--- conflicted
+++ resolved
@@ -194,11 +194,7 @@
 	fn force_new_era() = 3;
 }
 
-<<<<<<< HEAD
-impl privileged::Dispatch for system::PrivPass {
-=======
 impl privileged::Dispatch for democracy::PrivPass {
->>>>>>> 688720b7
 	/// Set the number of sessions in an era.
 	fn set_sessions_per_era(self, new: BlockNumber) {
 		NextSessionsPerEra::put(&new);
@@ -574,13 +570,8 @@
 	use codec::{KeyedVec, Joiner};
 	use keyring::Keyring::*;
 	use demo_primitives::AccountId;
-<<<<<<< HEAD
-	use runtime::{staking, session, system};
-	use runtime::system::PrivPass;
-=======
 	use runtime::{staking, session};
 	use runtime::democracy::PrivPass;
->>>>>>> 688720b7
 	use runtime::staking::public::{Call, Dispatch};
 	use runtime::staking::privileged::{Call as PCall, Dispatch as PDispatch};
 
@@ -608,11 +599,7 @@
 			assert_eq!(session::validators(), vec![[10u8; 32], [20u8; 32]]);
 
 			// Block 1: Add three validators. No obvious change.
-<<<<<<< HEAD
 			system::testing::set_block_number(1);
-=======
-			with_env(|e| e.block_number = 1);
->>>>>>> 688720b7
 			public::Call::stake().dispatch(PublicPass::new(&Alice));
 			PublicPass::new(&Bob).stake();
 			PublicPass::new(&Dave).stake();
@@ -625,11 +612,7 @@
 			assert_eq!(session::validators(), vec![Dave.to_raw_public(), Bob.into()]);
 
 			// Block 3: Unstake highest, introduce another staker. No change yet.
-<<<<<<< HEAD
 			system::testing::set_block_number(3);
-=======
-			with_env(|e| e.block_number = 3);
->>>>>>> 688720b7
 			PublicPass::new(&Charlie).stake();
 			PublicPass::new(&Dave).unstake();
 			check_new_era();
@@ -640,11 +623,7 @@
 			assert_eq!(session::validators(), vec![Charlie.to_raw_public(), Bob.into()]);
 
 			// Block 5: Transfer stake from highest to lowest. No change yet.
-<<<<<<< HEAD
 			system::testing::set_block_number(5);
-=======
-			with_env(|e| e.block_number = 5);
->>>>>>> 688720b7
 			PublicPass::new(&Dave).transfer(Alice.to_raw_public(), 40);
 			check_new_era();
 
@@ -654,11 +633,7 @@
 			assert_eq!(session::validators(), vec![Alice.to_raw_public(), Charlie.into()]);
 
 			// Block 7: Unstake three. No change yet.
-<<<<<<< HEAD
 			system::testing::set_block_number(7);
-=======
-			with_env(|e| e.block_number = 7);
->>>>>>> 688720b7
 			PublicPass::new(&Charlie).unstake();
 			check_new_era();
 			assert_eq!(session::validators(), vec![Alice.to_raw_public(), Charlie.into()]);
@@ -699,13 +674,8 @@
 			assert_eq!(CurrentEra::get(), 1u64);
 
 			// Block 3: Schedule an era length change; no visible changes.
-<<<<<<< HEAD
 			system::testing::set_block_number(3);
-			PrivPass.set_sessions_per_era(3);
-=======
-			with_env(|e| e.block_number = 3);
 			PrivPass::test().set_sessions_per_era(3);
->>>>>>> 688720b7
 			check_new_era();
 			assert_eq!(SessionsPerEra::get(), 2u64);
 			assert_eq!(LastEraLengthChange::get(), 0u64);
@@ -743,11 +713,7 @@
 
 	#[test]
 	fn staking_balance_works() {
-<<<<<<< HEAD
-		with_externalities(&mut testing::externalities(1, 3, 1), || {
-=======
-		with_externalities(&mut TestExternalities::default(), || {
->>>>>>> 688720b7
+		with_externalities(&mut testing::externalities(1, 3, 1), || {
 			FreeBalanceOf::insert(*Alice, 42);
 			assert_eq!(FreeBalanceOf::get(*Alice), 42);
 			assert_eq!(ReservedBalanceOf::get(*Alice), 0);
@@ -771,11 +737,7 @@
 	#[test]
 	#[should_panic]
 	fn staking_balance_transfer_when_bonded_panics() {
-<<<<<<< HEAD
-		with_externalities(&mut testing::externalities(1, 3, 1), || {
-=======
-		with_externalities(&mut TestExternalities::default(), || {
->>>>>>> 688720b7
+		with_externalities(&mut testing::externalities(1, 3, 1), || {
 			FreeBalanceOf::insert(*Alice, 111);
 			PublicPass::new(&Alice).stake();
 			PublicPass::new(&Alice).transfer(Bob.to_raw_public(), 69);
@@ -784,11 +746,7 @@
 
 	#[test]
 	fn reserving_balance_should_work() {
-<<<<<<< HEAD
-		with_externalities(&mut testing::externalities(1, 3, 1), || {
-=======
-		with_externalities(&mut TestExternalities::default(), || {
->>>>>>> 688720b7
+		with_externalities(&mut testing::externalities(1, 3, 1), || {
 			FreeBalanceOf::insert(*Alice, 111);
 
 			assert_eq!(balance(&Alice), 111);
@@ -806,11 +764,7 @@
 	#[test]
 	#[should_panic]
 	fn staking_balance_transfer_when_reserved_panics() {
-<<<<<<< HEAD
-		with_externalities(&mut testing::externalities(1, 3, 1), || {
-=======
-		with_externalities(&mut TestExternalities::default(), || {
->>>>>>> 688720b7
+		with_externalities(&mut testing::externalities(1, 3, 1), || {
 			FreeBalanceOf::insert(*Alice, 111);
 			reserve_balance(&Alice, 69);
 			PublicPass::new(&Alice).transfer(Bob.to_raw_public(), 69);
@@ -819,11 +773,7 @@
 
 	#[test]
 	fn deducting_balance_should_work() {
-<<<<<<< HEAD
-		with_externalities(&mut testing::externalities(1, 3, 1), || {
-=======
-		with_externalities(&mut TestExternalities::default(), || {
->>>>>>> 688720b7
+		with_externalities(&mut testing::externalities(1, 3, 1), || {
 			FreeBalanceOf::insert(*Alice, 111);
 			assert!(deduct_unbonded(&Alice, 69));
 			assert_eq!(FreeBalanceOf::get(*Alice), 42);
@@ -845,11 +795,7 @@
 
 	#[test]
 	fn refunding_balance_should_work() {
-<<<<<<< HEAD
-		with_externalities(&mut testing::externalities(1, 3, 1), || {
-=======
-		with_externalities(&mut TestExternalities::default(), || {
->>>>>>> 688720b7
+		with_externalities(&mut testing::externalities(1, 3, 1), || {
 			FreeBalanceOf::insert(*Alice, 42);
 			refund(&Alice, 69);
 			assert_eq!(FreeBalanceOf::get(*Alice), 111);
@@ -858,11 +804,7 @@
 
 	#[test]
 	fn slashing_balance_should_work() {
-<<<<<<< HEAD
-		with_externalities(&mut testing::externalities(1, 3, 1), || {
-=======
-		with_externalities(&mut TestExternalities::default(), || {
->>>>>>> 688720b7
+		with_externalities(&mut testing::externalities(1, 3, 1), || {
 			FreeBalanceOf::insert(*Alice, 111);
 			reserve_balance(&Alice, 69);
 			assert!(slash(&Alice, 69));
@@ -873,11 +815,7 @@
 
 	#[test]
 	fn slashing_incomplete_balance_should_work() {
-<<<<<<< HEAD
-		with_externalities(&mut testing::externalities(1, 3, 1), || {
-=======
-		with_externalities(&mut TestExternalities::default(), || {
->>>>>>> 688720b7
+		with_externalities(&mut testing::externalities(1, 3, 1), || {
 			FreeBalanceOf::insert(*Alice, 42);
 			reserve_balance(&Alice, 21);
 			assert!(!slash(&Alice, 69));
@@ -888,11 +826,7 @@
 
 	#[test]
 	fn unreserving_balance_should_work() {
-<<<<<<< HEAD
-		with_externalities(&mut testing::externalities(1, 3, 1), || {
-=======
-		with_externalities(&mut TestExternalities::default(), || {
->>>>>>> 688720b7
+		with_externalities(&mut testing::externalities(1, 3, 1), || {
 			FreeBalanceOf::insert(*Alice, 111);
 			reserve_balance(&Alice, 111);
 			unreserve_balance(&Alice, 42);
@@ -903,11 +837,7 @@
 
 	#[test]
 	fn slashing_reserved_balance_should_work() {
-<<<<<<< HEAD
-		with_externalities(&mut testing::externalities(1, 3, 1), || {
-=======
-		with_externalities(&mut TestExternalities::default(), || {
->>>>>>> 688720b7
+		with_externalities(&mut testing::externalities(1, 3, 1), || {
 			FreeBalanceOf::insert(*Alice, 111);
 			reserve_balance(&Alice, 111);
 			assert!(slash_reserved(&Alice, 42));
@@ -918,11 +848,7 @@
 
 	#[test]
 	fn slashing_incomplete_reserved_balance_should_work() {
-<<<<<<< HEAD
-		with_externalities(&mut testing::externalities(1, 3, 1), || {
-=======
-		with_externalities(&mut TestExternalities::default(), || {
->>>>>>> 688720b7
+		with_externalities(&mut testing::externalities(1, 3, 1), || {
 			FreeBalanceOf::insert(*Alice, 111);
 			reserve_balance(&Alice, 42);
 			assert!(!slash_reserved(&Alice, 69));
@@ -933,11 +859,7 @@
 
 	#[test]
 	fn transferring_reserved_balance_should_work() {
-<<<<<<< HEAD
-		with_externalities(&mut testing::externalities(1, 3, 1), || {
-=======
-		with_externalities(&mut TestExternalities::default(), || {
->>>>>>> 688720b7
+		with_externalities(&mut testing::externalities(1, 3, 1), || {
 			FreeBalanceOf::insert(*Alice, 111);
 			reserve_balance(&Alice, 111);
 			assert!(transfer_reserved_balance(&Alice, &Bob, 42));
@@ -950,11 +872,7 @@
 
 	#[test]
 	fn transferring_incomplete_reserved_balance_should_work() {
-<<<<<<< HEAD
-		with_externalities(&mut testing::externalities(1, 3, 1), || {
-=======
-		with_externalities(&mut TestExternalities::default(), || {
->>>>>>> 688720b7
+		with_externalities(&mut testing::externalities(1, 3, 1), || {
 			FreeBalanceOf::insert(*Alice, 111);
 			reserve_balance(&Alice, 42);
 			assert!(!transfer_reserved_balance(&Alice, &Bob, 69));
