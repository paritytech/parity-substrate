--- conflicted
+++ resolved
@@ -163,15 +163,6 @@
 		.map(|(bal, vote)| if vote { (bal, 0) } else { (0, bal) })
 		.fold((0, 0), |(a, b), (c, d)| (a + c, b + d))
 }
-
-<<<<<<< HEAD
-pub type BoxedProposal = Box<Proposal>;
-=======
-/// Get the next free referendum index, aka the number of referendums started so far.
-pub fn next_free_ref_index() -> ReferendumIndex {
-	storage::get_or_default(REFERENDUM_COUNT)
-}
->>>>>>> 89669510
 
 impl_dispatch! {
 	pub mod public;
