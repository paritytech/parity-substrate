--- conflicted
+++ resolved
@@ -129,17 +129,11 @@
 	};
 	let client = Arc::new(client::new_in_mem(executor, prepare_genesis)?);
 
-<<<<<<< HEAD
-	let handler = rpc::rpc_handler(client, client, DummyPool);
+	let handler = || rpc::rpc_handler(client.clone(), client.clone(), DummyPool);
 	let http_address = "127.0.0.1:9933".parse().unwrap();
-	let http_server = rpc::start_http(&http_address, handler)?;
+	let http_server = rpc::start_http(&http_address, handler())?;
 	let ws_address = "127.0.0.1:9944".parse().unwrap();
-	let ws_server = rpc::start_ws(&ws_address, handler)?;
-=======
-	let address = "127.0.0.1:9933".parse().unwrap();
-	let handler = rpc::rpc_handler(client.clone(), DummyPool, client);
-	let server = rpc::start_http(&address, handler)?;
->>>>>>> 049e11d0
+	let ws_server = rpc::start_ws(&ws_address, handler())?;
 
 	if let Some(_) = matches.subcommand_matches("validator") {
 		info!("Starting validator.");
