--- conflicted
+++ resolved
@@ -6,11 +6,7 @@
 
 [dependencies]
 hex-literal = "0.1"
-<<<<<<< HEAD
-triehash = { git = "https://github.com/paritytech/parity-common" }
-=======
 triehash = "0.2"
->>>>>>> 5a480d99
 ed25519 = { path = "../../substrate/ed25519" }
 substrate-codec = { path = "../../substrate/codec" }
 substrate-runtime-io = { path = "../../substrate/runtime-io" }
