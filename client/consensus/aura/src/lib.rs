// Copyright 2018-2019 Parity Technologies (UK) Ltd.
// This file is part of Substrate.

// Substrate is free software: you can redistribute it and/or modify
// it under the terms of the GNU General Public License as published by
// the Free Software Foundation, either version 3 of the License, or
// (at your option) any later version.

// Substrate is distributed in the hope that it will be useful,
// but WITHOUT ANY WARRANTY; without even the implied warranty of
// MERCHANTABILITY or FITNESS FOR A PARTICULAR PURPOSE.  See the
// GNU General Public License for more details.

// You should have received a copy of the GNU General Public License
// along with Substrate.  If not, see <http://www.gnu.org/licenses/>.

//! Aura (Authority-round) consensus in substrate.
//!
//! Aura works by having a list of authorities A who are expected to roughly
//! agree on the current time. Time is divided up into discrete slots of t
//! seconds each. For each slot s, the author of that slot is A[s % |A|].
//!
//! The author is allowed to issue one block but not more during that slot,
//! and it will be built upon the longest valid chain that has been seen.
//!
//! Blocks from future steps will be either deferred or rejected depending on how
//! far in the future they are.
//!
//! NOTE: Aura itself is designed to be generic over the crypto used.
#![forbid(missing_docs, unsafe_code)]
use std::{
	sync::Arc, time::Duration, thread, marker::PhantomData, hash::Hash, fmt::Debug, pin::Pin
};

use codec::{Encode, Decode, Codec};
use consensus_common::{
<<<<<<< HEAD
	self, BlockImport, Environment, Proposer, ForkChoiceStrategy, BlockImportParams, BlockOrigin,
	Error as ConsensusError, SelectChain,
=======
	self, BlockImport, Environment, Proposer, CanAuthorWith, ForkChoiceStrategy, BlockImportParams,
	BlockOrigin, Error as ConsensusError, SelectChain,
>>>>>>> c837c8d9
};
use consensus_common::import_queue::{
	Verifier, BasicQueue, BoxBlockImport, BoxJustificationImport, BoxFinalityProofImport,
};
<<<<<<< HEAD
use client_api::{error::Result as CResult, backend::AuxStore};
=======
use client_api::backend::AuxStore;
>>>>>>> c837c8d9
use client::{
	blockchain::ProvideCache, BlockOf
};
use sp_blockchain::{
	Result as CResult, well_known_cache_keys::{self, Id as CacheKeyId},
};

use block_builder_api::BlockBuilder as BlockBuilderApi;

<<<<<<< HEAD
use sr_primitives::{generic::{BlockId, OpaqueDigestItemId}, Justification};
use sr_primitives::traits::{Block as BlockT, Header, DigestItemFor, Zero, Member};
use sr_api::ProvideRuntimeApi;
=======
use sp_runtime::{generic::{BlockId, OpaqueDigestItemId}, Justification};
use sp_runtime::traits::{Block as BlockT, Header, DigestItemFor, ProvideRuntimeApi, Zero, Member};
>>>>>>> c837c8d9

use primitives::crypto::Pair;
use inherents::{InherentDataProviders, InherentData};

use futures::prelude::*;
use parking_lot::Mutex;
use log::{debug, info, trace};
use sp_blockchain;

use sp_timestamp::{
	TimestampInherentData, InherentType as TimestampInherent, InherentError as TIError
};

use sc_telemetry::{telemetry, CONSENSUS_TRACE, CONSENSUS_DEBUG, CONSENSUS_INFO};

use slots::{CheckedHeader, SlotData, SlotWorker, SlotInfo, SlotCompatible, StorageChanges};
use slots::check_equivocation;

use keystore::KeyStorePtr;

use sp_api::ApiExt;

pub use aura_primitives::{
	ConsensusLog, AuraApi, AURA_ENGINE_ID,
	inherents::{
		InherentType as AuraInherent,
		AuraInherentData, INHERENT_IDENTIFIER, InherentDataProvider,
	},
};
pub use consensus_common::SyncOracle;
pub use digest::CompatibleDigestItem;

mod digest;

type AuthorityId<P> = <P as Pair>::Public;

/// A slot duration. Create with `get_or_compute`.
#[derive(Clone, Copy, Debug, Encode, Decode, Hash, PartialOrd, Ord, PartialEq, Eq)]
pub struct SlotDuration(slots::SlotDuration<u64>);

impl SlotDuration {
	/// Either fetch the slot duration from disk or compute it from the genesis
	/// state.
	pub fn get_or_compute<A, B, C>(client: &C) -> CResult<Self>
	where
		A: Codec,
		B: BlockT,
<<<<<<< HEAD
		C: AuxStore + ProvideRuntimeApi<B>,
		C::Api: AuraApi<B, A, Error = client::error::Error>,
=======
		C: AuxStore + ProvideRuntimeApi,
		C::Api: AuraApi<B, A, Error = sp_blockchain::Error>,
>>>>>>> c837c8d9
	{
		slots::SlotDuration::get_or_compute(client, |a, b| a.slot_duration(b)).map(Self)
	}

	/// Get the slot duration in milliseconds.
	pub fn get(&self) -> u64 {
		self.0.get()
	}
}

/// Get slot author for given block along with authorities.
fn slot_author<P: Pair>(slot_num: u64, authorities: &[AuthorityId<P>]) -> Option<&AuthorityId<P>> {
	if authorities.is_empty() { return None }

	let idx = slot_num % (authorities.len() as u64);
	assert!(
		idx <= usize::max_value() as u64,
		"It is impossible to have a vector with length beyond the address space; qed",
	);

	let current_author = authorities.get(idx as usize)
		.expect("authorities not empty; index constrained to list length;\
				this is a valid index; qed");

	Some(current_author)
}

#[derive(Copy, Clone, Debug, PartialEq, Eq, Hash)]
struct AuraSlotCompatible;

impl SlotCompatible for AuraSlotCompatible {
	fn extract_timestamp_and_slot(
		&self,
		data: &InherentData
	) -> Result<(TimestampInherent, AuraInherent, std::time::Duration), consensus_common::Error> {
		data.timestamp_inherent_data()
			.and_then(|t| data.aura_inherent_data().map(|a| (t, a)))
			.map_err(Into::into)
			.map_err(consensus_common::Error::InherentData)
			.map(|(x, y)| (x, y, Default::default()))
	}
}

/// Start the aura worker. The returned future should be run in a futures executor.
<<<<<<< HEAD
pub fn start_aura<B, C, SC, E, I, P, SO, Error>(
=======
pub fn start_aura<B, C, SC, E, I, P, SO, CAW, Error, H>(
>>>>>>> c837c8d9
	slot_duration: SlotDuration,
	client: Arc<C>,
	select_chain: SC,
	block_import: I,
	env: E,
	sync_oracle: SO,
	inherent_data_providers: InherentDataProviders,
	force_authoring: bool,
	keystore: KeyStorePtr,
	can_author_with: CAW,
) -> Result<impl futures01::Future<Item = (), Error = ()>, consensus_common::Error> where
	B: BlockT,
	C: ProvideRuntimeApi<B> + BlockOf + ProvideCache<B> + AuxStore + Send + Sync,
	C::Api: AuraApi<B, AuthorityId<P>>,
	SC: SelectChain<B>,
	E: Environment<B, Error = Error> + Send + Sync + 'static,
	E::Proposer: Proposer<B, Error = Error, Transaction = sr_api::TransactionFor<C, B>>,
	P: Pair + Send + Sync,
	P::Public: Hash + Member + Encode + Decode,
	P::Signature: Hash + Member + Encode + Decode,
	I: BlockImport<B, Transaction = sr_api::TransactionFor<C, B>> + Send + Sync + 'static,
	Error: std::error::Error + Send + From<::consensus_common::Error> + From<I::Error> + 'static,
	SO: SyncOracle + Send + Sync + Clone,
	CAW: CanAuthorWith<B> + Send,
{
	let worker = AuraWorker {
		client: client.clone(),
		block_import: Arc::new(Mutex::new(block_import)),
		env,
		keystore,
		sync_oracle: sync_oracle.clone(),
		force_authoring,
		_key_type: PhantomData::<P>,
	};
	register_aura_inherent_data_provider(
		&inherent_data_providers,
		slot_duration.0.slot_duration()
	)?;
	Ok(slots::start_slot_worker::<_, _, _, _, _, AuraSlotCompatible, _>(
		slot_duration.0,
		select_chain,
		worker,
		sync_oracle,
		inherent_data_providers,
		AuraSlotCompatible,
		can_author_with,
	).map(|()| Ok::<(), ()>(())).compat())
}

struct AuraWorker<C, E, I, P, SO> {
	client: Arc<C>,
	block_import: Arc<Mutex<I>>,
	env: E,
	keystore: KeyStorePtr,
	sync_oracle: SO,
	force_authoring: bool,
	_key_type: PhantomData<P>,
}

impl<B, C, E, I, P, Error, SO> slots::SimpleSlotWorker<B> for AuraWorker<C, E, I, P, SO> where
	B: BlockT,
	C: ProvideRuntimeApi<B> + BlockOf + ProvideCache<B> + Sync,
	C::Api: AuraApi<B, AuthorityId<P>>,
	E: Environment<B, Error = Error>,
	E::Proposer: Proposer<B, Error = Error, Transaction = sr_api::TransactionFor<C, B>>,
	I: BlockImport<B, Transaction = sr_api::TransactionFor<C, B>> + Send + Sync + 'static,
	P: Pair + Send + Sync,
	P::Public: Member + Encode + Decode + Hash,
	P::Signature: Member + Encode + Decode + Hash + Debug,
	SO: SyncOracle + Send + Clone,
	Error: std::error::Error + Send + From<::consensus_common::Error> + From<I::Error> + 'static,
{
	type EpochData = Vec<AuthorityId<P>>;
	type Claim = P;
	type SyncOracle = SO;
	type Proposer = E::Proposer;
	type BlockImport = I;

	fn logging_target(&self) -> &'static str {
		"aura"
	}

	fn block_import(&self) -> Arc<Mutex<Self::BlockImport>> {
		self.block_import.clone()
	}

	fn epoch_data(
		&self,
		header: &B::Header,
		_slot_number: u64,
	) -> Result<Self::EpochData, consensus_common::Error> {
		authorities(self.client.as_ref(), &BlockId::Hash(header.hash()))
	}

	fn authorities_len(&self, epoch_data: &Self::EpochData) -> usize {
		epoch_data.len()
	}

	fn claim_slot(
		&self,
		_header: &B::Header,
		slot_number: u64,
		epoch_data: &Self::EpochData,
	) -> Option<Self::Claim> {
		let expected_author = slot_author::<P>(slot_number, epoch_data);

		expected_author.and_then(|p| {
			self.keystore.read()
				.key_pair_by_type::<P>(&p, app_crypto::key_types::AURA).ok()
		})
	}

<<<<<<< HEAD
	fn pre_digest_data(
		&self,
		slot_number: u64,
		_claim: &Self::Claim,
	) -> Vec<sr_primitives::DigestItem<B::Hash>> {
=======
	fn pre_digest_data(&self, slot_number: u64, _claim: &Self::Claim) -> Vec<sp_runtime::DigestItem<B::Hash>> {
>>>>>>> c837c8d9
		vec![
			<DigestItemFor<B> as CompatibleDigestItem<P>>::aura_pre_digest(slot_number),
		]
	}

	fn block_import_params(&self) -> Box<dyn Fn(
		B::Header,
		&B::Hash,
		Vec<B::Extrinsic>,
		StorageChanges<sr_api::TransactionFor<C, B>, B>,
		Self::Claim,
	) -> consensus_common::BlockImportParams<B, sr_api::TransactionFor<C, B>> + Send> {
		Box::new(|header, header_hash, body, storage_changes, pair| {
			// sign the pre-sealed hash of the block and then
			// add it to a digest item.
			let signature = pair.sign(header_hash.as_ref());
			let signature_digest_item = <DigestItemFor<B> as CompatibleDigestItem<P>>::aura_seal(signature);

			BlockImportParams {
				origin: BlockOrigin::Own,
				header,
				justification: None,
				post_digests: vec![signature_digest_item],
				body: Some(body),
				storage_changes: Some(storage_changes),
				finalized: false,
				auxiliary: Vec::new(),
				fork_choice: ForkChoiceStrategy::LongestChain,
				allow_missing_state: false,
				import_existing: false,
			}
		})
	}

	fn force_authoring(&self) -> bool {
		self.force_authoring
	}

	fn sync_oracle(&mut self) -> &mut Self::SyncOracle {
		&mut self.sync_oracle
	}

	fn proposer(&mut self, block: &B::Header) -> Result<Self::Proposer, consensus_common::Error> {
		self.env.init(block).map_err(|e| {
			consensus_common::Error::ClientImport(format!("{:?}", e)).into()
		})
	}
}

impl<B: BlockT, C, E, I, P, Error, SO> SlotWorker<B> for AuraWorker<C, E, I, P, SO> where
	B: BlockT,
	C: ProvideRuntimeApi<B> + BlockOf + ProvideCache<B> + Sync + Send,
	C::Api: AuraApi<B, AuthorityId<P>>,
	E: Environment<B, Error = Error> + Send + Sync,
	E::Proposer: Proposer<B, Error = Error, Transaction = sr_api::TransactionFor<C, B>>,
	I: BlockImport<B, Transaction = sr_api::TransactionFor<C, B>> + Send + Sync + 'static,
	P: Pair + Send + Sync,
	P::Public: Member + Encode + Decode + Hash,
	P::Signature: Member + Encode + Decode + Hash + Debug,
	SO: SyncOracle + Send + Sync + Clone,
	Error: std::error::Error + Send + From<::consensus_common::Error> + From<I::Error> + 'static,
{
	type OnSlot = Pin<Box<dyn Future<Output = Result<(), consensus_common::Error>> + Send>>;

	fn on_slot(&mut self, chain_head: B::Header, slot_info: SlotInfo) -> Self::OnSlot {
		<Self as slots::SimpleSlotWorker<B>>::on_slot(self, chain_head, slot_info)
	}
}

fn aura_err<B: BlockT>(error: Error<B>) -> Error<B> {
	debug!(target: "aura", "{}", error);
	error
}

#[derive(derive_more::Display)]
enum Error<B: BlockT> {
	#[display(fmt = "Multiple Aura pre-runtime headers")]
	MultipleHeaders,
	#[display(fmt = "No Aura pre-runtime digest found")]
	NoDigestFound,
	#[display(fmt = "Header {:?} is unsealed", _0)]
	HeaderUnsealed(B::Hash),
	#[display(fmt = "Header {:?} has a bad seal", _0)]
	HeaderBadSeal(B::Hash),
	#[display(fmt = "Slot Author not found")]
	SlotAuthorNotFound,
	#[display(fmt = "Bad signature on {:?}", _0)]
	BadSignature(B::Hash),
	#[display(fmt = "Rejecting block too far in future")]
	TooFarInFuture,
	Client(sp_blockchain::Error),
	DataProvider(String),
	Runtime(String),
}

fn find_pre_digest<B: BlockT, P: Pair>(header: &B::Header) -> Result<u64, Error<B>>
	where DigestItemFor<B>: CompatibleDigestItem<P>,
		P::Signature: Decode,
		P::Public: Encode + Decode + PartialEq + Clone,
{
	let mut pre_digest: Option<u64> = None;
	for log in header.digest().logs() {
		trace!(target: "aura", "Checking log {:?}", log);
		match (log.as_aura_pre_digest(), pre_digest.is_some()) {
			(Some(_), true) => Err(aura_err(Error::MultipleHeaders))?,
			(None, _) => trace!(target: "aura", "Ignoring digest not meant for us"),
			(s, false) => pre_digest = s,
		}
	}
	pre_digest.ok_or_else(|| aura_err(Error::NoDigestFound))
}

/// check a header has been signed by the right key. If the slot is too far in the future, an error will be returned.
/// if it's successful, returns the pre-header and the digest item containing the seal.
///
/// This digest item will always return `Some` when used with `as_aura_seal`.
//
// FIXME #1018 needs misbehavior types. The `transaction_pool` parameter will be
// used to submit such misbehavior reports.
fn check_header<C, B: BlockT, P: Pair, T>(
	client: &C,
	slot_now: u64,
	mut header: B::Header,
	hash: B::Hash,
	authorities: &[AuthorityId<P>],
	_transaction_pool: Option<&T>,
) -> Result<CheckedHeader<B::Header, (u64, DigestItemFor<B>)>, Error<B>> where
	DigestItemFor<B>: CompatibleDigestItem<P>,
	P::Signature: Decode,
	C: client_api::backend::AuxStore,
	P::Public: Encode + Decode + PartialEq + Clone,
	T: Send + Sync + 'static,
{
	let seal = match header.digest_mut().pop() {
		Some(x) => x,
		None => return Err(Error::HeaderUnsealed(hash)),
	};

	let sig = seal.as_aura_seal().ok_or_else(|| {
		aura_err(Error::HeaderBadSeal(hash))
	})?;

	let slot_num = find_pre_digest::<B, _>(&header)?;

	if slot_num > slot_now {
		header.digest_mut().push(seal);
		Ok(CheckedHeader::Deferred(header, slot_num))
	} else {
		// check the signature is valid under the expected authority and
		// chain state.
		let expected_author = match slot_author::<P>(slot_num, &authorities) {
			None => return Err(Error::SlotAuthorNotFound),
			Some(author) => author,
		};

		let pre_hash = header.hash();

		if P::verify(&sig, pre_hash.as_ref(), expected_author) {
			if let Some(equivocation_proof) = check_equivocation(
				client,
				slot_now,
				slot_num,
				&header,
				expected_author,
			).map_err(Error::Client)? {
				info!(
					"Slot author is equivocating at slot {} with headers {:?} and {:?}",
					slot_num,
					equivocation_proof.fst_header().hash(),
					equivocation_proof.snd_header().hash(),
				);
			}

			Ok(CheckedHeader::Checked(header, (slot_num, seal)))
		} else {
			Err(Error::BadSignature(hash))
		}
	}
}

/// A verifier for Aura blocks.
pub struct AuraVerifier<C, P, T> {
	client: Arc<C>,
	phantom: PhantomData<P>,
	inherent_data_providers: inherents::InherentDataProviders,
	transaction_pool: Option<Arc<T>>,
}

impl<C, P, T> AuraVerifier<C, P, T>
	where P: Send + Sync + 'static
{
	fn check_inherents<B: BlockT>(
		&self,
		block: B,
		block_id: BlockId<B>,
		inherent_data: InherentData,
		timestamp_now: u64,
	) -> Result<(), Error<B>>
<<<<<<< HEAD
		where C: ProvideRuntimeApi<B>, C::Api: BlockBuilderApi<B, Error = client::error::Error>
=======
		where C: ProvideRuntimeApi, C::Api: BlockBuilderApi<B, Error = sp_blockchain::Error>
>>>>>>> c837c8d9
	{
		const MAX_TIMESTAMP_DRIFT_SECS: u64 = 60;

		let inherent_res = self.client.runtime_api().check_inherents(
			&block_id,
			block,
			inherent_data,
		).map_err(Error::Client)?;

		if !inherent_res.ok() {
			inherent_res
				.into_errors()
				.try_for_each(|(i, e)| match TIError::try_from(&i, &e) {
					Some(TIError::ValidAtTimestamp(timestamp)) => {
						// halt import until timestamp is valid.
						// reject when too far ahead.
						if timestamp > timestamp_now + MAX_TIMESTAMP_DRIFT_SECS {
							return Err(Error::TooFarInFuture);
						}

						let diff = timestamp.saturating_sub(timestamp_now);
						info!(
							target: "aura",
							"halting for block {} seconds in the future",
							diff
						);
						telemetry!(CONSENSUS_INFO; "aura.halting_for_future_block";
							"diff" => ?diff
						);
						thread::sleep(Duration::from_secs(diff));
						Ok(())
					},
					Some(TIError::Other(e)) => Err(Error::Runtime(e.into())),
					None => Err(Error::DataProvider(
						self.inherent_data_providers.error_to_string(&i, &e)
					)),
				})
		} else {
			Ok(())
		}
	}
}

#[forbid(deprecated)]
impl<B: BlockT, C, P, T> Verifier<B> for AuraVerifier<C, P, T> where
<<<<<<< HEAD
	C: ProvideRuntimeApi<B> +
		Send +
		Sync +
		client_api::backend::AuxStore +
		ProvideCache<B> +
		BlockOf,
	C::Api: BlockBuilderApi<B> + AuraApi<B, AuthorityId<P>> + ApiExt<B, Error = client::error::Error>,
=======
	C: ProvideRuntimeApi + Send + Sync + client_api::backend::AuxStore + ProvideCache<B> + BlockOf,
	C::Api: BlockBuilderApi<B> + AuraApi<B, AuthorityId<P>> + ApiExt<B, Error = sp_blockchain::Error>,
>>>>>>> c837c8d9
	DigestItemFor<B>: CompatibleDigestItem<P>,
	P: Pair + Send + Sync + 'static,
	P::Public: Send + Sync + Hash + Eq + Clone + Decode + Encode + Debug + 'static,
	P::Signature: Encode + Decode,
	T: Send + Sync + 'static,
{
	fn verify(
		&mut self,
		origin: BlockOrigin,
		header: B::Header,
		justification: Option<Justification>,
		mut body: Option<Vec<B::Extrinsic>>,
	) -> Result<(BlockImportParams<B, ()>, Option<Vec<(CacheKeyId, Vec<u8>)>>), String> {
		let mut inherent_data = self.inherent_data_providers
			.create_inherent_data()
			.map_err(|e| e.into_string())?;
		let (timestamp_now, slot_now, _) = AuraSlotCompatible.extract_timestamp_and_slot(&inherent_data)
			.map_err(|e| format!("Could not extract timestamp and slot: {:?}", e))?;
		let hash = header.hash();
		let parent_hash = *header.parent_hash();
		let authorities = authorities(self.client.as_ref(), &BlockId::Hash(parent_hash))
			.map_err(|e| format!("Could not fetch authorities at {:?}: {:?}", parent_hash, e))?;

		// we add one to allow for some small drift.
		// FIXME #1019 in the future, alter this queue to allow deferring of
		// headers
		let checked_header = check_header::<C, B, P, T>(
			&self.client,
			slot_now + 1,
			header,
			hash,
			&authorities[..],
			self.transaction_pool.as_ref().map(|x| &**x),
		).map_err(|e| e.to_string())?;
		match checked_header {
			CheckedHeader::Checked(pre_header, (slot_num, seal)) => {
				// if the body is passed through, we need to use the runtime
				// to check that the internally-set timestamp in the inherents
				// actually matches the slot set in the seal.
				if let Some(inner_body) = body.take() {
					inherent_data.aura_replace_inherent_data(slot_num);
					let block = B::new(pre_header.clone(), inner_body);

					// skip the inherents verification if the runtime API is old.
					if self.client
						.runtime_api()
						.has_api_with::<dyn BlockBuilderApi<B, Error = ()>, _>(
							&BlockId::Hash(parent_hash),
							|v| v >= 2,
						)
						.map_err(|e| format!("{:?}", e))?
					{
						self.check_inherents(
							block.clone(),
							BlockId::Hash(parent_hash),
							inherent_data,
							timestamp_now,
						).map_err(|e| e.to_string())?;
					}

					let (_, inner_body) = block.deconstruct();
					body = Some(inner_body);
				}

				trace!(target: "aura", "Checked {:?}; importing.", pre_header);
				telemetry!(CONSENSUS_TRACE; "aura.checked_and_importing"; "pre_header" => ?pre_header);

				// Look for an authorities-change log.
				let maybe_keys = pre_header.digest()
					.logs()
					.iter()
					.filter_map(|l| l.try_to::<ConsensusLog<AuthorityId<P>>>(
						OpaqueDigestItemId::Consensus(&AURA_ENGINE_ID)
					))
					.find_map(|l| match l {
						ConsensusLog::AuthoritiesChange(a) => Some(
							vec![(well_known_cache_keys::AUTHORITIES, a.encode())]
						),
						_ => None,
					});

				let block_import_params = BlockImportParams {
					origin,
					header: pre_header,
					post_digests: vec![seal],
					body,
					storage_changes: None,
					finalized: false,
					justification,
					auxiliary: Vec::new(),
					fork_choice: ForkChoiceStrategy::LongestChain,
					allow_missing_state: false,
					import_existing: false,
				};

				Ok((block_import_params, maybe_keys))
			}
			CheckedHeader::Deferred(a, b) => {
				debug!(target: "aura", "Checking {:?} failed; {:?}, {:?}.", hash, a, b);
				telemetry!(CONSENSUS_DEBUG; "aura.header_too_far_in_future";
					"hash" => ?hash, "a" => ?a, "b" => ?b
				);
				Err(format!("Header {:?} rejected: too far in the future", hash))
			}
		}
	}
}

fn initialize_authorities_cache<A, B, C>(client: &C) -> Result<(), ConsensusError> where
	A: Codec,
	B: BlockT,
	C: ProvideRuntimeApi<B> + BlockOf + ProvideCache<B>,
	C::Api: AuraApi<B, A>,
{
	// no cache => no initialization
	let cache = match client.cache() {
		Some(cache) => cache,
		None => return Ok(()),
	};

	// check if we already have initialized the cache
	let genesis_id = BlockId::Number(Zero::zero());
	let genesis_authorities: Option<Vec<A>> = cache
		.get_at(&well_known_cache_keys::AUTHORITIES, &genesis_id)
		.and_then(|(_, _, v)| Decode::decode(&mut &v[..]).ok());
	if genesis_authorities.is_some() {
		return Ok(());
	}

	let map_err = |error| consensus_common::Error::from(consensus_common::Error::ClientImport(
		format!(
			"Error initializing authorities cache: {}",
			error,
		)));
	let genesis_authorities = authorities(client, &genesis_id)?;
	cache.initialize(&well_known_cache_keys::AUTHORITIES, genesis_authorities.encode())
		.map_err(map_err)?;

	Ok(())
}

#[allow(deprecated)]
fn authorities<A, B, C>(client: &C, at: &BlockId<B>) -> Result<Vec<A>, ConsensusError> where
	A: Codec,
	B: BlockT,
	C: ProvideRuntimeApi<B> + BlockOf + ProvideCache<B>,
	C::Api: AuraApi<B, A>,
{
	client
		.cache()
		.and_then(|cache| cache
			.get_at(&well_known_cache_keys::AUTHORITIES, at)
			.and_then(|(_, _, v)| Decode::decode(&mut &v[..]).ok())
		)
		.or_else(|| AuraApi::authorities(&*client.runtime_api(), at).ok())
		.ok_or_else(|| consensus_common::Error::InvalidAuthoritiesSet.into())
}

/// The Aura import queue type.
pub type AuraImportQueue<B, Transaction> = BasicQueue<B, Transaction>;

/// Register the aura inherent data provider, if not registered already.
fn register_aura_inherent_data_provider(
	inherent_data_providers: &InherentDataProviders,
	slot_duration: u64,
) -> Result<(), consensus_common::Error> {
	if !inherent_data_providers.has_provider(&INHERENT_IDENTIFIER) {
		inherent_data_providers
			.register_provider(InherentDataProvider::new(slot_duration))
			.map_err(Into::into)
			.map_err(consensus_common::Error::InherentData)
	} else {
		Ok(())
	}
}

/// Start an import queue for the Aura consensus algorithm.
pub fn import_queue<B, C, P, T>(
	slot_duration: SlotDuration,
	block_import: BoxBlockImport<B, sr_api::TransactionFor<C, B>>,
	justification_import: Option<BoxJustificationImport<B>>,
	finality_proof_import: Option<BoxFinalityProofImport<B>>,
	client: Arc<C>,
	inherent_data_providers: InherentDataProviders,
	transaction_pool: Option<Arc<T>>,
) -> Result<AuraImportQueue<B, sr_api::TransactionFor<C, B>>, consensus_common::Error> where
	B: BlockT,
<<<<<<< HEAD
	C: 'static + ProvideRuntimeApi<B> + BlockOf + ProvideCache<B> + Send + Sync + AuxStore,
	C::Api: BlockBuilderApi<B> + AuraApi<B, AuthorityId<P>> + ApiExt<B, Error = client::error::Error>,
=======
	C: 'static + ProvideRuntimeApi + BlockOf + ProvideCache<B> + Send + Sync + AuxStore,
	C::Api: BlockBuilderApi<B> + AuraApi<B, AuthorityId<P>> + ApiExt<B, Error = sp_blockchain::Error>,
>>>>>>> c837c8d9
	DigestItemFor<B>: CompatibleDigestItem<P>,
	P: Pair + Send + Sync + 'static,
	P::Public: Clone + Eq + Send + Sync + Hash + Debug + Encode + Decode,
	P::Signature: Encode + Decode,
	T: Send + Sync + 'static,
{
	register_aura_inherent_data_provider(&inherent_data_providers, slot_duration.get())?;
	initialize_authorities_cache(&*client)?;

	let verifier = AuraVerifier {
		client: client.clone(),
		inherent_data_providers,
		phantom: PhantomData,
		transaction_pool,
	};
	Ok(BasicQueue::new(
		verifier,
		block_import,
		justification_import,
		finality_proof_import,
	))
}

#[cfg(test)]
mod tests {
	use super::*;
	use consensus_common::{NoNetwork as DummyOracle, Proposal};
	use network::test::*;
	use network::test::{Block as TestBlock, PeersClient, PeersFullClient};
	use sp_runtime::traits::{Block as BlockT, DigestFor};
	use network::config::ProtocolConfig;
	use parking_lot::Mutex;
	use tokio::runtime::current_thread;
	use keyring::sr25519::Keyring;
	use client::BlockchainEvents;
	use test_client::TestClient;
	use aura_primitives::sr25519::AuthorityPair;

	type Error = sp_blockchain::Error;

	struct DummyFactory(Arc<TestClient>);
	struct DummyProposer(u64, Arc<TestClient>);

	impl Environment<TestBlock> for DummyFactory {
		type Proposer = DummyProposer;
		type Error = Error;

		fn init(&mut self, parent_header: &<TestBlock as BlockT>::Header)
			-> Result<DummyProposer, Error>
		{
			Ok(DummyProposer(parent_header.number + 1, self.0.clone()))
		}
	}

	impl Proposer<TestBlock> for DummyProposer {
		type Error = Error;
		type Transaction = client_api::TransactionFor<test_client::Backend, TestBlock>;
		type Proposal = future::Ready<Result<Proposal<TestBlock, Self::Transaction>, Error>>;

		fn propose(
			&mut self,
			_: InherentData,
			digests: DigestFor<TestBlock>,
			_: Duration,
			_: bool,
		) -> Self::Proposal {
			let r = self.1.new_block(digests).unwrap().bake().map_err(|e| e.into());

			future::ready(r.map(|b| Proposal {
				block: b.0,
				proof: b.2,
				storage_changes: b.1,
			}))
		}
	}

	const SLOT_DURATION: u64 = 1000;

	pub struct AuraTestNet {
		peers: Vec<Peer<(), DummySpecialization>>,
	}

	impl TestNetFactory for AuraTestNet {
		type Specialization = DummySpecialization;
		type Verifier = AuraVerifier<PeersFullClient, AuthorityPair, ()>;
		type PeerData = ();

		/// Create new test network with peers and given config.
		fn from_config(_config: &ProtocolConfig) -> Self {
			AuraTestNet {
				peers: Vec::new(),
			}
		}

		fn make_verifier(&self, client: PeersClient, _cfg: &ProtocolConfig, _peer_data: &())
			-> Self::Verifier
		{
			match client {
				PeersClient::Full(client, _) => {
					let slot_duration = SlotDuration::get_or_compute(&*client)
						.expect("slot duration available");
					let inherent_data_providers = InherentDataProviders::new();
					register_aura_inherent_data_provider(
						&inherent_data_providers,
						slot_duration.get()
					).expect("Registers aura inherent data provider");

					assert_eq!(slot_duration.get(), SLOT_DURATION);
					AuraVerifier {
						client,
						inherent_data_providers,
						transaction_pool: Default::default(),
						phantom: Default::default(),
					}
				},
				PeersClient::Light(_, _) => unreachable!("No (yet) tests for light client + Aura"),
			}
		}

		fn peer(&mut self, i: usize) -> &mut Peer<Self::PeerData, DummySpecialization> {
			&mut self.peers[i]
		}

		fn peers(&self) -> &Vec<Peer<Self::PeerData, DummySpecialization>> {
			&self.peers
		}

		fn mut_peers<F: FnOnce(&mut Vec<Peer<Self::PeerData, DummySpecialization>>)>(&mut self, closure: F) {
			closure(&mut self.peers);
		}
	}

	#[test]
	#[allow(deprecated)]
	fn authoring_blocks() {
		let _ = env_logger::try_init();
		let net = AuraTestNet::new(3);

		let peers = &[
			(0, Keyring::Alice),
			(1, Keyring::Bob),
			(2, Keyring::Charlie),
		];

		let net = Arc::new(Mutex::new(net));
		let mut import_notifications = Vec::new();

		let mut runtime = current_thread::Runtime::new().unwrap();
		let mut keystore_paths = Vec::new();
		for (peer_id, key) in peers {
			let mut net = net.lock();
			let peer = net.peer(*peer_id);
			let client = peer.client().as_full().expect("full clients are created").clone();
			let select_chain = peer.select_chain().expect("full client has a select chain");
			let keystore_path = tempfile::tempdir().expect("Creates keystore path");
			let keystore = keystore::Store::open(keystore_path.path(), None).expect("Creates keystore.");

			keystore.write().insert_ephemeral_from_seed::<AuthorityPair>(&key.to_seed())
				.expect("Creates authority key");
			keystore_paths.push(keystore_path);

			let environ = DummyFactory(client.clone());
			import_notifications.push(
				client.import_notification_stream()
					.take_while(|n| future::ready(!(n.origin != BlockOrigin::Own && n.header.number() < &5)))
					.for_each(move |_| future::ready(()))
			);

			let slot_duration = SlotDuration::get_or_compute(&*client)
				.expect("slot duration available");

			let inherent_data_providers = InherentDataProviders::new();
			register_aura_inherent_data_provider(
				&inherent_data_providers, slot_duration.get()
			).expect("Registers aura inherent data provider");

<<<<<<< HEAD
			let aura = start_aura::<_, _, _, _, _, AuthorityPair, _, _>(
=======
			let aura = start_aura::<_, _, _, _, _, AuthorityPair, _, _, _, _>(
>>>>>>> c837c8d9
				slot_duration,
				client.clone(),
				select_chain,
				client,
				environ,
				DummyOracle,
				inherent_data_providers,
				false,
				keystore,
				consensus_common::AlwaysCanAuthor,
			).expect("Starts aura");

			runtime.spawn(aura);
		}

		runtime.spawn(futures01::future::poll_fn(move || {
			net.lock().poll();
			Ok::<_, ()>(futures01::Async::NotReady::<()>)
		}));

		runtime.block_on(future::join_all(import_notifications)
			.map(|_| Ok::<(), ()>(())).compat()).unwrap();
	}

	#[test]
	fn authorities_call_works() {
		let client = test_client::new();

		assert_eq!(client.info().chain.best_number, 0);
		assert_eq!(authorities(&client, &BlockId::Number(0)).unwrap(), vec![
			Keyring::Alice.public().into(),
			Keyring::Bob.public().into(),
			Keyring::Charlie.public().into()
		]);
	}
}<|MERGE_RESOLUTION|>--- conflicted
+++ resolved
@@ -34,22 +34,13 @@
 
 use codec::{Encode, Decode, Codec};
 use consensus_common::{
-<<<<<<< HEAD
-	self, BlockImport, Environment, Proposer, ForkChoiceStrategy, BlockImportParams, BlockOrigin,
-	Error as ConsensusError, SelectChain,
-=======
 	self, BlockImport, Environment, Proposer, CanAuthorWith, ForkChoiceStrategy, BlockImportParams,
 	BlockOrigin, Error as ConsensusError, SelectChain,
->>>>>>> c837c8d9
 };
 use consensus_common::import_queue::{
 	Verifier, BasicQueue, BoxBlockImport, BoxJustificationImport, BoxFinalityProofImport,
 };
-<<<<<<< HEAD
-use client_api::{error::Result as CResult, backend::AuxStore};
-=======
 use client_api::backend::AuxStore;
->>>>>>> c837c8d9
 use client::{
 	blockchain::ProvideCache, BlockOf
 };
@@ -59,14 +50,9 @@
 
 use block_builder_api::BlockBuilder as BlockBuilderApi;
 
-<<<<<<< HEAD
-use sr_primitives::{generic::{BlockId, OpaqueDigestItemId}, Justification};
-use sr_primitives::traits::{Block as BlockT, Header, DigestItemFor, Zero, Member};
-use sr_api::ProvideRuntimeApi;
-=======
 use sp_runtime::{generic::{BlockId, OpaqueDigestItemId}, Justification};
-use sp_runtime::traits::{Block as BlockT, Header, DigestItemFor, ProvideRuntimeApi, Zero, Member};
->>>>>>> c837c8d9
+use sp_runtime::traits::{Block as BlockT, Header, DigestItemFor, Zero, Member};
+use sp_api::ProvideRuntimeApi;
 
 use primitives::crypto::Pair;
 use inherents::{InherentDataProviders, InherentData};
@@ -114,13 +100,8 @@
 	where
 		A: Codec,
 		B: BlockT,
-<<<<<<< HEAD
 		C: AuxStore + ProvideRuntimeApi<B>,
-		C::Api: AuraApi<B, A, Error = client::error::Error>,
-=======
-		C: AuxStore + ProvideRuntimeApi,
 		C::Api: AuraApi<B, A, Error = sp_blockchain::Error>,
->>>>>>> c837c8d9
 	{
 		slots::SlotDuration::get_or_compute(client, |a, b| a.slot_duration(b)).map(Self)
 	}
@@ -165,11 +146,7 @@
 }
 
 /// Start the aura worker. The returned future should be run in a futures executor.
-<<<<<<< HEAD
-pub fn start_aura<B, C, SC, E, I, P, SO, Error>(
-=======
-pub fn start_aura<B, C, SC, E, I, P, SO, CAW, Error, H>(
->>>>>>> c837c8d9
+pub fn start_aura<B, C, SC, E, I, P, SO, CAW, Error>(
 	slot_duration: SlotDuration,
 	client: Arc<C>,
 	select_chain: SC,
@@ -186,11 +163,11 @@
 	C::Api: AuraApi<B, AuthorityId<P>>,
 	SC: SelectChain<B>,
 	E: Environment<B, Error = Error> + Send + Sync + 'static,
-	E::Proposer: Proposer<B, Error = Error, Transaction = sr_api::TransactionFor<C, B>>,
+	E::Proposer: Proposer<B, Error = Error, Transaction = sp_api::TransactionFor<C, B>>,
 	P: Pair + Send + Sync,
 	P::Public: Hash + Member + Encode + Decode,
 	P::Signature: Hash + Member + Encode + Decode,
-	I: BlockImport<B, Transaction = sr_api::TransactionFor<C, B>> + Send + Sync + 'static,
+	I: BlockImport<B, Transaction = sp_api::TransactionFor<C, B>> + Send + Sync + 'static,
 	Error: std::error::Error + Send + From<::consensus_common::Error> + From<I::Error> + 'static,
 	SO: SyncOracle + Send + Sync + Clone,
 	CAW: CanAuthorWith<B> + Send,
@@ -234,8 +211,8 @@
 	C: ProvideRuntimeApi<B> + BlockOf + ProvideCache<B> + Sync,
 	C::Api: AuraApi<B, AuthorityId<P>>,
 	E: Environment<B, Error = Error>,
-	E::Proposer: Proposer<B, Error = Error, Transaction = sr_api::TransactionFor<C, B>>,
-	I: BlockImport<B, Transaction = sr_api::TransactionFor<C, B>> + Send + Sync + 'static,
+	E::Proposer: Proposer<B, Error = Error, Transaction = sp_api::TransactionFor<C, B>>,
+	I: BlockImport<B, Transaction = sp_api::TransactionFor<C, B>> + Send + Sync + 'static,
 	P: Pair + Send + Sync,
 	P::Public: Member + Encode + Decode + Hash,
 	P::Signature: Member + Encode + Decode + Hash + Debug,
@@ -282,15 +259,11 @@
 		})
 	}
 
-<<<<<<< HEAD
 	fn pre_digest_data(
 		&self,
 		slot_number: u64,
 		_claim: &Self::Claim,
-	) -> Vec<sr_primitives::DigestItem<B::Hash>> {
-=======
-	fn pre_digest_data(&self, slot_number: u64, _claim: &Self::Claim) -> Vec<sp_runtime::DigestItem<B::Hash>> {
->>>>>>> c837c8d9
+	) -> Vec<sp_runtime::DigestItem<B::Hash>> {
 		vec![
 			<DigestItemFor<B> as CompatibleDigestItem<P>>::aura_pre_digest(slot_number),
 		]
@@ -300,9 +273,9 @@
 		B::Header,
 		&B::Hash,
 		Vec<B::Extrinsic>,
-		StorageChanges<sr_api::TransactionFor<C, B>, B>,
+		StorageChanges<sp_api::TransactionFor<C, B>, B>,
 		Self::Claim,
-	) -> consensus_common::BlockImportParams<B, sr_api::TransactionFor<C, B>> + Send> {
+	) -> consensus_common::BlockImportParams<B, sp_api::TransactionFor<C, B>> + Send> {
 		Box::new(|header, header_hash, body, storage_changes, pair| {
 			// sign the pre-sealed hash of the block and then
 			// add it to a digest item.
@@ -345,8 +318,8 @@
 	C: ProvideRuntimeApi<B> + BlockOf + ProvideCache<B> + Sync + Send,
 	C::Api: AuraApi<B, AuthorityId<P>>,
 	E: Environment<B, Error = Error> + Send + Sync,
-	E::Proposer: Proposer<B, Error = Error, Transaction = sr_api::TransactionFor<C, B>>,
-	I: BlockImport<B, Transaction = sr_api::TransactionFor<C, B>> + Send + Sync + 'static,
+	E::Proposer: Proposer<B, Error = Error, Transaction = sp_api::TransactionFor<C, B>>,
+	I: BlockImport<B, Transaction = sp_api::TransactionFor<C, B>> + Send + Sync + 'static,
 	P: Pair + Send + Sync,
 	P::Public: Member + Encode + Decode + Hash,
 	P::Signature: Member + Encode + Decode + Hash + Debug,
@@ -489,11 +462,7 @@
 		inherent_data: InherentData,
 		timestamp_now: u64,
 	) -> Result<(), Error<B>>
-<<<<<<< HEAD
-		where C: ProvideRuntimeApi<B>, C::Api: BlockBuilderApi<B, Error = client::error::Error>
-=======
-		where C: ProvideRuntimeApi, C::Api: BlockBuilderApi<B, Error = sp_blockchain::Error>
->>>>>>> c837c8d9
+		where C: ProvideRuntimeApi<B>, C::Api: BlockBuilderApi<B, Error = sp_blockchain::Error>
 	{
 		const MAX_TIMESTAMP_DRIFT_SECS: u64 = 60;
 
@@ -539,18 +508,13 @@
 
 #[forbid(deprecated)]
 impl<B: BlockT, C, P, T> Verifier<B> for AuraVerifier<C, P, T> where
-<<<<<<< HEAD
 	C: ProvideRuntimeApi<B> +
 		Send +
 		Sync +
 		client_api::backend::AuxStore +
 		ProvideCache<B> +
 		BlockOf,
-	C::Api: BlockBuilderApi<B> + AuraApi<B, AuthorityId<P>> + ApiExt<B, Error = client::error::Error>,
-=======
-	C: ProvideRuntimeApi + Send + Sync + client_api::backend::AuxStore + ProvideCache<B> + BlockOf,
 	C::Api: BlockBuilderApi<B> + AuraApi<B, AuthorityId<P>> + ApiExt<B, Error = sp_blockchain::Error>,
->>>>>>> c837c8d9
 	DigestItemFor<B>: CompatibleDigestItem<P>,
 	P: Pair + Send + Sync + 'static,
 	P::Public: Send + Sync + Hash + Eq + Clone + Decode + Encode + Debug + 'static,
@@ -730,21 +694,16 @@
 /// Start an import queue for the Aura consensus algorithm.
 pub fn import_queue<B, C, P, T>(
 	slot_duration: SlotDuration,
-	block_import: BoxBlockImport<B, sr_api::TransactionFor<C, B>>,
+	block_import: BoxBlockImport<B, sp_api::TransactionFor<C, B>>,
 	justification_import: Option<BoxJustificationImport<B>>,
 	finality_proof_import: Option<BoxFinalityProofImport<B>>,
 	client: Arc<C>,
 	inherent_data_providers: InherentDataProviders,
 	transaction_pool: Option<Arc<T>>,
-) -> Result<AuraImportQueue<B, sr_api::TransactionFor<C, B>>, consensus_common::Error> where
+) -> Result<AuraImportQueue<B, sp_api::TransactionFor<C, B>>, consensus_common::Error> where
 	B: BlockT,
-<<<<<<< HEAD
 	C: 'static + ProvideRuntimeApi<B> + BlockOf + ProvideCache<B> + Send + Sync + AuxStore,
-	C::Api: BlockBuilderApi<B> + AuraApi<B, AuthorityId<P>> + ApiExt<B, Error = client::error::Error>,
-=======
-	C: 'static + ProvideRuntimeApi + BlockOf + ProvideCache<B> + Send + Sync + AuxStore,
 	C::Api: BlockBuilderApi<B> + AuraApi<B, AuthorityId<P>> + ApiExt<B, Error = sp_blockchain::Error>,
->>>>>>> c837c8d9
 	DigestItemFor<B>: CompatibleDigestItem<P>,
 	P: Pair + Send + Sync + 'static,
 	P::Public: Clone + Eq + Send + Sync + Hash + Debug + Encode + Decode,
@@ -921,11 +880,7 @@
 				&inherent_data_providers, slot_duration.get()
 			).expect("Registers aura inherent data provider");
 
-<<<<<<< HEAD
-			let aura = start_aura::<_, _, _, _, _, AuthorityPair, _, _>(
-=======
-			let aura = start_aura::<_, _, _, _, _, AuthorityPair, _, _, _, _>(
->>>>>>> c837c8d9
+			let aura = start_aura::<_, _, _, _, _, AuthorityPair, _, _, _>(
 				slot_duration,
 				client.clone(),
 				select_chain,
