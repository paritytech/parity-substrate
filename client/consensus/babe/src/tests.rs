// This file is part of Substrate.

// Copyright (C) 2019-2021 Parity Technologies (UK) Ltd.
// SPDX-License-Identifier: GPL-3.0-or-later WITH Classpath-exception-2.0

// This program is free software: you can redistribute it and/or modify
// it under the terms of the GNU General Public License as published by
// the Free Software Foundation, either version 3 of the License, or
// (at your option) any later version.

// This program is distributed in the hope that it will be useful,
// but WITHOUT ANY WARRANTY; without even the implied warranty of
// MERCHANTABILITY or FITNESS FOR A PARTICULAR PURPOSE. See the
// GNU General Public License for more details.

// You should have received a copy of the GNU General Public License
// along with this program. If not, see <https://www.gnu.org/licenses/>.

//! BABE testsuite

// FIXME #2532: need to allow deprecated until refactor is done
// https://github.com/paritytech/substrate/issues/2532
#![allow(deprecated)]
use super::*;
use authorship::claim_slot;
use sp_core::crypto::Pair;
use sp_keystore::{
	SyncCryptoStore,
	vrf::make_transcript as transcript_from_data,
};
use sp_consensus_babe::{AuthorityPair, Slot, AllowedSlots, make_transcript, make_transcript_data};
use sc_consensus_slots::BackoffAuthoringOnFinalizedHeadLagging;
use sc_block_builder::{BlockBuilder, BlockBuilderProvider};
use sp_consensus::{
	NoNetwork as DummyOracle, Proposal, DisableProofRecording, AlwaysCanAuthor,
	import_queue::{BoxBlockImport, BoxJustificationImport},
};
use sc_network_test::{Block as TestBlock, *};
use sc_network::config::ProtocolConfig;
use sp_runtime::{generic::DigestItem, traits::{Block as BlockT, DigestFor}};
use sc_client_api::{BlockchainEvents, backend::TransactionFor};
use log::debug;
use std::{time::Duration, cell::RefCell, task::Poll};
use rand::RngCore;
use rand_chacha::{
	rand_core::SeedableRng, ChaChaRng,
};
use sc_keystore::LocalKeystore;
use sp_application_crypto::key_types::BABE;

type Item = DigestItem<Hash>;

type Error = sp_blockchain::Error;

type TestClient = substrate_test_runtime_client::client::Client<
	substrate_test_runtime_client::Backend,
	substrate_test_runtime_client::Executor,
	TestBlock,
	substrate_test_runtime_client::runtime::RuntimeApi,
>;

#[derive(Copy, Clone, PartialEq)]
enum Stage {
	PreSeal,
	PostSeal,
}

type Mutator = Arc<dyn Fn(&mut TestHeader, Stage) + Send + Sync>;

#[derive(Clone)]
struct DummyFactory {
	client: Arc<TestClient>,
	epoch_changes: SharedEpochChanges<TestBlock, Epoch>,
	config: Config,
	mutator: Mutator,
}

struct DummyProposer {
	factory: DummyFactory,
	parent_hash: Hash,
	parent_number: u64,
	parent_slot: Slot,
}

impl Environment<TestBlock> for DummyFactory {
	type CreateProposer = future::Ready<Result<DummyProposer, Error>>;
	type Proposer = DummyProposer;
	type Error = Error;

	fn init(&mut self, parent_header: &<TestBlock as BlockT>::Header)
		-> Self::CreateProposer
	{

		let parent_slot = crate::find_pre_digest::<TestBlock>(parent_header)
			.expect("parent header has a pre-digest")
			.slot();

		future::ready(Ok(DummyProposer {
			factory: self.clone(),
			parent_hash: parent_header.hash(),
			parent_number: *parent_header.number(),
			parent_slot,
		}))
	}
}

impl DummyProposer {
	fn propose_with(&mut self, pre_digests: DigestFor<TestBlock>)
		-> future::Ready<
			Result<
				Proposal<
					TestBlock,
					sc_client_api::TransactionFor<substrate_test_runtime_client::Backend, TestBlock>,
					()
				>,
				Error
			>
		>
	{
		let block_builder = self.factory.client.new_block_at(
			&BlockId::Hash(self.parent_hash),
			pre_digests,
			false,
		).unwrap();

		let mut block = match block_builder.build().map_err(|e| e.into()) {
			Ok(b) => b.block,
			Err(e) => return future::ready(Err(e)),
		};

		let this_slot = crate::find_pre_digest::<TestBlock>(block.header())
			.expect("baked block has valid pre-digest")
			.slot();

		// figure out if we should add a consensus digest, since the test runtime
		// doesn't.
		let epoch_changes = self.factory.epoch_changes.lock();
		let epoch = epoch_changes.epoch_data_for_child_of(
			descendent_query(&*self.factory.client),
			&self.parent_hash,
			self.parent_number,
			this_slot,
			|slot| Epoch::genesis(&self.factory.config, slot),
		)
			.expect("client has data to find epoch")
			.expect("can compute epoch for baked block");

		let first_in_epoch = self.parent_slot < epoch.start_slot;
		if first_in_epoch {
			// push a `Consensus` digest signalling next change.
			// we just reuse the same randomness and authorities as the prior
			// epoch. this will break when we add light client support, since
			// that will re-check the randomness logic off-chain.
			let digest_data = ConsensusLog::NextEpochData(NextEpochDescriptor {
				authorities: epoch.authorities.clone(),
				randomness: epoch.randomness.clone(),
			}).encode();
			let digest = DigestItem::Consensus(BABE_ENGINE_ID, digest_data);
			block.header.digest_mut().push(digest)
		}

		// mutate the block header according to the mutator.
		(self.factory.mutator)(&mut block.header, Stage::PreSeal);

		future::ready(Ok(Proposal { block, proof: (), storage_changes: Default::default() }))
	}
}

impl Proposer<TestBlock> for DummyProposer {
	type Error = Error;
	type Transaction = sc_client_api::TransactionFor<substrate_test_runtime_client::Backend, TestBlock>;
	type Proposal = future::Ready<Result<Proposal<TestBlock, Self::Transaction, ()>, Error>>;
	type ProofRecording = DisableProofRecording;
	type Proof = ();

	fn propose(
		mut self,
		_: InherentData,
		pre_digests: DigestFor<TestBlock>,
		_: Duration,
	) -> Self::Proposal {
		self.propose_with(pre_digests)
	}
}

thread_local! {
	static MUTATOR: RefCell<Mutator> = RefCell::new(Arc::new(|_, _|()));
}

#[derive(Clone)]
struct PanickingBlockImport<B>(B);

impl<B: BlockImport<TestBlock>> BlockImport<TestBlock> for PanickingBlockImport<B> {
	type Error = B::Error;
	type Transaction = B::Transaction;

	fn import_block(
		&mut self,
		block: BlockImportParams<TestBlock, Self::Transaction>,
		new_cache: HashMap<CacheKeyId, Vec<u8>>,
	) -> Result<ImportResult, Self::Error> {
		Ok(self.0.import_block(block, new_cache).expect("importing block failed"))
	}

	fn check_block(
		&mut self,
		block: BlockCheckParams<TestBlock>,
	) -> Result<ImportResult, Self::Error> {
		Ok(self.0.check_block(block).expect("checking block failed"))
	}
}

pub struct BabeTestNet {
	peers: Vec<Peer<Option<PeerData>>>,
}

type TestHeader = <TestBlock as BlockT>::Header;
type TestExtrinsic = <TestBlock as BlockT>::Extrinsic;

type TestSelectChain = substrate_test_runtime_client::LongestChain<
	substrate_test_runtime_client::Backend,
	TestBlock,
>;

pub struct TestVerifier {
	inner: BabeVerifier<TestBlock, PeersFullClient, TestSelectChain, AlwaysCanAuthor>,
	mutator: Mutator,
}

impl Verifier<TestBlock> for TestVerifier {
	/// Verify the given data and return the BlockImportParams and an optional
	/// new set of validators to import. If not, err with an Error-Message
	/// presented to the User in the logs.
	fn verify(
		&mut self,
		origin: BlockOrigin,
		mut header: TestHeader,
		justification: Option<Justification>,
		body: Option<Vec<TestExtrinsic>>,
	) -> Result<(BlockImportParams<TestBlock, ()>, Option<Vec<(CacheKeyId, Vec<u8>)>>), String> {
		// apply post-sealing mutations (i.e. stripping seal, if desired).
		(self.mutator)(&mut header, Stage::PostSeal);
		self.inner.verify(origin, header, justification, body)
	}
}

pub struct PeerData {
	link: BabeLink<TestBlock>,
	inherent_data_providers: InherentDataProviders,
	block_import: Mutex<
		Option<BoxBlockImport<TestBlock, TransactionFor<substrate_test_runtime_client::Backend, TestBlock>>>
	>,
}

impl TestNetFactory for BabeTestNet {
	type Verifier = TestVerifier;
	type PeerData = Option<PeerData>;

	/// Create new test network with peers and given config.
	fn from_config(_config: &ProtocolConfig) -> Self {
		debug!(target: "babe", "Creating test network from config");
		BabeTestNet {
			peers: Vec::new(),
		}
	}

	fn make_block_import<Transaction>(&self, client: PeersClient)
		-> (
			BlockImportAdapter<Transaction>,
			Option<BoxJustificationImport<Block>>,
			Option<PeerData>,
		)
	{
		let client = client.as_full().expect("only full clients are tested");
		let inherent_data_providers = InherentDataProviders::new();

		let config = Config::get_or_compute(&*client).expect("config available");
		let (block_import, link) = crate::block_import(
			config,
			client.clone(),
			client.clone(),
		).expect("can initialize block-import");

		let block_import = PanickingBlockImport(block_import);

		let data_block_import = Mutex::new(
			Some(Box::new(block_import.clone()) as BoxBlockImport<_, _>)
		);
		(
			BlockImportAdapter::new_full(block_import),
			None,
			Some(PeerData { link, inherent_data_providers, block_import: data_block_import }),
		)
	}

	fn make_verifier(
		&self,
		client: PeersClient,
		_cfg: &ProtocolConfig,
		maybe_link: &Option<PeerData>,
	)
		-> Self::Verifier
	{
		use substrate_test_runtime_client::DefaultTestClientBuilderExt;

		let client = client.as_full().expect("only full clients are used in test");
		trace!(target: "babe", "Creating a verifier");

		// ensure block import and verifier are linked correctly.
		let data = maybe_link.as_ref().expect("babe link always provided to verifier instantiation");

		let (_, longest_chain) = TestClientBuilder::new().build_with_longest_chain();

		TestVerifier {
			inner: BabeVerifier {
				client: client.clone(),
				select_chain: longest_chain,
				inherent_data_providers: data.inherent_data_providers.clone(),
				config: data.link.config.clone(),
				epoch_changes: data.link.epoch_changes.clone(),
				time_source: data.link.time_source.clone(),
				can_author_with: AlwaysCanAuthor,
				telemetry: None,
			},
			mutator: MUTATOR.with(|m| m.borrow().clone()),
		}
	}

	fn peer(&mut self, i: usize) -> &mut Peer<Self::PeerData> {
		trace!(target: "babe", "Retrieving a peer");
		&mut self.peers[i]
	}

	fn peers(&self) -> &Vec<Peer<Self::PeerData>> {
		trace!(target: "babe", "Retrieving peers");
		&self.peers
	}

	fn mut_peers<F: FnOnce(&mut Vec<Peer<Self::PeerData>>)>(
		&mut self,
		closure: F,
	) {
		closure(&mut self.peers);
	}
}

#[test]
#[should_panic]
fn rejects_empty_block() {
	sp_tracing::try_init_simple();
	let mut net = BabeTestNet::new(3);
	let block_builder = |builder: BlockBuilder<_, _, _>| {
		builder.build().unwrap().block
	};
	net.mut_peers(|peer| {
		peer[0].generate_blocks(1, BlockOrigin::NetworkInitialSync, block_builder);
	})
}

fn run_one_test(
	mutator: impl Fn(&mut TestHeader, Stage) + Send + Sync + 'static,
) {
	sp_tracing::try_init_simple();
	let mutator = Arc::new(mutator) as Mutator;

	MUTATOR.with(|m| *m.borrow_mut() = mutator.clone());
	let net = BabeTestNet::new(3);

	let peers = &[
		(0, "//Alice"),
		(1, "//Bob"),
		(2, "//Charlie"),
	];

	let net = Arc::new(Mutex::new(net));
	let mut import_notifications = Vec::new();
	let mut babe_futures = Vec::new();
	let mut keystore_paths = Vec::new();

	for (peer_id, seed) in peers {
		let mut net = net.lock();
		let peer = net.peer(*peer_id);
		let client = peer.client().as_full().expect("Only full clients are used in tests").clone();
		let select_chain = peer.select_chain().expect("Full client has select_chain");

		let keystore_path = tempfile::tempdir().expect("Creates keystore path");
		let keystore: SyncCryptoStorePtr = Arc::new(LocalKeystore::open(keystore_path.path(), None)
			.expect("Creates keystore"));
		SyncCryptoStore::sr25519_generate_new(&*keystore, BABE, Some(seed)).expect("Generates authority key");
		keystore_paths.push(keystore_path);

		let mut got_own = false;
		let mut got_other = false;

		let data = peer.data.as_ref().expect("babe link set up during initialization");

		let environ = DummyFactory {
			client: client.clone(),
			config: data.link.config.clone(),
			epoch_changes: data.link.epoch_changes.clone(),
			mutator: mutator.clone(),
		};

		import_notifications.push(
			// run each future until we get one of our own blocks with number higher than 5
			// that was produced locally.
			client.import_notification_stream()
				.take_while(move |n| future::ready(n.header.number() < &5 || {
					if n.origin == BlockOrigin::Own {
						got_own = true;
					} else {
						got_other = true;
					}

					// continue until we have at least one block of our own
					// and one of another peer.
					!(got_own && got_other)
				}))
				.for_each(|_| future::ready(()) )
		);


		babe_futures.push(start_babe(BabeParams {
			block_import: data.block_import.lock().take().expect("import set up during init"),
			select_chain,
			client,
			env: environ,
			sync_oracle: DummyOracle,
			inherent_data_providers: data.inherent_data_providers.clone(),
			force_authoring: false,
			backoff_authoring_blocks: Some(BackoffAuthoringOnFinalizedHeadLagging::default()),
			babe_link: data.link.clone(),
			keystore,
			can_author_with: sp_consensus::AlwaysCanAuthor,
<<<<<<< HEAD
			telemetry: None,
=======
			block_proposal_slot_portion: SlotProportion::new(0.5),
>>>>>>> 8fca15b7
		}).expect("Starts babe"));
	}
	futures::executor::block_on(future::select(
		futures::future::poll_fn(move |cx| {
			let mut net = net.lock();
			net.poll(cx);
			for p in net.peers() {
				for (h, e) in p.failed_verifications() {
					panic!("Verification failed for {:?}: {}", h, e);
				}
			}

			Poll::<()>::Pending
		}),
		future::select(future::join_all(import_notifications), future::join_all(babe_futures))
	));
}

#[test]
fn authoring_blocks() {
	run_one_test(|_, _| ())
}

#[test]
#[should_panic]
fn rejects_missing_inherent_digest() {
	run_one_test(|header: &mut TestHeader, stage| {
		let v = std::mem::take(&mut header.digest_mut().logs);
		header.digest_mut().logs = v.into_iter()
			.filter(|v| stage == Stage::PostSeal || v.as_babe_pre_digest().is_none())
			.collect()
	})
}

#[test]
#[should_panic]
fn rejects_missing_seals() {
	run_one_test(|header: &mut TestHeader, stage| {
		let v = std::mem::take(&mut header.digest_mut().logs);
		header.digest_mut().logs = v.into_iter()
			.filter(|v| stage == Stage::PreSeal || v.as_babe_seal().is_none())
			.collect()
	})
}

#[test]
#[should_panic]
fn rejects_missing_consensus_digests() {
	run_one_test(|header: &mut TestHeader, stage| {
		let v = std::mem::take(&mut header.digest_mut().logs);
		header.digest_mut().logs = v.into_iter()
			.filter(|v| stage == Stage::PostSeal || v.as_next_epoch_descriptor().is_none())
			.collect()
	});
}

#[test]
fn wrong_consensus_engine_id_rejected() {
	sp_tracing::try_init_simple();
	let sig = AuthorityPair::generate().0.sign(b"");
	let bad_seal: Item = DigestItem::Seal([0; 4], sig.to_vec());
	assert!(bad_seal.as_babe_pre_digest().is_none());
	assert!(bad_seal.as_babe_seal().is_none())
}

#[test]
fn malformed_pre_digest_rejected() {
	sp_tracing::try_init_simple();
	let bad_seal: Item = DigestItem::Seal(BABE_ENGINE_ID, [0; 64].to_vec());
	assert!(bad_seal.as_babe_pre_digest().is_none());
}

#[test]
fn sig_is_not_pre_digest() {
	sp_tracing::try_init_simple();
	let sig = AuthorityPair::generate().0.sign(b"");
	let bad_seal: Item = DigestItem::Seal(BABE_ENGINE_ID, sig.to_vec());
	assert!(bad_seal.as_babe_pre_digest().is_none());
	assert!(bad_seal.as_babe_seal().is_some())
}

#[test]
fn can_author_block() {
	sp_tracing::try_init_simple();
	let keystore_path = tempfile::tempdir().expect("Creates keystore path");
	let keystore: SyncCryptoStorePtr = Arc::new(LocalKeystore::open(keystore_path.path(), None)
		.expect("Creates keystore"));
	let public = SyncCryptoStore::sr25519_generate_new(&*keystore, BABE, Some("//Alice"))
		.expect("Generates authority pair");

	let mut i = 0;
	let epoch = Epoch {
		start_slot: 0.into(),
		authorities: vec![(public.into(), 1)],
		randomness: [0; 32],
		epoch_index: 1,
		duration: 100,
		config: BabeEpochConfiguration {
			c: (3, 10),
			allowed_slots: AllowedSlots::PrimaryAndSecondaryPlainSlots,
		},
	};

	let mut config = crate::BabeGenesisConfiguration {
		slot_duration: 1000,
		epoch_length: 100,
		c: (3, 10),
		genesis_authorities: Vec::new(),
		randomness: [0; 32],
		allowed_slots: AllowedSlots::PrimaryAndSecondaryPlainSlots,
	};

	// with secondary slots enabled it should never be empty
	match claim_slot(i.into(), &epoch, &keystore) {
		None => i += 1,
		Some(s) => debug!(target: "babe", "Authored block {:?}", s.0),
	}

	// otherwise with only vrf-based primary slots we might need to try a couple
	// of times.
	config.allowed_slots = AllowedSlots::PrimarySlots;
	loop {
		match claim_slot(i.into(), &epoch, &keystore) {
			None => i += 1,
			Some(s) => {
				debug!(target: "babe", "Authored block {:?}", s.0);
				break;
			}
		}
	}
}

// Propose and import a new BABE block on top of the given parent.
fn propose_and_import_block<Transaction>(
	parent: &TestHeader,
	slot: Option<Slot>,
	proposer_factory: &mut DummyFactory,
	block_import: &mut BoxBlockImport<TestBlock, Transaction>,
) -> sp_core::H256 {
	let mut proposer = futures::executor::block_on(proposer_factory.init(parent)).unwrap();

	let slot = slot.unwrap_or_else(|| {
		let parent_pre_digest = find_pre_digest::<TestBlock>(parent).unwrap();
		parent_pre_digest.slot() + 1
	});

	let pre_digest = sp_runtime::generic::Digest {
		logs: vec![
			Item::babe_pre_digest(
				PreDigest::SecondaryPlain(SecondaryPlainPreDigest {
					authority_index: 0,
					slot,
				}),
			),
		],
	};

	let parent_hash = parent.hash();

	let mut block = futures::executor::block_on(proposer.propose_with(pre_digest)).unwrap().block;

	let epoch_descriptor = proposer_factory.epoch_changes.lock().epoch_descriptor_for_child_of(
		descendent_query(&*proposer_factory.client),
		&parent_hash,
		*parent.number(),
		slot,
	).unwrap().unwrap();

	let seal = {
		// sign the pre-sealed hash of the block and then
		// add it to a digest item.
		let pair = AuthorityPair::from_seed(&[1; 32]);
		let pre_hash = block.header.hash();
		let signature = pair.sign(pre_hash.as_ref());
		Item::babe_seal(signature)
	};

	let post_hash = {
		block.header.digest_mut().push(seal.clone());
		let h = block.header.hash();
		block.header.digest_mut().pop();
		h
	};

	let mut import = BlockImportParams::new(BlockOrigin::Own, block.header);
	import.post_digests.push(seal);
	import.body = Some(block.extrinsics);
	import.intermediates.insert(
		Cow::from(INTERMEDIATE_KEY),
		Box::new(BabeIntermediate::<TestBlock> { epoch_descriptor }) as Box<dyn Any>,
	);
	import.fork_choice = Some(ForkChoiceStrategy::LongestChain);
	let import_result = block_import.import_block(import, Default::default()).unwrap();

	match import_result {
		ImportResult::Imported(_) => {},
		_ => panic!("expected block to be imported"),
	}

	post_hash
}

#[test]
fn importing_block_one_sets_genesis_epoch() {
	let mut net = BabeTestNet::new(1);

	let peer = net.peer(0);
	let data = peer.data.as_ref().expect("babe link set up during initialization");
	let client = peer.client().as_full().expect("Only full clients are used in tests").clone();

	let mut proposer_factory = DummyFactory {
		client: client.clone(),
		config: data.link.config.clone(),
		epoch_changes: data.link.epoch_changes.clone(),
		mutator: Arc::new(|_, _| ()),
	};

	let mut block_import = data.block_import.lock().take().expect("import set up during init");

	let genesis_header = client.header(&BlockId::Number(0)).unwrap().unwrap();

	let block_hash = propose_and_import_block(
		&genesis_header,
		Some(999.into()),
		&mut proposer_factory,
		&mut block_import,
	);

	let genesis_epoch = Epoch::genesis(&data.link.config, 999.into());

	let epoch_changes = data.link.epoch_changes.lock();
	let epoch_for_second_block = epoch_changes.epoch_data_for_child_of(
		descendent_query(&*client),
		&block_hash,
		1,
		1000.into(),
		|slot| Epoch::genesis(&data.link.config, slot),
	).unwrap().unwrap();

	assert_eq!(epoch_for_second_block, genesis_epoch);
}

#[test]
fn importing_epoch_change_block_prunes_tree() {
	use sc_client_api::Finalizer;

	let mut net = BabeTestNet::new(1);

	let peer = net.peer(0);
	let data = peer.data.as_ref().expect("babe link set up during initialization");

	let client = peer.client().as_full().expect("Only full clients are used in tests").clone();
	let mut block_import = data.block_import.lock().take().expect("import set up during init");
	let epoch_changes = data.link.epoch_changes.clone();

	let mut proposer_factory = DummyFactory {
		client: client.clone(),
		config: data.link.config.clone(),
		epoch_changes: data.link.epoch_changes.clone(),
		mutator: Arc::new(|_, _| ()),
	};

	// This is just boilerplate code for proposing and importing n valid BABE
	// blocks that are built on top of the given parent. The proposer takes care
	// of producing epoch change digests according to the epoch duration (which
	// is set to 6 slots in the test runtime).
	let mut propose_and_import_blocks = |parent_id, n| {
		let mut hashes = Vec::new();
		let mut parent_header = client.header(&parent_id).unwrap().unwrap();

		for _ in 0..n {
			let block_hash = propose_and_import_block(
				&parent_header,
				None,
				&mut proposer_factory,
				&mut block_import,
			);
			hashes.push(block_hash);
			parent_header = client.header(&BlockId::Hash(block_hash)).unwrap().unwrap();
		}

		hashes
	};

	// This is the block tree that we're going to use in this test. Each node
	// represents an epoch change block, the epoch duration is 6 slots.
	//
	//    *---- F (#7)
	//   /                 *------ G (#19) - H (#25)
	//  /                 /
	// A (#1) - B (#7) - C (#13) - D (#19) - E (#25)
	//                              \
	//                               *------ I (#25)

	// Create and import the canon chain and keep track of fork blocks (A, C, D)
	// from the diagram above.
	let canon_hashes = propose_and_import_blocks(BlockId::Number(0), 30);

	// Create the forks
	let fork_1 = propose_and_import_blocks(BlockId::Hash(canon_hashes[0]), 10);
	let fork_2 = propose_and_import_blocks(BlockId::Hash(canon_hashes[12]), 15);
	let fork_3 = propose_and_import_blocks(BlockId::Hash(canon_hashes[18]), 10);

	// We should be tracking a total of 9 epochs in the fork tree
	assert_eq!(
		epoch_changes.lock().tree().iter().count(),
		9,
	);

	// And only one root
	assert_eq!(
		epoch_changes.lock().tree().roots().count(),
		1,
	);

	// We finalize block #13 from the canon chain, so on the next epoch
	// change the tree should be pruned, to not contain F (#7).
	client.finalize_block(BlockId::Hash(canon_hashes[12]), None, false).unwrap();
	propose_and_import_blocks(BlockId::Hash(client.chain_info().best_hash), 7);

	// at this point no hashes from the first fork must exist on the tree
	assert!(
		!epoch_changes.lock().tree().iter().map(|(h, _, _)| h).any(|h| fork_1.contains(h)),
	);

	// but the epoch changes from the other forks must still exist
	assert!(
		epoch_changes.lock().tree().iter().map(|(h, _, _)| h).any(|h| fork_2.contains(h))
	);

	assert!(
		epoch_changes.lock().tree().iter().map(|(h, _, _)| h).any(|h| fork_3.contains(h)),
	);

	// finalizing block #25 from the canon chain should prune out the second fork
	client.finalize_block(BlockId::Hash(canon_hashes[24]), None, false).unwrap();
	propose_and_import_blocks(BlockId::Hash(client.chain_info().best_hash), 8);

	// at this point no hashes from the second fork must exist on the tree
	assert!(
		!epoch_changes.lock().tree().iter().map(|(h, _, _)| h).any(|h| fork_2.contains(h)),
	);

	// while epoch changes from the last fork should still exist
	assert!(
		epoch_changes.lock().tree().iter().map(|(h, _, _)| h).any(|h| fork_3.contains(h)),
	);
}

#[test]
#[should_panic]
fn verify_slots_are_strictly_increasing() {
	let mut net = BabeTestNet::new(1);

	let peer = net.peer(0);
	let data = peer.data.as_ref().expect("babe link set up during initialization");

	let client = peer.client().as_full().expect("Only full clients are used in tests").clone();
	let mut block_import = data.block_import.lock().take().expect("import set up during init");

	let mut proposer_factory = DummyFactory {
		client: client.clone(),
		config: data.link.config.clone(),
		epoch_changes: data.link.epoch_changes.clone(),
		mutator: Arc::new(|_, _| ()),
	};

	let genesis_header = client.header(&BlockId::Number(0)).unwrap().unwrap();

	// we should have no issue importing this block
	let b1 = propose_and_import_block(
		&genesis_header,
		Some(999.into()),
		&mut proposer_factory,
		&mut block_import,
	);

	let b1 = client.header(&BlockId::Hash(b1)).unwrap().unwrap();

	// we should fail to import this block since the slot number didn't increase.
	// we will panic due to the `PanickingBlockImport` defined above.
	propose_and_import_block(
		&b1,
		Some(999.into()),
		&mut proposer_factory,
		&mut block_import,
	);
}

#[test]
fn babe_transcript_generation_match() {
	sp_tracing::try_init_simple();
	let keystore_path = tempfile::tempdir().expect("Creates keystore path");
	let keystore: SyncCryptoStorePtr = Arc::new(LocalKeystore::open(keystore_path.path(), None)
		.expect("Creates keystore"));
	let public = SyncCryptoStore::sr25519_generate_new(&*keystore, BABE, Some("//Alice"))
		.expect("Generates authority pair");

	let epoch = Epoch {
		start_slot: 0.into(),
		authorities: vec![(public.into(), 1)],
		randomness: [0; 32],
		epoch_index: 1,
		duration: 100,
		config: BabeEpochConfiguration {
			c: (3, 10),
			allowed_slots: AllowedSlots::PrimaryAndSecondaryPlainSlots,
		},
	};

	let orig_transcript = make_transcript(&epoch.randomness.clone(), 1.into(), epoch.epoch_index);
	let new_transcript = make_transcript_data(&epoch.randomness, 1.into(), epoch.epoch_index);

	let test = |t: merlin::Transcript| -> [u8; 16] {
		let mut b = [0u8; 16];
		t.build_rng()
			.finalize(&mut ChaChaRng::from_seed([0u8;32]))
			.fill_bytes(&mut b);
		b
	};
	debug_assert!(test(orig_transcript) == test(transcript_from_data(new_transcript)));
}<|MERGE_RESOLUTION|>--- conflicted
+++ resolved
@@ -432,11 +432,8 @@
 			babe_link: data.link.clone(),
 			keystore,
 			can_author_with: sp_consensus::AlwaysCanAuthor,
-<<<<<<< HEAD
+			block_proposal_slot_portion: SlotProportion::new(0.5),
 			telemetry: None,
-=======
-			block_proposal_slot_portion: SlotProportion::new(0.5),
->>>>>>> 8fca15b7
 		}).expect("Starts babe"));
 	}
 	futures::executor::block_on(future::select(
