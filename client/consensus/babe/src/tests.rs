--- conflicted
+++ resolved
@@ -412,30 +412,20 @@
 		}).expect("Starts babe"));
 	}
 
-<<<<<<< HEAD
 	futures::executor::block_on(future::select(
 		futures::future::poll_fn(move |cx| {
-			net.lock().poll(cx);
+			let mut net = net.lock();
+			net.poll(cx);
+			for p in net.peers() {
+				for (h, e) in p.failed_verifications() {
+					panic!("Verification failed for {:?}: {}", h, e);
+				}
+			}
+	
 			Poll::<()>::Pending
 		}),
 		future::select(future::join_all(import_notifications), future::join_all(babe_futures))
 	));
-=======
-	runtime.spawn(futures01::future::poll_fn(move || {
-		let mut net = net.lock();
-		net.poll();
-		for p in net.peers() {
-			for (h, e) in p.failed_verifications() {
-				panic!("Verification failed for {:?}: {}", h, e);
-			}
-		}
-
-		Ok::<_, ()>(futures01::Async::NotReady::<()>)
-	}));
-
-	runtime.block_on(future::join_all(import_notifications)
-		.unit_error().compat()).unwrap();
->>>>>>> f41677d0
 }
 
 #[test]
