// Copyright 2019-2020 Parity Technologies (UK) Ltd.
// This file is part of Substrate.

// Substrate is free software: you can redistribute it and/or modify
// it under the terms of the GNU General Public License as published by
// the Free Software Foundation, either version 3 of the License, or
// (at your option) any later version.

// Substrate is distributed in the hope that it will be useful,
// but WITHOUT ANY WARRANTY; without even the implied warranty of
// MERCHANTABILITY or FITNESS FOR A PARTICULAR PURPOSE.  See the
// GNU General Public License for more details.

// You should have received a copy of the GNU General Public License
// along with Substrate.  If not, see <http://www.gnu.org/licenses/>.

//! BABE authority selection and slot claiming.

use merlin::Transcript;
use sp_consensus_babe::{
	AuthorityId, BabeAuthorityWeight, BABE_ENGINE_ID, BABE_VRF_PREFIX,
	SlotNumber, AuthorityPair,
};
use sp_consensus_babe::digests::{
	PreDigest, PrimaryPreDigest, SecondaryPlainPreDigest, SecondaryVRFPreDigest,
};
use sp_consensus_vrf::schnorrkel::{VRFOutput, VRFProof};
use sp_core::{U256, blake2_256};
use codec::Encode;
use schnorrkel::vrf::VRFInOut;
use sp_core::Pair;
use sc_keystore::KeyStorePtr;
use super::Epoch;

/// Calculates the primary selection threshold for a given authority, taking
/// into account `c` (`1 - c` represents the probability of a slot being empty).
pub(super) fn calculate_primary_threshold(
	c: (u64, u64),
	authorities: &[(AuthorityId, BabeAuthorityWeight)],
	authority_index: usize,
) -> u128 {
	use num_bigint::BigUint;
	use num_rational::BigRational;
	use num_traits::{cast::ToPrimitive, identities::One};

	let c = c.0 as f64 / c.1 as f64;

	let theta =
		authorities[authority_index].1 as f64 /
		authorities.iter().map(|(_, weight)| weight).sum::<u64>() as f64;

	let calc = || {
		let p = BigRational::from_float(1f64 - (1f64 - c).powf(theta))?;
		let numer = p.numer().to_biguint()?;
		let denom = p.denom().to_biguint()?;
		((BigUint::one() << 128) * numer / denom).to_u128()
	};

	calc().unwrap_or(u128::max_value())
}

/// Returns true if the given VRF output is lower than the given threshold,
/// false otherwise.
pub(super) fn check_primary_threshold(inout: &VRFInOut, threshold: u128) -> bool {
	u128::from_le_bytes(inout.make_bytes::<[u8; 16]>(BABE_VRF_PREFIX)) < threshold
}

/// Get the expected secondary author for the given slot and with given
/// authorities. This should always assign the slot to some authority unless the
/// authorities list is empty.
pub(super) fn secondary_slot_author(
	slot_number: u64,
	authorities: &[(AuthorityId, BabeAuthorityWeight)],
	randomness: [u8; 32],
) -> Option<&AuthorityId> {
	if authorities.is_empty() {
		return None;
	}

	let rand = U256::from((randomness, slot_number).using_encoded(blake2_256));

	let authorities_len = U256::from(authorities.len());
	let idx = rand % authorities_len;

	let expected_author = authorities.get(idx.as_u32() as usize)
		.expect("authorities not empty; index constrained to list length; \
				this is a valid index; qed");

	Some(&expected_author.0)
}

pub(super) fn make_transcript(
	randomness: &[u8],
	slot_number: u64,
	epoch: u64,
) -> Transcript {
	let mut transcript = Transcript::new(&BABE_ENGINE_ID);
	transcript.append_u64(b"slot number", slot_number);
	transcript.append_u64(b"current epoch", epoch);
	transcript.append_message(b"chain randomness", randomness);
	transcript
}


/// Claim a secondary slot if it is our turn to propose, returning the
/// pre-digest to use when authoring the block, or `None` if it is not our turn
/// to propose.
fn claim_secondary_slot(
	slot_number: SlotNumber,
	epoch: &Epoch,
	keystore: &KeyStorePtr,
	author_secondary_vrf: bool,
) -> Option<(PreDigest, AuthorityPair)> {
	let Epoch { authorities, randomness, epoch_index, .. } = epoch;

	if authorities.is_empty() {
		return None;
	}

	let expected_author = super::authorship::secondary_slot_author(
		slot_number,
		authorities,
		*randomness,
	)?;

	let keystore = keystore.read();

	for (pair, authority_index) in authorities.iter()
		.enumerate()
		.flat_map(|(i, a)| {
			keystore.key_pair::<AuthorityPair>(&a.0).ok().map(|kp| (kp, i))
		})
	{
		if pair.public() == *expected_author {
			let pre_digest = if author_secondary_vrf {
				let transcript = super::authorship::make_transcript(
					randomness,
					slot_number,
					*epoch_index,
				);

				let s = get_keypair(&pair).vrf_sign(transcript);

				PreDigest::SecondaryVRF(SecondaryVRFPreDigest {
					slot_number,
					vrf_output: VRFOutput(s.0.to_output()),
					vrf_proof: VRFProof(s.1),
					authority_index: authority_index as u32,
				})
			} else {
				PreDigest::SecondaryPlain(SecondaryPlainPreDigest {
					slot_number,
					authority_index: authority_index as u32,
				})
			};

			return Some((pre_digest, pair));
		}
	}

	None
}

/// Tries to claim the given slot number. This method starts by trying to claim
/// a primary VRF based slot. If we are not able to claim it, then if we have
/// secondary slots enabled for the given epoch, we will fallback to trying to
/// claim a secondary slot.
pub fn claim_slot(
	slot_number: SlotNumber,
	epoch: &Epoch,
	keystore: &KeyStorePtr,
) -> Option<(PreDigest, AuthorityPair)> {
	claim_primary_slot(slot_number, epoch, epoch.config.c, keystore)
		.or_else(|| {
<<<<<<< HEAD
			if config.allowed_slots.is_secondary_slots_allowed() ||
				config.allowed_slots.is_secondary_vrf_slots_allowed()
			{
=======
			if epoch.config.secondary_slots {
>>>>>>> 60f4f803
				claim_secondary_slot(
					slot_number,
					&epoch,
					keystore,
					config.allowed_slots.is_secondary_vrf_slots_allowed(),
				)
			} else {
				None
			}
		})
}

fn get_keypair(q: &AuthorityPair) -> &schnorrkel::Keypair {
	use sp_core::crypto::IsWrappedBy;
	sp_core::sr25519::Pair::from_ref(q).as_ref()
}

/// Claim a primary slot if it is our turn.  Returns `None` if it is not our turn.
/// This hashes the slot number, epoch, genesis hash, and chain randomness into
/// the VRF.  If the VRF produces a value less than `threshold`, it is our turn,
/// so it returns `Some(_)`. Otherwise, it returns `None`.
fn claim_primary_slot(
	slot_number: SlotNumber,
	epoch: &Epoch,
	c: (u64, u64),
	keystore: &KeyStorePtr,
) -> Option<(PreDigest, AuthorityPair)> {
	let Epoch { authorities, randomness, epoch_index, .. } = epoch;
	let keystore = keystore.read();

	for (pair, authority_index) in authorities.iter()
		.enumerate()
		.flat_map(|(i, a)| {
			keystore.key_pair::<AuthorityPair>(&a.0).ok().map(|kp| (kp, i))
		})
	{
		let transcript = super::authorship::make_transcript(randomness, slot_number, *epoch_index);

		// Compute the threshold we will use.
		//
		// We already checked that authorities contains `key.public()`, so it can't
		// be empty.  Therefore, this division in `calculate_threshold` is safe.
		let threshold = super::authorship::calculate_primary_threshold(c, authorities, authority_index);

		let pre_digest = get_keypair(&pair)
			.vrf_sign_after_check(transcript, |inout| super::authorship::check_primary_threshold(inout, threshold))
			.map(|s| {
				PreDigest::Primary(PrimaryPreDigest {
					slot_number,
					vrf_output: VRFOutput(s.0.to_output()),
					vrf_proof: VRFProof(s.1),
					authority_index: authority_index as u32,
				})
			});

		// early exit on first successful claim
		if let Some(pre_digest) = pre_digest {
			return Some((pre_digest, pair));
		}
	}

	None
}<|MERGE_RESOLUTION|>--- conflicted
+++ resolved
@@ -172,13 +172,9 @@
 ) -> Option<(PreDigest, AuthorityPair)> {
 	claim_primary_slot(slot_number, epoch, epoch.config.c, keystore)
 		.or_else(|| {
-<<<<<<< HEAD
-			if config.allowed_slots.is_secondary_slots_allowed() ||
+			if config.allowed_slots.is_secondary_plain_slots_allowed() ||
 				config.allowed_slots.is_secondary_vrf_slots_allowed()
 			{
-=======
-			if epoch.config.secondary_slots {
->>>>>>> 60f4f803
 				claim_secondary_slot(
 					slot_number,
 					&epoch,
