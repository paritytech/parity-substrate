[package]
name = "substrate-consensus-babe"
version = "2.0.0"
authors = ["Parity Technologies <admin@parity.io>"]
description = "BABE consensus algorithm for substrate"
edition = "2018"

[dependencies]
codec = { package = "parity-scale-codec", version = "1.0.0", features = ["derive"] }
babe_primitives = { package = "substrate-consensus-babe-primitives", path = "../../../primitives/consensus/babe" }
primitives = { package = "substrate-primitives", path = "../../../primitives/core" }
app-crypto = { package = "substrate-application-crypto", path = "../../../primitives/application-crypto" }
num-bigint = "0.2.3"
num-rational = "0.2.2"
num-traits = "0.2.8"
<<<<<<< HEAD
=======
runtime-support = { package = "paint-support", path = "../../../paint/support" }
>>>>>>> 9fab2ba3
runtime-version = { package = "sr-version", path = "../../../primitives/sr-version" }
runtime-io = { package = "sr-io", path = "../../../primitives/sr-io" }
inherents = { package = "substrate-inherents", path = "../../../primitives/inherents" }
substrate-telemetry = { path = "../../telemetry" }
keystore = { package = "substrate-keystore", path = "../../keystore" }
paint-babe = { path = "../../../paint/babe" }
client-api = { package = "substrate-client-api", path = "../../api" }
client = { package = "substrate-client", path = "../../" }
sr-api = { path = "../../../primitives/sr-api" }
block-builder-api = { package = "substrate-block-builder-runtime-api", path = "../../../primitives/block-builder/runtime-api" }
header-metadata = { package = "substrate-header-metadata", path = "../../header-metadata" }
consensus-common = { package = "substrate-consensus-common", path = "../../../primitives/consensus/common" }
uncles = { package = "substrate-consensus-uncles", path = "../uncles" }
slots = { package = "substrate-consensus-slots", path = "../slots"  }
sr-primitives = {  path = "../../../primitives/sr-primitives" }
fork-tree = { path = "../../utils/fork-tree" }
futures-preview = { version = "0.3.0-alpha.19", features = ["compat"] }
futures01 = { package = "futures", version = "0.1" }
futures-timer = "0.4.0"
parking_lot = "0.9.0"
log = "0.4.8"
schnorrkel = { version = "0.8.5", features = ["preaudit_deprecated"] }
rand = "0.7.2"
merlin = "1.2.1"
pdqselect = "0.1.0"
derive_more = "0.15.0"

[dev-dependencies]
keyring = { package = "substrate-keyring", path = "../../../primitives/keyring" }
substrate-executor = { path = "../../executor" }
network = { package = "substrate-network", path = "../../network", features = ["test-helpers"]}
service = { package = "substrate-service", path = "../../service" }
test-client = { package = "substrate-test-runtime-client", path = "../../../test/utils/runtime/client" }
block-builder = { package = "substrate-block-builder", path = "../../block-builder" }
tokio = "0.1.22"
env_logger = "0.7.0"
tempfile = "3.1.0"

[features]
test-helpers = []<|MERGE_RESOLUTION|>--- conflicted
+++ resolved
@@ -13,10 +13,6 @@
 num-bigint = "0.2.3"
 num-rational = "0.2.2"
 num-traits = "0.2.8"
-<<<<<<< HEAD
-=======
-runtime-support = { package = "paint-support", path = "../../../paint/support" }
->>>>>>> 9fab2ba3
 runtime-version = { package = "sr-version", path = "../../../primitives/sr-version" }
 runtime-io = { package = "sr-io", path = "../../../primitives/sr-io" }
 inherents = { package = "substrate-inherents", path = "../../../primitives/inherents" }
