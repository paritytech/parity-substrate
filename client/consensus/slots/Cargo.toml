--- conflicted
+++ resolved
@@ -8,25 +8,15 @@
 
 [dependencies]
 codec = { package = "parity-scale-codec", version = "1.0.0" }
-<<<<<<< HEAD
-sc-client-api = { path = "../../api" }
-sp-core = { path = "../../../primitives/core" }
-sp-state-machine = { path = "../../../primitives/state-machine" }
-sp-api = { path = "../../../primitives/api" }
-sp-blockchain = { path = "../../../primitives/blockchain" }
-sp-runtime = {  path = "../../../primitives/runtime" }
-sc-telemetry = { path = "../../telemetry" }
-sp-consensus = { path = "../../../primitives/consensus/common" }
-sp-inherents = { path = "../../../primitives/inherents" }
-=======
 sc-client-api = { version = "2.0.0", path = "../../api" }
 sp-core = { version = "2.0.0", path = "../../../primitives/core" }
 sp-blockchain = { version = "2.0.0", path = "../../../primitives/blockchain" }
 sp-runtime = { version = "2.0.0", path = "../../../primitives/runtime" }
+sp-state-machine = { version = "2.0.0", path = "../../../primitives/state-machine" }
+sp-api = { version = "2.0.0", path = "../../../primitives/api" }
 sc-telemetry = { version = "2.0.0", path = "../../telemetry" }
 sp-consensus = { version = "0.8", path = "../../../primitives/consensus/common" }
 sp-inherents = { version = "2.0.0", path = "../../../primitives/inherents" }
->>>>>>> a8ea665d
 futures = "0.3.1"
 futures-timer = "2.0"
 parking_lot = "0.9.0"
