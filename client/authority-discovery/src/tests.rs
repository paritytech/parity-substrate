// This file is part of Substrate.

// Copyright (C) 2017-2020 Parity Technologies (UK) Ltd.
// SPDX-License-Identifier: GPL-3.0-or-later WITH Classpath-exception-2.0

// This program is free software: you can redistribute it and/or modify
// it under the terms of the GNU General Public License as published by
// the Free Software Foundation, either version 3 of the License, or
// (at your option) any later version.

// This program is distributed in the hope that it will be useful,
// but WITHOUT ANY WARRANTY; without even the implied warranty of
// MERCHANTABILITY or FITNESS FOR A PARTICULAR PURPOSE. See the
// GNU General Public License for more details.

// You should have received a copy of the GNU General Public License
// along with this program. If not, see <https://www.gnu.org/licenses/>.

use crate::{new_worker_and_service, worker::{tests::{TestApi, TestNetwork}, Role}};

use std::sync::Arc;

use futures::prelude::*;
use futures::channel::mpsc::channel;
use futures::executor::LocalPool;
use futures::task::LocalSpawn;
use libp2p::core::{multiaddr::{Multiaddr, Protocol}, PeerId};

use sp_authority_discovery::AuthorityId;
use sp_core::crypto::key_types;
use sp_core::testing::KeyStore;

#[test]
fn get_addresses_and_authority_id() {
	let (_dht_event_tx, dht_event_rx) = channel(0);
	let network: Arc<TestNetwork> = Arc::new(Default::default());
<<<<<<< HEAD
	let key_store = KeyStore::new();
	let test_api = Arc::new(TestApi {
		authorities: vec![],
	});

	let registry = prometheus_endpoint::Registry::new();

	AuthorityDiscovery::new(
		test_api,
		network.clone(),
		vec![],
		dht_event_rx.boxed(),
		Role::Authority(key_store),
		Some(registry.clone()),
	);

	assert!(registry.gather().len() > 0);
}

#[test]
fn request_addresses_of_others_triggers_dht_get_query() {
	sp_tracing::try_init_simple();
	let (_dht_event_tx, dht_event_rx) = channel(1000);

	// Generate authority keys
	let authority_1_key_pair = AuthorityPair::from_seed_slice(&[1; 32]).unwrap();
	let authority_2_key_pair = AuthorityPair::from_seed_slice(&[2; 32]).unwrap();

	let test_api = Arc::new(TestApi {
		authorities: vec![authority_1_key_pair.public(), authority_2_key_pair.public()],
	});

	let network: Arc<TestNetwork> = Arc::new(Default::default());
	let key_store = KeyStore::new();

	let mut authority_discovery = AuthorityDiscovery::new(
		test_api,
		network.clone(),
		vec![],
		dht_event_rx.boxed(),
		Role::Authority(key_store),
		None,
	);

	authority_discovery.request_addresses_of_others().unwrap();

	// Expect authority discovery to request new records from the dht.
	assert_eq!(network.get_value_call.lock().unwrap().len(), 2);
}

#[test]
fn publish_discover_cycle() {
	sp_tracing::try_init_simple();

	// Node A publishing its address.

	let (_dht_event_tx, dht_event_rx) = channel(1000);

	let network: Arc<TestNetwork> = Arc::new(Default::default());
	let node_a_multiaddr = {
		let peer_id = network.local_peer_id();
		let address = network.external_addresses().pop().unwrap();

		address.with(multiaddr::Protocol::P2p(
			peer_id.into(),
		))
	};
=======
>>>>>>> 368903f7

	let key_store = KeyStore::new();
	let remote_authority_id: AuthorityId = key_store
		.write()
		.sr25519_generate_new(key_types::AUTHORITY_DISCOVERY, None)
		.unwrap()
		.into();

	let remote_peer_id = PeerId::random();
	let remote_addr = "/ip6/2001:db8:0:0:0:0:0:2/tcp/30333".parse::<Multiaddr>()
		.unwrap()
		.with(Protocol::P2p(remote_peer_id.clone().into()));

	let test_api = Arc::new(TestApi {
		authorities: vec![],
	});

	let (mut worker, mut service) = new_worker_and_service(
		test_api,
		network.clone(),
		vec![],
		dht_event_rx.boxed(),
		Role::Authority(key_store),
		None,
	);

	worker.inject_addresses(remote_authority_id.clone(), vec![remote_addr.clone()]);

	let mut pool = LocalPool::new();
	pool.spawner().spawn_local_obj(Box::pin(worker).into()).unwrap();

	pool.run_until(async {
		assert_eq!(
			Some(vec![remote_addr]),
			service.get_addresses_by_authority_id(remote_authority_id.clone()).await,
		);
		assert_eq!(
			Some(remote_authority_id),
			service.get_authority_id_by_peer_id(remote_peer_id).await,
		);
	});
}<|MERGE_RESOLUTION|>--- conflicted
+++ resolved
@@ -34,76 +34,6 @@
 fn get_addresses_and_authority_id() {
 	let (_dht_event_tx, dht_event_rx) = channel(0);
 	let network: Arc<TestNetwork> = Arc::new(Default::default());
-<<<<<<< HEAD
-	let key_store = KeyStore::new();
-	let test_api = Arc::new(TestApi {
-		authorities: vec![],
-	});
-
-	let registry = prometheus_endpoint::Registry::new();
-
-	AuthorityDiscovery::new(
-		test_api,
-		network.clone(),
-		vec![],
-		dht_event_rx.boxed(),
-		Role::Authority(key_store),
-		Some(registry.clone()),
-	);
-
-	assert!(registry.gather().len() > 0);
-}
-
-#[test]
-fn request_addresses_of_others_triggers_dht_get_query() {
-	sp_tracing::try_init_simple();
-	let (_dht_event_tx, dht_event_rx) = channel(1000);
-
-	// Generate authority keys
-	let authority_1_key_pair = AuthorityPair::from_seed_slice(&[1; 32]).unwrap();
-	let authority_2_key_pair = AuthorityPair::from_seed_slice(&[2; 32]).unwrap();
-
-	let test_api = Arc::new(TestApi {
-		authorities: vec![authority_1_key_pair.public(), authority_2_key_pair.public()],
-	});
-
-	let network: Arc<TestNetwork> = Arc::new(Default::default());
-	let key_store = KeyStore::new();
-
-	let mut authority_discovery = AuthorityDiscovery::new(
-		test_api,
-		network.clone(),
-		vec![],
-		dht_event_rx.boxed(),
-		Role::Authority(key_store),
-		None,
-	);
-
-	authority_discovery.request_addresses_of_others().unwrap();
-
-	// Expect authority discovery to request new records from the dht.
-	assert_eq!(network.get_value_call.lock().unwrap().len(), 2);
-}
-
-#[test]
-fn publish_discover_cycle() {
-	sp_tracing::try_init_simple();
-
-	// Node A publishing its address.
-
-	let (_dht_event_tx, dht_event_rx) = channel(1000);
-
-	let network: Arc<TestNetwork> = Arc::new(Default::default());
-	let node_a_multiaddr = {
-		let peer_id = network.local_peer_id();
-		let address = network.external_addresses().pop().unwrap();
-
-		address.with(multiaddr::Protocol::P2p(
-			peer_id.into(),
-		))
-	};
-=======
->>>>>>> 368903f7
 
 	let key_store = KeyStore::new();
 	let remote_authority_id: AuthorityId = key_store
