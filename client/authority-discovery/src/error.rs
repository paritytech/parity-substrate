--- conflicted
+++ resolved
@@ -48,13 +48,10 @@
 	EncodingDecodingScale(codec::Error),
 	/// Failed to parse a libp2p multi address.
 	ParsingMultiaddress(libp2p::core::multiaddr::Error),
-<<<<<<< HEAD
 	/// Failed to sign using a specific public key
 	MissingSignature(CryptoTypePublicPair),
 	/// Failed to sign using all public keys
 	Signing,
-=======
 	/// Failed to register Prometheus metric.
 	Prometheus(prometheus_endpoint::PrometheusError),
->>>>>>> ba5c85ad
 }