--- conflicted
+++ resolved
@@ -39,11 +39,6 @@
 
 [dev-dependencies]
 quickcheck = "0.9.0"
-<<<<<<< HEAD
-sp-tracing = { version = "2.0.0-rc5", path = "../../primitives/tracing" }
-sc-peerset = { version = "2.0.0-rc5", path = "../peerset" }
-substrate-test-runtime-client = { version = "2.0.0-rc5", path = "../../test-utils/runtime/client"}
-=======
+sp-tracing = { version = "2.0.0-rc6", path = "../../primitives/tracing" }
 sc-peerset = { version = "2.0.0-rc6", path = "../peerset" }
-substrate-test-runtime-client = { version = "2.0.0-rc6", path = "../../test-utils/runtime/client"}
->>>>>>> cceb7fe8
+substrate-test-runtime-client = { version = "2.0.0-rc6", path = "../../test-utils/runtime/client"}