--- conflicted
+++ resolved
@@ -125,14 +125,6 @@
 	}
 
 	/// Register transaction pool extension.
-<<<<<<< HEAD
-	///
-	/// To break retain cycle between `Client` and `TransactionPool` we require this
-	/// extension to be a `Weak` reference.
-	/// That's also the reason why it's being registered lazily instead of
-	/// during initialization.
-=======
->>>>>>> e68e3a37
 	pub fn register_transaction_pool<T>(&self, pool: &Arc<T>)
 		where T: sp_transaction_pool::OffchainSubmitTransaction<Block> + 'static
 	{
