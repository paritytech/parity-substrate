// Copyright 2017-2019 Parity Technologies (UK) Ltd.
// This file is part of Substrate.

// Substrate is free software: you can redistribute it and/or modify
// it under the terms of the GNU General Public License as published by
// the Free Software Foundation, either version 3 of the License, or
// (at your option) any later version.

// Substrate is distributed in the hope that it will be useful,
// but WITHOUT ANY WARRANTY; without even the implied warranty of
// MERCHANTABILITY or FITNESS FOR A PARTICULAR PURPOSE.  See the
// GNU General Public License for more details.

// You should have received a copy of the GNU General Public License
// along with Substrate.  If not, see <http://www.gnu.org/licenses/>.

use std::{panic::UnwindSafe, result, cell::RefCell};
use codec::{Encode, Decode};
<<<<<<< HEAD
use sp_runtime::{generic::BlockId, traits::{Block as BlockT, HasherFor}};
use state_machine::{self, OverlayedChanges, ExecutionManager, ExecutionStrategy, StorageProof};
use executor::{RuntimeVersion, NativeVersion};
use primitives::NativeOrEncoded;
use externalities::Extensions;
=======
use sp_runtime::{
	generic::BlockId, traits::Block as BlockT, traits::NumberFor,
};
use sp_state_machine::{
	self, OverlayedChanges, ExecutionManager, ExecutionStrategy,
	ChangesTrieTransaction, StorageProof,
};
use sc_executor::{RuntimeVersion, NativeVersion};
use sp_externalities::Extensions;
use hash_db::Hasher;
use sp_core::{Blake2Hasher, NativeOrEncoded};
>>>>>>> 40a16efe

use sp_api::{ProofRecorder, InitializeBlock, StorageTransactionCache};

/// Method call executor.
pub trait CallExecutor<B: BlockT> {
	/// Externalities error type.
	type Error: sp_state_machine::Error;

	/// The backend used by the node.
	type Backend: crate::backend::Backend<B>;

	/// Execute a call to a contract on top of state in a block of given hash.
	///
	/// No changes are made.
	fn call(
		&self,
		id: &BlockId<B>,
		method: &str,
		call_data: &[u8],
		strategy: ExecutionStrategy,
		extensions: Option<Extensions>,
	) -> Result<Vec<u8>, sp_blockchain::Error>;

	/// Execute a contextual call on top of state in a block of a given hash.
	///
	/// No changes are made.
	/// Before executing the method, passed header is installed as the current header
	/// of the execution context.
	fn contextual_call<
		'a,
		IB: Fn() -> sp_blockchain::Result<()>,
		EM: Fn(
			Result<NativeOrEncoded<R>, Self::Error>,
			Result<NativeOrEncoded<R>, Self::Error>
		) -> Result<NativeOrEncoded<R>, Self::Error>,
		R: Encode + Decode + PartialEq,
		NC: FnOnce() -> result::Result<R, String> + UnwindSafe,
	>(
		&self,
		initialize_block_fn: IB,
		at: &BlockId<B>,
		method: &str,
		call_data: &[u8],
		changes: &RefCell<OverlayedChanges>,
		storage_transaction_cache: Option<&RefCell<
			StorageTransactionCache<B, <Self::Backend as crate::backend::Backend<B>>::State>,
		>>,
		initialize_block: InitializeBlock<'a, B>,
		execution_manager: ExecutionManager<EM>,
		native_call: Option<NC>,
		proof_recorder: &Option<ProofRecorder<B>>,
		extensions: Option<Extensions>,
	) -> sp_blockchain::Result<NativeOrEncoded<R>> where ExecutionManager<EM>: Clone;

	/// Extract RuntimeVersion of given block
	///
	/// No changes are made.
	fn runtime_version(&self, id: &BlockId<B>) -> Result<RuntimeVersion, sp_blockchain::Error>;

<<<<<<< HEAD
	/// Execute a call to a contract on top of given state, gathering execution proof.
	///
	/// No changes are made.
	fn prove_at_state<S: state_machine::Backend<HasherFor<B>>>(
=======
	/// Execute a call to a contract on top of given state.
	///
	/// No changes are made.
	fn call_at_state<
		S: sp_state_machine::Backend<H>,
		F: FnOnce(
			Result<NativeOrEncoded<R>, Self::Error>,
			Result<NativeOrEncoded<R>, Self::Error>,
		) -> Result<NativeOrEncoded<R>, Self::Error>,
		R: Encode + Decode + PartialEq,
		NC: FnOnce() -> result::Result<R, String> + UnwindSafe,
	>(&self,
		state: &S,
		overlay: &mut OverlayedChanges,
		method: &str,
		call_data: &[u8],
		manager: ExecutionManager<F>,
		native_call: Option<NC>,
		extensions: Option<Extensions>,
	) -> Result<
		(
			NativeOrEncoded<R>,
			(S::Transaction, H::Out),
			Option<ChangesTrieTransaction<Blake2Hasher, NumberFor<B>>>
		),
		sp_blockchain::Error,
	>;

	/// Execute a call to a contract on top of given state, gathering execution proof.
	///
	/// No changes are made.
	fn prove_at_state<S: sp_state_machine::Backend<H>>(
>>>>>>> 40a16efe
		&self,
		mut state: S,
		overlay: &mut OverlayedChanges,
		method: &str,
		call_data: &[u8]
	) -> Result<(Vec<u8>, StorageProof), sp_blockchain::Error> {
		let trie_state = state.as_trie_backend()
			.ok_or_else(||
				Box::new(sp_state_machine::ExecutionError::UnableToGenerateProof)
					as Box<dyn sp_state_machine::Error>
			)?;
		self.prove_at_trie_state(trie_state, overlay, method, call_data)
	}

	/// Execute a call to a contract on top of given trie state, gathering execution proof.
	///
	/// No changes are made.
<<<<<<< HEAD
	fn prove_at_trie_state<S: state_machine::TrieBackendStorage<HasherFor<B>>>(
		&self,
		trie_state: &state_machine::TrieBackend<S, HasherFor<B>>,
=======
	fn prove_at_trie_state<S: sp_state_machine::TrieBackendStorage<H>>(
		&self,
		trie_state: &sp_state_machine::TrieBackend<S, H>,
>>>>>>> 40a16efe
		overlay: &mut OverlayedChanges,
		method: &str,
		call_data: &[u8]
	) -> Result<(Vec<u8>, StorageProof), sp_blockchain::Error>;

	/// Get runtime version if supported.
	fn native_runtime_version(&self) -> Option<&NativeVersion>;
}<|MERGE_RESOLUTION|>--- conflicted
+++ resolved
@@ -16,25 +16,15 @@
 
 use std::{panic::UnwindSafe, result, cell::RefCell};
 use codec::{Encode, Decode};
-<<<<<<< HEAD
-use sp_runtime::{generic::BlockId, traits::{Block as BlockT, HasherFor}};
-use state_machine::{self, OverlayedChanges, ExecutionManager, ExecutionStrategy, StorageProof};
-use executor::{RuntimeVersion, NativeVersion};
-use primitives::NativeOrEncoded;
-use externalities::Extensions;
-=======
 use sp_runtime::{
-	generic::BlockId, traits::Block as BlockT, traits::NumberFor,
+	generic::BlockId, traits::{Block as BlockT, HasherFor},
 };
 use sp_state_machine::{
-	self, OverlayedChanges, ExecutionManager, ExecutionStrategy,
-	ChangesTrieTransaction, StorageProof,
+	OverlayedChanges, ExecutionManager, ExecutionStrategy, StorageProof,
 };
 use sc_executor::{RuntimeVersion, NativeVersion};
 use sp_externalities::Extensions;
-use hash_db::Hasher;
-use sp_core::{Blake2Hasher, NativeOrEncoded};
->>>>>>> 40a16efe
+use sp_core::NativeOrEncoded;
 
 use sp_api::{ProofRecorder, InitializeBlock, StorageTransactionCache};
 
@@ -94,45 +84,10 @@
 	/// No changes are made.
 	fn runtime_version(&self, id: &BlockId<B>) -> Result<RuntimeVersion, sp_blockchain::Error>;
 
-<<<<<<< HEAD
 	/// Execute a call to a contract on top of given state, gathering execution proof.
 	///
 	/// No changes are made.
-	fn prove_at_state<S: state_machine::Backend<HasherFor<B>>>(
-=======
-	/// Execute a call to a contract on top of given state.
-	///
-	/// No changes are made.
-	fn call_at_state<
-		S: sp_state_machine::Backend<H>,
-		F: FnOnce(
-			Result<NativeOrEncoded<R>, Self::Error>,
-			Result<NativeOrEncoded<R>, Self::Error>,
-		) -> Result<NativeOrEncoded<R>, Self::Error>,
-		R: Encode + Decode + PartialEq,
-		NC: FnOnce() -> result::Result<R, String> + UnwindSafe,
-	>(&self,
-		state: &S,
-		overlay: &mut OverlayedChanges,
-		method: &str,
-		call_data: &[u8],
-		manager: ExecutionManager<F>,
-		native_call: Option<NC>,
-		extensions: Option<Extensions>,
-	) -> Result<
-		(
-			NativeOrEncoded<R>,
-			(S::Transaction, H::Out),
-			Option<ChangesTrieTransaction<Blake2Hasher, NumberFor<B>>>
-		),
-		sp_blockchain::Error,
-	>;
-
-	/// Execute a call to a contract on top of given state, gathering execution proof.
-	///
-	/// No changes are made.
-	fn prove_at_state<S: sp_state_machine::Backend<H>>(
->>>>>>> 40a16efe
+	fn prove_at_state<S: sp_state_machine::Backend<HasherFor<B>>>(
 		&self,
 		mut state: S,
 		overlay: &mut OverlayedChanges,
@@ -150,15 +105,9 @@
 	/// Execute a call to a contract on top of given trie state, gathering execution proof.
 	///
 	/// No changes are made.
-<<<<<<< HEAD
-	fn prove_at_trie_state<S: state_machine::TrieBackendStorage<HasherFor<B>>>(
+	fn prove_at_trie_state<S: sp_state_machine::TrieBackendStorage<HasherFor<B>>>(
 		&self,
-		trie_state: &state_machine::TrieBackend<S, HasherFor<B>>,
-=======
-	fn prove_at_trie_state<S: sp_state_machine::TrieBackendStorage<H>>(
-		&self,
-		trie_state: &sp_state_machine::TrieBackend<S, H>,
->>>>>>> 40a16efe
+		trie_state: &sp_state_machine::TrieBackend<S, HasherFor<B>>,
 		overlay: &mut OverlayedChanges,
 		method: &str,
 		call_data: &[u8]
