// Copyright 2017-2020 Parity Technologies (UK) Ltd.
// This file is part of Substrate.

// Substrate is free software: you can redistribute it and/or modify
// it under the terms of the GNU General Public License as published by
// the Free Software Foundation, either version 3 of the License, or
// (at your option) any later version.

// Substrate is distributed in the hope that it will be useful,
// but WITHOUT ANY WARRANTY; without even the implied warranty of
// MERCHANTABILITY or FITNESS FOR A PARTICULAR PURPOSE.  See the
// GNU General Public License for more details.

// You should have received a copy of the GNU General Public License
// along with Substrate.  If not, see <http://www.gnu.org/licenses/>.

//! A method call executor interface.

use std::{panic::UnwindSafe, result, cell::RefCell};
use codec::{Encode, Decode};
use sp_runtime::{
	generic::BlockId, traits::{Block as BlockT, HasherFor},
};
use sp_state_machine::{
	OverlayedChanges, ExecutionManager, ExecutionStrategy, StorageProof,
};
use sc_executor::{RuntimeVersion, NativeVersion};
use sp_externalities::Extensions;
use sp_core::NativeOrEncoded;

use sp_api::{ProofRecorder, InitializeBlock, StorageTransactionCache};

/// Method call executor.
pub trait CallExecutor<B: BlockT> {
	/// Externalities error type.
	type Error: sp_state_machine::Error;

	/// The backend used by the node.
	type Backend: crate::backend::Backend<B>;

	/// Execute a call to a contract on top of state in a block of given hash.
	///
	/// No changes are made.
	fn call(
		&self,
		id: &BlockId<B>,
		method: &str,
		call_data: &[u8],
		strategy: ExecutionStrategy,
		extensions: Option<Extensions>,
	) -> Result<Vec<u8>, sp_blockchain::Error>;

	/// Execute a contextual call on top of state in a block of a given hash.
	///
	/// No changes are made.
	/// Before executing the method, passed header is installed as the current header
	/// of the execution context.
	fn contextual_call<
		'a,
		IB: Fn() -> sp_blockchain::Result<()>,
		EM: Fn(
			Result<NativeOrEncoded<R>, Self::Error>,
			Result<NativeOrEncoded<R>, Self::Error>
		) -> Result<NativeOrEncoded<R>, Self::Error>,
		R: Encode + Decode + PartialEq,
		NC: FnOnce() -> result::Result<R, String> + UnwindSafe,
	>(
		&self,
		initialize_block_fn: IB,
		at: &BlockId<B>,
		method: &str,
		call_data: &[u8],
		changes: &RefCell<OverlayedChanges>,
		storage_transaction_cache: Option<&RefCell<
			StorageTransactionCache<B, <Self::Backend as crate::backend::Backend<B>>::State>,
		>>,
		initialize_block: InitializeBlock<'a, B>,
		execution_manager: ExecutionManager<EM>,
		native_call: Option<NC>,
		proof_recorder: &Option<ProofRecorder<B>>,
		extensions: Option<Extensions>,
	) -> sp_blockchain::Result<NativeOrEncoded<R>> where ExecutionManager<EM>: Clone;

	/// Extract RuntimeVersion of given block
	///
	/// No changes are made.
	fn runtime_version(&self, id: &BlockId<B>) -> Result<RuntimeVersion, sp_blockchain::Error>;

<<<<<<< HEAD
	/// Execute a call to a contract on top of given state.
	///
	/// No changes are made.
	fn call_at_state<
		S: sp_state_machine::Backend<H>,
		F: FnOnce(
			Result<NativeOrEncoded<R>, Self::Error>,
			Result<NativeOrEncoded<R>, Self::Error>,
		) -> Result<NativeOrEncoded<R>, Self::Error>,
		R: Encode + Decode + PartialEq,
		NC: FnOnce() -> result::Result<R, String> + UnwindSafe,
	>(&self,
		state: &S,
		state_block: &BlockId<B>,
		overlay: &mut OverlayedChanges,
		method: &str,
		call_data: &[u8],
		manager: ExecutionManager<F>,
		native_call: Option<NC>,
		extensions: Option<Extensions>,
	) -> Result<
		(
			NativeOrEncoded<R>,
			(S::Transaction, H::Out),
			Option<ChangesTrieTransaction<Blake2Hasher, NumberFor<B>>>
		),
		sp_blockchain::Error,
	>;

=======
>>>>>>> bd540a67
	/// Execute a call to a contract on top of given state, gathering execution proof.
	///
	/// No changes are made.
	fn prove_at_state<S: sp_state_machine::Backend<HasherFor<B>>>(
		&self,
		mut state: S,
		overlay: &mut OverlayedChanges,
		method: &str,
		call_data: &[u8]
	) -> Result<(Vec<u8>, StorageProof), sp_blockchain::Error> {
		let trie_state = state.as_trie_backend()
			.ok_or_else(||
				Box::new(sp_state_machine::ExecutionError::UnableToGenerateProof)
					as Box<dyn sp_state_machine::Error>
			)?;
		self.prove_at_trie_state(trie_state, overlay, method, call_data)
	}

	/// Execute a call to a contract on top of given trie state, gathering execution proof.
	///
	/// No changes are made.
	fn prove_at_trie_state<S: sp_state_machine::TrieBackendStorage<HasherFor<B>>>(
		&self,
		trie_state: &sp_state_machine::TrieBackend<S, HasherFor<B>>,
		overlay: &mut OverlayedChanges,
		method: &str,
		call_data: &[u8]
	) -> Result<(Vec<u8>, StorageProof), sp_blockchain::Error>;

	/// Get runtime version if supported.
	fn native_runtime_version(&self) -> Option<&NativeVersion>;
}<|MERGE_RESOLUTION|>--- conflicted
+++ resolved
@@ -86,38 +86,6 @@
 	/// No changes are made.
 	fn runtime_version(&self, id: &BlockId<B>) -> Result<RuntimeVersion, sp_blockchain::Error>;
 
-<<<<<<< HEAD
-	/// Execute a call to a contract on top of given state.
-	///
-	/// No changes are made.
-	fn call_at_state<
-		S: sp_state_machine::Backend<H>,
-		F: FnOnce(
-			Result<NativeOrEncoded<R>, Self::Error>,
-			Result<NativeOrEncoded<R>, Self::Error>,
-		) -> Result<NativeOrEncoded<R>, Self::Error>,
-		R: Encode + Decode + PartialEq,
-		NC: FnOnce() -> result::Result<R, String> + UnwindSafe,
-	>(&self,
-		state: &S,
-		state_block: &BlockId<B>,
-		overlay: &mut OverlayedChanges,
-		method: &str,
-		call_data: &[u8],
-		manager: ExecutionManager<F>,
-		native_call: Option<NC>,
-		extensions: Option<Extensions>,
-	) -> Result<
-		(
-			NativeOrEncoded<R>,
-			(S::Transaction, H::Out),
-			Option<ChangesTrieTransaction<Blake2Hasher, NumberFor<B>>>
-		),
-		sp_blockchain::Error,
-	>;
-
-=======
->>>>>>> bd540a67
 	/// Execute a call to a contract on top of given state, gathering execution proof.
 	///
 	/// No changes are made.
