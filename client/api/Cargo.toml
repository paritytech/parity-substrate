[package]
name = "sc-client-api"
version = "4.0.0-dev"
authors = ["Parity Technologies <admin@parity.io>"]
edition = "2018"
license = "GPL-3.0-or-later WITH Classpath-exception-2.0"
homepage = "https://substrate.dev"
repository = "https://github.com/paritytech/substrate/"
description = "Substrate client interfaces."
documentation = "https://docs.rs/sc-client-api"
readme = "README.md"

[package.metadata.docs.rs]
targets = ["x86_64-unknown-linux-gnu"]

[dependencies]
codec = { package = "parity-scale-codec", version = "2.0.0", default-features = false, features = ["derive"] }
sp-consensus = { version = "0.10.0-dev", path = "../../primitives/consensus/common" }
derive_more = "0.99.2"
sc-executor = { version = "0.10.0-dev", path = "../executor" }
sp-externalities = { version = "0.10.0-dev", path = "../../primitives/externalities" }
fnv = "1.0.6"
futures = "0.3.1"
hash-db = { version = "0.15.2", default-features = false }
sp-blockchain = { version = "4.0.0-dev", path = "../../primitives/blockchain" }
sp-inherents = { version = "4.0.0-dev", default-features = false, path = "../../primitives/inherents" }
kvdb = "0.10.0"
log = "0.4.8"
parking_lot = "0.11.1"
lazy_static =  "1.4.0"
<<<<<<< HEAD
sp-database = { version = "4.0.0-dev", path = "../../primitives/database" }
sp-core = { version = "4.0.0-dev", default-features = false, path = "../../primitives/core" }
sp-keystore = { version = "0.10.0-dev", default-features = false, path = "../../primitives/keystore" }
sp-std = { version = "4.0.0-dev", default-features = false, path = "../../primitives/std" }
sp-version = { version = "4.0.0-dev", default-features = false, path = "../../primitives/version" }
sp-api = { version = "4.0.0-dev", path = "../../primitives/api" }
sp-utils = { version = "4.0.0-dev", path = "../../primitives/utils" }
sp-runtime = { version = "4.0.0-dev", default-features = false, path = "../../primitives/runtime" }
sp-state-machine = { version = "0.10.0-dev", path = "../../primitives/state-machine" }
sp-trie = { version = "4.0.0-dev", path = "../../primitives/trie" }
sp-storage = { version = "4.0.0-dev", path = "../../primitives/storage" }
sp-transaction-pool = { version = "4.0.0-dev", path = "../../primitives/transaction-pool" }
=======
sp-database = { version = "3.0.0", path = "../../primitives/database" }
sp-core = { version = "3.0.0", default-features = false, path = "../../primitives/core" }
sp-keystore = { version = "0.9.0", default-features = false, path = "../../primitives/keystore" }
sp-std = { version = "3.0.0", default-features = false, path = "../../primitives/std" }
sp-version = { version = "3.0.0", default-features = false, path = "../../primitives/version" }
sp-api = { version = "3.0.0", path = "../../primitives/api" }
sp-utils = { version = "3.0.0", path = "../../primitives/utils" }
sp-runtime = { version = "3.0.0", default-features = false, path = "../../primitives/runtime" }
sp-state-machine = { version = "0.9.0", path = "../../primitives/state-machine" }
sp-trie = { version = "3.0.0", path = "../../primitives/trie" }
sp-storage = { version = "3.0.0", path = "../../primitives/storage" }
sc-transaction-pool-api = { version = "3.0.0", path = "../transaction-pool/api" }
>>>>>>> deac6324
prometheus-endpoint = { package = "substrate-prometheus-endpoint", version = "0.9.0", path = "../../utils/prometheus" }

[dev-dependencies]
kvdb-memorydb = "0.10.0"
sp-test-primitives = { version = "2.0.0", path = "../../primitives/test-primitives" }
substrate-test-runtime = { version = "2.0.0", path = "../../test-utils/runtime"  }
thiserror = "1.0.21"<|MERGE_RESOLUTION|>--- conflicted
+++ resolved
@@ -28,7 +28,6 @@
 log = "0.4.8"
 parking_lot = "0.11.1"
 lazy_static =  "1.4.0"
-<<<<<<< HEAD
 sp-database = { version = "4.0.0-dev", path = "../../primitives/database" }
 sp-core = { version = "4.0.0-dev", default-features = false, path = "../../primitives/core" }
 sp-keystore = { version = "0.10.0-dev", default-features = false, path = "../../primitives/keystore" }
@@ -40,21 +39,7 @@
 sp-state-machine = { version = "0.10.0-dev", path = "../../primitives/state-machine" }
 sp-trie = { version = "4.0.0-dev", path = "../../primitives/trie" }
 sp-storage = { version = "4.0.0-dev", path = "../../primitives/storage" }
-sp-transaction-pool = { version = "4.0.0-dev", path = "../../primitives/transaction-pool" }
-=======
-sp-database = { version = "3.0.0", path = "../../primitives/database" }
-sp-core = { version = "3.0.0", default-features = false, path = "../../primitives/core" }
-sp-keystore = { version = "0.9.0", default-features = false, path = "../../primitives/keystore" }
-sp-std = { version = "3.0.0", default-features = false, path = "../../primitives/std" }
-sp-version = { version = "3.0.0", default-features = false, path = "../../primitives/version" }
-sp-api = { version = "3.0.0", path = "../../primitives/api" }
-sp-utils = { version = "3.0.0", path = "../../primitives/utils" }
-sp-runtime = { version = "3.0.0", default-features = false, path = "../../primitives/runtime" }
-sp-state-machine = { version = "0.9.0", path = "../../primitives/state-machine" }
-sp-trie = { version = "3.0.0", path = "../../primitives/trie" }
-sp-storage = { version = "3.0.0", path = "../../primitives/storage" }
-sc-transaction-pool-api = { version = "3.0.0", path = "../transaction-pool/api" }
->>>>>>> deac6324
+sc-transaction-pool-api = { version = "4.0.0-dev", path = "../transaction-pool/api" }
 prometheus-endpoint = { package = "substrate-prometheus-endpoint", version = "0.9.0", path = "../../utils/prometheus" }
 
 [dev-dependencies]
