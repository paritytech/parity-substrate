--- conflicted
+++ resolved
@@ -26,16 +26,9 @@
 	blockchain::HeaderBackend,
 	light::{Fetcher, RemoteCallRequest}
 };
-<<<<<<< HEAD
 use sp_core::Hasher;
 use sp_runtime::{
-	generic::BlockId, traits::{self, Block as BlockT, Header as HeaderT, Hash as HashT},
-=======
-use sp_core::{H256, Blake2Hasher, Hasher};
-use sp_runtime::{
-	generic::BlockId,
-	traits::{Block as BlockT, BlockIdTo, ProvideRuntimeApi},
->>>>>>> 89743498
+	generic::BlockId, traits::{self, Block as BlockT, BlockIdTo, Header as HeaderT, Hash as HashT},
 	transaction_validity::TransactionValidity,
 };
 use sp_transaction_pool::runtime_api::TaggedTransactionQueue;
@@ -52,12 +45,8 @@
 
 impl<Client, Block> FullChainApi<Client, Block> where
 	Block: BlockT,
-<<<<<<< HEAD
-	T: ProvideRuntimeApi<Block> + traits::BlockIdTo<Block>,
-{
-=======
-	Client: ProvideRuntimeApi + BlockIdTo<Block> {
->>>>>>> 89743498
+	Client: ProvideRuntimeApi<Block> + BlockIdTo<Block>,
+{
 	/// Create new transaction pool logic.
 	pub fn new(client: Arc<Client>) -> Self {
 		FullChainApi {
@@ -72,19 +61,11 @@
 	}
 }
 
-<<<<<<< HEAD
-impl<T, Block> sc_transaction_graph::ChainApi for FullChainApi<T, Block> where
-	Block: BlockT,
-	T: ProvideRuntimeApi<Block> + traits::BlockIdTo<Block> + 'static + Send + Sync,
-	T::Api: TaggedTransactionQueue<Block>,
-	sp_api::ApiErrorFor<T, Block>: Send,
-=======
 impl<Client, Block> sc_transaction_graph::ChainApi for FullChainApi<Client, Block> where
-	Block: BlockT<Hash = H256>,
-	Client: ProvideRuntimeApi + BlockIdTo<Block> + 'static + Send + Sync,
+	Block: BlockT,
+	Client: ProvideRuntimeApi<Block> + BlockIdTo<Block> + 'static + Send + Sync,
 	Client::Api: TaggedTransactionQueue<Block>,
 	sp_api::ApiErrorFor<Client, Block>: Send,
->>>>>>> 89743498
 {
 	type Block = Block;
 	type Hash = Block::Hash;
@@ -159,15 +140,9 @@
 	}
 }
 
-<<<<<<< HEAD
-impl<T, F, Block> sc_transaction_graph::ChainApi for LightChainApi<T, F, Block> where
-	Block: BlockT,
-	T: HeaderBackend<Block> + 'static,
-=======
 impl<Client, F, Block> sc_transaction_graph::ChainApi for LightChainApi<Client, F, Block> where
-	Block: BlockT<Hash=H256>,
+	Block: BlockT,
 	Client: HeaderBackend<Block> + 'static,
->>>>>>> 89743498
 	F: Fetcher<Block> + 'static,
 {
 	type Block = Block;
