// Copyright 2018-2020 Parity Technologies (UK) Ltd.
// This file is part of Substrate.

// Substrate is free software: you can redistribute it and/or modify
// it under the terms of the GNU General Public License as published by
// the Free Software Foundation, either version 3 of the License, or
// (at your option) any later version.

// Substrate is distributed in the hope that it will be useful,
// but WITHOUT ANY WARRANTY; without even the implied warranty of
// MERCHANTABILITY or FITNESS FOR A PARTICULAR PURPOSE.  See the
// GNU General Public License for more details.

// You should have received a copy of the GNU General Public License
// along with Substrate.  If not, see <http://www.gnu.org/licenses/>.

use std::{
	hash,
	collections::HashMap,
	sync::Arc,
};

use crate::base_pool as base;
use crate::watcher::Watcher;
use serde::Serialize;

use futures::{
	Future, FutureExt,
	channel::mpsc,
};
use sp_runtime::{
	generic::BlockId,
	traits::{self, SaturatedConversion},
	transaction_validity::{TransactionValidity, TransactionTag as Tag, TransactionValidityError},
};
use sp_transaction_pool::error;
use wasm_timer::Instant;

use crate::validated_pool::ValidatedPool;
pub use crate::validated_pool::ValidatedTransaction;

/// Modification notification event stream type;
pub type EventStream<H> = mpsc::UnboundedReceiver<H>;

/// Extrinsic hash type for a pool.
pub type ExHash<A> = <A as ChainApi>::Hash;
/// Block hash type for a pool.
pub type BlockHash<A> = <<A as ChainApi>::Block as traits::Block>::Hash;
/// Extrinsic type for a pool.
pub type ExtrinsicFor<A> = <<A as ChainApi>::Block as traits::Block>::Extrinsic;
/// Block number type for the ChainApi
pub type NumberFor<A> = traits::NumberFor<<A as ChainApi>::Block>;
/// A type of transaction stored in the pool
pub type TransactionFor<A> = Arc<base::Transaction<ExHash<A>, ExtrinsicFor<A>>>;
/// A type of validated transaction stored in the pool.
pub type ValidatedTransactionFor<A> = ValidatedTransaction<
	ExHash<A>,
	ExtrinsicFor<A>,
	<A as ChainApi>::Error,
>;

/// Concrete extrinsic validation and query logic.
pub trait ChainApi: Send + Sync {
	/// Block type.
	type Block: traits::Block;
	/// Transaction Hash type
	type Hash: hash::Hash + Eq + traits::Member + Serialize;
	/// Error type.
	type Error: From<error::Error> + error::IntoPoolError;
	/// Validate transaction future.
	type ValidationFuture: Future<Output=Result<TransactionValidity, Self::Error>> + Send + Unpin;
	/// Body future (since block body might be remote)
	type BodyFuture: Future<Output = Result<Option<Vec<<Self::Block as traits::Block>::Extrinsic>>, Self::Error>> + Unpin + Send + 'static;

	/// Verify extrinsic at given block.
	fn validate_transaction(
		&self,
		at: &BlockId<Self::Block>,
		uxt: ExtrinsicFor<Self>,
	) -> Self::ValidationFuture;

	/// Returns a block number given the block id.
	fn block_id_to_number(&self, at: &BlockId<Self::Block>) -> Result<Option<NumberFor<Self>>, Self::Error>;

	/// Returns a block hash given the block id.
	fn block_id_to_hash(&self, at: &BlockId<Self::Block>) -> Result<Option<BlockHash<Self>>, Self::Error>;

	/// Returns hash and encoding length of the extrinsic.
	fn hash_and_length(&self, uxt: &ExtrinsicFor<Self>) -> (Self::Hash, usize);

	/// Returns a block body given the block id.
	fn block_body(&self, at: &BlockId<Self::Block>) -> Self::BodyFuture;
}

/// Pool configuration options.
#[derive(Debug, Clone)]
pub struct Options {
	/// Ready queue limits.
	pub ready: base::Limit,
	/// Future queue limits.
	pub future: base::Limit,
	/// Reject future transactions.
	pub reject_future_transactions: bool,
}

impl Default for Options {
	fn default() -> Self {
		Options {
			ready: base::Limit {
				count: 8192,
				total_bytes: 20 * 1024 * 1024,
			},
			future: base::Limit {
				count: 512,
				total_bytes: 1 * 1024 * 1024,
			},
			reject_future_transactions: false,
		}
	}
}

/// Extrinsics pool that performs validation.
pub struct Pool<B: ChainApi> {
	validated_pool: Arc<ValidatedPool<B>>,
}

#[cfg(not(target_os = "unknown"))]
impl<B: ChainApi> parity_util_mem::MallocSizeOf for Pool<B>
where
	B::Hash: parity_util_mem::MallocSizeOf,
	ExtrinsicFor<B>: parity_util_mem::MallocSizeOf,
{
	fn size_of(&self, ops: &mut parity_util_mem::MallocSizeOfOps) -> usize {
		self.validated_pool.size_of(ops)
	}
}

impl<B: ChainApi> Pool<B> {
	/// Create a new transaction pool.
	pub fn new(options: Options, api: Arc<B>) -> Self {
		Pool {
			validated_pool: Arc::new(ValidatedPool::new(options, api)),
		}
	}

	/// Imports a bunch of unverified extrinsics to the pool
	pub async fn submit_at<T>(&self, at: &BlockId<B::Block>, xts: T, force: bool)
		-> Result<Vec<Result<ExHash<B>, B::Error>>, B::Error>
	where
		T: IntoIterator<Item=ExtrinsicFor<B>>
	{
		let validated_pool = self.validated_pool.clone();
		self.verify(at, xts, force)
			.map(move |validated_transactions| validated_transactions
				.map(|validated_transactions| validated_pool.submit(validated_transactions
					.into_iter()
					.map(|(_, tx)| tx))))
			.await
	}

	/// Imports one unverified extrinsic to the pool
	pub async fn submit_one(
		&self,
		at: &BlockId<B::Block>,
		xt: ExtrinsicFor<B>,
	) -> Result<ExHash<B>, B::Error> {
		self.submit_at(at, std::iter::once(xt), false)
			.map(|import_result| import_result.and_then(|mut import_result| import_result
				.pop()
				.expect("One extrinsic passed; one result returned; qed")
			))
			.await
	}

	/// Import a single extrinsic and starts to watch their progress in the pool.
	pub async fn submit_and_watch(
		&self,
		at: &BlockId<B::Block>,
		xt: ExtrinsicFor<B>,
	) -> Result<Watcher<ExHash<B>, BlockHash<B>>, B::Error> {
		let block_number = self.resolve_block_number(at)?;
		let (_, tx) = self.verify_one(at, block_number, xt, false).await;
		self.validated_pool.submit_and_watch(tx)
	}

	/// Resubmit some transaction that were validated elsewhere.
	pub fn resubmit(
		&self,
		revalidated_transactions: HashMap<ExHash<B>, ValidatedTransactionFor<B>>,
	) {

		let now = Instant::now();
		self.validated_pool.resubmit(revalidated_transactions);
		log::debug!(target: "txpool",
			"Resubmitted. Took {} ms. Status: {:?}",
			now.elapsed().as_millis(),
			self.validated_pool.status()
		);
	}

	/// Prunes known ready transactions.
	///
	/// Used to clear the pool from transactions that were part of recently imported block.
	/// The main difference from the `prune` is that we do not revalidate any transactions
	/// and ignore unknown passed hashes.
	pub fn prune_known(&self, at: &BlockId<B::Block>, hashes: &[ExHash<B>]) -> Result<(), B::Error> {
		// Get details of all extrinsics that are already in the pool
		let in_pool_tags = self.validated_pool.extrinsics_tags(hashes)
			.into_iter().filter_map(|x| x).flat_map(|x| x);

		// Prune all transactions that provide given tags
		let prune_status = self.validated_pool.prune_tags(in_pool_tags)?;
		let pruned_transactions = hashes.into_iter().cloned()
			.chain(prune_status.pruned.iter().map(|tx| tx.hash.clone()));
		self.validated_pool.fire_pruned(at, pruned_transactions)
	}

	/// Prunes ready transactions.
	///
	/// Used to clear the pool from transactions that were part of recently imported block.
	/// To perform pruning we need the tags that each extrinsic provides and to avoid calling
	/// into runtime too often we first lookup all extrinsics that are in the pool and get
	/// their provided tags from there. Otherwise we query the runtime at the `parent` block.
	pub async fn prune(
		&self,
		at: &BlockId<B::Block>,
		parent: &BlockId<B::Block>,
		extrinsics: &[ExtrinsicFor<B>],
	) -> Result<(), B::Error> {
		log::debug!(
			target: "txpool",
			"Starting pruning of block {:?} (extrinsics: {})",
			at,
			extrinsics.len()
		);
		// Get details of all extrinsics that are already in the pool
		let in_pool_hashes = extrinsics.iter().map(|extrinsic| self.hash_of(extrinsic)).collect::<Vec<_>>();
		let in_pool_tags = self.validated_pool.extrinsics_tags(&in_pool_hashes);

		// Zip the ones from the pool with the full list (we get pairs `(Extrinsic, Option<Vec<Tag>>)`)
		let all = extrinsics.iter().zip(in_pool_tags.into_iter());

		let mut future_tags = Vec::new();
		for (extrinsic, in_pool_tags) in all {
			match in_pool_tags {
				// reuse the tags for extrinsics that were found in the pool
				Some(tags) => future_tags.extend(tags),
				// if it's not found in the pool query the runtime at parent block
				// to get validity info and tags that the extrinsic provides.
				None => {
					let validity = self.validated_pool.api()
						.validate_transaction(parent, extrinsic.clone())
						.await;

					if let Ok(Ok(validity)) = validity {
						future_tags.extend(validity.provides);
					}
				},
			}
		}

		self.prune_tags(at, future_tags, in_pool_hashes).await
	}

	/// Prunes ready transactions that provide given list of tags.
	///
	/// Given tags are assumed to be always provided now, so all transactions
	/// in the Future Queue that require that particular tag (and have other
	/// requirements satisfied) are promoted to Ready Queue.
	///
	/// Moreover for each provided tag we remove transactions in the pool that:
	/// 1. Provide that tag directly
	/// 2. Are a dependency of pruned transaction.
	///
	/// Returns transactions that have been removed from the pool and must be reverified
	/// before reinserting to the pool.
	///
	/// By removing predecessor transactions as well we might actually end up
	/// pruning too much, so all removed transactions are reverified against
	/// the runtime (`validate_transaction`) to make sure they are invalid.
	///
	/// However we avoid revalidating transactions that are contained within
	/// the second parameter of `known_imported_hashes`. These transactions
	/// (if pruned) are not revalidated and become temporarily banned to
	/// prevent importing them in the (near) future.
	pub async fn prune_tags(
		&self,
		at: &BlockId<B::Block>,
		tags: impl IntoIterator<Item=Tag>,
		known_imported_hashes: impl IntoIterator<Item=ExHash<B>> + Clone,
	) -> Result<(), B::Error> {
		log::debug!(target: "txpool", "Pruning at {:?}", at);
		// Prune all transactions that provide given tags
		let prune_status = match self.validated_pool.prune_tags(tags) {
			Ok(prune_status) => prune_status,
			Err(e) => return Err(e),
		};

		// Make sure that we don't revalidate extrinsics that were part of the recently
		// imported block. This is especially important for UTXO-like chains cause the
		// inputs are pruned so such transaction would go to future again.
		self.validated_pool.ban(&Instant::now(), known_imported_hashes.clone().into_iter());

		// Try to re-validate pruned transactions since some of them might be still valid.
		// note that `known_imported_hashes` will be rejected here due to temporary ban.
		let pruned_hashes = prune_status.pruned.iter().map(|tx| tx.hash.clone()).collect::<Vec<_>>();
		let pruned_transactions = prune_status.pruned.into_iter().map(|tx| tx.data.clone());

		let reverified_transactions = self.verify(at, pruned_transactions, false).await?;

		log::trace!(target: "txpool", "Prunning at {:?}. Resubmitting transactions.", at);
		// And finally - submit reverified transactions back to the pool

		self.validated_pool.resubmit_pruned(
			&at,
			known_imported_hashes,
			pruned_hashes,
			reverified_transactions.into_iter().map(|(_, xt)| xt).collect(),
		)
	}

	/// Returns transaction hash
	pub fn hash_of(&self, xt: &ExtrinsicFor<B>) -> ExHash<B> {
		self.validated_pool.api().hash_and_length(xt).0
	}

	/// Resolves block number by id.
	fn resolve_block_number(&self, at: &BlockId<B::Block>) -> Result<NumberFor<B>, B::Error> {
		self.validated_pool.api().block_id_to_number(at)
			.and_then(|number| number.ok_or_else(||
				error::Error::InvalidBlockId(format!("{:?}", at)).into()))
	}

	/// Returns future that validates a bunch of transactions at given block.
	async fn verify(
		&self,
		at: &BlockId<B::Block>,
		xts: impl IntoIterator<Item=ExtrinsicFor<B>>,
		force: bool,
	) -> Result<HashMap<ExHash<B>, ValidatedTransactionFor<B>>, B::Error> {
		// we need a block number to compute tx validity
		let block_number = self.resolve_block_number(at)?;
		let mut result = HashMap::new();

		for (hash, validated_tx) in
			futures::future::join_all(
				xts.into_iter()
					.map(|xt| self.verify_one(at, block_number, xt, force))
			)
			.await
		{
			result.insert(hash, validated_tx);
		}

		Ok(result)
	}

	/// Returns future that validates single transaction at given block.
	async fn verify_one(
		&self,
		block_id: &BlockId<B::Block>,
		block_number: NumberFor<B>,
		xt: ExtrinsicFor<B>,
		force: bool,
	) -> (ExHash<B>, ValidatedTransactionFor<B>) {
		let (hash, bytes) = self.validated_pool.api().hash_and_length(&xt);
		if !force && self.validated_pool.is_banned(&hash) {
			return (
				hash.clone(),
				ValidatedTransaction::Invalid(hash, error::Error::TemporarilyBanned.into()),
			)
		}

		let validation_result = self.validated_pool.api().validate_transaction(block_id, xt.clone()).await;

		let status = match validation_result {
			Ok(status) => status,
			Err(e) => return (hash.clone(), ValidatedTransaction::Invalid(hash, e)),
		};

		let validity = match status {
			Ok(validity) => {
				if validity.provides.is_empty() {
					ValidatedTransaction::Invalid(hash.clone(), error::Error::NoTagsProvided.into())
				} else {
					ValidatedTransaction::Valid(base::Transaction {
						data: xt,
						bytes,
						hash: hash.clone(),
						priority: validity.priority,
						requires: validity.requires,
						provides: validity.provides,
						propagate: validity.propagate,
						valid_till: block_number
							.saturated_into::<u64>()
							.saturating_add(validity.longevity),
					})
				}
			},

			Err(TransactionValidityError::Invalid(e)) =>
				ValidatedTransaction::Invalid(hash.clone(), error::Error::InvalidTransaction(e).into()),
			Err(TransactionValidityError::Unknown(e)) =>
				ValidatedTransaction::Unknown(hash.clone(), error::Error::UnknownTransaction(e).into()),
		};

		(hash, validity)
	}

	/// get a reference to the underlying validated pool.
	pub fn validated_pool(&self) ->  &ValidatedPool<B> {
		&self.validated_pool
	}
}

impl<B: ChainApi> Clone for Pool<B> {
	fn clone(&self) -> Self {
		Self {
			validated_pool: self.validated_pool.clone(),
		}
	}
}

#[cfg(test)]
mod tests {
	use std::collections::{HashMap, HashSet};
	use parking_lot::Mutex;
	use futures::executor::block_on;
	use super::*;
	use sp_transaction_pool::TransactionStatus;
	use sp_runtime::transaction_validity::{ValidTransaction, InvalidTransaction};
	use codec::Encode;
	use substrate_test_runtime::{Block, Extrinsic, Transfer, H256, AccountId};
	use assert_matches::assert_matches;
	use wasm_timer::Instant;
	use crate::base_pool::Limit;

	const INVALID_NONCE: u64 = 254;

	#[derive(Clone, Debug, Default)]
	struct TestApi {
		delay: Arc<Mutex<Option<std::sync::mpsc::Receiver<()>>>>,
		invalidate: Arc<Mutex<HashSet<u64>>>,
		clear_requirements: Arc<Mutex<HashSet<u64>>>,
		add_requirements: Arc<Mutex<HashSet<u64>>>,
	}

	impl ChainApi for TestApi {
		type Block = Block;
		type Hash = u64;
		type Error = error::Error;
		type ValidationFuture = futures::future::Ready<error::Result<TransactionValidity>>;
		type BodyFuture = futures::future::Ready<error::Result<Option<Vec<Extrinsic>>>>;

		/// Verify extrinsic at given block.
		fn validate_transaction(
			&self,
			at: &BlockId<Self::Block>,
			uxt: ExtrinsicFor<Self>,
		) -> Self::ValidationFuture {
			let hash = self.hash_and_length(&uxt).0;
			let block_number = self.block_id_to_number(at).unwrap().unwrap();
			let nonce = uxt.transfer().nonce;

			// This is used to control the test flow.
			if nonce > 0 {
				let opt = self.delay.lock().take();
				if let Some(delay) = opt {
					if delay.recv().is_err() {
						println!("Error waiting for delay!");
					}
				}
			}

			if self.invalidate.lock().contains(&hash) {
				return futures::future::ready(Ok(InvalidTransaction::Custom(0).into()));
			}

			futures::future::ready(if nonce < block_number {
				Ok(InvalidTransaction::Stale.into())
			} else {
				let mut transaction = ValidTransaction {
					priority: 4,
					requires: if nonce > block_number { vec![vec![nonce as u8 - 1]] } else { vec![] },
					provides: if nonce == INVALID_NONCE { vec![] } else { vec![vec![nonce as u8]] },
					longevity: 3,
					propagate: true,
				};

				if self.clear_requirements.lock().contains(&hash) {
					transaction.requires.clear();
				}

				if self.add_requirements.lock().contains(&hash) {
					transaction.requires.push(vec![128]);
				}

				Ok(Ok(transaction))
			})
		}

		/// Returns a block number given the block id.
		fn block_id_to_number(&self, at: &BlockId<Self::Block>) -> Result<Option<NumberFor<Self>>, Self::Error> {
			Ok(match at {
				BlockId::Number(num) => Some(*num),
				BlockId::Hash(_) => None,
			})
		}

		/// Returns a block hash given the block id.
		fn block_id_to_hash(&self, at: &BlockId<Self::Block>) -> Result<Option<BlockHash<Self>>, Self::Error> {
			Ok(match at {
				BlockId::Number(num) => Some(H256::from_low_u64_be(*num)).into(),
				BlockId::Hash(_) => None,
			})
		}

		/// Hash the extrinsic.
		fn hash_and_length(&self, uxt: &ExtrinsicFor<Self>) -> (Self::Hash, usize) {
			let len = uxt.encode().len();
			(
				(H256::from(uxt.transfer().from.clone()).to_low_u64_be() << 5) + uxt.transfer().nonce,
				len
			)
		}

		fn block_body(&self, _id: &BlockId<Self::Block>) -> Self::BodyFuture {
			futures::future::ready(Ok(None))
		}
	}

	fn uxt(transfer: Transfer) -> Extrinsic {
		Extrinsic::Transfer(transfer, Default::default())
	}

	fn pool() -> Pool<TestApi> {
		Pool::new(Default::default(), TestApi::default().into())
	}

	#[test]
	fn should_validate_and_import_transaction() {
		// given
		let pool = pool();

		// when
		let hash = block_on(pool.submit_one(&BlockId::Number(0), uxt(Transfer {
			from: AccountId::from_h256(H256::from_low_u64_be(1)),
			to: AccountId::from_h256(H256::from_low_u64_be(2)),
			amount: 5,
			nonce: 0,
		}))).unwrap();

		// then
		assert_eq!(pool.validated_pool().ready().map(|v| v.hash).collect::<Vec<_>>(), vec![hash]);
	}

	#[test]
	fn should_reject_if_temporarily_banned() {
		// given
		let pool = pool();
		let uxt = uxt(Transfer {
			from: AccountId::from_h256(H256::from_low_u64_be(1)),
			to: AccountId::from_h256(H256::from_low_u64_be(2)),
			amount: 5,
			nonce: 0,
		});

		// when
		pool.validated_pool.rotator().ban(&Instant::now(), vec![pool.hash_of(&uxt)]);
		let res = block_on(pool.submit_one(&BlockId::Number(0), uxt));
		assert_eq!(pool.validated_pool().status().ready, 0);
		assert_eq!(pool.validated_pool().status().future, 0);

		// then
		assert_matches!(res.unwrap_err(), error::Error::TemporarilyBanned);
	}

	#[test]
	fn should_notify_about_pool_events() {
		let stream = {
			// given
			let pool = pool();
			let stream = pool.validated_pool().import_notification_stream();

			// when
			let _hash = block_on(pool.submit_one(&BlockId::Number(0), uxt(Transfer {
				from: AccountId::from_h256(H256::from_low_u64_be(1)),
				to: AccountId::from_h256(H256::from_low_u64_be(2)),
				amount: 5,
				nonce: 0,
			}))).unwrap();
			let _hash = block_on(pool.submit_one(&BlockId::Number(0), uxt(Transfer {
				from: AccountId::from_h256(H256::from_low_u64_be(1)),
				to: AccountId::from_h256(H256::from_low_u64_be(2)),
				amount: 5,
				nonce: 1,
			}))).unwrap();
			// future doesn't count
			let _hash = block_on(pool.submit_one(&BlockId::Number(0), uxt(Transfer {
				from: AccountId::from_h256(H256::from_low_u64_be(1)),
				to: AccountId::from_h256(H256::from_low_u64_be(2)),
				amount: 5,
				nonce: 3,
			}))).unwrap();

			assert_eq!(pool.validated_pool().status().ready, 2);
			assert_eq!(pool.validated_pool().status().future, 1);
			stream
		};

		// then
		let mut it = futures::executor::block_on_stream(stream);
		assert_eq!(it.next(), Some(32));
		assert_eq!(it.next(), Some(33));
		assert_eq!(it.next(), None);
	}

	#[test]
	fn should_clear_stale_transactions() {
		// given
		let pool = pool();
		let hash1 = block_on(pool.submit_one(&BlockId::Number(0), uxt(Transfer {
			from: AccountId::from_h256(H256::from_low_u64_be(1)),
			to: AccountId::from_h256(H256::from_low_u64_be(2)),
			amount: 5,
			nonce: 0,
		}))).unwrap();
		let hash2 = block_on(pool.submit_one(&BlockId::Number(0), uxt(Transfer {
			from: AccountId::from_h256(H256::from_low_u64_be(1)),
			to: AccountId::from_h256(H256::from_low_u64_be(2)),
			amount: 5,
			nonce: 1,
		}))).unwrap();
		let hash3 = block_on(pool.submit_one(&BlockId::Number(0), uxt(Transfer {
			from: AccountId::from_h256(H256::from_low_u64_be(1)),
			to: AccountId::from_h256(H256::from_low_u64_be(2)),
			amount: 5,
			nonce: 3,
		}))).unwrap();

		// when
		pool.validated_pool.clear_stale(&BlockId::Number(5)).unwrap();

		// then
		assert_eq!(pool.validated_pool().ready().count(), 0);
		assert_eq!(pool.validated_pool().status().future, 0);
		assert_eq!(pool.validated_pool().status().ready, 0);
		// make sure they are temporarily banned as well
		assert!(pool.validated_pool.rotator().is_banned(&hash1));
		assert!(pool.validated_pool.rotator().is_banned(&hash2));
		assert!(pool.validated_pool.rotator().is_banned(&hash3));
	}

	#[test]
	fn should_ban_mined_transactions() {
		// given
		let pool = pool();
		let hash1 = block_on(pool.submit_one(&BlockId::Number(0), uxt(Transfer {
			from: AccountId::from_h256(H256::from_low_u64_be(1)),
			to: AccountId::from_h256(H256::from_low_u64_be(2)),
			amount: 5,
			nonce: 0,
		}))).unwrap();

		// when
		block_on(pool.prune_tags(&BlockId::Number(1), vec![vec![0]], vec![hash1.clone()])).unwrap();

		// then
		assert!(pool.validated_pool.rotator().is_banned(&hash1));
	}

	#[test]
	fn should_limit_futures() {
		// given
		let limit = Limit {
			count: 100,
			total_bytes: 200,
		};
		let pool = Pool::new(Options {
			ready: limit.clone(),
			future: limit.clone(),
			..Default::default()
		}, TestApi::default().into());

		let hash1 = block_on(pool.submit_one(&BlockId::Number(0), uxt(Transfer {
			from: AccountId::from_h256(H256::from_low_u64_be(1)),
			to: AccountId::from_h256(H256::from_low_u64_be(2)),
			amount: 5,
			nonce: 1,
		}))).unwrap();
		assert_eq!(pool.validated_pool().status().future, 1);

		// when
		let hash2 = block_on(pool.submit_one(&BlockId::Number(0), uxt(Transfer {
			from: AccountId::from_h256(H256::from_low_u64_be(2)),
			to: AccountId::from_h256(H256::from_low_u64_be(2)),
			amount: 5,
			nonce: 10,
		}))).unwrap();

		// then
		assert_eq!(pool.validated_pool().status().future, 1);
		assert!(pool.validated_pool.rotator().is_banned(&hash1));
		assert!(!pool.validated_pool.rotator().is_banned(&hash2));
	}

	#[test]
	fn should_error_if_reject_immediately() {
		// given
		let limit = Limit {
			count: 100,
			total_bytes: 10,
		};
		let pool = Pool::new(Options {
			ready: limit.clone(),
			future: limit.clone(),
			..Default::default()
		}, TestApi::default().into());

		// when
		block_on(pool.submit_one(&BlockId::Number(0), uxt(Transfer {
			from: AccountId::from_h256(H256::from_low_u64_be(1)),
			to: AccountId::from_h256(H256::from_low_u64_be(2)),
			amount: 5,
			nonce: 1,
		}))).unwrap_err();

		// then
		assert_eq!(pool.validated_pool().status().ready, 0);
		assert_eq!(pool.validated_pool().status().future, 0);
	}

	#[test]
	fn should_reject_transactions_with_no_provides() {
		// given
		let pool = pool();

		// when
		let err = block_on(pool.submit_one(&BlockId::Number(0), uxt(Transfer {
			from: AccountId::from_h256(H256::from_low_u64_be(1)),
			to: AccountId::from_h256(H256::from_low_u64_be(2)),
			amount: 5,
			nonce: INVALID_NONCE,
		}))).unwrap_err();

		// then
		assert_eq!(pool.validated_pool().status().ready, 0);
		assert_eq!(pool.validated_pool().status().future, 0);
		assert_matches!(err, error::Error::NoTagsProvided);
	}

	mod listener {
		use super::*;

		#[test]
		fn should_trigger_ready_and_finalized() {
			// given
			let pool = pool();
			let watcher = block_on(pool.submit_and_watch(&BlockId::Number(0), uxt(Transfer {
				from: AccountId::from_h256(H256::from_low_u64_be(1)),
				to: AccountId::from_h256(H256::from_low_u64_be(2)),
				amount: 5,
				nonce: 0,
			}))).unwrap();
			assert_eq!(pool.validated_pool().status().ready, 1);
			assert_eq!(pool.validated_pool().status().future, 0);

			// when
			block_on(pool.prune_tags(&BlockId::Number(2), vec![vec![0u8]], vec![])).unwrap();
			assert_eq!(pool.validated_pool().status().ready, 0);
			assert_eq!(pool.validated_pool().status().future, 0);

			// then
			let mut stream = futures::executor::block_on_stream(watcher.into_stream());
			assert_eq!(stream.next(), Some(TransactionStatus::Ready));
			assert_eq!(stream.next(), Some(TransactionStatus::InBlock(H256::from_low_u64_be(2).into())));
		}

		#[test]
		fn should_trigger_ready_and_finalized_when_pruning_via_hash() {
			// given
			let pool = pool();
			let watcher = block_on(pool.submit_and_watch(&BlockId::Number(0), uxt(Transfer {
				from: AccountId::from_h256(H256::from_low_u64_be(1)),
				to: AccountId::from_h256(H256::from_low_u64_be(2)),
				amount: 5,
				nonce: 0,
			}))).unwrap();
			assert_eq!(pool.validated_pool().status().ready, 1);
			assert_eq!(pool.validated_pool().status().future, 0);

			// when
			block_on(pool.prune_tags(&BlockId::Number(2), vec![vec![0u8]], vec![2u64])).unwrap();
			assert_eq!(pool.validated_pool().status().ready, 0);
			assert_eq!(pool.validated_pool().status().future, 0);

			// then
			let mut stream = futures::executor::block_on_stream(watcher.into_stream());
			assert_eq!(stream.next(), Some(TransactionStatus::Ready));
			assert_eq!(stream.next(), Some(TransactionStatus::InBlock(H256::from_low_u64_be(2).into())));
		}

		#[test]
		fn should_trigger_future_and_ready_after_promoted() {
			// given
			let pool = pool();
			let watcher = block_on(pool.submit_and_watch(&BlockId::Number(0), uxt(Transfer {
				from: AccountId::from_h256(H256::from_low_u64_be(1)),
				to: AccountId::from_h256(H256::from_low_u64_be(2)),
				amount: 5,
				nonce: 1,
			}))).unwrap();
			assert_eq!(pool.validated_pool().status().ready, 0);
			assert_eq!(pool.validated_pool().status().future, 1);

			// when
			block_on(pool.submit_one(&BlockId::Number(0), uxt(Transfer {
				from: AccountId::from_h256(H256::from_low_u64_be(1)),
				to: AccountId::from_h256(H256::from_low_u64_be(2)),
				amount: 5,
				nonce: 0,
			}))).unwrap();
			assert_eq!(pool.validated_pool().status().ready, 2);

			// then
			let mut stream = futures::executor::block_on_stream(watcher.into_stream());
			assert_eq!(stream.next(), Some(TransactionStatus::Future));
			assert_eq!(stream.next(), Some(TransactionStatus::Ready));
		}

		#[test]
		fn should_trigger_invalid_and_ban() {
			// given
			let pool = pool();
			let uxt = uxt(Transfer {
				from: AccountId::from_h256(H256::from_low_u64_be(1)),
				to: AccountId::from_h256(H256::from_low_u64_be(2)),
				amount: 5,
				nonce: 0,
			});
			let watcher = block_on(pool.submit_and_watch(&BlockId::Number(0), uxt)).unwrap();
			assert_eq!(pool.validated_pool().status().ready, 1);

			// when
			pool.validated_pool.remove_invalid(&[*watcher.hash()]);


			// then
			let mut stream = futures::executor::block_on_stream(watcher.into_stream());
			assert_eq!(stream.next(), Some(TransactionStatus::Ready));
			assert_eq!(stream.next(), Some(TransactionStatus::Invalid));
			assert_eq!(stream.next(), None);
		}

		#[test]
		fn should_trigger_broadcasted() {
			// given
			let pool = pool();
			let uxt = uxt(Transfer {
				from: AccountId::from_h256(H256::from_low_u64_be(1)),
				to: AccountId::from_h256(H256::from_low_u64_be(2)),
				amount: 5,
				nonce: 0,
			});
			let watcher = block_on(pool.submit_and_watch(&BlockId::Number(0), uxt)).unwrap();
			assert_eq!(pool.validated_pool().status().ready, 1);

			// when
			let mut map = HashMap::new();
			let peers = vec!["a".into(), "b".into(), "c".into()];
			map.insert(*watcher.hash(), peers.clone());
			pool.validated_pool().on_broadcasted(map);


			// then
			let mut stream = futures::executor::block_on_stream(watcher.into_stream());
			assert_eq!(stream.next(), Some(TransactionStatus::Ready));
			assert_eq!(stream.next(), Some(TransactionStatus::Broadcast(peers)));
		}

		#[test]
		fn should_trigger_dropped() {
			// given
			let limit = Limit {
				count: 1,
				total_bytes: 1000,
			};
			let pool = Pool::new(Options {
				ready: limit.clone(),
				future: limit.clone(),
				..Default::default()
			}, TestApi::default().into());

			let xt = uxt(Transfer {
				from: AccountId::from_h256(H256::from_low_u64_be(1)),
				to: AccountId::from_h256(H256::from_low_u64_be(2)),
				amount: 5,
				nonce: 0,
			});
			let watcher = block_on(pool.submit_and_watch(&BlockId::Number(0), xt)).unwrap();
			assert_eq!(pool.validated_pool().status().ready, 1);

			// when
			let xt = uxt(Transfer {
				from: AccountId::from_h256(H256::from_low_u64_be(2)),
				to: AccountId::from_h256(H256::from_low_u64_be(1)),
				amount: 4,
				nonce: 1,
			});
			block_on(pool.submit_one(&BlockId::Number(1), xt)).unwrap();
			assert_eq!(pool.validated_pool().status().ready, 1);

			// then
			let mut stream = futures::executor::block_on_stream(watcher.into_stream());
			assert_eq!(stream.next(), Some(TransactionStatus::Ready));
			assert_eq!(stream.next(), Some(TransactionStatus::Dropped));
		}

		#[test]
		fn should_handle_pruning_in_the_middle_of_import() {
			// given
			let (ready, is_ready) = std::sync::mpsc::sync_channel(0);
			let (tx, rx) = std::sync::mpsc::sync_channel(1);
			let mut api = TestApi::default();
			api.delay = Arc::new(Mutex::new(rx.into()));
			let pool = Arc::new(Pool::new(Default::default(), api.into()));

			// when
			let xt = uxt(Transfer {
				from: AccountId::from_h256(H256::from_low_u64_be(1)),
				to: AccountId::from_h256(H256::from_low_u64_be(2)),
				amount: 5,
				nonce: 1,
			});

			// This transaction should go to future, since we use `nonce: 1`
			let pool2 = pool.clone();
			std::thread::spawn(move || {
				block_on(pool2.submit_one(&BlockId::Number(0), xt)).unwrap();
				ready.send(()).unwrap();
			});

			// But now before the previous one is imported we import
			// the one that it depends on.
			let xt = uxt(Transfer {
				from: AccountId::from_h256(H256::from_low_u64_be(1)),
				to: AccountId::from_h256(H256::from_low_u64_be(2)),
				amount: 4,
				nonce: 0,
			});
			// The tag the above transaction provides (TestApi is using just nonce as u8)
			let provides = vec![0_u8];
			block_on(pool.submit_one(&BlockId::Number(0), xt)).unwrap();
			assert_eq!(pool.validated_pool().status().ready, 1);

			// Now block import happens before the second transaction is able to finish verification.
			block_on(pool.prune_tags(&BlockId::Number(1), vec![provides], vec![])).unwrap();
			assert_eq!(pool.validated_pool().status().ready, 0);


			// so when we release the verification of the previous one it will have
			// something in `requires`, but should go to ready directly, since the previous transaction was imported
			// correctly.
			tx.send(()).unwrap();

			// then
			is_ready.recv().unwrap(); // wait for finish
			assert_eq!(pool.validated_pool().status().ready, 1);
			assert_eq!(pool.validated_pool().status().future, 0);
		}
	}
<<<<<<< HEAD
}
=======

	#[test]
	fn should_revalidate_ready_transactions() {
		fn transfer(nonce: u64) -> Extrinsic {
			uxt(Transfer {
				from: AccountId::from_h256(H256::from_low_u64_be(1)),
				to: AccountId::from_h256(H256::from_low_u64_be(2)),
				amount: 5,
				nonce,
			})
		}

		// given
		let pool = pool();
		let tx0 = transfer(0);
		let hash0 = pool.validated_pool.api().hash_and_length(&tx0).0;
		let watcher0 = block_on(pool.submit_and_watch(&BlockId::Number(0), tx0)).unwrap();
		let tx1 = transfer(1);
		let hash1 = pool.validated_pool.api().hash_and_length(&tx1).0;
		let watcher1 = block_on(pool.submit_and_watch(&BlockId::Number(0), tx1)).unwrap();
		let tx2 = transfer(2);
		let hash2 = pool.validated_pool.api().hash_and_length(&tx2).0;
		let watcher2 = block_on(pool.submit_and_watch(&BlockId::Number(0), tx2)).unwrap();
		let tx3 = transfer(3);
		let hash3 = pool.validated_pool.api().hash_and_length(&tx3).0;
		let watcher3 = block_on(pool.submit_and_watch(&BlockId::Number(0), tx3)).unwrap();
		let tx4 = transfer(4);
		let hash4 = pool.validated_pool.api().hash_and_length(&tx4).0;
		let watcher4 = block_on(pool.submit_and_watch(&BlockId::Number(0), tx4)).unwrap();
		assert_eq!(pool.validated_pool().status().ready, 5);

		// when
		pool.validated_pool.api().invalidate.lock().insert(hash3);
		pool.validated_pool.api().clear_requirements.lock().insert(hash1);
		pool.validated_pool.api().add_requirements.lock().insert(hash0);
		block_on(pool.revalidate_ready(&BlockId::Number(0), None)).unwrap();

		// then
		// hash0 now has unsatisfied requirements => it is moved to the future queue
		// hash1 is now independent of hash0 => it is in ready queue
		// hash2 still depends on hash1 => it is in ready queue
		// hash3 is now invalid => it is removed from the pool
		// hash4 now depends on invalidated hash3 => it is moved to the future queue
		//
		// events for hash3 are: Ready, Invalid
		// events for hash4 are: Ready, Invalid
		assert_eq!(pool.validated_pool().status().ready, 2);
		assert_eq!(
			futures::executor::block_on_stream(watcher3.into_stream()).collect::<Vec<_>>(),
			vec![TransactionStatus::Ready, TransactionStatus::Invalid],
		);

		// when
		pool.validated_pool.remove_invalid(&[hash0, hash1, hash2, hash4]);

		// then
		// events for hash0 are: Ready, Future, Invalid
		// events for hash1 are: Ready, Invalid
		// events for hash2 are: Ready, Invalid
		assert_eq!(
			futures::executor::block_on_stream(watcher0.into_stream()).collect::<Vec<_>>(),
			vec![TransactionStatus::Ready, TransactionStatus::Future, TransactionStatus::Invalid],
		);
		assert_eq!(
			futures::executor::block_on_stream(watcher1.into_stream()).collect::<Vec<_>>(),
			vec![TransactionStatus::Ready, TransactionStatus::Invalid],
		);
		assert_eq!(
			futures::executor::block_on_stream(watcher2.into_stream()).collect::<Vec<_>>(),
			vec![TransactionStatus::Ready, TransactionStatus::Invalid],
		);
		assert_eq!(
			futures::executor::block_on_stream(watcher4.into_stream()).collect::<Vec<_>>(),
			vec![TransactionStatus::Ready, TransactionStatus::Future, TransactionStatus::Invalid],
		);
	}
}
>>>>>>> b27d50c4
<|MERGE_RESOLUTION|>--- conflicted
+++ resolved
@@ -969,9 +969,6 @@
 			assert_eq!(pool.validated_pool().status().future, 0);
 		}
 	}
-<<<<<<< HEAD
-}
-=======
 
 	#[test]
 	fn should_revalidate_ready_transactions() {
@@ -1048,5 +1045,4 @@
 			vec![TransactionStatus::Ready, TransactionStatus::Future, TransactionStatus::Invalid],
 		);
 	}
-}
->>>>>>> b27d50c4
+}