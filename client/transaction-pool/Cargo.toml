--- conflicted
+++ resolved
@@ -27,12 +27,8 @@
 parity-util-mem = { version = "0.6.0", default-features = false, features = ["primitive-types"] }
 
 [dev-dependencies]
-<<<<<<< HEAD
 assert_matches = "1.3.0"
 hex = "0.4"
-sp-keyring = { version = "2.0.0-alpha.4", path = "../../primitives/keyring" }
-=======
 sp-keyring = { version = "2.0.0-alpha.5", path = "../../primitives/keyring" }
->>>>>>> e796df18
 substrate-test-runtime-transaction-pool = { version = "2.0.0-dev", path = "../../test-utils/runtime/transaction-pool" }
 substrate-test-runtime-client = { version = "2.0.0-dev", path = "../../test-utils/runtime/client" }