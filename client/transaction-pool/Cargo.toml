--- conflicted
+++ resolved
@@ -21,27 +21,15 @@
 parity-util-mem = { version = "0.10.0", default-features = false, features = ["primitive-types"] }
 parking_lot = "0.11.1"
 prometheus-endpoint = { package = "substrate-prometheus-endpoint", path = "../../utils/prometheus", version = "0.9.0"}
-<<<<<<< HEAD
 sc-client-api = { version = "4.0.0-dev", path = "../api" }
-sc-transaction-graph = { version = "4.0.0-dev", path = "./graph" }
 sp-api = { version = "4.0.0-dev", path = "../../primitives/api" }
 sp-core = { version = "4.0.0-dev", path = "../../primitives/core" }
 sp-runtime = { version = "4.0.0-dev", path = "../../primitives/runtime" }
 sp-tracing = { version = "4.0.0-dev", path = "../../primitives/tracing" }
 sp-transaction-pool = { version = "4.0.0-dev", path = "../../primitives/transaction-pool" }
+sc-transaction-pool-api = { version = "4.0.0-dev", path = "./api" }
 sp-blockchain = { version = "4.0.0-dev", path = "../../primitives/blockchain" }
 sp-utils = { version = "4.0.0-dev", path = "../../primitives/utils" }
-=======
-sc-client-api = { version = "3.0.0", path = "../api" }
-sp-api = { version = "3.0.0", path = "../../primitives/api" }
-sp-core = { version = "3.0.0", path = "../../primitives/core" }
-sp-runtime = { version = "3.0.0", path = "../../primitives/runtime" }
-sp-tracing = { version = "3.0.0", path = "../../primitives/tracing" }
-sp-transaction-pool = { version = "3.0.0", path = "../../primitives/transaction-pool" }
-sc-transaction-pool-api = { version = "3.0.0", path = "./api" }
-sp-blockchain = { version = "3.0.0", path = "../../primitives/blockchain" }
-sp-utils = { version = "3.0.0", path = "../../primitives/utils" }
->>>>>>> deac6324
 wasm-timer = "0.2"
 derive_more = "0.99.2"
 serde = { version = "1.0.101", features = ["derive"] }
@@ -51,17 +39,10 @@
 [dev-dependencies]
 assert_matches = "1.3.0"
 hex = "0.4"
-<<<<<<< HEAD
-sp-keyring = { version = "4.0.0-dev", path = "../../primitives/keyring" }
 sp-consensus = { version = "0.10.0-dev", path = "../../primitives/consensus/common" }
 substrate-test-runtime-transaction-pool = { version = "2.0.0", path = "../../test-utils/runtime/transaction-pool" }
 substrate-test-runtime-client = { version = "2.0.0", path = "../../test-utils/runtime/client" }
 sc-block-builder = { version = "0.10.0-dev", path = "../block-builder" }
-=======
-sp-consensus = { version = "0.9.0", path = "../../primitives/consensus/common" }
-substrate-test-runtime-transaction-pool = { version = "2.0.0", path = "../../test-utils/runtime/transaction-pool" }
-substrate-test-runtime-client = { version = "2.0.0", path = "../../test-utils/runtime/client" }
-sc-block-builder = { version = "0.9.0", path = "../block-builder" }
 codec = { package = "parity-scale-codec", version = "2.0.0" }
 substrate-test-runtime = { version = "2.0.0", path = "../../test-utils/runtime" }
 criterion = "0.3"
@@ -71,5 +52,4 @@
 harness = false
 
 [features]
-test-helpers = []
->>>>>>> deac6324
+test-helpers = []