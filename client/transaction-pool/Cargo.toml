[package]
name = "sc-transaction-pool"
version = "2.0.0-dev"
authors = ["Parity Technologies <admin@parity.io>"]
edition = "2018"
license = "GPL-3.0"
homepage = "https://substrate.dev"
repository = "https://github.com/paritytech/substrate/"
description = "Substrate transaction pool implementation."

[package.metadata.docs.rs]
targets = ["x86_64-unknown-linux-gnu"]

[dependencies]
codec = { package = "parity-scale-codec", version = "1.3.0" }
derive_more = "0.99.2"
futures = { version = "0.3.1", features = ["compat"] }
futures-diagnose = "1.0"
intervalier = "0.4.0"
log = "0.4.8"
parity-util-mem = { version = "0.6.1", default-features = false, features = ["primitive-types"] }
parking_lot = "0.10.0"
sc-client-api = { version = "2.0.0-dev", path = "../api" }
sc-transaction-graph = { version = "2.0.0-dev", path = "./graph" }
sp-api = { version = "2.0.0-dev", path = "../../primitives/api" }
sp-core = { version = "2.0.0-dev", path = "../../primitives/core" }
sp-runtime = { version = "2.0.0-dev", path = "../../primitives/runtime" }
sp-transaction-pool = { version = "2.0.0-dev", path = "../../primitives/transaction-pool" }
sp-blockchain = { version = "2.0.0-dev", path = "../../primitives/blockchain" }
<<<<<<< HEAD
intervalier = "0.4.0"
parity-util-mem = { version = "0.6.0", default-features = false, features = ["primitive-types"] }
prometheus-endpoint = { package = "substrate-prometheus-endpoint", path = "../../utils/prometheus", version = "0.8.0-dev"}
=======
sp-utils = { version = "2.0.0-dev", path = "../../primitives/utils" }
tracing = "0.1.10"
wasm-timer = "0.2"
>>>>>>> 9918b2e1

[dev-dependencies]
assert_matches = "1.3.0"
hex = "0.4"
sp-keyring = { version = "2.0.0-dev", path = "../../primitives/keyring" }
substrate-test-runtime-transaction-pool = { version = "2.0.0-dev", path = "../../test-utils/runtime/transaction-pool" }
substrate-test-runtime-client = { version = "2.0.0-dev", path = "../../test-utils/runtime/client" }<|MERGE_RESOLUTION|>--- conflicted
+++ resolved
@@ -20,6 +20,7 @@
 log = "0.4.8"
 parity-util-mem = { version = "0.6.1", default-features = false, features = ["primitive-types"] }
 parking_lot = "0.10.0"
+prometheus-endpoint = { package = "substrate-prometheus-endpoint", path = "../../utils/prometheus", version = "0.8.0-dev"}
 sc-client-api = { version = "2.0.0-dev", path = "../api" }
 sc-transaction-graph = { version = "2.0.0-dev", path = "./graph" }
 sp-api = { version = "2.0.0-dev", path = "../../primitives/api" }
@@ -27,15 +28,9 @@
 sp-runtime = { version = "2.0.0-dev", path = "../../primitives/runtime" }
 sp-transaction-pool = { version = "2.0.0-dev", path = "../../primitives/transaction-pool" }
 sp-blockchain = { version = "2.0.0-dev", path = "../../primitives/blockchain" }
-<<<<<<< HEAD
-intervalier = "0.4.0"
-parity-util-mem = { version = "0.6.0", default-features = false, features = ["primitive-types"] }
-prometheus-endpoint = { package = "substrate-prometheus-endpoint", path = "../../utils/prometheus", version = "0.8.0-dev"}
-=======
 sp-utils = { version = "2.0.0-dev", path = "../../primitives/utils" }
 tracing = "0.1.10"
 wasm-timer = "0.2"
->>>>>>> 9918b2e1
 
 [dev-dependencies]
 assert_matches = "1.3.0"
