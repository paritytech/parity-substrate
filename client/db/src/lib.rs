--- conflicted
+++ resolved
@@ -51,13 +51,8 @@
 use kvdb::{KeyValueDB, DBTransaction};
 use sp_trie::{MemoryDB, PrefixedMemoryDB, prefixed_key};
 use parking_lot::{Mutex, RwLock};
-<<<<<<< HEAD
-use primitives::{ChangesTrieConfiguration, convert_hash, traits::CodeExecutor};
-use primitives::storage::{well_known_keys, ChildInfo};
-=======
-use sp_core::{H256, Blake2Hasher, ChangesTrieConfiguration, convert_hash, traits::CodeExecutor};
+use sp_core::{ChangesTrieConfiguration, convert_hash, traits::CodeExecutor};
 use sp_core::storage::{well_known_keys, ChildInfo};
->>>>>>> 40a16efe
 use sp_runtime::{
 	generic::{BlockId, DigestItem}, Justification, Storage,
 	BuildStorage,
@@ -88,13 +83,9 @@
 const DEFAULT_CHILD_RATIO: (usize, usize) = (1, 10);
 
 /// DB-backed patricia trie state, transaction type is an overlay of changes to commit.
-<<<<<<< HEAD
-pub type DbState<B> = state_machine::TrieBackend<
-	Arc<dyn state_machine::Storage<HasherFor<B>>>, HasherFor<B>
+pub type DbState<B> = sp_state_machine::TrieBackend<
+	Arc<dyn sp_state_machine::Storage<HasherFor<B>>>, HasherFor<B>
 >;
-=======
-pub type DbState = sp_state_machine::TrieBackend<Arc<dyn sp_state_machine::Storage<Blake2Hasher>>, Blake2Hasher>;
->>>>>>> 40a16efe
 
 /// Re-export the KVDB trait so that one can pass an implementation of it.
 pub use kvdb;
@@ -244,15 +235,9 @@
 		self.state.child_keys(storage_key, child_info, prefix)
 	}
 
-<<<<<<< HEAD
 	fn as_trie_backend(&mut self)
-		-> Option<&state_machine::TrieBackend<Self::TrieBackendStorage, HasherFor<B>>>
+		-> Option<&sp_state_machine::TrieBackend<Self::TrieBackendStorage, HasherFor<B>>>
 	{
-=======
-	fn as_trie_backend(
-		&mut self,
-	) -> Option<&sp_state_machine::TrieBackend<Self::TrieBackendStorage, Blake2Hasher>> {
->>>>>>> 40a16efe
 		self.state.as_trie_backend()
 	}
 }
@@ -309,17 +294,13 @@
 	let backend = Arc::new(Backend::new(settings, CANONICALIZATION_DELAY)?);
 	let executor = sc_client::LocalCallExecutor::new(backend.clone(), executor);
 	Ok((
-<<<<<<< HEAD
-		client::Client::new(
+		sc_client::Client::new(
 			backend.clone(),
 			executor,
 			genesis_storage,
 			fork_blocks,
 			execution_extensions,
 		)?,
-=======
-		sc_client::Client::new(backend.clone(), executor, genesis_storage, fork_blocks, execution_extensions)?,
->>>>>>> 40a16efe
 		backend,
 	))
 }
@@ -545,15 +526,8 @@
 	}
 }
 
-<<<<<<< HEAD
-impl<Block: BlockT> client_api::backend::BlockImportOperation<Block> for BlockImportOperation<Block> {
+impl<Block: BlockT> sc_client_api::backend::BlockImportOperation<Block> for BlockImportOperation<Block> {
 	type State = CachingState<RefTrackingState<Block>, Block>;
-=======
-impl<Block> sc_client_api::backend::BlockImportOperation<Block, Blake2Hasher>
-	for BlockImportOperation<Block, Blake2Hasher> where Block: BlockT<Hash=H256>,
-{
-	type State = CachingState<Blake2Hasher, RefTrackingState<Block>, Block>;
->>>>>>> 40a16efe
 
 	fn state(&self) -> ClientResult<Option<&Self::State>> {
 		Ok(Some(&self.old_state))
@@ -662,15 +636,9 @@
 	pub state_db: StateDb<Block::Hash, Vec<u8>>,
 }
 
-<<<<<<< HEAD
-impl<Block: BlockT> state_machine::Storage<HasherFor<Block>> for StorageDb<Block> {
+impl<Block: BlockT> sp_state_machine::Storage<HasherFor<Block>> for StorageDb<Block> {
 	fn get(&self, key: &Block::Hash, prefix: Prefix) -> Result<Option<DBValue>, String> {
 		let key = prefixed_key::<HasherFor<Block>>(key, prefix);
-=======
-impl<Block: BlockT> sp_state_machine::Storage<Blake2Hasher> for StorageDb<Block> {
-	fn get(&self, key: &H256, prefix: Prefix) -> Result<Option<DBValue>, String> {
-		let key = prefixed_key::<Blake2Hasher>(key, prefix);
->>>>>>> 40a16efe
 		self.state_db.get(&key, self).map(|r| r.map(|v| DBValue::from_slice(&v)))
 			.map_err(|e| format!("Database backend error: {:?}", e))
 	}
@@ -689,26 +657,15 @@
 
 impl<Block: BlockT> DbGenesisStorage<Block> {
 	pub fn new() -> Self {
-<<<<<<< HEAD
 		let mut root = Block::Hash::default();
 		let mut mdb = MemoryDB::<HasherFor<Block>>::default();
-		state_machine::TrieDBMut::<HasherFor<Block>>::new(&mut mdb, &mut root);
-=======
-		let mut root = H256::default();
-		let mut mdb = MemoryDB::<Blake2Hasher>::default();
-		sp_state_machine::TrieDBMut::<Blake2Hasher>::new(&mut mdb, &mut root);
->>>>>>> 40a16efe
+		sp_state_machine::TrieDBMut::<HasherFor<Block>>::new(&mut mdb, &mut root);
 		DbGenesisStorage(root)
 	}
 }
 
-<<<<<<< HEAD
-impl<Block: BlockT> state_machine::Storage<HasherFor<Block>> for DbGenesisStorage<Block> {
+impl<Block: BlockT> sp_state_machine::Storage<HasherFor<Block>> for DbGenesisStorage<Block> {
 	fn get(&self, _key: &Block::Hash, _prefix: Prefix) -> Result<Option<DBValue>, String> {
-=======
-impl sp_state_machine::Storage<Blake2Hasher> for DbGenesisStorage {
-	fn get(&self, _key: &H256, _prefix: Prefix) -> Result<Option<DBValue>, String> {
->>>>>>> 40a16efe
 		Ok(None)
 	}
 }
@@ -760,11 +717,7 @@
 	}
 }
 
-<<<<<<< HEAD
-impl<Block: BlockT> client_api::backend::PrunableStateChangesTrieStorage<Block>
-=======
-impl<Block> sc_client_api::backend::PrunableStateChangesTrieStorage<Block, Blake2Hasher>
->>>>>>> 40a16efe
+impl<Block: BlockT> sc_client_api::backend::PrunableStateChangesTrieStorage<Block>
 	for DbChangesTrieStorage<Block>
 {
 	fn oldest_changes_trie_block(
@@ -783,29 +736,19 @@
 	}
 }
 
-<<<<<<< HEAD
-impl<Block: BlockT> state_machine::ChangesTrieRootsStorage<HasherFor<Block>, NumberFor<Block>>
-=======
-impl<Block> sp_state_machine::ChangesTrieRootsStorage<Blake2Hasher, NumberFor<Block>>
->>>>>>> 40a16efe
+impl<Block: BlockT> sp_state_machine::ChangesTrieRootsStorage<HasherFor<Block>, NumberFor<Block>>
 	for DbChangesTrieStorage<Block>
 {
 	fn build_anchor(
 		&self,
-<<<<<<< HEAD
 		hash: Block::Hash,
-	) -> Result<state_machine::ChangesTrieAnchorBlockId<Block::Hash, NumberFor<Block>>, String> {
+	) -> Result<sp_state_machine::ChangesTrieAnchorBlockId<Block::Hash, NumberFor<Block>>, String> {
 		utils::read_header::<Block>(
 			&*self.db,
 			columns::KEY_LOOKUP,
 			columns::HEADER,
 			BlockId::Hash(hash),
 		)
-=======
-		hash: H256,
-	) -> Result<sp_state_machine::ChangesTrieAnchorBlockId<H256, NumberFor<Block>>, String> {
-		utils::read_header::<Block>(&*self.db, columns::KEY_LOOKUP, columns::HEADER, BlockId::Hash(hash))
->>>>>>> 40a16efe
 			.map_err(|e| e.to_string())
 			.and_then(|maybe_header| maybe_header.map(|header|
 				sp_state_machine::ChangesTrieAnchorBlockId {
@@ -817,11 +760,7 @@
 
 	fn root(
 		&self,
-<<<<<<< HEAD
-		anchor: &state_machine::ChangesTrieAnchorBlockId<Block::Hash, NumberFor<Block>>,
-=======
-		anchor: &sp_state_machine::ChangesTrieAnchorBlockId<H256, NumberFor<Block>>,
->>>>>>> 40a16efe
+		anchor: &sp_state_machine::ChangesTrieAnchorBlockId<Block::Hash, NumberFor<Block>>,
 		block: NumberFor<Block>,
 	) -> Result<Option<Block::Hash>, String> {
 		// check API requirement: we can't get NEXT block(s) based on anchor
@@ -877,20 +816,12 @@
 	}
 }
 
-<<<<<<< HEAD
-impl<Block: BlockT> state_machine::ChangesTrieStorage<HasherFor<Block>, NumberFor<Block>>
-=======
-impl<Block> sp_state_machine::ChangesTrieStorage<Blake2Hasher, NumberFor<Block>>
->>>>>>> 40a16efe
+impl<Block: BlockT> sp_state_machine::ChangesTrieStorage<HasherFor<Block>, NumberFor<Block>>
 	for DbChangesTrieStorage<Block>
 {
-<<<<<<< HEAD
 	fn as_roots_storage(&self)
-		-> &dyn state_machine::ChangesTrieRootsStorage<HasherFor<Block>, NumberFor<Block>>
+		-> &dyn sp_state_machine::ChangesTrieRootsStorage<HasherFor<Block>, NumberFor<Block>>
 	{
-=======
-	fn as_roots_storage(&self) -> &dyn sp_state_machine::ChangesTrieRootsStorage<Blake2Hasher, NumberFor<Block>> {
->>>>>>> 40a16efe
 		self
 	}
 
@@ -954,16 +885,11 @@
 		let is_archive_pruning = config.pruning.is_archive();
 		let blockchain = BlockchainDb::new(db.clone())?;
 		let meta = blockchain.meta.clone();
-<<<<<<< HEAD
-		let map_e = |e: state_db::Error<io::Error>| sp_blockchain::Error::from(
+		let map_e = |e: sc_state_db::Error<io::Error>| sp_blockchain::Error::from(
 			format!("State database error: {:?}", e)
 		);
 		let state_db: StateDb<_, _> = StateDb::new(config.pruning.clone(), &StateMetaDb(&*db))
 			.map_err(map_e)?;
-=======
-		let map_e = |e: sc_state_db::Error<io::Error>| ::sp_blockchain::Error::from(format!("State database error: {:?}", e));
-		let state_db: StateDb<_, _> = StateDb::new(config.pruning.clone(), &StateMetaDb(&*db)).map_err(map_e)?;
->>>>>>> 40a16efe
 		let storage_db = StorageDb {
 			db: db.clone(),
 			state_db,
@@ -998,15 +924,9 @@
 
 	/// Returns in-memory blockchain that contains the same set of blocks as self.
 	#[cfg(feature = "test-helpers")]
-<<<<<<< HEAD
 	pub fn as_in_memory(&self) -> InMemoryBackend<Block> {
-		use client_api::backend::{Backend as ClientBackend, BlockImportOperation};
-		use client::blockchain::Backend as BlockchainBackend;
-=======
-	pub fn as_in_memory(&self) -> InMemoryBackend<Block, Blake2Hasher> {
 		use sc_client_api::backend::{Backend as ClientBackend, BlockImportOperation};
 		use sc_client::blockchain::Backend as BlockchainBackend;
->>>>>>> 40a16efe
 
 		let inmem = InMemoryBackend::<Block>::new();
 
@@ -1469,11 +1389,7 @@
 	}
 }
 
-<<<<<<< HEAD
-impl<Block> client_api::backend::AuxStore for Backend<Block> where Block: BlockT {
-=======
-impl<Block> sc_client_api::backend::AuxStore for Backend<Block> where Block: BlockT<Hash=H256> {
->>>>>>> 40a16efe
+impl<Block> sc_client_api::backend::AuxStore for Backend<Block> where Block: BlockT {
 	fn insert_aux<
 		'a,
 		'b: 'a,
@@ -1497,13 +1413,8 @@
 	}
 }
 
-<<<<<<< HEAD
-impl<Block: BlockT> client_api::backend::Backend<Block> for Backend<Block> {
+impl<Block: BlockT> sc_client_api::backend::Backend<Block> for Backend<Block> {
 	type BlockImportOperation = BlockImportOperation<Block>;
-=======
-impl<Block> sc_client_api::backend::Backend<Block, Blake2Hasher> for Backend<Block> where Block: BlockT<Hash=H256> {
-	type BlockImportOperation = BlockImportOperation<Block, Blake2Hasher>;
->>>>>>> 40a16efe
 	type Blockchain = BlockchainDb<Block>;
 	type State = CachingState<RefTrackingState<Block>, Block>;
 	type ChangesTrieStorage = DbChangesTrieStorage<Block>;
@@ -1701,15 +1612,11 @@
 		if self.is_archive {
 			match self.blockchain.header(BlockId::Hash(hash.clone())) {
 				Ok(Some(header)) => {
-<<<<<<< HEAD
-					state_machine::Storage::get(
+					sp_state_machine::Storage::get(
 						self.storage.as_ref(),
 						&header.state_root(),
 						(&[], None),
 					).unwrap_or(None).is_some()
-=======
-					sp_state_machine::Storage::get(self.storage.as_ref(), &header.state_root(), (&[], None)).unwrap_or(None).is_some()
->>>>>>> 40a16efe
 				},
 				_ => false,
 			}
@@ -1731,12 +1638,7 @@
 	}
 }
 
-<<<<<<< HEAD
-impl<Block: BlockT> client_api::backend::LocalBackend<Block> for Backend<Block> {}
-=======
-impl<Block> sc_client_api::backend::LocalBackend<Block, Blake2Hasher> for Backend<Block>
-where Block: BlockT<Hash=H256> {}
->>>>>>> 40a16efe
+impl<Block: BlockT> sc_client_api::backend::LocalBackend<Block> for Backend<Block> {}
 
 /// TODO: remove me in #3201
 pub fn unused_sink<Block: BlockT>(cache_tx: crate::cache::DbCacheTransaction<Block>) {
@@ -1749,14 +1651,9 @@
 	use hash_db::{HashDB, EMPTY_PREFIX};
 	use super::*;
 	use crate::columns;
-<<<<<<< HEAD
-	use primitives::{Blake2Hasher, H256};
-	use client_api::backend::{Backend as BTrait, BlockImportOperation as Op};
-	use client::blockchain::Backend as BLBTrait;
-=======
+	use sp_core::{Blake2Hasher, H256};
 	use sc_client_api::backend::{Backend as BTrait, BlockImportOperation as Op};
 	use sc_client::blockchain::Backend as BLBTrait;
->>>>>>> 40a16efe
 	use sp_runtime::testing::{Header, Block as RawBlock, ExtrinsicWrapper};
 	use sp_runtime::traits::{Hash, BlakeTwo256};
 	use sp_state_machine::{TrieMut, TrieDBMut, ChangesTrieRootsStorage, ChangesTrieStorage};
