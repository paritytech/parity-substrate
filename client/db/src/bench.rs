--- conflicted
+++ resolved
@@ -23,7 +23,7 @@
 use std::collections::HashMap;
 
 use hash_db::{Prefix, Hasher};
-use sp_trie::{MemoryDB, prefixed_key, StorageProof, encode_compact};
+use sp_trie::{MemoryDB, prefixed_key, CompactProof};
 use sp_core::{
 	storage::{ChildInfo, TrackedStorageKey},
 	hexdisplay::HexDisplay
@@ -116,12 +116,8 @@
 	child_key_tracker: RefCell<HashMap<Vec<u8>, HashMap<Vec<u8>, KeyTracker>>>,
 	read_write_tracker: RefCell<ReadWriteTracker>,
 	whitelist: RefCell<Vec<TrackedStorageKey>>,
-<<<<<<< HEAD
 	proof_recorder: Option<ProofRecorder<B::Hash>>,
-=======
-	proof_recorder: Option<ProofRecorder<HashFor<B>>>,
 	proof_recorder_root: Cell<B::Hash>,
->>>>>>> 4475edd6
 }
 
 impl<B: BlockT> BenchmarkingState<B> {
@@ -172,14 +168,10 @@
 			None => Arc::new(kvdb_memorydb::create(1)),
 		};
 		self.db.set(Some(db.clone()));
-<<<<<<< HEAD
-		self.proof_recorder.as_ref().map(|r| r.reset());
-=======
 		if let Some(recorder) = &self.proof_recorder {
-			recorder.write().clear();
+			recorder.reset();
 			self.proof_recorder_root.set(self.root.get());
 		}
->>>>>>> 4475edd6
 		let storage_db = Arc::new(StorageDb::<B> {
 			db,
 			proof_recorder: self.proof_recorder.clone(),
@@ -530,22 +522,19 @@
 
 	fn proof_size(&self) -> Option<(u32, u32)> {
 		self.proof_recorder.as_ref().map(|recorder| {
-			let proof = StorageProof::new(recorder
-				.read()
-				.iter()
-				.filter_map(|(_k, v)| v.as_ref().map(|v| v.to_vec()))
-				.collect());
-			let proof_size = proof.encoded_size() as u32;
+			let proof_size = recorder.estimate_encoded_size() as u32;
+			let proof = recorder.to_storage_proof();
 			let proof_recorder_root = self.proof_recorder_root.get();
 			let compact_size = if proof_recorder_root == Default::default() || proof_size == 1 {
 				// empty trie
 				proof_size
 			} else {
-				let compact_proof = encode_compact::<sp_trie::Layout<HashFor<B>>>(
+				if let Some(size) = CompactProof::encoded_compact_size::<HashFor<B>>(
 					proof,
 					proof_recorder_root,
-				);
-				if compact_proof.is_err() {
+				) {
+					size as u32
+				} else {
 					panic!(
 						"proof rec root {:?}, root {:?}, genesis {:?}, rec_len {:?}",
 						self.proof_recorder_root.get(),
@@ -554,8 +543,6 @@
 						proof_size,
 					);
 				}
-				let compact_proof = compact_proof.unwrap();
-				compact_proof.encoded_size() as u32
 			};
 
 			(proof_size, compact_size)
