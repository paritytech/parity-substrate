// Copyright 2020 Parity Technologies (UK) Ltd.
// This file is part of Substrate.

// Substrate is free software: you can redistribute it and/or modify
// it under the terms of the GNU General Public License as published by
// the Free Software Foundation, either version 3 of the License, or
// (at your option) any later version.

// Substrate is distributed in the hope that it will be useful,
// but WITHOUT ANY WARRANTY; without even the implied warranty of
// MERCHANTABILITY or FITNESS FOR A PARTICULAR PURPOSE.  See the
// GNU General Public License for more details.

// You should have received a copy of the GNU General Public License
// along with Substrate.  If not, see <http://www.gnu.org/licenses/>.

//! State backend that's useful for benchmarking

use std::sync::Arc;
use std::path::PathBuf;
use std::cell::{Cell, RefCell};
use std::collections::HashMap;
use rand::Rng;

use hash_db::{Prefix, Hasher};
use sp_trie::MemoryDB;
use sp_core::storage::{ChildInfo, ChildType};
use sp_runtime::traits::{Block as BlockT, HashFor};
use sp_runtime::Storage;
use sp_state_machine::{DBValue, backend::Backend as StateBackend};
use kvdb::{KeyValueDB, DBTransaction};
use kvdb_rocksdb::{Database, DatabaseConfig};

type DbState<B> = sp_state_machine::TrieBackend<
	Arc<dyn sp_state_machine::Storage<HashFor<B>>>, HashFor<B>
>;

struct StorageDb<Block: BlockT> {
	db: Arc<dyn KeyValueDB>,
	_block: std::marker::PhantomData<Block>,
}

impl<Block: BlockT> sp_state_machine::Storage<HashFor<Block>> for StorageDb<Block> {
	fn get(
		&self,
		child_info: &ChildInfo,
		key: &Block::Hash,
		prefix: Prefix,
	) -> Result<Option<DBValue>, String> {
		let key = crate::keyspace_and_prefixed_key(key.as_ref(), child_info.keyspace(), prefix);
		self.db.get(0, &key)
			.map_err(|e| format!("Database backend error: {:?}", e))
	}
}

/// State that manages the backend database reference. Allows runtime to control the database.
pub struct BenchmarkingState<B: BlockT> {
	path: PathBuf,
	root: Cell<B::Hash>,
	genesis_root: B::Hash,
	state: RefCell<Option<DbState<B>>>,
	db: Cell<Option<Arc<dyn KeyValueDB>>>,
	genesis: HashMap<Vec<u8>, (Vec<u8>, i32)>,
	record: Cell<Vec<Vec<u8>>>,
	cache_size_mb: Option<usize>,
}

impl<B: BlockT> BenchmarkingState<B> {
	/// Create a new instance that creates a database in a temporary dir.
	pub fn new(genesis: Storage, cache_size_mb: Option<usize>) -> Result<Self, String> {
		let temp_dir = PathBuf::from(std::env::temp_dir());
		let name: String = rand::thread_rng().sample_iter(&rand::distributions::Alphanumeric).take(10).collect();
		let path = temp_dir.join(&name);

		let mut root = B::Hash::default();
		let mut mdb = MemoryDB::<HashFor<B>>::default();
		sp_state_machine::TrieDBMut::<HashFor<B>>::new(&mut mdb, &mut root);

		std::fs::create_dir(&path).map_err(|_| String::from("Error creating temp dir"))?;
		let mut state = BenchmarkingState {
			state: RefCell::new(None),
			db: Cell::new(None),
			path,
			root: Cell::new(root),
			genesis: Default::default(),
			genesis_root: Default::default(),
			record: Default::default(),
			cache_size_mb,
		};

		state.reopen()?;
		let child_delta = genesis.children_default.into_iter().map(|(_storage_key, child_content)| (
			child_content.child_info,
			child_content.data.into_iter().map(|(k, v)| (k, Some(v))),
		));
		let (root, transaction, _): (B::Hash, _, _) = state.state.borrow_mut().as_mut().unwrap().full_storage_root(
			genesis.top.into_iter().map(|(k, v)| (k, Some(v))),
			child_delta,
			false,
		);
		state.genesis = transaction.clone().drain();
		state.genesis_root = root.clone();
		state.commit(root, transaction)?;
		Ok(state)
	}

	fn reopen(&self) -> Result<(), String> {
		*self.state.borrow_mut() = None;
		self.db.set(None);
		let mut db_config = DatabaseConfig::with_columns(1);
		if let Some(size) = &self.cache_size_mb {
			db_config.memory_budget.insert(0, *size);
		}
		let path = self.path.to_str()
			.ok_or_else(|| String::from("Invalid database path"))?;
		let db = Arc::new(Database::open(&db_config, &path).map_err(|e| format!("Error opening database: {:?}", e))?);
		self.db.set(Some(db.clone()));
		let storage_db = Arc::new(StorageDb::<B> { db, _block: Default::default() });
		*self.state.borrow_mut() = Some(DbState::<B>::new(storage_db, self.root.get()));
		Ok(())
	}

	fn kill(&self) -> Result<(), String> {
		self.db.set(None);
		*self.state.borrow_mut() = None;
		let mut root = B::Hash::default();
		let mut mdb = MemoryDB::<HashFor<B>>::default();
		sp_state_machine::TrieDBMut::<HashFor<B>>::new(&mut mdb, &mut root);
		self.root.set(root);

		std::fs::remove_dir_all(&self.path).map_err(|_| "Error removing database dir".into())
	}
}

impl<B: BlockT> Drop for BenchmarkingState<B> {
	fn drop(&mut self) {
		self.kill().ok();
	}
}

fn state_err() -> String {
	"State is not open".into()
}

impl<B: BlockT> StateBackend<HashFor<B>> for BenchmarkingState<B> {
	type Error =  <DbState<B> as StateBackend<HashFor<B>>>::Error;
	type Transaction = <DbState<B> as StateBackend<HashFor<B>>>::Transaction;
	type TrieBackendStorage = <DbState<B> as StateBackend<HashFor<B>>>::TrieBackendStorage;

	fn storage(&self, key: &[u8]) -> Result<Option<Vec<u8>>, Self::Error> {
		self.state.borrow().as_ref().ok_or_else(state_err)?.storage(key)
	}

	fn storage_hash(&self, key: &[u8]) -> Result<Option<B::Hash>, Self::Error> {
		self.state.borrow().as_ref().ok_or_else(state_err)?.storage_hash(key)
	}

	fn child_storage(
		&self,
		child_info: &ChildInfo,
		key: &[u8],
	) -> Result<Option<Vec<u8>>, Self::Error> {
		self.state.borrow().as_ref().ok_or_else(state_err)?.child_storage(child_info, key)
	}

	fn exists_storage(&self, key: &[u8]) -> Result<bool, Self::Error> {
		self.state.borrow().as_ref().ok_or_else(state_err)?.exists_storage(key)
	}

	fn exists_child_storage(
		&self,
		child_info: &ChildInfo,
		key: &[u8],
	) -> Result<bool, Self::Error> {
		self.state.borrow().as_ref().ok_or_else(state_err)?.exists_child_storage(child_info, key)
	}

	fn next_storage_key(&self, key: &[u8]) -> Result<Option<Vec<u8>>, Self::Error> {
		self.state.borrow().as_ref().ok_or_else(state_err)?.next_storage_key(key)
	}

	fn next_child_storage_key(
		&self,
		child_info: &ChildInfo,
		key: &[u8],
	) -> Result<Option<Vec<u8>>, Self::Error> {
		self.state.borrow().as_ref().ok_or_else(state_err)?.next_child_storage_key(child_info, key)
	}

	fn for_keys_with_prefix<F: FnMut(&[u8])>(&self, prefix: &[u8], f: F) {
		if let Some(ref state) = *self.state.borrow() {
			state.for_keys_with_prefix(prefix, f)
		}
	}

	fn for_key_values_with_prefix<F: FnMut(&[u8], &[u8])>(&self, prefix: &[u8], f: F) {
		if let Some(ref state) = *self.state.borrow() {
			state.for_key_values_with_prefix(prefix, f)
		}
	}

	fn for_keys_in_child_storage<F: FnMut(&[u8])>(
		&self,
		child_info: &ChildInfo,
		f: F,
	) {
		if let Some(ref state) = *self.state.borrow() {
			state.for_keys_in_child_storage(child_info, f)
		}
	}

	fn for_child_keys_with_prefix<F: FnMut(&[u8])>(
		&self,
		child_info: &ChildInfo,
		prefix: &[u8],
		f: F,
	) {
		if let Some(ref state) = *self.state.borrow() {
			state.for_child_keys_with_prefix(child_info, prefix, f)
		}
	}

	fn storage_root<I>(&self, delta: I) -> (B::Hash, Self::Transaction) where
		I: IntoIterator<Item=(Vec<u8>, Option<Vec<u8>>)>
	{
		self.state.borrow().as_ref().map_or(Default::default(), |s| s.storage_root(delta))
	}

	fn child_storage_root<I>(
		&self,
		child_info: &ChildInfo,
		delta: I,
	) -> (B::Hash, bool, Self::Transaction) where
		I: IntoIterator<Item=(Vec<u8>, Option<Vec<u8>>)>,
	{
		self.state.borrow().as_ref().map_or(Default::default(), |s| s.child_storage_root(child_info, delta))
	}

	fn pairs(&self) -> Vec<(Vec<u8>, Vec<u8>)> {
		self.state.borrow().as_ref().map_or(Default::default(), |s| s.pairs())
	}

	fn keys(&self, prefix: &[u8]) -> Vec<Vec<u8>> {
		self.state.borrow().as_ref().map_or(Default::default(), |s| s.keys(prefix))
	}

	fn child_keys(
		&self,
		child_info: &ChildInfo,
		prefix: &[u8],
	) -> Vec<Vec<u8>> {
		self.state.borrow().as_ref().map_or(Default::default(), |s| s.child_keys(child_info, prefix))
	}

	fn as_trie_backend(&mut self)
		-> Option<&sp_state_machine::TrieBackend<Self::TrieBackendStorage, HashFor<B>>>
	{
		None
	}

	fn commit(&self, storage_root: <HashFor<B> as Hasher>::Out, transaction: Self::Transaction)
		-> Result<(), Self::Error>
	{
		if let Some(db) = self.db.take() {
			let mut db_transaction = DBTransaction::new();
<<<<<<< HEAD
			let mut keyspace = crate::Keyspaced::new(&[]);
			for (info, mut updates) in transaction.into_iter() {
				// child info with strong unique id are using the same state-db with prefixed key
				if info.child_type() != ChildType::ParentKeyId {
					// Unhandled child kind
					unimplemented!(
						"Data for {:?} without a backend implementation",
						info.child_type(),
					);
				}
				keyspace.change_keyspace(info.keyspace());
				for (key, (val, rc)) in updates.drain() {
					let key = if info.is_top_trie() {
						key
					} else {
						keyspace.prefix_key(key.as_slice()).to_vec()
					};

					if rc > 0 {
						db_transaction.put(0, &key, &val);
					} else if rc < 0 {
						db_transaction.delete(0, &key);
					}
=======
			let changes = transaction.drain();
			let mut keys = Vec::with_capacity(changes.len());
			for (key, (val, rc)) in changes {
				if rc > 0 {
					db_transaction.put(0, &key, &val);
				} else if rc < 0 {
					db_transaction.delete(0, &key);
>>>>>>> 217c19b9
				}
				keys.push(key);
			}
			self.record.set(keys);
			db.write(db_transaction).map_err(|_| String::from("Error committing transaction"))?;
			self.root.set(storage_root);
		} else {
			return Err("Trying to commit to a closed db".into())
		}
		self.reopen()
	}

	fn wipe(&self) -> Result<(), Self::Error> {
		// Restore to genesis
		let record = self.record.take();
		if let Some(db) = self.db.take() {
			let mut db_transaction = DBTransaction::new();
			for key in record {
				match self.genesis.get(&key) {
					Some((v, _)) => db_transaction.put(0, &key, v),
					None => db_transaction.delete(0, &key),
				}
			}
			db.write(db_transaction).map_err(|_| String::from("Error committing transaction"))?;
		}

		self.db.set(None);
		*self.state.borrow_mut() = None;

		self.root.set(self.genesis_root.clone());
		self.reopen()?;
		Ok(())
	}

	fn register_overlay_stats(&mut self, stats: &sp_state_machine::StateMachineStats) {
		self.state.borrow_mut().as_mut().map(|s| s.register_overlay_stats(stats));
	}

	fn usage_info(&self) -> sp_state_machine::UsageInfo {
		self.state.borrow().as_ref().map_or(sp_state_machine::UsageInfo::empty(), |s| s.usage_info())
	}
}

impl<Block: BlockT> std::fmt::Debug for BenchmarkingState<Block> {
	fn fmt(&self, f: &mut std::fmt::Formatter<'_>) -> std::fmt::Result {
		write!(f, "DB at {:?}", self.path)
	}
}<|MERGE_RESOLUTION|>--- conflicted
+++ resolved
@@ -263,7 +263,7 @@
 	{
 		if let Some(db) = self.db.take() {
 			let mut db_transaction = DBTransaction::new();
-<<<<<<< HEAD
+			let mut keys = Vec::new();
 			let mut keyspace = crate::Keyspaced::new(&[]);
 			for (info, mut updates) in transaction.into_iter() {
 				// child info with strong unique id are using the same state-db with prefixed key
@@ -287,15 +287,6 @@
 					} else if rc < 0 {
 						db_transaction.delete(0, &key);
 					}
-=======
-			let changes = transaction.drain();
-			let mut keys = Vec::with_capacity(changes.len());
-			for (key, (val, rc)) in changes {
-				if rc > 0 {
-					db_transaction.put(0, &key, &val);
-				} else if rc < 0 {
-					db_transaction.delete(0, &key);
->>>>>>> 217c19b9
 				}
 				keys.push(key);
 			}
