--- conflicted
+++ resolved
@@ -296,11 +296,7 @@
 /// For canonical instances local cache is accumulated and applied
 /// in `sync_cache` along with the change overlay.
 /// For non-canonical clones local cache and changes are dropped.
-<<<<<<< HEAD
 pub struct CachingState<S, B: BlockT> {
-=======
-pub struct CachingState<S: StateBackend<HashFor<B>>, B: BlockT> {
->>>>>>> c37cfbf8
 	/// Usage statistics
 	usage: StateUsageStats,
 	/// Backing state.
@@ -309,11 +305,7 @@
 	cache: CacheChanges<B>,
 }
 
-<<<<<<< HEAD
 impl<S, B: BlockT> std::fmt::Debug for CachingState<S, B> {
-=======
-impl<S: StateBackend<HashFor<B>>, B: BlockT> std::fmt::Debug for CachingState<S, B> {
->>>>>>> c37cfbf8
 	fn fmt(&self, f: &mut std::fmt::Formatter<'_>) -> std::fmt::Result {
 		write!(f, "Block {:?}", self.cache.parent_hash)
 	}
@@ -1188,13 +1180,7 @@
 		let h0 = H256::random();
 
 		let mut s = CachingState::new(
-<<<<<<< HEAD
-			InMemoryBackend::<Blake2Hasher>::default(),
-			shared.clone(),
-			Some(root_parent.clone()),
-=======
 			InMemoryBackend::<BlakeTwo256>::default(), shared.clone(), Some(root_parent.clone()),
->>>>>>> c37cfbf8
 		);
 
 		let key = H256::random()[..].to_vec();
