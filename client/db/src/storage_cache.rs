// Copyright 2019 Parity Technologies (UK) Ltd.
// This file is part of Substrate.

// Substrate is free software: you can redistribute it and/or modify
// it under the terms of the GNU General Public License as published by
// the Free Software Foundation, either version 3 of the License, or
// (at your option) any later version.

// Substrate is distributed in the hope that it will be useful,
// but WITHOUT ANY WARRANTY; without even the implied warranty of
// MERCHANTABILITY or FITNESS FOR A PARTICULAR PURPOSE.  See the
// GNU General Public License for more details.

// You should have received a copy of the GNU General Public License
// along with Substrate.  If not, see <http://www.gnu.org/licenses/>.

//! Global cache state.

use std::collections::{VecDeque, HashSet, HashMap};
use std::sync::Arc;
use parking_lot::{Mutex, RwLock, RwLockUpgradableReadGuard};
use linked_hash_map::{LinkedHashMap, Entry};
use hash_db::Hasher;
use sp_runtime::traits::{Block as BlockT, Header};
use primitives::hexdisplay::HexDisplay;
use primitives::storage::ChildInfo;
use state_machine::{backend::Backend as StateBackend, TrieBackend};
use log::trace;
use client_api::backend::{StorageCollection, ChildStorageCollection};
use std::hash::Hash as StdHash;

const STATE_CACHE_BLOCKS: usize = 12;

type StorageKey = Vec<u8>;
type ChildStorageKey = (Vec<u8>, Vec<u8>);
type StorageValue = Vec<u8>;

/// Shared canonical state cache.
pub struct Cache<B: BlockT, H: Hasher> {
	/// Storage cache. `None` indicates that key is known to be missing.
	lru_storage: LRUMap<StorageKey, Option<StorageValue>>,
	/// Storage hashes cache. `None` indicates that key is known to be missing.
	lru_hashes: LRUMap<StorageKey, OptionHOut<H::Out>>,
	/// Storage cache for child trie. `None` indicates that key is known to be missing.
	lru_child_storage: LRUMap<ChildStorageKey, Option<StorageValue>>,
	/// Information on the modifications in recently committed blocks; specifically which keys
	/// changed in which block. Ordered by block number.
	modifications: VecDeque<BlockChanges<B::Header>>,
}

struct LRUMap<K, V>(LinkedHashMap<K, V>, usize, usize);

/// Internal trait similar to `heapsize` but using
/// a simply estimation.
///
/// This should not be made public, it is implementation
/// detail trait. If it need to become public please
/// consider using `malloc_size_of`.
trait EstimateSize {
	/// Return a size estimation of additional size needed
	/// to cache this struct (in bytes).
	fn estimate_size(&self) -> usize;
}

impl EstimateSize for Vec<u8> {
	fn estimate_size(&self) -> usize {
		self.capacity()
	}
}

impl EstimateSize for Option<Vec<u8>> {
	fn estimate_size(&self) -> usize {
		self.as_ref().map(|v|v.capacity()).unwrap_or(0)
	}
}

struct OptionHOut<T: AsRef<[u8]>>(Option<T>);

impl<T: AsRef<[u8]>> EstimateSize for OptionHOut<T> {
	fn estimate_size(&self) -> usize {
		// capacity would be better
		self.0.as_ref().map(|v|v.as_ref().len()).unwrap_or(0)
	}
}

impl<T: EstimateSize> EstimateSize for (T, T) {
	fn estimate_size(&self) -> usize {
		self.0.estimate_size() + self.1.estimate_size()
	}
}

impl<K: EstimateSize + Eq + StdHash, V: EstimateSize> LRUMap<K, V> {
	fn remove(&mut self, k: &K) {
		let map = &mut self.0;
		let storage_used_size = &mut self.1;
		if let Some(v) = map.remove(k) {
			*storage_used_size -= k.estimate_size();
			*storage_used_size -= v.estimate_size();
		}
	}

	fn add(&mut self, k: K, v: V) {
		let lmap = &mut self.0;
		let storage_used_size = &mut self.1;
		let limit = self.2;
		let klen = k.estimate_size();
		*storage_used_size += v.estimate_size();
		// TODO assert k v size fit into limit?? to avoid insert remove?
		match lmap.entry(k) {
			Entry::Occupied(mut entry) => {
				// note that in this case we are not running pure lru as
				// it would require to remove first
				*storage_used_size -= entry.get().estimate_size();
				entry.insert(v);
			},
			Entry::Vacant(entry) => {
				*storage_used_size += klen;
				entry.insert(v);
			},
		};

		while *storage_used_size > limit {
			if let Some((k,v)) = lmap.pop_front() {
				*storage_used_size -= k.estimate_size();
				*storage_used_size -= v.estimate_size();
			} else {
				// can happen fairly often as we get value from multiple lru
				// and only remove from a single lru
				break;
			}
		}
	}

	fn get<Q:?Sized>(&mut self, k: &Q) -> Option<&mut V>
		where K: std::borrow::Borrow<Q>,
			Q: StdHash + Eq {
		self.0.get_refresh(k)
	}

	fn used_size(&self) -> usize {
		self.1
	}
	fn clear(&mut self) {
		self.0.clear();
		self.1 = 0;
	}

}

impl<B: BlockT, H: Hasher> Cache<B, H> {
	/// Returns the used memory size of the storage cache in bytes.
	pub fn used_storage_cache_size(&self) -> usize {
		self.lru_storage.used_size()
			+ self.lru_child_storage.used_size()
			//  ignore small hashes storage and self.lru_hashes.used_size()
	}

	/// Synchronize the shared cache with the best block state.
	///
	/// This function updates the shared cache by removing entries
	/// that are invalidated by chain reorganization. It should be called
	/// externally when chain reorg happens without importing a new block.
	pub fn sync(&mut self, enacted: &[B::Hash], retracted: &[B::Hash]) {
		trace!("Syncing shared cache, enacted = {:?}, retracted = {:?}", enacted, retracted);

		// Purge changes from re-enacted and retracted blocks.
		let mut clear = false;
		for block in enacted {
			clear = clear || {
				if let Some(m) = self.modifications.iter_mut().find(|m| &m.hash == block) {
					trace!("Reverting enacted block {:?}", block);
					m.is_canon = true;
					for a in &m.storage {
						trace!("Reverting enacted key {:?}", HexDisplay::from(a));
						self.lru_storage.remove(a);
					}
					for a in &m.child_storage {
						trace!("Reverting enacted child key {:?}", a);
						self.lru_child_storage.remove(a);
					}
					false
				} else {
					true
				}
			};
		}

		for block in retracted {
			clear = clear || {
				if let Some(m) = self.modifications.iter_mut().find(|m| &m.hash == block) {
					trace!("Retracting block {:?}", block);
					m.is_canon = false;
					for a in &m.storage {
						trace!("Retracted key {:?}", HexDisplay::from(a));
						self.lru_storage.remove(a);
					}
					for a in &m.child_storage {
						trace!("Retracted child key {:?}", a);
						self.lru_child_storage.remove(a);
					}
					false
				} else {
					true
				}
			};
		}
		if clear {
			// We don't know anything about the block; clear everything
			trace!("Wiping cache");
			self.lru_storage.clear();
			self.lru_child_storage.clear();
			self.lru_hashes.clear();
			self.modifications.clear();
		}
	}
}

pub type SharedCache<B, H> = Arc<Mutex<Cache<B, H>>>;

/// Fix lru storage size for hash (small 64ko).
const FIX_LRU_HASH_SIZE: usize = 65_536;

/// Create a new shared cache instance with given max memory usage.
pub fn new_shared_cache<B: BlockT, H: Hasher>(
	shared_cache_size: usize,
	child_ratio: (usize, usize),
) -> SharedCache<B, H> {
	let top = child_ratio.1.saturating_sub(child_ratio.0);
	Arc::new(Mutex::new(Cache {
		lru_storage: LRUMap(LinkedHashMap::new(), 0,
			shared_cache_size * top / child_ratio.1),
		lru_hashes: LRUMap(LinkedHashMap::new(), 0, FIX_LRU_HASH_SIZE),
		lru_child_storage: LRUMap(LinkedHashMap::new(), 0,
			shared_cache_size * child_ratio.0 / child_ratio.1),
		modifications: VecDeque::new(),
	}))
}

#[derive(Debug)]
/// Accumulates a list of storage changed in a block.
struct BlockChanges<B: Header> {
	/// Block number.
	number: B::Number,
	/// Block hash.
	hash: B::Hash,
	/// Parent block hash.
	parent: B::Hash,
	/// A set of modified storage keys.
	storage: HashSet<StorageKey>,
	/// A set of modified child storage keys.
	child_storage: HashSet<ChildStorageKey>,
	/// Block is part of the canonical chain.
	is_canon: bool,
}

/// Cached values specific to a state.
struct LocalCache<H: Hasher> {
	/// Storage cache.
	///
	/// `None` indicates that key is known to be missing.
	storage: HashMap<StorageKey, Option<StorageValue>>,
	/// Storage hashes cache.
	///
	/// `None` indicates that key is known to be missing.
	hashes: HashMap<StorageKey, Option<H::Out>>,
	/// Child storage cache.
	///
	/// `None` indicates that key is known to be missing.
	child_storage: HashMap<ChildStorageKey, Option<StorageValue>>,
}

/// Cache changes.
pub struct CacheChanges<H: Hasher, B: BlockT> {
	/// Shared canonical state cache.
	shared_cache: SharedCache<B, H>,
	/// Local cache of values for this state.
	local_cache: RwLock<LocalCache<H>>,
	/// Hash of the block on top of which this instance was created or
	/// `None` if cache is disabled
	pub parent_hash: Option<B::Hash>,
}

/// State cache abstraction.
///
/// Manages shared global state cache which reflects the canonical
/// state as it is on the disk.
///
/// A instance of `CachingState` may be created as canonical or not.
/// For canonical instances local cache is accumulated and applied
/// in `sync_cache` along with the change overlay.
/// For non-canonical clones local cache and changes are dropped.
pub struct CachingState<H: Hasher, S: StateBackend<H>, B: BlockT> {
	/// Backing state.
	state: S,
	/// Cache data.
	pub cache: CacheChanges<H, B>
}

impl<H: Hasher, S: StateBackend<H>, B: BlockT> std::fmt::Debug for CachingState<H, S, B> {
	fn fmt(&self, f: &mut std::fmt::Formatter<'_>) -> std::fmt::Result {
		write!(f, "Block {:?}", self.cache.parent_hash)
	}
}

impl<H: Hasher, B: BlockT> CacheChanges<H, B> {
	/// Propagate local cache into the shared cache and synchronize
	/// the shared cache with the best block state.
	///
	/// This function updates the shared cache by removing entries
	/// that are invalidated by chain reorganization. `sync_cache`
	/// should be called after the block has been committed and the
	/// blockchain route has been calculated.
	pub fn sync_cache(
		&mut self,
		enacted: &[B::Hash],
		retracted: &[B::Hash],
		changes: StorageCollection,
		child_changes: ChildStorageCollection,
		commit_hash: Option<B::Hash>,
		commit_number: Option<<B::Header as Header>::Number>,
		is_best: bool,
	) {
		let mut cache = self.shared_cache.lock();
		trace!("Syncing cache, id = (#{:?}, {:?}), parent={:?}, best={}", commit_number, commit_hash, self.parent_hash, is_best);
		let cache = &mut *cache;
		// Filter out commiting block if any.
		let enacted: Vec<_> = enacted
			.iter()
			.filter(|h| commit_hash.as_ref().map_or(true, |p| *h != p))
			.cloned()
			.collect();
		cache.sync(&enacted, retracted);
		// Propagate cache only if committing on top of the latest canonical state
		// blocks are ordered by number and only one block with a given number is marked as canonical
		// (contributed to canonical state cache)
		if let Some(_) = self.parent_hash {
			let mut local_cache = self.local_cache.write();
			if is_best {
				trace!(
					"Committing {} local, {} hashes, {} modified root entries, {} modified child entries",
					local_cache.storage.len(),
					local_cache.hashes.len(),
					changes.len(),
					child_changes.iter().map(|v|v.1.len()).sum::<usize>(),
				);
				for (k, v) in local_cache.storage.drain() {
					cache.lru_storage.add(k, v);
				}
				for (k, v) in local_cache.child_storage.drain() {
					cache.lru_child_storage.add(k, v);
				}
				for (k, v) in local_cache.hashes.drain() {
					cache.lru_hashes.add(k, OptionHOut(v));
				}
			}
		}

		if let (
			Some(ref number), Some(ref hash), Some(ref parent))
				= (commit_number, commit_hash, self.parent_hash)
		{
			if cache.modifications.len() == STATE_CACHE_BLOCKS {
				cache.modifications.pop_back();
			}
			let mut modifications = HashSet::new();
			let mut child_modifications = HashSet::new();
			child_changes.into_iter().for_each(|(sk, changes)|
				for (k, v) in changes.into_iter() {
					let k = (sk.clone(), k);
					if is_best {
						cache.lru_child_storage.add(k.clone(), v);
					}
					child_modifications.insert(k);
				}
			);
			for (k, v) in changes.into_iter() {
				if is_best {
					cache.lru_hashes.remove(&k);
					cache.lru_storage.add(k.clone(), v);
				}
				modifications.insert(k);
			}

			// Save modified storage. These are ordered by the block number in reverse.
			let block_changes = BlockChanges {
				storage: modifications,
				child_storage: child_modifications,
				number: *number,
				hash: hash.clone(),
				is_canon: is_best,
				parent: parent.clone(),
			};
			let insert_at = cache.modifications.iter()
				.enumerate()
				.find(|(_, m)| m.number < *number)
				.map(|(i, _)| i);
			trace!("Inserting modifications at {:?}", insert_at);
			if let Some(insert_at) = insert_at {
				cache.modifications.insert(insert_at, block_changes);
			} else {
				cache.modifications.push_back(block_changes);
			}
		}
	}

}

impl<H: Hasher, S: StateBackend<H>, B: BlockT> CachingState<H, S, B> {
	/// Create a new instance wrapping generic State and shared cache.
	pub fn new(state: S, shared_cache: SharedCache<B, H>, parent_hash: Option<B::Hash>) -> CachingState<H, S, B> {
		CachingState {
			state,
			cache: CacheChanges {
				shared_cache,
				local_cache: RwLock::new(LocalCache {
					storage: Default::default(),
					hashes: Default::default(),
					child_storage: Default::default(),
				}),
				parent_hash: parent_hash,
			},
		}
	}

	/// Check if the key can be returned from cache by matching current block parent hash against canonical
	/// state and filtering out entries modified in later blocks.
	fn is_allowed(
		key: Option<&[u8]>,
		child_key: Option<&ChildStorageKey>,
		parent_hash: &Option<B::Hash>,
		modifications: &VecDeque<BlockChanges<B::Header>>
	) -> bool
	{
		let mut parent = match *parent_hash {
			None => {
				trace!("Cache lookup skipped for {:?}: no parent hash", key.as_ref().map(HexDisplay::from));
				return false;
			}
			Some(ref parent) => parent,
		};
		// Ignore all storage entries modified in later blocks.
		// Modifications contains block ordered by the number
		// We search for our parent in that list first and then for
		// all its parents until we hit the canonical block,
		// checking against all the intermediate modifications.
		for m in modifications {
			if &m.hash == parent {
				if m.is_canon {
					return true;
				}
				parent = &m.parent;
			}
			if let Some(key) = key {
				if m.storage.contains(key) {
					trace!("Cache lookup skipped for {:?}: modified in a later block", HexDisplay::from(&key));
					return false;
				}
			}
			if let Some(child_key) = child_key {
				if m.child_storage.contains(child_key) {
					trace!("Cache lookup skipped for {:?}: modified in a later block", child_key);
					return false;
				}
			}
		}
		trace!("Cache lookup skipped for {:?}: parent hash is unknown", key.as_ref().map(HexDisplay::from));
		false
	}

	/// Dispose state and return cache data.
	pub fn release(self) -> CacheChanges<H, B> {
		self.cache
	}
}

impl<H: Hasher, S: StateBackend<H>, B: BlockT> StateBackend<H> for CachingState<H, S, B> {
	type Error = S::Error;
	type Transaction = S::Transaction;
	type TrieBackendStorage = S::TrieBackendStorage;

	fn storage(&self, key: &[u8]) -> Result<Option<Vec<u8>>, Self::Error> {
		let local_cache = self.cache.local_cache.upgradable_read();
		// Note that local cache makes that lru is not refreshed
		if let Some(entry) = local_cache.storage.get(key).cloned() {
			trace!("Found in local cache: {:?}", HexDisplay::from(&key));
			return Ok(entry)
		}
		let mut cache = self.cache.shared_cache.lock();
		if Self::is_allowed(Some(key), None, &self.cache.parent_hash, &cache.modifications) {
			if let Some(entry) = cache.lru_storage.get(key).map(|a| a.clone()) {
				trace!("Found in shared cache: {:?}", HexDisplay::from(&key));
				return Ok(entry)
			}
		}
		trace!("Cache miss: {:?}", HexDisplay::from(&key));
		let value = self.state.storage(key)?;
		RwLockUpgradableReadGuard::upgrade(local_cache).storage.insert(key.to_vec(), value.clone());
		Ok(value)
	}

	fn storage_hash(&self, key: &[u8]) -> Result<Option<H::Out>, Self::Error> {
		let local_cache = self.cache.local_cache.upgradable_read();
		if let Some(entry) = local_cache.hashes.get(key).cloned() {
			trace!("Found hash in local cache: {:?}", HexDisplay::from(&key));
			return Ok(entry)
		}
		let mut cache = self.cache.shared_cache.lock();
		if Self::is_allowed(Some(key), None, &self.cache.parent_hash, &cache.modifications) {
			if let Some(entry) = cache.lru_hashes.get(key).map(|a| a.0.clone()) {
				trace!("Found hash in shared cache: {:?}", HexDisplay::from(&key));
				return Ok(entry)
			}
		}
		trace!("Cache hash miss: {:?}", HexDisplay::from(&key));
		let hash = self.state.storage_hash(key)?;
		RwLockUpgradableReadGuard::upgrade(local_cache).hashes.insert(key.to_vec(), hash);
		Ok(hash)
	}

	fn child_storage(
		&self,
		storage_key: &[u8],
		child_info: ChildInfo,
		key: &[u8],
	) -> Result<Option<Vec<u8>>, Self::Error> {
		let key = (storage_key.to_vec(), key.to_vec());
		let local_cache = self.cache.local_cache.upgradable_read();
		if let Some(entry) = local_cache.child_storage.get(&key).cloned() {
			trace!("Found in local cache: {:?}", key);
			return Ok(entry)
		}
		let mut cache = self.cache.shared_cache.lock();
		if Self::is_allowed(None, Some(&key), &self.cache.parent_hash, &cache.modifications) {
			if let Some(entry) = cache.lru_child_storage.get(&key).map(|a| a.clone()) {
				trace!("Found in shared cache: {:?}", key);
				return Ok(entry)
			}
		}
		trace!("Cache miss: {:?}", key);
		let value = self.state.child_storage(storage_key, child_info, &key.1[..])?;
		RwLockUpgradableReadGuard::upgrade(local_cache).child_storage.insert(key, value.clone());
		Ok(value)
	}

	fn exists_storage(&self, key: &[u8]) -> Result<bool, Self::Error> {
		Ok(self.storage(key)?.is_some())
	}

	fn exists_child_storage(
		&self,
		storage_key: &[u8],
		child_info: ChildInfo,
		key: &[u8],
	) -> Result<bool, Self::Error> {
		self.state.exists_child_storage(storage_key, child_info, key)
	}

<<<<<<< HEAD
	fn for_keys_in_child_storage<F: FnMut(&[u8])>(
		&self,
		storage_key: &[u8],
		child_info: ChildInfo,
		f: F,
	) {
		self.state.for_keys_in_child_storage(storage_key, child_info, f)
=======
	fn next_storage_key(&self, key: &[u8]) -> Result<Option<Vec<u8>>, Self::Error> {
		self.state.next_storage_key(key)
	}

	fn next_child_storage_key(&self, storage_key: &[u8], key: &[u8]) -> Result<Option<Vec<u8>>, Self::Error> {
		self.state.next_child_storage_key(storage_key, key)
	}

	fn for_keys_in_child_storage<F: FnMut(&[u8])>(&self, storage_key: &[u8], f: F) {
		self.state.for_keys_in_child_storage(storage_key, f)
>>>>>>> 90a82ecd
	}

	fn for_keys_with_prefix<F: FnMut(&[u8])>(&self, prefix: &[u8], f: F) {
		self.state.for_keys_with_prefix(prefix, f)
	}

	fn for_key_values_with_prefix<F: FnMut(&[u8], &[u8])>(&self, prefix: &[u8], f: F) {
		self.state.for_key_values_with_prefix(prefix, f)
	}

	fn for_child_keys_with_prefix<F: FnMut(&[u8])>(
		&self,
		storage_key: &[u8],
		child_info: ChildInfo,
		prefix: &[u8],
		f: F,
	) {
		self.state.for_child_keys_with_prefix(storage_key, child_info, prefix, f)
	}

	fn storage_root<I>(&self, delta: I) -> (H::Out, Self::Transaction)
		where
			I: IntoIterator<Item=(Vec<u8>, Option<Vec<u8>>)>,
			H::Out: Ord
	{
		self.state.storage_root(delta)
	}

	fn child_storage_root<I>(
		&self,
		storage_key: &[u8],
		child_info: ChildInfo,
		delta: I,
	) -> (H::Out, bool, Self::Transaction)
		where
			I: IntoIterator<Item=(Vec<u8>, Option<Vec<u8>>)>,
			H::Out: Ord
	{
		self.state.child_storage_root(storage_key, child_info, delta)
	}

	fn pairs(&self) -> Vec<(Vec<u8>, Vec<u8>)> {
		self.state.pairs()
	}

	fn keys(&self, prefix: &[u8]) -> Vec<Vec<u8>> {
		self.state.keys(prefix)
	}

	fn child_keys(
		&self,
		storage_key: &[u8],
		child_info: ChildInfo,
		prefix: &[u8],
	) -> Vec<Vec<u8>> {
		self.state.child_keys(storage_key, child_info, prefix)
	}

	fn as_trie_backend(&mut self) -> Option<&TrieBackend<Self::TrieBackendStorage, H>> {
		self.state.as_trie_backend()
	}
}

#[cfg(test)]
mod tests {
	use super::*;
	use sp_runtime::testing::{H256, Block as RawBlock, ExtrinsicWrapper};
	use state_machine::backend::InMemory;
	use primitives::Blake2Hasher;

	type Block = RawBlock<ExtrinsicWrapper<u32>>;

	#[test]
	fn smoke() {
		//init_log();
		let root_parent = H256::random();
		let key = H256::random()[..].to_vec();
		let h0 = H256::random();
		let h1a = H256::random();
		let h1b = H256::random();
		let h2a = H256::random();
		let h2b = H256::random();
		let h3a = H256::random();
		let h3b = H256::random();

		let shared = new_shared_cache::<Block, Blake2Hasher>(256*1024, (0,1));

		// blocks  [ 3a(c) 2a(c) 2b 1b 1a(c) 0 ]
		// state   [ 5     5     4  3  2     2 ]
		let mut s = CachingState::new(InMemory::<Blake2Hasher>::default(), shared.clone(), Some(root_parent));
		s.cache.sync_cache(&[], &[], vec![(key.clone(), Some(vec![2]))], vec![], Some(h0), Some(0), true);

		let mut s = CachingState::new(InMemory::<Blake2Hasher>::default(), shared.clone(), Some(h0));
		s.cache.sync_cache(&[], &[], vec![], vec![], Some(h1a), Some(1), true);

		let mut s = CachingState::new(InMemory::<Blake2Hasher>::default(), shared.clone(), Some(h0));
		s.cache.sync_cache(&[], &[], vec![(key.clone(), Some(vec![3]))], vec![], Some(h1b), Some(1), false);

		let mut s = CachingState::new(InMemory::<Blake2Hasher>::default(), shared.clone(), Some(h1b.clone()));
		s.cache.sync_cache(&[], &[], vec![(key.clone(), Some(vec![4]))], vec![], Some(h2b), Some(2), false);

		let mut s = CachingState::new(InMemory::<Blake2Hasher>::default(), shared.clone(), Some(h1a.clone()));
		s.cache.sync_cache(&[], &[], vec![(key.clone(), Some(vec![5]))], vec![], Some(h2a), Some(2), true);

		let mut s = CachingState::new(InMemory::<Blake2Hasher>::default(), shared.clone(), Some(h2a));
		s.cache.sync_cache(&[], &[], vec![], vec![], Some(h3a), Some(3), true);

		let s = CachingState::new(InMemory::<Blake2Hasher>::default(), shared.clone(), Some(h3a));
		assert_eq!(s.storage(&key).unwrap().unwrap(), vec![5]);

		let s = CachingState::new(InMemory::<Blake2Hasher>::default(), shared.clone(), Some(h1a));
		assert!(s.storage(&key).unwrap().is_none());

		let s = CachingState::new(InMemory::<Blake2Hasher>::default(), shared.clone(), Some(h2b));
		assert!(s.storage(&key).unwrap().is_none());

		let s = CachingState::new(InMemory::<Blake2Hasher>::default(), shared.clone(), Some(h1b));
		assert!(s.storage(&key).unwrap().is_none());

		// reorg to 3b
		// blocks  [ 3b(c) 3a 2a 2b(c) 1b 1a 0 ]
		let mut s = CachingState::new(InMemory::<Blake2Hasher>::default(), shared.clone(), Some(h2b));
		s.cache.sync_cache(
			&[h1b, h2b, h3b],
			&[h1a, h2a, h3a],
			vec![],
			vec![],
			Some(h3b),
			Some(3),
			true,
		);
		let s = CachingState::new(InMemory::<Blake2Hasher>::default(), shared.clone(), Some(h3a));
		assert!(s.storage(&key).unwrap().is_none());
	}

	#[test]
	fn simple_fork() {
		let _ = ::env_logger::try_init();

		let root_parent = H256::random();
		let key = H256::random()[..].to_vec();
		let h1 = H256::random();
		let h2a = H256::random();
		let h2b = H256::random();
		let h3b = H256::random();

		let shared = new_shared_cache::<Block, Blake2Hasher>(256*1024, (0,1));

		let mut s = CachingState::new(InMemory::<Blake2Hasher>::default(), shared.clone(), Some(root_parent));
		s.cache.sync_cache(&[], &[], vec![(key.clone(), Some(vec![2]))], vec![], Some(h1), Some(1), true);

		let mut s = CachingState::new(InMemory::<Blake2Hasher>::default(), shared.clone(), Some(h1));
		s.cache.sync_cache(&[], &[], vec![], vec![], Some(h2a), Some(2), true);

		let mut s = CachingState::new(InMemory::<Blake2Hasher>::default(), shared.clone(), Some(h1));
		s.cache.sync_cache(&[], &[], vec![(key.clone(), Some(vec![3]))], vec![], Some(h2b), Some(2), false);

		let mut s = CachingState::new(InMemory::<Blake2Hasher>::default(), shared.clone(), Some(h2b));
		s.cache.sync_cache(&[], &[], vec![(key.clone(), Some(vec![3]))], vec![], Some(h3b), Some(2), false);

		let s = CachingState::new(InMemory::<Blake2Hasher>::default(), shared.clone(), Some(h2a));
		assert_eq!(s.storage(&key).unwrap().unwrap(), vec![2]);
	}

	#[test]
	fn double_fork() {
		let root_parent = H256::random();
		let key = H256::random()[..].to_vec();
		let h1 = H256::random();
		let h2a = H256::random();
		let h2b = H256::random();
		let h3a = H256::random();
		let h3b = H256::random();

		let shared = new_shared_cache::<Block, Blake2Hasher>(256*1024, (0,1));

		let mut s = CachingState::new(InMemory::<Blake2Hasher>::default(), shared.clone(), Some(root_parent));
		s.cache.sync_cache(&[], &[], vec![], vec![], Some(h1), Some(1), true);

		let mut s = CachingState::new(InMemory::<Blake2Hasher>::default(), shared.clone(), Some(h1));
		s.cache.sync_cache(&[], &[], vec![], vec![], Some(h2a), Some(2), true);

		let mut s = CachingState::new(InMemory::<Blake2Hasher>::default(), shared.clone(), Some(h2a));
		s.cache.sync_cache(&[], &[], vec![(key.clone(), Some(vec![2]))], vec![], Some(h3a), Some(3), true);

		let mut s = CachingState::new(InMemory::<Blake2Hasher>::default(), shared.clone(), Some(h1));
		s.cache.sync_cache(&[], &[], vec![], vec![], Some(h2b), Some(2), false);

		let mut s = CachingState::new(InMemory::<Blake2Hasher>::default(), shared.clone(), Some(h2b));
		s.cache.sync_cache(&[], &[], vec![(key.clone(), Some(vec![3]))], vec![], Some(h3b), Some(3), false);

		let s = CachingState::new(InMemory::<Blake2Hasher>::default(), shared.clone(), Some(h3a));
		assert_eq!(s.storage(&key).unwrap().unwrap(), vec![2]);
	}

	#[test]
	fn should_track_used_size_correctly() {
		let root_parent = H256::random();
		let shared = new_shared_cache::<Block, Blake2Hasher>(109, ((109-36), 109));
		let h0 = H256::random();

		let mut s = CachingState::new(InMemory::<Blake2Hasher>::default(), shared.clone(), Some(root_parent));

		let key = H256::random()[..].to_vec();
		let s_key = H256::random()[..].to_vec();
		s.cache.sync_cache(
			&[],
			&[],
			vec![(key.clone(), Some(vec![1, 2, 3]))],
			vec![],
			Some(h0),
			Some(0),
			true,
		);
		// 32 key, 3 byte size
		assert_eq!(shared.lock().used_storage_cache_size(), 35 /* bytes */);

		let key = H256::random()[..].to_vec();
		s.cache.sync_cache(
			&[],
			&[],
			vec![],
			vec![(s_key.clone(), vec![(key.clone(), Some(vec![1, 2]))])],
			Some(h0),
			Some(0),
			true,
		);
		// 35 + (2 * 32) key, 2 byte size
		assert_eq!(shared.lock().used_storage_cache_size(), 101 /* bytes */);
	}

	#[test]
	fn should_remove_lru_items_based_on_tracking_used_size() {
		let root_parent = H256::random();
		let shared = new_shared_cache::<Block, Blake2Hasher>(36*3, (2,3));
		let h0 = H256::random();

		let mut s = CachingState::new(InMemory::<Blake2Hasher>::default(), shared.clone(), Some(root_parent));

		let key = H256::random()[..].to_vec();
		s.cache.sync_cache(
			&[],
			&[],
			vec![(key.clone(), Some(vec![1, 2, 3, 4]))],
			vec![],
			Some(h0),
			Some(0),
			true,
		);
		// 32 key, 4 byte size
		assert_eq!(shared.lock().used_storage_cache_size(), 36 /* bytes */);

		let key = H256::random()[..].to_vec();
		s.cache.sync_cache(
			&[],
			&[],
			vec![(key.clone(), Some(vec![1, 2]))],
			vec![],
			Some(h0),
			Some(0),
			true,
		);
		// 32 key, 2 byte size
		assert_eq!(shared.lock().used_storage_cache_size(), 34 /* bytes */);
	}

	#[test]
	fn fix_storage_mismatch_issue() {
		let _ = ::env_logger::try_init();
		let root_parent = H256::random();

		let key = H256::random()[..].to_vec();

		let h0 = H256::random();
		let h1 = H256::random();

		let shared = new_shared_cache::<Block, Blake2Hasher>(256*1024, (0, 1));
		let mut s = CachingState::new(InMemory::<Blake2Hasher>::default(), shared.clone(), Some(root_parent));
		s.cache.sync_cache(&[], &[], vec![(key.clone(), Some(vec![2]))], vec![], Some(h0), Some(0), true);

		let mut s = CachingState::new(InMemory::<Blake2Hasher>::default(), shared.clone(), Some(h0));
		s.cache.sync_cache(&[], &[], vec![(key.clone(), Some(vec![3]))], vec![], Some(h1), Some(1), true);

		let mut s = CachingState::new(InMemory::<Blake2Hasher>::default(), shared.clone(), Some(h1));
		assert_eq!(s.storage(&key).unwrap(), Some(vec![3]));

		// Restart (or unknown block?), clear caches.
		{
			let mut cache = s.cache.shared_cache.lock();
			let cache = &mut *cache;
			cache.lru_storage.clear();
			cache.lru_hashes.clear();
			cache.lru_child_storage.clear();
			cache.modifications.clear();
		}

		// New value is written because of cache miss.
		s.cache.local_cache.write().storage.insert(key.clone(), Some(vec![42]));

		// New value is propagated.
		s.cache.sync_cache(&[], &[], vec![], vec![], None, None, true);

		let s = CachingState::new(InMemory::<Blake2Hasher>::default(), shared.clone(), Some(h1));
		assert_eq!(s.storage(&key).unwrap(), None);
	}
}

#[cfg(test)]
mod qc {
	use std::collections::{HashMap, hash_map::Entry};

	use quickcheck::{quickcheck, TestResult, Arbitrary};

	use super::*;
	use sp_runtime::testing::{H256, Block as RawBlock, ExtrinsicWrapper};
	use state_machine::backend::InMemory;
	use primitives::Blake2Hasher;

	type Block = RawBlock<ExtrinsicWrapper<u32>>;

	type KeySet = Vec<(Vec<u8>, Option<Vec<u8>>)>;

	type KeyMap = HashMap<Vec<u8>, Option<Vec<u8>>>;

	#[derive(Debug, Clone)]
	struct Node {
		hash: H256,
		parent: H256,
		state: KeyMap,
		changes: KeySet,
	}

	impl Node {
		fn new_next(&self, hash: H256, changes: KeySet) -> Self {
			let mut state = self.state.clone();

			for (k, v) in self.state.iter() { state.insert(k.clone(), v.clone()); }
			for (k, v) in changes.clone().into_iter() { state.insert(k, v); }

			Self {
				hash,
				parent: self.hash,
				changes,
				state,
			}
		}

		fn new(hash: H256, parent: H256, changes: KeySet) -> Self {
			let mut state = KeyMap::new();

			for (k, v) in changes.clone().into_iter() { state.insert(k, v); }

			Self {
				hash,
				parent,
				state,
				changes,
			}
		}

		fn purge(&mut self, other_changes: &KeySet) {
			for (k, _) in other_changes.iter() {
				self.state.remove(k);
			}
		}
	}

	#[derive(Debug, Clone)]
	enum Action {
		Next { hash: H256, changes: KeySet },
		Fork { depth: usize, hash: H256, changes: KeySet },
		ReorgWithImport { depth: usize, hash: H256 },
		FinalizationReorg { fork_depth: usize, depth: usize },
	}

	impl Arbitrary for Action {
		fn arbitrary<G: quickcheck::Gen>(gen: &mut G) -> Self {
			let path = gen.next_u32() as u8;
			let mut buf = [0u8; 32];

			match path {
				0..=175 => {
					gen.fill_bytes(&mut buf[..]);
					Action::Next {
						hash: H256::from(&buf),
						changes: {
							let mut set = Vec::new();
							for _ in 0..gen.next_u32()/(64*256*256*256) {
								set.push((vec![gen.next_u32() as u8], Some(vec![gen.next_u32() as u8])));
							}
							set
						}
					}
				},
				176..=220 => {
					gen.fill_bytes(&mut buf[..]);
					Action::Fork {
						hash: H256::from(&buf),
						depth: ((gen.next_u32() as u8) / 32) as usize,
						changes: {
							let mut set = Vec::new();
							for _ in 0..gen.next_u32()/(64*256*256*256) {
								set.push((vec![gen.next_u32() as u8], Some(vec![gen.next_u32() as u8])));
							}
							set
						}
					}
				},
				221..=240 => {
					gen.fill_bytes(&mut buf[..]);
					Action::ReorgWithImport {
						hash: H256::from(&buf),
						depth: ((gen.next_u32() as u8) / 32) as usize, // 0-7
					}
				},
				_ => {
					gen.fill_bytes(&mut buf[..]);
					Action::FinalizationReorg {
						fork_depth: ((gen.next_u32() as u8) / 32) as usize, // 0-7
						depth: ((gen.next_u32() as u8) / 64) as usize, // 0-3
					}
				},
			}
		}
	}

	struct Mutator {
		shared: SharedCache<Block, Blake2Hasher>,
		canon: Vec<Node>,
		forks: HashMap<H256, Vec<Node>>,
	}

	impl Mutator {
		fn new_empty() -> Self {
			let shared = new_shared_cache::<Block, Blake2Hasher>(256*1024, (0,1));

			Self {
				shared,
				canon: vec![],
				forks: HashMap::new(),
			}
		}

		fn head_state(&self, hash: H256) -> CachingState<Blake2Hasher, InMemory<Blake2Hasher>, Block> {
			CachingState::new(
				InMemory::<Blake2Hasher>::default(),
				self.shared.clone(),
				Some(hash)
			)
		}

		fn canon_head_state(&self) -> CachingState<Blake2Hasher, InMemory<Blake2Hasher>, Block> {
			self.head_state(self.canon.last().expect("Expected to be one commit").hash)
		}

		fn mutate_static(&mut self, action: Action) -> CachingState<Blake2Hasher, InMemory<Blake2Hasher>, Block> {
			self.mutate(action).expect("Expected to provide only valid actions to the mutate_static")
		}

		fn canon_len(&self) -> usize {
			return self.canon.len();
		}

		fn head_storage_ref(&self) -> &KeyMap {
			&self.canon.last().expect("Expected to be one commit").state
		}

		fn key_permutations() -> Vec<Vec<u8>> {
			(0u8..255).map(|x| vec![x]).collect()
		}

		fn mutate(&mut self, action: Action) -> Result<CachingState<Blake2Hasher, InMemory<Blake2Hasher>, Block>, ()> {
			let state = match action {
				Action::Fork { depth, hash, changes } => {
					let pos = self.canon.len() as isize - depth as isize;
					if pos < 0 || self.canon.len() == 0 || pos >= (self.canon.len()-1) as isize
					// no fork on top also, thus len-1
					{
						return Err(());
					}

					let pos = pos as usize;

					let fork_at = self.canon[pos].hash;

					let (total_h, parent) = match self.forks.entry(fork_at) {
						Entry::Occupied(occupied) => {
							let chain = occupied.into_mut();
							let parent = chain.last().expect("No empty forks are ever created").clone();
							let mut node = parent.new_next(hash, changes.clone());

							for earlier in chain.iter() {
								node.purge(&earlier.changes.clone());
							}

							chain.push(node);

							(pos + chain.len(), parent.hash)
						},
						Entry::Vacant(vacant) => {
							let canon_parent = &self.canon[pos];
							vacant.insert(vec![canon_parent.new_next(hash, changes.clone())]);

							(pos + 1, fork_at)
						}
					};

					let mut state = CachingState::new(
						InMemory::<Blake2Hasher>::default(),
						self.shared.clone(),
						Some(parent)
					);

					state.cache.sync_cache(
						&[],
						&[],
						changes,
						vec![],
						Some(hash),
						Some(total_h as u64),
						false,
					);

					state
				},
				Action::Next { hash, changes } => {
					let (next, parent_hash) = match self.canon.last() {
						None => {
							let parent_hash = H256::from(&[0u8; 32]);
							(Node::new(hash, parent_hash, changes.clone()), parent_hash)
						},
						Some(parent) => {
							(parent.new_next(hash, changes.clone()), parent.hash)
						}
					};

					// delete cache entries for earlier
					for node in self.canon.iter_mut() {
						node.purge(&next.changes);
						if let Some(fork) = self.forks.get_mut(&node.hash) {
							for node in fork.iter_mut() {
								node.purge(&next.changes);
							}
						}
					}

					let mut state = CachingState::new(
						InMemory::<Blake2Hasher>::default(),
						self.shared.clone(),
						Some(parent_hash)
					);

					state.cache.sync_cache(
						&[],
						&[],
						next.changes.clone(),
						vec![],
						Some(hash),
						Some(self.canon.len() as u64 + 1),
						true,
					);

					self.canon.push(next);

					state
				},
				Action::ReorgWithImport { depth, hash } => {
					let pos = self.canon.len() as isize - depth as isize;
					if pos < 0 || pos+1 >= self.canon.len() as isize { return Err(()); }
					let fork_at = self.canon[pos as usize].hash;
					let pos = pos as usize;

					match self.forks.get_mut(&fork_at) {
						Some(chain) => {
							let mut new_fork = self.canon.drain(pos+1..).collect::<Vec<Node>>();

							let retracted: Vec<H256> = new_fork.iter().map(|node| node.hash).collect();
							let enacted: Vec<H256> = chain.iter().map(|node| node.hash).collect();

							std::mem::swap(chain, &mut new_fork);

							let mut node = new_fork.last().map(
								|node| node.new_next(hash, vec![])
							).expect("No empty fork ever created!");

							for invalidators in chain.iter().chain(new_fork.iter()) {
								node.purge(&invalidators.changes);
							}

							self.canon.extend(new_fork.into_iter());

							self.canon.push(node);

							let mut state = CachingState::new(
								InMemory::<Blake2Hasher>::default(),
								self.shared.clone(),
								Some(fork_at)
							);

							let height = pos as u64 + enacted.len() as u64 + 2;
							state.cache.sync_cache(
								&enacted[..],
								&retracted[..],
								vec![],
								vec![],
								Some(hash),
								Some(height),
								true,
							);

							state
						}
						None => {
							return Err(()); // no reorg without a fork atm!
						},
					}
				},
				Action::FinalizationReorg { fork_depth, depth } => {
					let pos = self.canon.len() as isize - fork_depth as isize;
					if pos < 0 || pos+1 >= self.canon.len() as isize { return Err(()); }
					let fork_at = self.canon[pos as usize].hash;
					let pos = pos as usize;

					match self.forks.get_mut(&fork_at) {
						Some(fork_chain) => {
							let sync_pos = fork_chain.len() as isize - fork_chain.len() as isize - depth as isize;
							if sync_pos < 0 || sync_pos >= fork_chain.len() as isize { return Err (()); }
							let sync_pos = sync_pos as usize;

							let mut new_fork = self.canon.drain(pos+1..).collect::<Vec<Node>>();

							let retracted: Vec<H256> = new_fork.iter().map(|node| node.hash).collect();
							let enacted: Vec<H256> = fork_chain.iter().take(sync_pos+1).map(|node| node.hash).collect();

							std::mem::swap(fork_chain, &mut new_fork);

							self.shared.lock().sync(&retracted, &enacted);

							self.head_state(
								self.canon.last()
								.expect("wasn't forking to emptiness so there shoud be one!")
								.hash
							)
						},
						None => {
							return Err(()); // no reorg to nothing pls!
						}
					}

				},
			};

			Ok(state)
		}
	}

	#[test]
	fn smoke() {
		let key = H256::random()[..].to_vec();
		let h0 = H256::random();
		let h1a = H256::random();
		let h1b = H256::random();
		let h2a = H256::random();
		let h2b = H256::random();
		let h3a = H256::random();
		let h3b = H256::random();

		let mut mutator = Mutator::new_empty();
		mutator.mutate_static(Action::Next { hash: h0, changes: vec![(key.clone(), Some(vec![2]))] });
		mutator.mutate_static(Action::Next { hash: h1a, changes: vec![] });
		mutator.mutate_static(Action::Fork { depth: 2, hash: h1b, changes: vec![(key.clone(), Some(vec![3]))] });
		mutator.mutate_static(Action::Fork { depth: 2, hash: h2b, changes: vec![(key.clone(), Some(vec![4]))] });
		mutator.mutate_static(Action::Next { hash: h2a, changes: vec![(key.clone(), Some(vec![5]))] });
		mutator.mutate_static(Action::Next { hash: h3a, changes: vec![] });

		assert_eq!(mutator.head_state(h3a).storage(&key).unwrap().expect("there should be a value"), vec![5]);
		assert!(mutator.head_state(h1a).storage(&key).unwrap().is_none());
		assert!(mutator.head_state(h2b).storage(&key).unwrap().is_none());
		assert!(mutator.head_state(h1b).storage(&key).unwrap().is_none());

		mutator.mutate_static(Action::ReorgWithImport { depth: 4, hash: h3b });
		assert!(mutator.head_state(h3a).storage(&key).unwrap().is_none());
	}

	fn is_head_match(mutator: &Mutator) -> bool {
		let head_state = mutator.canon_head_state();

		for key in Mutator::key_permutations() {
			match (head_state.storage(&key).unwrap(), mutator.head_storage_ref().get(&key)) {
				(Some(x), Some(y)) => {
					if Some(&x) != y.as_ref() {
						eprintln!("{:?} != {:?}", x, y);
						return false;
					}
				},
				(None, Some(_y)) => {
					// TODO: cache miss is not tracked atm
				},
				(Some(x), None) => {
					eprintln!("{:?} != <missing>", x);
					return false;
				},
				_ => continue,
			}
		}
		true
	}

	fn is_canon_match(mutator: &Mutator) -> bool {
		for node in mutator.canon.iter() {
			let head_state = mutator.head_state(node.hash);
			for key in Mutator::key_permutations() {
				match (head_state.storage(&key).unwrap(), node.state.get(&key)) {
					(Some(x), Some(y)) => {
						if Some(&x) != y.as_ref() {
							eprintln!("at [{}]: {:?} != {:?}", node.hash, x, y);
							return false;
						}
					},
					(None, Some(_y)) => {
						// cache miss is not tracked atm
					},
					(Some(x), None) => {
						eprintln!("at [{}]: {:?} != <missing>", node.hash, x);
						return false;
					},
					_ => continue,
				}
			}
		}
		true
	}

	#[test]
	fn reorg() {
		let key = H256::random()[..].to_vec();
		let h0 = H256::random();
		let h1 = H256::random();
		let h2 = H256::random();
		let h1b = H256::random();
		let h2b = H256::random();

		let mut mutator = Mutator::new_empty();
		mutator.mutate_static(Action::Next { hash: h0, changes: vec![] });
		mutator.mutate_static(Action::Next { hash: h1, changes: vec![] });
		mutator.mutate_static(Action::Next { hash: h2, changes: vec![(key.clone(), Some(vec![2]))] });
		mutator.mutate_static(Action::Fork { depth: 2, hash: h1b, changes: vec![(key.clone(), Some(vec![3]))] });
		mutator.mutate_static(Action::ReorgWithImport { depth: 2, hash: h2b });

		assert!(is_head_match(&mutator))
	}

	fn key(k: u8) -> Vec<u8> { vec![k] }
	fn val(v: u8) -> Option<Vec<u8>> { Some(vec![v]) }
	fn keyval(k: u8, v: u8) -> KeySet { vec![(key(k), val(v))] }

	#[test]
	fn reorg2() {
		let h0 = H256::random();
		let h1a = H256::random();
		let h1b = H256::random();
		let h2b = H256::random();
		let h2a = H256::random();
		let h3a = H256::random();

		let mut mutator = Mutator::new_empty();
		mutator.mutate_static(Action::Next { hash: h0, changes: keyval(1, 1) });
		mutator.mutate_static(Action::Next { hash: h1a, changes: keyval(1, 1) });
		mutator.mutate_static(Action::Fork { depth: 2, hash: h1b, changes: keyval(2, 2 ) });

		mutator.mutate_static(Action::Next { hash: h2a, changes: keyval(3, 3) });
		mutator.mutate_static(Action::Next { hash: h3a, changes: keyval(4, 4) });
		mutator.mutate_static(Action::ReorgWithImport { depth: 4, hash: h2b });

		assert!(is_head_match(&mutator))
	}

	#[test]
	fn fork2() {
		let h1 = H256::random();
		let h2a = H256::random();
		let h2b = H256::random();
		let h3a = H256::random();
		let h3b = H256::random();

		let mut mutator = Mutator::new_empty();
		mutator.mutate_static(Action::Next { hash: h1, changes: vec![] });
		mutator.mutate_static(Action::Next { hash: h2a, changes: vec![] });
		mutator.mutate_static(Action::Next { hash: h3a, changes: keyval(1, 1) });

		mutator.mutate_static(Action::Fork { depth: 2, hash: h2b, changes: vec![] });
		mutator.mutate_static(Action::Fork { depth: 2, hash: h3b, changes: keyval(1, 2) });

		assert!(is_head_match(&mutator))
	}

	#[test]
	fn fork3() {
		let h1 = H256::random();
		let h2a = H256::random();
		let h2b = H256::random();
		let h3a = H256::random();

		let mut mutator = Mutator::new_empty();
		mutator.mutate_static(Action::Next { hash: h1, changes: keyval(1, 1) });
		mutator.mutate_static(Action::Next { hash: h2a, changes: keyval(2, 2) });
		mutator.mutate_static(Action::Next { hash: h3a, changes: keyval(3, 3) });

		mutator.mutate_static(Action::Fork { depth: 2, hash: h2b, changes: keyval(1, 3) });

		assert!(is_canon_match(&mutator))
	}

	quickcheck! {
		fn head_complete(actions: Vec<Action>) -> TestResult {
			let mut mutator = Mutator::new_empty();

			for action in actions.into_iter() {
				if let Err(_) = mutator.mutate(action) {
					return TestResult::discard();
				}
			}

			if mutator.canon_len() == 0 {
				return TestResult::discard();
			}

			TestResult::from_bool(is_head_match(&mutator))
		}

		fn canon_complete(actions: Vec<Action>) -> TestResult {
			let mut mutator = Mutator::new_empty();

			for action in actions.into_iter() {
				if let Err(_) = mutator.mutate(action) {
					return TestResult::discard();
				}
			}

			if mutator.canon_len() == 0 {
				return TestResult::discard();
			}

			TestResult::from_bool(is_canon_match(&mutator))
		}
	}
}<|MERGE_RESOLUTION|>--- conflicted
+++ resolved
@@ -555,7 +555,6 @@
 		self.state.exists_child_storage(storage_key, child_info, key)
 	}
 
-<<<<<<< HEAD
 	fn for_keys_in_child_storage<F: FnMut(&[u8])>(
 		&self,
 		storage_key: &[u8],
@@ -563,18 +562,19 @@
 		f: F,
 	) {
 		self.state.for_keys_in_child_storage(storage_key, child_info, f)
-=======
+	}
+
 	fn next_storage_key(&self, key: &[u8]) -> Result<Option<Vec<u8>>, Self::Error> {
 		self.state.next_storage_key(key)
 	}
 
-	fn next_child_storage_key(&self, storage_key: &[u8], key: &[u8]) -> Result<Option<Vec<u8>>, Self::Error> {
-		self.state.next_child_storage_key(storage_key, key)
-	}
-
-	fn for_keys_in_child_storage<F: FnMut(&[u8])>(&self, storage_key: &[u8], f: F) {
-		self.state.for_keys_in_child_storage(storage_key, f)
->>>>>>> 90a82ecd
+	fn next_child_storage_key(
+		&self,
+		storage_key: &[u8],
+		child_info: ChildInfo,
+		key: &[u8],
+	) -> Result<Option<Vec<u8>>, Self::Error> {
+		self.state.next_child_storage_key(storage_key, child_info, key)
 	}
 
 	fn for_keys_with_prefix<F: FnMut(&[u8])>(&self, prefix: &[u8], f: F) {
