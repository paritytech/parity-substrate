--- conflicted
+++ resolved
@@ -614,16 +614,12 @@
 		self.state.storage_root(delta)
 	}
 
-<<<<<<< HEAD
-	fn child_storage_root<I>(&self, storage_key: &[u8], delta: I) -> (B::Hash, bool, Self::Transaction)
-=======
 	fn child_storage_root<I>(
 		&self,
 		storage_key: &[u8],
 		child_info: ChildInfo,
 		delta: I,
-	) -> (H::Out, bool, Self::Transaction)
->>>>>>> 13b13087
+	) -> (B::Hash, bool, Self::Transaction)
 		where
 			I: IntoIterator<Item=(Vec<u8>, Option<Vec<u8>>)>,
 	{
