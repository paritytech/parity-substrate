// This file is part of Substrate.

// Copyright (C) 2017-2021 Parity Technologies (UK) Ltd.
// SPDX-License-Identifier: GPL-3.0-or-later WITH Classpath-exception-2.0

// This program is free software: you can redistribute it and/or modify
// it under the terms of the GNU General Public License as published by
// the Free Software Foundation, either version 3 of the License, or
// (at your option) any later version.

// This program is distributed in the hope that it will be useful,
// but WITHOUT ANY WARRANTY; without even the implied warranty of
// MERCHANTABILITY or FITNESS FOR A PARTICULAR PURPOSE. See the
// GNU General Public License for more details.

// You should have received a copy of the GNU General Public License
// along with this program. If not, see <https://www.gnu.org/licenses/>.

//! RocksDB-based offchain workers local storage.

use std::{collections::HashMap, sync::Arc};

use crate::{columns, Database, DbHash, Transaction};
use parking_lot::{Mutex, MutexGuard, RwLock};
use historied_db::{Latest, UpdateResult,
	management::{Management, ManagementMut},
	management::tree::{TreeManagementStorage, ForkPlan},
	historied::tree::Tree,
	backend::nodes::{NodesMeta, NodeStorage, NodeStorageMut, Node, ContextHead},
};
use codec::{Decode, Encode, Codec};
use log::error;

/// Offchain local storage
#[derive(Clone)]
pub struct LocalStorage {
	db: Arc<dyn Database<DbHash>>,
	locks: Arc<Mutex<HashMap<Vec<u8>, Arc<Mutex<()>>>>>,
}

type ChangesJournal<Db> = historied_db::management::JournalForMigrationBasis<
	(u64, u32),
	Vec<u8>,
	Db,
	crate::historied_tree_bindings::LocalOffchainDelete,
>;

/// Journal for changes, it write directly its changes.
/// Please note that this journalling can be quite heavy (list of change key for block to fetch
/// and update).
pub(crate) type ChangesJournalSync = Arc<Mutex<ChangesJournal<historied_db::mapped_db::MappedDBDyn>>>;

/// Offchain local storage with blockchain historied storage.
#[derive(Clone)]
pub struct BlockChainLocalStorage<H: Ord, S: TreeManagementStorage> {
	historied_management: Arc<RwLock<crate::TreeManagement<H, S>>>,
	db: Arc<dyn Database<DbHash>>,
	locks: Arc<Mutex<HashMap<Vec<u8>, Arc<Mutex<()>>>>>,
	ordered_db: Arc<Mutex<historied_db::mapped_db::MappedDBDyn>>,
	changes_journals: ChangesJournalSync,
	// With blockchain local if concurrency is not
	// handled correctly by the offchain workers
	// the historied data stored will get in an
	// inconsistent state.
	// Eg a write creates a new head node, but another
	// does not, then if the other write last we will
	// got a loose backend node.
	// Note that for access only this is rather safe
	// since only a garbage collection can make
	// the query invalid, but garbage collection
	// does not run concurently with offchain workers.
	// Therefore we allow to lock the state
	// even when not modifying with `compare_and_set`.
	safe_offchain_locks: bool,
}

/// Consumer with transactional support.
///
/// Read journaled keys and update inner transaction with requires
/// migration changes.
pub struct TransactionalConsumer<H: Ord, S: TreeManagementStorage> {
	/// Storage to use.
	pub storage: BlockChainLocalStorage<H, S>,
	/// Transaction to update on migrate.
	pub pending: Arc<RwLock<Transaction<DbHash>>>,
}

impl<H, S> historied_db::management::ManagementConsumer<H, crate::TreeManagement<H, S>> for TransactionalConsumer<H, S>
	where
		H: Ord + Clone + Codec + Send + Sync + 'static,
		S: TreeManagementStorage + 'static,
{
	fn migrate(&self, migrate: &mut historied_db::management::Migrate<H, crate::TreeManagement<H, S>>) {
		let mut keys_to_migrate = std::collections::BTreeSet::<Vec<u8>>::new();
		let (prune, state_changes) = migrate.migrate().touched_state();
		// this db is transactional.
		let db = migrate.management().ser();
		// using a new instance (transactional db is a different type).
		// This means some ununsed cache state can remain.
		let mut journals = ChangesJournal::from_db(db);
		if let Some(pruning) = prune {
			journals.remove_changes_before(db, &(pruning, Default::default()), &mut keys_to_migrate);
		}

		for state in state_changes {
			let state = state.clone();
			let state = (state.1, state.0);
			if let Some(removed) = journals.remove_changes_at(db, &state) {
				for key in removed {
					keys_to_migrate.insert(key);
				}
			}
		}

		if keys_to_migrate.is_empty() {
			return;
		}

		let block_nodes = BlockNodes::new(self.storage.db.clone());
		let branch_nodes = BranchNodes::new(self.storage.db.clone());

		// locking changed key until transaction applied.
		let mut guards = Guards::new(self.storage.locks.as_ref());
		let mut pending = self.pending.write();
		for k in keys_to_migrate {
			let column = crate::columns::OFFCHAIN;
			let init_nodes = ContextHead {
				key: k.clone(),
				backend: block_nodes.clone(),
				encoded_indexes: Vec::new(),
				node_init_from: (),
			};
			let init = ContextHead {
				key: k.clone(),
				backend: branch_nodes.clone(),
				encoded_indexes: Vec::new(),
				node_init_from: init_nodes.clone(),
			};

			guards.add(k.clone());

			let k = k.as_slice();

			let histo: HValue = if let Some(histo) = self.storage.db.get(column, k) {
				historied_db::DecodeWithContext::decode_with_context(&mut &histo[..], &(init.clone(), init_nodes.clone()))
					.expect("Bad encoded value in db, closing")
			} else {
				continue;
			};

			let mut new_value = histo;
			use historied_db::historied::DataMut;
			match new_value.migrate(migrate.migrate()) {
				historied_db::UpdateResult::Changed(()) => {
					use historied_db::Trigger;
					new_value.trigger_flush();
					pending.set_from_vec(column, k, new_value.encode());
				},
				historied_db::UpdateResult::Cleared(()) => {
					use historied_db::Trigger;
					new_value.trigger_flush();
					pending.remove(column, k);
				},
				historied_db::UpdateResult::Unchanged => {
					// release lock.
					guards.pop();
				},
			}
		}

		block_nodes.apply_transaction(&mut pending);
		branch_nodes.apply_transaction(&mut pending);
	}
}

/// Lock multiple guards and release on drop.
struct Guards<'a>(
	Vec<(Vec<u8>, MutexGuard<'static, ()>, Arc<Mutex<()>>)>,
	&'a Mutex<HashMap<Vec<u8>, Arc<Mutex<()>>>>,
);

impl<'a> Guards<'a> {
	fn new(locks: &'a Mutex<HashMap<Vec<u8>, Arc<Mutex<()>>>>) -> Self {
		Guards(Vec::new(), locks)
	}

	fn add(&mut self, key: Vec<u8>) {
		let key_lock = {
			let mut locks = self.1.lock();
			locks.entry(key.clone()).or_default().clone()
		};
		let key_lock_ref = key_lock.as_ref() as *const Mutex<()>;
		// Unsafe call relies on Guards 'a lifetime.
		let key_lock_ref = unsafe { key_lock_ref.as_ref().unwrap() };
		let guard = key_lock_ref.lock();
		// keep a copy of the arc so concurrent call will not remove it
		// from map.
		self.0.push((key, guard, key_lock));
	}

	fn pop(&mut self) {
		let mut locks = self.1.lock();
		Self::pop_inner(&mut self.0, &mut locks);
	}

	fn pop_inner(
		guards: &mut Vec<(Vec<u8>, MutexGuard<'static, ()>, Arc<Mutex<()>>)>,
		locks: &mut MutexGuard<HashMap<Vec<u8>, Arc<Mutex<()>>>>,
	) -> bool {
		if let Some((key, guard, key_lock)) = guards.pop() {
			drop(guard);
			drop(key_lock);
			let key_lock = locks.get_mut(&key);
			if let Some(_) = key_lock.and_then(Arc::get_mut) {
				locks.remove(&key);
			}
			true
		} else {
			false
		}
	}

	fn drop_all(&mut self) {
		let mut locks = self.1.lock();
		let guards = &mut self.0;
		{
			while Self::pop_inner(guards, &mut locks) { }
		}
	}
}

impl<'a> Drop for Guards<'a> {
	fn drop(&mut self) {
		self.drop_all()
	}
}

/// Offchain local storage at a given block.
#[derive(Clone)]
pub struct BlockChainLocalAt {
	db: Arc<dyn Database<DbHash>>,
	block_nodes: BlockNodes,
	branch_nodes: BranchNodes,
	at_read: ForkPlan<u32, u64>,
	at_write: Option<Latest<(u32, u64)>>,
	locks: Arc<Mutex<HashMap<Vec<u8>, Arc<Mutex<()>>>>>,
	ordered_db: Arc<Mutex<historied_db::mapped_db::MappedDBDyn>>,
	changes_journals: ChangesJournalSync,
	skip_journalize: bool,
	safe_offchain_locks: bool,
}

impl std::fmt::Debug for LocalStorage {
	fn fmt(&self, fmt: &mut std::fmt::Formatter) -> std::fmt::Result {
		fmt.debug_struct("LocalStorage")
			.finish()
	}
}

impl<H: Ord, S: TreeManagementStorage> std::fmt::Debug for BlockChainLocalStorage<H, S> {
	fn fmt(&self, fmt: &mut std::fmt::Formatter) -> std::fmt::Result {
		fmt.debug_struct("BlockChainLocalStorage")
			.finish()
	}
}

impl LocalStorage {
	/// Create new offchain storage for tests (backed by memorydb)
	#[cfg(any(feature = "test-helpers", test))]
	pub fn new_test() -> Self {
		let db = kvdb_memorydb::create(crate::utils::NUM_COLUMNS);
		let db = sp_database::as_database(db);
		Self::new(db as _)
	}

	/// Create offchain local storage with given `KeyValueDB` backend.
	pub fn new(db: Arc<dyn Database<DbHash>>) -> Self {
		Self {
			db,
			locks: Default::default(),
		}
	}
}

impl<H: Ord, S: TreeManagementStorage> BlockChainLocalStorage<H, S> {
	/// Create offchain local storage with given `KeyValueDB` backend.
	pub fn new(
		db: Arc<dyn Database<DbHash>>,
		historied_management: Arc<RwLock<crate::TreeManagement<H, S>>>,
		journals_db: historied_db::mapped_db::MappedDBDyn,
		safe_offchain_locks: bool,
	) -> Self {
		let journals = historied_db::management::JournalForMigrationBasis::from_db(&journals_db);
		Self {
			historied_management,
			db,
			locks: Default::default(),
			ordered_db: Arc::new(Mutex::new(journals_db)),
			changes_journals: Arc::new(Mutex::new(journals)),
			safe_offchain_locks,
		}
	}
}

impl<H: Ord> BlockChainLocalStorage<H, ()> {
	/// Create new offchain storage for tests (backed by memorydb)
	#[cfg(any(test, feature = "test-helpers"))]
	pub fn new_test() -> Self {
		let db = kvdb_memorydb::create(crate::utils::NUM_COLUMNS);
		let db: Arc<dyn Database<DbHash>> = sp_database::as_database(db);
		let historied_management = Arc::new(RwLock::new(crate::TreeManagement::default()));
		let ordered = sp_database::RadixTreeDatabase::new(db.clone());
		let ordered = Box::new(crate::DatabaseStorage(ordered));
		Self::new(db as _, historied_management, ordered, true)
	}
}

impl sp_core::offchain::OffchainStorage for LocalStorage {
	fn set(&mut self, prefix: &[u8], key: &[u8], value: &[u8]) {
		let mut tx = Transaction::new();
		tx.set(columns::OFFCHAIN, &concatenate_prefix_and_key(prefix, key), value);

		if let Err(err) = self.db.commit(tx) {
			error!("Error setting on local storage: {}", err)
		}
	}

	fn remove(&mut self, prefix: &[u8], key: &[u8]) {
		let mut tx = Transaction::new();
		tx.remove(columns::OFFCHAIN, &concatenate_prefix_and_key(prefix, key));

		if let Err(err) = self.db.commit(tx) {
			error!("Error removing on local storage: {}", err)
		}
	}

	fn get(&self, prefix: &[u8], key: &[u8]) -> Option<Vec<u8>> {
		self.db.get(columns::OFFCHAIN, &concatenate_prefix_and_key(prefix, key))
	}

	fn compare_and_set(
		&mut self,
		prefix: &[u8],
		item_key: &[u8],
		old_value: Option<&[u8]>,
		new_value: &[u8],
	) -> bool {
		let key = concatenate_prefix_and_key(prefix, item_key);
		let key_lock = {
			let mut locks = self.locks.lock();
			locks.entry(key.clone()).or_default().clone()
		};

		let is_set;
		{
			let _key_guard = key_lock.lock();
			let val = self.db.get(columns::OFFCHAIN, &key);
			is_set = val.as_ref().map(|x| &**x) == old_value;

			if is_set {
				self.set(prefix, item_key, new_value)
			}
		}

		// clean the lock map if we're the only entry
		let mut locks = self.locks.lock();
		{
			drop(key_lock);
			let key_lock = locks.get_mut(&key);
			if let Some(_) = key_lock.and_then(Arc::get_mut) {
				locks.remove(&key);
			}
		}
		is_set
	}
}

<<<<<<< HEAD
impl<H, S> sp_core::offchain::BlockChainOffchainStorage for BlockChainLocalStorage<H, S>
	where
		H: Send + Sync + Ord + Clone + Codec,
		S: TreeManagementStorage + Send + Sync + Clone,
{
	type BlockId = H;
	type OffchainStorage = BlockChainLocalAt;

	fn at(&self, id: Self::BlockId) -> Option<Self::OffchainStorage> {
		let db_state = self.historied_management.write().get_db_state(&id);
		if let Some(at_read) = db_state {
			let at_write = self.historied_management.write().get_db_state_mut(&id);
			Some(BlockChainLocalAt {
				db: self.db.clone(),
				branch_nodes: BranchNodes::new(self.db.clone()),
				block_nodes: BlockNodes::new(self.db.clone()),
				at_read,
				at_write,
				locks: self.locks.clone(),
				ordered_db: self.ordered_db.clone(),
				changes_journals: self.changes_journals.clone(),
				skip_journalize: !S::JOURNAL_CHANGES,
				safe_offchain_locks: self.safe_offchain_locks,
			})
		} else {
			None
		}
	}
	fn latest(&self) -> Option<Self::BlockId> {
		self.historied_management.write().latest_external_state()
	}
}

impl BlockChainLocalAt {
	/// Under current design, the local update is only doable when we
	/// are at a latest block, this function tells if we can use
	/// function that modify state.
	pub fn can_update(&self) -> bool {
		true
	}

	/// When doing batch update we can skip journalize,
	/// and produce the journalize item at once later.
	pub fn skip_journalize(&mut self) {
		self.skip_journalize = true;
	}
}

impl sp_core::offchain::OffchainStorage for BlockChainLocalAt {
	fn set(&mut self, prefix: &[u8], key: &[u8], value: &[u8]) {
		let test: Option<fn(Option<&[u8]>) -> bool> = None;
		match self.modify(
			prefix,
			key,
			test,
			Some(value),
			false,
			self.safe_offchain_locks,
		) {
			Ok(_) => (),
			Err(ModifyError::NoWriteState) => panic!("Cannot write at latest"),
			Err(ModifyError::DbWrite) => panic!("Offchain local db commit failure"),
		}
	}

	fn remove(&mut self, prefix: &[u8], key: &[u8]) {
		let test: Option<fn(Option<&[u8]>) -> bool> = None;
		match self.modify(
			prefix,
			key,
			test,
			None,
			false,
			self.safe_offchain_locks,
		) {
			Ok(_) => (),
			Err(ModifyError::NoWriteState) => panic!("Cannot write at latest"),
			Err(ModifyError::DbWrite) => panic!("Offchain local db commit failure"),
		}
	}

	fn get(&self, prefix: &[u8], key: &[u8]) -> Option<Vec<u8>> {
		// TODO consider using a type to wrap this prefix key onstruction.
		let key: Vec<u8> = prefix
			.iter()
			.chain(std::iter::once(&b'/'))
			.chain(key)
			.cloned()
			.collect();
		self.db.get(columns::OFFCHAIN, &key)
			.and_then(|v| {
				let init_nodes = ContextHead {
					key: key.clone(),
					backend: self.block_nodes.clone(),
					encoded_indexes: Vec::new(),
					node_init_from: (),
				};
				let init = ContextHead {
					key,
					backend: self.branch_nodes.clone(),
					encoded_indexes: Vec::new(),
					node_init_from: init_nodes.clone(),
				};
				let v: Option<HValue> = historied_db::DecodeWithContext::decode_with_context(&mut &v[..], &(init, init_nodes));
				v
			}.and_then(|h| {
				use historied_db::historied::Data;
				h.get(&self.at_read).flatten()
			}))
	}

	fn compare_and_set(
		&mut self,
		prefix: &[u8],
		item_key: &[u8],
		old_value: Option<&[u8]>,
		new_value: &[u8],
	) -> bool {
		let test = |v: Option<&[u8]>| old_value == v;
		match self.modify(
			prefix,
			item_key,
			Some(test),
			Some(new_value),
			false,
			true,
		) {
			Ok(b) => b,
			Err(ModifyError::NoWriteState) => panic!("Cannot write at latest"),
			Err(ModifyError::DbWrite) => panic!("Offchain local db commit failure"),
		}
	}
}

#[derive(Debug)]
enum ModifyError {
	NoWriteState,
	DbWrite,
}

impl BlockChainLocalAt {
	fn modify(
		&mut self,
		prefix: &[u8],
		item_key: &[u8],
		condition: Option<impl Fn(Option<&[u8]>) -> bool>,
		new_value: Option<&[u8]>,
		is_new: bool,
		lock_assert: bool,
	) -> Result<bool, ModifyError> {
		if self.at_write.is_none() && is_new {
			return Err(ModifyError::NoWriteState);
		}
		let key: Vec<u8> = prefix
			.iter()
			.chain(std::iter::once(&b'/'))
			.chain(item_key)
			.cloned()
			.collect();
		let key_lock = if lock_assert {
			let mut locks = self.locks.lock();
			Some(locks.entry(key.clone()).or_default().clone())
		} else {
			None
		};

		let result = || -> Result<bool, ModifyError> {
			let at_write_inner;
			let at_write = if is_new {
				self.at_write.as_ref().expect("checked above")
			} else {
				use historied_db::StateIndex;
				at_write_inner = Latest::unchecked_latest(self.at_read.index());
				&at_write_inner
			};
			let is_set;
			{
				let _key_guard = key_lock.as_ref().map(|key_lock| key_lock.lock());
				let histo = self.db.get(columns::OFFCHAIN, &key)
					.and_then(|v| {
						let init_nodes = ContextHead {
							key: key.clone(),
							backend: self.block_nodes.clone(),
							encoded_indexes: Vec::new(),
							node_init_from: (),
						};
						let init = ContextHead {
							key: key.clone(),
							backend: self.branch_nodes.clone(),
							encoded_indexes: Vec::new(),
							node_init_from: init_nodes.clone(),
						};
						let v: Option<HValue> = historied_db::DecodeWithContext::decode_with_context(
							&mut &v[..],
							&(init, init_nodes),
						);
						v
					});
				let val = histo.as_ref().and_then(|h| {
					use historied_db::historied::Data;
					h.get(&self.at_read).flatten()
				});

				is_set = condition.map(|c| c(val.as_ref().map(|v| v.as_slice()))).unwrap_or(true);

				if is_set {
					use historied_db::historied::DataMut;
					let is_insert = new_value.is_some();
					let new_value = new_value.map(|v| v.to_vec());
					let (new_value, update_result) = if let Some(mut histo) = histo {
						let update_result = if is_new {
							histo.set(new_value, at_write)
						} else {
							use historied_db::historied::force::ForceDataMut;
							use historied_db::StateIndex;
							let mut index = Default::default();
							histo.force_set(
								new_value,
								at_write.index_ref().unwrap_or_else(|| {
									index = at_write.index();
									&index
								}),
							)
						};
						if let &UpdateResult::Unchanged = &update_result {
							(Vec::new(), update_result)
						} else {
							use historied_db::Trigger;
							histo.trigger_flush();
							(histo.encode(), update_result)
						}
					} else {
						if is_insert {
							let init_nodes = ContextHead {
								key: key.clone(),
								backend: self.block_nodes.clone(),
								encoded_indexes: Vec::new(),
								node_init_from: (),
							};
							let init = ContextHead {
								key: key.clone(),
								backend: self.branch_nodes.clone(),
								encoded_indexes: Vec::new(),
								node_init_from: init_nodes.clone(),
							};

							(
								HValue::new(
									new_value,
									at_write,
									(init, init_nodes),
								).encode(),
								UpdateResult::Changed(()),
							)
						} else {
							// nothing to delete
							(Default::default(), UpdateResult::Unchanged)
						}
					};
					match update_result {
						UpdateResult::Changed(()) => {
							let mut tx = Transaction::new();
							tx.set(columns::OFFCHAIN, &key, new_value.as_slice());

							if self.db.commit(tx).is_err() {
								return Err(ModifyError::DbWrite);
							};
						},
						UpdateResult::Cleared(()) => {
							let mut tx = Transaction::new();
							tx.remove(columns::OFFCHAIN, &key);

							if self.db.commit(tx).is_err() {
								return Err(ModifyError::DbWrite);
							};
						},
						UpdateResult::Unchanged => (),
					}
					match update_result {
						UpdateResult::Unchanged => (),
						UpdateResult::Changed(())
						| UpdateResult::Cleared(()) => {
							if !self.skip_journalize {
								use std::ops::DerefMut;
								let at_write = at_write.latest().clone();
								// Needed for encoded ordering against block index
								let at_write = (at_write.1, at_write.0);
								self.changes_journals.lock().add_changes(
									self.ordered_db.lock().deref_mut(),
									at_write,
									vec![key.clone()],
									false,
								)
							}
						},
					}
				}
			}
			Ok(is_set)
		}();

		if let Some(key_lock) = key_lock {
			// clean the lock map if we're the only entry
			let mut locks = self.locks.lock();
			{
				drop(key_lock);
				let key_lock = locks.get_mut(&key);
				if let Some(_) = key_lock.and_then(Arc::get_mut) {
					locks.remove(&key);
				}
			}
		}
		result
	}
}

/// Multiple node splitting strategy based on content
/// size.
#[derive(Clone, Copy)]
pub struct MetaBranches;

/// Multiple node splitting strategy based on content
/// size.
#[derive(Clone, Copy)]
pub struct MetaBlocks;

impl NodesMeta for MetaBranches {
	const APPLY_SIZE_LIMIT: bool = true;
	const MAX_NODE_LEN: usize = 2048; // This should be benched.
	const MAX_NODE_ITEMS: usize = 8;
	const STORAGE_PREFIX: &'static [u8] = b"tree_mgmt/branch_nodes";
}

impl NodesMeta for MetaBlocks {
	const APPLY_SIZE_LIMIT: bool = true;
	// This needs to be less than for `MetaBranches`, the point is to
	// be able to store multiple branche in the immediate storage and
	// avoid having a single branch occupy the whole item.
	const MAX_NODE_LEN: usize = 512;
	const MAX_NODE_ITEMS: usize = 4;
	const STORAGE_PREFIX: &'static [u8] = b"tree_mgmt/block_nodes";
}

/// Node backend for historied value that need to be
/// split in backend database.
///
/// This is transactional and `apply_transaction` need
/// to be call to extract changes into an actual db transaction.
#[derive(Clone)]
pub struct BlockNodes(DatabasePending);

/// Branch backend for historied value that need to be
/// split in backend database.
///
/// This is transactional and `apply_transaction` need
/// to be call to extract changes into an actual db transaction.
#[derive(Clone)]
pub struct BranchNodes(DatabasePending);

#[derive(Clone)]
struct DatabasePending {
	pending: Arc<RwLock<HashMap<Vec<u8>, Option<Vec<u8>>>>>,
	database: Arc<dyn Database<DbHash>>,
}

impl DatabasePending {
	fn clear_and_extract_changes(&self) -> HashMap<Vec<u8>, Option<Vec<u8>>> {
		std::mem::replace(&mut self.pending.write(), HashMap::new())
	}

	fn apply_transaction(
		&self,
		col: sp_database::ColumnId,
		transaction: &mut Transaction<DbHash>,
	) {
		let pending = self.clear_and_extract_changes();
		for (key, change) in pending {
			if let Some(value) = change {
				transaction.set_from_vec(col, &key, value);
			} else {
				transaction.remove(col, &key);
			}
		}
	}

	fn read(&self, col: sp_database::ColumnId, key: &[u8]) -> Option<Vec<u8>> {
		if let Some(pending) = self.pending.read().get(key).cloned() {
			pending
		} else {
			self.database.get(col, key)
		}
	}

	fn write(&self, key: Vec<u8>, value: Vec<u8>) {
		self.pending.write().insert(key, Some(value));
	}

	fn remove(&self, key: Vec<u8>) {
		self.pending.write().insert(key, None);
	}
}

impl BlockNodes {
	/// Initialize from clonable pointer to backend database.
	pub fn new(database: Arc<dyn Database<DbHash>>) -> Self {
		BlockNodes(DatabasePending {
			pending: Arc::new(RwLock::new(HashMap::new())),
			database,
		})
	}

	/// Flush pending changes into a database transaction.
	pub fn apply_transaction(&self, transaction: &mut Transaction<DbHash>) {
		self.0.apply_transaction(crate::columns::AUX, transaction)
	}
}

impl BranchNodes {
	/// Initialize from clonable pointer to backend database.
	pub fn new(database: Arc<dyn Database<DbHash>>) -> Self {
		BranchNodes(DatabasePending {
			pending: Arc::new(RwLock::new(HashMap::new())),
			database,
		})
	}

	/// Flush pending changes into a database transaction.
	pub fn apply_transaction(&self, transaction: &mut Transaction<DbHash>) {
		self.0.apply_transaction(crate::columns::AUX, transaction)
	}
}

impl NodeStorage<Option<Vec<u8>>, u64, LinearBackendInner, MetaBlocks> for BlockNodes {
	fn get_node(
		&self,
		reference_key: &[u8],
		parent_encoded_indexes: &[u8],
		relative_index: u64,
	) -> Option<LinearNode> {
		let key = Self::vec_address(reference_key, parent_encoded_indexes, relative_index);
		self.0.read(crate::columns::AUX, &key).and_then(|value| {
			// use encoded len as size (this is bigger than the call to estimate size
			// but not really an issue, otherwhise could adjust).
			let reference_len = value.len();

			let input = &mut value.as_slice();
			LinearBackendInner::decode(input).ok().map(|data| Node::new(
				data,
				reference_len,
			))
		})
	}
}

impl NodeStorageMut<Option<Vec<u8>>, u64, LinearBackendInner, MetaBlocks> for BlockNodes {
	fn set_node(
		&mut self,
		reference_key: &[u8],
		parent_encoded_indexes: &[u8],
		relative_index: u64,
		node: &LinearNode,
	) {
		let key = Self::vec_address(reference_key, parent_encoded_indexes, relative_index);
		let encoded = node.inner().encode();
		self.0.write(key, encoded);
	}
	fn remove_node(
		&mut self,
		reference_key: &[u8],
		parent_encoded_indexes: &[u8],
		relative_index: u64,
	) {
		let key = Self::vec_address(reference_key, parent_encoded_indexes, relative_index);
		self.0.remove(key);
	}
}

impl NodeStorage<BranchLinear, u32, TreeBackendInner, MetaBranches> for BranchNodes {
	fn get_node(
		&self,
		reference_key: &[u8],
		parent_encoded_indexes: &[u8],
		relative_index: u64,
	) -> Option<TreeNode> {
		use historied_db::DecodeWithContext;
		let key = Self::vec_address(reference_key, parent_encoded_indexes, relative_index);
		self.0.read(crate::columns::AUX, &key).and_then(|value| {
			// use encoded len as size (this is bigger than the call to estimate size
			// but not an issue, otherwhise could adjust).
			let reference_len = value.len();

			let block_nodes = BlockNodes(self.0.clone());
			let input = &mut value.as_slice();
			TreeBackendInner::decode_with_context(
				input,
				&ContextHead {
					key: reference_key.to_vec(),
					backend: block_nodes,
					encoded_indexes: parent_encoded_indexes.to_vec(),
					node_init_from: (),
				},
			).map(|data| Node::new (
				data,
				reference_len,
			))
		})
	}
}

impl NodeStorageMut<BranchLinear, u32, TreeBackendInner, MetaBranches> for BranchNodes {
	fn set_node(
		&mut self,
		reference_key: &[u8],
		parent_encoded_indexes: &[u8],
		relative_index: u64,
		node: &TreeNode,
	) {
		let key = Self::vec_address(reference_key, parent_encoded_indexes, relative_index);
		let encoded = node.inner().encode();
		self.0.write(key, encoded);
	}
	fn remove_node(
		&mut self,
		reference_key: &[u8],
		parent_encoded_indexes: &[u8],
		relative_index: u64,
	) {
		let key = Self::vec_address(reference_key, parent_encoded_indexes, relative_index);
		self.0.remove(key);
	}
}

// Values are stored in memory in Vec like structure
type LinearBackendInner = historied_db::backend::in_memory::MemoryOnly<
	Option<Vec<u8>>,
	u64,
>;

// A multiple nodes wraps multiple vec like structure
type LinearBackend = historied_db::backend::nodes::Head<
	Option<Vec<u8>>,
	u64,
	LinearBackendInner,
	MetaBlocks,
	BlockNodes,
	(),
>;

// Nodes storing these
type LinearNode = historied_db::backend::nodes::Node<
	Option<Vec<u8>>,
	u64,
	LinearBackendInner,
	MetaBlocks,
>;

// Branch
type BranchLinear = historied_db::historied::linear::Linear<Option<Vec<u8>>, u64, LinearBackend>;

// Branch are stored in memory
type TreeBackendInner = historied_db::backend::in_memory::MemoryOnly<
	BranchLinear,
	u32,
>;

// Head of branches
type TreeBackend = historied_db::backend::nodes::Head<
	BranchLinear,
	u32,
	TreeBackendInner,
	MetaBranches,
	BranchNodes,
	ContextHead<BlockNodes, ()>
>;

// Node with branches
type TreeNode = historied_db::backend::nodes::Node<
	BranchLinear,
	u32,
	TreeBackendInner,
	MetaBranches,
>;

/// Historied value with multiple branches.
///
/// Indexed by u32 for both branches and value into branches.
/// Value are in memory but serialized as splitted node.
/// Each node contains multiple values or multiple branch head of nodes.
pub type HValue = Tree<u32, u64, Option<Vec<u8>>, TreeBackend, LinearBackend>;

=======
/// Concatenate the prefix and key to create an offchain key in the db.
pub(crate) fn concatenate_prefix_and_key(prefix: &[u8], key: &[u8]) -> Vec<u8> {
	prefix
		.iter()
		.chain(key.into_iter())
		.cloned()
		.collect()
}

>>>>>>> 840478ae
#[cfg(test)]
mod tests {
	use super::*;
	use sp_core::offchain::OffchainStorage;

	#[test]
	fn should_compare_and_set_and_clear_the_locks_map() {
		let mut storage = LocalStorage::new_test();
		let prefix = b"prefix";
		let key = b"key";
		let value = b"value";

		storage.set(prefix, key, value);
		assert_eq!(storage.get(prefix, key), Some(value.to_vec()));

		assert_eq!(storage.compare_and_set(prefix, key, Some(value), b"asd"), true);
		assert_eq!(storage.get(prefix, key), Some(b"asd".to_vec()));
		assert!(storage.locks.lock().is_empty(), "Locks map should be empty!");
	}

	#[test]
	fn should_compare_and_set_on_empty_field() {
		let mut storage = LocalStorage::new_test();
		let prefix = b"prefix";
		let key = b"key";

		assert_eq!(storage.compare_and_set(prefix, key, None, b"asd"), true);
		assert_eq!(storage.get(prefix, key), Some(b"asd".to_vec()));
		assert!(storage.locks.lock().is_empty(), "Locks map should be empty!");
	}

}<|MERGE_RESOLUTION|>--- conflicted
+++ resolved
@@ -375,7 +375,15 @@
 	}
 }
 
-<<<<<<< HEAD
+/// Concatenate the prefix and key to create an offchain key in the db.
+pub(crate) fn concatenate_prefix_and_key(prefix: &[u8], key: &[u8]) -> Vec<u8> {
+	prefix
+		.iter()
+		.chain(key.into_iter())
+		.cloned()
+		.collect()
+}
+
 impl<H, S> sp_core::offchain::BlockChainOffchainStorage for BlockChainLocalStorage<H, S>
 	where
 		H: Send + Sync + Ord + Clone + Codec,
@@ -966,17 +974,6 @@
 /// Each node contains multiple values or multiple branch head of nodes.
 pub type HValue = Tree<u32, u64, Option<Vec<u8>>, TreeBackend, LinearBackend>;
 
-=======
-/// Concatenate the prefix and key to create an offchain key in the db.
-pub(crate) fn concatenate_prefix_and_key(prefix: &[u8], key: &[u8]) -> Vec<u8> {
-	prefix
-		.iter()
-		.chain(key.into_iter())
-		.cloned()
-		.collect()
-}
-
->>>>>>> 840478ae
 #[cfg(test)]
 mod tests {
 	use super::*;
