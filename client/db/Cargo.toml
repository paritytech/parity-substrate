[package]
name = "sc-client-db"
version = "0.8.0"
authors = ["Parity Technologies <admin@parity.io>"]
edition = "2018"
license = "GPL-3.0-or-later WITH Classpath-exception-2.0"
homepage = "https://substrate.dev"
repository = "https://github.com/paritytech/substrate/"
description = "Client backend that uses RocksDB database as storage."
readme = "README.md"

[package.metadata.docs.rs]
targets = ["x86_64-unknown-linux-gnu"]

[dependencies]
parking_lot = "0.10.0"
log = "0.4.8"
kvdb = "0.7.0"
kvdb-rocksdb = { version = "0.9.1", optional = true }
kvdb-memorydb = "0.7.0"
linked-hash-map = "0.5.2"
hash-db = "0.15.2"
parity-util-mem = { version = "0.7.0", default-features = false, features = ["std"] }
codec = { package = "parity-scale-codec", version = "1.3.4", features = ["derive"] }
blake2-rfc = "0.2.18"

sc-client-api = { version = "2.0.0", path = "../api" }
sp-arithmetic = { version = "2.0.0", path = "../../primitives/arithmetic" }
sp-core = { version = "2.0.0", path = "../../primitives/core" }
sp-runtime = { version = "2.0.0", path = "../../primitives/runtime" }
sp-state-machine = { version = "0.8.0", path = "../../primitives/state-machine" }
sc-executor = { version = "0.8.0", path = "../executor" }
sc-state-db = { version = "0.8.0", path = "../state-db" }
sp-trie = { version = "2.0.0", path = "../../primitives/trie" }
sp-consensus = { version = "0.8.0", path = "../../primitives/consensus/common" }
sp-blockchain = { version = "2.0.0", path = "../../primitives/blockchain" }
sp-database = { version = "2.0.0", path = "../../primitives/database" }
parity-db = { version = "0.1.2", optional = true }
prometheus-endpoint = { package = "substrate-prometheus-endpoint", version = "0.8.0", path = "../../utils/prometheus" }

[dev-dependencies]
<<<<<<< HEAD
sp-keyring = { version = "2.0.0-rc6", path = "../../primitives/keyring" }
sp-tracing = { version = "2.0.0-rc6", path = "../../primitives/tracing" }
substrate-test-runtime-client = { version = "2.0.0-rc6", path = "../../test-utils/runtime/client" }
=======
sp-keyring = { version = "2.0.0", path = "../../primitives/keyring" }
sp-tracing = { version = "2.0.0", path = "../../primitives/tracing" }
substrate-test-runtime-client = { version = "2.0.0", path = "../../test-utils/runtime/client" }
>>>>>>> 85fbdc2f
quickcheck = "0.9"
kvdb-rocksdb = "0.9.1"
tempfile = "3"

[features]
default = []
test-helpers = []
with-kvdb-rocksdb = ["kvdb-rocksdb"]
with-parity-db = ["parity-db"]<|MERGE_RESOLUTION|>--- conflicted
+++ resolved
@@ -39,15 +39,9 @@
 prometheus-endpoint = { package = "substrate-prometheus-endpoint", version = "0.8.0", path = "../../utils/prometheus" }
 
 [dev-dependencies]
-<<<<<<< HEAD
-sp-keyring = { version = "2.0.0-rc6", path = "../../primitives/keyring" }
-sp-tracing = { version = "2.0.0-rc6", path = "../../primitives/tracing" }
-substrate-test-runtime-client = { version = "2.0.0-rc6", path = "../../test-utils/runtime/client" }
-=======
 sp-keyring = { version = "2.0.0", path = "../../primitives/keyring" }
 sp-tracing = { version = "2.0.0", path = "../../primitives/tracing" }
 substrate-test-runtime-client = { version = "2.0.0", path = "../../test-utils/runtime/client" }
->>>>>>> 85fbdc2f
 quickcheck = "0.9"
 kvdb-rocksdb = "0.9.1"
 tempfile = "3"
