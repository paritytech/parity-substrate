// This file is part of Substrate.

// Copyright (C) 2017-2021 Parity Technologies (UK) Ltd.
// SPDX-License-Identifier: GPL-3.0-or-later WITH Classpath-exception-2.0

// This program is free software: you can redistribute it and/or modify
// it under the terms of the GNU General Public License as published by
// the Free Software Foundation, either version 3 of the License, or
// (at your option) any later version.

// This program is distributed in the hope that it will be useful,
// but WITHOUT ANY WARRANTY; without even the implied warranty of
// MERCHANTABILITY or FITNESS FOR A PARTICULAR PURPOSE. See the
// GNU General Public License for more details.

// You should have received a copy of the GNU General Public License
// along with this program. If not, see <https://www.gnu.org/licenses/>.

//! Substrate CLI library.

#![warn(missing_docs)]
#![warn(unused_extern_crates)]
#![warn(unused_imports)]

pub mod arg_enums;
mod commands;
mod config;
mod error;
mod params;
mod runner;

pub use arg_enums::*;
pub use commands::*;
pub use config::*;
pub use error::*;
pub use params::*;
pub use runner::*;
pub use sc_service::{ChainSpec, Role};
use sc_service::{Configuration, TaskExecutor};
use sc_telemetry::{TelemetryHandle, TelemetrySpan};
pub use sc_tracing::logging::GlobalLoggerBuilder;
pub use sp_version::RuntimeVersion;
use std::io::Write;
pub use structopt;
use structopt::{
	clap::{self, AppSettings},
	StructOpt,
};

/// Substrate client CLI
///
/// This trait needs to be defined on the root structopt of the application. It will provide the
/// implementation name, version, executable name, description, author, support_url, copyright start
/// year and most importantly: how to load the chain spec.
///
/// StructOpt must not be in scope to use from_args (or the similar methods). This trait provides
/// its own implementation that will fill the necessary field based on the trait's functions.
pub trait SubstrateCli: Sized {
	/// Implementation name.
	fn impl_name() -> String;

	/// Implementation version.
	///
	/// By default this will look like this: 2.0.0-b950f731c-x86_64-linux-gnu where the hash is the
	/// short commit hash of the commit of in the Git repository.
	fn impl_version() -> String;

	/// Executable file name.
	///
	/// Extracts the file name from `std::env::current_exe()`.
	/// Resorts to the env var `CARGO_PKG_NAME` in case of Error.
	fn executable_name() -> String {
		std::env::current_exe().ok()
			.and_then(|e| e.file_name().map(|s| s.to_os_string()))
			.and_then(|w| w.into_string().ok())
			.unwrap_or_else(|| env!("CARGO_PKG_NAME").into())
	}

	/// Executable file description.
	fn description() -> String;

	/// Executable file author.
	fn author() -> String;

	/// Support URL.
	fn support_url() -> String;

	/// Copyright starting year (x-current year)
	fn copyright_start_year() -> i32;

	/// Chain spec factory
	fn load_spec(&self, id: &str) -> std::result::Result<Box<dyn ChainSpec>, String>;

	/// Helper function used to parse the command line arguments. This is the equivalent of
	/// `structopt`'s `from_iter()` except that it takes a `VersionInfo` argument to provide the name of
	/// the application, author, "about" and version. It will also set `AppSettings::GlobalVersion`.
	///
	/// To allow running the node without subcommand, tt also sets a few more settings:
	/// `AppSettings::ArgsNegateSubcommands` and `AppSettings::SubcommandsNegateReqs`.
	///
	/// Gets the struct from the command line arguments. Print the
	/// error message and quit the program in case of failure.
	fn from_args() -> Self where Self: StructOpt + Sized {
		<Self as SubstrateCli>::from_iter(&mut std::env::args_os())
	}

	/// Helper function used to parse the command line arguments. This is the equivalent of
	/// `structopt`'s `from_iter()` except that it takes a `VersionInfo` argument to provide the name of
	/// the application, author, "about" and version. It will also set `AppSettings::GlobalVersion`.
	///
	/// To allow running the node without subcommand, it also sets a few more settings:
	/// `AppSettings::ArgsNegateSubcommands` and `AppSettings::SubcommandsNegateReqs`.
	///
	/// Gets the struct from any iterator such as a `Vec` of your making.
	/// Print the error message and quit the program in case of failure.
	fn from_iter<I>(iter: I) -> Self
	where
		Self: StructOpt + Sized,
		I: IntoIterator,
		I::Item: Into<std::ffi::OsString> + Clone,
	{
		let app = <Self as StructOpt>::clap();

		let mut full_version = Self::impl_version();
		full_version.push_str("\n");

		let name = Self::executable_name();
		let author = Self::author();
		let about = Self::description();
		let app = app
			.name(name)
			.author(author.as_str())
			.about(about.as_str())
			.version(full_version.as_str())
			.settings(&[
				AppSettings::GlobalVersion,
				AppSettings::ArgsNegateSubcommands,
				AppSettings::SubcommandsNegateReqs,
			]);

		let matches = match app.get_matches_from_safe(iter) {
			Ok(matches) => matches,
			Err(mut e) => {
				// To support pipes, we can not use `writeln!` as any error
				// results in a "broken pipe" error.
				//
				// Instead we write directly to `stdout` and ignore any error
				// as we exit afterwards anyway.
				e.message.extend("\n".chars());

				if e.use_stderr() {
					let _ = std::io::stderr().write_all(e.message.as_bytes());
					std::process::exit(1);
				} else {
					let _ = std::io::stdout().write_all(e.message.as_bytes());
					std::process::exit(0);
				}
			},
		};

		<Self as StructOpt>::from_clap(&matches)
	}

	/// Helper function used to parse the command line arguments. This is the equivalent of
	/// `structopt`'s `from_iter()` except that it takes a `VersionInfo` argument to provide the name of
	/// the application, author, "about" and version. It will also set `AppSettings::GlobalVersion`.
	///
	/// To allow running the node without subcommand, it also sets a few more settings:
	/// `AppSettings::ArgsNegateSubcommands` and `AppSettings::SubcommandsNegateReqs`.
	///
	/// Gets the struct from any iterator such as a `Vec` of your making.
	/// Print the error message and quit the program in case of failure.
	///
	/// **NOTE:** This method WILL NOT exit when `--help` or `--version` (or short versions) are
	/// used. It will return a [`clap::Error`], where the [`clap::Error::kind`] is a
	/// [`clap::ErrorKind::HelpDisplayed`] or [`clap::ErrorKind::VersionDisplayed`] respectively.
	/// You must call [`clap::Error::exit`] or perform a [`std::process::exit`].
	fn try_from_iter<I>(iter: I) -> clap::Result<Self>
	where
		Self: StructOpt + Sized,
		I: IntoIterator,
		I::Item: Into<std::ffi::OsString> + Clone,
	{
		let app = <Self as StructOpt>::clap();

		let mut full_version = Self::impl_version();
		full_version.push_str("\n");

		let name = Self::executable_name();
		let author = Self::author();
		let about = Self::description();
		let app = app
			.name(name)
			.author(author.as_str())
			.about(about.as_str())
			.version(full_version.as_str());

		let matches = app.get_matches_from_safe(iter)?;

		Ok(<Self as StructOpt>::from_clap(&matches))
	}

	/// Returns the client ID: `{impl_name}/v{impl_version}`
	fn client_id() -> String {
		format!("{}/v{}", Self::impl_name(), Self::impl_version())
	}

	/// Only create a Configuration for the command provided in argument
	fn create_configuration<T: CliConfiguration<DVC>, DVC: DefaultConfigurationValues>(
		&self,
		command: &T,
		task_executor: TaskExecutor,
		telemetry_handle: Option<TelemetryHandle>,
		telemetry_span: Option<TelemetrySpan>,
	) -> error::Result<Configuration> {
		command.create_configuration(self, task_executor, telemetry_handle, telemetry_span)
	}

	/// Create a runner for the command provided in argument. This will create a Configuration and
	/// a tokio runtime
	fn create_runner<T: CliConfiguration>(&self, command: &T) -> error::Result<Runner<Self>> {
		let telemetry_worker = command.init::<Self>()?;
		Runner::new(self, command, telemetry_worker)
	}

	/// Native runtime version.
	fn native_runtime_version(chain_spec: &Box<dyn ChainSpec>) -> &'static RuntimeVersion;
<<<<<<< HEAD
=======
}

/// The parameters for [`init_logger`].
#[derive(Default)]
pub struct InitLoggerParams {
	/// A comma seperated list of logging patterns.
	///
	/// E.g.: `test-crate=debug`
	pub pattern: String,
	/// The tracing receiver.
	pub tracing_receiver: sc_tracing::TracingReceiver,
	/// Optional comma seperated list of tracing targets.
	pub tracing_targets: Option<String>,
	/// Should log reloading be disabled?
	pub disable_log_reloading: bool,
	/// Should the log color output be disabled?
	pub disable_log_color: bool,
}

/// Initialize the global logger
///
/// This sets various global logging and tracing instances and thus may only be called once.
pub fn init_logger(
	InitLoggerParams {
		pattern,
		tracing_receiver,
		tracing_targets,
		disable_log_reloading,
		disable_log_color,
	}: InitLoggerParams,
) -> std::result::Result<(), String> {
	use sc_tracing::parse_default_directive;

	// Accept all valid directives and print invalid ones
	fn parse_user_directives(
		mut env_filter: EnvFilter,
		dirs: &str,
	) -> std::result::Result<EnvFilter, String> {
		for dir in dirs.split(',') {
			env_filter = env_filter.add_directive(parse_default_directive(&dir)?);
		}
		Ok(env_filter)
	}

	// Initialize filter - ensure to use `parse_default_directive` for any defaults to persist
	// after log filter reloading by RPC
	let mut env_filter = EnvFilter::default()
		// Enable info
		.add_directive(parse_default_directive("info")
			.expect("provided directive is valid"))
		// Disable info logging by default for some modules.
		.add_directive(parse_default_directive("ws=off")
			.expect("provided directive is valid"))
		.add_directive(parse_default_directive("yamux=off")
			.expect("provided directive is valid"))
		.add_directive(parse_default_directive("cranelift_codegen=off")
			.expect("provided directive is valid"))
		// Set warn logging by default for some modules.
		.add_directive(parse_default_directive("cranelift_wasm=warn")
			.expect("provided directive is valid"))
		.add_directive(parse_default_directive("hyper=warn")
			.expect("provided directive is valid"));

	if let Ok(lvl) = std::env::var("RUST_LOG") {
		if lvl != "" {
			env_filter = parse_user_directives(env_filter, &lvl)?;
		}
	}

	if pattern != "" {
		// We're not sure if log or tracing is available at this moment, so silently ignore the
		// parse error.
		env_filter = parse_user_directives(env_filter, &pattern)?;
	}

	let max_level_hint = Layer::<FmtSubscriber>::max_level_hint(&env_filter);

	let max_level = if tracing_targets.is_some() {
		// If profiling is activated, we require `trace` logging.
		log::LevelFilter::Trace
	} else {
		match max_level_hint {
			Some(tracing_subscriber::filter::LevelFilter::INFO) | None => log::LevelFilter::Info,
			Some(tracing_subscriber::filter::LevelFilter::TRACE) => log::LevelFilter::Trace,
			Some(tracing_subscriber::filter::LevelFilter::WARN) => log::LevelFilter::Warn,
			Some(tracing_subscriber::filter::LevelFilter::ERROR) => log::LevelFilter::Error,
			Some(tracing_subscriber::filter::LevelFilter::DEBUG) => log::LevelFilter::Debug,
			Some(tracing_subscriber::filter::LevelFilter::OFF) => log::LevelFilter::Off,
		}
	};

	tracing_log::LogTracer::builder()
		.with_max_level(max_level)
		.init()
		.map_err(|e| format!("Registering Substrate logger failed: {:}!", e))?;

	// If we're only logging `INFO` entries then we'll use a simplified logging format.
	let simple = match max_level_hint {
		Some(level) if level <= tracing_subscriber::filter::LevelFilter::INFO => true,
		_ => false,
	};

	// Make sure to include profiling targets in the filter
	if let Some(tracing_targets) = tracing_targets.clone() {
		// Always log the special target `sc_tracing`, overrides global level.
		// Required because profiling traces are emitted via `sc_tracing`
		// NOTE: this must be done after we check the `max_level_hint` otherwise
		// it is always raised to `TRACE`.
		env_filter = env_filter.add_directive(
			parse_default_directive("sc_tracing=trace").expect("provided directive is valid")
		);

		env_filter = parse_user_directives(env_filter, &tracing_targets)?;
	}

	let enable_color = atty::is(atty::Stream::Stderr) && !disable_log_color;
	let timer = ChronoLocal::with_format(if simple {
		"%Y-%m-%d %H:%M:%S".to_string()
	} else {
		"%Y-%m-%d %H:%M:%S%.3f".to_string()
	});

	let subscriber_builder = FmtSubscriber::builder()
		.with_env_filter(env_filter)
		.with_writer(std::io::stderr as _)
		.event_format(logging::EventFormat {
			timer,
			enable_color,
			display_target: !simple,
			display_level: !simple,
			display_thread_name: !simple,
		});
	if disable_log_reloading {
		let subscriber = subscriber_builder
			.finish()
			.with(logging::NodeNameLayer);
		initialize_tracing(subscriber, tracing_receiver, tracing_targets)
	} else {
		let subscriber_builder = subscriber_builder.with_filter_reloading();
		let handle = subscriber_builder.reload_handle();
		sc_tracing::set_reload_handle(handle);
		let subscriber = subscriber_builder
			.finish()
			.with(logging::NodeNameLayer);
		initialize_tracing(subscriber, tracing_receiver, tracing_targets)
	}
}

fn initialize_tracing<S>(
	subscriber: S,
	tracing_receiver: sc_tracing::TracingReceiver,
	profiling_targets: Option<String>,
) -> std::result::Result<(), String>
where
	S: tracing::Subscriber + Send + Sync + 'static,
{
	if let Some(profiling_targets) = profiling_targets {
		let profiling = sc_tracing::ProfilingLayer::new(tracing_receiver, &profiling_targets);
		if let Err(e) = tracing::subscriber::set_global_default(subscriber.with(profiling)) {
			return Err(format!(
				"Registering Substrate tracing subscriber failed: {:}!", e
			))
		}
	} else {
		if let Err(e) = tracing::subscriber::set_global_default(subscriber) {
			return Err(format!(
				"Registering Substrate tracing subscriber failed: {:}!", e
			))
		}
	}
	Ok(())
}

#[cfg(test)]
mod tests {
	use super::*;
	use crate as sc_cli;
	use std::{env, process::Command};
	use tracing::{metadata::Kind, subscriber::Interest, Callsite, Level, Metadata};

	#[test]
	fn test_logger_filters() {
		let test_pattern = "afg=debug,sync=trace,client=warn,telemetry,something-with-dash=error";
		init_logger(
			InitLoggerParams { pattern: test_pattern.into(), ..Default::default() },
		).unwrap();

		tracing::dispatcher::get_default(|dispatcher| {
			let test_filter = |target, level| {
				struct DummyCallSite;
				impl Callsite for DummyCallSite {
					fn set_interest(&self, _: Interest) {}
					fn metadata(&self) -> &Metadata<'_> {
						unreachable!();
					}
				}

				let metadata = tracing::metadata!(
					name: "",
					target: target,
					level: level,
					fields: &[],
					callsite: &DummyCallSite,
					kind: Kind::SPAN,
				);

				dispatcher.enabled(&metadata)
			};

			assert!(test_filter("afg", Level::INFO));
			assert!(test_filter("afg", Level::DEBUG));
			assert!(!test_filter("afg", Level::TRACE));

			assert!(test_filter("sync", Level::TRACE));
			assert!(test_filter("client", Level::WARN));

			assert!(test_filter("telemetry", Level::TRACE));
			assert!(test_filter("something-with-dash", Level::ERROR));
		});
	}

	const EXPECTED_LOG_MESSAGE: &'static str = "yeah logging works as expected";

	#[test]
	fn dash_in_target_name_works() {
		let executable = env::current_exe().unwrap();
		let output = Command::new(executable)
			.env("ENABLE_LOGGING", "1")
			.args(&["--nocapture", "log_something_with_dash_target_name"])
			.output()
			.unwrap();

		let output = String::from_utf8(output.stderr).unwrap();
		assert!(output.contains(EXPECTED_LOG_MESSAGE));
	}

	/// This is no actual test, it will be used by the `dash_in_target_name_works` test.
	/// The given test will call the test executable to only execute this test that
	/// will only print `EXPECTED_LOG_MESSAGE` through logging while using a target
	/// name that contains a dash. This ensures that targets names with dashes work.
	#[test]
	fn log_something_with_dash_target_name() {
		if env::var("ENABLE_LOGGING").is_ok() {
			let test_pattern = "test-target=info";
			init_logger(
				InitLoggerParams { pattern: test_pattern.into(), ..Default::default() },
			).unwrap();

			log::info!(target: "test-target", "{}", EXPECTED_LOG_MESSAGE);
		}
	}

	const EXPECTED_NODE_NAME: &'static str = "THE_NODE";

	#[test]
	fn prefix_in_log_lines() {
		let re = regex::Regex::new(&format!(
			r"^\d{{4}}-\d{{2}}-\d{{2}} \d{{2}}:\d{{2}}:\d{{2}}  \[{}\] {}$",
			EXPECTED_NODE_NAME,
			EXPECTED_LOG_MESSAGE,
		)).unwrap();
		let executable = env::current_exe().unwrap();
		let output = Command::new(executable)
			.env("ENABLE_LOGGING", "1")
			.args(&["--nocapture", "prefix_in_log_lines_entrypoint"])
			.output()
			.unwrap();

		let output = String::from_utf8(output.stderr).unwrap();
		assert!(
			re.is_match(output.trim()),
			format!("Expected:\n{}\nGot:\n{}", re, output),
		);
	}

	/// This is no actual test, it will be used by the `prefix_in_log_lines` test.
	/// The given test will call the test executable to only execute this test that
	/// will only print a log line prefixed by the node name `EXPECTED_NODE_NAME`.
	#[test]
	fn prefix_in_log_lines_entrypoint() {
		if env::var("ENABLE_LOGGING").is_ok() {
			let test_pattern = "test-target=info";
			init_logger(
				InitLoggerParams { pattern: test_pattern.into(), ..Default::default() },
			).unwrap();
			prefix_in_log_lines_process();
		}
	}

	#[crate::prefix_logs_with(EXPECTED_NODE_NAME)]
	fn prefix_in_log_lines_process() {
		log::info!("{}", EXPECTED_LOG_MESSAGE);
	}

	/// This is no actual test, it will be used by the `do_not_write_with_colors_on_tty` test.
	/// The given test will call the test executable to only execute this test that
	/// will only print a log line with some colors in it.
	#[test]
	fn do_not_write_with_colors_on_tty_entrypoint() {
		if env::var("ENABLE_LOGGING").is_ok() {
			init_logger(InitLoggerParams::default()).unwrap();
			log::info!("{}", ansi_term::Colour::Yellow.paint(EXPECTED_LOG_MESSAGE));
		}
	}

	#[test]
	fn do_not_write_with_colors_on_tty() {
		let re = regex::Regex::new(&format!(
			r"^\d{{4}}-\d{{2}}-\d{{2}} \d{{2}}:\d{{2}}:\d{{2}}  {}$",
			EXPECTED_LOG_MESSAGE,
		)).unwrap();
		let executable = env::current_exe().unwrap();
		let output = Command::new(executable)
			.env("ENABLE_LOGGING", "1")
			.args(&["--nocapture", "do_not_write_with_colors_on_tty_entrypoint"])
			.output()
			.unwrap();

		let output = String::from_utf8(output.stderr).unwrap();
		assert!(
			re.is_match(output.trim()),
			format!("Expected:\n{}\nGot:\n{}", re, output),
		);
	}

	#[test]
	fn log_max_level_is_set_properly() {
		fn run_test(rust_log: Option<String>, tracing_targets: Option<String>) -> String {
			let executable = env::current_exe().unwrap();
			let mut command = Command::new(executable);

			command.env("PRINT_MAX_LOG_LEVEL", "1")
				.args(&["--nocapture", "log_max_level_is_set_properly"]);

			if let Some(rust_log) = rust_log {
				command.env("RUST_LOG", rust_log);
			}

			if let Some(tracing_targets) = tracing_targets {
				command.env("TRACING_TARGETS", tracing_targets);
			}

			let output = command.output().unwrap();

			String::from_utf8(output.stderr).unwrap()
		}

		if env::var("PRINT_MAX_LOG_LEVEL").is_ok() {
			init_logger(InitLoggerParams {
				tracing_targets: env::var("TRACING_TARGETS").ok(),
				..Default::default()
			}).unwrap();
			eprint!("MAX_LOG_LEVEL={:?}", log::max_level());
		} else {
			assert_eq!("MAX_LOG_LEVEL=Info", run_test(None, None));
			assert_eq!("MAX_LOG_LEVEL=Trace", run_test(Some("test=trace".into()), None));
			assert_eq!("MAX_LOG_LEVEL=Debug", run_test(Some("test=debug".into()), None));
			assert_eq!("MAX_LOG_LEVEL=Trace", run_test(None, Some("test=info".into())));
		}
	}
>>>>>>> fa404167
}<|MERGE_RESOLUTION|>--- conflicted
+++ resolved
@@ -70,7 +70,8 @@
 	/// Extracts the file name from `std::env::current_exe()`.
 	/// Resorts to the env var `CARGO_PKG_NAME` in case of Error.
 	fn executable_name() -> String {
-		std::env::current_exe().ok()
+		std::env::current_exe()
+			.ok()
 			.and_then(|e| e.file_name().map(|s| s.to_os_string()))
 			.and_then(|w| w.into_string().ok())
 			.unwrap_or_else(|| env!("CARGO_PKG_NAME").into())
@@ -100,7 +101,10 @@
 	///
 	/// Gets the struct from the command line arguments. Print the
 	/// error message and quit the program in case of failure.
-	fn from_args() -> Self where Self: StructOpt + Sized {
+	fn from_args() -> Self
+	where
+		Self: StructOpt + Sized,
+	{
 		<Self as SubstrateCli>::from_iter(&mut std::env::args_os())
 	}
 
@@ -155,7 +159,7 @@
 					let _ = std::io::stdout().write_all(e.message.as_bytes());
 					std::process::exit(0);
 				}
-			},
+			}
 		};
 
 		<Self as StructOpt>::from_clap(&matches)
@@ -225,367 +229,4 @@
 
 	/// Native runtime version.
 	fn native_runtime_version(chain_spec: &Box<dyn ChainSpec>) -> &'static RuntimeVersion;
-<<<<<<< HEAD
-=======
-}
-
-/// The parameters for [`init_logger`].
-#[derive(Default)]
-pub struct InitLoggerParams {
-	/// A comma seperated list of logging patterns.
-	///
-	/// E.g.: `test-crate=debug`
-	pub pattern: String,
-	/// The tracing receiver.
-	pub tracing_receiver: sc_tracing::TracingReceiver,
-	/// Optional comma seperated list of tracing targets.
-	pub tracing_targets: Option<String>,
-	/// Should log reloading be disabled?
-	pub disable_log_reloading: bool,
-	/// Should the log color output be disabled?
-	pub disable_log_color: bool,
-}
-
-/// Initialize the global logger
-///
-/// This sets various global logging and tracing instances and thus may only be called once.
-pub fn init_logger(
-	InitLoggerParams {
-		pattern,
-		tracing_receiver,
-		tracing_targets,
-		disable_log_reloading,
-		disable_log_color,
-	}: InitLoggerParams,
-) -> std::result::Result<(), String> {
-	use sc_tracing::parse_default_directive;
-
-	// Accept all valid directives and print invalid ones
-	fn parse_user_directives(
-		mut env_filter: EnvFilter,
-		dirs: &str,
-	) -> std::result::Result<EnvFilter, String> {
-		for dir in dirs.split(',') {
-			env_filter = env_filter.add_directive(parse_default_directive(&dir)?);
-		}
-		Ok(env_filter)
-	}
-
-	// Initialize filter - ensure to use `parse_default_directive` for any defaults to persist
-	// after log filter reloading by RPC
-	let mut env_filter = EnvFilter::default()
-		// Enable info
-		.add_directive(parse_default_directive("info")
-			.expect("provided directive is valid"))
-		// Disable info logging by default for some modules.
-		.add_directive(parse_default_directive("ws=off")
-			.expect("provided directive is valid"))
-		.add_directive(parse_default_directive("yamux=off")
-			.expect("provided directive is valid"))
-		.add_directive(parse_default_directive("cranelift_codegen=off")
-			.expect("provided directive is valid"))
-		// Set warn logging by default for some modules.
-		.add_directive(parse_default_directive("cranelift_wasm=warn")
-			.expect("provided directive is valid"))
-		.add_directive(parse_default_directive("hyper=warn")
-			.expect("provided directive is valid"));
-
-	if let Ok(lvl) = std::env::var("RUST_LOG") {
-		if lvl != "" {
-			env_filter = parse_user_directives(env_filter, &lvl)?;
-		}
-	}
-
-	if pattern != "" {
-		// We're not sure if log or tracing is available at this moment, so silently ignore the
-		// parse error.
-		env_filter = parse_user_directives(env_filter, &pattern)?;
-	}
-
-	let max_level_hint = Layer::<FmtSubscriber>::max_level_hint(&env_filter);
-
-	let max_level = if tracing_targets.is_some() {
-		// If profiling is activated, we require `trace` logging.
-		log::LevelFilter::Trace
-	} else {
-		match max_level_hint {
-			Some(tracing_subscriber::filter::LevelFilter::INFO) | None => log::LevelFilter::Info,
-			Some(tracing_subscriber::filter::LevelFilter::TRACE) => log::LevelFilter::Trace,
-			Some(tracing_subscriber::filter::LevelFilter::WARN) => log::LevelFilter::Warn,
-			Some(tracing_subscriber::filter::LevelFilter::ERROR) => log::LevelFilter::Error,
-			Some(tracing_subscriber::filter::LevelFilter::DEBUG) => log::LevelFilter::Debug,
-			Some(tracing_subscriber::filter::LevelFilter::OFF) => log::LevelFilter::Off,
-		}
-	};
-
-	tracing_log::LogTracer::builder()
-		.with_max_level(max_level)
-		.init()
-		.map_err(|e| format!("Registering Substrate logger failed: {:}!", e))?;
-
-	// If we're only logging `INFO` entries then we'll use a simplified logging format.
-	let simple = match max_level_hint {
-		Some(level) if level <= tracing_subscriber::filter::LevelFilter::INFO => true,
-		_ => false,
-	};
-
-	// Make sure to include profiling targets in the filter
-	if let Some(tracing_targets) = tracing_targets.clone() {
-		// Always log the special target `sc_tracing`, overrides global level.
-		// Required because profiling traces are emitted via `sc_tracing`
-		// NOTE: this must be done after we check the `max_level_hint` otherwise
-		// it is always raised to `TRACE`.
-		env_filter = env_filter.add_directive(
-			parse_default_directive("sc_tracing=trace").expect("provided directive is valid")
-		);
-
-		env_filter = parse_user_directives(env_filter, &tracing_targets)?;
-	}
-
-	let enable_color = atty::is(atty::Stream::Stderr) && !disable_log_color;
-	let timer = ChronoLocal::with_format(if simple {
-		"%Y-%m-%d %H:%M:%S".to_string()
-	} else {
-		"%Y-%m-%d %H:%M:%S%.3f".to_string()
-	});
-
-	let subscriber_builder = FmtSubscriber::builder()
-		.with_env_filter(env_filter)
-		.with_writer(std::io::stderr as _)
-		.event_format(logging::EventFormat {
-			timer,
-			enable_color,
-			display_target: !simple,
-			display_level: !simple,
-			display_thread_name: !simple,
-		});
-	if disable_log_reloading {
-		let subscriber = subscriber_builder
-			.finish()
-			.with(logging::NodeNameLayer);
-		initialize_tracing(subscriber, tracing_receiver, tracing_targets)
-	} else {
-		let subscriber_builder = subscriber_builder.with_filter_reloading();
-		let handle = subscriber_builder.reload_handle();
-		sc_tracing::set_reload_handle(handle);
-		let subscriber = subscriber_builder
-			.finish()
-			.with(logging::NodeNameLayer);
-		initialize_tracing(subscriber, tracing_receiver, tracing_targets)
-	}
-}
-
-fn initialize_tracing<S>(
-	subscriber: S,
-	tracing_receiver: sc_tracing::TracingReceiver,
-	profiling_targets: Option<String>,
-) -> std::result::Result<(), String>
-where
-	S: tracing::Subscriber + Send + Sync + 'static,
-{
-	if let Some(profiling_targets) = profiling_targets {
-		let profiling = sc_tracing::ProfilingLayer::new(tracing_receiver, &profiling_targets);
-		if let Err(e) = tracing::subscriber::set_global_default(subscriber.with(profiling)) {
-			return Err(format!(
-				"Registering Substrate tracing subscriber failed: {:}!", e
-			))
-		}
-	} else {
-		if let Err(e) = tracing::subscriber::set_global_default(subscriber) {
-			return Err(format!(
-				"Registering Substrate tracing subscriber failed: {:}!", e
-			))
-		}
-	}
-	Ok(())
-}
-
-#[cfg(test)]
-mod tests {
-	use super::*;
-	use crate as sc_cli;
-	use std::{env, process::Command};
-	use tracing::{metadata::Kind, subscriber::Interest, Callsite, Level, Metadata};
-
-	#[test]
-	fn test_logger_filters() {
-		let test_pattern = "afg=debug,sync=trace,client=warn,telemetry,something-with-dash=error";
-		init_logger(
-			InitLoggerParams { pattern: test_pattern.into(), ..Default::default() },
-		).unwrap();
-
-		tracing::dispatcher::get_default(|dispatcher| {
-			let test_filter = |target, level| {
-				struct DummyCallSite;
-				impl Callsite for DummyCallSite {
-					fn set_interest(&self, _: Interest) {}
-					fn metadata(&self) -> &Metadata<'_> {
-						unreachable!();
-					}
-				}
-
-				let metadata = tracing::metadata!(
-					name: "",
-					target: target,
-					level: level,
-					fields: &[],
-					callsite: &DummyCallSite,
-					kind: Kind::SPAN,
-				);
-
-				dispatcher.enabled(&metadata)
-			};
-
-			assert!(test_filter("afg", Level::INFO));
-			assert!(test_filter("afg", Level::DEBUG));
-			assert!(!test_filter("afg", Level::TRACE));
-
-			assert!(test_filter("sync", Level::TRACE));
-			assert!(test_filter("client", Level::WARN));
-
-			assert!(test_filter("telemetry", Level::TRACE));
-			assert!(test_filter("something-with-dash", Level::ERROR));
-		});
-	}
-
-	const EXPECTED_LOG_MESSAGE: &'static str = "yeah logging works as expected";
-
-	#[test]
-	fn dash_in_target_name_works() {
-		let executable = env::current_exe().unwrap();
-		let output = Command::new(executable)
-			.env("ENABLE_LOGGING", "1")
-			.args(&["--nocapture", "log_something_with_dash_target_name"])
-			.output()
-			.unwrap();
-
-		let output = String::from_utf8(output.stderr).unwrap();
-		assert!(output.contains(EXPECTED_LOG_MESSAGE));
-	}
-
-	/// This is no actual test, it will be used by the `dash_in_target_name_works` test.
-	/// The given test will call the test executable to only execute this test that
-	/// will only print `EXPECTED_LOG_MESSAGE` through logging while using a target
-	/// name that contains a dash. This ensures that targets names with dashes work.
-	#[test]
-	fn log_something_with_dash_target_name() {
-		if env::var("ENABLE_LOGGING").is_ok() {
-			let test_pattern = "test-target=info";
-			init_logger(
-				InitLoggerParams { pattern: test_pattern.into(), ..Default::default() },
-			).unwrap();
-
-			log::info!(target: "test-target", "{}", EXPECTED_LOG_MESSAGE);
-		}
-	}
-
-	const EXPECTED_NODE_NAME: &'static str = "THE_NODE";
-
-	#[test]
-	fn prefix_in_log_lines() {
-		let re = regex::Regex::new(&format!(
-			r"^\d{{4}}-\d{{2}}-\d{{2}} \d{{2}}:\d{{2}}:\d{{2}}  \[{}\] {}$",
-			EXPECTED_NODE_NAME,
-			EXPECTED_LOG_MESSAGE,
-		)).unwrap();
-		let executable = env::current_exe().unwrap();
-		let output = Command::new(executable)
-			.env("ENABLE_LOGGING", "1")
-			.args(&["--nocapture", "prefix_in_log_lines_entrypoint"])
-			.output()
-			.unwrap();
-
-		let output = String::from_utf8(output.stderr).unwrap();
-		assert!(
-			re.is_match(output.trim()),
-			format!("Expected:\n{}\nGot:\n{}", re, output),
-		);
-	}
-
-	/// This is no actual test, it will be used by the `prefix_in_log_lines` test.
-	/// The given test will call the test executable to only execute this test that
-	/// will only print a log line prefixed by the node name `EXPECTED_NODE_NAME`.
-	#[test]
-	fn prefix_in_log_lines_entrypoint() {
-		if env::var("ENABLE_LOGGING").is_ok() {
-			let test_pattern = "test-target=info";
-			init_logger(
-				InitLoggerParams { pattern: test_pattern.into(), ..Default::default() },
-			).unwrap();
-			prefix_in_log_lines_process();
-		}
-	}
-
-	#[crate::prefix_logs_with(EXPECTED_NODE_NAME)]
-	fn prefix_in_log_lines_process() {
-		log::info!("{}", EXPECTED_LOG_MESSAGE);
-	}
-
-	/// This is no actual test, it will be used by the `do_not_write_with_colors_on_tty` test.
-	/// The given test will call the test executable to only execute this test that
-	/// will only print a log line with some colors in it.
-	#[test]
-	fn do_not_write_with_colors_on_tty_entrypoint() {
-		if env::var("ENABLE_LOGGING").is_ok() {
-			init_logger(InitLoggerParams::default()).unwrap();
-			log::info!("{}", ansi_term::Colour::Yellow.paint(EXPECTED_LOG_MESSAGE));
-		}
-	}
-
-	#[test]
-	fn do_not_write_with_colors_on_tty() {
-		let re = regex::Regex::new(&format!(
-			r"^\d{{4}}-\d{{2}}-\d{{2}} \d{{2}}:\d{{2}}:\d{{2}}  {}$",
-			EXPECTED_LOG_MESSAGE,
-		)).unwrap();
-		let executable = env::current_exe().unwrap();
-		let output = Command::new(executable)
-			.env("ENABLE_LOGGING", "1")
-			.args(&["--nocapture", "do_not_write_with_colors_on_tty_entrypoint"])
-			.output()
-			.unwrap();
-
-		let output = String::from_utf8(output.stderr).unwrap();
-		assert!(
-			re.is_match(output.trim()),
-			format!("Expected:\n{}\nGot:\n{}", re, output),
-		);
-	}
-
-	#[test]
-	fn log_max_level_is_set_properly() {
-		fn run_test(rust_log: Option<String>, tracing_targets: Option<String>) -> String {
-			let executable = env::current_exe().unwrap();
-			let mut command = Command::new(executable);
-
-			command.env("PRINT_MAX_LOG_LEVEL", "1")
-				.args(&["--nocapture", "log_max_level_is_set_properly"]);
-
-			if let Some(rust_log) = rust_log {
-				command.env("RUST_LOG", rust_log);
-			}
-
-			if let Some(tracing_targets) = tracing_targets {
-				command.env("TRACING_TARGETS", tracing_targets);
-			}
-
-			let output = command.output().unwrap();
-
-			String::from_utf8(output.stderr).unwrap()
-		}
-
-		if env::var("PRINT_MAX_LOG_LEVEL").is_ok() {
-			init_logger(InitLoggerParams {
-				tracing_targets: env::var("TRACING_TARGETS").ok(),
-				..Default::default()
-			}).unwrap();
-			eprint!("MAX_LOG_LEVEL={:?}", log::max_level());
-		} else {
-			assert_eq!("MAX_LOG_LEVEL=Info", run_test(None, None));
-			assert_eq!("MAX_LOG_LEVEL=Trace", run_test(Some("test=trace".into()), None));
-			assert_eq!("MAX_LOG_LEVEL=Debug", run_test(Some("test=debug".into()), None));
-			assert_eq!("MAX_LOG_LEVEL=Trace", run_test(None, Some("test=info".into())));
-		}
-	}
->>>>>>> fa404167
 }