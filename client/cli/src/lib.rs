// Copyright 2017-2020 Parity Technologies (UK) Ltd.
// This file is part of Substrate.

// Substrate is free software: you can redistribute it and/or modify
// it under the terms of the GNU General Public License as published by
// the Free Software Foundation, either version 3 of the License, or
// (at your option) any later version.

// Substrate is distributed in the hope that it will be useful,
// but WITHOUT ANY WARRANTY; without even the implied warranty of
// MERCHANTABILITY or FITNESS FOR A PARTICULAR PURPOSE.  See the
// GNU General Public License for more details.

// You should have received a copy of the GNU General Public License
// along with Substrate.  If not, see <http://www.gnu.org/licenses/>.

//! Substrate CLI library.

#![warn(missing_docs)]
#![warn(unused_extern_crates)]

#[macro_use]
mod traits;
mod params;
mod execution_strategy;
pub mod error;
pub mod informant;
mod runtime;
mod node_key;

use sc_client_api::execution_extensions::ExecutionStrategies;
use sc_service::{
	config::{Configuration, DatabaseConfig, KeystoreConfig},
	ServiceBuilderCommand,
	RuntimeGenesis, ChainSpecExtension, PruningMode, ChainSpec,
	AbstractService, Roles as ServiceRoles,
};
use sc_network::{
	self,
	multiaddr::Protocol,
	config::{
		NetworkConfiguration, TransportConfig, NonReservedPeerMode,
	},
};

use std::{
	io::Write, iter, fmt::Debug, fs,
	net::{Ipv4Addr, SocketAddr}, path::PathBuf,
};

use regex::Regex;
use structopt::{StructOpt, clap};
pub use structopt;
use params::{
	NetworkConfigurationParams, TransactionPoolParams, Cors,
};
pub use params::{
	SharedParams, ImportParams, ExecutionStrategy, Subcommand, RunCmd, BuildSpecCmd,
	ExportBlocksCmd, ImportBlocksCmd, CheckBlockCmd, PurgeChainCmd, RevertCmd,
};
pub use traits::GetSharedParams;
use app_dirs::{AppInfo, AppDataType};
use log::info;
use lazy_static::lazy_static;
use sc_telemetry::TelemetryEndpoints;
use sp_runtime::traits::{Block as BlockT, Header as HeaderT};
pub use crate::runtime::{run_until_exit, run_service_until_exit};
use execution_strategy::*;
use names::{Generator, Name};

/// default sub directory to store network config
const DEFAULT_NETWORK_CONFIG_PATH : &'static str = "network";
/// default sub directory to store database
const DEFAULT_DB_CONFIG_PATH : &'static str = "db";
/// default sub directory for the key store
const DEFAULT_KEYSTORE_CONFIG_PATH : &'static str =  "keystore";

/// The maximum number of characters for a node name.
const NODE_NAME_MAX_LENGTH: usize = 32;

/// Executable version. Used to pass version information from the root crate.
#[derive(Clone)]
pub struct VersionInfo {
	/// Implementaiton name.
	pub name: &'static str,
	/// Implementation version.
	pub version: &'static str,
	/// SCM Commit hash.
	pub commit: &'static str,
	/// Executable file name.
	pub executable_name: &'static str,
	/// Executable file description.
	pub description: &'static str,
	/// Executable file author.
	pub author: &'static str,
	/// Support URL.
	pub support_url: &'static str,
}

fn get_chain_key(cli: &SharedParams) -> String {
	match cli.chain {
		Some(ref chain) => chain.clone(),
		None => if cli.dev { "dev".into() } else { "".into() }
	}
}

fn generate_node_name() -> String {
	let result = loop {
		let node_name = Generator::with_naming(Name::Numbered).next().unwrap();
		let count = node_name.chars().count();

		if count < NODE_NAME_MAX_LENGTH {
			break node_name
		}
	};

	result
}

/// Load spec give shared params and spec factory.
pub fn load_spec<F, G, E>(cli: &SharedParams, factory: F) -> error::Result<ChainSpec<G, E>> where
	G: RuntimeGenesis,
	E: ChainSpecExtension,
	F: FnOnce(&str) -> Result<Option<ChainSpec<G, E>>, String>,
{
	let chain_key = get_chain_key(cli);
	let spec = match factory(&chain_key)? {
		Some(spec) => spec,
		None => ChainSpec::from_json_file(PathBuf::from(chain_key))?
	};
	Ok(spec)
}

fn base_path(cli: &SharedParams, version: &VersionInfo) -> PathBuf {
	cli.base_path.clone()
		.unwrap_or_else(||
			app_dirs::get_app_root(
				AppDataType::UserData,
				&AppInfo {
					name: version.executable_name,
					author: version.author
				}
			).expect("app directories exist on all supported platforms; qed")
		)
}

/// Helper function used to parse the command line arguments. This is the equivalent of
/// `structopt`'s `from_args()` except that it takes a `VersionInfo` argument to provide the name of
/// the application, author, "about" and version.
///
/// Gets the struct from the command line arguments. Print the
/// error message and quit the program in case of failure.
pub fn from_args<T>(version: &VersionInfo) -> T
where
	T: StructOpt + Sized,
{
	from_iter::<T, _>(&mut std::env::args_os(), version)
}

/// Helper function used to parse the command line arguments. This is the equivalent of
/// `structopt`'s `from_iter()` except that it takes a `VersionInfo` argument to provide the name of
/// the application, author, "about" and version.
///
/// Gets the struct from any iterator such as a `Vec` of your making.
/// Print the error message and quit the program in case of failure.
pub fn from_iter<T, I>(iter: I, version: &VersionInfo) -> T
where
	T: StructOpt + Sized,
	I: IntoIterator,
	I::Item: Into<std::ffi::OsString> + Clone,
{
	let app = T::clap();

	let mut full_version = sc_service::config::full_version_from_strs(
		version.version,
		version.commit
	);
	full_version.push_str("\n");

	let app = app
		.name(version.executable_name)
		.author(version.author)
		.about(version.description)
		.version(full_version.as_str());

	T::from_clap(&app.get_matches_from(iter))
}

/// Helper function used to parse the command line arguments. This is the equivalent of
/// `structopt`'s `try_from_iter()` except that it takes a `VersionInfo` argument to provide the
/// name of the application, author, "about" and version.
///
/// Gets the struct from any iterator such as a `Vec` of your making.
/// Print the error message and quit the program in case of failure.
///
/// **NOTE:** This method WILL NOT exit when `--help` or `--version` (or short versions) are
/// used. It will return a [`clap::Error`], where the [`kind`] is a
/// [`ErrorKind::HelpDisplayed`] or [`ErrorKind::VersionDisplayed`] respectively. You must call
/// [`Error::exit`] or perform a [`std::process::exit`].
pub fn try_from_iter<T, I>(iter: I, version: &VersionInfo) -> clap::Result<T>
where
	T: StructOpt + Sized,
	I: IntoIterator,
	I::Item: Into<std::ffi::OsString> + Clone,
{
	let app = T::clap();

	let mut full_version = sc_service::config::full_version_from_strs(
		version.version,
		version.commit
	);
	full_version.push_str("\n");

	let app = app
		.name(version.executable_name)
		.author(version.author)
		.about(version.description)
		.version(full_version.as_str());

	let matches = app.get_matches_from_safe(iter)?;

	Ok(T::from_clap(&matches))
}

/// A helper function that initializes and runs the node
pub fn run<F, G, E, FNL, FNF, SL, SF>(
	mut config: Configuration<G, E>,
	run_cmd: RunCmd,
	new_light: FNL,
	new_full: FNF,
	spec_factory: F,
	version: &VersionInfo,
) -> error::Result<()>
where
	F: FnOnce(&str) -> Result<Option<ChainSpec<G, E>>, String>,
	FNL: FnOnce(Configuration<G, E>) -> Result<SL, sc_service::error::Error>,
	FNF: FnOnce(Configuration<G, E>) -> Result<SF, sc_service::error::Error>,
	G: RuntimeGenesis,
	E: ChainSpecExtension,
	SL: AbstractService + Unpin,
	SF: AbstractService + Unpin,
{
	init(&mut config, spec_factory, &run_cmd.shared_params, version)?;

	run_cmd.run(config, new_light, new_full, version)
}

/// A helper function that initializes and runs any of the subcommand variants of `CoreParams`.
pub fn run_subcommand<F, G, E, B, BC, BB>(
	mut config: Configuration<G, E>,
	subcommand: Subcommand,
	spec_factory: F,
	builder: B,
	version: &VersionInfo,
) -> error::Result<()>
where
	F: FnOnce(&str) -> Result<Option<ChainSpec<G, E>>, String>,
	B: FnOnce(Configuration<G, E>) -> Result<BC, sc_service::error::Error>,
	G: RuntimeGenesis,
	E: ChainSpecExtension,
	BC: ServiceBuilderCommand<Block = BB> + Unpin,
	BB: sp_runtime::traits::Block + Debug,
	<<<BB as BlockT>::Header as HeaderT>::Number as std::str::FromStr>::Err: std::fmt::Debug,
	<BB as BlockT>::Hash: std::str::FromStr,
{
	init(&mut config, spec_factory, &subcommand.get_shared_params(), version)?;

	subcommand.run(config, builder, version)
}

/// Initialize substrate and its configuration
///
/// This method:
///
/// 1.  set the panic handler
/// 2.  raise the FD limit
/// 3.  initialize the logger
/// 4.  update the configuration provided with the chain specification, config directory,
///     information (version, commit), database's path, boot nodes and telemetry endpoints
pub fn init<G, E, F>(
	mut config: &mut Configuration<G, E>,
	spec_factory: F,
	shared_params: &SharedParams,
	version: &VersionInfo,
) -> error::Result<()>
where
	G: RuntimeGenesis,
	E: ChainSpecExtension,
	F: FnOnce(&str) -> Result<Option<ChainSpec<G, E>>, String>,
{
	let full_version = sc_service::config::full_version_from_strs(
		version.version,
		version.commit
	);
	sp_panic_handler::set(version.support_url, &full_version);

	fdlimit::raise_fd_limit();
	init_logger(shared_params.log.as_ref().map(|v| v.as_ref()).unwrap_or(""));

	config.chain_spec = Some(load_spec(shared_params, spec_factory)?);
	config.config_dir = Some(base_path(shared_params, version));
	config.impl_commit = version.commit;
	config.impl_version = version.version;

	config.database = DatabaseConfig::Path {
		path: config
			.in_chain_config_dir(DEFAULT_DB_CONFIG_PATH)
			.expect("We provided a base_path/config_dir."),
		cache_size: None,
	};

	config.network.boot_nodes = config.expect_chain_spec().boot_nodes().to_vec();
	config.telemetry_endpoints = config.expect_chain_spec().telemetry_endpoints().clone();

	Ok(())
}

/// Run the node
///
/// Run the light node if the role is "light", otherwise run the full node.
pub fn run_node<G, E, FNL, FNF, SL, SF>(
	config: Configuration<G, E>,
	new_light: FNL,
	new_full: FNF,
	version: &VersionInfo,
) -> error::Result<()>
where
	FNL: FnOnce(Configuration<G, E>) -> Result<SL, sc_service::error::Error>,
	FNF: FnOnce(Configuration<G, E>) -> Result<SF, sc_service::error::Error>,
	G: RuntimeGenesis,
	E: ChainSpecExtension,
	SL: AbstractService + Unpin,
	SF: AbstractService + Unpin,
{
	info!("{}", version.name);
	info!("  version {}", config.full_version());
	info!("  by {}, 2017-2020", version.author);
	info!("Chain specification: {}", config.expect_chain_spec().name());
	info!("Node name: {}", config.name);
	info!("Roles: {}", display_role(&config));

	match config.roles {
		ServiceRoles::LIGHT => run_service_until_exit(
			config,
			new_light,
		),
		_ => run_service_until_exit(
			config,
			new_full,
		),
	}
}

/// Returns a string displaying the node role, special casing the sentry mode
/// (returning `SENTRY`), since the node technically has an `AUTHORITY` role but
/// doesn't participate.
pub fn display_role<G, E>(config: &Configuration<G, E>) -> String {
	if config.sentry_mode {
		"SENTRY".to_string()
	} else {
		format!("{:?}", config.roles)
	}
}

/// Fill the given `PoolConfiguration` by looking at the cli parameters.
fn fill_transaction_pool_configuration<G, E>(
	options: &mut Configuration<G, E>,
	params: TransactionPoolParams,
) -> error::Result<()> {
	// ready queue
	options.transaction_pool.ready.count = params.pool_limit;
	options.transaction_pool.ready.total_bytes = params.pool_kbytes * 1024;

	// future queue
	let factor = 10;
	options.transaction_pool.future.count = params.pool_limit / factor;
	options.transaction_pool.future.total_bytes = params.pool_kbytes * 1024 / factor;

	Ok(())
}

/// Fill the given `NetworkConfiguration` by looking at the cli parameters.
fn fill_network_configuration(
	cli: NetworkConfigurationParams,
	config_path: PathBuf,
	config: &mut NetworkConfiguration,
	client_id: String,
	is_dev: bool,
) -> error::Result<()> {
	config.boot_nodes.extend(cli.bootnodes.into_iter());
	config.config_path = Some(config_path.to_string_lossy().into());
	config.net_config_path = config.config_path.clone();

	config.reserved_nodes.extend(cli.reserved_nodes.into_iter());
	if cli.reserved_only {
		config.non_reserved_mode = NonReservedPeerMode::Deny;
	}

	config.sentry_nodes.extend(cli.sentry_nodes.into_iter());

	for addr in cli.listen_addr.iter() {
		let addr = addr.parse().ok().ok_or(error::Error::InvalidListenMultiaddress)?;
		config.listen_addresses.push(addr);
	}

	if config.listen_addresses.is_empty() {
		let port = match cli.port {
			Some(port) => port,
			None => 30333,
		};

		config.listen_addresses = vec![
			iter::once(Protocol::Ip4(Ipv4Addr::new(0, 0, 0, 0)))
				.chain(iter::once(Protocol::Tcp(port)))
				.collect()
		];
	}

	config.public_addresses = Vec::new();

	config.client_version = client_id;
	config.node_key = node_key::node_key_config(cli.node_key_params, &config.net_config_path)?;

	config.in_peers = cli.in_peers;
	config.out_peers = cli.out_peers;

	config.transport = TransportConfig::Normal {
		enable_mdns: !is_dev && !cli.no_mdns,
		allow_private_ipv4: !cli.no_private_ipv4,
		wasm_external_transport: None,
	};

	config.max_parallel_downloads = cli.max_parallel_downloads;

	Ok(())
}

#[cfg(not(target_os = "unknown"))]
fn input_keystore_password() -> Result<String, String> {
	rpassword::read_password_from_tty(Some("Keystore password: "))
		.map_err(|e| format!("{:?}", e))
}

/// Use in memory keystore config when it is not required at all.
fn fill_config_keystore_in_memory<G, E>(config: &mut sc_service::Configuration<G, E>)
	-> Result<(), String>
{
	match &mut config.keystore {
		 cfg @ KeystoreConfig::None => { *cfg = KeystoreConfig::InMemory; Ok(()) },
		 _ => Err("Keystore config specified when it should not be!".into()),
	}
}

/// Fill the password field of the given config instance.
fn fill_config_keystore_password_and_path<G, E>(
	config: &mut sc_service::Configuration<G, E>,
	cli: &RunCmd,
) -> Result<(), String> {
	let password = if cli.password_interactive {
		#[cfg(not(target_os = "unknown"))]
		{
			Some(input_keystore_password()?.into())
		}
		#[cfg(target_os = "unknown")]
		None
	} else if let Some(ref file) = cli.password_filename {
		Some(fs::read_to_string(file).map_err(|e| format!("{}", e))?.into())
	} else if let Some(ref password) = cli.password {
		Some(password.clone().into())
	} else {
		None
	};

	let path = cli.keystore_path.clone().or(
		config.in_chain_config_dir(DEFAULT_KEYSTORE_CONFIG_PATH)
	);

	config.keystore = KeystoreConfig::Path {
		path: path.ok_or_else(|| "No `base_path` provided to create keystore path!")?,
		password,
	};

	Ok(())
}

/// Put block import CLI params into `config` object.
pub fn fill_import_params<G, E>(
	config: &mut Configuration<G, E>,
	cli: &ImportParams,
	role: sc_service::Roles,
	is_dev: bool,
) -> error::Result<()>
where
	G: RuntimeGenesis,
{
	match config.database {
		DatabaseConfig::Path { ref mut cache_size, .. } =>
			*cache_size = Some(cli.database_cache_size),
		DatabaseConfig::Custom(_) => {},
	}

	config.state_cache_size = cli.state_cache_size;

	// by default we disable pruning if the node is an authority (i.e.
	// `ArchiveAll`), otherwise we keep state for the last 256 blocks. if the
	// node is an authority and pruning is enabled explicitly, then we error
	// unless `unsafe_pruning` is set.
	config.pruning = match &cli.pruning {
		Some(ref s) if s == "archive" => PruningMode::ArchiveAll,
		None if role == sc_service::Roles::AUTHORITY => PruningMode::ArchiveAll,
		None => PruningMode::default(),
		Some(s) => {
			if role == sc_service::Roles::AUTHORITY && !cli.unsafe_pruning {
				return Err(error::Error::Input(
					"Validators should run with state pruning disabled (i.e. archive). \
					You can ignore this check with `--unsafe-pruning`.".to_string()
				));
			}

			PruningMode::keep_blocks(s.parse()
				.map_err(|_| error::Error::Input("Invalid pruning mode specified".to_string()))?
			)
		},
	};

	config.wasm_method = cli.wasm_method.into();

	let exec = &cli.execution_strategies;
	let exec_all_or = |strat: ExecutionStrategy, default: ExecutionStrategy| {
		exec.execution.unwrap_or(if strat == default && is_dev {
			ExecutionStrategy::Native
		} else {
			strat
		}).into()
	};

	config.execution_strategies = ExecutionStrategies {
		syncing: exec_all_or(exec.execution_syncing, DEFAULT_EXECUTION_SYNCING),
		importing: exec_all_or(exec.execution_import_block, DEFAULT_EXECUTION_IMPORT_BLOCK),
		block_construction:
			exec_all_or(exec.execution_block_construction, DEFAULT_EXECUTION_BLOCK_CONSTRUCTION),
		offchain_worker:
			exec_all_or(exec.execution_offchain_worker, DEFAULT_EXECUTION_OFFCHAIN_WORKER),
		other: exec_all_or(exec.execution_other, DEFAULT_EXECUTION_OTHER),
	};
	Ok(())
}

/// Update and prepare a `Configuration` with command line parameters of `RunCmd`
pub fn update_config_for_running_node<G, E>(
	mut config: &mut Configuration<G, E>,
	cli: RunCmd,
) -> error::Result<()>
where
	G: RuntimeGenesis,
{
	fill_config_keystore_password_and_path(&mut config, &cli)?;

	let keyring = cli.get_keyring();
	let is_dev = cli.shared_params.dev;
<<<<<<< HEAD
	let is_authority = cli.validator || cli.sentry || is_dev || keyring.is_some();
=======
	let is_light = cli.light;
	let is_authority = (cli.validator || cli.sentry || is_dev || cli.keyring.account.is_some())
		&& !is_light;
>>>>>>> 8f449588
	let role =
		if is_light {
			sc_service::Roles::LIGHT
		} else if is_authority {
			sc_service::Roles::AUTHORITY
		} else {
			sc_service::Roles::FULL
		};

	fill_import_params(&mut config, &cli.import_params, role, is_dev)?;

	config.name = match (cli.name.as_ref(), keyring) {
		(Some(name), _) => name.to_string(),
		(_, Some(keyring)) => keyring.to_string(),
		(None, None) => generate_node_name(),
	};
	match node_key::is_node_name_valid(&config.name) {
		Ok(_) => (),
		Err(msg) => Err(
			error::Error::Input(
				format!("Invalid node name '{}'. Reason: {}. If unsure, use none.",
					config.name,
					msg
				)
			)
		)?
	}

	// set sentry mode (i.e. act as an authority but **never** actively participate)
	config.sentry_mode = cli.sentry;

	config.offchain_worker = match (cli.offchain_worker, role) {
		(params::OffchainWorkerEnabled::WhenValidating, sc_service::Roles::AUTHORITY) => true,
		(params::OffchainWorkerEnabled::Always, _) => true,
		(params::OffchainWorkerEnabled::Never, _) => false,
		(params::OffchainWorkerEnabled::WhenValidating, _) => false,
	};

	config.roles = role;
	config.disable_grandpa = cli.no_grandpa;

	let client_id = config.client_id();
	fill_network_configuration(
		cli.network_config,
		config.in_chain_config_dir(DEFAULT_NETWORK_CONFIG_PATH).expect("We provided a basepath"),
		&mut config.network,
		client_id,
		is_dev,
	)?;

	fill_transaction_pool_configuration(&mut config, cli.pool_config)?;

	config.dev_key_seed = keyring
		.map(|a| format!("//{}", a)).or_else(|| {
			if is_dev && !is_light {
				Some("//Alice".into())
			} else {
				None
			}
		});

	if config.rpc_http.is_none() {
		let rpc_interface: &str = interface_str(cli.rpc_external, cli.unsafe_rpc_external, cli.validator)?;
		config.rpc_http = Some(parse_address(&format!("{}:{}", rpc_interface, 9933), cli.rpc_port)?);
	}
	if config.rpc_ws.is_none() {
		let ws_interface: &str = interface_str(cli.ws_external, cli.unsafe_ws_external, cli.validator)?;
		config.rpc_ws = Some(parse_address(&format!("{}:{}", ws_interface, 9944), cli.ws_port)?);
	}

	if config.grafana_port.is_none() {
		let grafana_interface: &str = if cli.grafana_external { "0.0.0.0" } else { "127.0.0.1" };
		config.grafana_port = Some(
			parse_address(&format!("{}:{}", grafana_interface, 9955), cli.grafana_port)?
		);
	}

	config.rpc_ws_max_connections = cli.ws_max_connections;
	config.rpc_cors = cli.rpc_cors.unwrap_or_else(|| if is_dev {
		log::warn!("Running in --dev mode, RPC CORS has been disabled.");
		Cors::All
	} else {
		Cors::List(vec![
			"http://localhost:*".into(),
			"http://127.0.0.1:*".into(),
			"https://localhost:*".into(),
			"https://127.0.0.1:*".into(),
			"https://polkadot.js.org".into(),
			"https://substrate-ui.parity.io".into(),
		])
	}).into();

	// Override telemetry
	if cli.no_telemetry {
		config.telemetry_endpoints = None;
	} else if !cli.telemetry_endpoints.is_empty() {
		config.telemetry_endpoints = Some(TelemetryEndpoints::new(cli.telemetry_endpoints));
	}

	config.tracing_targets = cli.tracing_targets.into();
	config.tracing_receiver = cli.tracing_receiver.into();

	// Imply forced authoring on --dev
	config.force_authoring = cli.shared_params.dev || cli.force_authoring;

	Ok(())
}

fn interface_str(
	is_external: bool,
	is_unsafe_external: bool,
	is_validator: bool,
) -> Result<&'static str, error::Error> {
	if is_external && is_validator {
		return Err(error::Error::Input("--rpc-external and --ws-external options shouldn't be \
		used if the node is running as a validator. Use `--unsafe-rpc-external` if you understand \
		the risks. See the options description for more information.".to_owned()));
	}

	if is_external || is_unsafe_external {
		log::warn!("It isn't safe to expose RPC publicly without a proxy server that filters \
		available set of RPC methods.");

		Ok("0.0.0.0")
	} else {
		Ok("127.0.0.1")
	}
}

fn parse_address(
	address: &str,
	port: Option<u16>,
) -> Result<SocketAddr, String> {
	let mut address: SocketAddr = address.parse().map_err(
		|_| format!("Invalid address: {}", address)
	)?;
	if let Some(port) = port {
		address.set_port(port);
	}

	Ok(address)
}

/// Initialize the logger
pub fn init_logger(pattern: &str) {
	use ansi_term::Colour;

	let mut builder = env_logger::Builder::new();
	// Disable info logging by default for some modules:
	builder.filter(Some("ws"), log::LevelFilter::Off);
	builder.filter(Some("hyper"), log::LevelFilter::Warn);
	builder.filter(Some("cranelift_wasm"), log::LevelFilter::Warn);
	// Always log the special target `sc_tracing`, overrides global level
	builder.filter(Some("sc_tracing"), log::LevelFilter::Info);
	// Enable info for others.
	builder.filter(None, log::LevelFilter::Info);

	if let Ok(lvl) = std::env::var("RUST_LOG") {
		builder.parse_filters(&lvl);
	}

	builder.parse_filters(pattern);
	let isatty = atty::is(atty::Stream::Stderr);
	let enable_color = isatty;

	builder.format(move |buf, record| {
		let now = time::now();
		let timestamp =
			time::strftime("%Y-%m-%d %H:%M:%S", &now)
				.expect("Error formatting log timestamp");

		let mut output = if log::max_level() <= log::LevelFilter::Info {
			format!("{} {}", Colour::Black.bold().paint(timestamp), record.args())
		} else {
			let name = ::std::thread::current()
				.name()
				.map_or_else(Default::default, |x| format!("{}", Colour::Blue.bold().paint(x)));
			let millis = (now.tm_nsec as f32 / 1000000.0).round() as usize;
			let timestamp = format!("{}.{:03}", timestamp, millis);
			format!(
				"{} {} {} {}  {}",
				Colour::Black.bold().paint(timestamp),
				name,
				record.level(),
				record.target(),
				record.args()
			)
		};

		if !isatty && record.level() <= log::Level::Info && atty::is(atty::Stream::Stdout) {
			// duplicate INFO/WARN output to console
			println!("{}", output);
		}

		if !enable_color {
			output = kill_color(output.as_ref());
		}

		writeln!(buf, "{}", output)
	});

	if builder.try_init().is_err() {
		info!("Not registering Substrate logger, as there is already a global logger registered!");
	}
}

fn kill_color(s: &str) -> String {
	lazy_static! {
		static ref RE: Regex = Regex::new("\x1b\\[[^m]+m").expect("Error initializing color regex");
	}
	RE.replace_all(s, "").to_string()
}

#[cfg(test)]
mod tests {
	use super::*;

	#[test]
	fn keystore_path_is_generated_correctly() {
		let chain_spec = ChainSpec::from_genesis(
			"test",
			"test-id",
			|| (),
			Vec::new(),
			None,
			None,
			None,
			None::<()>,
		);

		for keystore_path in vec![None, Some("/keystore/path")] {
			let args: Vec<&str> = vec![];
			let mut run_cmds = RunCmd::from_iter(args);
			run_cmds.keystore_path = keystore_path.clone().map(PathBuf::from);

			let mut node_config = Configuration::default();
			node_config.config_dir = Some(PathBuf::from("/test/path"));
			node_config.chain_spec = Some(chain_spec.clone());
			update_config_for_running_node(
				&mut node_config,
				run_cmds.clone(),
			).unwrap();

			let expected_path = match keystore_path {
				Some(path) => PathBuf::from(path),
				None => PathBuf::from("/test/path/chains/test-id/keystore"),
			};

			assert_eq!(expected_path, node_config.keystore.path().unwrap().to_owned());
		}
	}
}<|MERGE_RESOLUTION|>--- conflicted
+++ resolved
@@ -558,13 +558,9 @@
 
 	let keyring = cli.get_keyring();
 	let is_dev = cli.shared_params.dev;
-<<<<<<< HEAD
-	let is_authority = cli.validator || cli.sentry || is_dev || keyring.is_some();
-=======
 	let is_light = cli.light;
-	let is_authority = (cli.validator || cli.sentry || is_dev || cli.keyring.account.is_some())
+	let is_authority = (cli.validator || cli.sentry || is_dev || keyring.is_some())
 		&& !is_light;
->>>>>>> 8f449588
 	let role =
 		if is_light {
 			sc_service::Roles::LIGHT
