--- conflicted
+++ resolved
@@ -13,13 +13,9 @@
 log = "0.4.8"
 sc-client-api = { version = "2.0.0-alpha.2", path = "../api" }
 sp-core = { version = "2.0.0-alpha.2", path = "../../primitives/core" }
-<<<<<<< HEAD
 codec = { package = "parity-scale-codec", version = "1.2.0", features = ["derive"] }
-=======
-codec = { package = "parity-scale-codec", version = "1.0.0", features = ["derive"] }
 parity-util-mem = "0.5.1"
 parity-util-mem-derive = "0.1.0"
->>>>>>> 798390fb
 
 [dev-dependencies]
 env_logger = "0.7.0"