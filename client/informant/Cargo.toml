--- conflicted
+++ resolved
@@ -17,17 +17,9 @@
 log = "0.4.8"
 parity-util-mem = { version = "0.6.1", default-features = false, features = ["primitive-types"] }
 wasm-timer = "0.2"
-<<<<<<< HEAD
-sc-client-api = { version = "2.0.0-rc2", path = "../api" }
-sc-network = { version = "0.8.0-rc2", path = "../network" }
-sp-blockchain = { version = "2.0.0-rc2", path = "../../primitives/blockchain" }
-sp-runtime = { version = "2.0.0-rc2", path = "../../primitives/runtime" }
-sp-utils = { version = "2.0.0-rc2", path = "../../primitives/utils" }
-sp-transaction-pool = { version = "2.0.0-rc2", path = "../../primitives/transaction-pool" }
-=======
 sc-client-api = { version = "2.0.0-rc3", path = "../api" }
 sc-network = { version = "0.8.0-rc3", path = "../network" }
-sc-service = { version = "0.8.0-rc3", default-features = false, path = "../service" }
 sp-blockchain = { version = "2.0.0-rc3", path = "../../primitives/blockchain" }
 sp-runtime = { version = "2.0.0-rc3", path = "../../primitives/runtime" }
->>>>>>> e287915e
+sp-utils = { version = "2.0.0-rc2", path = "../../primitives/utils" }
+sp-transaction-pool = { version = "2.0.0-rc2", path = "../../primitives/transaction-pool" }