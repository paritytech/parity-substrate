// Copyright 2019 Parity Technologies (UK) Ltd.
// This file is part of Substrate.

// Substrate is free software: you can redistribute it and/or modify
// it under the terms of the GNU General Public License as published by
// the Free Software Foundation, either version 3 of the License, or
// (at your option) any later version.

// Substrate is distributed in the hope that it will be useful,
// but WITHOUT ANY WARRANTY; without even the implied warranty of
// MERCHANTABILITY or FITNESS FOR A PARTICULAR PURPOSE.  See the
// GNU General Public License for more details.

// You should have received a copy of the GNU General Public License
// along with Substrate.  If not, see <http://www.gnu.org/licenses/>.

use serde::{Serialize, de::DeserializeOwned};
use hyper::{Body, Request, Response, header, service::{service_fn, make_service_fn}, Server};
use chrono::{Duration, Utc};
use futures_util::{FutureExt, future::{Future, select, Either}};
use futures_timer::Delay;
use crate::{DATABASE, Error, types::{Target, Query, TimeseriesData, Range}};

async fn api_response(req: Request<Body>) -> Result<Response<Body>, Error> {
	match req.uri().path() {
		"/search" => {
			map_request_to_response(req, |target: Target| {
				// Filter and return metrics relating to the target
				DATABASE.read()
					.keys_starting_with(&target.target)
					.collect::<Vec<_>>()
			}).await
		},
		"/query" => {
			map_request_to_response(req, |query: Query| {
				let metrics = DATABASE.read();

				let Query {
					range: Range { from, to },
					max_datapoints, ..
				} = query;

				// Return timeseries data related to the specified metrics
				query.targets.iter()
					.map(|target| {
						let datapoints = metrics.datapoints_between(&target.target, from, to, max_datapoints)
							.unwrap_or_else(Vec::new);

						TimeseriesData {
							target: target.target.clone(), datapoints
						}
					})
					.collect::<Vec<_>>()
			}).await
		},
		_ => Ok(Response::new(Body::empty())),
	}
}

async fn map_request_to_response<Req, Res, T>(req: Request<Body>, transformation: T) -> Result<Response<Body>, Error>
	where
		Req: DeserializeOwned,
		Res: Serialize,
		T: Fn(Req) -> Res + Send + Sync + 'static
{
	use futures_util_alpha::TryStreamExt;

	let body = req.into_body()
		.try_concat()
		.await
		.map_err(Error::Hyper)?;

	let req = serde_json::from_slice(body.as_ref()).map_err(Error::Serde)?;
	let res = transformation(req);
	let string = serde_json::to_string(&res).map_err(Error::Serde)?;

	Response::builder()
		.header(header::CONTENT_TYPE, "application/json")
		.body(Body::from(string))
		.map_err(Error::Http)
}

/// Given that we're not using hyper's tokio feature, we need to define out own executor.
#[derive(Clone)]
pub struct Executor;

#[cfg(not(target_os = "unknown"))]
impl<T> tokio_executor::TypedExecutor<T> for Executor
	where
		T: Future + Send + 'static,
		T::Output: Send + 'static,
{
	fn spawn(&mut self, future: T) -> Result<(), tokio_executor::SpawnError> {
		async_std::task::spawn(future);
		Ok(())
	}
}

/// An error that may occur during server runtime.
#[derive(Debug, derive_more::Display, derive_more::From)]
pub enum RunError {
	/// Propagated hyper server error.
	Hyper(hyper::Error),
	/// Initial bind IO error.
	Io(std::io::Error),
}

impl std::error::Error for RunError {
	fn source(&self) -> Option<&(dyn std::error::Error + 'static)> {
		match *self {
			Self::Hyper(ref e) => Some(e),
			Self::Io(ref e) => Some(e),
		}
	}
}

/// Start the data source server.
#[cfg(not(target_os = "unknown"))]
<<<<<<< HEAD
pub async fn run_server(address: std::net::SocketAddr) -> Result<(), Error> {
=======
pub async fn run_server(mut address: std::net::SocketAddr) -> Result<(), RunError> {
	use async_std::{net, io};
>>>>>>> 186f9f87
	use crate::networking::Incoming;

	let listener = loop {
		let listener = net::TcpListener::bind(&address).await;
		match listener {
			Ok(listener) => {
				log::info!("Grafana data source server started at {}", address);
				break listener
			},
			Err(err) => match err.kind() {
				io::ErrorKind::AddrInUse | io::ErrorKind::PermissionDenied if address.port() != 0 => {
					log::warn!(
						"Unable to bind grafana data source server to {}. Trying random port.",
						address
					);
					address.set_port(0);
					continue;
				},
				_ => Err(err)?,
			}
		}
	};

	let service = make_service_fn(|_| {
		async {
			Ok::<_, Error>(service_fn(api_response))
		}
	});

	let server = Server::builder(Incoming(listener.incoming()))
		.executor(Executor)
		.serve(service)
		.boxed();

	let every = std::time::Duration::from_secs(24 * 3600);
	let clean = clean_up(every, Duration::weeks(1))
		.boxed();

	let result = match select(server, clean).await {
<<<<<<< HEAD
		Either::Left((result, _)) => result.map_err(Error::Hyper),
		Either::Right((result, _)) => result
=======
		Either::Left((result, _)) => result.map_err(Into::into),
		Either::Right(_) => Ok(())
>>>>>>> 186f9f87
	};

	result
}

#[cfg(target_os = "unknown")]
pub async fn run_server(_: std::net::SocketAddr) -> Result<(), RunError> {
	Ok(())
}

/// Periodically remove old metrics.
<<<<<<< HEAD
async fn clean_up(every: Duration, before: Duration) -> Result<(), Error> {
=======
async fn clean_up(every: std::time::Duration, before: Duration) {
>>>>>>> 186f9f87
	loop {
		Delay::new(every).await;

		let oldest_allowed = (Utc::now() - before).timestamp_millis();
		DATABASE.write().truncate(oldest_allowed)?;
	}
}<|MERGE_RESOLUTION|>--- conflicted
+++ resolved
@@ -96,32 +96,10 @@
 	}
 }
 
-/// An error that may occur during server runtime.
-#[derive(Debug, derive_more::Display, derive_more::From)]
-pub enum RunError {
-	/// Propagated hyper server error.
-	Hyper(hyper::Error),
-	/// Initial bind IO error.
-	Io(std::io::Error),
-}
-
-impl std::error::Error for RunError {
-	fn source(&self) -> Option<&(dyn std::error::Error + 'static)> {
-		match *self {
-			Self::Hyper(ref e) => Some(e),
-			Self::Io(ref e) => Some(e),
-		}
-	}
-}
-
 /// Start the data source server.
 #[cfg(not(target_os = "unknown"))]
-<<<<<<< HEAD
-pub async fn run_server(address: std::net::SocketAddr) -> Result<(), Error> {
-=======
-pub async fn run_server(mut address: std::net::SocketAddr) -> Result<(), RunError> {
+pub async fn run_server(mut address: std::net::SocketAddr) -> Result<(), Error> {
 	use async_std::{net, io};
->>>>>>> 186f9f87
 	use crate::networking::Incoming;
 
 	let listener = loop {
@@ -161,13 +139,8 @@
 		.boxed();
 
 	let result = match select(server, clean).await {
-<<<<<<< HEAD
-		Either::Left((result, _)) => result.map_err(Error::Hyper),
+		Either::Left((result, _)) => result.map_err(Into::into),
 		Either::Right((result, _)) => result
-=======
-		Either::Left((result, _)) => result.map_err(Into::into),
-		Either::Right(_) => Ok(())
->>>>>>> 186f9f87
 	};
 
 	result
@@ -179,11 +152,7 @@
 }
 
 /// Periodically remove old metrics.
-<<<<<<< HEAD
-async fn clean_up(every: Duration, before: Duration) -> Result<(), Error> {
-=======
-async fn clean_up(every: std::time::Duration, before: Duration) {
->>>>>>> 186f9f87
+async fn clean_up(every: std::time::Duration, before: Duration) -> Result<(), Error> {
 	loop {
 		Delay::new(every).await;
 
