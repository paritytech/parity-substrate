--- conflicted
+++ resolved
@@ -25,15 +25,9 @@
 
 		let random = rand::thread_rng().gen_range(0.0, 1000.0);
 
-<<<<<<< HEAD
 		let result = record_metrics!(
 			"random data" => random,
-			"random^2" => random * random
-=======
-		record_metrics!(
-			"random data".to_owned() => random,
-			"random^2".to_owned() => random * random
->>>>>>> b3a7c8e4
+			"random^2" => random * random,
 		);
 
 		if let Err(error) = result {
