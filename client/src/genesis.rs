// Copyright 2017-2020 Parity Technologies (UK) Ltd.
// This file is part of Substrate.

// Substrate is free software: you can redistribute it and/or modify
// it under the terms of the GNU General Public License as published by
// the Free Software Foundation, either version 3 of the License, or
// (at your option) any later version.

// Substrate is distributed in the hope that it will be useful,
// but WITHOUT ANY WARRANTY; without even the implied warranty of
// MERCHANTABILITY or FITNESS FOR A PARTICULAR PURPOSE.  See the
// GNU General Public License for more details.

// You should have received a copy of the GNU General Public License
// along with Substrate.  If not, see <http://www.gnu.org/licenses/>.

//! Tool for creating the genesis block.

use sp_runtime::traits::{Block as BlockT, Header as HeaderT, Hash as HashT, Zero};

/// Create a genesis block, given the initial storage.
pub fn construct_genesis_block<
	Block: BlockT
> (
	state_root: Block::Hash
) -> Block {
	let extrinsics_root = <<<Block as BlockT>::Header as HeaderT>::Hashing as HashT>::trie_root(
		Vec::new(),
	);

	Block::new(
		<<Block as BlockT>::Header as HeaderT>::new(
			Zero::zero(),
			extrinsics_root,
			state_root,
			Default::default(),
			Default::default()
		),
		Default::default()
	)
}

#[cfg(test)]
mod tests {
	use codec::{Encode, Decode, Joiner};
	use sc_executor::native_executor_instance;
<<<<<<< HEAD
	use sp_state_machine::{StateMachine, OverlayedChanges, ExecutionStrategy};
	use sp_state_machine::backend::InMemory;
=======
	use sp_state_machine::{
		StateMachine, OverlayedChanges, ExecutionStrategy, InMemoryChangesTrieStorage,
		InMemoryBackend,
	};
>>>>>>> bd540a67
	use substrate_test_runtime_client::{
		runtime::genesismap::{GenesisConfig, insert_genesis_block},
		runtime::{Hash, Transfer, Block, BlockNumber, Header, Digest},
		AccountKeyring, Sr25519Keyring,
	};
	use sp_core::Blake2Hasher;
	use hex_literal::*;

	native_executor_instance!(
		Executor,
		substrate_test_runtime_client::runtime::api::dispatch,
		substrate_test_runtime_client::runtime::native_version
	);

	fn executor() -> sc_executor::NativeExecutor<Executor> {
		sc_executor::NativeExecutor::new(sc_executor::WasmExecutionMethod::Interpreted, None)
	}

	fn construct_block(
		backend: &InMemoryBackend<Blake2Hasher>,
		number: BlockNumber,
		parent_hash: Hash,
		state_root: Hash,
		txs: Vec<Transfer>
	) -> (Vec<u8>, Hash) {
		use sp_trie::{TrieConfiguration, trie_types::Layout};

		let transactions = txs.into_iter().map(|tx| tx.into_signed_tx()).collect::<Vec<_>>();

		let iter = transactions.iter().map(Encode::encode);
		let extrinsics_root = Layout::<Blake2Hasher>::ordered_trie_root(iter).into();

		let mut header = Header {
			parent_hash,
			number,
			state_root,
			extrinsics_root,
			digest: Digest { logs: vec![], },
		};
		let hash = header.hash();
		let mut overlay = OverlayedChanges::default();

		StateMachine::new(
			backend,
			sp_state_machine::disabled_changes_trie_state::<_, u64>(),
			&mut overlay,
			&executor(),
			"Core_initialize_block",
			&header.encode(),
			Default::default(),
		).execute(
			ExecutionStrategy::NativeElseWasm,
		).unwrap();

		for tx in transactions.iter() {
			StateMachine::new(
				backend,
				sp_state_machine::disabled_changes_trie_state::<_, u64>(),
				&mut overlay,
				&executor(),
				"BlockBuilder_apply_extrinsic",
				&tx.encode(),
				Default::default(),
			).execute(
				ExecutionStrategy::NativeElseWasm,
			).unwrap();
		}

		let ret_data = StateMachine::new(
			backend,
			sp_state_machine::disabled_changes_trie_state::<_, u64>(),
			&mut overlay,
			&executor(),
			"BlockBuilder_finalize_block",
			&[],
			Default::default(),
		).execute(
			ExecutionStrategy::NativeElseWasm,
		).unwrap();
		header = Header::decode(&mut &ret_data[..]).unwrap();

		(vec![].and(&Block { header, extrinsics: transactions }), hash)
	}

	fn block1(genesis_hash: Hash, backend: &InMemoryBackend<Blake2Hasher>) -> (Vec<u8>, Hash) {
		construct_block(
			backend,
			1,
			genesis_hash,
			hex!("25e5b37074063ab75c889326246640729b40d0c86932edc527bc80db0e04fe5c").into(),
			vec![Transfer {
				from: AccountKeyring::One.into(),
				to: AccountKeyring::Two.into(),
				amount: 69,
				nonce: 0,
			}]
		)
	}

	#[test]
	fn construct_genesis_should_work_with_native() {
<<<<<<< HEAD
		let mut storage = GenesisConfig::new(None,
=======
		let mut storage = GenesisConfig::new(
			false,
>>>>>>> bd540a67
			vec![Sr25519Keyring::One.public().into(), Sr25519Keyring::Two.public().into()],
			vec![AccountKeyring::One.into(), AccountKeyring::Two.into()],
			1000,
			None,
			Default::default(),
		).genesis_map();
		let genesis_hash = insert_genesis_block(&mut storage);

		let backend = InMemoryBackend::from(storage);
		let (b1data, _b1hash) = block1(genesis_hash, &backend);

		let mut overlay = OverlayedChanges::default();
		let _ = StateMachine::new(
			&backend,
			sp_state_machine::disabled_changes_trie_state::<_, u64>(),
			&mut overlay,
			&executor(),
			"Core_execute_block",
			&b1data,
			Default::default(),
		).execute(
			ExecutionStrategy::NativeElseWasm,
		).unwrap();
	}

	#[test]
	fn construct_genesis_should_work_with_wasm() {
		let mut storage = GenesisConfig::new(None,
			vec![Sr25519Keyring::One.public().into(), Sr25519Keyring::Two.public().into()],
			vec![AccountKeyring::One.into(), AccountKeyring::Two.into()],
			1000,
			None,
			Default::default(),
		).genesis_map();
		let genesis_hash = insert_genesis_block(&mut storage);

		let backend = InMemoryBackend::from(storage);
		let (b1data, _b1hash) = block1(genesis_hash, &backend);

		let mut overlay = OverlayedChanges::default();
		let _ = StateMachine::new(
			&backend,
			sp_state_machine::disabled_changes_trie_state::<_, u64>(),
			&mut overlay,
			&executor(),
			"Core_execute_block",
			&b1data,
			Default::default(),
		).execute(
			ExecutionStrategy::AlwaysWasm,
		).unwrap();
	}

	#[test]
	fn construct_genesis_with_bad_transaction_should_panic() {
		let mut storage = GenesisConfig::new(None,
			vec![Sr25519Keyring::One.public().into(), Sr25519Keyring::Two.public().into()],
			vec![AccountKeyring::One.into(), AccountKeyring::Two.into()],
			68,
			None,
			Default::default(),
		).genesis_map();
		let genesis_hash = insert_genesis_block(&mut storage);

		let backend = InMemoryBackend::from(storage);
		let (b1data, _b1hash) = block1(genesis_hash, &backend);

		let mut overlay = OverlayedChanges::default();
		let r = StateMachine::new(
			&backend,
			sp_state_machine::disabled_changes_trie_state::<_, u64>(),
			&mut overlay,
			&executor(),
			"Core_execute_block",
			&b1data,
			Default::default(),
		).execute(
			ExecutionStrategy::NativeElseWasm,
		);
		assert!(r.is_err());
	}
}<|MERGE_RESOLUTION|>--- conflicted
+++ resolved
@@ -44,15 +44,10 @@
 mod tests {
 	use codec::{Encode, Decode, Joiner};
 	use sc_executor::native_executor_instance;
-<<<<<<< HEAD
-	use sp_state_machine::{StateMachine, OverlayedChanges, ExecutionStrategy};
-	use sp_state_machine::backend::InMemory;
-=======
 	use sp_state_machine::{
-		StateMachine, OverlayedChanges, ExecutionStrategy, InMemoryChangesTrieStorage,
+		StateMachine, OverlayedChanges, ExecutionStrategy,
 		InMemoryBackend,
 	};
->>>>>>> bd540a67
 	use substrate_test_runtime_client::{
 		runtime::genesismap::{GenesisConfig, insert_genesis_block},
 		runtime::{Hash, Transfer, Block, BlockNumber, Header, Digest},
@@ -154,12 +149,8 @@
 
 	#[test]
 	fn construct_genesis_should_work_with_native() {
-<<<<<<< HEAD
-		let mut storage = GenesisConfig::new(None,
-=======
 		let mut storage = GenesisConfig::new(
-			false,
->>>>>>> bd540a67
+			None,
 			vec![Sr25519Keyring::One.public().into(), Sr25519Keyring::Two.public().into()],
 			vec![AccountKeyring::One.into(), AccountKeyring::Two.into()],
 			1000,
