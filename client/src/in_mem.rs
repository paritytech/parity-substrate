// Copyright 2017-2020 Parity Technologies (UK) Ltd.
// This file is part of Substrate.

// Substrate is free software: you can redistribute it and/or modify
// it under the terms of the GNU General Public License as published by
// the Free Software Foundation, either version 3 of the License, or
// (at your option) any later version.

// Substrate is distributed in the hope that it will be useful,
// but WITHOUT ANY WARRANTY; without even the implied warranty of
// MERCHANTABILITY or FITNESS FOR A PARTICULAR PURPOSE.  See the
// GNU General Public License for more details.

// You should have received a copy of the GNU General Public License
// along with Substrate.  If not, see <http://www.gnu.org/licenses/>.

//! In memory client backend

use std::collections::HashMap;
use std::sync::Arc;
use parking_lot::RwLock;
use sp_core::storage::well_known_keys;
use sp_core::offchain::storage::{
	InMemOffchainStorage as OffchainStorage
};
<<<<<<< HEAD
use sp_runtime::generic::BlockId;
use sp_runtime::traits::{Block as BlockT, Header as HeaderT, Zero, NumberFor};
use sp_runtime::{Justification, Storage};
use sp_state_machine::backend::{Backend as StateBackend, InMemory};
use sp_state_machine::{self, ChangesTrieTransaction};
use hash_db::Hasher;
=======
use sp_runtime::generic::{BlockId, DigestItem};
use sp_runtime::traits::{Block as BlockT, Header as HeaderT, Zero, NumberFor, HasherFor};
use sp_runtime::{Justification, Storage};
use sp_state_machine::{
	InMemoryChangesTrieStorage, ChangesTrieAnchorBlockId, ChangesTrieTransaction,
	InMemoryBackend, Backend as StateBackend,
};
use hash_db::Prefix;
use sp_trie::MemoryDB;
>>>>>>> bd540a67
use sp_blockchain::{CachedHeaderMetadata, HeaderMetadata};

use sc_client_api::{
	backend::{self, NewBlockState, StorageCollection, ChildStorageCollection},
	blockchain::{
		self, BlockStatus, HeaderBackend, well_known_cache_keys::Id as CacheKeyId
	},
	UsageInfo,
};
use crate::leaves::LeafSet;

struct PendingBlock<B: BlockT> {
	block: StoredBlock<B>,
	state: NewBlockState,
}

#[derive(PartialEq, Eq, Clone)]
enum StoredBlock<B: BlockT> {
	Header(B::Header, Option<Justification>),
	Full(B, Option<Justification>),
}

impl<B: BlockT> StoredBlock<B> {
	fn new(header: B::Header, body: Option<Vec<B::Extrinsic>>, just: Option<Justification>) -> Self {
		match body {
			Some(body) => StoredBlock::Full(B::new(header, body), just),
			None => StoredBlock::Header(header, just),
		}
	}

	fn header(&self) -> &B::Header {
		match *self {
			StoredBlock::Header(ref h, _) => h,
			StoredBlock::Full(ref b, _) => b.header(),
		}
	}

	fn justification(&self) -> Option<&Justification> {
		match *self {
			StoredBlock::Header(_, ref j) | StoredBlock::Full(_, ref j) => j.as_ref()
		}
	}

	fn extrinsics(&self) -> Option<&[B::Extrinsic]> {
		match *self {
			StoredBlock::Header(_, _) => None,
			StoredBlock::Full(ref b, _) => Some(b.extrinsics()),
		}
	}

	fn into_inner(self) -> (B::Header, Option<Vec<B::Extrinsic>>, Option<Justification>) {
		match self {
			StoredBlock::Header(header, just) => (header, None, just),
			StoredBlock::Full(block, just) => {
				let (header, body) = block.deconstruct();
				(header, Some(body), just)
			}
		}
	}
}

#[derive(Clone)]
struct BlockchainStorage<Block: BlockT> {
	blocks: HashMap<Block::Hash, StoredBlock<Block>>,
	hashes: HashMap<NumberFor<Block>, Block::Hash>,
	best_hash: Block::Hash,
	best_number: NumberFor<Block>,
	finalized_hash: Block::Hash,
	finalized_number: NumberFor<Block>,
	genesis_hash: Block::Hash,
	header_cht_roots: HashMap<NumberFor<Block>, Block::Hash>,
	changes_trie_cht_roots: HashMap<NumberFor<Block>, Block::Hash>,
	leaves: LeafSet<Block::Hash, NumberFor<Block>>,
	aux: HashMap<Vec<u8>, Vec<u8>>,
}

/// In-memory blockchain. Supports concurrent reads.
pub struct Blockchain<Block: BlockT> {
	storage: Arc<RwLock<BlockchainStorage<Block>>>,
}

impl<Block: BlockT + Clone> Clone for Blockchain<Block> {
	fn clone(&self) -> Self {
		let storage = Arc::new(RwLock::new(self.storage.read().clone()));
		Blockchain {
			storage: storage.clone(),
		}
	}
}

impl<Block: BlockT> Blockchain<Block> {
	/// Get header hash of given block.
	pub fn id(&self, id: BlockId<Block>) -> Option<Block::Hash> {
		match id {
			BlockId::Hash(h) => Some(h),
			BlockId::Number(n) => self.storage.read().hashes.get(&n).cloned(),
		}
	}

	/// Create new in-memory blockchain storage.
	pub fn new() -> Blockchain<Block> {
		let storage = Arc::new(RwLock::new(
			BlockchainStorage {
				blocks: HashMap::new(),
				hashes: HashMap::new(),
				best_hash: Default::default(),
				best_number: Zero::zero(),
				finalized_hash: Default::default(),
				finalized_number: Zero::zero(),
				genesis_hash: Default::default(),
				header_cht_roots: HashMap::new(),
				changes_trie_cht_roots: HashMap::new(),
				leaves: LeafSet::new(),
				aux: HashMap::new(),
			}));
		Blockchain {
			storage: storage.clone(),
		}
	}

	/// Insert a block header and associated data.
	pub fn insert(
		&self,
		hash: Block::Hash,
		header: <Block as BlockT>::Header,
		justification: Option<Justification>,
		body: Option<Vec<<Block as BlockT>::Extrinsic>>,
		new_state: NewBlockState,
	) -> sp_blockchain::Result<()> {
		let number = header.number().clone();
		if new_state.is_best() {
			self.apply_head(&header)?;
		}

		{
			let mut storage = self.storage.write();
			storage.leaves.import(hash.clone(), number.clone(), header.parent_hash().clone());
			storage.blocks.insert(hash.clone(), StoredBlock::new(header, body, justification));

			if let NewBlockState::Final = new_state {
				storage.finalized_hash = hash;
				storage.finalized_number = number.clone();
			}

			if number == Zero::zero() {
				storage.genesis_hash = hash;
			}
		}

		Ok(())
	}

	/// Get total number of blocks.
	pub fn blocks_count(&self) -> usize {
		self.storage.read().blocks.len()
	}

	/// Compare this blockchain with another in-mem blockchain
	pub fn equals_to(&self, other: &Self) -> bool {
		self.canon_equals_to(other) && self.storage.read().blocks == other.storage.read().blocks
	}

	/// Compare canonical chain to other canonical chain.
	pub fn canon_equals_to(&self, other: &Self) -> bool {
		let this = self.storage.read();
		let other = other.storage.read();
			this.hashes == other.hashes
			&& this.best_hash == other.best_hash
			&& this.best_number == other.best_number
			&& this.genesis_hash == other.genesis_hash
	}

	/// Insert header CHT root.
	pub fn insert_cht_root(&self, block: NumberFor<Block>, cht_root: Block::Hash) {
		self.storage.write().header_cht_roots.insert(block, cht_root);
	}

	/// Set an existing block as head.
	pub fn set_head(&self, id: BlockId<Block>) -> sp_blockchain::Result<()> {
		let header = match self.header(id)? {
			Some(h) => h,
			None => return Err(sp_blockchain::Error::UnknownBlock(format!("{}", id))),
		};

		self.apply_head(&header)
	}

	fn apply_head(&self, header: &<Block as BlockT>::Header) -> sp_blockchain::Result<()> {
		let hash = header.hash();
		let number = header.number();

		// Note: this may lock storage, so it must happen before obtaining storage
		// write lock.
		let best_tree_route = {
			let best_hash = self.storage.read().best_hash;
			if &best_hash == header.parent_hash() {
				None
			} else {
				let route = sp_blockchain::tree_route(self, best_hash, *header.parent_hash())?;
				Some(route)
			}
		};

		let mut storage = self.storage.write();

		if let Some(tree_route) = best_tree_route {
			// apply retraction and enaction when reorganizing up to parent hash
			let enacted = tree_route.enacted();

			for entry in enacted {
				storage.hashes.insert(entry.number, entry.hash);
			}

			for entry in tree_route.retracted().iter().skip(enacted.len()) {
				storage.hashes.remove(&entry.number);
			}
		}

		storage.best_hash = hash.clone();
		storage.best_number = number.clone();
		storage.hashes.insert(number.clone(), hash.clone());

		Ok(())
	}

	fn finalize_header(&self, id: BlockId<Block>, justification: Option<Justification>) -> sp_blockchain::Result<()> {
		let hash = match self.header(id)? {
			Some(h) => h.hash(),
			None => return Err(sp_blockchain::Error::UnknownBlock(format!("{}", id))),
		};

		let mut storage = self.storage.write();
		storage.finalized_hash = hash;

		if justification.is_some() {
			let block = storage.blocks.get_mut(&hash)
				.expect("hash was fetched from a block in the db; qed");

			let block_justification = match block {
				StoredBlock::Header(_, ref mut j) | StoredBlock::Full(_, ref mut j) => j
			};

			*block_justification = justification;
		}

		Ok(())
	}

	fn write_aux(&self, ops: Vec<(Vec<u8>, Option<Vec<u8>>)>) {
		let mut storage = self.storage.write();
		for (k, v) in ops {
			match v {
				Some(v) => storage.aux.insert(k, v),
				None => storage.aux.remove(&k),
			};
		}
	}
}

impl<Block: BlockT> HeaderBackend<Block> for Blockchain<Block> {
	fn header(&self, id: BlockId<Block>) -> sp_blockchain::Result<Option<<Block as BlockT>::Header>> {
		Ok(self.id(id).and_then(|hash| {
			self.storage.read().blocks.get(&hash).map(|b| b.header().clone())
		}))
	}

	fn info(&self) -> blockchain::Info<Block> {
		let storage = self.storage.read();
		blockchain::Info {
			best_hash: storage.best_hash,
			best_number: storage.best_number,
			genesis_hash: storage.genesis_hash,
			finalized_hash: storage.finalized_hash,
			finalized_number: storage.finalized_number,
		}
	}

	fn status(&self, id: BlockId<Block>) -> sp_blockchain::Result<BlockStatus> {
		match self.id(id).map_or(false, |hash| self.storage.read().blocks.contains_key(&hash)) {
			true => Ok(BlockStatus::InChain),
			false => Ok(BlockStatus::Unknown),
		}
	}

	fn number(&self, hash: Block::Hash) -> sp_blockchain::Result<Option<NumberFor<Block>>> {
		Ok(self.storage.read().blocks.get(&hash).map(|b| *b.header().number()))
	}

	fn hash(&self, number: <<Block as BlockT>::Header as HeaderT>::Number) -> sp_blockchain::Result<Option<Block::Hash>> {
		Ok(self.id(BlockId::Number(number)))
	}
}

impl<Block: BlockT> HeaderMetadata<Block> for Blockchain<Block> {
	type Error = sp_blockchain::Error;

	fn header_metadata(&self, hash: Block::Hash) -> Result<CachedHeaderMetadata<Block>, Self::Error> {
		self.header(BlockId::hash(hash))?.map(|header| CachedHeaderMetadata::from(&header))
			.ok_or(sp_blockchain::Error::UnknownBlock(format!("header not found: {}", hash)))
	}

	fn insert_header_metadata(&self, _hash: Block::Hash, _metadata: CachedHeaderMetadata<Block>) {
		// No need to implement.
	}
	fn remove_header_metadata(&self, _hash: Block::Hash) {
		// No need to implement.
	}
}

impl<Block: BlockT> blockchain::Backend<Block> for Blockchain<Block> {
	fn body(&self, id: BlockId<Block>) -> sp_blockchain::Result<Option<Vec<<Block as BlockT>::Extrinsic>>> {
		Ok(self.id(id).and_then(|hash| {
			self.storage.read().blocks.get(&hash)
				.and_then(|b| b.extrinsics().map(|x| x.to_vec()))
		}))
	}

	fn justification(&self, id: BlockId<Block>) -> sp_blockchain::Result<Option<Justification>> {
		Ok(self.id(id).and_then(|hash| self.storage.read().blocks.get(&hash).and_then(|b|
			b.justification().map(|x| x.clone()))
		))
	}

	fn last_finalized(&self) -> sp_blockchain::Result<Block::Hash> {
		Ok(self.storage.read().finalized_hash.clone())
	}

	fn cache(&self) -> Option<Arc<dyn blockchain::Cache<Block>>> {
		None
	}

	fn leaves(&self) -> sp_blockchain::Result<Vec<Block::Hash>> {
		Ok(self.storage.read().leaves.hashes())
	}

	fn children(&self, _parent_hash: Block::Hash) -> sp_blockchain::Result<Vec<Block::Hash>> {
		unimplemented!()
	}
}

impl<Block: BlockT> blockchain::ProvideCache<Block> for Blockchain<Block> {
	fn cache(&self) -> Option<Arc<dyn blockchain::Cache<Block>>> {
		None
	}
}

impl<Block: BlockT> backend::AuxStore for Blockchain<Block> {
	fn insert_aux<
		'a,
		'b: 'a,
		'c: 'a,
		I: IntoIterator<Item=&'a(&'c [u8], &'c [u8])>,
		D: IntoIterator<Item=&'a &'b [u8]>,
	>(&self, insert: I, delete: D) -> sp_blockchain::Result<()> {
		let mut storage = self.storage.write();
		for (k, v) in insert {
			storage.aux.insert(k.to_vec(), v.to_vec());
		}
		for k in delete {
			storage.aux.remove(*k);
		}
		Ok(())
	}

	fn get_aux(&self, key: &[u8]) -> sp_blockchain::Result<Option<Vec<u8>>> {
		Ok(self.storage.read().aux.get(key).cloned())
	}
}

impl<Block: BlockT> sc_client_api::light::Storage<Block> for Blockchain<Block>
	where
		Block::Hash: From<[u8; 32]>,
{
	fn import_header(
		&self,
		header: Block::Header,
		_cache: HashMap<CacheKeyId, Vec<u8>>,
		state: NewBlockState,
		aux_ops: Vec<(Vec<u8>, Option<Vec<u8>>)>,
	) -> sp_blockchain::Result<()> {
		let hash = header.hash();
		self.insert(hash, header, None, None, state)?;

		self.write_aux(aux_ops);
		Ok(())
	}

	fn set_head(&self, id: BlockId<Block>) -> sp_blockchain::Result<()> {
		Blockchain::set_head(self, id)
	}

	fn last_finalized(&self) -> sp_blockchain::Result<Block::Hash> {
		Ok(self.storage.read().finalized_hash.clone())
	}

	fn finalize_header(&self, id: BlockId<Block>) -> sp_blockchain::Result<()> {
		Blockchain::finalize_header(self, id, None)
	}

	fn header_cht_root(
		&self,
		_cht_size: NumberFor<Block>,
		block: NumberFor<Block>,
	) -> sp_blockchain::Result<Option<Block::Hash>> {
		self.storage.read().header_cht_roots.get(&block).cloned()
			.ok_or_else(|| sp_blockchain::Error::Backend(format!("Header CHT for block {} not exists", block)))
			.map(Some)
	}

	fn changes_trie_cht_root(
		&self,
		_cht_size: NumberFor<Block>,
		block: NumberFor<Block>,
	) -> sp_blockchain::Result<Option<Block::Hash>> {
		self.storage.read().changes_trie_cht_roots.get(&block).cloned()
			.ok_or_else(|| sp_blockchain::Error::Backend(format!("Changes trie CHT for block {} not exists", block)))
			.map(Some)
	}

	fn cache(&self) -> Option<Arc<dyn blockchain::Cache<Block>>> {
		None
	}

	fn usage_info(&self) -> Option<sc_client_api::UsageInfo> {
		None
	}
}

/// In-memory operation.
pub struct BlockImportOperation<Block: BlockT> {
	pending_block: Option<PendingBlock<Block>>,
	pending_cache: HashMap<CacheKeyId, Vec<u8>>,
<<<<<<< HEAD
	old_state: InMemory<H>,
	new_state: Option<InMemory<H>>,
=======
	old_state: InMemoryBackend<HasherFor<Block>>,
	new_state: Option<InMemoryBackend<HasherFor<Block>>>,
	changes_trie_update: Option<MemoryDB<HasherFor<Block>>>,
>>>>>>> bd540a67
	aux: Vec<(Vec<u8>, Option<Vec<u8>>)>,
	finalized_blocks: Vec<(BlockId<Block>, Option<Justification>)>,
	set_head: Option<BlockId<Block>>,
}

impl<Block: BlockT> backend::BlockImportOperation<Block> for BlockImportOperation<Block> where
	Block::Hash: Ord,
{
	type State = InMemoryBackend<HasherFor<Block>>;

	fn state(&self) -> sp_blockchain::Result<Option<&Self::State>> {
		Ok(Some(&self.old_state))
	}

	fn set_block_data(
		&mut self,
		header: <Block as BlockT>::Header,
		body: Option<Vec<<Block as BlockT>::Extrinsic>>,
		justification: Option<Justification>,
		state: NewBlockState,
	) -> sp_blockchain::Result<()> {
		assert!(self.pending_block.is_none(), "Only one block per operation is allowed");
		self.pending_block = Some(PendingBlock {
			block: StoredBlock::new(header, body, justification),
			state,
		});
		Ok(())
	}

	fn update_cache(&mut self, cache: HashMap<CacheKeyId, Vec<u8>>) {
		self.pending_cache = cache;
	}

	fn update_db_storage(
		&mut self,
		update: <InMemoryBackend<HasherFor<Block>> as StateBackend<HasherFor<Block>>>::Transaction,
	) -> sp_blockchain::Result<()> {
		self.new_state = Some(self.old_state.update(update));
		Ok(())
	}

<<<<<<< HEAD
	fn reset_storage(&mut self, storage: Storage) -> sp_blockchain::Result<H::Out> {
=======
	fn update_changes_trie(
		&mut self,
		update: ChangesTrieTransaction<HasherFor<Block>, NumberFor<Block>>,
	) -> sp_blockchain::Result<()> {
		self.changes_trie_update = Some(update.0);
		Ok(())
	}

	fn reset_storage(&mut self, storage: Storage) -> sp_blockchain::Result<Block::Hash> {
>>>>>>> bd540a67
		check_genesis_storage(&storage)?;

		let child_delta = storage.children.into_iter()
			.map(|(storage_key, child_content)|
				(storage_key, child_content.data.into_iter().map(|(k, v)| (k, Some(v))), child_content.child_info));

		let (root, transaction) = self.old_state.full_storage_root(
			storage.top.into_iter().map(|(k, v)| (k, Some(v))),
			child_delta
		);

		self.new_state = Some(InMemoryBackend::from(transaction));
		Ok(root)
	}

	fn update_changes_trie(
		&mut self,
		_update: ChangesTrieTransaction<H, NumberFor<Block>>,
	) -> sp_blockchain::Result<()> {
		Ok(())
	}

	fn insert_aux<I>(&mut self, ops: I) -> sp_blockchain::Result<()>
		where I: IntoIterator<Item=(Vec<u8>, Option<Vec<u8>>)>
	{
		self.aux.append(&mut ops.into_iter().collect());
		Ok(())
	}

	fn update_storage(
		&mut self,
		_update: StorageCollection,
		_child_update: ChildStorageCollection,
	) -> sp_blockchain::Result<()> {
		Ok(())
	}

	fn mark_finalized(
		&mut self,
		block: BlockId<Block>,
		justification: Option<Justification>,
	) -> sp_blockchain::Result<()> {
		self.finalized_blocks.push((block, justification));
		Ok(())
	}

	fn mark_head(&mut self, block: BlockId<Block>) -> sp_blockchain::Result<()> {
		assert!(self.pending_block.is_none(), "Only one set block per operation is allowed");
		self.set_head = Some(block);
		Ok(())
	}
}

/// In-memory backend. Keeps all states and blocks in memory.
///
/// > **Warning**: Doesn't support all the features necessary for a proper database. Only use this
/// > struct for testing purposes. Do **NOT** use in production.
<<<<<<< HEAD
pub struct Backend<Block, H>
where
	Block: BlockT,
	H: Hasher<Out=Block::Hash>,
	H::Out: Ord,
{
	states: RwLock<HashMap<Block::Hash, InMemory<H>>>,
=======
pub struct Backend<Block: BlockT> where Block::Hash: Ord {
	states: RwLock<HashMap<Block::Hash, InMemoryBackend<HasherFor<Block>>>>,
	changes_trie_storage: ChangesTrieStorage<Block>,
>>>>>>> bd540a67
	blockchain: Blockchain<Block>,
	import_lock: RwLock<()>,
}

impl<Block: BlockT> Backend<Block> where Block::Hash: Ord {
	/// Create a new instance of in-mem backend.
	pub fn new() -> Self {
		Backend {
			states: RwLock::new(HashMap::new()),
			blockchain: Blockchain::new(),
			import_lock: Default::default(),
		}
	}
}

impl<Block: BlockT> backend::AuxStore for Backend<Block> where Block::Hash: Ord {
	fn insert_aux<
		'a,
		'b: 'a,
		'c: 'a,
		I: IntoIterator<Item=&'a(&'c [u8], &'c [u8])>,
		D: IntoIterator<Item=&'a &'b [u8]>,
	>(&self, insert: I, delete: D) -> sp_blockchain::Result<()> {
		self.blockchain.insert_aux(insert, delete)
	}

	fn get_aux(&self, key: &[u8]) -> sp_blockchain::Result<Option<Vec<u8>>> {
		self.blockchain.get_aux(key)
	}
}

impl<Block: BlockT> backend::Backend<Block> for Backend<Block> where Block::Hash: Ord {
	type BlockImportOperation = BlockImportOperation<Block>;
	type Blockchain = Blockchain<Block>;
<<<<<<< HEAD
	type State = InMemory<H>;
=======
	type State = InMemoryBackend<HasherFor<Block>>;
	type ChangesTrieStorage = ChangesTrieStorage<Block>;
>>>>>>> bd540a67
	type OffchainStorage = OffchainStorage;

	fn begin_operation(&self) -> sp_blockchain::Result<Self::BlockImportOperation> {
		let old_state = self.state_at(BlockId::Hash(Default::default()))?;
		Ok(BlockImportOperation {
			pending_block: None,
			pending_cache: Default::default(),
			old_state,
			new_state: None,
			aux: Default::default(),
			finalized_blocks: Default::default(),
			set_head: None,
		})
	}

	fn begin_state_operation(
		&self,
		operation: &mut Self::BlockImportOperation,
		block: BlockId<Block>,
	) -> sp_blockchain::Result<()> {
		operation.old_state = self.state_at(block)?;
		Ok(())
	}

	fn commit_operation(&self, operation: Self::BlockImportOperation) -> sp_blockchain::Result<()> {
		if !operation.finalized_blocks.is_empty() {
			for (block, justification) in operation.finalized_blocks {
				self.blockchain.finalize_header(block, justification)?;
			}
		}

		if let Some(pending_block) = operation.pending_block {
			let old_state = &operation.old_state;
			let (header, body, justification) = pending_block.block.into_inner();

			let hash = header.hash();

			self.states.write().insert(hash, operation.new_state.unwrap_or_else(|| old_state.clone()));

			self.blockchain.insert(hash, header, justification, body, pending_block.state)?;
		}

		if !operation.aux.is_empty() {
			self.blockchain.write_aux(operation.aux);
		}

		if let Some(set_head) = operation.set_head {
			self.blockchain.set_head(set_head)?;
		}

		Ok(())
	}

	fn finalize_block(
		&self,
		block: BlockId<Block>,
		justification: Option<Justification>,
	) -> sp_blockchain::Result<()> {
		self.blockchain.finalize_header(block, justification)
	}

	fn blockchain(&self) -> &Self::Blockchain {
		&self.blockchain
	}

	fn usage_info(&self) -> Option<UsageInfo> {
		None
	}

	fn changes_trie_storage(&self) -> Option<&dyn backend::PrunableStateChangesTrieStorage<Block, H>> {
		None
	}

	fn offchain_storage(&self) -> Option<Self::OffchainStorage> {
		None
	}

	fn state_at(&self, block: BlockId<Block>) -> sp_blockchain::Result<Self::State> {
		match block {
			BlockId::Hash(h) if h == Default::default() => {
				return Ok(Self::State::default());
			},
			_ => {},
		}

		match self.blockchain.id(block).and_then(|id| self.states.read().get(&id).cloned()) {
			Some(state) => Ok(state),
			None => Err(sp_blockchain::Error::UnknownBlock(format!("{}", block))),
		}
	}

	fn revert(
		&self,
		_n: NumberFor<Block>,
		_revert_finalized: bool,
	) -> sp_blockchain::Result<NumberFor<Block>> {
		Ok(Zero::zero())
	}

	fn get_import_lock(&self) -> &RwLock<()> {
		&self.import_lock
	}
}

impl<Block: BlockT> backend::LocalBackend<Block> for Backend<Block> where Block::Hash: Ord {}

impl<Block: BlockT> backend::RemoteBackend<Block> for Backend<Block> where Block::Hash: Ord {
	fn is_local_state_available(&self, block: &BlockId<Block>) -> bool {
		self.blockchain.expect_block_number_from_id(block)
			.map(|num| num.is_zero())
			.unwrap_or(false)
	}

	fn remote_blockchain(&self) -> Arc<dyn crate::light::blockchain::RemoteBlockchain<Block>> {
		unimplemented!()
	}
}

<<<<<<< HEAD
=======
/// Prunable in-memory changes trie storage.
pub struct ChangesTrieStorage<Block: BlockT>(
	InMemoryChangesTrieStorage<HasherFor<Block>, NumberFor<Block>>
);

impl<Block: BlockT> backend::PrunableStateChangesTrieStorage<Block> for ChangesTrieStorage<Block> {
	fn oldest_changes_trie_block(
		&self,
		_config: &ChangesTrieConfiguration,
		_best_finalized: NumberFor<Block>,
	) -> NumberFor<Block> {
		Zero::zero()
	}
}

impl<Block: BlockT> sp_state_machine::ChangesTrieRootsStorage<HasherFor<Block>, NumberFor<Block>> for
	ChangesTrieStorage<Block>
{
	fn build_anchor(
		&self,
		_hash: Block::Hash,
	) -> Result<sp_state_machine::ChangesTrieAnchorBlockId<Block::Hash, NumberFor<Block>>, String> {
		Err("Dummy implementation".into())
	}

	fn root(
		&self,
		_anchor: &ChangesTrieAnchorBlockId<Block::Hash, NumberFor<Block>>,
		_block: NumberFor<Block>,
	) -> Result<Option<Block::Hash>, String> {
		Err("Dummy implementation".into())
	}
}

impl<Block: BlockT> sp_state_machine::ChangesTrieStorage<HasherFor<Block>, NumberFor<Block>> for
	ChangesTrieStorage<Block>
{
	fn as_roots_storage(&self)
		-> &dyn sp_state_machine::ChangesTrieRootsStorage<HasherFor<Block>, NumberFor<Block>>
	{
		self
	}

	fn with_cached_changed_keys(
		&self,
		_root: &Block::Hash,
		_functor: &mut dyn FnMut(&HashMap<Option<Vec<u8>>, HashSet<Vec<u8>>>),
	) -> bool {
		false
	}

	fn get(
		&self,
		key: &Block::Hash,
		prefix: Prefix,
	) -> Result<Option<sp_state_machine::DBValue>, String> {
		self.0.get(key, prefix)
	}
}

>>>>>>> bd540a67
/// Check that genesis storage is valid.
pub fn check_genesis_storage(storage: &Storage) -> sp_blockchain::Result<()> {
	if storage.top.iter().any(|(k, _)| well_known_keys::is_child_storage_key(k)) {
		return Err(sp_blockchain::Error::GenesisInvalid.into());
	}

	if storage.children.keys().any(|child_key| !well_known_keys::is_child_storage_key(&child_key)) {
		return Err(sp_blockchain::Error::GenesisInvalid.into());
	}

	Ok(())
}

#[cfg(test)]
mod tests {
	use sp_core::offchain::{OffchainStorage, storage::InMemOffchainStorage};
	use std::sync::Arc;

	type TestBackend = substrate_test_runtime_client::sc_client::in_mem::Backend<substrate_test_runtime_client::runtime::Block>;

	#[test]
	fn test_leaves_with_complex_block_tree() {
		let backend = Arc::new(TestBackend::new());

		substrate_test_runtime_client::trait_tests::test_leaves_for_backend(backend);
	}

	#[test]
	fn test_blockchain_query_by_number_gets_canonical() {
		let backend = Arc::new(TestBackend::new());

		substrate_test_runtime_client::trait_tests::test_blockchain_query_by_number_gets_canonical(backend);
	}

	#[test]
	fn in_memory_offchain_storage() {

		let mut storage = InMemOffchainStorage::default();
		assert_eq!(storage.get(b"A", b"B"), None);
		assert_eq!(storage.get(b"B", b"A"), None);

		storage.set(b"A", b"B", b"C");
		assert_eq!(storage.get(b"A", b"B"), Some(b"C".to_vec()));
		assert_eq!(storage.get(b"B", b"A"), None);

		storage.compare_and_set(b"A", b"B", Some(b"X"), b"D");
		assert_eq!(storage.get(b"A", b"B"), Some(b"C".to_vec()));
		storage.compare_and_set(b"A", b"B", Some(b"C"), b"D");
		assert_eq!(storage.get(b"A", b"B"), Some(b"D".to_vec()));

		assert!(!storage.compare_and_set(b"B", b"A", Some(b""), b"Y"));
		assert!(storage.compare_and_set(b"B", b"A", None, b"X"));
		assert_eq!(storage.get(b"B", b"A"), Some(b"X".to_vec()));
	}
}<|MERGE_RESOLUTION|>--- conflicted
+++ resolved
@@ -23,24 +23,10 @@
 use sp_core::offchain::storage::{
 	InMemOffchainStorage as OffchainStorage
 };
-<<<<<<< HEAD
 use sp_runtime::generic::BlockId;
-use sp_runtime::traits::{Block as BlockT, Header as HeaderT, Zero, NumberFor};
-use sp_runtime::{Justification, Storage};
-use sp_state_machine::backend::{Backend as StateBackend, InMemory};
-use sp_state_machine::{self, ChangesTrieTransaction};
-use hash_db::Hasher;
-=======
-use sp_runtime::generic::{BlockId, DigestItem};
 use sp_runtime::traits::{Block as BlockT, Header as HeaderT, Zero, NumberFor, HasherFor};
 use sp_runtime::{Justification, Storage};
-use sp_state_machine::{
-	InMemoryChangesTrieStorage, ChangesTrieAnchorBlockId, ChangesTrieTransaction,
-	InMemoryBackend, Backend as StateBackend,
-};
-use hash_db::Prefix;
-use sp_trie::MemoryDB;
->>>>>>> bd540a67
+use sp_state_machine::{ChangesTrieTransaction, InMemoryBackend, Backend as StateBackend};
 use sp_blockchain::{CachedHeaderMetadata, HeaderMetadata};
 
 use sc_client_api::{
@@ -473,14 +459,8 @@
 pub struct BlockImportOperation<Block: BlockT> {
 	pending_block: Option<PendingBlock<Block>>,
 	pending_cache: HashMap<CacheKeyId, Vec<u8>>,
-<<<<<<< HEAD
-	old_state: InMemory<H>,
-	new_state: Option<InMemory<H>>,
-=======
 	old_state: InMemoryBackend<HasherFor<Block>>,
 	new_state: Option<InMemoryBackend<HasherFor<Block>>>,
-	changes_trie_update: Option<MemoryDB<HasherFor<Block>>>,
->>>>>>> bd540a67
 	aux: Vec<(Vec<u8>, Option<Vec<u8>>)>,
 	finalized_blocks: Vec<(BlockId<Block>, Option<Justification>)>,
 	set_head: Option<BlockId<Block>>,
@@ -522,19 +502,14 @@
 		Ok(())
 	}
 
-<<<<<<< HEAD
-	fn reset_storage(&mut self, storage: Storage) -> sp_blockchain::Result<H::Out> {
-=======
 	fn update_changes_trie(
 		&mut self,
-		update: ChangesTrieTransaction<HasherFor<Block>, NumberFor<Block>>,
-	) -> sp_blockchain::Result<()> {
-		self.changes_trie_update = Some(update.0);
+		_update: ChangesTrieTransaction<HasherFor<Block>, NumberFor<Block>>,
+	) -> sp_blockchain::Result<()> {
 		Ok(())
 	}
 
 	fn reset_storage(&mut self, storage: Storage) -> sp_blockchain::Result<Block::Hash> {
->>>>>>> bd540a67
 		check_genesis_storage(&storage)?;
 
 		let child_delta = storage.children.into_iter()
@@ -550,13 +525,6 @@
 		Ok(root)
 	}
 
-	fn update_changes_trie(
-		&mut self,
-		_update: ChangesTrieTransaction<H, NumberFor<Block>>,
-	) -> sp_blockchain::Result<()> {
-		Ok(())
-	}
-
 	fn insert_aux<I>(&mut self, ops: I) -> sp_blockchain::Result<()>
 		where I: IntoIterator<Item=(Vec<u8>, Option<Vec<u8>>)>
 	{
@@ -592,19 +560,8 @@
 ///
 /// > **Warning**: Doesn't support all the features necessary for a proper database. Only use this
 /// > struct for testing purposes. Do **NOT** use in production.
-<<<<<<< HEAD
-pub struct Backend<Block, H>
-where
-	Block: BlockT,
-	H: Hasher<Out=Block::Hash>,
-	H::Out: Ord,
-{
-	states: RwLock<HashMap<Block::Hash, InMemory<H>>>,
-=======
 pub struct Backend<Block: BlockT> where Block::Hash: Ord {
 	states: RwLock<HashMap<Block::Hash, InMemoryBackend<HasherFor<Block>>>>,
-	changes_trie_storage: ChangesTrieStorage<Block>,
->>>>>>> bd540a67
 	blockchain: Blockchain<Block>,
 	import_lock: RwLock<()>,
 }
@@ -639,12 +596,7 @@
 impl<Block: BlockT> backend::Backend<Block> for Backend<Block> where Block::Hash: Ord {
 	type BlockImportOperation = BlockImportOperation<Block>;
 	type Blockchain = Blockchain<Block>;
-<<<<<<< HEAD
-	type State = InMemory<H>;
-=======
 	type State = InMemoryBackend<HasherFor<Block>>;
-	type ChangesTrieStorage = ChangesTrieStorage<Block>;
->>>>>>> bd540a67
 	type OffchainStorage = OffchainStorage;
 
 	fn begin_operation(&self) -> sp_blockchain::Result<Self::BlockImportOperation> {
@@ -714,7 +666,7 @@
 		None
 	}
 
-	fn changes_trie_storage(&self) -> Option<&dyn backend::PrunableStateChangesTrieStorage<Block, H>> {
+	fn changes_trie_storage(&self) -> Option<&dyn backend::PrunableStateChangesTrieStorage<Block>> {
 		None
 	}
 
@@ -763,69 +715,6 @@
 	}
 }
 
-<<<<<<< HEAD
-=======
-/// Prunable in-memory changes trie storage.
-pub struct ChangesTrieStorage<Block: BlockT>(
-	InMemoryChangesTrieStorage<HasherFor<Block>, NumberFor<Block>>
-);
-
-impl<Block: BlockT> backend::PrunableStateChangesTrieStorage<Block> for ChangesTrieStorage<Block> {
-	fn oldest_changes_trie_block(
-		&self,
-		_config: &ChangesTrieConfiguration,
-		_best_finalized: NumberFor<Block>,
-	) -> NumberFor<Block> {
-		Zero::zero()
-	}
-}
-
-impl<Block: BlockT> sp_state_machine::ChangesTrieRootsStorage<HasherFor<Block>, NumberFor<Block>> for
-	ChangesTrieStorage<Block>
-{
-	fn build_anchor(
-		&self,
-		_hash: Block::Hash,
-	) -> Result<sp_state_machine::ChangesTrieAnchorBlockId<Block::Hash, NumberFor<Block>>, String> {
-		Err("Dummy implementation".into())
-	}
-
-	fn root(
-		&self,
-		_anchor: &ChangesTrieAnchorBlockId<Block::Hash, NumberFor<Block>>,
-		_block: NumberFor<Block>,
-	) -> Result<Option<Block::Hash>, String> {
-		Err("Dummy implementation".into())
-	}
-}
-
-impl<Block: BlockT> sp_state_machine::ChangesTrieStorage<HasherFor<Block>, NumberFor<Block>> for
-	ChangesTrieStorage<Block>
-{
-	fn as_roots_storage(&self)
-		-> &dyn sp_state_machine::ChangesTrieRootsStorage<HasherFor<Block>, NumberFor<Block>>
-	{
-		self
-	}
-
-	fn with_cached_changed_keys(
-		&self,
-		_root: &Block::Hash,
-		_functor: &mut dyn FnMut(&HashMap<Option<Vec<u8>>, HashSet<Vec<u8>>>),
-	) -> bool {
-		false
-	}
-
-	fn get(
-		&self,
-		key: &Block::Hash,
-		prefix: Prefix,
-	) -> Result<Option<sp_state_machine::DBValue>, String> {
-		self.0.get(key, prefix)
-	}
-}
-
->>>>>>> bd540a67
 /// Check that genesis storage is valid.
 pub fn check_genesis_storage(storage: &Storage) -> sp_blockchain::Result<()> {
 	if storage.top.iter().any(|(k, _)| well_known_keys::is_child_storage_key(k)) {
