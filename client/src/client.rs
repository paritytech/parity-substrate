--- conflicted
+++ resolved
@@ -24,19 +24,10 @@
 use futures::channel::mpsc;
 use parking_lot::{Mutex, RwLock};
 use codec::{Encode, Decode};
-<<<<<<< HEAD
 use hash_db::Prefix;
-use primitives::{
+use sp_core::{
 	ChangesTrieConfiguration, convert_hash, traits::CodeExecutor,
 	NativeOrEncoded, storage::{StorageKey, StorageData, well_known_keys, ChildInfo},
-=======
-use hash_db::{Hasher, Prefix};
-use sp_core::{
-	Blake2Hasher, H256, ChangesTrieConfiguration, convert_hash,
-	NeverNativeValue, ExecutionContext, NativeOrEncoded,
-	storage::{StorageKey, StorageData, well_known_keys, ChildInfo},
-	traits::CodeExecutor,
->>>>>>> 40a16efe
 };
 use sc_telemetry::{telemetry, SUBSTRATE_INFO};
 use sp_runtime::{
@@ -47,29 +38,16 @@
 		DigestFor,
 	},
 };
-<<<<<<< HEAD
-use state_machine::{
+use sp_state_machine::{
 	DBValue, Backend as StateBackend, ChangesTrieAnchorBlockId,
-=======
-use sp_state_machine::{
-	DBValue, Backend as StateBackend, ChangesTrieAnchorBlockId, ExecutionStrategy, ExecutionManager,
->>>>>>> 40a16efe
 	prove_read, prove_child_read, ChangesTrieRootsStorage, ChangesTrieStorage,
 	ChangesTrieConfigurationRange, key_changes, key_changes_proof, StorageProof,
 	merge_storage_proofs,
 };
-<<<<<<< HEAD
-use executor::{RuntimeVersion, RuntimeInfo};
-use consensus::{
+use sc_executor::{RuntimeVersion, RuntimeInfo};
+use sp_consensus::{
 	Error as ConsensusError, BlockStatus, BlockImportParams, BlockCheckParams, ImportResult,
 	BlockOrigin, ForkChoiceStrategy, SelectChain, RecordProof,
-=======
-use sc_executor::{RuntimeVersion, RuntimeInfo};
-use sp_consensus::{
-	Error as ConsensusError, BlockStatus, BlockImportParams, BlockCheckParams,
-	ImportResult, BlockOrigin, ForkChoiceStrategy,
-	SelectChain, self,
->>>>>>> 40a16efe
 };
 use sp_blockchain::{self as blockchain,
 	Backend as ChainBackend,
@@ -78,16 +56,11 @@
 	HeaderMetadata, CachedHeaderMetadata,
 };
 
-<<<<<<< HEAD
 use sp_api::{
 	CallApiAt, ConstructRuntimeApi, Core as CoreApi, ApiExt, ApiRef, ProvideRuntimeApi,
 	CallApiAtParams,
 };
-use block_builder::BlockBuilderApi;
-=======
-use sp_api::{CallRuntimeAt, ConstructRuntimeApi, Core as CoreApi, ProofRecorder, InitializeBlock};
 use sc_block_builder::BlockBuilderApi;
->>>>>>> 40a16efe
 
 pub use sc_client_api::{
 	backend::{
@@ -111,16 +84,6 @@
 	in_mem, genesis, cht,
 };
 
-<<<<<<< HEAD
-=======
-type StorageUpdate<B, Block> = <
-	<
-		<B as backend::Backend<Block, Blake2Hasher>>::BlockImportOperation
-			as BlockImportOperation<Block, Blake2Hasher>
-	>::State as sp_state_machine::Backend<Blake2Hasher>>::Transaction;
-type ChangesUpdate<Block> = ChangesTrieTransaction<Blake2Hasher, NumberFor<Block>>;
-
->>>>>>> 40a16efe
 /// Substrate Client
 pub struct Client<B, E, Block, RA> where Block: BlockT {
 	backend: Arc<B>,
@@ -555,17 +518,12 @@
 			}
 		}
 
-<<<<<<< HEAD
 		impl<'a, Block: BlockT> ChangesTrieStorage<HasherFor<Block>, NumberFor<Block>> for
 			AccessedRootsRecorder<'a, Block>
 		{
 			fn as_roots_storage(&self)
-				-> &dyn state_machine::ChangesTrieRootsStorage<HasherFor<Block>, NumberFor<Block>>
+				-> &dyn sp_state_machine::ChangesTrieRootsStorage<HasherFor<Block>, NumberFor<Block>>
 			{
-=======
-		impl<'a, Block: BlockT> ChangesTrieStorage<Blake2Hasher, NumberFor<Block>> for AccessedRootsRecorder<'a, Block> {
-			fn as_roots_storage(&self) -> &dyn sp_state_machine::ChangesTrieRootsStorage<Blake2Hasher, NumberFor<Block>> {
->>>>>>> 40a16efe
 				self
 			}
 
@@ -696,11 +654,7 @@
 	pub fn new_block(
 		&self,
 		inherent_digests: DigestFor<Block>,
-<<<<<<< HEAD
-	) -> sp_blockchain::Result<block_builder::BlockBuilder<Block, Self, B>> where
-=======
-	) -> sp_blockchain::Result<sc_block_builder::BlockBuilder<Block, Self>> where
->>>>>>> 40a16efe
+	) -> sp_blockchain::Result<sc_block_builder::BlockBuilder<Block, Self, B>> where
 		E: Clone + Send + Sync,
 		RA: Send + Sync,
 		Self: ProvideRuntimeApi<Block>,
@@ -719,29 +673,6 @@
 	}
 
 	/// Create a new block, built on top of `parent`.
-<<<<<<< HEAD
-=======
-	pub fn new_block_at(
-		&self,
-		parent: &BlockId<Block>,
-		inherent_digests: DigestFor<Block>,
-	) -> sp_blockchain::Result<sc_block_builder::BlockBuilder<Block, Self>> where
-		E: Clone + Send + Sync,
-		RA: Send + Sync,
-		Self: ProvideRuntimeApi,
-		<Self as ProvideRuntimeApi>::Api: BlockBuilderApi<Block, Error = Error>
-	{
-		sc_block_builder::BlockBuilder::new(
-			self,
-			self.expect_block_hash_from_id(parent)?,
-			self.expect_block_number_from_id(parent)?,
-			false,
-			inherent_digests,
-		)
-	}
-
-	/// Create a new block, built on top of `parent` with proof recording enabled.
->>>>>>> 40a16efe
 	///
 	/// When proof recording is enabled, all accessed trie nodes are saved.
 	/// These recorded trie nodes can be used by a third party to proof the
@@ -750,12 +681,8 @@
 		&self,
 		parent: &BlockId<Block>,
 		inherent_digests: DigestFor<Block>,
-<<<<<<< HEAD
 		record_proof: R,
-	) -> sp_blockchain::Result<block_builder::BlockBuilder<Block, Self, B>> where
-=======
-	) -> sp_blockchain::Result<sc_block_builder::BlockBuilder<Block, Self>> where
->>>>>>> 40a16efe
+	) -> sp_blockchain::Result<sc_block_builder::BlockBuilder<Block, Self, B>> where
 		E: Clone + Send + Sync,
 		RA: Send + Sync,
 		Self: ProvideRuntimeApi<Block>,
@@ -1493,20 +1420,13 @@
 /// NOTE: only use this implementation when you are sure there are NO consensus-level BlockImport
 /// objects. Otherwise, importing blocks directly into the client would be bypassing
 /// important verification work.
-<<<<<<< HEAD
-impl<B, E, Block, RA> consensus::BlockImport<Block> for &Client<B, E, Block, RA> where
+impl<B, E, Block, RA> sp_consensus::BlockImport<Block> for &Client<B, E, Block, RA> where
 	B: backend::Backend<Block>,
 	E: CallExecutor<Block> + Clone + Send + Sync,
 	Block: BlockT,
 	Client<B, E, Block, RA>: ProvideRuntimeApi<Block>,
 	<Client<B, E, Block, RA> as ProvideRuntimeApi<Block>>::Api: CoreApi<Block, Error = Error> +
 		ApiExt<Block, StateBackend = B::State>,
-=======
-impl<'a, B, E, Block, RA> sp_consensus::BlockImport<Block> for &'a Client<B, E, Block, RA> where
-	B: backend::Backend<Block, Blake2Hasher>,
-	E: CallExecutor<Block, Blake2Hasher> + Clone + Send + Sync,
-	Block: BlockT<Hash=H256>,
->>>>>>> 40a16efe
 {
 	type Error = ConsensusError;
 	type Transaction = backend::TransactionFor<B, Block>;
@@ -1586,20 +1506,13 @@
 	}
 }
 
-<<<<<<< HEAD
-impl<B, E, Block, RA> consensus::BlockImport<Block> for Client<B, E, Block, RA> where
+impl<B, E, Block, RA> sp_consensus::BlockImport<Block> for Client<B, E, Block, RA> where
 	B: backend::Backend<Block>,
 	E: CallExecutor<Block> + Clone + Send + Sync,
 	Block: BlockT,
 	Self: ProvideRuntimeApi<Block>,
 	<Self as ProvideRuntimeApi<Block>>::Api: CoreApi<Block, Error = Error> +
 		ApiExt<Block, StateBackend = B::State>,
-=======
-impl<B, E, Block, RA> sp_consensus::BlockImport<Block> for Client<B, E, Block, RA> where
-	B: backend::Backend<Block, Blake2Hasher>,
-	E: CallExecutor<Block, Blake2Hasher> + Clone + Send + Sync,
-	Block: BlockT<Hash=H256>,
->>>>>>> 40a16efe
 {
 	type Error = ConsensusError;
 	type Transaction = backend::TransactionFor<B, Block>;
@@ -1870,18 +1783,10 @@
 	)
 }
 
-<<<<<<< HEAD
-impl<BE, E, B, RA> consensus::block_validation::Chain<B> for Client<BE, E, B, RA>
+impl<BE, E, B, RA> sp_consensus::block_validation::Chain<B> for Client<BE, E, B, RA>
 	where BE: backend::Backend<B>,
 		  E: CallExecutor<B>,
 		  B: BlockT
-=======
-impl<BE, E, B, RA> sp_consensus::block_validation::Chain<B> for Client<BE, E, B, RA>
-	where
-		BE: backend::Backend<B, Blake2Hasher>,
-		E: CallExecutor<B, Blake2Hasher>,
-		B: BlockT<Hash = H256>
->>>>>>> 40a16efe
 {
 	fn block_status(
 		&self,
@@ -1895,11 +1800,7 @@
 pub(crate) mod tests {
 	use std::collections::HashMap;
 	use super::*;
-<<<<<<< HEAD
-	use primitives::{blake2_256, H256};
-=======
-	use sp_core::blake2_256;
->>>>>>> 40a16efe
+	use sp_core::{blake2_256, H256};
 	use sp_runtime::DigestItem;
 	use sp_consensus::{BlockOrigin, SelectChain, BlockImport};
 	use substrate_test_runtime_client::{
@@ -2005,11 +1906,7 @@
 
 	#[test]
 	fn block_builder_works_with_no_transactions() {
-<<<<<<< HEAD
-		let mut client = test_client::new();
-=======
-		let client = substrate_test_runtime_client::new();
->>>>>>> 40a16efe
+		let mut client = substrate_test_runtime_client::new();
 
 		let block = client.new_block(Default::default()).unwrap().build().unwrap().block;
 
@@ -2020,11 +1917,7 @@
 
 	#[test]
 	fn block_builder_works_with_transactions() {
-<<<<<<< HEAD
-		let mut client = test_client::new();
-=======
-		let client = substrate_test_runtime_client::new();
->>>>>>> 40a16efe
+		let mut client = substrate_test_runtime_client::new();
 
 		let mut builder = client.new_block(Default::default()).unwrap();
 
@@ -2061,11 +1954,7 @@
 
 	#[test]
 	fn block_builder_does_not_include_invalid() {
-<<<<<<< HEAD
-		let mut client = test_client::new();
-=======
-		let client = substrate_test_runtime_client::new();
->>>>>>> 40a16efe
+		let mut client = substrate_test_runtime_client::new();
 
 		let mut builder = client.new_block(Default::default()).unwrap();
 
@@ -2130,11 +2019,7 @@
 	fn uncles_with_only_ancestors() {
 		// block tree:
 		// G -> A1 -> A2
-<<<<<<< HEAD
-		let mut client = test_client::new();
-=======
-		let client = substrate_test_runtime_client::new();
->>>>>>> 40a16efe
+		let mut client = substrate_test_runtime_client::new();
 
 		// G -> A1
 		let a1 = client.new_block(Default::default()).unwrap().build().unwrap().block;
@@ -2154,11 +2039,7 @@
 		//      A1 -> B2 -> B3 -> B4
 		//	          B2 -> C3
 		//	    A1 -> D2
-<<<<<<< HEAD
-		let mut client = test_client::new();
-=======
-		let client = substrate_test_runtime_client::new();
->>>>>>> 40a16efe
+		let mut client = substrate_test_runtime_client::new();
 
 		// G -> A1
 		let a1 = client.new_block(Default::default()).unwrap().build().unwrap().block;
@@ -2667,11 +2548,7 @@
 
 	#[test]
 	fn import_with_justification() {
-<<<<<<< HEAD
-		let mut client = test_client::new();
-=======
-		let client = substrate_test_runtime_client::new();
->>>>>>> 40a16efe
+		let mut client = substrate_test_runtime_client::new();
 
 		// G -> A1
 		let a1 = client.new_block(Default::default()).unwrap().build().unwrap().block;
@@ -2717,12 +2594,7 @@
 
 	#[test]
 	fn importing_diverged_finalized_block_should_trigger_reorg() {
-<<<<<<< HEAD
-		let mut client = test_client::new();
-=======
-
-		let client = substrate_test_runtime_client::new();
->>>>>>> 40a16efe
+		let mut client = substrate_test_runtime_client::new();
 
 		// G -> A1 -> A2
 		//   \
@@ -2878,13 +2750,9 @@
 	#[test]
 	fn state_reverted_on_reorg() {
 		let _ = env_logger::try_init();
-<<<<<<< HEAD
-		let mut client = test_client::new();
-=======
-		let client = substrate_test_runtime_client::new();
->>>>>>> 40a16efe
-
-		let current_balance = |client: &test_client::TestClient|
+		let mut client = substrate_test_runtime_client::new();
+
+		let current_balance = |client: &substrate_test_runtime_client::TestClient|
 			client.runtime_api().balance_of(
 				&BlockId::number(client.info().chain.best_number), AccountKeyring::Alice.into()
 			).unwrap();
