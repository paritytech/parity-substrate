// Copyright 2017-2020 Parity Technologies (UK) Ltd.
// This file is part of Substrate.

// Substrate is free software: you can redistribute it and/or modify
// it under the terms of the GNU General Public License as published by
// the Free Software Foundation, either version 3 of the License, or
// (at your option) any later version.

// Substrate is distributed in the hope that it will be useful,
// but WITHOUT ANY WARRANTY; without even the implied warranty of
// MERCHANTABILITY or FITNESS FOR A PARTICULAR PURPOSE.  See the
// GNU General Public License for more details.

// You should have received a copy of the GNU General Public License
// along with Substrate.  If not, see <http://www.gnu.org/licenses/>.

//! Substrate Client

use std::{
	marker::PhantomData, collections::{HashSet, BTreeMap, HashMap}, sync::Arc, panic::UnwindSafe,
	result,
};
use log::{info, trace, warn};
use futures::channel::mpsc;
use parking_lot::{Mutex, RwLock};
use codec::{Encode, Decode};
use hash_db::Prefix;
use sp_core::{
	ChangesTrieConfiguration, convert_hash, traits::CodeExecutor,
	NativeOrEncoded, storage::{StorageKey, StorageData, well_known_keys, ChildInfo},
};
use sc_telemetry::{telemetry, SUBSTRATE_INFO};
use sp_runtime::{
	Justification, BuildStorage,
	generic::{BlockId, SignedBlock, DigestItem},
	traits::{
		Block as BlockT, Header as HeaderT, Zero, NumberFor, HasherFor, SaturatedConversion, One,
		DigestFor,
	},
};
use sp_state_machine::{
	DBValue, Backend as StateBackend, ChangesTrieAnchorBlockId,
	prove_read, prove_child_read, ChangesTrieRootsStorage, ChangesTrieStorage,
	ChangesTrieConfigurationRange, key_changes, key_changes_proof, StorageProof,
	merge_storage_proofs,
};
use sc_executor::{RuntimeVersion, RuntimeInfo};
use sp_consensus::{
	Error as ConsensusError, BlockStatus, BlockImportParams, BlockCheckParams, ImportResult,
	BlockOrigin, ForkChoiceStrategy, SelectChain, RecordProof,
};
use sp_blockchain::{self as blockchain,
	Backend as ChainBackend,
	HeaderBackend as ChainHeaderBackend, ProvideCache, Cache,
	well_known_cache_keys::Id as CacheKeyId,
	HeaderMetadata, CachedHeaderMetadata,
};

use sp_api::{
	CallApiAt, ConstructRuntimeApi, Core as CoreApi, ApiExt, ApiRef, ProvideRuntimeApi,
	CallApiAtParams,
};
use sc_block_builder::BlockBuilderApi;

pub use sc_client_api::{
	backend::{
		self, BlockImportOperation, PrunableStateChangesTrieStorage,
		ClientImportOperation, Finalizer, ImportSummary, NewBlockState,
		changes_tries_state_at_block,
	},
	client::{
		ImportNotifications, FinalityNotification, FinalityNotifications, BlockImportNotification,
		ClientInfo, BlockchainEvents, BlockBody, ProvideUncles, BadBlocks, ForkBlocks,
		BlockOf,
	},
	execution_extensions::{ExecutionExtensions, ExecutionStrategies},
	notifications::{StorageNotifications, StorageEventStream},
	CallExecutor,
};
use sp_blockchain::Error;

use crate::{
	call_executor::LocalCallExecutor,
	light::{call_executor::prove_execution, fetcher::ChangesProof},
	in_mem, genesis, cht, block_rules::{BlockRules, LookupResult as BlockLookupResult},
};

/// Substrate Client
pub struct Client<B, E, Block, RA> where Block: BlockT {
	backend: Arc<B>,
	executor: E,
	storage_notifications: Mutex<StorageNotifications<Block>>,
	import_notification_sinks: Mutex<Vec<mpsc::UnboundedSender<BlockImportNotification<Block>>>>,
	finality_notification_sinks: Mutex<Vec<mpsc::UnboundedSender<FinalityNotification<Block>>>>,
	// holds the block hash currently being imported. TODO: replace this with block queue
	importing_block: RwLock<Option<Block::Hash>>,
	block_rules: BlockRules<Block>,
	execution_extensions: ExecutionExtensions<Block>,
	_phantom: PhantomData<RA>,
}

/// An `Iterator` that iterates keys in a given block under a prefix.
pub struct KeyIterator<'a, State, Block> {
	state: State,
	prefix: Option<&'a StorageKey>,
	current_key: Vec<u8>,
	_phantom: PhantomData<Block>,
}

impl <'a, State, Block> KeyIterator<'a, State, Block> {
	fn new(state: State, prefix: Option<&'a StorageKey>, current_key: Vec<u8>) -> Self {
		Self {
			state,
			prefix,
			current_key,
			_phantom: PhantomData,
		}
	}
}

impl<'a, State, Block> Iterator for KeyIterator<'a, State, Block> where
	Block: BlockT,
	State: StateBackend<HasherFor<Block>>,
{
	type Item = StorageKey;

	fn next(&mut self) -> Option<Self::Item> {
		let next_key = self.state
			.next_storage_key(&self.current_key)
			.ok()
			.flatten()?;
		if let Some(prefix) = self.prefix {
			if !next_key.starts_with(&prefix.0[..]) {
				return None;
			}
		}
		self.current_key = next_key.clone();
		Some(StorageKey(next_key))
	}
}

// used in importing a block, where additional changes are made after the runtime
// executed.
enum PrePostHeader<H> {
	// they are the same: no post-runtime digest items.
	Same(H),
	// different headers (pre, post).
	Different(H, H),
}

impl<H> PrePostHeader<H> {
	// get a reference to the "post-header" -- the header as it should be after all changes are applied.
	fn post(&self) -> &H {
		match *self {
			PrePostHeader::Same(ref h) => h,
			PrePostHeader::Different(_, ref h) => h,
		}
	}

	// convert to the "post-header" -- the header as it should be after all changes are applied.
	fn into_post(self) -> H {
		match self {
			PrePostHeader::Same(h) => h,
			PrePostHeader::Different(_, h) => h,
		}
	}
}

/// Create an instance of in-memory client.
pub fn new_in_mem<E, Block, S, RA>(
	executor: E,
	genesis_storage: &S,
	keystore: Option<sp_core::traits::BareCryptoStorePtr>,
) -> sp_blockchain::Result<Client<
	in_mem::Backend<Block>,
	LocalCallExecutor<in_mem::Backend<Block>, E>,
	Block,
	RA
>> where
	E: CodeExecutor + RuntimeInfo,
	S: BuildStorage,
	Block: BlockT,
{
	new_with_backend(Arc::new(in_mem::Backend::new()), executor, genesis_storage, keystore)
}

/// Create a client with the explicitly provided backend.
/// This is useful for testing backend implementations.
pub fn new_with_backend<B, E, Block, S, RA>(
	backend: Arc<B>,
	executor: E,
	build_genesis_storage: &S,
	keystore: Option<sp_core::traits::BareCryptoStorePtr>,
) -> sp_blockchain::Result<Client<B, LocalCallExecutor<B, E>, Block, RA>>
	where
		E: CodeExecutor + RuntimeInfo,
		S: BuildStorage,
		Block: BlockT,
		B: backend::LocalBackend<Block> + 'static,
{
	let call_executor = LocalCallExecutor::new(backend.clone(), executor);
	let extensions = ExecutionExtensions::new(Default::default(), keystore);
	Client::new(
		backend,
		call_executor,
		build_genesis_storage,
		Default::default(),
		Default::default(),
		extensions,
	)
}

impl<B, E, Block, RA> BlockOf for Client<B, E, Block, RA> where
	B: backend::Backend<Block>,
	E: CallExecutor<Block>,
	Block: BlockT,
{
	type Type = Block;
}

impl<B, E, Block, RA> Client<B, E, Block, RA> where
	B: backend::Backend<Block>,
	E: CallExecutor<Block>,
	Block: BlockT,
{
	/// Creates new Substrate Client with given blockchain and code executor.
	pub fn new<S: BuildStorage>(
		backend: Arc<B>,
		executor: E,
		build_genesis_storage: &S,
		fork_blocks: ForkBlocks<Block>,
		bad_blocks: BadBlocks<Block>,
		execution_extensions: ExecutionExtensions<Block>,
	) -> sp_blockchain::Result<Self> {
		if backend.blockchain().header(BlockId::Number(Zero::zero()))?.is_none() {
			let genesis_storage = build_genesis_storage.build_storage()?;
			let mut op = backend.begin_operation()?;
			backend.begin_state_operation(&mut op, BlockId::Hash(Default::default()))?;
			let state_root = op.reset_storage(genesis_storage)?;
			let genesis_block = genesis::construct_genesis_block::<Block>(state_root.into());
			info!("Initializing Genesis block/state (state: {}, header-hash: {})",
				genesis_block.header().state_root(),
				genesis_block.header().hash()
			);
			op.set_block_data(
				genesis_block.deconstruct().0,
				Some(vec![]),
				None,
				NewBlockState::Final
			)?;
			backend.commit_operation(op)?;
		}

		Ok(Client {
			backend,
			executor,
			storage_notifications: Default::default(),
			import_notification_sinks: Default::default(),
			finality_notification_sinks: Default::default(),
			importing_block: Default::default(),
			block_rules: BlockRules::new(fork_blocks, bad_blocks),
			execution_extensions,
			_phantom: Default::default(),
		})
	}

	/// Get a reference to the execution extensions.
	pub fn execution_extensions(&self) -> &ExecutionExtensions<Block> {
		&self.execution_extensions
	}

	/// Get a reference to the state at a given block.
	pub fn state_at(&self, block: &BlockId<Block>) -> sp_blockchain::Result<B::State> {
		self.backend.state_at(*block)
	}

<<<<<<< HEAD
	/// Given a `BlockId` and a key prefix, return the matching child storage keys in that block.
	pub fn storage_keys(&self, id: &BlockId<Block>, key_prefix: &StorageKey)
		-> sp_blockchain::Result<Vec<StorageKey>>
	{
=======
	/// Given a `BlockId` and a key prefix, return the matching storage keys in that block.
	pub fn storage_keys(&self, id: &BlockId<Block>, key_prefix: &StorageKey) -> sp_blockchain::Result<Vec<StorageKey>> {
>>>>>>> eeebfc8f
		let keys = self.state_at(id)?.keys(&key_prefix.0).into_iter().map(StorageKey).collect();
		Ok(keys)
	}

<<<<<<< HEAD
	/// Given a `BlockId` and a key prefix, return the matching child storage keys and values in that block.
	pub fn storage_pairs(&self, id: &BlockId<Block>, key_prefix: &StorageKey)
		-> sp_blockchain::Result<Vec<(StorageKey, StorageData)>>
	{
		let state = self.state_at(id)?;
		let keys = state
			.keys(&key_prefix.0)
			.into_iter()
			.map(|k| {
				let d = state.storage(&k).ok().flatten().unwrap_or_default();
				(StorageKey(k), StorageData(d))
			})
			.collect();
		Ok(keys)
=======
	/// Given a `BlockId` and a key prefix, return a `KeyIterator` iterates matching storage keys in that block.
	pub fn storage_keys_iter<'a>(
		&self,
		id: &BlockId<Block>,
		prefix: Option<&'a StorageKey>,
		start_key: Option<&StorageKey>
	) -> sp_blockchain::Result<KeyIterator<'a, B::State, Block>> {
		let state = self.state_at(id)?;
		let start_key = start_key
			.or(prefix)
			.map(|key| key.0.clone())
			.unwrap_or_else(Vec::new);
		Ok(KeyIterator::new(state, prefix, start_key))
>>>>>>> eeebfc8f
	}

	/// Given a `BlockId` and a key, return the value under the key in that block.
	pub fn storage(&self, id: &BlockId<Block>, key: &StorageKey)
		-> sp_blockchain::Result<Option<StorageData>>
	{
		Ok(self.state_at(id)?
			.storage(&key.0).map_err(|e| sp_blockchain::Error::from_state(Box::new(e)))?
			.map(StorageData)
		)
	}

	/// Given a `BlockId` and a key, return the value under the hash in that block.
	pub fn storage_hash(&self, id: &BlockId<Block>, key: &StorageKey)
		-> sp_blockchain::Result<Option<Block::Hash>>
	{
		Ok(self.state_at(id)?
			.storage_hash(&key.0).map_err(|e| sp_blockchain::Error::from_state(Box::new(e)))?
		)
	}

	/// Given a `BlockId`, a key prefix, and a child storage key, return the matching child storage keys.
	pub fn child_storage_keys(
		&self,
		id: &BlockId<Block>,
		child_storage_key: &StorageKey,
		child_info: ChildInfo,
		key_prefix: &StorageKey
	) -> sp_blockchain::Result<Vec<StorageKey>> {
		let keys = self.state_at(id)?
			.child_keys(&child_storage_key.0, child_info, &key_prefix.0)
			.into_iter()
			.map(StorageKey)
			.collect();
		Ok(keys)
	}

	/// Given a `BlockId`, a key and a child storage key, return the value under the key in that block.
	pub fn child_storage(
		&self,
		id: &BlockId<Block>,
		storage_key: &StorageKey,
		child_info: ChildInfo,
		key: &StorageKey
	) -> sp_blockchain::Result<Option<StorageData>> {
		Ok(self.state_at(id)?
			.child_storage(&storage_key.0, child_info, &key.0)
			.map_err(|e| sp_blockchain::Error::from_state(Box::new(e)))?
			.map(StorageData))
	}

	/// Given a `BlockId`, a key and a child storage key, return the hash under the key in that block.
	pub fn child_storage_hash(
		&self,
		id: &BlockId<Block>,
		storage_key: &StorageKey,
		child_info: ChildInfo,
		key: &StorageKey
	) -> sp_blockchain::Result<Option<Block::Hash>> {
		Ok(self.state_at(id)?
			.child_storage_hash(&storage_key.0, child_info, &key.0)
			.map_err(|e| sp_blockchain::Error::from_state(Box::new(e)))?
		)
	}

	/// Get the code at a given block.
	pub fn code_at(&self, id: &BlockId<Block>) -> sp_blockchain::Result<Vec<u8>> {
		Ok(self.storage(id, &StorageKey(well_known_keys::CODE.to_vec()))?
			.expect("None is returned if there's no value stored for the given key;\
				':code' key is always defined; qed").0)
	}

	/// Get the RuntimeVersion at a given block.
	pub fn runtime_version_at(&self, id: &BlockId<Block>) -> sp_blockchain::Result<RuntimeVersion> {
		self.executor.runtime_version(id)
	}

	/// Get call executor reference.
	pub fn executor(&self) -> &E {
		&self.executor
	}

	/// Reads storage value at a given block + key, returning read proof.
	pub fn read_proof<I>(&self, id: &BlockId<Block>, keys: I) -> sp_blockchain::Result<StorageProof> where
		I: IntoIterator,
		I::Item: AsRef<[u8]>,
	{
		self.state_at(id)
			.and_then(|state| prove_read(state, keys)
				.map_err(Into::into))
	}

	/// Reads child storage value at a given block + storage_key + key, returning
	/// read proof.
	pub fn read_child_proof<I>(
		&self,
		id: &BlockId<Block>,
		storage_key: &[u8],
		child_info: ChildInfo,
		keys: I,
	) -> sp_blockchain::Result<StorageProof> where
		I: IntoIterator,
		I::Item: AsRef<[u8]>,
	{
		self.state_at(id)
			.and_then(|state| prove_child_read(state, storage_key, child_info, keys)
				.map_err(Into::into))
	}

	/// Execute a call to a contract on top of state in a block of given hash
	/// AND returning execution proof.
	///
	/// No changes are made.
	pub fn execution_proof(&self,
		id: &BlockId<Block>,
		method: &str,
		call_data: &[u8]
	) -> sp_blockchain::Result<(Vec<u8>, StorageProof)> {
		let state = self.state_at(id)?;
		let header = self.prepare_environment_block(id)?;
		prove_execution(state, header, &self.executor, method, call_data)
	}

	/// Reads given header and generates CHT-based header proof.
	pub fn header_proof(&self, id: &BlockId<Block>) -> sp_blockchain::Result<(Block::Header, StorageProof)> {
		self.header_proof_with_cht_size(id, cht::size())
	}

	/// Get block hash by number.
	pub fn block_hash(&self,
		block_number: <<Block as BlockT>::Header as HeaderT>::Number
	) -> sp_blockchain::Result<Option<Block::Hash>> {
		self.backend.blockchain().hash(block_number)
	}

	/// Reads given header and generates CHT-based header proof for CHT of given size.
	pub fn header_proof_with_cht_size(
		&self,
		id: &BlockId<Block>,
		cht_size: NumberFor<Block>,
	) -> sp_blockchain::Result<(Block::Header, StorageProof)> {
		let proof_error = || sp_blockchain::Error::Backend(format!("Failed to generate header proof for {:?}", id));
		let header = self.backend.blockchain().expect_header(*id)?;
		let block_num = *header.number();
		let cht_num = cht::block_to_cht_number(cht_size, block_num).ok_or_else(proof_error)?;
		let cht_start = cht::start_number(cht_size, cht_num);
		let mut current_num = cht_start;
		let cht_range = ::std::iter::from_fn(|| {
			let old_current_num = current_num;
			current_num = current_num + One::one();
			Some(old_current_num)
		});
		let headers = cht_range.map(|num| self.block_hash(num));
		let proof = cht::build_proof::<Block::Header, HasherFor<Block>, _, _>(
			cht_size,
			cht_num,
			std::iter::once(block_num),
			headers,
		)?;
		Ok((header, proof))
	}

	/// Get longest range within [first; last] that is possible to use in `key_changes`
	/// and `key_changes_proof` calls.
	/// Range could be shortened from the beginning if some changes tries have been pruned.
	/// Returns Ok(None) if changes tries are not supported.
	pub fn max_key_changes_range(
		&self,
		first: NumberFor<Block>,
		last: BlockId<Block>,
	) -> sp_blockchain::Result<Option<(NumberFor<Block>, BlockId<Block>)>> {
		let last_number = self.backend.blockchain().expect_block_number_from_id(&last)?;
		let last_hash = self.backend.blockchain().expect_block_hash_from_id(&last)?;
		if first > last_number {
			return Err(sp_blockchain::Error::ChangesTrieAccessFailed("Invalid changes trie range".into()));
		}

		let (storage, configs) = match self.require_changes_trie(first, last_hash, false).ok() {
			Some((storage, configs)) => (storage, configs),
			None => return Ok(None),
		};

		let first_available_changes_trie = configs.last().map(|config| config.0);
		match first_available_changes_trie {
			Some(first_available_changes_trie) => {
				let oldest_unpruned = storage.oldest_pruned_digest_range_end();
				let first = std::cmp::max(first_available_changes_trie, oldest_unpruned);
				Ok(Some((first, last)))
			},
			None => Ok(None)
		}
	}

	/// Get pairs of (block, extrinsic) where key has been changed at given blocks range.
	/// Works only for runtimes that are supporting changes tries.
	///
	/// Changes are returned in descending order (i.e. last block comes first).
	pub fn key_changes(
		&self,
		first: NumberFor<Block>,
		last: BlockId<Block>,
		storage_key: Option<&StorageKey>,
		key: &StorageKey
	) -> sp_blockchain::Result<Vec<(NumberFor<Block>, u32)>> {
		let last_number = self.backend.blockchain().expect_block_number_from_id(&last)?;
		let last_hash = self.backend.blockchain().expect_block_hash_from_id(&last)?;
		let (storage, configs) = self.require_changes_trie(first, last_hash, true)?;

		let mut result = Vec::new();
		let best_number = self.backend.blockchain().info().best_number;
		for (config_zero, config_end, config) in configs {
			let range_first = ::std::cmp::max(first, config_zero + One::one());
			let range_anchor = match config_end {
				Some((config_end_number, config_end_hash)) => if last_number > config_end_number {
					ChangesTrieAnchorBlockId { hash: config_end_hash, number: config_end_number }
				} else {
					ChangesTrieAnchorBlockId { hash: convert_hash(&last_hash), number: last_number }
				},
				None => ChangesTrieAnchorBlockId { hash: convert_hash(&last_hash), number: last_number },
			};

			let config_range = ChangesTrieConfigurationRange {
				config: &config,
				zero: config_zero.clone(),
				end: config_end.map(|(config_end_number, _)| config_end_number),
			};
			let result_range: Vec<(NumberFor<Block>, u32)> = key_changes::<HasherFor<Block>, _>(
				config_range,
				storage.storage(),
				range_first,
				&range_anchor,
				best_number,
				storage_key.as_ref().map(|x| &x.0[..]),
				&key.0)
			.and_then(|r| r.map(|r| r.map(|(block, tx)| (block, tx))).collect::<Result<_, _>>())
			.map_err(|err| sp_blockchain::Error::ChangesTrieAccessFailed(err))?;
			result.extend(result_range);
		}

		Ok(result)
	}

	/// Get proof for computation of (block, extrinsic) pairs where key has been changed at given blocks range.
	/// `min` is the hash of the first block, which changes trie root is known to the requester - when we're using
	/// changes tries from ascendants of this block, we should provide proofs for changes tries roots
	/// `max` is the hash of the last block known to the requester - we can't use changes tries from descendants
	/// of this block.
	/// Works only for runtimes that are supporting changes tries.
	pub fn key_changes_proof(
		&self,
		first: Block::Hash,
		last: Block::Hash,
		min: Block::Hash,
		max: Block::Hash,
		storage_key: Option<&StorageKey>,
		key: &StorageKey,
	) -> sp_blockchain::Result<ChangesProof<Block::Header>> {
		self.key_changes_proof_with_cht_size(
			first,
			last,
			min,
			max,
			storage_key,
			key,
			cht::size(),
		)
	}

	/// Does the same work as `key_changes_proof`, but assumes that CHTs are of passed size.
	pub fn key_changes_proof_with_cht_size(
		&self,
		first: Block::Hash,
		last: Block::Hash,
		min: Block::Hash,
		max: Block::Hash,
		storage_key: Option<&StorageKey>,
		key: &StorageKey,
		cht_size: NumberFor<Block>,
	) -> sp_blockchain::Result<ChangesProof<Block::Header>> {
		struct AccessedRootsRecorder<'a, Block: BlockT> {
			storage: &'a dyn ChangesTrieStorage<HasherFor<Block>, NumberFor<Block>>,
			min: NumberFor<Block>,
			required_roots_proofs: Mutex<BTreeMap<NumberFor<Block>, Block::Hash>>,
		};

		impl<'a, Block: BlockT> ChangesTrieRootsStorage<HasherFor<Block>, NumberFor<Block>> for
			AccessedRootsRecorder<'a, Block>
		{
			fn build_anchor(&self, hash: Block::Hash)
				-> Result<ChangesTrieAnchorBlockId<Block::Hash, NumberFor<Block>>, String>
			{
				self.storage.build_anchor(hash)
			}

			fn root(
				&self,
				anchor: &ChangesTrieAnchorBlockId<Block::Hash, NumberFor<Block>>,
				block: NumberFor<Block>,
			) -> Result<Option<Block::Hash>, String> {
				let root = self.storage.root(anchor, block)?;
				if block < self.min {
					if let Some(ref root) = root {
						self.required_roots_proofs.lock().insert(
							block,
							root.clone()
						);
					}
				}
				Ok(root)
			}
		}

		impl<'a, Block: BlockT> ChangesTrieStorage<HasherFor<Block>, NumberFor<Block>> for
			AccessedRootsRecorder<'a, Block>
		{
			fn as_roots_storage(&self)
				-> &dyn sp_state_machine::ChangesTrieRootsStorage<HasherFor<Block>, NumberFor<Block>>
			{
				self
			}

			fn with_cached_changed_keys(
				&self,
				root: &Block::Hash,
				functor: &mut dyn FnMut(&HashMap<Option<Vec<u8>>, HashSet<Vec<u8>>>),
			) -> bool {
				self.storage.with_cached_changed_keys(root, functor)
			}

			fn get(&self, key: &Block::Hash, prefix: Prefix) -> Result<Option<DBValue>, String> {
				self.storage.get(key, prefix)
			}
		}

		let first_number = self.backend.blockchain()
			.expect_block_number_from_id(&BlockId::Hash(first))?;
		let (storage, configs) = self.require_changes_trie(first_number, last, true)?;
		let min_number = self.backend.blockchain().expect_block_number_from_id(&BlockId::Hash(min))?;

		let recording_storage = AccessedRootsRecorder::<Block> {
			storage: storage.storage(),
			min: min_number,
			required_roots_proofs: Mutex::new(BTreeMap::new()),
		};

		let max_number = std::cmp::min(
			self.backend.blockchain().info().best_number,
			self.backend.blockchain().expect_block_number_from_id(&BlockId::Hash(max))?,
		);

		// fetch key changes proof
		let mut proof = Vec::new();
		for (config_zero, config_end, config) in configs {
			let last_number = self.backend.blockchain()
				.expect_block_number_from_id(&BlockId::Hash(last))?;
			let config_range = ChangesTrieConfigurationRange {
				config: &config,
				zero: config_zero,
				end: config_end.map(|(config_end_number, _)| config_end_number),
			};
			let proof_range = key_changes_proof::<HasherFor<Block>, _>(
				config_range,
				&recording_storage,
				first_number,
				&ChangesTrieAnchorBlockId {
					hash: convert_hash(&last),
					number: last_number,
				},
				max_number,
				storage_key.as_ref().map(|x| &x.0[..]),
				&key.0,
			)
			.map_err(|err| sp_blockchain::Error::ChangesTrieAccessFailed(err))?;
			proof.extend(proof_range);
		}

		// now gather proofs for all changes tries roots that were touched during key_changes_proof
		// execution AND are unknown (i.e. replaced with CHT) to the requester
		let roots = recording_storage.required_roots_proofs.into_inner();
		let roots_proof = self.changes_trie_roots_proof(cht_size, roots.keys().cloned())?;

		Ok(ChangesProof {
			max_block: max_number,
			proof,
			roots: roots.into_iter().map(|(n, h)| (n, convert_hash(&h))).collect(),
			roots_proof,
		})
	}

	/// Generate CHT-based proof for roots of changes tries at given blocks.
	fn changes_trie_roots_proof<I: IntoIterator<Item=NumberFor<Block>>>(
		&self,
		cht_size: NumberFor<Block>,
		blocks: I
	) -> sp_blockchain::Result<StorageProof> {
		// most probably we have touched several changes tries that are parts of the single CHT
		// => GroupBy changes tries by CHT number and then gather proof for the whole group at once
		let mut proofs = Vec::new();

		cht::for_each_cht_group::<Block::Header, _, _, _>(cht_size, blocks, |_, cht_num, cht_blocks| {
			let cht_proof = self.changes_trie_roots_proof_at_cht(cht_size, cht_num, cht_blocks)?;
			proofs.push(cht_proof);
			Ok(())
		}, ())?;

		Ok(merge_storage_proofs(proofs))
	}

	/// Generates CHT-based proof for roots of changes tries at given blocks (that are part of single CHT).
	fn changes_trie_roots_proof_at_cht(
		&self,
		cht_size: NumberFor<Block>,
		cht_num: NumberFor<Block>,
		blocks: Vec<NumberFor<Block>>
	) -> sp_blockchain::Result<StorageProof> {
		let cht_start = cht::start_number(cht_size, cht_num);
		let mut current_num = cht_start;
		let cht_range = ::std::iter::from_fn(|| {
			let old_current_num = current_num;
			current_num = current_num + One::one();
			Some(old_current_num)
		});
		let roots = cht_range
			.map(|num| self.header(&BlockId::Number(num))
			.map(|block|
				block.and_then(|block| block.digest().log(DigestItem::as_changes_trie_root).cloned()))
			);
		let proof = cht::build_proof::<Block::Header, HasherFor<Block>, _, _>(
			cht_size,
			cht_num,
			blocks,
			roots,
		)?;
		Ok(proof)
	}

	/// Returns changes trie storage and all configurations that have been active in the range [first; last].
	///
	/// Configurations are returned in descending order (and obviously never overlap).
	/// If fail_if_disabled is false, returns maximal consequent configurations ranges, starting from last and
	/// stopping on either first, or when CT have been disabled.
	/// If fail_if_disabled is true, fails when there's a subrange where CT have been disabled
	/// inside first..last blocks range.
	fn require_changes_trie(
		&self,
		first: NumberFor<Block>,
		last: Block::Hash,
		fail_if_disabled: bool,
	) -> sp_blockchain::Result<(
		&dyn PrunableStateChangesTrieStorage<Block>,
		Vec<(NumberFor<Block>, Option<(NumberFor<Block>, Block::Hash)>, ChangesTrieConfiguration)>,
	)> {
		let storage = match self.backend.changes_trie_storage() {
			Some(storage) => storage,
			None => return Err(sp_blockchain::Error::ChangesTriesNotSupported),
		};

		let mut configs = Vec::with_capacity(1);
		let mut current = last;
		loop {
			let config_range = storage.configuration_at(&BlockId::Hash(current))?;
			match config_range.config {
				Some(config) => configs.push((config_range.zero.0, config_range.end, config)),
				None if !fail_if_disabled => return Ok((storage, configs)),
				None => return Err(sp_blockchain::Error::ChangesTriesNotSupported),
			}

			if config_range.zero.0 < first {
				break;
			}

			current = *self.backend.blockchain().expect_header(BlockId::Hash(config_range.zero.1))?.parent_hash();
		}

		Ok((storage, configs))
	}

	/// Create a new block, built on the head of the chain.
	pub fn new_block(
		&self,
		inherent_digests: DigestFor<Block>,
	) -> sp_blockchain::Result<sc_block_builder::BlockBuilder<Block, Self, B>> where
		E: Clone + Send + Sync,
		RA: Send + Sync,
		Self: ProvideRuntimeApi<Block>,
		<Self as ProvideRuntimeApi<Block>>::Api: BlockBuilderApi<Block, Error = Error> +
			ApiExt<Block, StateBackend = backend::StateBackendFor<B, Block>>
	{
		let info = self.chain_info();
		sc_block_builder::BlockBuilder::new(
			self,
			info.best_hash,
			info.best_number,
			RecordProof::No,
			inherent_digests,
			&self.backend,
		)
	}

	/// Create a new block, built on top of `parent`.
	///
	/// When proof recording is enabled, all accessed trie nodes are saved.
	/// These recorded trie nodes can be used by a third party to proof the
	/// output of this block builder without having access to the full storage.
	pub fn new_block_at<R: Into<RecordProof>>(
		&self,
		parent: &BlockId<Block>,
		inherent_digests: DigestFor<Block>,
		record_proof: R,
	) -> sp_blockchain::Result<sc_block_builder::BlockBuilder<Block, Self, B>> where
		E: Clone + Send + Sync,
		RA: Send + Sync,
		Self: ProvideRuntimeApi<Block>,
		<Self as ProvideRuntimeApi<Block>>::Api: BlockBuilderApi<Block, Error = Error> +
			ApiExt<Block, StateBackend = backend::StateBackendFor<B, Block>>
	{
		sc_block_builder::BlockBuilder::new(
			self,
			self.expect_block_hash_from_id(parent)?,
			self.expect_block_number_from_id(parent)?,
			record_proof.into(),
			inherent_digests,
			&self.backend
		)
	}

	/// Lock the import lock, and run operations inside.
	pub fn lock_import_and_run<R, Err, F>(&self, f: F) -> Result<R, Err> where
		F: FnOnce(&mut ClientImportOperation<Block, B>) -> Result<R, Err>,
		Err: From<sp_blockchain::Error>,
	{
		let inner = || {
			let _import_lock = self.backend.get_import_lock().write();

			let mut op = ClientImportOperation {
				op: self.backend.begin_operation()?,
				notify_imported: None,
				notify_finalized: Vec::new(),
			};

			let r = f(&mut op)?;

			let ClientImportOperation { op, notify_imported, notify_finalized } = op;
			self.backend.commit_operation(op)?;
			self.notify_finalized(notify_finalized)?;

			if let Some(notify_imported) = notify_imported {
				self.notify_imported(notify_imported)?;
			}

			Ok(r)
		};

		let result = inner();
		*self.importing_block.write() = None;

		result
	}

	/// Apply a checked and validated block to an operation. If a justification is provided
	/// then `finalized` *must* be true.
	fn apply_block(
		&self,
		operation: &mut ClientImportOperation<Block, B>,
		import_block: BlockImportParams<Block, backend::TransactionFor<B, Block>>,
		new_cache: HashMap<CacheKeyId, Vec<u8>>,
	) -> sp_blockchain::Result<ImportResult> where
		Self: ProvideRuntimeApi<Block>,
		<Self as ProvideRuntimeApi<Block>>::Api: CoreApi<Block, Error = Error> +
			ApiExt<Block, StateBackend = B::State>,
	{
		let BlockImportParams {
			origin,
			header,
			justification,
			post_digests,
			body,
			storage_changes,
			finalized,
			auxiliary,
			fork_choice,
			intermediates,
			import_existing,
			..
		} = import_block;

		assert!(justification.is_some() && finalized || justification.is_none());

		if !intermediates.is_empty() {
			return Err(Error::IncompletePipeline)
		}

		let fork_choice = fork_choice.ok_or(Error::IncompletePipeline)?;

		let import_headers = if post_digests.is_empty() {
			PrePostHeader::Same(header)
		} else {
			let mut post_header = header.clone();
			for item in post_digests {
				post_header.digest_mut().push(item);
			}
			PrePostHeader::Different(header, post_header)
		};

		let hash = import_headers.post().hash();
		let height = (*import_headers.post().number()).saturated_into::<u64>();

		*self.importing_block.write() = Some(hash);

		let result = self.execute_and_import_block(
			operation,
			origin,
			hash,
			import_headers,
			justification,
			body,
			storage_changes,
			new_cache,
			finalized,
			auxiliary,
			fork_choice,
			import_existing,
		);

		if let Ok(ImportResult::Imported(ref aux)) = result {
			if aux.is_new_best {
				telemetry!(SUBSTRATE_INFO; "block.import";
					"height" => height,
					"best" => ?hash,
					"origin" => ?origin
				);
			}
		}

		result
	}

	fn execute_and_import_block(
		&self,
		operation: &mut ClientImportOperation<Block, B>,
		origin: BlockOrigin,
		hash: Block::Hash,
		import_headers: PrePostHeader<Block::Header>,
		justification: Option<Justification>,
		body: Option<Vec<Block::Extrinsic>>,
		storage_changes: Option<sp_api::StorageChanges<backend::StateBackendFor<B, Block>, Block>>,
		new_cache: HashMap<CacheKeyId, Vec<u8>>,
		finalized: bool,
		aux: Vec<(Vec<u8>, Option<Vec<u8>>)>,
		fork_choice: ForkChoiceStrategy,
		import_existing: bool,
	) -> sp_blockchain::Result<ImportResult> where
		Self: ProvideRuntimeApi<Block>,
		<Self as ProvideRuntimeApi<Block>>::Api: CoreApi<Block, Error = Error> +
				ApiExt<Block, StateBackend = B::State>,
	{
		let parent_hash = import_headers.post().parent_hash().clone();
		let status = self.backend.blockchain().status(BlockId::Hash(hash))?;
		match (import_existing, status) {
			(false, blockchain::BlockStatus::InChain) => return Ok(ImportResult::AlreadyInChain),
			(false, blockchain::BlockStatus::Unknown) => {},
			(true, blockchain::BlockStatus::InChain) =>  {},
			(true, blockchain::BlockStatus::Unknown) =>
				return Err(Error::UnknownBlock(format!("{:?}", hash))),
		}

		let info = self.backend.blockchain().info();

		// the block is lower than our last finalized block so it must revert
		// finality, refusing import.
		if *import_headers.post().number() <= info.finalized_number {
			return Err(sp_blockchain::Error::NotInFinalizedChain);
		}

		// this is a fairly arbitrary choice of where to draw the line on making notifications,
		// but the general goal is to only make notifications when we are already fully synced
		// and get a new chain head.
		let make_notifications = match origin {
			BlockOrigin::NetworkBroadcast | BlockOrigin::Own | BlockOrigin::ConsensusBroadcast => true,
			BlockOrigin::Genesis | BlockOrigin::NetworkInitialSync | BlockOrigin::File => false,
		};

		let storage_changes = match storage_changes {
			Some(storage_changes) => {
				self.backend.begin_state_operation(&mut operation.op, BlockId::Hash(parent_hash))?;

				// ensure parent block is finalized to maintain invariant that
				// finality is called sequentially.
				if finalized {
					self.apply_finality_with_block_hash(
						operation,
						parent_hash,
						None,
						info.best_hash,
						make_notifications,
					)?;
				}

				operation.op.update_cache(new_cache);

				let (main_sc, child_sc, tx, _, changes_trie_tx) = storage_changes.into_inner();

				operation.op.update_db_storage(tx)?;
				operation.op.update_storage(main_sc.clone(), child_sc.clone())?;

				if let Some(changes_trie_transaction) = changes_trie_tx {
					operation.op.update_changes_trie(changes_trie_transaction)?;
				}

				Some((main_sc, child_sc))
			},
			None => None,
		};

		let is_new_best = finalized || match fork_choice {
			ForkChoiceStrategy::LongestChain => import_headers.post().number() > &info.best_number,
			ForkChoiceStrategy::Custom(v) => v,
		};

		let leaf_state = if finalized {
			NewBlockState::Final
		} else if is_new_best {
			NewBlockState::Best
		} else {
			NewBlockState::Normal
		};

		let retracted = if is_new_best {
			let route_from_best = sp_blockchain::tree_route(
				self.backend.blockchain(),
				info.best_hash,
				parent_hash,
			)?;
			route_from_best.retracted().iter().rev().map(|e| e.hash.clone()).collect()
		} else {
			Vec::default()
		};

		trace!(
			"Imported {}, (#{}), best={}, origin={:?}",
			hash,
			import_headers.post().number(),
			is_new_best,
			origin,
		);

		operation.op.set_block_data(
			import_headers.post().clone(),
			body,
			justification,
			leaf_state,
		)?;

		operation.op.insert_aux(aux)?;

		if make_notifications {
			if finalized {
				operation.notify_finalized.push(hash);
			}

			operation.notify_imported = Some(ImportSummary {
				hash,
				origin,
				header: import_headers.into_post(),
				is_new_best,
				storage_changes,
				retracted,
			})
		}

		Ok(ImportResult::imported(is_new_best))
	}

	/// Prepares the storage changes for a block.
	///
	/// It checks if the state should be enacted and if the `import_block` maybe already provides
	/// the required storage changes. If the state should be enacted and the storage changes are not
	/// provided, the block is re-executed to get the storage changes.
	fn prepare_block_storage_changes(
		&self,
		import_block: &mut BlockImportParams<Block, backend::TransactionFor<B, Block>>,
	) -> sp_blockchain::Result<Option<ImportResult>>
		where
			Self: ProvideRuntimeApi<Block>,
			<Self as ProvideRuntimeApi<Block>>::Api: CoreApi<Block, Error = Error> +
				ApiExt<Block, StateBackend = B::State>,
	{
		let parent_hash = import_block.header.parent_hash();
		let at = BlockId::Hash(*parent_hash);
		let enact_state = match self.block_status(&at)? {
			BlockStatus::Unknown => return Ok(Some(ImportResult::UnknownParent)),
			BlockStatus::InChainWithState | BlockStatus::Queued => true,
			BlockStatus::InChainPruned if import_block.allow_missing_state => false,
			BlockStatus::InChainPruned => return Ok(Some(ImportResult::MissingState)),
			BlockStatus::KnownBad => return Ok(Some(ImportResult::KnownBad)),
		};

		match (enact_state, &mut import_block.storage_changes, &mut import_block.body) {
			// We have storage changes and should enact the state, so we don't need to do anything
			// here
			(true, Some(_), _) => {},
			// We should enact state, but don't have any storage changes, so we need to execute the
			// block.
			(true, ref mut storage_changes @ None, Some(ref body)) => {
				let runtime_api = self.runtime_api();

				runtime_api.execute_block(
					&at,
					Block::new(import_block.header.clone(), body.clone()),
				)?;

				let state = self.backend.state_at(at)?;
				let changes_trie_state = changes_tries_state_at_block(
					&at,
					self.backend.changes_trie_storage(),
				)?;

				let gen_storage_changes = runtime_api.into_storage_changes(
					&state,
					changes_trie_state.as_ref(),
					*parent_hash,
				);

				{
					let _lock = self.backend.get_import_lock().read();
					self.backend.destroy_state(state)?;
				}

				// Make sure to consume the error, only after we have destroyed the state.
				let gen_storage_changes = gen_storage_changes?;

				if import_block.header.state_root()
					!= &gen_storage_changes.transaction_storage_root
				{
					return Err(Error::InvalidStateRoot)
				} else {
					**storage_changes = Some(gen_storage_changes);
				}
			},
			// No block body, no storage changes
			(true, None, None) => {},
			// We should not enact the state, so we set the storage changes to `None`.
			(false, changes, _) => {
				changes.take();
			}
		};

		Ok(None)
	}

	fn apply_finality_with_block_hash(
		&self,
		operation: &mut ClientImportOperation<Block, B>,
		block: Block::Hash,
		justification: Option<Justification>,
		best_block: Block::Hash,
		notify: bool,
	) -> sp_blockchain::Result<()> {
		// find tree route from last finalized to given block.
		let last_finalized = self.backend.blockchain().last_finalized()?;

		if block == last_finalized {
			warn!("Possible safety violation: attempted to re-finalize last finalized block {:?} ", last_finalized);
			return Ok(());
		}

		let route_from_finalized = sp_blockchain::tree_route(self.backend.blockchain(), last_finalized, block)?;

		if let Some(retracted) = route_from_finalized.retracted().get(0) {
			warn!("Safety violation: attempted to revert finalized block {:?} which is not in the \
				same chain as last finalized {:?}", retracted, last_finalized);

			return Err(sp_blockchain::Error::NotInFinalizedChain);
		}

		let route_from_best = sp_blockchain::tree_route(self.backend.blockchain(), best_block, block)?;

		// if the block is not a direct ancestor of the current best chain,
		// then some other block is the common ancestor.
		if route_from_best.common_block().hash != block {
			// NOTE: we're setting the finalized block as best block, this might
			// be slightly inaccurate since we might have a "better" block
			// further along this chain, but since best chain selection logic is
			// pluggable we cannot make a better choice here. usages that need
			// an accurate "best" block need to go through `SelectChain`
			// instead.
			operation.op.mark_head(BlockId::Hash(block))?;
		}

		let enacted = route_from_finalized.enacted();
		assert!(enacted.len() > 0);
		for finalize_new in &enacted[..enacted.len() - 1] {
			operation.op.mark_finalized(BlockId::Hash(finalize_new.hash), None)?;
		}

		assert_eq!(enacted.last().map(|e| e.hash), Some(block));
		operation.op.mark_finalized(BlockId::Hash(block), justification)?;

		if notify {
			// sometimes when syncing, tons of blocks can be finalized at once.
			// we'll send notifications spuriously in that case.
			const MAX_TO_NOTIFY: usize = 256;
			let enacted = route_from_finalized.enacted();
			let start = enacted.len() - ::std::cmp::min(enacted.len(), MAX_TO_NOTIFY);
			for finalized in &enacted[start..] {
				operation.notify_finalized.push(finalized.hash);
			}
		}

		Ok(())
	}

	fn notify_finalized(
		&self,
		notify_finalized: Vec<Block::Hash>,
	) -> sp_blockchain::Result<()> {
		let mut sinks = self.finality_notification_sinks.lock();

		for finalized_hash in notify_finalized {
			let header = self.header(&BlockId::Hash(finalized_hash))?
				.expect("header already known to exist in DB because it is indicated in the tree route; qed");

			telemetry!(SUBSTRATE_INFO; "notify.finalized";
				"height" => format!("{}", header.number()),
				"best" => ?finalized_hash,
			);

			let notification = FinalityNotification {
				header,
				hash: finalized_hash,
			};

			sinks.retain(|sink| sink.unbounded_send(notification.clone()).is_ok());
		}

		Ok(())
	}

	fn notify_imported(&self, notify_import: ImportSummary<Block>) -> sp_blockchain::Result<()> {
		if let Some(storage_changes) = notify_import.storage_changes {
			// TODO [ToDr] How to handle re-orgs? Should we re-emit all storage changes?
			self.storage_notifications.lock()
				.trigger(
					&notify_import.hash,
					storage_changes.0.into_iter(),
					storage_changes.1.into_iter().map(|(sk, v)| (sk, v.into_iter())),
				);
		}

		let notification = BlockImportNotification::<Block> {
			hash: notify_import.hash,
			origin: notify_import.origin,
			header: notify_import.header,
			is_new_best: notify_import.is_new_best,
			retracted: notify_import.retracted,
		};

		self.import_notification_sinks.lock()
			.retain(|sink| sink.unbounded_send(notification.clone()).is_ok());

		Ok(())
	}

	/// Attempts to revert the chain by `n` blocks guaranteeing that no block is
	/// reverted past the last finalized block. Returns the number of blocks
	/// that were successfully reverted.
	pub fn revert(&self, n: NumberFor<Block>) -> sp_blockchain::Result<NumberFor<Block>> {
		Ok(self.backend.revert(n, false)?)
	}

	/// Attempts to revert the chain by `n` blocks disregarding finality. This
	/// method will revert any finalized blocks as requested and can potentially
	/// leave the node in an inconsistent state. Other modules in the system that
	/// persist data and that rely on finality (e.g. consensus parts) will be
	/// unaffected by the revert. Use this method with caution and making sure
	/// that no other data needs to be reverted for consistency aside from the
	/// block data.
	///
	/// Returns the number of blocks that were successfully reverted.
	pub fn unsafe_revert(&self, n: NumberFor<Block>) -> sp_blockchain::Result<NumberFor<Block>> {
		Ok(self.backend.revert(n, true)?)
	}

	/// Get usage info about current client.
	pub fn usage_info(&self) -> ClientInfo<Block> {
		ClientInfo {
			chain: self.chain_info(),
			usage: self.backend.usage_info(),
		}
	}

	/// Get blockchain info.
	pub fn chain_info(&self) -> blockchain::Info<Block> {
		self.backend.blockchain().info()
	}

	/// Get block status.
	pub fn block_status(&self, id: &BlockId<Block>) -> sp_blockchain::Result<BlockStatus> {
		// this can probably be implemented more efficiently
		if let BlockId::Hash(ref h) = id {
			if self.importing_block.read().as_ref().map_or(false, |importing| h == importing) {
				return Ok(BlockStatus::Queued);
			}
		}
		let hash_and_number = match id.clone() {
			BlockId::Hash(hash) => self.backend.blockchain().number(hash)?.map(|n| (hash, n)),
			BlockId::Number(n) => self.backend.blockchain().hash(n)?.map(|hash| (hash, n)),
		};
		match hash_and_number {
			Some((hash, number)) => {
				if self.backend.have_state_at(&hash, number) {
					Ok(BlockStatus::InChainWithState)
				} else {
					Ok(BlockStatus::InChainPruned)
				}
			}
			None => Ok(BlockStatus::Unknown),
		}
	}

	/// Get block header by id.
	pub fn header(&self, id: &BlockId<Block>) -> sp_blockchain::Result<Option<<Block as BlockT>::Header>> {
		self.backend.blockchain().header(*id)
	}

	/// Get block body by id.
	pub fn body(&self, id: &BlockId<Block>) -> sp_blockchain::Result<Option<Vec<<Block as BlockT>::Extrinsic>>> {
		self.backend.blockchain().body(*id)
	}

	/// Get block justification set by id.
	pub fn justification(&self, id: &BlockId<Block>) -> sp_blockchain::Result<Option<Justification>> {
		self.backend.blockchain().justification(*id)
	}

	/// Get full block by id.
	pub fn block(&self, id: &BlockId<Block>)
		-> sp_blockchain::Result<Option<SignedBlock<Block>>>
	{
		Ok(match (self.header(id)?, self.body(id)?, self.justification(id)?) {
			(Some(header), Some(extrinsics), justification) =>
				Some(SignedBlock { block: Block::new(header, extrinsics), justification }),
			_ => None,
		})
	}

	/// Gets the uncles of the block with `target_hash` going back `max_generation` ancestors.
	pub fn uncles(&self, target_hash: Block::Hash, max_generation: NumberFor<Block>) -> sp_blockchain::Result<Vec<Block::Hash>> {
		let load_header = |id: Block::Hash| -> sp_blockchain::Result<Block::Header> {
			match self.backend.blockchain().header(BlockId::Hash(id))? {
				Some(hdr) => Ok(hdr),
				None => Err(Error::UnknownBlock(format!("{:?}", id))),
			}
		};

		let genesis_hash = self.backend.blockchain().info().genesis_hash;
		if genesis_hash == target_hash { return Ok(Vec::new()); }

		let mut current_hash = target_hash;
		let mut current = load_header(current_hash)?;
		let mut ancestor_hash = *current.parent_hash();
		let mut ancestor = load_header(ancestor_hash)?;
		let mut uncles = Vec::new();

		for _generation in 0..max_generation.saturated_into() {
			let children = self.backend.blockchain().children(ancestor_hash)?;
			uncles.extend(children.into_iter().filter(|h| h != &current_hash));
			current_hash = ancestor_hash;
			if genesis_hash == current_hash { break; }
			current = ancestor;
			ancestor_hash = *current.parent_hash();
			ancestor = load_header(ancestor_hash)?;
		}
		trace!("Collected {} uncles", uncles.len());
		Ok(uncles)
	}

	/// Prepare in-memory header that is used in execution environment.
	fn prepare_environment_block(&self, parent: &BlockId<Block>) -> sp_blockchain::Result<Block::Header> {
		let parent_header = self.backend.blockchain().expect_header(*parent)?;
		Ok(<<Block as BlockT>::Header as HeaderT>::new(
			self.backend.blockchain().expect_block_number_from_id(parent)? + One::one(),
			Default::default(),
			Default::default(),
			parent_header.hash(),
			Default::default(),
		))
	}
}

impl<B, E, Block, RA> HeaderMetadata<Block> for Client<B, E, Block, RA> where
	B: backend::Backend<Block>,
	E: CallExecutor<Block>,
	Block: BlockT,
{
	type Error = sp_blockchain::Error;

	fn header_metadata(&self, hash: Block::Hash) -> Result<CachedHeaderMetadata<Block>, Self::Error> {
		self.backend.blockchain().header_metadata(hash)
	}

	fn insert_header_metadata(&self, hash: Block::Hash, metadata: CachedHeaderMetadata<Block>) {
		self.backend.blockchain().insert_header_metadata(hash, metadata)
	}

	fn remove_header_metadata(&self, hash: Block::Hash) {
		self.backend.blockchain().remove_header_metadata(hash)
	}
}

impl<B, E, Block, RA> ProvideUncles<Block> for Client<B, E, Block, RA> where
	B: backend::Backend<Block>,
	E: CallExecutor<Block>,
	Block: BlockT,
{
	fn uncles(&self, target_hash: Block::Hash, max_generation: NumberFor<Block>) -> sp_blockchain::Result<Vec<Block::Header>> {
		Ok(Client::uncles(self, target_hash, max_generation)?
			.into_iter()
			.filter_map(|hash| Client::header(self, &BlockId::Hash(hash)).unwrap_or(None))
			.collect()
		)
	}
}

impl<B, E, Block, RA> ChainHeaderBackend<Block> for Client<B, E, Block, RA> where
	B: backend::Backend<Block>,
	E: CallExecutor<Block> + Send + Sync,
	Block: BlockT,
	RA: Send + Sync,
{
	fn header(&self, id: BlockId<Block>) -> sp_blockchain::Result<Option<Block::Header>> {
		self.backend.blockchain().header(id)
	}

	fn info(&self) -> blockchain::Info<Block> {
		self.backend.blockchain().info()
	}

	fn status(&self, id: BlockId<Block>) -> sp_blockchain::Result<blockchain::BlockStatus> {
		self.backend.blockchain().status(id)
	}

	fn number(&self, hash: Block::Hash) -> sp_blockchain::Result<Option<<<Block as BlockT>::Header as HeaderT>::Number>> {
		self.backend.blockchain().number(hash)
	}

	fn hash(&self, number: NumberFor<Block>) -> sp_blockchain::Result<Option<Block::Hash>> {
		self.backend.blockchain().hash(number)
	}
}

impl<B, E, Block, RA> sp_runtime::traits::BlockIdTo<Block> for Client<B, E, Block, RA> where
	B: backend::Backend<Block>,
	E: CallExecutor<Block> + Send + Sync,
	Block: BlockT,
	RA: Send + Sync,
{
	type Error = Error;

	fn to_hash(&self, block_id: &BlockId<Block>) -> sp_blockchain::Result<Option<Block::Hash>> {
		self.block_hash_from_id(block_id)
	}

	fn to_number(&self, block_id: &BlockId<Block>) -> sp_blockchain::Result<Option<NumberFor<Block>>> {
		self.block_number_from_id(block_id)
	}
}

impl<B, E, Block, RA> ChainHeaderBackend<Block> for &Client<B, E, Block, RA> where
	B: backend::Backend<Block>,
	E: CallExecutor<Block> + Send + Sync,
	Block: BlockT,
	RA: Send + Sync,
{
	fn header(&self, id: BlockId<Block>) -> sp_blockchain::Result<Option<Block::Header>> {
		(**self).backend.blockchain().header(id)
	}

	fn info(&self) -> blockchain::Info<Block> {
		(**self).backend.blockchain().info()
	}

	fn status(&self, id: BlockId<Block>) -> sp_blockchain::Result<blockchain::BlockStatus> {
		(**self).status(id)
	}

	fn number(&self, hash: Block::Hash) -> sp_blockchain::Result<Option<<<Block as BlockT>::Header as HeaderT>::Number>> {
		(**self).number(hash)
	}

	fn hash(&self, number: NumberFor<Block>) -> sp_blockchain::Result<Option<Block::Hash>> {
		(**self).hash(number)
	}
}

impl<B, E, Block, RA> ProvideCache<Block> for Client<B, E, Block, RA> where
	B: backend::Backend<Block>,
	Block: BlockT,
{
	fn cache(&self) -> Option<Arc<dyn Cache<Block>>> {
		self.backend.blockchain().cache()
	}
}

impl<B, E, Block, RA> ProvideRuntimeApi<Block> for Client<B, E, Block, RA> where
	B: backend::Backend<Block>,
	E: CallExecutor<Block, Backend = B> + Send + Sync,
	Block: BlockT,
	RA: ConstructRuntimeApi<Block, Self>,
{
	type Api = <RA as ConstructRuntimeApi<Block, Self>>::RuntimeApi;

	fn runtime_api<'a>(&'a self) -> ApiRef<'a, Self::Api> {
		RA::construct_runtime_api(self)
	}
}

impl<B, E, Block, RA> CallApiAt<Block> for Client<B, E, Block, RA> where
	B: backend::Backend<Block>,
	E: CallExecutor<Block, Backend = B> + Send + Sync,
	Block: BlockT,
{
	type Error = Error;
	type StateBackend = B::State;

	fn call_api_at<
		'a,
		R: Encode + Decode + PartialEq,
		NC: FnOnce() -> result::Result<R, String> + UnwindSafe,
		C: CoreApi<Block, Error = Error>,
	>(
		&self,
		params: CallApiAtParams<'a, Block, C, NC, B::State>,
	) -> sp_blockchain::Result<NativeOrEncoded<R>> {
		let core_api = params.core_api;
		let at = params.at;

		let (manager, extensions) = self.execution_extensions.manager_and_extensions(
			at,
			params.context,
		);

		self.executor.contextual_call::<_, fn(_,_) -> _,_,_>(
			|| core_api.initialize_block(at, &self.prepare_environment_block(at)?),
			at,
			params.function,
			&params.arguments,
			params.overlayed_changes,
			Some(params.storage_transaction_cache),
			params.initialize_block,
			manager,
			params.native_call,
			params.recorder,
			Some(extensions),
		)
	}

	fn runtime_version_at(&self, at: &BlockId<Block>) -> sp_blockchain::Result<RuntimeVersion> {
		self.runtime_version_at(at)
	}
}

/// NOTE: only use this implementation when you are sure there are NO consensus-level BlockImport
/// objects. Otherwise, importing blocks directly into the client would be bypassing
/// important verification work.
impl<B, E, Block, RA> sp_consensus::BlockImport<Block> for &Client<B, E, Block, RA> where
	B: backend::Backend<Block>,
	E: CallExecutor<Block> + Send + Sync,
	Block: BlockT,
	Client<B, E, Block, RA>: ProvideRuntimeApi<Block>,
	<Client<B, E, Block, RA> as ProvideRuntimeApi<Block>>::Api: CoreApi<Block, Error = Error> +
		ApiExt<Block, StateBackend = B::State>,
{
	type Error = ConsensusError;
	type Transaction = backend::TransactionFor<B, Block>;

	/// Import a checked and validated block. If a justification is provided in
	/// `BlockImportParams` then `finalized` *must* be true.
	///
	/// NOTE: only use this implementation when there are NO consensus-level BlockImport
	/// objects. Otherwise, importing blocks directly into the client would be bypassing
	/// important verification work.
	///
	/// If you are not sure that there are no BlockImport objects provided by the consensus
	/// algorithm, don't use this function.
	fn import_block(
		&mut self,
		mut import_block: BlockImportParams<Block, backend::TransactionFor<B, Block>>,
		new_cache: HashMap<CacheKeyId, Vec<u8>>,
	) -> Result<ImportResult, Self::Error> {
		if let Some(res) = self.prepare_block_storage_changes(&mut import_block).map_err(|e| {
			warn!("Block prepare storage changes error:\n{:?}", e);
			ConsensusError::ClientImport(e.to_string())
		})? {
			return Ok(res)
		}

		self.lock_import_and_run(|operation| {
			self.apply_block(operation, import_block, new_cache)
		}).map_err(|e| {
			warn!("Block import error:\n{:?}", e);
			ConsensusError::ClientImport(e.to_string()).into()
		})
	}

	/// Check block preconditions.
	fn check_block(
		&mut self,
		block: BlockCheckParams<Block>,
	) -> Result<ImportResult, Self::Error> {
		let BlockCheckParams { hash, number, parent_hash, allow_missing_state, import_existing } = block;

		// Check the block against white and black lists if any are defined
		// (i.e. fork blocks and bad blocks respectively)
		match self.block_rules.lookup(number, &hash) {
			BlockLookupResult::KnownBad => {
				trace!(
					"Rejecting known bad block: #{} {:?}",
					number,
					hash,
				);
				return Ok(ImportResult::KnownBad);
			},
			BlockLookupResult::Expected(expected_hash) => {
				trace!(
					"Rejecting block from known invalid fork. Got {:?}, expected: {:?} at height {}",
					hash,
					expected_hash,
					number
				);
				return Ok(ImportResult::KnownBad);
			},
			BlockLookupResult::NotSpecial => {}
		}

		// Own status must be checked first. If the block and ancestry is pruned
		// this function must return `AlreadyInChain` rather than `MissingState`
		match self.block_status(&BlockId::Hash(hash))
			.map_err(|e| ConsensusError::ClientImport(e.to_string()))?
		{
			BlockStatus::InChainWithState | BlockStatus::Queued if !import_existing  => return Ok(ImportResult::AlreadyInChain),
			BlockStatus::InChainWithState | BlockStatus::Queued => {},
			BlockStatus::InChainPruned => return Ok(ImportResult::AlreadyInChain),
			BlockStatus::Unknown => {},
			BlockStatus::KnownBad => return Ok(ImportResult::KnownBad),
		}

		match self.block_status(&BlockId::Hash(parent_hash))
			.map_err(|e| ConsensusError::ClientImport(e.to_string()))?
			{
				BlockStatus::InChainWithState | BlockStatus::Queued => {},
				BlockStatus::Unknown => return Ok(ImportResult::UnknownParent),
				BlockStatus::InChainPruned if allow_missing_state => {},
				BlockStatus::InChainPruned => return Ok(ImportResult::MissingState),
				BlockStatus::KnownBad => return Ok(ImportResult::KnownBad),
			}


		Ok(ImportResult::imported(false))
	}
}

impl<B, E, Block, RA> sp_consensus::BlockImport<Block> for Client<B, E, Block, RA> where
	B: backend::Backend<Block>,
	E: CallExecutor<Block> + Send + Sync,
	Block: BlockT,
	Self: ProvideRuntimeApi<Block>,
	<Self as ProvideRuntimeApi<Block>>::Api: CoreApi<Block, Error = Error> +
		ApiExt<Block, StateBackend = B::State>,
{
	type Error = ConsensusError;
	type Transaction = backend::TransactionFor<B, Block>;

	fn import_block(
		&mut self,
		import_block: BlockImportParams<Block, Self::Transaction>,
		new_cache: HashMap<CacheKeyId, Vec<u8>>,
	) -> Result<ImportResult, Self::Error> {
		(&*self).import_block(import_block, new_cache)
	}

	fn check_block(
		&mut self,
		block: BlockCheckParams<Block>,
	) -> Result<ImportResult, Self::Error> {
		(&*self).check_block(block)
	}
}

impl<B, E, Block, RA> Finalizer<Block, B> for Client<B, E, Block, RA> where
	B: backend::Backend<Block>,
	E: CallExecutor<Block>,
	Block: BlockT,
{
	fn apply_finality(
		&self,
		operation: &mut ClientImportOperation<Block, B>,
		id: BlockId<Block>,
		justification: Option<Justification>,
		notify: bool,
	) -> sp_blockchain::Result<()> {
		let last_best = self.backend.blockchain().info().best_hash;
		let to_finalize_hash = self.backend.blockchain().expect_block_hash_from_id(&id)?;
		self.apply_finality_with_block_hash(
			operation,
			to_finalize_hash,
			justification,
			last_best,
			notify,
		)
	}

	fn finalize_block(
		&self,
		id: BlockId<Block>,
		justification: Option<Justification>,
		notify: bool,
	) -> sp_blockchain::Result<()> {
		self.lock_import_and_run(|operation| {
			self.apply_finality(operation, id, justification, notify)
		})
	}
}


impl<B, E, Block, RA> Finalizer<Block, B> for &Client<B, E, Block, RA> where
	B: backend::Backend<Block>,
	E: CallExecutor<Block>,
	Block: BlockT,
{
	fn apply_finality(
		&self,
		operation: &mut ClientImportOperation<Block, B>,
		id: BlockId<Block>,
		justification: Option<Justification>,
		notify: bool,
	) -> sp_blockchain::Result<()> {
		(**self).apply_finality(operation, id, justification, notify)
	}

	fn finalize_block(
		&self,
		id: BlockId<Block>,
		justification: Option<Justification>,
		notify: bool,
	) -> sp_blockchain::Result<()> {
		(**self).finalize_block(id, justification, notify)
	}
}

impl<B, E, Block, RA> BlockchainEvents<Block> for Client<B, E, Block, RA>
where
	E: CallExecutor<Block>,
	Block: BlockT,
{
	/// Get block import event stream.
	fn import_notification_stream(&self) -> ImportNotifications<Block> {
		let (sink, stream) = mpsc::unbounded();
		self.import_notification_sinks.lock().push(sink);
		stream
	}

	fn finality_notification_stream(&self) -> FinalityNotifications<Block> {
		let (sink, stream) = mpsc::unbounded();
		self.finality_notification_sinks.lock().push(sink);
		stream
	}

	/// Get storage changes event stream.
	fn storage_changes_notification_stream(
		&self,
		filter_keys: Option<&[StorageKey]>,
		child_filter_keys: Option<&[(StorageKey, Option<Vec<StorageKey>>)]>,
	) -> sp_blockchain::Result<StorageEventStream<Block::Hash>> {
		Ok(self.storage_notifications.lock().listen(filter_keys, child_filter_keys))
	}
}

/// Implement Longest Chain Select implementation
/// where 'longest' is defined as the highest number of blocks
pub struct LongestChain<B, Block> {
	backend: Arc<B>,
	_phantom: PhantomData<Block>
}

impl<B, Block> Clone for LongestChain<B, Block> {
	fn clone(&self) -> Self {
		let backend = self.backend.clone();
		LongestChain {
			backend,
			_phantom: Default::default()
		}
	}
}

impl<B, Block> LongestChain<B, Block>
where
	B: backend::Backend<Block>,
	Block: BlockT,
{
	/// Instantiate a new LongestChain for Backend B
	pub fn new(backend: Arc<B>) -> Self {
		LongestChain {
			backend,
			_phantom: Default::default()
		}
	}

	fn best_block_header(&self) -> sp_blockchain::Result<<Block as BlockT>::Header> {
		let info = self.backend.blockchain().info();
		let import_lock = self.backend.get_import_lock();
		let best_hash = self.backend.blockchain().best_containing(info.best_hash, None, import_lock)?
			.unwrap_or(info.best_hash);

		Ok(self.backend.blockchain().header(BlockId::Hash(best_hash))?
			.expect("given block hash was fetched from block in db; qed"))
	}

	fn leaves(&self) -> Result<Vec<<Block as BlockT>::Hash>, sp_blockchain::Error> {
		self.backend.blockchain().leaves()
	}
}

impl<B, Block> SelectChain<Block> for LongestChain<B, Block>
where
	B: backend::Backend<Block>,
	Block: BlockT,
{

	fn leaves(&self) -> Result<Vec<<Block as BlockT>::Hash>, ConsensusError> {
		LongestChain::leaves(self)
			.map_err(|e| ConsensusError::ChainLookup(e.to_string()).into())
	}

	fn best_chain(&self)
		-> Result<<Block as BlockT>::Header, ConsensusError>
	{
		LongestChain::best_block_header(&self)
			.map_err(|e| ConsensusError::ChainLookup(e.to_string()).into())
	}

	fn finality_target(
		&self,
		target_hash: Block::Hash,
		maybe_max_number: Option<NumberFor<Block>>
	) -> Result<Option<Block::Hash>, ConsensusError> {
		let import_lock = self.backend.get_import_lock();
		self.backend.blockchain().best_containing(target_hash, maybe_max_number, import_lock)
			.map_err(|e| ConsensusError::ChainLookup(e.to_string()).into())
	}
}

impl<B, E, Block, RA> BlockBody<Block> for Client<B, E, Block, RA>
	where
		B: backend::Backend<Block>,
		E: CallExecutor<Block>,
		Block: BlockT,
{
	fn block_body(
		&self,
		id: &BlockId<Block>,
	) -> sp_blockchain::Result<Option<Vec<<Block as BlockT>::Extrinsic>>> {
		self.body(id)
	}
}

impl<B, E, Block, RA> backend::AuxStore for Client<B, E, Block, RA>
	where
		B: backend::Backend<Block>,
		E: CallExecutor<Block>,
		Block: BlockT,
		Self: ProvideRuntimeApi<Block>,
		<Self as ProvideRuntimeApi<Block>>::Api: CoreApi<Block, Error = Error>,
{
	/// Insert auxiliary data into key-value store.
	fn insert_aux<
		'a,
		'b: 'a,
		'c: 'a,
		I: IntoIterator<Item=&'a(&'c [u8], &'c [u8])>,
		D: IntoIterator<Item=&'a &'b [u8]>,
	>(&self, insert: I, delete: D) -> sp_blockchain::Result<()> {
		// Import is locked here because we may have other block import
		// operations that tries to set aux data. Note that for consensus
		// layer, one can always use atomic operations to make sure
		// import is only locked once.
		self.lock_import_and_run(|operation| {
			apply_aux(operation, insert, delete)
		})
	}
	/// Query auxiliary data from key-value store.
	fn get_aux(&self, key: &[u8]) -> sp_blockchain::Result<Option<Vec<u8>>> {
		backend::AuxStore::get_aux(&*self.backend, key)
	}
}

impl<B, E, Block, RA> backend::AuxStore for &Client<B, E, Block, RA>
	where
		B: backend::Backend<Block>,
		E: CallExecutor<Block>,
		Block: BlockT,
		Client<B, E, Block, RA>: ProvideRuntimeApi<Block>,
		<Client<B, E, Block, RA> as ProvideRuntimeApi<Block>>::Api: CoreApi<Block, Error = Error>,
{
	fn insert_aux<
		'a,
		'b: 'a,
		'c: 'a,
		I: IntoIterator<Item=&'a(&'c [u8], &'c [u8])>,
		D: IntoIterator<Item=&'a &'b [u8]>,
	>(&self, insert: I, delete: D) -> sp_blockchain::Result<()> {
		(**self).insert_aux(insert, delete)
	}

	fn get_aux(&self, key: &[u8]) -> sp_blockchain::Result<Option<Vec<u8>>> {
		(**self).get_aux(key)
	}
}


/// Helper function to apply auxiliary data insertion into an operation.
pub fn apply_aux<'a, 'b: 'a, 'c: 'a, B, Block, D, I>(
	operation: &mut ClientImportOperation<Block, B>,
	insert: I,
	delete: D,
) -> sp_blockchain::Result<()>
where
	Block: BlockT,
	B: backend::Backend<Block>,
	I: IntoIterator<Item=&'a(&'c [u8], &'c [u8])>,
	D: IntoIterator<Item=&'a &'b [u8]>,
{
	operation.op.insert_aux(
		insert.into_iter()
			.map(|(k, v)| (k.to_vec(), Some(v.to_vec())))
			.chain(delete.into_iter().map(|k| (k.to_vec(), None)))
	)
}

impl<BE, E, B, RA> sp_consensus::block_validation::Chain<B> for Client<BE, E, B, RA>
	where BE: backend::Backend<B>,
		  E: CallExecutor<B>,
		  B: BlockT
{
	fn block_status(
		&self,
		id: &BlockId<B>,
	) -> Result<BlockStatus, Box<dyn std::error::Error + Send>> {
		Client::block_status(self, id).map_err(|e| Box::new(e) as Box<_>)
	}
}

#[cfg(test)]
pub(crate) mod tests {
	use std::collections::HashMap;
	use super::*;
	use sp_core::{blake2_256, H256};
	use sp_runtime::DigestItem;
	use sp_consensus::{BlockOrigin, SelectChain, BlockImport};
	use substrate_test_runtime_client::{
		prelude::*,
		client_ext::ClientExt,
		sc_client_db::{Backend, DatabaseSettings, DatabaseSettingsSrc, PruningMode},
		runtime::{self, Block, Transfer, RuntimeApi, TestAPI},
	};
	use hex_literal::hex;

	/// Returns tuple, consisting of:
	/// 1) test client pre-filled with blocks changing balances;
	/// 2) roots of changes tries for these blocks
	/// 3) test cases in form (begin, end, key, vec![(block, extrinsic)]) that are required to pass
	pub fn prepare_client_with_key_changes() -> (
		substrate_test_runtime_client::sc_client::Client<substrate_test_runtime_client::Backend, substrate_test_runtime_client::Executor, Block, RuntimeApi>,
		Vec<H256>,
		Vec<(u64, u64, Vec<u8>, Vec<(u64, u32)>)>,
	) {
		// prepare block structure
		let blocks_transfers = vec![
			vec![(AccountKeyring::Alice, AccountKeyring::Dave), (AccountKeyring::Bob, AccountKeyring::Dave)],
			vec![(AccountKeyring::Charlie, AccountKeyring::Eve)],
			vec![],
			vec![(AccountKeyring::Alice, AccountKeyring::Dave)],
		];

		// prepare client ang import blocks
		let mut local_roots = Vec::new();
		let config = Some(ChangesTrieConfiguration::new(4, 2));
		let mut remote_client = TestClientBuilder::new().changes_trie_config(config).build();
		let mut nonces: HashMap<_, u64> = Default::default();
		for (i, block_transfers) in blocks_transfers.into_iter().enumerate() {
			let mut builder = remote_client.new_block(Default::default()).unwrap();
			for (from, to) in block_transfers {
				builder.push_transfer(Transfer {
					from: from.into(),
					to: to.into(),
					amount: 1,
					nonce: *nonces.entry(from).and_modify(|n| { *n = *n + 1 }).or_default(),
				}).unwrap();
			}
			let block = builder.build().unwrap().block;
			remote_client.import(BlockOrigin::Own, block).unwrap();

			let header = remote_client.header(&BlockId::Number(i as u64 + 1)).unwrap().unwrap();
			let trie_root = header.digest().log(DigestItem::as_changes_trie_root)
				.map(|root| H256::from_slice(root.as_ref()))
				.unwrap();
			local_roots.push(trie_root);
		}

		// prepare test cases
		let alice = blake2_256(&runtime::system::balance_of_key(AccountKeyring::Alice.into())).to_vec();
		let bob = blake2_256(&runtime::system::balance_of_key(AccountKeyring::Bob.into())).to_vec();
		let charlie = blake2_256(&runtime::system::balance_of_key(AccountKeyring::Charlie.into())).to_vec();
		let dave = blake2_256(&runtime::system::balance_of_key(AccountKeyring::Dave.into())).to_vec();
		let eve = blake2_256(&runtime::system::balance_of_key(AccountKeyring::Eve.into())).to_vec();
		let ferdie = blake2_256(&runtime::system::balance_of_key(AccountKeyring::Ferdie.into())).to_vec();
		let test_cases = vec![
			(1, 4, alice.clone(), vec![(4, 0), (1, 0)]),
			(1, 3, alice.clone(), vec![(1, 0)]),
			(2, 4, alice.clone(), vec![(4, 0)]),
			(2, 3, alice.clone(), vec![]),

			(1, 4, bob.clone(), vec![(1, 1)]),
			(1, 1, bob.clone(), vec![(1, 1)]),
			(2, 4, bob.clone(), vec![]),

			(1, 4, charlie.clone(), vec![(2, 0)]),

			(1, 4, dave.clone(), vec![(4, 0), (1, 1), (1, 0)]),
			(1, 1, dave.clone(), vec![(1, 1), (1, 0)]),
			(3, 4, dave.clone(), vec![(4, 0)]),

			(1, 4, eve.clone(), vec![(2, 0)]),
			(1, 1, eve.clone(), vec![]),
			(3, 4, eve.clone(), vec![]),

			(1, 4, ferdie.clone(), vec![]),
		];

		(remote_client, local_roots, test_cases)
	}

	#[test]
	fn client_initializes_from_genesis_ok() {
		let client = substrate_test_runtime_client::new();

		assert_eq!(
			client.runtime_api().balance_of(
				&BlockId::Number(client.chain_info().best_number),
				AccountKeyring::Alice.into()
			).unwrap(),
			1000
		);
		assert_eq!(
			client.runtime_api().balance_of(
				&BlockId::Number(client.chain_info().best_number),
				AccountKeyring::Ferdie.into()
			).unwrap(),
			0
		);
	}

	#[test]
	fn block_builder_works_with_no_transactions() {
		let mut client = substrate_test_runtime_client::new();

		let block = client.new_block(Default::default()).unwrap().build().unwrap().block;

		client.import(BlockOrigin::Own, block).unwrap();

		assert_eq!(client.chain_info().best_number, 1);
	}

	#[test]
	fn block_builder_works_with_transactions() {
		let mut client = substrate_test_runtime_client::new();

		let mut builder = client.new_block(Default::default()).unwrap();

		builder.push_transfer(Transfer {
			from: AccountKeyring::Alice.into(),
			to: AccountKeyring::Ferdie.into(),
			amount: 42,
			nonce: 0,
		}).unwrap();

		let block = builder.build().unwrap().block;
		client.import(BlockOrigin::Own, block).unwrap();

		assert_eq!(client.chain_info().best_number, 1);
		assert_ne!(
			client.state_at(&BlockId::Number(1)).unwrap().pairs(),
			client.state_at(&BlockId::Number(0)).unwrap().pairs()
		);
		assert_eq!(
			client.runtime_api().balance_of(
				&BlockId::Number(client.chain_info().best_number),
				AccountKeyring::Alice.into()
			).unwrap(),
			958
		);
		assert_eq!(
			client.runtime_api().balance_of(
				&BlockId::Number(client.chain_info().best_number),
				AccountKeyring::Ferdie.into()
			).unwrap(),
			42
		);
	}

	#[test]
	fn block_builder_does_not_include_invalid() {
		let mut client = substrate_test_runtime_client::new();

		let mut builder = client.new_block(Default::default()).unwrap();

		builder.push_transfer(Transfer {
			from: AccountKeyring::Alice.into(),
			to: AccountKeyring::Ferdie.into(),
			amount: 42,
			nonce: 0,
		}).unwrap();

		assert!(
			builder.push_transfer(Transfer {
				from: AccountKeyring::Eve.into(),
				to: AccountKeyring::Alice.into(),
				amount: 42,
				nonce: 0,
			}).is_err()
		);

		let block = builder.build().unwrap().block;
		client.import(BlockOrigin::Own, block).unwrap();

		assert_eq!(client.chain_info().best_number, 1);
		assert_ne!(
			client.state_at(&BlockId::Number(1)).unwrap().pairs(),
			client.state_at(&BlockId::Number(0)).unwrap().pairs()
		);
		assert_eq!(client.body(&BlockId::Number(1)).unwrap().unwrap().len(), 1)
	}

	#[test]
	fn best_containing_with_genesis_block() {
		// block tree:
		// G

		let (client, longest_chain_select) = TestClientBuilder::new().build_with_longest_chain();

		let genesis_hash = client.chain_info().genesis_hash;

		assert_eq!(
			genesis_hash.clone(),
			longest_chain_select.finality_target(genesis_hash.clone(), None).unwrap().unwrap()
		);
	}

	#[test]
	fn best_containing_with_hash_not_found() {
		// block tree:
		// G

		let (client, longest_chain_select) = TestClientBuilder::new().build_with_longest_chain();

		let uninserted_block = client.new_block(Default::default()).unwrap().build().unwrap().block;

		assert_eq!(
			None,
			longest_chain_select.finality_target(uninserted_block.hash().clone(), None).unwrap()
		);
	}

	#[test]
	fn uncles_with_only_ancestors() {
		// block tree:
		// G -> A1 -> A2
		let mut client = substrate_test_runtime_client::new();

		// G -> A1
		let a1 = client.new_block(Default::default()).unwrap().build().unwrap().block;
		client.import(BlockOrigin::Own, a1.clone()).unwrap();

		// A1 -> A2
		let a2 = client.new_block(Default::default()).unwrap().build().unwrap().block;
		client.import(BlockOrigin::Own, a2.clone()).unwrap();
		let v: Vec<H256> = Vec::new();
		assert_eq!(v, client.uncles(a2.hash(), 3).unwrap());
	}

	#[test]
	fn uncles_with_multiple_forks() {
		// block tree:
		// G -> A1 -> A2 -> A3 -> A4 -> A5
		//      A1 -> B2 -> B3 -> B4
		//	          B2 -> C3
		//	    A1 -> D2
		let mut client = substrate_test_runtime_client::new();

		// G -> A1
		let a1 = client.new_block(Default::default()).unwrap().build().unwrap().block;
		client.import(BlockOrigin::Own, a1.clone()).unwrap();

		// A1 -> A2
		let a2 = client.new_block_at(
			&BlockId::Hash(a1.hash()),
			Default::default(),
			false,
		).unwrap().build().unwrap().block;
		client.import(BlockOrigin::Own, a2.clone()).unwrap();

		// A2 -> A3
		let a3 = client.new_block_at(
			&BlockId::Hash(a2.hash()),
			Default::default(),
			false,
		).unwrap().build().unwrap().block;
		client.import(BlockOrigin::Own, a3.clone()).unwrap();

		// A3 -> A4
		let a4 = client.new_block_at(
			&BlockId::Hash(a3.hash()),
			Default::default(),
			false,
		).unwrap().build().unwrap().block;
		client.import(BlockOrigin::Own, a4.clone()).unwrap();

		// A4 -> A5
		let a5 = client.new_block_at(
			&BlockId::Hash(a4.hash()),
			Default::default(),
			false,
		).unwrap().build().unwrap().block;
		client.import(BlockOrigin::Own, a5.clone()).unwrap();

		// A1 -> B2
		let mut builder = client.new_block_at(
			&BlockId::Hash(a1.hash()),
			Default::default(),
			false,
		).unwrap();
		// this push is required as otherwise B2 has the same hash as A2 and won't get imported
		builder.push_transfer(Transfer {
			from: AccountKeyring::Alice.into(),
			to: AccountKeyring::Ferdie.into(),
			amount: 41,
			nonce: 0,
		}).unwrap();
		let b2 = builder.build().unwrap().block;
		client.import(BlockOrigin::Own, b2.clone()).unwrap();

		// B2 -> B3
		let b3 = client.new_block_at(
			&BlockId::Hash(b2.hash()),
			Default::default(),
			false,
		).unwrap().build().unwrap().block;
		client.import(BlockOrigin::Own, b3.clone()).unwrap();

		// B3 -> B4
		let b4 = client.new_block_at(
			&BlockId::Hash(b3.hash()),
			Default::default(),
			false,
		).unwrap().build().unwrap().block;
		client.import(BlockOrigin::Own, b4.clone()).unwrap();

		// // B2 -> C3
		let mut builder = client.new_block_at(
			&BlockId::Hash(b2.hash()),
			Default::default(),
			false,
		).unwrap();
		// this push is required as otherwise C3 has the same hash as B3 and won't get imported
		builder.push_transfer(Transfer {
			from: AccountKeyring::Alice.into(),
			to: AccountKeyring::Ferdie.into(),
			amount: 1,
			nonce: 1,
		}).unwrap();
		let c3 = builder.build().unwrap().block;
		client.import(BlockOrigin::Own, c3.clone()).unwrap();

		// A1 -> D2
		let mut builder = client.new_block_at(
			&BlockId::Hash(a1.hash()),
			Default::default(),
			false,
		).unwrap();
		// this push is required as otherwise D2 has the same hash as B2 and won't get imported
		builder.push_transfer(Transfer {
			from: AccountKeyring::Alice.into(),
			to: AccountKeyring::Ferdie.into(),
			amount: 1,
			nonce: 0,
		}).unwrap();
		let d2 = builder.build().unwrap().block;
		client.import(BlockOrigin::Own, d2.clone()).unwrap();

		let genesis_hash = client.chain_info().genesis_hash;

		let uncles1 = client.uncles(a4.hash(), 10).unwrap();
		assert_eq!(vec![b2.hash(), d2.hash()], uncles1);

		let uncles2 = client.uncles(a4.hash(), 0).unwrap();
		assert_eq!(0, uncles2.len());

		let uncles3 = client.uncles(a1.hash(), 10).unwrap();
		assert_eq!(0, uncles3.len());

		let uncles4 = client.uncles(genesis_hash, 10).unwrap();
		assert_eq!(0, uncles4.len());

		let uncles5 = client.uncles(d2.hash(), 10).unwrap();
		assert_eq!(vec![a2.hash(), b2.hash()], uncles5);

		let uncles6 = client.uncles(b3.hash(), 1).unwrap();
		assert_eq!(vec![c3.hash()], uncles6);
	}

	#[test]
	fn best_containing_on_longest_chain_with_single_chain_3_blocks() {
		// block tree:
		// G -> A1 -> A2

		let (mut client, longest_chain_select) = TestClientBuilder::new().build_with_longest_chain();

		// G -> A1
		let a1 = client.new_block(Default::default()).unwrap().build().unwrap().block;
		client.import(BlockOrigin::Own, a1.clone()).unwrap();

		// A1 -> A2
		let a2 = client.new_block(Default::default()).unwrap().build().unwrap().block;
		client.import(BlockOrigin::Own, a2.clone()).unwrap();

		let genesis_hash = client.chain_info().genesis_hash;

		assert_eq!(a2.hash(), longest_chain_select.finality_target(genesis_hash, None).unwrap().unwrap());
		assert_eq!(a2.hash(), longest_chain_select.finality_target(a1.hash(), None).unwrap().unwrap());
		assert_eq!(a2.hash(), longest_chain_select.finality_target(a2.hash(), None).unwrap().unwrap());
	}

	#[test]
	fn best_containing_on_longest_chain_with_multiple_forks() {
		// block tree:
		// G -> A1 -> A2 -> A3 -> A4 -> A5
		//      A1 -> B2 -> B3 -> B4
		//	          B2 -> C3
		//	    A1 -> D2
		let (mut client, longest_chain_select) = TestClientBuilder::new().build_with_longest_chain();

		// G -> A1
		let a1 = client.new_block(Default::default()).unwrap().build().unwrap().block;
		client.import(BlockOrigin::Own, a1.clone()).unwrap();

		// A1 -> A2
		let a2 = client.new_block_at(
			&BlockId::Hash(a1.hash()),
			Default::default(),
			false,
		).unwrap().build().unwrap().block;
		client.import(BlockOrigin::Own, a2.clone()).unwrap();

		// A2 -> A3
		let a3 = client.new_block_at(
			&BlockId::Hash(a2.hash()),
			Default::default(),
			false,
		).unwrap().build().unwrap().block;
		client.import(BlockOrigin::Own, a3.clone()).unwrap();

		// A3 -> A4
		let a4 = client.new_block_at(
			&BlockId::Hash(a3.hash()),
			Default::default(),
			false,
		).unwrap().build().unwrap().block;
		client.import(BlockOrigin::Own, a4.clone()).unwrap();

		// A4 -> A5
		let a5 = client.new_block_at(
			&BlockId::Hash(a4.hash()),
			Default::default(),
			false,
		).unwrap().build().unwrap().block;
		client.import(BlockOrigin::Own, a5.clone()).unwrap();

		// A1 -> B2
		let mut builder = client.new_block_at(
			&BlockId::Hash(a1.hash()),
			Default::default(),
			false,
		).unwrap();
		// this push is required as otherwise B2 has the same hash as A2 and won't get imported
		builder.push_transfer(Transfer {
			from: AccountKeyring::Alice.into(),
			to: AccountKeyring::Ferdie.into(),
			amount: 41,
			nonce: 0,
		}).unwrap();
		let b2 = builder.build().unwrap().block;
		client.import(BlockOrigin::Own, b2.clone()).unwrap();

		// B2 -> B3
		let b3 = client.new_block_at(
			&BlockId::Hash(b2.hash()),
			Default::default(),
			false,
		).unwrap().build().unwrap().block;
		client.import(BlockOrigin::Own, b3.clone()).unwrap();

		// B3 -> B4
		let b4 = client.new_block_at(
			&BlockId::Hash(b3.hash()),
			Default::default(),
			false,
		).unwrap().build().unwrap().block;
		client.import(BlockOrigin::Own, b4.clone()).unwrap();

		// // B2 -> C3
		let mut builder = client.new_block_at(
			&BlockId::Hash(b2.hash()),
			Default::default(),
			false,
		).unwrap();
		// this push is required as otherwise C3 has the same hash as B3 and won't get imported
		builder.push_transfer(Transfer {
			from: AccountKeyring::Alice.into(),
			to: AccountKeyring::Ferdie.into(),
			amount: 1,
			nonce: 1,
		}).unwrap();
		let c3 = builder.build().unwrap().block;
		client.import(BlockOrigin::Own, c3.clone()).unwrap();

		// A1 -> D2
		let mut builder = client.new_block_at(
			&BlockId::Hash(a1.hash()),
			Default::default(),
			false,
		).unwrap();
		// this push is required as otherwise D2 has the same hash as B2 and won't get imported
		builder.push_transfer(Transfer {
			from: AccountKeyring::Alice.into(),
			to: AccountKeyring::Ferdie.into(),
			amount: 1,
			nonce: 0,
		}).unwrap();
		let d2 = builder.build().unwrap().block;
		client.import(BlockOrigin::Own, d2.clone()).unwrap();

		assert_eq!(client.chain_info().best_hash, a5.hash());

		let genesis_hash = client.chain_info().genesis_hash;
		let leaves = longest_chain_select.leaves().unwrap();

		assert!(leaves.contains(&a5.hash()));
		assert!(leaves.contains(&b4.hash()));
		assert!(leaves.contains(&c3.hash()));
		assert!(leaves.contains(&d2.hash()));
		assert_eq!(leaves.len(), 4);

		// search without restriction

		assert_eq!(a5.hash(), longest_chain_select.finality_target(
			genesis_hash, None).unwrap().unwrap());
		assert_eq!(a5.hash(), longest_chain_select.finality_target(
			a1.hash(), None).unwrap().unwrap());
		assert_eq!(a5.hash(), longest_chain_select.finality_target(
			a2.hash(), None).unwrap().unwrap());
		assert_eq!(a5.hash(), longest_chain_select.finality_target(
			a3.hash(), None).unwrap().unwrap());
		assert_eq!(a5.hash(), longest_chain_select.finality_target(
			a4.hash(), None).unwrap().unwrap());
		assert_eq!(a5.hash(), longest_chain_select.finality_target(
			a5.hash(), None).unwrap().unwrap());

		assert_eq!(b4.hash(), longest_chain_select.finality_target(
			b2.hash(), None).unwrap().unwrap());
		assert_eq!(b4.hash(), longest_chain_select.finality_target(
			b3.hash(), None).unwrap().unwrap());
		assert_eq!(b4.hash(), longest_chain_select.finality_target(
			b4.hash(), None).unwrap().unwrap());

		assert_eq!(c3.hash(), longest_chain_select.finality_target(
			c3.hash(), None).unwrap().unwrap());

		assert_eq!(d2.hash(), longest_chain_select.finality_target(
			d2.hash(), None).unwrap().unwrap());


		// search only blocks with number <= 5. equivalent to without restriction for this scenario

		assert_eq!(a5.hash(), longest_chain_select.finality_target(
			genesis_hash, Some(5)).unwrap().unwrap());
		assert_eq!(a5.hash(), longest_chain_select.finality_target(
			a1.hash(), Some(5)).unwrap().unwrap());
		assert_eq!(a5.hash(), longest_chain_select.finality_target(
			a2.hash(), Some(5)).unwrap().unwrap());
		assert_eq!(a5.hash(), longest_chain_select.finality_target(
			a3.hash(), Some(5)).unwrap().unwrap());
		assert_eq!(a5.hash(), longest_chain_select.finality_target(
			a4.hash(), Some(5)).unwrap().unwrap());
		assert_eq!(a5.hash(), longest_chain_select.finality_target(
			a5.hash(), Some(5)).unwrap().unwrap());

		assert_eq!(b4.hash(), longest_chain_select.finality_target(
			b2.hash(), Some(5)).unwrap().unwrap());
		assert_eq!(b4.hash(), longest_chain_select.finality_target(
			b3.hash(), Some(5)).unwrap().unwrap());
		assert_eq!(b4.hash(), longest_chain_select.finality_target(
			b4.hash(), Some(5)).unwrap().unwrap());

		assert_eq!(c3.hash(), longest_chain_select.finality_target(
			c3.hash(), Some(5)).unwrap().unwrap());

		assert_eq!(d2.hash(), longest_chain_select.finality_target(
			d2.hash(), Some(5)).unwrap().unwrap());


		// search only blocks with number <= 4

		assert_eq!(a4.hash(), longest_chain_select.finality_target(
			genesis_hash, Some(4)).unwrap().unwrap());
		assert_eq!(a4.hash(), longest_chain_select.finality_target(
			a1.hash(), Some(4)).unwrap().unwrap());
		assert_eq!(a4.hash(), longest_chain_select.finality_target(
			a2.hash(), Some(4)).unwrap().unwrap());
		assert_eq!(a4.hash(), longest_chain_select.finality_target(
			a3.hash(), Some(4)).unwrap().unwrap());
		assert_eq!(a4.hash(), longest_chain_select.finality_target(
			a4.hash(), Some(4)).unwrap().unwrap());
		assert_eq!(None, longest_chain_select.finality_target(
			a5.hash(), Some(4)).unwrap());

		assert_eq!(b4.hash(), longest_chain_select.finality_target(
			b2.hash(), Some(4)).unwrap().unwrap());
		assert_eq!(b4.hash(), longest_chain_select.finality_target(
			b3.hash(), Some(4)).unwrap().unwrap());
		assert_eq!(b4.hash(), longest_chain_select.finality_target(
			b4.hash(), Some(4)).unwrap().unwrap());

		assert_eq!(c3.hash(), longest_chain_select.finality_target(
			c3.hash(), Some(4)).unwrap().unwrap());

		assert_eq!(d2.hash(), longest_chain_select.finality_target(
			d2.hash(), Some(4)).unwrap().unwrap());


		// search only blocks with number <= 3

		assert_eq!(a3.hash(), longest_chain_select.finality_target(
			genesis_hash, Some(3)).unwrap().unwrap());
		assert_eq!(a3.hash(), longest_chain_select.finality_target(
			a1.hash(), Some(3)).unwrap().unwrap());
		assert_eq!(a3.hash(), longest_chain_select.finality_target(
			a2.hash(), Some(3)).unwrap().unwrap());
		assert_eq!(a3.hash(), longest_chain_select.finality_target(
			a3.hash(), Some(3)).unwrap().unwrap());
		assert_eq!(None, longest_chain_select.finality_target(
			a4.hash(), Some(3)).unwrap());
		assert_eq!(None, longest_chain_select.finality_target(
			a5.hash(), Some(3)).unwrap());

		assert_eq!(b3.hash(), longest_chain_select.finality_target(
			b2.hash(), Some(3)).unwrap().unwrap());
		assert_eq!(b3.hash(), longest_chain_select.finality_target(
			b3.hash(), Some(3)).unwrap().unwrap());
		assert_eq!(None, longest_chain_select.finality_target(
			b4.hash(), Some(3)).unwrap());

		assert_eq!(c3.hash(), longest_chain_select.finality_target(
			c3.hash(), Some(3)).unwrap().unwrap());

		assert_eq!(d2.hash(), longest_chain_select.finality_target(
			d2.hash(), Some(3)).unwrap().unwrap());


		// search only blocks with number <= 2

		assert_eq!(a2.hash(), longest_chain_select.finality_target(
			genesis_hash, Some(2)).unwrap().unwrap());
		assert_eq!(a2.hash(), longest_chain_select.finality_target(
			a1.hash(), Some(2)).unwrap().unwrap());
		assert_eq!(a2.hash(), longest_chain_select.finality_target(
			a2.hash(), Some(2)).unwrap().unwrap());
		assert_eq!(None, longest_chain_select.finality_target(
			a3.hash(), Some(2)).unwrap());
		assert_eq!(None, longest_chain_select.finality_target(
			a4.hash(), Some(2)).unwrap());
		assert_eq!(None, longest_chain_select.finality_target(
			a5.hash(), Some(2)).unwrap());

		assert_eq!(b2.hash(), longest_chain_select.finality_target(
			b2.hash(), Some(2)).unwrap().unwrap());
		assert_eq!(None, longest_chain_select.finality_target(
			b3.hash(), Some(2)).unwrap());
		assert_eq!(None, longest_chain_select.finality_target(
			b4.hash(), Some(2)).unwrap());

		assert_eq!(None, longest_chain_select.finality_target(
			c3.hash(), Some(2)).unwrap());

		assert_eq!(d2.hash(), longest_chain_select.finality_target(
			d2.hash(), Some(2)).unwrap().unwrap());


		// search only blocks with number <= 1

		assert_eq!(a1.hash(), longest_chain_select.finality_target(
			genesis_hash, Some(1)).unwrap().unwrap());
		assert_eq!(a1.hash(), longest_chain_select.finality_target(
			a1.hash(), Some(1)).unwrap().unwrap());
		assert_eq!(None, longest_chain_select.finality_target(
			a2.hash(), Some(1)).unwrap());
		assert_eq!(None, longest_chain_select.finality_target(
			a3.hash(), Some(1)).unwrap());
		assert_eq!(None, longest_chain_select.finality_target(
			a4.hash(), Some(1)).unwrap());
		assert_eq!(None, longest_chain_select.finality_target(
			a5.hash(), Some(1)).unwrap());

		assert_eq!(None, longest_chain_select.finality_target(
			b2.hash(), Some(1)).unwrap());
		assert_eq!(None, longest_chain_select.finality_target(
			b3.hash(), Some(1)).unwrap());
		assert_eq!(None, longest_chain_select.finality_target(
			b4.hash(), Some(1)).unwrap());

		assert_eq!(None, longest_chain_select.finality_target(
			c3.hash(), Some(1)).unwrap());

		assert_eq!(None, longest_chain_select.finality_target(
			d2.hash(), Some(1)).unwrap());

		// search only blocks with number <= 0

		assert_eq!(genesis_hash, longest_chain_select.finality_target(
			genesis_hash, Some(0)).unwrap().unwrap());
		assert_eq!(None, longest_chain_select.finality_target(
			a1.hash(), Some(0)).unwrap());
		assert_eq!(None, longest_chain_select.finality_target(
			a2.hash(), Some(0)).unwrap());
		assert_eq!(None, longest_chain_select.finality_target(
			a3.hash(), Some(0)).unwrap());
		assert_eq!(None, longest_chain_select.finality_target(
			a4.hash(), Some(0)).unwrap());
		assert_eq!(None, longest_chain_select.finality_target(
			a5.hash(), Some(0)).unwrap());

		assert_eq!(None, longest_chain_select.finality_target(
			b2.hash(), Some(0)).unwrap());
		assert_eq!(None, longest_chain_select.finality_target(
			b3.hash(), Some(0)).unwrap());
		assert_eq!(None, longest_chain_select.finality_target(
			b4.hash(), Some(0)).unwrap());

		assert_eq!(None, longest_chain_select.finality_target(
			c3.hash().clone(), Some(0)).unwrap());

		assert_eq!(None, longest_chain_select.finality_target(
			d2.hash().clone(), Some(0)).unwrap());
	}

	#[test]
	fn best_containing_on_longest_chain_with_max_depth_higher_than_best() {
		// block tree:
		// G -> A1 -> A2

		let (mut client, longest_chain_select) = TestClientBuilder::new().build_with_longest_chain();

		// G -> A1
		let a1 = client.new_block(Default::default()).unwrap().build().unwrap().block;
		client.import(BlockOrigin::Own, a1.clone()).unwrap();

		// A1 -> A2
		let a2 = client.new_block(Default::default()).unwrap().build().unwrap().block;
		client.import(BlockOrigin::Own, a2.clone()).unwrap();

		let genesis_hash = client.chain_info().genesis_hash;

		assert_eq!(a2.hash(), longest_chain_select.finality_target(genesis_hash, Some(10)).unwrap().unwrap());
	}

	#[test]
	fn key_changes_works() {
		let (client, _, test_cases) = prepare_client_with_key_changes();

		for (index, (begin, end, key, expected_result)) in test_cases.into_iter().enumerate() {
			let end = client.block_hash(end).unwrap().unwrap();
			let actual_result = client.key_changes(
				begin,
				BlockId::Hash(end),
				None,
				&StorageKey(key),
			).unwrap();
			match actual_result == expected_result {
				true => (),
				false => panic!(format!("Failed test {}: actual = {:?}, expected = {:?}",
					index, actual_result, expected_result)),
			}
		}
	}

	#[test]
	fn import_with_justification() {
		let mut client = substrate_test_runtime_client::new();

		// G -> A1
		let a1 = client.new_block(Default::default()).unwrap().build().unwrap().block;
		client.import(BlockOrigin::Own, a1.clone()).unwrap();

		// A1 -> A2
		let a2 = client.new_block_at(
			&BlockId::Hash(a1.hash()),
			Default::default(),
			false,
		).unwrap().build().unwrap().block;
		client.import(BlockOrigin::Own, a2.clone()).unwrap();

		// A2 -> A3
		let justification = vec![1, 2, 3];
		let a3 = client.new_block_at(
			&BlockId::Hash(a2.hash()),
			Default::default(),
			false,
		).unwrap().build().unwrap().block;
		client.import_justified(BlockOrigin::Own, a3.clone(), justification.clone()).unwrap();

		assert_eq!(
			client.chain_info().finalized_hash,
			a3.hash(),
		);

		assert_eq!(
			client.justification(&BlockId::Hash(a3.hash())).unwrap(),
			Some(justification),
		);

		assert_eq!(
			client.justification(&BlockId::Hash(a1.hash())).unwrap(),
			None,
		);

		assert_eq!(
			client.justification(&BlockId::Hash(a2.hash())).unwrap(),
			None,
		);
	}

	#[test]
	fn importing_diverged_finalized_block_should_trigger_reorg() {
		let mut client = substrate_test_runtime_client::new();

		// G -> A1 -> A2
		//   \
		//    -> B1
		let a1 = client.new_block_at(
			&BlockId::Number(0),
			Default::default(),
			false,
		).unwrap().build().unwrap().block;
		client.import(BlockOrigin::Own, a1.clone()).unwrap();

		let a2 = client.new_block_at(
			&BlockId::Hash(a1.hash()),
			Default::default(),
			false,
		).unwrap().build().unwrap().block;
		client.import(BlockOrigin::Own, a2.clone()).unwrap();

		let mut b1 = client.new_block_at(
			&BlockId::Number(0),
			Default::default(),
			false,
		).unwrap();
		// needed to make sure B1 gets a different hash from A1
		b1.push_transfer(Transfer {
			from: AccountKeyring::Alice.into(),
			to: AccountKeyring::Ferdie.into(),
			amount: 1,
			nonce: 0,
		}).unwrap();
		// create but don't import B1 just yet
		let b1 = b1.build().unwrap().block;

		// A2 is the current best since it's the longest chain
		assert_eq!(
			client.chain_info().best_hash,
			a2.hash(),
		);

		// importing B1 as finalized should trigger a re-org and set it as new best
		let justification = vec![1, 2, 3];
		client.import_justified(BlockOrigin::Own, b1.clone(), justification).unwrap();

		assert_eq!(
			client.chain_info().best_hash,
			b1.hash(),
		);

		assert_eq!(
			client.chain_info().finalized_hash,
			b1.hash(),
		);
	}

	#[test]
	fn finalizing_diverged_block_should_trigger_reorg() {

		let (mut client, select_chain) = TestClientBuilder::new().build_with_longest_chain();

		// G -> A1 -> A2
		//   \
		//    -> B1 -> B2
		let a1 = client.new_block_at(
			&BlockId::Number(0),
			Default::default(),
			false,
		).unwrap().build().unwrap().block;
		client.import(BlockOrigin::Own, a1.clone()).unwrap();

		let a2 = client.new_block_at(
			&BlockId::Hash(a1.hash()),
			Default::default(),
			false,
		).unwrap().build().unwrap().block;
		client.import(BlockOrigin::Own, a2.clone()).unwrap();

		let mut b1 = client.new_block_at(
			&BlockId::Number(0),
			Default::default(),
			false,
		).unwrap();
		// needed to make sure B1 gets a different hash from A1
		b1.push_transfer(Transfer {
			from: AccountKeyring::Alice.into(),
			to: AccountKeyring::Ferdie.into(),
			amount: 1,
			nonce: 0,
		}).unwrap();
		let b1 = b1.build().unwrap().block;
		client.import(BlockOrigin::Own, b1.clone()).unwrap();

		let b2 = client.new_block_at(
			&BlockId::Hash(b1.hash()),
			Default::default(),
			false,
		).unwrap().build().unwrap().block;
		client.import(BlockOrigin::Own, b2.clone()).unwrap();

		// A2 is the current best since it's the longest chain
		assert_eq!(
			client.chain_info().best_hash,
			a2.hash(),
		);

		// we finalize block B1 which is on a different branch from current best
		// which should trigger a re-org.
		ClientExt::finalize_block(&client, BlockId::Hash(b1.hash()), None).unwrap();

		// B1 should now be the latest finalized
		assert_eq!(
			client.chain_info().finalized_hash,
			b1.hash(),
		);

		// and B1 should be the new best block (`finalize_block` as no way of
		// knowing about B2)
		assert_eq!(
			client.chain_info().best_hash,
			b1.hash(),
		);

		// `SelectChain` should report B2 as best block though
		assert_eq!(
			select_chain.best_chain().unwrap().hash(),
			b2.hash(),
		);

		// after we build B3 on top of B2 and import it
		// it should be the new best block,
		let b3 = client.new_block_at(
			&BlockId::Hash(b2.hash()),
			Default::default(),
			false,
		).unwrap().build().unwrap().block;
		client.import(BlockOrigin::Own, b3.clone()).unwrap();

		assert_eq!(
			client.chain_info().best_hash,
			b3.hash(),
		);
	}

	#[test]
	fn get_header_by_block_number_doesnt_panic() {
		let client = substrate_test_runtime_client::new();

		// backend uses u32 for block numbers, make sure we don't panic when
		// trying to convert
		let id = BlockId::<Block>::Number(72340207214430721);
		client.header(&id).expect_err("invalid block number overflows u32");
	}

	#[test]
	fn state_reverted_on_reorg() {
		let _ = env_logger::try_init();
		let mut client = substrate_test_runtime_client::new();

		let current_balance = |client: &substrate_test_runtime_client::TestClient|
			client.runtime_api().balance_of(
				&BlockId::number(client.chain_info().best_number), AccountKeyring::Alice.into()
			).unwrap();

		// G -> A1 -> A2
		//   \
		//    -> B1
		let mut a1 = client.new_block_at(
			&BlockId::Number(0),
			Default::default(),
			false,
		).unwrap();
		a1.push_transfer(Transfer {
			from: AccountKeyring::Alice.into(),
			to: AccountKeyring::Bob.into(),
			amount: 10,
			nonce: 0,
		}).unwrap();
		let a1 = a1.build().unwrap().block;
		client.import(BlockOrigin::Own, a1.clone()).unwrap();

		let mut b1 = client.new_block_at(
			&BlockId::Number(0),
			Default::default(),
			false,
		).unwrap();
		b1.push_transfer(Transfer {
			from: AccountKeyring::Alice.into(),
			to: AccountKeyring::Ferdie.into(),
			amount: 50,
			nonce: 0,
		}).unwrap();
		let b1 = b1.build().unwrap().block;
		// Reorg to B1
		client.import_as_best(BlockOrigin::Own, b1.clone()).unwrap();

		assert_eq!(950, current_balance(&client));
		let mut a2 = client.new_block_at(
			&BlockId::Hash(a1.hash()),
			Default::default(),
			false,
		).unwrap();
		a2.push_transfer(Transfer {
			from: AccountKeyring::Alice.into(),
			to: AccountKeyring::Charlie.into(),
			amount: 10,
			nonce: 1,
		}).unwrap();
		let a2 = a2.build().unwrap().block;
		// Re-org to A2
		client.import_as_best(BlockOrigin::Own, a2).unwrap();
		assert_eq!(980, current_balance(&client));
	}

	#[test]
	fn doesnt_import_blocks_that_revert_finality() {
		let _ = env_logger::try_init();
		let tmp = tempfile::tempdir().unwrap();

		// we need to run with archive pruning to avoid pruning non-canonical
		// states
		let backend = Arc::new(Backend::new(
			DatabaseSettings {
				state_cache_size: 1 << 20,
				state_cache_child_ratio: None,
				pruning: PruningMode::ArchiveAll,
				source: DatabaseSettingsSrc::Path {
					path: tmp.path().into(),
					cache_size: None,
				}
			},
			u64::max_value(),
		).unwrap());

		let mut client = TestClientBuilder::with_backend(backend).build();

		//    -> C1
		//   /
		// G -> A1 -> A2
		//   \
		//    -> B1 -> B2 -> B3

		let a1 = client.new_block_at(
			&BlockId::Number(0),
			Default::default(),
			false,
		).unwrap().build().unwrap().block;
		client.import(BlockOrigin::Own, a1.clone()).unwrap();

		let a2 = client.new_block_at(
			&BlockId::Hash(a1.hash()),
			Default::default(),
			false,
		).unwrap().build().unwrap().block;
		client.import(BlockOrigin::Own, a2.clone()).unwrap();

		let mut b1 = client.new_block_at(&BlockId::Number(0), Default::default(), false).unwrap();

		// needed to make sure B1 gets a different hash from A1
		b1.push_transfer(Transfer {
			from: AccountKeyring::Alice.into(),
			to: AccountKeyring::Ferdie.into(),
			amount: 1,
			nonce: 0,
		}).unwrap();
		let b1 = b1.build().unwrap().block;
		client.import(BlockOrigin::Own, b1.clone()).unwrap();

		let b2 = client.new_block_at(&BlockId::Hash(b1.hash()), Default::default(), false)
			.unwrap().build().unwrap().block;
		client.import(BlockOrigin::Own, b2.clone()).unwrap();

		// prepare B3 before we finalize A2, because otherwise we won't be able to
		// read changes trie configuration after A2 is finalized
		let b3 = client.new_block_at(&BlockId::Hash(b2.hash()), Default::default(), false)
			.unwrap().build().unwrap().block;

		// we will finalize A2 which should make it impossible to import a new
		// B3 at the same height but that doesnt't include it
		ClientExt::finalize_block(&client, BlockId::Hash(a2.hash()), None).unwrap();

		let import_err = client.import(BlockOrigin::Own, b3).err().unwrap();
		let expected_err = ConsensusError::ClientImport(
			sp_blockchain::Error::NotInFinalizedChain.to_string()
		);

		assert_eq!(
			import_err.to_string(),
			expected_err.to_string(),
		);

		// adding a C1 block which is lower than the last finalized should also
		// fail (with a cheaper check that doesn't require checking ancestry).
		let mut c1 = client.new_block_at(&BlockId::Number(0), Default::default(), false).unwrap();

		// needed to make sure C1 gets a different hash from A1 and B1
		c1.push_transfer(Transfer {
			from: AccountKeyring::Alice.into(),
			to: AccountKeyring::Ferdie.into(),
			amount: 2,
			nonce: 0,
		}).unwrap();
		let c1 = c1.build().unwrap().block;

		let import_err = client.import(BlockOrigin::Own, c1).err().unwrap();
		let expected_err = ConsensusError::ClientImport(
			sp_blockchain::Error::NotInFinalizedChain.to_string()
		);

		assert_eq!(
			import_err.to_string(),
			expected_err.to_string(),
		);
	}


	#[test]
	fn respects_block_rules() {

		fn run_test(
			record_only: bool,
			known_bad: &mut HashSet<H256>,
			fork_rules: &mut Vec<(u64, H256)>,
		) {
			let mut client = if record_only {
				TestClientBuilder::new().build()
			} else {
				TestClientBuilder::new()
					.set_block_rules(
						Some(fork_rules.clone()),
						Some(known_bad.clone()),
					)
					.build()
			};

			let block_ok = client.new_block_at(&BlockId::Number(0), Default::default(), false)
				.unwrap().build().unwrap().block;

			let params = BlockCheckParams {
				hash: block_ok.hash().clone(),
				number: 0,
				parent_hash: block_ok.header().parent_hash().clone(),
				allow_missing_state: false,
				import_existing: false,
			};
			assert_eq!(client.check_block(params).unwrap(), ImportResult::imported(false));

			// this is 0x0d6d6612a10485370d9e085aeea7ec427fb3f34d961c6a816cdbe5cde2278864
			let mut block_not_ok = client.new_block_at(&BlockId::Number(0), Default::default(), false)
				.unwrap();
			block_not_ok.push_storage_change(vec![0], Some(vec![1])).unwrap();
			let block_not_ok = block_not_ok.build().unwrap().block;

			let params = BlockCheckParams {
				hash: block_not_ok.hash().clone(),
				number: 0,
				parent_hash: block_not_ok.header().parent_hash().clone(),
				allow_missing_state: false,
				import_existing: false,
			};
			if record_only {
				known_bad.insert(block_not_ok.hash());
			} else {
				assert_eq!(client.check_block(params).unwrap(), ImportResult::KnownBad);
			}

			// Now going to the fork
			client.import_as_final(BlockOrigin::Own, block_ok).unwrap();

			// And check good fork
			let mut block_ok = client.new_block_at(&BlockId::Number(1), Default::default(), false)
				.unwrap();
			block_ok.push_storage_change(vec![0], Some(vec![2])).unwrap();
			let block_ok = block_ok.build().unwrap().block;

			let params = BlockCheckParams {
				hash: block_ok.hash().clone(),
				number: 1,
				parent_hash: block_ok.header().parent_hash().clone(),
				allow_missing_state: false,
				import_existing: false,
			};
			if record_only {
				fork_rules.push((1, block_ok.hash().clone()));
			}
			assert_eq!(client.check_block(params).unwrap(), ImportResult::imported(false));

			// And now try bad fork
			let mut block_not_ok = client.new_block_at(&BlockId::Number(1), Default::default(), false)
				.unwrap();
			block_not_ok.push_storage_change(vec![0], Some(vec![3])).unwrap();
			let block_not_ok = block_not_ok.build().unwrap().block;

			let params = BlockCheckParams {
				hash: block_not_ok.hash().clone(),
				number: 1,
				parent_hash: block_not_ok.header().parent_hash().clone(),
				allow_missing_state: false,
				import_existing: false,
			};

			if !record_only {
				assert_eq!(client.check_block(params).unwrap(), ImportResult::KnownBad);
			}
		}

		let mut known_bad = HashSet::new();
		let mut fork_rules = Vec::new();

		// records what bad_blocks and fork_blocks hashes should be
		run_test(true, &mut known_bad, &mut fork_rules);

		// enforces rules and actually makes assertions
		run_test(false, &mut known_bad, &mut fork_rules);
	}

	#[test]
	fn returns_status_for_pruned_blocks() {
		let _ = env_logger::try_init();
		let tmp = tempfile::tempdir().unwrap();

		// set to prune after 1 block
		// states
		let backend = Arc::new(Backend::new(
				DatabaseSettings {
					state_cache_size: 1 << 20,
					state_cache_child_ratio: None,
					pruning: PruningMode::keep_blocks(1),
					source: DatabaseSettingsSrc::Path {
						path: tmp.path().into(),
						cache_size: None,
					}
				},
				u64::max_value(),
		).unwrap());

		let mut client = TestClientBuilder::with_backend(backend).build();

		let a1 = client.new_block_at(&BlockId::Number(0), Default::default(), false)
			.unwrap().build().unwrap().block;

		let mut b1 = client.new_block_at(&BlockId::Number(0), Default::default(), false).unwrap();

		// b1 is created, but not imported
		b1.push_transfer(Transfer {
			from: AccountKeyring::Alice.into(),
			to: AccountKeyring::Ferdie.into(),
			amount: 1,
			nonce: 0,
		}).unwrap();
		let b1 = b1.build().unwrap().block;

		let check_block_a1 = BlockCheckParams {
			hash: a1.hash().clone(),
			number: 0,
			parent_hash: a1.header().parent_hash().clone(),
			allow_missing_state: false,
			import_existing: false,
		};

		assert_eq!(client.check_block(check_block_a1.clone()).unwrap(), ImportResult::imported(false));
		assert_eq!(client.block_status(&BlockId::hash(check_block_a1.hash)).unwrap(), BlockStatus::Unknown);

		client.import_as_final(BlockOrigin::Own, a1.clone()).unwrap();

		assert_eq!(client.check_block(check_block_a1.clone()).unwrap(), ImportResult::AlreadyInChain);
		assert_eq!(client.block_status(&BlockId::hash(check_block_a1.hash)).unwrap(), BlockStatus::InChainWithState);

		let a2 = client.new_block_at(&BlockId::Hash(a1.hash()), Default::default(), false)
			.unwrap().build().unwrap().block;
		client.import_as_final(BlockOrigin::Own, a2.clone()).unwrap();

		let check_block_a2 = BlockCheckParams {
			hash: a2.hash().clone(),
			number: 1,
			parent_hash: a1.header().parent_hash().clone(),
			allow_missing_state: false,
			import_existing: false,
		};

		assert_eq!(client.check_block(check_block_a1.clone()).unwrap(), ImportResult::AlreadyInChain);
		assert_eq!(client.block_status(&BlockId::hash(check_block_a1.hash)).unwrap(), BlockStatus::InChainPruned);
		assert_eq!(client.check_block(check_block_a2.clone()).unwrap(), ImportResult::AlreadyInChain);
		assert_eq!(client.block_status(&BlockId::hash(check_block_a2.hash)).unwrap(), BlockStatus::InChainWithState);

		let a3 = client.new_block_at(&BlockId::Hash(a2.hash()), Default::default(), false)
			.unwrap().build().unwrap().block;

		client.import_as_final(BlockOrigin::Own, a3.clone()).unwrap();
		let check_block_a3 = BlockCheckParams {
			hash: a3.hash().clone(),
			number: 2,
			parent_hash: a2.header().parent_hash().clone(),
			allow_missing_state: false,
			import_existing: false,
		};

		// a1 and a2 are both pruned at this point
		assert_eq!(client.check_block(check_block_a1.clone()).unwrap(), ImportResult::AlreadyInChain);
		assert_eq!(client.block_status(&BlockId::hash(check_block_a1.hash)).unwrap(), BlockStatus::InChainPruned);
		assert_eq!(client.check_block(check_block_a2.clone()).unwrap(), ImportResult::AlreadyInChain);
		assert_eq!(client.block_status(&BlockId::hash(check_block_a2.hash)).unwrap(), BlockStatus::InChainPruned);
		assert_eq!(client.check_block(check_block_a3.clone()).unwrap(), ImportResult::AlreadyInChain);
		assert_eq!(client.block_status(&BlockId::hash(check_block_a3.hash)).unwrap(), BlockStatus::InChainWithState);

		let mut check_block_b1 = BlockCheckParams {
			hash: b1.hash().clone(),
			number: 0,
			parent_hash: b1.header().parent_hash().clone(),
			allow_missing_state: false,
			import_existing: false,
		};
		assert_eq!(client.check_block(check_block_b1.clone()).unwrap(), ImportResult::MissingState);
		check_block_b1.allow_missing_state = true;
		assert_eq!(client.check_block(check_block_b1.clone()).unwrap(), ImportResult::imported(false));
		check_block_b1.parent_hash = H256::random();
		assert_eq!(client.check_block(check_block_b1.clone()).unwrap(), ImportResult::UnknownParent);
	}

	#[test]
	fn imports_blocks_with_changes_tries_config_change() {
		// create client with initial 4^2 configuration
		let mut client = TestClientBuilder::with_default_backend()
			.changes_trie_config(Some(ChangesTrieConfiguration {
				digest_interval: 4,
				digest_levels: 2,
			})).build();

		// ===================================================================
		// blocks 1,2,3,4,5,6,7,8,9,10 are empty
		// block 11 changes the key
		// block 12 is the L1 digest that covers this change
		// blocks 13,14,15,16,17,18,19,20,21,22 are empty
		// block 23 changes the configuration to 5^1 AND is skewed digest
		// ===================================================================
		// blocks 24,25 are changing the key
		// block 26 is empty
		// block 27 changes the key
		// block 28 is the L1 digest (NOT SKEWED!!!) that covers changes AND changes configuration to 3^1
		// ===================================================================
		// block 29 is empty
		// block 30 changes the key
		// block 31 is L1 digest that covers this change
		// ===================================================================
		(1..11).for_each(|number| {
			let block = client.new_block_at(&BlockId::Number(number - 1), Default::default(), false)
				.unwrap().build().unwrap().block;
			client.import(BlockOrigin::Own, block).unwrap();
		});
		(11..12).for_each(|number| {
			let mut block = client.new_block_at(&BlockId::Number(number - 1), Default::default(), false).unwrap();
			block.push_storage_change(vec![42], Some(number.to_le_bytes().to_vec())).unwrap();
			let block = block.build().unwrap().block;
			client.import(BlockOrigin::Own, block).unwrap();
		});
		(12..23).for_each(|number| {
			let block = client.new_block_at(&BlockId::Number(number - 1), Default::default(), false)
				.unwrap().build().unwrap().block;
			client.import(BlockOrigin::Own, block).unwrap();
		});
		(23..24).for_each(|number| {
			let mut block = client.new_block_at(&BlockId::Number(number - 1), Default::default(), false).unwrap();
			block.push_changes_trie_configuration_update(Some(ChangesTrieConfiguration {
				digest_interval: 5,
				digest_levels: 1,
			})).unwrap();
			let block = block.build().unwrap().block;
			client.import(BlockOrigin::Own, block).unwrap();
		});
		(24..26).for_each(|number| {
			let mut block = client.new_block_at(&BlockId::Number(number - 1), Default::default(), false).unwrap();
			block.push_storage_change(vec![42], Some(number.to_le_bytes().to_vec())).unwrap();
			let block = block.build().unwrap().block;
			client.import(BlockOrigin::Own, block).unwrap();
		});
		(26..27).for_each(|number| {
			let block = client.new_block_at(&BlockId::Number(number - 1), Default::default(), false)
				.unwrap().build().unwrap().block;
			client.import(BlockOrigin::Own, block).unwrap();
		});
		(27..28).for_each(|number| {
			let mut block = client.new_block_at(&BlockId::Number(number - 1), Default::default(), false).unwrap();
			block.push_storage_change(vec![42], Some(number.to_le_bytes().to_vec())).unwrap();
			let block = block.build().unwrap().block;
			client.import(BlockOrigin::Own, block).unwrap();
		});
		(28..29).for_each(|number| {
			let mut block = client.new_block_at(&BlockId::Number(number - 1), Default::default(), false).unwrap();
			block.push_changes_trie_configuration_update(Some(ChangesTrieConfiguration {
				digest_interval: 3,
				digest_levels: 1,
			})).unwrap();
			let block = block.build().unwrap().block;
			client.import(BlockOrigin::Own, block).unwrap();
		});
		(29..30).for_each(|number| {
			let block = client.new_block_at(&BlockId::Number(number - 1), Default::default(), false)
				.unwrap().build().unwrap().block;
			client.import(BlockOrigin::Own, block).unwrap();
		});
		(30..31).for_each(|number| {
			let mut block = client.new_block_at(&BlockId::Number(number - 1), Default::default(), false).unwrap();
			block.push_storage_change(vec![42], Some(number.to_le_bytes().to_vec())).unwrap();
			let block = block.build().unwrap().block;
			client.import(BlockOrigin::Own, block).unwrap();
		});
		(31..32).for_each(|number| {
			let block = client.new_block_at(&BlockId::Number(number - 1), Default::default(), false)
				.unwrap().build().unwrap().block;
			client.import(BlockOrigin::Own, block).unwrap();
		});

		// now check that configuration cache works
		assert_eq!(
			client.key_changes(1, BlockId::Number(31), None, &StorageKey(vec![42])).unwrap(),
			vec![(30, 0), (27, 0), (25, 0), (24, 0), (11, 0)]
		);
	}

	#[test]
	fn storage_keys_iter_prefix_and_start_key_works() {
		let client = substrate_test_runtime_client::new();

		let prefix = StorageKey(hex!("3a").to_vec());

		let res: Vec<_> = client.storage_keys_iter(&BlockId::Number(0), Some(&prefix), None)
			.unwrap()
			.map(|x| x.0)
			.collect();
		assert_eq!(res, [hex!("3a636f6465").to_vec(), hex!("3a686561707061676573").to_vec()]);

		let res: Vec<_> = client.storage_keys_iter(&BlockId::Number(0), Some(&prefix), Some(&StorageKey(hex!("3a636f6465").to_vec())))
			.unwrap()
			.map(|x| x.0)
			.collect();
		assert_eq!(res, [hex!("3a686561707061676573").to_vec()]);

		let res: Vec<_> = client.storage_keys_iter(&BlockId::Number(0), Some(&prefix), Some(&StorageKey(hex!("3a686561707061676573").to_vec())))
			.unwrap()
			.map(|x| x.0)
			.collect();
		assert_eq!(res, Vec::<Vec<u8>>::new());
	}

	#[test]
	fn storage_keys_iter_works() {
		let client = substrate_test_runtime_client::new();

		let prefix = StorageKey(hex!("").to_vec());

		let res: Vec<_> = client.storage_keys_iter(&BlockId::Number(0), Some(&prefix), None)
			.unwrap()
			.take(2)
			.map(|x| x.0)
			.collect();
		assert_eq!(res, [hex!("0befda6e1ca4ef40219d588a727f1271").to_vec(), hex!("3a636f6465").to_vec()]);

		let res: Vec<_> = client.storage_keys_iter(&BlockId::Number(0), Some(&prefix), Some(&StorageKey(hex!("3a636f6465").to_vec())))
			.unwrap()
			.take(3)
			.map(|x| x.0)
			.collect();
		assert_eq!(res, [
			hex!("3a686561707061676573").to_vec(),
			hex!("6644b9b8bc315888ac8e41a7968dc2b4141a5403c58acdf70b7e8f7e07bf5081").to_vec(),
			hex!("79c07e2b1d2e2abfd4855b936617eeff5e0621c4869aa60c02be9adcc98a0d1d").to_vec(),
		]);

		let res: Vec<_> = client.storage_keys_iter(&BlockId::Number(0), Some(&prefix), Some(&StorageKey(hex!("79c07e2b1d2e2abfd4855b936617eeff5e0621c4869aa60c02be9adcc98a0d1d").to_vec())))
			.unwrap()
			.take(1)
			.map(|x| x.0)
			.collect();
		assert_eq!(res, [hex!("cf722c0832b5231d35e29f319ff27389f5032bfc7bfc3ba5ed7839f2042fb99f").to_vec()]);
	}
}<|MERGE_RESOLUTION|>--- conflicted
+++ resolved
@@ -274,20 +274,12 @@
 		self.backend.state_at(*block)
 	}
 
-<<<<<<< HEAD
-	/// Given a `BlockId` and a key prefix, return the matching child storage keys in that block.
-	pub fn storage_keys(&self, id: &BlockId<Block>, key_prefix: &StorageKey)
-		-> sp_blockchain::Result<Vec<StorageKey>>
-	{
-=======
 	/// Given a `BlockId` and a key prefix, return the matching storage keys in that block.
 	pub fn storage_keys(&self, id: &BlockId<Block>, key_prefix: &StorageKey) -> sp_blockchain::Result<Vec<StorageKey>> {
->>>>>>> eeebfc8f
 		let keys = self.state_at(id)?.keys(&key_prefix.0).into_iter().map(StorageKey).collect();
 		Ok(keys)
 	}
 
-<<<<<<< HEAD
 	/// Given a `BlockId` and a key prefix, return the matching child storage keys and values in that block.
 	pub fn storage_pairs(&self, id: &BlockId<Block>, key_prefix: &StorageKey)
 		-> sp_blockchain::Result<Vec<(StorageKey, StorageData)>>
@@ -302,7 +294,8 @@
 			})
 			.collect();
 		Ok(keys)
-=======
+	}
+
 	/// Given a `BlockId` and a key prefix, return a `KeyIterator` iterates matching storage keys in that block.
 	pub fn storage_keys_iter<'a>(
 		&self,
@@ -316,7 +309,6 @@
 			.map(|key| key.0.clone())
 			.unwrap_or_else(Vec::new);
 		Ok(KeyIterator::new(state, prefix, start_key))
->>>>>>> eeebfc8f
 	}
 
 	/// Given a `BlockId` and a key, return the value under the key in that block.
