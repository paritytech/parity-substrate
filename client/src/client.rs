// Copyright 2017-2019 Parity Technologies (UK) Ltd.
// This file is part of Substrate.

// Substrate is free software: you can redistribute it and/or modify
// it under the terms of the GNU General Public License as published by
// the Free Software Foundation, either version 3 of the License, or
// (at your option) any later version.

// Substrate is distributed in the hope that it will be useful,
// but WITHOUT ANY WARRANTY; without even the implied warranty of
// MERCHANTABILITY or FITNESS FOR A PARTICULAR PURPOSE.  See the
// GNU General Public License for more details.

// You should have received a copy of the GNU General Public License
// along with Substrate.  If not, see <http://www.gnu.org/licenses/>.

//! Substrate Client

use std::{
	marker::PhantomData, collections::{HashSet, BTreeMap, HashMap}, sync::Arc,
	panic::UnwindSafe, result, cell::RefCell,
};
use log::{info, trace, warn};
use futures::channel::mpsc;
use parking_lot::{Mutex, RwLock};
use codec::{Encode, Decode};
use hash_db::{Hasher, Prefix};
use primitives::{
	Blake2Hasher, H256, ChangesTrieConfiguration, convert_hash,
	NeverNativeValue, ExecutionContext, NativeOrEncoded,
	storage::{StorageKey, StorageData, well_known_keys, ChildInfo},
	traits::CodeExecutor,
};
use substrate_telemetry::{telemetry, SUBSTRATE_INFO};
use sr_primitives::{
	Justification, BuildStorage,
	generic::{BlockId, SignedBlock, DigestItem},
	traits::{
		Block as BlockT, Header as HeaderT, Zero, NumberFor,
		ApiRef, ProvideRuntimeApi, SaturatedConversion, One, DigestFor,
	},
};
use state_machine::{
	DBValue, Backend as StateBackend, ChangesTrieAnchorBlockId, ExecutionStrategy, ExecutionManager,
	prove_read, prove_child_read, ChangesTrieRootsStorage, ChangesTrieStorage,
	ChangesTrieTransaction, ChangesTrieConfigurationRange, key_changes, key_changes_proof,
	OverlayedChanges, BackendTrustLevel, StorageProof, merge_storage_proofs,
};
use executor::{RuntimeVersion, RuntimeInfo};
use consensus::{
	Error as ConsensusError, BlockStatus, BlockImportParams, BlockCheckParams,
	ImportResult, BlockOrigin, ForkChoiceStrategy,
	SelectChain, self,
};
use sp_blockchain::{self as blockchain,
	Backend as ChainBackend,
	HeaderBackend as ChainHeaderBackend, ProvideCache, Cache,
	well_known_cache_keys::Id as CacheKeyId,
	HeaderMetadata, CachedHeaderMetadata,
};

use sr_api::{CallRuntimeAt, ConstructRuntimeApi, Core as CoreApi, ProofRecorder, InitializeBlock};
use block_builder::BlockBuilderApi;

pub use client_api::{
	backend::{
		self, BlockImportOperation, PrunableStateChangesTrieStorage,
		ClientImportOperation, Finalizer, ImportSummary, NewBlockState,
	},
	client::{
		ImportNotifications, FinalityNotification, FinalityNotifications, BlockImportNotification,
		ClientInfo, BlockchainEvents, BlockBody, ProvideUncles, ForkBlocks,
		BlockOf,
	},
	execution_extensions::{ExecutionExtensions, ExecutionStrategies},
	notifications::{StorageNotifications, StorageEventStream},
	CallExecutor,
};
use sp_blockchain::Error;

use crate::{
	call_executor::LocalCallExecutor,
	light::{call_executor::prove_execution, fetcher::ChangesProof},
	in_mem, genesis, cht,
};

type StorageUpdate<B, Block> = <
	<
		<B as backend::Backend<Block, Blake2Hasher>>::BlockImportOperation
			as BlockImportOperation<Block, Blake2Hasher>
	>::State as state_machine::Backend<Blake2Hasher>>::Transaction;
type ChangesUpdate<Block> = ChangesTrieTransaction<Blake2Hasher, NumberFor<Block>>;

/// Substrate Client
pub struct Client<B, E, Block, RA> where Block: BlockT {
	backend: Arc<B>,
	executor: E,
	storage_notifications: Mutex<StorageNotifications<Block>>,
	import_notification_sinks: Mutex<Vec<mpsc::UnboundedSender<BlockImportNotification<Block>>>>,
	finality_notification_sinks: Mutex<Vec<mpsc::UnboundedSender<FinalityNotification<Block>>>>,
	// holds the block hash currently being imported. TODO: replace this with block queue
	importing_block: RwLock<Option<Block::Hash>>,
	fork_blocks: ForkBlocks<Block>,
	execution_extensions: ExecutionExtensions<Block>,
	_phantom: PhantomData<RA>,
}

// used in importing a block, where additional changes are made after the runtime
// executed.
enum PrePostHeader<H> {
	// they are the same: no post-runtime digest items.
	Same(H),
	// different headers (pre, post).
	Different(H, H),
}

impl<H> PrePostHeader<H> {
	// get a reference to the "pre-header" -- the header as it should be just after the runtime.
	fn pre(&self) -> &H {
		match *self {
			PrePostHeader::Same(ref h) => h,
			PrePostHeader::Different(ref h, _) => h,
		}
	}

	// get a reference to the "post-header" -- the header as it should be after all changes are applied.
	fn post(&self) -> &H {
		match *self {
			PrePostHeader::Same(ref h) => h,
			PrePostHeader::Different(_, ref h) => h,
		}
	}

	// convert to the "post-header" -- the header as it should be after all changes are applied.
	fn into_post(self) -> H {
		match self {
			PrePostHeader::Same(h) => h,
			PrePostHeader::Different(_, h) => h,
		}
	}
}

/// Create an instance of in-memory client.
pub fn new_in_mem<E, Block, S, RA>(
	executor: E,
	genesis_storage: S,
	keystore: Option<primitives::traits::BareCryptoStorePtr>,
) -> sp_blockchain::Result<Client<
	in_mem::Backend<Block, Blake2Hasher>,
	LocalCallExecutor<in_mem::Backend<Block, Blake2Hasher>, E>,
	Block,
	RA
>> where
	E: CodeExecutor + RuntimeInfo,
	S: BuildStorage,
	Block: BlockT<Hash=H256>,
{
	new_with_backend(Arc::new(in_mem::Backend::new()), executor, genesis_storage, keystore)
}

/// Create a client with the explicitly provided backend.
/// This is useful for testing backend implementations.
pub fn new_with_backend<B, E, Block, S, RA>(
	backend: Arc<B>,
	executor: E,
	build_genesis_storage: S,
	keystore: Option<primitives::traits::BareCryptoStorePtr>,
) -> sp_blockchain::Result<Client<B, LocalCallExecutor<B, E>, Block, RA>>
	where
		E: CodeExecutor + RuntimeInfo,
		S: BuildStorage,
		Block: BlockT<Hash=H256>,
		B: backend::LocalBackend<Block, Blake2Hasher>
{
	let call_executor = LocalCallExecutor::new(backend.clone(), executor);
	let extensions = ExecutionExtensions::new(Default::default(), keystore);
	Client::new(backend, call_executor, build_genesis_storage, Default::default(), extensions)
}

impl<B, E, Block, RA> BlockOf for Client<B, E, Block, RA> where
	B: backend::Backend<Block, Blake2Hasher>,
	E: CallExecutor<Block, Blake2Hasher>,
	Block: BlockT<Hash=H256>,
{
	type Type = Block;
}

impl<B, E, Block, RA> Client<B, E, Block, RA> where
	B: backend::Backend<Block, Blake2Hasher>,
	E: CallExecutor<Block, Blake2Hasher>,
	Block: BlockT<Hash=H256>,
{
	/// Creates new Substrate Client with given blockchain and code executor.
	pub fn new<S: BuildStorage>(
		backend: Arc<B>,
		executor: E,
		build_genesis_storage: S,
		fork_blocks: ForkBlocks<Block>,
		execution_extensions: ExecutionExtensions<Block>,
	) -> sp_blockchain::Result<Self> {
		if backend.blockchain().header(BlockId::Number(Zero::zero()))?.is_none() {
			let (genesis_storage, children_genesis_storage) = build_genesis_storage.build_storage()?;
			let mut op = backend.begin_operation()?;
			backend.begin_state_operation(&mut op, BlockId::Hash(Default::default()))?;
			let state_root = op.reset_storage(genesis_storage, children_genesis_storage)?;
			let genesis_block = genesis::construct_genesis_block::<Block>(state_root.into());
			info!("Initializing Genesis block/state (state: {}, header-hash: {})",
				genesis_block.header().state_root(),
				genesis_block.header().hash()
			);
			op.set_block_data(
				genesis_block.deconstruct().0,
				Some(vec![]),
				None,
				NewBlockState::Final
			)?;
			backend.commit_operation(op)?;
		}

		Ok(Client {
			backend,
			executor,
			storage_notifications: Default::default(),
			import_notification_sinks: Default::default(),
			finality_notification_sinks: Default::default(),
			importing_block: Default::default(),
			fork_blocks,
			execution_extensions,
			_phantom: Default::default(),
		})
	}

	/// Get a reference to the execution extensions.
	pub fn execution_extensions(&self) -> &ExecutionExtensions<Block> {
		&self.execution_extensions
	}

	/// Get a reference to the state at a given block.
	pub fn state_at(&self, block: &BlockId<Block>) -> sp_blockchain::Result<B::State> {
		self.backend.state_at(*block)
	}

	/// Given a `BlockId` and a key prefix, return the matching child storage keys in that block.
	pub fn storage_keys(&self, id: &BlockId<Block>, key_prefix: &StorageKey) -> sp_blockchain::Result<Vec<StorageKey>> {
		let keys = self.state_at(id)?.keys(&key_prefix.0).into_iter().map(StorageKey).collect();
		Ok(keys)
	}

	/// Given a `BlockId` and a key, return the value under the key in that block.
	pub fn storage(&self, id: &BlockId<Block>, key: &StorageKey) -> sp_blockchain::Result<Option<StorageData>> {
		Ok(self.state_at(id)?
			.storage(&key.0).map_err(|e| sp_blockchain::Error::from_state(Box::new(e)))?
			.map(StorageData)
		)
	}

	/// Given a `BlockId` and a key, return the value under the hash in that block.
	pub fn storage_hash(&self, id: &BlockId<Block>, key: &StorageKey)
		-> sp_blockchain::Result<Option<Block::Hash>> {
		Ok(self.state_at(id)?
			.storage_hash(&key.0).map_err(|e| sp_blockchain::Error::from_state(Box::new(e)))?
		)
	}

	/// Given a `BlockId`, a key prefix, and a child storage key, return the matching child storage keys.
	pub fn child_storage_keys(
		&self,
		id: &BlockId<Block>,
		child_storage_key: &StorageKey,
		child_info: ChildInfo,
		key_prefix: &StorageKey
	) -> sp_blockchain::Result<Vec<StorageKey>> {
		let keys = self.state_at(id)?
			.child_keys(&child_storage_key.0, child_info, &key_prefix.0)
			.into_iter()
			.map(StorageKey)
			.collect();
		Ok(keys)
	}

	/// Given a `BlockId`, a key and a child storage key, return the value under the key in that block.
	pub fn child_storage(
		&self,
		id: &BlockId<Block>,
		storage_key: &StorageKey,
		child_info: ChildInfo,
		key: &StorageKey
	) -> sp_blockchain::Result<Option<StorageData>> {
		Ok(self.state_at(id)?
<<<<<<< HEAD
			.child_storage(&storage_key.0, child_info, &key.0)
			.map_err(|e| error::Error::from_state(Box::new(e)))?
=======
			.child_storage(&child_storage_key.0, &key.0).map_err(|e| sp_blockchain::Error::from_state(Box::new(e)))?
>>>>>>> b853a4f9
			.map(StorageData))
	}

	/// Given a `BlockId`, a key and a child storage key, return the hash under the key in that block.
	pub fn child_storage_hash(
		&self,
		id: &BlockId<Block>,
		storage_key: &StorageKey,
		child_info: ChildInfo,
		key: &StorageKey
	) -> sp_blockchain::Result<Option<Block::Hash>> {
		Ok(self.state_at(id)?
<<<<<<< HEAD
			.child_storage_hash(&storage_key.0, child_info, &key.0)
			.map_err(|e| error::Error::from_state(Box::new(e)))?
=======
			.child_storage_hash(&child_storage_key.0, &key.0).map_err(|e| sp_blockchain::Error::from_state(Box::new(e)))?
>>>>>>> b853a4f9
		)
	}

	/// Get the code at a given block.
	pub fn code_at(&self, id: &BlockId<Block>) -> sp_blockchain::Result<Vec<u8>> {
		Ok(self.storage(id, &StorageKey(well_known_keys::CODE.to_vec()))?
			.expect("None is returned if there's no value stored for the given key;\
				':code' key is always defined; qed").0)
	}

	/// Get the RuntimeVersion at a given block.
	pub fn runtime_version_at(&self, id: &BlockId<Block>) -> sp_blockchain::Result<RuntimeVersion> {
		self.executor.runtime_version(id)
	}

	/// Get call executor reference.
	pub fn executor(&self) -> &E {
		&self.executor
	}

	/// Reads storage value at a given block + key, returning read proof.
	pub fn read_proof<I>(&self, id: &BlockId<Block>, keys: I) -> sp_blockchain::Result<StorageProof> where
		I: IntoIterator,
		I::Item: AsRef<[u8]>,
	{
		self.state_at(id)
			.and_then(|state| prove_read(state, keys)
				.map_err(Into::into))
	}

	/// Reads child storage value at a given block + storage_key + key, returning
	/// read proof.
	pub fn read_child_proof<I>(
		&self,
		id: &BlockId<Block>,
		storage_key: &[u8],
		child_info: ChildInfo,
		keys: I,
	) -> sp_blockchain::Result<StorageProof> where
		I: IntoIterator,
		I::Item: AsRef<[u8]>,
	{
		self.state_at(id)
			.and_then(|state| prove_child_read(state, storage_key, child_info, keys)
				.map_err(Into::into))
	}

	/// Execute a call to a contract on top of state in a block of given hash
	/// AND returning execution proof.
	///
	/// No changes are made.
	pub fn execution_proof(&self,
		id: &BlockId<Block>,
		method: &str,
		call_data: &[u8]
	) -> sp_blockchain::Result<(Vec<u8>, StorageProof)> {
		let state = self.state_at(id)?;
		let header = self.prepare_environment_block(id)?;
		prove_execution(state, header, &self.executor, method, call_data)
	}

	/// Reads given header and generates CHT-based header proof.
	pub fn header_proof(&self, id: &BlockId<Block>) -> sp_blockchain::Result<(Block::Header, StorageProof)> {
		self.header_proof_with_cht_size(id, cht::size())
	}

	/// Get block hash by number.
	pub fn block_hash(&self,
		block_number: <<Block as BlockT>::Header as HeaderT>::Number
	) -> sp_blockchain::Result<Option<Block::Hash>> {
		self.backend.blockchain().hash(block_number)
	}

	/// Reads given header and generates CHT-based header proof for CHT of given size.
	pub fn header_proof_with_cht_size(
		&self,
		id: &BlockId<Block>,
		cht_size: NumberFor<Block>,
	) -> sp_blockchain::Result<(Block::Header, StorageProof)> {
		let proof_error = || sp_blockchain::Error::Backend(format!("Failed to generate header proof for {:?}", id));
		let header = self.backend.blockchain().expect_header(*id)?;
		let block_num = *header.number();
		let cht_num = cht::block_to_cht_number(cht_size, block_num).ok_or_else(proof_error)?;
		let cht_start = cht::start_number(cht_size, cht_num);
		let mut current_num = cht_start;
		let cht_range = ::std::iter::from_fn(|| {
			let old_current_num = current_num;
			current_num = current_num + One::one();
			Some(old_current_num)
		});
		let headers = cht_range.map(|num| self.block_hash(num));
		let proof = cht::build_proof::<Block::Header, Blake2Hasher, _, _>(cht_size, cht_num, ::std::iter::once(block_num), headers)?;
		Ok((header, proof))
	}

	/// Get longest range within [first; last] that is possible to use in `key_changes`
	/// and `key_changes_proof` calls.
	/// Range could be shortened from the beginning if some changes tries have been pruned.
	/// Returns Ok(None) if changes tries are not supported.
	pub fn max_key_changes_range(
		&self,
		first: NumberFor<Block>,
		last: BlockId<Block>,
	) -> sp_blockchain::Result<Option<(NumberFor<Block>, BlockId<Block>)>> {
		let (config, storage) = match self.require_changes_trie().ok() {
			Some((config, storage)) => (config, storage),
			None => return Ok(None),
		};
		let last_num = self.backend.blockchain().expect_block_number_from_id(&last)?;
		if first > last_num {
			return Err(sp_blockchain::Error::ChangesTrieAccessFailed("Invalid changes trie range".into()));
		}
		let finalized_number = self.backend.blockchain().info().finalized_number;
		let oldest = storage.oldest_changes_trie_block(&config, finalized_number);
		let first = ::std::cmp::max(first, oldest);
		Ok(Some((first, last)))
	}

	/// Get pairs of (block, extrinsic) where key has been changed at given blocks range.
	/// Works only for runtimes that are supporting changes tries.
	///
	/// Changes are returned in descending order (i.e. last block comes first).
	pub fn key_changes(
		&self,
		first: NumberFor<Block>,
		last: BlockId<Block>,
		storage_key: Option<&StorageKey>,
		key: &StorageKey
	) -> sp_blockchain::Result<Vec<(NumberFor<Block>, u32)>> {
		let (config, storage) = self.require_changes_trie()?;
		let last_number = self.backend.blockchain().expect_block_number_from_id(&last)?;
		let last_hash = self.backend.blockchain().expect_block_hash_from_id(&last)?;

		// FIXME: remove this in https://github.com/paritytech/substrate/pull/3201
		let config_range = ChangesTrieConfigurationRange {
			config: &config,
			zero: Zero::zero(),
			end: None,
		};

		key_changes::<Blake2Hasher, _>(
			config_range,
			&*storage,
			first,
			&ChangesTrieAnchorBlockId {
				hash: convert_hash(&last_hash),
				number: last_number,
			},
			self.backend.blockchain().info().best_number,
			storage_key.as_ref().map(|sk| sk.0.as_slice()),
			&key.0)
		.and_then(|r| r.map(|r| r.map(|(block, tx)| (block, tx))).collect::<Result<_, _>>())
		.map_err(|err| sp_blockchain::Error::ChangesTrieAccessFailed(err))
	}

	/// Get proof for computation of (block, extrinsic) pairs where key has been changed at given blocks range.
	/// `min` is the hash of the first block, which changes trie root is known to the requester - when we're using
	/// changes tries from ascendants of this block, we should provide proofs for changes tries roots
	/// `max` is the hash of the last block known to the requester - we can't use changes tries from descendants
	/// of this block.
	/// Works only for runtimes that are supporting changes tries.
	pub fn key_changes_proof(
		&self,
		first: Block::Hash,
		last: Block::Hash,
		min: Block::Hash,
		max: Block::Hash,
		storage_key: Option<&StorageKey>,
		key: &StorageKey,
	) -> sp_blockchain::Result<ChangesProof<Block::Header>> {
		self.key_changes_proof_with_cht_size(
			first,
			last,
			min,
			max,
			storage_key,
			key,
			cht::size(),
		)
	}

	/// Does the same work as `key_changes_proof`, but assumes that CHTs are of passed size.
	pub fn key_changes_proof_with_cht_size(
		&self,
		first: Block::Hash,
		last: Block::Hash,
		min: Block::Hash,
		max: Block::Hash,
		storage_key: Option<&StorageKey>,
		key: &StorageKey,
		cht_size: NumberFor<Block>,
	) -> sp_blockchain::Result<ChangesProof<Block::Header>> {
		struct AccessedRootsRecorder<'a, Block: BlockT> {
			storage: &'a dyn ChangesTrieStorage<Blake2Hasher, NumberFor<Block>>,
			min: NumberFor<Block>,
			required_roots_proofs: Mutex<BTreeMap<NumberFor<Block>, H256>>,
		};

		impl<'a, Block: BlockT> ChangesTrieRootsStorage<Blake2Hasher, NumberFor<Block>> for AccessedRootsRecorder<'a, Block> {
			fn build_anchor(&self, hash: H256) -> Result<ChangesTrieAnchorBlockId<H256, NumberFor<Block>>, String> {
				self.storage.build_anchor(hash)
			}

			fn root(
				&self,
				anchor: &ChangesTrieAnchorBlockId<H256, NumberFor<Block>>,
				block: NumberFor<Block>,
			) -> Result<Option<H256>, String> {
				let root = self.storage.root(anchor, block)?;
				if block < self.min {
					if let Some(ref root) = root {
						self.required_roots_proofs.lock().insert(
							block,
							root.clone()
						);
					}
				}
				Ok(root)
			}
		}

		impl<'a, Block: BlockT> ChangesTrieStorage<Blake2Hasher, NumberFor<Block>> for AccessedRootsRecorder<'a, Block> {
			fn as_roots_storage(&self) -> &dyn state_machine::ChangesTrieRootsStorage<Blake2Hasher, NumberFor<Block>> {
				self
			}

			fn with_cached_changed_keys(
				&self,
				root: &H256,
				functor: &mut dyn FnMut(&HashMap<Option<Vec<u8>>, HashSet<Vec<u8>>>),
			) -> bool {
				self.storage.with_cached_changed_keys(root, functor)
			}

			fn get(&self, key: &H256, prefix: Prefix) -> Result<Option<DBValue>, String> {
				self.storage.get(key, prefix)
			}
		}

		let (config, storage) = self.require_changes_trie()?;
		let min_number = self.backend.blockchain().expect_block_number_from_id(&BlockId::Hash(min))?;

		let recording_storage = AccessedRootsRecorder::<Block> {
			storage,
			min: min_number,
			required_roots_proofs: Mutex::new(BTreeMap::new()),
		};

		let max_number = ::std::cmp::min(
			self.backend.blockchain().info().best_number,
			self.backend.blockchain().expect_block_number_from_id(&BlockId::Hash(max))?,
		);

		// FIXME: remove this in https://github.com/paritytech/substrate/pull/3201
		let config_range = ChangesTrieConfigurationRange {
			config: &config,
			zero: Zero::zero(),
			end: None,
		};

		// fetch key changes proof
		let first_number = self.backend.blockchain()
			.expect_block_number_from_id(&BlockId::Hash(first))?;
		let last_number = self.backend.blockchain()
			.expect_block_number_from_id(&BlockId::Hash(last))?;
		let key_changes_proof = key_changes_proof::<Blake2Hasher, _>(
			config_range,
			&recording_storage,
			first_number,
			&ChangesTrieAnchorBlockId {
				hash: convert_hash(&last),
				number: last_number,
			},
			max_number,
			storage_key.as_ref().map(|sk| sk.0.as_slice()),
			&key.0,
		)
		.map_err(|err| sp_blockchain::Error::from(sp_blockchain::Error::ChangesTrieAccessFailed(err)))?;

		// now gather proofs for all changes tries roots that were touched during key_changes_proof
		// execution AND are unknown (i.e. replaced with CHT) to the requester
		let roots = recording_storage.required_roots_proofs.into_inner();
		let roots_proof = self.changes_trie_roots_proof(cht_size, roots.keys().cloned())?;

		Ok(ChangesProof {
			max_block: max_number,
			proof: key_changes_proof,
			roots: roots.into_iter().map(|(n, h)| (n, convert_hash(&h))).collect(),
			roots_proof,
		})
	}

	/// Generate CHT-based proof for roots of changes tries at given blocks.
	fn changes_trie_roots_proof<I: IntoIterator<Item=NumberFor<Block>>>(
		&self,
		cht_size: NumberFor<Block>,
		blocks: I
	) -> sp_blockchain::Result<StorageProof> {
		// most probably we have touched several changes tries that are parts of the single CHT
		// => GroupBy changes tries by CHT number and then gather proof for the whole group at once
		let mut proofs = Vec::new();

		cht::for_each_cht_group::<Block::Header, _, _, _>(cht_size, blocks, |_, cht_num, cht_blocks| {
			let cht_proof = self.changes_trie_roots_proof_at_cht(cht_size, cht_num, cht_blocks)?;
			proofs.push(cht_proof);
			Ok(())
		}, ())?;

		Ok(merge_storage_proofs(proofs))
	}

	/// Generates CHT-based proof for roots of changes tries at given blocks (that are part of single CHT).
	fn changes_trie_roots_proof_at_cht(
		&self,
		cht_size: NumberFor<Block>,
		cht_num: NumberFor<Block>,
		blocks: Vec<NumberFor<Block>>
	) -> sp_blockchain::Result<StorageProof> {
		let cht_start = cht::start_number(cht_size, cht_num);
		let mut current_num = cht_start;
		let cht_range = ::std::iter::from_fn(|| {
			let old_current_num = current_num;
			current_num = current_num + One::one();
			Some(old_current_num)
		});
		let roots = cht_range
			.map(|num| self.header(&BlockId::Number(num))
			.map(|block| block.and_then(|block| block.digest().log(DigestItem::as_changes_trie_root).cloned())));
		let proof = cht::build_proof::<Block::Header, Blake2Hasher, _, _>(cht_size, cht_num, blocks, roots)?;
		Ok(proof)
	}

	/// Returns changes trie configuration and storage or an error if it is not supported.
	fn require_changes_trie(&self) -> sp_blockchain::Result<(ChangesTrieConfiguration, &B::ChangesTrieStorage)> {
		let config = self.changes_trie_config()?;
		let storage = self.backend.changes_trie_storage();
		match (config, storage) {
			(Some(config), Some(storage)) => Ok((config, storage)),
			_ => Err(sp_blockchain::Error::ChangesTriesNotSupported.into()),
		}
	}

	/// Create a new block, built on the head of the chain.
	pub fn new_block(
		&self,
		inherent_digests: DigestFor<Block>,
	) -> sp_blockchain::Result<block_builder::BlockBuilder<Block, Self>> where
		E: Clone + Send + Sync,
		RA: Send + Sync,
		Self: ProvideRuntimeApi,
		<Self as ProvideRuntimeApi>::Api: BlockBuilderApi<Block, Error = Error>
	{
		let info = self.info();
		block_builder::BlockBuilder::new(
			self,
			info.chain.best_hash,
			info.chain.best_number,
			false,
			inherent_digests,
		)
	}

	/// Create a new block, built on top of `parent`.
	pub fn new_block_at(
		&self,
		parent: &BlockId<Block>,
		inherent_digests: DigestFor<Block>,
	) -> sp_blockchain::Result<block_builder::BlockBuilder<Block, Self>> where
		E: Clone + Send + Sync,
		RA: Send + Sync,
		Self: ProvideRuntimeApi,
		<Self as ProvideRuntimeApi>::Api: BlockBuilderApi<Block, Error = Error>
	{
		block_builder::BlockBuilder::new(
			self,
			self.expect_block_hash_from_id(parent)?,
			self.expect_block_number_from_id(parent)?,
			false,
			inherent_digests,
		)
	}

	/// Create a new block, built on top of `parent` with proof recording enabled.
	///
	/// While proof recording is enabled, all accessed trie nodes are saved.
	/// These recorded trie nodes can be used by a third party to proof the
	/// output of this block builder without having access to the full storage.
	pub fn new_block_at_with_proof_recording(
		&self,
		parent: &BlockId<Block>,
		inherent_digests: DigestFor<Block>,
	) -> sp_blockchain::Result<block_builder::BlockBuilder<Block, Self>> where
		E: Clone + Send + Sync,
		RA: Send + Sync,
		Self: ProvideRuntimeApi,
		<Self as ProvideRuntimeApi>::Api: BlockBuilderApi<Block, Error = Error>
	{
		block_builder::BlockBuilder::new(
			self,
			self.expect_block_hash_from_id(parent)?,
			self.expect_block_number_from_id(parent)?,
			true,
			inherent_digests,
		)
	}

	/// Lock the import lock, and run operations inside.
	pub fn lock_import_and_run<R, Err, F>(&self, f: F) -> Result<R, Err> where
		F: FnOnce(&mut ClientImportOperation<Block, Blake2Hasher, B>) -> Result<R, Err>,
		Err: From<sp_blockchain::Error>,
	{
		let inner = || {
			let _import_lock = self.backend.get_import_lock().write();

			let mut op = ClientImportOperation {
				op: self.backend.begin_operation()?,
				notify_imported: None,
				notify_finalized: Vec::new(),
			};

			let r = f(&mut op)?;

			let ClientImportOperation { op, notify_imported, notify_finalized } = op;
			self.backend.commit_operation(op)?;
			self.notify_finalized(notify_finalized)?;

			if let Some(notify_imported) = notify_imported {
				self.notify_imported(notify_imported)?;
			}

			Ok(r)
		};

		let result = inner();
		*self.importing_block.write() = None;

		result
	}

	/// Apply a checked and validated block to an operation. If a justification is provided
	/// then `finalized` *must* be true.
	fn apply_block(
		&self,
		operation: &mut ClientImportOperation<Block, Blake2Hasher, B>,
		import_block: BlockImportParams<Block>,
		new_cache: HashMap<CacheKeyId, Vec<u8>>,
	) -> sp_blockchain::Result<ImportResult> where
		E: CallExecutor<Block, Blake2Hasher> + Send + Sync + Clone,
	{
		let BlockImportParams {
			origin,
			header,
			justification,
			post_digests,
			body,
			finalized,
			auxiliary,
			fork_choice,
			allow_missing_state,
		} = import_block;

		assert!(justification.is_some() && finalized || justification.is_none());

		let parent_hash = header.parent_hash().clone();
		let mut enact_state = true;

		match self.block_status(&BlockId::Hash(parent_hash))? {
			BlockStatus::Unknown => return Ok(ImportResult::UnknownParent),
			BlockStatus::InChainWithState | BlockStatus::Queued => {},
			BlockStatus::InChainPruned if allow_missing_state => {
				enact_state = false;
			},
			BlockStatus::InChainPruned => return Ok(ImportResult::MissingState),
			BlockStatus::KnownBad => return Ok(ImportResult::KnownBad),
		}

		let import_headers = if post_digests.is_empty() {
			PrePostHeader::Same(header)
		} else {
			let mut post_header = header.clone();
			for item in post_digests {
				post_header.digest_mut().push(item);
			}
			PrePostHeader::Different(header, post_header)
		};

		let hash = import_headers.post().hash();
		let height = (*import_headers.post().number()).saturated_into::<u64>();

		*self.importing_block.write() = Some(hash);

		let result = self.execute_and_import_block(
			operation,
			origin,
			hash,
			import_headers,
			justification,
			body,
			new_cache,
			finalized,
			auxiliary,
			fork_choice,
			enact_state,
		);

		if let Ok(ImportResult::Imported(ref aux)) = result {
			if aux.is_new_best {
				telemetry!(SUBSTRATE_INFO; "block.import";
					"height" => height,
					"best" => ?hash,
					"origin" => ?origin
				);
			}
		}

		result
	}

	fn execute_and_import_block(
		&self,
		operation: &mut ClientImportOperation<Block, Blake2Hasher, B>,
		origin: BlockOrigin,
		hash: Block::Hash,
		import_headers: PrePostHeader<Block::Header>,
		justification: Option<Justification>,
		body: Option<Vec<Block::Extrinsic>>,
		new_cache: HashMap<CacheKeyId, Vec<u8>>,
		finalized: bool,
		aux: Vec<(Vec<u8>, Option<Vec<u8>>)>,
		fork_choice: ForkChoiceStrategy,
		enact_state: bool,
	) -> sp_blockchain::Result<ImportResult> where
		E: CallExecutor<Block, Blake2Hasher> + Send + Sync + Clone,
	{
		let parent_hash = import_headers.post().parent_hash().clone();
		match self.backend.blockchain().status(BlockId::Hash(hash))? {
			blockchain::BlockStatus::InChain => return Ok(ImportResult::AlreadyInChain),
			blockchain::BlockStatus::Unknown => {},
		}

		let info = self.backend.blockchain().info();

		// the block is lower than our last finalized block so it must revert
		// finality, refusing import.
		if *import_headers.post().number() <= info.finalized_number {
			return Err(sp_blockchain::Error::NotInFinalizedChain);
		}

		// this is a fairly arbitrary choice of where to draw the line on making notifications,
		// but the general goal is to only make notifications when we are already fully synced
		// and get a new chain head.
		let make_notifications = match origin {
			BlockOrigin::NetworkBroadcast | BlockOrigin::Own | BlockOrigin::ConsensusBroadcast => true,
			BlockOrigin::Genesis | BlockOrigin::NetworkInitialSync | BlockOrigin::File => false,
		};

		let storage_changes = match &body {
			Some(body) if enact_state => {
				self.backend.begin_state_operation(&mut operation.op, BlockId::Hash(parent_hash))?;

				// ensure parent block is finalized to maintain invariant that
				// finality is called sequentially.
				if finalized {
					self.apply_finality_with_block_hash(operation, parent_hash, None, info.best_hash, make_notifications)?;
				}

				// FIXME #1232: correct path logic for when to execute this function
				let (storage_update, changes_update, storage_changes) = self.block_execution(
					&operation.op,
					&import_headers,
					origin,
					hash,
					&body,
				)?;

				operation.op.update_cache(new_cache);
				if let Some(storage_update) = storage_update {
					operation.op.update_db_storage(storage_update)?;
				}
				if let Some(storage_changes) = storage_changes.clone() {
					operation.op.update_storage(storage_changes.0, storage_changes.1)?;
				}
				if let Some(Some(changes_update)) = changes_update {
					operation.op.update_changes_trie(changes_update)?;
				}
				storage_changes
			},
			_ => None,
		};

		let is_new_best = finalized || match fork_choice {
			ForkChoiceStrategy::LongestChain => import_headers.post().number() > &info.best_number,
			ForkChoiceStrategy::Custom(v) => v,
		};

		let leaf_state = if finalized {
			NewBlockState::Final
		} else if is_new_best {
			NewBlockState::Best
		} else {
			NewBlockState::Normal
		};

		let retracted = if is_new_best {
			let route_from_best = sp_blockchain::tree_route(
				self.backend.blockchain(),
				info.best_hash,
				parent_hash,
			)?;
			route_from_best.retracted().iter().rev().map(|e| e.hash.clone()).collect()
		} else {
			Vec::default()
		};

		trace!("Imported {}, (#{}), best={}, origin={:?}", hash, import_headers.post().number(), is_new_best, origin);

		operation.op.set_block_data(
			import_headers.post().clone(),
			body,
			justification,
			leaf_state,
		)?;

		operation.op.insert_aux(aux)?;

		if make_notifications {
			if finalized {
				operation.notify_finalized.push(hash);
			}

			operation.notify_imported = Some(ImportSummary {
				hash,
				origin,
				header: import_headers.into_post(),
				is_new_best,
				storage_changes,
				retracted,
			})
		}

		Ok(ImportResult::imported(is_new_best))
	}

	fn block_execution(
		&self,
		transaction: &B::BlockImportOperation,
		import_headers: &PrePostHeader<Block::Header>,
		origin: BlockOrigin,
		hash: Block::Hash,
		body: &[Block::Extrinsic],
	) -> sp_blockchain::Result<(
		Option<StorageUpdate<B, Block>>,
		Option<Option<ChangesUpdate<Block>>>,
		Option<(
			Vec<(Vec<u8>, Option<Vec<u8>>)>,
			Vec<(Vec<u8>, Vec<(Vec<u8>, Option<Vec<u8>>)>)>
		)>
	)>
		where
			E: CallExecutor<Block, Blake2Hasher> + Send + Sync + Clone,
	{
		match transaction.state()? {
			Some(transaction_state) => {
				let mut overlay = Default::default();
				let get_execution_manager = |execution_strategy: ExecutionStrategy| {
					match execution_strategy {
						ExecutionStrategy::NativeElseWasm => ExecutionManager::NativeElseWasm,
						ExecutionStrategy::AlwaysWasm => ExecutionManager::AlwaysWasm(BackendTrustLevel::Trusted),
						ExecutionStrategy::NativeWhenPossible => ExecutionManager::NativeWhenPossible,
						ExecutionStrategy::Both => ExecutionManager::Both(|wasm_result, native_result| {
							let header = import_headers.post();
							warn!("Consensus error between wasm and native block execution at block {}", hash);
							warn!("   Header {:?}", header);
							warn!("   Native result {:?}", native_result);
							warn!("   Wasm result {:?}", wasm_result);
							telemetry!(SUBSTRATE_INFO; "block.execute.consensus_failure";
								"hash" => ?hash,
								"origin" => ?origin,
								"header" => ?header
							);
							wasm_result
						}),
					}
				};

				let encoded_block = <Block as BlockT>::encode_from(
					import_headers.pre(),
					body,
				);

				let (_, storage_update, changes_update) = self.executor
					.call_at_state::<_, _, NeverNativeValue, fn() -> _>(
						transaction_state,
						&mut overlay,
						"Core_execute_block",
						&encoded_block,
						match origin {
							BlockOrigin::NetworkInitialSync => get_execution_manager(
								self.execution_extensions().strategies().syncing,
							),
							_ => get_execution_manager(self.execution_extensions().strategies().importing),
						},
						None,
						None,
					)?;

				overlay.commit_prospective();

				let (top, children) = overlay.into_committed();
				let children = children.map(|(sk, it)| (sk, it.0.collect())).collect();
				if import_headers.post().state_root() != &storage_update.1 {
					return Err(sp_blockchain::Error::InvalidStateRoot);
				}

				Ok((Some(storage_update.0), Some(changes_update), Some((top.collect(), children))))
			},
			None => Ok((None, None, None))
		}
	}

	fn apply_finality_with_block_hash(
		&self,
		operation: &mut ClientImportOperation<Block, Blake2Hasher, B>,
		block: Block::Hash,
		justification: Option<Justification>,
		best_block: Block::Hash,
		notify: bool,
	) -> sp_blockchain::Result<()> {
		// find tree route from last finalized to given block.
		let last_finalized = self.backend.blockchain().last_finalized()?;

		if block == last_finalized {
			warn!("Possible safety violation: attempted to re-finalize last finalized block {:?} ", last_finalized);
			return Ok(());
		}

		let route_from_finalized = sp_blockchain::tree_route(self.backend.blockchain(), last_finalized, block)?;

		if let Some(retracted) = route_from_finalized.retracted().get(0) {
			warn!("Safety violation: attempted to revert finalized block {:?} which is not in the \
				same chain as last finalized {:?}", retracted, last_finalized);

			return Err(sp_blockchain::Error::NotInFinalizedChain);
		}

		let route_from_best = sp_blockchain::tree_route(self.backend.blockchain(), best_block, block)?;

		// if the block is not a direct ancestor of the current best chain,
		// then some other block is the common ancestor.
		if route_from_best.common_block().hash != block {
			// NOTE: we're setting the finalized block as best block, this might
			// be slightly inaccurate since we might have a "better" block
			// further along this chain, but since best chain selection logic is
			// pluggable we cannot make a better choice here. usages that need
			// an accurate "best" block need to go through `SelectChain`
			// instead.
			operation.op.mark_head(BlockId::Hash(block))?;
		}

		let enacted = route_from_finalized.enacted();
		assert!(enacted.len() > 0);
		for finalize_new in &enacted[..enacted.len() - 1] {
			operation.op.mark_finalized(BlockId::Hash(finalize_new.hash), None)?;
		}

		assert_eq!(enacted.last().map(|e| e.hash), Some(block));
		operation.op.mark_finalized(BlockId::Hash(block), justification)?;

		if notify {
			// sometimes when syncing, tons of blocks can be finalized at once.
			// we'll send notifications spuriously in that case.
			const MAX_TO_NOTIFY: usize = 256;
			let enacted = route_from_finalized.enacted();
			let start = enacted.len() - ::std::cmp::min(enacted.len(), MAX_TO_NOTIFY);
			for finalized in &enacted[start..] {
				operation.notify_finalized.push(finalized.hash);
			}
		}

		Ok(())
	}

	fn notify_finalized(
		&self,
		notify_finalized: Vec<Block::Hash>,
	) -> sp_blockchain::Result<()> {
		let mut sinks = self.finality_notification_sinks.lock();

		for finalized_hash in notify_finalized {
			let header = self.header(&BlockId::Hash(finalized_hash))?
				.expect("header already known to exist in DB because it is indicated in the tree route; qed");

			telemetry!(SUBSTRATE_INFO; "notify.finalized";
				"height" => format!("{}", header.number()),
				"best" => ?finalized_hash,
			);

			let notification = FinalityNotification {
				header,
				hash: finalized_hash,
			};

			sinks.retain(|sink| sink.unbounded_send(notification.clone()).is_ok());
		}

		Ok(())
	}

	fn notify_imported(&self, notify_import: ImportSummary<Block>) -> sp_blockchain::Result<()> {
		if let Some(storage_changes) = notify_import.storage_changes {
			// TODO [ToDr] How to handle re-orgs? Should we re-emit all storage changes?
			self.storage_notifications.lock()
				.trigger(
					&notify_import.hash,
					storage_changes.0.into_iter(),
					storage_changes.1.into_iter().map(|(sk, v)| (sk, v.into_iter())),
				);
		}

		let notification = BlockImportNotification::<Block> {
			hash: notify_import.hash,
			origin: notify_import.origin,
			header: notify_import.header,
			is_new_best: notify_import.is_new_best,
			retracted: notify_import.retracted,
		};

		self.import_notification_sinks.lock()
			.retain(|sink| sink.unbounded_send(notification.clone()).is_ok());

		Ok(())
	}

	/// Attempts to revert the chain by `n` blocks. Returns the number of blocks that were
	/// successfully reverted.
	pub fn revert(&self, n: NumberFor<Block>) -> sp_blockchain::Result<NumberFor<Block>> {
		Ok(self.backend.revert(n)?)
	}

	/// Get blockchain info.
	pub fn info(&self) -> ClientInfo<Block> {
		let info = self.backend.blockchain().info();
		ClientInfo {
			chain: info,
			used_state_cache_size: self.backend.used_state_cache_size(),
		}
	}

	/// Get block status.
	pub fn block_status(&self, id: &BlockId<Block>) -> sp_blockchain::Result<BlockStatus> {
		// this can probably be implemented more efficiently
		if let BlockId::Hash(ref h) = id {
			if self.importing_block.read().as_ref().map_or(false, |importing| h == importing) {
				return Ok(BlockStatus::Queued);
			}
		}
		let hash_and_number = match id.clone() {
			BlockId::Hash(hash) => self.backend.blockchain().number(hash)?.map(|n| (hash, n)),
			BlockId::Number(n) => self.backend.blockchain().hash(n)?.map(|hash| (hash, n)),
		};
		match hash_and_number {
			Some((hash, number)) => {
				if self.backend.have_state_at(&hash, number) {
					Ok(BlockStatus::InChainWithState)
				} else {
					Ok(BlockStatus::InChainPruned)
				}
			}
			None => Ok(BlockStatus::Unknown),
		}
	}

	/// Get block header by id.
	pub fn header(&self, id: &BlockId<Block>) -> sp_blockchain::Result<Option<<Block as BlockT>::Header>> {
		self.backend.blockchain().header(*id)
	}

	/// Get block body by id.
	pub fn body(&self, id: &BlockId<Block>) -> sp_blockchain::Result<Option<Vec<<Block as BlockT>::Extrinsic>>> {
		self.backend.blockchain().body(*id)
	}

	/// Get block justification set by id.
	pub fn justification(&self, id: &BlockId<Block>) -> sp_blockchain::Result<Option<Justification>> {
		self.backend.blockchain().justification(*id)
	}

	/// Get full block by id.
	pub fn block(&self, id: &BlockId<Block>)
		-> sp_blockchain::Result<Option<SignedBlock<Block>>>
	{
		Ok(match (self.header(id)?, self.body(id)?, self.justification(id)?) {
			(Some(header), Some(extrinsics), justification) =>
				Some(SignedBlock { block: Block::new(header, extrinsics), justification }),
			_ => None,
		})
	}

	/// Gets the uncles of the block with `target_hash` going back `max_generation` ancestors.
	pub fn uncles(&self, target_hash: Block::Hash, max_generation: NumberFor<Block>) -> sp_blockchain::Result<Vec<Block::Hash>> {
		let load_header = |id: Block::Hash| -> sp_blockchain::Result<Block::Header> {
			match self.backend.blockchain().header(BlockId::Hash(id))? {
				Some(hdr) => Ok(hdr),
				None => Err(Error::UnknownBlock(format!("{:?}", id))),
			}
		};

		let genesis_hash = self.backend.blockchain().info().genesis_hash;
		if genesis_hash == target_hash { return Ok(Vec::new()); }

		let mut current_hash = target_hash;
		let mut current = load_header(current_hash)?;
		let mut ancestor_hash = *current.parent_hash();
		let mut ancestor = load_header(ancestor_hash)?;
		let mut uncles = Vec::new();

		for _generation in 0..max_generation.saturated_into() {
			let children = self.backend.blockchain().children(ancestor_hash)?;
			uncles.extend(children.into_iter().filter(|h| h != &current_hash));
			current_hash = ancestor_hash;
			if genesis_hash == current_hash { break; }
			current = ancestor;
			ancestor_hash = *current.parent_hash();
			ancestor = load_header(ancestor_hash)?;
		}
		trace!("Collected {} uncles", uncles.len());
		Ok(uncles)
	}

	fn changes_trie_config(&self) -> Result<Option<ChangesTrieConfiguration>, Error> {
		Ok(self.backend.state_at(BlockId::Number(self.backend.blockchain().info().best_number))?
			.storage(well_known_keys::CHANGES_TRIE_CONFIG)
			.map_err(|e| sp_blockchain::Error::from_state(Box::new(e)))?
			.and_then(|c| Decode::decode(&mut &*c).ok()))
	}

	/// Prepare in-memory header that is used in execution environment.
	fn prepare_environment_block(&self, parent: &BlockId<Block>) -> sp_blockchain::Result<Block::Header> {
		let parent_header = self.backend.blockchain().expect_header(*parent)?;
		Ok(<<Block as BlockT>::Header as HeaderT>::new(
			self.backend.blockchain().expect_block_number_from_id(parent)? + One::one(),
			Default::default(),
			Default::default(),
			parent_header.hash(),
			Default::default(),
		))
	}
}

impl<B, E, Block, RA> HeaderMetadata<Block> for Client<B, E, Block, RA> where
	B: backend::Backend<Block, Blake2Hasher>,
	E: CallExecutor<Block, Blake2Hasher>,
	Block: BlockT<Hash=H256>,
{
	type Error = sp_blockchain::Error;

	fn header_metadata(&self, hash: Block::Hash) -> Result<CachedHeaderMetadata<Block>, Self::Error> {
		self.backend.blockchain().header_metadata(hash)
	}

	fn insert_header_metadata(&self, hash: Block::Hash, metadata: CachedHeaderMetadata<Block>) {
		self.backend.blockchain().insert_header_metadata(hash, metadata)
	}

	fn remove_header_metadata(&self, hash: Block::Hash) {
		self.backend.blockchain().remove_header_metadata(hash)
	}
}

impl<B, E, Block, RA> ProvideUncles<Block> for Client<B, E, Block, RA> where
	B: backend::Backend<Block, Blake2Hasher>,
	E: CallExecutor<Block, Blake2Hasher>,
	Block: BlockT<Hash=H256>,
{
	fn uncles(&self, target_hash: Block::Hash, max_generation: NumberFor<Block>) -> sp_blockchain::Result<Vec<Block::Header>> {
		Ok(Client::uncles(self, target_hash, max_generation)?
			.into_iter()
			.filter_map(|hash| Client::header(self, &BlockId::Hash(hash)).unwrap_or(None))
			.collect()
		)
	}
}

impl<B, E, Block, RA> ChainHeaderBackend<Block> for Client<B, E, Block, RA> where
	B: backend::Backend<Block, Blake2Hasher>,
	E: CallExecutor<Block, Blake2Hasher> + Send + Sync,
	Block: BlockT<Hash=H256>,
	RA: Send + Sync,
{
	fn header(&self, id: BlockId<Block>) -> sp_blockchain::Result<Option<Block::Header>> {
		self.backend.blockchain().header(id)
	}

	fn info(&self) -> blockchain::Info<Block> {
		self.backend.blockchain().info()
	}

	fn status(&self, id: BlockId<Block>) -> sp_blockchain::Result<blockchain::BlockStatus> {
		self.backend.blockchain().status(id)
	}

	fn number(&self, hash: Block::Hash) -> sp_blockchain::Result<Option<<<Block as BlockT>::Header as HeaderT>::Number>> {
		self.backend.blockchain().number(hash)
	}

	fn hash(&self, number: NumberFor<Block>) -> sp_blockchain::Result<Option<Block::Hash>> {
		self.backend.blockchain().hash(number)
	}
}

impl<B, E, Block, RA> sr_primitives::traits::BlockIdTo<Block> for Client<B, E, Block, RA> where
	B: backend::Backend<Block, Blake2Hasher>,
	E: CallExecutor<Block, Blake2Hasher> + Send + Sync,
	Block: BlockT<Hash=H256>,
	RA: Send + Sync,
{
	type Error = Error;

	fn to_hash(&self, block_id: &BlockId<Block>) -> sp_blockchain::Result<Option<Block::Hash>> {
		self.block_hash_from_id(block_id)
	}

	fn to_number(&self, block_id: &BlockId<Block>) -> sp_blockchain::Result<Option<NumberFor<Block>>> {
		self.block_number_from_id(block_id)
	}
}

impl<B, E, Block, RA> ChainHeaderBackend<Block> for &Client<B, E, Block, RA> where
	B: backend::Backend<Block, Blake2Hasher>,
	E: CallExecutor<Block, Blake2Hasher> + Send + Sync,
	Block: BlockT<Hash=H256>,
	RA: Send + Sync,
{
	fn header(&self, id: BlockId<Block>) -> sp_blockchain::Result<Option<Block::Header>> {
		(**self).backend.blockchain().header(id)
	}

	fn info(&self) -> blockchain::Info<Block> {
		(**self).backend.blockchain().info()
	}

	fn status(&self, id: BlockId<Block>) -> sp_blockchain::Result<blockchain::BlockStatus> {
		(**self).status(id)
	}

	fn number(&self, hash: Block::Hash) -> sp_blockchain::Result<Option<<<Block as BlockT>::Header as HeaderT>::Number>> {
		(**self).number(hash)
	}

	fn hash(&self, number: NumberFor<Block>) -> sp_blockchain::Result<Option<Block::Hash>> {
		(**self).hash(number)
	}
}

impl<B, E, Block, RA> ProvideCache<Block> for Client<B, E, Block, RA> where
	B: backend::Backend<Block, Blake2Hasher>,
	Block: BlockT<Hash=H256>,
{
	fn cache(&self) -> Option<Arc<dyn Cache<Block>>> {
		self.backend.blockchain().cache()
	}
}

impl<B, E, Block, RA> ProvideRuntimeApi for Client<B, E, Block, RA> where
	B: backend::Backend<Block, Blake2Hasher>,
	E: CallExecutor<Block, Blake2Hasher> + Clone + Send + Sync,
	Block: BlockT<Hash=H256>,
	RA: ConstructRuntimeApi<Block, Self>
{
	type Api = <RA as ConstructRuntimeApi<Block, Self>>::RuntimeApi;

	fn runtime_api<'a>(&'a self) -> ApiRef<'a, Self::Api> {
		RA::construct_runtime_api(self)
	}
}

impl<B, E, Block, RA> CallRuntimeAt<Block> for Client<B, E, Block, RA> where
	B: backend::Backend<Block, Blake2Hasher>,
	E: CallExecutor<Block, Blake2Hasher> + Clone + Send + Sync,
	Block: BlockT<Hash=H256>,
{
	type Error = Error;

	fn call_api_at<
		'a,
		R: Encode + Decode + PartialEq,
		NC: FnOnce() -> result::Result<R, String> + UnwindSafe,
		C: CoreApi<Block, Error = Error>,
	>(
		&self,
		core_api: &C,
		at: &BlockId<Block>,
		function: &'static str,
		args: Vec<u8>,
		changes: &RefCell<OverlayedChanges>,
		initialize_block: InitializeBlock<'a, Block>,
		native_call: Option<NC>,
		context: ExecutionContext,
		recorder: &Option<ProofRecorder<Block>>,
	) -> sp_blockchain::Result<NativeOrEncoded<R>> {
		let (manager, extensions) = self.execution_extensions.manager_and_extensions(at, context);
		self.executor.contextual_call::<_, fn(_,_) -> _,_,_>(
			|| core_api.initialize_block(at, &self.prepare_environment_block(at)?),
			at,
			function,
			&args,
			changes,
			initialize_block,
			manager,
			native_call,
			recorder,
			Some(extensions),
		)
	}

	fn runtime_version_at(&self, at: &BlockId<Block>) -> sp_blockchain::Result<RuntimeVersion> {
		self.runtime_version_at(at)
	}
}

/// NOTE: only use this implementation when you are sure there are NO consensus-level BlockImport
/// objects. Otherwise, importing blocks directly into the client would be bypassing
/// important verification work.
impl<'a, B, E, Block, RA> consensus::BlockImport<Block> for &'a Client<B, E, Block, RA> where
	B: backend::Backend<Block, Blake2Hasher>,
	E: CallExecutor<Block, Blake2Hasher> + Clone + Send + Sync,
	Block: BlockT<Hash=H256>,
{
	type Error = ConsensusError;

	/// Import a checked and validated block. If a justification is provided in
	/// `BlockImportParams` then `finalized` *must* be true.
	///
	/// NOTE: only use this implementation when there are NO consensus-level BlockImport
	/// objects. Otherwise, importing blocks directly into the client would be bypassing
	/// important verification work.
	///
	/// If you are not sure that there are no BlockImport objects provided by the consensus
	/// algorithm, don't use this function.
	fn import_block(
		&mut self,
		import_block: BlockImportParams<Block>,
		new_cache: HashMap<CacheKeyId, Vec<u8>>,
	) -> Result<ImportResult, Self::Error> {
		self.lock_import_and_run(|operation| {
			self.apply_block(operation, import_block, new_cache)
		}).map_err(|e| {
			warn!("Block import error:\n{:?}", e);
			ConsensusError::ClientImport(e.to_string()).into()
		})
	}

	/// Check block preconditions.
	fn check_block(
		&mut self,
		block: BlockCheckParams<Block>,
	) -> Result<ImportResult, Self::Error> {
		let BlockCheckParams { hash, number, parent_hash, allow_missing_state } = block;

		if let Some(h) = self.fork_blocks.as_ref().and_then(|x| x.get(&number)) {
			if &hash != h  {
				trace!(
					"Rejecting block from known invalid fork. Got {:?}, expected: {:?} at height {}",
					hash,
					h,
					number
				);
				return Ok(ImportResult::KnownBad);
			}
		}

		// Own status must be checked first. If the block and ancestry is pruned
		// this function must return `AlreadyInChain` rather than `MissingState`
		match self.block_status(&BlockId::Hash(hash))
			.map_err(|e| ConsensusError::ClientImport(e.to_string()))?
		{
			BlockStatus::InChainWithState | BlockStatus::Queued => return Ok(ImportResult::AlreadyInChain),
			BlockStatus::InChainPruned => return Ok(ImportResult::AlreadyInChain),
			BlockStatus::Unknown => {},
			BlockStatus::KnownBad => return Ok(ImportResult::KnownBad),
		}

		match self.block_status(&BlockId::Hash(parent_hash))
			.map_err(|e| ConsensusError::ClientImport(e.to_string()))?
			{
				BlockStatus::InChainWithState | BlockStatus::Queued => {},
				BlockStatus::Unknown => return Ok(ImportResult::UnknownParent),
				BlockStatus::InChainPruned if allow_missing_state => {},
				BlockStatus::InChainPruned => return Ok(ImportResult::MissingState),
				BlockStatus::KnownBad => return Ok(ImportResult::KnownBad),
			}


		Ok(ImportResult::imported(false))
	}
}

impl<B, E, Block, RA> consensus::BlockImport<Block> for Client<B, E, Block, RA> where
	B: backend::Backend<Block, Blake2Hasher>,
	E: CallExecutor<Block, Blake2Hasher> + Clone + Send + Sync,
	Block: BlockT<Hash=H256>,
{
	type Error = ConsensusError;

	fn import_block(
		&mut self,
		import_block: BlockImportParams<Block>,
		new_cache: HashMap<CacheKeyId, Vec<u8>>,
	) -> Result<ImportResult, Self::Error> {
		(&*self).import_block(import_block, new_cache)
	}

	fn check_block(
		&mut self,
		block: BlockCheckParams<Block>,
	) -> Result<ImportResult, Self::Error> {
		(&*self).check_block(block)
	}
}

impl<B, E, Block, RA> Finalizer<Block, Blake2Hasher, B> for Client<B, E, Block, RA> where
	B: backend::Backend<Block, Blake2Hasher>,
	E: CallExecutor<Block, Blake2Hasher>,
	Block: BlockT<Hash=H256>,
{
	fn apply_finality(
		&self,
		operation: &mut ClientImportOperation<Block, Blake2Hasher, B>,
		id: BlockId<Block>,
		justification: Option<Justification>,
		notify: bool,
	) -> sp_blockchain::Result<()> {
		let last_best = self.backend.blockchain().info().best_hash;
		let to_finalize_hash = self.backend.blockchain().expect_block_hash_from_id(&id)?;
		self.apply_finality_with_block_hash(operation, to_finalize_hash, justification, last_best, notify)
	}

	fn finalize_block(&self, id: BlockId<Block>, justification: Option<Justification>, notify: bool) -> sp_blockchain::Result<()> {
		self.lock_import_and_run(|operation| {
			self.apply_finality(operation, id, justification, notify)
		})
	}
}

impl<B, E, Block, RA> Finalizer<Block, Blake2Hasher, B> for &Client<B, E, Block, RA> where
	B: backend::Backend<Block, Blake2Hasher>,
	E: CallExecutor<Block, Blake2Hasher>,
	Block: BlockT<Hash=H256>,
{
	fn apply_finality(
		&self,
		operation: &mut ClientImportOperation<Block, Blake2Hasher, B>,
		id: BlockId<Block>,
		justification: Option<Justification>,
		notify: bool,
	) -> sp_blockchain::Result<()> {
		(**self).apply_finality(operation, id, justification, notify)
	}

	fn finalize_block(&self, id: BlockId<Block>, justification: Option<Justification>, notify: bool) -> sp_blockchain::Result<()> {
		(**self).finalize_block(id, justification, notify)
	}
}

impl<B, E, Block, RA> BlockchainEvents<Block> for Client<B, E, Block, RA>
where
	E: CallExecutor<Block, Blake2Hasher>,
	Block: BlockT<Hash=H256>,
{
	/// Get block import event stream.
	fn import_notification_stream(&self) -> ImportNotifications<Block> {
		let (sink, stream) = mpsc::unbounded();
		self.import_notification_sinks.lock().push(sink);
		stream
	}

	fn finality_notification_stream(&self) -> FinalityNotifications<Block> {
		let (sink, stream) = mpsc::unbounded();
		self.finality_notification_sinks.lock().push(sink);
		stream
	}

	/// Get storage changes event stream.
	fn storage_changes_notification_stream(
		&self,
		filter_keys: Option<&[StorageKey]>,
		child_filter_keys: Option<&[(StorageKey, Option<Vec<StorageKey>>)]>,
	) -> sp_blockchain::Result<StorageEventStream<Block::Hash>> {
		Ok(self.storage_notifications.lock().listen(filter_keys, child_filter_keys))
	}
}

/// Implement Longest Chain Select implementation
/// where 'longest' is defined as the highest number of blocks
pub struct LongestChain<B, Block> {
	backend: Arc<B>,
	_phantom: PhantomData<Block>
}

impl<B, Block> Clone for LongestChain<B, Block> {
	fn clone(&self) -> Self {
		let backend = self.backend.clone();
		LongestChain {
			backend,
			_phantom: Default::default()
		}
	}
}

impl<B, Block> LongestChain<B, Block>
where
	B: backend::Backend<Block, Blake2Hasher>,
	Block: BlockT<Hash=H256>,
{
	/// Instantiate a new LongestChain for Backend B
	pub fn new(backend: Arc<B>) -> Self {
		LongestChain {
			backend,
			_phantom: Default::default()
		}
	}

	fn best_block_header(&self) -> sp_blockchain::Result<<Block as BlockT>::Header> {
		let info = self.backend.blockchain().info();
		let import_lock = self.backend.get_import_lock();
		let best_hash = self.backend.blockchain().best_containing(info.best_hash, None, import_lock)?
			.unwrap_or(info.best_hash);

		Ok(self.backend.blockchain().header(BlockId::Hash(best_hash))?
			.expect("given block hash was fetched from block in db; qed"))
	}

	fn leaves(&self) -> Result<Vec<<Block as BlockT>::Hash>, sp_blockchain::Error> {
		self.backend.blockchain().leaves()
	}
}

impl<B, Block> SelectChain<Block> for LongestChain<B, Block>
where
	B: backend::Backend<Block, Blake2Hasher>,
	Block: BlockT<Hash=H256>,
{

	fn leaves(&self) -> Result<Vec<<Block as BlockT>::Hash>, ConsensusError> {
		LongestChain::leaves(self)
			.map_err(|e| ConsensusError::ChainLookup(e.to_string()).into())
	}

	fn best_chain(&self)
		-> Result<<Block as BlockT>::Header, ConsensusError>
	{
		LongestChain::best_block_header(&self)
			.map_err(|e| ConsensusError::ChainLookup(e.to_string()).into())
	}

	fn finality_target(
		&self,
		target_hash: Block::Hash,
		maybe_max_number: Option<NumberFor<Block>>
	) -> Result<Option<Block::Hash>, ConsensusError> {
		let import_lock = self.backend.get_import_lock();
		self.backend.blockchain().best_containing(target_hash, maybe_max_number, import_lock)
			.map_err(|e| ConsensusError::ChainLookup(e.to_string()).into())
	}
}

impl<B, E, Block, RA> BlockBody<Block> for Client<B, E, Block, RA>
	where
		B: backend::Backend<Block, Blake2Hasher>,
		E: CallExecutor<Block, Blake2Hasher>,
		Block: BlockT<Hash=H256>,
{
	fn block_body(&self, id: &BlockId<Block>) -> sp_blockchain::Result<Option<Vec<<Block as BlockT>::Extrinsic>>> {
		self.body(id)
	}
}

impl<B, E, Block, RA> backend::AuxStore for Client<B, E, Block, RA>
	where
		B: backend::Backend<Block, Blake2Hasher>,
		E: CallExecutor<Block, Blake2Hasher>,
		Block: BlockT<Hash=H256>,
{
	/// Insert auxiliary data into key-value store.
	fn insert_aux<
		'a,
		'b: 'a,
		'c: 'a,
		I: IntoIterator<Item=&'a(&'c [u8], &'c [u8])>,
		D: IntoIterator<Item=&'a &'b [u8]>,
	>(&self, insert: I, delete: D) -> sp_blockchain::Result<()> {
		// Import is locked here because we may have other block import
		// operations that tries to set aux data. Note that for consensus
		// layer, one can always use atomic operations to make sure
		// import is only locked once.
		self.lock_import_and_run(|operation| {
			apply_aux(operation, insert, delete)
		})
	}
	/// Query auxiliary data from key-value store.
	fn get_aux(&self, key: &[u8]) -> sp_blockchain::Result<Option<Vec<u8>>> {
		backend::AuxStore::get_aux(&*self.backend, key)
	}
}


impl<B, E, Block, RA> backend::AuxStore for &Client<B, E, Block, RA>
	where
		B: backend::Backend<Block, Blake2Hasher>,
		E: CallExecutor<Block, Blake2Hasher>,
		Block: BlockT<Hash=H256>,
{

	fn insert_aux<
		'a,
		'b: 'a,
		'c: 'a,
		I: IntoIterator<Item=&'a(&'c [u8], &'c [u8])>,
		D: IntoIterator<Item=&'a &'b [u8]>,
	>(&self, insert: I, delete: D) -> sp_blockchain::Result<()> {
		(**self).insert_aux(insert, delete)
	}

	fn get_aux(&self, key: &[u8]) -> sp_blockchain::Result<Option<Vec<u8>>> {
		(**self).get_aux(key)
	}
}

/// Helper function to apply auxiliary data insertion into an operation.
pub fn apply_aux<'a, 'b: 'a, 'c: 'a, B, Block, H, D, I>(
	operation: &mut ClientImportOperation<Block, H, B>,
	insert: I,
	delete: D
) -> sp_blockchain::Result<()>
where
	Block: BlockT,
	H: Hasher<Out=Block::Hash>,
	B: backend::Backend<Block, H>,
	I: IntoIterator<Item=&'a(&'c [u8], &'c [u8])>,
	D: IntoIterator<Item=&'a &'b [u8]>,
{
	operation.op.insert_aux(
		insert.into_iter()
			.map(|(k, v)| (k.to_vec(), Some(v.to_vec())))
			.chain(delete.into_iter().map(|k| (k.to_vec(), None)))
	)
}

impl<BE, E, B, RA> consensus::block_validation::Chain<B> for Client<BE, E, B, RA>
	where BE: backend::Backend<B, Blake2Hasher>,
		  E: CallExecutor<B, Blake2Hasher>,
		  B: BlockT<Hash = H256>
{
	fn block_status(&self, id: &BlockId<B>) -> Result<BlockStatus, Box<dyn std::error::Error + Send>> {
		Client::block_status(self, id).map_err(|e| Box::new(e) as Box<_>)
	}
}

#[cfg(test)]
pub(crate) mod tests {
	use std::collections::HashMap;
	use super::*;
	use primitives::blake2_256;
	use sr_primitives::DigestItem;
	use consensus::{BlockOrigin, SelectChain, BlockImport};
	use test_client::{
		prelude::*,
		client_ext::ClientExt,
		client_db::{Backend, DatabaseSettings, DatabaseSettingsSrc, PruningMode},
		runtime::{self, Block, Transfer, RuntimeApi, TestAPI},
	};

	/// Returns tuple, consisting of:
	/// 1) test client pre-filled with blocks changing balances;
	/// 2) roots of changes tries for these blocks
	/// 3) test cases in form (begin, end, key, vec![(block, extrinsic)]) that are required to pass
	pub fn prepare_client_with_key_changes() -> (
		test_client::client::Client<test_client::Backend, test_client::Executor, Block, RuntimeApi>,
		Vec<H256>,
		Vec<(u64, u64, Vec<u8>, Vec<(u64, u32)>)>,
	) {
		// prepare block structure
		let blocks_transfers = vec![
			vec![(AccountKeyring::Alice, AccountKeyring::Dave), (AccountKeyring::Bob, AccountKeyring::Dave)],
			vec![(AccountKeyring::Charlie, AccountKeyring::Eve)],
			vec![],
			vec![(AccountKeyring::Alice, AccountKeyring::Dave)],
		];

		// prepare client ang import blocks
		let mut local_roots = Vec::new();
		let remote_client = TestClientBuilder::new().set_support_changes_trie(true).build();
		let mut nonces: HashMap<_, u64> = Default::default();
		for (i, block_transfers) in blocks_transfers.into_iter().enumerate() {
			let mut builder = remote_client.new_block(Default::default()).unwrap();
			for (from, to) in block_transfers {
				builder.push_transfer(Transfer {
					from: from.into(),
					to: to.into(),
					amount: 1,
					nonce: *nonces.entry(from).and_modify(|n| { *n = *n + 1 }).or_default(),
				}).unwrap();
			}
			remote_client.import(BlockOrigin::Own, builder.bake().unwrap()).unwrap();

			let header = remote_client.header(&BlockId::Number(i as u64 + 1)).unwrap().unwrap();
			let trie_root = header.digest().log(DigestItem::as_changes_trie_root)
				.map(|root| H256::from_slice(root.as_ref()))
				.unwrap();
			local_roots.push(trie_root);
		}

		// prepare test cases
		let alice = blake2_256(&runtime::system::balance_of_key(AccountKeyring::Alice.into())).to_vec();
		let bob = blake2_256(&runtime::system::balance_of_key(AccountKeyring::Bob.into())).to_vec();
		let charlie = blake2_256(&runtime::system::balance_of_key(AccountKeyring::Charlie.into())).to_vec();
		let dave = blake2_256(&runtime::system::balance_of_key(AccountKeyring::Dave.into())).to_vec();
		let eve = blake2_256(&runtime::system::balance_of_key(AccountKeyring::Eve.into())).to_vec();
		let ferdie = blake2_256(&runtime::system::balance_of_key(AccountKeyring::Ferdie.into())).to_vec();
		let test_cases = vec![
			(1, 4, alice.clone(), vec![(4, 0), (1, 0)]),
			(1, 3, alice.clone(), vec![(1, 0)]),
			(2, 4, alice.clone(), vec![(4, 0)]),
			(2, 3, alice.clone(), vec![]),

			(1, 4, bob.clone(), vec![(1, 1)]),
			(1, 1, bob.clone(), vec![(1, 1)]),
			(2, 4, bob.clone(), vec![]),

			(1, 4, charlie.clone(), vec![(2, 0)]),

			(1, 4, dave.clone(), vec![(4, 0), (1, 1), (1, 0)]),
			(1, 1, dave.clone(), vec![(1, 1), (1, 0)]),
			(3, 4, dave.clone(), vec![(4, 0)]),

			(1, 4, eve.clone(), vec![(2, 0)]),
			(1, 1, eve.clone(), vec![]),
			(3, 4, eve.clone(), vec![]),

			(1, 4, ferdie.clone(), vec![]),
		];

		(remote_client, local_roots, test_cases)
	}

	#[test]
	fn client_initializes_from_genesis_ok() {
		let client = test_client::new();

		assert_eq!(
			client.runtime_api().balance_of(
				&BlockId::Number(client.info().chain.best_number),
				AccountKeyring::Alice.into()
			).unwrap(),
			1000
		);
		assert_eq!(
			client.runtime_api().balance_of(
				&BlockId::Number(client.info().chain.best_number),
				AccountKeyring::Ferdie.into()
			).unwrap(),
			0
		);
	}

	#[test]
	fn block_builder_works_with_no_transactions() {
		let client = test_client::new();

		let builder = client.new_block(Default::default()).unwrap();

		client.import(BlockOrigin::Own, builder.bake().unwrap()).unwrap();

		assert_eq!(client.info().chain.best_number, 1);
	}

	#[test]
	fn block_builder_works_with_transactions() {
		let client = test_client::new();

		let mut builder = client.new_block(Default::default()).unwrap();

		builder.push_transfer(Transfer {
			from: AccountKeyring::Alice.into(),
			to: AccountKeyring::Ferdie.into(),
			amount: 42,
			nonce: 0,
		}).unwrap();

		client.import(BlockOrigin::Own, builder.bake().unwrap()).unwrap();

		assert_eq!(client.info().chain.best_number, 1);
		assert_ne!(
			client.state_at(&BlockId::Number(1)).unwrap().pairs(),
			client.state_at(&BlockId::Number(0)).unwrap().pairs()
		);
		assert_eq!(
			client.runtime_api().balance_of(
				&BlockId::Number(client.info().chain.best_number),
				AccountKeyring::Alice.into()
			).unwrap(),
			958
		);
		assert_eq!(
			client.runtime_api().balance_of(
				&BlockId::Number(client.info().chain.best_number),
				AccountKeyring::Ferdie.into()
			).unwrap(),
			42
		);
	}

	#[test]
	fn block_builder_does_not_include_invalid() {
		let client = test_client::new();

		let mut builder = client.new_block(Default::default()).unwrap();

		builder.push_transfer(Transfer {
			from: AccountKeyring::Alice.into(),
			to: AccountKeyring::Ferdie.into(),
			amount: 42,
			nonce: 0,
		}).unwrap();

		assert!(builder.push_transfer(Transfer {
			from: AccountKeyring::Eve.into(),
			to: AccountKeyring::Alice.into(),
			amount: 42,
			nonce: 0,
		}).is_err());

		client.import(BlockOrigin::Own, builder.bake().unwrap()).unwrap();

		assert_eq!(client.info().chain.best_number, 1);
		assert_ne!(
			client.state_at(&BlockId::Number(1)).unwrap().pairs(),
			client.state_at(&BlockId::Number(0)).unwrap().pairs()
		);
		assert_eq!(client.body(&BlockId::Number(1)).unwrap().unwrap().len(), 1)
	}

	#[test]
	fn best_containing_with_genesis_block() {
		// block tree:
		// G

		let (client, longest_chain_select) = TestClientBuilder::new().build_with_longest_chain();

		let genesis_hash = client.info().chain.genesis_hash;

		assert_eq!(
			genesis_hash.clone(),
			longest_chain_select.finality_target(genesis_hash.clone(), None).unwrap().unwrap()
		);
	}

	#[test]
	fn best_containing_with_hash_not_found() {
		// block tree:
		// G

		let (client, longest_chain_select) = TestClientBuilder::new().build_with_longest_chain();

		let uninserted_block = client.new_block(Default::default()).unwrap().bake().unwrap();

		assert_eq!(
			None,
			longest_chain_select.finality_target(uninserted_block.hash().clone(), None).unwrap()
		);
	}

	#[test]
	fn uncles_with_only_ancestors() {
		// block tree:
		// G -> A1 -> A2
		let client = test_client::new();

		// G -> A1
		let a1 = client.new_block(Default::default()).unwrap().bake().unwrap();
		client.import(BlockOrigin::Own, a1.clone()).unwrap();

		// A1 -> A2
		let a2 = client.new_block(Default::default()).unwrap().bake().unwrap();
		client.import(BlockOrigin::Own, a2.clone()).unwrap();
		let v: Vec<H256> = Vec::new();
		assert_eq!(v, client.uncles(a2.hash(), 3).unwrap());
	}

	#[test]
	fn uncles_with_multiple_forks() {
		// block tree:
		// G -> A1 -> A2 -> A3 -> A4 -> A5
		//      A1 -> B2 -> B3 -> B4
		//	          B2 -> C3
		//	    A1 -> D2
		let client = test_client::new();

		// G -> A1
		let a1 = client.new_block(Default::default()).unwrap().bake().unwrap();
		client.import(BlockOrigin::Own, a1.clone()).unwrap();

		// A1 -> A2
		let a2 = client.new_block_at(&BlockId::Hash(a1.hash()), Default::default()).unwrap().bake().unwrap();
		client.import(BlockOrigin::Own, a2.clone()).unwrap();

		// A2 -> A3
		let a3 = client.new_block_at(&BlockId::Hash(a2.hash()), Default::default()).unwrap().bake().unwrap();
		client.import(BlockOrigin::Own, a3.clone()).unwrap();

		// A3 -> A4
		let a4 = client.new_block_at(&BlockId::Hash(a3.hash()), Default::default()).unwrap().bake().unwrap();
		client.import(BlockOrigin::Own, a4.clone()).unwrap();

		// A4 -> A5
		let a5 = client.new_block_at(&BlockId::Hash(a4.hash()), Default::default()).unwrap().bake().unwrap();
		client.import(BlockOrigin::Own, a5.clone()).unwrap();

		// A1 -> B2
		let mut builder = client.new_block_at(&BlockId::Hash(a1.hash()), Default::default()).unwrap();
		// this push is required as otherwise B2 has the same hash as A2 and won't get imported
		builder.push_transfer(Transfer {
			from: AccountKeyring::Alice.into(),
			to: AccountKeyring::Ferdie.into(),
			amount: 41,
			nonce: 0,
		}).unwrap();
		let b2 = builder.bake().unwrap();
		client.import(BlockOrigin::Own, b2.clone()).unwrap();

		// B2 -> B3
		let b3 = client.new_block_at(&BlockId::Hash(b2.hash()), Default::default()).unwrap().bake().unwrap();
		client.import(BlockOrigin::Own, b3.clone()).unwrap();

		// B3 -> B4
		let b4 = client.new_block_at(&BlockId::Hash(b3.hash()), Default::default()).unwrap().bake().unwrap();
		client.import(BlockOrigin::Own, b4.clone()).unwrap();

		// // B2 -> C3
		let mut builder = client.new_block_at(&BlockId::Hash(b2.hash()), Default::default()).unwrap();
		// this push is required as otherwise C3 has the same hash as B3 and won't get imported
		builder.push_transfer(Transfer {
			from: AccountKeyring::Alice.into(),
			to: AccountKeyring::Ferdie.into(),
			amount: 1,
			nonce: 1,
		}).unwrap();
		let c3 = builder.bake().unwrap();
		client.import(BlockOrigin::Own, c3.clone()).unwrap();

		// A1 -> D2
		let mut builder = client.new_block_at(&BlockId::Hash(a1.hash()), Default::default()).unwrap();
		// this push is required as otherwise D2 has the same hash as B2 and won't get imported
		builder.push_transfer(Transfer {
			from: AccountKeyring::Alice.into(),
			to: AccountKeyring::Ferdie.into(),
			amount: 1,
			nonce: 0,
		}).unwrap();
		let d2 = builder.bake().unwrap();
		client.import(BlockOrigin::Own, d2.clone()).unwrap();

		let genesis_hash = client.info().chain.genesis_hash;

		let uncles1 = client.uncles(a4.hash(), 10).unwrap();
		assert_eq!(vec![b2.hash(), d2.hash()], uncles1);

		let uncles2 = client.uncles(a4.hash(), 0).unwrap();
		assert_eq!(0, uncles2.len());

		let uncles3 = client.uncles(a1.hash(), 10).unwrap();
		assert_eq!(0, uncles3.len());

		let uncles4 = client.uncles(genesis_hash, 10).unwrap();
		assert_eq!(0, uncles4.len());

		let uncles5 = client.uncles(d2.hash(), 10).unwrap();
		assert_eq!(vec![a2.hash(), b2.hash()], uncles5);

		let uncles6 = client.uncles(b3.hash(), 1).unwrap();
		assert_eq!(vec![c3.hash()], uncles6);
	}

	#[test]
	fn best_containing_on_longest_chain_with_single_chain_3_blocks() {
		// block tree:
		// G -> A1 -> A2

		let (client, longest_chain_select) = TestClientBuilder::new().build_with_longest_chain();

		// G -> A1
		let a1 = client.new_block(Default::default()).unwrap().bake().unwrap();
		client.import(BlockOrigin::Own, a1.clone()).unwrap();

		// A1 -> A2
		let a2 = client.new_block(Default::default()).unwrap().bake().unwrap();
		client.import(BlockOrigin::Own, a2.clone()).unwrap();

		let genesis_hash = client.info().chain.genesis_hash;

		assert_eq!(a2.hash(), longest_chain_select.finality_target(genesis_hash, None).unwrap().unwrap());
		assert_eq!(a2.hash(), longest_chain_select.finality_target(a1.hash(), None).unwrap().unwrap());
		assert_eq!(a2.hash(), longest_chain_select.finality_target(a2.hash(), None).unwrap().unwrap());
	}

	#[test]
	fn best_containing_on_longest_chain_with_multiple_forks() {
		// block tree:
		// G -> A1 -> A2 -> A3 -> A4 -> A5
		//      A1 -> B2 -> B3 -> B4
		//	          B2 -> C3
		//	    A1 -> D2
		let (client, longest_chain_select) = TestClientBuilder::new().build_with_longest_chain();

		// G -> A1
		let a1 = client.new_block(Default::default()).unwrap().bake().unwrap();
		client.import(BlockOrigin::Own, a1.clone()).unwrap();

		// A1 -> A2
		let a2 = client.new_block_at(&BlockId::Hash(a1.hash()), Default::default()).unwrap().bake().unwrap();
		client.import(BlockOrigin::Own, a2.clone()).unwrap();

		// A2 -> A3
		let a3 = client.new_block_at(&BlockId::Hash(a2.hash()), Default::default()).unwrap().bake().unwrap();
		client.import(BlockOrigin::Own, a3.clone()).unwrap();

		// A3 -> A4
		let a4 = client.new_block_at(&BlockId::Hash(a3.hash()), Default::default()).unwrap().bake().unwrap();
		client.import(BlockOrigin::Own, a4.clone()).unwrap();

		// A4 -> A5
		let a5 = client.new_block_at(&BlockId::Hash(a4.hash()), Default::default()).unwrap().bake().unwrap();
		client.import(BlockOrigin::Own, a5.clone()).unwrap();

		// A1 -> B2
		let mut builder = client.new_block_at(&BlockId::Hash(a1.hash()), Default::default()).unwrap();
		// this push is required as otherwise B2 has the same hash as A2 and won't get imported
		builder.push_transfer(Transfer {
			from: AccountKeyring::Alice.into(),
			to: AccountKeyring::Ferdie.into(),
			amount: 41,
			nonce: 0,
		}).unwrap();
		let b2 = builder.bake().unwrap();
		client.import(BlockOrigin::Own, b2.clone()).unwrap();

		// B2 -> B3
		let b3 = client.new_block_at(&BlockId::Hash(b2.hash()), Default::default()).unwrap().bake().unwrap();
		client.import(BlockOrigin::Own, b3.clone()).unwrap();

		// B3 -> B4
		let b4 = client.new_block_at(&BlockId::Hash(b3.hash()), Default::default()).unwrap().bake().unwrap();
		client.import(BlockOrigin::Own, b4.clone()).unwrap();

		// // B2 -> C3
		let mut builder = client.new_block_at(&BlockId::Hash(b2.hash()), Default::default()).unwrap();
		// this push is required as otherwise C3 has the same hash as B3 and won't get imported
		builder.push_transfer(Transfer {
			from: AccountKeyring::Alice.into(),
			to: AccountKeyring::Ferdie.into(),
			amount: 1,
			nonce: 1,
		}).unwrap();
		let c3 = builder.bake().unwrap();
		client.import(BlockOrigin::Own, c3.clone()).unwrap();

		// A1 -> D2
		let mut builder = client.new_block_at(&BlockId::Hash(a1.hash()), Default::default()).unwrap();
		// this push is required as otherwise D2 has the same hash as B2 and won't get imported
		builder.push_transfer(Transfer {
			from: AccountKeyring::Alice.into(),
			to: AccountKeyring::Ferdie.into(),
			amount: 1,
			nonce: 0,
		}).unwrap();
		let d2 = builder.bake().unwrap();
		client.import(BlockOrigin::Own, d2.clone()).unwrap();

		assert_eq!(client.info().chain.best_hash, a5.hash());

		let genesis_hash = client.info().chain.genesis_hash;
		let leaves = longest_chain_select.leaves().unwrap();

		assert!(leaves.contains(&a5.hash()));
		assert!(leaves.contains(&b4.hash()));
		assert!(leaves.contains(&c3.hash()));
		assert!(leaves.contains(&d2.hash()));
		assert_eq!(leaves.len(), 4);

		// search without restriction

		assert_eq!(a5.hash(), longest_chain_select.finality_target(
			genesis_hash, None).unwrap().unwrap());
		assert_eq!(a5.hash(), longest_chain_select.finality_target(
			a1.hash(), None).unwrap().unwrap());
		assert_eq!(a5.hash(), longest_chain_select.finality_target(
			a2.hash(), None).unwrap().unwrap());
		assert_eq!(a5.hash(), longest_chain_select.finality_target(
			a3.hash(), None).unwrap().unwrap());
		assert_eq!(a5.hash(), longest_chain_select.finality_target(
			a4.hash(), None).unwrap().unwrap());
		assert_eq!(a5.hash(), longest_chain_select.finality_target(
			a5.hash(), None).unwrap().unwrap());

		assert_eq!(b4.hash(), longest_chain_select.finality_target(
			b2.hash(), None).unwrap().unwrap());
		assert_eq!(b4.hash(), longest_chain_select.finality_target(
			b3.hash(), None).unwrap().unwrap());
		assert_eq!(b4.hash(), longest_chain_select.finality_target(
			b4.hash(), None).unwrap().unwrap());

		assert_eq!(c3.hash(), longest_chain_select.finality_target(
			c3.hash(), None).unwrap().unwrap());

		assert_eq!(d2.hash(), longest_chain_select.finality_target(
			d2.hash(), None).unwrap().unwrap());


		// search only blocks with number <= 5. equivalent to without restriction for this scenario

		assert_eq!(a5.hash(), longest_chain_select.finality_target(
			genesis_hash, Some(5)).unwrap().unwrap());
		assert_eq!(a5.hash(), longest_chain_select.finality_target(
			a1.hash(), Some(5)).unwrap().unwrap());
		assert_eq!(a5.hash(), longest_chain_select.finality_target(
			a2.hash(), Some(5)).unwrap().unwrap());
		assert_eq!(a5.hash(), longest_chain_select.finality_target(
			a3.hash(), Some(5)).unwrap().unwrap());
		assert_eq!(a5.hash(), longest_chain_select.finality_target(
			a4.hash(), Some(5)).unwrap().unwrap());
		assert_eq!(a5.hash(), longest_chain_select.finality_target(
			a5.hash(), Some(5)).unwrap().unwrap());

		assert_eq!(b4.hash(), longest_chain_select.finality_target(
			b2.hash(), Some(5)).unwrap().unwrap());
		assert_eq!(b4.hash(), longest_chain_select.finality_target(
			b3.hash(), Some(5)).unwrap().unwrap());
		assert_eq!(b4.hash(), longest_chain_select.finality_target(
			b4.hash(), Some(5)).unwrap().unwrap());

		assert_eq!(c3.hash(), longest_chain_select.finality_target(
			c3.hash(), Some(5)).unwrap().unwrap());

		assert_eq!(d2.hash(), longest_chain_select.finality_target(
			d2.hash(), Some(5)).unwrap().unwrap());


		// search only blocks with number <= 4

		assert_eq!(a4.hash(), longest_chain_select.finality_target(
			genesis_hash, Some(4)).unwrap().unwrap());
		assert_eq!(a4.hash(), longest_chain_select.finality_target(
			a1.hash(), Some(4)).unwrap().unwrap());
		assert_eq!(a4.hash(), longest_chain_select.finality_target(
			a2.hash(), Some(4)).unwrap().unwrap());
		assert_eq!(a4.hash(), longest_chain_select.finality_target(
			a3.hash(), Some(4)).unwrap().unwrap());
		assert_eq!(a4.hash(), longest_chain_select.finality_target(
			a4.hash(), Some(4)).unwrap().unwrap());
		assert_eq!(None, longest_chain_select.finality_target(
			a5.hash(), Some(4)).unwrap());

		assert_eq!(b4.hash(), longest_chain_select.finality_target(
			b2.hash(), Some(4)).unwrap().unwrap());
		assert_eq!(b4.hash(), longest_chain_select.finality_target(
			b3.hash(), Some(4)).unwrap().unwrap());
		assert_eq!(b4.hash(), longest_chain_select.finality_target(
			b4.hash(), Some(4)).unwrap().unwrap());

		assert_eq!(c3.hash(), longest_chain_select.finality_target(
			c3.hash(), Some(4)).unwrap().unwrap());

		assert_eq!(d2.hash(), longest_chain_select.finality_target(
			d2.hash(), Some(4)).unwrap().unwrap());


		// search only blocks with number <= 3

		assert_eq!(a3.hash(), longest_chain_select.finality_target(
			genesis_hash, Some(3)).unwrap().unwrap());
		assert_eq!(a3.hash(), longest_chain_select.finality_target(
			a1.hash(), Some(3)).unwrap().unwrap());
		assert_eq!(a3.hash(), longest_chain_select.finality_target(
			a2.hash(), Some(3)).unwrap().unwrap());
		assert_eq!(a3.hash(), longest_chain_select.finality_target(
			a3.hash(), Some(3)).unwrap().unwrap());
		assert_eq!(None, longest_chain_select.finality_target(
			a4.hash(), Some(3)).unwrap());
		assert_eq!(None, longest_chain_select.finality_target(
			a5.hash(), Some(3)).unwrap());

		assert_eq!(b3.hash(), longest_chain_select.finality_target(
			b2.hash(), Some(3)).unwrap().unwrap());
		assert_eq!(b3.hash(), longest_chain_select.finality_target(
			b3.hash(), Some(3)).unwrap().unwrap());
		assert_eq!(None, longest_chain_select.finality_target(
			b4.hash(), Some(3)).unwrap());

		assert_eq!(c3.hash(), longest_chain_select.finality_target(
			c3.hash(), Some(3)).unwrap().unwrap());

		assert_eq!(d2.hash(), longest_chain_select.finality_target(
			d2.hash(), Some(3)).unwrap().unwrap());


		// search only blocks with number <= 2

		assert_eq!(a2.hash(), longest_chain_select.finality_target(
			genesis_hash, Some(2)).unwrap().unwrap());
		assert_eq!(a2.hash(), longest_chain_select.finality_target(
			a1.hash(), Some(2)).unwrap().unwrap());
		assert_eq!(a2.hash(), longest_chain_select.finality_target(
			a2.hash(), Some(2)).unwrap().unwrap());
		assert_eq!(None, longest_chain_select.finality_target(
			a3.hash(), Some(2)).unwrap());
		assert_eq!(None, longest_chain_select.finality_target(
			a4.hash(), Some(2)).unwrap());
		assert_eq!(None, longest_chain_select.finality_target(
			a5.hash(), Some(2)).unwrap());

		assert_eq!(b2.hash(), longest_chain_select.finality_target(
			b2.hash(), Some(2)).unwrap().unwrap());
		assert_eq!(None, longest_chain_select.finality_target(
			b3.hash(), Some(2)).unwrap());
		assert_eq!(None, longest_chain_select.finality_target(
			b4.hash(), Some(2)).unwrap());

		assert_eq!(None, longest_chain_select.finality_target(
			c3.hash(), Some(2)).unwrap());

		assert_eq!(d2.hash(), longest_chain_select.finality_target(
			d2.hash(), Some(2)).unwrap().unwrap());


		// search only blocks with number <= 1

		assert_eq!(a1.hash(), longest_chain_select.finality_target(
			genesis_hash, Some(1)).unwrap().unwrap());
		assert_eq!(a1.hash(), longest_chain_select.finality_target(
			a1.hash(), Some(1)).unwrap().unwrap());
		assert_eq!(None, longest_chain_select.finality_target(
			a2.hash(), Some(1)).unwrap());
		assert_eq!(None, longest_chain_select.finality_target(
			a3.hash(), Some(1)).unwrap());
		assert_eq!(None, longest_chain_select.finality_target(
			a4.hash(), Some(1)).unwrap());
		assert_eq!(None, longest_chain_select.finality_target(
			a5.hash(), Some(1)).unwrap());

		assert_eq!(None, longest_chain_select.finality_target(
			b2.hash(), Some(1)).unwrap());
		assert_eq!(None, longest_chain_select.finality_target(
			b3.hash(), Some(1)).unwrap());
		assert_eq!(None, longest_chain_select.finality_target(
			b4.hash(), Some(1)).unwrap());

		assert_eq!(None, longest_chain_select.finality_target(
			c3.hash(), Some(1)).unwrap());

		assert_eq!(None, longest_chain_select.finality_target(
			d2.hash(), Some(1)).unwrap());

		// search only blocks with number <= 0

		assert_eq!(genesis_hash, longest_chain_select.finality_target(
			genesis_hash, Some(0)).unwrap().unwrap());
		assert_eq!(None, longest_chain_select.finality_target(
			a1.hash(), Some(0)).unwrap());
		assert_eq!(None, longest_chain_select.finality_target(
			a2.hash(), Some(0)).unwrap());
		assert_eq!(None, longest_chain_select.finality_target(
			a3.hash(), Some(0)).unwrap());
		assert_eq!(None, longest_chain_select.finality_target(
			a4.hash(), Some(0)).unwrap());
		assert_eq!(None, longest_chain_select.finality_target(
			a5.hash(), Some(0)).unwrap());

		assert_eq!(None, longest_chain_select.finality_target(
			b2.hash(), Some(0)).unwrap());
		assert_eq!(None, longest_chain_select.finality_target(
			b3.hash(), Some(0)).unwrap());
		assert_eq!(None, longest_chain_select.finality_target(
			b4.hash(), Some(0)).unwrap());

		assert_eq!(None, longest_chain_select.finality_target(
			c3.hash().clone(), Some(0)).unwrap());

		assert_eq!(None, longest_chain_select.finality_target(
			d2.hash().clone(), Some(0)).unwrap());
	}

	#[test]
	fn best_containing_on_longest_chain_with_max_depth_higher_than_best() {
		// block tree:
		// G -> A1 -> A2

		let (client, longest_chain_select) = TestClientBuilder::new().build_with_longest_chain();

		// G -> A1
		let a1 = client.new_block(Default::default()).unwrap().bake().unwrap();
		client.import(BlockOrigin::Own, a1.clone()).unwrap();

		// A1 -> A2
		let a2 = client.new_block(Default::default()).unwrap().bake().unwrap();
		client.import(BlockOrigin::Own, a2.clone()).unwrap();

		let genesis_hash = client.info().chain.genesis_hash;

		assert_eq!(a2.hash(), longest_chain_select.finality_target(genesis_hash, Some(10)).unwrap().unwrap());
	}

	#[test]
	fn key_changes_works() {
		let (client, _, test_cases) = prepare_client_with_key_changes();

		for (index, (begin, end, key, expected_result)) in test_cases.into_iter().enumerate() {
			let end = client.block_hash(end).unwrap().unwrap();
			let actual_result = client.key_changes(
				begin,
				BlockId::Hash(end),
				None,
				&StorageKey(key),
			).unwrap();
			match actual_result == expected_result {
				true => (),
				false => panic!(format!("Failed test {}: actual = {:?}, expected = {:?}",
					index, actual_result, expected_result)),
			}
		}
	}

	#[test]
	fn import_with_justification() {
		let client = test_client::new();

		// G -> A1
		let a1 = client.new_block(Default::default()).unwrap().bake().unwrap();
		client.import(BlockOrigin::Own, a1.clone()).unwrap();

		// A1 -> A2
		let a2 = client.new_block_at(&BlockId::Hash(a1.hash()), Default::default()).unwrap().bake().unwrap();
		client.import(BlockOrigin::Own, a2.clone()).unwrap();

		// A2 -> A3
		let justification = vec![1, 2, 3];
		let a3 = client.new_block_at(&BlockId::Hash(a2.hash()), Default::default()).unwrap().bake().unwrap();
		client.import_justified(BlockOrigin::Own, a3.clone(), justification.clone()).unwrap();

		assert_eq!(
			client.info().chain.finalized_hash,
			a3.hash(),
		);

		assert_eq!(
			client.justification(&BlockId::Hash(a3.hash())).unwrap(),
			Some(justification),
		);

		assert_eq!(
			client.justification(&BlockId::Hash(a1.hash())).unwrap(),
			None,
		);

		assert_eq!(
			client.justification(&BlockId::Hash(a2.hash())).unwrap(),
			None,
		);
	}

	#[test]
	fn importing_diverged_finalized_block_should_trigger_reorg() {

		let client = test_client::new();

		// G -> A1 -> A2
		//   \
		//    -> B1
		let a1 = client.new_block_at(&BlockId::Number(0), Default::default()).unwrap().bake().unwrap();
		client.import(BlockOrigin::Own, a1.clone()).unwrap();

		let a2 = client.new_block_at(&BlockId::Hash(a1.hash()), Default::default()).unwrap().bake().unwrap();
		client.import(BlockOrigin::Own, a2.clone()).unwrap();

		let mut b1 = client.new_block_at(&BlockId::Number(0), Default::default()).unwrap();
		// needed to make sure B1 gets a different hash from A1
		b1.push_transfer(Transfer {
			from: AccountKeyring::Alice.into(),
			to: AccountKeyring::Ferdie.into(),
			amount: 1,
			nonce: 0,
		}).unwrap();
		// create but don't import B1 just yet
		let b1 = b1.bake().unwrap();

		// A2 is the current best since it's the longest chain
		assert_eq!(
			client.info().chain.best_hash,
			a2.hash(),
		);

		// importing B1 as finalized should trigger a re-org and set it as new best
		let justification = vec![1, 2, 3];
		client.import_justified(BlockOrigin::Own, b1.clone(), justification).unwrap();

		assert_eq!(
			client.info().chain.best_hash,
			b1.hash(),
		);

		assert_eq!(
			client.info().chain.finalized_hash,
			b1.hash(),
		);
	}

	#[test]
	fn finalizing_diverged_block_should_trigger_reorg() {

		let (client, select_chain) = TestClientBuilder::new().build_with_longest_chain();

		// G -> A1 -> A2
		//   \
		//    -> B1 -> B2
		let a1 = client.new_block_at(&BlockId::Number(0), Default::default()).unwrap().bake().unwrap();
		client.import(BlockOrigin::Own, a1.clone()).unwrap();

		let a2 = client.new_block_at(&BlockId::Hash(a1.hash()), Default::default()).unwrap().bake().unwrap();
		client.import(BlockOrigin::Own, a2.clone()).unwrap();

		let mut b1 = client.new_block_at(&BlockId::Number(0), Default::default()).unwrap();
		// needed to make sure B1 gets a different hash from A1
		b1.push_transfer(Transfer {
			from: AccountKeyring::Alice.into(),
			to: AccountKeyring::Ferdie.into(),
			amount: 1,
			nonce: 0,
		}).unwrap();
		let b1 = b1.bake().unwrap();
		client.import(BlockOrigin::Own, b1.clone()).unwrap();

		let b2 = client.new_block_at(&BlockId::Hash(b1.hash()), Default::default()).unwrap().bake().unwrap();
		client.import(BlockOrigin::Own, b2.clone()).unwrap();

		// A2 is the current best since it's the longest chain
		assert_eq!(
			client.info().chain.best_hash,
			a2.hash(),
		);

		// we finalize block B1 which is on a different branch from current best
		// which should trigger a re-org.
		ClientExt::finalize_block(&client, BlockId::Hash(b1.hash()), None).unwrap();

		// B1 should now be the latest finalized
		assert_eq!(
			client.info().chain.finalized_hash,
			b1.hash(),
		);

		// and B1 should be the new best block (`finalize_block` as no way of
		// knowing about B2)
		assert_eq!(
			client.info().chain.best_hash,
			b1.hash(),
		);

		// `SelectChain` should report B2 as best block though
		assert_eq!(
			select_chain.best_chain().unwrap().hash(),
			b2.hash(),
		);

		// after we build B3 on top of B2 and import it
		// it should be the new best block,
		let b3 = client.new_block_at(
			&BlockId::Hash(b2.hash()),
			Default::default(),
		).unwrap().bake().unwrap();
		client.import(BlockOrigin::Own, b3.clone()).unwrap();

		assert_eq!(
			client.info().chain.best_hash,
			b3.hash(),
		);
	}

	#[test]
	fn get_header_by_block_number_doesnt_panic() {
		let client = test_client::new();

		// backend uses u32 for block numbers, make sure we don't panic when
		// trying to convert
		let id = BlockId::<Block>::Number(72340207214430721);
		client.header(&id).expect_err("invalid block number overflows u32");
	}

	#[test]
	fn state_reverted_on_reorg() {
		let _ = env_logger::try_init();
		let client = test_client::new();

		let current_balance = ||
			client.runtime_api().balance_of(
				&BlockId::number(client.info().chain.best_number), AccountKeyring::Alice.into()
			).unwrap();

		// G -> A1 -> A2
		//   \
		//    -> B1
		let mut a1 = client.new_block_at(&BlockId::Number(0), Default::default()).unwrap();
		a1.push_transfer(Transfer {
			from: AccountKeyring::Alice.into(),
			to: AccountKeyring::Bob.into(),
			amount: 10,
			nonce: 0,
		}).unwrap();
		let a1 = a1.bake().unwrap();
		client.import(BlockOrigin::Own, a1.clone()).unwrap();

		let mut b1 = client.new_block_at(&BlockId::Number(0), Default::default()).unwrap();
		b1.push_transfer(Transfer {
			from: AccountKeyring::Alice.into(),
			to: AccountKeyring::Ferdie.into(),
			amount: 50,
			nonce: 0,
		}).unwrap();
		let b1 = b1.bake().unwrap();
		// Reorg to B1
		client.import_as_best(BlockOrigin::Own, b1.clone()).unwrap();

		assert_eq!(950, current_balance());
		let mut a2 = client.new_block_at(&BlockId::Hash(a1.hash()), Default::default()).unwrap();
		a2.push_transfer(Transfer {
			from: AccountKeyring::Alice.into(),
			to: AccountKeyring::Charlie.into(),
			amount: 10,
			nonce: 1,
		}).unwrap();
		// Re-org to A2
		client.import_as_best(BlockOrigin::Own, a2.bake().unwrap()).unwrap();
		assert_eq!(980, current_balance());
	}

	#[test]
	fn doesnt_import_blocks_that_revert_finality() {
		let _ = env_logger::try_init();
		let tmp = tempfile::tempdir().unwrap();

		// we need to run with archive pruning to avoid pruning non-canonical
		// states
		let backend = Arc::new(Backend::new(
			DatabaseSettings {
				state_cache_size: 1 << 20,
				state_cache_child_ratio: None,
				pruning: PruningMode::ArchiveAll,
				source: DatabaseSettingsSrc::Path {
					path: tmp.path().into(),
					cache_size: None,
				}
			},
			u64::max_value(),
		).unwrap());

		let client = TestClientBuilder::with_backend(backend).build();

		//    -> C1
		//   /
		// G -> A1 -> A2
		//   \
		//    -> B1 -> B2 -> B3

		let a1 = client.new_block_at(&BlockId::Number(0), Default::default())
			.unwrap().bake().unwrap();
		client.import(BlockOrigin::Own, a1.clone()).unwrap();

		let a2 = client.new_block_at(&BlockId::Hash(a1.hash()), Default::default())
			.unwrap().bake().unwrap();
		client.import(BlockOrigin::Own, a2.clone()).unwrap();

		let mut b1 = client.new_block_at(&BlockId::Number(0), Default::default()).unwrap();

		// needed to make sure B1 gets a different hash from A1
		b1.push_transfer(Transfer {
			from: AccountKeyring::Alice.into(),
			to: AccountKeyring::Ferdie.into(),
			amount: 1,
			nonce: 0,
		}).unwrap();
		let b1 = b1.bake().unwrap();
		client.import(BlockOrigin::Own, b1.clone()).unwrap();

		let b2 = client.new_block_at(&BlockId::Hash(b1.hash()), Default::default())
			.unwrap().bake().unwrap();
		client.import(BlockOrigin::Own, b2.clone()).unwrap();

		// we will finalize A2 which should make it impossible to import a new
		// B3 at the same height but that doesnt't include it
		ClientExt::finalize_block(&client, BlockId::Hash(a2.hash()), None).unwrap();

		let b3 = client.new_block_at(&BlockId::Hash(b2.hash()), Default::default())
			.unwrap().bake().unwrap();

		let import_err = client.import(BlockOrigin::Own, b3).err().unwrap();
		let expected_err = ConsensusError::ClientImport(
			sp_blockchain::Error::NotInFinalizedChain.to_string()
		);

		assert_eq!(
			import_err.to_string(),
			expected_err.to_string(),
		);

		// adding a C1 block which is lower than the last finalized should also
		// fail (with a cheaper check that doesn't require checking ancestry).
		let mut c1 = client.new_block_at(&BlockId::Number(0), Default::default()).unwrap();

		// needed to make sure C1 gets a different hash from A1 and B1
		c1.push_transfer(Transfer {
			from: AccountKeyring::Alice.into(),
			to: AccountKeyring::Ferdie.into(),
			amount: 2,
			nonce: 0,
		}).unwrap();
		let c1 = c1.bake().unwrap();

		let import_err = client.import(BlockOrigin::Own, c1).err().unwrap();
		let expected_err = ConsensusError::ClientImport(
			sp_blockchain::Error::NotInFinalizedChain.to_string()
		);

		assert_eq!(
			import_err.to_string(),
			expected_err.to_string(),
		);
	}

	#[test]
	fn returns_status_for_pruned_blocks() {
		let _ = env_logger::try_init();
		let tmp = tempfile::tempdir().unwrap();

		// set to prune after 1 block
		// states
		let backend = Arc::new(Backend::new(
				DatabaseSettings {
					state_cache_size: 1 << 20,
					state_cache_child_ratio: None,
					pruning: PruningMode::keep_blocks(1),
					source: DatabaseSettingsSrc::Path {
						path: tmp.path().into(),
						cache_size: None,
					}
				},
				u64::max_value(),
		).unwrap());

		let mut client = TestClientBuilder::with_backend(backend).build();

		let a1 = client.new_block_at(&BlockId::Number(0), Default::default())
			.unwrap().bake().unwrap();

		let mut b1 = client.new_block_at(&BlockId::Number(0), Default::default()).unwrap();

		// b1 is created, but not imported
		b1.push_transfer(Transfer {
			from: AccountKeyring::Alice.into(),
			to: AccountKeyring::Ferdie.into(),
			amount: 1,
			nonce: 0,
		}).unwrap();
		let b1 = b1.bake().unwrap();

		let check_block_a1 = BlockCheckParams {
			hash: a1.hash().clone(),
			number: 0,
			parent_hash: a1.header().parent_hash().clone(),
			allow_missing_state: false
		};

		assert_eq!(client.check_block(check_block_a1.clone()).unwrap(), ImportResult::imported(false));
		assert_eq!(client.block_status(&BlockId::hash(check_block_a1.hash)).unwrap(), BlockStatus::Unknown);

		client.import_as_final(BlockOrigin::Own, a1.clone()).unwrap();

		assert_eq!(client.check_block(check_block_a1.clone()).unwrap(), ImportResult::AlreadyInChain);
		assert_eq!(client.block_status(&BlockId::hash(check_block_a1.hash)).unwrap(), BlockStatus::InChainWithState);

		let a2 = client.new_block_at(&BlockId::Hash(a1.hash()), Default::default())
			.unwrap().bake().unwrap();
		client.import_as_final(BlockOrigin::Own, a2.clone()).unwrap();

		let check_block_a2 = BlockCheckParams {
			hash: a2.hash().clone(),
			number: 1,
			parent_hash: a1.header().parent_hash().clone(),
			allow_missing_state: false
		};

		assert_eq!(client.check_block(check_block_a1.clone()).unwrap(), ImportResult::AlreadyInChain);
		assert_eq!(client.block_status(&BlockId::hash(check_block_a1.hash)).unwrap(), BlockStatus::InChainPruned);
		assert_eq!(client.check_block(check_block_a2.clone()).unwrap(), ImportResult::AlreadyInChain);
		assert_eq!(client.block_status(&BlockId::hash(check_block_a2.hash)).unwrap(), BlockStatus::InChainWithState);

		let a3 = client.new_block_at(&BlockId::Hash(a2.hash()), Default::default())
			.unwrap().bake().unwrap();

		client.import_as_final(BlockOrigin::Own, a3.clone()).unwrap();
		let check_block_a3 = BlockCheckParams {
			hash: a3.hash().clone(),
			number: 2,
			parent_hash: a2.header().parent_hash().clone(),
			allow_missing_state: false
		};

		// a1 and a2 are both pruned at this point
		assert_eq!(client.check_block(check_block_a1.clone()).unwrap(), ImportResult::AlreadyInChain);
		assert_eq!(client.block_status(&BlockId::hash(check_block_a1.hash)).unwrap(), BlockStatus::InChainPruned);
		assert_eq!(client.check_block(check_block_a2.clone()).unwrap(), ImportResult::AlreadyInChain);
		assert_eq!(client.block_status(&BlockId::hash(check_block_a2.hash)).unwrap(), BlockStatus::InChainPruned);
		assert_eq!(client.check_block(check_block_a3.clone()).unwrap(), ImportResult::AlreadyInChain);
		assert_eq!(client.block_status(&BlockId::hash(check_block_a3.hash)).unwrap(), BlockStatus::InChainWithState);

		let mut check_block_b1 = BlockCheckParams {
			hash: b1.hash().clone(),
			number: 0,
			parent_hash: b1.header().parent_hash().clone(),
			allow_missing_state: false
		};
		assert_eq!(client.check_block(check_block_b1.clone()).unwrap(), ImportResult::MissingState);
		check_block_b1.allow_missing_state = true;
		assert_eq!(client.check_block(check_block_b1.clone()).unwrap(), ImportResult::imported(false));
		check_block_b1.parent_hash = H256::random();
		assert_eq!(client.check_block(check_block_b1.clone()).unwrap(), ImportResult::UnknownParent);
	}
}<|MERGE_RESOLUTION|>--- conflicted
+++ resolved
@@ -287,12 +287,8 @@
 		key: &StorageKey
 	) -> sp_blockchain::Result<Option<StorageData>> {
 		Ok(self.state_at(id)?
-<<<<<<< HEAD
 			.child_storage(&storage_key.0, child_info, &key.0)
-			.map_err(|e| error::Error::from_state(Box::new(e)))?
-=======
-			.child_storage(&child_storage_key.0, &key.0).map_err(|e| sp_blockchain::Error::from_state(Box::new(e)))?
->>>>>>> b853a4f9
+			.map_err(|e| sp_blockchain::Error::from_state(Box::new(e)))?
 			.map(StorageData))
 	}
 
@@ -305,12 +301,8 @@
 		key: &StorageKey
 	) -> sp_blockchain::Result<Option<Block::Hash>> {
 		Ok(self.state_at(id)?
-<<<<<<< HEAD
 			.child_storage_hash(&storage_key.0, child_info, &key.0)
-			.map_err(|e| error::Error::from_state(Box::new(e)))?
-=======
-			.child_storage_hash(&child_storage_key.0, &key.0).map_err(|e| sp_blockchain::Error::from_state(Box::new(e)))?
->>>>>>> b853a4f9
+			.map_err(|e| sp_blockchain::Error::from_state(Box::new(e)))?
 		)
 	}
 
