// Copyright 2017-2019 Parity Technologies (UK) Ltd.
// This file is part of Substrate.

// Substrate is free software: you can redistribute it and/or modify
// it under the terms of the GNU General Public License as published by
// the Free Software Foundation, either version 3 of the License, or
// (at your option) any later version.

// Substrate is distributed in the hope that it will be useful,
// but WITHOUT ANY WARRANTY; without even the implied warranty of
// MERCHANTABILITY or FITNESS FOR A PARTICULAR PURPOSE.  See the
// GNU General Public License for more details.

// You should have received a copy of the GNU General Public License
// along with Substrate.  If not, see <http://www.gnu.org/licenses/>.

use std::{sync::Arc, panic::UnwindSafe, result, cell::RefCell};
use codec::{Encode, Decode};
<<<<<<< HEAD
use sr_primitives::{generic::BlockId, traits::{Block as BlockT, HasherFor}};
=======
use sp_runtime::{
	generic::BlockId, traits::Block as BlockT, traits::NumberFor,
};
>>>>>>> c837c8d9
use state_machine::{
	self, OverlayedChanges, Ext, ExecutionManager, StateMachine,
	ExecutionStrategy, backend::Backend as _, StorageProof,
};
use executor::{RuntimeVersion, RuntimeInfo, NativeVersion};
<<<<<<< HEAD
use primitives::{
	offchain::OffchainExt, NativeOrEncoded, NeverNativeValue,
	traits::{CodeExecutor, KeystoreExt},
};

use sr_api::{ProofRecorder, InitializeBlock, StorageTransactionCache};
use client_api::{
	error, backend, call_executor::CallExecutor,
=======
use externalities::Extensions;
use hash_db::Hasher;
use primitives::{
	H256, Blake2Hasher, NativeOrEncoded, NeverNativeValue,
	traits::CodeExecutor,
>>>>>>> c837c8d9
};
use sp_api::{ProofRecorder, InitializeBlock};
use client_api::{backend, call_executor::CallExecutor};

/// Call executor that executes methods locally, querying all required
/// data from local backend.
pub struct LocalCallExecutor<B, E> {
	backend: Arc<B>,
	executor: E,
}

impl<B, E> LocalCallExecutor<B, E> {
	/// Creates new instance of local call executor.
	pub fn new(
		backend: Arc<B>,
		executor: E,
	) -> Self {
		LocalCallExecutor {
			backend,
			executor,
		}
	}
}

impl<B, E> Clone for LocalCallExecutor<B, E> where E: Clone {
	fn clone(&self) -> Self {
		LocalCallExecutor {
			backend: self.backend.clone(),
			executor: self.executor.clone(),
		}
	}
}

<<<<<<< HEAD
impl<B, E, Block> CallExecutor<Block> for LocalCallExecutor<B, E>
where
	B: backend::Backend<Block>,
	E: CodeExecutor + RuntimeInfo,
	Block: BlockT,
=======
impl<B, E, Block> CallExecutor<Block, Blake2Hasher> for LocalCallExecutor<B, E>
	where
		B: backend::Backend<Block, Blake2Hasher>,
		E: CodeExecutor + RuntimeInfo,
		Block: BlockT<Hash=H256>,
>>>>>>> c837c8d9
{
	type Error = E::Error;

	type Backend = B;

	fn call(
		&self,
		id: &BlockId<Block>,
		method: &str,
		call_data: &[u8],
		strategy: ExecutionStrategy,
		extensions: Option<Extensions>,
	) -> sp_blockchain::Result<Vec<u8>> {
		let mut changes = OverlayedChanges::default();
		let state = self.backend.state_at(*id)?;
		let return_data = StateMachine::new(
			&state,
			self.backend.changes_trie_storage(),
			&mut changes,
			&self.executor,
			method,
			call_data,
			extensions.unwrap_or_default(),
		).execute_using_consensus_failure_handler::<_, NeverNativeValue, fn() -> _>(
			strategy.get_manager(),
			None,
<<<<<<< HEAD
		)?;
		self.backend.destroy_state(state)?;
=======
		)
		.map(|(result, _, _)| result)?;
		{
			let _lock = self.backend.get_import_lock().read();
			self.backend.destroy_state(state)?;
		}
>>>>>>> c837c8d9
		Ok(return_data.into_encoded())
	}

	fn contextual_call<
		'a,
		IB: Fn() -> sp_blockchain::Result<()>,
		EM: Fn(
			Result<NativeOrEncoded<R>, Self::Error>,
			Result<NativeOrEncoded<R>, Self::Error>
		) -> Result<NativeOrEncoded<R>, Self::Error>,
		R: Encode + Decode + PartialEq,
		NC: FnOnce() -> result::Result<R, String> + UnwindSafe,
	>(
		&self,
		initialize_block_fn: IB,
		at: &BlockId<Block>,
		method: &str,
		call_data: &[u8],
		changes: &RefCell<OverlayedChanges>,
		storage_transaction_cache: Option<&RefCell<
			StorageTransactionCache<Block, B::State>
		>>,
		initialize_block: InitializeBlock<'a, Block>,
		execution_manager: ExecutionManager<EM>,
		native_call: Option<NC>,
		recorder: &Option<ProofRecorder<Block>>,
		extensions: Option<Extensions>,
	) -> Result<NativeOrEncoded<R>, sp_blockchain::Error> where ExecutionManager<EM>: Clone {
		match initialize_block {
			InitializeBlock::Do(ref init_block)
				if init_block.borrow().as_ref().map(|id| id != at).unwrap_or(true) => {
				initialize_block_fn()?;
			},
			// We don't need to initialize the runtime at a block.
			_ => {},
		}

		let mut state = self.backend.state_at(*at)?;

		let mut storage_transaction_cache = storage_transaction_cache.map(|c| c.borrow_mut());

		let result = match recorder {
			Some(recorder) => {
				let trie_state = state.as_trie_backend()
					.ok_or_else(||
						Box::new(state_machine::ExecutionError::UnableToGenerateProof)
							as Box<dyn state_machine::Error>
					)?;

				let backend = state_machine::ProvingBackend::new_with_recorder(
					trie_state,
					recorder.clone(),
				);

				StateMachine::new(
					&backend,
					self.backend.changes_trie_storage(),
					&mut *changes.borrow_mut(),
					&self.executor,
					method,
					call_data,
					extensions.unwrap_or_default(),
				)
				// TODO: Fix this!
				// .with_storage_transaction_cache(storage_transaction_cache.as_mut().map(|c| &mut **c))
				.execute_using_consensus_failure_handler(execution_manager, native_call)
			}
			None => StateMachine::new(
				&state,
				self.backend.changes_trie_storage(),
				&mut *changes.borrow_mut(),
				&self.executor,
				method,
				call_data,
				extensions.unwrap_or_default(),
			)
			.with_storage_transaction_cache(storage_transaction_cache.as_mut().map(|c| &mut **c))
			.execute_using_consensus_failure_handler(execution_manager, native_call)
		}?;
		{
			let _lock = self.backend.get_import_lock().read();
			self.backend.destroy_state(state)?;
		}
		Ok(result)
	}

	fn runtime_version(&self, id: &BlockId<Block>) -> sp_blockchain::Result<RuntimeVersion> {
		let mut overlay = OverlayedChanges::default();
		let state = self.backend.state_at(*id)?;
		let mut cache = StorageTransactionCache::<Block, B::State>::default();

		let mut ext = Ext::new(
			&mut overlay,
			&mut cache,
			&state,
			self.backend.changes_trie_storage(),
			None,
		);
		let version = self.executor.runtime_version(&mut ext);
		{
			let _lock = self.backend.get_import_lock().read();
			self.backend.destroy_state(state)?;
		}
		version.map_err(|e| sp_blockchain::Error::VersionInvalid(format!("{:?}", e)).into())
	}

<<<<<<< HEAD
	fn prove_at_trie_state<S: state_machine::TrieBackendStorage<HasherFor<Block>>>(
=======
	fn call_at_state<
		S: state_machine::Backend<Blake2Hasher>,
		F: FnOnce(
			Result<NativeOrEncoded<R>, Self::Error>,
			Result<NativeOrEncoded<R>, Self::Error>,
		) -> Result<NativeOrEncoded<R>, Self::Error>,
		R: Encode + Decode + PartialEq,
		NC: FnOnce() -> result::Result<R, String> + UnwindSafe,
	>(&self,
		state: &S,
		changes: &mut OverlayedChanges,
		method: &str,
		call_data: &[u8],
		manager: ExecutionManager<F>,
		native_call: Option<NC>,
		extensions: Option<Extensions>,
	) -> sp_blockchain::Result<(
		NativeOrEncoded<R>,
		(S::Transaction, <Blake2Hasher as Hasher>::Out),
		Option<ChangesTrieTransaction<Blake2Hasher, NumberFor<Block>>>,
	)> {
		StateMachine::new(
			state,
			self.backend.changes_trie_storage(),
			changes,
			&self.executor,
			method,
			call_data,
			extensions.unwrap_or_default(),
		).execute_using_consensus_failure_handler(
			manager,
			true,
			native_call,
		)
		.map(|(result, storage_tx, changes_tx)| (
			result,
			storage_tx.expect("storage_tx is always computed when compute_tx is true; qed"),
			changes_tx,
		))
		.map_err(Into::into)
	}

	fn prove_at_trie_state<S: state_machine::TrieBackendStorage<Blake2Hasher>>(
>>>>>>> c837c8d9
		&self,
		trie_state: &state_machine::TrieBackend<S, HasherFor<Block>>,
		overlay: &mut OverlayedChanges,
		method: &str,
		call_data: &[u8]
	) -> Result<(Vec<u8>, StorageProof), sp_blockchain::Error> {
		state_machine::prove_execution_on_trie_backend(
			trie_state,
			overlay,
			&self.executor,
			method,
			call_data,
		)
		.map_err(Into::into)
	}

	fn native_runtime_version(&self) -> Option<&NativeVersion> {
		Some(self.executor.native_version())
	}
}

impl<B, E, Block> runtime_version::GetRuntimeVersion<Block> for LocalCallExecutor<B, E>
	where
		B: backend::Backend<Block, Blake2Hasher>,
		E: CodeExecutor + RuntimeInfo,
		Block: BlockT<Hash=H256>,
{
	fn native_version(&self) -> &runtime_version::NativeVersion {
		self.executor.native_version()
	}

	fn runtime_version(
		&self,
		at: &BlockId<Block>,
	) -> Result<runtime_version::RuntimeVersion, String> {
		CallExecutor::runtime_version(self, at).map_err(|e| format!("{:?}", e))
	}
}<|MERGE_RESOLUTION|>--- conflicted
+++ resolved
@@ -16,36 +16,17 @@
 
 use std::{sync::Arc, panic::UnwindSafe, result, cell::RefCell};
 use codec::{Encode, Decode};
-<<<<<<< HEAD
-use sr_primitives::{generic::BlockId, traits::{Block as BlockT, HasherFor}};
-=======
-use sp_runtime::{
-	generic::BlockId, traits::Block as BlockT, traits::NumberFor,
-};
->>>>>>> c837c8d9
+use sp_runtime::{generic::BlockId, traits::{Block as BlockT, HasherFor}};
 use state_machine::{
 	self, OverlayedChanges, Ext, ExecutionManager, StateMachine,
 	ExecutionStrategy, backend::Backend as _, StorageProof,
 };
 use executor::{RuntimeVersion, RuntimeInfo, NativeVersion};
-<<<<<<< HEAD
+use externalities::Extensions;
 use primitives::{
-	offchain::OffchainExt, NativeOrEncoded, NeverNativeValue,
-	traits::{CodeExecutor, KeystoreExt},
+	NativeOrEncoded, NeverNativeValue, traits::CodeExecutor,
 };
-
-use sr_api::{ProofRecorder, InitializeBlock, StorageTransactionCache};
-use client_api::{
-	error, backend, call_executor::CallExecutor,
-=======
-use externalities::Extensions;
-use hash_db::Hasher;
-use primitives::{
-	H256, Blake2Hasher, NativeOrEncoded, NeverNativeValue,
-	traits::CodeExecutor,
->>>>>>> c837c8d9
-};
-use sp_api::{ProofRecorder, InitializeBlock};
+use sp_api::{ProofRecorder, InitializeBlock, StorageTransactionCache};
 use client_api::{backend, call_executor::CallExecutor};
 
 /// Call executor that executes methods locally, querying all required
@@ -77,19 +58,11 @@
 	}
 }
 
-<<<<<<< HEAD
 impl<B, E, Block> CallExecutor<Block> for LocalCallExecutor<B, E>
 where
 	B: backend::Backend<Block>,
 	E: CodeExecutor + RuntimeInfo,
 	Block: BlockT,
-=======
-impl<B, E, Block> CallExecutor<Block, Blake2Hasher> for LocalCallExecutor<B, E>
-	where
-		B: backend::Backend<Block, Blake2Hasher>,
-		E: CodeExecutor + RuntimeInfo,
-		Block: BlockT<Hash=H256>,
->>>>>>> c837c8d9
 {
 	type Error = E::Error;
 
@@ -116,17 +89,11 @@
 		).execute_using_consensus_failure_handler::<_, NeverNativeValue, fn() -> _>(
 			strategy.get_manager(),
 			None,
-<<<<<<< HEAD
 		)?;
-		self.backend.destroy_state(state)?;
-=======
-		)
-		.map(|(result, _, _)| result)?;
 		{
 			let _lock = self.backend.get_import_lock().read();
 			self.backend.destroy_state(state)?;
 		}
->>>>>>> c837c8d9
 		Ok(return_data.into_encoded())
 	}
 
@@ -233,53 +200,7 @@
 		version.map_err(|e| sp_blockchain::Error::VersionInvalid(format!("{:?}", e)).into())
 	}
 
-<<<<<<< HEAD
 	fn prove_at_trie_state<S: state_machine::TrieBackendStorage<HasherFor<Block>>>(
-=======
-	fn call_at_state<
-		S: state_machine::Backend<Blake2Hasher>,
-		F: FnOnce(
-			Result<NativeOrEncoded<R>, Self::Error>,
-			Result<NativeOrEncoded<R>, Self::Error>,
-		) -> Result<NativeOrEncoded<R>, Self::Error>,
-		R: Encode + Decode + PartialEq,
-		NC: FnOnce() -> result::Result<R, String> + UnwindSafe,
-	>(&self,
-		state: &S,
-		changes: &mut OverlayedChanges,
-		method: &str,
-		call_data: &[u8],
-		manager: ExecutionManager<F>,
-		native_call: Option<NC>,
-		extensions: Option<Extensions>,
-	) -> sp_blockchain::Result<(
-		NativeOrEncoded<R>,
-		(S::Transaction, <Blake2Hasher as Hasher>::Out),
-		Option<ChangesTrieTransaction<Blake2Hasher, NumberFor<Block>>>,
-	)> {
-		StateMachine::new(
-			state,
-			self.backend.changes_trie_storage(),
-			changes,
-			&self.executor,
-			method,
-			call_data,
-			extensions.unwrap_or_default(),
-		).execute_using_consensus_failure_handler(
-			manager,
-			true,
-			native_call,
-		)
-		.map(|(result, storage_tx, changes_tx)| (
-			result,
-			storage_tx.expect("storage_tx is always computed when compute_tx is true; qed"),
-			changes_tx,
-		))
-		.map_err(Into::into)
-	}
-
-	fn prove_at_trie_state<S: state_machine::TrieBackendStorage<Blake2Hasher>>(
->>>>>>> c837c8d9
 		&self,
 		trie_state: &state_machine::TrieBackend<S, HasherFor<Block>>,
 		overlay: &mut OverlayedChanges,
@@ -303,9 +224,9 @@
 
 impl<B, E, Block> runtime_version::GetRuntimeVersion<Block> for LocalCallExecutor<B, E>
 	where
-		B: backend::Backend<Block, Blake2Hasher>,
+		B: backend::Backend<Block>,
 		E: CodeExecutor + RuntimeInfo,
-		Block: BlockT<Hash=H256>,
+		Block: BlockT,
 {
 	fn native_version(&self) -> &runtime_version::NativeVersion {
 		self.executor.native_version()
