// Copyright 2017-2020 Parity Technologies (UK) Ltd.
// This file is part of Substrate.

// Substrate is free software: you can redistribute it and/or modify
// it under the terms of the GNU General Public License as published by
// the Free Software Foundation, either version 3 of the License, or
// (at your option) any later version.

// Substrate is distributed in the hope that it will be useful,
// but WITHOUT ANY WARRANTY; without even the implied warranty of
// MERCHANTABILITY or FITNESS FOR A PARTICULAR PURPOSE.  See the
// GNU General Public License for more details.

// You should have received a copy of the GNU General Public License
// along with Substrate.  If not, see <http://www.gnu.org/licenses/>.

use std::{sync::Arc, panic::UnwindSafe, result, cell::RefCell};
use codec::{Encode, Decode};
use sp_runtime::{
	generic::BlockId, traits::{Block as BlockT, HasherFor},
};
use sp_state_machine::{
	self, OverlayedChanges, Ext, ExecutionManager, StateMachine, ExecutionStrategy,
	backend::Backend as _, StorageProof,
};
use sc_executor::{RuntimeVersion, RuntimeInfo, NativeVersion};
use sp_externalities::Extensions;
use sp_core::{NativeOrEncoded, NeverNativeValue, traits::CodeExecutor};
use sp_api::{ProofRecorder, InitializeBlock, StorageTransactionCache};
use sc_client_api::{backend, call_executor::CallExecutor};

/// Call executor that executes methods locally, querying all required
/// data from local backend.
pub struct LocalCallExecutor<B, E> {
	backend: Arc<B>,
	executor: E,
}

impl<B, E> LocalCallExecutor<B, E> {
	/// Creates new instance of local call executor.
	pub fn new(
		backend: Arc<B>,
		executor: E,
	) -> Self {
		LocalCallExecutor {
			backend,
			executor,
		}
	}
}

impl<B, E> Clone for LocalCallExecutor<B, E> where E: Clone {
	fn clone(&self) -> Self {
		LocalCallExecutor {
			backend: self.backend.clone(),
			executor: self.executor.clone(),
		}
	}
}

impl<B, E, Block> CallExecutor<Block> for LocalCallExecutor<B, E>
where
	B: backend::Backend<Block>,
	E: CodeExecutor + RuntimeInfo,
	Block: BlockT,
{
	type Error = E::Error;

	type Backend = B;

	fn call(
		&self,
		id: &BlockId<Block>,
		method: &str,
		call_data: &[u8],
		strategy: ExecutionStrategy,
		extensions: Option<Extensions>,
	) -> sp_blockchain::Result<Vec<u8>> {
		let mut changes = OverlayedChanges::default();
		let state = self.backend.state_at(*id)?;
		let return_data = StateMachine::new(
			&state,
			backend::changes_tries_state_at_block(id, self.backend.changes_trie_storage())?,
			&mut changes,
			&self.executor,
			method,
			call_data,
			extensions.unwrap_or_default(),
		).execute_using_consensus_failure_handler::<_, NeverNativeValue, fn() -> _>(
			strategy.get_manager(),
			None,
		)?;
		{
			let _lock = self.backend.get_import_lock().read();
			self.backend.destroy_state(state)?;
		}
		Ok(return_data.into_encoded())
	}

	fn contextual_call<
		'a,
		IB: Fn() -> sp_blockchain::Result<()>,
		EM: Fn(
			Result<NativeOrEncoded<R>, Self::Error>,
			Result<NativeOrEncoded<R>, Self::Error>
		) -> Result<NativeOrEncoded<R>, Self::Error>,
		R: Encode + Decode + PartialEq,
		NC: FnOnce() -> result::Result<R, String> + UnwindSafe,
	>(
		&self,
		initialize_block_fn: IB,
		at: &BlockId<Block>,
		method: &str,
		call_data: &[u8],
		changes: &RefCell<OverlayedChanges>,
		storage_transaction_cache: Option<&RefCell<
			StorageTransactionCache<Block, B::State>
		>>,
		initialize_block: InitializeBlock<'a, Block>,
		execution_manager: ExecutionManager<EM>,
		native_call: Option<NC>,
		recorder: &Option<ProofRecorder<Block>>,
		extensions: Option<Extensions>,
	) -> Result<NativeOrEncoded<R>, sp_blockchain::Error> where ExecutionManager<EM>: Clone {
		match initialize_block {
			InitializeBlock::Do(ref init_block)
				if init_block.borrow().as_ref().map(|id| id != at).unwrap_or(true) => {
				initialize_block_fn()?;
			},
			// We don't need to initialize the runtime at a block.
			_ => {},
		}

		let mut state = self.backend.state_at(*at)?;
		let changes_trie_state = backend::changes_tries_state_at_block(at, self.backend.changes_trie_storage())?;

		let mut storage_transaction_cache = storage_transaction_cache.map(|c| c.borrow_mut());

		let result = match recorder {
			Some(recorder) => {
				let trie_state = state.as_trie_backend()
					.ok_or_else(||
						Box::new(sp_state_machine::ExecutionError::UnableToGenerateProof)
							as Box<dyn sp_state_machine::Error>
					)?;

				let backend = sp_state_machine::ProvingBackend::new_with_recorder(
					trie_state,
					recorder.clone(),
				);

				StateMachine::new(
					&backend,
					changes_trie_state,
					&mut *changes.borrow_mut(),
					&self.executor,
					method,
					call_data,
					extensions.unwrap_or_default(),
				)
				// TODO: https://github.com/paritytech/substrate/issues/4455
				// .with_storage_transaction_cache(storage_transaction_cache.as_mut().map(|c| &mut **c))
				.execute_using_consensus_failure_handler(execution_manager, native_call)
			}
			None => StateMachine::new(
				&state,
				changes_trie_state,
				&mut *changes.borrow_mut(),
				&self.executor,
				method,
				call_data,
				extensions.unwrap_or_default(),
			)
			.with_storage_transaction_cache(storage_transaction_cache.as_mut().map(|c| &mut **c))
			.execute_using_consensus_failure_handler(execution_manager, native_call)
		}?;
		{
			let _lock = self.backend.get_import_lock().read();
			self.backend.destroy_state(state)?;
		}
		Ok(result)
	}

	fn runtime_version(&self, id: &BlockId<Block>) -> sp_blockchain::Result<RuntimeVersion> {
		let mut overlay = OverlayedChanges::default();
		let state = self.backend.state_at(*id)?;
<<<<<<< HEAD
		let changes_trie_state = backend::changes_tries_state_at_block(id, self.backend.changes_trie_storage())?;
=======
		let mut cache = StorageTransactionCache::<Block, B::State>::default();

>>>>>>> bd540a67
		let mut ext = Ext::new(
			&mut overlay,
			&mut cache,
			&state,
			changes_trie_state,
			None,
		);
		let version = self.executor.runtime_version(&mut ext);
		{
			let _lock = self.backend.get_import_lock().read();
			self.backend.destroy_state(state)?;
		}
		version.map_err(|e| sp_blockchain::Error::VersionInvalid(format!("{:?}", e)).into())
	}

<<<<<<< HEAD
	fn call_at_state<
		S: sp_state_machine::Backend<Blake2Hasher>,
		F: FnOnce(
			Result<NativeOrEncoded<R>, Self::Error>,
			Result<NativeOrEncoded<R>, Self::Error>,
		) -> Result<NativeOrEncoded<R>, Self::Error>,
		R: Encode + Decode + PartialEq,
		NC: FnOnce() -> result::Result<R, String> + UnwindSafe,
	>(&self,
		state: &S,
		state_block: &BlockId<Block>,
		changes: &mut OverlayedChanges,
		method: &str,
		call_data: &[u8],
		manager: ExecutionManager<F>,
		native_call: Option<NC>,
		extensions: Option<Extensions>,
	) -> sp_blockchain::Result<(
		NativeOrEncoded<R>,
		(S::Transaction, <Blake2Hasher as Hasher>::Out),
		Option<ChangesTrieTransaction<Blake2Hasher, NumberFor<Block>>>,
	)> {
		let changes_trie_state = backend::changes_tries_state_at_block::<Block, _>(
			state_block,
			self.backend.changes_trie_storage(),
		)?;
		StateMachine::new(
			state,
			changes_trie_state,
			changes,
			&self.executor,
			method,
			call_data,
			extensions.unwrap_or_default(),
		).execute_using_consensus_failure_handler(
			manager,
			true,
			native_call,
		)
		.map(|(result, storage_tx, changes_tx)| (
			result,
			storage_tx.expect("storage_tx is always computed when compute_tx is true; qed"),
			changes_tx,
		))
		.map_err(Into::into)
	}

	fn prove_at_trie_state<S: sp_state_machine::TrieBackendStorage<Blake2Hasher>>(
=======
	fn prove_at_trie_state<S: sp_state_machine::TrieBackendStorage<HasherFor<Block>>>(
>>>>>>> bd540a67
		&self,
		trie_state: &sp_state_machine::TrieBackend<S, HasherFor<Block>>,
		overlay: &mut OverlayedChanges,
		method: &str,
		call_data: &[u8]
	) -> Result<(Vec<u8>, StorageProof), sp_blockchain::Error> {
		sp_state_machine::prove_execution_on_trie_backend::<_, _, NumberFor<Block>, _>(
			trie_state,
			overlay,
			&self.executor,
			method,
			call_data,
		)
		.map_err(Into::into)
	}

	fn native_runtime_version(&self) -> Option<&NativeVersion> {
		Some(self.executor.native_version())
	}
}

impl<B, E, Block> sp_version::GetRuntimeVersion<Block> for LocalCallExecutor<B, E>
	where
		B: backend::Backend<Block>,
		E: CodeExecutor + RuntimeInfo,
		Block: BlockT,
{
	fn native_version(&self) -> &sp_version::NativeVersion {
		self.executor.native_version()
	}

	fn runtime_version(
		&self,
		at: &BlockId<Block>,
	) -> Result<sp_version::RuntimeVersion, String> {
		CallExecutor::runtime_version(self, at).map_err(|e| format!("{:?}", e))
	}
}<|MERGE_RESOLUTION|>--- conflicted
+++ resolved
@@ -17,7 +17,7 @@
 use std::{sync::Arc, panic::UnwindSafe, result, cell::RefCell};
 use codec::{Encode, Decode};
 use sp_runtime::{
-	generic::BlockId, traits::{Block as BlockT, HasherFor},
+	generic::BlockId, traits::{Block as BlockT, HasherFor, NumberFor},
 };
 use sp_state_machine::{
 	self, OverlayedChanges, Ext, ExecutionManager, StateMachine, ExecutionStrategy,
@@ -184,12 +184,8 @@
 	fn runtime_version(&self, id: &BlockId<Block>) -> sp_blockchain::Result<RuntimeVersion> {
 		let mut overlay = OverlayedChanges::default();
 		let state = self.backend.state_at(*id)?;
-<<<<<<< HEAD
 		let changes_trie_state = backend::changes_tries_state_at_block(id, self.backend.changes_trie_storage())?;
-=======
 		let mut cache = StorageTransactionCache::<Block, B::State>::default();
-
->>>>>>> bd540a67
 		let mut ext = Ext::new(
 			&mut overlay,
 			&mut cache,
@@ -205,58 +201,7 @@
 		version.map_err(|e| sp_blockchain::Error::VersionInvalid(format!("{:?}", e)).into())
 	}
 
-<<<<<<< HEAD
-	fn call_at_state<
-		S: sp_state_machine::Backend<Blake2Hasher>,
-		F: FnOnce(
-			Result<NativeOrEncoded<R>, Self::Error>,
-			Result<NativeOrEncoded<R>, Self::Error>,
-		) -> Result<NativeOrEncoded<R>, Self::Error>,
-		R: Encode + Decode + PartialEq,
-		NC: FnOnce() -> result::Result<R, String> + UnwindSafe,
-	>(&self,
-		state: &S,
-		state_block: &BlockId<Block>,
-		changes: &mut OverlayedChanges,
-		method: &str,
-		call_data: &[u8],
-		manager: ExecutionManager<F>,
-		native_call: Option<NC>,
-		extensions: Option<Extensions>,
-	) -> sp_blockchain::Result<(
-		NativeOrEncoded<R>,
-		(S::Transaction, <Blake2Hasher as Hasher>::Out),
-		Option<ChangesTrieTransaction<Blake2Hasher, NumberFor<Block>>>,
-	)> {
-		let changes_trie_state = backend::changes_tries_state_at_block::<Block, _>(
-			state_block,
-			self.backend.changes_trie_storage(),
-		)?;
-		StateMachine::new(
-			state,
-			changes_trie_state,
-			changes,
-			&self.executor,
-			method,
-			call_data,
-			extensions.unwrap_or_default(),
-		).execute_using_consensus_failure_handler(
-			manager,
-			true,
-			native_call,
-		)
-		.map(|(result, storage_tx, changes_tx)| (
-			result,
-			storage_tx.expect("storage_tx is always computed when compute_tx is true; qed"),
-			changes_tx,
-		))
-		.map_err(Into::into)
-	}
-
-	fn prove_at_trie_state<S: sp_state_machine::TrieBackendStorage<Blake2Hasher>>(
-=======
 	fn prove_at_trie_state<S: sp_state_machine::TrieBackendStorage<HasherFor<Block>>>(
->>>>>>> bd540a67
 		&self,
 		trie_state: &sp_state_machine::TrieBackend<S, HasherFor<Block>>,
 		overlay: &mut OverlayedChanges,
