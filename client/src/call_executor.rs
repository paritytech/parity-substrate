--- conflicted
+++ resolved
@@ -58,19 +58,11 @@
 	}
 }
 
-<<<<<<< HEAD
-impl<B, E, Block> CallExecutor<Block, Blake2Hasher> for LocalCallExecutor<B, E>
-	where
-		B: backend::Backend<Block, Blake2Hasher>,
-		E: CodeExecutor + RuntimeInfo + Clone + 'static,
-		Block: BlockT<Hash=H256>,
-=======
 impl<B, E, Block> CallExecutor<Block> for LocalCallExecutor<B, E>
 where
 	B: backend::Backend<Block>,
-	E: CodeExecutor + RuntimeInfo,
+	E: CodeExecutor + RuntimeInfo + Clone + 'static,
 	Block: BlockT,
->>>>>>> dc4216a5
 {
 	type Error = E::Error;
 
@@ -232,15 +224,9 @@
 
 impl<B, E, Block> sp_version::GetRuntimeVersion<Block> for LocalCallExecutor<B, E>
 	where
-<<<<<<< HEAD
-		B: backend::Backend<Block, Blake2Hasher>,
+		B: backend::Backend<Block>,
 		E: CodeExecutor + RuntimeInfo + Clone + 'static,
-		Block: BlockT<Hash=H256>,
-=======
-		B: backend::Backend<Block>,
-		E: CodeExecutor + RuntimeInfo,
 		Block: BlockT,
->>>>>>> dc4216a5
 {
 	fn native_version(&self) -> &sp_version::NativeVersion {
 		self.executor.native_version()
