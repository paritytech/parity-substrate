// Copyright 2017-2019 Parity Technologies (UK) Ltd.
// This file is part of Substrate.

// Substrate is free software: you can redistribute it and/or modify
// it under the terms of the GNU General Public License as published by
// the Free Software Foundation, either version 3 of the License, or
// (at your option) any later version.

// Substrate is distributed in the hope that it will be useful,
// but WITHOUT ANY WARRANTY; without even the implied warranty of
// MERCHANTABILITY or FITNESS FOR A PARTICULAR PURPOSE.  See the
// GNU General Public License for more details.

// You should have received a copy of the GNU General Public License
// along with Substrate.  If not, see <http://www.gnu.org/licenses/>.

//! Light client backend. Only stores headers and justifications of blocks.
//! Everything else is requested from full nodes on demand.

use std::collections::HashMap;
use std::sync::Arc;
use parking_lot::RwLock;

<<<<<<< HEAD
use primitives::storage::{ChildInfo, OwnedChildInfo};
use state_machine::{Backend as StateBackend, TrieBackend, backend::InMemory as InMemoryState, ChangesTrieTransaction};
=======
use state_machine::{
	Backend as StateBackend, TrieBackend, backend::InMemory as InMemoryState, ChangesTrieTransaction
};
>>>>>>> 4031142b
use primitives::offchain::storage::InMemOffchainStorage;
use sr_primitives::{generic::BlockId, Justification, StorageOverlay, ChildrenStorageOverlay};
use sr_primitives::traits::{Block as BlockT, NumberFor, Zero, Header};
use crate::in_mem::{self, check_genesis_storage};
use sp_blockchain::{ Error as ClientError, Result as ClientResult };
use client_api::{
	backend::{
		AuxStore, Backend as ClientBackend, BlockImportOperation, RemoteBackend, NewBlockState,
		StorageCollection, ChildStorageCollection,
	},
	blockchain::{
		HeaderBackend as BlockchainHeaderBackend, well_known_cache_keys,
	},
	light::Storage as BlockchainStorage,
};
use crate::light::blockchain::Blockchain;
use hash_db::Hasher;
use trie::MemoryDB;

const IN_MEMORY_EXPECT_PROOF: &str = "InMemory state backend has Void error type and always succeeds; qed";

/// Light client backend.
pub struct Backend<S, H: Hasher> {
	blockchain: Arc<Blockchain<S>>,
	genesis_state: RwLock<Option<InMemoryState<H>>>,
	import_lock: RwLock<()>,
}

/// Light block (header and justification) import operation.
pub struct ImportOperation<Block: BlockT, S, H: Hasher> {
	header: Option<Block::Header>,
	cache: HashMap<well_known_cache_keys::Id, Vec<u8>>,
	leaf_state: NewBlockState,
	aux_ops: Vec<(Vec<u8>, Option<Vec<u8>>)>,
	finalized_blocks: Vec<BlockId<Block>>,
	set_head: Option<BlockId<Block>>,
	storage_update: Option<InMemoryState<H>>,
	_phantom: ::std::marker::PhantomData<(S)>,
}

/// Either in-memory genesis state, or locally-unavailable state.
pub enum GenesisOrUnavailableState<H: Hasher> {
	/// Genesis state - storage values are stored in-memory.
	Genesis(InMemoryState<H>),
	/// We know that state exists, but all calls will fail with error, because it
	/// isn't locally available.
	Unavailable,
}

impl<S, H: Hasher> Backend<S, H> {
	/// Create new light backend.
	pub fn new(blockchain: Arc<Blockchain<S>>) -> Self {
		Self {
			blockchain,
			genesis_state: RwLock::new(None),
			import_lock: Default::default(),
		}
	}

	/// Get shared blockchain reference.
	pub fn blockchain(&self) -> &Arc<Blockchain<S>> {
		&self.blockchain
	}
}

impl<S: AuxStore, H: Hasher> AuxStore for Backend<S, H> {
	fn insert_aux<
		'a,
		'b: 'a,
		'c: 'a,
		I: IntoIterator<Item=&'a(&'c [u8], &'c [u8])>,
		D: IntoIterator<Item=&'a &'b [u8]>,
	>(&self, insert: I, delete: D) -> ClientResult<()> {
		self.blockchain.storage().insert_aux(insert, delete)
	}

	fn get_aux(&self, key: &[u8]) -> ClientResult<Option<Vec<u8>>> {
		self.blockchain.storage().get_aux(key)
	}
}

impl<S, Block, H> ClientBackend<Block, H> for Backend<S, H> where
	Block: BlockT,
	S: BlockchainStorage<Block>,
	H: Hasher<Out=Block::Hash>,
	H::Out: Ord,
{
	type BlockImportOperation = ImportOperation<Block, S, H>;
	type Blockchain = Blockchain<S>;
	type State = GenesisOrUnavailableState<H>;
	type ChangesTrieStorage = in_mem::ChangesTrieStorage<Block, H>;
	type OffchainStorage = InMemOffchainStorage;

	fn begin_operation(&self) -> ClientResult<Self::BlockImportOperation> {
		Ok(ImportOperation {
			header: None,
			cache: Default::default(),
			leaf_state: NewBlockState::Normal,
			aux_ops: Vec::new(),
			finalized_blocks: Vec::new(),
			set_head: None,
			storage_update: None,
			_phantom: Default::default(),
		})
	}

	fn begin_state_operation(
		&self,
		_operation: &mut Self::BlockImportOperation,
		_block: BlockId<Block>
	) -> ClientResult<()> {
		Ok(())
	}

	fn commit_operation(&self, mut operation: Self::BlockImportOperation) -> ClientResult<()> {
		if !operation.finalized_blocks.is_empty() {
			for block in operation.finalized_blocks {
				self.blockchain.storage().finalize_header(block)?;
			}
		}

		if let Some(header) = operation.header {
			let is_genesis_import = header.number().is_zero();
			self.blockchain.storage().import_header(
				header,
				operation.cache,
				operation.leaf_state,
				operation.aux_ops,
			)?;

			// when importing genesis block => remember its state
			if is_genesis_import {
				*self.genesis_state.write() = operation.storage_update.take();
			}
		} else {
			for (key, maybe_val) in operation.aux_ops {
				match maybe_val {
					Some(val) => self.blockchain.storage().insert_aux(
						&[(&key[..], &val[..])],
						::std::iter::empty(),
					)?,
					None => self.blockchain.storage().insert_aux(::std::iter::empty(), &[&key[..]])?,
				}
			}
		}

		if let Some(set_head) = operation.set_head {
			self.blockchain.storage().set_head(set_head)?;
		}

		Ok(())
	}

	fn finalize_block(&self, block: BlockId<Block>, _justification: Option<Justification>) -> ClientResult<()> {
		self.blockchain.storage().finalize_header(block)
	}

	fn blockchain(&self) -> &Blockchain<S> {
		&self.blockchain
	}

	fn used_state_cache_size(&self) -> Option<usize> {
		None
	}

	fn changes_trie_storage(&self) -> Option<&Self::ChangesTrieStorage> {
		None
	}

	fn offchain_storage(&self) -> Option<Self::OffchainStorage> {
		None
	}

	fn state_at(&self, block: BlockId<Block>) -> ClientResult<Self::State> {
		let block_number = self.blockchain.expect_block_number_from_id(&block)?;

		// special case for genesis block
		if block_number.is_zero() {
			if let Some(genesis_state) = self.genesis_state.read().clone() {
				return Ok(GenesisOrUnavailableState::Genesis(genesis_state));
			}
		}

		// else return unavailable state. We do not return error here, because error
		// would mean that we do not know this state at all. But we know that it exists
		Ok(GenesisOrUnavailableState::Unavailable)
	}

	fn revert(&self, _n: NumberFor<Block>) -> ClientResult<NumberFor<Block>> {
		Err(ClientError::NotAvailableOnLightClient)
	}

	fn get_import_lock(&self) -> &RwLock<()> {
		&self.import_lock
	}
}

impl<S, Block, H> RemoteBackend<Block, H> for Backend<S, H>
where
	Block: BlockT,
	S: BlockchainStorage<Block> + 'static,
	H: Hasher<Out=Block::Hash>,
	H::Out: Ord,
{
	fn is_local_state_available(&self, block: &BlockId<Block>) -> bool {
		self.genesis_state.read().is_some()
			&& self.blockchain.expect_block_number_from_id(block)
				.map(|num| num.is_zero())
				.unwrap_or(false)
	}

	fn remote_blockchain(&self) -> Arc<dyn crate::light::blockchain::RemoteBlockchain<Block>> {
		self.blockchain.clone()
	}
}

impl<S, Block, H> BlockImportOperation<Block, H> for ImportOperation<Block, S, H>
where
	Block: BlockT,
	S: BlockchainStorage<Block>,
	H: Hasher<Out=Block::Hash>,
	H::Out: Ord,
{
	type State = GenesisOrUnavailableState<H>;

	fn state(&self) -> ClientResult<Option<&Self::State>> {
		// None means 'locally-stateless' backend
		Ok(None)
	}

	fn set_block_data(
		&mut self,
		header: Block::Header,
		_body: Option<Vec<Block::Extrinsic>>,
		_justification: Option<Justification>,
		state: NewBlockState,
	) -> ClientResult<()> {
		self.leaf_state = state;
		self.header = Some(header);
		Ok(())
	}

	fn update_cache(&mut self, cache: HashMap<well_known_cache_keys::Id, Vec<u8>>) {
		self.cache = cache;
	}

	fn update_db_storage(&mut self, _update: <Self::State as StateBackend<H>>::Transaction) -> ClientResult<()> {
		// we're not storing anything locally => ignore changes
		Ok(())
	}

	fn update_changes_trie(&mut self, _update: ChangesTrieTransaction<H, NumberFor<Block>>) -> ClientResult<()> {
		// we're not storing anything locally => ignore changes
		Ok(())
	}

	fn reset_storage(&mut self, top: StorageOverlay, children: ChildrenStorageOverlay) -> ClientResult<H::Out> {
		check_genesis_storage(&top, &children)?;

		// this is only called when genesis block is imported => shouldn't be performance bottleneck
		let mut storage: HashMap<Option<(Vec<u8>, OwnedChildInfo)>, StorageOverlay> = HashMap::new();
		storage.insert(None, top);

		// create a list of children keys to re-compute roots for
		let child_delta = children.iter()
			.map(|(storage_key, (_m, child_info))| (storage_key.clone(), None, child_info.clone()))
			.collect::<Vec<_>>();

		// make sure to persist the child storage
		for (child_key, (child_storage, child_info)) in children {
			storage.insert(Some((child_key, child_info)), child_storage);
		}

		let storage_update: InMemoryState<H> = storage.into();
		let (storage_root, _) = storage_update.full_storage_root(::std::iter::empty(), child_delta);
		self.storage_update = Some(storage_update);

		Ok(storage_root)
	}

	fn insert_aux<I>(&mut self, ops: I) -> ClientResult<()>
		where I: IntoIterator<Item=(Vec<u8>, Option<Vec<u8>>)>
	{
		self.aux_ops.append(&mut ops.into_iter().collect());
		Ok(())
	}

	fn update_storage(
		&mut self,
		_update: StorageCollection,
		_child_update: ChildStorageCollection,
	) -> ClientResult<()> {
		// we're not storing anything locally => ignore changes
		Ok(())
	}

	fn mark_finalized(&mut self, block: BlockId<Block>, _justification: Option<Justification>) -> ClientResult<()> {
		self.finalized_blocks.push(block);
		Ok(())
	}

	fn mark_head(&mut self, block: BlockId<Block>) -> ClientResult<()> {
		self.set_head = Some(block);
		Ok(())
	}
}

impl<H: Hasher> std::fmt::Debug for GenesisOrUnavailableState<H> {
	fn fmt(&self, f: &mut std::fmt::Formatter<'_>) -> std::fmt::Result {
		match *self {
			GenesisOrUnavailableState::Genesis(ref state) => state.fmt(f),
			GenesisOrUnavailableState::Unavailable => write!(f, "Unavailable"),
		}
	}
}

impl<H: Hasher> StateBackend<H> for GenesisOrUnavailableState<H>
	where
		H::Out: Ord + codec::Codec,
{
	type Error = ClientError;
	type Transaction = ();
	type TrieBackendStorage = MemoryDB<H>;

	fn storage(&self, key: &[u8]) -> ClientResult<Option<Vec<u8>>> {
		match *self {
			GenesisOrUnavailableState::Genesis(ref state) =>
				Ok(state.storage(key).expect(IN_MEMORY_EXPECT_PROOF)),
			GenesisOrUnavailableState::Unavailable => Err(ClientError::NotAvailableOnLightClient),
		}
	}

	fn child_storage(
		&self,
		storage_key: &[u8],
		child_info: ChildInfo,
		key: &[u8],
	) -> ClientResult<Option<Vec<u8>>> {
		match *self {
			GenesisOrUnavailableState::Genesis(ref state) =>
				Ok(state.child_storage(storage_key, child_info, key).expect(IN_MEMORY_EXPECT_PROOF)),
			GenesisOrUnavailableState::Unavailable => Err(ClientError::NotAvailableOnLightClient),
		}
	}

	fn for_keys_with_prefix<A: FnMut(&[u8])>(&self, prefix: &[u8], action: A) {
		match *self {
			GenesisOrUnavailableState::Genesis(ref state) => state.for_keys_with_prefix(prefix, action),
			GenesisOrUnavailableState::Unavailable => (),
		}
	}

	fn for_key_values_with_prefix<A: FnMut(&[u8], &[u8])>(&self, prefix: &[u8], action: A) {
		match *self {
			GenesisOrUnavailableState::Genesis(ref state) => state.for_key_values_with_prefix(prefix, action),
			GenesisOrUnavailableState::Unavailable => (),
		}
	}

	fn for_keys_in_child_storage<A: FnMut(&[u8])>(
		&self,
		storage_key: &[u8],
		child_info: ChildInfo,
		action: A,
	) {
		match *self {
			GenesisOrUnavailableState::Genesis(ref state) =>
				state.for_keys_in_child_storage(storage_key, child_info, action),
			GenesisOrUnavailableState::Unavailable => (),
		}
	}

	fn for_child_keys_with_prefix<A: FnMut(&[u8])>(
		&self,
		storage_key: &[u8],
		child_info: ChildInfo,
		prefix: &[u8],
		action: A,
	) {
		match *self {
			GenesisOrUnavailableState::Genesis(ref state) =>
				state.for_child_keys_with_prefix(storage_key, child_info, prefix, action),
			GenesisOrUnavailableState::Unavailable => (),
		}
	}

	fn storage_root<I>(&self, delta: I) -> (H::Out, Self::Transaction)
	where
		I: IntoIterator<Item=(Vec<u8>, Option<Vec<u8>>)>
	{
		match *self {
			GenesisOrUnavailableState::Genesis(ref state) =>
				(state.storage_root(delta).0, ()),
			GenesisOrUnavailableState::Unavailable => (H::Out::default(), ()),
		}
	}

<<<<<<< HEAD
	fn child_storage_root<I>(
		&self,
		storage_key: &[u8],
		child_info: ChildInfo,
		delta: I,
	) -> (Vec<u8>, bool, Self::Transaction)
=======
	fn child_storage_root<I>(&self, key: &[u8], delta: I) -> (H::Out, bool, Self::Transaction)
>>>>>>> 4031142b
	where
		I: IntoIterator<Item=(Vec<u8>, Option<Vec<u8>>)>
	{
		match *self {
			GenesisOrUnavailableState::Genesis(ref state) => {
				let (root, is_equal, _) = state.child_storage_root(storage_key, child_info, delta);
				(root, is_equal, ())
			},
			GenesisOrUnavailableState::Unavailable => (H::Out::default(), true, ()),
		}
	}

	fn pairs(&self) -> Vec<(Vec<u8>, Vec<u8>)> {
		match *self {
			GenesisOrUnavailableState::Genesis(ref state) => state.pairs(),
			GenesisOrUnavailableState::Unavailable => Vec::new(),
		}
	}

	fn keys(&self, prefix: &[u8]) -> Vec<Vec<u8>> {
		match *self {
			GenesisOrUnavailableState::Genesis(ref state) => state.keys(prefix),
			GenesisOrUnavailableState::Unavailable => Vec::new(),
		}
	}

	fn as_trie_backend(&mut self) -> Option<&TrieBackend<Self::TrieBackendStorage, H>> {
		match self {
			GenesisOrUnavailableState::Genesis(ref mut state) => state.as_trie_backend(),
			GenesisOrUnavailableState::Unavailable => None,
		}
	}
}

#[cfg(test)]
mod tests {
	use primitives::Blake2Hasher;
	use test_client::{self, runtime::Block};
	use client_api::backend::NewBlockState;
	use crate::light::blockchain::tests::{DummyBlockchain, DummyStorage};
	use super::*;

	#[test]
	fn local_state_is_created_when_genesis_state_is_available() {
		let def = Default::default();
		let header0 = test_client::runtime::Header::new(0, def, def, def, Default::default());

		let backend: Backend<_, Blake2Hasher> = Backend::new(Arc::new(DummyBlockchain::new(DummyStorage::new())));
		let mut op = backend.begin_operation().unwrap();
		op.set_block_data(header0, None, None, NewBlockState::Final).unwrap();
		op.reset_storage(Default::default(), Default::default()).unwrap();
		backend.commit_operation(op).unwrap();

		match backend.state_at(BlockId::Number(0)).unwrap() {
			GenesisOrUnavailableState::Genesis(_) => (),
			_ => panic!("unexpected state"),
		}
	}

	#[test]
	fn unavailable_state_is_created_when_genesis_state_is_unavailable() {
		let backend: Backend<_, Blake2Hasher> = Backend::new(Arc::new(DummyBlockchain::new(DummyStorage::new())));

		match backend.state_at(BlockId::Number(0)).unwrap() {
			GenesisOrUnavailableState::Unavailable => (),
			_ => panic!("unexpected state"),
		}
	}

	#[test]
	fn light_aux_store_is_updated_via_non_importing_op() {
		let backend = Backend::new(Arc::new(DummyBlockchain::new(DummyStorage::new())));
		let mut op = ClientBackend::<Block, Blake2Hasher>::begin_operation(&backend).unwrap();
		BlockImportOperation::<Block, Blake2Hasher>::insert_aux(&mut op, vec![(vec![1], Some(vec![2]))]).unwrap();
		ClientBackend::<Block, Blake2Hasher>::commit_operation(&backend, op).unwrap();

		assert_eq!(AuxStore::get_aux(&backend, &[1]).unwrap(), Some(vec![2]));
	}
}<|MERGE_RESOLUTION|>--- conflicted
+++ resolved
@@ -21,14 +21,10 @@
 use std::sync::Arc;
 use parking_lot::RwLock;
 
-<<<<<<< HEAD
 use primitives::storage::{ChildInfo, OwnedChildInfo};
-use state_machine::{Backend as StateBackend, TrieBackend, backend::InMemory as InMemoryState, ChangesTrieTransaction};
-=======
 use state_machine::{
 	Backend as StateBackend, TrieBackend, backend::InMemory as InMemoryState, ChangesTrieTransaction
 };
->>>>>>> 4031142b
 use primitives::offchain::storage::InMemOffchainStorage;
 use sr_primitives::{generic::BlockId, Justification, StorageOverlay, ChildrenStorageOverlay};
 use sr_primitives::traits::{Block as BlockT, NumberFor, Zero, Header};
@@ -426,16 +422,12 @@
 		}
 	}
 
-<<<<<<< HEAD
 	fn child_storage_root<I>(
 		&self,
 		storage_key: &[u8],
 		child_info: ChildInfo,
 		delta: I,
-	) -> (Vec<u8>, bool, Self::Transaction)
-=======
-	fn child_storage_root<I>(&self, key: &[u8], delta: I) -> (H::Out, bool, Self::Transaction)
->>>>>>> 4031142b
+	) -> (H::Out, bool, Self::Transaction)
 	where
 		I: IntoIterator<Item=(Vec<u8>, Option<Vec<u8>>)>
 	{
