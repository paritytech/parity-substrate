// Copyright 2017-2019 Parity Technologies (UK) Ltd.
// This file is part of Substrate.

// Substrate is free software: you can redistribute it and/or modify
// it under the terms of the GNU General Public License as published by
// the Free Software Foundation, either version 3 of the License, or
// (at your option) any later version.

// Substrate is distributed in the hope that it will be useful,
// but WITHOUT ANY WARRANTY; without even the implied warranty of
// MERCHANTABILITY or FITNESS FOR A PARTICULAR PURPOSE.  See the
// GNU General Public License for more details.

// You should have received a copy of the GNU General Public License
// along with Substrate.  If not, see <http://www.gnu.org/licenses/>.

//! Light client backend. Only stores headers and justifications of blocks.
//! Everything else is requested from full nodes on demand.

use std::collections::{HashMap, BTreeMap};
use std::sync::Arc;
use parking_lot::RwLock;

use primitives::storage::{ChildInfo, OwnedChildInfo};
use state_machine::{
	Backend as StateBackend, TrieBackend, InMemoryBackend, ChangesTrieTransaction,
};
use primitives::offchain::storage::InMemOffchainStorage;
<<<<<<< HEAD
use sp_runtime::{generic::BlockId, Justification, StorageOverlay, ChildrenStorageOverlay};
use sp_runtime::traits::{Block as BlockT, NumberFor, Zero, Header, HasherFor};
=======
use sp_runtime::{generic::BlockId, Justification, Storage};
use sp_runtime::traits::{Block as BlockT, NumberFor, Zero, Header};
>>>>>>> 13b13087
use crate::in_mem::{self, check_genesis_storage};
use sp_blockchain::{ Error as ClientError, Result as ClientResult };
use client_api::{
	backend::{
		AuxStore, Backend as ClientBackend, BlockImportOperation, RemoteBackend, NewBlockState,
		StorageCollection, ChildStorageCollection,
	},
	blockchain::{
		HeaderBackend as BlockchainHeaderBackend, well_known_cache_keys,
	},
	light::Storage as BlockchainStorage,
};
use crate::light::blockchain::Blockchain;
use hash_db::Hasher;

const IN_MEMORY_EXPECT_PROOF: &str = "InMemory state backend has Void error type and always succeeds; qed";

/// Light client backend.
pub struct Backend<S, H: Hasher> {
	blockchain: Arc<Blockchain<S>>,
	genesis_state: RwLock<Option<InMemoryBackend<H>>>,
	import_lock: RwLock<()>,
}

/// Light block (header and justification) import operation.
pub struct ImportOperation<Block: BlockT, S> {
	header: Option<Block::Header>,
	cache: HashMap<well_known_cache_keys::Id, Vec<u8>>,
	leaf_state: NewBlockState,
	aux_ops: Vec<(Vec<u8>, Option<Vec<u8>>)>,
	finalized_blocks: Vec<BlockId<Block>>,
	set_head: Option<BlockId<Block>>,
	storage_update: Option<InMemoryBackend<HasherFor<Block>>>,
	_phantom: std::marker::PhantomData<S>,
}

/// Either in-memory genesis state, or locally-unavailable state.
pub enum GenesisOrUnavailableState<H: Hasher> {
	/// Genesis state - storage values are stored in-memory.
	Genesis(InMemoryBackend<H>),
	/// We know that state exists, but all calls will fail with error, because it
	/// isn't locally available.
	Unavailable,
}

impl<S, H: Hasher> Backend<S, H> {
	/// Create new light backend.
	pub fn new(blockchain: Arc<Blockchain<S>>) -> Self {
		Self {
			blockchain,
			genesis_state: RwLock::new(None),
			import_lock: Default::default(),
		}
	}

	/// Get shared blockchain reference.
	pub fn blockchain(&self) -> &Arc<Blockchain<S>> {
		&self.blockchain
	}
}

impl<S: AuxStore, H: Hasher> AuxStore for Backend<S, H> {
	fn insert_aux<
		'a,
		'b: 'a,
		'c: 'a,
		I: IntoIterator<Item=&'a(&'c [u8], &'c [u8])>,
		D: IntoIterator<Item=&'a &'b [u8]>,
	>(&self, insert: I, delete: D) -> ClientResult<()> {
		self.blockchain.storage().insert_aux(insert, delete)
	}

	fn get_aux(&self, key: &[u8]) -> ClientResult<Option<Vec<u8>>> {
		self.blockchain.storage().get_aux(key)
	}
}

impl<S, Block> ClientBackend<Block> for Backend<S, HasherFor<Block>>
	where
		Block: BlockT,
		S: BlockchainStorage<Block>,
		Block::Hash: Ord,
{
	type BlockImportOperation = ImportOperation<Block, S>;
	type Blockchain = Blockchain<S>;
	type State = GenesisOrUnavailableState<HasherFor<Block>>;
	type ChangesTrieStorage = in_mem::ChangesTrieStorage<Block>;
	type OffchainStorage = InMemOffchainStorage;

	fn begin_operation(&self) -> ClientResult<Self::BlockImportOperation> {
		Ok(ImportOperation {
			header: None,
			cache: Default::default(),
			leaf_state: NewBlockState::Normal,
			aux_ops: Vec::new(),
			finalized_blocks: Vec::new(),
			set_head: None,
			storage_update: None,
			_phantom: Default::default(),
		})
	}

	fn begin_state_operation(
		&self,
		_operation: &mut Self::BlockImportOperation,
		_block: BlockId<Block>
	) -> ClientResult<()> {
		Ok(())
	}

	fn commit_operation(&self, mut operation: Self::BlockImportOperation) -> ClientResult<()> {
		if !operation.finalized_blocks.is_empty() {
			for block in operation.finalized_blocks {
				self.blockchain.storage().finalize_header(block)?;
			}
		}

		if let Some(header) = operation.header {
			let is_genesis_import = header.number().is_zero();
			self.blockchain.storage().import_header(
				header,
				operation.cache,
				operation.leaf_state,
				operation.aux_ops,
			)?;

			// when importing genesis block => remember its state
			if is_genesis_import {
				*self.genesis_state.write() = operation.storage_update.take();
			}
		} else {
			for (key, maybe_val) in operation.aux_ops {
				match maybe_val {
					Some(val) => self.blockchain.storage().insert_aux(
						&[(&key[..], &val[..])],
						::std::iter::empty(),
					)?,
					None => self.blockchain.storage().insert_aux(::std::iter::empty(), &[&key[..]])?,
				}
			}
		}

		if let Some(set_head) = operation.set_head {
			self.blockchain.storage().set_head(set_head)?;
		}

		Ok(())
	}

	fn finalize_block(
		&self,
		block: BlockId<Block>,
		_justification: Option<Justification>,
	) -> ClientResult<()> {
		self.blockchain.storage().finalize_header(block)
	}

	fn blockchain(&self) -> &Blockchain<S> {
		&self.blockchain
	}

	fn used_state_cache_size(&self) -> Option<usize> {
		None
	}

	fn changes_trie_storage(&self) -> Option<&Self::ChangesTrieStorage> {
		None
	}

	fn offchain_storage(&self) -> Option<Self::OffchainStorage> {
		None
	}

	fn state_at(&self, block: BlockId<Block>) -> ClientResult<Self::State> {
		let block_number = self.blockchain.expect_block_number_from_id(&block)?;

		// special case for genesis block
		if block_number.is_zero() {
			if let Some(genesis_state) = self.genesis_state.read().clone() {
				return Ok(GenesisOrUnavailableState::Genesis(genesis_state));
			}
		}

		// else return unavailable state. We do not return error here, because error
		// would mean that we do not know this state at all. But we know that it exists
		Ok(GenesisOrUnavailableState::Unavailable)
	}

	fn revert(&self, _n: NumberFor<Block>) -> ClientResult<NumberFor<Block>> {
		Err(ClientError::NotAvailableOnLightClient)
	}

	fn get_import_lock(&self) -> &RwLock<()> {
		&self.import_lock
	}
}

impl<S, Block> RemoteBackend<Block> for Backend<S, HasherFor<Block>>
where
	Block: BlockT,
	S: BlockchainStorage<Block> + 'static,
	Block::Hash: Ord,
{
	fn is_local_state_available(&self, block: &BlockId<Block>) -> bool {
		self.genesis_state.read().is_some()
			&& self.blockchain.expect_block_number_from_id(block)
				.map(|num| num.is_zero())
				.unwrap_or(false)
	}

	fn remote_blockchain(&self) -> Arc<dyn crate::light::blockchain::RemoteBlockchain<Block>> {
		self.blockchain.clone()
	}
}

impl<S, Block> BlockImportOperation<Block> for ImportOperation<Block, S>
	where
		Block: BlockT,
		S: BlockchainStorage<Block>,
		Block::Hash: Ord,
{
	type State = GenesisOrUnavailableState<HasherFor<Block>>;

	fn state(&self) -> ClientResult<Option<&Self::State>> {
		// None means 'locally-stateless' backend
		Ok(None)
	}

	fn set_block_data(
		&mut self,
		header: Block::Header,
		_body: Option<Vec<Block::Extrinsic>>,
		_justification: Option<Justification>,
		state: NewBlockState,
	) -> ClientResult<()> {
		self.leaf_state = state;
		self.header = Some(header);
		Ok(())
	}

	fn update_cache(&mut self, cache: HashMap<well_known_cache_keys::Id, Vec<u8>>) {
		self.cache = cache;
	}

	fn update_db_storage(
		&mut self,
		_update: <Self::State as StateBackend<HasherFor<Block>>>::Transaction,
	) -> ClientResult<()> {
		// we're not storing anything locally => ignore changes
		Ok(())
	}

	fn update_changes_trie(
		&mut self,
		_update: ChangesTrieTransaction<HasherFor<Block>, NumberFor<Block>>,
	) -> ClientResult<()> {
		// we're not storing anything locally => ignore changes
		Ok(())
	}

<<<<<<< HEAD
	fn reset_storage(
		&mut self,
		top: StorageOverlay,
		children: ChildrenStorageOverlay,
	) -> ClientResult<Block::Hash> {
		check_genesis_storage(&top, &children)?;

		// this is only called when genesis block is imported => shouldn't be performance bottleneck
		let mut storage: BTreeMap<Option<Vec<u8>>, StorageOverlay> = Default::default();
		storage.insert(None, top);
=======
	fn reset_storage(&mut self, input: Storage) -> ClientResult<H::Out> {
		check_genesis_storage(&input)?;

		// this is only called when genesis block is imported => shouldn't be performance bottleneck
		let mut storage: HashMap<Option<(Vec<u8>, OwnedChildInfo)>, _> = HashMap::new();
		storage.insert(None, input.top);
>>>>>>> 13b13087

		// create a list of children keys to re-compute roots for
		let child_delta = input.children.iter()
			.map(|(storage_key, storage_child)| (storage_key.clone(), None, storage_child.child_info.clone()))
			.collect::<Vec<_>>();

		// make sure to persist the child storage
		for (child_key, storage_child) in input.children {
			storage.insert(Some((child_key, storage_child.child_info)), storage_child.data);
		}

		let storage_update = InMemoryBackend::from(storage);
		let (storage_root, _) = storage_update.full_storage_root(std::iter::empty(), child_delta);
		self.storage_update = Some(storage_update);

		Ok(storage_root)
	}

	fn insert_aux<I>(&mut self, ops: I) -> ClientResult<()>
		where I: IntoIterator<Item=(Vec<u8>, Option<Vec<u8>>)>
	{
		self.aux_ops.append(&mut ops.into_iter().collect());
		Ok(())
	}

	fn update_storage(
		&mut self,
		_update: StorageCollection,
		_child_update: ChildStorageCollection,
	) -> ClientResult<()> {
		// we're not storing anything locally => ignore changes
		Ok(())
	}

	fn mark_finalized(&mut self, block: BlockId<Block>, _justification: Option<Justification>) -> ClientResult<()> {
		self.finalized_blocks.push(block);
		Ok(())
	}

	fn mark_head(&mut self, block: BlockId<Block>) -> ClientResult<()> {
		self.set_head = Some(block);
		Ok(())
	}
}

impl<H: Hasher> std::fmt::Debug for GenesisOrUnavailableState<H> {
	fn fmt(&self, f: &mut std::fmt::Formatter<'_>) -> std::fmt::Result {
		match *self {
			GenesisOrUnavailableState::Genesis(ref state) => state.fmt(f),
			GenesisOrUnavailableState::Unavailable => write!(f, "Unavailable"),
		}
	}
}

impl<H: Hasher> StateBackend<H> for GenesisOrUnavailableState<H>
	where
		H::Out: Ord + codec::Codec,
{
	type Error = ClientError;
	type Transaction = <InMemoryBackend<H> as StateBackend<H>>::Transaction;
	type TrieBackendStorage = <InMemoryBackend<H> as StateBackend<H>>::TrieBackendStorage;

	fn storage(&self, key: &[u8]) -> ClientResult<Option<Vec<u8>>> {
		match *self {
			GenesisOrUnavailableState::Genesis(ref state) =>
				Ok(state.storage(key).expect(IN_MEMORY_EXPECT_PROOF)),
			GenesisOrUnavailableState::Unavailable => Err(ClientError::NotAvailableOnLightClient),
		}
	}

	fn child_storage(
		&self,
		storage_key: &[u8],
		child_info: ChildInfo,
		key: &[u8],
	) -> ClientResult<Option<Vec<u8>>> {
		match *self {
			GenesisOrUnavailableState::Genesis(ref state) =>
				Ok(state.child_storage(storage_key, child_info, key).expect(IN_MEMORY_EXPECT_PROOF)),
			GenesisOrUnavailableState::Unavailable => Err(ClientError::NotAvailableOnLightClient),
		}
	}

	fn next_storage_key(&self, key: &[u8]) -> Result<Option<Vec<u8>>, Self::Error> {
		match *self {
			GenesisOrUnavailableState::Genesis(ref state) =>
				Ok(state.next_storage_key(key).expect(IN_MEMORY_EXPECT_PROOF)),
			GenesisOrUnavailableState::Unavailable => Err(ClientError::NotAvailableOnLightClient),
		}
	}

	fn next_child_storage_key(
		&self,
		storage_key: &[u8],
		child_info: ChildInfo,
		key: &[u8],
	) -> Result<Option<Vec<u8>>, Self::Error> {
		match *self {
			GenesisOrUnavailableState::Genesis(ref state) => Ok(
				state.next_child_storage_key(storage_key, child_info, key)
					.expect(IN_MEMORY_EXPECT_PROOF)
			),
			GenesisOrUnavailableState::Unavailable => Err(ClientError::NotAvailableOnLightClient),
		}
	}

	fn for_keys_with_prefix<A: FnMut(&[u8])>(&self, prefix: &[u8], action: A) {
		match *self {
			GenesisOrUnavailableState::Genesis(ref state) => state.for_keys_with_prefix(prefix, action),
			GenesisOrUnavailableState::Unavailable => (),
		}
	}

	fn for_key_values_with_prefix<A: FnMut(&[u8], &[u8])>(&self, prefix: &[u8], action: A) {
		match *self {
			GenesisOrUnavailableState::Genesis(ref state) => state.for_key_values_with_prefix(prefix, action),
			GenesisOrUnavailableState::Unavailable => (),
		}
	}

	fn for_keys_in_child_storage<A: FnMut(&[u8])>(
		&self,
		storage_key: &[u8],
		child_info: ChildInfo,
		action: A,
	) {
		match *self {
			GenesisOrUnavailableState::Genesis(ref state) =>
				state.for_keys_in_child_storage(storage_key, child_info, action),
			GenesisOrUnavailableState::Unavailable => (),
		}
	}

	fn for_child_keys_with_prefix<A: FnMut(&[u8])>(
		&self,
		storage_key: &[u8],
		child_info: ChildInfo,
		prefix: &[u8],
		action: A,
	) {
		match *self {
			GenesisOrUnavailableState::Genesis(ref state) =>
				state.for_child_keys_with_prefix(storage_key, child_info, prefix, action),
			GenesisOrUnavailableState::Unavailable => (),
		}
	}

	fn storage_root<I>(&self, delta: I) -> (H::Out, Self::Transaction)
	where
		I: IntoIterator<Item=(Vec<u8>, Option<Vec<u8>>)>
	{
		match *self {
			GenesisOrUnavailableState::Genesis(ref state) =>
				state.storage_root(delta),
			GenesisOrUnavailableState::Unavailable => Default::default(),
		}
	}

	fn child_storage_root<I>(
		&self,
		storage_key: &[u8],
		child_info: ChildInfo,
		delta: I,
	) -> (H::Out, bool, Self::Transaction)
	where
		I: IntoIterator<Item=(Vec<u8>, Option<Vec<u8>>)>
	{
		match *self {
			GenesisOrUnavailableState::Genesis(ref state) => {
<<<<<<< HEAD
				let (root, is_equal, _) = state.child_storage_root(key, delta);
				(root, is_equal, Default::default())
=======
				let (root, is_equal, _) = state.child_storage_root(storage_key, child_info, delta);
				(root, is_equal, ())
>>>>>>> 13b13087
			},
			GenesisOrUnavailableState::Unavailable =>
				(H::Out::default(), true, Default::default()),
		}
	}

	fn pairs(&self) -> Vec<(Vec<u8>, Vec<u8>)> {
		match *self {
			GenesisOrUnavailableState::Genesis(ref state) => state.pairs(),
			GenesisOrUnavailableState::Unavailable => Vec::new(),
		}
	}

	fn keys(&self, prefix: &[u8]) -> Vec<Vec<u8>> {
		match *self {
			GenesisOrUnavailableState::Genesis(ref state) => state.keys(prefix),
			GenesisOrUnavailableState::Unavailable => Vec::new(),
		}
	}

	fn as_trie_backend(&mut self) -> Option<&TrieBackend<Self::TrieBackendStorage, H>> {
		match self {
			GenesisOrUnavailableState::Genesis(ref mut state) => state.as_trie_backend(),
			GenesisOrUnavailableState::Unavailable => None,
		}
	}
}

#[cfg(test)]
mod tests {
	use primitives::Blake2Hasher;
	use test_client::{self, runtime::Block};
	use client_api::backend::NewBlockState;
	use crate::light::blockchain::tests::{DummyBlockchain, DummyStorage};
	use super::*;

	#[test]
	fn local_state_is_created_when_genesis_state_is_available() {
		let def = Default::default();
		let header0 = test_client::runtime::Header::new(0, def, def, def, Default::default());

		let backend: Backend<_, Blake2Hasher> = Backend::new(Arc::new(DummyBlockchain::new(DummyStorage::new())));
		let mut op = backend.begin_operation().unwrap();
		op.set_block_data(header0, None, None, NewBlockState::Final).unwrap();
		op.reset_storage(Default::default()).unwrap();
		backend.commit_operation(op).unwrap();

		match backend.state_at(BlockId::Number(0)).unwrap() {
			GenesisOrUnavailableState::Genesis(_) => (),
			_ => panic!("unexpected state"),
		}
	}

	#[test]
	fn unavailable_state_is_created_when_genesis_state_is_unavailable() {
		let backend: Backend<_, Blake2Hasher> = Backend::new(Arc::new(DummyBlockchain::new(DummyStorage::new())));

		match backend.state_at(BlockId::Number(0)).unwrap() {
			GenesisOrUnavailableState::Unavailable => (),
			_ => panic!("unexpected state"),
		}
	}

	#[test]
	fn light_aux_store_is_updated_via_non_importing_op() {
		let backend = Backend::new(Arc::new(DummyBlockchain::new(DummyStorage::new())));
		let mut op = ClientBackend::<Block>::begin_operation(&backend).unwrap();
		BlockImportOperation::<Block>::insert_aux(&mut op, vec![(vec![1], Some(vec![2]))]).unwrap();
		ClientBackend::<Block>::commit_operation(&backend, op).unwrap();

		assert_eq!(AuxStore::get_aux(&backend, &[1]).unwrap(), Some(vec![2]));
	}
}<|MERGE_RESOLUTION|>--- conflicted
+++ resolved
@@ -17,7 +17,7 @@
 //! Light client backend. Only stores headers and justifications of blocks.
 //! Everything else is requested from full nodes on demand.
 
-use std::collections::{HashMap, BTreeMap};
+use std::collections::HashMap;
 use std::sync::Arc;
 use parking_lot::RwLock;
 
@@ -26,15 +26,10 @@
 	Backend as StateBackend, TrieBackend, InMemoryBackend, ChangesTrieTransaction,
 };
 use primitives::offchain::storage::InMemOffchainStorage;
-<<<<<<< HEAD
-use sp_runtime::{generic::BlockId, Justification, StorageOverlay, ChildrenStorageOverlay};
+use sp_runtime::{generic::BlockId, Justification, Storage};
 use sp_runtime::traits::{Block as BlockT, NumberFor, Zero, Header, HasherFor};
-=======
-use sp_runtime::{generic::BlockId, Justification, Storage};
-use sp_runtime::traits::{Block as BlockT, NumberFor, Zero, Header};
->>>>>>> 13b13087
 use crate::in_mem::{self, check_genesis_storage};
-use sp_blockchain::{ Error as ClientError, Result as ClientResult };
+use sp_blockchain::{Error as ClientError, Result as ClientResult};
 use client_api::{
 	backend::{
 		AuxStore, Backend as ClientBackend, BlockImportOperation, RemoteBackend, NewBlockState,
@@ -293,25 +288,12 @@
 		Ok(())
 	}
 
-<<<<<<< HEAD
-	fn reset_storage(
-		&mut self,
-		top: StorageOverlay,
-		children: ChildrenStorageOverlay,
-	) -> ClientResult<Block::Hash> {
-		check_genesis_storage(&top, &children)?;
-
-		// this is only called when genesis block is imported => shouldn't be performance bottleneck
-		let mut storage: BTreeMap<Option<Vec<u8>>, StorageOverlay> = Default::default();
-		storage.insert(None, top);
-=======
-	fn reset_storage(&mut self, input: Storage) -> ClientResult<H::Out> {
+	fn reset_storage(&mut self, input: Storage) -> ClientResult<Block::Hash> {
 		check_genesis_storage(&input)?;
 
 		// this is only called when genesis block is imported => shouldn't be performance bottleneck
 		let mut storage: HashMap<Option<(Vec<u8>, OwnedChildInfo)>, _> = HashMap::new();
 		storage.insert(None, input.top);
->>>>>>> 13b13087
 
 		// create a list of children keys to re-compute roots for
 		let child_delta = input.children.iter()
@@ -481,13 +463,8 @@
 	{
 		match *self {
 			GenesisOrUnavailableState::Genesis(ref state) => {
-<<<<<<< HEAD
-				let (root, is_equal, _) = state.child_storage_root(key, delta);
+				let (root, is_equal, _) = state.child_storage_root(storage_key, child_info, delta);
 				(root, is_equal, Default::default())
-=======
-				let (root, is_equal, _) = state.child_storage_root(storage_key, child_info, delta);
-				(root, is_equal, ())
->>>>>>> 13b13087
 			},
 			GenesisOrUnavailableState::Unavailable =>
 				(H::Out::default(), true, Default::default()),
