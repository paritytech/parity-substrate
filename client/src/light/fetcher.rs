// Copyright 2017-2020 Parity Technologies (UK) Ltd.
// This file is part of Substrate.

// Substrate is free software: you can redistribute it and/or modify
// it under the terms of the GNU General Public License as published by
// the Free Software Foundation, either version 3 of the License, or
// (at your option) any later version.

// Substrate is distributed in the hope that it will be useful,
// but WITHOUT ANY WARRANTY; without even the implied warranty of
// MERCHANTABILITY or FITNESS FOR A PARTICULAR PURPOSE.  See the
// GNU General Public License for more details.

// You should have received a copy of the GNU General Public License
// along with Substrate.  If not, see <http://www.gnu.org/licenses/>.

//! Light client data fetcher. Fetches requested data from remote full nodes.

use std::sync::Arc;
use std::collections::{BTreeMap, HashMap};
use std::marker::PhantomData;

use hash_db::{HashDB, Hasher, EMPTY_PREFIX};
use codec::{Decode, Encode};
use sp_core::{convert_hash, traits::CodeExecutor};
use sp_runtime::traits::{
	Block as BlockT, Header as HeaderT, Hash, HashFor, NumberFor,
	SimpleArithmetic, CheckedConversion, Zero,
};
use sp_state_machine::{
	ChangesTrieRootsStorage, ChangesTrieAnchorBlockId, ChangesTrieConfigurationRange,
	TrieBackend, read_proof_check, key_changes_proof_check, create_proof_check_backend_storage,
	read_child_proof_check,
};
pub use sp_state_machine::StorageProof;
use sp_blockchain::{Error as ClientError, Result as ClientResult};

use crate::cht;
pub use sc_client_api::{
	light::{
		RemoteCallRequest, RemoteHeaderRequest, RemoteReadRequest, RemoteReadChildRequest,
		RemoteChangesRequest, ChangesProof, RemoteBodyRequest, Fetcher, FetchChecker,
		Storage as BlockchainStorage,
	},
};
use crate::light::blockchain::{Blockchain};
use crate::light::call_executor::check_execution_proof;

/// Remote data checker.
pub struct LightDataChecker<E, H, B: BlockT, S: BlockchainStorage<B>> {
	blockchain: Arc<Blockchain<S>>,
	executor: E,
	_hasher: PhantomData<(B, H)>,
}

impl<E, H, B: BlockT, S: BlockchainStorage<B>> LightDataChecker<E, H, B, S> {
	/// Create new light data checker.
	pub fn new(blockchain: Arc<Blockchain<S>>, executor: E) -> Self {
		Self {
			blockchain, executor, _hasher: PhantomData
		}
	}

	/// Check remote changes query proof assuming that CHT-s are of given size.
	fn check_changes_proof_with_cht_size(
		&self,
		request: &RemoteChangesRequest<B::Header>,
		remote_proof: ChangesProof<B::Header>,
		cht_size: NumberFor<B>,
	) -> ClientResult<Vec<(NumberFor<B>, u32)>>
		where
			H: Hasher,
			H::Out: Ord + codec::Codec,
	{
		// since we need roots of all changes tries for the range begin..max
		// => remote node can't use max block greater that one that we have passed
		if remote_proof.max_block > request.max_block.0 || remote_proof.max_block < request.last_block.0 {
			return Err(ClientError::ChangesTrieAccessFailed(format!(
				"Invalid max_block used by the remote node: {}. Local: {}..{}..{}",
				remote_proof.max_block, request.first_block.0, request.last_block.0, request.max_block.0,
			)).into());
		}

		// check if remote node has responded with extra changes trie roots proofs
		// all changes tries roots must be in range [request.first_block.0; request.tries_roots.0)
		let is_extra_first_root = remote_proof.roots.keys().next()
			.map(|first_root| *first_root < request.first_block.0
				|| *first_root >= request.tries_roots.0)
			.unwrap_or(false);
		let is_extra_last_root = remote_proof.roots.keys().next_back()
			.map(|last_root| *last_root >= request.tries_roots.0)
			.unwrap_or(false);
		if is_extra_first_root || is_extra_last_root {
			return Err(ClientError::ChangesTrieAccessFailed(format!(
				"Extra changes tries roots proofs provided by the remote node: [{:?}..{:?}]. Expected in range: [{}; {})",
				remote_proof.roots.keys().next(), remote_proof.roots.keys().next_back(),
				request.first_block.0, request.tries_roots.0,
			)).into());
		}

		// if request has been composed when some required headers were already pruned
		// => remote node has sent us CHT-based proof of required changes tries roots
		// => check that this proof is correct before proceeding with changes proof
		let remote_max_block = remote_proof.max_block;
		let remote_roots = remote_proof.roots;
		let remote_roots_proof = remote_proof.roots_proof;
		let remote_proof = remote_proof.proof;
		if !remote_roots.is_empty() {
			self.check_changes_tries_proof(
				cht_size,
				&remote_roots,
				remote_roots_proof,
			)?;
		}

		// FIXME: remove this in https://github.com/paritytech/substrate/pull/3201
		let changes_trie_config_range = ChangesTrieConfigurationRange {
			config: &request.changes_trie_config,
			zero: Zero::zero(),
			end: None,
		};

		// and now check the key changes proof + get the changes
		key_changes_proof_check::<H, _>(
			changes_trie_config_range,
			&RootsStorage {
				roots: (request.tries_roots.0, &request.tries_roots.2),
				prev_roots: remote_roots,
			},
			remote_proof,
			request.first_block.0,
			&ChangesTrieAnchorBlockId {
				hash: convert_hash(&request.last_block.1),
				number: request.last_block.0,
			},
			remote_max_block,
			request.storage_key.as_ref().map(Vec::as_slice),
			&request.key)
		.map_err(|err| ClientError::ChangesTrieAccessFailed(err))
	}

	/// Check CHT-based proof for changes tries roots.
	fn check_changes_tries_proof(
		&self,
		cht_size: NumberFor<B>,
		remote_roots: &BTreeMap<NumberFor<B>, B::Hash>,
		remote_roots_proof: StorageProof,
	) -> ClientResult<()>
		where
			H: Hasher,
			H::Out: Ord + codec::Codec,
	{
		// all the checks are sharing the same storage
		let storage = create_proof_check_backend_storage(remote_roots_proof);

		// remote_roots.keys() are sorted => we can use this to group changes tries roots
		// that are belongs to the same CHT
		let blocks = remote_roots.keys().cloned();
		cht::for_each_cht_group::<B::Header, _, _, _>(cht_size, blocks, |mut storage, _, cht_blocks| {
			// get local changes trie CHT root for given CHT
			// it should be there, because it is never pruned AND request has been composed
			// when required header has been pruned (=> replaced with CHT)
			let first_block = cht_blocks.first().cloned()
				.expect("for_each_cht_group never calls callback with empty groups");
			let local_cht_root = self.blockchain.storage().changes_trie_cht_root(cht_size, first_block)?
				.ok_or(ClientError::InvalidCHTProof)?;

			// check changes trie root for every block within CHT range
			for block in cht_blocks {
				// check if the proofs storage contains the root
				// normally this happens in when the proving backend is created, but since
				// we share the storage for multiple checks, do it here
				let mut cht_root = H::Out::default();
				cht_root.as_mut().copy_from_slice(local_cht_root.as_ref());
				if !storage.contains(&cht_root, EMPTY_PREFIX) {
					return Err(ClientError::InvalidCHTProof.into());
				}

				// check proof for single changes trie root
				let proving_backend = TrieBackend::new(storage, cht_root);
				let remote_changes_trie_root = remote_roots[&block];
				cht::check_proof_on_proving_backend::<B::Header, H>(
					local_cht_root,
					block,
					remote_changes_trie_root,
					&proving_backend)?;

				// and return the storage to use in following checks
				storage = proving_backend.into_storage();
			}

			Ok(storage)
		}, storage)
	}
}

impl<E, Block, H, S> FetchChecker<Block> for LightDataChecker<E, H, Block, S>
	where
		Block: BlockT,
<<<<<<< HEAD
		E: CodeExecutor + Clone + 'static,
		H: Hasher<Out=H256>,
=======
		E: CodeExecutor,
		H: Hasher,
		H::Out: Ord + codec::Codec + 'static,
>>>>>>> dc4216a5
		S: BlockchainStorage<Block>,
{
	fn check_header_proof(
		&self,
		request: &RemoteHeaderRequest<Block::Header>,
		remote_header: Option<Block::Header>,
		remote_proof: StorageProof,
	) -> ClientResult<Block::Header> {
		let remote_header = remote_header.ok_or_else(||
			ClientError::from(ClientError::InvalidCHTProof))?;
		let remote_header_hash = remote_header.hash();
		cht::check_proof::<Block::Header, H>(
			request.cht_root,
			request.block,
			remote_header_hash,
			remote_proof,
		).map(|_| remote_header)
	}

	fn check_read_proof(
		&self,
		request: &RemoteReadRequest<Block::Header>,
		remote_proof: StorageProof,
	) -> ClientResult<HashMap<Vec<u8>, Option<Vec<u8>>>> {
		read_proof_check::<H, _>(
			convert_hash(request.header.state_root()),
			remote_proof,
			request.keys.iter(),
		).map_err(Into::into)
	}

	fn check_read_child_proof(
		&self,
		request: &RemoteReadChildRequest<Block::Header>,
		remote_proof: StorageProof,
	) -> ClientResult<HashMap<Vec<u8>, Option<Vec<u8>>>> {
		read_child_proof_check::<H, _>(
			convert_hash(request.header.state_root()),
			remote_proof,
			&request.storage_key,
			request.keys.iter(),
		).map_err(Into::into)
	}

	fn check_execution_proof(
		&self,
		request: &RemoteCallRequest<Block::Header>,
		remote_proof: StorageProof,
	) -> ClientResult<Vec<u8>> {
		check_execution_proof::<_, _, H>(&self.executor, request, remote_proof)
	}

	fn check_changes_proof(
		&self,
		request: &RemoteChangesRequest<Block::Header>,
		remote_proof: ChangesProof<Block::Header>
	) -> ClientResult<Vec<(NumberFor<Block>, u32)>> {
		self.check_changes_proof_with_cht_size(request, remote_proof, cht::size())
	}

	fn check_body_proof(
		&self,
		request: &RemoteBodyRequest<Block::Header>,
		body: Vec<Block::Extrinsic>
	) -> ClientResult<Vec<Block::Extrinsic>> {
		// TODO: #2621
		let	extrinsics_root = HashFor::<Block>::ordered_trie_root(
			body.iter().map(Encode::encode).collect(),
		);
		if *request.header.extrinsics_root() == extrinsics_root {
			Ok(body)
		} else {
			Err(format!("RemoteBodyRequest: invalid extrinsics root expected: {} but got {}",
				*request.header.extrinsics_root(),
				extrinsics_root,
			).into())
		}

	}
}

/// A view of BTreeMap<Number, Hash> as a changes trie roots storage.
struct RootsStorage<'a, Number: SimpleArithmetic, Hash: 'a> {
	roots: (Number, &'a [Hash]),
	prev_roots: BTreeMap<Number, Hash>,
}

impl<'a, H, Number, Hash> ChangesTrieRootsStorage<H, Number> for RootsStorage<'a, Number, Hash>
	where
		H: Hasher,
		Number: ::std::fmt::Display + ::std::hash::Hash + Clone + SimpleArithmetic + Encode + Decode + Send + Sync + 'static,
		Hash: 'a + Send + Sync + Clone + AsRef<[u8]>,
{
	fn build_anchor(
		&self,
		_hash: H::Out,
	) -> Result<sp_state_machine::ChangesTrieAnchorBlockId<H::Out, Number>, String> {
		Err("build_anchor is only called when building block".into())
	}

	fn root(
		&self,
		_anchor: &ChangesTrieAnchorBlockId<H::Out, Number>,
		block: Number,
	) -> Result<Option<H::Out>, String> {
		// we can't ask for roots from parallel forks here => ignore anchor
		let root = if block < self.roots.0 {
			self.prev_roots.get(&Number::unique_saturated_from(block)).cloned()
		} else {
			let index: Option<usize> = block.checked_sub(&self.roots.0).and_then(|index| index.checked_into());
			match index {
				Some(index) => self.roots.1.get(index as usize).cloned(),
				None => None,
			}
		};

		Ok(root.map(|root| {
			let mut hasher_root: H::Out = Default::default();
			hasher_root.as_mut().copy_from_slice(root.as_ref());
			hasher_root
		}))
	}
}

#[cfg(test)]
pub mod tests {
	use codec::Decode;
	use crate::client::tests::prepare_client_with_key_changes;
	use sc_executor::{NativeExecutor, WasmExecutionMethod};
	use sp_blockchain::Error as ClientError;
	use sc_client_api::backend::NewBlockState;
	use substrate_test_runtime_client::{
		blockchain::HeaderBackend, AccountKeyring, ClientBlockImportExt,
		runtime::{self, Hash, Block, Header, Extrinsic}
	};
	use sp_consensus::BlockOrigin;

	use crate::in_mem::{Blockchain as InMemoryBlockchain};
	use crate::light::fetcher::{FetchChecker, LightDataChecker, RemoteHeaderRequest};
	use crate::light::blockchain::tests::{DummyStorage, DummyBlockchain};
	use sp_core::{blake2_256, Blake2Hasher, H256};
	use sp_core::storage::{well_known_keys, StorageKey, ChildInfo};
	use sp_runtime::generic::BlockId;
	use sp_state_machine::Backend;
	use super::*;

	const CHILD_INFO_1: ChildInfo<'static> = ChildInfo::new_default(b"unique_id_1");

	type TestChecker = LightDataChecker<
		NativeExecutor<substrate_test_runtime_client::LocalExecutor>,
		Blake2Hasher,
		Block,
		DummyStorage,
	>;

	fn local_executor() -> NativeExecutor<substrate_test_runtime_client::LocalExecutor> {
		NativeExecutor::new(WasmExecutionMethod::Interpreted, None)
	}

	fn prepare_for_read_proof_check() -> (TestChecker, Header, StorageProof, u32) {
		// prepare remote client
		let remote_client = substrate_test_runtime_client::new();
		let remote_block_id = BlockId::Number(0);
		let remote_block_hash = remote_client.block_hash(0).unwrap().unwrap();
		let mut remote_block_header = remote_client.header(&remote_block_id).unwrap().unwrap();
		remote_block_header.state_root = remote_client.state_at(&remote_block_id).unwrap()
			.storage_root(::std::iter::empty()).0.into();

		// 'fetch' read proof from remote node
		let heap_pages = remote_client.storage(&remote_block_id, &StorageKey(well_known_keys::HEAP_PAGES.to_vec()))
			.unwrap()
			.and_then(|v| Decode::decode(&mut &v.0[..]).ok()).unwrap();
		let remote_read_proof = remote_client.read_proof(
			&remote_block_id,
			&[well_known_keys::HEAP_PAGES],
		).unwrap();

		// check remote read proof locally
		let local_storage = InMemoryBlockchain::<Block>::new();
		local_storage.insert(
			remote_block_hash,
			remote_block_header.clone(),
			None,
			None,
			NewBlockState::Final,
		).unwrap();
		let local_checker = LightDataChecker::new(
			Arc::new(DummyBlockchain::new(DummyStorage::new())),
			local_executor()
		);
		(local_checker, remote_block_header, remote_read_proof, heap_pages)
	}

	fn prepare_for_read_child_proof_check() -> (TestChecker, Header, StorageProof, Vec<u8>) {
		use substrate_test_runtime_client::DefaultTestClientBuilderExt;
		use substrate_test_runtime_client::TestClientBuilderExt;
		// prepare remote client
		let remote_client = substrate_test_runtime_client::TestClientBuilder::new()
			.add_extra_child_storage(
				b":child_storage:default:child1".to_vec(),
				CHILD_INFO_1,
				b"key1".to_vec(),
				b"value1".to_vec(),
			).build();
		let remote_block_id = BlockId::Number(0);
		let remote_block_hash = remote_client.block_hash(0).unwrap().unwrap();
		let mut remote_block_header = remote_client.header(&remote_block_id).unwrap().unwrap();
		remote_block_header.state_root = remote_client.state_at(&remote_block_id).unwrap()
			.storage_root(::std::iter::empty()).0.into();

		// 'fetch' child read proof from remote node
		let child_value = remote_client.child_storage(
			&remote_block_id,
			&StorageKey(b":child_storage:default:child1".to_vec()),
			CHILD_INFO_1,
			&StorageKey(b"key1".to_vec()),
		).unwrap().unwrap().0;
		assert_eq!(b"value1"[..], child_value[..]);
		let remote_read_proof = remote_client.read_child_proof(
			&remote_block_id,
			b":child_storage:default:child1",
			CHILD_INFO_1,
			&[b"key1"],
		).unwrap();

		// check locally
		let local_storage = InMemoryBlockchain::<Block>::new();
		local_storage.insert(
			remote_block_hash,
			remote_block_header.clone(),
			None,
			None,
			NewBlockState::Final,
		).unwrap();
		let local_checker = LightDataChecker::new(
			Arc::new(DummyBlockchain::new(DummyStorage::new())),
			local_executor(),
		);
		(local_checker, remote_block_header, remote_read_proof, child_value)
	}

	fn prepare_for_header_proof_check(insert_cht: bool) -> (TestChecker, Hash, Header, StorageProof) {
		// prepare remote client
		let mut remote_client = substrate_test_runtime_client::new();
		let mut local_headers_hashes = Vec::new();
		for i in 0..4 {
			let block = remote_client.new_block(Default::default()).unwrap().build().unwrap().block;
			remote_client.import(BlockOrigin::Own, block).unwrap();
			local_headers_hashes.push(
				remote_client.block_hash(i + 1)
					.map_err(|_| ClientError::Backend("TestError".into()))
			);
		}

		// 'fetch' header proof from remote node
		let remote_block_id = BlockId::Number(1);
		let (remote_block_header, remote_header_proof) = remote_client.header_proof_with_cht_size(&remote_block_id, 4).unwrap();

		// check remote read proof locally
		let local_storage = InMemoryBlockchain::<Block>::new();
		let local_cht_root = cht::compute_root::<Header, Blake2Hasher, _>(4, 0, local_headers_hashes).unwrap();
		if insert_cht {
			local_storage.insert_cht_root(1, local_cht_root);
		}
		let local_checker = LightDataChecker::new(
			Arc::new(DummyBlockchain::new(DummyStorage::new())),
			local_executor(),
		);
		(local_checker, local_cht_root, remote_block_header, remote_header_proof)
	}

	fn header_with_computed_extrinsics_root(extrinsics: Vec<Extrinsic>) -> Header {
		use sp_trie::{TrieConfiguration, trie_types::Layout};
		let iter = extrinsics.iter().map(Encode::encode);
		let extrinsics_root = Layout::<Blake2Hasher>::ordered_trie_root(iter);

		// only care about `extrinsics_root`
		Header::new(0, extrinsics_root, H256::zero(), H256::zero(), Default::default())
	}

	#[test]
	fn storage_read_proof_is_generated_and_checked() {
		let (local_checker, remote_block_header, remote_read_proof, heap_pages) = prepare_for_read_proof_check();
		assert_eq!((&local_checker as &dyn FetchChecker<Block>).check_read_proof(&RemoteReadRequest::<Header> {
			block: remote_block_header.hash(),
			header: remote_block_header,
			keys: vec![well_known_keys::HEAP_PAGES.to_vec()],
			retry_count: None,
		}, remote_read_proof).unwrap().remove(well_known_keys::HEAP_PAGES).unwrap().unwrap()[0], heap_pages as u8);
	}

	#[test]
	fn storage_child_read_proof_is_generated_and_checked() {
		let (
			local_checker,
			remote_block_header,
			remote_read_proof,
			result,
		) = prepare_for_read_child_proof_check();
		let child_infos = CHILD_INFO_1.info();
		assert_eq!((&local_checker as &dyn FetchChecker<Block>).check_read_child_proof(
			&RemoteReadChildRequest::<Header> {
				block: remote_block_header.hash(),
				header: remote_block_header,
				storage_key: b":child_storage:default:child1".to_vec(),
				child_info: child_infos.0.to_vec(),
				child_type: child_infos.1,
				keys: vec![b"key1".to_vec()],
				retry_count: None,
			},
			remote_read_proof
		).unwrap().remove(b"key1".as_ref()).unwrap().unwrap(), result);
	}

	#[test]
	fn header_proof_is_generated_and_checked() {
		let (local_checker, local_cht_root, remote_block_header, remote_header_proof) = prepare_for_header_proof_check(true);
		assert_eq!((&local_checker as &dyn FetchChecker<Block>).check_header_proof(&RemoteHeaderRequest::<Header> {
			cht_root: local_cht_root,
			block: 1,
			retry_count: None,
		}, Some(remote_block_header.clone()), remote_header_proof).unwrap(), remote_block_header);
	}

	#[test]
	fn check_header_proof_fails_if_cht_root_is_invalid() {
		let (local_checker, _, mut remote_block_header, remote_header_proof) = prepare_for_header_proof_check(true);
		remote_block_header.number = 100;
		assert!((&local_checker as &dyn FetchChecker<Block>).check_header_proof(&RemoteHeaderRequest::<Header> {
			cht_root: Default::default(),
			block: 1,
			retry_count: None,
		}, Some(remote_block_header.clone()), remote_header_proof).is_err());
	}

	#[test]
	fn check_header_proof_fails_if_invalid_header_provided() {
		let (local_checker, local_cht_root, mut remote_block_header, remote_header_proof) = prepare_for_header_proof_check(true);
		remote_block_header.number = 100;
		assert!((&local_checker as &dyn FetchChecker<Block>).check_header_proof(&RemoteHeaderRequest::<Header> {
			cht_root: local_cht_root,
			block: 1,
			retry_count: None,
		}, Some(remote_block_header.clone()), remote_header_proof).is_err());
	}

	#[test]
	fn changes_proof_is_generated_and_checked_when_headers_are_not_pruned() {
		let (remote_client, local_roots, test_cases) = prepare_client_with_key_changes();
		let local_checker = TestChecker::new(
			Arc::new(DummyBlockchain::new(DummyStorage::new())),
			local_executor(),
		);
		let local_checker = &local_checker as &dyn FetchChecker<Block>;
		let max = remote_client.chain_info().best_number;
		let max_hash = remote_client.chain_info().best_hash;

		for (index, (begin, end, key, expected_result)) in test_cases.into_iter().enumerate() {
			let begin_hash = remote_client.block_hash(begin).unwrap().unwrap();
			let end_hash = remote_client.block_hash(end).unwrap().unwrap();

			// 'fetch' changes proof from remote node
			let key = StorageKey(key);
			let remote_proof = remote_client.key_changes_proof(
				begin_hash, end_hash, begin_hash, max_hash, None, &key
			).unwrap();

			// check proof on local client
			let local_roots_range = local_roots.clone()[(begin - 1) as usize..].to_vec();
			let request = RemoteChangesRequest::<Header> {
				changes_trie_config: runtime::changes_trie_config(),
				first_block: (begin, begin_hash),
				last_block: (end, end_hash),
				max_block: (max, max_hash),
				tries_roots: (begin, begin_hash, local_roots_range),
				key: key.0,
				storage_key: None,
				retry_count: None,
			};
			let local_result = local_checker.check_changes_proof(&request, ChangesProof {
				max_block: remote_proof.max_block,
				proof: remote_proof.proof,
				roots: remote_proof.roots,
				roots_proof: remote_proof.roots_proof,
			}).unwrap();

			// ..and ensure that result is the same as on remote node
			match local_result == expected_result {
				true => (),
				false => panic!(format!("Failed test {}: local = {:?}, expected = {:?}",
					index, local_result, expected_result)),
			}
		}
	}

	#[test]
	fn changes_proof_is_generated_and_checked_when_headers_are_pruned() {
		// we're testing this test case here:
		// (1, 4, dave.clone(), vec![(4, 0), (1, 1), (1, 0)]),
		let (remote_client, remote_roots, _) = prepare_client_with_key_changes();
		let dave = blake2_256(&runtime::system::balance_of_key(AccountKeyring::Dave.into())).to_vec();
		let dave = StorageKey(dave);

		// 'fetch' changes proof from remote node:
		// we're fetching changes for range b1..b4
		// we do not know changes trie roots before b3 (i.e. we only know b3+b4)
		// but we have changes trie CHT root for b1...b4
		let b1 = remote_client.block_hash_from_id(&BlockId::Number(1)).unwrap().unwrap();
		let b3 = remote_client.block_hash_from_id(&BlockId::Number(3)).unwrap().unwrap();
		let b4 = remote_client.block_hash_from_id(&BlockId::Number(4)).unwrap().unwrap();
		let remote_proof = remote_client.key_changes_proof_with_cht_size(
			b1, b4, b3, b4, None, &dave, 4
		).unwrap();

		// prepare local checker, having a root of changes trie CHT#0
		let local_cht_root = cht::compute_root::<Header, Blake2Hasher, _>(4, 0, remote_roots.iter().cloned().map(|ct| Ok(Some(ct)))).unwrap();
		let mut local_storage = DummyStorage::new();
		local_storage.changes_tries_cht_roots.insert(0, local_cht_root);
		let local_checker = TestChecker::new(
			Arc::new(DummyBlockchain::new(local_storage)),
			local_executor(),
		);

		// check proof on local client
		let request = RemoteChangesRequest::<Header> {
			changes_trie_config: runtime::changes_trie_config(),
			first_block: (1, b1),
			last_block: (4, b4),
			max_block: (4, b4),
			tries_roots: (3, b3, vec![remote_roots[2].clone(), remote_roots[3].clone()]),
			storage_key: None,
			key: dave.0,
			retry_count: None,
		};
		let local_result = local_checker.check_changes_proof_with_cht_size(&request, ChangesProof {
			max_block: remote_proof.max_block,
			proof: remote_proof.proof,
			roots: remote_proof.roots,
			roots_proof: remote_proof.roots_proof,
		}, 4).unwrap();

		assert_eq!(local_result, vec![(4, 0), (1, 1), (1, 0)]);
	}

	#[test]
	fn check_changes_proof_fails_if_proof_is_wrong() {
		let (remote_client, local_roots, test_cases) = prepare_client_with_key_changes();
		let local_checker = TestChecker::new(
			Arc::new(DummyBlockchain::new(DummyStorage::new())),
			local_executor(),
		);
		let local_checker = &local_checker as &dyn FetchChecker<Block>;
		let max = remote_client.chain_info().best_number;
		let max_hash = remote_client.chain_info().best_hash;

		let (begin, end, key, _) = test_cases[0].clone();
		let begin_hash = remote_client.block_hash(begin).unwrap().unwrap();
		let end_hash = remote_client.block_hash(end).unwrap().unwrap();

		// 'fetch' changes proof from remote node
		let key = StorageKey(key);
		let remote_proof = remote_client.key_changes_proof(
			begin_hash, end_hash, begin_hash, max_hash, None, &key).unwrap();

		let local_roots_range = local_roots.clone()[(begin - 1) as usize..].to_vec();
		let request = RemoteChangesRequest::<Header> {
			changes_trie_config: runtime::changes_trie_config(),
			first_block: (begin, begin_hash),
			last_block: (end, end_hash),
			max_block: (max, max_hash),
			tries_roots: (begin, begin_hash, local_roots_range.clone()),
			storage_key: None,
			key: key.0,
			retry_count: None,
		};

		// check proof on local client using max from the future
		assert!(local_checker.check_changes_proof(&request, ChangesProof {
			max_block: remote_proof.max_block + 1,
			proof: remote_proof.proof.clone(),
			roots: remote_proof.roots.clone(),
			roots_proof: remote_proof.roots_proof.clone(),
		}).is_err());

		// check proof on local client using broken proof
		assert!(local_checker.check_changes_proof(&request, ChangesProof {
			max_block: remote_proof.max_block,
			proof: local_roots_range.clone().into_iter().map(|v| v.as_ref().to_vec()).collect(),
			roots: remote_proof.roots,
			roots_proof: remote_proof.roots_proof,
		}).is_err());

		// extra roots proofs are provided
		assert!(local_checker.check_changes_proof(&request, ChangesProof {
			max_block: remote_proof.max_block,
			proof: remote_proof.proof.clone(),
			roots: vec![(begin - 1, Default::default())].into_iter().collect(),
			roots_proof: StorageProof::empty(),
		}).is_err());
		assert!(local_checker.check_changes_proof(&request, ChangesProof {
			max_block: remote_proof.max_block,
			proof: remote_proof.proof.clone(),
			roots: vec![(end + 1, Default::default())].into_iter().collect(),
			roots_proof: StorageProof::empty(),
		}).is_err());
	}

	#[test]
	fn check_changes_tries_proof_fails_if_proof_is_wrong() {
		// we're testing this test case here:
		// (1, 4, dave.clone(), vec![(4, 0), (1, 1), (1, 0)]),
		let (remote_client, remote_roots, _) = prepare_client_with_key_changes();
		let local_cht_root = cht::compute_root::<Header, Blake2Hasher, _>(
			4, 0, remote_roots.iter().cloned().map(|ct| Ok(Some(ct)))).unwrap();
		let dave = blake2_256(&runtime::system::balance_of_key(AccountKeyring::Dave.into())).to_vec();
		let dave = StorageKey(dave);

		// 'fetch' changes proof from remote node:
		// we're fetching changes for range b1..b4
		// we do not know changes trie roots before b3 (i.e. we only know b3+b4)
		// but we have changes trie CHT root for b1...b4
		let b1 = remote_client.block_hash_from_id(&BlockId::Number(1)).unwrap().unwrap();
		let b3 = remote_client.block_hash_from_id(&BlockId::Number(3)).unwrap().unwrap();
		let b4 = remote_client.block_hash_from_id(&BlockId::Number(4)).unwrap().unwrap();
		let remote_proof = remote_client.key_changes_proof_with_cht_size(
			b1, b4, b3, b4, None, &dave, 4
		).unwrap();

		// fails when changes trie CHT is missing from the local db
		let local_checker = TestChecker::new(
			Arc::new(DummyBlockchain::new(DummyStorage::new())),
			local_executor(),
		);
		assert!(local_checker.check_changes_tries_proof(4, &remote_proof.roots,
			remote_proof.roots_proof.clone()).is_err());

		// fails when proof is broken
		let mut local_storage = DummyStorage::new();
		local_storage.changes_tries_cht_roots.insert(0, local_cht_root);
		let local_checker = TestChecker::new(
			Arc::new(DummyBlockchain::new(local_storage)),
			local_executor(),
		);
		let result = local_checker.check_changes_tries_proof(
			4, &remote_proof.roots, StorageProof::empty()
		);
		assert!(result.is_err());
	}

	#[test]
	fn check_body_proof_faulty() {
		let header = header_with_computed_extrinsics_root(
			vec![Extrinsic::IncludeData(vec![1, 2, 3, 4])]
		);
		let block = Block::new(header.clone(), Vec::new());

		let local_checker = TestChecker::new(
			Arc::new(DummyBlockchain::new(DummyStorage::new())),
			local_executor(),
		);

		let body_request = RemoteBodyRequest {
			header: header.clone(),
			retry_count: None,
		};

		assert!(
			local_checker.check_body_proof(&body_request, block.extrinsics).is_err(),
			"vec![1, 2, 3, 4] != vec![]"
		);
	}

	#[test]
	fn check_body_proof_of_same_data_should_succeed() {
		let extrinsics = vec![Extrinsic::IncludeData(vec![1, 2, 3, 4, 5, 6, 7, 8, 255])];

		let header = header_with_computed_extrinsics_root(extrinsics.clone());
		let block = Block::new(header.clone(), extrinsics);

		let local_checker = TestChecker::new(
			Arc::new(DummyBlockchain::new(DummyStorage::new())),
			local_executor(),
		);

		let body_request = RemoteBodyRequest {
			header: header.clone(),
			retry_count: None,
		};

		assert!(local_checker.check_body_proof(&body_request, block.extrinsics).is_ok());
	}
}<|MERGE_RESOLUTION|>--- conflicted
+++ resolved
@@ -197,14 +197,9 @@
 impl<E, Block, H, S> FetchChecker<Block> for LightDataChecker<E, H, Block, S>
 	where
 		Block: BlockT,
-<<<<<<< HEAD
 		E: CodeExecutor + Clone + 'static,
-		H: Hasher<Out=H256>,
-=======
-		E: CodeExecutor,
 		H: Hasher,
 		H::Out: Ord + codec::Codec + 'static,
->>>>>>> dc4216a5
 		S: BlockchainStorage<Block>,
 {
 	fn check_header_proof(
