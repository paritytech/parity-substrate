--- conflicted
+++ resolved
@@ -47,15 +47,9 @@
 //! ```
 //! use std::sync::Arc;
 //! use sc_client::{Client, in_mem::Backend, LocalCallExecutor};
-<<<<<<< HEAD
 //! use sp_core::Blake2Hasher;
-//! use sp_runtime::{StorageOverlay, ChildrenStorageOverlay};
+//! use sp_runtime::Storage;
 //! use sc_executor::{NativeExecutor, WasmExecutionMethod};
-=======
-//! use primitives::Blake2Hasher;
-//! use sp_runtime::Storage;
-//! use executor::{NativeExecutor, WasmExecutionMethod};
->>>>>>> 9f4c7b78
 //!
 //! // In this example, we're using the `Block` and `RuntimeApi` types from the
 //! // `substrate-test-runtime-client` crate. These types are automatically generated when
