--- conflicted
+++ resolved
@@ -18,9 +18,5 @@
 runtime_version = { package = "sr-version", path = "../../../primitives/sr-version" }
 serde = { version = "1.0.101", features = ["derive"] }
 serde_json = "1.0.41"
-<<<<<<< HEAD
-txpool-api = { package = "substrate-transaction-pool-api", path = "../../../primitives/transaction-pool" }
-=======
-txpool = { package = "sc-transaction-graph", path = "../../../client/transaction-pool/graph" }
->>>>>>> b3a7c8e4
+txpool-api = { package = "sp-transaction-pool-api", path = "../../../primitives/transaction-pool" }
 rpc-primitives = { package = "substrate-rpc-primitives", path = "../../../primitives/rpc" }