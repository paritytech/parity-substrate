// This file is part of Substrate.

// Copyright (C) 2017-2021 Parity Technologies (UK) Ltd.
// SPDX-License-Identifier: GPL-3.0-or-later WITH Classpath-exception-2.0

// This program is free software: you can redistribute it and/or modify
// it under the terms of the GNU General Public License as published by
// the Free Software Foundation, either version 3 of the License, or
// (at your option) any later version.

// This program is distributed in the hope that it will be useful,
// but WITHOUT ANY WARRANTY; without even the implied warranty of
// MERCHANTABILITY or FITNESS FOR A PARTICULAR PURPOSE. See the
// GNU General Public License for more details.

// You should have received a copy of the GNU General Public License
// along with this program. If not, see <https://www.gnu.org/licenses/>.

//! Substrate blockchain API.

mod chain_full;
mod chain_light;

#[cfg(test)]
mod tests;

use std::sync::Arc;

use crate::SubscriptionTaskExecutor;

use futures::StreamExt;
use sc_client_api::{BlockchainEvents, light::{Fetcher, RemoteBlockchain}};
<<<<<<< HEAD
use jsonrpsee_ws_server::{RpcModule, SubscriptionSink};
=======
use jsonrpsee_ws_server::{RpcModule, RpcContextModule};
>>>>>>> 39451194
use jsonrpsee_types::error::{Error as JsonRpseeError, CallError as JsonRpseeCallError};
use sp_rpc::{number::NumberOrHex, list::ListOrValue};
use sp_runtime::{
	generic::{BlockId, SignedBlock},
	traits::{Block as BlockT, Header, NumberFor},
};

use self::error::Error as StateError;

pub use sc_rpc_api::chain::*;
use sp_blockchain::HeaderBackend;
use sc_client_api::BlockBackend;

/// Blockchain backend API
#[async_trait::async_trait]
trait ChainBackend<Client, Block: BlockT>: Send + Sync + 'static
	where
		Block: BlockT + 'static,
		Client: HeaderBackend<Block> + BlockchainEvents<Block> + 'static,
{
	/// Get client reference.
	fn client(&self) -> &Arc<Client>;

	/// Tries to unwrap passed block hash, or uses best block hash otherwise.
	fn unwrap_or_best(&self, hash: Option<Block::Hash>) -> Block::Hash {
		match hash.into() {
			None => self.client().info().best_hash,
			Some(hash) => hash,
		}
	}

	/// Get header of a relay chain block.
	async fn header(&self, hash: Option<Block::Hash>) -> Result<Option<Block::Header>, StateError>;

	/// Get header and body of a relay chain block.
	async fn block(&self, hash: Option<Block::Hash>)
		-> Result<Option<SignedBlock<Block>>, StateError>;

	/// Get hash of the n-th block in the canon chain.
	///
	/// By default returns latest block hash.
	fn block_hash(&self, number: Option<NumberOrHex>) -> Result<Option<Block::Hash>, StateError> {
		match number {
			None => Ok(Some(self.client().info().best_hash)),
			Some(num_or_hex) => {
				use std::convert::TryInto;

				// FIXME <2329>: Database seems to limit the block number to u32 for no reason
				let block_num: u32 = num_or_hex.try_into().map_err(|_| {
					StateError::from(format!(
						"`{:?}` > u32::max_value(), the max block number is u32.",
						num_or_hex
					))
				})?;
				let block_num = <NumberFor<Block>>::from(block_num);
				Ok(self
					.client()
					.header(BlockId::number(block_num))
					.map_err(client_err)?
					.map(|h| h.hash()))
			}
		}
	}

	/// Get hash of the last finalized block in the canon chain.
	fn finalized_head(&self) -> Result<Block::Hash, StateError> {
		Ok(self.client().info().finalized_hash)
	}
}

/// Create new state API that works on full node.
pub fn new_full<Block: BlockT, Client>(
	client: Arc<Client>,
	executor: Arc<SubscriptionTaskExecutor>,
) -> Chain<Block, Client>
	where
		Block: BlockT + 'static,
		Client: BlockBackend<Block> + HeaderBackend<Block> + BlockchainEvents<Block> + 'static,
{
	Chain {
		backend: Box::new(self::chain_full::FullChain::new(client)),
		executor,
	}
}

/// Create new state API that works on light node.
pub fn new_light<Block: BlockT, Client, F: Fetcher<Block>>(
	client: Arc<Client>,
	remote_blockchain: Arc<dyn RemoteBlockchain<Block>>,
	fetcher: Arc<F>,
	executor: Arc<SubscriptionTaskExecutor>,
) -> Chain<Block, Client>
	where
		Block: BlockT + 'static,
		Client: BlockBackend<Block> + HeaderBackend<Block> + BlockchainEvents<Block> + 'static,
		F: Send + Sync + 'static,
{
	Chain {
		backend: Box::new(self::chain_light::LightChain::new(
			client,
			remote_blockchain,
			fetcher,
		)),
		executor,
	}
}

/// Chain API with subscriptions support.
pub struct Chain<Block: BlockT, Client> {
	backend: Box<dyn ChainBackend<Client, Block>>,
	executor: Arc<SubscriptionTaskExecutor>,
}

impl<Block: BlockT, Client> Chain<Block, Client>
where
	Client: BlockchainEvents<Block> + HeaderBackend<Block> + Send + Sync + 'static,
{
	/// Convert a [`Chain`] to an [`RpcModule`]. Registers all the RPC methods available with the RPC server.
<<<<<<< HEAD
	pub fn into_rpc_module(self) -> Result<RpcModule<Self>, JsonRpseeError> {
		let mut rpc_module = RpcModule::new(self);
=======
	pub fn into_rpc_module(self) -> Result<RpcModule, JsonRpseeError> {
		let mut ctx_module = RpcContextModule::new(self);
>>>>>>> 39451194

		rpc_module.register_method("chain_getHeader", |params, chain| {
			log::info!("chain_getBlock [{:?}]", params);
			// TODO: make is possible to register async methods on jsonrpsee servers.
			//https://github.com/paritytech/jsonrpsee/issues/291
			//
			// NOTE(niklasad1): will block the connection task on the server.
			let hash = params.one().ok();
			futures::executor::block_on(chain.header(hash)).map_err(rpc_err)
		})?;

		rpc_module.register_method("chain_getBlock", |params, chain| {
			log::info!("chain_getBlock [{:?}]", params);
			// TODO: make is possible to register async methods on jsonrpsee servers.
			//https://github.com/paritytech/jsonrpsee/issues/291
			//
			// NOTE(niklasad1): will block the connection task on the server.
			let hash = params.one().ok();
			futures::executor::block_on(chain.block(hash)).map_err(rpc_err)
		})?;

		rpc_module.register_method("chain_getBlockHash", |params, chain| {
			log::info!("chain_getBlockHash [{:?}]", params);
			let hash = params.one().ok();
			chain.block_hash(hash).map_err(rpc_err)
		})?;

		rpc_module.register_method("chain_getFinalizedHead", |_, chain| {
			log::info!("chain_getFinalizedHead []");
			chain.finalized_head().map_err(rpc_err)
		})?;

<<<<<<< HEAD
		// let all_heads = rpc_module.register_subscription("chain_subscribeAllHeads", "chain_unsubscribeAllHeads").unwrap();
		// let new_heads = rpc_module.register_subscription("chain_subscribeNewHeads", "chain_unsubscribeNewHeads").unwrap();
		// let finalized_heads = rpc_module.register_subscription("chain_subscribeFinalizedHeads", "chain_unsubscribeFinalizedHeads").unwrap();
		// TODO: wrap the different sinks in a new-type error prone with three params with
		// the same type.
		// let subs = ChainSubSinks::new(new_heads, all_heads, finalized_heads, client);

		Ok(rpc_module)
=======
		ctx_module.register_subscription_with_context("chain_subscribeAllHeads", "chain_unsubscribeAllHeads", |_params, sink, ctx| {
			let executor = ctx.executor.clone();

			let fut = async move {
				let hash = ctx.backend.client().info().best_hash;
				let best_head = ctx.backend.header(Some(hash)).await.expect("hash is valid; qed");
				// TODO(niklasad1): error to detect when the subscription is closed.
				let _ = sink.send(&best_head);
				let stream = ctx.backend.client().import_notification_stream();
				stream.for_each(|item| {
					let _ = sink.send(&item.header);
					futures::future::ready(())
				}).await;
			};

			executor.execute_new(Box::pin(fut));
			Ok(())
		})?;

		ctx_module.register_subscription_with_context("chain_subscribeNewHeads", "chain_unsubscribeNewHeads", |_params, sink, ctx| {
			let executor = ctx.executor.clone();

			let fut = async move {
				let hash = ctx.backend.client().info().best_hash;
				let best_head = ctx.backend.header(Some(hash)).await.expect("hash is valid; qed");
				let _ = sink.send(&best_head);
				let stream = ctx.backend.client().import_notification_stream();
				stream.for_each(|item| {
					let _ = sink.send(&item.header);
					futures::future::ready(())
				}).await;
			};

			executor.execute_new(Box::pin(fut));
			Ok(())
		})?;

		ctx_module.register_subscription_with_context("chain_subscribeFinalizedHeads", "chain_unsubscribeFinalizedHeads", |_params, sink, ctx| {
			let executor = ctx.executor.clone();

			let fut = async move {
				let hash = ctx.backend.client().info().finalized_hash;
				let finalized_head = ctx.backend.header(Some(hash)).await.expect("hash is valid; qed");
				let _ = sink.send(&finalized_head);
				let stream = ctx.backend.client().finality_notification_stream();
				stream.for_each(|item| {
					let _ = sink.send(&item.header);
					futures::future::ready(())
				}).await;
			};

			executor.execute_new(Box::pin(fut));
			Ok(())
		})?;

		Ok(ctx_module.into_module())
>>>>>>> 39451194
	}

	/// TODO: document this
	pub async fn header(&self, hash: Option<Block::Hash>) -> Result<Option<Block::Header>, StateError> {
		self.backend.header(hash).await
	}

	/// TODO: document this
	async fn block(&self, hash: Option<Block::Hash>) -> Result<Option<SignedBlock<Block>>, StateError> {
		self.backend.block(hash).await
	}

	/// TODO: document this
	fn block_hash(
		&self,
		number: Option<ListOrValue<NumberOrHex>>,
	) -> Result<ListOrValue<Option<Block::Hash>>, StateError> {
		match number {
			None => self.backend.block_hash(None).map(ListOrValue::Value),
			Some(ListOrValue::Value(number)) => self.backend.block_hash(Some(number)).map(ListOrValue::Value),
			Some(ListOrValue::List(list)) => Ok(ListOrValue::List(list
				.into_iter()
				.map(|number| self.backend.block_hash(Some(number)))
				.collect::<Result<_, _>>()?
			))
		}
	}

	/// TODO: document this
	fn finalized_head(&self) -> Result<Block::Hash, StateError> {
		self.backend.finalized_head()
	}
}

fn client_err(err: sp_blockchain::Error) -> StateError {
	StateError::Client(Box::new(err))
}

fn rpc_err(err: StateError) -> JsonRpseeCallError {
	JsonRpseeCallError::Failed(Box::new(err))
}<|MERGE_RESOLUTION|>--- conflicted
+++ resolved
@@ -30,11 +30,7 @@
 
 use futures::StreamExt;
 use sc_client_api::{BlockchainEvents, light::{Fetcher, RemoteBlockchain}};
-<<<<<<< HEAD
 use jsonrpsee_ws_server::{RpcModule, SubscriptionSink};
-=======
-use jsonrpsee_ws_server::{RpcModule, RpcContextModule};
->>>>>>> 39451194
 use jsonrpsee_types::error::{Error as JsonRpseeError, CallError as JsonRpseeCallError};
 use sp_rpc::{number::NumberOrHex, list::ListOrValue};
 use sp_runtime::{
@@ -153,13 +149,8 @@
 	Client: BlockchainEvents<Block> + HeaderBackend<Block> + Send + Sync + 'static,
 {
 	/// Convert a [`Chain`] to an [`RpcModule`]. Registers all the RPC methods available with the RPC server.
-<<<<<<< HEAD
 	pub fn into_rpc_module(self) -> Result<RpcModule<Self>, JsonRpseeError> {
 		let mut rpc_module = RpcModule::new(self);
-=======
-	pub fn into_rpc_module(self) -> Result<RpcModule, JsonRpseeError> {
-		let mut ctx_module = RpcContextModule::new(self);
->>>>>>> 39451194
 
 		rpc_module.register_method("chain_getHeader", |params, chain| {
 			log::info!("chain_getBlock [{:?}]", params);
@@ -192,17 +183,7 @@
 			chain.finalized_head().map_err(rpc_err)
 		})?;
 
-<<<<<<< HEAD
-		// let all_heads = rpc_module.register_subscription("chain_subscribeAllHeads", "chain_unsubscribeAllHeads").unwrap();
-		// let new_heads = rpc_module.register_subscription("chain_subscribeNewHeads", "chain_unsubscribeNewHeads").unwrap();
-		// let finalized_heads = rpc_module.register_subscription("chain_subscribeFinalizedHeads", "chain_unsubscribeFinalizedHeads").unwrap();
-		// TODO: wrap the different sinks in a new-type error prone with three params with
-		// the same type.
-		// let subs = ChainSubSinks::new(new_heads, all_heads, finalized_heads, client);
-
-		Ok(rpc_module)
-=======
-		ctx_module.register_subscription_with_context("chain_subscribeAllHeads", "chain_unsubscribeAllHeads", |_params, sink, ctx| {
+		rpc_module.register_subscription("chain_subscribeAllHeads", "chain_unsubscribeAllHeads", |_params, sink, ctx| {
 			let executor = ctx.executor.clone();
 
 			let fut = async move {
@@ -221,7 +202,7 @@
 			Ok(())
 		})?;
 
-		ctx_module.register_subscription_with_context("chain_subscribeNewHeads", "chain_unsubscribeNewHeads", |_params, sink, ctx| {
+		rpc_module.register_subscription("chain_subscribeNewHeads", "chain_unsubscribeNewHeads", |_params, sink, ctx| {
 			let executor = ctx.executor.clone();
 
 			let fut = async move {
@@ -239,7 +220,7 @@
 			Ok(())
 		})?;
 
-		ctx_module.register_subscription_with_context("chain_subscribeFinalizedHeads", "chain_unsubscribeFinalizedHeads", |_params, sink, ctx| {
+		rpc_module.register_subscription("chain_subscribeFinalizedHeads", "chain_unsubscribeFinalizedHeads", |_params, sink, ctx| {
 			let executor = ctx.executor.clone();
 
 			let fut = async move {
@@ -257,8 +238,7 @@
 			Ok(())
 		})?;
 
-		Ok(ctx_module.into_module())
->>>>>>> 39451194
+		Ok(rpc_module)
 	}
 
 	/// TODO: document this
