// This file is part of Substrate.

// Copyright (C) 2017-2021 Parity Technologies (UK) Ltd.
// SPDX-License-Identifier: GPL-3.0-or-later WITH Classpath-exception-2.0

// This program is free software: you can redistribute it and/or modify
// it under the terms of the GNU General Public License as published by
// the Free Software Foundation, either version 3 of the License, or
// (at your option) any later version.

// This program is distributed in the hope that it will be useful,
// but WITHOUT ANY WARRANTY; without even the implied warranty of
// MERCHANTABILITY or FITNESS FOR A PARTICULAR PURPOSE. See the
// GNU General Public License for more details.

// You should have received a copy of the GNU General Public License
// along with this program. If not, see <https://www.gnu.org/licenses/>.

//! Substrate blockchain API.

mod chain_full;
mod chain_light;

#[cfg(test)]
mod tests;

use std::sync::Arc;

use crate::SubscriptionTaskExecutor;

use futures::{StreamExt, FutureExt};
use sc_client_api::{BlockchainEvents, light::{Fetcher, RemoteBlockchain}};
use jsonrpsee_ws_server::RpcModule;
use jsonrpsee_types::error::{Error as JsonRpseeError, CallError as JsonRpseeCallError};
use sp_rpc::{number::NumberOrHex, list::ListOrValue};
use sp_runtime::{
	generic::{BlockId, SignedBlock},
	traits::{Block as BlockT, Header, NumberFor},
};

use self::error::Error as StateError;

pub use sc_rpc_api::chain::*;
use sp_blockchain::HeaderBackend;
use sc_client_api::BlockBackend;

/// Blockchain backend API
#[async_trait::async_trait]
trait ChainBackend<Client, Block: BlockT>: Send + Sync + 'static
	where
		Block: BlockT + 'static,
		Client: HeaderBackend<Block> + BlockchainEvents<Block> + 'static,
{
	/// Get client reference.
	fn client(&self) -> &Arc<Client>;

	/// Tries to unwrap passed block hash, or uses best block hash otherwise.
	fn unwrap_or_best(&self, hash: Option<Block::Hash>) -> Block::Hash {
		match hash.into() {
			None => self.client().info().best_hash,
			Some(hash) => hash,
		}
	}

	/// Get header of a relay chain block.
	async fn header(&self, hash: Option<Block::Hash>) -> Result<Option<Block::Header>, StateError>;

	/// Get header and body of a relay chain block.
	async fn block(&self, hash: Option<Block::Hash>)
		-> Result<Option<SignedBlock<Block>>, StateError>;

	/// Get hash of the n-th block in the canon chain.
	///
	/// By default returns latest block hash.
	fn block_hash(&self, number: Option<NumberOrHex>) -> Result<Option<Block::Hash>, StateError> {
		match number {
			None => Ok(Some(self.client().info().best_hash)),
			Some(num_or_hex) => {
				use std::convert::TryInto;

				// FIXME <2329>: Database seems to limit the block number to u32 for no reason
				let block_num: u32 = num_or_hex.try_into().map_err(|_| {
					StateError::from(format!(
						"`{:?}` > u32::max_value(), the max block number is u32.",
						num_or_hex
					))
				})?;
				let block_num = <NumberFor<Block>>::from(block_num);
				Ok(self
					.client()
					.header(BlockId::number(block_num))
					.map_err(client_err)?
					.map(|h| h.hash()))
			}
		}
	}

	/// Get hash of the last finalized block in the canon chain.
	fn finalized_head(&self) -> Result<Block::Hash, StateError> {
		Ok(self.client().info().finalized_hash)
	}
}

/// Create new state API that works on full node.
pub fn new_full<Block: BlockT, Client>(
	client: Arc<Client>,
	executor: Arc<SubscriptionTaskExecutor>,
) -> Chain<Block, Client>
	where
		Block: BlockT + 'static,
		Client: BlockBackend<Block> + HeaderBackend<Block> + BlockchainEvents<Block> + 'static,
{
	Chain {
		backend: Box::new(self::chain_full::FullChain::new(client)),
		executor,
	}
}

/// Create new state API that works on light node.
pub fn new_light<Block: BlockT, Client, F: Fetcher<Block>>(
	client: Arc<Client>,
	remote_blockchain: Arc<dyn RemoteBlockchain<Block>>,
	fetcher: Arc<F>,
	executor: Arc<SubscriptionTaskExecutor>,
) -> Chain<Block, Client>
	where
		Block: BlockT + 'static,
		Client: BlockBackend<Block> + HeaderBackend<Block> + BlockchainEvents<Block> + 'static,
		F: Send + Sync + 'static,
{
	Chain {
		backend: Box::new(self::chain_light::LightChain::new(
			client,
			remote_blockchain,
			fetcher,
		)),
		executor,
	}
}

/// Chain API with subscriptions support.
pub struct Chain<Block: BlockT, Client> {
	backend: Box<dyn ChainBackend<Client, Block>>,
	executor: Arc<SubscriptionTaskExecutor>,
}

impl<Block: BlockT, Client> Chain<Block, Client>
where
	Client: BlockchainEvents<Block> + HeaderBackend<Block> + Send + Sync + 'static,
{
	/// Convert a [`Chain`] to an [`RpcModule`]. Registers all the RPC methods available with the RPC server.
	pub fn into_rpc_module(self) -> Result<RpcModule<Self>, JsonRpseeError> {
		let mut rpc_module = RpcModule::new(self);

		rpc_module.register_async_method("chain_getHeader", |params, chain| {
			let hash = params.one().ok();
			async move { chain.header(hash).await.map_err(rpc_err) }.boxed()
		})?;

		rpc_module.register_async_method("chain_getBlock", |params, chain| {
			let hash = params.one().ok();
			async move { chain.block(hash).await.map_err(rpc_err) }.boxed()
		})?;

		rpc_module.register_method("chain_getBlockHash", |params, chain| {
			let hash = params.one().ok();
			chain.block_hash(hash).map_err(rpc_err)
		})?;

		rpc_module.register_method("chain_getFinalizedHead", |_, chain| {
			chain.finalized_head().map_err(rpc_err)
		})?;

		rpc_module.register_subscription("chain_subscribeAllHeads", "chain_unsubscribeAllHeads", |_params, mut sink, ctx| {
			let executor = ctx.executor.clone();

			let fut = async move {
				let hash = ctx.backend.client().info().best_hash;
				let best_head = ctx.backend.header(Some(hash)).await.expect("hash is valid; qed");
				// TODO(niklasad1): error to detect when the subscription is closed.
				let _ = sink.send(&best_head);
				let stream = ctx.backend.client().import_notification_stream();
				stream.for_each(|item| {
					let _ = sink.send(&item.header);
					futures::future::ready(())
				}).await;
			};

			executor.execute_new(Box::pin(fut));
			Ok(())
		})?;

		rpc_module.register_subscription("chain_subscribeNewHeads", "chain_unsubscribeNewHeads", |_params, mut sink, ctx| {
			let executor = ctx.executor.clone();

			let fut = async move {
				let hash = ctx.backend.client().info().best_hash;
				let best_head = ctx.backend.header(Some(hash)).await.expect("hash is valid; qed");
				let _ = sink.send(&best_head);
				let stream = ctx.backend.client().import_notification_stream();
				stream.for_each(|item| {
					let _ = sink.send(&item.header);
					futures::future::ready(())
				}).await;
			};

			executor.execute_new(Box::pin(fut));
			Ok(())
		})?;

		rpc_module.register_subscription("chain_subscribeFinalizedHeads", "chain_unsubscribeFinalizedHeads", |_params, mut sink, ctx| {
			let executor = ctx.executor.clone();

			let fut = async move {
				let hash = ctx.backend.client().info().finalized_hash;
				let finalized_head = ctx.backend.header(Some(hash)).await.expect("hash is valid; qed");
				let _ = sink.send(&finalized_head);
				let stream = ctx.backend.client().finality_notification_stream();
				stream.for_each(|item| {
					let _ = sink.send(&item.header);
					futures::future::ready(())
				}).await;
			};

			executor.execute_new(Box::pin(fut));
			Ok(())
		})?;

		Ok(rpc_module)
	}

	/// TODO: document this
	pub async fn header(&self, hash: Option<Block::Hash>) -> Result<Option<Block::Header>, StateError> {
		self.backend.header(hash).await
	}

	/// TODO: document this
	async fn block(&self, hash: Option<Block::Hash>) -> Result<Option<SignedBlock<Block>>, StateError> {
		self.backend.block(hash).await
	}

	/// TODO: document this
	fn block_hash(
		&self,
		number: Option<ListOrValue<NumberOrHex>>,
	) -> Result<ListOrValue<Option<Block::Hash>>, StateError> {
		match number {
			None => self.backend.block_hash(None).map(ListOrValue::Value),
			Some(ListOrValue::Value(number)) => self.backend.block_hash(Some(number)).map(ListOrValue::Value),
			Some(ListOrValue::List(list)) => Ok(ListOrValue::List(list
				.into_iter()
				.map(|number| self.backend.block_hash(Some(number)))
				.collect::<Result<_, _>>()?
			))
		}
	}

	/// TODO: document this
	fn finalized_head(&self) -> Result<Block::Hash, StateError> {
		self.backend.finalized_head()
	}
}

fn client_err(err: sp_blockchain::Error) -> StateError {
	StateError::Client(Box::new(err))
}

fn rpc_err(err: StateError) -> JsonRpseeCallError {
	JsonRpseeCallError::Failed(Box::new(err))
<<<<<<< HEAD
}

/// Possible subscriptions for the chain RPC API.
// TODO: need to be `pub`?
pub struct ChainSubSinks<Block, Client> {
	new_heads: SubscriptionSink,
	all_heads: SubscriptionSink,
	finalized_heads: SubscriptionSink,
	client: Arc<Client>,
	marker: PhantomData<Block>,
}

impl<Block: BlockT, Client> ChainSubSinks<Block, Client>
where
	Client: BlockchainEvents<Block> + HeaderBackend<Block> + Send + Sync + 'static,
{
	/// Create new Chain subscription that needs to be spawned.
	pub fn new(
		new_heads: SubscriptionSink,
		all_heads: SubscriptionSink,
		finalized_heads: SubscriptionSink,
		client: Arc<Client>
	) -> Self {
		Self { new_heads, all_heads, finalized_heads, client, marker: PhantomData }
	}

	/// Start subscribe to chain events.
	// Note: Spawned in `gen_rpc_module` in builder.rs
	pub async fn subscribe(mut self) {
		// Send current head at the start.
		let best_head = self.client.header(BlockId::Hash(self.client.info().best_hash)).expect("header is known; qed");
		let finalized_header = self.client.header(BlockId::Hash(self.client.info().finalized_hash)).expect("header is known; qed");
		let _ = self.all_heads.send(&best_head);
		let _ = self.new_heads.send(&best_head);
		let _ = self.finalized_heads.send(&finalized_header);

		let mut import_stream = self.client.import_notification_stream();
		let mut finality_stream = self.client.finality_notification_stream();

		loop {
			let import_next = import_stream.next();
			let finality_next = finality_stream.next();
			futures::pin_mut!(import_next, finality_next);

			match future::select(import_next, finality_next).await {
				Either::Left((Some(import), _)) => {
					let _ = self.all_heads.send(&import.header);
					let _ = self.new_heads.send(&import.header);
				}
				Either::Right((Some(finality), _)) => {
					let _ = self.finalized_heads.send(&finality.header);
				}
				// Silently just terminate the task; should not happen because the
				// chain streams should be alive as long as the node runs.
				_ => return,
			}
		}
	}
=======
>>>>>>> a740b241
}<|MERGE_RESOLUTION|>--- conflicted
+++ resolved
@@ -267,65 +267,62 @@
 
 fn rpc_err(err: StateError) -> JsonRpseeCallError {
 	JsonRpseeCallError::Failed(Box::new(err))
-<<<<<<< HEAD
-}
-
-/// Possible subscriptions for the chain RPC API.
-// TODO: need to be `pub`?
-pub struct ChainSubSinks<Block, Client> {
-	new_heads: SubscriptionSink,
-	all_heads: SubscriptionSink,
-	finalized_heads: SubscriptionSink,
-	client: Arc<Client>,
-	marker: PhantomData<Block>,
-}
-
-impl<Block: BlockT, Client> ChainSubSinks<Block, Client>
-where
-	Client: BlockchainEvents<Block> + HeaderBackend<Block> + Send + Sync + 'static,
-{
-	/// Create new Chain subscription that needs to be spawned.
-	pub fn new(
-		new_heads: SubscriptionSink,
-		all_heads: SubscriptionSink,
-		finalized_heads: SubscriptionSink,
-		client: Arc<Client>
-	) -> Self {
-		Self { new_heads, all_heads, finalized_heads, client, marker: PhantomData }
-	}
-
-	/// Start subscribe to chain events.
-	// Note: Spawned in `gen_rpc_module` in builder.rs
-	pub async fn subscribe(mut self) {
-		// Send current head at the start.
-		let best_head = self.client.header(BlockId::Hash(self.client.info().best_hash)).expect("header is known; qed");
-		let finalized_header = self.client.header(BlockId::Hash(self.client.info().finalized_hash)).expect("header is known; qed");
-		let _ = self.all_heads.send(&best_head);
-		let _ = self.new_heads.send(&best_head);
-		let _ = self.finalized_heads.send(&finalized_header);
-
-		let mut import_stream = self.client.import_notification_stream();
-		let mut finality_stream = self.client.finality_notification_stream();
-
-		loop {
-			let import_next = import_stream.next();
-			let finality_next = finality_stream.next();
-			futures::pin_mut!(import_next, finality_next);
-
-			match future::select(import_next, finality_next).await {
-				Either::Left((Some(import), _)) => {
-					let _ = self.all_heads.send(&import.header);
-					let _ = self.new_heads.send(&import.header);
-				}
-				Either::Right((Some(finality), _)) => {
-					let _ = self.finalized_heads.send(&finality.header);
-				}
-				// Silently just terminate the task; should not happen because the
-				// chain streams should be alive as long as the node runs.
-				_ => return,
-			}
-		}
-	}
-=======
->>>>>>> a740b241
-}+}
+
+// /// Possible subscriptions for the chain RPC API.
+// // TODO: need to be `pub`?
+// pub struct ChainSubSinks<Block, Client> {
+// 	new_heads: SubscriptionSink,
+// 	all_heads: SubscriptionSink,
+// 	finalized_heads: SubscriptionSink,
+// 	client: Arc<Client>,
+// 	marker: PhantomData<Block>,
+// }
+
+// impl<Block: BlockT, Client> ChainSubSinks<Block, Client>
+// where
+// 	Client: BlockchainEvents<Block> + HeaderBackend<Block> + Send + Sync + 'static,
+// {
+// 	/// Create new Chain subscription that needs to be spawned.
+// 	pub fn new(
+// 		new_heads: SubscriptionSink,
+// 		all_heads: SubscriptionSink,
+// 		finalized_heads: SubscriptionSink,
+// 		client: Arc<Client>
+// 	) -> Self {
+// 		Self { new_heads, all_heads, finalized_heads, client, marker: PhantomData }
+// 	}
+
+// 	/// Start subscribe to chain events.
+// 	// Note: Spawned in `gen_rpc_module` in builder.rs
+// 	pub async fn subscribe(mut self) {
+// 		// Send current head at the start.
+// 		let best_head = self.client.header(BlockId::Hash(self.client.info().best_hash)).expect("header is known; qed");
+// 		let finalized_header = self.client.header(BlockId::Hash(self.client.info().finalized_hash)).expect("header is known; qed");
+// 		let _ = self.all_heads.send(&best_head);
+// 		let _ = self.new_heads.send(&best_head);
+// 		let _ = self.finalized_heads.send(&finalized_header);
+
+// 		let mut import_stream = self.client.import_notification_stream();
+// 		let mut finality_stream = self.client.finality_notification_stream();
+
+// 		loop {
+// 			let import_next = import_stream.next();
+// 			let finality_next = finality_stream.next();
+// 			futures::pin_mut!(import_next, finality_next);
+
+// 			match future::select(import_next, finality_next).await {
+// 				Either::Left((Some(import), _)) => {
+// 					let _ = self.all_heads.send(&import.header);
+// 					let _ = self.new_heads.send(&import.header);
+// 				}
+// 				Either::Right((Some(finality), _)) => {
+// 					let _ = self.finalized_heads.send(&finality.header);
+// 				}
+// 				// Silently just terminate the task; should not happen because the
+// 				// chain streams should be alive as long as the node runs.
+// 				_ => return,
+// 			}
+// 		}
+// 	}
+// }