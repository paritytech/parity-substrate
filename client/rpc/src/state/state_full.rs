// Copyright 2019-2020 Parity Technologies (UK) Ltd.
// This file is part of Substrate.

// Substrate is free software: you can redistribute it and/or modify
// it under the terms of the GNU General Public License as published by
// the Free Software Foundation, either version 3 of the License, or
// (at your option) any later version.

// Substrate is distributed in the hope that it will be useful,
// but WITHOUT ANY WARRANTY; without even the implied warranty of
// MERCHANTABILITY or FITNESS FOR A PARTICULAR PURPOSE.  See the
// GNU General Public License for more details.

// You should have received a copy of the GNU General Public License
// along with Substrate.  If not, see <http://www.gnu.org/licenses/>.

//! State API backend for full nodes.

use std::collections::{BTreeMap, HashMap};
use std::sync::Arc;
use std::ops::Range;
use futures::{future, StreamExt as _, TryStreamExt as _};
use log::warn;
use jsonrpc_pubsub::{typed::Subscriber, SubscriptionId};
use rpc::{Result as RpcResult, futures::{stream, Future, Sink, Stream, future::result}};

use sc_rpc_api::Subscriptions;
use sc_client_api::backend::Backend;
use sp_blockchain::{
	Result as ClientResult, Error as ClientError, HeaderMetadata, CachedHeaderMetadata
};
use sc_client::{
	Client, CallExecutor, BlockchainEvents
};
use sp_core::{
	Bytes, storage::{well_known_keys, StorageKey, StorageData, StorageChangeSet, ChildInfo},
};
use sp_version::RuntimeVersion;
use sp_runtime::{
	generic::BlockId, traits::{Block as BlockT, NumberFor, SaturatedConversion},
};

use sp_api::{Metadata, ProvideRuntimeApi};

use super::{StateBackend, error::{FutureResult, Error, Result}, client_err, child_resolution_error};

/// Ranges to query in state_queryStorage.
struct QueryStorageRange<Block: BlockT> {
	/// Hashes of all the blocks in the range.
	pub hashes: Vec<Block::Hash>,
	/// Number of the first block in the range.
	pub first_number: NumberFor<Block>,
	/// Blocks subrange ([begin; end) indices within `hashes`) where we should read keys at
	/// each state to get changes.
	pub unfiltered_range: Range<usize>,
	/// Blocks subrange ([begin; end) indices within `hashes`) where we could pre-filter
	/// blocks-with-changes by using changes tries.
	pub filtered_range: Option<Range<usize>>,
}

/// State API backend for full nodes.
pub struct FullState<B, E, Block: BlockT, RA> {
	client: Arc<Client<B, E, Block, RA>>,
	subscriptions: Subscriptions,
}

impl<B, E, Block: BlockT, RA> FullState<B, E, Block, RA>
	where
		Block: BlockT + 'static,
		B: Backend<Block> + Send + Sync + 'static,
		E: CallExecutor<Block> + Send + Sync + 'static + Clone,
{
	/// Create new state API backend for full nodes.
	pub fn new(client: Arc<Client<B, E, Block, RA>>, subscriptions: Subscriptions) -> Self {
		Self { client, subscriptions }
	}

	/// Returns given block hash or best block hash if None is passed.
	fn block_or_best(&self, hash: Option<Block::Hash>) -> ClientResult<Block::Hash> {
		Ok(hash.unwrap_or_else(|| self.client.chain_info().best_hash))
	}

	/// Splits the `query_storage` block range into 'filtered' and 'unfiltered' subranges.
	/// Blocks that contain changes within filtered subrange could be filtered using changes tries.
	/// Blocks that contain changes within unfiltered subrange must be filtered manually.
	fn split_query_storage_range(
		&self,
		from: Block::Hash,
		to: Option<Block::Hash>
	) -> Result<QueryStorageRange<Block>> {
		let to = self.block_or_best(to).map_err(|e| invalid_block::<Block>(from, to, e.to_string()))?;

		let invalid_block_err = |e: ClientError| invalid_block::<Block>(from, Some(to), e.to_string());
		let from_meta = self.client.header_metadata(from).map_err(invalid_block_err)?;
		let to_meta = self.client.header_metadata(to).map_err(invalid_block_err)?;

		if from_meta.number >= to_meta.number {
			return Err(invalid_block_range(&from_meta, &to_meta, "from number >= to number".to_owned()))
		}

		// check if we can get from `to` to `from` by going through parent_hashes.
		let from_number = from_meta.number;
		let hashes = {
			let mut hashes = vec![to_meta.hash];
			let mut last = to_meta.clone();
			while last.number > from_number {
				let header_metadata = self.client
					.header_metadata(last.parent)
					.map_err(|e| invalid_block_range::<Block>(&last, &to_meta, e.to_string()))?;
				hashes.push(header_metadata.hash);
				last = header_metadata;
			}
			if last.hash != from_meta.hash {
				return Err(invalid_block_range(&from_meta, &to_meta, "from and to are on different forks".to_owned()))
			}
			hashes.reverse();
			hashes
		};

		// check if we can filter blocks-with-changes from some (sub)range using changes tries
		let changes_trie_range = self.client
			.max_key_changes_range(from_number, BlockId::Hash(to_meta.hash))
			.map_err(client_err)?;
		let filtered_range_begin = changes_trie_range
			.map(|(begin, _)| (begin - from_number).saturated_into::<usize>());
		let (unfiltered_range, filtered_range) = split_range(hashes.len(), filtered_range_begin);

		Ok(QueryStorageRange {
			hashes,
			first_number: from_number,
			unfiltered_range,
			filtered_range,
		})
	}

	/// Iterates through range.unfiltered_range and check each block for changes of keys' values.
	fn query_storage_unfiltered(
		&self,
		range: &QueryStorageRange<Block>,
		keys: &[StorageKey],
		last_values: &mut HashMap<StorageKey, Option<StorageData>>,
		changes: &mut Vec<StorageChangeSet<Block::Hash>>,
	) -> Result<()> {
		for block in range.unfiltered_range.start..range.unfiltered_range.end {
			let block_hash = range.hashes[block].clone();
			let mut block_changes = StorageChangeSet { block: block_hash.clone(), changes: Vec::new() };
			let id = BlockId::hash(block_hash);
			for key in keys {
				let (has_changed, data) = {
					let curr_data = self.client.storage(&id, key).map_err(client_err)?;
					match last_values.get(key) {
						Some(prev_data) => (curr_data != *prev_data, curr_data),
						None => (true, curr_data),
					}
				};
				if has_changed {
					block_changes.changes.push((key.clone(), data.clone()));
				}
				last_values.insert(key.clone(), data);
			}
			if !block_changes.changes.is_empty() {
				changes.push(block_changes);
			}
		}
		Ok(())
	}

	/// Iterates through all blocks that are changing keys within range.filtered_range and collects these changes.
	fn query_storage_filtered(
		&self,
		range: &QueryStorageRange<Block>,
		keys: &[StorageKey],
		last_values: &HashMap<StorageKey, Option<StorageData>>,
		changes: &mut Vec<StorageChangeSet<Block::Hash>>,
	) -> Result<()> {
		let (begin, end) = match range.filtered_range {
			Some(ref filtered_range) => (
				range.first_number + filtered_range.start.saturated_into(),
				BlockId::Hash(range.hashes[filtered_range.end - 1].clone())
			),
			None => return Ok(()),
		};
		let mut changes_map: BTreeMap<NumberFor<Block>, StorageChangeSet<Block::Hash>> = BTreeMap::new();
		for key in keys {
			let mut last_block = None;
			let mut last_value = last_values.get(key).cloned().unwrap_or_default();
			let key_changes = self.client.key_changes(begin, end, None, key).map_err(client_err)?;
			for (block, _) in key_changes.into_iter().rev() {
				if last_block == Some(block) {
					continue;
				}

				let block_hash = range.hashes[(block - range.first_number).saturated_into::<usize>()].clone();
				let id = BlockId::Hash(block_hash);
				let value_at_block = self.client.storage(&id, key).map_err(client_err)?;
				if last_value == value_at_block {
					continue;
				}

				changes_map.entry(block)
					.or_insert_with(|| StorageChangeSet { block: block_hash, changes: Vec::new() })
					.changes.push((key.clone(), value_at_block.clone()));
				last_block = Some(block);
				last_value = value_at_block;
			}
		}
		if let Some(additional_capacity) = changes_map.len().checked_sub(changes.len()) {
			changes.reserve(additional_capacity);
		}
		changes.extend(changes_map.into_iter().map(|(_, cs)| cs));
		Ok(())
	}
}

impl<B, E, Block, RA> StateBackend<B, E, Block, RA> for FullState<B, E, Block, RA> where
	Block: BlockT + 'static,
	B: Backend<Block> + Send + Sync + 'static,
	E: CallExecutor<Block> + Send + Sync + 'static + Clone,
	RA: Send + Sync + 'static,
	Client<B, E, Block, RA>: ProvideRuntimeApi<Block>,
	<Client<B, E, Block, RA> as ProvideRuntimeApi<Block>>::Api:
		Metadata<Block, Error = sp_blockchain::Error>,
{
	fn call(
		&self,
		block: Option<Block::Hash>,
		method: String,
		call_data: Bytes,
	) -> FutureResult<Bytes> {
		let r = self.block_or_best(block)
			.and_then(|block| self
				.client
				.executor()
				.call(
					&BlockId::Hash(block),
					&method,
					&*call_data,
					self.client.execution_extensions().strategies().other,
					None,
				)
				.map(Into::into)
			).map_err(client_err);
		Box::new(result(r))
	}

	fn storage_keys(
		&self,
		block: Option<Block::Hash>,
		prefix: StorageKey,
	) -> FutureResult<Vec<StorageKey>> {
		Box::new(result(
			self.block_or_best(block)
				.and_then(|block| self.client.storage_keys(&BlockId::Hash(block), &prefix))
				.map_err(client_err)))
	}

<<<<<<< HEAD
	fn storage_pairs(
		&self,
		block: Option<Block::Hash>,
		prefix: StorageKey,
	) -> FutureResult<Vec<(StorageKey, StorageData)>> {
		Box::new(result(
			self.block_or_best(block)
				.and_then(|block| self.client.storage_pairs(&BlockId::Hash(block), &prefix))
=======
	fn storage_keys_paged(
		&self,
		block: Option<Block::Hash>,
		prefix: Option<StorageKey>,
		count: u32,
		start_key: Option<StorageKey>,
	) -> FutureResult<Vec<StorageKey>> {
		Box::new(result(
			self.block_or_best(block)
				.and_then(|block|
					self.client.storage_keys_iter(
						&BlockId::Hash(block), prefix.as_ref(), start_key.as_ref()
					)
				)
				.map(|v| v.take(count as usize).collect())
>>>>>>> eeebfc8f
				.map_err(client_err)))
	}

	fn storage(
		&self,
		block: Option<Block::Hash>,
		key: StorageKey,
	) -> FutureResult<Option<StorageData>> {
		Box::new(result(
			self.block_or_best(block)
				.and_then(|block| self.client.storage(&BlockId::Hash(block), &key))
				.map_err(client_err)))
	}

	fn storage_hash(
		&self,
		block: Option<Block::Hash>,
		key: StorageKey,
	) -> FutureResult<Option<Block::Hash>> {
		Box::new(result(
			self.block_or_best(block)
				.and_then(|block| self.client.storage_hash(&BlockId::Hash(block), &key))
				.map_err(client_err)))
	}

	fn child_storage_keys(
		&self,
		block: Option<Block::Hash>,
		child_storage_key: StorageKey,
		child_info: StorageKey,
		child_type: u32,
		prefix: StorageKey,
	) -> FutureResult<Vec<StorageKey>> {
		Box::new(result(
			self.block_or_best(block)
				.and_then(|block| self.client.child_storage_keys(
					&BlockId::Hash(block),
					&child_storage_key,
					ChildInfo::resolve_child_info(child_type, &child_info.0[..])
						.ok_or_else(child_resolution_error)?,
					&prefix,
				))
				.map_err(client_err)))
	}

	fn child_storage(
		&self,
		block: Option<Block::Hash>,
		child_storage_key: StorageKey,
		child_info: StorageKey,
		child_type: u32,
		key: StorageKey,
	) -> FutureResult<Option<StorageData>> {
		Box::new(result(
			self.block_or_best(block)
				.and_then(|block| self.client.child_storage(
					&BlockId::Hash(block),
					&child_storage_key,
					ChildInfo::resolve_child_info(child_type, &child_info.0[..])
						.ok_or_else(child_resolution_error)?,
					&key,
				))
				.map_err(client_err)))
	}

	fn child_storage_hash(
		&self,
		block: Option<Block::Hash>,
		child_storage_key: StorageKey,
		child_info: StorageKey,
		child_type: u32,
		key: StorageKey,
	) -> FutureResult<Option<Block::Hash>> {
		Box::new(result(
			self.block_or_best(block)
				.and_then(|block| self.client.child_storage_hash(
					&BlockId::Hash(block),
					&child_storage_key,
					ChildInfo::resolve_child_info(child_type, &child_info.0[..])
						.ok_or_else(child_resolution_error)?,
					&key,
				))
				.map_err(client_err)))
	}

	fn metadata(&self, block: Option<Block::Hash>) -> FutureResult<Bytes> {
		Box::new(result(
			self.block_or_best(block)
				.and_then(|block|
					self.client.runtime_api().metadata(&BlockId::Hash(block)).map(Into::into)
				)
				.map_err(client_err)))
	}

	fn runtime_version(&self, block: Option<Block::Hash>) -> FutureResult<RuntimeVersion> {
		Box::new(result(
			self.block_or_best(block)
				.and_then(|block| self.client.runtime_version_at(&BlockId::Hash(block)))
				.map_err(client_err)))
	}

	fn query_storage(
		&self,
		from: Block::Hash,
		to: Option<Block::Hash>,
		keys: Vec<StorageKey>,
	) -> FutureResult<Vec<StorageChangeSet<Block::Hash>>> {
		let call_fn = move || {
			let range = self.split_query_storage_range(from, to)?;
			let mut changes = Vec::new();
			let mut last_values = HashMap::new();
			self.query_storage_unfiltered(&range, &keys, &mut last_values, &mut changes)?;
			self.query_storage_filtered(&range, &keys, &last_values, &mut changes)?;
			Ok(changes)
		};
		Box::new(result(call_fn()))
	}

	fn subscribe_runtime_version(
		&self,
		_meta: crate::metadata::Metadata,
		subscriber: Subscriber<RuntimeVersion>,
	) {
		let stream = match self.client.storage_changes_notification_stream(
			Some(&[StorageKey(well_known_keys::CODE.to_vec())]),
			None,
		) {
			Ok(stream) => stream,
			Err(err) => {
				let _ = subscriber.reject(Error::from(client_err(err)).into());
				return;
			}
		};

		self.subscriptions.add(subscriber, |sink| {
			let version = self.runtime_version(None.into())
				.map_err(Into::into)
				.wait();

			let client = self.client.clone();
			let mut previous_version = version.clone();

			let stream = stream
				.filter_map(move |_| {
					let info = client.chain_info();
					let version = client
						.runtime_version_at(&BlockId::hash(info.best_hash))
						.map_err(client_err)
						.map_err(Into::into);
					if previous_version != version {
						previous_version = version.clone();
						future::ready(Some(Ok::<_, ()>(version)))
					} else {
						future::ready(None)
					}
				})
				.compat();

			sink
				.sink_map_err(|e| warn!("Error sending notifications: {:?}", e))
				.send_all(
					stream::iter_result(vec![Ok(version)])
					.chain(stream)
				)
				// we ignore the resulting Stream (if the first stream is over we are unsubscribed)
				.map(|_| ())
		});
	}

	fn unsubscribe_runtime_version(
		&self,
		_meta: Option<crate::metadata::Metadata>,
		id: SubscriptionId,
	) -> RpcResult<bool> {
		Ok(self.subscriptions.cancel(id))
	}

	fn subscribe_storage(
		&self,
		_meta: crate::metadata::Metadata,
		subscriber: Subscriber<StorageChangeSet<Block::Hash>>,
		keys: Option<Vec<StorageKey>>,
	) {
		let keys = Into::<Option<Vec<_>>>::into(keys);
		let stream = match self.client.storage_changes_notification_stream(
			keys.as_ref().map(|x| &**x),
			None
		) {
			Ok(stream) => stream,
			Err(err) => {
				let _ = subscriber.reject(client_err(err).into());
				return;
			},
		};

		// initial values
		let initial = stream::iter_result(keys
			.map(|keys| {
				let block = self.client.chain_info().best_hash;
				let changes = keys
					.into_iter()
					.map(|key| self.storage(Some(block.clone()).into(), key.clone())
						.map(|val| (key.clone(), val))
						.wait()
						.unwrap_or_else(|_| (key, None))
					)
					.collect();
				vec![Ok(Ok(StorageChangeSet { block, changes }))]
			}).unwrap_or_default());

		self.subscriptions.add(subscriber, |sink| {
			let stream = stream
				.map(|(block, changes)| Ok::<_, ()>(Ok(StorageChangeSet {
					block,
					changes: changes.iter()
						.filter_map(|(o_sk, k, v)| if o_sk.is_none() {
							Some((k.clone(),v.cloned()))
						} else { None }).collect(),
				})))
				.compat();

			sink
				.sink_map_err(|e| warn!("Error sending notifications: {:?}", e))
				.send_all(initial.chain(stream))
				// we ignore the resulting Stream (if the first stream is over we are unsubscribed)
				.map(|_| ())
		});
	}

	fn unsubscribe_storage(
		&self,
		_meta: Option<crate::metadata::Metadata>,
		id: SubscriptionId,
	) -> RpcResult<bool> {
		Ok(self.subscriptions.cancel(id))
	}
}

/// Splits passed range into two subranges where:
/// - first range has at least one element in it;
/// - second range (optionally) starts at given `middle` element.
pub(crate) fn split_range(size: usize, middle: Option<usize>) -> (Range<usize>, Option<Range<usize>>) {
	// check if we can filter blocks-with-changes from some (sub)range using changes tries
	let range2_begin = match middle {
		// some of required changes tries are pruned => use available tries
		Some(middle) if middle != 0 => Some(middle),
		// all required changes tries are available, but we still want values at first block
		// => do 'unfiltered' read for the first block and 'filtered' for the rest
		Some(_) if size > 1 => Some(1),
		// range contains single element => do not use changes tries
		Some(_) => None,
		// changes tries are not available => do 'unfiltered' read for the whole range
		None => None,
	};
	let range1 = 0..range2_begin.unwrap_or(size);
	let range2 = range2_begin.map(|begin| begin..size);
	(range1, range2)
}

fn invalid_block_range<B: BlockT>(
	from: &CachedHeaderMetadata<B>,
	to: &CachedHeaderMetadata<B>,
	details: String,
) -> Error {
	let to_string = |h: &CachedHeaderMetadata<B>| format!("{} ({:?})", h.number, h.hash);

	Error::InvalidBlockRange {
		from: to_string(from),
		to: to_string(to),
		details,
	}
}

fn invalid_block<B: BlockT>(
	from: B::Hash,
	to: Option<B::Hash>,
	details: String,
) -> Error {
	Error::InvalidBlockRange {
		from: format!("{:?}", from),
		to: format!("{:?}", to),
		details,
	}
}<|MERGE_RESOLUTION|>--- conflicted
+++ resolved
@@ -254,7 +254,6 @@
 				.map_err(client_err)))
 	}
 
-<<<<<<< HEAD
 	fn storage_pairs(
 		&self,
 		block: Option<Block::Hash>,
@@ -263,7 +262,9 @@
 		Box::new(result(
 			self.block_or_best(block)
 				.and_then(|block| self.client.storage_pairs(&BlockId::Hash(block), &prefix))
-=======
+				.map_err(client_err)))
+	}
+
 	fn storage_keys_paged(
 		&self,
 		block: Option<Block::Hash>,
@@ -279,7 +280,6 @@
 					)
 				)
 				.map(|v| v.take(count as usize).collect())
->>>>>>> eeebfc8f
 				.map_err(client_err)))
 	}
 
