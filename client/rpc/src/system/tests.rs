--- conflicted
+++ resolved
@@ -344,13 +344,7 @@
 
 	// Enter log generation / filter reload
 	if std::env::var("TEST_LOG_FILTER").is_ok() {
-<<<<<<< HEAD
 		sc_tracing::logging::GlobalLoggerBuilder::new("test_before_add=debug").init().unwrap();
-=======
-		sc_cli::init_logger(
-			sc_cli::InitLoggerParams { pattern: "test_before_add=debug".into(), ..Default::default() },
-		).unwrap();
->>>>>>> 6abbbd63
 		for line in std::io::stdin().lock().lines() {
 			let line = line.expect("Failed to read bytes");
 			if line.contains("add_reload") {
