--- conflicted
+++ resolved
@@ -120,10 +120,8 @@
 
 			Ok(SyncCryptoStore::has_keys(&*author.keystore, &keys))
 		})?;
-<<<<<<< HEAD
-=======
-
-		rpc_module.register_method("author_insertKey", |params, author| {
+
+		ctx_module.register_method("author_insertKey", |params, author| {
 			log::info!("author_insertKey [{:?}]", params);
 			author.deny_unsafe.check_if_safe()?;
 			let (key_type, suri, public): (String, String, Bytes) = params.parse()?;
@@ -132,7 +130,6 @@
 				.map_err(|_| Error::KeyStoreUnavailable)?;
 			Ok(())
 		})?;
->>>>>>> 4f64f30c
 
 		Ok(ctx_module.into_module())
 	}
