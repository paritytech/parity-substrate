--- conflicted
+++ resolved
@@ -24,7 +24,6 @@
 rpc = { package = "jsonrpc-core", version = "15.1.0" }
 sp-version = { version = "4.0.0-dev", path = "../../primitives/version" }
 serde_json = "1.0.41"
-<<<<<<< HEAD
 sp-session = { version = "4.0.0-dev", path = "../../primitives/session" }
 sp-offchain = { version = "4.0.0-dev", path = "../../primitives/offchain" }
 sp-runtime = { version = "4.0.0-dev", path = "../../primitives/runtime" }
@@ -32,29 +31,13 @@
 sp-rpc = { version = "4.0.0-dev", path = "../../primitives/rpc" }
 sp-keystore = { version = "0.10.0-dev", path = "../../primitives/keystore" }
 sp-state-machine = { version = "0.10.0-dev", path = "../../primitives/state-machine" }
-sp-chain-spec = { version = "3.0.0", path = "../../primitives/chain-spec" }
+sc-chain-spec = { version = "4.0.0-dev", path = "../chain-spec" }
 sc-executor = { version = "0.10.0-dev", path = "../executor" }
 sc-block-builder = { version = "0.10.0-dev", path = "../block-builder" }
 sc-keystore = { version = "4.0.0-dev", path = "../keystore" }
 sp-transaction-pool = { version = "4.0.0-dev", path = "../../primitives/transaction-pool" }
 sp-blockchain = { version = "4.0.0-dev", path = "../../primitives/blockchain" }
 sc-tracing = { version = "4.0.0-dev", path = "../tracing" }
-=======
-sp-session = { version = "3.0.0", path = "../../primitives/session" }
-sp-offchain = { version = "3.0.0", path = "../../primitives/offchain" }
-sp-runtime = { version = "3.0.0", path = "../../primitives/runtime" }
-sp-utils = { version = "3.0.0", path = "../../primitives/utils" }
-sp-rpc = { version = "3.0.0", path = "../../primitives/rpc" }
-sp-keystore = { version = "0.9.0", path = "../../primitives/keystore" }
-sp-state-machine = { version = "0.9.0", path = "../../primitives/state-machine" }
-sc-chain-spec = { version = "3.0.0", path = "../chain-spec" }
-sc-executor = { version = "0.9.0", path = "../executor" }
-sc-block-builder = { version = "0.9.0", path = "../block-builder" }
-sc-keystore = { version = "3.0.0", path = "../keystore" }
-sp-transaction-pool = { version = "3.0.0", path = "../../primitives/transaction-pool" }
-sp-blockchain = { version = "3.0.0", path = "../../primitives/blockchain" }
-sc-tracing = { version = "3.0.0", path = "../tracing" }
->>>>>>> fdfb8b30
 hash-db = { version = "0.15.2", default-features = false }
 parking_lot = "0.11.1"
 lazy_static = { version = "1.4.0", optional = true }
