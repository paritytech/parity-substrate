--- conflicted
+++ resolved
@@ -31,46 +31,16 @@
 	traits::{
 		Header as HeaderT, Hash, Block as BlockT, HashFor, ProvideRuntimeApi, ApiRef, DigestFor,
 		NumberFor, One,
-	},
-	transaction_validity::TransactionValidityError,
+	}
 };
-use sp_blockchain::Error;
+use sp_blockchain::{ApplyExtrinsicFailed, Error};
 use primitives::ExecutionContext;
 use state_machine::StorageProof;
 use sr_api::{Core, ApiExt, ApiErrorFor};
 
-#[allow(deprecated)]
-use runtime_api::compatability_v3;
-
 pub use runtime_api::BlockBuilder as BlockBuilderApi;
 
-<<<<<<< HEAD
-=======
-/// Error when the runtime failed to apply an extrinsic.
-pub enum ApplyExtrinsicFailed {
-	/// The transaction cannot be included into the current block.
-	///
-	/// This doesn't necessary mean that the transaction itself is invalid, but it might be just
-	/// unappliable onto the current block.
-	Validity(TransactionValidityError),
-	/// This is used for miscelanious errors that can be represented by string and not handleable.
-	///
-	/// This will become obsolete with complete migration to v4 APIs.
-	Msg(String),
-}
 
-#[allow(deprecated)]
-impl From<compatability_v3::ApplyError> for ApplyExtrinsicFailed {
-	fn from(e: compatability_v3::ApplyError) -> Self {
-		use self::compatability_v3::ApplyError::*;
-		match e {
-			Validity(tx_validity) => Self::Validity(tx_validity),
-			e => Self::Msg(format!("Apply extrinsic failed: {:?}", e)),
-		}
-	}
-}
-
->>>>>>> 1078691b
 /// Utility for building new (valid) blocks from a stream of extrinsics.
 pub struct BlockBuilder<'a, Block: BlockT, A: ProvideRuntimeApi> {
 	header: Block::Header,
@@ -152,12 +122,8 @@
 						extrinsics.push(xt);
 						Ok(())
 					}
-					Err(e) => Err(ApplyExtrinsicFailed::from(e))?,
+					Err(e) => Err(ApplyExtrinsicFailed::from(e).into())?,
 				}
-<<<<<<< HEAD
-				Err(e) => {
-					Err(Error::ApplyExtrinsicFailed(e))?
-=======
 			})
 		} else {
 			self.api.map_api_result(|api| {
@@ -170,8 +136,7 @@
 						extrinsics.push(xt);
 						Ok(())
 					}
-					Err(tx_validity) => Err(ApplyExtrinsicFailed::Validity(tx_validity))?,
->>>>>>> 1078691b
+					Err(tx_validity) => Err(ApplyExtrinsicFailed::Validity(tx_validity).into())?,
 				}
 			})
 		}
