[package]
name = "sc-block-builder"
version = "2.0.0"
authors = ["Parity Technologies <admin@parity.io>"]
edition = "2018"

[dependencies]
sp-state-machine = { path = "../../primitives/state-machine" }
sp-runtime = { path = "../../primitives/runtime" }
sp-blockchain = { path = "../../primitives/blockchain" }
<<<<<<< HEAD
sp-consensus = { path = "../../primitives/consensus/common" }
sp-api = { path = "../../primitives/api" }
sc-client-api = { path = "../api" }
primitives = { package = "sp-core", path = "../../primitives/core" }
codec = { package = "parity-scale-codec", version = "1.0.6", features = ["derive"] }
runtime_api = { package = "sp-block-builder", path = "../../primitives/block-builder" }
=======
sp-core = { path = "../../primitives/core" }
codec = { package = "parity-scale-codec", version = "1.0.6", features = ["derive"] }
sp-block-builder = { path = "../../primitives/block-builder" }
sp-api = { path = "../../primitives/api" }
>>>>>>> 40a16efe
<|MERGE_RESOLUTION|>--- conflicted
+++ resolved
@@ -8,16 +8,9 @@
 sp-state-machine = { path = "../../primitives/state-machine" }
 sp-runtime = { path = "../../primitives/runtime" }
 sp-blockchain = { path = "../../primitives/blockchain" }
-<<<<<<< HEAD
 sp-consensus = { path = "../../primitives/consensus/common" }
 sp-api = { path = "../../primitives/api" }
 sc-client-api = { path = "../api" }
-primitives = { package = "sp-core", path = "../../primitives/core" }
-codec = { package = "parity-scale-codec", version = "1.0.6", features = ["derive"] }
-runtime_api = { package = "sp-block-builder", path = "../../primitives/block-builder" }
-=======
 sp-core = { path = "../../primitives/core" }
 codec = { package = "parity-scale-codec", version = "1.0.6", features = ["derive"] }
-sp-block-builder = { path = "../../primitives/block-builder" }
-sp-api = { path = "../../primitives/api" }
->>>>>>> 40a16efe
+sp-block-builder = { path = "../../primitives/block-builder" }