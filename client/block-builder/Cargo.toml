[package]
name = "sc-block-builder"
version = "0.8.0-dev"
authors = ["Parity Technologies <admin@parity.io>"]
edition = "2018"
license = "GPL-3.0"
homepage = "https://substrate.dev"
repository = "https://github.com/paritytech/substrate/"

[dependencies]
<<<<<<< HEAD
sp-state-machine = { version = "0.8", path = "../../primitives/state-machine" }
sp-runtime = { version = "2.0.0", path = "../../primitives/runtime" }
sp-api = { version = "2.0.0", path = "../../primitives/api" }
sp-consensus = { version = "0.8.0", path = "../../primitives/consensus/common" }
sp-blockchain = { version = "2.0.0", path = "../../primitives/blockchain" }
sp-core = { version = "2.0.0", path = "../../primitives/core" }
sp-block-builder = { version = "2.0.0", path = "../../primitives/block-builder" }
sc-client-api = { version = "2.0.0", path = "../api" }
codec = { package = "parity-scale-codec", version = "1.0.6", features = ["derive"] }

[dev-dependencies]
substrate-test-runtime-client = { path = "../../test-utils/runtime/client" }
=======
sp-state-machine = { version = "0.8.0-dev", path = "../../primitives/state-machine" }
sp-runtime = { version = "2.0.0-dev", path = "../../primitives/runtime" }
sp-api = { version = "2.0.0-dev", path = "../../primitives/api" }
sp-consensus = { version = "0.8.0-dev", path = "../../primitives/consensus/common" }
sp-blockchain = { version = "2.0.0-dev", path = "../../primitives/blockchain" }
sp-core = { version = "2.0.0-dev", path = "../../primitives/core" }
sp-block-builder = { version = "2.0.0-dev", path = "../../primitives/block-builder" }
sc-client-api = { version = "2.0.0-dev", path = "../api" }
codec = { package = "parity-scale-codec", version = "1.0.6", features = ["derive"] }
>>>>>>> 41bb2193
<|MERGE_RESOLUTION|>--- conflicted
+++ resolved
@@ -8,20 +8,6 @@
 repository = "https://github.com/paritytech/substrate/"
 
 [dependencies]
-<<<<<<< HEAD
-sp-state-machine = { version = "0.8", path = "../../primitives/state-machine" }
-sp-runtime = { version = "2.0.0", path = "../../primitives/runtime" }
-sp-api = { version = "2.0.0", path = "../../primitives/api" }
-sp-consensus = { version = "0.8.0", path = "../../primitives/consensus/common" }
-sp-blockchain = { version = "2.0.0", path = "../../primitives/blockchain" }
-sp-core = { version = "2.0.0", path = "../../primitives/core" }
-sp-block-builder = { version = "2.0.0", path = "../../primitives/block-builder" }
-sc-client-api = { version = "2.0.0", path = "../api" }
-codec = { package = "parity-scale-codec", version = "1.0.6", features = ["derive"] }
-
-[dev-dependencies]
-substrate-test-runtime-client = { path = "../../test-utils/runtime/client" }
-=======
 sp-state-machine = { version = "0.8.0-dev", path = "../../primitives/state-machine" }
 sp-runtime = { version = "2.0.0-dev", path = "../../primitives/runtime" }
 sp-api = { version = "2.0.0-dev", path = "../../primitives/api" }
@@ -31,4 +17,6 @@
 sp-block-builder = { version = "2.0.0-dev", path = "../../primitives/block-builder" }
 sc-client-api = { version = "2.0.0-dev", path = "../api" }
 codec = { package = "parity-scale-codec", version = "1.0.6", features = ["derive"] }
->>>>>>> 41bb2193
+
+[dev-dependencies]
+substrate-test-runtime-client = { path = "../../test-utils/runtime/client" }