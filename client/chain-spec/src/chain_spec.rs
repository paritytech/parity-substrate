// Copyright 2017-2019 Parity Technologies (UK) Ltd.
// This file is part of Substrate.

// Substrate is free software: you can redistribute it and/or modify
// it under the terms of the GNU General Public License as published by
// the Free Software Foundation, either version 3 of the License, or
// (at your option) any later version.

// Substrate is distributed in the hope that it will be useful,
// but WITHOUT ANY WARRANTY; without even the implied warranty of
// MERCHANTABILITY or FITNESS FOR A PARTICULAR PURPOSE.  See the
// GNU General Public License for more details.

// You should have received a copy of the GNU General Public License
// along with Substrate.  If not, see <http://www.gnu.org/licenses/>.

//! Substrate chain configurations.

use std::borrow::Cow;
use std::collections::HashMap;
use std::fs::File;
use std::path::PathBuf;
use std::rc::Rc;
use serde::{Serialize, Deserialize};
<<<<<<< HEAD
use sp_core::storage::{StorageKey, StorageData};
use sp_runtime::{BuildStorage, StorageOverlay, ChildrenStorageOverlay};
=======
use primitives::storage::{StorageKey, StorageData, ChildInfo, Storage, StorageChild};
use sp_runtime::BuildStorage;
>>>>>>> 9f4c7b78
use serde_json as json;
use crate::RuntimeGenesis;
use sc_network::Multiaddr;
use sc_telemetry::TelemetryEndpoints;

enum GenesisSource<G> {
	File(PathBuf),
	Binary(Cow<'static, [u8]>),
	Factory(Rc<dyn Fn() -> G>),
}

impl<G> Clone for GenesisSource<G> {
	fn clone(&self) -> Self {
		match *self {
			GenesisSource::File(ref path) => GenesisSource::File(path.clone()),
			GenesisSource::Binary(ref d) => GenesisSource::Binary(d.clone()),
			GenesisSource::Factory(ref f) => GenesisSource::Factory(f.clone()),
		}
	}
}

impl<G: RuntimeGenesis> GenesisSource<G> {
	fn resolve(&self) -> Result<Genesis<G>, String> {
		#[derive(Serialize, Deserialize)]
		struct GenesisContainer<G> {
			genesis: Genesis<G>,
		}

		match self {
			GenesisSource::File(path) => {
				let file = File::open(path)
					.map_err(|e| format!("Error opening spec file: {}", e))?;
				let genesis: GenesisContainer<G> = json::from_reader(file)
					.map_err(|e| format!("Error parsing spec file: {}", e))?;
				Ok(genesis.genesis)
			},
			GenesisSource::Binary(buf) => {
				let genesis: GenesisContainer<G> = json::from_reader(buf.as_ref())
					.map_err(|e| format!("Error parsing embedded file: {}", e))?;
				Ok(genesis.genesis)
			},
			GenesisSource::Factory(f) => Ok(Genesis::Runtime(f())),
		}
	}
}

impl<'a, G: RuntimeGenesis, E> BuildStorage for &'a ChainSpec<G, E> {
	fn build_storage(&self) -> Result<Storage, String> {
		match self.genesis.resolve()? {
			Genesis::Runtime(gc) => gc.build_storage(),
			Genesis::Raw(RawGenesis { top: map, children: children_map }) => Ok(Storage {
				top: map.into_iter().map(|(k, v)| (k.0, v.0)).collect(),
				children: children_map.into_iter().map(|(sk, child_content)| {
					let child_info = ChildInfo::resolve_child_info( 
						child_content.child_type,
						child_content.child_info.as_slice(),
					).expect("chainspec contains correct content").to_owned();
					(
						sk.0,
						StorageChild {
							data: child_content.data.into_iter().map(|(k, v)| (k.0, v.0)).collect(),
							child_info,
						},
					)
				}).collect(),
			}),
		}
	}

	fn assimilate_storage(
		&self,
		_: &mut Storage,
	) -> Result<(), String> {
		Err("`assimilate_storage` not implemented for `ChainSpec`.".into())
	}
}

type GenesisStorage = HashMap<StorageKey, StorageData>;

#[derive(Serialize, Deserialize)]
#[serde(rename_all = "camelCase")]
#[serde(deny_unknown_fields)]
struct ChildRawStorage {
	data: GenesisStorage,
	child_info: Vec<u8>,
	child_type: u32,
}

#[derive(Serialize, Deserialize)]
#[serde(rename_all = "camelCase")]
#[serde(deny_unknown_fields)]
/// Storage content for genesis block.
struct RawGenesis {
	pub top: GenesisStorage,
	pub children: HashMap<StorageKey, ChildRawStorage>,
}

#[derive(Serialize, Deserialize)]
#[serde(rename_all = "camelCase")]
#[serde(deny_unknown_fields)]
enum Genesis<G> {
	Runtime(G),
	Raw(RawGenesis),
}

#[derive(Serialize, Deserialize, Clone, Debug)]
#[serde(rename_all = "camelCase")]
#[serde(deny_unknown_fields)]
struct ChainSpecFile<E> {
	pub name: String,
	pub id: String,
	pub boot_nodes: Vec<String>,
	pub telemetry_endpoints: Option<TelemetryEndpoints>,
	pub protocol_id: Option<String>,
	pub properties: Option<Properties>,
	#[serde(flatten)]
	pub extensions: E,
	// Never used, left only for backward compatibility.
	consensus_engine: (),
	#[serde(skip_serializing)]
	genesis: serde::de::IgnoredAny,
}

/// Arbitrary properties defined in chain spec as a JSON object
pub type Properties = json::map::Map<String, json::Value>;

/// A type denoting empty extensions.
///
/// We use `Option` here since `()` is not flattenable by serde.
pub type NoExtension = Option<()>;

/// A configuration of a chain. Can be used to build a genesis block.
pub struct ChainSpec<G, E = NoExtension> {
	spec: ChainSpecFile<E>,
	genesis: GenesisSource<G>,
}

impl<G, E: Clone> Clone for ChainSpec<G, E> {
	fn clone(&self) -> Self {
		ChainSpec {
			spec: self.spec.clone(),
			genesis: self.genesis.clone(),
		}
	}
}

impl<G, E> ChainSpec<G, E> {
	/// A list of bootnode addresses.
	pub fn boot_nodes(&self) -> &[String] {
		&self.spec.boot_nodes
	}

	/// Spec name.
	pub fn name(&self) -> &str {
		&self.spec.name
	}

	/// Spec id.
	pub fn id(&self) -> &str {
		&self.spec.id
	}

	/// Telemetry endpoints (if any)
	pub fn telemetry_endpoints(&self) -> &Option<TelemetryEndpoints> {
		&self.spec.telemetry_endpoints
	}

	/// Network protocol id.
	pub fn protocol_id(&self) -> Option<&str> {
		self.spec.protocol_id.as_ref().map(String::as_str)
	}

	/// Additional loosly-typed properties of the chain.
	///
	/// Returns an empty JSON object if 'properties' not defined in config
	pub fn properties(&self) -> Properties {
		self.spec.properties.as_ref().unwrap_or(&json::map::Map::new()).clone()
	}

	/// Add a bootnode to the list.
	pub fn add_boot_node(&mut self, addr: Multiaddr) {
		self.spec.boot_nodes.push(addr.to_string())
	}

	/// Returns a reference to defined chain spec extensions.
	pub fn extensions(&self) -> &E {
		&self.spec.extensions
	}

	/// Create hardcoded spec.
	pub fn from_genesis<F: Fn() -> G + 'static>(
		name: &str,
		id: &str,
		constructor: F,
		boot_nodes: Vec<String>,
		telemetry_endpoints: Option<TelemetryEndpoints>,
		protocol_id: Option<&str>,
		properties: Option<Properties>,
		extensions: E,
	) -> Self {
		let spec = ChainSpecFile {
			name: name.to_owned(),
			id: id.to_owned(),
			boot_nodes: boot_nodes,
			telemetry_endpoints,
			protocol_id: protocol_id.map(str::to_owned),
			properties,
			extensions,
			consensus_engine: (),
			genesis: Default::default(),
		};

		ChainSpec {
			spec,
			genesis: GenesisSource::Factory(Rc::new(constructor)),
		}
	}
}

impl<G, E: serde::de::DeserializeOwned> ChainSpec<G, E> {
	/// Parse json content into a `ChainSpec`
	pub fn from_json_bytes(json: impl Into<Cow<'static, [u8]>>) -> Result<Self, String> {
		let json = json.into();
		let spec = json::from_slice(json.as_ref())
			.map_err(|e| format!("Error parsing spec file: {}", e))?;
		Ok(ChainSpec {
			spec,
			genesis: GenesisSource::Binary(json),
		})
	}

	/// Parse json file into a `ChainSpec`
	pub fn from_json_file(path: PathBuf) -> Result<Self, String> {
		let file = File::open(&path)
			.map_err(|e| format!("Error opening spec file: {}", e))?;
		let spec = json::from_reader(file)
			.map_err(|e| format!("Error parsing spec file: {}", e))?;
		Ok(ChainSpec {
			spec,
			genesis: GenesisSource::File(path),
		})
	}
}

impl<G: RuntimeGenesis, E: serde::Serialize> ChainSpec<G, E> {
	/// Dump to json string.
	pub fn to_json(self, raw: bool) -> Result<String, String> {
		#[derive(Serialize, Deserialize)]
		struct Container<G, E> {
			#[serde(flatten)]
			spec: ChainSpecFile<E>,
			genesis: Genesis<G>,

		};
		let genesis = match (raw, self.genesis.resolve()?) {
			(true, Genesis::Runtime(g)) => {
				let storage = g.build_storage()?;
				let top = storage.top.into_iter()
					.map(|(k, v)| (StorageKey(k), StorageData(v)))
					.collect();
				let children = storage.children.into_iter()
					.map(|(sk, child)| {
						let info = child.child_info.as_ref();
						let (info, ci_type) = info.info();
						(
							StorageKey(sk),
							ChildRawStorage {
								data: child.data.into_iter()
									.map(|(k, v)| (StorageKey(k), StorageData(v))) 
									.collect(),
								child_info: info.to_vec(),
								child_type: ci_type,
							},
					)})
					.collect();

				Genesis::Raw(RawGenesis { top, children })
			},
			(_, genesis) => genesis,
		};
		let spec = Container {
			spec: self.spec,
			genesis,
		};
		json::to_string_pretty(&spec)
			.map_err(|e| format!("Error generating spec json: {}", e))
	}
}

#[cfg(test)]
mod tests {
	use super::*;

	#[derive(Debug, Serialize, Deserialize)]
	struct Genesis(HashMap<String, String>);

	impl BuildStorage for Genesis {
		fn assimilate_storage(
			&self,
			storage: &mut Storage,
		) -> Result<(), String> {
			storage.top.extend(
				self.0.iter().map(|(a, b)| (a.clone().into_bytes(), b.clone().into_bytes()))
			);
			Ok(())
		}
	}

	type TestSpec = ChainSpec<Genesis>;

	#[test]
	fn should_deserailize_example_chain_spec() {
		let spec1 = TestSpec::from_json_bytes(Cow::Owned(
			include_bytes!("../res/chain_spec.json").to_vec()
		)).unwrap();
		let spec2 = TestSpec::from_json_file(
			PathBuf::from("./res/chain_spec.json")
		).unwrap();

		assert_eq!(spec1.to_json(false), spec2.to_json(false));
	}

	#[derive(Debug, Serialize, Deserialize)]
	#[serde(rename_all = "camelCase")]
	struct Extension1 {
		my_property: String,
	}

	type TestSpec2 = ChainSpec<Genesis, Extension1>;

	#[test]
	fn should_deserialize_chain_spec_with_extensions() {
		let spec = TestSpec2::from_json_bytes(Cow::Owned(
			include_bytes!("../res/chain_spec2.json").to_vec()
		)).unwrap();

		assert_eq!(spec.extensions().my_property, "Test Extension");
	}
}<|MERGE_RESOLUTION|>--- conflicted
+++ resolved
@@ -22,13 +22,8 @@
 use std::path::PathBuf;
 use std::rc::Rc;
 use serde::{Serialize, Deserialize};
-<<<<<<< HEAD
-use sp_core::storage::{StorageKey, StorageData};
-use sp_runtime::{BuildStorage, StorageOverlay, ChildrenStorageOverlay};
-=======
-use primitives::storage::{StorageKey, StorageData, ChildInfo, Storage, StorageChild};
+use sp_core::storage::{StorageKey, StorageData, ChildInfo, Storage, StorageChild};
 use sp_runtime::BuildStorage;
->>>>>>> 9f4c7b78
 use serde_json as json;
 use crate::RuntimeGenesis;
 use sc_network::Multiaddr;
@@ -82,7 +77,7 @@
 			Genesis::Raw(RawGenesis { top: map, children: children_map }) => Ok(Storage {
 				top: map.into_iter().map(|(k, v)| (k.0, v.0)).collect(),
 				children: children_map.into_iter().map(|(sk, child_content)| {
-					let child_info = ChildInfo::resolve_child_info( 
+					let child_info = ChildInfo::resolve_child_info(
 						child_content.child_type,
 						child_content.child_info.as_slice(),
 					).expect("chainspec contains correct content").to_owned();
@@ -297,7 +292,7 @@
 							StorageKey(sk),
 							ChildRawStorage {
 								data: child.data.into_iter()
-									.map(|(k, v)| (StorageKey(k), StorageData(v))) 
+									.map(|(k, v)| (StorageKey(k), StorageData(v)))
 									.collect(),
 								child_info: info.to_vec(),
 								child_type: ci_type,
