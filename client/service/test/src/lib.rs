// Copyright 2018-2020 Parity Technologies (UK) Ltd.
// This file is part of Substrate.

// Substrate is free software: you can redistribute it and/or modify
// it under the terms of the GNU General Public License as published by
// the Free Software Foundation, either version 3 of the License, or
// (at your option) any later version.

// Substrate is distributed in the hope that it will be useful,
// but WITHOUT ANY WARRANTY; without even the implied warranty of
// MERCHANTABILITY or FITNESS FOR A PARTICULAR PURPOSE.  See the
// GNU General Public License for more details.

// You should have received a copy of the GNU General Public License
// along with Substrate.  If not, see <http://www.gnu.org/licenses/>.

//! Service integration test utils.

use std::iter;
use std::sync::{Arc, Mutex, MutexGuard};
use std::net::Ipv4Addr;
use std::pin::Pin;
use std::time::Duration;
use log::info;
use futures01::{Future, Stream, Poll};
use futures::{FutureExt as _, TryFutureExt as _};
use tempfile::TempDir;
use tokio::{runtime::Runtime, prelude::FutureExt};
use tokio::timer::Interval;
use sc_service::{
	AbstractService,
	ChainSpec,
	Configuration,
	config::{DatabaseConfig, KeystoreConfig},
	Roles,
	Error,
};
use sc_network::{multiaddr, Multiaddr, NetworkStateInfo};
use sc_network::config::{NetworkConfiguration, TransportConfig, NodeKeyConfig, Secret, NonReservedPeerMode};
use sp_runtime::{generic::BlockId, traits::Block as BlockT};
use sp_transaction_pool::TransactionPool;

/// Maximum duration of single wait call.
const MAX_WAIT_TIME: Duration = Duration::from_secs(60 * 3);

struct TestNet<G, E, F, L, U> {
	runtime: Runtime,
	authority_nodes: Vec<(usize, SyncService<F>, U, Multiaddr)>,
	full_nodes: Vec<(usize, SyncService<F>, U, Multiaddr)>,
	light_nodes: Vec<(usize, SyncService<L>, Multiaddr)>,
	chain_spec: ChainSpec<G, E>,
	base_port: u16,
	nodes: usize,
}

/// Wraps around an `Arc<Service>` and implements `Future`.
pub struct SyncService<T>(Arc<Mutex<T>>);

impl<T> SyncService<T> {
	pub fn get(&self) -> MutexGuard<T> {
		self.0.lock().unwrap()
	}
}

impl<T> Clone for SyncService<T> {
	fn clone(&self) -> Self {
		Self(self.0.clone())
	}
}

impl<T> From<T> for SyncService<T> {
	fn from(service: T) -> Self {
		SyncService(Arc::new(Mutex::new(service)))
	}
}

impl<T: futures::Future<Output=Result<(), sc_service::Error>> + Unpin> Future for SyncService<T> {
	type Item = ();
	type Error = sc_service::Error;

	fn poll(&mut self) -> Poll<Self::Item, Self::Error> {
		let mut f = self.0.lock().unwrap();
		futures::compat::Compat::new(&mut *f).poll()
	}
}

impl<G, E, F, L, U> TestNet<G, E, F, L, U>
where F: Send + 'static, L: Send +'static, U: Clone + Send + 'static
{
	pub fn run_until_all_full<FP, LP>(
		&mut self,
		full_predicate: FP,
		light_predicate: LP,
	)
		where
			FP: Send + Fn(usize, &SyncService<F>) -> bool + 'static,
			LP: Send + Fn(usize, &SyncService<L>) -> bool + 'static,
	{
		let full_nodes = self.full_nodes.clone();
		let light_nodes = self.light_nodes.clone();
		let interval = Interval::new_interval(Duration::from_millis(100))
			.map_err(|_| ())
			.for_each(move |_| {
				let full_ready = full_nodes.iter().all(|&(ref id, ref service, _, _)|
					full_predicate(*id, service)
				);

				if !full_ready {
					return Ok(());
				}

				let light_ready = light_nodes.iter().all(|&(ref id, ref service, _)|
					light_predicate(*id, service)
				);

				if !light_ready {
					Ok(())
				} else {
					Err(())
				}
			})
			.timeout(MAX_WAIT_TIME);

		match self.runtime.block_on(interval) {
			Ok(()) => unreachable!("interval always fails; qed"),
			Err(ref err) if err.is_inner() => (),
			Err(_) => panic!("Waited for too long"),
		}
	}
}

fn node_config<G, E: Clone> (
	index: usize,
	spec: &ChainSpec<G, E>,
	role: Roles,
	task_executor: Arc<dyn Fn(Pin<Box<dyn futures::Future<Output = ()> + Send>>) + Send + Sync>,
	key_seed: Option<String>,
	base_port: u16,
	root: &TempDir,
) -> Configuration<G, E>
{
	let root = root.path().join(format!("node-{}", index));

	let config_path = Some(root.join("network"));
	let net_config_path = config_path.clone();

	let network_config = NetworkConfiguration {
		config_path,
		net_config_path,
		listen_addresses: vec! [
			iter::once(multiaddr::Protocol::Ip4(Ipv4Addr::new(127, 0, 0, 1)))
				.chain(iter::once(multiaddr::Protocol::Tcp(base_port + index as u16)))
				.collect()
		],
		public_addresses: vec![],
		boot_nodes: vec![],
		node_key: NodeKeyConfig::Ed25519(Secret::New),
		in_peers: 50,
		out_peers: 450,
		reserved_nodes: vec![],
		non_reserved_mode: NonReservedPeerMode::Accept,
		sentry_nodes: vec![],
		client_version: "network/test/0.1".to_owned(),
		node_name: "unknown".to_owned(),
		transport: TransportConfig::Normal {
			enable_mdns: false,
			allow_private_ipv4: true,
			wasm_external_transport: None,
			use_yamux_flow_control: true,
		},
		max_parallel_downloads: NetworkConfiguration::default().max_parallel_downloads,
	};

	Configuration {
		impl_name: "network-test-impl",
		impl_version: "0.1",
		impl_commit: "",
		roles: role,
		task_executor: Some(task_executor),
		transaction_pool: Default::default(),
		network: network_config,
		keystore: KeystoreConfig::Path {
			path: root.join("key"),
			password: None
		},
		config_dir: Some(root.clone()),
		database: Some(DatabaseConfig::Path {
			path: root.join("db"),
			cache_size: None
		}),
		state_cache_size: 16777216,
		state_cache_child_ratio: None,
		pruning: Default::default(),
		chain_spec: Some((*spec).clone()),
		name: format!("Node {}", index),
		wasm_method: sc_service::config::WasmExecutionMethod::Interpreted,
		execution_strategies: Default::default(),
		rpc_http: None,
		rpc_ws: None,
		rpc_ws_max_connections: None,
		rpc_cors: None,
		prometheus_config: None,
		telemetry_endpoints: None,
		telemetry_external_transport: None,
		default_heap_pages: None,
		offchain_worker: false,
		sentry_mode: false,
		force_authoring: false,
		disable_grandpa: false,
		dev_key_seed: key_seed,
		tracing_targets: None,
		tracing_receiver: Default::default(),
<<<<<<< HEAD
		default_announce_block: true,
=======
		max_runtime_instances: 8,
>>>>>>> 67bf1ac1
	}
}

impl<G, E, F, L, U> TestNet<G, E, F, L, U> where
	F: AbstractService,
	L: AbstractService,
	E: Clone,
{
	fn new(
		temp: &TempDir,
		spec: ChainSpec<G, E>,
		full: impl Iterator<Item = impl FnOnce(Configuration<G, E>) -> Result<(F, U), Error>>,
		light: impl Iterator<Item = impl FnOnce(Configuration<G, E>) -> Result<L, Error>>,
		authorities: impl Iterator<Item = (
			String,
			impl FnOnce(Configuration<G, E>) -> Result<(F, U), Error>
		)>,
		base_port: u16
	) -> TestNet<G, E, F, L, U> {
		let _ = env_logger::try_init();
		fdlimit::raise_fd_limit();
		let runtime = Runtime::new().expect("Error creating tokio runtime");
		let mut net = TestNet {
			runtime,
			authority_nodes: Default::default(),
			full_nodes: Default::default(),
			light_nodes: Default::default(),
			chain_spec: spec,
			base_port,
			nodes: 0,
		};
		net.insert_nodes(temp, full, light, authorities);
		net
	}

	fn insert_nodes(
		&mut self,
		temp: &TempDir,
		full: impl Iterator<Item = impl FnOnce(Configuration<G, E>) -> Result<(F, U), Error>>,
		light: impl Iterator<Item = impl FnOnce(Configuration<G, E>) -> Result<L, Error>>,
		authorities: impl Iterator<Item = (String, impl FnOnce(Configuration<G, E>) -> Result<(F, U), Error>)>
	) {
		let executor = self.runtime.executor();

		for (key, authority) in authorities {
			let task_executor = {
				let executor = executor.clone();
				Arc::new(move |fut: Pin<Box<dyn futures::Future<Output = ()> + Send>>| executor.spawn(fut.unit_error().compat()))
			};
			let node_config = node_config(
				self.nodes,
				&self.chain_spec,
				Roles::AUTHORITY,
				task_executor,
				Some(key),
				self.base_port,
				&temp,
			);
			let addr = node_config.network.listen_addresses.iter().next().unwrap().clone();
			let (service, user_data) = authority(node_config).expect("Error creating test node service");
			let service = SyncService::from(service);

			executor.spawn(service.clone().map_err(|_| ()));
			let addr = addr.with(multiaddr::Protocol::P2p(service.get().network().local_peer_id().into()));
			self.authority_nodes.push((self.nodes, service, user_data, addr));
			self.nodes += 1;
		}

		for full in full {
			let task_executor = {
				let executor = executor.clone();
				Arc::new(move |fut: Pin<Box<dyn futures::Future<Output = ()> + Send>>| executor.spawn(fut.unit_error().compat()))
			};
			let node_config = node_config(self.nodes, &self.chain_spec, Roles::FULL, task_executor, None, self.base_port, &temp);
			let addr = node_config.network.listen_addresses.iter().next().unwrap().clone();
			let (service, user_data) = full(node_config).expect("Error creating test node service");
			let service = SyncService::from(service);

			executor.spawn(service.clone().map_err(|_| ()));
			let addr = addr.with(multiaddr::Protocol::P2p(service.get().network().local_peer_id().into()));
			self.full_nodes.push((self.nodes, service, user_data, addr));
			self.nodes += 1;
		}

		for light in light {
			let task_executor = {
				let executor = executor.clone();
				Arc::new(move |fut: Pin<Box<dyn futures::Future<Output = ()> + Send>>| executor.spawn(fut.unit_error().compat()))
			};
			let node_config = node_config(self.nodes, &self.chain_spec, Roles::LIGHT, task_executor, None, self.base_port, &temp);
			let addr = node_config.network.listen_addresses.iter().next().unwrap().clone();
			let service = SyncService::from(light(node_config).expect("Error creating test node service"));

			executor.spawn(service.clone().map_err(|_| ()));
			let addr = addr.with(multiaddr::Protocol::P2p(service.get().network().local_peer_id().into()));
			self.light_nodes.push((self.nodes, service, addr));
			self.nodes += 1;
		}
	}
}

fn tempdir_with_prefix(prefix: &str) -> TempDir {
	tempfile::Builder::new().prefix(prefix).tempdir().expect("Error creating test dir")
}

pub fn connectivity<G, E, Fb, F, Lb, L>(
	spec: ChainSpec<G, E>,
	full_builder: Fb,
	light_builder: Lb,
) where
	E: Clone,
	Fb: Fn(Configuration<G, E>) -> Result<F, Error>,
	F: AbstractService,
	Lb: Fn(Configuration<G, E>) -> Result<L, Error>,
	L: AbstractService,
{
	const NUM_FULL_NODES: usize = 5;
	const NUM_LIGHT_NODES: usize = 5;

	let expected_full_connections = NUM_FULL_NODES - 1 + NUM_LIGHT_NODES;
	let expected_light_connections = NUM_FULL_NODES;

	{
		let temp = tempdir_with_prefix("substrate-connectivity-test");
		let runtime = {
			let mut network = TestNet::new(
				&temp,
				spec.clone(),
				(0..NUM_FULL_NODES).map(|_| { |cfg| full_builder(cfg).map(|s| (s, ())) }),
				(0..NUM_LIGHT_NODES).map(|_| { |cfg| light_builder(cfg) }),
				// Note: this iterator is empty but we can't just use `iter::empty()`, otherwise
				// the type of the closure cannot be inferred.
				(0..0).map(|_| (String::new(), { |cfg| full_builder(cfg).map(|s| (s, ())) })),
				30400,
			);
			info!("Checking star topology");
			let first_address = network.full_nodes[0].3.clone();
			for (_, service, _, _) in network.full_nodes.iter().skip(1) {
				service.get().network().add_reserved_peer(first_address.to_string())
					.expect("Error adding reserved peer");
			}
			for (_, service, _) in network.light_nodes.iter() {
				service.get().network().add_reserved_peer(first_address.to_string())
					.expect("Error adding reserved peer");
			}

			network.run_until_all_full(
				move |_index, service| service.get().network().num_connected()
					== expected_full_connections,
				move |_index, service| service.get().network().num_connected()
					== expected_light_connections,
			);

			network.runtime
		};

		runtime.shutdown_now().wait().expect("Error shutting down runtime");

		temp.close().expect("Error removing temp dir");
	}
	{
		let temp = tempdir_with_prefix("substrate-connectivity-test");
		{
			let mut network = TestNet::new(
				&temp,
				spec,
				(0..NUM_FULL_NODES).map(|_| { |cfg| full_builder(cfg).map(|s| (s, ())) }),
				(0..NUM_LIGHT_NODES).map(|_| { |cfg| light_builder(cfg) }),
				// Note: this iterator is empty but we can't just use `iter::empty()`, otherwise
				// the type of the closure cannot be inferred.
				(0..0).map(|_| (String::new(), { |cfg| full_builder(cfg).map(|s| (s, ())) })),
				30400,
			);
			info!("Checking linked topology");
			let mut address = network.full_nodes[0].3.clone();
			let max_nodes = std::cmp::max(NUM_FULL_NODES, NUM_LIGHT_NODES);
			for i in 0..max_nodes {
				if i != 0 {
					if let Some((_, service, _, node_id)) = network.full_nodes.get(i) {
						service.get().network().add_reserved_peer(address.to_string())
							.expect("Error adding reserved peer");
						address = node_id.clone();
					}
				}

				if let Some((_, service, node_id)) = network.light_nodes.get(i) {
					service.get().network().add_reserved_peer(address.to_string())
						.expect("Error adding reserved peer");
					address = node_id.clone();
				}
			}

			network.run_until_all_full(
				move |_index, service| service.get().network().num_connected()
					== expected_full_connections,
				move |_index, service| service.get().network().num_connected()
					== expected_light_connections,
			);
		}
		temp.close().expect("Error removing temp dir");
	}
}

pub fn sync<G, E, Fb, F, Lb, L, B, ExF, U>(
	spec: ChainSpec<G, E>,
	full_builder: Fb,
	light_builder: Lb,
	mut make_block_and_import: B,
	mut extrinsic_factory: ExF
) where
	Fb: Fn(Configuration<G, E>) -> Result<(F, U), Error>,
	F: AbstractService,
	Lb: Fn(Configuration<G, E>) -> Result<L, Error>,
	L: AbstractService,
	B: FnMut(&F, &mut U),
	ExF: FnMut(&F, &U) -> <F::Block as BlockT>::Extrinsic,
	U: Clone + Send + 'static,
	E: Clone,
{
	const NUM_FULL_NODES: usize = 10;
	// FIXME: BABE light client support is currently not working.
	const NUM_LIGHT_NODES: usize = 10;
	const NUM_BLOCKS: usize = 512;
	let temp = tempdir_with_prefix("substrate-sync-test");
	let mut network = TestNet::new(
		&temp,
		spec.clone(),
		(0..NUM_FULL_NODES).map(|_| { |cfg| full_builder(cfg) }),
		(0..NUM_LIGHT_NODES).map(|_| { |cfg| light_builder(cfg) }),
		// Note: this iterator is empty but we can't just use `iter::empty()`, otherwise
		// the type of the closure cannot be inferred.
		(0..0).map(|_| (String::new(), { |cfg| full_builder(cfg) })),
		30500,
	);
	info!("Checking block sync");
	let first_address = {
		let &mut (_, ref first_service, ref mut first_user_data, _) = &mut network.full_nodes[0];
		for i in 0 .. NUM_BLOCKS {
			if i % 128 == 0 {
				info!("Generating #{}", i + 1);
			}

			make_block_and_import(&first_service.get(), first_user_data);
		}
		network.full_nodes[0].3.clone()
	};

	info!("Running sync");
	for (_, service, _, _) in network.full_nodes.iter().skip(1) {
		service.get().network().add_reserved_peer(first_address.to_string()).expect("Error adding reserved peer");
	}
	for (_, service, _) in network.light_nodes.iter() {
		service.get().network().add_reserved_peer(first_address.to_string()).expect("Error adding reserved peer");
	}
	network.run_until_all_full(
		|_index, service|
			service.get().client().chain_info().best_number == (NUM_BLOCKS as u32).into(),
		|_index, service|
			service.get().client().chain_info().best_number == (NUM_BLOCKS as u32).into(),
	);

	info!("Checking extrinsic propagation");
	let first_service = network.full_nodes[0].1.clone();
	let first_user_data = &network.full_nodes[0].2;
	let best_block = BlockId::number(first_service.get().client().chain_info().best_number);
	let extrinsic = extrinsic_factory(&first_service.get(), first_user_data);
	futures::executor::block_on(first_service.get().transaction_pool().submit_one(&best_block, extrinsic)).unwrap();
	network.run_until_all_full(
		|_index, service| service.get().transaction_pool().ready().count() == 1,
		|_index, _service| true,
	);
}

pub fn consensus<G, E, Fb, F, Lb, L>(
	spec: ChainSpec<G, E>,
	full_builder: Fb,
	light_builder: Lb,
	authorities: impl IntoIterator<Item = String>
) where
	Fb: Fn(Configuration<G, E>) -> Result<F, Error>,
	F: AbstractService,
	Lb: Fn(Configuration<G, E>) -> Result<L, Error>,
	L: AbstractService,
	E: Clone,
{
	const NUM_FULL_NODES: usize = 10;
	const NUM_LIGHT_NODES: usize = 10;
	const NUM_BLOCKS: usize = 10; // 10 * 2 sec block production time = ~20 seconds
	let temp = tempdir_with_prefix("substrate-consensus-test");
	let mut network = TestNet::new(
		&temp,
		spec.clone(),
		(0..NUM_FULL_NODES / 2).map(|_| { |cfg| full_builder(cfg).map(|s| (s, ())) }),
		(0..NUM_LIGHT_NODES / 2).map(|_| { |cfg| light_builder(cfg) }),
		authorities.into_iter().map(|key| (key, { |cfg| full_builder(cfg).map(|s| (s, ())) })),
		30600,
	);

	info!("Checking consensus");
	let first_address = network.authority_nodes[0].3.clone();
	for (_, service, _, _) in network.full_nodes.iter() {
		service.get().network().add_reserved_peer(first_address.to_string()).expect("Error adding reserved peer");
	}
	for (_, service, _) in network.light_nodes.iter() {
		service.get().network().add_reserved_peer(first_address.to_string()).expect("Error adding reserved peer");
	}
	for (_, service, _, _) in network.authority_nodes.iter().skip(1) {
		service.get().network().add_reserved_peer(first_address.to_string()).expect("Error adding reserved peer");
	}
	network.run_until_all_full(
		|_index, service|
			service.get().client().chain_info().finalized_number >= (NUM_BLOCKS as u32 / 2).into(),
		|_index, service|
			service.get().client().chain_info().best_number >= (NUM_BLOCKS as u32 / 2).into(),
	);

	info!("Adding more peers");
	network.insert_nodes(
		&temp,
		(0..NUM_FULL_NODES / 2).map(|_| { |cfg| full_builder(cfg).map(|s| (s, ())) }),
		(0..NUM_LIGHT_NODES / 2).map(|_| { |cfg| light_builder(cfg) }),
		// Note: this iterator is empty but we can't just use `iter::empty()`, otherwise
		// the type of the closure cannot be inferred.
		(0..0).map(|_| (String::new(), { |cfg| full_builder(cfg).map(|s| (s, ())) })),
	);
	for (_, service, _, _) in network.full_nodes.iter() {
		service.get().network().add_reserved_peer(first_address.to_string()).expect("Error adding reserved peer");
	}
	for (_, service, _) in network.light_nodes.iter() {
		service.get().network().add_reserved_peer(first_address.to_string()).expect("Error adding reserved peer");
	}
	network.run_until_all_full(
		|_index, service|
			service.get().client().chain_info().finalized_number >= (NUM_BLOCKS as u32).into(),
		|_index, service|
			service.get().client().chain_info().best_number >= (NUM_BLOCKS as u32).into(),
	);
}<|MERGE_RESOLUTION|>--- conflicted
+++ resolved
@@ -210,11 +210,8 @@
 		dev_key_seed: key_seed,
 		tracing_targets: None,
 		tracing_receiver: Default::default(),
-<<<<<<< HEAD
+		max_runtime_instances: 8,
 		default_announce_block: true,
-=======
-		max_runtime_instances: 8,
->>>>>>> 67bf1ac1
 	}
 }
 
