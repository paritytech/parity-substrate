// Copyright 2018-2020 Parity Technologies (UK) Ltd.
// This file is part of Substrate.

// Substrate is free software: you can redistribute it and/or modify
// it under the terms of the GNU General Public License as published by
// the Free Software Foundation, either version 3 of the License, or
// (at your option) any later version.

// Substrate is distributed in the hope that it will be useful,
// but WITHOUT ANY WARRANTY; without even the implied warranty of
// MERCHANTABILITY or FITNESS FOR A PARTICULAR PURPOSE.  See the
// GNU General Public License for more details.

// You should have received a copy of the GNU General Public License
// along with Substrate.  If not, see <http://www.gnu.org/licenses/>.

//! Service integration test utils.

use std::iter;
use std::sync::{Arc, Mutex, MutexGuard};
use std::net::Ipv4Addr;
use std::pin::Pin;
use std::time::Duration;
use std::task::{Poll, Context};
use log::info;
use tempfile::TempDir;
use tokio::runtime::Runtime;
use futures::prelude::*;
use futures::future::ready;
use async_std::stream::interval;
use async_std::prelude::FutureExt;
use sc_service::{
	AbstractService,
	ChainSpec,
	Configuration,
	config::{DatabaseConfig, KeystoreConfig},
	Roles,
	Error,
};
use sc_network::{multiaddr, Multiaddr, NetworkStateInfo};
use sc_network::config::{NetworkConfiguration, TransportConfig, NodeKeyConfig, Secret, NonReservedPeerMode};
use sp_runtime::{generic::BlockId, traits::Block as BlockT};
use sp_transaction_pool::TransactionPool;

/// Maximum duration of single wait call.
const MAX_WAIT_TIME: Duration = Duration::from_secs(60 * 3);

struct TestNet<G, E, F, L, U> {
	runtime: Runtime,
	authority_nodes: Vec<(usize, SyncService<F>, U, Multiaddr)>,
	full_nodes: Vec<(usize, SyncService<F>, U, Multiaddr)>,
	light_nodes: Vec<(usize, SyncService<L>, Multiaddr)>,
	chain_spec: ChainSpec<G, E>,
	base_port: u16,
	nodes: usize,
}

/// Wraps around an `Arc<Service>` and implements `Future`.
pub struct SyncService<T>(Arc<Mutex<T>>);

impl<T> SyncService<T> {
	pub fn get(&self) -> MutexGuard<T> {
		self.0.lock().unwrap()
	}
}

impl<T> Clone for SyncService<T> {
	fn clone(&self) -> Self {
		Self(self.0.clone())
	}
}

impl<T> From<T> for SyncService<T> {
	fn from(service: T) -> Self {
		SyncService(Arc::new(Mutex::new(service)))
	}
}

impl<T: futures::Future<Output=Result<(), sc_service::Error>> + Unpin> Future for SyncService<T> {
	type Output = Result<(), sc_service::Error>;

	fn poll(self: Pin<&mut Self>, cx: &mut Context) -> Poll<Self::Output> {
		Pin::new(&mut *self.get()).poll(cx)
	}
}

impl<G, E, F, L, U> TestNet<G, E, F, L, U>
where F: Send + 'static, L: Send +'static, U: Clone + Send + 'static
{
	pub fn run_until_all_full<FP, LP>(
		&mut self,
		full_predicate: FP,
		light_predicate: LP,
	)
		where
			FP: Send + Fn(usize, &SyncService<F>) -> bool + 'static,
			LP: Send + Fn(usize, &SyncService<L>) -> bool + 'static,
	{
		let full_nodes = self.full_nodes.clone();
		let light_nodes = self.light_nodes.clone();
		let interval = interval(Duration::from_millis(100))
			.take_while(move |_| {
				let num_full_ready = full_nodes.iter().filter(|&(ref id, ref service, _, _)|
					full_predicate(*id, service)
				).count();

				let num_light_ready = light_nodes.iter().filter(|&(ref id, ref service, _)|
					light_predicate(*id, service)
				).count();

				info!(
					"Full nodes ready: {}/{}; Light nodes ready: {}/{}",
					num_full_ready, full_nodes.len(),
					num_light_ready, light_nodes.len(),
				);

				let full_ready = num_full_ready == full_nodes.len();
				let light_ready = num_light_ready == light_nodes.len();

				ready(!(light_ready && full_ready))
			})
			.for_each(|_| ready(()))
			.timeout(MAX_WAIT_TIME);

		match self.runtime.block_on(interval) {
			Ok(()) => {},
			Err(_) => panic!("Waited for too long"),
		}
	}
}

fn node_config<G, E: Clone> (
	index: usize,
	spec: &ChainSpec<G, E>,
	role: Roles,
	task_executor: Arc<dyn Fn(Pin<Box<dyn futures::Future<Output = ()> + Send>>) + Send + Sync>,
	key_seed: Option<String>,
	base_port: u16,
	root: &TempDir,
) -> Configuration<G, E>
{
	let root = root.path().join(format!("node-{}", index));

	let config_path = Some(String::from(root.join("network").to_str().unwrap()));
	let net_config_path = config_path.clone();

	let network_config = NetworkConfiguration {
		config_path,
		net_config_path,
		listen_addresses: vec! [
			iter::once(multiaddr::Protocol::Ip4(Ipv4Addr::new(127, 0, 0, 1)))
				.chain(iter::once(multiaddr::Protocol::Tcp(base_port + index as u16)))
				.collect()
		],
		public_addresses: vec![],
		boot_nodes: vec![],
		node_key: NodeKeyConfig::Ed25519(Secret::New),
		in_peers: 50,
		out_peers: 450,
		reserved_nodes: vec![],
		non_reserved_mode: NonReservedPeerMode::Accept,
		sentry_nodes: vec![],
		client_version: "network/test/0.1".to_owned(),
		node_name: "unknown".to_owned(),
		transport: TransportConfig::Normal {
			enable_mdns: false,
			allow_private_ipv4: true,
			wasm_external_transport: None,
		},
		max_parallel_downloads: NetworkConfiguration::default().max_parallel_downloads,
	};

	Configuration {
		impl_name: "network-test-impl",
		impl_version: "0.1",
		impl_commit: "",
		roles: role,
		task_executor: Some(task_executor),
		transaction_pool: Default::default(),
		network: network_config,
		keystore: KeystoreConfig::Path {
			path: root.join("key"),
			password: None
		},
		config_dir: Some(root.clone()),
		database: Some(DatabaseConfig::Path {
			path: root.join("db"),
			cache_size: None
		}),
		state_cache_size: 16777216,
		state_cache_child_ratio: None,
		pruning: Default::default(),
		chain_spec: Some((*spec).clone()),
		name: format!("Node {}", index),
		wasm_method: sc_service::config::WasmExecutionMethod::Interpreted,
		execution_strategies: Default::default(),
		rpc_http: None,
		rpc_ws: None,
		rpc_ws_max_connections: None,
		rpc_cors: None,
		grafana_port: None,
		telemetry_endpoints: None,
		telemetry_external_transport: None,
		default_heap_pages: None,
		offchain_worker: false,
		sentry_mode: false,
		force_authoring: false,
		disable_grandpa: false,
		dev_key_seed: key_seed,
		tracing_targets: None,
		tracing_receiver: Default::default(),
	}
}

impl<G, E, F, L, U> TestNet<G, E, F, L, U> where
	F: AbstractService,
	L: AbstractService,
	E: Clone,
{
	fn new(
		temp: &TempDir,
		spec: ChainSpec<G, E>,
		full: impl Iterator<Item = impl FnOnce(Configuration<G, E>) -> Result<(F, U), Error>>,
		light: impl Iterator<Item = impl FnOnce(Configuration<G, E>) -> Result<L, Error>>,
		authorities: impl Iterator<Item = (
			String,
			impl FnOnce(Configuration<G, E>) -> Result<(F, U), Error>
		)>,
		base_port: u16
	) -> TestNet<G, E, F, L, U> {
		let _ = env_logger::try_init();
		fdlimit::raise_fd_limit();
		let runtime = Runtime::new().expect("Error creating tokio runtime");
		let mut net = TestNet {
			runtime,
			authority_nodes: Default::default(),
			full_nodes: Default::default(),
			light_nodes: Default::default(),
			chain_spec: spec,
			base_port,
			nodes: 0,
		};
		net.insert_nodes(temp, full, light, authorities);
		net
	}

	fn insert_nodes(
		&mut self,
		temp: &TempDir,
		full: impl Iterator<Item = impl FnOnce(Configuration<G, E>) -> Result<(F, U), Error>>,
		light: impl Iterator<Item = impl FnOnce(Configuration<G, E>) -> Result<L, Error>>,
		authorities: impl Iterator<Item = (String, impl FnOnce(Configuration<G, E>) -> Result<(F, U), Error>)>
	) {
		let handle = self.runtime.handle();

		for (key, authority) in authorities {
			let task_executor = {
<<<<<<< HEAD
				let handle = handle.clone();
				Box::new(move |fut| { handle.spawn(fut); })
=======
				let executor = executor.clone();
				Arc::new(move |fut: Pin<Box<dyn futures::Future<Output = ()> + Send>>| executor.spawn(fut.unit_error().compat()))
>>>>>>> 26a4b739
			};
			let node_config = node_config(
				self.nodes,
				&self.chain_spec,
				Roles::AUTHORITY,
				task_executor,
				Some(key),
				self.base_port,
				&temp,
			);
			let addr = node_config.network.listen_addresses.iter().next().unwrap().clone();
			let (service, user_data) = authority(node_config).expect("Error creating test node service");
			let service = SyncService::from(service);

			handle.spawn(service.clone().map_err(|_| ()));
			let addr = addr.with(multiaddr::Protocol::P2p(service.get().network().local_peer_id().into()));
			self.authority_nodes.push((self.nodes, service, user_data, addr));
			self.nodes += 1;
		}

		for full in full {
			let task_executor = {
<<<<<<< HEAD
				let handle = handle.clone();
				Box::new(move |fut| { handle.spawn(fut); })
=======
				let executor = executor.clone();
				Arc::new(move |fut: Pin<Box<dyn futures::Future<Output = ()> + Send>>| executor.spawn(fut.unit_error().compat()))
>>>>>>> 26a4b739
			};
			let node_config = node_config(self.nodes, &self.chain_spec, Roles::FULL, task_executor, None, self.base_port, &temp);
			let addr = node_config.network.listen_addresses.iter().next().unwrap().clone();
			let (service, user_data) = full(node_config).expect("Error creating test node service");
			let service = SyncService::from(service);

			handle.spawn(service.clone().map_err(|_| ()));
			let addr = addr.with(multiaddr::Protocol::P2p(service.get().network().local_peer_id().into()));
			self.full_nodes.push((self.nodes, service, user_data, addr));
			self.nodes += 1;
		}

		for light in light {
			let task_executor = {
<<<<<<< HEAD
				let handle = handle.clone();
				Box::new(move |fut| { handle.spawn(fut); })
=======
				let executor = executor.clone();
				Arc::new(move |fut: Pin<Box<dyn futures::Future<Output = ()> + Send>>| executor.spawn(fut.unit_error().compat()))
>>>>>>> 26a4b739
			};
			let node_config = node_config(self.nodes, &self.chain_spec, Roles::LIGHT, task_executor, None, self.base_port, &temp);
			let addr = node_config.network.listen_addresses.iter().next().unwrap().clone();
			let service = SyncService::from(light(node_config).expect("Error creating test node service"));

			handle.spawn(service.clone().map_err(|_| ()));
			let addr = addr.with(multiaddr::Protocol::P2p(service.get().network().local_peer_id().into()));
			self.light_nodes.push((self.nodes, service, addr));
			self.nodes += 1;
		}
	}
}

fn tempdir_with_prefix(prefix: &str) -> TempDir {
	tempfile::Builder::new().prefix(prefix).tempdir().expect("Error creating test dir")
}

pub fn connectivity<G, E, Fb, F, Lb, L>(
	spec: ChainSpec<G, E>,
	full_builder: Fb,
	light_builder: Lb,
) where
	E: Clone,
	Fb: Fn(Configuration<G, E>) -> Result<F, Error>,
	F: AbstractService,
	Lb: Fn(Configuration<G, E>) -> Result<L, Error>,
	L: AbstractService,
{
	const NUM_FULL_NODES: usize = 5;
	const NUM_LIGHT_NODES: usize = 5;

	let expected_full_connections = NUM_FULL_NODES - 1 + NUM_LIGHT_NODES;
	let expected_light_connections = NUM_FULL_NODES;

	{
		let temp = tempdir_with_prefix("substrate-connectivity-test");
		let mut network = TestNet::new(
			&temp,
			spec.clone(),
			(0..NUM_FULL_NODES).map(|_| { |cfg| full_builder(cfg).map(|s| (s, ())) }),
			(0..NUM_LIGHT_NODES).map(|_| { |cfg| light_builder(cfg) }),
			// Note: this iterator is empty but we can't just use `iter::empty()`, otherwise
			// the type of the closure cannot be inferred.
			(0..0).map(|_| (String::new(), { |cfg| full_builder(cfg).map(|s| (s, ())) })),
			30400,
		);
		info!("Checking star topology");
		let first_address = network.full_nodes[0].3.clone();
		for (_, service, _, _) in network.full_nodes.iter().skip(1) {
			service.get().network().add_reserved_peer(first_address.to_string())
				.expect("Error adding reserved peer");
		}
		for (_, service, _) in network.light_nodes.iter() {
			service.get().network().add_reserved_peer(first_address.to_string())
				.expect("Error adding reserved peer");
		}

		network.run_until_all_full(
			move |_index, service| service.get().network().num_connected()
				== expected_full_connections,
			move |_index, service| service.get().network().num_connected()
				== expected_light_connections,
		);

		network.runtime.shutdown_timeout(Duration::from_secs(0));
		temp.close().expect("Error removing temp dir");
	}
	{
		let temp = tempdir_with_prefix("substrate-connectivity-test");
		let mut network = TestNet::new(
			&temp,
			spec,
			(0..NUM_FULL_NODES).map(|_| { |cfg| full_builder(cfg).map(|s| (s, ())) }),
			(0..NUM_LIGHT_NODES).map(|_| { |cfg| light_builder(cfg) }),
			// Note: this iterator is empty but we can't just use `iter::empty()`, otherwise
			// the type of the closure cannot be inferred.
			(0..0).map(|_| (String::new(), { |cfg| full_builder(cfg).map(|s| (s, ())) })),
			30400,
		);
		info!("Checking linked topology");
		let mut address = network.full_nodes[0].3.clone();
		let max_nodes = std::cmp::max(NUM_FULL_NODES, NUM_LIGHT_NODES);
		for i in 0..max_nodes {
			if i != 0 {
				if let Some((_, service, _, node_id)) = network.full_nodes.get(i) {
					service.get().network().add_reserved_peer(address.to_string())
						.expect("Error adding reserved peer");
					address = node_id.clone();
				}
			}

			if let Some((_, service, node_id)) = network.light_nodes.get(i) {
				service.get().network().add_reserved_peer(address.to_string())
					.expect("Error adding reserved peer");
				address = node_id.clone();
			}
		}

		network.run_until_all_full(
			move |_index, service| service.get().network().num_connected()
				== expected_full_connections,
			move |_index, service| service.get().network().num_connected()
				== expected_light_connections,
		);
		temp.close().expect("Error removing temp dir");
	}
}

pub fn sync<G, E, Fb, F, Lb, L, B, ExF, U>(
	spec: ChainSpec<G, E>,
	full_builder: Fb,
	light_builder: Lb,
	mut make_block_and_import: B,
	mut extrinsic_factory: ExF
) where
	Fb: Fn(Configuration<G, E>) -> Result<(F, U), Error>,
	F: AbstractService,
	Lb: Fn(Configuration<G, E>) -> Result<L, Error>,
	L: AbstractService,
	B: FnMut(&F, &mut U),
	ExF: FnMut(&F, &U) -> <F::Block as BlockT>::Extrinsic,
	U: Clone + Send + 'static,
	E: Clone,
{
	const NUM_FULL_NODES: usize = 10;
	// FIXME: BABE light client support is currently not working.
	const NUM_LIGHT_NODES: usize = 10;
	const NUM_BLOCKS: usize = 512;
	let temp = tempdir_with_prefix("substrate-sync-test");
	let mut network = TestNet::new(
		&temp,
		spec.clone(),
		(0..NUM_FULL_NODES).map(|_| { |cfg| full_builder(cfg) }),
		(0..NUM_LIGHT_NODES).map(|_| { |cfg| light_builder(cfg) }),
		// Note: this iterator is empty but we can't just use `iter::empty()`, otherwise
		// the type of the closure cannot be inferred.
		(0..0).map(|_| (String::new(), { |cfg| full_builder(cfg) })),
		30500,
	);
	info!("Checking block sync");
	let first_address = {
		let &mut (_, ref first_service, ref mut first_user_data, _) = &mut network.full_nodes[0];
		for i in 0 .. NUM_BLOCKS {
			if i % 128 == 0 {
				info!("Generating #{}", i + 1);
			}

			make_block_and_import(&first_service.get(), first_user_data);
		}
		network.full_nodes[0].3.clone()
	};

	info!("Running sync");
	for (_, service, _, _) in network.full_nodes.iter().skip(1) {
		service.get().network().add_reserved_peer(first_address.to_string()).expect("Error adding reserved peer");
	}
	for (_, service, _) in network.light_nodes.iter() {
		service.get().network().add_reserved_peer(first_address.to_string()).expect("Error adding reserved peer");
	}
	network.run_until_all_full(
		|_index, service|
			service.get().client().chain_info().best_number == (NUM_BLOCKS as u32).into(),
		|_index, service|
			service.get().client().chain_info().best_number == (NUM_BLOCKS as u32).into(),
	);

	info!("Checking extrinsic propagation");
	let first_service = network.full_nodes[0].1.clone();
	let first_user_data = &network.full_nodes[0].2;
	let best_block = BlockId::number(first_service.get().client().chain_info().best_number);
	let extrinsic = extrinsic_factory(&first_service.get(), first_user_data);
	futures::executor::block_on(first_service.get().transaction_pool().submit_one(&best_block, extrinsic)).unwrap();
	network.run_until_all_full(
		|_index, service| service.get().transaction_pool().ready().count() == 1,
		|_index, _service| true,
	);
}

pub fn consensus<G, E, Fb, F, Lb, L>(
	spec: ChainSpec<G, E>,
	full_builder: Fb,
	light_builder: Lb,
	authorities: impl IntoIterator<Item = String>
) where
	Fb: Fn(Configuration<G, E>) -> Result<F, Error>,
	F: AbstractService,
	Lb: Fn(Configuration<G, E>) -> Result<L, Error>,
	L: AbstractService,
	E: Clone,
{
	const NUM_FULL_NODES: usize = 10;
	const NUM_LIGHT_NODES: usize = 10;
	const NUM_BLOCKS: usize = 10; // 10 * 2 sec block production time = ~20 seconds
	let temp = tempdir_with_prefix("substrate-conensus-test");
	let mut network = TestNet::new(
		&temp,
		spec.clone(),
		(0..NUM_FULL_NODES / 2).map(|_| { |cfg| full_builder(cfg).map(|s| (s, ())) }),
		(0..NUM_LIGHT_NODES / 2).map(|_| { |cfg| light_builder(cfg) }),
		authorities.into_iter().map(|key| (key, { |cfg| full_builder(cfg).map(|s| (s, ())) })),
		30600,
	);

	info!("Checking consensus");
	let first_address = network.authority_nodes[0].3.clone();
	for (_, service, _, _) in network.full_nodes.iter() {
		service.get().network().add_reserved_peer(first_address.to_string()).expect("Error adding reserved peer");
	}
	for (_, service, _) in network.light_nodes.iter() {
		service.get().network().add_reserved_peer(first_address.to_string()).expect("Error adding reserved peer");
	}
	for (_, service, _, _) in network.authority_nodes.iter().skip(1) {
		service.get().network().add_reserved_peer(first_address.to_string()).expect("Error adding reserved peer");
	}
	network.run_until_all_full(
		|_index, service|
			service.get().client().chain_info().finalized_number >= (NUM_BLOCKS as u32 / 2).into(),
		|_index, service|
			service.get().client().chain_info().best_number >= (NUM_BLOCKS as u32 / 2).into(),
	);

	info!("Adding more peers");
	network.insert_nodes(
		&temp,
		(0..NUM_FULL_NODES / 2).map(|_| { |cfg| full_builder(cfg).map(|s| (s, ())) }),
		(0..NUM_LIGHT_NODES / 2).map(|_| { |cfg| light_builder(cfg) }),
		// Note: this iterator is empty but we can't just use `iter::empty()`, otherwise
		// the type of the closure cannot be inferred.
		(0..0).map(|_| (String::new(), { |cfg| full_builder(cfg).map(|s| (s, ())) })),
	);
	for (_, service, _, _) in network.full_nodes.iter() {
		service.get().network().add_reserved_peer(first_address.to_string()).expect("Error adding reserved peer");
	}
	for (_, service, _) in network.light_nodes.iter() {
		service.get().network().add_reserved_peer(first_address.to_string()).expect("Error adding reserved peer");
	}
	network.run_until_all_full(
		|_index, service|
			service.get().client().chain_info().finalized_number >= (NUM_BLOCKS as u32).into(),
		|_index, service|
			service.get().client().chain_info().best_number >= (NUM_BLOCKS as u32).into(),
	);
}<|MERGE_RESOLUTION|>--- conflicted
+++ resolved
@@ -255,13 +255,8 @@
 
 		for (key, authority) in authorities {
 			let task_executor = {
-<<<<<<< HEAD
 				let handle = handle.clone();
-				Box::new(move |fut| { handle.spawn(fut); })
-=======
-				let executor = executor.clone();
-				Arc::new(move |fut: Pin<Box<dyn futures::Future<Output = ()> + Send>>| executor.spawn(fut.unit_error().compat()))
->>>>>>> 26a4b739
+				Arc::new(move |fut| { handle.spawn(fut); })
 			};
 			let node_config = node_config(
 				self.nodes,
@@ -284,13 +279,8 @@
 
 		for full in full {
 			let task_executor = {
-<<<<<<< HEAD
 				let handle = handle.clone();
-				Box::new(move |fut| { handle.spawn(fut); })
-=======
-				let executor = executor.clone();
-				Arc::new(move |fut: Pin<Box<dyn futures::Future<Output = ()> + Send>>| executor.spawn(fut.unit_error().compat()))
->>>>>>> 26a4b739
+				Arc::new(move |fut| { handle.spawn(fut); })
 			};
 			let node_config = node_config(self.nodes, &self.chain_spec, Roles::FULL, task_executor, None, self.base_port, &temp);
 			let addr = node_config.network.listen_addresses.iter().next().unwrap().clone();
@@ -305,13 +295,8 @@
 
 		for light in light {
 			let task_executor = {
-<<<<<<< HEAD
 				let handle = handle.clone();
-				Box::new(move |fut| { handle.spawn(fut); })
-=======
-				let executor = executor.clone();
-				Arc::new(move |fut: Pin<Box<dyn futures::Future<Output = ()> + Send>>| executor.spawn(fut.unit_error().compat()))
->>>>>>> 26a4b739
+				Arc::new(move |fut| { handle.spawn(fut); })
 			};
 			let node_config = node_config(self.nodes, &self.chain_spec, Roles::LIGHT, task_executor, None, self.base_port, &temp);
 			let addr = node_config.network.listen_addresses.iter().next().unwrap().clone();
