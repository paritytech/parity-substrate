// Copyright 2018-2020 Parity Technologies (UK) Ltd.
// This file is part of Substrate.

// Substrate is free software: you can redistribute it and/or modify
// it under the terms of the GNU General Public License as published by
// the Free Software Foundation, either version 3 of the License, or
// (at your option) any later version.

// Substrate is distributed in the hope that it will be useful,
// but WITHOUT ANY WARRANTY; without even the implied warranty of
// MERCHANTABILITY or FITNESS FOR A PARTICULAR PURPOSE.  See the
// GNU General Public License for more details.

// You should have received a copy of the GNU General Public License
// along with Substrate.  If not, see <http://www.gnu.org/licenses/>.

//! Service integration test utils.

use std::iter;
use std::sync::{Arc, Mutex, MutexGuard};
use std::net::Ipv4Addr;
use std::pin::Pin;
use std::time::Duration;
use std::task::{Poll, Context};
use log::info;
use tempfile::TempDir;
use futures::prelude::*;
use futures::future::ready;
use async_std::stream::interval;
use async_std::prelude::FutureExt;
use sc_service::{
	AbstractService,
	ChainSpec,
	Configuration,
	config::{DatabaseConfig, KeystoreConfig},
	Roles,
	Error,
};
use sc_network::{multiaddr, Multiaddr, NetworkStateInfo};
use sc_network::config::{NetworkConfiguration, TransportConfig, NodeKeyConfig, Secret, NonReservedPeerMode};
use sp_runtime::{generic::BlockId, traits::Block as BlockT};
use sp_transaction_pool::TransactionPool;

/// Maximum duration of single wait call.
const MAX_WAIT_TIME: Duration = Duration::from_secs(60 * 3);

struct TestNet<G, E, F, L, U> {
	authority_nodes: Vec<(usize, SyncService<F>, U, Multiaddr)>,
	full_nodes: Vec<(usize, SyncService<F>, U, Multiaddr)>,
	light_nodes: Vec<(usize, SyncService<L>, Multiaddr)>,
	chain_spec: ChainSpec<G, E>,
	base_port: u16,
	nodes: usize,
}

/// Wraps around an `Arc<Service>` and implements `Future`.
pub struct SyncService<T>(Arc<Mutex<T>>);

impl<T> SyncService<T> {
	pub fn get(&self) -> MutexGuard<T> {
		self.0.lock().unwrap()
	}
}

impl<T> Clone for SyncService<T> {
	fn clone(&self) -> Self {
		Self(self.0.clone())
	}
}

impl<T> From<T> for SyncService<T> {
	fn from(service: T) -> Self {
		SyncService(Arc::new(Mutex::new(service)))
	}
}

impl<T: futures::Future<Output=Result<(), sc_service::Error>> + Unpin> Future for SyncService<T> {
	type Output = Result<(), sc_service::Error>;

	fn poll(self: Pin<&mut Self>, cx: &mut Context) -> Poll<Self::Output> {
		Pin::new(&mut *self.get()).poll(cx)
	}
}

impl<G, E, F, L, U> TestNet<G, E, F, L, U>
where F: Send + 'static, L: Send +'static, U: Clone + Send + 'static
{
	pub fn run_until_all_full<FP, LP>(
		&mut self,
		full_predicate: FP,
		light_predicate: LP,
	)
		where
			FP: Send + Fn(usize, &SyncService<F>) -> bool + 'static,
			LP: Send + Fn(usize, &SyncService<L>) -> bool + 'static,
	{
		let full_nodes = self.full_nodes.clone();
		let light_nodes = self.light_nodes.clone();
		let interval = interval(Duration::from_millis(100))
			.take_while(move |_| {
				let num_full_ready = full_nodes.iter().filter(|&(ref id, ref service, _, _)|
					full_predicate(*id, service)
				).count();

				let num_light_ready = light_nodes.iter().filter(|&(ref id, ref service, _)|
					light_predicate(*id, service)
				).count();

				info!(
					"Full nodes ready: {}/{}; Light nodes ready: {}/{}",
					num_full_ready, full_nodes.len(),
					num_light_ready, light_nodes.len(),
				);

				let full_ready = num_full_ready == full_nodes.len();
				let light_ready = num_light_ready == light_nodes.len();

				ready(!(light_ready && full_ready))
			})
			.for_each(|_| ready(()))
			.timeout(MAX_WAIT_TIME);

		match futures::executor::block_on(interval) {
			Ok(()) => {},
			Err(_) => panic!("Waited for too long"),
		}
	}
}

fn node_config<G, E: Clone> (
	index: usize,
	spec: &ChainSpec<G, E>,
	role: Roles,
	task_executor: Box<dyn Fn(Pin<Box<dyn futures::Future<Output = ()> + Send>>) + Send>,
	key_seed: Option<String>,
	base_port: u16,
	root: &TempDir,
) -> Configuration<G, E>
{
	let root = root.path().join(format!("node-{}", index));

	let config_path = Some(String::from(root.join("network").to_str().unwrap()));
	let net_config_path = config_path.clone();

	let network_config = NetworkConfiguration {
		config_path,
		net_config_path,
		listen_addresses: vec! [
			iter::once(multiaddr::Protocol::Ip4(Ipv4Addr::new(127, 0, 0, 1)))
				.chain(iter::once(multiaddr::Protocol::Tcp(base_port + index as u16)))
				.collect()
		],
		public_addresses: vec![],
		boot_nodes: vec![],
		node_key: NodeKeyConfig::Ed25519(Secret::New),
		in_peers: 50,
		out_peers: 450,
		reserved_nodes: vec![],
		non_reserved_mode: NonReservedPeerMode::Accept,
		sentry_nodes: vec![],
		client_version: "network/test/0.1".to_owned(),
		node_name: "unknown".to_owned(),
		transport: TransportConfig::Normal {
			enable_mdns: false,
			allow_private_ipv4: true,
			wasm_external_transport: None,
		},
		max_parallel_downloads: NetworkConfiguration::default().max_parallel_downloads,
	};

	Configuration {
		impl_name: "network-test-impl",
		impl_version: "0.1",
		impl_commit: "",
		roles: role,
		task_executor: Some(task_executor),
		transaction_pool: Default::default(),
		network: network_config,
		keystore: KeystoreConfig::Path {
			path: root.join("key"),
			password: None
		},
		config_dir: Some(root.clone()),
		database: DatabaseConfig::Path {
			path: root.join("db"),
			cache_size: None
		},
		state_cache_size: 16777216,
		state_cache_child_ratio: None,
		pruning: Default::default(),
		chain_spec: Some((*spec).clone()),
		name: format!("Node {}", index),
		wasm_method: sc_service::config::WasmExecutionMethod::Interpreted,
		execution_strategies: Default::default(),
		rpc_http: None,
		rpc_ws: None,
		rpc_ws_max_connections: None,
		rpc_cors: None,
		grafana_port: None,
		telemetry_endpoints: None,
		telemetry_external_transport: None,
		default_heap_pages: None,
		offchain_worker: false,
		sentry_mode: false,
		force_authoring: false,
		disable_grandpa: false,
		dev_key_seed: key_seed,
		tracing_targets: None,
		tracing_receiver: Default::default(),
	}
}

impl<G, E, F, L, U> TestNet<G, E, F, L, U> where
	F: AbstractService,
	L: AbstractService,
	E: Clone,
{
	fn new(
		temp: &TempDir,
		spec: ChainSpec<G, E>,
		full: impl Iterator<Item = impl FnOnce(Configuration<G, E>) -> Result<(F, U), Error>>,
		light: impl Iterator<Item = impl FnOnce(Configuration<G, E>) -> Result<L, Error>>,
		authorities: impl Iterator<Item = (
			String,
			impl FnOnce(Configuration<G, E>) -> Result<(F, U), Error>
		)>,
		base_port: u16
	) -> TestNet<G, E, F, L, U> {
		let _ = env_logger::try_init();
		fdlimit::raise_fd_limit();
		let mut net = TestNet {
			authority_nodes: Default::default(),
			full_nodes: Default::default(),
			light_nodes: Default::default(),
			chain_spec: spec,
			base_port,
			nodes: 0,
		};
		net.insert_nodes(temp, full, light, authorities);
		net
	}

	fn insert_nodes(
		&mut self,
		temp: &TempDir,
		full: impl Iterator<Item = impl FnOnce(Configuration<G, E>) -> Result<(F, U), Error>>,
		light: impl Iterator<Item = impl FnOnce(Configuration<G, E>) -> Result<L, Error>>,
		authorities: impl Iterator<Item = (String, impl FnOnce(Configuration<G, E>) -> Result<(F, U), Error>)>
	) {
		let tasks_executor = Box::new(|fut | { async_std::task::spawn(fut); });

		for (key, authority) in authorities {
<<<<<<< HEAD
=======
			let task_executor = {
				let executor = executor.clone();
				Box::new(move |fut: Pin<Box<dyn futures::Future<Output = ()> + Send>>| executor.spawn(fut.unit_error().compat()))
			};
>>>>>>> 26e37ff6
			let node_config = node_config(
				self.nodes,
				&self.chain_spec,
				Roles::AUTHORITY,
<<<<<<< HEAD
				tasks_executor.clone(),
=======
				task_executor,
>>>>>>> 26e37ff6
				Some(key),
				self.base_port,
				&temp,
			);
			let addr = node_config.network.listen_addresses.iter().next().unwrap().clone();
			let (service, user_data) = authority(node_config).expect("Error creating test node service");
			let service = SyncService::from(service);

			async_std::task::spawn(service.clone().map_err(|_| ()));
			let addr = addr.with(multiaddr::Protocol::P2p(service.get().network().local_peer_id().into()));
			self.authority_nodes.push((self.nodes, service, user_data, addr));
			self.nodes += 1;
		}

		for full in full {
<<<<<<< HEAD
			let node_config = node_config(self.nodes, &self.chain_spec, Roles::FULL, tasks_executor.clone(), None, self.base_port, &temp);
=======
			let task_executor = {
				let executor = executor.clone();
				Box::new(move |fut: Pin<Box<dyn futures::Future<Output = ()> + Send>>| executor.spawn(fut.unit_error().compat()))
			};
			let node_config = node_config(self.nodes, &self.chain_spec, Roles::FULL, task_executor, None, self.base_port, &temp);
>>>>>>> 26e37ff6
			let addr = node_config.network.listen_addresses.iter().next().unwrap().clone();
			let (service, user_data) = full(node_config).expect("Error creating test node service");
			let service = SyncService::from(service);

			async_std::task::spawn(service.clone().map_err(|_| ()));
			let addr = addr.with(multiaddr::Protocol::P2p(service.get().network().local_peer_id().into()));
			self.full_nodes.push((self.nodes, service, user_data, addr));
			self.nodes += 1;
		}

		for light in light {
<<<<<<< HEAD
			let node_config = node_config(self.nodes, &self.chain_spec, Roles::LIGHT, tasks_executor.clone(), None, self.base_port, &temp);
=======
			let task_executor = {
				let executor = executor.clone();
				Box::new(move |fut: Pin<Box<dyn futures::Future<Output = ()> + Send>>| executor.spawn(fut.unit_error().compat()))
			};
			let node_config = node_config(self.nodes, &self.chain_spec, Roles::LIGHT, task_executor, None, self.base_port, &temp);
>>>>>>> 26e37ff6
			let addr = node_config.network.listen_addresses.iter().next().unwrap().clone();
			let service = SyncService::from(light(node_config).expect("Error creating test node service"));

			async_std::task::spawn(service.clone().map_err(|_| ()));
			let addr = addr.with(multiaddr::Protocol::P2p(service.get().network().local_peer_id().into()));
			self.light_nodes.push((self.nodes, service, addr));
			self.nodes += 1;
		}
	}
}

fn tempdir_with_prefix(prefix: &str) -> TempDir {
	tempfile::Builder::new().prefix(prefix).tempdir().expect("Error creating test dir")
}

pub fn connectivity<G, E, Fb, F, Lb, L>(
	spec: ChainSpec<G, E>,
	full_builder: Fb,
	light_builder: Lb,
) where
	E: Clone,
	Fb: Fn(Configuration<G, E>) -> Result<F, Error>,
	F: AbstractService,
	Lb: Fn(Configuration<G, E>) -> Result<L, Error>,
	L: AbstractService,
{
	const NUM_FULL_NODES: usize = 5;
	const NUM_LIGHT_NODES: usize = 5;

	let expected_full_connections = NUM_FULL_NODES - 1 + NUM_LIGHT_NODES;
	let expected_light_connections = NUM_FULL_NODES;

	{
		let temp = tempdir_with_prefix("substrate-connectivity-test");
		let mut network = TestNet::new(
			&temp,
			spec.clone(),
			(0..NUM_FULL_NODES).map(|_| { |cfg| full_builder(cfg).map(|s| (s, ())) }),
			(0..NUM_LIGHT_NODES).map(|_| { |cfg| light_builder(cfg) }),
			// Note: this iterator is empty but we can't just use `iter::empty()`, otherwise
			// the type of the closure cannot be inferred.
			(0..0).map(|_| (String::new(), { |cfg| full_builder(cfg).map(|s| (s, ())) })),
			30400,
		);
		info!("Checking star topology");
		let first_address = network.full_nodes[0].3.clone();
		for (_, service, _, _) in network.full_nodes.iter().skip(1) {
			service.get().network().add_reserved_peer(first_address.to_string())
				.expect("Error adding reserved peer");
		}
		for (_, service, _) in network.light_nodes.iter() {
			service.get().network().add_reserved_peer(first_address.to_string())
				.expect("Error adding reserved peer");
		}

		network.run_until_all_full(
			move |_index, service| service.get().network().num_connected()
				== expected_full_connections,
			move |_index, service| service.get().network().num_connected()
				== expected_light_connections,
		);

		temp.close().expect("Error removing temp dir");
	}
	{
		let temp = tempdir_with_prefix("substrate-connectivity-test");
		let mut network = TestNet::new(
			&temp,
			spec,
			(0..NUM_FULL_NODES).map(|_| { |cfg| full_builder(cfg).map(|s| (s, ())) }),
			(0..NUM_LIGHT_NODES).map(|_| { |cfg| light_builder(cfg) }),
			// Note: this iterator is empty but we can't just use `iter::empty()`, otherwise
			// the type of the closure cannot be inferred.
			(0..0).map(|_| (String::new(), { |cfg| full_builder(cfg).map(|s| (s, ())) })),
			30400,
		);
		info!("Checking linked topology");
		let mut address = network.full_nodes[0].3.clone();
		let max_nodes = std::cmp::max(NUM_FULL_NODES, NUM_LIGHT_NODES);
		for i in 0..max_nodes {
			if i != 0 {
				if let Some((_, service, _, node_id)) = network.full_nodes.get(i) {
					service.get().network().add_reserved_peer(address.to_string())
						.expect("Error adding reserved peer");
					address = node_id.clone();
				}
			}

			if let Some((_, service, node_id)) = network.light_nodes.get(i) {
				service.get().network().add_reserved_peer(address.to_string())
					.expect("Error adding reserved peer");
				address = node_id.clone();
			}
		}

		network.run_until_all_full(
			move |_index, service| service.get().network().num_connected()
				== expected_full_connections,
			move |_index, service| service.get().network().num_connected()
				== expected_light_connections,
		);
		temp.close().expect("Error removing temp dir");
	}
}

pub fn sync<G, E, Fb, F, Lb, L, B, ExF, U>(
	spec: ChainSpec<G, E>,
	full_builder: Fb,
	light_builder: Lb,
	mut make_block_and_import: B,
	mut extrinsic_factory: ExF
) where
	Fb: Fn(Configuration<G, E>) -> Result<(F, U), Error>,
	F: AbstractService,
	Lb: Fn(Configuration<G, E>) -> Result<L, Error>,
	L: AbstractService,
	B: FnMut(&F, &mut U),
	ExF: FnMut(&F, &U) -> <F::Block as BlockT>::Extrinsic,
	U: Clone + Send + 'static,
	E: Clone,
{
	const NUM_FULL_NODES: usize = 10;
	// FIXME: BABE light client support is currently not working.
	const NUM_LIGHT_NODES: usize = 10;
	const NUM_BLOCKS: usize = 512;
	let temp = tempdir_with_prefix("substrate-sync-test");
	let mut network = TestNet::new(
		&temp,
		spec.clone(),
		(0..NUM_FULL_NODES).map(|_| { |cfg| full_builder(cfg) }),
		(0..NUM_LIGHT_NODES).map(|_| { |cfg| light_builder(cfg) }),
		// Note: this iterator is empty but we can't just use `iter::empty()`, otherwise
		// the type of the closure cannot be inferred.
		(0..0).map(|_| (String::new(), { |cfg| full_builder(cfg) })),
		30500,
	);
	info!("Checking block sync");
	let first_address = {
		let &mut (_, ref first_service, ref mut first_user_data, _) = &mut network.full_nodes[0];
		for i in 0 .. NUM_BLOCKS {
			if i % 128 == 0 {
				info!("Generating #{}", i + 1);
			}

			make_block_and_import(&first_service.get(), first_user_data);
		}
		network.full_nodes[0].3.clone()
	};

	info!("Running sync");
	for (_, service, _, _) in network.full_nodes.iter().skip(1) {
		service.get().network().add_reserved_peer(first_address.to_string()).expect("Error adding reserved peer");
	}
	for (_, service, _) in network.light_nodes.iter() {
		service.get().network().add_reserved_peer(first_address.to_string()).expect("Error adding reserved peer");
	}
	network.run_until_all_full(
		|_index, service|
			service.get().client().chain_info().best_number == (NUM_BLOCKS as u32).into(),
		|_index, service|
			service.get().client().chain_info().best_number == (NUM_BLOCKS as u32).into(),
	);

	info!("Checking extrinsic propagation");
	let first_service = network.full_nodes[0].1.clone();
	let first_user_data = &network.full_nodes[0].2;
	let best_block = BlockId::number(first_service.get().client().chain_info().best_number);
	let extrinsic = extrinsic_factory(&first_service.get(), first_user_data);
	futures::executor::block_on(first_service.get().transaction_pool().submit_one(&best_block, extrinsic)).unwrap();
	network.run_until_all_full(
		|_index, service| service.get().transaction_pool().ready().count() == 1,
		|_index, _service| true,
	);
}

pub fn consensus<G, E, Fb, F, Lb, L>(
	spec: ChainSpec<G, E>,
	full_builder: Fb,
	light_builder: Lb,
	authorities: impl IntoIterator<Item = String>
) where
	Fb: Fn(Configuration<G, E>) -> Result<F, Error>,
	F: AbstractService,
	Lb: Fn(Configuration<G, E>) -> Result<L, Error>,
	L: AbstractService,
	E: Clone,
{
	const NUM_FULL_NODES: usize = 10;
	const NUM_LIGHT_NODES: usize = 10;
	const NUM_BLOCKS: usize = 10; // 10 * 2 sec block production time = ~20 seconds
	let temp = tempdir_with_prefix("substrate-conensus-test");
	let mut network = TestNet::new(
		&temp,
		spec.clone(),
		(0..NUM_FULL_NODES / 2).map(|_| { |cfg| full_builder(cfg).map(|s| (s, ())) }),
		(0..NUM_LIGHT_NODES / 2).map(|_| { |cfg| light_builder(cfg) }),
		authorities.into_iter().map(|key| (key, { |cfg| full_builder(cfg).map(|s| (s, ())) })),
		30600,
	);

	info!("Checking consensus");
	let first_address = network.authority_nodes[0].3.clone();
	for (_, service, _, _) in network.full_nodes.iter() {
		service.get().network().add_reserved_peer(first_address.to_string()).expect("Error adding reserved peer");
	}
	for (_, service, _) in network.light_nodes.iter() {
		service.get().network().add_reserved_peer(first_address.to_string()).expect("Error adding reserved peer");
	}
	for (_, service, _, _) in network.authority_nodes.iter().skip(1) {
		service.get().network().add_reserved_peer(first_address.to_string()).expect("Error adding reserved peer");
	}
	network.run_until_all_full(
		|_index, service|
			service.get().client().chain_info().finalized_number >= (NUM_BLOCKS as u32 / 2).into(),
		|_index, service|
			service.get().client().chain_info().best_number >= (NUM_BLOCKS as u32 / 2).into(),
	);

	info!("Adding more peers");
	network.insert_nodes(
		&temp,
		(0..NUM_FULL_NODES / 2).map(|_| { |cfg| full_builder(cfg).map(|s| (s, ())) }),
		(0..NUM_LIGHT_NODES / 2).map(|_| { |cfg| light_builder(cfg) }),
		// Note: this iterator is empty but we can't just use `iter::empty()`, otherwise
		// the type of the closure cannot be inferred.
		(0..0).map(|_| (String::new(), { |cfg| full_builder(cfg).map(|s| (s, ())) })),
	);
	for (_, service, _, _) in network.full_nodes.iter() {
		service.get().network().add_reserved_peer(first_address.to_string()).expect("Error adding reserved peer");
	}
	for (_, service, _) in network.light_nodes.iter() {
		service.get().network().add_reserved_peer(first_address.to_string()).expect("Error adding reserved peer");
	}
	network.run_until_all_full(
		|_index, service|
			service.get().client().chain_info().finalized_number >= (NUM_BLOCKS as u32).into(),
		|_index, service|
			service.get().client().chain_info().best_number >= (NUM_BLOCKS as u32).into(),
	);
}<|MERGE_RESOLUTION|>--- conflicted
+++ resolved
@@ -247,25 +247,14 @@
 		light: impl Iterator<Item = impl FnOnce(Configuration<G, E>) -> Result<L, Error>>,
 		authorities: impl Iterator<Item = (String, impl FnOnce(Configuration<G, E>) -> Result<(F, U), Error>)>
 	) {
-		let tasks_executor = Box::new(|fut | { async_std::task::spawn(fut); });
+		let task_executor = Box::new(|fut | { async_std::task::spawn(fut); });
 
 		for (key, authority) in authorities {
-<<<<<<< HEAD
-=======
-			let task_executor = {
-				let executor = executor.clone();
-				Box::new(move |fut: Pin<Box<dyn futures::Future<Output = ()> + Send>>| executor.spawn(fut.unit_error().compat()))
-			};
->>>>>>> 26e37ff6
 			let node_config = node_config(
 				self.nodes,
 				&self.chain_spec,
 				Roles::AUTHORITY,
-<<<<<<< HEAD
-				tasks_executor.clone(),
-=======
-				task_executor,
->>>>>>> 26e37ff6
+				task_executor.clone(),
 				Some(key),
 				self.base_port,
 				&temp,
@@ -281,15 +270,7 @@
 		}
 
 		for full in full {
-<<<<<<< HEAD
-			let node_config = node_config(self.nodes, &self.chain_spec, Roles::FULL, tasks_executor.clone(), None, self.base_port, &temp);
-=======
-			let task_executor = {
-				let executor = executor.clone();
-				Box::new(move |fut: Pin<Box<dyn futures::Future<Output = ()> + Send>>| executor.spawn(fut.unit_error().compat()))
-			};
-			let node_config = node_config(self.nodes, &self.chain_spec, Roles::FULL, task_executor, None, self.base_port, &temp);
->>>>>>> 26e37ff6
+			let node_config = node_config(self.nodes, &self.chain_spec, Roles::FULL, task_executor.clone(), None, self.base_port, &temp);
 			let addr = node_config.network.listen_addresses.iter().next().unwrap().clone();
 			let (service, user_data) = full(node_config).expect("Error creating test node service");
 			let service = SyncService::from(service);
@@ -301,15 +282,7 @@
 		}
 
 		for light in light {
-<<<<<<< HEAD
-			let node_config = node_config(self.nodes, &self.chain_spec, Roles::LIGHT, tasks_executor.clone(), None, self.base_port, &temp);
-=======
-			let task_executor = {
-				let executor = executor.clone();
-				Box::new(move |fut: Pin<Box<dyn futures::Future<Output = ()> + Send>>| executor.spawn(fut.unit_error().compat()))
-			};
-			let node_config = node_config(self.nodes, &self.chain_spec, Roles::LIGHT, task_executor, None, self.base_port, &temp);
->>>>>>> 26e37ff6
+			let node_config = node_config(self.nodes, &self.chain_spec, Roles::LIGHT, task_executor.clone(), None, self.base_port, &temp);
 			let addr = node_config.network.listen_addresses.iter().next().unwrap().clone();
 			let service = SyncService::from(light(node_config).expect("Error creating test node service"));
 
