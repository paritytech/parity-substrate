[package]
name = "sc-service-test"
version = "2.0.0"
authors = ["Parity Technologies <admin@parity.io>"]
edition = "2018"

[dependencies]
tempfile = "3.1.0"
tokio = "0.2.9"
futures = "0.3.1"
log = "0.4.8"
env_logger = "0.7.0"
fdlimit = "0.1.1"
<<<<<<< HEAD
sc-service = { version = "2.0.0", default-features = false, path = "../../service" }
=======
futures = { version = "0.3.1", features = ["compat"] }
sc-service = { version = "0.8.0", default-features = false, path = "../../service" }
>>>>>>> cfbb24cb
sc-network = { version = "0.8", path = "../../network" }
sp-consensus = { version = "0.8", path = "../../../primitives/consensus/common" }
sc-client = { version = "0.8", path = "../../" }
sp-runtime = { version = "2.0.0", path = "../../../primitives/runtime" }
sp-core = { version = "2.0.0", path = "../../../primitives/core" }
sp-transaction-pool = { version = "2.0.0", path = "../../../primitives/transaction-pool" }
async-std = { version = "1.4.0", features = ["unstable"] }<|MERGE_RESOLUTION|>--- conflicted
+++ resolved
@@ -11,12 +11,7 @@
 log = "0.4.8"
 env_logger = "0.7.0"
 fdlimit = "0.1.1"
-<<<<<<< HEAD
-sc-service = { version = "2.0.0", default-features = false, path = "../../service" }
-=======
-futures = { version = "0.3.1", features = ["compat"] }
 sc-service = { version = "0.8.0", default-features = false, path = "../../service" }
->>>>>>> cfbb24cb
 sc-network = { version = "0.8", path = "../../network" }
 sp-consensus = { version = "0.8", path = "../../../primitives/consensus/common" }
 sc-client = { version = "0.8", path = "../../" }
