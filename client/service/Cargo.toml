--- conflicted
+++ resolved
@@ -41,16 +41,12 @@
 client-api = { package = "substrate-client-api", path = "../api" }
 client = { package = "substrate-client", path = "../" }
 sr-api = { path = "../../primitives/sr-api" }
-txpool-runtime-api = { package = "substrate-transaction-pool-runtime-api", path = "../../primitives/transaction-pool/runtime-api" }
+txpool-runtime-api = { package = "sp-transaction-pool-runtime-api", path = "../../primitives/transaction-pool/runtime-api" }
 client_db = { package = "substrate-client-db", path = "../db" }
 codec = { package = "parity-scale-codec", version = "1.0.0" }
 substrate-executor = { path = "../executor" }
-<<<<<<< HEAD
-txpool = { package = "substrate-transaction-pool", path = "../transaction-pool" }
-txpool-api = { package = "substrate-transaction-pool-api", path = "../../primitives/transaction-pool" }
-=======
-transaction_pool = { package = "sc-transaction-pool", path = "../../client/transaction-pool" }
->>>>>>> b3a7c8e4
+txpool = { package = "sc-transaction-pool", path = "../transaction-pool" }
+txpool-api = { package = "sp-transaction-pool-api", path = "../../primitives/transaction-pool" }
 rpc-servers = { package = "substrate-rpc-servers", path = "../rpc-servers" }
 rpc = { package = "substrate-rpc", path = "../rpc" }
 tel = { package = "substrate-telemetry", path = "../telemetry" }
