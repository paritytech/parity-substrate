--- conflicted
+++ resolved
@@ -79,13 +79,8 @@
 prometheus-endpoint = { package = "substrate-prometheus-endpoint", path = "../../utils/prometheus" , version = "0.8.0-rc4"}
 sc-tracing = { version = "2.0.0-rc4", path = "../tracing" }
 tracing = "0.1.10"
-<<<<<<< HEAD
-parity-util-mem = { version = "0.6.1", default-features = false, features = ["primitive-types"] }
-num-traits = "0.2.12"
-=======
 parity-util-mem = { version = "0.7.0", default-features = false, features = ["primitive-types"] }
 
->>>>>>> 109b715b
 
 [target.'cfg(all(any(unix, windows), not(target_os = "android")))'.dependencies]
 netstat2 = "0.8.1"
