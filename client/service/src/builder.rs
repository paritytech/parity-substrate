// This file is part of Substrate.

// Copyright (C) 2017-2021 Parity Technologies (UK) Ltd.
// SPDX-License-Identifier: GPL-3.0-or-later WITH Classpath-exception-2.0

// This program is free software: you can redistribute it and/or modify
// it under the terms of the GNU General Public License as published by
// the Free Software Foundation, either version 3 of the License, or
// (at your option) any later version.

// This program is distributed in the hope that it will be useful,
// but WITHOUT ANY WARRANTY; without even the implied warranty of
// MERCHANTABILITY or FITNESS FOR A PARTICULAR PURPOSE. See the
// GNU General Public License for more details.

// You should have received a copy of the GNU General Public License
// along with this program. If not, see <https://www.gnu.org/licenses/>.

use crate::{
	error::Error, MallocSizeOfWasm, RpcHandlers, NetworkStatusSinks,
	start_rpc_servers, build_network_future, TransactionPoolAdapter, TaskManager, SpawnTaskHandle,
	metrics::MetricsService,
	client::{light, Client, ClientConfig},
	config::{Configuration, KeystoreConfig, PrometheusConfig},
};
use sc_client_api::{
	light::RemoteBlockchain, ForkBlocks, BadBlocks, UsageProvider, ExecutorProvider,
};
use sp_utils::mpsc::{tracing_unbounded, TracingUnboundedSender};
use sc_chain_spec::get_extension;
use sp_consensus::{
	block_validation::{BlockAnnounceValidator, DefaultBlockAnnounceValidator, Chain},
	import_queue::ImportQueue,
};
use jsonrpc_pubsub::manager::SubscriptionManager;
use futures::{
	FutureExt, StreamExt,
	future::ready,
	channel::oneshot,
};
use sc_keystore::LocalKeystore;
use log::info;
use sc_network::config::{Role, OnDemand};
use sc_network::{NetworkService, VerifiedBlocks};
use sc_network::block_request_handler::{self, BlockRequestHandler};
use sc_network::light_client_requests::{self, handler::LightClientRequestHandler};
use sp_runtime::generic::BlockId;
use sp_runtime::traits::{
	Block as BlockT, HashFor, Zero, BlockIdTo,
};
use sp_api::{ProvideRuntimeApi, CallApiAt};
use sc_executor::{NativeExecutor, NativeExecutionDispatch, RuntimeInfo};
use std::sync::Arc;
use wasm_timer::SystemTime;
use sc_telemetry::{
	telemetry,
	ConnectionMessage,
	Telemetry,
	TelemetryHandle,
	SUBSTRATE_INFO,
};
use sp_transaction_pool::MaintainedTransactionPool;
use prometheus_endpoint::Registry;
use sc_client_db::{Backend, DatabaseSettings};
use sp_core::traits::{
	CodeExecutor,
	SpawnNamed,
};
use sp_keystore::{CryptoStore, SyncCryptoStore, SyncCryptoStorePtr};
use sp_runtime::BuildStorage;
use sc_client_api::{
	BlockBackend, BlockchainEvents,
	backend::StorageProvider,
	proof_provider::ProofProvider,
	execution_extensions::ExecutionExtensions
};
use sp_blockchain::{HeaderMetadata, HeaderBackend};

/// A utility trait for building an RPC extension given a `DenyUnsafe` instance.
/// This is useful since at service definition time we don't know whether the
/// specific interface where the RPC extension will be exposed is safe or not.
/// This trait allows us to lazily build the RPC extension whenever we bind the
/// service to an interface.
pub trait RpcExtensionBuilder {
	/// The type of the RPC extension that will be built.
	type Output: sc_rpc::RpcExtension<sc_rpc::Metadata>;

	/// Returns an instance of the RPC extension for a particular `DenyUnsafe`
	/// value, e.g. the RPC extension might not expose some unsafe methods.
	fn build(
		&self,
		deny: sc_rpc::DenyUnsafe,
		subscription_executor: sc_rpc::SubscriptionTaskExecutor,
	) -> Self::Output;
}

impl<F, R> RpcExtensionBuilder for F where
	F: Fn(sc_rpc::DenyUnsafe, sc_rpc::SubscriptionTaskExecutor) -> R,
	R: sc_rpc::RpcExtension<sc_rpc::Metadata>,
{
	type Output = R;

	fn build(
		&self,
		deny: sc_rpc::DenyUnsafe,
		subscription_executor: sc_rpc::SubscriptionTaskExecutor,
	) -> Self::Output {
		(*self)(deny, subscription_executor)
	}
}

/// A utility struct for implementing an `RpcExtensionBuilder` given a cloneable
/// `RpcExtension`, the resulting builder will simply ignore the provided
/// `DenyUnsafe` instance and return a static `RpcExtension` instance.
pub struct NoopRpcExtensionBuilder<R>(pub R);

impl<R> RpcExtensionBuilder for NoopRpcExtensionBuilder<R> where
	R: Clone + sc_rpc::RpcExtension<sc_rpc::Metadata>,
{
	type Output = R;

	fn build(
		&self,
		_deny: sc_rpc::DenyUnsafe,
		_subscription_executor: sc_rpc::SubscriptionTaskExecutor,
	) -> Self::Output {
		self.0.clone()
	}
}

impl<R> From<R> for NoopRpcExtensionBuilder<R> where
	R: sc_rpc::RpcExtension<sc_rpc::Metadata>,
{
	fn from(e: R) -> NoopRpcExtensionBuilder<R> {
		NoopRpcExtensionBuilder(e)
	}
}


/// Full client type.
pub type TFullClient<TBl, TRtApi, TExecDisp> = Client<
	TFullBackend<TBl>,
	TFullCallExecutor<TBl, TExecDisp>,
	TBl,
	TRtApi,
>;

/// Full client backend type.
pub type TFullBackend<TBl> = sc_client_db::Backend<TBl>;

/// Full client call executor type.
pub type TFullCallExecutor<TBl, TExecDisp> = crate::client::LocalCallExecutor<
	sc_client_db::Backend<TBl>,
	NativeExecutor<TExecDisp>,
>;

/// Light client type.
pub type TLightClient<TBl, TRtApi, TExecDisp> = TLightClientWithBackend<
	TBl, TRtApi, TExecDisp, TLightBackend<TBl>
>;

/// Light client backend type.
pub type TLightBackend<TBl> = sc_light::Backend<
	sc_client_db::light::LightStorage<TBl>,
	HashFor<TBl>,
>;

/// Light call executor type.
pub type TLightCallExecutor<TBl, TExecDisp> = sc_light::GenesisCallExecutor<
	sc_light::Backend<
		sc_client_db::light::LightStorage<TBl>,
		HashFor<TBl>
	>,
	crate::client::LocalCallExecutor<
		sc_light::Backend<
			sc_client_db::light::LightStorage<TBl>,
			HashFor<TBl>
		>,
		NativeExecutor<TExecDisp>
	>,
>;

type TFullParts<TBl, TRtApi, TExecDisp> = (
	TFullClient<TBl, TRtApi, TExecDisp>,
	Arc<TFullBackend<TBl>>,
	KeystoreContainer,
	TaskManager,
);

type TLightParts<TBl, TRtApi, TExecDisp> = (
	Arc<TLightClient<TBl, TRtApi, TExecDisp>>,
	Arc<TLightBackend<TBl>>,
	KeystoreContainer,
	TaskManager,
	Arc<OnDemand<TBl>>,
);

/// Light client backend type with a specific hash type.
pub type TLightBackendWithHash<TBl, THash> = sc_light::Backend<
	sc_client_db::light::LightStorage<TBl>,
	THash,
>;

/// Light client type with a specific backend.
pub type TLightClientWithBackend<TBl, TRtApi, TExecDisp, TBackend> = Client<
	TBackend,
	sc_light::GenesisCallExecutor<
		TBackend,
		crate::client::LocalCallExecutor<TBackend, NativeExecutor<TExecDisp>>,
	>,
	TBl,
	TRtApi,
>;

trait AsCryptoStoreRef {
	fn keystore_ref(&self) -> Arc<dyn CryptoStore>;
	fn sync_keystore_ref(&self) -> Arc<dyn SyncCryptoStore>;
}

impl<T> AsCryptoStoreRef for Arc<T> where T: CryptoStore + SyncCryptoStore + 'static {
	fn keystore_ref(&self) -> Arc<dyn CryptoStore> {
		self.clone()
	}
	fn sync_keystore_ref(&self) -> Arc<dyn SyncCryptoStore> {
		self.clone()
	}
}

/// Construct and hold different layers of Keystore wrappers
pub struct KeystoreContainer {
	remote: Option<Box<dyn AsCryptoStoreRef>>,
	local: Arc<LocalKeystore>,
}

impl KeystoreContainer {
	/// Construct KeystoreContainer
	pub fn new(config: &KeystoreConfig) -> Result<Self, Error> {
		let keystore = Arc::new(match config {
			KeystoreConfig::Path { path, password } => LocalKeystore::open(
				path.clone(),
				password.clone(),
			)?,
			KeystoreConfig::InMemory => LocalKeystore::in_memory(),
		});

		Ok(Self{remote: Default::default(), local: keystore})
	}

	/// Set the remote keystore.
	/// Should be called right away at startup and not at runtime:
	/// even though this overrides any previously set remote store, it
	/// does not reset any references previously handed out - they will
	/// stick araound.
	pub fn set_remote_keystore<T>(&mut self, remote: Arc<T>)
		where T: CryptoStore + SyncCryptoStore + 'static
	{
		self.remote = Some(Box::new(remote))
	}

	/// Returns an adapter to the asynchronous keystore that implements `CryptoStore`
	pub fn keystore(&self) -> Arc<dyn CryptoStore> {
		if let Some(c) = self.remote.as_ref() {
			c.keystore_ref()
		} else {
			self.local.clone()
		}
	}

	/// Returns the synchrnous keystore wrapper
	pub fn sync_keystore(&self) -> SyncCryptoStorePtr {
		if let Some(c) = self.remote.as_ref() {
			c.sync_keystore_ref()
		} else {
			self.local.clone() as SyncCryptoStorePtr
		}
	}

	/// Returns the local keystore if available
	///
	/// The function will return None if the available keystore is not a local keystore.
	///
	/// # Note
	///
	/// Using the [`LocalKeystore`] will result in loosing the ability to use any other keystore implementation, like
	/// a remote keystore for example. Only use this if you a certain that you require it!
	pub fn local_keystore(&self) -> Option<Arc<LocalKeystore>> {
		Some(self.local.clone())
	}
}

/// Creates a new full client for the given config.
pub fn new_full_client<TBl, TRtApi, TExecDisp>(
	config: &Configuration,
	telemetry: Option<TelemetryHandle>,
) -> Result<TFullClient<TBl, TRtApi, TExecDisp>, Error> where
	TBl: BlockT,
	TExecDisp: NativeExecutionDispatch + 'static,
{
	new_full_parts(config, telemetry).map(|parts| parts.0)
}

/// Create the initial parts of a full node.
pub fn new_full_parts<TBl, TRtApi, TExecDisp>(
	config: &Configuration,
	telemetry: Option<TelemetryHandle>,
) -> Result<TFullParts<TBl, TRtApi, TExecDisp>,	Error> where
	TBl: BlockT,
	TExecDisp: NativeExecutionDispatch + 'static,
{
	let keystore_container = KeystoreContainer::new(&config.keystore)?;

	let task_manager = {
		let registry = config.prometheus_config.as_ref().map(|cfg| &cfg.registry);
		TaskManager::new(config.task_executor.clone(), registry)?
	};

	let executor = NativeExecutor::<TExecDisp>::new(
		config.wasm_method,
		config.default_heap_pages,
		config.max_runtime_instances,
	);

	let chain_spec = &config.chain_spec;
	let fork_blocks = get_extension::<ForkBlocks<TBl>>(chain_spec.extensions())
		.cloned()
		.unwrap_or_default();

	let bad_blocks = get_extension::<BadBlocks<TBl>>(chain_spec.extensions())
		.cloned()
		.unwrap_or_default();

	let (client, backend) = {
		let db_config = sc_client_db::DatabaseSettings {
			state_cache_size: config.state_cache_size,
			state_cache_child_ratio:
			config.state_cache_child_ratio.map(|v| (v, 100)),
			state_pruning: config.state_pruning.clone(),
			source: config.database.clone(),
			keep_blocks: config.keep_blocks.clone(),
			transaction_storage: config.transaction_storage.clone(),
		};


		let backend = new_db_backend(db_config)?;

		let extensions = sc_client_api::execution_extensions::ExecutionExtensions::new(
			config.execution_strategies.clone(),
			Some(keystore_container.sync_keystore()),
			sc_offchain::OffchainDb::factory_from_backend(&*backend),
		);

		let client = new_client(
			backend.clone(),
			executor,
			chain_spec.as_storage_builder(),
			fork_blocks,
			bad_blocks,
			extensions,
			Box::new(task_manager.spawn_handle()),
			config.prometheus_config.as_ref().map(|config| config.registry.clone()),
			telemetry,
			ClientConfig {
				offchain_worker_enabled : config.offchain_worker.enabled,
				offchain_indexing_api: config.offchain_worker.indexing_enabled,
				wasm_runtime_overrides: config.wasm_runtime_overrides.clone(),
			},
		)?;

		(client, backend)
	};

	Ok((
		client,
		backend,
		keystore_container,
		task_manager,
	))
}

/// Create the initial parts of a light node.
pub fn new_light_parts<TBl, TRtApi, TExecDisp>(
	config: &Configuration,
	telemetry: Option<TelemetryHandle>,
) -> Result<TLightParts<TBl, TRtApi, TExecDisp>, Error> where
	TBl: BlockT,
	TExecDisp: NativeExecutionDispatch + 'static,
{
	let keystore_container = KeystoreContainer::new(&config.keystore)?;
	let task_manager = {
		let registry = config.prometheus_config.as_ref().map(|cfg| &cfg.registry);
		TaskManager::new(config.task_executor.clone(), registry)?
	};

	let executor = NativeExecutor::<TExecDisp>::new(
		config.wasm_method,
		config.default_heap_pages,
		config.max_runtime_instances,
	);

	let db_storage = {
		let db_settings = sc_client_db::DatabaseSettings {
			state_cache_size: config.state_cache_size,
			state_cache_child_ratio:
				config.state_cache_child_ratio.map(|v| (v, 100)),
			state_pruning: config.state_pruning.clone(),
			source: config.database.clone(),
			keep_blocks: config.keep_blocks.clone(),
			transaction_storage: config.transaction_storage.clone(),
		};
		sc_client_db::light::LightStorage::new(db_settings)?
	};
	let light_blockchain = sc_light::new_light_blockchain(db_storage);
	let fetch_checker = Arc::new(
		sc_light::new_fetch_checker::<_, TBl, _>(
			light_blockchain.clone(),
			executor.clone(),
			Box::new(task_manager.spawn_handle()),
		),
	);
	let on_demand = Arc::new(sc_network::config::OnDemand::new(fetch_checker));
	let backend = sc_light::new_light_backend(light_blockchain);
	let client = Arc::new(light::new_light(
		backend.clone(),
		config.chain_spec.as_storage_builder(),
		executor,
		Box::new(task_manager.spawn_handle()),
		config.prometheus_config.as_ref().map(|config| config.registry.clone()),
		telemetry,
	)?);

	Ok((client, backend, keystore_container, task_manager, on_demand))
}

/// Create an instance of default DB-backend backend.
pub fn new_db_backend<Block>(
	settings: DatabaseSettings,
) -> Result<Arc<Backend<Block>>, sp_blockchain::Error> where
	Block: BlockT,
{
	const CANONICALIZATION_DELAY: u64 = 4096;

	Ok(Arc::new(Backend::new(settings, CANONICALIZATION_DELAY)?))
}

/// Create an instance of client backed by given backend.
pub fn new_client<E, Block, RA>(
	backend: Arc<Backend<Block>>,
	executor: E,
	genesis_storage: &dyn BuildStorage,
	fork_blocks: ForkBlocks<Block>,
	bad_blocks: BadBlocks<Block>,
	execution_extensions: ExecutionExtensions<Block>,
	spawn_handle: Box<dyn SpawnNamed>,
	prometheus_registry: Option<Registry>,
	telemetry: Option<TelemetryHandle>,
	config: ClientConfig,
) -> Result<
	crate::client::Client<
		Backend<Block>,
		crate::client::LocalCallExecutor<Backend<Block>, E>,
		Block,
		RA,
	>,
	sp_blockchain::Error,
>
	where
		Block: BlockT,
		E: CodeExecutor + RuntimeInfo,
{
	let executor = crate::client::LocalCallExecutor::new(backend.clone(), executor, spawn_handle, config.clone())?;
	Ok(crate::client::Client::new(
		backend,
		executor,
		genesis_storage,
		fork_blocks,
		bad_blocks,
		execution_extensions,
		prometheus_registry,
		telemetry,
		config,
	)?)
}

/// Parameters to pass into `build`.
pub struct SpawnTasksParams<'a, TBl: BlockT, TCl, TExPool, TRpc, Backend> {
	/// The service configuration.
	pub config: Configuration,
	/// A shared client returned by `new_full_parts`/`new_light_parts`.
	pub client: Arc<TCl>,
	/// A shared backend returned by `new_full_parts`/`new_light_parts`.
	pub backend: Arc<Backend>,
	/// A task manager returned by `new_full_parts`/`new_light_parts`.
	pub task_manager: &'a mut TaskManager,
	/// A shared keystore returned by `new_full_parts`/`new_light_parts`.
	pub keystore: SyncCryptoStorePtr,
	/// An optional, shared data fetcher for light clients.
	pub on_demand: Option<Arc<OnDemand<TBl>>>,
	/// A shared transaction pool.
	pub transaction_pool: Arc<TExPool>,
	/// A RPC extension builder. Use `NoopRpcExtensionBuilder` if you just want to pass in the
	/// extensions directly.
	pub rpc_extensions_builder: Box<dyn RpcExtensionBuilder<Output = TRpc> + Send>,
	/// An optional, shared remote blockchain instance. Used for light clients.
	pub remote_blockchain: Option<Arc<dyn RemoteBlockchain<TBl>>>,
	/// A shared network instance.
	pub network: Arc<NetworkService<TBl, <TBl as BlockT>::Hash>>,
	/// Sinks to propagate network status updates.
	pub network_status_sinks: NetworkStatusSinks<TBl>,
	/// A Sender for RPC requests.
	pub system_rpc_tx: TracingUnboundedSender<sc_rpc::system::Request<TBl>>,
	/// Telemetry instance for this node.
	pub telemetry: Option<&'a mut Telemetry>,
}

/// Build a shared offchain workers instance.
pub fn build_offchain_workers<TBl, TCl>(
	config: &Configuration,
	spawn_handle: SpawnTaskHandle,
	client: Arc<TCl>,
	network: Arc<NetworkService<TBl, <TBl as BlockT>::Hash>>,
) -> Option<Arc<sc_offchain::OffchainWorkers<TCl, TBl>>>
	where
		TBl: BlockT,
		TCl: Send + Sync + ProvideRuntimeApi<TBl> + BlockchainEvents<TBl> + 'static,
		<TCl as ProvideRuntimeApi<TBl>>::Api: sc_offchain::OffchainWorkerApi<TBl>,
{
	let offchain_workers = Some(Arc::new(sc_offchain::OffchainWorkers::new(client.clone())));

	// Inform the offchain worker about new imported blocks
	if let Some(offchain) = offchain_workers.clone() {
		spawn_handle.spawn(
			"offchain-notifications",
			sc_offchain::notification_future(
				config.role.is_authority(),
				client.clone(),
				offchain,
				Clone::clone(&spawn_handle),
				network.clone(),
			)
		);
	}

	offchain_workers
}

/// Spawn the tasks that are required to run a node.
pub fn spawn_tasks<TBl, TBackend, TExPool, TRpc, TCl>(
	params: SpawnTasksParams<TBl, TCl, TExPool, TRpc, TBackend>,
) -> Result<RpcHandlers, Error>
	where
		TCl: ProvideRuntimeApi<TBl> + HeaderMetadata<TBl, Error=sp_blockchain::Error> + Chain<TBl> +
		BlockBackend<TBl> + BlockIdTo<TBl, Error=sp_blockchain::Error> + ProofProvider<TBl> +
		HeaderBackend<TBl> + BlockchainEvents<TBl> + ExecutorProvider<TBl> + UsageProvider<TBl> +
		StorageProvider<TBl, TBackend> + CallApiAt<TBl> + Send + 'static,
		<TCl as ProvideRuntimeApi<TBl>>::Api:
			sp_api::Metadata<TBl> +
			sc_offchain::OffchainWorkerApi<TBl> +
			sp_transaction_pool::runtime_api::TaggedTransactionQueue<TBl> +
			sp_session::SessionKeys<TBl> +
			sp_api::ApiExt<TBl, StateBackend = TBackend::State>,
		TBl: BlockT,
		TBackend: 'static + sc_client_api::backend::Backend<TBl> + Send,
		TExPool: MaintainedTransactionPool<Block=TBl, Hash = <TBl as BlockT>::Hash> +
			MallocSizeOfWasm + 'static,
		TRpc: sc_rpc::RpcExtension<sc_rpc::Metadata>
{
	let SpawnTasksParams {
		mut config,
		task_manager,
		client,
		on_demand,
		backend,
		keystore,
		transaction_pool,
		rpc_extensions_builder,
		remote_blockchain,
		network,
		network_status_sinks,
		system_rpc_tx,
		telemetry,
	} = params;

	let chain_info = client.usage_info().chain;

	sp_session::generate_initial_session_keys(
		client.clone(),
		&BlockId::Hash(chain_info.best_hash),
		config.dev_key_seed.clone().map(|s| vec![s]).unwrap_or_default(),
	).map_err(|e| Error::Application(Box::new(e)))?;

	let telemetry = telemetry
		.map(|telemetry| {
			init_telemetry(
				&mut config,
				network.clone(),
				client.clone(),
				telemetry,
			)
		})
		.transpose()?;

	info!("📦 Highest known block at #{}", chain_info.best_number);

	let spawn_handle = task_manager.spawn_handle();

	// Inform the tx pool about imported and finalized blocks.
	spawn_handle.spawn(
		"txpool-notifications",
		sc_transaction_pool::notification_future(client.clone(), transaction_pool.clone()),
	);

	spawn_handle.spawn(
		"on-transaction-imported",
		transaction_notifications(
			transaction_pool.clone(),
			network.clone(),
			telemetry.clone(),
		),
	);

	// Prometheus metrics.
	let metrics_service = if let Some(PrometheusConfig { port, registry }) =
		config.prometheus_config.clone()
	{
		// Set static metrics.
		let metrics = MetricsService::with_prometheus(telemetry.clone(), &registry, &config)?;
		spawn_handle.spawn(
			"prometheus-endpoint",
			prometheus_endpoint::init_prometheus(port, registry).map(drop)
		);

		metrics
	} else {
		MetricsService::new(telemetry.clone())
	};

	// Periodically updated metrics and telemetry updates.
	spawn_handle.spawn("telemetry-periodic-send",
		metrics_service.run(
			client.clone(),
			transaction_pool.clone(),
			network_status_sinks.clone()
		)
	);

	// RPC
	let gen_handler = |
		deny_unsafe: sc_rpc::DenyUnsafe,
		rpc_middleware: sc_rpc_server::RpcMiddleware
	| gen_handler(
		deny_unsafe, rpc_middleware, &config, task_manager.spawn_handle(),
		client.clone(), transaction_pool.clone(), keystore.clone(),
		on_demand.clone(), remote_blockchain.clone(), &*rpc_extensions_builder,
		backend.offchain_storage(), system_rpc_tx.clone()
	);
	let rpc_metrics = sc_rpc_server::RpcMetrics::new(config.prometheus_registry())?;
	let rpc = start_rpc_servers(&config, gen_handler, rpc_metrics.clone())?;
	// This is used internally, so don't restrict access to unsafe RPC
	let rpc_handlers = RpcHandlers(Arc::new(gen_handler(
		sc_rpc::DenyUnsafe::No,
		sc_rpc_server::RpcMiddleware::new(rpc_metrics, "inbrowser")
	).into()));

	// Spawn informant task
	spawn_handle.spawn("informant", sc_informant::build(
		client.clone(),
		network_status_sinks.status.clone(),
		transaction_pool.clone(),
		config.informant_output_format,
	));

	task_manager.keep_alive((config.base_path, rpc, rpc_handlers.clone()));

	Ok(rpc_handlers)
}

async fn transaction_notifications<TBl, TExPool>(
	transaction_pool: Arc<TExPool>,
	network: Arc<NetworkService<TBl, <TBl as BlockT>::Hash>>,
	telemetry: Option<TelemetryHandle>,
)
	where
		TBl: BlockT,
		TExPool: MaintainedTransactionPool<Block=TBl, Hash = <TBl as BlockT>::Hash>,
{
	// transaction notifications
	transaction_pool
		.import_notification_stream()
		.for_each(move |hash| {
			network.propagate_transaction(hash);
			let status = transaction_pool.status();
			telemetry!(
				telemetry;
				SUBSTRATE_INFO;
				"txpool.import";
				"ready" => status.ready,
				"future" => status.future,
			);
			ready(())
		})
		.await;
}

fn init_telemetry<TBl: BlockT, TCl: BlockBackend<TBl>>(
	config: &mut Configuration,
	network: Arc<NetworkService<TBl, <TBl as BlockT>::Hash>>,
	client: Arc<TCl>,
	telemetry: &mut Telemetry,
) -> sc_telemetry::Result<TelemetryHandle> {
	let genesis_hash = client.block_hash(Zero::zero()).ok().flatten().unwrap_or_default();
	let connection_message = ConnectionMessage {
		name: config.network.node_name.to_owned(),
		implementation: config.impl_name.to_owned(),
		version: config.impl_version.to_owned(),
		config: String::new(),
		chain: config.chain_spec.name().to_owned(),
		genesis_hash: format!("{:?}", genesis_hash),
		authority: config.role.is_authority(),
		startup_time: SystemTime::UNIX_EPOCH.elapsed()
			.map(|dur| dur.as_millis())
			.unwrap_or(0).to_string(),
		network_id: network.local_peer_id().to_base58(),
	};

	telemetry.start_telemetry(connection_message)?;

	Ok(telemetry.handle())
}

fn gen_handler<TBl, TBackend, TExPool, TRpc, TCl>(
	deny_unsafe: sc_rpc::DenyUnsafe,
	rpc_middleware: sc_rpc_server::RpcMiddleware,
	config: &Configuration,
	spawn_handle: SpawnTaskHandle,
	client: Arc<TCl>,
	transaction_pool: Arc<TExPool>,
	keystore: SyncCryptoStorePtr,
	on_demand: Option<Arc<OnDemand<TBl>>>,
	remote_blockchain: Option<Arc<dyn RemoteBlockchain<TBl>>>,
	rpc_extensions_builder: &(dyn RpcExtensionBuilder<Output = TRpc> + Send),
	offchain_storage: Option<<TBackend as sc_client_api::backend::Backend<TBl>>::OffchainStorage>,
	system_rpc_tx: TracingUnboundedSender<sc_rpc::system::Request<TBl>>
) -> sc_rpc_server::RpcHandler<sc_rpc::Metadata>
	where
		TBl: BlockT,
		TCl: ProvideRuntimeApi<TBl> + BlockchainEvents<TBl> + HeaderBackend<TBl> +
		HeaderMetadata<TBl, Error=sp_blockchain::Error> + ExecutorProvider<TBl> +
		CallApiAt<TBl> + ProofProvider<TBl> +
		StorageProvider<TBl, TBackend> + BlockBackend<TBl> + Send + Sync + 'static,
		TExPool: MaintainedTransactionPool<Block=TBl, Hash = <TBl as BlockT>::Hash> + 'static,
		TBackend: sc_client_api::backend::Backend<TBl> + 'static,
		TRpc: sc_rpc::RpcExtension<sc_rpc::Metadata>,
		<TCl as ProvideRuntimeApi<TBl>>::Api:
			sp_session::SessionKeys<TBl> +
			sp_api::Metadata<TBl>,
{
	use sc_rpc::{chain, state, author, system, offchain};

	let system_info = sc_rpc::system::SystemInfo {
		chain_name: config.chain_spec.name().into(),
		impl_name: config.impl_name.clone(),
		impl_version: config.impl_version.clone(),
		properties: config.chain_spec.properties(),
		chain_type: config.chain_spec.chain_type(),
	};

	let task_executor = sc_rpc::SubscriptionTaskExecutor::new(spawn_handle);
	let subscriptions = SubscriptionManager::new(Arc::new(task_executor.clone()));

	let (chain, state, child_state) = if let (Some(remote_blockchain), Some(on_demand)) =
		(remote_blockchain, on_demand) {
		// Light clients
		let chain = sc_rpc::chain::new_light(
			client.clone(),
			subscriptions.clone(),
			remote_blockchain.clone(),
			on_demand.clone(),
		);
		let (state, child_state) = sc_rpc::state::new_light(
			client.clone(),
			subscriptions.clone(),
			remote_blockchain.clone(),
			on_demand,
			deny_unsafe,
		);
		(chain, state, child_state)

	} else {
		// Full nodes
		let chain = sc_rpc::chain::new_full(client.clone(), subscriptions.clone());
		let (state, child_state) = sc_rpc::state::new_full(
			client.clone(),
			subscriptions.clone(),
			deny_unsafe,
		);
		(chain, state, child_state)
	};

	let author = sc_rpc::author::Author::new(
		client,
		transaction_pool,
		subscriptions,
		keystore,
		deny_unsafe,
	);
	let system = system::System::new(system_info, system_rpc_tx, deny_unsafe);

	let maybe_offchain_rpc = offchain_storage.map(|storage| {
		let offchain = sc_rpc::offchain::Offchain::new(storage, deny_unsafe);
		offchain::OffchainApi::to_delegate(offchain)
	});

	sc_rpc_server::rpc_handler(
		(
			state::StateApi::to_delegate(state),
			state::ChildStateApi::to_delegate(child_state),
			chain::ChainApi::to_delegate(chain),
			maybe_offchain_rpc,
			author::AuthorApi::to_delegate(author),
			system::SystemApi::to_delegate(system),
			rpc_extensions_builder.build(deny_unsafe, task_executor),
		),
		rpc_middleware
	)
}

/// Parameters to pass into `build_network`.
pub struct BuildNetworkParams<'a, TBl: BlockT, TExPool, TImpQu, TCl> {
	/// The service configuration.
	pub config: &'a Configuration,
	/// A shared client returned by `new_full_parts`/`new_light_parts`.
	pub client: Arc<TCl>,
	/// A shared transaction pool.
	pub transaction_pool: Arc<TExPool>,
	/// A handle for spawning tasks.
	pub spawn_handle: SpawnTaskHandle,
	/// An import queue.
	pub import_queue: TImpQu,
	/// An optional, shared data fetcher for light clients.
	pub on_demand: Option<Arc<OnDemand<TBl>>>,
	/// A block annouce validator builder.
	pub block_announce_validator_builder: Option<Box<
		dyn FnOnce(Arc<TCl>) -> Box<dyn BlockAnnounceValidator<TBl> + Send> + Send
	>>,
}

/// Build the network service, the network status sinks and an RPC sender.
pub fn build_network<TBl, TExPool, TImpQu, TCl>(
	params: BuildNetworkParams<TBl, TExPool, TImpQu, TCl>
) -> Result<
	(
		Arc<NetworkService<TBl, <TBl as BlockT>::Hash>>,
		NetworkStatusSinks<TBl>,
		TracingUnboundedSender<sc_rpc::system::Request<TBl>>,
		NetworkStarter,
	),
	Error
>
	where
		TBl: BlockT,
		TCl: ProvideRuntimeApi<TBl> + HeaderMetadata<TBl, Error=sp_blockchain::Error> + Chain<TBl> +
		BlockBackend<TBl> + BlockIdTo<TBl, Error=sp_blockchain::Error> + ProofProvider<TBl> +
		HeaderBackend<TBl> + BlockchainEvents<TBl> + 'static,
		TExPool: MaintainedTransactionPool<Block=TBl, Hash = <TBl as BlockT>::Hash> + 'static,
		TImpQu: ImportQueue<TBl> + 'static,
{
	let BuildNetworkParams {
		config, client, transaction_pool, spawn_handle, import_queue, on_demand,
		block_announce_validator_builder,
	} = params;

	let transaction_pool_adapter = Arc::new(TransactionPoolAdapter {
		imports_external_transactions: !matches!(config.role, Role::Light),
		pool: transaction_pool,
		client: client.clone(),
	});

	let protocol_id = config.protocol_id();

	let block_announce_validator = if let Some(f) = block_announce_validator_builder {
		f(client.clone())
	} else {
		Box::new(DefaultBlockAnnounceValidator)
	};

	let verified_blocks = Arc::new(VerifiedBlocks::new(client.clone()));

	let block_request_protocol_config = {
		if matches!(config.role, Role::Light) {
			// Allow outgoing requests but deny incoming requests.
			block_request_handler::generate_protocol_config(&protocol_id)
		} else {
			// Allow both outgoing and incoming requests.
			let (handler, protocol_config) = BlockRequestHandler::new(
				&protocol_id,
				client.clone(),
<<<<<<< HEAD
				verified_blocks.clone(),
=======
				config.network.default_peers_set.in_peers as usize
					+ config.network.default_peers_set.out_peers as usize,
>>>>>>> c939ceba
			);
			spawn_handle.spawn("block_request_handler", handler.run());
			protocol_config
		}
	};

	let light_client_request_protocol_config = {
		if matches!(config.role, Role::Light) {
			// Allow outgoing requests but deny incoming requests.
			light_client_requests::generate_protocol_config(&protocol_id)
		} else {
			// Allow both outgoing and incoming requests.
			let (handler, protocol_config) = LightClientRequestHandler::new(
				&protocol_id,
				client.clone(),
			);
			spawn_handle.spawn("light_client_request_handler", handler.run());
			protocol_config
		}
	};

	let network_params = sc_network::config::Params {
		role: config.role.clone(),
		executor: {
			let spawn_handle = Clone::clone(&spawn_handle);
			Some(Box::new(move |fut| {
				spawn_handle.spawn("libp2p-node", fut);
			}))
		},
		transactions_handler_executor: {
			let spawn_handle = Clone::clone(&spawn_handle);
			Box::new(move |fut| {
				spawn_handle.spawn("network-transactions-handler", fut);
			})
		},
		network_config: config.network.clone(),
		chain: client.clone(),
		on_demand: on_demand,
		transaction_pool: transaction_pool_adapter as _,
		import_queue: Box::new(import_queue),
		protocol_id,
		block_announce_validator,
		metrics_registry: config.prometheus_config.as_ref().map(|config| config.registry.clone()),
		block_request_protocol_config,
		light_client_request_protocol_config,
		verified_blocks,
	};

	let has_bootnodes = !network_params.network_config.boot_nodes.is_empty();
	let network_mut = sc_network::NetworkWorker::new(network_params)?;
	let network = network_mut.service().clone();
	let network_status_sinks = NetworkStatusSinks::new();

	let (system_rpc_tx, system_rpc_rx) = tracing_unbounded("mpsc_system_rpc");

	let future = build_network_future(
		config.role.clone(),
		network_mut,
		client,
		network_status_sinks.clone(),
		system_rpc_rx,
		has_bootnodes,
		config.announce_block,
	);

	// TODO: Normally, one is supposed to pass a list of notifications protocols supported by the
	// node through the `NetworkConfiguration` struct. But because this function doesn't know in
	// advance which components, such as GrandPa or Polkadot, will be plugged on top of the
	// service, it is unfortunately not possible to do so without some deep refactoring. To bypass
	// this problem, the `NetworkService` provides a `register_notifications_protocol` method that
	// can be called even after the network has been initialized. However, we want to avoid the
	// situation where `register_notifications_protocol` is called *after* the network actually
	// connects to other peers. For this reason, we delay the process of the network future until
	// the user calls `NetworkStarter::start_network`.
	//
	// This entire hack should eventually be removed in favour of passing the list of protocols
	// through the configuration.
	//
	// See also https://github.com/paritytech/substrate/issues/6827
	let (network_start_tx, network_start_rx) = oneshot::channel();

	// The network worker is responsible for gathering all network messages and processing
	// them. This is quite a heavy task, and at the time of the writing of this comment it
	// frequently happens that this future takes several seconds or in some situations
	// even more than a minute until it has processed its entire queue. This is clearly an
	// issue, and ideally we would like to fix the network future to take as little time as
	// possible, but we also take the extra harm-prevention measure to execute the networking
	// future using `spawn_blocking`.
	spawn_handle.spawn_blocking("network-worker", async move {
		if network_start_rx.await.is_err() {
			debug_assert!(false);
			log::warn!(
				"The NetworkStart returned as part of `build_network` has been silently dropped"
			);
			// This `return` might seem unnecessary, but we don't want to make it look like
			// everything is working as normal even though the user is clearly misusing the API.
			return;
		}

		future.await
	});

	Ok((network, network_status_sinks, system_rpc_tx, NetworkStarter(network_start_tx)))
}

/// Object used to start the network.
#[must_use]
pub struct NetworkStarter(oneshot::Sender<()>);

impl NetworkStarter {
	/// Start the network. Call this after all sub-components have been initialized.
	///
	/// > **Note**: If you don't call this function, the networking will not work.
	pub fn start_network(self) {
		let _ = self.0.send(());
	}
}<|MERGE_RESOLUTION|>--- conflicted
+++ resolved
@@ -894,12 +894,9 @@
 			let (handler, protocol_config) = BlockRequestHandler::new(
 				&protocol_id,
 				client.clone(),
-<<<<<<< HEAD
-				verified_blocks.clone(),
-=======
 				config.network.default_peers_set.in_peers as usize
 					+ config.network.default_peers_set.out_peers as usize,
->>>>>>> c939ceba
+				verified_blocks.clone(),
 			);
 			spawn_handle.spawn("block_request_handler", handler.run());
 			protocol_config
