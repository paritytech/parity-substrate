--- conflicted
+++ resolved
@@ -946,18 +946,7 @@
 		// Prometheus metrics.
 		let mut metrics_service = if let Some(PrometheusConfig { port, registry }) = config.prometheus_config.clone() {
 			// Set static metrics.
-<<<<<<< HEAD
-			register(Gauge::<U64>::with_opts(
-				Opts::new(
-					"build_info",
-					"A metric with a constant '1' value labeled by name, version, and commit."
-				)
-					.const_label("name", config.impl_name)
-					.const_label("version", config.impl_version)
-			)?, &registry)?.set(1);
-=======
-
->>>>>>> 8991aab9
+
 
 			let role_bits = match config.role {
 				Role::Full => 1u64,
