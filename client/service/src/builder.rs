--- conflicted
+++ resolved
@@ -950,28 +950,13 @@
 						let future = txpool.maintain(event);
 						let _ = to_spawn_tx_.unbounded_send((
 							Box::pin(future),
-							From::from("txpool-maintain"),
+							From::from("txpool-maintain")
 						));
 					}
 
-<<<<<<< HEAD
-					let offchain = offchain.as_ref().and_then(|o| o.upgrade());
-					if let Some(offchain) = offchain {
-						let future = offchain.on_block_imported(
-							&notification.header,
-							network_state_info.clone(),
-							is_validator
-						);
-						let _ = to_spawn_tx_.unbounded_send((
-							Box::pin(future),
-							From::from("offchain-on-block"),
-						));
-					}
-
-=======
->>>>>>> b27d50c4
 					ready(())
 				});
+
 			let _ = to_spawn_tx.unbounded_send((
 				Box::pin(select(events, exit.clone()).map(drop)),
 				From::from("txpool-and-offchain-notif"),
