--- conflicted
+++ resolved
@@ -128,11 +128,8 @@
 	rpc_extensions: TRpc,
 	remote_backend: Option<Arc<dyn RemoteBlockchain<TBl>>>,
 	marker: PhantomData<(TBl, TRtApi)>,
-<<<<<<< HEAD
+	background_tasks: Vec<(&'static str, BackgroundTask)>,
 	prometheus_registry: Option<Registry>
-=======
-	background_tasks: Vec<(&'static str, BackgroundTask)>,
->>>>>>> db1ab7d1
 }
 
 /// Full client type.
@@ -864,11 +861,8 @@
 			transaction_pool,
 			rpc_extensions,
 			remote_backend,
-<<<<<<< HEAD
+			background_tasks,
 			prometheus_registry,
-=======
-			background_tasks,
->>>>>>> db1ab7d1
 		} = self;
 
 		sp_session::generate_initial_session_keys(
