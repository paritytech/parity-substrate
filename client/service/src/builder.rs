// Copyright 2017-2020 Parity Technologies (UK) Ltd.
// This file is part of Substrate.

// Substrate is free software: you can redistribute it and/or modify
// it under the terms of the GNU General Public License as published by
// the Free Software Foundation, either version 3 of the License, or
// (at your option) any later version.

// Substrate is distributed in the hope that it will be useful,
// but WITHOUT ANY WARRANTY; without even the implied warranty of
// MERCHANTABILITY or FITNESS FOR A PARTICULAR PURPOSE.  See the
// GNU General Public License for more details.

// You should have received a copy of the GNU General Public License
// along with Substrate.  If not, see <http://www.gnu.org/licenses/>.

use crate::{Service, NetworkStatus, NetworkState, error::Error, DEFAULT_PROTOCOL_ID};
use crate::{SpawnTaskHandle, start_rpc_servers, build_network_future, TransactionPoolAdapter};
use crate::status_sinks;
use crate::config::{Configuration, DatabaseConfig, KeystoreConfig};
use sc_client_api::{
	self,
	BlockchainEvents,
	backend::RemoteBackend, light::RemoteBlockchain,
};
use sc_client::Client;
use sc_chain_spec::{RuntimeGenesis, Extension};
use sp_consensus::import_queue::ImportQueue;
use futures::{
	Future, FutureExt, StreamExt,
	channel::mpsc,
	future::{select, ready}
};
use sc_keystore::{Store as Keystore};
use log::{info, warn, error};
use sc_network::{FinalityProofProvider, OnDemand, NetworkService, NetworkStateInfo};
use sc_network::{config::BoxFinalityProofRequestBuilder, specialization::NetworkSpecialization};
use parking_lot::{Mutex, RwLock};
use sp_runtime::generic::BlockId;
use sp_runtime::traits::{
	Block as BlockT, NumberFor, SaturatedConversion, HasherFor,
};
use sp_api::ProvideRuntimeApi;
use sc_executor::{NativeExecutor, NativeExecutionDispatch};
use std::{
	io::{Read, Write, Seek},
	marker::PhantomData, sync::Arc, time::SystemTime, pin::Pin
};
use sysinfo::{get_current_pid, ProcessExt, System, SystemExt};
use sc_telemetry::{telemetry, SUBSTRATE_INFO};
use sp_transaction_pool::{TransactionPool, TransactionPoolMaintainer};
use sp_blockchain;
use grafana_data_source::{self, record_metrics};

/// Aggregator for the components required to build a service.
///
/// # Usage
///
/// Call [`ServiceBuilder::new_full`] or [`ServiceBuilder::new_light`], then call the various
/// `with_` methods to add the required components that you built yourself:
///
/// - [`with_select_chain`](ServiceBuilder::with_select_chain)
/// - [`with_import_queue`](ServiceBuilder::with_import_queue)
/// - [`with_network_protocol`](ServiceBuilder::with_network_protocol)
/// - [`with_finality_proof_provider`](ServiceBuilder::with_finality_proof_provider)
/// - [`with_transaction_pool`](ServiceBuilder::with_transaction_pool)
///
/// After this is done, call [`build`](ServiceBuilder::build) to construct the service.
///
/// The order in which the `with_*` methods are called doesn't matter, as the correct binding of
/// generics is done when you call `build`.
///
pub struct ServiceBuilder<TBl, TRtApi, TCfg, TGen, TCSExt, TCl, TFchr, TSc, TImpQu, TFprb, TFpp,
	TNetP, TExPool, TRpc, Backend>
{
	config: Configuration<TCfg, TGen, TCSExt>,
	pub (crate) client: Arc<TCl>,
	backend: Arc<Backend>,
	keystore: Arc<RwLock<Keystore>>,
	fetcher: Option<TFchr>,
	select_chain: Option<TSc>,
	pub (crate) import_queue: TImpQu,
	finality_proof_request_builder: Option<TFprb>,
	finality_proof_provider: Option<TFpp>,
	network_protocol: TNetP,
	transaction_pool: Arc<TExPool>,
	rpc_extensions: TRpc,
	remote_backend: Option<Arc<dyn RemoteBlockchain<TBl>>>,
	marker: PhantomData<(TBl, TRtApi)>,
}

/// Full client type.
pub type TFullClient<TBl, TRtApi, TExecDisp> = Client<
	TFullBackend<TBl>,
	TFullCallExecutor<TBl, TExecDisp>,
	TBl,
	TRtApi,
>;

/// Full client backend type.
pub type TFullBackend<TBl> = sc_client_db::Backend<TBl>;

/// Full client call executor type.
pub type TFullCallExecutor<TBl, TExecDisp> = sc_client::LocalCallExecutor<
	sc_client_db::Backend<TBl>,
	NativeExecutor<TExecDisp>,
>;

/// Light client type.
pub type TLightClient<TBl, TRtApi, TExecDisp> = Client<
	TLightBackend<TBl>,
	TLightCallExecutor<TBl, TExecDisp>,
	TBl,
	TRtApi,
>;

/// Light client backend type.
pub type TLightBackend<TBl> = sc_client::light::backend::Backend<
	sc_client_db::light::LightStorage<TBl>,
	HasherFor<TBl>,
>;

/// Light call executor type.
pub type TLightCallExecutor<TBl, TExecDisp> = sc_client::light::call_executor::GenesisCallExecutor<
	sc_client::light::backend::Backend<
		sc_client_db::light::LightStorage<TBl>,
		HasherFor<TBl>
	>,
	sc_client::LocalCallExecutor<
		sc_client::light::backend::Backend<
			sc_client_db::light::LightStorage<TBl>,
			HasherFor<TBl>
		>,
		NativeExecutor<TExecDisp>
	>,
>;

type TFullParts<TBl, TRtApi, TExecDisp> = (
	TFullClient<TBl, TRtApi, TExecDisp>,
	Arc<TFullBackend<TBl>>,
	Arc<RwLock<sc_keystore::Store>>,
);

/// Creates a new full client for the given config.
pub fn new_full_client<TBl, TRtApi, TExecDisp, TCfg, TGen, TCSExt>(
	config: &Configuration<TCfg, TGen, TCSExt>,
) -> Result<TFullClient<TBl, TRtApi, TExecDisp>, Error> where
	TBl: BlockT,
	TExecDisp: NativeExecutionDispatch,
	TGen: sp_runtime::BuildStorage + serde::Serialize + for<'de> serde::Deserialize<'de>,
	TCSExt: Extension,
{
	new_full_parts(config).map(|parts| parts.0)
}

fn new_full_parts<TBl, TRtApi, TExecDisp, TCfg, TGen, TCSExt>(
	config: &Configuration<TCfg, TGen, TCSExt>,
) -> Result<TFullParts<TBl, TRtApi, TExecDisp>,	Error> where
	TBl: BlockT,
	TExecDisp: NativeExecutionDispatch,
	TGen: sp_runtime::BuildStorage + serde::Serialize + for<'de> serde::Deserialize<'de>,
	TCSExt: Extension,
{
	let keystore = match &config.keystore {
		KeystoreConfig::Path { path, password } => Keystore::open(
			path.clone().ok_or("No basepath configured")?,
			password.clone()
		)?,
		KeystoreConfig::InMemory => Keystore::new_in_memory()
	};

	let executor = NativeExecutor::<TExecDisp>::new(
		config.wasm_method,
		config.default_heap_pages,
	);

	let fork_blocks = config.chain_spec
		.extensions()
		.get::<sc_client::ForkBlocks<TBl>>()
		.cloned()
		.unwrap_or_default();

	let bad_blocks = config.chain_spec
		.extensions()
		.get::<sc_client::BadBlocks<TBl>>()
		.cloned()
		.unwrap_or_default();

	let (client, backend) = {
		let db_config = sc_client_db::DatabaseSettings {
			state_cache_size: config.state_cache_size,
			state_cache_child_ratio:
			config.state_cache_child_ratio.map(|v| (v, 100)),
			pruning: config.pruning.clone(),
			source: match &config.database {
				DatabaseConfig::Path { path, cache_size } =>
					sc_client_db::DatabaseSettingsSrc::Path {
						path: path.clone(),
						cache_size: cache_size.clone().map(|u| u as usize),
					},
				DatabaseConfig::Custom(db) =>
					sc_client_db::DatabaseSettingsSrc::Custom(db.clone()),
			},
		};

		let extensions = sc_client_api::execution_extensions::ExecutionExtensions::new(
			config.execution_strategies.clone(),
			Some(keystore.clone()),
		);

		sc_client_db::new_client(
			db_config,
			executor,
			&config.chain_spec,
			fork_blocks,
			bad_blocks,
			extensions,
		)?
	};

	Ok((client, backend, keystore))
}

impl<TCfg, TGen, TCSExt> ServiceBuilder<(), (), TCfg, TGen, TCSExt, (), (), (), (), (), (), (), (), (), ()>
where TGen: RuntimeGenesis, TCSExt: Extension {
	/// Start the service builder with a configuration.
	pub fn new_full<TBl: BlockT, TRtApi, TExecDisp: NativeExecutionDispatch>(
		config: Configuration<TCfg, TGen, TCSExt>
	) -> Result<ServiceBuilder<
		TBl,
		TRtApi,
		TCfg,
		TGen,
		TCSExt,
		TFullClient<TBl, TRtApi, TExecDisp>,
		Arc<OnDemand<TBl>>,
		(),
		(),
		BoxFinalityProofRequestBuilder<TBl>,
		Arc<dyn FinalityProofProvider<TBl>>,
		(),
		(),
		(),
		TFullBackend<TBl>,
	>, Error> {
		let (client, backend, keystore) = new_full_parts(&config)?;

		let client = Arc::new(client);

		Ok(ServiceBuilder {
			config,
			client,
			backend,
			keystore,
			fetcher: None,
			select_chain: None,
			import_queue: (),
			finality_proof_request_builder: None,
			finality_proof_provider: None,
			network_protocol: (),
			transaction_pool: Arc::new(()),
			rpc_extensions: Default::default(),
			remote_backend: None,
			marker: PhantomData,
		})
	}

	/// Start the service builder with a configuration.
	pub fn new_light<TBl: BlockT, TRtApi, TExecDisp: NativeExecutionDispatch + 'static>(
		config: Configuration<TCfg, TGen, TCSExt>
	) -> Result<ServiceBuilder<
		TBl,
		TRtApi,
		TCfg,
		TGen,
		TCSExt,
		TLightClient<TBl, TRtApi, TExecDisp>,
		Arc<OnDemand<TBl>>,
		(),
		(),
		BoxFinalityProofRequestBuilder<TBl>,
		Arc<dyn FinalityProofProvider<TBl>>,
		(),
		(),
		(),
		TLightBackend<TBl>,
	>, Error> {
		let keystore = match &config.keystore {
			KeystoreConfig::Path { path, password } => Keystore::open(
				path.clone().ok_or("No basepath configured")?,
				password.clone()
			)?,
			KeystoreConfig::InMemory => Keystore::new_in_memory()
		};

		let executor = NativeExecutor::<TExecDisp>::new(
			config.wasm_method,
			config.default_heap_pages,
		);

		let db_storage = {
			let db_settings = sc_client_db::DatabaseSettings {
				state_cache_size: config.state_cache_size,
				state_cache_child_ratio:
					config.state_cache_child_ratio.map(|v| (v, 100)),
				pruning: config.pruning.clone(),
				source: match &config.database {
					DatabaseConfig::Path { path, cache_size } =>
						sc_client_db::DatabaseSettingsSrc::Path {
							path: path.clone(),
							cache_size: cache_size.clone().map(|u| u as usize),
						},
					DatabaseConfig::Custom(db) =>
						sc_client_db::DatabaseSettingsSrc::Custom(db.clone()),
				},
			};
			sc_client_db::light::LightStorage::new(db_settings)?
		};
		let light_blockchain = sc_client::light::new_light_blockchain(db_storage);
		let fetch_checker = Arc::new(
			sc_client::light::new_fetch_checker::<_, TBl, _>(
				light_blockchain.clone(),
				executor.clone(),
			),
		);
		let fetcher = Arc::new(sc_network::OnDemand::new(fetch_checker));
		let backend = sc_client::light::new_light_backend(light_blockchain);
		let remote_blockchain = backend.remote_blockchain();
		let client = Arc::new(sc_client::light::new_light(
			backend.clone(),
			&config.chain_spec,
			executor,
		)?);

		Ok(ServiceBuilder {
			config,
			client,
			backend,
			keystore,
			fetcher: Some(fetcher.clone()),
			select_chain: None,
			import_queue: (),
			finality_proof_request_builder: None,
			finality_proof_provider: None,
			network_protocol: (),
			transaction_pool: Arc::new(()),
			rpc_extensions: Default::default(),
			remote_backend: Some(remote_blockchain),
			marker: PhantomData,
		})
	}
}

impl<TBl, TRtApi, TCfg, TGen, TCSExt, TCl, TFchr, TSc, TImpQu, TFprb, TFpp, TNetP, TExPool, TRpc, Backend>
	ServiceBuilder<TBl, TRtApi, TCfg, TGen, TCSExt, TCl, TFchr, TSc, TImpQu, TFprb, TFpp,
		TNetP, TExPool, TRpc, Backend> {

	/// Returns a reference to the client that was stored in this builder.
	pub fn client(&self) -> &Arc<TCl> {
		&self.client
	}

	/// Returns a reference to the backend that was used in this builder.
	pub fn backend(&self) -> &Arc<Backend> {
		&self.backend
	}

	/// Returns a reference to the select-chain that was stored in this builder.
	pub fn select_chain(&self) -> Option<&TSc> {
		self.select_chain.as_ref()
	}

	/// Defines which head-of-chain strategy to use.
	pub fn with_opt_select_chain<USc>(
		self,
		select_chain_builder: impl FnOnce(
			&Configuration<TCfg, TGen, TCSExt>, &Arc<Backend>
		) -> Result<Option<USc>, Error>
	) -> Result<ServiceBuilder<TBl, TRtApi, TCfg, TGen, TCSExt, TCl, TFchr, USc, TImpQu, TFprb, TFpp,
		TNetP, TExPool, TRpc, Backend>, Error> {
		let select_chain = select_chain_builder(&self.config, &self.backend)?;

		Ok(ServiceBuilder {
			config: self.config,
			client: self.client,
			backend: self.backend,
			keystore: self.keystore,
			fetcher: self.fetcher,
			select_chain,
			import_queue: self.import_queue,
			finality_proof_request_builder: self.finality_proof_request_builder,
			finality_proof_provider: self.finality_proof_provider,
			network_protocol: self.network_protocol,
			transaction_pool: self.transaction_pool,
			rpc_extensions: self.rpc_extensions,
			remote_backend: self.remote_backend,
			marker: self.marker,
		})
	}

	/// Defines which head-of-chain strategy to use.
	pub fn with_select_chain<USc>(
		self,
		builder: impl FnOnce(&Configuration<TCfg, TGen, TCSExt>, &Arc<Backend>) -> Result<USc, Error>
	) -> Result<ServiceBuilder<TBl, TRtApi, TCfg, TGen, TCSExt, TCl, TFchr, USc, TImpQu, TFprb, TFpp,
		TNetP, TExPool, TRpc, Backend>, Error> {
		self.with_opt_select_chain(|cfg, b| builder(cfg, b).map(Option::Some))
	}

	/// Defines which import queue to use.
	pub fn with_import_queue<UImpQu>(
		self,
		builder: impl FnOnce(&Configuration<TCfg, TGen, TCSExt>, Arc<TCl>, Option<TSc>, Arc<TExPool>)
			-> Result<UImpQu, Error>
	) -> Result<ServiceBuilder<TBl, TRtApi, TCfg, TGen, TCSExt, TCl, TFchr, TSc, UImpQu, TFprb, TFpp,
			TNetP, TExPool, TRpc, Backend>, Error>
	where TSc: Clone {
		let import_queue = builder(
			&self.config,
			self.client.clone(),
			self.select_chain.clone(),
			self.transaction_pool.clone()
		)?;

		Ok(ServiceBuilder {
			config: self.config,
			client: self.client,
			backend: self.backend,
			keystore: self.keystore,
			fetcher: self.fetcher,
			select_chain: self.select_chain,
			import_queue,
			finality_proof_request_builder: self.finality_proof_request_builder,
			finality_proof_provider: self.finality_proof_provider,
			network_protocol: self.network_protocol,
			transaction_pool: self.transaction_pool,
			rpc_extensions: self.rpc_extensions,
			remote_backend: self.remote_backend,
			marker: self.marker,
		})
	}

	/// Defines which network specialization protocol to use.
	pub fn with_network_protocol<UNetP>(
		self,
		network_protocol_builder: impl FnOnce(&Configuration<TCfg, TGen, TCSExt>) -> Result<UNetP, Error>
	) -> Result<ServiceBuilder<TBl, TRtApi, TCfg, TGen, TCSExt, TCl, TFchr, TSc, TImpQu, TFprb, TFpp,
		UNetP, TExPool, TRpc, Backend>, Error> {
		let network_protocol = network_protocol_builder(&self.config)?;

		Ok(ServiceBuilder {
			config: self.config,
			client: self.client,
			backend: self.backend,
			keystore: self.keystore,
			fetcher: self.fetcher,
			select_chain: self.select_chain,
			import_queue: self.import_queue,
			finality_proof_request_builder: self.finality_proof_request_builder,
			finality_proof_provider: self.finality_proof_provider,
			network_protocol,
			transaction_pool: self.transaction_pool,
			rpc_extensions: self.rpc_extensions,
			remote_backend: self.remote_backend,
			marker: self.marker,
		})
	}

	/// Defines which strategy to use for providing finality proofs.
	pub fn with_opt_finality_proof_provider(
		self,
		builder: impl FnOnce(Arc<TCl>, Arc<Backend>) -> Result<Option<Arc<dyn FinalityProofProvider<TBl>>>, Error>
	) -> Result<ServiceBuilder<
		TBl,
		TRtApi,
		TCfg,
		TGen,
		TCSExt,
		TCl,
		TFchr,
		TSc,
		TImpQu,
		TFprb,
		Arc<dyn FinalityProofProvider<TBl>>,
		TNetP,
		TExPool,
		TRpc,
		Backend,
	>, Error> {
		let finality_proof_provider = builder(self.client.clone(), self.backend.clone())?;

		Ok(ServiceBuilder {
			config: self.config,
			client: self.client,
			backend: self.backend,
			keystore: self.keystore,
			fetcher: self.fetcher,
			select_chain: self.select_chain,
			import_queue: self.import_queue,
			finality_proof_request_builder: self.finality_proof_request_builder,
			finality_proof_provider,
			network_protocol: self.network_protocol,
			transaction_pool: self.transaction_pool,
			rpc_extensions: self.rpc_extensions,
			remote_backend: self.remote_backend,
			marker: self.marker,
		})
	}

	/// Defines which strategy to use for providing finality proofs.
	pub fn with_finality_proof_provider(
		self,
		build: impl FnOnce(Arc<TCl>, Arc<Backend>) -> Result<Arc<dyn FinalityProofProvider<TBl>>, Error>
	) -> Result<ServiceBuilder<
		TBl,
		TRtApi,
		TCfg,
		TGen,
		TCSExt,
		TCl,
		TFchr,
		TSc,
		TImpQu,
		TFprb,
		Arc<dyn FinalityProofProvider<TBl>>,
		TNetP,
		TExPool,
		TRpc,
		Backend,
	>, Error> {
		self.with_opt_finality_proof_provider(|client, backend| build(client, backend).map(Option::Some))
	}

	/// Defines which import queue to use.
	pub fn with_import_queue_and_opt_fprb<UImpQu, UFprb>(
		self,
		builder: impl FnOnce(
			&Configuration<TCfg, TGen, TCSExt>,
			Arc<TCl>,
			Arc<Backend>,
			Option<TFchr>,
			Option<TSc>,
			Arc<TExPool>,
		) -> Result<(UImpQu, Option<UFprb>), Error>
	) -> Result<ServiceBuilder<TBl, TRtApi, TCfg, TGen, TCSExt, TCl, TFchr, TSc, UImpQu, UFprb, TFpp,
		TNetP, TExPool, TRpc, Backend>, Error>
	where TSc: Clone, TFchr: Clone {
		let (import_queue, fprb) = builder(
			&self.config,
			self.client.clone(),
			self.backend.clone(),
			self.fetcher.clone(),
			self.select_chain.clone(),
			self.transaction_pool.clone()
		)?;

		Ok(ServiceBuilder {
			config: self.config,
			client: self.client,
			backend: self.backend,
			keystore: self.keystore,
			fetcher: self.fetcher,
			select_chain: self.select_chain,
			import_queue,
			finality_proof_request_builder: fprb,
			finality_proof_provider: self.finality_proof_provider,
			network_protocol: self.network_protocol,
			transaction_pool: self.transaction_pool,
			rpc_extensions: self.rpc_extensions,
			remote_backend: self.remote_backend,
			marker: self.marker,
		})
	}

	/// Defines which import queue to use.
	pub fn with_import_queue_and_fprb<UImpQu, UFprb>(
		self,
		builder: impl FnOnce(
			&Configuration<TCfg, TGen, TCSExt>,
			Arc<TCl>,
			Arc<Backend>,
			Option<TFchr>,
			Option<TSc>,
			Arc<TExPool>,
		) -> Result<(UImpQu, UFprb), Error>
	) -> Result<ServiceBuilder<TBl, TRtApi, TCfg, TGen, TCSExt, TCl, TFchr, TSc, UImpQu, UFprb, TFpp,
			TNetP, TExPool, TRpc, Backend>, Error>
	where TSc: Clone, TFchr: Clone {
		self.with_import_queue_and_opt_fprb(|cfg, cl, b, f, sc, tx|
			builder(cfg, cl, b, f, sc, tx)
				.map(|(q, f)| (q, Some(f)))
		)
	}

	/// Defines which transaction pool to use.
	pub fn with_transaction_pool<UExPool>(
		self,
		transaction_pool_builder: impl FnOnce(
			sc_transaction_pool::txpool::Options,
			Arc<TCl>,
			Option<TFchr>,
		) -> Result<UExPool, Error>
	) -> Result<ServiceBuilder<TBl, TRtApi, TCfg, TGen, TCSExt, TCl, TFchr, TSc, TImpQu, TFprb, TFpp,
		TNetP, UExPool, TRpc, Backend>, Error>
	where TSc: Clone, TFchr: Clone {
		let transaction_pool = transaction_pool_builder(
			self.config.transaction_pool.clone(),
			self.client.clone(),
			self.fetcher.clone(),
		)?;

		Ok(ServiceBuilder {
			config: self.config,
			client: self.client,
			backend: self.backend,
			keystore: self.keystore,
			fetcher: self.fetcher,
			select_chain: self.select_chain,
			import_queue: self.import_queue,
			finality_proof_request_builder: self.finality_proof_request_builder,
			finality_proof_provider: self.finality_proof_provider,
			network_protocol: self.network_protocol,
			transaction_pool: Arc::new(transaction_pool),
			rpc_extensions: self.rpc_extensions,
			remote_backend: self.remote_backend,
			marker: self.marker,
		})
	}

	/// Defines the RPC extensions to use.
	pub fn with_rpc_extensions<URpc>(
		self,
		rpc_ext_builder: impl FnOnce(
			Arc<TCl>,
			Arc<TExPool>,
			Arc<Backend>,
			Option<TFchr>,
			Option<Arc<dyn RemoteBlockchain<TBl>>>,
		) -> Result<URpc, Error>,
	) -> Result<ServiceBuilder<TBl, TRtApi, TCfg, TGen, TCSExt, TCl, TFchr, TSc, TImpQu, TFprb, TFpp,
		TNetP, TExPool, URpc, Backend>, Error>
	where TSc: Clone, TFchr: Clone {
		let rpc_extensions = rpc_ext_builder(
			self.client.clone(),
			self.transaction_pool.clone(),
			self.backend.clone(),
			self.fetcher.clone(),
			self.remote_backend.clone(),
		)?;

		Ok(ServiceBuilder {
			config: self.config,
			client: self.client,
			backend: self.backend,
			keystore: self.keystore,
			fetcher: self.fetcher,
			select_chain: self.select_chain,
			import_queue: self.import_queue,
			finality_proof_request_builder: self.finality_proof_request_builder,
			finality_proof_provider: self.finality_proof_provider,
			network_protocol: self.network_protocol,
			transaction_pool: self.transaction_pool,
			rpc_extensions,
			remote_backend: self.remote_backend,
			marker: self.marker,
		})
	}
}

/// Implemented on `ServiceBuilder`. Allows running block commands, such as import/export/validate
/// components to the builder.
pub trait ServiceBuilderCommand {
	/// Block type this API operates on.
	type Block: BlockT;
	/// Starts the process of importing blocks.
	fn import_blocks(
		self,
		input: impl Read + Seek + Send + 'static,
		force: bool,
	) -> Pin<Box<dyn Future<Output = Result<(), Error>> + Send>>;

	/// Performs the blocks export.
	fn export_blocks(
		self,
		output: impl Write + 'static,
		from: NumberFor<Self::Block>,
		to: Option<NumberFor<Self::Block>>,
		json: bool
	) -> Pin<Box<dyn Future<Output = Result<(), Error>>>>;

	/// Performs a revert of `blocks` blocks.
	fn revert_chain(
		&self,
		blocks: NumberFor<Self::Block>
	) -> Result<(), Error>;

	/// Re-validate known block.
	fn check_block(
		self,
		block: BlockId<Self::Block>
	) -> Pin<Box<dyn Future<Output = Result<(), Error>> + Send>>;
}

impl<TBl, TRtApi, TCfg, TGen, TCSExt, TBackend, TExec, TSc, TImpQu, TNetP, TExPool, TRpc>
ServiceBuilder<
	TBl,
	TRtApi,
	TCfg,
	TGen,
	TCSExt,
	Client<TBackend, TExec, TBl, TRtApi>,
	Arc<OnDemand<TBl>>,
	TSc,
	TImpQu,
	BoxFinalityProofRequestBuilder<TBl>,
	Arc<dyn FinalityProofProvider<TBl>>,
	TNetP,
	TExPool,
	TRpc,
	TBackend,
> where
	Client<TBackend, TExec, TBl, TRtApi>: ProvideRuntimeApi<TBl>,
	<Client<TBackend, TExec, TBl, TRtApi> as ProvideRuntimeApi<TBl>>::Api:
		sp_api::Metadata<TBl> +
		sc_offchain::OffchainWorkerApi<TBl> +
		sp_transaction_pool::runtime_api::TaggedTransactionQueue<TBl> +
		sp_session::SessionKeys<TBl> +
		sp_api::ApiErrorExt<Error = sp_blockchain::Error> +
		sp_api::ApiExt<TBl, StateBackend = TBackend::State>,
	TBl: BlockT,
	TRtApi: 'static + Send + Sync,
	TCfg: Default,
	TGen: RuntimeGenesis,
	TCSExt: Extension,
	TBackend: 'static + sc_client_api::backend::Backend<TBl> + Send,
	TExec: 'static + sc_client::CallExecutor<TBl> + Send + Sync + Clone,
	TSc: Clone,
	TImpQu: 'static + ImportQueue<TBl>,
	TNetP: NetworkSpecialization<TBl>,
	TExPool: 'static
		+ TransactionPool<Block=TBl, Hash = <TBl as BlockT>::Hash>
		+ TransactionPoolMaintainer<Block=TBl, Hash = <TBl as BlockT>::Hash>,
	TRpc: sc_rpc::RpcExtension<sc_rpc::Metadata> + Clone,
{
	/// Builds the service.
	pub fn build(self) -> Result<Service<
		TBl,
		Client<TBackend, TExec, TBl, TRtApi>,
		TSc,
		NetworkStatus<TBl>,
		NetworkService<TBl, TNetP, <TBl as BlockT>::Hash>,
		TExPool,
		sc_offchain::OffchainWorkers<
			Client<TBackend, TExec, TBl, TRtApi>,
			TBackend::OffchainStorage,
			TBl
		>,
	>, Error> {
		let ServiceBuilder {
			marker: _,
			mut config,
			client,
			fetcher: on_demand,
			backend,
			keystore,
			select_chain,
			import_queue,
			finality_proof_request_builder,
			finality_proof_provider,
			network_protocol,
			transaction_pool,
			rpc_extensions,
			remote_backend,
		} = self;

		sp_session::generate_initial_session_keys(
			client.clone(),
			&BlockId::Hash(client.chain_info().best_hash),
			config.dev_key_seed.clone().map(|s| vec![s]).unwrap_or_default(),
		)?;

		let (signal, exit) = exit_future::signal();

		// List of asynchronous tasks to spawn. We collect them, then spawn them all at once.
		let (to_spawn_tx, to_spawn_rx) =
			mpsc::unbounded::<Pin<Box<dyn Future<Output = ()> + Send>>>();

		// A side-channel for essential tasks to communicate shutdown.
		let (essential_failed_tx, essential_failed_rx) = mpsc::unbounded();

		let import_queue = Box::new(import_queue);
		let chain_info = client.chain_info();

		let version = config.full_version();
		info!("Highest known block at #{}", chain_info.best_number);
		telemetry!(
			SUBSTRATE_INFO;
			"node.start";
			"height" => chain_info.best_number.saturated_into::<u64>(),
			"best" => ?chain_info.best_hash
		);

		// make transaction pool available for off-chain runtime calls.
		client.execution_extensions()
			.register_transaction_pool(Arc::downgrade(&transaction_pool) as _);

		let transaction_pool_adapter = Arc::new(TransactionPoolAdapter {
			imports_external_transactions: !config.roles.is_light(),
			pool: transaction_pool.clone(),
			client: client.clone(),
			executor: Arc::new(SpawnTaskHandle { sender: to_spawn_tx.clone(), on_exit: exit.clone() }),
		});

		let protocol_id = {
			let protocol_id_full = match config.chain_spec.protocol_id() {
				Some(pid) => pid,
				None => {
					warn!("Using default protocol ID {:?} because none is configured in the \
						chain specs", DEFAULT_PROTOCOL_ID
					);
					DEFAULT_PROTOCOL_ID
				}
			}.as_bytes();
			sc_network::config::ProtocolId::from(protocol_id_full)
		};

		let block_announce_validator =
			Box::new(sp_consensus::block_validation::DefaultBlockAnnounceValidator::new(client.clone()));

		let network_params = sc_network::config::Params {
			roles: config.roles,
			network_config: config.network.clone(),
			chain: client.clone(),
			finality_proof_provider,
			finality_proof_request_builder,
			on_demand: on_demand.clone(),
			transaction_pool: transaction_pool_adapter.clone() as _,
			import_queue,
			protocol_id,
			specialization: network_protocol,
			block_announce_validator,
		};

		let has_bootnodes = !network_params.network_config.boot_nodes.is_empty();
		let network_mut = sc_network::NetworkWorker::new(network_params)?;
		let network = network_mut.service().clone();
		let network_status_sinks = Arc::new(Mutex::new(status_sinks::StatusSinks::new()));

		let offchain_storage = backend.offchain_storage();
		let offchain_workers = match (config.offchain_worker, offchain_storage) {
			(true, Some(db)) => {
				Some(Arc::new(sc_offchain::OffchainWorkers::new(client.clone(), db)))
			},
			(true, None) => {
				warn!("Offchain workers disabled, due to lack of offchain storage support in backend.");
				None
			},
			_ => None,
		};

		{
			// block notifications
			let txpool = Arc::downgrade(&transaction_pool);
			let offchain = offchain_workers.as_ref().map(Arc::downgrade);
			let to_spawn_tx_ = to_spawn_tx.clone();
			let network_state_info: Arc<dyn NetworkStateInfo + Send + Sync> = network.clone();
			let is_validator = config.roles.is_authority();

			let events = client.import_notification_stream()
				.for_each(move |notification| {
					let txpool = txpool.upgrade();

					if let Some(txpool) = txpool.as_ref() {
						let future = txpool.maintain(
							&BlockId::hash(notification.hash),
							&notification.retracted,
						);
						let _ = to_spawn_tx_.unbounded_send(Box::pin(future));
					}

					let offchain = offchain.as_ref().and_then(|o| o.upgrade());
					if let Some(offchain) = offchain {
<<<<<<< HEAD
						let future = offchain.on_block_imported(&number, network_state_info.clone(), is_validator);
						let _ = to_spawn_tx_.unbounded_send(Box::pin(future));
=======
						let future = offchain.on_block_imported(
							&notification.header,
							network_state_info.clone(),
							is_validator
						).map(|()| Ok(()));
						let _ = to_spawn_tx_.unbounded_send(Box::new(Compat::new(future)));
>>>>>>> ae9c6eac
					}

					ready(())
				});
			let _ = to_spawn_tx.unbounded_send(Box::pin(select(events, exit.clone()).map(drop)));
		}

		{
			// extrinsic notifications
			let network = Arc::downgrade(&network);
			let transaction_pool_ = transaction_pool.clone();
			let events = transaction_pool.import_notification_stream()
				.for_each(move |_| {
					if let Some(network) = network.upgrade() {
						network.trigger_repropagate();
					}
					let status = transaction_pool_.status();
					telemetry!(SUBSTRATE_INFO; "txpool.import";
						"ready" => status.ready,
						"future" => status.future
					);
					ready(())
				});

			let _ = to_spawn_tx.unbounded_send(Box::pin(select(events, exit.clone()).map(drop)));
		}

		// Periodically notify the telemetry.
		let transaction_pool_ = transaction_pool.clone();
		let client_ = client.clone();
		let mut sys = System::new();
		let self_pid = get_current_pid().ok();
		let (state_tx, state_rx) = mpsc::unbounded::<(NetworkStatus<_>, NetworkState)>();
		network_status_sinks.lock().push(std::time::Duration::from_millis(5000), state_tx);
		let tel_task = state_rx.for_each(move |(net_status, _)| {
			let info = client_.usage_info();
			let best_number = info.chain.best_number.saturated_into::<u64>();
			let best_hash = info.chain.best_hash;
			let num_peers = net_status.num_connected_peers;
			let txpool_status = transaction_pool_.status();
			let finalized_number: u64 = info.chain.finalized_number.saturated_into::<u64>();
			let bandwidth_download = net_status.average_download_per_sec;
			let bandwidth_upload = net_status.average_upload_per_sec;

			// get cpu usage and memory usage of this process
			let (cpu_usage, memory) = if let Some(self_pid) = self_pid {
				if sys.refresh_process(self_pid) {
					let proc = sys.get_process(self_pid)
						.expect("Above refresh_process succeeds, this should be Some(), qed");
					(proc.cpu_usage(), proc.memory())
				} else { (0.0, 0) }
			} else { (0.0, 0) };

			telemetry!(
				SUBSTRATE_INFO;
				"system.interval";
				"peers" => num_peers,
				"height" => best_number,
				"best" => ?best_hash,
				"txcount" => txpool_status.ready,
				"cpu" => cpu_usage,
				"memory" => memory,
				"finalized_height" => finalized_number,
				"finalized_hash" => ?info.chain.finalized_hash,
				"bandwidth_download" => bandwidth_download,
				"bandwidth_upload" => bandwidth_upload,
				"used_state_cache_size" => info.usage.as_ref().map(|usage| usage.memory.state_cache).unwrap_or(0),
				"used_db_cache_size" => info.usage.as_ref().map(|usage| usage.memory.database_cache).unwrap_or(0),
				"disk_read_per_sec" => info.usage.as_ref().map(|usage| usage.io.bytes_read).unwrap_or(0),
				"disk_write_per_sec" => info.usage.as_ref().map(|usage| usage.io.bytes_written).unwrap_or(0),
			);
			let _ = record_metrics!(
				"peers" => num_peers,
				"height" => best_number,
				"txcount" => txpool_status.ready,
				"cpu" => cpu_usage,
				"memory" => memory,
				"finalized_height" => finalized_number,
				"bandwidth_download" => bandwidth_download,
				"bandwidth_upload" => bandwidth_upload,
				"used_state_cache_size" => info.usage.as_ref().map(|usage| usage.memory.state_cache).unwrap_or(0),
				"used_db_cache_size" => info.usage.as_ref().map(|usage| usage.memory.database_cache).unwrap_or(0),
				"disk_read_per_sec" => info.usage.as_ref().map(|usage| usage.io.bytes_read).unwrap_or(0),
				"disk_write_per_sec" => info.usage.as_ref().map(|usage| usage.io.bytes_written).unwrap_or(0),
			);

			ready(())
		});
		let _ = to_spawn_tx.unbounded_send(Box::pin(select(tel_task, exit.clone()).map(drop)));

		// Periodically send the network state to the telemetry.
		let (netstat_tx, netstat_rx) = mpsc::unbounded::<(NetworkStatus<_>, NetworkState)>();
		network_status_sinks.lock().push(std::time::Duration::from_secs(30), netstat_tx);
		let tel_task_2 = netstat_rx.for_each(move |(_, network_state)| {
			telemetry!(
				SUBSTRATE_INFO;
				"system.network_state";
				"state" => network_state,
			);
			ready(())
		});
		let _ = to_spawn_tx.unbounded_send(Box::pin(select(tel_task_2, exit.clone()).map(drop)));

		// RPC
		let (system_rpc_tx, system_rpc_rx) = mpsc::unbounded();
		let gen_handler = || {
			use sc_rpc::{chain, state, author, system};

			let system_info = sc_rpc::system::SystemInfo {
				chain_name: config.chain_spec.name().into(),
				impl_name: config.impl_name.into(),
				impl_version: config.impl_version.into(),
				properties: config.chain_spec.properties().clone(),
			};

			let subscriptions = sc_rpc::Subscriptions::new(Arc::new(SpawnTaskHandle {
				sender: to_spawn_tx.clone(),
				on_exit: exit.clone()
			}));

			let (chain, state) = if let (Some(remote_backend), Some(on_demand)) =
				(remote_backend.as_ref(), on_demand.as_ref()) {
				// Light clients
				let chain = sc_rpc::chain::new_light(
					client.clone(),
					subscriptions.clone(),
					remote_backend.clone(),
					on_demand.clone()
				);
				let state = sc_rpc::state::new_light(
					client.clone(),
					subscriptions.clone(),
					remote_backend.clone(),
					on_demand.clone()
				);
				(chain, state)

			} else {
				// Full nodes
				let chain = sc_rpc::chain::new_full(client.clone(), subscriptions.clone());
				let state = sc_rpc::state::new_full(client.clone(), subscriptions.clone());
				(chain, state)
			};

			let author = sc_rpc::author::Author::new(
				client.clone(),
				transaction_pool.clone(),
				subscriptions,
				keystore.clone(),
			);
			let system = system::System::new(system_info, system_rpc_tx.clone());

			sc_rpc_server::rpc_handler((
				state::StateApi::to_delegate(state),
				chain::ChainApi::to_delegate(chain),
				author::AuthorApi::to_delegate(author),
				system::SystemApi::to_delegate(system),
				rpc_extensions.clone(),
			))
		};
		let rpc_handlers = gen_handler();
		let rpc = start_rpc_servers(&config, gen_handler)?;


		let _ = to_spawn_tx.unbounded_send(Box::pin(select(build_network_future(
			config.roles,
			network_mut,
			client.clone(),
			network_status_sinks.clone(),
			system_rpc_rx,
			has_bootnodes,
		), exit.clone()).map(drop)));

		let telemetry_connection_sinks: Arc<Mutex<Vec<mpsc::UnboundedSender<()>>>> = Default::default();

		// Telemetry
		let telemetry = config.telemetry_endpoints.clone().map(|endpoints| {
			let is_authority = config.roles.is_authority();
			let network_id = network.local_peer_id().to_base58();
			let name = config.name.clone();
			let impl_name = config.impl_name.to_owned();
			let version = version.clone();
			let chain_name = config.chain_spec.name().to_owned();
			let telemetry_connection_sinks_ = telemetry_connection_sinks.clone();
			let telemetry = sc_telemetry::init_telemetry(sc_telemetry::TelemetryConfig {
				endpoints,
				wasm_external_transport: config.telemetry_external_transport.take(),
			});
			let startup_time = SystemTime::UNIX_EPOCH.elapsed()
				.map(|dur| dur.as_millis())
				.unwrap_or(0);
			let future = telemetry.clone()
				.for_each(move |event| {
					// Safe-guard in case we add more events in the future.
					let sc_telemetry::TelemetryEvent::Connected = event;

					telemetry!(SUBSTRATE_INFO; "system.connected";
						"name" => name.clone(),
						"implementation" => impl_name.clone(),
						"version" => version.clone(),
						"config" => "",
						"chain" => chain_name.clone(),
						"authority" => is_authority,
						"startup_time" => startup_time,
						"network_id" => network_id.clone()
					);

					telemetry_connection_sinks_.lock().retain(|sink| {
						sink.unbounded_send(()).is_ok()
					});
					ready(())
				});
			let _ = to_spawn_tx.unbounded_send(Box::pin(select(
				future, exit.clone()
			).map(drop)));
			telemetry
		});

		// Grafana data source
		if let Some(port) = config.grafana_port {
			let future = select(
				grafana_data_source::run_server(port).boxed(),
				exit.clone()
			).map(drop);

<<<<<<< HEAD
			let _ = to_spawn_tx.unbounded_send(Box::pin(future));
    }
=======
			let _ = to_spawn_tx.unbounded_send(Box::new(future));
		}
>>>>>>> ae9c6eac

		// Instrumentation
		if let Some(tracing_targets) = config.tracing_targets.as_ref() {
			let subscriber = sc_tracing::ProfilingSubscriber::new(
				config.tracing_receiver, tracing_targets
			);
			match tracing::subscriber::set_global_default(subscriber) {
				Ok(_) => (),
				Err(e) => error!(target: "tracing", "Unable to set global default subscriber {}", e),
			}
		}

		Ok(Service {
			client,
			network,
			network_status_sinks,
			select_chain,
			transaction_pool,
			exit,
			signal: Some(signal),
			essential_failed_tx,
			essential_failed_rx,
			to_spawn_tx,
			to_spawn_rx,
			to_poll: Vec::new(),
			rpc_handlers,
			_rpc: rpc,
			_telemetry: telemetry,
			_offchain_workers: offchain_workers,
			_telemetry_on_connect_sinks: telemetry_connection_sinks.clone(),
			keystore,
			marker: PhantomData::<TBl>,
		})
	}
}<|MERGE_RESOLUTION|>--- conflicted
+++ resolved
@@ -880,17 +880,12 @@
 
 					let offchain = offchain.as_ref().and_then(|o| o.upgrade());
 					if let Some(offchain) = offchain {
-<<<<<<< HEAD
-						let future = offchain.on_block_imported(&number, network_state_info.clone(), is_validator);
-						let _ = to_spawn_tx_.unbounded_send(Box::pin(future));
-=======
 						let future = offchain.on_block_imported(
 							&notification.header,
 							network_state_info.clone(),
 							is_validator
-						).map(|()| Ok(()));
-						let _ = to_spawn_tx_.unbounded_send(Box::new(Compat::new(future)));
->>>>>>> ae9c6eac
+						);
+						let _ = to_spawn_tx_.unbounded_send(Box::pin(future));
 					}
 
 					ready(())
@@ -1116,13 +1111,8 @@
 				exit.clone()
 			).map(drop);
 
-<<<<<<< HEAD
 			let _ = to_spawn_tx.unbounded_send(Box::pin(future));
-    }
-=======
-			let _ = to_spawn_tx.unbounded_send(Box::new(future));
-		}
->>>>>>> ae9c6eac
+    	}
 
 		// Instrumentation
 		if let Some(tracing_targets) = config.tracing_targets.as_ref() {
