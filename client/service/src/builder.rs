--- conflicted
+++ resolved
@@ -371,130 +371,6 @@
 	))
 }
 
-<<<<<<< HEAD
-impl ServiceBuilder<(), (), (), (), (), (), (), (), (), (), ()> {
-	/// Start the service builder with a configuration.
-	pub fn new_full<TBl: BlockT, TRtApi, TExecDisp: NativeExecutionDispatch + 'static>(
-		config: Configuration,
-	) -> Result<ServiceBuilder<
-		TBl,
-		TRtApi,
-		TFullClient<TBl, TRtApi, TExecDisp>,
-		Arc<OnDemand<TBl>>,
-		(),
-		(),
-		BoxFinalityProofRequestBuilder<TBl>,
-		Arc<dyn FinalityProofProvider<TBl>>,
-		(),
-		(),
-		TFullBackend<TBl>,
-	>, Error> {
-		let (client, backend, keystore, task_manager) = new_full_parts(&config)?;
-
-		let client = Arc::new(client);
-
-		Ok(ServiceBuilder {
-			config,
-			client,
-			backend,
-			keystore,
-			task_manager,
-			fetcher: None,
-			select_chain: None,
-			import_queue: (),
-			finality_proof_request_builder: None,
-			finality_proof_provider: None,
-			transaction_pool: Arc::new(()),
-			rpc_extensions_builder: Box::new(|_,_| ()),
-			remote_backend: None,
-			block_announce_validator_builder: None,
-			marker: PhantomData,
-		})
-	}
-
-	/// Start the service builder with a configuration.
-	pub fn new_light<TBl: BlockT, TRtApi, TExecDisp: NativeExecutionDispatch + 'static>(
-		config: Configuration,
-	) -> Result<ServiceBuilder<
-		TBl,
-		TRtApi,
-		TLightClient<TBl, TRtApi, TExecDisp>,
-		Arc<OnDemand<TBl>>,
-		(),
-		(),
-		BoxFinalityProofRequestBuilder<TBl>,
-		Arc<dyn FinalityProofProvider<TBl>>,
-		(),
-		(),
-		TLightBackend<TBl>,
-	>, Error> {
-		let task_manager = {
-			let registry = config.prometheus_config.as_ref().map(|cfg| &cfg.registry);
-			TaskManager::new(config.task_executor.clone(), registry)?
-		};
-
-		let keystore = match &config.keystore {
-			KeystoreConfig::Path { path, password } => Keystore::open(
-				path.clone(),
-				password.clone()
-			)?,
-			KeystoreConfig::InMemory => Keystore::new_in_memory(),
-		};
-
-		let executor = NativeExecutor::<TExecDisp>::new(
-			config.wasm_method,
-			config.default_heap_pages,
-			config.max_runtime_instances,
-		);
-
-		let db_storage = {
-			let db_settings = sc_client_db::DatabaseSettings {
-				state_cache_size: config.state_cache_size,
-				state_cache_child_ratio:
-					config.state_cache_child_ratio.map(|v| (v, 100)),
-				pruning: config.pruning.clone(),
-				source: config.database.clone(),
-			};
-			sc_client_db::light::LightStorage::new(db_settings)?
-		};
-		let light_blockchain = sc_light::new_light_blockchain(db_storage);
-		let fetch_checker = Arc::new(
-			sc_light::new_fetch_checker::<_, TBl, _>(
-				light_blockchain.clone(),
-				executor.clone(),
-				Box::new(task_manager.spawn_handle()),
-			),
-		);
-		let fetcher = Arc::new(sc_network::config::OnDemand::new(fetch_checker));
-		let backend = sc_light::new_light_backend(light_blockchain);
-		let remote_blockchain = backend.remote_blockchain();
-		let client = Arc::new(light::new_light(
-			backend.clone(),
-			config.chain_spec.as_storage_builder(),
-			executor,
-			Box::new(task_manager.spawn_handle()),
-			config.prometheus_config.as_ref().map(|config| config.registry.clone()),
-		)?);
-
-		Ok(ServiceBuilder {
-			config,
-			client,
-			backend,
-			task_manager,
-			keystore,
-			fetcher: Some(fetcher.clone()),
-			select_chain: None,
-			import_queue: (),
-			finality_proof_request_builder: None,
-			finality_proof_provider: None,
-			transaction_pool: Arc::new(()),
-			rpc_extensions_builder: Box::new(|_,_| ()),
-			remote_backend: Some(remote_blockchain),
-			block_announce_validator_builder: None,
-			marker: PhantomData,
-		})
-	}
-=======
 /// Parameters to pass into `build`.
 pub struct ServiceParams<TBl: BlockT, TCl, TImpQu, TExPool, TRpc, Backend> {
 	/// The service configuration.
@@ -525,7 +401,6 @@
 	/// A block annouce validator builder.
 	pub block_announce_validator_builder:
 		Option<Box<dyn FnOnce(Arc<TCl>) -> Box<dyn BlockAnnounceValidator<TBl> + Send> + Send>>,
->>>>>>> dc642182
 }
 
 /// Put together the components of a service from the parameters.
@@ -902,17 +777,10 @@
 	};
 
 	let author = sc_rpc::author::Author::new(
-<<<<<<< HEAD
-		client.clone(),
-		transaction_pool.clone(),
-		subscriptions.clone(),
-		keystore.clone(),
-=======
 		client,
 		transaction_pool,
-		subscriptions,
+		subscriptions.clone(),
 		keystore,
->>>>>>> dc642182
 		deny_unsafe,
 	);
 	let system = system::System::new(system_info, system_rpc_tx, deny_unsafe);
