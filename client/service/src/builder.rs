// Copyright 2017-2020 Parity Technologies (UK) Ltd.
// This file is part of Substrate.

// Substrate is free software: you can redistribute it and/or modify
// it under the terms of the GNU General Public License as published by
// the Free Software Foundation, either version 3 of the License, or
// (at your option) any later version.

// Substrate is distributed in the hope that it will be useful,
// but WITHOUT ANY WARRANTY; without even the implied warranty of
// MERCHANTABILITY or FITNESS FOR A PARTICULAR PURPOSE.  See the
// GNU General Public License for more details.

// You should have received a copy of the GNU General Public License
// along with Substrate.  If not, see <http://www.gnu.org/licenses/>.

use crate::{Service, NetworkStatus, NetworkState, error::Error, DEFAULT_PROTOCOL_ID, MallocSizeOfWasm};
use crate::{TaskManagerBuilder, start_rpc_servers, build_network_future, TransactionPoolAdapter};
use crate::status_sinks;
use crate::config::{Configuration, KeystoreConfig, PrometheusConfig};
use crate::metrics::MetricsService;
use sc_client_api::{
	self, BlockchainEvents, backend::RemoteBackend, light::RemoteBlockchain, execution_extensions::ExtensionsFactory,
	ExecutorProvider, CallExecutor, ForkBlocks, BadBlocks, CloneableSpawn,
};
use crate::client::Client;
use sp_utils::mpsc::{tracing_unbounded, TracingUnboundedSender};
use sc_chain_spec::get_extension;
use sp_consensus::import_queue::ImportQueue;
use futures::{
	Future, FutureExt, StreamExt,
	future::ready,
};
use sc_keystore::{Store as Keystore};
use log::{info, warn, error};
use sc_network::config::{Role, FinalityProofProvider, OnDemand, BoxFinalityProofRequestBuilder};
use sc_network::{NetworkService, NetworkStateInfo};
use parking_lot::{Mutex, RwLock};
use sp_runtime::generic::BlockId;
use sp_runtime::traits::{
	Block as BlockT, NumberFor, SaturatedConversion, HashFor,
};
use sp_api::ProvideRuntimeApi;
use sc_executor::{NativeExecutor, NativeExecutionDispatch, RuntimeInfo};
use std::{
	io::{Read, Write, Seek},
	marker::PhantomData, sync::Arc, pin::Pin
};
use wasm_timer::SystemTime;
use sc_telemetry::{telemetry, SUBSTRATE_INFO};
use sp_transaction_pool::{MaintainedTransactionPool, ChainEvent};
use sp_blockchain;
<<<<<<< HEAD
use prometheus_endpoint::Registry;
use sc_client_db::{Backend, DatabaseSettings};
use sp_core::traits::CodeExecutor;
use sp_runtime::BuildStorage;
use sc_client_api::execution_extensions::ExecutionExtensions;
=======
use prometheus_endpoint::Registry as PrometheusRegistry;
>>>>>>> 3ac409ba

pub type BackgroundTask = Pin<Box<dyn Future<Output=()> + Send>>;

/// Aggregator for the components required to build a service.
///
/// # Usage
///
/// Call [`ServiceBuilder::new_full`] or [`ServiceBuilder::new_light`], then call the various
/// `with_` methods to add the required components that you built yourself:
///
/// - [`with_select_chain`](ServiceBuilder::with_select_chain)
/// - [`with_import_queue`](ServiceBuilder::with_import_queue)
/// - [`with_finality_proof_provider`](ServiceBuilder::with_finality_proof_provider)
/// - [`with_transaction_pool`](ServiceBuilder::with_transaction_pool)
///
/// After this is done, call [`build`](ServiceBuilder::build) to construct the service.
///
/// The order in which the `with_*` methods are called doesn't matter, as the correct binding of
/// generics is done when you call `build`.
///
pub struct ServiceBuilder<TBl, TRtApi, TCl, TFchr, TSc, TImpQu, TFprb, TFpp,
	TExPool, TRpc, Backend>
{
	config: Configuration,
	pub (crate) client: Arc<TCl>,
	backend: Arc<Backend>,
	tasks_builder: TaskManagerBuilder,
	keystore: Arc<RwLock<Keystore>>,
	fetcher: Option<TFchr>,
	select_chain: Option<TSc>,
	pub (crate) import_queue: TImpQu,
	finality_proof_request_builder: Option<TFprb>,
	finality_proof_provider: Option<TFpp>,
	transaction_pool: Arc<TExPool>,
	rpc_extensions: TRpc,
	remote_backend: Option<Arc<dyn RemoteBlockchain<TBl>>>,
	marker: PhantomData<(TBl, TRtApi)>,
	background_tasks: Vec<(&'static str, BackgroundTask)>,
}

/// Full client type.
pub type TFullClient<TBl, TRtApi, TExecDisp> = Client<
	TFullBackend<TBl>,
	TFullCallExecutor<TBl, TExecDisp>,
	TBl,
	TRtApi,
>;

/// Full client backend type.
pub type TFullBackend<TBl> = sc_client_db::Backend<TBl>;

/// Full client call executor type.
pub type TFullCallExecutor<TBl, TExecDisp> = crate::client::LocalCallExecutor<
	sc_client_db::Backend<TBl>,
	NativeExecutor<TExecDisp>,
>;

/// Light client type.
pub type TLightClient<TBl, TRtApi, TExecDisp> = Client<
	TLightBackend<TBl>,
	TLightCallExecutor<TBl, TExecDisp>,
	TBl,
	TRtApi,
>;

/// Light client backend type.
pub type TLightBackend<TBl> = crate::client::light::backend::Backend<
	sc_client_db::light::LightStorage<TBl>,
	HashFor<TBl>,
>;

/// Light call executor type.
pub type TLightCallExecutor<TBl, TExecDisp> = crate::client::light::call_executor::GenesisCallExecutor<
	crate::client::light::backend::Backend<
		sc_client_db::light::LightStorage<TBl>,
		HashFor<TBl>
	>,
	crate::client::LocalCallExecutor<
		crate::client::light::backend::Backend<
			sc_client_db::light::LightStorage<TBl>,
			HashFor<TBl>
		>,
		NativeExecutor<TExecDisp>
	>,
>;

type TFullParts<TBl, TRtApi, TExecDisp> = (
	TFullClient<TBl, TRtApi, TExecDisp>,
	Arc<TFullBackend<TBl>>,
	Arc<RwLock<sc_keystore::Store>>,
	TaskManagerBuilder,
);

/// Creates a new full client for the given config.
pub fn new_full_client<TBl, TRtApi, TExecDisp>(
	config: &Configuration,
) -> Result<TFullClient<TBl, TRtApi, TExecDisp>, Error> where
	TBl: BlockT,
	TExecDisp: NativeExecutionDispatch + 'static,
{
	new_full_parts(config).map(|parts| parts.0)
}

fn new_full_parts<TBl, TRtApi, TExecDisp>(
	config: &Configuration,
) -> Result<TFullParts<TBl, TRtApi, TExecDisp>,	Error> where
	TBl: BlockT,
	TExecDisp: NativeExecutionDispatch + 'static,
{
	let keystore = match &config.keystore {
		KeystoreConfig::Path { path, password } => Keystore::open(
			path.clone(),
			password.clone()
		)?,
		KeystoreConfig::InMemory => Keystore::new_in_memory(),
	};

	let tasks_builder = {
		let registry = config.prometheus_config.as_ref().map(|cfg| &cfg.registry);
		TaskManagerBuilder::new(registry)?
	};

	let executor = NativeExecutor::<TExecDisp>::new(
		config.wasm_method,
		config.default_heap_pages,
		config.max_runtime_instances,
	);

	let chain_spec = &config.chain_spec;
	let fork_blocks = get_extension::<ForkBlocks<TBl>>(chain_spec.extensions())
		.cloned()
		.unwrap_or_default();

	let bad_blocks = get_extension::<BadBlocks<TBl>>(chain_spec.extensions())
		.cloned()
		.unwrap_or_default();

	let (client, backend) = {
		let db_config = sc_client_db::DatabaseSettings {
			state_cache_size: config.state_cache_size,
			state_cache_child_ratio:
			config.state_cache_child_ratio.map(|v| (v, 100)),
			pruning: config.pruning.clone(),
			source: config.database.clone(),
		};

		let extensions = sc_client_api::execution_extensions::ExecutionExtensions::new(
			config.execution_strategies.clone(),
			Some(keystore.clone()),
		);

		new_client(
			db_config,
			executor,
			chain_spec.as_storage_builder(),
			fork_blocks,
			bad_blocks,
			extensions,
			Box::new(tasks_builder.spawn_handle()),
			config.prometheus_config.as_ref().map(|config| config.registry.clone()),
		)?
	};

	Ok((client, backend, keystore, tasks_builder))
}


/// Create an instance of db-backed client.
pub fn new_client<E, Block, RA>(
	settings: DatabaseSettings,
	executor: E,
	genesis_storage: &dyn BuildStorage,
	fork_blocks: ForkBlocks<Block>,
	bad_blocks: BadBlocks<Block>,
	execution_extensions: ExecutionExtensions<Block>,
	spawn_handle: Box<dyn CloneableSpawn>,
	prometheus_registry: Option<Registry>,
) -> Result<(
	crate::client::Client<
		Backend<Block>,
		crate::client::LocalCallExecutor<Backend<Block>, E>,
		Block,
		RA,
	>,
	Arc<Backend<Block>>,
),
	sp_blockchain::Error,
>
	where
		Block: BlockT,
		E: CodeExecutor + RuntimeInfo,
{
	const CANONICALIZATION_DELAY: u64 = 4096;

	let backend = Arc::new(Backend::new(settings, CANONICALIZATION_DELAY)?);
	let executor = crate::client::LocalCallExecutor::new(backend.clone(), executor, spawn_handle);
	Ok((
		crate::client::Client::new(
			backend.clone(),
			executor,
			genesis_storage,
			fork_blocks,
			bad_blocks,
			execution_extensions,
			prometheus_registry,
		)?,
		backend,
	))
}

impl ServiceBuilder<(), (), (), (), (), (), (), (), (), (), ()> {
	/// Start the service builder with a configuration.
	pub fn new_full<TBl: BlockT, TRtApi, TExecDisp: NativeExecutionDispatch + 'static>(
		config: Configuration,
	) -> Result<ServiceBuilder<
		TBl,
		TRtApi,
		TFullClient<TBl, TRtApi, TExecDisp>,
		Arc<OnDemand<TBl>>,
		(),
		(),
		BoxFinalityProofRequestBuilder<TBl>,
		Arc<dyn FinalityProofProvider<TBl>>,
		(),
		(),
		TFullBackend<TBl>,
	>, Error> {
		let (client, backend, keystore, tasks_builder) = new_full_parts(&config)?;

		let client = Arc::new(client);

		Ok(ServiceBuilder {
			config,
			client,
			backend,
			keystore,
			tasks_builder,
			fetcher: None,
			select_chain: None,
			import_queue: (),
			finality_proof_request_builder: None,
			finality_proof_provider: None,
			transaction_pool: Arc::new(()),
			rpc_extensions: Default::default(),
			remote_backend: None,
			background_tasks: Default::default(),
			marker: PhantomData,
		})
	}

	/// Start the service builder with a configuration.
	pub fn new_light<TBl: BlockT, TRtApi, TExecDisp: NativeExecutionDispatch + 'static>(
		config: Configuration,
	) -> Result<ServiceBuilder<
		TBl,
		TRtApi,
		TLightClient<TBl, TRtApi, TExecDisp>,
		Arc<OnDemand<TBl>>,
		(),
		(),
		BoxFinalityProofRequestBuilder<TBl>,
		Arc<dyn FinalityProofProvider<TBl>>,
		(),
		(),
		TLightBackend<TBl>,
	>, Error> {
		let tasks_builder = {
			let registry = config.prometheus_config.as_ref().map(|cfg| &cfg.registry);
			TaskManagerBuilder::new(registry)?
		};

		let keystore = match &config.keystore {
			KeystoreConfig::Path { path, password } => Keystore::open(
				path.clone(),
				password.clone()
			)?,
			KeystoreConfig::InMemory => Keystore::new_in_memory(),
		};

		let executor = NativeExecutor::<TExecDisp>::new(
			config.wasm_method,
			config.default_heap_pages,
			config.max_runtime_instances,
		);

		let db_storage = {
			let db_settings = sc_client_db::DatabaseSettings {
				state_cache_size: config.state_cache_size,
				state_cache_child_ratio:
					config.state_cache_child_ratio.map(|v| (v, 100)),
				pruning: config.pruning.clone(),
				source: config.database.clone(),
			};
			sc_client_db::light::LightStorage::new(db_settings)?
		};
		let light_blockchain = crate::client::light::new_light_blockchain(db_storage);
		let fetch_checker = Arc::new(
			crate::client::light::new_fetch_checker::<_, TBl, _>(
				light_blockchain.clone(),
				executor.clone(),
				Box::new(tasks_builder.spawn_handle()),
			),
		);
		let fetcher = Arc::new(sc_network::config::OnDemand::new(fetch_checker));
		let backend = crate::client::light::new_light_backend(light_blockchain);
		let remote_blockchain = backend.remote_blockchain();
		let client = Arc::new(crate::client::light::new_light(
			backend.clone(),
			config.chain_spec.as_storage_builder(),
			executor,
			Box::new(tasks_builder.spawn_handle()),
			config.prometheus_config.as_ref().map(|config| config.registry.clone()),
		)?);

		Ok(ServiceBuilder {
			config,
			client,
			backend,
			tasks_builder,
			keystore,
			fetcher: Some(fetcher.clone()),
			select_chain: None,
			import_queue: (),
			finality_proof_request_builder: None,
			finality_proof_provider: None,
			transaction_pool: Arc::new(()),
			rpc_extensions: Default::default(),
			remote_backend: Some(remote_blockchain),
			background_tasks: Default::default(),
			marker: PhantomData,
		})
	}
}

impl<TBl, TRtApi, TCl, TFchr, TSc, TImpQu, TFprb, TFpp, TExPool, TRpc, Backend>
	ServiceBuilder<TBl, TRtApi, TCl, TFchr, TSc, TImpQu, TFprb, TFpp,
	 	TExPool, TRpc, Backend> {

	/// Returns a reference to the client that was stored in this builder.
	pub fn client(&self) -> &Arc<TCl> {
		&self.client
	}

	/// Returns a reference to the backend that was used in this builder.
	pub fn backend(&self) -> &Arc<Backend> {
		&self.backend
	}

	/// Returns a reference to the select-chain that was stored in this builder.
	pub fn select_chain(&self) -> Option<&TSc> {
		self.select_chain.as_ref()
	}

	/// Returns a reference to the keystore
	pub fn keystore(&self) -> Arc<RwLock<Keystore>> {
		self.keystore.clone()
	}

	/// Returns a reference to the transaction pool stored in this builder
	pub fn pool(&self) -> Arc<TExPool> {
		self.transaction_pool.clone()
	}

	/// Returns a reference to the fetcher, only available if builder
	/// was created with `new_light`.
	pub fn fetcher(&self) -> Option<TFchr>
		where TFchr: Clone
	{
		self.fetcher.clone()
	}

	/// Returns a reference to the remote_backend, only available if builder
	/// was created with `new_light`.
	pub fn remote_backend(&self) -> Option<Arc<dyn RemoteBlockchain<TBl>>> {
		self.remote_backend.clone()
	}

	/// Defines which head-of-chain strategy to use.
	pub fn with_opt_select_chain<USc>(
		self,
		select_chain_builder: impl FnOnce(
			&Configuration, &Arc<Backend>,
		) -> Result<Option<USc>, Error>
	) -> Result<ServiceBuilder<TBl, TRtApi, TCl, TFchr, USc, TImpQu, TFprb, TFpp,
		TExPool, TRpc, Backend>, Error> {
		let select_chain = select_chain_builder(&self.config, &self.backend)?;

		Ok(ServiceBuilder {
			config: self.config,
			client: self.client,
			backend: self.backend,
			tasks_builder: self.tasks_builder,
			keystore: self.keystore,
			fetcher: self.fetcher,
			select_chain,
			import_queue: self.import_queue,
			finality_proof_request_builder: self.finality_proof_request_builder,
			finality_proof_provider: self.finality_proof_provider,
			transaction_pool: self.transaction_pool,
			rpc_extensions: self.rpc_extensions,
			remote_backend: self.remote_backend,
			background_tasks: self.background_tasks,
			marker: self.marker,
		})
	}

	/// Defines which head-of-chain strategy to use.
	pub fn with_select_chain<USc>(
		self,
		builder: impl FnOnce(&Configuration, &Arc<Backend>) -> Result<USc, Error>,
	) -> Result<ServiceBuilder<TBl, TRtApi, TCl, TFchr, USc, TImpQu, TFprb, TFpp,
		TExPool, TRpc, Backend>, Error> {
		self.with_opt_select_chain(|cfg, b| builder(cfg, b).map(Option::Some))
	}

	/// Defines which import queue to use.
	pub fn with_import_queue<UImpQu>(
		self,
		builder: impl FnOnce(&Configuration, Arc<TCl>, Option<TSc>, Arc<TExPool>)
			-> Result<UImpQu, Error>
	) -> Result<ServiceBuilder<TBl, TRtApi, TCl, TFchr, TSc, UImpQu, TFprb, TFpp,
			TExPool, TRpc, Backend>, Error>
	where TSc: Clone {
		let import_queue = builder(
			&self.config,
			self.client.clone(),
			self.select_chain.clone(),
			self.transaction_pool.clone()
		)?;

		Ok(ServiceBuilder {
			config: self.config,
			client: self.client,
			backend: self.backend,
			tasks_builder: self.tasks_builder,
			keystore: self.keystore,
			fetcher: self.fetcher,
			select_chain: self.select_chain,
			import_queue,
			finality_proof_request_builder: self.finality_proof_request_builder,
			finality_proof_provider: self.finality_proof_provider,
			transaction_pool: self.transaction_pool,
			rpc_extensions: self.rpc_extensions,
			remote_backend: self.remote_backend,
			background_tasks: self.background_tasks,
			marker: self.marker,
		})
	}

	/// Defines which strategy to use for providing finality proofs.
	pub fn with_opt_finality_proof_provider(
		self,
		builder: impl FnOnce(Arc<TCl>, Arc<Backend>) -> Result<Option<Arc<dyn FinalityProofProvider<TBl>>>, Error>
	) -> Result<ServiceBuilder<
		TBl,
		TRtApi,
		TCl,
		TFchr,
		TSc,
		TImpQu,
		TFprb,
		Arc<dyn FinalityProofProvider<TBl>>,
		TExPool,
		TRpc,
		Backend,
	>, Error> {
		let finality_proof_provider = builder(self.client.clone(), self.backend.clone())?;

		Ok(ServiceBuilder {
			config: self.config,
			client: self.client,
			backend: self.backend,
			tasks_builder: self.tasks_builder,
			keystore: self.keystore,
			fetcher: self.fetcher,
			select_chain: self.select_chain,
			import_queue: self.import_queue,
			finality_proof_request_builder: self.finality_proof_request_builder,
			finality_proof_provider,
			transaction_pool: self.transaction_pool,
			rpc_extensions: self.rpc_extensions,
			remote_backend: self.remote_backend,
			background_tasks: self.background_tasks,
			marker: self.marker,
		})
	}

	/// Defines which strategy to use for providing finality proofs.
	pub fn with_finality_proof_provider(
		self,
		build: impl FnOnce(Arc<TCl>, Arc<Backend>) -> Result<Arc<dyn FinalityProofProvider<TBl>>, Error>
	) -> Result<ServiceBuilder<
		TBl,
		TRtApi,
		TCl,
		TFchr,
		TSc,
		TImpQu,
		TFprb,
		Arc<dyn FinalityProofProvider<TBl>>,
		TExPool,
		TRpc,
		Backend,
	>, Error> {
		self.with_opt_finality_proof_provider(|client, backend| build(client, backend).map(Option::Some))
	}

	/// Defines which import queue to use.
	pub fn with_import_queue_and_opt_fprb<UImpQu, UFprb>(
		self,
		builder: impl FnOnce(
			&Configuration,
			Arc<TCl>,
			Arc<Backend>,
			Option<TFchr>,
			Option<TSc>,
			Arc<TExPool>,
		) -> Result<(UImpQu, Option<UFprb>), Error>
	) -> Result<ServiceBuilder<TBl, TRtApi, TCl, TFchr, TSc, UImpQu, UFprb, TFpp,
		TExPool, TRpc, Backend>, Error>
	where TSc: Clone, TFchr: Clone {
		let (import_queue, fprb) = builder(
			&self.config,
			self.client.clone(),
			self.backend.clone(),
			self.fetcher.clone(),
			self.select_chain.clone(),
			self.transaction_pool.clone()
		)?;

		Ok(ServiceBuilder {
			config: self.config,
			client: self.client,
			backend: self.backend,
			tasks_builder: self.tasks_builder,
			keystore: self.keystore,
			fetcher: self.fetcher,
			select_chain: self.select_chain,
			import_queue,
			finality_proof_request_builder: fprb,
			finality_proof_provider: self.finality_proof_provider,
			transaction_pool: self.transaction_pool,
			rpc_extensions: self.rpc_extensions,
			remote_backend: self.remote_backend,
			background_tasks: self.background_tasks,
			marker: self.marker,
		})
	}

	/// Defines which import queue to use.
	pub fn with_import_queue_and_fprb<UImpQu, UFprb>(
		self,
		builder: impl FnOnce(
			&Configuration,
			Arc<TCl>,
			Arc<Backend>,
			Option<TFchr>,
			Option<TSc>,
			Arc<TExPool>,
		) -> Result<(UImpQu, UFprb), Error>
	) -> Result<ServiceBuilder<TBl, TRtApi, TCl, TFchr, TSc, UImpQu, UFprb, TFpp,
			TExPool, TRpc, Backend>, Error>
	where TSc: Clone, TFchr: Clone {
		self.with_import_queue_and_opt_fprb(|cfg, cl, b, f, sc, tx|
			builder(cfg, cl, b, f, sc, tx)
				.map(|(q, f)| (q, Some(f)))
		)
	}

	/// Defines which transaction pool to use.
	pub fn with_transaction_pool<UExPool>(
		mut self,
		transaction_pool_builder: impl FnOnce(
			sc_transaction_pool::txpool::Options,
			Arc<TCl>,
			Option<TFchr>,
			Option<&PrometheusRegistry>,
		) -> Result<(UExPool, Option<BackgroundTask>), Error>
	) -> Result<ServiceBuilder<TBl, TRtApi, TCl, TFchr, TSc, TImpQu, TFprb, TFpp,
		UExPool, TRpc, Backend>, Error>
	where TSc: Clone, TFchr: Clone {
		let (transaction_pool, background_task) = transaction_pool_builder(
			self.config.transaction_pool.clone(),
			self.client.clone(),
			self.fetcher.clone(),
			self.config.prometheus_config.as_ref().map(|config| &config.registry),
		)?;

		if let Some(background_task) = background_task{
			self.background_tasks.push(("txpool-background", background_task));
		}

		Ok(ServiceBuilder {
			config: self.config,
			client: self.client,
			tasks_builder: self.tasks_builder,
			backend: self.backend,
			keystore: self.keystore,
			fetcher: self.fetcher,
			select_chain: self.select_chain,
			import_queue: self.import_queue,
			finality_proof_request_builder: self.finality_proof_request_builder,
			finality_proof_provider: self.finality_proof_provider,
			transaction_pool: Arc::new(transaction_pool),
			rpc_extensions: self.rpc_extensions,
			remote_backend: self.remote_backend,
			background_tasks: self.background_tasks,
			marker: self.marker,
		})
	}

	/// Defines the RPC extensions to use.
	pub fn with_rpc_extensions<URpc>(
		self,
		rpc_ext_builder: impl FnOnce(&Self) -> Result<URpc, Error>,
	) -> Result<ServiceBuilder<TBl, TRtApi, TCl, TFchr, TSc, TImpQu, TFprb, TFpp,
		TExPool, URpc, Backend>, Error>
	where TSc: Clone, TFchr: Clone {
		let rpc_extensions = rpc_ext_builder(&self)?;

		Ok(ServiceBuilder {
			config: self.config,
			client: self.client,
			backend: self.backend,
			tasks_builder: self.tasks_builder,
			keystore: self.keystore,
			fetcher: self.fetcher,
			select_chain: self.select_chain,
			import_queue: self.import_queue,
			finality_proof_request_builder: self.finality_proof_request_builder,
			finality_proof_provider: self.finality_proof_provider,
			transaction_pool: self.transaction_pool,
			rpc_extensions,
			remote_backend: self.remote_backend,
			background_tasks: self.background_tasks,
			marker: self.marker,
		})
	}
}

/// Implemented on `ServiceBuilder`. Allows running block commands, such as import/export/validate
/// components to the builder.
pub trait ServiceBuilderCommand {
	/// Block type this API operates on.
	type Block: BlockT;
	/// Native execution dispatch required by some commands.
	type NativeDispatch: NativeExecutionDispatch + 'static;
	/// Starts the process of importing blocks.
	fn import_blocks(
		self,
		input: impl Read + Seek + Send + 'static,
		force: bool,
	) -> Pin<Box<dyn Future<Output = Result<(), Error>> + Send>>;

	/// Performs the blocks export.
	fn export_blocks(
		self,
		output: impl Write + 'static,
		from: NumberFor<Self::Block>,
		to: Option<NumberFor<Self::Block>>,
		binary: bool
	) -> Pin<Box<dyn Future<Output = Result<(), Error>>>>;

	/// Performs a revert of `blocks` blocks.
	fn revert_chain(
		&self,
		blocks: NumberFor<Self::Block>
	) -> Result<(), Error>;

	/// Re-validate known block.
	fn check_block(
		self,
		block: BlockId<Self::Block>
	) -> Pin<Box<dyn Future<Output = Result<(), Error>> + Send>>;
}

impl<TBl, TRtApi, TBackend, TExec, TSc, TImpQu, TExPool, TRpc>
ServiceBuilder<
	TBl,
	TRtApi,
	Client<TBackend, TExec, TBl, TRtApi>,
	Arc<OnDemand<TBl>>,
	TSc,
	TImpQu,
	BoxFinalityProofRequestBuilder<TBl>,
	Arc<dyn FinalityProofProvider<TBl>>,
	TExPool,
	TRpc,
	TBackend,
> where
	Client<TBackend, TExec, TBl, TRtApi>: ProvideRuntimeApi<TBl>,
	<Client<TBackend, TExec, TBl, TRtApi> as ProvideRuntimeApi<TBl>>::Api:
		sp_api::Metadata<TBl> +
		sc_offchain::OffchainWorkerApi<TBl> +
		sp_transaction_pool::runtime_api::TaggedTransactionQueue<TBl> +
		sp_session::SessionKeys<TBl> +
		sp_api::ApiErrorExt<Error = sp_blockchain::Error> +
		sp_api::ApiExt<TBl, StateBackend = TBackend::State>,
	TBl: BlockT,
	TRtApi: 'static + Send + Sync,
	TBackend: 'static + sc_client_api::backend::Backend<TBl> + Send,
	TExec: 'static + CallExecutor<TBl> + Send + Sync + Clone,
	TSc: Clone,
	TImpQu: 'static + ImportQueue<TBl>,
	TExPool: MaintainedTransactionPool<Block=TBl, Hash = <TBl as BlockT>::Hash> + MallocSizeOfWasm + 'static,
	TRpc: sc_rpc::RpcExtension<sc_rpc::Metadata> + Clone,
{

	/// Set an ExecutionExtensionsFactory
	pub fn with_execution_extensions_factory(self, execution_extensions_factory: Box<dyn ExtensionsFactory>) -> Result<Self, Error> {
		self.client.execution_extensions().set_extensions_factory(execution_extensions_factory);
		Ok(self)
	}

	/// Builds the service.
	pub fn build(self) -> Result<Service<
		TBl,
		Client<TBackend, TExec, TBl, TRtApi>,
		TSc,
		NetworkStatus<TBl>,
		NetworkService<TBl, <TBl as BlockT>::Hash>,
		TExPool,
		sc_offchain::OffchainWorkers<
			Client<TBackend, TExec, TBl, TRtApi>,
			TBackend::OffchainStorage,
			TBl
		>,
	>, Error>
		where TExec: CallExecutor<TBl, Backend = TBackend>,
	{
		let ServiceBuilder {
			marker: _,
			mut config,
			client,
			tasks_builder,
			fetcher: on_demand,
			backend,
			keystore,
			select_chain,
			import_queue,
			finality_proof_request_builder,
			finality_proof_provider,
			transaction_pool,
			rpc_extensions,
			remote_backend,
			background_tasks,
		} = self;

		sp_session::generate_initial_session_keys(
			client.clone(),
			&BlockId::Hash(client.chain_info().best_hash),
			config.dev_key_seed.clone().map(|s| vec![s]).unwrap_or_default(),
		)?;

		// A side-channel for essential tasks to communicate shutdown.
		let (essential_failed_tx, essential_failed_rx) = tracing_unbounded("mpsc_essential_tasks");

		let import_queue = Box::new(import_queue);
		let chain_info = client.chain_info();
		let chain_spec = &config.chain_spec;

		let version = config.impl_version;
		info!("📦 Highest known block at #{}", chain_info.best_number);
		telemetry!(
			SUBSTRATE_INFO;
			"node.start";
			"height" => chain_info.best_number.saturated_into::<u64>(),
			"best" => ?chain_info.best_hash
		);

		// make transaction pool available for off-chain runtime calls.
		client.execution_extensions()
			.register_transaction_pool(Arc::downgrade(&transaction_pool) as _);

		let transaction_pool_adapter = Arc::new(TransactionPoolAdapter {
			imports_external_transactions: !matches!(config.role, Role::Light),
			pool: transaction_pool.clone(),
			client: client.clone(),
			executor: tasks_builder.spawn_handle(),
		});

		let protocol_id = {
			let protocol_id_full = match chain_spec.protocol_id() {
				Some(pid) => pid,
				None => {
					warn!("Using default protocol ID {:?} because none is configured in the \
						chain specs", DEFAULT_PROTOCOL_ID
					);
					DEFAULT_PROTOCOL_ID
				}
			}.as_bytes();
			sc_network::config::ProtocolId::from(protocol_id_full)
		};

		let block_announce_validator =
			Box::new(sp_consensus::block_validation::DefaultBlockAnnounceValidator::new(client.clone()));

		let network_params = sc_network::config::Params {
			role: config.role.clone(),
			executor: {
				let spawn_handle = tasks_builder.spawn_handle();
				Some(Box::new(move |fut| {
					spawn_handle.spawn("libp2p-node", fut);
				}))
			},
			network_config: config.network.clone(),
			chain: client.clone(),
			finality_proof_provider,
			finality_proof_request_builder,
			on_demand: on_demand.clone(),
			transaction_pool: transaction_pool_adapter.clone() as _,
			import_queue,
			protocol_id,
			block_announce_validator,
			metrics_registry: config.prometheus_config.as_ref().map(|config| config.registry.clone())
		};

		let has_bootnodes = !network_params.network_config.boot_nodes.is_empty();
		let network_mut = sc_network::NetworkWorker::new(network_params)?;
		let network = network_mut.service().clone();
		let network_status_sinks = Arc::new(Mutex::new(status_sinks::StatusSinks::new()));

		let offchain_storage = backend.offchain_storage();
		let offchain_workers = match (config.offchain_worker, offchain_storage.clone()) {
			(true, Some(db)) => {
				Some(Arc::new(sc_offchain::OffchainWorkers::new(client.clone(), db)))
			},
			(true, None) => {
				warn!("Offchain workers disabled, due to lack of offchain storage support in backend.");
				None
			},
			_ => None,
		};

		let spawn_handle = tasks_builder.spawn_handle();

		// Spawn background tasks which were stacked during the
		// service building.
		for (title, background_task) in background_tasks {
			spawn_handle.spawn(title, background_task);
		}

		{
			// block notifications
			let txpool = Arc::downgrade(&transaction_pool);
			let offchain = offchain_workers.as_ref().map(Arc::downgrade);
			let notifications_spawn_handle = tasks_builder.spawn_handle();
			let network_state_info: Arc<dyn NetworkStateInfo + Send + Sync> = network.clone();
			let is_validator = config.role.is_authority();

			let (import_stream, finality_stream) = (
				client.import_notification_stream().map(|n| ChainEvent::NewBlock {
					id: BlockId::Hash(n.hash),
					header: n.header,
					retracted: n.retracted,
					is_new_best: n.is_new_best,
				}),
				client.finality_notification_stream().map(|n| ChainEvent::Finalized {
					hash: n.hash
				})
			);
			let events = futures::stream::select(import_stream, finality_stream)
				.for_each(move |event| {
					// offchain worker is only interested in block import events
					if let ChainEvent::NewBlock { ref header, is_new_best, .. } = event {
						let offchain = offchain.as_ref().and_then(|o| o.upgrade());
						match offchain {
							Some(offchain) if is_new_best => {
								notifications_spawn_handle.spawn(
									"offchain-on-block",
									offchain.on_block_imported(
										&header,
										network_state_info.clone(),
										is_validator,
									),
								);
							},
							Some(_) => log::debug!(
									target: "sc_offchain",
									"Skipping offchain workers for non-canon block: {:?}",
									header,
								),
							_ => {},
						}
					};

					let txpool = txpool.upgrade();
					if let Some(txpool) = txpool.as_ref() {
						notifications_spawn_handle.spawn(
							"txpool-maintain",
							txpool.maintain(event),
						);
					}

					ready(())
				});

			spawn_handle.spawn(
				"txpool-and-offchain-notif",
				events,
			);
		}

		{
			// extrinsic notifications
			let network = Arc::downgrade(&network);
			let transaction_pool_ = transaction_pool.clone();
			let events = transaction_pool.import_notification_stream()
				.for_each(move |hash| {
					if let Some(network) = network.upgrade() {
						network.propagate_extrinsic(hash);
					}
					let status = transaction_pool_.status();
					telemetry!(SUBSTRATE_INFO; "txpool.import";
						"ready" => status.ready,
						"future" => status.future
					);
					ready(())
				});

			spawn_handle.spawn(
				"telemetry-on-block",
				events,
			);
		}

		// Prometheus metrics.
		let mut metrics_service = if let Some(PrometheusConfig { port, registry }) = config.prometheus_config.clone() {
			// Set static metrics.


			let role_bits = match config.role {
				Role::Full => 1u64,
				Role::Light => 2u64,
				Role::Sentry { .. } => 3u64,
				Role::Authority { .. } => 4u64,
			};
			let metrics = MetricsService::with_prometheus(
				&registry,
				&config.network.node_name,
				&config.impl_version,
				role_bits,
			)?;
			spawn_handle.spawn(
				"prometheus-endpoint",
				prometheus_endpoint::init_prometheus(port, registry).map(drop)
			);

			metrics
		} else {
			MetricsService::new()
		};

		// Periodically notify the telemetry.
		let transaction_pool_ = transaction_pool.clone();
		let client_ = client.clone();
		let (state_tx, state_rx) = tracing_unbounded::<(NetworkStatus<_>, NetworkState)>("mpsc_netstat1");
		network_status_sinks.lock().push(std::time::Duration::from_millis(5000), state_tx);
		let tel_task = state_rx.for_each(move |(net_status, _)| {
			let info = client_.usage_info();
			metrics_service.tick(
				&info,
				&transaction_pool_.status(),
				&net_status,
			);
			ready(())
		});

		spawn_handle.spawn(
			"telemetry-periodic-send",
			tel_task,
		);

		// Periodically send the network state to the telemetry.
		let (netstat_tx, netstat_rx) = tracing_unbounded::<(NetworkStatus<_>, NetworkState)>("mpsc_netstat2");
		network_status_sinks.lock().push(std::time::Duration::from_secs(30), netstat_tx);
		let tel_task_2 = netstat_rx.for_each(move |(_, network_state)| {
			telemetry!(
				SUBSTRATE_INFO;
				"system.network_state";
				"state" => network_state,
			);
			ready(())
		});
		spawn_handle.spawn(
			"telemetry-periodic-network-state",
			tel_task_2,
		);

		// RPC
		let (system_rpc_tx, system_rpc_rx) = tracing_unbounded("mpsc_system_rpc");
		let gen_handler = || {
			use sc_rpc::{chain, state, author, system, offchain};

			let system_info = sc_rpc::system::SystemInfo {
				chain_name: chain_spec.name().into(),
				impl_name: config.impl_name.into(),
				impl_version: config.impl_version.into(),
				properties: chain_spec.properties().clone(),
				chain_type: chain_spec.chain_type().clone(),
			};

			let subscriptions = sc_rpc::Subscriptions::new(Arc::new(tasks_builder.spawn_handle()));

			let (chain, state) = if let (Some(remote_backend), Some(on_demand)) =
				(remote_backend.as_ref(), on_demand.as_ref()) {
				// Light clients
				let chain = sc_rpc::chain::new_light(
					client.clone(),
					subscriptions.clone(),
					remote_backend.clone(),
					on_demand.clone()
				);
				let state = sc_rpc::state::new_light(
					client.clone(),
					subscriptions.clone(),
					remote_backend.clone(),
					on_demand.clone()
				);
				(chain, state)

			} else {
				// Full nodes
				let chain = sc_rpc::chain::new_full(client.clone(), subscriptions.clone());
				let state = sc_rpc::state::new_full(client.clone(), subscriptions.clone());
				(chain, state)
			};

			let author = sc_rpc::author::Author::new(
				client.clone(),
				transaction_pool.clone(),
				subscriptions,
				keystore.clone(),
			);
			let system = system::System::new(system_info, system_rpc_tx.clone());

			match offchain_storage.clone() {
				Some(storage) => {
					let offchain = sc_rpc::offchain::Offchain::new(storage);
					sc_rpc_server::rpc_handler((
						state::StateApi::to_delegate(state),
						chain::ChainApi::to_delegate(chain),
						offchain::OffchainApi::to_delegate(offchain),
						author::AuthorApi::to_delegate(author),
						system::SystemApi::to_delegate(system),
						rpc_extensions.clone(),
					))
				},
				None => sc_rpc_server::rpc_handler((
					state::StateApi::to_delegate(state),
					chain::ChainApi::to_delegate(chain),
					author::AuthorApi::to_delegate(author),
					system::SystemApi::to_delegate(system),
					rpc_extensions.clone(),
				))
			}
		};
		let rpc_handlers = gen_handler();
		let rpc = start_rpc_servers(&config, gen_handler)?;

		spawn_handle.spawn(
			"network-worker",
			build_network_future(
				config.role.clone(),
				network_mut,
				client.clone(),
				network_status_sinks.clone(),
				system_rpc_rx,
				has_bootnodes,
				config.announce_block,
			),
		);

		let telemetry_connection_sinks: Arc<Mutex<Vec<TracingUnboundedSender<()>>>> = Default::default();

		// Telemetry
		let telemetry = config.telemetry_endpoints.clone().map(|endpoints| {
			let is_authority = config.role.is_authority();
			let network_id = network.local_peer_id().to_base58();
			let name = config.network.node_name.clone();
			let impl_name = config.impl_name.to_owned();
			let version = version.clone();
			let chain_name = config.chain_spec.name().to_owned();
			let telemetry_connection_sinks_ = telemetry_connection_sinks.clone();
			let telemetry = sc_telemetry::init_telemetry(sc_telemetry::TelemetryConfig {
				endpoints,
				wasm_external_transport: config.telemetry_external_transport.take(),
			});
			let startup_time = SystemTime::UNIX_EPOCH.elapsed()
				.map(|dur| dur.as_millis())
				.unwrap_or(0);
			let future = telemetry.clone()
				.for_each(move |event| {
					// Safe-guard in case we add more events in the future.
					let sc_telemetry::TelemetryEvent::Connected = event;

					telemetry!(SUBSTRATE_INFO; "system.connected";
						"name" => name.clone(),
						"implementation" => impl_name.clone(),
						"version" => version.clone(),
						"config" => "",
						"chain" => chain_name.clone(),
						"authority" => is_authority,
						"startup_time" => startup_time,
						"network_id" => network_id.clone()
					);

					telemetry_connection_sinks_.lock().retain(|sink| {
						sink.unbounded_send(()).is_ok()
					});
					ready(())
				});

			spawn_handle.spawn(
				"telemetry-worker",
				future,
			);

			telemetry
		});

		// Instrumentation
		if let Some(tracing_targets) = config.tracing_targets.as_ref() {
			let subscriber = sc_tracing::ProfilingSubscriber::new(
				config.tracing_receiver, tracing_targets
			);
			match tracing::subscriber::set_global_default(subscriber) {
				Ok(_) => (),
				Err(e) => error!(target: "tracing", "Unable to set global default subscriber {}", e),
			}
		}

		Ok(Service {
			client,
			task_manager: tasks_builder.into_task_manager(config.task_executor),
			network,
			network_status_sinks,
			select_chain,
			transaction_pool,
			essential_failed_tx,
			essential_failed_rx,
			rpc_handlers,
			_rpc: rpc,
			_telemetry: telemetry,
			_offchain_workers: offchain_workers,
			_telemetry_on_connect_sinks: telemetry_connection_sinks.clone(),
			keystore,
			marker: PhantomData::<TBl>,
			prometheus_registry: config.prometheus_config.map(|config| config.registry)
		})
	}
}<|MERGE_RESOLUTION|>--- conflicted
+++ resolved
@@ -50,15 +50,11 @@
 use sc_telemetry::{telemetry, SUBSTRATE_INFO};
 use sp_transaction_pool::{MaintainedTransactionPool, ChainEvent};
 use sp_blockchain;
-<<<<<<< HEAD
 use prometheus_endpoint::Registry;
 use sc_client_db::{Backend, DatabaseSettings};
 use sp_core::traits::CodeExecutor;
 use sp_runtime::BuildStorage;
 use sc_client_api::execution_extensions::ExecutionExtensions;
-=======
-use prometheus_endpoint::Registry as PrometheusRegistry;
->>>>>>> 3ac409ba
 
 pub type BackgroundTask = Pin<Box<dyn Future<Output=()> + Send>>;
 
@@ -635,7 +631,7 @@
 			sc_transaction_pool::txpool::Options,
 			Arc<TCl>,
 			Option<TFchr>,
-			Option<&PrometheusRegistry>,
+			Option<&Registry>,
 		) -> Result<(UExPool, Option<BackgroundTask>), Error>
 	) -> Result<ServiceBuilder<TBl, TRtApi, TCl, TFchr, TSc, TImpQu, TFprb, TFpp,
 		UExPool, TRpc, Backend>, Error>
