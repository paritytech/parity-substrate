// This file is part of Substrate.

// Copyright (C) 2017-2020 Parity Technologies (UK) Ltd.
// SPDX-License-Identifier: GPL-3.0-or-later WITH Classpath-exception-2.0

// This program is free software: you can redistribute it and/or modify
// it under the terms of the GNU General Public License as published by
// the Free Software Foundation, either version 3 of the License, or
// (at your option) any later version.

// This program is distributed in the hope that it will be useful,
// but WITHOUT ANY WARRANTY; without even the implied warranty of
// MERCHANTABILITY or FITNESS FOR A PARTICULAR PURPOSE. See the
// GNU General Public License for more details.

// You should have received a copy of the GNU General Public License
// along with this program. If not, see <https://www.gnu.org/licenses/>.

use crate::{
	NetworkStatus, NetworkState, error::Error, DEFAULT_PROTOCOL_ID, MallocSizeOfWasm,
	start_rpc_servers, build_network_future, TransactionPoolAdapter, TaskManager, SpawnTaskHandle,
	status_sinks, metrics::MetricsService,
	client::{light, Client, ClientConfig},
	config::{Configuration, KeystoreConfig, PrometheusConfig, OffchainWorkerConfig},
};
use sc_client_api::{
	light::RemoteBlockchain, ForkBlocks, BadBlocks, CloneableSpawn, UsageProvider,
	ExecutorProvider,
};
use sp_utils::mpsc::{tracing_unbounded, TracingUnboundedSender, TracingUnboundedReceiver};
use sc_chain_spec::get_extension;
use sp_consensus::{
	block_validation::{BlockAnnounceValidator, DefaultBlockAnnounceValidator, Chain},
	import_queue::ImportQueue,
};
use futures::{
	Future, FutureExt, StreamExt,
	future::ready,
};
use jsonrpc_pubsub::manager::SubscriptionManager;
use sc_keystore::Store as Keystore;
use log::{info, warn, error};
use sc_network::config::{Role, FinalityProofProvider, OnDemand, BoxFinalityProofRequestBuilder};
use sc_network::NetworkService;
use parking_lot::{Mutex, RwLock};
use sp_runtime::generic::BlockId;
use sp_runtime::traits::{
	Block as BlockT, SaturatedConversion, HashFor, Zero, BlockIdTo,
};
use sp_api::{ProvideRuntimeApi, CallApiAt};
use sc_executor::{NativeExecutor, NativeExecutionDispatch, RuntimeInfo};
use std::{collections::HashMap, sync::Arc, pin::Pin};
use wasm_timer::SystemTime;
use sc_telemetry::{telemetry, SUBSTRATE_INFO};
use sp_transaction_pool::MaintainedTransactionPool;
use prometheus_endpoint::Registry;
use sc_client_db::{Backend, DatabaseSettings};
use sp_core::traits::CodeExecutor;
use sp_runtime::BuildStorage;
use sc_client_api::{
	BlockBackend, BlockchainEvents,
	backend::StorageProvider,
	proof_provider::ProofProvider,
	execution_extensions::ExecutionExtensions
};
use sp_blockchain::{HeaderMetadata, HeaderBackend};
use crate::{ServiceComponents, TelemetryOnConnectSinks, RpcHandlers, NetworkStatusSinks};

/// A utility trait for building an RPC extension given a `DenyUnsafe` instance.
/// This is useful since at service definition time we don't know whether the
/// specific interface where the RPC extension will be exposed is safe or not.
/// This trait allows us to lazily build the RPC extension whenever we bind the
/// service to an interface.
pub trait RpcExtensionBuilder {
	/// The type of the RPC extension that will be built.
	type Output: sc_rpc::RpcExtension<sc_rpc::Metadata>;

	/// Returns an instance of the RPC extension for a particular `DenyUnsafe`
	/// value, e.g. the RPC extension might not expose some unsafe methods.
	fn build(&self, deny: sc_rpc::DenyUnsafe) -> Self::Output;
}

impl<F, R> RpcExtensionBuilder for F where
	F: Fn(sc_rpc::DenyUnsafe) -> R,
	R: sc_rpc::RpcExtension<sc_rpc::Metadata>,
{
	type Output = R;

	fn build(&self, deny: sc_rpc::DenyUnsafe) -> Self::Output {
		(*self)(deny)
	}
}

/// A utility struct for implementing an `RpcExtensionBuilder` given a cloneable
/// `RpcExtension`, the resulting builder will simply ignore the provided
/// `DenyUnsafe` instance and return a static `RpcExtension` instance.
pub struct NoopRpcExtensionBuilder<R>(pub R);

impl<R> RpcExtensionBuilder for NoopRpcExtensionBuilder<R> where
	R: Clone + sc_rpc::RpcExtension<sc_rpc::Metadata>,
{
	type Output = R;

	fn build(&self, _deny: sc_rpc::DenyUnsafe) -> Self::Output {
		self.0.clone()
	}
}

impl<R> From<R> for NoopRpcExtensionBuilder<R> where
	R: sc_rpc::RpcExtension<sc_rpc::Metadata>,
{
	fn from(e: R) -> NoopRpcExtensionBuilder<R> {
		NoopRpcExtensionBuilder(e)
	}
}


/// Full client type.
pub type TFullClient<TBl, TRtApi, TExecDisp> = Client<
	TFullBackend<TBl>,
	TFullCallExecutor<TBl, TExecDisp>,
	TBl,
	TRtApi,
>;

/// Full client backend type.
pub type TFullBackend<TBl> = sc_client_db::Backend<TBl>;

/// Full client call executor type.
pub type TFullCallExecutor<TBl, TExecDisp> = crate::client::LocalCallExecutor<
	sc_client_db::Backend<TBl>,
	NativeExecutor<TExecDisp>,
>;

/// Light client type.
pub type TLightClient<TBl, TRtApi, TExecDisp> = Client<
	TLightBackend<TBl>,
	TLightCallExecutor<TBl, TExecDisp>,
	TBl,
	TRtApi,
>;

/// Light client backend type.
pub type TLightBackend<TBl> = sc_light::Backend<
	sc_client_db::light::LightStorage<TBl>,
	HashFor<TBl>,
>;

/// Light call executor type.
pub type TLightCallExecutor<TBl, TExecDisp> = sc_light::GenesisCallExecutor<
	sc_light::Backend<
		sc_client_db::light::LightStorage<TBl>,
		HashFor<TBl>
	>,
	crate::client::LocalCallExecutor<
		sc_light::Backend<
			sc_client_db::light::LightStorage<TBl>,
			HashFor<TBl>
		>,
		NativeExecutor<TExecDisp>
	>,
>;

type TFullParts<TBl, TRtApi, TExecDisp> = (
	TFullClient<TBl, TRtApi, TExecDisp>,
	Arc<TFullBackend<TBl>>,
	Arc<RwLock<sc_keystore::Store>>,
	TaskManager,
);

type TLightParts<TBl, TRtApi, TExecDisp> = (
	Arc<TLightClient<TBl, TRtApi, TExecDisp>>,
	Arc<TLightBackend<TBl>>,
	Arc<RwLock<sc_keystore::Store>>,
	TaskManager,
	Arc<OnDemand<TBl>>,
);

/// Creates a new full client for the given config.
pub fn new_full_client<TBl, TRtApi, TExecDisp>(
	config: &Configuration,
) -> Result<TFullClient<TBl, TRtApi, TExecDisp>, Error> where
	TBl: BlockT,
	TExecDisp: NativeExecutionDispatch + 'static,
{
	new_full_parts(config).map(|parts| parts.0)
}

/// Create the initial parts of a full node.
pub fn new_full_parts<TBl, TRtApi, TExecDisp>(
	config: &Configuration,
) -> Result<TFullParts<TBl, TRtApi, TExecDisp>,	Error> where
	TBl: BlockT,
	TExecDisp: NativeExecutionDispatch + 'static,
{
	let keystore = match &config.keystore {
		KeystoreConfig::Path { path, password } => Keystore::open(
			path.clone(),
			password.clone()
		)?,
		KeystoreConfig::InMemory => Keystore::new_in_memory(),
	};

	let task_manager = {
		let registry = config.prometheus_config.as_ref().map(|cfg| &cfg.registry);
		TaskManager::new(config.task_executor.clone(), registry)?
	};

	let executor = NativeExecutor::<TExecDisp>::new(
		config.wasm_method,
		config.default_heap_pages,
		config.max_runtime_instances,
	);

	let chain_spec = &config.chain_spec;
	let fork_blocks = get_extension::<ForkBlocks<TBl>>(chain_spec.extensions())
		.cloned()
		.unwrap_or_default();

	let bad_blocks = get_extension::<BadBlocks<TBl>>(chain_spec.extensions())
		.cloned()
		.unwrap_or_default();

	let (client, backend) = {
		let db_config = sc_client_db::DatabaseSettings {
			state_cache_size: config.state_cache_size,
			state_cache_child_ratio:
			config.state_cache_child_ratio.map(|v| (v, 100)),
			pruning: config.pruning.clone(),
			source: config.database.clone(),
		};

		let extensions = sc_client_api::execution_extensions::ExecutionExtensions::new(
			config.execution_strategies.clone(),
			Some(keystore.clone()),
		);

		new_client(
			db_config,
			executor,
			chain_spec.as_storage_builder(),
			fork_blocks,
			bad_blocks,
			extensions,
			Box::new(task_manager.spawn_handle()),
			config.prometheus_config.as_ref().map(|config| config.registry.clone()),
			ClientConfig {
				offchain_worker_enabled : config.offchain_worker.enabled ,
				offchain_indexing_api: config.offchain_worker.indexing_enabled,
			},
		)?
	};

	Ok((client, backend, keystore, task_manager))
}

/// Create the initial parts of a light node.
pub fn new_light_parts<TBl, TRtApi, TExecDisp>(
	config: &Configuration
) -> Result<TLightParts<TBl, TRtApi, TExecDisp>, Error> where
	TBl: BlockT,
	TExecDisp: NativeExecutionDispatch + 'static,
{

	let task_manager = {
		let registry = config.prometheus_config.as_ref().map(|cfg| &cfg.registry);
		TaskManager::new(config.task_executor.clone(), registry)?
	};

	let keystore = match &config.keystore {
		KeystoreConfig::Path { path, password } => Keystore::open(
			path.clone(),
			password.clone()
		)?,
		KeystoreConfig::InMemory => Keystore::new_in_memory(),
	};

	let executor = NativeExecutor::<TExecDisp>::new(
		config.wasm_method,
		config.default_heap_pages,
		config.max_runtime_instances,
	);

	let db_storage = {
		let db_settings = sc_client_db::DatabaseSettings {
			state_cache_size: config.state_cache_size,
			state_cache_child_ratio:
				config.state_cache_child_ratio.map(|v| (v, 100)),
			pruning: config.pruning.clone(),
			source: config.database.clone(),
		};
		sc_client_db::light::LightStorage::new(db_settings)?
	};
	let light_blockchain = sc_light::new_light_blockchain(db_storage);
	let fetch_checker = Arc::new(
		sc_light::new_fetch_checker::<_, TBl, _>(
			light_blockchain.clone(),
			executor.clone(),
			Box::new(task_manager.spawn_handle()),
		),
	);
	let on_demand = Arc::new(sc_network::config::OnDemand::new(fetch_checker));
	let backend = sc_light::new_light_backend(light_blockchain);
	let client = Arc::new(light::new_light(
		backend.clone(),
		config.chain_spec.as_storage_builder(),
		executor,
		Box::new(task_manager.spawn_handle()),
		config.prometheus_config.as_ref().map(|config| config.registry.clone()),
	)?);

	Ok((client, backend, keystore, task_manager, on_demand))
}

/// Create an instance of db-backed client.
pub fn new_client<E, Block, RA>(
	settings: DatabaseSettings,
	executor: E,
	genesis_storage: &dyn BuildStorage,
	fork_blocks: ForkBlocks<Block>,
	bad_blocks: BadBlocks<Block>,
	execution_extensions: ExecutionExtensions<Block>,
	spawn_handle: Box<dyn CloneableSpawn>,
	prometheus_registry: Option<Registry>,
	config: ClientConfig,
) -> Result<(
	crate::client::Client<
		Backend<Block>,
		crate::client::LocalCallExecutor<Backend<Block>, E>,
		Block,
		RA,
	>,
	Arc<Backend<Block>>,
),
	sp_blockchain::Error,
>
	where
		Block: BlockT,
		E: CodeExecutor + RuntimeInfo,
{
	const CANONICALIZATION_DELAY: u64 = 4096;

	let backend = Arc::new(Backend::new(settings, CANONICALIZATION_DELAY)?);
	let executor = crate::client::LocalCallExecutor::new(backend.clone(), executor, spawn_handle, config.clone());
	Ok((
		crate::client::Client::new(
			backend.clone(),
			executor,
			genesis_storage,
			fork_blocks,
			bad_blocks,
			execution_extensions,
			prometheus_registry,
			config,
		)?,
		backend,
	))
}

/// Parameters to pass into `build`.
pub struct ServiceParams<TBl: BlockT, TCl, TImpQu, TExPool, TRpc, Backend> {
	/// The service configuration.
	pub config: Configuration,
	/// A shared client returned by `new_full_parts`/`new_light_parts`.
	pub client: Arc<TCl>,
	/// A shared backend returned by `new_full_parts`/`new_light_parts`.
	pub backend: Arc<Backend>,
	/// A task manager returned by `new_full_parts`/`new_light_parts`.
	pub task_manager: TaskManager,
	/// A shared keystore returned by `new_full_parts`/`new_light_parts`.
	pub keystore: Arc<RwLock<Keystore>>,
	/// An optional, shared data fetcher for light clients.
	pub on_demand: Option<Arc<OnDemand<TBl>>>,
	/// An import queue.
	pub import_queue: TImpQu,
	/// An optional finality proof request builder.
	pub finality_proof_request_builder: Option<BoxFinalityProofRequestBuilder<TBl>>,
	/// An optional, shared finality proof request provider.
	pub finality_proof_provider: Option<Arc<dyn FinalityProofProvider<TBl>>>,
	/// A shared transaction pool.
	pub transaction_pool: Arc<TExPool>,
	/// A RPC extension builder. Use `NoopRpcExtensionBuilder` if you just want to pass in the
	/// extensions directly.
	pub rpc_extensions_builder: Box<dyn RpcExtensionBuilder<Output = TRpc> + Send>,
	/// An optional, shared remote blockchain instance. Used for light clients.
	pub remote_blockchain: Option<Arc<dyn RemoteBlockchain<TBl>>>,
	/// A block annouce validator builder.
	pub block_announce_validator_builder: Option<Box<dyn FnOnce(Arc<TCl>) -> Box<dyn BlockAnnounceValidator<TBl> + Send> + Send>>,
}

/// Put together the components of a service from the parameters.
pub fn build<TBl, TBackend, TImpQu, TExPool, TRpc, TCl>(
	builder: ServiceParams<TBl, TCl, TImpQu, TExPool, TRpc, TBackend>,
) -> Result<ServiceComponents<TBl, TBackend, TCl>, Error>
	where
		TCl: ProvideRuntimeApi<TBl> + HeaderMetadata<TBl, Error=sp_blockchain::Error> + Chain<TBl> +
		BlockBackend<TBl> + BlockIdTo<TBl, Error=sp_blockchain::Error> + ProofProvider<TBl> +
		HeaderBackend<TBl> + BlockchainEvents<TBl> + ExecutorProvider<TBl> + UsageProvider<TBl> +
		StorageProvider<TBl, TBackend> + CallApiAt<TBl, Error=sp_blockchain::Error> +
		Send + 'static,
		<TCl as ProvideRuntimeApi<TBl>>::Api:
			sp_api::Metadata<TBl> +
			sc_offchain::OffchainWorkerApi<TBl> +
			sp_transaction_pool::runtime_api::TaggedTransactionQueue<TBl> +
			sp_session::SessionKeys<TBl> +
			sp_api::ApiErrorExt<Error = sp_blockchain::Error> +
			sp_api::ApiExt<TBl, StateBackend = TBackend::State>,
		TBl: BlockT,
		TBackend: 'static + sc_client_api::backend::Backend<TBl> + Send,
		TImpQu: 'static + ImportQueue<TBl>,
		TExPool: MaintainedTransactionPool<Block=TBl, Hash = <TBl as BlockT>::Hash> + MallocSizeOfWasm + 'static,
		TRpc: sc_rpc::RpcExtension<sc_rpc::Metadata>
{
	let ServiceParams {
		mut config,
		mut task_manager,
		client,
		on_demand,
		backend,
		keystore,
		import_queue,
		finality_proof_request_builder,
		finality_proof_provider,
		transaction_pool,
		rpc_extensions_builder,
		remote_blockchain,
		block_announce_validator_builder,
	} = builder;

	let chain_info = client.usage_info().chain;

	sp_session::generate_initial_session_keys(
		client.clone(),
		&BlockId::Hash(chain_info.best_hash),
		config.dev_key_seed.clone().map(|s| vec![s]).unwrap_or_default(),
	)?;

	info!("📦 Highest known block at #{}", chain_info.best_number);
	telemetry!(
		SUBSTRATE_INFO;
		"node.start";
		"height" => chain_info.best_number.saturated_into::<u64>(),
		"best" => ?chain_info.best_hash
	);

	let (system_rpc_tx, system_rpc_rx) = tracing_unbounded("mpsc_system_rpc");

	let (network, network_status_sinks, network_future) = build_network(
		&config, client.clone(), transaction_pool.clone(), task_manager.spawn_handle(),
		on_demand.clone(), block_announce_validator_builder, finality_proof_request_builder,
		finality_proof_provider, system_rpc_rx, import_queue
	)?;

	let spawn_handle = task_manager.spawn_handle();

	// The network worker is responsible for gathering all network messages and processing
	// them. This is quite a heavy task, and at the time of the writing of this comment it
	// frequently happens that this future takes several seconds or in some situations
	// even more than a minute until it has processed its entire queue. This is clearly an
	// issue, and ideally we would like to fix the network future to take as little time as
	// possible, but we also take the extra harm-prevention measure to execute the networking
	// future using `spawn_blocking`.
	spawn_handle.spawn_blocking("network-worker", network_future);

	let offchain_storage = backend.offchain_storage();
	let offchain_workers = match (config.offchain_worker.clone(), offchain_storage.clone()) {
		(OffchainWorkerConfig {enabled: true, .. }, Some(db)) => {
			Some(Arc::new(sc_offchain::OffchainWorkers::new(client.clone(), db)))
		},
		(OffchainWorkerConfig {enabled: true, .. }, None) => {
			warn!("Offchain workers disabled, due to lack of offchain storage support in backend.");
			None
		},
		_ => None,
	};

	// Inform the tx pool about imported and finalized blocks.
	spawn_handle.spawn(
		"txpool-notifications",
		sc_transaction_pool::notification_future(client.clone(), transaction_pool.clone()),
	);

	// Inform the offchain worker about new imported blocks
	if let Some(offchain) = offchain_workers.clone() {
		spawn_handle.spawn(
			"offchain-notifications",
			sc_offchain::notification_future(
				config.role.is_authority(),
				client.clone(),
				offchain,
				task_manager.spawn_handle(),
				network.clone()
			)
		);
	}

	spawn_handle.spawn(
		"on-transaction-imported",
		transaction_notifications(transaction_pool.clone(), network.clone()),
	);

	// Prometheus metrics.
	let metrics_service = if let Some(PrometheusConfig { port, registry }) = config.prometheus_config.clone() {
		// Set static metrics.
		let metrics = MetricsService::with_prometheus(&registry, &config)?;
		spawn_handle.spawn(
			"prometheus-endpoint",
			prometheus_endpoint::init_prometheus(port, registry).map(drop)
		);

		metrics
	} else {
		MetricsService::new()
	};

	// Periodically notify the telemetry.
	spawn_handle.spawn("telemetry-periodic-send", telemetry_periodic_send(
		client.clone(), transaction_pool.clone(), metrics_service, network_status_sinks.clone()
	));

	// Periodically send the network state to the telemetry.
	spawn_handle.spawn(
		"telemetry-periodic-network-state",
		telemetry_periodic_network_state(network_status_sinks.clone()),
	);

	// RPC
	let gen_handler = |deny_unsafe: sc_rpc::DenyUnsafe| gen_handler(
		deny_unsafe, &config, task_manager.spawn_handle(), client.clone(), transaction_pool.clone(),
		keystore.clone(), on_demand.clone(), remote_blockchain.clone(), &*rpc_extensions_builder,
		offchain_storage.clone(), system_rpc_tx.clone()
	);
	let rpc = start_rpc_servers(&config, gen_handler)?;
	// This is used internally, so don't restrict access to unsafe RPC
	let rpc_handlers = Arc::new(RpcHandlers(gen_handler(sc_rpc::DenyUnsafe::No)));

<<<<<<< HEAD
	let telemetry_connection_sinks: Arc<Mutex<Vec<TracingUnboundedSender<()>>>> = Default::default();
=======
		// RPC
		let gen_handler = |deny_unsafe: sc_rpc::DenyUnsafe| gen_handler(
			deny_unsafe, &config, &task_manager, client.clone(), transaction_pool.clone(),
			keystore.clone(), on_demand.clone(), remote_backend.clone(), &*rpc_extensions_builder,
			offchain_storage.clone(), system_rpc_tx.clone()
		);
		let rpc = start_rpc_servers(&config, gen_handler)?;
		// This is used internally, so don't restrict access to unsafe RPC
		let rpc_handlers = Arc::new(RpcHandlers(gen_handler(sc_rpc::DenyUnsafe::No)));

		let telemetry_connection_sinks: Arc<Mutex<Vec<TracingUnboundedSender<()>>>> = Default::default();

		// Telemetry
		let telemetry = config.telemetry_endpoints.clone().and_then(|endpoints| {
			if endpoints.is_empty() {
				// we don't want the telemetry to be initialized if telemetry_endpoints == Some([])
				return None;
			}

			let genesis_hash = match client.block_hash(Zero::zero()) {
				Ok(Some(hash)) => hash,
				_ => Default::default(),
			};

			let (telemetry, future) = build_telemetry(
				&mut config,
				endpoints,
				telemetry_connection_sinks.clone(),
				network.clone(),
				genesis_hash,
			);
>>>>>>> 81e6a0cb

	// Telemetry
	let telemetry = config.telemetry_endpoints.clone().map(|endpoints| {
		let genesis_hash = match client.block_hash(Zero::zero()) {
			Ok(Some(hash)) => hash,
			_ => Default::default(),
		};

<<<<<<< HEAD
		build_telemetry(
			&mut config, endpoints, telemetry_connection_sinks.clone(), network.clone(),
			task_manager.spawn_handle(), genesis_hash,
		)
	});
=======
			Some(telemetry)
		});
>>>>>>> 81e6a0cb

	// Instrumentation
	if let Some(tracing_targets) = config.tracing_targets.as_ref() {
		let subscriber = sc_tracing::ProfilingSubscriber::new(
			config.tracing_receiver, tracing_targets
		);
		match tracing::subscriber::set_global_default(subscriber) {
			Ok(_) => (),
			Err(e) => error!(target: "tracing", "Unable to set global default subscriber {}", e),
		}
	}

	// Spawn informant task
	spawn_handle.spawn("informant", sc_informant::build(
		client.clone(),
		network_status_sinks.clone(),
		transaction_pool.clone(),
		config.informant_output_format,
	));

	task_manager.keep_alive((telemetry, config.base_path, rpc, rpc_handlers.clone()));

	Ok(ServiceComponents {
		task_manager, network, rpc_handlers, offchain_workers,
		telemetry_on_connect_sinks: TelemetryOnConnectSinks(telemetry_connection_sinks),
		network_status_sinks: NetworkStatusSinks::new(network_status_sinks),
	})
}

async fn transaction_notifications<TBl, TExPool>(
	transaction_pool: Arc<TExPool>,
	network: Arc<NetworkService<TBl, <TBl as BlockT>::Hash>>
)
	where
		TBl: BlockT,
		TExPool: MaintainedTransactionPool<Block=TBl, Hash = <TBl as BlockT>::Hash>,
{
	// transaction notifications
	transaction_pool.import_notification_stream()
		.for_each(move |hash| {
			network.propagate_transaction(hash);
			let status = transaction_pool.status();
			telemetry!(SUBSTRATE_INFO; "txpool.import";
				"ready" => status.ready,
				"future" => status.future
			);
			ready(())
		})
		.await;
}

// Periodically notify the telemetry.
async fn telemetry_periodic_send<TBl, TExPool, TCl>(
	client: Arc<TCl>,
	transaction_pool: Arc<TExPool>,
	mut metrics_service: MetricsService,
	network_status_sinks: Arc<status_sinks::StatusSinks<(NetworkStatus<TBl>, NetworkState)>>
)
	where
		TBl: BlockT,
		TCl: ProvideRuntimeApi<TBl> + UsageProvider<TBl>,
		TExPool: MaintainedTransactionPool<Block=TBl, Hash = <TBl as BlockT>::Hash>,
{
	let (state_tx, state_rx) = tracing_unbounded::<(NetworkStatus<_>, NetworkState)>("mpsc_netstat1");
	network_status_sinks.push(std::time::Duration::from_millis(5000), state_tx);
	state_rx.for_each(move |(net_status, _)| {
		let info = client.usage_info();
		metrics_service.tick(
			&info,
			&transaction_pool.status(),
			&net_status,
		);
		ready(())
	}).await;
}

async fn telemetry_periodic_network_state<TBl: BlockT>(
	network_status_sinks: Arc<status_sinks::StatusSinks<(NetworkStatus<TBl>, NetworkState)>>
) {
	// Periodically send the network state to the telemetry.
	let (netstat_tx, netstat_rx) = tracing_unbounded::<(NetworkStatus<_>, NetworkState)>("mpsc_netstat2");
	network_status_sinks.push(std::time::Duration::from_secs(30), netstat_tx);
	netstat_rx.for_each(move |(_, network_state)| {
		telemetry!(
			SUBSTRATE_INFO;
			"system.network_state";
			"state" => network_state,
		);
		ready(())
	}).await;
}

fn build_telemetry<TBl: BlockT>(
	config: &mut Configuration,
	endpoints: sc_telemetry::TelemetryEndpoints,
	telemetry_connection_sinks: Arc<Mutex<Vec<TracingUnboundedSender<()>>>>,
	network: Arc<NetworkService<TBl, <TBl as BlockT>::Hash>>,
	spawn_handle: SpawnTaskHandle,
	genesis_hash: <TBl as BlockT>::Hash,
) -> sc_telemetry::Telemetry {
	let is_authority = config.role.is_authority();
	let network_id = network.local_peer_id().to_base58();
	let name = config.network.node_name.clone();
	let impl_name = config.impl_name.clone();
	let impl_version = config.impl_version.clone();
	let chain_name = config.chain_spec.name().to_owned();
	let telemetry = sc_telemetry::init_telemetry(sc_telemetry::TelemetryConfig {
		endpoints,
		wasm_external_transport: config.telemetry_external_transport.take(),
	});
	let startup_time = SystemTime::UNIX_EPOCH.elapsed()
		.map(|dur| dur.as_millis())
		.unwrap_or(0);
	
	spawn_handle.spawn(
		"telemetry-worker",
		telemetry.clone()
			.for_each(move |event| {
				// Safe-guard in case we add more events in the future.
				let sc_telemetry::TelemetryEvent::Connected = event;

				telemetry!(SUBSTRATE_INFO; "system.connected";
					"name" => name.clone(),
					"implementation" => impl_name.clone(),
					"version" => impl_version.clone(),
					"config" => "",
					"chain" => chain_name.clone(),
					"genesis_hash" => ?genesis_hash,
					"authority" => is_authority,
					"startup_time" => startup_time,
					"network_id" => network_id.clone()
				);

				telemetry_connection_sinks.lock().retain(|sink| {
					sink.unbounded_send(()).is_ok()
				});
				ready(())
			})
	);

	telemetry
}

fn gen_handler<TBl, TBackend, TExPool, TRpc, TCl>(
	deny_unsafe: sc_rpc::DenyUnsafe,
	config: &Configuration,
	spawn_handle: SpawnTaskHandle,
	client: Arc<TCl>,
	transaction_pool: Arc<TExPool>,
	keystore: Arc<RwLock<Keystore>>,
	on_demand: Option<Arc<OnDemand<TBl>>>,
	remote_blockchain: Option<Arc<dyn RemoteBlockchain<TBl>>>,
	rpc_extensions_builder: &(dyn RpcExtensionBuilder<Output = TRpc> + Send),
	offchain_storage: Option<<TBackend as sc_client_api::backend::Backend<TBl>>::OffchainStorage>,
	system_rpc_tx: TracingUnboundedSender<sc_rpc::system::Request<TBl>>
) -> jsonrpc_pubsub::PubSubHandler<sc_rpc::Metadata>
	where
		TBl: BlockT,
		TCl: ProvideRuntimeApi<TBl> + BlockchainEvents<TBl> + HeaderBackend<TBl> +
		HeaderMetadata<TBl, Error=sp_blockchain::Error> + ExecutorProvider<TBl> +
		CallApiAt<TBl, Error=sp_blockchain::Error> + ProofProvider<TBl> +
		StorageProvider<TBl, TBackend> + BlockBackend<TBl> + Send + Sync + 'static,
		TExPool: MaintainedTransactionPool<Block=TBl, Hash = <TBl as BlockT>::Hash> + 'static,
		TBackend: sc_client_api::backend::Backend<TBl> + 'static,
		TRpc: sc_rpc::RpcExtension<sc_rpc::Metadata>,
		<TCl as ProvideRuntimeApi<TBl>>::Api:
			sp_session::SessionKeys<TBl> +
			sp_api::Metadata<TBl, Error = sp_blockchain::Error>,
{
	use sc_rpc::{chain, state, author, system, offchain};

	let system_info = sc_rpc::system::SystemInfo {
		chain_name: config.chain_spec.name().into(),
		impl_name: config.impl_name.clone(),
		impl_version: config.impl_version.clone(),
		properties: config.chain_spec.properties(),
		chain_type: config.chain_spec.chain_type(),
	};

	let subscriptions = SubscriptionManager::new(Arc::new(spawn_handle));

	let (chain, state, child_state) = if let (Some(remote_blockchain), Some(on_demand)) =
		(remote_blockchain, on_demand) {
		// Light clients
		let chain = sc_rpc::chain::new_light(
			client.clone(),
			subscriptions.clone(),
			remote_blockchain.clone(),
			on_demand.clone()
		);
		let (state, child_state) = sc_rpc::state::new_light(
			client.clone(),
			subscriptions.clone(),
			remote_blockchain.clone(),
			on_demand.clone()
		);
		(chain, state, child_state)

	} else {
		// Full nodes
		let chain = sc_rpc::chain::new_full(client.clone(), subscriptions.clone());
		let (state, child_state) = sc_rpc::state::new_full(client.clone(), subscriptions.clone());
		(chain, state, child_state)
	};

	let author = sc_rpc::author::Author::new(
		client.clone(),
		transaction_pool.clone(),
		subscriptions,
		keystore.clone(),
		deny_unsafe,
	);
	let system = system::System::new(system_info, system_rpc_tx.clone(), deny_unsafe);

	let maybe_offchain_rpc = offchain_storage.clone()
	.map(|storage| {
		let offchain = sc_rpc::offchain::Offchain::new(storage, deny_unsafe);
		// FIXME: Use plain Option (don't collect into HashMap) when we upgrade to jsonrpc 14.1
		// https://github.com/paritytech/jsonrpc/commit/20485387ed06a48f1a70bf4d609a7cde6cf0accf
		let delegate = offchain::OffchainApi::to_delegate(offchain);
			delegate.into_iter().collect::<HashMap<_, _>>()
	}).unwrap_or_default();

	sc_rpc_server::rpc_handler((
		state::StateApi::to_delegate(state),
		state::ChildStateApi::to_delegate(child_state),
		chain::ChainApi::to_delegate(chain),
		maybe_offchain_rpc,
		author::AuthorApi::to_delegate(author),
		system::SystemApi::to_delegate(system),
		rpc_extensions_builder.build(deny_unsafe),
	))
}

fn build_network<TBl, TExPool, TImpQu, TCl>(
	config: &Configuration,
	client: Arc<TCl>,
	transaction_pool: Arc<TExPool>,
	spawn_handle: SpawnTaskHandle,
	on_demand: Option<Arc<OnDemand<TBl>>>,
	block_announce_validator_builder: Option<Box<
		dyn FnOnce(Arc<TCl>) -> Box<dyn BlockAnnounceValidator<TBl> + Send> + Send
	>>,
	finality_proof_request_builder: Option<BoxFinalityProofRequestBuilder<TBl>>,
	finality_proof_provider: Option<Arc<dyn FinalityProofProvider<TBl>>>,
	system_rpc_rx: TracingUnboundedReceiver<sc_rpc::system::Request<TBl>>,
	import_queue: TImpQu
) -> Result<
	(
		Arc<NetworkService<TBl, <TBl as BlockT>::Hash>>,
		Arc<status_sinks::StatusSinks<(NetworkStatus<TBl>, NetworkState)>>,
		Pin<Box<dyn Future<Output = ()> + Send>>
	),
	Error
>
	where
		TBl: BlockT,
		TCl: ProvideRuntimeApi<TBl> + HeaderMetadata<TBl, Error=sp_blockchain::Error> + Chain<TBl> +
		BlockBackend<TBl> + BlockIdTo<TBl, Error=sp_blockchain::Error> + ProofProvider<TBl> +
		HeaderBackend<TBl> + BlockchainEvents<TBl> + 'static,
		TExPool: MaintainedTransactionPool<Block=TBl, Hash = <TBl as BlockT>::Hash> + 'static,
		TImpQu: ImportQueue<TBl> + 'static,
{
	let transaction_pool_adapter = Arc::new(TransactionPoolAdapter {
		imports_external_transactions: !matches!(config.role, Role::Light),
		pool: transaction_pool.clone(),
		client: client.clone(),
	});

	let protocol_id = {
		let protocol_id_full = match config.chain_spec.protocol_id() {
			Some(pid) => pid,
			None => {
				warn!("Using default protocol ID {:?} because none is configured in the \
					chain specs", DEFAULT_PROTOCOL_ID
				);
				DEFAULT_PROTOCOL_ID
			}
		}.as_bytes();
		sc_network::config::ProtocolId::from(protocol_id_full)
	};

	let block_announce_validator = if let Some(f) = block_announce_validator_builder {
		f(client.clone())
	} else {
		Box::new(DefaultBlockAnnounceValidator)
	};

	let network_params = sc_network::config::Params {
		role: config.role.clone(),
		executor: {
			Some(Box::new(move |fut| {
				spawn_handle.spawn("libp2p-node", fut);
			}))
		},
		network_config: config.network.clone(),
		chain: client.clone(),
		finality_proof_provider,
		finality_proof_request_builder,
		on_demand: on_demand.clone(),
		transaction_pool: transaction_pool_adapter.clone() as _,
		import_queue: Box::new(import_queue),
		protocol_id,
		block_announce_validator,
		metrics_registry: config.prometheus_config.as_ref().map(|config| config.registry.clone())
	};

	let has_bootnodes = !network_params.network_config.boot_nodes.is_empty();
	let network_mut = sc_network::NetworkWorker::new(network_params)?;
	let network = network_mut.service().clone();
	let network_status_sinks = Arc::new(status_sinks::StatusSinks::new());

	let future = build_network_future(
		config.role.clone(),
		network_mut,
		client.clone(),
		network_status_sinks.clone(),
		system_rpc_rx,
		has_bootnodes,
		config.announce_block,
	).boxed();

	Ok((network, network_status_sinks, future))
}<|MERGE_RESOLUTION|>--- conflicted
+++ resolved
@@ -534,59 +534,25 @@
 	// This is used internally, so don't restrict access to unsafe RPC
 	let rpc_handlers = Arc::new(RpcHandlers(gen_handler(sc_rpc::DenyUnsafe::No)));
 
-<<<<<<< HEAD
 	let telemetry_connection_sinks: Arc<Mutex<Vec<TracingUnboundedSender<()>>>> = Default::default();
-=======
-		// RPC
-		let gen_handler = |deny_unsafe: sc_rpc::DenyUnsafe| gen_handler(
-			deny_unsafe, &config, &task_manager, client.clone(), transaction_pool.clone(),
-			keystore.clone(), on_demand.clone(), remote_backend.clone(), &*rpc_extensions_builder,
-			offchain_storage.clone(), system_rpc_tx.clone()
-		);
-		let rpc = start_rpc_servers(&config, gen_handler)?;
-		// This is used internally, so don't restrict access to unsafe RPC
-		let rpc_handlers = Arc::new(RpcHandlers(gen_handler(sc_rpc::DenyUnsafe::No)));
-
-		let telemetry_connection_sinks: Arc<Mutex<Vec<TracingUnboundedSender<()>>>> = Default::default();
-
-		// Telemetry
-		let telemetry = config.telemetry_endpoints.clone().and_then(|endpoints| {
-			if endpoints.is_empty() {
-				// we don't want the telemetry to be initialized if telemetry_endpoints == Some([])
-				return None;
-			}
-
-			let genesis_hash = match client.block_hash(Zero::zero()) {
-				Ok(Some(hash)) => hash,
-				_ => Default::default(),
-			};
-
-			let (telemetry, future) = build_telemetry(
-				&mut config,
-				endpoints,
-				telemetry_connection_sinks.clone(),
-				network.clone(),
-				genesis_hash,
-			);
->>>>>>> 81e6a0cb
 
 	// Telemetry
-	let telemetry = config.telemetry_endpoints.clone().map(|endpoints| {
+	let telemetry = config.telemetry_endpoints.clone().and_then(|endpoints| {
+		if endpoints.is_empty() {
+			// we don't want the telemetry to be initialized if telemetry_endpoints == Some([])
+			return None;
+		}
+
 		let genesis_hash = match client.block_hash(Zero::zero()) {
 			Ok(Some(hash)) => hash,
 			_ => Default::default(),
 		};
 
-<<<<<<< HEAD
-		build_telemetry(
+		Some(build_telemetry(
 			&mut config, endpoints, telemetry_connection_sinks.clone(), network.clone(),
 			task_manager.spawn_handle(), genesis_hash,
-		)
+		))
 	});
-=======
-			Some(telemetry)
-		});
->>>>>>> 81e6a0cb
 
 	// Instrumentation
 	if let Some(tracing_targets) = config.tracing_targets.as_ref() {
