// Copyright 2017-2020 Parity Technologies (UK) Ltd.
// This file is part of Substrate.

// Substrate is free software: you can redistribute it and/or modify
// it under the terms of the GNU General Public License as published by
// the Free Software Foundation, either version 3 of the License, or
// (at your option) any later version.

// Substrate is distributed in the hope that it will be useful,
// but WITHOUT ANY WARRANTY; without even the implied warranty of
// MERCHANTABILITY or FITNESS FOR A PARTICULAR PURPOSE.  See the
// GNU General Public License for more details.

// You should have received a copy of the GNU General Public License
// along with Substrate.  If not, see <http://www.gnu.org/licenses/>.

use crate::{Service, NetworkStatus, NetworkState, error::Error, DEFAULT_PROTOCOL_ID, MallocSizeOfWasm};
use crate::{TaskManagerBuilder, start_rpc_servers, build_network_future, TransactionPoolAdapter};
use crate::status_sinks;
use crate::config::{Configuration, DatabaseConfig, KeystoreConfig, PrometheusConfig};
use crate::metrics::MetricsService;
use sc_client_api::{
	self,
	BlockchainEvents,
	backend::RemoteBackend, light::RemoteBlockchain,
	execution_extensions::ExtensionsFactory,
	ExecutorProvider, CallExecutor
};
use sp_utils::mpsc::{tracing_unbounded, TracingUnboundedSender};
use sc_client::Client;
use sc_chain_spec::get_extension;
use sp_consensus::import_queue::ImportQueue;
use futures::{
	Future, FutureExt, StreamExt,
	future::ready,
};
use sc_keystore::{Store as Keystore};
use log::{info, warn, error};
use sc_network::config::{Role, FinalityProofProvider, OnDemand, BoxFinalityProofRequestBuilder};
use sc_network::{NetworkService, NetworkStateInfo};
use parking_lot::{Mutex, RwLock};
use sp_runtime::generic::BlockId;
use sp_runtime::traits::{
	Block as BlockT, NumberFor, SaturatedConversion, HashFor,
};
use sp_api::ProvideRuntimeApi;
use sc_executor::{NativeExecutor, NativeExecutionDispatch};
use std::{
	io::{Read, Write, Seek},
	marker::PhantomData, sync::Arc, pin::Pin
};
use wasm_timer::SystemTime;
use sc_telemetry::{telemetry, SUBSTRATE_INFO};
use sp_transaction_pool::{MaintainedTransactionPool, ChainEvent};
use sp_blockchain;

pub type BackgroundTask = Pin<Box<dyn Future<Output=()> + Send>>;

/// Aggregator for the components required to build a service.
///
/// # Usage
///
/// Call [`ServiceBuilder::new_full`] or [`ServiceBuilder::new_light`], then call the various
/// `with_` methods to add the required components that you built yourself:
///
/// - [`with_select_chain`](ServiceBuilder::with_select_chain)
/// - [`with_import_queue`](ServiceBuilder::with_import_queue)
/// - [`with_finality_proof_provider`](ServiceBuilder::with_finality_proof_provider)
/// - [`with_transaction_pool`](ServiceBuilder::with_transaction_pool)
///
/// After this is done, call [`build`](ServiceBuilder::build) to construct the service.
///
/// The order in which the `with_*` methods are called doesn't matter, as the correct binding of
/// generics is done when you call `build`.
///
pub struct ServiceBuilder<TBl, TRtApi, TCl, TFchr, TSc, TImpQu, TFprb, TFpp,
	TExPool, TRpc, Backend>
{
	config: Configuration,
	pub (crate) client: Arc<TCl>,
	backend: Arc<Backend>,
	tasks_builder: TaskManagerBuilder,
	keystore: Arc<RwLock<Keystore>>,
	fetcher: Option<TFchr>,
	select_chain: Option<TSc>,
	pub (crate) import_queue: TImpQu,
	finality_proof_request_builder: Option<TFprb>,
	finality_proof_provider: Option<TFpp>,
	transaction_pool: Arc<TExPool>,
	rpc_extensions: TRpc,
	remote_backend: Option<Arc<dyn RemoteBlockchain<TBl>>>,
	marker: PhantomData<(TBl, TRtApi)>,
	background_tasks: Vec<(&'static str, BackgroundTask)>,
}

/// Full client type.
pub type TFullClient<TBl, TRtApi, TExecDisp> = Client<
	TFullBackend<TBl>,
	TFullCallExecutor<TBl, TExecDisp>,
	TBl,
	TRtApi,
>;

/// Full client backend type.
pub type TFullBackend<TBl> = sc_client_db::Backend<TBl>;

/// Full client call executor type.
pub type TFullCallExecutor<TBl, TExecDisp> = sc_client::LocalCallExecutor<
	sc_client_db::Backend<TBl>,
	NativeExecutor<TExecDisp>,
>;

/// Light client type.
pub type TLightClient<TBl, TRtApi, TExecDisp> = Client<
	TLightBackend<TBl>,
	TLightCallExecutor<TBl, TExecDisp>,
	TBl,
	TRtApi,
>;

/// Light client backend type.
pub type TLightBackend<TBl> = sc_client::light::backend::Backend<
	sc_client_db::light::LightStorage<TBl>,
	HashFor<TBl>,
>;

/// Light call executor type.
pub type TLightCallExecutor<TBl, TExecDisp> = sc_client::light::call_executor::GenesisCallExecutor<
	sc_client::light::backend::Backend<
		sc_client_db::light::LightStorage<TBl>,
		HashFor<TBl>
	>,
	sc_client::LocalCallExecutor<
		sc_client::light::backend::Backend<
			sc_client_db::light::LightStorage<TBl>,
			HashFor<TBl>
		>,
		NativeExecutor<TExecDisp>
	>,
>;

type TFullParts<TBl, TRtApi, TExecDisp> = (
	TFullClient<TBl, TRtApi, TExecDisp>,
	Arc<TFullBackend<TBl>>,
	Arc<RwLock<sc_keystore::Store>>,
	TaskManagerBuilder,
);

/// Creates a new full client for the given config.
pub fn new_full_client<TBl, TRtApi, TExecDisp>(
	config: &Configuration,
) -> Result<TFullClient<TBl, TRtApi, TExecDisp>, Error> where
	TBl: BlockT,
	TExecDisp: NativeExecutionDispatch + 'static,
{
	new_full_parts(config).map(|parts| parts.0)
}

fn new_full_parts<TBl, TRtApi, TExecDisp>(
	config: &Configuration,
) -> Result<TFullParts<TBl, TRtApi, TExecDisp>,	Error> where
	TBl: BlockT,
	TExecDisp: NativeExecutionDispatch + 'static,
{
	let keystore = match &config.keystore {
		KeystoreConfig::Path { path, password } => Keystore::open(
			path.clone(),
			password.clone()
		)?,
		KeystoreConfig::InMemory => Keystore::new_in_memory(),
	};

	let tasks_builder = TaskManagerBuilder::new();

	let executor = NativeExecutor::<TExecDisp>::new(
		config.wasm_method,
		config.default_heap_pages,
		config.max_runtime_instances,
	);

	let chain_spec = &config.chain_spec;
	let fork_blocks = get_extension::<sc_client::ForkBlocks<TBl>>(chain_spec.extensions())
		.cloned()
		.unwrap_or_default();

	let bad_blocks = get_extension::<sc_client::BadBlocks<TBl>>(chain_spec.extensions())
		.cloned()
		.unwrap_or_default();

	let (client, backend) = {
		let db_config = sc_client_db::DatabaseSettings {
			state_cache_size: config.state_cache_size,
			state_cache_child_ratio:
			config.state_cache_child_ratio.map(|v| (v, 100)),
			pruning: config.pruning.clone(),
<<<<<<< HEAD
			source: match config.expect_database() {
				DatabaseConfig::RocksDb { path, cache_size } =>
					sc_client_db::DatabaseSettingsSrc::RocksDb {
=======
			source: match &config.database {
				DatabaseConfig::Path { path, cache_size } =>
					sc_client_db::DatabaseSettingsSrc::Path {
>>>>>>> 028a7159
						path: path.clone(),
						cache_size: *cache_size,
					},
				DatabaseConfig::Custom(db) =>
					sc_client_db::DatabaseSettingsSrc::Custom(db.clone()),
			},
		};

		let extensions = sc_client_api::execution_extensions::ExecutionExtensions::new(
			config.execution_strategies.clone(),
			Some(keystore.clone()),
		);

		sc_client_db::new_client(
			db_config,
			executor,
			chain_spec.as_storage_builder(),
			fork_blocks,
			bad_blocks,
			extensions,
			Box::new(tasks_builder.spawn_handle()),
			config.prometheus_config.as_ref().map(|config| config.registry.clone()),
		)?
	};

	Ok((client, backend, keystore, tasks_builder))
}

impl ServiceBuilder<(), (), (), (), (), (), (), (), (), (), ()> {
	/// Start the service builder with a configuration.
	pub fn new_full<TBl: BlockT, TRtApi, TExecDisp: NativeExecutionDispatch + 'static>(
		config: Configuration,
	) -> Result<ServiceBuilder<
		TBl,
		TRtApi,
		TFullClient<TBl, TRtApi, TExecDisp>,
		Arc<OnDemand<TBl>>,
		(),
		(),
		BoxFinalityProofRequestBuilder<TBl>,
		Arc<dyn FinalityProofProvider<TBl>>,
		(),
		(),
		TFullBackend<TBl>,
	>, Error> {
		let (client, backend, keystore, tasks_builder) = new_full_parts(&config)?;

		let client = Arc::new(client);

		Ok(ServiceBuilder {
			config,
			client,
			backend,
			keystore,
			tasks_builder,
			fetcher: None,
			select_chain: None,
			import_queue: (),
			finality_proof_request_builder: None,
			finality_proof_provider: None,
			transaction_pool: Arc::new(()),
			rpc_extensions: Default::default(),
			remote_backend: None,
			background_tasks: Default::default(),
			marker: PhantomData,
		})
	}

	/// Start the service builder with a configuration.
	pub fn new_light<TBl: BlockT, TRtApi, TExecDisp: NativeExecutionDispatch + 'static>(
		config: Configuration,
	) -> Result<ServiceBuilder<
		TBl,
		TRtApi,
		TLightClient<TBl, TRtApi, TExecDisp>,
		Arc<OnDemand<TBl>>,
		(),
		(),
		BoxFinalityProofRequestBuilder<TBl>,
		Arc<dyn FinalityProofProvider<TBl>>,
		(),
		(),
		TLightBackend<TBl>,
	>, Error> {
		let tasks_builder = TaskManagerBuilder::new();

		let keystore = match &config.keystore {
			KeystoreConfig::Path { path, password } => Keystore::open(
				path.clone(),
				password.clone()
			)?,
			KeystoreConfig::InMemory => Keystore::new_in_memory(),
		};

		let executor = NativeExecutor::<TExecDisp>::new(
			config.wasm_method,
			config.default_heap_pages,
			config.max_runtime_instances,
		);

		let db_storage = {
			let db_settings = sc_client_db::DatabaseSettings {
				state_cache_size: config.state_cache_size,
				state_cache_child_ratio:
					config.state_cache_child_ratio.map(|v| (v, 100)),
				pruning: config.pruning.clone(),
<<<<<<< HEAD
				source: config.expect_database().clone(),
=======
				source: match &config.database {
					DatabaseConfig::Path { path, cache_size } =>
						sc_client_db::DatabaseSettingsSrc::Path {
							path: path.clone(),
							cache_size: *cache_size,
						},
					DatabaseConfig::Custom(db) =>
						sc_client_db::DatabaseSettingsSrc::Custom(db.clone()),
				},
>>>>>>> 028a7159
			};
			sc_client_db::light::LightStorage::new(db_settings)?
		};
		let light_blockchain = sc_client::light::new_light_blockchain(db_storage);
		let fetch_checker = Arc::new(
			sc_client::light::new_fetch_checker::<_, TBl, _>(
				light_blockchain.clone(),
				executor.clone(),
				Box::new(tasks_builder.spawn_handle()),
			),
		);
		let fetcher = Arc::new(sc_network::config::OnDemand::new(fetch_checker));
		let backend = sc_client::light::new_light_backend(light_blockchain);
		let remote_blockchain = backend.remote_blockchain();
		let client = Arc::new(sc_client::light::new_light(
			backend.clone(),
			config.chain_spec.as_storage_builder(),
			executor,
			Box::new(tasks_builder.spawn_handle()),
			config.prometheus_config.as_ref().map(|config| config.registry.clone()),
		)?);

		Ok(ServiceBuilder {
			config,
			client,
			backend,
			tasks_builder,
			keystore,
			fetcher: Some(fetcher.clone()),
			select_chain: None,
			import_queue: (),
			finality_proof_request_builder: None,
			finality_proof_provider: None,
			transaction_pool: Arc::new(()),
			rpc_extensions: Default::default(),
			remote_backend: Some(remote_blockchain),
			background_tasks: Default::default(),
			marker: PhantomData,
		})
	}
}

impl<TBl, TRtApi, TCl, TFchr, TSc, TImpQu, TFprb, TFpp, TExPool, TRpc, Backend>
	ServiceBuilder<TBl, TRtApi, TCl, TFchr, TSc, TImpQu, TFprb, TFpp,
	 	TExPool, TRpc, Backend> {

	/// Returns a reference to the client that was stored in this builder.
	pub fn client(&self) -> &Arc<TCl> {
		&self.client
	}

	/// Returns a reference to the backend that was used in this builder.
	pub fn backend(&self) -> &Arc<Backend> {
		&self.backend
	}

	/// Returns a reference to the select-chain that was stored in this builder.
	pub fn select_chain(&self) -> Option<&TSc> {
		self.select_chain.as_ref()
	}

	/// Returns a reference to the keystore
	pub fn keystore(&self) -> Arc<RwLock<Keystore>> {
		self.keystore.clone()
	}

	/// Returns a reference to the transaction pool stored in this builder
	pub fn pool(&self) -> Arc<TExPool> {
		self.transaction_pool.clone()
	}

	/// Returns a reference to the fetcher, only available if builder
	/// was created with `new_light`.
	pub fn fetcher(&self) -> Option<TFchr>
		where TFchr: Clone
	{
		self.fetcher.clone()
	}

	/// Returns a reference to the remote_backend, only available if builder
	/// was created with `new_light`.
	pub fn remote_backend(&self) -> Option<Arc<dyn RemoteBlockchain<TBl>>> {
		self.remote_backend.clone()
	}

	/// Defines which head-of-chain strategy to use.
	pub fn with_opt_select_chain<USc>(
		self,
		select_chain_builder: impl FnOnce(
			&Configuration, &Arc<Backend>,
		) -> Result<Option<USc>, Error>
	) -> Result<ServiceBuilder<TBl, TRtApi, TCl, TFchr, USc, TImpQu, TFprb, TFpp,
		TExPool, TRpc, Backend>, Error> {
		let select_chain = select_chain_builder(&self.config, &self.backend)?;

		Ok(ServiceBuilder {
			config: self.config,
			client: self.client,
			backend: self.backend,
			tasks_builder: self.tasks_builder,
			keystore: self.keystore,
			fetcher: self.fetcher,
			select_chain,
			import_queue: self.import_queue,
			finality_proof_request_builder: self.finality_proof_request_builder,
			finality_proof_provider: self.finality_proof_provider,
			transaction_pool: self.transaction_pool,
			rpc_extensions: self.rpc_extensions,
			remote_backend: self.remote_backend,
			background_tasks: self.background_tasks,
			marker: self.marker,
		})
	}

	/// Defines which head-of-chain strategy to use.
	pub fn with_select_chain<USc>(
		self,
		builder: impl FnOnce(&Configuration, &Arc<Backend>) -> Result<USc, Error>,
	) -> Result<ServiceBuilder<TBl, TRtApi, TCl, TFchr, USc, TImpQu, TFprb, TFpp,
		TExPool, TRpc, Backend>, Error> {
		self.with_opt_select_chain(|cfg, b| builder(cfg, b).map(Option::Some))
	}

	/// Defines which import queue to use.
	pub fn with_import_queue<UImpQu>(
		self,
		builder: impl FnOnce(&Configuration, Arc<TCl>, Option<TSc>, Arc<TExPool>)
			-> Result<UImpQu, Error>
	) -> Result<ServiceBuilder<TBl, TRtApi, TCl, TFchr, TSc, UImpQu, TFprb, TFpp,
			TExPool, TRpc, Backend>, Error>
	where TSc: Clone {
		let import_queue = builder(
			&self.config,
			self.client.clone(),
			self.select_chain.clone(),
			self.transaction_pool.clone()
		)?;

		Ok(ServiceBuilder {
			config: self.config,
			client: self.client,
			backend: self.backend,
			tasks_builder: self.tasks_builder,
			keystore: self.keystore,
			fetcher: self.fetcher,
			select_chain: self.select_chain,
			import_queue,
			finality_proof_request_builder: self.finality_proof_request_builder,
			finality_proof_provider: self.finality_proof_provider,
			transaction_pool: self.transaction_pool,
			rpc_extensions: self.rpc_extensions,
			remote_backend: self.remote_backend,
			background_tasks: self.background_tasks,
			marker: self.marker,
		})
	}

	/// Defines which strategy to use for providing finality proofs.
	pub fn with_opt_finality_proof_provider(
		self,
		builder: impl FnOnce(Arc<TCl>, Arc<Backend>) -> Result<Option<Arc<dyn FinalityProofProvider<TBl>>>, Error>
	) -> Result<ServiceBuilder<
		TBl,
		TRtApi,
		TCl,
		TFchr,
		TSc,
		TImpQu,
		TFprb,
		Arc<dyn FinalityProofProvider<TBl>>,
		TExPool,
		TRpc,
		Backend,
	>, Error> {
		let finality_proof_provider = builder(self.client.clone(), self.backend.clone())?;

		Ok(ServiceBuilder {
			config: self.config,
			client: self.client,
			backend: self.backend,
			tasks_builder: self.tasks_builder,
			keystore: self.keystore,
			fetcher: self.fetcher,
			select_chain: self.select_chain,
			import_queue: self.import_queue,
			finality_proof_request_builder: self.finality_proof_request_builder,
			finality_proof_provider,
			transaction_pool: self.transaction_pool,
			rpc_extensions: self.rpc_extensions,
			remote_backend: self.remote_backend,
			background_tasks: self.background_tasks,
			marker: self.marker,
		})
	}

	/// Defines which strategy to use for providing finality proofs.
	pub fn with_finality_proof_provider(
		self,
		build: impl FnOnce(Arc<TCl>, Arc<Backend>) -> Result<Arc<dyn FinalityProofProvider<TBl>>, Error>
	) -> Result<ServiceBuilder<
		TBl,
		TRtApi,
		TCl,
		TFchr,
		TSc,
		TImpQu,
		TFprb,
		Arc<dyn FinalityProofProvider<TBl>>,
		TExPool,
		TRpc,
		Backend,
	>, Error> {
		self.with_opt_finality_proof_provider(|client, backend| build(client, backend).map(Option::Some))
	}

	/// Defines which import queue to use.
	pub fn with_import_queue_and_opt_fprb<UImpQu, UFprb>(
		self,
		builder: impl FnOnce(
			&Configuration,
			Arc<TCl>,
			Arc<Backend>,
			Option<TFchr>,
			Option<TSc>,
			Arc<TExPool>,
		) -> Result<(UImpQu, Option<UFprb>), Error>
	) -> Result<ServiceBuilder<TBl, TRtApi, TCl, TFchr, TSc, UImpQu, UFprb, TFpp,
		TExPool, TRpc, Backend>, Error>
	where TSc: Clone, TFchr: Clone {
		let (import_queue, fprb) = builder(
			&self.config,
			self.client.clone(),
			self.backend.clone(),
			self.fetcher.clone(),
			self.select_chain.clone(),
			self.transaction_pool.clone()
		)?;

		Ok(ServiceBuilder {
			config: self.config,
			client: self.client,
			backend: self.backend,
			tasks_builder: self.tasks_builder,
			keystore: self.keystore,
			fetcher: self.fetcher,
			select_chain: self.select_chain,
			import_queue,
			finality_proof_request_builder: fprb,
			finality_proof_provider: self.finality_proof_provider,
			transaction_pool: self.transaction_pool,
			rpc_extensions: self.rpc_extensions,
			remote_backend: self.remote_backend,
			background_tasks: self.background_tasks,
			marker: self.marker,
		})
	}

	/// Defines which import queue to use.
	pub fn with_import_queue_and_fprb<UImpQu, UFprb>(
		self,
		builder: impl FnOnce(
			&Configuration,
			Arc<TCl>,
			Arc<Backend>,
			Option<TFchr>,
			Option<TSc>,
			Arc<TExPool>,
		) -> Result<(UImpQu, UFprb), Error>
	) -> Result<ServiceBuilder<TBl, TRtApi, TCl, TFchr, TSc, UImpQu, UFprb, TFpp,
			TExPool, TRpc, Backend>, Error>
	where TSc: Clone, TFchr: Clone {
		self.with_import_queue_and_opt_fprb(|cfg, cl, b, f, sc, tx|
			builder(cfg, cl, b, f, sc, tx)
				.map(|(q, f)| (q, Some(f)))
		)
	}

	/// Defines which transaction pool to use.
	pub fn with_transaction_pool<UExPool>(
		mut self,
		transaction_pool_builder: impl FnOnce(
			sc_transaction_pool::txpool::Options,
			Arc<TCl>,
			Option<TFchr>,
		) -> Result<(UExPool, Option<BackgroundTask>), Error>
	) -> Result<ServiceBuilder<TBl, TRtApi, TCl, TFchr, TSc, TImpQu, TFprb, TFpp,
		UExPool, TRpc, Backend>, Error>
	where TSc: Clone, TFchr: Clone {
		let (transaction_pool, background_task) = transaction_pool_builder(
			self.config.transaction_pool.clone(),
			self.client.clone(),
			self.fetcher.clone(),
		)?;

		if let Some(background_task) = background_task{
			self.background_tasks.push(("txpool-background", background_task));
		}

		Ok(ServiceBuilder {
			config: self.config,
			client: self.client,
			tasks_builder: self.tasks_builder,
			backend: self.backend,
			keystore: self.keystore,
			fetcher: self.fetcher,
			select_chain: self.select_chain,
			import_queue: self.import_queue,
			finality_proof_request_builder: self.finality_proof_request_builder,
			finality_proof_provider: self.finality_proof_provider,
			transaction_pool: Arc::new(transaction_pool),
			rpc_extensions: self.rpc_extensions,
			remote_backend: self.remote_backend,
			background_tasks: self.background_tasks,
			marker: self.marker,
		})
	}

	/// Defines the RPC extensions to use.
	pub fn with_rpc_extensions<URpc>(
		self,
		rpc_ext_builder: impl FnOnce(&Self) -> Result<URpc, Error>,
	) -> Result<ServiceBuilder<TBl, TRtApi, TCl, TFchr, TSc, TImpQu, TFprb, TFpp,
		TExPool, URpc, Backend>, Error>
	where TSc: Clone, TFchr: Clone {
		let rpc_extensions = rpc_ext_builder(&self)?;

		Ok(ServiceBuilder {
			config: self.config,
			client: self.client,
			backend: self.backend,
			tasks_builder: self.tasks_builder,
			keystore: self.keystore,
			fetcher: self.fetcher,
			select_chain: self.select_chain,
			import_queue: self.import_queue,
			finality_proof_request_builder: self.finality_proof_request_builder,
			finality_proof_provider: self.finality_proof_provider,
			transaction_pool: self.transaction_pool,
			rpc_extensions,
			remote_backend: self.remote_backend,
			background_tasks: self.background_tasks,
			marker: self.marker,
		})
	}
}

/// Implemented on `ServiceBuilder`. Allows running block commands, such as import/export/validate
/// components to the builder.
pub trait ServiceBuilderCommand {
	/// Block type this API operates on.
	type Block: BlockT;
	/// Native execution dispatch required by some commands.
	type NativeDispatch: NativeExecutionDispatch + 'static;
	/// Starts the process of importing blocks.
	fn import_blocks(
		self,
		input: impl Read + Seek + Send + 'static,
		force: bool,
	) -> Pin<Box<dyn Future<Output = Result<(), Error>> + Send>>;

	/// Performs the blocks export.
	fn export_blocks(
		self,
		output: impl Write + 'static,
		from: NumberFor<Self::Block>,
		to: Option<NumberFor<Self::Block>>,
		binary: bool
	) -> Pin<Box<dyn Future<Output = Result<(), Error>>>>;

	/// Performs a revert of `blocks` blocks.
	fn revert_chain(
		&self,
		blocks: NumberFor<Self::Block>
	) -> Result<(), Error>;

	/// Re-validate known block.
	fn check_block(
		self,
		block: BlockId<Self::Block>
	) -> Pin<Box<dyn Future<Output = Result<(), Error>> + Send>>;
}

impl<TBl, TRtApi, TBackend, TExec, TSc, TImpQu, TExPool, TRpc>
ServiceBuilder<
	TBl,
	TRtApi,
	Client<TBackend, TExec, TBl, TRtApi>,
	Arc<OnDemand<TBl>>,
	TSc,
	TImpQu,
	BoxFinalityProofRequestBuilder<TBl>,
	Arc<dyn FinalityProofProvider<TBl>>,
	TExPool,
	TRpc,
	TBackend,
> where
	Client<TBackend, TExec, TBl, TRtApi>: ProvideRuntimeApi<TBl>,
	<Client<TBackend, TExec, TBl, TRtApi> as ProvideRuntimeApi<TBl>>::Api:
		sp_api::Metadata<TBl> +
		sc_offchain::OffchainWorkerApi<TBl> +
		sp_transaction_pool::runtime_api::TaggedTransactionQueue<TBl> +
		sp_session::SessionKeys<TBl> +
		sp_api::ApiErrorExt<Error = sp_blockchain::Error> +
		sp_api::ApiExt<TBl, StateBackend = TBackend::State>,
	TBl: BlockT,
	TRtApi: 'static + Send + Sync,
	TBackend: 'static + sc_client_api::backend::Backend<TBl> + Send,
	TExec: 'static + sc_client::CallExecutor<TBl> + Send + Sync + Clone,
	TSc: Clone,
	TImpQu: 'static + ImportQueue<TBl>,
	TExPool: MaintainedTransactionPool<Block=TBl, Hash = <TBl as BlockT>::Hash> + MallocSizeOfWasm + 'static,
	TRpc: sc_rpc::RpcExtension<sc_rpc::Metadata> + Clone,
{

	/// Set an ExecutionExtensionsFactory
	pub fn with_execution_extensions_factory(self, execution_extensions_factory: Box<dyn ExtensionsFactory>) -> Result<Self, Error> {
		self.client.execution_extensions().set_extensions_factory(execution_extensions_factory);
		Ok(self)
	}

	/// Builds the service.
	pub fn build(self) -> Result<Service<
		TBl,
		Client<TBackend, TExec, TBl, TRtApi>,
		TSc,
		NetworkStatus<TBl>,
		NetworkService<TBl, <TBl as BlockT>::Hash>,
		TExPool,
		sc_offchain::OffchainWorkers<
			Client<TBackend, TExec, TBl, TRtApi>,
			TBackend::OffchainStorage,
			TBl
		>,
	>, Error>
		where TExec: CallExecutor<TBl, Backend = TBackend>,
	{
		let ServiceBuilder {
			marker: _,
			mut config,
			client,
			tasks_builder,
			fetcher: on_demand,
			backend,
			keystore,
			select_chain,
			import_queue,
			finality_proof_request_builder,
			finality_proof_provider,
			transaction_pool,
			rpc_extensions,
			remote_backend,
			background_tasks,
		} = self;

		sp_session::generate_initial_session_keys(
			client.clone(),
			&BlockId::Hash(client.chain_info().best_hash),
			config.dev_key_seed.clone().map(|s| vec![s]).unwrap_or_default(),
		)?;

		// A side-channel for essential tasks to communicate shutdown.
		let (essential_failed_tx, essential_failed_rx) = tracing_unbounded("mpsc_essential_tasks");

		let import_queue = Box::new(import_queue);
		let chain_info = client.chain_info();
		let chain_spec = &config.chain_spec;

		let version = config.impl_version;
		info!("📦 Highest known block at #{}", chain_info.best_number);
		telemetry!(
			SUBSTRATE_INFO;
			"node.start";
			"height" => chain_info.best_number.saturated_into::<u64>(),
			"best" => ?chain_info.best_hash
		);

		// make transaction pool available for off-chain runtime calls.
		client.execution_extensions()
			.register_transaction_pool(Arc::downgrade(&transaction_pool) as _);

		let transaction_pool_adapter = Arc::new(TransactionPoolAdapter {
			imports_external_transactions: !matches!(config.role, Role::Light),
			pool: transaction_pool.clone(),
			client: client.clone(),
			executor: tasks_builder.spawn_handle(),
		});

		let protocol_id = {
			let protocol_id_full = match chain_spec.protocol_id() {
				Some(pid) => pid,
				None => {
					warn!("Using default protocol ID {:?} because none is configured in the \
						chain specs", DEFAULT_PROTOCOL_ID
					);
					DEFAULT_PROTOCOL_ID
				}
			}.as_bytes();
			sc_network::config::ProtocolId::from(protocol_id_full)
		};

		let block_announce_validator =
			Box::new(sp_consensus::block_validation::DefaultBlockAnnounceValidator::new(client.clone()));

		let network_params = sc_network::config::Params {
			role: config.role.clone(),
			executor: {
				let spawn_handle = tasks_builder.spawn_handle();
				Some(Box::new(move |fut| {
					spawn_handle.spawn("libp2p-node", fut);
				}))
			},
			network_config: config.network.clone(),
			chain: client.clone(),
			finality_proof_provider,
			finality_proof_request_builder,
			on_demand: on_demand.clone(),
			transaction_pool: transaction_pool_adapter.clone() as _,
			import_queue,
			protocol_id,
			block_announce_validator,
			metrics_registry: config.prometheus_config.as_ref().map(|config| config.registry.clone())
		};

		let has_bootnodes = !network_params.network_config.boot_nodes.is_empty();
		let network_mut = sc_network::NetworkWorker::new(network_params)?;
		let network = network_mut.service().clone();
		let network_status_sinks = Arc::new(Mutex::new(status_sinks::StatusSinks::new()));

		let offchain_storage = backend.offchain_storage();
		let offchain_workers = match (config.offchain_worker, offchain_storage.clone()) {
			(true, Some(db)) => {
				Some(Arc::new(sc_offchain::OffchainWorkers::new(client.clone(), db)))
			},
			(true, None) => {
				warn!("Offchain workers disabled, due to lack of offchain storage support in backend.");
				None
			},
			_ => None,
		};

		let spawn_handle = tasks_builder.spawn_handle();

		// Spawn background tasks which were stacked during the
		// service building.
		for (title, background_task) in background_tasks {
			spawn_handle.spawn(title, background_task);
		}

		{
			// block notifications
			let txpool = Arc::downgrade(&transaction_pool);
			let offchain = offchain_workers.as_ref().map(Arc::downgrade);
			let notifications_spawn_handle = tasks_builder.spawn_handle();
			let network_state_info: Arc<dyn NetworkStateInfo + Send + Sync> = network.clone();
			let is_validator = config.role.is_authority();

			let (import_stream, finality_stream) = (
				client.import_notification_stream().map(|n| ChainEvent::NewBlock {
					id: BlockId::Hash(n.hash),
					header: n.header,
					retracted: n.retracted,
					is_new_best: n.is_new_best,
				}),
				client.finality_notification_stream().map(|n| ChainEvent::Finalized {
					hash: n.hash
				})
			);
			let events = futures::stream::select(import_stream, finality_stream)
				.for_each(move |event| {
					// offchain worker is only interested in block import events
					if let ChainEvent::NewBlock { ref header, is_new_best, .. } = event {
						let offchain = offchain.as_ref().and_then(|o| o.upgrade());
						match offchain {
							Some(offchain) if is_new_best => {
								notifications_spawn_handle.spawn(
									"offchain-on-block",
									offchain.on_block_imported(
										&header,
										network_state_info.clone(),
										is_validator,
									),
								);
							},
							Some(_) => log::debug!(
									target: "sc_offchain",
									"Skipping offchain workers for non-canon block: {:?}",
									header,
								),
							_ => {},
						}
					};

					let txpool = txpool.upgrade();
					if let Some(txpool) = txpool.as_ref() {
						notifications_spawn_handle.spawn(
							"txpool-maintain",
							txpool.maintain(event),
						);
					}

					ready(())
				});

			spawn_handle.spawn(
				"txpool-and-offchain-notif",
				events,
			);
		}

		{
			// extrinsic notifications
			let network = Arc::downgrade(&network);
			let transaction_pool_ = transaction_pool.clone();
			let events = transaction_pool.import_notification_stream()
				.for_each(move |hash| {
					if let Some(network) = network.upgrade() {
						network.propagate_extrinsic(hash);
					}
					let status = transaction_pool_.status();
					telemetry!(SUBSTRATE_INFO; "txpool.import";
						"ready" => status.ready,
						"future" => status.future
					);
					ready(())
				});

			spawn_handle.spawn(
				"telemetry-on-block",
				events,
			);
		}

		// Prometheus metrics.
		let mut metrics_service = if let Some(PrometheusConfig { port, registry }) = config.prometheus_config.clone() {
			// Set static metrics.


			let role_bits = match config.role {
				Role::Full => 1u64,
				Role::Light => 2u64,
				Role::Sentry { .. } => 3u64,
				Role::Authority { .. } => 4u64,
			};
			let metrics = MetricsService::with_prometheus(
				&registry,
				&config.network.node_name,
				&config.impl_version,
				role_bits,
			)?;
			spawn_handle.spawn(
				"prometheus-endpoint",
				prometheus_endpoint::init_prometheus(port, registry).map(drop)
			);

			metrics
		} else {
			MetricsService::new()
		};

		// Periodically notify the telemetry.
		let transaction_pool_ = transaction_pool.clone();
		let client_ = client.clone();
		let (state_tx, state_rx) = tracing_unbounded::<(NetworkStatus<_>, NetworkState)>("mpsc_netstat1");
		network_status_sinks.lock().push(std::time::Duration::from_millis(5000), state_tx);
		let tel_task = state_rx.for_each(move |(net_status, _)| {
			let info = client_.usage_info();
			metrics_service.tick(
				&info,
				&transaction_pool_.status(),
				&net_status,
			);
			ready(())
		});

		spawn_handle.spawn(
			"telemetry-periodic-send",
			tel_task,
		);

		// Periodically send the network state to the telemetry.
		let (netstat_tx, netstat_rx) = tracing_unbounded::<(NetworkStatus<_>, NetworkState)>("mpsc_netstat2");
		network_status_sinks.lock().push(std::time::Duration::from_secs(30), netstat_tx);
		let tel_task_2 = netstat_rx.for_each(move |(_, network_state)| {
			telemetry!(
				SUBSTRATE_INFO;
				"system.network_state";
				"state" => network_state,
			);
			ready(())
		});
		spawn_handle.spawn(
			"telemetry-periodic-network-state",
			tel_task_2,
		);

		// RPC
		let (system_rpc_tx, system_rpc_rx) = tracing_unbounded("mpsc_system_rpc");
		let gen_handler = || {
			use sc_rpc::{chain, state, author, system, offchain};

			let system_info = sc_rpc::system::SystemInfo {
				chain_name: chain_spec.name().into(),
				impl_name: config.impl_name.into(),
				impl_version: config.impl_version.into(),
				properties: chain_spec.properties().clone(),
			};

			let subscriptions = sc_rpc::Subscriptions::new(Arc::new(tasks_builder.spawn_handle()));

			let (chain, state) = if let (Some(remote_backend), Some(on_demand)) =
				(remote_backend.as_ref(), on_demand.as_ref()) {
				// Light clients
				let chain = sc_rpc::chain::new_light(
					client.clone(),
					subscriptions.clone(),
					remote_backend.clone(),
					on_demand.clone()
				);
				let state = sc_rpc::state::new_light(
					client.clone(),
					subscriptions.clone(),
					remote_backend.clone(),
					on_demand.clone()
				);
				(chain, state)

			} else {
				// Full nodes
				let chain = sc_rpc::chain::new_full(client.clone(), subscriptions.clone());
				let state = sc_rpc::state::new_full(client.clone(), subscriptions.clone());
				(chain, state)
			};

			let author = sc_rpc::author::Author::new(
				client.clone(),
				transaction_pool.clone(),
				subscriptions,
				keystore.clone(),
			);
			let system = system::System::new(system_info, system_rpc_tx.clone());

			match offchain_storage.clone() {
				Some(storage) => {
					let offchain = sc_rpc::offchain::Offchain::new(storage);
					sc_rpc_server::rpc_handler((
						state::StateApi::to_delegate(state),
						chain::ChainApi::to_delegate(chain),
						offchain::OffchainApi::to_delegate(offchain),
						author::AuthorApi::to_delegate(author),
						system::SystemApi::to_delegate(system),
						rpc_extensions.clone(),
					))
				},
				None => sc_rpc_server::rpc_handler((
					state::StateApi::to_delegate(state),
					chain::ChainApi::to_delegate(chain),
					author::AuthorApi::to_delegate(author),
					system::SystemApi::to_delegate(system),
					rpc_extensions.clone(),
				))
			}
		};
		let rpc_handlers = gen_handler();
		let rpc = start_rpc_servers(&config, gen_handler)?;

		spawn_handle.spawn(
			"network-worker",
			build_network_future(
				config.role.clone(),
				network_mut,
				client.clone(),
				network_status_sinks.clone(),
				system_rpc_rx,
				has_bootnodes,
				config.announce_block,
			),
		);

		let telemetry_connection_sinks: Arc<Mutex<Vec<TracingUnboundedSender<()>>>> = Default::default();

		// Telemetry
		let telemetry = config.telemetry_endpoints.clone().map(|endpoints| {
			let is_authority = config.role.is_authority();
			let network_id = network.local_peer_id().to_base58();
			let name = config.network.node_name.clone();
			let impl_name = config.impl_name.to_owned();
			let version = version.clone();
			let chain_name = config.chain_spec.name().to_owned();
			let telemetry_connection_sinks_ = telemetry_connection_sinks.clone();
			let telemetry = sc_telemetry::init_telemetry(sc_telemetry::TelemetryConfig {
				endpoints,
				wasm_external_transport: config.telemetry_external_transport.take(),
			});
			let startup_time = SystemTime::UNIX_EPOCH.elapsed()
				.map(|dur| dur.as_millis())
				.unwrap_or(0);
			let future = telemetry.clone()
				.for_each(move |event| {
					// Safe-guard in case we add more events in the future.
					let sc_telemetry::TelemetryEvent::Connected = event;

					telemetry!(SUBSTRATE_INFO; "system.connected";
						"name" => name.clone(),
						"implementation" => impl_name.clone(),
						"version" => version.clone(),
						"config" => "",
						"chain" => chain_name.clone(),
						"authority" => is_authority,
						"startup_time" => startup_time,
						"network_id" => network_id.clone()
					);

					telemetry_connection_sinks_.lock().retain(|sink| {
						sink.unbounded_send(()).is_ok()
					});
					ready(())
				});

			spawn_handle.spawn(
				"telemetry-worker",
				future,
			);

			telemetry
		});

		// Instrumentation
		if let Some(tracing_targets) = config.tracing_targets.as_ref() {
			let subscriber = sc_tracing::ProfilingSubscriber::new(
				config.tracing_receiver, tracing_targets
			);
			match tracing::subscriber::set_global_default(subscriber) {
				Ok(_) => (),
				Err(e) => error!(target: "tracing", "Unable to set global default subscriber {}", e),
			}
		}

		Ok(Service {
			client,
			task_manager: tasks_builder.into_task_manager(config.task_executor),
			network,
			network_status_sinks,
			select_chain,
			transaction_pool,
			essential_failed_tx,
			essential_failed_rx,
			rpc_handlers,
			_rpc: rpc,
			_telemetry: telemetry,
			_offchain_workers: offchain_workers,
			_telemetry_on_connect_sinks: telemetry_connection_sinks.clone(),
			keystore,
			marker: PhantomData::<TBl>,
			prometheus_registry: config.prometheus_config.map(|config| config.registry)
		})
	}
}<|MERGE_RESOLUTION|>--- conflicted
+++ resolved
@@ -17,7 +17,7 @@
 use crate::{Service, NetworkStatus, NetworkState, error::Error, DEFAULT_PROTOCOL_ID, MallocSizeOfWasm};
 use crate::{TaskManagerBuilder, start_rpc_servers, build_network_future, TransactionPoolAdapter};
 use crate::status_sinks;
-use crate::config::{Configuration, DatabaseConfig, KeystoreConfig, PrometheusConfig};
+use crate::config::{Configuration, KeystoreConfig, PrometheusConfig};
 use crate::metrics::MetricsService;
 use sc_client_api::{
 	self,
@@ -193,21 +193,7 @@
 			state_cache_child_ratio:
 			config.state_cache_child_ratio.map(|v| (v, 100)),
 			pruning: config.pruning.clone(),
-<<<<<<< HEAD
-			source: match config.expect_database() {
-				DatabaseConfig::RocksDb { path, cache_size } =>
-					sc_client_db::DatabaseSettingsSrc::RocksDb {
-=======
-			source: match &config.database {
-				DatabaseConfig::Path { path, cache_size } =>
-					sc_client_db::DatabaseSettingsSrc::Path {
->>>>>>> 028a7159
-						path: path.clone(),
-						cache_size: *cache_size,
-					},
-				DatabaseConfig::Custom(db) =>
-					sc_client_db::DatabaseSettingsSrc::Custom(db.clone()),
-			},
+			source: config.database.clone(),
 		};
 
 		let extensions = sc_client_api::execution_extensions::ExecutionExtensions::new(
@@ -308,19 +294,7 @@
 				state_cache_child_ratio:
 					config.state_cache_child_ratio.map(|v| (v, 100)),
 				pruning: config.pruning.clone(),
-<<<<<<< HEAD
-				source: config.expect_database().clone(),
-=======
-				source: match &config.database {
-					DatabaseConfig::Path { path, cache_size } =>
-						sc_client_db::DatabaseSettingsSrc::Path {
-							path: path.clone(),
-							cache_size: *cache_size,
-						},
-					DatabaseConfig::Custom(db) =>
-						sc_client_db::DatabaseSettingsSrc::Custom(db.clone()),
-				},
->>>>>>> 028a7159
+				source: config.database.clone(),
 			};
 			sc_client_db::light::LightStorage::new(db_settings)?
 		};
