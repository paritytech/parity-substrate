// This file is part of Substrate.

// Copyright (C) 2017-2020 Parity Technologies (UK) Ltd.
// SPDX-License-Identifier: GPL-3.0-or-later WITH Classpath-exception-2.0

// This program is free software: you can redistribute it and/or modify
// it under the terms of the GNU General Public License as published by
// the Free Software Foundation, either version 3 of the License, or
// (at your option) any later version.

// This program is distributed in the hope that it will be useful,
// but WITHOUT ANY WARRANTY; without even the implied warranty of
// MERCHANTABILITY or FITNESS FOR A PARTICULAR PURPOSE. See the
// GNU General Public License for more details.

// You should have received a copy of the GNU General Public License
// along with this program. If not, see <https://www.gnu.org/licenses/>.

use crate::{
	NetworkStatus, NetworkState, error::Error, DEFAULT_PROTOCOL_ID, MallocSizeOfWasm,
	TelemetryConnectionSinks, RpcHandlers, NetworkStatusSinks,
	start_rpc_servers, build_network_future, TransactionPoolAdapter, TaskManager, SpawnTaskHandle,
	status_sinks, metrics::MetricsService,
	client::{light, Client, ClientConfig},
	config::{Configuration, KeystoreConfig, PrometheusConfig},
};
use sc_client_api::{
	light::RemoteBlockchain, ForkBlocks, BadBlocks, UsageProvider, ExecutorProvider,
};
use sp_utils::mpsc::{tracing_unbounded, TracingUnboundedSender};
use sc_chain_spec::get_extension;
use sp_consensus::{
	block_validation::{BlockAnnounceValidator, DefaultBlockAnnounceValidator, Chain},
	import_queue::ImportQueue,
};
use futures::{FutureExt, StreamExt, future::ready};
use jsonrpc_pubsub::manager::SubscriptionManager;
use sc_keystore::Store as Keystore;
use log::{info, warn, error};
use sc_network::config::{Role, FinalityProofProvider, OnDemand, BoxFinalityProofRequestBuilder};
use sc_network::NetworkService;
use parking_lot::RwLock;
use sp_runtime::generic::BlockId;
use sp_runtime::traits::{
	Block as BlockT, SaturatedConversion, HashFor, Zero, BlockIdTo,
};
use sp_api::{ProvideRuntimeApi, CallApiAt};
use sc_executor::{NativeExecutor, NativeExecutionDispatch, RuntimeInfo};
use std::{collections::HashMap, sync::Arc};
use wasm_timer::SystemTime;
use sc_telemetry::{telemetry, SUBSTRATE_INFO};
use sp_transaction_pool::MaintainedTransactionPool;
use prometheus_endpoint::Registry;
use sc_client_db::{Backend, DatabaseSettings};
use sp_core::traits::{CodeExecutor, SpawnNamed};
use sp_runtime::BuildStorage;
use sc_client_api::{
	BlockBackend, BlockchainEvents,
	backend::StorageProvider,
	proof_provider::ProofProvider,
	execution_extensions::ExecutionExtensions
};
use sp_blockchain::{HeaderMetadata, HeaderBackend};

/// A utility trait for building an RPC extension given a `DenyUnsafe` instance.
/// This is useful since at service definition time we don't know whether the
/// specific interface where the RPC extension will be exposed is safe or not.
/// This trait allows us to lazily build the RPC extension whenever we bind the
/// service to an interface.
pub trait RpcExtensionBuilder {
	/// The type of the RPC extension that will be built.
	type Output: sc_rpc::RpcExtension<sc_rpc::Metadata>;

	/// Returns an instance of the RPC extension for a particular `DenyUnsafe`
	/// value, e.g. the RPC extension might not expose some unsafe methods.
	fn build(&self, deny: sc_rpc::DenyUnsafe) -> Self::Output;
}

impl<F, R> RpcExtensionBuilder for F where
	F: Fn(sc_rpc::DenyUnsafe) -> R,
	R: sc_rpc::RpcExtension<sc_rpc::Metadata>,
{
	type Output = R;

	fn build(&self, deny: sc_rpc::DenyUnsafe) -> Self::Output {
		(*self)(deny)
	}
}

/// A utility struct for implementing an `RpcExtensionBuilder` given a cloneable
/// `RpcExtension`, the resulting builder will simply ignore the provided
/// `DenyUnsafe` instance and return a static `RpcExtension` instance.
pub struct NoopRpcExtensionBuilder<R>(pub R);

impl<R> RpcExtensionBuilder for NoopRpcExtensionBuilder<R> where
	R: Clone + sc_rpc::RpcExtension<sc_rpc::Metadata>,
{
	type Output = R;

	fn build(&self, _deny: sc_rpc::DenyUnsafe) -> Self::Output {
		self.0.clone()
	}
}

impl<R> From<R> for NoopRpcExtensionBuilder<R> where
	R: sc_rpc::RpcExtension<sc_rpc::Metadata>,
{
	fn from(e: R) -> NoopRpcExtensionBuilder<R> {
		NoopRpcExtensionBuilder(e)
	}
}


/// Full client type.
pub type TFullClient<TBl, TRtApi, TExecDisp> = Client<
	TFullBackend<TBl>,
	TFullCallExecutor<TBl, TExecDisp>,
	TBl,
	TRtApi,
>;

/// Full client backend type.
pub type TFullBackend<TBl> = sc_client_db::Backend<TBl>;

/// Full client call executor type.
pub type TFullCallExecutor<TBl, TExecDisp> = crate::client::LocalCallExecutor<
	sc_client_db::Backend<TBl>,
	NativeExecutor<TExecDisp>,
>;

/// Light client type.
pub type TLightClient<TBl, TRtApi, TExecDisp> = TLightClientWithBackend<
	TBl, TRtApi, TExecDisp, TLightBackend<TBl>
>;

/// Light client backend type.
pub type TLightBackend<TBl> = sc_light::Backend<
	sc_client_db::light::LightStorage<TBl>,
	HashFor<TBl>,
>;

/// Light call executor type.
pub type TLightCallExecutor<TBl, TExecDisp> = sc_light::GenesisCallExecutor<
	sc_light::Backend<
		sc_client_db::light::LightStorage<TBl>,
		HashFor<TBl>
	>,
	crate::client::LocalCallExecutor<
		sc_light::Backend<
			sc_client_db::light::LightStorage<TBl>,
			HashFor<TBl>
		>,
		NativeExecutor<TExecDisp>
	>,
>;

type TFullParts<TBl, TRtApi, TExecDisp> = (
	TFullClient<TBl, TRtApi, TExecDisp>,
	Arc<TFullBackend<TBl>>,
	Arc<RwLock<sc_keystore::Store>>,
	TaskManager,
);

type TLightParts<TBl, TRtApi, TExecDisp> = (
	Arc<TLightClient<TBl, TRtApi, TExecDisp>>,
	Arc<TLightBackend<TBl>>,
	Arc<RwLock<sc_keystore::Store>>,
	TaskManager,
	Arc<OnDemand<TBl>>,
);

/// Light client backend type with a specific hash type.
pub type TLightBackendWithHash<TBl, THash> = sc_light::Backend<
	sc_client_db::light::LightStorage<TBl>,
	THash,
>;

/// Light client type with a specific backend.
pub type TLightClientWithBackend<TBl, TRtApi, TExecDisp, TBackend> = Client<
	TBackend,
	sc_light::GenesisCallExecutor<
		TBackend,
		crate::client::LocalCallExecutor<TBackend, NativeExecutor<TExecDisp>>,
	>,
	TBl,
	TRtApi,
>;

/// Creates a new full client for the given config.
pub fn new_full_client<TBl, TRtApi, TExecDisp>(
	config: &Configuration,
) -> Result<TFullClient<TBl, TRtApi, TExecDisp>, Error> where
	TBl: BlockT,
	TExecDisp: NativeExecutionDispatch + 'static,
{
	new_full_parts(config).map(|parts| parts.0)
}

/// Create the initial parts of a full node.
pub fn new_full_parts<TBl, TRtApi, TExecDisp>(
	config: &Configuration,
) -> Result<TFullParts<TBl, TRtApi, TExecDisp>,	Error> where
	TBl: BlockT,
	TExecDisp: NativeExecutionDispatch + 'static,
{
	let keystore = match &config.keystore {
		KeystoreConfig::Path { path, password } => Keystore::open(
			path.clone(),
			password.clone()
		)?,
		KeystoreConfig::InMemory => Keystore::new_in_memory(),
	};

	let task_manager = {
		let registry = config.prometheus_config.as_ref().map(|cfg| &cfg.registry);
		TaskManager::new(config.task_executor.clone(), registry)?
	};

	let executor = NativeExecutor::<TExecDisp>::new(
		config.wasm_method,
		config.default_heap_pages,
		config.max_runtime_instances,
	);

	let chain_spec = &config.chain_spec;
	let fork_blocks = get_extension::<ForkBlocks<TBl>>(chain_spec.extensions())
		.cloned()
		.unwrap_or_default();

	let bad_blocks = get_extension::<BadBlocks<TBl>>(chain_spec.extensions())
		.cloned()
		.unwrap_or_default();

	let (client, backend) = {
		let db_config = sc_client_db::DatabaseSettings {
			state_cache_size: config.state_cache_size,
			state_cache_child_ratio:
			config.state_cache_child_ratio.map(|v| (v, 100)),
			pruning: config.pruning.clone(),
			source: config.database.clone(),
		};

		let extensions = sc_client_api::execution_extensions::ExecutionExtensions::new(
			config.execution_strategies.clone(),
			Some(keystore.clone()),
		);

		new_client(
			db_config,
			executor,
			chain_spec.as_storage_builder(),
			fork_blocks,
			bad_blocks,
			extensions,
			Box::new(task_manager.spawn_handle()),
			config.prometheus_config.as_ref().map(|config| config.registry.clone()),
			ClientConfig {
				offchain_worker_enabled : config.offchain_worker.enabled ,
				offchain_indexing_api: config.offchain_worker.indexing_enabled,
			},
		)?
	};

	Ok((client, backend, keystore, task_manager))
}

/// Create the initial parts of a light node.
pub fn new_light_parts<TBl, TRtApi, TExecDisp>(
	config: &Configuration
) -> Result<TLightParts<TBl, TRtApi, TExecDisp>, Error> where
	TBl: BlockT,
	TExecDisp: NativeExecutionDispatch + 'static,
{

	let task_manager = {
		let registry = config.prometheus_config.as_ref().map(|cfg| &cfg.registry);
		TaskManager::new(config.task_executor.clone(), registry)?
	};

	let keystore = match &config.keystore {
		KeystoreConfig::Path { path, password } => Keystore::open(
			path.clone(),
			password.clone()
		)?,
		KeystoreConfig::InMemory => Keystore::new_in_memory(),
	};

	let executor = NativeExecutor::<TExecDisp>::new(
		config.wasm_method,
		config.default_heap_pages,
		config.max_runtime_instances,
	);

	let db_storage = {
		let db_settings = sc_client_db::DatabaseSettings {
			state_cache_size: config.state_cache_size,
			state_cache_child_ratio:
				config.state_cache_child_ratio.map(|v| (v, 100)),
			pruning: config.pruning.clone(),
			source: config.database.clone(),
		};
		sc_client_db::light::LightStorage::new(db_settings)?
	};
	let light_blockchain = sc_light::new_light_blockchain(db_storage);
	let fetch_checker = Arc::new(
		sc_light::new_fetch_checker::<_, TBl, _>(
			light_blockchain.clone(),
			executor.clone(),
			Box::new(task_manager.spawn_handle()),
		),
	);
	let on_demand = Arc::new(sc_network::config::OnDemand::new(fetch_checker));
	let backend = sc_light::new_light_backend(light_blockchain);
	let client = Arc::new(light::new_light(
		backend.clone(),
		config.chain_spec.as_storage_builder(),
		executor,
		Box::new(task_manager.spawn_handle()),
		config.prometheus_config.as_ref().map(|config| config.registry.clone()),
	)?);

	Ok((client, backend, keystore, task_manager, on_demand))
}

/// Create an instance of db-backed client.
pub fn new_client<E, Block, RA>(
	settings: DatabaseSettings,
	executor: E,
	genesis_storage: &dyn BuildStorage,
	fork_blocks: ForkBlocks<Block>,
	bad_blocks: BadBlocks<Block>,
	execution_extensions: ExecutionExtensions<Block>,
	spawn_handle: Box<dyn SpawnNamed>,
	prometheus_registry: Option<Registry>,
	config: ClientConfig,
) -> Result<(
	crate::client::Client<
		Backend<Block>,
		crate::client::LocalCallExecutor<Backend<Block>, E>,
		Block,
		RA,
	>,
	Arc<Backend<Block>>,
),
	sp_blockchain::Error,
>
	where
		Block: BlockT,
		E: CodeExecutor + RuntimeInfo,
{
	const CANONICALIZATION_DELAY: u64 = 4096;

	let backend = Arc::new(Backend::new(settings, CANONICALIZATION_DELAY)?);
	let executor = crate::client::LocalCallExecutor::new(backend.clone(), executor, spawn_handle, config.clone());
	Ok((
		crate::client::Client::new(
			backend.clone(),
			executor,
			genesis_storage,
			fork_blocks,
			bad_blocks,
			execution_extensions,
			prometheus_registry,
			config,
		)?,
		backend,
	))
}

/// Parameters to pass into `build`.
pub struct SpawnTasksParams<'a, TBl: BlockT, TCl, TExPool, TRpc, Backend> {
	/// The service configuration.
	pub config: Configuration,
	/// A shared client returned by `new_full_parts`/`new_light_parts`.
	pub client: Arc<TCl>,
	/// A shared backend returned by `new_full_parts`/`new_light_parts`.
	pub backend: Arc<Backend>,
	/// A task manager returned by `new_full_parts`/`new_light_parts`.
	pub task_manager: &'a mut TaskManager,
	/// A shared keystore returned by `new_full_parts`/`new_light_parts`.
	pub keystore: Arc<RwLock<Keystore>>,
	/// An optional, shared data fetcher for light clients.
	pub on_demand: Option<Arc<OnDemand<TBl>>>,
	/// A shared transaction pool.
	pub transaction_pool: Arc<TExPool>,
	/// A RPC extension builder. Use `NoopRpcExtensionBuilder` if you just want to pass in the
	/// extensions directly.
	pub rpc_extensions_builder: Box<dyn RpcExtensionBuilder<Output = TRpc> + Send>,
	/// An optional, shared remote blockchain instance. Used for light clients.
	pub remote_blockchain: Option<Arc<dyn RemoteBlockchain<TBl>>>,
	/// A shared network instance.
	pub network: Arc<NetworkService<TBl, <TBl as BlockT>::Hash>>,
	/// Sinks to propagate network status updates.
	pub network_status_sinks: NetworkStatusSinks<TBl>,
	/// A Sender for RPC requests.
	pub system_rpc_tx: TracingUnboundedSender<sc_rpc::system::Request<TBl>>,
	/// Shared Telemetry connection sinks,
	pub telemetry_connection_sinks: TelemetryConnectionSinks,
}

/// Build a shared offchain workers instance.
pub fn build_offchain_workers<TBl, TBackend, TCl>(
	config: &Configuration,
	backend: Arc<TBackend>,
	spawn_handle: SpawnTaskHandle,
	client: Arc<TCl>,
	network: Arc<NetworkService<TBl, <TBl as BlockT>::Hash>>,
) -> Option<Arc<sc_offchain::OffchainWorkers<TCl, TBackend::OffchainStorage, TBl>>>
	where
		TBl: BlockT, TBackend: sc_client_api::Backend<TBl>,
		<TBackend as sc_client_api::Backend<TBl>>::OffchainStorage: 'static,
		TCl: Send + Sync + ProvideRuntimeApi<TBl> + BlockchainEvents<TBl> + 'static,
		<TCl as ProvideRuntimeApi<TBl>>::Api: sc_offchain::OffchainWorkerApi<TBl>,
{
	let offchain_workers = match backend.offchain_storage() {
		Some(db) => {
			Some(Arc::new(sc_offchain::OffchainWorkers::new(client.clone(), db)))
		},
		None => {
			warn!("Offchain workers disabled, due to lack of offchain storage support in backend.");
			None
		},
	};

	// Inform the offchain worker about new imported blocks
	if let Some(offchain) = offchain_workers.clone() {
		spawn_handle.spawn(
			"offchain-notifications",
			sc_offchain::notification_future(
				config.role.is_authority(),
				client.clone(),
				offchain,
				Clone::clone(&spawn_handle),
				network.clone()
			)
		);
	}

	offchain_workers
}

/// Spawn the tasks that are required to run a node.
pub fn spawn_tasks<TBl, TBackend, TExPool, TRpc, TCl>(
	params: SpawnTasksParams<TBl, TCl, TExPool, TRpc, TBackend>,
) -> Result<Arc<RpcHandlers>, Error>
	where
		TCl: ProvideRuntimeApi<TBl> + HeaderMetadata<TBl, Error=sp_blockchain::Error> + Chain<TBl> +
		BlockBackend<TBl> + BlockIdTo<TBl, Error=sp_blockchain::Error> + ProofProvider<TBl> +
		HeaderBackend<TBl> + BlockchainEvents<TBl> + ExecutorProvider<TBl> + UsageProvider<TBl> +
		StorageProvider<TBl, TBackend> + CallApiAt<TBl, Error=sp_blockchain::Error> +
		Send + 'static,
		<TCl as ProvideRuntimeApi<TBl>>::Api:
			sp_api::Metadata<TBl> +
			sc_offchain::OffchainWorkerApi<TBl> +
			sp_transaction_pool::runtime_api::TaggedTransactionQueue<TBl> +
			sp_session::SessionKeys<TBl> +
			sp_api::ApiErrorExt<Error = sp_blockchain::Error> +
			sp_api::ApiExt<TBl, StateBackend = TBackend::State>,
		TBl: BlockT,
		TBackend: 'static + sc_client_api::backend::Backend<TBl> + Send,
		TExPool: MaintainedTransactionPool<Block=TBl, Hash = <TBl as BlockT>::Hash> +
			MallocSizeOfWasm + 'static,
		TRpc: sc_rpc::RpcExtension<sc_rpc::Metadata>
{
	let SpawnTasksParams {
		mut config,
		task_manager,
		client,
		on_demand,
		backend,
		keystore,
		transaction_pool,
		rpc_extensions_builder,
		remote_blockchain,
		network, network_status_sinks, system_rpc_tx,
		telemetry_connection_sinks,
	} = params;

	let chain_info = client.usage_info().chain;

	sp_session::generate_initial_session_keys(
		client.clone(),
		&BlockId::Hash(chain_info.best_hash),
		config.dev_key_seed.clone().map(|s| vec![s]).unwrap_or_default(),
	)?;

	info!("📦 Highest known block at #{}", chain_info.best_number);
	telemetry!(
		SUBSTRATE_INFO;
		"node.start";
		"height" => chain_info.best_number.saturated_into::<u64>(),
		"best" => ?chain_info.best_hash
	);

	let spawn_handle = task_manager.spawn_handle();

	// Inform the tx pool about imported and finalized blocks.
	spawn_handle.spawn(
		"txpool-notifications",
		sc_transaction_pool::notification_future(client.clone(), transaction_pool.clone()),
	);

	spawn_handle.spawn(
		"on-transaction-imported",
		transaction_notifications(transaction_pool.clone(), network.clone()),
	);

	// Prometheus metrics.
	let metrics_service = if let Some(PrometheusConfig { port, registry }) =
		config.prometheus_config.clone()
	{
		// Set static metrics.
		let metrics = MetricsService::with_prometheus(&registry, &config)?;
		spawn_handle.spawn(
			"prometheus-endpoint",
			prometheus_endpoint::init_prometheus(port, registry).map(drop)
		);

		metrics
	} else {
		MetricsService::new()
	};

	// Periodically notify the telemetry.
	spawn_handle.spawn("telemetry-periodic-send", telemetry_periodic_send(
		client.clone(), transaction_pool.clone(), metrics_service, network_status_sinks.clone()
	));

	// Periodically send the network state to the telemetry.
	spawn_handle.spawn(
		"telemetry-periodic-network-state",
		telemetry_periodic_network_state(network_status_sinks.clone()),
	);

	// RPC
	let gen_handler = |deny_unsafe: sc_rpc::DenyUnsafe| gen_handler(
		deny_unsafe, &config, task_manager.spawn_handle(), client.clone(), transaction_pool.clone(),
		keystore.clone(), on_demand.clone(), remote_blockchain.clone(), &*rpc_extensions_builder,
		backend.offchain_storage(), system_rpc_tx.clone()
	);
	let rpc = start_rpc_servers(&config, gen_handler)?;
	// This is used internally, so don't restrict access to unsafe RPC
	let rpc_handlers = Arc::new(RpcHandlers(gen_handler(sc_rpc::DenyUnsafe::No)));

	// Telemetry
	let telemetry = config.telemetry_endpoints.clone().and_then(|endpoints| {
		if endpoints.is_empty() {
			// we don't want the telemetry to be initialized if telemetry_endpoints == Some([])
			return None;
		}

		let genesis_hash = match client.block_hash(Zero::zero()) {
			Ok(Some(hash)) => hash,
			_ => Default::default(),
		};

		Some(build_telemetry(
			&mut config, endpoints, telemetry_connection_sinks.clone(), network.clone(),
			task_manager.spawn_handle(), genesis_hash,
		))
	});

	// Instrumentation
	if let Some(tracing_targets) = config.tracing_targets.as_ref() {
		let subscriber = sc_tracing::ProfilingSubscriber::new(
			config.tracing_receiver, tracing_targets
		);
<<<<<<< HEAD
		let rpc = start_rpc_servers(&config, gen_handler)?;
		// This is used internally, so don't restrict access to unsafe RPC
		let rpc_handlers = RpcHandlers(gen_handler(sc_rpc::DenyUnsafe::No));

		let telemetry_connection_sinks: Arc<Mutex<Vec<TracingUnboundedSender<()>>>> = Default::default();

		// Telemetry
		let telemetry = config.telemetry_endpoints.clone().map(|endpoints| {
			let genesis_hash = match client.block_hash(Zero::zero()) {
				Ok(Some(hash)) => hash,
				_ => Default::default(),
			};

			let (telemetry, future) = build_telemetry(
				&mut config,
				endpoints,
				telemetry_connection_sinks.clone(),
				network.clone(),
				genesis_hash,
			);

			spawn_handle.spawn(
				"telemetry-worker",
				future,
			);

			telemetry
		});

		// Instrumentation
		if let Some(tracing_targets) = config.tracing_targets.as_ref() {
			let subscriber = sc_tracing::ProfilingSubscriber::new(
				config.tracing_receiver, tracing_targets
			);
			match tracing::subscriber::set_global_default(subscriber) {
				Ok(_) => (),
				Err(e) => error!(target: "tracing", "Unable to set global default subscriber {}", e),
			}
		}

		// Spawn informant task
		spawn_handle.spawn("informant", sc_informant::build(
			client.clone(),
			network_status_sinks.clone(),
			transaction_pool.clone(),
			config.informant_output_format,
		));

		task_manager.keep_alive((telemetry, config.base_path, rpc));

		Ok(ServiceComponents {
			client,
			task_manager,
			network,
			select_chain,
			transaction_pool,
			rpc_handlers,
			keystore,
			offchain_workers,
			telemetry_on_connect_sinks: TelemetryOnConnectSinks(telemetry_connection_sinks),
			network_status_sinks: NetworkStatusSinks::new(network_status_sinks),
			prometheus_registry: config.prometheus_config.map(|config| config.registry),
		})
	}

	/// Builds the light service.
	pub fn build_light(self) -> Result<ServiceComponents<TBl, TBackend, TSc, TExPool, TCl>, Error> {
		self.build_common()
=======
		match tracing::subscriber::set_global_default(subscriber) {
			Ok(_) => (),
			Err(e) => error!(target: "tracing", "Unable to set global default subscriber {}", e),
		}
>>>>>>> c51455b9
	}

	// Spawn informant task
	spawn_handle.spawn("informant", sc_informant::build(
		client.clone(),
		network_status_sinks.clone().0,
		transaction_pool.clone(),
		config.informant_output_format,
	));

	task_manager.keep_alive((telemetry, config.base_path, rpc, rpc_handlers.clone()));

	Ok(rpc_handlers)
}

async fn transaction_notifications<TBl, TExPool>(
	transaction_pool: Arc<TExPool>,
	network: Arc<NetworkService<TBl, <TBl as BlockT>::Hash>>
)
	where
		TBl: BlockT,
		TExPool: MaintainedTransactionPool<Block=TBl, Hash = <TBl as BlockT>::Hash>,
{
	// transaction notifications
	transaction_pool.import_notification_stream()
		.for_each(move |hash| {
			network.propagate_transaction(hash);
			let status = transaction_pool.status();
			telemetry!(SUBSTRATE_INFO; "txpool.import";
				"ready" => status.ready,
				"future" => status.future
			);
			ready(())
		})
		.await;
}

// Periodically notify the telemetry.
async fn telemetry_periodic_send<TBl, TExPool, TCl>(
	client: Arc<TCl>,
	transaction_pool: Arc<TExPool>,
	mut metrics_service: MetricsService,
	network_status_sinks: NetworkStatusSinks<TBl>,
)
	where
		TBl: BlockT,
		TCl: ProvideRuntimeApi<TBl> + UsageProvider<TBl>,
		TExPool: MaintainedTransactionPool<Block=TBl, Hash = <TBl as BlockT>::Hash>,
{
	let (state_tx, state_rx) = tracing_unbounded::<(NetworkStatus<_>, NetworkState)>("mpsc_netstat1");
	network_status_sinks.0.push(std::time::Duration::from_millis(5000), state_tx);
	state_rx.for_each(move |(net_status, _)| {
		let info = client.usage_info();
		metrics_service.tick(
			&info,
			&transaction_pool.status(),
			&net_status,
		);
		ready(())
	}).await;
}

async fn telemetry_periodic_network_state<TBl: BlockT>(
	network_status_sinks: NetworkStatusSinks<TBl>,
) {
	// Periodically send the network state to the telemetry.
	let (netstat_tx, netstat_rx) = tracing_unbounded::<(NetworkStatus<_>, NetworkState)>("mpsc_netstat2");
	network_status_sinks.0.push(std::time::Duration::from_secs(30), netstat_tx);
	netstat_rx.for_each(move |(_, network_state)| {
		telemetry!(
			SUBSTRATE_INFO;
			"system.network_state";
			"state" => network_state,
		);
		ready(())
	}).await;
}

fn build_telemetry<TBl: BlockT>(
	config: &mut Configuration,
	endpoints: sc_telemetry::TelemetryEndpoints,
	telemetry_connection_sinks: TelemetryConnectionSinks,
	network: Arc<NetworkService<TBl, <TBl as BlockT>::Hash>>,
	spawn_handle: SpawnTaskHandle,
	genesis_hash: <TBl as BlockT>::Hash,
) -> sc_telemetry::Telemetry {
	let is_authority = config.role.is_authority();
	let network_id = network.local_peer_id().to_base58();
	let name = config.network.node_name.clone();
	let impl_name = config.impl_name.clone();
	let impl_version = config.impl_version.clone();
	let chain_name = config.chain_spec.name().to_owned();
	let telemetry = sc_telemetry::init_telemetry(sc_telemetry::TelemetryConfig {
		endpoints,
		wasm_external_transport: config.telemetry_external_transport.take(),
	});
	let startup_time = SystemTime::UNIX_EPOCH.elapsed()
		.map(|dur| dur.as_millis())
		.unwrap_or(0);
	
	spawn_handle.spawn(
		"telemetry-worker",
		telemetry.clone()
			.for_each(move |event| {
				// Safe-guard in case we add more events in the future.
				let sc_telemetry::TelemetryEvent::Connected = event;

				telemetry!(SUBSTRATE_INFO; "system.connected";
					"name" => name.clone(),
					"implementation" => impl_name.clone(),
					"version" => impl_version.clone(),
					"config" => "",
					"chain" => chain_name.clone(),
					"genesis_hash" => ?genesis_hash,
					"authority" => is_authority,
					"startup_time" => startup_time,
					"network_id" => network_id.clone()
				);

				telemetry_connection_sinks.0.lock().retain(|sink| {
					sink.unbounded_send(()).is_ok()
				});
				ready(())
			})
	);

	telemetry
}

fn gen_handler<TBl, TBackend, TExPool, TRpc, TCl>(
	deny_unsafe: sc_rpc::DenyUnsafe,
	config: &Configuration,
	spawn_handle: SpawnTaskHandle,
	client: Arc<TCl>,
	transaction_pool: Arc<TExPool>,
	keystore: Arc<RwLock<Keystore>>,
	on_demand: Option<Arc<OnDemand<TBl>>>,
	remote_blockchain: Option<Arc<dyn RemoteBlockchain<TBl>>>,
	rpc_extensions_builder: &(dyn RpcExtensionBuilder<Output = TRpc> + Send),
	offchain_storage: Option<<TBackend as sc_client_api::backend::Backend<TBl>>::OffchainStorage>,
	system_rpc_tx: TracingUnboundedSender<sc_rpc::system::Request<TBl>>
) -> jsonrpc_pubsub::PubSubHandler<sc_rpc::Metadata>
	where
		TBl: BlockT,
		TCl: ProvideRuntimeApi<TBl> + BlockchainEvents<TBl> + HeaderBackend<TBl> +
		HeaderMetadata<TBl, Error=sp_blockchain::Error> + ExecutorProvider<TBl> +
		CallApiAt<TBl, Error=sp_blockchain::Error> + ProofProvider<TBl> +
		StorageProvider<TBl, TBackend> + BlockBackend<TBl> + Send + Sync + 'static,
		TExPool: MaintainedTransactionPool<Block=TBl, Hash = <TBl as BlockT>::Hash> + 'static,
		TBackend: sc_client_api::backend::Backend<TBl> + 'static,
		TRpc: sc_rpc::RpcExtension<sc_rpc::Metadata>,
		<TCl as ProvideRuntimeApi<TBl>>::Api:
			sp_session::SessionKeys<TBl> +
			sp_api::Metadata<TBl, Error = sp_blockchain::Error>,
{
	use sc_rpc::{chain, state, author, system, offchain};

	let system_info = sc_rpc::system::SystemInfo {
		chain_name: config.chain_spec.name().into(),
		impl_name: config.impl_name.clone(),
		impl_version: config.impl_version.clone(),
		properties: config.chain_spec.properties(),
		chain_type: config.chain_spec.chain_type(),
	};

	let task_executor = sc_rpc::SubscriptionTaskExecutor::new(spawn_handle);
	let subscriptions = SubscriptionManager::new(Arc::new(task_executor));

	let (chain, state, child_state) = if let (Some(remote_blockchain), Some(on_demand)) =
		(remote_blockchain, on_demand) {
		// Light clients
		let chain = sc_rpc::chain::new_light(
			client.clone(),
			subscriptions.clone(),
			remote_blockchain.clone(),
			on_demand.clone(),
		);
		let (state, child_state) = sc_rpc::state::new_light(
			client.clone(),
			subscriptions.clone(),
			remote_blockchain.clone(),
			on_demand,
		);
		(chain, state, child_state)

	} else {
		// Full nodes
		let chain = sc_rpc::chain::new_full(client.clone(), subscriptions.clone());
		let (state, child_state) = sc_rpc::state::new_full(client.clone(), subscriptions.clone());
		(chain, state, child_state)
	};

	let author = sc_rpc::author::Author::new(
		client,
		transaction_pool,
		subscriptions,
		keystore,
		deny_unsafe,
	);
	let system = system::System::new(system_info, system_rpc_tx, deny_unsafe);

	let maybe_offchain_rpc = offchain_storage
	.map(|storage| {
		let offchain = sc_rpc::offchain::Offchain::new(storage, deny_unsafe);
		// FIXME: Use plain Option (don't collect into HashMap) when we upgrade to jsonrpc 14.1
		// https://github.com/paritytech/jsonrpc/commit/20485387ed06a48f1a70bf4d609a7cde6cf0accf
		let delegate = offchain::OffchainApi::to_delegate(offchain);
			delegate.into_iter().collect::<HashMap<_, _>>()
	}).unwrap_or_default();

	sc_rpc_server::rpc_handler((
		state::StateApi::to_delegate(state),
		state::ChildStateApi::to_delegate(child_state),
		chain::ChainApi::to_delegate(chain),
		maybe_offchain_rpc,
		author::AuthorApi::to_delegate(author),
		system::SystemApi::to_delegate(system),
		rpc_extensions_builder.build(deny_unsafe),
	))
}

/// Parameters to pass into `build_network`.
pub struct BuildNetworkParams<'a, TBl: BlockT, TExPool, TImpQu, TCl> {
	/// The service configuration.
	pub config: &'a Configuration,
	/// A shared client returned by `new_full_parts`/`new_light_parts`.
	pub client: Arc<TCl>,
	/// A shared transaction pool.
	pub transaction_pool: Arc<TExPool>,
	/// A handle for spawning tasks.
	pub spawn_handle: SpawnTaskHandle,
	/// An import queue.
	pub import_queue: TImpQu,
	/// An optional, shared data fetcher for light clients.
	pub on_demand: Option<Arc<OnDemand<TBl>>>,
	/// A block annouce validator builder.
	pub block_announce_validator_builder: Option<Box<
		dyn FnOnce(Arc<TCl>) -> Box<dyn BlockAnnounceValidator<TBl> + Send> + Send
	>>,
	/// An optional finality proof request builder.
	pub finality_proof_request_builder: Option<BoxFinalityProofRequestBuilder<TBl>>,
	/// An optional, shared finality proof request provider.
	pub finality_proof_provider: Option<Arc<dyn FinalityProofProvider<TBl>>>,
}

/// Build the network service, the network status sinks and an RPC sender.
pub fn build_network<TBl, TExPool, TImpQu, TCl>(
	params: BuildNetworkParams<TBl, TExPool, TImpQu, TCl>
) -> Result<
	(
		Arc<NetworkService<TBl, <TBl as BlockT>::Hash>>,
		NetworkStatusSinks<TBl>,
		TracingUnboundedSender<sc_rpc::system::Request<TBl>>,
	),
	Error
>
	where
		TBl: BlockT,
		TCl: ProvideRuntimeApi<TBl> + HeaderMetadata<TBl, Error=sp_blockchain::Error> + Chain<TBl> +
		BlockBackend<TBl> + BlockIdTo<TBl, Error=sp_blockchain::Error> + ProofProvider<TBl> +
		HeaderBackend<TBl> + BlockchainEvents<TBl> + 'static,
		TExPool: MaintainedTransactionPool<Block=TBl, Hash = <TBl as BlockT>::Hash> + 'static,
		TImpQu: ImportQueue<TBl> + 'static,
{
	let BuildNetworkParams {
		config, client, transaction_pool, spawn_handle, import_queue, on_demand,
		block_announce_validator_builder, finality_proof_request_builder, finality_proof_provider,
	} = params;

	let transaction_pool_adapter = Arc::new(TransactionPoolAdapter {
		imports_external_transactions: !matches!(config.role, Role::Light),
		pool: transaction_pool,
		client: client.clone(),
	});

	let protocol_id = {
		let protocol_id_full = match config.chain_spec.protocol_id() {
			Some(pid) => pid,
			None => {
				warn!("Using default protocol ID {:?} because none is configured in the \
					chain specs", DEFAULT_PROTOCOL_ID
				);
				DEFAULT_PROTOCOL_ID
			}
		}.as_bytes();
		sc_network::config::ProtocolId::from(protocol_id_full)
	};

	let block_announce_validator = if let Some(f) = block_announce_validator_builder {
		f(client.clone())
	} else {
		Box::new(DefaultBlockAnnounceValidator)
	};

	let network_params = sc_network::config::Params {
		role: config.role.clone(),
		executor: {
			let spawn_handle = Clone::clone(&spawn_handle);
			Some(Box::new(move |fut| {
				spawn_handle.spawn("libp2p-node", fut);
			}))
		},
		network_config: config.network.clone(),
		chain: client.clone(),
		finality_proof_provider,
		finality_proof_request_builder,
		on_demand: on_demand,
		transaction_pool: transaction_pool_adapter as _,
		import_queue: Box::new(import_queue),
		protocol_id,
		block_announce_validator,
		metrics_registry: config.prometheus_config.as_ref().map(|config| config.registry.clone())
	};

	let has_bootnodes = !network_params.network_config.boot_nodes.is_empty();
	let network_mut = sc_network::NetworkWorker::new(network_params)?;
	let network = network_mut.service().clone();
	let network_status_sinks = NetworkStatusSinks::new(Arc::new(status_sinks::StatusSinks::new()));

	let (system_rpc_tx, system_rpc_rx) = tracing_unbounded("mpsc_system_rpc");

	let future = build_network_future(
		config.role.clone(),
		network_mut,
		client,
		network_status_sinks.clone(),
		system_rpc_rx,
		has_bootnodes,
		config.announce_block,
	);

	// The network worker is responsible for gathering all network messages and processing
	// them. This is quite a heavy task, and at the time of the writing of this comment it
	// frequently happens that this future takes several seconds or in some situations
	// even more than a minute until it has processed its entire queue. This is clearly an
	// issue, and ideally we would like to fix the network future to take as little time as
	// possible, but we also take the extra harm-prevention measure to execute the networking
	// future using `spawn_blocking`.
	spawn_handle.spawn_blocking("network-worker", future);

	Ok((network, network_status_sinks, system_rpc_tx))
}<|MERGE_RESOLUTION|>--- conflicted
+++ resolved
@@ -565,81 +565,10 @@
 		let subscriber = sc_tracing::ProfilingSubscriber::new(
 			config.tracing_receiver, tracing_targets
 		);
-<<<<<<< HEAD
-		let rpc = start_rpc_servers(&config, gen_handler)?;
-		// This is used internally, so don't restrict access to unsafe RPC
-		let rpc_handlers = RpcHandlers(gen_handler(sc_rpc::DenyUnsafe::No));
-
-		let telemetry_connection_sinks: Arc<Mutex<Vec<TracingUnboundedSender<()>>>> = Default::default();
-
-		// Telemetry
-		let telemetry = config.telemetry_endpoints.clone().map(|endpoints| {
-			let genesis_hash = match client.block_hash(Zero::zero()) {
-				Ok(Some(hash)) => hash,
-				_ => Default::default(),
-			};
-
-			let (telemetry, future) = build_telemetry(
-				&mut config,
-				endpoints,
-				telemetry_connection_sinks.clone(),
-				network.clone(),
-				genesis_hash,
-			);
-
-			spawn_handle.spawn(
-				"telemetry-worker",
-				future,
-			);
-
-			telemetry
-		});
-
-		// Instrumentation
-		if let Some(tracing_targets) = config.tracing_targets.as_ref() {
-			let subscriber = sc_tracing::ProfilingSubscriber::new(
-				config.tracing_receiver, tracing_targets
-			);
-			match tracing::subscriber::set_global_default(subscriber) {
-				Ok(_) => (),
-				Err(e) => error!(target: "tracing", "Unable to set global default subscriber {}", e),
-			}
-		}
-
-		// Spawn informant task
-		spawn_handle.spawn("informant", sc_informant::build(
-			client.clone(),
-			network_status_sinks.clone(),
-			transaction_pool.clone(),
-			config.informant_output_format,
-		));
-
-		task_manager.keep_alive((telemetry, config.base_path, rpc));
-
-		Ok(ServiceComponents {
-			client,
-			task_manager,
-			network,
-			select_chain,
-			transaction_pool,
-			rpc_handlers,
-			keystore,
-			offchain_workers,
-			telemetry_on_connect_sinks: TelemetryOnConnectSinks(telemetry_connection_sinks),
-			network_status_sinks: NetworkStatusSinks::new(network_status_sinks),
-			prometheus_registry: config.prometheus_config.map(|config| config.registry),
-		})
-	}
-
-	/// Builds the light service.
-	pub fn build_light(self) -> Result<ServiceComponents<TBl, TBackend, TSc, TExPool, TCl>, Error> {
-		self.build_common()
-=======
 		match tracing::subscriber::set_global_default(subscriber) {
 			Ok(_) => (),
 			Err(e) => error!(target: "tracing", "Unable to set global default subscriber {}", e),
 		}
->>>>>>> c51455b9
 	}
 
 	// Spawn informant task
