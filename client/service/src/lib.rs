--- conflicted
+++ resolved
@@ -48,10 +48,6 @@
 };
 use log::{log, warn, debug, error, Level};
 use codec::{Encode, Decode};
-<<<<<<< HEAD
-=======
-use sp_core::{Blake2Hasher, H256};
->>>>>>> 40a16efe
 use sp_runtime::generic::BlockId;
 use sp_runtime::traits::{NumberFor, Block as BlockT};
 
@@ -148,15 +144,9 @@
 	/// Type of block of this chain.
 	type Block: BlockT;
 	/// Backend storage for the client.
-<<<<<<< HEAD
-	type Backend: 'static + client_api::backend::Backend<Self::Block>;
+	type Backend: 'static + sc_client_api::backend::Backend<Self::Block>;
 	/// How to execute calls towards the runtime.
-	type CallExecutor: 'static + client::CallExecutor<Self::Block> + Send + Sync + Clone;
-=======
-	type Backend: 'static + sc_client_api::backend::Backend<Self::Block, Blake2Hasher>;
-	/// How to execute calls towards the runtime.
-	type CallExecutor: 'static + sc_client::CallExecutor<Self::Block, Blake2Hasher> + Send + Sync + Clone;
->>>>>>> 40a16efe
+	type CallExecutor: 'static + sc_client::CallExecutor<Self::Block> + Send + Sync + Clone;
 	/// API that the runtime provides.
 	type RuntimeApi: Send + Sync;
 	/// Chain selection algorithm.
@@ -222,15 +212,9 @@
 	Service<TBl, Client<TBackend, TExec, TBl, TRtApi>, TSc, NetworkStatus<TBl>,
 		NetworkService<TBl, TNetSpec, TBl::Hash>, TExPool, TOc>
 where
-<<<<<<< HEAD
 	TBl: BlockT,
-	TBackend: 'static + client_api::backend::Backend<TBl>,
-	TExec: 'static + client::CallExecutor<TBl> + Send + Sync + Clone,
-=======
-	TBl: BlockT<Hash = H256>,
-	TBackend: 'static + sc_client_api::backend::Backend<TBl, Blake2Hasher>,
-	TExec: 'static + sc_client::CallExecutor<TBl, Blake2Hasher> + Send + Sync + Clone,
->>>>>>> 40a16efe
+	TBackend: 'static + sc_client_api::backend::Backend<TBl>,
+	TExec: 'static + sc_client::CallExecutor<TBl> + Send + Sync + Clone,
 	TRtApi: 'static + Send + Sync,
 	TSc: sp_consensus::SelectChain<TBl> + 'static + Clone + Send,
 	TExPool: 'static + TransactionPool<Block = TBl>
