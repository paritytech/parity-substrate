--- conflicted
+++ resolved
@@ -339,13 +339,8 @@
 			}
 		}
 
-<<<<<<< HEAD
-		while let Poll::Ready(Some(task_to_spawn)) = Pin::new(&mut this.to_spawn_rx).poll_next(cx) {
-			(this.task_executor)(task_to_spawn);
-=======
 		while let Poll::Ready(Some((task_to_spawn, name))) = Pin::new(&mut this.to_spawn_rx).poll_next(cx) {
-			(this.tasks_executor)(Box::pin(futures_diagnose::diagnose(name, task_to_spawn)));
->>>>>>> 38c5ed0a
+			(this.task_executor)(Box::pin(futures_diagnose::diagnose(name, task_to_spawn)));
 		}
 
 		// The service future never ends.
