// Copyright 2017-2019 Parity Technologies (UK) Ltd.
// This file is part of Substrate.

// Substrate is free software: you can redistribute it and/or modify
// it under the terms of the GNU General Public License as published by
// the Free Software Foundation, either version 3 of the License, or
// (at your option) any later version.

// Substrate is distributed in the hope that it will be useful,
// but WITHOUT ANY WARRANTY; without even the implied warranty of
// MERCHANTABILITY or FITNESS FOR A PARTICULAR PURPOSE.  See the
// GNU General Public License for more details.

// You should have received a copy of the GNU General Public License
// along with Substrate.  If not, see <http://www.gnu.org/licenses/>.

//! Substrate service. Starts a thread that spins up the network, client, and extrinsic pool.
//! Manages communication between them.

#![warn(missing_docs)]

pub mod config;
#[macro_use]
pub mod chain_ops;
pub mod error;

mod builder;
mod status_sinks;

use std::io;
use std::marker::PhantomData;
use std::net::SocketAddr;
use std::collections::HashMap;
use std::time::{Duration, Instant};
use futures::sync::mpsc;
use parking_lot::Mutex;

use sc_client::Client;
use exit_future::Signal;
use futures::prelude::*;
use futures03::{
	future::{ready, FutureExt as _, TryFutureExt as _},
	stream::{StreamExt as _, TryStreamExt as _},
};
use sc_network::{
	NetworkService, NetworkState, specialization::NetworkSpecialization,
	Event, DhtEvent, PeerId, ReportHandle,
};
use log::{log, warn, debug, error, Level};
use codec::{Encode, Decode};
use sp_core::{Blake2Hasher, H256};
use sp_runtime::generic::BlockId;
use sp_runtime::traits::{NumberFor, Block as BlockT};

pub use self::error::Error;
pub use self::builder::{
	ServiceBuilder, ServiceBuilderCommand, TFullClient, TLightClient, TFullBackend, TLightBackend,
	TFullCallExecutor, TLightCallExecutor,
};
pub use config::{Configuration, Roles, PruningMode};
pub use sc_chain_spec::{ChainSpec, Properties, RuntimeGenesis, Extension as ChainSpecExtension};
pub use sp_transaction_pool::{TransactionPool, TransactionPoolMaintainer, InPoolTransaction, error::IntoPoolError};
pub use sc_transaction_pool::txpool::Options as TransactionPoolOptions;
pub use sc_client::FinalityNotifications;
pub use sc_rpc::Metadata as RpcMetadata;
#[doc(hidden)]
pub use std::{ops::Deref, result::Result, sync::Arc};
#[doc(hidden)]
pub use sc_network::{FinalityProofProvider, OnDemand, config::BoxFinalityProofRequestBuilder};
#[doc(hidden)]
pub use futures::future::Executor;

const DEFAULT_PROTOCOL_ID: &str = "sup";

/// Substrate service.
pub struct Service<TBl, TCl, TSc, TNetStatus, TNet, TTxPool, TOc> {
	client: Arc<TCl>,
	select_chain: Option<TSc>,
	network: Arc<TNet>,
	/// Sinks to propagate network status updates.
	/// For each element, every time the `Interval` fires we push an element on the sender.
	network_status_sinks: Arc<Mutex<status_sinks::StatusSinks<(TNetStatus, NetworkState)>>>,
	transaction_pool: Arc<TTxPool>,
	/// A future that resolves when the service has exited, this is useful to
	/// make sure any internally spawned futures stop when the service does.
	exit: exit_future::Exit,
	/// A signal that makes the exit future above resolve, fired on service drop.
	signal: Option<Signal>,
	/// Send a signal when a spawned essential task has concluded. The next time
	/// the service future is polled it should complete with an error.
	essential_failed_tx: mpsc::UnboundedSender<()>,
	/// A receiver for spawned essential-tasks concluding.
	essential_failed_rx: mpsc::UnboundedReceiver<()>,
	/// Sender for futures that must be spawned as background tasks.
	to_spawn_tx: mpsc::UnboundedSender<Box<dyn Future<Item = (), Error = ()> + Send>>,
	/// Receiver for futures that must be spawned as background tasks.
	to_spawn_rx: mpsc::UnboundedReceiver<Box<dyn Future<Item = (), Error = ()> + Send>>,
	/// List of futures to poll from `poll`.
	/// If spawning a background task is not possible, we instead push the task into this `Vec`.
	/// The elements must then be polled manually.
	to_poll: Vec<Box<dyn Future<Item = (), Error = ()> + Send>>,
	rpc_handlers: sc_rpc_server::RpcHandler<sc_rpc::Metadata>,
	_rpc: Box<dyn std::any::Any + Send + Sync>,
	_telemetry: Option<sc_telemetry::Telemetry>,
	_telemetry_on_connect_sinks: Arc<Mutex<Vec<mpsc::UnboundedSender<()>>>>,
	_offchain_workers: Option<Arc<TOc>>,
	keystore: sc_keystore::KeyStorePtr,
	marker: PhantomData<TBl>,
}

/// Alias for a an implementation of `futures::future::Executor`.
pub type TaskExecutor = Arc<dyn Executor<Box<dyn Future<Item = (), Error = ()> + Send>> + Send + Sync>;

/// An handle for spawning tasks in the service.
#[derive(Clone)]
pub struct SpawnTaskHandle {
	sender: mpsc::UnboundedSender<Box<dyn Future<Item = (), Error = ()> + Send>>,
	on_exit: exit_future::Exit,
}

impl Executor<Box<dyn Future<Item = (), Error = ()> + Send>> for SpawnTaskHandle {
	fn execute(
		&self,
		future: Box<dyn Future<Item = (), Error = ()> + Send>,
	) -> Result<(), futures::future::ExecuteError<Box<dyn Future<Item = (), Error = ()> + Send>>> {
		let exit = self.on_exit.clone().map(Ok).compat();
		let future = Box::new(future.select(exit).then(|_| Ok(())));
		if let Err(err) = self.sender.unbounded_send(future) {
			let kind = futures::future::ExecuteErrorKind::Shutdown;
			Err(futures::future::ExecuteError::new(kind, err.into_inner()))
		} else {
			Ok(())
		}
	}
}

impl futures03::task::Spawn for SpawnTaskHandle {
	fn spawn_obj(&self, future: futures03::task::FutureObj<'static, ()>)
	-> Result<(), futures03::task::SpawnError> {
		self.execute(Box::new(futures03::compat::Compat::new(future.unit_error())))
			.map_err(|_| futures03::task::SpawnError::shutdown())
	}
}

/// Abstraction over a Substrate service.
pub trait AbstractService: 'static + Future<Item = (), Error = Error> +
	Executor<Box<dyn Future<Item = (), Error = ()> + Send>> + Send {
	/// Type of block of this chain.
	type Block: BlockT<Hash = H256>;
	/// Backend storage for the client.
	type Backend: 'static + sc_client_api::backend::Backend<Self::Block, Blake2Hasher>;
	/// How to execute calls towards the runtime.
	type CallExecutor: 'static + sc_client::CallExecutor<Self::Block, Blake2Hasher> + Send + Sync + Clone;
	/// API that the runtime provides.
	type RuntimeApi: Send + Sync;
	/// Chain selection algorithm.
	type SelectChain: sp_consensus::SelectChain<Self::Block>;
	/// Transaction pool.
	type TransactionPool: TransactionPool<Block = Self::Block>
		+ TransactionPoolMaintainer<Block = Self::Block>;
	/// Network specialization.
	type NetworkSpecialization: NetworkSpecialization<Self::Block>;

	/// Get event stream for telemetry connection established events.
	fn telemetry_on_connect_stream(&self) -> mpsc::UnboundedReceiver<()>;

	/// return a shared instance of Telemetry (if enabled)
	fn telemetry(&self) -> Option<sc_telemetry::Telemetry>;

	/// Spawns a task in the background that runs the future passed as parameter.
	fn spawn_task(&self, task: impl Future<Item = (), Error = ()> + Send + 'static);

	/// Spawns a task in the background that runs the future passed as
	/// parameter. The given task is considered essential, i.e. if it errors we
	/// trigger a service exit.
	fn spawn_essential_task(&self, task: impl Future<Item = (), Error = ()> + Send + 'static);

	/// Returns a handle for spawning tasks.
	fn spawn_task_handle(&self) -> SpawnTaskHandle;

	/// Returns the keystore that stores keys.
	fn keystore(&self) -> sc_keystore::KeyStorePtr;

	/// Starts an RPC query.
	///
	/// The query is passed as a string and must be a JSON text similar to what an HTTP client
	/// would for example send.
	///
	/// Returns a `Future` that contains the optional response.
	///
	/// If the request subscribes you to events, the `Sender` in the `RpcSession` object is used to
	/// send back spontaneous events.
	fn rpc_query(&self, mem: &RpcSession, request: &str) -> Box<dyn Future<Item = Option<String>, Error = ()> + Send>;

	/// Get shared client instance.
	fn client(&self) -> Arc<sc_client::Client<Self::Backend, Self::CallExecutor, Self::Block, Self::RuntimeApi>>;

	/// Get clone of select chain.
	fn select_chain(&self) -> Option<Self::SelectChain>;

	/// Get shared network instance.
	fn network(&self) -> Arc<NetworkService<Self::Block, Self::NetworkSpecialization, H256>>;

	/// Returns a receiver that periodically receives a status of the network.
	fn network_status(&self, interval: Duration) -> mpsc::UnboundedReceiver<(NetworkStatus<Self::Block>, NetworkState)>;

	/// Get shared transaction pool instance.
	fn transaction_pool(&self) -> Arc<Self::TransactionPool>;

	/// Get a handle to a future that will resolve on exit.
	fn on_exit(&self) -> ::exit_future::Exit;
}

impl<TBl, TBackend, TExec, TRtApi, TSc, TNetSpec, TExPool, TOc> AbstractService for
	Service<TBl, Client<TBackend, TExec, TBl, TRtApi>, TSc, NetworkStatus<TBl>,
		NetworkService<TBl, TNetSpec, H256>, TExPool, TOc>
where
	TBl: BlockT<Hash = H256>,
	TBackend: 'static + sc_client_api::backend::Backend<TBl, Blake2Hasher>,
	TExec: 'static + sc_client::CallExecutor<TBl, Blake2Hasher> + Send + Sync + Clone,
	TRtApi: 'static + Send + Sync,
	TSc: sp_consensus::SelectChain<TBl> + 'static + Clone + Send,
	TExPool: 'static + TransactionPool<Block = TBl>
		+ TransactionPoolMaintainer<Block = TBl>,
	TOc: 'static + Send + Sync,
	TNetSpec: NetworkSpecialization<TBl>,
{
	type Block = TBl;
	type Backend = TBackend;
	type CallExecutor = TExec;
	type RuntimeApi = TRtApi;
	type SelectChain = TSc;
	type TransactionPool = TExPool;
	type NetworkSpecialization = TNetSpec;

	fn telemetry_on_connect_stream(&self) -> mpsc::UnboundedReceiver<()> {
		let (sink, stream) = mpsc::unbounded();
		self._telemetry_on_connect_sinks.lock().push(sink);
		stream
	}

	fn telemetry(&self) -> Option<sc_telemetry::Telemetry> {
		self._telemetry.as_ref().map(|t| t.clone())
	}

	fn keystore(&self) -> sc_keystore::KeyStorePtr {
		self.keystore.clone()
	}

	fn spawn_task(&self, task: impl Future<Item = (), Error = ()> + Send + 'static) {
		let exit = self.on_exit().map(Ok).compat();
		let task = task.select(exit).then(|_| Ok(()));
		let _ = self.to_spawn_tx.unbounded_send(Box::new(task));
	}

	fn spawn_essential_task(&self, task: impl Future<Item = (), Error = ()> + Send + 'static) {
		let essential_failed = self.essential_failed_tx.clone();
		let essential_task = std::panic::AssertUnwindSafe(task)
			.catch_unwind()
			.then(move |_| {
				error!("Essential task failed. Shutting down service.");
				let _ = essential_failed.send(());
				Ok(())
			});
		let exit = self.on_exit().map(Ok::<_, ()>).compat();
		let task = essential_task.select(exit).then(|_| Ok(()));

		let _ = self.to_spawn_tx.unbounded_send(Box::new(task));
	}

	fn spawn_task_handle(&self) -> SpawnTaskHandle {
		SpawnTaskHandle {
			sender: self.to_spawn_tx.clone(),
			on_exit: self.on_exit(),
		}
	}

	fn rpc_query(&self, mem: &RpcSession, request: &str) -> Box<dyn Future<Item = Option<String>, Error = ()> + Send> {
		Box::new(self.rpc_handlers.handle_request(request, mem.metadata.clone()))
	}

	fn client(&self) -> Arc<sc_client::Client<Self::Backend, Self::CallExecutor, Self::Block, Self::RuntimeApi>> {
		self.client.clone()
	}

	fn select_chain(&self) -> Option<Self::SelectChain> {
		self.select_chain.clone()
	}

	fn network(&self) -> Arc<NetworkService<Self::Block, Self::NetworkSpecialization, H256>> {
		self.network.clone()
	}

	fn network_status(&self, interval: Duration) -> mpsc::UnboundedReceiver<(NetworkStatus<Self::Block>, NetworkState)> {
		let (sink, stream) = mpsc::unbounded();
		self.network_status_sinks.lock().push(interval, sink);
		stream
	}

	fn transaction_pool(&self) -> Arc<Self::TransactionPool> {
		self.transaction_pool.clone()
	}

	fn on_exit(&self) -> exit_future::Exit {
		self.exit.clone()
	}
}

impl<TBl, TCl, TSc, TNetStatus, TNet, TTxPool, TOc> Future for
	Service<TBl, TCl, TSc, TNetStatus, TNet, TTxPool, TOc>
{
	type Item = ();
	type Error = Error;

	fn poll(&mut self) -> Poll<Self::Item, Self::Error> {
		match self.essential_failed_rx.poll() {
			Ok(Async::NotReady) => {},
			Ok(Async::Ready(_)) | Err(_) => {
				// Ready(None) should not be possible since we hold a live
				// sender.
				return Err(Error::Other("Essential task failed.".into()));
			}
		}

		while let Ok(Async::Ready(Some(task_to_spawn))) = self.to_spawn_rx.poll() {
			let executor = tokio_executor::DefaultExecutor::current();
			if let Err(err) = executor.execute(task_to_spawn) {
				debug!(
					target: "service",
					"Failed to spawn background task: {:?}; falling back to manual polling",
					err
				);
				self.to_poll.push(err.into_future());
			}
		}

		// Polling all the `to_poll` futures.
		while let Some(pos) = self.to_poll.iter_mut().position(|t| t.poll().map(|t| t.is_ready()).unwrap_or(true)) {
			let _ = self.to_poll.remove(pos);
		}

		// The service future never ends.
		Ok(Async::NotReady)
	}
}

impl<TBl, TCl, TSc, TNetStatus, TNet, TTxPool, TOc> Executor<Box<dyn Future<Item = (), Error = ()> + Send>> for
	Service<TBl, TCl, TSc, TNetStatus, TNet, TTxPool, TOc>
{
	fn execute(
		&self,
		future: Box<dyn Future<Item = (), Error = ()> + Send>
	) -> Result<(), futures::future::ExecuteError<Box<dyn Future<Item = (), Error = ()> + Send>>> {
		if let Err(err) = self.to_spawn_tx.unbounded_send(future) {
			let kind = futures::future::ExecuteErrorKind::Shutdown;
			Err(futures::future::ExecuteError::new(kind, err.into_inner()))
		} else {
			Ok(())
		}
	}
}

/// Builds a never-ending future that continuously polls the network.
///
/// The `status_sink` contain a list of senders to send a periodic network status to.
fn build_network_future<
	B: BlockT,
	C: sc_client::BlockchainEvents<B>,
	S: sc_network::specialization::NetworkSpecialization<B>,
	H: sc_network::ExHashT
> (
	roles: Roles,
	mut network: sc_network::NetworkWorker<B, S, H>,
	client: Arc<C>,
	status_sinks: Arc<Mutex<status_sinks::StatusSinks<(NetworkStatus<B>, NetworkState)>>>,
	rpc_rx: futures03::channel::mpsc::UnboundedReceiver<sc_rpc::system::Request<B>>,
	should_have_peers: bool,
	dht_event_tx: Option<mpsc::Sender<DhtEvent>>,
) -> impl Future<Item = (), Error = ()> {
	// Compatibility shim while we're transitioning to stable Futures.
	// See https://github.com/paritytech/substrate/issues/3099
	let mut rpc_rx = futures03::compat::Compat::new(rpc_rx.map(|v| Ok::<_, ()>(v)));

	let mut imported_blocks_stream = client.import_notification_stream().fuse()
		.map(|v| Ok::<_, ()>(v)).compat();
	let mut finality_notification_stream = client.finality_notification_stream().fuse()
		.map(|v| Ok::<_, ()>(v)).compat();

	// Initializing a stream in order to obtain DHT events from the network.
	let mut event_stream = network.service().event_stream();

	futures::future::poll_fn(move || {
		let before_polling = Instant::now();

		// We poll `imported_blocks_stream`.
		while let Ok(Async::Ready(Some(notification))) = imported_blocks_stream.poll() {
			network.on_block_imported(notification.hash, notification.header, Vec::new(), notification.is_new_best);
		}

		// We poll `finality_notification_stream`, but we only take the last event.
		let mut last = None;
		while let Ok(Async::Ready(Some(item))) = finality_notification_stream.poll() {
			last = Some(item);
		}
		if let Some(notification) = last {
			network.on_block_finalized(notification.hash, notification.header);
		}

		// Poll the RPC requests and answer them.
		while let Ok(Async::Ready(Some(request))) = rpc_rx.poll() {
			match request {
				sc_rpc::system::Request::Health(sender) => {
					let _ = sender.send(sc_rpc::system::Health {
						peers: network.peers_debug_info().len(),
						is_syncing: network.service().is_major_syncing(),
						should_have_peers,
					});
				},
				sc_rpc::system::Request::Peers(sender) => {
					let _ = sender.send(network.peers_debug_info().into_iter().map(|(peer_id, p)|
						sc_rpc::system::PeerInfo {
							peer_id: peer_id.to_base58(),
							roles: format!("{:?}", p.roles),
							protocol_version: p.protocol_version,
							best_hash: p.best_hash,
							best_number: p.best_number,
						}
					).collect());
				}
				sc_rpc::system::Request::NetworkState(sender) => {
					if let Some(network_state) = serde_json::to_value(&network.network_state()).ok() {
						let _ = sender.send(network_state);
					}
				}
				sc_rpc::system::Request::NetworkAddReservedPeer(peer_addr, sender) => {
					let x = network.add_reserved_peer(peer_addr)
						.map_err(sc_rpc::system::error::Error::MalformattedPeerArg);
					let _ = sender.send(x);
				}
				sc_rpc::system::Request::NetworkRemoveReservedPeer(peer_id, sender) => {
					let _ = match peer_id.parse::<PeerId>() {
						Ok(peer_id) => {
							network.remove_reserved_peer(peer_id);
							sender.send(Ok(()))
						}
						Err(e) => sender.send(Err(sc_rpc::system::error::Error::MalformattedPeerArg(
							e.to_string(),
						))),
					};
				}
				sc_rpc::system::Request::NodeRoles(sender) => {
					use sc_rpc::system::NodeRole;

					let node_roles = (0 .. 8)
						.filter(|&bit_number| (roles.bits() >> bit_number) & 1 == 1)
						.map(|bit_number| match Roles::from_bits(1 << bit_number) {
							Some(Roles::AUTHORITY) => NodeRole::Authority,
							Some(Roles::LIGHT) => NodeRole::LightClient,
							Some(Roles::FULL) => NodeRole::Full,
							_ => NodeRole::UnknownRole(bit_number),
						})
						.collect();

					let _ = sender.send(node_roles);
				}
			};
		}

		// Interval report for the external API.
		status_sinks.lock().poll(|| {
			let status = NetworkStatus {
				sync_state: network.sync_state(),
				best_seen_block: network.best_seen_block(),
				num_sync_peers: network.num_sync_peers(),
				num_connected_peers: network.num_connected_peers(),
				num_active_peers: network.num_active_peers(),
				average_download_per_sec: network.average_download_per_sec(),
				average_upload_per_sec: network.average_upload_per_sec(),
			};
			let state = network.network_state();
			(status, state)
		});

		// Processing DHT events.
		while let Ok(Async::Ready(Some(event))) = event_stream.poll() {
			match event {
				Event::Dht(event) => {
					// Given that client/authority-discovery is the only upper stack consumer of Dht events at the moment, all Dht
					// events are being passed on to the authority-discovery module. In the future there might be multiple
					// consumers of these events. In that case this would need to be refactored to properly dispatch the events,
					// e.g. via a subscriber model.
					if let Some(Err(e)) = dht_event_tx.as_ref().map(|c| c.clone().try_send(event)) {
						if e.is_full() {
							warn!(target: "service", "Dht event channel to authority discovery is full, dropping event.");
						} else if e.is_disconnected() {
							warn!(target: "service", "Dht event channel to authority discovery is disconnected, dropping event.");
						}
					}
				}
				_ => {}
			}
		}

		// Main network polling.
<<<<<<< HEAD
		let mut net_poll = futures03::future::poll_fn(|cx| network.poll_next_unpin(cx))
			.map(|v| Ok::<_, ()>(v)).compat();
		while let Ok(Async::Ready(Some(Ok(Event::Dht(event))))) = net_poll.poll().map_err(|err| {
=======
		if let Ok(Async::Ready(())) = network.poll().map_err(|err| {
>>>>>>> b94464fb
			warn!(target: "service", "Error in network: {:?}", err);
		}) {
			return Ok(Async::Ready(()));
		}

		// Now some diagnostic for performances.
		let polling_dur = before_polling.elapsed();
		log!(
			target: "service",
			if polling_dur >= Duration::from_secs(1) { Level::Warn } else { Level::Trace },
			"Polling the network future took {:?}",
			polling_dur
		);

		Ok(Async::NotReady)
	})
}

/// Overview status of the network.
#[derive(Clone)]
pub struct NetworkStatus<B: BlockT> {
	/// Current global sync state.
	pub sync_state: sc_network::SyncState,
	/// Target sync block number.
	pub best_seen_block: Option<NumberFor<B>>,
	/// Number of peers participating in syncing.
	pub num_sync_peers: u32,
	/// Total number of connected peers
	pub num_connected_peers: usize,
	/// Total number of active peers.
	pub num_active_peers: usize,
	/// Downloaded bytes per second averaged over the past few seconds.
	pub average_download_per_sec: u64,
	/// Uploaded bytes per second averaged over the past few seconds.
	pub average_upload_per_sec: u64,
}

impl<TBl, TCl, TSc, TNetStatus, TNet, TTxPool, TOc> Drop for
	Service<TBl, TCl, TSc, TNetStatus, TNet, TTxPool, TOc>
{
	fn drop(&mut self) {
		debug!(target: "service", "Substrate service shutdown");
		if let Some(signal) = self.signal.take() {
			let _ = signal.fire();
		}
	}
}

/// Starts RPC servers that run in their own thread, and returns an opaque object that keeps them alive.
#[cfg(not(target_os = "unknown"))]
fn start_rpc_servers<C, G, E, H: FnMut() -> sc_rpc_server::RpcHandler<sc_rpc::Metadata>>(
	config: &Configuration<C, G, E>,
	mut gen_handler: H
) -> Result<Box<dyn std::any::Any + Send + Sync>, error::Error> {
	fn maybe_start_server<T, F>(address: Option<SocketAddr>, mut start: F) -> Result<Option<T>, io::Error>
		where F: FnMut(&SocketAddr) -> Result<T, io::Error>,
	{
		Ok(match address {
			Some(mut address) => Some(start(&address)
				.or_else(|e| match e.kind() {
					io::ErrorKind::AddrInUse |
					io::ErrorKind::PermissionDenied => {
						warn!("Unable to bind RPC server to {}. Trying random port.", address);
						address.set_port(0);
						start(&address)
					},
					_ => Err(e),
				})?),
			None => None,
		})
	}

	Ok(Box::new((
		maybe_start_server(
			config.rpc_http,
			|address| sc_rpc_server::start_http(address, config.rpc_cors.as_ref(), gen_handler()),
		)?,
		maybe_start_server(
			config.rpc_ws,
			|address| sc_rpc_server::start_ws(
				address,
				config.rpc_ws_max_connections,
				config.rpc_cors.as_ref(),
				gen_handler(),
			),
		)?.map(Mutex::new),
	)))
}

/// Starts RPC servers that run in their own thread, and returns an opaque object that keeps them alive.
#[cfg(target_os = "unknown")]
fn start_rpc_servers<C, G, E, H: FnMut() -> sc_rpc_server::RpcHandler<sc_rpc::Metadata>>(
	_: &Configuration<C, G, E>,
	_: H
) -> Result<Box<dyn std::any::Any + Send + Sync>, error::Error> {
	Ok(Box::new(()))
}

/// An RPC session. Used to perform in-memory RPC queries (ie. RPC queries that don't go through
/// the HTTP or WebSockets server).
#[derive(Clone)]
pub struct RpcSession {
	metadata: sc_rpc::Metadata,
}

impl RpcSession {
	/// Creates an RPC session.
	///
	/// The `sender` is stored inside the `RpcSession` and is used to communicate spontaneous JSON
	/// messages.
	///
	/// The `RpcSession` must be kept alive in order to receive messages on the sender.
	pub fn new(sender: mpsc::Sender<String>) -> RpcSession {
		RpcSession {
			metadata: sender.into(),
		}
	}
}

/// Transaction pool adapter.
pub struct TransactionPoolAdapter<C, P> {
	imports_external_transactions: bool,
	pool: Arc<P>,
	client: Arc<C>,
	executor: TaskExecutor,
}

/// Get transactions for propagation.
///
/// Function extracted to simplify the test and prevent creating `ServiceFactory`.
fn transactions_to_propagate<Pool, B, H, E>(pool: &Pool)
	-> Vec<(H, B::Extrinsic)>
where
	Pool: TransactionPool<Block=B, Hash=H, Error=E>,
	B: BlockT,
	H: std::hash::Hash + Eq + sp_runtime::traits::Member + sp_runtime::traits::MaybeSerialize,
	E: IntoPoolError + From<sp_transaction_pool::error::Error>,
{
	pool.ready()
		.filter(|t| t.is_propagateable())
		.map(|t| {
			let hash = t.hash().clone();
			let ex: B::Extrinsic = t.data().clone();
			(hash, ex)
		})
		.collect()
}

impl<B, H, C, Pool, E> sc_network::TransactionPool<H, B> for
	TransactionPoolAdapter<C, Pool>
where
	C: sc_network::ClientHandle<B> + Send + Sync,
	Pool: 'static + TransactionPool<Block=B, Hash=H, Error=E>,
	B: BlockT,
	H: std::hash::Hash + Eq + sp_runtime::traits::Member + sp_runtime::traits::MaybeSerialize,
	E: 'static + IntoPoolError + From<sp_transaction_pool::error::Error>,
{
	fn transactions(&self) -> Vec<(H, <B as BlockT>::Extrinsic)> {
		transactions_to_propagate(&*self.pool)
	}

	fn hash_of(&self, transaction: &B::Extrinsic) -> H {
		self.pool.hash_of(transaction)
	}

	fn import(
		&self,
		report_handle: ReportHandle,
		who: PeerId,
		reputation_change_good: sc_network::ReputationChange,
		reputation_change_bad: sc_network::ReputationChange,
		transaction: B::Extrinsic
	) {
		if !self.imports_external_transactions {
			debug!("Transaction rejected");
			return;
		}

		let encoded = transaction.encode();
		match Decode::decode(&mut &encoded[..]) {
			Ok(uxt) => {
				let best_block_id = BlockId::hash(self.client.info().best_hash);
				let import_future = self.pool.submit_one(&best_block_id, uxt);
				let import_future = import_future
					.then(move |import_result| {
						match import_result {
							Ok(_) => report_handle.report_peer(who, reputation_change_good),
							Err(e) => match e.into_pool_error() {
								Ok(sp_transaction_pool::error::Error::AlreadyImported(_)) => (),
								Ok(e) => {
									report_handle.report_peer(who, reputation_change_bad);
									debug!("Error adding transaction to the pool: {:?}", e)
								}
								Err(e) => debug!("Error converting pool error: {:?}", e),
							}
						}
						ready(Ok(()))
					})
					.compat();

				if let Err(e) = self.executor.execute(Box::new(import_future)) {
					warn!("Error scheduling extrinsic import: {:?}", e);
				}
			}
			Err(e) => debug!("Error decoding transaction {}", e),
		}
	}

	fn on_broadcasted(&self, propagations: HashMap<H, Vec<String>>) {
		self.pool.on_broadcasted(propagations)
	}
}

#[cfg(test)]
mod tests {
	use super::*;
	use futures03::executor::block_on;
	use sp_consensus::SelectChain;
	use sp_runtime::traits::BlindCheckable;
	use substrate_test_runtime_client::{prelude::*, runtime::{Extrinsic, Transfer}};
	use sc_transaction_pool::{BasicPool, FullChainApi};

	#[test]
	fn should_not_propagate_transactions_that_are_marked_as_such() {
		// given
		let (client, longest_chain) = TestClientBuilder::new().build_with_longest_chain();
		let client = Arc::new(client);
		let pool = Arc::new(BasicPool::new(Default::default(), FullChainApi::new(client.clone())));
		let best = longest_chain.best_chain().unwrap();
		let transaction = Transfer {
			amount: 5,
			nonce: 0,
			from: AccountKeyring::Alice.into(),
			to: Default::default(),
		}.into_signed_tx();
		block_on(pool.submit_one(&BlockId::hash(best.hash()), transaction.clone())).unwrap();
		block_on(pool.submit_one(&BlockId::hash(best.hash()), Extrinsic::IncludeData(vec![1]))).unwrap();
		assert_eq!(pool.status().ready, 2);

		// when
		let transactions = transactions_to_propagate(&*pool);

		// then
		assert_eq!(transactions.len(), 1);
		assert!(transactions[0].1.clone().check().is_ok());
		// this should not panic
		let _ = transactions[0].1.transfer();
	}
}<|MERGE_RESOLUTION|>--- conflicted
+++ resolved
@@ -27,12 +27,13 @@
 mod builder;
 mod status_sinks;
 
-use std::io;
+use std::{io, pin::Pin};
 use std::marker::PhantomData;
 use std::net::SocketAddr;
 use std::collections::HashMap;
 use std::time::{Duration, Instant};
 use futures::sync::mpsc;
+use futures03::Future as _;
 use parking_lot::Mutex;
 
 use sc_client::Client;
@@ -387,7 +388,7 @@
 		.map(|v| Ok::<_, ()>(v)).compat();
 
 	// Initializing a stream in order to obtain DHT events from the network.
-	let mut event_stream = network.service().event_stream();
+	let mut event_stream = network.service().event_stream().map(|v| Ok::<_, ()>(v)).compat();
 
 	futures::future::poll_fn(move || {
 		let before_polling = Instant::now();
@@ -502,13 +503,8 @@
 		}
 
 		// Main network polling.
-<<<<<<< HEAD
-		let mut net_poll = futures03::future::poll_fn(|cx| network.poll_next_unpin(cx))
-			.map(|v| Ok::<_, ()>(v)).compat();
-		while let Ok(Async::Ready(Some(Ok(Event::Dht(event))))) = net_poll.poll().map_err(|err| {
-=======
-		if let Ok(Async::Ready(())) = network.poll().map_err(|err| {
->>>>>>> b94464fb
+		let mut net_poll = futures03::future::poll_fn(|cx| Pin::new(&mut network).poll(cx)).compat();
+		if let Ok(Async::Ready(())) = net_poll.poll().map_err(|err| {
 			warn!(target: "service", "Error in network: {:?}", err);
 		}) {
 			return Ok(Async::Ready(()));
