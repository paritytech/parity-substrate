--- conflicted
+++ resolved
@@ -94,29 +94,12 @@
 
 		let backend_code = code.fetch_runtime_code()
 			.ok_or(sp_blockchain::Error::Msg(format!("Runtime code could not be found in the backend")))?;
-<<<<<<< HEAD
 		let version = Self::runtime_version(&self.executor, &WasmBlob::new(backend_code.to_vec()), code.heap_pages)?;
-
-		if let Some(runtime_code) = self.overwrites
-			.get(&version.spec_version)
-			.map(|w| w.runtime_code(code.heap_pages)) 
-		{
-			Ok(runtime_code)
-		} else {
-			Ok(code)
-		}
-=======
-		let heap_pages = state.storage(sp_core::storage::well_known_keys::HEAP_PAGES)
-			.ok()
-			.flatten()
-			.and_then(|d| Decode::decode(&mut &d[..]).ok()); 
-		let version = Self::runtime_version(&self.executor, &WasmBlob::new(backend_code.to_vec()), heap_pages)?;
 		
 		self.overwrites
 			.get(&version.spec_version)
-			.map(|w| w.runtime_code(heap_pages))
+			.map(|w| w.runtime_code(code.heap_pages))
 			.map_or_else(|| Ok(code), Ok)
->>>>>>> 770d8254
 	}
 
 	/// Scrapes a folder for WASM runtimes.
