// This file is part of Substrate.

// Copyright (C) 2020 Parity Technologies (UK) Ltd.
// SPDX-License-Identifier: GPL-3.0-or-later WITH Classpath-exception-2.0

// This program is free software: you can redistribute it and/or modify
// it under the terms of the GNU General Public License as published by
// the Free Software Foundation, either version 3 of the License, or
// (at your option) any later version.

// This program is distributed in the hope that it will be useful,
// but WITHOUT ANY WARRANTY; without even the implied warranty of
// MERCHANTABILITY or FITNESS FOR A PARTICULAR PURPOSE. See the
// GNU General Public License for more details.

// You should have received a copy of the GNU General Public License
// along with this program. If not, see <https://www.gnu.org/licenses/>.

//! # WASM Local Blob-Overwrite
//!
//! WASM Local blob overwrite provides tools to replace on-chain WASM with locally-built WASM.
//! These locally-built WASM blobs may include functionality that is not included in the
//! on-chain WASM, such as tracing or debugging information. This extra information is especially
//! useful in external scenarios, like exchanges or archive nodes.
//!
//! ## Usage
//!
//! WASM overwrites may be enabled with the `--wasm-runtimes-overwrite` argument. The argument
//! expects a path to a directory that holds locally-built WASM.
//!
//! Any file ending in '.wasm' will be scraped and instantiated as a WASM blob. WASM can be built by
//! compiling the required runtime with the changes needed. For example, compiling a runtime with
//! tracing enabled would produce a WASM blob that can used.
//!
//! A locally-built WASM blob will override on-chain WASM if the spec version matches. If it is
//! required to overwrite multiple runtimes, multiple WASM blobs matching each of the spec versions
//! needed must be provided in the given directory.
//!
use std::{
	fs, collections::{HashMap, hash_map::DefaultHasher}, path::Path,
	hash::Hasher as _,
};
use sp_core::traits::FetchRuntimeCode;
use sp_state_machine::BasicExternalities;
use sp_blockchain::Result;
use sc_executor::RuntimeInfo;
use sp_version::RuntimeVersion;
use sp_core::traits::RuntimeCode;

#[derive(Clone, Debug)]
/// Auxiliary structure that holds a wasm blob and its hash.
struct WasmBlob {
	code: Vec<u8>,
	hash: Vec<u8>,
}

impl WasmBlob {
	fn new(code: Vec<u8>) -> Self {
		let hash = make_hash(&code);
		Self { code, hash }
	}

	fn runtime_code(&self, heap_pages: Option<u64>) -> RuntimeCode {
		RuntimeCode {
			code_fetcher: self,
			hash: self.hash.clone(),
			heap_pages,
		}
	}
}

/// Make a hash out of a byte string using the default rust hasher
fn make_hash<K: std::hash::Hash + ?Sized>(val: &K) -> Vec<u8> {
	let mut state = DefaultHasher::new();
	val.hash(&mut state);
	state.finish().to_le_bytes().to_vec()
}

impl FetchRuntimeCode for WasmBlob {
	fn fetch_runtime_code<'a>(&'a self) -> Option<std::borrow::Cow<'a, [u8]>> {
		Some(self.code.as_slice().into())
	}
}

<<<<<<< HEAD
/// Scrapes WASM from a folder
/// and returns WASM from that folder if the runtime spec version matches.
=======

/// Scrapes WASM from a folder and returns WASM from that folder
/// if the runtime spec version matches.
>>>>>>> 824b24e8
#[derive(Clone, Debug)]
pub struct WasmOverwrite<E> {
	// Map of runtime spec version -> Wasm Blob
	overwrites: HashMap<u32, WasmBlob>,
	executor: E,
}

impl<E> WasmOverwrite<E>
where
	E: RuntimeInfo + Clone + 'static
{
	pub fn new<P>(path: P, executor: E) -> Result<Self>
	where
		P: AsRef<Path>,
	{
		let overwrites = Self::scrape_overwrites(path.as_ref(), &executor)?;
		Ok(Self { overwrites, executor })
	}

	/// Gets an overwrite by it's runtime spec version.
	///
	/// Returns `None` if an overwrite for a spec version does not exist.
	pub fn get<'a, 'b: 'a>(
		&'b self,
		spec: &u32,
		pages: Option<u64>,
	) -> Option<RuntimeCode<'a>> {
		self.overwrites
			.get(spec)
			.map(|w| w.runtime_code(pages))
	}

	/// Scrapes a folder for WASM runtimes.
	/// Returns a hashmap of the runtime version and wasm runtime code.
	fn scrape_overwrites(dir: &Path, executor: &E) -> Result<HashMap<u32, WasmBlob>> {
		let handle_err = |e: std::io::Error | -> sp_blockchain::Error {
			sp_blockchain::Error::Msg(format!("{}", e.to_string()))
		};

		if !dir.is_dir() {
			return Err(sp_blockchain::Error::Msg(format!(
				"Overwriting WASM requires a directory where \
				 local WASM is stored. {:?} is not a directory",
				 dir,
			)));
		}

		let mut overwrites = HashMap::new();
		let mut duplicates = Vec::new();
		for entry in fs::read_dir(dir).map_err(handle_err)? {
			let entry = entry.map_err(handle_err)?;
			let path = entry.path();
			match path.extension().map(|e| e.to_str()).flatten() {
				Some("wasm") => {
					let wasm = WasmBlob::new(fs::read(&path).map_err(handle_err)?);
					let version = Self::runtime_version(executor, &wasm, Some(128))?;
					if let Some(_duplicate) = overwrites.insert(version.spec_version, wasm) {
						duplicates.push(format!("{}", path.display()));
					}
				}
				_ => ()
			}
		}

		if !duplicates.is_empty() {
			let duplicate_file_list = duplicates.join("\n");
			let msg = format!("Duplicate WASM Runtimes found: \n{}\n", duplicate_file_list);
			return Err(sp_blockchain::Error::Msg(msg));
		}

		Ok(overwrites)
	}

	fn runtime_version(
		executor: &E,
		code: &WasmBlob,
		heap_pages: Option<u64>,
	) -> Result<RuntimeVersion> {
		let mut ext = BasicExternalities::default();
		executor.runtime_version(&mut ext, &code.runtime_code(heap_pages))
			.map_err(|e| sp_blockchain::Error::VersionInvalid(format!("{:?}", e)).into())
	}
}

/// Returns a WasmOverwrite struct filled with dummy data for testing.
#[cfg(test)]
pub fn dummy_overwrites<E>(executor: &E) -> WasmOverwrite<E>
where
	E: RuntimeInfo + Clone + 'static
{
	let mut overwrites = HashMap::new();
	overwrites.insert(0, WasmBlob::new(vec![0, 0, 0, 0, 0, 0, 0, 0]));
	overwrites.insert(1, WasmBlob::new(vec![1, 1, 1, 1, 1, 1, 1, 1]));
	overwrites.insert(2, WasmBlob::new(vec![2, 2, 2, 2, 2, 2, 2, 2]));
	WasmOverwrite {
		overwrites,
		executor: executor.clone()
	}
}

#[cfg(test)]
mod tests {
	use super::*;
	use sc_executor::{NativeExecutor, WasmExecutionMethod};
	use substrate_test_runtime_client::LocalExecutor;

	#[test]
	fn should_get_runtime_version() {
		let wasm = WasmBlob::new(substrate_test_runtime::wasm_binary_unwrap().to_vec());
		let executor =
			NativeExecutor::<LocalExecutor>::new(WasmExecutionMethod::Interpreted, Some(128), 1);

		let version = WasmOverwrite::runtime_version(&executor, &wasm, Some(128))
			.expect("should get the `RuntimeVersion` of the test-runtime wasm blob");
		assert_eq!(version.spec_version, 2);
	}
}<|MERGE_RESOLUTION|>--- conflicted
+++ resolved
@@ -82,14 +82,8 @@
 	}
 }
 
-<<<<<<< HEAD
-/// Scrapes WASM from a folder
-/// and returns WASM from that folder if the runtime spec version matches.
-=======
-
 /// Scrapes WASM from a folder and returns WASM from that folder
 /// if the runtime spec version matches.
->>>>>>> 824b24e8
 #[derive(Clone, Debug)]
 pub struct WasmOverwrite<E> {
 	// Map of runtime spec version -> Wasm Blob
