// Copyright 2017-2020 Parity Technologies (UK) Ltd.
// This file is part of Substrate.

// Substrate is free software: you can redistribute it and/or modify
// it under the terms of the GNU General Public License as published by
// the Free Software Foundation, either version 3 of the License, or
// (at your option) any later version.

// Substrate is distributed in the hope that it will be useful,
// but WITHOUT ANY WARRANTY; without even the implied warranty of
// MERCHANTABILITY or FITNESS FOR A PARTICULAR PURPOSE.  See the
// GNU General Public License for more details.

// You should have received a copy of the GNU General Public License
// along with Substrate.  If not, see <http://www.gnu.org/licenses/>.

//! Chain utilities.

use crate::error;
use crate::builder::{ServiceBuilderCommand, ServiceBuilder};
use crate::error::Error;
use sc_chain_spec::{ChainSpec, RuntimeGenesis, Extension};
use log::{warn, info};
use futures::{future, prelude::*};
<<<<<<< HEAD
use sp_runtime::{
	traits::{
		Block as BlockT, NumberFor, One, Zero, Header, SaturatedConversion
	}
=======
use sp_runtime::traits::{
	Block as BlockT, NumberFor, One, Zero, Header, SaturatedConversion
>>>>>>> c077a2b5
};
use sp_runtime::generic::{BlockId, SignedBlock};
use codec::{Decode, Encode, IoReader};
use sc_client::{Client, LocalCallExecutor};
<<<<<<< HEAD
use sp_consensus::import_queue::{IncomingBlock, Link, BlockImportError, BlockImportResult, ImportQueue};
use sp_consensus::BlockOrigin;
=======
use sp_consensus::{
	BlockOrigin,
	import_queue::{IncomingBlock, Link, BlockImportError, BlockImportResult, ImportQueue},
};
>>>>>>> c077a2b5
use sc_executor::{NativeExecutor, NativeExecutionDispatch};

use std::{io::{Read, Write, Seek}, pin::Pin};

use sc_network::message;

/// Build a chain spec json
pub fn build_spec<G, E>(spec: ChainSpec<G, E>, raw: bool) -> error::Result<String> where
	G: RuntimeGenesis,
	E: Extension,
{
	Ok(spec.to_json(raw)?)
}

<<<<<<< HEAD
/// Run runtime benchmarks.
#[cfg(feature = "rocksdb")]
pub fn benchmark_runtime<TBl, TExecDisp, G, E> (
	spec: ChainSpec<G, E>,
	strategy: sc_client::ExecutionStrategy,
	wasm_method: sc_executor::WasmExecutionMethod,
	pallet: String,
	extrinsic: String,
	steps: u32,
	repeat: u32,
) -> error::Result<()> where
	TBl: BlockT,
	TExecDisp: NativeExecutionDispatch + 'static,
	G: RuntimeGenesis,
	E: Extension,
{
	use sp_runtime::{BuildStorage, BenchmarkResults};
	use sc_client::StateMachine;
	use sc_client_db::BenchmarkingState;

	let genesis_storage = spec.build_storage()?;
	let mut changes = Default::default();
	let state = BenchmarkingState::<TBl>::new(genesis_storage)?;
	let executor = NativeExecutor::<TExecDisp>::new(
		wasm_method,
		None, // heap pages
	);
	let result = StateMachine::<_, _, NumberFor<TBl>, _>::new(
		&state,
		None,
		&mut changes,
		&executor,
		"Benchmark_dispatch_benchmark",
		&(&pallet, &extrinsic, steps, repeat).encode(),
		Default::default(),
	).execute(strategy).map_err(|e| format!("Error executing runtime benchmark: {:?}", e))?;
	let results = <Option<Vec<BenchmarkResults>> as Decode>::decode(&mut &result[..]).unwrap_or(None);
	if let Some(results) = results {
		// Print benchmark metadata
		println!("Pallet: {:?}, Extrinsic: {:?}, Steps: {:?}, Repeat: {:?}", pallet, extrinsic, steps, repeat);
		// Print the table header
		results[0].0.iter().for_each(|param| print!("{:?},", param.0));
		print!("time\n");
		// Print the values
		results.iter().for_each(|result| {
			let parameters = &result.0;
			parameters.iter().for_each(|param| print!("{:?},", param.1));
			print!("{:?}\n", result.1);
		});
		info!("Done.");
	} else {
		info!("No Results.");
	}
	Ok(())
}


=======
>>>>>>> c077a2b5
impl<
	TBl, TRtApi, TGen, TCSExt, TBackend,
	TExecDisp, TFchr, TSc, TImpQu, TFprb, TFpp, TNetP,
	TExPool, TRpc, Backend
> ServiceBuilderCommand for ServiceBuilder<
	TBl, TRtApi, TGen, TCSExt,
	Client<TBackend, LocalCallExecutor<TBackend, NativeExecutor<TExecDisp>>, TBl, TRtApi>,
	TFchr, TSc, TImpQu, TFprb, TFpp, TNetP, TExPool, TRpc, Backend
> where
	TBl: BlockT,
	TBackend: 'static + sc_client_api::backend::Backend<TBl> + Send,
	TExecDisp: 'static + NativeExecutionDispatch,
	TImpQu: 'static + ImportQueue<TBl>,
	TRtApi: 'static + Send + Sync,
{
	type Block = TBl;
	type NativeDispatch = TExecDisp;

	fn import_blocks(
		self,
		input: impl Read + Seek + Send + 'static,
		force: bool,
	) -> Pin<Box<dyn Future<Output = Result<(), Error>> + Send>> {
		struct WaitLink {
			imported_blocks: u64,
			has_error: bool,
		}

		impl WaitLink {
			fn new() -> WaitLink {
				WaitLink {
					imported_blocks: 0,
					has_error: false,
				}
			}
		}

		impl<B: BlockT> Link<B> for WaitLink {
			fn blocks_processed(
				&mut self,
				imported: usize,
				_count: usize,
				results: Vec<(Result<BlockImportResult<NumberFor<B>>, BlockImportError>, B::Hash)>
			) {
				self.imported_blocks += imported as u64;

				for result in results {
					if let (Err(err), hash) = result {
						warn!("There was an error importing block with hash {:?}: {:?}", hash, err);
						self.has_error = true;
						break;
					}
				}
			}
		}

		let client = self.client;
		let mut queue = self.import_queue;

		let mut io_reader_input = IoReader(input);
		let mut count = None::<u64>;
		let mut read_block_count = 0;
		let mut link = WaitLink::new();

		// Importing blocks is implemented as a future, because we want the operation to be
		// interruptible.
		//
		// Every time we read a block from the input or import a bunch of blocks from the import
		// queue, the `Future` re-schedules itself and returns `Poll::Pending`.
		// This makes it possible either to interleave other operations in-between the block imports,
		// or to stop the operation completely.
		let import = future::poll_fn(move |cx| {
			// Start by reading the number of blocks if not done so already.
			let count = match count {
				Some(c) => c,
				None => {
					let c: u64 = match Decode::decode(&mut io_reader_input) {
						Ok(c) => c,
						Err(err) => {
							let err = format!("Error reading file: {}", err);
							return std::task::Poll::Ready(Err(From::from(err)));
						},
					};
					info!("Importing {} blocks", c);
					count = Some(c);
					c
				}
			};

			// Read blocks from the input.
			if read_block_count < count {
				match SignedBlock::<Self::Block>::decode(&mut io_reader_input) {
					Ok(signed) => {
						let (header, extrinsics) = signed.block.deconstruct();
						let hash = header.hash();
						let block  = message::BlockData::<Self::Block> {
							hash,
							justification: signed.justification,
							header: Some(header),
							body: Some(extrinsics),
							receipt: None,
							message_queue: None
						};
						// import queue handles verification and importing it into the client
						queue.import_blocks(BlockOrigin::File, vec![
							IncomingBlock::<Self::Block> {
								hash: block.hash,
								header: block.header,
								body: block.body,
								justification: block.justification,
								origin: None,
								allow_missing_state: false,
								import_existing: force,
							}
						]);
					}
					Err(e) => {
						warn!("Error reading block data at {}: {}", read_block_count, e);
						return std::task::Poll::Ready(Ok(()));
					}
				}

				read_block_count += 1;
				if read_block_count % 1000 == 0 {
					info!("#{} blocks were added to the queue", read_block_count);
				}

				cx.waker().wake_by_ref();
				return std::task::Poll::Pending;
			}

			let blocks_before = link.imported_blocks;
			queue.poll_actions(cx, &mut link);

			if link.has_error {
				info!(
					"Stopping after #{} blocks because of an error",
					link.imported_blocks,
				);
				return std::task::Poll::Ready(Ok(()));
			}

			if link.imported_blocks / 1000 != blocks_before / 1000 {
				info!(
					"#{} blocks were imported (#{} left)",
					link.imported_blocks,
					count - link.imported_blocks
				);
			}

			if link.imported_blocks >= count {
				info!("Imported {} blocks. Best: #{}", read_block_count, client.chain_info().best_number);
				return std::task::Poll::Ready(Ok(()));

			} else {
				// Polling the import queue will re-schedule the task when ready.
				return std::task::Poll::Pending;
			}
		});
		Box::pin(import)
	}

	fn export_blocks(
		self,
		mut output: impl Write + 'static,
		from: NumberFor<TBl>,
		to: Option<NumberFor<TBl>>,
		json: bool
	) -> Pin<Box<dyn Future<Output = Result<(), Error>>>> {
		let client = self.client;
		let mut block = from;

		let last = match to {
			Some(v) if v.is_zero() => One::one(),
			Some(v) => v,
			None => client.chain_info().best_number,
		};

		let mut wrote_header = false;

		// Exporting blocks is implemented as a future, because we want the operation to be
		// interruptible.
		//
		// Every time we write a block to the output, the `Future` re-schedules itself and returns
		// `Poll::Pending`.
		// This makes it possible either to interleave other operations in-between the block exports,
		// or to stop the operation completely.
		let export = future::poll_fn(move |cx| {
			if last < block {
				return std::task::Poll::Ready(Err("Invalid block range specified".into()));
			}

			if !wrote_header {
				info!("Exporting blocks from #{} to #{}", block, last);
				if !json {
					let last_: u64 = last.saturated_into::<u64>();
					let block_: u64 = block.saturated_into::<u64>();
					let len: u64 = last_ - block_ + 1;
					output.write_all(&len.encode())?;
				}
				wrote_header = true;
			}

			match client.block(&BlockId::number(block))? {
				Some(block) => {
					if json {
						serde_json::to_writer(&mut output, &block)
							.map_err(|e| format!("Error writing JSON: {}", e))?;
						} else {
							output.write_all(&block.encode())?;
					}
				},
				// Reached end of the chain.
				None => return std::task::Poll::Ready(Ok(())),
			}
			if (block % 10000.into()).is_zero() {
				info!("#{}", block);
			}
			if block == last {
				return std::task::Poll::Ready(Ok(()));
			}
			block += One::one();

			// Re-schedule the task in order to continue the operation.
			cx.waker().wake_by_ref();
			std::task::Poll::Pending
		});

		Box::pin(export)
	}

	fn revert_chain(
		&self,
		blocks: NumberFor<TBl>
	) -> Result<(), Error> {
		let reverted = self.client.revert(blocks)?;
		let info = self.client.chain_info();

		if reverted.is_zero() {
			info!("There aren't any non-finalized blocks to revert.");
		} else {
			info!("Reverted {} blocks. Best: #{} ({})", reverted, info.best_number, info.best_hash);
		}
		Ok(())
	}

	fn check_block(
		self,
		block_id: BlockId<TBl>
	) -> Pin<Box<dyn Future<Output = Result<(), Error>> + Send>> {
		match self.client.block(&block_id) {
			Ok(Some(block)) => {
				let mut buf = Vec::new();
				1u64.encode_to(&mut buf);
				block.encode_to(&mut buf);
				let reader = std::io::Cursor::new(buf);
				self.import_blocks(reader, true)
			}
			Ok(None) => Box::pin(future::err("Unknown block".into())),
			Err(e) => Box::pin(future::err(format!("Error reading block: {:?}", e).into())),
		}
	}
}<|MERGE_RESOLUTION|>--- conflicted
+++ resolved
@@ -22,28 +22,16 @@
 use sc_chain_spec::{ChainSpec, RuntimeGenesis, Extension};
 use log::{warn, info};
 use futures::{future, prelude::*};
-<<<<<<< HEAD
-use sp_runtime::{
-	traits::{
-		Block as BlockT, NumberFor, One, Zero, Header, SaturatedConversion
-	}
-=======
 use sp_runtime::traits::{
 	Block as BlockT, NumberFor, One, Zero, Header, SaturatedConversion
->>>>>>> c077a2b5
 };
 use sp_runtime::generic::{BlockId, SignedBlock};
 use codec::{Decode, Encode, IoReader};
 use sc_client::{Client, LocalCallExecutor};
-<<<<<<< HEAD
-use sp_consensus::import_queue::{IncomingBlock, Link, BlockImportError, BlockImportResult, ImportQueue};
-use sp_consensus::BlockOrigin;
-=======
 use sp_consensus::{
 	BlockOrigin,
 	import_queue::{IncomingBlock, Link, BlockImportError, BlockImportResult, ImportQueue},
 };
->>>>>>> c077a2b5
 use sc_executor::{NativeExecutor, NativeExecutionDispatch};
 
 use std::{io::{Read, Write, Seek}, pin::Pin};
@@ -58,66 +46,6 @@
 	Ok(spec.to_json(raw)?)
 }
 
-<<<<<<< HEAD
-/// Run runtime benchmarks.
-#[cfg(feature = "rocksdb")]
-pub fn benchmark_runtime<TBl, TExecDisp, G, E> (
-	spec: ChainSpec<G, E>,
-	strategy: sc_client::ExecutionStrategy,
-	wasm_method: sc_executor::WasmExecutionMethod,
-	pallet: String,
-	extrinsic: String,
-	steps: u32,
-	repeat: u32,
-) -> error::Result<()> where
-	TBl: BlockT,
-	TExecDisp: NativeExecutionDispatch + 'static,
-	G: RuntimeGenesis,
-	E: Extension,
-{
-	use sp_runtime::{BuildStorage, BenchmarkResults};
-	use sc_client::StateMachine;
-	use sc_client_db::BenchmarkingState;
-
-	let genesis_storage = spec.build_storage()?;
-	let mut changes = Default::default();
-	let state = BenchmarkingState::<TBl>::new(genesis_storage)?;
-	let executor = NativeExecutor::<TExecDisp>::new(
-		wasm_method,
-		None, // heap pages
-	);
-	let result = StateMachine::<_, _, NumberFor<TBl>, _>::new(
-		&state,
-		None,
-		&mut changes,
-		&executor,
-		"Benchmark_dispatch_benchmark",
-		&(&pallet, &extrinsic, steps, repeat).encode(),
-		Default::default(),
-	).execute(strategy).map_err(|e| format!("Error executing runtime benchmark: {:?}", e))?;
-	let results = <Option<Vec<BenchmarkResults>> as Decode>::decode(&mut &result[..]).unwrap_or(None);
-	if let Some(results) = results {
-		// Print benchmark metadata
-		println!("Pallet: {:?}, Extrinsic: {:?}, Steps: {:?}, Repeat: {:?}", pallet, extrinsic, steps, repeat);
-		// Print the table header
-		results[0].0.iter().for_each(|param| print!("{:?},", param.0));
-		print!("time\n");
-		// Print the values
-		results.iter().for_each(|result| {
-			let parameters = &result.0;
-			parameters.iter().for_each(|param| print!("{:?},", param.1));
-			print!("{:?}\n", result.1);
-		});
-		info!("Done.");
-	} else {
-		info!("No Results.");
-	}
-	Ok(())
-}
-
-
-=======
->>>>>>> c077a2b5
 impl<
 	TBl, TRtApi, TGen, TCSExt, TBackend,
 	TExecDisp, TFchr, TSc, TImpQu, TFprb, TFpp, TNetP,
