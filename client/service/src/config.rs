--- conflicted
+++ resolved
@@ -29,12 +29,7 @@
 use sc_telemetry::TelemetryEndpoints;
 
 /// Service configuration.
-<<<<<<< HEAD
-#[derive(Clone)]
 pub struct Configuration<G, E = NoExtension> {
-=======
-pub struct Configuration<C, G, E = NoExtension> {
->>>>>>> 6ee1244e
 	/// Implementation name
 	pub impl_name: &'static str,
 	/// Implementation version
