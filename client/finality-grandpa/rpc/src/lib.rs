--- conflicted
+++ resolved
@@ -20,10 +20,6 @@
 #![warn(missing_docs)]
 
 use std::sync::Arc;
-<<<<<<< HEAD
-
-=======
->>>>>>> 55d55f5a
 use futures::{FutureExt, TryFutureExt, TryStreamExt, StreamExt};
 use log::warn;
 use jsonrpc_derive::rpc;
@@ -114,18 +110,13 @@
 		authority_set: AuthoritySet,
 		voter_state: VoterState,
 		justification_stream: GrandpaJustificationStream<Block>,
-<<<<<<< HEAD
-		manager: SubscriptionManager,
+		executor: E,
 		finality_proof_provider: Arc<ProofProvider>,
-	) -> Self {
-=======
-		executor: E,
 	) -> Self
 	where
 		E: Executor01<Box<dyn Future01<Item = (), Error = ()> + Send>> + Send + Sync + 'static,
 	{
 		let manager = SubscriptionManager::new(Arc::new(executor));
->>>>>>> 55d55f5a
 		Self {
 			authority_set,
 			voter_state,
@@ -330,22 +321,14 @@
 		VoterState: ReportVoterState + Send + Sync + 'static,
 	{
 		let (justification_sender, justification_stream) = GrandpaJustificationStream::channel();
-<<<<<<< HEAD
-		let manager = SubscriptionManager::new(Arc::new(sc_rpc::testing::TaskExecutor));
 		let finality_proof_provider = Arc::new(TestFinalityProofProvider { finality_proofs });
-=======
->>>>>>> 55d55f5a
 
 		let handler = GrandpaRpcHandler::new(
 			TestAuthoritySet,
 			voter_state,
 			justification_stream,
-<<<<<<< HEAD
-			manager,
+			sc_rpc::testing::TaskExecutor,
 			finality_proof_provider,
-=======
-			sc_rpc::testing::TaskExecutor,
->>>>>>> 55d55f5a
 		);
 
 		let mut io = jsonrpc_core::MetaIoHandler::default();
