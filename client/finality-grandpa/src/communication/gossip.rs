--- conflicted
+++ resolved
@@ -90,12 +90,7 @@
 
 use sc_telemetry::{telemetry, CONSENSUS_DEBUG};
 use log::{trace, debug};
-use futures::prelude::*;
-<<<<<<< HEAD
 use futures::channel::mpsc;
-=======
-use futures03::channel::mpsc;
->>>>>>> f0c18520
 use rand::seq::SliceRandom;
 
 use crate::{environment, CatchUp, CompactCommit, SignedMessage};
@@ -103,8 +98,6 @@
 
 use std::collections::{HashMap, VecDeque, HashSet};
 use std::time::{Duration, Instant};
-use std::pin::Pin;
-use std::task::{Poll, Context};
 
 const REBROADCAST_AFTER: Duration = Duration::from_secs(60 * 5);
 const CATCH_UP_REQUEST_TIMEOUT: Duration = Duration::from_secs(45);
@@ -1451,58 +1444,9 @@
 	}
 }
 
-<<<<<<< HEAD
-struct PeerReport {
-	who: PeerId,
-	cost_benefit: ReputationChange,
-}
-
-// wrapper around a stream of reports.
-#[must_use = "The report stream must be consumed"]
-pub(super) struct ReportStream {
-	reports: mpsc::UnboundedReceiver<PeerReport>,
-}
-
-impl ReportStream {
-	/// Consume the report stream, converting it into a future that
-	/// handles all reports.
-	pub(super) fn consume<B>(self, net: GossipEngine<B>)
-		-> impl Future<Output=()> + Send + 'static + Unpin
-	where
-		B: BlockT,
-	{
-		ReportingTask {
-			reports: self.reports,
-			net,
-		}
-	}
-}
-
-/// A future for reporting peers.
-#[must_use = "Futures do nothing unless polled"]
-struct ReportingTask<B: BlockT> {
-	reports: mpsc::UnboundedReceiver<PeerReport>,
-	net: GossipEngine<B>,
-}
-
-impl<B: BlockT> Future for ReportingTask<B> {
-	type Output = ();
-
-	fn poll(mut self: Pin<&mut Self>, cx: &mut Context) -> Poll<()> {
-		loop {
-			match Stream::poll_next(Pin::new(&mut self.reports), cx) {
-				Poll::Ready(None) => return Poll::Ready(()),
-				Poll::Ready(Some(PeerReport { who, cost_benefit })) =>
-					self.net.report(who, cost_benefit),
-				Poll::Pending => return Poll::Pending,
-			}
-		}
-	}
-=======
 pub(super) struct PeerReport {
 	pub who: PeerId,
 	pub cost_benefit: ReputationChange,
->>>>>>> f0c18520
 }
 
 #[cfg(test)]
