// Copyright 2018-2020 Parity Technologies (UK) Ltd.
// This file is part of Substrate.

// Substrate is free software: you can redistribute it and/or modify
// it under the terms of the GNU General Public License as published by
// the Free Software Foundation, either version 3 of the License, or
// (at your option) any later version.

// Substrate is distributed in the hope that it will be useful,
// but WITHOUT ANY WARRANTY; without even the implied warranty of
// MERCHANTABILITY or FITNESS FOR A PARTICULAR PURPOSE.  See the
// GNU General Public License for more details.

// You should have received a copy of the GNU General Public License
// along with Substrate.  If not, see <http://www.gnu.org/licenses/>.

use std::collections::BTreeMap;
use std::iter::FromIterator;
use std::pin::Pin;
use std::sync::Arc;
use std::time::Duration;

use log::{debug, warn};
use parity_scale_codec::{Decode, Encode};
use futures::prelude::*;
use futures_timer::Delay;
use parking_lot::RwLock;
use std::marker::PhantomData;

use sc_client_api::{backend::{Backend, apply_aux}, utils::is_descendent_of};
use finality_grandpa::{
	BlockNumberOps, Error as GrandpaError, round::State as RoundState,
	voter, voter_set::VoterSet,
};
use sp_blockchain::{HeaderBackend, HeaderMetadata, Error as ClientError};
use sp_core::Pair;
use sp_runtime::generic::BlockId;
use sp_runtime::traits::{
	Block as BlockT, Header as HeaderT, NumberFor, One, Zero,
};
use sc_telemetry::{telemetry, CONSENSUS_INFO};

use crate::{
	CommandOrError, Commit, Config, Error, Precommit, Prevote,
	PrimaryPropose, SignedMessage, NewAuthoritySet, VoterCommand,
};

use sp_consensus::SelectChain;

use crate::authorities::{AuthoritySet, SharedAuthoritySet};
use crate::communication::Network as NetworkT;
use crate::consensus_changes::SharedConsensusChanges;
use crate::justification::GrandpaJustification;
use crate::until_imported::UntilVoteTargetImported;
use crate::voting_rule::VotingRule;
use sp_finality_grandpa::{
	AuthorityId, AuthoritySignature, Equivocation, EquivocationProof,
	GrandpaApi, RoundNumber, SetId,
};
use prometheus_endpoint::{Gauge, U64, register, PrometheusError};

type HistoricalVotes<Block> = finality_grandpa::HistoricalVotes<
	<Block as BlockT>::Hash,
	NumberFor<Block>,
	AuthoritySignature,
	AuthorityId,
>;

/// Data about a completed round. The set of votes that is stored must be
/// minimal, i.e. at most one equivocation is stored per voter.
#[derive(Debug, Clone, Decode, Encode, PartialEq)]
pub struct CompletedRound<Block: BlockT> {
	/// The round number.
	pub number: RoundNumber,
	/// The round state (prevote ghost, estimate, finalized, etc.)
	pub state: RoundState<Block::Hash, NumberFor<Block>>,
	/// The target block base used for voting in the round.
	pub base: (Block::Hash, NumberFor<Block>),
	/// All the votes observed in the round.
	pub votes: Vec<SignedMessage<Block>>,
}

// Data about last completed rounds within a single voter set. Stores
// NUM_LAST_COMPLETED_ROUNDS and always contains data about at least one round
// (genesis).
#[derive(Debug, Clone, PartialEq)]
pub struct CompletedRounds<Block: BlockT> {
	rounds: Vec<CompletedRound<Block>>,
	set_id: SetId,
	voters: Vec<AuthorityId>,
}

// NOTE: the current strategy for persisting completed rounds is very naive
// (update everything) and we also rely on cloning to do atomic updates,
// therefore this value should be kept small for now.
const NUM_LAST_COMPLETED_ROUNDS: usize = 2;

impl<Block: BlockT> Encode for CompletedRounds<Block> {
	fn encode(&self) -> Vec<u8> {
		let v = Vec::from_iter(&self.rounds);
		(&v, &self.set_id, &self.voters).encode()
	}
}

impl<Block: BlockT> parity_scale_codec::EncodeLike for CompletedRounds<Block> {}

impl<Block: BlockT> Decode for CompletedRounds<Block> {
	fn decode<I: parity_scale_codec::Input>(value: &mut I) -> Result<Self, parity_scale_codec::Error> {
		<(Vec<CompletedRound<Block>>, SetId, Vec<AuthorityId>)>::decode(value)
			.map(|(rounds, set_id, voters)| CompletedRounds {
				rounds: rounds.into(),
				set_id,
				voters,
			})
	}
}

impl<Block: BlockT> CompletedRounds<Block> {
	/// Create a new completed rounds tracker with NUM_LAST_COMPLETED_ROUNDS capacity.
	pub(crate) fn new(
		genesis: CompletedRound<Block>,
		set_id: SetId,
		voters: &AuthoritySet<Block::Hash, NumberFor<Block>>,
	)
		-> CompletedRounds<Block>
	{
		let mut rounds = Vec::with_capacity(NUM_LAST_COMPLETED_ROUNDS);
		rounds.push(genesis);

		let voters = voters.current().1.iter().map(|(a, _)| a.clone()).collect();
		CompletedRounds { rounds, set_id, voters }
	}

	/// Get the set-id and voter set of the completed rounds.
	pub fn set_info(&self) -> (SetId, &[AuthorityId]) {
		(self.set_id, &self.voters[..])
	}

	/// Iterate over all completed rounds.
	pub fn iter(&self) -> impl Iterator<Item=&CompletedRound<Block>> {
		self.rounds.iter().rev()
	}

	/// Returns the last (latest) completed round.
	pub fn last(&self) -> &CompletedRound<Block> {
		self.rounds.first()
			.expect("inner is never empty; always contains at least genesis; qed")
	}

	/// Push a new completed round, oldest round is evicted if number of rounds
	/// is higher than `NUM_LAST_COMPLETED_ROUNDS`.
	pub fn push(&mut self, completed_round: CompletedRound<Block>) {
		use std::cmp::Reverse;

		match self.rounds.binary_search_by_key(
			&Reverse(completed_round.number),
			|completed_round| Reverse(completed_round.number),
		) {
			Ok(idx) => self.rounds[idx] = completed_round,
			Err(idx) => self.rounds.insert(idx, completed_round),
		};

		if self.rounds.len() > NUM_LAST_COMPLETED_ROUNDS {
			self.rounds.pop();
		}
	}
}

/// A map with voter status information for currently live rounds,
/// which votes have we cast and what are they.
pub type CurrentRounds<Block> = BTreeMap<RoundNumber, HasVoted<Block>>;

/// The state of the current voter set, whether it is currently active or not
/// and information related to the previously completed rounds. Current round
/// voting status is used when restarting the voter, i.e. it will re-use the
/// previous votes for a given round if appropriate (same round and same local
/// key).
#[derive(Debug, Decode, Encode, PartialEq)]
pub enum VoterSetState<Block: BlockT> {
	/// The voter is live, i.e. participating in rounds.
	Live {
		/// The previously completed rounds.
		completed_rounds: CompletedRounds<Block>,
		/// Voter status for the currently live rounds.
		current_rounds: CurrentRounds<Block>,
	},
	/// The voter is paused, i.e. not casting or importing any votes.
	Paused {
		/// The previously completed rounds.
		completed_rounds: CompletedRounds<Block>,
	},
}

impl<Block: BlockT> VoterSetState<Block> {
	/// Create a new live VoterSetState with round 0 as a completed round using
	/// the given genesis state and the given authorities. Round 1 is added as a
	/// current round (with state `HasVoted::No`).
	pub(crate) fn live(
		set_id: SetId,
		authority_set: &AuthoritySet<Block::Hash, NumberFor<Block>>,
		genesis_state: (Block::Hash, NumberFor<Block>),
	) -> VoterSetState<Block> {
		let state = RoundState::genesis((genesis_state.0, genesis_state.1));
		let completed_rounds = CompletedRounds::new(
			CompletedRound {
				number: 0,
				state,
				base: (genesis_state.0, genesis_state.1),
				votes: Vec::new(),
			},
			set_id,
			authority_set,
		);

		let mut current_rounds = CurrentRounds::new();
		current_rounds.insert(1, HasVoted::No);

		VoterSetState::Live {
			completed_rounds,
			current_rounds,
		}
	}

	/// Returns the last completed rounds.
	pub(crate) fn completed_rounds(&self) -> CompletedRounds<Block> {
		match self {
			VoterSetState::Live { completed_rounds, .. } =>
				completed_rounds.clone(),
			VoterSetState::Paused { completed_rounds } =>
				completed_rounds.clone(),
		}
	}

	/// Returns the last completed round.
	pub(crate) fn last_completed_round(&self) -> CompletedRound<Block> {
		match self {
			VoterSetState::Live { completed_rounds, .. } =>
				completed_rounds.last().clone(),
			VoterSetState::Paused { completed_rounds } =>
				completed_rounds.last().clone(),
		}
	}

	/// Returns the voter set state validating that it includes the given round
	/// in current rounds and that the voter isn't paused.
	pub fn with_current_round(&self, round: RoundNumber)
		-> Result<(&CompletedRounds<Block>, &CurrentRounds<Block>), Error>
	{
		if let VoterSetState::Live { completed_rounds, current_rounds } = self {
			if current_rounds.contains_key(&round) {
				return Ok((completed_rounds, current_rounds));
			} else {
				let msg = "Voter acting on a live round we are not tracking.";
				return Err(Error::Safety(msg.to_string()));
			}
		} else {
			let msg = "Voter acting while in paused state.";
			return Err(Error::Safety(msg.to_string()));
		}
	}
}

/// Whether we've voted already during a prior run of the program.
#[derive(Clone, Debug, Decode, Encode, PartialEq)]
pub enum HasVoted<Block: BlockT> {
	/// Has not voted already in this round.
	No,
	/// Has voted in this round.
	Yes(AuthorityId, Vote<Block>),
}

/// The votes cast by this voter already during a prior run of the program.
#[derive(Debug, Clone, Decode, Encode, PartialEq)]
pub enum Vote<Block: BlockT> {
	/// Has cast a proposal.
	Propose(PrimaryPropose<Block>),
	/// Has cast a prevote.
	Prevote(Option<PrimaryPropose<Block>>, Prevote<Block>),
	/// Has cast a precommit (implies prevote.)
	Precommit(Option<PrimaryPropose<Block>>, Prevote<Block>, Precommit<Block>),
}

impl<Block: BlockT> HasVoted<Block> {
	/// Returns the proposal we should vote with (if any.)
	pub fn propose(&self) -> Option<&PrimaryPropose<Block>> {
		match self {
			HasVoted::Yes(_, Vote::Propose(propose)) =>
				Some(propose),
			HasVoted::Yes(_, Vote::Prevote(propose, _)) | HasVoted::Yes(_, Vote::Precommit(propose, _, _)) =>
				propose.as_ref(),
			_ => None,
		}
	}

	/// Returns the prevote we should vote with (if any.)
	pub fn prevote(&self) -> Option<&Prevote<Block>> {
		match self {
			HasVoted::Yes(_, Vote::Prevote(_, prevote)) | HasVoted::Yes(_, Vote::Precommit(_, prevote, _)) =>
				Some(prevote),
			_ => None,
		}
	}

	/// Returns the precommit we should vote with (if any.)
	pub fn precommit(&self) -> Option<&Precommit<Block>> {
		match self {
			HasVoted::Yes(_, Vote::Precommit(_, _, precommit)) =>
				Some(precommit),
			_ => None,
		}
	}

	/// Returns true if the voter can still propose, false otherwise.
	pub fn can_propose(&self) -> bool {
		self.propose().is_none()
	}

	/// Returns true if the voter can still prevote, false otherwise.
	pub fn can_prevote(&self) -> bool {
		self.prevote().is_none()
	}

	/// Returns true if the voter can still precommit, false otherwise.
	pub fn can_precommit(&self) -> bool {
		self.precommit().is_none()
	}
}

/// A voter set state meant to be shared safely across multiple owners.
#[derive(Clone)]
pub struct SharedVoterSetState<Block: BlockT> {
	inner: Arc<RwLock<VoterSetState<Block>>>,
}

impl<Block: BlockT> From<VoterSetState<Block>> for SharedVoterSetState<Block> {
	fn from(set_state: VoterSetState<Block>) -> Self {
		SharedVoterSetState::new(set_state)
	}
}

impl<Block: BlockT> SharedVoterSetState<Block> {
	/// Create a new shared voter set tracker with the given state.
	pub(crate) fn new(state: VoterSetState<Block>) -> Self {
		SharedVoterSetState { inner: Arc::new(RwLock::new(state)) }
	}

	/// Read the inner voter set state.
	pub(crate) fn read(&self) -> parking_lot::RwLockReadGuard<VoterSetState<Block>> {
		self.inner.read()
	}

	/// Return vote status information for the current round.
	pub(crate) fn has_voted(&self, round: RoundNumber) -> HasVoted<Block> {
		match &*self.inner.read() {
			VoterSetState::Live { current_rounds, .. } => {
				current_rounds.get(&round).and_then(|has_voted| match has_voted {
					HasVoted::Yes(id, vote) =>
						Some(HasVoted::Yes(id.clone(), vote.clone())),
					_ => None,
				})
				.unwrap_or(HasVoted::No)
			},
			_ => HasVoted::No,
		}
	}

	// NOTE: not exposed outside of this module intentionally.
	fn with<F, R>(&self, f: F) -> R
		where F: FnOnce(&mut VoterSetState<Block>) -> R
	{
		f(&mut *self.inner.write())
	}
}

/// Prometheus metrics for GRANDPA.
#[derive(Clone)]
pub(crate) struct Metrics {
	finality_grandpa_round: Gauge<U64>,
}

impl Metrics {
	pub(crate) fn register(registry: &prometheus_endpoint::Registry) -> Result<Self, PrometheusError> {
		Ok(Self {
			finality_grandpa_round: register(
				Gauge::new("finality_grandpa_round", "Highest completed GRANDPA round.")?,
				registry
			)?,
		})
	}
}


/// The environment we run GRANDPA in.
pub(crate) struct Environment<Backend, Block: BlockT, C, N: NetworkT<Block>, SC, VR> {
	pub(crate) client: Arc<C>,
	pub(crate) select_chain: SC,
	pub(crate) voters: Arc<VoterSet<AuthorityId>>,
	pub(crate) config: Config,
	pub(crate) authority_set: SharedAuthoritySet<Block::Hash, NumberFor<Block>>,
	pub(crate) consensus_changes: SharedConsensusChanges<Block::Hash, NumberFor<Block>>,
	pub(crate) network: crate::communication::NetworkBridge<Block, N>,
	pub(crate) set_id: SetId,
	pub(crate) voter_set_state: SharedVoterSetState<Block>,
	pub(crate) voting_rule: VR,
	pub(crate) metrics: Option<Metrics>,
	pub(crate) _phantom: PhantomData<Backend>,
}

impl<BE, Block: BlockT, C, N: NetworkT<Block>, SC, VR> Environment<BE, Block, C, N, SC, VR> {
	/// Updates the voter set state using the given closure. The write lock is
	/// held during evaluation of the closure and the environment's voter set
	/// state is set to its result if successful.
	pub(crate) fn update_voter_set_state<F>(&self, f: F) -> Result<(), Error> where
		F: FnOnce(&VoterSetState<Block>) -> Result<Option<VoterSetState<Block>>, Error>
	{
		self.voter_set_state.with(|voter_set_state| {
			if let Some(set_state) = f(&voter_set_state)? {
				*voter_set_state = set_state;

				if let Some(metrics) = self.metrics.as_ref() {
					if let VoterSetState::Live { completed_rounds, .. } = voter_set_state {
						let highest = completed_rounds.rounds.iter()
							.map(|round| round.number)
							.max()
							.expect("There is always one completed round (genesis); qed");

						metrics.finality_grandpa_round.set(highest);
					}
				}
			}
			Ok(())
		})
	}
}

impl<BE, Block, C, N, SC, VR> Environment<BE, Block, C, N, SC, VR>
where
	Block: BlockT,
	BE: Backend<Block>,
	C: crate::ClientForGrandpa<Block, BE>,
	C::Api: GrandpaApi<Block, Error = sp_blockchain::Error>,
	N: NetworkT<Block>,
	SC: SelectChain<Block> + 'static,
{
	/// Report the given equivocation to the GRANDPA runtime module. This method
	/// generates a session membership proof of the offender and then submits an
	/// extrinsic to report the equivocation. In particular, the session membership
	/// proof must be generated at the block at which the given set was active which
	/// isn't necessarily the best block if there are pending authority set changes.
	fn report_equivocation(
		&self,
		equivocation: Equivocation<Block::Hash, NumberFor<Block>>,
	) -> Result<(), Error> {
		let is_descendent_of = is_descendent_of(&*self.client, None);

		let best_header = self.select_chain
			.best_chain()
			.map_err(|e| Error::Blockchain(e.to_string()))?;

		let authority_set = self.authority_set.inner().read();

		// block hash and number of the next pending authority set change in the
		// given best chain.
		let next_change = authority_set
			.next_change(&best_header.hash(), &is_descendent_of)
			.map_err(|e| Error::Safety(e.to_string()))?;

		// find the hash of the latest block in the current set
		let current_set_latest_hash = match next_change {
			Some((_, n)) if n.is_zero() => {
				return Err(Error::Safety(
					"Authority set change signalled at genesis.".to_string(),
				))
			}
			// the next set starts at `n` so the current one lasts until `n - 1`. if
			// `n` is later than the best block, then the current set is still live
			// at best block.
			Some((_, n)) if n > *best_header.number() => best_header.hash(),
			Some((h, _)) => {
				// this is the header at which the new set will start
				let header = self.client.header(BlockId::Hash(h))?.expect(
					"got block hash from registered pending change; \
					 pending changes are only registered on block import; qed.",
				);

				// its parent block is the last block in the current set
				*header.parent_hash()
			}
			// there is no pending change, the latest block for the current set is
			// the best block.
			None => best_header.hash(),
		};

		// generate key ownership proof at that block
		let key_owner_proof = match self.client
			.runtime_api()
			.generate_key_ownership_proof(
				&BlockId::Hash(current_set_latest_hash),
				authority_set.set_id,
				equivocation.offender().clone(),
			)
			.map_err(Error::Client)?
		{
			Some(proof) => proof,
			None => {
				debug!(target: "afg", "Equivocation offender is not part of the authority set.");
				return Ok(());
			}
		};

		// submit equivocation report at **best** block
		let equivocation_proof = EquivocationProof::new(
			authority_set.set_id,
			equivocation,
		);

		self.client.runtime_api()
			.submit_report_equivocation_extrinsic(
				&BlockId::Hash(best_header.hash()),
				equivocation_proof,
				key_owner_proof,
			).map_err(Error::Client)?;

		Ok(())
	}
}

impl<BE, Block: BlockT, C, N, SC, VR>
	finality_grandpa::Chain<Block::Hash, NumberFor<Block>>
for Environment<BE, Block, C, N, SC, VR>
where
	Block: 'static,
	BE: Backend<Block>,
	C: crate::ClientForGrandpa<Block, BE>,
	N: NetworkT<Block> + 'static + Send,
	SC: SelectChain<Block> + 'static,
	VR: VotingRule<Block, C>,
	NumberFor<Block>: BlockNumberOps,
{
	fn ancestry(&self, base: Block::Hash, block: Block::Hash) -> Result<Vec<Block::Hash>, GrandpaError> {
		ancestry(&self.client, base, block)
	}

	fn best_chain_containing(&self, block: Block::Hash) -> Option<(Block::Hash, NumberFor<Block>)> {
		// NOTE: when we finalize an authority set change through the sync protocol the voter is
		//       signaled asynchronously. therefore the voter could still vote in the next round
		//       before activating the new set. the `authority_set` is updated immediately thus we
		//       restrict the voter based on that.
		if self.set_id != self.authority_set.inner().read().current().0 {
			return None;
		}

		let base_header = match self.client.header(BlockId::Hash(block)).ok()? {
			Some(h) => h,
			None => {
				debug!(target: "afg", "Encountered error finding best chain containing {:?}: couldn't find base block", block);
				return None;
			}
		};

		// we refuse to vote beyond the current limit number where transitions are scheduled to
		// occur.
		// once blocks are finalized that make that transition irrelevant or activate it,
		// we will proceed onwards. most of the time there will be no pending transition.
		// the limit, if any, is guaranteed to be higher than or equal to the given base number.
		let limit = self.authority_set.current_limit(*base_header.number());
		debug!(target: "afg", "Finding best chain containing block {:?} with number limit {:?}", block, limit);

		match self.select_chain.finality_target(block, None) {
			Ok(Some(best_hash)) => {
				let best_header = self.client.header(BlockId::Hash(best_hash)).ok()?
					.expect("Header known to exist after `finality_target` call; qed");

				// check if our vote is currently being limited due to a pending change
				let limit = limit.filter(|limit| limit < best_header.number());
				let target;

				let target_header = if let Some(target_number) = limit {
					let mut target_header = best_header.clone();

					// walk backwards until we find the target block
					loop {
						if *target_header.number() < target_number {
							unreachable!(
								"we are traversing backwards from a known block; \
								 blocks are stored contiguously; \
								 qed"
							);
						}

						if *target_header.number() == target_number {
							break;
						}

						target_header = self.client.header(BlockId::Hash(*target_header.parent_hash())).ok()?
							.expect("Header known to exist after `finality_target` call; qed");
					}

					target = target_header;
					&target
				} else {
					// otherwise just use the given best as the target
					&best_header
				};

				// restrict vote according to the given voting rule, if the
				// voting rule doesn't restrict the vote then we keep the
				// previous target.
				//
				// note that we pass the original `best_header`, i.e. before the
				// authority set limit filter, which can be considered a
				// mandatory/implicit voting rule.
				//
				// we also make sure that the restricted vote is higher than the
				// round base (i.e. last finalized), otherwise the value
				// returned by the given voting rule is ignored and the original
				// target is used instead.
				self.voting_rule
					.restrict_vote(&*self.client, &base_header, &best_header, target_header)
					.filter(|(_, restricted_number)| {
						// we can only restrict votes within the interval [base, target]
						restricted_number >= base_header.number() &&
							restricted_number < target_header.number()
					})
					.or(Some((target_header.hash(), *target_header.number())))
			},
			Ok(None) => {
				debug!(target: "afg", "Encountered error finding best chain containing {:?}: couldn't find target block", block);
				None
			}
			Err(e) => {
				debug!(target: "afg", "Encountered error finding best chain containing {:?}: {:?}", block, e);
				None
			}
		}
	}
}


pub(crate) fn ancestry<Block: BlockT, Client>(
	client: &Arc<Client>,
	base: Block::Hash,
	block: Block::Hash,
) -> Result<Vec<Block::Hash>, GrandpaError> where
	Client: HeaderMetadata<Block, Error = sp_blockchain::Error>,
{
	if base == block { return Err(GrandpaError::NotDescendent) }

	let tree_route_res = sp_blockchain::tree_route(&**client, block, base);

	let tree_route = match tree_route_res {
		Ok(tree_route) => tree_route,
		Err(e) => {
			debug!(target: "afg", "Encountered error computing ancestry between block {:?} and base {:?}: {:?}",
				   block, base, e);

			return Err(GrandpaError::NotDescendent);
		}
	};

	if tree_route.common_block().hash != base {
		return Err(GrandpaError::NotDescendent);
	}

	// skip one because our ancestry is meant to start from the parent of `block`,
	// and `tree_route` includes it.
	Ok(tree_route.retracted().iter().skip(1).map(|e| e.hash).collect())
}

impl<B, Block: BlockT, C, N, SC, VR>
	voter::Environment<Block::Hash, NumberFor<Block>>
for Environment<B, Block, C, N, SC, VR>
where
	Block: 'static,
	B: Backend<Block>,
	C: crate::ClientForGrandpa<Block, B> + 'static,
<<<<<<< HEAD
	C::Api: GrandpaApi<Block, Error = sp_blockchain::Error>,
 	N: NetworkT<Block> + 'static + Send,
=======
	N: NetworkT<Block> + 'static + Send + Sync,
>>>>>>> c0ccc24d
	SC: SelectChain<Block> + 'static,
	VR: VotingRule<Block, C>,
	NumberFor<Block>: BlockNumberOps,
{
	type Timer = Pin<Box<dyn Future<Output = Result<(), Self::Error>> + Send + Sync>>;
	type Id = AuthorityId;
	type Signature = AuthoritySignature;

	// regular round message streams
	type In = Pin<Box<dyn Stream<
		Item = Result<::finality_grandpa::SignedMessage<Block::Hash, NumberFor<Block>, Self::Signature, Self::Id>, Self::Error>
	> + Send + Sync>>;
	type Out = Pin<Box<dyn Sink<
		::finality_grandpa::Message<Block::Hash, NumberFor<Block>>,
		Error = Self::Error,
	> + Send + Sync>>;

	type Error = CommandOrError<Block::Hash, NumberFor<Block>>;

	fn round_data(
		&self,
		round: RoundNumber,
	) -> voter::RoundData<Self::Id, Self::Timer, Self::In, Self::Out> {
		let prevote_timer = Delay::new(self.config.gossip_duration * 2);
		let precommit_timer = Delay::new(self.config.gossip_duration * 4);

		let local_key = crate::is_voter(&self.voters, &self.config.keystore);

		let has_voted = match self.voter_set_state.has_voted(round) {
			HasVoted::Yes(id, vote) => {
				if local_key.as_ref().map(|k| k.public() == id).unwrap_or(false) {
					HasVoted::Yes(id, vote)
				} else {
					HasVoted::No
				}
			},
			HasVoted::No => HasVoted::No,
		};

		let (incoming, outgoing) = self.network.round_communication(
			crate::communication::Round(round),
			crate::communication::SetId(self.set_id),
			self.voters.clone(),
			local_key.clone(),
			has_voted,
		);

		// schedule incoming messages from the network to be held until
		// corresponding blocks are imported.
		let incoming = Box::pin(UntilVoteTargetImported::new(
			self.client.import_notification_stream(),
			self.network.clone(),
			self.client.clone(),
			incoming,
			"round",
			None,
		).map_err(Into::into));

		// schedule network message cleanup when sink drops.
		let outgoing = Box::pin(outgoing.sink_err_into());

		voter::RoundData {
			voter_id: local_key.map(|pair| pair.public()),
			prevote_timer: Box::pin(prevote_timer.map(Ok)),
			precommit_timer: Box::pin(precommit_timer.map(Ok)),
			incoming,
			outgoing,
		}
	}

	fn proposed(&self, round: RoundNumber, propose: PrimaryPropose<Block>) -> Result<(), Self::Error> {
		let local_id = crate::is_voter(&self.voters, &self.config.keystore);

		let local_id = match local_id {
			Some(id) => id.public(),
			None => return Ok(()),
		};

		self.update_voter_set_state(|voter_set_state| {
			let (completed_rounds, current_rounds) = voter_set_state.with_current_round(round)?;
			let current_round = current_rounds.get(&round)
				.expect("checked in with_current_round that key exists; qed.");

			if !current_round.can_propose() {
				// we've already proposed in this round (in a previous run),
				// ignore the given vote and don't update the voter set
				// state
				return Ok(None);
			}

			let mut current_rounds = current_rounds.clone();
			let current_round = current_rounds.get_mut(&round)
				.expect("checked previously that key exists; qed.");

			*current_round = HasVoted::Yes(local_id, Vote::Propose(propose));

			let set_state = VoterSetState::<Block>::Live {
				completed_rounds: completed_rounds.clone(),
				current_rounds,
			};

			crate::aux_schema::write_voter_set_state(&*self.client, &set_state)?;

			Ok(Some(set_state))
		})?;

		Ok(())
	}

	fn prevoted(&self, round: RoundNumber, prevote: Prevote<Block>) -> Result<(), Self::Error> {
		let local_id = crate::is_voter(&self.voters, &self.config.keystore);

		let local_id = match local_id {
			Some(id) => id.public(),
			None => return Ok(()),
		};

		self.update_voter_set_state(|voter_set_state| {
			let (completed_rounds, current_rounds) = voter_set_state.with_current_round(round)?;
			let current_round = current_rounds.get(&round)
				.expect("checked in with_current_round that key exists; qed.");

			if !current_round.can_prevote() {
				// we've already prevoted in this round (in a previous run),
				// ignore the given vote and don't update the voter set
				// state
				return Ok(None);
			}

			let propose = current_round.propose();

			let mut current_rounds = current_rounds.clone();
			let current_round = current_rounds.get_mut(&round)
				.expect("checked previously that key exists; qed.");

			*current_round = HasVoted::Yes(local_id, Vote::Prevote(propose.cloned(), prevote));

			let set_state = VoterSetState::<Block>::Live {
				completed_rounds: completed_rounds.clone(),
				current_rounds,
			};

			crate::aux_schema::write_voter_set_state(&*self.client, &set_state)?;

			Ok(Some(set_state))
		})?;

		Ok(())
	}

	fn precommitted(&self, round: RoundNumber, precommit: Precommit<Block>) -> Result<(), Self::Error> {
		let local_id = crate::is_voter(&self.voters, &self.config.keystore);

		let local_id = match local_id {
			Some(id) => id.public(),
			None => return Ok(()),
		};

		self.update_voter_set_state(|voter_set_state| {
			let (completed_rounds, current_rounds) = voter_set_state.with_current_round(round)?;
			let current_round = current_rounds.get(&round)
				.expect("checked in with_current_round that key exists; qed.");

			if !current_round.can_precommit() {
				// we've already precommitted in this round (in a previous run),
				// ignore the given vote and don't update the voter set
				// state
				return Ok(None);
			}

			let propose = current_round.propose();
			let prevote = match current_round {
				HasVoted::Yes(_, Vote::Prevote(_, prevote)) => prevote,
				_ => {
					let msg = "Voter precommitting before prevoting.";
					return Err(Error::Safety(msg.to_string()));
				},
			};

			let mut current_rounds = current_rounds.clone();
			let current_round = current_rounds.get_mut(&round)
				.expect("checked previously that key exists; qed.");

			*current_round = HasVoted::Yes(
				local_id,
				Vote::Precommit(propose.cloned(), prevote.clone(), precommit),
			);

			let set_state = VoterSetState::<Block>::Live {
				completed_rounds: completed_rounds.clone(),
				current_rounds,
			};

			crate::aux_schema::write_voter_set_state(&*self.client, &set_state)?;

			Ok(Some(set_state))
		})?;

		Ok(())
	}

	fn completed(
		&self,
		round: RoundNumber,
		state: RoundState<Block::Hash, NumberFor<Block>>,
		base: (Block::Hash, NumberFor<Block>),
		historical_votes: &HistoricalVotes<Block>,
	) -> Result<(), Self::Error> {
		debug!(
			target: "afg", "Voter {} completed round {} in set {}. Estimate = {:?}, Finalized in round = {:?}",
			self.config.name(),
			round,
			self.set_id,
			state.estimate.as_ref().map(|e| e.1),
			state.finalized.as_ref().map(|e| e.1),
		);

		self.update_voter_set_state(|voter_set_state| {
			// NOTE: we don't use `with_current_round` here, it is possible that
			// we are not currently tracking this round if it is a round we
			// caught up to.
			let (completed_rounds, current_rounds) =
				if let VoterSetState::Live { completed_rounds, current_rounds } = voter_set_state {
					(completed_rounds, current_rounds)
				} else {
					let msg = "Voter acting while in paused state.";
					return Err(Error::Safety(msg.to_string()));
				};

			let mut completed_rounds = completed_rounds.clone();

			// TODO: Future integration will store the prevote and precommit index. See #2611.
			let votes = historical_votes.seen().to_vec();

			completed_rounds.push(CompletedRound {
				number: round,
				state: state.clone(),
				base,
				votes,
			});

			// remove the round from live rounds and start tracking the next round
			let mut current_rounds = current_rounds.clone();
			current_rounds.remove(&round);
			current_rounds.insert(round + 1, HasVoted::No);

			let set_state = VoterSetState::<Block>::Live {
				completed_rounds,
				current_rounds,
			};

			crate::aux_schema::write_voter_set_state(&*self.client, &set_state)?;

			Ok(Some(set_state))
		})?;

		Ok(())
	}

	fn concluded(
		&self,
		round: RoundNumber,
		state: RoundState<Block::Hash, NumberFor<Block>>,
		_base: (Block::Hash, NumberFor<Block>),
		historical_votes: &HistoricalVotes<Block>,
	) -> Result<(), Self::Error> {
		debug!(
			target: "afg", "Voter {} concluded round {} in set {}. Estimate = {:?}, Finalized in round = {:?}",
			self.config.name(),
			round,
			self.set_id,
			state.estimate.as_ref().map(|e| e.1),
			state.finalized.as_ref().map(|e| e.1),
		);

		self.update_voter_set_state(|voter_set_state| {
			// NOTE: we don't use `with_current_round` here, because a concluded
			// round is completed and cannot be current.
			let (completed_rounds, current_rounds) =
				if let VoterSetState::Live { completed_rounds, current_rounds } = voter_set_state {
					(completed_rounds, current_rounds)
				} else {
					let msg = "Voter acting while in paused state.";
					return Err(Error::Safety(msg.to_string()));
				};

			let mut completed_rounds = completed_rounds.clone();

			if let Some(already_completed) = completed_rounds.rounds
				.iter_mut().find(|r| r.number == round)
			{
				let n_existing_votes = already_completed.votes.len();

				// the interface of Environment guarantees that the previous `historical_votes`
				// from `completable` is a prefix of what is passed to `concluded`.
				already_completed.votes.extend(
					historical_votes.seen().iter().skip(n_existing_votes).cloned()
				);
				already_completed.state = state;
				crate::aux_schema::write_concluded_round(&*self.client, &already_completed)?;
			}

			let set_state = VoterSetState::<Block>::Live {
				completed_rounds,
				current_rounds: current_rounds.clone(),
			};

			crate::aux_schema::write_voter_set_state(&*self.client, &set_state)?;

			Ok(Some(set_state))
		})?;

		Ok(())
	}

	fn finalize_block(
		&self,
		hash: Block::Hash,
		number: NumberFor<Block>,
		round: RoundNumber,
		commit: Commit<Block>,
	) -> Result<(), Self::Error> {
		finalize_block(
			self.client.clone(),
			&self.authority_set,
			&self.consensus_changes,
			Some(self.config.justification_period.into()),
			hash,
			number,
			(round, commit).into(),
			false,
		)
	}

	fn round_commit_timer(&self) -> Self::Timer {
		use rand::{thread_rng, Rng};

		//random between 0-1 seconds.
		let delay: u64 = thread_rng().gen_range(0, 1000);
		Box::pin(Delay::new(Duration::from_millis(delay)).map(Ok))
	}

	fn prevote_equivocation(
		&self,
		_round: RoundNumber,
		equivocation: finality_grandpa::Equivocation<Self::Id, Prevote<Block>, Self::Signature>,
	) {
		warn!(target: "afg", "Detected prevote equivocation in the finality worker: {:?}", equivocation);
		if let Err(err) = self.report_equivocation(equivocation.into()) {
			warn!(target: "afg", "Error reporting prevote equivocation: {:?}", err);
		}
	}

	fn precommit_equivocation(
		&self,
		_round: RoundNumber,
		equivocation: finality_grandpa::Equivocation<Self::Id, Precommit<Block>, Self::Signature>,
	) {
		warn!(target: "afg", "Detected precommit equivocation in the finality worker: {:?}", equivocation);
		if let Err(err) = self.report_equivocation(equivocation.into()) {
			warn!(target: "afg", "Error reporting precommit equivocation: {:?}", err);
		}
	}
}

pub(crate) enum JustificationOrCommit<Block: BlockT> {
	Justification(GrandpaJustification<Block>),
	Commit((RoundNumber, Commit<Block>)),
}

impl<Block: BlockT> From<(RoundNumber, Commit<Block>)> for JustificationOrCommit<Block> {
	fn from(commit: (RoundNumber, Commit<Block>)) -> JustificationOrCommit<Block> {
		JustificationOrCommit::Commit(commit)
	}
}

impl<Block: BlockT> From<GrandpaJustification<Block>> for JustificationOrCommit<Block> {
	fn from(justification: GrandpaJustification<Block>) -> JustificationOrCommit<Block> {
		JustificationOrCommit::Justification(justification)
	}
}

/// Finalize the given block and apply any authority set changes. If an
/// authority set change is enacted then a justification is created (if not
/// given) and stored with the block when finalizing it.
/// This method assumes that the block being finalized has already been imported.
pub(crate) fn finalize_block<BE, Block, Client>(
	client: Arc<Client>,
	authority_set: &SharedAuthoritySet<Block::Hash, NumberFor<Block>>,
	consensus_changes: &SharedConsensusChanges<Block::Hash, NumberFor<Block>>,
	justification_period: Option<NumberFor<Block>>,
	hash: Block::Hash,
	number: NumberFor<Block>,
	justification_or_commit: JustificationOrCommit<Block>,
	initial_sync: bool,
) -> Result<(), CommandOrError<Block::Hash, NumberFor<Block>>> where
	Block:  BlockT,
	BE: Backend<Block>,
	Client: crate::ClientForGrandpa<Block, BE>,
{
	// NOTE: lock must be held through writing to DB to avoid race. this lock
	//       also implicitly synchronizes the check for last finalized number
	//       below.
	let mut authority_set = authority_set.inner().write();

	let status = client.info();
	if number <= status.finalized_number && client.hash(number)? == Some(hash) {
		// This can happen after a forced change (triggered by the finality tracker when finality is stalled), since
		// the voter will be restarted at the median last finalized block, which can be lower than the local best
		// finalized block.
		warn!(target: "afg", "Re-finalized block #{:?} ({:?}) in the canonical chain, current best finalized is #{:?}",
				hash,
				number,
				status.finalized_number,
		);

		return Ok(());
	}

	// FIXME #1483: clone only when changed
	let old_authority_set = authority_set.clone();
	// holds the old consensus changes in case it is changed below, needed for
	// reverting in case of failure
	let mut old_consensus_changes = None;

	let mut consensus_changes = consensus_changes.lock();
	let canon_at_height = |canon_number| {
		// "true" because the block is finalized
		canonical_at_height(&*client, (hash, number), true, canon_number)
	};

	let update_res: Result<_, Error> = client.lock_import_and_run(|import_op| {
		let status = authority_set.apply_standard_changes(
			hash,
			number,
			&is_descendent_of::<Block, _>(&*client, None),
			initial_sync,
		).map_err(|e| Error::Safety(e.to_string()))?;

		// check if this is this is the first finalization of some consensus changes
		let (alters_consensus_changes, finalizes_consensus_changes) = consensus_changes
			.finalize((number, hash), &canon_at_height)?;

		if alters_consensus_changes {
			old_consensus_changes = Some(consensus_changes.clone());

			let write_result = crate::aux_schema::update_consensus_changes(
				&*consensus_changes,
				|insert| apply_aux(import_op, insert, &[]),
			);

			if let Err(e) = write_result {
				warn!(target: "afg", "Failed to write updated consensus changes to disk. Bailing.");
				warn!(target: "afg", "Node is in a potentially inconsistent state.");

				return Err(e.into());
			}
		}

		// NOTE: this code assumes that honest voters will never vote past a
		// transition block, thus we don't have to worry about the case where
		// we have a transition with `effective_block = N`, but we finalize
		// `N+1`. this assumption is required to make sure we store
		// justifications for transition blocks which will be requested by
		// syncing clients.
		let justification = match justification_or_commit {
			JustificationOrCommit::Justification(justification) => Some(justification.encode()),
			JustificationOrCommit::Commit((round_number, commit)) => {
				let mut justification_required =
					// justification is always required when block that enacts new authorities
					// set is finalized
					status.new_set_block.is_some() ||
					// justification is required when consensus changes are finalized
					finalizes_consensus_changes;

				// justification is required every N blocks to be able to prove blocks
				// finalization to remote nodes
				if !justification_required {
					if let Some(justification_period) = justification_period {
						let last_finalized_number = client.info().finalized_number;
						justification_required =
							(!last_finalized_number.is_zero() || number - last_finalized_number == justification_period) &&
							(last_finalized_number / justification_period != number / justification_period);
					}
				}

				if justification_required {
					let justification = GrandpaJustification::from_commit(
						&client,
						round_number,
						commit,
					)?;

					Some(justification.encode())
				} else {
					None
				}
			},
		};

		debug!(target: "afg", "Finalizing blocks up to ({:?}, {})", number, hash);

		// ideally some handle to a synchronization oracle would be used
		// to avoid unconditionally notifying.
		client.apply_finality(import_op, BlockId::Hash(hash), justification, true).map_err(|e| {
			warn!(target: "afg", "Error applying finality to block {:?}: {:?}", (hash, number), e);
			e
		})?;
		telemetry!(CONSENSUS_INFO; "afg.finalized_blocks_up_to";
			"number" => ?number, "hash" => ?hash,
		);

		let new_authorities = if let Some((canon_hash, canon_number)) = status.new_set_block {
			// the authority set has changed.
			let (new_id, set_ref) = authority_set.current();

			if set_ref.len() > 16 {
				afg_log!(initial_sync,
					"👴 Applying GRANDPA set change to new set with {} authorities",
					set_ref.len(),
				);
			} else {
				afg_log!(initial_sync,
					"👴 Applying GRANDPA set change to new set {:?}",
					set_ref,
				);
			}

			telemetry!(CONSENSUS_INFO; "afg.generating_new_authority_set";
				"number" => ?canon_number, "hash" => ?canon_hash,
				"authorities" => ?set_ref.to_vec(),
				"set_id" => ?new_id,
			);
			Some(NewAuthoritySet {
				canon_hash,
				canon_number,
				set_id: new_id,
				authorities: set_ref.to_vec(),
			})
		} else {
			None
		};

		if status.changed {
			let write_result = crate::aux_schema::update_authority_set::<Block, _, _>(
				&authority_set,
				new_authorities.as_ref(),
				|insert| apply_aux(import_op, insert, &[]),
			);

			if let Err(e) = write_result {
				warn!(target: "afg", "Failed to write updated authority set to disk. Bailing.");
				warn!(target: "afg", "Node is in a potentially inconsistent state.");

				return Err(e.into());
			}
		}

		Ok(new_authorities.map(VoterCommand::ChangeAuthorities))
	});

	match update_res {
		Ok(Some(command)) => Err(CommandOrError::VoterCommand(command)),
		Ok(None) => Ok(()),
		Err(e) => {
			*authority_set = old_authority_set;

			if let Some(old_consensus_changes) = old_consensus_changes {
				*consensus_changes = old_consensus_changes;
			}

			Err(CommandOrError::Error(e))
		}
	}
}

/// Using the given base get the block at the given height on this chain. The
/// target block must be an ancestor of base, therefore `height <= base.height`.
pub(crate) fn canonical_at_height<Block: BlockT, C: HeaderBackend<Block>>(
	provider: &C,
	base: (Block::Hash, NumberFor<Block>),
	base_is_canonical: bool,
	height: NumberFor<Block>,
) -> Result<Option<Block::Hash>, ClientError> {
	if height > base.1 {
		return Ok(None);
	}

	if height == base.1 {
		if base_is_canonical {
			return Ok(Some(base.0));
		} else {
			return Ok(provider.hash(height).unwrap_or(None));
		}
	} else if base_is_canonical {
		return Ok(provider.hash(height).unwrap_or(None));
	}

	let one = NumberFor::<Block>::one();

	// start by getting _canonical_ block with number at parent position and then iterating
	// backwards by hash.
	let mut current = match provider.header(BlockId::Number(base.1 - one))? {
		Some(header) => header,
		_ => return Ok(None),
	};

	// we've already checked that base > height above.
	let mut steps = base.1 - height - one;

	while steps > NumberFor::<Block>::zero() {
		current = match provider.header(BlockId::Hash(*current.parent_hash()))? {
			Some(header) => header,
			_ => return Ok(None),
		};

		steps -= one;
	}

	Ok(Some(current.hash()))
}<|MERGE_RESOLUTION|>--- conflicted
+++ resolved
@@ -674,12 +674,8 @@
 	Block: 'static,
 	B: Backend<Block>,
 	C: crate::ClientForGrandpa<Block, B> + 'static,
-<<<<<<< HEAD
 	C::Api: GrandpaApi<Block, Error = sp_blockchain::Error>,
- 	N: NetworkT<Block> + 'static + Send,
-=======
-	N: NetworkT<Block> + 'static + Send + Sync,
->>>>>>> c0ccc24d
+ 	N: NetworkT<Block> + 'static + Send + Sync,
 	SC: SelectChain<Block> + 'static,
 	VR: VotingRule<Block, C>,
 	NumberFor<Block>: BlockNumberOps,
