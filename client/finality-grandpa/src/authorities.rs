--- conflicted
+++ resolved
@@ -215,12 +215,7 @@
 		&mut self,
 		pending: PendingChange<H, N>,
 		is_descendent_of: &F,
-<<<<<<< HEAD
-	) -> Result<(), fork_tree::Error<E>>
-	where
-=======
 	) -> Result<(), Error<E>> where
->>>>>>> c0ccc24d
 		F: Fn(&H, &H) -> Result<bool, E>,
 		E: std::error::Error,
 	{
@@ -974,7 +969,6 @@
 	}
 
 	#[test]
-<<<<<<< HEAD
 	fn next_change_works() {
 		let mut authorities = AuthoritySet {
 			current_authorities: Vec::new(),
@@ -1076,7 +1070,25 @@
 			delay: 0,
 			canon_height: 8,
 			canon_hash: "hash_a10",
-=======
+			delay_kind: DelayKind::Best {
+				median_last_finalized: 0,
+			},
+		};
+
+		authorities
+			.add_pending_change(change_a10, &static_is_descendent_of(false))
+			.unwrap();
+
+		// it should take precedence over the change at A1 (#10)
+		assert_eq!(
+			authorities
+				.next_change(&"best_a", &is_descendent_of)
+				.unwrap(),
+			Some(("hash_a10", 8)),
+		);
+	}
+
+	#[test]
 	fn maintains_authority_list_invariants() {
 		// empty authority lists are invalid
 		assert_eq!(AuthoritySet::<(), ()>::genesis(vec![]), None);
@@ -1130,25 +1142,11 @@
 			delay: 10,
 			canon_height: 5,
 			canon_hash: (),
->>>>>>> c0ccc24d
 			delay_kind: DelayKind::Best {
 				median_last_finalized: 0,
 			},
 		};
 
-<<<<<<< HEAD
-		authorities
-			.add_pending_change(change_a10, &static_is_descendent_of(false))
-			.unwrap();
-
-		// it should take precedence over the change at A1 (#10)
-		assert_eq!(
-			authorities
-				.next_change(&"best_a", &is_descendent_of)
-				.unwrap(),
-			Some(("hash_a10", 8)),
-		);
-=======
 		// pending change contains an an authority set
 		// where one authority has weight of 0
 		assert!(matches!(
@@ -1158,6 +1156,5 @@
 			),
 			Err(Error::InvalidAuthoritySet)
 		));
->>>>>>> c0ccc24d
 	}
 }