--- conflicted
+++ resolved
@@ -673,13 +673,10 @@
 	pub voting_rule: VR,
 	/// The prometheus metrics registry.
 	pub prometheus_registry: Option<prometheus_endpoint::Registry>,
-<<<<<<< HEAD
+	/// The voter state is exposed at an RPC endpoint.
+	pub shared_voter_state: SharedVoterState,
 	/// A subscription to new block justifications
 	pub finality_subscription: Option<GrandpaJustificationSender<Block>>,
-=======
-	/// The voter state is exposed at an RPC endpoint.
-	pub shared_voter_state: SharedVoterState,
->>>>>>> b0960369
 }
 
 /// Run a GRANDPA voter as a task. Provide configuration and a link to a
@@ -705,11 +702,8 @@
 		telemetry_on_connect,
 		voting_rule,
 		prometheus_registry,
-<<<<<<< HEAD
+		shared_voter_state,
 		finality_subscription,
-=======
-		shared_voter_state,
->>>>>>> b0960369
 	} = grandpa_params;
 
 	// NOTE: we have recently removed `run_grandpa_observer` from the public
@@ -770,11 +764,8 @@
 		persistent_data,
 		voter_commands_rx,
 		prometheus_registry,
-<<<<<<< HEAD
+		shared_voter_state,
 		finality_subscription,
-=======
-		shared_voter_state,
->>>>>>> b0960369
 	);
 
 	let voter_work = voter_work
@@ -834,11 +825,8 @@
 		persistent_data: PersistentData<Block>,
 		voter_commands_rx: TracingUnboundedReceiver<VoterCommand<Block::Hash, NumberFor<Block>>>,
 		prometheus_registry: Option<prometheus_endpoint::Registry>,
-<<<<<<< HEAD
+		shared_voter_state: SharedVoterState,
 		finality_subscription: Option<GrandpaJustificationSender<Block>>,
-=======
-		shared_voter_state: SharedVoterState,
->>>>>>> b0960369
 	) -> Self {
 		let metrics = match prometheus_registry.as_ref().map(Metrics::register) {
 			Some(Ok(metrics)) => Some(metrics),
