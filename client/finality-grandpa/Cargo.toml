[package]
name = "sc-finality-grandpa"
version = "0.8.0-rc3"
authors = ["Parity Technologies <admin@parity.io>"]
edition = "2018"
license = "GPL-3.0-or-later WITH Classpath-exception-2.0"
homepage = "https://substrate.dev"
repository = "https://github.com/paritytech/substrate/"
description = "Integration of the GRANDPA finality gadget into substrate."
documentation = "https://docs.rs/sc-finality-grandpa"

[package.metadata.docs.rs]
targets = ["x86_64-unknown-linux-gnu"]


[dependencies]
derive_more = "0.99.2"
fork-tree = { version = "2.0.0-rc3", path = "../../utils/fork-tree" }
futures = "0.3.4"
futures-timer = "3.0.1"
log = "0.4.8"
parking_lot = "0.10.0"
rand = "0.7.2"
assert_matches = "1.3.0"
parity-scale-codec = { version = "1.3.0", features = ["derive"] }
<<<<<<< HEAD
sp-arithmetic = { version = "2.0.0-rc2", path = "../../primitives/arithmetic" }
sp-application-crypto = { version = "2.0.0-rc2", path = "../../primitives/application-crypto" }
sp-runtime = { version = "2.0.0-rc2", path = "../../primitives/runtime" }
sp-utils = { version = "2.0.0-rc2", path = "../../primitives/utils" }
sp-consensus = { version = "0.8.0-rc2", path = "../../primitives/consensus/common" }
sc-consensus = { version = "0.8.0-rc2", path = "../../client/consensus/common" }
sp-core = { version = "2.0.0-rc2", path = "../../primitives/core" }
sp-api = { version = "2.0.0-rc2", path = "../../primitives/api" }
sc-telemetry = { version = "2.0.0-rc2", path = "../telemetry" }
sc-keystore = { version = "2.0.0-rc2", path = "../keystore" }
=======
sp-arithmetic = { version = "2.0.0-rc3", path = "../../primitives/arithmetic" }
sp-runtime = { version = "2.0.0-rc3", path = "../../primitives/runtime" }
sp-utils = { version = "2.0.0-rc3", path = "../../primitives/utils" }
sp-consensus = { version = "0.8.0-rc3", path = "../../primitives/consensus/common" }
sc-consensus = { version = "0.8.0-rc3", path = "../../client/consensus/common" }
sp-core = { version = "2.0.0-rc3", path = "../../primitives/core" }
sp-api = { version = "2.0.0-rc3", path = "../../primitives/api" }
sc-telemetry = { version = "2.0.0-rc3", path = "../telemetry" }
sc-keystore = { version = "2.0.0-rc3", path = "../keystore" }
>>>>>>> 85cd5569
serde_json = "1.0.41"
sc-client-api = { version = "2.0.0-rc3", path = "../api" }
sp-inherents = { version = "2.0.0-rc3", path = "../../primitives/inherents" }
sp-blockchain = { version = "2.0.0-rc3", path = "../../primitives/blockchain" }
sc-network = { version = "0.8.0-rc3", path = "../network" }
sc-network-gossip = { version = "0.8.0-rc3", path = "../network-gossip" }
sp-finality-tracker = { version = "2.0.0-rc3", path = "../../primitives/finality-tracker" }
sp-finality-grandpa = { version = "2.0.0-rc3", path = "../../primitives/finality-grandpa" }
prometheus-endpoint = { package = "substrate-prometheus-endpoint", path = "../../utils/prometheus", version = "0.8.0-rc3"}
sc-block-builder = { version = "0.8.0-rc3", path = "../block-builder" }
finality-grandpa = { version = "0.12.3", features = ["derive-codec"] }
pin-project = "0.4.6"

[dev-dependencies]
finality-grandpa = { version = "0.12.3", features = ["derive-codec", "test-helpers"] }
sc-network = { version = "0.8.0-rc3", path = "../network" }
sc-network-test = { version = "0.8.0-rc3", path = "../network/test" }
sp-keyring = { version = "2.0.0-rc3", path = "../../primitives/keyring" }
substrate-test-runtime-client = { version = "2.0.0-rc3",  path = "../../test-utils/runtime/client" }
sp-consensus-babe = { version = "0.8.0-rc3", path = "../../primitives/consensus/babe" }
sp-state-machine = { version = "0.8.0-rc3", path = "../../primitives/state-machine" }
env_logger = "0.7.0"
tokio = { version = "0.2", features = ["rt-core"] }
tempfile = "3.1.0"
sp-api = { version = "2.0.0-rc3", path = "../../primitives/api" }<|MERGE_RESOLUTION|>--- conflicted
+++ resolved
@@ -23,18 +23,7 @@
 rand = "0.7.2"
 assert_matches = "1.3.0"
 parity-scale-codec = { version = "1.3.0", features = ["derive"] }
-<<<<<<< HEAD
-sp-arithmetic = { version = "2.0.0-rc2", path = "../../primitives/arithmetic" }
-sp-application-crypto = { version = "2.0.0-rc2", path = "../../primitives/application-crypto" }
-sp-runtime = { version = "2.0.0-rc2", path = "../../primitives/runtime" }
-sp-utils = { version = "2.0.0-rc2", path = "../../primitives/utils" }
-sp-consensus = { version = "0.8.0-rc2", path = "../../primitives/consensus/common" }
-sc-consensus = { version = "0.8.0-rc2", path = "../../client/consensus/common" }
-sp-core = { version = "2.0.0-rc2", path = "../../primitives/core" }
-sp-api = { version = "2.0.0-rc2", path = "../../primitives/api" }
-sc-telemetry = { version = "2.0.0-rc2", path = "../telemetry" }
-sc-keystore = { version = "2.0.0-rc2", path = "../keystore" }
-=======
+sp-application-crypto = { version = "2.0.0-rc3", path = "../../primitives/application-crypto" }
 sp-arithmetic = { version = "2.0.0-rc3", path = "../../primitives/arithmetic" }
 sp-runtime = { version = "2.0.0-rc3", path = "../../primitives/runtime" }
 sp-utils = { version = "2.0.0-rc3", path = "../../primitives/utils" }
@@ -44,7 +33,6 @@
 sp-api = { version = "2.0.0-rc3", path = "../../primitives/api" }
 sc-telemetry = { version = "2.0.0-rc3", path = "../telemetry" }
 sc-keystore = { version = "2.0.0-rc3", path = "../keystore" }
->>>>>>> 85cd5569
 serde_json = "1.0.41"
 sc-client-api = { version = "2.0.0-rc3", path = "../api" }
 sp-inherents = { version = "2.0.0-rc3", path = "../../primitives/inherents" }
