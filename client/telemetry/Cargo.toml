--- conflicted
+++ resolved
@@ -6,15 +6,11 @@
 edition = "2018"
 
 [dependencies]
-bytes = "0.4.12"
+bytes = "0.5"
 parking_lot = "0.9.0"
 futures = "0.3.1"
 futures-timer = "2.0.0"
-<<<<<<< HEAD
 libp2p = { git = "https://github.com/libp2p/rust-libp2p", branch = "stable-futures", default-features = false, features = ["libp2p-websocket"] }
-=======
-libp2p = { version = "0.13.2", default-features = false, features = ["libp2p-websocket"] }
->>>>>>> b94464fb
 log = "0.4.8"
 pin-project = "0.4.6"
 rand = "0.7.2"
