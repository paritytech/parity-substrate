--- conflicted
+++ resolved
@@ -22,20 +22,18 @@
 sp-allocator = { version = "2.0.0", path = "../../../primitives/allocator" }
 sp-wasm-interface = { version = "2.0.0", path = "../../../primitives/wasm-interface" }
 sp-serializer = { version = "2.0.0", path = "../../../primitives/serializer" }
-<<<<<<< HEAD
 wasmtime = { git = "https://github.com/Vurich/wasmtime.git", branch="master" }
 
 wasmer = { git = "https://github.com/0x7CFE/wasmer", branch = "frame-info-patch" }
 wasmer-compiler-singlepass = { git = "https://github.com/0x7CFE/wasmer", branch = "frame-info-patch" }
-wasmer-engine-jit = { git = "https://github.com/0x7CFE/wasmer", branch = "frame-info-patch" }
+#wasmer-engine-jit = { git = "https://github.com/0x7CFE/wasmer", branch = "frame-info-patch" }
 
 #wasmer = "1.0.0-alpha3"
 #wasmer-compiler-singlepass = "1.0.0-alpha3"
 #wasmer-engine-jit = "1.0.0-alpha3"
 #wasmer-runtime = "0.17"
-=======
+
 thiserror = "1.0.21"
->>>>>>> 9467f562
 
 [features]
 default = []