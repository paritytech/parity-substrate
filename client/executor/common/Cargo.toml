[package]
name = "sc-executor-common"
version = "0.8.1"
authors = ["Parity Technologies <admin@parity.io>"]
edition = "2018"
license = "GPL-3.0-or-later WITH Classpath-exception-2.0"
homepage = "https://substrate.dev"
repository = "https://github.com/paritytech/substrate/"
description = "A set of common definitions that are needed for defining execution engines."
documentation = "https://docs.rs/sc-executor-common/"
readme = "README.md"

[package.metadata.docs.rs]
targets = ["x86_64-unknown-linux-gnu"]

[dependencies]
<<<<<<< HEAD
log = { version = "0.4.8", optional = true }
derive_more = { version = "0.99.2", optional = true }
parity-wasm = { version = "0.41.0", optional = true }
codec = { package = "parity-scale-codec", optional = true, version = "1.3.4" }
wasmi = { version = "0.6.2", optional = true }
sp-core = { version = "2.0.0", default-features = false, path = "../../../primitives/core" }
sp-allocator = { version = "2.0.0", optional = true, path = "../../../primitives/allocator" }
sp-wasm-interface = { version = "2.0.0", optional = true, path = "../../../primitives/wasm-interface" }
sp-serializer = { version = "2.0.0", optional = true, path = "../../../primitives/serializer" }
sp-tasks = { version = "2.0.0", default-features = false, path = "../../../primitives/tasks" }
sp-externalities = { version = "0.8.0", default-features = false, path = "../../../primitives/externalities" }
sp-panic-handler = { version = "2.0.0", optional = true, path = "../../../primitives/panic-handler" }
sp-std = { version = "2.0.0", default-features = false, path = "../../../primitives/std" }
parking_lot = { version = "0.10.0", optional = true }
thiserror = { version = "1.0.21", optional = true }
=======
derive_more = "0.99.2"
parity-wasm = "0.41.0"
codec = { package = "parity-scale-codec", version = "1.3.6" }
wasmi = "0.6.2"
sp-core = { version = "2.0.0", path = "../../../primitives/core" }
sp-allocator = { version = "2.0.0", path = "../../../primitives/allocator" }
sp-wasm-interface = { version = "2.0.0", path = "../../../primitives/wasm-interface" }
sp-serializer = { version = "2.0.0", path = "../../../primitives/serializer" }
thiserror = "1.0.21"
>>>>>>> bb3435a8

[features]
default = [ "std" ]
std = [
  "thiserror",
  "log",
	"derive_more",
	"parity-wasm",
  "codec",
  "wasmi",
  "sp-allocator",
  "sp-panic-handler",
  "sp-wasm-interface",
  "sp-serializer",
  "parking_lot",
  "sp-core/std",
  "sp-externalities/std",
  "sp-std/std",
  "sp-tasks/std",
]
<|MERGE_RESOLUTION|>--- conflicted
+++ resolved
@@ -14,11 +14,10 @@
 targets = ["x86_64-unknown-linux-gnu"]
 
 [dependencies]
-<<<<<<< HEAD
-log = { version = "0.4.8", optional = true }
+log = { version = "0.4", optional = true }
 derive_more = { version = "0.99.2", optional = true }
 parity-wasm = { version = "0.41.0", optional = true }
-codec = { package = "parity-scale-codec", optional = true, version = "1.3.4" }
+codec = { package = "parity-scale-codec", optional = true, version = "1.3.6" }
 wasmi = { version = "0.6.2", optional = true }
 sp-core = { version = "2.0.0", default-features = false, path = "../../../primitives/core" }
 sp-allocator = { version = "2.0.0", optional = true, path = "../../../primitives/allocator" }
@@ -30,23 +29,12 @@
 sp-std = { version = "2.0.0", default-features = false, path = "../../../primitives/std" }
 parking_lot = { version = "0.10.0", optional = true }
 thiserror = { version = "1.0.21", optional = true }
-=======
-derive_more = "0.99.2"
-parity-wasm = "0.41.0"
-codec = { package = "parity-scale-codec", version = "1.3.6" }
-wasmi = "0.6.2"
-sp-core = { version = "2.0.0", path = "../../../primitives/core" }
-sp-allocator = { version = "2.0.0", path = "../../../primitives/allocator" }
-sp-wasm-interface = { version = "2.0.0", path = "../../../primitives/wasm-interface" }
-sp-serializer = { version = "2.0.0", path = "../../../primitives/serializer" }
-thiserror = "1.0.21"
->>>>>>> bb3435a8
 
 [features]
 default = [ "std" ]
 std = [
+  "log",
   "thiserror",
-  "log",
 	"derive_more",
 	"parity-wasm",
   "codec",
