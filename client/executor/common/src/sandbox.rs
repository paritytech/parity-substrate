--- conflicted
+++ resolved
@@ -148,41 +148,6 @@
 	/// Represents a function reference into the supervisor environment.
 	type SupervisorFuncRef;
 
-<<<<<<< HEAD
-	/// Allocate space of the specified length in the supervisor memory.
-	///
-	/// # Errors
-	///
-	/// Returns `Err` if allocation not possible or errors during heap management.
-	///
-	/// Returns pointer to the allocated block.
-	fn allocate(&mut self, len: WordSize) -> Result<Pointer<u8>>;
-
-	/// Deallocate space specified by the pointer that was previously returned by [`allocate`].
-	///
-	/// # Errors
-	///
-	/// Returns `Err` if deallocation not possible or because of errors in heap management.
-	///
-	/// [`allocate`]: #tymethod.allocate
-	fn deallocate(&mut self, ptr: Pointer<u8>) -> Result<()>;
-
-	/// Write `data` into the supervisor memory at offset specified by `ptr`.
-	///
-	/// # Errors
-	///
-	/// Returns `Err` if `ptr + data.len()` is out of bounds.
-	fn write_memory(&mut self, ptr: Pointer<u8>, data: &[u8]) -> Result<()>;
-
-	/// Read `len` bytes from the supervisor memory.
-	///
-	/// # Errors
-	///
-	/// Returns `Err` if `ptr + len` is out of bounds.
-	fn read_memory(&self, ptr: Pointer<u8>, len: WordSize) -> Result<Vec<u8>>;
-
-=======
->>>>>>> 657484a4
 	/// Invoke a function in the supervisor environment.
 	///
 	/// This first invokes the dispatch_thunk function, passing in the function index of the
