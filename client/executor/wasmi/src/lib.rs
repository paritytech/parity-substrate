--- conflicted
+++ resolved
@@ -273,18 +273,13 @@
 
 /// Will be used on initialization of a module to resolve function and memory imports.
 struct Resolver<'a> {
-<<<<<<< HEAD
 	/// All the hot functions that we export for the WASM blob.
 	host_functions: &'a [&'static dyn Function],
 	/// Should we allow missing function imports?
 	///
 	/// If `true`, we return a stub that will return an error when being called.
-	allow_missing_imports: bool,
+	allow_missing_func_imports: bool,
 	/// All the names of functions for that we did not provide a host function.
-=======
-	host_functions: &'a[&'static dyn Function],
-	allow_missing_func_imports: bool,
->>>>>>> d56db2b9
 	missing_functions: RefCell<Vec<String>>,
 	/// Will be used as initial and maximum size of the imported memory.
 	heap_pages: usize,
@@ -295,15 +290,11 @@
 }
 
 impl<'a> Resolver<'a> {
-<<<<<<< HEAD
 	fn new(
 		host_functions: &'a[&'static dyn Function],
-		allow_missing_imports: bool,
+		allow_missing_func_imports: bool,
 		heap_pages: usize,
 	) -> Resolver<'a> {
-=======
-	fn new(host_functions: &'a[&'static dyn Function], allow_missing_func_imports: bool) -> Resolver<'a> {
->>>>>>> d56db2b9
 		Resolver {
 			host_functions,
 			allow_missing_func_imports,
@@ -501,15 +492,9 @@
 	heap_pages: usize,
 	module: &Module,
 	host_functions: &[&'static dyn Function],
-<<<<<<< HEAD
-	allow_missing_imports: bool,
+	allow_missing_func_imports: bool,
 ) -> Result<(ModuleRef, Vec<String>, MemoryRef), Error> {
-	let resolver = Resolver::new(host_functions, allow_missing_imports, heap_pages);
-=======
-	allow_missing_func_imports: bool,
-) -> Result<(ModuleRef, Vec<String>), Error> {
-	let resolver = Resolver::new(host_functions, allow_missing_func_imports);
->>>>>>> d56db2b9
+	let resolver = Resolver::new(host_functions, allow_missing_func_imports, heap_pages);
 	// start module instantiation. Don't run 'start' function yet.
 	let intermediate_instance = ModuleInstance::new(
 		module,
