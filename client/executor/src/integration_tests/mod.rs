--- conflicted
+++ resolved
@@ -679,16 +679,11 @@
 	let handler = TestTraceHandler(traces.clone());
 
 	// Create subscriber with wasm_tracing disabled
-<<<<<<< HEAD
-	let test_subscriber = sc_tracing::ProfilingSubscriber::new_with_handler(
-		Box::new(handler), "default");
-=======
 	let test_subscriber = tracing_subscriber::fmt().finish().with(
 		sc_tracing::ProfilingLayer::new_with_handler(
-			Box::new(handler), "integration_test_span_target"
+			Box::new(handler), "default"
 		)
 	);
->>>>>>> 46faa924
 
 	let _guard = tracing::subscriber::set_default(test_subscriber);
 
