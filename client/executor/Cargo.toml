[package]
name = "sc-executor"
version = "0.10.0-dev"
authors = ["Parity Technologies <admin@parity.io>"]
edition = "2018"
license = "GPL-3.0-or-later WITH Classpath-exception-2.0"
homepage = "https://substrate.dev"
repository = "https://github.com/paritytech/substrate/"
description = "A crate that provides means of executing/dispatching calls into the runtime."
documentation = "https://docs.rs/sc-executor"
readme = "README.md"

[package.metadata.docs.rs]
targets = ["x86_64-unknown-linux-gnu"]

[dependencies]
derive_more = "0.99.2"
codec = { package = "parity-scale-codec", version = "2.0.0" }
sp-io = { version = "4.0.0-dev", path = "../../primitives/io" }
sp-core = { version = "4.0.0-dev", path = "../../primitives/core" }
sp-tasks = { version = "4.0.0-dev", path = "../../primitives/tasks" }
sp-trie = { version = "4.0.0-dev", path = "../../primitives/trie" }
sp-serializer = { version = "3.0.0", path = "../../primitives/serializer" }
sp-version = { version = "4.0.0-dev", path = "../../primitives/version" }
sp-panic-handler = { version = "3.0.0", path = "../../primitives/panic-handler" }
wasmi = "0.9.0"
parity-wasm = "0.42.0"
lazy_static = "1.4.0"
sp-api = { version = "4.0.0-dev", path = "../../primitives/api" }
sp-wasm-interface = { version = "4.0.0-dev", path = "../../primitives/wasm-interface" }
sp-runtime-interface = { version = "4.0.0-dev", path = "../../primitives/runtime-interface" }
sp-externalities = { version = "0.10.0-dev", path = "../../primitives/externalities" }
sc-executor-common = { version = "0.10.0-dev", path = "common" }
sc-executor-wasmi = { version = "0.10.0-dev", path = "wasmi" }
sc-executor-wasmtime = { version = "0.10.0-dev", path = "wasmtime", optional = true }
parking_lot = "0.11.1"
log = "0.4.8"
libsecp256k1 = "0.3.4"

[dev-dependencies]
assert_matches = "1.3.0"
wat = "1.0"
hex-literal = "0.3.1"
sc-runtime-test = { version = "2.0.0", path = "runtime-test" }
substrate-test-runtime = { version = "2.0.0", path = "../../test-utils/runtime" }
<<<<<<< HEAD
sp-state-machine = { version = "0.10.0-dev", path = "../../primitives/state-machine" }
sp-runtime = { version = "4.0.0-dev", path = "../../primitives/runtime" }
sp-tracing = { version = "4.0.0-dev", path = "../../primitives/tracing" }
sc-tracing = { version = "4.0.0-dev", path = "../tracing" }
=======
sp-state-machine = { version = "0.9.0", path = "../../primitives/state-machine" }
sp-runtime = { version = "3.0.0", path = "../../primitives/runtime" }
sp-tracing = { version = "3.0.0", path = "../../primitives/tracing" }
sp-maybe-compressed-blob = { version = "3.0.0", path = "../../primitives/maybe-compressed-blob" }
sc-tracing = { version = "3.0.0", path = "../tracing" }
>>>>>>> fdfb8b30
tracing = "0.1.25"
tracing-subscriber = "0.2.18"
paste = "1.0"
regex = "1"

[features]
default = [ "std" ]
# This crate does not have `no_std` support, we just require this for tests
std = []
wasm-extern-trace = []
wasmtime = [
	"sc-executor-wasmtime",
]
wasmi-errno = [
	"wasmi/errno"
]<|MERGE_RESOLUTION|>--- conflicted
+++ resolved
@@ -43,18 +43,11 @@
 hex-literal = "0.3.1"
 sc-runtime-test = { version = "2.0.0", path = "runtime-test" }
 substrate-test-runtime = { version = "2.0.0", path = "../../test-utils/runtime" }
-<<<<<<< HEAD
 sp-state-machine = { version = "0.10.0-dev", path = "../../primitives/state-machine" }
 sp-runtime = { version = "4.0.0-dev", path = "../../primitives/runtime" }
 sp-tracing = { version = "4.0.0-dev", path = "../../primitives/tracing" }
+sp-maybe-compressed-blob = { version = "4.0.0-dev", path = "../../primitives/maybe-compressed-blob" }
 sc-tracing = { version = "4.0.0-dev", path = "../tracing" }
-=======
-sp-state-machine = { version = "0.9.0", path = "../../primitives/state-machine" }
-sp-runtime = { version = "3.0.0", path = "../../primitives/runtime" }
-sp-tracing = { version = "3.0.0", path = "../../primitives/tracing" }
-sp-maybe-compressed-blob = { version = "3.0.0", path = "../../primitives/maybe-compressed-blob" }
-sc-tracing = { version = "3.0.0", path = "../tracing" }
->>>>>>> fdfb8b30
 tracing = "0.1.25"
 tracing-subscriber = "0.2.18"
 paste = "1.0"
