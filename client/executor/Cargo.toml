[package]
name = "sc-executor"
version = "0.8.0"
authors = ["Parity Technologies <admin@parity.io>"]
edition = "2018"
license = "GPL-3.0-or-later WITH Classpath-exception-2.0"
homepage = "https://substrate.dev"
repository = "https://github.com/paritytech/substrate/"
description = "A crate that provides means of executing/dispatching calls into the runtime."
documentation = "https://docs.rs/sc-executor"
readme = "README.md"

[package.metadata.docs.rs]
targets = ["x86_64-unknown-linux-gnu"]

[dependencies]
derive_more = "0.99.2"
codec = { package = "parity-scale-codec", version = "1.3.4" }
sp-io = { version = "2.0.0", path = "../../primitives/io" }
sp-core = { version = "2.0.0", path = "../../primitives/core" }
sp-tasks = { version = "2.0.0", path = "../../primitives/tasks" }
sp-trie = { version = "2.0.0", path = "../../primitives/trie" }
sp-serializer = { version = "2.0.0", path = "../../primitives/serializer" }
sp-version = { version = "2.0.0", path = "../../primitives/version" }
sp-panic-handler = { version = "2.0.0", path = "../../primitives/panic-handler" }
wasmi = "0.6.2"
parity-wasm = "0.41.0"
lazy_static = "1.4.0"
sp-api = { version = "2.0.0", path = "../../primitives/api" }
sp-wasm-interface = { version = "2.0.0", path = "../../primitives/wasm-interface" }
sp-runtime-interface = { version = "2.0.0", path = "../../primitives/runtime-interface" }
sp-externalities = { version = "0.8.0", path = "../../primitives/externalities" }
sc-executor-common = { version = "0.8.0", path = "common" }
sc-executor-wasmi = { version = "0.8.0", path = "wasmi" }
sc-executor-wasmtime = { version = "0.8.0", path = "wasmtime", optional = true }
parking_lot = "0.10.0"
log = "0.4.8"
libsecp256k1 = "0.3.4"

[dev-dependencies]
assert_matches = "1.3.0"
wat = "1.0"
hex-literal = "0.3.1"
sc-runtime-test = { version = "2.0.0", path = "runtime-test" }
substrate-test-runtime = { version = "2.0.0", path = "../../test-utils/runtime" }
sp-state-machine = { version = "0.8.0", path = "../../primitives/state-machine" }
test-case = "0.3.3"
sp-runtime = { version = "2.0.0", path = "../../primitives/runtime" }
sp-tracing = { version = "2.0.0", path = "../../primitives/tracing" }
sc-tracing = { version = "2.0.0", path = "../tracing" }
<<<<<<< HEAD
tracing = "0.1.19"
tracing-subscriber = "0.2.15"
=======
tracing = "0.1.22"
tracing-subscriber = "0.2.10"
>>>>>>> dcf6a3ae

[features]
default = [ "std" ]
# This crate does not have `no_std` support, we just require this for tests
std = []
wasm-extern-trace = []
wasmtime = [
	"sc-executor-wasmtime",
]
wasmi-errno = [
	"wasmi/errno"
]<|MERGE_RESOLUTION|>--- conflicted
+++ resolved
@@ -48,13 +48,8 @@
 sp-runtime = { version = "2.0.0", path = "../../primitives/runtime" }
 sp-tracing = { version = "2.0.0", path = "../../primitives/tracing" }
 sc-tracing = { version = "2.0.0", path = "../tracing" }
-<<<<<<< HEAD
-tracing = "0.1.19"
-tracing-subscriber = "0.2.15"
-=======
 tracing = "0.1.22"
 tracing-subscriber = "0.2.10"
->>>>>>> dcf6a3ae
 
 [features]
 default = [ "std" ]
