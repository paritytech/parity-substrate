[package]
name = "sc-executor-wasmtime"
version = "0.9.0"
authors = ["Parity Technologies <admin@parity.io>"]
edition = "2018"
license = "GPL-3.0-or-later WITH Classpath-exception-2.0"
homepage = "https://substrate.dev"
repository = "https://github.com/paritytech/substrate/"
description = "Defines a `WasmRuntime` that uses the Wasmtime JIT to execute."
readme = "README.md"

[package.metadata.docs.rs]
targets = ["x86_64-unknown-linux-gnu"]

[dependencies]
libc = "0.2.90"
cfg-if = "1.0"
log = "0.4.8"
scoped-tls = "1.0"
parity-wasm = "0.42.0"
codec = { package = "parity-scale-codec", version = "2.0.0" }
sc-executor-common = { version = "0.9.0", path = "../common" }
sp-wasm-interface = { version = "3.0.0", path = "../../../primitives/wasm-interface" }
sp-runtime-interface = { version = "3.0.0", path = "../../../primitives/runtime-interface" }
sp-core = { version = "3.0.0", path = "../../../primitives/core" }
<<<<<<< HEAD
sp-allocator = { version = "3.0.0", path = "../../../primitives/allocator" }
pwasm-utils = { version = "0.18" }
wasmtime = { version = "0.27.0", default-features = false, features = ["cache", "parallel-compilation"] }
=======
sc-allocator = { version = "3.0.0", path = "../../allocator" }
wasmtime = "0.27.0"
>>>>>>> fc49802f

[dev-dependencies]
assert_matches = "1.3.0"
sc-runtime-test = { version = "2.0.0", path = "../runtime-test" }
sp-io = { version = "3.0.0", path = "../../../primitives/io" }
sp-wasm-interface = { version = "3.0.0", path = "../../../primitives/wasm-interface" }
wat = "1.0"<|MERGE_RESOLUTION|>--- conflicted
+++ resolved
@@ -23,14 +23,9 @@
 sp-wasm-interface = { version = "3.0.0", path = "../../../primitives/wasm-interface" }
 sp-runtime-interface = { version = "3.0.0", path = "../../../primitives/runtime-interface" }
 sp-core = { version = "3.0.0", path = "../../../primitives/core" }
-<<<<<<< HEAD
-sp-allocator = { version = "3.0.0", path = "../../../primitives/allocator" }
+sc-allocator = { version = "3.0.0", path = "../../allocator" }
+wasmtime = { version = "0.27.0", default-features = false, features = ["cache", "parallel-compilation"] }
 pwasm-utils = { version = "0.18" }
-wasmtime = { version = "0.27.0", default-features = false, features = ["cache", "parallel-compilation"] }
-=======
-sc-allocator = { version = "3.0.0", path = "../../allocator" }
-wasmtime = "0.27.0"
->>>>>>> fc49802f
 
 [dev-dependencies]
 assert_matches = "1.3.0"
