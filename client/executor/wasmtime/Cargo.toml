[package]
name = "sc-executor-wasmtime"
version = "0.9.0"
authors = ["Parity Technologies <admin@parity.io>"]
edition = "2018"
license = "GPL-3.0-or-later WITH Classpath-exception-2.0"
homepage = "https://substrate.dev"
repository = "https://github.com/paritytech/substrate/"
description = "Defines a `WasmRuntime` that uses the Wasmtime JIT to execute."
readme = "README.md"

[package.metadata.docs.rs]
targets = ["x86_64-unknown-linux-gnu"]

[dependencies]
libc = "0.2.90"
cfg-if = "1.0"
log = "0.4.8"
scoped-tls = "1.0"
parity-wasm = "0.42.0"
codec = { package = "parity-scale-codec", version = "2.0.0" }
sc-executor-common = { version = "0.9.0", path = "../common" }
sp-wasm-interface = { version = "3.0.0", path = "../../../primitives/wasm-interface" }
sp-runtime-interface = { version = "3.0.0", path = "../../../primitives/runtime-interface" }
sp-core = { version = "3.0.0", path = "../../../primitives/core" }
sc-allocator = { version = "3.0.0", path = "../../allocator" }
wasmtime = { version = "0.27.0", default-features = false, features = ["cache", "parallel-compilation"] }
pwasm-utils = { version = "0.18" }

[dev-dependencies]
assert_matches = "1.3.0"
<<<<<<< HEAD

[features]
wasmer-sandbox = []
=======
sc-runtime-test = { version = "2.0.0", path = "../runtime-test" }
sp-io = { version = "3.0.0", path = "../../../primitives/io" }
wat = "1.0"
>>>>>>> 3cd75117
<|MERGE_RESOLUTION|>--- conflicted
+++ resolved
@@ -29,12 +29,9 @@
 
 [dev-dependencies]
 assert_matches = "1.3.0"
-<<<<<<< HEAD
-
-[features]
-wasmer-sandbox = []
-=======
 sc-runtime-test = { version = "2.0.0", path = "../runtime-test" }
 sp-io = { version = "3.0.0", path = "../../../primitives/io" }
 wat = "1.0"
->>>>>>> 3cd75117
+
+[features]
+wasmer-sandbox = []