// This file is part of Substrate.

// Copyright (C) 2018-2020 Parity Technologies (UK) Ltd.
// SPDX-License-Identifier: GPL-3.0-or-later WITH Classpath-exception-2.0

// This program is free software: you can redistribute it and/or modify
// it under the terms of the GNU General Public License as published by
// the Free Software Foundation, either version 3 of the License, or
// (at your option) any later version.

// This program is distributed in the hope that it will be useful,
// but WITHOUT ANY WARRANTY; without even the implied warranty of
// MERCHANTABILITY or FITNESS FOR A PARTICULAR PURPOSE. See the
// GNU General Public License for more details.

// You should have received a copy of the GNU General Public License
// along with this program. If not, see <https://www.gnu.org/licenses/>.

//! A consensus proposer for "basic" chains which use the primitive inherent-data.

// FIXME #1021 move this into sp-consensus

use std::{time, sync::Arc};
use sc_client_api::backend;
use codec::Decode;
use sp_consensus::{evaluation, Proposal, RecordProof};
use sp_inherents::InherentData;
use log::{error, info, debug, trace, warn};
use sp_runtime::{
	generic::BlockId,
	traits::{Block as BlockT, Hash as HashT, Header as HeaderT, DigestFor, BlakeTwo256},
};
use sp_transaction_pool::{TransactionPool, InPoolTransaction};
use sc_telemetry::{telemetry, CONSENSUS_INFO};
use sc_block_builder::{BlockBuilderApi, BlockBuilderProvider};
use sp_api::{ProvideRuntimeApi, ApiExt};
use futures::{executor, future, future::Either};
use sp_blockchain::{HeaderBackend, ApplyExtrinsicFailed::Validity, Error::ApplyExtrinsicFailed};
use std::marker::PhantomData;

use prometheus_endpoint::Registry as PrometheusRegistry;
use sc_proposer_metrics::MetricsLink as PrometheusMetrics;

/// Proposer factory.
pub struct ProposerFactory<A, B, C> {
	/// The client instance.
	client: Arc<C>,
	/// The transaction pool.
	transaction_pool: Arc<A>,
	/// Prometheus Link,
	metrics: PrometheusMetrics,
	/// phantom member to pin the `Backend` type.
	_phantom: PhantomData<B>,
}

impl<A, B, C> ProposerFactory<A, B, C> {
	pub fn new(
		client: Arc<C>,
		transaction_pool: Arc<A>,
		prometheus: Option<&PrometheusRegistry>,
	) -> Self {
		ProposerFactory {
			client,
			transaction_pool,
			metrics: PrometheusMetrics::new(prometheus),
			_phantom: PhantomData,
		}
	}
}

impl<B, Block, C, A> ProposerFactory<A, B, C>
	where
		A: TransactionPool<Block = Block> + 'static,
		B: backend::Backend<Block> + Send + Sync + 'static,
		Block: BlockT,
		C: BlockBuilderProvider<B, Block, C> + HeaderBackend<Block> + ProvideRuntimeApi<Block>
			+ Send + Sync + 'static,
		C::Api: ApiExt<Block, StateBackend = backend::StateBackendFor<B, Block>>
			+ BlockBuilderApi<Block, Error = sp_blockchain::Error>,
{
	pub fn init_with_now(
		&mut self,
		parent_header: &<Block as BlockT>::Header,
		now: Box<dyn Fn() -> time::Instant + Send + Sync>,
	) -> Proposer<B, Block, C, A> {
		let parent_hash = parent_header.hash();

		let id = BlockId::hash(parent_hash);

		info!("🙌 Starting consensus session on top of parent {:?}", parent_hash);

		let proposer = Proposer {
			client: self.client.clone(),
			parent_hash,
			parent_id: id,
			parent_number: *parent_header.number(),
			transaction_pool: self.transaction_pool.clone(),
			now,
			metrics: self.metrics.clone(),
			_phantom: PhantomData,
		};

		proposer
	}
}

impl<A, B, Block, C> sp_consensus::Environment<Block> for
	ProposerFactory<A, B, C>
		where
			A: TransactionPool<Block = Block> + 'static,
			B: backend::Backend<Block> + Send + Sync + 'static,
			Block: BlockT,
			C: BlockBuilderProvider<B, Block, C> + HeaderBackend<Block> + ProvideRuntimeApi<Block>
				+ Send + Sync + 'static,
			C::Api: ApiExt<Block, StateBackend = backend::StateBackendFor<B, Block>>
				+ BlockBuilderApi<Block, Error = sp_blockchain::Error>,
{
	type CreateProposer = future::Ready<Result<Self::Proposer, Self::Error>>;
	type Proposer = Proposer<B, Block, C, A>;
	type Error = sp_blockchain::Error;

	fn init(
		&mut self,
		parent_header: &<Block as BlockT>::Header,
	) -> Self::CreateProposer {
		future::ready(Ok(self.init_with_now(parent_header, Box::new(time::Instant::now))))
	}
}

/// The proposer logic.
pub struct Proposer<B, Block: BlockT, C, A: TransactionPool> {
	client: Arc<C>,
	parent_hash: <Block as BlockT>::Hash,
	parent_id: BlockId<Block>,
	parent_number: <<Block as BlockT>::Header as HeaderT>::Number,
	transaction_pool: Arc<A>,
	now: Box<dyn Fn() -> time::Instant + Send + Sync>,
	metrics: PrometheusMetrics,
	_phantom: PhantomData<B>,
}

impl<A, B, Block, C> sp_consensus::Proposer<Block> for
	Proposer<B, Block, C, A>
		where
			A: TransactionPool<Block = Block> + 'static,
			B: backend::Backend<Block> + Send + Sync + 'static,
			Block: BlockT,
			C: BlockBuilderProvider<B, Block, C> + HeaderBackend<Block> + ProvideRuntimeApi<Block>
				+ Send + Sync + 'static,
			C::Api: ApiExt<Block, StateBackend = backend::StateBackendFor<B, Block>>
				+ BlockBuilderApi<Block, Error = sp_blockchain::Error>,
{
	type Transaction = backend::TransactionFor<B, Block>;
	type Proposal = tokio_executor::blocking::Blocking<
		Result<Proposal<Block, Self::Transaction>, Self::Error>
	>;
	type Error = sp_blockchain::Error;

	fn propose(
		self,
		inherent_data: InherentData,
		inherent_digests: DigestFor<Block>,
		max_duration: time::Duration,
		record_proof: RecordProof,
	) -> Self::Proposal {
		tokio_executor::blocking::run(move || {
			// leave some time for evaluation and block finalization (33%)
			let deadline = (self.now)() + max_duration - max_duration / 3;
			self.propose_with(inherent_data, inherent_digests, deadline, record_proof)
		})
	}
}

impl<A, B, Block, C> Proposer<B, Block, C, A>
	where
		A: TransactionPool<Block = Block>,
		B: backend::Backend<Block> + Send + Sync + 'static,
		Block: BlockT,
		C: BlockBuilderProvider<B, Block, C> + HeaderBackend<Block> + ProvideRuntimeApi<Block>
			+ Send + Sync + 'static,
		C::Api: ApiExt<Block, StateBackend = backend::StateBackendFor<B, Block>>
			+ BlockBuilderApi<Block, Error = sp_blockchain::Error>,
{
	fn propose_with(
		self,
		inherent_data: InherentData,
		inherent_digests: DigestFor<Block>,
		deadline: time::Instant,
		record_proof: RecordProof,
	) -> Result<Proposal<Block, backend::TransactionFor<B, Block>>, sp_blockchain::Error> {
		/// If the block is full we will attempt to push at most
		/// this number of transactions before quitting for real.
		/// It allows us to increase block utilization.
		const MAX_SKIPPED_TRANSACTIONS: usize = 8;

		let mut block_builder = self.client.new_block_at(
			&self.parent_id,
			inherent_digests,
			record_proof,
		)?;

		for inherent in block_builder.create_inherents(inherent_data)? {
			match block_builder.push(inherent) {
				Err(ApplyExtrinsicFailed(Validity(e))) if e.exhausted_resources() =>
					warn!("⚠️  Dropping non-mandatory inherent from overweight block."),
				Err(ApplyExtrinsicFailed(Validity(e))) if e.was_mandatory() => {
					error!("❌️ Mandatory inherent extrinsic returned error. Block cannot be produced.");
					Err(ApplyExtrinsicFailed(Validity(e)))?
				}
				Err(e) => {
					warn!("❗️ Inherent extrinsic returned unexpected error: {}. Dropping.", e);
				}
				Ok(_) => {}
			}
		}

		// proceed with transactions
		let block_timer = time::Instant::now();
		let mut skipped = 0;
		let mut unqueue_invalid = Vec::new();
		let pending_iterator = match executor::block_on(future::select(
			self.transaction_pool.ready_at(self.parent_number),
			futures_timer::Delay::new(deadline.saturating_duration_since((self.now)()) / 8),
		)) {
			Either::Left((iterator, _)) => iterator,
			Either::Right(_) => {
				log::warn!(
					"Timeout fired waiting for transaction pool at block #{}. Proceeding with production.",
					self.parent_number,
				);
				self.transaction_pool.ready()
			}
		};

		debug!("Attempting to push transactions from the pool.");
		debug!("Pool status: {:?}", self.transaction_pool.status());
		for pending_tx in pending_iterator {
			if (self.now)() > deadline {
				debug!(
					"Consensus deadline reached when pushing block transactions, \
					proceeding with proposing."
				);
				break;
			}

			let pending_tx_data = pending_tx.data().clone();
			let pending_tx_hash = pending_tx.hash().clone();
			trace!("[{:?}] Pushing to the block.", pending_tx_hash);
			match sc_block_builder::BlockBuilder::push(&mut block_builder, pending_tx_data) {
				Ok(()) => {
					debug!("[{:?}] Pushed to the block.", pending_tx_hash);
				}
				Err(ApplyExtrinsicFailed(Validity(e)))
						if e.exhausted_resources() => {
					if skipped < MAX_SKIPPED_TRANSACTIONS {
						skipped += 1;
						debug!(
							"Block seems full, but will try {} more transactions before quitting.",
							MAX_SKIPPED_TRANSACTIONS - skipped,
						);
					} else {
						debug!("Block is full, proceed with proposing.");
						break;
					}
				}
				Err(e) if skipped > 0 => {
					trace!(
						"[{:?}] Ignoring invalid transaction when skipping: {}",
						pending_tx_hash,
						e
					);
				}
				Err(e) => {
					debug!("[{:?}] Invalid transaction: {}", pending_tx_hash, e);
					unqueue_invalid.push(pending_tx_hash);
				}
			}
		}

		self.transaction_pool.remove_invalid(&unqueue_invalid);

		let (block, storage_changes, proof) = block_builder.build()?.into_inner();

		self.metrics.report(
			|metrics| {
				metrics.number_of_transactions.set(block.extrinsics().len() as u64);
				metrics.block_constructed.observe(block_timer.elapsed().as_secs_f64());
			}
		);

		info!("🎁 Prepared block for proposing at {} [hash: {:?}; parent_hash: {}; extrinsics ({}): [{}]]",
			block.header().number(),
			<Block as BlockT>::Hash::from(block.header().hash()),
			block.header().parent_hash(),
			block.extrinsics().len(),
			block.extrinsics()
				.iter()
				.map(|xt| format!("{}", BlakeTwo256::hash_of(xt)))
				.collect::<Vec<_>>()
				.join(", ")
		);
		telemetry!(CONSENSUS_INFO; "prepared_block_for_proposing";
			"number" => ?block.header().number(),
			"hash" => ?<Block as BlockT>::Hash::from(block.header().hash()),
		);

		if Decode::decode(&mut block.encode().as_slice()).as_ref() != Ok(&block) {
			error!("Failed to verify block encoding/decoding");
		}

		if let Err(err) = evaluation::evaluate_initial(&block, &self.parent_hash, self.parent_number) {
			error!("Failed to evaluate authored block: {:?}", err);
		}

		Ok(Proposal { block, proof, storage_changes })
	}
}

#[cfg(test)]
mod tests {
	use super::*;

	use parking_lot::Mutex;
	use sp_consensus::{BlockOrigin, Proposer};
	use substrate_test_runtime_client::{
		prelude::*, TestClientBuilder, runtime::{Extrinsic, Transfer}, TestClientBuilderExt,
	};
	use sp_transaction_pool::{ChainEvent, MaintainedTransactionPool, TransactionSource};
	use sc_transaction_pool::{BasicPool, FullChainApi};
	use sp_api::Core;
	use sp_blockchain::HeaderBackend;
	use sp_runtime::traits::NumberFor;
	use sc_client_api::Backend;

	const SOURCE: TransactionSource = TransactionSource::External;

	fn extrinsic(nonce: u64) -> Extrinsic {
		Transfer {
			amount: Default::default(),
			nonce,
			from: AccountKeyring::Alice.into(),
			to: Default::default(),
		}.into_signed_tx()
	}

	fn chain_event<B: BlockT>(header: B::Header) -> ChainEvent<B>
		where NumberFor<B>: From<u64>
	{
		ChainEvent::NewBlock {
			hash: header.hash(),
			tree_route: None,
			is_new_best: true,
			header,
		}
	}

	#[test]
	fn should_cease_building_block_when_deadline_is_reached() {
		// given
		let client = Arc::new(substrate_test_runtime_client::new());
<<<<<<< HEAD
		let spawner = sp_core::testing::SpawnBlockingExecutor::new();
		let txpool = BasicPool::new_full(
			Default::default(),
			Arc::new(FullChainApi::new(client.clone())),
			None,
			spawner,
			client.clone(),
=======
		let txpool = Arc::new(
			BasicPool::new(
				Default::default(),
				Arc::new(FullChainApi::new(client.clone(), None)),
				None,
			).0
>>>>>>> c9b08fac
		);

		futures::executor::block_on(
			txpool.submit_at(&BlockId::number(0), SOURCE, vec![extrinsic(0), extrinsic(1)])
		).unwrap();

		futures::executor::block_on(
			txpool.maintain(chain_event(
				client.header(&BlockId::Number(0u64))
					.expect("header get error")
					.expect("there should be header")
			))
		);

		let mut proposer_factory = ProposerFactory::new(client.clone(), txpool.clone(), None);

		let cell = Mutex::new((false, time::Instant::now()));
		let proposer = proposer_factory.init_with_now(
			&client.header(&BlockId::number(0)).unwrap().unwrap(),
			Box::new(move || {
				let mut value = cell.lock();
				if !value.0 {
					value.0 = true;
					return value.1;
				}
				let old = value.1;
				let new = old + time::Duration::from_secs(2);
				*value = (true, new);
				old
			})
		);

		// when
		let deadline = time::Duration::from_secs(3);
		let block = futures::executor::block_on(
			proposer.propose(Default::default(), Default::default(), deadline, RecordProof::No)
		).map(|r| r.block).unwrap();

		// then
		// block should have some extrinsics although we have some more in the pool.
		assert_eq!(block.extrinsics().len(), 1);
		assert_eq!(txpool.ready().count(), 2);
	}

	#[test]
	fn should_not_panic_when_deadline_is_reached() {
		let client = Arc::new(substrate_test_runtime_client::new());
<<<<<<< HEAD
		let spawner = sp_core::testing::SpawnBlockingExecutor::new();
		let txpool = BasicPool::new_full(
			Default::default(),
			Arc::new(FullChainApi::new(client.clone())),
			None,
			spawner,
			client.clone(),
=======
		let txpool = Arc::new(
			BasicPool::new(
				Default::default(),
				Arc::new(FullChainApi::new(client.clone(), None)),
				None,
			).0
>>>>>>> c9b08fac
		);

		let mut proposer_factory = ProposerFactory::new(client.clone(), txpool.clone(), None);

		let cell = Mutex::new((false, time::Instant::now()));
		let proposer = proposer_factory.init_with_now(
			&client.header(&BlockId::number(0)).unwrap().unwrap(),
			Box::new(move || {
				let mut value = cell.lock();
				if !value.0 {
					value.0 = true;
					return value.1;
				}
				let new = value.1 + time::Duration::from_secs(160);
				*value = (true, new);
				new
			})
		);

		let deadline = time::Duration::from_secs(1);
		futures::executor::block_on(
			proposer.propose(Default::default(), Default::default(), deadline, RecordProof::No)
		).map(|r| r.block).unwrap();
	}

	#[test]
	fn proposed_storage_changes_should_match_execute_block_storage_changes() {
		let (client, backend) = TestClientBuilder::new().build_with_backend();
		let client = Arc::new(client);
<<<<<<< HEAD
		let spawner = sp_core::testing::SpawnBlockingExecutor::new();
		let txpool = BasicPool::new_full(
			Default::default(),
			Arc::new(FullChainApi::new(client.clone())),
			None,
			spawner,
			client.clone(),
=======
		let txpool = Arc::new(
			BasicPool::new(
				Default::default(),
				Arc::new(FullChainApi::new(client.clone(), None)),
				None,
			).0
>>>>>>> c9b08fac
		);

		let genesis_hash = client.info().best_hash;
		let block_id = BlockId::Hash(genesis_hash);

		futures::executor::block_on(
			txpool.submit_at(&BlockId::number(0), SOURCE, vec![extrinsic(0)]),
		).unwrap();

		futures::executor::block_on(
			txpool.maintain(chain_event(
				client.header(&BlockId::Number(0u64))
					.expect("header get error")
					.expect("there should be header"),
			))
		);

		let mut proposer_factory = ProposerFactory::new(client.clone(), txpool.clone(), None);

		let proposer = proposer_factory.init_with_now(
			&client.header(&block_id).unwrap().unwrap(),
			Box::new(move || time::Instant::now()),
		);

		let deadline = time::Duration::from_secs(9);
		let proposal = futures::executor::block_on(
			proposer.propose(Default::default(), Default::default(), deadline, RecordProof::No),
		).unwrap();

		assert_eq!(proposal.block.extrinsics().len(), 1);

		let api = client.runtime_api();
		api.execute_block(&block_id, proposal.block).unwrap();

		let state = backend.state_at(block_id).unwrap();
		let changes_trie_state = backend::changes_tries_state_at_block(
			&block_id,
			backend.changes_trie_storage(),
		).unwrap();

		let storage_changes = api.into_storage_changes(
			&state,
			changes_trie_state.as_ref(),
			genesis_hash,
		).unwrap();

		assert_eq!(
			proposal.storage_changes.transaction_storage_root,
			storage_changes.transaction_storage_root,
		);
	}

	#[test]
	fn should_not_remove_invalid_transactions_when_skipping() {
		// given
		let mut client = Arc::new(substrate_test_runtime_client::new());
<<<<<<< HEAD
		let spawner = sp_core::testing::SpawnBlockingExecutor::new();
		let txpool = BasicPool::new_full(
			Default::default(),
			Arc::new(FullChainApi::new(client.clone())),
			None,
			spawner,
			client.clone(),
=======
		let txpool = Arc::new(
			BasicPool::new(
				Default::default(),
				Arc::new(FullChainApi::new(client.clone(), None)),
				None,
			).0
>>>>>>> c9b08fac
		);

		futures::executor::block_on(
			txpool.submit_at(&BlockId::number(0), SOURCE, vec![
				extrinsic(0),
				extrinsic(1),
				Transfer {
					amount: Default::default(),
					nonce: 2,
					from: AccountKeyring::Alice.into(),
					to: Default::default(),
				}.into_resources_exhausting_tx(),
				extrinsic(3),
				Transfer {
					amount: Default::default(),
					nonce: 4,
					from: AccountKeyring::Alice.into(),
					to: Default::default(),
				}.into_resources_exhausting_tx(),
				extrinsic(5),
				extrinsic(6),
			])
		).unwrap();

		let mut proposer_factory = ProposerFactory::new(client.clone(), txpool.clone(), None);
		let mut propose_block = |
			client: &TestClient,
			number,
			expected_block_extrinsics,
			expected_pool_transactions,
		| {
			let proposer = proposer_factory.init_with_now(
				&client.header(&BlockId::number(number)).unwrap().unwrap(),
				Box::new(move || time::Instant::now()),
			);

			// when
			let deadline = time::Duration::from_secs(9);
			let block = futures::executor::block_on(
				proposer.propose(Default::default(), Default::default(), deadline, RecordProof::No)
			).map(|r| r.block).unwrap();

			// then
			// block should have some extrinsics although we have some more in the pool.
			assert_eq!(block.extrinsics().len(), expected_block_extrinsics);
			assert_eq!(txpool.ready().count(), expected_pool_transactions);

			block
		};

		futures::executor::block_on(
			txpool.maintain(chain_event(
				client.header(&BlockId::Number(0u64))
					.expect("header get error")
					.expect("there should be header")
			))
		);

		// let's create one block and import it
		let block = propose_block(&client, 0, 2, 7);
		client.import(BlockOrigin::Own, block).unwrap();

		futures::executor::block_on(
			txpool.maintain(chain_event(
				client.header(&BlockId::Number(1))
					.expect("header get error")
					.expect("there should be header")
			))
		);

		// now let's make sure that we can still make some progress
		let block = propose_block(&client, 1, 2, 5);
		client.import(BlockOrigin::Own, block).unwrap();
	}
}<|MERGE_RESOLUTION|>--- conflicted
+++ resolved
@@ -358,22 +358,13 @@
 	fn should_cease_building_block_when_deadline_is_reached() {
 		// given
 		let client = Arc::new(substrate_test_runtime_client::new());
-<<<<<<< HEAD
 		let spawner = sp_core::testing::SpawnBlockingExecutor::new();
 		let txpool = BasicPool::new_full(
 			Default::default(),
-			Arc::new(FullChainApi::new(client.clone())),
+			Arc::new(FullChainApi::new(client.clone(), None)),
 			None,
 			spawner,
 			client.clone(),
-=======
-		let txpool = Arc::new(
-			BasicPool::new(
-				Default::default(),
-				Arc::new(FullChainApi::new(client.clone(), None)),
-				None,
-			).0
->>>>>>> c9b08fac
 		);
 
 		futures::executor::block_on(
@@ -421,22 +412,13 @@
 	#[test]
 	fn should_not_panic_when_deadline_is_reached() {
 		let client = Arc::new(substrate_test_runtime_client::new());
-<<<<<<< HEAD
 		let spawner = sp_core::testing::SpawnBlockingExecutor::new();
 		let txpool = BasicPool::new_full(
 			Default::default(),
-			Arc::new(FullChainApi::new(client.clone())),
+			Arc::new(FullChainApi::new(client.clone(), None)),
 			None,
 			spawner,
 			client.clone(),
-=======
-		let txpool = Arc::new(
-			BasicPool::new(
-				Default::default(),
-				Arc::new(FullChainApi::new(client.clone(), None)),
-				None,
-			).0
->>>>>>> c9b08fac
 		);
 
 		let mut proposer_factory = ProposerFactory::new(client.clone(), txpool.clone(), None);
@@ -466,22 +448,13 @@
 	fn proposed_storage_changes_should_match_execute_block_storage_changes() {
 		let (client, backend) = TestClientBuilder::new().build_with_backend();
 		let client = Arc::new(client);
-<<<<<<< HEAD
 		let spawner = sp_core::testing::SpawnBlockingExecutor::new();
 		let txpool = BasicPool::new_full(
 			Default::default(),
-			Arc::new(FullChainApi::new(client.clone())),
+			Arc::new(FullChainApi::new(client.clone(), None)),
 			None,
 			spawner,
 			client.clone(),
-=======
-		let txpool = Arc::new(
-			BasicPool::new(
-				Default::default(),
-				Arc::new(FullChainApi::new(client.clone(), None)),
-				None,
-			).0
->>>>>>> c9b08fac
 		);
 
 		let genesis_hash = client.info().best_hash;
@@ -538,22 +511,13 @@
 	fn should_not_remove_invalid_transactions_when_skipping() {
 		// given
 		let mut client = Arc::new(substrate_test_runtime_client::new());
-<<<<<<< HEAD
 		let spawner = sp_core::testing::SpawnBlockingExecutor::new();
 		let txpool = BasicPool::new_full(
 			Default::default(),
-			Arc::new(FullChainApi::new(client.clone())),
+			Arc::new(FullChainApi::new(client.clone(), None)),
 			None,
 			spawner,
 			client.clone(),
-=======
-		let txpool = Arc::new(
-			BasicPool::new(
-				Default::default(),
-				Arc::new(FullChainApi::new(client.clone(), None)),
-				None,
-			).0
->>>>>>> c9b08fac
 		);
 
 		futures::executor::block_on(
