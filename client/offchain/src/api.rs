// Copyright 2019 Parity Technologies (UK) Ltd.
// This file is part of Substrate.

// Substrate is free software: you can redistribute it and/or modify
// it under the terms of the GNU General Public License as published by
// the Free Software Foundation, either version 3 of the License, or
// (at your option) any later version.

// Substrate is distributed in the hope that it will be useful,
// but WITHOUT ANY WARRANTY; without even the implied warranty of
// MERCHANTABILITY or FITNESS FOR A PARTICULAR PURPOSE.  See the
// GNU General Public License for more details.

// You should have received a copy of the GNU General Public License
// along with Substrate.  If not, see <http://www.gnu.org/licenses/>.

use std::{
	str::FromStr,
	sync::Arc,
	convert::TryFrom,
	thread::sleep,
};

use primitives::offchain::OffchainStorage;
use futures::Future;
use log::error;
use network::{PeerId, Multiaddr, NetworkStateInfo};
use codec::{Encode, Decode};
use primitives::offchain::{
	Externalities as OffchainExt, HttpRequestId, Timestamp, HttpRequestStatus, HttpError,
	OpaqueNetworkState, OpaquePeerId, OpaqueMultiaddr, StorageKind,
};
pub use offchain_primitives::STORAGE_PREFIX;
<<<<<<< HEAD
use sr_primitives::{generic::BlockId, traits::{self, Extrinsic}};
use txpool_api::TransactionPool;
=======
>>>>>>> 605852ea

#[cfg(not(target_os = "unknown"))]
mod http;

#[cfg(target_os = "unknown")]
use http_dummy as http;
#[cfg(target_os = "unknown")]
mod http_dummy;

mod timestamp;

/// Asynchronous offchain API.
///
/// NOTE this is done to prevent recursive calls into the runtime (which are not supported currently).
pub(crate) struct Api<Storage> {
	/// Offchain Workers database.
	db: Storage,
	/// A NetworkState provider.
	network_state: Arc<dyn NetworkStateInfo + Send + Sync>,
	/// Is this node a potential validator?
	is_validator: bool,
	/// Everything HTTP-related is handled by a different struct.
	http: http::HttpApi,
}

fn unavailable_yet<R: Default>(name: &str) -> R {
	error!(
		"The {:?} API is not available for offchain workers yet. Follow \
		https://github.com/paritytech/substrate/issues/1458 for details", name
	);
	Default::default()
}

const LOCAL_DB: &str = "LOCAL (fork-aware) DB";

impl<Storage: OffchainStorage> OffchainExt for Api<Storage> {
	fn is_validator(&self) -> bool {
		self.is_validator
	}

	fn network_state(&self) -> Result<OpaqueNetworkState, ()> {
		let external_addresses = self.network_state.external_addresses();

		let state = NetworkState::new(
			self.network_state.peer_id(),
			external_addresses,
		);
		Ok(OpaqueNetworkState::from(state))
	}

	fn timestamp(&mut self) -> Timestamp {
		timestamp::now()
	}

	fn sleep_until(&mut self, deadline: Timestamp) {
		sleep(timestamp::timestamp_from_now(deadline));
	}

	fn random_seed(&mut self) -> [u8; 32] {
		rand::random()
	}

	fn local_storage_set(&mut self, kind: StorageKind, key: &[u8], value: &[u8]) {
		match kind {
			StorageKind::PERSISTENT => self.db.set(STORAGE_PREFIX, key, value),
			StorageKind::LOCAL => unavailable_yet(LOCAL_DB),
		}
	}

	fn local_storage_compare_and_set(
		&mut self,
		kind: StorageKind,
		key: &[u8],
		old_value: Option<&[u8]>,
		new_value: &[u8],
	) -> bool {
		match kind {
			StorageKind::PERSISTENT => {
				self.db.compare_and_set(STORAGE_PREFIX, key, old_value, new_value)
			},
			StorageKind::LOCAL => unavailable_yet(LOCAL_DB),
		}
	}

	fn local_storage_get(&mut self, kind: StorageKind, key: &[u8]) -> Option<Vec<u8>> {
		match kind {
			StorageKind::PERSISTENT => self.db.get(STORAGE_PREFIX, key),
			StorageKind::LOCAL => unavailable_yet(LOCAL_DB),
		}
	}

	fn http_request_start(
		&mut self,
		method: &str,
		uri: &str,
		_meta: &[u8]
	) -> Result<HttpRequestId, ()> {
		self.http.request_start(method, uri)
	}

	fn http_request_add_header(
		&mut self,
		request_id: HttpRequestId,
		name: &str,
		value: &str
	) -> Result<(), ()> {
		self.http.request_add_header(request_id, name, value)
	}

	fn http_request_write_body(
		&mut self,
		request_id: HttpRequestId,
		chunk: &[u8],
		deadline: Option<Timestamp>
	) -> Result<(), HttpError> {
		self.http.request_write_body(request_id, chunk, deadline)
	}

	fn http_response_wait(
		&mut self,
		ids: &[HttpRequestId],
		deadline: Option<Timestamp>
	) -> Vec<HttpRequestStatus> {
		self.http.response_wait(ids, deadline)
	}

	fn http_response_headers(
		&mut self,
		request_id: HttpRequestId
	) -> Vec<(Vec<u8>, Vec<u8>)> {
		self.http.response_headers(request_id)
	}

	fn http_response_read_body(
		&mut self,
		request_id: HttpRequestId,
		buffer: &mut [u8],
		deadline: Option<Timestamp>
	) -> Result<usize, HttpError> {
		self.http.response_read_body(request_id, buffer, deadline)
	}
}

/// Information about the local node's network state.
#[derive(Clone, Eq, PartialEq, Debug)]
pub struct NetworkState {
	peer_id: PeerId,
	external_addresses: Vec<Multiaddr>,
}

impl NetworkState {
	fn new(peer_id: PeerId, external_addresses: Vec<Multiaddr>) -> Self {
		NetworkState {
			peer_id,
			external_addresses,
		}
	}
}

impl From<NetworkState> for OpaqueNetworkState {
	fn from(state: NetworkState) -> OpaqueNetworkState {
		let enc = Encode::encode(&state.peer_id.into_bytes());
		let peer_id = OpaquePeerId::new(enc);

		let external_addresses: Vec<OpaqueMultiaddr> = state
			.external_addresses
			.iter()
			.map(|multiaddr| {
				let e = Encode::encode(&multiaddr.to_string());
				OpaqueMultiaddr::new(e)
			})
			.collect();

		OpaqueNetworkState {
			peer_id,
			external_addresses,
		}
	}
}

impl TryFrom<OpaqueNetworkState> for NetworkState {
	type Error = ();

	fn try_from(state: OpaqueNetworkState) -> Result<Self, Self::Error> {
		let inner_vec = state.peer_id.0;

		let bytes: Vec<u8> = Decode::decode(&mut &inner_vec[..]).map_err(|_| ())?;
		let peer_id = PeerId::from_bytes(bytes).map_err(|_| ())?;

		let external_addresses: Result<Vec<Multiaddr>, Self::Error> = state.external_addresses
			.iter()
			.map(|enc_multiaddr| -> Result<Multiaddr, Self::Error> {
				let inner_vec = &enc_multiaddr.0;
				let bytes = <Vec<u8>>::decode(&mut &inner_vec[..]).map_err(|_| ())?;
				let multiaddr_str = String::from_utf8(bytes).map_err(|_| ())?;
				let multiaddr = Multiaddr::from_str(&multiaddr_str).map_err(|_| ())?;
				Ok(multiaddr)
			})
			.collect();
		let external_addresses = external_addresses?;

		Ok(NetworkState {
			peer_id,
			external_addresses,
		})
	}
}

/// Offchain extensions implementation API
///
/// This is the asynchronous processing part of the API.
<<<<<<< HEAD
pub(crate) struct AsyncApi<P: TransactionPool> {
	receiver: Option<mpsc::UnboundedReceiver<ExtMessage>>,
	transaction_pool: Arc<P>,
	at: BlockId<P::Block>,
=======
pub(crate) struct AsyncApi {
>>>>>>> 605852ea
	/// Everything HTTP-related is handled by a different struct.
	http: Option<http::HttpWorker>,
}

<<<<<<< HEAD
impl<P: TransactionPool> AsyncApi<P> {
	/// Creates new Offchain extensions API implementation  an the asynchronous processing part.
	pub fn new<S: OffchainStorage>(
		transaction_pool: Arc<P>,
		db: S,
		at: BlockId<P::Block>,
		network_state: Arc<dyn NetworkStateInfo + Send + Sync>,
		is_validator: bool,
	) -> (Api<S, P::Block>, AsyncApi<P>) {
		let (sender, rx) = mpsc::unbounded();

=======
impl AsyncApi {
	/// Creates new Offchain extensions API implementation  an the asynchronous processing part.
	pub fn new<S: OffchainStorage>(
		db: S,
		network_state: Arc<dyn NetworkStateInfo + Send + Sync>,
		is_validator: bool,
	) -> (Api<S>, AsyncApi) {
>>>>>>> 605852ea
		let (http_api, http_worker) = http::http();

		let api = Api {
			db,
			network_state,
			is_validator,
			http: http_api,
		};

		let async_api = AsyncApi {
			http: Some(http_worker),
		};

		(api, async_api)
	}

	/// Run a processing task for the API
	pub fn process(mut self) -> impl Future<Output = ()> {
		let http = self.http.take().expect("Take invoked only once.");

<<<<<<< HEAD
		let extrinsics = receiver.for_each(move |msg| {
			match msg {
				ExtMessage::SubmitExtrinsic(ext) => self.submit_extrinsic(ext),
			}
		});

		future::join(extrinsics, http)
			.map(|((), ())| ())
	}

	fn submit_extrinsic(&mut self, ext: Vec<u8>) -> impl Future<Output = ()> {
		let xt = match <P::Block as traits::Block>::Extrinsic::decode(&mut &*ext) {
			Ok(xt) => xt,
			Err(e) => {
				warn!("Unable to decode extrinsic: {:?}: {}", ext, e.what());
				return future::Either::Left(future::ready(()))
			},
		};

		info!("Submitting transaction to the pool: {:?} (isSigned: {:?})", xt, xt.is_signed());
		future::Either::Right(self.transaction_pool
			.submit_one(&self.at, xt.clone())
			.map(|result| match result {
				Ok(hash) => { debug!("[{:?}] Offchain transaction added to the pool.", hash); },
				Err(e) => { warn!("Couldn't submit offchain transaction: {:?}", e); },
			}))
=======
		http
>>>>>>> 605852ea
	}
}

#[cfg(test)]
mod tests {
	use super::*;
	use std::{convert::{TryFrom, TryInto}, time::SystemTime};
	use client_db::offchain::LocalStorage;
	use network::PeerId;
<<<<<<< HEAD
	use test_client::runtime::Block;
	use txpool::{BasicPool, FullChainApi};
=======
>>>>>>> 605852ea

	struct MockNetworkStateInfo();

	impl NetworkStateInfo for MockNetworkStateInfo {
		fn external_addresses(&self) -> Vec<Multiaddr> {
			Vec::new()
		}

		fn peer_id(&self) -> PeerId {
			PeerId::random()
		}
	}

<<<<<<< HEAD
	fn offchain_api() -> (Api<LocalStorage, Block>, AsyncApi<impl TransactionPool>) {
		let _ = env_logger::try_init();
		let db = LocalStorage::new_test();
		let client = Arc::new(test_client::new());
		let pool = Arc::new(BasicPool::new(Default::default(), FullChainApi::new(client.clone())));

=======
	fn offchain_api() -> (Api<LocalStorage>, AsyncApi) {
		let _ = env_logger::try_init();
		let db = LocalStorage::new_test();
>>>>>>> 605852ea
		let mock = Arc::new(MockNetworkStateInfo());

		AsyncApi::new(
			db,
			mock,
			false,
		)
	}

	#[test]
	fn should_get_timestamp() {
		let mut api = offchain_api().0;

		// Get timestamp from std.
		let now = SystemTime::now();
		let d: u64 = now.duration_since(SystemTime::UNIX_EPOCH).unwrap().as_millis().try_into().unwrap();

		// Get timestamp from offchain api.
		let timestamp = api.timestamp();

		// Compare.
		assert!(timestamp.unix_millis() > 0);
		assert_eq!(timestamp.unix_millis(), d);
	}

	#[test]
	fn should_sleep() {
		let mut api = offchain_api().0;

		// Arrange.
		let now = api.timestamp();
		let delta = primitives::offchain::Duration::from_millis(100);
		let deadline = now.add(delta);

		// Act.
		api.sleep_until(deadline);
		let new_now = api.timestamp();

		// Assert.
		// The diff could be more than the sleep duration.
		assert!(new_now.unix_millis() - 100 >= now.unix_millis());
	}

	#[test]
	fn should_set_and_get_local_storage() {
		// given
		let kind = StorageKind::PERSISTENT;
		let mut api = offchain_api().0;
		let key = b"test";

		// when
		assert_eq!(api.local_storage_get(kind, key), None);
		api.local_storage_set(kind, key, b"value");

		// then
		assert_eq!(api.local_storage_get(kind, key), Some(b"value".to_vec()));
	}

	#[test]
	fn should_compare_and_set_local_storage() {
		// given
		let kind = StorageKind::PERSISTENT;
		let mut api = offchain_api().0;
		let key = b"test";
		api.local_storage_set(kind, key, b"value");

		// when
		assert_eq!(api.local_storage_compare_and_set(kind, key, Some(b"val"), b"xxx"), false);
		assert_eq!(api.local_storage_get(kind, key), Some(b"value".to_vec()));

		// when
		assert_eq!(api.local_storage_compare_and_set(kind, key, Some(b"value"), b"xxx"), true);
		assert_eq!(api.local_storage_get(kind, key), Some(b"xxx".to_vec()));
	}

	#[test]
	fn should_compare_and_set_local_storage_with_none() {
		// given
		let kind = StorageKind::PERSISTENT;
		let mut api = offchain_api().0;
		let key = b"test";

		// when
		let res = api.local_storage_compare_and_set(kind, key, None, b"value");

		// then
		assert_eq!(res, true);
		assert_eq!(api.local_storage_get(kind, key), Some(b"value".to_vec()));
	}

	#[test]
	fn should_convert_network_states() {
		// given
		let state = NetworkState::new(
			PeerId::random(),
			vec![
				Multiaddr::try_from("/ip4/127.0.0.1/tcp/1234".to_string()).unwrap(),
				Multiaddr::try_from("/ip6/2601:9:4f81:9700:803e:ca65:66e8:c21").unwrap(),
			],
		);

		// when
		let opaque_state = OpaqueNetworkState::from(state.clone());
		let converted_back_state = NetworkState::try_from(opaque_state).unwrap();

		// then
		assert_eq!(state, converted_back_state);
	}

	#[test]
	fn should_get_random_seed() {
		// given
		let mut api = offchain_api().0;
		let seed = api.random_seed();
		// then
		assert_ne!(seed, [0; 32]);
	}
}<|MERGE_RESOLUTION|>--- conflicted
+++ resolved
@@ -31,11 +31,6 @@
 	OpaqueNetworkState, OpaquePeerId, OpaqueMultiaddr, StorageKind,
 };
 pub use offchain_primitives::STORAGE_PREFIX;
-<<<<<<< HEAD
-use sr_primitives::{generic::BlockId, traits::{self, Extrinsic}};
-use txpool_api::TransactionPool;
-=======
->>>>>>> 605852ea
 
 #[cfg(not(target_os = "unknown"))]
 mod http;
@@ -247,31 +242,11 @@
 /// Offchain extensions implementation API
 ///
 /// This is the asynchronous processing part of the API.
-<<<<<<< HEAD
-pub(crate) struct AsyncApi<P: TransactionPool> {
-	receiver: Option<mpsc::UnboundedReceiver<ExtMessage>>,
-	transaction_pool: Arc<P>,
-	at: BlockId<P::Block>,
-=======
 pub(crate) struct AsyncApi {
->>>>>>> 605852ea
 	/// Everything HTTP-related is handled by a different struct.
 	http: Option<http::HttpWorker>,
 }
 
-<<<<<<< HEAD
-impl<P: TransactionPool> AsyncApi<P> {
-	/// Creates new Offchain extensions API implementation  an the asynchronous processing part.
-	pub fn new<S: OffchainStorage>(
-		transaction_pool: Arc<P>,
-		db: S,
-		at: BlockId<P::Block>,
-		network_state: Arc<dyn NetworkStateInfo + Send + Sync>,
-		is_validator: bool,
-	) -> (Api<S, P::Block>, AsyncApi<P>) {
-		let (sender, rx) = mpsc::unbounded();
-
-=======
 impl AsyncApi {
 	/// Creates new Offchain extensions API implementation  an the asynchronous processing part.
 	pub fn new<S: OffchainStorage>(
@@ -279,7 +254,6 @@
 		network_state: Arc<dyn NetworkStateInfo + Send + Sync>,
 		is_validator: bool,
 	) -> (Api<S>, AsyncApi) {
->>>>>>> 605852ea
 		let (http_api, http_worker) = http::http();
 
 		let api = Api {
@@ -300,36 +274,7 @@
 	pub fn process(mut self) -> impl Future<Output = ()> {
 		let http = self.http.take().expect("Take invoked only once.");
 
-<<<<<<< HEAD
-		let extrinsics = receiver.for_each(move |msg| {
-			match msg {
-				ExtMessage::SubmitExtrinsic(ext) => self.submit_extrinsic(ext),
-			}
-		});
-
-		future::join(extrinsics, http)
-			.map(|((), ())| ())
-	}
-
-	fn submit_extrinsic(&mut self, ext: Vec<u8>) -> impl Future<Output = ()> {
-		let xt = match <P::Block as traits::Block>::Extrinsic::decode(&mut &*ext) {
-			Ok(xt) => xt,
-			Err(e) => {
-				warn!("Unable to decode extrinsic: {:?}: {}", ext, e.what());
-				return future::Either::Left(future::ready(()))
-			},
-		};
-
-		info!("Submitting transaction to the pool: {:?} (isSigned: {:?})", xt, xt.is_signed());
-		future::Either::Right(self.transaction_pool
-			.submit_one(&self.at, xt.clone())
-			.map(|result| match result {
-				Ok(hash) => { debug!("[{:?}] Offchain transaction added to the pool.", hash); },
-				Err(e) => { warn!("Couldn't submit offchain transaction: {:?}", e); },
-			}))
-=======
 		http
->>>>>>> 605852ea
 	}
 }
 
@@ -339,11 +284,6 @@
 	use std::{convert::{TryFrom, TryInto}, time::SystemTime};
 	use client_db::offchain::LocalStorage;
 	use network::PeerId;
-<<<<<<< HEAD
-	use test_client::runtime::Block;
-	use txpool::{BasicPool, FullChainApi};
-=======
->>>>>>> 605852ea
 
 	struct MockNetworkStateInfo();
 
@@ -357,18 +297,9 @@
 		}
 	}
 
-<<<<<<< HEAD
-	fn offchain_api() -> (Api<LocalStorage, Block>, AsyncApi<impl TransactionPool>) {
-		let _ = env_logger::try_init();
-		let db = LocalStorage::new_test();
-		let client = Arc::new(test_client::new());
-		let pool = Arc::new(BasicPool::new(Default::default(), FullChainApi::new(client.clone())));
-
-=======
 	fn offchain_api() -> (Api<LocalStorage>, AsyncApi) {
 		let _ = env_logger::try_init();
 		let db = LocalStorage::new_test();
->>>>>>> 605852ea
 		let mock = Arc::new(MockNetworkStateInfo());
 
 		AsyncApi::new(
