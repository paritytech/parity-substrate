--- conflicted
+++ resolved
@@ -36,19 +36,11 @@
 hyper-rustls = "0.21.0"
 
 [dev-dependencies]
-<<<<<<< HEAD
-sc-client-db = { version = "0.8.0-rc5", default-features = true, path = "../db/" }
-sc-transaction-pool = { version = "2.0.0-rc5", path = "../../client/transaction-pool" }
-sp-transaction-pool = { version = "2.0.0-rc5", path = "../../primitives/transaction-pool" }
-sp-tracing = { version = "2.0.0-rc5", path = "../../primitives/tracing" }
-substrate-test-runtime-client = { version = "2.0.0-rc5", path = "../../test-utils/runtime/client" }
-=======
-env_logger = "0.7.0"
 sc-client-db = { version = "0.8.0-rc6", default-features = true, path = "../db/" }
 sc-transaction-pool = { version = "2.0.0-rc6", path = "../../client/transaction-pool" }
 sp-transaction-pool = { version = "2.0.0-rc6", path = "../../primitives/transaction-pool" }
+sp-tracing = { version = "2.0.0-rc6", path = "../../primitives/tracing" }
 substrate-test-runtime-client = { version = "2.0.0-rc6", path = "../../test-utils/runtime/client" }
->>>>>>> cceb7fe8
 tokio = "0.2"
 lazy_static = "1.4.0"
 
