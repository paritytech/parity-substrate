[package]
description = "Connectivity manager based on reputation"
homepage = "http://parity.io"
license = "GPL-3.0-or-later WITH Classpath-exception-2.0"
name = "sc-peerset"
version = "2.0.0"
authors = ["Parity Technologies <admin@parity.io>"]
edition = "2018"
repository = "https://github.com/paritytech/substrate/"
documentation = "https://docs.rs/sc-peerset"
readme = "README.md"

[package.metadata.docs.rs]
targets = ["x86_64-unknown-linux-gnu"]


[dependencies]
futures = "0.3.4"
libp2p = { version = "0.28.1", default-features = false }
<<<<<<< HEAD
sp-utils = { version = "2.0.0-rc6", path = "../../primitives/utils"}
=======
sp-utils = { version = "2.0.0", path = "../../primitives/utils"}
>>>>>>> 85fbdc2f
log = "0.4.8"
serde_json = "1.0.41"
wasm-timer = "0.2"

[dev-dependencies]
rand = "0.7.2"<|MERGE_RESOLUTION|>--- conflicted
+++ resolved
@@ -17,11 +17,7 @@
 [dependencies]
 futures = "0.3.4"
 libp2p = { version = "0.28.1", default-features = false }
-<<<<<<< HEAD
-sp-utils = { version = "2.0.0-rc6", path = "../../primitives/utils"}
-=======
 sp-utils = { version = "2.0.0", path = "../../primitives/utils"}
->>>>>>> 85fbdc2f
 log = "0.4.8"
 serde_json = "1.0.41"
 wasm-timer = "0.2"
