--- conflicted
+++ resolved
@@ -15,13 +15,8 @@
 
 [dependencies]
 futures = "0.3.4"
-<<<<<<< HEAD
 libp2p = { version = "0.20.1", default-features = false }
-sp-utils = { version = "2.0.0-rc3", path = "../../primitives/utils"}
-=======
-libp2p = { version = "0.19.1", default-features = false }
 sp-utils = { version = "2.0.0-rc4", path = "../../primitives/utils"}
->>>>>>> 93a6a530
 log = "0.4.8"
 serde_json = "1.0.41"
 wasm-timer = "0.2"
