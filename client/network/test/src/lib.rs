// Copyright 2017-2020 Parity Technologies (UK) Ltd.
// This file is part of Substrate.

// Substrate is free software: you can redistribute it and/or modify
// it under the terms of the GNU General Public License as published by
// the Free Software Foundation, either version 3 of the License, or
// (at your option) any later version.

// Substrate is distributed in the hope that it will be useful,
// but WITHOUT ANY WARRANTY; without even the implied warranty of
// MERCHANTABILITY or FITNESS FOR A PARTICULAR PURPOSE.  See the
// GNU General Public License for more details.

// You should have received a copy of the GNU General Public License
// along with Substrate.  If not, see <http://www.gnu.org/licenses/>.

#![allow(missing_docs)]

#[cfg(test)]
mod block_import;
#[cfg(test)]
mod sync;

use std::{collections::HashMap, pin::Pin, sync::Arc, marker::PhantomData, task::{Poll, Context as FutureContext}};

use libp2p::build_multiaddr;
use log::trace;
use sc_network::config::FinalityProofProvider;
use sp_blockchain::{
	Result as ClientResult, well_known_cache_keys::{self, Id as CacheKeyId}, Info as BlockchainInfo,
};
use sc_client_api::{
	BlockchainEvents, BlockImportNotification,
	FinalityNotifications, ImportNotifications,
	FinalityNotification,
	backend::{TransactionFor, AuxStore, Backend, Finalizer},
};
use sc_block_builder::{BlockBuilder, BlockBuilderProvider};
use sc_client::LongestChain;
use sc_network::config::Roles;
use sp_consensus::block_validation::DefaultBlockAnnounceValidator;
use sp_consensus::import_queue::{
	BasicQueue, BoxJustificationImport, Verifier, BoxFinalityProofImport,
};
use sp_consensus::block_import::{BlockImport, ImportResult};
use sp_consensus::Error as ConsensusError;
use sp_consensus::{BlockOrigin, ForkChoiceStrategy, BlockImportParams, BlockCheckParams, JustificationImport};
use futures::prelude::*;
use sc_network::{NetworkWorker, NetworkStateInfo, NetworkService, ReportHandle, config::ProtocolId};
use sc_network::config::{NetworkConfiguration, TransportConfig, BoxFinalityProofRequestBuilder};
use libp2p::PeerId;
use parking_lot::Mutex;
use sp_core::H256;
use sc_network::config::{ProtocolConfig, TransactionPool};
use sp_runtime::generic::{BlockId, OpaqueDigestItemId};
use sp_runtime::traits::{Block as BlockT, Header as HeaderT, NumberFor};
use sp_runtime::Justification;
use substrate_test_runtime_client::{self, AccountKeyring};

pub use substrate_test_runtime_client::runtime::{Block, Extrinsic, Hash, Transfer};
pub use substrate_test_runtime_client::{TestClient, TestClientBuilder, TestClientBuilderExt};

type AuthorityId = sp_consensus_babe::AuthorityId;

/// A Verifier that accepts all blocks and passes them on with the configured
/// finality to be imported.
#[derive(Clone)]
pub struct PassThroughVerifier(pub bool);

/// This `Verifier` accepts all data as valid.
impl<B: BlockT> Verifier<B> for PassThroughVerifier {
	fn verify(
		&mut self,
		origin: BlockOrigin,
		header: B::Header,
		justification: Option<Justification>,
		body: Option<Vec<B::Extrinsic>>
	) -> Result<(BlockImportParams<B, ()>, Option<Vec<(CacheKeyId, Vec<u8>)>>), String> {
		let maybe_keys = header.digest()
			.log(|l| l.try_as_raw(OpaqueDigestItemId::Consensus(b"aura"))
				.or_else(|| l.try_as_raw(OpaqueDigestItemId::Consensus(b"babe")))
			)
			.map(|blob| vec![(well_known_cache_keys::AUTHORITIES, blob.to_vec())]);
		let mut import = BlockImportParams::new(origin, header);
		import.body = body;
		import.finalized = self.0;
		import.justification = justification;
		import.fork_choice = Some(ForkChoiceStrategy::LongestChain);

		Ok((import, maybe_keys))
	}
}

pub type PeersFullClient =
	sc_client::Client<substrate_test_runtime_client::Backend, substrate_test_runtime_client::Executor, Block, substrate_test_runtime_client::runtime::RuntimeApi>;
pub type PeersLightClient =
	sc_client::Client<substrate_test_runtime_client::LightBackend, substrate_test_runtime_client::LightExecutor, Block, substrate_test_runtime_client::runtime::RuntimeApi>;

#[derive(Clone)]
pub enum PeersClient {
	Full(Arc<PeersFullClient>, Arc<substrate_test_runtime_client::Backend>),
	Light(Arc<PeersLightClient>, Arc<substrate_test_runtime_client::LightBackend>),
}

impl PeersClient {
	pub fn as_full(&self) -> Option<Arc<PeersFullClient>> {
		match *self {
			PeersClient::Full(ref client, ref _backend) => Some(client.clone()),
			_ => None,
		}
	}

	pub fn as_block_import<Transaction>(&self) -> BlockImportAdapter<Transaction> {
		match *self {
			PeersClient::Full(ref client, ref _backend) =>
				BlockImportAdapter::new_full(client.clone()),
			PeersClient::Light(ref client, ref _backend) =>
				BlockImportAdapter::Light(Arc::new(Mutex::new(client.clone())), PhantomData),
		}
	}

	pub fn get_aux(&self, key: &[u8]) -> ClientResult<Option<Vec<u8>>> {
		match *self {
			PeersClient::Full(ref client, ref _backend) => client.get_aux(key),
			PeersClient::Light(ref client, ref _backend) => client.get_aux(key),
		}
	}

	pub fn info(&self) -> BlockchainInfo<Block> {
		match *self {
			PeersClient::Full(ref client, ref _backend) => client.chain_info(),
			PeersClient::Light(ref client, ref _backend) => client.chain_info(),
		}
	}

	pub fn header(&self, block: &BlockId<Block>) -> ClientResult<Option<<Block as BlockT>::Header>> {
		match *self {
			PeersClient::Full(ref client, ref _backend) => client.header(block),
			PeersClient::Light(ref client, ref _backend) => client.header(block),
		}
	}

	pub fn justification(&self, block: &BlockId<Block>) -> ClientResult<Option<Justification>> {
		match *self {
			PeersClient::Full(ref client, ref _backend) => client.justification(block),
			PeersClient::Light(ref client, ref _backend) => client.justification(block),
		}
	}

	pub fn finality_notification_stream(&self) -> FinalityNotifications<Block> {
		match *self {
			PeersClient::Full(ref client, ref _backend) => client.finality_notification_stream(),
			PeersClient::Light(ref client, ref _backend) => client.finality_notification_stream(),
		}
	}

	pub fn import_notification_stream(&self) -> ImportNotifications<Block>{
		match *self {
			PeersClient::Full(ref client, ref _backend) => client.import_notification_stream(),
			PeersClient::Light(ref client, ref _backend) => client.import_notification_stream(),
		}
	}

	pub fn finalize_block(
		&self,
		id: BlockId<Block>,
		justification: Option<Justification>,
		notify: bool
	) -> ClientResult<()> {
		match *self {
			PeersClient::Full(ref client, ref _backend) => client.finalize_block(id, justification, notify),
			PeersClient::Light(ref client, ref _backend) => client.finalize_block(id, justification, notify),
		}
	}
}

pub struct Peer<D> {
	pub data: D,
	client: PeersClient,
	/// We keep a copy of the verifier so that we can invoke it for locally-generated blocks,
	/// instead of going through the import queue.
	verifier: VerifierAdapter<Block>,
	/// We keep a copy of the block_import so that we can invoke it for locally-generated blocks,
	/// instead of going through the import queue.
	block_import: BlockImportAdapter<()>,
	select_chain: Option<LongestChain<substrate_test_runtime_client::Backend, Block>>,
	backend: Option<Arc<substrate_test_runtime_client::Backend>>,
<<<<<<< HEAD
	network: NetworkWorker<Block, S, <Block as BlockT>::Hash>,
	imported_blocks_stream: Pin<Box<dyn Stream<Item = BlockImportNotification<Block>> + Send>>,
	finality_notification_stream: Pin<Box<dyn Stream<Item = FinalityNotification<Block>> + Send>>,
=======
	network: NetworkWorker<Block, <Block as BlockT>::Hash>,
	imported_blocks_stream: Box<dyn Stream<Item = BlockImportNotification<Block>, Error = ()> + Send>,
	finality_notification_stream: Box<dyn Stream<Item = FinalityNotification<Block>, Error = ()> + Send>,
>>>>>>> f41677d0
}

impl<D> Peer<D> {
	/// Get this peer ID.
	pub fn id(&self) -> PeerId {
		self.network.service().local_peer_id()
	}

	/// Returns true if we're major syncing.
	pub fn is_major_syncing(&self) -> bool {
		self.network.service().is_major_syncing()
	}

	// Returns a clone of the local SelectChain, only available on full nodes
	pub fn select_chain(&self) -> Option<LongestChain<substrate_test_runtime_client::Backend, Block>> {
		self.select_chain.clone()
	}

	/// Returns the number of peers we're connected to.
	pub fn num_peers(&self) -> usize {
		self.network.num_connected_peers()
	}

	/// Returns true if we have no peer.
	pub fn is_offline(&self) -> bool {
		self.num_peers() == 0
	}

	/// Request a justification for the given block.
	pub fn request_justification(&self, hash: &<Block as BlockT>::Hash, number: NumberFor<Block>) {
		self.network.service().request_justification(hash, number);
	}

	/// Announces an important block on the network.
	pub fn announce_block(&self, hash: <Block as BlockT>::Hash, data: Vec<u8>) {
		self.network.service().announce_block(hash, data);
	}

	/// Request explicit fork sync.
	pub fn set_sync_fork_request(&self, peers: Vec<PeerId>, hash: <Block as BlockT>::Hash, number: NumberFor<Block>) {
		self.network.service().set_sync_fork_request(peers, hash, number);
	}

	/// Add blocks to the peer -- edit the block before adding
	pub fn generate_blocks<F>(&mut self, count: usize, origin: BlockOrigin, edit_block: F) -> H256
		where F: FnMut(BlockBuilder<Block, PeersFullClient, substrate_test_runtime_client::Backend>) -> Block
	{
		let best_hash = self.client.info().best_hash;
		self.generate_blocks_at(BlockId::Hash(best_hash), count, origin, edit_block, false)
	}

	/// Add blocks to the peer -- edit the block before adding. The chain will
	/// start at the given block iD.
	fn generate_blocks_at<F>(
		&mut self,
		at: BlockId<Block>,
		count: usize,
		origin: BlockOrigin,
		mut edit_block: F,
		headers_only: bool,
	) -> H256 where F: FnMut(BlockBuilder<Block, PeersFullClient, substrate_test_runtime_client::Backend>) -> Block {
		let full_client = self.client.as_full()
			.expect("blocks could only be generated by full clients");
		let mut at = full_client.header(&at).unwrap().unwrap().hash();
		for _  in 0..count {
			let builder = full_client.new_block_at(
				&BlockId::Hash(at),
				Default::default(),
				false,
			).unwrap();
			let block = edit_block(builder);
			let hash = block.header.hash();
			trace!(
				target: "test_network",
				"Generating {}, (#{}, parent={})",
				hash,
				block.header.number,
				block.header.parent_hash,
			);
			let header = block.header.clone();
			let (import_block, cache) = self.verifier.verify(
				origin,
				header.clone(),
				None,
				if headers_only { None } else { Some(block.extrinsics) },
			).unwrap();
			let cache = if let Some(cache) = cache {
				cache.into_iter().collect()
			} else {
				Default::default()
			};
			self.block_import.import_block(import_block, cache).expect("block_import failed");
			self.network.on_block_imported(header, Vec::new(), true);
			at = hash;
		}

		self.network.service().announce_block(at.clone(), Vec::new());
		at
	}

	/// Push blocks to the peer (simplified: with or without a TX)
	pub fn push_blocks(&mut self, count: usize, with_tx: bool) -> H256 {
		let best_hash = self.client.info().best_hash;
		self.push_blocks_at(BlockId::Hash(best_hash), count, with_tx)
	}

	/// Push blocks to the peer (simplified: with or without a TX)
	pub fn push_headers(&mut self, count: usize) -> H256 {
		let best_hash = self.client.info().best_hash;
		self.generate_tx_blocks_at(BlockId::Hash(best_hash), count, false, true)
	}

	/// Push blocks to the peer (simplified: with or without a TX) starting from
	/// given hash.
	pub fn push_blocks_at(&mut self, at: BlockId<Block>, count: usize, with_tx: bool) -> H256 {
		self.generate_tx_blocks_at(at, count, with_tx, false)
	}

	/// Push blocks/headers to the peer (simplified: with or without a TX) starting from
	/// given hash.
	fn generate_tx_blocks_at(&mut self, at: BlockId<Block>, count: usize, with_tx: bool, headers_only:bool) -> H256 {
		let mut nonce = 0;
		if with_tx {
			self.generate_blocks_at(
				at,
				count,
				BlockOrigin::File, |mut builder| {
					let transfer = Transfer {
						from: AccountKeyring::Alice.into(),
						to: AccountKeyring::Alice.into(),
						amount: 1,
						nonce,
					};
					builder.push(transfer.into_signed_tx()).unwrap();
					nonce = nonce + 1;
					builder.build().unwrap().block
				},
				headers_only
			)
		} else {
			self.generate_blocks_at(
				at,
				count,
				BlockOrigin::File,
				|builder| builder.build().unwrap().block,
				headers_only,
			)
		}
	}

	pub fn push_authorities_change_block(&mut self, new_authorities: Vec<AuthorityId>) -> H256 {
		self.generate_blocks(1, BlockOrigin::File, |mut builder| {
			builder.push(Extrinsic::AuthoritiesChange(new_authorities.clone())).unwrap();
			builder.build().unwrap().block
		})
	}

	/// Get a reference to the client.
	pub fn client(&self) -> &PeersClient {
		&self.client
	}

	/// Get a reference to the network service.
	pub fn network_service(&self) -> &Arc<NetworkService<Block, <Block as BlockT>::Hash>> {
		&self.network.service()
	}

	/// Test helper to compare the blockchain state of multiple (networked)
	/// clients.
	/// Potentially costly, as it creates in-memory copies of both blockchains in order
	/// to compare them. If you have easier/softer checks that are sufficient, e.g.
	/// by using .info(), you should probably use it instead of this.
	pub fn blockchain_canon_equals(&self, other: &Self) -> bool {
		if let (Some(mine), Some(others)) = (self.backend.clone(), other.backend.clone()) {
			mine.as_in_memory().blockchain()
				.canon_equals_to(others.as_in_memory().blockchain())
		} else {
			false
		}
	}

	/// Count the total number of imported blocks.
	pub fn blocks_count(&self) -> u64 {
		self.backend.as_ref().map(
			|backend| backend.blocks_count()
		).unwrap_or(0)
	}

	/// Return a collection of block hashes that failed verification
	pub fn failed_verifications(&self) -> HashMap<<Block as BlockT>::Hash, String> {
		self.verifier.failed_verifications.lock().clone()
	}
}

pub struct EmptyTransactionPool;

impl TransactionPool<Hash, Block> for EmptyTransactionPool {
	fn transactions(&self) -> Vec<(Hash, Extrinsic)> {
		Vec::new()
	}

	fn hash_of(&self, _transaction: &Extrinsic) -> Hash {
		Hash::default()
	}

	fn import(
		&self,
		_report_handle: ReportHandle,
		_who: PeerId,
		_rep_change_good: sc_network::ReputationChange,
		_rep_change_bad: sc_network::ReputationChange,
		_transaction: Extrinsic
	) {}

	fn on_broadcasted(&self, _: HashMap<Hash, Vec<String>>) {}

	fn transaction(&self, _h: &Hash) -> Option<Extrinsic> { None }
}

/// Implements `BlockImport` for any `Transaction`. Internally the transaction is
/// "converted", aka the field is set to `None`.
///
/// This is required as the `TestNetFactory` trait does not distinguish between
/// full and light nodes.
pub enum BlockImportAdapter<Transaction> {
	Full(
		Arc<Mutex<dyn BlockImport<
			Block,
			Transaction = TransactionFor<substrate_test_runtime_client::Backend, Block>,
			Error = ConsensusError
		> + Send>>,
		PhantomData<Transaction>,
	),
	Light(
		Arc<Mutex<dyn BlockImport<
			Block,
			Transaction = TransactionFor<substrate_test_runtime_client::LightBackend, Block>,
			Error = ConsensusError
		> + Send>>,
		PhantomData<Transaction>,
	),
}

impl<Transaction> BlockImportAdapter<Transaction> {
	/// Create a new instance of `Self::Full`.
	pub fn new_full(
		full: impl BlockImport<
			Block,
			Transaction = TransactionFor<substrate_test_runtime_client::Backend, Block>,
			Error = ConsensusError
		>
		+ 'static
		+ Send
	) -> Self {
		Self::Full(Arc::new(Mutex::new(full)), PhantomData)
	}

	/// Create a new instance of `Self::Light`.
	pub fn new_light(
		light: impl BlockImport<
			Block,
			Transaction = TransactionFor<substrate_test_runtime_client::LightBackend, Block>,
			Error = ConsensusError
		>
		+ 'static
		+ Send
	) -> Self {
		Self::Light(Arc::new(Mutex::new(light)), PhantomData)
	}
}

impl<Transaction> Clone for BlockImportAdapter<Transaction> {
	fn clone(&self) -> Self {
		match self {
			Self::Full(full, _) => Self::Full(full.clone(), PhantomData),
			Self::Light(light, _) => Self::Light(light.clone(), PhantomData),
		}
	}
}

impl<Transaction> BlockImport<Block> for BlockImportAdapter<Transaction> {
	type Error = ConsensusError;
	type Transaction = Transaction;

	fn check_block(
		&mut self,
		block: BlockCheckParams<Block>,
	) -> Result<ImportResult, Self::Error> {
		match self {
			Self::Full(full, _) => full.lock().check_block(block),
			Self::Light(light, _) => light.lock().check_block(block),
		}
	}

	fn import_block(
		&mut self,
		block: BlockImportParams<Block, Transaction>,
		cache: HashMap<well_known_cache_keys::Id, Vec<u8>>,
	) -> Result<ImportResult, Self::Error> {
		match self {
			Self::Full(full, _) => full.lock().import_block(block.convert_transaction(), cache),
			Self::Light(light, _) => light.lock().import_block(block.convert_transaction(), cache),
		}
	}
}

/// Implements `Verifier` on an `Arc<Mutex<impl Verifier>>`. Used internally.
#[derive(Clone)]
struct VerifierAdapter<B: BlockT> {
	verifier: Arc<Mutex<Box<dyn Verifier<B>>>>,
	failed_verifications: Arc<Mutex<HashMap<B::Hash, String>>>,
}

impl<B: BlockT> Verifier<B> for VerifierAdapter<B> {
	fn verify(
		&mut self,
		origin: BlockOrigin,
		header: B::Header,
		justification: Option<Justification>,
		body: Option<Vec<B::Extrinsic>>
	) -> Result<(BlockImportParams<B, ()>, Option<Vec<(CacheKeyId, Vec<u8>)>>), String> {
		let hash = header.hash();
		self.verifier.lock().verify(origin, header, justification, body).map_err(|e| {
			self.failed_verifications.lock().insert(hash, e.clone());
			e
		})
	}
}

impl<B: BlockT> VerifierAdapter<B> {
	fn new(verifier: Arc<Mutex<Box<dyn Verifier<B>>>>) -> VerifierAdapter<B> {
		VerifierAdapter {
			verifier,
			failed_verifications: Default::default(),
		}
	}
}

pub trait TestNetFactory: Sized {
	type Verifier: 'static + Verifier<Block>;
	type PeerData: Default;

	/// These two need to be implemented!
	fn from_config(config: &ProtocolConfig) -> Self;
	fn make_verifier(
		&self,
		client: PeersClient,
		config: &ProtocolConfig,
		peer_data: &Self::PeerData,
	) -> Self::Verifier;

	/// Get reference to peer.
	fn peer(&mut self, i: usize) -> &mut Peer<Self::PeerData>;
	fn peers(&self) -> &Vec<Peer<Self::PeerData>>;
	fn mut_peers<F: FnOnce(&mut Vec<Peer<Self::PeerData>>)>(
		&mut self,
		closure: F,
	);

	/// Get custom block import handle for fresh client, along with peer data.
	fn make_block_import<Transaction>(&self, client: PeersClient)
		-> (
			BlockImportAdapter<Transaction>,
			Option<BoxJustificationImport<Block>>,
			Option<BoxFinalityProofImport<Block>>,
			Option<BoxFinalityProofRequestBuilder<Block>>,
			Self::PeerData,
		)
	{
		(client.as_block_import(), None, None, None, Default::default())
	}

	/// Get finality proof provider (if supported).
	fn make_finality_proof_provider(
		&self,
		_client: PeersClient,
	) -> Option<Arc<dyn FinalityProofProvider<Block>>> {
		None
	}

	fn default_config() -> ProtocolConfig {
		ProtocolConfig::default()
	}

	/// Create new test network with this many peers.
	fn new(n: usize) -> Self {
		trace!(target: "test_network", "Creating test network");
		let config = Self::default_config();
		let mut net = Self::from_config(&config);

		for i in 0..n {
			trace!(target: "test_network", "Adding peer {}", i);
			net.add_full_peer(&config);
		}
		net
	}

	fn add_full_peer(&mut self, config: &ProtocolConfig) {
		self.add_full_peer_with_states(config, None)
	}

	/// Add a full peer.
	fn add_full_peer_with_states(&mut self, config: &ProtocolConfig, keep_blocks: Option<u32>) {
		let test_client_builder = match keep_blocks {
			Some(keep_blocks) => TestClientBuilder::with_pruning_window(keep_blocks),
			None => TestClientBuilder::with_default_backend(),
		};
		let backend = test_client_builder.backend();
		let (c, longest_chain) = test_client_builder.build_with_longest_chain();
		let client = Arc::new(c);

		let (
			block_import,
			justification_import,
			finality_proof_import,
			finality_proof_request_builder,
			data,
		) = self.make_block_import(PeersClient::Full(client.clone(), backend.clone()));

		let verifier = self.make_verifier(
			PeersClient::Full(client.clone(), backend.clone()),
			config,
			&data,
		);
		let verifier = VerifierAdapter::new(Arc::new(Mutex::new(Box::new(verifier) as Box<_>)));

		let import_queue = Box::new(BasicQueue::new(
			verifier.clone(),
			Box::new(block_import.clone()),
			justification_import,
			finality_proof_import,
		));

		let listen_addr = build_multiaddr![Memory(rand::random::<u64>())];

		let network = NetworkWorker::new(sc_network::config::Params {
			roles: config.roles,
			executor: None,
			network_config: NetworkConfiguration {
				listen_addresses: vec![listen_addr.clone()],
				transport: TransportConfig::MemoryOnly,
				..NetworkConfiguration::default()
			},
			chain: client.clone(),
			finality_proof_provider: self.make_finality_proof_provider(
				PeersClient::Full(client.clone(), backend.clone()),
			),
			finality_proof_request_builder,
			on_demand: None,
			transaction_pool: Arc::new(EmptyTransactionPool),
			protocol_id: ProtocolId::from(&b"test-protocol-name"[..]),
			import_queue,
			block_announce_validator: Box::new(DefaultBlockAnnounceValidator::new(client.clone()))
		}).unwrap();

		self.mut_peers(|peers| {
			for peer in peers.iter_mut() {
				peer.network.add_known_address(network.service().local_peer_id(), listen_addr.clone());
			}

			let imported_blocks_stream = Box::pin(client.import_notification_stream().fuse());
			let finality_notification_stream = Box::pin(client.finality_notification_stream().fuse());

			peers.push(Peer {
				data,
				client: PeersClient::Full(client, backend.clone()),
				select_chain: Some(longest_chain),
				backend: Some(backend),
				imported_blocks_stream,
				finality_notification_stream,
				block_import,
				verifier,
				network,
			});
		});
	}

	/// Add a light peer.
	fn add_light_peer(&mut self, config: &ProtocolConfig) {
		let mut config = config.clone();
		config.roles = Roles::LIGHT;

		let (c, backend) = substrate_test_runtime_client::new_light();
		let client = Arc::new(c);
		let (
			block_import,
			justification_import,
			finality_proof_import,
			finality_proof_request_builder,
			data,
		) = self.make_block_import(PeersClient::Light(client.clone(), backend.clone()));

		let verifier = self.make_verifier(
			PeersClient::Light(client.clone(), backend.clone()),
			&config,
			&data,
		);
		let verifier = VerifierAdapter::new(Arc::new(Mutex::new(Box::new(verifier) as Box<_>)));

		let import_queue = Box::new(BasicQueue::new(
			verifier.clone(),
			Box::new(block_import.clone()),
			justification_import,
			finality_proof_import,
		));

		let listen_addr = build_multiaddr![Memory(rand::random::<u64>())];

		let network = NetworkWorker::new(sc_network::config::Params {
			roles: config.roles,
			executor: None,
			network_config: NetworkConfiguration {
				listen_addresses: vec![listen_addr.clone()],
				transport: TransportConfig::MemoryOnly,
				..NetworkConfiguration::default()
			},
			chain: client.clone(),
			finality_proof_provider: self.make_finality_proof_provider(
				PeersClient::Light(client.clone(), backend.clone())
			),
			finality_proof_request_builder,
			on_demand: None,
			transaction_pool: Arc::new(EmptyTransactionPool),
			protocol_id: ProtocolId::from(&b"test-protocol-name"[..]),
			import_queue,
			block_announce_validator: Box::new(DefaultBlockAnnounceValidator::new(client.clone()))
		}).unwrap();

		self.mut_peers(|peers| {
			for peer in peers.iter_mut() {
				peer.network.add_known_address(network.service().local_peer_id(), listen_addr.clone());
			}

			let imported_blocks_stream = Box::pin(client.import_notification_stream().fuse());
			let finality_notification_stream = Box::pin(client.finality_notification_stream().fuse());

			peers.push(Peer {
				data,
				verifier,
				select_chain: None,
				backend: None,
				block_import,
				client: PeersClient::Light(client, backend),
				imported_blocks_stream,
				finality_notification_stream,
				network,
			});
		});
	}

	/// Polls the testnet until all nodes are in sync.
	///
	/// Must be executed in a task context.
	fn poll_until_sync(&mut self, cx: &mut FutureContext) -> Poll<()> {
		self.poll(cx);

		// Return `NotReady` if there's a mismatch in the highest block number.
		let mut highest = None;
		for peer in self.peers().iter() {
			if peer.is_major_syncing() || peer.network.num_queued_blocks() != 0 {
				return Poll::Pending
			}
			if peer.network.num_sync_requests() != 0 {
				return Poll::Pending
			}
			match (highest, peer.client.info().best_hash) {
				(None, b) => highest = Some(b),
				(Some(ref a), ref b) if a == b => {},
				(Some(_), _) => return Poll::Pending
			}
		}
		Poll::Ready(())
	}

	/// Polls the testnet until theres' no activiy of any kind.
	///
	/// Must be executed in a task context.
	fn poll_until_idle(&mut self) -> Async<()> {
		self.poll();

		for peer in self.peers().iter() {
			if peer.is_major_syncing() || peer.network.num_queued_blocks() != 0 {
				return Async::NotReady
			}
			if peer.network.num_sync_requests() != 0 {
				return Async::NotReady
			}
		}
		Async::Ready(())
	}

	/// Blocks the current thread until we are sync'ed.
	///
<<<<<<< HEAD
	/// Calls `poll_until_sync` repeatedly.
	fn block_until_sync(&mut self) {
		futures::executor::block_on(futures::future::poll_fn::<(), _>(|cx| self.poll_until_sync(cx)));
=======
	/// Calls `poll_until_sync` repeatedly with the runtime passed as parameter.
	fn block_until_sync(&mut self, runtime: &mut tokio::runtime::current_thread::Runtime) {
		runtime.block_on(futures::future::poll_fn::<(), (), _>(|| Ok(self.poll_until_sync()))).unwrap();
>>>>>>> f41677d0
	}

	/// Blocks the current thread until there are no pending packets.
	///
	/// Calls `poll_until_idle` repeatedly with the runtime passed as parameter.
	fn block_until_idle(&mut self, runtime: &mut tokio::runtime::current_thread::Runtime) {
		runtime.block_on(futures::future::poll_fn::<(), (), _>(|| Ok(self.poll_until_idle()))).unwrap();
	}

	/// Polls the testnet. Processes all the pending actions and returns `NotReady`.
	fn poll(&mut self, cx: &mut FutureContext) {
		self.mut_peers(|peers| {
			for peer in peers {
				trace!(target: "sync", "-- Polling {}", peer.id());
				if let Poll::Ready(res) = Pin::new(&mut peer.network).poll(cx) {
					res.unwrap();
				}
				trace!(target: "sync", "-- Polling complete {}", peer.id());

				// We poll `imported_blocks_stream`.
				while let Poll::Ready(Some(notification)) = peer.imported_blocks_stream.as_mut().poll_next(cx) {
					peer.network.on_block_imported(
						notification.header,
						Vec::new(),
						true,
					);
				}

				// We poll `finality_notification_stream`, but we only take the last event.
				let mut last = None;
				while let Poll::Ready(Some(item)) = peer.finality_notification_stream.as_mut().poll_next(cx) {
					last = Some(item);
				}
				if let Some(notification) = last {
					peer.network.on_block_finalized(notification.hash, notification.header);
				}
			}
		});
	}
}

pub struct TestNet {
	peers: Vec<Peer<()>>,
}

impl TestNetFactory for TestNet {
	type Verifier = PassThroughVerifier;
	type PeerData = ();

	/// Create new test network with peers and given config.
	fn from_config(_config: &ProtocolConfig) -> Self {
		TestNet {
			peers: Vec::new(),
		}
	}

	fn make_verifier(&self, _client: PeersClient, _config: &ProtocolConfig, _peer_data: &())
		-> Self::Verifier
	{
		PassThroughVerifier(false)
	}

	fn peer(&mut self, i: usize) -> &mut Peer<()> {
		&mut self.peers[i]
	}

	fn peers(&self) -> &Vec<Peer<()>> {
		&self.peers
	}

	fn mut_peers<F: FnOnce(&mut Vec<Peer<()>>)>(&mut self, closure: F) {
		closure(&mut self.peers);
	}
}

pub struct ForceFinalized(PeersClient);

impl JustificationImport<Block> for ForceFinalized {
	type Error = ConsensusError;

	fn import_justification(
		&mut self,
		hash: H256,
		_number: NumberFor<Block>,
		justification: Justification,
	) -> Result<(), Self::Error> {
		self.0.finalize_block(BlockId::Hash(hash), Some(justification), true)
			.map_err(|_| ConsensusError::InvalidJustification.into())
	}
}

pub struct JustificationTestNet(TestNet);

impl TestNetFactory for JustificationTestNet {
	type Verifier = PassThroughVerifier;
	type PeerData = ();

	fn from_config(config: &ProtocolConfig) -> Self {
		JustificationTestNet(TestNet::from_config(config))
	}

	fn make_verifier(&self, client: PeersClient, config: &ProtocolConfig, peer_data: &()) -> Self::Verifier {
		self.0.make_verifier(client, config, peer_data)
	}

	fn peer(&mut self, i: usize) -> &mut Peer<Self::PeerData> {
		self.0.peer(i)
	}

	fn peers(&self) -> &Vec<Peer<Self::PeerData>> {
		self.0.peers()
	}

	fn mut_peers<F: FnOnce(
		&mut Vec<Peer<Self::PeerData>>,
	)>(&mut self, closure: F) {
		self.0.mut_peers(closure)
	}

	fn make_block_import<Transaction>(&self, client: PeersClient)
		-> (
			BlockImportAdapter<Transaction>,
			Option<BoxJustificationImport<Block>>,
			Option<BoxFinalityProofImport<Block>>,
			Option<BoxFinalityProofRequestBuilder<Block>>,
			Self::PeerData,
		)
	{
		(
			client.as_block_import(),
			Some(Box::new(ForceFinalized(client))),
			None,
			None,
			Default::default(),
		)
	}
}<|MERGE_RESOLUTION|>--- conflicted
+++ resolved
@@ -185,15 +185,9 @@
 	block_import: BlockImportAdapter<()>,
 	select_chain: Option<LongestChain<substrate_test_runtime_client::Backend, Block>>,
 	backend: Option<Arc<substrate_test_runtime_client::Backend>>,
-<<<<<<< HEAD
-	network: NetworkWorker<Block, S, <Block as BlockT>::Hash>,
+	network: NetworkWorker<Block, <Block as BlockT>::Hash>,
 	imported_blocks_stream: Pin<Box<dyn Stream<Item = BlockImportNotification<Block>> + Send>>,
 	finality_notification_stream: Pin<Box<dyn Stream<Item = FinalityNotification<Block>> + Send>>,
-=======
-	network: NetworkWorker<Block, <Block as BlockT>::Hash>,
-	imported_blocks_stream: Box<dyn Stream<Item = BlockImportNotification<Block>, Error = ()> + Send>,
-	finality_notification_stream: Box<dyn Stream<Item = FinalityNotification<Block>, Error = ()> + Send>,
->>>>>>> f41677d0
 }
 
 impl<D> Peer<D> {
@@ -771,38 +765,32 @@
 	/// Polls the testnet until theres' no activiy of any kind.
 	///
 	/// Must be executed in a task context.
-	fn poll_until_idle(&mut self) -> Async<()> {
-		self.poll();
+	fn poll_until_idle(&mut self, cx: &mut FutureContext) -> Poll<()> {
+		self.poll(cx);
 
 		for peer in self.peers().iter() {
 			if peer.is_major_syncing() || peer.network.num_queued_blocks() != 0 {
-				return Async::NotReady
+				return Poll::Pending
 			}
 			if peer.network.num_sync_requests() != 0 {
-				return Async::NotReady
+				return Poll::Pending
 			}
 		}
-		Async::Ready(())
+		Poll::Ready(())
 	}
 
 	/// Blocks the current thread until we are sync'ed.
 	///
-<<<<<<< HEAD
 	/// Calls `poll_until_sync` repeatedly.
 	fn block_until_sync(&mut self) {
 		futures::executor::block_on(futures::future::poll_fn::<(), _>(|cx| self.poll_until_sync(cx)));
-=======
-	/// Calls `poll_until_sync` repeatedly with the runtime passed as parameter.
-	fn block_until_sync(&mut self, runtime: &mut tokio::runtime::current_thread::Runtime) {
-		runtime.block_on(futures::future::poll_fn::<(), (), _>(|| Ok(self.poll_until_sync()))).unwrap();
->>>>>>> f41677d0
 	}
 
 	/// Blocks the current thread until there are no pending packets.
 	///
 	/// Calls `poll_until_idle` repeatedly with the runtime passed as parameter.
-	fn block_until_idle(&mut self, runtime: &mut tokio::runtime::current_thread::Runtime) {
-		runtime.block_on(futures::future::poll_fn::<(), (), _>(|| Ok(self.poll_until_idle()))).unwrap();
+	fn block_until_idle(&mut self) {
+		futures::executor::block_on(futures::future::poll_fn::<(), _>(|cx| self.poll_until_idle(cx)));
 	}
 
 	/// Polls the testnet. Processes all the pending actions and returns `NotReady`.
