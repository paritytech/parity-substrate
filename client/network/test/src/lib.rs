// This file is part of Substrate.

// Copyright (C) 2017-2020 Parity Technologies (UK) Ltd.
// SPDX-License-Identifier: GPL-3.0-or-later WITH Classpath-exception-2.0

// This program is free software: you can redistribute it and/or modify
// it under the terms of the GNU General Public License as published by
// the Free Software Foundation, either version 3 of the License, or
// (at your option) any later version.

// This program is distributed in the hope that it will be useful,
// but WITHOUT ANY WARRANTY; without even the implied warranty of
// MERCHANTABILITY or FITNESS FOR A PARTICULAR PURPOSE. See the
// GNU General Public License for more details.

// You should have received a copy of the GNU General Public License
// along with this program. If not, see <https://www.gnu.org/licenses/>.
#![allow(missing_docs)]

#[cfg(test)]
mod block_import;
#[cfg(test)]
mod sync;

use std::{
	borrow::Cow, collections::HashMap, pin::Pin, sync::Arc, marker::PhantomData,
	task::{Poll, Context as FutureContext}
};

use libp2p::build_multiaddr;
use log::trace;
<<<<<<< HEAD
use sc_network::config::FinalityProofProvider;
use sc_network::block_request_handler::BlockRequestHandler;
use sc_network::finality_request_handler::FinalityRequestHandler;
=======
>>>>>>> 9a29852e
use sp_blockchain::{
	HeaderBackend, Result as ClientResult,
	well_known_cache_keys::{self, Id as CacheKeyId},
	Info as BlockchainInfo,
};
use sc_client_api::{
	BlockchainEvents, BlockImportNotification, FinalityNotifications, ImportNotifications, FinalityNotification,
	backend::{TransactionFor, AuxStore, Backend, Finalizer}, BlockBackend,
};
use sc_consensus::LongestChain;
use sc_block_builder::{BlockBuilder, BlockBuilderProvider};
use sc_network::config::Role;
use sp_consensus::block_validation::{DefaultBlockAnnounceValidator, BlockAnnounceValidator};
use sp_consensus::import_queue::{
	BasicQueue, BoxJustificationImport, Verifier,
};
use sp_consensus::block_import::{BlockImport, ImportResult};
use sp_consensus::Error as ConsensusError;
use sp_consensus::{BlockOrigin, ForkChoiceStrategy, BlockImportParams, BlockCheckParams, JustificationImport};
use futures::prelude::*;
use futures::future::BoxFuture;
use sc_network::{NetworkWorker, NetworkService, config::ProtocolId};
use sc_network::config::{NetworkConfiguration, TransportConfig};
use libp2p::PeerId;
use parking_lot::Mutex;
use sp_core::H256;
use sc_network::config::ProtocolConfig;
use sp_runtime::generic::{BlockId, OpaqueDigestItemId};
use sp_runtime::traits::{Block as BlockT, Header as HeaderT, NumberFor};
use sp_runtime::Justification;
use substrate_test_runtime_client::{self, AccountKeyring};
use sc_service::client::Client;
pub use sc_network::config::EmptyTransactionPool;
pub use substrate_test_runtime_client::runtime::{Block, Extrinsic, Hash, Transfer};
pub use substrate_test_runtime_client::{TestClient, TestClientBuilder, TestClientBuilderExt};

type AuthorityId = sp_consensus_babe::AuthorityId;

/// A Verifier that accepts all blocks and passes them on with the configured
/// finality to be imported.
#[derive(Clone)]
pub struct PassThroughVerifier {
	finalized: bool,
	fork_choice: ForkChoiceStrategy,
}

impl PassThroughVerifier {
	/// Create a new instance.
	///
	/// Every verified block will use `finalized` for the `BlockImportParams`.
	pub fn new(finalized: bool) -> Self {
		Self {
			finalized,
			fork_choice: ForkChoiceStrategy::LongestChain,
		}
	}

	/// Create a new instance.
	///
	/// Every verified block will use `finalized` for the `BlockImportParams` and
	/// the given [`ForkChoiceStrategy`].
	pub fn new_with_fork_choice(finalized: bool, fork_choice: ForkChoiceStrategy) -> Self {
		Self {
			finalized,
			fork_choice,
		}
	}
}

/// This `Verifier` accepts all data as valid.
impl<B: BlockT> Verifier<B> for PassThroughVerifier {
	fn verify(
		&mut self,
		origin: BlockOrigin,
		header: B::Header,
		justification: Option<Justification>,
		body: Option<Vec<B::Extrinsic>>
	) -> Result<(BlockImportParams<B, ()>, Option<Vec<(CacheKeyId, Vec<u8>)>>), String> {
		let maybe_keys = header.digest()
			.log(|l| l.try_as_raw(OpaqueDigestItemId::Consensus(b"aura"))
				.or_else(|| l.try_as_raw(OpaqueDigestItemId::Consensus(b"babe")))
			)
			.map(|blob| vec![(well_known_cache_keys::AUTHORITIES, blob.to_vec())]);
		let mut import = BlockImportParams::new(origin, header);
		import.body = body;
		import.finalized = self.finalized;
		import.justification = justification;
		import.fork_choice = Some(self.fork_choice.clone());

		Ok((import, maybe_keys))
	}
}

pub type PeersFullClient = Client<
	substrate_test_runtime_client::Backend,
	substrate_test_runtime_client::Executor,
	Block,
	substrate_test_runtime_client::runtime::RuntimeApi
>;
pub type PeersLightClient = Client<
	substrate_test_runtime_client::LightBackend,
	substrate_test_runtime_client::LightExecutor,
	Block,
	substrate_test_runtime_client::runtime::RuntimeApi
>;

#[derive(Clone)]
pub enum PeersClient {
	Full(Arc<PeersFullClient>, Arc<substrate_test_runtime_client::Backend>),
	Light(Arc<PeersLightClient>, Arc<substrate_test_runtime_client::LightBackend>),
}

impl PeersClient {
	pub fn as_full(&self) -> Option<Arc<PeersFullClient>> {
		match *self {
			PeersClient::Full(ref client, ref _backend) => Some(client.clone()),
			_ => None,
		}
	}

	pub fn as_block_import<Transaction>(&self) -> BlockImportAdapter<Transaction> {
		match *self {
			PeersClient::Full(ref client, ref _backend) =>
				BlockImportAdapter::new_full(client.clone()),
			PeersClient::Light(ref client, ref _backend) =>
				BlockImportAdapter::Light(Arc::new(Mutex::new(client.clone())), PhantomData),
		}
	}

	pub fn get_aux(&self, key: &[u8]) -> ClientResult<Option<Vec<u8>>> {
		match *self {
			PeersClient::Full(ref client, ref _backend) => client.get_aux(key),
			PeersClient::Light(ref client, ref _backend) => client.get_aux(key),
		}
	}

	pub fn info(&self) -> BlockchainInfo<Block> {
		match *self {
			PeersClient::Full(ref client, ref _backend) => client.chain_info(),
			PeersClient::Light(ref client, ref _backend) => client.chain_info(),
		}
	}

	pub fn header(&self, block: &BlockId<Block>) -> ClientResult<Option<<Block as BlockT>::Header>> {
		match *self {
			PeersClient::Full(ref client, ref _backend) => client.header(block),
			PeersClient::Light(ref client, ref _backend) => client.header(block),
		}
	}

	pub fn justification(&self, block: &BlockId<Block>) -> ClientResult<Option<Justification>> {
		match *self {
			PeersClient::Full(ref client, ref _backend) => client.justification(block),
			PeersClient::Light(ref client, ref _backend) => client.justification(block),
		}
	}

	pub fn finality_notification_stream(&self) -> FinalityNotifications<Block> {
		match *self {
			PeersClient::Full(ref client, ref _backend) => client.finality_notification_stream(),
			PeersClient::Light(ref client, ref _backend) => client.finality_notification_stream(),
		}
	}

	pub fn import_notification_stream(&self) -> ImportNotifications<Block>{
		match *self {
			PeersClient::Full(ref client, ref _backend) => client.import_notification_stream(),
			PeersClient::Light(ref client, ref _backend) => client.import_notification_stream(),
		}
	}

	pub fn finalize_block(
		&self,
		id: BlockId<Block>,
		justification: Option<Justification>,
		notify: bool
	) -> ClientResult<()> {
		match *self {
			PeersClient::Full(ref client, ref _backend) => client.finalize_block(id, justification, notify),
			PeersClient::Light(ref client, ref _backend) => client.finalize_block(id, justification, notify),
		}
	}
}

pub struct Peer<D> {
	pub data: D,
	client: PeersClient,
	/// We keep a copy of the verifier so that we can invoke it for locally-generated blocks,
	/// instead of going through the import queue.
	verifier: VerifierAdapter<Block>,
	/// We keep a copy of the block_import so that we can invoke it for locally-generated blocks,
	/// instead of going through the import queue.
	block_import: BlockImportAdapter<()>,
	select_chain: Option<LongestChain<substrate_test_runtime_client::Backend, Block>>,
	backend: Option<Arc<substrate_test_runtime_client::Backend>>,
	network: NetworkWorker<Block, <Block as BlockT>::Hash>,
	imported_blocks_stream: Pin<Box<dyn Stream<Item = BlockImportNotification<Block>> + Send>>,
	finality_notification_stream: Pin<Box<dyn Stream<Item = FinalityNotification<Block>> + Send>>,
}

impl<D> Peer<D> {
	/// Get this peer ID.
	pub fn id(&self) -> PeerId {
		self.network.service().local_peer_id().clone()
	}

	/// Returns true if we're major syncing.
	pub fn is_major_syncing(&self) -> bool {
		self.network.service().is_major_syncing()
	}

	// Returns a clone of the local SelectChain, only available on full nodes
	pub fn select_chain(&self) -> Option<LongestChain<substrate_test_runtime_client::Backend, Block>> {
		self.select_chain.clone()
	}

	/// Returns the number of peers we're connected to.
	pub fn num_peers(&self) -> usize {
		self.network.num_connected_peers()
	}

	/// Returns the number of downloaded blocks.
	pub fn num_downloaded_blocks(&self) -> usize {
		self.network.num_downloaded_blocks()
	}

	/// Returns true if we have no peer.
	pub fn is_offline(&self) -> bool {
		self.num_peers() == 0
	}

	/// Request a justification for the given block.
	pub fn request_justification(&self, hash: &<Block as BlockT>::Hash, number: NumberFor<Block>) {
		self.network.service().request_justification(hash, number);
	}

	/// Announces an important block on the network.
	pub fn announce_block(&self, hash: <Block as BlockT>::Hash, data: Vec<u8>) {
		self.network.service().announce_block(hash, data);
	}

	/// Request explicit fork sync.
	pub fn set_sync_fork_request(&self, peers: Vec<PeerId>, hash: <Block as BlockT>::Hash, number: NumberFor<Block>) {
		self.network.service().set_sync_fork_request(peers, hash, number);
	}

	/// Add blocks to the peer -- edit the block before adding
	pub fn generate_blocks<F>(&mut self, count: usize, origin: BlockOrigin, edit_block: F) -> H256
		where F: FnMut(BlockBuilder<Block, PeersFullClient, substrate_test_runtime_client::Backend>) -> Block
	{
		let best_hash = self.client.info().best_hash;
		self.generate_blocks_at(BlockId::Hash(best_hash), count, origin, edit_block, false)
	}

	/// Add blocks to the peer -- edit the block before adding. The chain will
	/// start at the given block iD.
	fn generate_blocks_at<F>(
		&mut self,
		at: BlockId<Block>,
		count: usize,
		origin: BlockOrigin,
		mut edit_block: F,
		headers_only: bool,
	) -> H256 where F: FnMut(BlockBuilder<Block, PeersFullClient, substrate_test_runtime_client::Backend>) -> Block {
		let full_client = self.client.as_full()
			.expect("blocks could only be generated by full clients");
		let mut at = full_client.header(&at).unwrap().unwrap().hash();
		for _  in 0..count {
			let builder = full_client.new_block_at(
				&BlockId::Hash(at),
				Default::default(),
				false,
			).unwrap();
			let block = edit_block(builder);
			let hash = block.header.hash();
			trace!(
				target: "test_network",
				"Generating {}, (#{}, parent={})",
				hash,
				block.header.number,
				block.header.parent_hash,
			);
			let header = block.header.clone();
			let (import_block, cache) = self.verifier.verify(
				origin,
				header.clone(),
				None,
				if headers_only { None } else { Some(block.extrinsics) },
			).unwrap();
			let cache = if let Some(cache) = cache {
				cache.into_iter().collect()
			} else {
				Default::default()
			};

			self.block_import.import_block(import_block, cache).expect("block_import failed");
			self.network.service().announce_block(hash, Vec::new());
			at = hash;
		}

		self.network.update_chain();
		self.network.service().announce_block(at.clone(), Vec::new());
		at
	}

	/// Push blocks to the peer (simplified: with or without a TX)
	pub fn push_blocks(&mut self, count: usize, with_tx: bool) -> H256 {
		let best_hash = self.client.info().best_hash;
		self.push_blocks_at(BlockId::Hash(best_hash), count, with_tx)
	}

	/// Push blocks to the peer (simplified: with or without a TX)
	pub fn push_headers(&mut self, count: usize) -> H256 {
		let best_hash = self.client.info().best_hash;
		self.generate_tx_blocks_at(BlockId::Hash(best_hash), count, false, true)
	}

	/// Push blocks to the peer (simplified: with or without a TX) starting from
	/// given hash.
	pub fn push_blocks_at(&mut self, at: BlockId<Block>, count: usize, with_tx: bool) -> H256 {
		self.generate_tx_blocks_at(at, count, with_tx, false)
	}

	/// Push blocks/headers to the peer (simplified: with or without a TX) starting from
	/// given hash.
	fn generate_tx_blocks_at(&mut self, at: BlockId<Block>, count: usize, with_tx: bool, headers_only:bool) -> H256 {
		let mut nonce = 0;
		if with_tx {
			self.generate_blocks_at(
				at,
				count,
				BlockOrigin::File, |mut builder| {
					let transfer = Transfer {
						from: AccountKeyring::Alice.into(),
						to: AccountKeyring::Alice.into(),
						amount: 1,
						nonce,
					};
					builder.push(transfer.into_signed_tx()).unwrap();
					nonce = nonce + 1;
					builder.build().unwrap().block
				},
				headers_only
			)
		} else {
			self.generate_blocks_at(
				at,
				count,
				BlockOrigin::File,
				|builder| builder.build().unwrap().block,
				headers_only,
			)
		}
	}

	pub fn push_authorities_change_block(&mut self, new_authorities: Vec<AuthorityId>) -> H256 {
		self.generate_blocks(1, BlockOrigin::File, |mut builder| {
			builder.push(Extrinsic::AuthoritiesChange(new_authorities.clone())).unwrap();
			builder.build().unwrap().block
		})
	}

	/// Get a reference to the client.
	pub fn client(&self) -> &PeersClient {
		&self.client
	}

	/// Get a reference to the network service.
	pub fn network_service(&self) -> &Arc<NetworkService<Block, <Block as BlockT>::Hash>> {
		&self.network.service()
	}

	/// Test helper to compare the blockchain state of multiple (networked)
	/// clients.
	pub fn blockchain_canon_equals(&self, other: &Self) -> bool {
		if let (Some(mine), Some(others)) = (self.backend.clone(), other.backend.clone()) {
			mine.blockchain().info().best_hash == others.blockchain().info().best_hash
		} else {
			false
		}
	}

	/// Count the total number of imported blocks.
	pub fn blocks_count(&self) -> u64 {
		self.backend.as_ref().map(
			|backend| backend.blockchain().info().best_number
		).unwrap_or(0)
	}

	/// Return a collection of block hashes that failed verification
	pub fn failed_verifications(&self) -> HashMap<<Block as BlockT>::Hash, String> {
		self.verifier.failed_verifications.lock().clone()
	}

	pub fn has_block(&self, hash: &H256) -> bool {
		self.backend.as_ref().map(
			|backend| backend.blockchain().header(BlockId::hash(*hash)).unwrap().is_some()
		).unwrap_or(false)
	}
}

/// Implements `BlockImport` for any `Transaction`. Internally the transaction is
/// "converted", aka the field is set to `None`.
///
/// This is required as the `TestNetFactory` trait does not distinguish between
/// full and light nodes.
pub enum BlockImportAdapter<Transaction> {
	Full(
		Arc<Mutex<dyn BlockImport<
			Block,
			Transaction = TransactionFor<substrate_test_runtime_client::Backend, Block>,
			Error = ConsensusError
		> + Send>>,
		PhantomData<Transaction>,
	),
	Light(
		Arc<Mutex<dyn BlockImport<
			Block,
			Transaction = TransactionFor<substrate_test_runtime_client::LightBackend, Block>,
			Error = ConsensusError
		> + Send>>,
		PhantomData<Transaction>,
	),
}

impl<Transaction> BlockImportAdapter<Transaction> {
	/// Create a new instance of `Self::Full`.
	pub fn new_full(
		full: impl BlockImport<
			Block,
			Transaction = TransactionFor<substrate_test_runtime_client::Backend, Block>,
			Error = ConsensusError
		>
		+ 'static
		+ Send
	) -> Self {
		Self::Full(Arc::new(Mutex::new(full)), PhantomData)
	}

	/// Create a new instance of `Self::Light`.
	pub fn new_light(
		light: impl BlockImport<
			Block,
			Transaction = TransactionFor<substrate_test_runtime_client::LightBackend, Block>,
			Error = ConsensusError
		>
		+ 'static
		+ Send
	) -> Self {
		Self::Light(Arc::new(Mutex::new(light)), PhantomData)
	}
}

impl<Transaction> Clone for BlockImportAdapter<Transaction> {
	fn clone(&self) -> Self {
		match self {
			Self::Full(full, _) => Self::Full(full.clone(), PhantomData),
			Self::Light(light, _) => Self::Light(light.clone(), PhantomData),
		}
	}
}

impl<Transaction> BlockImport<Block> for BlockImportAdapter<Transaction> {
	type Error = ConsensusError;
	type Transaction = Transaction;

	fn check_block(
		&mut self,
		block: BlockCheckParams<Block>,
	) -> Result<ImportResult, Self::Error> {
		match self {
			Self::Full(full, _) => full.lock().check_block(block),
			Self::Light(light, _) => light.lock().check_block(block),
		}
	}

	fn import_block(
		&mut self,
		block: BlockImportParams<Block, Transaction>,
		cache: HashMap<well_known_cache_keys::Id, Vec<u8>>,
	) -> Result<ImportResult, Self::Error> {
		match self {
			Self::Full(full, _) => full.lock().import_block(block.convert_transaction(), cache),
			Self::Light(light, _) => light.lock().import_block(block.convert_transaction(), cache),
		}
	}
}

/// Implements `Verifier` on an `Arc<Mutex<impl Verifier>>`. Used internally.
#[derive(Clone)]
struct VerifierAdapter<B: BlockT> {
	verifier: Arc<Mutex<Box<dyn Verifier<B>>>>,
	failed_verifications: Arc<Mutex<HashMap<B::Hash, String>>>,
}

impl<B: BlockT> Verifier<B> for VerifierAdapter<B> {
	fn verify(
		&mut self,
		origin: BlockOrigin,
		header: B::Header,
		justification: Option<Justification>,
		body: Option<Vec<B::Extrinsic>>
	) -> Result<(BlockImportParams<B, ()>, Option<Vec<(CacheKeyId, Vec<u8>)>>), String> {
		let hash = header.hash();
		self.verifier.lock().verify(origin, header, justification, body).map_err(|e| {
			self.failed_verifications.lock().insert(hash, e.clone());
			e
		})
	}
}

impl<B: BlockT> VerifierAdapter<B> {
	fn new(verifier: Arc<Mutex<Box<dyn Verifier<B>>>>) -> VerifierAdapter<B> {
		VerifierAdapter {
			verifier,
			failed_verifications: Default::default(),
		}
	}
}

/// Configuration for a full peer.
#[derive(Default)]
pub struct FullPeerConfig {
	/// Pruning window size.
	pub keep_blocks: Option<u32>,
	/// Block announce validator.
	pub block_announce_validator: Option<Box<dyn BlockAnnounceValidator<Block> + Send + Sync>>,
	/// List of notification protocols that the network must support.
	pub notifications_protocols: Vec<Cow<'static, str>>,
}

pub trait TestNetFactory: Sized {
	type Verifier: 'static + Verifier<Block>;
	type PeerData: Default;

	/// These two need to be implemented!
	fn from_config(config: &ProtocolConfig) -> Self;
	fn make_verifier(
		&self,
		client: PeersClient,
		config: &ProtocolConfig,
		peer_data: &Self::PeerData,
	) -> Self::Verifier;

	/// Get reference to peer.
	fn peer(&mut self, i: usize) -> &mut Peer<Self::PeerData>;
	fn peers(&self) -> &Vec<Peer<Self::PeerData>>;
	fn mut_peers<F: FnOnce(&mut Vec<Peer<Self::PeerData>>)>(
		&mut self,
		closure: F,
	);

	/// Get custom block import handle for fresh client, along with peer data.
	fn make_block_import<Transaction>(&self, client: PeersClient)
		-> (
			BlockImportAdapter<Transaction>,
			Option<BoxJustificationImport<Block>>,
			Self::PeerData,
		)
	{
		(client.as_block_import(), None, Default::default())
	}

	fn default_config() -> ProtocolConfig {
		ProtocolConfig::default()
	}

	/// Create new test network with this many peers.
	fn new(n: usize) -> Self {
		trace!(target: "test_network", "Creating test network");
		let config = Self::default_config();
		let mut net = Self::from_config(&config);

		for i in 0..n {
			trace!(target: "test_network", "Adding peer {}", i);
			net.add_full_peer();
		}
		net
	}

	fn add_full_peer(&mut self) {
		self.add_full_peer_with_config(Default::default())
	}

	/// Add a full peer.
	fn add_full_peer_with_config(&mut self, config: FullPeerConfig) {
		let test_client_builder = match config.keep_blocks {
			Some(keep_blocks) => TestClientBuilder::with_pruning_window(keep_blocks),
			None => TestClientBuilder::with_default_backend(),
		};
		let backend = test_client_builder.backend();
		let (c, longest_chain) = test_client_builder.build_with_longest_chain();
		let client = Arc::new(c);

		let (
			block_import,
			justification_import,
			data,
		) = self.make_block_import(PeersClient::Full(client.clone(), backend.clone()));

		let verifier = self.make_verifier(
			PeersClient::Full(client.clone(), backend.clone()),
			&Default::default(),
			&data,
		);
		let verifier = VerifierAdapter::new(Arc::new(Mutex::new(Box::new(verifier) as Box<_>)));

		let import_queue = Box::new(BasicQueue::new(
			verifier.clone(),
			Box::new(block_import.clone()),
			justification_import,
			&sp_core::testing::TaskExecutor::new(),
			None,
		));

		let listen_addr = build_multiaddr![Memory(rand::random::<u64>())];

		let mut network_config = NetworkConfiguration::new(
			"test-node",
			"test-client",
			Default::default(),
			None,
		);
		network_config.transport = TransportConfig::MemoryOnly;
		network_config.listen_addresses = vec![listen_addr.clone()];
		network_config.allow_non_globals_in_dht = true;
		network_config.notifications_protocols = config.notifications_protocols;

		let protocol_id = ProtocolId::from("test-protocol-name");

		// Add block request handler.
		let block_request_protocol_config = {
			let (handler, protocol_config) = BlockRequestHandler::new(protocol_id.clone(), client.clone());
			self.spawn_task(handler.run().boxed());
			protocol_config
		};

		// Add finality request handler.
		let finality_request_protocol_config = match self.make_finality_proof_provider(PeersClient::Full(client.clone(), backend.clone())) {
			Some(provider) => {
				let (handler, protocol_config) = FinalityRequestHandler::new(protocol_id.clone(), provider);
				self.spawn_task(handler.run().boxed());
				protocol_config
			},
			None => {
				sc_network::finality_request_handler::generate_protocol_config(protocol_id.clone())
			}
		};

		let network = NetworkWorker::new(sc_network::config::Params {
			role: Role::Full,
			executor: None,
			network_config,
			chain: client.clone(),
<<<<<<< HEAD
			finality_proof_request_builder,
=======
>>>>>>> 9a29852e
			on_demand: None,
			transaction_pool: Arc::new(EmptyTransactionPool),
			protocol_id,
			import_queue,
			block_announce_validator: config.block_announce_validator
				.unwrap_or_else(|| Box::new(DefaultBlockAnnounceValidator)),
			metrics_registry: None,
			block_request_protocol_config,
			finality_request_protocol_config,
		}).unwrap();

		self.mut_peers(|peers| {
			for peer in peers.iter_mut() {
				peer.network.add_known_address(network.service().local_peer_id().clone(), listen_addr.clone());
			}

			let imported_blocks_stream = Box::pin(client.import_notification_stream().fuse());
			let finality_notification_stream = Box::pin(client.finality_notification_stream().fuse());

			peers.push(Peer {
				data,
				client: PeersClient::Full(client, backend.clone()),
				select_chain: Some(longest_chain),
				backend: Some(backend),
				imported_blocks_stream,
				finality_notification_stream,
				block_import,
				verifier,
				network,
			});
		});
	}

	/// Add a light peer.
	fn add_light_peer(&mut self) {
		let (c, backend) = substrate_test_runtime_client::new_light();
		let client = Arc::new(c);
		let (
			block_import,
			justification_import,
			data,
		) = self.make_block_import(PeersClient::Light(client.clone(), backend.clone()));

		let verifier = self.make_verifier(
			PeersClient::Light(client.clone(), backend.clone()),
			&Default::default(),
			&data,
		);
		let verifier = VerifierAdapter::new(Arc::new(Mutex::new(Box::new(verifier) as Box<_>)));

		let import_queue = Box::new(BasicQueue::new(
			verifier.clone(),
			Box::new(block_import.clone()),
			justification_import,
			&sp_core::testing::TaskExecutor::new(),
			None,
		));

		let listen_addr = build_multiaddr![Memory(rand::random::<u64>())];

		let mut network_config = NetworkConfiguration::new(
			"test-node",
			"test-client",
			Default::default(),
			None,
		);
		network_config.transport = TransportConfig::MemoryOnly;
		network_config.listen_addresses = vec![listen_addr.clone()];
		network_config.allow_non_globals_in_dht = true;

		let protocol_id = ProtocolId::from("test-protocol-name");

		// Add block request handler.
		let block_request_protocol_config = sc_network::block_request_handler::generate_protocol_config(protocol_id.clone());

		// Add finality request handler.
		let finality_request_protocol_config = sc_network::finality_request_handler::generate_protocol_config(protocol_id.clone());

		let network = NetworkWorker::new(sc_network::config::Params {
			role: Role::Light,
			executor: None,
			network_config,
			chain: client.clone(),
<<<<<<< HEAD
			finality_proof_request_builder,
=======
>>>>>>> 9a29852e
			on_demand: None,
			transaction_pool: Arc::new(EmptyTransactionPool),
			protocol_id,
			import_queue,
			block_announce_validator: Box::new(DefaultBlockAnnounceValidator),
			metrics_registry: None,
			block_request_protocol_config,
			finality_request_protocol_config,
		}).unwrap();

		self.mut_peers(|peers| {
			for peer in peers.iter_mut() {
				peer.network.add_known_address(network.service().local_peer_id().clone(), listen_addr.clone());
			}

			let imported_blocks_stream = Box::pin(client.import_notification_stream().fuse());
			let finality_notification_stream = Box::pin(client.finality_notification_stream().fuse());

			peers.push(Peer {
				data,
				verifier,
				select_chain: None,
				backend: None,
				block_import,
				client: PeersClient::Light(client, backend),
				imported_blocks_stream,
				finality_notification_stream,
				network,
			});
		});
	}

	// TODO: Not ideal. Can we do better?
	fn spawn_task(&self, f: BoxFuture<'static, ()>) {
		async_std::task::spawn(f);
	}

	/// Polls the testnet until all nodes are in sync.
	///
	/// Must be executed in a task context.
	fn poll_until_sync(&mut self, cx: &mut FutureContext) -> Poll<()> {
		self.poll(cx);

		// Return `NotReady` if there's a mismatch in the highest block number.
		let mut highest = None;
		for peer in self.peers().iter() {
			if peer.is_major_syncing() || peer.network.num_queued_blocks() != 0 {
				return Poll::Pending
			}
			if peer.network.num_sync_requests() != 0 {
				return Poll::Pending
			}
			match (highest, peer.client.info().best_hash) {
				(None, b) => highest = Some(b),
				(Some(ref a), ref b) if a == b => {},
				(Some(_), _) => return Poll::Pending
			}
		}
		Poll::Ready(())
	}

	/// Polls the testnet until theres' no activiy of any kind.
	///
	/// Must be executed in a task context.
	fn poll_until_idle(&mut self, cx: &mut FutureContext) -> Poll<()> {
		self.poll(cx);

		for peer in self.peers().iter() {
			if peer.is_major_syncing() || peer.network.num_queued_blocks() != 0 {
				return Poll::Pending
			}
			if peer.network.num_sync_requests() != 0 {
				return Poll::Pending
			}
		}
		Poll::Ready(())
	}

	/// Polls the testnet until all peers are connected to each other.
	///
	/// Must be executed in a task context.
	fn poll_until_connected(&mut self, cx: &mut FutureContext) -> Poll<()> {
		self.poll(cx);

		let num_peers = self.peers().len();
		if self.peers().iter().all(|p| p.num_peers() == num_peers - 1) {
			return Poll::Ready(())
		}

		Poll::Pending
	}

	/// Blocks the current thread until we are sync'ed.
	///
	/// Calls `poll_until_sync` repeatedly.
	fn block_until_sync(&mut self) {
		futures::executor::block_on(futures::future::poll_fn::<(), _>(|cx| self.poll_until_sync(cx)));
	}

	/// Blocks the current thread until there are no pending packets.
	///
	/// Calls `poll_until_idle` repeatedly with the runtime passed as parameter.
	fn block_until_idle(&mut self) {
		futures::executor::block_on(futures::future::poll_fn::<(), _>(|cx| self.poll_until_idle(cx)));
	}

	/// Blocks the current thread until all peers are connected to each other.
	///
	/// Calls `poll_until_connected` repeatedly with the runtime passed as parameter.
	fn block_until_connected(&mut self) {
		futures::executor::block_on(
			futures::future::poll_fn::<(), _>(|cx| self.poll_until_connected(cx)),
		);
	}

	/// Polls the testnet. Processes all the pending actions.
	fn poll(&mut self, cx: &mut FutureContext) {
		self.mut_peers(|peers| {
			for peer in peers {
				trace!(target: "sync", "-- Polling {}", peer.id());
				if let Poll::Ready(()) = peer.network.poll_unpin(cx) {
					panic!("NetworkWorker has terminated unexpectedly.")
				}
				trace!(target: "sync", "-- Polling complete {}", peer.id());

				// We poll `imported_blocks_stream`.
				while let Poll::Ready(Some(notification)) = peer.imported_blocks_stream.as_mut().poll_next(cx) {
					peer.network.service().announce_block(notification.hash, Vec::new());
				}

				// We poll `finality_notification_stream`, but we only take the last event.
				let mut last = None;
				while let Poll::Ready(Some(item)) = peer.finality_notification_stream.as_mut().poll_next(cx) {
					last = Some(item);
				}
				if let Some(notification) = last {
					peer.network.on_block_finalized(notification.hash, notification.header);
				}
			}
		});
	}
}

pub struct TestNet {
	peers: Vec<Peer<()>>,
	fork_choice: ForkChoiceStrategy,
}

impl TestNet {
	/// Create a `TestNet` that used the given fork choice rule.
	pub fn with_fork_choice(fork_choice: ForkChoiceStrategy) -> Self {
		Self {
			peers: Vec::new(),
			fork_choice,
		}
	}
}

impl TestNetFactory for TestNet {
	type Verifier = PassThroughVerifier;
	type PeerData = ();

	/// Create new test network with peers and given config.
	fn from_config(_config: &ProtocolConfig) -> Self {
		TestNet {
			peers: Vec::new(),
			fork_choice: ForkChoiceStrategy::LongestChain,
		}
	}

	fn make_verifier(&self, _client: PeersClient, _config: &ProtocolConfig, _peer_data: &())
		-> Self::Verifier
	{
		PassThroughVerifier::new_with_fork_choice(false, self.fork_choice.clone())
	}

	fn peer(&mut self, i: usize) -> &mut Peer<()> {
		&mut self.peers[i]
	}

	fn peers(&self) -> &Vec<Peer<()>> {
		&self.peers
	}

	fn mut_peers<F: FnOnce(&mut Vec<Peer<()>>)>(&mut self, closure: F) {
		closure(&mut self.peers);
	}
}

pub struct ForceFinalized(PeersClient);

impl JustificationImport<Block> for ForceFinalized {
	type Error = ConsensusError;

	fn import_justification(
		&mut self,
		hash: H256,
		_number: NumberFor<Block>,
		justification: Justification,
	) -> Result<(), Self::Error> {
		self.0.finalize_block(BlockId::Hash(hash), Some(justification), true)
			.map_err(|_| ConsensusError::InvalidJustification.into())
	}
}

pub struct JustificationTestNet(TestNet);

impl TestNetFactory for JustificationTestNet {
	type Verifier = PassThroughVerifier;
	type PeerData = ();

	fn from_config(config: &ProtocolConfig) -> Self {
		JustificationTestNet(TestNet::from_config(config))
	}

	fn make_verifier(&self, client: PeersClient, config: &ProtocolConfig, peer_data: &()) -> Self::Verifier {
		self.0.make_verifier(client, config, peer_data)
	}

	fn peer(&mut self, i: usize) -> &mut Peer<Self::PeerData> {
		self.0.peer(i)
	}

	fn peers(&self) -> &Vec<Peer<Self::PeerData>> {
		self.0.peers()
	}

	fn mut_peers<F: FnOnce(
		&mut Vec<Peer<Self::PeerData>>,
	)>(&mut self, closure: F) {
		self.0.mut_peers(closure)
	}

	fn make_block_import<Transaction>(&self, client: PeersClient)
		-> (
			BlockImportAdapter<Transaction>,
			Option<BoxJustificationImport<Block>>,
			Self::PeerData,
		)
	{
		(
			client.as_block_import(),
			Some(Box::new(ForceFinalized(client))),
			Default::default(),
		)
	}
}<|MERGE_RESOLUTION|>--- conflicted
+++ resolved
@@ -29,12 +29,7 @@
 
 use libp2p::build_multiaddr;
 use log::trace;
-<<<<<<< HEAD
-use sc_network::config::FinalityProofProvider;
 use sc_network::block_request_handler::BlockRequestHandler;
-use sc_network::finality_request_handler::FinalityRequestHandler;
-=======
->>>>>>> 9a29852e
 use sp_blockchain::{
 	HeaderBackend, Result as ClientResult,
 	well_known_cache_keys::{self, Id as CacheKeyId},
@@ -665,34 +660,17 @@
 
 		let protocol_id = ProtocolId::from("test-protocol-name");
 
-		// Add block request handler.
 		let block_request_protocol_config = {
 			let (handler, protocol_config) = BlockRequestHandler::new(protocol_id.clone(), client.clone());
 			self.spawn_task(handler.run().boxed());
 			protocol_config
 		};
 
-		// Add finality request handler.
-		let finality_request_protocol_config = match self.make_finality_proof_provider(PeersClient::Full(client.clone(), backend.clone())) {
-			Some(provider) => {
-				let (handler, protocol_config) = FinalityRequestHandler::new(protocol_id.clone(), provider);
-				self.spawn_task(handler.run().boxed());
-				protocol_config
-			},
-			None => {
-				sc_network::finality_request_handler::generate_protocol_config(protocol_id.clone())
-			}
-		};
-
 		let network = NetworkWorker::new(sc_network::config::Params {
 			role: Role::Full,
 			executor: None,
 			network_config,
 			chain: client.clone(),
-<<<<<<< HEAD
-			finality_proof_request_builder,
-=======
->>>>>>> 9a29852e
 			on_demand: None,
 			transaction_pool: Arc::new(EmptyTransactionPool),
 			protocol_id,
@@ -701,7 +679,6 @@
 				.unwrap_or_else(|| Box::new(DefaultBlockAnnounceValidator)),
 			metrics_registry: None,
 			block_request_protocol_config,
-			finality_request_protocol_config,
 		}).unwrap();
 
 		self.mut_peers(|peers| {
@@ -768,18 +745,11 @@
 		// Add block request handler.
 		let block_request_protocol_config = sc_network::block_request_handler::generate_protocol_config(protocol_id.clone());
 
-		// Add finality request handler.
-		let finality_request_protocol_config = sc_network::finality_request_handler::generate_protocol_config(protocol_id.clone());
-
 		let network = NetworkWorker::new(sc_network::config::Params {
 			role: Role::Light,
 			executor: None,
 			network_config,
 			chain: client.clone(),
-<<<<<<< HEAD
-			finality_proof_request_builder,
-=======
->>>>>>> 9a29852e
 			on_demand: None,
 			transaction_pool: Arc::new(EmptyTransactionPool),
 			protocol_id,
@@ -787,7 +757,6 @@
 			block_announce_validator: Box::new(DefaultBlockAnnounceValidator),
 			metrics_registry: None,
 			block_request_protocol_config,
-			finality_request_protocol_config,
 		}).unwrap();
 
 		self.mut_peers(|peers| {
