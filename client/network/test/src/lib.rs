// Copyright 2017-2020 Parity Technologies (UK) Ltd.
// This file is part of Substrate.

// Substrate is free software: you can redistribute it and/or modify
// it under the terms of the GNU General Public License as published by
// the Free Software Foundation, either version 3 of the License, or
// (at your option) any later version.

// Substrate is distributed in the hope that it will be useful,
// but WITHOUT ANY WARRANTY; without even the implied warranty of
// MERCHANTABILITY or FITNESS FOR A PARTICULAR PURPOSE.  See the
// GNU General Public License for more details.

// You should have received a copy of the GNU General Public License
// along with Substrate.  If not, see <http://www.gnu.org/licenses/>.

#![allow(missing_docs)]

#[cfg(test)]
mod block_import;
#[cfg(test)]
mod sync;

use std::{collections::HashMap, pin::Pin, sync::Arc, marker::PhantomData};

use libp2p::build_multiaddr;
use log::trace;
use sc_network::FinalityProofProvider;
use sp_blockchain::{
	Result as ClientResult, well_known_cache_keys::{self, Id as CacheKeyId}, Info as BlockchainInfo,
};
use sc_client_api::{
	BlockchainEvents, BlockImportNotification,
	FinalityNotifications, ImportNotifications,
	FinalityNotification,
	backend::{TransactionFor, AuxStore, Backend, Finalizer},
};
use sc_block_builder::BlockBuilder;
use sc_client::LongestChain;
use sc_network::config::Roles;
use sp_consensus::block_validation::DefaultBlockAnnounceValidator;
use sp_consensus::import_queue::{
	BasicQueue, BoxJustificationImport, Verifier, BoxFinalityProofImport,
};
use sp_consensus::block_import::{BlockImport, ImportResult};
use sp_consensus::Error as ConsensusError;
use sp_consensus::{BlockOrigin, ForkChoiceStrategy, BlockImportParams, BlockCheckParams, JustificationImport};
use futures::prelude::*;
use futures03::{Future as _, FutureExt as _, TryFutureExt as _, StreamExt as _, TryStreamExt as _};
use sc_network::{NetworkWorker, NetworkStateInfo, NetworkService, ReportHandle, config::ProtocolId};
use sc_network::config::{NetworkConfiguration, TransportConfig, BoxFinalityProofRequestBuilder};
use libp2p::PeerId;
use parking_lot::Mutex;
use sp_core::H256;
use sc_network::{Context, ProtocolConfig};
use sp_runtime::generic::{BlockId, OpaqueDigestItemId};
use sp_runtime::traits::{Block as BlockT, Header as HeaderT, NumberFor};
use sp_runtime::Justification;
use sc_network::TransactionPool;
use sc_network::specialization::NetworkSpecialization;
use substrate_test_runtime_client::{self, AccountKeyring};

pub use substrate_test_runtime_client::runtime::{Block, Extrinsic, Hash, Transfer};
pub use substrate_test_runtime_client::{TestClient, TestClientBuilder, TestClientBuilderExt};

type AuthorityId = sp_consensus_babe::AuthorityId;

/// A Verifier that accepts all blocks and passes them on with the configured
/// finality to be imported.
#[derive(Clone)]
pub struct PassThroughVerifier(pub bool);

/// This `Verifier` accepts all data as valid.
impl<B: BlockT> Verifier<B> for PassThroughVerifier {
	fn verify(
		&mut self,
		origin: BlockOrigin,
		header: B::Header,
		justification: Option<Justification>,
		body: Option<Vec<B::Extrinsic>>
	) -> Result<(BlockImportParams<B, ()>, Option<Vec<(CacheKeyId, Vec<u8>)>>), String> {
		let maybe_keys = header.digest()
			.log(|l| l.try_as_raw(OpaqueDigestItemId::Consensus(b"aura"))
				.or_else(|| l.try_as_raw(OpaqueDigestItemId::Consensus(b"babe")))
			)
			.map(|blob| vec![(well_known_cache_keys::AUTHORITIES, blob.to_vec())]);

		Ok((BlockImportParams {
			origin,
			header,
			body,
			storage_changes: None,
			finalized: self.0,
			justification,
			post_digests: vec![],
			auxiliary: Vec::new(),
			fork_choice: ForkChoiceStrategy::LongestChain,
			allow_missing_state: false,
			import_existing: false,
		}, maybe_keys))
	}
}

/// The test specialization.
#[derive(Clone)]
pub struct DummySpecialization;

impl NetworkSpecialization<Block> for DummySpecialization {
	fn status(&self) -> Vec<u8> {
		vec![]
	}

	fn on_connect(
		&mut self,
		_ctx: &mut dyn Context<Block>,
		_peer_id: PeerId,
		_status: sc_network::message::Status<Block>
	) {}

	fn on_disconnect(&mut self, _ctx: &mut dyn Context<Block>, _peer_id: PeerId) {}

	fn on_message(
		&mut self,
		_ctx: &mut dyn Context<Block>,
		_peer_id: PeerId,
		_message: Vec<u8>,
	) {}
}

pub type PeersFullClient =
	sc_client::Client<substrate_test_runtime_client::Backend, substrate_test_runtime_client::Executor, Block, substrate_test_runtime_client::runtime::RuntimeApi>;
pub type PeersLightClient =
	sc_client::Client<substrate_test_runtime_client::LightBackend, substrate_test_runtime_client::LightExecutor, Block, substrate_test_runtime_client::runtime::RuntimeApi>;

#[derive(Clone)]
pub enum PeersClient {
	Full(Arc<PeersFullClient>, Arc<substrate_test_runtime_client::Backend>),
	Light(Arc<PeersLightClient>, Arc<substrate_test_runtime_client::LightBackend>),
}

impl PeersClient {
	pub fn as_full(&self) -> Option<Arc<PeersFullClient>> {
		match *self {
			PeersClient::Full(ref client, ref _backend) => Some(client.clone()),
			_ => None,
		}
	}

	pub fn as_block_import<Transaction>(&self) -> BlockImportAdapter<Transaction> {
		match *self {
			PeersClient::Full(ref client, ref _backend) =>
				BlockImportAdapter::new_full(client.clone()),
			PeersClient::Light(ref client, ref _backend) =>
				BlockImportAdapter::Light(Arc::new(Mutex::new(client.clone())), PhantomData),
		}
	}

	pub fn get_aux(&self, key: &[u8]) -> ClientResult<Option<Vec<u8>>> {
		match *self {
			PeersClient::Full(ref client, ref _backend) => client.get_aux(key),
			PeersClient::Light(ref client, ref _backend) => client.get_aux(key),
		}
	}

	pub fn info(&self) -> BlockchainInfo<Block> {
		match *self {
			PeersClient::Full(ref client, ref _backend) => client.chain_info(),
			PeersClient::Light(ref client, ref _backend) => client.chain_info(),
		}
	}

	pub fn header(&self, block: &BlockId<Block>) -> ClientResult<Option<<Block as BlockT>::Header>> {
		match *self {
			PeersClient::Full(ref client, ref _backend) => client.header(block),
			PeersClient::Light(ref client, ref _backend) => client.header(block),
		}
	}

	pub fn justification(&self, block: &BlockId<Block>) -> ClientResult<Option<Justification>> {
		match *self {
			PeersClient::Full(ref client, ref _backend) => client.justification(block),
			PeersClient::Light(ref client, ref _backend) => client.justification(block),
		}
	}

	pub fn finality_notification_stream(&self) -> FinalityNotifications<Block> {
		match *self {
			PeersClient::Full(ref client, ref _backend) => client.finality_notification_stream(),
			PeersClient::Light(ref client, ref _backend) => client.finality_notification_stream(),
		}
	}

	pub fn import_notification_stream(&self) -> ImportNotifications<Block>{
		match *self {
			PeersClient::Full(ref client, ref _backend) => client.import_notification_stream(),
			PeersClient::Light(ref client, ref _backend) => client.import_notification_stream(),
		}
	}

	pub fn finalize_block(
		&self,
		id: BlockId<Block>,
		justification: Option<Justification>,
		notify: bool
	) -> ClientResult<()> {
		match *self {
			PeersClient::Full(ref client, ref _backend) => client.finalize_block(id, justification, notify),
			PeersClient::Light(ref client, ref _backend) => client.finalize_block(id, justification, notify),
		}
	}
}

pub struct Peer<D, S: NetworkSpecialization<Block>> {
	pub data: D,
	client: PeersClient,
	/// We keep a copy of the verifier so that we can invoke it for locally-generated blocks,
	/// instead of going through the import queue.
	verifier: VerifierAdapter<dyn Verifier<Block>>,
	/// We keep a copy of the block_import so that we can invoke it for locally-generated blocks,
	/// instead of going through the import queue.
<<<<<<< HEAD
	block_import: Box<dyn BlockImport<Block, Error = ConsensusError> + Send>,
=======
	block_import: BlockImportAdapter<()>,
>>>>>>> ae9c6eac
	select_chain: Option<LongestChain<substrate_test_runtime_client::Backend, Block>>,
	backend: Option<Arc<substrate_test_runtime_client::Backend>>,
	network: NetworkWorker<Block, S, <Block as BlockT>::Hash>,
	imported_blocks_stream: Box<dyn Stream<Item = BlockImportNotification<Block>, Error = ()> + Send>,
	finality_notification_stream: Box<dyn Stream<Item = FinalityNotification<Block>, Error = ()> + Send>,
}

impl<D, S: NetworkSpecialization<Block>> Peer<D, S> {
	/// Get this peer ID.
	pub fn id(&self) -> PeerId {
		self.network.service().local_peer_id()
	}

	/// Returns true if we're major syncing.
	pub fn is_major_syncing(&self) -> bool {
		self.network.service().is_major_syncing()
	}

	// Returns a clone of the local SelectChain, only available on full nodes
	pub fn select_chain(&self) -> Option<LongestChain<substrate_test_runtime_client::Backend, Block>> {
		self.select_chain.clone()
	}

	/// Returns the number of peers we're connected to.
	pub fn num_peers(&self) -> usize {
		self.network.num_connected_peers()
	}

	/// Returns true if we have no peer.
	pub fn is_offline(&self) -> bool {
		self.num_peers() == 0
	}

	/// Request a justification for the given block.
	pub fn request_justification(&self, hash: &<Block as BlockT>::Hash, number: NumberFor<Block>) {
		self.network.service().request_justification(hash, number);
	}

	/// Announces an important block on the network.
	pub fn announce_block(&self, hash: <Block as BlockT>::Hash, data: Vec<u8>) {
		self.network.service().announce_block(hash, data);
	}

	/// Request explicit fork sync.
	pub fn set_sync_fork_request(&self, peers: Vec<PeerId>, hash: <Block as BlockT>::Hash, number: NumberFor<Block>) {
		self.network.service().set_sync_fork_request(peers, hash, number);
	}

	/// Add blocks to the peer -- edit the block before adding
	pub fn generate_blocks<F>(&mut self, count: usize, origin: BlockOrigin, edit_block: F) -> H256
		where F: FnMut(BlockBuilder<Block, PeersFullClient, substrate_test_runtime_client::Backend>) -> Block
	{
		let best_hash = self.client.info().best_hash;
		self.generate_blocks_at(BlockId::Hash(best_hash), count, origin, edit_block)
	}

	/// Add blocks to the peer -- edit the block before adding. The chain will
	/// start at the given block iD.
	fn generate_blocks_at<F>(
		&mut self,
		at: BlockId<Block>,
		count: usize,
		origin: BlockOrigin,
		mut edit_block: F
	) -> H256 where F: FnMut(BlockBuilder<Block, PeersFullClient, substrate_test_runtime_client::Backend>) -> Block {
		let full_client = self.client.as_full()
			.expect("blocks could only be generated by full clients");
		let mut at = full_client.header(&at).unwrap().unwrap().hash();
		for _  in 0..count {
			let builder = full_client.new_block_at(
				&BlockId::Hash(at),
				Default::default(),
				false,
			).unwrap();
			let block = edit_block(builder);
			let hash = block.header.hash();
			trace!(
				target: "test_network",
				"Generating {}, (#{}, parent={})",
				hash,
				block.header.number,
				block.header.parent_hash,
			);
			let header = block.header.clone();
			let (import_block, cache) = self.verifier.verify(
				origin,
				header.clone(),
				None,
				Some(block.extrinsics)
			).unwrap();
			let cache = if let Some(cache) = cache {
				cache.into_iter().collect()
			} else {
				Default::default()
			};
			self.block_import.import_block(import_block, cache).expect("block_import failed");
			self.network.on_block_imported(hash, header, Vec::new(), true);
			at = hash;
		}

		self.network.service().announce_block(at.clone(), Vec::new());
		at
	}

	/// Push blocks to the peer (simplified: with or without a TX)
	pub fn push_blocks(&mut self, count: usize, with_tx: bool) -> H256 {
		let best_hash = self.client.info().best_hash;
		self.push_blocks_at(BlockId::Hash(best_hash), count, with_tx)
	}

	/// Push blocks to the peer (simplified: with or without a TX) starting from
	/// given hash.
	pub fn push_blocks_at(&mut self, at: BlockId<Block>, count: usize, with_tx: bool) -> H256 {
		let mut nonce = 0;
		if with_tx {
			self.generate_blocks_at(at, count, BlockOrigin::File, |mut builder| {
				let transfer = Transfer {
					from: AccountKeyring::Alice.into(),
					to: AccountKeyring::Alice.into(),
					amount: 1,
					nonce,
				};
				builder.push(transfer.into_signed_tx()).unwrap();
				nonce = nonce + 1;
				builder.build().unwrap().block
			})
		} else {
			self.generate_blocks_at(
				at,
				count,
				BlockOrigin::File,
				|builder| builder.build().unwrap().block,
			)
		}
	}

	pub fn push_authorities_change_block(&mut self, new_authorities: Vec<AuthorityId>) -> H256 {
		self.generate_blocks(1, BlockOrigin::File, |mut builder| {
			builder.push(Extrinsic::AuthoritiesChange(new_authorities.clone())).unwrap();
			builder.build().unwrap().block
		})
	}

	/// Get a reference to the client.
	pub fn client(&self) -> &PeersClient {
		&self.client
	}

	/// Get a reference to the network service.
	pub fn network_service(&self) -> &Arc<NetworkService<Block, S, <Block as BlockT>::Hash>> {
		&self.network.service()
	}

	/// Test helper to compare the blockchain state of multiple (networked)
	/// clients.
	/// Potentially costly, as it creates in-memory copies of both blockchains in order
	/// to compare them. If you have easier/softer checks that are sufficient, e.g.
	/// by using .info(), you should probably use it instead of this.
	pub fn blockchain_canon_equals(&self, other: &Self) -> bool {
		if let (Some(mine), Some(others)) = (self.backend.clone(), other.backend.clone()) {
			mine.as_in_memory().blockchain()
				.canon_equals_to(others.as_in_memory().blockchain())
		} else {
			false
		}
	}

	/// Count the total number of imported blocks.
	pub fn blocks_count(&self) -> u64 {
		self.backend.as_ref().map(
			|backend| backend.blocks_count()
		).unwrap_or(0)
	}
}

pub struct EmptyTransactionPool;

impl TransactionPool<Hash, Block> for EmptyTransactionPool {
	fn transactions(&self) -> Vec<(Hash, Extrinsic)> {
		Vec::new()
	}

	fn hash_of(&self, _transaction: &Extrinsic) -> Hash {
		Hash::default()
	}

	fn import(
		&self,
		_report_handle: ReportHandle,
		_who: PeerId,
		_rep_change_good: sc_network::ReputationChange,
		_rep_change_bad: sc_network::ReputationChange,
		_transaction: Extrinsic
	) {}

	fn on_broadcasted(&self, _: HashMap<Hash, Vec<String>>) {}
}

pub trait SpecializationFactory {
	fn create() -> Self;
}

impl SpecializationFactory for DummySpecialization {
	fn create() -> DummySpecialization {
		DummySpecialization
	}
}

/// Implements `BlockImport` for any `Transaction`. Internally the transaction is
/// "converted", aka the field is set to `None`.
///
/// This is required as the `TestNetFactory` trait does not distinguish between
/// full and light nodes.
pub enum BlockImportAdapter<Transaction> {
	Full(
		Arc<Mutex<dyn BlockImport<
			Block,
			Transaction = TransactionFor<substrate_test_runtime_client::Backend, Block>,
			Error = ConsensusError
		> + Send>>,
		PhantomData<Transaction>,
	),
	Light(
		Arc<Mutex<dyn BlockImport<
			Block,
			Transaction = TransactionFor<substrate_test_runtime_client::LightBackend, Block>,
			Error = ConsensusError
		> + Send>>,
		PhantomData<Transaction>,
	),
}

impl<Transaction> BlockImportAdapter<Transaction> {
	/// Create a new instance of `Self::Full`.
	pub fn new_full(
		full: impl BlockImport<
			Block,
			Transaction = TransactionFor<substrate_test_runtime_client::Backend, Block>,
			Error = ConsensusError
		>
		+ 'static
		+ Send
	) -> Self {
		Self::Full(Arc::new(Mutex::new(full)), PhantomData)
	}

	/// Create a new instance of `Self::Light`.
	pub fn new_light(
		light: impl BlockImport<
			Block,
			Transaction = TransactionFor<substrate_test_runtime_client::LightBackend, Block>,
			Error = ConsensusError
		>
		+ 'static
		+ Send
	) -> Self {
		Self::Light(Arc::new(Mutex::new(light)), PhantomData)
	}
}

impl<Transaction> Clone for BlockImportAdapter<Transaction> {
	fn clone(&self) -> Self {
		match self {
			Self::Full(full, _) => Self::Full(full.clone(), PhantomData),
			Self::Light(light, _) => Self::Light(light.clone(), PhantomData),
		}
	}
}

impl<Transaction> BlockImport<Block> for BlockImportAdapter<Transaction> {
	type Error = ConsensusError;
	type Transaction = Transaction;

	fn check_block(
		&mut self,
		block: BlockCheckParams<Block>,
	) -> Result<ImportResult, Self::Error> {
		match self {
			Self::Full(full, _) => full.lock().check_block(block),
			Self::Light(light, _) => light.lock().check_block(block),
		}
	}

	fn import_block(
		&mut self,
		block: BlockImportParams<Block, Transaction>,
		cache: HashMap<well_known_cache_keys::Id, Vec<u8>>,
	) -> Result<ImportResult, Self::Error> {
		match self {
			Self::Full(full, _) => full.lock().import_block(block.convert_transaction(), cache),
			Self::Light(light, _) => light.lock().import_block(block.convert_transaction(), cache),
		}
	}
}

/// Implements `Verifier` on an `Arc<Mutex<impl Verifier>>`. Used internally.
struct VerifierAdapter<T: ?Sized>(Arc<Mutex<Box<T>>>);

impl<T: ?Sized> Clone for VerifierAdapter<T> {
	fn clone(&self) -> Self {
		VerifierAdapter(self.0.clone())
	}
}

impl<B: BlockT, T: ?Sized + Verifier<B>> Verifier<B> for VerifierAdapter<T> {
	fn verify(
		&mut self,
		origin: BlockOrigin,
		header: B::Header,
		justification: Option<Justification>,
		body: Option<Vec<B::Extrinsic>>
	) -> Result<(BlockImportParams<B, ()>, Option<Vec<(CacheKeyId, Vec<u8>)>>), String> {
		self.0.lock().verify(origin, header, justification, body)
	}
}

pub trait TestNetFactory: Sized {
	type Specialization: NetworkSpecialization<Block> + SpecializationFactory;
	type Verifier: 'static + Verifier<Block>;
	type PeerData: Default;

	/// These two need to be implemented!
	fn from_config(config: &ProtocolConfig) -> Self;
	fn make_verifier(
		&self,
		client: PeersClient,
		config: &ProtocolConfig,
		peer_data: &Self::PeerData,
	) -> Self::Verifier;

	/// Get reference to peer.
	fn peer(&mut self, i: usize) -> &mut Peer<Self::PeerData, Self::Specialization>;
	fn peers(&self) -> &Vec<Peer<Self::PeerData, Self::Specialization>>;
	fn mut_peers<F: FnOnce(&mut Vec<Peer<Self::PeerData, Self::Specialization>>)>(
		&mut self,
		closure: F,
	);

	/// Get custom block import handle for fresh client, along with peer data.
	fn make_block_import<Transaction>(&self, client: PeersClient)
		-> (
			BlockImportAdapter<Transaction>,
			Option<BoxJustificationImport<Block>>,
			Option<BoxFinalityProofImport<Block>>,
			Option<BoxFinalityProofRequestBuilder<Block>>,
			Self::PeerData,
		)
	{
		(client.as_block_import(), None, None, None, Default::default())
	}

	/// Get finality proof provider (if supported).
	fn make_finality_proof_provider(
		&self,
		_client: PeersClient,
	) -> Option<Arc<dyn FinalityProofProvider<Block>>> {
		None
	}

	fn default_config() -> ProtocolConfig {
		ProtocolConfig::default()
	}

	/// Create new test network with this many peers.
	fn new(n: usize) -> Self {
		trace!(target: "test_network", "Creating test network");
		let config = Self::default_config();
		let mut net = Self::from_config(&config);

		for i in 0..n {
			trace!(target: "test_network", "Adding peer {}", i);
			net.add_full_peer(&config);
		}
		net
	}

	fn add_full_peer(&mut self, config: &ProtocolConfig) {
		self.add_full_peer_with_states(config, None)
	}

	/// Add a full peer.
	fn add_full_peer_with_states(&mut self, config: &ProtocolConfig, keep_blocks: Option<u32>) {
		let test_client_builder = match keep_blocks {
			Some(keep_blocks) => TestClientBuilder::with_pruning_window(keep_blocks),
			None => TestClientBuilder::with_default_backend(),
		};
		let backend = test_client_builder.backend();
		let (c, longest_chain) = test_client_builder.build_with_longest_chain();
		let client = Arc::new(c);

		let (
			block_import,
			justification_import,
			finality_proof_import,
			finality_proof_request_builder,
			data,
		) = self.make_block_import(PeersClient::Full(client.clone(), backend.clone()));

		let verifier = self.make_verifier(
			PeersClient::Full(client.clone(), backend.clone()),
			config,
			&data,
		);
		let verifier = VerifierAdapter(Arc::new(Mutex::new(Box::new(verifier) as Box<_>)));

		let import_queue = Box::new(BasicQueue::new(
			verifier.clone(),
			Box::new(block_import.clone()),
			justification_import,
			finality_proof_import,
		));

		let listen_addr = build_multiaddr![Memory(rand::random::<u64>())];

		let network = NetworkWorker::new(sc_network::config::Params {
			roles: config.roles,
			network_config: NetworkConfiguration {
				listen_addresses: vec![listen_addr.clone()],
				transport: TransportConfig::MemoryOnly,
				..NetworkConfiguration::default()
			},
			chain: client.clone(),
			finality_proof_provider: self.make_finality_proof_provider(
				PeersClient::Full(client.clone(), backend.clone()),
			),
			finality_proof_request_builder,
			on_demand: None,
			transaction_pool: Arc::new(EmptyTransactionPool),
			protocol_id: ProtocolId::from(&b"test-protocol-name"[..]),
			import_queue,
			specialization: self::SpecializationFactory::create(),
			block_announce_validator: Box::new(DefaultBlockAnnounceValidator::new(client.clone()))
		}).unwrap();

		self.mut_peers(|peers| {
			for peer in peers.iter_mut() {
				peer.network.add_known_address(network.service().local_peer_id(), listen_addr.clone());
			}

			let imported_blocks_stream = Box::new(client.import_notification_stream()
				.map(|v| Ok::<_, ()>(v)).compat().fuse());
			let finality_notification_stream = Box::new(client.finality_notification_stream()
				.map(|v| Ok::<_, ()>(v)).compat().fuse());

			peers.push(Peer {
				data,
				client: PeersClient::Full(client, backend.clone()),
				select_chain: Some(longest_chain),
				backend: Some(backend),
				imported_blocks_stream,
				finality_notification_stream,
				block_import,
				verifier,
				network,
			});
		});
	}

	/// Add a light peer.
	fn add_light_peer(&mut self, config: &ProtocolConfig) {
		let mut config = config.clone();
		config.roles = Roles::LIGHT;

		let (c, backend) = substrate_test_runtime_client::new_light();
		let client = Arc::new(c);
		let (
			block_import,
			justification_import,
			finality_proof_import,
			finality_proof_request_builder,
			data,
		) = self.make_block_import(PeersClient::Light(client.clone(), backend.clone()));

		let verifier = self.make_verifier(
			PeersClient::Light(client.clone(), backend.clone()),
			&config,
			&data,
		);
		let verifier = VerifierAdapter(Arc::new(Mutex::new(Box::new(verifier) as Box<_>)));

		let import_queue = Box::new(BasicQueue::new(
			verifier.clone(),
			Box::new(block_import.clone()),
			justification_import,
			finality_proof_import,
		));

		let listen_addr = build_multiaddr![Memory(rand::random::<u64>())];

		let network = NetworkWorker::new(sc_network::config::Params {
			roles: config.roles,
			network_config: NetworkConfiguration {
				listen_addresses: vec![listen_addr.clone()],
				transport: TransportConfig::MemoryOnly,
				..NetworkConfiguration::default()
			},
			chain: client.clone(),
			finality_proof_provider: self.make_finality_proof_provider(
				PeersClient::Light(client.clone(), backend.clone())
			),
			finality_proof_request_builder,
			on_demand: None,
			transaction_pool: Arc::new(EmptyTransactionPool),
			protocol_id: ProtocolId::from(&b"test-protocol-name"[..]),
			import_queue,
			specialization: self::SpecializationFactory::create(),
			block_announce_validator: Box::new(DefaultBlockAnnounceValidator::new(client.clone()))
		}).unwrap();

		self.mut_peers(|peers| {
			for peer in peers.iter_mut() {
				peer.network.add_known_address(network.service().local_peer_id(), listen_addr.clone());
			}

			let imported_blocks_stream = Box::new(client.import_notification_stream()
				.map(|v| Ok::<_, ()>(v)).compat().fuse());
			let finality_notification_stream = Box::new(client.finality_notification_stream()
				.map(|v| Ok::<_, ()>(v)).compat().fuse());

			peers.push(Peer {
				data,
				verifier,
				select_chain: None,
				backend: None,
				block_import,
				client: PeersClient::Light(client, backend),
				imported_blocks_stream,
				finality_notification_stream,
				network,
			});
		});
	}

	/// Polls the testnet until all nodes are in sync.
	///
	/// Must be executed in a task context.
	fn poll_until_sync(&mut self) -> Async<()> {
		self.poll();

		// Return `NotReady` if there's a mismatch in the highest block number.
		let mut highest = None;
		for peer in self.peers().iter() {
			if peer.is_major_syncing() || peer.network.num_queued_blocks() != 0 {
				return Async::NotReady
			}
			if peer.network.num_sync_requests() != 0 {
				return Async::NotReady
			}
			match (highest, peer.client.info().best_hash) {
				(None, b) => highest = Some(b),
				(Some(ref a), ref b) if a == b => {},
				(Some(_), _) => return Async::NotReady,
			}
		}
		Async::Ready(())
	}

	/// Blocks the current thread until we are sync'ed.
	///
	/// Calls `poll_until_sync` repeatidely with the runtime passed as parameter.
	fn block_until_sync(&mut self, runtime: &mut tokio::runtime::current_thread::Runtime) {
		runtime.block_on(futures::future::poll_fn::<(), (), _>(|| Ok(self.poll_until_sync()))).unwrap();
	}

	/// Polls the testnet. Processes all the pending actions and returns `NotReady`.
	fn poll(&mut self) {
		self.mut_peers(|peers| {
			for peer in peers {
				trace!(target: "sync", "-- Polling {}", peer.id());
				futures03::future::poll_fn(|cx| Pin::new(&mut peer.network).poll(cx))
					.map(|item| Ok::<_, ()>(item))
					.compat().poll().unwrap();
				trace!(target: "sync", "-- Polling complete {}", peer.id());

				// We poll `imported_blocks_stream`.
				while let Ok(Async::Ready(Some(notification))) = peer.imported_blocks_stream.poll() {
					peer.network.on_block_imported(
						notification.hash,
						notification.header,
						Vec::new(),
						true,
					);
				}

				// We poll `finality_notification_stream`, but we only take the last event.
				let mut last = None;
				while let Ok(Async::Ready(Some(item))) = peer.finality_notification_stream.poll() {
					last = Some(item);
				}
				if let Some(notification) = last {
					peer.network.on_block_finalized(notification.hash, notification.header);
				}
			}
		});
	}
}

pub struct TestNet {
	peers: Vec<Peer<(), DummySpecialization>>,
}

impl TestNetFactory for TestNet {
	type Specialization = DummySpecialization;
	type Verifier = PassThroughVerifier;
	type PeerData = ();

	/// Create new test network with peers and given config.
	fn from_config(_config: &ProtocolConfig) -> Self {
		TestNet {
			peers: Vec::new(),
		}
	}

	fn make_verifier(&self, _client: PeersClient, _config: &ProtocolConfig, _peer_data: &())
		-> Self::Verifier
	{
		PassThroughVerifier(false)
	}

	fn peer(&mut self, i: usize) -> &mut Peer<(), Self::Specialization> {
		&mut self.peers[i]
	}

	fn peers(&self) -> &Vec<Peer<(), Self::Specialization>> {
		&self.peers
	}

	fn mut_peers<F: FnOnce(&mut Vec<Peer<(), Self::Specialization>>)>(&mut self, closure: F) {
		closure(&mut self.peers);
	}
}

pub struct ForceFinalized(PeersClient);

impl JustificationImport<Block> for ForceFinalized {
	type Error = ConsensusError;

	fn import_justification(
		&mut self,
		hash: H256,
		_number: NumberFor<Block>,
		justification: Justification,
	) -> Result<(), Self::Error> {
		self.0.finalize_block(BlockId::Hash(hash), Some(justification), true)
			.map_err(|_| ConsensusError::InvalidJustification.into())
	}
}

pub struct JustificationTestNet(TestNet);

impl TestNetFactory for JustificationTestNet {
	type Specialization = DummySpecialization;
	type Verifier = PassThroughVerifier;
	type PeerData = ();

	fn from_config(config: &ProtocolConfig) -> Self {
		JustificationTestNet(TestNet::from_config(config))
	}

	fn make_verifier(&self, client: PeersClient, config: &ProtocolConfig, peer_data: &()) -> Self::Verifier {
		self.0.make_verifier(client, config, peer_data)
	}

	fn peer(&mut self, i: usize) -> &mut Peer<Self::PeerData, Self::Specialization> {
		self.0.peer(i)
	}

	fn peers(&self) -> &Vec<Peer<Self::PeerData, Self::Specialization>> {
		self.0.peers()
	}

	fn mut_peers<F: FnOnce(
		&mut Vec<Peer<Self::PeerData,
		Self::Specialization>>,
	)>(&mut self, closure: F) {
		self.0.mut_peers(closure)
	}

	fn make_block_import<Transaction>(&self, client: PeersClient)
		-> (
			BlockImportAdapter<Transaction>,
			Option<BoxJustificationImport<Block>>,
			Option<BoxFinalityProofImport<Block>>,
			Option<BoxFinalityProofRequestBuilder<Block>>,
			Self::PeerData,
		)
	{
		(
			client.as_block_import(),
			Some(Box::new(ForceFinalized(client))),
			None,
			None,
			Default::default(),
		)
	}
}<|MERGE_RESOLUTION|>--- conflicted
+++ resolved
@@ -218,11 +218,7 @@
 	verifier: VerifierAdapter<dyn Verifier<Block>>,
 	/// We keep a copy of the block_import so that we can invoke it for locally-generated blocks,
 	/// instead of going through the import queue.
-<<<<<<< HEAD
-	block_import: Box<dyn BlockImport<Block, Error = ConsensusError> + Send>,
-=======
 	block_import: BlockImportAdapter<()>,
->>>>>>> ae9c6eac
 	select_chain: Option<LongestChain<substrate_test_runtime_client::Backend, Block>>,
 	backend: Option<Arc<substrate_test_runtime_client::Backend>>,
 	network: NetworkWorker<Block, S, <Block as BlockT>::Hash>,
