--- conflicted
+++ resolved
@@ -1038,17 +1038,12 @@
 	fn update_with_network_event(&self, event: &Event) {
 		match event {
 			Event::NotificationStreamOpened { engine_id, .. } => {
-<<<<<<< HEAD
-				self.opened_notification_streams.with_label_values(&[&maybe_utf8_bytes_to_string(engine_id)]).inc();
+				self.notifications_streams_opened_total
+					.with_label_values(&[&maybe_utf8_bytes_to_string(engine_id)]).inc();
 			},
 			Event::NotificationStreamClosed { engine_id, .. } => {
-				self.opened_notification_streams.with_label_values(&[&maybe_utf8_bytes_to_string(engine_id)]).dec();
-=======
-				self.notifications_streams_opened_total.with_label_values(&[&engine_id_to_string(&engine_id)]).inc();
-			},
-			Event::NotificationStreamClosed { engine_id, .. } => {
-				self.notifications_streams_closed_total.with_label_values(&[&engine_id_to_string(&engine_id)]).inc();
->>>>>>> 36683a1a
+				self.notifications_streams_closed_total
+					.with_label_values(&[&maybe_utf8_bytes_to_string(engine_id)]).inc();
 			},
 			Event::NotificationsReceived { messages, .. } => {
 				for (engine_id, message) in messages {
