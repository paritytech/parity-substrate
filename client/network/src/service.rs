// Copyright 2017-2020 Parity Technologies (UK) Ltd.
// This file is part of Substrate.

// Substrate is free software: you can redistribute it and/or modify
// it under the terms of the GNU General Public License as published by
// the Free Software Foundation, either version 3 of the License, or
// (at your option) any later version.

// Substrate is distributed in the hope that it will be useful,
// but WITHOUT ANY WARRANTY; without even the implied warranty of
// MERCHANTABILITY or FITNESS FOR A PARTICULAR PURPOSE.  See the
// GNU General Public License for more details.

// You should have received a copy of the GNU General Public License
// along with Substrate.  If not, see <http://www.gnu.org/licenses/>.

//! Main entry point of the sc-network crate.
//!
//! There are two main structs in this module: [`NetworkWorker`] and [`NetworkService`].
//! The [`NetworkWorker`] *is* the network and implements the `Future` trait. It must be polled in
//! order fo the network to advance.
//! The [`NetworkService`] is merely a shared version of the [`NetworkWorker`]. You can obtain an
//! `Arc<NetworkService>` by calling [`NetworkWorker::service`].
//!
//! The methods of the [`NetworkService`] are implemented by sending a message over a channel,
//! which is then processed by [`NetworkWorker::poll`].

use std::{collections::{HashMap, HashSet}, fs, marker::PhantomData, io, path::Path};
use std::sync::{Arc, atomic::{AtomicBool, AtomicUsize, Ordering}};
use std::pin::Pin;
use std::task::Poll;

use sp_consensus::import_queue::{ImportQueue, Link};
use sp_consensus::import_queue::{BlockImportResult, BlockImportError};
use futures::{prelude::*, channel::mpsc};
use log::{warn, error, info, trace};
use libp2p::{PeerId, Multiaddr, kad::record};
use libp2p::core::{transport::boxed::Boxed, muxing::StreamMuxerBox};
use libp2p::swarm::{NetworkBehaviour, SwarmBuilder, SwarmEvent};
use parking_lot::Mutex;
use sc_peerset::PeersetHandle;
use sp_runtime::{traits::{Block as BlockT, NumberFor}, ConsensusEngineId};

use crate::{behaviour::{Behaviour, BehaviourOut}, config::{parse_str_addr, parse_addr}};
use crate::{NetworkState, NetworkStateNotConnectedPeer, NetworkStatePeer};
use crate::{transport, config::NonReservedPeerMode, ReputationChange};
use crate::config::{Params, TransportConfig};
use crate::error::Error;
use crate::protocol::{self, Protocol, Context, PeerInfo};
use crate::protocol::{event::Event, light_dispatch::{AlwaysBadChecker, RequestData}};
use crate::protocol::specialization::NetworkSpecialization;
use crate::protocol::sync::SyncState;

/// Minimum Requirements for a Hash within Networking
pub trait ExHashT: std::hash::Hash + Eq + std::fmt::Debug + Clone + Send + Sync + 'static {}

impl<T> ExHashT for T where
	T: std::hash::Hash + Eq + std::fmt::Debug + Clone + Send + Sync + 'static
{}

/// Transaction pool interface
pub trait TransactionPool<H: ExHashT, B: BlockT>: Send + Sync {
	/// Get transactions from the pool that are ready to be propagated.
	fn transactions(&self) -> Vec<(H, B::Extrinsic)>;
	/// Get hash of transaction.
	fn hash_of(&self, transaction: &B::Extrinsic) -> H;
	/// Import a transaction into the pool.
	///
	/// Peer reputation is changed by reputation_change if transaction is accepted by the pool.
	fn import(
		&self,
		report_handle: ReportHandle,
		who: PeerId,
		reputation_change_good: ReputationChange,
		reputation_change_bad: ReputationChange,
		transaction: B::Extrinsic,
	);
	/// Notify the pool about transactions broadcast.
	fn on_broadcasted(&self, propagations: HashMap<H, Vec<String>>);
	/// Get transaction by hash.
	fn transaction(&self, hash: &H) -> Option<B::Extrinsic>;
}

/// A cloneable handle for reporting cost/benefits of peers.
#[derive(Clone)]
pub struct ReportHandle {
	inner: PeersetHandle, // wraps it so we don't have to worry about breaking API.
}

impl From<PeersetHandle> for ReportHandle {
	fn from(peerset_handle: PeersetHandle) -> Self {
		ReportHandle { inner: peerset_handle }
	}
}

impl ReportHandle {
	/// Report a given peer as either beneficial (+) or costly (-) according to the
	/// given scalar.
	pub fn report_peer(&self, who: PeerId, cost_benefit: ReputationChange) {
		self.inner.report_peer(who, cost_benefit);
	}
}

/// Substrate network service. Handles network IO and manages connectivity.
pub struct NetworkService<B: BlockT + 'static, S: NetworkSpecialization<B>, H: ExHashT> {
	/// Number of peers we're connected to.
	num_connected: Arc<AtomicUsize>,
	/// The local external addresses.
	external_addresses: Arc<Mutex<Vec<Multiaddr>>>,
	/// Are we actively catching up with the chain?
	is_major_syncing: Arc<AtomicBool>,
	/// Local copy of the `PeerId` of the local node.
	local_peer_id: PeerId,
	/// Bandwidth logging system. Can be queried to know the average bandwidth consumed.
	bandwidth: Arc<transport::BandwidthSinks>,
	/// Peerset manager (PSM); manages the reputation of nodes and indicates the network which
	/// nodes it should be connected to or not.
	peerset: PeersetHandle,
	/// Channel that sends messages to the actual worker.
	to_worker: mpsc::UnboundedSender<ServiceToWorkerMsg<B, H, S>>,
	/// Marker to pin the `H` generic. Serves no purpose except to not break backwards
	/// compatibility.
	_marker: PhantomData<H>,
}

impl<B: BlockT + 'static, S: NetworkSpecialization<B>, H: ExHashT> NetworkWorker<B, S, H> {
	/// Creates the network service.
	///
	/// Returns a `NetworkWorker` that implements `Future` and must be regularly polled in order
	/// for the network processing to advance. From it, you can extract a `NetworkService` using
	/// `worker.service()`. The `NetworkService` can be shared through the codebase.
	pub fn new(params: Params<B, S, H>) -> Result<NetworkWorker<B, S, H>, Error> {
		let (to_worker, from_worker) = mpsc::unbounded();

		if let Some(ref path) = params.network_config.net_config_path {
			fs::create_dir_all(Path::new(path))?;
		}

		// List of multiaddresses that we know in the network.
		let mut known_addresses = Vec::new();
		let mut bootnodes = Vec::new();
		let mut reserved_nodes = Vec::new();

		// Process the bootnodes.
		for bootnode in params.network_config.boot_nodes.iter() {
			match parse_str_addr(bootnode) {
				Ok((peer_id, addr)) => {
					bootnodes.push(peer_id.clone());
					known_addresses.push((peer_id, addr));
				},
				Err(_) => warn!(target: "sub-libp2p", "Not a valid bootnode address: {}", bootnode),
			}
		}

		// Check for duplicate bootnodes.
		known_addresses.iter()
			.try_for_each(|(peer_id, addr)|
				if let Some(other) = known_addresses
					.iter()
					.find(|o| o.1 == *addr && o.0 != *peer_id)
				{
					Err(Error::DuplicateBootnode {
						address: addr.clone(),
						first_id: peer_id.clone(),
						second_id: other.0.clone(),
					})
				} else {
					Ok(())
				}
			)?;

		// Initialize the reserved peers.
		for reserved in params.network_config.reserved_nodes.iter() {
			if let Ok((peer_id, addr)) = parse_str_addr(reserved) {
				reserved_nodes.push(peer_id.clone());
				known_addresses.push((peer_id, addr));
			} else {
				warn!(target: "sub-libp2p", "Not a valid reserved node address: {}", reserved);
			}
		}

		let peerset_config = sc_peerset::PeersetConfig {
			in_peers: params.network_config.in_peers,
			out_peers: params.network_config.out_peers,
			bootnodes,
			reserved_only: params.network_config.non_reserved_mode == NonReservedPeerMode::Deny,
			reserved_nodes,
		};

		// Private and public keys configuration.
		let local_identity = params.network_config.node_key.clone().into_keypair()?;
		let local_public = local_identity.public();
		let local_peer_id = local_public.clone().into_peer_id();
		info!(target: "sub-libp2p", "Local node identity is: {}", local_peer_id.to_base58());

		let checker = params.on_demand.as_ref()
			.map(|od| od.checker().clone())
			.unwrap_or(Arc::new(AlwaysBadChecker));

		let num_connected = Arc::new(AtomicUsize::new(0));
		let is_major_syncing = Arc::new(AtomicBool::new(false));
		let (protocol, peerset_handle) = Protocol::new(
			protocol::ProtocolConfig {
				roles: params.roles,
				max_parallel_downloads: params.network_config.max_parallel_downloads,
			},
			params.chain.clone(),
			checker.clone(),
			params.specialization,
			params.transaction_pool,
			params.finality_proof_provider.clone(),
			params.finality_proof_request_builder,
			params.protocol_id.clone(),
			peerset_config,
			params.block_announce_validator
		)?;

		// Build the swarm.
		let (mut swarm, bandwidth): (Swarm::<B, S, H>, _) = {
			let user_agent = format!(
				"{} ({})",
				params.network_config.client_version,
				params.network_config.node_name
			);
			let block_requests = {
				let config = protocol::block_requests::Config::new(&params.protocol_id);
				protocol::BlockRequests::new(config, params.chain.clone())
			};
			let light_client_handler = {
				let config = protocol::light_client_handler::Config::new(&params.protocol_id);
				protocol::LightClientHandler::new(config, params.chain, checker, peerset_handle.clone())
			};
			let behaviour = futures::executor::block_on(Behaviour::new(
				protocol,
				user_agent,
				local_public,
				known_addresses,
				match params.network_config.transport {
					TransportConfig::MemoryOnly => false,
					TransportConfig::Normal { enable_mdns, .. } => enable_mdns,
				},
				match params.network_config.transport {
					TransportConfig::MemoryOnly => false,
					TransportConfig::Normal { allow_private_ipv4, .. } => allow_private_ipv4,
				},
<<<<<<< HEAD
				block_requests,
				light_client_handler
=======
				u64::from(params.network_config.out_peers) + 15,
>>>>>>> 657484a4
			));
			let (transport, bandwidth) = {
				let (config_mem, config_wasm) = match params.network_config.transport {
					TransportConfig::MemoryOnly => (true, None),
					TransportConfig::Normal { wasm_external_transport, .. } =>
						(false, wasm_external_transport)
				};
				transport::build_transport(local_identity, config_mem, config_wasm)
			};
			let mut builder = SwarmBuilder::new(transport, behaviour, local_peer_id.clone());
			if let Some(spawner) = params.executor {
				builder = builder.executor_fn(spawner);
			}
			(builder.build(), bandwidth)
		};

		// Listen on multiaddresses.
		for addr in &params.network_config.listen_addresses {
			if let Err(err) = Swarm::<B, S, H>::listen_on(&mut swarm, addr.clone()) {
				warn!(target: "sub-libp2p", "Can't listen on {} because: {:?}", addr, err)
			}
		}

		// Add external addresses.
		for addr in &params.network_config.public_addresses {
			Swarm::<B, S, H>::add_external_address(&mut swarm, addr.clone());
		}

		let external_addresses = Arc::new(Mutex::new(Vec::new()));

		let service = Arc::new(NetworkService {
			bandwidth,
			external_addresses: external_addresses.clone(),
			num_connected: num_connected.clone(),
			is_major_syncing: is_major_syncing.clone(),
			peerset: peerset_handle,
			local_peer_id,
			to_worker: to_worker.clone(),
			_marker: PhantomData,
		});

		Ok(NetworkWorker {
			external_addresses,
			num_connected,
			is_major_syncing,
			network_service: swarm,
			service,
			import_queue: params.import_queue,
			from_worker,
			light_client_rqs: params.on_demand.and_then(|od| od.extract_receiver()),
			event_streams: Vec::new(),
		})
	}

	/// Returns the downloaded bytes per second averaged over the past few seconds.
	pub fn average_download_per_sec(&self) -> u64 {
		self.service.bandwidth.average_download_per_sec()
	}

	/// Returns the uploaded bytes per second averaged over the past few seconds.
	pub fn average_upload_per_sec(&self) -> u64 {
		self.service.bandwidth.average_upload_per_sec()
	}

	/// Returns the number of peers we're connected to.
	pub fn num_connected_peers(&self) -> usize {
		self.network_service.user_protocol().num_connected_peers()
	}

	/// Returns the number of peers we're connected to and that are being queried.
	pub fn num_active_peers(&self) -> usize {
		self.network_service.user_protocol().num_active_peers()
	}

	/// Current global sync state.
	pub fn sync_state(&self) -> SyncState {
		self.network_service.user_protocol().sync_state()
	}

	/// Target sync block number.
	pub fn best_seen_block(&self) -> Option<NumberFor<B>> {
		self.network_service.user_protocol().best_seen_block()
	}

	/// Number of peers participating in syncing.
	pub fn num_sync_peers(&self) -> u32 {
		self.network_service.user_protocol().num_sync_peers()
	}

	/// Number of blocks in the import queue.
	pub fn num_queued_blocks(&self) -> u32 {
		self.network_service.user_protocol().num_queued_blocks()
	}

	/// Number of active sync requests.
	pub fn num_sync_requests(&self) -> usize {
		self.network_service.user_protocol().num_sync_requests()
	}

	/// Adds an address for a node.
	pub fn add_known_address(&mut self, peer_id: PeerId, addr: Multiaddr) {
		self.network_service.add_known_address(peer_id, addr);
	}

	/// Return a `NetworkService` that can be shared through the code base and can be used to
	/// manipulate the worker.
	pub fn service(&self) -> &Arc<NetworkService<B, S, H>> {
		&self.service
	}

	/// You must call this when a new block is imported by the client.
	pub fn on_block_imported(&mut self, hash: B::Hash, header: B::Header, data: Vec<u8>, is_best: bool) {
		self.network_service.user_protocol_mut().on_block_imported(hash, &header, data, is_best);
	}

	/// You must call this when a new block is finalized by the client.
	pub fn on_block_finalized(&mut self, hash: B::Hash, header: B::Header) {
		self.network_service.user_protocol_mut().on_block_finalized(hash, &header);
	}

	/// Get network state.
	///
	/// **Note**: Use this only for debugging. This API is unstable. There are warnings literaly
	/// everywhere about this. Please don't use this function to retrieve actual information.
	pub fn network_state(&mut self) -> NetworkState {
		let swarm = &mut self.network_service;
		let open = swarm.user_protocol().open_peers().cloned().collect::<Vec<_>>();

		let connected_peers = {
			let swarm = &mut *swarm;
			open.iter().filter_map(move |peer_id| {
				let known_addresses = NetworkBehaviour::addresses_of_peer(&mut **swarm, peer_id)
					.into_iter().collect();

				let endpoint = if let Some(e) = swarm.node(peer_id).map(|i| i.endpoint()) {
					e.clone().into()
				} else {
					error!(target: "sub-libp2p", "Found state inconsistency between custom protocol \
						and debug information about {:?}", peer_id);
					return None
				};

				Some((peer_id.to_base58(), NetworkStatePeer {
					endpoint,
					version_string: swarm.node(peer_id)
						.and_then(|i| i.client_version().map(|s| s.to_owned())).clone(),
					latest_ping_time: swarm.node(peer_id).and_then(|i| i.latest_ping()),
					enabled: swarm.user_protocol().is_enabled(&peer_id),
					open: swarm.user_protocol().is_open(&peer_id),
					known_addresses,
				}))
			}).collect()
		};

		let not_connected_peers = {
			let swarm = &mut *swarm;
			let list = swarm.known_peers().filter(|p| open.iter().all(|n| n != *p))
				.cloned().collect::<Vec<_>>();
			list.into_iter().map(move |peer_id| {
				(peer_id.to_base58(), NetworkStateNotConnectedPeer {
					version_string: swarm.node(&peer_id)
						.and_then(|i| i.client_version().map(|s| s.to_owned())).clone(),
					latest_ping_time: swarm.node(&peer_id).and_then(|i| i.latest_ping()),
					known_addresses: NetworkBehaviour::addresses_of_peer(&mut **swarm, &peer_id)
						.into_iter().collect(),
				})
			}).collect()
		};

		NetworkState {
			peer_id: Swarm::<B, S, H>::local_peer_id(&swarm).to_base58(),
			listened_addresses: Swarm::<B, S, H>::listeners(&swarm).cloned().collect(),
			external_addresses: Swarm::<B, S, H>::external_addresses(&swarm).cloned().collect(),
			average_download_per_sec: self.service.bandwidth.average_download_per_sec(),
			average_upload_per_sec: self.service.bandwidth.average_upload_per_sec(),
			connected_peers,
			not_connected_peers,
			peerset: swarm.user_protocol_mut().peerset_debug_info(),
		}
	}

	/// Get currently connected peers.
	pub fn peers_debug_info(&mut self) -> Vec<(PeerId, PeerInfo<B>)> {
		self.network_service.user_protocol_mut()
			.peers_info()
			.map(|(id, info)| (id.clone(), info.clone()))
			.collect()
	}

	/// Removes a `PeerId` from the list of reserved peers.
	pub fn remove_reserved_peer(&self, peer: PeerId) {
		self.service.remove_reserved_peer(peer);
	}

	/// Adds a `PeerId` and its address as reserved. The string should encode the address
	/// and peer ID of the remote node.
	pub fn add_reserved_peer(&self, peer: String) -> Result<(), String> {
		self.service.add_reserved_peer(peer)
	}
}

impl<B: BlockT + 'static, S: NetworkSpecialization<B>, H: ExHashT> NetworkService<B, S, H> {
	/// Writes a message on an open notifications channel. Has no effect if the notifications
	/// channel with this protocol name is closed.
	///
	/// > **Note**: The reason why this is a no-op in the situation where we have no channel is
	/// >			that we don't guarantee message delivery anyway. Networking issues can cause
	/// >			connections to drop at any time, and higher-level logic shouldn't differentiate
	/// >			between the remote voluntarily closing a substream or a network error
	/// >			preventing the message from being delivered.
	///
	/// The protocol must have been registered with `register_notifications_protocol`.
	///
	pub fn write_notification(&self, target: PeerId, engine_id: ConsensusEngineId, message: Vec<u8>) {
		let _ = self.to_worker.unbounded_send(ServiceToWorkerMsg::WriteNotification {
			target,
			engine_id,
			message,
		});
	}

	/// Returns a stream containing the events that happen on the network.
	///
	/// If this method is called multiple times, the events are duplicated.
	///
	/// The stream never ends (unless the `NetworkWorker` gets shut down).
	pub fn event_stream(&self) -> impl Stream<Item = Event> {
		// Note: when transitioning to stable futures, remove the `Error` entirely
		let (tx, rx) = mpsc::unbounded();
		let _ = self.to_worker.unbounded_send(ServiceToWorkerMsg::EventStream(tx));
		rx
	}

	/// Registers a new notifications protocol.
	///
	/// After that, you can call `write_notifications`.
	///
	/// Please call `event_stream` before registering a protocol, otherwise you may miss events
	/// about the protocol that you have registered.
	///
	/// You are very strongly encouraged to call this method very early on. Any connection open
	/// will retain the protocols that were registered then, and not any new one.
	pub fn register_notifications_protocol(
		&self,
		engine_id: ConsensusEngineId,
	) {
		let _ = self.to_worker.unbounded_send(ServiceToWorkerMsg::RegisterNotifProtocol {
			engine_id,
		});
	}

	/// You may call this when new transactons are imported by the transaction pool.
	///
	/// All transactions will be fetched from the `TransactionPool` that was passed at
	/// initialization as part of the configuration and propagated to peers.
	pub fn trigger_repropagate(&self) {
		let _ = self.to_worker.unbounded_send(ServiceToWorkerMsg::PropagateExtrinsics);
	}

	/// You must call when new transaction is imported by the transaction pool.
	///
	/// This transaction will be fetched from the `TransactionPool` that was passed at
	/// initialization as part of the configuration and propagated to peers.
	pub fn propagate_extrinsic(&self, hash: H) {
		let _ = self.to_worker.unbounded_send(ServiceToWorkerMsg::PropagateExtrinsic(hash));
	}

	/// Make sure an important block is propagated to peers.
	///
	/// In chain-based consensus, we often need to make sure non-best forks are
	/// at least temporarily synced. This function forces such an announcement.
	pub fn announce_block(&self, hash: B::Hash, data: Vec<u8>) {
		let _ = self.to_worker.unbounded_send(ServiceToWorkerMsg::AnnounceBlock(hash, data));
	}

	/// Report a given peer as either beneficial (+) or costly (-) according to the
	/// given scalar.
	pub fn report_peer(&self, who: PeerId, cost_benefit: ReputationChange) {
		self.peerset.report_peer(who, cost_benefit);
	}

	/// Disconnect from a node as soon as possible.
	///
	/// This triggers the same effects as if the connection had closed itself spontaneously.
	pub fn disconnect_peer(&self, who: PeerId) {
		let _ = self.to_worker.unbounded_send(ServiceToWorkerMsg::DisconnectPeer(who));
	}

	/// Request a justification for the given block from the network.
	///
	/// On success, the justification will be passed to the import queue that was part at
	/// initialization as part of the configuration.
	pub fn request_justification(&self, hash: &B::Hash, number: NumberFor<B>) {
		let _ = self
			.to_worker
			.unbounded_send(ServiceToWorkerMsg::RequestJustification(hash.clone(), number));
	}

	/// Execute a closure with the chain-specific network specialization.
	pub fn with_spec<F>(&self, f: F)
		where F: FnOnce(&mut S, &mut dyn Context<B>) + Send + 'static
	{
		let _ = self
			.to_worker
			.unbounded_send(ServiceToWorkerMsg::ExecuteWithSpec(Box::new(f)));
	}

	/// Are we in the process of downloading the chain?
	pub fn is_major_syncing(&self) -> bool {
		self.is_major_syncing.load(Ordering::Relaxed)
	}

	/// Start getting a value from the DHT.
	///
	/// This will generate either a `ValueFound` or a `ValueNotFound` event and pass it as an
	/// item on the [`NetworkWorker`] stream.
	pub fn get_value(&self, key: &record::Key) {
		let _ = self
			.to_worker
			.unbounded_send(ServiceToWorkerMsg::GetValue(key.clone()));
	}

	/// Start putting a value in the DHT.
	///
	/// This will generate either a `ValuePut` or a `ValuePutFailed` event and pass it as an
	/// item on the [`NetworkWorker`] stream.
	pub fn put_value(&self, key: record::Key, value: Vec<u8>) {
		let _ = self
			.to_worker
			.unbounded_send(ServiceToWorkerMsg::PutValue(key, value));
	}

	/// Connect to unreserved peers and allow unreserved peers to connect.
	pub fn accept_unreserved_peers(&self) {
		self.peerset.set_reserved_only(false);
	}

	/// Disconnect from unreserved peers and deny new unreserved peers to connect.
	pub fn deny_unreserved_peers(&self) {
		self.peerset.set_reserved_only(true);
	}

	/// Removes a `PeerId` from the list of reserved peers.
	pub fn remove_reserved_peer(&self, peer: PeerId) {
		self.peerset.remove_reserved_peer(peer);
	}

	/// Adds a `PeerId` and its address as reserved. The string should encode the address
	/// and peer ID of the remote node.
	pub fn add_reserved_peer(&self, peer: String) -> Result<(), String> {
		let (peer_id, addr) = parse_str_addr(&peer).map_err(|e| format!("{:?}", e))?;
		self.peerset.add_reserved_peer(peer_id.clone());
		let _ = self
			.to_worker
			.unbounded_send(ServiceToWorkerMsg::AddKnownAddress(peer_id, addr));
		Ok(())
	}

	/// Configure an explicit fork sync request.
	/// Note that this function should not be used for recent blocks.
	/// Sync should be able to download all the recent forks normally.
	/// `set_sync_fork_request` should only be used if external code detects that there's
	/// a stale fork missing.
	/// Passing empty `peers` set effectively removes the sync request.
	pub fn set_sync_fork_request(&self, peers: Vec<PeerId>, hash: B::Hash, number: NumberFor<B>) {
		let _ = self
			.to_worker
			.unbounded_send(ServiceToWorkerMsg::SyncFork(peers, hash, number));
	}

	/// Modify a peerset priority group.
	pub fn set_priority_group(&self, group_id: String, peers: HashSet<Multiaddr>) -> Result<(), String> {
		let peers = peers.into_iter().map(|p| {
			parse_addr(p).map_err(|e| format!("{:?}", e))
		}).collect::<Result<Vec<(PeerId, Multiaddr)>, String>>()?;

		let peer_ids = peers.iter().map(|(peer_id, _addr)| peer_id.clone()).collect();
		self.peerset.set_priority_group(group_id, peer_ids);

		for (peer_id, addr) in peers.into_iter() {
			let _ = self
				.to_worker
				.unbounded_send(ServiceToWorkerMsg::AddKnownAddress(peer_id, addr));
		}

		Ok(())
	}

	/// Returns the number of peers we're connected to.
	pub fn num_connected(&self) -> usize {
		self.num_connected.load(Ordering::Relaxed)
	}
}

impl<B: BlockT + 'static, S: NetworkSpecialization<B>, H: ExHashT> sp_consensus::SyncOracle
	for NetworkService<B, S, H>
{
	fn is_major_syncing(&mut self) -> bool {
		NetworkService::is_major_syncing(self)
	}

	fn is_offline(&mut self) -> bool {
		self.num_connected.load(Ordering::Relaxed) == 0
	}
}

impl<'a, B: BlockT + 'static, S: NetworkSpecialization<B>, H: ExHashT> sp_consensus::SyncOracle
	for &'a NetworkService<B, S, H>
{
	fn is_major_syncing(&mut self) -> bool {
		NetworkService::is_major_syncing(self)
	}

	fn is_offline(&mut self) -> bool {
		self.num_connected.load(Ordering::Relaxed) == 0
	}
}

/// Trait for providing information about the local network state
pub trait NetworkStateInfo {
	/// Returns the local external addresses.
	fn external_addresses(&self) -> Vec<Multiaddr>;

	/// Returns the local Peer ID.
	fn local_peer_id(&self) -> PeerId;
}

impl<B, S, H> NetworkStateInfo for NetworkService<B, S, H>
	where
		B: sp_runtime::traits::Block,
		S: NetworkSpecialization<B>,
		H: ExHashT,
{
	/// Returns the local external addresses.
	fn external_addresses(&self) -> Vec<Multiaddr> {
		self.external_addresses.lock().clone()
	}

	/// Returns the local Peer ID.
	fn local_peer_id(&self) -> PeerId {
		self.local_peer_id.clone()
	}
}

/// Messages sent from the `NetworkService` to the `NetworkWorker`.
///
/// Each entry corresponds to a method of `NetworkService`.
enum ServiceToWorkerMsg<B: BlockT, H: ExHashT, S: NetworkSpecialization<B>> {
	PropagateExtrinsic(H),
	PropagateExtrinsics,
	RequestJustification(B::Hash, NumberFor<B>),
	AnnounceBlock(B::Hash, Vec<u8>),
	ExecuteWithSpec(Box<dyn FnOnce(&mut S, &mut dyn Context<B>) + Send>),
	GetValue(record::Key),
	PutValue(record::Key, Vec<u8>),
	AddKnownAddress(PeerId, Multiaddr),
	SyncFork(Vec<PeerId>, B::Hash, NumberFor<B>),
	EventStream(mpsc::UnboundedSender<Event>),
	WriteNotification {
		message: Vec<u8>,
		engine_id: ConsensusEngineId,
		target: PeerId,
	},
	RegisterNotifProtocol {
		engine_id: ConsensusEngineId,
	},
	DisconnectPeer(PeerId),
}

/// Main network worker. Must be polled in order for the network to advance.
///
/// You are encouraged to poll this in a separate background thread or task.
#[must_use = "The NetworkWorker must be polled in order for the network to work"]
pub struct NetworkWorker<B: BlockT + 'static, S: NetworkSpecialization<B>, H: ExHashT> {
	/// Updated by the `NetworkWorker` and loaded by the `NetworkService`.
	external_addresses: Arc<Mutex<Vec<Multiaddr>>>,
	/// Updated by the `NetworkWorker` and loaded by the `NetworkService`.
	num_connected: Arc<AtomicUsize>,
	/// Updated by the `NetworkWorker` and loaded by the `NetworkService`.
	is_major_syncing: Arc<AtomicBool>,
	/// The network service that can be extracted and shared through the codebase.
	service: Arc<NetworkService<B, S, H>>,
	/// The *actual* network.
	network_service: Swarm<B, S, H>,
	/// The import queue that was passed as initialization.
	import_queue: Box<dyn ImportQueue<B>>,
	/// Messages from the `NetworkService` and that must be processed.
	from_worker: mpsc::UnboundedReceiver<ServiceToWorkerMsg<B, H, S>>,
	/// Receiver for queries from the light client that must be processed.
	light_client_rqs: Option<mpsc::UnboundedReceiver<RequestData<B>>>,
	/// Senders for events that happen on the network.
	event_streams: Vec<mpsc::UnboundedSender<Event>>,
}

impl<B: BlockT + 'static, S: NetworkSpecialization<B>, H: ExHashT> Future for NetworkWorker<B, S, H> {
	type Output = Result<(), io::Error>;

	fn poll(mut self: Pin<&mut Self>, cx: &mut std::task::Context) -> Poll<Self::Output> {
		let this = &mut *self;

		// Poll the import queue for actions to perform.
		this.import_queue.poll_actions(cx, &mut NetworkLink {
			protocol: &mut this.network_service,
		});

		// Check for new incoming light client requests.
		if let Some(light_client_rqs) = this.light_client_rqs.as_mut() {
			while let Poll::Ready(Some(rq)) = light_client_rqs.poll_next_unpin(cx) {
				this.network_service.user_protocol_mut().add_light_client_request(rq);
			}
		}

		loop {
			// Process the next message coming from the `NetworkService`.
			let msg = match this.from_worker.poll_next_unpin(cx) {
				Poll::Ready(Some(msg)) => msg,
				Poll::Ready(None) => return Poll::Ready(Ok(())),
				Poll::Pending => break,
			};

			match msg {
				ServiceToWorkerMsg::ExecuteWithSpec(task) => {
					let protocol = this.network_service.user_protocol_mut();
					let (mut context, spec) = protocol.specialization_lock();
					task(spec, &mut context);
				},
				ServiceToWorkerMsg::AnnounceBlock(hash, data) =>
					this.network_service.user_protocol_mut().announce_block(hash, data),
				ServiceToWorkerMsg::RequestJustification(hash, number) =>
					this.network_service.user_protocol_mut().request_justification(&hash, number),
				ServiceToWorkerMsg::PropagateExtrinsic(hash) =>
					this.network_service.user_protocol_mut().propagate_extrinsic(&hash),
				ServiceToWorkerMsg::PropagateExtrinsics =>
					this.network_service.user_protocol_mut().propagate_extrinsics(),
				ServiceToWorkerMsg::GetValue(key) =>
					this.network_service.get_value(&key),
				ServiceToWorkerMsg::PutValue(key, value) =>
					this.network_service.put_value(key, value),
				ServiceToWorkerMsg::AddKnownAddress(peer_id, addr) =>
					this.network_service.add_known_address(peer_id, addr),
				ServiceToWorkerMsg::SyncFork(peer_ids, hash, number) =>
					this.network_service.user_protocol_mut().set_sync_fork_request(peer_ids, &hash, number),
				ServiceToWorkerMsg::EventStream(sender) =>
					this.event_streams.push(sender),
				ServiceToWorkerMsg::WriteNotification { message, engine_id, target } =>
					this.network_service.user_protocol_mut().write_notification(target, engine_id, message),
				ServiceToWorkerMsg::RegisterNotifProtocol { engine_id } => {
					let events = this.network_service.user_protocol_mut().register_notifications_protocol(engine_id);
					for event in events {
						this.event_streams.retain(|sender| sender.unbounded_send(event.clone()).is_ok());
					}
				},
				ServiceToWorkerMsg::DisconnectPeer(who) =>
					this.network_service.user_protocol_mut().disconnect_peer(&who),
			}
		}

		loop {
			// Process the next action coming from the network.
			let next_event = this.network_service.next_event();
			futures::pin_mut!(next_event);
			let poll_value = next_event.poll_unpin(cx);

			match poll_value {
				Poll::Pending => break,
				Poll::Ready(SwarmEvent::Behaviour(BehaviourOut::BlockImport(origin, blocks))) =>
					this.import_queue.import_blocks(origin, blocks),
				Poll::Ready(SwarmEvent::Behaviour(BehaviourOut::JustificationImport(origin, hash, nb, justification))) =>
					this.import_queue.import_justification(origin, hash, nb, justification),
				Poll::Ready(SwarmEvent::Behaviour(BehaviourOut::FinalityProofImport(origin, hash, nb, proof))) =>
					this.import_queue.import_finality_proof(origin, hash, nb, proof),
				Poll::Ready(SwarmEvent::Behaviour(BehaviourOut::Event(ev))) =>
					this.event_streams.retain(|sender| sender.unbounded_send(ev.clone()).is_ok()),
				Poll::Ready(SwarmEvent::Connected(peer_id)) =>
					trace!(target: "sub-libp2p", "Libp2p => Connected({:?})", peer_id),
				Poll::Ready(SwarmEvent::Disconnected(peer_id)) =>
					trace!(target: "sub-libp2p", "Libp2p => Disconnected({:?})", peer_id),
				Poll::Ready(SwarmEvent::NewListenAddr(addr)) =>
					trace!(target: "sub-libp2p", "Libp2p => NewListenAddr({})", addr),
				Poll::Ready(SwarmEvent::ExpiredListenAddr(addr)) =>
					trace!(target: "sub-libp2p", "Libp2p => ExpiredListenAddr({})", addr),
				Poll::Ready(SwarmEvent::UnreachableAddr { peer_id, address, error }) =>
					trace!(target: "sub-libp2p", "Libp2p => Failed to reach {:?} through {:?}: {}", peer_id, address, error),
				Poll::Ready(SwarmEvent::StartConnect(peer_id)) =>
					trace!(target: "sub-libp2p", "Libp2p => StartConnect({:?})", peer_id),
			};
		}

		// Update the variables shared with the `NetworkService`.
		this.num_connected.store(this.network_service.user_protocol_mut().num_connected_peers(), Ordering::Relaxed);
		{
			let external_addresses = Swarm::<B, S, H>::external_addresses(&this.network_service).cloned().collect();
			*this.external_addresses.lock() = external_addresses;
		}
		this.is_major_syncing.store(match this.network_service.user_protocol_mut().sync_state() {
			SyncState::Idle => false,
			SyncState::Downloading => true,
		}, Ordering::Relaxed);

		Poll::Pending
	}
}

impl<B: BlockT + 'static, S: NetworkSpecialization<B>, H: ExHashT> Unpin for NetworkWorker<B, S, H> {
}

/// The libp2p swarm, customized for our needs.
type Swarm<B, S, H> = libp2p::swarm::Swarm<
	Boxed<(PeerId, StreamMuxerBox), io::Error>,
	Behaviour<B, S, H>
>;

// Implementation of `import_queue::Link` trait using the available local variables.
struct NetworkLink<'a, B: BlockT, S: NetworkSpecialization<B>, H: ExHashT> {
	protocol: &'a mut Swarm<B, S, H>,
}

impl<'a, B: BlockT, S: NetworkSpecialization<B>, H: ExHashT> Link<B> for NetworkLink<'a, B, S, H> {
	fn blocks_processed(
		&mut self,
		imported: usize,
		count: usize,
		results: Vec<(Result<BlockImportResult<NumberFor<B>>, BlockImportError>, B::Hash)>
	) {
		self.protocol.user_protocol_mut().blocks_processed(imported, count, results)
	}
	fn justification_imported(&mut self, who: PeerId, hash: &B::Hash, number: NumberFor<B>, success: bool) {
		self.protocol.user_protocol_mut().justification_import_result(hash.clone(), number, success);
		if !success {
			info!("Invalid justification provided by {} for #{}", who, hash);
			self.protocol.user_protocol_mut().disconnect_peer(&who);
			self.protocol.user_protocol_mut().report_peer(who, ReputationChange::new_fatal("Invalid justification"));
		}
	}
	fn request_justification(&mut self, hash: &B::Hash, number: NumberFor<B>) {
		self.protocol.user_protocol_mut().request_justification(hash, number)
	}
	fn request_finality_proof(&mut self, hash: &B::Hash, number: NumberFor<B>) {
		self.protocol.user_protocol_mut().request_finality_proof(hash, number)
	}
	fn finality_proof_imported(
		&mut self,
		who: PeerId,
		request_block: (B::Hash, NumberFor<B>),
		finalization_result: Result<(B::Hash, NumberFor<B>), ()>,
	) {
		let success = finalization_result.is_ok();
		self.protocol.user_protocol_mut().finality_proof_import_result(request_block, finalization_result);
		if !success {
			info!("Invalid finality proof provided by {} for #{}", who, request_block.0);
			self.protocol.user_protocol_mut().disconnect_peer(&who);
			self.protocol.user_protocol_mut().report_peer(who, ReputationChange::new_fatal("Invalid finality proof"));
		}
	}
}<|MERGE_RESOLUTION|>--- conflicted
+++ resolved
@@ -243,12 +243,9 @@
 					TransportConfig::MemoryOnly => false,
 					TransportConfig::Normal { allow_private_ipv4, .. } => allow_private_ipv4,
 				},
-<<<<<<< HEAD
+				u64::from(params.network_config.out_peers) + 15,
 				block_requests,
 				light_client_handler
-=======
-				u64::from(params.network_config.out_peers) + 15,
->>>>>>> 657484a4
 			));
 			let (transport, bandwidth) = {
 				let (config_mem, config_wasm) = match params.network_config.transport {
