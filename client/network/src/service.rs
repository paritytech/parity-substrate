--- conflicted
+++ resolved
@@ -202,15 +202,8 @@
 				roles: params.roles,
 				max_parallel_downloads: params.network_config.max_parallel_downloads,
 			},
-<<<<<<< HEAD
-			params.chain,
-			params.on_demand.as_ref().map(|od| od.checker().clone())
-				.unwrap_or(Arc::new(AlwaysBadChecker)),
-=======
 			params.chain.clone(),
 			checker.clone(),
-			params.specialization,
->>>>>>> 5a2824d9
 			params.transaction_pool,
 			params.finality_proof_provider.clone(),
 			params.finality_proof_request_builder,
@@ -841,15 +834,7 @@
 }
 
 /// The libp2p swarm, customized for our needs.
-<<<<<<< HEAD
-type Swarm<B, H> = libp2p::swarm::Swarm<
-	Boxed<(PeerId, StreamMuxerBox), io::Error>,
-	Behaviour<B, H>
-=======
-type Swarm<B, S, H> = libp2p::swarm::Swarm<
-	Behaviour<B, S, H>
->>>>>>> 5a2824d9
->;
+type Swarm<B, H> = libp2p::swarm::Swarm<Behaviour<B, H>>;
 
 // Implementation of `import_queue::Link` trait using the available local variables.
 struct NetworkLink<'a, B: BlockT, H: ExHashT> {
