--- conflicted
+++ resolved
@@ -1604,7 +1604,6 @@
 				},
 				Poll::Ready(SwarmEvent::Behaviour(BehaviourOut::InboundRequest { protocol, result, .. })) => {
 					if let Some(metrics) = this.metrics.as_ref() {
-<<<<<<< HEAD
 						match result {
 							Ok(serve_time) => {
 								metrics.requests_in_success_total
@@ -1657,11 +1656,6 @@
 						let _ = send_back.send(result);
 					} else {
 						error!("Request not in pending_requests");
-=======
-						metrics.requests_in_total
-							.with_label_values(&[&protocol])
-							.observe(build_time.as_secs_f64());
->>>>>>> 8a35a14c
 					}
 				},
 				Poll::Ready(SwarmEvent::Behaviour(BehaviourOut::OpaqueRequestStarted { protocol, .. })) => {
@@ -1673,13 +1667,8 @@
 				},
 				Poll::Ready(SwarmEvent::Behaviour(BehaviourOut::OpaqueRequestFinished { protocol, request_duration, .. })) => {
 					if let Some(metrics) = this.metrics.as_ref() {
-<<<<<<< HEAD
 						metrics.requests_out_success_total
-							.with_label_values(&[&maybe_utf8_bytes_to_string(&protocol)])
-=======
-						metrics.requests_out_finished
 							.with_label_values(&[&protocol])
->>>>>>> 8a35a14c
 							.observe(request_duration.as_secs_f64());
 					}
 				},
