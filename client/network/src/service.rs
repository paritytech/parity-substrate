--- conflicted
+++ resolved
@@ -1074,12 +1074,7 @@
 					if this.boot_node_ids.contains(&peer_id) {
 						if let PendingConnectionError::InvalidPeerId = error {
 							error!(
-<<<<<<< HEAD
-								"Invalid peer ID from bootnode, expected `{}` at address `{}`.",
-=======
-								"💔 Connecting to bootnode with peer id `{}` and address `{}` failed \
-								because it returned a different peer id!",
->>>>>>> 028a7159
+								"💔 Invalid peer ID from bootnode, expected `{}` at address `{}`.",
 								peer_id,
 								address,
 							);
