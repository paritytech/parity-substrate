--- conflicted
+++ resolved
@@ -635,22 +635,7 @@
 		// Determine the wire protocol name corresponding to this `engine_id`.
 		let protocol_name = self.protocol_name_by_engine.lock().get(&engine_id).cloned();
 		if let Some(protocol_name) = protocol_name {
-<<<<<<< HEAD
-			sink.send_sync_notification(&protocol_name, message);
-=======
-			// For backwards-compatibility reason, we have to duplicate the message and pass it
-			// in the situation where the remote still uses the legacy substream.
-			let fallback = codec::Encode::encode(&{
-				protocol::message::generic::Message::<(), (), (), ()>::Consensus({
-					protocol::message::generic::ConsensusMessage {
-						engine_id,
-						data: message.clone(),
-					}
-				})
-			});
-
-			sink.send_sync_notification(protocol_name, fallback, message);
->>>>>>> beb74f49
+			sink.send_sync_notification(protocol_name, message);
 		} else {
 			return;
 		}
