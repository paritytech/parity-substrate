// This file is part of Substrate.

// Copyright (C) 2018-2020 Parity Technologies (UK) Ltd.
// SPDX-License-Identifier: GPL-3.0-or-later WITH Classpath-exception-2.0

// This program is free software: you can redistribute it and/or modify
// it under the terms of the GNU General Public License as published by
// the Free Software Foundation, either version 3 of the License, or
// (at your option) any later version.

// This program is distributed in the hope that it will be useful,
// but WITHOUT ANY WARRANTY; without even the implied warranty of
// MERCHANTABILITY or FITNESS FOR A PARTICULAR PURPOSE. See the
// GNU General Public License for more details.

// You should have received a copy of the GNU General Public License
// along with this program. If not, see <https://www.gnu.org/licenses/>.

use libp2p::{
	InboundUpgradeExt, OutboundUpgradeExt, PeerId, Transport,
	core::{
		self, either::{EitherOutput, EitherTransport}, muxing::StreamMuxerBox,
		transport::{Boxed, OptionalTransport}, upgrade
	},
	mplex, identity, bandwidth, wasm_ext, noise
};
#[cfg(not(target_os = "unknown"))]
use libp2p::{tcp, dns, websocket};
use std::{sync::Arc, time::Duration};

pub use self::bandwidth::BandwidthSinks;

/// Builds the transport that serves as a common ground for all connections.
///
/// If `memory_only` is true, then only communication within the same process are allowed. Only
/// addresses with the format `/memory/...` are allowed.
///
/// Returns a `BandwidthSinks` object that allows querying the average bandwidth produced by all
/// the connections spawned with this transport.
pub fn build_transport(
	keypair: identity::Keypair,
	memory_only: bool,
	wasm_external_transport: Option<wasm_ext::ExtTransport>,
<<<<<<< HEAD
	use_yamux_flow_control: bool
) -> (Boxed<(PeerId, StreamMuxerBox)>, Arc<BandwidthSinks>) {
=======
) -> (Boxed<(PeerId, StreamMuxerBox), io::Error>, Arc<BandwidthSinks>) {
>>>>>>> 18452782
	// Build the base layer of the transport.
	let transport = if let Some(t) = wasm_external_transport {
		OptionalTransport::some(t)
	} else {
		OptionalTransport::none()
	};
	#[cfg(not(target_os = "unknown"))]
	let transport = transport.or_transport(if !memory_only {
		let desktop_trans = tcp::TcpConfig::new();
		let desktop_trans = websocket::WsConfig::new(desktop_trans.clone())
			.or_transport(desktop_trans);
		OptionalTransport::some(if let Ok(dns) = dns::DnsConfig::new(desktop_trans.clone()) {
			EitherTransport::Left(dns)
		} else {
			EitherTransport::Right(desktop_trans.map_err(dns::DnsErr::Underlying))
		})
	} else {
		OptionalTransport::none()
	});

	let transport = transport.or_transport(if memory_only {
		OptionalTransport::some(libp2p::core::transport::MemoryTransport::default())
	} else {
		OptionalTransport::none()
	});

	let (transport, bandwidth) = bandwidth::BandwidthLogging::new(transport);

	let authentication_config = {
		// For more information about these two panics, see in "On the Importance of
		// Checking Cryptographic Protocols for Faults" by Dan Boneh, Richard A. DeMillo,
		// and Richard J. Lipton.
		let noise_keypair_legacy = noise::Keypair::<noise::X25519>::new().into_authentic(&keypair)
			.expect("can only fail in case of a hardware bug; since this signing is performed only \
				once and at initialization, we're taking the bet that the inconvenience of a very \
				rare panic here is basically zero");
		let noise_keypair_spec = noise::Keypair::<noise::X25519Spec>::new().into_authentic(&keypair)
			.expect("can only fail in case of a hardware bug; since this signing is performed only \
				once and at initialization, we're taking the bet that the inconvenience of a very \
				rare panic here is basically zero");

		// Legacy noise configurations for backward compatibility.
		let mut noise_legacy = noise::LegacyConfig::default();
		noise_legacy.recv_legacy_handshake = true;

		let mut xx_config = noise::NoiseConfig::xx(noise_keypair_spec);
		xx_config.set_legacy_config(noise_legacy.clone());
		let mut ix_config = noise::NoiseConfig::ix(noise_keypair_legacy);
		ix_config.set_legacy_config(noise_legacy);

		let extract_peer_id = |result| match result {
			EitherOutput::First((peer_id, o)) => (peer_id, EitherOutput::First(o)),
			EitherOutput::Second((peer_id, o)) => (peer_id, EitherOutput::Second(o)),
		};

		core::upgrade::SelectUpgrade::new(xx_config.into_authenticated(), ix_config.into_authenticated())
			.map_inbound(extract_peer_id)
			.map_outbound(extract_peer_id)
	};

	let multiplexing_config = {
		let mut mplex_config = mplex::MplexConfig::new();
		mplex_config.max_buffer_len_behaviour(mplex::MaxBufferBehaviour::Block);
		mplex_config.max_buffer_len(usize::MAX);

		let mut yamux_config = libp2p::yamux::Config::default();
		// Enable proper flow-control: window updates are only sent when
		// buffered data has been consumed.
		yamux_config.set_window_update_mode(libp2p::yamux::WindowUpdateMode::OnRead);

		core::upgrade::SelectUpgrade::new(yamux_config, mplex_config)
	};

	let transport = transport.upgrade(upgrade::Version::V1)
		.authenticate(authentication_config)
		.multiplex(multiplexing_config)
		.timeout(Duration::from_secs(20))
		.boxed();

	(transport, bandwidth)
}<|MERGE_RESOLUTION|>--- conflicted
+++ resolved
@@ -41,12 +41,7 @@
 	keypair: identity::Keypair,
 	memory_only: bool,
 	wasm_external_transport: Option<wasm_ext::ExtTransport>,
-<<<<<<< HEAD
-	use_yamux_flow_control: bool
 ) -> (Boxed<(PeerId, StreamMuxerBox)>, Arc<BandwidthSinks>) {
-=======
-) -> (Boxed<(PeerId, StreamMuxerBox), io::Error>, Arc<BandwidthSinks>) {
->>>>>>> 18452782
 	// Build the base layer of the transport.
 	let transport = if let Some(t) = wasm_external_transport {
 		OptionalTransport::some(t)
