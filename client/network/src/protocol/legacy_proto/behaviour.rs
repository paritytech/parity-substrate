--- conflicted
+++ resolved
@@ -961,34 +961,17 @@
 		// Poll for instructions from the peerset.
 		// Note that the peerset is a *best effort* crate, and we have to use defensive programming.
 		loop {
-<<<<<<< HEAD
 			match futures::Stream::poll_next(Pin::new(&mut self.peerset), cx) {
-				Poll::Ready(Some(peerset::Message::Accept(index))) => {
+				Poll::Ready(Some(sc_peerset::Message::Accept(index))) => {
 					self.peerset_report_accept(index);
 				}
-				Poll::Ready(Some(peerset::Message::Reject(index))) => {
+				Poll::Ready(Some(sc_peerset::Message::Reject(index))) => {
 					self.peerset_report_reject(index);
 				}
-				Poll::Ready(Some(peerset::Message::Connect(id))) => {
+				Poll::Ready(Some(sc_peerset::Message::Connect(id))) => {
 					self.peerset_report_connect(id);
 				}
-				Poll::Ready(Some(peerset::Message::Drop(id))) => {
-=======
-			let mut peerset01 = futures03::stream::poll_fn(|cx|
-				futures03::Stream::poll_next(Pin::new(&mut self.peerset), cx)
-			).map(|v| Ok::<_, ()>(v)).compat();
-			match peerset01.poll() {
-				Ok(Async::Ready(Some(sc_peerset::Message::Accept(index)))) => {
-					self.peerset_report_accept(index);
-				}
-				Ok(Async::Ready(Some(sc_peerset::Message::Reject(index)))) => {
-					self.peerset_report_reject(index);
-				}
-				Ok(Async::Ready(Some(sc_peerset::Message::Connect(id)))) => {
-					self.peerset_report_connect(id);
-				}
-				Ok(Async::Ready(Some(sc_peerset::Message::Drop(id)))) => {
->>>>>>> b94464fb
+				Poll::Ready(Some(sc_peerset::Message::Drop(id))) => {
 					self.peerset_report_disconnect(id);
 				}
 				Poll::Ready(None) => {
