// Copyright 2019-2020 Parity Technologies (UK) Ltd.
// This file is part of Substrate.

// Substrate is free software: you can redistribute it and/or modify
// it under the terms of the GNU General Public License as published by
// the Free Software Foundation, either version 3 of the License, or
// (at your option) any later version.

// Substrate is distributed in the hope that it will be useful,
// but WITHOUT ANY WARRANTY; without even the implied warranty of
// MERCHANTABILITY or FITNESS FOR A PARTICULAR PURPOSE.  See the
// GNU General Public License for more details.

// You should have received a copy of the GNU General Public License
// along with Substrate.  If not, see <http://www.gnu.org/licenses/>.

use crate::{DiscoveryNetBehaviour, config::ProtocolId};
use crate::protocol::legacy_proto::handler::{CustomProtoHandlerProto, CustomProtoHandlerOut, CustomProtoHandlerIn};
use crate::protocol::legacy_proto::upgrade::RegisteredProtocol;
use bytes::BytesMut;
use fnv::FnvHashMap;
use futures::prelude::*;
<<<<<<< HEAD
use futures03::{compat::Compat, future::NeverError, FutureExt as _, TryFutureExt as _, StreamExt as _, TryStreamExt as _};
=======
>>>>>>> 012c5ef1
use libp2p::core::{ConnectedPoint, Multiaddr, PeerId};
use libp2p::swarm::{NetworkBehaviour, NetworkBehaviourAction, PollParameters};
use log::{debug, error, trace, warn};
use rand::distributions::{Distribution as _, Uniform};
use smallvec::SmallVec;
use std::{borrow::Cow, collections::hash_map::Entry, cmp, error, marker::PhantomData, mem, pin::Pin};
<<<<<<< HEAD
use std::time::Duration;
use wasm_timer::Instant;
use tokio_io::{AsyncRead, AsyncWrite};
=======
use std::time::{Duration, Instant};
use std::task::{Context, Poll};
>>>>>>> 012c5ef1

/// Network behaviour that handles opening substreams for custom protocols with other nodes.
///
/// ## How it works
///
/// The role of the `LegacyProto` is to synchronize the following components:
///
/// - The libp2p swarm that opens new connections and reports disconnects.
/// - The connection handler (see `handler.rs`) that handles individual connections.
/// - The peerset manager (PSM) that requests links to nodes to be established or broken.
/// - The external API, that requires knowledge of the links that have been established.
///
/// Each connection handler can be in four different states: Enabled+Open, Enabled+Closed,
/// Disabled+Open, or Disabled+Closed. The Enabled/Disabled component must be in sync with the
/// peerset manager. For example, if the peerset manager requires a disconnection, we disable the
/// existing handler. The Open/Closed component must be in sync with the external API.
///
/// However a connection handler only exists if we are actually connected to a node. What this
/// means is that there are six possible states for each node: Disconnected, Dialing (trying to
/// reach it), Enabled+Open, Enabled+Closed, Disabled+open, Disabled+Closed. Most notably, the
/// Dialing state must correspond to a "link established" state in the peerset manager. In other
/// words, the peerset manager doesn't differentiate whether we are dialing a node or connected
/// to it.
///
/// Additionally, there also exists a "banning" system. If we fail to dial a node, we "ban" it for
/// a few seconds. If the PSM requests a node that is in the "banned" state, then we delay the
/// actual dialing attempt until after the ban expires, but the PSM will still consider the link
/// to be established.
/// Note that this "banning" system is not an actual ban. If a "banned" node tries to connect to
/// us, we accept the connection. The "banning" system is only about delaying dialing attempts.
///
pub struct LegacyProto< TSubstream> {
	/// List of protocols to open with peers. Never modified.
	protocol: RegisteredProtocol,

	/// Receiver for instructions about who to connect to or disconnect from.
	peerset: sc_peerset::Peerset,

	/// List of peers in our state.
	peers: FnvHashMap<PeerId, PeerState>,

	/// List of incoming messages we have sent to the peer set manager and that are waiting for an
	/// answer.
	incoming: SmallVec<[IncomingPeer; 6]>,

	/// We generate indices to identify incoming connections. This is the next value for the index
	/// to use when a connection is incoming.
	next_incoming_index: sc_peerset::IncomingIndex,

	/// Events to produce from `poll()`.
	events: SmallVec<[NetworkBehaviourAction<CustomProtoHandlerIn, LegacyProtoOut>; 4]>,

	/// Marker to pin the generics.
	marker: PhantomData<TSubstream>,
}

/// State of a peer we're connected to.
#[derive(Debug)]
enum PeerState {
	/// State is poisoned. This is a temporary state for a peer and we should always switch back
	/// to it later. If it is found in the wild, that means there was either a panic or a bug in
	/// the state machine code.
	Poisoned,

	/// The peer misbehaved. If the PSM wants us to connect to this node, we will add an artificial
	/// delay to the connection.
	Banned {
		/// Until when the node is banned.
		until: Instant,
	},

	/// The peerset requested that we connect to this peer. We are not connected to this node.
	PendingRequest {
		/// When to actually start dialing.
<<<<<<< HEAD
		timer: Compat<NeverError<futures_timer::Delay>>,
=======
		timer: futures_timer::Delay,
>>>>>>> 012c5ef1
		/// When the `timer` will trigger.
		timer_deadline: Instant,
	},

	/// The peerset requested that we connect to this peer. We are currently dialing this peer.
	Requested,

	/// We are connected to this peer but the peerset refused it. This peer can still perform
	/// Kademlia queries and such, but should get disconnected in a few seconds.
	Disabled {
		/// How we are connected to this peer.
		connected_point: ConnectedPoint,
		/// If true, we still have a custom protocol open with it. It will likely get closed in
		/// a short amount of time, but we need to keep the information in order to not have a
		/// state mismatch.
		open: bool,
		/// If `Some`, the node is banned until the given `Instant`.
		banned_until: Option<Instant>,
	},

	/// We are connected to this peer but we are not opening any Substrate substream. The handler
	/// will be enabled when `timer` fires. This peer can still perform Kademlia queries and such,
	/// but should get disconnected in a few seconds.
	DisabledPendingEnable {
		/// How we are connected to this peer.
		connected_point: ConnectedPoint,
		/// If true, we still have a custom protocol open with it. It will likely get closed in
		/// a short amount of time, but we need to keep the information in order to not have a
		/// state mismatch.
		open: bool,
		/// When to enable this remote.
<<<<<<< HEAD
		timer: Compat<NeverError<futures_timer::Delay>>,
=======
		timer: futures_timer::Delay,
>>>>>>> 012c5ef1
		/// When the `timer` will trigger.
		timer_deadline: Instant,
	},

	/// We are connected to this peer and the peerset has accepted it. The handler is in the
	/// enabled state.
	Enabled {
		/// How we are connected to this peer.
		connected_point: ConnectedPoint,
		/// If true, we have a custom protocol open with this peer.
		open: bool,
	},

	/// We are connected to this peer, and we sent an incoming message to the peerset. The handler
	/// is in initialization mode. We are waiting for the Accept or Reject from the peerset. There
	/// is a corresponding entry in `incoming`.
	Incoming {
		/// How we are connected to this peer.
		connected_point: ConnectedPoint,
	},
}

impl PeerState {
	/// True if we have an open channel with that node.
	fn is_open(&self) -> bool {
		match self {
			PeerState::Poisoned => false,
			PeerState::Banned { .. } => false,
			PeerState::PendingRequest { .. } => false,
			PeerState::Requested => false,
			PeerState::Disabled { open, .. } => *open,
			PeerState::DisabledPendingEnable { open, .. } => *open,
			PeerState::Enabled { open, .. } => *open,
			PeerState::Incoming { .. } => false,
		}
	}
}

/// State of an "incoming" message sent to the peer set manager.
#[derive(Debug)]
struct IncomingPeer {
	/// Id of the node that is concerned.
	peer_id: PeerId,
	/// If true, this "incoming" still corresponds to an actual connection. If false, then the
	/// connection corresponding to it has been closed or replaced already.
	alive: bool,
	/// Id that the we sent to the peerset.
	incoming_id: sc_peerset::IncomingIndex,
}

/// Event that can be emitted by the `LegacyProto`.
#[derive(Debug)]
pub enum LegacyProtoOut {
	/// Opened a custom protocol with the remote.
	CustomProtocolOpen {
		/// Version of the protocol that has been opened.
		version: u8,
		/// Id of the node we have opened a connection with.
		peer_id: PeerId,
		/// Endpoint used for this custom protocol.
		endpoint: ConnectedPoint,
	},

	/// Closed a custom protocol with the remote.
	CustomProtocolClosed {
		/// Id of the peer we were connected to.
		peer_id: PeerId,
		/// Reason why the substream closed, for debugging purposes.
		reason: Cow<'static, str>,
	},

	/// Receives a message on a custom protocol substream.
	CustomMessage {
		/// Id of the peer the message came from.
		peer_id: PeerId,
		/// Message that has been received.
		message: BytesMut,
	},

	/// The substream used by the protocol is pretty large. We should print avoid sending more
	/// messages on it if possible.
	Clogged {
		/// Id of the peer which is clogged.
		peer_id: PeerId,
		/// Copy of the messages that are within the buffer, for further diagnostic.
		messages: Vec<Vec<u8>>,
	},
}

impl<TSubstream> LegacyProto<TSubstream> {
	/// Creates a `CustomProtos`.
	pub fn new(
		protocol: impl Into<ProtocolId>,
		versions: &[u8],
		peerset: sc_peerset::Peerset,
	) -> Self {
		let protocol = RegisteredProtocol::new(protocol, versions);

		LegacyProto {
			protocol,
			peerset,
			peers: FnvHashMap::default(),
			incoming: SmallVec::new(),
			next_incoming_index: sc_peerset::IncomingIndex(0),
			events: SmallVec::new(),
			marker: PhantomData,
		}
	}

	/// Returns the list of all the peers we have an open channel to.
	pub fn open_peers<'a>(&'a self) -> impl Iterator<Item = &'a PeerId> + 'a {
		self.peers.iter().filter(|(_, state)| state.is_open()).map(|(id, _)| id)
	}

	/// Returns true if we have a channel open with this node.
	pub fn is_open(&self, peer_id: &PeerId) -> bool {
		self.peers.get(peer_id).map(|p| p.is_open()).unwrap_or(false)
	}

	/// Disconnects the given peer if we are connected to it.
	pub fn disconnect_peer(&mut self, peer_id: &PeerId) {
		debug!(target: "sub-libp2p", "External API => Disconnect {:?}", peer_id);
		self.disconnect_peer_inner(peer_id, None);
	}

	/// Inner implementation of `disconnect_peer`. If `ban` is `Some`, we ban the node for the
	/// specific duration.
	fn disconnect_peer_inner(&mut self, peer_id: &PeerId, ban: Option<Duration>) {
		let mut entry = if let Entry::Occupied(entry) = self.peers.entry(peer_id.clone()) {
			entry
		} else {
			return
		};

		match mem::replace(entry.get_mut(), PeerState::Poisoned) {
			// We're not connected anyway.
			st @ PeerState::Disabled { .. } => *entry.into_mut() = st,
			st @ PeerState::Requested => *entry.into_mut() = st,
			st @ PeerState::PendingRequest { .. } => *entry.into_mut() = st,
			st @ PeerState::Banned { .. } => *entry.into_mut() = st,

			// DisabledPendingEnable => Disabled.
			PeerState::DisabledPendingEnable { open, connected_point, timer_deadline, .. } => {
				debug!(target: "sub-libp2p", "PSM <= Dropped({:?})", peer_id);
				self.peerset.dropped(peer_id.clone());
				let banned_until = Some(if let Some(ban) = ban {
					cmp::max(timer_deadline, Instant::now() + ban)
				} else {
					timer_deadline
				});
				*entry.into_mut() = PeerState::Disabled { open, connected_point, banned_until }
			},

			// Enabled => Disabled.
			PeerState::Enabled { open, connected_point } => {
				debug!(target: "sub-libp2p", "PSM <= Dropped({:?})", peer_id);
				self.peerset.dropped(peer_id.clone());
				debug!(target: "sub-libp2p", "Handler({:?}) <= Disable", peer_id);
				self.events.push(NetworkBehaviourAction::SendEvent {
					peer_id: peer_id.clone(),
					event: CustomProtoHandlerIn::Disable,
				});
				let banned_until = ban.map(|dur| Instant::now() + dur);
				*entry.into_mut() = PeerState::Disabled { open, connected_point, banned_until }
			},

			// Incoming => Disabled.
			PeerState::Incoming { connected_point, .. } => {
				let inc = if let Some(inc) = self.incoming.iter_mut()
					.find(|i| i.peer_id == *entry.key() && i.alive) {
					inc
				} else {
					error!(target: "sub-libp2p", "State mismatch in libp2p: no entry in \
						incoming for incoming peer");
					return
				};

				inc.alive = false;
				debug!(target: "sub-libp2p", "Handler({:?}) <= Disable", peer_id);
				self.events.push(NetworkBehaviourAction::SendEvent {
					peer_id: peer_id.clone(),
					event: CustomProtoHandlerIn::Disable,
				});
				let banned_until = ban.map(|dur| Instant::now() + dur);
				*entry.into_mut() = PeerState::Disabled { open: false, connected_point, banned_until }
			},

			PeerState::Poisoned =>
				error!(target: "sub-libp2p", "State of {:?} is poisoned", peer_id),
		}
	}

	/// Returns true if we try to open protocols with the given peer.
	pub fn is_enabled(&self, peer_id: &PeerId) -> bool {
		match self.peers.get(peer_id) {
			None => false,
			Some(PeerState::Disabled { .. }) => false,
			Some(PeerState::DisabledPendingEnable { .. }) => false,
			Some(PeerState::Enabled { .. }) => true,
			Some(PeerState::Incoming { .. }) => false,
			Some(PeerState::Requested) => false,
			Some(PeerState::PendingRequest { .. }) => false,
			Some(PeerState::Banned { .. }) => false,
			Some(PeerState::Poisoned) => false,
		}
	}

	/// Sends a message to a peer.
	///
	/// Has no effect if the custom protocol is not open with the given peer.
	///
	/// Also note that even we have a valid open substream, it may in fact be already closed
	/// without us knowing, in which case the packet will not be received.
	pub fn send_packet(&mut self, target: &PeerId, message: Vec<u8>) {
		if !self.is_open(target) {
			return;
		}

		trace!(target: "sub-libp2p", "External API => Packet for {:?}", target);
		trace!(target: "sub-libp2p", "Handler({:?}) <= Packet", target);
		self.events.push(NetworkBehaviourAction::SendEvent {
			peer_id: target.clone(),
			event: CustomProtoHandlerIn::SendCustomMessage {
				message,
			}
		});
	}

	/// Returns the state of the peerset manager, for debugging purposes.
	pub fn peerset_debug_info(&mut self) -> serde_json::Value {
		self.peerset.debug_info()
	}

	/// Function that is called when the peerset wants us to connect to a node.
	fn peerset_report_connect(&mut self, peer_id: PeerId) {
		let mut occ_entry = match self.peers.entry(peer_id) {
			Entry::Occupied(entry) => entry,
			Entry::Vacant(entry) => {
				// If there's no entry in `self.peers`, start dialing.
				debug!(target: "sub-libp2p", "PSM => Connect({:?}): Starting to connect", entry.key());
				debug!(target: "sub-libp2p", "Libp2p <= Dial {:?}", entry.key());
				self.events.push(NetworkBehaviourAction::DialPeer { peer_id: entry.key().clone() });
				entry.insert(PeerState::Requested);
				return;
			}
		};

		match mem::replace(occ_entry.get_mut(), PeerState::Poisoned) {
			PeerState::Banned { ref until } if *until > Instant::now() => {
				debug!(target: "sub-libp2p", "PSM => Connect({:?}): Will start to connect at \
					until {:?}", occ_entry.key(), until);
				*occ_entry.into_mut() = PeerState::PendingRequest {
<<<<<<< HEAD
					timer: futures_timer::Delay::new(until.clone() - Instant::now()).never_error().compat(),
=======
					timer: futures_timer::Delay::new_at(until.clone()),
>>>>>>> 012c5ef1
					timer_deadline: until.clone(),
				};
			},

			PeerState::Banned { .. } => {
				debug!(target: "sub-libp2p", "PSM => Connect({:?}): Starting to connect", occ_entry.key());
				debug!(target: "sub-libp2p", "Libp2p <= Dial {:?}", occ_entry.key());
				self.events.push(NetworkBehaviourAction::DialPeer { peer_id: occ_entry.key().clone() });
				*occ_entry.into_mut() = PeerState::Requested;
			},

			PeerState::Disabled { open, ref connected_point, banned_until: Some(ref banned) }
				if *banned > Instant::now() => {
				debug!(target: "sub-libp2p", "PSM => Connect({:?}): Has idle connection through \
					{:?} but node is banned until {:?}", occ_entry.key(), connected_point, banned);
				*occ_entry.into_mut() = PeerState::DisabledPendingEnable {
					connected_point: connected_point.clone(),
					open,
<<<<<<< HEAD
					timer: futures_timer::Delay::new(banned.clone() - Instant::now()).never_error().compat(),
=======
					timer: futures_timer::Delay::new_at(banned.clone()),
>>>>>>> 012c5ef1
					timer_deadline: banned.clone(),
				};
			},

			PeerState::Disabled { open, connected_point, banned_until: _ } => {
				debug!(target: "sub-libp2p", "PSM => Connect({:?}): Enabling previously-idle \
					connection through {:?}", occ_entry.key(), connected_point);
				debug!(target: "sub-libp2p", "Handler({:?}) <= Enable", occ_entry.key());
				self.events.push(NetworkBehaviourAction::SendEvent {
					peer_id: occ_entry.key().clone(),
					event: CustomProtoHandlerIn::Enable,
				});
				*occ_entry.into_mut() = PeerState::Enabled { connected_point, open };
			},

			PeerState::Incoming { connected_point, .. } => {
				debug!(target: "sub-libp2p", "PSM => Connect({:?}): Enabling incoming \
					connection through {:?}", occ_entry.key(), connected_point);
				if let Some(inc) = self.incoming.iter_mut()
					.find(|i| i.peer_id == *occ_entry.key() && i.alive) {
					inc.alive = false;
				} else {
					error!(target: "sub-libp2p", "State mismatch in libp2p: no entry in \
						incoming for incoming peer")
				}
				debug!(target: "sub-libp2p", "Handler({:?}) <= Enable", occ_entry.key());
				self.events.push(NetworkBehaviourAction::SendEvent {
					peer_id: occ_entry.key().clone(),
					event: CustomProtoHandlerIn::Enable,
				});
				*occ_entry.into_mut() = PeerState::Enabled { connected_point, open: false };
			},

			st @ PeerState::Enabled { .. } => {
				warn!(target: "sub-libp2p", "PSM => Connect({:?}): Already connected to this \
					peer", occ_entry.key());
				*occ_entry.into_mut() = st;
			},
			st @ PeerState::DisabledPendingEnable { .. } => {
				warn!(target: "sub-libp2p", "PSM => Connect({:?}): Already have an idle \
					connection to this peer and waiting to enable it", occ_entry.key());
				*occ_entry.into_mut() = st;
			},
			st @ PeerState::Requested { .. } | st @ PeerState::PendingRequest { .. } => {
				warn!(target: "sub-libp2p", "PSM => Connect({:?}): Received a previous \
					request for that peer", occ_entry.key());
				*occ_entry.into_mut() = st;
			},

			PeerState::Poisoned =>
				error!(target: "sub-libp2p", "State of {:?} is poisoned", occ_entry.key()),
		}
	}

	/// Function that is called when the peerset wants us to disconnect from a node.
	fn peerset_report_disconnect(&mut self, peer_id: PeerId) {
		let mut entry = match self.peers.entry(peer_id) {
			Entry::Occupied(entry) => entry,
			Entry::Vacant(entry) => {
				debug!(target: "sub-libp2p", "PSM => Drop({:?}): Node already disabled", entry.key());
				return
			}
		};

		match mem::replace(entry.get_mut(), PeerState::Poisoned) {
			st @ PeerState::Disabled { .. } | st @ PeerState::Banned { .. } => {
				debug!(target: "sub-libp2p", "PSM => Drop({:?}): Node already disabled", entry.key());
				*entry.into_mut() = st;
			},

			PeerState::DisabledPendingEnable { open, connected_point, timer_deadline, .. } => {
				debug!(target: "sub-libp2p", "PSM => Drop({:?}): Interrupting pending \
					enable", entry.key());
				*entry.into_mut() = PeerState::Disabled {
					open,
					connected_point,
					banned_until: Some(timer_deadline),
				};
			},

			PeerState::Enabled { open, connected_point } => {
				debug!(target: "sub-libp2p", "PSM => Drop({:?}): Disabling connection", entry.key());
				debug!(target: "sub-libp2p", "Handler({:?}) <= Disable", entry.key());
				self.events.push(NetworkBehaviourAction::SendEvent {
					peer_id: entry.key().clone(),
					event: CustomProtoHandlerIn::Disable,
				});
				*entry.into_mut() = PeerState::Disabled { open, connected_point, banned_until: None }
			},
			st @ PeerState::Incoming { .. } => {
				error!(target: "sub-libp2p", "PSM => Drop({:?}): Was in incoming mode",
					entry.key());
				*entry.into_mut() = st;
			},
			PeerState::Requested => {
				// We don't cancel dialing. Libp2p doesn't expose that on purpose, as other
				// sub-systems (such as the discovery mechanism) may require dialing this node as
				// well at the same time.
				debug!(target: "sub-libp2p", "PSM => Drop({:?}): Was not yet connected", entry.key());
				entry.remove();
			},
			PeerState::PendingRequest { timer_deadline, .. } => {
				debug!(target: "sub-libp2p", "PSM => Drop({:?}): Was not yet connected", entry.key());
				*entry.into_mut() = PeerState::Banned { until: timer_deadline }
			},

			PeerState::Poisoned =>
				error!(target: "sub-libp2p", "State of {:?} is poisoned", entry.key()),
		}
	}

	/// Function that is called when the peerset wants us to accept an incoming node.
	fn peerset_report_accept(&mut self, index: sc_peerset::IncomingIndex) {
		let incoming = if let Some(pos) = self.incoming.iter().position(|i| i.incoming_id == index) {
			self.incoming.remove(pos)
		} else {
			error!(target: "sub-libp2p", "PSM => Accept({:?}): Invalid index", index);
			return
		};

		if !incoming.alive {
			debug!(target: "sub-libp2p", "PSM => Accept({:?}, {:?}): Obsolete incoming,
				sending back dropped", index, incoming.peer_id);
			debug!(target: "sub-libp2p", "PSM <= Dropped({:?})", incoming.peer_id);
			self.peerset.dropped(incoming.peer_id.clone());
			return
		}

		let state = if let Some(state) = self.peers.get_mut(&incoming.peer_id) {
			state
		} else {
			error!(target: "sub-libp2p", "State mismatch in libp2p: no entry in peers \
				corresponding to an alive incoming");
			return
		};

		let connected_point = if let PeerState::Incoming { connected_point } = state {
			connected_point.clone()
		} else {
			error!(target: "sub-libp2p", "State mismatch in libp2p: entry in peers corresponding \
				to an alive incoming is not in incoming state");
			return
		};

		debug!(target: "sub-libp2p", "PSM => Accept({:?}, {:?}): Enabling connection \
			through {:?}", index, incoming.peer_id, connected_point);
		debug!(target: "sub-libp2p", "Handler({:?}) <= Enable", incoming.peer_id);
		self.events.push(NetworkBehaviourAction::SendEvent {
			peer_id: incoming.peer_id,
			event: CustomProtoHandlerIn::Enable,
		});

		*state = PeerState::Enabled { open: false, connected_point };
	}

	/// Function that is called when the peerset wants us to reject an incoming node.
	fn peerset_report_reject(&mut self, index: sc_peerset::IncomingIndex) {
		let incoming = if let Some(pos) = self.incoming.iter().position(|i| i.incoming_id == index) {
			self.incoming.remove(pos)
		} else {
			error!(target: "sub-libp2p", "PSM => Reject({:?}): Invalid index", index);
			return
		};

		if !incoming.alive {
			error!(target: "sub-libp2p", "PSM => Reject({:?}, {:?}): Obsolete incoming, \
				ignoring", index, incoming.peer_id);
			return
		}

		let state = if let Some(state) = self.peers.get_mut(&incoming.peer_id) {
			state
		} else {
			error!(target: "sub-libp2p", "State mismatch in libp2p: no entry in peers \
				corresponding to an alive incoming");
			return
		};

		let connected_point = if let PeerState::Incoming { connected_point } = state {
			connected_point.clone()
		} else {
			error!(target: "sub-libp2p", "State mismatch in libp2p: entry in peers corresponding \
				to an alive incoming is not in incoming state");
			return
		};

		debug!(target: "sub-libp2p", "PSM => Reject({:?}, {:?}): Rejecting connection through \
			{:?}", index, incoming.peer_id, connected_point);
		debug!(target: "sub-libp2p", "Handler({:?}) <= Disable", incoming.peer_id);
		self.events.push(NetworkBehaviourAction::SendEvent {
			peer_id: incoming.peer_id,
			event: CustomProtoHandlerIn::Disable,
		});
		*state = PeerState::Disabled { open: false, connected_point, banned_until: None };
	}
}

impl<TSubstream> DiscoveryNetBehaviour for LegacyProto<TSubstream> {
	fn add_discovered_nodes(&mut self, peer_ids: impl Iterator<Item = PeerId>) {
		self.peerset.discovered(peer_ids.into_iter().map(|peer_id| {
			debug!(target: "sub-libp2p", "PSM <= Discovered({:?})", peer_id);
			peer_id
		}));
	}
}

impl<TSubstream> NetworkBehaviour for LegacyProto<TSubstream>
where
	TSubstream: AsyncRead + AsyncWrite + Unpin,
{
	type ProtocolsHandler = CustomProtoHandlerProto<TSubstream>;
	type OutEvent = LegacyProtoOut;

	fn new_handler(&mut self) -> Self::ProtocolsHandler {
		CustomProtoHandlerProto::new(self.protocol.clone())
	}

	fn addresses_of_peer(&mut self, _: &PeerId) -> Vec<Multiaddr> {
		Vec::new()
	}

	fn inject_connected(&mut self, peer_id: PeerId, connected_point: ConnectedPoint) {
		match (self.peers.entry(peer_id.clone()).or_insert(PeerState::Poisoned), connected_point) {
			(st @ &mut PeerState::Requested, connected_point) |
			(st @ &mut PeerState::PendingRequest { .. }, connected_point) => {
				debug!(target: "sub-libp2p", "Libp2p => Connected({:?}): Connection \
					requested by PSM (through {:?})", peer_id, connected_point
				);
				debug!(target: "sub-libp2p", "Handler({:?}) <= Enable", peer_id);
				self.events.push(NetworkBehaviourAction::SendEvent {
					peer_id: peer_id.clone(),
					event: CustomProtoHandlerIn::Enable,
				});
				*st = PeerState::Enabled { open: false, connected_point };
			}

			// Note: it may seem weird that "Banned" nodes get treated as if there were absent.
			// This is because the word "Banned" means "temporarily prevent outgoing connections to
			// this node", and not "banned" in the sense that we would refuse the node altogether.
			(st @ &mut PeerState::Poisoned, connected_point @ ConnectedPoint::Listener { .. }) |
			(st @ &mut PeerState::Banned { .. }, connected_point @ ConnectedPoint::Listener { .. }) => {
				let incoming_id = self.next_incoming_index.clone();
				self.next_incoming_index.0 = match self.next_incoming_index.0.checked_add(1) {
					Some(v) => v,
					None => {
						error!(target: "sub-libp2p", "Overflow in next_incoming_index");
						return
					}
				};
				debug!(target: "sub-libp2p", "Libp2p => Connected({:?}): Incoming connection",
					peer_id);
				debug!(target: "sub-libp2p", "PSM <= Incoming({:?}, {:?}): Through {:?}",
					incoming_id, peer_id, connected_point);
				self.peerset.incoming(peer_id.clone(), incoming_id);
				self.incoming.push(IncomingPeer {
					peer_id: peer_id.clone(),
					alive: true,
					incoming_id,
				});
				*st = PeerState::Incoming { connected_point };
			}

			(st @ &mut PeerState::Poisoned, connected_point) |
			(st @ &mut PeerState::Banned { .. }, connected_point) => {
				let banned_until = if let PeerState::Banned { until } = st {
					Some(*until)
				} else {
					None
				};
				debug!(target: "sub-libp2p", "Libp2p => Connected({:?}): Requested by something \
					else than PSM, disabling", peer_id);
				debug!(target: "sub-libp2p", "Handler({:?}) <= Disable", peer_id);
				self.events.push(NetworkBehaviourAction::SendEvent {
					peer_id: peer_id.clone(),
					event: CustomProtoHandlerIn::Disable,
				});
				*st = PeerState::Disabled { open: false, connected_point, banned_until };
			}

			st => {
				// This is a serious bug either in this state machine or in libp2p.
				error!(target: "sub-libp2p", "Received inject_connected for \
					already-connected node; state is {:?}", st
				);
			}
		}
	}

	fn inject_disconnected(&mut self, peer_id: &PeerId, endpoint: ConnectedPoint) {
		match self.peers.remove(peer_id) {
			None | Some(PeerState::Requested) | Some(PeerState::PendingRequest { .. }) |
			Some(PeerState::Banned { .. }) =>
				// This is a serious bug either in this state machine or in libp2p.
				error!(target: "sub-libp2p", "Received inject_disconnected for non-connected \
					node {:?}", peer_id),

			Some(PeerState::Disabled { open, banned_until, .. }) => {
				debug!(target: "sub-libp2p", "Libp2p => Disconnected({:?}): Was disabled \
					(through {:?})", peer_id, endpoint);
				if let Some(until) = banned_until {
					self.peers.insert(peer_id.clone(), PeerState::Banned { until });
				}
				if open {
					debug!(target: "sub-libp2p", "External API <= Closed({:?})", peer_id);
					let event = LegacyProtoOut::CustomProtocolClosed {
						peer_id: peer_id.clone(),
						reason: "Disconnected by libp2p".into(),
					};

					self.events.push(NetworkBehaviourAction::GenerateEvent(event));
				}
			}

			Some(PeerState::DisabledPendingEnable { open, timer_deadline, .. }) => {
				debug!(target: "sub-libp2p", "Libp2p => Disconnected({:?}): Was disabled \
					(through {:?}) but pending enable", peer_id, endpoint);
				debug!(target: "sub-libp2p", "PSM <= Dropped({:?})", peer_id);
				self.peerset.dropped(peer_id.clone());
				self.peers.insert(peer_id.clone(), PeerState::Banned { until: timer_deadline });
				if open {
					debug!(target: "sub-libp2p", "External API <= Closed({:?})", peer_id);
					let event = LegacyProtoOut::CustomProtocolClosed {
						peer_id: peer_id.clone(),
						reason: "Disconnected by libp2p".into(),
					};

					self.events.push(NetworkBehaviourAction::GenerateEvent(event));
				}
			}

			Some(PeerState::Enabled { open, .. }) => {
				debug!(target: "sub-libp2p", "Libp2p => Disconnected({:?}): Was enabled \
					(through {:?})", peer_id, endpoint);
				debug!(target: "sub-libp2p", "PSM <= Dropped({:?})", peer_id);
				self.peerset.dropped(peer_id.clone());

				let ban_dur = Uniform::new(5, 10).sample(&mut rand::thread_rng());
				self.peers.insert(peer_id.clone(), PeerState::Banned {
					until: Instant::now() + Duration::from_secs(ban_dur)
				});

				if open {
					debug!(target: "sub-libp2p", "External API <= Closed({:?})", peer_id);
					let event = LegacyProtoOut::CustomProtocolClosed {
						peer_id: peer_id.clone(),
						reason: "Disconnected by libp2p".into(),
					};

					self.events.push(NetworkBehaviourAction::GenerateEvent(event));
				}
			}

			// In the incoming state, we don't report "Dropped". Instead we will just ignore the
			// corresponding Accept/Reject.
			Some(PeerState::Incoming { .. }) => {
				if let Some(state) = self.incoming.iter_mut().find(|i| i.peer_id == *peer_id) {
					debug!(target: "sub-libp2p", "Libp2p => Disconnected({:?}): Was in incoming \
						mode (id {:?}, through {:?})", peer_id, state.incoming_id, endpoint);
					state.alive = false;
				} else {
					error!(target: "sub-libp2p", "State mismatch in libp2p: no entry in incoming \
						corresponding to an incoming state in peers")
				}
			}

			Some(PeerState::Poisoned) =>
				error!(target: "sub-libp2p", "State of {:?} is poisoned", peer_id),
		}
	}

	fn inject_addr_reach_failure(&mut self, peer_id: Option<&PeerId>, addr: &Multiaddr, error: &dyn error::Error) {
		trace!(target: "sub-libp2p", "Libp2p => Reach failure for {:?} through {:?}: {:?}", peer_id, addr, error);
	}

	fn inject_dial_failure(&mut self, peer_id: &PeerId) {
		if let Entry::Occupied(mut entry) = self.peers.entry(peer_id.clone()) {
			match mem::replace(entry.get_mut(), PeerState::Poisoned) {
				// The node is not in our list.
				st @ PeerState::Banned { .. } => {
					trace!(target: "sub-libp2p", "Libp2p => Dial failure for {:?}", peer_id);
					*entry.into_mut() = st;
				},

				// "Basic" situation: we failed to reach a node that the peerset requested.
				PeerState::Requested | PeerState::PendingRequest { .. } => {
					debug!(target: "sub-libp2p", "Libp2p => Dial failure for {:?}", peer_id);
					*entry.into_mut() = PeerState::Banned {
						until: Instant::now() + Duration::from_secs(5)
					};
					debug!(target: "sub-libp2p", "PSM <= Dropped({:?})", peer_id);
					self.peerset.dropped(peer_id.clone())
				},

				// We can still get dial failures even if we are already connected to the node,
				// as an extra diagnostic for an earlier attempt.
				st @ PeerState::Disabled { .. } | st @ PeerState::Enabled { .. } |
					st @ PeerState::DisabledPendingEnable { .. } | st @ PeerState::Incoming { .. } => {
					debug!(target: "sub-libp2p", "Libp2p => Dial failure for {:?}", peer_id);
					*entry.into_mut() = st;
				},

				PeerState::Poisoned =>
					error!(target: "sub-libp2p", "State of {:?} is poisoned", peer_id),
			}

		} else {
			// The node is not in our list.
			trace!(target: "sub-libp2p", "Libp2p => Dial failure for {:?}", peer_id);
		}
	}

	fn inject_node_event(
		&mut self,
		source: PeerId,
		event: CustomProtoHandlerOut,
	) {
		match event {
			CustomProtoHandlerOut::CustomProtocolClosed { reason } => {
				debug!(target: "sub-libp2p", "Handler({:?}) => Closed: {}", source, reason);

				let mut entry = if let Entry::Occupied(entry) = self.peers.entry(source.clone()) {
					entry
				} else {
					error!(target: "sub-libp2p", "State mismatch in the custom protos handler");
					return
				};

				debug!(target: "sub-libp2p", "External API <= Closed({:?})", source);
				let event = LegacyProtoOut::CustomProtocolClosed {
					reason,
					peer_id: source.clone(),
				};
				self.events.push(NetworkBehaviourAction::GenerateEvent(event));

				match mem::replace(entry.get_mut(), PeerState::Poisoned) {
					PeerState::Enabled { open, connected_point } => {
						debug_assert!(open);

						debug!(target: "sub-libp2p", "PSM <= Dropped({:?})", source);
						self.peerset.dropped(source.clone());

						debug!(target: "sub-libp2p", "Handler({:?}) <= Disable", source);
						self.events.push(NetworkBehaviourAction::SendEvent {
							peer_id: source.clone(),
							event: CustomProtoHandlerIn::Disable,
						});

						*entry.into_mut() = PeerState::Disabled {
							open: false,
							connected_point,
							banned_until: None
						};
					},
					PeerState::Disabled { open, connected_point, banned_until } => {
						debug_assert!(open);
						*entry.into_mut() = PeerState::Disabled { open: false, connected_point, banned_until };
					},
					PeerState::DisabledPendingEnable { open, connected_point, timer, timer_deadline } => {
						debug_assert!(open);
						*entry.into_mut() = PeerState::DisabledPendingEnable {
							open: false,
							connected_point,
							timer,
							timer_deadline
						};
					},
					_ => error!(target: "sub-libp2p", "State mismatch in the custom protos handler"),
				}
			}

			CustomProtoHandlerOut::CustomProtocolOpen { version } => {
				debug!(target: "sub-libp2p", "Handler({:?}) => Open: version {:?}", source, version);
				let endpoint = match self.peers.get_mut(&source) {
					Some(PeerState::Enabled { ref mut open, ref connected_point }) |
					Some(PeerState::DisabledPendingEnable { ref mut open, ref connected_point, .. }) |
					Some(PeerState::Disabled { ref mut open, ref connected_point, .. }) if !*open => {
						*open = true;
						connected_point.clone()
					}
					_ => {
						error!(target: "sub-libp2p", "State mismatch in the custom protos handler");
						return
					}
				};

				debug!(target: "sub-libp2p", "External API <= Open({:?})", source);
				let event = LegacyProtoOut::CustomProtocolOpen {
					version,
					peer_id: source,
					endpoint,
				};

				self.events.push(NetworkBehaviourAction::GenerateEvent(event));
			}

			CustomProtoHandlerOut::CustomMessage { message } => {
				debug_assert!(self.is_open(&source));
				trace!(target: "sub-libp2p", "Handler({:?}) => Message", source);
				trace!(target: "sub-libp2p", "External API <= Message({:?})", source);
				let event = LegacyProtoOut::CustomMessage {
					peer_id: source,
					message,
				};

				self.events.push(NetworkBehaviourAction::GenerateEvent(event));
			}

			CustomProtoHandlerOut::Clogged { messages } => {
				debug_assert!(self.is_open(&source));
				trace!(target: "sub-libp2p", "Handler({:?}) => Clogged", source);
				trace!(target: "sub-libp2p", "External API <= Clogged({:?})", source);
				warn!(target: "sub-libp2p", "Queue of packets to send to {:?} is \
					pretty large", source);
				self.events.push(NetworkBehaviourAction::GenerateEvent(LegacyProtoOut::Clogged {
					peer_id: source,
					messages,
				}));
			}

			// Don't do anything for non-severe errors except report them.
			CustomProtoHandlerOut::ProtocolError { is_severe, ref error } if !is_severe => {
				debug!(target: "sub-libp2p", "Handler({:?}) => Benign protocol error: {:?}",
					source, error)
			}

			CustomProtoHandlerOut::ProtocolError { error, .. } => {
				debug!(target: "sub-libp2p", "Handler({:?}) => Severe protocol error: {:?}",
					source, error);
				// A severe protocol error happens when we detect a "bad" node, such as a node on
				// a different chain, or a node that doesn't speak the same protocol(s). We
				// decrease the node's reputation, hence lowering the chances we try this node
				// again in the short term.
				self.peerset.report_peer(
					source.clone(),
					sc_peerset::ReputationChange::new(i32::min_value(), "Protocol error")
				);
				self.disconnect_peer_inner(&source, Some(Duration::from_secs(5)));
			}
		}
	}

	fn poll(
		&mut self,
		cx: &mut Context,
		_params: &mut impl PollParameters,
	) -> Poll<
		NetworkBehaviourAction<
			CustomProtoHandlerIn,
			Self::OutEvent,
		>,
	> {
		// Poll for instructions from the peerset.
		// Note that the peerset is a *best effort* crate, and we have to use defensive programming.
		loop {
			match futures::Stream::poll_next(Pin::new(&mut self.peerset), cx) {
				Poll::Ready(Some(sc_peerset::Message::Accept(index))) => {
					self.peerset_report_accept(index);
				}
				Poll::Ready(Some(sc_peerset::Message::Reject(index))) => {
					self.peerset_report_reject(index);
				}
				Poll::Ready(Some(sc_peerset::Message::Connect(id))) => {
					self.peerset_report_connect(id);
				}
				Poll::Ready(Some(sc_peerset::Message::Drop(id))) => {
					self.peerset_report_disconnect(id);
				}
				Poll::Ready(None) => {
					error!(target: "sub-libp2p", "Peerset receiver stream has returned None");
					break;
				}
				Poll::Pending => break,
			}
		}

		for (peer_id, peer_state) in self.peers.iter_mut() {
			match mem::replace(peer_state, PeerState::Poisoned) {
				PeerState::PendingRequest { mut timer, timer_deadline } => {
					if let Poll::Pending = Pin::new(&mut timer).poll(cx) {
						*peer_state = PeerState::PendingRequest { timer, timer_deadline };
						continue;
					}

					debug!(target: "sub-libp2p", "Libp2p <= Dial {:?} now that ban has expired", peer_id);
					self.events.push(NetworkBehaviourAction::DialPeer { peer_id: peer_id.clone() });
					*peer_state = PeerState::Requested;
				}

				PeerState::DisabledPendingEnable { mut timer, connected_point, open, timer_deadline } => {
					if let Poll::Pending = Pin::new(&mut timer).poll(cx) {
						*peer_state = PeerState::DisabledPendingEnable {
							timer,
							connected_point,
							open,
							timer_deadline
						};
						continue;
					}

					debug!(target: "sub-libp2p", "Handler({:?}) <= Enable now that ban has expired", peer_id);
					self.events.push(NetworkBehaviourAction::SendEvent {
						peer_id: peer_id.clone(),
						event: CustomProtoHandlerIn::Enable,
					});
					*peer_state = PeerState::Enabled { connected_point, open };
				}

				st @ _ => *peer_state = st,
			}
		}

		if !self.events.is_empty() {
			return Poll::Ready(self.events.remove(0))
		}

		Poll::Pending
	}
}<|MERGE_RESOLUTION|>--- conflicted
+++ resolved
@@ -20,24 +20,15 @@
 use bytes::BytesMut;
 use fnv::FnvHashMap;
 use futures::prelude::*;
-<<<<<<< HEAD
-use futures03::{compat::Compat, future::NeverError, FutureExt as _, TryFutureExt as _, StreamExt as _, TryStreamExt as _};
-=======
->>>>>>> 012c5ef1
 use libp2p::core::{ConnectedPoint, Multiaddr, PeerId};
 use libp2p::swarm::{NetworkBehaviour, NetworkBehaviourAction, PollParameters};
 use log::{debug, error, trace, warn};
 use rand::distributions::{Distribution as _, Uniform};
 use smallvec::SmallVec;
 use std::{borrow::Cow, collections::hash_map::Entry, cmp, error, marker::PhantomData, mem, pin::Pin};
-<<<<<<< HEAD
 use std::time::Duration;
 use wasm_timer::Instant;
-use tokio_io::{AsyncRead, AsyncWrite};
-=======
-use std::time::{Duration, Instant};
 use std::task::{Context, Poll};
->>>>>>> 012c5ef1
 
 /// Network behaviour that handles opening substreams for custom protocols with other nodes.
 ///
@@ -112,11 +103,7 @@
 	/// The peerset requested that we connect to this peer. We are not connected to this node.
 	PendingRequest {
 		/// When to actually start dialing.
-<<<<<<< HEAD
-		timer: Compat<NeverError<futures_timer::Delay>>,
-=======
 		timer: futures_timer::Delay,
->>>>>>> 012c5ef1
 		/// When the `timer` will trigger.
 		timer_deadline: Instant,
 	},
@@ -148,11 +135,7 @@
 		/// state mismatch.
 		open: bool,
 		/// When to enable this remote.
-<<<<<<< HEAD
-		timer: Compat<NeverError<futures_timer::Delay>>,
-=======
 		timer: futures_timer::Delay,
->>>>>>> 012c5ef1
 		/// When the `timer` will trigger.
 		timer_deadline: Instant,
 	},
@@ -405,11 +388,7 @@
 				debug!(target: "sub-libp2p", "PSM => Connect({:?}): Will start to connect at \
 					until {:?}", occ_entry.key(), until);
 				*occ_entry.into_mut() = PeerState::PendingRequest {
-<<<<<<< HEAD
-					timer: futures_timer::Delay::new(until.clone() - Instant::now()).never_error().compat(),
-=======
 					timer: futures_timer::Delay::new_at(until.clone()),
->>>>>>> 012c5ef1
 					timer_deadline: until.clone(),
 				};
 			},
@@ -428,11 +407,7 @@
 				*occ_entry.into_mut() = PeerState::DisabledPendingEnable {
 					connected_point: connected_point.clone(),
 					open,
-<<<<<<< HEAD
-					timer: futures_timer::Delay::new(banned.clone() - Instant::now()).never_error().compat(),
-=======
 					timer: futures_timer::Delay::new_at(banned.clone()),
->>>>>>> 012c5ef1
 					timer_deadline: banned.clone(),
 				};
 			},
