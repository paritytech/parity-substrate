--- conflicted
+++ resolved
@@ -1884,12 +1884,8 @@
 	#[test]
 	fn receives_remote_read_child_response() {
 		let mut chan = oneshot::channel();
-<<<<<<< HEAD
+		let child_info = ChildInfo::new_default(&b":child_storage:default:sub"[..]);
 		let request = light::RemoteReadChildRequest {
-=======
-		let child_info = ChildInfo::new_default(&b":child_storage:default:sub"[..]);
-		let request = fetcher::RemoteReadChildRequest {
->>>>>>> fc6e2a62
 			header: dummy_header(),
 			block: Default::default(),
 			storage_key: child_info.prefixed_storage_key(),
@@ -1989,12 +1985,8 @@
 	#[test]
 	fn send_receive_read_child() {
 		let chan = oneshot::channel();
-<<<<<<< HEAD
+		let child_info = ChildInfo::new_default(&b":child_storage:default:sub"[..]);
 		let request = light::RemoteReadChildRequest {
-=======
-		let child_info = ChildInfo::new_default(&b":child_storage:default:sub"[..]);
-		let request = fetcher::RemoteReadChildRequest {
->>>>>>> fc6e2a62
 			header: dummy_header(),
 			block: Default::default(),
 			storage_key: child_info.prefixed_storage_key(),
