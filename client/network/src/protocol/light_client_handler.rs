--- conflicted
+++ resolved
@@ -54,7 +54,13 @@
 };
 use nohash_hasher::IntMap;
 use prost::Message;
-use sc_client_api::{StorageProof, light};
+use sc_client_api::{
+	StorageProof,
+	light::{
+		self, RemoteReadRequest, RemoteBodyRequest, ChangesProof,
+		RemoteCallRequest, RemoteChangesRequest, RemoteHeaderRequest,
+	}
+};
 use sc_peerset::ReputationChange;
 use sp_core::{
 	storage::{ChildInfo, StorageKey},
@@ -192,7 +198,7 @@
 #[derive(Debug)]
 pub enum Request<B: Block> {
 	Body {
-		request: fetcher::RemoteBodyRequest<B::Header>,
+		request: RemoteBodyRequest<B::Header>,
 		sender: oneshot::Sender<Result<Vec<B::Extrinsic>, ClientError>>
 	},
 	Header {
@@ -1302,6 +1308,7 @@
 
 #[cfg(test)]
 mod tests {
+	use super::*;
 	use async_std::task;
 	use assert_matches::assert_matches;
 	use codec::Encode;
@@ -1326,7 +1333,7 @@
 		swarm::{NetworkBehaviour, NetworkBehaviourAction, PollParameters},
 		yamux
 	};
-	use sc_client_api::StorageProof;
+	use sc_client_api::{StorageProof, RemoteReadChildRequest, FetchChecker};
 	use sp_blockchain::{Error as ClientError};
 	use sp_core::storage::ChildInfo;
 	use std::{
@@ -1337,13 +1344,8 @@
 		sync::Arc,
 		task::{Context, Poll}
 	};
-<<<<<<< HEAD
-	use sp_runtime::{generic::Header, traits::BlakeTwo256};
-	use super::{Event, LightClientHandler, Request, OutboundProtocol, PeerStatus, light};
-=======
 	use sp_runtime::{generic::Header, traits::{BlakeTwo256, Block as BlockT, NumberFor}};
 	use super::{Event, LightClientHandler, Request, Response, OutboundProtocol, PeerStatus};
->>>>>>> 11493abe
 	use void::Void;
 
 	const CHILD_INFO: ChildInfo<'static> = ChildInfo::new_default(b"foobarbaz");
@@ -1377,12 +1379,12 @@
 		_mark: std::marker::PhantomData<B>
 	}
 
-	impl<B: BlockT> fetcher::FetchChecker<B> for DummyFetchChecker<B> {
+	impl<B: BlockT> light::FetchChecker<B> for DummyFetchChecker<B> {
 		fn check_header_proof(
 			&self,
-			_request: &fetcher::RemoteHeaderRequest<B::Header>,
+			_request: &RemoteHeaderRequest<B::Header>,
 			header: Option<B::Header>,
-			_remote_proof: fetcher::StorageProof,
+			_remote_proof: StorageProof,
 		) -> Result<B::Header, ClientError> {
 			match self.ok {
 				true if header.is_some() => Ok(header.unwrap()),
@@ -1392,8 +1394,8 @@
 
 		fn check_read_proof(
 			&self,
-			request: &fetcher::RemoteReadRequest<B::Header>,
-			_: fetcher::StorageProof,
+			request: &RemoteReadRequest<B::Header>,
+			_: StorageProof,
 		) -> Result<HashMap<Vec<u8>, Option<Vec<u8>>>, ClientError> {
 			match self.ok {
 				true => Ok(request.keys
@@ -1408,8 +1410,8 @@
 
 		fn check_read_child_proof(
 			&self,
-			request: &fetcher::RemoteReadChildRequest<B::Header>,
-			_: fetcher::StorageProof,
+			request: &RemoteReadChildRequest<B::Header>,
+			_: StorageProof,
 		) -> Result<HashMap<Vec<u8>, Option<Vec<u8>>>, ClientError> {
 			match self.ok {
 				true => Ok(request.keys
@@ -1424,8 +1426,8 @@
 
 		fn check_execution_proof(
 			&self,
-			_: &fetcher::RemoteCallRequest<B::Header>,
-			_: fetcher::StorageProof,
+			_: &RemoteCallRequest<B::Header>,
+			_: StorageProof,
 		) -> Result<Vec<u8>, ClientError> {
 			match self.ok {
 				true => Ok(vec![42]),
@@ -1435,8 +1437,8 @@
 
 		fn check_changes_proof(
 			&self,
-			_: &fetcher::RemoteChangesRequest<B::Header>,
-			_: fetcher::ChangesProof<B::Header>
+			_: &RemoteChangesRequest<B::Header>,
+			_: ChangesProof<B::Header>
 		) -> Result<Vec<(NumberFor<B>, u32)>, ClientError> {
 			match self.ok {
 				true => Ok(vec![(100.into(), 2)]),
@@ -1446,7 +1448,7 @@
 
 		fn check_body_proof(
 			&self,
-			_: &fetcher::RemoteBodyRequest<B::Header>,
+			_: &RemoteBodyRequest<B::Header>,
 			body: Vec<B::Extrinsic>
 		) -> Result<Vec<B::Extrinsic>, ClientError> {
 			match self.ok {
