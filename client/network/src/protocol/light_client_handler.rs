// Copyright 2020 Parity Technologies (UK) Ltd.
// This file is part of Substrate.
//
// Substrate is free software: you can redistribute it and/or modify
// it under the terms of the GNU General Public License as published by
// the Free Software Foundation, either version 3 of the License, or
// (at your option) any later version.
//
// Substrate is distributed in the hope that it will be useful,
// but WITHOUT ANY WARRANTY; without even the implied warranty of
// MERCHANTABILITY or FITNESS FOR A PARTICULAR PURPOSE.  See the
// GNU General Public License for more details.
//
// You should have received a copy of the GNU General Public License
// along with Substrate.  If not, see <http://www.gnu.org/licenses/>.

//! [`NetworkBehaviour`] implementation which handles light client requests.
//!
//! Every request is coming in on a separate connection substream which gets
//! closed after we have sent the response back. Requests and responses are
//! encoded as protocol buffers (cf. `api.v1.proto`).
//!
//! For every outgoing request we likewise open a separate substream.

#![allow(unused)]

use bytes::Bytes;
use codec::{self, Encode, Decode};
use crate::{
	chain::Client,
	config::ProtocolId,
	protocol::{api, message::BlockAttributes}
};
use futures::{channel::oneshot, future::BoxFuture, prelude::*, stream::FuturesUnordered};
use libp2p::{
	core::{
		ConnectedPoint,
		Multiaddr,
		PeerId,
		connection::ConnectionId,
		upgrade::{InboundUpgrade, ReadOneError, UpgradeInfo, Negotiated},
		upgrade::{OutboundUpgrade, read_one, write_one}
	},
	swarm::{
		NegotiatedSubstream,
		NetworkBehaviour,
		NetworkBehaviourAction,
		NotifyHandler,
		OneShotHandler,
		OneShotHandlerConfig,
		PollParameters,
		SubstreamProtocol,
	}
};
use nohash_hasher::IntMap;
use prost::Message;
use sc_client::light::fetcher;
use sc_client_api::{StorageProof, StorageProofKind};
use sc_peerset::ReputationChange;
use sp_core::{
	storage::{ChildInfo, ChildType,StorageKey, PrefixedStorageKey},
	hexdisplay::HexDisplay,
};
use smallvec::SmallVec;
use sp_blockchain::{Error as ClientError};
use sp_runtime::{
	traits::{Block, Header, NumberFor, Zero},
	generic::BlockId,
};
use std::{
	collections::{BTreeMap, VecDeque, HashMap},
	iter,
	io,
	sync::Arc,
	time::Duration,
	task::{Context, Poll}
};
use void::Void;
use wasm_timer::Instant;

/// Reputation change for a peer when a request timed out.
pub(crate) const TIMEOUT_REPUTATION_CHANGE: i32 = -(1 << 8);

/// Configuration options for `LightClientHandler` behaviour.
#[derive(Debug, Clone)]
pub struct Config {
	max_request_size: usize,
	max_response_size: usize,
	max_pending_requests: usize,
	inactivity_timeout: Duration,
	request_timeout: Duration,
	light_protocol: Bytes,
	block_protocol: Bytes,
}

impl Config {
	/// Create a fresh configuration with the following options:
	///
	/// - max. request size = 1 MiB
	/// - max. response size = 16 MiB
	/// - max. pending requests = 128
	/// - inactivity timeout = 15s
	/// - request timeout = 15s
	pub fn new(id: &ProtocolId) -> Self {
		let mut c = Config {
			max_request_size: 1 * 1024 * 1024,
			max_response_size: 16 * 1024 * 1024,
			max_pending_requests: 128,
			inactivity_timeout: Duration::from_secs(15),
			request_timeout: Duration::from_secs(15),
			light_protocol: Bytes::new(),
			block_protocol: Bytes::new(),
		};
		c.set_protocol(id);
		c
	}

	/// Limit the max. length in bytes of a request.
	pub fn set_max_request_size(&mut self, v: usize) -> &mut Self {
		self.max_request_size = v;
		self
	}

	/// Limit the max. length in bytes of a response.
	pub fn set_max_response_size(&mut self, v: usize) -> &mut Self {
		self.max_response_size = v;
		self
	}

	/// Limit the max. number of pending requests.
	pub fn set_max_pending_requests(&mut self, v: usize) -> &mut Self {
		self.max_pending_requests = v;
		self
	}

	/// Limit the max. duration the connection may remain inactive before closing it.
	pub fn set_inactivity_timeout(&mut self, v: Duration) -> &mut Self {
		self.inactivity_timeout = v;
		self
	}

	/// Limit the max. request duration.
	pub fn set_request_timeout(&mut self, v: Duration) -> &mut Self {
		self.request_timeout = v;
		self
	}

	/// Set protocol to use for upgrade negotiation.
	pub fn set_protocol(&mut self, id: &ProtocolId) -> &mut Self {
		let mut vl = Vec::new();
		vl.extend_from_slice(b"/");
		vl.extend_from_slice(id.as_bytes());
		vl.extend_from_slice(b"/light/2");
		self.light_protocol = vl.into();

		let mut vb = Vec::new();
		vb.extend_from_slice(b"/");
		vb.extend_from_slice(id.as_bytes());
		vb.extend_from_slice(b"/sync/2");
		self.block_protocol = vb.into();

		self
	}
}

/// Possible errors while handling light clients.
#[derive(Debug, thiserror::Error)]
pub enum Error {
	/// There are currently too many pending request.
	#[error("too many pending requests")]
	TooManyRequests,
	/// The response type does not correspond to the issued request.
	#[error("unexpected response")]
	UnexpectedResponse,
	/// A bad request has been received.
	#[error("bad request: {0}")]
	BadRequest(&'static str),
	/// The chain client errored.
	#[error("client error: {0}")]
	Client(#[from] ClientError),
	/// Encoding or decoding of some data failed.
	#[error("codec error: {0}")]
	Codec(#[from] codec::Error),
}

/// The possible light client requests we support.
///
/// The associated `oneshot::Sender` will be used to convey the result of
/// their request back to them (cf. `Reply`).
//
// This is modeled after light_dispatch.rs's `RequestData` which is not
// used because we currently only support a subset of those.
#[derive(Debug)]
pub enum Request<B: Block> {
	Body {
		request: fetcher::RemoteBodyRequest<B::Header>,
		sender: oneshot::Sender<Result<Vec<B::Extrinsic>, ClientError>>
	},
	Header {
		request: fetcher::RemoteHeaderRequest<B::Header>,
		sender: oneshot::Sender<Result<B::Header, ClientError>>
	},
	Read {
		request: fetcher::RemoteReadRequest<B::Header>,
		sender: oneshot::Sender<Result<HashMap<Vec<u8>, Option<Vec<u8>>>, ClientError>>
	},
	ReadChild {
		request: fetcher::RemoteReadChildRequest<B::Header>,
		sender: oneshot::Sender<Result<HashMap<Vec<u8>, Option<Vec<u8>>>, ClientError>>
	},
	Call {
		request: fetcher::RemoteCallRequest<B::Header>,
		sender: oneshot::Sender<Result<Vec<u8>, ClientError>>
	},
	Changes {
		request: fetcher::RemoteChangesRequest<B::Header>,
		sender: oneshot::Sender<Result<Vec<(NumberFor<B>, u32)>, ClientError>>
	}
}

/// The data to send back to the light client over the oneshot channel.
//
// It is unified here in order to be able to return it as a function
// result instead of delivering it to the client as a side effect of
// response processing.
#[derive(Debug)]
enum Reply<B: Block> {
	VecU8(Vec<u8>),
	VecNumberU32(Vec<(<B::Header as Header>::Number, u32)>),
	MapVecU8OptVecU8(HashMap<Vec<u8>, Option<Vec<u8>>>),
	Header(B::Header),
	Extrinsics(Vec<B::Extrinsic>),
}

/// Augments a light client request with metadata.
#[derive(Debug)]
struct RequestWrapper<B: Block, P> {
	/// Time when this value was created.
	timestamp: Instant,
	/// Remaining retries.
	retries: usize,
	/// The actual request.
	request: Request<B>,
	/// The peer to send the request to, e.g. `PeerId`.
	peer: P,
	/// The connection to use for sending the request.
	connection: Option<ConnectionId>,
}

/// Information we have about some peer.
#[derive(Debug)]
struct PeerInfo<B: Block> {
	connections: SmallVec<[(ConnectionId, Multiaddr); crate::MAX_CONNECTIONS_PER_PEER]>,
	best_block: Option<NumberFor<B>>,
	status: PeerStatus,
}

impl<B: Block> Default for PeerInfo<B> {
	fn default() -> Self {
		PeerInfo {
			connections: SmallVec::new(),
			best_block: None,
			status: PeerStatus::Idle,
		}
	}
}

type RequestId = u64;

/// A peer is either idle or busy processing a request from us.
#[derive(Debug, Clone, PartialEq, Eq)]
enum PeerStatus {
	/// The peer is available.
	Idle,
	/// We wait for the peer to return us a response for the given request ID.
	BusyWith(RequestId),
}

/// The light client handler behaviour.
pub struct LightClientHandler<B: Block> {
	/// This behaviour's configuration.
	config: Config,
	/// Blockchain client.
	chain: Arc<dyn Client<B>>,
	/// Verifies that received responses are correct.
	checker: Arc<dyn fetcher::FetchChecker<B>>,
	/// Peer information (addresses, their best block, etc.)
	peers: HashMap<PeerId, PeerInfo<B>>,
	/// Futures sending back response to remote clients.
	responses: FuturesUnordered<BoxFuture<'static, ()>>,
	/// Pending (local) requests.
	pending_requests: VecDeque<RequestWrapper<B, ()>>,
	/// Requests on their way to remote peers.
	outstanding: IntMap<RequestId, RequestWrapper<B, PeerId>>,
	/// (Local) Request ID counter
	next_request_id: RequestId,
	/// Handle to use for reporting misbehaviour of peers.
	peerset: sc_peerset::PeersetHandle,
}

impl<B> LightClientHandler<B>
where
	B: Block,
{
	/// Construct a new light client handler.
	pub fn new(
		cfg: Config,
		chain: Arc<dyn Client<B>>,
		checker: Arc<dyn fetcher::FetchChecker<B>>,
		peerset: sc_peerset::PeersetHandle,
	) -> Self {
		LightClientHandler {
			config: cfg,
			chain,
			checker,
			peers: HashMap::new(),
			responses: FuturesUnordered::new(),
			pending_requests: VecDeque::new(),
			outstanding: IntMap::default(),
			next_request_id: 1,
			peerset,
		}
	}

	/// We rely on external information about peers best blocks as we lack the
	/// means to determine it ourselves.
	pub fn update_best_block(&mut self, peer: &PeerId, num: NumberFor<B>) {
		if let Some(info) = self.peers.get_mut(peer) {
			log::trace!("new best block for {:?}: {:?}", peer, num);
			info.best_block = Some(num)
		}
	}

	/// Issue a new light client request.
	pub fn request(&mut self, req: Request<B>) -> Result<(), Error> {
		if self.pending_requests.len() >= self.config.max_pending_requests {
			return Err(Error::TooManyRequests)
		}
		let rw = RequestWrapper {
			timestamp: Instant::now(),
			retries: retries(&req),
			request: req,
			peer: (), // we do not know the peer yet
			connection: None,
		};
		self.pending_requests.push_back(rw);
		Ok(())
	}

	fn next_request_id(&mut self) -> RequestId {
		let id = self.next_request_id;
		self.next_request_id += 1;
		id
	}

	/// Remove the given peer.
	///
	/// If we have a request to this peer in flight, we move it back to
	/// the pending requests queue.
	fn remove_peer(&mut self, peer: &PeerId) {
		if let Some(id) = self.outstanding.iter().find(|(_, rw)| &rw.peer == peer).map(|(k, _)| *k) {
			let rw = self.outstanding.remove(&id).expect("key belongs to entry in this map");
			let rw = RequestWrapper {
				timestamp: rw.timestamp,
				retries: rw.retries,
				request: rw.request,
				peer: (), // need to find another peer
				connection: None,
			};
			self.pending_requests.push_back(rw);
		}
		self.peers.remove(peer);
	}

	/// Prepares a request by selecting a suitable peer and connection to send it to.
	///
	/// If there is currently no suitable peer for the request, the given request
	/// is returned as `Err`.
	fn prepare_request(&self, req: RequestWrapper<B, ()>)
		-> Result<(PeerId, RequestWrapper<B, PeerId>), RequestWrapper<B, ()>>
	{
		let number = required_block(&req.request);

		let mut peer = None;
		for (peer_id, peer_info) in self.peers.iter() {
			if peer_info.status == PeerStatus::Idle {
				match peer_info.best_block {
					Some(n) => if n >= number {
						peer = Some((peer_id, peer_info));
						break
					},
					None => peer = Some((peer_id, peer_info))
				}
			}
		}

		if let Some((peer_id, peer_info)) = peer {
			let connection = peer_info.connections.iter().next().map(|(id, _)| *id);
			let rw = RequestWrapper {
				timestamp: req.timestamp,
				retries: req.retries,
				request: req.request,
				peer: peer_id.clone(),
				connection,
			};
			Ok((peer_id.clone(), rw))
		} else {
			Err(req)
		}
	}

	/// Process a local request's response from remote.
	///
	/// If successful, this will give us the actual, checked data we should be
	/// sending back to the client, otherwise an error.
	fn on_response
		( &mut self
		, peer: &PeerId
		, request: &Request<B>
		, response: Response
		) -> Result<Reply<B>, Error>
	{
		log::trace!("response from {}", peer);
		match response {
			Response::Light(r) => self.on_response_light(peer, request, r),
			Response::Block(r) => self.on_response_block(peer, request, r),
		}
	}

	fn on_response_light
		( &mut self
		, peer: &PeerId
		, request: &Request<B>
		, response: api::v1::light::Response
		) -> Result<Reply<B>, Error>
	{
		use api::v1::light::response::Response;
		match response.response {
			Some(Response::RemoteCallResponse(response)) =>
				if let Request::Call { request , .. } = request {
					let proof = StorageProof::decode(&mut response.proof.as_ref())?;
					let reply = self.checker.check_execution_proof(request, proof)?;
					Ok(Reply::VecU8(reply))
				} else {
					Err(Error::UnexpectedResponse)
				}
			Some(Response::RemoteReadResponse(response)) =>
				match request {
					Request::Read { request, .. } => {
						let proof = StorageProof::decode(&mut response.proof.as_ref())?;
						let reply = self.checker.check_read_proof(&request, proof)?;
						Ok(Reply::MapVecU8OptVecU8(reply))
					}
					Request::ReadChild { request, .. } => {
						let proof = StorageProof::decode(&mut response.proof.as_ref())?;
						let reply = self.checker.check_read_child_proof(&request, proof)?;
						Ok(Reply::MapVecU8OptVecU8(reply))
					}
					_ => Err(Error::UnexpectedResponse)
				}
			Some(Response::RemoteChangesResponse(response)) =>
				if let Request::Changes { request, .. } = request {
					let max_block = Decode::decode(&mut response.max.as_ref())?;
					let roots_proof = StorageProof::decode(&mut response.roots_proof.as_ref())?;
					let roots = {
						let mut r = BTreeMap::new();
						for pair in response.roots {
							let k = Decode::decode(&mut pair.fst.as_ref())?;
							let v = Decode::decode(&mut pair.snd.as_ref())?;
							r.insert(k, v);
						}
						r
					};
					let reply = self.checker.check_changes_proof(&request, fetcher::ChangesProof {
						max_block,
						proof: response.proof,
						roots,
						roots_proof,
					})?;
					Ok(Reply::VecNumberU32(reply))
				} else {
					Err(Error::UnexpectedResponse)
				}
			Some(Response::RemoteHeaderResponse(response)) =>
				if let Request::Header { request, .. } = request {
					let header =
						if response.header.is_empty() {
							None
						} else {
							Some(Decode::decode(&mut response.header.as_ref())?)
						};
					let proof = StorageProof::decode(&mut response.proof.as_ref())?;
					let reply = self.checker.check_header_proof(&request, header, proof)?;
					Ok(Reply::Header(reply))
				} else {
					Err(Error::UnexpectedResponse)
				}
			None => Err(Error::UnexpectedResponse)
		}
	}

	fn on_response_block
		( &mut self
		, peer: &PeerId
		, request: &Request<B>
		, response: api::v1::BlockResponse
		) -> Result<Reply<B>, Error>
	{
		let request = if let Request::Body { request , .. } = &request {
			request
		} else {
			return Err(Error::UnexpectedResponse);
		};

		let body: Vec<_> = match response.blocks.into_iter().next() {
			Some(b) => b.body,
			None => return Err(Error::UnexpectedResponse),
		};

		let body = body.into_iter()
			.map(|mut extrinsic| B::Extrinsic::decode(&mut &extrinsic[..]))
			.collect::<Result<_, _>>()?;

		let body = self.checker.check_body_proof(&request, body)?;
		Ok(Reply::Extrinsics(body))
	}

	fn on_remote_call_request
		( &mut self
		, peer: &PeerId
		, request: &api::v1::light::RemoteCallRequest
		) -> Result<api::v1::light::Response, Error>
	{
		log::trace!("remote call request from {} ({} at {:?})",
			peer,
			request.method,
			request.block,
		);

		let block = Decode::decode(&mut request.block.as_ref())?;

		let proof = match self.chain.execution_proof(
			&BlockId::Hash(block),
			&request.method,
			&request.data,
			StorageProofKind::TrieSkipHashes,
		) {
			Ok((_, proof)) => proof,
			Err(e) => {
				log::trace!("remote call request from {} ({} at {:?}) failed with: {}",
					peer,
					request.method,
					request.block,
					e,
				);
				StorageProof::empty()
			}
		};

		let response = {
			let r = api::v1::light::RemoteCallResponse { proof: proof.encode() };
			api::v1::light::response::Response::RemoteCallResponse(r)
		};

		Ok(api::v1::light::Response { response: Some(response) })
	}

	fn on_remote_read_request
		( &mut self
		, peer: &PeerId
		, request: &api::v1::light::RemoteReadRequest
		) -> Result<api::v1::light::Response, Error>
	{
		if request.keys.is_empty() {
			log::debug!("invalid remote read request sent by {}", peer);
			return Err(Error::BadRequest("remote read request without keys"))
		}

		log::trace!("remote read request from {} ({} at {:?})",
			peer,
			fmt_keys(request.keys.first(), request.keys.last()),
			request.block);

		let block = Decode::decode(&mut request.block.as_ref())?;

		let proof = match self.chain.read_proof(
			&BlockId::Hash(block),
			&mut request.keys.iter().map(AsRef::as_ref),
			StorageProofKind::TrieSkipHashes,
		) {
			Ok(proof) => proof,
			Err(error) => {
				log::trace!("remote read request from {} ({} at {:?}) failed with: {}",
					peer,
					fmt_keys(request.keys.first(), request.keys.last()),
					request.block,
					error);
				StorageProof::empty()
			}
		};

		let response = {
			let r = api::v1::light::RemoteReadResponse { proof: proof.encode() };
			api::v1::light::response::Response::RemoteReadResponse(r)
		};

		Ok(api::v1::light::Response { response: Some(response) })
	}

	fn on_remote_read_child_request
		( &mut self
		, peer: &PeerId
		, request: &api::v1::light::RemoteReadChildRequest
		) -> Result<api::v1::light::Response, Error>
	{
		if request.keys.is_empty() {
			log::debug!("invalid remote child read request sent by {}", peer);
			return Err(Error::BadRequest("remove read child request without keys"))
		}

		log::trace!("remote read child request from {} ({} {} at {:?})",
			peer,
			HexDisplay::from(&request.storage_key),
			fmt_keys(request.keys.first(), request.keys.last()),
			request.block);

		let block = Decode::decode(&mut request.block.as_ref())?;

		let prefixed_key = PrefixedStorageKey::new_ref(&request.storage_key);
		let child_info = match ChildType::from_prefixed_key(prefixed_key) {
			Some((ChildType::ParentKeyId, storage_key)) => Ok(ChildInfo::new_default(storage_key)),
			None => Err("Invalid child storage key".into()),
		};
		let proof = match child_info.and_then(|child_info| self.chain.read_child_proof(
			&BlockId::Hash(block),
			&child_info,
<<<<<<< HEAD
			&mut request.keys.iter().map(AsRef::as_ref),
			StorageProofKind::TrieSkipHashes,
=======
			&mut request.keys.iter().map(AsRef::as_ref)
>>>>>>> b08804b9
		)) {
			Ok(proof) => proof,
			Err(error) => {
				log::trace!("remote read child request from {} ({} {} at {:?}) failed with: {}",
					peer,
					HexDisplay::from(&request.storage_key),
					fmt_keys(request.keys.first(), request.keys.last()),
					request.block,
					error);
				StorageProof::empty()
			}
		};

		let response = {
			let r = api::v1::light::RemoteReadResponse { proof: proof.encode() };
			api::v1::light::response::Response::RemoteReadResponse(r)
		};

		Ok(api::v1::light::Response { response: Some(response) })
	}

	fn on_remote_header_request
		( &mut self
		, peer: &PeerId
		, request: &api::v1::light::RemoteHeaderRequest
		) -> Result<api::v1::light::Response, Error>
	{
		log::trace!("remote header proof request from {} ({:?})", peer, request.block);

		let block = Decode::decode(&mut request.block.as_ref())?;
		let (header, proof) = match self.chain.header_proof(&BlockId::Number(block)) {
			Ok((header, proof)) => (header.encode(), proof),
			Err(error) => {
				log::trace!("remote header proof request from {} ({:?}) failed with: {}",
					peer,
					request.block,
					error);
				(Default::default(), StorageProof::empty())
			}
		};

		let response = {
			let r = api::v1::light::RemoteHeaderResponse { header, proof: proof.encode() };
			api::v1::light::response::Response::RemoteHeaderResponse(r)
		};

		Ok(api::v1::light::Response { response: Some(response) })
	}

	fn on_remote_changes_request
		( &mut self
		, peer: &PeerId
		, request: &api::v1::light::RemoteChangesRequest
		) -> Result<api::v1::light::Response, Error>
	{
		log::trace!("remote changes proof request from {} for key {} ({:?}..{:?})",
			peer,
			if !request.storage_key.is_empty() {
				format!("{} : {}", HexDisplay::from(&request.storage_key), HexDisplay::from(&request.key))
			} else {
				HexDisplay::from(&request.key).to_string()
			},
			request.first,
			request.last);

		let first = Decode::decode(&mut request.first.as_ref())?;
		let last = Decode::decode(&mut request.last.as_ref())?;
		let min = Decode::decode(&mut request.min.as_ref())?;
		let max = Decode::decode(&mut request.max.as_ref())?;
		let key = StorageKey(request.key.clone());
		let storage_key = if request.storage_key.is_empty() {
			None
		} else {
			Some(PrefixedStorageKey::new_ref(&request.storage_key))
		};

		let proof = match self.chain.key_changes_proof(first, last, min, max, storage_key, &key) {
			Ok(proof) => proof,
			Err(error) => {
				log::trace!("remote changes proof request from {} for key {} ({:?}..{:?}) failed with: {}",
					peer,
					format!("{} : {}", HexDisplay::from(&request.storage_key), HexDisplay::from(&key.0)),
					request.first,
					request.last,
					error);

				fetcher::ChangesProof::<B::Header> {
					max_block: Zero::zero(),
					proof: Vec::new(),
					roots: BTreeMap::new(),
					roots_proof: StorageProof::empty(),
				}
			}
		};

		let response = {
			let r = api::v1::light::RemoteChangesResponse {
				max: proof.max_block.encode(),
				proof: proof.proof,
				roots: proof.roots.into_iter()
					.map(|(k, v)| api::v1::light::Pair { fst: k.encode(), snd: v.encode() })
					.collect(),
				roots_proof: proof.roots_proof.encode(),
			};
			api::v1::light::response::Response::RemoteChangesResponse(r)
		};

		Ok(api::v1::light::Response { response: Some(response) })
	}
}

impl<B> NetworkBehaviour for LightClientHandler<B>
where
	B: Block
{
	type ProtocolsHandler = OneShotHandler<InboundProtocol, OutboundProtocol, Event<NegotiatedSubstream>>;
	type OutEvent = Void;

	fn new_handler(&mut self) -> Self::ProtocolsHandler {
		let p = InboundProtocol {
			max_request_size: self.config.max_request_size,
			protocol: self.config.light_protocol.clone(),
		};
		let mut cfg = OneShotHandlerConfig::default();
		cfg.inactive_timeout = self.config.inactivity_timeout;
		OneShotHandler::new(SubstreamProtocol::new(p), cfg)
	}

	fn addresses_of_peer(&mut self, peer: &PeerId) -> Vec<Multiaddr> {
		self.peers.get(peer)
			.map(|info| info.connections.iter().map(|(_, a)| a.clone()).collect())
			.unwrap_or_default()
	}

	fn inject_connected(&mut self, peer: &PeerId) {
	}

	fn inject_connection_established(&mut self, peer: &PeerId, conn: &ConnectionId, info: &ConnectedPoint) {
		let peer_address = match info {
			ConnectedPoint::Listener { send_back_addr, .. } => send_back_addr.clone(),
			ConnectedPoint::Dialer { address } => address.clone()
		};

		log::trace!("peer {} connected with address {}", peer, peer_address);

		let entry = self.peers.entry(peer.clone()).or_default();
		entry.connections.push((*conn, peer_address));
	}

	fn inject_disconnected(&mut self, peer: &PeerId) {
		log::trace!("peer {} disconnected", peer);
		self.remove_peer(peer)
	}

	fn inject_connection_closed(&mut self, peer: &PeerId, conn: &ConnectionId, info: &ConnectedPoint) {
		let peer_address = match info {
			ConnectedPoint::Listener { send_back_addr, .. } => send_back_addr,
			ConnectedPoint::Dialer { address } => address
		};

		log::trace!("connection to peer {} closed: {}", peer, peer_address);

		if let Some(info) = self.peers.get_mut(peer) {
			info.connections.retain(|(c, _)| c != conn)
		}

		// Add any outstanding requests on the closed connection back to the
		// pending requests.
		if let Some(id) = self.outstanding.iter()
			.find(|(_, rw)| &rw.peer == peer && rw.connection == Some(*conn)) // (*)
			.map(|(id, _)| *id)
		{
			let rw = self.outstanding.remove(&id).expect("by (*)");
			let rw = RequestWrapper {
				timestamp: rw.timestamp,
				retries: rw.retries,
				request: rw.request,
				peer: (), // need to find another peer
				connection: None,
			};
			self.pending_requests.push_back(rw);
		}
	}

	fn inject_event(&mut self, peer: PeerId, conn: ConnectionId, event: Event<NegotiatedSubstream>) {
		match event {
			// An incoming request from remote has been received.
			Event::Request(request, mut stream) => {
				log::trace!("incoming request from {}", peer);
				let result = match &request.request {
					Some(api::v1::light::request::Request::RemoteCallRequest(r)) =>
						self.on_remote_call_request(&peer, r),
					Some(api::v1::light::request::Request::RemoteReadRequest(r)) =>
						self.on_remote_read_request(&peer, r),
					Some(api::v1::light::request::Request::RemoteHeaderRequest(r)) =>
						self.on_remote_header_request(&peer, r),
					Some(api::v1::light::request::Request::RemoteReadChildRequest(r)) =>
						self.on_remote_read_child_request(&peer, r),
					Some(api::v1::light::request::Request::RemoteChangesRequest(r)) =>
						self.on_remote_changes_request(&peer, r),
					None => {
						log::debug!("ignoring request without request data from peer {}", peer);
						return
					}
				};
				match result {
					Ok(response) => {
						log::trace!("enqueueing response for peer {}", peer);
						let mut data = Vec::new();
						if let Err(e) = response.encode(&mut data) {
							log::debug!("error encoding response for peer {}: {}", peer, e)
						} else {
							let future = async move {
								if let Err(e) = write_one(&mut stream, data).await {
									log::debug!("error writing response: {}", e)
								}
							};
							self.responses.push(future.boxed())
						}
					}
					Err(Error::BadRequest(_)) => {
						self.remove_peer(&peer);
						self.peerset.report_peer(peer, ReputationChange::new(-(1 << 12), "bad request"))
					}
					Err(e) => log::debug!("error handling request from peer {}: {}", peer, e)
				}
			}
			// A response to one of our own requests has been received.
			Event::Response(id, response) => {
				if let Some(request) = self.outstanding.remove(&id) {
					// We first just check if the response originates from the expected peer
					// and connection.
					if request.peer != peer {
						log::debug!("Expected response from {} instead of {}.", request.peer, peer);
						self.outstanding.insert(id, request);
						self.remove_peer(&peer);
						self.peerset.report_peer(peer, ReputationChange::new_fatal("response from unexpected peer"));
						return
					}

					if let Some(info) = self.peers.get_mut(&peer) {
						if info.status != PeerStatus::BusyWith(id) {
							// If we get here, something is wrong with our internal handling of peer
							// status information. At any time, a single peer processes at most one
							// request from us and its status should contain the request ID we are
							// expecting a response for. If a peer would send us a response with a
							// random ID, we should not have an entry for it with this peer ID in
							// our `outstanding` map, so a malicious peer should not be able to get
							// us here. It is our own fault and must be fixed!
							panic!("unexpected peer status {:?} for {}", info.status, peer);
						}

						info.status = PeerStatus::Idle; // Make peer available again.

						match self.on_response(&peer, &request.request, response) {
							Ok(reply) => send_reply(Ok(reply), request.request),
							Err(Error::UnexpectedResponse) => {
								log::debug!("unexpected response {} from peer {}", id, peer);
								self.remove_peer(&peer);
								self.peerset.report_peer(peer, ReputationChange::new_fatal("unexpected response from peer"));
								let rw = RequestWrapper {
									timestamp: request.timestamp,
									retries: request.retries,
									request: request.request,
									peer: (),
									connection: None,
								};
								self.pending_requests.push_back(rw);
							}
							Err(other) => {
								log::debug!("error handling response {} from peer {}: {}", id, peer, other);
								self.remove_peer(&peer);
								self.peerset.report_peer(peer, ReputationChange::new_fatal("invalid response from peer"));
								if request.retries > 0 {
									let rw = RequestWrapper {
										timestamp: request.timestamp,
										retries: request.retries - 1,
										request: request.request,
										peer: (),
										connection: None,
									};
									self.pending_requests.push_back(rw)
								} else {
									send_reply(Err(ClientError::RemoteFetchFailed), request.request)
								}
							}
						}
					} else {
						// If we get here, something is wrong with our internal handling of peers.
						// We apparently have an entry in our `outstanding` map and the peer is the one we
						// expected. So, if we can not find an entry for it in our peer information table,
						// then these two collections are out of sync which must not happen and is a clear
						// programmer error that must be fixed!
						panic!("missing peer information for {}; response {}", peer, id);
					}
				} else {
					log::debug!("unexpected response {} from peer {}", id, peer);
					self.remove_peer(&peer);
					self.peerset.report_peer(peer, ReputationChange::new_fatal("response from unexpected peer"));
				}
			}
		}
	}

	fn poll(&mut self, cx: &mut Context, _: &mut impl PollParameters) -> Poll<NetworkBehaviourAction<OutboundProtocol, Void>> {
		// Process response sending futures.
		while let Poll::Ready(Some(_)) = self.responses.poll_next_unpin(cx) {}

		// If we have a pending request to send, try to find an available peer and send it.
		let now = Instant::now();
		while let Some(mut request) = self.pending_requests.pop_front() {
			if now > request.timestamp + self.config.request_timeout {
				if request.retries == 0 {
					send_reply(Err(ClientError::RemoteFetchFailed), request.request);
					continue
				}
				request.timestamp = Instant::now();
				request.retries -= 1
			}


			match self.prepare_request(request) {
				Err(request) => {
					self.pending_requests.push_front(request);
					log::debug!("no peer available to send request to");
					break
				}
				Ok((peer, request)) => {
					let request_bytes = match serialize_request(&request.request) {
						Ok(bytes) => bytes,
						Err(error) => {
							log::debug!("failed to serialize request: {}", error);
							send_reply(Err(ClientError::RemoteFetchFailed), request.request);
							continue
						}
					};

					let (expected, protocol) = match request.request {
						Request::Body { .. } =>
							(ExpectedResponseTy::Block, self.config.block_protocol.clone()),
						_ =>
							(ExpectedResponseTy::Light, self.config.light_protocol.clone()),
					};

					let peer_id = peer.clone();
					let handler = request.connection.map_or(NotifyHandler::Any, NotifyHandler::One);

					let request_id = self.next_request_id();
					self.peers.get_mut(&peer).map(|p| p.status = PeerStatus::BusyWith(request_id));
					self.outstanding.insert(request_id, request);

					let event = OutboundProtocol {
						request_id,
						request: request_bytes,
						expected,
						max_response_size: self.config.max_response_size,
						protocol,
					};

					log::trace!("sending request {} to peer {}", request_id, peer_id);

					return Poll::Ready(NetworkBehaviourAction::NotifyHandler {
						peer_id,
						handler,
						event,
					})
				}
			}
		}

		// Look for ongoing requests that have timed out.
		let mut expired = Vec::new();
		for (id, rw) in &self.outstanding {
			if now > rw.timestamp + self.config.request_timeout {
				log::debug!("request {} timed out", id);
				expired.push(*id)
			}
		}
		for id in expired {
			if let Some(rw) = self.outstanding.remove(&id) {
				self.remove_peer(&rw.peer);
				self.peerset.report_peer(rw.peer.clone(),
					ReputationChange::new(TIMEOUT_REPUTATION_CHANGE, "light request timeout"));
				if rw.retries == 0 {
					send_reply(Err(ClientError::RemoteFetchFailed), rw.request);
					continue
				}
				let rw = RequestWrapper {
					timestamp: Instant::now(),
					retries: rw.retries - 1,
					request: rw.request,
					peer: (),
					connection: None,
				};
				self.pending_requests.push_back(rw)
			}
		}

		Poll::Pending
	}
}

fn required_block<B: Block>(request: &Request<B>) -> NumberFor<B> {
	match request {
		Request::Body { request, .. } => *request.header.number(),
		Request::Header { request, .. } => request.block,
		Request::Read { request, .. } => *request.header.number(),
		Request::ReadChild { request, .. } => *request.header.number(),
		Request::Call { request, .. } => *request.header.number(),
		Request::Changes { request, .. } => request.max_block.0,
	}
}

fn retries<B: Block>(request: &Request<B>) -> usize {
	let rc = match request {
		Request::Body { request, .. } => request.retry_count,
		Request::Header { request, .. } => request.retry_count,
		Request::Read { request, .. } => request.retry_count,
		Request::ReadChild { request, .. } => request.retry_count,
		Request::Call { request, .. } => request.retry_count,
		Request::Changes { request, .. } => request.retry_count,
	};
	rc.unwrap_or(0)
}

fn serialize_request<B: Block>(request: &Request<B>) -> Result<Vec<u8>, prost::EncodeError> {
	let request = match request {
		Request::Body { request, .. } => {
			let rq = api::v1::BlockRequest {
				fields: u32::from(BlockAttributes::BODY.bits()),
				from_block: Some(api::v1::block_request::FromBlock::Hash(request.header.hash().encode())),
				to_block: Vec::new(),
				direction: api::v1::Direction::Ascending as i32,
				max_blocks: 1,
			};
			let mut buf = Vec::with_capacity(rq.encoded_len());
			rq.encode(&mut buf)?;
			return Ok(buf);
		}
		Request::Header { request, .. } => {
			let r = api::v1::light::RemoteHeaderRequest { block: request.block.encode() };
			api::v1::light::request::Request::RemoteHeaderRequest(r)
		}
		Request::Read { request, .. } => {
			let r = api::v1::light::RemoteReadRequest {
				block: request.block.encode(),
				keys: request.keys.clone(),
			};
			api::v1::light::request::Request::RemoteReadRequest(r)
		}
		Request::ReadChild { request, .. } => {
			let r = api::v1::light::RemoteReadChildRequest {
				block: request.block.encode(),
				storage_key: request.storage_key.clone().into_inner(),
				keys: request.keys.clone(),
			};
			api::v1::light::request::Request::RemoteReadChildRequest(r)
		}
		Request::Call { request, .. } => {
			let r = api::v1::light::RemoteCallRequest {
				block: request.block.encode(),
				method: request.method.clone(),
				data: request.call_data.clone(),
			};
			api::v1::light::request::Request::RemoteCallRequest(r)
		}
		Request::Changes { request, .. } => {
			let r = api::v1::light::RemoteChangesRequest {
				first: request.first_block.1.encode(),
				last: request.last_block.1.encode(),
				min: request.tries_roots.1.encode(),
				max: request.max_block.1.encode(),
				storage_key: request.storage_key.clone().map(|s| s.into_inner())
					.unwrap_or_default(),
				key: request.key.clone(),
			};
			api::v1::light::request::Request::RemoteChangesRequest(r)
		}
	};

	let rq = api::v1::light::Request { request: Some(request) };
	let mut buf = Vec::with_capacity(rq.encoded_len());
	rq.encode(&mut buf)?;
	Ok(buf)
}

fn send_reply<B: Block>(result: Result<Reply<B>, ClientError>, request: Request<B>) {
	fn send<T>(item: T, sender: oneshot::Sender<T>) {
		let _ = sender.send(item); // It is okay if the other end already hung up.
	}
	match request {
		Request::Body { request, sender } => match result {
			Err(e) => send(Err(e), sender),
			Ok(Reply::Extrinsics(x)) => send(Ok(x), sender),
			reply => log::error!("invalid reply for body request: {:?}, {:?}", reply, request),
		}
		Request::Header { request, sender } => match result {
			Err(e) => send(Err(e), sender),
			Ok(Reply::Header(x)) => send(Ok(x), sender),
			reply => log::error!("invalid reply for header request: {:?}, {:?}", reply, request),
		}
		Request::Read { request, sender } => match result {
			Err(e) => send(Err(e), sender),
			Ok(Reply::MapVecU8OptVecU8(x)) => send(Ok(x), sender),
			reply => log::error!("invalid reply for read request: {:?}, {:?}", reply, request),
		}
		Request::ReadChild { request, sender } => match result {
			Err(e) => send(Err(e), sender),
			Ok(Reply::MapVecU8OptVecU8(x)) => send(Ok(x), sender),
			reply => log::error!("invalid reply for read child request: {:?}, {:?}", reply, request),
		}
		Request::Call { request, sender } => match result {
			Err(e) => send(Err(e), sender),
			Ok(Reply::VecU8(x)) => send(Ok(x), sender),
			reply => log::error!("invalid reply for call request: {:?}, {:?}", reply, request),
		}
		Request::Changes { request, sender } => match result {
			Err(e) => send(Err(e), sender),
			Ok(Reply::VecNumberU32(x)) => send(Ok(x), sender),
			reply => log::error!("invalid reply for changes request: {:?}, {:?}", reply, request),
		}
	}
}

/// Output type of inbound and outbound substream upgrades.
#[derive(Debug)]
pub enum Event<T> {
	/// Incoming request from remote and substream to use for the response.
	Request(api::v1::light::Request, T),
	/// Incoming response from remote.
	Response(RequestId, Response),
}

/// Incoming response from remote.
#[derive(Debug, Clone)]
pub enum Response {
	/// Incoming light response from remote.
	Light(api::v1::light::Response),
	/// Incoming block response from remote.
	Block(api::v1::BlockResponse),
}

/// Substream upgrade protocol.
///
/// Reads incoming requests from remote.
#[derive(Debug, Clone)]
pub struct InboundProtocol {
	/// The max. request length in bytes.
	max_request_size: usize,
	/// The protocol to use for upgrade negotiation.
	protocol: Bytes,
}

impl UpgradeInfo for InboundProtocol {
	type Info = Bytes;
	type InfoIter = iter::Once<Self::Info>;

	fn protocol_info(&self) -> Self::InfoIter {
		iter::once(self.protocol.clone())
	}
}

impl<T> InboundUpgrade<T> for InboundProtocol
where
	T: AsyncRead + AsyncWrite + Unpin + Send + 'static
{
	type Output = Event<T>;
	type Error = ReadOneError;
	type Future = BoxFuture<'static, Result<Self::Output, Self::Error>>;

	fn upgrade_inbound(self, mut s: T, _: Self::Info) -> Self::Future {
		let future = async move {
			let vec = read_one(&mut s, self.max_request_size).await?;
			match api::v1::light::Request::decode(&vec[..]) {
				Ok(r) => Ok(Event::Request(r, s)),
				Err(e) => Err(ReadOneError::Io(io::Error::new(io::ErrorKind::Other, e)))
			}
		};
		future.boxed()
	}
}

/// Substream upgrade protocol.
///
/// Sends a request to remote and awaits the response.
#[derive(Debug, Clone)]
pub struct OutboundProtocol {
	/// The serialized protobuf request.
	request: Vec<u8>,
	/// Local identifier for the request. Used to associate it with a response.
	request_id: RequestId,
	/// Kind of response expected for this request.
	expected: ExpectedResponseTy,
	/// The max. response length in bytes.
	max_response_size: usize,
	/// The protocol to use for upgrade negotiation.
	protocol: Bytes,
}

/// Type of response expected from the remote for this request.
#[derive(Debug, Clone)]
enum ExpectedResponseTy {
	Light,
	Block,
}

impl UpgradeInfo for OutboundProtocol {
	type Info = Bytes;
	type InfoIter = iter::Once<Self::Info>;

	fn protocol_info(&self) -> Self::InfoIter {
		iter::once(self.protocol.clone())
	}
}

impl<T> OutboundUpgrade<T> for OutboundProtocol
where
	T: AsyncRead + AsyncWrite + Unpin + Send + 'static
{
	type Output = Event<T>;
	type Error = ReadOneError;
	type Future = BoxFuture<'static, Result<Self::Output, Self::Error>>;

	fn upgrade_outbound(self, mut s: T, _: Self::Info) -> Self::Future {
		let future = async move {
			write_one(&mut s, &self.request).await?;
			let vec = read_one(&mut s, self.max_response_size).await?;

			match self.expected {
				ExpectedResponseTy::Light => {
					api::v1::light::Response::decode(&vec[..])
						.map(|r| Event::Response(self.request_id, Response::Light(r)))
						.map_err(|e| {
							ReadOneError::Io(io::Error::new(io::ErrorKind::Other, e))
						})
				},
				ExpectedResponseTy::Block => {
					api::v1::BlockResponse::decode(&vec[..])
						.map(|r| Event::Response(self.request_id, Response::Block(r)))
						.map_err(|e| {
							ReadOneError::Io(io::Error::new(io::ErrorKind::Other, e))
						})
				}
			}
		};
		future.boxed()
	}
}

fn fmt_keys(first: Option<&Vec<u8>>, last: Option<&Vec<u8>>) -> String {
	if let (Some(first), Some(last)) = (first, last) {
		if first == last {
			HexDisplay::from(first).to_string()
		} else {
			format!("{}..{}", HexDisplay::from(first), HexDisplay::from(last))
		}
	} else {
		String::from("n/a")
	}
}

#[cfg(test)]
mod tests {
	use async_std::task;
	use assert_matches::assert_matches;
	use codec::Encode;
	use crate::{
		chain::Client,
		config::ProtocolId,
		protocol::api,
	};
	use futures::{channel::oneshot, prelude::*};
	use libp2p::{
		PeerId,
		Multiaddr,
		core::{
			ConnectedPoint,
			connection::ConnectionId,
			identity,
			muxing::{StreamMuxerBox, SubstreamRef},
			transport::{Transport, boxed::Boxed, memory::MemoryTransport},
			upgrade
		},
		noise::{self, Keypair, X25519, NoiseConfig},
		swarm::{NetworkBehaviour, NetworkBehaviourAction, PollParameters},
		yamux
	};
	use sc_client_api::StorageProof;
	use sc_client::light::fetcher;
	use sp_blockchain::{Error as ClientError};
	use sp_core::storage::ChildInfo;
	use std::{
		collections::{HashMap, HashSet},
		io,
		iter::{self, FromIterator},
		pin::Pin,
		sync::Arc,
		task::{Context, Poll}
	};
	use sp_runtime::{generic::Header, traits::{BlakeTwo256, Block as BlockT, NumberFor}};
	use super::{Event, LightClientHandler, Request, Response, OutboundProtocol, PeerStatus};
	use void::Void;

	type Block = sp_runtime::generic::Block<Header<u64, BlakeTwo256>, substrate_test_runtime::Extrinsic>;
	type Handler = LightClientHandler<Block>;
	type Swarm = libp2p::swarm::Swarm<Handler>;

	fn empty_proof() -> Vec<u8> {
		StorageProof::empty().encode()
	}

	fn make_swarm(ok: bool, ps: sc_peerset::PeersetHandle, cf: super::Config) -> Swarm {
		let client = Arc::new(substrate_test_runtime_client::new());
		let checker = Arc::new(DummyFetchChecker { ok, _mark: std::marker::PhantomData });
		let id_key = identity::Keypair::generate_ed25519();
		let dh_key = Keypair::<X25519>::new().into_authentic(&id_key).unwrap();
		let local_peer = id_key.public().into_peer_id();
		let transport = MemoryTransport::default()
			.upgrade(upgrade::Version::V1)
			.authenticate(NoiseConfig::xx(dh_key).into_authenticated())
			.multiplex(yamux::Config::default())
			.map(|(peer, muxer), _| (peer, StreamMuxerBox::new(muxer)))
			.map_err(|e| io::Error::new(io::ErrorKind::Other, e))
			.boxed();
		Swarm::new(transport, LightClientHandler::new(cf, client, checker, ps), local_peer)
	}

	struct DummyFetchChecker<B> {
		ok: bool,
		_mark: std::marker::PhantomData<B>
	}

	impl<B: BlockT> fetcher::FetchChecker<B> for DummyFetchChecker<B> {
		fn check_header_proof(
			&self,
			_request: &fetcher::RemoteHeaderRequest<B::Header>,
			header: Option<B::Header>,
			_remote_proof: fetcher::StorageProof,
		) -> Result<B::Header, ClientError> {
			match self.ok {
				true if header.is_some() => Ok(header.unwrap()),
				_ => Err(ClientError::Backend("Test error".into())),
			}
		}

		fn check_read_proof(
			&self,
			request: &fetcher::RemoteReadRequest<B::Header>,
			_: fetcher::StorageProof,
		) -> Result<HashMap<Vec<u8>, Option<Vec<u8>>>, ClientError> {
			match self.ok {
				true => Ok(request.keys
					.iter()
					.cloned()
					.map(|k| (k, Some(vec![42])))
					.collect()
				),
				false => Err(ClientError::Backend("Test error".into())),
			}
		}

		fn check_read_child_proof(
			&self,
			request: &fetcher::RemoteReadChildRequest<B::Header>,
			_: fetcher::StorageProof,
		) -> Result<HashMap<Vec<u8>, Option<Vec<u8>>>, ClientError> {
			match self.ok {
				true => Ok(request.keys
					.iter()
					.cloned()
					.map(|k| (k, Some(vec![42])))
					.collect()
				),
				false => Err(ClientError::Backend("Test error".into())),
			}
		}

		fn check_execution_proof(
			&self,
			_: &fetcher::RemoteCallRequest<B::Header>,
			_: fetcher::StorageProof,
		) -> Result<Vec<u8>, ClientError> {
			match self.ok {
				true => Ok(vec![42]),
				false => Err(ClientError::Backend("Test error".into())),
			}
		}

		fn check_changes_proof(
			&self,
			_: &fetcher::RemoteChangesRequest<B::Header>,
			_: fetcher::ChangesProof<B::Header>
		) -> Result<Vec<(NumberFor<B>, u32)>, ClientError> {
			match self.ok {
				true => Ok(vec![(100.into(), 2)]),
				false => Err(ClientError::Backend("Test error".into())),
			}
		}

		fn check_body_proof(
			&self,
			_: &fetcher::RemoteBodyRequest<B::Header>,
			body: Vec<B::Extrinsic>
		) -> Result<Vec<B::Extrinsic>, ClientError> {
			match self.ok {
				true => Ok(body),
				false => Err(ClientError::Backend("Test error".into())),
			}
		}
	}

	fn make_config() -> super::Config {
		super::Config::new(&ProtocolId::from(&b"foo"[..]))
	}

	fn dummy_header() -> sp_test_primitives::Header {
		sp_test_primitives::Header {
			parent_hash: Default::default(),
			number: 0,
			state_root: Default::default(),
			extrinsics_root: Default::default(),
			digest: Default::default(),
		}
	}

	struct EmptyPollParams(PeerId);

	impl PollParameters for EmptyPollParams {
		type SupportedProtocolsIter = iter::Empty<Vec<u8>>;
		type ListenedAddressesIter = iter::Empty<Multiaddr>;
		type ExternalAddressesIter = iter::Empty<Multiaddr>;

		fn supported_protocols(&self) -> Self::SupportedProtocolsIter {
			iter::empty()
		}

		fn listened_addresses(&self) -> Self::ListenedAddressesIter {
			iter::empty()
		}

		fn external_addresses(&self) -> Self::ExternalAddressesIter {
			iter::empty()
		}

		fn local_peer_id(&self) -> &PeerId {
			&self.0
		}
	}

	fn peerset() -> (sc_peerset::Peerset, sc_peerset::PeersetHandle) {
		let cfg = sc_peerset::PeersetConfig {
			in_peers: 128,
			out_peers: 128,
			bootnodes: Vec::new(),
			reserved_only: false,
			priority_groups: Vec::new(),
		};
		sc_peerset::Peerset::from_config(cfg)
	}

	fn make_behaviour
		( ok: bool
		, ps: sc_peerset::PeersetHandle
		, cf: super::Config
		) -> LightClientHandler<Block>
	{
		let client = Arc::new(substrate_test_runtime_client::new());
		let checker = Arc::new(DummyFetchChecker { ok, _mark: std::marker::PhantomData });
		LightClientHandler::new(cf, client, checker, ps)
	}

	fn empty_dialer() -> ConnectedPoint {
		ConnectedPoint::Dialer { address: Multiaddr::empty() }
	}

	fn poll(mut b: &mut LightClientHandler<Block>) -> Poll<NetworkBehaviourAction<OutboundProtocol, Void>> {
		let mut p = EmptyPollParams(PeerId::random());
		match future::poll_fn(|cx| Pin::new(&mut b).poll(cx, &mut p)).now_or_never() {
			Some(a) => Poll::Ready(a),
			None    => Poll::Pending
		}
	}

	#[test]
	fn disconnects_from_peer_if_told() {
		let peer = PeerId::random();
		let pset = peerset();
		let mut behaviour = make_behaviour(true, pset.1, make_config());

		behaviour.inject_connection_established(&peer, &ConnectionId::new(1), &empty_dialer());
		behaviour.inject_connected(&peer);
		assert_eq!(1, behaviour.peers.len());

		behaviour.inject_connection_closed(&peer, &ConnectionId::new(1), &empty_dialer());
		behaviour.inject_disconnected(&peer);
		assert_eq!(0, behaviour.peers.len())
	}

	#[test]
	fn disconnects_from_peer_if_request_times_out() {
		let peer0 = PeerId::random();
		let peer1 = PeerId::random();
		let pset = peerset();
		let mut behaviour = make_behaviour(true, pset.1, make_config());

		behaviour.inject_connection_established(&peer0, &ConnectionId::new(1), &empty_dialer());
		behaviour.inject_connected(&peer0);
		behaviour.inject_connection_established(&peer1, &ConnectionId::new(2), &empty_dialer());
		behaviour.inject_connected(&peer1);

		// We now know about two peers.
		assert_eq!(HashSet::from_iter(&[peer0.clone(), peer1.clone()]), behaviour.peers.keys().collect::<HashSet<_>>());

		// No requests have been made yet.
		assert!(behaviour.pending_requests.is_empty());
		assert!(behaviour.outstanding.is_empty());

		// Issue our first request!
		let chan = oneshot::channel();
		let request = fetcher::RemoteCallRequest {
			block: Default::default(),
			header: dummy_header(),
			method: "test".into(),
			call_data: vec![],
			retry_count: Some(1),
		};
		behaviour.request(Request::Call { request, sender: chan.0 }).unwrap();
		assert_eq!(1, behaviour.pending_requests.len());

		// The behaviour should now attempt to send the request.
		assert_matches!(poll(&mut behaviour), Poll::Ready(NetworkBehaviourAction::NotifyHandler { peer_id, .. }) => {
			assert!(peer_id == peer0 || peer_id == peer1)
		});

		// And we should have one busy peer.
		assert!({
			let (idle, busy): (Vec<_>, Vec<_>) =
				behaviour.peers.iter().partition(|(_, info)| info.status == PeerStatus::Idle);

			idle.len() == 1 && busy.len() == 1
				&& (idle[0].0 == &peer0 || busy[0].0 == &peer0)
				&& (idle[0].0 == &peer1 || busy[0].0 == &peer1)
		});

		// No more pending requests, but one should be outstanding.
		assert_eq!(0, behaviour.pending_requests.len());
		assert_eq!(1, behaviour.outstanding.len());

		// We now set back the timestamp of the outstanding request to make it expire.
		let request = behaviour.outstanding.values_mut().next().unwrap();
		request.timestamp -= make_config().request_timeout;

		// Make progress, but do not expect some action.
		assert_matches!(poll(&mut behaviour), Poll::Pending);

		// The request should have timed out by now and the corresponding peer be removed.
		assert_eq!(1, behaviour.peers.len());
		// Since we asked for one retry, the request should be back in the pending queue.
		assert_eq!(1, behaviour.pending_requests.len());
		// No other request should be ongoing.
		assert_eq!(0, behaviour.outstanding.len());
	}

	#[test]
	fn disconnects_from_peer_on_incorrect_response() {
		let peer = PeerId::random();
		let pset = peerset();
		let mut behaviour = make_behaviour(false, pset.1, make_config());
		//                                 ^--- Making sure the response data check fails.

		let conn = ConnectionId::new(1);
		behaviour.inject_connection_established(&peer, &conn, &empty_dialer());
		behaviour.inject_connected(&peer);
		assert_eq!(1, behaviour.peers.len());

		let chan = oneshot::channel();
		let request = fetcher::RemoteCallRequest {
			block: Default::default(),
			header: dummy_header(),
			method: "test".into(),
			call_data: vec![],
			retry_count: Some(1),
		};
		behaviour.request(Request::Call { request, sender: chan.0 }).unwrap();

		assert_eq!(1, behaviour.pending_requests.len());
		assert_eq!(0, behaviour.outstanding.len());
		poll(&mut behaviour); // Make progress
		assert_eq!(0, behaviour.pending_requests.len());
		assert_eq!(1, behaviour.outstanding.len());

		let request_id = *behaviour.outstanding.keys().next().unwrap();

		let response = {
			let r = api::v1::light::RemoteCallResponse { proof: empty_proof() };
			api::v1::light::Response {
				response: Some(api::v1::light::response::Response::RemoteCallResponse(r)),
			}
		};

		behaviour.inject_event(peer.clone(), conn, Event::Response(request_id, Response::Light(response)));
		assert!(behaviour.peers.is_empty());

		poll(&mut behaviour); // More progress

		// The request should be back in the pending queue
		assert_eq!(1, behaviour.pending_requests.len());
		assert_eq!(0, behaviour.outstanding.len());
	}

	#[test]
	fn disconnects_from_peer_on_unexpected_response() {
		let peer = PeerId::random();
		let pset = peerset();
		let mut behaviour = make_behaviour(true, pset.1, make_config());

		let conn = ConnectionId::new(1);
		behaviour.inject_connection_established(&peer, &conn, &empty_dialer());
		behaviour.inject_connected(&peer);
		assert_eq!(1, behaviour.peers.len());
		assert_eq!(0, behaviour.pending_requests.len());
		assert_eq!(0, behaviour.outstanding.len());

		// Some unsolicited response
		let response = {
			let r = api::v1::light::RemoteCallResponse { proof: empty_proof() };
			api::v1::light::Response {
				response: Some(api::v1::light::response::Response::RemoteCallResponse(r)),
			}
		};

		behaviour.inject_event(peer.clone(), conn, Event::Response(2347895932, Response::Light(response)));

		assert!(behaviour.peers.is_empty());
		poll(&mut behaviour);
		assert_eq!(0, behaviour.pending_requests.len());
		assert_eq!(0, behaviour.outstanding.len());
	}

	#[test]
	fn disconnects_from_peer_on_wrong_response_type() {
		let peer = PeerId::random();
		let pset = peerset();
		let mut behaviour = make_behaviour(true, pset.1, make_config());

		let conn = ConnectionId::new(1);
		behaviour.inject_connection_established(&peer, &conn, &empty_dialer());
		behaviour.inject_connected(&peer);
		assert_eq!(1, behaviour.peers.len());

		let chan = oneshot::channel();
		let request = fetcher::RemoteCallRequest {
			block: Default::default(),
			header: dummy_header(),
			method: "test".into(),
			call_data: vec![],
			retry_count: Some(1),
		};
		behaviour.request(Request::Call { request, sender: chan.0 }).unwrap();

		assert_eq!(1, behaviour.pending_requests.len());
		assert_eq!(0, behaviour.outstanding.len());
		poll(&mut behaviour); // Make progress
		assert_eq!(0, behaviour.pending_requests.len());
		assert_eq!(1, behaviour.outstanding.len());

		let request_id = *behaviour.outstanding.keys().next().unwrap();

		let response = {
			let r = api::v1::light::RemoteReadResponse { proof: empty_proof() }; // Not a RemoteCallResponse!
			api::v1::light::Response {
				response: Some(api::v1::light::response::Response::RemoteReadResponse(r)),
			}
		};

		behaviour.inject_event(peer.clone(), conn, Event::Response(request_id, Response::Light(response)));
		assert!(behaviour.peers.is_empty());

		poll(&mut behaviour); // More progress

		// The request should be back in the pending queue
		assert_eq!(1, behaviour.pending_requests.len());
		assert_eq!(0, behaviour.outstanding.len());
	}

	#[test]
	fn receives_remote_failure_after_retry_count_failures() {
		let peer1 = PeerId::random();
		let peer2 = PeerId::random();
		let peer3 = PeerId::random();
		let peer4 = PeerId::random();
		let pset = peerset();
		let mut behaviour = make_behaviour(false, pset.1, make_config());
		//                                 ^--- Making sure the response data check fails.

		let conn1 = ConnectionId::new(1);
		behaviour.inject_connection_established(&peer1, &conn1, &empty_dialer());
		behaviour.inject_connected(&peer1);
		let conn2 = ConnectionId::new(2);
		behaviour.inject_connection_established(&peer2, &conn2, &empty_dialer());
		behaviour.inject_connected(&peer2);
		let conn3 = ConnectionId::new(3);
		behaviour.inject_connection_established(&peer3, &conn3, &empty_dialer());
		behaviour.inject_connected(&peer3);
		let conn4 = ConnectionId::new(3);
		behaviour.inject_connection_established(&peer4, &conn4, &empty_dialer());
		behaviour.inject_connected(&peer4);
		assert_eq!(4, behaviour.peers.len());

		let mut chan = oneshot::channel();
		let request = fetcher::RemoteCallRequest {
			block: Default::default(),
			header: dummy_header(),
			method: "test".into(),
			call_data: vec![],
			retry_count: Some(3), // Attempt up to three retries.
		};
		behaviour.request(Request::Call { request, sender: chan.0 }).unwrap();

		assert_eq!(1, behaviour.pending_requests.len());
		assert_eq!(0, behaviour.outstanding.len());
		assert_matches!(poll(&mut behaviour), Poll::Ready(NetworkBehaviourAction::NotifyHandler { .. }));
		assert_eq!(0, behaviour.pending_requests.len());
		assert_eq!(1, behaviour.outstanding.len());

		for i in 1 ..= 3 {
			// Construct an invalid response
			let request_id = *behaviour.outstanding.keys().next().unwrap();
			let responding_peer = behaviour.outstanding.values().next().unwrap().peer.clone();
			let response = {
				let r = api::v1::light::RemoteCallResponse { proof: empty_proof() };
				api::v1::light::Response {
					response: Some(api::v1::light::response::Response::RemoteCallResponse(r))
				}
			};
			let conn = ConnectionId::new(i);
			behaviour.inject_event(responding_peer, conn, Event::Response(request_id, Response::Light(response.clone())));
			assert_matches!(poll(&mut behaviour), Poll::Ready(NetworkBehaviourAction::NotifyHandler { .. }));
			assert_matches!(chan.1.try_recv(), Ok(None))
		}
		// Final invalid response
		let request_id = *behaviour.outstanding.keys().next().unwrap();
		let responding_peer = behaviour.outstanding.values().next().unwrap().peer.clone();
		let response = {
			let r = api::v1::light::RemoteCallResponse { proof: empty_proof() };
			api::v1::light::Response {
				response: Some(api::v1::light::response::Response::RemoteCallResponse(r)),
			}
		};
		behaviour.inject_event(responding_peer, conn4, Event::Response(request_id, Response::Light(response)));
		assert_matches!(poll(&mut behaviour), Poll::Pending);
		assert_matches!(chan.1.try_recv(), Ok(Some(Err(ClientError::RemoteFetchFailed))))
	}

	fn issue_request(request: Request<Block>) {
		let peer = PeerId::random();
		let pset = peerset();
		let mut behaviour = make_behaviour(true, pset.1, make_config());

		let conn = ConnectionId::new(1);
		behaviour.inject_connection_established(&peer, &conn, &empty_dialer());
		behaviour.inject_connected(&peer);
		assert_eq!(1, behaviour.peers.len());

		let response = match request {
			Request::Body { .. } => unimplemented!(),
			Request::Header{..} => {
				let r = api::v1::light::RemoteHeaderResponse {
					header: dummy_header().encode(),
					proof: empty_proof()
				};
				api::v1::light::Response {
					response: Some(api::v1::light::response::Response::RemoteHeaderResponse(r)),
				}
			}
			Request::Read{..} => {
				let r = api::v1::light::RemoteReadResponse { proof: empty_proof() };
				api::v1::light::Response {
					response: Some(api::v1::light::response::Response::RemoteReadResponse(r)),
				}
			}
			Request::ReadChild{..} => {
				let r = api::v1::light::RemoteReadResponse { proof: empty_proof() };
				api::v1::light::Response {
					response: Some(api::v1::light::response::Response::RemoteReadResponse(r)),
				}
			}
			Request::Call{..} => {
				let r = api::v1::light::RemoteCallResponse { proof: empty_proof() };
				api::v1::light::Response {
					response: Some(api::v1::light::response::Response::RemoteCallResponse(r)),
				}
			}
			Request::Changes{..} => {
				let r = api::v1::light::RemoteChangesResponse {
					max: iter::repeat(1).take(32).collect(),
					proof: Vec::new(),
					roots: Vec::new(),
					roots_proof: empty_proof()
				};
				api::v1::light::Response {
					response: Some(api::v1::light::response::Response::RemoteChangesResponse(r)),
				}
			}
		};

		behaviour.request(request).unwrap();

		assert_eq!(1, behaviour.pending_requests.len());
		assert_eq!(0, behaviour.outstanding.len());
		assert_matches!(poll(&mut behaviour), Poll::Ready(NetworkBehaviourAction::NotifyHandler { .. }));
		assert_eq!(0, behaviour.pending_requests.len());
		assert_eq!(1, behaviour.outstanding.len());
		assert_eq!(1, *behaviour.outstanding.keys().next().unwrap());

		behaviour.inject_event(peer.clone(), conn, Event::Response(1, Response::Light(response)));

		poll(&mut behaviour);

		assert_eq!(0, behaviour.pending_requests.len());
		assert_eq!(0, behaviour.outstanding.len())
	}

	#[test]
	fn receives_remote_call_response() {
		let mut chan = oneshot::channel();
		let request = fetcher::RemoteCallRequest {
			block: Default::default(),
			header: dummy_header(),
			method: "test".into(),
			call_data: vec![],
			retry_count: None,
		};
		issue_request(Request::Call { request, sender: chan.0 });
		assert_matches!(chan.1.try_recv(), Ok(Some(Ok(_))))
	}

	#[test]
	fn receives_remote_read_response() {
		let mut chan = oneshot::channel();
		let request = fetcher::RemoteReadRequest {
			header: dummy_header(),
			block: Default::default(),
			keys: vec![b":key".to_vec()],
			retry_count: None,
		};
		issue_request(Request::Read { request, sender: chan.0 });
		assert_matches!(chan.1.try_recv(), Ok(Some(Ok(_))))
	}

	#[test]
	fn receives_remote_read_child_response() {
		let mut chan = oneshot::channel();
		let child_info = ChildInfo::new_default(&b":child_storage:default:sub"[..]);
		let request = fetcher::RemoteReadChildRequest {
			header: dummy_header(),
			block: Default::default(),
			storage_key: child_info.prefixed_storage_key(),
			keys: vec![b":key".to_vec()],
			retry_count: None,
		};
		issue_request(Request::ReadChild { request, sender: chan.0 });
		assert_matches!(chan.1.try_recv(), Ok(Some(Ok(_))))
	}

	#[test]
	fn receives_remote_header_response() {
		let mut chan = oneshot::channel();
		let request = fetcher::RemoteHeaderRequest {
			cht_root: Default::default(),
			block: 1,
			retry_count: None,
		};
		issue_request(Request::Header { request, sender: chan.0 });
		assert_matches!(chan.1.try_recv(), Ok(Some(Ok(_))))
	}

	#[test]
	fn receives_remote_changes_response() {
		let mut chan = oneshot::channel();
		let request = fetcher::RemoteChangesRequest {
			changes_trie_configs: vec![sp_core::ChangesTrieConfigurationRange {
				zero: (0, Default::default()),
				end: None,
				config: Some(sp_core::ChangesTrieConfiguration::new(4, 2)),
			}],
			first_block: (1, Default::default()),
			last_block: (100, Default::default()),
			max_block: (100, Default::default()),
			tries_roots: (1, Default::default(), Vec::new()),
			key: Vec::new(),
			storage_key: None,
			retry_count: None,
		};
		issue_request(Request::Changes { request, sender: chan.0 });
		assert_matches!(chan.1.try_recv(), Ok(Some(Ok(_))))
	}

	fn send_receive(request: Request<Block>) {
		// We start a swarm on the listening side which awaits incoming requests and answers them:
		let local_pset = peerset();
		let local_listen_addr: libp2p::Multiaddr = libp2p::multiaddr::Protocol::Memory(rand::random()).into();
		let mut local_swarm = make_swarm(true, local_pset.1, make_config());
		Swarm::listen_on(&mut local_swarm, local_listen_addr.clone()).unwrap();

		// We also start a swarm that makes requests and awaits responses:
		let remote_pset = peerset();
		let mut remote_swarm = make_swarm(true, remote_pset.1, make_config());

		// We now schedule a request, dial the remote and let the two swarm work it out:
		remote_swarm.request(request).unwrap();
		Swarm::dial_addr(&mut remote_swarm, local_listen_addr).unwrap();

		let future = {
			let a = local_swarm.for_each(|_| future::ready(()));
			let b = remote_swarm.for_each(|_| future::ready(()));
			future::join(a, b).map(|_| ())
		};

		task::spawn(future);
	}

	#[test]
	fn send_receive_call() {
		let chan = oneshot::channel();
		let request = fetcher::RemoteCallRequest {
			block: Default::default(),
			header: dummy_header(),
			method: "test".into(),
			call_data: vec![],
			retry_count: None,
		};
		send_receive(Request::Call { request, sender: chan.0 });
		assert_eq!(vec![42], task::block_on(chan.1).unwrap().unwrap());
		//              ^--- from `DummyFetchChecker::check_execution_proof`
	}

	#[test]
	fn send_receive_read() {
		let chan = oneshot::channel();
		let request = fetcher::RemoteReadRequest {
			header: dummy_header(),
			block: Default::default(),
			keys: vec![b":key".to_vec()],
			retry_count: None
		};
		send_receive(Request::Read { request, sender: chan.0 });
		assert_eq!(Some(vec![42]), task::block_on(chan.1).unwrap().unwrap().remove(&b":key"[..]).unwrap());
		//                   ^--- from `DummyFetchChecker::check_read_proof`
	}

	#[test]
	fn send_receive_read_child() {
		let chan = oneshot::channel();
		let child_info = ChildInfo::new_default(&b":child_storage:default:sub"[..]);
		let request = fetcher::RemoteReadChildRequest {
			header: dummy_header(),
			block: Default::default(),
			storage_key: child_info.prefixed_storage_key(),
			keys: vec![b":key".to_vec()],
			retry_count: None,
		};
		send_receive(Request::ReadChild { request, sender: chan.0 });
		assert_eq!(Some(vec![42]), task::block_on(chan.1).unwrap().unwrap().remove(&b":key"[..]).unwrap());
		//                   ^--- from `DummyFetchChecker::check_read_child_proof`
	}

	#[test]
	fn send_receive_header() {
		let _ = env_logger::try_init();
		let chan = oneshot::channel();
		let request = fetcher::RemoteHeaderRequest {
			cht_root: Default::default(),
			block: 1,
			retry_count: None,
		};
		send_receive(Request::Header { request, sender: chan.0 });
		// The remote does not know block 1:
		assert_matches!(task::block_on(chan.1).unwrap(), Err(ClientError::RemoteFetchFailed));
	}

	#[test]
	fn send_receive_changes() {
		let chan = oneshot::channel();
		let request = fetcher::RemoteChangesRequest {
			changes_trie_configs: vec![sp_core::ChangesTrieConfigurationRange {
				zero: (0, Default::default()),
				end: None,
				config: Some(sp_core::ChangesTrieConfiguration::new(4, 2)),
			}],
			first_block: (1, Default::default()),
			last_block: (100, Default::default()),
			max_block: (100, Default::default()),
			tries_roots: (1, Default::default(), Vec::new()),
			key: Vec::new(),
			storage_key: None,
			retry_count: None,
		};
		send_receive(Request::Changes { request, sender: chan.0 });
		assert_eq!(vec![(100, 2)], task::block_on(chan.1).unwrap().unwrap());
		//              ^--- from `DummyFetchChecker::check_changes_proof`
	}
}<|MERGE_RESOLUTION|>--- conflicted
+++ resolved
@@ -634,12 +634,8 @@
 		let proof = match child_info.and_then(|child_info| self.chain.read_child_proof(
 			&BlockId::Hash(block),
 			&child_info,
-<<<<<<< HEAD
-			&mut request.keys.iter().map(AsRef::as_ref),
+			&mut request.keys.iter().map(AsRef::as_ref)
 			StorageProofKind::TrieSkipHashes,
-=======
-			&mut request.keys.iter().map(AsRef::as_ref)
->>>>>>> b08804b9
 		)) {
 			Ok(proof) => proof,
 			Err(error) => {
