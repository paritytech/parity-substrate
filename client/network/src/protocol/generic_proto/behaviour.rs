// Copyright 2019-2020 Parity Technologies (UK) Ltd.
// This file is part of Substrate.

// Substrate is free software: you can redistribute it and/or modify
// it under the terms of the GNU General Public License as published by
// the Free Software Foundation, either version 3 of the License, or
// (at your option) any later version.

// Substrate is distributed in the hope that it will be useful,
// but WITHOUT ANY WARRANTY; without even the implied warranty of
// MERCHANTABILITY or FITNESS FOR A PARTICULAR PURPOSE.  See the
// GNU General Public License for more details.

// You should have received a copy of the GNU General Public License
// along with Substrate.  If not, see <http://www.gnu.org/licenses/>.

use crate::config::ProtocolId;
use crate::protocol::generic_proto::{
	handler::{NotificationsSink, NotifsHandlerProto, NotifsHandlerOut, NotifsHandlerIn},
	upgrade::RegisteredProtocol
};

use bytes::BytesMut;
use fnv::FnvHashMap;
use futures::prelude::*;
use libp2p::core::{ConnectedPoint, Multiaddr, PeerId, connection::ConnectionId};
use libp2p::swarm::{
	DialPeerCondition,
	NetworkBehaviour,
	NetworkBehaviourAction,
	NotifyHandler,
	PollParameters
};
use log::{debug, error, trace, warn};
use parking_lot::RwLock;
use rand::distributions::{Distribution as _, Uniform};
use smallvec::SmallVec;
use std::task::{Context, Poll};
use std::{borrow::Cow, cmp, collections::{hash_map::Entry, VecDeque}};
use std::{error, mem, pin::Pin, str, sync::Arc, time::Duration};
use wasm_timer::Instant;

/// Network behaviour that handles opening substreams for custom protocols with other peers.
///
/// ## Legacy vs new protocol
///
/// The `GenericProto` behaves as following:
///
/// - Whenever a connection is established, we open a single substream (called "legacy protocol" in
/// the source code) on that connection. This substream name depends on the `protocol_id` and
/// `versions` passed at initialization. If the remote refuses this substream, we close the
/// connection.
///
/// - For each registered protocol, we also open an additional substream for this protocol. If the
/// remote refuses this substream, then it's fine.
///
/// - Whenever we want to send a message, we can call either `send_packet` to force the legacy
/// substream, or `write_notification` to indicate a registered protocol. If the registered
/// protocol was refused or isn't supported by the remote, we always use the legacy instead.
///
/// ## How it works
///
/// The role of the `GenericProto` is to synchronize the following components:
///
/// - The libp2p swarm that opens new connections and reports disconnects.
/// - The connection handler (see `handler.rs`) that handles individual connections.
/// - The peerset manager (PSM) that requests links to peers to be established or broken.
/// - The external API, that requires knowledge of the links that have been established.
///
/// Each connection handler can be in four different states: Enabled+Open, Enabled+Closed,
/// Disabled+Open, or Disabled+Closed. The Enabled/Disabled component must be in sync with the
/// peerset manager. For example, if the peerset manager requires a disconnection, we disable the
/// connection handlers of that peer. The Open/Closed component must be in sync with the external
/// API.
///
/// However, a connection handler for a peer only exists if we are actually connected to that peer.
/// What this means is that there are six possible states for each peer: Disconnected, Dialing
/// (trying to connect), Enabled+Open, Enabled+Closed, Disabled+Open, Disabled+Closed.
/// Most notably, the Dialing state must correspond to a "link established" state in the peerset
/// manager. In other words, the peerset manager doesn't differentiate whether we are dialing a
/// peer or connected to it.
///
/// There may be multiple connections to a peer. However, the status of a peer on
/// the API of this behaviour and towards the peerset manager is aggregated in
/// the following way:
///
///   1. The enabled/disabled status is the same across all connections, as
///      decided by the peerset manager.
///   2. `send_packet` and `write_notification` always send all data over
///      the same connection to preserve the ordering provided by the transport,
///      as long as that connection is open. If it closes, a second open
///      connection may take over, if one exists, but that case should be no
///      different than a single connection failing and being re-established
///      in terms of potential reordering and dropped messages. Messages can
///      be received on any connection.
///   3. The behaviour reports `GenericProtoOut::CustomProtocolOpen` when the
///      first connection reports `NotifsHandlerOut::Open`.
///   4. The behaviour reports `GenericProtoOut::CustomProtocolClosed` when the
///      last connection reports `NotifsHandlerOut::Closed`.
///
/// In this way, the number of actual established connections to the peer is
/// an implementation detail of this behaviour. Note that, in practice and at
/// the time of this writing, there may be at most two connections to a peer
/// and only as a result of simultaneous dialing. However, the implementation
/// accommodates for any number of connections.
///
/// Additionally, there also exists a "banning" system. If we fail to dial a peer, we "ban" it for
/// a few seconds. If the PSM requests connecting to a peer that is currently "banned", the next
/// dialing attempt is delayed until after the ban expires. However, the PSM will still consider
/// the peer to be connected. This "ban" is thus not a ban in a strict sense: If a "banned" peer
/// tries to connect, the connection is accepted. A ban only delays dialing attempts.
///
pub struct GenericProto {
	/// `PeerId` of the local node.
	local_peer_id: PeerId,

	/// Legacy protocol to open with peers. Never modified.
	legacy_protocol: RegisteredProtocol,

	/// Notification protocols. Entries are only ever added and not removed.
	/// Contains, for each protocol, the protocol name and the message to send as part of the
	/// initial handshake.
	notif_protocols: Vec<(Cow<'static, str>, Arc<RwLock<Vec<u8>>>)>,

	/// Receiver for instructions about who to connect to or disconnect from.
	peerset: sc_peerset::Peerset,

	/// List of peers in our state.
	peers: FnvHashMap<PeerId, PeerState>,

	/// The elements in `peers` occasionally contain `Delay` objects that we would normally have
	/// to be polled one by one. In order to avoid doing so, as an optimization, every `Delay` is
	/// instead put inside of `delays` and reference by a [`DelayId`]. This stream
	/// yields `PeerId`s whose `DelayId` is potentially ready.
	///
	/// By design, we never remove elements from this list. Elements are removed only when the
	/// `Delay` triggers. As such, this stream may produce obsolete elements.
	delays: stream::FuturesUnordered<Pin<Box<dyn Future<Output = (DelayId, PeerId)> + Send>>>,

	/// [`DelayId`] to assign to the next delay.
	next_delay_id: DelayId,

	/// List of incoming messages we have sent to the peer set manager and that are waiting for an
	/// answer.
	incoming: SmallVec<[IncomingPeer; 6]>,

	/// We generate indices to identify incoming connections. This is the next value for the index
	/// to use when a connection is incoming.
	next_incoming_index: sc_peerset::IncomingIndex,

	/// Events to produce from `poll()`.
	events: VecDeque<NetworkBehaviourAction<NotifsHandlerIn, GenericProtoOut>>,
}

/// Identifier for a delay firing.
#[derive(Debug, Copy, Clone, PartialEq, Eq)]
struct DelayId(u64);

/// State of a peer we're connected to.
#[derive(Debug)]
enum PeerState {
	/// State is poisoned. This is a temporary state for a peer and we should always switch back
	/// to it later. If it is found in the wild, that means there was either a panic or a bug in
	/// the state machine code.
	Poisoned,

	/// The peer misbehaved. If the PSM wants us to connect to this peer, we will add an artificial
	/// delay to the connection.
	Banned {
		/// Until when the peer is banned.
		until: Instant,
	},

	/// The peerset requested that we connect to this peer. We are currently not connected.
	PendingRequest {
		/// When to actually start dialing. References an entry in `delays`.
		timer: DelayId,
		/// When the `timer` will trigger.
		timer_deadline: Instant,
	},

	/// The peerset requested that we connect to this peer. We are currently dialing this peer.
	Requested,

	/// We are connected to this peer but the peerset refused it.
	///
	/// We may still have ongoing traffic with that peer, but it should cease shortly.
	Disabled {
		/// The connections that are currently open for custom protocol traffic.
		open: SmallVec<[(ConnectionId, NotificationsSink); crate::MAX_CONNECTIONS_PER_PEER]>,
		/// If `Some`, any dial attempts to this peer are delayed until the given `Instant`.
		banned_until: Option<Instant>,
	},

	/// We are connected to this peer but we are not opening any Substrate substream. The handler
	/// will be enabled when `timer` fires. This peer can still perform Kademlia queries and such,
	/// but should get disconnected in a few seconds.
	DisabledPendingEnable {
		/// The connections that are currently open for custom protocol traffic.
		open: SmallVec<[(ConnectionId, NotificationsSink); crate::MAX_CONNECTIONS_PER_PEER]>,
		/// When to enable this remote. References an entry in `delays`.
		timer: DelayId,
		/// When the `timer` will trigger.
		timer_deadline: Instant,
	},

	/// We are connected to this peer and the peerset has accepted it. The handler is in the
	/// enabled state.
	Enabled {
		/// The connections that are currently open for custom protocol traffic.
		open: SmallVec<[(ConnectionId, NotificationsSink); crate::MAX_CONNECTIONS_PER_PEER]>,
	},

	/// We received an incoming connection from this peer and forwarded that
	/// connection request to the peerset. The connection handlers are waiting
	/// for initialisation, i.e. to be enabled or disabled based on whether
	/// the peerset accepts or rejects the peer.
	Incoming,
}

impl PeerState {
	/// True if there exists an established connection to the peer
	/// that is open for custom protocol traffic.
	fn is_open(&self) -> bool {
		self.get_open().is_some()
	}

	/// Returns the [`NotificationsSink`] of the first established connection
	/// that is open for custom protocol traffic.
	fn get_open(&self) -> Option<&NotificationsSink> {
		match self {
			PeerState::Disabled { open, .. } |
			PeerState::DisabledPendingEnable { open, .. } |
			PeerState::Enabled { open, .. } =>
				if !open.is_empty() {
					Some(&open[0].1)
				} else {
					None
				}
			PeerState::Poisoned => None,
			PeerState::Banned { .. } => None,
			PeerState::PendingRequest { .. } => None,
			PeerState::Requested => None,
			PeerState::Incoming { .. } => None,
		}
	}

	/// True if that node has been requested by the PSM.
	fn is_requested(&self) -> bool {
		match self {
			PeerState::Poisoned => false,
			PeerState::Banned { .. } => false,
			PeerState::PendingRequest { .. } => true,
			PeerState::Requested => true,
			PeerState::Disabled { .. } => false,
			PeerState::DisabledPendingEnable { .. } => true,
			PeerState::Enabled { .. } => true,
			PeerState::Incoming { .. } => false,
		}
	}
}

/// State of an "incoming" message sent to the peer set manager.
#[derive(Debug)]
struct IncomingPeer {
	/// Id of the remote peer of the incoming connection.
	peer_id: PeerId,
	/// If true, this "incoming" still corresponds to an actual connection. If false, then the
	/// connection corresponding to it has been closed or replaced already.
	alive: bool,
	/// Id that the we sent to the peerset.
	incoming_id: sc_peerset::IncomingIndex,
}

/// Event that can be emitted by the `GenericProto`.
#[derive(Debug)]
pub enum GenericProtoOut {
	/// Opened a custom protocol with the remote.
	CustomProtocolOpen {
		/// Id of the peer we are connected to.
		peer_id: PeerId,
		/// Handshake that was sent to us.
		/// This is normally a "Status" message, but this is out of the concern of this code.
		received_handshake: Vec<u8>,
		/// Object that permits sending notifications to the peer.
		notifications_sink: NotificationsSink,
	},

	/// The [`NotificationsSink`] object used to send notifications with the given peer must be
	/// replaced with a new one.
	///
	/// This event is typically emitted when a transport-level connection is closed and we fall
	/// back to a secondary connection.
	CustomProtocolReplaced {
		/// Id of the peer we are connected to.
		peer_id: PeerId,
		/// Replacement for the previous [`NotificationsSink`].
		notifications_sink: NotificationsSink,
	},

	/// Closed a custom protocol with the remote. The existing [`NotificationsSink`] should
	/// be dropped.
	CustomProtocolClosed {
		/// Id of the peer we were connected to.
		peer_id: PeerId,
		/// Reason why the substream closed, for debugging purposes.
		reason: Cow<'static, str>,
	},

	/// Receives a message on the legacy substream.
	LegacyMessage {
		/// Id of the peer the message came from.
		peer_id: PeerId,
		/// Message that has been received.
		message: BytesMut,
	},

	/// Receives a message on a custom protocol substream.
	///
	/// Also concerns received notifications for the notifications API.
	Notification {
		/// Id of the peer the message came from.
		peer_id: PeerId,
		/// Engine corresponding to the message.
		protocol_name: Cow<'static, str>,
		/// Message that has been received.
		message: BytesMut,
	},
}

impl GenericProto {
	/// Creates a `CustomProtos`.
	pub fn new(
		local_peer_id: PeerId,
		protocol: impl Into<ProtocolId>,
		versions: &[u8],
		handshake_message: Vec<u8>,
		peerset: sc_peerset::Peerset,
	) -> Self {
		let legacy_handshake_message = Arc::new(RwLock::new(handshake_message));
		let legacy_protocol = RegisteredProtocol::new(protocol, versions, legacy_handshake_message);

		GenericProto {
			local_peer_id,
			legacy_protocol,
			notif_protocols: Vec::new(),
			peerset,
			peers: FnvHashMap::default(),
			delays: Default::default(),
			next_delay_id: DelayId(0),
			incoming: SmallVec::new(),
			next_incoming_index: sc_peerset::IncomingIndex(0),
			events: VecDeque::new(),
		}
	}

	/// Registers a new notifications protocol.
	///
	/// You are very strongly encouraged to call this method very early on. Any open connection
	/// will retain the protocols that were registered then, and not any new one.
	pub fn register_notif_protocol(
		&mut self,
		protocol_name: impl Into<Cow<'static, str>>,
		handshake_msg: impl Into<Vec<u8>>
	) {
		self.notif_protocols.push((protocol_name.into(), Arc::new(RwLock::new(handshake_msg.into()))));
	}

	/// Modifies the handshake of the given notifications protocol.
	///
	/// Has no effect if the protocol is unknown.
	pub fn set_notif_protocol_handshake(
		&mut self,
		protocol_name: &str,
		handshake_message: impl Into<Vec<u8>>
	) {
		if let Some(protocol) = self.notif_protocols.iter_mut().find(|(name, _)| name == protocol_name) {
			*protocol.1.write() = handshake_message.into();
		}
	}

	/// Modifies the handshake of the legacy protocol.
	pub fn set_legacy_handshake_message(
		&mut self,
		handshake_message: impl Into<Vec<u8>>
	) {
		*self.legacy_protocol.handshake_message().write() = handshake_message.into();
	}

	/// Returns the number of discovered nodes that we keep in memory.
	pub fn num_discovered_peers(&self) -> usize {
		self.peerset.num_discovered_peers()
	}

	/// Returns the list of all the peers we have an open channel to.
	pub fn open_peers<'a>(&'a self) -> impl Iterator<Item = &'a PeerId> + 'a {
		self.peers.iter().filter(|(_, state)| state.is_open()).map(|(id, _)| id)
	}

	/// Returns true if we have an open connection to the given peer.
	pub fn is_open(&self, peer_id: &PeerId) -> bool {
		self.peers.get(peer_id).map(|p| p.is_open()).unwrap_or(false)
	}

	/// Returns the [`NotificationsSink`] that sends notifications to the given peer, or `None`
	/// if the custom protocols aren't opened with this peer.
	///
	/// If [`GenericProto::is_open`] returns `true` for this `PeerId`, then this method is
	/// guaranteed to return `Some`.
	pub fn notifications_sink(&self, peer_id: &PeerId) -> Option<&NotificationsSink> {
		self.peers.get(peer_id).and_then(|p| p.get_open())
	}

	/// Disconnects the given peer if we are connected to it.
	pub fn disconnect_peer(&mut self, peer_id: &PeerId) {
		debug!(target: "sub-libp2p", "External API => Disconnect {:?}", peer_id);
		self.disconnect_peer_inner(peer_id, None);
	}

	/// Inner implementation of `disconnect_peer`. If `ban` is `Some`, we ban the peer
	/// for the specific duration.
	fn disconnect_peer_inner(&mut self, peer_id: &PeerId, ban: Option<Duration>) {
		let mut entry = if let Entry::Occupied(entry) = self.peers.entry(peer_id.clone()) {
			entry
		} else {
			return
		};

		match mem::replace(entry.get_mut(), PeerState::Poisoned) {
			// We're not connected anyway.
			st @ PeerState::Disabled { .. } => *entry.into_mut() = st,
			st @ PeerState::Requested => *entry.into_mut() = st,
			st @ PeerState::PendingRequest { .. } => *entry.into_mut() = st,
			st @ PeerState::Banned { .. } => *entry.into_mut() = st,

			// DisabledPendingEnable => Disabled.
			PeerState::DisabledPendingEnable {
				open,
				timer_deadline,
				timer: _
			} => {
				debug!(target: "sub-libp2p", "PSM <= Dropped({:?})", peer_id);
				self.peerset.dropped(peer_id.clone());
				let banned_until = Some(if let Some(ban) = ban {
					cmp::max(timer_deadline, Instant::now() + ban)
				} else {
					timer_deadline
				});
				*entry.into_mut() = PeerState::Disabled {
					open,
					banned_until
				}
			},

			// Enabled => Disabled.
			PeerState::Enabled { open } => {
				debug!(target: "sub-libp2p", "PSM <= Dropped({:?})", peer_id);
				self.peerset.dropped(peer_id.clone());
				debug!(target: "sub-libp2p", "Handler({:?}) <= Disable", peer_id);
				self.events.push_back(NetworkBehaviourAction::NotifyHandler {
					peer_id: peer_id.clone(),
					handler: NotifyHandler::All,
					event: NotifsHandlerIn::Disable,
				});
				let banned_until = ban.map(|dur| Instant::now() + dur);
				*entry.into_mut() = PeerState::Disabled {
					open,
					banned_until
				}
			},

			// Incoming => Disabled.
			PeerState::Incoming => {
				let inc = if let Some(inc) = self.incoming.iter_mut()
					.find(|i| i.peer_id == *entry.key() && i.alive) {
					inc
				} else {
					error!(target: "sub-libp2p", "State mismatch in libp2p: no entry in \
						incoming for incoming peer");
					return
				};

				inc.alive = false;
				debug!(target: "sub-libp2p", "Handler({:?}) <= Disable", peer_id);
				self.events.push_back(NetworkBehaviourAction::NotifyHandler {
					peer_id: peer_id.clone(),
					handler: NotifyHandler::All,
					event: NotifsHandlerIn::Disable,
				});
				let banned_until = ban.map(|dur| Instant::now() + dur);
				*entry.into_mut() = PeerState::Disabled {
					open: SmallVec::new(),
					banned_until
				}
			},

			PeerState::Poisoned =>
				error!(target: "sub-libp2p", "State of {:?} is poisoned", peer_id),
		}
	}

	/// Returns the list of all the peers that the peerset currently requests us to be connected to.
	pub fn requested_peers<'a>(&'a self) -> impl Iterator<Item = &'a PeerId> + 'a {
		self.peers.iter().filter(|(_, state)| state.is_requested()).map(|(id, _)| id)
	}

	/// Returns true if we try to open protocols with the given peer.
	pub fn is_enabled(&self, peer_id: &PeerId) -> bool {
		match self.peers.get(peer_id) {
			None => false,
			Some(PeerState::Disabled { .. }) => false,
			Some(PeerState::DisabledPendingEnable { .. }) => false,
			Some(PeerState::Enabled { .. }) => true,
			Some(PeerState::Incoming { .. }) => false,
			Some(PeerState::Requested) => false,
			Some(PeerState::PendingRequest { .. }) => false,
			Some(PeerState::Banned { .. }) => false,
			Some(PeerState::Poisoned) => false,
		}
	}

	/// Notify the behaviour that we have learned about the existence of nodes.
	///
	/// Can be called multiple times with the same `PeerId`s.
	pub fn add_discovered_nodes(&mut self, peer_ids: impl Iterator<Item = PeerId>) {
		let local_peer_id = &self.local_peer_id;
		self.peerset.discovered(peer_ids.filter_map(|peer_id| {
			if peer_id == *local_peer_id {
				error!(
					target: "sub-libp2p",
					"Discovered our own identity. This is a minor inconsequential bug."
				);
				return None;
			}

			debug!(target: "sub-libp2p", "PSM <= Discovered({:?})", peer_id);
			Some(peer_id)
		}));
	}

	/// Sends a notification to a peer.
	///
	/// Has no effect if the custom protocol is not open with the given peer.
	///
	/// Also note that even if we have a valid open substream, it may in fact be already closed
	/// without us knowing, in which case the packet will not be received.
	///
	/// The `fallback` parameter is used for backwards-compatibility reason if the remote doesn't
	/// support our protocol. One needs to pass the equivalent of what would have been passed
	/// with `send_packet`.
	pub fn write_notification(
		&mut self,
		target: &PeerId,
		protocol_name: Cow<'static, str>,
		message: impl Into<Vec<u8>>,
	) {
		let notifs_sink = match self.peers.get(target).and_then(|p| p.get_open()) {
			None => {
				debug!(target: "sub-libp2p",
					"Tried to sent notification to {:?} without an open channel.",
					target);
				return
			},
			Some(sink) => sink
		};

		trace!(
			target: "sub-libp2p",
			"External API => Notification({:?}, {:?})",
			target,
			protocol_name,
		);
		trace!(target: "sub-libp2p", "Handler({:?}) <= Packet", target);
		notifs_sink.send_sync_notification(
<<<<<<< HEAD
			&protocol_name,
=======
			protocol_name,
			encoded_fallback_message,
>>>>>>> beb74f49
			message
		);
	}

	/// Returns the state of the peerset manager, for debugging purposes.
	pub fn peerset_debug_info(&mut self) -> serde_json::Value {
		self.peerset.debug_info()
	}

	/// Function that is called when the peerset wants us to connect to a peer.
	fn peerset_report_connect(&mut self, peer_id: PeerId) {
		let mut occ_entry = match self.peers.entry(peer_id) {
			Entry::Occupied(entry) => entry,
			Entry::Vacant(entry) => {
				// If there's no entry in `self.peers`, start dialing.
				debug!(target: "sub-libp2p", "PSM => Connect({:?}): Starting to connect", entry.key());
				debug!(target: "sub-libp2p", "Libp2p <= Dial {:?}", entry.key());
				self.events.push_back(NetworkBehaviourAction::DialPeer {
					peer_id: entry.key().clone(),
					condition: DialPeerCondition::Disconnected
				});
				entry.insert(PeerState::Requested);
				return;
			}
		};

		let now = Instant::now();

		match mem::replace(occ_entry.get_mut(), PeerState::Poisoned) {
			PeerState::Banned { ref until } if *until > now => {
				let peer_id = occ_entry.key().clone();
				debug!(target: "sub-libp2p", "PSM => Connect({:?}): Will start to connect at \
					until {:?}", peer_id, until);

				let delay_id = self.next_delay_id;
				self.next_delay_id.0 += 1;
				let delay = futures_timer::Delay::new(*until - now);
				self.delays.push(async move {
					delay.await;
					(delay_id, peer_id)
				}.boxed());

				*occ_entry.into_mut() = PeerState::PendingRequest {
					timer: delay_id,
					timer_deadline: *until,
				};
			},

			PeerState::Banned { .. } => {
				debug!(target: "sub-libp2p", "PSM => Connect({:?}): Starting to connect", occ_entry.key());
				debug!(target: "sub-libp2p", "Libp2p <= Dial {:?}", occ_entry.key());
				self.events.push_back(NetworkBehaviourAction::DialPeer {
					peer_id: occ_entry.key().clone(),
					condition: DialPeerCondition::Disconnected
				});
				*occ_entry.into_mut() = PeerState::Requested;
			},

			PeerState::Disabled {
				open,
				banned_until: Some(ref banned)
			} if *banned > now => {
				let peer_id = occ_entry.key().clone();
				debug!(target: "sub-libp2p", "PSM => Connect({:?}): But peer is banned until {:?}",
					peer_id, banned);

				let delay_id = self.next_delay_id;
				self.next_delay_id.0 += 1;
				let delay = futures_timer::Delay::new(*banned - now);
				self.delays.push(async move {
					delay.await;
					(delay_id, peer_id)
				}.boxed());

				*occ_entry.into_mut() = PeerState::DisabledPendingEnable {
					open,
					timer: delay_id,
					timer_deadline: *banned,
				};
			},

			PeerState::Disabled { open, banned_until: _ } => {
				debug!(target: "sub-libp2p", "PSM => Connect({:?}): Enabling connections.",
					occ_entry.key());
				debug!(target: "sub-libp2p", "Handler({:?}) <= Enable", occ_entry.key());
				self.events.push_back(NetworkBehaviourAction::NotifyHandler {
					peer_id: occ_entry.key().clone(),
					handler: NotifyHandler::All,
					event: NotifsHandlerIn::Enable,
				});
				*occ_entry.into_mut() = PeerState::Enabled { open };
			},

			PeerState::Incoming => {
				debug!(target: "sub-libp2p", "PSM => Connect({:?}): Enabling connections.",
					occ_entry.key());
				if let Some(inc) = self.incoming.iter_mut()
					.find(|i| i.peer_id == *occ_entry.key() && i.alive) {
					inc.alive = false;
				} else {
					error!(target: "sub-libp2p", "State mismatch in libp2p: no entry in \
						incoming for incoming peer")
				}
				debug!(target: "sub-libp2p", "Handler({:?}) <= Enable", occ_entry.key());
				self.events.push_back(NetworkBehaviourAction::NotifyHandler {
					peer_id: occ_entry.key().clone(),
					handler: NotifyHandler::All,
					event: NotifsHandlerIn::Enable,
				});
				*occ_entry.into_mut() = PeerState::Enabled { open: SmallVec::new() };
			},

			st @ PeerState::Enabled { .. } => {
				warn!(target: "sub-libp2p",
					"PSM => Connect({:?}): Already connected.",
					occ_entry.key());
				*occ_entry.into_mut() = st;
			},
			st @ PeerState::DisabledPendingEnable { .. } => {
				warn!(target: "sub-libp2p",
					"PSM => Connect({:?}): Already pending enabling.",
					occ_entry.key());
				*occ_entry.into_mut() = st;
			},
			st @ PeerState::Requested { .. } | st @ PeerState::PendingRequest { .. } => {
				warn!(target: "sub-libp2p",
					"PSM => Connect({:?}): Duplicate request.",
					occ_entry.key());
				*occ_entry.into_mut() = st;
			},

			PeerState::Poisoned =>
				error!(target: "sub-libp2p", "State of {:?} is poisoned", occ_entry.key()),
		}
	}

	/// Function that is called when the peerset wants us to disconnect from a peer.
	fn peerset_report_disconnect(&mut self, peer_id: PeerId) {
		let mut entry = match self.peers.entry(peer_id) {
			Entry::Occupied(entry) => entry,
			Entry::Vacant(entry) => {
				debug!(target: "sub-libp2p", "PSM => Drop({:?}): Already disabled.", entry.key());
				return
			}
		};

		match mem::replace(entry.get_mut(), PeerState::Poisoned) {
			st @ PeerState::Disabled { .. } | st @ PeerState::Banned { .. } => {
				debug!(target: "sub-libp2p", "PSM => Drop({:?}): Already disabled.", entry.key());
				*entry.into_mut() = st;
			},

			PeerState::DisabledPendingEnable {
				open,
				timer_deadline,
				timer: _
			} => {
				debug!(target: "sub-libp2p",
					"PSM => Drop({:?}): Interrupting pending enabling.",
					entry.key());
				*entry.into_mut() = PeerState::Disabled {
					open,
					banned_until: Some(timer_deadline),
				};
			},

			PeerState::Enabled { open } => {
				debug!(target: "sub-libp2p", "PSM => Drop({:?}): Disabling connections.", entry.key());
				debug!(target: "sub-libp2p", "Handler({:?}) <= Disable", entry.key());
				self.events.push_back(NetworkBehaviourAction::NotifyHandler {
					peer_id: entry.key().clone(),
					handler: NotifyHandler::All,
					event: NotifsHandlerIn::Disable,
				});
				*entry.into_mut() = PeerState::Disabled {
					open,
					banned_until: None
				}
			},
			st @ PeerState::Incoming => {
				error!(target: "sub-libp2p", "PSM => Drop({:?}): Not enabled (Incoming).",
					entry.key());
				*entry.into_mut() = st;
			},
			PeerState::Requested => {
				// We don't cancel dialing. Libp2p doesn't expose that on purpose, as other
				// sub-systems (such as the discovery mechanism) may require dialing this peer as
				// well at the same time.
				debug!(target: "sub-libp2p", "PSM => Drop({:?}): Not yet connected.", entry.key());
				entry.remove();
			},
			PeerState::PendingRequest { timer_deadline, .. } => {
				debug!(target: "sub-libp2p", "PSM => Drop({:?}): Not yet connected", entry.key());
				*entry.into_mut() = PeerState::Banned { until: timer_deadline }
			},

			PeerState::Poisoned =>
				error!(target: "sub-libp2p", "State of {:?} is poisoned", entry.key()),
		}
	}

	/// Function that is called when the peerset wants us to accept a connection
	/// request from a peer.
	fn peerset_report_accept(&mut self, index: sc_peerset::IncomingIndex) {
		let incoming = if let Some(pos) = self.incoming.iter().position(|i| i.incoming_id == index) {
			self.incoming.remove(pos)
		} else {
			error!(target: "sub-libp2p", "PSM => Accept({:?}): Invalid index", index);
			return
		};

		if !incoming.alive {
			debug!(target: "sub-libp2p", "PSM => Accept({:?}, {:?}): Obsolete incoming,
				sending back dropped", index, incoming.peer_id);
			debug!(target: "sub-libp2p", "PSM <= Dropped({:?})", incoming.peer_id);
			self.peerset.dropped(incoming.peer_id);
			return
		}

		match self.peers.get_mut(&incoming.peer_id) {
			Some(state @ PeerState::Incoming) => {
				debug!(target: "sub-libp2p", "PSM => Accept({:?}, {:?}): Enabling connections.",
					index, incoming.peer_id);
				debug!(target: "sub-libp2p", "Handler({:?}) <= Enable", incoming.peer_id);
				self.events.push_back(NetworkBehaviourAction::NotifyHandler {
					peer_id: incoming.peer_id,
					handler: NotifyHandler::All,
					event: NotifsHandlerIn::Enable,
				});
				*state = PeerState::Enabled { open: SmallVec::new() };
			}
			peer => error!(target: "sub-libp2p",
				"State mismatch in libp2p: Expected alive incoming. Got {:?}.",
				peer)
		}
	}

	/// Function that is called when the peerset wants us to reject an incoming peer.
	fn peerset_report_reject(&mut self, index: sc_peerset::IncomingIndex) {
		let incoming = if let Some(pos) = self.incoming.iter().position(|i| i.incoming_id == index) {
			self.incoming.remove(pos)
		} else {
			error!(target: "sub-libp2p", "PSM => Reject({:?}): Invalid index", index);
			return
		};

		if !incoming.alive {
			debug!(target: "sub-libp2p", "PSM => Reject({:?}, {:?}): Obsolete incoming, \
				ignoring", index, incoming.peer_id);
			return
		}

		match self.peers.get_mut(&incoming.peer_id) {
			Some(state @ PeerState::Incoming) => {
				debug!(target: "sub-libp2p", "PSM => Reject({:?}, {:?}): Rejecting connections.",
					index, incoming.peer_id);
				debug!(target: "sub-libp2p", "Handler({:?}) <= Disable", incoming.peer_id);
				self.events.push_back(NetworkBehaviourAction::NotifyHandler {
					peer_id: incoming.peer_id,
					handler: NotifyHandler::All,
					event: NotifsHandlerIn::Disable,
				});
				*state = PeerState::Disabled {
					open: SmallVec::new(),
					banned_until: None
				};
			}
			peer => error!(target: "sub-libp2p",
				"State mismatch in libp2p: Expected alive incoming. Got {:?}.",
				peer)
		}
	}
}

impl NetworkBehaviour for GenericProto {
	type ProtocolsHandler = NotifsHandlerProto;
	type OutEvent = GenericProtoOut;

	fn new_handler(&mut self) -> Self::ProtocolsHandler {
		NotifsHandlerProto::new(
			self.legacy_protocol.clone(),
			self.notif_protocols.clone(),
		)
	}

	fn addresses_of_peer(&mut self, _: &PeerId) -> Vec<Multiaddr> {
		Vec::new()
	}

	fn inject_connected(&mut self, _: &PeerId) {
	}

	fn inject_connection_established(&mut self, peer_id: &PeerId, conn: &ConnectionId, endpoint: &ConnectedPoint) {
		debug!(target: "sub-libp2p", "Libp2p => Connection ({:?},{:?}) to {} established.",
			conn, endpoint, peer_id);
		match (self.peers.entry(peer_id.clone()).or_insert(PeerState::Poisoned), endpoint) {
			(st @ &mut PeerState::Requested, endpoint) |
			(st @ &mut PeerState::PendingRequest { .. }, endpoint) => {
				debug!(target: "sub-libp2p",
					"Libp2p => Connected({}, {:?}): Connection was requested by PSM.",
					peer_id, endpoint
				);
				*st = PeerState::Enabled { open: SmallVec::new() };
				self.events.push_back(NetworkBehaviourAction::NotifyHandler {
					peer_id: peer_id.clone(),
					handler: NotifyHandler::One(*conn),
					event: NotifsHandlerIn::Enable
				});
			}

			// Note: it may seem weird that "Banned" peers get treated as if they were absent.
			// This is because the word "Banned" means "temporarily prevent outgoing connections to
			// this peer", and not "banned" in the sense that we would refuse the peer altogether.
			(st @ &mut PeerState::Poisoned, endpoint @ ConnectedPoint::Listener { .. }) |
			(st @ &mut PeerState::Banned { .. }, endpoint @ ConnectedPoint::Listener { .. }) => {
				let incoming_id = self.next_incoming_index;
				self.next_incoming_index.0 = match self.next_incoming_index.0.checked_add(1) {
					Some(v) => v,
					None => {
						error!(target: "sub-libp2p", "Overflow in next_incoming_index");
						return
					}
				};
				debug!(target: "sub-libp2p", "Libp2p => Connected({}, {:?}): Incoming connection",
					peer_id, endpoint);
				debug!(target: "sub-libp2p", "PSM <= Incoming({}, {:?}).",
					peer_id, incoming_id);
				self.peerset.incoming(peer_id.clone(), incoming_id);
				self.incoming.push(IncomingPeer {
					peer_id: peer_id.clone(),
					alive: true,
					incoming_id,
				});
				*st = PeerState::Incoming { };
			}

			(st @ &mut PeerState::Poisoned, endpoint) |
			(st @ &mut PeerState::Banned { .. }, endpoint) => {
				let banned_until = if let PeerState::Banned { until } = st {
					Some(*until)
				} else {
					None
				};
				debug!(target: "sub-libp2p",
					"Libp2p => Connected({},{:?}): Not requested by PSM, disabling.",
					peer_id, endpoint);
				*st = PeerState::Disabled { open: SmallVec::new(), banned_until };
				self.events.push_back(NetworkBehaviourAction::NotifyHandler {
					peer_id: peer_id.clone(),
					handler: NotifyHandler::One(*conn),
					event: NotifsHandlerIn::Disable
				});
			}

			(PeerState::Incoming { .. }, _) => {
				debug!(target: "sub-libp2p",
					"Secondary connection {:?} to {} waiting for PSM decision.",
					conn, peer_id);
			},

			(PeerState::Enabled { .. }, _) => {
				debug!(target: "sub-libp2p", "Handler({},{:?}) <= Enable secondary connection",
					peer_id, conn);
				self.events.push_back(NetworkBehaviourAction::NotifyHandler {
					peer_id: peer_id.clone(),
					handler: NotifyHandler::One(*conn),
					event: NotifsHandlerIn::Enable
				});
			}

			(PeerState::Disabled { .. }, _) | (PeerState::DisabledPendingEnable { .. }, _) => {
				debug!(target: "sub-libp2p", "Handler({},{:?}) <= Disable secondary connection",
					peer_id, conn);
				self.events.push_back(NetworkBehaviourAction::NotifyHandler {
					peer_id: peer_id.clone(),
					handler: NotifyHandler::One(*conn),
					event: NotifsHandlerIn::Disable
				});
			}
		}
	}

	fn inject_connection_closed(&mut self, peer_id: &PeerId, conn: &ConnectionId, endpoint: &ConnectedPoint) {
		debug!(target: "sub-libp2p", "Libp2p => Connection ({:?},{:?}) to {} closed.",
			conn, endpoint, peer_id);
		match self.peers.get_mut(peer_id) {
			Some(PeerState::Disabled { open, .. }) |
			Some(PeerState::DisabledPendingEnable { open, .. }) |
			Some(PeerState::Enabled { open, .. }) => {
				// Check if the "link" to the peer is already considered closed,
				// i.e. there is no connection that is open for custom protocols,
				// in which case `CustomProtocolClosed` was already emitted.
				let closed = open.is_empty();
				let sink_closed = open.get(0).map_or(false, |(c, _)| c == conn);
				open.retain(|(c, _)| c != conn);
				if !closed {
					if let Some((_, sink)) = open.get(0) {
						if sink_closed {
							let event = GenericProtoOut::CustomProtocolReplaced {
								peer_id: peer_id.clone(),
								notifications_sink: sink.clone(),
							};
							self.events.push_back(NetworkBehaviourAction::GenerateEvent(event));
						}
					} else {
						debug!(target: "sub-libp2p", "External API <= Closed({})", peer_id);
						let event = GenericProtoOut::CustomProtocolClosed {
							peer_id: peer_id.clone(),
							reason: "Disconnected by libp2p".into(),
						};

						self.events.push_back(NetworkBehaviourAction::GenerateEvent(event));
					}
				}
			}
			_ => {}
		}
	}

	fn inject_disconnected(&mut self, peer_id: &PeerId) {
		match self.peers.remove(peer_id) {
			None | Some(PeerState::Requested) | Some(PeerState::PendingRequest { .. }) |
			Some(PeerState::Banned { .. }) =>
				// This is a serious bug either in this state machine or in libp2p.
				error!(target: "sub-libp2p",
					"`inject_disconnected` called for unknown peer {}",
					peer_id),

			Some(PeerState::Disabled { open, banned_until, .. }) => {
				if !open.is_empty() {
					debug_assert!(false);
					error!(
						target: "sub-libp2p",
						"State mismatch: disconnected from {} with non-empty list of connections",
						peer_id
					);
				}
				debug!(target: "sub-libp2p", "Libp2p => Disconnected({}): Was disabled.", peer_id);
				if let Some(until) = banned_until {
					self.peers.insert(peer_id.clone(), PeerState::Banned { until });
				}
			}

			Some(PeerState::DisabledPendingEnable { open, timer_deadline, .. }) => {
				if !open.is_empty() {
					debug_assert!(false);
					error!(
						target: "sub-libp2p",
						"State mismatch: disconnected from {} with non-empty list of connections",
						peer_id
					);
				}
				debug!(target: "sub-libp2p",
					"Libp2p => Disconnected({}): Was disabled but pending enable.",
					peer_id);
				debug!(target: "sub-libp2p", "PSM <= Dropped({})", peer_id);
				self.peerset.dropped(peer_id.clone());
				self.peers.insert(peer_id.clone(), PeerState::Banned { until: timer_deadline });
			}

			Some(PeerState::Enabled { open, .. }) => {
				if !open.is_empty() {
					debug_assert!(false);
					error!(
						target: "sub-libp2p",
						"State mismatch: disconnected from {} with non-empty list of connections",
						peer_id
					);
				}
				debug!(target: "sub-libp2p", "Libp2p => Disconnected({}): Was enabled.", peer_id);
				debug!(target: "sub-libp2p", "PSM <= Dropped({})", peer_id);
				self.peerset.dropped(peer_id.clone());
				let ban_dur = Uniform::new(5, 10).sample(&mut rand::thread_rng());
				self.peers.insert(peer_id.clone(), PeerState::Banned {
					until: Instant::now() + Duration::from_secs(ban_dur)
				});
			}

			// In the incoming state, we don't report "Dropped". Instead we will just ignore the
			// corresponding Accept/Reject.
			Some(PeerState::Incoming { }) => {
				if let Some(state) = self.incoming.iter_mut()
					.find(|i| i.alive && i.peer_id == *peer_id)
				{
					debug!(target: "sub-libp2p",
						"Libp2p => Disconnected({}): Was in incoming mode with id {:?}.",
						peer_id, state.incoming_id);
					state.alive = false;
				} else {
					error!(target: "sub-libp2p", "State mismatch in libp2p: no entry in incoming \
						corresponding to an incoming state in peers")
				}
			}

			Some(PeerState::Poisoned) =>
				error!(target: "sub-libp2p", "State of peer {} is poisoned", peer_id),
		}
	}

	fn inject_addr_reach_failure(&mut self, peer_id: Option<&PeerId>, addr: &Multiaddr, error: &dyn error::Error) {
		trace!(target: "sub-libp2p", "Libp2p => Reach failure for {:?} through {:?}: {:?}", peer_id, addr, error);
	}

	fn inject_dial_failure(&mut self, peer_id: &PeerId) {
		if let Entry::Occupied(mut entry) = self.peers.entry(peer_id.clone()) {
			match mem::replace(entry.get_mut(), PeerState::Poisoned) {
				// The peer is not in our list.
				st @ PeerState::Banned { .. } => {
					trace!(target: "sub-libp2p", "Libp2p => Dial failure for {:?}", peer_id);
					*entry.into_mut() = st;
				},

				// "Basic" situation: we failed to reach a peer that the peerset requested.
				PeerState::Requested | PeerState::PendingRequest { .. } => {
					debug!(target: "sub-libp2p", "Libp2p => Dial failure for {:?}", peer_id);
					*entry.into_mut() = PeerState::Banned {
						until: Instant::now() + Duration::from_secs(5)
					};
					debug!(target: "sub-libp2p", "PSM <= Dropped({:?})", peer_id);
					self.peerset.dropped(peer_id.clone())
				},

				// We can still get dial failures even if we are already connected to the peer,
				// as an extra diagnostic for an earlier attempt.
				st @ PeerState::Disabled { .. } | st @ PeerState::Enabled { .. } |
					st @ PeerState::DisabledPendingEnable { .. } | st @ PeerState::Incoming { .. } => {
					debug!(target: "sub-libp2p", "Libp2p => Dial failure for {:?}", peer_id);
					*entry.into_mut() = st;
				},

				PeerState::Poisoned =>
					error!(target: "sub-libp2p", "State of {:?} is poisoned", peer_id),
			}

		} else {
			// The peer is not in our list.
			trace!(target: "sub-libp2p", "Libp2p => Dial failure for {:?}", peer_id);
		}
	}

	fn inject_event(
		&mut self,
		source: PeerId,
		connection: ConnectionId,
		event: NotifsHandlerOut,
	) {
		match event {
			NotifsHandlerOut::Closed { endpoint, reason } => {
				debug!(target: "sub-libp2p",
					"Handler({:?}) => Endpoint {:?} closed for custom protocols: {}",
					source, endpoint, reason);

				let mut entry = if let Entry::Occupied(entry) = self.peers.entry(source.clone()) {
					entry
				} else {
					error!(target: "sub-libp2p", "Closed: State mismatch in the custom protos handler");
					return
				};

				let (last, new_notifications_sink) = match mem::replace(entry.get_mut(), PeerState::Poisoned) {
					PeerState::Enabled { mut open } => {
						let pos = open.iter().position(|(c, _)| c == &connection);
						let sink_closed = pos == Some(0);
						if let Some(pos) = pos {
							open.remove(pos);
						} else {
							debug_assert!(false);
							error!(
								target: "sub-libp2p",
								"State mismatch with {}: unknown closed connection",
								source
							);
						}

						// TODO: We switch the entire peer state to "disabled" because of possible
						// race conditions involving the legacy substream.
						// Once https://github.com/paritytech/substrate/issues/5670 is done, this
						// should be changed to stay in the `Enabled` state.
						debug!(target: "sub-libp2p", "Handler({:?}) <= Disable", source);
						debug!(target: "sub-libp2p", "PSM <= Dropped({:?})", source);
						self.peerset.dropped(source.clone());
						self.events.push_back(NetworkBehaviourAction::NotifyHandler {
							peer_id: source.clone(),
							handler: NotifyHandler::All,
							event: NotifsHandlerIn::Disable,
						});

						let last = open.is_empty();
						let new_notifications_sink = open.iter().next().and_then(|(_, sink)|
							if sink_closed {
								Some(sink.clone())
							} else {
								None
							});

						*entry.into_mut() = PeerState::Disabled {
							open,
							banned_until: None
						};

						(last, new_notifications_sink)
					},
					PeerState::Disabled { mut open, banned_until } => {
						let pos = open.iter().position(|(c, _)| c == &connection);
						let sink_closed = pos == Some(0);
						if let Some(pos) = pos {
							open.remove(pos);
						} else {
							debug_assert!(false);
							error!(
								target: "sub-libp2p",
								"State mismatch with {}: unknown closed connection",
								source
							);
						}

						let last = open.is_empty();
						let new_notifications_sink = open.iter().next().and_then(|(_, sink)|
							if sink_closed {
								Some(sink.clone())
							} else {
								None
							});

						*entry.into_mut() = PeerState::Disabled {
							open,
							banned_until
						};

						(last, new_notifications_sink)
					},
					PeerState::DisabledPendingEnable {
						mut open,
						timer,
						timer_deadline
					} => {
						let pos = open.iter().position(|(c, _)| c == &connection);
						let sink_closed = pos == Some(0);
						if let Some(pos) = pos {
							open.remove(pos);
						} else {
							debug_assert!(false);
							error!(
								target: "sub-libp2p",
								"State mismatch with {}: unknown closed connection",
								source
							);
						}

						let last = open.is_empty();
						let new_notifications_sink = open.iter().next().and_then(|(_, sink)|
							if sink_closed {
								Some(sink.clone())
							} else {
								None
							});

						*entry.into_mut() = PeerState::DisabledPendingEnable {
							open,
							timer,
							timer_deadline
						};

						(last, new_notifications_sink)
					},
					state => {
						error!(target: "sub-libp2p",
							"Unexpected state in the custom protos handler: {:?}",
							state);
						return
					}
				};

				if last {
					debug!(target: "sub-libp2p", "External API <= Closed({:?})", source);
					let event = GenericProtoOut::CustomProtocolClosed {
						reason,
						peer_id: source,
					};
					self.events.push_back(NetworkBehaviourAction::GenerateEvent(event));

				} else {
					if let Some(new_notifications_sink) = new_notifications_sink {
						let event = GenericProtoOut::CustomProtocolReplaced {
							peer_id: source,
							notifications_sink: new_notifications_sink,
						};
						self.events.push_back(NetworkBehaviourAction::GenerateEvent(event));
					}
					debug!(target: "sub-libp2p", "Secondary connection closed custom protocol.");
				}
			}

			NotifsHandlerOut::Open { endpoint, received_handshake, notifications_sink } => {
				debug!(target: "sub-libp2p",
					"Handler({:?}) => Endpoint {:?} open for custom protocols.",
					source, endpoint);

				let first = match self.peers.get_mut(&source) {
					Some(PeerState::Enabled { ref mut open, .. }) |
					Some(PeerState::DisabledPendingEnable { ref mut open, .. }) |
					Some(PeerState::Disabled { ref mut open, .. }) => {
						let first = open.is_empty();
						if !open.iter().any(|(c, _)| *c == connection) {
							open.push((connection, notifications_sink.clone()));
						} else {
							error!(
								target: "sub-libp2p",
								"State mismatch: connection with {} opened a second time",
								source
							);
						}
						first
					}
					state => {
						error!(target: "sub-libp2p",
							   "Open: Unexpected state in the custom protos handler: {:?}",
							   state);
						return
					}
				};

				if first {
					debug!(target: "sub-libp2p", "External API <= Open({:?})", source);
					let event = GenericProtoOut::CustomProtocolOpen {
						peer_id: source,
						received_handshake,
						notifications_sink
					};
					self.events.push_back(NetworkBehaviourAction::GenerateEvent(event));

				} else {
					// In normal situations, the handshake is supposed to be a Status message, and
					// we would discard Status messages received from secondary connections.
					// However, in Polkadot 0.8.10 and below, nodes don't send a Status message
					// when opening secondary connections and instead directly consider the
					// substream as open. When connecting to such a node, the first message sent
					// by the remote will always be considered by our local node as the handshake,
					// even when it is a regular message.
					// In order to maintain backwards compatibility, we therefore report the
					// handshake as if it was a regular message, and the upper layer will ignore
					// any superfluous Status message.
					// The code below should be removed once Polkadot 0.8.10 and below are no
					// longer widely in use, and should be replaced with simply printing a log
					// entry.
					debug!(
						target: "sub-libp2p",
						"Handler({:?}) => Secondary connection opened custom protocol",
						source
					);
					trace!(target: "sub-libp2p", "External API <= Message({:?})", source);
					let event = GenericProtoOut::LegacyMessage {
						peer_id: source,
						message: From::from(&received_handshake[..]),
					};
					self.events.push_back(NetworkBehaviourAction::GenerateEvent(event));
				}
			}

			NotifsHandlerOut::CustomMessage { message } => {
				debug_assert!(self.is_open(&source));
				trace!(target: "sub-libp2p", "Handler({:?}) => Message", source);
				trace!(target: "sub-libp2p", "External API <= Message({:?})", source);
				let event = GenericProtoOut::LegacyMessage {
					peer_id: source,
					message,
				};

				self.events.push_back(NetworkBehaviourAction::GenerateEvent(event));
			}

			NotifsHandlerOut::Notification { protocol_name, message } => {
				debug_assert!(self.is_open(&source));
				trace!(
					target: "sub-libp2p",
					"Handler({:?}) => Notification({:?})",
					source,
					protocol_name,
				);
				trace!(target: "sub-libp2p", "External API <= Message({:?}, {:?})", protocol_name, source);
				let event = GenericProtoOut::Notification {
					peer_id: source,
					protocol_name,
					message,
				};

				self.events.push_back(NetworkBehaviourAction::GenerateEvent(event));
			}

			// Don't do anything for non-severe errors except report them.
			NotifsHandlerOut::ProtocolError { is_severe, ref error } if !is_severe => {
				debug!(target: "sub-libp2p", "Handler({:?}) => Benign protocol error: {:?}",
					source, error)
			}

			NotifsHandlerOut::ProtocolError { error, .. } => {
				debug!(target: "sub-libp2p",
					"Handler({:?}) => Severe protocol error: {:?}",
					source, error);
				// A severe protocol error happens when we detect a "bad" peer, such as a peer on
				// a different chain, or a peer that doesn't speak the same protocol(s). We
				// decrease the peer's reputation, hence lowering the chances we try this peer
				// again in the short term.
				self.peerset.report_peer(
					source.clone(),
					sc_peerset::ReputationChange::new(i32::min_value(), "Protocol error")
				);
				self.disconnect_peer_inner(&source, Some(Duration::from_secs(5)));
			}
		}
	}

	fn poll(
		&mut self,
		cx: &mut Context,
		_params: &mut impl PollParameters,
	) -> Poll<
		NetworkBehaviourAction<
			NotifsHandlerIn,
			Self::OutEvent,
		>,
	> {
		if let Some(event) = self.events.pop_front() {
			return Poll::Ready(event);
		}

		// Poll for instructions from the peerset.
		// Note that the peerset is a *best effort* crate, and we have to use defensive programming.
		loop {
			match futures::Stream::poll_next(Pin::new(&mut self.peerset), cx) {
				Poll::Ready(Some(sc_peerset::Message::Accept(index))) => {
					self.peerset_report_accept(index);
				}
				Poll::Ready(Some(sc_peerset::Message::Reject(index))) => {
					self.peerset_report_reject(index);
				}
				Poll::Ready(Some(sc_peerset::Message::Connect(id))) => {
					self.peerset_report_connect(id);
				}
				Poll::Ready(Some(sc_peerset::Message::Drop(id))) => {
					self.peerset_report_disconnect(id);
				}
				Poll::Ready(None) => {
					error!(target: "sub-libp2p", "Peerset receiver stream has returned None");
					break;
				}
				Poll::Pending => break,
			}
		}

		while let Poll::Ready(Some((delay_id, peer_id))) =
			Pin::new(&mut self.delays).poll_next(cx) {
			let peer_state = match self.peers.get_mut(&peer_id) {
				Some(s) => s,
				// We intentionally never remove elements from `delays`, and it may
				// thus contain peers which are now gone. This is a normal situation.
				None => continue,
			};

			match peer_state {
				PeerState::PendingRequest { timer, .. } if *timer == delay_id => {
					debug!(target: "sub-libp2p", "Libp2p <= Dial {:?} now that ban has expired", peer_id);
					self.events.push_back(NetworkBehaviourAction::DialPeer {
						peer_id,
						condition: DialPeerCondition::Disconnected
					});
					*peer_state = PeerState::Requested;
				}

				PeerState::DisabledPendingEnable { timer, open, .. } if *timer == delay_id => {
					debug!(target: "sub-libp2p", "Handler({:?}) <= Enable (ban expired)", peer_id);
					self.events.push_back(NetworkBehaviourAction::NotifyHandler {
						peer_id,
						handler: NotifyHandler::All,
						event: NotifsHandlerIn::Enable,
					});
					*peer_state = PeerState::Enabled { open: mem::replace(open, Default::default()) };
				}

				// We intentionally never remove elements from `delays`, and it may
				// thus contain obsolete entries. This is a normal situation.
				_ => {},
			}
		}

		if let Some(event) = self.events.pop_front() {
			return Poll::Ready(event);
		}

		Poll::Pending
	}
}<|MERGE_RESOLUTION|>--- conflicted
+++ resolved
@@ -572,12 +572,7 @@
 		);
 		trace!(target: "sub-libp2p", "Handler({:?}) <= Packet", target);
 		notifs_sink.send_sync_notification(
-<<<<<<< HEAD
-			&protocol_name,
-=======
 			protocol_name,
-			encoded_fallback_message,
->>>>>>> beb74f49
 			message
 		);
 	}
