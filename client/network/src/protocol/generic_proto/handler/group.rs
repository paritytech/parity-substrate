--- conflicted
+++ resolved
@@ -449,13 +449,13 @@
 						protocol: protocol.map_upgrade(EitherUpgrade::B),
 						info: None,
 					}),
-				ProtocolsHandlerEvent::Custom(LegacyProtoHandlerOut::CustomProtocolOpen { .. }) =>
+				ProtocolsHandlerEvent::Custom(LegacyProtoHandlerOut::CustomProtocolOpen { endpoint, .. }) =>
 					return Poll::Ready(ProtocolsHandlerEvent::Custom(
-						NotifsHandlerOut::Open
+						NotifsHandlerOut::Open { endpoint }
 					)),
-				ProtocolsHandlerEvent::Custom(LegacyProtoHandlerOut::CustomProtocolClosed { reason }) =>
+				ProtocolsHandlerEvent::Custom(LegacyProtoHandlerOut::CustomProtocolClosed { endpoint, reason }) =>
 					return Poll::Ready(ProtocolsHandlerEvent::Custom(
-						NotifsHandlerOut::Closed { reason }
+						NotifsHandlerOut::Closed { endpoint, reason }
 					)),
 				ProtocolsHandlerEvent::Custom(LegacyProtoHandlerOut::CustomMessage { message }) =>
 					return Poll::Ready(ProtocolsHandlerEvent::Custom(
@@ -527,41 +527,6 @@
 			}
 		}
 
-<<<<<<< HEAD
-=======
-		while let Poll::Ready(ev) = self.legacy.poll(cx) {
-			match ev {
-				ProtocolsHandlerEvent::OutboundSubstreamRequest { protocol, info: () } =>
-					return Poll::Ready(ProtocolsHandlerEvent::OutboundSubstreamRequest {
-						protocol: protocol.map_upgrade(EitherUpgrade::B),
-						info: None,
-					}),
-				ProtocolsHandlerEvent::Custom(LegacyProtoHandlerOut::CustomProtocolOpen { endpoint, .. }) =>
-					return Poll::Ready(ProtocolsHandlerEvent::Custom(
-						NotifsHandlerOut::Open { endpoint }
-					)),
-				ProtocolsHandlerEvent::Custom(LegacyProtoHandlerOut::CustomProtocolClosed { endpoint, reason }) =>
-					return Poll::Ready(ProtocolsHandlerEvent::Custom(
-						NotifsHandlerOut::Closed { endpoint, reason }
-					)),
-				ProtocolsHandlerEvent::Custom(LegacyProtoHandlerOut::CustomMessage { message }) =>
-					return Poll::Ready(ProtocolsHandlerEvent::Custom(
-						NotifsHandlerOut::CustomMessage { message }
-					)),
-				ProtocolsHandlerEvent::Custom(LegacyProtoHandlerOut::Clogged { messages }) =>
-					return Poll::Ready(ProtocolsHandlerEvent::Custom(
-						NotifsHandlerOut::Clogged { messages }
-					)),
-				ProtocolsHandlerEvent::Custom(LegacyProtoHandlerOut::ProtocolError { is_severe, error }) =>
-					return Poll::Ready(ProtocolsHandlerEvent::Custom(
-						NotifsHandlerOut::ProtocolError { is_severe, error }
-					)),
-				ProtocolsHandlerEvent::Close(err) =>
-					return Poll::Ready(ProtocolsHandlerEvent::Close(EitherError::B(err))),
-			}
-		}
-
->>>>>>> 27d371ee
 		Poll::Pending
 	}
 }