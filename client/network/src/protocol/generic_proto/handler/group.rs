--- conflicted
+++ resolved
@@ -503,15 +503,9 @@
 						protocol: protocol.map_upgrade(EitherUpgrade::B),
 						info: None,
 					}),
-<<<<<<< HEAD
 				ProtocolsHandlerEvent::Custom(LegacyProtoHandlerOut::CustomProtocolOpen { endpoint, received_handshake, .. }) =>
-					return Poll::Ready(ProtocolsHandlerEvent::Custom(
+					Poll::Ready(ProtocolsHandlerEvent::Custom(
 						NotifsHandlerOut::Open { endpoint, received_handshake }
-=======
-				ProtocolsHandlerEvent::Custom(LegacyProtoHandlerOut::CustomProtocolOpen { endpoint, .. }) =>
-					Poll::Ready(ProtocolsHandlerEvent::Custom(
-						NotifsHandlerOut::Open { endpoint }
->>>>>>> 5a760091
 					)),
 				ProtocolsHandlerEvent::Custom(LegacyProtoHandlerOut::CustomProtocolClosed { endpoint, reason }) =>
 					Poll::Ready(ProtocolsHandlerEvent::Custom(
