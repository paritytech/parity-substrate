// Copyright 2017-2019 Parity Technologies (UK) Ltd.
// This file is part of Substrate.

// Substrate is free software: you can redistribute it and/or modify
// it under the terms of the GNU General Public License as published by
// the Free Software Foundation, either version 3 of the License, or
// (at your option) any later version.

// Substrate is distributed in the hope that it will be useful,
// but WITHOUT ANY WARRANTY; without even the implied warranty of
// MERCHANTABILITY or FITNESS FOR A PARTICULAR PURPOSE.  See the
// GNU General Public License for more details.

// You should have received a copy of the GNU General Public License
// along with Substrate.  If not, see <http://www.gnu.org/licenses/>.

//! Utility for gossip of network messages between nodes.
//! Handles chain-specific and standard BFT messages.
//!
//! Gossip messages are separated by two categories: "topics" and consensus engine ID.
//! The consensus engine ID is sent over the wire with the message, while the topic is not,
//! with the expectation that the topic can be derived implicitly from the content of the
//! message, assuming it is valid.
//!
//! Topics are a single 32-byte tag associated with a message, used to group those messages
//! in an opaque way. Consensus code can invoke `broadcast_topic` to attempt to send all messages
//! under a single topic to all peers who don't have them yet, and `send_topic` to
//! send all messages under a single topic to a specific peer.
//!
//! Each consensus engine ID must have an associated,
//! registered `Validator` for all gossip messages. The primary role of this `Validator` is
//! to process incoming messages from peers, and decide whether to discard them or process
//! them. It also decides whether to re-broadcast the message.
//!
//! The secondary role of the `Validator` is to check if a message is allowed to be sent to a given
//! peer. All messages, before being sent, will be checked against this filter.
//! This enables the validator to use information it's aware of about connected peers to decide
//! whether to send messages to them at any given moment in time - In particular, to wait until
//! peers can accept and process the message before sending it.
//!
//! Lastly, the fact that gossip validators can decide not to rebroadcast messages
//! opens the door for neighbor status packets to be baked into the gossip protocol.
//! These status packets will typically contain light pieces of information
//! used to inform peers of a current view of protocol state.

use std::collections::{HashMap, HashSet, hash_map::Entry};
use std::sync::Arc;
use std::iter;
use std::time;
use log::{trace, debug};
use futures03::channel::mpsc;
use lru::LruCache;
use libp2p::PeerId;
use sp_runtime::traits::{Block as BlockT, Hash, HashFor};
use sp_runtime::ConsensusEngineId;
pub use crate::message::generic::{Message, ConsensusMessage};
use crate::protocol::Context;
use crate::config::Roles;

// FIXME: Add additional spam/DoS attack protection: https://github.com/paritytech/substrate/issues/1115
const KNOWN_MESSAGES_CACHE_SIZE: usize = 4096;

const REBROADCAST_INTERVAL: time::Duration = time::Duration::from_secs(30);
/// Reputation change when a peer sends us a gossip message that we didn't know about.
const GOSSIP_SUCCESS_REPUTATION_CHANGE: i32 = 1 << 4;
/// Reputation change when a peer sends us a gossip message that we already knew about.
const DUPLICATE_GOSSIP_REPUTATION_CHANGE: i32 = -(1 << 2);
/// Reputation change when a peer sends us a gossip message for an unknown engine, whatever that
/// means.
const UNKNOWN_GOSSIP_REPUTATION_CHANGE: i32 = -(1 << 6);
/// Reputation change when a peer sends a message from a topic it isn't registered on.
const UNREGISTERED_TOPIC_REPUTATION_CHANGE: i32 = -(1 << 10);

struct PeerConsensus<H> {
	known_messages: HashSet<H>,
	roles: Roles,
}

/// Topic stream message with sender.
#[derive(Debug, Eq, PartialEq)]
pub struct TopicNotification {
	/// Message data.
	pub message: Vec<u8>,
	/// Sender if available.
	pub sender: Option<PeerId>,
}

struct MessageEntry<B: BlockT> {
	message_hash: B::Hash,
	topic: B::Hash,
	message: ConsensusMessage,
	sender: Option<PeerId>,
}

/// Consensus message destination.
pub enum MessageRecipient {
	/// Send to all peers.
	BroadcastToAll,
	/// Send to peers that don't have that message already.
	BroadcastNew,
	/// Send to specific peer.
	Peer(PeerId),
}

/// The reason for sending out the message.
#[derive(Eq, PartialEq, Copy, Clone)]
#[cfg_attr(test, derive(Debug))]
pub enum MessageIntent {
	/// Requested broadcast.
	Broadcast,
	/// Requested broadcast to all peers.
	ForcedBroadcast,
	/// Periodic rebroadcast of all messages to all peers.
	PeriodicRebroadcast,
}

/// Message validation result.
pub enum ValidationResult<H> {
	/// Message should be stored and propagated under given topic.
	ProcessAndKeep(H),
	/// Message should be processed, but not propagated.
	ProcessAndDiscard(H),
	/// Message should be ignored.
	Discard,
}

impl MessageIntent {
	fn broadcast() -> MessageIntent {
		MessageIntent::Broadcast
	}
}

/// Validation context. Allows reacting to incoming messages by sending out further messages.
pub trait ValidatorContext<B: BlockT> {
	/// Broadcast all messages with given topic to peers that do not have it yet.
	fn broadcast_topic(&mut self, topic: B::Hash, force: bool);
	/// Broadcast a message to all peers that have not received it previously.
	fn broadcast_message(&mut self, topic: B::Hash, message: Vec<u8>, force: bool);
	/// Send addressed message to a peer.
	fn send_message(&mut self, who: &PeerId, message: Vec<u8>);
	/// Send all messages with given topic to a peer.
	fn send_topic(&mut self, who: &PeerId, topic: B::Hash, force: bool);
}

struct NetworkContext<'g, 'p, B: BlockT> {
	gossip: &'g mut ConsensusGossip<B>,
	protocol: &'p mut dyn Context<B>,
	engine_id: ConsensusEngineId,
}

impl<'g, 'p, B: BlockT> ValidatorContext<B> for NetworkContext<'g, 'p, B> {
	/// Broadcast all messages with given topic to peers that do not have it yet.
	fn broadcast_topic(&mut self, topic: B::Hash, force: bool) {
		self.gossip.broadcast_topic(self.protocol, topic, force);
	}

	/// Broadcast a message to all peers that have not received it previously.
	fn broadcast_message(&mut self, topic: B::Hash, message: Vec<u8>, force: bool) {
		self.gossip.multicast(
			self.protocol,
			topic,
			ConsensusMessage{ data: message, engine_id: self.engine_id.clone() },
			force,
		);
	}

	/// Send addressed message to a peer.
	fn send_message(&mut self, who: &PeerId, message: Vec<u8>) {
		self.protocol.send_consensus(who.clone(), vec![ConsensusMessage {
			engine_id: self.engine_id,
			data: message,
		}]);
	}

	/// Send all messages with given topic to a peer.
	fn send_topic(&mut self, who: &PeerId, topic: B::Hash, force: bool) {
		self.gossip.send_topic(self.protocol, who, topic, self.engine_id, force);
	}
}

fn propagate<'a, B: BlockT, I>(
	protocol: &mut dyn Context<B>,
	messages: I,
	intent: MessageIntent,
	peers: &mut HashMap<PeerId, PeerConsensus<B::Hash>>,
	validators: &HashMap<ConsensusEngineId, Arc<dyn Validator<B>>>,
)
	// (msg_hash, topic, message)
	where I: Clone + IntoIterator<Item=(&'a B::Hash, &'a B::Hash, &'a ConsensusMessage)>,  
{
	let mut check_fns = HashMap::new();
	let mut message_allowed = move |who: &PeerId, intent: MessageIntent, topic: &B::Hash, message: &ConsensusMessage| {
		let engine_id = message.engine_id;
		let check_fn = match check_fns.entry(engine_id) {
			Entry::Occupied(entry) => entry.into_mut(),
			Entry::Vacant(vacant) => match validators.get(&engine_id) {
				None => return false, // treat all messages with no validator as not allowed
				Some(validator) => vacant.insert(validator.message_allowed()),
			}
		};

		(check_fn)(who, intent, topic, &message.data)
	};

	for (id, ref mut peer) in peers.iter_mut() {
		let mut batch = Vec::new();
		for (message_hash, topic, message) in messages.clone() {
			let intent = match intent {
				MessageIntent::Broadcast { .. } =>
					if peer.known_messages.contains(&message_hash) {
						continue;
					} else {
						MessageIntent::Broadcast
					},
				MessageIntent::PeriodicRebroadcast =>
					if peer.known_messages.contains(&message_hash) {
						MessageIntent::PeriodicRebroadcast
					} else {
						// peer doesn't know message, so the logic should treat it as an
						// initial broadcast.
						MessageIntent::Broadcast
					},
				other => other,
			};

			if !message_allowed(id, intent, &topic, &message) {
				continue;
			}

			peer.known_messages.insert(message_hash.clone());

			trace!(target: "gossip", "Propagating to {}: {:?}", id, message);
			batch.push(message.clone())
		}
		protocol.send_consensus(id.clone(), batch);
	}
}

/// Validates consensus messages.
pub trait Validator<B: BlockT>: Send + Sync {
	/// New peer is connected.
	fn new_peer(&self, _context: &mut dyn ValidatorContext<B>, _who: &PeerId, _roles: Roles) {
	}

	/// New connection is dropped.
	fn peer_disconnected(&self, _context: &mut dyn ValidatorContext<B>, _who: &PeerId) {
	}

	/// Validate consensus message.
	fn validate(
		&self,
		context: &mut dyn ValidatorContext<B>,
		sender: &PeerId,
		data: &[u8]
	) -> ValidationResult<B::Hash>;

	/// Produce a closure for validating messages on a given topic.
	fn message_expired<'a>(&'a self) -> Box<dyn FnMut(B::Hash, &[u8]) -> bool + 'a> {
		Box::new(move |_topic, _data| false)
	}

	/// Produce a closure for filtering egress messages.
	fn message_allowed<'a>(&'a self) -> Box<dyn FnMut(&PeerId, MessageIntent, &B::Hash, &[u8]) -> bool + 'a> {
		Box::new(move |_who, _intent, _topic, _data| true)
	}
}

/// Consensus network protocol handler. Manages statements and candidate requests.
pub struct ConsensusGossip<B: BlockT> {
	peers: HashMap<PeerId, PeerConsensus<B::Hash>>,
	live_message_sinks: HashMap<(ConsensusEngineId, B::Hash), Vec<mpsc::UnboundedSender<TopicNotification>>>,
	messages: Vec<MessageEntry<B>>,
	known_messages: LruCache<B::Hash, ()>,
	validators: HashMap<ConsensusEngineId, Arc<dyn Validator<B>>>,
	next_broadcast: wasm_timer::Instant,
}

impl<B: BlockT> ConsensusGossip<B> {
	/// Create a new instance.
	pub fn new() -> Self {
		ConsensusGossip {
			peers: HashMap::new(),
			live_message_sinks: HashMap::new(),
			messages: Default::default(),
			known_messages: LruCache::new(KNOWN_MESSAGES_CACHE_SIZE),
			validators: Default::default(),
			next_broadcast: wasm_timer::Instant::now() + REBROADCAST_INTERVAL,
		}
	}

	/// Closes all notification streams.
	pub fn abort(&mut self) {
		self.live_message_sinks.clear();
	}

	/// Register message validator for a message type.
	pub fn register_validator(
		&mut self,
		protocol: &mut dyn Context<B>,
		engine_id: ConsensusEngineId,
		validator: Arc<dyn Validator<B>>
	) {
		self.register_validator_internal(engine_id, validator.clone());
		let peers: Vec<_> = self.peers.iter().map(|(id, peer)| (id.clone(), peer.roles)).collect();
		for (id, roles) in peers {
			let mut context = NetworkContext { gossip: self, protocol, engine_id: engine_id.clone() };
			validator.new_peer(&mut context, &id, roles);
		}
	}

	fn register_validator_internal(&mut self, engine_id: ConsensusEngineId, validator: Arc<dyn Validator<B>>) {
		self.validators.insert(engine_id, validator.clone());
	}

	/// Handle new connected peer.
	pub fn new_peer(&mut self, protocol: &mut dyn Context<B>, who: PeerId, roles: Roles) {
		// light nodes are not valid targets for consensus gossip messages
		if !roles.is_full() {
			return;
		}

		trace!(target:"gossip", "Registering {:?} {}", roles, who);
		self.peers.insert(who.clone(), PeerConsensus {
			known_messages: HashSet::new(),
			roles,
		});
		for (engine_id, v) in self.validators.clone() {
			let mut context = NetworkContext { gossip: self, protocol, engine_id: engine_id.clone() };
			v.new_peer(&mut context, &who, roles);
		}
	}

	fn register_message_hashed(
		&mut self,
		message_hash: B::Hash,
		topic: B::Hash,
		message: ConsensusMessage,
		sender: Option<PeerId>,
	) {
		if self.known_messages.put(message_hash.clone(), ()).is_none() {
			self.messages.push(MessageEntry {
				message_hash,
				topic,
				message,
				sender,
			});
		}
	}

	/// Registers a message without propagating it to any peers. The message
	/// becomes available to new peers or when the service is asked to gossip
	/// the message's topic. No validation is performed on the message, if the
	/// message is already expired it should be dropped on the next garbage
	/// collection.
	pub fn register_message(
		&mut self,
		topic: B::Hash,
		message: ConsensusMessage,
	) {
		let message_hash = HashFor::<B>::hash(&message.data[..]);
		self.register_message_hashed(message_hash, topic, message, None);
	}

	/// Call when a peer has been disconnected to stop tracking gossip status.
	pub fn peer_disconnected(&mut self, protocol: &mut dyn Context<B>, who: PeerId) {
		for (engine_id, v) in self.validators.clone() {
			let mut context = NetworkContext { gossip: self, protocol, engine_id: engine_id.clone() };
			v.peer_disconnected(&mut context, &who);
		}
	}

	/// Perform periodic maintenance
	pub fn tick(&mut self, protocol: &mut dyn Context<B>) {
		self.collect_garbage();
		if wasm_timer::Instant::now() >= self.next_broadcast {
			self.rebroadcast(protocol);
			self.next_broadcast = wasm_timer::Instant::now() + REBROADCAST_INTERVAL;
		}
	}

	/// Rebroadcast all messages to all peers.
	fn rebroadcast(&mut self, protocol: &mut dyn Context<B>) {
		let messages = self.messages.iter()
			.map(|entry| (&entry.message_hash, &entry.topic, &entry.message));
		propagate(protocol, messages, MessageIntent::PeriodicRebroadcast, &mut self.peers, &self.validators);
	}

	/// Broadcast all messages with given topic.
	pub fn broadcast_topic(&mut self, protocol: &mut dyn Context<B>, topic: B::Hash, force: bool) {
		let messages = self.messages.iter()
			.filter_map(|entry|
				if entry.topic == topic { Some((&entry.message_hash, &entry.topic, &entry.message)) } else { None }
			);
		let intent = if force { MessageIntent::ForcedBroadcast } else { MessageIntent::broadcast() };
		propagate(protocol, messages, intent, &mut self.peers, &self.validators);
	}

	/// Prune old or no longer relevant consensus messages. Provide a predicate
	/// for pruning, which returns `false` when the items with a given topic should be pruned.
	pub fn collect_garbage(&mut self) {
		self.live_message_sinks.retain(|_, sinks| {
			sinks.retain(|sink| !sink.is_closed());
			!sinks.is_empty()
		});

		let known_messages = &mut self.known_messages;
		let before = self.messages.len();
		let validators = &self.validators;

		let mut check_fns = HashMap::new();
		let mut message_expired = move |entry: &MessageEntry<B>| {
			let engine_id = entry.message.engine_id;
			let check_fn = match check_fns.entry(engine_id) {
				Entry::Occupied(entry) => entry.into_mut(),
				Entry::Vacant(vacant) => match validators.get(&engine_id) {
					None => return true, // treat all messages with no validator as expired
					Some(validator) => vacant.insert(validator.message_expired()),
				}
			};

			(check_fn)(entry.topic, &entry.message.data)
		};

		self.messages.retain(|entry| !message_expired(entry));

		trace!(target: "gossip", "Cleaned up {} stale messages, {} left ({} known)",
			before - self.messages.len(),
			self.messages.len(),
			known_messages.len(),
		);

		for (_, ref mut peer) in self.peers.iter_mut() {
			peer.known_messages.retain(|h| known_messages.contains(h));
		}
	}

	/// Get data of valid, incoming messages for a topic (but might have expired meanwhile)
	pub fn messages_for(&mut self, engine_id: ConsensusEngineId, topic: B::Hash)
		-> mpsc::UnboundedReceiver<TopicNotification>
	{
		let (tx, rx) = mpsc::unbounded();
		for entry in self.messages.iter_mut()
			.filter(|e| e.topic == topic && e.message.engine_id == engine_id)
		{
			tx.unbounded_send(TopicNotification {
					message: entry.message.data.clone(),
					sender: entry.sender.clone(),
				})
				.expect("receiver known to be live; qed");
		}

		self.live_message_sinks.entry((engine_id, topic)).or_default().push(tx);

		rx
	}

	/// Handle an incoming ConsensusMessage for topic by who via protocol. Discard message if topic
	/// already known, the message is old, its source peers isn't a registered peer or the connection
	/// to them is broken. Return `Some(topic, message)` if it was added to the internal queue, `None`
	/// in all other cases.
	pub fn on_incoming(
		&mut self,
		protocol: &mut dyn Context<B>,
		who: PeerId,
		messages: Vec<ConsensusMessage>,
	) {
		trace!(target:"gossip", "Received {} messages from peer {}", messages.len(), who);
		for message in messages {
			let message_hash = HashFor::<B>::hash(&message.data[..]);

			if self.known_messages.contains(&message_hash) {
				trace!(target:"gossip", "Ignored already known message from {}", who);
				protocol.report_peer(who.clone(), DUPLICATE_GOSSIP_REPUTATION_CHANGE);
				continue;
			}

			let engine_id = message.engine_id;
			// validate the message
			let validation = self.validators.get(&engine_id)
				.cloned()
				.map(|v| {
					let mut context = NetworkContext { gossip: self, protocol, engine_id };
					v.validate(&mut context, &who, &message.data)
				});

			let validation_result = match validation {
				Some(ValidationResult::ProcessAndKeep(topic)) => Some((topic, true)),
				Some(ValidationResult::ProcessAndDiscard(topic)) => Some((topic, false)),
				Some(ValidationResult::Discard) => None,
				None => {
					trace!(target:"gossip", "Unknown message engine id {:?} from {}", engine_id, who);
					protocol.report_peer(who.clone(), UNKNOWN_GOSSIP_REPUTATION_CHANGE);
					protocol.disconnect_peer(who.clone());
					continue;
				}
			};

			if let Some((topic, keep)) = validation_result {
				protocol.report_peer(who.clone(), GOSSIP_SUCCESS_REPUTATION_CHANGE);
				if let Some(ref mut peer) = self.peers.get_mut(&who) {
					peer.known_messages.insert(message_hash);
					if let Entry::Occupied(mut entry) = self.live_message_sinks.entry((engine_id, topic)) {
						debug!(target: "gossip", "Pushing consensus message to sinks for {}.", topic);
						entry.get_mut().retain(|sink| {
							if let Err(e) = sink.unbounded_send(TopicNotification {
								message: message.data.clone(),
								sender: Some(who.clone())
							}) {
								trace!(target: "gossip", "Error broadcasting message notification: {:?}", e);
							}
							!sink.is_closed()
						});
						if entry.get().is_empty() {
							entry.remove_entry();
						}
					}
					if keep {
						self.register_message_hashed(message_hash, topic, message, Some(who.clone()));
					}
				} else {
					trace!(target:"gossip", "Ignored statement from unregistered peer {}", who);
					protocol.report_peer(who.clone(), UNREGISTERED_TOPIC_REPUTATION_CHANGE);
				}
			} else {
				trace!(target:"gossip", "Handled valid one hop message from peer {}", who);
			}
		}
	}

	/// Send all messages with given topic to a peer.
	pub fn send_topic(
		&mut self,
		protocol: &mut dyn Context<B>,
		who: &PeerId,
		topic: B::Hash,
		engine_id: ConsensusEngineId,
		force: bool
	) {
		let validator = self.validators.get(&engine_id);
		let mut message_allowed = match validator {
			None => return, // treat all messages with no validator as not allowed
			Some(validator) => validator.message_allowed(),
		};

		if let Some(ref mut peer) = self.peers.get_mut(who) {
			let mut batch = Vec::new();
			for entry in self.messages.iter().filter(|m| m.topic == topic && m.message.engine_id == engine_id) {
				let intent = if force {
					MessageIntent::ForcedBroadcast
				} else {
					MessageIntent::Broadcast
				};

				if !force && peer.known_messages.contains(&entry.message_hash) {
					continue;
				}

				if !message_allowed(who, intent, &entry.topic, &entry.message.data) {
					continue;
				}

				peer.known_messages.insert(entry.message_hash.clone());

				trace!(target: "gossip", "Sending topic message to {}: {:?}", who, entry.message);
				batch.push(ConsensusMessage {
					engine_id: engine_id.clone(),
					data: entry.message.data.clone(),
				});
			}
			protocol.send_consensus(who.clone(), batch);
		}
	}

	/// Multicast a message to all peers.
	pub fn multicast(
		&mut self,
		protocol: &mut dyn Context<B>,
		topic: B::Hash,
		message: ConsensusMessage,
		force: bool,
	) {
		let message_hash = HashFor::<B>::hash(&message.data);
		self.register_message_hashed(message_hash, topic, message.clone(), None);
		let intent = if force { MessageIntent::ForcedBroadcast } else { MessageIntent::broadcast() };
		propagate(protocol, iter::once((&message_hash, &topic, &message)), intent, &mut self.peers, &self.validators);
	}

	/// Send addressed message to a peer. The message is not kept or multicast
	/// later on.
	pub fn send_message(
		&mut self,
		protocol: &mut dyn Context<B>,
		who: &PeerId,
		message: ConsensusMessage,
	) {
		let peer = match self.peers.get_mut(who) {
			None => return,
			Some(peer) => peer,
		};

		let message_hash = HashFor::<B>::hash(&message.data);

		trace!(target: "gossip", "Sending direct to {}: {:?}", who, message);

		peer.known_messages.insert(message_hash);
		protocol.send_consensus(who.clone(), vec![message.clone()]);
	}
}

/// A gossip message validator that discards all messages.
pub struct DiscardAll;

impl<B: BlockT> Validator<B> for DiscardAll {
	fn validate(
		&self,
		_context: &mut dyn ValidatorContext<B>,
		_sender: &PeerId,
		_data: &[u8],
	) -> ValidationResult<B::Hash> {
		ValidationResult::Discard
	}

	fn message_expired<'a>(&'a self) -> Box<dyn FnMut(B::Hash, &[u8]) -> bool + 'a> {
		Box::new(move |_topic, _data| true)
	}

	fn message_allowed<'a>(&'a self) -> Box<dyn FnMut(&PeerId, MessageIntent, &B::Hash, &[u8]) -> bool + 'a> {
		Box::new(move |_who, _intent, _topic, _data| false)
	}
}

#[cfg(test)]
mod tests {
	use std::sync::Arc;
	use sp_runtime::testing::{H256, Block as RawBlock, ExtrinsicWrapper};
	use futures03::executor::block_on_stream;

	use super::*;

	type Block = RawBlock<ExtrinsicWrapper<u64>>;

	macro_rules! push_msg {
		($consensus:expr, $topic:expr, $hash: expr, $m:expr) => {
			if $consensus.known_messages.put($hash, ()).is_none() {
				$consensus.messages.push(MessageEntry {
					message_hash: $hash,
					topic: $topic,
					message: ConsensusMessage { data: $m, engine_id: [0, 0, 0, 0]},
					sender: None,
				});
			}
		}
	}

	struct AllowAll;
	impl Validator<Block> for AllowAll {
		fn validate(
			&self,
			_context: &mut dyn ValidatorContext<Block>,
			_sender: &PeerId,
			_data: &[u8],
		) -> ValidationResult<H256> {
			ValidationResult::ProcessAndKeep(H256::default())
		}
	}

	#[test]
	fn collects_garbage() {
		struct AllowOne;
		impl Validator<Block> for AllowOne {
			fn validate(
				&self,
				_context: &mut dyn ValidatorContext<Block>,
				_sender: &PeerId,
				data: &[u8],
			) -> ValidationResult<H256> {
				if data[0] == 1 {
					ValidationResult::ProcessAndKeep(H256::default())
				} else {
					ValidationResult::Discard
				}
			}

			fn message_expired<'a>(&'a self) -> Box<dyn FnMut(H256, &[u8]) -> bool + 'a> {
				Box::new(move |_topic, data| data[0] != 1)
			}
		}

		let prev_hash = H256::random();
		let best_hash = H256::random();
		let mut consensus = ConsensusGossip::<Block>::new();
		let m1_hash = H256::random();
		let m2_hash = H256::random();
		let m1 = vec![1, 2, 3];
		let m2 = vec![4, 5, 6];

		push_msg!(consensus, prev_hash, m1_hash, m1);
		push_msg!(consensus, best_hash, m2_hash, m2);
		consensus.known_messages.put(m1_hash, ());
		consensus.known_messages.put(m2_hash, ());

		let test_engine_id = Default::default();
		consensus.register_validator_internal(test_engine_id, Arc::new(AllowAll));
		consensus.collect_garbage();
		assert_eq!(consensus.messages.len(), 2);
		assert_eq!(consensus.known_messages.len(), 2);

		consensus.register_validator_internal(test_engine_id, Arc::new(AllowOne));

		// m2 is expired
		consensus.collect_garbage();
		assert_eq!(consensus.messages.len(), 1);
		// known messages are only pruned based on size.
		assert_eq!(consensus.known_messages.len(), 2);
		assert!(consensus.known_messages.contains(&m2_hash));
	}

	#[test]
	fn message_stream_include_those_sent_before_asking_for_stream() {
		let mut consensus = ConsensusGossip::<Block>::new();
		consensus.register_validator_internal([0, 0, 0, 0], Arc::new(AllowAll));

		let message = ConsensusMessage { data: vec![4, 5, 6], engine_id: [0, 0, 0, 0] };
		let topic = HashFor::<Block>::hash(&[1,2,3]);

		consensus.register_message(topic, message.clone());
		let mut stream = block_on_stream(consensus.messages_for([0, 0, 0, 0], topic));

		assert_eq!(stream.next(), Some(TopicNotification { message: message.data, sender: None }));
	}

	#[test]
	fn can_keep_multiple_messages_per_topic() {
		let mut consensus = ConsensusGossip::<Block>::new();

		let topic = [1; 32].into();
		let msg_a = ConsensusMessage { data: vec![1, 2, 3], engine_id: [0, 0, 0, 0] };
		let msg_b = ConsensusMessage { data: vec![4, 5, 6], engine_id: [0, 0, 0, 0] };

		consensus.register_message(topic, msg_a);
		consensus.register_message(topic, msg_b);

		assert_eq!(consensus.messages.len(), 2);
	}

	#[test]
	fn can_keep_multiple_subscribers_per_topic() {
		let mut consensus = ConsensusGossip::<Block>::new();
		consensus.register_validator_internal([0, 0, 0, 0], Arc::new(AllowAll));

		let data = vec![4, 5, 6];
		let message = ConsensusMessage { data: data.clone(), engine_id: [0, 0, 0, 0] };
		let topic = HashFor::<Block>::hash(&[1, 2, 3]);

		consensus.register_message(topic, message.clone());

		let mut stream1 = block_on_stream(consensus.messages_for([0, 0, 0, 0], topic));
		let mut stream2 = block_on_stream(consensus.messages_for([0, 0, 0, 0], topic));

		assert_eq!(stream1.next(), Some(TopicNotification { message: data.clone(), sender: None }));
		assert_eq!(stream2.next(), Some(TopicNotification { message: data, sender: None }));
	}

	#[test]
	fn topics_are_localized_to_engine_id() {
		let mut consensus = ConsensusGossip::<Block>::new();
		consensus.register_validator_internal([0, 0, 0, 0], Arc::new(AllowAll));

		let topic = [1; 32].into();
		let msg_a = ConsensusMessage { data: vec![1, 2, 3], engine_id: [0, 0, 0, 0] };
		let msg_b = ConsensusMessage { data: vec![4, 5, 6], engine_id: [0, 0, 0, 1] };

		consensus.register_message(topic, msg_a);
		consensus.register_message(topic, msg_b);

		let mut stream = block_on_stream(consensus.messages_for([0, 0, 0, 0], topic));

		assert_eq!(stream.next(), Some(TopicNotification { message: vec![1, 2, 3], sender: None }));

		let _ = consensus.live_message_sinks.remove(&([0, 0, 0, 0], topic));
		assert_eq!(stream.next(), None);
	}
<<<<<<< HEAD
=======

	#[test]
	fn keeps_track_of_broadcast_attempts() {
		struct DummyNetworkContext;
		impl<B: BlockT> Context<B> for DummyNetworkContext {
			fn report_peer(&mut self, _who: PeerId, _reputation: i32) {}
			fn disconnect_peer(&mut self, _who: PeerId) {}
			fn send_consensus(&mut self, _who: PeerId, _consensus: Vec<ConsensusMessage>) {}
			fn send_chain_specific(&mut self, _who: PeerId, _message: Vec<u8>) {}
		}

		// A mock gossip validator that never expires any message, allows
		// setting whether messages should be allowed and keeps track of any
		// messages passed to `message_allowed`.
		struct MockValidator {
			allow: AtomicBool,
			messages: Arc<Mutex<Vec<(Vec<u8>, MessageIntent)>>>,
		}

		impl MockValidator {
			fn new() -> MockValidator {
				MockValidator {
					allow: AtomicBool::new(false),
					messages: Arc::new(Mutex::new(Vec::new())),
				}
			}
		}

		impl Validator<Block> for MockValidator {
			fn validate(
				&self,
				_context: &mut dyn ValidatorContext<Block>,
				_sender: &PeerId,
				_data: &[u8],
			) -> ValidationResult<H256> {
				ValidationResult::ProcessAndKeep(H256::default())
			}

			fn message_expired<'a>(&'a self) -> Box<dyn FnMut(H256, &[u8]) -> bool + 'a> {
				Box::new(move |_topic, _data| false)
			}

			fn message_allowed<'a>(&'a self) -> Box<dyn FnMut(&PeerId, MessageIntent, &H256, &[u8]) -> bool + 'a> {
				let messages = self.messages.clone();
				Box::new(move |_, intent, _, data| {
					messages.lock().push((data.to_vec(), intent));
					self.allow.load(Ordering::SeqCst)
				})
			}
		}

		// we setup an instance of the mock gossip validator, add a new peer to
		// it and register a message.
		let mut consensus = ConsensusGossip::<Block>::new();
		let validator = Arc::new(MockValidator::new());
		consensus.register_validator_internal([0, 0, 0, 0], validator.clone());
		consensus.new_peer(
			&mut DummyNetworkContext,
			PeerId::random(),
			Roles::AUTHORITY,
		);

		let data = vec![1, 2, 3];
		let msg = ConsensusMessage { data: data.clone(), engine_id: [0, 0, 0, 0] };
		consensus.register_message(H256::default(), msg);

		// tick the gossip handler and make sure it triggers a message rebroadcast
		let mut tick = || {
			consensus.next_broadcast = wasm_timer::Instant::now();
			consensus.tick(&mut DummyNetworkContext);
		};

		// by default we won't allow the message we registered, so everytime we
		// tick the gossip handler, the message intent should be kept as
		// `Broadcast` but the previous attempts should be incremented.
		tick();
		assert_eq!(
			validator.messages.lock().pop().unwrap(),
			(data.clone(), MessageIntent::Broadcast { previous_attempts: 0 }),
		);

		tick();
		assert_eq!(
			validator.messages.lock().pop().unwrap(),
			(data.clone(), MessageIntent::Broadcast { previous_attempts: 1 }),
		);

		// we set the validator to allow the message to go through
		validator.allow.store(true, Ordering::SeqCst);

		// we still get the same message intent but it should be delivered now
		tick();
		assert_eq!(
			validator.messages.lock().pop().unwrap(),
			(data.clone(), MessageIntent::Broadcast { previous_attempts: 2 }),
		);

		// ticking the gossip handler again the message intent should change to
		// `PeriodicRebroadcast` since it was sent.
		tick();
		assert_eq!(
			validator.messages.lock().pop().unwrap(),
			(data.clone(), MessageIntent::PeriodicRebroadcast),
		);
	}
>>>>>>> 2ff5a08b
}<|MERGE_RESOLUTION|>--- conflicted
+++ resolved
@@ -780,8 +780,6 @@
 		let _ = consensus.live_message_sinks.remove(&([0, 0, 0, 0], topic));
 		assert_eq!(stream.next(), None);
 	}
-<<<<<<< HEAD
-=======
 
 	#[test]
 	fn keeps_track_of_broadcast_attempts() {
@@ -887,5 +885,4 @@
 			(data.clone(), MessageIntent::PeriodicRebroadcast),
 		);
 	}
->>>>>>> 2ff5a08b
 }