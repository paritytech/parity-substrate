// Copyright 2017-2019 Parity Technologies (UK) Ltd.
// This file is part of Substrate.

// Substrate is free software: you can redistribute it and/or modify
// it under the terms of the GNU General Public License as published by
// the Free Software Foundation, either version 3 of the License, or
// (at your option) any later version.

// Substrate is distributed in the hope that it will be useful,
// but WITHOUT ANY WARRANTY; without even the implied warranty of
// MERCHANTABILITY or FITNESS FOR A PARTICULAR PURPOSE.  See the
// GNU General Public License for more details.

// You should have received a copy of the GNU General Public License
// along with Substrate.  If not, see <http://www.gnu.org/licenses/>.

//! Light client requests service.
//!
//! Handles requests for data coming from our local light client and that must be answered by
//! nodes on the network.

use std::collections::{HashMap, VecDeque};
use std::sync::Arc;
use std::time::{Instant, Duration};
use log::{trace, info};
use futures::channel::oneshot::{Sender as OneShotSender};
use linked_hash_map::{Entry, LinkedHashMap};
use sp_blockchain::Error as ClientError;
use sc_client_api::{FetchChecker, RemoteHeaderRequest,
	RemoteCallRequest, RemoteReadRequest, RemoteChangesRequest, ChangesProof,
	RemoteReadChildRequest, RemoteBodyRequest, StorageProof};
use crate::message::{self, BlockAttributes, Direction, FromBlock, RequestId};
use libp2p::PeerId;
use crate::config::Roles;
use sp_runtime::traits::{Block as BlockT, Header as HeaderT, NumberFor};
use sc_peerset::ReputationChange;

/// Remote request timeout.
const REQUEST_TIMEOUT: Duration = Duration::from_secs(15);
/// Default request retry count.
const RETRY_COUNT: usize = 1;
/// Reputation change for a peer when a request timed out.
const TIMEOUT_REPUTATION_CHANGE: i32 = -(1 << 8);

/// Trait used by the `LightDispatch` service to communicate messages back to the network.
pub trait LightDispatchNetwork<B: BlockT> {
	/// Adjusts the reputation of the given peer.
	fn report_peer(&mut self, who: &PeerId, reputation_change: ReputationChange);

	/// Disconnect from the given peer. Used in case of misbehaviour.
	fn disconnect_peer(&mut self, who: &PeerId);

	/// Send to `who` a request for a header.
	fn send_header_request(&mut self, who: &PeerId, id: RequestId, block: <<B as BlockT>::Header as HeaderT>::Number);

	/// Send to `who` a read request.
	fn send_read_request(
		&mut self,
		who: &PeerId,
		id: RequestId,
		block: <B as BlockT>::Hash,
		keys: Vec<Vec<u8>>,
	);

	/// Send to `who` a child read request.
	fn send_read_child_request(
		&mut self,
		who: &PeerId,
		id: RequestId,
		block: <B as BlockT>::Hash,
		storage_key: Vec<u8>,
		child_info: Vec<u8>,
		child_type: u32,
		keys: Vec<Vec<u8>>,
	);

	/// Send to `who` a call request.
	fn send_call_request(
		&mut self,
		who: &PeerId,
		id: RequestId,
		block: <B as BlockT>::Hash,
		method: String,
		data: Vec<u8>
	);

	/// Send to `who` a changes request.
	fn send_changes_request(
		&mut self,
		who: &PeerId,
		id: RequestId,
		first: <B as BlockT>::Hash,
		last: <B as BlockT>::Hash,
		min: <B as BlockT>::Hash,
		max: <B as BlockT>::Hash,
		storage_key: Option<Vec<u8>>,
		key: Vec<u8>,
	);

	/// Send to `who` a body request.
	fn send_body_request(
		&mut self,
		who: &PeerId,
		id: RequestId,
		fields: BlockAttributes,
		from: FromBlock<<B as BlockT>::Hash, <<B as BlockT>::Header as HeaderT>::Number>,
		to: Option<B::Hash>,
		direction: Direction,
		max: Option<u32>
	);
}

/// Light client requests service. Dispatches requests to appropriate peers.
pub struct LightDispatch<B: BlockT> {
	/// Verifies that responses are correct. Passed at initialization.
	checker: Arc<dyn FetchChecker<B>>,
	/// Numeric ID to assign to the next outgoing request. Used to assign responses to their
	/// corresponding request.
	next_request_id: u64,
	/// Requests that we have yet to send out on the network.
	pending_requests: VecDeque<Request<B>>,
	/// List of nodes to which we have sent a request and that are yet to answer.
	active_peers: LinkedHashMap<PeerId, Request<B>>,
	/// List of nodes that we know of that aren't doing anything and that are available for new
	/// requests.
	idle_peers: VecDeque<PeerId>,
	/// Best known block for each node in `active_peers` and `idle_peers`.
	best_blocks: HashMap<PeerId, NumberFor<B>>,
}

struct Request<Block: BlockT> {
	id: u64,
	/// When the request got created or sent out to the network.
	timestamp: Instant,
	/// Number of remaining attempts to fulfill this request. If it reaches 0, we interrupt the
	/// attempt.
	retry_count: usize,
	data: RequestData<Block>,
}

/// One request for data made by the `Client`.
///
/// Contains a `Sender` where to send the result.
pub(crate) enum RequestData<Block: BlockT> {
	RemoteBody(RemoteBodyRequest<Block::Header>, OneShotSender<Result<Vec<Block::Extrinsic>, ClientError>>),
	RemoteHeader(RemoteHeaderRequest<Block::Header>, OneShotSender<Result<Block::Header, ClientError>>),
	RemoteRead(
		RemoteReadRequest<Block::Header>,
		OneShotSender<Result<HashMap<Vec<u8>, Option<Vec<u8>>>, ClientError>>,
	),
	RemoteReadChild(
		RemoteReadChildRequest<Block::Header>,
		OneShotSender<Result<HashMap<Vec<u8>, Option<Vec<u8>>>, ClientError>>
	),
	RemoteCall(RemoteCallRequest<Block::Header>, OneShotSender<Result<Vec<u8>, ClientError>>),
	RemoteChanges(
		RemoteChangesRequest<Block::Header>,
		OneShotSender<Result<Vec<(NumberFor<Block>, u32)>, ClientError>>
	),
}

enum Accept<Block: BlockT> {
	Ok,
	CheckFailed(ClientError, RequestData<Block>),
	Unexpected(RequestData<Block>),
}

/// Dummy implementation of `FetchChecker` that always assumes that responses are bad.
///
/// Considering that it is the responsibility of the client to build the fetcher, it can use this
/// implementation if it knows that it will never perform any request.
#[derive(Default, Clone)]
pub struct AlwaysBadChecker;

impl<Block: BlockT> FetchChecker<Block> for AlwaysBadChecker {
	fn check_header_proof(
		&self,
		_request: &RemoteHeaderRequest<Block::Header>,
		_remote_header: Option<Block::Header>,
		_remote_proof: StorageProof,
	) -> Result<Block::Header, ClientError> {
		Err(ClientError::Msg("AlwaysBadChecker".into()))
	}

	fn check_read_proof(
		&self,
		_request: &RemoteReadRequest<Block::Header>,
		_remote_proof: StorageProof,
	) -> Result<HashMap<Vec<u8>,Option<Vec<u8>>>, ClientError> {
		Err(ClientError::Msg("AlwaysBadChecker".into()))
	}

	fn check_read_child_proof(
		&self,
		_request: &RemoteReadChildRequest<Block::Header>,
		_remote_proof: StorageProof,
	) -> Result<HashMap<Vec<u8>, Option<Vec<u8>>>, ClientError> {
		Err(ClientError::Msg("AlwaysBadChecker".into()))
	}

	fn check_execution_proof(
		&self,
		_request: &RemoteCallRequest<Block::Header>,
		_remote_proof: StorageProof,
	) -> Result<Vec<u8>, ClientError> {
		Err(ClientError::Msg("AlwaysBadChecker".into()))
	}

	fn check_changes_proof(
		&self,
		_request: &RemoteChangesRequest<Block::Header>,
		_remote_proof: ChangesProof<Block::Header>
	) -> Result<Vec<(NumberFor<Block>, u32)>, ClientError> {
		Err(ClientError::Msg("AlwaysBadChecker".into()))
	}

	fn check_body_proof(
		&self,
		_request: &RemoteBodyRequest<Block::Header>,
		_body: Vec<Block::Extrinsic>
	) -> Result<Vec<Block::Extrinsic>, ClientError> {
		Err(ClientError::Msg("AlwaysBadChecker".into()))
	}
}

impl<B: BlockT> LightDispatch<B> where
	B::Header: HeaderT,
{
	/// Creates new light client requests processer.
	pub fn new(checker: Arc<dyn FetchChecker<B>>) -> Self {
		LightDispatch {
			checker,
			next_request_id: 0,
			pending_requests: VecDeque::new(),
			active_peers: LinkedHashMap::new(),
			idle_peers: VecDeque::new(),
			best_blocks: HashMap::new(),
		}
	}

	/// Inserts a new request in the list of requests to execute.
	pub(crate) fn add_request(&mut self, network: impl LightDispatchNetwork<B>, data: RequestData<B>) {
		self.insert(RETRY_COUNT, data);
		self.dispatch(network);
	}

	/// Inserts a new request in the list of requests to execute.
	fn insert(&mut self, retry_count: usize, data: RequestData<B>) {
		let request_id = self.next_request_id;
		self.next_request_id += 1;

		self.pending_requests.push_back(Request {
			id: request_id,
			timestamp: Instant::now(),
			retry_count,
			data,
		});
	}

	/// Try to accept response from given peer.
	fn accept_response(
		&mut self,
		rtype: &str,
		mut network: impl LightDispatchNetwork<B>,
		peer: PeerId,
		request_id: u64,
		try_accept: impl FnOnce(Request<B>, &Arc<dyn FetchChecker<B>>) -> Accept<B>
	) {
		let request = match self.remove(peer.clone(), request_id) {
			Some(request) => request,
			None => {
				info!("Invalid remote {} response from peer {}", rtype, peer);
				network.report_peer(&peer, ReputationChange::new_fatal("Invalid remote response"));
				network.disconnect_peer(&peer);
				self.remove_peer(peer);
				return;
			},
		};

		let retry_count = request.retry_count;
		let (retry_count, retry_request_data) = match try_accept(request, &self.checker) {
			Accept::Ok => (retry_count, None),
			Accept::CheckFailed(error, retry_request_data) => {
				info!("Failed to check remote {} response from peer {}: {}", rtype, peer, error);
				network.report_peer(&peer, ReputationChange::new_fatal("Failed remote response check"));
				network.disconnect_peer(&peer);
				self.remove_peer(peer);

				if retry_count > 0 {
					(retry_count - 1, Some(retry_request_data))
				} else {
					trace!(target: "sync", "Failed to get remote {} response for given number of retries", rtype);
					retry_request_data.fail(ClientError::RemoteFetchFailed.into());
					(0, None)
				}
			},
			Accept::Unexpected(retry_request_data) => {
				info!("Unexpected response to remote {} from peer", rtype);
				network.report_peer(&peer, ReputationChange::new_fatal("Unexpected remote response"));
				network.disconnect_peer(&peer);
				self.remove_peer(peer);

				(retry_count, Some(retry_request_data))
			},
		};

		if let Some(request_data) = retry_request_data {
			self.insert(retry_count, request_data);
		}

		self.dispatch(network);
	}

	/// Call this when we connect to a node on the network.
	pub fn on_connect(
		&mut self,
		network: impl LightDispatchNetwork<B>,
		peer: PeerId,
		role: Roles,
		best_number: NumberFor<B>
	) {
		if !role.is_full() {
			return;
		}

		self.idle_peers.push_back(peer.clone());
		self.best_blocks.insert(peer, best_number);

		self.dispatch(network);
	}

	/// Sets the best seen block for the given node.
	pub fn update_best_number(&mut self, network: impl LightDispatchNetwork<B>, peer: PeerId, best_number: NumberFor<B>) {
		self.best_blocks.insert(peer, best_number);
		self.dispatch(network);
	}

	/// Call this when we disconnect from a node.
	pub fn on_disconnect(&mut self, network: impl LightDispatchNetwork<B>, peer: PeerId) {
		self.remove_peer(peer);
		self.dispatch(network);
	}

	/// Must be called periodically in order to perform maintenance.
	pub fn maintain_peers(&mut self, mut network: impl LightDispatchNetwork<B>) {
		let now = Instant::now();

		loop {
			match self.active_peers.front() {
				Some((_, request)) if now - request.timestamp >= REQUEST_TIMEOUT => (),
				_ => break,
			}

			let (bad_peer, request) = self.active_peers.pop_front().expect("front() is Some as checked above");
			self.pending_requests.push_front(request);
			network.report_peer(&bad_peer, ReputationChange::new(TIMEOUT_REPUTATION_CHANGE, "Light request timeout"));
			network.disconnect_peer(&bad_peer);
		}

		self.dispatch(network);
	}

	/// Handles a remote header response message from on the network.
	pub fn on_remote_header_response(
		&mut self,
		network: impl LightDispatchNetwork<B>,
		peer: PeerId,
		response: message::RemoteHeaderResponse<B::Header>
	) {
		self.accept_response("header", network, peer, response.id, |request, checker| match request.data {
			RequestData::RemoteHeader(request, sender) => match checker.check_header_proof(
				&request,
				response.header,
				response.proof
			) {
				Ok(response) => {
					// we do not bother if receiver has been dropped already
					let _ = sender.send(Ok(response));
					Accept::Ok
				},
				Err(error) => Accept::CheckFailed(error, RequestData::RemoteHeader(request, sender)),
			},
			data => Accept::Unexpected(data),
		})
	}

	/// Handles a remote read response message from on the network.
	pub fn on_remote_read_response(
		&mut self,
		network: impl LightDispatchNetwork<B>,
		peer: PeerId,
		response: message::RemoteReadResponse
	) {
		self.accept_response("read", network, peer, response.id, |request, checker| match request.data {
			RequestData::RemoteRead(request, sender) => {
				match checker.check_read_proof(&request, response.proof) {
					Ok(response) => {
						// we do not bother if receiver has been dropped already
						let _ = sender.send(Ok(response));
						Accept::Ok
					},
					Err(error) => Accept::CheckFailed(
						error,
						RequestData::RemoteRead(request, sender)
					),
			}},
			RequestData::RemoteReadChild(request, sender) => {
				match checker.check_read_child_proof(&request, response.proof) {
					Ok(response) => {
						// we do not bother if receiver has been dropped already
						let _ = sender.send(Ok(response));
						Accept::Ok
					},
					Err(error) => Accept::CheckFailed(
						error,
						RequestData::RemoteReadChild(request, sender)
					),
			}},
			data => Accept::Unexpected(data),
		})
	}

	/// Handles a remote call response message from on the network.
	pub fn on_remote_call_response(
		&mut self,
		network: impl LightDispatchNetwork<B>,
		peer: PeerId,
		response: message::RemoteCallResponse
	) {
		self.accept_response("call", network, peer, response.id, |request, checker| match request.data {
			RequestData::RemoteCall(request, sender) => match checker.check_execution_proof(&request, response.proof) {
				Ok(response) => {
					// we do not bother if receiver has been dropped already
					let _ = sender.send(Ok(response));
					Accept::Ok
				},
				Err(error) => Accept::CheckFailed(error, RequestData::RemoteCall(request, sender)),
			},
			data => Accept::Unexpected(data),
		})
	}

	/// Handles a remote changes response message from on the network.
	pub fn on_remote_changes_response(
		&mut self,
		network: impl LightDispatchNetwork<B>,
		peer: PeerId,
		response: message::RemoteChangesResponse<NumberFor<B>, B::Hash>
	) {
		self.accept_response("changes", network, peer, response.id, |request, checker| match request.data {
			RequestData::RemoteChanges(request, sender) => match checker.check_changes_proof(
				&request, ChangesProof {
					max_block: response.max,
					proof: response.proof,
					roots: response.roots.into_iter().collect(),
					roots_proof: response.roots_proof,
			}) {
				Ok(response) => {
					// we do not bother if receiver has been dropped already
					let _ = sender.send(Ok(response));
					Accept::Ok
				},
				Err(error) => Accept::CheckFailed(error, RequestData::RemoteChanges(request, sender)),
			},
			data => Accept::Unexpected(data),
		})
	}

	/// Handles a remote body response message from on the network.
	pub fn on_remote_body_response(
		&mut self,
		network: impl LightDispatchNetwork<B>,
		peer: PeerId,
		response: message::BlockResponse<B>
	) {
		self.accept_response("body", network, peer, response.id, |request, checker| match request.data {
			RequestData::RemoteBody(request, sender) => {
				let mut bodies: Vec<_> = response
					.blocks
					.into_iter()
					.filter_map(|b| b.body)
					.collect();

				// Number of bodies are hardcoded to 1 for valid `RemoteBodyResponses`
				if bodies.len() != 1 {
					return Accept::CheckFailed(
						"RemoteBodyResponse: invalid number of blocks".into(),
						RequestData::RemoteBody(request, sender),
					)
				}
				let body = bodies.remove(0);

				match checker.check_body_proof(&request, body) {
					Ok(body) => {
						let _ = sender.send(Ok(body));
						Accept::Ok
					}
					Err(error) => Accept::CheckFailed(error, RequestData::RemoteBody(request, sender)),
				}
			}
			other => Accept::Unexpected(other),
		})
	}

	pub fn is_light_response(&self, peer: &PeerId, request_id: message::RequestId) -> bool {
		self.active_peers.get(&peer).map_or(false, |r| r.id == request_id)
	}

	fn remove(&mut self, peer: PeerId, id: u64) -> Option<Request<B>> {
		match self.active_peers.entry(peer.clone()) {
			Entry::Occupied(entry) => match entry.get().id == id {
				true => {
					self.idle_peers.push_back(peer);
					Some(entry.remove())
				},
				false => None,
			},
			Entry::Vacant(_) => None,
		}
	}

	/// Removes a peer from the list of known peers.
	///
	/// Puts back the active request that this node was performing into `pending_requests`.
	fn remove_peer(&mut self, peer: PeerId) {
		self.best_blocks.remove(&peer);

		if let Some(request) = self.active_peers.remove(&peer) {
			self.pending_requests.push_front(request);
			return;
		}

		if let Some(idle_index) = self.idle_peers.iter().position(|i| *i == peer) {
			self.idle_peers.swap_remove_back(idle_index);
		}
	}

	/// Dispatches pending requests.
	fn dispatch(&mut self, mut network: impl LightDispatchNetwork<B>) {
		let mut last_peer = self.idle_peers.back().cloned();
		let mut unhandled_requests = VecDeque::new();

		loop {
			let peer = match self.idle_peers.pop_front() {
				Some(peer) => peer,
				None => break,
			};

			// check if request can (optimistically) be processed by the peer
			let can_be_processed_by_peer = {
				let request = match self.pending_requests.front() {
					Some(r) => r,
					None => {
						self.idle_peers.push_front(peer);
						break;
					},
				};
				let peer_best_block = self.best_blocks.get(&peer)
					.expect("entries are inserted into best_blocks when peer is connected;
						entries are removed from best_blocks when peer is disconnected;
						peer is in idle_peers and thus connected; qed");
				request.required_block() <= *peer_best_block
			};

			if !can_be_processed_by_peer {
				// return peer to the back of the queue
				self.idle_peers.push_back(peer.clone());

				// we have enumerated all peers and noone can handle request
				if Some(peer) == last_peer {
					let request = self.pending_requests.pop_front().expect("checked in loop condition; qed");
					unhandled_requests.push_back(request);
					last_peer = self.idle_peers.back().cloned();
				}

				continue;
			}

			last_peer = self.idle_peers.back().cloned();

			let mut request = self.pending_requests.pop_front().expect("checked in loop condition; qed");
			request.timestamp = Instant::now();
			trace!(target: "sync", "Dispatching remote request {} to peer {}", request.id, peer);
			request.send_to(&mut network, &peer);
			self.active_peers.insert(peer, request);
		}

		self.pending_requests.append(&mut unhandled_requests);
	}
}

impl<Block: BlockT> Request<Block> {
	/// Returns the block that the remote needs to have in order to be able to fulfill
	/// this request.
	fn required_block(&self) -> NumberFor<Block> {
		match self.data {
			RequestData::RemoteHeader(ref data, _) => data.block,
			RequestData::RemoteRead(ref data, _) => *data.header.number(),
			RequestData::RemoteReadChild(ref data, _) => *data.header.number(),
			RequestData::RemoteCall(ref data, _) => *data.header.number(),
			RequestData::RemoteChanges(ref data, _) => data.max_block.0,
			RequestData::RemoteBody(ref data, _) => *data.header.number(),
		}
	}

	fn send_to(&self, out: &mut impl LightDispatchNetwork<Block>, peer: &PeerId) {
		match self.data {
			RequestData::RemoteHeader(ref data, _) =>
				out.send_header_request(
					peer,
					self.id,
					data.block,
				),
			RequestData::RemoteRead(ref data, _) =>
				out.send_read_request(
					peer,
					self.id,
					data.block,
					data.keys.clone(),
				),
			RequestData::RemoteReadChild(ref data, _) =>
				out.send_read_child_request(
					peer,
					self.id,
					data.block,
					data.storage_key.clone(),
					data.child_info.clone(),
					data.child_type,
					data.keys.clone(),
				),
			RequestData::RemoteCall(ref data, _) =>
				out.send_call_request(
					peer,
					self.id,
					data.block,
					data.method.clone(),
					data.call_data.clone(),
				),
			RequestData::RemoteChanges(ref data, _) =>
				out.send_changes_request(
					peer,
					self.id,
					data.first_block.1.clone(),
					data.last_block.1.clone(),
					data.tries_roots.1.clone(),
					data.max_block.1.clone(),
					data.storage_key.clone(),
					data.key.clone(),
				),
			RequestData::RemoteBody(ref data, _) =>
				out.send_body_request(
					peer,
					self.id,
					message::BlockAttributes::BODY,
					message::FromBlock::Hash(data.header.hash()),
					None,
					message::Direction::Ascending,
					Some(1)
				),
		}
	}
}

impl<Block: BlockT> RequestData<Block> {
	fn fail(self, error: ClientError) {
		// don't care if anyone is listening
		match self {
			RequestData::RemoteHeader(_, sender) => { let _ = sender.send(Err(error)); },
			RequestData::RemoteCall(_, sender) => { let _ = sender.send(Err(error)); },
			RequestData::RemoteRead(_, sender) => { let _ = sender.send(Err(error)); },
			RequestData::RemoteReadChild(_, sender) => { let _ = sender.send(Err(error)); },
			RequestData::RemoteChanges(_, sender) => { let _ = sender.send(Err(error)); },
			RequestData::RemoteBody(_, sender) => { let _ = sender.send(Err(error)); },
		}
	}
}

#[cfg(test)]
pub mod tests {
	use std::collections::{HashMap, HashSet};
	use std::sync::Arc;
	use std::time::Instant;
<<<<<<< HEAD
	use futures::channel::oneshot;
=======
	use futures::{Future, sync::oneshot};
	use sp_core::storage::ChildInfo;
>>>>>>> b94464fb
	use sp_runtime::traits::{Block as BlockT, NumberFor, Header as HeaderT};
	use sp_blockchain::{Error as ClientError, Result as ClientResult};
	use sc_client_api::{FetchChecker, RemoteHeaderRequest,
		ChangesProof, RemoteCallRequest, RemoteReadRequest,
		RemoteReadChildRequest, RemoteChangesRequest, RemoteBodyRequest};
	use crate::config::Roles;
	use crate::message::{self, BlockAttributes, Direction, FromBlock, RequestId};
	use libp2p::PeerId;
	use super::{REQUEST_TIMEOUT, LightDispatch, LightDispatchNetwork, RequestData, StorageProof};
	use sp_test_primitives::{changes_trie_config, Block, Extrinsic, Header};

	struct DummyFetchChecker { ok: bool }

	impl FetchChecker<Block> for DummyFetchChecker {
		fn check_header_proof(
			&self,
			_request: &RemoteHeaderRequest<Header>,
			header: Option<Header>,
			_remote_proof: StorageProof,
		) -> ClientResult<Header> {
			match self.ok {
				true if header.is_some() => Ok(header.unwrap()),
				_ => Err(ClientError::Backend("Test error".into())),
			}
		}

		fn check_read_proof(
			&self,
			request: &RemoteReadRequest<Header>,
			_: StorageProof,
		) -> ClientResult<HashMap<Vec<u8>, Option<Vec<u8>>>> {
			match self.ok {
				true => Ok(request.keys
					.iter()
					.cloned()
					.map(|k| (k, Some(vec![42])))
					.collect()
				),
				false => Err(ClientError::Backend("Test error".into())),
			}
		}

		fn check_read_child_proof(
			&self,
			request: &RemoteReadChildRequest<Header>,
			_: StorageProof,
		) -> ClientResult<HashMap<Vec<u8>, Option<Vec<u8>>>> {
			match self.ok {
				true => Ok(request.keys
					.iter()
					.cloned()
					.map(|k| (k, Some(vec![42])))
					.collect()
				),
				false => Err(ClientError::Backend("Test error".into())),
			}
		}

		fn check_execution_proof(&self, _: &RemoteCallRequest<Header>, _: StorageProof) -> ClientResult<Vec<u8>> {
			match self.ok {
				true => Ok(vec![42]),
				false => Err(ClientError::Backend("Test error".into())),
			}
		}

		fn check_changes_proof(
			&self,
			_: &RemoteChangesRequest<Header>,
			_: ChangesProof<Header>
		) -> ClientResult<Vec<(NumberFor<Block>, u32)>> {
			match self.ok {
				true => Ok(vec![(100, 2)]),
				false => Err(ClientError::Backend("Test error".into())),
			}
		}

		fn check_body_proof(
			&self,
			_: &RemoteBodyRequest<Header>,
			body: Vec<Extrinsic>
		) -> ClientResult<Vec<Extrinsic>> {
			match self.ok {
				true => Ok(body),
				false => Err(ClientError::Backend("Test error".into())),
			}
		}
	}

	fn dummy(ok: bool) -> LightDispatch<Block> {
		LightDispatch::new(Arc::new(DummyFetchChecker { ok }))
	}

	fn total_peers(light_dispatch: &LightDispatch<Block>) -> usize {
		light_dispatch.idle_peers.len() + light_dispatch.active_peers.len()
	}

	fn receive_call_response(
		network_interface: impl LightDispatchNetwork<Block>,
		light_dispatch: &mut LightDispatch<Block>,
		peer: PeerId,
		id: message::RequestId
	) {
		light_dispatch.on_remote_call_response(network_interface, peer, message::RemoteCallResponse {
			id: id,
			proof: StorageProof::empty(),
		});
	}

	fn dummy_header() -> Header {
		Header {
			parent_hash: Default::default(),
			number: 0,
			state_root: Default::default(),
			extrinsics_root: Default::default(),
			digest: Default::default(),
		}
	}

	#[derive(Default)]
	struct DummyNetwork {
		disconnected_peers: HashSet<PeerId>,
	}

	impl<'a, B: BlockT> LightDispatchNetwork<B> for &'a mut DummyNetwork {
		fn report_peer(&mut self, _: &PeerId, _: crate::ReputationChange) {}
		fn disconnect_peer(&mut self, who: &PeerId) {
			self.disconnected_peers.insert(who.clone());
		}
		fn send_header_request(&mut self, _: &PeerId, _: RequestId, _: <<B as BlockT>::Header as HeaderT>::Number) {}
		fn send_read_request(&mut self, _: &PeerId, _: RequestId, _: <B as BlockT>::Hash, _: Vec<Vec<u8>>) {}
		fn send_read_child_request(&mut self, _: &PeerId, _: RequestId, _: <B as BlockT>::Hash, _: Vec<u8>,
			_: Vec<u8>, _: u32, _: Vec<Vec<u8>>) {}
		fn send_call_request(&mut self, _: &PeerId, _: RequestId, _: <B as BlockT>::Hash, _: String, _: Vec<u8>) {}
		fn send_changes_request(&mut self, _: &PeerId, _: RequestId, _: <B as BlockT>::Hash, _: <B as BlockT>::Hash,
			_: <B as BlockT>::Hash, _: <B as BlockT>::Hash, _: Option<Vec<u8>>, _: Vec<u8>) {}
		fn send_body_request(&mut self, _: &PeerId, _: RequestId, _: BlockAttributes, _: FromBlock<<B as BlockT>::Hash,
			<<B as BlockT>::Header as HeaderT>::Number>, _: Option<B::Hash>, _: Direction, _: Option<u32>) {}
	}

	fn assert_disconnected_peer(dummy: &DummyNetwork) {
		assert_eq!(dummy.disconnected_peers.len(), 1);
	}

	#[test]
	fn knows_about_peers_roles() {
		let mut network_interface = DummyNetwork::default();
		let mut light_dispatch = dummy(true);
		let peer0 = PeerId::random();
		let peer1 = PeerId::random();
		let peer2 = PeerId::random();
		light_dispatch.on_connect(&mut network_interface, peer0, Roles::LIGHT, 1000);
		light_dispatch.on_connect(&mut network_interface, peer1.clone(), Roles::FULL, 2000);
		light_dispatch.on_connect(&mut network_interface, peer2.clone(), Roles::AUTHORITY, 3000);
		assert_eq!(vec![peer1.clone(), peer2.clone()], light_dispatch.idle_peers.iter().cloned().collect::<Vec<_>>());
		assert_eq!(light_dispatch.best_blocks.get(&peer1), Some(&2000));
		assert_eq!(light_dispatch.best_blocks.get(&peer2), Some(&3000));
	}

	#[test]
	fn disconnects_from_idle_peer() {
		let peer0 = PeerId::random();

		let mut network_interface = DummyNetwork::default();
		let mut light_dispatch = dummy(true);
		light_dispatch.on_connect(&mut network_interface, peer0.clone(), Roles::FULL, 100);
		assert_eq!(1, total_peers(&light_dispatch));
		assert!(!light_dispatch.best_blocks.is_empty());

		light_dispatch.on_disconnect(&mut network_interface, peer0);
		assert_eq!(0, total_peers(&light_dispatch));
		assert!(light_dispatch.best_blocks.is_empty());
	}

	#[test]
	fn disconnects_from_timeouted_peer() {
		let mut light_dispatch = dummy(true);
		let mut network_interface = DummyNetwork::default();
		let peer0 = PeerId::random();
		let peer1 = PeerId::random();
		light_dispatch.on_connect(&mut network_interface, peer0.clone(), Roles::FULL, 1000);
		light_dispatch.on_connect(&mut network_interface, peer1.clone(), Roles::FULL, 1000);
		assert_eq!(vec![peer0.clone(), peer1.clone()], light_dispatch.idle_peers.iter().cloned().collect::<Vec<_>>());
		assert!(light_dispatch.active_peers.is_empty());

		light_dispatch.add_request(&mut network_interface, RequestData::RemoteCall(RemoteCallRequest {
			block: Default::default(),
			header: dummy_header(),
			method: "test".into(),
			call_data: vec![],
			retry_count: None,
		}, oneshot::channel().0));
		assert_eq!(vec![peer1.clone()], light_dispatch.idle_peers.iter().cloned().collect::<Vec<_>>());
		assert_eq!(vec![peer0.clone()], light_dispatch.active_peers.keys().cloned().collect::<Vec<_>>());

		light_dispatch.active_peers[&peer0].timestamp = Instant::now() - REQUEST_TIMEOUT - REQUEST_TIMEOUT;
		light_dispatch.maintain_peers(&mut network_interface);
		assert!(light_dispatch.idle_peers.is_empty());
		assert_eq!(vec![peer1.clone()], light_dispatch.active_peers.keys().cloned().collect::<Vec<_>>());
		assert_disconnected_peer(&network_interface);
	}

	#[test]
	fn disconnects_from_peer_on_response_with_wrong_id() {
		let mut light_dispatch = dummy(true);
		let peer0 = PeerId::random();
		let mut network_interface = DummyNetwork::default();
		light_dispatch.on_connect(&mut network_interface, peer0.clone(), Roles::FULL, 1000);

		light_dispatch.add_request(&mut network_interface, RequestData::RemoteCall(RemoteCallRequest {
			block: Default::default(),
			header: dummy_header(),
			method: "test".into(),
			call_data: vec![],
			retry_count: None,
		}, oneshot::channel().0));
		receive_call_response(&mut network_interface, &mut light_dispatch, peer0, 1);
		assert_disconnected_peer(&network_interface);
		assert_eq!(light_dispatch.pending_requests.len(), 1);
	}

	#[test]
	fn disconnects_from_peer_on_incorrect_response() {
		let mut light_dispatch = dummy(false);
		let mut network_interface = DummyNetwork::default();
		let peer0 = PeerId::random();
		light_dispatch.add_request(&mut network_interface, RequestData::RemoteCall(RemoteCallRequest {
			block: Default::default(),
			header: dummy_header(),
			method: "test".into(),
			call_data: vec![],
			retry_count: Some(1),
		}, oneshot::channel().0));

		light_dispatch.on_connect(&mut network_interface, peer0.clone(), Roles::FULL, 1000);
		receive_call_response(&mut network_interface, &mut light_dispatch, peer0.clone(), 0);
		assert_disconnected_peer(&network_interface);
		assert_eq!(light_dispatch.pending_requests.len(), 1);
	}

	#[test]
	fn disconnects_from_peer_on_unexpected_response() {
		let mut light_dispatch = dummy(true);
		let mut network_interface = DummyNetwork::default();
		let peer0 = PeerId::random();
		light_dispatch.on_connect(&mut network_interface, peer0.clone(), Roles::FULL, 1000);

		receive_call_response(&mut network_interface, &mut light_dispatch, peer0, 0);
		assert_disconnected_peer(&network_interface);
	}

	#[test]
	fn disconnects_from_peer_on_wrong_response_type() {
		let mut light_dispatch = dummy(false);
		let peer0 = PeerId::random();
		let mut network_interface = DummyNetwork::default();
		light_dispatch.on_connect(&mut network_interface, peer0.clone(), Roles::FULL, 1000);

		light_dispatch.add_request(&mut network_interface, RequestData::RemoteCall(RemoteCallRequest {
			block: Default::default(),
			header: dummy_header(),
			method: "test".into(),
			call_data: vec![],
			retry_count: Some(1),
		}, oneshot::channel().0));

		light_dispatch.on_remote_read_response(&mut network_interface, peer0.clone(), message::RemoteReadResponse {
			id: 0,
			proof: StorageProof::empty(),
		});
		assert_disconnected_peer(&network_interface);
		assert_eq!(light_dispatch.pending_requests.len(), 1);
	}

	#[test]
	fn receives_remote_failure_after_retry_count_failures() {
		let retry_count = 2;
		let peer_ids = (0 .. retry_count + 1).map(|_| PeerId::random()).collect::<Vec<_>>();
		let mut light_dispatch = dummy(false);
		let mut network_interface = DummyNetwork::default();
		for i in 0..retry_count+1 {
			light_dispatch.on_connect(&mut network_interface, peer_ids[i].clone(), Roles::FULL, 1000);
		}

		let (tx, mut response) = oneshot::channel();
		light_dispatch.add_request(&mut network_interface, RequestData::RemoteCall(RemoteCallRequest {
			block: Default::default(),
			header: dummy_header(),
			method: "test".into(),
			call_data: vec![],
			retry_count: Some(retry_count)
		}, tx));

		for i in 0..retry_count {
			assert!(response.try_recv().unwrap().is_none());
			receive_call_response(&mut network_interface, &mut light_dispatch, peer_ids[i].clone(), i as u64);
		}

		assert!(response.try_recv().unwrap().unwrap().is_err());
	}

	#[test]
	fn receives_remote_call_response() {
		let mut light_dispatch = dummy(true);
		let mut network_interface = DummyNetwork::default();
		let peer0 = PeerId::random();
		light_dispatch.on_connect(&mut network_interface, peer0.clone(), Roles::FULL, 1000);

		let (tx, response) = oneshot::channel();
		light_dispatch.add_request(&mut network_interface, RequestData::RemoteCall(RemoteCallRequest {
			block: Default::default(),
			header: dummy_header(),
			method: "test".into(),
			call_data: vec![],
			retry_count: None,
		}, tx));

		receive_call_response(&mut network_interface, &mut light_dispatch, peer0.clone(), 0);
		assert_eq!(futures::executor::block_on(response).unwrap().unwrap(), vec![42]);
	}

	#[test]
	fn receives_remote_read_response() {
		let mut light_dispatch = dummy(true);
		let mut network_interface = DummyNetwork::default();
		let peer0 = PeerId::random();
		light_dispatch.on_connect(&mut network_interface, peer0.clone(), Roles::FULL, 1000);

		let (tx, response) = oneshot::channel();
		light_dispatch.add_request(&mut network_interface, RequestData::RemoteRead(RemoteReadRequest {
			header: dummy_header(),
			block: Default::default(),
			keys: vec![b":key".to_vec()],
			retry_count: None,
		}, tx));

		light_dispatch.on_remote_read_response(&mut network_interface, peer0.clone(), message::RemoteReadResponse {
			id: 0,
			proof: StorageProof::empty(),
		});
		assert_eq!(
			futures::executor::block_on(response).unwrap().unwrap().remove(b":key".as_ref()).unwrap(),
			Some(vec![42])
		);
	}

	#[test]
	fn receives_remote_read_child_response() {
		let mut light_dispatch = dummy(true);
		let mut network_interface = DummyNetwork::default();
		let peer0 = PeerId::random();
		light_dispatch.on_connect(&mut network_interface, peer0.clone(), Roles::FULL, 1000);

		let (tx, response) = oneshot::channel();
		let child_info = ChildInfo::new_default(b"unique_id_1");
		let (child_info, child_type) = child_info.info();
		light_dispatch.add_request(&mut network_interface, RequestData::RemoteReadChild(RemoteReadChildRequest {
			header: dummy_header(),
			block: Default::default(),
			storage_key: b":child_storage:sub".to_vec(),
			child_info: child_info.to_vec(),
			child_type,
			keys: vec![b":key".to_vec()],
			retry_count: None,
		}, tx));

		light_dispatch.on_remote_read_response(&mut network_interface,
			peer0.clone(), message::RemoteReadResponse {
				id: 0,
				proof: StorageProof::empty(),
		});
		assert_eq!(futures::executor::block_on(response).unwrap().unwrap().remove(b":key".as_ref()).unwrap(), Some(vec![42]));
	}

	#[test]
	fn receives_remote_header_response() {
		let mut light_dispatch = dummy(true);
		let mut network_interface = DummyNetwork::default();
		let peer0 = PeerId::random();
		light_dispatch.on_connect(&mut network_interface, peer0.clone(), Roles::FULL, 1000);

		let (tx, response) = oneshot::channel();
		light_dispatch.add_request(&mut network_interface, RequestData::RemoteHeader(RemoteHeaderRequest {
			cht_root: Default::default(),
			block: 1,
			retry_count: None,
		}, tx));

		light_dispatch.on_remote_header_response(&mut network_interface, peer0.clone(), message::RemoteHeaderResponse {
			id: 0,
			header: Some(Header {
				parent_hash: Default::default(),
				number: 1,
				state_root: Default::default(),
				extrinsics_root: Default::default(),
				digest: Default::default(),
			}),
			proof: StorageProof::empty(),
		});
		assert_eq!(
			futures::executor::block_on(response).unwrap().unwrap().hash(),
			"6443a0b46e0412e626363028115a9f2cf963eeed526b8b33e5316f08b50d0dc3".parse().unwrap(),
		);
	}

	#[test]
	fn receives_remote_changes_response() {
		let mut light_dispatch = dummy(true);
		let mut network_interface = DummyNetwork::default();
		let peer0 = PeerId::random();
		light_dispatch.on_connect(&mut network_interface, peer0.clone(), Roles::FULL, 1000);

		let (tx, response) = oneshot::channel();
		light_dispatch.add_request(&mut network_interface, RequestData::RemoteChanges(RemoteChangesRequest {
			changes_trie_config: changes_trie_config(),
			first_block: (1, Default::default()),
			last_block: (100, Default::default()),
			max_block: (100, Default::default()),
			tries_roots: (1, Default::default(), vec![]),
			key: vec![],
			storage_key: None,
			retry_count: None,
		}, tx));

		light_dispatch.on_remote_changes_response(&mut network_interface, peer0.clone(), message::RemoteChangesResponse {
			id: 0,
			max: 1000,
			proof: vec![vec![2]],
			roots: vec![],
			roots_proof: StorageProof::empty(),
		});
		assert_eq!(futures::executor::block_on(response).unwrap().unwrap(), vec![(100, 2)]);
	}

	#[test]
	fn does_not_sends_request_to_peer_who_has_no_required_block() {
		let mut light_dispatch = dummy(true);
		let mut network_interface = DummyNetwork::default();
		let peer1 = PeerId::random();
		let peer2 = PeerId::random();

		light_dispatch.on_connect(&mut network_interface, peer1.clone(), Roles::FULL, 100);

		light_dispatch.add_request(&mut network_interface, RequestData::RemoteHeader(RemoteHeaderRequest {
			cht_root: Default::default(),
			block: 200,
			retry_count: None,
		}, oneshot::channel().0));
		light_dispatch.add_request(&mut network_interface, RequestData::RemoteHeader(RemoteHeaderRequest {
			cht_root: Default::default(),
			block: 250,
			retry_count: None,
		}, oneshot::channel().0));
		light_dispatch.add_request(&mut network_interface, RequestData::RemoteHeader(RemoteHeaderRequest {
			cht_root: Default::default(),
			block: 250,
			retry_count: None,
		}, oneshot::channel().0));

		light_dispatch.on_connect(&mut network_interface, peer2.clone(), Roles::FULL, 150);

		assert_eq!(vec![peer1.clone(), peer2.clone()], light_dispatch.idle_peers.iter().cloned().collect::<Vec<_>>());
		assert_eq!(light_dispatch.pending_requests.len(), 3);

		light_dispatch.update_best_number(&mut network_interface, peer1.clone(), 250);

		assert_eq!(vec![peer2.clone()], light_dispatch.idle_peers.iter().cloned().collect::<Vec<_>>());
		assert_eq!(light_dispatch.pending_requests.len(), 2);

		light_dispatch.update_best_number(&mut network_interface, peer2.clone(), 250);

		assert!(!light_dispatch.idle_peers.iter().any(|_| true));
		assert_eq!(light_dispatch.pending_requests.len(), 1);

		light_dispatch.on_remote_header_response(&mut network_interface, peer1.clone(), message::RemoteHeaderResponse {
			id: 0,
			header: Some(dummy_header()),
			proof: StorageProof::empty(),
		});

		assert!(!light_dispatch.idle_peers.iter().any(|_| true));
		assert_eq!(light_dispatch.pending_requests.len(), 0);
	}

	#[test]
	fn does_not_loop_forever_after_dispatching_request_to_last_peer() {
		// this test is a regression for a bug where the dispatch function would
		// loop forever after dispatching a request to the last peer, since the
		// last peer was not updated
		let mut light_dispatch = dummy(true);
		let mut network_interface = DummyNetwork::default();
		let peer1 = PeerId::random();
		let peer2 = PeerId::random();
		let peer3 = PeerId::random();

		light_dispatch.add_request(&mut network_interface, RequestData::RemoteHeader(RemoteHeaderRequest {
			cht_root: Default::default(),
			block: 250,
			retry_count: None,
		}, oneshot::channel().0));
		light_dispatch.add_request(&mut network_interface, RequestData::RemoteHeader(RemoteHeaderRequest {
			cht_root: Default::default(),
			block: 250,
			retry_count: None,
		}, oneshot::channel().0));

		light_dispatch.on_connect(&mut network_interface, peer1.clone(), Roles::FULL, 200);
		light_dispatch.on_connect(&mut network_interface, peer2.clone(), Roles::FULL, 200);
		light_dispatch.on_connect(&mut network_interface, peer3.clone(), Roles::FULL, 250);

		assert_eq!(vec![peer1.clone(), peer2.clone()], light_dispatch.idle_peers.iter().cloned().collect::<Vec<_>>());
		assert_eq!(light_dispatch.pending_requests.len(), 1);
	}

	#[test]
	fn tries_to_send_all_pending_requests() {
		let mut light_dispatch = dummy(true);
		let mut network_interface = DummyNetwork::default();
		let peer1 = PeerId::random();

		light_dispatch.add_request(&mut network_interface, RequestData::RemoteHeader(RemoteHeaderRequest {
			cht_root: Default::default(),
			block: 300,
			retry_count: None,
		}, oneshot::channel().0));
		light_dispatch.add_request(&mut network_interface, RequestData::RemoteHeader(RemoteHeaderRequest {
			cht_root: Default::default(),
			block: 250,
			retry_count: None,
		}, oneshot::channel().0));

		light_dispatch.on_connect(&mut network_interface, peer1.clone(), Roles::FULL, 250);

		assert!(light_dispatch.idle_peers.iter().cloned().collect::<Vec<_>>().is_empty());
		assert_eq!(light_dispatch.pending_requests.len(), 1);
	}

	#[test]
	fn remote_body_with_one_block_body_should_succeed() {
		let mut light_dispatch = dummy(true);
		let mut network_interface = DummyNetwork::default();
		let peer1 = PeerId::random();

		let header = dummy_header();
		light_dispatch.on_connect(&mut network_interface, peer1.clone(), Roles::FULL, 250);

		light_dispatch.add_request(&mut network_interface, RequestData::RemoteBody(RemoteBodyRequest {
			header: header.clone(),
			retry_count: None,
		}, oneshot::channel().0));

		assert!(light_dispatch.pending_requests.is_empty());
		assert_eq!(light_dispatch.active_peers.len(), 1);

		let block = message::BlockData::<Block> {
			hash: sp_core::H256::random(),
			header: None,
			body: Some(Vec::new()),
			message_queue: None,
			receipt: None,
			justification: None,
		};

		let response = message::generic::BlockResponse {
			id: 0,
			blocks: vec![block],
		};

		light_dispatch.on_remote_body_response(&mut network_interface, peer1.clone(), response);

		assert!(light_dispatch.active_peers.is_empty());
		assert_eq!(light_dispatch.idle_peers.len(), 1);
	}

	#[test]
	fn remote_body_with_three_bodies_should_fail() {
		let mut light_dispatch = dummy(true);
		let mut network_interface = DummyNetwork::default();
		let peer1 = PeerId::random();

		let header = dummy_header();
		light_dispatch.on_connect(&mut network_interface, peer1.clone(), Roles::FULL, 250);

		light_dispatch.add_request(&mut network_interface, RequestData::RemoteBody(RemoteBodyRequest {
			header: header.clone(),
			retry_count: None,
		}, oneshot::channel().0));

		assert!(light_dispatch.pending_requests.is_empty());
		assert_eq!(light_dispatch.active_peers.len(), 1);

		let response = {
			let blocks: Vec<_> = (0..3).map(|_| message::BlockData::<Block> {
				hash: sp_core::H256::random(),
				header: None,
				body: Some(Vec::new()),
				message_queue: None,
				receipt: None,
				justification: None,
			}).collect();

			message::generic::BlockResponse {
				id: 0,
				blocks,
			}
		};

		light_dispatch.on_remote_body_response(&mut network_interface, peer1.clone(), response);
		assert!(light_dispatch.active_peers.is_empty());
		assert!(light_dispatch.idle_peers.is_empty(), "peer should be disconnected after bad response");
	}
}<|MERGE_RESOLUTION|>--- conflicted
+++ resolved
@@ -680,12 +680,8 @@
 	use std::collections::{HashMap, HashSet};
 	use std::sync::Arc;
 	use std::time::Instant;
-<<<<<<< HEAD
 	use futures::channel::oneshot;
-=======
-	use futures::{Future, sync::oneshot};
 	use sp_core::storage::ChildInfo;
->>>>>>> b94464fb
 	use sp_runtime::traits::{Block as BlockT, NumberFor, Header as HeaderT};
 	use sp_blockchain::{Error as ClientError, Result as ClientResult};
 	use sc_client_api::{FetchChecker, RemoteHeaderRequest,
