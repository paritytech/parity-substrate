// Copyright 2017-2019 Parity Technologies (UK) Ltd.
// This file is part of Substrate.

// Substrate is free software: you can redistribute it and/or modify
// it under the terms of the GNU General Public License as published by
// the Free Software Foundation, either version 3 of the License, or
// (at your option) any later version.

// Substrate is distributed in the hope that it will be useful,
// but WITHOUT ANY WARRANTY; without even the implied warranty of
// MERCHANTABILITY or FITNESS FOR A PARTICULAR PURPOSE.  See the
// GNU General Public License for more details.

// You should have received a copy of the GNU General Public License
// along with Substrate.  If not, see <http://www.gnu.org/licenses/>.

//! Light client requests service.
//!
//! Handles requests for data coming from our local light client and that must be answered by
//! nodes on the network.

use std::collections::{HashMap, VecDeque};
use std::sync::Arc;
use std::time::{Instant, Duration};
use log::{trace, info};
use futures::sync::oneshot::{Sender as OneShotSender};
use linked_hash_map::{Entry, LinkedHashMap};
use sp_blockchain::Error as ClientError;
use client_api::{FetchChecker, RemoteHeaderRequest,
	RemoteCallRequest, RemoteReadRequest, RemoteChangesRequest, ChangesProof,
	RemoteReadChildRequest, RemoteBodyRequest, StorageProof};
use crate::message::{self, BlockAttributes, Direction, FromBlock, RequestId};
use libp2p::PeerId;
use crate::config::Roles;
use sp_runtime::traits::{Block as BlockT, Header as HeaderT, NumberFor};

/// Remote request timeout.
const REQUEST_TIMEOUT: Duration = Duration::from_secs(15);
/// Default request retry count.
const RETRY_COUNT: usize = 1;
/// Reputation change for a peer when a request timed out.
const TIMEOUT_REPUTATION_CHANGE: i32 = -(1 << 8);

/// Trait used by the `LightDispatch` service to communicate messages back to the network.
pub trait LightDispatchNetwork<B: BlockT> {
	/// Adjusts the reputation of the given peer.
	fn report_peer(&mut self, who: &PeerId, reputation_change: i32);

	/// Disconnect from the given peer. Used in case of misbehaviour.
	fn disconnect_peer(&mut self, who: &PeerId);

	/// Send to `who` a request for a header.
	fn send_header_request(&mut self, who: &PeerId, id: RequestId, block: <<B as BlockT>::Header as HeaderT>::Number);

	/// Send to `who` a read request.
	fn send_read_request(
		&mut self,
		who: &PeerId,
		id: RequestId,
		block: <B as BlockT>::Hash,
		keys: Vec<Vec<u8>>,
	);

	/// Send to `who` a child read request.
	fn send_read_child_request(
		&mut self,
		who: &PeerId,
		id: RequestId,
		block: <B as BlockT>::Hash,
		storage_key: Vec<u8>,
		child_info: Vec<u8>,
		child_type: u32,
		keys: Vec<Vec<u8>>,
	);

	/// Send to `who` a call request.
	fn send_call_request(
		&mut self,
		who: &PeerId,
		id: RequestId,
		block: <B as BlockT>::Hash,
		method: String,
		data: Vec<u8>
	);

	/// Send to `who` a changes request.
	fn send_changes_request(
		&mut self,
		who: &PeerId,
		id: RequestId,
		first: <B as BlockT>::Hash,
		last: <B as BlockT>::Hash,
		min: <B as BlockT>::Hash,
		max: <B as BlockT>::Hash,
		storage_key: Option<Vec<u8>>,
		key: Vec<u8>,
	);

	/// Send to `who` a body request.
	fn send_body_request(
		&mut self,
		who: &PeerId,
		id: RequestId,
		fields: BlockAttributes,
		from: FromBlock<<B as BlockT>::Hash, <<B as BlockT>::Header as HeaderT>::Number>,
		to: Option<B::Hash>,
		direction: Direction,
		max: Option<u32>
	);
}

/// Light client requests service. Dispatches requests to appropriate peers.
pub struct LightDispatch<B: BlockT> {
	/// Verifies that responses are correct. Passed at initialization.
	checker: Arc<dyn FetchChecker<B>>,
	/// Numeric ID to assign to the next outgoing request. Used to assign responses to their
	/// corresponding request.
	next_request_id: u64,
	/// Requests that we have yet to send out on the network.
	pending_requests: VecDeque<Request<B>>,
	/// List of nodes to which we have sent a request and that are yet to answer.
	active_peers: LinkedHashMap<PeerId, Request<B>>,
	/// List of nodes that we know of that aren't doing anything and that are available for new
	/// requests.
	idle_peers: VecDeque<PeerId>,
	/// Best known block for each node in `active_peers` and `idle_peers`.
	best_blocks: HashMap<PeerId, NumberFor<B>>,
}

struct Request<Block: BlockT> {
	id: u64,
	/// When the request got created or sent out to the network.
	timestamp: Instant,
	/// Number of remaining attempts to fulfill this request. If it reaches 0, we interrupt the
	/// attempt.
	retry_count: usize,
	data: RequestData<Block>,
}

/// One request for data made by the `Client`.
///
/// Contains a `Sender` where to send the result.
pub(crate) enum RequestData<Block: BlockT> {
	RemoteBody(RemoteBodyRequest<Block::Header>, OneShotSender<Result<Vec<Block::Extrinsic>, ClientError>>),
	RemoteHeader(RemoteHeaderRequest<Block::Header>, OneShotSender<Result<Block::Header, ClientError>>),
	RemoteRead(
		RemoteReadRequest<Block::Header>,
		OneShotSender<Result<HashMap<Vec<u8>, Option<Vec<u8>>>, ClientError>>,
	),
	RemoteReadChild(
		RemoteReadChildRequest<Block::Header>,
		OneShotSender<Result<HashMap<Vec<u8>, Option<Vec<u8>>>, ClientError>>
	),
	RemoteCall(RemoteCallRequest<Block::Header>, OneShotSender<Result<Vec<u8>, ClientError>>),
	RemoteChanges(
		RemoteChangesRequest<Block::Header>,
		OneShotSender<Result<Vec<(NumberFor<Block>, u32)>, ClientError>>
	),
}

enum Accept<Block: BlockT> {
	Ok,
	CheckFailed(ClientError, RequestData<Block>),
	Unexpected(RequestData<Block>),
}

/// Dummy implementation of `FetchChecker` that always assumes that responses are bad.
///
/// Considering that it is the responsibility of the client to build the fetcher, it can use this
/// implementation if it knows that it will never perform any request.
#[derive(Default, Clone)]
pub struct AlwaysBadChecker;

impl<Block: BlockT> FetchChecker<Block> for AlwaysBadChecker {
	fn check_header_proof(
		&self,
		_request: &RemoteHeaderRequest<Block::Header>,
		_remote_header: Option<Block::Header>,
		_remote_proof: StorageProof,
	) -> Result<Block::Header, ClientError> {
		Err(ClientError::Msg("AlwaysBadChecker".into()))
	}

	fn check_read_proof(
		&self,
		_request: &RemoteReadRequest<Block::Header>,
		_remote_proof: StorageProof,
	) -> Result<HashMap<Vec<u8>,Option<Vec<u8>>>, ClientError> {
		Err(ClientError::Msg("AlwaysBadChecker".into()))
	}

	fn check_read_child_proof(
		&self,
		_request: &RemoteReadChildRequest<Block::Header>,
		_remote_proof: StorageProof,
	) -> Result<HashMap<Vec<u8>, Option<Vec<u8>>>, ClientError> {
		Err(ClientError::Msg("AlwaysBadChecker".into()))
	}

	fn check_execution_proof(
		&self,
		_request: &RemoteCallRequest<Block::Header>,
		_remote_proof: StorageProof,
	) -> Result<Vec<u8>, ClientError> {
		Err(ClientError::Msg("AlwaysBadChecker".into()))
	}

	fn check_changes_proof(
		&self,
		_request: &RemoteChangesRequest<Block::Header>,
		_remote_proof: ChangesProof<Block::Header>
	) -> Result<Vec<(NumberFor<Block>, u32)>, ClientError> {
		Err(ClientError::Msg("AlwaysBadChecker".into()))
	}

	fn check_body_proof(
		&self,
		_request: &RemoteBodyRequest<Block::Header>,
		_body: Vec<Block::Extrinsic>
	) -> Result<Vec<Block::Extrinsic>, ClientError> {
		Err(ClientError::Msg("AlwaysBadChecker".into()))
	}
}

impl<B: BlockT> LightDispatch<B> where
	B::Header: HeaderT,
{
	/// Creates new light client requests processer.
	pub fn new(checker: Arc<dyn FetchChecker<B>>) -> Self {
		LightDispatch {
			checker,
			next_request_id: 0,
			pending_requests: VecDeque::new(),
			active_peers: LinkedHashMap::new(),
			idle_peers: VecDeque::new(),
			best_blocks: HashMap::new(),
		}
	}

	/// Inserts a new request in the list of requests to execute.
	pub(crate) fn add_request(&mut self, network: impl LightDispatchNetwork<B>, data: RequestData<B>) {
		self.insert(RETRY_COUNT, data);
		self.dispatch(network);
	}

	/// Inserts a new request in the list of requests to execute.
	fn insert(&mut self, retry_count: usize, data: RequestData<B>) {
		let request_id = self.next_request_id;
		self.next_request_id += 1;

		self.pending_requests.push_back(Request {
			id: request_id,
			timestamp: Instant::now(),
			retry_count,
			data,
		});
	}

	/// Try to accept response from given peer.
	fn accept_response(
		&mut self,
		rtype: &str,
		mut network: impl LightDispatchNetwork<B>,
		peer: PeerId,
		request_id: u64,
		try_accept: impl FnOnce(Request<B>, &Arc<dyn FetchChecker<B>>) -> Accept<B>
	) {
		let request = match self.remove(peer.clone(), request_id) {
			Some(request) => request,
			None => {
				info!("Invalid remote {} response from peer {}", rtype, peer);
				network.report_peer(&peer, i32::min_value());
				network.disconnect_peer(&peer);
				self.remove_peer(peer);
				return;
			},
		};

		let retry_count = request.retry_count;
		let (retry_count, retry_request_data) = match try_accept(request, &self.checker) {
			Accept::Ok => (retry_count, None),
			Accept::CheckFailed(error, retry_request_data) => {
				info!("Failed to check remote {} response from peer {}: {}", rtype, peer, error);
				network.report_peer(&peer, i32::min_value());
				network.disconnect_peer(&peer);
				self.remove_peer(peer);

				if retry_count > 0 {
					(retry_count - 1, Some(retry_request_data))
				} else {
					trace!(target: "sync", "Failed to get remote {} response for given number of retries", rtype);
					retry_request_data.fail(ClientError::RemoteFetchFailed.into());
					(0, None)
				}
			},
			Accept::Unexpected(retry_request_data) => {
				info!("Unexpected response to remote {} from peer", rtype);
				network.report_peer(&peer, i32::min_value());
				network.disconnect_peer(&peer);
				self.remove_peer(peer);

				(retry_count, Some(retry_request_data))
			},
		};

		if let Some(request_data) = retry_request_data {
			self.insert(retry_count, request_data);
		}

		self.dispatch(network);
	}

	/// Call this when we connect to a node on the network.
	pub fn on_connect(
		&mut self,
		network: impl LightDispatchNetwork<B>,
		peer: PeerId,
		role: Roles,
		best_number: NumberFor<B>
	) {
		if !role.is_full() {
			return;
		}

		self.idle_peers.push_back(peer.clone());
		self.best_blocks.insert(peer, best_number);

		self.dispatch(network);
	}

	/// Sets the best seen block for the given node.
	pub fn update_best_number(&mut self, network: impl LightDispatchNetwork<B>, peer: PeerId, best_number: NumberFor<B>) {
		self.best_blocks.insert(peer, best_number);
		self.dispatch(network);
	}

	/// Call this when we disconnect from a node.
	pub fn on_disconnect(&mut self, network: impl LightDispatchNetwork<B>, peer: PeerId) {
		self.remove_peer(peer);
		self.dispatch(network);
	}

	/// Must be called periodically in order to perform maintenance.
	pub fn maintain_peers(&mut self, mut network: impl LightDispatchNetwork<B>) {
		let now = Instant::now();

		loop {
			match self.active_peers.front() {
				Some((_, request)) if now - request.timestamp >= REQUEST_TIMEOUT => (),
				_ => break,
			}

			let (bad_peer, request) = self.active_peers.pop_front().expect("front() is Some as checked above");
			self.pending_requests.push_front(request);
			network.report_peer(&bad_peer, TIMEOUT_REPUTATION_CHANGE);
			network.disconnect_peer(&bad_peer);
		}

		self.dispatch(network);
	}

	/// Handles a remote header response message from on the network.
	pub fn on_remote_header_response(
		&mut self,
		network: impl LightDispatchNetwork<B>,
		peer: PeerId,
		response: message::RemoteHeaderResponse<B::Header>
	) {
		self.accept_response("header", network, peer, response.id, |request, checker| match request.data {
			RequestData::RemoteHeader(request, sender) => match checker.check_header_proof(
				&request,
				response.header,
				response.proof
			) {
				Ok(response) => {
					// we do not bother if receiver has been dropped already
					let _ = sender.send(Ok(response));
					Accept::Ok
				},
				Err(error) => Accept::CheckFailed(error, RequestData::RemoteHeader(request, sender)),
			},
			data => Accept::Unexpected(data),
		})
	}

	/// Handles a remote read response message from on the network.
	pub fn on_remote_read_response(
		&mut self,
		network: impl LightDispatchNetwork<B>,
		peer: PeerId,
		response: message::RemoteReadResponse
	) {
		self.accept_response("read", network, peer, response.id, |request, checker| match request.data {
			RequestData::RemoteRead(request, sender) => {
				match checker.check_read_proof(&request, response.proof) {
					Ok(response) => {
						// we do not bother if receiver has been dropped already
						let _ = sender.send(Ok(response));
						Accept::Ok
					},
					Err(error) => Accept::CheckFailed(
						error,
						RequestData::RemoteRead(request, sender)
					),
			}},
			RequestData::RemoteReadChild(request, sender) => {
				match checker.check_read_child_proof(&request, response.proof) {
					Ok(response) => {
						// we do not bother if receiver has been dropped already
						let _ = sender.send(Ok(response));
						Accept::Ok
					},
					Err(error) => Accept::CheckFailed(
						error,
						RequestData::RemoteReadChild(request, sender)
					),
			}},
			data => Accept::Unexpected(data),
		})
	}

	/// Handles a remote call response message from on the network.
	pub fn on_remote_call_response(
		&mut self,
		network: impl LightDispatchNetwork<B>,
		peer: PeerId,
		response: message::RemoteCallResponse
	) {
		self.accept_response("call", network, peer, response.id, |request, checker| match request.data {
			RequestData::RemoteCall(request, sender) => match checker.check_execution_proof(&request, response.proof) {
				Ok(response) => {
					// we do not bother if receiver has been dropped already
					let _ = sender.send(Ok(response));
					Accept::Ok
				},
				Err(error) => Accept::CheckFailed(error, RequestData::RemoteCall(request, sender)),
			},
			data => Accept::Unexpected(data),
		})
	}

	/// Handles a remote changes response message from on the network.
	pub fn on_remote_changes_response(
		&mut self,
		network: impl LightDispatchNetwork<B>,
		peer: PeerId,
		response: message::RemoteChangesResponse<NumberFor<B>, B::Hash>
	) {
		self.accept_response("changes", network, peer, response.id, |request, checker| match request.data {
			RequestData::RemoteChanges(request, sender) => match checker.check_changes_proof(
				&request, ChangesProof {
					max_block: response.max,
					proof: response.proof,
					roots: response.roots.into_iter().collect(),
					roots_proof: response.roots_proof,
			}) {
				Ok(response) => {
					// we do not bother if receiver has been dropped already
					let _ = sender.send(Ok(response));
					Accept::Ok
				},
				Err(error) => Accept::CheckFailed(error, RequestData::RemoteChanges(request, sender)),
			},
			data => Accept::Unexpected(data),
		})
	}

	/// Handles a remote body response message from on the network.
	pub fn on_remote_body_response(
		&mut self,
		network: impl LightDispatchNetwork<B>,
		peer: PeerId,
		response: message::BlockResponse<B>
	) {
		self.accept_response("body", network, peer, response.id, |request, checker| match request.data {
			RequestData::RemoteBody(request, sender) => {
				let mut bodies: Vec<_> = response
					.blocks
					.into_iter()
					.filter_map(|b| b.body)
					.collect();

				// Number of bodies are hardcoded to 1 for valid `RemoteBodyResponses`
				if bodies.len() != 1 {
					return Accept::CheckFailed(
						"RemoteBodyResponse: invalid number of blocks".into(),
						RequestData::RemoteBody(request, sender),
					)
				}
				let body = bodies.remove(0);

				match checker.check_body_proof(&request, body) {
					Ok(body) => {
						let _ = sender.send(Ok(body));
						Accept::Ok
					}
					Err(error) => Accept::CheckFailed(error, RequestData::RemoteBody(request, sender)),
				}
			}
			other => Accept::Unexpected(other),
		})
	}

	pub fn is_light_response(&self, peer: &PeerId, request_id: message::RequestId) -> bool {
		self.active_peers.get(&peer).map_or(false, |r| r.id == request_id)
	}

	fn remove(&mut self, peer: PeerId, id: u64) -> Option<Request<B>> {
		match self.active_peers.entry(peer.clone()) {
			Entry::Occupied(entry) => match entry.get().id == id {
				true => {
					self.idle_peers.push_back(peer);
					Some(entry.remove())
				},
				false => None,
			},
			Entry::Vacant(_) => None,
		}
	}

	/// Removes a peer from the list of known peers.
	///
	/// Puts back the active request that this node was performing into `pending_requests`.
	fn remove_peer(&mut self, peer: PeerId) {
		self.best_blocks.remove(&peer);

		if let Some(request) = self.active_peers.remove(&peer) {
			self.pending_requests.push_front(request);
			return;
		}

		if let Some(idle_index) = self.idle_peers.iter().position(|i| *i == peer) {
			self.idle_peers.swap_remove_back(idle_index);
		}
	}

	/// Dispatches pending requests.
	fn dispatch(&mut self, mut network: impl LightDispatchNetwork<B>) {
		let mut last_peer = self.idle_peers.back().cloned();
		let mut unhandled_requests = VecDeque::new();

		loop {
			let peer = match self.idle_peers.pop_front() {
				Some(peer) => peer,
				None => break,
			};

			// check if request can (optimistically) be processed by the peer
			let can_be_processed_by_peer = {
				let request = match self.pending_requests.front() {
					Some(r) => r,
					None => {
						self.idle_peers.push_front(peer);
						break;
					},
				};
				let peer_best_block = self.best_blocks.get(&peer)
					.expect("entries are inserted into best_blocks when peer is connected;
						entries are removed from best_blocks when peer is disconnected;
						peer is in idle_peers and thus connected; qed");
				request.required_block() <= *peer_best_block
			};

			if !can_be_processed_by_peer {
				// return peer to the back of the queue
				self.idle_peers.push_back(peer.clone());

				// we have enumerated all peers and noone can handle request
				if Some(peer) == last_peer {
					let request = self.pending_requests.pop_front().expect("checked in loop condition; qed");
					unhandled_requests.push_back(request);
					last_peer = self.idle_peers.back().cloned();
				}

				continue;
			}

			last_peer = self.idle_peers.back().cloned();

			let mut request = self.pending_requests.pop_front().expect("checked in loop condition; qed");
			request.timestamp = Instant::now();
			trace!(target: "sync", "Dispatching remote request {} to peer {}", request.id, peer);
			request.send_to(&mut network, &peer);
			self.active_peers.insert(peer, request);
		}

		self.pending_requests.append(&mut unhandled_requests);
	}
}

impl<Block: BlockT> Request<Block> {
	/// Returns the block that the remote needs to have in order to be able to fulfill
	/// this request.
	fn required_block(&self) -> NumberFor<Block> {
		match self.data {
			RequestData::RemoteHeader(ref data, _) => data.block,
			RequestData::RemoteRead(ref data, _) => *data.header.number(),
			RequestData::RemoteReadChild(ref data, _) => *data.header.number(),
			RequestData::RemoteCall(ref data, _) => *data.header.number(),
			RequestData::RemoteChanges(ref data, _) => data.max_block.0,
			RequestData::RemoteBody(ref data, _) => *data.header.number(),
		}
	}

	fn send_to(&self, out: &mut impl LightDispatchNetwork<Block>, peer: &PeerId) {
		match self.data {
			RequestData::RemoteHeader(ref data, _) =>
				out.send_header_request(
					peer,
					self.id,
					data.block,
				),
			RequestData::RemoteRead(ref data, _) =>
				out.send_read_request(
					peer,
					self.id,
					data.block,
					data.keys.clone(),
				),
			RequestData::RemoteReadChild(ref data, _) =>
				out.send_read_child_request(
					peer,
					self.id,
					data.block,
					data.storage_key.clone(),
					data.child_info.clone(),
					data.child_type,
					data.keys.clone(),
				),
			RequestData::RemoteCall(ref data, _) =>
				out.send_call_request(
					peer,
					self.id,
					data.block,
					data.method.clone(),
					data.call_data.clone(),
				),
			RequestData::RemoteChanges(ref data, _) =>
				out.send_changes_request(
					peer,
					self.id,
					data.first_block.1.clone(),
					data.last_block.1.clone(),
					data.tries_roots.1.clone(),
					data.max_block.1.clone(),
					data.storage_key.clone(),
					data.key.clone(),
				),
			RequestData::RemoteBody(ref data, _) =>
				out.send_body_request(
					peer,
					self.id,
					message::BlockAttributes::BODY,
					message::FromBlock::Hash(data.header.hash()),
					None,
					message::Direction::Ascending,
					Some(1)
				),
		}
	}
}

impl<Block: BlockT> RequestData<Block> {
	fn fail(self, error: ClientError) {
		// don't care if anyone is listening
		match self {
			RequestData::RemoteHeader(_, sender) => { let _ = sender.send(Err(error)); },
			RequestData::RemoteCall(_, sender) => { let _ = sender.send(Err(error)); },
			RequestData::RemoteRead(_, sender) => { let _ = sender.send(Err(error)); },
			RequestData::RemoteReadChild(_, sender) => { let _ = sender.send(Err(error)); },
			RequestData::RemoteChanges(_, sender) => { let _ = sender.send(Err(error)); },
			RequestData::RemoteBody(_, sender) => { let _ = sender.send(Err(error)); },
		}
	}
}

#[cfg(test)]
pub mod tests {
	use std::collections::{HashMap, HashSet};
	use std::sync::Arc;
	use std::time::Instant;
	use futures::{Future, sync::oneshot};
<<<<<<< HEAD
	use primitives::storage::ChildInfo;
	use sr_primitives::traits::{Block as BlockT, NumberFor, Header as HeaderT};
=======
	use sp_runtime::traits::{Block as BlockT, NumberFor, Header as HeaderT};
>>>>>>> 186f9f87
	use sp_blockchain::{Error as ClientError, Result as ClientResult};
	use client_api::{FetchChecker, RemoteHeaderRequest,
		ChangesProof, RemoteCallRequest, RemoteReadRequest,
		RemoteReadChildRequest, RemoteChangesRequest, RemoteBodyRequest};
	use crate::config::Roles;
	use crate::message::{self, BlockAttributes, Direction, FromBlock, RequestId};
	use libp2p::PeerId;
	use super::{REQUEST_TIMEOUT, LightDispatch, LightDispatchNetwork, RequestData, StorageProof};
	use test_client::runtime::{changes_trie_config, Block, Extrinsic, Header};

	struct DummyFetchChecker { ok: bool }

	impl FetchChecker<Block> for DummyFetchChecker {
		fn check_header_proof(
			&self,
			_request: &RemoteHeaderRequest<Header>,
			header: Option<Header>,
			_remote_proof: StorageProof,
		) -> ClientResult<Header> {
			match self.ok {
				true if header.is_some() => Ok(header.unwrap()),
				_ => Err(ClientError::Backend("Test error".into())),
			}
		}

		fn check_read_proof(
			&self,
			request: &RemoteReadRequest<Header>,
			_: StorageProof,
		) -> ClientResult<HashMap<Vec<u8>, Option<Vec<u8>>>> {
			match self.ok {
				true => Ok(request.keys
					.iter()
					.cloned()
					.map(|k| (k, Some(vec![42])))
					.collect()
				),
				false => Err(ClientError::Backend("Test error".into())),
			}
		}

		fn check_read_child_proof(
			&self,
			request: &RemoteReadChildRequest<Header>,
			_: StorageProof,
		) -> ClientResult<HashMap<Vec<u8>, Option<Vec<u8>>>> {
			match self.ok {
				true => Ok(request.keys
					.iter()
					.cloned()
					.map(|k| (k, Some(vec![42])))
					.collect()
				),
				false => Err(ClientError::Backend("Test error".into())),
			}
		}

		fn check_execution_proof(&self, _: &RemoteCallRequest<Header>, _: StorageProof) -> ClientResult<Vec<u8>> {
			match self.ok {
				true => Ok(vec![42]),
				false => Err(ClientError::Backend("Test error".into())),
			}
		}

		fn check_changes_proof(
			&self,
			_: &RemoteChangesRequest<Header>,
			_: ChangesProof<Header>
		) -> ClientResult<Vec<(NumberFor<Block>, u32)>> {
			match self.ok {
				true => Ok(vec![(100, 2)]),
				false => Err(ClientError::Backend("Test error".into())),
			}
		}

		fn check_body_proof(
			&self,
			_: &RemoteBodyRequest<Header>,
			body: Vec<Extrinsic>
		) -> ClientResult<Vec<Extrinsic>> {
			match self.ok {
				true => Ok(body),
				false => Err(ClientError::Backend("Test error".into())),
			}
		}
	}

	fn dummy(ok: bool) -> LightDispatch<Block> {
		LightDispatch::new(Arc::new(DummyFetchChecker { ok }))
	}

	fn total_peers(light_dispatch: &LightDispatch<Block>) -> usize {
		light_dispatch.idle_peers.len() + light_dispatch.active_peers.len()
	}

	fn receive_call_response(
		network_interface: impl LightDispatchNetwork<Block>,
		light_dispatch: &mut LightDispatch<Block>,
		peer: PeerId,
		id: message::RequestId
	) {
		light_dispatch.on_remote_call_response(network_interface, peer, message::RemoteCallResponse {
			id: id,
			proof: StorageProof::empty(),
		});
	}

	fn dummy_header() -> Header {
		Header {
			parent_hash: Default::default(),
			number: 0,
			state_root: Default::default(),
			extrinsics_root: Default::default(),
			digest: Default::default(),
		}
	}

	#[derive(Default)]
	struct DummyNetwork {
		disconnected_peers: HashSet<PeerId>,
	}

	impl<'a, B: BlockT> LightDispatchNetwork<B> for &'a mut DummyNetwork {
		fn report_peer(&mut self, _: &PeerId, _: i32) {}
		fn disconnect_peer(&mut self, who: &PeerId) {
			self.disconnected_peers.insert(who.clone());
		}
		fn send_header_request(&mut self, _: &PeerId, _: RequestId, _: <<B as BlockT>::Header as HeaderT>::Number) {}
		fn send_read_request(&mut self, _: &PeerId, _: RequestId, _: <B as BlockT>::Hash, _: Vec<Vec<u8>>) {}
		fn send_read_child_request(&mut self, _: &PeerId, _: RequestId, _: <B as BlockT>::Hash, _: Vec<u8>,
			_: Vec<u8>, _: u32, _: Vec<Vec<u8>>) {}
		fn send_call_request(&mut self, _: &PeerId, _: RequestId, _: <B as BlockT>::Hash, _: String, _: Vec<u8>) {}
		fn send_changes_request(&mut self, _: &PeerId, _: RequestId, _: <B as BlockT>::Hash, _: <B as BlockT>::Hash,
			_: <B as BlockT>::Hash, _: <B as BlockT>::Hash, _: Option<Vec<u8>>, _: Vec<u8>) {}
		fn send_body_request(&mut self, _: &PeerId, _: RequestId, _: BlockAttributes, _: FromBlock<<B as BlockT>::Hash,
			<<B as BlockT>::Header as HeaderT>::Number>, _: Option<B::Hash>, _: Direction, _: Option<u32>) {}
	}

	fn assert_disconnected_peer(dummy: &DummyNetwork) {
		assert_eq!(dummy.disconnected_peers.len(), 1);
	}

	#[test]
	fn knows_about_peers_roles() {
		let mut network_interface = DummyNetwork::default();
		let mut light_dispatch = dummy(true);
		let peer0 = PeerId::random();
		let peer1 = PeerId::random();
		let peer2 = PeerId::random();
		light_dispatch.on_connect(&mut network_interface, peer0, Roles::LIGHT, 1000);
		light_dispatch.on_connect(&mut network_interface, peer1.clone(), Roles::FULL, 2000);
		light_dispatch.on_connect(&mut network_interface, peer2.clone(), Roles::AUTHORITY, 3000);
		assert_eq!(vec![peer1.clone(), peer2.clone()], light_dispatch.idle_peers.iter().cloned().collect::<Vec<_>>());
		assert_eq!(light_dispatch.best_blocks.get(&peer1), Some(&2000));
		assert_eq!(light_dispatch.best_blocks.get(&peer2), Some(&3000));
	}

	#[test]
	fn disconnects_from_idle_peer() {
		let peer0 = PeerId::random();

		let mut network_interface = DummyNetwork::default();
		let mut light_dispatch = dummy(true);
		light_dispatch.on_connect(&mut network_interface, peer0.clone(), Roles::FULL, 100);
		assert_eq!(1, total_peers(&light_dispatch));
		assert!(!light_dispatch.best_blocks.is_empty());

		light_dispatch.on_disconnect(&mut network_interface, peer0);
		assert_eq!(0, total_peers(&light_dispatch));
		assert!(light_dispatch.best_blocks.is_empty());
	}

	#[test]
	fn disconnects_from_timeouted_peer() {
		let mut light_dispatch = dummy(true);
		let mut network_interface = DummyNetwork::default();
		let peer0 = PeerId::random();
		let peer1 = PeerId::random();
		light_dispatch.on_connect(&mut network_interface, peer0.clone(), Roles::FULL, 1000);
		light_dispatch.on_connect(&mut network_interface, peer1.clone(), Roles::FULL, 1000);
		assert_eq!(vec![peer0.clone(), peer1.clone()], light_dispatch.idle_peers.iter().cloned().collect::<Vec<_>>());
		assert!(light_dispatch.active_peers.is_empty());

		light_dispatch.add_request(&mut network_interface, RequestData::RemoteCall(RemoteCallRequest {
			block: Default::default(),
			header: dummy_header(),
			method: "test".into(),
			call_data: vec![],
			retry_count: None,
		}, oneshot::channel().0));
		assert_eq!(vec![peer1.clone()], light_dispatch.idle_peers.iter().cloned().collect::<Vec<_>>());
		assert_eq!(vec![peer0.clone()], light_dispatch.active_peers.keys().cloned().collect::<Vec<_>>());

		light_dispatch.active_peers[&peer0].timestamp = Instant::now() - REQUEST_TIMEOUT - REQUEST_TIMEOUT;
		light_dispatch.maintain_peers(&mut network_interface);
		assert!(light_dispatch.idle_peers.is_empty());
		assert_eq!(vec![peer1.clone()], light_dispatch.active_peers.keys().cloned().collect::<Vec<_>>());
		assert_disconnected_peer(&network_interface);
	}

	#[test]
	fn disconnects_from_peer_on_response_with_wrong_id() {
		let mut light_dispatch = dummy(true);
		let peer0 = PeerId::random();
		let mut network_interface = DummyNetwork::default();
		light_dispatch.on_connect(&mut network_interface, peer0.clone(), Roles::FULL, 1000);

		light_dispatch.add_request(&mut network_interface, RequestData::RemoteCall(RemoteCallRequest {
			block: Default::default(),
			header: dummy_header(),
			method: "test".into(),
			call_data: vec![],
			retry_count: None,
		}, oneshot::channel().0));
		receive_call_response(&mut network_interface, &mut light_dispatch, peer0, 1);
		assert_disconnected_peer(&network_interface);
		assert_eq!(light_dispatch.pending_requests.len(), 1);
	}

	#[test]
	fn disconnects_from_peer_on_incorrect_response() {
		let mut light_dispatch = dummy(false);
		let mut network_interface = DummyNetwork::default();
		let peer0 = PeerId::random();
		light_dispatch.add_request(&mut network_interface, RequestData::RemoteCall(RemoteCallRequest {
			block: Default::default(),
			header: dummy_header(),
			method: "test".into(),
			call_data: vec![],
			retry_count: Some(1),
		}, oneshot::channel().0));

		light_dispatch.on_connect(&mut network_interface, peer0.clone(), Roles::FULL, 1000);
		receive_call_response(&mut network_interface, &mut light_dispatch, peer0.clone(), 0);
		assert_disconnected_peer(&network_interface);
		assert_eq!(light_dispatch.pending_requests.len(), 1);
	}

	#[test]
	fn disconnects_from_peer_on_unexpected_response() {
		let mut light_dispatch = dummy(true);
		let mut network_interface = DummyNetwork::default();
		let peer0 = PeerId::random();
		light_dispatch.on_connect(&mut network_interface, peer0.clone(), Roles::FULL, 1000);

		receive_call_response(&mut network_interface, &mut light_dispatch, peer0, 0);
		assert_disconnected_peer(&network_interface);
	}

	#[test]
	fn disconnects_from_peer_on_wrong_response_type() {
		let mut light_dispatch = dummy(false);
		let peer0 = PeerId::random();
		let mut network_interface = DummyNetwork::default();
		light_dispatch.on_connect(&mut network_interface, peer0.clone(), Roles::FULL, 1000);

		light_dispatch.add_request(&mut network_interface, RequestData::RemoteCall(RemoteCallRequest {
			block: Default::default(),
			header: dummy_header(),
			method: "test".into(),
			call_data: vec![],
			retry_count: Some(1),
		}, oneshot::channel().0));

		light_dispatch.on_remote_read_response(&mut network_interface, peer0.clone(), message::RemoteReadResponse {
			id: 0,
			proof: StorageProof::empty(),
		});
		assert_disconnected_peer(&network_interface);
		assert_eq!(light_dispatch.pending_requests.len(), 1);
	}

	#[test]
	fn receives_remote_failure_after_retry_count_failures() {
		let retry_count = 2;
		let peer_ids = (0 .. retry_count + 1).map(|_| PeerId::random()).collect::<Vec<_>>();
		let mut light_dispatch = dummy(false);
		let mut network_interface = DummyNetwork::default();
		for i in 0..retry_count+1 {
			light_dispatch.on_connect(&mut network_interface, peer_ids[i].clone(), Roles::FULL, 1000);
		}

		let (tx, mut response) = oneshot::channel();
		light_dispatch.add_request(&mut network_interface, RequestData::RemoteCall(RemoteCallRequest {
			block: Default::default(),
			header: dummy_header(),
			method: "test".into(),
			call_data: vec![],
			retry_count: Some(retry_count)
		}, tx));

		for i in 0..retry_count {
			assert!(response.try_recv().unwrap().is_none());
			receive_call_response(&mut network_interface, &mut light_dispatch, peer_ids[i].clone(), i as u64);
		}

		assert!(response.try_recv().unwrap().unwrap().is_err());
	}

	#[test]
	fn receives_remote_call_response() {
		let mut light_dispatch = dummy(true);
		let mut network_interface = DummyNetwork::default();
		let peer0 = PeerId::random();
		light_dispatch.on_connect(&mut network_interface, peer0.clone(), Roles::FULL, 1000);

		let (tx, response) = oneshot::channel();
		light_dispatch.add_request(&mut network_interface, RequestData::RemoteCall(RemoteCallRequest {
			block: Default::default(),
			header: dummy_header(),
			method: "test".into(),
			call_data: vec![],
			retry_count: None,
		}, tx));

		receive_call_response(&mut network_interface, &mut light_dispatch, peer0.clone(), 0);
		assert_eq!(response.wait().unwrap().unwrap(), vec![42]);
	}

	#[test]
	fn receives_remote_read_response() {
		let mut light_dispatch = dummy(true);
		let mut network_interface = DummyNetwork::default();
		let peer0 = PeerId::random();
		light_dispatch.on_connect(&mut network_interface, peer0.clone(), Roles::FULL, 1000);

		let (tx, response) = oneshot::channel();
		light_dispatch.add_request(&mut network_interface, RequestData::RemoteRead(RemoteReadRequest {
			header: dummy_header(),
			block: Default::default(),
			keys: vec![b":key".to_vec()],
			retry_count: None,
		}, tx));

		light_dispatch.on_remote_read_response(&mut network_interface, peer0.clone(), message::RemoteReadResponse {
			id: 0,
			proof: StorageProof::empty(),
		});
		assert_eq!(response.wait().unwrap().unwrap().remove(b":key".as_ref()).unwrap(), Some(vec![42]));
	}

	#[test]
	fn receives_remote_read_child_response() {
		let mut light_dispatch = dummy(true);
		let mut network_interface = DummyNetwork::default();
		let peer0 = PeerId::random();
		light_dispatch.on_connect(&mut network_interface, peer0.clone(), Roles::FULL, 1000);

		let (tx, response) = oneshot::channel();
		let child_info = ChildInfo::new_default(b"unique_id_1");
		let (child_info, child_type) = child_info.info();
		light_dispatch.add_request(&mut network_interface, RequestData::RemoteReadChild(RemoteReadChildRequest {
			header: dummy_header(),
			block: Default::default(),
			storage_key: b":child_storage:sub".to_vec(),
			child_info: child_info.to_vec(),
			child_type,
			keys: vec![b":key".to_vec()],
			retry_count: None,
		}, tx));

		light_dispatch.on_remote_read_response(&mut network_interface,
			peer0.clone(), message::RemoteReadResponse {
				id: 0,
				proof: StorageProof::empty(),
		});
		assert_eq!(response.wait().unwrap().unwrap().remove(b":key".as_ref()).unwrap(), Some(vec![42]));
	}

	#[test]
	fn receives_remote_header_response() {
		let mut light_dispatch = dummy(true);
		let mut network_interface = DummyNetwork::default();
		let peer0 = PeerId::random();
		light_dispatch.on_connect(&mut network_interface, peer0.clone(), Roles::FULL, 1000);

		let (tx, response) = oneshot::channel();
		light_dispatch.add_request(&mut network_interface, RequestData::RemoteHeader(RemoteHeaderRequest {
			cht_root: Default::default(),
			block: 1,
			retry_count: None,
		}, tx));

		light_dispatch.on_remote_header_response(&mut network_interface, peer0.clone(), message::RemoteHeaderResponse {
			id: 0,
			header: Some(Header {
				parent_hash: Default::default(),
				number: 1,
				state_root: Default::default(),
				extrinsics_root: Default::default(),
				digest: Default::default(),
			}),
			proof: StorageProof::empty(),
		});
		assert_eq!(
			response.wait().unwrap().unwrap().hash(),
			"6443a0b46e0412e626363028115a9f2cf963eeed526b8b33e5316f08b50d0dc3".parse().unwrap(),
		);
	}

	#[test]
	fn receives_remote_changes_response() {
		let mut light_dispatch = dummy(true);
		let mut network_interface = DummyNetwork::default();
		let peer0 = PeerId::random();
		light_dispatch.on_connect(&mut network_interface, peer0.clone(), Roles::FULL, 1000);

		let (tx, response) = oneshot::channel();
		light_dispatch.add_request(&mut network_interface, RequestData::RemoteChanges(RemoteChangesRequest {
			changes_trie_config: changes_trie_config(),
			first_block: (1, Default::default()),
			last_block: (100, Default::default()),
			max_block: (100, Default::default()),
			tries_roots: (1, Default::default(), vec![]),
			key: vec![],
			storage_key: None,
			retry_count: None,
		}, tx));

		light_dispatch.on_remote_changes_response(&mut network_interface, peer0.clone(), message::RemoteChangesResponse {
			id: 0,
			max: 1000,
			proof: vec![vec![2]],
			roots: vec![],
			roots_proof: StorageProof::empty(),
		});
		assert_eq!(response.wait().unwrap().unwrap(), vec![(100, 2)]);
	}

	#[test]
	fn does_not_sends_request_to_peer_who_has_no_required_block() {
		let mut light_dispatch = dummy(true);
		let mut network_interface = DummyNetwork::default();
		let peer1 = PeerId::random();
		let peer2 = PeerId::random();

		light_dispatch.on_connect(&mut network_interface, peer1.clone(), Roles::FULL, 100);

		light_dispatch.add_request(&mut network_interface, RequestData::RemoteHeader(RemoteHeaderRequest {
			cht_root: Default::default(),
			block: 200,
			retry_count: None,
		}, oneshot::channel().0));
		light_dispatch.add_request(&mut network_interface, RequestData::RemoteHeader(RemoteHeaderRequest {
			cht_root: Default::default(),
			block: 250,
			retry_count: None,
		}, oneshot::channel().0));
		light_dispatch.add_request(&mut network_interface, RequestData::RemoteHeader(RemoteHeaderRequest {
			cht_root: Default::default(),
			block: 250,
			retry_count: None,
		}, oneshot::channel().0));

		light_dispatch.on_connect(&mut network_interface, peer2.clone(), Roles::FULL, 150);

		assert_eq!(vec![peer1.clone(), peer2.clone()], light_dispatch.idle_peers.iter().cloned().collect::<Vec<_>>());
		assert_eq!(light_dispatch.pending_requests.len(), 3);

		light_dispatch.update_best_number(&mut network_interface, peer1.clone(), 250);

		assert_eq!(vec![peer2.clone()], light_dispatch.idle_peers.iter().cloned().collect::<Vec<_>>());
		assert_eq!(light_dispatch.pending_requests.len(), 2);

		light_dispatch.update_best_number(&mut network_interface, peer2.clone(), 250);

		assert!(!light_dispatch.idle_peers.iter().any(|_| true));
		assert_eq!(light_dispatch.pending_requests.len(), 1);

		light_dispatch.on_remote_header_response(&mut network_interface, peer1.clone(), message::RemoteHeaderResponse {
			id: 0,
			header: Some(dummy_header()),
			proof: StorageProof::empty(),
		});

		assert!(!light_dispatch.idle_peers.iter().any(|_| true));
		assert_eq!(light_dispatch.pending_requests.len(), 0);
	}

	#[test]
	fn does_not_loop_forever_after_dispatching_request_to_last_peer() {
		// this test is a regression for a bug where the dispatch function would
		// loop forever after dispatching a request to the last peer, since the
		// last peer was not updated
		let mut light_dispatch = dummy(true);
		let mut network_interface = DummyNetwork::default();
		let peer1 = PeerId::random();
		let peer2 = PeerId::random();
		let peer3 = PeerId::random();

		light_dispatch.add_request(&mut network_interface, RequestData::RemoteHeader(RemoteHeaderRequest {
			cht_root: Default::default(),
			block: 250,
			retry_count: None,
		}, oneshot::channel().0));
		light_dispatch.add_request(&mut network_interface, RequestData::RemoteHeader(RemoteHeaderRequest {
			cht_root: Default::default(),
			block: 250,
			retry_count: None,
		}, oneshot::channel().0));

		light_dispatch.on_connect(&mut network_interface, peer1.clone(), Roles::FULL, 200);
		light_dispatch.on_connect(&mut network_interface, peer2.clone(), Roles::FULL, 200);
		light_dispatch.on_connect(&mut network_interface, peer3.clone(), Roles::FULL, 250);

		assert_eq!(vec![peer1.clone(), peer2.clone()], light_dispatch.idle_peers.iter().cloned().collect::<Vec<_>>());
		assert_eq!(light_dispatch.pending_requests.len(), 1);
	}

	#[test]
	fn tries_to_send_all_pending_requests() {
		let mut light_dispatch = dummy(true);
		let mut network_interface = DummyNetwork::default();
		let peer1 = PeerId::random();

		light_dispatch.add_request(&mut network_interface, RequestData::RemoteHeader(RemoteHeaderRequest {
			cht_root: Default::default(),
			block: 300,
			retry_count: None,
		}, oneshot::channel().0));
		light_dispatch.add_request(&mut network_interface, RequestData::RemoteHeader(RemoteHeaderRequest {
			cht_root: Default::default(),
			block: 250,
			retry_count: None,
		}, oneshot::channel().0));

		light_dispatch.on_connect(&mut network_interface, peer1.clone(), Roles::FULL, 250);

		assert!(light_dispatch.idle_peers.iter().cloned().collect::<Vec<_>>().is_empty());
		assert_eq!(light_dispatch.pending_requests.len(), 1);
	}

	#[test]
	fn remote_body_with_one_block_body_should_succeed() {
		let mut light_dispatch = dummy(true);
		let mut network_interface = DummyNetwork::default();
		let peer1 = PeerId::random();

		let header = dummy_header();
		light_dispatch.on_connect(&mut network_interface, peer1.clone(), Roles::FULL, 250);

		light_dispatch.add_request(&mut network_interface, RequestData::RemoteBody(RemoteBodyRequest {
			header: header.clone(),
			retry_count: None,
		}, oneshot::channel().0));

		assert!(light_dispatch.pending_requests.is_empty());
		assert_eq!(light_dispatch.active_peers.len(), 1);

		let block = message::BlockData::<Block> {
			hash: primitives::H256::random(),
			header: None,
			body: Some(Vec::new()),
			message_queue: None,
			receipt: None,
			justification: None,
		};

		let response = message::generic::BlockResponse {
			id: 0,
			blocks: vec![block],
		};

		light_dispatch.on_remote_body_response(&mut network_interface, peer1.clone(), response);

		assert!(light_dispatch.active_peers.is_empty());
		assert_eq!(light_dispatch.idle_peers.len(), 1);
	}

	#[test]
	fn remote_body_with_three_bodies_should_fail() {
		let mut light_dispatch = dummy(true);
		let mut network_interface = DummyNetwork::default();
		let peer1 = PeerId::random();

		let header = dummy_header();
		light_dispatch.on_connect(&mut network_interface, peer1.clone(), Roles::FULL, 250);

		light_dispatch.add_request(&mut network_interface, RequestData::RemoteBody(RemoteBodyRequest {
			header: header.clone(),
			retry_count: None,
		}, oneshot::channel().0));

		assert!(light_dispatch.pending_requests.is_empty());
		assert_eq!(light_dispatch.active_peers.len(), 1);

		let response = {
			let blocks: Vec<_> = (0..3).map(|_| message::BlockData::<Block> {
				hash: primitives::H256::random(),
				header: None,
				body: Some(Vec::new()),
				message_queue: None,
				receipt: None,
				justification: None,
			}).collect();

			message::generic::BlockResponse {
				id: 0,
				blocks,
			}
		};

		light_dispatch.on_remote_body_response(&mut network_interface, peer1.clone(), response);
		assert!(light_dispatch.active_peers.is_empty());
		assert!(light_dispatch.idle_peers.is_empty(), "peer should be disconnected after bad response");
	}
}<|MERGE_RESOLUTION|>--- conflicted
+++ resolved
@@ -680,12 +680,8 @@
 	use std::sync::Arc;
 	use std::time::Instant;
 	use futures::{Future, sync::oneshot};
-<<<<<<< HEAD
 	use primitives::storage::ChildInfo;
-	use sr_primitives::traits::{Block as BlockT, NumberFor, Header as HeaderT};
-=======
 	use sp_runtime::traits::{Block as BlockT, NumberFor, Header as HeaderT};
->>>>>>> 186f9f87
 	use sp_blockchain::{Error as ClientError, Result as ClientResult};
 	use client_api::{FetchChecker, RemoteHeaderRequest,
 		ChangesProof, RemoteCallRequest, RemoteReadRequest,
