--- conflicted
+++ resolved
@@ -2108,52 +2108,4 @@
 	fn drop(&mut self) {
 		debug!(target: "sync", "Network stats:\n{}", self.format_stats());
 	}
-<<<<<<< HEAD
-=======
-}
-
-#[cfg(test)]
-mod tests {
-	use crate::PeerId;
-	use crate::config::EmptyTransactionPool;
-	use super::{CustomMessageOutcome, Protocol, ProtocolConfig};
-
-	use sp_consensus::block_validation::DefaultBlockAnnounceValidator;
-	use std::sync::Arc;
-	use substrate_test_runtime_client::{TestClientBuilder, TestClientBuilderExt};
-	use substrate_test_runtime_client::runtime::{Block, Hash};
-
-	#[test]
-	fn no_handshake_no_notif_closed() {
-		let client = Arc::new(TestClientBuilder::with_default_backend().build_with_longest_chain().0);
-
-		let (mut protocol, _) = Protocol::<Block, Hash>::new(
-			ProtocolConfig::default(),
-			PeerId::random(),
-			client.clone(),
-			Arc::new(EmptyTransactionPool),
-			None,
-			None,
-			From::from(&b"test"[..]),
-			sc_peerset::PeersetConfig {
-				in_peers: 10,
-				out_peers: 10,
-				bootnodes: Vec::new(),
-				reserved_only: false,
-				priority_groups: Vec::new(),
-			},
-			Box::new(DefaultBlockAnnounceValidator::new(client.clone())),
-			None,
-			Default::default(),
-			None,
-		).unwrap();
-
-		let dummy_peer_id = PeerId::random();
-		let _ = protocol.on_peer_connected(dummy_peer_id.clone());
-		match protocol.on_peer_disconnected(dummy_peer_id) {
-			CustomMessageOutcome::None => {},
-			_ => panic!()
-		};
-	}
->>>>>>> 3bf25c2c
 }