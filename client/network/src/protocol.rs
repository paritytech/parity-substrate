// This file is part of Substrate.

// Copyright (C) 2017-2021 Parity Technologies (UK) Ltd.
// SPDX-License-Identifier: GPL-3.0-or-later WITH Classpath-exception-2.0

// This program is free software: you can redistribute it and/or modify
// it under the terms of the GNU General Public License as published by
// the Free Software Foundation, either version 3 of the License, or
// (at your option) any later version.

// This program is distributed in the hope that it will be useful,
// but WITHOUT ANY WARRANTY; without even the implied warranty of
// MERCHANTABILITY or FITNESS FOR A PARTICULAR PURPOSE. See the
// GNU General Public License for more details.

// You should have received a copy of the GNU General Public License
// along with this program. If not, see <https://www.gnu.org/licenses/>.

use crate::{
	ExHashT,
	chain::Client,
	config::{self, ProtocolId, TransactionPool, TransactionImportFuture, TransactionImport},
	error,
	request_responses::RequestFailure,
	utils::{interval, LruHashSet},
};

use bytes::{Bytes, BytesMut};
use codec::{Decode, DecodeAll, Encode};
use futures::{channel::oneshot, prelude::*, stream::FuturesUnordered};
use generic_proto::{GenericProto, GenericProtoOut};
use libp2p::core::{ConnectedPoint, connection::{ConnectionId, ListenerId}};
use libp2p::request_response::OutboundFailure;
use libp2p::swarm::{NetworkBehaviour, NetworkBehaviourAction, PollParameters};
use libp2p::swarm::{ProtocolsHandler, IntoProtocolsHandler};
use libp2p::{Multiaddr, PeerId};
use log::{log, Level, trace, debug, warn, error};
use message::{BlockAnnounce, Message};
use message::generic::{Message as GenericMessage, Roles};
use prometheus_endpoint::{
	Registry, Gauge, Counter, GaugeVec,
	PrometheusError, Opts, register, U64
};
use prost::Message as _;
use sp_consensus::{
	BlockOrigin,
	block_validation::BlockAnnounceValidator,
	import_queue::{BlockImportResult, BlockImportError, IncomingBlock, Origin}
};
use sp_runtime::{generic::BlockId, Justification};
use sp_runtime::traits::{
	Block as BlockT, Header as HeaderT, NumberFor, Zero, CheckedSub
};
use sp_arithmetic::traits::SaturatedConversion;
use sync::{ChainSync, SyncState};
use std::borrow::Cow;
use std::collections::{HashMap, HashSet, VecDeque, hash_map::Entry};
use std::sync::Arc;
use std::fmt::Write;
use std::{io, iter, num::NonZeroUsize, pin::Pin, task::Poll, time};

mod generic_proto;

pub mod message;
pub mod event;
pub mod sync;

pub use generic_proto::{NotificationsSink, Ready, NotifsHandlerError};

/// Interval at which we perform time based maintenance
const TICK_TIMEOUT: time::Duration = time::Duration::from_millis(1100);
/// Interval at which we propagate transactions;
const PROPAGATE_TIMEOUT: time::Duration = time::Duration::from_millis(2900);

/// Maximim number of known block hashes to keep for a peer.
const MAX_KNOWN_BLOCKS: usize = 1024; // ~32kb per peer + LruHashSet overhead
/// Maximim number of known transaction hashes to keep for a peer.
///
/// This should be approx. 2 blocks full of transactions for the network to function properly.
const MAX_KNOWN_TRANSACTIONS: usize = 10240; // ~300kb per peer + overhead.

/// Maximim number of transaction validation request we keep at any moment.
const MAX_PENDING_TRANSACTIONS: usize = 8192;

/// Current protocol version.
pub(crate) const CURRENT_VERSION: u32 = 6;
/// Lowest version we support
pub(crate) const MIN_VERSION: u32 = 3;

/// Identifier of the peerset for the block announces protocol.
const HARDCODED_PEERSETS_SYNC: sc_peerset::SetId = sc_peerset::SetId::from(0);
/// Identifier of the peerset for the transactions protocol.
const HARDCODED_PEERSETS_TX: sc_peerset::SetId = sc_peerset::SetId::from(1);
/// Number of hardcoded peersets (the constants right above). Any set whose identifier is equal or
/// superior to this value corresponds to a user-defined protocol.
const NUM_HARDCODED_PEERSETS: usize = 2;

/// When light node connects to the full node and the full node is behind light node
/// for at least `LIGHT_MAXIMAL_BLOCKS_DIFFERENCE` blocks, we consider it not useful
/// and disconnect to free connection slot.
const LIGHT_MAXIMAL_BLOCKS_DIFFERENCE: u64 = 8192;

mod rep {
	use sc_peerset::ReputationChange as Rep;
	/// Reputation change when a peer doesn't respond in time to our messages.
	pub const TIMEOUT: Rep = Rep::new(-(1 << 10), "Request timeout");
	/// Reputation change when a peer refuses a request.
	pub const REFUSED: Rep = Rep::new(-(1 << 10), "Request refused");
	/// Reputation change when we are a light client and a peer is behind us.
	pub const PEER_BEHIND_US_LIGHT: Rep = Rep::new(-(1 << 8), "Useless for a light peer");
	/// Reputation change when a peer sends us any transaction.
	///
	/// This forces node to verify it, thus the negative value here. Once transaction is verified,
	/// reputation change should be refunded with `ANY_TRANSACTION_REFUND`
	pub const ANY_TRANSACTION: Rep = Rep::new(-(1 << 4), "Any transaction");
	/// Reputation change when a peer sends us any transaction that is not invalid.
	pub const ANY_TRANSACTION_REFUND: Rep = Rep::new(1 << 4, "Any transaction (refund)");
	/// Reputation change when a peer sends us an transaction that we didn't know about.
	pub const GOOD_TRANSACTION: Rep = Rep::new(1 << 7, "Good transaction");
	/// Reputation change when a peer sends us a bad transaction.
	pub const BAD_TRANSACTION: Rep = Rep::new(-(1 << 12), "Bad transaction");
	/// We received a message that failed to decode.
	pub const BAD_MESSAGE: Rep = Rep::new(-(1 << 12), "Bad message");
	/// We received an unexpected transaction packet.
	pub const UNEXPECTED_TRANSACTIONS: Rep = Rep::new_fatal("Unexpected transactions packet");
	/// Peer has different genesis.
	pub const GENESIS_MISMATCH: Rep = Rep::new_fatal("Genesis mismatch");
	/// Peer is on unsupported protocol version.
	pub const BAD_PROTOCOL: Rep = Rep::new_fatal("Unsupported protocol");
	/// Peer role does not match (e.g. light peer connecting to another light peer).
	pub const BAD_ROLE: Rep = Rep::new_fatal("Unsupported role");
	/// Peer send us a block announcement that failed at validation.
	pub const BAD_BLOCK_ANNOUNCEMENT: Rep = Rep::new(-(1 << 12), "Bad block announcement");
}

struct Metrics {
	peers: Gauge<U64>,
	queued_blocks: Gauge<U64>,
	fork_targets: Gauge<U64>,
	justifications: GaugeVec<U64>,
	propagated_transactions: Counter<U64>,
}

impl Metrics {
	fn register(r: &Registry) -> Result<Self, PrometheusError> {
		Ok(Metrics {
			peers: {
				let g = Gauge::new("sync_peers", "Number of peers we sync with")?;
				register(g, r)?
			},
			queued_blocks: {
				let g = Gauge::new("sync_queued_blocks", "Number of blocks in import queue")?;
				register(g, r)?
			},
			fork_targets: {
				let g = Gauge::new("sync_fork_targets", "Number of fork sync targets")?;
				register(g, r)?
			},
			justifications: {
				let g = GaugeVec::new(
					Opts::new(
						"sync_extra_justifications",
						"Number of extra justifications requests"
					),
					&["status"],
				)?;
				register(g, r)?
			},
			propagated_transactions: register(Counter::new(
				"sync_propagated_transactions",
				"Number of transactions propagated to at least one peer",
			)?, r)?,
		})
	}
}

#[pin_project::pin_project]
struct PendingTransaction<H> {
	#[pin]
	validation: TransactionImportFuture,
	tx_hash: H,
}

impl<H: ExHashT> Future for PendingTransaction<H> {
	type Output = (H, TransactionImport);

	fn poll(self: Pin<&mut Self>, cx: &mut std::task::Context<'_>) -> Poll<Self::Output> {
		let mut this = self.project();

		if let Poll::Ready(import_result) = Pin::new(&mut this.validation).poll_unpin(cx) {
			return Poll::Ready((this.tx_hash.clone(), import_result));
		}

		Poll::Pending
	}
}

// Lock must always be taken in order declared here.
pub struct Protocol<B: BlockT, H: ExHashT> {
	/// Interval at which we call `tick`.
	tick_timeout: Pin<Box<dyn Stream<Item = ()> + Send>>,
	/// Interval at which we call `propagate_transactions`.
	propagate_timeout: Pin<Box<dyn Stream<Item = ()> + Send>>,
	/// Pending list of messages to return from `poll` as a priority.
	pending_messages: VecDeque<CustomMessageOutcome<B>>,
	/// Pending transactions verification tasks.
	pending_transactions: FuturesUnordered<PendingTransaction<H>>,
	/// As multiple peers can send us the same transaction, we group
	/// these peers using the transaction hash while the transaction is
	/// imported. This prevents that we import the same transaction
	/// multiple times concurrently.
	pending_transactions_peers: HashMap<H, Vec<PeerId>>,
	config: ProtocolConfig,
	genesis_hash: B::Hash,
	sync: ChainSync<B>,
	context_data: ContextData<B, H>,
	/// List of nodes for which we perform additional logging because they are important for the
	/// user.
	important_peers: HashSet<PeerId>,
	/// Used to report reputation changes.
	peerset_handle: sc_peerset::PeersetHandle,
	transaction_pool: Arc<dyn TransactionPool<H, B>>,
	/// Handles opening the unique substream and sending and receiving raw messages.
	behaviour: GenericProto,
	/// List of notifications protocols that have been registered.
	notification_protocols: Vec<Cow<'static, str>>,
	/// Prometheus metrics.
	metrics: Option<Metrics>,
	/// The `PeerId`'s of all boot nodes.
	boot_node_ids: HashSet<PeerId>,
}

#[derive(Default)]
struct PacketStats {
	bytes_in: u64,
	bytes_out: u64,
	count_in: u64,
	count_out: u64,
}

/// Peer information
#[derive(Debug)]
struct Peer<B: BlockT, H: ExHashT> {
	info: PeerInfo<B>,
	/// Current block request, if any. Started by emitting [`CustomMessageOutcome::BlockRequest`].
	block_request: Option<(
		message::BlockRequest<B>,
		oneshot::Receiver<Result<Vec<u8>, RequestFailure>>,
	)>,
	/// Holds a set of transactions known to this peer.
	known_transactions: LruHashSet<H>,
	/// Holds a set of blocks known to this peer.
	known_blocks: LruHashSet<B::Hash>,
	/// Request counter,
	next_request_id: message::RequestId,
}

/// Info about a peer's known state.
#[derive(Clone, Debug)]
pub struct PeerInfo<B: BlockT> {
	/// Roles
	pub roles: Roles,
	/// Peer best block hash
	pub best_hash: B::Hash,
	/// Peer best block number
	pub best_number: <B::Header as HeaderT>::Number,
}

/// Data necessary to create a context.
struct ContextData<B: BlockT, H: ExHashT> {
	// All connected peers
	peers: HashMap<PeerId, Peer<B, H>>,
	stats: HashMap<&'static str, PacketStats>,
	pub chain: Arc<dyn Client<B>>,
}

/// Configuration for the Substrate-specific part of the networking layer.
#[derive(Clone)]
pub struct ProtocolConfig {
	/// Assigned roles.
	pub roles: Roles,
	/// Maximum number of peers to ask the same blocks in parallel.
	pub max_parallel_downloads: u32,
}

impl Default for ProtocolConfig {
	fn default() -> ProtocolConfig {
		ProtocolConfig {
			roles: Roles::FULL,
			max_parallel_downloads: 5,
		}
	}
}

/// Handshake sent when we open a block announces substream.
#[derive(Debug, PartialEq, Eq, Clone, Encode, Decode)]
struct BlockAnnouncesHandshake<B: BlockT> {
	/// Roles of the node.
	roles: Roles,
	/// Best block number.
	best_number: NumberFor<B>,
	/// Best block hash.
	best_hash: B::Hash,
	/// Genesis block hash.
	genesis_hash: B::Hash,
}

impl<B: BlockT> BlockAnnouncesHandshake<B> {
	fn build(
		protocol_config: &ProtocolConfig,
		best_number: NumberFor<B>,
		best_hash: B::Hash,
		genesis_hash: B::Hash,
	) -> Self {
		BlockAnnouncesHandshake {
			genesis_hash,
			roles: protocol_config.roles,
			best_number,
			best_hash,
		}
	}
}

/// Builds a SCALE-encoded "Status" message to send as handshake for the legacy protocol.
fn build_status_message<B: BlockT>(
	protocol_config: &ProtocolConfig,
	best_number: NumberFor<B>,
	best_hash: B::Hash,
	genesis_hash: B::Hash,
) -> Vec<u8> {
	let status = message::generic::Status {
		version: CURRENT_VERSION,
		min_supported_version: MIN_VERSION,
		genesis_hash,
		roles: protocol_config.roles.into(),
		best_number,
		best_hash,
		chain_status: Vec::new(), // TODO: find a way to make this backwards-compatible
	};

	Message::<B>::Status(status).encode()
}

impl<B: BlockT, H: ExHashT> Protocol<B, H> {
	/// Create a new instance.
	pub fn new(
		config: ProtocolConfig,
		chain: Arc<dyn Client<B>>,
		transaction_pool: Arc<dyn TransactionPool<H, B>>,
		protocol_id: ProtocolId,
		config_role: &config::Role,
		network_config: &config::NetworkConfiguration,
		block_announce_validator: Box<dyn BlockAnnounceValidator<B> + Send>,
		metrics_registry: Option<&Registry>,
	) -> error::Result<(Protocol<B, H>, sc_peerset::PeersetHandle, Vec<(PeerId, Multiaddr)>)> {
		let info = chain.info();
		let sync = ChainSync::new(
			config.roles,
			chain.clone(),
			&info,
			block_announce_validator,
			config.max_parallel_downloads,
		);

		let boot_node_ids = {
			let mut list = HashSet::new();
			for node in &network_config.boot_nodes {
				list.insert(node.peer_id.clone());
			}
			list.shrink_to_fit();
			list
		};

		let important_peers = {
			let mut imp_p = HashSet::new();
			for reserved in &network_config.default_peers_set.reserved_nodes {
				imp_p.insert(reserved.peer_id.clone());
			}
			for reserved in network_config.extra_sets.iter().flat_map(|s| s.set_config.reserved_nodes.iter()) {
				imp_p.insert(reserved.peer_id.clone());
			}
			imp_p.shrink_to_fit();
			imp_p
		};

		let mut known_addresses = Vec::new();

		let (peerset, peerset_handle) = {
			let mut sets = Vec::with_capacity(NUM_HARDCODED_PEERSETS + network_config.extra_sets.len());

			let mut default_sets_reserved = HashSet::new();
			match config_role {
				config::Role::Sentry { validators } => {
					for validator in validators {
						default_sets_reserved.insert(validator.peer_id.clone());
						known_addresses.push((validator.peer_id.clone(), validator.multiaddr.clone()));
					}
				}
				config::Role::Authority { sentry_nodes } => {
					for sentry_node in sentry_nodes {
						default_sets_reserved.insert(sentry_node.peer_id.clone());
						known_addresses.push((sentry_node.peer_id.clone(), sentry_node.multiaddr.clone()));
					}
				}
				_ => {}
			};
			for reserved in network_config.default_peers_set.reserved_nodes.iter() {
				default_sets_reserved.insert(reserved.peer_id.clone());
				known_addresses.push((reserved.peer_id.clone(), reserved.multiaddr.clone()));
			}

			let mut bootnodes = Vec::with_capacity(network_config.boot_nodes.len());
			for bootnode in network_config.boot_nodes.iter() {
				bootnodes.push(bootnode.peer_id.clone());
				known_addresses.push((bootnode.peer_id.clone(), bootnode.multiaddr.clone()));
			}

			// Set number 0 is used for block announces.
			sets.push(sc_peerset::SetConfig {
				in_peers: network_config.default_peers_set.in_peers,
				out_peers: network_config.default_peers_set.out_peers,
				bootnodes,
				reserved_nodes: default_sets_reserved.clone(),
				reserved_only: network_config.default_peers_set.non_reserved_mode
					== config::NonReservedPeerMode::Deny,
			});

			// Set number 1 is used for transactions.
			// The `reserved_nodes` of this set are later kept in sync with the peers we connect
			// to through set 0.
			sets.push(sc_peerset::SetConfig {
				in_peers: network_config.default_peers_set.in_peers,
				out_peers: network_config.default_peers_set.out_peers,
				bootnodes: Vec::new(),
				reserved_nodes: default_sets_reserved,
				reserved_only: network_config.default_peers_set.non_reserved_mode
					== config::NonReservedPeerMode::Deny,
			});

			for set_cfg in &network_config.extra_sets {
				let mut reserved_nodes = HashSet::new();
				for reserved in set_cfg.set_config.reserved_nodes.iter() {
					reserved_nodes.insert(reserved.peer_id.clone());
					known_addresses.push((reserved.peer_id.clone(), reserved.multiaddr.clone()));
				}

				let reserved_only =
					set_cfg.set_config.non_reserved_mode == config::NonReservedPeerMode::Deny;

				sets.push(sc_peerset::SetConfig {
					in_peers: set_cfg.set_config.in_peers,
					out_peers: set_cfg.set_config.out_peers,
					bootnodes: Vec::new(),
					reserved_nodes,
					reserved_only,
				});
			}

			sc_peerset::Peerset::from_config(sc_peerset::PeersetConfig {
				sets,
			})
		};

		let transactions_protocol: Cow<'static, str> = Cow::from({
			let mut proto = String::new();
			proto.push_str("/");
			proto.push_str(protocol_id.as_ref());
			proto.push_str("/transactions/1");
			proto
		});

		let block_announces_protocol: Cow<'static, str> = Cow::from({
			let mut proto = String::new();
			proto.push_str("/");
			proto.push_str(protocol_id.as_ref());
			proto.push_str("/block-announces/1");
			proto
		});

		let behaviour = {
			let versions = &((MIN_VERSION as u8)..=(CURRENT_VERSION as u8)).collect::<Vec<u8>>();
			let handshake_message = Roles::from(config_role).encode();

			let best_number = info.best_number;
			let best_hash = info.best_hash;
			let genesis_hash = info.genesis_hash;

			let block_announces_handshake = BlockAnnouncesHandshake::<B>::build(
				&config,
				best_number,
				best_hash,
				genesis_hash,
			).encode();
			GenericProto::new(
				protocol_id.clone(),
				versions,
				build_status_message::<B>(&config, best_number, best_hash, genesis_hash),
				peerset,
				iter::once((block_announces_protocol, block_announces_handshake))
					.chain(iter::once((transactions_protocol, vec![])))
					.chain(network_config.extra_sets.iter()
						.map(|s| (s.notifications_protocol.clone(), handshake_message.clone()))
					),
			)
		};

		let protocol = Protocol {
			tick_timeout: Box::pin(interval(TICK_TIMEOUT)),
			propagate_timeout: Box::pin(interval(PROPAGATE_TIMEOUT)),
			pending_messages: VecDeque::new(),
			pending_transactions: FuturesUnordered::new(),
			pending_transactions_peers: HashMap::new(),
			config,
			context_data: ContextData {
				peers: HashMap::new(),
				stats: HashMap::new(),
				chain,
			},
			genesis_hash: info.genesis_hash,
			sync,
			important_peers,
			transaction_pool,
			peerset_handle: peerset_handle.clone(),
			behaviour,
			notification_protocols:
				network_config.extra_sets.iter().map(|s| s.notifications_protocol.clone()).collect(),
			metrics: if let Some(r) = metrics_registry {
				Some(Metrics::register(r)?)
			} else {
				None
			},
			boot_node_ids,
		};

		Ok((protocol, peerset_handle, known_addresses))
	}

	/// Returns the list of all the peers we have an open channel to.
	pub fn open_peers(&self) -> impl Iterator<Item = &PeerId> {
		self.behaviour.open_peers()
	}

	/// Returns the list of all the peers that the peerset currently requests us to be connected
	/// to on the default set.
	pub fn requested_peers(&self) -> impl Iterator<Item = &PeerId> {
		self.behaviour.requested_peers(HARDCODED_PEERSETS_SYNC)
	}

	/// Returns the number of discovered nodes that we keep in memory.
	pub fn num_discovered_peers(&self) -> usize {
		self.behaviour.num_discovered_peers()
	}

	/// Disconnects the given peer if we are connected to it.
	pub fn disconnect_peer(&mut self, peer_id: &PeerId, protocol_name: &str) {
		if let Some(position) = self.notification_protocols.iter().position(|p| *p == protocol_name) {
			self.behaviour.disconnect_peer(peer_id, sc_peerset::SetId::from(position + NUM_HARDCODED_PEERSETS));
		} else {
			log::warn!(target: "sub-libp2p", "disconnect_peer() with invalid protocol name")
		}
	}

	/// Returns the state of the peerset manager, for debugging purposes.
	pub fn peerset_debug_info(&mut self) -> serde_json::Value {
		self.behaviour.peerset_debug_info()
	}

	/// Returns the number of peers we're connected to.
	pub fn num_connected_peers(&self) -> usize {
		self.context_data.peers.values().count()
	}

	/// Returns the number of peers we're connected to and that are being queried.
	pub fn num_active_peers(&self) -> usize {
		self.context_data
			.peers
			.values()
			.filter(|p| p.block_request.is_some())
			.count()
	}

	/// Current global sync state.
	pub fn sync_state(&self) -> SyncState {
		self.sync.status().state
	}

	/// Target sync block number.
	pub fn best_seen_block(&self) -> Option<NumberFor<B>> {
		self.sync.status().best_seen_block
	}

	/// Number of peers participating in syncing.
	pub fn num_sync_peers(&self) -> u32 {
		self.sync.status().num_peers
	}

	/// Number of blocks in the import queue.
	pub fn num_queued_blocks(&self) -> u32 {
		self.sync.status().queued_blocks
	}

	/// Number of downloaded blocks.
	pub fn num_downloaded_blocks(&self) -> usize {
		self.sync.num_downloaded_blocks()
	}

	/// Number of active sync requests.
	pub fn num_sync_requests(&self) -> usize {
		self.sync.num_sync_requests()
	}

	/// Inform sync about new best imported block.
	pub fn new_best_block_imported(&mut self, hash: B::Hash, number: NumberFor<B>) {
		trace!(target: "sync", "New best block imported {:?}/#{}", hash, number);

		self.sync.update_chain_info(&hash, number);

		self.behaviour.set_legacy_handshake_message(
			build_status_message::<B>(&self.config, number, hash, self.genesis_hash),
		);
		self.behaviour.set_notif_protocol_handshake(
			HARDCODED_PEERSETS_SYNC,
			BlockAnnouncesHandshake::<B>::build(
				&self.config,
				number,
				hash,
				self.genesis_hash,
			).encode()
		);
	}

	fn update_peer_info(&mut self, who: &PeerId) {
		if let Some(info) = self.sync.peer_info(who) {
			if let Some(ref mut peer) = self.context_data.peers.get_mut(who) {
				peer.info.best_hash = info.best_hash;
				peer.info.best_number = info.best_number;
			}
		}
	}

	/// Returns information about all the peers we are connected to after the handshake message.
	pub fn peers_info(&self) -> impl Iterator<Item = (&PeerId, &PeerInfo<B>)> {
		self.context_data.peers.iter().map(|(id, peer)| (id, &peer.info))
	}

	fn on_custom_message(
		&mut self,
		who: PeerId,
		data: BytesMut,
	) -> CustomMessageOutcome<B> {
		let message = match <Message<B> as Decode>::decode(&mut &data[..]) {
			Ok(message) => message,
			Err(err) => {
				debug!(
					target: "sync",
					"Couldn't decode packet sent by {}: {:?}: {}",
					who,
					data,
					err.what(),
				);
				self.peerset_handle.report_peer(who, rep::BAD_MESSAGE);
				return CustomMessageOutcome::None;
			}
		};

		let mut stats = self.context_data.stats.entry(message.id()).or_default();
		stats.bytes_in += data.len() as u64;
		stats.count_in += 1;

		match message {
			GenericMessage::Status(_) =>
				debug!(target: "sub-libp2p", "Received unexpected Status"),
			GenericMessage::BlockAnnounce(announce) =>
				self.push_block_announce_validation(who.clone(), announce),
			GenericMessage::Transactions(m) =>
				self.on_transactions(who, m),
			GenericMessage::BlockResponse(_) =>
				warn!(target: "sub-libp2p", "Received unexpected BlockResponse"),
			GenericMessage::RemoteCallResponse(_) =>
				warn!(target: "sub-libp2p", "Received unexpected RemoteCallResponse"),
			GenericMessage::RemoteReadResponse(_) =>
				warn!(target: "sub-libp2p", "Received unexpected RemoteReadResponse"),
			GenericMessage::RemoteHeaderResponse(_) =>
				warn!(target: "sub-libp2p", "Received unexpected RemoteHeaderResponse"),
			GenericMessage::RemoteChangesResponse(_) =>
				warn!(target: "sub-libp2p", "Received unexpected RemoteChangesResponse"),
			GenericMessage::BlockRequest(_) |
			GenericMessage::RemoteReadChildRequest(_) |
			GenericMessage::RemoteCallRequest(_) |
			GenericMessage::RemoteReadRequest(_) |
			GenericMessage::RemoteHeaderRequest(_) |
			GenericMessage::RemoteChangesRequest(_) |
			GenericMessage::Consensus(_) |
			GenericMessage::ConsensusBatch(_) => {
				debug!(
					target: "sub-libp2p",
					"Received no longer supported legacy request from {:?}",
					who
				);
				self.behaviour.disconnect_peer(&who, HARDCODED_PEERSETS_SYNC);
				self.peerset_handle.report_peer(who, rep::BAD_PROTOCOL);
			},
		}

		CustomMessageOutcome::None
	}

	fn prepare_block_request(
		&mut self,
		who: PeerId,
		request: message::BlockRequest<B>,
	) -> CustomMessageOutcome<B> {
		prepare_block_request::<B, H>(&mut self.context_data.peers, who, request)
	}

	/// Called by peer when it is disconnecting.
	///
	/// Returns a result if the handshake of this peer was indeed accepted.
	pub fn on_sync_peer_disconnected(&mut self, peer: PeerId) -> Result<(), ()> {
		if self.important_peers.contains(&peer) {
			warn!(target: "sync", "Reserved peer {} disconnected", peer);
		} else {
			trace!(target: "sync", "{} disconnected", peer);
		}

		if let Some(_peer_data) = self.context_data.peers.remove(&peer) {
			self.sync.peer_disconnected(&peer);
			Ok(())
		} else {
			Err(())
		}
	}

	/// Adjusts the reputation of a node.
	pub fn report_peer(&self, who: PeerId, reputation: sc_peerset::ReputationChange) {
		self.peerset_handle.report_peer(who, reputation)
	}

	/// Must be called in response to a [`CustomMessageOutcome::BlockRequest`] being emitted.
	/// Must contain the same `PeerId` and request that have been emitted.
	pub fn on_block_response(
		&mut self,
		peer_id: PeerId,
		request: message::BlockRequest<B>,
		response: crate::schema::v1::BlockResponse,
	) -> CustomMessageOutcome<B> {
		let blocks = response.blocks.into_iter().map(|block_data| {
			Ok(message::BlockData::<B> {
				hash: Decode::decode(&mut block_data.hash.as_ref())?,
				header: if !block_data.header.is_empty() {
					Some(Decode::decode(&mut block_data.header.as_ref())?)
				} else {
					None
				},
				body: if request.fields.contains(message::BlockAttributes::BODY) {
					Some(block_data.body.iter().map(|body| {
						Decode::decode(&mut body.as_ref())
					}).collect::<Result<Vec<_>, _>>()?)
				} else {
					None
				},
				receipt: if !block_data.message_queue.is_empty() {
					Some(block_data.receipt)
				} else {
					None
				},
				message_queue: if !block_data.message_queue.is_empty() {
					Some(block_data.message_queue)
				} else {
					None
				},
				justification: if !block_data.justification.is_empty() {
					Some(block_data.justification)
				} else if block_data.is_empty_justification {
					Some(Vec::new())
				} else {
					None
				},
			})
		}).collect::<Result<Vec<_>, codec::Error>>();

		let blocks = match blocks {
			Ok(blocks) => blocks,
			Err(err) => {
				debug!(target: "sync", "Failed to decode block response from {}: {}", peer_id, err);
				self.peerset_handle.report_peer(peer_id, rep::BAD_MESSAGE);
				return CustomMessageOutcome::None;
			}
<<<<<<< HEAD
			// Clear the request. If the response is invalid peer will be disconnected anyway.
			match p.block_request.take() {
				Some((_, request)) if request.id == response.id => request,
				Some(_) =>  {
					trace!(target: "sync", "Ignoring obsolete block response packet from {} ({})", peer, response.id);
					return CustomMessageOutcome::None;
				}
				None => {
					trace!(target: "sync", "Unexpected response packet from unknown peer {}", peer);
					self.behaviour.disconnect_peer(&peer, HARDCODED_PEERSETS_SYNC);
					self.peerset_handle.report_peer(peer, rep::UNEXPECTED_RESPONSE);
					return CustomMessageOutcome::None;
				}
			}
		} else {
			trace!(target: "sync", "Unexpected response packet from unknown peer {}", peer);
			self.behaviour.disconnect_peer(&peer, HARDCODED_PEERSETS_SYNC);
			self.peerset_handle.report_peer(peer, rep::UNEXPECTED_RESPONSE);
			return CustomMessageOutcome::None;
=======
		};

		let block_response = message::BlockResponse::<B> {
			id: request.id,
			blocks,
>>>>>>> a2ee0b41
		};

		let blocks_range = || match (
			block_response.blocks.first().and_then(|b| b.header.as_ref().map(|h| h.number())),
			block_response.blocks.last().and_then(|b| b.header.as_ref().map(|h| h.number())),
		) {
			(Some(first), Some(last)) if first != last => format!(" ({}..{})", first, last),
			(Some(first), Some(_)) => format!(" ({})", first),
			_ => Default::default(),
		};
		trace!(target: "sync", "BlockResponse {} from {} with {} blocks {}",
			block_response.id,
			peer_id,
			block_response.blocks.len(),
			blocks_range(),
		);

		if request.fields == message::BlockAttributes::JUSTIFICATION {
			match self.sync.on_block_justification(peer_id, block_response) {
				Ok(sync::OnBlockJustification::Nothing) => CustomMessageOutcome::None,
				Ok(sync::OnBlockJustification::Import { peer, hash, number, justification }) =>
					CustomMessageOutcome::JustificationImport(peer, hash, number, justification),
				Err(sync::BadPeer(id, repu)) => {
					self.behaviour.disconnect_peer(&id, HARDCODED_PEERSETS_SYNC);
					self.peerset_handle.report_peer(id, repu);
					CustomMessageOutcome::None
				}
			}
		} else {
			match self.sync.on_block_data(&peer_id, Some(request), block_response) {
				Ok(sync::OnBlockData::Import(origin, blocks)) =>
					CustomMessageOutcome::BlockImport(origin, blocks),
				Ok(sync::OnBlockData::Request(peer, req)) => {
					self.prepare_block_request(peer, req)
				}
				Err(sync::BadPeer(id, repu)) => {
					self.behaviour.disconnect_peer(&id, HARDCODED_PEERSETS_SYNC);
					self.peerset_handle.report_peer(id, repu);
					CustomMessageOutcome::None
				}
			}
		}
	}

<<<<<<< HEAD
	/// Must be called in response to a [`CustomMessageOutcome::BlockRequest`] if it has failed.
	pub fn on_block_request_failed(
		&mut self,
		peer: &PeerId,
	) {
		self.peerset_handle.report_peer(peer.clone(), rep::TIMEOUT);
		self.behaviour.disconnect_peer(peer, HARDCODED_PEERSETS_SYNC);
	}

=======
>>>>>>> a2ee0b41
	/// Perform time based maintenance.
	///
	/// > **Note**: This method normally doesn't have to be called except for testing purposes.
	pub fn tick(&mut self) {
		self.report_metrics()
	}

<<<<<<< HEAD
	fn maintain_peers(&mut self) {
		let tick = Instant::now();
		let mut aborting = Vec::new();
		{
			for (who, peer) in self.context_data.peers.iter() {
				if peer.block_request.as_ref().map_or(false, |(t, _)| (tick - *t).as_secs() > REQUEST_TIMEOUT_SEC) {
					log!(
						target: "sync",
						if self.important_peers.contains(who) { Level::Warn } else { Level::Trace },
						"Request timeout {}", who
					);
					aborting.push(who.clone());
				} else if peer.obsolete_requests.values().any(|t| (tick - *t).as_secs() > REQUEST_TIMEOUT_SEC) {
					log!(
						target: "sync",
						if self.important_peers.contains(who) { Level::Warn } else { Level::Trace },
						"Obsolete timeout {}", who
					);
					aborting.push(who.clone());
				}
			}
		}

		for p in aborting {
			self.behaviour.disconnect_peer(&p, HARDCODED_PEERSETS_SYNC);
			self.peerset_handle.report_peer(p, rep::TIMEOUT);
		}
	}

	/// Called on the first connection between two peers on the default set, after their exchange
	/// of handshake.
	///
	/// Returns `Ok` if the handshake is accepted and the peer added to the list of peers we sync
	/// from.
	fn on_sync_peer_connected(
=======
	/// Called on the first connection between two peers, after their exchange of handshake.
	fn on_peer_connected(
>>>>>>> a2ee0b41
		&mut self,
		who: PeerId,
		status: BlockAnnouncesHandshake<B>,
	) -> Result<(), ()> {
		trace!(target: "sync", "New peer {} {:?}", who, status);

		if self.context_data.peers.contains_key(&who) {
			log::error!(target: "sync", "Called on_sync_peer_connected with already connected peer {}", who);
			debug_assert!(false);
			return Err(());
		}

		if status.genesis_hash != self.genesis_hash {
			log!(
				target: "sync",
				if self.important_peers.contains(&who) { Level::Warn } else { Level::Trace },
				"Peer is on different chain (our genesis: {} theirs: {})",
				self.genesis_hash, status.genesis_hash
			);
			self.peerset_handle.report_peer(who.clone(), rep::GENESIS_MISMATCH);
			self.behaviour.disconnect_peer(&who, HARDCODED_PEERSETS_SYNC);

			if self.boot_node_ids.contains(&who) {
				error!(
					target: "sync",
					"Bootnode with peer id `{}` is on a different chain (our genesis: {} theirs: {})",
					who,
					self.genesis_hash,
					status.genesis_hash,
				);
			}

			return Err(());
		}

		if self.config.roles.is_light() {
			// we're not interested in light peers
			if status.roles.is_light() {
				debug!(target: "sync", "Peer {} is unable to serve light requests", who);
				self.peerset_handle.report_peer(who.clone(), rep::BAD_ROLE);
				self.behaviour.disconnect_peer(&who, HARDCODED_PEERSETS_SYNC);
				return Err(());
			}

			// we don't interested in peers that are far behind us
			let self_best_block = self
				.context_data
				.chain
				.info()
				.best_number;
			let blocks_difference = self_best_block
				.checked_sub(&status.best_number)
				.unwrap_or_else(Zero::zero)
				.saturated_into::<u64>();
			if blocks_difference > LIGHT_MAXIMAL_BLOCKS_DIFFERENCE {
				debug!(target: "sync", "Peer {} is far behind us and will unable to serve light requests", who);
				self.peerset_handle.report_peer(who.clone(), rep::PEER_BEHIND_US_LIGHT);
				self.behaviour.disconnect_peer(&who, HARDCODED_PEERSETS_SYNC);
				return Err(());
			}
		}

		let peer = Peer {
			info: PeerInfo {
				roles: status.roles,
				best_hash: status.best_hash,
				best_number: status.best_number
			},
			block_request: None,
			known_transactions: LruHashSet::new(NonZeroUsize::new(MAX_KNOWN_TRANSACTIONS)
				.expect("Constant is nonzero")),
			known_blocks: LruHashSet::new(NonZeroUsize::new(MAX_KNOWN_BLOCKS)
				.expect("Constant is nonzero")),
			next_request_id: 0,
		};

<<<<<<< HEAD
		let req = if peer.info.roles.is_full() {
			match self.sync.new_peer(who.clone(), peer.info.best_hash, peer.info.best_number) {
				Ok(req) => req,
=======
		debug!(target: "sync", "Connected {}", who);

		let info = self.context_data.peers.get(&who).expect("We just inserted above; QED").info.clone();
		self.pending_messages.push_back(CustomMessageOutcome::PeerNewBest(who.clone(), status.best_number));
		if info.roles.is_full() {
			match self.sync.new_peer(who.clone(), info.best_hash, info.best_number) {
				Ok(None) => (),
				Ok(Some(req)) => {
					let event = self.prepare_block_request(who.clone(), req);
					self.pending_messages.push_back(event);
				},
>>>>>>> a2ee0b41
				Err(sync::BadPeer(id, repu)) => {
					self.behaviour.disconnect_peer(&id, HARDCODED_PEERSETS_SYNC);
					self.peerset_handle.report_peer(id, repu);
					return Err(())
				}
			}
		} else {
			None
		};

		debug!(target: "sync", "Connected {}", who);

		self.context_data.peers.insert(who.clone(), peer);
		self.pending_messages.push_back(CustomMessageOutcome::PeerNewBest(who.clone(), status.best_number));

		if let Some(mut req) = req {
			self.update_peer_request(&who, &mut req);
			self.pending_messages.push_back(CustomMessageOutcome::BlockRequest {
				target: who.clone(),
				request: req,
			});
		}

		Ok(())
	}

	/// Called when peer sends us new transactions
	fn on_transactions(
		&mut self,
		who: PeerId,
		transactions: message::Transactions<B::Extrinsic>,
	) {
		// sending transaction to light node is considered a bad behavior
		if !self.config.roles.is_full() {
			trace!(target: "sync", "Peer {} is trying to send transactions to the light node", who);
			self.behaviour.disconnect_peer(&who, HARDCODED_PEERSETS_TX);
			self.peerset_handle.report_peer(who, rep::UNEXPECTED_TRANSACTIONS);
			return;
		}

		// Accept transactions only when fully synced
		if self.sync.status().state != SyncState::Idle {
			trace!(target: "sync", "{} Ignoring transactions while syncing", who);
			return;
		}

		trace!(target: "sync", "Received {} transactions from {}", transactions.len(), who);
		if let Some(ref mut peer) = self.context_data.peers.get_mut(&who) {
			for t in transactions {
				if self.pending_transactions.len() > MAX_PENDING_TRANSACTIONS {
					debug!(
						target: "sync",
						"Ignoring any further transactions that exceed `MAX_PENDING_TRANSACTIONS`({}) limit",
						MAX_PENDING_TRANSACTIONS,
					);
					break;
				}

				let hash = self.transaction_pool.hash_of(&t);
				peer.known_transactions.insert(hash.clone());

				self.peerset_handle.report_peer(who.clone(), rep::ANY_TRANSACTION);

				match self.pending_transactions_peers.entry(hash.clone()) {
					Entry::Vacant(entry) => {
						self.pending_transactions.push(PendingTransaction {
							validation: self.transaction_pool.import(t),
							tx_hash: hash,
						});
						entry.insert(vec![who.clone()]);
					},
					Entry::Occupied(mut entry) => {
						entry.get_mut().push(who.clone());
					}
				}
			}
		}
	}

	fn on_handle_transaction_import(&mut self, who: PeerId, import: TransactionImport) {
		match import {
			TransactionImport::KnownGood => self.peerset_handle.report_peer(who, rep::ANY_TRANSACTION_REFUND),
			TransactionImport::NewGood => self.peerset_handle.report_peer(who, rep::GOOD_TRANSACTION),
			TransactionImport::Bad => self.peerset_handle.report_peer(who, rep::BAD_TRANSACTION),
			TransactionImport::None => {},
		}
	}

	/// Propagate one transaction.
	pub fn propagate_transaction(
		&mut self,
		hash: &H,
	) {
		debug!(target: "sync", "Propagating transaction [{:?}]", hash);
		// Accept transactions only when fully synced
		if self.sync.status().state != SyncState::Idle {
			return;
		}
		if let Some(transaction) = self.transaction_pool.transaction(hash) {
			let propagated_to = self.do_propagate_transactions(&[(hash.clone(), transaction)]);
			self.transaction_pool.on_broadcasted(propagated_to);
		}
	}

	fn do_propagate_transactions(
		&mut self,
		transactions: &[(H, B::Extrinsic)],
	) -> HashMap<H, Vec<String>> {
		let mut propagated_to = HashMap::<_, Vec<_>>::new();
		let mut propagated_transactions = 0;

		for (who, peer) in self.context_data.peers.iter_mut() {
			// never send transactions to the light node
			if !peer.info.roles.is_full() {
				continue;
			}

			if !self.behaviour.is_open(who, HARDCODED_PEERSETS_TX) {
				continue;
			}

			let (hashes, to_send): (Vec<_>, Vec<_>) = transactions
				.iter()
				.filter(|&(ref hash, _)| peer.known_transactions.insert(hash.clone()))
				.cloned()
				.unzip();

			propagated_transactions += hashes.len();

			if !to_send.is_empty() {
				for hash in hashes {
					propagated_to
						.entry(hash)
						.or_default()
						.push(who.to_base58());
				}
				trace!(target: "sync", "Sending {} transactions to {}", to_send.len(), who);
				self.behaviour.write_notification(
					who,
					HARDCODED_PEERSETS_TX,
					to_send.encode()
				);
			}
		}

		if let Some(ref metrics) = self.metrics {
			metrics.propagated_transactions.inc_by(propagated_transactions as _)
		}

		propagated_to
	}

	/// Call when we must propagate ready transactions to peers.
	pub fn propagate_transactions(&mut self) {
		debug!(target: "sync", "Propagating transactions");
		// Accept transactions only when fully synced
		if self.sync.status().state != SyncState::Idle {
			return;
		}
		let transactions = self.transaction_pool.transactions();
		let propagated_to = self.do_propagate_transactions(&transactions);
		self.transaction_pool.on_broadcasted(propagated_to);
	}

	/// Make sure an important block is propagated to peers.
	///
	/// In chain-based consensus, we often need to make sure non-best forks are
	/// at least temporarily synced.
	pub fn announce_block(&mut self, hash: B::Hash, data: Vec<u8>) {
		let header = match self.context_data.chain.header(BlockId::Hash(hash)) {
			Ok(Some(header)) => header,
			Ok(None) => {
				warn!("Trying to announce unknown block: {}", hash);
				return;
			}
			Err(e) => {
				warn!("Error reading block header {}: {:?}", hash, e);
				return;
			}
		};

		// don't announce genesis block since it will be ignored
		if header.number().is_zero() {
			return;
		}

		let is_best = self.context_data.chain.info().best_hash == hash;
		debug!(target: "sync", "Reannouncing block {:?} is_best: {}", hash, is_best);

		for (who, ref mut peer) in self.context_data.peers.iter_mut() {
			let inserted = peer.known_blocks.insert(hash);
			if inserted {
				trace!(target: "sync", "Announcing block {:?} to {}", hash, who);
				let message = message::BlockAnnounce {
					header: header.clone(),
					state: if is_best {
						Some(message::BlockState::Best)
					} else {
						Some(message::BlockState::Normal)
					},
					data: Some(data.clone()),
				};

				self.behaviour.write_notification(
					who,
					HARDCODED_PEERSETS_SYNC,
					message.encode()
				);
			}
		}
	}

	/// Push a block announce validation.
	///
	/// It is required that [`ChainSync::poll_block_announce_validation`] is
	/// called later to check for finished validations. The result of the validation
	/// needs to be passed to [`Protocol::process_block_announce_validation_result`]
	/// to finish the processing.
	///
	/// # Note
	///
	/// This will internally create a future, but this future will not be registered
	/// in the task before being polled once. So, it is required to call
	/// [`ChainSync::poll_block_announce_validation`] to ensure that the future is
	/// registered properly and will wake up the task when being ready.
	fn push_block_announce_validation(
		&mut self,
		who: PeerId,
		announce: BlockAnnounce<B::Header>,
	) {
		let hash = announce.header.hash();

		let peer = match self.context_data.peers.get_mut(&who) {
			Some(p) => p,
			None => {
				log::error!(target: "sync", "Received block announce from disconnected peer {}", who);
				debug_assert!(false);
				return;
			}
		};

		peer.known_blocks.insert(hash.clone());

		let is_best = match announce.state.unwrap_or(message::BlockState::Best) {
			message::BlockState::Best => true,
			message::BlockState::Normal => false,
		};

		if peer.info.roles.is_full() {
			self.sync.push_block_announce_validation(who, hash, announce, is_best);
		}
	}

	/// Process the result of the block announce validation.
	fn process_block_announce_validation_result(
		&mut self,
		validation_result: sync::PollBlockAnnounceValidation<B::Header>,
	) -> CustomMessageOutcome<B> {
		let (header, is_best, who) = match validation_result {
			sync::PollBlockAnnounceValidation::Nothing { is_best, who, header } => {
				self.update_peer_info(&who);

				// `on_block_announce` returns `OnBlockAnnounce::ImportHeader`
				// when we have all data required to import the block
				// in the BlockAnnounce message. This is only when:
				// 1) we're on light client;
				// AND
				// 2) parent block is already imported and not pruned.
				if is_best {
					return CustomMessageOutcome::PeerNewBest(who, *header.number())
				} else {
					return CustomMessageOutcome::None
				}
			}
			sync::PollBlockAnnounceValidation::ImportHeader { header, is_best, who } => {
				self.update_peer_info(&who);
				(header, is_best, who)
			}
			sync::PollBlockAnnounceValidation::Failure { who, disconnect } => {
				if disconnect {
					self.behaviour.disconnect_peer(&who, HARDCODED_PEERSETS_SYNC);
				}

				self.report_peer(who, rep::BAD_BLOCK_ANNOUNCEMENT);
				return CustomMessageOutcome::None
			}
		};

		let number = *header.number();

		// to import header from announced block let's construct response to request that normally
		// would have been sent over network (but it is not in our case)
		let blocks_to_import = self.sync.on_block_data(
			&who,
			None,
			message::generic::BlockResponse {
				id: 0,
				blocks: vec![
					message::generic::BlockData {
						hash: header.hash(),
						header: Some(header),
						body: None,
						receipt: None,
						message_queue: None,
						justification: None,
					},
				],
			},
		);

		if is_best {
			self.pending_messages.push_back(
				CustomMessageOutcome::PeerNewBest(who, number),
			);
		}

		match blocks_to_import {
			Ok(sync::OnBlockData::Import(origin, blocks)) => {
				CustomMessageOutcome::BlockImport(origin, blocks)
			},
			Ok(sync::OnBlockData::Request(peer, req)) => {
				self.prepare_block_request(peer, req)
			}
			Err(sync::BadPeer(id, repu)) => {
				self.behaviour.disconnect_peer(&id, HARDCODED_PEERSETS_SYNC);
				self.peerset_handle.report_peer(id, repu);
				CustomMessageOutcome::None
			}
		}
	}

	/// Call this when a block has been finalized. The sync layer may have some additional
	/// requesting to perform.
	pub fn on_block_finalized(&mut self, hash: B::Hash, header: &B::Header) {
		self.sync.on_block_finalized(&hash, *header.number())
	}

	/// Request a justification for the given block.
	///
	/// Uses `protocol` to queue a new justification request and tries to dispatch all pending
	/// requests.
	pub fn request_justification(&mut self, hash: &B::Hash, number: NumberFor<B>) {
		self.sync.request_justification(&hash, number)
	}

	/// Request syncing for the given block from given set of peers.
	/// Uses `protocol` to queue a new block download request and tries to dispatch all pending
	/// requests.
	pub fn set_sync_fork_request(&mut self, peers: Vec<PeerId>, hash: &B::Hash, number: NumberFor<B>) {
		self.sync.set_sync_fork_request(peers, hash, number)
	}

	/// A batch of blocks have been processed, with or without errors.
	/// Call this when a batch of blocks have been processed by the importqueue, with or without
	/// errors.
	pub fn on_blocks_processed(
		&mut self,
		imported: usize,
		count: usize,
		results: Vec<(Result<BlockImportResult<NumberFor<B>>, BlockImportError>, B::Hash)>
	) {
		let results = self.sync.on_blocks_processed(
			imported,
			count,
			results,
		);
		for result in results {
			match result {
				Ok((id, req)) => {
					self.pending_messages.push_back(
						prepare_block_request(&mut self.context_data.peers, id, req)
					);
				}
				Err(sync::BadPeer(id, repu)) => {
					self.behaviour.disconnect_peer(&id, HARDCODED_PEERSETS_SYNC);
					self.peerset_handle.report_peer(id, repu)
				}
			}
		}
	}

	/// Call this when a justification has been processed by the import queue, with or without
	/// errors.
	pub fn justification_import_result(&mut self, who: PeerId, hash: B::Hash, number: NumberFor<B>, success: bool) {
		self.sync.on_justification_import(hash, number, success);
		if !success {
			log::info!("💔 Invalid justification provided by {} for #{}", who, hash);
			self.behaviour.disconnect_peer(&who, HARDCODED_PEERSETS_SYNC);
			self.peerset_handle.report_peer(
				who,
				sc_peerset::ReputationChange::new_fatal("Invalid justification")
			);
		}
	}

	/// Set whether the syncing peers set is in reserved-only mode.
	pub fn set_reserved_only(&self, reserved_only: bool) {
		self.peerset_handle.set_reserved_only(HARDCODED_PEERSETS_SYNC, reserved_only);
		self.peerset_handle.set_reserved_only(HARDCODED_PEERSETS_TX, reserved_only);
	}

	/// Removes a `PeerId` from the list of reserved peers for syncing purposes.
	pub fn remove_reserved_peer(&self, peer: PeerId) {
		self.peerset_handle.remove_reserved_peer(HARDCODED_PEERSETS_SYNC, peer.clone());
		self.peerset_handle.remove_reserved_peer(HARDCODED_PEERSETS_TX, peer);
	}

	/// Adds a `PeerId` to the list of reserved peers for syncing purposes.
	pub fn add_reserved_peer(&self, peer: PeerId) {
		self.peerset_handle.add_reserved_peer(HARDCODED_PEERSETS_SYNC, peer.clone());
		self.peerset_handle.add_reserved_peer(HARDCODED_PEERSETS_TX, peer);
	}

	/// Sets the list of reserved peers for syncing purposes.
	pub fn set_reserved_peers(&self, peers: HashSet<PeerId>) {
		self.peerset_handle.set_reserved_peers(HARDCODED_PEERSETS_SYNC, peers.clone());
		self.peerset_handle.set_reserved_peers(HARDCODED_PEERSETS_TX, peers);
	}

	/// Removes a `PeerId` from the list of reserved peers.
	pub fn remove_set_reserved_peer(&self, protocol: Cow<'static, str>, peer: PeerId) {
		if let Some(index) = self.notification_protocols.iter().position(|p| *p == protocol) {
			self.peerset_handle.remove_reserved_peer(sc_peerset::SetId::from(index + NUM_HARDCODED_PEERSETS), peer);
		} else {
			log::error!(
				target: "sub-libp2p",
				"remove_set_reserved_peer with unknown protocol: {}",
				protocol
			);
		}
	}

	/// Adds a `PeerId` to the list of reserved peers.
	pub fn add_set_reserved_peer(&self, protocol: Cow<'static, str>, peer: PeerId) {
		if let Some(index) = self.notification_protocols.iter().position(|p| *p == protocol) {
			self.peerset_handle.add_reserved_peer(sc_peerset::SetId::from(index + NUM_HARDCODED_PEERSETS), peer);
		} else {
			log::error!(
				target: "sub-libp2p",
				"add_set_reserved_peer with unknown protocol: {}",
				protocol
			);
		}
	}

	/// Notify the protocol that we have learned about the existence of nodes on the default set.
	///
	/// Can be called multiple times with the same `PeerId`s.
	pub fn add_default_set_discovered_nodes(&mut self, peer_ids: impl Iterator<Item = PeerId>) {
		for peer_id in peer_ids {
			self.peerset_handle.add_to_peers_set(HARDCODED_PEERSETS_SYNC, peer_id);
		}
	}

	/// Add a peer to a peers set.
	pub fn add_to_peers_set(&self, protocol: Cow<'static, str>, peer: PeerId) {
		if let Some(index) = self.notification_protocols.iter().position(|p| *p == protocol) {
			self.peerset_handle.add_to_peers_set(sc_peerset::SetId::from(index + NUM_HARDCODED_PEERSETS), peer);
		} else {
			log::error!(
				target: "sub-libp2p",
				"add_to_peers_set with unknown protocol: {}",
				protocol
			);
		}
	}

	/// Remove a peer from a peers set.
	pub fn remove_from_peers_set(&self, protocol: Cow<'static, str>, peer: PeerId) {
		if let Some(index) = self.notification_protocols.iter().position(|p| *p == protocol) {
			self.peerset_handle.remove_from_peers_set(sc_peerset::SetId::from(index + NUM_HARDCODED_PEERSETS), peer);
		} else {
			log::error!(
				target: "sub-libp2p",
				"remove_from_peers_set with unknown protocol: {}",
				protocol
			);
		}
	}

	fn format_stats(&self) -> String {
		let mut out = String::new();
		for (id, stats) in &self.context_data.stats {
			let _ = writeln!(
				&mut out,
				"{}: In: {} bytes ({}), Out: {} bytes ({})",
				id,
				stats.bytes_in,
				stats.count_in,
				stats.bytes_out,
				stats.count_out,
			);
		}
		out
	}

	fn report_metrics(&self) {
		use std::convert::TryInto;

		if let Some(metrics) = &self.metrics {
			let n = self.context_data.peers.len().try_into().unwrap_or(std::u64::MAX);
			metrics.peers.set(n);

			let m = self.sync.metrics();

			metrics.fork_targets.set(m.fork_targets.into());
			metrics.queued_blocks.set(m.queued_blocks.into());

			metrics.justifications.with_label_values(&["pending"])
				.set(m.justifications.pending_requests.into());
			metrics.justifications.with_label_values(&["active"])
				.set(m.justifications.active_requests.into());
			metrics.justifications.with_label_values(&["failed"])
				.set(m.justifications.failed_requests.into());
			metrics.justifications.with_label_values(&["importing"])
				.set(m.justifications.importing_requests.into());
		}
	}
}

fn prepare_block_request<B: BlockT, H: ExHashT>(
	peers: &mut HashMap<PeerId, Peer<B, H>>,
	who: PeerId,
	mut request: message::BlockRequest<B>,
) -> CustomMessageOutcome<B> {
	let (tx, rx) = oneshot::channel();

	if let Some(ref mut peer) = peers.get_mut(&who) {
		request.id = peer.next_request_id;
		peer.next_request_id += 1;
		peer.block_request = Some((request.clone(), rx));
	}

	let request = crate::schema::v1::BlockRequest {
		fields: request.fields.to_be_u32(),
		from_block: match request.from {
			message::FromBlock::Hash(h) =>
				Some(crate::schema::v1::block_request::FromBlock::Hash(h.encode())),
			message::FromBlock::Number(n) =>
				Some(crate::schema::v1::block_request::FromBlock::Number(n.encode())),
		},
		to_block: request.to.map(|h| h.encode()).unwrap_or_default(),
		direction: request.direction as i32,
		max_blocks: request.max.unwrap_or(0),
	};

	CustomMessageOutcome::BlockRequest {
		target: who,
		request: request,
		pending_response: tx,
	}
}

/// Outcome of an incoming custom message.
#[derive(Debug)]
#[must_use]
pub enum CustomMessageOutcome<B: BlockT> {
	BlockImport(BlockOrigin, Vec<IncomingBlock<B>>),
	JustificationImport(Origin, B::Hash, NumberFor<B>, Justification),
	/// Notification protocols have been opened with a remote.
	NotificationStreamOpened {
		remote: PeerId,
		protocol: Cow<'static, str>,
		roles: Roles,
		notifications_sink: NotificationsSink
	},
	/// The [`NotificationsSink`] of some notification protocols need an update.
	NotificationStreamReplaced {
		remote: PeerId,
		protocol: Cow<'static, str>,
		notifications_sink: NotificationsSink,
	},
	/// Notification protocols have been closed with a remote.
	NotificationStreamClosed { remote: PeerId, protocol: Cow<'static, str> },
	/// Messages have been received on one or more notifications protocols.
	NotificationsReceived { remote: PeerId, messages: Vec<(Cow<'static, str>, Bytes)> },
	/// A new block request must be emitted.
	BlockRequest {
		target: PeerId,
		request: crate::schema::v1::BlockRequest,
		pending_response: oneshot::Sender<Result<Vec<u8>, RequestFailure>>,
	},
	/// Peer has a reported a new head of chain.
	PeerNewBest(PeerId, NumberFor<B>),
	/// Now connected to a new peer for syncing purposes.
	SyncConnected(PeerId),
	/// No longer connected to a peer for syncing purposes.
	SyncDisconnected(PeerId),
	None,
}

impl<B: BlockT, H: ExHashT> NetworkBehaviour for Protocol<B, H> {
	type ProtocolsHandler = <GenericProto as NetworkBehaviour>::ProtocolsHandler;
	type OutEvent = CustomMessageOutcome<B>;

	fn new_handler(&mut self) -> Self::ProtocolsHandler {
		self.behaviour.new_handler()
	}

	fn addresses_of_peer(&mut self, peer_id: &PeerId) -> Vec<Multiaddr> {
		self.behaviour.addresses_of_peer(peer_id)
	}

	fn inject_connection_established(&mut self, peer_id: &PeerId, conn: &ConnectionId, endpoint: &ConnectedPoint) {
		self.behaviour.inject_connection_established(peer_id, conn, endpoint)
	}

	fn inject_connection_closed(&mut self, peer_id: &PeerId, conn: &ConnectionId, endpoint: &ConnectedPoint) {
		self.behaviour.inject_connection_closed(peer_id, conn, endpoint)
	}

	fn inject_connected(&mut self, peer_id: &PeerId) {
		self.behaviour.inject_connected(peer_id)
	}

	fn inject_disconnected(&mut self, peer_id: &PeerId) {
		self.behaviour.inject_disconnected(peer_id)
	}

	fn inject_event(
		&mut self,
		peer_id: PeerId,
		connection: ConnectionId,
		event: <<Self::ProtocolsHandler as IntoProtocolsHandler>::Handler as ProtocolsHandler>::OutEvent,
	) {
		self.behaviour.inject_event(peer_id, connection, event)
	}

	fn poll(
		&mut self,
		cx: &mut std::task::Context,
		params: &mut impl PollParameters,
	) -> Poll<
		NetworkBehaviourAction<
			<<Self::ProtocolsHandler as IntoProtocolsHandler>::Handler as ProtocolsHandler>::InEvent,
			Self::OutEvent
		>
	> {
		if let Some(message) = self.pending_messages.pop_front() {
			return Poll::Ready(NetworkBehaviourAction::GenerateEvent(message));
		}

		// Check for finished outgoing requests.
		let mut finished_block_requests = Vec::new();
		for (id, peer) in self.context_data.peers.iter_mut() {
			if let Peer { block_request: Some((_, pending_response)), .. } = peer {
				match pending_response.poll_unpin(cx) {
					Poll::Ready(Ok(Ok(resp))) => {
						let (req, _) = peer.block_request.take().unwrap();

						let protobuf_response = match crate::schema::v1::BlockResponse::decode(&resp[..]) {
							Ok(proto) => proto,
							Err(e) => {
								trace!(target: "sync", "Failed to decode block request to peer {:?}: {:?}.", id, e);
								self.peerset_handle.report_peer(id.clone(), rep::BAD_MESSAGE);
								self.behaviour.disconnect_peer(id);
								continue;
							}
						};

						finished_block_requests.push((id.clone(), req, protobuf_response));
					},
					Poll::Ready(Ok(Err(e))) => {
						peer.block_request.take();
						trace!(target: "sync", "Block request to peer {:?} failed: {:?}.", id, e);

						match e {
							RequestFailure::Network(OutboundFailure::Timeout) => {
								self.peerset_handle.report_peer(id.clone(), rep::TIMEOUT);
								self.behaviour.disconnect_peer(id);
							}
							RequestFailure::Network(OutboundFailure::UnsupportedProtocols) => {
								self.peerset_handle.report_peer(id.clone(), rep::BAD_PROTOCOL);
								self.behaviour.disconnect_peer(id);
							}
							RequestFailure::Network(OutboundFailure::DialFailure) => {
								self.behaviour.disconnect_peer(id);
							}
							RequestFailure::Refused => {
								self.peerset_handle.report_peer(id.clone(), rep::REFUSED);
								self.behaviour.disconnect_peer(id);
							}
							RequestFailure::Network(OutboundFailure::ConnectionClosed)
							| RequestFailure::NotConnected => {
								self.behaviour.disconnect_peer(id);
							},
							RequestFailure::UnknownProtocol => {
								debug_assert!(false, "Block request protocol should always be known.");
							}
							RequestFailure::Obsolete => {
								debug_assert!(
									false,
									"Can not receive `RequestFailure::Obsolete` after dropping the \
									 response receiver.",
								);
							}
						}
					},
					Poll::Ready(Err(oneshot::Canceled)) => {
						peer.block_request.take();
						trace!(
							target: "sync",
							"Block request to peer {:?} failed due to oneshot being canceled.",
							id,
						);
						self.behaviour.disconnect_peer(id);
					},
					Poll::Pending => {},
				}
			}
		}
		for (id, req, protobuf_response) in finished_block_requests {
			let ev = self.on_block_response(id, req, protobuf_response);
			self.pending_messages.push_back(ev);
		}

		while let Poll::Ready(Some(())) = self.tick_timeout.poll_next_unpin(cx) {
			self.tick();
		}

		while let Poll::Ready(Some(())) = self.propagate_timeout.poll_next_unpin(cx) {
			self.propagate_transactions();
		}

		for (id, request) in self.sync.block_requests() {
			let event = prepare_block_request(&mut self.context_data.peers, id.clone(), request);
			self.pending_messages.push_back(event);
		}
		for (id, request) in self.sync.justification_requests() {
			let event = prepare_block_request(&mut self.context_data.peers, id, request);
			self.pending_messages.push_back(event);
		}
		if let Poll::Ready(Some((tx_hash, result))) = self.pending_transactions.poll_next_unpin(cx) {
			if let Some(peers) = self.pending_transactions_peers.remove(&tx_hash) {
				peers.into_iter().for_each(|p| self.on_handle_transaction_import(p, result));
			} else {
				warn!(target: "sub-libp2p", "Inconsistent state, no peers for pending transaction!");
			}
		}

		// Check if there is any block announcement validation finished.
		while let Poll::Ready(result) = self.sync.poll_block_announce_validation(cx) {
			match self.process_block_announce_validation_result(result) {
				CustomMessageOutcome::None => {},
				outcome => self.pending_messages.push_back(outcome),
			}
		}

		if let Some(message) = self.pending_messages.pop_front() {
			return Poll::Ready(NetworkBehaviourAction::GenerateEvent(message));
		}

		let event = match self.behaviour.poll(cx, params) {
			Poll::Pending => return Poll::Pending,
			Poll::Ready(NetworkBehaviourAction::GenerateEvent(ev)) => ev,
			Poll::Ready(NetworkBehaviourAction::DialAddress { address }) =>
				return Poll::Ready(NetworkBehaviourAction::DialAddress { address }),
			Poll::Ready(NetworkBehaviourAction::DialPeer { peer_id, condition }) =>
				return Poll::Ready(NetworkBehaviourAction::DialPeer { peer_id, condition }),
			Poll::Ready(NetworkBehaviourAction::NotifyHandler { peer_id, handler, event }) =>
				return Poll::Ready(NetworkBehaviourAction::NotifyHandler { peer_id, handler, event }),
			Poll::Ready(NetworkBehaviourAction::ReportObservedAddr { address, score }) =>
				return Poll::Ready(NetworkBehaviourAction::ReportObservedAddr { address, score }),
		};

		let outcome = match event {
			GenericProtoOut::CustomProtocolOpen { peer_id, set_id, received_handshake, notifications_sink, .. } => {
				// Set number 0 is hardcoded the default set of peers we sync from.
				if set_id == HARDCODED_PEERSETS_SYNC {
					// `received_handshake` can be either a `Status` message if received from the
					// legacy substream ,or a `BlockAnnouncesHandshake` if received from the block
					// announces substream.
					match <Message<B> as DecodeAll>::decode_all(&mut &received_handshake[..]) {
						Ok(GenericMessage::Status(handshake)) => {
							let handshake = BlockAnnouncesHandshake {
								roles: handshake.roles,
								best_number: handshake.best_number,
								best_hash: handshake.best_hash,
								genesis_hash: handshake.genesis_hash,
							};

							if self.on_sync_peer_connected(peer_id.clone(), handshake).is_ok() {
								// Set 1 is kept in sync with the connected peers of set 0.
								self.peerset_handle.add_to_peers_set(
									HARDCODED_PEERSETS_TX,
									peer_id.clone()
								);
								CustomMessageOutcome::SyncConnected(peer_id)
							} else {
								CustomMessageOutcome::None
							}
						},
						Ok(msg) => {
							debug!(
								target: "sync",
								"Expected Status message from {}, but got {:?}",
								peer_id,
								msg,
							);
							self.peerset_handle.report_peer(peer_id, rep::BAD_MESSAGE);
							CustomMessageOutcome::None
						}
						Err(err) => {
							match <BlockAnnouncesHandshake<B> as DecodeAll>::decode_all(&mut &received_handshake[..]) {
								Ok(handshake) => {
									if self.on_sync_peer_connected(peer_id.clone(), handshake).is_ok() {
										// Set 1 is kept in sync with the connected peers of set 0.
										self.peerset_handle.add_to_peers_set(
											HARDCODED_PEERSETS_TX,
											peer_id.clone()
										);
										CustomMessageOutcome::SyncConnected(peer_id)
									} else {
										CustomMessageOutcome::None
									}
								}
								Err(err2) => {
									debug!(
										target: "sync",
										"Couldn't decode handshake sent by {}: {:?}: {} & {}",
										peer_id,
										received_handshake,
										err.what(),
										err2,
									);
									self.peerset_handle.report_peer(peer_id, rep::BAD_MESSAGE);
									CustomMessageOutcome::None
								}
							}
						}
					}

				} else if set_id == HARDCODED_PEERSETS_TX {
					// Nothing to do.
					CustomMessageOutcome::None
				} else {
					match message::Roles::decode_all(&received_handshake[..]) {
						Ok(roles) =>
							CustomMessageOutcome::NotificationStreamOpened {
								remote: peer_id,
								protocol: self.notification_protocols[usize::from(set_id) - NUM_HARDCODED_PEERSETS].clone(),
								roles,
								notifications_sink,
							},
						Err(err) => {
							debug!(target: "sync", "Failed to parse remote handshake: {}", err);
							self.behaviour.disconnect_peer(&peer_id, set_id);
							self.peerset_handle.report_peer(peer_id, rep::BAD_MESSAGE);
							CustomMessageOutcome::None
						}
					}
				}
			}
			GenericProtoOut::CustomProtocolReplaced { peer_id, notifications_sink, set_id } => {
				if set_id == HARDCODED_PEERSETS_SYNC || set_id == HARDCODED_PEERSETS_TX {
					CustomMessageOutcome::None
				} else {
					CustomMessageOutcome::NotificationStreamReplaced {
						remote: peer_id,
						protocol: self.notification_protocols[usize::from(set_id) - NUM_HARDCODED_PEERSETS].clone(),
						notifications_sink,
					}
				}
			},
<<<<<<< HEAD
			GenericProtoOut::CustomProtocolClosed { peer_id, set_id } => {
				// Set number 0 is hardcoded the default set of peers we sync from.
				if set_id == HARDCODED_PEERSETS_SYNC {
					if self.on_sync_peer_disconnected(peer_id.clone()).is_ok() {
						// Set 1 is kept in sync with the connected peers of set 0.
						self.peerset_handle.remove_reserved_peer(
							HARDCODED_PEERSETS_TX,
							peer_id.clone()
						);
						CustomMessageOutcome::SyncDisconnected(peer_id)
					} else {
						log::debug!(
							target: "sync",
							"Disconnected peer which had earlier been refused by on_sync_peer_connected {}",
							peer_id
						);
=======
			GenericProtoOut::CustomProtocolClosed { peer_id } => {
				self.on_peer_disconnected(peer_id)
			},
			GenericProtoOut::LegacyMessage { peer_id, message } =>
				self.on_custom_message(peer_id, message),
			GenericProtoOut::Notification { peer_id, protocol_name, message } =>
				match self.legacy_equiv_by_name.get(&protocol_name) {
					Some(Fallback::Consensus) => {
						CustomMessageOutcome::NotificationsReceived {
							remote: peer_id,
							messages: vec![(protocol_name, message.freeze())],
						}
					}
					Some(Fallback::Transactions) => {
						if let Ok(m) = <message::Transactions<B::Extrinsic> as Decode>::decode(
							&mut message.as_ref(),
						) {
							self.on_transactions(peer_id, m);
						} else {
							warn!(target: "sub-libp2p", "Failed to decode transactions list");
						}
>>>>>>> a2ee0b41
						CustomMessageOutcome::None
					}
				} else if set_id == HARDCODED_PEERSETS_TX {
					CustomMessageOutcome::None
				} else {
					CustomMessageOutcome::NotificationStreamClosed {
						remote: peer_id,
						protocol: self.notification_protocols[usize::from(set_id) - NUM_HARDCODED_PEERSETS].clone(),
					}
				}
			},
			GenericProtoOut::LegacyMessage { peer_id, message } => {
				if self.context_data.peers.contains_key(&peer_id) {
					self.on_custom_message(peer_id, message)
				} else {
					CustomMessageOutcome::None
				}
			},
			GenericProtoOut::Notification { peer_id, set_id, message } =>
				match usize::from(set_id) {
					0 if self.context_data.peers.contains_key(&peer_id) => {
						if let Ok(announce) = message::BlockAnnounce::decode(&mut message.as_ref()) {
							self.push_block_announce_validation(peer_id, announce);

							// Make sure that the newly added block announce validation future was
							// polled once to be registered in the task.
							if let Poll::Ready(res) = self.sync.poll_block_announce_validation(cx) {
								self.process_block_announce_validation_result(res)
							} else {
								CustomMessageOutcome::None
							}
						} else {
							warn!(target: "sub-libp2p", "Failed to decode block announce");
							CustomMessageOutcome::None
						}
					}
<<<<<<< HEAD
					1 if self.context_data.peers.contains_key(&peer_id) => {
						if let Ok(m) = message::Transactions::decode(&mut message.as_ref()) {
							self.on_transactions(peer_id, m);
						} else {
							warn!(target: "sub-libp2p", "Failed to decode transactions list");
						}
						CustomMessageOutcome::None
					}
					0 | 1 => {
						debug!(
							target: "sync",
							"Received sync or transaction for peer earlier refused by sync layer: {}",
							peer_id
=======
					None => {
						debug!(
							target: "sub-libp2p",
							"Received notification from unknown protocol {:?}",
							protocol_name,
>>>>>>> a2ee0b41
						);
						CustomMessageOutcome::None
					}
					_ => {
						let protocol_name = self.notification_protocols[usize::from(set_id) - NUM_HARDCODED_PEERSETS].clone();
						CustomMessageOutcome::NotificationsReceived {
							remote: peer_id,
							messages: vec![(protocol_name, message.freeze())],
						}
					}
				}
		};

<<<<<<< HEAD
		if let CustomMessageOutcome::None = outcome {
			// This block can only be reached if an event was pulled from the behaviour and that
			// resulted in `CustomMessageOutcome::None`. Since there might be another pending
			// message from the behaviour, the task is scheduled again.
			cx.waker().wake_by_ref();
			Poll::Pending
		} else {
			Poll::Ready(NetworkBehaviourAction::GenerateEvent(outcome))
=======
		if !matches!(outcome, CustomMessageOutcome::<B>::None) {
			return Poll::Ready(NetworkBehaviourAction::GenerateEvent(outcome));
>>>>>>> a2ee0b41
		}

		if let Some(message) = self.pending_messages.pop_front() {
			return Poll::Ready(NetworkBehaviourAction::GenerateEvent(message));
		}

		Poll::Pending
	}

	fn inject_addr_reach_failure(
		&mut self,
		peer_id: Option<&PeerId>,
		addr: &Multiaddr,
		error: &dyn std::error::Error
	) {
		self.behaviour.inject_addr_reach_failure(peer_id, addr, error)
	}

	fn inject_dial_failure(&mut self, peer_id: &PeerId) {
		self.behaviour.inject_dial_failure(peer_id)
	}

	fn inject_new_listen_addr(&mut self, addr: &Multiaddr) {
		self.behaviour.inject_new_listen_addr(addr)
	}

	fn inject_expired_listen_addr(&mut self, addr: &Multiaddr) {
		self.behaviour.inject_expired_listen_addr(addr)
	}

	fn inject_new_external_addr(&mut self, addr: &Multiaddr) {
		self.behaviour.inject_new_external_addr(addr)
	}

	fn inject_listener_error(&mut self, id: ListenerId, err: &(dyn std::error::Error + 'static)) {
		self.behaviour.inject_listener_error(id, err);
	}

	fn inject_listener_closed(&mut self, id: ListenerId, reason: Result<(), &io::Error>) {
		self.behaviour.inject_listener_closed(id, reason);
	}
}

impl<B: BlockT, H: ExHashT> Drop for Protocol<B, H> {
	fn drop(&mut self) {
		debug!(target: "sync", "Network stats:\n{}", self.format_stats());
	}
}<|MERGE_RESOLUTION|>--- conflicted
+++ resolved
@@ -786,33 +786,11 @@
 				self.peerset_handle.report_peer(peer_id, rep::BAD_MESSAGE);
 				return CustomMessageOutcome::None;
 			}
-<<<<<<< HEAD
-			// Clear the request. If the response is invalid peer will be disconnected anyway.
-			match p.block_request.take() {
-				Some((_, request)) if request.id == response.id => request,
-				Some(_) =>  {
-					trace!(target: "sync", "Ignoring obsolete block response packet from {} ({})", peer, response.id);
-					return CustomMessageOutcome::None;
-				}
-				None => {
-					trace!(target: "sync", "Unexpected response packet from unknown peer {}", peer);
-					self.behaviour.disconnect_peer(&peer, HARDCODED_PEERSETS_SYNC);
-					self.peerset_handle.report_peer(peer, rep::UNEXPECTED_RESPONSE);
-					return CustomMessageOutcome::None;
-				}
-			}
-		} else {
-			trace!(target: "sync", "Unexpected response packet from unknown peer {}", peer);
-			self.behaviour.disconnect_peer(&peer, HARDCODED_PEERSETS_SYNC);
-			self.peerset_handle.report_peer(peer, rep::UNEXPECTED_RESPONSE);
-			return CustomMessageOutcome::None;
-=======
 		};
 
 		let block_response = message::BlockResponse::<B> {
 			id: request.id,
 			blocks,
->>>>>>> a2ee0b41
 		};
 
 		let blocks_range = || match (
@@ -857,53 +835,11 @@
 		}
 	}
 
-<<<<<<< HEAD
-	/// Must be called in response to a [`CustomMessageOutcome::BlockRequest`] if it has failed.
-	pub fn on_block_request_failed(
-		&mut self,
-		peer: &PeerId,
-	) {
-		self.peerset_handle.report_peer(peer.clone(), rep::TIMEOUT);
-		self.behaviour.disconnect_peer(peer, HARDCODED_PEERSETS_SYNC);
-	}
-
-=======
->>>>>>> a2ee0b41
 	/// Perform time based maintenance.
 	///
 	/// > **Note**: This method normally doesn't have to be called except for testing purposes.
 	pub fn tick(&mut self) {
 		self.report_metrics()
-	}
-
-<<<<<<< HEAD
-	fn maintain_peers(&mut self) {
-		let tick = Instant::now();
-		let mut aborting = Vec::new();
-		{
-			for (who, peer) in self.context_data.peers.iter() {
-				if peer.block_request.as_ref().map_or(false, |(t, _)| (tick - *t).as_secs() > REQUEST_TIMEOUT_SEC) {
-					log!(
-						target: "sync",
-						if self.important_peers.contains(who) { Level::Warn } else { Level::Trace },
-						"Request timeout {}", who
-					);
-					aborting.push(who.clone());
-				} else if peer.obsolete_requests.values().any(|t| (tick - *t).as_secs() > REQUEST_TIMEOUT_SEC) {
-					log!(
-						target: "sync",
-						if self.important_peers.contains(who) { Level::Warn } else { Level::Trace },
-						"Obsolete timeout {}", who
-					);
-					aborting.push(who.clone());
-				}
-			}
-		}
-
-		for p in aborting {
-			self.behaviour.disconnect_peer(&p, HARDCODED_PEERSETS_SYNC);
-			self.peerset_handle.report_peer(p, rep::TIMEOUT);
-		}
 	}
 
 	/// Called on the first connection between two peers on the default set, after their exchange
@@ -912,10 +848,6 @@
 	/// Returns `Ok` if the handshake is accepted and the peer added to the list of peers we sync
 	/// from.
 	fn on_sync_peer_connected(
-=======
-	/// Called on the first connection between two peers, after their exchange of handshake.
-	fn on_peer_connected(
->>>>>>> a2ee0b41
 		&mut self,
 		who: PeerId,
 		status: BlockAnnouncesHandshake<B>,
@@ -992,23 +924,9 @@
 			next_request_id: 0,
 		};
 
-<<<<<<< HEAD
 		let req = if peer.info.roles.is_full() {
 			match self.sync.new_peer(who.clone(), peer.info.best_hash, peer.info.best_number) {
 				Ok(req) => req,
-=======
-		debug!(target: "sync", "Connected {}", who);
-
-		let info = self.context_data.peers.get(&who).expect("We just inserted above; QED").info.clone();
-		self.pending_messages.push_back(CustomMessageOutcome::PeerNewBest(who.clone(), status.best_number));
-		if info.roles.is_full() {
-			match self.sync.new_peer(who.clone(), info.best_hash, info.best_number) {
-				Ok(None) => (),
-				Ok(Some(req)) => {
-					let event = self.prepare_block_request(who.clone(), req);
-					self.pending_messages.push_back(event);
-				},
->>>>>>> a2ee0b41
 				Err(sync::BadPeer(id, repu)) => {
 					self.behaviour.disconnect_peer(&id, HARDCODED_PEERSETS_SYNC);
 					self.peerset_handle.report_peer(id, repu);
@@ -1024,12 +942,9 @@
 		self.context_data.peers.insert(who.clone(), peer);
 		self.pending_messages.push_back(CustomMessageOutcome::PeerNewBest(who.clone(), status.best_number));
 
-		if let Some(mut req) = req {
-			self.update_peer_request(&who, &mut req);
-			self.pending_messages.push_back(CustomMessageOutcome::BlockRequest {
-				target: who.clone(),
-				request: req,
-			});
+		if let Some(req) = req {
+			let event = self.prepare_block_request(who.clone(), req);
+			self.pending_messages.push_back(event);
 		}
 
 		Ok(())
@@ -1664,7 +1579,7 @@
 							Err(e) => {
 								trace!(target: "sync", "Failed to decode block request to peer {:?}: {:?}.", id, e);
 								self.peerset_handle.report_peer(id.clone(), rep::BAD_MESSAGE);
-								self.behaviour.disconnect_peer(id);
+								self.behaviour.disconnect_peer(id, HARDCODED_PEERSETS_SYNC);
 								continue;
 							}
 						};
@@ -1678,22 +1593,22 @@
 						match e {
 							RequestFailure::Network(OutboundFailure::Timeout) => {
 								self.peerset_handle.report_peer(id.clone(), rep::TIMEOUT);
-								self.behaviour.disconnect_peer(id);
+								self.behaviour.disconnect_peer(id, HARDCODED_PEERSETS_SYNC);
 							}
 							RequestFailure::Network(OutboundFailure::UnsupportedProtocols) => {
 								self.peerset_handle.report_peer(id.clone(), rep::BAD_PROTOCOL);
-								self.behaviour.disconnect_peer(id);
+								self.behaviour.disconnect_peer(id, HARDCODED_PEERSETS_SYNC);
 							}
 							RequestFailure::Network(OutboundFailure::DialFailure) => {
-								self.behaviour.disconnect_peer(id);
+								self.behaviour.disconnect_peer(id, HARDCODED_PEERSETS_SYNC);
 							}
 							RequestFailure::Refused => {
 								self.peerset_handle.report_peer(id.clone(), rep::REFUSED);
-								self.behaviour.disconnect_peer(id);
+								self.behaviour.disconnect_peer(id, HARDCODED_PEERSETS_SYNC);
 							}
 							RequestFailure::Network(OutboundFailure::ConnectionClosed)
 							| RequestFailure::NotConnected => {
-								self.behaviour.disconnect_peer(id);
+								self.behaviour.disconnect_peer(id, HARDCODED_PEERSETS_SYNC);
 							},
 							RequestFailure::UnknownProtocol => {
 								debug_assert!(false, "Block request protocol should always be known.");
@@ -1714,7 +1629,7 @@
 							"Block request to peer {:?} failed due to oneshot being canceled.",
 							id,
 						);
-						self.behaviour.disconnect_peer(id);
+						self.behaviour.disconnect_peer(id, HARDCODED_PEERSETS_SYNC);
 					},
 					Poll::Pending => {},
 				}
@@ -1873,7 +1788,6 @@
 					}
 				}
 			},
-<<<<<<< HEAD
 			GenericProtoOut::CustomProtocolClosed { peer_id, set_id } => {
 				// Set number 0 is hardcoded the default set of peers we sync from.
 				if set_id == HARDCODED_PEERSETS_SYNC {
@@ -1890,29 +1804,6 @@
 							"Disconnected peer which had earlier been refused by on_sync_peer_connected {}",
 							peer_id
 						);
-=======
-			GenericProtoOut::CustomProtocolClosed { peer_id } => {
-				self.on_peer_disconnected(peer_id)
-			},
-			GenericProtoOut::LegacyMessage { peer_id, message } =>
-				self.on_custom_message(peer_id, message),
-			GenericProtoOut::Notification { peer_id, protocol_name, message } =>
-				match self.legacy_equiv_by_name.get(&protocol_name) {
-					Some(Fallback::Consensus) => {
-						CustomMessageOutcome::NotificationsReceived {
-							remote: peer_id,
-							messages: vec![(protocol_name, message.freeze())],
-						}
-					}
-					Some(Fallback::Transactions) => {
-						if let Ok(m) = <message::Transactions<B::Extrinsic> as Decode>::decode(
-							&mut message.as_ref(),
-						) {
-							self.on_transactions(peer_id, m);
-						} else {
-							warn!(target: "sub-libp2p", "Failed to decode transactions list");
-						}
->>>>>>> a2ee0b41
 						CustomMessageOutcome::None
 					}
 				} else if set_id == HARDCODED_PEERSETS_TX {
@@ -1949,9 +1840,10 @@
 							CustomMessageOutcome::None
 						}
 					}
-<<<<<<< HEAD
 					1 if self.context_data.peers.contains_key(&peer_id) => {
-						if let Ok(m) = message::Transactions::decode(&mut message.as_ref()) {
+						if let Ok(m) = <message::Transactions<B::Extrinsic> as Decode>::decode(
+							&mut message.as_ref(),
+						) {
 							self.on_transactions(peer_id, m);
 						} else {
 							warn!(target: "sub-libp2p", "Failed to decode transactions list");
@@ -1963,13 +1855,6 @@
 							target: "sync",
 							"Received sync or transaction for peer earlier refused by sync layer: {}",
 							peer_id
-=======
-					None => {
-						debug!(
-							target: "sub-libp2p",
-							"Received notification from unknown protocol {:?}",
-							protocol_name,
->>>>>>> a2ee0b41
 						);
 						CustomMessageOutcome::None
 					}
@@ -1983,25 +1868,18 @@
 				}
 		};
 
-<<<<<<< HEAD
-		if let CustomMessageOutcome::None = outcome {
-			// This block can only be reached if an event was pulled from the behaviour and that
-			// resulted in `CustomMessageOutcome::None`. Since there might be another pending
-			// message from the behaviour, the task is scheduled again.
-			cx.waker().wake_by_ref();
-			Poll::Pending
-		} else {
-			Poll::Ready(NetworkBehaviourAction::GenerateEvent(outcome))
-=======
 		if !matches!(outcome, CustomMessageOutcome::<B>::None) {
 			return Poll::Ready(NetworkBehaviourAction::GenerateEvent(outcome));
->>>>>>> a2ee0b41
 		}
 
 		if let Some(message) = self.pending_messages.pop_front() {
 			return Poll::Ready(NetworkBehaviourAction::GenerateEvent(message));
 		}
 
+		// This block can only be reached if an event was pulled from the behaviour and that
+		// resulted in `CustomMessageOutcome::None`. Since there might be another pending
+		// message from the behaviour, the task is scheduled again.
+		cx.waker().wake_by_ref();
 		Poll::Pending
 	}
 
