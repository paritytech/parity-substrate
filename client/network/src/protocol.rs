// Copyright 2017-2019 Parity Technologies (UK) Ltd.
// This file is part of Substrate.

// Substrate is free software: you can redistribute it and/or modify
// it under the terms of the GNU General Public License as published by
// the Free Software Foundation, either version 3 of the License, or
// (at your option) any later version.

// Substrate is distributed in the hope that it will be useful,
// but WITHOUT ANY WARRANTY; without even the implied warranty of
// MERCHANTABILITY or FITNESS FOR A PARTICULAR PURPOSE.  See the
// GNU General Public License for more details.

// You should have received a copy of the GNU General Public License
// along with Substrate.  If not, see <http://www.gnu.org/licenses/>.

use crate::{DiscoveryNetBehaviour, config::ProtocolId};
use legacy_proto::{LegacyProto, LegacyProtoOut};
use crate::utils::interval;
use bytes::{Bytes, BytesMut};
use futures::prelude::*;
use futures03::{StreamExt as _, TryStreamExt as _};
use libp2p::{Multiaddr, PeerId};
use libp2p::core::{ConnectedPoint, nodes::Substream, muxing::StreamMuxerBox};
use libp2p::swarm::{ProtocolsHandler, IntoProtocolsHandler};
use libp2p::swarm::{NetworkBehaviour, NetworkBehaviourAction, PollParameters};
use primitives::storage::StorageKey;
use consensus::{
	BlockOrigin,
	block_validation::BlockAnnounceValidator,
	import_queue::{BlockImportResult, BlockImportError, IncomingBlock, Origin}
};
use codec::{Decode, Encode};
use sp_runtime::{generic::BlockId, ConsensusEngineId, Justification};
use sp_runtime::traits::{
	Block as BlockT, Header as HeaderT, NumberFor, One, Zero, CheckedSub
};
use sp_arithmetic::traits::SaturatedConversion;
use message::{BlockAnnounce, BlockAttributes, Direction, FromBlock, Message, RequestId};
use message::generic::{Message as GenericMessage, ConsensusMessage};
use light_dispatch::{LightDispatch, LightDispatchNetwork, RequestData};
use specialization::NetworkSpecialization;
use sync::{ChainSync, SyncState};
use crate::service::{TransactionPool, ExHashT};
use crate::config::{BoxFinalityProofRequestBuilder, Roles};
use rustc_hex::ToHex;
use std::collections::{BTreeMap, HashMap, HashSet};
use std::sync::Arc;
use std::fmt::Write;
use std::{cmp, num::NonZeroUsize, time};
use log::{log, Level, trace, debug, warn, error};
use crate::chain::{Client, FinalityProofProvider};
use client_api::{FetchChecker, ChangesProof, StorageProof};
use crate::error;
use util::LruHashSet;

mod legacy_proto;
mod util;
<<<<<<< HEAD
=======

pub mod consensus_gossip;
>>>>>>> 3ee5d3b1
pub mod message;
pub mod event;
pub mod light_dispatch;
pub mod specialization;
pub mod sync;

const REQUEST_TIMEOUT_SEC: u64 = 40;
/// Interval at which we perform time based maintenance
const TICK_TIMEOUT: time::Duration = time::Duration::from_millis(1100);
/// Interval at which we propagate exstrinsics;
const PROPAGATE_TIMEOUT: time::Duration = time::Duration::from_millis(2900);

/// Maximim number of known block hashes to keep for a peer.
const MAX_KNOWN_BLOCKS: usize = 1024; // ~32kb per peer + LruHashSet overhead
/// Maximim number of known extrinsic hashes to keep for a peer.
const MAX_KNOWN_EXTRINSICS: usize = 4096; // ~128kb per peer + overhead

/// Current protocol version.
pub(crate) const CURRENT_VERSION: u32 = 5;
/// Lowest version we support
pub(crate) const MIN_VERSION: u32 = 3;

// Maximum allowed entries in `BlockResponse`
const MAX_BLOCK_DATA_RESPONSE: u32 = 128;
// Maximum allowed entries in `ConsensusBatch`
const MAX_CONSENSUS_MESSAGES: usize = 256;
/// When light node connects to the full node and the full node is behind light node
/// for at least `LIGHT_MAXIMAL_BLOCKS_DIFFERENCE` blocks, we consider it unuseful
/// and disconnect to free connection slot.
const LIGHT_MAXIMAL_BLOCKS_DIFFERENCE: u64 = 8192;

mod rep {
	use peerset::ReputationChange as Rep;
	/// Reputation change when a peer is "clogged", meaning that it's not fast enough to process our
	/// messages.
	pub const CLOGGED_PEER: Rep = Rep::new(-(1 << 12), "Clogged message queue");
	/// Reputation change when a peer doesn't respond in time to our messages.
	pub const TIMEOUT: Rep = Rep::new(-(1 << 10), "Request timeout");
	/// Reputation change when a peer sends us a status message while we already received one.
	pub const UNEXPECTED_STATUS: Rep = Rep::new(-(1 << 20), "Unexpected status message");
	/// Reputation change when we are a light client and a peer is behind us.
	pub const PEER_BEHIND_US_LIGHT: Rep = Rep::new(-(1 << 8), "Useless for a light peer");
	/// Reputation change when a peer sends us an extrinsic that we didn't know about.
	pub const GOOD_EXTRINSIC: Rep = Rep::new(1 << 7, "Good extrinsic");
	/// Reputation change when a peer sends us a bad extrinsic.
	pub const BAD_EXTRINSIC: Rep = Rep::new(-(1 << 12), "Bad extrinsic");
	/// We sent an RPC query to the given node, but it failed.
	pub const RPC_FAILED: Rep = Rep::new(-(1 << 12), "Remote call failed");
	/// We received a message that failed to decode.
	pub const BAD_MESSAGE: Rep = Rep::new(-(1 << 12), "Bad message");
	/// We received an unexpected response.
	pub const UNEXPECTED_RESPONSE: Rep = Rep::new_fatal("Unexpected response packet");
	/// We received an unexpected extrinsic packet.
	pub const UNEXPECTED_EXTRINSICS: Rep = Rep::new_fatal("Unexpected extrinsics packet");
	/// We received an unexpected light node request.
	pub const UNEXPECTED_REQUEST: Rep = Rep::new_fatal("Unexpected block request packet");
	/// Peer has different genesis.
	pub const GENESIS_MISMATCH: Rep = Rep::new_fatal("Genesis mismatch");
	/// Peer is on unsupported protocol version.
	pub const BAD_PROTOCOL: Rep = Rep::new_fatal("Unsupported protocol");
	/// Peer role does not match (e.g. light peer connecting to another light peer).
	pub const BAD_ROLE: Rep = Rep::new_fatal("Unsupported role");
}

// Lock must always be taken in order declared here.
pub struct Protocol<B: BlockT, S: NetworkSpecialization<B>, H: ExHashT> {
	/// Interval at which we call `tick`.
	tick_timeout: Box<dyn Stream<Item = (), Error = ()> + Send>,
	/// Interval at which we call `propagate_extrinsics`.
	propagate_timeout: Box<dyn Stream<Item = (), Error = ()> + Send>,
	config: ProtocolConfig,
	/// Handler for light client requests.
	light_dispatch: LightDispatch<B>,
	genesis_hash: B::Hash,
	sync: ChainSync<B>,
	specialization: S,
	context_data: ContextData<B, H>,
	/// List of nodes for which we perform additional logging because they are important for the
	/// user.
	important_peers: HashSet<PeerId>,
	// Connected peers pending Status message.
	handshaking_peers: HashMap<PeerId, HandshakingPeer>,
	/// Used to report reputation changes.
	peerset_handle: peerset::PeersetHandle,
	transaction_pool: Arc<dyn TransactionPool<H, B>>,
	/// When asked for a proof of finality, we use this struct to build one.
	finality_proof_provider: Option<Arc<dyn FinalityProofProvider<B>>>,
	/// Handles opening the unique substream and sending and receiving raw messages.
	behaviour: LegacyProto<Substream<StreamMuxerBox>>,
	/// List of notification protocols that have been registered.
	registered_notif_protocols: HashSet<ConsensusEngineId>,
}

#[derive(Default)]
struct PacketStats {
	bytes_in: u64,
	bytes_out: u64,
	count_in: u64,
	count_out: u64,
}

/// A peer that we are connected to
/// and from whom we have not yet received a Status message.
struct HandshakingPeer {
	timestamp: time::Instant,
}

/// Peer information
#[derive(Debug, Clone)]
struct Peer<B: BlockT, H: ExHashT> {
	info: PeerInfo<B>,
	/// Current block request, if any.
	block_request: Option<(time::Instant, message::BlockRequest<B>)>,
	/// Requests we are no longer insterested in.
	obsolete_requests: HashMap<message::RequestId, time::Instant>,
	/// Holds a set of transactions known to this peer.
	known_extrinsics: LruHashSet<H>,
	/// Holds a set of blocks known to this peer.
	known_blocks: LruHashSet<B::Hash>,
	/// Request counter,
	next_request_id: message::RequestId,
}

/// Info about a peer's known state.
#[derive(Clone, Debug)]
pub struct PeerInfo<B: BlockT> {
	/// Roles
	pub roles: Roles,
	/// Protocol version
	pub protocol_version: u32,
	/// Peer best block hash
	pub best_hash: B::Hash,
	/// Peer best block number
	pub best_number: <B::Header as HeaderT>::Number,
}

struct LightDispatchIn<'a> {
	behaviour: &'a mut LegacyProto<Substream<StreamMuxerBox>>,
	peerset: peerset::PeersetHandle,
}

impl<'a, B: BlockT> LightDispatchNetwork<B> for LightDispatchIn<'a> {
	fn report_peer(&mut self, who: &PeerId, reputation: peerset::ReputationChange) {
		self.peerset.report_peer(who.clone(), reputation)
	}

	fn disconnect_peer(&mut self, who: &PeerId) {
		self.behaviour.disconnect_peer(who)
	}

	fn send_header_request(&mut self, who: &PeerId, id: RequestId, block: <<B as BlockT>::Header as HeaderT>::Number) {
		let message: Message<B> = message::generic::Message::RemoteHeaderRequest(message::RemoteHeaderRequest {
			id,
			block,
		});

		self.behaviour.send_packet(who, message.encode())
	}

	fn send_read_request(
		&mut self,
		who: &PeerId,
		id: RequestId,
		block: <B as BlockT>::Hash,
		keys: Vec<Vec<u8>>,
	) {
		let message: Message<B> = message::generic::Message::RemoteReadRequest(message::RemoteReadRequest {
			id,
			block,
			keys,
		});

		self.behaviour.send_packet(who, message.encode())
	}

	fn send_read_child_request(
		&mut self,
		who: &PeerId,
		id: RequestId,
		block: <B as BlockT>::Hash,
		storage_key: Vec<u8>,
		keys: Vec<Vec<u8>>,
	) {
		let message: Message<B> = message::generic::Message::RemoteReadChildRequest(message::RemoteReadChildRequest {
			id,
			block,
			storage_key,
			keys,
		});

		self.behaviour.send_packet(who, message.encode())
	}

	fn send_call_request(
		&mut self,
		who: &PeerId,
		id: RequestId,
		block: <B as BlockT>::Hash,
		method: String,
		data: Vec<u8>
	) {
		let message: Message<B> = message::generic::Message::RemoteCallRequest(message::RemoteCallRequest {
			id,
			block,
			method,
			data,
		});

		self.behaviour.send_packet(who, message.encode())
	}

	fn send_changes_request(
		&mut self,
		who: &PeerId,
		id: RequestId,
		first: <B as BlockT>::Hash,
		last: <B as BlockT>::Hash,
		min: <B as BlockT>::Hash,
		max: <B as BlockT>::Hash,
		storage_key: Option<Vec<u8>>,
		key: Vec<u8>,
	) {
		let message: Message<B> = message::generic::Message::RemoteChangesRequest(message::RemoteChangesRequest {
			id,
			first,
			last,
			min,
			max,
			storage_key,
			key,
		});

		self.behaviour.send_packet(who, message.encode())
	}

	fn send_body_request(
		&mut self,
		who: &PeerId,
		id: RequestId,
		fields: BlockAttributes,
		from: FromBlock<<B as BlockT>::Hash, <<B as BlockT>::Header as HeaderT>::Number>,
		to: Option<<B as BlockT>::Hash>,
		direction: Direction,
		max: Option<u32>
	) {
		let message: Message<B> = message::generic::Message::BlockRequest(message::BlockRequest::<B> {
			id,
			fields,
			from,
			to,
			direction,
			max,
		});

		self.behaviour.send_packet(who, message.encode())
	}
}

/// Context for a network-specific handler.
pub trait Context<B: BlockT> {
	/// Adjusts the reputation of the peer. Use this to point out that a peer has been malign or
	/// irresponsible or appeared lazy.
	fn report_peer(&mut self, who: PeerId, reputation: peerset::ReputationChange);

	/// Force disconnecting from a peer. Use this when a peer misbehaved.
	fn disconnect_peer(&mut self, who: PeerId);

	/// Send a consensus message to a peer.
	fn send_consensus(&mut self, who: PeerId, messages: Vec<ConsensusMessage>);

	/// Send a chain-specific message to a peer.
	fn send_chain_specific(&mut self, who: PeerId, message: Vec<u8>);
}

/// Protocol context.
struct ProtocolContext<'a, B: 'a + BlockT, H: 'a + ExHashT> {
	behaviour: &'a mut LegacyProto<Substream<StreamMuxerBox>>,
	context_data: &'a mut ContextData<B, H>,
	peerset_handle: &'a peerset::PeersetHandle,
}

impl<'a, B: BlockT + 'a, H: 'a + ExHashT> ProtocolContext<'a, B, H> {
	fn new(
		context_data: &'a mut ContextData<B, H>,
		behaviour: &'a mut LegacyProto<Substream<StreamMuxerBox>>,
		peerset_handle: &'a peerset::PeersetHandle,
	) -> Self {
		ProtocolContext { context_data, peerset_handle, behaviour }
	}
}

impl<'a, B: BlockT + 'a, H: ExHashT + 'a> Context<B> for ProtocolContext<'a, B, H> {
	fn report_peer(&mut self, who: PeerId, reputation: peerset::ReputationChange) {
		self.peerset_handle.report_peer(who, reputation)
	}

	fn disconnect_peer(&mut self, who: PeerId) {
		self.behaviour.disconnect_peer(&who)
	}

	fn send_consensus(&mut self, who: PeerId, messages: Vec<ConsensusMessage>) {
		if self.context_data.peers.get(&who).map_or(false, |peer| peer.info.protocol_version > 4) {
			let mut batch = Vec::new();
			let len = messages.len();
			for (index, message) in messages.into_iter().enumerate() {
				batch.reserve(MAX_CONSENSUS_MESSAGES);
				batch.push(message);
				if batch.len() == MAX_CONSENSUS_MESSAGES || index == len - 1 {
					send_message::<B> (
						self.behaviour,
						&mut self.context_data.stats,
						&who,
						GenericMessage::ConsensusBatch(std::mem::replace(&mut batch, Vec::new())),
					)
				}
			}
		} else {
			// Backwards compatibility
			for message in messages {
				send_message::<B> (
					self.behaviour,
					&mut self.context_data.stats,
					&who,
					GenericMessage::Consensus(message)
				)
			}
		}
	}

	fn send_chain_specific(&mut self, who: PeerId, message: Vec<u8>) {
		send_message::<B> (
			self.behaviour,
			&mut self.context_data.stats,
			&who,
			GenericMessage::ChainSpecific(message)
		)
	}
}

/// Data necessary to create a context.
struct ContextData<B: BlockT, H: ExHashT> {
	// All connected peers
	peers: HashMap<PeerId, Peer<B, H>>,
	stats: HashMap<&'static str, PacketStats>,
	pub chain: Arc<dyn Client<B>>,
}

/// Configuration for the Substrate-specific part of the networking layer.
#[derive(Clone)]
pub struct ProtocolConfig {
	/// Assigned roles.
	pub roles: Roles,
	/// Maximum number of peers to ask the same blocks in parallel.
	pub max_parallel_downloads: u32,
}

impl Default for ProtocolConfig {
	fn default() -> ProtocolConfig {
		ProtocolConfig {
			roles: Roles::FULL,
			max_parallel_downloads: 5,
		}
	}
}

impl<B: BlockT, S: NetworkSpecialization<B>, H: ExHashT> Protocol<B, S, H> {
	/// Create a new instance.
	pub fn new(
		config: ProtocolConfig,
		chain: Arc<dyn Client<B>>,
		checker: Arc<dyn FetchChecker<B>>,
		specialization: S,
		transaction_pool: Arc<dyn TransactionPool<H, B>>,
		finality_proof_provider: Option<Arc<dyn FinalityProofProvider<B>>>,
		finality_proof_request_builder: Option<BoxFinalityProofRequestBuilder<B>>,
		protocol_id: ProtocolId,
		peerset_config: peerset::PeersetConfig,
		block_announce_validator: Box<dyn BlockAnnounceValidator<B> + Send>
	) -> error::Result<(Protocol<B, S, H>, peerset::PeersetHandle)> {
		let info = chain.info();
		let sync = ChainSync::new(
			config.roles,
			chain.clone(),
			&info,
			finality_proof_request_builder,
			block_announce_validator,
			config.max_parallel_downloads,
		);

		let important_peers = {
			let mut imp_p = HashSet::new();
			for reserved in &peerset_config.reserved_nodes {
				imp_p.insert(reserved.clone());
			}
			imp_p.shrink_to_fit();
			imp_p
		};

		let (peerset, peerset_handle) = peerset::Peerset::from_config(peerset_config);
		let versions = &((MIN_VERSION as u8)..=(CURRENT_VERSION as u8)).collect::<Vec<u8>>();
		let behaviour = LegacyProto::new(protocol_id, versions, peerset);

		let protocol = Protocol {
			tick_timeout: Box::new(interval(TICK_TIMEOUT).map(|v| Ok::<_, ()>(v)).compat()),
			propagate_timeout: Box::new(interval(PROPAGATE_TIMEOUT).map(|v| Ok::<_, ()>(v)).compat()),
			config,
			context_data: ContextData {
				peers: HashMap::new(),
				stats: HashMap::new(),
				chain,
			},
			light_dispatch: LightDispatch::new(checker),
			genesis_hash: info.chain.genesis_hash,
			sync,
			specialization,
			handshaking_peers: HashMap::new(),
			important_peers,
			transaction_pool,
			finality_proof_provider,
			peerset_handle: peerset_handle.clone(),
			behaviour,
			registered_notif_protocols: HashSet::new(),
		};

		Ok((protocol, peerset_handle))
	}

	/// Returns the list of all the peers we have an open channel to.
	pub fn open_peers(&self) -> impl Iterator<Item = &PeerId> {
		self.behaviour.open_peers()
	}

	/// Returns true if we have a channel open with this node.
	pub fn is_open(&self, peer_id: &PeerId) -> bool {
		self.behaviour.is_open(peer_id)
	}

	/// Disconnects the given peer if we are connected to it.
	pub fn disconnect_peer(&mut self, peer_id: &PeerId) {
		self.behaviour.disconnect_peer(peer_id)
	}

	/// Returns true if we try to open protocols with the given peer.
	pub fn is_enabled(&self, peer_id: &PeerId) -> bool {
		self.behaviour.is_enabled(peer_id)
	}

	/// Returns the state of the peerset manager, for debugging purposes.
	pub fn peerset_debug_info(&mut self) -> serde_json::Value {
		self.behaviour.peerset_debug_info()
	}

	/// Returns the number of peers we're connected to.
	pub fn num_connected_peers(&self) -> usize {
		self.context_data.peers.values().count()
	}

	/// Returns the number of peers we're connected to and that are being queried.
	pub fn num_active_peers(&self) -> usize {
		self.context_data
			.peers
			.values()
			.filter(|p| p.block_request.is_some())
			.count()
	}

	/// Current global sync state.
	pub fn sync_state(&self) -> SyncState {
		self.sync.status().state
	}

	/// Target sync block number.
	pub fn best_seen_block(&self) -> Option<NumberFor<B>> {
		self.sync.status().best_seen_block
	}

	/// Number of peers participating in syncing.
	pub fn num_sync_peers(&self) -> u32 {
		self.sync.status().num_peers
	}

	/// Number of blocks in the import queue.
	pub fn num_queued_blocks(&self) -> u32 {
		self.sync.status().queued_blocks
	}

	/// Starts a new data demand request.
	///
	/// The parameter contains a `Sender` where the result, once received, must be sent.
	pub(crate) fn add_light_client_request(&mut self, rq: RequestData<B>) {
		self.light_dispatch.add_request(LightDispatchIn {
			behaviour: &mut self.behaviour,
			peerset: self.peerset_handle.clone(),
		}, rq);
	}

	fn is_light_response(&self, who: &PeerId, response_id: message::RequestId) -> bool {
		self.light_dispatch.is_light_response(&who, response_id)
	}

	fn handle_response(
		&mut self,
		who: PeerId,
		response: &message::BlockResponse<B>
	) -> Option<message::BlockRequest<B>> {
		if let Some(ref mut peer) = self.context_data.peers.get_mut(&who) {
			if let Some(_) = peer.obsolete_requests.remove(&response.id) {
				trace!(target: "sync", "Ignoring obsolete block response packet from {} ({})", who, response.id);
				return None;
			}
			// Clear the request. If the response is invalid peer will be disconnected anyway.
			let request = peer.block_request.take();
			if request.as_ref().map_or(false, |(_, r)| r.id == response.id) {
				return request.map(|(_, r)| r)
			}
			trace!(target: "sync", "Unexpected response packet from {} ({})", who, response.id);
			self.peerset_handle.report_peer(who.clone(), rep::UNEXPECTED_RESPONSE);
			self.behaviour.disconnect_peer(&who);
		}
		None
	}

	fn update_peer_info(&mut self, who: &PeerId) {
		if let Some(info) = self.sync.peer_info(who) {
			if let Some(ref mut peer) = self.context_data.peers.get_mut(who) {
				peer.info.best_hash = info.best_hash;
				peer.info.best_number = info.best_number;
			}
		}
	}

	/// Returns information about all the peers we are connected to after the handshake message.
	pub fn peers_info(&self) -> impl Iterator<Item = (&PeerId, &PeerInfo<B>)> {
		self.context_data.peers.iter().map(|(id, peer)| (id, &peer.info))
	}

	pub fn on_custom_message(
		&mut self,
		who: PeerId,
		data: BytesMut,
	) -> CustomMessageOutcome<B> {

		let message = match <Message<B> as Decode>::decode(&mut &data[..]) {
			Ok(message) => message,
			Err(err) => {
				debug!(target: "sync", "Couldn't decode packet sent by {}: {:?}: {}", who, data, err.what());
				self.peerset_handle.report_peer(who.clone(), rep::BAD_MESSAGE);
				return CustomMessageOutcome::None;
			}
		};

		let mut stats = self.context_data.stats.entry(message.id()).or_default();
		stats.bytes_in += data.len() as u64;
		stats.count_in += 1;

		match message {
			GenericMessage::Status(s) => return self.on_status_message(who, s),
			GenericMessage::BlockRequest(r) => self.on_block_request(who, r),
			GenericMessage::BlockResponse(r) => {
				// Note, this is safe because only `ordinary bodies` and `remote bodies` are received in this matter.
				if self.is_light_response(&who, r.id) {
					self.on_remote_body_response(who, r);
				} else {
					if let Some(request) = self.handle_response(who.clone(), &r) {
						let outcome = self.on_block_response(who.clone(), request, r);
						self.update_peer_info(&who);
						return outcome
					}
				}
			},
			GenericMessage::BlockAnnounce(announce) => {
				let outcome = self.on_block_announce(who.clone(), announce);
				self.update_peer_info(&who);
				return outcome;
			},
			GenericMessage::Transactions(m) =>
				self.on_extrinsics(who, m),
			GenericMessage::RemoteCallRequest(request) => self.on_remote_call_request(who, request),
			GenericMessage::RemoteCallResponse(response) =>
				self.on_remote_call_response(who, response),
			GenericMessage::RemoteReadRequest(request) =>
				self.on_remote_read_request(who, request),
			GenericMessage::RemoteReadResponse(response) =>
				self.on_remote_read_response(who, response),
			GenericMessage::RemoteHeaderRequest(request) =>
				self.on_remote_header_request(who, request),
			GenericMessage::RemoteHeaderResponse(response) =>
				self.on_remote_header_response(who, response),
			GenericMessage::RemoteChangesRequest(request) =>
				self.on_remote_changes_request(who, request),
			GenericMessage::RemoteChangesResponse(response) =>
				self.on_remote_changes_response(who, response),
			GenericMessage::FinalityProofRequest(request) =>
				self.on_finality_proof_request(who, request),
			GenericMessage::FinalityProofResponse(response) =>
				return self.on_finality_proof_response(who, response),
			GenericMessage::RemoteReadChildRequest(request) =>
				self.on_remote_read_child_request(who, request),
			GenericMessage::Consensus(msg) =>
				return if self.registered_notif_protocols.contains(&msg.engine_id) {
					CustomMessageOutcome::NotificationsReceived {
						remote: who.clone(),
						messages: vec![(msg.engine_id, From::from(msg.data))],
					}
				} else {
					warn!(target: "sync", "Received message on non-registered protocol: {:?}", msg.engine_id);
					CustomMessageOutcome::None
				},
			GenericMessage::ConsensusBatch(messages) => {
				let messages = messages
					.into_iter()
					.filter_map(|msg| {
						if self.registered_notif_protocols.contains(&msg.engine_id) {
							Some((msg.engine_id, From::from(msg.data)))
						} else {
							warn!(target: "sync", "Received message on non-registered protocol: {:?}", msg.engine_id);
							None
						}
					})
					.collect::<Vec<_>>();

				return if !messages.is_empty() {
					CustomMessageOutcome::NotificationsReceived {
						remote: who.clone(),
						messages,
					}
				} else {
					CustomMessageOutcome::None
				};
			},
			GenericMessage::ChainSpecific(msg) => self.specialization.on_message(
				&mut ProtocolContext::new(&mut self.context_data, &mut self.behaviour, &self.peerset_handle),
				who,
				msg,
			),
		}

		CustomMessageOutcome::None
	}

	fn send_request(&mut self, who: &PeerId, message: Message<B>) {
		send_request::<B, H>(
			&mut self.behaviour,
			&mut self.context_data.stats,
			&mut self.context_data.peers,
			who,
			message,
		);
	}

	fn send_message(&mut self, who: &PeerId, message: Message<B>) {
		send_message::<B>(
			&mut self.behaviour,
			&mut self.context_data.stats,
			who,
			message,
		);
	}

	/// Locks `self` and returns a context plus the network specialization.
	pub fn specialization_lock<'a>(
		&'a mut self,
	) -> (impl Context<B> + 'a, &'a mut S) {
		let context = ProtocolContext::new(&mut self.context_data, &mut self.behaviour, &self.peerset_handle);
		(context, &mut self.specialization)
	}

	/// Called when a new peer is connected
	pub fn on_peer_connected(&mut self, who: PeerId) {
		trace!(target: "sync", "Connecting {}", who);
		self.handshaking_peers.insert(who.clone(), HandshakingPeer { timestamp: time::Instant::now() });
		self.send_status(who);
	}

	/// Called by peer when it is disconnecting
	pub fn on_peer_disconnected(&mut self, peer: PeerId) {
		if self.important_peers.contains(&peer) {
			warn!(target: "sync", "Reserved peer {} disconnected", peer);
		} else {
			trace!(target: "sync", "{} disconnected", peer);
		}

		// lock all the the peer lists so that add/remove peer events are in order
		let removed = {
			self.handshaking_peers.remove(&peer);
			self.context_data.peers.remove(&peer)
		};
		if let Some(_peer_data) = removed {
			let mut context = ProtocolContext::new(&mut self.context_data, &mut self.behaviour, &self.peerset_handle);
			self.sync.peer_disconnected(peer.clone());
			self.specialization.on_disconnect(&mut context, peer.clone());
			self.light_dispatch.on_disconnect(LightDispatchIn {
				behaviour: &mut self.behaviour,
				peerset: self.peerset_handle.clone(),
			}, peer);
		}
	}

	/// Called as a back-pressure mechanism if the networking detects that the peer cannot process
	/// our messaging rate fast enough.
	pub fn on_clogged_peer(&self, who: PeerId, _msg: Option<Message<B>>) {
		self.peerset_handle.report_peer(who.clone(), rep::CLOGGED_PEER);

		// Print some diagnostics.
		if let Some(peer) = self.context_data.peers.get(&who) {
			debug!(target: "sync", "Clogged peer {} (protocol_version: {:?}; roles: {:?}; \
				known_extrinsics: {:?}; known_blocks: {:?}; best_hash: {:?}; best_number: {:?})",
				who, peer.info.protocol_version, peer.info.roles, peer.known_extrinsics, peer.known_blocks,
				peer.info.best_hash, peer.info.best_number);
		} else {
			debug!(target: "sync", "Peer clogged before being properly connected");
		}
	}

	fn on_block_request(
		&mut self,
		peer: PeerId,
		request: message::BlockRequest<B>
	) {
		trace!(target: "sync", "BlockRequest {} from {}: from {:?} to {:?} max {:?}",
			request.id,
			peer,
			request.from,
			request.to,
			request.max);

		// sending block requests to the node that is unable to serve it is considered a bad behavior
		if !self.config.roles.is_full() {
			trace!(target: "sync", "Peer {} is trying to sync from the light node", peer);
			self.behaviour.disconnect_peer(&peer);
			self.peerset_handle.report_peer(peer, rep::UNEXPECTED_REQUEST);
			return;
		}

		let mut blocks = Vec::new();
		let mut id = match request.from {
			message::FromBlock::Hash(h) => BlockId::Hash(h),
			message::FromBlock::Number(n) => BlockId::Number(n),
		};
		let max = cmp::min(request.max.unwrap_or(u32::max_value()), MAX_BLOCK_DATA_RESPONSE) as usize;
		let get_header = request.fields.contains(message::BlockAttributes::HEADER);
		let get_body = request.fields.contains(message::BlockAttributes::BODY);
		let get_justification = request
			.fields
			.contains(message::BlockAttributes::JUSTIFICATION);
		while let Some(header) = self.context_data.chain.header(&id).unwrap_or(None) {
			if blocks.len() >= max {
				break;
			}
			let number = header.number().clone();
			let hash = header.hash();
			let parent_hash = header.parent_hash().clone();
			let justification = if get_justification {
				self.context_data.chain.justification(&BlockId::Hash(hash)).unwrap_or(None)
			} else {
				None
			};
			let block_data = message::generic::BlockData {
				hash: hash,
				header: if get_header { Some(header) } else { None },
				body: if get_body {
					self.context_data
						.chain
						.body(&BlockId::Hash(hash))
						.unwrap_or(None)
				} else {
					None
				},
				receipt: None,
				message_queue: None,
				justification,
			};
			blocks.push(block_data);
			match request.direction {
				message::Direction::Ascending => id = BlockId::Number(number + One::one()),
				message::Direction::Descending => {
					if number.is_zero() {
						break;
					}
					id = BlockId::Hash(parent_hash)
				}
			}
		}
		let response = message::generic::BlockResponse {
			id: request.id,
			blocks: blocks,
		};
		trace!(target: "sync", "Sending BlockResponse with {} blocks", response.blocks.len());
		self.send_message(&peer, GenericMessage::BlockResponse(response))
	}

	/// Adjusts the reputation of a node.
	pub fn report_peer(&self, who: PeerId, reputation: peerset::ReputationChange) {
		self.peerset_handle.report_peer(who, reputation)
	}

	fn on_block_response(
		&mut self,
		peer: PeerId,
		request: message::BlockRequest<B>,
		response: message::BlockResponse<B>,
	) -> CustomMessageOutcome<B> {
		let blocks_range = match (
			response.blocks.first().and_then(|b| b.header.as_ref().map(|h| h.number())),
			response.blocks.last().and_then(|b| b.header.as_ref().map(|h| h.number())),
		) {
			(Some(first), Some(last)) if first != last => format!(" ({}..{})", first, last),
			(Some(first), Some(_)) => format!(" ({})", first),
			_ => Default::default(),
		};
		trace!(target: "sync", "BlockResponse {} from {} with {} blocks {}",
			response.id,
			peer,
			response.blocks.len(),
			blocks_range
		);

		// TODO [andre]: move this logic to the import queue so that
		// justifications are imported asynchronously (#1482)
		if request.fields == message::BlockAttributes::JUSTIFICATION {
			match self.sync.on_block_justification(peer, response) {
				Ok(sync::OnBlockJustification::Nothing) => CustomMessageOutcome::None,
				Ok(sync::OnBlockJustification::Import { peer, hash, number, justification }) =>
					CustomMessageOutcome::JustificationImport(peer, hash, number, justification),
				Err(sync::BadPeer(id, repu)) => {
					self.behaviour.disconnect_peer(&id);
					self.peerset_handle.report_peer(id, repu);
					CustomMessageOutcome::None
				}
			}
		} else {
			match self.sync.on_block_data(peer, request, response) {
				Ok(sync::OnBlockData::Import(origin, blocks)) =>
					CustomMessageOutcome::BlockImport(origin, blocks),
				Ok(sync::OnBlockData::Request(peer, req)) => {
					self.send_request(&peer, GenericMessage::BlockRequest(req));
					CustomMessageOutcome::None
				}
				Err(sync::BadPeer(id, repu)) => {
					self.behaviour.disconnect_peer(&id);
					self.peerset_handle.report_peer(id, repu);
					CustomMessageOutcome::None
				}
			}
		}
	}

	/// Perform time based maintenance.
	///
	/// > **Note**: This method normally doesn't have to be called except for testing purposes.
	pub fn tick(&mut self) {
		self.maintain_peers();
		self.light_dispatch.maintain_peers(LightDispatchIn {
			behaviour: &mut self.behaviour,
			peerset: self.peerset_handle.clone(),
		});
	}

	fn maintain_peers(&mut self) {
		let tick = time::Instant::now();
		let mut aborting = Vec::new();
		{
			for (who, peer) in self.context_data.peers.iter() {
				if peer.block_request.as_ref().map_or(false, |(t, _)| (tick - *t).as_secs() > REQUEST_TIMEOUT_SEC) {
					log!(
						target: "sync",
						if self.important_peers.contains(&who) { Level::Warn } else { Level::Trace },
						"Request timeout {}", who
					);
					aborting.push(who.clone());
				} else if peer.obsolete_requests.values().any(|t| (tick - *t).as_secs() > REQUEST_TIMEOUT_SEC) {
					log!(
						target: "sync",
						if self.important_peers.contains(&who) { Level::Warn } else { Level::Trace },
						"Obsolete timeout {}", who
					);
					aborting.push(who.clone());
				}
			}
			for (who, _) in self.handshaking_peers.iter()
				.filter(|(_, handshaking)| (tick - handshaking.timestamp).as_secs() > REQUEST_TIMEOUT_SEC)
			{
				log!(
					target: "sync",
					if self.important_peers.contains(&who) { Level::Warn } else { Level::Trace },
					"Handshake timeout {}", who
				);
				aborting.push(who.clone());
			}
		}

		self.specialization.maintain_peers(
			&mut ProtocolContext::new(&mut self.context_data, &mut self.behaviour, &self.peerset_handle)
		);
		for p in aborting {
			self.behaviour.disconnect_peer(&p);
			self.peerset_handle.report_peer(p, rep::TIMEOUT);
		}
	}

	/// Called by peer to report status
	fn on_status_message(&mut self, who: PeerId, status: message::Status<B>) -> CustomMessageOutcome<B> {
		trace!(target: "sync", "New peer {} {:?}", who, status);
		let _protocol_version = {
			if self.context_data.peers.contains_key(&who) {
				log!(
					target: "sync",
					if self.important_peers.contains(&who) { Level::Warn } else { Level::Debug },
					"Unexpected status packet from {}", who
				);
				self.peerset_handle.report_peer(who, rep::UNEXPECTED_STATUS);
				return CustomMessageOutcome::None;
			}
			if status.genesis_hash != self.genesis_hash {
				log!(
					target: "sync",
					if self.important_peers.contains(&who) { Level::Warn } else { Level::Trace },
					"Peer is on different chain (our genesis: {} theirs: {})",
					self.genesis_hash, status.genesis_hash
				);
				self.peerset_handle.report_peer(who.clone(), rep::GENESIS_MISMATCH);
				self.behaviour.disconnect_peer(&who);
				return CustomMessageOutcome::None;
			}
			if status.version < MIN_VERSION && CURRENT_VERSION < status.min_supported_version {
				log!(
					target: "sync",
					if self.important_peers.contains(&who) { Level::Warn } else { Level::Trace },
					"Peer {:?} using unsupported protocol version {}", who, status.version
				);
				self.peerset_handle.report_peer(who.clone(), rep::BAD_PROTOCOL);
				self.behaviour.disconnect_peer(&who);
				return CustomMessageOutcome::None;
			}

			if self.config.roles.is_light() {
				// we're not interested in light peers
				if status.roles.is_light() {
					debug!(target: "sync", "Peer {} is unable to serve light requests", who);
					self.peerset_handle.report_peer(who.clone(), rep::BAD_ROLE);
					self.behaviour.disconnect_peer(&who);
					return CustomMessageOutcome::None;
				}

				// we don't interested in peers that are far behind us
				let self_best_block = self
					.context_data
					.chain
					.info()
					.chain.best_number;
				let blocks_difference = self_best_block
					.checked_sub(&status.best_number)
					.unwrap_or_else(Zero::zero)
					.saturated_into::<u64>();
				if blocks_difference > LIGHT_MAXIMAL_BLOCKS_DIFFERENCE {
					debug!(target: "sync", "Peer {} is far behind us and will unable to serve light requests", who);
					self.peerset_handle.report_peer(who.clone(), rep::PEER_BEHIND_US_LIGHT);
					self.behaviour.disconnect_peer(&who);
					return CustomMessageOutcome::None;
				}
			}

			let info = match self.handshaking_peers.remove(&who) {
				Some(_handshaking) => {
					PeerInfo {
						protocol_version: status.version,
						roles: status.roles,
						best_hash: status.best_hash,
						best_number: status.best_number
					}
				},
				None => {
					error!(target: "sync", "Received status from previously unconnected node {}", who);
					return CustomMessageOutcome::None;
				},
			};

			let peer = Peer {
				info,
				block_request: None,
				known_extrinsics: LruHashSet::new(NonZeroUsize::new(MAX_KNOWN_EXTRINSICS)
					.expect("Constant is nonzero")),
				known_blocks: LruHashSet::new(NonZeroUsize::new(MAX_KNOWN_BLOCKS)
					.expect("Constant is nonzero")),
				next_request_id: 0,
				obsolete_requests: HashMap::new(),
			};
			self.context_data.peers.insert(who.clone(), peer);

			debug!(target: "sync", "Connected {}", who);
			status.version
		};

		let info = self.context_data.peers.get(&who).expect("We just inserted above; QED").info.clone();
		self.light_dispatch.on_connect(LightDispatchIn {
			behaviour: &mut self.behaviour,
			peerset: self.peerset_handle.clone(),
		}, who.clone(), status.roles, status.best_number);
		if info.roles.is_full() {
			match self.sync.new_peer(who.clone(), info.best_hash, info.best_number) {
				Ok(None) => (),
				Ok(Some(req)) => self.send_request(&who, GenericMessage::BlockRequest(req)),
				Err(sync::BadPeer(id, repu)) => {
					self.behaviour.disconnect_peer(&id);
					self.peerset_handle.report_peer(id, repu)
				}
			}
		}

		let mut context = ProtocolContext::new(&mut self.context_data, &mut self.behaviour, &self.peerset_handle);
		self.specialization.on_connect(&mut context, who.clone(), status);

		// Notify all the notification protocols as open.
		CustomMessageOutcome::NotificationsStreamOpened {
			remote: who,
			protocols: self.registered_notif_protocols.iter().cloned().collect(),
			roles: info.roles,
		}
	}

	/// Send a notification to the given peer we're connected to.
	///
	/// Doesn't do anything if we don't have a notifications substream for that protocol with that
	/// peer.
	pub fn write_notification(
		&mut self,
		target: PeerId,
		engine_id: ConsensusEngineId,
		message: impl Into<Vec<u8>>
	) {
		if !self.registered_notif_protocols.contains(&engine_id) {
			error!(
				target: "sub-libp2p",
				"Sending a notification with a protocol that wasn't registered: {:?}",
				engine_id
			);
		}

		self.send_message(&target, GenericMessage::Consensus(ConsensusMessage {
			engine_id,
			data: message.into(),
		}));
	}

	/// Registers a new notifications protocol.
	///
	/// You are very strongly encouraged to call this method very early on. Any connection open
	/// will retain the protocols that were registered then, and not any new one.
	pub fn register_notifications_protocol(
		&mut self,
		engine_id: ConsensusEngineId,
	) -> Vec<event::Event> {
		if !self.registered_notif_protocols.insert(engine_id) {
			error!(target: "sub-libp2p", "Notifications protocol already registered: {:?}", engine_id);
		}

		// Registering a protocol while we already have open connections isn't great, but for now
		// we handle it by notifying that we opened channels with everyone.
		self.context_data.peers.iter()
			.map(|(peer_id, peer)|
				event::Event::NotificationsStreamOpened {
					remote: peer_id.clone(),
					engine_id,
					roles: peer.info.roles,
				})
			.collect()
	}

	/// Called when peer sends us new extrinsics
	fn on_extrinsics(
		&mut self,
		who: PeerId,
		extrinsics: message::Transactions<B::Extrinsic>
	) {
		// sending extrinsic to light node is considered a bad behavior
		if !self.config.roles.is_full() {
			trace!(target: "sync", "Peer {} is trying to send extrinsic to the light node", who);
			self.behaviour.disconnect_peer(&who);
			self.peerset_handle.report_peer(who, rep::UNEXPECTED_EXTRINSICS);
			return;
		}

		// Accept extrinsics only when fully synced
		if self.sync.status().state != SyncState::Idle {
			trace!(target: "sync", "{} Ignoring extrinsics while syncing", who);
			return;
		}
		trace!(target: "sync", "Received {} extrinsics from {}", extrinsics.len(), who);
		if let Some(ref mut peer) = self.context_data.peers.get_mut(&who) {
			for t in extrinsics {
				let hash = self.transaction_pool.hash_of(&t);
				peer.known_extrinsics.insert(hash);

				self.transaction_pool.import(
					self.peerset_handle.clone().into(),
					who.clone(),
					rep::GOOD_EXTRINSIC,
					rep::BAD_EXTRINSIC,
					t,
				);
			}
		}
	}

	/// Call when we must propagate ready extrinsics to peers.
	pub fn propagate_extrinsics(
		&mut self,
	) {
		debug!(target: "sync", "Propagating extrinsics");

		// Accept transactions only when fully synced
		if self.sync.status().state != SyncState::Idle {
			return;
		}

		let extrinsics = self.transaction_pool.transactions();
		let mut propagated_to = HashMap::new();
		for (who, peer) in self.context_data.peers.iter_mut() {
			// never send extrinsics to the light node
			if !peer.info.roles.is_full() {
				continue;
			}

			let (hashes, to_send): (Vec<_>, Vec<_>) = extrinsics
				.iter()
				.filter(|&(ref hash, _)| peer.known_extrinsics.insert(hash.clone()))
				.cloned()
				.unzip();

			if !to_send.is_empty() {
				for hash in hashes {
					propagated_to
						.entry(hash)
						.or_insert_with(Vec::new)
						.push(who.to_base58());
				}
				trace!(target: "sync", "Sending {} transactions to {}", to_send.len(), who);
				send_message::<B> (
					&mut self.behaviour,
					&mut self.context_data.stats,
					&who,
					GenericMessage::Transactions(to_send)
				)
			}
		}

		self.transaction_pool.on_broadcasted(propagated_to);
	}

	/// Make sure an important block is propagated to peers.
	///
	/// In chain-based consensus, we often need to make sure non-best forks are
	/// at least temporarily synced.
	pub fn announce_block(&mut self, hash: B::Hash, data: Vec<u8>) {
		let header = match self.context_data.chain.header(&BlockId::Hash(hash)) {
			Ok(Some(header)) => header,
			Ok(None) => {
				warn!("Trying to announce unknown block: {}", hash);
				return;
			}
			Err(e) => {
				warn!("Error reading block header {}: {:?}", hash, e);
				return;
			}
		};

		// don't announce genesis block since it will be ignored
		if header.number().is_zero() {
			return;
		}

		let is_best = self.context_data.chain.info().chain.best_hash == hash;
		debug!(target: "sync", "Reannouncing block {:?}", hash);
		self.send_announcement(&header, data, is_best, true)
	}

	fn send_announcement(&mut self, header: &B::Header, data: Vec<u8>, is_best: bool, force: bool) {
		let hash = header.hash();

		for (who, ref mut peer) in self.context_data.peers.iter_mut() {
			trace!(target: "sync", "Announcing block {:?} to {}", hash, who);
			let inserted = peer.known_blocks.insert(hash);
			if inserted || force {
				let message: Message<B> = GenericMessage::BlockAnnounce(message::BlockAnnounce {
					header: header.clone(),
					state: if peer.info.protocol_version >= 4  {
						if is_best {
							Some(message::BlockState::Best)
						} else {
							Some(message::BlockState::Normal)
						}
					} else  {
						None
					},
					data: if peer.info.protocol_version >= 4 {
						Some(data.clone())
					} else {
						None
					},
				});

				send_message::<B> (
					&mut self.behaviour,
					&mut self.context_data.stats,
					&who,
					message,
				)
			}
		}
	}

	/// Send Status message
	fn send_status(&mut self, who: PeerId) {
		let info = self.context_data.chain.info();
		let status = message::generic::Status {
			version: CURRENT_VERSION,
			min_supported_version: MIN_VERSION,
			genesis_hash: info.chain.genesis_hash,
			roles: self.config.roles.into(),
			best_number: info.chain.best_number,
			best_hash: info.chain.best_hash,
			chain_status: self.specialization.status(),
		};

		self.send_message(&who, GenericMessage::Status(status))
	}

	fn on_block_announce(&mut self, who: PeerId, announce: BlockAnnounce<B::Header>) -> CustomMessageOutcome<B> {
		let hash = announce.header.hash();
		if let Some(ref mut peer) = self.context_data.peers.get_mut(&who) {
			peer.known_blocks.insert(hash.clone());
		}
		self.light_dispatch.update_best_number(LightDispatchIn {
			behaviour: &mut self.behaviour,
			peerset: self.peerset_handle.clone(),
		}, who.clone(), *announce.header.number());

		let is_their_best = match announce.state.unwrap_or(message::BlockState::Best) {
			message::BlockState::Best => true,
			message::BlockState::Normal => false,
		};

		match self.sync.on_block_announce(who.clone(), hash, &announce, is_their_best) {
			sync::OnBlockAnnounce::Nothing => {
				// `on_block_announce` returns `OnBlockAnnounce::ImportHeader`
				// when we have all data required to import the block
				// in the BlockAnnounce message. This is only when:
				// 1) we're on light client;
				// AND
				// 2) parent block is already imported and not pruned.
				return CustomMessageOutcome::None
			}
			sync::OnBlockAnnounce::ImportHeader => () // We proceed with the import.
		}

		// to import header from announced block let's construct response to request that normally would have
		// been sent over network (but it is not in our case)
		let blocks_to_import = self.sync.on_block_data(
			who.clone(),
			message::generic::BlockRequest {
				id: 0,
				fields: BlockAttributes::HEADER,
				from: message::FromBlock::Hash(hash),
				to: None,
				direction: message::Direction::Ascending,
				max: Some(1),
			},
			message::generic::BlockResponse {
				id: 0,
				blocks: vec![
					message::generic::BlockData {
						hash: hash,
						header: Some(announce.header),
						body: None,
						receipt: None,
						message_queue: None,
						justification: None,
					},
				],
			},
		);
		match blocks_to_import {
			Ok(sync::OnBlockData::Import(origin, blocks)) => CustomMessageOutcome::BlockImport(origin, blocks),
			Ok(sync::OnBlockData::Request(peer, req)) => {
				self.send_request(&peer, GenericMessage::BlockRequest(req));
				CustomMessageOutcome::None
			}
			Err(sync::BadPeer(id, repu)) => {
				self.behaviour.disconnect_peer(&id);
				self.peerset_handle.report_peer(id, repu);
				CustomMessageOutcome::None
			}
		}
	}

	/// Call this when a block has been imported in the import queue and we should announce it on
	/// the network.
	pub fn on_block_imported(&mut self, hash: B::Hash, header: &B::Header, data: Vec<u8>, is_best: bool) {
		if is_best {
			self.sync.update_chain_info(header);
		}
		self.specialization.on_block_imported(
			&mut ProtocolContext::new(&mut self.context_data, &mut self.behaviour, &self.peerset_handle),
			hash.clone(),
			header,
		);

		// blocks are not announced by light clients
		if self.config.roles.is_light() {
			return;
		}

		// send out block announcements
		self.send_announcement(header, data, is_best, false);
	}

	/// Call this when a block has been finalized. The sync layer may have some additional
	/// requesting to perform.
	pub fn on_block_finalized(&mut self, hash: B::Hash, header: &B::Header) {
		self.sync.on_block_finalized(&hash, *header.number())
	}

	fn on_remote_call_request(
		&mut self,
		who: PeerId,
		request: message::RemoteCallRequest<B::Hash>,
	) {
		trace!(target: "sync", "Remote call request {} from {} ({} at {})",
			request.id,
			who,
			request.method,
			request.block
		);
		let proof = match self.context_data.chain.execution_proof(
			&request.block,
			&request.method,
			&request.data,
		) {
			Ok((_, proof)) => proof,
			Err(error) => {
				trace!(target: "sync", "Remote call request {} from {} ({} at {}) failed with: {}",
					request.id,
					who,
					request.method,
					request.block,
					error
				);
				self.peerset_handle.report_peer(who.clone(), rep::RPC_FAILED);
				StorageProof::empty()
			}
		};

		self.send_message(
			&who,
			GenericMessage::RemoteCallResponse(message::RemoteCallResponse {
				id: request.id,
				proof,
			}),
		);
	}

	/// Request a justification for the given block.
	///
	/// Uses `protocol` to queue a new justification request and tries to dispatch all pending
	/// requests.
	pub fn request_justification(&mut self, hash: &B::Hash, number: NumberFor<B>) {
		self.sync.request_justification(&hash, number)
	}

	/// Request syncing for the given block from given set of peers.
	/// Uses `protocol` to queue a new block download request and tries to dispatch all pending
	/// requests.
	pub fn set_sync_fork_request(&mut self, peers: Vec<PeerId>, hash: &B::Hash, number: NumberFor<B>) {
		self.sync.set_sync_fork_request(peers, hash, number)
	}

	/// A batch of blocks have been processed, with or without errors.
	/// Call this when a batch of blocks have been processed by the importqueue, with or without
	/// errors.
	pub fn blocks_processed(
		&mut self,
		imported: usize,
		count: usize,
		results: Vec<(Result<BlockImportResult<NumberFor<B>>, BlockImportError>, B::Hash)>
	) {
		let results = self.sync.on_blocks_processed(
			imported,
			count,
			results,
		);
		for result in results {
			match result {
				Ok((id, req)) => {
					let msg = GenericMessage::BlockRequest(req);
					send_request(
						&mut self.behaviour,
						&mut self.context_data.stats,
						&mut self.context_data.peers,
						&id,
						msg
					)
				}
				Err(sync::BadPeer(id, repu)) => {
					self.behaviour.disconnect_peer(&id);
					self.peerset_handle.report_peer(id, repu)
				}
			}
		}
	}

	/// Call this when a justification has been processed by the import queue, with or without
	/// errors.
	pub fn justification_import_result(&mut self, hash: B::Hash, number: NumberFor<B>, success: bool) {
		self.sync.on_justification_import(hash, number, success)
	}

	/// Request a finality proof for the given block.
	///
	/// Queues a new finality proof request and tries to dispatch all pending requests.
	pub fn request_finality_proof(&mut self, hash: &B::Hash, number: NumberFor<B>) {
		self.sync.request_finality_proof(&hash, number)
	}

	pub fn finality_proof_import_result(
		&mut self,
		request_block: (B::Hash, NumberFor<B>),
		finalization_result: Result<(B::Hash, NumberFor<B>), ()>,
	) {
		self.sync.on_finality_proof_import(request_block, finalization_result)
	}

	fn on_remote_call_response(
		&mut self,
		who: PeerId,
		response: message::RemoteCallResponse
	) {
		trace!(target: "sync", "Remote call response {} from {}", response.id, who);
		self.light_dispatch.on_remote_call_response(LightDispatchIn {
			behaviour: &mut self.behaviour,
			peerset: self.peerset_handle.clone(),
		}, who, response);
	}

	fn on_remote_read_request(
		&mut self,
		who: PeerId,
		request: message::RemoteReadRequest<B::Hash>,
	) {
		let keys_str = || match request.keys.len() {
			1 => request.keys[0].to_hex::<String>(),
			_ => format!(
				"{}..{}",
				request.keys[0].to_hex::<String>(),
				request.keys[request.keys.len() - 1].to_hex::<String>(),
			),
		};

		trace!(target: "sync", "Remote read request {} from {} ({} at {})",
			request.id, who, keys_str(), request.block);
		let proof = match self.context_data.chain.read_proof(&request.block, &request.keys) {
			Ok(proof) => proof,
			Err(error) => {
				trace!(target: "sync", "Remote read request {} from {} ({} at {}) failed with: {}",
					request.id,
					who,
					keys_str(),
					request.block,
					error
				);
				StorageProof::empty()
			}
		};
		self.send_message(
			&who,
			GenericMessage::RemoteReadResponse(message::RemoteReadResponse {
				id: request.id,
				proof,
			}),
		);
	}

	fn on_remote_read_child_request(
		&mut self,
		who: PeerId,
		request: message::RemoteReadChildRequest<B::Hash>,
	) {
		let keys_str = || match request.keys.len() {
			1 => request.keys[0].to_hex::<String>(),
			_ => format!(
				"{}..{}",
				request.keys[0].to_hex::<String>(),
				request.keys[request.keys.len() - 1].to_hex::<String>(),
			),
		};

		trace!(target: "sync", "Remote read child request {} from {} ({} {} at {})",
			request.id, who, request.storage_key.to_hex::<String>(), keys_str(), request.block);
		let proof = match self.context_data.chain.read_child_proof(
			&request.block,
			&request.storage_key,
			&request.keys,
		) {
			Ok(proof) => proof,
			Err(error) => {
				trace!(target: "sync", "Remote read child request {} from {} ({} {} at {}) failed with: {}",
					request.id,
					who,
					request.storage_key.to_hex::<String>(),
					keys_str(),
					request.block,
					error
				);
				StorageProof::empty()
			}
		};
		self.send_message(
			&who,
			GenericMessage::RemoteReadResponse(message::RemoteReadResponse {
				id: request.id,
				proof,
			}),
		);
	}

	fn on_remote_read_response(
		&mut self,
		who: PeerId,
		response: message::RemoteReadResponse
	) {
		trace!(target: "sync", "Remote read response {} from {}", response.id, who);
		self.light_dispatch.on_remote_read_response(LightDispatchIn {
			behaviour: &mut self.behaviour,
			peerset: self.peerset_handle.clone(),
		}, who, response);
	}

	fn on_remote_header_request(
		&mut self,
		who: PeerId,
		request: message::RemoteHeaderRequest<NumberFor<B>>,
	) {
		trace!(target: "sync", "Remote header proof request {} from {} ({})",
			request.id, who, request.block);
		let (header, proof) = match self.context_data.chain.header_proof(request.block) {
			Ok((header, proof)) => (Some(header), proof),
			Err(error) => {
				trace!(target: "sync", "Remote header proof request {} from {} ({}) failed with: {}",
					request.id,
					who,
					request.block,
					error
				);
				(Default::default(), StorageProof::empty())
			}
		};
		self.send_message(
			&who,
			GenericMessage::RemoteHeaderResponse(message::RemoteHeaderResponse {
				id: request.id,
				header,
				proof,
			}),
		);
	}

	fn on_remote_header_response(
		&mut self,
		who: PeerId,
		response: message::RemoteHeaderResponse<B::Header>,
	) {
		trace!(target: "sync", "Remote header proof response {} from {}", response.id, who);
		self.light_dispatch.on_remote_header_response(LightDispatchIn {
			behaviour: &mut self.behaviour,
			peerset: self.peerset_handle.clone(),
		}, who, response);
	}

	fn on_remote_changes_request(
		&mut self,
		who: PeerId,
		request: message::RemoteChangesRequest<B::Hash>,
	) {
		trace!(target: "sync", "Remote changes proof request {} from {} for key {} ({}..{})",
			request.id,
			who,
			if let Some(sk) = request.storage_key.as_ref() {
				format!("{} : {}", sk.to_hex::<String>(), request.key.to_hex::<String>())
			} else {
				request.key.to_hex::<String>()
			},
			request.first,
			request.last
		);
		let storage_key = request.storage_key.map(|sk| StorageKey(sk));
		let key = StorageKey(request.key);
		let proof = match self.context_data.chain.key_changes_proof(
			request.first,
			request.last,
			request.min,
			request.max,
			storage_key.as_ref(),
			&key,
		) {
			Ok(proof) => proof,
			Err(error) => {
				trace!(target: "sync", "Remote changes proof request {} from {} for key {} ({}..{}) failed with: {}",
					request.id,
					who,
					if let Some(sk) = storage_key {
						format!("{} : {}", sk.0.to_hex::<String>(), key.0.to_hex::<String>())
					} else {
						key.0.to_hex::<String>()
					},
					request.first,
					request.last,
					error
				);
				ChangesProof::<B::Header> {
					max_block: Zero::zero(),
					proof: vec![],
					roots: BTreeMap::new(),
					roots_proof: StorageProof::empty(),
				}
			}
		};
		self.send_message(
			&who,
			GenericMessage::RemoteChangesResponse(message::RemoteChangesResponse {
				id: request.id,
				max: proof.max_block,
				proof: proof.proof,
				roots: proof.roots.into_iter().collect(),
				roots_proof: proof.roots_proof,
			}),
		);
	}

	fn on_remote_changes_response(
		&mut self,
		who: PeerId,
		response: message::RemoteChangesResponse<NumberFor<B>, B::Hash>,
	) {
		trace!(target: "sync", "Remote changes proof response {} from {} (max={})",
			response.id,
			who,
			response.max
		);
		self.light_dispatch.on_remote_changes_response(LightDispatchIn {
			behaviour: &mut self.behaviour,
			peerset: self.peerset_handle.clone(),
		}, who, response);
	}

	fn on_finality_proof_request(
		&mut self,
		who: PeerId,
		request: message::FinalityProofRequest<B::Hash>,
	) {
		trace!(target: "sync", "Finality proof request from {} for {}", who, request.block);
		let finality_proof = self.finality_proof_provider.as_ref()
			.ok_or_else(|| String::from("Finality provider is not configured"))
			.and_then(|provider|
				provider.prove_finality(request.block, &request.request).map_err(|e| e.to_string())
			);
		let finality_proof = match finality_proof {
			Ok(finality_proof) => finality_proof,
			Err(error) => {
				trace!(target: "sync", "Finality proof request from {} for {} failed with: {}",
					who,
					request.block,
					error
				);
				None
			},
		};
		self.send_message(
			&who,
			GenericMessage::FinalityProofResponse(message::FinalityProofResponse {
				id: 0,
				block: request.block,
				proof: finality_proof,
			}),
		);
	}

	fn on_finality_proof_response(
		&mut self,
		who: PeerId,
		response: message::FinalityProofResponse<B::Hash>,
	) -> CustomMessageOutcome<B> {
		trace!(target: "sync", "Finality proof response from {} for {}", who, response.block);
		match self.sync.on_block_finality_proof(who, response) {
			Ok(sync::OnBlockFinalityProof::Nothing) => CustomMessageOutcome::None,
			Ok(sync::OnBlockFinalityProof::Import { peer, hash, number, proof }) =>
				CustomMessageOutcome::FinalityProofImport(peer, hash, number, proof),
			Err(sync::BadPeer(id, repu)) => {
				self.behaviour.disconnect_peer(&id);
				self.peerset_handle.report_peer(id, repu);
				CustomMessageOutcome::None
			}
		}
	}

	fn on_remote_body_response(
		&mut self,
		peer: PeerId,
		response: message::BlockResponse<B>
	) {
		self.light_dispatch.on_remote_body_response(LightDispatchIn {
			behaviour: &mut self.behaviour,
			peerset: self.peerset_handle.clone(),
		}, peer, response);
	}

	fn format_stats(&self) -> String {
		let mut out = String::new();
		for (id, stats) in &self.context_data.stats {
			let _ = writeln!(
				&mut out,
				"{}: In: {} bytes ({}), Out: {} bytes ({})",
				id,
				stats.bytes_in,
				stats.count_in,
				stats.bytes_out,
				stats.count_out,
			);
		}
		out
	}
}

/// Outcome of an incoming custom message.
#[derive(Debug)]
pub enum CustomMessageOutcome<B: BlockT> {
	BlockImport(BlockOrigin, Vec<IncomingBlock<B>>),
	JustificationImport(Origin, B::Hash, NumberFor<B>, Justification),
	FinalityProofImport(Origin, B::Hash, NumberFor<B>, Vec<u8>),
	/// Notifications protocols have been opened with a remote.
	NotificationsStreamOpened { remote: PeerId, protocols: Vec<ConsensusEngineId>, roles: Roles },
	/// Notifications protocols have been closed with a remote.
	NotificationsStreamClosed { remote: PeerId, protocols: Vec<ConsensusEngineId> },
	/// Messages have been received on one or more notifications protocols.
	NotificationsReceived { remote: PeerId, messages: Vec<(ConsensusEngineId, Bytes)> },
	None,
}

fn send_request<B: BlockT, H: ExHashT>(
	behaviour: &mut LegacyProto<Substream<StreamMuxerBox>>,
	stats: &mut HashMap<&'static str, PacketStats>,
	peers: &mut HashMap<PeerId, Peer<B, H>>,
	who: &PeerId,
	mut message: Message<B>,
) {
	if let GenericMessage::BlockRequest(ref mut r) = message {
		if let Some(ref mut peer) = peers.get_mut(who) {
			r.id = peer.next_request_id;
			peer.next_request_id = peer.next_request_id + 1;
			if let Some((timestamp, request)) = peer.block_request.take() {
				trace!(target: "sync", "Request {} for {} is now obsolete.", request.id, who);
				peer.obsolete_requests.insert(request.id, timestamp);
			}
			peer.block_request = Some((time::Instant::now(), r.clone()));
		}
	}
	send_message::<B>(behaviour, stats, who, message)
}

fn send_message<B: BlockT>(
	behaviour: &mut LegacyProto<Substream<StreamMuxerBox>>,
	stats: &mut HashMap<&'static str, PacketStats>,
	who: &PeerId,
	message: Message<B>,
) {
	let encoded = message.encode();
	let mut stats = stats.entry(message.id()).or_default();
	stats.bytes_out += encoded.len() as u64;
	stats.count_out += 1;
	behaviour.send_packet(who, encoded);
}

impl<B: BlockT, S: NetworkSpecialization<B>, H: ExHashT> NetworkBehaviour for
Protocol<B, S, H> {
	type ProtocolsHandler = <LegacyProto<Substream<StreamMuxerBox>> as NetworkBehaviour>::ProtocolsHandler;
	type OutEvent = CustomMessageOutcome<B>;

	fn new_handler(&mut self) -> Self::ProtocolsHandler {
		self.behaviour.new_handler()
	}

	fn addresses_of_peer(&mut self, peer_id: &PeerId) -> Vec<Multiaddr> {
		self.behaviour.addresses_of_peer(peer_id)
	}

	fn inject_connected(&mut self, peer_id: PeerId, endpoint: ConnectedPoint) {
		self.behaviour.inject_connected(peer_id, endpoint)
	}

	fn inject_disconnected(&mut self, peer_id: &PeerId, endpoint: ConnectedPoint) {
		self.behaviour.inject_disconnected(peer_id, endpoint)
	}

	fn inject_node_event(
		&mut self,
		peer_id: PeerId,
		event: <<Self::ProtocolsHandler as IntoProtocolsHandler>::Handler as ProtocolsHandler>::OutEvent,
	) {
		self.behaviour.inject_node_event(peer_id, event)
	}

	fn poll(
		&mut self,
		params: &mut impl PollParameters,
	) -> Async<
		NetworkBehaviourAction<
			<<Self::ProtocolsHandler as IntoProtocolsHandler>::Handler as ProtocolsHandler>::InEvent,
			Self::OutEvent
		>
	> {
		while let Ok(Async::Ready(_)) = self.tick_timeout.poll() {
			self.tick();
		}

		while let Ok(Async::Ready(_)) = self.propagate_timeout.poll() {
			self.propagate_extrinsics();
		}

		for (id, r) in self.sync.block_requests() {
			send_request(
				&mut self.behaviour,
				&mut self.context_data.stats,
				&mut self.context_data.peers,
				&id,
				GenericMessage::BlockRequest(r)
			)
		}
		for (id, r) in self.sync.justification_requests() {
			send_request(
				&mut self.behaviour,
				&mut self.context_data.stats,
				&mut self.context_data.peers,
				&id,
				GenericMessage::BlockRequest(r)
			)
		}
		for (id, r) in self.sync.finality_proof_requests() {
			send_request(
				&mut self.behaviour,
				&mut self.context_data.stats,
				&mut self.context_data.peers,
				&id,
				GenericMessage::FinalityProofRequest(r))
		}

		let event = match self.behaviour.poll(params) {
			Async::NotReady => return Async::NotReady,
			Async::Ready(NetworkBehaviourAction::GenerateEvent(ev)) => ev,
			Async::Ready(NetworkBehaviourAction::DialAddress { address }) =>
				return Async::Ready(NetworkBehaviourAction::DialAddress { address }),
			Async::Ready(NetworkBehaviourAction::DialPeer { peer_id }) =>
				return Async::Ready(NetworkBehaviourAction::DialPeer { peer_id }),
			Async::Ready(NetworkBehaviourAction::SendEvent { peer_id, event }) =>
				return Async::Ready(NetworkBehaviourAction::SendEvent { peer_id, event }),
			Async::Ready(NetworkBehaviourAction::ReportObservedAddr { address }) =>
				return Async::Ready(NetworkBehaviourAction::ReportObservedAddr { address }),
		};

		let outcome = match event {
			LegacyProtoOut::CustomProtocolOpen { peer_id, version, .. } => {
				debug_assert!(
					version <= CURRENT_VERSION as u8
					&& version >= MIN_VERSION as u8
				);
				self.on_peer_connected(peer_id.clone());
				CustomMessageOutcome::None
			}
			LegacyProtoOut::CustomProtocolClosed { peer_id, .. } => {
				self.on_peer_disconnected(peer_id.clone());
				// Notify all the notification protocols as closed.
				CustomMessageOutcome::NotificationsStreamClosed {
					remote: peer_id,
					protocols: self.registered_notif_protocols.iter().cloned().collect(),
				}
			},
			LegacyProtoOut::CustomMessage { peer_id, message } =>
				self.on_custom_message(peer_id, message),
			LegacyProtoOut::Clogged { peer_id, messages } => {
				debug!(target: "sync", "{} clogging messages:", messages.len());
				for msg in messages.into_iter().take(5) {
					let message: Option<Message<B>> = Decode::decode(&mut &msg[..]).ok();
					debug!(target: "sync", "{:?}", message);
					self.on_clogged_peer(peer_id.clone(), message);
				}
				CustomMessageOutcome::None
			}
		};

		if let CustomMessageOutcome::None = outcome {
			Async::NotReady
		} else {
			Async::Ready(NetworkBehaviourAction::GenerateEvent(outcome))
		}
	}

	fn inject_replaced(&mut self, peer_id: PeerId, closed_endpoint: ConnectedPoint, new_endpoint: ConnectedPoint) {
		self.behaviour.inject_replaced(peer_id, closed_endpoint, new_endpoint)
	}

	fn inject_addr_reach_failure(
		&mut self,
		peer_id: Option<&PeerId>,
		addr: &Multiaddr,
		error: &dyn std::error::Error
	) {
		self.behaviour.inject_addr_reach_failure(peer_id, addr, error)
	}

	fn inject_dial_failure(&mut self, peer_id: &PeerId) {
		self.behaviour.inject_dial_failure(peer_id)
	}

	fn inject_new_listen_addr(&mut self, addr: &Multiaddr) {
		self.behaviour.inject_new_listen_addr(addr)
	}

	fn inject_expired_listen_addr(&mut self, addr: &Multiaddr) {
		self.behaviour.inject_expired_listen_addr(addr)
	}

	fn inject_new_external_addr(&mut self, addr: &Multiaddr) {
		self.behaviour.inject_new_external_addr(addr)
	}
}

impl<B: BlockT, S: NetworkSpecialization<B>, H: ExHashT> DiscoveryNetBehaviour for Protocol<B, S, H> {
	fn add_discovered_nodes(&mut self, peer_ids: impl Iterator<Item = PeerId>) {
		self.behaviour.add_discovered_nodes(peer_ids)
	}
}

impl<B: BlockT, S: NetworkSpecialization<B>, H: ExHashT> Drop for Protocol<B, S, H> {
	fn drop(&mut self) {
		debug!(target: "sync", "Network stats:\n{}", self.format_stats());
	}
}<|MERGE_RESOLUTION|>--- conflicted
+++ resolved
@@ -56,11 +56,7 @@
 
 mod legacy_proto;
 mod util;
-<<<<<<< HEAD
-=======
-
-pub mod consensus_gossip;
->>>>>>> 3ee5d3b1
+
 pub mod message;
 pub mod event;
 pub mod light_dispatch;
