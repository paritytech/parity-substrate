--- conflicted
+++ resolved
@@ -274,132 +274,6 @@
 	pub best_number: <B::Header as HeaderT>::Number,
 }
 
-<<<<<<< HEAD
-struct LightDispatchIn<'a> {
-	behaviour: &'a mut GenericProto,
-	peerset: sc_peerset::PeersetHandle,
-}
-
-impl<'a, B: BlockT> LightDispatchNetwork<B> for LightDispatchIn<'a> {
-	fn report_peer(&mut self, who: &PeerId, reputation: sc_peerset::ReputationChange) {
-		self.peerset.report_peer(who.clone(), reputation)
-	}
-
-	fn disconnect_peer(&mut self, who: &PeerId) {
-		self.behaviour.disconnect_peer(who)
-	}
-
-	fn send_header_request(&mut self, who: &PeerId, id: RequestId, block: <<B as BlockT>::Header as HeaderT>::Number) {
-		let message: Message<B> = message::generic::Message::RemoteHeaderRequest(message::RemoteHeaderRequest {
-			id,
-			block,
-		});
-
-		self.behaviour.send_packet(who, message.encode())
-	}
-
-	fn send_read_request(
-		&mut self,
-		who: &PeerId,
-		id: RequestId,
-		block: <B as BlockT>::Hash,
-		keys: Vec<Vec<u8>>,
-	) {
-		let message: Message<B> = message::generic::Message::RemoteReadRequest(message::RemoteReadRequest {
-			id,
-			block,
-			keys,
-		});
-
-		self.behaviour.send_packet(who, message.encode())
-	}
-
-	fn send_read_child_request(
-		&mut self,
-		who: &PeerId,
-		id: RequestId,
-		block: <B as BlockT>::Hash,
-		storage_key: PrefixedStorageKey,
-		keys: Vec<Vec<u8>>,
-	) {
-		let message: Message<B> = message::generic::Message::RemoteReadChildRequest(
-			message::RemoteReadChildRequest {
-				id,
-				block,
-				storage_key: storage_key.into_inner(),
-				keys,
-			});
-
-		self.behaviour.send_packet(who, message.encode())
-	}
-
-	fn send_call_request(
-		&mut self,
-		who: &PeerId,
-		id: RequestId,
-		block: <B as BlockT>::Hash,
-		method: String,
-		data: Vec<u8>
-	) {
-		let message: Message<B> = message::generic::Message::RemoteCallRequest(message::RemoteCallRequest {
-			id,
-			block,
-			method,
-			data,
-		});
-
-		self.behaviour.send_packet(who, message.encode())
-	}
-
-	fn send_changes_request(
-		&mut self,
-		who: &PeerId,
-		id: RequestId,
-		first: <B as BlockT>::Hash,
-		last: <B as BlockT>::Hash,
-		min: <B as BlockT>::Hash,
-		max: <B as BlockT>::Hash,
-		storage_key: Option<PrefixedStorageKey>,
-		key: Vec<u8>,
-	) {
-		let message: Message<B> = message::generic::Message::RemoteChangesRequest(message::RemoteChangesRequest {
-			id,
-			first,
-			last,
-			min,
-			max,
-			storage_key: storage_key.map(|p| p.into_inner()),
-			key,
-		});
-
-		self.behaviour.send_packet(who, message.encode())
-	}
-
-	fn send_body_request(
-		&mut self,
-		who: &PeerId,
-		id: RequestId,
-		fields: BlockAttributes,
-		from: FromBlock<<B as BlockT>::Hash, <<B as BlockT>::Header as HeaderT>::Number>,
-		to: Option<<B as BlockT>::Hash>,
-		direction: Direction,
-		max: Option<u32>
-	) {
-		let message: Message<B> = message::generic::Message::BlockRequest(message::BlockRequest::<B> {
-			id,
-			fields,
-			from,
-			to,
-			direction,
-			max,
-		});
-
-		self.behaviour.send_packet(who, message.encode())
-	}
-}
-
-=======
->>>>>>> 9974d357
 /// Data necessary to create a context.
 struct ContextData<B: BlockT, H: ExHashT> {
 	// All connected peers
