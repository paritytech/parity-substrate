// This file is part of Substrate.

// Copyright (C) 2017-2020 Parity Technologies (UK) Ltd.
// SPDX-License-Identifier: GPL-3.0-or-later WITH Classpath-exception-2.0

// This program is free software: you can redistribute it and/or modify
// it under the terms of the GNU General Public License as published by
// the Free Software Foundation, either version 3 of the License, or
// (at your option) any later version.

// This program is distributed in the hope that it will be useful,
// but WITHOUT ANY WARRANTY; without even the implied warranty of
// MERCHANTABILITY or FITNESS FOR A PARTICULAR PURPOSE. See the
// GNU General Public License for more details.

// You should have received a copy of the GNU General Public License
// along with this program. If not, see <https://www.gnu.org/licenses/>.

use crate::{
	ExHashT,
	chain::Client,
	config::{self, ProtocolId, TransactionPool, TransactionImportFuture, TransactionImport},
	error,
	utils::{interval, LruHashSet},
};

use bytes::{Bytes, BytesMut};
use futures::{prelude::*, stream::FuturesUnordered};
use generic_proto::{GenericProto, GenericProtoOut};
use libp2p::{Multiaddr, PeerId};
use libp2p::core::{ConnectedPoint, connection::{ConnectionId, ListenerId}};
use libp2p::swarm::{ProtocolsHandler, IntoProtocolsHandler};
use libp2p::swarm::{NetworkBehaviour, NetworkBehaviourAction, PollParameters};
use sp_consensus::{
	BlockOrigin,
	block_validation::BlockAnnounceValidator,
	import_queue::{BlockImportResult, BlockImportError, IncomingBlock, Origin}
};
use codec::{Decode, DecodeAll, Encode};
use sp_runtime::{generic::BlockId, Justification};
use sp_runtime::traits::{
	Block as BlockT, Header as HeaderT, NumberFor, Zero, CheckedSub
};
use sp_arithmetic::traits::SaturatedConversion;
use message::{BlockAnnounce, Message};
use message::generic::{Message as GenericMessage, Roles};
use prometheus_endpoint::{
	Registry, Gauge, Counter, GaugeVec,
	PrometheusError, Opts, register, U64
};
use sync::{ChainSync, SyncState};
use std::borrow::Cow;
use std::collections::{HashMap, HashSet, VecDeque, hash_map::Entry};
use std::sync::Arc;
use std::fmt::Write;
use std::{io, iter, num::NonZeroUsize, pin::Pin, task::Poll, time};
use log::{log, Level, trace, debug, warn, error};
use wasm_timer::Instant;

mod generic_proto;

pub mod message;
pub mod event;
pub mod sync;

pub use generic_proto::{NotificationsSink, Ready, NotifsHandlerError};

const REQUEST_TIMEOUT_SEC: u64 = 40;
/// Interval at which we perform time based maintenance
const TICK_TIMEOUT: time::Duration = time::Duration::from_millis(1100);
/// Interval at which we propagate transactions;
const PROPAGATE_TIMEOUT: time::Duration = time::Duration::from_millis(2900);

/// Maximim number of known block hashes to keep for a peer.
const MAX_KNOWN_BLOCKS: usize = 1024; // ~32kb per peer + LruHashSet overhead
/// Maximim number of known transaction hashes to keep for a peer.
///
/// This should be approx. 2 blocks full of transactions for the network to function properly.
const MAX_KNOWN_TRANSACTIONS: usize = 10240; // ~300kb per peer + overhead.

/// Maximim number of transaction validation request we keep at any moment.
const MAX_PENDING_TRANSACTIONS: usize = 8192;

/// Current protocol version.
pub(crate) const CURRENT_VERSION: u32 = 6;
/// Lowest version we support
pub(crate) const MIN_VERSION: u32 = 3;

/// When light node connects to the full node and the full node is behind light node
/// for at least `LIGHT_MAXIMAL_BLOCKS_DIFFERENCE` blocks, we consider it not useful
/// and disconnect to free connection slot.
const LIGHT_MAXIMAL_BLOCKS_DIFFERENCE: u64 = 8192;

mod rep {
	use sc_peerset::ReputationChange as Rep;
	/// Reputation change when a peer doesn't respond in time to our messages.
	pub const TIMEOUT: Rep = Rep::new(-(1 << 10), "Request timeout");
	/// Reputation change when we are a light client and a peer is behind us.
	pub const PEER_BEHIND_US_LIGHT: Rep = Rep::new(-(1 << 8), "Useless for a light peer");
	/// Reputation change when a peer sends us any transaction.
	///
	/// This forces node to verify it, thus the negative value here. Once transaction is verified,
	/// reputation change should be refunded with `ANY_TRANSACTION_REFUND`
	pub const ANY_TRANSACTION: Rep = Rep::new(-(1 << 4), "Any transaction");
	/// Reputation change when a peer sends us any transaction that is not invalid.
	pub const ANY_TRANSACTION_REFUND: Rep = Rep::new(1 << 4, "Any transaction (refund)");
	/// Reputation change when a peer sends us an transaction that we didn't know about.
	pub const GOOD_TRANSACTION: Rep = Rep::new(1 << 7, "Good transaction");
	/// Reputation change when a peer sends us a bad transaction.
	pub const BAD_TRANSACTION: Rep = Rep::new(-(1 << 12), "Bad transaction");
	/// We received a message that failed to decode.
	pub const BAD_MESSAGE: Rep = Rep::new(-(1 << 12), "Bad message");
	/// We received an unexpected response.
	pub const UNEXPECTED_RESPONSE: Rep = Rep::new_fatal("Unexpected response packet");
	/// We received an unexpected transaction packet.
	pub const UNEXPECTED_TRANSACTIONS: Rep = Rep::new_fatal("Unexpected transactions packet");
	/// Peer has different genesis.
	pub const GENESIS_MISMATCH: Rep = Rep::new_fatal("Genesis mismatch");
	/// Peer is on unsupported protocol version.
	pub const BAD_PROTOCOL: Rep = Rep::new_fatal("Unsupported protocol");
	/// Peer role does not match (e.g. light peer connecting to another light peer).
	pub const BAD_ROLE: Rep = Rep::new_fatal("Unsupported role");
	/// Peer send us a block announcement that failed at validation.
	pub const BAD_BLOCK_ANNOUNCEMENT: Rep = Rep::new(-(1 << 12), "Bad block announcement");
}

struct Metrics {
	obsolete_requests: Gauge<U64>,
	peers: Gauge<U64>,
	queued_blocks: Gauge<U64>,
	fork_targets: Gauge<U64>,
	justifications: GaugeVec<U64>,
	propagated_transactions: Counter<U64>,
}

impl Metrics {
	fn register(r: &Registry) -> Result<Self, PrometheusError> {
		Ok(Metrics {
			obsolete_requests: {
				let g = Gauge::new("sync_obsolete_requests", "Number of obsolete requests")?;
				register(g, r)?
			},
			peers: {
				let g = Gauge::new("sync_peers", "Number of peers we sync with")?;
				register(g, r)?
			},
			queued_blocks: {
				let g = Gauge::new("sync_queued_blocks", "Number of blocks in import queue")?;
				register(g, r)?
			},
			fork_targets: {
				let g = Gauge::new("sync_fork_targets", "Number of fork sync targets")?;
				register(g, r)?
			},
			justifications: {
				let g = GaugeVec::new(
					Opts::new(
						"sync_extra_justifications",
						"Number of extra justifications requests"
					),
					&["status"],
				)?;
				register(g, r)?
			},
			propagated_transactions: register(Counter::new(
				"sync_propagated_transactions",
				"Number of transactions propagated to at least one peer",
			)?, r)?,
		})
	}
}

#[pin_project::pin_project]
struct PendingTransaction<H> {
	#[pin]
	validation: TransactionImportFuture,
	tx_hash: H,
}

impl<H: ExHashT> Future for PendingTransaction<H> {
	type Output = (H, TransactionImport);

	fn poll(self: Pin<&mut Self>, cx: &mut std::task::Context<'_>) -> Poll<Self::Output> {
		let mut this = self.project();

		if let Poll::Ready(import_result) = Pin::new(&mut this.validation).poll_unpin(cx) {
			return Poll::Ready((this.tx_hash.clone(), import_result));
		}

		Poll::Pending
	}
}

// Lock must always be taken in order declared here.
pub struct Protocol<B: BlockT, H: ExHashT> {
	/// Interval at which we call `tick`.
	tick_timeout: Pin<Box<dyn Stream<Item = ()> + Send>>,
	/// Interval at which we call `propagate_transactions`.
	propagate_timeout: Pin<Box<dyn Stream<Item = ()> + Send>>,
	/// Pending list of messages to return from `poll` as a priority.
	pending_messages: VecDeque<CustomMessageOutcome<B>>,
	/// Pending transactions verification tasks.
	pending_transactions: FuturesUnordered<PendingTransaction<H>>,
	/// As multiple peers can send us the same transaction, we group
	/// these peers using the transaction hash while the transaction is
	/// imported. This prevents that we import the same transaction
	/// multiple times concurrently.
	pending_transactions_peers: HashMap<H, Vec<PeerId>>,
	config: ProtocolConfig,
	genesis_hash: B::Hash,
	sync: ChainSync<B>,
	context_data: ContextData<B, H>,
	/// List of nodes for which we perform additional logging because they are important for the
	/// user.
	important_peers: HashSet<PeerId>,
	/// Used to report reputation changes.
	peerset_handle: sc_peerset::PeersetHandle,
	transaction_pool: Arc<dyn TransactionPool<H, B>>,
	/// Handles opening the unique substream and sending and receiving raw messages.
	behaviour: GenericProto,
	/// List of notifications protocols that have been registered.
	notification_protocols: Vec<Cow<'static, str>>,
	/// Prometheus metrics.
	metrics: Option<Metrics>,
	/// The `PeerId`'s of all boot nodes.
	boot_node_ids: HashSet<PeerId>,
}

#[derive(Default)]
struct PacketStats {
	bytes_in: u64,
	bytes_out: u64,
	count_in: u64,
	count_out: u64,
}

/// Peer information
#[derive(Debug, Clone)]
struct Peer<B: BlockT, H: ExHashT> {
	info: PeerInfo<B>,
	/// Current block request, if any.
	block_request: Option<(Instant, message::BlockRequest<B>)>,
	/// Requests we are no longer interested in.
	obsolete_requests: HashMap<message::RequestId, Instant>,
	/// Holds a set of transactions known to this peer.
	known_transactions: LruHashSet<H>,
	/// Holds a set of blocks known to this peer.
	known_blocks: LruHashSet<B::Hash>,
	/// Request counter,
	next_request_id: message::RequestId,
}

/// Info about a peer's known state.
#[derive(Clone, Debug)]
pub struct PeerInfo<B: BlockT> {
	/// Roles
	pub roles: Roles,
	/// Peer best block hash
	pub best_hash: B::Hash,
	/// Peer best block number
	pub best_number: <B::Header as HeaderT>::Number,
}

/// Data necessary to create a context.
struct ContextData<B: BlockT, H: ExHashT> {
	// All connected peers
	peers: HashMap<PeerId, Peer<B, H>>,
	stats: HashMap<&'static str, PacketStats>,
	pub chain: Arc<dyn Client<B>>,
}

/// Configuration for the Substrate-specific part of the networking layer.
#[derive(Clone)]
pub struct ProtocolConfig {
	/// Assigned roles.
	pub roles: Roles,
	/// Maximum number of peers to ask the same blocks in parallel.
	pub max_parallel_downloads: u32,
}

impl Default for ProtocolConfig {
	fn default() -> ProtocolConfig {
		ProtocolConfig {
			roles: Roles::FULL,
			max_parallel_downloads: 5,
		}
	}
}

/// Handshake sent when we open a block announces substream.
#[derive(Debug, PartialEq, Eq, Clone, Encode, Decode)]
struct BlockAnnouncesHandshake<B: BlockT> {
	/// Roles of the node.
	roles: Roles,
	/// Best block number.
	best_number: NumberFor<B>,
	/// Best block hash.
	best_hash: B::Hash,
	/// Genesis block hash.
	genesis_hash: B::Hash,
}

impl<B: BlockT> BlockAnnouncesHandshake<B> {
	fn build(
		protocol_config: &ProtocolConfig,
		best_number: NumberFor<B>,
		best_hash: B::Hash,
		genesis_hash: B::Hash,
	) -> Self {
		BlockAnnouncesHandshake {
			genesis_hash,
			roles: protocol_config.roles,
			best_number,
			best_hash,
		}
	}
}

/// Builds a SCALE-encoded "Status" message to send as handshake for the legacy protocol.
fn build_status_message<B: BlockT>(
	protocol_config: &ProtocolConfig,
	best_number: NumberFor<B>,
	best_hash: B::Hash,
	genesis_hash: B::Hash,
) -> Vec<u8> {
	let status = message::generic::Status {
		version: CURRENT_VERSION,
		min_supported_version: MIN_VERSION,
		genesis_hash,
		roles: protocol_config.roles.into(),
		best_number,
		best_hash,
		chain_status: Vec::new(), // TODO: find a way to make this backwards-compatible
	};

	Message::<B>::Status(status).encode()
}

impl<B: BlockT, H: ExHashT> Protocol<B, H> {
	/// Create a new instance.
	pub fn new(
		config: ProtocolConfig,
		chain: Arc<dyn Client<B>>,
		transaction_pool: Arc<dyn TransactionPool<H, B>>,
		protocol_id: ProtocolId,
		config_role: &config::Role,
		network_config: &config::NetworkConfiguration,
		block_announce_validator: Box<dyn BlockAnnounceValidator<B> + Send>,
		metrics_registry: Option<&Registry>,
	) -> error::Result<(Protocol<B, H>, sc_peerset::PeersetHandle, Vec<(PeerId, Multiaddr)>)> {
		let info = chain.info();
		let sync = ChainSync::new(
			config.roles,
			chain.clone(),
			&info,
			block_announce_validator,
			config.max_parallel_downloads,
		);

		let boot_node_ids = {
			let mut list = HashSet::new();
			for node in &network_config.boot_nodes {
				list.insert(node.peer_id.clone());
			}
			list.shrink_to_fit();
			list
		};

		let important_peers = {
			let mut imp_p = HashSet::new();
			for reserved in &network_config.default_peers_set.reserved_nodes {
				imp_p.insert(reserved.peer_id.clone());
			}
			for reserved in network_config.extra_sets.iter().flat_map(|s| s.set_config.reserved_nodes.iter()) {
				imp_p.insert(reserved.peer_id.clone());
			}
			imp_p.shrink_to_fit();
			imp_p
		};

		let mut known_addresses = Vec::new();

		let (peerset, peerset_handle) = {
			let mut sets = Vec::with_capacity(2 + network_config.extra_sets.len());

			let mut default_sets_reserved = HashSet::new();
			match config_role {
				config::Role::Sentry { validators } => {
					for validator in validators {
						default_sets_reserved.insert(validator.peer_id.clone());
						known_addresses.push((validator.peer_id.clone(), validator.multiaddr.clone()));
					}
				}
				config::Role::Authority { sentry_nodes } => {
					for sentry_node in sentry_nodes {
						default_sets_reserved.insert(sentry_node.peer_id.clone());
						known_addresses.push((sentry_node.peer_id.clone(), sentry_node.multiaddr.clone()));
					}
				}
				_ => {}
			};
			for reserved in network_config.default_peers_set.reserved_nodes.iter() {
				default_sets_reserved.insert(reserved.peer_id.clone());
				known_addresses.push((reserved.peer_id.clone(), reserved.multiaddr.clone()));
			}

			let mut bootnodes = Vec::with_capacity(network_config.boot_nodes.len());
			for bootnode in network_config.boot_nodes.iter() {
				bootnodes.push(bootnode.peer_id.clone());
				known_addresses.push((bootnode.peer_id.clone(), bootnode.multiaddr.clone()));
			}

			// Set number 0 is used for block announces.
			sets.push(sc_peerset::SetConfig {
				in_peers: network_config.default_peers_set.in_peers,
				out_peers: network_config.default_peers_set.out_peers,
				bootnodes,
				reserved_nodes: default_sets_reserved.clone(),
				reserved_only: network_config.default_peers_set.non_reserved_mode
					== config::NonReservedPeerMode::Deny,
			});

			// Set number 1 is used for transactions.
			// The `reserved_nodes` of this set are later kept in sync with the peers we connect
			// to through set 0.
			sets.push(sc_peerset::SetConfig {
				in_peers: network_config.default_peers_set.in_peers,
				out_peers: network_config.default_peers_set.out_peers,
				bootnodes: Vec::new(),
				reserved_nodes: default_sets_reserved,
				reserved_only: network_config.default_peers_set.non_reserved_mode
					== config::NonReservedPeerMode::Deny,
			});

			for set_cfg in &network_config.extra_sets {
				let mut reserved_nodes = HashSet::new();
				for reserved in set_cfg.set_config.reserved_nodes.iter() {
					reserved_nodes.insert(reserved.peer_id.clone());
					known_addresses.push((reserved.peer_id.clone(), reserved.multiaddr.clone()));
				}

				let reserved_only =
					set_cfg.set_config.non_reserved_mode == config::NonReservedPeerMode::Deny;

				sets.push(sc_peerset::SetConfig {
					in_peers: set_cfg.set_config.in_peers,
					out_peers: set_cfg.set_config.out_peers,
					bootnodes: Vec::new(),
					reserved_nodes,
					reserved_only,
				});
			}

			sc_peerset::Peerset::from_config(sc_peerset::PeersetConfig {
				sets,
			})
		};

		let transactions_protocol: Cow<'static, str> = Cow::from({
			let mut proto = String::new();
			proto.push_str("/");
			proto.push_str(protocol_id.as_ref());
			proto.push_str("/transactions/1");
			proto
		});

		let block_announces_protocol: Cow<'static, str> = Cow::from({
			let mut proto = String::new();
			proto.push_str("/");
			proto.push_str(protocol_id.as_ref());
			proto.push_str("/block-announces/1");
			proto
		});

		let behaviour = {
			let versions = &((MIN_VERSION as u8)..=(CURRENT_VERSION as u8)).collect::<Vec<u8>>();
<<<<<<< HEAD
			let block_announces_handshake = BlockAnnouncesHandshake::build(&config, &chain).encode();
			let handshake_message = Roles::from(config_role).encode();

=======

			let best_number = info.best_number;
			let best_hash = info.best_hash;
			let genesis_hash = info.genesis_hash;

			let block_announces_handshake = BlockAnnouncesHandshake::<B>::build(
				&config,
				best_number,
				best_hash,
				genesis_hash,
			).encode();
>>>>>>> 5215cd71
			GenericProto::new(
				protocol_id.clone(),
				versions,
				build_status_message::<B>(&config, best_number, best_hash, genesis_hash),
				peerset,
				iter::once((block_announces_protocol, block_announces_handshake))
					.chain(iter::once((transactions_protocol, vec![])))
					.chain(network_config.extra_sets.iter()
						.map(|s| (s.notifications_protocol.clone(), handshake_message.clone()))
					),
			)
		};

		let protocol = Protocol {
			tick_timeout: Box::pin(interval(TICK_TIMEOUT)),
			propagate_timeout: Box::pin(interval(PROPAGATE_TIMEOUT)),
			pending_messages: VecDeque::new(),
			pending_transactions: FuturesUnordered::new(),
			pending_transactions_peers: HashMap::new(),
			config,
			context_data: ContextData {
				peers: HashMap::new(),
				stats: HashMap::new(),
				chain,
			},
			genesis_hash: info.genesis_hash,
			sync,
			important_peers,
			transaction_pool,
			peerset_handle: peerset_handle.clone(),
			behaviour,
			notification_protocols:
				network_config.extra_sets.iter().map(|s| s.notifications_protocol.clone()).collect(),
			metrics: if let Some(r) = metrics_registry {
				Some(Metrics::register(r)?)
			} else {
				None
			},
			boot_node_ids,
		};

		Ok((protocol, peerset_handle, known_addresses))
	}

	/// Returns the list of all the peers we have an open channel to.
	pub fn open_peers(&self) -> impl Iterator<Item = &PeerId> {
		self.behaviour.open_peers()
	}

	/// Returns the list of all the peers that the peerset currently requests us to be connected
	/// to on the default set.
	pub fn requested_peers(&self) -> impl Iterator<Item = &PeerId> {
		self.behaviour.requested_peers(sc_peerset::SetId::from(0))
	}

	/// Returns the number of discovered nodes that we keep in memory.
	pub fn num_discovered_peers(&self) -> usize {
		self.behaviour.num_discovered_peers()
	}

	/// Disconnects the given peer if we are connected to it.
	pub fn disconnect_peer(&mut self, peer_id: &PeerId, protocol_name: &str) {
		if let Some(position) = self.notification_protocols.iter().position(|p| *p == protocol_name) {
			self.behaviour.disconnect_peer(peer_id, sc_peerset::SetId::from(position + 2));
		} else {
			log::warn!(target: "sub-libp2p", "disconnect_peer() with invalid protocol name")
		}
	}

	/// Returns the state of the peerset manager, for debugging purposes.
	pub fn peerset_debug_info(&mut self) -> serde_json::Value {
		self.behaviour.peerset_debug_info()
	}

	/// Returns the number of peers we're connected to.
	pub fn num_connected_peers(&self) -> usize {
		self.context_data.peers.values().count()
	}

	/// Returns the number of peers we're connected to and that are being queried.
	pub fn num_active_peers(&self) -> usize {
		self.context_data
			.peers
			.values()
			.filter(|p| p.block_request.is_some())
			.count()
	}

	/// Current global sync state.
	pub fn sync_state(&self) -> SyncState {
		self.sync.status().state
	}

	/// Target sync block number.
	pub fn best_seen_block(&self) -> Option<NumberFor<B>> {
		self.sync.status().best_seen_block
	}

	/// Number of peers participating in syncing.
	pub fn num_sync_peers(&self) -> u32 {
		self.sync.status().num_peers
	}

	/// Number of blocks in the import queue.
	pub fn num_queued_blocks(&self) -> u32 {
		self.sync.status().queued_blocks
	}

	/// Number of downloaded blocks.
	pub fn num_downloaded_blocks(&self) -> usize {
		self.sync.num_downloaded_blocks()
	}

	/// Number of active sync requests.
	pub fn num_sync_requests(&self) -> usize {
		self.sync.num_sync_requests()
	}

	/// Inform sync about new best imported block.
	pub fn new_best_block_imported(&mut self, hash: B::Hash, number: NumberFor<B>) {
		trace!(target: "sync", "New best block imported {:?}/#{}", hash, number);

		self.sync.update_chain_info(&hash, number);

		self.behaviour.set_legacy_handshake_message(
			build_status_message::<B>(&self.config, number, hash, self.genesis_hash),
		);
		self.behaviour.set_notif_protocol_handshake(
<<<<<<< HEAD
			sc_peerset::SetId::from(0),
			BlockAnnouncesHandshake::build(&self.config, &self.context_data.chain).encode()
=======
			&self.block_announces_protocol,
			BlockAnnouncesHandshake::<B>::build(
				&self.config,
				number,
				hash,
				self.genesis_hash,
			).encode()
>>>>>>> 5215cd71
		);
	}

	fn update_peer_info(&mut self, who: &PeerId) {
		if let Some(info) = self.sync.peer_info(who) {
			if let Some(ref mut peer) = self.context_data.peers.get_mut(who) {
				peer.info.best_hash = info.best_hash;
				peer.info.best_number = info.best_number;
			}
		}
	}

	/// Returns information about all the peers we are connected to after the handshake message.
	pub fn peers_info(&self) -> impl Iterator<Item = (&PeerId, &PeerInfo<B>)> {
		self.context_data.peers.iter().map(|(id, peer)| (id, &peer.info))
	}

	fn on_custom_message(
		&mut self,
		who: PeerId,
		data: BytesMut,
	) -> CustomMessageOutcome<B> {
		let message = match <Message<B> as Decode>::decode(&mut &data[..]) {
			Ok(message) => message,
			Err(err) => {
				debug!(
					target: "sync",
					"Couldn't decode packet sent by {}: {:?}: {}",
					who,
					data,
					err.what(),
				);
				self.peerset_handle.report_peer(who, rep::BAD_MESSAGE);
				return CustomMessageOutcome::None;
			}
		};

		let mut stats = self.context_data.stats.entry(message.id()).or_default();
		stats.bytes_in += data.len() as u64;
		stats.count_in += 1;

		match message {
			GenericMessage::Status(_) =>
				debug!(target: "sub-libp2p", "Received unexpected Status"),
			GenericMessage::BlockAnnounce(announce) =>
				self.push_block_announce_validation(who.clone(), announce),
			GenericMessage::Transactions(m) =>
				self.on_transactions(who, m),
			GenericMessage::BlockResponse(_) =>
				warn!(target: "sub-libp2p", "Received unexpected BlockResponse"),
			GenericMessage::RemoteCallResponse(_) =>
				warn!(target: "sub-libp2p", "Received unexpected RemoteCallResponse"),
			GenericMessage::RemoteReadResponse(_) =>
				warn!(target: "sub-libp2p", "Received unexpected RemoteReadResponse"),
			GenericMessage::RemoteHeaderResponse(_) =>
				warn!(target: "sub-libp2p", "Received unexpected RemoteHeaderResponse"),
			GenericMessage::RemoteChangesResponse(_) =>
				warn!(target: "sub-libp2p", "Received unexpected RemoteChangesResponse"),
			GenericMessage::BlockRequest(_) |
			GenericMessage::RemoteReadChildRequest(_) |
			GenericMessage::RemoteCallRequest(_) |
			GenericMessage::RemoteReadRequest(_) |
			GenericMessage::RemoteHeaderRequest(_) |
			GenericMessage::RemoteChangesRequest(_) |
			GenericMessage::Consensus(_) |
			GenericMessage::ConsensusBatch(_) => {
				debug!(
					target: "sub-libp2p",
					"Received no longer supported legacy request from {:?}",
					who
				);
				self.behaviour.disconnect_peer(&who, sc_peerset::SetId::from(0));
				self.peerset_handle.report_peer(who, rep::BAD_PROTOCOL);
			},
		}

		CustomMessageOutcome::None
	}

	fn update_peer_request(&mut self, who: &PeerId, request: &mut message::BlockRequest<B>) {
		update_peer_request::<B, H>(&mut self.context_data.peers, who, request)
	}

	/// Called by peer when it is disconnecting.
	///
	/// Returns a result if the handshake of this peer was indeed accepted.
	pub fn on_sync_peer_disconnected(&mut self, peer: PeerId) -> Result<(), ()> {
		if self.important_peers.contains(&peer) {
			warn!(target: "sync", "Reserved peer {} disconnected", peer);
		} else {
			trace!(target: "sync", "{} disconnected", peer);
		}

		if let Some(_peer_data) = self.context_data.peers.remove(&peer) {
			self.sync.peer_disconnected(&peer);
			Ok(())
		} else {
			Err(())
		}
	}

	/// Adjusts the reputation of a node.
	pub fn report_peer(&self, who: PeerId, reputation: sc_peerset::ReputationChange) {
		self.peerset_handle.report_peer(who, reputation)
	}

	/// Must be called in response to a [`CustomMessageOutcome::BlockRequest`] being emitted.
	/// Must contain the same `PeerId` and request that have been emitted.
	pub fn on_block_response(
		&mut self,
		peer: PeerId,
		response: message::BlockResponse<B>,
	) -> CustomMessageOutcome<B> {
		let request = if let Some(ref mut p) = self.context_data.peers.get_mut(&peer) {
			if p.obsolete_requests.remove(&response.id).is_some() {
				trace!(target: "sync", "Ignoring obsolete block response packet from {} ({})", peer, response.id);
				return CustomMessageOutcome::None;
			}
			// Clear the request. If the response is invalid peer will be disconnected anyway.
			match p.block_request.take() {
				Some((_, request)) if request.id == response.id => request,
				Some(_) =>  {
					trace!(target: "sync", "Ignoring obsolete block response packet from {} ({})", peer, response.id);
					return CustomMessageOutcome::None;
				}
				None => {
					trace!(target: "sync", "Unexpected response packet from unknown peer {}", peer);
					self.behaviour.disconnect_peer(&peer, sc_peerset::SetId::from(0));
					self.peerset_handle.report_peer(peer, rep::UNEXPECTED_RESPONSE);
					return CustomMessageOutcome::None;
				}
			}
		} else {
			trace!(target: "sync", "Unexpected response packet from unknown peer {}", peer);
			self.behaviour.disconnect_peer(&peer, sc_peerset::SetId::from(0));
			self.peerset_handle.report_peer(peer, rep::UNEXPECTED_RESPONSE);
			return CustomMessageOutcome::None;
		};

		let blocks_range = || match (
			response.blocks.first().and_then(|b| b.header.as_ref().map(|h| h.number())),
			response.blocks.last().and_then(|b| b.header.as_ref().map(|h| h.number())),
		) {
			(Some(first), Some(last)) if first != last => format!(" ({}..{})", first, last),
			(Some(first), Some(_)) => format!(" ({})", first),
			_ => Default::default(),
		};
		trace!(target: "sync", "BlockResponse {} from {} with {} blocks {}",
			response.id,
			peer,
			response.blocks.len(),
			blocks_range(),
		);

		if request.fields == message::BlockAttributes::JUSTIFICATION {
			match self.sync.on_block_justification(peer, response) {
				Ok(sync::OnBlockJustification::Nothing) => CustomMessageOutcome::None,
				Ok(sync::OnBlockJustification::Import { peer, hash, number, justification }) =>
					CustomMessageOutcome::JustificationImport(peer, hash, number, justification),
				Err(sync::BadPeer(id, repu)) => {
					self.behaviour.disconnect_peer(&id, sc_peerset::SetId::from(0));
					self.peerset_handle.report_peer(id, repu);
					CustomMessageOutcome::None
				}
			}
		} else {
			match self.sync.on_block_data(&peer, Some(request), response) {
				Ok(sync::OnBlockData::Import(origin, blocks)) =>
					CustomMessageOutcome::BlockImport(origin, blocks),
				Ok(sync::OnBlockData::Request(peer, mut req)) => {
					self.update_peer_request(&peer, &mut req);
					CustomMessageOutcome::BlockRequest {
						target: peer,
						request: req,
					}
				}
				Err(sync::BadPeer(id, repu)) => {
					self.behaviour.disconnect_peer(&id, sc_peerset::SetId::from(0));
					self.peerset_handle.report_peer(id, repu);
					CustomMessageOutcome::None
				}
			}
		}
	}

	/// Must be called in response to a [`CustomMessageOutcome::BlockRequest`] if it has failed.
	pub fn on_block_request_failed(
		&mut self,
		peer: &PeerId,
	) {
		self.peerset_handle.report_peer(peer.clone(), rep::TIMEOUT);
		self.behaviour.disconnect_peer(peer, sc_peerset::SetId::from(0));
	}

	/// Perform time based maintenance.
	///
	/// > **Note**: This method normally doesn't have to be called except for testing purposes.
	pub fn tick(&mut self) {
		self.maintain_peers();
		self.report_metrics()
	}

	fn maintain_peers(&mut self) {
		let tick = Instant::now();
		let mut aborting = Vec::new();
		{
			for (who, peer) in self.context_data.peers.iter() {
				if peer.block_request.as_ref().map_or(false, |(t, _)| (tick - *t).as_secs() > REQUEST_TIMEOUT_SEC) {
					log!(
						target: "sync",
						if self.important_peers.contains(who) { Level::Warn } else { Level::Trace },
						"Request timeout {}", who
					);
					aborting.push(who.clone());
				} else if peer.obsolete_requests.values().any(|t| (tick - *t).as_secs() > REQUEST_TIMEOUT_SEC) {
					log!(
						target: "sync",
						if self.important_peers.contains(who) { Level::Warn } else { Level::Trace },
						"Obsolete timeout {}", who
					);
					aborting.push(who.clone());
				}
			}
		}

		for p in aborting {
			self.behaviour.disconnect_peer(&p, sc_peerset::SetId::from(0));
			self.peerset_handle.report_peer(p, rep::TIMEOUT);
		}
	}

	/// Called on the first connection between two peers on the default set, after their exchange
	/// of handshake.
	///
	/// Returns `Ok` if the handshake is accepted and the peer added to the list of peers we sync
	/// from.
	fn on_sync_peer_connected(
		&mut self,
		who: PeerId,
		status: BlockAnnouncesHandshake<B>,
	) -> Result<(), ()> {
		trace!(target: "sync", "New peer {} {:?}", who, status);

		if self.context_data.peers.contains_key(&who) {
			debug!(target: "sync", "Ignoring duplicate status packet from {}", who);
			return Err(());
		}
		if status.genesis_hash != self.genesis_hash {
			log!(
				target: "sync",
				if self.important_peers.contains(&who) { Level::Warn } else { Level::Trace },
				"Peer is on different chain (our genesis: {} theirs: {})",
				self.genesis_hash, status.genesis_hash
			);
			self.peerset_handle.report_peer(who.clone(), rep::GENESIS_MISMATCH);
			self.behaviour.disconnect_peer(&who, sc_peerset::SetId::from(0));

			if self.boot_node_ids.contains(&who) {
				error!(
					target: "sync",
					"Bootnode with peer id `{}` is on a different chain (our genesis: {} theirs: {})",
					who,
					self.genesis_hash,
					status.genesis_hash,
				);
			}

			return Err(());
		}

		if self.config.roles.is_light() {
			// we're not interested in light peers
			if status.roles.is_light() {
				debug!(target: "sync", "Peer {} is unable to serve light requests", who);
				self.peerset_handle.report_peer(who.clone(), rep::BAD_ROLE);
				self.behaviour.disconnect_peer(&who, sc_peerset::SetId::from(0));
				return Err(());
			}

			// we don't interested in peers that are far behind us
			let self_best_block = self
				.context_data
				.chain
				.info()
				.best_number;
			let blocks_difference = self_best_block
				.checked_sub(&status.best_number)
				.unwrap_or_else(Zero::zero)
				.saturated_into::<u64>();
			if blocks_difference > LIGHT_MAXIMAL_BLOCKS_DIFFERENCE {
				debug!(target: "sync", "Peer {} is far behind us and will unable to serve light requests", who);
				self.peerset_handle.report_peer(who.clone(), rep::PEER_BEHIND_US_LIGHT);
				self.behaviour.disconnect_peer(&who, sc_peerset::SetId::from(0));
				return Err(());
			}
		}

		let peer = Peer {
			info: PeerInfo {
				roles: status.roles,
				best_hash: status.best_hash,
				best_number: status.best_number
			},
			block_request: None,
			known_transactions: LruHashSet::new(NonZeroUsize::new(MAX_KNOWN_TRANSACTIONS)
				.expect("Constant is nonzero")),
			known_blocks: LruHashSet::new(NonZeroUsize::new(MAX_KNOWN_BLOCKS)
				.expect("Constant is nonzero")),
			next_request_id: 0,
			obsolete_requests: HashMap::new(),
		};
		self.context_data.peers.insert(who.clone(), peer);

		debug!(target: "sync", "Connected {}", who);

		let info = self.context_data.peers.get(&who).expect("We just inserted above; QED").info.clone();
		self.pending_messages.push_back(CustomMessageOutcome::PeerNewBest(who.clone(), status.best_number));
		if info.roles.is_full() {
			match self.sync.new_peer(who.clone(), info.best_hash, info.best_number) {
				Ok(None) => (),
				Ok(Some(mut req)) => {
					self.update_peer_request(&who, &mut req);
					self.pending_messages.push_back(CustomMessageOutcome::BlockRequest {
						target: who.clone(),
						request: req,
					});
				},
				Err(sync::BadPeer(id, repu)) => {
					self.behaviour.disconnect_peer(&id, sc_peerset::SetId::from(0));
					self.peerset_handle.report_peer(id, repu)
				}
			}
		}

		Ok(())
	}

	/// Called when peer sends us new transactions
	fn on_transactions(
		&mut self,
		who: PeerId,
		transactions: message::Transactions<B::Extrinsic>,
	) {
		// sending transaction to light node is considered a bad behavior
		if !self.config.roles.is_full() {
			trace!(target: "sync", "Peer {} is trying to send transactions to the light node", who);
			self.behaviour.disconnect_peer(&who, sc_peerset::SetId::from(1));
			self.peerset_handle.report_peer(who, rep::UNEXPECTED_TRANSACTIONS);
			return;
		}

		// Accept transactions only when fully synced
		if self.sync.status().state != SyncState::Idle {
			trace!(target: "sync", "{} Ignoring transactions while syncing", who);
			return;
		}

		trace!(target: "sync", "Received {} transactions from {}", transactions.len(), who);
		if let Some(ref mut peer) = self.context_data.peers.get_mut(&who) {
			for t in transactions {
				if self.pending_transactions.len() > MAX_PENDING_TRANSACTIONS {
					debug!(
						target: "sync",
						"Ignoring any further transactions that exceed `MAX_PENDING_TRANSACTIONS`({}) limit",
						MAX_PENDING_TRANSACTIONS,
					);
					break;
				}

				let hash = self.transaction_pool.hash_of(&t);
				peer.known_transactions.insert(hash.clone());

				self.peerset_handle.report_peer(who.clone(), rep::ANY_TRANSACTION);

				match self.pending_transactions_peers.entry(hash.clone()) {
					Entry::Vacant(entry) => {
						self.pending_transactions.push(PendingTransaction {
							validation: self.transaction_pool.import(t),
							tx_hash: hash,
						});
						entry.insert(vec![who.clone()]);
					},
					Entry::Occupied(mut entry) => {
						entry.get_mut().push(who.clone());
					}
				}
			}
		}
	}

	fn on_handle_transaction_import(&mut self, who: PeerId, import: TransactionImport) {
		match import {
			TransactionImport::KnownGood => self.peerset_handle.report_peer(who, rep::ANY_TRANSACTION_REFUND),
			TransactionImport::NewGood => self.peerset_handle.report_peer(who, rep::GOOD_TRANSACTION),
			TransactionImport::Bad => self.peerset_handle.report_peer(who, rep::BAD_TRANSACTION),
			TransactionImport::None => {},
		}
	}

	/// Propagate one transaction.
	pub fn propagate_transaction(
		&mut self,
		hash: &H,
	) {
		debug!(target: "sync", "Propagating transaction [{:?}]", hash);
		// Accept transactions only when fully synced
		if self.sync.status().state != SyncState::Idle {
			return;
		}
		if let Some(transaction) = self.transaction_pool.transaction(hash) {
			let propagated_to = self.do_propagate_transactions(&[(hash.clone(), transaction)]);
			self.transaction_pool.on_broadcasted(propagated_to);
		}
	}

	fn do_propagate_transactions(
		&mut self,
		transactions: &[(H, B::Extrinsic)],
	) -> HashMap<H, Vec<String>> {
		let mut propagated_to = HashMap::<_, Vec<_>>::new();
		let mut propagated_transactions = 0;

		for (who, peer) in self.context_data.peers.iter_mut() {
			// never send transactions to the light node
			if !peer.info.roles.is_full() {
				continue;
			}

			if !self.behaviour.is_open(who, sc_peerset::SetId::from(1)) {
				continue;
			}

			let (hashes, to_send): (Vec<_>, Vec<_>) = transactions
				.iter()
				.filter(|&(ref hash, _)| peer.known_transactions.insert(hash.clone()))
				.cloned()
				.unzip();

			propagated_transactions += hashes.len();

			if !to_send.is_empty() {
				for hash in hashes {
					propagated_to
						.entry(hash)
						.or_default()
						.push(who.to_base58());
				}
				trace!(target: "sync", "Sending {} transactions to {}", to_send.len(), who);
				self.behaviour.write_notification(
					who,
					sc_peerset::SetId::from(1),
					to_send.encode()
				);
			}
		}

		if let Some(ref metrics) = self.metrics {
			metrics.propagated_transactions.inc_by(propagated_transactions as _)
		}

		propagated_to
	}

	/// Call when we must propagate ready transactions to peers.
	pub fn propagate_transactions(&mut self) {
		debug!(target: "sync", "Propagating transactions");
		// Accept transactions only when fully synced
		if self.sync.status().state != SyncState::Idle {
			return;
		}
		let transactions = self.transaction_pool.transactions();
		let propagated_to = self.do_propagate_transactions(&transactions);
		self.transaction_pool.on_broadcasted(propagated_to);
	}

	/// Make sure an important block is propagated to peers.
	///
	/// In chain-based consensus, we often need to make sure non-best forks are
	/// at least temporarily synced.
	pub fn announce_block(&mut self, hash: B::Hash, data: Vec<u8>) {
		let header = match self.context_data.chain.header(BlockId::Hash(hash)) {
			Ok(Some(header)) => header,
			Ok(None) => {
				warn!("Trying to announce unknown block: {}", hash);
				return;
			}
			Err(e) => {
				warn!("Error reading block header {}: {:?}", hash, e);
				return;
			}
		};

		// don't announce genesis block since it will be ignored
		if header.number().is_zero() {
			return;
		}

		let is_best = self.context_data.chain.info().best_hash == hash;
		debug!(target: "sync", "Reannouncing block {:?} is_best: {}", hash, is_best);

		for (who, ref mut peer) in self.context_data.peers.iter_mut() {
			let inserted = peer.known_blocks.insert(hash);
			if inserted {
				trace!(target: "sync", "Announcing block {:?} to {}", hash, who);
				let message = message::BlockAnnounce {
					header: header.clone(),
					state: if is_best {
						Some(message::BlockState::Best)
					} else {
						Some(message::BlockState::Normal)
					},
					data: Some(data.clone()),
				};

				self.behaviour.write_notification(
					who,
					sc_peerset::SetId::from(0),
					message.encode()
				);
			}
		}
	}

	/// Push a block announce validation.
	///
	/// It is required that [`ChainSync::poll_block_announce_validation`] is
	/// called later to check for finished validations. The result of the validation
	/// needs to be passed to [`Protocol::process_block_announce_validation_result`]
	/// to finish the processing.
	///
	/// # Note
	///
	/// This will internally create a future, but this future will not be registered
	/// in the task before being polled once. So, it is required to call
	/// [`ChainSync::poll_block_announce_validation`] to ensure that the future is
	/// registered properly and will wake up the task when being ready.
	fn push_block_announce_validation(
		&mut self,
		who: PeerId,
		announce: BlockAnnounce<B::Header>,
	) {
		let hash = announce.header.hash();

		if let Some(ref mut peer) = self.context_data.peers.get_mut(&who) {
			peer.known_blocks.insert(hash.clone());
		}

		let is_best = match announce.state.unwrap_or(message::BlockState::Best) {
			message::BlockState::Best => true,
			message::BlockState::Normal => false,
		};

		self.sync.push_block_announce_validation(who, hash, announce, is_best);
	}

	/// Process the result of the block announce validation.
	fn process_block_announce_validation_result(
		&mut self,
		validation_result: sync::PollBlockAnnounceValidation<B::Header>,
	) -> CustomMessageOutcome<B> {
		let (header, is_best, who) = match validation_result {
			sync::PollBlockAnnounceValidation::Nothing { is_best, who, header } => {
				self.update_peer_info(&who);

				// `on_block_announce` returns `OnBlockAnnounce::ImportHeader`
				// when we have all data required to import the block
				// in the BlockAnnounce message. This is only when:
				// 1) we're on light client;
				// AND
				// 2) parent block is already imported and not pruned.
				if is_best {
					return CustomMessageOutcome::PeerNewBest(who, *header.number())
				} else {
					return CustomMessageOutcome::None
				}
			}
			sync::PollBlockAnnounceValidation::ImportHeader { header, is_best, who } => {
				self.update_peer_info(&who);
				(header, is_best, who)
			}
			sync::PollBlockAnnounceValidation::Failure { who, disconnect } => {
				if disconnect {
					self.disconnect_peer(&who);
				}

				self.report_peer(who, rep::BAD_BLOCK_ANNOUNCEMENT);
				return CustomMessageOutcome::None
			}
		};

		let number = *header.number();

		// to import header from announced block let's construct response to request that normally
		// would have been sent over network (but it is not in our case)
		let blocks_to_import = self.sync.on_block_data(
			&who,
			None,
			message::generic::BlockResponse {
				id: 0,
				blocks: vec![
					message::generic::BlockData {
						hash: header.hash(),
						header: Some(header),
						body: None,
						receipt: None,
						message_queue: None,
						justification: None,
					},
				],
			},
		);

		if is_best {
			self.pending_messages.push_back(
				CustomMessageOutcome::PeerNewBest(who, number),
			);
		}

		match blocks_to_import {
			Ok(sync::OnBlockData::Import(origin, blocks)) => {
				CustomMessageOutcome::BlockImport(origin, blocks)
			},
			Ok(sync::OnBlockData::Request(peer, mut req)) => {
				self.update_peer_request(&peer, &mut req);
				CustomMessageOutcome::BlockRequest {
					target: peer,
					request: req,
				}
			}
			Err(sync::BadPeer(id, repu)) => {
				self.behaviour.disconnect_peer(&id, sc_peerset::SetId::from(0));
				self.peerset_handle.report_peer(id, repu);
				CustomMessageOutcome::None
			}
		}
	}

	/// Call this when a block has been finalized. The sync layer may have some additional
	/// requesting to perform.
	pub fn on_block_finalized(&mut self, hash: B::Hash, header: &B::Header) {
		self.sync.on_block_finalized(&hash, *header.number())
	}

	/// Request a justification for the given block.
	///
	/// Uses `protocol` to queue a new justification request and tries to dispatch all pending
	/// requests.
	pub fn request_justification(&mut self, hash: &B::Hash, number: NumberFor<B>) {
		self.sync.request_justification(&hash, number)
	}

	/// Request syncing for the given block from given set of peers.
	/// Uses `protocol` to queue a new block download request and tries to dispatch all pending
	/// requests.
	pub fn set_sync_fork_request(&mut self, peers: Vec<PeerId>, hash: &B::Hash, number: NumberFor<B>) {
		self.sync.set_sync_fork_request(peers, hash, number)
	}

	/// A batch of blocks have been processed, with or without errors.
	/// Call this when a batch of blocks have been processed by the importqueue, with or without
	/// errors.
	pub fn on_blocks_processed(
		&mut self,
		imported: usize,
		count: usize,
		results: Vec<(Result<BlockImportResult<NumberFor<B>>, BlockImportError>, B::Hash)>
	) {
		let results = self.sync.on_blocks_processed(
			imported,
			count,
			results,
		);
		for result in results {
			match result {
				Ok((id, mut req)) => {
					update_peer_request(&mut self.context_data.peers, &id, &mut req);
					self.pending_messages.push_back(CustomMessageOutcome::BlockRequest {
						target: id,
						request: req,
					});
				}
				Err(sync::BadPeer(id, repu)) => {
					self.behaviour.disconnect_peer(&id, sc_peerset::SetId::from(0));
					self.peerset_handle.report_peer(id, repu)
				}
			}
		}
	}

	/// Call this when a justification has been processed by the import queue, with or without
	/// errors.
	pub fn justification_import_result(&mut self, who: PeerId, hash: B::Hash, number: NumberFor<B>, success: bool) {
		self.sync.on_justification_import(hash, number, success);
		if !success {
			log::info!("💔 Invalid justification provided by {} for #{}", who, hash);
			self.behaviour.disconnect_peer(&who, sc_peerset::SetId::from(0));
			self.peerset_handle.report_peer(
				who,
				sc_peerset::ReputationChange::new_fatal("Invalid justification")
			);
		}
	}

	/// Set whether the syncing peers set is in reserved-only mode.
	pub fn set_reserved_only(&self, reserved_only: bool) {
		self.peerset_handle.set_reserved_only(sc_peerset::SetId::from(0), reserved_only);
		self.peerset_handle.set_reserved_only(sc_peerset::SetId::from(1), reserved_only);
	}

	/// Removes a `PeerId` from the list of reserved peers for syncing purposes.
	pub fn remove_reserved_peer(&self, peer: PeerId) {
		self.peerset_handle.remove_reserved_peer(sc_peerset::SetId::from(0), peer.clone());
		self.peerset_handle.remove_reserved_peer(sc_peerset::SetId::from(1), peer);
	}

	/// Adds a `PeerId` to the list of reserved peers for syncing purposes.
	pub fn add_reserved_peer(&self, peer: PeerId) {
		self.peerset_handle.add_reserved_peer(sc_peerset::SetId::from(0), peer.clone());
		self.peerset_handle.add_reserved_peer(sc_peerset::SetId::from(1), peer);
	}

	/// Sets the list of reserved peers for syncing purposes.
	pub fn set_reserved_peers(&self, peers: HashSet<PeerId>) {
		self.peerset_handle.set_reserved_peers(sc_peerset::SetId::from(0), peers.clone());
		self.peerset_handle.set_reserved_peers(sc_peerset::SetId::from(1), peers);
	}

	/// Removes a `PeerId` from the list of reserved peers.
	pub fn remove_set_reserved_peer(&self, protocol: Cow<'static, str>, peer: PeerId) {
		if let Some(index) = self.notification_protocols.iter().position(|p| *p == protocol) {
			self.peerset_handle.remove_reserved_peer(sc_peerset::SetId::from(index + 2), peer);
		} else {
			log::error!(
				target: "sub-libp2p",
				"remove_set_reserved_peer with unknown protocol: {}",
				protocol
			);
		}
	}

	/// Adds a `PeerId` to the list of reserved peers.
	pub fn add_set_reserved_peer(&self, protocol: Cow<'static, str>, peer: PeerId) {
		if let Some(index) = self.notification_protocols.iter().position(|p| *p == protocol) {
			self.peerset_handle.add_reserved_peer(sc_peerset::SetId::from(index + 2), peer);
		} else {
			log::error!(
				target: "sub-libp2p",
				"add_set_reserved_peer with unknown protocol: {}",
				protocol
			);
		}
	}

	/// Notify the protocol that we have learned about the existence of nodes on the default set.
	///
	/// Can be called multiple times with the same `PeerId`s.
	pub fn add_default_set_discovered_nodes(&mut self, peer_ids: impl Iterator<Item = PeerId>) {
		for peer_id in peer_ids {
			self.peerset_handle.add_to_peers_set(sc_peerset::SetId::from(0), peer_id);
		}
	}

	/// Add a peer to a peers set.
	pub fn add_to_peers_set(&self, protocol: Cow<'static, str>, peer: PeerId) {
		if let Some(index) = self.notification_protocols.iter().position(|p| *p == protocol) {
			self.peerset_handle.add_to_peers_set(sc_peerset::SetId::from(index + 2), peer);
		} else {
			log::error!(
				target: "sub-libp2p",
				"add_to_peers_set with unknown protocol: {}",
				protocol
			);
		}
	}

	/// Remove a peer from a peers set.
	pub fn remove_from_peers_set(&self, protocol: Cow<'static, str>, peer: PeerId) {
		if let Some(index) = self.notification_protocols.iter().position(|p| *p == protocol) {
			self.peerset_handle.remove_from_peers_set(sc_peerset::SetId::from(index + 2), peer);
		} else {
			log::error!(
				target: "sub-libp2p",
				"remove_from_peers_set with unknown protocol: {}",
				protocol
			);
		}
	}

	fn format_stats(&self) -> String {
		let mut out = String::new();
		for (id, stats) in &self.context_data.stats {
			let _ = writeln!(
				&mut out,
				"{}: In: {} bytes ({}), Out: {} bytes ({})",
				id,
				stats.bytes_in,
				stats.count_in,
				stats.bytes_out,
				stats.count_out,
			);
		}
		out
	}

	fn report_metrics(&self) {
		use std::convert::TryInto;

		if let Some(metrics) = &self.metrics {
			let mut obsolete_requests: u64 = 0;
			for peer in self.context_data.peers.values() {
				let n = peer.obsolete_requests.len().try_into().unwrap_or(std::u64::MAX);
				obsolete_requests = obsolete_requests.saturating_add(n);
			}
			metrics.obsolete_requests.set(obsolete_requests);

			let n = self.context_data.peers.len().try_into().unwrap_or(std::u64::MAX);
			metrics.peers.set(n);

			let m = self.sync.metrics();

			metrics.fork_targets.set(m.fork_targets.into());
			metrics.queued_blocks.set(m.queued_blocks.into());

			metrics.justifications.with_label_values(&["pending"])
				.set(m.justifications.pending_requests.into());
			metrics.justifications.with_label_values(&["active"])
				.set(m.justifications.active_requests.into());
			metrics.justifications.with_label_values(&["failed"])
				.set(m.justifications.failed_requests.into());
			metrics.justifications.with_label_values(&["importing"])
				.set(m.justifications.importing_requests.into());
		}
	}
}

/// Outcome of an incoming custom message.
#[derive(Debug)]
#[must_use]
pub enum CustomMessageOutcome<B: BlockT> {
	BlockImport(BlockOrigin, Vec<IncomingBlock<B>>),
	JustificationImport(Origin, B::Hash, NumberFor<B>, Justification),
	/// Notification protocols have been opened with a remote.
	NotificationStreamOpened {
		remote: PeerId,
		protocol: Cow<'static, str>,
		roles: Roles,
		notifications_sink: NotificationsSink
	},
	/// The [`NotificationsSink`] of some notification protocols need an update.
	NotificationStreamReplaced {
		remote: PeerId,
		protocol: Cow<'static, str>,
		notifications_sink: NotificationsSink,
	},
	/// Notification protocols have been closed with a remote.
	NotificationStreamClosed { remote: PeerId, protocol: Cow<'static, str> },
	/// Messages have been received on one or more notifications protocols.
	NotificationsReceived { remote: PeerId, messages: Vec<(Cow<'static, str>, Bytes)> },
	/// A new block request must be emitted.
	/// You must later call either [`Protocol::on_block_response`] or
	/// [`Protocol::on_block_request_failed`].
	/// Each peer can only have one active request. If a request already exists for this peer, it
	/// must be silently discarded.
	/// It is the responsibility of the handler to ensure that a timeout exists.
	BlockRequest { target: PeerId, request: message::BlockRequest<B> },
	/// Peer has a reported a new head of chain.
	PeerNewBest(PeerId, NumberFor<B>),
	/// Now connected to a new peer for syncing purposes.
	SyncConnected(PeerId),
	/// No longer connected to a peer for syncing purposes.
	SyncDisconnected(PeerId),
	None,
}

fn update_peer_request<B: BlockT, H: ExHashT>(
	peers: &mut HashMap<PeerId, Peer<B, H>>,
	who: &PeerId,
	request: &mut message::BlockRequest<B>,
) {
	if let Some(ref mut peer) = peers.get_mut(who) {
		request.id = peer.next_request_id;
		peer.next_request_id += 1;
		if let Some((timestamp, request)) = peer.block_request.take() {
			trace!(target: "sync", "Request {} for {} is now obsolete.", request.id, who);
			peer.obsolete_requests.insert(request.id, timestamp);
		}
		peer.block_request = Some((Instant::now(), request.clone()));
	}
}

impl<B: BlockT, H: ExHashT> NetworkBehaviour for Protocol<B, H> {
	type ProtocolsHandler = <GenericProto as NetworkBehaviour>::ProtocolsHandler;
	type OutEvent = CustomMessageOutcome<B>;

	fn new_handler(&mut self) -> Self::ProtocolsHandler {
		self.behaviour.new_handler()
	}

	fn addresses_of_peer(&mut self, peer_id: &PeerId) -> Vec<Multiaddr> {
		self.behaviour.addresses_of_peer(peer_id)
	}

	fn inject_connection_established(&mut self, peer_id: &PeerId, conn: &ConnectionId, endpoint: &ConnectedPoint) {
		self.behaviour.inject_connection_established(peer_id, conn, endpoint)
	}

	fn inject_connection_closed(&mut self, peer_id: &PeerId, conn: &ConnectionId, endpoint: &ConnectedPoint) {
		self.behaviour.inject_connection_closed(peer_id, conn, endpoint)
	}

	fn inject_connected(&mut self, peer_id: &PeerId) {
		self.behaviour.inject_connected(peer_id)
	}

	fn inject_disconnected(&mut self, peer_id: &PeerId) {
		self.behaviour.inject_disconnected(peer_id)
	}

	fn inject_event(
		&mut self,
		peer_id: PeerId,
		connection: ConnectionId,
		event: <<Self::ProtocolsHandler as IntoProtocolsHandler>::Handler as ProtocolsHandler>::OutEvent,
	) {
		self.behaviour.inject_event(peer_id, connection, event)
	}

	fn poll(
		&mut self,
		cx: &mut std::task::Context,
		params: &mut impl PollParameters,
	) -> Poll<
		NetworkBehaviourAction<
			<<Self::ProtocolsHandler as IntoProtocolsHandler>::Handler as ProtocolsHandler>::InEvent,
			Self::OutEvent
		>
	> {
		if let Some(message) = self.pending_messages.pop_front() {
			return Poll::Ready(NetworkBehaviourAction::GenerateEvent(message));
		}

		while let Poll::Ready(Some(())) = self.tick_timeout.poll_next_unpin(cx) {
			self.tick();
		}

		while let Poll::Ready(Some(())) = self.propagate_timeout.poll_next_unpin(cx) {
			self.propagate_transactions();
		}

		for (id, mut r) in self.sync.block_requests() {
			update_peer_request(&mut self.context_data.peers, &id, &mut r);
			let event = CustomMessageOutcome::BlockRequest {
				target: id.clone(),
				request: r,
			};
			self.pending_messages.push_back(event);
		}
		for (id, mut r) in self.sync.justification_requests() {
			update_peer_request(&mut self.context_data.peers, &id, &mut r);
			let event = CustomMessageOutcome::BlockRequest {
				target: id,
				request: r,
			};
			self.pending_messages.push_back(event);
		}
		if let Poll::Ready(Some((tx_hash, result))) = self.pending_transactions.poll_next_unpin(cx) {
			if let Some(peers) = self.pending_transactions_peers.remove(&tx_hash) {
				peers.into_iter().for_each(|p| self.on_handle_transaction_import(p, result));
			} else {
				warn!(target: "sub-libp2p", "Inconsistent state, no peers for pending transaction!");
			}
		}

		// Check if there is any block announcement validation finished.
		while let Poll::Ready(result) = self.sync.poll_block_announce_validation(cx) {
			match self.process_block_announce_validation_result(result) {
				CustomMessageOutcome::None => {},
				outcome => self.pending_messages.push_back(outcome),
			}
		}

		if let Some(message) = self.pending_messages.pop_front() {
			return Poll::Ready(NetworkBehaviourAction::GenerateEvent(message));
		}

		let event = match self.behaviour.poll(cx, params) {
			Poll::Pending => return Poll::Pending,
			Poll::Ready(NetworkBehaviourAction::GenerateEvent(ev)) => ev,
			Poll::Ready(NetworkBehaviourAction::DialAddress { address }) =>
				return Poll::Ready(NetworkBehaviourAction::DialAddress { address }),
			Poll::Ready(NetworkBehaviourAction::DialPeer { peer_id, condition }) =>
				return Poll::Ready(NetworkBehaviourAction::DialPeer { peer_id, condition }),
			Poll::Ready(NetworkBehaviourAction::NotifyHandler { peer_id, handler, event }) =>
				return Poll::Ready(NetworkBehaviourAction::NotifyHandler { peer_id, handler, event }),
			Poll::Ready(NetworkBehaviourAction::ReportObservedAddr { address, score }) =>
				return Poll::Ready(NetworkBehaviourAction::ReportObservedAddr { address, score }),
		};

		let outcome = match event {
			GenericProtoOut::CustomProtocolOpen { peer_id, set_id, received_handshake, notifications_sink, .. } => {
				// Set number 0 is hardcoded the default set of peers we sync from.
				if set_id == sc_peerset::SetId::from(0) {
					// `received_handshake` can be either a `Status` message if received from the
					// legacy substream ,or a `BlockAnnouncesHandshake` if received from the block
					// announces substream.
					match <Message<B> as DecodeAll>::decode_all(&mut &received_handshake[..]) {
						Ok(GenericMessage::Status(handshake)) => {
							let handshake = BlockAnnouncesHandshake {
								roles: handshake.roles,
								best_number: handshake.best_number,
								best_hash: handshake.best_hash,
								genesis_hash: handshake.genesis_hash,
							};

							if self.on_sync_peer_connected(peer_id.clone(), handshake).is_ok() {
								// Set 1 is kept in sync with the connected peers of set 0.
								self.peerset_handle.add_to_peers_set(
									sc_peerset::SetId::from(1),
									peer_id.clone()
								);
								CustomMessageOutcome::SyncConnected(peer_id)
							} else {
								CustomMessageOutcome::None
							}
						},
						Ok(msg) => {
							debug!(
								target: "sync",
								"Expected Status message from {}, but got {:?}",
								peer_id,
								msg,
							);
							self.peerset_handle.report_peer(peer_id, rep::BAD_MESSAGE);
							CustomMessageOutcome::None
						}
						Err(err) => {
							match <BlockAnnouncesHandshake<B> as DecodeAll>::decode_all(&mut &received_handshake[..]) {
								Ok(handshake) => {
									if self.on_sync_peer_connected(peer_id.clone(), handshake).is_ok() {
										// Set 1 is kept in sync with the connected peers of set 0.
										self.peerset_handle.add_to_peers_set(
											sc_peerset::SetId::from(1),
											peer_id.clone()
										);
										CustomMessageOutcome::SyncConnected(peer_id)
									} else {
										CustomMessageOutcome::None
									}
								}
								Err(err2) => {
									debug!(
										target: "sync",
										"Couldn't decode handshake sent by {}: {:?}: {} & {}",
										peer_id,
										received_handshake,
										err.what(),
										err2,
									);
									self.peerset_handle.report_peer(peer_id, rep::BAD_MESSAGE);
									CustomMessageOutcome::None
								}
							}
						}
					}

				} else if set_id == sc_peerset::SetId::from(1) {
					// Nothing to do.
					CustomMessageOutcome::None
				} else {
					match message::Roles::decode_all(&received_handshake[..]) {
						Ok(roles) =>
							CustomMessageOutcome::NotificationStreamOpened {
								remote: peer_id,
								protocol: self.notification_protocols[usize::from(set_id) - 2].clone(),
								roles,
								notifications_sink,
							},
						Err(err) => {
							debug!(target: "sync", "Failed to parse remote handshake: {}", err);
							self.behaviour.disconnect_peer(&peer_id, set_id);
							self.peerset_handle.report_peer(peer_id, rep::BAD_MESSAGE);
							CustomMessageOutcome::None
						}
					}
				}
			}
			GenericProtoOut::CustomProtocolReplaced { peer_id, notifications_sink, set_id } => {
				if set_id == sc_peerset::SetId::from(0) || set_id == sc_peerset::SetId::from(1) {
					CustomMessageOutcome::None
				} else {
					CustomMessageOutcome::NotificationStreamReplaced {
						remote: peer_id,
						protocol: self.notification_protocols[usize::from(set_id) - 2].clone(),
						notifications_sink,
					}
				}
			},
			GenericProtoOut::CustomProtocolClosed { peer_id, set_id } => {
				// Set number 0 is hardcoded the default set of peers we sync from.
				if set_id == sc_peerset::SetId::from(0) {
					if self.on_sync_peer_disconnected(peer_id.clone()).is_ok() {
						// Set 1 is kept in sync with the connected peers of set 0.
						self.peerset_handle.remove_reserved_peer(
							sc_peerset::SetId::from(1),
							peer_id.clone()
						);
						CustomMessageOutcome::SyncDisconnected(peer_id)
					} else {
						log::error!(
							target: "sync",
							"State mismatch: disconnected peer wasn't connected {}",
							peer_id
						);
						CustomMessageOutcome::None
					}
				} else if set_id == sc_peerset::SetId::from(1) {
					CustomMessageOutcome::None
				} else {
					CustomMessageOutcome::NotificationStreamClosed {
						remote: peer_id,
						protocol: self.notification_protocols[usize::from(set_id) - 2].clone(),
					}
				}
			},
			GenericProtoOut::LegacyMessage { peer_id, message } =>
				self.on_custom_message(peer_id, message),
			GenericProtoOut::Notification { peer_id, set_id, message } =>
				match usize::from(set_id) {
					0 => {
						if let Ok(announce) = message::BlockAnnounce::decode(&mut message.as_ref()) {
							self.push_block_announce_validation(peer_id, announce);

							// Make sure that the newly added block announce validation future was
							// polled once to be registered in the task.
							if let Poll::Ready(res) = self.sync.poll_block_announce_validation(cx) {
								self.process_block_announce_validation_result(res)
							} else {
								CustomMessageOutcome::None
							}
						} else {
							warn!(target: "sub-libp2p", "Failed to decode block announce");
							CustomMessageOutcome::None
						}
					}
					1 => {
						if let Ok(m) = message::Transactions::decode(&mut message.as_ref()) {
							self.on_transactions(peer_id, m);
						} else {
							warn!(target: "sub-libp2p", "Failed to decode transactions list");
						}
						CustomMessageOutcome::None
					}
					_ => {
						let protocol_name = self.notification_protocols[usize::from(set_id) - 2].clone();
						CustomMessageOutcome::NotificationsReceived {
							remote: peer_id,
							messages: vec![(protocol_name, message.freeze())],
						}
					}
				}
		};

		if let CustomMessageOutcome::None = outcome {
			Poll::Pending
		} else {
			Poll::Ready(NetworkBehaviourAction::GenerateEvent(outcome))
		}
	}

	fn inject_addr_reach_failure(
		&mut self,
		peer_id: Option<&PeerId>,
		addr: &Multiaddr,
		error: &dyn std::error::Error
	) {
		self.behaviour.inject_addr_reach_failure(peer_id, addr, error)
	}

	fn inject_dial_failure(&mut self, peer_id: &PeerId) {
		self.behaviour.inject_dial_failure(peer_id)
	}

	fn inject_new_listen_addr(&mut self, addr: &Multiaddr) {
		self.behaviour.inject_new_listen_addr(addr)
	}

	fn inject_expired_listen_addr(&mut self, addr: &Multiaddr) {
		self.behaviour.inject_expired_listen_addr(addr)
	}

	fn inject_new_external_addr(&mut self, addr: &Multiaddr) {
		self.behaviour.inject_new_external_addr(addr)
	}

	fn inject_listener_error(&mut self, id: ListenerId, err: &(dyn std::error::Error + 'static)) {
		self.behaviour.inject_listener_error(id, err);
	}

	fn inject_listener_closed(&mut self, id: ListenerId, reason: Result<(), &io::Error>) {
		self.behaviour.inject_listener_closed(id, reason);
	}
}

impl<B: BlockT, H: ExHashT> Drop for Protocol<B, H> {
	fn drop(&mut self) {
		debug!(target: "sync", "Network stats:\n{}", self.format_stats());
	}
}<|MERGE_RESOLUTION|>--- conflicted
+++ resolved
@@ -474,11 +474,7 @@
 
 		let behaviour = {
 			let versions = &((MIN_VERSION as u8)..=(CURRENT_VERSION as u8)).collect::<Vec<u8>>();
-<<<<<<< HEAD
-			let block_announces_handshake = BlockAnnouncesHandshake::build(&config, &chain).encode();
 			let handshake_message = Roles::from(config_role).encode();
-
-=======
 
 			let best_number = info.best_number;
 			let best_hash = info.best_hash;
@@ -490,7 +486,6 @@
 				best_hash,
 				genesis_hash,
 			).encode();
->>>>>>> 5215cd71
 			GenericProto::new(
 				protocol_id.clone(),
 				versions,
@@ -619,18 +614,13 @@
 			build_status_message::<B>(&self.config, number, hash, self.genesis_hash),
 		);
 		self.behaviour.set_notif_protocol_handshake(
-<<<<<<< HEAD
 			sc_peerset::SetId::from(0),
-			BlockAnnouncesHandshake::build(&self.config, &self.context_data.chain).encode()
-=======
-			&self.block_announces_protocol,
 			BlockAnnouncesHandshake::<B>::build(
 				&self.config,
 				number,
 				hash,
 				self.genesis_hash,
 			).encode()
->>>>>>> 5215cd71
 		);
 	}
 
@@ -1213,7 +1203,7 @@
 			}
 			sync::PollBlockAnnounceValidation::Failure { who, disconnect } => {
 				if disconnect {
-					self.disconnect_peer(&who);
+					self.behaviour.disconnect_peer(&who, sc_peerset::SetId::from(0));
 				}
 
 				self.report_peer(who, rep::BAD_BLOCK_ANNOUNCEMENT);
