// Copyright 2017-2020 Parity Technologies (UK) Ltd.
// This file is part of Substrate.

// Substrate is free software: you can redistribute it and/or modify
// it under the terms of the GNU General Public License as published by
// the Free Software Foundation, either version 3 of the License, or
// (at your option) any later version.

// Substrate is distributed in the hope that it will be useful,
// but WITHOUT ANY WARRANTY; without even the implied warranty of
// MERCHANTABILITY or FITNESS FOR A PARTICULAR PURPOSE.  See the
// GNU General Public License for more details.

// You should have received a copy of the GNU General Public License
// along with Substrate.  If not, see <http://www.gnu.org/licenses/>.

use crate::{DiscoveryNetBehaviour, config::ProtocolId};
use crate::utils::interval;
use bytes::{Bytes, BytesMut};
use futures::prelude::*;
use generic_proto::{GenericProto, GenericProtoOut};
use libp2p::{Multiaddr, PeerId};
use libp2p::core::{ConnectedPoint, nodes::listeners::ListenerId};
use libp2p::swarm::{ProtocolsHandler, IntoProtocolsHandler};
use libp2p::swarm::{NetworkBehaviour, NetworkBehaviourAction, PollParameters};
use sp_core::storage::{StorageKey, ChildInfo};
use sp_consensus::{
	BlockOrigin,
	block_validation::BlockAnnounceValidator,
	import_queue::{BlockImportResult, BlockImportError, IncomingBlock, Origin}
};
use codec::{Decode, Encode};
use sp_runtime::{generic::BlockId, ConsensusEngineId, Justification};
use sp_runtime::traits::{
	Block as BlockT, Header as HeaderT, NumberFor, One, Zero, CheckedSub
};
use sp_arithmetic::traits::SaturatedConversion;
use message::{BlockAnnounce, BlockAttributes, Direction, FromBlock, Message, RequestId};
use message::generic::Message as GenericMessage;
use light_dispatch::{LightDispatch, LightDispatchNetwork, RequestData};
use specialization::NetworkSpecialization;
use sync::{ChainSync, SyncState};
use crate::service::{TransactionPool, ExHashT};
use crate::config::{BoxFinalityProofRequestBuilder, Roles};
use rustc_hex::ToHex;
use std::borrow::Cow;
use std::collections::{BTreeMap, HashMap, HashSet};
use std::sync::Arc;
use std::fmt::Write;
use std::{cmp, num::NonZeroUsize, pin::Pin, task::Poll, time};
use log::{log, Level, trace, debug, warn, error};
use crate::chain::{Client, FinalityProofProvider};
use sc_client_api::{FetchChecker, ChangesProof, StorageProof};
use crate::error;
use util::LruHashSet;
use wasm_timer::Instant;

// Include sources generated from protobuf definitions.
pub mod api {
	pub mod v1 {
		include!(concat!(env!("OUT_DIR"), "/api.v1.rs"));
		pub mod light {
			include!(concat!(env!("OUT_DIR"), "/api.v1.light.rs"));
		}
	}
}

mod generic_proto;
mod util;

pub mod block_requests;
pub mod message;
pub mod event;
pub mod light_client_handler;
pub mod light_dispatch;
pub mod specialization;
pub mod sync;

pub use block_requests::BlockRequests;
pub use light_client_handler::LightClientHandler;

const REQUEST_TIMEOUT_SEC: u64 = 40;
/// Interval at which we perform time based maintenance
const TICK_TIMEOUT: time::Duration = time::Duration::from_millis(1100);
/// Interval at which we propagate extrinsics;
const PROPAGATE_TIMEOUT: time::Duration = time::Duration::from_millis(2900);

/// Maximim number of known block hashes to keep for a peer.
const MAX_KNOWN_BLOCKS: usize = 1024; // ~32kb per peer + LruHashSet overhead
/// Maximim number of known extrinsic hashes to keep for a peer.
const MAX_KNOWN_EXTRINSICS: usize = 4096; // ~128kb per peer + overhead

/// Current protocol version.
pub(crate) const CURRENT_VERSION: u32 = 6;
/// Lowest version we support
pub(crate) const MIN_VERSION: u32 = 3;

// Maximum allowed entries in `BlockResponse`
const MAX_BLOCK_DATA_RESPONSE: u32 = 128;
/// When light node connects to the full node and the full node is behind light node
/// for at least `LIGHT_MAXIMAL_BLOCKS_DIFFERENCE` blocks, we consider it not useful
/// and disconnect to free connection slot.
const LIGHT_MAXIMAL_BLOCKS_DIFFERENCE: u64 = 8192;

mod rep {
	use sc_peerset::ReputationChange as Rep;
	/// Reputation change when a peer is "clogged", meaning that it's not fast enough to process our
	/// messages.
	pub const CLOGGED_PEER: Rep = Rep::new(-(1 << 12), "Clogged message queue");
	/// Reputation change when a peer doesn't respond in time to our messages.
	pub const TIMEOUT: Rep = Rep::new(-(1 << 10), "Request timeout");
	/// Reputation change when a peer sends us a status message while we already received one.
	pub const UNEXPECTED_STATUS: Rep = Rep::new(-(1 << 20), "Unexpected status message");
	/// Reputation change when we are a light client and a peer is behind us.
	pub const PEER_BEHIND_US_LIGHT: Rep = Rep::new(-(1 << 8), "Useless for a light peer");
	/// Reputation change when a peer sends us an extrinsic that we didn't know about.
	pub const GOOD_EXTRINSIC: Rep = Rep::new(1 << 7, "Good extrinsic");
	/// Reputation change when a peer sends us a bad extrinsic.
	pub const BAD_EXTRINSIC: Rep = Rep::new(-(1 << 12), "Bad extrinsic");
	/// We sent an RPC query to the given node, but it failed.
	pub const RPC_FAILED: Rep = Rep::new(-(1 << 12), "Remote call failed");
	/// We received a message that failed to decode.
	pub const BAD_MESSAGE: Rep = Rep::new(-(1 << 12), "Bad message");
	/// We received an unexpected response.
	pub const UNEXPECTED_RESPONSE: Rep = Rep::new_fatal("Unexpected response packet");
	/// We received an unexpected extrinsic packet.
	pub const UNEXPECTED_EXTRINSICS: Rep = Rep::new_fatal("Unexpected extrinsics packet");
	/// We received an unexpected light node request.
	pub const UNEXPECTED_REQUEST: Rep = Rep::new_fatal("Unexpected block request packet");
	/// Peer has different genesis.
	pub const GENESIS_MISMATCH: Rep = Rep::new_fatal("Genesis mismatch");
	/// Peer is on unsupported protocol version.
	pub const BAD_PROTOCOL: Rep = Rep::new_fatal("Unsupported protocol");
	/// Peer role does not match (e.g. light peer connecting to another light peer).
	pub const BAD_ROLE: Rep = Rep::new_fatal("Unsupported role");
}

// Lock must always be taken in order declared here.
pub struct Protocol<B: BlockT, S: NetworkSpecialization<B>, H: ExHashT> {
	/// Interval at which we call `tick`.
	tick_timeout: Pin<Box<dyn Stream<Item = ()> + Send>>,
	/// Interval at which we call `propagate_extrinsics`.
	propagate_timeout: Pin<Box<dyn Stream<Item = ()> + Send>>,
	config: ProtocolConfig,
	/// Handler for light client requests.
	light_dispatch: LightDispatch<B>,
	genesis_hash: B::Hash,
	sync: ChainSync<B>,
	specialization: S,
	context_data: ContextData<B, H>,
	/// List of nodes for which we perform additional logging because they are important for the
	/// user.
	important_peers: HashSet<PeerId>,
	// Connected peers pending Status message.
	handshaking_peers: HashMap<PeerId, HandshakingPeer>,
	/// Used to report reputation changes.
	peerset_handle: sc_peerset::PeersetHandle,
	transaction_pool: Arc<dyn TransactionPool<H, B>>,
	/// When asked for a proof of finality, we use this struct to build one.
	finality_proof_provider: Option<Arc<dyn FinalityProofProvider<B>>>,
	/// Handles opening the unique substream and sending and receiving raw messages.
<<<<<<< HEAD
	behaviour: GenericProto<Substream<StreamMuxerBox>>,
	/// For each legacy gossiping engine ID, the corresponding new protocol name.
	protocol_name_by_engine: HashMap<ConsensusEngineId, Cow<'static, [u8]>>,
	/// For each protocol name, the legacy gossiping engine ID.
	protocol_engine_by_name: HashMap<Cow<'static, [u8]>, ConsensusEngineId>,
=======
	behaviour: LegacyProto,
	/// List of notification protocols that have been registered.
	registered_notif_protocols: HashSet<ConsensusEngineId>,
>>>>>>> db1ab7d1
}

#[derive(Default)]
struct PacketStats {
	bytes_in: u64,
	bytes_out: u64,
	count_in: u64,
	count_out: u64,
}

/// A peer that we are connected to
/// and from whom we have not yet received a Status message.
struct HandshakingPeer {
	timestamp: Instant,
}

/// Peer information
#[derive(Debug, Clone)]
struct Peer<B: BlockT, H: ExHashT> {
	info: PeerInfo<B>,
	/// Current block request, if any.
	block_request: Option<(Instant, message::BlockRequest<B>)>,
	/// Requests we are no longer interested in.
	obsolete_requests: HashMap<message::RequestId, Instant>,
	/// Holds a set of transactions known to this peer.
	known_extrinsics: LruHashSet<H>,
	/// Holds a set of blocks known to this peer.
	known_blocks: LruHashSet<B::Hash>,
	/// Request counter,
	next_request_id: message::RequestId,
}

/// Info about a peer's known state.
#[derive(Clone, Debug)]
pub struct PeerInfo<B: BlockT> {
	/// Roles
	pub roles: Roles,
	/// Protocol version
	pub protocol_version: u32,
	/// Peer best block hash
	pub best_hash: B::Hash,
	/// Peer best block number
	pub best_number: <B::Header as HeaderT>::Number,
}

struct LightDispatchIn<'a> {
<<<<<<< HEAD
	behaviour: &'a mut GenericProto<Substream<StreamMuxerBox>>,
=======
	behaviour: &'a mut LegacyProto,
>>>>>>> db1ab7d1
	peerset: sc_peerset::PeersetHandle,
}

impl<'a, B: BlockT> LightDispatchNetwork<B> for LightDispatchIn<'a> {
	fn report_peer(&mut self, who: &PeerId, reputation: sc_peerset::ReputationChange) {
		self.peerset.report_peer(who.clone(), reputation)
	}

	fn disconnect_peer(&mut self, who: &PeerId) {
		self.behaviour.disconnect_peer(who)
	}

	fn send_header_request(&mut self, who: &PeerId, id: RequestId, block: <<B as BlockT>::Header as HeaderT>::Number) {
		let message: Message<B> = message::generic::Message::RemoteHeaderRequest(message::RemoteHeaderRequest {
			id,
			block,
		});

		self.behaviour.send_packet(who, message.encode())
	}

	fn send_read_request(
		&mut self,
		who: &PeerId,
		id: RequestId,
		block: <B as BlockT>::Hash,
		keys: Vec<Vec<u8>>,
	) {
		let message: Message<B> = message::generic::Message::RemoteReadRequest(message::RemoteReadRequest {
			id,
			block,
			keys,
		});

		self.behaviour.send_packet(who, message.encode())
	}

	fn send_read_child_request(
		&mut self,
		who: &PeerId,
		id: RequestId,
		block: <B as BlockT>::Hash,
		storage_key: Vec<u8>,
		child_info: Vec<u8>,
		child_type: u32,
		keys: Vec<Vec<u8>>,
	) {
		let message: Message<B> = message::generic::Message::RemoteReadChildRequest(message::RemoteReadChildRequest {
			id,
			block,
			storage_key,
			child_info,
			child_type,
			keys,
		});

		self.behaviour.send_packet(who, message.encode())
	}

	fn send_call_request(
		&mut self,
		who: &PeerId,
		id: RequestId,
		block: <B as BlockT>::Hash,
		method: String,
		data: Vec<u8>
	) {
		let message: Message<B> = message::generic::Message::RemoteCallRequest(message::RemoteCallRequest {
			id,
			block,
			method,
			data,
		});

		self.behaviour.send_packet(who, message.encode())
	}

	fn send_changes_request(
		&mut self,
		who: &PeerId,
		id: RequestId,
		first: <B as BlockT>::Hash,
		last: <B as BlockT>::Hash,
		min: <B as BlockT>::Hash,
		max: <B as BlockT>::Hash,
		storage_key: Option<Vec<u8>>,
		key: Vec<u8>,
	) {
		let message: Message<B> = message::generic::Message::RemoteChangesRequest(message::RemoteChangesRequest {
			id,
			first,
			last,
			min,
			max,
			storage_key,
			key,
		});

		self.behaviour.send_packet(who, message.encode())
	}

	fn send_body_request(
		&mut self,
		who: &PeerId,
		id: RequestId,
		fields: BlockAttributes,
		from: FromBlock<<B as BlockT>::Hash, <<B as BlockT>::Header as HeaderT>::Number>,
		to: Option<<B as BlockT>::Hash>,
		direction: Direction,
		max: Option<u32>
	) {
		let message: Message<B> = message::generic::Message::BlockRequest(message::BlockRequest::<B> {
			id,
			fields,
			from,
			to,
			direction,
			max,
		});

		self.behaviour.send_packet(who, message.encode())
	}
}

/// Context for a network-specific handler.
pub trait Context<B: BlockT> {
	/// Adjusts the reputation of the peer. Use this to point out that a peer has been malign or
	/// irresponsible or appeared lazy.
	fn report_peer(&mut self, who: PeerId, reputation: sc_peerset::ReputationChange);

	/// Force disconnecting from a peer. Use this when a peer misbehaved.
	fn disconnect_peer(&mut self, who: PeerId);

	/// Send a chain-specific message to a peer.
	fn send_chain_specific(&mut self, who: PeerId, message: Vec<u8>);
}

/// Protocol context.
struct ProtocolContext<'a, B: 'a + BlockT, H: 'a + ExHashT> {
<<<<<<< HEAD
	behaviour: &'a mut GenericProto<Substream<StreamMuxerBox>>,
=======
	behaviour: &'a mut LegacyProto,
>>>>>>> db1ab7d1
	context_data: &'a mut ContextData<B, H>,
	peerset_handle: &'a sc_peerset::PeersetHandle,
}

impl<'a, B: BlockT + 'a, H: 'a + ExHashT> ProtocolContext<'a, B, H> {
	fn new(
		context_data: &'a mut ContextData<B, H>,
<<<<<<< HEAD
		behaviour: &'a mut GenericProto<Substream<StreamMuxerBox>>,
=======
		behaviour: &'a mut LegacyProto,
>>>>>>> db1ab7d1
		peerset_handle: &'a sc_peerset::PeersetHandle,
	) -> Self {
		ProtocolContext { context_data, peerset_handle, behaviour }
	}
}

impl<'a, B: BlockT + 'a, H: ExHashT + 'a> Context<B> for ProtocolContext<'a, B, H> {
	fn report_peer(&mut self, who: PeerId, reputation: sc_peerset::ReputationChange) {
		self.peerset_handle.report_peer(who, reputation)
	}

	fn disconnect_peer(&mut self, who: PeerId) {
		self.behaviour.disconnect_peer(&who)
	}

	fn send_chain_specific(&mut self, who: PeerId, message: Vec<u8>) {
		send_message::<B> (
			self.behaviour,
			&mut self.context_data.stats,
			&who,
			GenericMessage::ChainSpecific(message)
		)
	}
}

/// Data necessary to create a context.
struct ContextData<B: BlockT, H: ExHashT> {
	// All connected peers
	peers: HashMap<PeerId, Peer<B, H>>,
	stats: HashMap<&'static str, PacketStats>,
	pub chain: Arc<dyn Client<B>>,
}

/// Configuration for the Substrate-specific part of the networking layer.
#[derive(Clone)]
pub struct ProtocolConfig {
	/// Assigned roles.
	pub roles: Roles,
	/// Maximum number of peers to ask the same blocks in parallel.
	pub max_parallel_downloads: u32,
}

impl Default for ProtocolConfig {
	fn default() -> ProtocolConfig {
		ProtocolConfig {
			roles: Roles::FULL,
			max_parallel_downloads: 5,
		}
	}
}

impl<B: BlockT, S: NetworkSpecialization<B>, H: ExHashT> Protocol<B, S, H> {
	/// Create a new instance.
	pub fn new(
		config: ProtocolConfig,
		chain: Arc<dyn Client<B>>,
		checker: Arc<dyn FetchChecker<B>>,
		specialization: S,
		transaction_pool: Arc<dyn TransactionPool<H, B>>,
		finality_proof_provider: Option<Arc<dyn FinalityProofProvider<B>>>,
		finality_proof_request_builder: Option<BoxFinalityProofRequestBuilder<B>>,
		protocol_id: ProtocolId,
		peerset_config: sc_peerset::PeersetConfig,
		block_announce_validator: Box<dyn BlockAnnounceValidator<B> + Send>
	) -> error::Result<(Protocol<B, S, H>, sc_peerset::PeersetHandle)> {
		let info = chain.info();
		let sync = ChainSync::new(
			config.roles,
			chain.clone(),
			&info,
			finality_proof_request_builder,
			block_announce_validator,
			config.max_parallel_downloads,
		);

		let important_peers = {
			let mut imp_p = HashSet::new();
			for reserved in &peerset_config.reserved_nodes {
				imp_p.insert(reserved.clone());
			}
			imp_p.shrink_to_fit();
			imp_p
		};

		let (peerset, peerset_handle) = sc_peerset::Peerset::from_config(peerset_config);
		let versions = &((MIN_VERSION as u8)..=(CURRENT_VERSION as u8)).collect::<Vec<u8>>();
		let behaviour = GenericProto::new(protocol_id, versions, peerset);

		let protocol = Protocol {
			tick_timeout: Box::pin(interval(TICK_TIMEOUT)),
			propagate_timeout: Box::pin(interval(PROPAGATE_TIMEOUT)),
			config,
			context_data: ContextData {
				peers: HashMap::new(),
				stats: HashMap::new(),
				chain,
			},
			light_dispatch: LightDispatch::new(checker),
			genesis_hash: info.genesis_hash,
			sync,
			specialization,
			handshaking_peers: HashMap::new(),
			important_peers,
			transaction_pool,
			finality_proof_provider,
			peerset_handle: peerset_handle.clone(),
			behaviour,
			protocol_name_by_engine: HashMap::new(),
			protocol_engine_by_name: HashMap::new(),
		};

		Ok((protocol, peerset_handle))
	}

	/// Returns the list of all the peers we have an open channel to.
	pub fn open_peers(&self) -> impl Iterator<Item = &PeerId> {
		self.behaviour.open_peers()
	}

	/// Returns true if we have a channel open with this node.
	pub fn is_open(&self, peer_id: &PeerId) -> bool {
		self.behaviour.is_open(peer_id)
	}

	/// Disconnects the given peer if we are connected to it.
	pub fn disconnect_peer(&mut self, peer_id: &PeerId) {
		self.behaviour.disconnect_peer(peer_id)
	}

	/// Returns true if we try to open protocols with the given peer.
	pub fn is_enabled(&self, peer_id: &PeerId) -> bool {
		self.behaviour.is_enabled(peer_id)
	}

	/// Returns the state of the peerset manager, for debugging purposes.
	pub fn peerset_debug_info(&mut self) -> serde_json::Value {
		self.behaviour.peerset_debug_info()
	}

	/// Returns the number of peers we're connected to.
	pub fn num_connected_peers(&self) -> usize {
		self.context_data.peers.values().count()
	}

	/// Returns the number of peers we're connected to and that are being queried.
	pub fn num_active_peers(&self) -> usize {
		self.context_data
			.peers
			.values()
			.filter(|p| p.block_request.is_some())
			.count()
	}

	/// Current global sync state.
	pub fn sync_state(&self) -> SyncState {
		self.sync.status().state
	}

	/// Target sync block number.
	pub fn best_seen_block(&self) -> Option<NumberFor<B>> {
		self.sync.status().best_seen_block
	}

	/// Number of peers participating in syncing.
	pub fn num_sync_peers(&self) -> u32 {
		self.sync.status().num_peers
	}

	/// Number of blocks in the import queue.
	pub fn num_queued_blocks(&self) -> u32 {
		self.sync.status().queued_blocks
	}

	/// Number of active sync requests.
	pub fn num_sync_requests(&self) -> usize {
		self.sync.num_sync_requests()
	}

	/// Starts a new data demand request.
	///
	/// The parameter contains a `Sender` where the result, once received, must be sent.
	pub(crate) fn add_light_client_request(&mut self, rq: RequestData<B>) {
		self.light_dispatch.add_request(LightDispatchIn {
			behaviour: &mut self.behaviour,
			peerset: self.peerset_handle.clone(),
		}, rq);
	}

	fn is_light_response(&self, who: &PeerId, response_id: message::RequestId) -> bool {
		self.light_dispatch.is_light_response(&who, response_id)
	}

	fn handle_response(
		&mut self,
		who: PeerId,
		response: &message::BlockResponse<B>
	) -> Option<message::BlockRequest<B>> {
		if let Some(ref mut peer) = self.context_data.peers.get_mut(&who) {
			if let Some(_) = peer.obsolete_requests.remove(&response.id) {
				trace!(target: "sync", "Ignoring obsolete block response packet from {} ({})", who, response.id);
				return None;
			}
			// Clear the request. If the response is invalid peer will be disconnected anyway.
			let request = peer.block_request.take();
			if request.as_ref().map_or(false, |(_, r)| r.id == response.id) {
				return request.map(|(_, r)| r)
			}
			trace!(target: "sync", "Unexpected response packet from {} ({})", who, response.id);
			self.peerset_handle.report_peer(who.clone(), rep::UNEXPECTED_RESPONSE);
			self.behaviour.disconnect_peer(&who);
		}
		None
	}

	fn update_peer_info(&mut self, who: &PeerId) {
		if let Some(info) = self.sync.peer_info(who) {
			if let Some(ref mut peer) = self.context_data.peers.get_mut(who) {
				peer.info.best_hash = info.best_hash;
				peer.info.best_number = info.best_number;
			}
		}
	}

	/// Returns information about all the peers we are connected to after the handshake message.
	pub fn peers_info(&self) -> impl Iterator<Item = (&PeerId, &PeerInfo<B>)> {
		self.context_data.peers.iter().map(|(id, peer)| (id, &peer.info))
	}

	pub fn on_custom_message(
		&mut self,
		who: PeerId,
		data: BytesMut,
	) -> CustomMessageOutcome<B> {

		let message = match <Message<B> as Decode>::decode(&mut &data[..]) {
			Ok(message) => message,
			Err(err) => {
				debug!(target: "sync", "Couldn't decode packet sent by {}: {:?}: {}", who, data, err.what());
				self.peerset_handle.report_peer(who.clone(), rep::BAD_MESSAGE);
				return CustomMessageOutcome::None;
			}
		};

		let mut stats = self.context_data.stats.entry(message.id()).or_default();
		stats.bytes_in += data.len() as u64;
		stats.count_in += 1;

		match message {
			GenericMessage::Status(s) => return self.on_status_message(who, s),
			GenericMessage::BlockRequest(r) => self.on_block_request(who, r),
			GenericMessage::BlockResponse(r) => {
				// Note, this is safe because only `ordinary bodies` and `remote bodies` are received in this matter.
				if self.is_light_response(&who, r.id) {
					self.on_remote_body_response(who, r);
				} else {
					if let Some(request) = self.handle_response(who.clone(), &r) {
						let outcome = self.on_block_response(who.clone(), request, r);
						self.update_peer_info(&who);
						return outcome
					}
				}
			},
			GenericMessage::BlockAnnounce(announce) => {
				let outcome = self.on_block_announce(who.clone(), announce);
				self.update_peer_info(&who);
				return outcome;
			},
			GenericMessage::Transactions(m) =>
				self.on_extrinsics(who, m),
			GenericMessage::RemoteCallRequest(request) => self.on_remote_call_request(who, request),
			GenericMessage::RemoteCallResponse(response) =>
				self.on_remote_call_response(who, response),
			GenericMessage::RemoteReadRequest(request) =>
				self.on_remote_read_request(who, request),
			GenericMessage::RemoteReadResponse(response) =>
				self.on_remote_read_response(who, response),
			GenericMessage::RemoteHeaderRequest(request) =>
				self.on_remote_header_request(who, request),
			GenericMessage::RemoteHeaderResponse(response) =>
				self.on_remote_header_response(who, response),
			GenericMessage::RemoteChangesRequest(request) =>
				self.on_remote_changes_request(who, request),
			GenericMessage::RemoteChangesResponse(response) =>
				self.on_remote_changes_response(who, response),
			GenericMessage::FinalityProofRequest(request) =>
				self.on_finality_proof_request(who, request),
			GenericMessage::FinalityProofResponse(response) =>
				return self.on_finality_proof_response(who, response),
			GenericMessage::RemoteReadChildRequest(request) =>
				self.on_remote_read_child_request(who, request),
			GenericMessage::Consensus(msg) =>
				return if self.protocol_name_by_engine.contains_key(&msg.engine_id) {
					CustomMessageOutcome::NotificationsReceived {
						remote: who.clone(),
						messages: vec![(msg.engine_id, From::from(msg.data))],
					}
				} else {
					warn!(target: "sync", "Received message on non-registered protocol: {:?}", msg.engine_id);
					CustomMessageOutcome::None
				},
			GenericMessage::ConsensusBatch(messages) => {
				let messages = messages
					.into_iter()
					.filter_map(|msg| {
						if self.protocol_name_by_engine.contains_key(&msg.engine_id) {
							Some((msg.engine_id, From::from(msg.data)))
						} else {
							warn!(target: "sync", "Received message on non-registered protocol: {:?}", msg.engine_id);
							None
						}
					})
					.collect::<Vec<_>>();

				return if !messages.is_empty() {
					CustomMessageOutcome::NotificationsReceived {
						remote: who.clone(),
						messages,
					}
				} else {
					CustomMessageOutcome::None
				};
			},
			GenericMessage::ChainSpecific(msg) => self.specialization.on_message(
				&mut ProtocolContext::new(&mut self.context_data, &mut self.behaviour, &self.peerset_handle),
				who,
				msg,
			),
		}

		CustomMessageOutcome::None
	}

	fn send_request(&mut self, who: &PeerId, message: Message<B>) {
		send_request::<B, H>(
			&mut self.behaviour,
			&mut self.context_data.stats,
			&mut self.context_data.peers,
			who,
			message,
		);
	}

	fn send_message(&mut self, who: &PeerId, message: Message<B>) {
		send_message::<B>(
			&mut self.behaviour,
			&mut self.context_data.stats,
			who,
			message,
		);
	}

	/// Locks `self` and returns a context plus the network specialization.
	pub fn specialization_lock<'a>(
		&'a mut self,
	) -> (impl Context<B> + 'a, &'a mut S) {
		let context = ProtocolContext::new(&mut self.context_data, &mut self.behaviour, &self.peerset_handle);
		(context, &mut self.specialization)
	}

	/// Called when a new peer is connected
	pub fn on_peer_connected(&mut self, who: PeerId) {
		trace!(target: "sync", "Connecting {}", who);
		self.handshaking_peers.insert(who.clone(), HandshakingPeer { timestamp: Instant::now() });
		self.send_status(who);
	}

	/// Called by peer when it is disconnecting
	pub fn on_peer_disconnected(&mut self, peer: PeerId) {
		if self.important_peers.contains(&peer) {
			warn!(target: "sync", "Reserved peer {} disconnected", peer);
		} else {
			trace!(target: "sync", "{} disconnected", peer);
		}

		// lock all the the peer lists so that add/remove peer events are in order
		let removed = {
			self.handshaking_peers.remove(&peer);
			self.context_data.peers.remove(&peer)
		};
		if let Some(_peer_data) = removed {
			let mut context = ProtocolContext::new(&mut self.context_data, &mut self.behaviour, &self.peerset_handle);
			self.sync.peer_disconnected(peer.clone());
			self.specialization.on_disconnect(&mut context, peer.clone());
			self.light_dispatch.on_disconnect(LightDispatchIn {
				behaviour: &mut self.behaviour,
				peerset: self.peerset_handle.clone(),
			}, peer);
		}
	}

	/// Called as a back-pressure mechanism if the networking detects that the peer cannot process
	/// our messaging rate fast enough.
	pub fn on_clogged_peer(&self, who: PeerId, _msg: Option<Message<B>>) {
		self.peerset_handle.report_peer(who.clone(), rep::CLOGGED_PEER);

		// Print some diagnostics.
		if let Some(peer) = self.context_data.peers.get(&who) {
			debug!(target: "sync", "Clogged peer {} (protocol_version: {:?}; roles: {:?}; \
				known_extrinsics: {:?}; known_blocks: {:?}; best_hash: {:?}; best_number: {:?})",
				who, peer.info.protocol_version, peer.info.roles, peer.known_extrinsics, peer.known_blocks,
				peer.info.best_hash, peer.info.best_number);
		} else {
			debug!(target: "sync", "Peer clogged before being properly connected");
		}
	}

	fn on_block_request(
		&mut self,
		peer: PeerId,
		request: message::BlockRequest<B>
	) {
		trace!(target: "sync", "BlockRequest {} from {}: from {:?} to {:?} max {:?}",
			request.id,
			peer,
			request.from,
			request.to,
			request.max);

		// sending block requests to the node that is unable to serve it is considered a bad behavior
		if !self.config.roles.is_full() {
			trace!(target: "sync", "Peer {} is trying to sync from the light node", peer);
			self.behaviour.disconnect_peer(&peer);
			self.peerset_handle.report_peer(peer, rep::UNEXPECTED_REQUEST);
			return;
		}

		let mut blocks = Vec::new();
		let mut id = match request.from {
			message::FromBlock::Hash(h) => BlockId::Hash(h),
			message::FromBlock::Number(n) => BlockId::Number(n),
		};
		let max = cmp::min(request.max.unwrap_or(u32::max_value()), MAX_BLOCK_DATA_RESPONSE) as usize;
		let get_header = request.fields.contains(message::BlockAttributes::HEADER);
		let get_body = request.fields.contains(message::BlockAttributes::BODY);
		let get_justification = request
			.fields
			.contains(message::BlockAttributes::JUSTIFICATION);
		while let Some(header) = self.context_data.chain.header(&id).unwrap_or(None) {
			if blocks.len() >= max {
				break;
			}
			let number = header.number().clone();
			let hash = header.hash();
			let parent_hash = header.parent_hash().clone();
			let justification = if get_justification {
				self.context_data.chain.justification(&BlockId::Hash(hash)).unwrap_or(None)
			} else {
				None
			};
			let block_data = message::generic::BlockData {
				hash: hash,
				header: if get_header { Some(header) } else { None },
				body: if get_body {
					self.context_data
						.chain
						.body(&BlockId::Hash(hash))
						.unwrap_or(None)
				} else {
					None
				},
				receipt: None,
				message_queue: None,
				justification,
			};
			blocks.push(block_data);
			match request.direction {
				message::Direction::Ascending => id = BlockId::Number(number + One::one()),
				message::Direction::Descending => {
					if number.is_zero() {
						break;
					}
					id = BlockId::Hash(parent_hash)
				}
			}
		}
		let response = message::generic::BlockResponse {
			id: request.id,
			blocks: blocks,
		};
		trace!(target: "sync", "Sending BlockResponse with {} blocks", response.blocks.len());
		self.send_message(&peer, GenericMessage::BlockResponse(response))
	}

	/// Adjusts the reputation of a node.
	pub fn report_peer(&self, who: PeerId, reputation: sc_peerset::ReputationChange) {
		self.peerset_handle.report_peer(who, reputation)
	}

	fn on_block_response(
		&mut self,
		peer: PeerId,
		request: message::BlockRequest<B>,
		response: message::BlockResponse<B>,
	) -> CustomMessageOutcome<B> {
		let blocks_range = match (
			response.blocks.first().and_then(|b| b.header.as_ref().map(|h| h.number())),
			response.blocks.last().and_then(|b| b.header.as_ref().map(|h| h.number())),
		) {
			(Some(first), Some(last)) if first != last => format!(" ({}..{})", first, last),
			(Some(first), Some(_)) => format!(" ({})", first),
			_ => Default::default(),
		};
		trace!(target: "sync", "BlockResponse {} from {} with {} blocks {}",
			response.id,
			peer,
			response.blocks.len(),
			blocks_range
		);

		// TODO [andre]: move this logic to the import queue so that
		// justifications are imported asynchronously (#1482)
		if request.fields == message::BlockAttributes::JUSTIFICATION {
			match self.sync.on_block_justification(peer, response) {
				Ok(sync::OnBlockJustification::Nothing) => CustomMessageOutcome::None,
				Ok(sync::OnBlockJustification::Import { peer, hash, number, justification }) =>
					CustomMessageOutcome::JustificationImport(peer, hash, number, justification),
				Err(sync::BadPeer(id, repu)) => {
					self.behaviour.disconnect_peer(&id);
					self.peerset_handle.report_peer(id, repu);
					CustomMessageOutcome::None
				}
			}
		} else {
			match self.sync.on_block_data(peer, Some(request), response) {
				Ok(sync::OnBlockData::Import(origin, blocks)) =>
					CustomMessageOutcome::BlockImport(origin, blocks),
				Ok(sync::OnBlockData::Request(peer, req)) => {
					self.send_request(&peer, GenericMessage::BlockRequest(req));
					CustomMessageOutcome::None
				}
				Err(sync::BadPeer(id, repu)) => {
					self.behaviour.disconnect_peer(&id);
					self.peerset_handle.report_peer(id, repu);
					CustomMessageOutcome::None
				}
			}
		}
	}

	/// Perform time based maintenance.
	///
	/// > **Note**: This method normally doesn't have to be called except for testing purposes.
	pub fn tick(&mut self) {
		self.maintain_peers();
		self.light_dispatch.maintain_peers(LightDispatchIn {
			behaviour: &mut self.behaviour,
			peerset: self.peerset_handle.clone(),
		});
	}

	fn maintain_peers(&mut self) {
		let tick = Instant::now();
		let mut aborting = Vec::new();
		{
			for (who, peer) in self.context_data.peers.iter() {
				if peer.block_request.as_ref().map_or(false, |(t, _)| (tick - *t).as_secs() > REQUEST_TIMEOUT_SEC) {
					log!(
						target: "sync",
						if self.important_peers.contains(who) { Level::Warn } else { Level::Trace },
						"Request timeout {}", who
					);
					aborting.push(who.clone());
				} else if peer.obsolete_requests.values().any(|t| (tick - *t).as_secs() > REQUEST_TIMEOUT_SEC) {
					log!(
						target: "sync",
						if self.important_peers.contains(who) { Level::Warn } else { Level::Trace },
						"Obsolete timeout {}", who
					);
					aborting.push(who.clone());
				}
			}
			for (who, _) in self.handshaking_peers.iter()
				.filter(|(_, handshaking)| (tick - handshaking.timestamp).as_secs() > REQUEST_TIMEOUT_SEC)
			{
				log!(
					target: "sync",
					if self.important_peers.contains(who) { Level::Warn } else { Level::Trace },
					"Handshake timeout {}", who
				);
				aborting.push(who.clone());
			}
		}

		self.specialization.maintain_peers(
			&mut ProtocolContext::new(&mut self.context_data, &mut self.behaviour, &self.peerset_handle)
		);
		for p in aborting {
			self.behaviour.disconnect_peer(&p);
			self.peerset_handle.report_peer(p, rep::TIMEOUT);
		}
	}

	/// Called by peer to report status
	fn on_status_message(&mut self, who: PeerId, status: message::Status<B>) -> CustomMessageOutcome<B> {
		trace!(target: "sync", "New peer {} {:?}", who, status);
		let _protocol_version = {
			if self.context_data.peers.contains_key(&who) {
				log!(
					target: "sync",
					if self.important_peers.contains(&who) { Level::Warn } else { Level::Debug },
					"Unexpected status packet from {}", who
				);
				self.peerset_handle.report_peer(who, rep::UNEXPECTED_STATUS);
				return CustomMessageOutcome::None;
			}
			if status.genesis_hash != self.genesis_hash {
				log!(
					target: "sync",
					if self.important_peers.contains(&who) { Level::Warn } else { Level::Trace },
					"Peer is on different chain (our genesis: {} theirs: {})",
					self.genesis_hash, status.genesis_hash
				);
				self.peerset_handle.report_peer(who.clone(), rep::GENESIS_MISMATCH);
				self.behaviour.disconnect_peer(&who);
				return CustomMessageOutcome::None;
			}
			if status.version < MIN_VERSION && CURRENT_VERSION < status.min_supported_version {
				log!(
					target: "sync",
					if self.important_peers.contains(&who) { Level::Warn } else { Level::Trace },
					"Peer {:?} using unsupported protocol version {}", who, status.version
				);
				self.peerset_handle.report_peer(who.clone(), rep::BAD_PROTOCOL);
				self.behaviour.disconnect_peer(&who);
				return CustomMessageOutcome::None;
			}

			if self.config.roles.is_light() {
				// we're not interested in light peers
				if status.roles.is_light() {
					debug!(target: "sync", "Peer {} is unable to serve light requests", who);
					self.peerset_handle.report_peer(who.clone(), rep::BAD_ROLE);
					self.behaviour.disconnect_peer(&who);
					return CustomMessageOutcome::None;
				}

				// we don't interested in peers that are far behind us
				let self_best_block = self
					.context_data
					.chain
					.info()
					.best_number;
				let blocks_difference = self_best_block
					.checked_sub(&status.best_number)
					.unwrap_or_else(Zero::zero)
					.saturated_into::<u64>();
				if blocks_difference > LIGHT_MAXIMAL_BLOCKS_DIFFERENCE {
					debug!(target: "sync", "Peer {} is far behind us and will unable to serve light requests", who);
					self.peerset_handle.report_peer(who.clone(), rep::PEER_BEHIND_US_LIGHT);
					self.behaviour.disconnect_peer(&who);
					return CustomMessageOutcome::None;
				}
			}

			let info = match self.handshaking_peers.remove(&who) {
				Some(_handshaking) => {
					PeerInfo {
						protocol_version: status.version,
						roles: status.roles,
						best_hash: status.best_hash,
						best_number: status.best_number
					}
				},
				None => {
					error!(target: "sync", "Received status from previously unconnected node {}", who);
					return CustomMessageOutcome::None;
				},
			};

			let peer = Peer {
				info,
				block_request: None,
				known_extrinsics: LruHashSet::new(NonZeroUsize::new(MAX_KNOWN_EXTRINSICS)
					.expect("Constant is nonzero")),
				known_blocks: LruHashSet::new(NonZeroUsize::new(MAX_KNOWN_BLOCKS)
					.expect("Constant is nonzero")),
				next_request_id: 0,
				obsolete_requests: HashMap::new(),
			};
			self.context_data.peers.insert(who.clone(), peer);

			debug!(target: "sync", "Connected {}", who);
			status.version
		};

		let info = self.context_data.peers.get(&who).expect("We just inserted above; QED").info.clone();
		self.light_dispatch.on_connect(LightDispatchIn {
			behaviour: &mut self.behaviour,
			peerset: self.peerset_handle.clone(),
		}, who.clone(), status.roles, status.best_number);
		if info.roles.is_full() {
			match self.sync.new_peer(who.clone(), info.best_hash, info.best_number) {
				Ok(None) => (),
				Ok(Some(req)) => self.send_request(&who, GenericMessage::BlockRequest(req)),
				Err(sync::BadPeer(id, repu)) => {
					self.behaviour.disconnect_peer(&id);
					self.peerset_handle.report_peer(id, repu)
				}
			}
		}

		let mut context = ProtocolContext::new(&mut self.context_data, &mut self.behaviour, &self.peerset_handle);
		self.specialization.on_connect(&mut context, who.clone(), status);

		// Notify all the notification protocols as open.
		CustomMessageOutcome::NotificationStreamOpened {
			remote: who,
			protocols: self.protocol_name_by_engine.keys().cloned().collect(),
			roles: info.roles,
		}
	}

	/// Send a notification to the given peer we're connected to.
	///
	/// Doesn't do anything if we don't have a notifications substream for that protocol with that
	/// peer.
	pub fn write_notification(
		&mut self,
		target: PeerId,
		engine_id: ConsensusEngineId,
		message: impl Into<Vec<u8>>
	) {
		if let Some(proto_name) = self.protocol_name_by_engine.get(&engine_id) {
			self.behaviour.write_notification(&target, engine_id, proto_name.clone(), message);
		} else {
			error!(
				target: "sub-libp2p",
				"Sending a notification with a protocol that wasn't registered: {:?}",
				engine_id
			);
		}
	}

	/// Registers a new notifications protocol.
	///
	/// You are very strongly encouraged to call this method very early on. Any connection open
	/// will retain the protocols that were registered then, and not any new one.
	pub fn register_notifications_protocol(
		&mut self,
		engine_id: ConsensusEngineId,
		protocol_name: impl Into<Cow<'static, [u8]>>,
	) -> Vec<event::Event> {
		let protocol_name = protocol_name.into();
		if self.protocol_name_by_engine.insert(engine_id, protocol_name.clone()).is_some() {
			error!(target: "sub-libp2p", "Notifications protocol already registered: {:?}", protocol_name);
		} else {
			self.behaviour.register_notif_protocol(protocol_name.clone(), engine_id, Vec::new());
			self.protocol_engine_by_name.insert(protocol_name, engine_id);
		}

		// Registering a protocol while we already have open connections isn't great, but for now
		// we handle it by notifying that we opened channels with everyone.
		self.context_data.peers.iter()
			.map(|(peer_id, peer)|
				event::Event::NotificationStreamOpened {
					remote: peer_id.clone(),
					engine_id,
					roles: peer.info.roles,
				})
			.collect()
	}

	/// Called when peer sends us new extrinsics
	fn on_extrinsics(
		&mut self,
		who: PeerId,
		extrinsics: message::Transactions<B::Extrinsic>
	) {
		// sending extrinsic to light node is considered a bad behavior
		if !self.config.roles.is_full() {
			trace!(target: "sync", "Peer {} is trying to send extrinsic to the light node", who);
			self.behaviour.disconnect_peer(&who);
			self.peerset_handle.report_peer(who, rep::UNEXPECTED_EXTRINSICS);
			return;
		}

		// Accept extrinsics only when fully synced
		if self.sync.status().state != SyncState::Idle {
			trace!(target: "sync", "{} Ignoring extrinsics while syncing", who);
			return;
		}
		trace!(target: "sync", "Received {} extrinsics from {}", extrinsics.len(), who);
		if let Some(ref mut peer) = self.context_data.peers.get_mut(&who) {
			for t in extrinsics {
				let hash = self.transaction_pool.hash_of(&t);
				peer.known_extrinsics.insert(hash);

				self.transaction_pool.import(
					self.peerset_handle.clone().into(),
					who.clone(),
					rep::GOOD_EXTRINSIC,
					rep::BAD_EXTRINSIC,
					t,
				);
			}
		}
	}

	/// Propagate one extrinsic.
	pub fn propagate_extrinsic(
		&mut self,
		hash: &H,
	) {
		debug!(target: "sync", "Propagating extrinsic [{:?}]", hash);
		// Accept transactions only when fully synced
		if self.sync.status().state != SyncState::Idle {
			return;
		}
		if let Some(extrinsic) = self.transaction_pool.transaction(hash) {
			let propagated_to = self.do_propagate_extrinsics(&[(hash.clone(), extrinsic)]);
			self.transaction_pool.on_broadcasted(propagated_to);
		}
	}

	fn do_propagate_extrinsics(
		&mut self,
		extrinsics: &[(H, B::Extrinsic)],
	) -> HashMap<H,  Vec<String>> {
		let mut propagated_to = HashMap::new();
		for (who, peer) in self.context_data.peers.iter_mut() {
			// never send extrinsics to the light node
			if !peer.info.roles.is_full() {
				continue;
			}

			let (hashes, to_send): (Vec<_>, Vec<_>) = extrinsics
				.iter()
				.filter(|&(ref hash, _)| peer.known_extrinsics.insert(hash.clone()))
				.cloned()
				.unzip();

			if !to_send.is_empty() {
				for hash in hashes {
					propagated_to
						.entry(hash)
						.or_insert_with(Vec::new)
						.push(who.to_base58());
				}
				trace!(target: "sync", "Sending {} transactions to {}", to_send.len(), who);
				send_message::<B> (
					&mut self.behaviour,
					&mut self.context_data.stats,
					&who,
					GenericMessage::Transactions(to_send)
				)
			}
		}

		propagated_to
	}

	/// Call when we must propagate ready extrinsics to peers.
	pub fn propagate_extrinsics(&mut self) {
		debug!(target: "sync", "Propagating extrinsics");
		// Accept transactions only when fully synced
		if self.sync.status().state != SyncState::Idle {
			return;
		}
		let extrinsics = self.transaction_pool.transactions();
		let propagated_to = self.do_propagate_extrinsics(&extrinsics);
		self.transaction_pool.on_broadcasted(propagated_to);
	}

	/// Make sure an important block is propagated to peers.
	///
	/// In chain-based consensus, we often need to make sure non-best forks are
	/// at least temporarily synced.
	pub fn announce_block(&mut self, hash: B::Hash, data: Vec<u8>) {
		let header = match self.context_data.chain.header(&BlockId::Hash(hash)) {
			Ok(Some(header)) => header,
			Ok(None) => {
				warn!("Trying to announce unknown block: {}", hash);
				return;
			}
			Err(e) => {
				warn!("Error reading block header {}: {:?}", hash, e);
				return;
			}
		};

		// don't announce genesis block since it will be ignored
		if header.number().is_zero() {
			return;
		}

		let is_best = self.context_data.chain.info().best_hash == hash;
		debug!(target: "sync", "Reannouncing block {:?}", hash);
		self.send_announcement(&header, data, is_best, true)
	}

	fn send_announcement(&mut self, header: &B::Header, data: Vec<u8>, is_best: bool, force: bool) {
		let hash = header.hash();

		for (who, ref mut peer) in self.context_data.peers.iter_mut() {
			trace!(target: "sync", "Announcing block {:?} to {}", hash, who);
			let inserted = peer.known_blocks.insert(hash);
			if inserted || force {
				let message: Message<B> = GenericMessage::BlockAnnounce(message::BlockAnnounce {
					header: header.clone(),
					state: if peer.info.protocol_version >= 4  {
						if is_best {
							Some(message::BlockState::Best)
						} else {
							Some(message::BlockState::Normal)
						}
					} else  {
						None
					},
					data: if peer.info.protocol_version >= 4 {
						Some(data.clone())
					} else {
						None
					},
				});

				send_message::<B> (
					&mut self.behaviour,
					&mut self.context_data.stats,
					&who,
					message,
				)
			}
		}
	}

	/// Send Status message
	fn send_status(&mut self, who: PeerId) {
		let info = self.context_data.chain.info();
		let status = message::generic::Status {
			version: CURRENT_VERSION,
			min_supported_version: MIN_VERSION,
			genesis_hash: info.genesis_hash,
			roles: self.config.roles.into(),
			best_number: info.best_number,
			best_hash: info.best_hash,
			chain_status: self.specialization.status(),
		};

		self.send_message(&who, GenericMessage::Status(status))
	}

	fn on_block_announce(&mut self, who: PeerId, announce: BlockAnnounce<B::Header>) -> CustomMessageOutcome<B> {
		let hash = announce.header.hash();
		if let Some(ref mut peer) = self.context_data.peers.get_mut(&who) {
			peer.known_blocks.insert(hash.clone());
		}
		self.light_dispatch.update_best_number(LightDispatchIn {
			behaviour: &mut self.behaviour,
			peerset: self.peerset_handle.clone(),
		}, who.clone(), *announce.header.number());

		let is_their_best = match announce.state.unwrap_or(message::BlockState::Best) {
			message::BlockState::Best => true,
			message::BlockState::Normal => false,
		};

		match self.sync.on_block_announce(who.clone(), hash, &announce, is_their_best) {
			sync::OnBlockAnnounce::Nothing => {
				// `on_block_announce` returns `OnBlockAnnounce::ImportHeader`
				// when we have all data required to import the block
				// in the BlockAnnounce message. This is only when:
				// 1) we're on light client;
				// AND
				// 2) parent block is already imported and not pruned.
				return CustomMessageOutcome::None
			}
			sync::OnBlockAnnounce::ImportHeader => () // We proceed with the import.
		}

		// to import header from announced block let's construct response to request that normally would have
		// been sent over network (but it is not in our case)
		let blocks_to_import = self.sync.on_block_data(
			who.clone(),
			None,
			message::generic::BlockResponse {
				id: 0,
				blocks: vec![
					message::generic::BlockData {
						hash: hash,
						header: Some(announce.header),
						body: None,
						receipt: None,
						message_queue: None,
						justification: None,
					},
				],
			},
		);
		match blocks_to_import {
			Ok(sync::OnBlockData::Import(origin, blocks)) => CustomMessageOutcome::BlockImport(origin, blocks),
			Ok(sync::OnBlockData::Request(peer, req)) => {
				self.send_request(&peer, GenericMessage::BlockRequest(req));
				CustomMessageOutcome::None
			}
			Err(sync::BadPeer(id, repu)) => {
				self.behaviour.disconnect_peer(&id);
				self.peerset_handle.report_peer(id, repu);
				CustomMessageOutcome::None
			}
		}
	}

	/// Call this when a block has been imported in the import queue and we should announce it on
	/// the network.
	pub fn on_block_imported(&mut self, hash: B::Hash, header: &B::Header, data: Vec<u8>, is_best: bool) {
		if is_best {
			self.sync.update_chain_info(header);
		}
		self.specialization.on_block_imported(
			&mut ProtocolContext::new(&mut self.context_data, &mut self.behaviour, &self.peerset_handle),
			hash.clone(),
			header,
		);

		// blocks are not announced by light clients
		if self.config.roles.is_light() {
			return;
		}

		// send out block announcements
		self.send_announcement(header, data, is_best, false);
	}

	/// Call this when a block has been finalized. The sync layer may have some additional
	/// requesting to perform.
	pub fn on_block_finalized(&mut self, hash: B::Hash, header: &B::Header) {
		self.sync.on_block_finalized(&hash, *header.number())
	}

	fn on_remote_call_request(
		&mut self,
		who: PeerId,
		request: message::RemoteCallRequest<B::Hash>,
	) {
		trace!(target: "sync", "Remote call request {} from {} ({} at {})",
			request.id,
			who,
			request.method,
			request.block
		);
		let proof = match self.context_data.chain.execution_proof(
			&request.block,
			&request.method,
			&request.data,
		) {
			Ok((_, proof)) => proof,
			Err(error) => {
				trace!(target: "sync", "Remote call request {} from {} ({} at {}) failed with: {}",
					request.id,
					who,
					request.method,
					request.block,
					error
				);
				self.peerset_handle.report_peer(who.clone(), rep::RPC_FAILED);
				StorageProof::empty()
			}
		};

		self.send_message(
			&who,
			GenericMessage::RemoteCallResponse(message::RemoteCallResponse {
				id: request.id,
				proof,
			}),
		);
	}

	/// Request a justification for the given block.
	///
	/// Uses `protocol` to queue a new justification request and tries to dispatch all pending
	/// requests.
	pub fn request_justification(&mut self, hash: &B::Hash, number: NumberFor<B>) {
		self.sync.request_justification(&hash, number)
	}

	/// Request syncing for the given block from given set of peers.
	/// Uses `protocol` to queue a new block download request and tries to dispatch all pending
	/// requests.
	pub fn set_sync_fork_request(&mut self, peers: Vec<PeerId>, hash: &B::Hash, number: NumberFor<B>) {
		self.sync.set_sync_fork_request(peers, hash, number)
	}

	/// A batch of blocks have been processed, with or without errors.
	/// Call this when a batch of blocks have been processed by the importqueue, with or without
	/// errors.
	pub fn blocks_processed(
		&mut self,
		imported: usize,
		count: usize,
		results: Vec<(Result<BlockImportResult<NumberFor<B>>, BlockImportError>, B::Hash)>
	) {
		let results = self.sync.on_blocks_processed(
			imported,
			count,
			results,
		);
		for result in results {
			match result {
				Ok((id, req)) => {
					let msg = GenericMessage::BlockRequest(req);
					send_request(
						&mut self.behaviour,
						&mut self.context_data.stats,
						&mut self.context_data.peers,
						&id,
						msg
					)
				}
				Err(sync::BadPeer(id, repu)) => {
					self.behaviour.disconnect_peer(&id);
					self.peerset_handle.report_peer(id, repu)
				}
			}
		}
	}

	/// Call this when a justification has been processed by the import queue, with or without
	/// errors.
	pub fn justification_import_result(&mut self, hash: B::Hash, number: NumberFor<B>, success: bool) {
		self.sync.on_justification_import(hash, number, success)
	}

	/// Request a finality proof for the given block.
	///
	/// Queues a new finality proof request and tries to dispatch all pending requests.
	pub fn request_finality_proof(&mut self, hash: &B::Hash, number: NumberFor<B>) {
		self.sync.request_finality_proof(&hash, number)
	}

	pub fn finality_proof_import_result(
		&mut self,
		request_block: (B::Hash, NumberFor<B>),
		finalization_result: Result<(B::Hash, NumberFor<B>), ()>,
	) {
		self.sync.on_finality_proof_import(request_block, finalization_result)
	}

	fn on_remote_call_response(
		&mut self,
		who: PeerId,
		response: message::RemoteCallResponse
	) {
		trace!(target: "sync", "Remote call response {} from {}", response.id, who);
		self.light_dispatch.on_remote_call_response(LightDispatchIn {
			behaviour: &mut self.behaviour,
			peerset: self.peerset_handle.clone(),
		}, who, response);
	}

	fn on_remote_read_request(
		&mut self,
		who: PeerId,
		request: message::RemoteReadRequest<B::Hash>,
	) {
		if request.keys.is_empty() {
			debug!(target: "sync", "Invalid remote read request sent by {}", who);
			self.behaviour.disconnect_peer(&who);
			self.peerset_handle.report_peer(who, rep::BAD_MESSAGE);
			return;
		}

		let keys_str = || match request.keys.len() {
			1 => request.keys[0].to_hex::<String>(),
			_ => format!(
				"{}..{}",
				request.keys[0].to_hex::<String>(),
				request.keys[request.keys.len() - 1].to_hex::<String>(),
			),
		};

		trace!(target: "sync", "Remote read request {} from {} ({} at {})",
			request.id, who, keys_str(), request.block);
		let proof = match self.context_data.chain.read_proof(&request.block, &request.keys) {
			Ok(proof) => proof,
			Err(error) => {
				trace!(target: "sync", "Remote read request {} from {} ({} at {}) failed with: {}",
					request.id,
					who,
					keys_str(),
					request.block,
					error
				);
				StorageProof::empty()
			}
		};
		self.send_message(
			&who,
			GenericMessage::RemoteReadResponse(message::RemoteReadResponse {
				id: request.id,
				proof,
			}),
		);
	}

	fn on_remote_read_child_request(
		&mut self,
		who: PeerId,
		request: message::RemoteReadChildRequest<B::Hash>,
	) {
		if request.keys.is_empty() {
			debug!(target: "sync", "Invalid remote child read request sent by {}", who);
			self.behaviour.disconnect_peer(&who);
			self.peerset_handle.report_peer(who, rep::BAD_MESSAGE);
			return;
		}

		let keys_str = || match request.keys.len() {
			1 => request.keys[0].to_hex::<String>(),
			_ => format!(
				"{}..{}",
				request.keys[0].to_hex::<String>(),
				request.keys[request.keys.len() - 1].to_hex::<String>(),
			),
		};

		trace!(target: "sync", "Remote read child request {} from {} ({} {} at {})",
			request.id, who, request.storage_key.to_hex::<String>(), keys_str(), request.block);
		let proof = if let Some(child_info) = ChildInfo::resolve_child_info(request.child_type, &request.child_info[..]) {
			match self.context_data.chain.read_child_proof(
				&request.block,
				&request.storage_key,
				child_info,
				&request.keys,
			) {
				Ok(proof) => proof,
				Err(error) => {
					trace!(target: "sync", "Remote read child request {} from {} ({} {} at {}) failed with: {}",
						request.id,
						who,
						request.storage_key.to_hex::<String>(),
						keys_str(),
						request.block,
						error
					);
					StorageProof::empty()
				}
			}
		} else {
			trace!(target: "sync", "Remote read child request {} from {} ({} {} at {}) failed with: {}",
				request.id,
				who,
				request.storage_key.to_hex::<String>(),
				keys_str(),
				request.block,
				"invalid child info and type",
			);

			StorageProof::empty()
		};
		self.send_message(
			&who,
			GenericMessage::RemoteReadResponse(message::RemoteReadResponse {
				id: request.id,
				proof,
			}),
		);
	}

	fn on_remote_read_response(
		&mut self,
		who: PeerId,
		response: message::RemoteReadResponse
	) {
		trace!(target: "sync", "Remote read response {} from {}", response.id, who);
		self.light_dispatch.on_remote_read_response(LightDispatchIn {
			behaviour: &mut self.behaviour,
			peerset: self.peerset_handle.clone(),
		}, who, response);
	}

	fn on_remote_header_request(
		&mut self,
		who: PeerId,
		request: message::RemoteHeaderRequest<NumberFor<B>>,
	) {
		trace!(target: "sync", "Remote header proof request {} from {} ({})",
			request.id, who, request.block);
		let (header, proof) = match self.context_data.chain.header_proof(request.block) {
			Ok((header, proof)) => (Some(header), proof),
			Err(error) => {
				trace!(target: "sync", "Remote header proof request {} from {} ({}) failed with: {}",
					request.id,
					who,
					request.block,
					error
				);
				(Default::default(), StorageProof::empty())
			}
		};
		self.send_message(
			&who,
			GenericMessage::RemoteHeaderResponse(message::RemoteHeaderResponse {
				id: request.id,
				header,
				proof,
			}),
		);
	}

	fn on_remote_header_response(
		&mut self,
		who: PeerId,
		response: message::RemoteHeaderResponse<B::Header>,
	) {
		trace!(target: "sync", "Remote header proof response {} from {}", response.id, who);
		self.light_dispatch.on_remote_header_response(LightDispatchIn {
			behaviour: &mut self.behaviour,
			peerset: self.peerset_handle.clone(),
		}, who, response);
	}

	fn on_remote_changes_request(
		&mut self,
		who: PeerId,
		request: message::RemoteChangesRequest<B::Hash>,
	) {
		trace!(target: "sync", "Remote changes proof request {} from {} for key {} ({}..{})",
			request.id,
			who,
			if let Some(sk) = request.storage_key.as_ref() {
				format!("{} : {}", sk.to_hex::<String>(), request.key.to_hex::<String>())
			} else {
				request.key.to_hex::<String>()
			},
			request.first,
			request.last
		);
		let storage_key = request.storage_key.map(|sk| StorageKey(sk));
		let key = StorageKey(request.key);
		let proof = match self.context_data.chain.key_changes_proof(
			request.first,
			request.last,
			request.min,
			request.max,
			storage_key.as_ref(),
			&key,
		) {
			Ok(proof) => proof,
			Err(error) => {
				trace!(target: "sync", "Remote changes proof request {} from {} for key {} ({}..{}) failed with: {}",
					request.id,
					who,
					if let Some(sk) = storage_key {
						format!("{} : {}", sk.0.to_hex::<String>(), key.0.to_hex::<String>())
					} else {
						key.0.to_hex::<String>()
					},
					request.first,
					request.last,
					error
				);
				ChangesProof::<B::Header> {
					max_block: Zero::zero(),
					proof: vec![],
					roots: BTreeMap::new(),
					roots_proof: StorageProof::empty(),
				}
			}
		};
		self.send_message(
			&who,
			GenericMessage::RemoteChangesResponse(message::RemoteChangesResponse {
				id: request.id,
				max: proof.max_block,
				proof: proof.proof,
				roots: proof.roots.into_iter().collect(),
				roots_proof: proof.roots_proof,
			}),
		);
	}

	fn on_remote_changes_response(
		&mut self,
		who: PeerId,
		response: message::RemoteChangesResponse<NumberFor<B>, B::Hash>,
	) {
		trace!(target: "sync", "Remote changes proof response {} from {} (max={})",
			response.id,
			who,
			response.max
		);
		self.light_dispatch.on_remote_changes_response(LightDispatchIn {
			behaviour: &mut self.behaviour,
			peerset: self.peerset_handle.clone(),
		}, who, response);
	}

	fn on_finality_proof_request(
		&mut self,
		who: PeerId,
		request: message::FinalityProofRequest<B::Hash>,
	) {
		trace!(target: "sync", "Finality proof request from {} for {}", who, request.block);
		let finality_proof = self.finality_proof_provider.as_ref()
			.ok_or_else(|| String::from("Finality provider is not configured"))
			.and_then(|provider|
				provider.prove_finality(request.block, &request.request).map_err(|e| e.to_string())
			);
		let finality_proof = match finality_proof {
			Ok(finality_proof) => finality_proof,
			Err(error) => {
				trace!(target: "sync", "Finality proof request from {} for {} failed with: {}",
					who,
					request.block,
					error
				);
				None
			},
		};
		self.send_message(
			&who,
			GenericMessage::FinalityProofResponse(message::FinalityProofResponse {
				id: 0,
				block: request.block,
				proof: finality_proof,
			}),
		);
	}

	fn on_finality_proof_response(
		&mut self,
		who: PeerId,
		response: message::FinalityProofResponse<B::Hash>,
	) -> CustomMessageOutcome<B> {
		trace!(target: "sync", "Finality proof response from {} for {}", who, response.block);
		match self.sync.on_block_finality_proof(who, response) {
			Ok(sync::OnBlockFinalityProof::Nothing) => CustomMessageOutcome::None,
			Ok(sync::OnBlockFinalityProof::Import { peer, hash, number, proof }) =>
				CustomMessageOutcome::FinalityProofImport(peer, hash, number, proof),
			Err(sync::BadPeer(id, repu)) => {
				self.behaviour.disconnect_peer(&id);
				self.peerset_handle.report_peer(id, repu);
				CustomMessageOutcome::None
			}
		}
	}

	fn on_remote_body_response(
		&mut self,
		peer: PeerId,
		response: message::BlockResponse<B>
	) {
		self.light_dispatch.on_remote_body_response(LightDispatchIn {
			behaviour: &mut self.behaviour,
			peerset: self.peerset_handle.clone(),
		}, peer, response);
	}

	fn format_stats(&self) -> String {
		let mut out = String::new();
		for (id, stats) in &self.context_data.stats {
			let _ = writeln!(
				&mut out,
				"{}: In: {} bytes ({}), Out: {} bytes ({})",
				id,
				stats.bytes_in,
				stats.count_in,
				stats.bytes_out,
				stats.count_out,
			);
		}
		out
	}
}

/// Outcome of an incoming custom message.
#[derive(Debug)]
pub enum CustomMessageOutcome<B: BlockT> {
	BlockImport(BlockOrigin, Vec<IncomingBlock<B>>),
	JustificationImport(Origin, B::Hash, NumberFor<B>, Justification),
	FinalityProofImport(Origin, B::Hash, NumberFor<B>, Vec<u8>),
	/// Notification protocols have been opened with a remote.
	NotificationStreamOpened { remote: PeerId, protocols: Vec<ConsensusEngineId>, roles: Roles },
	/// Notification protocols have been closed with a remote.
	NotificationStreamClosed { remote: PeerId, protocols: Vec<ConsensusEngineId> },
	/// Messages have been received on one or more notifications protocols.
	NotificationsReceived { remote: PeerId, messages: Vec<(ConsensusEngineId, Bytes)> },
	None,
}

fn send_request<B: BlockT, H: ExHashT>(
<<<<<<< HEAD
	behaviour: &mut GenericProto<Substream<StreamMuxerBox>>,
=======
	behaviour: &mut LegacyProto,
>>>>>>> db1ab7d1
	stats: &mut HashMap<&'static str, PacketStats>,
	peers: &mut HashMap<PeerId, Peer<B, H>>,
	who: &PeerId,
	mut message: Message<B>,
) {
	if let GenericMessage::BlockRequest(ref mut r) = message {
		if let Some(ref mut peer) = peers.get_mut(who) {
			r.id = peer.next_request_id;
			peer.next_request_id = peer.next_request_id + 1;
			if let Some((timestamp, request)) = peer.block_request.take() {
				trace!(target: "sync", "Request {} for {} is now obsolete.", request.id, who);
				peer.obsolete_requests.insert(request.id, timestamp);
			}
			peer.block_request = Some((Instant::now(), r.clone()));
		}
	}
	send_message::<B>(behaviour, stats, who, message)
}

fn send_message<B: BlockT>(
<<<<<<< HEAD
	behaviour: &mut GenericProto<Substream<StreamMuxerBox>>,
=======
	behaviour: &mut LegacyProto,
>>>>>>> db1ab7d1
	stats: &mut HashMap<&'static str, PacketStats>,
	who: &PeerId,
	message: Message<B>,
) {
	let encoded = message.encode();
	let mut stats = stats.entry(message.id()).or_default();
	stats.bytes_out += encoded.len() as u64;
	stats.count_out += 1;
	behaviour.send_packet(who, encoded);
}

impl<B: BlockT, S: NetworkSpecialization<B>, H: ExHashT> NetworkBehaviour for
Protocol<B, S, H> {
<<<<<<< HEAD
	type ProtocolsHandler = <GenericProto<Substream<StreamMuxerBox>> as NetworkBehaviour>::ProtocolsHandler;
=======
	type ProtocolsHandler = <LegacyProto as NetworkBehaviour>::ProtocolsHandler;
>>>>>>> db1ab7d1
	type OutEvent = CustomMessageOutcome<B>;

	fn new_handler(&mut self) -> Self::ProtocolsHandler {
		self.behaviour.new_handler()
	}

	fn addresses_of_peer(&mut self, peer_id: &PeerId) -> Vec<Multiaddr> {
		self.behaviour.addresses_of_peer(peer_id)
	}

	fn inject_connected(&mut self, peer_id: PeerId, endpoint: ConnectedPoint) {
		self.behaviour.inject_connected(peer_id, endpoint)
	}

	fn inject_disconnected(&mut self, peer_id: &PeerId, endpoint: ConnectedPoint) {
		self.behaviour.inject_disconnected(peer_id, endpoint)
	}

	fn inject_node_event(
		&mut self,
		peer_id: PeerId,
		event: <<Self::ProtocolsHandler as IntoProtocolsHandler>::Handler as ProtocolsHandler>::OutEvent,
	) {
		self.behaviour.inject_node_event(peer_id, event)
	}

	fn poll(
		&mut self,
		cx: &mut std::task::Context,
		params: &mut impl PollParameters,
	) -> Poll<
		NetworkBehaviourAction<
			<<Self::ProtocolsHandler as IntoProtocolsHandler>::Handler as ProtocolsHandler>::InEvent,
			Self::OutEvent
		>
	> {
		while let Poll::Ready(Some(())) = self.tick_timeout.poll_next_unpin(cx) {
			self.tick();
		}

		while let Poll::Ready(Some(())) = self.propagate_timeout.poll_next_unpin(cx) {
			self.propagate_extrinsics();
		}

		for (id, r) in self.sync.block_requests() {
			send_request(
				&mut self.behaviour,
				&mut self.context_data.stats,
				&mut self.context_data.peers,
				&id,
				GenericMessage::BlockRequest(r)
			)
		}
		for (id, r) in self.sync.justification_requests() {
			send_request(
				&mut self.behaviour,
				&mut self.context_data.stats,
				&mut self.context_data.peers,
				&id,
				GenericMessage::BlockRequest(r)
			)
		}
		for (id, r) in self.sync.finality_proof_requests() {
			send_request(
				&mut self.behaviour,
				&mut self.context_data.stats,
				&mut self.context_data.peers,
				&id,
				GenericMessage::FinalityProofRequest(r))
		}

		let event = match self.behaviour.poll(cx, params) {
			Poll::Pending => return Poll::Pending,
			Poll::Ready(NetworkBehaviourAction::GenerateEvent(ev)) => ev,
			Poll::Ready(NetworkBehaviourAction::DialAddress { address }) =>
				return Poll::Ready(NetworkBehaviourAction::DialAddress { address }),
			Poll::Ready(NetworkBehaviourAction::DialPeer { peer_id }) =>
				return Poll::Ready(NetworkBehaviourAction::DialPeer { peer_id }),
			Poll::Ready(NetworkBehaviourAction::SendEvent { peer_id, event }) =>
				return Poll::Ready(NetworkBehaviourAction::SendEvent { peer_id, event }),
			Poll::Ready(NetworkBehaviourAction::ReportObservedAddr { address }) =>
				return Poll::Ready(NetworkBehaviourAction::ReportObservedAddr { address }),
		};

		let outcome = match event {
			GenericProtoOut::CustomProtocolOpen { peer_id, .. } => {
				self.on_peer_connected(peer_id.clone());
				CustomMessageOutcome::None
			}
			GenericProtoOut::CustomProtocolClosed { peer_id, .. } => {
				self.on_peer_disconnected(peer_id.clone());
				// Notify all the notification protocols as closed.
				CustomMessageOutcome::NotificationStreamClosed {
					remote: peer_id,
					protocols: self.protocol_name_by_engine.keys().cloned().collect(),
				}
			},
			GenericProtoOut::CustomMessage { peer_id, message } =>
				self.on_custom_message(peer_id, message),
			GenericProtoOut::Clogged { peer_id, messages } => {
				debug!(target: "sync", "{} clogging messages:", messages.len());
				for msg in messages.into_iter().take(5) {
					let message: Option<Message<B>> = Decode::decode(&mut &msg[..]).ok();
					debug!(target: "sync", "{:?}", message);
					self.on_clogged_peer(peer_id.clone(), message);
				}
				CustomMessageOutcome::None
			}
		};

		if let CustomMessageOutcome::None = outcome {
			Poll::Pending
		} else {
			Poll::Ready(NetworkBehaviourAction::GenerateEvent(outcome))
		}
	}

	fn inject_replaced(&mut self, peer_id: PeerId, closed_endpoint: ConnectedPoint, new_endpoint: ConnectedPoint) {
		self.behaviour.inject_replaced(peer_id, closed_endpoint, new_endpoint)
	}

	fn inject_addr_reach_failure(
		&mut self,
		peer_id: Option<&PeerId>,
		addr: &Multiaddr,
		error: &dyn std::error::Error
	) {
		self.behaviour.inject_addr_reach_failure(peer_id, addr, error)
	}

	fn inject_dial_failure(&mut self, peer_id: &PeerId) {
		self.behaviour.inject_dial_failure(peer_id)
	}

	fn inject_new_listen_addr(&mut self, addr: &Multiaddr) {
		self.behaviour.inject_new_listen_addr(addr)
	}

	fn inject_expired_listen_addr(&mut self, addr: &Multiaddr) {
		self.behaviour.inject_expired_listen_addr(addr)
	}

	fn inject_new_external_addr(&mut self, addr: &Multiaddr) {
		self.behaviour.inject_new_external_addr(addr)
	}

	fn inject_listener_error(&mut self, id: ListenerId, err: &(dyn std::error::Error + 'static)) {
		self.behaviour.inject_listener_error(id, err);
	}

	fn inject_listener_closed(&mut self, id: ListenerId) {
		self.behaviour.inject_listener_closed(id);
	}
}

impl<B: BlockT, S: NetworkSpecialization<B>, H: ExHashT> DiscoveryNetBehaviour for Protocol<B, S, H> {
	fn add_discovered_nodes(&mut self, peer_ids: impl Iterator<Item = PeerId>) {
		self.behaviour.add_discovered_nodes(peer_ids)
	}
}

impl<B: BlockT, S: NetworkSpecialization<B>, H: ExHashT> Drop for Protocol<B, S, H> {
	fn drop(&mut self) {
		debug!(target: "sync", "Network stats:\n{}", self.format_stats());
	}
}<|MERGE_RESOLUTION|>--- conflicted
+++ resolved
@@ -159,17 +159,11 @@
 	/// When asked for a proof of finality, we use this struct to build one.
 	finality_proof_provider: Option<Arc<dyn FinalityProofProvider<B>>>,
 	/// Handles opening the unique substream and sending and receiving raw messages.
-<<<<<<< HEAD
-	behaviour: GenericProto<Substream<StreamMuxerBox>>,
+	behaviour: GenericProto,
 	/// For each legacy gossiping engine ID, the corresponding new protocol name.
 	protocol_name_by_engine: HashMap<ConsensusEngineId, Cow<'static, [u8]>>,
 	/// For each protocol name, the legacy gossiping engine ID.
 	protocol_engine_by_name: HashMap<Cow<'static, [u8]>, ConsensusEngineId>,
-=======
-	behaviour: LegacyProto,
-	/// List of notification protocols that have been registered.
-	registered_notif_protocols: HashSet<ConsensusEngineId>,
->>>>>>> db1ab7d1
 }
 
 #[derive(Default)]
@@ -216,11 +210,7 @@
 }
 
 struct LightDispatchIn<'a> {
-<<<<<<< HEAD
-	behaviour: &'a mut GenericProto<Substream<StreamMuxerBox>>,
-=======
-	behaviour: &'a mut LegacyProto,
->>>>>>> db1ab7d1
+	behaviour: &'a mut GenericProto,
 	peerset: sc_peerset::PeersetHandle,
 }
 
@@ -360,11 +350,7 @@
 
 /// Protocol context.
 struct ProtocolContext<'a, B: 'a + BlockT, H: 'a + ExHashT> {
-<<<<<<< HEAD
-	behaviour: &'a mut GenericProto<Substream<StreamMuxerBox>>,
-=======
-	behaviour: &'a mut LegacyProto,
->>>>>>> db1ab7d1
+	behaviour: &'a mut GenericProto,
 	context_data: &'a mut ContextData<B, H>,
 	peerset_handle: &'a sc_peerset::PeersetHandle,
 }
@@ -372,11 +358,7 @@
 impl<'a, B: BlockT + 'a, H: 'a + ExHashT> ProtocolContext<'a, B, H> {
 	fn new(
 		context_data: &'a mut ContextData<B, H>,
-<<<<<<< HEAD
-		behaviour: &'a mut GenericProto<Substream<StreamMuxerBox>>,
-=======
-		behaviour: &'a mut LegacyProto,
->>>>>>> db1ab7d1
+		behaviour: &'a mut GenericProto,
 		peerset_handle: &'a sc_peerset::PeersetHandle,
 	) -> Self {
 		ProtocolContext { context_data, peerset_handle, behaviour }
@@ -1859,11 +1841,7 @@
 }
 
 fn send_request<B: BlockT, H: ExHashT>(
-<<<<<<< HEAD
-	behaviour: &mut GenericProto<Substream<StreamMuxerBox>>,
-=======
-	behaviour: &mut LegacyProto,
->>>>>>> db1ab7d1
+	behaviour: &mut GenericProto,
 	stats: &mut HashMap<&'static str, PacketStats>,
 	peers: &mut HashMap<PeerId, Peer<B, H>>,
 	who: &PeerId,
@@ -1884,11 +1862,7 @@
 }
 
 fn send_message<B: BlockT>(
-<<<<<<< HEAD
-	behaviour: &mut GenericProto<Substream<StreamMuxerBox>>,
-=======
-	behaviour: &mut LegacyProto,
->>>>>>> db1ab7d1
+	behaviour: &mut GenericProto,
 	stats: &mut HashMap<&'static str, PacketStats>,
 	who: &PeerId,
 	message: Message<B>,
@@ -1902,11 +1876,7 @@
 
 impl<B: BlockT, S: NetworkSpecialization<B>, H: ExHashT> NetworkBehaviour for
 Protocol<B, S, H> {
-<<<<<<< HEAD
-	type ProtocolsHandler = <GenericProto<Substream<StreamMuxerBox>> as NetworkBehaviour>::ProtocolsHandler;
-=======
-	type ProtocolsHandler = <LegacyProto as NetworkBehaviour>::ProtocolsHandler;
->>>>>>> db1ab7d1
+	type ProtocolsHandler = <GenericProto as NetworkBehaviour>::ProtocolsHandler;
 	type OutEvent = CustomMessageOutcome<B>;
 
 	fn new_handler(&mut self) -> Self::ProtocolsHandler {
