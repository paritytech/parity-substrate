--- conflicted
+++ resolved
@@ -60,14 +60,8 @@
 	fn read_child_proof(
 		&self,
 		block: &Block::Hash,
-<<<<<<< HEAD
 		child_info: &ChildInfo,
-		keys: &[Vec<u8>],
-=======
-		storage_key: &[u8],
-		child_info: ChildInfo,
 		keys: &mut dyn Iterator<Item=&[u8]>,
->>>>>>> b82f2631
 	) -> Result<StorageProof, Error>;
 
 	/// Get method execution proof.
@@ -157,19 +151,10 @@
 	fn read_child_proof(
 		&self,
 		block: &Block::Hash,
-<<<<<<< HEAD
 		child_info: &ChildInfo,
-		keys: &[Vec<u8>],
-	) -> Result<StorageProof, Error> {
-		(self as &SubstrateClient<B, E, Block, RA>)
-			.read_child_proof(&BlockId::Hash(block.clone()), child_info, keys)
-=======
-		storage_key: &[u8],
-		child_info: ChildInfo,
 		keys: &mut dyn Iterator<Item=&[u8]>,
 	) -> Result<StorageProof, Error> {
-		ProofProvider::<Block>::read_child_proof(self, &BlockId::Hash(block.clone()), storage_key, child_info, keys)
->>>>>>> b82f2631
+		ProofProvider::<Block>::read_child_proof(self, &BlockId::Hash(block.clone()), child_info, keys)
 	}
 
 	fn execution_proof(
