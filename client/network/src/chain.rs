--- conflicted
+++ resolved
@@ -23,12 +23,7 @@
 use sp_runtime::traits::{Block as BlockT, Header as HeaderT, NumberFor};
 use sp_runtime::generic::{BlockId};
 use sp_runtime::Justification;
-<<<<<<< HEAD
-use primitives::storage::StorageKey;
-=======
-use primitives::{H256, Blake2Hasher};
 use primitives::storage::{StorageKey, ChildInfo};
->>>>>>> 13b13087
 
 /// Local client abstraction for the network.
 pub trait Client<Block: BlockT>: Send + Sync {
