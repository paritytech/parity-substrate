// Copyright 2017-2020 Parity Technologies (UK) Ltd.
// This file is part of Substrate.

// Substrate is free software: you can redistribute it and/or modify
// it under the terms of the GNU General Public License as published by
// the Free Software Foundation, either version 3 of the License, or
// (at your option) any later version.

// Substrate is distributed in the hope that it will be useful,
// but WITHOUT ANY WARRANTY; without even the implied warranty of
// MERCHANTABILITY or FITNESS FOR A PARTICULAR PURPOSE.  See the
// GNU General Public License for more details.

// You should have received a copy of the GNU General Public License
// along with Substrate.  If not, see <http://www.gnu.org/licenses/>.

//! Blockchain access trait

use sp_blockchain::{Error, HeaderBackend, HeaderMetadata};
use sc_client_api::{BlockBackend, ProofProvider};
use sp_runtime::traits::{Block as BlockT, BlockIdTo};

/// Local client abstraction for the network.
pub trait Client<Block: BlockT>: HeaderBackend<Block> + ProofProvider<Block> + BlockIdTo<Block, Error = Error>
	+ BlockBackend<Block> + HeaderMetadata<Block, Error = Error> + Send + Sync
{}

<<<<<<< HEAD
	/// Get block status.
	fn block_status(&self, id: &BlockId<Block>) -> Result<BlockStatus, Error>;

	/// Get block hash by number.
	fn block_hash(&self, block_number: NumberFor<Block>) -> Result<Option<Block::Hash>, Error>;

	/// Get block header.
	fn header(&self, id: &BlockId<Block>) -> Result<Option<Block::Header>, Error>;

	/// Get block body.
	fn body(&self, id: &BlockId<Block>) -> Result<Option<Vec<Block::Extrinsic>>, Error>;

	/// Get block justification.
	fn justification(&self, id: &BlockId<Block>) -> Result<Option<Justification>, Error>;

	/// Get block header proof.
	fn header_proof(&self, block_number: NumberFor<Block>)
		-> Result<(Block::Header, StorageProof), Error>;

	/// Get storage read execution proof.
	fn read_proof(
		&self,
		block: &Block::Hash,
		keys: &mut dyn Iterator<Item=&[u8]>,
	) -> Result<StorageProof, Error>;

	/// Get child storage read execution proof.
	fn read_child_proof(
		&self,
		block: &Block::Hash,
		child_info: &ChildInfo,
		keys: &mut dyn Iterator<Item=&[u8]>,
	) -> Result<StorageProof, Error>;

	/// Get method execution proof.
	fn execution_proof(
		&self,
		block: &Block::Hash,
		method: &str,
		data: &[u8],
	) -> Result<(Vec<u8>, StorageProof), Error>;

	/// Get key changes proof.
	fn key_changes_proof(
		&self,
		first: Block::Hash,
		last: Block::Hash,
		min: Block::Hash,
		max: Block::Hash,
		storage_key: Option<&StorageKey>,
		key: &StorageKey
	) -> Result<ChangesProof<Block::Header>, Error>;

	/// Returns `true` if the given `block` is a descendent of `base`.
	fn is_descendent_of(&self, base: &Block::Hash, block: &Block::Hash) -> Result<bool, Error>;
}
=======
impl<Block: BlockT, T> Client<Block> for T
	where
		T: HeaderBackend<Block> + ProofProvider<Block> + BlockIdTo<Block, Error = Error>
			+ BlockBackend<Block> + HeaderMetadata<Block, Error = Error> + Send + Sync
{}
>>>>>>> 33ade6bf

/// Finality proof provider.
pub trait FinalityProofProvider<Block: BlockT>: Send + Sync {
	/// Prove finality of the block.
	fn prove_finality(&self, for_block: Block::Hash, request: &[u8]) -> Result<Option<Vec<u8>>, Error>;
}

impl<Block: BlockT> FinalityProofProvider<Block> for () {
	fn prove_finality(&self, _for_block: Block::Hash, _request: &[u8]) -> Result<Option<Vec<u8>>, Error> {
		Ok(None)
	}
<<<<<<< HEAD
}

impl<B, E, Block, RA> Client<Block> for SubstrateClient<B, E, Block, RA> where
	B: sc_client_api::backend::Backend<Block> + Send + Sync + 'static,
	E: CallExecutor<Block> + Send + Sync + 'static,
	Self: BlockImport<Block, Error=ConsensusError>,
	Block: BlockT,
	RA: Send + Sync
{
	fn info(&self) -> BlockchainInfo<Block> {
		(self as &SubstrateClient<B, E, Block, RA>).chain_info()
	}

	fn block_status(&self, id: &BlockId<Block>) -> Result<BlockStatus, Error> {
		(self as &SubstrateClient<B, E, Block, RA>).block_status(id)
	}

	fn block_hash(
		&self,
		block_number: <Block::Header as HeaderT>::Number,
	) -> Result<Option<Block::Hash>, Error> {
		(self as &SubstrateClient<B, E, Block, RA>).block_hash(block_number)
	}

	fn header(&self, id: &BlockId<Block>) -> Result<Option<Block::Header>, Error> {
		(self as &SubstrateClient<B, E, Block, RA>).header(id)
	}

	fn body(&self, id: &BlockId<Block>) -> Result<Option<Vec<Block::Extrinsic>>, Error> {
		(self as &SubstrateClient<B, E, Block, RA>).body(id)
	}

	fn justification(&self, id: &BlockId<Block>) -> Result<Option<Justification>, Error> {
		(self as &SubstrateClient<B, E, Block, RA>).justification(id)
	}

	fn header_proof(
		&self,
		block_number: <Block::Header as HeaderT>::Number,
	)-> Result<(Block::Header, StorageProof), Error> {
		ProofProvider::<Block>::header_proof(self, &BlockId::Number(block_number))
	}

	fn read_proof(
		&self,
		block: &Block::Hash,
		keys: &mut dyn Iterator<Item=&[u8]>,
	) -> Result<StorageProof, Error> {
		ProofProvider::<Block>::read_proof(self, &BlockId::Hash(block.clone()), keys)
	}

	fn read_child_proof(
		&self,
		block: &Block::Hash,
		child_info: &ChildInfo,
		keys: &mut dyn Iterator<Item=&[u8]>,
	) -> Result<StorageProof, Error> {
		ProofProvider::<Block>::read_child_proof(self, &BlockId::Hash(block.clone()), child_info, keys)
	}

	fn execution_proof(
		&self,
		block: &Block::Hash,
		method: &str,
		data: &[u8],
	) -> Result<(Vec<u8>, StorageProof), Error> {
		ProofProvider::<Block>::execution_proof(
			self,
			&BlockId::Hash(block.clone()),
			method,
			data,
		)
	}

	fn key_changes_proof(
		&self,
		first: Block::Hash,
		last: Block::Hash,
		min: Block::Hash,
		max: Block::Hash,
		storage_key: Option<&StorageKey>,
		key: &StorageKey,
	) -> Result<ChangesProof<Block::Header>, Error> {
		ProofProvider::<Block>::key_changes_proof(self, first, last, min, max, storage_key, key)
	}

	fn is_descendent_of(&self, base: &Block::Hash, block: &Block::Hash) -> Result<bool, Error> {
		if base == block {
			return Ok(false);
		}

		let ancestor = sp_blockchain::lowest_common_ancestor(self, *block, *base)?;

		Ok(ancestor.hash == *base)
	}
=======
>>>>>>> 33ade6bf
}<|MERGE_RESOLUTION|>--- conflicted
+++ resolved
@@ -25,70 +25,11 @@
 	+ BlockBackend<Block> + HeaderMetadata<Block, Error = Error> + Send + Sync
 {}
 
-<<<<<<< HEAD
-	/// Get block status.
-	fn block_status(&self, id: &BlockId<Block>) -> Result<BlockStatus, Error>;
-
-	/// Get block hash by number.
-	fn block_hash(&self, block_number: NumberFor<Block>) -> Result<Option<Block::Hash>, Error>;
-
-	/// Get block header.
-	fn header(&self, id: &BlockId<Block>) -> Result<Option<Block::Header>, Error>;
-
-	/// Get block body.
-	fn body(&self, id: &BlockId<Block>) -> Result<Option<Vec<Block::Extrinsic>>, Error>;
-
-	/// Get block justification.
-	fn justification(&self, id: &BlockId<Block>) -> Result<Option<Justification>, Error>;
-
-	/// Get block header proof.
-	fn header_proof(&self, block_number: NumberFor<Block>)
-		-> Result<(Block::Header, StorageProof), Error>;
-
-	/// Get storage read execution proof.
-	fn read_proof(
-		&self,
-		block: &Block::Hash,
-		keys: &mut dyn Iterator<Item=&[u8]>,
-	) -> Result<StorageProof, Error>;
-
-	/// Get child storage read execution proof.
-	fn read_child_proof(
-		&self,
-		block: &Block::Hash,
-		child_info: &ChildInfo,
-		keys: &mut dyn Iterator<Item=&[u8]>,
-	) -> Result<StorageProof, Error>;
-
-	/// Get method execution proof.
-	fn execution_proof(
-		&self,
-		block: &Block::Hash,
-		method: &str,
-		data: &[u8],
-	) -> Result<(Vec<u8>, StorageProof), Error>;
-
-	/// Get key changes proof.
-	fn key_changes_proof(
-		&self,
-		first: Block::Hash,
-		last: Block::Hash,
-		min: Block::Hash,
-		max: Block::Hash,
-		storage_key: Option<&StorageKey>,
-		key: &StorageKey
-	) -> Result<ChangesProof<Block::Header>, Error>;
-
-	/// Returns `true` if the given `block` is a descendent of `base`.
-	fn is_descendent_of(&self, base: &Block::Hash, block: &Block::Hash) -> Result<bool, Error>;
-}
-=======
 impl<Block: BlockT, T> Client<Block> for T
 	where
 		T: HeaderBackend<Block> + ProofProvider<Block> + BlockIdTo<Block, Error = Error>
 			+ BlockBackend<Block> + HeaderMetadata<Block, Error = Error> + Send + Sync
 {}
->>>>>>> 33ade6bf
 
 /// Finality proof provider.
 pub trait FinalityProofProvider<Block: BlockT>: Send + Sync {
@@ -100,102 +41,4 @@
 	fn prove_finality(&self, _for_block: Block::Hash, _request: &[u8]) -> Result<Option<Vec<u8>>, Error> {
 		Ok(None)
 	}
-<<<<<<< HEAD
-}
-
-impl<B, E, Block, RA> Client<Block> for SubstrateClient<B, E, Block, RA> where
-	B: sc_client_api::backend::Backend<Block> + Send + Sync + 'static,
-	E: CallExecutor<Block> + Send + Sync + 'static,
-	Self: BlockImport<Block, Error=ConsensusError>,
-	Block: BlockT,
-	RA: Send + Sync
-{
-	fn info(&self) -> BlockchainInfo<Block> {
-		(self as &SubstrateClient<B, E, Block, RA>).chain_info()
-	}
-
-	fn block_status(&self, id: &BlockId<Block>) -> Result<BlockStatus, Error> {
-		(self as &SubstrateClient<B, E, Block, RA>).block_status(id)
-	}
-
-	fn block_hash(
-		&self,
-		block_number: <Block::Header as HeaderT>::Number,
-	) -> Result<Option<Block::Hash>, Error> {
-		(self as &SubstrateClient<B, E, Block, RA>).block_hash(block_number)
-	}
-
-	fn header(&self, id: &BlockId<Block>) -> Result<Option<Block::Header>, Error> {
-		(self as &SubstrateClient<B, E, Block, RA>).header(id)
-	}
-
-	fn body(&self, id: &BlockId<Block>) -> Result<Option<Vec<Block::Extrinsic>>, Error> {
-		(self as &SubstrateClient<B, E, Block, RA>).body(id)
-	}
-
-	fn justification(&self, id: &BlockId<Block>) -> Result<Option<Justification>, Error> {
-		(self as &SubstrateClient<B, E, Block, RA>).justification(id)
-	}
-
-	fn header_proof(
-		&self,
-		block_number: <Block::Header as HeaderT>::Number,
-	)-> Result<(Block::Header, StorageProof), Error> {
-		ProofProvider::<Block>::header_proof(self, &BlockId::Number(block_number))
-	}
-
-	fn read_proof(
-		&self,
-		block: &Block::Hash,
-		keys: &mut dyn Iterator<Item=&[u8]>,
-	) -> Result<StorageProof, Error> {
-		ProofProvider::<Block>::read_proof(self, &BlockId::Hash(block.clone()), keys)
-	}
-
-	fn read_child_proof(
-		&self,
-		block: &Block::Hash,
-		child_info: &ChildInfo,
-		keys: &mut dyn Iterator<Item=&[u8]>,
-	) -> Result<StorageProof, Error> {
-		ProofProvider::<Block>::read_child_proof(self, &BlockId::Hash(block.clone()), child_info, keys)
-	}
-
-	fn execution_proof(
-		&self,
-		block: &Block::Hash,
-		method: &str,
-		data: &[u8],
-	) -> Result<(Vec<u8>, StorageProof), Error> {
-		ProofProvider::<Block>::execution_proof(
-			self,
-			&BlockId::Hash(block.clone()),
-			method,
-			data,
-		)
-	}
-
-	fn key_changes_proof(
-		&self,
-		first: Block::Hash,
-		last: Block::Hash,
-		min: Block::Hash,
-		max: Block::Hash,
-		storage_key: Option<&StorageKey>,
-		key: &StorageKey,
-	) -> Result<ChangesProof<Block::Header>, Error> {
-		ProofProvider::<Block>::key_changes_proof(self, first, last, min, max, storage_key, key)
-	}
-
-	fn is_descendent_of(&self, base: &Block::Hash, block: &Block::Hash) -> Result<bool, Error> {
-		if base == block {
-			return Ok(false);
-		}
-
-		let ancestor = sp_blockchain::lowest_common_ancestor(self, *block, *base)?;
-
-		Ok(ancestor.hash == *base)
-	}
-=======
->>>>>>> 33ade6bf
 }