// Copyright 2017-2020 Parity Technologies (UK) Ltd.
// This file is part of Substrate.

// Substrate is free software: you can redistribute it and/or modify
// it under the terms of the GNU General Public License as published by
// the Free Software Foundation, either version 3 of the License, or
// (at your option) any later version.

// Substrate is distributed in the hope that it will be useful,
// but WITHOUT ANY WARRANTY; without even the implied warranty of
// MERCHANTABILITY or FITNESS FOR A PARTICULAR PURPOSE.  See the
// GNU General Public License for more details.

// You should have received a copy of the GNU General Public License
// along with Substrate.  If not, see <http://www.gnu.org/licenses/>.

//! Blockchain access trait

use sp_blockchain::{Error, HeaderBackend, HeaderMetadata};
use sc_client_api::{BlockBackend, ProofProvider};
use sp_runtime::traits::{Block as BlockT, BlockIdTo};

/// Local client abstraction for the network.
pub trait Client<Block: BlockT>: HeaderBackend<Block> + ProofProvider<Block> + BlockIdTo<Block, Error = Error>
	+ BlockBackend<Block> + HeaderMetadata<Block, Error = Error> + Send + Sync
{}

<<<<<<< HEAD
impl<Block: BlockT, T> Client<Block> for T
	where
		T: HeaderBackend<Block> + ProofProvider<Block> + BlockIdTo<Block, Error = Error>
		+ BlockBackend<Block> + HeaderMetadata<Block, Error = Error> + Send + Sync
{}
=======
	/// Get block status.
	fn block_status(&self, id: &BlockId<Block>) -> Result<BlockStatus, Error>;

	/// Get block hash by number.
	fn block_hash(&self, block_number: NumberFor<Block>) -> Result<Option<Block::Hash>, Error>;

	/// Get block header.
	fn header(&self, id: &BlockId<Block>) -> Result<Option<Block::Header>, Error>;

	/// Get block body.
	fn body(&self, id: &BlockId<Block>) -> Result<Option<Vec<Block::Extrinsic>>, Error>;

	/// Get block justification.
	fn justification(&self, id: &BlockId<Block>) -> Result<Option<Justification>, Error>;

	/// Get block header proof.
	fn header_proof(&self, block_number: NumberFor<Block>)
		-> Result<(Block::Header, StorageProof), Error>;

	/// Get storage read execution proof.
	fn read_proof(
		&self,
		block: &Block::Hash,
		keys: &mut dyn Iterator<Item=&[u8]>,
	) -> Result<StorageProof, Error>;

	/// Get child storage read execution proof.
	fn read_child_proof(
		&self,
		block: &Block::Hash,
		storage_key: &[u8],
		child_info: ChildInfo,
		keys: &mut dyn Iterator<Item=&[u8]>,
	) -> Result<StorageProof, Error>;

	/// Get method execution proof.
	fn execution_proof(
		&self,
		block: &Block::Hash,
		method: &str,
		data: &[u8],
	) -> Result<(Vec<u8>, StorageProof), Error>;

	/// Get key changes proof.
	fn key_changes_proof(
		&self,
		first: Block::Hash,
		last: Block::Hash,
		min: Block::Hash,
		max: Block::Hash,
		storage_key: Option<&StorageKey>,
		key: &StorageKey
	) -> Result<ChangesProof<Block::Header>, Error>;

	/// Returns `true` if the given `block` is a descendent of `base`.
	fn is_descendent_of(&self, base: &Block::Hash, block: &Block::Hash) -> Result<bool, Error>;
}
>>>>>>> a53e60dc

/// Finality proof provider.
pub trait FinalityProofProvider<Block: BlockT>: Send + Sync {
	/// Prove finality of the block.
	fn prove_finality(&self, for_block: Block::Hash, request: &[u8]) -> Result<Option<Vec<u8>>, Error>;
}

impl<Block: BlockT> FinalityProofProvider<Block> for () {
	fn prove_finality(&self, _for_block: Block::Hash, _request: &[u8]) -> Result<Option<Vec<u8>>, Error> {
		Ok(None)
	}
}<|MERGE_RESOLUTION|>--- conflicted
+++ resolved
@@ -25,71 +25,11 @@
 	+ BlockBackend<Block> + HeaderMetadata<Block, Error = Error> + Send + Sync
 {}
 
-<<<<<<< HEAD
 impl<Block: BlockT, T> Client<Block> for T
 	where
 		T: HeaderBackend<Block> + ProofProvider<Block> + BlockIdTo<Block, Error = Error>
-		+ BlockBackend<Block> + HeaderMetadata<Block, Error = Error> + Send + Sync
+			+ BlockBackend<Block> + HeaderMetadata<Block, Error = Error> + Send + Sync
 {}
-=======
-	/// Get block status.
-	fn block_status(&self, id: &BlockId<Block>) -> Result<BlockStatus, Error>;
-
-	/// Get block hash by number.
-	fn block_hash(&self, block_number: NumberFor<Block>) -> Result<Option<Block::Hash>, Error>;
-
-	/// Get block header.
-	fn header(&self, id: &BlockId<Block>) -> Result<Option<Block::Header>, Error>;
-
-	/// Get block body.
-	fn body(&self, id: &BlockId<Block>) -> Result<Option<Vec<Block::Extrinsic>>, Error>;
-
-	/// Get block justification.
-	fn justification(&self, id: &BlockId<Block>) -> Result<Option<Justification>, Error>;
-
-	/// Get block header proof.
-	fn header_proof(&self, block_number: NumberFor<Block>)
-		-> Result<(Block::Header, StorageProof), Error>;
-
-	/// Get storage read execution proof.
-	fn read_proof(
-		&self,
-		block: &Block::Hash,
-		keys: &mut dyn Iterator<Item=&[u8]>,
-	) -> Result<StorageProof, Error>;
-
-	/// Get child storage read execution proof.
-	fn read_child_proof(
-		&self,
-		block: &Block::Hash,
-		storage_key: &[u8],
-		child_info: ChildInfo,
-		keys: &mut dyn Iterator<Item=&[u8]>,
-	) -> Result<StorageProof, Error>;
-
-	/// Get method execution proof.
-	fn execution_proof(
-		&self,
-		block: &Block::Hash,
-		method: &str,
-		data: &[u8],
-	) -> Result<(Vec<u8>, StorageProof), Error>;
-
-	/// Get key changes proof.
-	fn key_changes_proof(
-		&self,
-		first: Block::Hash,
-		last: Block::Hash,
-		min: Block::Hash,
-		max: Block::Hash,
-		storage_key: Option<&StorageKey>,
-		key: &StorageKey
-	) -> Result<ChangesProof<Block::Header>, Error>;
-
-	/// Returns `true` if the given `block` is a descendent of `base`.
-	fn is_descendent_of(&self, base: &Block::Hash, block: &Block::Hash) -> Result<bool, Error>;
-}
->>>>>>> a53e60dc
 
 /// Finality proof provider.
 pub trait FinalityProofProvider<Block: BlockT>: Send + Sync {
