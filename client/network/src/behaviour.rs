--- conflicted
+++ resolved
@@ -399,43 +399,6 @@
 	}
 }
 
-<<<<<<< HEAD
-=======
-impl<B: BlockT, H: ExHashT> NetworkBehaviourEventProcess<block_requests::Event<B>> for Behaviour<B, H> {
-	fn inject_event(&mut self, event: block_requests::Event<B>) {
-		match event {
-			block_requests::Event::AnsweredRequest { peer, total_handling_time } => {
-				self.events.push_back(BehaviourOut::InboundRequest {
-					peer,
-					protocol: self.block_requests.protocol_name().to_owned().into(),
-					result: Ok(total_handling_time),
-				});
-			},
-			block_requests::Event::Response { peer, response, request_duration } => {
-				self.events.push_back(BehaviourOut::OpaqueRequestFinished {
-					peer: peer.clone(),
-					protocol: self.block_requests.protocol_name().to_owned(),
-					request_duration,
-				});
-				let ev = self.substrate.on_block_response(peer, response);
-				self.inject_event(ev);
-			}
-			block_requests::Event::RequestCancelled { peer, request_duration, .. } |
-			block_requests::Event::RequestTimeout { peer, request_duration, .. } => {
-				// There doesn't exist any mechanism to report cancellations or timeouts yet, so
-				// we process them by disconnecting the node.
-				self.events.push_back(BehaviourOut::OpaqueRequestFinished {
-					peer: peer.clone(),
-					protocol: self.block_requests.protocol_name().to_owned(),
-					request_duration,
-				});
-				self.substrate.on_block_request_failed(&peer);
-			}
-		}
-	}
-}
-
->>>>>>> 28ffe375
 impl<B: BlockT, H: ExHashT> NetworkBehaviourEventProcess<peer_info::PeerInfoEvent>
 	for Behaviour<B, H> {
 	fn inject_event(&mut self, event: peer_info::PeerInfoEvent) {
