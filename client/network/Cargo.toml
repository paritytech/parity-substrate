[package]
description = "Substrate network protocol"
name = "sc-network"
version = "0.8.0-alpha.5"
license = "GPL-3.0"
authors = ["Parity Technologies <admin@parity.io>"]
edition = "2018"
homepage = "https://substrate.dev"
repository = "https://github.com/paritytech/substrate/"
documentation = "https://docs.rs/sc-network"


[build-dependencies]
prost-build = "0.6.1"

[dependencies]
bitflags = "1.2.0"
bytes = "0.5.0"
codec = { package = "parity-scale-codec", version = "1.2.0", features = ["derive"] }
derive_more = "0.99.2"
either = "1.5.3"
erased-serde = "0.3.9"
fnv = "1.0.6"
fork-tree = { version = "2.0.0-alpha.5", path = "../../utils/fork-tree" }
futures = "0.3.1"
futures_codec = "0.3.3"
futures-timer = "3.0.1"
wasm-timer = "0.2"
libp2p = { version = "0.16.2", default-features = false, features = ["libp2p-websocket"] }
linked-hash-map = "0.5.2"
linked_hash_set = "0.1.3"
log = "0.4.8"
lru = "0.4.0"
nohash-hasher = "0.2.0"
parking_lot = "0.10.0"
prost = "0.6.1"
rand = "0.7.2"
<<<<<<< HEAD
rustc-hex = "2.0.1"
sc-block-builder = { version = "0.8.0-alpha.5", path = "../block-builder" }
sc-client = { version = "0.8.0-alpha.5", path = "../" }
sc-client-api = { version = "2.0.0-alpha.5", path = "../api" }
sc-peerset = { version = "2.0.0-alpha.5", path = "../peerset" }
=======
hex = "0.4.0"
sc-block-builder = { version = "0.8.0-alpha.4", path = "../block-builder" }
sc-client = { version = "0.8.0-alpha.4", path = "../" }
sc-client-api = { version = "2.0.0-alpha.4", path = "../api" }
sc-peerset = { version = "2.0.0-alpha.4", path = "../peerset" }
>>>>>>> 56d69d78
pin-project = "0.4.6"
serde = { version = "1.0.101", features = ["derive"] }
serde_json = "1.0.41"
slog = { version = "2.5.2", features = ["nested-values"] }
slog_derive = "0.2.0"
smallvec = "0.6.10"
sp-arithmetic = { version = "2.0.0-alpha.5", path = "../../primitives/arithmetic" }
sp-blockchain = { version = "2.0.0-alpha.5", path = "../../primitives/blockchain" }
sp-consensus = { version = "0.8.0-alpha.5", path = "../../primitives/consensus/common" }
sp-consensus-babe = { version = "0.8.0-alpha.5", path = "../../primitives/consensus/babe" }
sp-core = { version = "2.0.0-alpha.5", path = "../../primitives/core" }
sp-runtime = { version = "2.0.0-alpha.5", path = "../../primitives/runtime" }
prometheus-endpoint = { package = "substrate-prometheus-endpoint", version = "0.8.0-alpha.5", path = "../../utils/prometheus" }
thiserror = "1"
unsigned-varint = { version = "0.3.1", features = ["futures", "futures-codec"] }
void = "1.0.2"
zeroize = "1.0.0"

[dev-dependencies]
async-std = "1.5"
assert_matches = "1.3"
env_logger = "0.7.0"
quickcheck = "0.9.0"
rand = "0.7.2"
sp-keyring = { version = "2.0.0-alpha.5", path = "../../primitives/keyring" }
sp-test-primitives = { version = "2.0.0-dev", path = "../../primitives/test-primitives" }
substrate-test-runtime = { version = "2.0.0-dev", path = "../../test-utils/runtime" }
substrate-test-runtime-client = { version = "2.0.0-dev", path = "../../test-utils/runtime/client" }
tempfile = "3.1.0"

[features]
default = []
<|MERGE_RESOLUTION|>--- conflicted
+++ resolved
@@ -35,19 +35,11 @@
 parking_lot = "0.10.0"
 prost = "0.6.1"
 rand = "0.7.2"
-<<<<<<< HEAD
-rustc-hex = "2.0.1"
-sc-block-builder = { version = "0.8.0-alpha.5", path = "../block-builder" }
-sc-client = { version = "0.8.0-alpha.5", path = "../" }
-sc-client-api = { version = "2.0.0-alpha.5", path = "../api" }
-sc-peerset = { version = "2.0.0-alpha.5", path = "../peerset" }
-=======
 hex = "0.4.0"
 sc-block-builder = { version = "0.8.0-alpha.4", path = "../block-builder" }
 sc-client = { version = "0.8.0-alpha.4", path = "../" }
 sc-client-api = { version = "2.0.0-alpha.4", path = "../api" }
 sc-peerset = { version = "2.0.0-alpha.4", path = "../peerset" }
->>>>>>> 56d69d78
 pin-project = "0.4.6"
 serde = { version = "1.0.101", features = ["derive"] }
 serde_json = "1.0.41"
