--- conflicted
+++ resolved
@@ -50,22 +50,13 @@
 serde = { version = "1.0.126", features = ["derive"] }
 serde_json = "1.0.41"
 smallvec = "1.5.0"
-<<<<<<< HEAD
-sp-arithmetic = { version = "3.0.0", path = "../../primitives/arithmetic" }
-sp-blockchain = { version = "3.0.0", path = "../../primitives/blockchain" }
-sp-consensus = { version = "0.9.0", path = "../../primitives/consensus/common" }
-sp-core = { version = "3.0.0", path = "../../primitives/core" }
-sp-runtime = { version = "3.0.0", path = "../../primitives/runtime" }
-sp-utils = { version = "3.0.0", path = "../../primitives/utils" }
-sp-finality-grandpa = { version = "3.0.0", path = "../../primitives/finality-grandpa" }
-=======
 sp-arithmetic = { version = "4.0.0-dev", path = "../../primitives/arithmetic" }
 sp-blockchain = { version = "4.0.0-dev", path = "../../primitives/blockchain" }
 sp-consensus = { version = "0.10.0-dev", path = "../../primitives/consensus/common" }
 sp-core = { version = "4.0.0-dev", path = "../../primitives/core" }
 sp-runtime = { version = "4.0.0-dev", path = "../../primitives/runtime" }
 sp-utils = { version = "4.0.0-dev", path = "../../primitives/utils" }
->>>>>>> 0c971e0e
+sp-finality-grandpa = { version = "4.0.0-dev", path = "../../primitives/finality-grandpa" }
 thiserror = "1"
 unsigned-varint = { version = "0.6.0", features = ["futures", "asynchronous_codec"] }
 void = "1.0.2"
