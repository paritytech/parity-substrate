--- conflicted
+++ resolved
@@ -16,11 +16,8 @@
 prost-build = "0.6.1"
 
 [dependencies]
-<<<<<<< HEAD
 async-trait = "0.1"
-=======
 async-std = { version = "1.6.2", features = ["unstable"] }
->>>>>>> 28c6c401
 bitflags = "1.2.0"
 bs58 = "0.3.1"
 bytes = "0.5.0"
@@ -68,11 +65,7 @@
 [dependencies.libp2p]
 version = "0.24.0"
 default-features = false
-<<<<<<< HEAD
-features = ["identify", "kad", "mdns", "mplex", "noise", "ping", "request-response", "tcp-async-std", "websocket", "yamux"]
-=======
-features = ["identify", "kad", "mdns-async-std", "mplex", "noise", "ping", "tcp-async-std", "websocket", "yamux"]
->>>>>>> 28c6c401
+features = ["identify", "kad", "mdns-async-std", "mplex", "noise", "ping", "request-response", "tcp-async-std", "websocket", "yamux"]
 
 [dev-dependencies]
 assert_matches = "1.3"
