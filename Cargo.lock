<<<<<<< HEAD
[root]
name = "polkadot-state-machine"
version = "0.1.0"
dependencies = [
 "polkadot-primitives 0.1.0",
]

=======
>>>>>>> 8f4a30e5
[[package]]
name = "aho-corasick"
version = "0.6.3"
source = "registry+https://github.com/rust-lang/crates.io-index"
dependencies = [
 "memchr 1.0.2 (registry+https://github.com/rust-lang/crates.io-index)",
]

[[package]]
name = "ansi_term"
version = "0.9.0"
source = "registry+https://github.com/rust-lang/crates.io-index"

[[package]]
name = "assert_matches"
version = "1.1.0"
source = "registry+https://github.com/rust-lang/crates.io-index"

[[package]]
name = "atty"
version = "0.2.3"
source = "registry+https://github.com/rust-lang/crates.io-index"
dependencies = [
 "kernel32-sys 0.2.2 (registry+https://github.com/rust-lang/crates.io-index)",
 "libc 0.2.33 (registry+https://github.com/rust-lang/crates.io-index)",
 "termion 1.5.1 (registry+https://github.com/rust-lang/crates.io-index)",
 "winapi 0.2.8 (registry+https://github.com/rust-lang/crates.io-index)",
]

[[package]]
name = "backtrace"
version = "0.3.3"
source = "registry+https://github.com/rust-lang/crates.io-index"
dependencies = [
 "backtrace-sys 0.1.16 (registry+https://github.com/rust-lang/crates.io-index)",
 "cfg-if 0.1.2 (registry+https://github.com/rust-lang/crates.io-index)",
 "dbghelp-sys 0.2.0 (registry+https://github.com/rust-lang/crates.io-index)",
 "kernel32-sys 0.2.2 (registry+https://github.com/rust-lang/crates.io-index)",
 "libc 0.2.33 (registry+https://github.com/rust-lang/crates.io-index)",
 "rustc-demangle 0.1.5 (registry+https://github.com/rust-lang/crates.io-index)",
 "winapi 0.2.8 (registry+https://github.com/rust-lang/crates.io-index)",
]

[[package]]
name = "backtrace-sys"
version = "0.1.16"
source = "registry+https://github.com/rust-lang/crates.io-index"
dependencies = [
 "cc 1.0.3 (registry+https://github.com/rust-lang/crates.io-index)",
 "libc 0.2.33 (registry+https://github.com/rust-lang/crates.io-index)",
]

[[package]]
name = "bitflags"
version = "0.7.0"
source = "registry+https://github.com/rust-lang/crates.io-index"

[[package]]
name = "bitflags"
version = "0.9.1"
source = "registry+https://github.com/rust-lang/crates.io-index"

[[package]]
name = "byteorder"
version = "1.1.0"
source = "registry+https://github.com/rust-lang/crates.io-index"

[[package]]
name = "cc"
version = "1.0.3"
source = "registry+https://github.com/rust-lang/crates.io-index"

[[package]]
name = "cfg-if"
version = "0.1.2"
source = "registry+https://github.com/rust-lang/crates.io-index"

[[package]]
name = "clap"
version = "2.27.1"
source = "registry+https://github.com/rust-lang/crates.io-index"
dependencies = [
 "ansi_term 0.9.0 (registry+https://github.com/rust-lang/crates.io-index)",
 "atty 0.2.3 (registry+https://github.com/rust-lang/crates.io-index)",
 "bitflags 0.9.1 (registry+https://github.com/rust-lang/crates.io-index)",
 "strsim 0.6.0 (registry+https://github.com/rust-lang/crates.io-index)",
 "textwrap 0.9.0 (registry+https://github.com/rust-lang/crates.io-index)",
 "unicode-width 0.1.4 (registry+https://github.com/rust-lang/crates.io-index)",
 "vec_map 0.8.0 (registry+https://github.com/rust-lang/crates.io-index)",
 "yaml-rust 0.3.5 (registry+https://github.com/rust-lang/crates.io-index)",
]

[[package]]
name = "crunchy"
version = "0.1.6"
source = "registry+https://github.com/rust-lang/crates.io-index"

[[package]]
name = "dbghelp-sys"
version = "0.2.0"
source = "registry+https://github.com/rust-lang/crates.io-index"
dependencies = [
 "winapi 0.2.8 (registry+https://github.com/rust-lang/crates.io-index)",
 "winapi-build 0.1.1 (registry+https://github.com/rust-lang/crates.io-index)",
]

[[package]]
name = "difference"
version = "1.0.0"
source = "registry+https://github.com/rust-lang/crates.io-index"

[[package]]
name = "dtoa"
version = "0.4.2"
source = "registry+https://github.com/rust-lang/crates.io-index"

[[package]]
name = "env_logger"
version = "0.4.3"
source = "registry+https://github.com/rust-lang/crates.io-index"
dependencies = [
 "log 0.3.8 (registry+https://github.com/rust-lang/crates.io-index)",
 "regex 0.2.2 (registry+https://github.com/rust-lang/crates.io-index)",
]

[[package]]
name = "error-chain"
version = "0.11.0"
source = "registry+https://github.com/rust-lang/crates.io-index"
dependencies = [
 "backtrace 0.3.3 (registry+https://github.com/rust-lang/crates.io-index)",
]

[[package]]
name = "fixed-hash"
version = "0.1.0"
source = "git+https://github.com/paritytech/primitives.git#940a287e1e2c0a899ce27926d206c4c2925d009d"
dependencies = [
 "libc 0.2.33 (registry+https://github.com/rust-lang/crates.io-index)",
 "rand 0.3.18 (registry+https://github.com/rust-lang/crates.io-index)",
 "rustc-hex 1.0.0 (registry+https://github.com/rust-lang/crates.io-index)",
]

[[package]]
name = "fuchsia-zircon"
version = "0.2.1"
source = "registry+https://github.com/rust-lang/crates.io-index"
dependencies = [
 "fuchsia-zircon-sys 0.2.0 (registry+https://github.com/rust-lang/crates.io-index)",
]

[[package]]
name = "fuchsia-zircon-sys"
version = "0.2.0"
source = "registry+https://github.com/rust-lang/crates.io-index"
dependencies = [
 "bitflags 0.7.0 (registry+https://github.com/rust-lang/crates.io-index)",
]

[[package]]
name = "itoa"
version = "0.3.4"
source = "registry+https://github.com/rust-lang/crates.io-index"

[[package]]
name = "kernel32-sys"
version = "0.2.2"
source = "registry+https://github.com/rust-lang/crates.io-index"
dependencies = [
 "winapi 0.2.8 (registry+https://github.com/rust-lang/crates.io-index)",
 "winapi-build 0.1.1 (registry+https://github.com/rust-lang/crates.io-index)",
]

[[package]]
name = "lazy_static"
version = "0.2.9"
source = "registry+https://github.com/rust-lang/crates.io-index"

[[package]]
name = "libc"
version = "0.2.33"
source = "registry+https://github.com/rust-lang/crates.io-index"

[[package]]
name = "log"
version = "0.3.8"
source = "registry+https://github.com/rust-lang/crates.io-index"

[[package]]
name = "memchr"
version = "1.0.2"
source = "registry+https://github.com/rust-lang/crates.io-index"
dependencies = [
 "libc 0.2.33 (registry+https://github.com/rust-lang/crates.io-index)",
]

[[package]]
name = "num-traits"
version = "0.1.40"
source = "registry+https://github.com/rust-lang/crates.io-index"

[[package]]
name = "polkadot"
version = "0.1.0"
dependencies = [
 "polkadot-cli 0.1.0",
]

[[package]]
name = "polkadot-cli"
version = "0.1.0"
dependencies = [
 "clap 2.27.1 (registry+https://github.com/rust-lang/crates.io-index)",
 "env_logger 0.4.3 (registry+https://github.com/rust-lang/crates.io-index)",
 "log 0.3.8 (registry+https://github.com/rust-lang/crates.io-index)",
]

[[package]]
name = "polkadot-contracts"
version = "0.1.0"
dependencies = [
 "assert_matches 1.1.0 (registry+https://github.com/rust-lang/crates.io-index)",
 "error-chain 0.11.0 (registry+https://github.com/rust-lang/crates.io-index)",
 "polkadot-primitives 0.1.0",
 "polkadot-serializer 0.1.0",
 "polkadot-state-machine 0.1.0",
 "serde 1.0.19 (registry+https://github.com/rust-lang/crates.io-index)",
 "serde_derive 1.0.19 (registry+https://github.com/rust-lang/crates.io-index)",
]

[[package]]
name = "polkadot-primitives"
version = "0.1.0"
dependencies = [
 "crunchy 0.1.6 (registry+https://github.com/rust-lang/crates.io-index)",
 "fixed-hash 0.1.0 (git+https://github.com/paritytech/primitives.git)",
 "polkadot-serializer 0.1.0",
 "pretty_assertions 0.4.0 (registry+https://github.com/rust-lang/crates.io-index)",
 "rustc-hex 1.0.0 (registry+https://github.com/rust-lang/crates.io-index)",
 "serde 1.0.19 (registry+https://github.com/rust-lang/crates.io-index)",
 "serde_derive 1.0.19 (registry+https://github.com/rust-lang/crates.io-index)",
 "tiny-keccak 1.3.1 (registry+https://github.com/rust-lang/crates.io-index)",
 "uint 0.1.0 (git+https://github.com/paritytech/primitives.git)",
]

[[package]]
name = "polkadot-serializer"
version = "0.1.0"
dependencies = [
 "serde 1.0.19 (registry+https://github.com/rust-lang/crates.io-index)",
 "serde_json 1.0.6 (registry+https://github.com/rust-lang/crates.io-index)",
]

[[package]]
<<<<<<< HEAD
=======
name = "polkadot-validator"
version = "0.1.0"
dependencies = [
 "error-chain 0.11.0 (registry+https://github.com/rust-lang/crates.io-index)",
 "polkadot-primitives 0.1.0",
 "polkadot-serializer 0.1.0",
 "serde 1.0.19 (registry+https://github.com/rust-lang/crates.io-index)",
]

[[package]]
>>>>>>> 8f4a30e5
name = "pretty_assertions"
version = "0.4.0"
source = "registry+https://github.com/rust-lang/crates.io-index"
dependencies = [
 "ansi_term 0.9.0 (registry+https://github.com/rust-lang/crates.io-index)",
 "difference 1.0.0 (registry+https://github.com/rust-lang/crates.io-index)",
]

[[package]]
name = "quote"
version = "0.3.15"
source = "registry+https://github.com/rust-lang/crates.io-index"

[[package]]
name = "rand"
version = "0.3.18"
source = "registry+https://github.com/rust-lang/crates.io-index"
dependencies = [
 "fuchsia-zircon 0.2.1 (registry+https://github.com/rust-lang/crates.io-index)",
 "libc 0.2.33 (registry+https://github.com/rust-lang/crates.io-index)",
]

[[package]]
name = "redox_syscall"
version = "0.1.31"
source = "registry+https://github.com/rust-lang/crates.io-index"

[[package]]
name = "redox_termios"
version = "0.1.1"
source = "registry+https://github.com/rust-lang/crates.io-index"
dependencies = [
 "redox_syscall 0.1.31 (registry+https://github.com/rust-lang/crates.io-index)",
]

[[package]]
name = "regex"
version = "0.2.2"
source = "registry+https://github.com/rust-lang/crates.io-index"
dependencies = [
 "aho-corasick 0.6.3 (registry+https://github.com/rust-lang/crates.io-index)",
 "memchr 1.0.2 (registry+https://github.com/rust-lang/crates.io-index)",
 "regex-syntax 0.4.1 (registry+https://github.com/rust-lang/crates.io-index)",
 "thread_local 0.3.4 (registry+https://github.com/rust-lang/crates.io-index)",
 "utf8-ranges 1.0.0 (registry+https://github.com/rust-lang/crates.io-index)",
]

[[package]]
name = "regex-syntax"
version = "0.4.1"
source = "registry+https://github.com/rust-lang/crates.io-index"

[[package]]
name = "rustc-demangle"
version = "0.1.5"
source = "registry+https://github.com/rust-lang/crates.io-index"

[[package]]
name = "rustc-hex"
version = "1.0.0"
source = "registry+https://github.com/rust-lang/crates.io-index"

[[package]]
name = "rustc_version"
version = "0.2.1"
source = "registry+https://github.com/rust-lang/crates.io-index"
dependencies = [
 "semver 0.6.0 (registry+https://github.com/rust-lang/crates.io-index)",
]

[[package]]
name = "semver"
version = "0.6.0"
source = "registry+https://github.com/rust-lang/crates.io-index"
dependencies = [
 "semver-parser 0.7.0 (registry+https://github.com/rust-lang/crates.io-index)",
]

[[package]]
name = "semver-parser"
version = "0.7.0"
source = "registry+https://github.com/rust-lang/crates.io-index"

[[package]]
name = "serde"
version = "1.0.19"
source = "registry+https://github.com/rust-lang/crates.io-index"

[[package]]
name = "serde_derive"
version = "1.0.19"
source = "registry+https://github.com/rust-lang/crates.io-index"
dependencies = [
 "quote 0.3.15 (registry+https://github.com/rust-lang/crates.io-index)",
 "serde_derive_internals 0.17.0 (registry+https://github.com/rust-lang/crates.io-index)",
 "syn 0.11.11 (registry+https://github.com/rust-lang/crates.io-index)",
]

[[package]]
name = "serde_derive_internals"
version = "0.17.0"
source = "registry+https://github.com/rust-lang/crates.io-index"
dependencies = [
 "syn 0.11.11 (registry+https://github.com/rust-lang/crates.io-index)",
 "synom 0.11.3 (registry+https://github.com/rust-lang/crates.io-index)",
]

[[package]]
name = "serde_json"
version = "1.0.6"
source = "registry+https://github.com/rust-lang/crates.io-index"
dependencies = [
 "dtoa 0.4.2 (registry+https://github.com/rust-lang/crates.io-index)",
 "itoa 0.3.4 (registry+https://github.com/rust-lang/crates.io-index)",
 "num-traits 0.1.40 (registry+https://github.com/rust-lang/crates.io-index)",
 "serde 1.0.19 (registry+https://github.com/rust-lang/crates.io-index)",
]

[[package]]
name = "strsim"
version = "0.6.0"
source = "registry+https://github.com/rust-lang/crates.io-index"

[[package]]
name = "syn"
version = "0.11.11"
source = "registry+https://github.com/rust-lang/crates.io-index"
dependencies = [
 "quote 0.3.15 (registry+https://github.com/rust-lang/crates.io-index)",
 "synom 0.11.3 (registry+https://github.com/rust-lang/crates.io-index)",
 "unicode-xid 0.0.4 (registry+https://github.com/rust-lang/crates.io-index)",
]

[[package]]
name = "synom"
version = "0.11.3"
source = "registry+https://github.com/rust-lang/crates.io-index"
dependencies = [
 "unicode-xid 0.0.4 (registry+https://github.com/rust-lang/crates.io-index)",
]

[[package]]
name = "termion"
version = "1.5.1"
source = "registry+https://github.com/rust-lang/crates.io-index"
dependencies = [
 "libc 0.2.33 (registry+https://github.com/rust-lang/crates.io-index)",
 "redox_syscall 0.1.31 (registry+https://github.com/rust-lang/crates.io-index)",
 "redox_termios 0.1.1 (registry+https://github.com/rust-lang/crates.io-index)",
]

[[package]]
name = "textwrap"
version = "0.9.0"
source = "registry+https://github.com/rust-lang/crates.io-index"
dependencies = [
 "unicode-width 0.1.4 (registry+https://github.com/rust-lang/crates.io-index)",
]

[[package]]
name = "thread_local"
version = "0.3.4"
source = "registry+https://github.com/rust-lang/crates.io-index"
dependencies = [
 "lazy_static 0.2.9 (registry+https://github.com/rust-lang/crates.io-index)",
 "unreachable 1.0.0 (registry+https://github.com/rust-lang/crates.io-index)",
]

[[package]]
name = "tiny-keccak"
version = "1.3.1"
source = "registry+https://github.com/rust-lang/crates.io-index"

[[package]]
name = "uint"
version = "0.1.0"
source = "git+https://github.com/paritytech/primitives.git#940a287e1e2c0a899ce27926d206c4c2925d009d"
dependencies = [
 "byteorder 1.1.0 (registry+https://github.com/rust-lang/crates.io-index)",
 "rustc-hex 1.0.0 (registry+https://github.com/rust-lang/crates.io-index)",
 "rustc_version 0.2.1 (registry+https://github.com/rust-lang/crates.io-index)",
]

[[package]]
name = "unicode-width"
version = "0.1.4"
source = "registry+https://github.com/rust-lang/crates.io-index"

[[package]]
name = "unicode-xid"
version = "0.0.4"
source = "registry+https://github.com/rust-lang/crates.io-index"

[[package]]
name = "unreachable"
version = "1.0.0"
source = "registry+https://github.com/rust-lang/crates.io-index"
dependencies = [
 "void 1.0.2 (registry+https://github.com/rust-lang/crates.io-index)",
]

[[package]]
name = "utf8-ranges"
version = "1.0.0"
source = "registry+https://github.com/rust-lang/crates.io-index"

[[package]]
name = "vec_map"
version = "0.8.0"
source = "registry+https://github.com/rust-lang/crates.io-index"

[[package]]
name = "void"
version = "1.0.2"
source = "registry+https://github.com/rust-lang/crates.io-index"

[[package]]
name = "winapi"
version = "0.2.8"
source = "registry+https://github.com/rust-lang/crates.io-index"

[[package]]
name = "winapi-build"
version = "0.1.1"
source = "registry+https://github.com/rust-lang/crates.io-index"

[[package]]
name = "yaml-rust"
version = "0.3.5"
source = "registry+https://github.com/rust-lang/crates.io-index"

[metadata]
"checksum aho-corasick 0.6.3 (registry+https://github.com/rust-lang/crates.io-index)" = "500909c4f87a9e52355b26626d890833e9e1d53ac566db76c36faa984b889699"
"checksum ansi_term 0.9.0 (registry+https://github.com/rust-lang/crates.io-index)" = "23ac7c30002a5accbf7e8987d0632fa6de155b7c3d39d0067317a391e00a2ef6"
"checksum assert_matches 1.1.0 (registry+https://github.com/rust-lang/crates.io-index)" = "9e772942dccdf11b368c31e044e4fca9189f80a773d2f0808379de65894cbf57"
"checksum atty 0.2.3 (registry+https://github.com/rust-lang/crates.io-index)" = "21e50800ec991574876040fff8ee46b136a53e985286fbe6a3bdfe6421b78860"
"checksum backtrace 0.3.3 (registry+https://github.com/rust-lang/crates.io-index)" = "99f2ce94e22b8e664d95c57fff45b98a966c2252b60691d0b7aeeccd88d70983"
"checksum backtrace-sys 0.1.16 (registry+https://github.com/rust-lang/crates.io-index)" = "44585761d6161b0f57afc49482ab6bd067e4edef48c12a152c237eb0203f7661"
"checksum bitflags 0.7.0 (registry+https://github.com/rust-lang/crates.io-index)" = "aad18937a628ec6abcd26d1489012cc0e18c21798210f491af69ded9b881106d"
"checksum bitflags 0.9.1 (registry+https://github.com/rust-lang/crates.io-index)" = "4efd02e230a02e18f92fc2735f44597385ed02ad8f831e7c1c1156ee5e1ab3a5"
"checksum byteorder 1.1.0 (registry+https://github.com/rust-lang/crates.io-index)" = "ff81738b726f5d099632ceaffe7fb65b90212e8dce59d518729e7e8634032d3d"
"checksum cc 1.0.3 (registry+https://github.com/rust-lang/crates.io-index)" = "a9b13a57efd6b30ecd6598ebdb302cca617930b5470647570468a65d12ef9719"
"checksum cfg-if 0.1.2 (registry+https://github.com/rust-lang/crates.io-index)" = "d4c819a1287eb618df47cc647173c5c4c66ba19d888a6e50d605672aed3140de"
"checksum clap 2.27.1 (registry+https://github.com/rust-lang/crates.io-index)" = "1b8c532887f1a292d17de05ae858a8fe50a301e196f9ef0ddb7ccd0d1d00f180"
"checksum crunchy 0.1.6 (registry+https://github.com/rust-lang/crates.io-index)" = "a2f4a431c5c9f662e1200b7c7f02c34e91361150e382089a8f2dec3ba680cbda"
"checksum dbghelp-sys 0.2.0 (registry+https://github.com/rust-lang/crates.io-index)" = "97590ba53bcb8ac28279161ca943a924d1fd4a8fb3fa63302591647c4fc5b850"
"checksum difference 1.0.0 (registry+https://github.com/rust-lang/crates.io-index)" = "b3304d19798a8e067e48d8e69b2c37f0b5e9b4e462504ad9e27e9f3fce02bba8"
"checksum dtoa 0.4.2 (registry+https://github.com/rust-lang/crates.io-index)" = "09c3753c3db574d215cba4ea76018483895d7bff25a31b49ba45db21c48e50ab"
"checksum env_logger 0.4.3 (registry+https://github.com/rust-lang/crates.io-index)" = "3ddf21e73e016298f5cb37d6ef8e8da8e39f91f9ec8b0df44b7deb16a9f8cd5b"
"checksum error-chain 0.11.0 (registry+https://github.com/rust-lang/crates.io-index)" = "ff511d5dc435d703f4971bc399647c9bc38e20cb41452e3b9feb4765419ed3f3"
"checksum fixed-hash 0.1.0 (git+https://github.com/paritytech/primitives.git)" = "<none>"
"checksum fuchsia-zircon 0.2.1 (registry+https://github.com/rust-lang/crates.io-index)" = "f6c0581a4e363262e52b87f59ee2afe3415361c6ec35e665924eb08afe8ff159"
"checksum fuchsia-zircon-sys 0.2.0 (registry+https://github.com/rust-lang/crates.io-index)" = "43f3795b4bae048dc6123a6b972cadde2e676f9ded08aef6bb77f5f157684a82"
"checksum itoa 0.3.4 (registry+https://github.com/rust-lang/crates.io-index)" = "8324a32baf01e2ae060e9de58ed0bc2320c9a2833491ee36cd3b4c414de4db8c"
"checksum kernel32-sys 0.2.2 (registry+https://github.com/rust-lang/crates.io-index)" = "7507624b29483431c0ba2d82aece8ca6cdba9382bff4ddd0f7490560c056098d"
"checksum lazy_static 0.2.9 (registry+https://github.com/rust-lang/crates.io-index)" = "c9e5e58fa1a4c3b915a561a78a22ee0cac6ab97dca2504428bc1cb074375f8d5"
"checksum libc 0.2.33 (registry+https://github.com/rust-lang/crates.io-index)" = "5ba3df4dcb460b9dfbd070d41c94c19209620c191b0340b929ce748a2bcd42d2"
"checksum log 0.3.8 (registry+https://github.com/rust-lang/crates.io-index)" = "880f77541efa6e5cc74e76910c9884d9859683118839d6a1dc3b11e63512565b"
"checksum memchr 1.0.2 (registry+https://github.com/rust-lang/crates.io-index)" = "148fab2e51b4f1cfc66da2a7c32981d1d3c083a803978268bb11fe4b86925e7a"
"checksum num-traits 0.1.40 (registry+https://github.com/rust-lang/crates.io-index)" = "99843c856d68d8b4313b03a17e33c4bb42ae8f6610ea81b28abe076ac721b9b0"
"checksum pretty_assertions 0.4.0 (registry+https://github.com/rust-lang/crates.io-index)" = "94b6bbc8a323d89a019c4cdde21850522fb8405e97add70827177fc2f86c1495"
"checksum quote 0.3.15 (registry+https://github.com/rust-lang/crates.io-index)" = "7a6e920b65c65f10b2ae65c831a81a073a89edd28c7cce89475bff467ab4167a"
"checksum rand 0.3.18 (registry+https://github.com/rust-lang/crates.io-index)" = "6475140dfd8655aeb72e1fd4b7a1cc1c202be65d71669476e392fe62532b9edd"
"checksum redox_syscall 0.1.31 (registry+https://github.com/rust-lang/crates.io-index)" = "8dde11f18c108289bef24469638a04dce49da56084f2d50618b226e47eb04509"
"checksum redox_termios 0.1.1 (registry+https://github.com/rust-lang/crates.io-index)" = "7e891cfe48e9100a70a3b6eb652fef28920c117d366339687bd5576160db0f76"
"checksum regex 0.2.2 (registry+https://github.com/rust-lang/crates.io-index)" = "1731164734096285ec2a5ec7fea5248ae2f5485b3feeb0115af4fda2183b2d1b"
"checksum regex-syntax 0.4.1 (registry+https://github.com/rust-lang/crates.io-index)" = "ad890a5eef7953f55427c50575c680c42841653abd2b028b68cd223d157f62db"
"checksum rustc-demangle 0.1.5 (registry+https://github.com/rust-lang/crates.io-index)" = "aee45432acc62f7b9a108cc054142dac51f979e69e71ddce7d6fc7adf29e817e"
"checksum rustc-hex 1.0.0 (registry+https://github.com/rust-lang/crates.io-index)" = "0ceb8ce7a5e520de349e1fa172baeba4a9e8d5ef06c47471863530bc4972ee1e"
"checksum rustc_version 0.2.1 (registry+https://github.com/rust-lang/crates.io-index)" = "b9743a7670d88d5d52950408ecdb7c71d8986251ab604d4689dd2ca25c9bca69"
"checksum semver 0.6.0 (registry+https://github.com/rust-lang/crates.io-index)" = "7a3186ec9e65071a2095434b1f5bb24838d4e8e130f584c790f6033c79943537"
"checksum semver-parser 0.7.0 (registry+https://github.com/rust-lang/crates.io-index)" = "388a1df253eca08550bef6c72392cfe7c30914bf41df5269b68cbd6ff8f570a3"
"checksum serde 1.0.19 (registry+https://github.com/rust-lang/crates.io-index)" = "0c9cab69e16835717c9b8bd13c29f92b6aa34fe32ce2866b1ab481cf2da8442a"
"checksum serde_derive 1.0.19 (registry+https://github.com/rust-lang/crates.io-index)" = "3bdafe3e71710131a919735916caa5b18c2754ad0d33d8ae5d586ccc804a403e"
"checksum serde_derive_internals 0.17.0 (registry+https://github.com/rust-lang/crates.io-index)" = "32f1926285523b2db55df263d2aa4eb69ddcfa7a7eade6430323637866b513ab"
"checksum serde_json 1.0.6 (registry+https://github.com/rust-lang/crates.io-index)" = "e4586746d1974a030c48919731ecffd0ed28d0c40749d0d18d43b3a7d6c9b20e"
"checksum strsim 0.6.0 (registry+https://github.com/rust-lang/crates.io-index)" = "b4d15c810519a91cf877e7e36e63fe068815c678181439f2f29e2562147c3694"
"checksum syn 0.11.11 (registry+https://github.com/rust-lang/crates.io-index)" = "d3b891b9015c88c576343b9b3e41c2c11a51c219ef067b264bd9c8aa9b441dad"
"checksum synom 0.11.3 (registry+https://github.com/rust-lang/crates.io-index)" = "a393066ed9010ebaed60b9eafa373d4b1baac186dd7e008555b0f702b51945b6"
"checksum termion 1.5.1 (registry+https://github.com/rust-lang/crates.io-index)" = "689a3bdfaab439fd92bc87df5c4c78417d3cbe537487274e9b0b2dce76e92096"
"checksum textwrap 0.9.0 (registry+https://github.com/rust-lang/crates.io-index)" = "c0b59b6b4b44d867f1370ef1bd91bfb262bf07bf0ae65c202ea2fbc16153b693"
"checksum thread_local 0.3.4 (registry+https://github.com/rust-lang/crates.io-index)" = "1697c4b57aeeb7a536b647165a2825faddffb1d3bad386d507709bd51a90bb14"
"checksum tiny-keccak 1.3.1 (registry+https://github.com/rust-lang/crates.io-index)" = "d52d12ad79e4063e0cb0ca5efa202ed7244b6ce4d25f4d3abe410b2a66128292"
"checksum uint 0.1.0 (git+https://github.com/paritytech/primitives.git)" = "<none>"
"checksum unicode-width 0.1.4 (registry+https://github.com/rust-lang/crates.io-index)" = "bf3a113775714a22dcb774d8ea3655c53a32debae63a063acc00a91cc586245f"
"checksum unicode-xid 0.0.4 (registry+https://github.com/rust-lang/crates.io-index)" = "8c1f860d7d29cf02cb2f3f359fd35991af3d30bac52c57d265a3c461074cb4dc"
"checksum unreachable 1.0.0 (registry+https://github.com/rust-lang/crates.io-index)" = "382810877fe448991dfc7f0dd6e3ae5d58088fd0ea5e35189655f84e6814fa56"
"checksum utf8-ranges 1.0.0 (registry+https://github.com/rust-lang/crates.io-index)" = "662fab6525a98beff2921d7f61a39e7d59e0b425ebc7d0d9e66d316e55124122"
"checksum vec_map 0.8.0 (registry+https://github.com/rust-lang/crates.io-index)" = "887b5b631c2ad01628bbbaa7dd4c869f80d3186688f8d0b6f58774fbe324988c"
"checksum void 1.0.2 (registry+https://github.com/rust-lang/crates.io-index)" = "6a02e4885ed3bc0f2de90ea6dd45ebcbb66dacffe03547fadbb0eeae2770887d"
"checksum winapi 0.2.8 (registry+https://github.com/rust-lang/crates.io-index)" = "167dc9d6949a9b857f3451275e911c3f44255842c1f7a76f33c55103a909087a"
"checksum winapi-build 0.1.1 (registry+https://github.com/rust-lang/crates.io-index)" = "2d315eee3b34aca4797b2da6b13ed88266e6d612562a0c46390af8299fc699bc"
"checksum yaml-rust 0.3.5 (registry+https://github.com/rust-lang/crates.io-index)" = "e66366e18dc58b46801afbf2ca7661a9f59cc8c5962c29892b6039b4f86fa992"<|MERGE_RESOLUTION|>--- conflicted
+++ resolved
@@ -1,13 +1,13 @@
-<<<<<<< HEAD
 [root]
-name = "polkadot-state-machine"
-version = "0.1.0"
-dependencies = [
+name = "polkadot-validator"
+version = "0.1.0"
+dependencies = [
+ "error-chain 0.11.0 (registry+https://github.com/rust-lang/crates.io-index)",
  "polkadot-primitives 0.1.0",
-]
-
-=======
->>>>>>> 8f4a30e5
+ "polkadot-serializer 0.1.0",
+ "serde 1.0.19 (registry+https://github.com/rust-lang/crates.io-index)",
+]
+
 [[package]]
 name = "aho-corasick"
 version = "0.6.3"
@@ -262,19 +262,13 @@
 ]
 
 [[package]]
-<<<<<<< HEAD
-=======
-name = "polkadot-validator"
-version = "0.1.0"
-dependencies = [
- "error-chain 0.11.0 (registry+https://github.com/rust-lang/crates.io-index)",
+name = "polkadot-state-machine"
+version = "0.1.0"
+dependencies = [
  "polkadot-primitives 0.1.0",
- "polkadot-serializer 0.1.0",
- "serde 1.0.19 (registry+https://github.com/rust-lang/crates.io-index)",
-]
-
-[[package]]
->>>>>>> 8f4a30e5
+]
+
+[[package]]
 name = "pretty_assertions"
 version = "0.4.0"
 source = "registry+https://github.com/rust-lang/crates.io-index"
