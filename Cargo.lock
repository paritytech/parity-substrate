[[package]]
name = "aho-corasick"
version = "0.6.3"
source = "registry+https://github.com/rust-lang/crates.io-index"
dependencies = [
 "memchr 1.0.2 (registry+https://github.com/rust-lang/crates.io-index)",
]

[[package]]
name = "ansi_term"
version = "0.9.0"
source = "registry+https://github.com/rust-lang/crates.io-index"

[[package]]
name = "arrayvec"
version = "0.3.24"
source = "registry+https://github.com/rust-lang/crates.io-index"
dependencies = [
 "nodrop 0.1.12 (registry+https://github.com/rust-lang/crates.io-index)",
 "odds 0.2.25 (registry+https://github.com/rust-lang/crates.io-index)",
]

[[package]]
name = "assert_matches"
version = "1.1.0"
source = "registry+https://github.com/rust-lang/crates.io-index"

[[package]]
name = "atty"
version = "0.2.3"
source = "registry+https://github.com/rust-lang/crates.io-index"
dependencies = [
 "kernel32-sys 0.2.2 (registry+https://github.com/rust-lang/crates.io-index)",
 "libc 0.2.33 (registry+https://github.com/rust-lang/crates.io-index)",
 "termion 1.5.1 (registry+https://github.com/rust-lang/crates.io-index)",
 "winapi 0.2.8 (registry+https://github.com/rust-lang/crates.io-index)",
]

[[package]]
name = "backtrace"
version = "0.3.3"
source = "registry+https://github.com/rust-lang/crates.io-index"
dependencies = [
 "backtrace-sys 0.1.16 (registry+https://github.com/rust-lang/crates.io-index)",
 "cfg-if 0.1.2 (registry+https://github.com/rust-lang/crates.io-index)",
 "dbghelp-sys 0.2.0 (registry+https://github.com/rust-lang/crates.io-index)",
 "kernel32-sys 0.2.2 (registry+https://github.com/rust-lang/crates.io-index)",
 "libc 0.2.33 (registry+https://github.com/rust-lang/crates.io-index)",
 "rustc-demangle 0.1.5 (registry+https://github.com/rust-lang/crates.io-index)",
 "winapi 0.2.8 (registry+https://github.com/rust-lang/crates.io-index)",
]

[[package]]
name = "backtrace-sys"
version = "0.1.16"
source = "registry+https://github.com/rust-lang/crates.io-index"
dependencies = [
 "cc 1.0.3 (registry+https://github.com/rust-lang/crates.io-index)",
 "libc 0.2.33 (registry+https://github.com/rust-lang/crates.io-index)",
]

[[package]]
name = "base64"
version = "0.6.0"
source = "registry+https://github.com/rust-lang/crates.io-index"
dependencies = [
 "byteorder 1.1.0 (registry+https://github.com/rust-lang/crates.io-index)",
 "safemem 0.2.0 (registry+https://github.com/rust-lang/crates.io-index)",
]

[[package]]
name = "bigint"
version = "4.2.0"
source = "registry+https://github.com/rust-lang/crates.io-index"
dependencies = [
 "byteorder 1.1.0 (registry+https://github.com/rust-lang/crates.io-index)",
 "crunchy 0.1.6 (registry+https://github.com/rust-lang/crates.io-index)",
 "heapsize 0.4.1 (registry+https://github.com/rust-lang/crates.io-index)",
 "rustc-hex 1.0.0 (registry+https://github.com/rust-lang/crates.io-index)",
 "rustc_version 0.2.1 (registry+https://github.com/rust-lang/crates.io-index)",
]

[[package]]
name = "bitflags"
version = "0.7.0"
source = "registry+https://github.com/rust-lang/crates.io-index"

[[package]]
name = "bitflags"
version = "0.9.1"
source = "registry+https://github.com/rust-lang/crates.io-index"

[[package]]
name = "byteorder"
version = "1.1.0"
source = "registry+https://github.com/rust-lang/crates.io-index"

[[package]]
name = "bytes"
version = "0.4.5"
source = "registry+https://github.com/rust-lang/crates.io-index"
dependencies = [
 "byteorder 1.1.0 (registry+https://github.com/rust-lang/crates.io-index)",
 "iovec 0.1.1 (registry+https://github.com/rust-lang/crates.io-index)",
]

[[package]]
name = "cc"
version = "1.0.3"
source = "registry+https://github.com/rust-lang/crates.io-index"

[[package]]
name = "cfg-if"
version = "0.1.2"
source = "registry+https://github.com/rust-lang/crates.io-index"

[[package]]
name = "clap"
version = "2.27.1"
source = "registry+https://github.com/rust-lang/crates.io-index"
dependencies = [
 "ansi_term 0.9.0 (registry+https://github.com/rust-lang/crates.io-index)",
 "atty 0.2.3 (registry+https://github.com/rust-lang/crates.io-index)",
 "bitflags 0.9.1 (registry+https://github.com/rust-lang/crates.io-index)",
 "strsim 0.6.0 (registry+https://github.com/rust-lang/crates.io-index)",
 "textwrap 0.9.0 (registry+https://github.com/rust-lang/crates.io-index)",
 "unicode-width 0.1.4 (registry+https://github.com/rust-lang/crates.io-index)",
 "vec_map 0.8.0 (registry+https://github.com/rust-lang/crates.io-index)",
 "yaml-rust 0.3.5 (registry+https://github.com/rust-lang/crates.io-index)",
]

[[package]]
name = "crunchy"
version = "0.1.6"
source = "registry+https://github.com/rust-lang/crates.io-index"

[[package]]
name = "dbghelp-sys"
version = "0.2.0"
source = "registry+https://github.com/rust-lang/crates.io-index"
dependencies = [
 "winapi 0.2.8 (registry+https://github.com/rust-lang/crates.io-index)",
 "winapi-build 0.1.1 (registry+https://github.com/rust-lang/crates.io-index)",
]

[[package]]
name = "difference"
version = "1.0.0"
source = "registry+https://github.com/rust-lang/crates.io-index"

[[package]]
name = "dtoa"
version = "0.4.2"
source = "registry+https://github.com/rust-lang/crates.io-index"

[[package]]
name = "elastic-array"
version = "0.9.0"
source = "registry+https://github.com/rust-lang/crates.io-index"
dependencies = [
 "heapsize 0.4.1 (registry+https://github.com/rust-lang/crates.io-index)",
]

[[package]]
name = "env_logger"
version = "0.4.3"
source = "registry+https://github.com/rust-lang/crates.io-index"
dependencies = [
 "log 0.3.8 (registry+https://github.com/rust-lang/crates.io-index)",
 "regex 0.2.2 (registry+https://github.com/rust-lang/crates.io-index)",
]

[[package]]
name = "error-chain"
version = "0.11.0"
source = "registry+https://github.com/rust-lang/crates.io-index"
dependencies = [
 "backtrace 0.3.3 (registry+https://github.com/rust-lang/crates.io-index)",
]

[[package]]
name = "ethcore-bigint"
version = "0.2.1"
source = "registry+https://github.com/rust-lang/crates.io-index"
dependencies = [
 "bigint 4.2.0 (registry+https://github.com/rust-lang/crates.io-index)",
 "heapsize 0.4.1 (registry+https://github.com/rust-lang/crates.io-index)",
 "libc 0.2.33 (registry+https://github.com/rust-lang/crates.io-index)",
 "plain_hasher 0.1.0 (registry+https://github.com/rust-lang/crates.io-index)",
 "rand 0.3.18 (registry+https://github.com/rust-lang/crates.io-index)",
 "rustc-hex 1.0.0 (registry+https://github.com/rust-lang/crates.io-index)",
]

[[package]]
name = "ethcore-bytes"
version = "0.1.0"
source = "registry+https://github.com/rust-lang/crates.io-index"

[[package]]
name = "ethcore-logger"
version = "1.9.0"
source = "registry+https://github.com/rust-lang/crates.io-index"
dependencies = [
 "ansi_term 0.9.0 (registry+https://github.com/rust-lang/crates.io-index)",
 "arrayvec 0.3.24 (registry+https://github.com/rust-lang/crates.io-index)",
 "env_logger 0.4.3 (registry+https://github.com/rust-lang/crates.io-index)",
 "isatty 0.1.5 (registry+https://github.com/rust-lang/crates.io-index)",
 "lazy_static 0.2.9 (registry+https://github.com/rust-lang/crates.io-index)",
 "log 0.3.8 (registry+https://github.com/rust-lang/crates.io-index)",
 "parking_lot 0.4.8 (registry+https://github.com/rust-lang/crates.io-index)",
 "regex 0.2.2 (registry+https://github.com/rust-lang/crates.io-index)",
 "time 0.1.38 (registry+https://github.com/rust-lang/crates.io-index)",
]

[[package]]
name = "fixed-hash"
version = "0.1.0"
source = "git+https://github.com/paritytech/primitives.git#940a287e1e2c0a899ce27926d206c4c2925d009d"
dependencies = [
 "libc 0.2.33 (registry+https://github.com/rust-lang/crates.io-index)",
 "rand 0.3.18 (registry+https://github.com/rust-lang/crates.io-index)",
 "rustc-hex 1.0.0 (registry+https://github.com/rust-lang/crates.io-index)",
]

[[package]]
name = "fnv"
version = "1.0.6"
source = "registry+https://github.com/rust-lang/crates.io-index"

[[package]]
name = "fuchsia-zircon"
version = "0.2.1"
source = "registry+https://github.com/rust-lang/crates.io-index"
dependencies = [
 "fuchsia-zircon-sys 0.2.0 (registry+https://github.com/rust-lang/crates.io-index)",
]

[[package]]
name = "fuchsia-zircon-sys"
version = "0.2.0"
source = "registry+https://github.com/rust-lang/crates.io-index"
dependencies = [
 "bitflags 0.7.0 (registry+https://github.com/rust-lang/crates.io-index)",
]

[[package]]
name = "futures"
version = "0.1.17"
source = "registry+https://github.com/rust-lang/crates.io-index"

[[package]]
name = "futures-cpupool"
version = "0.1.7"
source = "registry+https://github.com/rust-lang/crates.io-index"
dependencies = [
 "futures 0.1.17 (registry+https://github.com/rust-lang/crates.io-index)",
 "num_cpus 1.7.0 (registry+https://github.com/rust-lang/crates.io-index)",
]

[[package]]
name = "globset"
version = "0.1.4"
source = "registry+https://github.com/rust-lang/crates.io-index"
dependencies = [
 "aho-corasick 0.6.3 (registry+https://github.com/rust-lang/crates.io-index)",
 "fnv 1.0.6 (registry+https://github.com/rust-lang/crates.io-index)",
 "log 0.3.8 (registry+https://github.com/rust-lang/crates.io-index)",
 "memchr 1.0.2 (registry+https://github.com/rust-lang/crates.io-index)",
 "regex 0.2.2 (registry+https://github.com/rust-lang/crates.io-index)",
]

[[package]]
name = "hashdb"
version = "0.1.1"
source = "registry+https://github.com/rust-lang/crates.io-index"
dependencies = [
 "elastic-array 0.9.0 (registry+https://github.com/rust-lang/crates.io-index)",
 "ethcore-bigint 0.2.1 (registry+https://github.com/rust-lang/crates.io-index)",
]

[[package]]
name = "heapsize"
version = "0.4.1"
source = "registry+https://github.com/rust-lang/crates.io-index"
dependencies = [
 "kernel32-sys 0.2.2 (registry+https://github.com/rust-lang/crates.io-index)",
]

[[package]]
name = "httparse"
version = "1.2.3"
source = "registry+https://github.com/rust-lang/crates.io-index"

[[package]]
name = "hyper"
version = "0.11.6"
source = "registry+https://github.com/rust-lang/crates.io-index"
dependencies = [
 "base64 0.6.0 (registry+https://github.com/rust-lang/crates.io-index)",
 "bytes 0.4.5 (registry+https://github.com/rust-lang/crates.io-index)",
 "futures 0.1.17 (registry+https://github.com/rust-lang/crates.io-index)",
 "futures-cpupool 0.1.7 (registry+https://github.com/rust-lang/crates.io-index)",
 "httparse 1.2.3 (registry+https://github.com/rust-lang/crates.io-index)",
 "language-tags 0.2.2 (registry+https://github.com/rust-lang/crates.io-index)",
 "log 0.3.8 (registry+https://github.com/rust-lang/crates.io-index)",
 "mime 0.3.5 (registry+https://github.com/rust-lang/crates.io-index)",
 "percent-encoding 1.0.1 (registry+https://github.com/rust-lang/crates.io-index)",
 "relay 0.1.0 (registry+https://github.com/rust-lang/crates.io-index)",
 "time 0.1.38 (registry+https://github.com/rust-lang/crates.io-index)",
 "tokio-core 0.1.10 (registry+https://github.com/rust-lang/crates.io-index)",
 "tokio-io 0.1.4 (registry+https://github.com/rust-lang/crates.io-index)",
 "tokio-proto 0.1.1 (registry+https://github.com/rust-lang/crates.io-index)",
 "tokio-service 0.1.0 (registry+https://github.com/rust-lang/crates.io-index)",
 "unicase 2.0.0 (registry+https://github.com/rust-lang/crates.io-index)",
]

[[package]]
name = "iovec"
version = "0.1.1"
source = "registry+https://github.com/rust-lang/crates.io-index"
dependencies = [
 "libc 0.2.33 (registry+https://github.com/rust-lang/crates.io-index)",
 "winapi 0.2.8 (registry+https://github.com/rust-lang/crates.io-index)",
]

[[package]]
name = "isatty"
version = "0.1.5"
source = "registry+https://github.com/rust-lang/crates.io-index"
dependencies = [
 "kernel32-sys 0.2.2 (registry+https://github.com/rust-lang/crates.io-index)",
 "libc 0.2.33 (registry+https://github.com/rust-lang/crates.io-index)",
 "winapi 0.2.8 (registry+https://github.com/rust-lang/crates.io-index)",
]

[[package]]
name = "itoa"
version = "0.3.4"
source = "registry+https://github.com/rust-lang/crates.io-index"

[[package]]
name = "jsonrpc-core"
version = "8.0.0"
source = "git+https://github.com/paritytech/jsonrpc.git#8f921ed65cda3fba0ce55d31ed62c7f0c3b32966"
dependencies = [
 "futures 0.1.17 (registry+https://github.com/rust-lang/crates.io-index)",
 "log 0.3.8 (registry+https://github.com/rust-lang/crates.io-index)",
 "serde 1.0.19 (registry+https://github.com/rust-lang/crates.io-index)",
 "serde_derive 1.0.19 (registry+https://github.com/rust-lang/crates.io-index)",
 "serde_json 1.0.6 (registry+https://github.com/rust-lang/crates.io-index)",
]

[[package]]
name = "jsonrpc-http-server"
version = "8.0.0"
source = "git+https://github.com/paritytech/jsonrpc.git#8f921ed65cda3fba0ce55d31ed62c7f0c3b32966"
dependencies = [
 "hyper 0.11.6 (registry+https://github.com/rust-lang/crates.io-index)",
 "jsonrpc-core 8.0.0 (git+https://github.com/paritytech/jsonrpc.git)",
 "jsonrpc-server-utils 8.0.0 (git+https://github.com/paritytech/jsonrpc.git)",
 "log 0.3.8 (registry+https://github.com/rust-lang/crates.io-index)",
 "net2 0.2.31 (registry+https://github.com/rust-lang/crates.io-index)",
 "unicase 2.0.0 (registry+https://github.com/rust-lang/crates.io-index)",
]

[[package]]
name = "jsonrpc-macros"
version = "8.0.0"
source = "git+https://github.com/paritytech/jsonrpc.git#8f921ed65cda3fba0ce55d31ed62c7f0c3b32966"
dependencies = [
 "jsonrpc-core 8.0.0 (git+https://github.com/paritytech/jsonrpc.git)",
 "jsonrpc-pubsub 8.0.0 (git+https://github.com/paritytech/jsonrpc.git)",
 "serde 1.0.19 (registry+https://github.com/rust-lang/crates.io-index)",
]

[[package]]
name = "jsonrpc-pubsub"
version = "8.0.0"
source = "git+https://github.com/paritytech/jsonrpc.git#8f921ed65cda3fba0ce55d31ed62c7f0c3b32966"
dependencies = [
 "jsonrpc-core 8.0.0 (git+https://github.com/paritytech/jsonrpc.git)",
 "log 0.3.8 (registry+https://github.com/rust-lang/crates.io-index)",
 "parking_lot 0.4.8 (registry+https://github.com/rust-lang/crates.io-index)",
]

[[package]]
name = "jsonrpc-server-utils"
version = "8.0.0"
source = "git+https://github.com/paritytech/jsonrpc.git#8f921ed65cda3fba0ce55d31ed62c7f0c3b32966"
dependencies = [
 "bytes 0.4.5 (registry+https://github.com/rust-lang/crates.io-index)",
 "globset 0.1.4 (registry+https://github.com/rust-lang/crates.io-index)",
 "jsonrpc-core 8.0.0 (git+https://github.com/paritytech/jsonrpc.git)",
 "log 0.3.8 (registry+https://github.com/rust-lang/crates.io-index)",
 "tokio-core 0.1.10 (registry+https://github.com/rust-lang/crates.io-index)",
 "tokio-io 0.1.4 (registry+https://github.com/rust-lang/crates.io-index)",
]

[[package]]
name = "keccak-hash"
version = "0.1.0"
source = "registry+https://github.com/rust-lang/crates.io-index"
dependencies = [
 "cc 1.0.3 (registry+https://github.com/rust-lang/crates.io-index)",
 "ethcore-bigint 0.2.1 (registry+https://github.com/rust-lang/crates.io-index)",
 "tiny-keccak 1.3.1 (registry+https://github.com/rust-lang/crates.io-index)",
]

[[package]]
name = "kernel32-sys"
version = "0.2.2"
source = "registry+https://github.com/rust-lang/crates.io-index"
dependencies = [
 "winapi 0.2.8 (registry+https://github.com/rust-lang/crates.io-index)",
 "winapi-build 0.1.1 (registry+https://github.com/rust-lang/crates.io-index)",
]

[[package]]
name = "language-tags"
version = "0.2.2"
source = "registry+https://github.com/rust-lang/crates.io-index"

[[package]]
name = "lazy_static"
version = "0.2.9"
source = "registry+https://github.com/rust-lang/crates.io-index"

[[package]]
name = "lazycell"
version = "0.5.1"
source = "registry+https://github.com/rust-lang/crates.io-index"

[[package]]
name = "libc"
version = "0.2.33"
source = "registry+https://github.com/rust-lang/crates.io-index"

[[package]]
name = "log"
version = "0.3.8"
source = "registry+https://github.com/rust-lang/crates.io-index"

[[package]]
name = "memchr"
version = "1.0.2"
source = "registry+https://github.com/rust-lang/crates.io-index"
dependencies = [
 "libc 0.2.33 (registry+https://github.com/rust-lang/crates.io-index)",
]

[[package]]
name = "memorydb"
version = "0.1.1"
source = "registry+https://github.com/rust-lang/crates.io-index"
dependencies = [
 "bigint 4.2.0 (registry+https://github.com/rust-lang/crates.io-index)",
 "elastic-array 0.9.0 (registry+https://github.com/rust-lang/crates.io-index)",
 "ethcore-bigint 0.2.1 (registry+https://github.com/rust-lang/crates.io-index)",
 "hashdb 0.1.1 (registry+https://github.com/rust-lang/crates.io-index)",
 "heapsize 0.4.1 (registry+https://github.com/rust-lang/crates.io-index)",
 "keccak-hash 0.1.0 (registry+https://github.com/rust-lang/crates.io-index)",
 "rlp 0.2.1 (registry+https://github.com/rust-lang/crates.io-index)",
]

[[package]]
name = "mime"
version = "0.3.5"
source = "registry+https://github.com/rust-lang/crates.io-index"
dependencies = [
 "unicase 2.0.0 (registry+https://github.com/rust-lang/crates.io-index)",
]

[[package]]
name = "mio"
version = "0.6.11"
source = "registry+https://github.com/rust-lang/crates.io-index"
dependencies = [
 "fuchsia-zircon 0.2.1 (registry+https://github.com/rust-lang/crates.io-index)",
 "fuchsia-zircon-sys 0.2.0 (registry+https://github.com/rust-lang/crates.io-index)",
 "iovec 0.1.1 (registry+https://github.com/rust-lang/crates.io-index)",
 "kernel32-sys 0.2.2 (registry+https://github.com/rust-lang/crates.io-index)",
 "lazycell 0.5.1 (registry+https://github.com/rust-lang/crates.io-index)",
 "libc 0.2.33 (registry+https://github.com/rust-lang/crates.io-index)",
 "log 0.3.8 (registry+https://github.com/rust-lang/crates.io-index)",
 "miow 0.2.1 (registry+https://github.com/rust-lang/crates.io-index)",
 "net2 0.2.31 (registry+https://github.com/rust-lang/crates.io-index)",
 "slab 0.3.0 (registry+https://github.com/rust-lang/crates.io-index)",
 "winapi 0.2.8 (registry+https://github.com/rust-lang/crates.io-index)",
]

[[package]]
name = "miow"
version = "0.2.1"
source = "registry+https://github.com/rust-lang/crates.io-index"
dependencies = [
 "kernel32-sys 0.2.2 (registry+https://github.com/rust-lang/crates.io-index)",
 "net2 0.2.31 (registry+https://github.com/rust-lang/crates.io-index)",
 "winapi 0.2.8 (registry+https://github.com/rust-lang/crates.io-index)",
 "ws2_32-sys 0.2.1 (registry+https://github.com/rust-lang/crates.io-index)",
]

[[package]]
name = "net2"
version = "0.2.31"
source = "registry+https://github.com/rust-lang/crates.io-index"
dependencies = [
 "cfg-if 0.1.2 (registry+https://github.com/rust-lang/crates.io-index)",
 "kernel32-sys 0.2.2 (registry+https://github.com/rust-lang/crates.io-index)",
 "libc 0.2.33 (registry+https://github.com/rust-lang/crates.io-index)",
 "winapi 0.2.8 (registry+https://github.com/rust-lang/crates.io-index)",
 "ws2_32-sys 0.2.1 (registry+https://github.com/rust-lang/crates.io-index)",
]

[[package]]
name = "nodrop"
version = "0.1.12"
source = "registry+https://github.com/rust-lang/crates.io-index"

[[package]]
name = "num-traits"
version = "0.1.40"
source = "registry+https://github.com/rust-lang/crates.io-index"

[[package]]
name = "num_cpus"
version = "1.7.0"
source = "registry+https://github.com/rust-lang/crates.io-index"
dependencies = [
 "libc 0.2.33 (registry+https://github.com/rust-lang/crates.io-index)",
]

[[package]]
name = "odds"
version = "0.2.25"
source = "registry+https://github.com/rust-lang/crates.io-index"

[[package]]
name = "owning_ref"
version = "0.3.3"
source = "registry+https://github.com/rust-lang/crates.io-index"
dependencies = [
 "stable_deref_trait 1.0.0 (registry+https://github.com/rust-lang/crates.io-index)",
]

[[package]]
name = "parity-wasm"
version = "0.15.4"
source = "registry+https://github.com/rust-lang/crates.io-index"
dependencies = [
 "byteorder 1.1.0 (registry+https://github.com/rust-lang/crates.io-index)",
 "log 0.3.8 (registry+https://github.com/rust-lang/crates.io-index)",
 "parking_lot 0.4.8 (registry+https://github.com/rust-lang/crates.io-index)",
]

[[package]]
name = "parking_lot"
version = "0.4.8"
source = "registry+https://github.com/rust-lang/crates.io-index"
dependencies = [
 "owning_ref 0.3.3 (registry+https://github.com/rust-lang/crates.io-index)",
 "parking_lot_core 0.2.6 (registry+https://github.com/rust-lang/crates.io-index)",
]

[[package]]
name = "parking_lot_core"
version = "0.2.6"
source = "registry+https://github.com/rust-lang/crates.io-index"
dependencies = [
 "kernel32-sys 0.2.2 (registry+https://github.com/rust-lang/crates.io-index)",
 "libc 0.2.33 (registry+https://github.com/rust-lang/crates.io-index)",
 "rand 0.3.18 (registry+https://github.com/rust-lang/crates.io-index)",
 "smallvec 0.4.4 (registry+https://github.com/rust-lang/crates.io-index)",
 "winapi 0.2.8 (registry+https://github.com/rust-lang/crates.io-index)",
]

[[package]]
name = "patricia-trie"
version = "0.1.0"
source = "registry+https://github.com/rust-lang/crates.io-index"
dependencies = [
 "elastic-array 0.9.0 (registry+https://github.com/rust-lang/crates.io-index)",
 "ethcore-bigint 0.2.1 (registry+https://github.com/rust-lang/crates.io-index)",
 "ethcore-bytes 0.1.0 (registry+https://github.com/rust-lang/crates.io-index)",
 "ethcore-logger 1.9.0 (registry+https://github.com/rust-lang/crates.io-index)",
 "hashdb 0.1.1 (registry+https://github.com/rust-lang/crates.io-index)",
 "keccak-hash 0.1.0 (registry+https://github.com/rust-lang/crates.io-index)",
 "log 0.3.8 (registry+https://github.com/rust-lang/crates.io-index)",
 "memorydb 0.1.1 (registry+https://github.com/rust-lang/crates.io-index)",
 "rand 0.3.18 (registry+https://github.com/rust-lang/crates.io-index)",
 "rlp 0.2.1 (registry+https://github.com/rust-lang/crates.io-index)",
 "triehash 0.1.0 (registry+https://github.com/rust-lang/crates.io-index)",
]

[[package]]
name = "percent-encoding"
version = "1.0.1"
source = "registry+https://github.com/rust-lang/crates.io-index"

[[package]]
name = "plain_hasher"
version = "0.1.0"
source = "registry+https://github.com/rust-lang/crates.io-index"
dependencies = [
 "crunchy 0.1.6 (registry+https://github.com/rust-lang/crates.io-index)",
]

[[package]]
name = "polkadot"
version = "0.1.0"
dependencies = [
 "error-chain 0.11.0 (registry+https://github.com/rust-lang/crates.io-index)",
 "polkadot-cli 0.1.0",
]

[[package]]
name = "polkadot-candidate-agreement"
version = "0.1.0"
dependencies = [
 "futures 0.1.17 (registry+https://github.com/rust-lang/crates.io-index)",
 "polkadot-primitives 0.1.0",
]

[[package]]
name = "polkadot-cli"
version = "0.1.0"
dependencies = [
 "clap 2.27.1 (registry+https://github.com/rust-lang/crates.io-index)",
 "env_logger 0.4.3 (registry+https://github.com/rust-lang/crates.io-index)",
 "error-chain 0.11.0 (registry+https://github.com/rust-lang/crates.io-index)",
 "log 0.3.8 (registry+https://github.com/rust-lang/crates.io-index)",
 "polkadot-client 0.1.0",
 "polkadot-executor 0.1.0",
 "polkadot-primitives 0.1.0",
 "polkadot-rpc-servers 0.1.0",
]

[[package]]
name = "polkadot-client"
version = "0.1.0"
dependencies = [
 "error-chain 0.11.0 (registry+https://github.com/rust-lang/crates.io-index)",
 "polkadot-primitives 0.1.0",
 "polkadot-state-machine 0.1.0",
]

[[package]]
<<<<<<< HEAD
name = "polkadot-executor"
=======
name = "polkadot-collator"
version = "0.1.0"
dependencies = [
 "futures 0.1.17 (registry+https://github.com/rust-lang/crates.io-index)",
 "polkadot-primitives 0.1.0",
]

[[package]]
name = "polkadot-contracts"
>>>>>>> 723fb71c
version = "0.1.0"
dependencies = [
 "assert_matches 1.1.0 (registry+https://github.com/rust-lang/crates.io-index)",
 "byteorder 1.1.0 (registry+https://github.com/rust-lang/crates.io-index)",
 "error-chain 0.11.0 (registry+https://github.com/rust-lang/crates.io-index)",
 "parity-wasm 0.15.4 (registry+https://github.com/rust-lang/crates.io-index)",
 "polkadot-primitives 0.1.0",
 "polkadot-serializer 0.1.0",
 "polkadot-state-machine 0.1.0",
 "serde 1.0.19 (registry+https://github.com/rust-lang/crates.io-index)",
 "serde_derive 1.0.19 (registry+https://github.com/rust-lang/crates.io-index)",
]

[[package]]
name = "polkadot-primitives"
version = "0.1.0"
dependencies = [
 "crunchy 0.1.6 (registry+https://github.com/rust-lang/crates.io-index)",
 "fixed-hash 0.1.0 (git+https://github.com/paritytech/primitives.git)",
 "polkadot-serializer 0.1.0",
 "pretty_assertions 0.4.0 (registry+https://github.com/rust-lang/crates.io-index)",
 "rustc-hex 1.0.0 (registry+https://github.com/rust-lang/crates.io-index)",
 "serde 1.0.19 (registry+https://github.com/rust-lang/crates.io-index)",
 "serde_derive 1.0.19 (registry+https://github.com/rust-lang/crates.io-index)",
 "tiny-keccak 1.3.1 (registry+https://github.com/rust-lang/crates.io-index)",
 "uint 0.1.0 (git+https://github.com/paritytech/primitives.git)",
]

[[package]]
name = "polkadot-rpc"
version = "0.1.0"
dependencies = [
 "assert_matches 1.1.0 (registry+https://github.com/rust-lang/crates.io-index)",
 "error-chain 0.11.0 (registry+https://github.com/rust-lang/crates.io-index)",
 "jsonrpc-core 8.0.0 (git+https://github.com/paritytech/jsonrpc.git)",
 "jsonrpc-macros 8.0.0 (git+https://github.com/paritytech/jsonrpc.git)",
 "polkadot-client 0.1.0",
 "polkadot-executor 0.1.0",
 "polkadot-primitives 0.1.0",
 "polkadot-state-machine 0.1.0",
]

[[package]]
name = "polkadot-rpc-servers"
version = "0.1.0"
dependencies = [
 "jsonrpc-core 8.0.0 (git+https://github.com/paritytech/jsonrpc.git)",
 "jsonrpc-http-server 8.0.0 (git+https://github.com/paritytech/jsonrpc.git)",
 "polkadot-rpc 0.1.0",
]

[[package]]
name = "polkadot-serializer"
version = "0.1.0"
dependencies = [
 "serde 1.0.19 (registry+https://github.com/rust-lang/crates.io-index)",
 "serde_json 1.0.6 (registry+https://github.com/rust-lang/crates.io-index)",
]

[[package]]
name = "polkadot-state-machine"
version = "0.1.0"
dependencies = [
 "byteorder 1.1.0 (registry+https://github.com/rust-lang/crates.io-index)",
 "hashdb 0.1.1 (registry+https://github.com/rust-lang/crates.io-index)",
 "keccak-hash 0.1.0 (registry+https://github.com/rust-lang/crates.io-index)",
 "memorydb 0.1.1 (registry+https://github.com/rust-lang/crates.io-index)",
 "patricia-trie 0.1.0 (registry+https://github.com/rust-lang/crates.io-index)",
 "polkadot-primitives 0.1.0",
 "triehash 0.1.0 (registry+https://github.com/rust-lang/crates.io-index)",
]

[[package]]
name = "polkadot-validator"
version = "0.1.0"
dependencies = [
 "error-chain 0.11.0 (registry+https://github.com/rust-lang/crates.io-index)",
 "polkadot-primitives 0.1.0",
 "polkadot-serializer 0.1.0",
 "serde 1.0.19 (registry+https://github.com/rust-lang/crates.io-index)",
]

[[package]]
name = "pretty_assertions"
version = "0.4.0"
source = "registry+https://github.com/rust-lang/crates.io-index"
dependencies = [
 "ansi_term 0.9.0 (registry+https://github.com/rust-lang/crates.io-index)",
 "difference 1.0.0 (registry+https://github.com/rust-lang/crates.io-index)",
]

[[package]]
name = "quote"
version = "0.3.15"
source = "registry+https://github.com/rust-lang/crates.io-index"

[[package]]
name = "rand"
version = "0.3.18"
source = "registry+https://github.com/rust-lang/crates.io-index"
dependencies = [
 "fuchsia-zircon 0.2.1 (registry+https://github.com/rust-lang/crates.io-index)",
 "libc 0.2.33 (registry+https://github.com/rust-lang/crates.io-index)",
]

[[package]]
name = "redox_syscall"
version = "0.1.31"
source = "registry+https://github.com/rust-lang/crates.io-index"

[[package]]
name = "redox_termios"
version = "0.1.1"
source = "registry+https://github.com/rust-lang/crates.io-index"
dependencies = [
 "redox_syscall 0.1.31 (registry+https://github.com/rust-lang/crates.io-index)",
]

[[package]]
name = "regex"
version = "0.2.2"
source = "registry+https://github.com/rust-lang/crates.io-index"
dependencies = [
 "aho-corasick 0.6.3 (registry+https://github.com/rust-lang/crates.io-index)",
 "memchr 1.0.2 (registry+https://github.com/rust-lang/crates.io-index)",
 "regex-syntax 0.4.1 (registry+https://github.com/rust-lang/crates.io-index)",
 "thread_local 0.3.4 (registry+https://github.com/rust-lang/crates.io-index)",
 "utf8-ranges 1.0.0 (registry+https://github.com/rust-lang/crates.io-index)",
]

[[package]]
name = "regex-syntax"
version = "0.4.1"
source = "registry+https://github.com/rust-lang/crates.io-index"

[[package]]
name = "relay"
version = "0.1.0"
source = "registry+https://github.com/rust-lang/crates.io-index"
dependencies = [
 "futures 0.1.17 (registry+https://github.com/rust-lang/crates.io-index)",
]

[[package]]
name = "rlp"
version = "0.2.1"
source = "registry+https://github.com/rust-lang/crates.io-index"
dependencies = [
 "byteorder 1.1.0 (registry+https://github.com/rust-lang/crates.io-index)",
 "elastic-array 0.9.0 (registry+https://github.com/rust-lang/crates.io-index)",
 "ethcore-bigint 0.2.1 (registry+https://github.com/rust-lang/crates.io-index)",
 "lazy_static 0.2.9 (registry+https://github.com/rust-lang/crates.io-index)",
 "rustc-hex 1.0.0 (registry+https://github.com/rust-lang/crates.io-index)",
]

[[package]]
name = "rustc-demangle"
version = "0.1.5"
source = "registry+https://github.com/rust-lang/crates.io-index"

[[package]]
name = "rustc-hex"
version = "1.0.0"
source = "registry+https://github.com/rust-lang/crates.io-index"

[[package]]
name = "rustc_version"
version = "0.1.7"
source = "registry+https://github.com/rust-lang/crates.io-index"
dependencies = [
 "semver 0.1.20 (registry+https://github.com/rust-lang/crates.io-index)",
]

[[package]]
name = "rustc_version"
version = "0.2.1"
source = "registry+https://github.com/rust-lang/crates.io-index"
dependencies = [
 "semver 0.6.0 (registry+https://github.com/rust-lang/crates.io-index)",
]

[[package]]
name = "safemem"
version = "0.2.0"
source = "registry+https://github.com/rust-lang/crates.io-index"

[[package]]
name = "scoped-tls"
version = "0.1.0"
source = "registry+https://github.com/rust-lang/crates.io-index"

[[package]]
name = "semver"
version = "0.1.20"
source = "registry+https://github.com/rust-lang/crates.io-index"

[[package]]
name = "semver"
version = "0.6.0"
source = "registry+https://github.com/rust-lang/crates.io-index"
dependencies = [
 "semver-parser 0.7.0 (registry+https://github.com/rust-lang/crates.io-index)",
]

[[package]]
name = "semver-parser"
version = "0.7.0"
source = "registry+https://github.com/rust-lang/crates.io-index"

[[package]]
name = "serde"
version = "1.0.19"
source = "registry+https://github.com/rust-lang/crates.io-index"

[[package]]
name = "serde_derive"
version = "1.0.19"
source = "registry+https://github.com/rust-lang/crates.io-index"
dependencies = [
 "quote 0.3.15 (registry+https://github.com/rust-lang/crates.io-index)",
 "serde_derive_internals 0.17.0 (registry+https://github.com/rust-lang/crates.io-index)",
 "syn 0.11.11 (registry+https://github.com/rust-lang/crates.io-index)",
]

[[package]]
name = "serde_derive_internals"
version = "0.17.0"
source = "registry+https://github.com/rust-lang/crates.io-index"
dependencies = [
 "syn 0.11.11 (registry+https://github.com/rust-lang/crates.io-index)",
 "synom 0.11.3 (registry+https://github.com/rust-lang/crates.io-index)",
]

[[package]]
name = "serde_json"
version = "1.0.6"
source = "registry+https://github.com/rust-lang/crates.io-index"
dependencies = [
 "dtoa 0.4.2 (registry+https://github.com/rust-lang/crates.io-index)",
 "itoa 0.3.4 (registry+https://github.com/rust-lang/crates.io-index)",
 "num-traits 0.1.40 (registry+https://github.com/rust-lang/crates.io-index)",
 "serde 1.0.19 (registry+https://github.com/rust-lang/crates.io-index)",
]

[[package]]
name = "slab"
version = "0.3.0"
source = "registry+https://github.com/rust-lang/crates.io-index"

[[package]]
name = "slab"
version = "0.4.0"
source = "registry+https://github.com/rust-lang/crates.io-index"

[[package]]
name = "smallvec"
version = "0.2.1"
source = "registry+https://github.com/rust-lang/crates.io-index"

[[package]]
name = "smallvec"
version = "0.4.4"
source = "registry+https://github.com/rust-lang/crates.io-index"

[[package]]
name = "stable_deref_trait"
version = "1.0.0"
source = "registry+https://github.com/rust-lang/crates.io-index"

[[package]]
name = "strsim"
version = "0.6.0"
source = "registry+https://github.com/rust-lang/crates.io-index"

[[package]]
name = "syn"
version = "0.11.11"
source = "registry+https://github.com/rust-lang/crates.io-index"
dependencies = [
 "quote 0.3.15 (registry+https://github.com/rust-lang/crates.io-index)",
 "synom 0.11.3 (registry+https://github.com/rust-lang/crates.io-index)",
 "unicode-xid 0.0.4 (registry+https://github.com/rust-lang/crates.io-index)",
]

[[package]]
name = "synom"
version = "0.11.3"
source = "registry+https://github.com/rust-lang/crates.io-index"
dependencies = [
 "unicode-xid 0.0.4 (registry+https://github.com/rust-lang/crates.io-index)",
]

[[package]]
name = "take"
version = "0.1.0"
source = "registry+https://github.com/rust-lang/crates.io-index"

[[package]]
name = "termion"
version = "1.5.1"
source = "registry+https://github.com/rust-lang/crates.io-index"
dependencies = [
 "libc 0.2.33 (registry+https://github.com/rust-lang/crates.io-index)",
 "redox_syscall 0.1.31 (registry+https://github.com/rust-lang/crates.io-index)",
 "redox_termios 0.1.1 (registry+https://github.com/rust-lang/crates.io-index)",
]

[[package]]
name = "textwrap"
version = "0.9.0"
source = "registry+https://github.com/rust-lang/crates.io-index"
dependencies = [
 "unicode-width 0.1.4 (registry+https://github.com/rust-lang/crates.io-index)",
]

[[package]]
name = "thread_local"
version = "0.3.4"
source = "registry+https://github.com/rust-lang/crates.io-index"
dependencies = [
 "lazy_static 0.2.9 (registry+https://github.com/rust-lang/crates.io-index)",
 "unreachable 1.0.0 (registry+https://github.com/rust-lang/crates.io-index)",
]

[[package]]
name = "time"
version = "0.1.38"
source = "registry+https://github.com/rust-lang/crates.io-index"
dependencies = [
 "kernel32-sys 0.2.2 (registry+https://github.com/rust-lang/crates.io-index)",
 "libc 0.2.33 (registry+https://github.com/rust-lang/crates.io-index)",
 "redox_syscall 0.1.31 (registry+https://github.com/rust-lang/crates.io-index)",
 "winapi 0.2.8 (registry+https://github.com/rust-lang/crates.io-index)",
]

[[package]]
name = "tiny-keccak"
version = "1.3.1"
source = "registry+https://github.com/rust-lang/crates.io-index"

[[package]]
name = "tokio-core"
version = "0.1.10"
source = "registry+https://github.com/rust-lang/crates.io-index"
dependencies = [
 "bytes 0.4.5 (registry+https://github.com/rust-lang/crates.io-index)",
 "futures 0.1.17 (registry+https://github.com/rust-lang/crates.io-index)",
 "iovec 0.1.1 (registry+https://github.com/rust-lang/crates.io-index)",
 "log 0.3.8 (registry+https://github.com/rust-lang/crates.io-index)",
 "mio 0.6.11 (registry+https://github.com/rust-lang/crates.io-index)",
 "scoped-tls 0.1.0 (registry+https://github.com/rust-lang/crates.io-index)",
 "slab 0.4.0 (registry+https://github.com/rust-lang/crates.io-index)",
 "tokio-io 0.1.4 (registry+https://github.com/rust-lang/crates.io-index)",
]

[[package]]
name = "tokio-io"
version = "0.1.4"
source = "registry+https://github.com/rust-lang/crates.io-index"
dependencies = [
 "bytes 0.4.5 (registry+https://github.com/rust-lang/crates.io-index)",
 "futures 0.1.17 (registry+https://github.com/rust-lang/crates.io-index)",
 "log 0.3.8 (registry+https://github.com/rust-lang/crates.io-index)",
]

[[package]]
name = "tokio-proto"
version = "0.1.1"
source = "registry+https://github.com/rust-lang/crates.io-index"
dependencies = [
 "futures 0.1.17 (registry+https://github.com/rust-lang/crates.io-index)",
 "log 0.3.8 (registry+https://github.com/rust-lang/crates.io-index)",
 "net2 0.2.31 (registry+https://github.com/rust-lang/crates.io-index)",
 "rand 0.3.18 (registry+https://github.com/rust-lang/crates.io-index)",
 "slab 0.3.0 (registry+https://github.com/rust-lang/crates.io-index)",
 "smallvec 0.2.1 (registry+https://github.com/rust-lang/crates.io-index)",
 "take 0.1.0 (registry+https://github.com/rust-lang/crates.io-index)",
 "tokio-core 0.1.10 (registry+https://github.com/rust-lang/crates.io-index)",
 "tokio-io 0.1.4 (registry+https://github.com/rust-lang/crates.io-index)",
 "tokio-service 0.1.0 (registry+https://github.com/rust-lang/crates.io-index)",
]

[[package]]
name = "tokio-service"
version = "0.1.0"
source = "registry+https://github.com/rust-lang/crates.io-index"
dependencies = [
 "futures 0.1.17 (registry+https://github.com/rust-lang/crates.io-index)",
]

[[package]]
name = "triehash"
version = "0.1.0"
source = "registry+https://github.com/rust-lang/crates.io-index"
dependencies = [
 "ethcore-bigint 0.2.1 (registry+https://github.com/rust-lang/crates.io-index)",
 "keccak-hash 0.1.0 (registry+https://github.com/rust-lang/crates.io-index)",
 "rlp 0.2.1 (registry+https://github.com/rust-lang/crates.io-index)",
]

[[package]]
name = "uint"
version = "0.1.0"
source = "git+https://github.com/paritytech/primitives.git#940a287e1e2c0a899ce27926d206c4c2925d009d"
dependencies = [
 "byteorder 1.1.0 (registry+https://github.com/rust-lang/crates.io-index)",
 "rustc-hex 1.0.0 (registry+https://github.com/rust-lang/crates.io-index)",
 "rustc_version 0.2.1 (registry+https://github.com/rust-lang/crates.io-index)",
]

[[package]]
name = "unicase"
version = "2.0.0"
source = "registry+https://github.com/rust-lang/crates.io-index"
dependencies = [
 "rustc_version 0.1.7 (registry+https://github.com/rust-lang/crates.io-index)",
]

[[package]]
name = "unicode-width"
version = "0.1.4"
source = "registry+https://github.com/rust-lang/crates.io-index"

[[package]]
name = "unicode-xid"
version = "0.0.4"
source = "registry+https://github.com/rust-lang/crates.io-index"

[[package]]
name = "unreachable"
version = "1.0.0"
source = "registry+https://github.com/rust-lang/crates.io-index"
dependencies = [
 "void 1.0.2 (registry+https://github.com/rust-lang/crates.io-index)",
]

[[package]]
name = "utf8-ranges"
version = "1.0.0"
source = "registry+https://github.com/rust-lang/crates.io-index"

[[package]]
name = "vec_map"
version = "0.8.0"
source = "registry+https://github.com/rust-lang/crates.io-index"

[[package]]
name = "void"
version = "1.0.2"
source = "registry+https://github.com/rust-lang/crates.io-index"

[[package]]
name = "winapi"
version = "0.2.8"
source = "registry+https://github.com/rust-lang/crates.io-index"

[[package]]
name = "winapi-build"
version = "0.1.1"
source = "registry+https://github.com/rust-lang/crates.io-index"

[[package]]
name = "ws2_32-sys"
version = "0.2.1"
source = "registry+https://github.com/rust-lang/crates.io-index"
dependencies = [
 "winapi 0.2.8 (registry+https://github.com/rust-lang/crates.io-index)",
 "winapi-build 0.1.1 (registry+https://github.com/rust-lang/crates.io-index)",
]

[[package]]
name = "yaml-rust"
version = "0.3.5"
source = "registry+https://github.com/rust-lang/crates.io-index"

[metadata]
"checksum aho-corasick 0.6.3 (registry+https://github.com/rust-lang/crates.io-index)" = "500909c4f87a9e52355b26626d890833e9e1d53ac566db76c36faa984b889699"
"checksum ansi_term 0.9.0 (registry+https://github.com/rust-lang/crates.io-index)" = "23ac7c30002a5accbf7e8987d0632fa6de155b7c3d39d0067317a391e00a2ef6"
"checksum arrayvec 0.3.24 (registry+https://github.com/rust-lang/crates.io-index)" = "e003cbf6e0e1c43a0fc8df2ea8ea24174514d35cbcf60c35ca6112e0139f65e2"
"checksum assert_matches 1.1.0 (registry+https://github.com/rust-lang/crates.io-index)" = "9e772942dccdf11b368c31e044e4fca9189f80a773d2f0808379de65894cbf57"
"checksum atty 0.2.3 (registry+https://github.com/rust-lang/crates.io-index)" = "21e50800ec991574876040fff8ee46b136a53e985286fbe6a3bdfe6421b78860"
"checksum backtrace 0.3.3 (registry+https://github.com/rust-lang/crates.io-index)" = "99f2ce94e22b8e664d95c57fff45b98a966c2252b60691d0b7aeeccd88d70983"
"checksum backtrace-sys 0.1.16 (registry+https://github.com/rust-lang/crates.io-index)" = "44585761d6161b0f57afc49482ab6bd067e4edef48c12a152c237eb0203f7661"
"checksum base64 0.6.0 (registry+https://github.com/rust-lang/crates.io-index)" = "96434f987501f0ed4eb336a411e0631ecd1afa11574fe148587adc4ff96143c9"
"checksum bigint 4.2.0 (registry+https://github.com/rust-lang/crates.io-index)" = "5442186ef6560f30f1ee4b9c1e4c87a35a6879d3644550cc248ec2b955eb5fcd"
"checksum bitflags 0.7.0 (registry+https://github.com/rust-lang/crates.io-index)" = "aad18937a628ec6abcd26d1489012cc0e18c21798210f491af69ded9b881106d"
"checksum bitflags 0.9.1 (registry+https://github.com/rust-lang/crates.io-index)" = "4efd02e230a02e18f92fc2735f44597385ed02ad8f831e7c1c1156ee5e1ab3a5"
"checksum byteorder 1.1.0 (registry+https://github.com/rust-lang/crates.io-index)" = "ff81738b726f5d099632ceaffe7fb65b90212e8dce59d518729e7e8634032d3d"
"checksum bytes 0.4.5 (registry+https://github.com/rust-lang/crates.io-index)" = "d828f97b58cc5de3e40c421d0cf2132d6b2da4ee0e11b8632fa838f0f9333ad6"
"checksum cc 1.0.3 (registry+https://github.com/rust-lang/crates.io-index)" = "a9b13a57efd6b30ecd6598ebdb302cca617930b5470647570468a65d12ef9719"
"checksum cfg-if 0.1.2 (registry+https://github.com/rust-lang/crates.io-index)" = "d4c819a1287eb618df47cc647173c5c4c66ba19d888a6e50d605672aed3140de"
"checksum clap 2.27.1 (registry+https://github.com/rust-lang/crates.io-index)" = "1b8c532887f1a292d17de05ae858a8fe50a301e196f9ef0ddb7ccd0d1d00f180"
"checksum crunchy 0.1.6 (registry+https://github.com/rust-lang/crates.io-index)" = "a2f4a431c5c9f662e1200b7c7f02c34e91361150e382089a8f2dec3ba680cbda"
"checksum dbghelp-sys 0.2.0 (registry+https://github.com/rust-lang/crates.io-index)" = "97590ba53bcb8ac28279161ca943a924d1fd4a8fb3fa63302591647c4fc5b850"
"checksum difference 1.0.0 (registry+https://github.com/rust-lang/crates.io-index)" = "b3304d19798a8e067e48d8e69b2c37f0b5e9b4e462504ad9e27e9f3fce02bba8"
"checksum dtoa 0.4.2 (registry+https://github.com/rust-lang/crates.io-index)" = "09c3753c3db574d215cba4ea76018483895d7bff25a31b49ba45db21c48e50ab"
"checksum elastic-array 0.9.0 (registry+https://github.com/rust-lang/crates.io-index)" = "258ff6a9a94f648d0379dbd79110e057edbb53eb85cc237e33eadf8e5a30df85"
"checksum env_logger 0.4.3 (registry+https://github.com/rust-lang/crates.io-index)" = "3ddf21e73e016298f5cb37d6ef8e8da8e39f91f9ec8b0df44b7deb16a9f8cd5b"
"checksum error-chain 0.11.0 (registry+https://github.com/rust-lang/crates.io-index)" = "ff511d5dc435d703f4971bc399647c9bc38e20cb41452e3b9feb4765419ed3f3"
"checksum ethcore-bigint 0.2.1 (registry+https://github.com/rust-lang/crates.io-index)" = "bcb5af77e74a8f70e9c3337e069c37bc82178ef1b459c02091f73c4ad5281eb5"
"checksum ethcore-bytes 0.1.0 (registry+https://github.com/rust-lang/crates.io-index)" = "3977c772cd6c5c22e1c7cfa208e4c3b746bd6c3a6c8eeec0999a6b2103015ad5"
"checksum ethcore-logger 1.9.0 (registry+https://github.com/rust-lang/crates.io-index)" = "1fd5813e49546030be7d134e775088d56b8ff4ab60617b90e93d4f0513da4c5b"
"checksum fixed-hash 0.1.0 (git+https://github.com/paritytech/primitives.git)" = "<none>"
"checksum fnv 1.0.6 (registry+https://github.com/rust-lang/crates.io-index)" = "2fad85553e09a6f881f739c29f0b00b0f01357c743266d478b68951ce23285f3"
"checksum fuchsia-zircon 0.2.1 (registry+https://github.com/rust-lang/crates.io-index)" = "f6c0581a4e363262e52b87f59ee2afe3415361c6ec35e665924eb08afe8ff159"
"checksum fuchsia-zircon-sys 0.2.0 (registry+https://github.com/rust-lang/crates.io-index)" = "43f3795b4bae048dc6123a6b972cadde2e676f9ded08aef6bb77f5f157684a82"
"checksum futures 0.1.17 (registry+https://github.com/rust-lang/crates.io-index)" = "118b49cac82e04121117cbd3121ede3147e885627d82c4546b87c702debb90c1"
"checksum futures-cpupool 0.1.7 (registry+https://github.com/rust-lang/crates.io-index)" = "e86f49cc0d92fe1b97a5980ec32d56208272cbb00f15044ea9e2799dde766fdf"
"checksum globset 0.1.4 (registry+https://github.com/rust-lang/crates.io-index)" = "90d069fe6beb9be359ef505650b3f73228c5591a3c4b1f32be2f4f44459ffa3a"
"checksum hashdb 0.1.1 (registry+https://github.com/rust-lang/crates.io-index)" = "d97be07c358c5b461268b4ce60304024c5fa5acfd4bd8cd743639f0252003cf5"
"checksum heapsize 0.4.1 (registry+https://github.com/rust-lang/crates.io-index)" = "54fab2624374e5137ae4df13bf32b0b269cb804df42d13a51221bbd431d1a237"
"checksum httparse 1.2.3 (registry+https://github.com/rust-lang/crates.io-index)" = "af2f2dd97457e8fb1ae7c5a420db346af389926e36f43768b96f101546b04a07"
"checksum hyper 0.11.6 (registry+https://github.com/rust-lang/crates.io-index)" = "1b45eac8b696d59491b079bd04fcb0f3488c0f6ed62dcb36bcfea8a543e9cdc3"
"checksum iovec 0.1.1 (registry+https://github.com/rust-lang/crates.io-index)" = "b6e8b9c2247fcf6c6a1151f1156932be5606c9fd6f55a2d7f9fc1cb29386b2f7"
"checksum isatty 0.1.5 (registry+https://github.com/rust-lang/crates.io-index)" = "00c9301a947a2eaee7ce2556b80285dcc89558d07088962e6e8b9c25730f9dc6"
"checksum itoa 0.3.4 (registry+https://github.com/rust-lang/crates.io-index)" = "8324a32baf01e2ae060e9de58ed0bc2320c9a2833491ee36cd3b4c414de4db8c"
"checksum jsonrpc-core 8.0.0 (git+https://github.com/paritytech/jsonrpc.git)" = "<none>"
"checksum jsonrpc-http-server 8.0.0 (git+https://github.com/paritytech/jsonrpc.git)" = "<none>"
"checksum jsonrpc-macros 8.0.0 (git+https://github.com/paritytech/jsonrpc.git)" = "<none>"
"checksum jsonrpc-pubsub 8.0.0 (git+https://github.com/paritytech/jsonrpc.git)" = "<none>"
"checksum jsonrpc-server-utils 8.0.0 (git+https://github.com/paritytech/jsonrpc.git)" = "<none>"
"checksum keccak-hash 0.1.0 (registry+https://github.com/rust-lang/crates.io-index)" = "1f300c1f149cd9ca5214eed24f6e713a597517420fb8b15499824aa916259ec1"
"checksum kernel32-sys 0.2.2 (registry+https://github.com/rust-lang/crates.io-index)" = "7507624b29483431c0ba2d82aece8ca6cdba9382bff4ddd0f7490560c056098d"
"checksum language-tags 0.2.2 (registry+https://github.com/rust-lang/crates.io-index)" = "a91d884b6667cd606bb5a69aa0c99ba811a115fc68915e7056ec08a46e93199a"
"checksum lazy_static 0.2.9 (registry+https://github.com/rust-lang/crates.io-index)" = "c9e5e58fa1a4c3b915a561a78a22ee0cac6ab97dca2504428bc1cb074375f8d5"
"checksum lazycell 0.5.1 (registry+https://github.com/rust-lang/crates.io-index)" = "3b585b7a6811fb03aa10e74b278a0f00f8dd9b45dc681f148bb29fa5cb61859b"
"checksum libc 0.2.33 (registry+https://github.com/rust-lang/crates.io-index)" = "5ba3df4dcb460b9dfbd070d41c94c19209620c191b0340b929ce748a2bcd42d2"
"checksum log 0.3.8 (registry+https://github.com/rust-lang/crates.io-index)" = "880f77541efa6e5cc74e76910c9884d9859683118839d6a1dc3b11e63512565b"
"checksum memchr 1.0.2 (registry+https://github.com/rust-lang/crates.io-index)" = "148fab2e51b4f1cfc66da2a7c32981d1d3c083a803978268bb11fe4b86925e7a"
"checksum memorydb 0.1.1 (registry+https://github.com/rust-lang/crates.io-index)" = "013b7e4c5e10c764936ebc6bd3662d8e3c92292d267bf6a42ef3f5cad9c793ee"
"checksum mime 0.3.5 (registry+https://github.com/rust-lang/crates.io-index)" = "e2e00e17be181010a91dbfefb01660b17311059dc8c7f48b9017677721e732bd"
"checksum mio 0.6.11 (registry+https://github.com/rust-lang/crates.io-index)" = "0e8411968194c7b139e9105bc4ae7db0bae232af087147e72f0616ebf5fdb9cb"
"checksum miow 0.2.1 (registry+https://github.com/rust-lang/crates.io-index)" = "8c1f2f3b1cf331de6896aabf6e9d55dca90356cc9960cca7eaaf408a355ae919"
"checksum net2 0.2.31 (registry+https://github.com/rust-lang/crates.io-index)" = "3a80f842784ef6c9a958b68b7516bc7e35883c614004dd94959a4dca1b716c09"
"checksum nodrop 0.1.12 (registry+https://github.com/rust-lang/crates.io-index)" = "9a2228dca57108069a5262f2ed8bd2e82496d2e074a06d1ccc7ce1687b6ae0a2"
"checksum num-traits 0.1.40 (registry+https://github.com/rust-lang/crates.io-index)" = "99843c856d68d8b4313b03a17e33c4bb42ae8f6610ea81b28abe076ac721b9b0"
"checksum num_cpus 1.7.0 (registry+https://github.com/rust-lang/crates.io-index)" = "514f0d73e64be53ff320680ca671b64fe3fb91da01e1ae2ddc99eb51d453b20d"
"checksum odds 0.2.25 (registry+https://github.com/rust-lang/crates.io-index)" = "c3df9b730298cea3a1c3faa90b7e2f9df3a9c400d0936d6015e6165734eefcba"
"checksum owning_ref 0.3.3 (registry+https://github.com/rust-lang/crates.io-index)" = "cdf84f41639e037b484f93433aa3897863b561ed65c6e59c7073d7c561710f37"
"checksum parity-wasm 0.15.4 (registry+https://github.com/rust-lang/crates.io-index)" = "235801e9531998c4bb307f4ea6833c9f40a4cf132895219ac8c2cd25a9b310f7"
"checksum parking_lot 0.4.8 (registry+https://github.com/rust-lang/crates.io-index)" = "149d8f5b97f3c1133e3cfcd8886449959e856b557ff281e292b733d7c69e005e"
"checksum parking_lot_core 0.2.6 (registry+https://github.com/rust-lang/crates.io-index)" = "4f610cb9664da38e417ea3225f23051f589851999535290e077939838ab7a595"
"checksum patricia-trie 0.1.0 (registry+https://github.com/rust-lang/crates.io-index)" = "f1e2f638d79aba5c4a71a4f373df6e3cd702250a53b7f0ed4da1e2a7be9737ae"
"checksum percent-encoding 1.0.1 (registry+https://github.com/rust-lang/crates.io-index)" = "31010dd2e1ac33d5b46a5b413495239882813e0369f8ed8a5e266f173602f831"
"checksum plain_hasher 0.1.0 (registry+https://github.com/rust-lang/crates.io-index)" = "83ae80873992f511142c07d0ec6c44de5636628fdb7e204abd655932ea79d995"
"checksum pretty_assertions 0.4.0 (registry+https://github.com/rust-lang/crates.io-index)" = "94b6bbc8a323d89a019c4cdde21850522fb8405e97add70827177fc2f86c1495"
"checksum quote 0.3.15 (registry+https://github.com/rust-lang/crates.io-index)" = "7a6e920b65c65f10b2ae65c831a81a073a89edd28c7cce89475bff467ab4167a"
"checksum rand 0.3.18 (registry+https://github.com/rust-lang/crates.io-index)" = "6475140dfd8655aeb72e1fd4b7a1cc1c202be65d71669476e392fe62532b9edd"
"checksum redox_syscall 0.1.31 (registry+https://github.com/rust-lang/crates.io-index)" = "8dde11f18c108289bef24469638a04dce49da56084f2d50618b226e47eb04509"
"checksum redox_termios 0.1.1 (registry+https://github.com/rust-lang/crates.io-index)" = "7e891cfe48e9100a70a3b6eb652fef28920c117d366339687bd5576160db0f76"
"checksum regex 0.2.2 (registry+https://github.com/rust-lang/crates.io-index)" = "1731164734096285ec2a5ec7fea5248ae2f5485b3feeb0115af4fda2183b2d1b"
"checksum regex-syntax 0.4.1 (registry+https://github.com/rust-lang/crates.io-index)" = "ad890a5eef7953f55427c50575c680c42841653abd2b028b68cd223d157f62db"
"checksum relay 0.1.0 (registry+https://github.com/rust-lang/crates.io-index)" = "f301bafeb60867c85170031bdb2fcf24c8041f33aee09e7b116a58d4e9f781c5"
"checksum rlp 0.2.1 (registry+https://github.com/rust-lang/crates.io-index)" = "babe6fce20c0ca9b1582998734c4569082d0ad08e43772a1c6c40aef4f106ef9"
"checksum rustc-demangle 0.1.5 (registry+https://github.com/rust-lang/crates.io-index)" = "aee45432acc62f7b9a108cc054142dac51f979e69e71ddce7d6fc7adf29e817e"
"checksum rustc-hex 1.0.0 (registry+https://github.com/rust-lang/crates.io-index)" = "0ceb8ce7a5e520de349e1fa172baeba4a9e8d5ef06c47471863530bc4972ee1e"
"checksum rustc_version 0.1.7 (registry+https://github.com/rust-lang/crates.io-index)" = "c5f5376ea5e30ce23c03eb77cbe4962b988deead10910c372b226388b594c084"
"checksum rustc_version 0.2.1 (registry+https://github.com/rust-lang/crates.io-index)" = "b9743a7670d88d5d52950408ecdb7c71d8986251ab604d4689dd2ca25c9bca69"
"checksum safemem 0.2.0 (registry+https://github.com/rust-lang/crates.io-index)" = "e27a8b19b835f7aea908818e871f5cc3a5a186550c30773be987e155e8163d8f"
"checksum scoped-tls 0.1.0 (registry+https://github.com/rust-lang/crates.io-index)" = "f417c22df063e9450888a7561788e9bd46d3bb3c1466435b4eccb903807f147d"
"checksum semver 0.1.20 (registry+https://github.com/rust-lang/crates.io-index)" = "d4f410fedcf71af0345d7607d246e7ad15faaadd49d240ee3b24e5dc21a820ac"
"checksum semver 0.6.0 (registry+https://github.com/rust-lang/crates.io-index)" = "7a3186ec9e65071a2095434b1f5bb24838d4e8e130f584c790f6033c79943537"
"checksum semver-parser 0.7.0 (registry+https://github.com/rust-lang/crates.io-index)" = "388a1df253eca08550bef6c72392cfe7c30914bf41df5269b68cbd6ff8f570a3"
"checksum serde 1.0.19 (registry+https://github.com/rust-lang/crates.io-index)" = "0c9cab69e16835717c9b8bd13c29f92b6aa34fe32ce2866b1ab481cf2da8442a"
"checksum serde_derive 1.0.19 (registry+https://github.com/rust-lang/crates.io-index)" = "3bdafe3e71710131a919735916caa5b18c2754ad0d33d8ae5d586ccc804a403e"
"checksum serde_derive_internals 0.17.0 (registry+https://github.com/rust-lang/crates.io-index)" = "32f1926285523b2db55df263d2aa4eb69ddcfa7a7eade6430323637866b513ab"
"checksum serde_json 1.0.6 (registry+https://github.com/rust-lang/crates.io-index)" = "e4586746d1974a030c48919731ecffd0ed28d0c40749d0d18d43b3a7d6c9b20e"
"checksum slab 0.3.0 (registry+https://github.com/rust-lang/crates.io-index)" = "17b4fcaed89ab08ef143da37bc52adbcc04d4a69014f4c1208d6b51f0c47bc23"
"checksum slab 0.4.0 (registry+https://github.com/rust-lang/crates.io-index)" = "fdeff4cd9ecff59ec7e3744cbca73dfe5ac35c2aedb2cfba8a1c715a18912e9d"
"checksum smallvec 0.2.1 (registry+https://github.com/rust-lang/crates.io-index)" = "4c8cbcd6df1e117c2210e13ab5109635ad68a929fcbb8964dc965b76cb5ee013"
"checksum smallvec 0.4.4 (registry+https://github.com/rust-lang/crates.io-index)" = "ee4f357e8cd37bf8822e1b964e96fd39e2cb5a0424f8aaa284ccaccc2162411c"
"checksum stable_deref_trait 1.0.0 (registry+https://github.com/rust-lang/crates.io-index)" = "15132e0e364248108c5e2c02e3ab539be8d6f5d52a01ca9bbf27ed657316f02b"
"checksum strsim 0.6.0 (registry+https://github.com/rust-lang/crates.io-index)" = "b4d15c810519a91cf877e7e36e63fe068815c678181439f2f29e2562147c3694"
"checksum syn 0.11.11 (registry+https://github.com/rust-lang/crates.io-index)" = "d3b891b9015c88c576343b9b3e41c2c11a51c219ef067b264bd9c8aa9b441dad"
"checksum synom 0.11.3 (registry+https://github.com/rust-lang/crates.io-index)" = "a393066ed9010ebaed60b9eafa373d4b1baac186dd7e008555b0f702b51945b6"
"checksum take 0.1.0 (registry+https://github.com/rust-lang/crates.io-index)" = "b157868d8ac1f56b64604539990685fa7611d8fa9e5476cf0c02cf34d32917c5"
"checksum termion 1.5.1 (registry+https://github.com/rust-lang/crates.io-index)" = "689a3bdfaab439fd92bc87df5c4c78417d3cbe537487274e9b0b2dce76e92096"
"checksum textwrap 0.9.0 (registry+https://github.com/rust-lang/crates.io-index)" = "c0b59b6b4b44d867f1370ef1bd91bfb262bf07bf0ae65c202ea2fbc16153b693"
"checksum thread_local 0.3.4 (registry+https://github.com/rust-lang/crates.io-index)" = "1697c4b57aeeb7a536b647165a2825faddffb1d3bad386d507709bd51a90bb14"
"checksum time 0.1.38 (registry+https://github.com/rust-lang/crates.io-index)" = "d5d788d3aa77bc0ef3e9621256885555368b47bd495c13dd2e7413c89f845520"
"checksum tiny-keccak 1.3.1 (registry+https://github.com/rust-lang/crates.io-index)" = "d52d12ad79e4063e0cb0ca5efa202ed7244b6ce4d25f4d3abe410b2a66128292"
"checksum tokio-core 0.1.10 (registry+https://github.com/rust-lang/crates.io-index)" = "c843a027f7c1df5f81e7734a0df3f67bf329411781ebf36393ce67beef6071e3"
"checksum tokio-io 0.1.4 (registry+https://github.com/rust-lang/crates.io-index)" = "514aae203178929dbf03318ad7c683126672d4d96eccb77b29603d33c9e25743"
"checksum tokio-proto 0.1.1 (registry+https://github.com/rust-lang/crates.io-index)" = "8fbb47ae81353c63c487030659494b295f6cb6576242f907f203473b191b0389"
"checksum tokio-service 0.1.0 (registry+https://github.com/rust-lang/crates.io-index)" = "24da22d077e0f15f55162bdbdc661228c1581892f52074fb242678d015b45162"
"checksum triehash 0.1.0 (registry+https://github.com/rust-lang/crates.io-index)" = "9291c7f0fae44858b5e087dd462afb382354120003778f1695b44aab98c7abd7"
"checksum uint 0.1.0 (git+https://github.com/paritytech/primitives.git)" = "<none>"
"checksum unicase 2.0.0 (registry+https://github.com/rust-lang/crates.io-index)" = "2e01da42520092d0cd2d6ac3ae69eb21a22ad43ff195676b86f8c37f487d6b80"
"checksum unicode-width 0.1.4 (registry+https://github.com/rust-lang/crates.io-index)" = "bf3a113775714a22dcb774d8ea3655c53a32debae63a063acc00a91cc586245f"
"checksum unicode-xid 0.0.4 (registry+https://github.com/rust-lang/crates.io-index)" = "8c1f860d7d29cf02cb2f3f359fd35991af3d30bac52c57d265a3c461074cb4dc"
"checksum unreachable 1.0.0 (registry+https://github.com/rust-lang/crates.io-index)" = "382810877fe448991dfc7f0dd6e3ae5d58088fd0ea5e35189655f84e6814fa56"
"checksum utf8-ranges 1.0.0 (registry+https://github.com/rust-lang/crates.io-index)" = "662fab6525a98beff2921d7f61a39e7d59e0b425ebc7d0d9e66d316e55124122"
"checksum vec_map 0.8.0 (registry+https://github.com/rust-lang/crates.io-index)" = "887b5b631c2ad01628bbbaa7dd4c869f80d3186688f8d0b6f58774fbe324988c"
"checksum void 1.0.2 (registry+https://github.com/rust-lang/crates.io-index)" = "6a02e4885ed3bc0f2de90ea6dd45ebcbb66dacffe03547fadbb0eeae2770887d"
"checksum winapi 0.2.8 (registry+https://github.com/rust-lang/crates.io-index)" = "167dc9d6949a9b857f3451275e911c3f44255842c1f7a76f33c55103a909087a"
"checksum winapi-build 0.1.1 (registry+https://github.com/rust-lang/crates.io-index)" = "2d315eee3b34aca4797b2da6b13ed88266e6d612562a0c46390af8299fc699bc"
"checksum ws2_32-sys 0.2.1 (registry+https://github.com/rust-lang/crates.io-index)" = "d59cefebd0c892fa2dd6de581e937301d8552cb44489cdff035c6187cb63fa5e"
"checksum yaml-rust 0.3.5 (registry+https://github.com/rust-lang/crates.io-index)" = "e66366e18dc58b46801afbf2ca7661a9f59cc8c5962c29892b6039b4f86fa992"<|MERGE_RESOLUTION|>--- conflicted
+++ resolved
@@ -644,10 +644,7 @@
 ]
 
 [[package]]
-<<<<<<< HEAD
 name = "polkadot-executor"
-=======
-name = "polkadot-collator"
 version = "0.1.0"
 dependencies = [
  "futures 0.1.17 (registry+https://github.com/rust-lang/crates.io-index)",
@@ -656,7 +653,6 @@
 
 [[package]]
 name = "polkadot-contracts"
->>>>>>> 723fb71c
 version = "0.1.0"
 dependencies = [
  "assert_matches 1.1.0 (registry+https://github.com/rust-lang/crates.io-index)",
