# Changelog

All notable changes to this project will be documented in this file.

The format is based on [Keep a Changelog](https://keepachangelog.com/en/1.0.0/),
and this project adheres to [Semantic Versioning](https://semver.org/spec/v2.0.0.html).

<<<<<<< HEAD
## [2.3.0]
=======
## [2.2.4]

- EPOCH_DURATION_IN_BLOCKS set to 4 HOURS

### Changed

- MILLICENTS set to `100_000` to match Network decimals

## [2.2.3]
>>>>>>> b6d09fb7

### Added

- DDC Metrics reporter using offchain worker

## [2.2.3]

### Changed

- MILLICENTS set to `100_000` to match Network decimals
- MILLISECS_PER_BLOCK set to `6000`
- Fees ratio set to 50%/50%
- Inflation set to `0`
- Burn set to `0`

## [2.2.2]

### Added

-

### Removed

- transfer_native function in erc20 frame

### Changed

-

### Fixed

-

## [2.2.1]

### Added

-

### Removed

-

### Changed

-

### Fixed

- Reverted ChainBridge's runtime changes
- Use nightly-2021-05-07

## [2.2.0] - 2021-04-16

### Added

- Added 3 new pallets for ERC20 integration. Source is [here](https://github.com/ChainSafe/chainbridge-substrate):
	- pallet-chainbridge
	- pallet-erc721
	- pallet-erc20

### Removed

-

### Changed

-

### Fixed

-

## [2.1.0-rc2] - 2021-03-26

### Changed

- Use rust `nightly` for build and tests running

## [2.1.0-rc1] - 2021-03-25

### Added

- Integrate DDC pallet
- Add Github actions for Node image build and tests run

### Changed

- Rename executable file
- Update README file

[2.1.0-rc2]: https://github.com/Cerebellum-Network/pos-network-node/compare/v2.1.0-rc2...v2.1.0-rc1
[2.1.0-rc1]: https://github.com/Cerebellum-Network/pos-network-node/compare/v2.1.0-rc1...v2.0.1<|MERGE_RESOLUTION|>--- conflicted
+++ resolved
@@ -5,23 +5,17 @@
 The format is based on [Keep a Changelog](https://keepachangelog.com/en/1.0.0/),
 and this project adheres to [Semantic Versioning](https://semver.org/spec/v2.0.0.html).
 
-<<<<<<< HEAD
 ## [2.3.0]
-=======
-## [2.2.4]
-
-- EPOCH_DURATION_IN_BLOCKS set to 4 HOURS
-
-### Changed
-
-- MILLICENTS set to `100_000` to match Network decimals
-
-## [2.2.3]
->>>>>>> b6d09fb7
 
 ### Added
 
 - DDC Metrics reporter using offchain worker
+
+## [2.2.4]
+
+### Changed
+
+- EPOCH_DURATION_IN_BLOCKS set to 4 HOURS
 
 ## [2.2.3]
 
