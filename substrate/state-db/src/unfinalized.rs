--- conflicted
+++ resolved
@@ -204,14 +204,13 @@
 		self.last_finalized.as_ref().map(|&(_, n)| n + 1).unwrap_or(0)
 	}
 
-<<<<<<< HEAD
 	pub fn last_finalized_block_number(&self) -> u64 {
 		self.last_finalized.as_ref().map(|&(_, n)| n).unwrap_or(0)
-=======
+	}
+
 	/// This may be called when the last finalization commit was applied to the database.
 	pub fn clear_overlay(&mut self) {
 		self.last_finalized_overlay.clear();
->>>>>>> c5286d56
 	}
 
 	/// Select a top-level root and finalized it. Discards all sibling subtrees and the root.
