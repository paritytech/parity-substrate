// Copyright 2017 Parity Technologies (UK) Ltd.
// This file is part of Substrate.

// Substrate is free software: you can redistribute it and/or modify
// it under the terms of the GNU General Public License as published by
// the Free Software Foundation, either version 3 of the License, or
// (at your option) any later version.

// Substrate is distributed in the hope that it will be useful,
// but WITHOUT ANY WARRANTY; without even the implied warranty of
// MERCHANTABILITY or FITNESS FOR A PARTICULAR PURPOSE.  See the
// GNU General Public License for more details.

// You should have received a copy of the GNU General Public License
// along with Substrate.  If not, see <http://www.gnu.org/licenses/>.

//! Substrate blockchain API.

use std::sync::Arc;

use client::{self, Client, BlockchainEvents};
use jsonrpc_macros::{pubsub, Trailing};
use jsonrpc_pubsub::SubscriptionId;
use jsonrpc_macros::Trailing;
use rpc::Result as RpcResult;
use rpc::futures::{stream, Future, Sink, Stream};
use runtime_primitives::generic::{BlockId, SignedBlock};
<<<<<<< HEAD
use runtime_primitives::traits::{Block as BlockT, Header, NumberFor};
=======
use runtime_primitives::traits::Block as BlockT;
use runtime_version::RuntimeVersion;
>>>>>>> fa1392a8
use tokio::runtime::TaskExecutor;
use primitives::{KeccakHasher, RlpCodec};

use subscriptions::Subscriptions;

mod error;
#[cfg(test)]
mod tests;

use self::error::Result;

build_rpc_trait! {
	/// Polkadot blockchain API
	pub trait ChainApi<Hash, Header, Number, Extrinsic> {
		type Metadata;

		/// Get header of a relay chain block.
		#[rpc(name = "chain_getHeader")]
		fn header(&self, Trailing<Hash>) -> Result<Option<Header>>;

		/// Get header and body of a relay chain block.
		#[rpc(name = "chain_getBlock")]
		fn block(&self, Trailing<Hash>) -> Result<Option<SignedBlock<Header, Extrinsic, Hash>>>;

		/// Get hash of the n-th block in the canon chain.
		///
		/// By default returns latest block hash.
		#[rpc(name = "chain_getBlockHash", alias = ["chain_getHead", ])]
		fn block_hash(&self, Trailing<Number>) -> Result<Option<Hash>>;

		/// Get the runtime version.
		#[rpc(name = "chain_getRuntimeVersion")]
		fn runtime_version(&self, Trailing<Hash>) -> Result<RuntimeVersion>;

		#[pubsub(name = "chain_newHead")] {
			/// New head subscription
			#[rpc(name = "chain_subscribeNewHead", alias = ["subscribe_newHead", ])]
			fn subscribe_new_head(&self, Self::Metadata, pubsub::Subscriber<Header>);

			/// Unsubscribe from new head subscription.
			#[rpc(name = "chain_unsubscribeNewHead", alias = ["unsubscribe_newHead", ])]
			fn unsubscribe_new_head(&self, SubscriptionId) -> RpcResult<bool>;
		}
	}
}

/// Chain API with subscriptions support.
pub struct Chain<B, E, Block: BlockT> {
	/// Substrate client.
	client: Arc<Client<B, E, Block>>,
	/// Current subscriptions.
	subscriptions: Subscriptions,
}

impl<B, E, Block: BlockT> Chain<B, E, Block> {
	/// Create new Chain API RPC handler.
	pub fn new(client: Arc<Client<B, E, Block>>, executor: TaskExecutor) -> Self {
		Self {
			client,
			subscriptions: Subscriptions::new(executor),
		}
	}
}

impl<B, E, Block> Chain<B, E, Block> where
<<<<<<< HEAD
	Block: BlockT,
	B: client::backend::Backend<Block, KeccakHasher, RlpCodec>,
	E: client::CallExecutor<Block, KeccakHasher, RlpCodec>,
{
	fn unwrap_or_best(&self, hash: Trailing<Block::Hash>) -> Result<Block::Hash> {
		::helpers::unwrap_or_else(|| Ok(self.client.info()?.chain.best_hash), hash)
	}
}

impl<B, E, Block> ChainApi<Block::Hash, Block::Header, NumberFor<Block>, Block::Extrinsic> for Chain<B, E, Block> where
=======
	Block: BlockT + 'static,
	B: client::backend::Backend<Block, KeccakHasher, RlpCodec> + Send + Sync + 'static,
	E: client::CallExecutor<Block, KeccakHasher, RlpCodec> + Send + Sync + 'static,
{
	fn unwrap_or_best(&self, hash: Trailing<Block::Hash>) -> Result<Block::Hash> {
		Ok(match hash.into() {
			None => self.client.info()?.chain.best_hash,
			Some(hash) => hash,
		})
	}
}

impl<B, E, Block> ChainApi<Block::Hash, Block::Header, Block::Extrinsic> for Chain<B, E, Block> where
>>>>>>> fa1392a8
	Block: BlockT + 'static,
	B: client::backend::Backend<Block, KeccakHasher, RlpCodec> + Send + Sync + 'static,
	E: client::CallExecutor<Block, KeccakHasher, RlpCodec> + Send + Sync + 'static,
{
	type Metadata = ::metadata::Metadata;

	fn header(&self, hash: Trailing<Block::Hash>) -> Result<Option<Block::Header>> {
		let hash = self.unwrap_or_best(hash)?;
		Ok(self.client.header(&BlockId::Hash(hash))?)
	}

	fn block(&self, hash: Trailing<Block::Hash>) -> Result<Option<SignedBlock<Block::Header, Block::Extrinsic, Block::Hash>>> {
		let hash = self.unwrap_or_best(hash)?;
		Ok(self.client.block(&BlockId::Hash(hash))?)
	}

	fn block_hash(&self, number: Trailing<NumberFor<Block>>) -> Result<Option<Block::Hash>> {
		Ok(match number.into() {
			None => Some(self.client.info()?.chain.best_hash),
			Some(number) => self.client.header(&BlockId::number(number))?.map(|h| h.hash()),
		})
	}

	fn runtime_version(&self, at: Trailing<Block::Hash>) -> Result<RuntimeVersion> {
		let at = self.unwrap_or_best(at)?;
		Ok(self.client.runtime_version_at(&BlockId::Hash(at))?)
	}

	fn subscribe_new_head(&self, _metadata: Self::Metadata, subscriber: pubsub::Subscriber<Block::Header>) {
		self.subscriptions.add(subscriber, |sink| {
			// send current head right at the start.
			let header = self.block_hash(None.into())
				.and_then(|hash| self.header(hash.into()))
				.and_then(|header| {
					header.ok_or_else(|| self::error::ErrorKind::Unimplemented.into())
				})
				.map_err(Into::into);

			// send further subscriptions
			let stream = self.client.import_notification_stream()
				.filter(|notification| notification.is_new_best)
				.map(|notification| Ok(notification.header))
				.map_err(|e| warn!("Block notification stream error: {:?}", e));

			sink
				.sink_map_err(|e| warn!("Error sending notifications: {:?}", e))
				.send_all(
					stream::iter_result(vec![Ok(header)])
						.chain(stream)
				)
				// we ignore the resulting Stream (if the first stream is over we are unsubscribed)
				.map(|_| ())
		});
	}

	fn unsubscribe_new_head(&self, id: SubscriptionId) -> RpcResult<bool> {
		Ok(self.subscriptions.cancel(id))
	}
}<|MERGE_RESOLUTION|>--- conflicted
+++ resolved
@@ -25,12 +25,8 @@
 use rpc::Result as RpcResult;
 use rpc::futures::{stream, Future, Sink, Stream};
 use runtime_primitives::generic::{BlockId, SignedBlock};
-<<<<<<< HEAD
 use runtime_primitives::traits::{Block as BlockT, Header, NumberFor};
-=======
-use runtime_primitives::traits::Block as BlockT;
 use runtime_version::RuntimeVersion;
->>>>>>> fa1392a8
 use tokio::runtime::TaskExecutor;
 use primitives::{KeccakHasher, RlpCodec};
 
@@ -96,18 +92,6 @@
 }
 
 impl<B, E, Block> Chain<B, E, Block> where
-<<<<<<< HEAD
-	Block: BlockT,
-	B: client::backend::Backend<Block, KeccakHasher, RlpCodec>,
-	E: client::CallExecutor<Block, KeccakHasher, RlpCodec>,
-{
-	fn unwrap_or_best(&self, hash: Trailing<Block::Hash>) -> Result<Block::Hash> {
-		::helpers::unwrap_or_else(|| Ok(self.client.info()?.chain.best_hash), hash)
-	}
-}
-
-impl<B, E, Block> ChainApi<Block::Hash, Block::Header, NumberFor<Block>, Block::Extrinsic> for Chain<B, E, Block> where
-=======
 	Block: BlockT + 'static,
 	B: client::backend::Backend<Block, KeccakHasher, RlpCodec> + Send + Sync + 'static,
 	E: client::CallExecutor<Block, KeccakHasher, RlpCodec> + Send + Sync + 'static,
@@ -120,8 +104,7 @@
 	}
 }
 
-impl<B, E, Block> ChainApi<Block::Hash, Block::Header, Block::Extrinsic> for Chain<B, E, Block> where
->>>>>>> fa1392a8
+impl<B, E, Block> ChainApi<Block::Hash, Block::Header, NumberFor<Block>, Block::Extrinsic> for Chain<B, E, Block> where
 	Block: BlockT + 'static,
 	B: client::backend::Backend<Block, KeccakHasher, RlpCodec> + Send + Sync + 'static,
 	E: client::CallExecutor<Block, KeccakHasher, RlpCodec> + Send + Sync + 'static,
