--- conflicted
+++ resolved
@@ -77,24 +77,6 @@
 	}
 }
 
-<<<<<<< HEAD
-fn new_test_ext(existential_deposit: u64, gas_price: u64) -> runtime_io::TestExternalities<KeccakHasher, RlpCodec> {
-	let mut t = system::GenesisConfig::<Test>::default()
-		.build_storage()
-		.unwrap();
-	t.extend(
-		consensus::GenesisConfig::<Test> {
-			code: vec![],
-			authorities: vec![],
-		}.build_storage()
-			.unwrap(),
-	);
-	t.extend(
-		session::GenesisConfig::<Test> {
-			session_length: 1,
-			validators: vec![10, 20],
-		}.build_storage()
-=======
 struct ExtBuilder {
 	existential_deposit: u64,
 	gas_price: u64,
@@ -122,7 +104,7 @@
 		self.block_gas_limit = block_gas_limit;
 		self
 	}
-	fn build(self) -> runtime_io::TestExternalities<KeccakHasher> {
+	fn build(self) -> runtime_io::TestExternalities<KeccakHasher, RlpCodec> {
 		let mut t = system::GenesisConfig::<Test>::default()
 			.build_storage()
 			.unwrap();
@@ -131,7 +113,6 @@
 				code: vec![],
 				authorities: vec![],
 			}.build_storage()
->>>>>>> 21ed9109
 			.unwrap(),
 		);
 		t.extend(
@@ -177,14 +158,9 @@
 				block_gas_limit: self.block_gas_limit,
 			}.build_storage()
 			.unwrap(),
-<<<<<<< HEAD
-	);
-	runtime_io::TestExternalities::new(t)
-=======
-		);
-		t.into()
+		);
+		runtime_io::TestExternalities::new(t)
 	}
->>>>>>> 21ed9109
 }
 
 const CODE_TRANSFER: &str = r#"
