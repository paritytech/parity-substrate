--- conflicted
+++ resolved
@@ -48,10 +48,7 @@
 
 use codec;
 use rstd::vec::Vec;
-<<<<<<< HEAD
-=======
 #[doc(hidden)]
->>>>>>> 688720b7
 pub use rstd::borrow::Borrow;
 
 /// Abstraction around storage.
@@ -59,15 +56,6 @@
 	/// true if the key exists in storage.
 	fn exists(&self, key: &[u8]) -> bool;
 
-<<<<<<< HEAD
-	/// Load the bytes of a key from storage. Can panic if the type is incorrect.
-	fn get<T: codec::Slicable>(&self, key: &[u8]) -> Option<T>;
-
-	/// Load the bytes of a key from storage. Can panic if the type is incorrect.
-	fn require<T: codec::Slicable>(&self, key: &[u8]) -> T { self.get(key).expect("Required values must be in storage") }
-
-	/// Load the bytes of a key from storage. Can panic if the type is incorrect.
-=======
 	/// Load the bytes of a key from storage. Can panic if the type is incorrect.
 	fn get<T: codec::Slicable>(&self, key: &[u8]) -> Option<T>;
 
@@ -77,7 +65,6 @@
 
 	/// Load the bytes of a key from storage. Can panic if the type is incorrect. The type's
 	/// default is returned if it's not there.
->>>>>>> 688720b7
 	fn get_or_default<T: codec::Slicable + Default>(&self, key: &[u8]) -> T { self.get(key).unwrap_or_default() }
 
 	/// Put a value in under a key.
@@ -94,11 +81,7 @@
 	}
 
 	/// Take a value from storage, deleting it after reading.
-<<<<<<< HEAD
-	fn seize<T: codec::Slicable>(&self, key: &[u8]) -> T { self.take(key).expect("Required values must be in storage") }
-=======
 	fn take_or_panic<T: codec::Slicable>(&self, key: &[u8]) -> T { self.take(key).expect("Required values must be in storage") }
->>>>>>> 688720b7
 
 	/// Take a value from storage, deleting it after reading.
 	fn take_or_default<T: codec::Slicable + Default>(&self, key: &[u8]) -> T { self.take(key).unwrap_or_default() }
@@ -367,19 +350,11 @@
 		storage_items!($($t)*);
 	};
 	($name:ident : $key:expr => required $ty:ty; $($t:tt)*) => {
-<<<<<<< HEAD
-		__storage_items_internal!(() () ($ty) (require) (seize) $name: $key => $ty);
-		storage_items!($($t)*);
-	};
-	(pub $name:ident : $key:expr => required $ty:ty; $($t:tt)*) => {
-		__storage_items_internal!((pub) () ($ty) (require) (seize) $name: $key => $ty);
-=======
 		__storage_items_internal!(() () ($ty) (require) (take_or_panic) $name: $key => $ty);
 		storage_items!($($t)*);
 	};
 	(pub $name:ident : $key:expr => required $ty:ty; $($t:tt)*) => {
 		__storage_items_internal!((pub) () ($ty) (require) (take_or_panic) $name: $key => $ty);
->>>>>>> 688720b7
 		storage_items!($($t)*);
 	};
 
@@ -400,19 +375,11 @@
 		storage_items!($($t)*);
 	};
 	($name:ident get($getfn:ident) : $key:expr => required $ty:ty; $($t:tt)*) => {
-<<<<<<< HEAD
-		__storage_items_internal!(() ($getfn) ($ty) (require) (seize) $name: $key => $ty);
-		storage_items!($($t)*);
-	};
-	(pub $name:ident get($getfn:ident) : $key:expr => required $ty:ty; $($t:tt)*) => {
-		__storage_items_internal!((pub) ($getfn) ($ty) (require) (seize) $name: $key => $ty);
-=======
 		__storage_items_internal!(() ($getfn) ($ty) (require) (take_or_panic) $name: $key => $ty);
 		storage_items!($($t)*);
 	};
 	(pub $name:ident get($getfn:ident) : $key:expr => required $ty:ty; $($t:tt)*) => {
 		__storage_items_internal!((pub) ($getfn) ($ty) (require) (take_or_panic) $name: $key => $ty);
->>>>>>> 688720b7
 		storage_items!($($t)*);
 	};
 
@@ -434,19 +401,11 @@
 		storage_items!($($t)*);
 	};
 	($name:ident : $prefix:expr => required map [$kty: ty => $ty:ty]; $($t:tt)*) => {
-<<<<<<< HEAD
-		__storage_items_internal!(() () ($ty) (require) (seize) $name: $prefix => map [$kty => $ty]);
-		storage_items!($($t)*);
-	};
-	(pub $name:ident : $prefix:expr => required map [$kty: ty => $ty:ty]; $($t:tt)*) => {
-		__storage_items_internal!((pub) () ($ty) (require) (seize) $name: $prefix => map [$kty => $ty]);
-=======
 		__storage_items_internal!(() () ($ty) (require) (take_or_panic) $name: $prefix => map [$kty => $ty]);
 		storage_items!($($t)*);
 	};
 	(pub $name:ident : $prefix:expr => required map [$kty: ty => $ty:ty]; $($t:tt)*) => {
 		__storage_items_internal!((pub) () ($ty) (require) (take_or_panic) $name: $prefix => map [$kty => $ty]);
->>>>>>> 688720b7
 		storage_items!($($t)*);
 	};
 
@@ -467,19 +426,11 @@
 		storage_items!($($t)*);
 	};
 	($name:ident get($getfn:ident) : $prefix:expr => required map [$kty: ty => $ty:ty]; $($t:tt)*) => {
-<<<<<<< HEAD
-		__storage_items_internal!(() ($getfn) ($ty) (require) (seize) $name: $prefix => map [$kty => $ty]);
-		storage_items!($($t)*);
-	};
-	(pub $name:ident get($getfn:ident) : $prefix:expr => required map [$kty: ty => $ty:ty]; $($t:tt)*) => {
-		__storage_items_internal!((pub) ($getfn) ($ty) (require) (seize) $name: $prefix => map [$kty => $ty]);
-=======
 		__storage_items_internal!(() ($getfn) ($ty) (require) (take_or_panic) $name: $prefix => map [$kty => $ty]);
 		storage_items!($($t)*);
 	};
 	(pub $name:ident get($getfn:ident) : $prefix:expr => required map [$kty: ty => $ty:ty]; $($t:tt)*) => {
 		__storage_items_internal!((pub) ($getfn) ($ty) (require) (take_or_panic) $name: $prefix => map [$kty => $ty]);
->>>>>>> 688720b7
 		storage_items!($($t)*);
 	};
 
