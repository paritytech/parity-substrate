// Copyright 2017 Parity Technologies (UK) Ltd.
// This file is part of Polkadot.

// Polkadot is free software: you can redistribute it and/or modify
// it under the terms of the GNU General Public License as published by
// the Free Software Foundation, either version 3 of the License, or
// (at your option) any later version.

// Polkadot is distributed in the hope that it will be useful,
// but WITHOUT ANY WARRANTY; without even the implied warranty of
// MERCHANTABILITY or FITNESS FOR A PARTICULAR PURPOSE.  See the
// GNU General Public License for more details.

// You should have received a copy of the GNU General Public License
// along with Polkadot.  If not, see <http://www.gnu.org/licenses/>.

//! Stuff to do with the runtime's storage.

use rstd::prelude::*;
use rstd::borrow::Borrow;
use runtime_io::{self, twox_128};
use codec::{Slicable, KeyedVec, Input};

pub mod generator;

// TODO: consider using blake256 to avoid possible preimage attack.

struct IncrementalInput<'a> {
	key: &'a [u8],
	pos: usize,
}

impl<'a> Input for IncrementalInput<'a> {
	fn read(&mut self, into: &mut [u8]) -> usize {
		let len = runtime_io::read_storage(self.key, into, self.pos).unwrap_or(0);
		let read = ::rstd::cmp::min(len, into.len());
		self.pos += read;
		read
	}
}

 /// Return the value of the item in storage under `key`, or `None` if there is no explicit entry.
pub fn get<T: Slicable + Sized>(key: &[u8]) -> Option<T> {
	let key = twox_128(key);
	runtime_io::read_storage(&key[..], &mut [0; 0][..], 0).map(|_| {
		let mut input = IncrementalInput {
			key: &key[..],
			pos: 0,
		};
		Slicable::decode(&mut input).expect("storage is not null, therefore must be a valid type")
	})
}

/// Return the value of the item in storage under `key`, or the type's default if there is no
/// explicit entry.
pub fn get_or_default<T: Slicable + Sized + Default>(key: &[u8]) -> T {
	get(key).unwrap_or_else(Default::default)
}

/// Return the value of the item in storage under `key`, or `default_value` if there is no
/// explicit entry.
pub fn get_or<T: Slicable + Sized>(key: &[u8], default_value: T) -> T {
	get(key).unwrap_or(default_value)
}

/// Return the value of the item in storage under `key`, or `default_value()` if there is no
/// explicit entry.
pub fn get_or_else<T: Slicable + Sized, F: FnOnce() -> T>(key: &[u8], default_value: F) -> T {
	get(key).unwrap_or_else(default_value)
}

/// Put `value` in storage under `key`.
pub fn put<T: Slicable>(key: &[u8], value: &T) {
	value.using_encoded(|slice| runtime_io::set_storage(&twox_128(key)[..], slice));
}

/// Remove `key` from storage, returning its value if it had an explicit entry or `None` otherwise.
pub fn take<T: Slicable + Sized>(key: &[u8]) -> Option<T> {
	let r = get(key);
	if r.is_some() {
		kill(key);
	}
	r
}

/// Remove `key` from storage, returning its value, or, if there was no explicit entry in storage,
/// the default for its type.
pub fn take_or_default<T: Slicable + Sized + Default>(key: &[u8]) -> T {
	take(key).unwrap_or_else(Default::default)
}

/// Return the value of the item in storage under `key`, or `default_value` if there is no
/// explicit entry. Ensure there is no explicit entry on return.
pub fn take_or<T: Slicable + Sized>(key: &[u8], default_value: T) -> T {
	take(key).unwrap_or(default_value)
}

/// Return the value of the item in storage under `key`, or `default_value()` if there is no
/// explicit entry. Ensure there is no explicit entry on return.
pub fn take_or_else<T: Slicable + Sized, F: FnOnce() -> T>(key: &[u8], default_value: F) -> T {
	take(key).unwrap_or_else(default_value)
}

/// Check to see if `key` has an explicit entry in storage.
pub fn exists(key: &[u8]) -> bool {
	let mut x = [0u8; 0];
	runtime_io::read_storage(&twox_128(key)[..], &mut x[..], 0).is_some()
}

/// Ensure `key` has no explicit entry in storage.
pub fn kill(key: &[u8]) {
	runtime_io::clear_storage(&twox_128(key)[..]);
}

/// Get a Vec of bytes from storage.
pub fn get_raw(key: &[u8]) -> Option<Vec<u8>> {
	runtime_io::storage(&twox_128(key)[..])
}

/// Put a raw byte slice into storage.
pub fn put_raw(key: &[u8], value: &[u8]) {
	runtime_io::set_storage(&twox_128(key)[..], value)
}

<<<<<<< HEAD
=======
/// The underlying runtime storage.
>>>>>>> 688720b7
pub struct RuntimeStorage;

impl ::GenericStorage for RuntimeStorage {
	fn exists(&self, key: &[u8]) -> bool {
		super::storage::exists(key)
	}

	/// Load the bytes of a key from storage. Can panic if the type is incorrect.
	fn get<T: Slicable>(&self, key: &[u8]) -> Option<T> {
		super::storage::get(key)
	}

	/// Put a value in under a key.
	fn put<T: Slicable>(&self, key: &[u8], val: &T) {
		super::storage::put(key, val)
	}

	/// Remove the bytes of a key from storage.
	fn kill(&self, key: &[u8]) {
		super::storage::kill(key)
	}

	/// Take a value from storage, deleting it after reading.
	fn take<T: Slicable>(&self, key: &[u8]) -> Option<T> {
		super::storage::take(key)
	}
}

/// A trait for working with macro-generated storage values under the substrate storage API.
pub trait StorageValue<T: Slicable> {
	/// The type that get/take return.
	type Query;

	/// Get the storage key.
	fn key() -> &'static [u8];

	/// Does the value (explicitly) exist in storage?
	fn exists() -> bool;

	/// Load the value from the provided storage instance.
	fn get() -> Self::Query;

	/// Store a value under this key into the provded storage instance.
	fn put<Arg: Borrow<T>>(val: Arg);

	/// Clear the storage value.
	fn kill();

	/// Take a value from storage, removing it afterwards.
	fn take() -> Self::Query;
}

impl<T: Slicable, U> StorageValue<T> for U where U: generator::StorageValue<T> {
	type Query = U::Query;

	fn key() -> &'static [u8] {
		<U as generator::StorageValue<T>>::key()
	}
	fn exists() -> bool {
		U::exists(&RuntimeStorage)
	}
	fn get() -> Self::Query {
		U::get(&RuntimeStorage)
	}
	fn put<Arg: Borrow<T>>(val: Arg) {
		U::put(val.borrow(), &RuntimeStorage)
	}
	fn kill() {
		U::kill(&RuntimeStorage)
	}
	fn take() -> Self::Query {
		U::take(&RuntimeStorage)
	}
}

/// A strongly-typed list in storage.
pub trait StorageList<T: Slicable> {
	/// Get the prefix key in storage.
	fn prefix() -> &'static [u8];

	/// Get the key used to store the length field.
	fn len_key() -> Vec<u8>;

	/// Get the storage key used to fetch a value at a given index.
	fn key_for(index: u32) -> Vec<u8>;

	/// Read out all the items.
	fn items() -> Vec<T>;

	/// Set the current set of items.
	fn set_items(items: &[T]);

	/// Set the item at the given index.
	fn set_item<Arg: Borrow<T>>(index: u32, val: Arg);

	/// Load the value at given index. Returns `None` if the index is out-of-bounds.
	fn get(index: u32) -> Option<T>;

	/// Load the length of the list
	fn len() -> u32;

	/// Clear the list.
	fn clear();
}

impl<T: Slicable, U> StorageList<T> for U where U: generator::StorageList<T> {
	fn prefix() -> &'static [u8] {
		<U as generator::StorageList<T>>::prefix()
	}

	fn len_key() -> Vec<u8> {
		<U as generator::StorageList<T>>::len_key()
	}

	fn key_for(index: u32) -> Vec<u8> {
		<U as generator::StorageList<T>>::key_for(index)
	}

	fn items() -> Vec<T> {
		U::items(&RuntimeStorage)
	}

	fn set_items(items: &[T]) {
		U::set_items(items, &RuntimeStorage)
	}

	fn set_item<Arg: Borrow<T>>(index: u32, val: Arg) {
		U::set_item(index, val.borrow(), &RuntimeStorage)
	}

	fn get(index: u32) -> Option<T> {
		U::get(index, &RuntimeStorage)
	}

	fn len() -> u32 {
		U::len(&RuntimeStorage)
	}

	fn clear() {
		U::clear(&RuntimeStorage)
	}
}

/// A strongly-typed map in storage.
pub trait StorageMap<K: Slicable, V: Slicable> {
	/// The type that get/take return.
	type Query;

	/// Get the prefix key in storage.
	fn prefix() -> &'static [u8];

	/// Get the storage key used to fetch a value corresponding to a specific key.
	fn key_for<KeyArg: Borrow<K>>(key: KeyArg) -> Vec<u8>;

	/// Does the value (explicitly) exist in storage?
	fn exists<KeyArg: Borrow<K>>(key: KeyArg) -> bool;

	/// Load the value associated with the given key from the map.
	fn get<KeyArg: Borrow<K>>(key: KeyArg) -> Self::Query;

	/// Store a value to be associated with the given key from the map.
	fn insert<KeyArg: Borrow<K>, ValArg: Borrow<V>>(key: KeyArg, val: ValArg);

	/// Remove the value under a key.
	fn remove<KeyArg: Borrow<K>>(key: KeyArg);

	/// Take the value under a key.
	fn take<KeyArg: Borrow<K>>(key: KeyArg) -> Self::Query;
}

impl<K: Slicable, V: Slicable, U> StorageMap<K, V> for U where U: generator::StorageMap<K, V> {
	type Query = U::Query;

	fn prefix() -> &'static [u8] {
		<U as generator::StorageMap<K, V>>::prefix()
	}

	fn key_for<KeyArg: Borrow<K>>(key: KeyArg) -> Vec<u8> {
		<U as generator::StorageMap<K, V>>::key_for(key.borrow())
	}

	fn exists<KeyArg: Borrow<K>>(key: KeyArg) -> bool {
		U::exists(key.borrow(), &RuntimeStorage)
	}

	fn get<KeyArg: Borrow<K>>(key: KeyArg) -> Self::Query {
		U::get(key.borrow(), &RuntimeStorage)
	}

	fn insert<KeyArg: Borrow<K>, ValArg: Borrow<V>>(key: KeyArg, val: ValArg) {
		U::insert(key.borrow(), val.borrow(), &RuntimeStorage)
	}

	fn remove<KeyArg: Borrow<K>>(key: KeyArg) {
		U::remove(key.borrow(), &RuntimeStorage)
	}

	fn take<KeyArg: Borrow<K>>(key: KeyArg) -> Self::Query {
		U::take(key.borrow(), &RuntimeStorage)
	}
}

/// A trait to conveniently store a vector of storable data.
pub trait StorageVec {
	type Item: Default + Sized + Slicable;
	const PREFIX: &'static [u8];

	/// Get the current set of items.
	fn items() -> Vec<Self::Item> {
		(0..Self::count()).into_iter().map(Self::item).collect()
	}

	/// Set the current set of items.
	fn set_items<I, T>(items: I)
		where
			I: IntoIterator<Item=T>,
			T: Borrow<Self::Item>,
	{
		let mut count: u32 = 0;

		for i in items.into_iter() {
			put(&count.to_keyed_vec(Self::PREFIX), i.borrow());
			count = count.checked_add(1).expect("exceeded runtime storage capacity");
		}

		Self::set_count(count);
	}

	/// Push an item.
	fn push(item: &Self::Item) {
		let len = Self::count();
		put(&len.to_keyed_vec(Self::PREFIX), item);
		Self::set_count(len + 1);
	}

	fn set_item(index: u32, item: &Self::Item) {
		if index < Self::count() {
			put(&index.to_keyed_vec(Self::PREFIX), item);
		}
	}

	fn clear_item(index: u32) {
		if index < Self::count() {
			kill(&index.to_keyed_vec(Self::PREFIX));
		}
	}

	fn item(index: u32) -> Self::Item {
		get_or_default(&index.to_keyed_vec(Self::PREFIX))
	}

	fn set_count(count: u32) {
		(count..Self::count()).for_each(Self::clear_item);
		put(&b"len".to_keyed_vec(Self::PREFIX), &count);
	}

	fn count() -> u32 {
		get_or_default(&b"len".to_keyed_vec(Self::PREFIX))
	}
}

pub mod unhashed {
	use rstd::borrow::Borrow;
	use super::{runtime_io, Slicable, KeyedVec, Vec, IncrementalInput};

	/// Return the value of the item in storage under `key`, or `None` if there is no explicit entry.
	pub fn get<T: Slicable + Sized>(key: &[u8]) -> Option<T> {
		runtime_io::read_storage(key, &mut [0; 0][..], 0).map(|_| {
			let mut input = IncrementalInput {
				key,
				pos: 0,
			};
			Slicable::decode(&mut input).expect("stroage is not null, therefore must be a valid type")
		})
	}

	/// Return the value of the item in storage under `key`, or the type's default if there is no
	/// explicit entry.
	pub fn get_or_default<T: Slicable + Sized + Default>(key: &[u8]) -> T {
		get(key).unwrap_or_else(Default::default)
	}

	/// Return the value of the item in storage under `key`, or `default_value` if there is no
	/// explicit entry.
	pub fn get_or<T: Slicable + Sized>(key: &[u8], default_value: T) -> T {
		get(key).unwrap_or(default_value)
	}

	/// Return the value of the item in storage under `key`, or `default_value()` if there is no
	/// explicit entry.
	pub fn get_or_else<T: Slicable + Sized, F: FnOnce() -> T>(key: &[u8], default_value: F) -> T {
		get(key).unwrap_or_else(default_value)
	}

	/// Put `value` in storage under `key`.
	pub fn put<T: Slicable>(key: &[u8], value: &T) {
		value.using_encoded(|slice| runtime_io::set_storage(key, slice));
	}

	/// Remove `key` from storage, returning its value if it had an explicit entry or `None` otherwise.
	pub fn take<T: Slicable + Sized>(key: &[u8]) -> Option<T> {
		let r = get(key);
		if r.is_some() {
			kill(key);
		}
		r
	}

	/// Remove `key` from storage, returning its value, or, if there was no explicit entry in storage,
	/// the default for its type.
	pub fn take_or_default<T: Slicable + Sized + Default>(key: &[u8]) -> T {
		take(key).unwrap_or_else(Default::default)
	}

	/// Return the value of the item in storage under `key`, or `default_value` if there is no
	/// explicit entry. Ensure there is no explicit entry on return.
	pub fn take_or<T: Slicable + Sized>(key: &[u8], default_value: T) -> T {
		take(key).unwrap_or(default_value)
	}

	/// Return the value of the item in storage under `key`, or `default_value()` if there is no
	/// explicit entry. Ensure there is no explicit entry on return.
	pub fn take_or_else<T: Slicable + Sized, F: FnOnce() -> T>(key: &[u8], default_value: F) -> T {
		take(key).unwrap_or_else(default_value)
	}

	/// Check to see if `key` has an explicit entry in storage.
	pub fn exists(key: &[u8]) -> bool {
		runtime_io::read_storage(key, &mut [0;0][..], 0).is_some()
	}

	/// Ensure `key` has no explicit entry in storage.
	pub fn kill(key: &[u8]) {
		runtime_io::clear_storage(key);
	}

	/// Get a Vec of bytes from storage.
	pub fn get_raw(key: &[u8]) -> Option<Vec<u8>> {
		runtime_io::storage(key)
	}

	/// Put a raw byte slice into storage.
	pub fn put_raw(key: &[u8], value: &[u8]) {
		runtime_io::set_storage(key, value)
	}

	/// A trait to conveniently store a vector of storable data.
	pub trait StorageVec {
		type Item: Default + Sized + Slicable;
		const PREFIX: &'static [u8];

		/// Get the current set of items.
		fn items() -> Vec<Self::Item> {
			(0..Self::count()).into_iter().map(Self::item).collect()
		}

		/// Set the current set of items.
		fn set_items<I, T>(items: I)
			where
				I: IntoIterator<Item=T>,
				T: Borrow<Self::Item>,
		{
			let mut count: u32 = 0;

			for i in items.into_iter() {
				put(&count.to_keyed_vec(Self::PREFIX), i.borrow());
				count = count.checked_add(1).expect("exceeded runtime storage capacity");
			}

			Self::set_count(count);
		}

		fn set_item(index: u32, item: &Self::Item) {
			if index < Self::count() {
				put(&index.to_keyed_vec(Self::PREFIX), item);
			}
		}

		fn clear_item(index: u32) {
			if index < Self::count() {
				kill(&index.to_keyed_vec(Self::PREFIX));
			}
		}

		fn item(index: u32) -> Self::Item {
			get_or_default(&index.to_keyed_vec(Self::PREFIX))
		}

		fn set_count(count: u32) {
			(count..Self::count()).for_each(Self::clear_item);
			put(&b"len".to_keyed_vec(Self::PREFIX), &count);
		}

		fn count() -> u32 {
			get_or_default(&b"len".to_keyed_vec(Self::PREFIX))
		}
	}
}

#[cfg(test)]
mod tests {
	use super::*;
	use runtime_io::{twox_128, TestExternalities, with_externalities};

	#[test]
	fn integers_can_be_stored() {
		let mut t = TestExternalities::new();
		with_externalities(&mut t, || {
			let x = 69u32;
			put(b":test", &x);
			let y: u32 = get(b":test").unwrap();
			assert_eq!(x, y);
		});
		with_externalities(&mut t, || {
			let x = 69426942i64;
			put(b":test", &x);
			let y: i64 = get(b":test").unwrap();
			assert_eq!(x, y);
		});
	}

	#[test]
	fn bools_can_be_stored() {
		let mut t = TestExternalities::new();
		with_externalities(&mut t, || {
			let x = true;
			put(b":test", &x);
			let y: bool = get(b":test").unwrap();
			assert_eq!(x, y);
		});

		with_externalities(&mut t, || {
			let x = false;
			put(b":test", &x);
			let y: bool = get(b":test").unwrap();
			assert_eq!(x, y);
		});
	}

	#[test]
	fn vecs_can_be_retrieved() {
		let mut t = TestExternalities::new();
		with_externalities(&mut t, || {
			runtime_io::set_storage(&twox_128(b":test"), b"\x0b\0\0\0Hello world");
			let x = b"Hello world".to_vec();
			let y = get::<Vec<u8>>(b":test").unwrap();
			assert_eq!(x, y);

		});
	}

	#[test]
	fn vecs_can_be_stored() {
		let mut t = TestExternalities::new();
		let x = b"Hello world".to_vec();

		with_externalities(&mut t, || {
			put(b":test", &x);
		});

		with_externalities(&mut t, || {
			let y: Vec<u8> = get(b":test").unwrap();
			assert_eq!(x, y);
		});
	}
}<|MERGE_RESOLUTION|>--- conflicted
+++ resolved
@@ -122,10 +122,7 @@
 	runtime_io::set_storage(&twox_128(key)[..], value)
 }
 
-<<<<<<< HEAD
-=======
 /// The underlying runtime storage.
->>>>>>> 688720b7
 pub struct RuntimeStorage;
 
 impl ::GenericStorage for RuntimeStorage {
