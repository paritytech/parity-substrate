// Copyright 2017 Parity Technologies (UK) Ltd.
// This file is part of Polkadot.

// Polkadot is free software: you can redistribute it and/or modify
// it under the terms of the GNU General Public License as published by
// the Free Software Foundation, either version 3 of the License, or
// (at your option) any later version.

// Polkadot is distributed in the hope that it will be useful,
// but WITHOUT ANY WARRANTY; without even the implied warranty of
// MERCHANTABILITY or FITNESS FOR A PARTICULAR PURPOSE.  See the
// GNU General Public License for more details.

// You should have received a copy of the GNU General Public License
// along with Polkadot.  If not, see <http://www.gnu.org/licenses/>.

//! Light client data fetcher. Fetches requested data from remote full nodes.

use futures::IntoFuture;
<<<<<<< HEAD
use primitives::{KeccakHasher, RlpCodec};
use runtime_primitives::traits::{Block as BlockT};
use state_machine::CodeExecutor;
=======

use runtime_primitives::traits::{Block as BlockT, Header as HeaderT};
use state_machine::{CodeExecutor, read_proof_check};
>>>>>>> 17733fca

use call_executor::CallResult;
use error::{Error as ClientError, Result as ClientResult};
use light::call_executor::check_execution_proof;

/// Remote call request.
#[derive(Clone, Debug, PartialEq, Eq, Hash)]
pub struct RemoteCallRequest<Header: HeaderT> {
	/// Call at state of given block.
	pub block: Header::Hash,
	/// Head of block at which call is perormed.
	pub header: Header,
	/// Method to call.
	pub method: String,
	/// Call data.
	pub call_data: Vec<u8>,
}

/// Remote storage read request.
#[derive(Clone, Debug, PartialEq, Eq, Hash)]
pub struct RemoteReadRequest<Header: HeaderT> {
	/// Read at state of given block.
	pub block: Header::Hash,
	/// Head of block at which read is perormed.
	pub header: Header,
	/// Storage key to read.
	pub key: Vec<u8>,
}

/// Light client data fetcher. Implementations of this trait must check if remote data
/// is correct (see FetchedDataChecker) and return already checked data.
pub trait Fetcher<Block: BlockT>: Send + Sync {
	/// Remote storage read future.
	type RemoteReadResult: IntoFuture<Item=Option<Vec<u8>>, Error=ClientError>;
	/// Remote call result future.
	type RemoteCallResult: IntoFuture<Item=CallResult, Error=ClientError>;

	/// Fetch remote storage value.
	fn remote_read(&self, request: RemoteReadRequest<Block::Header>) -> Self::RemoteReadResult;
	/// Fetch remote call result.
	fn remote_call(&self, request: RemoteCallRequest<Block::Header>) -> Self::RemoteCallResult;
}

/// Light client remote data checker.
///
/// Implementations of this trait should not use any blockchain data except that is
/// passed to its methods.
pub trait FetchChecker<Block: BlockT>: Send + Sync {
	/// Check remote storage read proof.
	fn check_read_proof(
		&self,
		request: &RemoteReadRequest<Block::Header>,
		remote_proof: Vec<Vec<u8>>
	) -> ClientResult<Option<Vec<u8>>>;
	/// Check remote method execution proof.
	fn check_execution_proof(
		&self,
		request: &RemoteCallRequest<Block::Header>,
		remote_proof: Vec<Vec<u8>>
	) -> ClientResult<CallResult>;
}

/// Remote data checker.
pub struct LightDataChecker<E> {
	executor: E,
}

impl<E> LightDataChecker<E> {
	/// Create new light data checker.
	pub fn new(executor: E) -> Self {
		Self {
			executor,
		}
	}
}

impl<E, Block> FetchChecker<Block> for LightDataChecker<E>
	where
		Block: BlockT,
<<<<<<< HEAD
		S: BlockchainStorage<Block>,
		E: CodeExecutor<KeccakHasher>,
		F: Fetcher<Block>,
{
	fn check_execution_proof(&self, request: &RemoteCallRequest<Block::Hash>, remote_proof: Vec<Vec<u8>>) -> ClientResult<CallResult> {
		check_execution_proof::<_, _, _, _, RlpCodec>(&*self.blockchain, &self.executor, request, remote_proof)
=======
		Block::Hash: Into<[u8; 32]>,
		E: CodeExecutor,
{
	fn check_read_proof(
		&self,
		request: &RemoteReadRequest<Block::Header>,
		remote_proof: Vec<Vec<u8>>
	) -> ClientResult<Option<Vec<u8>>> {
		let local_state_root = request.header.state_root().clone();
		read_proof_check(local_state_root.into(), remote_proof, &request.key).map_err(Into::into)
	}

	fn check_execution_proof(
		&self,
		request: &RemoteCallRequest<Block::Header>,
		remote_proof: Vec<Vec<u8>>
	) -> ClientResult<CallResult> {
		check_execution_proof(&self.executor, request, remote_proof)
>>>>>>> 17733fca
	}
}<|MERGE_RESOLUTION|>--- conflicted
+++ resolved
@@ -17,15 +17,10 @@
 //! Light client data fetcher. Fetches requested data from remote full nodes.
 
 use futures::IntoFuture;
-<<<<<<< HEAD
-use primitives::{KeccakHasher, RlpCodec};
-use runtime_primitives::traits::{Block as BlockT};
-use state_machine::CodeExecutor;
-=======
 
+use primitives::{KeccakHasher, RlpCodec, H256};
 use runtime_primitives::traits::{Block as BlockT, Header as HeaderT};
 use state_machine::{CodeExecutor, read_proof_check};
->>>>>>> 17733fca
 
 use call_executor::CallResult;
 use error::{Error as ClientError, Result as ClientResult};
@@ -105,16 +100,8 @@
 impl<E, Block> FetchChecker<Block> for LightDataChecker<E>
 	where
 		Block: BlockT,
-<<<<<<< HEAD
-		S: BlockchainStorage<Block>,
+		Block::Hash: Into<[u8; 32]>,
 		E: CodeExecutor<KeccakHasher>,
-		F: Fetcher<Block>,
-{
-	fn check_execution_proof(&self, request: &RemoteCallRequest<Block::Hash>, remote_proof: Vec<Vec<u8>>) -> ClientResult<CallResult> {
-		check_execution_proof::<_, _, _, _, RlpCodec>(&*self.blockchain, &self.executor, request, remote_proof)
-=======
-		Block::Hash: Into<[u8; 32]>,
-		E: CodeExecutor,
 {
 	fn check_read_proof(
 		&self,
@@ -122,7 +109,8 @@
 		remote_proof: Vec<Vec<u8>>
 	) -> ClientResult<Option<Vec<u8>>> {
 		let local_state_root = request.header.state_root().clone();
-		read_proof_check(local_state_root.into(), remote_proof, &request.key).map_err(Into::into)
+		// TODO: this seems like it could/should use generics
+		read_proof_check::<KeccakHasher, RlpCodec>(H256(local_state_root.into()), remote_proof, &request.key).map_err(Into::into)
 	}
 
 	fn check_execution_proof(
@@ -130,7 +118,7 @@
 		request: &RemoteCallRequest<Block::Header>,
 		remote_proof: Vec<Vec<u8>>
 	) -> ClientResult<CallResult> {
-		check_execution_proof(&self.executor, request, remote_proof)
->>>>>>> 17733fca
+		// TODO: this seems like it could/should use generics
+		check_execution_proof::<_, _, KeccakHasher, RlpCodec>(&self.executor, request, remote_proof)
 	}
 }