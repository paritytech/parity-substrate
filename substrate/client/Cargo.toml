--- conflicted
+++ resolved
@@ -8,10 +8,6 @@
 fnv = "1.0"
 log = "0.3"
 parking_lot = "0.4"
-<<<<<<< HEAD
-triehash = { git = "https://github.com/paritytech/parity-common" }
-=======
->>>>>>> 628b5453
 hex-literal = "0.1"
 futures = "0.1.17"
 ed25519 = { path = "../ed25519" }
@@ -29,12 +25,8 @@
 substrate-telemetry = { path = "../telemetry" }
 hashdb = { git = "https://github.com/paritytech/parity-common" }
 patricia-trie = { git = "https://github.com/paritytech/parity-common" }
-<<<<<<< HEAD
 rlp = { git = "https://github.com/paritytech/parity-common", default-features = false }
-=======
-rlp = { git = "https://github.com/paritytech/parity-common" }
 triehash = { git = "https://github.com/paritytech/parity-common" }
->>>>>>> 628b5453
 
 [dev-dependencies]
 substrate-test-client = { path = "../test-client" }