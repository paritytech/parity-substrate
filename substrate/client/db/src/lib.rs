--- conflicted
+++ resolved
@@ -39,22 +39,16 @@
 use std::path::PathBuf;
 
 use codec::Slicable;
-<<<<<<< HEAD
-use ethereum_types::H256 as TrieH256;
-use primitives::H256;
-use hashdb::{DBValue, HashDB};
-=======
-use hashdb::DBValue;
->>>>>>> c2b45e2e
 use kvdb_rocksdb::{Database, DatabaseConfig};
 use kvdb::{KeyValueDB, DBTransaction};
 use memorydb::MemoryDB;
 use parking_lot::RwLock;
+use primitives::H256;
 use runtime_primitives::generic::BlockId;
 use runtime_primitives::bft::Justification;
 use runtime_primitives::traits::{Block as BlockT, Header as HeaderT, As, Hashing, HashingFor, Zero};
 use state_machine::backend::Backend as StateBackend;
-use state_machine::CodeExecutor;
+use state_machine::{CodeExecutor, TrieH256, DBValue};
 use state_db::StateDb;
 pub use state_db::PruningMode;
 
@@ -145,15 +139,10 @@
 }
 
 // wrapper that implements trait required for state_db
-struct BackingStateDb<'a>(&'a KeyValueDB);
-
-impl<'a> state_db::KeyValueDb for BackingStateDb<'a> {
+struct StateMetaDb<'a>(&'a KeyValueDB);
+
+impl<'a> state_db::MetaDb for StateMetaDb<'a> {
 	type Error = kvdb::Error;
-	type Hash = H256;
-
-	fn get(&self, key: &H256) -> Result<Option<Vec<u8>>, Self::Error> {
-		self.0.get(columns::STATE, &key[..]).map(|r| r.map(|v| v.to_vec()))
-	}
 
 	fn get_meta(&self, key: &[u8]) -> Result<Option<Vec<u8>>, Self::Error> {
 		self.0.get(columns::STATE_META, key).map(|r| r.map(|v| v.to_vec()))
@@ -292,13 +281,13 @@
 
 /// Database transaction
 pub struct BlockImportOperation<Block: BlockT> {
-	old_state: DbState<Block>,
+	old_state: DbState,
 	updates: MemoryDB,
 	pending_block: Option<PendingBlock<Block>>,
 }
 
 impl<Block: BlockT> client::backend::BlockImportOperation<Block> for BlockImportOperation<Block> {
-	type State = DbState<Block>;
+	type State = DbState;
 
 	fn state(&self) -> Result<Option<&Self::State>, client::error::Error> {
 		Ok(Some(&self.old_state))
@@ -328,170 +317,32 @@
 	}
 }
 
-<<<<<<< HEAD
-struct Ephemeral<'a, Block: BlockT> {
-	backing: &'a KeyValueDB,
-	state_db: &'a StateDb<Block::Hash, H256>,
-	overlay: &'a mut MemoryDB,
-}
-
-impl<'a, Block: BlockT> HashDB for Ephemeral<'a, Block> {
-	fn keys(&self) -> HashMap<TrieH256, i32> {
-		self.overlay.keys() // TODO: iterate backing
-	}
-
-	fn get(&self, key: &TrieH256) -> Option<DBValue> {
-		match self.overlay.raw(key) {
-			Some((val, i)) => {
-				if i <= 0 {
-					None
-				} else {
-					Some(val)
-				}
-			}
-			None => {
-				match self.state_db.get(&H256::from(key.0), &BackingStateDb(self.backing)) {
-					Ok(x) => x.map(|v| DBValue::from_slice(&v)),
-					Err(e) => {
-						panic!("Failed to read from DB: {:?}", e);
-					}
-				}
-			}
-		}
-	}
-
-	fn contains(&self, key: &TrieH256) -> bool {
-		self.get(key).is_some()
-	}
-
-	fn insert(&mut self, value: &[u8]) -> TrieH256 {
-		self.overlay.insert(value)
-	}
-
-	fn emplace(&mut self, key: TrieH256, value: DBValue) {
-		self.overlay.emplace(key, value)
-	}
-
-	fn remove(&mut self, key: &TrieH256) {
-		self.overlay.remove(key)
-	}
-}
-
-/// DB-backed patricia trie state, transaction type is an overlay of changes to commit.
-#[derive(Clone)]
-pub struct DbState<Block: BlockT> {
-	block_hash: Block::Hash,
-	db: Arc<KeyValueDB>,
-	state_db: Arc<StateDb<Block::Hash, H256>>,
-	root: TrieH256,
-}
-
-impl<Block: BlockT> DbState<Block> {
-	pub fn new(
-			block_hash: &Block::Hash,
-			db: Arc<KeyValueDB>,
-			state_db: Arc<StateDb<Block::Hash, H256>>,
-			root: TrieH256
-		) -> DbState<Block>
-	{
-		state_db.pin(block_hash);
-		DbState {
-			block_hash: block_hash.clone(),
-			db,
-			state_db,
-			root,
-		}
-	}
-}
-
-impl<Block: BlockT> Drop for DbState<Block> {
-	fn drop(&mut self) {
-		self.state_db.unpin(&self.block_hash);
-	}
-}
-
-impl<Block: BlockT> state_machine::Backend for DbState<Block> {
-	type Error = client::error::Error;
-	type Transaction = MemoryDB;
-
-	fn storage(&self, key: &[u8]) -> Result<Option<Vec<u8>>, Self::Error> {
-		let mut read_overlay = MemoryDB::default();
-		let eph: Ephemeral<Block> = Ephemeral {
-			backing: &*self.db,
-			state_db: &*self.state_db,
-			overlay: &mut read_overlay,
-		};
-
-		let map_e = |e: Box<TrieError>| ::client::error::Error::from(format!("Trie lookup error: {}", e));
-
-		TrieDB::new(&eph, &self.root).map_err(map_e)?
-			.get(key).map(|x| x.map(|val| val.to_vec())).map_err(map_e)
-	}
-
-	fn pairs(&self) -> Vec<(Vec<u8>, Vec<u8>)> {
-		let mut read_overlay = MemoryDB::default();
-		let eph: Ephemeral<Block> = Ephemeral {
-			backing: &*self.db,
-			state_db: &*self.state_db,
-			overlay: &mut read_overlay,
-		};
-
-		let collect_all = || -> Result<_, Box<TrieError>> {
-			let trie = TrieDB::new(&eph, &self.root)?;
-			let mut v = Vec::new();
-			for x in trie.iter()? {
-				let (key, value) = x?;
-				v.push((key.to_vec(), value.to_vec()));
-			}
-
-			Ok(v)
-		};
-
-		match collect_all() {
-			Ok(v) => v,
-			Err(e) => {
-				debug!("Error extracting trie values: {}", e);
-				Vec::new()
-			}
-		}
-	}
-
-	fn storage_root<I>(&self, delta: I) -> ([u8; 32], MemoryDB)
-		where I: IntoIterator<Item=(Vec<u8>, Option<Vec<u8>>)>
-	{
-		let mut write_overlay = MemoryDB::default();
-		let mut root = self.root;
-		{
-			let mut eph: Ephemeral<Block> = Ephemeral {
-				backing: &*self.db,
-				state_db: &*self.state_db,
-				overlay: &mut write_overlay,
-			};
-
-			let mut trie = TrieDBMut::from_existing(&mut eph, &mut root).expect("prior state root to exist"); // TODO: handle gracefully
-			for (key, change) in delta {
-				let result = match change {
-					Some(val) => trie.insert(&key, &val),
-					None => trie.remove(&key), // TODO: archive mode
-				};
-
-				if let Err(e) = result {
-					warn!("Failed to write to trie: {}", e);
-				}
-			}
-		}
-
-		(root.0.into(), write_overlay)
-	}
-}
-
-=======
->>>>>>> c2b45e2e
+struct StorageDb<Block: BlockT> {
+	pub db: Arc<KeyValueDB>,
+	pub state_db: StateDb<Block::Hash, H256>,
+}
+
+impl<Block: BlockT> state_machine::Storage for StorageDb<Block> {
+	fn get(&self, key: &TrieH256) -> Result<Option<DBValue>, String> {
+		self.state_db.get(&key.0.into(), self).map(|r| r.map(|v| DBValue::from_slice(&v)))
+			.map_err(|e| format!("Database backend error: {:?}", e))
+	}
+}
+
+impl<Block: BlockT> state_db::HashDb for StorageDb<Block> {
+	type Error = kvdb::Error;
+	type Hash = H256;
+
+	fn get(&self, key: &H256) -> Result<Option<Vec<u8>>, Self::Error> {
+		self.db.get(columns::STATE, &key[..]).map(|r| r.map(|v| v.to_vec()))
+	}
+}
+
+
 /// Disk backend. Keeps data in a key-value store. In archive mode, trie nodes are kept from all blocks.
 /// Otherwise, trie nodes are kept only from the most recent block.
 pub struct Backend<Block: BlockT> {
-	db: Arc<KeyValueDB>,
-	state_db: Arc<StateDb<Block::Hash, H256>>,
+	storage: Arc<StorageDb<Block>>,
 	blockchain: BlockchainDb<Block>,
 	finalization_window: u64,
 }
@@ -517,12 +368,15 @@
 
 	fn from_kvdb(db: Arc<KeyValueDB>, pruning: PruningMode, finalization_window: u64) -> Result<Self, client::error::Error> {
 		let blockchain = BlockchainDb::new(db.clone())?;
-		let map_e = |e: state_db::Error<BackingStateDb>| ::client::error::Error::from(format!("State database error: {:?}", e));
-		let state_db: StateDb<Block::Hash, H256> = StateDb::new(pruning, &BackingStateDb(&*db)).map_err(map_e)?;
+		let map_e = |e: state_db::Error<kvdb::Error>| ::client::error::Error::from(format!("State database error: {:?}", e));
+		let state_db: StateDb<Block::Hash, H256> = StateDb::new(pruning, &StateMetaDb(&*db)).map_err(map_e)?;
+		let storage_db = StorageDb {
+			db,
+			state_db,
+		};
 
 		Ok(Backend {
-			db,
-			state_db: Arc::new(state_db),
+			storage: Arc::new(storage_db),
 			blockchain,
 			finalization_window,
 		})
@@ -550,7 +404,7 @@
 {
 	type BlockImportOperation = BlockImportOperation<Block>;
 	type Blockchain = BlockchainDb<Block>;
-	type State = DbState<Block>;
+	type State = DbState;
 
 	fn begin_operation(&self, block: BlockId<Block>) -> Result<Self::BlockImportOperation, client::error::Error> {
 		let state = self.state_at(block)?;
@@ -588,7 +442,7 @@
 				}
 			}
 			let number_u64 = number.as_().into();
-			let commit = self.state_db.insert_block(&hash, number_u64, &pending_block.header.parent_hash(), changeset);
+			let commit = self.storage.state_db.insert_block(&hash, number_u64, &pending_block.header.parent_hash(), changeset);
 			apply_state_commit(&mut transaction, commit);
 
 			//finalize an older block
@@ -600,13 +454,13 @@
 				};
 				if let Some(finalizing_hash) = finalizing_hash {
 					trace!("Finalizing block #{} ({:?})", number_u64 - self.finalization_window, finalizing_hash);
-					let commit = self.state_db.finalize_block(&finalizing_hash);
+					let commit = self.storage.state_db.finalize_block(&finalizing_hash);
 					apply_state_commit(&mut transaction, commit);
 				}
 			}
 
 			debug!("DB Commit {:?} ({})", hash, number);
-			self.db.write(transaction).map_err(db_err)?;
+			self.storage.db.write(transaction).map_err(db_err)?;
 			self.blockchain.update_meta(hash, number, pending_block.is_best);
 		}
 		Ok(())
@@ -621,29 +475,14 @@
 
 		// special case for genesis initialization
 		match block {
-<<<<<<< HEAD
-			BlockId::Hash(h) if h == Default::default() => {
-				let mut root = TrieH256::default();
-				let mut db = MemoryDB::default();
-				TrieDBMut::new(&mut db, &mut root);
-
-				return Ok(DbState::new(&h, self.db.clone(), self.state_db.clone(), root));
-			}
-=======
 			BlockId::Hash(h) if h == Default::default() =>
-				return Ok(DbState::with_kvdb_for_genesis(self.db.clone(), ::columns::STATE)),
->>>>>>> c2b45e2e
+				return Ok(DbState::with_storage_for_genesis(self.storage.clone())),
 			_ => {}
 		}
 
 		self.blockchain.header(block).and_then(|maybe_hdr| maybe_hdr.map(|hdr| {
 			let root: [u8; 32] = hdr.state_root().clone().into();
-<<<<<<< HEAD
-			// TODO: reuse header hash
-			DbState::new(&hdr.hash(), self.db.clone(), self.state_db.clone(), root.into())
-=======
-			DbState::with_kvdb(self.db.clone(), ::columns::STATE, root.into())
->>>>>>> c2b45e2e
+			DbState::with_storage(self.storage.clone(), root.into())
 		}).ok_or_else(|| client::error::ErrorKind::UnknownBlock(format!("{:?}", block)).into()))
 	}
 }
@@ -784,10 +623,10 @@
 	#[test]
 	fn delete_only_when_negative_rc() {
 		let key;
-		let db = Backend::<Block>::new_test();
+		let backend = Backend::<Block>::new_test();
 
 		let hash = {
-			let mut op = db.begin_operation(BlockId::Hash(Default::default())).unwrap();
+			let mut op = backend.begin_operation(BlockId::Hash(Default::default())).unwrap();
 			let mut header = Header {
 				number: 0,
 				parent_hash: Default::default(),
@@ -815,14 +654,14 @@
 				true
 			).unwrap();
 
-			db.commit_operation(op).unwrap();
-
-			assert_eq!(db.db.get(::columns::STATE, &key.0[..]).unwrap().unwrap(), &b"hello"[..]);
+			backend.commit_operation(op).unwrap();
+
+			assert_eq!(backend.storage.db.get(::columns::STATE, &key.0[..]).unwrap().unwrap(), &b"hello"[..]);
 			hash
 		};
 
 		let hash = {
-			let mut op = db.begin_operation(BlockId::Number(0)).unwrap();
+			let mut op = backend.begin_operation(BlockId::Number(0)).unwrap();
 			let mut header = Header {
 				number: 1,
 				parent_hash: hash,
@@ -849,14 +688,14 @@
 				true
 			).unwrap();
 
-			db.commit_operation(op).unwrap();
-
-			assert_eq!(db.db.get(::columns::STATE, &key.0[..]).unwrap().unwrap(), &b"hello"[..]);
+			backend.commit_operation(op).unwrap();
+
+			assert_eq!(backend.storage.db.get(::columns::STATE, &key.0[..]).unwrap().unwrap(), &b"hello"[..]);
 			hash
 		};
 
 		{
-			let mut op = db.begin_operation(BlockId::Number(1)).unwrap();
+			let mut op = backend.begin_operation(BlockId::Number(1)).unwrap();
 			let mut header = Header {
 				number: 2,
 				parent_hash: hash,
@@ -881,9 +720,9 @@
 				true
 			).unwrap();
 
-			db.commit_operation(op).unwrap();
-
-			assert!(db.db.get(::columns::STATE, &key.0[..]).unwrap().is_none());
+			backend.commit_operation(op).unwrap();
+
+			assert!(backend.storage.db.get(::columns::STATE, &key.0[..]).unwrap().is_none());
 		}
 	}
 }