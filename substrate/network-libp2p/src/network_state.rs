// Copyright 2018 Parity Technologies (UK) Ltd.
// This file is part of Polkadot.

// Polkadot is free software: you can redistribute it and/or modify
// it under the terms of the GNU General Public License as published by
// the Free Software Foundation, either version 3 of the License, or
// (at your option) any later version.

// Polkadot is distributed in the hope that it will be useful,
// but WITHOUT ANY WARRANTY; without even the implied warranty of
// MERCHANTABILITY or FITNESS FOR A PARTICULAR PURPOSE.  See the
// GNU General Public License for more details.

// You should have received a copy of the GNU General Public License
// along with Polkadot.  If not, see <http://www.gnu.org/licenses/>.?

use bytes::Bytes;
use fnv::{FnvHashMap, FnvHashSet};
use futures::{future, Future, Stream, sync::mpsc};
use libp2p::core::{Multiaddr, AddrComponent, Endpoint};
use libp2p::core::{PeerId as PeerstorePeerId, PublicKey};
use libp2p::kad::KadConnecController;
use libp2p::peerstore::{Peerstore, PeerAccess};
use libp2p::peerstore::json_peerstore::JsonPeerstore;
use libp2p::peerstore::memory_peerstore::MemoryPeerstore;
use libp2p::secio;
use network::{Error, ErrorKind, NetworkConfiguration, NonReservedPeerMode};
use network::{PeerId, ProtocolId, SessionInfo};
use parking_lot::{Mutex, RwLock};
use rand::{self, Rng};
use std::cmp;
use std::fs;
use std::io::{Error as IoError, ErrorKind as IoErrorKind, Read, Write};
use std::path::Path;
use std::sync::atomic;
use std::time::{Duration, Instant};

// File where the peers are stored.
const NODES_FILE: &str = "nodes.json";
// File where the private key is stored.
const SECRET_FILE: &str = "secret";
// Duration during which a peer is disabled.
const PEER_DISABLE_DURATION: Duration = Duration::from_secs(5 * 60);

// Common struct shared throughout all the components of the service.
pub struct NetworkState {
	/// Contains the information about the network.
	peerstore: PeersStorage,

	/// Active connections.
	connections: RwLock<Connections>,

	/// `min_peers` taken from the configuration.
	min_peers: u32,
	/// `max_peers` taken from the configuration.
	max_peers: u32,

	/// If true, only reserved peers can connect.
	reserved_only: atomic::AtomicBool,
	/// List of the IDs of the reserved peers.
	reserved_peers: RwLock<FnvHashSet<PeerstorePeerId>>,

	/// Each peer gets assigned a new unique ID. This ID increases linearly.
	next_peer_id: atomic::AtomicUsize,

	/// List of the IDs of the disabled peers. These peers will see their
	/// connections refused. Includes the time when the disabling expires.
	disabled_peers: Mutex<FnvHashMap<PeerstorePeerId, Instant>>,

	/// Local private key.
	local_private_key: secio::SecioKeyPair,
	/// Local public key.
	local_public_key: PublicKey,
}

enum PeersStorage {
	/// Peers are stored in memory. Nothing is stored on disk.
	Memory(MemoryPeerstore),
	/// Peers are stored in a JSON file on the disk.
	Json(JsonPeerstore),
}

struct Connections {
	/// For each libp2p peer ID, the ID of the peer in the API we expose.
	/// Also corresponds to the index in `info_by_peer`.
	peer_by_nodeid: FnvHashMap<PeerstorePeerId, usize>,

	/// For each peer ID, information about our connection to this peer.
	info_by_peer: FnvHashMap<PeerId, PeerConnectionInfo>,
}

struct PeerConnectionInfo {
	/// A list of message senders per protocol, and the protocol version.
	/// The sender can be used to transmit data for the remote. Note that the
	/// packet_id has to be inside the `Bytes`.
	/// Closing the sender will drop the substream of this protocol.
	senders: Vec<(ProtocolId, mpsc::UnboundedSender<Bytes>, u8)>,

	/// True if we dialed a Kad connection towards this peer.
	/// This indicates that `kad_connec` should eventually resolve, even
	/// without doing anything.
	opened_kad: bool,

	/// When a Kad connection is received, we send it on this channel so that
	/// it will be received by `kad_connec`.
	incoming_kad_channel: mpsc::UnboundedSender<KadConnecController>,

	/// The Kademlia connection to this node.
	/// Contains the receiving end of `incoming_kad_channel`. If `opened_kad`
	/// is true, we are guaranteed to finish.
	/// TODO: proper error handling if a kad connection is closed
	kad_connec: future::Shared<Box<Future<Item = KadConnecController, Error = IoError>>>,

	/// Id of the peer.
	id: PeerstorePeerId,

	/// True if this connection was initiated by us.
	/// Note that it is theoretically possible that we dial the remote at the
	/// same time they dial us, in which case the protocols may be dispatched
	/// between both connections, and in which case the value here will be racy.
	originated: bool,

	/// Latest known ping duration.
	ping: Mutex<Option<Duration>>,

	/// The client version of the remote, or `None` if not known.
	client_version: Option<String>,

	/// The multiaddress of the remote, or `None` if not known.
	remote_address: Option<Multiaddr>,

	/// The local multiaddress used to communicate with the remote, or `None`
	/// if not known.
	local_address: Option<Multiaddr>,
}

impl NetworkState {
	pub fn new(config: &NetworkConfiguration) -> Result<NetworkState, Error> {
		// Private and public keys configuration.
		let local_private_key = obtain_private_key(&config)?;
		let local_public_key = local_private_key.to_public_key();

		// Build the storage for peers, including the bootstrap nodes.
		let peerstore = if let Some(ref path) = config.net_config_path {
			let path = Path::new(path).join(NODES_FILE);
			if let Ok(peerstore) = JsonPeerstore::new(path.clone()) {
				debug!(target: "sub-libp2p", "Initialized peer store for JSON \
					file {:?}", path);
				PeersStorage::Json(peerstore)
			} else {
				warn!(target: "sub-libp2p", "Failed to open peer storage {:?} \
					; peers won't be saved", path);
				PeersStorage::Memory(MemoryPeerstore::empty())
			}
		} else {
			debug!(target: "sub-libp2p", "No peers file configured ; peers \
				won't be saved");
			PeersStorage::Memory(MemoryPeerstore::empty())
		};

		for bootnode in config.boot_nodes.iter() {
			parse_and_add_to_peerstore(bootnode, &peerstore)?;
		}

		let reserved_peers = {
			let mut reserved_peers = FnvHashSet::with_capacity_and_hasher(
				config.reserved_nodes.len(),
				Default::default()
			);
			for peer in config.reserved_nodes.iter() {
				let id = parse_and_add_to_peerstore(peer, &peerstore)?;
				reserved_peers.insert(id);
			}
			RwLock::new(reserved_peers)
		};

		let expected_max_peers = cmp::max(config.max_peers as usize,
			config.reserved_nodes.len());

		Ok(NetworkState {
			peerstore,
			min_peers: config.min_peers,
			max_peers: config.max_peers,
			connections: RwLock::new(Connections {
				peer_by_nodeid: FnvHashMap::with_capacity_and_hasher(expected_max_peers, Default::default()),
				info_by_peer: FnvHashMap::with_capacity_and_hasher(expected_max_peers, Default::default()),
			}),
			reserved_only: atomic::AtomicBool::new(false),
			reserved_peers,
			next_peer_id: atomic::AtomicUsize::new(0),
			disabled_peers: Mutex::new(Default::default()),
			local_private_key,
			local_public_key,
		})
	}

	/// Returns the private key of the local node.
	pub fn local_private_key(&self) -> &secio::SecioKeyPair {
		&self.local_private_key
	}

	/// Returns the public key of the local node.
	pub fn local_public_key(&self) -> &PublicKey {
		&self.local_public_key
	}

	/// Returns all the IDs of the peer we have knowledge of.
	///
	/// This includes peers we are not connected to.
	pub fn known_peers(&self) -> impl Iterator<Item = PeerstorePeerId> {
		match self.peerstore {
			PeersStorage::Memory(ref mem) =>
				mem.peers().collect::<Vec<_>>().into_iter(),
			PeersStorage::Json(ref json) =>
				json.peers().collect::<Vec<_>>().into_iter(),
		}
	}

	/// Returns true if we are connected to any peer at all.
	pub fn has_connected_peer(&self) -> bool {
		!self.connections.read().peer_by_nodeid.is_empty()
	}

	/// Get a list of all connected peers by id.
	pub fn connected_peers(&self) -> Vec<PeerId> {
		self.connections.read().peer_by_nodeid.values().cloned().collect()
	}

	/// Returns true if the given `PeerId` is valid.
	///
	/// `PeerId`s are never reused, so once this function returns `false` it
	/// will never return `true` again for the same `PeerId`.
	pub fn is_peer_connected(&self, peer: PeerId) -> bool {
		self.connections.read().info_by_peer.contains_key(&peer)
	}

	/// Reports the ping of the peer. Returned later by `session_info()`.
	/// No-op if the `peer_id` is not valid/expired.
	#[allow(dead_code)]
	pub fn report_ping(&self, peer_id: PeerId, ping: Duration) {
		let connections = self.connections.read();
		let info = match connections.info_by_peer.get(&peer_id) {
			Some(info) => info,
			None => return,
		};

		*info.ping.lock() = Some(ping);
	}

	/// If we're connected to a peer with the given protocol, returns
	/// information about the connection. Otherwise, returns `None`.
	pub fn session_info(&self, peer: PeerId, protocol: ProtocolId)
		-> Option<SessionInfo> {
		let connections = self.connections.read();
		let info = match connections.info_by_peer.get(&peer) {
			Some(info) => info,
			None => return None,
		};

		let protocol_version = match info.senders.iter().find(|&(ref p, _, _)| p == &protocol) {
			Some(&(_, _, version)) => version as u32,
			None => return None,
		};

		let ping = info.ping.lock().clone();

		Some(SessionInfo {
			id: None,						// TODO: ???? what to do??? wrong format!
			client_version: info.client_version.clone().take().unwrap_or(String::new()),
			protocol_version,
			capabilities: Vec::new(),		// TODO: list of supported protocols ; hard
			peer_capabilities: Vec::new(),	// TODO: difference with `peer_capabilities`?
			ping,
			originated: info.originated,
			remote_address: info.remote_address.as_ref().map(|a| a.to_string())
				.unwrap_or(String::new()),
			local_address: info.local_address.as_ref().map(|a| a.to_string())
				.unwrap_or(String::new()),
		})
	}

	/// If we're connected to a peer with the given protocol, returns the
	/// protocol version. Otherwise, returns `None`.
	pub fn protocol_version(&self, peer: PeerId, protocol: ProtocolId)
		-> Option<u8> {
		let connections = self.connections.read();
		let peer = match connections.info_by_peer.get(&peer) {
			Some(peer) => peer,
			None => return None,
		};

		peer.senders.iter().find(|p| p.0 == protocol).map(|p| p.2)
	}

	/// Equivalent to `session_info(peer).map(|info| info.client_version)`.
	pub fn peer_client_version(&self, peer: PeerId, protocol: ProtocolId)
		-> Option<String> {
		// TODO: implement more directly, without going through `session_info`
		self.session_info(peer, protocol)
			.map(|info| info.client_version)
	}

	/// Adds an address discovered by Kademlia.
	/// Note that we don't have to be connected to a peer to add an address.
	pub fn add_kad_discovered_addr(&self, node_id: &PeerstorePeerId, addr: Multiaddr) {
		match self.peerstore {
			PeersStorage::Memory(ref mem) =>
				mem.peer_or_create(node_id)
					.add_addr(addr, Duration::from_secs(3600)),
			PeersStorage::Json(ref json) =>
				json.peer_or_create(node_id)
					.add_addr(addr, Duration::from_secs(3600)),
		}
	}

	/// Signals that an address doesn't match the corresponding node ID.
	/// This removes the address from the peer store, so that it is not
	/// returned by `addrs_of_peer` again in the future.
	pub fn set_invalid_kad_address(&self, node_id: &PeerstorePeerId,
		addr: &Multiaddr) {
		// TODO: blacklist the address?
		match self.peerstore {
			PeersStorage::Memory(ref mem) =>
				if let Some(mut peer) = mem.peer(node_id) {
					peer.rm_addr(addr.clone())		// TODO: cloning necessary?
				},
			PeersStorage::Json(ref json) =>
				if let Some(mut peer) = json.peer(node_id) {
					peer.rm_addr(addr.clone())		// TODO: cloning necessary?
				},
		}
	}

	/// Returns the known multiaddresses of a peer.
	pub fn addrs_of_peer(&self, node_id: &PeerstorePeerId) -> Vec<Multiaddr> {
		match self.peerstore {
			PeersStorage::Memory(ref mem) =>
				mem.peer(node_id)
					.into_iter()
					.flat_map(|p| p.addrs())
					.collect::<Vec<_>>(),
			PeersStorage::Json(ref json) =>
				json.peer(node_id)
					.into_iter()
					.flat_map(|p| p.addrs())
					.collect::<Vec<_>>(),
		}
	}

	/// Sets information about a peer.
	pub fn set_peer_info(
		&self,
		node_id: PeerstorePeerId,
		endpoint: Endpoint,
		client_version: String,
		local_addr: Multiaddr,
		remote_addr: Multiaddr
	) -> Result<PeerId, IoError> {
		let mut connections = self.connections.write();
		let peer_id = accept_connection(&mut connections, &self.next_peer_id,
			node_id.clone(), endpoint)?;
		let infos = connections.info_by_peer.get_mut(&peer_id)
			.expect("Newly-created peer id is always valid");

		infos.client_version = Some(client_version);
		infos.remote_address = Some(remote_addr);
		infos.local_address = Some(local_addr);

		Ok(peer_id)
	}

	/// Adds a reserved peer to the list of reserved peers.
	/// Returns an error if the peer address is invalid.
	pub fn add_reserved_peer(&self, peer: &str) -> Result<(), Error> {
		let id = parse_and_add_to_peerstore(peer, &self.peerstore)?;
		self.reserved_peers.write().insert(id);
		Ok(())
	}

	/// Removes the peer from the list of reserved peers. If we're in reserved mode, drops any
	/// active connection to this peer.
	/// Returns an error if the peer address is invalid.
	pub fn remove_reserved_peer(&self, peer: &str) -> Result<(), Error> {
		let id = parse_and_add_to_peerstore(peer, &self.peerstore)?;
		self.reserved_peers.write().remove(&id);

		// Dropping the peer if we're in reserved mode.
		if self.reserved_only.load(atomic::Ordering::SeqCst) {
			let mut connections = self.connections.write();
			if let Some(peer_id) = connections.peer_by_nodeid.remove(&id) {
				connections.info_by_peer.remove(&peer_id);
			}
		}

		Ok(())
	}

	/// Set the non-reserved peer mode.
	pub fn set_non_reserved_mode(&self, mode: NonReservedPeerMode) {
		match mode {
			NonReservedPeerMode::Accept =>
				self.reserved_only.store(false, atomic::Ordering::SeqCst),
			NonReservedPeerMode::Deny =>
				// TODO: drop existing peers?
				self.reserved_only.store(true, atomic::Ordering::SeqCst),
		}
	}

	/// Returns true if we should open a new outgoing connection to a peer.
	/// This takes into account the number of active peers.
	pub fn should_open_outgoing_connections(&self) -> bool {
		!self.reserved_only.load(atomic::Ordering::Relaxed) &&
			self.connections.read().peer_by_nodeid.len() < self.min_peers as usize
	}

	/// Returns true if we are connected to the given node.
	pub fn has_connection(&self, node_id: &PeerstorePeerId) -> bool {
		let connections = self.connections.read();
		connections.peer_by_nodeid.contains_key(node_id)
	}

	/// Returns true if we are connected to the given node with the given protocol.
	pub fn has_protocol_connection(&self, node_id: &PeerstorePeerId,
		protocol_id: ProtocolId) -> bool {
		let connections = self.connections.read();
		if let Some(peer) = connections.peer_by_nodeid.get(node_id) {
			let info = match connections.info_by_peer.get(&peer) {
				Some(peer) => peer,
				None => return false,
			};
			info.senders.iter().any(|p| p.0 == protocol_id)
		} else {
			false
		}
	}

	/// Call this when a Kademlia connection has been opened from a remote.
	pub fn incoming_kad_connection(&self, node_id: PeerstorePeerId,
		ctrl: KadConnecController) -> Result<PeerId, IoError> {
		// TODO: check that the peer is disabled? should disabling a peer also prevent
		//		 kad from working?
		let mut connections = self.connections.write();
		let peer_id = accept_connection(&mut connections, &self.next_peer_id,
			node_id, Endpoint::Listener)?;
		let infos = connections.info_by_peer.get_mut(&peer_id)
			.expect("Newly-created peer id is always valid");
		let _ = infos.incoming_kad_channel.unbounded_send(ctrl);
		Ok(peer_id)
	}

	/// Obtain a Kademlia connection to the given peer.
	pub fn obtain_kad_connection<F, Fut>(&self, node_id: PeerstorePeerId, opener: F)
		-> Result<(PeerId, impl Future<Item = KadConnecController, Error = IoError>), IoError>
		where F: FnOnce() -> Fut, Fut: Future<Item = KadConnecController, Error = IoError>
	{
		let mut connections = self.connections.write();
		let peer_id = accept_connection(&mut connections, &self.next_peer_id,
			node_id, Endpoint::Dialer)?;
		let infos = connections.info_by_peer.get_mut(&peer_id)
			.expect("Newly-created peer id is always valid");

		let future_to_process = if !infos.opened_kad {
			let tx = infos.incoming_kad_channel.clone();
			let new_kad = opener().and_then(move |ctrl| {
				tx.unbounded_send(ctrl.clone())
					.map_err(|err| IoError::new(IoErrorKind::ConnectionAborted, err))?;
				Ok(ctrl)
			});
			infos.opened_kad = true;
			future::Either::A(new_kad)
		} else {
			future::Either::B(future::empty())
		};

		let fut = infos.kad_connec
			.clone()
			.map(|ctrl| (*ctrl).clone())
			.map_err(|err| IoError::new(IoErrorKind::ConnectionAborted, err))
			.select(future_to_process)
			.map(|(item, _)| item)
			.map_err(|(err, _)| err);

		Ok((peer_id, fut))
	}

	/// Disconnect the Kademlia controller with the peer.
	pub fn disconnect_kademlia(&self, peer_id: PeerId) {
		let mut connections = self.connections.write();
		if let Some(peer) = connections.info_by_peer.get_mut(&peer_id) {
			// TODO: that's code duplication
			let (tx, rx) = mpsc::unbounded();
			let rx = rx.into_future()
				.map_err(|_| -> IoError { unreachable!("an `UnboundedReceiver` can never produce an error") })
				.and_then(|i| i.0.ok_or(IoError::new(
					IoErrorKind::ConnectionAborted, "kad aborted")));
			let kad_connec = Box::new(rx) as Box<Future<Item = _, Error = _>>;

			peer.incoming_kad_channel = tx;
			peer.kad_connec = kad_connec.shared();
			peer.opened_kad = false;
		}
	}

	/// Try to add a new connection to a node in the list.
	///
	/// Returns a `PeerId` to allow further interfacing with this connection.
	/// Note that all `PeerId`s are unique and never reused.
	///
	/// Can return an error if we are refusing the connection to the remote.
	///
	/// You must pass an `UnboundedSender` which will be used by the `send`
	/// method. Actually sending the data is not covered by this code.
	///
	/// The various methods of the `NetworkState` that close a connection do 
	/// so by dropping this sender.
	pub fn accept_custom_proto(
		&self,
		node_id: PeerstorePeerId,
		protocol_id: ProtocolId,
		protocol_version: u8,
		endpoint: Endpoint,
		msg_tx: mpsc::UnboundedSender<Bytes>
	) -> Result<PeerId, IoError> {
		let mut connections = self.connections.write();

		if is_peer_disabled(&self.disabled_peers, &node_id) {
			debug!(target: "sub-libp2p", "Refusing node {:?} because it was \
				disabled", node_id);
			return Err(IoError::new(IoErrorKind::PermissionDenied,
				"disabled peer"))
		}

		let peer_id = accept_connection(&mut connections, &self.next_peer_id,
			node_id.clone(), endpoint)?;

		let connections = &mut *connections;
		let info_by_peer = &mut connections.info_by_peer;
		let peer_by_nodeid = &mut connections.peer_by_nodeid;
		let infos = info_by_peer.get_mut(&peer_id)
			.expect("Newly-created peer id is always valid");

		let node_is_reserved = self.reserved_peers.read().contains(&infos.id);
		if !node_is_reserved {
			if self.reserved_only.load(atomic::Ordering::Relaxed) ||
				peer_by_nodeid.len() >= self.max_peers as usize
			{
				debug!(target: "sub-libp2p", "Refusing node {:?} because we \
					reached the max number of peers", node_id);
				return Err(IoError::new(IoErrorKind::PermissionDenied,
					"maximum number of peers reached"))
			}
		}

		if !infos.senders.iter().any(|&(prot, _, _)| prot == protocol_id) {
			infos.senders.push((protocol_id.clone(), msg_tx, protocol_version));
		}

		Ok(peer_id)
	}

	/// Sends some data to the given peer, using the sender that was passed
	/// to `accept_custom_proto`.
	pub fn send(&self, protocol: ProtocolId, peer_id: PeerId, message: Bytes)
		-> Result<(), Error> {
		if let Some(peer) = self.connections.read().info_by_peer.get(&peer_id) {
			let sender = peer.senders.iter().find(|elem| elem.0 == protocol)
				.map(|e| &e.1);
			if let Some(sender) = sender {
				sender.unbounded_send(message)
					.map_err(|err| ErrorKind::Io(IoError::new(IoErrorKind::Other, err)))?;
				Ok(())
			} else {
				// We are connected to this peer, but not with the current
				// protocol.
				debug!(target: "sub-libp2p", "Tried to send message to peer {} \
					for which we aren't connected with the requested protocol",
					peer_id);
				return Err(ErrorKind::PeerNotFound.into())
			}
		} else {
			debug!(target: "sub-libp2p", "Tried to send message to invalid \
				peer ID {}", peer_id);
			return Err(ErrorKind::PeerNotFound.into())
		}
	}

	/// Disconnects a peer, if a connection exists (ie. drops the Kademlia
	/// controller, and the senders that were passed to `accept_custom_proto`).
	pub fn disconnect_peer(&self, peer_id: PeerId) {
		let mut connections = self.connections.write();
		if let Some(peer_info) = connections.info_by_peer.remove(&peer_id) {
			let old = connections.peer_by_nodeid.remove(&peer_info.id);
			debug_assert_eq!(old, Some(peer_id));
		}
	}

	/// Disconnects all the peers.
	/// This destroys all the Kademlia controllers and the senders that were
	/// passed to `accept_custom_proto`.
	pub fn disconnect_all(&self) {
		let mut connec = self.connections.write();
		*connec = Connections {
			info_by_peer: FnvHashMap::with_capacity_and_hasher(
				connec.peer_by_nodeid.capacity(), Default::default()),
			peer_by_nodeid: FnvHashMap::with_capacity_and_hasher(
				connec.peer_by_nodeid.capacity(), Default::default()),
		};
	}

<<<<<<< HEAD
	/// Disables a peer. This adds the peer to the list of disabled peers, and 
	/// drops any existing connections if necessary (ie. drops the sender that
	/// was passed to `accept_custom_proto`).
	pub fn disable_peer(&self, peer_id: PeerId, reason: &str) {
=======
	/// Disables a peer for `PEER_DISABLE_DURATION`. This adds the peer to the
	/// list of disabled peers, and  drops any existing connections if
	/// necessary (ie. drops the sender that was passed to
	/// `accept_custom_proto`).
	pub fn disable_peer(&self, peer_id: PeerId) {
>>>>>>> 57caa6d0
		// TODO: what do we do if the peer is reserved?
		let mut connections = self.connections.write();
		let peer_info = if let Some(peer_info) = connections.info_by_peer.remove(&peer_id) {
			info!(target: "network", "Peer {} disabled. {}", peer_id, reason);
			let old = connections.peer_by_nodeid.remove(&peer_info.id);
			debug_assert_eq!(old, Some(peer_id));
			peer_info
		} else {
			return
		};

		drop(connections);
		let timeout = Instant::now() + PEER_DISABLE_DURATION;
		self.disabled_peers.lock().insert(peer_info.id.clone(), timeout);
	}

	/// Returns true if a peer is disabled.
	pub fn is_peer_disabled(&self, node_id: &PeerstorePeerId) -> bool {
		is_peer_disabled(&self.disabled_peers, node_id)
	}

	/// Flushes the caches to the disk.
	///
	/// This is done in an atomical way, so that an error doesn't corrupt
	/// anything.
	pub fn flush_caches_to_disk(&self) -> Result<(), IoError> {
		match self.peerstore {
			PeersStorage::Memory(_) => Ok(()),
			PeersStorage::Json(ref json) =>
				match json.flush() {
					Ok(()) => {
						debug!(target: "sub-libp2p", "Flushed JSON peer store \
							to disk");
						Ok(())
					}
					Err(err) => {
						warn!(target: "sub-libp2p", "Failed to flush changes \
							to JSON peer store: {}", err);
						Err(err)
					}
				}
		}
	}
}

impl Drop for NetworkState {
	fn drop(&mut self) {
		let _ = self.flush_caches_to_disk();
	}
}

/// Assigns a `PeerId` to a node, or returns an existing ID if any exists.
///
/// The function only accepts already-locked structs, so that we don't risk
/// any deadlock.
fn accept_connection(
	connections: &mut Connections,
	next_peer_id: &atomic::AtomicUsize,
	node_id: PeerstorePeerId,
	endpoint: Endpoint
) -> Result<PeerId, IoError> {
	let peer_by_nodeid = &mut connections.peer_by_nodeid;
	let info_by_peer = &mut connections.info_by_peer;

	let peer_id = *peer_by_nodeid.entry(node_id.clone()).or_insert_with(|| {
		let new_id = next_peer_id.fetch_add(1, atomic::Ordering::Relaxed);

		let (tx, rx) = mpsc::unbounded();
		let rx = rx
			.into_future()
			.map_err(|_| -> IoError { unreachable!("an `UnboundedReceiver` can never produce an error") })
			.and_then(|i| i.0.ok_or(IoError::new(IoErrorKind::ConnectionAborted, "kad aborted")));
		let kad_connec = Box::new(rx) as Box<Future<Item = _, Error = _>>;

		info_by_peer.insert(new_id, PeerConnectionInfo {
			senders: Vec::new(),    // TODO: Vec::with_capacity(num_registered_protocols),
			opened_kad: false,
			incoming_kad_channel: tx,
			kad_connec: kad_connec.shared(),
			id: node_id.clone(),
			originated: endpoint == Endpoint::Dialer,
			ping: Mutex::new(None),
			client_version: None,
			local_address: None,
			remote_address: None,
		});
		new_id
	});

	Ok(peer_id)
}

/// Returns true if a peer is disabled.
fn is_peer_disabled(
	list: &Mutex<FnvHashMap<PeerstorePeerId, Instant>>,
	peer: &PeerstorePeerId
) -> bool {
	let mut list = list.lock();
	if let Some(timeout) = list.get(peer).cloned() {
		if timeout > Instant::now() {
			true
		} else {
			list.remove(peer);
			false
		}
	} else {
		false
	}
}

/// Parses an address of the form `/ip4/x.x.x.x/tcp/x/p2p/xxxxxx`, and adds it
/// to the given peerstore. Returns the corresponding peer ID.
fn parse_and_add_to_peerstore(addr_str: &str, peerstore: &PeersStorage)
	-> Result<PeerstorePeerId, Error> {
	let mut addr: Multiaddr = addr_str.parse()
		.map_err(|_| ErrorKind::AddressParse)?;
	let p2p_component = addr.pop().ok_or(ErrorKind::AddressParse)?;
	let peer_id = match p2p_component {
		AddrComponent::P2P(key) | AddrComponent::IPFS(key) =>
			PeerstorePeerId::from_bytes(key).map_err(|_| ErrorKind::AddressParse)?,
		_ => return Err(ErrorKind::BadProtocol.into()),
	};

	// Registering the bootstrap node with a TTL of 100000 years   TODO: wrong
	match peerstore {
		PeersStorage::Memory(ref peerstore) =>
			peerstore
				.peer_or_create(&peer_id)
				.add_addr(addr, Duration::from_secs(100000 * 365 * 24 * 3600)),
		PeersStorage::Json(ref peerstore) =>
			peerstore
				.peer_or_create(&peer_id)
				.add_addr(addr, Duration::from_secs(100000 * 365 * 24 * 3600)),
	}
	
	Ok(peer_id)
}

/// Obtains or generates the local private key using the configuration.
fn obtain_private_key(config: &NetworkConfiguration)
	-> Result<secio::SecioKeyPair, IoError> {
	if let Some(ref secret) = config.use_secret {
		// Key was specified in the configuration.
		secio::SecioKeyPair::secp256k1_raw_key(&secret[..])
			.map_err(|err| IoError::new(IoErrorKind::InvalidData, err))

	} else {
		if let Some(ref path) = config.net_config_path {
			fs::create_dir_all(Path::new(path))?;

			// Try fetch the key from a the file containing th esecret.
			let secret_path = Path::new(path).join(SECRET_FILE);
			match load_private_key_from_file(&secret_path) {
				Ok(s) => Ok(s),
				Err(err) => {
					// Failed to fetch existing file ; generate a new key
					trace!(target: "sub-libp2p", "Failed to load existing \
						secret key file {:?},  generating new key ; err = {:?}",
						secret_path, err);
					Ok(gen_key_and_try_write_to_file(&secret_path))
				}
			}

		} else {
			// No path in the configuration, nothing we can do except generate
			// a new key.
			let mut key: [u8; 32] = [0; 32];
			rand::rngs::EntropyRng::new().fill(&mut key);
			Ok(secio::SecioKeyPair::secp256k1_raw_key(&key)
				.expect("randomly-generated key with correct len should \
					always be valid"))
		}
	}
}

/// Tries to load a private key from a file located at the given path.
fn load_private_key_from_file<P>(path: P)
	-> Result<secio::SecioKeyPair, IoError>
	where P: AsRef<Path>
	{
	fs::File::open(path)
		.and_then(|mut file| {
			// We are in 2018 and there is still no method on `std::io::Read`
			// that directly returns a `Vec`.
			let mut buf = Vec::new();
			file.read_to_end(&mut buf).map(|_| buf)
		})
		.and_then(|content|
			secio::SecioKeyPair::secp256k1_raw_key(&content)
				.map_err(|err| IoError::new(IoErrorKind::InvalidData, err))
		)
}

/// Generates a new secret key and tries to write it to the given file.
/// Doesn't error if we couldn't open or write to the file.
fn gen_key_and_try_write_to_file<P>(path: P) -> secio::SecioKeyPair
	where P: AsRef<Path> {
	let raw_key: [u8; 32] = rand::rngs::EntropyRng::new().gen();
	let secio_key = secio::SecioKeyPair::secp256k1_raw_key(&raw_key)
		.expect("randomly-generated key with correct len should always be valid");

	// And store the newly-generated key in the file if possible.
	// Errors that happen while doing so are ignored.
	match open_priv_key_file(&path) {
		Ok(mut file) =>
			match file.write_all(&raw_key) {
				Ok(()) => (),
				Err(err) => warn!(target: "sub-libp2p", "Failed to write \
					secret key in file {:?} ; err = {:?}", path.as_ref(), err),
			},
		Err(err) =>
			warn!(target: "sub-libp2p", "Failed to store secret key in file \
				{:?} ; err = {:?}", path.as_ref(), err),
	}

	secio_key
}

/// Opens a file containing a private key in write mode.
#[cfg(unix)]
fn open_priv_key_file<P>(path: P) -> Result<fs::File, IoError>
	where P: AsRef<Path>
{
	use std::os::unix::fs::OpenOptionsExt;
	fs::OpenOptions::new()
		.write(true)
		.create_new(true)
		.mode(256 | 128)		// 0o600 in decimal
		.open(path)
}
/// Opens a file containing a private key in write mode.
#[cfg(not(unix))]
fn open_priv_key_file<P>(path: P) -> Result<fs::File, IoError>
	where P: AsRef<Path>
{
	fs::OpenOptions::new()
		.write(true)
		.create_new(true)
		.open(path)
}

#[cfg(test)]
mod tests {
	use futures::sync::mpsc;
	use libp2p::core::{Endpoint, PublicKey};
	use network_state::NetworkState;

	#[test]
	fn refuse_disabled_peer() {
		let state = NetworkState::new(&Default::default()).unwrap();
		let example_peer = PublicKey::Rsa(vec![1, 2, 3, 4]).into_peer_id();

		let peer_id = state.accept_custom_proto(
			example_peer.clone(),
			[1, 2, 3],
			1,
			Endpoint::Dialer,
			mpsc::unbounded().0
		).unwrap();

		state.disable_peer(peer_id, "Just a test");

		assert!(state.accept_custom_proto(
			example_peer.clone(),
			[1, 2, 3],
			1,
			Endpoint::Dialer,
			mpsc::unbounded().0
		).is_err());
	}
}<|MERGE_RESOLUTION|>--- conflicted
+++ resolved
@@ -607,18 +607,11 @@
 		};
 	}
 
-<<<<<<< HEAD
-	/// Disables a peer. This adds the peer to the list of disabled peers, and 
-	/// drops any existing connections if necessary (ie. drops the sender that
-	/// was passed to `accept_custom_proto`).
-	pub fn disable_peer(&self, peer_id: PeerId, reason: &str) {
-=======
 	/// Disables a peer for `PEER_DISABLE_DURATION`. This adds the peer to the
 	/// list of disabled peers, and  drops any existing connections if
 	/// necessary (ie. drops the sender that was passed to
 	/// `accept_custom_proto`).
-	pub fn disable_peer(&self, peer_id: PeerId) {
->>>>>>> 57caa6d0
+	pub fn disable_peer(&self, peer_id: PeerId, reason: &str) {
 		// TODO: what do we do if the peer is reserved?
 		let mut connections = self.connections.write();
 		let peer_info = if let Some(peer_info) = connections.info_by_peer.remove(&peer_id) {
