--- conflicted
+++ resolved
@@ -29,10 +29,6 @@
 
 [dev-dependencies]
 assert_matches = "1.2"
-<<<<<<< HEAD
-parity-bytes = { git = "https://github.com/paritytech/parity-common" }
-=======
 parity-bytes = "0.1"
->>>>>>> 5a480d99
 ethcore-io = { git = "https://github.com/paritytech/parity.git" }
 ethcore-logger = { git = "https://github.com/paritytech/parity.git" }