// Copyright 2017 Parity Technologies (UK) Ltd.
// This file is part of Polkadot.

// Polkadot is free software: you can redistribute it and/or modify
// it under the terms of the GNU General Public License as published by
// the Free Software Foundation, either version 3 of the License, or
// (at your option) any later version.

// Polkadot is distributed in the hope that it will be useful,
// but WITHOUT ANY WARRANTY; without even the implied warranty of
// MERCHANTABILITY or FITNESS FOR A PARTICULAR PURPOSE.  See the
// GNU General Public License for more details.

// You should have received a copy of the GNU General Public License
// along with Polkadot.  If not, see <http://www.gnu.org/licenses/>.

//! Block and header type definitions.

<<<<<<< HEAD
use rstd::fmt;
=======
>>>>>>> b059bc35
use rstd::vec::Vec;
#[cfg(feature = "std")]
use bytes;
use Hash;
use codec::{Input, Slicable};

/// Used to refer to a block number.
pub type Number = u64;

/// Hash used to refer to a block hash.
pub type HeaderHash = Hash;

/// Hash used to refer to a transaction hash.
pub type TransactionHash = Hash;

/// Simple generic transaction type.
#[derive(PartialEq, Eq, Clone)]
#[cfg_attr(feature = "std", derive(Serialize, Deserialize, Debug))]
pub struct Transaction(#[cfg_attr(feature = "std", serde(with="bytes"))] pub Vec<u8>);

impl Slicable for Transaction {
	fn decode<I: Input>(input: &mut I) -> Option<Self> {
		Vec::<u8>::decode(input).map(Transaction)
	}

	fn using_encoded<R, F: FnOnce(&[u8]) -> R>(&self, f: F) -> R {
		self.0.using_encoded(f)
	}
}

impl ::codec::NonTrivialSlicable for Transaction { }

/// Execution log (event)
#[derive(PartialEq, Eq, Clone)]
#[cfg_attr(feature = "std", derive(Serialize, Deserialize, Debug))]
pub struct Log(#[cfg_attr(feature = "std", serde(with="bytes"))] pub Vec<u8>);

impl Slicable for Log {
	fn decode<I: Input>(input: &mut I) -> Option<Self> {
		Vec::<u8>::decode(input).map(Log)
	}

	fn using_encoded<R, F: FnOnce(&[u8]) -> R>(&self, f: F) -> R {
		self.0.using_encoded(f)
	}
}

impl ::codec::NonTrivialSlicable for Log { }

/// The digest of a block, useful for light-clients.
#[derive(Clone, Default, PartialEq, Eq)]
#[cfg_attr(feature = "std", derive(Serialize, Deserialize, Debug))]
pub struct Digest {
	/// All logs that have happened in the block.
	pub logs: Vec<Log>,
}

impl Slicable for Digest {
	fn decode<I: Input>(input: &mut I) -> Option<Self> {
		Vec::<Log>::decode(input).map(|logs| Digest { logs })
	}

	fn using_encoded<R, F: FnOnce(&[u8]) -> R>(&self, f: F) -> R {
		self.logs.using_encoded(f)
	}
}

/// The body of a block is just a bunch of transactions.
pub type Body = Vec<Transaction>;

/// A Substrate relay chain block.
#[derive(PartialEq, Eq, Clone)]
#[cfg_attr(feature = "std", derive(Serialize, Deserialize, Debug))]
pub struct Block {
	/// The block header.
	pub header: Header,
	/// All relay-chain transactions.
	pub transactions: Body,
}

impl Slicable for Block {
	fn decode<I: Input>(input: &mut I) -> Option<Self> {
		Some(Block {
			header: try_opt!(Slicable::decode(input)),
			transactions: try_opt!(Slicable::decode(input)),
		})
	}

	fn encode(&self) -> Vec<u8> {
		let mut v = Vec::new();

		v.extend(self.header.encode());
		v.extend(self.transactions.encode());

		v
	}
}

/// A relay chain block header.
///
/// https://github.com/w3f/polkadot-spec/blob/master/spec.md#header
#[derive(PartialEq, Eq, Clone)]
#[cfg_attr(feature = "std", derive(Serialize, Deserialize, Debug))]
#[cfg_attr(feature = "std", serde(rename_all = "camelCase"))]
#[cfg_attr(feature = "std", serde(deny_unknown_fields))]
pub struct Header {
	/// Block parent's hash.
	pub parent_hash: HeaderHash,
	/// Block number.
	pub number: Number,
	/// State root after this transition.
	pub state_root: Hash,
	/// The root of the trie that represents this block's transactions, indexed by a 32-byte integer.
	pub transaction_root: Hash,
	/// The digest of activity on the block.
	pub digest: Digest,
}

impl Header {
	/// Create a new instance with default fields except `number`, which is given as an argument.
	pub fn from_block_number(number: Number) -> Self {
		Header {
			parent_hash: Default::default(),
			number,
			state_root: Default::default(),
			transaction_root: Default::default(),
			digest: Default::default(),
		}
	}

	/// Get the blake2-256 hash of this header.
	#[cfg(feature = "std")]
	pub fn hash(&self) -> HeaderHash {
		::hashing::blake2_256(Slicable::encode(self).as_slice()).into()
	}
}

impl Slicable for Header {
	fn decode<I: Input>(input: &mut I) -> Option<Self> {
		Some(Header {
			parent_hash: try_opt!(Slicable::decode(input)),
			number: try_opt!(Slicable::decode(input)),
			state_root: try_opt!(Slicable::decode(input)),
			transaction_root: try_opt!(Slicable::decode(input)),
			digest: try_opt!(Slicable::decode(input)),
		})
	}

	fn encode(&self) -> Vec<u8> {
		let mut v = Vec::new();

		self.parent_hash.using_encoded(|s| v.extend(s));
		self.number.using_encoded(|s| v.extend(s));
		self.state_root.using_encoded(|s| v.extend(s));
		self.transaction_root.using_encoded(|s| v.extend(s));
		self.digest.using_encoded(|s| v.extend(s));

		v
	}
}

/// Block indentification.
#[derive(Clone, Copy)]
#[cfg_attr(feature = "std", derive(Debug))]
pub enum Id {
	/// Identify by block header hash.
	Hash(HeaderHash),
	/// Identify by block number.
	Number(Number),
}

impl fmt::Display for Id {
	fn fmt(&self, f: &mut fmt::Formatter) -> Result<(), fmt::Error> {
		match *self {
			Id::Hash(h) => h.fmt(f),
			Id::Number(n) => n.fmt(f),
		}
	}
}

#[cfg(test)]
mod tests {
	use super::*;
	use codec::Slicable;
	use substrate_serializer as ser;

	#[test]
	fn test_header_encoding() {
		let header = Header {
			parent_hash: 5.into(),
			number: 67,
			state_root: 3.into(),
			transaction_root: 6.into(),
			digest: Digest { logs: vec![Log(vec![1]), Log(vec![2])] },
		};

		assert_eq!(header.encode(), vec![
			// parent_hash
			0, 0, 0, 0, 0, 0, 0, 0, 0, 0, 0, 0, 0, 0, 0, 0, 0, 0, 0, 0, 0, 0, 0, 0, 0, 0, 0, 0, 0, 0, 0, 5,
			// number
			67, 0, 0, 0, 0, 0, 0, 0,
			// state_root
			0, 0, 0, 0, 0, 0, 0, 0, 0, 0, 0, 0, 0, 0, 0, 0, 0, 0, 0, 0, 0, 0, 0, 0, 0, 0, 0, 0, 0, 0, 0, 3,
			// transaction_root
			0, 0, 0, 0, 0, 0, 0, 0, 0, 0, 0, 0, 0, 0, 0, 0, 0, 0, 0, 0, 0, 0, 0, 0, 0, 0, 0, 0, 0, 0, 0, 6,
			// digest (length, log1, log2)
			2, 0, 0, 0, 1, 0, 0, 0, 1, 1, 0, 0, 0, 2
		]);
	}

	#[test]
	fn test_header_serialization() {
		let header = Header {
			parent_hash: 5.into(),
			number: 67,
			state_root: 3.into(),
			transaction_root: 6.into(),
			digest: Digest { logs: vec![Log(vec![1])] },
		};

		assert_eq!(ser::to_string_pretty(&header), r#"{
  "parentHash": "0x0000000000000000000000000000000000000000000000000000000000000005",
  "number": 67,
  "stateRoot": "0x0000000000000000000000000000000000000000000000000000000000000003",
  "transactionRoot": "0x0000000000000000000000000000000000000000000000000000000000000006",
  "digest": {
    "logs": [
      "0x01"
    ]
  }
}"#);

		let v = header.encode();
		assert_eq!(Header::decode(&mut &v[..]).unwrap(), header);
	}

	#[test]
	fn test_block_encoding() {
		let block = Block {
			header: Header::from_block_number(12),
			transactions: vec![Transaction(vec!(4))],
		};

		assert_eq!(block.encode(), vec![
			// parent_hash
			0, 0, 0, 0, 0, 0, 0, 0, 0, 0, 0, 0, 0, 0, 0, 0, 0, 0, 0, 0, 0, 0, 0, 0, 0, 0, 0, 0, 0, 0, 0, 0,
			// number
			12, 0, 0, 0, 0, 0, 0, 0,
			// state_root
			0, 0, 0, 0, 0, 0, 0, 0, 0, 0, 0, 0, 0, 0, 0, 0, 0, 0, 0, 0, 0, 0, 0, 0, 0, 0, 0, 0, 0, 0, 0, 0,
			// transaction_root
			0, 0, 0, 0, 0, 0, 0, 0, 0, 0, 0, 0, 0, 0, 0, 0, 0, 0, 0, 0, 0, 0, 0, 0, 0, 0, 0, 0, 0, 0, 0, 0,
			// digest
			0, 0, 0, 0,
			// transactions (length, tx...)
			1, 0, 0, 0, 1, 0, 0, 0, 4
		]);
	}
}<|MERGE_RESOLUTION|>--- conflicted
+++ resolved
@@ -16,10 +16,7 @@
 
 //! Block and header type definitions.
 
-<<<<<<< HEAD
 use rstd::fmt;
-=======
->>>>>>> b059bc35
 use rstd::vec::Vec;
 #[cfg(feature = "std")]
 use bytes;
