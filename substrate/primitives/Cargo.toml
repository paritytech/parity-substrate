[package]
name = "substrate-primitives"
version = "0.1.0"
authors = ["Parity Technologies <admin@parity.io>"]

[dependencies]
crunchy = "0.1"
substrate-runtime-std = { path = "../runtime-std", default_features = false }
substrate-codec = { path = "../codec", default_features = false }
substrate-codec-derive = { path = "../codec/derive", default_features = false }
elastic-array = {version = "0.10", optional = true }
fixed-hash = { version = "0.2.2", default_features = false }
rustc-hex = { version = "2.0", default_features = false }
serde = { version = "1.0", default_features = false }
serde_derive = { version = "1.0", optional = true }
<<<<<<< HEAD
uint = { git = "https://github.com/paritytech/parity-common", default_features = false }
rlp = { git = "https://github.com/paritytech/parity-common", default-features = false, optional = true }
=======
uint = { version = "0.4.1", default_features = false }
rlp = { version = "0.2.4", optional = true }
>>>>>>> 5a480d99
twox-hash = { version = "1.1.0", optional = true }
byteorder = { version = "1.1", default_features = false }
wasmi = { version = "0.4", optional = true }
hashdb = { version = "0.2.1", default_features = false }
patricia-trie = { version = "0.2.1", optional = true }
plain_hasher = { version = "0.2", default_features = false }

blake2-rfc = { version = "0.2.18", optional = true }
# Switch back to Blake after PoC-3 is out and remove this
tiny-keccak = { version = "1.4", optional = true }

[dev-dependencies]
substrate-serializer = { path = "../serializer" }
pretty_assertions = "0.4"
heapsize = "0.4"

[features]
default = ["std"]
std = [
	"wasmi",
	"uint/std",
	"fixed-hash/std",
	"fixed-hash/heapsizeof",
	"fixed-hash/libc",
	"substrate-codec/std",
	"substrate-runtime-std/std",
	"serde/std",
	"rustc-hex/std",
	"twox-hash",
	"blake2-rfc",
	"tiny-keccak",
	"serde_derive",
	"byteorder/std",
	"patricia-trie",
	"rlp",
	"elastic-array",
]<|MERGE_RESOLUTION|>--- conflicted
+++ resolved
@@ -13,13 +13,8 @@
 rustc-hex = { version = "2.0", default_features = false }
 serde = { version = "1.0", default_features = false }
 serde_derive = { version = "1.0", optional = true }
-<<<<<<< HEAD
-uint = { git = "https://github.com/paritytech/parity-common", default_features = false }
-rlp = { git = "https://github.com/paritytech/parity-common", default-features = false, optional = true }
-=======
 uint = { version = "0.4.1", default_features = false }
 rlp = { version = "0.2.4", optional = true }
->>>>>>> 5a480d99
 twox-hash = { version = "1.1.0", optional = true }
 byteorder = { version = "1.1", default_features = false }
 wasmi = { version = "0.4", optional = true }
