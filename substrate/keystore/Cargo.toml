--- conflicted
+++ resolved
@@ -4,11 +4,7 @@
 authors = ["Parity Technologies <admin@parity.io>"]
 
 [dependencies]
-<<<<<<< HEAD
-parity-crypto = { git = "https://github.com/paritytech/parity-common", default_features = false }
-=======
 parity-crypto = { version = "0.1", default_features = false }
->>>>>>> 5a480d99
 ed25519 = { path = "../ed25519" }
 error-chain = "0.12"
 hex = "0.3"
