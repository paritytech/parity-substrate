--- conflicted
+++ resolved
@@ -134,13 +134,10 @@
 	type Event = Event;
 	/// The ubiquitous origin type.
 	type Origin = Origin;
-<<<<<<< HEAD
 	/// The ubiquitous error type.
 	type Error = Error;
-=======
 	/// Maximum number of block number to block hash mappings to keep (oldest pruned first).
 	type BlockHashCount = BlockHashCount;
->>>>>>> 0bc753ff
 }
 
 impl aura::Trait for Runtime {
