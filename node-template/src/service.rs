//! Service and ServiceFactory implementation. Specialized wrapper over substrate service.

use std::sync::Arc;
use std::time::Duration;
use substrate_client::LongestChain;
use runtime::{self, GenesisConfig, opaque::Block, RuntimeApi};
use substrate_service::{error::{Error as ServiceError}, AbstractService, Configuration, ServiceBuilder};
use transaction_pool::{self, txpool::{Pool as TransactionPool}};
use inherents::InherentDataProviders;
use network::{construct_simple_protocol};
use substrate_executor::native_executor_instance;
pub use substrate_executor::NativeExecutor;
use aura_primitives::sr25519::{AuthorityPair as AuraPair};
use grandpa::{self, FinalityProofProvider as GrandpaFinalityProofProvider};

// Our native executor instance.
native_executor_instance!(
	pub Executor,
	runtime::api::dispatch,
	runtime::native_version,
);

construct_simple_protocol! {
	/// Demo protocol attachment for substrate.
	pub struct NodeProtocol where Block = Block { }
}

/// Starts a `ServiceBuilder` for a full service.
///
/// Use this macro if you don't actually need the full service, but just the builder in order to
/// be able to perform chain operations.
macro_rules! new_full_start {
	($config:expr) => {{
		let mut import_setup = None;
		let inherent_data_providers = inherents::InherentDataProviders::new();

		let builder = substrate_service::ServiceBuilder::new_full::<
			runtime::opaque::Block, runtime::RuntimeApi, crate::service::Executor
		>($config)?
			.with_select_chain(|_config, backend| {
				Ok(substrate_client::LongestChain::new(backend.clone()))
			})?
			.with_transaction_pool(|config, client|
				Ok(transaction_pool::txpool::Pool::new(config, transaction_pool::FullChainApi::new(client)))
			)?
			.with_import_queue(|_config, client, mut select_chain, transaction_pool| {
				let select_chain = select_chain.take()
					.ok_or_else(|| substrate_service::Error::SelectChainRequired)?;

				let (grandpa_block_import, grandpa_link) =
					grandpa::block_import::<_, _, _, runtime::RuntimeApi, _, _>(
						client.clone(), &*client, select_chain
					)?;

				let import_queue = aura::import_queue::<_, _, AuraPair, _>(
					aura::SlotDuration::get_or_compute(&*client)?,
					Box::new(grandpa_block_import.clone()),
					Some(Box::new(grandpa_block_import.clone())),
					None,
					client,
					inherent_data_providers.clone(),
					Some(transaction_pool),
				)?;

				import_setup = Some((grandpa_block_import, grandpa_link));

				Ok(import_queue)
			})?;

		(builder, import_setup, inherent_data_providers)
	}}
}

/// Builds a new service for a full client.
pub fn new_full<C: Send + Default + 'static>(config: Configuration<C, GenesisConfig>)
	-> Result<impl AbstractService, ServiceError>
{
	let is_authority = config.roles.is_authority();
	let force_authoring = config.force_authoring;
	let name = config.name.clone();
	let disable_grandpa = config.disable_grandpa;

	// sentry nodes announce themselves as authorities to the network
	// and should run the same protocols authorities do, but it should
	// never actively participate in any consensus process.
	let participates_in_consensus = is_authority && !config.sentry_mode;

	let (builder, mut import_setup, inherent_data_providers) = new_full_start!(config);

	let (block_import, grandpa_link) =
		import_setup.take()
			.expect("Link Half and Block Import are present for Full Services or setup failed before. qed");

	let service = builder.with_network_protocol(|_| Ok(NodeProtocol::new()))?
		.with_finality_proof_provider(|client, backend|
			Ok(Arc::new(GrandpaFinalityProofProvider::new(backend, client)) as _)
		)?
		.build()?;

	if participates_in_consensus {
		let proposer = basic_authorship::ProposerFactory {
			client: service.client(),
			transaction_pool: service.transaction_pool(),
		};

		let client = service.client();
		let select_chain = service.select_chain()
			.ok_or(ServiceError::SelectChainRequired)?;

		let aura = aura::start_aura::<_, _, _, _, _, AuraPair, _, _, _>(
			aura::SlotDuration::get_or_compute(&*client)?,
			client,
			select_chain,
			block_import,
			proposer,
			service.network(),
			inherent_data_providers.clone(),
			force_authoring,
			service.keystore(),
		)?;

		// the AURA authoring task is considered essential, i.e. if it
		// fails we take down the service with it.
		service.spawn_essential_task(aura);
	}

	// if the node isn't actively participating in consensus then it doesn't
	// need a keystore, regardless of which protocol we use below.
	let keystore = if participates_in_consensus {
		Some(service.keystore())
	} else {
		None
	};

	let grandpa_config = grandpa::Config {
		// FIXME #1578 make this available through chainspec
		gossip_duration: Duration::from_millis(333),
		justification_period: 512,
		name: Some(name),
<<<<<<< HEAD
		keystore,
=======
		keystore: Some(service.keystore()),
		observer_enabled: true,
		is_authority,
>>>>>>> 0ac702e6
	};

	match (is_authority, disable_grandpa) {
		(false, false) => {
			// start the lightweight GRANDPA observer
			service.spawn_task(grandpa::run_grandpa_observer(
				grandpa_config,
				grandpa_link,
				service.network(),
				service.on_exit(),
			)?);
		},
		(true, false) => {
			// start the full GRANDPA voter
			let voter_config = grandpa::GrandpaParams {
				config: grandpa_config,
				link: grandpa_link,
				network: service.network(),
				inherent_data_providers: inherent_data_providers.clone(),
				on_exit: service.on_exit(),
				telemetry_on_connect: Some(service.telemetry_on_connect_stream()),
				voting_rule: grandpa::VotingRulesBuilder::default().build(),
			};

			// the GRANDPA voter task is considered infallible, i.e.
			// if it fails we take down the service with it.
			service.spawn_essential_task(grandpa::run_grandpa_voter(voter_config)?);
		},
		(_, true) => {
			grandpa::setup_disabled_grandpa(
				service.client(),
				&inherent_data_providers,
				service.network(),
			)?;
		},
	}

	Ok(service)
}

/// Builds a new service for a light client.
pub fn new_light<C: Send + Default + 'static>(config: Configuration<C, GenesisConfig>)
	-> Result<impl AbstractService, ServiceError>
{
	let inherent_data_providers = InherentDataProviders::new();

	ServiceBuilder::new_light::<Block, RuntimeApi, Executor>(config)?
		.with_select_chain(|_config, backend| {
			Ok(LongestChain::new(backend.clone()))
		})?
		.with_transaction_pool(|config, client|
			Ok(TransactionPool::new(config, transaction_pool::FullChainApi::new(client)))
		)?
		.with_import_queue_and_fprb(|_config, client, backend, fetcher, _select_chain, _tx_pool| {
			let fetch_checker = fetcher
				.map(|fetcher| fetcher.checker().clone())
				.ok_or_else(|| "Trying to start light import queue without active fetch checker")?;
			let grandpa_block_import = grandpa::light_block_import::<_, _, _, RuntimeApi, _>(
				client.clone(), backend, Arc::new(fetch_checker), client.clone()
			)?;
			let finality_proof_import = grandpa_block_import.clone();
			let finality_proof_request_builder =
				finality_proof_import.create_finality_proof_request_builder();

			let import_queue = aura::import_queue::<_, _, AuraPair, ()>(
				aura::SlotDuration::get_or_compute(&*client)?,
				Box::new(grandpa_block_import),
				None,
				Some(Box::new(finality_proof_import)),
				client,
				inherent_data_providers.clone(),
				None,
			)?;

			Ok((import_queue, finality_proof_request_builder))
		})?
		.with_network_protocol(|_| Ok(NodeProtocol::new()))?
		.with_finality_proof_provider(|client, backend|
			Ok(Arc::new(GrandpaFinalityProofProvider::new(backend, client)) as _)
		)?
		.build()
}<|MERGE_RESOLUTION|>--- conflicted
+++ resolved
@@ -137,13 +137,9 @@
 		gossip_duration: Duration::from_millis(333),
 		justification_period: 512,
 		name: Some(name),
-<<<<<<< HEAD
+		observer_enabled: true,
 		keystore,
-=======
-		keystore: Some(service.keystore()),
-		observer_enabled: true,
 		is_authority,
->>>>>>> 0ac702e6
 	};
 
 	match (is_authority, disable_grandpa) {
