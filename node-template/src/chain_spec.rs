--- conflicted
+++ resolved
@@ -104,12 +104,6 @@
 			ids: endowed_accounts.clone(),
 		}),
 		balances: Some(BalancesConfig {
-<<<<<<< HEAD
-			existential_deposit: 500,
-			transfer_fee: 0,
-			creation_fee: 0,
-=======
->>>>>>> 65b5c845
 			balances: endowed_accounts.iter().cloned().map(|k|(k, 1 << 60)).collect(),
 			vesting: vec![],
 		}),
