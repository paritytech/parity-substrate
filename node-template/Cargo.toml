[package]
name = "node-template"
version = "2.0.0"
authors = ["Anonymous"]
build = "build.rs"
edition = "2018"

[[bin]]
name = "node-template"
path = "src/main.rs"

[dependencies]
derive_more = "0.14.0"
futures = "0.1"
ctrlc = { version = "3.0", features = ["termination"] }
log = "0.4"
tokio = "0.1"
exit-future = "0.1"
parking_lot = "0.8.0"
<<<<<<< HEAD
codec = { package = "parity-scale-codec", version = "1.0.3" }
trie-root = "0.14.0"
=======
parity-codec = "4.1.1"
trie-root = "0.15.0"
>>>>>>> 9ede42b1
sr-io = { path = "../core/sr-io" }
substrate-cli = { path = "../core/cli" }
primitives = { package = "substrate-primitives", path = "../core/primitives" }
substrate-executor = { path = "../core/executor" }
substrate-service = { path = "../core/service" }
inherents = { package = "substrate-inherents", path = "../core/inherents" }
transaction-pool = { package = "substrate-transaction-pool", path = "../core/transaction-pool" }
network = { package = "substrate-network", path = "../core/network" }
consensus = { package = "substrate-consensus-aura", path = "../core/consensus/aura" }
substrate-client = {  path = "../core/client" }
basic-authorship = { package = "substrate-basic-authorship", path = "../core/basic-authorship" }
node-template-runtime = { path = "runtime" }

[build-dependencies]
vergen = "3"<|MERGE_RESOLUTION|>--- conflicted
+++ resolved
@@ -17,13 +17,8 @@
 tokio = "0.1"
 exit-future = "0.1"
 parking_lot = "0.8.0"
-<<<<<<< HEAD
 codec = { package = "parity-scale-codec", version = "1.0.3" }
-trie-root = "0.14.0"
-=======
-parity-codec = "4.1.1"
 trie-root = "0.15.0"
->>>>>>> 9ede42b1
 sr-io = { path = "../core/sr-io" }
 substrate-cli = { path = "../core/cli" }
 primitives = { package = "substrate-primitives", path = "../core/primitives" }
