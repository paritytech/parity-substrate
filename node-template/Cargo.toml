[package]
name = "node-template"
version = "1.0.0"
authors = ["Parity Technologies <admin@parity.io>"]
build = "build.rs"
edition = "2018"

[[bin]]
name = "template-node"
path = "src/main.rs"

[dependencies]
error-chain = "0.12"
futures = "0.1"
ctrlc = { version = "3.0", features = ["termination"] }
log = "0.4"
tokio = "0.1"
exit-future = "0.1"
parking_lot = "0.7.1"
hex-literal = "0.1"
<<<<<<< HEAD
parity-codec = "3.2"
trie-root = "0.12.2"
=======
parity-codec = "3.3"
trie-root = "0.12.0"
>>>>>>> 51e7b776
sr-io = { path = "../core/sr-io" }
substrate-cli = { path = "../core/cli" }
primitives = { package = "substrate-primitives", path = "../core/primitives" }
substrate-executor = { path = "../core/executor" }
substrate-service = { path = "../core/service" }
inherents = { package = "substrate-inherents", path = "../core/inherents" }
transaction-pool = { package = "substrate-transaction-pool", path = "../core/transaction-pool" }
network = { package = "substrate-network", path = "../core/network" }
consensus = { package = "substrate-consensus-aura", path = "../core/consensus/aura" }
substrate-client = {  path = "../core/client" }
basic-authorship = { package = "substrate-basic-authorship", path = "../core/basic-authorship" }
node-template-runtime = { path = "runtime" }

[build-dependencies]
vergen = "3"<|MERGE_RESOLUTION|>--- conflicted
+++ resolved
@@ -18,13 +18,8 @@
 exit-future = "0.1"
 parking_lot = "0.7.1"
 hex-literal = "0.1"
-<<<<<<< HEAD
-parity-codec = "3.2"
+parity-codec = "3.3"
 trie-root = "0.12.2"
-=======
-parity-codec = "3.3"
-trie-root = "0.12.0"
->>>>>>> 51e7b776
 sr-io = { path = "../core/sr-io" }
 substrate-cli = { path = "../core/cli" }
 primitives = { package = "substrate-primitives", path = "../core/primitives" }
