--- conflicted
+++ resolved
@@ -18,11 +18,7 @@
 use crate::cli::Cli;
 use crate::service;
 use sc_cli::SubstrateCli;
-<<<<<<< HEAD
 use node_template_runtime::Runtime;
-use sp_consensus_aura::sr25519::AuthorityPair as AuraPair;
-=======
->>>>>>> ef61e5b6
 
 impl SubstrateCli for Cli {
 	fn impl_name() -> &'static str {
