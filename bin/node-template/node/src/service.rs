--- conflicted
+++ resolved
@@ -12,7 +12,6 @@
 use sc_finality_grandpa::{
 	FinalityProofProvider as GrandpaFinalityProofProvider, StorageAndProofProvider, SharedVoterState,
 };
-use sp_consensus::import_queue::DefaultQueue;
 
 // Our native executor instance.
 native_executor_instance!(
@@ -31,10 +30,11 @@
 type FullPool = sc_transaction_pool::BasicPool<
 	sc_transaction_pool::FullChainApi<FullClient, Block>, Block
 >;
+type ImportQueue = sc_consensus_aura::AuraImportQueue<Block, sp_api::TransactionFor<FullClient, Block>>;
 
 pub fn new_full_params(config: Configuration) -> Result<(
 	sc_service::ServiceParams<
-		Block, FullClient, DefaultQueue<Block>, FullPool, (), FullBackend,
+		Block, FullClient, ImportQueue, FullPool, (), FullBackend,
 	>,
 	SelectChain, sp_inherents::InherentDataProviders, GrandpaBlockImport, GrandpaLink
 ), ServiceError> {
@@ -43,41 +43,7 @@
 	let (client, backend, keystore, task_manager) = sc_service::new_full_parts::<Block, RuntimeApi, Executor>(&config)?;
 	let client = Arc::new(client);
 
-<<<<<<< HEAD
 	let select_chain = sc_consensus::LongestChain::new(backend.clone());
-=======
-		let builder = sc_service::ServiceBuilder::new_full::<
-			node_template_runtime::opaque::Block,
-			node_template_runtime::RuntimeApi,
-			crate::service::Executor
-		>($config)?
-			.with_select_chain(|_config, backend| {
-				Ok(sc_consensus::LongestChain::new(backend.clone()))
-			})?
-			.with_transaction_pool(|builder| {
-				let pool_api = sc_transaction_pool::FullChainApi::new(
-					builder.client().clone(),
-					None,
-				);
-				Ok(sc_transaction_pool::BasicPool::new_full(
-					builder.config().transaction_pool.clone(),
-					std::sync::Arc::new(pool_api),
-					builder.prometheus_registry(),
-					builder.spawn_handle(),
-					builder.client().clone(),
-				))
-			})?
-			.with_import_queue(|
-				_config,
-				client,
-				mut select_chain,
-				_transaction_pool,
-				spawn_task_handle,
-				registry,
-			| {
-				let select_chain = select_chain.take()
-					.ok_or_else(|| sc_service::Error::SelectChainRequired)?;
->>>>>>> e68e3a37
 
 	let pool_api = sc_transaction_pool::FullChainApi::new(
 		client.clone(), config.prometheus_registry(),
@@ -263,7 +229,6 @@
 	let finality_proof_request_builder =
 		finality_proof_import.create_finality_proof_request_builder();
 
-<<<<<<< HEAD
 	let import_queue = sc_consensus_aura::import_queue::<_, _, _, AuraPair, _>(
 		sc_consensus_aura::slot_duration(&*client)?,
 		grandpa_block_import,
@@ -274,42 +239,6 @@
 		&task_manager.spawn_handle(),
 		config.prometheus_registry(),
 	)?;
-=======
-			let pool_api = sc_transaction_pool::LightChainApi::new(
-				builder.client().clone(),
-				fetcher.clone(),
-			);
-			let pool = Arc::new(sc_transaction_pool::BasicPool::new_light(
-				builder.config().transaction_pool.clone(),
-				Arc::new(pool_api),
-				builder.prometheus_registry(),
-				builder.spawn_handle(),
-			));
-			Ok(pool)
-		})?
-		.with_import_queue_and_fprb(|
-			_config,
-			client,
-			backend,
-			fetcher,
-			_select_chain,
-			_tx_pool,
-			spawn_task_handle,
-			prometheus_registry,
-		| {
-			let fetch_checker = fetcher
-				.map(|fetcher| fetcher.checker().clone())
-				.ok_or_else(|| "Trying to start light import queue without active fetch checker")?;
-			let grandpa_block_import = sc_finality_grandpa::light_block_import(
-				client.clone(),
-				backend,
-				&(client.clone() as Arc<_>),
-				Arc::new(fetch_checker),
-			)?;
-			let finality_proof_import = grandpa_block_import.clone();
-			let finality_proof_request_builder =
-				finality_proof_import.create_finality_proof_request_builder();
->>>>>>> e68e3a37
 
 	let finality_proof_provider = Arc::new(GrandpaFinalityProofProvider::new(
 		backend.clone(), client.clone() as Arc<_>
