--- conflicted
+++ resolved
@@ -98,7 +98,6 @@
 		other: (block_import, grandpa_link),
 	} = new_partial(&config)?;
 
-<<<<<<< HEAD
 	if let Some(url) = &config.keystore_remote {
 		match remote_keystore(url) {
 			Ok(k) => keystore_container.set_remote_keystore(k),
@@ -108,9 +107,7 @@
 			}
 		};
 	}
-=======
 	config.network.notifications_protocols.push(sc_finality_grandpa::GRANDPA_PROTOCOL_NAME.into());
->>>>>>> 9467f562
 
 	let (network, network_status_sinks, system_rpc_tx, network_starter) =
 		sc_service::build_network(sc_service::BuildNetworkParams {
