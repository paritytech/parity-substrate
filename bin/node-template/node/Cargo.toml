--- conflicted
+++ resolved
@@ -19,7 +19,6 @@
 [dependencies]
 structopt = "0.3.8"
 
-<<<<<<< HEAD
 sc-cli = { version = "0.10.0-dev", path = "../../../client/cli", features = ["wasmtime"] }
 sp-core = { version = "4.0.0-dev", path = "../../../primitives/core" }
 sc-executor = { version = "0.10.0-dev", path = "../../../client/executor", features = ["wasmtime"] }
@@ -28,7 +27,7 @@
 sc-keystore = { version = "4.0.0-dev", path = "../../../client/keystore" }
 sp-inherents = { version = "4.0.0-dev", path = "../../../primitives/inherents" }
 sc-transaction-pool = { version = "4.0.0-dev", path = "../../../client/transaction-pool" }
-sp-transaction-pool = { version = "4.0.0-dev", path = "../../../primitives/transaction-pool" }
+sc-transaction-pool-api = { version = "4.0.0-dev", path = "../../../client/transaction-pool/api" }
 sc-consensus-aura = { version = "0.10.0-dev", path = "../../../client/consensus/aura" }
 sp-consensus-aura = { version = "0.10.0-dev", path = "../../../primitives/consensus/aura" }
 sp-consensus = { version = "0.10.0-dev", path = "../../../primitives/consensus/common" }
@@ -38,26 +37,6 @@
 sc-client-api = { version = "4.0.0-dev", path = "../../../client/api" }
 sp-runtime = { version = "4.0.0-dev", path = "../../../primitives/runtime" }
 sp-timestamp = { version = "4.0.0-dev", path = "../../../primitives/timestamp" }
-=======
-sc-cli = { version = "0.9.0", path = "../../../client/cli", features = ["wasmtime"] }
-sp-core = { version = "3.0.0", path = "../../../primitives/core" }
-sc-executor = { version = "0.9.0", path = "../../../client/executor", features = ["wasmtime"] }
-sc-service = { version = "0.9.0", path = "../../../client/service", features = ["wasmtime"] }
-sc-telemetry = { version = "3.0.0", path = "../../../client/telemetry" }
-sc-keystore = { version = "3.0.0", path = "../../../client/keystore" }
-sp-inherents = { version = "3.0.0", path = "../../../primitives/inherents" }
-sc-transaction-pool = { version = "3.0.0", path = "../../../client/transaction-pool" }
-sc-transaction-pool-api = { version = "3.0.0", path = "../../../client/transaction-pool/api" }
-sc-consensus-aura = { version = "0.9.0", path = "../../../client/consensus/aura" }
-sp-consensus-aura = { version = "0.9.0", path = "../../../primitives/consensus/aura" }
-sp-consensus = { version = "0.9.0", path = "../../../primitives/consensus/common" }
-sc-consensus = { version = "0.9.0", path = "../../../client/consensus/common" }
-sc-finality-grandpa = { version = "0.9.0", path = "../../../client/finality-grandpa" }
-sp-finality-grandpa = { version = "3.0.0", path = "../../../primitives/finality-grandpa" }
-sc-client-api = { version = "3.0.0", path = "../../../client/api" }
-sp-runtime = { version = "3.0.0", path = "../../../primitives/runtime" }
-sp-timestamp = { version = "3.0.0", path = "../../../primitives/timestamp" }
->>>>>>> deac6324
 
 # These dependencies are used for the node template's RPCs
 jsonrpc-core = "15.1.0"
