--- conflicted
+++ resolved
@@ -33,13 +33,8 @@
 pub use sp_runtime::{Permill, Perbill};
 pub use frame_support::{
 	StorageValue, construct_runtime, parameter_types,
-<<<<<<< HEAD
 	traits::{KeyOwnerProofSystem, Randomness},
-	weights::Weight,
-=======
-	traits::Randomness,
 	weights::{Weight, RuntimeDbWeight},
->>>>>>> a516cf29
 };
 
 /// Importing a template pallet
