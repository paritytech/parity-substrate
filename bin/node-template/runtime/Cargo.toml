[package]
name = "node-template-runtime"
version = "2.0.0"
authors = ["Anonymous"]
edition = "2018"
license = "Unlicense"
homepage = "https://substrate.dev"
repository = "https://github.com/paritytech/substrate/"

[package.metadata.docs.rs]
targets = ["x86_64-unknown-linux-gnu"]

[dependencies]
codec = { package = "parity-scale-codec", version = "1.3.4", default-features = false, features = ["derive"] }

pallet-aura = { version = "2.0.0", default-features = false, path = "../../../frame/aura" }
pallet-balances = { version = "2.0.0", default-features = false, path = "../../../frame/balances" }
frame-support = { version = "2.0.0", default-features = false, path = "../../../frame/support" }
pallet-grandpa = { version = "2.0.0", default-features = false, path = "../../../frame/grandpa" }
pallet-randomness-collective-flip = { version = "2.0.0", default-features = false, path = "../../../frame/randomness-collective-flip" }
pallet-sudo = { version = "2.0.0", default-features = false, path = "../../../frame/sudo" }
frame-system = { version = "2.0.0", default-features = false, path = "../../../frame/system" }
pallet-timestamp = { version = "2.0.0", default-features = false, path = "../../../frame/timestamp" }
pallet-transaction-payment = { version = "2.0.0", default-features = false, path = "../../../frame/transaction-payment" }
frame-executive = { version = "2.0.0", default-features = false, path = "../../../frame/executive" }
serde = { version = "1.0.101", optional = true, features = ["derive"] }
sp-api = { version = "2.0.0", default-features = false, path = "../../../primitives/api" }
sp-block-builder = { path = "../../../primitives/block-builder", default-features = false, version = "2.0.0"}
sp-consensus-aura = { version = "0.8.0", default-features = false, path = "../../../primitives/consensus/aura" }
sp-core = { version = "2.0.0", default-features = false, path = "../../../primitives/core" }
sp-inherents = { path = "../../../primitives/inherents", default-features = false, version = "2.0.0"}
sp-offchain = { version = "2.0.0", default-features = false, path = "../../../primitives/offchain" }
sp-runtime = { version = "2.0.0", default-features = false, path = "../../../primitives/runtime" }
sp-session = { version = "2.0.0", default-features = false, path = "../../../primitives/session" }
sp-std = { version = "2.0.0", default-features = false, path = "../../../primitives/std" }
sp-transaction-pool = { version = "2.0.0", default-features = false, path = "../../../primitives/transaction-pool" }
sp-version = { version = "2.0.0", default-features = false, path = "../../../primitives/version" }

# Used for the node template's RPCs
frame-system-rpc-runtime-api = { version = "2.0.0", default-features = false, path = "../../../frame/system/rpc/runtime-api/" }
pallet-transaction-payment-rpc-runtime-api = { version = "2.0.0", default-features = false, path = "../../../frame/transaction-payment/rpc/runtime-api/" }

# Used for runtime benchmarking
<<<<<<< HEAD
frame-benchmarking = { version = "2.0.0-rc6", default-features = false, path = "../../../frame/benchmarking", optional = true }
frame-system-benchmarking = { version = "2.0.0-rc6", default-features = false, path = "../../../frame/system/benchmarking", optional = true }
hex-literal = { version = "0.3.1", optional = true }

template = { version = "2.0.0-rc6", default-features = false, path = "../pallets/template", package = "pallet-template" }
=======
frame-benchmarking = { version = "2.0.0", default-features = false, path = "../../../frame/benchmarking", optional = true }
frame-system-benchmarking = { version = "2.0.0", default-features = false, path = "../../../frame/system/benchmarking", optional = true }
hex-literal = { version = "0.3.1", optional = true }

template = { version = "2.0.0", default-features = false, path = "../pallets/template", package = "pallet-template" }
>>>>>>> 85fbdc2f

[build-dependencies]
wasm-builder-runner = { version = "1.0.5", package = "substrate-wasm-builder-runner", path = "../../../utils/wasm-builder-runner" }

[features]
default = ["std"]
std = [
	"codec/std",
	"frame-executive/std",
	"frame-support/std",
	"pallet-aura/std",
	"pallet-balances/std",
	"pallet-grandpa/std",
	"pallet-randomness-collective-flip/std",
	"pallet-sudo/std",
	"pallet-timestamp/std",
	"pallet-transaction-payment/std",
	"pallet-transaction-payment-rpc-runtime-api/std",
	"serde",
	"sp-api/std",
	"sp-block-builder/std",
	"sp-consensus-aura/std",
	"sp-core/std",
	"sp-inherents/std",
	"sp-offchain/std",
	"sp-runtime/std",
	"sp-session/std",
	"sp-std/std",
	"sp-transaction-pool/std",
	"sp-version/std",
	"frame-system/std",
	"frame-system-rpc-runtime-api/std",
	"template/std",
]
runtime-benchmarks = [
	"sp-runtime/runtime-benchmarks",
	"frame-benchmarking",
	"frame-support/runtime-benchmarks",
	"frame-system-benchmarking",
	"hex-literal",
	"frame-system/runtime-benchmarks",
	"pallet-balances/runtime-benchmarks",
	"pallet-timestamp/runtime-benchmarks",
]<|MERGE_RESOLUTION|>--- conflicted
+++ resolved
@@ -41,19 +41,11 @@
 pallet-transaction-payment-rpc-runtime-api = { version = "2.0.0", default-features = false, path = "../../../frame/transaction-payment/rpc/runtime-api/" }
 
 # Used for runtime benchmarking
-<<<<<<< HEAD
-frame-benchmarking = { version = "2.0.0-rc6", default-features = false, path = "../../../frame/benchmarking", optional = true }
-frame-system-benchmarking = { version = "2.0.0-rc6", default-features = false, path = "../../../frame/system/benchmarking", optional = true }
-hex-literal = { version = "0.3.1", optional = true }
-
-template = { version = "2.0.0-rc6", default-features = false, path = "../pallets/template", package = "pallet-template" }
-=======
 frame-benchmarking = { version = "2.0.0", default-features = false, path = "../../../frame/benchmarking", optional = true }
 frame-system-benchmarking = { version = "2.0.0", default-features = false, path = "../../../frame/system/benchmarking", optional = true }
 hex-literal = { version = "0.3.1", optional = true }
 
 template = { version = "2.0.0", default-features = false, path = "../pallets/template", package = "pallet-template" }
->>>>>>> 85fbdc2f
 
 [build-dependencies]
 wasm-builder-runner = { version = "1.0.5", package = "substrate-wasm-builder-runner", path = "../../../utils/wasm-builder-runner" }
