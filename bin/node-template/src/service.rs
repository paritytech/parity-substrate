--- conflicted
+++ resolved
@@ -12,7 +12,6 @@
 use sp_consensus_aura::sr25519::{AuthorityPair as AuraPair};
 use grandpa::{self, FinalityProofProvider as GrandpaFinalityProofProvider};
 use sc_basic_authority;
-use futures::{FutureExt, compat::Future01CompatExt};
 
 // Our native executor instance.
 native_executor_instance!(
@@ -155,8 +154,6 @@
 		is_authority,
 	};
 
-	use futures::prelude::*;
-
 	match (is_authority, disable_grandpa) {
 		(false, false) => {
 			// start the lightweight GRANDPA observer
@@ -166,11 +163,7 @@
 				service.network(),
 				service.on_exit(),
 				service.spawn_task_handle(),
-<<<<<<< HEAD
-			)?.unit_error().compat());
-=======
-			)?.compat().map(drop));
->>>>>>> 410ce114
+			)?);
 		},
 		(true, false) => {
 			// start the full GRANDPA voter
@@ -187,12 +180,7 @@
 
 			// the GRANDPA voter task is considered infallible, i.e.
 			// if it fails we take down the service with it.
-<<<<<<< HEAD
-			service.spawn_essential_task(grandpa::run_grandpa_voter(voter_config)?
-				.unit_error().compat());
-=======
-			service.spawn_essential_task(grandpa::run_grandpa_voter(voter_config)?.compat().map(drop));
->>>>>>> 410ce114
+			service.spawn_essential_task(grandpa::run_grandpa_voter(voter_config)?);
 		},
 		(_, true) => {
 			grandpa::setup_disabled_grandpa(
