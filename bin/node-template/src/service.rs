//! Service and ServiceFactory implementation. Specialized wrapper over substrate service.

use std::sync::Arc;
use std::time::Duration;
use sc_client::LongestChain;
use node_template_runtime::{self, GenesisConfig, opaque::Block, RuntimeApi};
use sc_service::{error::{Error as ServiceError}, AbstractService, Configuration, ServiceBuilder};
use sp_inherents::InherentDataProviders;
use sc_network::{construct_simple_protocol};
use sc_executor::native_executor_instance;
pub use sc_executor::NativeExecutor;
use sp_consensus_aura::sr25519::{AuthorityPair as AuraPair};
use grandpa::{self, FinalityProofProvider as GrandpaFinalityProofProvider};
use sc_basic_authority;

// Our native executor instance.
native_executor_instance!(
	pub Executor,
	node_template_runtime::api::dispatch,
	node_template_runtime::native_version,
);

construct_simple_protocol! {
	/// Demo protocol attachment for substrate.
	pub struct NodeProtocol where Block = Block { }
}

/// Starts a `ServiceBuilder` for a full service.
///
/// Use this macro if you don't actually need the full service, but just the builder in order to
/// be able to perform chain operations.
macro_rules! new_full_start {
	($config:expr) => {{
		let mut import_setup = None;
		let inherent_data_providers = sp_inherents::InherentDataProviders::new();

		let builder = sc_service::ServiceBuilder::new_full::<
			node_template_runtime::opaque::Block, node_template_runtime::RuntimeApi, crate::service::Executor
		>($config)?
			.with_select_chain(|_config, backend| {
				Ok(sc_client::LongestChain::new(backend.clone()))
			})?
			.with_transaction_pool(|config, client, _fetcher| {
				let pool_api = sc_transaction_pool::FullChainApi::new(client.clone());
				let pool = sc_transaction_pool::BasicPool::new(config, pool_api);
				let maintainer = sc_transaction_pool::FullBasicPoolMaintainer::new(pool.pool().clone(), client);
				let maintainable_pool = sp_transaction_pool::MaintainableTransactionPool::new(pool, maintainer);
				Ok(maintainable_pool)
			})?
			.with_import_queue(|_config, client, mut select_chain, transaction_pool| {
				let select_chain = select_chain.take()
					.ok_or_else(|| sc_service::Error::SelectChainRequired)?;

				let (grandpa_block_import, grandpa_link) =
<<<<<<< HEAD
					grandpa::block_import::<_, _, _, runtime::RuntimeApi, _, _>(
						client.clone(),
						client.clone(),
						&*client,
						select_chain,
=======
					grandpa::block_import::<_, _, _, node_template_runtime::RuntimeApi, _>(
						client.clone(), &*client, select_chain
>>>>>>> 40a16efe
					)?;

				let import_queue = sc_consensus_aura::import_queue::<_, _, AuraPair, _>(
					sc_consensus_aura::SlotDuration::get_or_compute(&*client)?,
					Box::new(grandpa_block_import.clone()),
					Some(Box::new(grandpa_block_import.clone())),
					None,
					client,
					inherent_data_providers.clone(),
					Some(transaction_pool),
				)?;

				import_setup = Some((grandpa_block_import, grandpa_link));

				Ok(import_queue)
			})?;

		(builder, import_setup, inherent_data_providers)
	}}
}

/// Builds a new service for a full client.
pub fn new_full<C: Send + Default + 'static>(config: Configuration<C, GenesisConfig>)
	-> Result<impl AbstractService, ServiceError>
{
	let is_authority = config.roles.is_authority();
	let force_authoring = config.force_authoring;
	let name = config.name.clone();
	let disable_grandpa = config.disable_grandpa;

	// sentry nodes announce themselves as authorities to the network
	// and should run the same protocols authorities do, but it should
	// never actively participate in any consensus process.
	let participates_in_consensus = is_authority && !config.sentry_mode;

	let (builder, mut import_setup, inherent_data_providers) = new_full_start!(config);

	let (block_import, grandpa_link) =
		import_setup.take()
			.expect("Link Half and Block Import are present for Full Services or setup failed before. qed");

	let service = builder.with_network_protocol(|_| Ok(NodeProtocol::new()))?
		.with_finality_proof_provider(|client, backend|
			Ok(Arc::new(GrandpaFinalityProofProvider::new(backend, client)) as _)
		)?
		.build()?;

	if participates_in_consensus {
		let proposer = sc_basic_authority::ProposerFactory {
			client: service.client(),
			transaction_pool: service.transaction_pool(),
		};

		let client = service.client();
		let select_chain = service.select_chain()
			.ok_or(ServiceError::SelectChainRequired)?;

		let can_author_with =
			sp_consensus::CanAuthorWithNativeVersion::new(client.executor().clone());

		let aura = sc_consensus_aura::start_aura::<_, _, _, _, _, AuraPair, _, _, _, _>(
			sc_consensus_aura::SlotDuration::get_or_compute(&*client)?,
			client,
			select_chain,
			block_import,
			proposer,
			service.network(),
			inherent_data_providers.clone(),
			force_authoring,
			service.keystore(),
			can_author_with,
		)?;

		// the AURA authoring task is considered essential, i.e. if it
		// fails we take down the service with it.
		service.spawn_essential_task(aura);
	}

	// if the node isn't actively participating in consensus then it doesn't
	// need a keystore, regardless of which protocol we use below.
	let keystore = if participates_in_consensus {
		Some(service.keystore())
	} else {
		None
	};

	let grandpa_config = grandpa::Config {
		// FIXME #1578 make this available through chainspec
		gossip_duration: Duration::from_millis(333),
		justification_period: 512,
		name: Some(name),
		observer_enabled: true,
		keystore,
		is_authority,
	};

	match (is_authority, disable_grandpa) {
		(false, false) => {
			// start the lightweight GRANDPA observer
			service.spawn_task(grandpa::run_grandpa_observer(
				grandpa_config,
				grandpa_link,
				service.network(),
				service.on_exit(),
				service.spawn_task_handle(),
			)?);
		},
		(true, false) => {
			// start the full GRANDPA voter
			let voter_config = grandpa::GrandpaParams {
				config: grandpa_config,
				link: grandpa_link,
				network: service.network(),
				inherent_data_providers: inherent_data_providers.clone(),
				on_exit: service.on_exit(),
				telemetry_on_connect: Some(service.telemetry_on_connect_stream()),
				voting_rule: grandpa::VotingRulesBuilder::default().build(),
				executor: service.spawn_task_handle(),
			};

			// the GRANDPA voter task is considered infallible, i.e.
			// if it fails we take down the service with it.
			service.spawn_essential_task(grandpa::run_grandpa_voter(voter_config)?);
		},
		(_, true) => {
			grandpa::setup_disabled_grandpa(
				service.client(),
				&inherent_data_providers,
				service.network(),
			)?;
		},
	}

	Ok(service)
}

/// Builds a new service for a light client.
pub fn new_light<C: Send + Default + 'static>(config: Configuration<C, GenesisConfig>)
	-> Result<impl AbstractService, ServiceError>
{
	let inherent_data_providers = InherentDataProviders::new();

	ServiceBuilder::new_light::<Block, RuntimeApi, Executor>(config)?
		.with_select_chain(|_config, backend| {
			Ok(LongestChain::new(backend.clone()))
		})?
		.with_transaction_pool(|config, client, fetcher| {
			let fetcher = fetcher
				.ok_or_else(|| "Trying to start light transaction pool without active fetcher")?;
			let pool_api = sc_transaction_pool::LightChainApi::new(client.clone(), fetcher.clone());
			let pool = sc_transaction_pool::BasicPool::new(config, pool_api);
			let maintainer = sc_transaction_pool::LightBasicPoolMaintainer::with_defaults(pool.pool().clone(), client, fetcher);
			let maintainable_pool = sp_transaction_pool::MaintainableTransactionPool::new(pool, maintainer);
			Ok(maintainable_pool)
		})?
		.with_import_queue_and_fprb(|_config, client, backend, fetcher, _select_chain, _tx_pool| {
			let fetch_checker = fetcher
				.map(|fetcher| fetcher.checker().clone())
				.ok_or_else(|| "Trying to start light import queue without active fetch checker")?;
			let grandpa_block_import = grandpa::light_block_import::<_, _, _, RuntimeApi>(
				client.clone(), backend, &*client.clone(), Arc::new(fetch_checker),
			)?;
			let finality_proof_import = grandpa_block_import.clone();
			let finality_proof_request_builder =
				finality_proof_import.create_finality_proof_request_builder();

			let import_queue = sc_consensus_aura::import_queue::<_, _, AuraPair, ()>(
				sc_consensus_aura::SlotDuration::get_or_compute(&*client)?,
				Box::new(grandpa_block_import),
				None,
				Some(Box::new(finality_proof_import)),
				client,
				inherent_data_providers.clone(),
				None,
			)?;

			Ok((import_queue, finality_proof_request_builder))
		})?
		.with_network_protocol(|_| Ok(NodeProtocol::new()))?
		.with_finality_proof_provider(|client, backend|
			Ok(Arc::new(GrandpaFinalityProofProvider::new(backend, client)) as _)
		)?
		.build()
}<|MERGE_RESOLUTION|>--- conflicted
+++ resolved
@@ -52,16 +52,11 @@
 					.ok_or_else(|| sc_service::Error::SelectChainRequired)?;
 
 				let (grandpa_block_import, grandpa_link) =
-<<<<<<< HEAD
-					grandpa::block_import::<_, _, _, runtime::RuntimeApi, _, _>(
+					grandpa::block_import::<_, _, _, node_template_runtime::RuntimeApi, _, _>(
 						client.clone(),
 						client.clone(),
 						&*client,
 						select_chain,
-=======
-					grandpa::block_import::<_, _, _, node_template_runtime::RuntimeApi, _>(
-						client.clone(), &*client, select_chain
->>>>>>> 40a16efe
 					)?;
 
 				let import_queue = sc_consensus_aura::import_queue::<_, _, AuraPair, _>(
