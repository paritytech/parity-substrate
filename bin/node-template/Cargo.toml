[package]
name = "node-template"
version = "2.0.0"
authors = ["Anonymous"]
build = "build.rs"
edition = "2018"

[[bin]]
name = "node-template"
path = "src/main.rs"

[dependencies]
futures = "0.3.1"
futures01 = { package = "futures", version = "0.1.29" }
ctrlc = { version = "3.1.3", features = ["termination"] }
log = "0.4.8"
tokio = "0.1.22"
parking_lot = "0.9.0"
codec = { package = "parity-scale-codec", version = "1.0.0" }
trie-root = "0.15.2"
sr-io = { path = "../../primitives/sr-io" }
substrate-cli = { path = "../../client/cli" }
primitives = { package = "substrate-primitives", path = "../../primitives/core" }
substrate-executor = { path = "../../client/executor" }
substrate-service = { path = "../../client/service" }
inherents = { package = "substrate-inherents", path = "../../primitives/inherents" }
<<<<<<< HEAD
txpool = { package = "substrate-transaction-pool", path = "../../client/transaction-pool" }
txpool-api = { package = "substrate-transaction-pool-api", path = "../../primitives/transaction-pool" }
=======
transaction-pool = { package = "sc-transaction-pool", path = "../../client/transaction-pool" }
>>>>>>> b3a7c8e4
network = { package = "substrate-network", path = "../../client/network" }
aura = { package = "substrate-consensus-aura", path = "../../client/consensus/aura" }
aura-primitives = { package = "substrate-consensus-aura-primitives", path = "../../primitives/consensus/aura" }
grandpa = { package = "substrate-finality-grandpa", path = "../../client/finality-grandpa" }
grandpa-primitives = { package = "substrate-finality-grandpa-primitives", path = "../../primitives/finality-grandpa" }
substrate-client = {  path = "../../client/" }
runtime = { package = "node-template-runtime", path = "runtime" }
sr-primitives = { path = "../../primitives/sr-primitives" }
basic-authorship = { package = "substrate-basic-authorship", path  = "../../client/basic-authorship"}

[build-dependencies]
vergen = "3.0.4"
build-script-utils = { package = "substrate-build-script-utils", path = "../../utils/build-script-utils" }<|MERGE_RESOLUTION|>--- conflicted
+++ resolved
@@ -24,12 +24,8 @@
 substrate-executor = { path = "../../client/executor" }
 substrate-service = { path = "../../client/service" }
 inherents = { package = "substrate-inherents", path = "../../primitives/inherents" }
-<<<<<<< HEAD
-txpool = { package = "substrate-transaction-pool", path = "../../client/transaction-pool" }
-txpool-api = { package = "substrate-transaction-pool-api", path = "../../primitives/transaction-pool" }
-=======
-transaction-pool = { package = "sc-transaction-pool", path = "../../client/transaction-pool" }
->>>>>>> b3a7c8e4
+txpool = { package = "sc-transaction-pool", path = "../../client/transaction-pool" }
+txpool-api = { package = "sp-transaction-pool-api", path = "../../primitives/transaction-pool" }
 network = { package = "substrate-network", path = "../../client/network" }
 aura = { package = "substrate-consensus-aura", path = "../../client/consensus/aura" }
 aura-primitives = { package = "substrate-consensus-aura-primitives", path = "../../primitives/consensus/aura" }
