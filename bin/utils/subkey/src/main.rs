// Copyright 2018-2020 Parity Technologies (UK) Ltd.
// This file is part of Substrate.

// Substrate is free software: you can redistribute it and/or modify
// it under the terms of the GNU General Public License as published by
// the Free Software Foundation, either version 3 of the License, or
// (at your option) any later version.

// Substrate is distributed in the hope that it will be useful,
// but WITHOUT ANY WARRANTY; without even the implied warranty of
// MERCHANTABILITY or FITNESS FOR A PARTICULAR PURPOSE.  See the
// GNU General Public License for more details.

// You should have received a copy of the GNU General Public License
// along with Substrate.  If not, see <http://www.gnu.org/licenses/>.

#![cfg_attr(feature = "bench", feature(test))]
#[cfg(feature = "bench")]
extern crate test;

use bip39::{Language, Mnemonic, MnemonicType};
use clap::{App, ArgMatches, SubCommand};
use codec::{Decode, Encode};
use hex_literal::hex;
use itertools::Itertools;
use libp2p::identity::{ed25519 as libp2p_ed25519, PublicKey};
use node_primitives::{Balance, Hash, Index, AccountId, Signature};
use node_runtime::{BalancesCall, Call, Runtime, SignedPayload, UncheckedExtrinsic, VERSION};
use serde_json::json;
use sp_core::{
	crypto::{set_default_ss58_version, Ss58AddressFormat, Ss58Codec},
	ed25519, sr25519, ecdsa, Pair, Public, H256, hexdisplay::HexDisplay,
};
use sp_runtime::{traits::{IdentifyAccount, Verify}, generic::Era};
use std::{
	convert::{TryInto, TryFrom}, io::{stdin, Read}, str::FromStr, path::PathBuf, fs, fmt,
};

mod rpc;
mod vanity;

enum OutputType {
	Json,
	Text,
}

impl<'a> TryFrom<&'a str> for OutputType {
	type Error = ();

	fn try_from(s: &'a str) -> Result<OutputType, ()> {
		match s {
			"json" => Ok(OutputType::Json),
			"text" => Ok(OutputType::Text),
			_ => Err(()),
		}
	}

}

trait Crypto: Sized {
	type Pair: Pair<Public = Self::Public>;
	type Public: Public + Ss58Codec + AsRef<[u8]> + std::hash::Hash;
	fn pair_from_suri(suri: &str, password: Option<&str>) -> Self::Pair {
		Self::Pair::from_string(suri, password).expect("Invalid phrase")
	}
	fn ss58_from_pair(pair: &Self::Pair) -> String where
		<Self::Pair as Pair>::Public: PublicT,
	{
		pair.public().into_runtime().into_account().to_ss58check()
	}
	fn public_from_pair(pair: &Self::Pair) -> Self::Public {
		pair.public()
	}
	fn print_from_uri(
		uri: &str,
		password: Option<&str>,
		network_override: Option<Ss58AddressFormat>,
		output: OutputType,
	) where
		<Self::Pair as Pair>::Public: PublicT,
	{
		let v = network_override.unwrap_or_default();
		if let Ok((pair, seed)) = Self::Pair::from_phrase(uri, password) {
			let public_key = Self::public_from_pair(&pair);

			match output {
				OutputType::Json => {
					let json = json!({
						"secretPhrase": uri,
						"networkId": String::from(v),
						"secretSeed": format_seed::<Self>(seed),
						"publicKey": format_public_key::<Self>(public_key.clone()),
						"accountId": format_account_id::<Self>(public_key),
						"ss58Address": Self::ss58_from_pair(&pair),
					});
					println!("{}", serde_json::to_string_pretty(&json).expect("Json pretty print failed"));
				},
				OutputType::Text => {
					println!("Secret phrase `{}` is account:\n  \
						Network ID/version: {}\n  \
						Secret seed:        {}\n  \
						Public key (hex):   {}\n  \
						Account ID:         {}\n  \
						SS58 Address:       {}",
						uri,
						String::from(v),
						format_seed::<Self>(seed),
						format_public_key::<Self>(public_key.clone()),
						format_account_id::<Self>(public_key),
						Self::ss58_from_pair(&pair),
					);
				},
			}
		} else if let Ok((pair, seed)) = Self::Pair::from_string_with_seed(uri, password) {
			let public_key = Self::public_from_pair(&pair);

			match output {
				OutputType::Json => {
					let json = json!({
						"secretKeyUri": uri,
						"networkId": String::from(v),
						"secretSeed": if let Some(seed) = seed { format_seed::<Self>(seed) } else { "n/a".into() },
						"publicKey": format_public_key::<Self>(public_key.clone()),
						"accountId": format_account_id::<Self>(public_key),
						"ss58Address": Self::ss58_from_pair(&pair),
					});
					println!("{}", serde_json::to_string_pretty(&json).expect("Json pretty print failed"));
				},
				OutputType::Text => {
					println!("Secret Key URI `{}` is account:\n  \
						Network ID/version: {}\n  \
						Secret seed:        {}\n  \
						Public key (hex):   {}\n  \
						Account ID:         {}\n  \
						SS58 Address:       {}",
						uri,
						String::from(v),
						if let Some(seed) = seed { format_seed::<Self>(seed) } else { "n/a".into() },
						format_public_key::<Self>(public_key.clone()),
						format_account_id::<Self>(public_key),
						Self::ss58_from_pair(&pair),
					);
				},
			}
		} else if let Ok((public_key, v)) =
			<Self::Pair as Pair>::Public::from_string_with_version(uri)
		{
			let v = network_override.unwrap_or(v);

			match output {
				OutputType::Json => {
					let json = json!({
						"publicKeyUri": uri,
						"networkId": String::from(v),
						"publicKey": format_public_key::<Self>(public_key.clone()),
						"accountId": format_account_id::<Self>(public_key.clone()),
						"ss58Address": public_key.to_ss58check_with_version(v),
					});
					println!("{}", serde_json::to_string_pretty(&json).expect("Json pretty print failed"));
				},
				OutputType::Text => {
					println!("Public Key URI `{}` is account:\n  \
						Network ID/version: {}\n  \
						Public key (hex):   {}\n  \
						Account ID:         {}\n  \
						SS58 Address:       {}",
						uri,
						String::from(v),
						format_public_key::<Self>(public_key.clone()),
						format_account_id::<Self>(public_key.clone()),
						public_key.to_ss58check_with_version(v),
					);
				},
			}
		} else {
			eprintln!("Invalid phrase/URI given");
		}
	}
}

struct Ed25519;

impl Crypto for Ed25519 {
	type Pair = ed25519::Pair;
	type Public = ed25519::Public;

	fn pair_from_suri(suri: &str, password_override: Option<&str>) -> Self::Pair {
		ed25519::Pair::from_legacy_string(suri, password_override)
	}
}

struct Sr25519;

impl Crypto for Sr25519 {
	type Pair = sr25519::Pair;
	type Public = sr25519::Public;
}

struct Ecdsa;

impl Crypto for Ecdsa {
	type Pair = ecdsa::Pair;
	type Public = ecdsa::Public;
}

type SignatureOf<C> = <<C as Crypto>::Pair as Pair>::Signature;
type PublicOf<C> = <<C as Crypto>::Pair as Pair>::Public;
type SeedOf<C> = <<C as Crypto>::Pair as Pair>::Seed;
type AccountPublic = <Signature as Verify>::Signer;

trait SignatureT: AsRef<[u8]> + AsMut<[u8]> + Default {
	/// Converts the signature into a runtime account signature, if possible. If not possible, bombs out.
	fn into_runtime(self) -> Signature {
		panic!("This cryptography isn't supported for this runtime.")
	}
}
trait PublicT: Sized + AsRef<[u8]> + Ss58Codec {
	/// Converts the public key into a runtime account public key, if possible. If not possible, bombs out.
	fn into_runtime(self) -> AccountPublic {
		panic!("This cryptography isn't supported for this runtime.")
	}
}

impl SignatureT for sr25519::Signature { fn into_runtime(self) -> Signature { self.into() } }
impl SignatureT for ed25519::Signature { fn into_runtime(self) -> Signature { self.into() } }
impl SignatureT for ecdsa::Signature { fn into_runtime(self) -> Signature { self.into() } }
impl PublicT for sr25519::Public { fn into_runtime(self) -> AccountPublic { self.into() } }
impl PublicT for ed25519::Public { fn into_runtime(self) -> AccountPublic { self.into() } }
impl PublicT for ecdsa::Public { fn into_runtime(self) -> AccountPublic { self.into() } }

fn get_usage() -> String {
	let networks = Ss58AddressFormat::all().iter().cloned().map(String::from).join("/");
	let default_network = String::from(Ss58AddressFormat::default());
	format!("
		-e, --ed25519 'Use Ed25519/BIP39 cryptography'
		-k, --secp256k1 'Use SECP256k1/ECDSA/BIP39 cryptography'
		-s, --sr25519 'Use Schnorr/Ristretto x25519/BIP39 cryptography'
		[network] -n, --network <network> 'Specify a network. One of {}. Default is {}'
		[password] -p, --password <password> 'The password for the key'
		--password-interactive 'You will be prompted for the password for the key.'
		[output] -o, --output <output> 'Specify an output format. One of text, json. Default is text.'
	", networks, default_network)
}

fn get_app<'a, 'b>(usage: &'a str) -> App<'a, 'b> {
	App::new("subkey")
		.author("Parity Team <admin@parity.io>")
		.about("Utility for generating and restoring with Substrate keys")
		.version(env!("CARGO_PKG_VERSION"))
		.args_from_usage(usage)
		.subcommands(vec![
			SubCommand::with_name("generate")
				.about("Generate a random account")
				.args_from_usage("[words] -w, --words <words> \
						'The number of words in the phrase to generate. One of 12 \
						(default), 15, 18, 21 and 24.'
				"),
			SubCommand::with_name("generate-node-key")
				.about("Generate a random node libp2p key, save it to file and print its peer ID")
				.args_from_usage("[file] 'Name of file to save secret key to'"),
			SubCommand::with_name("inspect")
				.about("Gets a public key and a SS58 address from the provided Secret URI")
				.args_from_usage("[uri] 'A Key URI to be inspected. May be a secret seed, \
						secret URI (with derivation paths and password), SS58 or public URI. \
						If the value is a file, the file content is used as URI. \
						If not given, you will be prompted for the URI.'
				"),
			SubCommand::with_name("sign")
				.about("Sign a message, provided on STDIN, with a given (secret) key")
				.args_from_usage("
					-h, --hex 'The message on STDIN is hex-encoded data'
					<suri> 'The secret key URI. \
						If the value is a file, the file content is used as URI. \
						If not given, you will be prompted for the URI.'
				"),
			SubCommand::with_name("sign-transaction")
				.about("Sign transaction from encoded Call. Returns a signed and encoded \
						UncheckedMortalCompactExtrinsic as hex.")
				.args_from_usage("
					-c, --call <call> 'The call, hex-encoded.'
					-n, --nonce <nonce> 'The nonce.'
					-p, --password <password> 'The password for the key.'
					-h, --prior-block-hash <prior-block-hash> 'The prior block hash, hex-encoded.'
					-s, --suri <suri> 'The secret key URI.'
				"),
			SubCommand::with_name("transfer")
				.about("Author and sign a Node pallet_balances::Transfer transaction with a given (secret) key")
				.args_from_usage("
					<genesis> -g, --genesis <genesis> 'The genesis hash or a recognized \
											chain identifier (dev, elm, alex).'
					<from> 'The signing secret key URI.'
					<to> 'The destination account public key URI.'
					<amount> 'The number of units to transfer.'
					<index> 'The signing account's transaction index.'
				"),
			SubCommand::with_name("vanity")
				.about("Generate a seed that provides a vanity address")
				.args_from_usage("
					-n, --number <number> 'Number of keys to generate'
					<pattern> 'Desired pattern'
				"),
			SubCommand::with_name("verify")
				.about("Verify a signature for a message, provided on STDIN, with a given \
						(public or secret) key")
				.args_from_usage("
					-h, --hex 'The message on STDIN is hex-encoded data'
					<sig> 'Signature, hex-encoded.'
					<uri> 'The public or secret key URI. \
						If the value is a file, the file content is used as URI. \
						If not given, you will be prompted for the URI.'
				"),
			SubCommand::with_name("insert")
				.about("Insert a key to the keystore of a node")
				.args_from_usage("
					<suri> 'The secret key URI. \
						If the value is a file, the file content is used as URI. \
						If not given, you will be prompted for the URI.'
					<key-type> 'Key type, examples: \"gran\", or \"imon\" '
					[node-url] 'Node JSON-RPC endpoint, default \"http:://localhost:9933\"'
				"),
		])
}

fn main() -> Result<(), Error> {
	let usage = get_usage();
	let matches = get_app(&usage).get_matches();

	if matches.is_present("ed25519") {
		return execute::<Ed25519>(matches);
	}
	if matches.is_present("secp256k1") {
		return execute::<Ecdsa>(matches)
	}
	return execute::<Sr25519>(matches)
}

/// Get `URI` from CLI or prompt the user.
///
/// `URI` is extracted from `matches` by using `match_name`.
///
/// If the `URI` given as CLI argument is a file, the file content is taken as `URI`.
/// If no `URI` is given to the CLI, the user is prompted for it.
fn get_uri(match_name: &str, matches: &ArgMatches) -> Result<String, Error> {
	let uri = if let Some(uri) = matches.value_of(match_name) {
		let file = PathBuf::from(uri);
		if file.is_file() {
			fs::read_to_string(uri)?
				.trim_end()
				.into()
		} else {
			uri.into()
		}
	} else {
		rpassword::read_password_from_tty(Some("URI: "))?
	};

	Ok(uri)
}

#[derive(derive_more::Display, derive_more::From)]
enum Error {
	Static(&'static str),
	Io(std::io::Error),
	Formatted(String),
}

impl fmt::Debug for Error {
	fn fmt(&self, f: &mut fmt::Formatter<'_>) -> fmt::Result {
		fmt::Display::fmt(self, f)
	}
}

fn static_err(msg: &'static str) -> Result<(), Error> {
	Err(Error::Static(msg))
}

fn execute<C: Crypto>(matches: ArgMatches) -> Result<(), Error>
where
	SignatureOf<C>: SignatureT,
	PublicOf<C>: PublicT,
{
	let password_interactive = matches.is_present("password-interactive");
	let password = matches.value_of("password");

	let password = if password.is_some() && password_interactive {
		return static_err("`--password` given and `--password-interactive` selected!");
	} else if password_interactive {
		Some(
			rpassword::read_password_from_tty(Some("Key password: "))?
		)
	} else {
		password.map(Into::into)
	};
	let password = password.as_ref().map(String::as_str);

	let maybe_network: Option<Ss58AddressFormat> = match matches.value_of("network").map(|network| {
		network
			.try_into()
			.map_err(|_| Error::Static("Invalid network name. See --help for available networks."))
	}) {
		Some(Err(e)) => return Err(e),
		Some(Ok(v)) => Some(v),
		None => None,
	 };

	if let Some(network) = maybe_network {
		set_default_ss58_version(network);
	}

	let output: OutputType = match matches.value_of("output").map(TryInto::try_into) {
		Some(Err(_)) => return Err(Error::Static("Invalid output name. See --help for available outputs.")),
		Some(Ok(v)) => v,
		None => OutputType::Text,
	 };

	match matches.subcommand() {
		("generate", Some(matches)) => {
			let mnemonic = generate_mnemonic(matches)?;
			C::print_from_uri(mnemonic.phrase(), password, maybe_network, output);
		}
		("generate-node-key", Some(matches)) => {
			let file = matches.value_of("file").ok_or(Error::Static("Output file name is required"))?;

			let keypair = libp2p_ed25519::Keypair::generate();
			let secret = keypair.secret();
			let peer_id = PublicKey::Ed25519(keypair.public()).into_peer_id();

			fs::write(file, secret.as_ref())?;

			println!("{}", peer_id);
		}
		("inspect", Some(matches)) => {
			C::print_from_uri(&get_uri("uri", &matches)?, password, maybe_network, output);
		}
		("sign", Some(matches)) => {
			let suri = get_uri("suri", &matches)?;
			let should_decode = matches.is_present("hex");

			let message = read_message_from_stdin(should_decode)?;
			let signature = do_sign::<C>(&suri, message, password)?;
			println!("{}", signature);
		}
		("verify", Some(matches)) => {
			let uri = get_uri("uri", &matches)?;
			let should_decode = matches.is_present("hex");

			let message = read_message_from_stdin(should_decode)?;
			let is_valid_signature = do_verify::<C>(matches, &uri, message)?;
			if is_valid_signature {
				println!("Signature verifies correctly.");
			} else {
				return static_err("Signature invalid.");
			}
		}
		("vanity", Some(matches)) => {
			let desired: String = matches
				.value_of("pattern")
				.map(str::to_string)
				.unwrap_or_default();
			let result = vanity::generate_key::<C>(&desired)?;
			let formated_seed = format_seed::<C>(result.seed);
			C::print_from_uri(&formated_seed, None, maybe_network, output);
		}
		("transfer", Some(matches)) => {
			let signer = read_pair::<C>(matches.value_of("from"), password)?;
			let index = read_required_parameter::<Index>(matches, "index")?;
			let genesis_hash = read_genesis_hash(matches)?;

			let to: AccountId = read_account_id(matches.value_of("to"));
			let amount = read_required_parameter::<Balance>(matches, "amount")?;
			let function = Call::Balances(BalancesCall::transfer(to.into(), amount));

			let extrinsic = create_extrinsic::<C>(function, index, signer, genesis_hash);

			print_extrinsic(extrinsic);
		}
		("sign-transaction", Some(matches)) => {
			let signer = read_pair::<C>(matches.value_of("suri"), password)?;
			let index = read_required_parameter::<Index>(matches, "nonce")?;
			let genesis_hash = read_genesis_hash(matches)?;

			let call = matches.value_of("call").expect("call is required; qed");
			let function: Call = hex::decode(&call)
				.ok()
				.and_then(|x| Decode::decode(&mut &x[..]).ok())
				.unwrap();

			let extrinsic = create_extrinsic::<C>(function, index, signer, genesis_hash);

			print_extrinsic(extrinsic);
		}
		("insert", Some(matches)) => {
			let suri = get_uri("suri", &matches)?;
			let pair = read_pair::<C>(Some(&suri), password)?;
			let node_url = matches.value_of("node-url").unwrap_or("http://localhost:9933");
			let key_type = matches.value_of("key-type").ok_or(Error::Static("Key type id is required"))?;

			// Just checking
			let _key_type_id = sp_core::crypto::KeyTypeId::try_from(key_type)
				.map_err(|_| Error::Static("Cannot convert argument to keytype: argument should be 4-character string"))?;

			let rpc = rpc::RpcClient::new(node_url.to_string());

			rpc.insert_key(
				key_type.to_string(),
				suri,
				sp_core::Bytes(pair.public().as_ref().to_vec()),
			);
		}
		_ => print_usage(&matches),
	}

	Ok(())
}

/// Creates a new randomly generated mnemonic phrase.
fn generate_mnemonic(matches: &ArgMatches) -> Result<Mnemonic, Error> {
	let words = match matches.value_of("words") {
		Some(words) => {
			let num = usize::from_str(words).map_err(|_| Error::Static("Invalid number given for --words"))?;
			MnemonicType::for_word_count(num)
				.map_err(|_| Error::Static("Invalid number of words given for phrase: must be 12/15/18/21/24"))?
		},
		None => MnemonicType::Words12,
	};
	Ok(Mnemonic::new(words, Language::English))
}

fn do_sign<C: Crypto>(suri: &str, message: Vec<u8>, password: Option<&str>) -> Result<String, Error>
where
	SignatureOf<C>: SignatureT,
	PublicOf<C>: PublicT,
{
	let pair = read_pair::<C>(Some(suri), password)?;
	let signature = pair.sign(&message);
	Ok(format_signature::<C>(&signature))
}

fn do_verify<C: Crypto>(matches: &ArgMatches, uri: &str, message: Vec<u8>) -> Result<bool, Error>
where
	SignatureOf<C>: SignatureT,
	PublicOf<C>: PublicT,
{

	let signature = read_signature::<C>(matches)?;
	let pubkey = read_public_key::<C>(Some(uri));
	Ok(<<C as Crypto>::Pair as Pair>::verify(&signature, &message, &pubkey))
}

fn decode_hex<T: AsRef<[u8]>>(message: T) -> Result<Vec<u8>, Error> {
	hex::decode(message).map_err(|e| Error::Formatted(format!("Invalid hex ({})", e)))
}

fn read_message_from_stdin(should_decode: bool) -> Result<Vec<u8>, Error> {
	let mut message = vec![];
	stdin()
		.lock()
		.read_to_end(&mut message)?;
	if should_decode {
		message = decode_hex(&message)?;
	}
	Ok(message)
}

fn read_required_parameter<T: FromStr>(matches: &ArgMatches, name: &str) -> Result<T, Error> where
	<T as FromStr>::Err: std::fmt::Debug,
{
	let str_value = matches
		.value_of(name)
		.expect("parameter is required; thus it can't be None; qed");
	str::parse::<T>(str_value).map_err(|_|
		Error::Formatted(format!("Invalid `{}' parameter; expecting an integer.", name))
	)
}

fn read_genesis_hash(matches: &ArgMatches) -> Result<H256, Error> {
	let genesis_hash: Hash = match matches.value_of("genesis").unwrap_or("alex") {
		"elm" => hex!["10c08714a10c7da78f40a60f6f732cf0dba97acfb5e2035445b032386157d5c3"].into(),
		"alex" => hex!["dcd1346701ca8396496e52aa2785b1748deb6db09551b72159dcb3e08991025b"].into(),
		h => Decode::decode(&mut &decode_hex(h)?[..])
			.expect("Invalid genesis hash or unrecognized chain identifier"),
	};
	println!(
		"Using a genesis hash of {}",
		HexDisplay::from(&genesis_hash.as_ref())
	);
	Ok(genesis_hash)
}

fn read_signature<C: Crypto>(matches: &ArgMatches) -> Result<SignatureOf<C>, Error>
where
	SignatureOf<C>: SignatureT,
	PublicOf<C>: PublicT,
{
	let sig_data = matches
		.value_of("sig")
		.expect("signature parameter is required; thus it can't be None; qed");
	let mut signature = <<C as Crypto>::Pair as Pair>::Signature::default();
	let sig_data = decode_hex(sig_data)?;
	if sig_data.len() != signature.as_ref().len() {
		return Err(Error::Formatted(format!(
			"signature has an invalid length. read {} bytes, expected {} bytes",
			sig_data.len(),
			signature.as_ref().len(),
		)));
	}
	signature.as_mut().copy_from_slice(&sig_data);
	Ok(signature)
}

fn read_public_key<C: Crypto>(matched_uri: Option<&str>) -> PublicOf<C>
where
	PublicOf<C>: PublicT,
{
	let uri = matched_uri.expect("parameter is required; thus it can't be None; qed");
	let uri = if uri.starts_with("0x") {
		&uri[2..]
	} else {
		uri
	};
	if let Ok(pubkey_vec) = hex::decode(uri) {
		<C as Crypto>::Public::from_slice(pubkey_vec.as_slice())
	} else {
		<C as Crypto>::Public::from_string(uri)
			.ok()
			.expect("Invalid URI; expecting either a secret URI or a public URI.")
	}
}

fn read_account_id(matched_uri: Option<&str>) -> AccountId {
	let uri = matched_uri.expect("parameter is required; thus it can't be None; qed");
	let uri = if uri.starts_with("0x") {
		&uri[2..]
	} else {
		uri
	};
	if let Ok(data_vec) = hex::decode(uri) {
		AccountId::try_from(data_vec.as_slice())
			.expect("Invalid hex length for account ID; should be 32 bytes")
	} else {
		AccountId::from_ss58check(uri).ok()
			.expect("Invalid SS58-check address given for account ID.")
	}
}

fn read_pair<C: Crypto>(
	matched_suri: Option<&str>,
	password: Option<&str>,
) -> Result<<C as Crypto>::Pair, Error> where
	SignatureOf<C>: SignatureT,
	PublicOf<C>: PublicT,
{
	let suri = matched_suri.ok_or(Error::Static("parameter is required; thus it can't be None; qed"))?;
	Ok(C::pair_from_suri(suri, password))
}

fn format_signature<C: Crypto>(signature: &SignatureOf<C>) -> String {
	format!("{}", HexDisplay::from(&signature.as_ref()))
}

fn format_seed<C: Crypto>(seed: SeedOf<C>) -> String {
	format!("0x{}", HexDisplay::from(&seed.as_ref()))
}

fn format_public_key<C: Crypto>(public_key: PublicOf<C>) -> String {
	format!("0x{}", HexDisplay::from(&public_key.as_ref()))
}

fn format_account_id<C: Crypto>(public_key: PublicOf<C>) -> String where
	PublicOf<C>: PublicT,
{
	format!("0x{}", HexDisplay::from(&public_key.into_runtime().into_account().as_ref()))
}

fn create_extrinsic<C: Crypto>(
	function: Call,
	index: Index,
	signer: C::Pair,
	genesis_hash: H256,
) -> UncheckedExtrinsic where
	PublicOf<C>: PublicT,
	SignatureOf<C>: SignatureT,
{
	let extra = |i: Index, f: Balance| {
		(
			frame_system::CheckVersion::<Runtime>::new(),
			frame_system::CheckGenesis::<Runtime>::new(),
			frame_system::CheckEra::<Runtime>::from(Era::Immortal),
			frame_system::CheckNonce::<Runtime>::from(i),
			frame_system::CheckWeight::<Runtime>::new(),
			pallet_transaction_payment::ChargeTransactionPayment::<Runtime>::from(f),
			Default::default(),
<<<<<<< HEAD
			Default::default(),
			Default::default(),
=======
>>>>>>> c960f109
		)
	};
	let raw_payload = SignedPayload::from_raw(
		function,
		extra(index, 0),
		(
			VERSION.spec_version as u32,
			genesis_hash,
			genesis_hash,
			(),
			(),
			(),
			(),
<<<<<<< HEAD
			(),
			(),
=======
>>>>>>> c960f109
		),
	);
	let signature = raw_payload.using_encoded(|payload| signer.sign(payload)).into_runtime();
	let signer = signer.public().into_runtime();
	let (function, extra, _) = raw_payload.deconstruct();

	UncheckedExtrinsic::new_signed(
		function,
		signer.into_account().into(),
		signature,
		extra,
	)
}

fn print_extrinsic(extrinsic: UncheckedExtrinsic) {
	println!("0x{}", HexDisplay::from(&extrinsic.encode()));
}

fn print_usage(matches: &ArgMatches) {
	println!("{}", matches.usage());
}

#[cfg(test)]
mod tests {
	use super::*;

	fn test_generate_sign_verify<CryptoType: Crypto>()
	where
		SignatureOf<CryptoType>: SignatureT,
		PublicOf<CryptoType>: PublicT,
	{
		let usage = get_usage();
		let app = get_app(&usage);
		let password = None;

		// Generate public key and seed.
		let arg_vec = vec!["subkey", "generate"];

		let matches = app.clone().get_matches_from(arg_vec);
		let matches = matches.subcommand().1.unwrap();
		let mnemonic = generate_mnemonic(matches).expect("generate failed");

		let (pair, seed) =
			<<CryptoType as Crypto>::Pair as Pair>::from_phrase(mnemonic.phrase(), password)
				.unwrap();
		let public_key = CryptoType::public_from_pair(&pair);
		let public_key = format_public_key::<CryptoType>(public_key);
		let seed = format_seed::<CryptoType>(seed);
		let message = "Blah Blah\n".as_bytes().to_vec();

		let signature = do_sign::<CryptoType>(&seed, message.clone(), password).expect("signing failed");

		// Verify the previous signature.
		let arg_vec = vec!["subkey", "verify", &signature[..], &public_key[..]];

		let matches = get_app(&usage).get_matches_from(arg_vec);
		let matches = matches.subcommand().1.unwrap();

		assert!(do_verify::<CryptoType>(matches, &public_key, message).expect("verify failed"));
	}

	#[test]
	fn generate_sign_verify_should_work_for_ed25519() {
		test_generate_sign_verify::<Ed25519>();
	}

	#[test]
	fn generate_sign_verify_should_work_for_sr25519() {
		test_generate_sign_verify::<Sr25519>();
	}

	#[test]
	fn should_work() {
		let s = "0123456789012345678901234567890123456789012345678901234567890123";

		let d1: Hash = hex::decode(s)
			.ok()
			.and_then(|x| Decode::decode(&mut &x[..]).ok())
			.unwrap();

		let d2: Hash = {
			let mut gh: [u8; 32] = Default::default();
			gh.copy_from_slice(hex::decode(s).unwrap().as_ref());
			Hash::from(gh)
		};

		assert_eq!(d1, d2);
	}
}<|MERGE_RESOLUTION|>--- conflicted
+++ resolved
@@ -690,11 +690,7 @@
 			frame_system::CheckWeight::<Runtime>::new(),
 			pallet_transaction_payment::ChargeTransactionPayment::<Runtime>::from(f),
 			Default::default(),
-<<<<<<< HEAD
 			Default::default(),
-			Default::default(),
-=======
->>>>>>> c960f109
 		)
 	};
 	let raw_payload = SignedPayload::from_raw(
@@ -708,11 +704,7 @@
 			(),
 			(),
 			(),
-<<<<<<< HEAD
 			(),
-			(),
-=======
->>>>>>> c960f109
 		),
 	);
 	let signature = raw_payload.using_encoded(|payload| signer.sign(payload)).into_runtime();
