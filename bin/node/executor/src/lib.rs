--- conflicted
+++ resolved
@@ -756,21 +756,13 @@
 				CheckedExtrinsic {
 					signed: Some((charlie(), signed_extra(0, 0))),
 					function: Call::Contracts(
-<<<<<<< HEAD
-						contracts::Call::put_code::<Runtime>(transfer_code)
-=======
 						pallet_contracts::Call::put_code::<Runtime>(10_000, transfer_code)
->>>>>>> 91ddc4f1
 					),
 				},
 				CheckedExtrinsic {
 					signed: Some((charlie(), signed_extra(1, 0))),
 					function: Call::Contracts(
-<<<<<<< HEAD
-						contracts::Call::instantiate::<Runtime>(1 * DOLLARS, 10_000_000_000, transfer_ch, Vec::new())
-=======
 						pallet_contracts::Call::instantiate::<Runtime>(1 * DOLLARS, 10_000, transfer_ch, Vec::new())
->>>>>>> 91ddc4f1
 					),
 				},
 				CheckedExtrinsic {
