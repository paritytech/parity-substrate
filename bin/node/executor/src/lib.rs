// Copyright 2018-2019 Parity Technologies (UK) Ltd.
// This file is part of Substrate.

// Substrate is free software: you can redistribute it and/or modify
// it under the terms of the GNU General Public License as published by
// the Free Software Foundation, either version 3 of the License, or
// (at your option) any later version.

// Substrate is distributed in the hope that it will be useful,
// but WITHOUT ANY WARRANTY; without even the implied warranty of
// MERCHANTABILITY or FITNESS FOR A PARTICULAR PURPOSE.  See the
// GNU General Public License for more details.

// You should have received a copy of the GNU General Public License
// along with Substrate.  If not, see <http://www.gnu.org/licenses/>.

//! A `CodeExecutor` specialization which uses natively compiled runtime when the wasm to be
//! executed is equivalent to the natively compiled code.

pub use sc_executor::NativeExecutor;
use sc_executor::native_executor_instance;

// Declare an instance of the native executor named `Executor`. Include the wasm binary as the
// equivalent wasm code.
native_executor_instance!(
	pub Executor,
	node_runtime::api::dispatch,
	node_runtime::native_version
);

#[cfg(test)]
mod tests {
	use sc_executor::error::Result;
	use super::Executor;
	use codec::{Encode, Decode, Joiner};
	use frame_support::{
		Hashable, StorageValue, StorageMap,
		traits::Currency,
		weights::{GetDispatchInfo, DispatchInfo, DispatchClass},
	};
	use sp_state_machine::TestExternalities as CoreTestExternalities;
	use sp_core::{
		Blake2Hasher, NeverNativeValue, NativeOrEncoded, map,
		traits::{CodeExecutor, Externalities}, storage::{well_known_keys, Storage},
	};
	use sp_runtime::{
		Fixed64, traits::{Header as HeaderT, Hash as HashT, Convert}, ApplyExtrinsicResult,
		transaction_validity::InvalidTransaction,
	};
	use pallet_contracts::ContractAddressFor;
	use sc_executor::{NativeExecutor, WasmExecutionMethod};
	use frame_system::{EventRecord, Phase};
	use node_runtime::{
		Header, Block, UncheckedExtrinsic, CheckedExtrinsic, Call, Runtime, Balances, BuildStorage,
		System, TransactionPayment, Event, TransferFee, TransactionBaseFee, TransactionByteFee,
		WeightFeeCoefficient, constants::currency::*,
	};
	use node_runtime::impls::LinearWeightToFee;
	use node_primitives::{Balance, Hash, BlockNumber};
	use node_testing::keyring::*;
	use wabt;

	/// The wasm runtime code.
	///
	/// `compact` since it is after post-processing with wasm-gc which performs tree-shaking thus
	/// making the binary slimmer. There is a convention to use compact version of the runtime
	/// as canonical. This is why `native_executor_instance` also uses the compact version of the
	/// runtime.
	const COMPACT_CODE: &[u8] = node_runtime::WASM_BINARY;

	/// The wasm runtime binary which hasn't undergone the compacting process.
	///
	/// The idea here is to pass it as the current runtime code to the executor so the executor will
	/// have to execute provided wasm code instead of the native equivalent. This trick is used to
	/// test code paths that differ between native and wasm versions.
	const BLOATY_CODE: &[u8] = node_runtime::WASM_BINARY_BLOATY;

	const GENESIS_HASH: [u8; 32] = [69u8; 32];

	const VERSION: u32 = node_runtime::VERSION.spec_version;

	type TestExternalities<H> = CoreTestExternalities<H, u64>;

	fn sign(xt: CheckedExtrinsic) -> UncheckedExtrinsic {
		node_testing::keyring::sign(xt, VERSION, GENESIS_HASH)
	}

	/// Default transfer fee
	fn transfer_fee<E: Encode>(extrinsic: &E, fee_multiplier: Fixed64) -> Balance {
		let length_fee = TransactionBaseFee::get() +
			TransactionByteFee::get() *
			(extrinsic.encode().len() as Balance);

		let weight = default_transfer_call().get_dispatch_info().weight;
		let weight_fee = <Runtime as pallet_transaction_payment::Trait>::WeightToFee::convert(weight);

		fee_multiplier.saturated_multiply_accumulate(length_fee + weight_fee) + TransferFee::get()
	}

	fn default_transfer_call() -> pallet_balances::Call<Runtime> {
		pallet_balances::Call::transfer::<Runtime>(bob().into(), 69 * DOLLARS)
	}

	fn xt() -> UncheckedExtrinsic {
		sign(CheckedExtrinsic {
			signed: Some((alice(), signed_extra(0, 0))),
			function: Call::Balances(default_transfer_call()),
		})
	}

	fn from_block_number(n: u32) -> Header {
		Header::new(n, Default::default(), Default::default(), [69; 32].into(), Default::default())
	}

	fn executor() -> NativeExecutor<Executor> {
		NativeExecutor::new(WasmExecutionMethod::Interpreted, None)
	}

	fn set_heap_pages<E: Externalities>(ext: &mut E, heap_pages: u64) {
		ext.place_storage(well_known_keys::HEAP_PAGES.to_vec(), Some(heap_pages.encode()));
	}

	fn executor_call<
		R:Decode + Encode + PartialEq,
		NC: FnOnce() -> std::result::Result<R, String> + std::panic::UnwindSafe
	>(
		t: &mut TestExternalities<Blake2Hasher>,
		method: &str,
		data: &[u8],
		use_native: bool,
		native_call: Option<NC>,
	) -> (Result<NativeOrEncoded<R>>, bool) {
		let mut t = t.ext();
		executor().call::<_, R, NC>(
			&mut t,
			method,
			data,
			use_native,
			native_call,
		)
	}

	#[test]
	fn panic_execution_with_foreign_code_gives_error() {
<<<<<<< HEAD
		let mut t = TestExternalities::<Blake2Hasher>::new_with_code(BLOATY_CODE, (map![
			<pallet_balances::FreeBalance<Runtime>>::hashed_key_for(alice()) => {
				69_u128.encode()
			},
			<pallet_balances::TotalIssuance<Runtime>>::hashed_key().to_vec() => {
				69_u128.encode()
			},
			<pallet_indices::NextEnumSet<Runtime>>::hashed_key().to_vec() => {
				0_u128.encode()
			},
			<frame_system::BlockHash<Runtime>>::hashed_key_for(0) => {
				vec![0u8; 32]
			}
		], map![]));
=======
		let mut t = TestExternalities::<Blake2Hasher>::new_with_code(BLOATY_CODE, Storage {
			top: map![
				<balances::FreeBalance<Runtime>>::hashed_key_for(alice()) => {
					69_u128.encode()
				},
				<balances::TotalIssuance<Runtime>>::hashed_key().to_vec() => {
					69_u128.encode()
				},
				<indices::NextEnumSet<Runtime>>::hashed_key().to_vec() => {
					0_u128.encode()
				},
				<system::BlockHash<Runtime>>::hashed_key_for(0) => {
					vec![0u8; 32]
				}
			],
			children: map![],
		});
>>>>>>> 9f4c7b78

		let r = executor_call::<NeverNativeValue, fn() -> _>(
			&mut t,
			"Core_initialize_block",
			&vec![].and(&from_block_number(1u32)),
			true,
			None,
		).0;
		assert!(r.is_ok());
		let v = executor_call::<NeverNativeValue, fn() -> _>(
			&mut t,
			"BlockBuilder_apply_extrinsic",
			&vec![].and(&xt()),
			true,
			None,
		).0.unwrap();
		let r = ApplyExtrinsicResult::decode(&mut &v.as_encoded()[..]).unwrap();
		assert_eq!(r, Err(InvalidTransaction::Payment.into()));
	}

	#[test]
	fn bad_extrinsic_with_native_equivalent_code_gives_error() {
<<<<<<< HEAD
		let mut t = TestExternalities::<Blake2Hasher>::new_with_code(COMPACT_CODE, (map![
			<pallet_balances::FreeBalance<Runtime>>::hashed_key_for(alice()) => {
				69_u128.encode()
			},
			<pallet_balances::TotalIssuance<Runtime>>::hashed_key().to_vec() => {
				69_u128.encode()
			},
			<pallet_indices::NextEnumSet<Runtime>>::hashed_key().to_vec() => {
				0_u128.encode()
			},
			<frame_system::BlockHash<Runtime>>::hashed_key_for(0) => {
				vec![0u8; 32]
			}
		], map![]));
=======
		let mut t = TestExternalities::<Blake2Hasher>::new_with_code(COMPACT_CODE, Storage {
			top: map![
				<balances::FreeBalance<Runtime>>::hashed_key_for(alice()) => {
					69_u128.encode()
				},
				<balances::TotalIssuance<Runtime>>::hashed_key().to_vec() => {
					69_u128.encode()
				},
				<indices::NextEnumSet<Runtime>>::hashed_key().to_vec() => {
					0_u128.encode()
				},
				<system::BlockHash<Runtime>>::hashed_key_for(0) => {
					vec![0u8; 32]
				}
			],
			children: map![],
		});
>>>>>>> 9f4c7b78

		let r = executor_call::<NeverNativeValue, fn() -> _>(
			&mut t,
			"Core_initialize_block",
			&vec![].and(&from_block_number(1u32)),
			true,
			None,
		).0;
		assert!(r.is_ok());
		let v = executor_call::<NeverNativeValue, fn() -> _>(
			&mut t,
			"BlockBuilder_apply_extrinsic",
			&vec![].and(&xt()),
			true,
			None,
		).0.unwrap();
		let r = ApplyExtrinsicResult::decode(&mut &v.as_encoded()[..]).unwrap();
		assert_eq!(r, Err(InvalidTransaction::Payment.into()));
	}

	#[test]
	fn successful_execution_with_native_equivalent_code_gives_ok() {
<<<<<<< HEAD
		let mut t = TestExternalities::<Blake2Hasher>::new_with_code(COMPACT_CODE, (map![
			<pallet_balances::FreeBalance<Runtime>>::hashed_key_for(alice()) => {
				(111 * DOLLARS).encode()
			},
			<pallet_balances::TotalIssuance<Runtime>>::hashed_key().to_vec() => {
				(111 * DOLLARS).encode()
			},
			<pallet_indices::NextEnumSet<Runtime>>::hashed_key().to_vec() => vec![0u8; 16],
			<frame_system::BlockHash<Runtime>>::hashed_key_for(0) => vec![0u8; 32]
		], map![]));
=======
		let mut t = TestExternalities::<Blake2Hasher>::new_with_code(COMPACT_CODE, Storage {
			top: map![
				<balances::FreeBalance<Runtime>>::hashed_key_for(alice()) => {
					(111 * DOLLARS).encode()
				},
				<balances::TotalIssuance<Runtime>>::hashed_key().to_vec() => {
					(111 * DOLLARS).encode()
				},
				<indices::NextEnumSet<Runtime>>::hashed_key().to_vec() => vec![0u8; 16],
				<system::BlockHash<Runtime>>::hashed_key_for(0) => vec![0u8; 32]
			],
			children: map![],
		});
>>>>>>> 9f4c7b78

		let r = executor_call::<NeverNativeValue, fn() -> _>(
			&mut t,
			"Core_initialize_block",
			&vec![].and(&from_block_number(1u32)),
			true,
			None,
		).0;
		assert!(r.is_ok());

		let fm = t.execute_with(TransactionPayment::next_fee_multiplier);

		let r = executor_call::<NeverNativeValue, fn() -> _>(
			&mut t,
			"BlockBuilder_apply_extrinsic",
			&vec![].and(&xt()),
			true,
			None,
		).0;
		assert!(r.is_ok());

		t.execute_with(|| {
			assert_eq!(Balances::total_balance(&alice()), 42 * DOLLARS - transfer_fee(&xt(), fm));
			assert_eq!(Balances::total_balance(&bob()), 69 * DOLLARS);
		});
	}

	#[test]
	fn successful_execution_with_foreign_code_gives_ok() {
<<<<<<< HEAD
		let mut t = TestExternalities::<Blake2Hasher>::new_with_code(BLOATY_CODE, (map![
			<pallet_balances::FreeBalance<Runtime>>::hashed_key_for(alice()) => {
				(111 * DOLLARS).encode()
			},
			<pallet_balances::TotalIssuance<Runtime>>::hashed_key().to_vec() => {
				(111 * DOLLARS).encode()
			},
			<pallet_indices::NextEnumSet<Runtime>>::hashed_key().to_vec() => vec![0u8; 16],
			<frame_system::BlockHash<Runtime>>::hashed_key_for(0) => vec![0u8; 32]
		], map![]));
=======
		let mut t = TestExternalities::<Blake2Hasher>::new_with_code(BLOATY_CODE, Storage {
			top: map![
				<balances::FreeBalance<Runtime>>::hashed_key_for(alice()) => {
					(111 * DOLLARS).encode()
				},
				<balances::TotalIssuance<Runtime>>::hashed_key().to_vec() => {
					(111 * DOLLARS).encode()
				},
				<indices::NextEnumSet<Runtime>>::hashed_key().to_vec() => vec![0u8; 16],
				<system::BlockHash<Runtime>>::hashed_key_for(0) => vec![0u8; 32]
			],
			children: map![],
		});
>>>>>>> 9f4c7b78

		let r = executor_call::<NeverNativeValue, fn() -> _>(
			&mut t,
			"Core_initialize_block",
			&vec![].and(&from_block_number(1u32)),
			true,
			None,
		).0;
		assert!(r.is_ok());

		let fm = t.execute_with(TransactionPayment::next_fee_multiplier);

		let r = executor_call::<NeverNativeValue, fn() -> _>(
			&mut t,
			"BlockBuilder_apply_extrinsic",
			&vec![].and(&xt()),
			true,
			None,
		).0;
		assert!(r.is_ok());

		t.execute_with(|| {
			assert_eq!(Balances::total_balance(&alice()), 42 * DOLLARS - transfer_fee(&xt(), fm));
			assert_eq!(Balances::total_balance(&bob()), 69 * DOLLARS);
		});
	}

	fn new_test_ext(code: &[u8], support_changes_trie: bool) -> TestExternalities<Blake2Hasher> {
		let mut ext = TestExternalities::new_with_code(
			code,
			node_testing::genesis::config(support_changes_trie, Some(code)).build_storage().unwrap(),
		);
		ext.changes_trie_storage().insert(0, GENESIS_HASH.into(), Default::default());
		ext
	}

	fn construct_block(
		env: &mut TestExternalities<Blake2Hasher>,
		number: BlockNumber,
		parent_hash: Hash,
		extrinsics: Vec<CheckedExtrinsic>,
	) -> (Vec<u8>, Hash) {
		use sp_trie::{TrieConfiguration, trie_types::Layout};

		// sign extrinsics.
		let extrinsics = extrinsics.into_iter().map(sign).collect::<Vec<_>>();

		// calculate the header fields that we can.
		let extrinsics_root = Layout::<Blake2Hasher>::ordered_trie_root(
				extrinsics.iter().map(Encode::encode)
			).to_fixed_bytes()
			.into();

		let header = Header {
			parent_hash,
			number,
			extrinsics_root,
			state_root: Default::default(),
			digest: Default::default(),
		};

		// execute the block to get the real header.
		executor_call::<NeverNativeValue, fn() -> _>(
			env,
			"Core_initialize_block",
			&header.encode(),
			true,
			None,
		).0.unwrap();

		for i in extrinsics.iter() {
			executor_call::<NeverNativeValue, fn() -> _>(
				env,
				"BlockBuilder_apply_extrinsic",
				&i.encode(),
				true,
				None,
			).0.unwrap();
		}

		let header = match executor_call::<NeverNativeValue, fn() -> _>(
			env,
			"BlockBuilder_finalize_block",
			&[0u8;0],
			true,
			None,
		).0.unwrap() {
			NativeOrEncoded::Native(_) => unreachable!(),
			NativeOrEncoded::Encoded(h) => Header::decode(&mut &h[..]).unwrap(),
		};

		let hash = header.blake2_256();
		(Block { header, extrinsics }.encode(), hash.into())
	}

	fn changes_trie_block() -> (Vec<u8>, Hash) {
		construct_block(
			&mut new_test_ext(COMPACT_CODE, true),
			1,
			GENESIS_HASH.into(),
			vec![
				CheckedExtrinsic {
					signed: None,
					function: Call::Timestamp(pallet_timestamp::Call::set(42 * 1000)),
				},
				CheckedExtrinsic {
					signed: Some((alice(), signed_extra(0, 0))),
					function: Call::Balances(pallet_balances::Call::transfer(bob().into(), 69 * DOLLARS)),
				},
			]
		)
	}

	// block 1 and 2 must be created together to ensure transactions are only signed once (since they
	// are not guaranteed to be deterministic) and to ensure that the correct state is propagated
	// from block1's execution to block2 to derive the correct storage_root.
	fn blocks() -> ((Vec<u8>, Hash), (Vec<u8>, Hash)) {
		let mut t = new_test_ext(COMPACT_CODE, false);
		let block1 = construct_block(
			&mut t,
			1,
			GENESIS_HASH.into(),
			vec![
				CheckedExtrinsic {
					signed: None,
					function: Call::Timestamp(pallet_timestamp::Call::set(42 * 1000)),
				},
				CheckedExtrinsic {
					signed: Some((alice(), signed_extra(0, 0))),
					function: Call::Balances(pallet_balances::Call::transfer(bob().into(), 69 * DOLLARS)),
				},
			]
		);
		let block2 = construct_block(
			&mut t,
			2,
			block1.1.clone(),
			vec![
				CheckedExtrinsic {
					signed: None,
					function: Call::Timestamp(pallet_timestamp::Call::set(52 * 1000)),
				},
				CheckedExtrinsic {
					signed: Some((bob(), signed_extra(0, 0))),
					function: Call::Balances(pallet_balances::Call::transfer(alice().into(), 5 * DOLLARS)),
				},
				CheckedExtrinsic {
					signed: Some((alice(), signed_extra(1, 0))),
					function: Call::Balances(pallet_balances::Call::transfer(bob().into(), 15 * DOLLARS)),
				}
			]
		);

		// session change => consensus authorities change => authorities change digest item appears
		let digest = Header::decode(&mut &block2.0[..]).unwrap().digest;
		assert_eq!(digest.logs().len(), 0);

		(block1, block2)
	}

	fn block_with_size(time: u64, nonce: u32, size: usize) -> (Vec<u8>, Hash) {
		construct_block(
			&mut new_test_ext(COMPACT_CODE, false),
			1,
			GENESIS_HASH.into(),
			vec![
				CheckedExtrinsic {
					signed: None,
					function: Call::Timestamp(pallet_timestamp::Call::set(time * 1000)),
				},
				CheckedExtrinsic {
					signed: Some((alice(), signed_extra(nonce, 0))),
					function: Call::System(frame_system::Call::remark(vec![0; size])),
				}
			]
		)
	}

	#[test]
	fn full_native_block_import_works() {
		let mut t = new_test_ext(COMPACT_CODE, false);

		let (block1, block2) = blocks();

		let mut alice_last_known_balance: Balance = Default::default();
		let mut fm = t.execute_with(TransactionPayment::next_fee_multiplier);

		executor_call::<NeverNativeValue, fn() -> _>(
			&mut t,
			"Core_execute_block",
			&block1.0,
			true,
			None,
		).0.unwrap();

		t.execute_with(|| {
			assert_eq!(Balances::total_balance(&alice()), 42 * DOLLARS - transfer_fee(&xt(), fm));
			assert_eq!(Balances::total_balance(&bob()), 169 * DOLLARS);
			alice_last_known_balance = Balances::total_balance(&alice());
			let events = vec![
				EventRecord {
					phase: Phase::ApplyExtrinsic(0),
					event: Event::system(frame_system::Event::ExtrinsicSuccess(
						DispatchInfo { weight: 10000, class: DispatchClass::Operational, pays_fee: true }
					)),
					topics: vec![],
				},
				EventRecord {
					phase: Phase::ApplyExtrinsic(1),
					event: Event::pallet_treasury(pallet_treasury::RawEvent::Deposit(1984800000000)),
					topics: vec![],
				},
				EventRecord {
					phase: Phase::ApplyExtrinsic(1),
					event: Event::pallet_balances(pallet_balances::RawEvent::Transfer(
						alice().into(),
						bob().into(),
						69 * DOLLARS,
						1 * CENTS,
					)),
					topics: vec![],
				},
				EventRecord {
					phase: Phase::ApplyExtrinsic(1),
					event: Event::system(frame_system::Event::ExtrinsicSuccess(
						DispatchInfo { weight: 1000000, class: DispatchClass::Normal, pays_fee: true }
					)),
					topics: vec![],
				},
			];
			assert_eq!(System::events(), events);
		});

		fm = t.execute_with(TransactionPayment::next_fee_multiplier);

		executor_call::<NeverNativeValue, fn() -> _>(
			&mut t,
			"Core_execute_block",
			&block2.0,
			true,
			None,
		).0.unwrap();

		t.execute_with(|| {
			assert_eq!(
				Balances::total_balance(&alice()),
				alice_last_known_balance - 10 * DOLLARS - transfer_fee(&xt(), fm),
			);
			assert_eq!(
				Balances::total_balance(&bob()),
				179 * DOLLARS - transfer_fee(&xt(), fm),
			);
			let events = vec![
				EventRecord {
					phase: Phase::ApplyExtrinsic(0),
					event: Event::system(frame_system::Event::ExtrinsicSuccess(
						DispatchInfo { weight: 10000, class: DispatchClass::Operational, pays_fee: true }
					)),
					topics: vec![],
				},
				EventRecord {
					phase: Phase::ApplyExtrinsic(1),
					event: Event::pallet_treasury(pallet_treasury::RawEvent::Deposit(1984780231392)),
					topics: vec![],
				},
				EventRecord {
					phase: Phase::ApplyExtrinsic(1),
					event: Event::pallet_balances(
						pallet_balances::RawEvent::Transfer(
							bob().into(),
							alice().into(),
							5 * DOLLARS,
							1 * CENTS,
						)
					),
					topics: vec![],
				},
				EventRecord {
					phase: Phase::ApplyExtrinsic(1),
					event: Event::system(frame_system::Event::ExtrinsicSuccess(
						DispatchInfo { weight: 1000000, class: DispatchClass::Normal, pays_fee: true }
					)),
					topics: vec![],
				},
				EventRecord {
					phase: Phase::ApplyExtrinsic(2),
					event: Event::pallet_treasury(pallet_treasury::RawEvent::Deposit(1984780231392)),
					topics: vec![],
				},
				EventRecord {
					phase: Phase::ApplyExtrinsic(2),
					event: Event::pallet_balances(
						pallet_balances::RawEvent::Transfer(
							alice().into(),
							bob().into(),
							15 * DOLLARS,
							1 * CENTS,
						)
					),
					topics: vec![],
				},
				EventRecord {
					phase: Phase::ApplyExtrinsic(2),
					event: Event::system(frame_system::Event::ExtrinsicSuccess(
						DispatchInfo { weight: 1000000, class: DispatchClass::Normal, pays_fee: true }
					)),
					topics: vec![],
				},
			];
			assert_eq!(System::events(), events);
		});
	}

	#[test]
	fn full_wasm_block_import_works() {
		let mut t = new_test_ext(COMPACT_CODE, false);

		let (block1, block2) = blocks();

		let mut alice_last_known_balance: Balance = Default::default();
		let mut fm = t.execute_with(TransactionPayment::next_fee_multiplier);

		executor_call::<NeverNativeValue, fn() -> _>(
			&mut t,
			"Core_execute_block",
			&block1.0,
			false,
			None,
		).0.unwrap();

		t.execute_with(|| {
			assert_eq!(Balances::total_balance(&alice()), 42 * DOLLARS - transfer_fee(&xt(), fm));
			assert_eq!(Balances::total_balance(&bob()), 169 * DOLLARS);
			alice_last_known_balance = Balances::total_balance(&alice());
		});

		fm = t.execute_with(TransactionPayment::next_fee_multiplier);

		executor_call::<NeverNativeValue, fn() -> _>(
			&mut t,
			"Core_execute_block",
			&block2.0,
			false,
			None,
		).0.unwrap();

		t.execute_with(|| {
			assert_eq!(
				Balances::total_balance(&alice()),
				alice_last_known_balance - 10 * DOLLARS - transfer_fee(&xt(), fm),
			);
			assert_eq!(
				Balances::total_balance(&bob()),
				179 * DOLLARS - 1 * transfer_fee(&xt(), fm),
			);
		});
	}

	const CODE_TRANSFER: &str = r#"
(module
	;; ext_call(
	;;    callee_ptr: u32,
	;;    callee_len: u32,
	;;    gas: u64,
	;;    value_ptr: u32,
	;;    value_len: u32,
	;;    input_data_ptr: u32,
	;;    input_data_len: u32
	;; ) -> u32
	(import "env" "ext_call" (func $ext_call (param i32 i32 i64 i32 i32 i32 i32) (result i32)))
	(import "env" "ext_scratch_size" (func $ext_scratch_size (result i32)))
	(import "env" "ext_scratch_read" (func $ext_scratch_read (param i32 i32 i32)))
	(import "env" "memory" (memory 1 1))
	(func (export "deploy")
	)
	(func (export "call")
		(block $fail
			;; load and check the input data (which is stored in the scratch buffer).
			;; fail if the input size is not != 4
			(br_if $fail
				(i32.ne
					(i32.const 4)
					(call $ext_scratch_size)
				)
			)

			(call $ext_scratch_read
				(i32.const 0)
				(i32.const 0)
				(i32.const 4)
			)


			(br_if $fail
				(i32.ne
					(i32.load8_u (i32.const 0))
					(i32.const 0)
				)
			)
			(br_if $fail
				(i32.ne
					(i32.load8_u (i32.const 1))
					(i32.const 1)
				)
			)
			(br_if $fail
				(i32.ne
					(i32.load8_u (i32.const 2))
					(i32.const 2)
				)
			)
			(br_if $fail
				(i32.ne
					(i32.load8_u (i32.const 3))
					(i32.const 3)
				)
			)

			(drop
				(call $ext_call
					(i32.const 4)  ;; Pointer to "callee" address.
					(i32.const 32)  ;; Length of "callee" address.
					(i64.const 0)  ;; How much gas to devote for the execution. 0 = all.
					(i32.const 36)  ;; Pointer to the buffer with value to transfer
					(i32.const 16)   ;; Length of the buffer with value to transfer.
					(i32.const 0)   ;; Pointer to input data buffer address
					(i32.const 0)   ;; Length of input data buffer
				)
			)

			(return)
		)
		unreachable
	)
	;; Destination AccountId to transfer the funds.
	;; Represented by H256 (32 bytes long) in little endian.
	(data (i32.const 4)
		"\09\00\00\00\00\00\00\00\00\00\00\00\00\00\00\00\00\00\00\00\00\00\00\00\00\00\00\00\00\00"
		"\00\00\00\00\00\00\00\00\00\00\00\00\00\00\00\00\00\00\00\00\00\00\00\00\00\00\00\00\00\00"
		"\00\00\00\00"
	)
	;; Amount of value to transfer.
	;; Represented by u128 (16 bytes long) in little endian.
	(data (i32.const 36)
		"\06\00\00\00\00\00\00\00\00\00\00\00\00\00\00\00\00\00\00\00\00\00\00\00\00\00\00\00\00\00"
		"\00\00"
	)
)
"#;

	#[test]
	fn deploying_wasm_contract_should_work() {
		let transfer_code = wabt::wat2wasm(CODE_TRANSFER).unwrap();
		let transfer_ch = <Runtime as frame_system::Trait>::Hashing::hash(&transfer_code);

		let addr = <Runtime as pallet_contracts::Trait>::DetermineContractAddress::contract_address_for(
			&transfer_ch,
			&[],
			&charlie(),
		);

		let b = construct_block(
			&mut new_test_ext(COMPACT_CODE, false),
			1,
			GENESIS_HASH.into(),
			vec![
				CheckedExtrinsic {
					signed: None,
					function: Call::Timestamp(pallet_timestamp::Call::set(42 * 1000)),
				},
				CheckedExtrinsic {
					signed: Some((charlie(), signed_extra(0, 0))),
					function: Call::Contracts(
						pallet_contracts::Call::put_code::<Runtime>(10_000, transfer_code)
					),
				},
				CheckedExtrinsic {
					signed: Some((charlie(), signed_extra(1, 0))),
					function: Call::Contracts(
						pallet_contracts::Call::instantiate::<Runtime>(1 * DOLLARS, 10_000, transfer_ch, Vec::new())
					),
				},
				CheckedExtrinsic {
					signed: Some((charlie(), signed_extra(2, 0))),
					function: Call::Contracts(
						pallet_contracts::Call::call::<Runtime>(
							pallet_indices::address::Address::Id(addr.clone()),
							10,
							10_000,
							vec![0x00, 0x01, 0x02, 0x03]
						)
					),
				},
			]
		);

		let mut t = new_test_ext(COMPACT_CODE, false);

		executor_call::<NeverNativeValue, fn() -> _>(
			&mut t,
			"Core_execute_block",
			&b.0,
			false,
			None,
		).0.unwrap();

		t.execute_with(|| {
			// Verify that the contract constructor worked well and code of TRANSFER contract is actually deployed.
			assert_eq!(
				&pallet_contracts::ContractInfoOf::<Runtime>::get(addr)
					.and_then(|c| c.get_alive())
					.unwrap()
					.code_hash,
				&transfer_ch
			);
		});
	}

	#[test]
	fn wasm_big_block_import_fails() {
		let mut t = new_test_ext(COMPACT_CODE, false);

		set_heap_pages(&mut t.ext(), 4);

		let result = executor_call::<NeverNativeValue, fn() -> _>(
			&mut t,
			"Core_execute_block",
			&block_with_size(42, 0, 120_000).0,
			false,
			None,
		).0;
		assert!(result.is_err()); // Err(Wasmi(Trap(Trap { kind: Host(AllocatorOutOfSpace) })))
	}

	#[test]
	fn native_big_block_import_succeeds() {
		let mut t = new_test_ext(COMPACT_CODE, false);

		executor_call::<NeverNativeValue, fn() -> _>(
			&mut t,
			"Core_execute_block",
			&block_with_size(42, 0, 120_000).0,
			true,
			None,
		).0.unwrap();
	}

	#[test]
	fn native_big_block_import_fails_on_fallback() {
		let mut t = new_test_ext(COMPACT_CODE, false);

		assert!(
			executor_call::<NeverNativeValue, fn() -> _>(
				&mut t,
				"Core_execute_block",
				&block_with_size(42, 0, 120_000).0,
				false,
				None,
			).0.is_err()
		);
	}

	#[test]
	fn panic_execution_gives_error() {
<<<<<<< HEAD
		let mut t = TestExternalities::<Blake2Hasher>::new_with_code(BLOATY_CODE, (map![
			<pallet_balances::FreeBalance<Runtime>>::hashed_key_for(alice()) => {
				0_u128.encode()
			},
			<pallet_balances::TotalIssuance<Runtime>>::hashed_key().to_vec() => {
				0_u128.encode()
			},
			<pallet_indices::NextEnumSet<Runtime>>::hashed_key().to_vec() => vec![0u8; 16],
			<frame_system::BlockHash<Runtime>>::hashed_key_for(0) => vec![0u8; 32]
		], map![]));
=======
		let mut t = TestExternalities::<Blake2Hasher>::new_with_code(BLOATY_CODE, Storage {
			top: map![
				<balances::FreeBalance<Runtime>>::hashed_key_for(alice()) => {
					0_u128.encode()
				},
				<balances::TotalIssuance<Runtime>>::hashed_key().to_vec() => {
					0_u128.encode()
				},
				<indices::NextEnumSet<Runtime>>::hashed_key().to_vec() => vec![0u8; 16],
				<system::BlockHash<Runtime>>::hashed_key_for(0) => vec![0u8; 32]
			],
			children: map![],
		});
>>>>>>> 9f4c7b78

		let r = executor_call::<NeverNativeValue, fn() -> _>(
			&mut t,
			"Core_initialize_block",
			&vec![].and(&from_block_number(1u32)),
			false,
			None,
		).0;
		assert!(r.is_ok());
		let r = executor_call::<NeverNativeValue, fn() -> _>(
			&mut t,
			"BlockBuilder_apply_extrinsic",
			&vec![].and(&xt()),
			false,
			None,
		).0.unwrap().into_encoded();
		let r = ApplyExtrinsicResult::decode(&mut &r[..]).unwrap();
		assert_eq!(r, Err(InvalidTransaction::Payment.into()));
	}

	#[test]
	fn successful_execution_gives_ok() {
<<<<<<< HEAD
		let mut t = TestExternalities::<Blake2Hasher>::new_with_code(COMPACT_CODE, (map![
			<pallet_balances::FreeBalance<Runtime>>::hashed_key_for(alice()) => {
				(111 * DOLLARS).encode()
			},
			<pallet_balances::TotalIssuance<Runtime>>::hashed_key().to_vec() => {
				(111 * DOLLARS).encode()
			},
			<pallet_indices::NextEnumSet<Runtime>>::hashed_key().to_vec() => vec![0u8; 16],
			<frame_system::BlockHash<Runtime>>::hashed_key_for(0) => vec![0u8; 32]
		], map![]));
=======
		let mut t = TestExternalities::<Blake2Hasher>::new_with_code(COMPACT_CODE, Storage {
			top: map![
				<balances::FreeBalance<Runtime>>::hashed_key_for(alice()) => {
					(111 * DOLLARS).encode()
				},
				<balances::TotalIssuance<Runtime>>::hashed_key().to_vec() => {
					(111 * DOLLARS).encode()
				},
				<indices::NextEnumSet<Runtime>>::hashed_key().to_vec() => vec![0u8; 16],
				<system::BlockHash<Runtime>>::hashed_key_for(0) => vec![0u8; 32]
			],
			children: map![],
		});
>>>>>>> 9f4c7b78

		let r = executor_call::<NeverNativeValue, fn() -> _>(
			&mut t,
			"Core_initialize_block",
			&vec![].and(&from_block_number(1u32)),
			false,
			None,
		).0;
		assert!(r.is_ok());
		let fm = t.execute_with(TransactionPayment::next_fee_multiplier);
		let r = executor_call::<NeverNativeValue, fn() -> _>(
			&mut t,
			"BlockBuilder_apply_extrinsic",
			&vec![].and(&xt()),
			false,
			None,
		).0.unwrap().into_encoded();
		ApplyExtrinsicResult::decode(&mut &r[..])
			.unwrap()
			.expect("Extrinsic could be applied")
			.expect("Extrinsic did not fail");

		t.execute_with(|| {
			assert_eq!(Balances::total_balance(&alice()), 42 * DOLLARS - 1 * transfer_fee(&xt(), fm));
			assert_eq!(Balances::total_balance(&bob()), 69 * DOLLARS);
		});
	}

	#[test]
	fn full_native_block_import_works_with_changes_trie() {
		let block1 = changes_trie_block();
		let block_data = block1.0;
		let block = Block::decode(&mut &block_data[..]).unwrap();

		let mut t = new_test_ext(COMPACT_CODE, true);
		executor_call::<NeverNativeValue, fn() -> _>(
			&mut t,
			"Core_execute_block",
			&block.encode(),
			true,
			None,
		).0.unwrap();

		assert!(t.ext().storage_changes_root(&GENESIS_HASH.encode()).unwrap().is_some());
	}

	#[test]
	fn full_wasm_block_import_works_with_changes_trie() {
		let block1 = changes_trie_block();

		let mut t = new_test_ext(COMPACT_CODE, true);
		executor_call::<NeverNativeValue, fn() -> _>(
			&mut t,
			"Core_execute_block",
			&block1.0,
			false,
			None,
		).0.unwrap();

		assert!(t.ext().storage_changes_root(&GENESIS_HASH.encode()).unwrap().is_some());
	}

	#[test]
	fn should_import_block_with_test_client() {
		use node_testing::client::{
			ClientExt, TestClientBuilderExt, TestClientBuilder, sp_consensus::BlockOrigin
		};

		let client = TestClientBuilder::new().build();
		let block1 = changes_trie_block();
		let block_data = block1.0;
		let block = node_primitives::Block::decode(&mut &block_data[..]).unwrap();

		client.import(BlockOrigin::Own, block).unwrap();
	}


	#[test]
	fn fee_multiplier_increases_and_decreases_on_big_weight() {
		let mut t = new_test_ext(COMPACT_CODE, false);

		// initial fee multiplier must be zero
		let mut prev_multiplier = Fixed64::from_parts(0);

		t.execute_with(|| {
			assert_eq!(TransactionPayment::next_fee_multiplier(), prev_multiplier);
		});

		let mut tt = new_test_ext(COMPACT_CODE, false);

		// big one in terms of weight.
		let block1 = construct_block(
			&mut tt,
			1,
			GENESIS_HASH.into(),
			vec![
				CheckedExtrinsic {
				signed: None,
				function: Call::Timestamp(pallet_timestamp::Call::set(42 * 1000)),
				},
				CheckedExtrinsic {
					signed: Some((charlie(), signed_extra(0, 0))),
					function: Call::System(frame_system::Call::fill_block()),
				}
			]
		);

		// small one in terms of weight.
		let block2 = construct_block(
			&mut tt,
			2,
			block1.1.clone(),
			vec![
				CheckedExtrinsic {
				signed: None,
				function: Call::Timestamp(pallet_timestamp::Call::set(52 * 1000)),
				},
				CheckedExtrinsic {
					signed: Some((charlie(), signed_extra(1, 0))),
					function: Call::System(frame_system::Call::remark(vec![0; 1])),
				}
			]
		);

		println!("++ Block 1 size: {} / Block 2 size {}", block1.0.encode().len(), block2.0.encode().len());

		// execute a big block.
		executor_call::<NeverNativeValue, fn() -> _>(
			&mut t,
			"Core_execute_block",
			&block1.0,
			true,
			None,
		).0.unwrap();

		// weight multiplier is increased for next block.
		t.execute_with(|| {
			let fm = TransactionPayment::next_fee_multiplier();
			println!("After a big block: {:?} -> {:?}", prev_multiplier, fm);
			assert!(fm > prev_multiplier);
			prev_multiplier = fm;
		});

		// execute a big block.
		executor_call::<NeverNativeValue, fn() -> _>(
			&mut t,
			"Core_execute_block",
			&block2.0,
			true,
			None,
		).0.unwrap();

		// weight multiplier is increased for next block.
		t.execute_with(|| {
			let fm = TransactionPayment::next_fee_multiplier();
			println!("After a small block: {:?} -> {:?}", prev_multiplier, fm);
			assert!(fm < prev_multiplier);
		});
	}

	#[test]
	fn transaction_fee_is_correct_ultimate() {
		// This uses the exact values of substrate-node.
		//
		// weight of transfer call as of now: 1_000_000
		// if weight of the cheapest weight would be 10^7, this would be 10^9, which is:
		//   - 1 MILLICENTS in substrate node.
		//   - 1 milli-dot based on current polkadot runtime.
		// (this baed on assigning 0.1 CENT to the cheapest tx with `weight = 100`)
<<<<<<< HEAD
		let mut t = TestExternalities::<Blake2Hasher>::new_with_code(COMPACT_CODE, (map![
			<pallet_balances::FreeBalance<Runtime>>::hashed_key_for(alice()) => {
				(100 * DOLLARS).encode()
			},
			<pallet_balances::FreeBalance<Runtime>>::hashed_key_for(bob()) => {
				(10 * DOLLARS).encode()
			},
			<pallet_balances::TotalIssuance<Runtime>>::hashed_key().to_vec() => {
				(110 * DOLLARS).encode()
			},
			<pallet_indices::NextEnumSet<Runtime>>::hashed_key().to_vec() => vec![0u8; 16],
			<frame_system::BlockHash<Runtime>>::hashed_key_for(0) => vec![0u8; 32]
		], map![]));
=======
		let mut t = TestExternalities::<Blake2Hasher>::new_with_code(COMPACT_CODE, Storage {
			top: map![
				<balances::FreeBalance<Runtime>>::hashed_key_for(alice()) => {
					(100 * DOLLARS).encode()
				},
				<balances::FreeBalance<Runtime>>::hashed_key_for(bob()) => {
					(10 * DOLLARS).encode()
				},
				<balances::TotalIssuance<Runtime>>::hashed_key().to_vec() => {
					(110 * DOLLARS).encode()
				},
				<indices::NextEnumSet<Runtime>>::hashed_key().to_vec() => vec![0u8; 16],
				<system::BlockHash<Runtime>>::hashed_key_for(0) => vec![0u8; 32]
			],
			children: map![],
		});
>>>>>>> 9f4c7b78

		let tip = 1_000_000;
		let xt = sign(CheckedExtrinsic {
			signed: Some((alice(), signed_extra(0, tip))),
			function: Call::Balances(default_transfer_call()),
		});

		let r = executor_call::<NeverNativeValue, fn() -> _>(
			&mut t,
			"Core_initialize_block",
			&vec![].and(&from_block_number(1u32)),
			true,
			None,
		).0;

		assert!(r.is_ok());
		let r = executor_call::<NeverNativeValue, fn() -> _>(
			&mut t,
			"BlockBuilder_apply_extrinsic",
			&vec![].and(&xt.clone()),
			true,
			None,
		).0;
		assert!(r.is_ok());

		t.execute_with(|| {
			assert_eq!(Balances::total_balance(&bob()), (10 + 69) * DOLLARS);
			// Components deducted from alice's balances:
			// - Weight fee
			// - Length fee
			// - Tip
			// - Creation-fee of bob's account.
			let mut balance_alice = (100 - 69) * DOLLARS;

			let length_fee = TransactionBaseFee::get() +
				TransactionByteFee::get() *
				(xt.clone().encode().len() as Balance);
			balance_alice -= length_fee;

			let weight = default_transfer_call().get_dispatch_info().weight;
			let weight_fee = LinearWeightToFee::<WeightFeeCoefficient>::convert(weight);

			// we know that weight to fee multiplier is effect-less in block 1.
			assert_eq!(weight_fee as Balance, MILLICENTS);
			balance_alice -= weight_fee;

			balance_alice -= tip;
			balance_alice -= TransferFee::get();

			assert_eq!(Balances::total_balance(&alice()), balance_alice);
		});
	}

	#[test]
	#[should_panic]
	#[cfg(feature = "stress-test")]
	fn block_weight_capacity_report() {
		// Just report how many transfer calls you could fit into a block. The number should at least
		// be a few hundred (250 at the time of writing but can change over time). Runs until panic.
		use node_primitives::Index;

		// execution ext.
		let mut t = new_test_ext(COMPACT_CODE, false);
		// setup ext.
		let mut tt = new_test_ext(COMPACT_CODE, false);

		let factor = 50;
		let mut time = 10;
		let mut nonce: Index = 0;
		let mut block_number = 1;
		let mut previous_hash: Hash = GENESIS_HASH.into();

		loop {
			let num_transfers = block_number * factor;
			let mut xts = (0..num_transfers).map(|i| CheckedExtrinsic {
				signed: Some((charlie(), signed_extra(nonce + i as Index, 0))),
				function: Call::Balances(pallet_balances::Call::transfer(bob().into(), 0)),
			}).collect::<Vec<CheckedExtrinsic>>();

			xts.insert(0, CheckedExtrinsic {
				signed: None,
				function: Call::Timestamp(pallet_timestamp::Call::set(time * 1000)),
			});

			// NOTE: this is super slow. Can probably be improved.
			let block = construct_block(
				&mut tt,
				block_number,
				previous_hash,
				xts
			);

			let len = block.0.len();
			print!(
				"++ Executing block with {} transfers. Block size = {} bytes / {} kb / {} mb",
				num_transfers,
				len,
				len / 1024,
				len / 1024 / 1024,
			);

			let r = executor_call::<NeverNativeValue, fn() -> _>(
				&mut t,
				"Core_execute_block",
				&block.0,
				true,
				None,
			).0;

			println!(" || Result = {:?}", r);
			assert!(r.is_ok());

			previous_hash = block.1;
			nonce += num_transfers;
			time += 10;
			block_number += 1;
		}
	}

	#[test]
	#[should_panic]
	#[cfg(feature = "stress-test")]
	fn block_length_capacity_report() {
		// Just report how big a block can get. Executes until panic. Should be ignored unless if
		// manually inspected. The number should at least be a few megabytes (5 at the time of
		// writing but can change over time).
		use node_primitives::Index;

		// execution ext.
		let mut t = new_test_ext(COMPACT_CODE, false);
		// setup ext.
		let mut tt = new_test_ext(COMPACT_CODE, false);

		let factor = 256 * 1024;
		let mut time = 10;
		let mut nonce: Index = 0;
		let mut block_number = 1;
		let mut previous_hash: Hash = GENESIS_HASH.into();

		loop {
			// NOTE: this is super slow. Can probably be improved.
			let block = construct_block(
				&mut tt,
				block_number,
				previous_hash,
				vec![
					CheckedExtrinsic {
						signed: None,
						function: Call::Timestamp(pallet_timestamp::Call::set(time * 1000)),
					},
					CheckedExtrinsic {
						signed: Some((charlie(), signed_extra(nonce, 0))),
						function: Call::System(frame_system::Call::remark(vec![0u8; (block_number * factor) as usize])),
					},
				]
			);

			let len = block.0.len();
			print!(
				"++ Executing block with big remark. Block size = {} bytes / {} kb / {} mb",
				len,
				len / 1024,
				len / 1024 / 1024,
			);

			let r = executor_call::<NeverNativeValue, fn() -> _>(
				&mut t,
				"Core_execute_block",
				&block.0,
				true,
				None,
			).0;

			println!(" || Result = {:?}", r);
			assert!(r.is_ok());

			previous_hash = block.1;
			nonce += 1;
			time += 10;
			block_number += 1;
		}
	}
}<|MERGE_RESOLUTION|>--- conflicted
+++ resolved
@@ -142,40 +142,23 @@
 
 	#[test]
 	fn panic_execution_with_foreign_code_gives_error() {
-<<<<<<< HEAD
-		let mut t = TestExternalities::<Blake2Hasher>::new_with_code(BLOATY_CODE, (map![
-			<pallet_balances::FreeBalance<Runtime>>::hashed_key_for(alice()) => {
-				69_u128.encode()
-			},
-			<pallet_balances::TotalIssuance<Runtime>>::hashed_key().to_vec() => {
-				69_u128.encode()
-			},
-			<pallet_indices::NextEnumSet<Runtime>>::hashed_key().to_vec() => {
-				0_u128.encode()
-			},
-			<frame_system::BlockHash<Runtime>>::hashed_key_for(0) => {
-				vec![0u8; 32]
-			}
-		], map![]));
-=======
 		let mut t = TestExternalities::<Blake2Hasher>::new_with_code(BLOATY_CODE, Storage {
 			top: map![
-				<balances::FreeBalance<Runtime>>::hashed_key_for(alice()) => {
+				<pallet_balances::FreeBalance<Runtime>>::hashed_key_for(alice()) => {
 					69_u128.encode()
 				},
-				<balances::TotalIssuance<Runtime>>::hashed_key().to_vec() => {
+				<pallet_balances::TotalIssuance<Runtime>>::hashed_key().to_vec() => {
 					69_u128.encode()
 				},
-				<indices::NextEnumSet<Runtime>>::hashed_key().to_vec() => {
+				<pallet_indices::NextEnumSet<Runtime>>::hashed_key().to_vec() => {
 					0_u128.encode()
 				},
-				<system::BlockHash<Runtime>>::hashed_key_for(0) => {
+				<frame_system::BlockHash<Runtime>>::hashed_key_for(0) => {
 					vec![0u8; 32]
 				}
 			],
 			children: map![],
 		});
->>>>>>> 9f4c7b78
 
 		let r = executor_call::<NeverNativeValue, fn() -> _>(
 			&mut t,
@@ -198,40 +181,23 @@
 
 	#[test]
 	fn bad_extrinsic_with_native_equivalent_code_gives_error() {
-<<<<<<< HEAD
-		let mut t = TestExternalities::<Blake2Hasher>::new_with_code(COMPACT_CODE, (map![
-			<pallet_balances::FreeBalance<Runtime>>::hashed_key_for(alice()) => {
-				69_u128.encode()
-			},
-			<pallet_balances::TotalIssuance<Runtime>>::hashed_key().to_vec() => {
-				69_u128.encode()
-			},
-			<pallet_indices::NextEnumSet<Runtime>>::hashed_key().to_vec() => {
-				0_u128.encode()
-			},
-			<frame_system::BlockHash<Runtime>>::hashed_key_for(0) => {
-				vec![0u8; 32]
-			}
-		], map![]));
-=======
 		let mut t = TestExternalities::<Blake2Hasher>::new_with_code(COMPACT_CODE, Storage {
 			top: map![
-				<balances::FreeBalance<Runtime>>::hashed_key_for(alice()) => {
+				<pallet_balances::FreeBalance<Runtime>>::hashed_key_for(alice()) => {
 					69_u128.encode()
 				},
-				<balances::TotalIssuance<Runtime>>::hashed_key().to_vec() => {
+				<pallet_balances::TotalIssuance<Runtime>>::hashed_key().to_vec() => {
 					69_u128.encode()
 				},
-				<indices::NextEnumSet<Runtime>>::hashed_key().to_vec() => {
+				<pallet_indices::NextEnumSet<Runtime>>::hashed_key().to_vec() => {
 					0_u128.encode()
 				},
-				<system::BlockHash<Runtime>>::hashed_key_for(0) => {
+				<frame_system::BlockHash<Runtime>>::hashed_key_for(0) => {
 					vec![0u8; 32]
 				}
 			],
 			children: map![],
 		});
->>>>>>> 9f4c7b78
 
 		let r = executor_call::<NeverNativeValue, fn() -> _>(
 			&mut t,
@@ -254,32 +220,19 @@
 
 	#[test]
 	fn successful_execution_with_native_equivalent_code_gives_ok() {
-<<<<<<< HEAD
-		let mut t = TestExternalities::<Blake2Hasher>::new_with_code(COMPACT_CODE, (map![
-			<pallet_balances::FreeBalance<Runtime>>::hashed_key_for(alice()) => {
-				(111 * DOLLARS).encode()
-			},
-			<pallet_balances::TotalIssuance<Runtime>>::hashed_key().to_vec() => {
-				(111 * DOLLARS).encode()
-			},
-			<pallet_indices::NextEnumSet<Runtime>>::hashed_key().to_vec() => vec![0u8; 16],
-			<frame_system::BlockHash<Runtime>>::hashed_key_for(0) => vec![0u8; 32]
-		], map![]));
-=======
 		let mut t = TestExternalities::<Blake2Hasher>::new_with_code(COMPACT_CODE, Storage {
 			top: map![
-				<balances::FreeBalance<Runtime>>::hashed_key_for(alice()) => {
+				<pallet_balances::FreeBalance<Runtime>>::hashed_key_for(alice()) => {
 					(111 * DOLLARS).encode()
 				},
-				<balances::TotalIssuance<Runtime>>::hashed_key().to_vec() => {
+				<pallet_balances::TotalIssuance<Runtime>>::hashed_key().to_vec() => {
 					(111 * DOLLARS).encode()
 				},
-				<indices::NextEnumSet<Runtime>>::hashed_key().to_vec() => vec![0u8; 16],
-				<system::BlockHash<Runtime>>::hashed_key_for(0) => vec![0u8; 32]
+				<pallet_indices::NextEnumSet<Runtime>>::hashed_key().to_vec() => vec![0u8; 16],
+				<frame_system::BlockHash<Runtime>>::hashed_key_for(0) => vec![0u8; 32]
 			],
 			children: map![],
 		});
->>>>>>> 9f4c7b78
 
 		let r = executor_call::<NeverNativeValue, fn() -> _>(
 			&mut t,
@@ -309,32 +262,19 @@
 
 	#[test]
 	fn successful_execution_with_foreign_code_gives_ok() {
-<<<<<<< HEAD
-		let mut t = TestExternalities::<Blake2Hasher>::new_with_code(BLOATY_CODE, (map![
-			<pallet_balances::FreeBalance<Runtime>>::hashed_key_for(alice()) => {
-				(111 * DOLLARS).encode()
-			},
-			<pallet_balances::TotalIssuance<Runtime>>::hashed_key().to_vec() => {
-				(111 * DOLLARS).encode()
-			},
-			<pallet_indices::NextEnumSet<Runtime>>::hashed_key().to_vec() => vec![0u8; 16],
-			<frame_system::BlockHash<Runtime>>::hashed_key_for(0) => vec![0u8; 32]
-		], map![]));
-=======
 		let mut t = TestExternalities::<Blake2Hasher>::new_with_code(BLOATY_CODE, Storage {
 			top: map![
-				<balances::FreeBalance<Runtime>>::hashed_key_for(alice()) => {
+				<pallet_balances::FreeBalance<Runtime>>::hashed_key_for(alice()) => {
 					(111 * DOLLARS).encode()
 				},
-				<balances::TotalIssuance<Runtime>>::hashed_key().to_vec() => {
+				<pallet_balances::TotalIssuance<Runtime>>::hashed_key().to_vec() => {
 					(111 * DOLLARS).encode()
 				},
-				<indices::NextEnumSet<Runtime>>::hashed_key().to_vec() => vec![0u8; 16],
-				<system::BlockHash<Runtime>>::hashed_key_for(0) => vec![0u8; 32]
+				<pallet_indices::NextEnumSet<Runtime>>::hashed_key().to_vec() => vec![0u8; 16],
+				<frame_system::BlockHash<Runtime>>::hashed_key_for(0) => vec![0u8; 32]
 			],
 			children: map![],
 		});
->>>>>>> 9f4c7b78
 
 		let r = executor_call::<NeverNativeValue, fn() -> _>(
 			&mut t,
@@ -899,32 +839,19 @@
 
 	#[test]
 	fn panic_execution_gives_error() {
-<<<<<<< HEAD
-		let mut t = TestExternalities::<Blake2Hasher>::new_with_code(BLOATY_CODE, (map![
-			<pallet_balances::FreeBalance<Runtime>>::hashed_key_for(alice()) => {
-				0_u128.encode()
-			},
-			<pallet_balances::TotalIssuance<Runtime>>::hashed_key().to_vec() => {
-				0_u128.encode()
-			},
-			<pallet_indices::NextEnumSet<Runtime>>::hashed_key().to_vec() => vec![0u8; 16],
-			<frame_system::BlockHash<Runtime>>::hashed_key_for(0) => vec![0u8; 32]
-		], map![]));
-=======
 		let mut t = TestExternalities::<Blake2Hasher>::new_with_code(BLOATY_CODE, Storage {
 			top: map![
-				<balances::FreeBalance<Runtime>>::hashed_key_for(alice()) => {
+				<pallet_balances::FreeBalance<Runtime>>::hashed_key_for(alice()) => {
 					0_u128.encode()
 				},
-				<balances::TotalIssuance<Runtime>>::hashed_key().to_vec() => {
+				<pallet_balances::TotalIssuance<Runtime>>::hashed_key().to_vec() => {
 					0_u128.encode()
 				},
-				<indices::NextEnumSet<Runtime>>::hashed_key().to_vec() => vec![0u8; 16],
-				<system::BlockHash<Runtime>>::hashed_key_for(0) => vec![0u8; 32]
+				<pallet_indices::NextEnumSet<Runtime>>::hashed_key().to_vec() => vec![0u8; 16],
+				<frame_system::BlockHash<Runtime>>::hashed_key_for(0) => vec![0u8; 32]
 			],
 			children: map![],
 		});
->>>>>>> 9f4c7b78
 
 		let r = executor_call::<NeverNativeValue, fn() -> _>(
 			&mut t,
@@ -947,32 +874,19 @@
 
 	#[test]
 	fn successful_execution_gives_ok() {
-<<<<<<< HEAD
-		let mut t = TestExternalities::<Blake2Hasher>::new_with_code(COMPACT_CODE, (map![
-			<pallet_balances::FreeBalance<Runtime>>::hashed_key_for(alice()) => {
-				(111 * DOLLARS).encode()
-			},
-			<pallet_balances::TotalIssuance<Runtime>>::hashed_key().to_vec() => {
-				(111 * DOLLARS).encode()
-			},
-			<pallet_indices::NextEnumSet<Runtime>>::hashed_key().to_vec() => vec![0u8; 16],
-			<frame_system::BlockHash<Runtime>>::hashed_key_for(0) => vec![0u8; 32]
-		], map![]));
-=======
 		let mut t = TestExternalities::<Blake2Hasher>::new_with_code(COMPACT_CODE, Storage {
 			top: map![
-				<balances::FreeBalance<Runtime>>::hashed_key_for(alice()) => {
+				<pallet_balances::FreeBalance<Runtime>>::hashed_key_for(alice()) => {
 					(111 * DOLLARS).encode()
 				},
-				<balances::TotalIssuance<Runtime>>::hashed_key().to_vec() => {
+				<pallet_balances::TotalIssuance<Runtime>>::hashed_key().to_vec() => {
 					(111 * DOLLARS).encode()
 				},
-				<indices::NextEnumSet<Runtime>>::hashed_key().to_vec() => vec![0u8; 16],
-				<system::BlockHash<Runtime>>::hashed_key_for(0) => vec![0u8; 32]
+				<pallet_indices::NextEnumSet<Runtime>>::hashed_key().to_vec() => vec![0u8; 16],
+				<frame_system::BlockHash<Runtime>>::hashed_key_for(0) => vec![0u8; 32]
 			],
 			children: map![],
 		});
->>>>>>> 9f4c7b78
 
 		let r = executor_call::<NeverNativeValue, fn() -> _>(
 			&mut t,
@@ -1142,38 +1056,22 @@
 		//   - 1 MILLICENTS in substrate node.
 		//   - 1 milli-dot based on current polkadot runtime.
 		// (this baed on assigning 0.1 CENT to the cheapest tx with `weight = 100`)
-<<<<<<< HEAD
-		let mut t = TestExternalities::<Blake2Hasher>::new_with_code(COMPACT_CODE, (map![
-			<pallet_balances::FreeBalance<Runtime>>::hashed_key_for(alice()) => {
-				(100 * DOLLARS).encode()
-			},
-			<pallet_balances::FreeBalance<Runtime>>::hashed_key_for(bob()) => {
-				(10 * DOLLARS).encode()
-			},
-			<pallet_balances::TotalIssuance<Runtime>>::hashed_key().to_vec() => {
-				(110 * DOLLARS).encode()
-			},
-			<pallet_indices::NextEnumSet<Runtime>>::hashed_key().to_vec() => vec![0u8; 16],
-			<frame_system::BlockHash<Runtime>>::hashed_key_for(0) => vec![0u8; 32]
-		], map![]));
-=======
 		let mut t = TestExternalities::<Blake2Hasher>::new_with_code(COMPACT_CODE, Storage {
 			top: map![
-				<balances::FreeBalance<Runtime>>::hashed_key_for(alice()) => {
+				<pallet_balances::FreeBalance<Runtime>>::hashed_key_for(alice()) => {
 					(100 * DOLLARS).encode()
 				},
-				<balances::FreeBalance<Runtime>>::hashed_key_for(bob()) => {
+				<pallet_balances::FreeBalance<Runtime>>::hashed_key_for(bob()) => {
 					(10 * DOLLARS).encode()
 				},
-				<balances::TotalIssuance<Runtime>>::hashed_key().to_vec() => {
+				<pallet_balances::TotalIssuance<Runtime>>::hashed_key().to_vec() => {
 					(110 * DOLLARS).encode()
 				},
-				<indices::NextEnumSet<Runtime>>::hashed_key().to_vec() => vec![0u8; 16],
-				<system::BlockHash<Runtime>>::hashed_key_for(0) => vec![0u8; 32]
+				<pallet_indices::NextEnumSet<Runtime>>::hashed_key().to_vec() => vec![0u8; 16],
+				<frame_system::BlockHash<Runtime>>::hashed_key_for(0) => vec![0u8; 32]
 			],
 			children: map![],
 		});
->>>>>>> 9f4c7b78
 
 		let tip = 1_000_000;
 		let xt = sign(CheckedExtrinsic {
