--- conflicted
+++ resolved
@@ -7,20 +7,11 @@
 [dependencies]
 sc-client = { version = "2.0.0", path = "../../../client/" }
 jsonrpc-core = "14.0.3"
-<<<<<<< HEAD
-node-primitives = { path = "../primitives" }
-node-runtime = { path = "../runtime" }
-sp-api = { path = "../../../primitives/api" }
-pallet-contracts-rpc = { path = "../../../frame/contracts/rpc/" }
-pallet-transaction-payment-rpc = { path = "../../../frame/transaction-payment/rpc/" }
-substrate-frame-rpc-system = { path = "../../../utils/frame/rpc/system" }
-sp-transaction-pool = { path = "../../../primitives/transaction-pool" }
-=======
 node-primitives = { version = "2.0.0", path = "../primitives" }
 node-runtime = { version = "2.0.0", path = "../runtime" }
 sp-runtime = { version = "2.0.0", path = "../../../primitives/runtime" }
+sp-api = { version = "2.0.0", path = "../../../primitives/api" }
 pallet-contracts-rpc = { version = "2.0.0", path = "../../../frame/contracts/rpc/" }
 pallet-transaction-payment-rpc = { version = "2.0.0", path = "../../../frame/transaction-payment/rpc/" }
 substrate-frame-rpc-system = { version = "2.0.0", path = "../../../utils/frame/rpc/system" }
-sp-transaction-pool = { version = "2.0.0", path = "../../../primitives/transaction-pool" }
->>>>>>> a8ea665d
+sp-transaction-pool = { version = "2.0.0", path = "../../../primitives/transaction-pool" }