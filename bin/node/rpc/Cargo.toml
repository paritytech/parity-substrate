--- conflicted
+++ resolved
@@ -11,12 +11,8 @@
 targets = ["x86_64-unknown-linux-gnu"]
 
 [dependencies]
-<<<<<<< HEAD
-sc-client-api = { version = "2.0.0-rc4", path = "../../../client/api" }
-sc-rpc = { version = "2.0.0-rc4", path = "../../../client/rpc" }
-=======
 sc-client-api = { version = "2.0.0-rc5", path = "../../../client/api" }
->>>>>>> 86f85949
+sc-rpc = { version = "2.0.0-rc5", path = "../../../client/rpc" }
 jsonrpc-core = "14.2.0"
 node-primitives = { version = "2.0.0-rc5", path = "../primitives" }
 node-runtime = { version = "2.0.0-rc5", path = "../runtime" }
