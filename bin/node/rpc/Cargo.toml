--- conflicted
+++ resolved
@@ -10,14 +10,7 @@
 node-primitives = { path = "../primitives" }
 node-runtime = { path = "../runtime" }
 sr-primitives = { path = "../../../primitives/sr-primitives" }
-<<<<<<< HEAD
-pallet-contracts-rpc = { path = "../../../palette/contracts/rpc/" }
-pallet-transaction-payment-rpc = { path = "../../../palette/transaction-payment/rpc/" }
-palette-system-rpc = { path = "../../../palette/system/rpc/" }
-txpool-api = { package = "substrate-transaction-pool-api", path = "../../../primitives/transaction-pool/api" }
-=======
 pallet-contracts-rpc = { path = "../../../frame/contracts/rpc/" }
 pallet-transaction-payment-rpc = { path = "../../../frame/transaction-payment/rpc/" }
 frame-system-rpc = { path = "../../../frame/system/rpc/" }
-transaction_pool = { package = "substrate-transaction-pool", path = "../../../client/transaction-pool" }
->>>>>>> 605852ea
+txpool-api = { package = "substrate-transaction-pool-api", path = "../../../primitives/transaction-pool/api" }