--- conflicted
+++ resolved
@@ -157,11 +157,8 @@
 	"pallet-society/std",
 	"pallet-recovery/std",
 	"pallet-vesting/std",
-<<<<<<< HEAD
 	"log/std",
-=======
 	"frame-try-runtime/std",
->>>>>>> e84d2ae4
 ]
 runtime-benchmarks = [
 	"frame-benchmarking",
