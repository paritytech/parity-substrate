[package]
name = "node-runtime"
version = "2.0.0"
authors = ["Parity Technologies <admin@parity.io>"]
edition = "2018"
build = "build.rs"

[dependencies]
# third-party dependencies
codec = { package = "parity-scale-codec", version = "1.0.6", default-features = false, features = ["derive"] }
integer-sqrt = { version = "0.1.2" }
safe-mix = { version = "1.0", default-features = false }
rustc-hex = { version = "2.0", optional = true }
serde = { version = "1.0.102", optional = true }

# primitives
sp-authority-discovery = { version = "2.0.0", default-features = false, path = "../../../primitives/authority-discovery" }
sp-consensus-babe = { version = "0.8", default-features = false, path = "../../../primitives/consensus/babe" }
sp-block-builder = { path = "../../../primitives/block-builder", default-features = false}
sp-inherents = { version = "2.0.0", default-features = false, path = "../../../primitives/inherents" }
node-primitives = { version = "2.0.0", default-features = false, path = "../primitives" }
sp-offchain = { version = "2.0.0", default-features = false, path = "../../../primitives/offchain" }
sp-core = { version = "2.0.0", default-features = false, path = "../../../primitives/core" }
sp-std = { version = "2.0.0", default-features = false, path = "../../../primitives/std" }
sp-api = { version = "2.0.0", default-features = false, path = "../../../primitives/api" }
sp-runtime = { version = "2.0.0", default-features = false, path = "../../../primitives/runtime" }
sp-staking = { version = "2.0.0", default-features = false, path = "../../../primitives/staking" }
sp-keyring = { version = "2.0.0", optional = true, path = "../../../primitives/keyring" }
sp-session = { version = "2.0.0", default-features = false, path = "../../../primitives/session" }
sp-transaction-pool = { version = "2.0.0", default-features = false, path = "../../../primitives/transaction-pool" }
sp-version = { version = "2.0.0", default-features = false, path = "../../../primitives/version" }

# frame dependencies
<<<<<<< HEAD
pallet-authority-discovery = { version = "2.0.0", default-features = false, path = "../../../frame/authority-discovery" }
pallet-authorship = { version = "2.0.0", default-features = false, path = "../../../frame/authorship" }
pallet-babe = { version = "2.0.0", default-features = false, path = "../../../frame/babe" }
pallet-balances = { version = "2.0.0", default-features = false, path = "../../../frame/balances" }
pallet-collective = { version = "2.0.0", default-features = false, path = "../../../frame/collective" }
pallet-contracts = { version = "2.0.0", default-features = false, path = "../../../frame/contracts" }
pallet-contracts-rpc-runtime-api = { version = "2.0.0", default-features = false, path = "../../../frame/contracts/rpc/runtime-api/" }
pallet-democracy = { version = "2.0.0", default-features = false, path = "../../../frame/democracy" }
pallet-elections-phragmen = { version = "2.0.0", default-features = false, path = "../../../frame/elections-phragmen" }
frame-executive = { version = "2.0.0", default-features = false, path = "../../../frame/executive" }
pallet-finality-tracker = { version = "2.0.0", default-features = false, path = "../../../frame/finality-tracker" }
pallet-grandpa = { version = "2.0.0", default-features = false, path = "../../../frame/grandpa" }
pallet-im-online = { version = "2.0.0", default-features = false, path = "../../../frame/im-online" }
pallet-indices = { version = "2.0.0", default-features = false, path = "../../../frame/indices" }
pallet-membership = { version = "2.0.0", default-features = false, path = "../../../frame/membership" }
pallet-nicks = { version = "2.0.0", default-features = false, path = "../../../frame/nicks" }
pallet-offences = { version = "2.0.0", default-features = false, path = "../../../frame/offences" }
pallet-randomness-collective-flip = { version = "2.0.0", default-features = false, path = "../../../frame/randomness-collective-flip" }
pallet-session = { features = ["historical"], path = "../../../frame/session", default-features = false }
pallet-staking = { features = ["migrate"], path = "../../../frame/staking", default-features = false }
pallet-staking-reward-curve = { version = "2.0.0",  path = "../../../frame/staking/reward-curve" }
pallet-sudo = { version = "2.0.0", default-features = false, path = "../../../frame/sudo" }
frame-support = { version = "2.0.0", default-features = false, path = "../../../frame/support" }
frame-system = { version = "2.0.0", default-features = false, path = "../../../frame/system" }
frame-system-rpc-runtime-api = { version = "2.0.0", default-features = false, path = "../../../frame/system/rpc/runtime-api/" }
pallet-timestamp = { version = "2.0.0", default-features = false, path = "../../../frame/timestamp" }
pallet-treasury = { version = "2.0.0", default-features = false, path = "../../../frame/treasury" }
frame-utility = { version = "2.0.0", default-features = false, path = "../../../frame/utility" }
pallet-transaction-payment = { version = "2.0.0", default-features = false, path = "../../../frame/transaction-payment" }
pallet-transaction-payment-rpc-runtime-api = { version = "2.0.0", default-features = false, path = "../../../frame/transaction-payment/rpc/runtime-api/" }
=======
pallet-authority-discovery = { path = "../../../frame/authority-discovery", default-features = false }
pallet-authorship = { path = "../../../frame/authorship", default-features = false }
pallet-babe = { path = "../../../frame/babe", default-features = false }
pallet-balances = { path = "../../../frame/balances", default-features = false }
pallet-collective = { path = "../../../frame/collective", default-features = false }
pallet-contracts = { path = "../../../frame/contracts", default-features = false }
pallet-contracts-rpc-runtime-api = { path = "../../../frame/contracts/rpc/runtime-api/", default-features = false }
pallet-democracy = { path = "../../../frame/democracy", default-features = false }
pallet-elections-phragmen = { path = "../../../frame/elections-phragmen", default-features = false }
frame-executive = { path = "../../../frame/executive", default-features = false }
pallet-finality-tracker = { path = "../../../frame/finality-tracker", default-features = false }
pallet-grandpa = { path = "../../../frame/grandpa", default-features = false }
pallet-im-online = { path = "../../../frame/im-online", default-features = false }
pallet-indices = { path = "../../../frame/indices", default-features = false }
pallet-membership = { path = "../../../frame/membership", default-features = false }
pallet-nicks = { path = "../../../frame/nicks", default-features = false }
pallet-offences = { path = "../../../frame/offences", default-features = false }
pallet-randomness-collective-flip = { path = "../../../frame/randomness-collective-flip", default-features = false }
pallet-session = { path = "../../../frame/session", default-features = false, features = ["historical"] }
pallet-staking = { path = "../../../frame/staking", default-features = false, features = ["migrate"] }
pallet-staking-reward-curve = { path = "../../../frame/staking/reward-curve"}
pallet-sudo = { path = "../../../frame/sudo", default-features = false }
frame-support = { path = "../../../frame/support", default-features = false }
frame-system = { path = "../../../frame/system", default-features = false }
frame-system-rpc-runtime-api = { path = "../../../frame/system/rpc/runtime-api/", default-features = false }
pallet-timestamp = { path = "../../../frame/timestamp", default-features = false }
pallet-treasury = { path = "../../../frame/treasury", default-features = false }
pallet-utility = { path = "../../../frame/utility", default-features = false }
pallet-transaction-payment = { path = "../../../frame/transaction-payment", default-features = false }
pallet-transaction-payment-rpc-runtime-api = { path = "../../../frame/transaction-payment/rpc/runtime-api/", default-features = false }
>>>>>>> ff75a19c

[build-dependencies]
wasm-builder-runner = { version = "1.0.4", package = "substrate-wasm-builder-runner", path = "../../../utils/wasm-builder-runner" }

[dev-dependencies]
sp-io = { version = "2.0.0", path = "../../../primitives/io" }

[features]
default = ["std"]
std = [
	"sp-authority-discovery/std",
	"pallet-authority-discovery/std",
	"pallet-authorship/std",
	"sp-consensus-babe/std",
	"pallet-babe/std",
	"pallet-balances/std",
	"sp-block-builder/std",
	"codec/std",
	"pallet-collective/std",
	"pallet-contracts-rpc-runtime-api/std",
	"pallet-contracts/std",
	"pallet-democracy/std",
	"pallet-elections-phragmen/std",
	"frame-executive/std",
	"pallet-finality-tracker/std",
	"pallet-grandpa/std",
	"pallet-im-online/std",
	"pallet-indices/std",
	"sp-inherents/std",
	"pallet-membership/std",
	"pallet-nicks/std",
	"node-primitives/std",
	"sp-offchain/std",
	"pallet-offences/std",
	"sp-core/std",
	"pallet-randomness-collective-flip/std",
	"sp-std/std",
	"rustc-hex",
	"safe-mix/std",
	"serde",
	"pallet-session/std",
	"sp-api/std",
	"sp-runtime/std",
	"sp-staking/std",
	"pallet-staking/std",
	"sp-keyring",
	"sp-session/std",
	"pallet-sudo/std",
	"frame-support/std",
	"frame-system-rpc-runtime-api/std",
	"frame-system/std",
	"pallet-timestamp/std",
	"pallet-transaction-payment-rpc-runtime-api/std",
	"pallet-transaction-payment/std",
	"pallet-treasury/std",
	"sp-transaction-pool/std",
	"pallet-utility/std",
	"sp-version/std",
]<|MERGE_RESOLUTION|>--- conflicted
+++ resolved
@@ -31,7 +31,6 @@
 sp-version = { version = "2.0.0", default-features = false, path = "../../../primitives/version" }
 
 # frame dependencies
-<<<<<<< HEAD
 pallet-authority-discovery = { version = "2.0.0", default-features = false, path = "../../../frame/authority-discovery" }
 pallet-authorship = { version = "2.0.0", default-features = false, path = "../../../frame/authorship" }
 pallet-babe = { version = "2.0.0", default-features = false, path = "../../../frame/babe" }
@@ -59,41 +58,9 @@
 frame-system-rpc-runtime-api = { version = "2.0.0", default-features = false, path = "../../../frame/system/rpc/runtime-api/" }
 pallet-timestamp = { version = "2.0.0", default-features = false, path = "../../../frame/timestamp" }
 pallet-treasury = { version = "2.0.0", default-features = false, path = "../../../frame/treasury" }
-frame-utility = { version = "2.0.0", default-features = false, path = "../../../frame/utility" }
+pallet-utility = { version = "2.0.0", default-features = false, path = "../../../frame/utility" }
 pallet-transaction-payment = { version = "2.0.0", default-features = false, path = "../../../frame/transaction-payment" }
 pallet-transaction-payment-rpc-runtime-api = { version = "2.0.0", default-features = false, path = "../../../frame/transaction-payment/rpc/runtime-api/" }
-=======
-pallet-authority-discovery = { path = "../../../frame/authority-discovery", default-features = false }
-pallet-authorship = { path = "../../../frame/authorship", default-features = false }
-pallet-babe = { path = "../../../frame/babe", default-features = false }
-pallet-balances = { path = "../../../frame/balances", default-features = false }
-pallet-collective = { path = "../../../frame/collective", default-features = false }
-pallet-contracts = { path = "../../../frame/contracts", default-features = false }
-pallet-contracts-rpc-runtime-api = { path = "../../../frame/contracts/rpc/runtime-api/", default-features = false }
-pallet-democracy = { path = "../../../frame/democracy", default-features = false }
-pallet-elections-phragmen = { path = "../../../frame/elections-phragmen", default-features = false }
-frame-executive = { path = "../../../frame/executive", default-features = false }
-pallet-finality-tracker = { path = "../../../frame/finality-tracker", default-features = false }
-pallet-grandpa = { path = "../../../frame/grandpa", default-features = false }
-pallet-im-online = { path = "../../../frame/im-online", default-features = false }
-pallet-indices = { path = "../../../frame/indices", default-features = false }
-pallet-membership = { path = "../../../frame/membership", default-features = false }
-pallet-nicks = { path = "../../../frame/nicks", default-features = false }
-pallet-offences = { path = "../../../frame/offences", default-features = false }
-pallet-randomness-collective-flip = { path = "../../../frame/randomness-collective-flip", default-features = false }
-pallet-session = { path = "../../../frame/session", default-features = false, features = ["historical"] }
-pallet-staking = { path = "../../../frame/staking", default-features = false, features = ["migrate"] }
-pallet-staking-reward-curve = { path = "../../../frame/staking/reward-curve"}
-pallet-sudo = { path = "../../../frame/sudo", default-features = false }
-frame-support = { path = "../../../frame/support", default-features = false }
-frame-system = { path = "../../../frame/system", default-features = false }
-frame-system-rpc-runtime-api = { path = "../../../frame/system/rpc/runtime-api/", default-features = false }
-pallet-timestamp = { path = "../../../frame/timestamp", default-features = false }
-pallet-treasury = { path = "../../../frame/treasury", default-features = false }
-pallet-utility = { path = "../../../frame/utility", default-features = false }
-pallet-transaction-payment = { path = "../../../frame/transaction-payment", default-features = false }
-pallet-transaction-payment-rpc-runtime-api = { path = "../../../frame/transaction-payment/rpc/runtime-api/", default-features = false }
->>>>>>> ff75a19c
 
 [build-dependencies]
 wasm-builder-runner = { version = "1.0.4", package = "substrate-wasm-builder-runner", path = "../../../utils/wasm-builder-runner" }
