// Copyright (C) 2020 Parity Technologies (UK) Ltd.
// SPDX-License-Identifier: Apache-2.0

// Licensed under the Apache License, Version 2.0 (the "License");
// you may not use this file except in compliance with the License.
// You may obtain a copy of the License at
//
// 	http://www.apache.org/licenses/LICENSE-2.0
//
// Unless required by applicable law or agreed to in writing, software
// distributed under the License is distributed on an "AS IS" BASIS,
// WITHOUT WARRANTIES OR CONDITIONS OF ANY KIND, either express or implied.
// See the License for the specific language governing permissions and
// limitations under the License.

//! A list of the different weight modules for our runtime.

pub mod frame_system;
pub mod pallet_balances;
pub mod pallet_democracy;
<<<<<<< HEAD
pub mod pallet_proxy;
=======
pub mod pallet_timestamp;
pub mod pallet_utility;
>>>>>>> 265dd741
<|MERGE_RESOLUTION|>--- conflicted
+++ resolved
@@ -18,9 +18,6 @@
 pub mod frame_system;
 pub mod pallet_balances;
 pub mod pallet_democracy;
-<<<<<<< HEAD
 pub mod pallet_proxy;
-=======
 pub mod pallet_timestamp;
-pub mod pallet_utility;
->>>>>>> 265dd741
+pub mod pallet_utility;