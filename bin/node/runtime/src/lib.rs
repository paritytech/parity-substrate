// Copyright 2018-2020 Parity Technologies (UK) Ltd.
// This file is part of Substrate.

// Substrate is free software: you can redistribute it and/or modify
// it under the terms of the GNU General Public License as published by
// the Free Software Foundation, either version 3 of the License, or
// (at your option) any later version.

// Substrate is distributed in the hope that it will be useful,
// but WITHOUT ANY WARRANTY; without even the implied warranty of
// MERCHANTABILITY or FITNESS FOR A PARTICULAR PURPOSE.  See the
// GNU General Public License for more details.

// You should have received a copy of the GNU General Public License
// along with Substrate.  If not, see <http://www.gnu.org/licenses/>.

//! The Substrate runtime. This can be compiled with ``#[no_std]`, ready for Wasm.

#![cfg_attr(not(feature = "std"), no_std)]
// `construct_runtime!` does a lot of recursion and requires us to increase the limit to 256.
#![recursion_limit="256"]

use sp_std::prelude::*;
use frame_support::{
	construct_runtime, parameter_types, debug,
	weights::Weight,
	traits::{Currency, Randomness, OnUnbalanced, Imbalance},
};
use sp_core::u32_trait::{_1, _2, _3, _4};
pub use node_primitives::{AccountId, Signature};
use node_primitives::{AccountIndex, Balance, BlockNumber, Hash, Index, Moment};
use sp_api::impl_runtime_apis;
use sp_runtime::{
	Permill, Perbill, Percent, ApplyExtrinsicResult,
	impl_opaque_keys, generic, create_runtime_str,
};
use sp_runtime::curve::PiecewiseLinear;
use sp_runtime::transaction_validity::{TransactionValidity, TransactionSource, TransactionPriority};
use sp_runtime::traits::{
	self, BlakeTwo256, Block as BlockT, StaticLookup, SaturatedConversion,
	ConvertInto, OpaqueKeys,
};
use sp_version::RuntimeVersion;
#[cfg(any(feature = "std", test))]
use sp_version::NativeVersion;
use sp_core::OpaqueMetadata;
use pallet_grandpa::AuthorityList as GrandpaAuthorityList;
use pallet_grandpa::fg_primitives;
use pallet_im_online::sr25519::{AuthorityId as ImOnlineId};
use sp_authority_discovery::AuthorityId as AuthorityDiscoveryId;
use pallet_transaction_payment_rpc_runtime_api::RuntimeDispatchInfo;
use pallet_contracts_rpc_runtime_api::ContractExecResult;
use frame_system::offchain::TransactionSubmitter;
use sp_inherents::{InherentData, CheckInherentsResult};

#[cfg(any(feature = "std", test))]
pub use sp_runtime::BuildStorage;
pub use pallet_timestamp::Call as TimestampCall;
pub use pallet_balances::Call as BalancesCall;
pub use pallet_contracts::Gas;
pub use frame_support::StorageValue;
pub use pallet_staking::StakerStatus;

/// Implementations of some helper traits passed into runtime modules as associated types.
pub mod impls;
use impls::{CurrencyToVoteHandler, Author, LinearWeightToFee, TargetedFeeAdjustment};

/// Constant values used within the runtime.
pub mod constants;
use constants::{time::*, currency::*};

// Make the WASM binary available.
#[cfg(feature = "std")]
include!(concat!(env!("OUT_DIR"), "/wasm_binary.rs"));

/// A transaction submitter with the given key type.
pub type TransactionSubmitterOf<KeyType> = TransactionSubmitter<KeyType, Runtime, UncheckedExtrinsic>;

/// Submits transaction with the node's public and signature type. Adheres to the signed extension
/// format of the chain.
impl frame_system::offchain::CreateTransaction<Runtime, UncheckedExtrinsic> for Runtime {
	type Public = <Signature as traits::Verify>::Signer;
	type Signature = Signature;

	fn create_transaction<TSigner: frame_system::offchain::Signer<Self::Public, Self::Signature>>(
		call: Call,
		public: Self::Public,
		account: AccountId,
		index: Index,
	) -> Option<(Call, <UncheckedExtrinsic as traits::Extrinsic>::SignaturePayload)> {
		// take the biggest period possible.
		let period = BlockHashCount::get()
			.checked_next_power_of_two()
			.map(|c| c / 2)
			.unwrap_or(2) as u64;
		let current_block = System::block_number()
			.saturated_into::<u64>()
			// The `System::block_number` is initialized with `n+1`,
			// so the actual block number is `n`.
			.saturating_sub(1);
		let tip = 0;
		let extra: SignedExtra = (
			frame_system::CheckVersion::<Runtime>::new(),
			frame_system::CheckGenesis::<Runtime>::new(),
			frame_system::CheckEra::<Runtime>::from(generic::Era::mortal(period, current_block)),
			frame_system::CheckNonce::<Runtime>::from(index),
			frame_system::CheckWeight::<Runtime>::new(),
			pallet_transaction_payment::ChargeTransactionPayment::<Runtime>::from(tip),
			Default::default(),
		);
		let raw_payload = SignedPayload::new(call, extra).map_err(|e| {
			debug::warn!("Unable to create signed payload: {:?}", e);
		}).ok()?;
		let signature = TSigner::sign(public, &raw_payload)?;
		let address = Indices::unlookup(account);
		let (call, extra, _) = raw_payload.deconstruct();
		Some((call, (address, signature, extra)))
	}
}

/// Runtime version.
pub const VERSION: RuntimeVersion = RuntimeVersion {
	spec_name: create_runtime_str!("node"),
	impl_name: create_runtime_str!("substrate-node"),
	authoring_version: 10,
	// Per convention: if the runtime behavior changes, increment spec_version
	// and set impl_version to 0. If only runtime
	// implementation changes and behavior does not, then leave spec_version as
	// is and increment impl_version.
<<<<<<< HEAD
	spec_version: 241,
	impl_version: 1,
=======
	spec_version: 240,
	impl_version: 2,
>>>>>>> 4b911072
	apis: RUNTIME_API_VERSIONS,
};

/// Native version.
#[cfg(any(feature = "std", test))]
pub fn native_version() -> NativeVersion {
	NativeVersion {
		runtime_version: VERSION,
		can_author_with: Default::default(),
	}
}

type NegativeImbalance = <Balances as Currency<AccountId>>::NegativeImbalance;

pub struct DealWithFees;
impl OnUnbalanced<NegativeImbalance> for DealWithFees {
	fn on_unbalanceds<B>(mut fees_then_tips: impl Iterator<Item=NegativeImbalance>) {
		if let Some(fees) = fees_then_tips.next() {
			// for fees, 80% to treasury, 20% to author
			let mut split = fees.ration(80, 20);
			if let Some(tips) = fees_then_tips.next() {
				// for tips, if any, 80% to treasury, 20% to author (though this can be anything)
				tips.ration_merge_into(80, 20, &mut split);
			}
			Treasury::on_unbalanced(split.0);
			Author::on_unbalanced(split.1);
		}
	}
}

parameter_types! {
	pub const BlockHashCount: BlockNumber = 250;
	pub const MaximumBlockWeight: Weight = 1_000_000_000;
	pub const MaximumBlockLength: u32 = 5 * 1024 * 1024;
	pub const Version: RuntimeVersion = VERSION;
	pub const AvailableBlockRatio: Perbill = Perbill::from_percent(75);
}

impl frame_system::Trait for Runtime {
	type Origin = Origin;
	type Call = Call;
	type Index = Index;
	type BlockNumber = BlockNumber;
	type Hash = Hash;
	type Hashing = BlakeTwo256;
	type AccountId = AccountId;
	type Lookup = Indices;
	type Header = generic::Header<BlockNumber, BlakeTwo256>;
	type Event = Event;
	type BlockHashCount = BlockHashCount;
	type MaximumBlockWeight = MaximumBlockWeight;
	type MaximumBlockLength = MaximumBlockLength;
	type AvailableBlockRatio = AvailableBlockRatio;
	type Version = Version;
	type ModuleToIndex = ModuleToIndex;
	type AccountData = pallet_balances::AccountData<Balance>;
	type OnNewAccount = ();
	type OnKilledAccount = ();
}

parameter_types! {
	// One storage item; value is size 4+4+16+32 bytes = 56 bytes.
	pub const MultisigDepositBase: Balance = 30 * CENTS;
	// Additional storage item size of 32 bytes.
	pub const MultisigDepositFactor: Balance = 5 * CENTS;
	pub const MaxSignatories: u16 = 100;
}

impl pallet_utility::Trait for Runtime {
	type Event = Event;
	type Call = Call;
	type Currency = Balances;
	type MultisigDepositBase = MultisigDepositBase;
	type MultisigDepositFactor = MultisigDepositFactor;
	type MaxSignatories = MaxSignatories;
}

parameter_types! {
	pub const MaximumWeight: Weight = 2_000_000;
}

impl pallet_scheduler::Trait for Runtime {
	type Event = Event;
	type Origin = Origin;
	type Call = Call;
	type MaximumWeight = MaximumWeight;
}

parameter_types! {
	pub const EpochDuration: u64 = EPOCH_DURATION_IN_SLOTS;
	pub const ExpectedBlockTime: Moment = MILLISECS_PER_BLOCK;
}

impl pallet_babe::Trait for Runtime {
	type EpochDuration = EpochDuration;
	type ExpectedBlockTime = ExpectedBlockTime;
	type EpochChangeTrigger = pallet_babe::ExternalTrigger;
}

parameter_types! {
	pub const IndexDeposit: Balance = 1 * DOLLARS;
}

impl pallet_indices::Trait for Runtime {
	type AccountIndex = AccountIndex;
	type Event = Event;
	type Currency = Balances;
	type Deposit = IndexDeposit;
}

parameter_types! {
	pub const ExistentialDeposit: Balance = 1 * DOLLARS;
}

impl pallet_balances::Trait for Runtime {
	type Balance = Balance;
	type DustRemoval = ();
	type Event = Event;
	type ExistentialDeposit = ExistentialDeposit;
	type AccountStore = frame_system::Module<Runtime>;
}

parameter_types! {
	pub const TransactionBaseFee: Balance = 1 * CENTS;
	pub const TransactionByteFee: Balance = 10 * MILLICENTS;
	// setting this to zero will disable the weight fee.
	pub const WeightFeeCoefficient: Balance = 1_000;
	// for a sane configuration, this should always be less than `AvailableBlockRatio`.
	pub const TargetBlockFullness: Perbill = Perbill::from_percent(25);
}

impl pallet_transaction_payment::Trait for Runtime {
	type Currency = Balances;
	type OnTransactionPayment = DealWithFees;
	type TransactionBaseFee = TransactionBaseFee;
	type TransactionByteFee = TransactionByteFee;
	type WeightToFee = LinearWeightToFee<WeightFeeCoefficient>;
	type FeeMultiplierUpdate = TargetedFeeAdjustment<TargetBlockFullness>;
}

parameter_types! {
	pub const MinimumPeriod: Moment = SLOT_DURATION / 2;
}

impl pallet_timestamp::Trait for Runtime {
	type Moment = Moment;
	type OnTimestampSet = Babe;
	type MinimumPeriod = MinimumPeriod;
}

parameter_types! {
	pub const UncleGenerations: BlockNumber = 5;
}

impl pallet_authorship::Trait for Runtime {
	type FindAuthor = pallet_session::FindAccountFromAuthorIndex<Self, Babe>;
	type UncleGenerations = UncleGenerations;
	type FilterUncle = ();
	type EventHandler = (Staking, ImOnline);
}

impl_opaque_keys! {
	pub struct SessionKeys {
		pub grandpa: Grandpa,
		pub babe: Babe,
		pub im_online: ImOnline,
		pub authority_discovery: AuthorityDiscovery,
	}
}

parameter_types! {
	pub const DisabledValidatorsThreshold: Perbill = Perbill::from_percent(17);
}

impl pallet_session::Trait for Runtime {
	type Event = Event;
	type ValidatorId = <Self as frame_system::Trait>::AccountId;
	type ValidatorIdOf = pallet_staking::StashOf<Self>;
	type ShouldEndSession = Babe;
	type SessionManager = Staking;
	type SessionHandler = <SessionKeys as OpaqueKeys>::KeyTypeIdProviders;
	type Keys = SessionKeys;
	type DisabledValidatorsThreshold = DisabledValidatorsThreshold;
	type NextSessionRotation = Babe;
}

impl pallet_session::historical::Trait for Runtime {
	type FullIdentification = pallet_staking::Exposure<AccountId, Balance>;
	type FullIdentificationOf = pallet_staking::ExposureOf<Runtime>;
}

pallet_staking_reward_curve::build! {
	const REWARD_CURVE: PiecewiseLinear<'static> = curve!(
		min_inflation: 0_025_000,
		max_inflation: 0_100_000,
		ideal_stake: 0_500_000,
		falloff: 0_050_000,
		max_piece_count: 40,
		test_precision: 0_005_000,
	);
}

parameter_types! {
	pub const SessionsPerEra: sp_staking::SessionIndex = 6;
	pub const BondingDuration: pallet_staking::EraIndex = 24 * 28;
	pub const SlashDeferDuration: pallet_staking::EraIndex = 24 * 7; // 1/4 the bonding duration.
	pub const RewardCurve: &'static PiecewiseLinear<'static> = &REWARD_CURVE;
	pub const ElectionLookahead: BlockNumber = 25; // 10 minutes per session => 100 block.
	pub const MaxNominatorRewardedPerValidator: u32 = 64;
}

impl pallet_staking::Trait for Runtime {
	type Currency = Balances;
	type UnixTime = Timestamp;
	type CurrencyToVote = CurrencyToVoteHandler;
	type RewardRemainder = Treasury;
	type Event = Event;
	type Slash = Treasury; // send the slashed funds to the treasury.
	type Reward = (); // rewards are minted from the void
	type SessionsPerEra = SessionsPerEra;
	type BondingDuration = BondingDuration;
	type SlashDeferDuration = SlashDeferDuration;
	/// A super-majority of the council can cancel the slash.
	type SlashCancelOrigin = pallet_collective::EnsureProportionAtLeast<_3, _4, AccountId, CouncilCollective>;
	type SessionInterface = Self;
	type RewardCurve = RewardCurve;
	type NextNewSession = Session;
	type ElectionLookahead = ElectionLookahead;
	type Call = Call;
	type SubmitTransaction = TransactionSubmitterOf<()>;
	type MaxNominatorRewardedPerValidator = MaxNominatorRewardedPerValidator;
	type UnsignedPriority = StakingUnsignedPriority;
}

parameter_types! {
	pub const LaunchPeriod: BlockNumber = 28 * 24 * 60 * MINUTES;
	pub const VotingPeriod: BlockNumber = 28 * 24 * 60 * MINUTES;
	pub const FastTrackVotingPeriod: BlockNumber = 3 * 24 * 60 * MINUTES;
	pub const InstantAllowed: bool = true;
	pub const MinimumDeposit: Balance = 100 * DOLLARS;
	pub const EnactmentPeriod: BlockNumber = 30 * 24 * 60 * MINUTES;
	pub const CooloffPeriod: BlockNumber = 28 * 24 * 60 * MINUTES;
	// One cent: $10,000 / MB
	pub const PreimageByteDeposit: Balance = 1 * CENTS;
}

impl pallet_democracy::Trait for Runtime {
	type Proposal = Call;
	type Event = Event;
	type Currency = Balances;
	type EnactmentPeriod = EnactmentPeriod;
	type LaunchPeriod = LaunchPeriod;
	type VotingPeriod = VotingPeriod;
	type MinimumDeposit = MinimumDeposit;
	/// A straight majority of the council can decide what their next motion is.
	type ExternalOrigin = pallet_collective::EnsureProportionAtLeast<_1, _2, AccountId, CouncilCollective>;
	/// A super-majority can have the next scheduled referendum be a straight majority-carries vote.
	type ExternalMajorityOrigin = pallet_collective::EnsureProportionAtLeast<_3, _4, AccountId, CouncilCollective>;
	/// A unanimous council can have the next scheduled referendum be a straight default-carries
	/// (NTB) vote.
	type ExternalDefaultOrigin = pallet_collective::EnsureProportionAtLeast<_1, _1, AccountId, CouncilCollective>;
	/// Two thirds of the technical committee can have an ExternalMajority/ExternalDefault vote
	/// be tabled immediately and with a shorter voting/enactment period.
	type FastTrackOrigin = pallet_collective::EnsureProportionAtLeast<_2, _3, AccountId, TechnicalCollective>;
	type InstantOrigin = pallet_collective::EnsureProportionAtLeast<_1, _1, AccountId, TechnicalCollective>;
	type InstantAllowed = InstantAllowed;
	type FastTrackVotingPeriod = FastTrackVotingPeriod;
	// To cancel a proposal which has been passed, 2/3 of the council must agree to it.
	type CancellationOrigin = pallet_collective::EnsureProportionAtLeast<_2, _3, AccountId, CouncilCollective>;
	// Any single technical committee member may veto a coming council proposal, however they can
	// only do it once and it lasts only for the cooloff period.
	type VetoOrigin = pallet_collective::EnsureMember<AccountId, TechnicalCollective>;
	type CooloffPeriod = CooloffPeriod;
	type PreimageByteDeposit = PreimageByteDeposit;
	type Slash = Treasury;
	type Scheduler = Scheduler;
}

parameter_types! {
	pub const CouncilMotionDuration: BlockNumber = 5 * DAYS;
}

type CouncilCollective = pallet_collective::Instance1;
impl pallet_collective::Trait<CouncilCollective> for Runtime {
	type Origin = Origin;
	type Proposal = Call;
	type Event = Event;
	type MotionDuration = CouncilMotionDuration;
}

parameter_types! {
	pub const CandidacyBond: Balance = 10 * DOLLARS;
	pub const VotingBond: Balance = 1 * DOLLARS;
	pub const TermDuration: BlockNumber = 7 * DAYS;
	pub const DesiredMembers: u32 = 13;
	pub const DesiredRunnersUp: u32 = 7;
}

impl pallet_elections_phragmen::Trait for Runtime {
	type Event = Event;
	type Currency = Balances;
	type ChangeMembers = Council;
	// NOTE: this implies that council's genesis members cannot be set directly and must come from
	// this module.
	type InitializeMembers = Council;
	type CurrencyToVote = CurrencyToVoteHandler;
	type CandidacyBond = CandidacyBond;
	type VotingBond = VotingBond;
	type LoserCandidate = ();
	type BadReport = ();
	type KickedMember = ();
	type DesiredMembers = DesiredMembers;
	type DesiredRunnersUp = DesiredRunnersUp;
	type TermDuration = TermDuration;
}

parameter_types! {
	pub const TechnicalMotionDuration: BlockNumber = 5 * DAYS;
}

type TechnicalCollective = pallet_collective::Instance2;
impl pallet_collective::Trait<TechnicalCollective> for Runtime {
	type Origin = Origin;
	type Proposal = Call;
	type Event = Event;
	type MotionDuration = TechnicalMotionDuration;
}

impl pallet_membership::Trait<pallet_membership::Instance1> for Runtime {
	type Event = Event;
	type AddOrigin = pallet_collective::EnsureProportionMoreThan<_1, _2, AccountId, CouncilCollective>;
	type RemoveOrigin = pallet_collective::EnsureProportionMoreThan<_1, _2, AccountId, CouncilCollective>;
	type SwapOrigin = pallet_collective::EnsureProportionMoreThan<_1, _2, AccountId, CouncilCollective>;
	type ResetOrigin = pallet_collective::EnsureProportionMoreThan<_1, _2, AccountId, CouncilCollective>;
	type PrimeOrigin = pallet_collective::EnsureProportionMoreThan<_1, _2, AccountId, CouncilCollective>;
	type MembershipInitialized = TechnicalCommittee;
	type MembershipChanged = TechnicalCommittee;
}

parameter_types! {
	pub const ProposalBond: Permill = Permill::from_percent(5);
	pub const ProposalBondMinimum: Balance = 1 * DOLLARS;
	pub const SpendPeriod: BlockNumber = 1 * DAYS;
	pub const Burn: Permill = Permill::from_percent(50);
	pub const TipCountdown: BlockNumber = 1 * DAYS;
	pub const TipFindersFee: Percent = Percent::from_percent(20);
	pub const TipReportDepositBase: Balance = 1 * DOLLARS;
	pub const TipReportDepositPerByte: Balance = 1 * CENTS;
}

impl pallet_treasury::Trait for Runtime {
	type Currency = Balances;
	type ApproveOrigin = pallet_collective::EnsureMembers<_4, AccountId, CouncilCollective>;
	type RejectOrigin = pallet_collective::EnsureMembers<_2, AccountId, CouncilCollective>;
	type Tippers = Elections;
	type TipCountdown = TipCountdown;
	type TipFindersFee = TipFindersFee;
	type TipReportDepositBase = TipReportDepositBase;
	type TipReportDepositPerByte = TipReportDepositPerByte;
	type Event = Event;
	type ProposalRejection = ();
	type ProposalBond = ProposalBond;
	type ProposalBondMinimum = ProposalBondMinimum;
	type SpendPeriod = SpendPeriod;
	type Burn = Burn;
}

parameter_types! {
	pub const ContractTransactionBaseFee: Balance = 1 * CENTS;
	pub const ContractTransactionByteFee: Balance = 10 * MILLICENTS;
	pub const ContractFee: Balance = 1 * CENTS;
	pub const TombstoneDeposit: Balance = 1 * DOLLARS;
	pub const RentByteFee: Balance = 1 * DOLLARS;
	pub const RentDepositOffset: Balance = 1000 * DOLLARS;
	pub const SurchargeReward: Balance = 150 * DOLLARS;
}

impl pallet_contracts::Trait for Runtime {
	type Currency = Balances;
	type Time = Timestamp;
	type Randomness = RandomnessCollectiveFlip;
	type Call = Call;
	type Event = Event;
	type DetermineContractAddress = pallet_contracts::SimpleAddressDeterminer<Runtime>;
	type ComputeDispatchFee = pallet_contracts::DefaultDispatchFeeComputor<Runtime>;
	type TrieIdGenerator = pallet_contracts::TrieIdFromParentCounter<Runtime>;
	type GasPayment = ();
	type RentPayment = ();
	type SignedClaimHandicap = pallet_contracts::DefaultSignedClaimHandicap;
	type TombstoneDeposit = TombstoneDeposit;
	type StorageSizeOffset = pallet_contracts::DefaultStorageSizeOffset;
	type RentByteFee = RentByteFee;
	type RentDepositOffset = RentDepositOffset;
	type SurchargeReward = SurchargeReward;
	type TransactionBaseFee = ContractTransactionBaseFee;
	type TransactionByteFee = ContractTransactionByteFee;
	type ContractFee = ContractFee;
	type CallBaseFee = pallet_contracts::DefaultCallBaseFee;
	type InstantiateBaseFee = pallet_contracts::DefaultInstantiateBaseFee;
	type MaxDepth = pallet_contracts::DefaultMaxDepth;
	type MaxValueSize = pallet_contracts::DefaultMaxValueSize;
	type BlockGasLimit = pallet_contracts::DefaultBlockGasLimit;
}

impl pallet_sudo::Trait for Runtime {
	type Event = Event;
	type Call = Call;
}

parameter_types! {
	pub const SessionDuration: BlockNumber = EPOCH_DURATION_IN_SLOTS as _;
	pub const ImOnlineUnsignedPriority: TransactionPriority = TransactionPriority::max_value();
	/// We prioritize im-online heartbeats over phragmen solution submission.
	pub const StakingUnsignedPriority: TransactionPriority = TransactionPriority::max_value() / 2;
}

impl pallet_im_online::Trait for Runtime {
	type AuthorityId = ImOnlineId;
	type Event = Event;
	type Call = Call;
	type SubmitTransaction = TransactionSubmitterOf<Self::AuthorityId>;
	type SessionDuration = SessionDuration;
	type ReportUnresponsiveness = Offences;
	type UnsignedPriority = ImOnlineUnsignedPriority;
}

impl pallet_offences::Trait for Runtime {
	type Event = Event;
	type IdentificationTuple = pallet_session::historical::IdentificationTuple<Self>;
	type OnOffenceHandler = Staking;
}

impl pallet_authority_discovery::Trait for Runtime {}

impl pallet_grandpa::Trait for Runtime {
	type Event = Event;
}

parameter_types! {
	pub const WindowSize: BlockNumber = 101;
	pub const ReportLatency: BlockNumber = 1000;
}

impl pallet_finality_tracker::Trait for Runtime {
	type OnFinalizationStalled = ();
	type WindowSize = WindowSize;
	type ReportLatency = ReportLatency;
}

parameter_types! {
	pub const BasicDeposit: Balance = 10 * DOLLARS;       // 258 bytes on-chain
	pub const FieldDeposit: Balance = 250 * CENTS;        // 66 bytes on-chain
	pub const SubAccountDeposit: Balance = 2 * DOLLARS;   // 53 bytes on-chain
	pub const MaxSubAccounts: u32 = 100;
	pub const MaxAdditionalFields: u32 = 100;
}

impl pallet_identity::Trait for Runtime {
	type Event = Event;
	type Currency = Balances;
	type BasicDeposit = BasicDeposit;
	type FieldDeposit = FieldDeposit;
	type SubAccountDeposit = SubAccountDeposit;
	type MaxSubAccounts = MaxSubAccounts;
	type MaxAdditionalFields = MaxAdditionalFields;
	type Slashed = Treasury;
	type ForceOrigin = pallet_collective::EnsureProportionMoreThan<_1, _2, AccountId, CouncilCollective>;
	type RegistrarOrigin = pallet_collective::EnsureProportionMoreThan<_1, _2, AccountId, CouncilCollective>;
}

parameter_types! {
	pub const ConfigDepositBase: Balance = 5 * DOLLARS;
	pub const FriendDepositFactor: Balance = 50 * CENTS;
	pub const MaxFriends: u16 = 9;
	pub const RecoveryDeposit: Balance = 5 * DOLLARS;
}

impl pallet_recovery::Trait for Runtime {
	type Event = Event;
	type Call = Call;
	type Currency = Balances;
	type ConfigDepositBase = ConfigDepositBase;
	type FriendDepositFactor = FriendDepositFactor;
	type MaxFriends = MaxFriends;
	type RecoveryDeposit = RecoveryDeposit;
}

parameter_types! {
	pub const CandidateDeposit: Balance = 10 * DOLLARS;
	pub const WrongSideDeduction: Balance = 2 * DOLLARS;
	pub const MaxStrikes: u32 = 10;
	pub const RotationPeriod: BlockNumber = 80 * HOURS;
	pub const PeriodSpend: Balance = 500 * DOLLARS;
	pub const MaxLockDuration: BlockNumber = 36 * 30 * DAYS;
	pub const ChallengePeriod: BlockNumber = 7 * DAYS;
}

impl pallet_society::Trait for Runtime {
	type Event = Event;
	type Currency = Balances;
	type Randomness = RandomnessCollectiveFlip;
	type CandidateDeposit = CandidateDeposit;
	type WrongSideDeduction = WrongSideDeduction;
	type MaxStrikes = MaxStrikes;
	type PeriodSpend = PeriodSpend;
	type MembershipChanged = ();
	type RotationPeriod = RotationPeriod;
	type MaxLockDuration = MaxLockDuration;
	type FounderSetOrigin = pallet_collective::EnsureProportionMoreThan<_1, _2, AccountId, CouncilCollective>;
	type SuspensionJudgementOrigin = pallet_society::EnsureFounder<Runtime>;
	type ChallengePeriod = ChallengePeriod;
}

parameter_types! {
	pub const MinVestedTransfer: Balance = 100 * DOLLARS;
}

impl pallet_vesting::Trait for Runtime {
	type Event = Event;
	type Currency = Balances;
	type BlockNumberToBalance = ConvertInto;
	type MinVestedTransfer = MinVestedTransfer;
}

construct_runtime!(
	pub enum Runtime where
		Block = Block,
		NodeBlock = node_primitives::Block,
		UncheckedExtrinsic = UncheckedExtrinsic
	{
		System: frame_system::{Module, Call, Config, Storage, Event<T>},
		Utility: pallet_utility::{Module, Call, Storage, Event<T>},
		Babe: pallet_babe::{Module, Call, Storage, Config, Inherent(Timestamp)},
		Timestamp: pallet_timestamp::{Module, Call, Storage, Inherent},
		Authorship: pallet_authorship::{Module, Call, Storage, Inherent},
		Indices: pallet_indices::{Module, Call, Storage, Config<T>, Event<T>},
		Balances: pallet_balances::{Module, Call, Storage, Config<T>, Event<T>},
		TransactionPayment: pallet_transaction_payment::{Module, Storage},
		Staking: pallet_staking::{Module, Call, Config<T>, Storage, Event<T>, ValidateUnsigned},
		Session: pallet_session::{Module, Call, Storage, Event, Config<T>},
		Democracy: pallet_democracy::{Module, Call, Storage, Config, Event<T>},
		Council: pallet_collective::<Instance1>::{Module, Call, Storage, Origin<T>, Event<T>, Config<T>},
		TechnicalCommittee: pallet_collective::<Instance2>::{Module, Call, Storage, Origin<T>, Event<T>, Config<T>},
		Elections: pallet_elections_phragmen::{Module, Call, Storage, Event<T>, Config<T>},
		TechnicalMembership: pallet_membership::<Instance1>::{Module, Call, Storage, Event<T>, Config<T>},
		FinalityTracker: pallet_finality_tracker::{Module, Call, Inherent},
		Grandpa: pallet_grandpa::{Module, Call, Storage, Config, Event},
		Treasury: pallet_treasury::{Module, Call, Storage, Config, Event<T>},
		Contracts: pallet_contracts::{Module, Call, Config<T>, Storage, Event<T>},
		Sudo: pallet_sudo::{Module, Call, Config<T>, Storage, Event<T>},
		ImOnline: pallet_im_online::{Module, Call, Storage, Event<T>, ValidateUnsigned, Config<T>},
		AuthorityDiscovery: pallet_authority_discovery::{Module, Call, Config},
		Offences: pallet_offences::{Module, Call, Storage, Event},
		RandomnessCollectiveFlip: pallet_randomness_collective_flip::{Module, Call, Storage},
		Identity: pallet_identity::{Module, Call, Storage, Event<T>},
		Society: pallet_society::{Module, Call, Storage, Event<T>, Config<T>},
		Recovery: pallet_recovery::{Module, Call, Storage, Event<T>},
		Vesting: pallet_vesting::{Module, Call, Storage, Event<T>, Config<T>},
		Scheduler: pallet_scheduler::{Module, Call, Storage, Event<T>},
	}
);

/// The address format for describing accounts.
pub type Address = <Indices as StaticLookup>::Source;
/// Block header type as expected by this runtime.
pub type Header = generic::Header<BlockNumber, BlakeTwo256>;
/// Block type as expected by this runtime.
pub type Block = generic::Block<Header, UncheckedExtrinsic>;
/// A Block signed with a Justification
pub type SignedBlock = generic::SignedBlock<Block>;
/// BlockId type as expected by this runtime.
pub type BlockId = generic::BlockId<Block>;
/// The SignedExtension to the basic transaction logic.
pub type SignedExtra = (
	frame_system::CheckVersion<Runtime>,
	frame_system::CheckGenesis<Runtime>,
	frame_system::CheckEra<Runtime>,
	frame_system::CheckNonce<Runtime>,
	frame_system::CheckWeight<Runtime>,
	pallet_transaction_payment::ChargeTransactionPayment<Runtime>,
	pallet_contracts::CheckBlockGasLimit<Runtime>,
);
/// Unchecked extrinsic type as expected by this runtime.
pub type UncheckedExtrinsic = generic::UncheckedExtrinsic<Address, Call, Signature, SignedExtra>;
/// The payload being signed in transactions.
pub type SignedPayload = generic::SignedPayload<Call, SignedExtra>;
/// Extrinsic type that has already been checked.
pub type CheckedExtrinsic = generic::CheckedExtrinsic<AccountId, Call, SignedExtra>;
/// Executive: handles dispatch to the various modules.
pub type Executive = frame_executive::Executive<Runtime, Block, frame_system::ChainContext<Runtime>, Runtime, AllModules>;

impl_runtime_apis! {
	impl sp_api::Core<Block> for Runtime {
		fn version() -> RuntimeVersion {
			VERSION
		}

		fn execute_block(block: Block) {
			Executive::execute_block(block)
		}

		fn initialize_block(header: &<Block as BlockT>::Header) {
			Executive::initialize_block(header)
		}
	}

	impl sp_api::Metadata<Block> for Runtime {
		fn metadata() -> OpaqueMetadata {
			Runtime::metadata().into()
		}
	}

	impl sp_block_builder::BlockBuilder<Block> for Runtime {
		fn apply_extrinsic(extrinsic: <Block as BlockT>::Extrinsic) -> ApplyExtrinsicResult {
			Executive::apply_extrinsic(extrinsic)
		}

		fn finalize_block() -> <Block as BlockT>::Header {
			Executive::finalize_block()
		}

		fn inherent_extrinsics(data: InherentData) -> Vec<<Block as BlockT>::Extrinsic> {
			data.create_extrinsics()
		}

		fn check_inherents(block: Block, data: InherentData) -> CheckInherentsResult {
			data.check_extrinsics(&block)
		}

		fn random_seed() -> <Block as BlockT>::Hash {
			RandomnessCollectiveFlip::random_seed()
		}
	}

	impl sp_transaction_pool::runtime_api::TaggedTransactionQueue<Block> for Runtime {
		fn validate_transaction(
			source: TransactionSource,
			tx: <Block as BlockT>::Extrinsic,
		) -> TransactionValidity {
			Executive::validate_transaction(source, tx)
		}
	}

	impl sp_offchain::OffchainWorkerApi<Block> for Runtime {
		fn offchain_worker(header: &<Block as BlockT>::Header) {
			Executive::offchain_worker(header)
		}
	}

	impl fg_primitives::GrandpaApi<Block> for Runtime {
		fn grandpa_authorities() -> GrandpaAuthorityList {
			Grandpa::grandpa_authorities()
		}
	}

	impl sp_consensus_babe::BabeApi<Block> for Runtime {
		fn configuration() -> sp_consensus_babe::BabeConfiguration {
			// The choice of `c` parameter (where `1 - c` represents the
			// probability of a slot being empty), is done in accordance to the
			// slot duration and expected target block time, for safely
			// resisting network delays of maximum two seconds.
			// <https://research.web3.foundation/en/latest/polkadot/BABE/Babe/#6-practical-results>
			sp_consensus_babe::BabeConfiguration {
				slot_duration: Babe::slot_duration(),
				epoch_length: EpochDuration::get(),
				c: PRIMARY_PROBABILITY,
				genesis_authorities: Babe::authorities(),
				randomness: Babe::randomness(),
				secondary_slots: true,
			}
		}

		fn current_epoch_start() -> sp_consensus_babe::SlotNumber {
			Babe::current_epoch_start()
		}
	}

	impl sp_authority_discovery::AuthorityDiscoveryApi<Block> for Runtime {
		fn authorities() -> Vec<AuthorityDiscoveryId> {
			AuthorityDiscovery::authorities()
		}
	}

	impl frame_system_rpc_runtime_api::AccountNonceApi<Block, AccountId, Index> for Runtime {
		fn account_nonce(account: AccountId) -> Index {
			System::account_nonce(account)
		}
	}

	impl pallet_contracts_rpc_runtime_api::ContractsApi<Block, AccountId, Balance, BlockNumber>
		for Runtime
	{
		fn call(
			origin: AccountId,
			dest: AccountId,
			value: Balance,
			gas_limit: u64,
			input_data: Vec<u8>,
		) -> ContractExecResult {
			let exec_result =
				Contracts::bare_call(origin, dest.into(), value, gas_limit, input_data);
			match exec_result {
				Ok(v) => ContractExecResult::Success {
					status: v.status,
					data: v.data,
				},
				Err(_) => ContractExecResult::Error,
			}
		}

		fn get_storage(
			address: AccountId,
			key: [u8; 32],
		) -> pallet_contracts_primitives::GetStorageResult {
			Contracts::get_storage(address, key)
		}

		fn rent_projection(
			address: AccountId,
		) -> pallet_contracts_primitives::RentProjectionResult<BlockNumber> {
			Contracts::rent_projection(address)
		}
	}

	impl pallet_transaction_payment_rpc_runtime_api::TransactionPaymentApi<
		Block,
		Balance,
		UncheckedExtrinsic,
	> for Runtime {
		fn query_info(uxt: UncheckedExtrinsic, len: u32) -> RuntimeDispatchInfo<Balance> {
			TransactionPayment::query_info(uxt, len)
		}
	}

	impl sp_session::SessionKeys<Block> for Runtime {
		fn generate_session_keys(seed: Option<Vec<u8>>) -> Vec<u8> {
			SessionKeys::generate(seed)
		}

		fn decode_session_keys(
			encoded: Vec<u8>,
		) -> Option<Vec<(Vec<u8>, sp_core::crypto::KeyTypeId)>> {
			SessionKeys::decode_into_raw_public_keys(&encoded)
		}
	}

	#[cfg(feature = "runtime-benchmarks")]
	impl frame_benchmarking::Benchmark<Block> for Runtime {
		fn dispatch_benchmark(
			pallet: Vec<u8>,
			benchmark: Vec<u8>,
			lowest_range_values: Vec<u32>,
			highest_range_values: Vec<u32>,
			steps: Vec<u32>,
			repeat: u32,
		) -> Result<Vec<frame_benchmarking::BenchmarkBatch>, sp_runtime::RuntimeString> {
			use frame_benchmarking::{Benchmarking, BenchmarkBatch, add_benchmark};
			// Trying to add benchmarks directly to the Session Pallet caused cyclic dependency issues.
			// To get around that, we separated the Session benchmarks into its own crate, which is why
			// we need these two lines below.
			use pallet_session_benchmarking::Module as SessionBench;
			use pallet_offences_benchmarking::Module as OffencesBench;

			impl pallet_session_benchmarking::Trait for Runtime {}
			impl pallet_offences_benchmarking::Trait for Runtime {}

			let mut batches = Vec::<BenchmarkBatch>::new();
			let params = (&pallet, &benchmark, &lowest_range_values, &highest_range_values, &steps, repeat);

			add_benchmark!(params, batches, b"balances", Balances);
			add_benchmark!(params, batches, b"collective", Council);
			add_benchmark!(params, batches, b"democracy", Democracy);
			add_benchmark!(params, batches, b"identity", Identity);
			add_benchmark!(params, batches, b"im-online", ImOnline);
			add_benchmark!(params, batches, b"session", SessionBench::<Runtime>);
			add_benchmark!(params, batches, b"staking", Staking);
			add_benchmark!(params, batches, b"timestamp", Timestamp);
			add_benchmark!(params, batches, b"treasury", Treasury);
			add_benchmark!(params, batches, b"utility", Utility);
			add_benchmark!(params, batches, b"vesting", Vesting);
			add_benchmark!(params, batches, b"offences", OffencesBench::<Runtime>);

			if batches.is_empty() { return Err("Benchmark not found for this pallet.".into()) }
			Ok(batches)
		}
	}
}

#[cfg(test)]
mod tests {
	use super::*;
	use frame_system::offchain::{SignAndSubmitTransaction, SubmitSignedTransaction};

	#[test]
	fn validate_transaction_submitter_bounds() {
		fn is_submit_signed_transaction<T>() where
			T: SubmitSignedTransaction<
				Runtime,
				Call,
			>,
		{}

		fn is_sign_and_submit_transaction<T>() where
			T: SignAndSubmitTransaction<
				Runtime,
				Call,
				Extrinsic=UncheckedExtrinsic,
				CreateTransaction=Runtime,
				Signer=ImOnlineId,
			>,
		{}

		is_submit_signed_transaction::<TransactionSubmitterOf<ImOnlineId>>();
		is_sign_and_submit_transaction::<TransactionSubmitterOf<ImOnlineId>>();
	}
}<|MERGE_RESOLUTION|>--- conflicted
+++ resolved
@@ -127,13 +127,8 @@
 	// and set impl_version to 0. If only runtime
 	// implementation changes and behavior does not, then leave spec_version as
 	// is and increment impl_version.
-<<<<<<< HEAD
 	spec_version: 241,
-	impl_version: 1,
-=======
-	spec_version: 240,
 	impl_version: 2,
->>>>>>> 4b911072
 	apis: RUNTIME_API_VERSIONS,
 };
 
