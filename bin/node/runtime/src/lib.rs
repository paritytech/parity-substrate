// Copyright 2018-2020 Parity Technologies (UK) Ltd.
// This file is part of Substrate.

// Substrate is free software: you can redistribute it and/or modify
// it under the terms of the GNU General Public License as published by
// the Free Software Foundation, either version 3 of the License, or
// (at your option) any later version.

// Substrate is distributed in the hope that it will be useful,
// but WITHOUT ANY WARRANTY; without even the implied warranty of
// MERCHANTABILITY or FITNESS FOR A PARTICULAR PURPOSE.  See the
// GNU General Public License for more details.

// You should have received a copy of the GNU General Public License
// along with Substrate.  If not, see <http://www.gnu.org/licenses/>.

//! The Substrate runtime. This can be compiled with ``#[no_std]`, ready for Wasm.

#![cfg_attr(not(feature = "std"), no_std)]
// `construct_runtime!` does a lot of recursion and requires us to increase the limit to 256.
#![recursion_limit="256"]

use sp_std::prelude::*;
use frame_support::{
	construct_runtime, parameter_types, debug,
	weights::Weight,
	traits::{Currency, Randomness, OnUnbalanced, Imbalance},
};
use sp_core::u32_trait::{_1, _2, _3, _4};
pub use node_primitives::{AccountId, Signature};
use node_primitives::{AccountIndex, Balance, BlockNumber, Hash, Index, Moment};
use sp_api::impl_runtime_apis;
use sp_runtime::{
	Permill, Perbill, Perquintill, Percent, ApplyExtrinsicResult,
	impl_opaque_keys, generic, create_runtime_str,
};
use sp_runtime::curve::PiecewiseLinear;
use sp_runtime::transaction_validity::{TransactionValidity, TransactionSource, TransactionPriority};
use sp_runtime::traits::{
	self, BlakeTwo256, Block as BlockT, StaticLookup, SaturatedConversion,
	ConvertInto, OpaqueKeys,
};
use sp_version::RuntimeVersion;
#[cfg(any(feature = "std", test))]
use sp_version::NativeVersion;
use sp_core::OpaqueMetadata;
use pallet_grandpa::AuthorityList as GrandpaAuthorityList;
use pallet_grandpa::fg_primitives;
use pallet_im_online::sr25519::{AuthorityId as ImOnlineId};
use sp_authority_discovery::AuthorityId as AuthorityDiscoveryId;
use pallet_transaction_payment_rpc_runtime_api::RuntimeDispatchInfo;
use pallet_contracts_rpc_runtime_api::ContractExecResult;
use frame_system::offchain::TransactionSubmitter;
use sp_inherents::{InherentData, CheckInherentsResult};

#[cfg(any(feature = "std", test))]
pub use sp_runtime::BuildStorage;
pub use pallet_timestamp::Call as TimestampCall;
pub use pallet_balances::Call as BalancesCall;
pub use pallet_contracts::Gas;
pub use frame_support::StorageValue;
pub use pallet_staking::StakerStatus;

/// Implementations of some helper traits passed into runtime modules as associated types.
pub mod impls;
use impls::{CurrencyToVoteHandler, Author, LinearWeightToFee, TargetedFeeAdjustment};

/// Constant values used within the runtime.
pub mod constants;
use constants::{time::*, currency::*};

// Make the WASM binary available.
#[cfg(feature = "std")]
include!(concat!(env!("OUT_DIR"), "/wasm_binary.rs"));

/// A transaction submitter with the given key type.
pub type TransactionSubmitterOf<KeyType> = TransactionSubmitter<KeyType, Runtime, UncheckedExtrinsic>;

/// Submits transaction with the node's public and signature type. Adheres to the signed extension
/// format of the chain.
impl frame_system::offchain::CreateTransaction<Runtime, UncheckedExtrinsic> for Runtime {
	type Public = <Signature as traits::Verify>::Signer;
	type Signature = Signature;

	fn create_transaction<TSigner: frame_system::offchain::Signer<Self::Public, Self::Signature>>(
		call: Call,
		public: Self::Public,
		account: AccountId,
		index: Index,
	) -> Option<(Call, <UncheckedExtrinsic as traits::Extrinsic>::SignaturePayload)> {
		// take the biggest period possible.
		let period = BlockHashCount::get()
			.checked_next_power_of_two()
			.map(|c| c / 2)
			.unwrap_or(2) as u64;
		let current_block = System::block_number()
			.saturated_into::<u64>()
			// The `System::block_number` is initialized with `n+1`,
			// so the actual block number is `n`.
			.saturating_sub(1);
		let tip = 0;
		let extra: SignedExtra = (
			frame_system::CheckVersion::<Runtime>::new(),
			frame_system::CheckGenesis::<Runtime>::new(),
			frame_system::CheckEra::<Runtime>::from(generic::Era::mortal(period, current_block)),
			frame_system::CheckNonce::<Runtime>::from(index),
			frame_system::CheckWeight::<Runtime>::new(),
			pallet_transaction_payment::ChargeTransactionPayment::<Runtime>::from(tip),
			Default::default(),
		);
		let raw_payload = SignedPayload::new(call, extra).map_err(|e| {
			debug::warn!("Unable to create signed payload: {:?}", e);
		}).ok()?;
		let signature = TSigner::sign(public, &raw_payload)?;
		let address = Indices::unlookup(account);
		let (call, extra, _) = raw_payload.deconstruct();
		Some((call, (address, signature, extra)))
	}
}

/// Runtime version.
pub const VERSION: RuntimeVersion = RuntimeVersion {
	spec_name: create_runtime_str!("node"),
	impl_name: create_runtime_str!("substrate-node"),
	authoring_version: 10,
	// Per convention: if the runtime behavior changes, increment spec_version
	// and set impl_version to 0. If only runtime
	// implementation changes and behavior does not, then leave spec_version as
	// is and increment impl_version.
	spec_version: 241,
<<<<<<< HEAD
	impl_version: 2,
=======
	impl_version: 0,
>>>>>>> f2e00d52
	apis: RUNTIME_API_VERSIONS,
};

/// Native version.
#[cfg(any(feature = "std", test))]
pub fn native_version() -> NativeVersion {
	NativeVersion {
		runtime_version: VERSION,
		can_author_with: Default::default(),
	}
}

type NegativeImbalance = <Balances as Currency<AccountId>>::NegativeImbalance;

pub struct DealWithFees;
impl OnUnbalanced<NegativeImbalance> for DealWithFees {
	fn on_unbalanceds<B>(mut fees_then_tips: impl Iterator<Item=NegativeImbalance>) {
		if let Some(fees) = fees_then_tips.next() {
			// for fees, 80% to treasury, 20% to author
			let mut split = fees.ration(80, 20);
			if let Some(tips) = fees_then_tips.next() {
				// for tips, if any, 80% to treasury, 20% to author (though this can be anything)
				tips.ration_merge_into(80, 20, &mut split);
			}
			Treasury::on_unbalanced(split.0);
			Author::on_unbalanced(split.1);
		}
	}
}

parameter_types! {
	pub const BlockHashCount: BlockNumber = 250;
	/// We allow for 2 seconds of compute with a 6 second average block time.
	pub const MaximumBlockWeight: Weight = 2_000_000_000_000;
	pub const MaximumBlockLength: u32 = 5 * 1024 * 1024;
	pub const Version: RuntimeVersion = VERSION;
	pub const AvailableBlockRatio: Perbill = Perbill::from_percent(75);
}

impl frame_system::Trait for Runtime {
	type Origin = Origin;
	type Call = Call;
	type Index = Index;
	type BlockNumber = BlockNumber;
	type Hash = Hash;
	type Hashing = BlakeTwo256;
	type AccountId = AccountId;
	type Lookup = Indices;
	type Header = generic::Header<BlockNumber, BlakeTwo256>;
	type Event = Event;
	type BlockHashCount = BlockHashCount;
	type MaximumBlockWeight = MaximumBlockWeight;
	type DbWeight = ();
	type MaximumBlockLength = MaximumBlockLength;
	type AvailableBlockRatio = AvailableBlockRatio;
	type Version = Version;
	type ModuleToIndex = ModuleToIndex;
	type AccountData = pallet_balances::AccountData<Balance>;
	type OnNewAccount = ();
	type OnKilledAccount = ();
}

parameter_types! {
	// One storage item; value is size 4+4+16+32 bytes = 56 bytes.
	pub const MultisigDepositBase: Balance = 30 * CENTS;
	// Additional storage item size of 32 bytes.
	pub const MultisigDepositFactor: Balance = 5 * CENTS;
	pub const MaxSignatories: u16 = 100;
}

impl pallet_utility::Trait for Runtime {
	type Event = Event;
	type Call = Call;
	type Currency = Balances;
	type MultisigDepositBase = MultisigDepositBase;
	type MultisigDepositFactor = MultisigDepositFactor;
	type MaxSignatories = MaxSignatories;
}

parameter_types! {
	pub const MaximumWeight: Weight = 2_000_000;
}

impl pallet_scheduler::Trait for Runtime {
	type Event = Event;
	type Origin = Origin;
	type Call = Call;
	type MaximumWeight = MaximumWeight;
}

parameter_types! {
	pub const EpochDuration: u64 = EPOCH_DURATION_IN_SLOTS;
	pub const ExpectedBlockTime: Moment = MILLISECS_PER_BLOCK;
}

impl pallet_babe::Trait for Runtime {
	type EpochDuration = EpochDuration;
	type ExpectedBlockTime = ExpectedBlockTime;
	type EpochChangeTrigger = pallet_babe::ExternalTrigger;
}

parameter_types! {
	pub const IndexDeposit: Balance = 1 * DOLLARS;
}

impl pallet_indices::Trait for Runtime {
	type AccountIndex = AccountIndex;
	type Event = Event;
	type Currency = Balances;
	type Deposit = IndexDeposit;
}

parameter_types! {
	pub const ExistentialDeposit: Balance = 1 * DOLLARS;
}

impl pallet_balances::Trait for Runtime {
	type Balance = Balance;
	type DustRemoval = ();
	type Event = Event;
	type ExistentialDeposit = ExistentialDeposit;
	type AccountStore = frame_system::Module<Runtime>;
}

parameter_types! {
	pub const TransactionBaseFee: Balance = 1 * CENTS;
	pub const TransactionByteFee: Balance = 10 * MILLICENTS;
	// In the Substrate node, a weight of 10_000_000 (smallest non-zero weight)
	// is mapped to 10_000_000 units of fees, hence:
	pub const WeightFeeCoefficient: Balance = 1;
	// for a sane configuration, this should always be less than `AvailableBlockRatio`.
	pub const TargetBlockFullness: Perquintill = Perquintill::from_percent(25);
}

impl pallet_transaction_payment::Trait for Runtime {
	type Currency = Balances;
	type OnTransactionPayment = DealWithFees;
	type TransactionBaseFee = TransactionBaseFee;
	type TransactionByteFee = TransactionByteFee;
	type WeightToFee = LinearWeightToFee<WeightFeeCoefficient>;
	type FeeMultiplierUpdate = TargetedFeeAdjustment<TargetBlockFullness>;
}

parameter_types! {
	pub const MinimumPeriod: Moment = SLOT_DURATION / 2;
}

impl pallet_timestamp::Trait for Runtime {
	type Moment = Moment;
	type OnTimestampSet = Babe;
	type MinimumPeriod = MinimumPeriod;
}

parameter_types! {
	pub const UncleGenerations: BlockNumber = 5;
}

impl pallet_authorship::Trait for Runtime {
	type FindAuthor = pallet_session::FindAccountFromAuthorIndex<Self, Babe>;
	type UncleGenerations = UncleGenerations;
	type FilterUncle = ();
	type EventHandler = (Staking, ImOnline);
}

impl_opaque_keys! {
	pub struct SessionKeys {
		pub grandpa: Grandpa,
		pub babe: Babe,
		pub im_online: ImOnline,
		pub authority_discovery: AuthorityDiscovery,
	}
}

parameter_types! {
	pub const DisabledValidatorsThreshold: Perbill = Perbill::from_percent(17);
}

impl pallet_session::Trait for Runtime {
	type Event = Event;
	type ValidatorId = <Self as frame_system::Trait>::AccountId;
	type ValidatorIdOf = pallet_staking::StashOf<Self>;
	type ShouldEndSession = Babe;
	type SessionManager = Staking;
	type SessionHandler = <SessionKeys as OpaqueKeys>::KeyTypeIdProviders;
	type Keys = SessionKeys;
	type DisabledValidatorsThreshold = DisabledValidatorsThreshold;
	type NextSessionRotation = Babe;
}

impl pallet_session::historical::Trait for Runtime {
	type FullIdentification = pallet_staking::Exposure<AccountId, Balance>;
	type FullIdentificationOf = pallet_staking::ExposureOf<Runtime>;
}

pallet_staking_reward_curve::build! {
	const REWARD_CURVE: PiecewiseLinear<'static> = curve!(
		min_inflation: 0_025_000,
		max_inflation: 0_100_000,
		ideal_stake: 0_500_000,
		falloff: 0_050_000,
		max_piece_count: 40,
		test_precision: 0_005_000,
	);
}

parameter_types! {
	pub const SessionsPerEra: sp_staking::SessionIndex = 6;
	pub const BondingDuration: pallet_staking::EraIndex = 24 * 28;
	pub const SlashDeferDuration: pallet_staking::EraIndex = 24 * 7; // 1/4 the bonding duration.
	pub const RewardCurve: &'static PiecewiseLinear<'static> = &REWARD_CURVE;
	pub const ElectionLookahead: BlockNumber = 25; // 10 minutes per session => 100 block.
	pub const MaxNominatorRewardedPerValidator: u32 = 64;
}

impl pallet_staking::Trait for Runtime {
	type Currency = Balances;
	type UnixTime = Timestamp;
	type CurrencyToVote = CurrencyToVoteHandler;
	type RewardRemainder = Treasury;
	type Event = Event;
	type Slash = Treasury; // send the slashed funds to the treasury.
	type Reward = (); // rewards are minted from the void
	type SessionsPerEra = SessionsPerEra;
	type BondingDuration = BondingDuration;
	type SlashDeferDuration = SlashDeferDuration;
	/// A super-majority of the council can cancel the slash.
	type SlashCancelOrigin = pallet_collective::EnsureProportionAtLeast<_3, _4, AccountId, CouncilCollective>;
	type SessionInterface = Self;
	type RewardCurve = RewardCurve;
	type NextNewSession = Session;
	type ElectionLookahead = ElectionLookahead;
	type Call = Call;
	type SubmitTransaction = TransactionSubmitterOf<()>;
	type MaxNominatorRewardedPerValidator = MaxNominatorRewardedPerValidator;
	type UnsignedPriority = StakingUnsignedPriority;
}

parameter_types! {
	pub const LaunchPeriod: BlockNumber = 28 * 24 * 60 * MINUTES;
	pub const VotingPeriod: BlockNumber = 28 * 24 * 60 * MINUTES;
	pub const FastTrackVotingPeriod: BlockNumber = 3 * 24 * 60 * MINUTES;
	pub const InstantAllowed: bool = true;
	pub const MinimumDeposit: Balance = 100 * DOLLARS;
	pub const EnactmentPeriod: BlockNumber = 30 * 24 * 60 * MINUTES;
	pub const CooloffPeriod: BlockNumber = 28 * 24 * 60 * MINUTES;
	// One cent: $10,000 / MB
	pub const PreimageByteDeposit: Balance = 1 * CENTS;
}

impl pallet_democracy::Trait for Runtime {
	type Proposal = Call;
	type Event = Event;
	type Currency = Balances;
	type EnactmentPeriod = EnactmentPeriod;
	type LaunchPeriod = LaunchPeriod;
	type VotingPeriod = VotingPeriod;
	type MinimumDeposit = MinimumDeposit;
	/// A straight majority of the council can decide what their next motion is.
	type ExternalOrigin = pallet_collective::EnsureProportionAtLeast<_1, _2, AccountId, CouncilCollective>;
	/// A super-majority can have the next scheduled referendum be a straight majority-carries vote.
	type ExternalMajorityOrigin = pallet_collective::EnsureProportionAtLeast<_3, _4, AccountId, CouncilCollective>;
	/// A unanimous council can have the next scheduled referendum be a straight default-carries
	/// (NTB) vote.
	type ExternalDefaultOrigin = pallet_collective::EnsureProportionAtLeast<_1, _1, AccountId, CouncilCollective>;
	/// Two thirds of the technical committee can have an ExternalMajority/ExternalDefault vote
	/// be tabled immediately and with a shorter voting/enactment period.
	type FastTrackOrigin = pallet_collective::EnsureProportionAtLeast<_2, _3, AccountId, TechnicalCollective>;
	type InstantOrigin = pallet_collective::EnsureProportionAtLeast<_1, _1, AccountId, TechnicalCollective>;
	type InstantAllowed = InstantAllowed;
	type FastTrackVotingPeriod = FastTrackVotingPeriod;
	// To cancel a proposal which has been passed, 2/3 of the council must agree to it.
	type CancellationOrigin = pallet_collective::EnsureProportionAtLeast<_2, _3, AccountId, CouncilCollective>;
	// Any single technical committee member may veto a coming council proposal, however they can
	// only do it once and it lasts only for the cooloff period.
	type VetoOrigin = pallet_collective::EnsureMember<AccountId, TechnicalCollective>;
	type CooloffPeriod = CooloffPeriod;
	type PreimageByteDeposit = PreimageByteDeposit;
	type Slash = Treasury;
	type Scheduler = Scheduler;
}

parameter_types! {
	pub const CouncilMotionDuration: BlockNumber = 5 * DAYS;
}

type CouncilCollective = pallet_collective::Instance1;
impl pallet_collective::Trait<CouncilCollective> for Runtime {
	type Origin = Origin;
	type Proposal = Call;
	type Event = Event;
	type MotionDuration = CouncilMotionDuration;
}

parameter_types! {
	pub const CandidacyBond: Balance = 10 * DOLLARS;
	pub const VotingBond: Balance = 1 * DOLLARS;
	pub const TermDuration: BlockNumber = 7 * DAYS;
	pub const DesiredMembers: u32 = 13;
	pub const DesiredRunnersUp: u32 = 7;
}

impl pallet_elections_phragmen::Trait for Runtime {
	type Event = Event;
	type Currency = Balances;
	type ChangeMembers = Council;
	// NOTE: this implies that council's genesis members cannot be set directly and must come from
	// this module.
	type InitializeMembers = Council;
	type CurrencyToVote = CurrencyToVoteHandler;
	type CandidacyBond = CandidacyBond;
	type VotingBond = VotingBond;
	type LoserCandidate = ();
	type BadReport = ();
	type KickedMember = ();
	type DesiredMembers = DesiredMembers;
	type DesiredRunnersUp = DesiredRunnersUp;
	type TermDuration = TermDuration;
}

parameter_types! {
	pub const TechnicalMotionDuration: BlockNumber = 5 * DAYS;
}

type TechnicalCollective = pallet_collective::Instance2;
impl pallet_collective::Trait<TechnicalCollective> for Runtime {
	type Origin = Origin;
	type Proposal = Call;
	type Event = Event;
	type MotionDuration = TechnicalMotionDuration;
}

impl pallet_membership::Trait<pallet_membership::Instance1> for Runtime {
	type Event = Event;
	type AddOrigin = pallet_collective::EnsureProportionMoreThan<_1, _2, AccountId, CouncilCollective>;
	type RemoveOrigin = pallet_collective::EnsureProportionMoreThan<_1, _2, AccountId, CouncilCollective>;
	type SwapOrigin = pallet_collective::EnsureProportionMoreThan<_1, _2, AccountId, CouncilCollective>;
	type ResetOrigin = pallet_collective::EnsureProportionMoreThan<_1, _2, AccountId, CouncilCollective>;
	type PrimeOrigin = pallet_collective::EnsureProportionMoreThan<_1, _2, AccountId, CouncilCollective>;
	type MembershipInitialized = TechnicalCommittee;
	type MembershipChanged = TechnicalCommittee;
}

parameter_types! {
	pub const ProposalBond: Permill = Permill::from_percent(5);
	pub const ProposalBondMinimum: Balance = 1 * DOLLARS;
	pub const SpendPeriod: BlockNumber = 1 * DAYS;
	pub const Burn: Permill = Permill::from_percent(50);
	pub const TipCountdown: BlockNumber = 1 * DAYS;
	pub const TipFindersFee: Percent = Percent::from_percent(20);
	pub const TipReportDepositBase: Balance = 1 * DOLLARS;
	pub const TipReportDepositPerByte: Balance = 1 * CENTS;
}

impl pallet_treasury::Trait for Runtime {
	type Currency = Balances;
	type ApproveOrigin = pallet_collective::EnsureMembers<_4, AccountId, CouncilCollective>;
	type RejectOrigin = pallet_collective::EnsureMembers<_2, AccountId, CouncilCollective>;
	type Tippers = Elections;
	type TipCountdown = TipCountdown;
	type TipFindersFee = TipFindersFee;
	type TipReportDepositBase = TipReportDepositBase;
	type TipReportDepositPerByte = TipReportDepositPerByte;
	type Event = Event;
	type ProposalRejection = ();
	type ProposalBond = ProposalBond;
	type ProposalBondMinimum = ProposalBondMinimum;
	type SpendPeriod = SpendPeriod;
	type Burn = Burn;
}

parameter_types! {
	pub const ContractTransactionBaseFee: Balance = 1 * CENTS;
	pub const ContractTransactionByteFee: Balance = 10 * MILLICENTS;
	pub const ContractFee: Balance = 1 * CENTS;
	pub const TombstoneDeposit: Balance = 1 * DOLLARS;
	pub const RentByteFee: Balance = 1 * DOLLARS;
	pub const RentDepositOffset: Balance = 1000 * DOLLARS;
	pub const SurchargeReward: Balance = 150 * DOLLARS;
}

impl pallet_contracts::Trait for Runtime {
	type Currency = Balances;
	type Time = Timestamp;
	type Randomness = RandomnessCollectiveFlip;
	type Call = Call;
	type Event = Event;
	type DetermineContractAddress = pallet_contracts::SimpleAddressDeterminer<Runtime>;
	type ComputeDispatchFee = pallet_contracts::DefaultDispatchFeeComputor<Runtime>;
	type TrieIdGenerator = pallet_contracts::TrieIdFromParentCounter<Runtime>;
	type GasPayment = ();
	type RentPayment = ();
	type SignedClaimHandicap = pallet_contracts::DefaultSignedClaimHandicap;
	type TombstoneDeposit = TombstoneDeposit;
	type StorageSizeOffset = pallet_contracts::DefaultStorageSizeOffset;
	type RentByteFee = RentByteFee;
	type RentDepositOffset = RentDepositOffset;
	type SurchargeReward = SurchargeReward;
	type TransactionBaseFee = ContractTransactionBaseFee;
	type TransactionByteFee = ContractTransactionByteFee;
	type ContractFee = ContractFee;
	type CallBaseFee = pallet_contracts::DefaultCallBaseFee;
	type InstantiateBaseFee = pallet_contracts::DefaultInstantiateBaseFee;
	type MaxDepth = pallet_contracts::DefaultMaxDepth;
	type MaxValueSize = pallet_contracts::DefaultMaxValueSize;
	type BlockGasLimit = pallet_contracts::DefaultBlockGasLimit;
}

impl pallet_sudo::Trait for Runtime {
	type Event = Event;
	type Call = Call;
}

parameter_types! {
	pub const SessionDuration: BlockNumber = EPOCH_DURATION_IN_SLOTS as _;
	pub const ImOnlineUnsignedPriority: TransactionPriority = TransactionPriority::max_value();
	/// We prioritize im-online heartbeats over phragmen solution submission.
	pub const StakingUnsignedPriority: TransactionPriority = TransactionPriority::max_value() / 2;
}

impl pallet_im_online::Trait for Runtime {
	type AuthorityId = ImOnlineId;
	type Event = Event;
	type Call = Call;
	type SubmitTransaction = TransactionSubmitterOf<Self::AuthorityId>;
	type SessionDuration = SessionDuration;
	type ReportUnresponsiveness = Offences;
	type UnsignedPriority = ImOnlineUnsignedPriority;
}

impl pallet_offences::Trait for Runtime {
	type Event = Event;
	type IdentificationTuple = pallet_session::historical::IdentificationTuple<Self>;
	type OnOffenceHandler = Staking;
}

impl pallet_authority_discovery::Trait for Runtime {}

impl pallet_grandpa::Trait for Runtime {
	type Event = Event;
}

parameter_types! {
	pub const WindowSize: BlockNumber = 101;
	pub const ReportLatency: BlockNumber = 1000;
}

impl pallet_finality_tracker::Trait for Runtime {
	type OnFinalizationStalled = ();
	type WindowSize = WindowSize;
	type ReportLatency = ReportLatency;
}

parameter_types! {
	pub const BasicDeposit: Balance = 10 * DOLLARS;       // 258 bytes on-chain
	pub const FieldDeposit: Balance = 250 * CENTS;        // 66 bytes on-chain
	pub const SubAccountDeposit: Balance = 2 * DOLLARS;   // 53 bytes on-chain
	pub const MaxSubAccounts: u32 = 100;
	pub const MaxAdditionalFields: u32 = 100;
}

impl pallet_identity::Trait for Runtime {
	type Event = Event;
	type Currency = Balances;
	type BasicDeposit = BasicDeposit;
	type FieldDeposit = FieldDeposit;
	type SubAccountDeposit = SubAccountDeposit;
	type MaxSubAccounts = MaxSubAccounts;
	type MaxAdditionalFields = MaxAdditionalFields;
	type Slashed = Treasury;
	type ForceOrigin = pallet_collective::EnsureProportionMoreThan<_1, _2, AccountId, CouncilCollective>;
	type RegistrarOrigin = pallet_collective::EnsureProportionMoreThan<_1, _2, AccountId, CouncilCollective>;
}

parameter_types! {
	pub const ConfigDepositBase: Balance = 5 * DOLLARS;
	pub const FriendDepositFactor: Balance = 50 * CENTS;
	pub const MaxFriends: u16 = 9;
	pub const RecoveryDeposit: Balance = 5 * DOLLARS;
}

impl pallet_recovery::Trait for Runtime {
	type Event = Event;
	type Call = Call;
	type Currency = Balances;
	type ConfigDepositBase = ConfigDepositBase;
	type FriendDepositFactor = FriendDepositFactor;
	type MaxFriends = MaxFriends;
	type RecoveryDeposit = RecoveryDeposit;
}

parameter_types! {
	pub const CandidateDeposit: Balance = 10 * DOLLARS;
	pub const WrongSideDeduction: Balance = 2 * DOLLARS;
	pub const MaxStrikes: u32 = 10;
	pub const RotationPeriod: BlockNumber = 80 * HOURS;
	pub const PeriodSpend: Balance = 500 * DOLLARS;
	pub const MaxLockDuration: BlockNumber = 36 * 30 * DAYS;
	pub const ChallengePeriod: BlockNumber = 7 * DAYS;
}

impl pallet_society::Trait for Runtime {
	type Event = Event;
	type Currency = Balances;
	type Randomness = RandomnessCollectiveFlip;
	type CandidateDeposit = CandidateDeposit;
	type WrongSideDeduction = WrongSideDeduction;
	type MaxStrikes = MaxStrikes;
	type PeriodSpend = PeriodSpend;
	type MembershipChanged = ();
	type RotationPeriod = RotationPeriod;
	type MaxLockDuration = MaxLockDuration;
	type FounderSetOrigin = pallet_collective::EnsureProportionMoreThan<_1, _2, AccountId, CouncilCollective>;
	type SuspensionJudgementOrigin = pallet_society::EnsureFounder<Runtime>;
	type ChallengePeriod = ChallengePeriod;
}

parameter_types! {
	pub const MinVestedTransfer: Balance = 100 * DOLLARS;
}

impl pallet_vesting::Trait for Runtime {
	type Event = Event;
	type Currency = Balances;
	type BlockNumberToBalance = ConvertInto;
	type MinVestedTransfer = MinVestedTransfer;
}

construct_runtime!(
	pub enum Runtime where
		Block = Block,
		NodeBlock = node_primitives::Block,
		UncheckedExtrinsic = UncheckedExtrinsic
	{
		System: frame_system::{Module, Call, Config, Storage, Event<T>},
		Utility: pallet_utility::{Module, Call, Storage, Event<T>},
		Babe: pallet_babe::{Module, Call, Storage, Config, Inherent(Timestamp)},
		Timestamp: pallet_timestamp::{Module, Call, Storage, Inherent},
		Authorship: pallet_authorship::{Module, Call, Storage, Inherent},
		Indices: pallet_indices::{Module, Call, Storage, Config<T>, Event<T>},
		Balances: pallet_balances::{Module, Call, Storage, Config<T>, Event<T>},
		TransactionPayment: pallet_transaction_payment::{Module, Storage},
		Staking: pallet_staking::{Module, Call, Config<T>, Storage, Event<T>, ValidateUnsigned},
		Session: pallet_session::{Module, Call, Storage, Event, Config<T>},
		Democracy: pallet_democracy::{Module, Call, Storage, Config, Event<T>},
		Council: pallet_collective::<Instance1>::{Module, Call, Storage, Origin<T>, Event<T>, Config<T>},
		TechnicalCommittee: pallet_collective::<Instance2>::{Module, Call, Storage, Origin<T>, Event<T>, Config<T>},
		Elections: pallet_elections_phragmen::{Module, Call, Storage, Event<T>, Config<T>},
		TechnicalMembership: pallet_membership::<Instance1>::{Module, Call, Storage, Event<T>, Config<T>},
		FinalityTracker: pallet_finality_tracker::{Module, Call, Inherent},
		Grandpa: pallet_grandpa::{Module, Call, Storage, Config, Event},
		Treasury: pallet_treasury::{Module, Call, Storage, Config, Event<T>},
		Contracts: pallet_contracts::{Module, Call, Config<T>, Storage, Event<T>},
		Sudo: pallet_sudo::{Module, Call, Config<T>, Storage, Event<T>},
		ImOnline: pallet_im_online::{Module, Call, Storage, Event<T>, ValidateUnsigned, Config<T>},
		AuthorityDiscovery: pallet_authority_discovery::{Module, Call, Config},
		Offences: pallet_offences::{Module, Call, Storage, Event},
		RandomnessCollectiveFlip: pallet_randomness_collective_flip::{Module, Call, Storage},
		Identity: pallet_identity::{Module, Call, Storage, Event<T>},
		Society: pallet_society::{Module, Call, Storage, Event<T>, Config<T>},
		Recovery: pallet_recovery::{Module, Call, Storage, Event<T>},
		Vesting: pallet_vesting::{Module, Call, Storage, Event<T>, Config<T>},
		Scheduler: pallet_scheduler::{Module, Call, Storage, Event<T>},
	}
);

/// The address format for describing accounts.
pub type Address = <Indices as StaticLookup>::Source;
/// Block header type as expected by this runtime.
pub type Header = generic::Header<BlockNumber, BlakeTwo256>;
/// Block type as expected by this runtime.
pub type Block = generic::Block<Header, UncheckedExtrinsic>;
/// A Block signed with a Justification
pub type SignedBlock = generic::SignedBlock<Block>;
/// BlockId type as expected by this runtime.
pub type BlockId = generic::BlockId<Block>;
/// The SignedExtension to the basic transaction logic.
pub type SignedExtra = (
	frame_system::CheckVersion<Runtime>,
	frame_system::CheckGenesis<Runtime>,
	frame_system::CheckEra<Runtime>,
	frame_system::CheckNonce<Runtime>,
	frame_system::CheckWeight<Runtime>,
	pallet_transaction_payment::ChargeTransactionPayment<Runtime>,
	pallet_contracts::CheckBlockGasLimit<Runtime>,
);
/// Unchecked extrinsic type as expected by this runtime.
pub type UncheckedExtrinsic = generic::UncheckedExtrinsic<Address, Call, Signature, SignedExtra>;
/// The payload being signed in transactions.
pub type SignedPayload = generic::SignedPayload<Call, SignedExtra>;
/// Extrinsic type that has already been checked.
pub type CheckedExtrinsic = generic::CheckedExtrinsic<AccountId, Call, SignedExtra>;
/// Executive: handles dispatch to the various modules.
pub type Executive = frame_executive::Executive<Runtime, Block, frame_system::ChainContext<Runtime>, Runtime, AllModules>;

impl_runtime_apis! {
	impl sp_api::Core<Block> for Runtime {
		fn version() -> RuntimeVersion {
			VERSION
		}

		fn execute_block(block: Block) {
			Executive::execute_block(block)
		}

		fn initialize_block(header: &<Block as BlockT>::Header) {
			Executive::initialize_block(header)
		}
	}

	impl sp_api::Metadata<Block> for Runtime {
		fn metadata() -> OpaqueMetadata {
			Runtime::metadata().into()
		}
	}

	impl sp_block_builder::BlockBuilder<Block> for Runtime {
		fn apply_extrinsic(extrinsic: <Block as BlockT>::Extrinsic) -> ApplyExtrinsicResult {
			Executive::apply_extrinsic(extrinsic)
		}

		fn finalize_block() -> <Block as BlockT>::Header {
			Executive::finalize_block()
		}

		fn inherent_extrinsics(data: InherentData) -> Vec<<Block as BlockT>::Extrinsic> {
			data.create_extrinsics()
		}

		fn check_inherents(block: Block, data: InherentData) -> CheckInherentsResult {
			data.check_extrinsics(&block)
		}

		fn random_seed() -> <Block as BlockT>::Hash {
			RandomnessCollectiveFlip::random_seed()
		}
	}

	impl sp_transaction_pool::runtime_api::TaggedTransactionQueue<Block> for Runtime {
		fn validate_transaction(
			source: TransactionSource,
			tx: <Block as BlockT>::Extrinsic,
		) -> TransactionValidity {
			Executive::validate_transaction(source, tx)
		}
	}

	impl sp_offchain::OffchainWorkerApi<Block> for Runtime {
		fn offchain_worker(header: &<Block as BlockT>::Header) {
			Executive::offchain_worker(header)
		}
	}

	impl fg_primitives::GrandpaApi<Block> for Runtime {
		fn grandpa_authorities() -> GrandpaAuthorityList {
			Grandpa::grandpa_authorities()
		}
	}

	impl sp_consensus_babe::BabeApi<Block> for Runtime {
		fn configuration() -> sp_consensus_babe::BabeConfiguration {
			// The choice of `c` parameter (where `1 - c` represents the
			// probability of a slot being empty), is done in accordance to the
			// slot duration and expected target block time, for safely
			// resisting network delays of maximum two seconds.
			// <https://research.web3.foundation/en/latest/polkadot/BABE/Babe/#6-practical-results>
			sp_consensus_babe::BabeConfiguration {
				slot_duration: Babe::slot_duration(),
				epoch_length: EpochDuration::get(),
				c: PRIMARY_PROBABILITY,
				genesis_authorities: Babe::authorities(),
				randomness: Babe::randomness(),
				secondary_slots: true,
			}
		}

		fn current_epoch_start() -> sp_consensus_babe::SlotNumber {
			Babe::current_epoch_start()
		}
	}

	impl sp_authority_discovery::AuthorityDiscoveryApi<Block> for Runtime {
		fn authorities() -> Vec<AuthorityDiscoveryId> {
			AuthorityDiscovery::authorities()
		}
	}

	impl frame_system_rpc_runtime_api::AccountNonceApi<Block, AccountId, Index> for Runtime {
		fn account_nonce(account: AccountId) -> Index {
			System::account_nonce(account)
		}
	}

	impl pallet_contracts_rpc_runtime_api::ContractsApi<Block, AccountId, Balance, BlockNumber>
		for Runtime
	{
		fn call(
			origin: AccountId,
			dest: AccountId,
			value: Balance,
			gas_limit: u64,
			input_data: Vec<u8>,
		) -> ContractExecResult {
			let exec_result =
				Contracts::bare_call(origin, dest.into(), value, gas_limit, input_data);
			match exec_result {
				Ok(v) => ContractExecResult::Success {
					status: v.status,
					data: v.data,
				},
				Err(_) => ContractExecResult::Error,
			}
		}

		fn get_storage(
			address: AccountId,
			key: [u8; 32],
		) -> pallet_contracts_primitives::GetStorageResult {
			Contracts::get_storage(address, key)
		}

		fn rent_projection(
			address: AccountId,
		) -> pallet_contracts_primitives::RentProjectionResult<BlockNumber> {
			Contracts::rent_projection(address)
		}
	}

	impl pallet_transaction_payment_rpc_runtime_api::TransactionPaymentApi<
		Block,
		Balance,
		UncheckedExtrinsic,
	> for Runtime {
		fn query_info(uxt: UncheckedExtrinsic, len: u32) -> RuntimeDispatchInfo<Balance> {
			TransactionPayment::query_info(uxt, len)
		}
	}

	impl sp_session::SessionKeys<Block> for Runtime {
		fn generate_session_keys(seed: Option<Vec<u8>>) -> Vec<u8> {
			SessionKeys::generate(seed)
		}

		fn decode_session_keys(
			encoded: Vec<u8>,
		) -> Option<Vec<(Vec<u8>, sp_core::crypto::KeyTypeId)>> {
			SessionKeys::decode_into_raw_public_keys(&encoded)
		}
	}

	#[cfg(feature = "runtime-benchmarks")]
	impl frame_benchmarking::Benchmark<Block> for Runtime {
		fn dispatch_benchmark(
			pallet: Vec<u8>,
			benchmark: Vec<u8>,
			lowest_range_values: Vec<u32>,
			highest_range_values: Vec<u32>,
			steps: Vec<u32>,
			repeat: u32,
		) -> Result<Vec<frame_benchmarking::BenchmarkBatch>, sp_runtime::RuntimeString> {
			use frame_benchmarking::{Benchmarking, BenchmarkBatch, add_benchmark};
			// Trying to add benchmarks directly to the Session Pallet caused cyclic dependency issues.
			// To get around that, we separated the Session benchmarks into its own crate, which is why
			// we need these two lines below.
			use pallet_session_benchmarking::Module as SessionBench;
			use pallet_offences_benchmarking::Module as OffencesBench;

			impl pallet_session_benchmarking::Trait for Runtime {}
			impl pallet_offences_benchmarking::Trait for Runtime {}

			let mut batches = Vec::<BenchmarkBatch>::new();
			let params = (&pallet, &benchmark, &lowest_range_values, &highest_range_values, &steps, repeat);

			add_benchmark!(params, batches, b"balances", Balances);
			add_benchmark!(params, batches, b"collective", Council);
			add_benchmark!(params, batches, b"democracy", Democracy);
			add_benchmark!(params, batches, b"identity", Identity);
			add_benchmark!(params, batches, b"im-online", ImOnline);
			add_benchmark!(params, batches, b"session", SessionBench::<Runtime>);
			add_benchmark!(params, batches, b"staking", Staking);
			add_benchmark!(params, batches, b"timestamp", Timestamp);
			add_benchmark!(params, batches, b"treasury", Treasury);
			add_benchmark!(params, batches, b"utility", Utility);
			add_benchmark!(params, batches, b"vesting", Vesting);
			add_benchmark!(params, batches, b"offences", OffencesBench::<Runtime>);

			if batches.is_empty() { return Err("Benchmark not found for this pallet.".into()) }
			Ok(batches)
		}
	}
}

#[cfg(test)]
mod tests {
	use super::*;
	use frame_system::offchain::{SignAndSubmitTransaction, SubmitSignedTransaction};

	#[test]
	fn validate_transaction_submitter_bounds() {
		fn is_submit_signed_transaction<T>() where
			T: SubmitSignedTransaction<
				Runtime,
				Call,
			>,
		{}

		fn is_sign_and_submit_transaction<T>() where
			T: SignAndSubmitTransaction<
				Runtime,
				Call,
				Extrinsic=UncheckedExtrinsic,
				CreateTransaction=Runtime,
				Signer=ImOnlineId,
			>,
		{}

		is_submit_signed_transaction::<TransactionSubmitterOf<ImOnlineId>>();
		is_sign_and_submit_transaction::<TransactionSubmitterOf<ImOnlineId>>();
	}
}<|MERGE_RESOLUTION|>--- conflicted
+++ resolved
@@ -127,12 +127,8 @@
 	// and set impl_version to 0. If only runtime
 	// implementation changes and behavior does not, then leave spec_version as
 	// is and increment impl_version.
-	spec_version: 241,
-<<<<<<< HEAD
-	impl_version: 2,
-=======
+	spec_version: 242,
 	impl_version: 0,
->>>>>>> f2e00d52
 	apis: RUNTIME_API_VERSIONS,
 };
 
