// This file is part of Substrate.

// Copyright (C) 2018-2020 Parity Technologies (UK) Ltd.
// SPDX-License-Identifier: GPL-3.0-or-later WITH Classpath-exception-2.0

// This program is free software: you can redistribute it and/or modify
// it under the terms of the GNU General Public License as published by
// the Free Software Foundation, either version 3 of the License, or
// (at your option) any later version.

// This program is distributed in the hope that it will be useful,
// but WITHOUT ANY WARRANTY; without even the implied warranty of
// MERCHANTABILITY or FITNESS FOR A PARTICULAR PURPOSE. See the
// GNU General Public License for more details.

// You should have received a copy of the GNU General Public License
// along with this program. If not, see <https://www.gnu.org/licenses/>.

//! The Substrate runtime. This can be compiled with ``#[no_std]`, ready for Wasm.

#![cfg_attr(not(feature = "std"), no_std)]
// `construct_runtime!` does a lot of recursion and requires us to increase the limit to 256.
#![recursion_limit="256"]

use sp_std::prelude::*;

use frame_support::{
	construct_runtime, parameter_types, debug, RuntimeDebug,
	weights::{
		Weight, IdentityFee,
		constants::{BlockExecutionWeight, ExtrinsicBaseWeight, RocksDbWeight, WEIGHT_PER_SECOND},
	},
	traits::{Currency, Imbalance, KeyOwnerProofSystem, OnUnbalanced, Randomness, LockIdentifier},
};
use frame_system::{EnsureRoot, EnsureOneOf};
use frame_support::traits::InstanceFilter;
use codec::{Encode, Decode};
use sp_core::{
	crypto::KeyTypeId,
	u32_trait::{_1, _2, _3, _4},
	OpaqueMetadata,
};
pub use node_primitives::{AccountId, Signature};
use node_primitives::{AccountIndex, Balance, BlockNumber, Hash, Index, Moment};
use sp_api::impl_runtime_apis;
use sp_runtime::{
	Permill, Perbill, Perquintill, Percent, ApplyExtrinsicResult,
	impl_opaque_keys, generic, create_runtime_str, ModuleId, FixedPointNumber,
};
use sp_runtime::curve::PiecewiseLinear;
use sp_runtime::transaction_validity::{TransactionValidity, TransactionSource, TransactionPriority};
use sp_runtime::traits::{
	self, BlakeTwo256, Block as BlockT, StaticLookup, SaturatedConversion,
	ConvertInto, OpaqueKeys, NumberFor, Saturating,
};
use sp_version::RuntimeVersion;
#[cfg(any(feature = "std", test))]
use sp_version::NativeVersion;
use pallet_grandpa::{AuthorityId as GrandpaId, AuthorityList as GrandpaAuthorityList};
use pallet_grandpa::fg_primitives;
use pallet_im_online::sr25519::AuthorityId as ImOnlineId;
use sp_authority_discovery::AuthorityId as AuthorityDiscoveryId;
use pallet_transaction_payment_rpc_runtime_api::RuntimeDispatchInfo;
pub use pallet_transaction_payment::{Multiplier, TargetedFeeAdjustment};
use pallet_contracts_rpc_runtime_api::ContractExecResult;
use pallet_session::{historical as pallet_session_historical};
use sp_inherents::{InherentData, CheckInherentsResult};
use static_assertions::const_assert;

#[cfg(any(feature = "std", test))]
pub use sp_runtime::BuildStorage;
#[cfg(any(feature = "std", test))]
pub use pallet_balances::Call as BalancesCall;
#[cfg(any(feature = "std", test))]
pub use frame_system::Call as SystemCall;
#[cfg(any(feature = "std", test))]
pub use pallet_staking::StakerStatus;

/// Implementations of some helper traits passed into runtime modules as associated types.
pub mod impls;
use impls::{CurrencyToVoteHandler, Author};

/// Constant values used within the runtime.
pub mod constants;
use constants::{time::*, currency::*};

// Make the WASM binary available.
#[cfg(feature = "std")]
include!(concat!(env!("OUT_DIR"), "/wasm_binary.rs"));

/// Runtime version.
pub const VERSION: RuntimeVersion = RuntimeVersion {
	spec_name: create_runtime_str!("node"),
	impl_name: create_runtime_str!("substrate-node"),
	authoring_version: 10,
	// Per convention: if the runtime behavior changes, increment spec_version
	// and set impl_version to 0. If only runtime
	// implementation changes and behavior does not, then leave spec_version as
	// is and increment impl_version.
	spec_version: 255,
	impl_version: 0,
	apis: RUNTIME_API_VERSIONS,
	transaction_version: 1,
};

/// Native version.
#[cfg(any(feature = "std", test))]
pub fn native_version() -> NativeVersion {
	NativeVersion {
		runtime_version: VERSION,
		can_author_with: Default::default(),
	}
}

type NegativeImbalance = <Balances as Currency<AccountId>>::NegativeImbalance;

pub struct DealWithFees;
impl OnUnbalanced<NegativeImbalance> for DealWithFees {
	fn on_unbalanceds<B>(mut fees_then_tips: impl Iterator<Item=NegativeImbalance>) {
		if let Some(fees) = fees_then_tips.next() {
			// for fees, 80% to treasury, 20% to author
			let mut split = fees.ration(80, 20);
			if let Some(tips) = fees_then_tips.next() {
				// for tips, if any, 80% to treasury, 20% to author (though this can be anything)
				tips.ration_merge_into(80, 20, &mut split);
			}
			Treasury::on_unbalanced(split.0);
			Author::on_unbalanced(split.1);
		}
	}
}

const AVERAGE_ON_INITIALIZE_WEIGHT: Perbill = Perbill::from_percent(10);
parameter_types! {
	pub const BlockHashCount: BlockNumber = 2400;
	/// We allow for 2 seconds of compute with a 6 second average block time.
	pub const MaximumBlockWeight: Weight = 2 * WEIGHT_PER_SECOND;
	pub const AvailableBlockRatio: Perbill = Perbill::from_percent(75);
	/// Assume 10% of weight for average on_initialize calls.
	pub MaximumExtrinsicWeight: Weight =
		AvailableBlockRatio::get().saturating_sub(AVERAGE_ON_INITIALIZE_WEIGHT)
		* MaximumBlockWeight::get();
	pub const MaximumBlockLength: u32 = 5 * 1024 * 1024;
	pub const Version: RuntimeVersion = VERSION;
}

const_assert!(AvailableBlockRatio::get().deconstruct() >= AVERAGE_ON_INITIALIZE_WEIGHT.deconstruct());

impl frame_system::Trait for Runtime {
	type BaseCallFilter = ();
	type Origin = Origin;
	type Call = Call;
	type Index = Index;
	type BlockNumber = BlockNumber;
	type Hash = Hash;
	type Hashing = BlakeTwo256;
	type AccountId = AccountId;
	type Lookup = Indices;
	type Header = generic::Header<BlockNumber, BlakeTwo256>;
	type Event = Event;
	type BlockHashCount = BlockHashCount;
	type MaximumBlockWeight = MaximumBlockWeight;
	type DbWeight = RocksDbWeight;
	type BlockExecutionWeight = BlockExecutionWeight;
	type ExtrinsicBaseWeight = ExtrinsicBaseWeight;
	type MaximumExtrinsicWeight = MaximumExtrinsicWeight;
	type MaximumBlockLength = MaximumBlockLength;
	type AvailableBlockRatio = AvailableBlockRatio;
	type Version = Version;
	type ModuleToIndex = ModuleToIndex;
	type AccountData = pallet_balances::AccountData<Balance>;
	type OnNewAccount = ();
	type OnKilledAccount = ();
}

impl pallet_utility::Trait for Runtime {
	type Event = Event;
	type Call = Call;
}

parameter_types! {
	// One storage item; key size is 32; value is size 4+4+16+32 bytes = 56 bytes.
	pub const DepositBase: Balance = deposit(1, 88);
	// Additional storage item size of 32 bytes.
	pub const DepositFactor: Balance = deposit(0, 32);
	pub const MaxSignatories: u16 = 100;
}

impl pallet_multisig::Trait for Runtime {
	type Event = Event;
	type Call = Call;
	type Currency = Balances;
	type DepositBase = DepositBase;
	type DepositFactor = DepositFactor;
	type MaxSignatories = MaxSignatories;
}

parameter_types! {
	// One storage item; key size 32, value size 8; .
	pub const ProxyDepositBase: Balance = deposit(1, 8);
	// Additional storage item size of 33 bytes.
	pub const ProxyDepositFactor: Balance = deposit(0, 33);
	pub const MaxProxies: u16 = 32;
}

/// The type used to represent the kinds of proxying allowed.
#[derive(Copy, Clone, Eq, PartialEq, Ord, PartialOrd, Encode, Decode, RuntimeDebug)]
pub enum ProxyType {
	Any,
	NonTransfer,
	Governance,
	Staking,
}
impl Default for ProxyType { fn default() -> Self { Self::Any } }
impl InstanceFilter<Call> for ProxyType {
	fn filter(&self, c: &Call) -> bool {
		match self {
			ProxyType::Any => true,
			ProxyType::NonTransfer => !matches!(c,
				Call::Balances(..) | Call::Vesting(pallet_vesting::Call::vested_transfer(..))
					| Call::Indices(pallet_indices::Call::transfer(..))
			),
			ProxyType::Governance => matches!(c,
				Call::Democracy(..) | Call::Council(..) | Call::Society(..)
					| Call::TechnicalCommittee(..) | Call::Elections(..) | Call::Treasury(..)
			),
			ProxyType::Staking => matches!(c, Call::Staking(..)),
		}
	}
	fn is_superset(&self, o: &Self) -> bool {
		match (self, o) {
			(x, y) if x == y => true,
			(ProxyType::Any, _) => true,
			(_, ProxyType::Any) => false,
			(ProxyType::NonTransfer, _) => true,
			_ => false,
		}
	}
}

impl pallet_proxy::Trait for Runtime {
	type Event = Event;
	type Call = Call;
	type Currency = Balances;
	type ProxyType = ProxyType;
	type ProxyDepositBase = ProxyDepositBase;
	type ProxyDepositFactor = ProxyDepositFactor;
	type MaxProxies = MaxProxies;
}

parameter_types! {
	pub MaximumSchedulerWeight: Weight = Perbill::from_percent(80) * MaximumBlockWeight::get();
}

impl pallet_scheduler::Trait for Runtime {
	type Event = Event;
	type Origin = Origin;
	type PalletsOrigin = OriginCaller;
	type Call = Call;
	type MaximumWeight = MaximumSchedulerWeight;
	type ScheduleOrigin = EnsureRoot<AccountId>;
}

parameter_types! {
	pub const EpochDuration: u64 = EPOCH_DURATION_IN_SLOTS;
	pub const ExpectedBlockTime: Moment = MILLISECS_PER_BLOCK;
}

impl pallet_babe::Trait for Runtime {
	type EpochDuration = EpochDuration;
	type ExpectedBlockTime = ExpectedBlockTime;
	type EpochChangeTrigger = pallet_babe::ExternalTrigger;

	type KeyOwnerProofSystem = Historical;

	type KeyOwnerProof = <Self::KeyOwnerProofSystem as KeyOwnerProofSystem<(
		KeyTypeId,
		pallet_babe::AuthorityId,
	)>>::Proof;

	type KeyOwnerIdentification = <Self::KeyOwnerProofSystem as KeyOwnerProofSystem<(
		KeyTypeId,
		pallet_babe::AuthorityId,
	)>>::IdentificationTuple;

	type HandleEquivocation =
		pallet_babe::EquivocationHandler<Self::KeyOwnerIdentification, Offences>;
}

parameter_types! {
	pub const IndexDeposit: Balance = 1 * DOLLARS;
}

impl pallet_indices::Trait for Runtime {
	type AccountIndex = AccountIndex;
	type Currency = Balances;
	type Deposit = IndexDeposit;
	type Event = Event;
}

parameter_types! {
	pub const ExistentialDeposit: Balance = 1 * DOLLARS;
}

impl pallet_balances::Trait for Runtime {
	type Balance = Balance;
	type DustRemoval = ();
	type Event = Event;
	type ExistentialDeposit = ExistentialDeposit;
	type AccountStore = frame_system::Module<Runtime>;
}

parameter_types! {
	pub const TransactionByteFee: Balance = 10 * MILLICENTS;
	pub const TargetBlockFullness: Perquintill = Perquintill::from_percent(25);
	pub AdjustmentVariable: Multiplier = Multiplier::saturating_from_rational(1, 100_000);
	pub MinimumMultiplier: Multiplier = Multiplier::saturating_from_rational(1, 1_000_000_000u128);
}

impl pallet_transaction_payment::Trait for Runtime {
	type Currency = Balances;
	type OnTransactionPayment = DealWithFees;
	type TransactionByteFee = TransactionByteFee;
	type WeightToFee = IdentityFee<Balance>;
	type FeeMultiplierUpdate =
		TargetedFeeAdjustment<Self, TargetBlockFullness, AdjustmentVariable, MinimumMultiplier>;
}

parameter_types! {
	pub const MinimumPeriod: Moment = SLOT_DURATION / 2;
}

impl pallet_timestamp::Trait for Runtime {
	type Moment = Moment;
	type OnTimestampSet = Babe;
	type MinimumPeriod = MinimumPeriod;
}

parameter_types! {
	pub const UncleGenerations: BlockNumber = 5;
}

impl pallet_authorship::Trait for Runtime {
	type FindAuthor = pallet_session::FindAccountFromAuthorIndex<Self, Babe>;
	type UncleGenerations = UncleGenerations;
	type FilterUncle = ();
	type EventHandler = (Staking, ImOnline);
}

impl_opaque_keys! {
	pub struct SessionKeys {
		pub grandpa: Grandpa,
		pub babe: Babe,
		pub im_online: ImOnline,
		pub authority_discovery: AuthorityDiscovery,
	}
}

parameter_types! {
	pub const DisabledValidatorsThreshold: Perbill = Perbill::from_percent(17);
}

impl pallet_session::Trait for Runtime {
	type Event = Event;
	type ValidatorId = <Self as frame_system::Trait>::AccountId;
	type ValidatorIdOf = pallet_staking::StashOf<Self>;
	type ShouldEndSession = Babe;
	type NextSessionRotation = Babe;
	type SessionManager = pallet_session::historical::NoteHistoricalRoot<Self, Staking>;
	type SessionHandler = <SessionKeys as OpaqueKeys>::KeyTypeIdProviders;
	type Keys = SessionKeys;
	type DisabledValidatorsThreshold = DisabledValidatorsThreshold;
}

impl pallet_session::historical::Trait for Runtime {
	type FullIdentification = pallet_staking::Exposure<AccountId, Balance>;
	type FullIdentificationOf = pallet_staking::ExposureOf<Runtime>;
}

pallet_staking_reward_curve::build! {
	const REWARD_CURVE: PiecewiseLinear<'static> = curve!(
		min_inflation: 0_025_000,
		max_inflation: 0_100_000,
		ideal_stake: 0_500_000,
		falloff: 0_050_000,
		max_piece_count: 40,
		test_precision: 0_005_000,
	);
}

parameter_types! {
	pub const SessionsPerEra: sp_staking::SessionIndex = 6;
	pub const BondingDuration: pallet_staking::EraIndex = 24 * 28;
	pub const SlashDeferDuration: pallet_staking::EraIndex = 24 * 7; // 1/4 the bonding duration.
	pub const RewardCurve: &'static PiecewiseLinear<'static> = &REWARD_CURVE;
	pub const MaxNominatorRewardedPerValidator: u32 = 64;
	pub const ElectionLookahead: BlockNumber = EPOCH_DURATION_IN_BLOCKS / 4;
	pub const MaxIterations: u32 = 10;
	// 0.05%. The higher the value, the more strict solution acceptance becomes.
	pub MinSolutionScoreBump: Perbill = Perbill::from_rational_approximation(5u32, 10_000);
}

impl pallet_staking::Trait for Runtime {
	type Currency = Balances;
	type UnixTime = Timestamp;
	type CurrencyToVote = CurrencyToVoteHandler;
	type RewardRemainder = Treasury;
	type Event = Event;
	type Slash = Treasury; // send the slashed funds to the treasury.
	type Reward = (); // rewards are minted from the void
	type SessionsPerEra = SessionsPerEra;
	type BondingDuration = BondingDuration;
	type SlashDeferDuration = SlashDeferDuration;
	/// A super-majority of the council can cancel the slash.
	type SlashCancelOrigin = EnsureOneOf<
		AccountId,
		EnsureRoot<AccountId>,
		pallet_collective::EnsureProportionAtLeast<_3, _4, AccountId, CouncilCollective>
	>;
	type SessionInterface = Self;
	type RewardCurve = RewardCurve;
	type NextNewSession = Session;
	type ElectionLookahead = ElectionLookahead;
	type Call = Call;
	type MaxIterations = MaxIterations;
	type MinSolutionScoreBump = MinSolutionScoreBump;
	type MaxNominatorRewardedPerValidator = MaxNominatorRewardedPerValidator;
	type UnsignedPriority = StakingUnsignedPriority;
}

parameter_types! {
	pub const LaunchPeriod: BlockNumber = 28 * 24 * 60 * MINUTES;
	pub const VotingPeriod: BlockNumber = 28 * 24 * 60 * MINUTES;
	pub const FastTrackVotingPeriod: BlockNumber = 3 * 24 * 60 * MINUTES;
	pub const InstantAllowed: bool = true;
	pub const MinimumDeposit: Balance = 100 * DOLLARS;
	pub const EnactmentPeriod: BlockNumber = 30 * 24 * 60 * MINUTES;
	pub const CooloffPeriod: BlockNumber = 28 * 24 * 60 * MINUTES;
	// One cent: $10,000 / MB
	pub const PreimageByteDeposit: Balance = 1 * CENTS;
	pub const MaxVotes: u32 = 100;
}

impl pallet_democracy::Trait for Runtime {
	type Proposal = Call;
	type Event = Event;
	type Currency = Balances;
	type EnactmentPeriod = EnactmentPeriod;
	type LaunchPeriod = LaunchPeriod;
	type VotingPeriod = VotingPeriod;
	type MinimumDeposit = MinimumDeposit;
	/// A straight majority of the council can decide what their next motion is.
	type ExternalOrigin = pallet_collective::EnsureProportionAtLeast<_1, _2, AccountId, CouncilCollective>;
	/// A super-majority can have the next scheduled referendum be a straight majority-carries vote.
	type ExternalMajorityOrigin = pallet_collective::EnsureProportionAtLeast<_3, _4, AccountId, CouncilCollective>;
	/// A unanimous council can have the next scheduled referendum be a straight default-carries
	/// (NTB) vote.
	type ExternalDefaultOrigin = pallet_collective::EnsureProportionAtLeast<_1, _1, AccountId, CouncilCollective>;
	/// Two thirds of the technical committee can have an ExternalMajority/ExternalDefault vote
	/// be tabled immediately and with a shorter voting/enactment period.
	type FastTrackOrigin = pallet_collective::EnsureProportionAtLeast<_2, _3, AccountId, TechnicalCollective>;
	type InstantOrigin = pallet_collective::EnsureProportionAtLeast<_1, _1, AccountId, TechnicalCollective>;
	type InstantAllowed = InstantAllowed;
	type FastTrackVotingPeriod = FastTrackVotingPeriod;
	// To cancel a proposal which has been passed, 2/3 of the council must agree to it.
	type CancellationOrigin = pallet_collective::EnsureProportionAtLeast<_2, _3, AccountId, CouncilCollective>;
	// Any single technical committee member may veto a coming council proposal, however they can
	// only do it once and it lasts only for the cooloff period.
	type VetoOrigin = pallet_collective::EnsureMember<AccountId, TechnicalCollective>;
	type CooloffPeriod = CooloffPeriod;
	type PreimageByteDeposit = PreimageByteDeposit;
	type OperationalPreimageOrigin = pallet_collective::EnsureMember<AccountId, CouncilCollective>;
	type Slash = Treasury;
	type Scheduler = Scheduler;
	type PalletsOrigin = OriginCaller;
	type MaxVotes = MaxVotes;
}

parameter_types! {
	pub const CouncilMotionDuration: BlockNumber = 5 * DAYS;
	pub const CouncilMaxProposals: u32 = 100;
}

type CouncilCollective = pallet_collective::Instance1;
impl pallet_collective::Trait<CouncilCollective> for Runtime {
	type Origin = Origin;
	type Proposal = Call;
	type Event = Event;
	type MotionDuration = CouncilMotionDuration;
	type MaxProposals = CouncilMaxProposals;
}

parameter_types! {
	pub const CandidacyBond: Balance = 10 * DOLLARS;
	pub const VotingBond: Balance = 1 * DOLLARS;
	pub const TermDuration: BlockNumber = 7 * DAYS;
	pub const DesiredMembers: u32 = 13;
	pub const DesiredRunnersUp: u32 = 7;
	pub const ElectionsPhragmenModuleId: LockIdentifier = *b"phrelect";
}

// Make sure that there are no more than `MAX_MEMBERS` members elected via elections-phragmen.
const_assert!(DesiredMembers::get() <= pallet_collective::MAX_MEMBERS);

impl pallet_elections_phragmen::Trait for Runtime {
	type Event = Event;
	type ModuleId = ElectionsPhragmenModuleId;
	type Currency = Balances;
	type ChangeMembers = Council;
	// NOTE: this implies that council's genesis members cannot be set directly and must come from
	// this module.
	type InitializeMembers = Council;
	type CurrencyToVote = CurrencyToVoteHandler;
	type CandidacyBond = CandidacyBond;
	type VotingBond = VotingBond;
	type LoserCandidate = ();
	type BadReport = ();
	type KickedMember = ();
	type DesiredMembers = DesiredMembers;
	type DesiredRunnersUp = DesiredRunnersUp;
	type TermDuration = TermDuration;
}

parameter_types! {
	pub const TechnicalMotionDuration: BlockNumber = 5 * DAYS;
	pub const TechnicalMaxProposals: u32 = 100;
}

type TechnicalCollective = pallet_collective::Instance2;
impl pallet_collective::Trait<TechnicalCollective> for Runtime {
	type Origin = Origin;
	type Proposal = Call;
	type Event = Event;
	type MotionDuration = TechnicalMotionDuration;
	type MaxProposals = TechnicalMaxProposals;
}

type EnsureRootOrHalfCouncil = EnsureOneOf<
	AccountId,
	EnsureRoot<AccountId>,
	pallet_collective::EnsureProportionMoreThan<_1, _2, AccountId, CouncilCollective>
>;
impl pallet_membership::Trait<pallet_membership::Instance1> for Runtime {
	type Event = Event;
	type AddOrigin = EnsureRootOrHalfCouncil;
	type RemoveOrigin = EnsureRootOrHalfCouncil;
	type SwapOrigin = EnsureRootOrHalfCouncil;
	type ResetOrigin = EnsureRootOrHalfCouncil;
	type PrimeOrigin = EnsureRootOrHalfCouncil;
	type MembershipInitialized = TechnicalCommittee;
	type MembershipChanged = TechnicalCommittee;
}

parameter_types! {
	pub const ProposalBond: Permill = Permill::from_percent(5);
	pub const ProposalBondMinimum: Balance = 1 * DOLLARS;
	pub const SpendPeriod: BlockNumber = 1 * DAYS;
	pub const Burn: Permill = Permill::from_percent(50);
	pub const TipCountdown: BlockNumber = 1 * DAYS;
	pub const TipFindersFee: Percent = Percent::from_percent(20);
	pub const TipReportDepositBase: Balance = 1 * DOLLARS;
	pub const TipReportDepositPerByte: Balance = 1 * CENTS;
	pub const TreasuryModuleId: ModuleId = ModuleId(*b"py/trsry");
}

impl pallet_treasury::Trait for Runtime {
	type ModuleId = TreasuryModuleId;
	type Currency = Balances;
	type ApproveOrigin = EnsureOneOf<
		AccountId,
		EnsureRoot<AccountId>,
		pallet_collective::EnsureMembers<_4, AccountId, CouncilCollective>
	>;
	type RejectOrigin = EnsureOneOf<
		AccountId,
		EnsureRoot<AccountId>,
		pallet_collective::EnsureMembers<_2, AccountId, CouncilCollective>
	>;
	type Tippers = Elections;
	type TipCountdown = TipCountdown;
	type TipFindersFee = TipFindersFee;
	type TipReportDepositBase = TipReportDepositBase;
	type TipReportDepositPerByte = TipReportDepositPerByte;
	type Event = Event;
	type ProposalRejection = ();
	type ProposalBond = ProposalBond;
	type ProposalBondMinimum = ProposalBondMinimum;
	type SpendPeriod = SpendPeriod;
	type Burn = Burn;
}

parameter_types! {
	pub const TombstoneDeposit: Balance = 16 * MILLICENTS;
	pub const RentByteFee: Balance = 4 * MILLICENTS;
	pub const RentDepositOffset: Balance = 1000 * MILLICENTS;
	pub const SurchargeReward: Balance = 150 * MILLICENTS;
}

impl pallet_contracts::Trait for Runtime {
	type Time = Timestamp;
	type Randomness = RandomnessCollectiveFlip;
	type Currency = Balances;
	type Event = Event;
	type DetermineContractAddress = pallet_contracts::SimpleAddressDeterminer<Runtime>;
	type TrieIdGenerator = pallet_contracts::TrieIdFromParentCounter<Runtime>;
	type RentPayment = ();
	type SignedClaimHandicap = pallet_contracts::DefaultSignedClaimHandicap;
	type TombstoneDeposit = TombstoneDeposit;
	type StorageSizeOffset = pallet_contracts::DefaultStorageSizeOffset;
	type RentByteFee = RentByteFee;
	type RentDepositOffset = RentDepositOffset;
	type SurchargeReward = SurchargeReward;
	type MaxDepth = pallet_contracts::DefaultMaxDepth;
	type MaxValueSize = pallet_contracts::DefaultMaxValueSize;
	type WeightPrice = pallet_transaction_payment::Module<Self>;
}

impl pallet_sudo::Trait for Runtime {
	type Event = Event;
	type Call = Call;
}

parameter_types! {
	pub const SessionDuration: BlockNumber = EPOCH_DURATION_IN_SLOTS as _;
	pub const ImOnlineUnsignedPriority: TransactionPriority = TransactionPriority::max_value();
	/// We prioritize im-online heartbeats over election solution submission.
	pub const StakingUnsignedPriority: TransactionPriority = TransactionPriority::max_value() / 2;
}


impl<LocalCall> frame_system::offchain::CreateSignedTransaction<LocalCall> for Runtime where
	Call: From<LocalCall>,
{
	fn create_transaction<C: frame_system::offchain::AppCrypto<Self::Public, Self::Signature>>(
		call: Call,
		public: <Signature as traits::Verify>::Signer,
		account: AccountId,
		nonce: Index,
	) -> Option<(Call, <UncheckedExtrinsic as traits::Extrinsic>::SignaturePayload)> {
		// take the biggest period possible.
		let period = BlockHashCount::get()
			.checked_next_power_of_two()
			.map(|c| c / 2)
			.unwrap_or(2) as u64;
		let current_block = System::block_number()
			.saturated_into::<u64>()
			// The `System::block_number` is initialized with `n+1`,
			// so the actual block number is `n`.
			.saturating_sub(1);
		let tip = 0;
		let extra: SignedExtra = (
			frame_system::CheckSpecVersion::<Runtime>::new(),
			frame_system::CheckTxVersion::<Runtime>::new(),
			frame_system::CheckGenesis::<Runtime>::new(),
			frame_system::CheckEra::<Runtime>::from(generic::Era::mortal(period, current_block)),
			frame_system::CheckNonce::<Runtime>::from(nonce),
			frame_system::CheckWeight::<Runtime>::new(),
			pallet_transaction_payment::ChargeTransactionPayment::<Runtime>::from(tip),
			pallet_grandpa::ValidateEquivocationReport::<Runtime>::new(),
		);
		let raw_payload = SignedPayload::new(call, extra).map_err(|e| {
			debug::warn!("Unable to create signed payload: {:?}", e);
		}).ok()?;
		let signature = raw_payload.using_encoded(|payload| {
			C::sign(payload, public)
		})?;
		let address = Indices::unlookup(account);
		let (call, extra, _) = raw_payload.deconstruct();
		Some((call, (address, signature.into(), extra)))
	}
}

impl frame_system::offchain::SigningTypes for Runtime {
	type Public = <Signature as traits::Verify>::Signer;
	type Signature = Signature;
}

impl<C> frame_system::offchain::SendTransactionTypes<C> for Runtime where
	Call: From<C>,
{
	type Extrinsic = UncheckedExtrinsic;
	type OverarchingCall = Call;
}

impl pallet_im_online::Trait for Runtime {
	type AuthorityId = ImOnlineId;
	type Event = Event;
	type SessionDuration = SessionDuration;
	type ReportUnresponsiveness = Offences;
	type UnsignedPriority = ImOnlineUnsignedPriority;
}

parameter_types! {
	pub OffencesWeightSoftLimit: Weight = Perbill::from_percent(60) * MaximumBlockWeight::get();
}

impl pallet_offences::Trait for Runtime {
	type Event = Event;
	type IdentificationTuple = pallet_session::historical::IdentificationTuple<Self>;
	type OnOffenceHandler = Staking;
	type WeightSoftLimit = OffencesWeightSoftLimit;
}

impl pallet_authority_discovery::Trait for Runtime {}

impl pallet_grandpa::Trait for Runtime {
	type Event = Event;
	type Call = Call;

	type KeyOwnerProofSystem = Historical;

	type KeyOwnerProof =
		<Self::KeyOwnerProofSystem as KeyOwnerProofSystem<(KeyTypeId, GrandpaId)>>::Proof;

	type KeyOwnerIdentification = <Self::KeyOwnerProofSystem as KeyOwnerProofSystem<(
		KeyTypeId,
		GrandpaId,
	)>>::IdentificationTuple;

	type HandleEquivocation = pallet_grandpa::EquivocationHandler<
		Self::KeyOwnerIdentification,
		node_primitives::report::ReporterAppCrypto,
		Runtime,
		Offences,
	>;
}

parameter_types! {
	pub const WindowSize: BlockNumber = 101;
	pub const ReportLatency: BlockNumber = 1000;
}

impl pallet_finality_tracker::Trait for Runtime {
	type OnFinalizationStalled = ();
	type WindowSize = WindowSize;
	type ReportLatency = ReportLatency;
}

parameter_types! {
	pub const BasicDeposit: Balance = 10 * DOLLARS;       // 258 bytes on-chain
	pub const FieldDeposit: Balance = 250 * CENTS;        // 66 bytes on-chain
	pub const SubAccountDeposit: Balance = 2 * DOLLARS;   // 53 bytes on-chain
	pub const MaxSubAccounts: u32 = 100;
	pub const MaxAdditionalFields: u32 = 100;
	pub const MaxRegistrars: u32 = 20;
}

impl pallet_identity::Trait for Runtime {
	type Event = Event;
	type Currency = Balances;
	type BasicDeposit = BasicDeposit;
	type FieldDeposit = FieldDeposit;
	type SubAccountDeposit = SubAccountDeposit;
	type MaxSubAccounts = MaxSubAccounts;
	type MaxAdditionalFields = MaxAdditionalFields;
	type MaxRegistrars = MaxRegistrars;
	type Slashed = Treasury;
	type ForceOrigin = EnsureRootOrHalfCouncil;
	type RegistrarOrigin = EnsureRootOrHalfCouncil;
}

parameter_types! {
	pub const ConfigDepositBase: Balance = 5 * DOLLARS;
	pub const FriendDepositFactor: Balance = 50 * CENTS;
	pub const MaxFriends: u16 = 9;
	pub const RecoveryDeposit: Balance = 5 * DOLLARS;
}

impl pallet_recovery::Trait for Runtime {
	type Event = Event;
	type Call = Call;
	type Currency = Balances;
	type ConfigDepositBase = ConfigDepositBase;
	type FriendDepositFactor = FriendDepositFactor;
	type MaxFriends = MaxFriends;
	type RecoveryDeposit = RecoveryDeposit;
}

parameter_types! {
	pub const CandidateDeposit: Balance = 10 * DOLLARS;
	pub const WrongSideDeduction: Balance = 2 * DOLLARS;
	pub const MaxStrikes: u32 = 10;
	pub const RotationPeriod: BlockNumber = 80 * HOURS;
	pub const PeriodSpend: Balance = 500 * DOLLARS;
	pub const MaxLockDuration: BlockNumber = 36 * 30 * DAYS;
	pub const ChallengePeriod: BlockNumber = 7 * DAYS;
	pub const SocietyModuleId: ModuleId = ModuleId(*b"py/socie");
}

impl pallet_society::Trait for Runtime {
	type Event = Event;
	type ModuleId = SocietyModuleId;
	type Currency = Balances;
	type Randomness = RandomnessCollectiveFlip;
	type CandidateDeposit = CandidateDeposit;
	type WrongSideDeduction = WrongSideDeduction;
	type MaxStrikes = MaxStrikes;
	type PeriodSpend = PeriodSpend;
	type MembershipChanged = ();
	type RotationPeriod = RotationPeriod;
	type MaxLockDuration = MaxLockDuration;
	type FounderSetOrigin = pallet_collective::EnsureProportionMoreThan<_1, _2, AccountId, CouncilCollective>;
	type SuspensionJudgementOrigin = pallet_society::EnsureFounder<Runtime>;
	type ChallengePeriod = ChallengePeriod;
}

parameter_types! {
	pub const MinVestedTransfer: Balance = 100 * DOLLARS;
}

impl pallet_vesting::Trait for Runtime {
	type Event = Event;
	type Currency = Balances;
	type BlockNumberToBalance = ConvertInto;
	type MinVestedTransfer = MinVestedTransfer;
}

construct_runtime!(
	pub enum Runtime where
		Block = Block,
		NodeBlock = node_primitives::Block,
		UncheckedExtrinsic = UncheckedExtrinsic
	{
		System: frame_system::{Module, Call, Config, Storage, Event<T>},
		Utility: pallet_utility::{Module, Call, Event},
<<<<<<< HEAD
		Babe: pallet_babe::{Module, Call, Storage, Config, Inherent},
=======
		Babe: pallet_babe::{Module, Call, Storage, Config, Inherent(Timestamp), ValidateUnsigned},
>>>>>>> 18334ee1
		Timestamp: pallet_timestamp::{Module, Call, Storage, Inherent},
		Authorship: pallet_authorship::{Module, Call, Storage, Inherent},
		Indices: pallet_indices::{Module, Call, Storage, Config<T>, Event<T>},
		Balances: pallet_balances::{Module, Call, Storage, Config<T>, Event<T>},
		TransactionPayment: pallet_transaction_payment::{Module, Storage},
		Staking: pallet_staking::{Module, Call, Config<T>, Storage, Event<T>, ValidateUnsigned},
		Session: pallet_session::{Module, Call, Storage, Event, Config<T>},
		Democracy: pallet_democracy::{Module, Call, Storage, Config, Event<T>},
		Council: pallet_collective::<Instance1>::{Module, Call, Storage, Origin<T>, Event<T>, Config<T>},
		TechnicalCommittee: pallet_collective::<Instance2>::{Module, Call, Storage, Origin<T>, Event<T>, Config<T>},
		Elections: pallet_elections_phragmen::{Module, Call, Storage, Event<T>, Config<T>},
		TechnicalMembership: pallet_membership::<Instance1>::{Module, Call, Storage, Event<T>, Config<T>},
		FinalityTracker: pallet_finality_tracker::{Module, Call, Inherent},
		Grandpa: pallet_grandpa::{Module, Call, Storage, Config, Event},
		Treasury: pallet_treasury::{Module, Call, Storage, Config, Event<T>},
		Contracts: pallet_contracts::{Module, Call, Config, Storage, Event<T>},
		Sudo: pallet_sudo::{Module, Call, Config<T>, Storage, Event<T>},
		ImOnline: pallet_im_online::{Module, Call, Storage, Event<T>, ValidateUnsigned, Config<T>},
		AuthorityDiscovery: pallet_authority_discovery::{Module, Call, Config},
		Offences: pallet_offences::{Module, Call, Storage, Event},
		Historical: pallet_session_historical::{Module},
		RandomnessCollectiveFlip: pallet_randomness_collective_flip::{Module, Call, Storage},
		Identity: pallet_identity::{Module, Call, Storage, Event<T>},
		Society: pallet_society::{Module, Call, Storage, Event<T>, Config<T>},
		Recovery: pallet_recovery::{Module, Call, Storage, Event<T>},
		Vesting: pallet_vesting::{Module, Call, Storage, Event<T>, Config<T>},
		Scheduler: pallet_scheduler::{Module, Call, Storage, Event<T>},
		Proxy: pallet_proxy::{Module, Call, Storage, Event<T>},
		Multisig: pallet_multisig::{Module, Call, Storage, Event<T>},
	}
);

/// The address format for describing accounts.
pub type Address = <Indices as StaticLookup>::Source;
/// Block header type as expected by this runtime.
pub type Header = generic::Header<BlockNumber, BlakeTwo256>;
/// Block type as expected by this runtime.
pub type Block = generic::Block<Header, UncheckedExtrinsic>;
/// A Block signed with a Justification
pub type SignedBlock = generic::SignedBlock<Block>;
/// BlockId type as expected by this runtime.
pub type BlockId = generic::BlockId<Block>;
/// The SignedExtension to the basic transaction logic.
///
/// When you change this, you **MUST** modify [`sign`] in `bin/node/testing/src/keyring.rs`!
///
/// [`sign`]: <../../testing/src/keyring.rs.html>
pub type SignedExtra = (
	frame_system::CheckSpecVersion<Runtime>,
	frame_system::CheckTxVersion<Runtime>,
	frame_system::CheckGenesis<Runtime>,
	frame_system::CheckEra<Runtime>,
	frame_system::CheckNonce<Runtime>,
	frame_system::CheckWeight<Runtime>,
	pallet_transaction_payment::ChargeTransactionPayment<Runtime>,
	pallet_grandpa::ValidateEquivocationReport<Runtime>,
);
/// Unchecked extrinsic type as expected by this runtime.
pub type UncheckedExtrinsic = generic::UncheckedExtrinsic<Address, Call, Signature, SignedExtra>;
/// The payload being signed in transactions.
pub type SignedPayload = generic::SignedPayload<Call, SignedExtra>;
/// Extrinsic type that has already been checked.
pub type CheckedExtrinsic = generic::CheckedExtrinsic<AccountId, Call, SignedExtra>;
/// Executive: handles dispatch to the various modules.
pub type Executive = frame_executive::Executive<Runtime, Block, frame_system::ChainContext<Runtime>, Runtime, AllModules>;

impl_runtime_apis! {
	impl sp_api::Core<Block> for Runtime {
		fn version() -> RuntimeVersion {
			VERSION
		}

		fn execute_block(block: Block) {
			Executive::execute_block(block)
		}

		fn initialize_block(header: &<Block as BlockT>::Header) {
			Executive::initialize_block(header)
		}
	}

	impl sp_api::Metadata<Block> for Runtime {
		fn metadata() -> OpaqueMetadata {
			Runtime::metadata().into()
		}
	}

	impl sp_block_builder::BlockBuilder<Block> for Runtime {
		fn apply_extrinsic(extrinsic: <Block as BlockT>::Extrinsic) -> ApplyExtrinsicResult {
			Executive::apply_extrinsic(extrinsic)
		}

		fn finalize_block() -> <Block as BlockT>::Header {
			Executive::finalize_block()
		}

		fn inherent_extrinsics(data: InherentData) -> Vec<<Block as BlockT>::Extrinsic> {
			data.create_extrinsics()
		}

		fn check_inherents(block: Block, data: InherentData) -> CheckInherentsResult {
			data.check_extrinsics(&block)
		}

		fn random_seed() -> <Block as BlockT>::Hash {
			RandomnessCollectiveFlip::random_seed()
		}
	}

	impl sp_transaction_pool::runtime_api::TaggedTransactionQueue<Block> for Runtime {
		fn validate_transaction(
			source: TransactionSource,
			tx: <Block as BlockT>::Extrinsic,
		) -> TransactionValidity {
			Executive::validate_transaction(source, tx)
		}
	}

	impl sp_offchain::OffchainWorkerApi<Block> for Runtime {
		fn offchain_worker(header: &<Block as BlockT>::Header) {
			Executive::offchain_worker(header)
		}
	}

	impl fg_primitives::GrandpaApi<Block> for Runtime {
		fn grandpa_authorities() -> GrandpaAuthorityList {
			Grandpa::grandpa_authorities()
		}

		fn submit_report_equivocation_extrinsic(
			equivocation_proof: fg_primitives::EquivocationProof<
				<Block as BlockT>::Hash,
				NumberFor<Block>,
			>,
			key_owner_proof: fg_primitives::OpaqueKeyOwnershipProof,
		) -> Option<()> {
			let key_owner_proof = key_owner_proof.decode()?;

			Grandpa::submit_report_equivocation_extrinsic(
				equivocation_proof,
				key_owner_proof,
			)
		}

		fn generate_key_ownership_proof(
			_set_id: fg_primitives::SetId,
			authority_id: GrandpaId,
		) -> Option<fg_primitives::OpaqueKeyOwnershipProof> {
			use codec::Encode;

			Historical::prove((fg_primitives::KEY_TYPE, authority_id))
				.map(|p| p.encode())
				.map(fg_primitives::OpaqueKeyOwnershipProof::new)
		}
	}

	impl sp_consensus_babe::BabeApi<Block> for Runtime {
		fn configuration() -> sp_consensus_babe::BabeGenesisConfiguration {
			// The choice of `c` parameter (where `1 - c` represents the
			// probability of a slot being empty), is done in accordance to the
			// slot duration and expected target block time, for safely
			// resisting network delays of maximum two seconds.
			// <https://research.web3.foundation/en/latest/polkadot/BABE/Babe/#6-practical-results>
			sp_consensus_babe::BabeGenesisConfiguration {
				slot_duration: Babe::slot_duration(),
				epoch_length: EpochDuration::get(),
				c: PRIMARY_PROBABILITY,
				genesis_authorities: Babe::authorities(),
				randomness: Babe::randomness(),
				allowed_slots: sp_consensus_babe::AllowedSlots::PrimaryAndSecondaryPlainSlots,
			}
		}

		fn current_epoch_start() -> sp_consensus_babe::SlotNumber {
			Babe::current_epoch_start()
		}

		fn generate_key_ownership_proof(
			_slot_number: sp_consensus_babe::SlotNumber,
			authority_id: sp_consensus_babe::AuthorityId,
		) -> Option<sp_consensus_babe::OpaqueKeyOwnershipProof> {
			use codec::Encode;

			Historical::prove((sp_consensus_babe::KEY_TYPE, authority_id))
				.map(|p| p.encode())
				.map(sp_consensus_babe::OpaqueKeyOwnershipProof::new)
		}

		fn submit_report_equivocation_unsigned_extrinsic(
			equivocation_proof: sp_consensus_babe::EquivocationProof<<Block as BlockT>::Header>,
			key_owner_proof: sp_consensus_babe::OpaqueKeyOwnershipProof,
		) -> Option<()> {
			let key_owner_proof = key_owner_proof.decode()?;

			Babe::submit_unsigned_equivocation_report(
				equivocation_proof,
				key_owner_proof,
			)
		}
	}

	impl sp_authority_discovery::AuthorityDiscoveryApi<Block> for Runtime {
		fn authorities() -> Vec<AuthorityDiscoveryId> {
			AuthorityDiscovery::authorities()
		}
	}

	impl frame_system_rpc_runtime_api::AccountNonceApi<Block, AccountId, Index> for Runtime {
		fn account_nonce(account: AccountId) -> Index {
			System::account_nonce(account)
		}
	}

	impl pallet_contracts_rpc_runtime_api::ContractsApi<Block, AccountId, Balance, BlockNumber>
		for Runtime
	{
		fn call(
			origin: AccountId,
			dest: AccountId,
			value: Balance,
			gas_limit: u64,
			input_data: Vec<u8>,
		) -> ContractExecResult {
			let exec_result =
				Contracts::bare_call(origin, dest.into(), value, gas_limit, input_data);
			match exec_result {
				Ok(v) => ContractExecResult::Success {
					status: v.status,
					data: v.data,
				},
				Err(_) => ContractExecResult::Error,
			}
		}

		fn get_storage(
			address: AccountId,
			key: [u8; 32],
		) -> pallet_contracts_primitives::GetStorageResult {
			Contracts::get_storage(address, key)
		}

		fn rent_projection(
			address: AccountId,
		) -> pallet_contracts_primitives::RentProjectionResult<BlockNumber> {
			Contracts::rent_projection(address)
		}
	}

	impl pallet_transaction_payment_rpc_runtime_api::TransactionPaymentApi<
		Block,
		Balance,
		UncheckedExtrinsic,
	> for Runtime {
		fn query_info(uxt: UncheckedExtrinsic, len: u32) -> RuntimeDispatchInfo<Balance> {
			TransactionPayment::query_info(uxt, len)
		}
	}

	impl sp_session::SessionKeys<Block> for Runtime {
		fn generate_session_keys(seed: Option<Vec<u8>>) -> Vec<u8> {
			SessionKeys::generate(seed)
		}

		fn decode_session_keys(
			encoded: Vec<u8>,
		) -> Option<Vec<(Vec<u8>, KeyTypeId)>> {
			SessionKeys::decode_into_raw_public_keys(&encoded)
		}
	}

	#[cfg(feature = "runtime-benchmarks")]
	impl frame_benchmarking::Benchmark<Block> for Runtime {
		fn dispatch_benchmark(
			pallet: Vec<u8>,
			benchmark: Vec<u8>,
			lowest_range_values: Vec<u32>,
			highest_range_values: Vec<u32>,
			steps: Vec<u32>,
			repeat: u32,
		) -> Result<Vec<frame_benchmarking::BenchmarkBatch>, sp_runtime::RuntimeString> {
			use frame_benchmarking::{Benchmarking, BenchmarkBatch, add_benchmark};
			// Trying to add benchmarks directly to the Session Pallet caused cyclic dependency issues.
			// To get around that, we separated the Session benchmarks into its own crate, which is why
			// we need these two lines below.
			use pallet_session_benchmarking::Module as SessionBench;
			use pallet_offences_benchmarking::Module as OffencesBench;
			use frame_system_benchmarking::Module as SystemBench;

			impl pallet_session_benchmarking::Trait for Runtime {}
			impl pallet_offences_benchmarking::Trait for Runtime {}
			impl frame_system_benchmarking::Trait for Runtime {}

			let whitelist: Vec<Vec<u8>> = vec![
				// Block Number
				// frame_system::Number::<Runtime>::hashed_key().to_vec(),
				hex_literal::hex!("26aa394eea5630e07c48ae0c9558cef702a5c1b19ab7a04f536c519aca4983ac").to_vec(),
				// Total Issuance
				hex_literal::hex!("c2261276cc9d1f8598ea4b6a74b15c2f57c875e4cff74148e4628f264b974c80").to_vec(),
				// Execution Phase
				hex_literal::hex!("26aa394eea5630e07c48ae0c9558cef7ff553b5a9862a516939d82b3d3d8661a").to_vec(),
				// Event Count
				hex_literal::hex!("26aa394eea5630e07c48ae0c9558cef70a98fdbe9ce6c55837576c60c7af3850").to_vec(),
				// System Events
				hex_literal::hex!("26aa394eea5630e07c48ae0c9558cef780d41e5e16056765bc8461851072c9d7").to_vec(),
				// Caller 0 Account
				hex_literal::hex!("26aa394eea5630e07c48ae0c9558cef7b99d880ec681799c0cf30e8886371da946c154ffd9992e395af90b5b13cc6f295c77033fce8a9045824a6690bbf99c6db269502f0a8d1d2a008542d5690a0749").to_vec(),
				// Treasury Account
				hex_literal::hex!("26aa394eea5630e07c48ae0c9558cef7b99d880ec681799c0cf30e8886371da95ecffd7b6c0f78751baa9d281e0bfa3a6d6f646c70792f74727372790000000000000000000000000000000000000000").to_vec(),
			];

			let mut batches = Vec::<BenchmarkBatch>::new();
			let params = (&pallet, &benchmark, &lowest_range_values, &highest_range_values, &steps, repeat, &whitelist);

			add_benchmark!(params, batches, b"babe", Babe);
			add_benchmark!(params, batches, b"balances", Balances);
			add_benchmark!(params, batches, b"collective", Council);
			add_benchmark!(params, batches, b"democracy", Democracy);
			add_benchmark!(params, batches, b"elections", Elections);
			add_benchmark!(params, batches, b"identity", Identity);
			add_benchmark!(params, batches, b"im-online", ImOnline);
			add_benchmark!(params, batches, b"indices", Indices);
			add_benchmark!(params, batches, b"multisig", Multisig);
			add_benchmark!(params, batches, b"offences", OffencesBench::<Runtime>);
			add_benchmark!(params, batches, b"proxy", Proxy);
			add_benchmark!(params, batches, b"scheduler", Scheduler);
			add_benchmark!(params, batches, b"session", SessionBench::<Runtime>);
			add_benchmark!(params, batches, b"staking", Staking);
			add_benchmark!(params, batches, b"system", SystemBench::<Runtime>);
			add_benchmark!(params, batches, b"timestamp", Timestamp);
			add_benchmark!(params, batches, b"treasury", Treasury);
			add_benchmark!(params, batches, b"utility", Utility);
			add_benchmark!(params, batches, b"vesting", Vesting);

			if batches.is_empty() { return Err("Benchmark not found for this pallet.".into()) }
			Ok(batches)
		}
	}
}

#[cfg(test)]
mod tests {
	use super::*;
	use frame_system::offchain::CreateSignedTransaction;

	#[test]
	fn validate_transaction_submitter_bounds() {
		fn is_submit_signed_transaction<T>() where
			T: CreateSignedTransaction<Call>,
		{}

		is_submit_signed_transaction::<Runtime>();
	}
}<|MERGE_RESOLUTION|>--- conflicted
+++ resolved
@@ -823,11 +823,7 @@
 	{
 		System: frame_system::{Module, Call, Config, Storage, Event<T>},
 		Utility: pallet_utility::{Module, Call, Event},
-<<<<<<< HEAD
-		Babe: pallet_babe::{Module, Call, Storage, Config, Inherent},
-=======
-		Babe: pallet_babe::{Module, Call, Storage, Config, Inherent(Timestamp), ValidateUnsigned},
->>>>>>> 18334ee1
+		Babe: pallet_babe::{Module, Call, Storage, Config, Inherent, ValidateUnsigned},
 		Timestamp: pallet_timestamp::{Module, Call, Storage, Inherent},
 		Authorship: pallet_authorship::{Module, Call, Storage, Inherent},
 		Indices: pallet_indices::{Module, Call, Storage, Config<T>, Event<T>},
