// Copyright 2018-2020 Parity Technologies (UK) Ltd.
// This file is part of Substrate.

// Substrate is free software: you can redistribute it and/or modify
// it under the terms of the GNU General Public License as published by
// the Free Software Foundation, either version 3 of the License, or
// (at your option) any later version.

// Substrate is distributed in the hope that it will be useful,
// but WITHOUT ANY WARRANTY; without even the implied warranty of
// MERCHANTABILITY or FITNESS FOR A PARTICULAR PURPOSE.  See the
// GNU General Public License for more details.

// You should have received a copy of the GNU General Public License
// along with Substrate. If not, see <http://www.gnu.org/licenses/>.

//! The Substrate runtime. This can be compiled with ``#[no_std]`, ready for Wasm.

#![cfg_attr(not(feature = "std"), no_std)]
// `construct_runtime!` does a lot of recursion and requires us to increase the limit to 256.
#![recursion_limit="256"]

use sp_std::prelude::*;
use frame_support::{
	construct_runtime, parameter_types, debug,
	weights::{
		Weight,
		constants::{BlockExecutionWeight, ExtrinsicBaseWeight, RocksDbWeight, WEIGHT_PER_SECOND},
	},
	traits::{Currency, Imbalance, KeyOwnerProofSystem, OnUnbalanced, Randomness, LockIdentifier},
};
use sp_core::{
	crypto::KeyTypeId,
	u32_trait::{_1, _2, _3, _4},
	OpaqueMetadata,
};
pub use node_primitives::{AccountId, Signature};
use node_primitives::{AccountIndex, Balance, BlockNumber, Hash, Index, Moment};
use sp_api::impl_runtime_apis;
use sp_runtime::{
	Permill, Perbill, Perquintill, Percent, ApplyExtrinsicResult,
	impl_opaque_keys, generic, create_runtime_str, ModuleId,
};
use sp_runtime::curve::PiecewiseLinear;
use sp_runtime::transaction_validity::{TransactionValidity, TransactionSource, TransactionPriority};
use sp_runtime::traits::{
	self, BlakeTwo256, Block as BlockT, StaticLookup, SaturatedConversion,
	ConvertInto, OpaqueKeys, NumberFor,
};
use sp_version::RuntimeVersion;
#[cfg(any(feature = "std", test))]
use sp_version::NativeVersion;
use pallet_grandpa::{AuthorityId as GrandpaId, AuthorityList as GrandpaAuthorityList};
use pallet_grandpa::fg_primitives;
use pallet_im_online::sr25519::AuthorityId as ImOnlineId;
use sp_authority_discovery::AuthorityId as AuthorityDiscoveryId;
use pallet_transaction_payment_rpc_runtime_api::RuntimeDispatchInfo;
use pallet_contracts_rpc_runtime_api::ContractExecResult;
use pallet_session::{historical as pallet_session_historical};
use sp_inherents::{InherentData, CheckInherentsResult};
use codec::Encode;
use static_assertions::const_assert;

#[cfg(any(feature = "std", test))]
pub use sp_runtime::BuildStorage;
pub use pallet_timestamp::Call as TimestampCall;
pub use pallet_balances::Call as BalancesCall;
pub use frame_system::Call as SystemCall;
pub use pallet_contracts::Gas;
pub use frame_support::StorageValue;
pub use pallet_staking::StakerStatus;

/// Implementations of some helper traits passed into runtime modules as associated types.
pub mod impls;
use impls::{CurrencyToVoteHandler, Author, LinearWeightToFee, TargetedFeeAdjustment};

/// Constant values used within the runtime.
pub mod constants;
use constants::{time::*, currency::*};

// Make the WASM binary available.
#[cfg(feature = "std")]
include!(concat!(env!("OUT_DIR"), "/wasm_binary.rs"));

/// Runtime version.
pub const VERSION: RuntimeVersion = RuntimeVersion {
	spec_name: create_runtime_str!("node"),
	impl_name: create_runtime_str!("substrate-node"),
	authoring_version: 10,
	// Per convention: if the runtime behavior changes, increment spec_version
	// and set impl_version to 0. If only runtime
	// implementation changes and behavior does not, then leave spec_version as
	// is and increment impl_version.
<<<<<<< HEAD
	spec_version: 247,
	impl_version: 1,
=======
	spec_version: 248,
	impl_version: 0,
>>>>>>> 34567133
	apis: RUNTIME_API_VERSIONS,
	transaction_version: 1,
};

/// Native version.
#[cfg(any(feature = "std", test))]
pub fn native_version() -> NativeVersion {
	NativeVersion {
		runtime_version: VERSION,
		can_author_with: Default::default(),
	}
}

type NegativeImbalance = <Balances as Currency<AccountId>>::NegativeImbalance;

pub struct DealWithFees;
impl OnUnbalanced<NegativeImbalance> for DealWithFees {
	fn on_unbalanceds<B>(mut fees_then_tips: impl Iterator<Item=NegativeImbalance>) {
		if let Some(fees) = fees_then_tips.next() {
			// for fees, 80% to treasury, 20% to author
			let mut split = fees.ration(80, 20);
			if let Some(tips) = fees_then_tips.next() {
				// for tips, if any, 80% to treasury, 20% to author (though this can be anything)
				tips.ration_merge_into(80, 20, &mut split);
			}
			Treasury::on_unbalanced(split.0);
			Author::on_unbalanced(split.1);
		}
	}
}

parameter_types! {
	pub const BlockHashCount: BlockNumber = 2400;
	/// We allow for 2 seconds of compute with a 6 second average block time.
	pub const MaximumBlockWeight: Weight = 2 * WEIGHT_PER_SECOND;
	pub const MaximumBlockLength: u32 = 5 * 1024 * 1024;
	pub const Version: RuntimeVersion = VERSION;
	pub const AvailableBlockRatio: Perbill = Perbill::from_percent(75);
}

impl frame_system::Trait for Runtime {
	type Origin = Origin;
	type Call = Call;
	type Index = Index;
	type BlockNumber = BlockNumber;
	type Hash = Hash;
	type Hashing = BlakeTwo256;
	type AccountId = AccountId;
	type Lookup = Indices;
	type Header = generic::Header<BlockNumber, BlakeTwo256>;
	type Event = Event;
	type BlockHashCount = BlockHashCount;
	type MaximumBlockWeight = MaximumBlockWeight;
	type DbWeight = RocksDbWeight;
	type BlockExecutionWeight = BlockExecutionWeight;
	type ExtrinsicBaseWeight = ExtrinsicBaseWeight;
	type MaximumBlockLength = MaximumBlockLength;
	type AvailableBlockRatio = AvailableBlockRatio;
	type Version = Version;
	type ModuleToIndex = ModuleToIndex;
	type AccountData = pallet_balances::AccountData<Balance>;
	type OnNewAccount = ();
	type OnKilledAccount = ();
}

parameter_types! {
	// One storage item; value is size 4+4+16+32 bytes = 56 bytes.
	pub const MultisigDepositBase: Balance = 30 * CENTS;
	// Additional storage item size of 32 bytes.
	pub const MultisigDepositFactor: Balance = 5 * CENTS;
	pub const MaxSignatories: u16 = 100;
}

impl pallet_utility::Trait for Runtime {
	type Event = Event;
	type Call = Call;
	type Currency = Balances;
	type MultisigDepositBase = MultisigDepositBase;
	type MultisigDepositFactor = MultisigDepositFactor;
	type MaxSignatories = MaxSignatories;
}

parameter_types! {
	pub const MaximumSchedulerWeight: Weight = Perbill::from_percent(80) * MaximumBlockWeight::get();
}

impl pallet_scheduler::Trait for Runtime {
	type Event = Event;
	type Origin = Origin;
	type Call = Call;
	type MaximumWeight = MaximumSchedulerWeight;
}

parameter_types! {
	pub const EpochDuration: u64 = EPOCH_DURATION_IN_SLOTS;
	pub const ExpectedBlockTime: Moment = MILLISECS_PER_BLOCK;
}

impl pallet_babe::Trait for Runtime {
	type EpochDuration = EpochDuration;
	type ExpectedBlockTime = ExpectedBlockTime;
	type EpochChangeTrigger = pallet_babe::ExternalTrigger;
}

parameter_types! {
	pub const IndexDeposit: Balance = 1 * DOLLARS;
}

impl pallet_indices::Trait for Runtime {
	type AccountIndex = AccountIndex;
	type Event = Event;
	type Currency = Balances;
	type Deposit = IndexDeposit;
}

parameter_types! {
	pub const ExistentialDeposit: Balance = 1 * DOLLARS;
}

impl pallet_balances::Trait for Runtime {
	type Balance = Balance;
	type DustRemoval = ();
	type Event = Event;
	type ExistentialDeposit = ExistentialDeposit;
	type AccountStore = frame_system::Module<Runtime>;
}

parameter_types! {
	pub const TransactionByteFee: Balance = 10 * MILLICENTS;
	// In the Substrate node, a weight of 10_000_000 (smallest non-zero weight)
	// is mapped to 10_000_000 units of fees, hence:
	pub const WeightFeeCoefficient: Balance = 1;
	// for a sane configuration, this should always be less than `AvailableBlockRatio`.
	pub const TargetBlockFullness: Perquintill = Perquintill::from_percent(25);
}

impl pallet_transaction_payment::Trait for Runtime {
	type Currency = Balances;
	type OnTransactionPayment = DealWithFees;
	type TransactionByteFee = TransactionByteFee;
	type WeightToFee = LinearWeightToFee<WeightFeeCoefficient>;
	type FeeMultiplierUpdate = TargetedFeeAdjustment<TargetBlockFullness>;
}

parameter_types! {
	pub const MinimumPeriod: Moment = SLOT_DURATION / 2;
}

impl pallet_timestamp::Trait for Runtime {
	type Moment = Moment;
	type OnTimestampSet = Babe;
	type MinimumPeriod = MinimumPeriod;
}

parameter_types! {
	pub const UncleGenerations: BlockNumber = 5;
}

impl pallet_authorship::Trait for Runtime {
	type FindAuthor = pallet_session::FindAccountFromAuthorIndex<Self, Babe>;
	type UncleGenerations = UncleGenerations;
	type FilterUncle = ();
	type EventHandler = (Staking, ImOnline);
}

impl_opaque_keys! {
	pub struct SessionKeys {
		pub grandpa: Grandpa,
		pub babe: Babe,
		pub im_online: ImOnline,
		pub authority_discovery: AuthorityDiscovery,
	}
}

parameter_types! {
	pub const DisabledValidatorsThreshold: Perbill = Perbill::from_percent(17);
}

impl pallet_session::Trait for Runtime {
	type Event = Event;
	type ValidatorId = <Self as frame_system::Trait>::AccountId;
	type ValidatorIdOf = pallet_staking::StashOf<Self>;
	type ShouldEndSession = Babe;
	type SessionManager = pallet_session::historical::NoteHistoricalRoot<Self, Staking>;
	type SessionHandler = <SessionKeys as OpaqueKeys>::KeyTypeIdProviders;
	type Keys = SessionKeys;
	type DisabledValidatorsThreshold = DisabledValidatorsThreshold;
	type NextSessionRotation = Babe;
}

impl pallet_session::historical::Trait for Runtime {
	type FullIdentification = pallet_staking::Exposure<AccountId, Balance>;
	type FullIdentificationOf = pallet_staking::ExposureOf<Runtime>;
}

pallet_staking_reward_curve::build! {
	const REWARD_CURVE: PiecewiseLinear<'static> = curve!(
		min_inflation: 0_025_000,
		max_inflation: 0_100_000,
		ideal_stake: 0_500_000,
		falloff: 0_050_000,
		max_piece_count: 40,
		test_precision: 0_005_000,
	);
}

parameter_types! {
	pub const SessionsPerEra: sp_staking::SessionIndex = 6;
	pub const BondingDuration: pallet_staking::EraIndex = 24 * 28;
	pub const SlashDeferDuration: pallet_staking::EraIndex = 24 * 7; // 1/4 the bonding duration.
	pub const RewardCurve: &'static PiecewiseLinear<'static> = &REWARD_CURVE;
	pub const ElectionLookahead: BlockNumber = EPOCH_DURATION_IN_BLOCKS / 4;
	pub const MaxNominatorRewardedPerValidator: u32 = 64;
	pub const MaxIterations: u32 = 5;
}

impl pallet_staking::Trait for Runtime {
	type Currency = Balances;
	type UnixTime = Timestamp;
	type CurrencyToVote = CurrencyToVoteHandler;
	type RewardRemainder = Treasury;
	type Event = Event;
	type Slash = Treasury; // send the slashed funds to the treasury.
	type Reward = (); // rewards are minted from the void
	type SessionsPerEra = SessionsPerEra;
	type BondingDuration = BondingDuration;
	type SlashDeferDuration = SlashDeferDuration;
	/// A super-majority of the council can cancel the slash.
	type SlashCancelOrigin = pallet_collective::EnsureProportionAtLeast<_3, _4, AccountId, CouncilCollective>;
	type SessionInterface = Self;
	type RewardCurve = RewardCurve;
	type NextNewSession = Session;
	type ElectionLookahead = ElectionLookahead;
	type Call = Call;
	type MaxIterations = MaxIterations;
	type MaxNominatorRewardedPerValidator = MaxNominatorRewardedPerValidator;
	type UnsignedPriority = StakingUnsignedPriority;
}

parameter_types! {
	pub const LaunchPeriod: BlockNumber = 28 * 24 * 60 * MINUTES;
	pub const VotingPeriod: BlockNumber = 28 * 24 * 60 * MINUTES;
	pub const FastTrackVotingPeriod: BlockNumber = 3 * 24 * 60 * MINUTES;
	pub const InstantAllowed: bool = true;
	pub const MinimumDeposit: Balance = 100 * DOLLARS;
	pub const EnactmentPeriod: BlockNumber = 30 * 24 * 60 * MINUTES;
	pub const CooloffPeriod: BlockNumber = 28 * 24 * 60 * MINUTES;
	// One cent: $10,000 / MB
	pub const PreimageByteDeposit: Balance = 1 * CENTS;
}

impl pallet_democracy::Trait for Runtime {
	type Proposal = Call;
	type Event = Event;
	type Currency = Balances;
	type EnactmentPeriod = EnactmentPeriod;
	type LaunchPeriod = LaunchPeriod;
	type VotingPeriod = VotingPeriod;
	type MinimumDeposit = MinimumDeposit;
	/// A straight majority of the council can decide what their next motion is.
	type ExternalOrigin = pallet_collective::EnsureProportionAtLeast<_1, _2, AccountId, CouncilCollective>;
	/// A super-majority can have the next scheduled referendum be a straight majority-carries vote.
	type ExternalMajorityOrigin = pallet_collective::EnsureProportionAtLeast<_3, _4, AccountId, CouncilCollective>;
	/// A unanimous council can have the next scheduled referendum be a straight default-carries
	/// (NTB) vote.
	type ExternalDefaultOrigin = pallet_collective::EnsureProportionAtLeast<_1, _1, AccountId, CouncilCollective>;
	/// Two thirds of the technical committee can have an ExternalMajority/ExternalDefault vote
	/// be tabled immediately and with a shorter voting/enactment period.
	type FastTrackOrigin = pallet_collective::EnsureProportionAtLeast<_2, _3, AccountId, TechnicalCollective>;
	type InstantOrigin = pallet_collective::EnsureProportionAtLeast<_1, _1, AccountId, TechnicalCollective>;
	type InstantAllowed = InstantAllowed;
	type FastTrackVotingPeriod = FastTrackVotingPeriod;
	// To cancel a proposal which has been passed, 2/3 of the council must agree to it.
	type CancellationOrigin = pallet_collective::EnsureProportionAtLeast<_2, _3, AccountId, CouncilCollective>;
	// Any single technical committee member may veto a coming council proposal, however they can
	// only do it once and it lasts only for the cooloff period.
	type VetoOrigin = pallet_collective::EnsureMember<AccountId, TechnicalCollective>;
	type CooloffPeriod = CooloffPeriod;
	type PreimageByteDeposit = PreimageByteDeposit;
	type Slash = Treasury;
	type Scheduler = Scheduler;
}

parameter_types! {
	pub const CouncilMotionDuration: BlockNumber = 5 * DAYS;
	pub const CouncilMaxProposals: u32 = 100;
}

type CouncilCollective = pallet_collective::Instance1;
impl pallet_collective::Trait<CouncilCollective> for Runtime {
	type Origin = Origin;
	type Proposal = Call;
	type Event = Event;
	type MotionDuration = CouncilMotionDuration;
	type MaxProposals = CouncilMaxProposals;
}

const DESIRED_MEMBERS: u32 = 13;
parameter_types! {
	pub const CandidacyBond: Balance = 10 * DOLLARS;
	pub const VotingBond: Balance = 1 * DOLLARS;
	pub const TermDuration: BlockNumber = 7 * DAYS;
	pub const DesiredMembers: u32 = DESIRED_MEMBERS;
	pub const DesiredRunnersUp: u32 = 7;
	pub const ElectionsPhragmenModuleId: LockIdentifier = *b"phrelect";
}
// Make sure that there are no more than `MAX_MEMBERS` members elected via phragmen.
const_assert!(DESIRED_MEMBERS <= pallet_collective::MAX_MEMBERS);

impl pallet_elections_phragmen::Trait for Runtime {
	type ModuleId = ElectionsPhragmenModuleId;
	type Event = Event;
	type Currency = Balances;
	type ChangeMembers = Council;
	// NOTE: this implies that council's genesis members cannot be set directly and must come from
	// this module.
	type InitializeMembers = Council;
	type CurrencyToVote = CurrencyToVoteHandler;
	type CandidacyBond = CandidacyBond;
	type VotingBond = VotingBond;
	type LoserCandidate = ();
	type BadReport = ();
	type KickedMember = ();
	type DesiredMembers = DesiredMembers;
	type DesiredRunnersUp = DesiredRunnersUp;
	type TermDuration = TermDuration;
}

parameter_types! {
	pub const TechnicalMotionDuration: BlockNumber = 5 * DAYS;
	pub const TechnicalMaxProposals: u32 = 100;
}

type TechnicalCollective = pallet_collective::Instance2;
impl pallet_collective::Trait<TechnicalCollective> for Runtime {
	type Origin = Origin;
	type Proposal = Call;
	type Event = Event;
	type MotionDuration = TechnicalMotionDuration;
	type MaxProposals = TechnicalMaxProposals;
}

impl pallet_membership::Trait<pallet_membership::Instance1> for Runtime {
	type Event = Event;
	type AddOrigin = pallet_collective::EnsureProportionMoreThan<_1, _2, AccountId, CouncilCollective>;
	type RemoveOrigin = pallet_collective::EnsureProportionMoreThan<_1, _2, AccountId, CouncilCollective>;
	type SwapOrigin = pallet_collective::EnsureProportionMoreThan<_1, _2, AccountId, CouncilCollective>;
	type ResetOrigin = pallet_collective::EnsureProportionMoreThan<_1, _2, AccountId, CouncilCollective>;
	type PrimeOrigin = pallet_collective::EnsureProportionMoreThan<_1, _2, AccountId, CouncilCollective>;
	type MembershipInitialized = TechnicalCommittee;
	type MembershipChanged = TechnicalCommittee;
}

parameter_types! {
	pub const ProposalBond: Permill = Permill::from_percent(5);
	pub const ProposalBondMinimum: Balance = 1 * DOLLARS;
	pub const SpendPeriod: BlockNumber = 1 * DAYS;
	pub const Burn: Permill = Permill::from_percent(50);
	pub const TipCountdown: BlockNumber = 1 * DAYS;
	pub const TipFindersFee: Percent = Percent::from_percent(20);
	pub const TipReportDepositBase: Balance = 1 * DOLLARS;
	pub const TipReportDepositPerByte: Balance = 1 * CENTS;
	pub const TreasuryModuleId: ModuleId = ModuleId(*b"py/trsry");
}

impl pallet_treasury::Trait for Runtime {
	type Currency = Balances;
	type ApproveOrigin = pallet_collective::EnsureMembers<_4, AccountId, CouncilCollective>;
	type RejectOrigin = pallet_collective::EnsureMembers<_2, AccountId, CouncilCollective>;
	type Tippers = Elections;
	type TipCountdown = TipCountdown;
	type TipFindersFee = TipFindersFee;
	type TipReportDepositBase = TipReportDepositBase;
	type TipReportDepositPerByte = TipReportDepositPerByte;
	type Event = Event;
	type ProposalRejection = ();
	type ProposalBond = ProposalBond;
	type ProposalBondMinimum = ProposalBondMinimum;
	type SpendPeriod = SpendPeriod;
	type Burn = Burn;
	type ModuleId = TreasuryModuleId;
}

parameter_types! {
	pub const TombstoneDeposit: Balance = 1 * DOLLARS;
	pub const RentByteFee: Balance = 1 * DOLLARS;
	pub const RentDepositOffset: Balance = 1000 * DOLLARS;
	pub const SurchargeReward: Balance = 150 * DOLLARS;
}

impl pallet_contracts::Trait for Runtime {
	type Time = Timestamp;
	type Randomness = RandomnessCollectiveFlip;
	type Call = Call;
	type Event = Event;
	type DetermineContractAddress = pallet_contracts::SimpleAddressDeterminer<Runtime>;
	type TrieIdGenerator = pallet_contracts::TrieIdFromParentCounter<Runtime>;
	type RentPayment = ();
	type SignedClaimHandicap = pallet_contracts::DefaultSignedClaimHandicap;
	type TombstoneDeposit = TombstoneDeposit;
	type StorageSizeOffset = pallet_contracts::DefaultStorageSizeOffset;
	type RentByteFee = RentByteFee;
	type RentDepositOffset = RentDepositOffset;
	type SurchargeReward = SurchargeReward;
	type MaxDepth = pallet_contracts::DefaultMaxDepth;
	type MaxValueSize = pallet_contracts::DefaultMaxValueSize;
}

impl pallet_sudo::Trait for Runtime {
	type Event = Event;
	type Call = Call;
}

parameter_types! {
	pub const SessionDuration: BlockNumber = EPOCH_DURATION_IN_SLOTS as _;
	pub const ImOnlineUnsignedPriority: TransactionPriority = TransactionPriority::max_value();
	/// We prioritize im-online heartbeats over phragmen solution submission.
	pub const StakingUnsignedPriority: TransactionPriority = TransactionPriority::max_value() / 2;
}


impl<LocalCall> frame_system::offchain::CreateSignedTransaction<LocalCall> for Runtime where
	Call: From<LocalCall>,
{
	fn create_transaction<C: frame_system::offchain::AppCrypto<Self::Public, Self::Signature>>(
		call: Call,
		public: <Signature as traits::Verify>::Signer,
		account: AccountId,
		nonce: Index,
	) -> Option<(Call, <UncheckedExtrinsic as traits::Extrinsic>::SignaturePayload)> {
		// take the biggest period possible.
		let period = BlockHashCount::get()
			.checked_next_power_of_two()
			.map(|c| c / 2)
			.unwrap_or(2) as u64;
		let current_block = System::block_number()
			.saturated_into::<u64>()
			// The `System::block_number` is initialized with `n+1`,
			// so the actual block number is `n`.
			.saturating_sub(1);
		let tip = 0;
		let extra: SignedExtra = (
			frame_system::CheckVersion::<Runtime>::new(),
			frame_system::CheckGenesis::<Runtime>::new(),
			frame_system::CheckEra::<Runtime>::from(generic::Era::mortal(period, current_block)),
			frame_system::CheckNonce::<Runtime>::from(nonce),
			frame_system::CheckWeight::<Runtime>::new(),
			pallet_transaction_payment::ChargeTransactionPayment::<Runtime>::from(tip),
			pallet_grandpa::ValidateEquivocationReport::<Runtime>::new(),
		);
		let raw_payload = SignedPayload::new(call, extra).map_err(|e| {
			debug::warn!("Unable to create signed payload: {:?}", e);
		}).ok()?;
		let signature = raw_payload.using_encoded(|payload| {
			C::sign(payload, public)
		})?;
		let address = Indices::unlookup(account);
		let (call, extra, _) = raw_payload.deconstruct();
		Some((call, (address, signature.into(), extra)))
	}
}

impl frame_system::offchain::SigningTypes for Runtime {
	type Public = <Signature as traits::Verify>::Signer;
	type Signature = Signature;
}

impl<C> frame_system::offchain::SendTransactionTypes<C> for Runtime where
	Call: From<C>,
{
	type OverarchingCall = Call;
	type Extrinsic = UncheckedExtrinsic;
}

impl pallet_im_online::Trait for Runtime {
	type AuthorityId = ImOnlineId;
	type Event = Event;
	type SessionDuration = SessionDuration;
	type ReportUnresponsiveness = Offences;
	type UnsignedPriority = ImOnlineUnsignedPriority;
}

impl pallet_offences::Trait for Runtime {
	type Event = Event;
	type IdentificationTuple = pallet_session::historical::IdentificationTuple<Self>;
	type OnOffenceHandler = Staking;
}

impl pallet_authority_discovery::Trait for Runtime {}

impl pallet_grandpa::Trait for Runtime {
	type Event = Event;
	type Call = Call;

	type KeyOwnerProofSystem = Historical;

	type KeyOwnerProof =
		<Self::KeyOwnerProofSystem as KeyOwnerProofSystem<(KeyTypeId, GrandpaId)>>::Proof;

	type KeyOwnerIdentification = <Self::KeyOwnerProofSystem as KeyOwnerProofSystem<(
		KeyTypeId,
		GrandpaId,
	)>>::IdentificationTuple;

	type HandleEquivocation = pallet_grandpa::EquivocationHandler<
		Self::KeyOwnerIdentification,
		node_primitives::report::ReporterAppCrypto,
		Runtime,
		Offences,
	>;
}

parameter_types! {
	pub const WindowSize: BlockNumber = 101;
	pub const ReportLatency: BlockNumber = 1000;
}

impl pallet_finality_tracker::Trait for Runtime {
	type OnFinalizationStalled = ();
	type WindowSize = WindowSize;
	type ReportLatency = ReportLatency;
}

parameter_types! {
	pub const BasicDeposit: Balance = 10 * DOLLARS;       // 258 bytes on-chain
	pub const FieldDeposit: Balance = 250 * CENTS;        // 66 bytes on-chain
	pub const SubAccountDeposit: Balance = 2 * DOLLARS;   // 53 bytes on-chain
	pub const MaxSubAccounts: u32 = 100;
	pub const MaxAdditionalFields: u32 = 100;
	pub const MaxRegistrars: u32 = 20;
}

impl pallet_identity::Trait for Runtime {
	type Event = Event;
	type Currency = Balances;
	type BasicDeposit = BasicDeposit;
	type FieldDeposit = FieldDeposit;
	type SubAccountDeposit = SubAccountDeposit;
	type MaxSubAccounts = MaxSubAccounts;
	type MaxAdditionalFields = MaxAdditionalFields;
	type MaxRegistrars = MaxRegistrars;
	type Slashed = Treasury;
	type ForceOrigin = pallet_collective::EnsureProportionMoreThan<_1, _2, AccountId, CouncilCollective>;
	type RegistrarOrigin = pallet_collective::EnsureProportionMoreThan<_1, _2, AccountId, CouncilCollective>;
}

parameter_types! {
	pub const ConfigDepositBase: Balance = 5 * DOLLARS;
	pub const FriendDepositFactor: Balance = 50 * CENTS;
	pub const MaxFriends: u16 = 9;
	pub const RecoveryDeposit: Balance = 5 * DOLLARS;
}

impl pallet_recovery::Trait for Runtime {
	type Event = Event;
	type Call = Call;
	type Currency = Balances;
	type ConfigDepositBase = ConfigDepositBase;
	type FriendDepositFactor = FriendDepositFactor;
	type MaxFriends = MaxFriends;
	type RecoveryDeposit = RecoveryDeposit;
}

parameter_types! {
	pub const CandidateDeposit: Balance = 10 * DOLLARS;
	pub const WrongSideDeduction: Balance = 2 * DOLLARS;
	pub const MaxStrikes: u32 = 10;
	pub const RotationPeriod: BlockNumber = 80 * HOURS;
	pub const PeriodSpend: Balance = 500 * DOLLARS;
	pub const MaxLockDuration: BlockNumber = 36 * 30 * DAYS;
	pub const ChallengePeriod: BlockNumber = 7 * DAYS;
	pub const SocietyModuleId: ModuleId = ModuleId(*b"py/socie");
}

impl pallet_society::Trait for Runtime {
	type Event = Event;
	type Currency = Balances;
	type Randomness = RandomnessCollectiveFlip;
	type CandidateDeposit = CandidateDeposit;
	type WrongSideDeduction = WrongSideDeduction;
	type MaxStrikes = MaxStrikes;
	type PeriodSpend = PeriodSpend;
	type MembershipChanged = ();
	type RotationPeriod = RotationPeriod;
	type MaxLockDuration = MaxLockDuration;
	type FounderSetOrigin = pallet_collective::EnsureProportionMoreThan<_1, _2, AccountId, CouncilCollective>;
	type SuspensionJudgementOrigin = pallet_society::EnsureFounder<Runtime>;
	type ChallengePeriod = ChallengePeriod;
	type ModuleId = SocietyModuleId;
}

parameter_types! {
	pub const MinVestedTransfer: Balance = 100 * DOLLARS;
}

impl pallet_vesting::Trait for Runtime {
	type Event = Event;
	type Currency = Balances;
	type BlockNumberToBalance = ConvertInto;
	type MinVestedTransfer = MinVestedTransfer;
}

construct_runtime!(
	pub enum Runtime where
		Block = Block,
		NodeBlock = node_primitives::Block,
		UncheckedExtrinsic = UncheckedExtrinsic
	{
		System: frame_system::{Module, Call, Config, Storage, Event<T>},
		Utility: pallet_utility::{Module, Call, Storage, Event<T>},
		Babe: pallet_babe::{Module, Call, Storage, Config, Inherent(Timestamp)},
		Timestamp: pallet_timestamp::{Module, Call, Storage, Inherent},
		Authorship: pallet_authorship::{Module, Call, Storage, Inherent},
		Indices: pallet_indices::{Module, Call, Storage, Config<T>, Event<T>},
		Balances: pallet_balances::{Module, Call, Storage, Config<T>, Event<T>},
		TransactionPayment: pallet_transaction_payment::{Module, Storage},
		Staking: pallet_staking::{Module, Call, Config<T>, Storage, Event<T>, ValidateUnsigned},
		Session: pallet_session::{Module, Call, Storage, Event, Config<T>},
		Democracy: pallet_democracy::{Module, Call, Storage, Config, Event<T>},
		Council: pallet_collective::<Instance1>::{Module, Call, Storage, Origin<T>, Event<T>, Config<T>},
		TechnicalCommittee: pallet_collective::<Instance2>::{Module, Call, Storage, Origin<T>, Event<T>, Config<T>},
		Elections: pallet_elections_phragmen::{Module, Call, Storage, Event<T>, Config<T>},
		TechnicalMembership: pallet_membership::<Instance1>::{Module, Call, Storage, Event<T>, Config<T>},
		FinalityTracker: pallet_finality_tracker::{Module, Call, Inherent},
		Grandpa: pallet_grandpa::{Module, Call, Storage, Config, Event},
		Treasury: pallet_treasury::{Module, Call, Storage, Config, Event<T>},
		Contracts: pallet_contracts::{Module, Call, Config, Storage, Event<T>},
		Sudo: pallet_sudo::{Module, Call, Config<T>, Storage, Event<T>},
		ImOnline: pallet_im_online::{Module, Call, Storage, Event<T>, ValidateUnsigned, Config<T>},
		AuthorityDiscovery: pallet_authority_discovery::{Module, Call, Config},
		Offences: pallet_offences::{Module, Call, Storage, Event},
		Historical: pallet_session_historical::{Module},
		RandomnessCollectiveFlip: pallet_randomness_collective_flip::{Module, Call, Storage},
		Identity: pallet_identity::{Module, Call, Storage, Event<T>},
		Society: pallet_society::{Module, Call, Storage, Event<T>, Config<T>},
		Recovery: pallet_recovery::{Module, Call, Storage, Event<T>},
		Vesting: pallet_vesting::{Module, Call, Storage, Event<T>, Config<T>},
		Scheduler: pallet_scheduler::{Module, Call, Storage, Event<T>},
	}
);

/// The address format for describing accounts.
pub type Address = <Indices as StaticLookup>::Source;
/// Block header type as expected by this runtime.
pub type Header = generic::Header<BlockNumber, BlakeTwo256>;
/// Block type as expected by this runtime.
pub type Block = generic::Block<Header, UncheckedExtrinsic>;
/// A Block signed with a Justification
pub type SignedBlock = generic::SignedBlock<Block>;
/// BlockId type as expected by this runtime.
pub type BlockId = generic::BlockId<Block>;
/// The SignedExtension to the basic transaction logic.
pub type SignedExtra = (
	frame_system::CheckVersion<Runtime>,
	frame_system::CheckGenesis<Runtime>,
	frame_system::CheckEra<Runtime>,
	frame_system::CheckNonce<Runtime>,
	frame_system::CheckWeight<Runtime>,
	pallet_transaction_payment::ChargeTransactionPayment<Runtime>,
	pallet_grandpa::ValidateEquivocationReport<Runtime>,
);
/// Unchecked extrinsic type as expected by this runtime.
pub type UncheckedExtrinsic = generic::UncheckedExtrinsic<Address, Call, Signature, SignedExtra>;
/// The payload being signed in transactions.
pub type SignedPayload = generic::SignedPayload<Call, SignedExtra>;
/// Extrinsic type that has already been checked.
pub type CheckedExtrinsic = generic::CheckedExtrinsic<AccountId, Call, SignedExtra>;
/// Executive: handles dispatch to the various modules.
pub type Executive = frame_executive::Executive<Runtime, Block, frame_system::ChainContext<Runtime>, Runtime, AllModules>;

impl_runtime_apis! {
	impl sp_api::Core<Block> for Runtime {
		fn version() -> RuntimeVersion {
			VERSION
		}

		fn execute_block(block: Block) {
			Executive::execute_block(block)
		}

		fn initialize_block(header: &<Block as BlockT>::Header) {
			Executive::initialize_block(header)
		}
	}

	impl sp_api::Metadata<Block> for Runtime {
		fn metadata() -> OpaqueMetadata {
			Runtime::metadata().into()
		}
	}

	impl sp_block_builder::BlockBuilder<Block> for Runtime {
		fn apply_extrinsic(extrinsic: <Block as BlockT>::Extrinsic) -> ApplyExtrinsicResult {
			Executive::apply_extrinsic(extrinsic)
		}

		fn finalize_block() -> <Block as BlockT>::Header {
			Executive::finalize_block()
		}

		fn inherent_extrinsics(data: InherentData) -> Vec<<Block as BlockT>::Extrinsic> {
			data.create_extrinsics()
		}

		fn check_inherents(block: Block, data: InherentData) -> CheckInherentsResult {
			data.check_extrinsics(&block)
		}

		fn random_seed() -> <Block as BlockT>::Hash {
			RandomnessCollectiveFlip::random_seed()
		}
	}

	impl sp_transaction_pool::runtime_api::TaggedTransactionQueue<Block> for Runtime {
		fn validate_transaction(
			source: TransactionSource,
			tx: <Block as BlockT>::Extrinsic,
		) -> TransactionValidity {
			Executive::validate_transaction(source, tx)
		}
	}

	impl sp_offchain::OffchainWorkerApi<Block> for Runtime {
		fn offchain_worker(header: &<Block as BlockT>::Header) {
			Executive::offchain_worker(header)
		}
	}

	impl fg_primitives::GrandpaApi<Block> for Runtime {
		fn grandpa_authorities() -> GrandpaAuthorityList {
			Grandpa::grandpa_authorities()
		}

		fn submit_report_equivocation_extrinsic(
			equivocation_proof: fg_primitives::EquivocationProof<
				<Block as BlockT>::Hash,
				NumberFor<Block>,
			>,
			key_owner_proof: fg_primitives::OpaqueKeyOwnershipProof,
		) -> Option<()> {
			let key_owner_proof = key_owner_proof.decode()?;

			Grandpa::submit_report_equivocation_extrinsic(
				equivocation_proof,
				key_owner_proof,
			)
		}

		fn generate_key_ownership_proof(
			_set_id: fg_primitives::SetId,
			authority_id: GrandpaId,
		) -> Option<fg_primitives::OpaqueKeyOwnershipProof> {
			use codec::Encode;

			Historical::prove((fg_primitives::KEY_TYPE, authority_id))
				.map(|p| p.encode())
				.map(fg_primitives::OpaqueKeyOwnershipProof::new)
		}
	}

	impl sp_consensus_babe::BabeApi<Block> for Runtime {
		fn configuration() -> sp_consensus_babe::BabeGenesisConfiguration {
			// The choice of `c` parameter (where `1 - c` represents the
			// probability of a slot being empty), is done in accordance to the
			// slot duration and expected target block time, for safely
			// resisting network delays of maximum two seconds.
			// <https://research.web3.foundation/en/latest/polkadot/BABE/Babe/#6-practical-results>
			sp_consensus_babe::BabeGenesisConfiguration {
				slot_duration: Babe::slot_duration(),
				epoch_length: EpochDuration::get(),
				c: PRIMARY_PROBABILITY,
				genesis_authorities: Babe::authorities(),
				randomness: Babe::randomness(),
				allowed_slots: sp_consensus_babe::AllowedSlots::PrimaryAndSecondaryPlainSlots,
			}
		}

		fn current_epoch_start() -> sp_consensus_babe::SlotNumber {
			Babe::current_epoch_start()
		}
	}

	impl sp_authority_discovery::AuthorityDiscoveryApi<Block> for Runtime {
		fn authorities() -> Vec<AuthorityDiscoveryId> {
			AuthorityDiscovery::authorities()
		}
	}

	impl frame_system_rpc_runtime_api::AccountNonceApi<Block, AccountId, Index> for Runtime {
		fn account_nonce(account: AccountId) -> Index {
			System::account_nonce(account)
		}
	}

	impl pallet_contracts_rpc_runtime_api::ContractsApi<Block, AccountId, Balance, BlockNumber>
		for Runtime
	{
		fn call(
			origin: AccountId,
			dest: AccountId,
			value: Balance,
			gas_limit: u64,
			input_data: Vec<u8>,
		) -> ContractExecResult {
			let exec_result =
				Contracts::bare_call(origin, dest.into(), value, gas_limit, input_data);
			match exec_result {
				Ok(v) => ContractExecResult::Success {
					status: v.status,
					data: v.data,
				},
				Err(_) => ContractExecResult::Error,
			}
		}

		fn get_storage(
			address: AccountId,
			key: [u8; 32],
		) -> pallet_contracts_primitives::GetStorageResult {
			Contracts::get_storage(address, key)
		}

		fn rent_projection(
			address: AccountId,
		) -> pallet_contracts_primitives::RentProjectionResult<BlockNumber> {
			Contracts::rent_projection(address)
		}
	}

	impl pallet_transaction_payment_rpc_runtime_api::TransactionPaymentApi<
		Block,
		Balance,
		UncheckedExtrinsic,
	> for Runtime {
		fn query_info(uxt: UncheckedExtrinsic, len: u32) -> RuntimeDispatchInfo<Balance> {
			TransactionPayment::query_info(uxt, len)
		}
	}

	impl sp_session::SessionKeys<Block> for Runtime {
		fn generate_session_keys(seed: Option<Vec<u8>>) -> Vec<u8> {
			SessionKeys::generate(seed)
		}

		fn decode_session_keys(
			encoded: Vec<u8>,
		) -> Option<Vec<(Vec<u8>, KeyTypeId)>> {
			SessionKeys::decode_into_raw_public_keys(&encoded)
		}
	}

	#[cfg(feature = "runtime-benchmarks")]
	impl frame_benchmarking::Benchmark<Block> for Runtime {
		fn dispatch_benchmark(
			pallet: Vec<u8>,
			benchmark: Vec<u8>,
			lowest_range_values: Vec<u32>,
			highest_range_values: Vec<u32>,
			steps: Vec<u32>,
			repeat: u32,
		) -> Result<Vec<frame_benchmarking::BenchmarkBatch>, sp_runtime::RuntimeString> {
			use frame_benchmarking::{Benchmarking, BenchmarkBatch, add_benchmark};
			// Trying to add benchmarks directly to the Session Pallet caused cyclic dependency issues.
			// To get around that, we separated the Session benchmarks into its own crate, which is why
			// we need these two lines below.
			use pallet_session_benchmarking::Module as SessionBench;
			use pallet_offences_benchmarking::Module as OffencesBench;
			use frame_system_benchmarking::Module as SystemBench;

			impl pallet_session_benchmarking::Trait for Runtime {}
			impl pallet_offences_benchmarking::Trait for Runtime {}
			impl frame_system_benchmarking::Trait for Runtime {}

			let mut batches = Vec::<BenchmarkBatch>::new();
			let params = (&pallet, &benchmark, &lowest_range_values, &highest_range_values, &steps, repeat);

			add_benchmark!(params, batches, b"balances", Balances);
			add_benchmark!(params, batches, b"collective", Council);
			add_benchmark!(params, batches, b"democracy", Democracy);
			add_benchmark!(params, batches, b"identity", Identity);
			add_benchmark!(params, batches, b"im-online", ImOnline);
			add_benchmark!(params, batches, b"offences", OffencesBench::<Runtime>);
			add_benchmark!(params, batches, b"scheduler", Scheduler);
			add_benchmark!(params, batches, b"session", SessionBench::<Runtime>);
			add_benchmark!(params, batches, b"staking", Staking);
			add_benchmark!(params, batches, b"system", SystemBench::<Runtime>);
			add_benchmark!(params, batches, b"timestamp", Timestamp);
			add_benchmark!(params, batches, b"treasury", Treasury);
			add_benchmark!(params, batches, b"utility", Utility);
			add_benchmark!(params, batches, b"vesting", Vesting);

			if batches.is_empty() { return Err("Benchmark not found for this pallet.".into()) }
			Ok(batches)
		}
	}
}

#[cfg(test)]
mod tests {
	use super::*;
	use frame_system::offchain::CreateSignedTransaction;

	#[test]
	fn validate_transaction_submitter_bounds() {
		fn is_submit_signed_transaction<T>() where
			T: CreateSignedTransaction<Call>,
		{}

		is_submit_signed_transaction::<Runtime>();
	}
}<|MERGE_RESOLUTION|>--- conflicted
+++ resolved
@@ -1,18 +1,20 @@
-// Copyright 2018-2020 Parity Technologies (UK) Ltd.
 // This file is part of Substrate.
 
-// Substrate is free software: you can redistribute it and/or modify
+// Copyright (C) 2018-2020 Parity Technologies (UK) Ltd.
+// SPDX-License-Identifier: GPL-3.0-or-later WITH Classpath-exception-2.0
+
+// This program is free software: you can redistribute it and/or modify
 // it under the terms of the GNU General Public License as published by
-// the Free Software Foundation, either version 3 of the License, or
+// the Free Software Foundation, either version 3 of the License, or 
 // (at your option) any later version.
 
-// Substrate is distributed in the hope that it will be useful,
+// This program is distributed in the hope that it will be useful,
 // but WITHOUT ANY WARRANTY; without even the implied warranty of
-// MERCHANTABILITY or FITNESS FOR A PARTICULAR PURPOSE.  See the
+// MERCHANTABILITY or FITNESS FOR A PARTICULAR PURPOSE. See the
 // GNU General Public License for more details.
 
 // You should have received a copy of the GNU General Public License
-// along with Substrate. If not, see <http://www.gnu.org/licenses/>.
+// along with this program. If not, see <https://www.gnu.org/licenses/>.
 
 //! The Substrate runtime. This can be compiled with ``#[no_std]`, ready for Wasm.
 
@@ -91,13 +93,8 @@
 	// and set impl_version to 0. If only runtime
 	// implementation changes and behavior does not, then leave spec_version as
 	// is and increment impl_version.
-<<<<<<< HEAD
-	spec_version: 247,
+	spec_version: 248,
 	impl_version: 1,
-=======
-	spec_version: 248,
-	impl_version: 0,
->>>>>>> 34567133
 	apis: RUNTIME_API_VERSIONS,
 	transaction_version: 1,
 };
