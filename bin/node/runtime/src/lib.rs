// Copyright 2018-2020 Parity Technologies (UK) Ltd.
// This file is part of Substrate.

// Substrate is free software: you can redistribute it and/or modify
// it under the terms of the GNU General Public License as published by
// the Free Software Foundation, either version 3 of the License, or
// (at your option) any later version.

// Substrate is distributed in the hope that it will be useful,
// but WITHOUT ANY WARRANTY; without even the implied warranty of
// MERCHANTABILITY or FITNESS FOR A PARTICULAR PURPOSE.  See the
// GNU General Public License for more details.

// You should have received a copy of the GNU General Public License
// along with Substrate.  If not, see <http://www.gnu.org/licenses/>.

//! The Substrate runtime. This can be compiled with ``#[no_std]`, ready for Wasm.

#![cfg_attr(not(feature = "std"), no_std)]
// `construct_runtime!` does a lot of recursion and requires us to increase the limit to 256.
#![recursion_limit="256"]

use sp_std::prelude::*;
use frame_support::{
	construct_runtime, parameter_types, debug,
	weights::Weight,
	traits::{SplitTwoWays, Currency, Randomness},
};
use sp_core::u32_trait::{_1, _2, _3, _4};
pub use node_primitives::{AccountId, Signature};
use node_primitives::{AccountIndex, Balance, BlockNumber, Hash, Index, Moment};
use sp_api::impl_runtime_apis;
use sp_runtime::{
	Permill, Perbill, Percent, ApplyExtrinsicResult, BenchmarkResults,
	impl_opaque_keys, generic, create_runtime_str,
};
use sp_runtime::curve::PiecewiseLinear;
use sp_runtime::transaction_validity::TransactionValidity;
use sp_runtime::traits::{
	self, BlakeTwo256, Block as BlockT, StaticLookup, SaturatedConversion,
	ConvertInto, OpaqueKeys, Benchmarking,
};
use sp_version::RuntimeVersion;
#[cfg(any(feature = "std", test))]
use sp_version::NativeVersion;
use sp_core::OpaqueMetadata;
use pallet_grandpa::AuthorityList as GrandpaAuthorityList;
use pallet_grandpa::fg_primitives;
use pallet_im_online::sr25519::{AuthorityId as ImOnlineId};
use sp_authority_discovery::AuthorityId as AuthorityDiscoveryId;
use pallet_transaction_payment_rpc_runtime_api::RuntimeDispatchInfo;
use pallet_contracts_rpc_runtime_api::ContractExecResult;
use frame_system::offchain::TransactionSubmitter;
use sp_inherents::{InherentData, CheckInherentsResult};

#[cfg(any(feature = "std", test))]
pub use sp_runtime::BuildStorage;
pub use pallet_timestamp::Call as TimestampCall;
pub use pallet_balances::Call as BalancesCall;
pub use pallet_contracts::Gas;
pub use frame_support::StorageValue;
pub use pallet_staking::StakerStatus;

/// Implementations of some helper traits passed into runtime modules as associated types.
pub mod impls;
use impls::{CurrencyToVoteHandler, Author, LinearWeightToFee, TargetedFeeAdjustment};

/// Constant values used within the runtime.
pub mod constants;
use constants::{time::*, currency::*};

// Make the WASM binary available.
#[cfg(feature = "std")]
include!(concat!(env!("OUT_DIR"), "/wasm_binary.rs"));

/// Runtime version.
pub const VERSION: RuntimeVersion = RuntimeVersion {
	spec_name: create_runtime_str!("node"),
	impl_name: create_runtime_str!("substrate-node"),
	authoring_version: 10,
	// Per convention: if the runtime behavior changes, increment spec_version
	// and set impl_version to 0. If only runtime
	// implementation changes and behavior does not, then leave spec_version as
	// is and increment impl_version.
<<<<<<< HEAD
	spec_version: 221,
	impl_version: 0,
=======
	spec_version: 220,
	impl_version: 1,
>>>>>>> c50844a3
	apis: RUNTIME_API_VERSIONS,
};

/// Native version.
#[cfg(any(feature = "std", test))]
pub fn native_version() -> NativeVersion {
	NativeVersion {
		runtime_version: VERSION,
		can_author_with: Default::default(),
	}
}

type NegativeImbalance = <Balances as Currency<AccountId>>::NegativeImbalance;

pub type DealWithFees = SplitTwoWays<
	Balance,
	NegativeImbalance,
	_4, Treasury,   // 4 parts (80%) goes to the treasury.
	_1, Author,     // 1 part (20%) goes to the block author.
>;

parameter_types! {
	pub const BlockHashCount: BlockNumber = 250;
	pub const MaximumBlockWeight: Weight = 1_000_000_000;
	pub const MaximumBlockLength: u32 = 5 * 1024 * 1024;
	pub const Version: RuntimeVersion = VERSION;
	pub const AvailableBlockRatio: Perbill = Perbill::from_percent(75);
}

impl frame_system::Trait for Runtime {
	type Origin = Origin;
	type Call = Call;
	type Index = Index;
	type BlockNumber = BlockNumber;
	type Hash = Hash;
	type Hashing = BlakeTwo256;
	type AccountId = AccountId;
	type Lookup = Indices;
	type Header = generic::Header<BlockNumber, BlakeTwo256>;
	type Event = Event;
	type BlockHashCount = BlockHashCount;
	type MaximumBlockWeight = MaximumBlockWeight;
	type MaximumBlockLength = MaximumBlockLength;
	type AvailableBlockRatio = AvailableBlockRatio;
	type Version = Version;
	type ModuleToIndex = ModuleToIndex;
	type AccountData = pallet_balances::AccountData<Balance>;
	type OnNewAccount = ();
	type OnReapAccount = (Balances, Staking, Contracts, Session, Recovery);
}

parameter_types! {
	// One storage item; value is size 4+4+16+32 bytes = 56 bytes.
	pub const MultisigDepositBase: Balance = 30 * CENTS;
	// Additional storage item size of 32 bytes.
	pub const MultisigDepositFactor: Balance = 5 * CENTS;
	pub const MaxSignatories: u16 = 100;
}

impl pallet_utility::Trait for Runtime {
	type Event = Event;
	type Call = Call;
	type Currency = Balances;
	type MultisigDepositBase = MultisigDepositBase;
	type MultisigDepositFactor = MultisigDepositFactor;
	type MaxSignatories = MaxSignatories;
}

parameter_types! {
	pub const EpochDuration: u64 = EPOCH_DURATION_IN_SLOTS;
	pub const ExpectedBlockTime: Moment = MILLISECS_PER_BLOCK;
}

impl pallet_babe::Trait for Runtime {
	type EpochDuration = EpochDuration;
	type ExpectedBlockTime = ExpectedBlockTime;
	type EpochChangeTrigger = pallet_babe::ExternalTrigger;
}

parameter_types! {
	pub const IndexDeposit: Balance = 1 * DOLLARS;
}

impl pallet_indices::Trait for Runtime {
	type AccountIndex = AccountIndex;
	type Event = Event;
	type Currency = Balances;
	type Deposit = IndexDeposit;
}

parameter_types! {
	pub const ExistentialDeposit: Balance = 1 * DOLLARS;
}

impl pallet_balances::Trait for Runtime {
	type Balance = Balance;
	type DustRemoval = ();
	type Event = Event;
	type ExistentialDeposit = ExistentialDeposit;
	type AccountStore = frame_system::Module<Runtime>;
}

parameter_types! {
	pub const TransactionBaseFee: Balance = 1 * CENTS;
	pub const TransactionByteFee: Balance = 10 * MILLICENTS;
	// setting this to zero will disable the weight fee.
	pub const WeightFeeCoefficient: Balance = 1_000;
	// for a sane configuration, this should always be less than `AvailableBlockRatio`.
	pub const TargetBlockFullness: Perbill = Perbill::from_percent(25);
}

impl pallet_transaction_payment::Trait for Runtime {
	type Currency = Balances;
	type OnTransactionPayment = DealWithFees;
	type TransactionBaseFee = TransactionBaseFee;
	type TransactionByteFee = TransactionByteFee;
	type WeightToFee = LinearWeightToFee<WeightFeeCoefficient>;
	type FeeMultiplierUpdate = TargetedFeeAdjustment<TargetBlockFullness>;
}

parameter_types! {
	pub const MinimumPeriod: Moment = SLOT_DURATION / 2;
}
impl pallet_timestamp::Trait for Runtime {
	type Moment = Moment;
	type OnTimestampSet = Babe;
	type MinimumPeriod = MinimumPeriod;
}

parameter_types! {
	pub const UncleGenerations: BlockNumber = 5;
}

impl pallet_authorship::Trait for Runtime {
	type FindAuthor = pallet_session::FindAccountFromAuthorIndex<Self, Babe>;
	type UncleGenerations = UncleGenerations;
	type FilterUncle = ();
	type EventHandler = (Staking, ImOnline);
}

impl_opaque_keys! {
	pub struct SessionKeys {
		pub grandpa: Grandpa,
		pub babe: Babe,
		pub im_online: ImOnline,
		pub authority_discovery: AuthorityDiscovery,
	}
}

parameter_types! {
	pub const DisabledValidatorsThreshold: Perbill = Perbill::from_percent(17);
}

impl pallet_session::Trait for Runtime {
	type Event = Event;
	type ValidatorId = <Self as frame_system::Trait>::AccountId;
	type ValidatorIdOf = pallet_staking::StashOf<Self>;
	type ShouldEndSession = Babe;
	type SessionManager = Staking;
	type SessionHandler = <SessionKeys as OpaqueKeys>::KeyTypeIdProviders;
	type Keys = SessionKeys;
	type DisabledValidatorsThreshold = DisabledValidatorsThreshold;
}

impl pallet_session::historical::Trait for Runtime {
	type FullIdentification = pallet_staking::Exposure<AccountId, Balance>;
	type FullIdentificationOf = pallet_staking::ExposureOf<Runtime>;
}

pallet_staking_reward_curve::build! {
	const REWARD_CURVE: PiecewiseLinear<'static> = curve!(
		min_inflation: 0_025_000,
		max_inflation: 0_100_000,
		ideal_stake: 0_500_000,
		falloff: 0_050_000,
		max_piece_count: 40,
		test_precision: 0_005_000,
	);
}

parameter_types! {
	pub const SessionsPerEra: sp_staking::SessionIndex = 6;
	pub const BondingDuration: pallet_staking::EraIndex = 24 * 28;
	pub const SlashDeferDuration: pallet_staking::EraIndex = 24 * 7; // 1/4 the bonding duration.
	pub const RewardCurve: &'static PiecewiseLinear<'static> = &REWARD_CURVE;
}

impl pallet_staking::Trait for Runtime {
	type Currency = Balances;
	type Time = Timestamp;
	type CurrencyToVote = CurrencyToVoteHandler;
	type RewardRemainder = Treasury;
	type Event = Event;
	type Slash = Treasury; // send the slashed funds to the treasury.
	type Reward = (); // rewards are minted from the void
	type SessionsPerEra = SessionsPerEra;
	type BondingDuration = BondingDuration;
	type SlashDeferDuration = SlashDeferDuration;
	/// A super-majority of the council can cancel the slash.
	type SlashCancelOrigin = pallet_collective::EnsureProportionAtLeast<_3, _4, AccountId, CouncilCollective>;
	type SessionInterface = Self;
	type RewardCurve = RewardCurve;
}

parameter_types! {
	pub const LaunchPeriod: BlockNumber = 28 * 24 * 60 * MINUTES;
	pub const VotingPeriod: BlockNumber = 28 * 24 * 60 * MINUTES;
	pub const EmergencyVotingPeriod: BlockNumber = 3 * 24 * 60 * MINUTES;
	pub const MinimumDeposit: Balance = 100 * DOLLARS;
	pub const EnactmentPeriod: BlockNumber = 30 * 24 * 60 * MINUTES;
	pub const CooloffPeriod: BlockNumber = 28 * 24 * 60 * MINUTES;
	// One cent: $10,000 / MB
	pub const PreimageByteDeposit: Balance = 1 * CENTS;
}

impl pallet_democracy::Trait for Runtime {
	type Proposal = Call;
	type Event = Event;
	type Currency = Balances;
	type EnactmentPeriod = EnactmentPeriod;
	type LaunchPeriod = LaunchPeriod;
	type VotingPeriod = VotingPeriod;
	type MinimumDeposit = MinimumDeposit;
	/// A straight majority of the council can decide what their next motion is.
	type ExternalOrigin = pallet_collective::EnsureProportionAtLeast<_1, _2, AccountId, CouncilCollective>;
	/// A super-majority can have the next scheduled referendum be a straight majority-carries vote.
	type ExternalMajorityOrigin = pallet_collective::EnsureProportionAtLeast<_3, _4, AccountId, CouncilCollective>;
	/// A unanimous council can have the next scheduled referendum be a straight default-carries
	/// (NTB) vote.
	type ExternalDefaultOrigin = pallet_collective::EnsureProportionAtLeast<_1, _1, AccountId, CouncilCollective>;
	/// Two thirds of the technical committee can have an ExternalMajority/ExternalDefault vote
	/// be tabled immediately and with a shorter voting/enactment period.
	type FastTrackOrigin = pallet_collective::EnsureProportionAtLeast<_2, _3, AccountId, TechnicalCollective>;
	type EmergencyVotingPeriod = EmergencyVotingPeriod;
	// To cancel a proposal which has been passed, 2/3 of the council must agree to it.
	type CancellationOrigin = pallet_collective::EnsureProportionAtLeast<_2, _3, AccountId, CouncilCollective>;
	// Any single technical committee member may veto a coming council proposal, however they can
	// only do it once and it lasts only for the cooloff period.
	type VetoOrigin = pallet_collective::EnsureMember<AccountId, TechnicalCollective>;
	type CooloffPeriod = CooloffPeriod;
	type PreimageByteDeposit = PreimageByteDeposit;
	type Slash = Treasury;
}

type CouncilCollective = pallet_collective::Instance1;
impl pallet_collective::Trait<CouncilCollective> for Runtime {
	type Origin = Origin;
	type Proposal = Call;
	type Event = Event;
}

parameter_types! {
	pub const CandidacyBond: Balance = 10 * DOLLARS;
	pub const VotingBond: Balance = 1 * DOLLARS;
	pub const TermDuration: BlockNumber = 7 * DAYS;
	pub const DesiredMembers: u32 = 13;
	pub const DesiredRunnersUp: u32 = 7;
}

impl pallet_elections_phragmen::Trait for Runtime {
	type Event = Event;
	type Currency = Balances;
	type ChangeMembers = Council;
	type CurrencyToVote = CurrencyToVoteHandler;
	type CandidacyBond = CandidacyBond;
	type VotingBond = VotingBond;
	type LoserCandidate = ();
	type BadReport = ();
	type KickedMember = ();
	type DesiredMembers = DesiredMembers;
	type DesiredRunnersUp = DesiredRunnersUp;
	type TermDuration = TermDuration;
}

type TechnicalCollective = pallet_collective::Instance2;
impl pallet_collective::Trait<TechnicalCollective> for Runtime {
	type Origin = Origin;
	type Proposal = Call;
	type Event = Event;
}

impl pallet_membership::Trait<pallet_membership::Instance1> for Runtime {
	type Event = Event;
	type AddOrigin = pallet_collective::EnsureProportionMoreThan<_1, _2, AccountId, CouncilCollective>;
	type RemoveOrigin = pallet_collective::EnsureProportionMoreThan<_1, _2, AccountId, CouncilCollective>;
	type SwapOrigin = pallet_collective::EnsureProportionMoreThan<_1, _2, AccountId, CouncilCollective>;
	type ResetOrigin = pallet_collective::EnsureProportionMoreThan<_1, _2, AccountId, CouncilCollective>;
	type MembershipInitialized = TechnicalCommittee;
	type MembershipChanged = TechnicalCommittee;
}

parameter_types! {
	pub const ProposalBond: Permill = Permill::from_percent(5);
	pub const ProposalBondMinimum: Balance = 1 * DOLLARS;
	pub const SpendPeriod: BlockNumber = 1 * DAYS;
	pub const Burn: Permill = Permill::from_percent(50);
	pub const TipCountdown: BlockNumber = 1 * DAYS;
	pub const TipFindersFee: Percent = Percent::from_percent(20);
	pub const TipReportDepositBase: Balance = 1 * DOLLARS;
	pub const TipReportDepositPerByte: Balance = 1 * CENTS;
}

impl pallet_treasury::Trait for Runtime {
	type Currency = Balances;
	type ApproveOrigin = pallet_collective::EnsureMembers<_4, AccountId, CouncilCollective>;
	type RejectOrigin = pallet_collective::EnsureMembers<_2, AccountId, CouncilCollective>;
	type Tippers = Elections;
	type TipCountdown = TipCountdown;
	type TipFindersFee = TipFindersFee;
	type TipReportDepositBase = TipReportDepositBase;
	type TipReportDepositPerByte = TipReportDepositPerByte;
	type Event = Event;
	type ProposalRejection = ();
	type ProposalBond = ProposalBond;
	type ProposalBondMinimum = ProposalBondMinimum;
	type SpendPeriod = SpendPeriod;
	type Burn = Burn;
}

parameter_types! {
	pub const ContractTransactionBaseFee: Balance = 1 * CENTS;
	pub const ContractTransactionByteFee: Balance = 10 * MILLICENTS;
	pub const ContractFee: Balance = 1 * CENTS;
	pub const TombstoneDeposit: Balance = 1 * DOLLARS;
	pub const RentByteFee: Balance = 1 * DOLLARS;
	pub const RentDepositOffset: Balance = 1000 * DOLLARS;
	pub const SurchargeReward: Balance = 150 * DOLLARS;
}

impl pallet_contracts::Trait for Runtime {
	type Currency = Balances;
	type Time = Timestamp;
	type Randomness = RandomnessCollectiveFlip;
	type Call = Call;
	type Event = Event;
	type DetermineContractAddress = pallet_contracts::SimpleAddressDeterminer<Runtime>;
	type ComputeDispatchFee = pallet_contracts::DefaultDispatchFeeComputor<Runtime>;
	type TrieIdGenerator = pallet_contracts::TrieIdFromParentCounter<Runtime>;
	type GasPayment = ();
	type RentPayment = ();
	type SignedClaimHandicap = pallet_contracts::DefaultSignedClaimHandicap;
	type TombstoneDeposit = TombstoneDeposit;
	type StorageSizeOffset = pallet_contracts::DefaultStorageSizeOffset;
	type RentByteFee = RentByteFee;
	type RentDepositOffset = RentDepositOffset;
	type SurchargeReward = SurchargeReward;
	type TransactionBaseFee = ContractTransactionBaseFee;
	type TransactionByteFee = ContractTransactionByteFee;
	type ContractFee = ContractFee;
	type CallBaseFee = pallet_contracts::DefaultCallBaseFee;
	type InstantiateBaseFee = pallet_contracts::DefaultInstantiateBaseFee;
	type MaxDepth = pallet_contracts::DefaultMaxDepth;
	type MaxValueSize = pallet_contracts::DefaultMaxValueSize;
	type BlockGasLimit = pallet_contracts::DefaultBlockGasLimit;
}

impl pallet_sudo::Trait for Runtime {
	type Event = Event;
	type Call = Call;
}

/// A runtime transaction submitter.
pub type SubmitTransaction = TransactionSubmitter<ImOnlineId, Runtime, UncheckedExtrinsic>;

parameter_types! {
	pub const SessionDuration: BlockNumber = EPOCH_DURATION_IN_SLOTS as _;
}

impl pallet_im_online::Trait for Runtime {
	type AuthorityId = ImOnlineId;
	type Event = Event;
	type Call = Call;
	type SubmitTransaction = SubmitTransaction;
	type SessionDuration = SessionDuration;
	type ReportUnresponsiveness = Offences;
}

impl pallet_offences::Trait for Runtime {
	type Event = Event;
	type IdentificationTuple = pallet_session::historical::IdentificationTuple<Self>;
	type OnOffenceHandler = Staking;
}

impl pallet_authority_discovery::Trait for Runtime {}

impl pallet_grandpa::Trait for Runtime {
	type Event = Event;
}

parameter_types! {
	pub const WindowSize: BlockNumber = 101;
	pub const ReportLatency: BlockNumber = 1000;
}

impl pallet_finality_tracker::Trait for Runtime {
	type OnFinalizationStalled = ();
	type WindowSize = WindowSize;
	type ReportLatency = ReportLatency;
}

parameter_types! {
	pub const BasicDeposit: Balance = 10 * DOLLARS;       // 258 bytes on-chain
	pub const FieldDeposit: Balance = 250 * CENTS;        // 66 bytes on-chain
	pub const SubAccountDeposit: Balance = 2 * DOLLARS;   // 53 bytes on-chain
	pub const MaxSubAccounts: u32 = 100;
	pub const MaxAdditionalFields: u32 = 100;
}

impl pallet_identity::Trait for Runtime {
	type Event = Event;
	type Currency = Balances;
	type BasicDeposit = BasicDeposit;
	type FieldDeposit = FieldDeposit;
	type SubAccountDeposit = SubAccountDeposit;
	type MaxSubAccounts = MaxSubAccounts;
	type MaxAdditionalFields = MaxAdditionalFields;
	type Slashed = Treasury;
	type ForceOrigin = pallet_collective::EnsureProportionMoreThan<_1, _2, AccountId, CouncilCollective>;
	type RegistrarOrigin = pallet_collective::EnsureProportionMoreThan<_1, _2, AccountId, CouncilCollective>;
}

impl frame_system::offchain::CreateTransaction<Runtime, UncheckedExtrinsic> for Runtime {
	type Public = <Signature as traits::Verify>::Signer;
	type Signature = Signature;

	fn create_transaction<TSigner: frame_system::offchain::Signer<Self::Public, Self::Signature>>(
		call: Call,
		public: Self::Public,
		account: AccountId,
		index: Index,
	) -> Option<(Call, <UncheckedExtrinsic as traits::Extrinsic>::SignaturePayload)> {
		// take the biggest period possible.
		let period = BlockHashCount::get()
			.checked_next_power_of_two()
			.map(|c| c / 2)
			.unwrap_or(2) as u64;
		let current_block = System::block_number()
			.saturated_into::<u64>()
			// The `System::block_number` is initialized with `n+1`,
			// so the actual block number is `n`.
			.saturating_sub(1);
		let tip = 0;
		let extra: SignedExtra = (
			frame_system::CheckVersion::<Runtime>::new(),
			frame_system::CheckGenesis::<Runtime>::new(),
			frame_system::CheckEra::<Runtime>::from(generic::Era::mortal(period, current_block)),
			frame_system::CheckNonce::<Runtime>::from(index),
			frame_system::CheckWeight::<Runtime>::new(),
			pallet_transaction_payment::ChargeTransactionPayment::<Runtime>::from(tip),
			Default::default(),
		);
		let raw_payload = SignedPayload::new(call, extra).map_err(|e| {
			debug::warn!("Unable to create signed payload: {:?}", e);
		}).ok()?;
		let signature = TSigner::sign(public, &raw_payload)?;
		let address = Indices::unlookup(account);
		let (call, extra, _) = raw_payload.deconstruct();
		Some((call, (address, signature, extra)))
	}
}

parameter_types! {
	pub const ConfigDepositBase: Balance = 5 * DOLLARS;
	pub const FriendDepositFactor: Balance = 50 * CENTS;
	pub const MaxFriends: u16 = 9;
	pub const RecoveryDeposit: Balance = 5 * DOLLARS;
}

impl pallet_recovery::Trait for Runtime {
	type Event = Event;
	type Call = Call;
	type Currency = Balances;
	type ConfigDepositBase = ConfigDepositBase;
	type FriendDepositFactor = FriendDepositFactor;
	type MaxFriends = MaxFriends;
	type RecoveryDeposit = RecoveryDeposit;
}

parameter_types! {
	pub const CandidateDeposit: Balance = 10 * DOLLARS;
	pub const WrongSideDeduction: Balance = 2 * DOLLARS;
	pub const MaxStrikes: u32 = 10;
	pub const RotationPeriod: BlockNumber = 80 * HOURS;
	pub const PeriodSpend: Balance = 500 * DOLLARS;
	pub const MaxLockDuration: BlockNumber = 36 * 30 * DAYS;
	pub const ChallengePeriod: BlockNumber = 7 * DAYS;
}

impl pallet_society::Trait for Runtime {
	type Event = Event;
	type Currency = Balances;
	type Randomness = RandomnessCollectiveFlip;
	type CandidateDeposit = CandidateDeposit;
	type WrongSideDeduction = WrongSideDeduction;
	type MaxStrikes = MaxStrikes;
	type PeriodSpend = PeriodSpend;
	type MembershipChanged = ();
	type RotationPeriod = RotationPeriod;
	type MaxLockDuration = MaxLockDuration;
	type FounderSetOrigin = pallet_collective::EnsureProportionMoreThan<_1, _2, AccountId, CouncilCollective>;
	type SuspensionJudgementOrigin = pallet_society::EnsureFounder<Runtime>;
	type ChallengePeriod = ChallengePeriod;
}

impl pallet_vesting::Trait for Runtime {
	type Event = Event;
	type Currency = Balances;
	type BlockNumberToBalance = ConvertInto;
}

construct_runtime!(
	pub enum Runtime where
		Block = Block,
		NodeBlock = node_primitives::Block,
		UncheckedExtrinsic = UncheckedExtrinsic
	{
		System: frame_system::{Module, Call, Config, Storage, Event<T>},
		Utility: pallet_utility::{Module, Call, Storage, Event<T>},
		Babe: pallet_babe::{Module, Call, Storage, Config, Inherent(Timestamp)},
		Timestamp: pallet_timestamp::{Module, Call, Storage, Inherent},
		Authorship: pallet_authorship::{Module, Call, Storage, Inherent},
		Indices: pallet_indices::{Module, Call, Storage, Config<T>, Event<T>},
		Balances: pallet_balances::{Module, Call, Storage, Config<T>, Event<T>},
		TransactionPayment: pallet_transaction_payment::{Module, Storage},
		Staking: pallet_staking::{Module, Call, Config<T>, Storage, Event<T>},
		Session: pallet_session::{Module, Call, Storage, Event, Config<T>},
		Democracy: pallet_democracy::{Module, Call, Storage, Config, Event<T>},
		Council: pallet_collective::<Instance1>::{Module, Call, Storage, Origin<T>, Event<T>, Config<T>},
		TechnicalCommittee: pallet_collective::<Instance2>::{Module, Call, Storage, Origin<T>, Event<T>, Config<T>},
		Elections: pallet_elections_phragmen::{Module, Call, Storage, Event<T>},
		TechnicalMembership: pallet_membership::<Instance1>::{Module, Call, Storage, Event<T>, Config<T>},
		FinalityTracker: pallet_finality_tracker::{Module, Call, Inherent},
		Grandpa: pallet_grandpa::{Module, Call, Storage, Config, Event},
		Treasury: pallet_treasury::{Module, Call, Storage, Config, Event<T>},
		Contracts: pallet_contracts::{Module, Call, Config<T>, Storage, Event<T>},
		Sudo: pallet_sudo::{Module, Call, Config<T>, Storage, Event<T>},
		ImOnline: pallet_im_online::{Module, Call, Storage, Event<T>, ValidateUnsigned, Config<T>},
		AuthorityDiscovery: pallet_authority_discovery::{Module, Call, Config},
		Offences: pallet_offences::{Module, Call, Storage, Event},
		RandomnessCollectiveFlip: pallet_randomness_collective_flip::{Module, Call, Storage},
		Identity: pallet_identity::{Module, Call, Storage, Event<T>},
		Society: pallet_society::{Module, Call, Storage, Event<T>, Config<T>},
		Recovery: pallet_recovery::{Module, Call, Storage, Event<T>},
		Vesting: pallet_vesting::{Module, Call, Storage, Event<T>, Config<T>},
	}
);

/// The address format for describing accounts.
pub type Address = <Indices as StaticLookup>::Source;
/// Block header type as expected by this runtime.
pub type Header = generic::Header<BlockNumber, BlakeTwo256>;
/// Block type as expected by this runtime.
pub type Block = generic::Block<Header, UncheckedExtrinsic>;
/// A Block signed with a Justification
pub type SignedBlock = generic::SignedBlock<Block>;
/// BlockId type as expected by this runtime.
pub type BlockId = generic::BlockId<Block>;
/// The SignedExtension to the basic transaction logic.
pub type SignedExtra = (
	frame_system::CheckVersion<Runtime>,
	frame_system::CheckGenesis<Runtime>,
	frame_system::CheckEra<Runtime>,
	frame_system::CheckNonce<Runtime>,
	frame_system::CheckWeight<Runtime>,
	pallet_transaction_payment::ChargeTransactionPayment<Runtime>,
	pallet_contracts::CheckBlockGasLimit<Runtime>,
);
/// Unchecked extrinsic type as expected by this runtime.
pub type UncheckedExtrinsic = generic::UncheckedExtrinsic<Address, Call, Signature, SignedExtra>;
/// The payload being signed in transactions.
pub type SignedPayload = generic::SignedPayload<Call, SignedExtra>;
/// Extrinsic type that has already been checked.
pub type CheckedExtrinsic = generic::CheckedExtrinsic<AccountId, Call, SignedExtra>;
/// Executive: handles dispatch to the various modules.
pub type Executive = frame_executive::Executive<Runtime, Block, frame_system::ChainContext<Runtime>, Runtime, AllModules>;

impl_runtime_apis! {
	impl sp_api::Core<Block> for Runtime {
		fn version() -> RuntimeVersion {
			VERSION
		}

		fn execute_block(block: Block) {
			Executive::execute_block(block)
		}

		fn initialize_block(header: &<Block as BlockT>::Header) {
			Executive::initialize_block(header)
		}
	}

	impl sp_api::Metadata<Block> for Runtime {
		fn metadata() -> OpaqueMetadata {
			Runtime::metadata().into()
		}
	}

	impl sp_block_builder::BlockBuilder<Block> for Runtime {
		fn apply_extrinsic(extrinsic: <Block as BlockT>::Extrinsic) -> ApplyExtrinsicResult {
			Executive::apply_extrinsic(extrinsic)
		}

		fn finalize_block() -> <Block as BlockT>::Header {
			Executive::finalize_block()
		}

		fn inherent_extrinsics(data: InherentData) -> Vec<<Block as BlockT>::Extrinsic> {
			data.create_extrinsics()
		}

		fn check_inherents(block: Block, data: InherentData) -> CheckInherentsResult {
			data.check_extrinsics(&block)
		}

		fn random_seed() -> <Block as BlockT>::Hash {
			RandomnessCollectiveFlip::random_seed()
		}
	}

	impl sp_transaction_pool::runtime_api::TaggedTransactionQueue<Block> for Runtime {
		fn validate_transaction(tx: <Block as BlockT>::Extrinsic) -> TransactionValidity {
			Executive::validate_transaction(tx)
		}
	}

	impl sp_offchain::OffchainWorkerApi<Block> for Runtime {
		fn offchain_worker(header: &<Block as BlockT>::Header) {
			Executive::offchain_worker(header)
		}
	}

	impl fg_primitives::GrandpaApi<Block> for Runtime {
		fn grandpa_authorities() -> GrandpaAuthorityList {
			Grandpa::grandpa_authorities()
		}
	}

	impl sp_consensus_babe::BabeApi<Block> for Runtime {
		fn configuration() -> sp_consensus_babe::BabeConfiguration {
			// The choice of `c` parameter (where `1 - c` represents the
			// probability of a slot being empty), is done in accordance to the
			// slot duration and expected target block time, for safely
			// resisting network delays of maximum two seconds.
			// <https://research.web3.foundation/en/latest/polkadot/BABE/Babe/#6-practical-results>
			sp_consensus_babe::BabeConfiguration {
				slot_duration: Babe::slot_duration(),
				epoch_length: EpochDuration::get(),
				c: PRIMARY_PROBABILITY,
				genesis_authorities: Babe::authorities(),
				randomness: Babe::randomness(),
				secondary_slots: true,
			}
		}

		fn current_epoch_start() -> sp_consensus_babe::SlotNumber {
			Babe::current_epoch_start()
		}
	}

	impl sp_authority_discovery::AuthorityDiscoveryApi<Block> for Runtime {
		fn authorities() -> Vec<AuthorityDiscoveryId> {
			AuthorityDiscovery::authorities()
		}
	}

	impl frame_system_rpc_runtime_api::AccountNonceApi<Block, AccountId, Index> for Runtime {
		fn account_nonce(account: AccountId) -> Index {
			System::account_nonce(account)
		}
	}

	impl pallet_contracts_rpc_runtime_api::ContractsApi<Block, AccountId, Balance, BlockNumber>
		for Runtime
	{
		fn call(
			origin: AccountId,
			dest: AccountId,
			value: Balance,
			gas_limit: u64,
			input_data: Vec<u8>,
		) -> ContractExecResult {
			let exec_result =
				Contracts::bare_call(origin, dest.into(), value, gas_limit, input_data);
			match exec_result {
				Ok(v) => ContractExecResult::Success {
					status: v.status,
					data: v.data,
				},
				Err(_) => ContractExecResult::Error,
			}
		}

		fn get_storage(
			address: AccountId,
			key: [u8; 32],
		) -> pallet_contracts_primitives::GetStorageResult {
			Contracts::get_storage(address, key)
		}

		fn rent_projection(
			address: AccountId,
		) -> pallet_contracts_primitives::RentProjectionResult<BlockNumber> {
			Contracts::rent_projection(address)
		}
	}

	impl pallet_transaction_payment_rpc_runtime_api::TransactionPaymentApi<
		Block,
		Balance,
		UncheckedExtrinsic,
	> for Runtime {
		fn query_info(uxt: UncheckedExtrinsic, len: u32) -> RuntimeDispatchInfo<Balance> {
			TransactionPayment::query_info(uxt, len)
		}
	}

	impl sp_session::SessionKeys<Block> for Runtime {
		fn generate_session_keys(seed: Option<Vec<u8>>) -> Vec<u8> {
			SessionKeys::generate(seed)
		}

		fn decode_session_keys(
			encoded: Vec<u8>,
		) -> Option<Vec<(Vec<u8>, sp_core::crypto::KeyTypeId)>> {
			SessionKeys::decode_into_raw_public_keys(&encoded)
		}
	}

	impl crate::Benchmark<Block> for Runtime {
		fn dispatch_benchmark(module: Vec<u8>, extrinsic: Vec<u8>, steps: u32, repeat: u32)
			-> Option<Vec<BenchmarkResults>>
		{
			match module.as_slice() {
				b"pallet-balances" | b"balances" => Balances::run_benchmark(extrinsic, steps, repeat).ok(),
				b"pallet-identity" | b"identity" => Identity::run_benchmark(extrinsic, steps, repeat).ok(),
				b"pallet-timestamp" | b"timestamp" => Timestamp::run_benchmark(extrinsic, steps, repeat).ok(),
				_ => return None,
			}
		}
	}
}

sp_api::decl_runtime_apis! {
	pub trait Benchmark
	{
		fn dispatch_benchmark(module: Vec<u8>, extrinsic: Vec<u8>, steps: u32, repeat: u32)
			-> Option<Vec<BenchmarkResults>>;
	}
}

#[cfg(test)]
mod tests {
	use super::*;
	use frame_system::offchain::{SignAndSubmitTransaction, SubmitSignedTransaction};

	#[test]
	fn validate_transaction_submitter_bounds() {
		fn is_submit_signed_transaction<T>() where
			T: SubmitSignedTransaction<
				Runtime,
				Call,
			>,
		{}

		fn is_sign_and_submit_transaction<T>() where
			T: SignAndSubmitTransaction<
				Runtime,
				Call,
				Extrinsic=UncheckedExtrinsic,
				CreateTransaction=Runtime,
				Signer=ImOnlineId,
			>,
		{}

		is_submit_signed_transaction::<SubmitTransaction>();
		is_sign_and_submit_transaction::<SubmitTransaction>();
	}

	#[test]
	fn block_hooks_weight_should_not_exceed_limits() {
		use frame_support::weights::WeighBlock;
		let check_for_block = |b| {
			let block_hooks_weight =
				<AllModules as WeighBlock<BlockNumber>>::on_initialize(b) +
				<AllModules as WeighBlock<BlockNumber>>::on_finalize(b);

			assert_eq!(
				block_hooks_weight,
				0,
				"This test might fail simply because the value being compared to has increased to a \
				module declaring a new weight for a hook or call. In this case update the test and \
				happily move on.",
			);

			// Invariant. Always must be like this to have a sane chain.
			assert!(block_hooks_weight < MaximumBlockWeight::get());

			// Warning.
			if block_hooks_weight > MaximumBlockWeight::get() / 2 {
				println!(
					"block hooks weight is consuming more than a block's capacity. You probably want \
					to re-think this. This test will fail now."
				);
				assert!(false);
			}
		};

		let _ = (0..100_000).for_each(check_for_block);
	}
}<|MERGE_RESOLUTION|>--- conflicted
+++ resolved
@@ -82,13 +82,8 @@
 	// and set impl_version to 0. If only runtime
 	// implementation changes and behavior does not, then leave spec_version as
 	// is and increment impl_version.
-<<<<<<< HEAD
 	spec_version: 221,
 	impl_version: 0,
-=======
-	spec_version: 220,
-	impl_version: 1,
->>>>>>> c50844a3
 	apis: RUNTIME_API_VERSIONS,
 };
 
