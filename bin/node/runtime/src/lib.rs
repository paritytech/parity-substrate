--- conflicted
+++ resolved
@@ -83,13 +83,8 @@
 	// and set impl_version to 0. If only runtime
 	// implementation changes and behavior does not, then leave spec_version as
 	// is and increment impl_version.
-<<<<<<< HEAD
-	spec_version: 237,
+	spec_version: 239,
 	impl_version: 1,
-=======
-	spec_version: 239,
-	impl_version: 0,
->>>>>>> 2eb9c260
 	apis: RUNTIME_API_VERSIONS,
 };
 
