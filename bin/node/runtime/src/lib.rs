--- conflicted
+++ resolved
@@ -959,9 +959,9 @@
 		is_submit_signed_transaction::<SubmitTransaction>();
 		is_sign_and_submit_transaction::<SubmitTransaction>();
 	}
-<<<<<<< HEAD
 
 	#[test]
+	#[ignore]
 	fn block_hooks_weight_should_not_exceed_limits() {
 		use frame_support::weights::WeighBlock;
 		let check_for_block = |b| {
@@ -995,6 +995,4 @@
 
 		let _ = (0..100_000).for_each(check_for_block);
 	}
-=======
->>>>>>> 3b7496c4
 }