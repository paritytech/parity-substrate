--- conflicted
+++ resolved
@@ -720,12 +720,9 @@
 	pub const MaximumReasonLength: u32 = 16384;
 	pub const BountyCuratorDeposit: Permill = Permill::from_percent(50);
 	pub const BountyValueMinimum: Balance = 5 * DOLLARS;
-<<<<<<< HEAD
 	pub const MaxActiveSubBountyCount: u32 = 10;
 	pub const MinimumCurationFee:u64 = 1;
-=======
 	pub const MaxApprovals: u32 = 100;
->>>>>>> 0f849efc
 }
 
 impl pallet_treasury::Config for Runtime {
