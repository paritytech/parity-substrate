// This file is part of Substrate.

// Copyright (C) 2018-2020 Parity Technologies (UK) Ltd.
// SPDX-License-Identifier: GPL-3.0-or-later WITH Classpath-exception-2.0

// This program is free software: you can redistribute it and/or modify
// it under the terms of the GNU General Public License as published by
// the Free Software Foundation, either version 3 of the License, or
// (at your option) any later version.

// This program is distributed in the hope that it will be useful,
// but WITHOUT ANY WARRANTY; without even the implied warranty of
// MERCHANTABILITY or FITNESS FOR A PARTICULAR PURPOSE. See the
// GNU General Public License for more details.

// You should have received a copy of the GNU General Public License
// along with this program. If not, see <https://www.gnu.org/licenses/>.

//! The Substrate runtime. This can be compiled with ``#[no_std]`, ready for Wasm.

#![cfg_attr(not(feature = "std"), no_std)]
// `construct_runtime!` does a lot of recursion and requires us to increase the limit to 256.
#![recursion_limit = "256"]


use sp_std::prelude::*;
use frame_support::{
	construct_runtime, parameter_types, debug, RuntimeDebug,
	weights::{
		Weight, IdentityFee,
		constants::{BlockExecutionWeight, ExtrinsicBaseWeight, RocksDbWeight, WEIGHT_PER_SECOND}, DispatchClass,
	},
	traits::{
		Currency, Imbalance, KeyOwnerProofSystem, OnUnbalanced, Randomness, LockIdentifier,
		U128CurrencyToVote,
	},
};
use frame_system::{
	EnsureRoot, EnsureOneOf,
	limits::{BlockWeights, BlockLength}
};
use frame_support::traits::InstanceFilter;
use codec::{Encode, Decode};
use sp_core::{
	crypto::KeyTypeId,
	u32_trait::{_1, _2, _3, _4, _5},
	OpaqueMetadata,
};
pub use node_primitives::{AccountId, Signature};
use node_primitives::{AccountIndex, Balance, BlockNumber, Hash, Index, Moment};
use sp_api::impl_runtime_apis;
use sp_runtime::{
	Permill, Perbill, Perquintill, Percent, ApplyExtrinsicResult,
	impl_opaque_keys, generic, create_runtime_str, ModuleId, FixedPointNumber,
};
use sp_runtime::curve::PiecewiseLinear;
use sp_runtime::transaction_validity::{TransactionValidity, TransactionSource, TransactionPriority};
use sp_runtime::traits::{
	self, BlakeTwo256, Block as BlockT, StaticLookup, SaturatedConversion,
	ConvertInto, OpaqueKeys, NumberFor,
};
use sp_version::RuntimeVersion;
#[cfg(any(feature = "std", test))]
use sp_version::NativeVersion;
use pallet_grandpa::{AuthorityId as GrandpaId, AuthorityList as GrandpaAuthorityList};
use pallet_grandpa::fg_primitives;
use pallet_im_online::sr25519::AuthorityId as ImOnlineId;
use sp_authority_discovery::AuthorityId as AuthorityDiscoveryId;
use pallet_transaction_payment_rpc_runtime_api::RuntimeDispatchInfo;
pub use pallet_transaction_payment::{Multiplier, TargetedFeeAdjustment, CurrencyAdapter};
use pallet_session::{historical as pallet_session_historical};
use sp_inherents::{InherentData, CheckInherentsResult};
use static_assertions::const_assert;

#[cfg(any(feature = "std", test))]
pub use sp_runtime::BuildStorage;
#[cfg(any(feature = "std", test))]
pub use pallet_balances::Call as BalancesCall;
#[cfg(any(feature = "std", test))]
pub use frame_system::Call as SystemCall;
#[cfg(any(feature = "std", test))]
pub use pallet_staking::StakerStatus;

/// Implementations of some helper traits passed into runtime modules as associated types.
pub mod impls;
use impls::Author;

/// Constant values used within the runtime.
pub mod constants;
use constants::{time::*, currency::*};
use sp_runtime::generic::Era;

// Make the WASM binary available.
#[cfg(feature = "std")]
include!(concat!(env!("OUT_DIR"), "/wasm_binary.rs"));

#[cfg(feature = "std")]
/// Wasm binary unwrapped. If built with `BUILD_DUMMY_WASM_BINARY`, the function panics.
pub fn wasm_binary_unwrap() -> &'static [u8] {
	WASM_BINARY.expect("Development wasm binary is not available. This means the client is \
						built with `BUILD_DUMMY_WASM_BINARY` flag and it is only usable for \
						production chains. Please rebuild with the flag disabled.")
}

/// Runtime version.
pub const VERSION: RuntimeVersion = RuntimeVersion {
	spec_name: create_runtime_str!("node"),
	impl_name: create_runtime_str!("substrate-node"),
	authoring_version: 10,
	// Per convention: if the runtime behavior changes, increment spec_version
	// and set impl_version to 0. If only runtime
	// implementation changes and behavior does not, then leave spec_version as
	// is and increment impl_version.
	spec_version: 260,
	impl_version: 0,
	apis: RUNTIME_API_VERSIONS,
	transaction_version: 1,
};

/// Native version.
#[cfg(any(feature = "std", test))]
pub fn native_version() -> NativeVersion {
	NativeVersion {
		runtime_version: VERSION,
		can_author_with: Default::default(),
	}
}

type NegativeImbalance = <Balances as Currency<AccountId>>::NegativeImbalance;

pub struct DealWithFees;
impl OnUnbalanced<NegativeImbalance> for DealWithFees {
	fn on_unbalanceds<B>(mut fees_then_tips: impl Iterator<Item=NegativeImbalance>) {
		if let Some(fees) = fees_then_tips.next() {
			// for fees, 80% to treasury, 20% to author
			let mut split = fees.ration(80, 20);
			if let Some(tips) = fees_then_tips.next() {
				// for tips, if any, 80% to treasury, 20% to author (though this can be anything)
				tips.ration_merge_into(80, 20, &mut split);
			}
			Treasury::on_unbalanced(split.0);
			Author::on_unbalanced(split.1);
		}
	}
}

/// We assume that ~10% of the block weight is consumed by `on_initalize` handlers.
/// This is used to limit the maximal weight of a single extrinsic.
const AVERAGE_ON_INITIALIZE_RATIO: Perbill = Perbill::from_percent(10);
/// We allow `Normal` extrinsics to fill up the block up to 75%, the rest can be used
/// by  Operational  extrinsics.
const NORMAL_DISPATCH_RATIO: Perbill = Perbill::from_percent(75);
/// We allow for 2 seconds of compute with a 6 second average block time.
const MAXIMUM_BLOCK_WEIGHT: Weight = 2 * WEIGHT_PER_SECOND;

parameter_types! {
	pub const BlockHashCount: BlockNumber = 2400;
<<<<<<< HEAD
=======
	/// We allow for 2 seconds of compute with a 6 second average block time.
	pub const MaximumBlockWeight: Weight = 2 * WEIGHT_PER_SECOND;
	pub const AvailableBlockRatio: Perbill = Perbill::from_percent(75);
	/// Assume 10% of weight for average on_initialize calls.
	pub MaximumExtrinsicWeight: Weight = AvailableBlockRatio::get().saturating_sub(AVERAGE_ON_INITIALIZE_WEIGHT)
			* MaximumBlockWeight::get();
	pub const MaximumBlockLength: u32 = 5 * 1024 * 1024;
>>>>>>> 11ace4ef
	pub const Version: RuntimeVersion = VERSION;
	pub RuntimeBlockLength: BlockLength =
		BlockLength::max_with_normal_ratio(5 * 1024 * 1024, NORMAL_DISPATCH_RATIO);
	pub RuntimeBlockWeights: BlockWeights = BlockWeights::builder()
		.base_block(BlockExecutionWeight::get())
		.for_class(DispatchClass::all(), |weights| {
			weights.base_extrinsic = ExtrinsicBaseWeight::get();
		})
		.for_class(DispatchClass::Normal, |weights| {
			weights.max_total = Some(NORMAL_DISPATCH_RATIO * MAXIMUM_BLOCK_WEIGHT);
		})
		.for_class(DispatchClass::Operational, |weights| {
			weights.max_total = Some(MAXIMUM_BLOCK_WEIGHT);
			// Operational transactions have some extra reserved space, so that they
			// are included even if block reached `MAXIMUM_BLOCK_WEIGHT`.
			weights.reserved = Some(
				MAXIMUM_BLOCK_WEIGHT - NORMAL_DISPATCH_RATIO * MAXIMUM_BLOCK_WEIGHT
			);
		})
		.avg_block_initialization(AVERAGE_ON_INITIALIZE_RATIO)
		.build_or_panic();
}

const_assert!(NORMAL_DISPATCH_RATIO.deconstruct() >= AVERAGE_ON_INITIALIZE_RATIO.deconstruct());

impl frame_system::Trait for Runtime {
	type BaseCallFilter = ();
	type BlockWeights = RuntimeBlockWeights;
	type BlockLength = RuntimeBlockLength;
	type DbWeight = RocksDbWeight;
	type Origin = Origin;
	type Call = Call;
	type Index = Index;
	type BlockNumber = BlockNumber;
	type Hash = Hash;
	type Hashing = BlakeTwo256;
	type AccountId = AccountId;
	type Lookup = Indices;
	type Header = generic::Header<BlockNumber, BlakeTwo256>;
	type Event = Event;
	type BlockHashCount = BlockHashCount;
	type Version = Version;
	type PalletInfo = PalletInfo;
	type AccountData = pallet_balances::AccountData<Balance>;
	type OnNewAccount = ();
	type OnKilledAccount = ();
	type SystemWeightInfo = frame_system::weights::SubstrateWeight<Runtime>;
}

impl pallet_utility::Trait for Runtime {
	type Event = Event;
	type Call = Call;
	type WeightInfo = pallet_utility::weights::SubstrateWeight<Runtime>;
}

parameter_types! {
	// One storage item; key size is 32; value is size 4+4+16+32 bytes = 56 bytes.
	pub const DepositBase: Balance = deposit(1, 88);
	// Additional storage item size of 32 bytes.
	pub const DepositFactor: Balance = deposit(0, 32);
	pub const MaxSignatories: u16 = 100;
}

impl pallet_multisig::Trait for Runtime {
	type Event = Event;
	type Call = Call;
	type Currency = Balances;
	type DepositBase = DepositBase;
	type DepositFactor = DepositFactor;
	type MaxSignatories = MaxSignatories;
	type WeightInfo = pallet_multisig::weights::SubstrateWeight<Runtime>;
}

parameter_types! {
	// One storage item; key size 32, value size 8; .
	pub const ProxyDepositBase: Balance = deposit(1, 8);
	// Additional storage item size of 33 bytes.
	pub const ProxyDepositFactor: Balance = deposit(0, 33);
	pub const MaxProxies: u16 = 32;
	pub const AnnouncementDepositBase: Balance = deposit(1, 8);
	pub const AnnouncementDepositFactor: Balance = deposit(0, 66);
	pub const MaxPending: u16 = 32;
}

/// The type used to represent the kinds of proxying allowed.
#[derive(Copy, Clone, Eq, PartialEq, Ord, PartialOrd, Encode, Decode, RuntimeDebug)]
pub enum ProxyType {
	Any,
	NonTransfer,
	Governance,
	Staking,
}
impl Default for ProxyType { fn default() -> Self { Self::Any } }
impl InstanceFilter<Call> for ProxyType {
	fn filter(&self, c: &Call) -> bool {
		match self {
			ProxyType::Any => true,
			ProxyType::NonTransfer => !matches!(
				c,
				Call::Balances(..) |
				Call::Vesting(pallet_vesting::Call::vested_transfer(..)) |
				Call::Indices(pallet_indices::Call::transfer(..))
			),
			ProxyType::Governance => matches!(
				c,
				Call::Democracy(..) |
				Call::Council(..) |
				Call::Society(..) |
				Call::TechnicalCommittee(..) |
				Call::Elections(..) |
				Call::Treasury(..)
			),
			ProxyType::Staking => matches!(c, Call::Staking(..)),
		}
	}
	fn is_superset(&self, o: &Self) -> bool {
		match (self, o) {
			(x, y) if x == y => true,
			(ProxyType::Any, _) => true,
			(_, ProxyType::Any) => false,
			(ProxyType::NonTransfer, _) => true,
			_ => false,
		}
	}
}

impl pallet_proxy::Trait for Runtime {
	type Event = Event;
	type Call = Call;
	type Currency = Balances;
	type ProxyType = ProxyType;
	type ProxyDepositBase = ProxyDepositBase;
	type ProxyDepositFactor = ProxyDepositFactor;
	type MaxProxies = MaxProxies;
	type WeightInfo = pallet_proxy::weights::SubstrateWeight<Runtime>;
	type MaxPending = MaxPending;
	type CallHasher = BlakeTwo256;
	type AnnouncementDepositBase = AnnouncementDepositBase;
	type AnnouncementDepositFactor = AnnouncementDepositFactor;
}

parameter_types! {
	pub MaximumSchedulerWeight: Weight = Perbill::from_percent(80) *
		RuntimeBlockWeights::get().max_block;
	pub const MaxScheduledPerBlock: u32 = 50;
}

impl pallet_scheduler::Trait for Runtime {
	type Event = Event;
	type Origin = Origin;
	type PalletsOrigin = OriginCaller;
	type Call = Call;
	type MaximumWeight = MaximumSchedulerWeight;
	type ScheduleOrigin = EnsureRoot<AccountId>;
	type MaxScheduledPerBlock = MaxScheduledPerBlock;
	type WeightInfo = pallet_scheduler::weights::SubstrateWeight<Runtime>;
}

parameter_types! {
	pub const EpochDuration: u64 = EPOCH_DURATION_IN_SLOTS;
	pub const ExpectedBlockTime: Moment = MILLISECS_PER_BLOCK;
}

impl pallet_babe::Trait for Runtime {
	type EpochDuration = EpochDuration;
	type ExpectedBlockTime = ExpectedBlockTime;
	type EpochChangeTrigger = pallet_babe::ExternalTrigger;

	type KeyOwnerProofSystem = Historical;

	type KeyOwnerProof = <Self::KeyOwnerProofSystem as KeyOwnerProofSystem<(
		KeyTypeId,
		pallet_babe::AuthorityId,
	)>>::Proof;

	type KeyOwnerIdentification = <Self::KeyOwnerProofSystem as KeyOwnerProofSystem<(
		KeyTypeId,
		pallet_babe::AuthorityId,
	)>>::IdentificationTuple;

	type HandleEquivocation =
		pallet_babe::EquivocationHandler<Self::KeyOwnerIdentification, Offences>;

	type WeightInfo = ();
}

parameter_types! {
	pub const IndexDeposit: Balance = 1 * DOLLARS;
}

impl pallet_indices::Trait for Runtime {
	type AccountIndex = AccountIndex;
	type Currency = Balances;
	type Deposit = IndexDeposit;
	type Event = Event;
	type WeightInfo = pallet_indices::weights::SubstrateWeight<Runtime>;
}

parameter_types! {
	pub const ExistentialDeposit: Balance = 1 * DOLLARS;
	// For weight estimation, we assume that the most locks on an individual account will be 50.
	// This number may need to be adjusted in the future if this assumption no longer holds true.
	pub const MaxLocks: u32 = 50;
}

impl pallet_balances::Trait for Runtime {
	type MaxLocks = MaxLocks;
	type Balance = Balance;
	type DustRemoval = ();
	type Event = Event;
	type ExistentialDeposit = ExistentialDeposit;
	type AccountStore = frame_system::Module<Runtime>;
	type WeightInfo = pallet_balances::weights::SubstrateWeight<Runtime>;
}

parameter_types! {
	pub const TransactionByteFee: Balance = 10 * MILLICENTS;
	pub const TargetBlockFullness: Perquintill = Perquintill::from_percent(25);
	pub AdjustmentVariable: Multiplier = Multiplier::saturating_from_rational(1, 100_000);
	pub MinimumMultiplier: Multiplier = Multiplier::saturating_from_rational(1, 1_000_000_000u128);
}

impl pallet_transaction_payment::Trait for Runtime {
	type OnChargeTransaction = CurrencyAdapter<Balances, DealWithFees>;
	type TransactionByteFee = TransactionByteFee;
	type WeightToFee = IdentityFee<Balance>;
	type FeeMultiplierUpdate =
		TargetedFeeAdjustment<Self, TargetBlockFullness, AdjustmentVariable, MinimumMultiplier>;
}

parameter_types! {
	pub const MinimumPeriod: Moment = SLOT_DURATION / 2;
}

impl pallet_timestamp::Trait for Runtime {
	type Moment = Moment;
	type OnTimestampSet = Babe;
	type MinimumPeriod = MinimumPeriod;
	type WeightInfo = pallet_timestamp::weights::SubstrateWeight<Runtime>;
}

parameter_types! {
	pub const UncleGenerations: BlockNumber = 5;
}

impl pallet_authorship::Trait for Runtime {
	type FindAuthor = pallet_session::FindAccountFromAuthorIndex<Self, Babe>;
	type UncleGenerations = UncleGenerations;
	type FilterUncle = ();
	type EventHandler = (Staking, ImOnline);
}

impl_opaque_keys! {
	pub struct SessionKeys {
		pub grandpa: Grandpa,
		pub babe: Babe,
		pub im_online: ImOnline,
		pub authority_discovery: AuthorityDiscovery,
	}
}

parameter_types! {
	pub const DisabledValidatorsThreshold: Perbill = Perbill::from_percent(17);
}

impl pallet_session::Trait for Runtime {
	type Event = Event;
	type ValidatorId = <Self as frame_system::Trait>::AccountId;
	type ValidatorIdOf = pallet_staking::StashOf<Self>;
	type ShouldEndSession = Babe;
	type NextSessionRotation = Babe;
	type SessionManager = pallet_session::historical::NoteHistoricalRoot<Self, Staking>;
	type SessionHandler = <SessionKeys as OpaqueKeys>::KeyTypeIdProviders;
	type Keys = SessionKeys;
	type DisabledValidatorsThreshold = DisabledValidatorsThreshold;
	type WeightInfo = pallet_session::weights::SubstrateWeight<Runtime>;
}

impl pallet_session::historical::Trait for Runtime {
	type FullIdentification = pallet_staking::Exposure<AccountId, Balance>;
	type FullIdentificationOf = pallet_staking::ExposureOf<Runtime>;
}

pallet_staking_reward_curve::build! {
	const REWARD_CURVE: PiecewiseLinear<'static> = curve!(
		min_inflation: 0_025_000,
		max_inflation: 0_100_000,
		ideal_stake: 0_500_000,
		falloff: 0_050_000,
		max_piece_count: 40,
		test_precision: 0_005_000,
	);
}

parameter_types! {
	pub const SessionsPerEra: sp_staking::SessionIndex = 6;
	pub const BondingDuration: pallet_staking::EraIndex = 24 * 28;
	pub const SlashDeferDuration: pallet_staking::EraIndex = 24 * 7; // 1/4 the bonding duration.
	pub const RewardCurve: &'static PiecewiseLinear<'static> = &REWARD_CURVE;
	pub const MaxNominatorRewardedPerValidator: u32 = 256;
	pub const ElectionLookahead: BlockNumber = EPOCH_DURATION_IN_BLOCKS / 4;
	pub const MaxIterations: u32 = 10;
	// 0.05%. The higher the value, the more strict solution acceptance becomes.
	pub MinSolutionScoreBump: Perbill = Perbill::from_rational_approximation(5u32, 10_000);
	pub OffchainSolutionWeightLimit: Weight = MaximumExtrinsicWeight::get()
		.saturating_sub(BlockExecutionWeight::get())
		.saturating_sub(ExtrinsicBaseWeight::get());
}

impl pallet_staking::Trait for Runtime {
	type Currency = Balances;
	type UnixTime = Timestamp;
	type CurrencyToVote = U128CurrencyToVote;
	type RewardRemainder = Treasury;
	type Event = Event;
	type Slash = Treasury; // send the slashed funds to the treasury.
	type Reward = (); // rewards are minted from the void
	type SessionsPerEra = SessionsPerEra;
	type BondingDuration = BondingDuration;
	type SlashDeferDuration = SlashDeferDuration;
	/// A super-majority of the council can cancel the slash.
	type SlashCancelOrigin = EnsureOneOf<
		AccountId,
		EnsureRoot<AccountId>,
		pallet_collective::EnsureProportionAtLeast<_3, _4, AccountId, CouncilCollective>
	>;
	type SessionInterface = Self;
	type RewardCurve = RewardCurve;
	type NextNewSession = Session;
	type ElectionLookahead = ElectionLookahead;
	type Call = Call;
	type MaxIterations = MaxIterations;
	type MinSolutionScoreBump = MinSolutionScoreBump;
	type MaxNominatorRewardedPerValidator = MaxNominatorRewardedPerValidator;
	type UnsignedPriority = StakingUnsignedPriority;
	// The unsigned solution weight targeted by the OCW. We set it to the maximum possible value of
	// a single extrinsic.
	type OffchainSolutionWeightLimit = OffchainSolutionWeightLimit;
	type WeightInfo = pallet_staking::weights::SubstrateWeight<Runtime>;
}

parameter_types! {
	pub const LaunchPeriod: BlockNumber = 28 * 24 * 60 * MINUTES;
	pub const VotingPeriod: BlockNumber = 28 * 24 * 60 * MINUTES;
	pub const FastTrackVotingPeriod: BlockNumber = 3 * 24 * 60 * MINUTES;
	pub const InstantAllowed: bool = true;
	pub const MinimumDeposit: Balance = 100 * DOLLARS;
	pub const EnactmentPeriod: BlockNumber = 30 * 24 * 60 * MINUTES;
	pub const CooloffPeriod: BlockNumber = 28 * 24 * 60 * MINUTES;
	// One cent: $10,000 / MB
	pub const PreimageByteDeposit: Balance = 1 * CENTS;
	pub const MaxVotes: u32 = 100;
	pub const MaxProposals: u32 = 100;
}

impl pallet_democracy::Trait for Runtime {
	type Proposal = Call;
	type Event = Event;
	type Currency = Balances;
	type EnactmentPeriod = EnactmentPeriod;
	type LaunchPeriod = LaunchPeriod;
	type VotingPeriod = VotingPeriod;
	type MinimumDeposit = MinimumDeposit;
	/// A straight majority of the council can decide what their next motion is.
	type ExternalOrigin = pallet_collective::EnsureProportionAtLeast<_1, _2, AccountId, CouncilCollective>;
	/// A super-majority can have the next scheduled referendum be a straight majority-carries vote.
	type ExternalMajorityOrigin = pallet_collective::EnsureProportionAtLeast<_3, _4, AccountId, CouncilCollective>;
	/// A unanimous council can have the next scheduled referendum be a straight default-carries
	/// (NTB) vote.
	type ExternalDefaultOrigin = pallet_collective::EnsureProportionAtLeast<_1, _1, AccountId, CouncilCollective>;
	/// Two thirds of the technical committee can have an ExternalMajority/ExternalDefault vote
	/// be tabled immediately and with a shorter voting/enactment period.
	type FastTrackOrigin = pallet_collective::EnsureProportionAtLeast<_2, _3, AccountId, TechnicalCollective>;
	type InstantOrigin = pallet_collective::EnsureProportionAtLeast<_1, _1, AccountId, TechnicalCollective>;
	type InstantAllowed = InstantAllowed;
	type FastTrackVotingPeriod = FastTrackVotingPeriod;
	// To cancel a proposal which has been passed, 2/3 of the council must agree to it.
	type CancellationOrigin = pallet_collective::EnsureProportionAtLeast<_2, _3, AccountId, CouncilCollective>;
	// To cancel a proposal before it has been passed, the technical committee must be unanimous or
	// Root must agree.
	type CancelProposalOrigin = EnsureOneOf<
		AccountId,
		EnsureRoot<AccountId>,
		pallet_collective::EnsureProportionAtLeast<_1, _1, AccountId, TechnicalCollective>,
	>;
	type BlacklistOrigin = EnsureRoot<AccountId>;
	// Any single technical committee member may veto a coming council proposal, however they can
	// only do it once and it lasts only for the cooloff period.
	type VetoOrigin = pallet_collective::EnsureMember<AccountId, TechnicalCollective>;
	type CooloffPeriod = CooloffPeriod;
	type PreimageByteDeposit = PreimageByteDeposit;
	type OperationalPreimageOrigin = pallet_collective::EnsureMember<AccountId, CouncilCollective>;
	type Slash = Treasury;
	type Scheduler = Scheduler;
	type PalletsOrigin = OriginCaller;
	type MaxVotes = MaxVotes;
	type WeightInfo = pallet_democracy::weights::SubstrateWeight<Runtime>;
	type MaxProposals = MaxProposals;
}

parameter_types! {
	pub const CouncilMotionDuration: BlockNumber = 5 * DAYS;
	pub const CouncilMaxProposals: u32 = 100;
	pub const CouncilMaxMembers: u32 = 100;
}

type CouncilCollective = pallet_collective::Instance1;
impl pallet_collective::Trait<CouncilCollective> for Runtime {
	type Origin = Origin;
	type Proposal = Call;
	type Event = Event;
	type MotionDuration = CouncilMotionDuration;
	type MaxProposals = CouncilMaxProposals;
	type MaxMembers = CouncilMaxMembers;
	type DefaultVote = pallet_collective::PrimeDefaultVote;
	type WeightInfo = pallet_collective::weights::SubstrateWeight<Runtime>;
}

parameter_types! {
	pub const CandidacyBond: Balance = 10 * DOLLARS;
	pub const VotingBond: Balance = 1 * DOLLARS;
	pub const TermDuration: BlockNumber = 7 * DAYS;
	pub const DesiredMembers: u32 = 13;
	pub const DesiredRunnersUp: u32 = 7;
	pub const ElectionsPhragmenModuleId: LockIdentifier = *b"phrelect";
}

// Make sure that there are no more than `MaxMembers` members elected via elections-phragmen.
const_assert!(DesiredMembers::get() <= CouncilMaxMembers::get());

impl pallet_elections_phragmen::Trait for Runtime {
	type Event = Event;
	type ModuleId = ElectionsPhragmenModuleId;
	type Currency = Balances;
	type ChangeMembers = Council;
	// NOTE: this implies that council's genesis members cannot be set directly and must come from
	// this module.
	type InitializeMembers = Council;
	type CurrencyToVote = U128CurrencyToVote;
	type CandidacyBond = CandidacyBond;
	type VotingBond = VotingBond;
	type LoserCandidate = ();
	type BadReport = ();
	type KickedMember = ();
	type DesiredMembers = DesiredMembers;
	type DesiredRunnersUp = DesiredRunnersUp;
	type TermDuration = TermDuration;
	type WeightInfo = pallet_elections_phragmen::weights::SubstrateWeight<Runtime>;
}

parameter_types! {
	pub const TechnicalMotionDuration: BlockNumber = 5 * DAYS;
	pub const TechnicalMaxProposals: u32 = 100;
	pub const TechnicalMaxMembers: u32 = 100;
}

type TechnicalCollective = pallet_collective::Instance2;
impl pallet_collective::Trait<TechnicalCollective> for Runtime {
	type Origin = Origin;
	type Proposal = Call;
	type Event = Event;
	type MotionDuration = TechnicalMotionDuration;
	type MaxProposals = TechnicalMaxProposals;
	type MaxMembers = TechnicalMaxMembers;
	type DefaultVote = pallet_collective::PrimeDefaultVote;
	type WeightInfo = pallet_collective::weights::SubstrateWeight<Runtime>;
}

type EnsureRootOrHalfCouncil = EnsureOneOf<
	AccountId,
	EnsureRoot<AccountId>,
	pallet_collective::EnsureProportionMoreThan<_1, _2, AccountId, CouncilCollective>
>;
impl pallet_membership::Trait<pallet_membership::Instance1> for Runtime {
	type Event = Event;
	type AddOrigin = EnsureRootOrHalfCouncil;
	type RemoveOrigin = EnsureRootOrHalfCouncil;
	type SwapOrigin = EnsureRootOrHalfCouncil;
	type ResetOrigin = EnsureRootOrHalfCouncil;
	type PrimeOrigin = EnsureRootOrHalfCouncil;
	type MembershipInitialized = TechnicalCommittee;
	type MembershipChanged = TechnicalCommittee;
}

parameter_types! {
	pub const ProposalBond: Permill = Permill::from_percent(5);
	pub const ProposalBondMinimum: Balance = 1 * DOLLARS;
	pub const SpendPeriod: BlockNumber = 1 * DAYS;
	pub const Burn: Permill = Permill::from_percent(50);
	pub const TipCountdown: BlockNumber = 1 * DAYS;
	pub const TipFindersFee: Percent = Percent::from_percent(20);
	pub const TipReportDepositBase: Balance = 1 * DOLLARS;
	pub const DataDepositPerByte: Balance = 1 * CENTS;
	pub const BountyDepositBase: Balance = 1 * DOLLARS;
	pub const BountyDepositPayoutDelay: BlockNumber = 1 * DAYS;
	pub const TreasuryModuleId: ModuleId = ModuleId(*b"py/trsry");
	pub const BountyUpdatePeriod: BlockNumber = 14 * DAYS;
	pub const MaximumReasonLength: u32 = 16384;
	pub const BountyCuratorDeposit: Permill = Permill::from_percent(50);
	pub const BountyValueMinimum: Balance = 5 * DOLLARS;
}

impl pallet_treasury::Trait for Runtime {
	type ModuleId = TreasuryModuleId;
	type Currency = Balances;
	type ApproveOrigin = EnsureOneOf<
		AccountId,
		EnsureRoot<AccountId>,
		pallet_collective::EnsureProportionAtLeast<_3, _5, AccountId, CouncilCollective>
	>;
	type RejectOrigin = EnsureOneOf<
		AccountId,
		EnsureRoot<AccountId>,
		pallet_collective::EnsureProportionMoreThan<_1, _2, AccountId, CouncilCollective>
	>;
	type Tippers = Elections;
	type TipCountdown = TipCountdown;
	type TipFindersFee = TipFindersFee;
	type TipReportDepositBase = TipReportDepositBase;
	type DataDepositPerByte = DataDepositPerByte;
	type Event = Event;
	type OnSlash = ();
	type ProposalBond = ProposalBond;
	type ProposalBondMinimum = ProposalBondMinimum;
	type SpendPeriod = SpendPeriod;
	type Burn = Burn;
	type BountyDepositBase = BountyDepositBase;
	type BountyDepositPayoutDelay = BountyDepositPayoutDelay;
	type BountyUpdatePeriod = BountyUpdatePeriod;
	type BountyCuratorDeposit = BountyCuratorDeposit;
	type BountyValueMinimum = BountyValueMinimum;
	type MaximumReasonLength = MaximumReasonLength;
	type BurnDestination = ();
	type WeightInfo = pallet_treasury::weights::SubstrateWeight<Runtime>;
}

parameter_types! {
	pub const TombstoneDeposit: Balance = 16 * MILLICENTS;
	pub const RentByteFee: Balance = 4 * MILLICENTS;
	pub const RentDepositOffset: Balance = 1000 * MILLICENTS;
	pub const SurchargeReward: Balance = 150 * MILLICENTS;
}

impl pallet_contracts::Trait for Runtime {
	type Time = Timestamp;
	type Randomness = RandomnessCollectiveFlip;
	type Currency = Balances;
	type Event = Event;
	type DetermineContractAddress = pallet_contracts::SimpleAddressDeterminer<Runtime>;
	type TrieIdGenerator = pallet_contracts::TrieIdFromParentCounter<Runtime>;
	type RentPayment = ();
	type SignedClaimHandicap = pallet_contracts::DefaultSignedClaimHandicap;
	type TombstoneDeposit = TombstoneDeposit;
	type StorageSizeOffset = pallet_contracts::DefaultStorageSizeOffset;
	type RentByteFee = RentByteFee;
	type RentDepositOffset = RentDepositOffset;
	type SurchargeReward = SurchargeReward;
	type MaxDepth = pallet_contracts::DefaultMaxDepth;
	type MaxValueSize = pallet_contracts::DefaultMaxValueSize;
	type WeightPrice = pallet_transaction_payment::Module<Self>;
	type WeightInfo = pallet_contracts::weights::SubstrateWeight<Self>;
}

impl pallet_sudo::Trait for Runtime {
	type Event = Event;
	type Call = Call;
}

parameter_types! {
	pub const SessionDuration: BlockNumber = EPOCH_DURATION_IN_SLOTS as _;
	pub const ImOnlineUnsignedPriority: TransactionPriority = TransactionPriority::max_value();
	/// We prioritize im-online heartbeats over election solution submission.
	pub const StakingUnsignedPriority: TransactionPriority = TransactionPriority::max_value() / 2;
}

impl<LocalCall> frame_system::offchain::CreateSignedTransaction<LocalCall> for Runtime
	where
		Call: From<LocalCall>,
{
	fn create_transaction<C: frame_system::offchain::AppCrypto<Self::Public, Self::Signature>>(
		call: Call,
		public: <Signature as traits::Verify>::Signer,
		account: AccountId,
		nonce: Index,
	) -> Option<(Call, <UncheckedExtrinsic as traits::Extrinsic>::SignaturePayload)> {
		let tip = 0;
		// take the biggest period possible.
		let period = BlockHashCount::get()
			.checked_next_power_of_two()
			.map(|c| c / 2)
			.unwrap_or(2) as u64;
		let current_block = System::block_number()
			.saturated_into::<u64>()
			// The `System::block_number` is initialized with `n+1`,
			// so the actual block number is `n`.
			.saturating_sub(1);
		let era = Era::mortal(period, current_block);
		let extra = (
			frame_system::CheckSpecVersion::<Runtime>::new(),
			frame_system::CheckTxVersion::<Runtime>::new(),
			frame_system::CheckGenesis::<Runtime>::new(),
			frame_system::CheckEra::<Runtime>::from(era),
			frame_system::CheckNonce::<Runtime>::from(nonce),
			frame_system::CheckWeight::<Runtime>::new(),
			pallet_transaction_payment::ChargeTransactionPayment::<Runtime>::from(tip),
		);
		let raw_payload = SignedPayload::new(call, extra)
			.map_err(|e| {
				debug::warn!("Unable to create signed payload: {:?}", e);
			})
			.ok()?;
		let signature = raw_payload
			.using_encoded(|payload| {
				C::sign(payload, public)
			})?;
		let address = Indices::unlookup(account);
		let (call, extra, _) = raw_payload.deconstruct();
		Some((call, (address, signature.into(), extra)))
	}
}

impl frame_system::offchain::SigningTypes for Runtime {
	type Public = <Signature as traits::Verify>::Signer;
	type Signature = Signature;
}

impl<C> frame_system::offchain::SendTransactionTypes<C> for Runtime where
	Call: From<C>,
{
	type Extrinsic = UncheckedExtrinsic;
	type OverarchingCall = Call;
}

impl pallet_im_online::Trait for Runtime {
	type AuthorityId = ImOnlineId;
	type Event = Event;
	type SessionDuration = SessionDuration;
	type ReportUnresponsiveness = Offences;
	type UnsignedPriority = ImOnlineUnsignedPriority;
	type WeightInfo = pallet_im_online::weights::SubstrateWeight<Runtime>;
}

parameter_types! {
	pub OffencesWeightSoftLimit: Weight = Perbill::from_percent(60) *
		RuntimeBlockWeights::get().max_block;
}

impl pallet_offences::Trait for Runtime {
	type Event = Event;
	type IdentificationTuple = pallet_session::historical::IdentificationTuple<Self>;
	type OnOffenceHandler = Staking;
	type WeightSoftLimit = OffencesWeightSoftLimit;
}

impl pallet_authority_discovery::Trait for Runtime {}

impl pallet_grandpa::Trait for Runtime {
	type Event = Event;
	type Call = Call;

	type KeyOwnerProofSystem = Historical;

	type KeyOwnerProof =
		<Self::KeyOwnerProofSystem as KeyOwnerProofSystem<(KeyTypeId, GrandpaId)>>::Proof;

	type KeyOwnerIdentification = <Self::KeyOwnerProofSystem as KeyOwnerProofSystem<(
		KeyTypeId,
		GrandpaId,
	)>>::IdentificationTuple;

	type HandleEquivocation =
		pallet_grandpa::EquivocationHandler<Self::KeyOwnerIdentification, Offences>;

	type WeightInfo = ();
}

parameter_types! {
	pub const BasicDeposit: Balance = 10 * DOLLARS;       // 258 bytes on-chain
	pub const FieldDeposit: Balance = 250 * CENTS;        // 66 bytes on-chain
	pub const SubAccountDeposit: Balance = 2 * DOLLARS;   // 53 bytes on-chain
	pub const MaxSubAccounts: u32 = 100;
	pub const MaxAdditionalFields: u32 = 100;
	pub const MaxRegistrars: u32 = 20;
}

impl pallet_identity::Trait for Runtime {
	type Event = Event;
	type Currency = Balances;
	type BasicDeposit = BasicDeposit;
	type FieldDeposit = FieldDeposit;
	type SubAccountDeposit = SubAccountDeposit;
	type MaxSubAccounts = MaxSubAccounts;
	type MaxAdditionalFields = MaxAdditionalFields;
	type MaxRegistrars = MaxRegistrars;
	type Slashed = Treasury;
	type ForceOrigin = EnsureRootOrHalfCouncil;
	type RegistrarOrigin = EnsureRootOrHalfCouncil;
	type WeightInfo = pallet_identity::weights::SubstrateWeight<Runtime>;
}

parameter_types! {
	pub const ConfigDepositBase: Balance = 5 * DOLLARS;
	pub const FriendDepositFactor: Balance = 50 * CENTS;
	pub const MaxFriends: u16 = 9;
	pub const RecoveryDeposit: Balance = 5 * DOLLARS;
}

impl pallet_recovery::Trait for Runtime {
	type Event = Event;
	type Call = Call;
	type Currency = Balances;
	type ConfigDepositBase = ConfigDepositBase;
	type FriendDepositFactor = FriendDepositFactor;
	type MaxFriends = MaxFriends;
	type RecoveryDeposit = RecoveryDeposit;
}

parameter_types! {
	pub const CandidateDeposit: Balance = 10 * DOLLARS;
	pub const WrongSideDeduction: Balance = 2 * DOLLARS;
	pub const MaxStrikes: u32 = 10;
	pub const RotationPeriod: BlockNumber = 80 * HOURS;
	pub const PeriodSpend: Balance = 500 * DOLLARS;
	pub const MaxLockDuration: BlockNumber = 36 * 30 * DAYS;
	pub const ChallengePeriod: BlockNumber = 7 * DAYS;
	pub const SocietyModuleId: ModuleId = ModuleId(*b"py/socie");
}

impl pallet_society::Trait for Runtime {
	type Event = Event;
	type ModuleId = SocietyModuleId;
	type Currency = Balances;
	type Randomness = RandomnessCollectiveFlip;
	type CandidateDeposit = CandidateDeposit;
	type WrongSideDeduction = WrongSideDeduction;
	type MaxStrikes = MaxStrikes;
	type PeriodSpend = PeriodSpend;
	type MembershipChanged = ();
	type RotationPeriod = RotationPeriod;
	type MaxLockDuration = MaxLockDuration;
	type FounderSetOrigin = pallet_collective::EnsureProportionMoreThan<_1, _2, AccountId, CouncilCollective>;
	type SuspensionJudgementOrigin = pallet_society::EnsureFounder<Runtime>;
	type ChallengePeriod = ChallengePeriod;
}

parameter_types! {
	pub const MinVestedTransfer: Balance = 100 * DOLLARS;
}

impl pallet_vesting::Trait for Runtime {
	type Event = Event;
	type Currency = Balances;
	type BlockNumberToBalance = ConvertInto;
	type MinVestedTransfer = MinVestedTransfer;
	type WeightInfo = pallet_vesting::weights::SubstrateWeight<Runtime>;
}

construct_runtime!(
	pub enum Runtime where
		Block = Block,
		NodeBlock = node_primitives::Block,
		UncheckedExtrinsic = UncheckedExtrinsic
	{
		System: frame_system::{Module, Call, Config, Storage, Event<T>},
		Utility: pallet_utility::{Module, Call, Event},
		Babe: pallet_babe::{Module, Call, Storage, Config, Inherent, ValidateUnsigned},
		Timestamp: pallet_timestamp::{Module, Call, Storage, Inherent},
		Authorship: pallet_authorship::{Module, Call, Storage, Inherent},
		Indices: pallet_indices::{Module, Call, Storage, Config<T>, Event<T>},
		Balances: pallet_balances::{Module, Call, Storage, Config<T>, Event<T>},
		TransactionPayment: pallet_transaction_payment::{Module, Storage},
		Staking: pallet_staking::{Module, Call, Config<T>, Storage, Event<T>, ValidateUnsigned},
		Session: pallet_session::{Module, Call, Storage, Event, Config<T>},
		Democracy: pallet_democracy::{Module, Call, Storage, Config, Event<T>},
		Council: pallet_collective::<Instance1>::{Module, Call, Storage, Origin<T>, Event<T>, Config<T>},
		TechnicalCommittee: pallet_collective::<Instance2>::{Module, Call, Storage, Origin<T>, Event<T>, Config<T>},
		Elections: pallet_elections_phragmen::{Module, Call, Storage, Event<T>, Config<T>},
		TechnicalMembership: pallet_membership::<Instance1>::{Module, Call, Storage, Event<T>, Config<T>},
		Grandpa: pallet_grandpa::{Module, Call, Storage, Config, Event, ValidateUnsigned},
		Treasury: pallet_treasury::{Module, Call, Storage, Config, Event<T>},
		Contracts: pallet_contracts::{Module, Call, Config<T>, Storage, Event<T>},
		Sudo: pallet_sudo::{Module, Call, Config<T>, Storage, Event<T>},
		ImOnline: pallet_im_online::{Module, Call, Storage, Event<T>, ValidateUnsigned, Config<T>},
		AuthorityDiscovery: pallet_authority_discovery::{Module, Call, Config},
		Offences: pallet_offences::{Module, Call, Storage, Event},
		Historical: pallet_session_historical::{Module},
		RandomnessCollectiveFlip: pallet_randomness_collective_flip::{Module, Call, Storage},
		Identity: pallet_identity::{Module, Call, Storage, Event<T>},
		Society: pallet_society::{Module, Call, Storage, Event<T>, Config<T>},
		Recovery: pallet_recovery::{Module, Call, Storage, Event<T>},
		Vesting: pallet_vesting::{Module, Call, Storage, Event<T>, Config<T>},
		Scheduler: pallet_scheduler::{Module, Call, Storage, Event<T>},
		Proxy: pallet_proxy::{Module, Call, Storage, Event<T>},
		Multisig: pallet_multisig::{Module, Call, Storage, Event<T>},
	}
);

/// The address format for describing accounts.
pub type Address = <Indices as StaticLookup>::Source;
/// Block header type as expected by this runtime.
pub type Header = generic::Header<BlockNumber, BlakeTwo256>;
/// Block type as expected by this runtime.
pub type Block = generic::Block<Header, UncheckedExtrinsic>;
/// A Block signed with a Justification
pub type SignedBlock = generic::SignedBlock<Block>;
/// BlockId type as expected by this runtime.
pub type BlockId = generic::BlockId<Block>;
/// The SignedExtension to the basic transaction logic.
///
/// When you change this, you **MUST** modify [`sign`] in `bin/node/testing/src/keyring.rs`!
///
/// [`sign`]: <../../testing/src/keyring.rs.html>
pub type SignedExtra = (
	frame_system::CheckSpecVersion<Runtime>,
	frame_system::CheckTxVersion<Runtime>,
	frame_system::CheckGenesis<Runtime>,
	frame_system::CheckEra<Runtime>,
	frame_system::CheckNonce<Runtime>,
	frame_system::CheckWeight<Runtime>,
	pallet_transaction_payment::ChargeTransactionPayment<Runtime>,
);
/// Unchecked extrinsic type as expected by this runtime.
pub type UncheckedExtrinsic = generic::UncheckedExtrinsic<Address, Call, Signature, SignedExtra>;
/// The payload being signed in transactions.
pub type SignedPayload = generic::SignedPayload<Call, SignedExtra>;
/// Extrinsic type that has already been checked.
pub type CheckedExtrinsic = generic::CheckedExtrinsic<AccountId, Call, SignedExtra>;
/// Executive: handles dispatch to the various modules.
pub type Executive = frame_executive::Executive<Runtime, Block, frame_system::ChainContext<Runtime>, Runtime, AllModules>;

impl_runtime_apis! {
	impl sp_api::Core<Block> for Runtime {
		fn version() -> RuntimeVersion {
			VERSION
		}

		fn execute_block(block: Block) {
			Executive::execute_block(block)
		}

		fn initialize_block(header: &<Block as BlockT>::Header) {
			Executive::initialize_block(header)
		}
	}

	impl sp_api::Metadata<Block> for Runtime {
		fn metadata() -> OpaqueMetadata {
			Runtime::metadata().into()
		}
	}

	impl sp_block_builder::BlockBuilder<Block> for Runtime {
		fn apply_extrinsic(extrinsic: <Block as BlockT>::Extrinsic) -> ApplyExtrinsicResult {
			Executive::apply_extrinsic(extrinsic)
		}

		fn finalize_block() -> <Block as BlockT>::Header {
			Executive::finalize_block()
		}

		fn inherent_extrinsics(data: InherentData) -> Vec<<Block as BlockT>::Extrinsic> {
			data.create_extrinsics()
		}

		fn check_inherents(block: Block, data: InherentData) -> CheckInherentsResult {
			data.check_extrinsics(&block)
		}

		fn random_seed() -> <Block as BlockT>::Hash {
			RandomnessCollectiveFlip::random_seed()
		}
	}

	impl sp_transaction_pool::runtime_api::TaggedTransactionQueue<Block> for Runtime {
		fn validate_transaction(
			source: TransactionSource,
			tx: <Block as BlockT>::Extrinsic,
		) -> TransactionValidity {
			Executive::validate_transaction(source, tx)
		}
	}

	impl sp_offchain::OffchainWorkerApi<Block> for Runtime {
		fn offchain_worker(header: &<Block as BlockT>::Header) {
			Executive::offchain_worker(header)
		}
	}

	impl fg_primitives::GrandpaApi<Block> for Runtime {
		fn grandpa_authorities() -> GrandpaAuthorityList {
			Grandpa::grandpa_authorities()
		}

		fn submit_report_equivocation_unsigned_extrinsic(
			equivocation_proof: fg_primitives::EquivocationProof<
				<Block as BlockT>::Hash,
				NumberFor<Block>,
			>,
			key_owner_proof: fg_primitives::OpaqueKeyOwnershipProof,
		) -> Option<()> {
			let key_owner_proof = key_owner_proof.decode()?;

			Grandpa::submit_unsigned_equivocation_report(
				equivocation_proof,
				key_owner_proof,
			)
		}

		fn generate_key_ownership_proof(
			_set_id: fg_primitives::SetId,
			authority_id: GrandpaId,
		) -> Option<fg_primitives::OpaqueKeyOwnershipProof> {
			use codec::Encode;

			Historical::prove((fg_primitives::KEY_TYPE, authority_id))
				.map(|p| p.encode())
				.map(fg_primitives::OpaqueKeyOwnershipProof::new)
		}
	}

	impl sp_consensus_babe::BabeApi<Block> for Runtime {
		fn configuration() -> sp_consensus_babe::BabeGenesisConfiguration {
			// The choice of `c` parameter (where `1 - c` represents the
			// probability of a slot being empty), is done in accordance to the
			// slot duration and expected target block time, for safely
			// resisting network delays of maximum two seconds.
			// <https://research.web3.foundation/en/latest/polkadot/BABE/Babe/#6-practical-results>
			sp_consensus_babe::BabeGenesisConfiguration {
				slot_duration: Babe::slot_duration(),
				epoch_length: EpochDuration::get(),
				c: PRIMARY_PROBABILITY,
				genesis_authorities: Babe::authorities(),
				randomness: Babe::randomness(),
				allowed_slots: sp_consensus_babe::AllowedSlots::PrimaryAndSecondaryPlainSlots,
			}
		}

		fn current_epoch_start() -> sp_consensus_babe::SlotNumber {
			Babe::current_epoch_start()
		}

		fn generate_key_ownership_proof(
			_slot_number: sp_consensus_babe::SlotNumber,
			authority_id: sp_consensus_babe::AuthorityId,
		) -> Option<sp_consensus_babe::OpaqueKeyOwnershipProof> {
			use codec::Encode;

			Historical::prove((sp_consensus_babe::KEY_TYPE, authority_id))
				.map(|p| p.encode())
				.map(sp_consensus_babe::OpaqueKeyOwnershipProof::new)
		}

		fn submit_report_equivocation_unsigned_extrinsic(
			equivocation_proof: sp_consensus_babe::EquivocationProof<<Block as BlockT>::Header>,
			key_owner_proof: sp_consensus_babe::OpaqueKeyOwnershipProof,
		) -> Option<()> {
			let key_owner_proof = key_owner_proof.decode()?;

			Babe::submit_unsigned_equivocation_report(
				equivocation_proof,
				key_owner_proof,
			)
		}
	}

	impl sp_authority_discovery::AuthorityDiscoveryApi<Block> for Runtime {
		fn authorities() -> Vec<AuthorityDiscoveryId> {
			AuthorityDiscovery::authorities()
		}
	}

	impl frame_system_rpc_runtime_api::AccountNonceApi<Block, AccountId, Index> for Runtime {
		fn account_nonce(account: AccountId) -> Index {
			System::account_nonce(account)
		}
	}

	impl pallet_contracts_rpc_runtime_api::ContractsApi<Block, AccountId, Balance, BlockNumber>
		for Runtime
	{
		fn call(
			origin: AccountId,
			dest: AccountId,
			value: Balance,
			gas_limit: u64,
			input_data: Vec<u8>,
		) -> pallet_contracts_primitives::ContractExecResult {
			Contracts::bare_call(origin, dest, value, gas_limit, input_data)
		}

		fn get_storage(
			address: AccountId,
			key: [u8; 32],
		) -> pallet_contracts_primitives::GetStorageResult {
			Contracts::get_storage(address, key)
		}

		fn rent_projection(
			address: AccountId,
		) -> pallet_contracts_primitives::RentProjectionResult<BlockNumber> {
			Contracts::rent_projection(address)
		}
	}

	impl pallet_transaction_payment_rpc_runtime_api::TransactionPaymentApi<
		Block,
		Balance,
	> for Runtime {
		fn query_info(uxt: <Block as BlockT>::Extrinsic, len: u32) -> RuntimeDispatchInfo<Balance> {
			TransactionPayment::query_info(uxt, len)
		}
	}

	impl sp_session::SessionKeys<Block> for Runtime {
		fn generate_session_keys(seed: Option<Vec<u8>>) -> Vec<u8> {
			SessionKeys::generate(seed)
		}

		fn decode_session_keys(
			encoded: Vec<u8>,
		) -> Option<Vec<(Vec<u8>, KeyTypeId)>> {
			SessionKeys::decode_into_raw_public_keys(&encoded)
		}
	}

	#[cfg(feature = "runtime-benchmarks")]
	impl frame_benchmarking::Benchmark<Block> for Runtime {
		fn dispatch_benchmark(
			config: frame_benchmarking::BenchmarkConfig
		) -> Result<Vec<frame_benchmarking::BenchmarkBatch>, sp_runtime::RuntimeString> {
			use frame_benchmarking::{Benchmarking, BenchmarkBatch, add_benchmark, TrackedStorageKey};
			// Trying to add benchmarks directly to the Session Pallet caused cyclic dependency issues.
			// To get around that, we separated the Session benchmarks into its own crate, which is why
			// we need these two lines below.
			use pallet_session_benchmarking::Module as SessionBench;
			use pallet_offences_benchmarking::Module as OffencesBench;
			use frame_system_benchmarking::Module as SystemBench;

			impl pallet_session_benchmarking::Trait for Runtime {}
			impl pallet_offences_benchmarking::Trait for Runtime {}
			impl frame_system_benchmarking::Trait for Runtime {}

			let whitelist: Vec<TrackedStorageKey> = vec![
				// Block Number
				hex_literal::hex!("26aa394eea5630e07c48ae0c9558cef702a5c1b19ab7a04f536c519aca4983ac").to_vec().into(),
				// Total Issuance
				hex_literal::hex!("c2261276cc9d1f8598ea4b6a74b15c2f57c875e4cff74148e4628f264b974c80").to_vec().into(),
				// Execution Phase
				hex_literal::hex!("26aa394eea5630e07c48ae0c9558cef7ff553b5a9862a516939d82b3d3d8661a").to_vec().into(),
				// Event Count
				hex_literal::hex!("26aa394eea5630e07c48ae0c9558cef70a98fdbe9ce6c55837576c60c7af3850").to_vec().into(),
				// System Events
				hex_literal::hex!("26aa394eea5630e07c48ae0c9558cef780d41e5e16056765bc8461851072c9d7").to_vec().into(),
				// Treasury Account
				hex_literal::hex!("26aa394eea5630e07c48ae0c9558cef7b99d880ec681799c0cf30e8886371da95ecffd7b6c0f78751baa9d281e0bfa3a6d6f646c70792f74727372790000000000000000000000000000000000000000").to_vec().into(),
			];

			let mut batches = Vec::<BenchmarkBatch>::new();
			let params = (&config, &whitelist);

			add_benchmark!(params, batches, pallet_babe, Babe);
			add_benchmark!(params, batches, pallet_balances, Balances);
			add_benchmark!(params, batches, pallet_collective, Council);
			add_benchmark!(params, batches, pallet_contracts, Contracts);
			add_benchmark!(params, batches, pallet_democracy, Democracy);
			add_benchmark!(params, batches, pallet_elections_phragmen, Elections);
			add_benchmark!(params, batches, pallet_grandpa, Grandpa);
			add_benchmark!(params, batches, pallet_identity, Identity);
			add_benchmark!(params, batches, pallet_im_online, ImOnline);
			add_benchmark!(params, batches, pallet_indices, Indices);
			add_benchmark!(params, batches, pallet_multisig, Multisig);
			add_benchmark!(params, batches, pallet_offences, OffencesBench::<Runtime>);
			add_benchmark!(params, batches, pallet_proxy, Proxy);
			add_benchmark!(params, batches, pallet_scheduler, Scheduler);
			add_benchmark!(params, batches, pallet_session, SessionBench::<Runtime>);
			add_benchmark!(params, batches, pallet_staking, Staking);
			add_benchmark!(params, batches, frame_system, SystemBench::<Runtime>);
			add_benchmark!(params, batches, pallet_timestamp, Timestamp);
			add_benchmark!(params, batches, pallet_treasury, Treasury);
			add_benchmark!(params, batches, pallet_utility, Utility);
			add_benchmark!(params, batches, pallet_vesting, Vesting);

			if batches.is_empty() { return Err("Benchmark not found for this pallet.".into()) }
			Ok(batches)
		}
	}
}

#[cfg(test)]
mod tests {
	use super::*;
	use frame_system::offchain::CreateSignedTransaction;

	#[test]
	fn validate_transaction_submitter_bounds() {
		fn is_submit_signed_transaction<T>() where
			T: CreateSignedTransaction<Call>,
		{}

		is_submit_signed_transaction::<Runtime>();
	}

	#[test]
	fn weights_are_valid() {
		RuntimeBlockWeights::get().validate().unwrap();
	}
}<|MERGE_RESOLUTION|>--- conflicted
+++ resolved
@@ -155,16 +155,6 @@
 
 parameter_types! {
 	pub const BlockHashCount: BlockNumber = 2400;
-<<<<<<< HEAD
-=======
-	/// We allow for 2 seconds of compute with a 6 second average block time.
-	pub const MaximumBlockWeight: Weight = 2 * WEIGHT_PER_SECOND;
-	pub const AvailableBlockRatio: Perbill = Perbill::from_percent(75);
-	/// Assume 10% of weight for average on_initialize calls.
-	pub MaximumExtrinsicWeight: Weight = AvailableBlockRatio::get().saturating_sub(AVERAGE_ON_INITIALIZE_WEIGHT)
-			* MaximumBlockWeight::get();
-	pub const MaximumBlockLength: u32 = 5 * 1024 * 1024;
->>>>>>> 11ace4ef
 	pub const Version: RuntimeVersion = VERSION;
 	pub RuntimeBlockLength: BlockLength =
 		BlockLength::max_with_normal_ratio(5 * 1024 * 1024, NORMAL_DISPATCH_RATIO);
@@ -469,9 +459,10 @@
 	pub const MaxIterations: u32 = 10;
 	// 0.05%. The higher the value, the more strict solution acceptance becomes.
 	pub MinSolutionScoreBump: Perbill = Perbill::from_rational_approximation(5u32, 10_000);
-	pub OffchainSolutionWeightLimit: Weight = MaximumExtrinsicWeight::get()
-		.saturating_sub(BlockExecutionWeight::get())
-		.saturating_sub(ExtrinsicBaseWeight::get());
+	pub OffchainSolutionWeightLimit: Weight = RuntimeBlockWeights::get()
+		.get(DispatchClass::Normal)
+		.max_extrinsic.expect("Normal extrinsics have a weight limit configured; qed")
+		.saturating_sub(BlockExecutionWeight::get());
 }
 
 impl pallet_staking::Trait for Runtime {
