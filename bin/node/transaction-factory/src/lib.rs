// Copyright 2019-2020 Parity Technologies (UK) Ltd.
// This file is part of Substrate.

// Substrate is free software: you can redistribute it and/or modify
// it under the terms of the GNU General Public License as published by
// the Free Software Foundation, either version 3 of the License, or
// (at your option) any later version.

// Substrate is distributed in the hope that it will be useful,
// but WITHOUT ANY WARRANTY; without even the implied warranty of
// MERCHANTABILITY or FITNESS FOR A PARTICULAR PURPOSE.  See the
// GNU General Public License for more details.

// You should have received a copy of the GNU General Public License
// along with Substrate.  If not, see <http://www.gnu.org/licenses/>.

//! Simple transaction factory which distributes tokens from a master
//! account to a specified number of newly created accounts.
//!
//! The factory currently only works on an empty database!

use std::collections::HashMap;
use std::sync::Arc;
use std::cmp::PartialOrd;
use std::fmt::Display;

use log::info;

use sc_client::Client;
use sp_block_builder::BlockBuilder;
use sp_api::{ConstructRuntimeApi, ProvideRuntimeApi, ApiExt};
use sp_consensus::{
	BlockOrigin, BlockImportParams, InherentData, ForkChoiceStrategy,
	SelectChain
};
use sp_consensus::block_import::BlockImport;
use codec::{Decode, Encode};
use sp_runtime::generic::BlockId;
use sp_runtime::traits::{
	Block as BlockT, Header as HeaderT, SimpleArithmetic, One, Zero,
};

pub trait RuntimeAdapter {
	type AccountId: Display;
	type Balance: Display + SimpleArithmetic + From<Self::Number>;
	type Block: BlockT;
	type Index: Copy;
	type Number: Display + PartialOrd + SimpleArithmetic + Zero + One;
	type Phase: Copy;
	type Secret;

	fn new(blocks: u32, transactions: u32) -> Self;

	fn blocks(&self) -> u32;
	fn transactions(&self) -> u32;

	fn block_number(&self) -> u32;
	fn set_block_number(&mut self, value: u32);

	fn transfer_extrinsic(
		&mut self,
		sender: &Self::AccountId,
		key: &Self::Secret,
		destination: &Self::AccountId,
		amount: &Self::Balance,
		version: u32,
		genesis_hash: &<Self::Block as BlockT>::Hash,
		prior_block_hash: &<Self::Block as BlockT>::Hash,
	) -> <Self::Block as BlockT>::Extrinsic;

	fn inherent_extrinsics(&self) -> InherentData;

	fn minimum_balance() -> Self::Balance;
	fn master_account_id() -> Self::AccountId;
	fn master_account_secret() -> Self::Secret;

	fn gen_random_account_id(seed: u32) -> Self::AccountId;
	fn gen_random_account_secret(seed: u32) -> Self::Secret;
}

/// Manufactures transactions. The exact amount depends on `num` and `rounds`.
pub fn factory<RA, Backend, Exec, Block, RtApi, Sc>(
	mut factory_state: RA,
	client: &Arc<Client<Backend, Exec, Block, RtApi>>,
	select_chain: &Sc,
) -> sc_cli::Result<()>
where
	Block: BlockT,
	Exec: sc_client::CallExecutor<Block, Backend = Backend> + Send + Sync + Clone,
	Backend: sc_client_api::backend::Backend<Block> + Send,
	Client<Backend, Exec, Block, RtApi>: ProvideRuntimeApi<Block>,
	<Client<Backend, Exec, Block, RtApi> as ProvideRuntimeApi<Block>>::Api:
		BlockBuilder<Block, Error = sp_blockchain::Error> +
		ApiExt<Block, StateBackend = Backend::State>,
	RtApi: ConstructRuntimeApi<Block, Client<Backend, Exec, Block, RtApi>> + Send + Sync,
	Sc: SelectChain<Block>,
	RA: RuntimeAdapter<Block = Block>,
	Block::Hash: From<sp_core::H256>,
{
<<<<<<< HEAD
	if *factory_state.mode() != Mode::MasterToNToM && factory_state.rounds() > RA::Number::one() {
		let msg = "The factory can only be used with rounds set to 1 in this mode.".into();
		return Err(sc_cli::Error::Input(msg));
	}

	let best_header: Result<<Block as BlockT>::Header, sc_cli::Error> =
=======
	let best_header: Result<<Block as BlockT>::Header, sc_cli::error::Error> =
>>>>>>> 657484a4
		select_chain.best_chain().map_err(|e| format!("{:?}", e).into());
	let mut best_hash = best_header?.hash();
	let mut best_block_id = BlockId::<Block>::hash(best_hash);
	let version = client.runtime_version_at(&best_block_id)?.spec_version;
	let genesis_hash = client.block_hash(Zero::zero())?
		.expect("Genesis block always exists; qed").into();

	while factory_state.block_number() < factory_state.blocks() {
		let from = (RA::master_account_id(), RA::master_account_secret());
		let amount = RA::minimum_balance();

		let inherents = RA::inherent_extrinsics(&factory_state);
		let inherents = client.runtime_api().inherent_extrinsics(&best_block_id, inherents)
			.expect("Failed to create inherent extrinsics");

		let tx_per_block = factory_state.transactions();

		let mut block = client.new_block(Default::default()).expect("Failed to create new block");

		for tx_num in 0..tx_per_block {
			let seed = tx_num * (factory_state.block_number() + 1);
			let to = RA::gen_random_account_id(seed);

			let transfer = factory_state.transfer_extrinsic(
				&from.0,
				&from.1,
				&to,
				&amount,
				version,
				&genesis_hash,
				&best_hash,
			);

			info!("Pushing transfer {}/{} to {} into block.", tx_num + 1, tx_per_block, to);

			block.push(
				Decode::decode(&mut &transfer.encode()[..])
					.expect("Failed to decode transfer extrinsic")
			).expect("Failed to push transfer extrinsic into block");
		}

		for inherent in inherents {
			block.push(inherent).expect("Failed ...");
		}

		let block = block.build().expect("Failed to bake block").block;

		factory_state.set_block_number(factory_state.block_number() + 1);

		info!(
			"Created block {} with hash {}.",
			factory_state.block_number(),
			best_hash,
		);

		best_hash = block.header().hash();
		best_block_id = BlockId::<Block>::hash(best_hash);

		let import = BlockImportParams {
			origin: BlockOrigin::File,
			header: block.header().clone(),
			post_digests: Vec::new(),
			body: Some(block.extrinsics().to_vec()),
			storage_changes: None,
			finalized: false,
			justification: None,
			auxiliary: Vec::new(),
			intermediates: Default::default(),
			fork_choice: Some(ForkChoiceStrategy::LongestChain),
			allow_missing_state: false,
			import_existing: false,
		};
		client.clone().import_block(import, HashMap::new()).expect("Failed to import block");

		info!("Imported block at {}", factory_state.block_number());
	}

	Ok(())
}<|MERGE_RESOLUTION|>--- conflicted
+++ resolved
@@ -97,16 +97,7 @@
 	RA: RuntimeAdapter<Block = Block>,
 	Block::Hash: From<sp_core::H256>,
 {
-<<<<<<< HEAD
-	if *factory_state.mode() != Mode::MasterToNToM && factory_state.rounds() > RA::Number::one() {
-		let msg = "The factory can only be used with rounds set to 1 in this mode.".into();
-		return Err(sc_cli::Error::Input(msg));
-	}
-
 	let best_header: Result<<Block as BlockT>::Header, sc_cli::Error> =
-=======
-	let best_header: Result<<Block as BlockT>::Header, sc_cli::error::Error> =
->>>>>>> 657484a4
 		select_chain.best_chain().map_err(|e| format!("{:?}", e).into());
 	let mut best_hash = best_header?.hash();
 	let mut best_block_id = BlockId::<Block>::hash(best_hash);
