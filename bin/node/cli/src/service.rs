--- conflicted
+++ resolved
@@ -171,11 +171,7 @@
 	let finality_proof_provider =
 		GrandpaFinalityProofProvider::new_for_service(backend.clone(), client.clone());
 
-<<<<<<< HEAD
-	let (network, network_status_sinks, system_rpc_tx) =
-=======
 	let (network, network_status_sinks, system_rpc_tx, network_starter) =
->>>>>>> 5f9e3553
 		sc_service::build_network(sc_service::BuildNetworkParams {
 			config: &config,
 			client: client.clone(),
@@ -406,10 +402,7 @@
 			finality_proof_request_builder: Some(finality_proof_request_builder),
 			finality_proof_provider: Some(finality_proof_provider),
 		})?;
-<<<<<<< HEAD
-=======
 	network_starter.start_network();
->>>>>>> 5f9e3553
 
 	if config.offchain_worker.enabled {
 		sc_service::build_offchain_workers(
