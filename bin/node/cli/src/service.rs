// Copyright 2018-2019 Parity Technologies (UK) Ltd.
// This file is part of Substrate.

// Substrate is free software: you can redistribute it and/or modify
// it under the terms of the GNU General Public License as published by
// the Free Software Foundation, either version 3 of the License, or
// (at your option) any later version.

// Substrate is distributed in the hope that it will be useful,
// but WITHOUT ANY WARRANTY; without even the implied warranty of
// MERCHANTABILITY or FITNESS FOR A PARTICULAR PURPOSE.  See the
// GNU General Public License for more details.

// You should have received a copy of the GNU General Public License
// along with Substrate.  If not, see <http://www.gnu.org/licenses/>.

#![warn(unused_extern_crates)]

//! Service implementation. Specialized wrapper over substrate service.

use std::sync::Arc;

use sc_consensus_babe;
use sc_client::{self, LongestChain};
use grandpa::{self, FinalityProofProvider as GrandpaFinalityProofProvider};
use node_executor;
use node_primitives::Block;
use node_runtime::{GenesisConfig, RuntimeApi};
use sc_service::{
	AbstractService, ServiceBuilder, config::Configuration, error::{Error as ServiceError},
};
use sp_inherents::InherentDataProviders;
use sc_network::construct_simple_protocol;

use sc_service::{Service, NetworkStatus};
use sc_client::{Client, LocalCallExecutor};
use sc_client_db::Backend;
use sp_runtime::traits::Block as BlockT;
use node_executor::NativeExecutor;
use sc_network::NetworkService;
use sc_offchain::OffchainWorkers;
use sp_core::Blake2Hasher;

construct_simple_protocol! {
	/// Demo protocol attachment for substrate.
	pub struct NodeProtocol where Block = Block { }
}

/// Starts a `ServiceBuilder` for a full service.
///
/// Use this macro if you don't actually need the full service, but just the builder in order to
/// be able to perform chain operations.
macro_rules! new_full_start {
	($config:expr) => {{
		type RpcExtension = jsonrpc_core::IoHandler<sc_rpc::Metadata>;
		let mut import_setup = None;
		let inherent_data_providers = sp_inherents::InherentDataProviders::new();

		let builder = sc_service::ServiceBuilder::new_full::<
			node_primitives::Block, node_runtime::RuntimeApi, node_executor::Executor
		>($config)?
			.with_select_chain(|_config, backend| {
				Ok(sc_client::LongestChain::new(backend.clone()))
			})?
			.with_transaction_pool(|config, client, _fetcher| {
				let pool_api = sc_transaction_pool::FullChainApi::new(client.clone());
				let pool = sc_transaction_pool::BasicPool::new(config, pool_api);
				let maintainer = sc_transaction_pool::FullBasicPoolMaintainer::new(pool.pool().clone(), client);
				let maintainable_pool = sp_transaction_pool::MaintainableTransactionPool::new(pool, maintainer);
				Ok(maintainable_pool)
			})?
			.with_import_queue(|_config, client, mut select_chain, _transaction_pool| {
				let select_chain = select_chain.take()
					.ok_or_else(|| sc_service::Error::SelectChainRequired)?;
				let (grandpa_block_import, grandpa_link) = grandpa::block_import(
					client.clone(),
					&*client,
					select_chain,
				)?;
				let justification_import = grandpa_block_import.clone();

				let (block_import, babe_link) = sc_consensus_babe::block_import(
					sc_consensus_babe::Config::get_or_compute(&*client)?,
					grandpa_block_import,
					client.clone(),
					client.clone(),
				)?;

				let import_queue = sc_consensus_babe::import_queue(
					babe_link.clone(),
					block_import.clone(),
					Some(Box::new(justification_import)),
					None,
					client.clone(),
					client,
					inherent_data_providers.clone(),
				)?;

				import_setup = Some((block_import, grandpa_link, babe_link));
				Ok(import_queue)
			})?
			.with_rpc_extensions(|client, pool, _backend, fetcher, _remote_blockchain| -> Result<RpcExtension, _> {
				Ok(node_rpc::create(client, pool, node_rpc::LightDeps::none(fetcher)))
			})?;

		(builder, import_setup, inherent_data_providers)
	}}
}

/// Creates a full service from the configuration.
///
/// We need to use a macro because the test suit doesn't work with an opaque service. It expects
/// concrete types instead.
macro_rules! new_full {
	($config:expr, $with_startup_data: expr) => {{
<<<<<<< HEAD
		use sc_network::DhtEvent;
=======
		use futures01::Stream;
>>>>>>> d98ffbf3
		use futures::{
			compat::Future01CompatExt,
			stream::StreamExt,
			future::FutureExt,
		};
		use sc_network::Event;

		let (
			is_authority,
			force_authoring,
			name,
			disable_grandpa,
			sentry_nodes,
		) = (
			$config.roles.is_authority(),
			$config.force_authoring,
			$config.name.clone(),
			$config.disable_grandpa,
			$config.network.sentry_nodes.clone(),
		);

		// sentry nodes announce themselves as authorities to the network
		// and should run the same protocols authorities do, but it should
		// never actively participate in any consensus process.
		let participates_in_consensus = is_authority && !$config.sentry_mode;

		let (builder, mut import_setup, inherent_data_providers) = new_full_start!($config);

<<<<<<< HEAD
		// Dht event channel from the network to the authority discovery module. Use bounded channel to ensure
		// back-pressure. Authority discovery is triggering one event per authority within the current authority set.
		// This estimates the authority set size to be somewhere below 10 000 thereby setting the channel buffer size to
		// 10 000.
		let (dht_event_tx, dht_event_rx) =
			futures::channel::mpsc::channel::<DhtEvent>(10_000);

=======
>>>>>>> d98ffbf3
		let service = builder.with_network_protocol(|_| Ok(crate::service::NodeProtocol::new()))?
			.with_finality_proof_provider(|client, backend|
				Ok(Arc::new(grandpa::FinalityProofProvider::new(backend, client)) as _)
			)?
			.build()?;

		let (block_import, grandpa_link, babe_link) = import_setup.take()
				.expect("Link Half and Block Import are present for Full Services or setup failed before. qed");

		($with_startup_data)(&block_import, &babe_link);

		if participates_in_consensus {
			let proposer = sc_basic_authority::ProposerFactory {
				client: service.client(),
				transaction_pool: service.transaction_pool(),
			};

			let client = service.client();
			let select_chain = service.select_chain()
				.ok_or(sc_service::Error::SelectChainRequired)?;

			let can_author_with =
				sp_consensus::CanAuthorWithNativeVersion::new(client.executor().clone());

			let babe_config = sc_consensus_babe::BabeParams {
				keystore: service.keystore(),
				client,
				select_chain,
				env: proposer,
				block_import,
				sync_oracle: service.network(),
				inherent_data_providers: inherent_data_providers.clone(),
				force_authoring,
				babe_link,
				can_author_with,
			};

			let babe = sc_consensus_babe::start_babe(babe_config)?;
			service.spawn_essential_task(babe);

<<<<<<< HEAD
=======
			let network = service.network();
			let dht_event_stream = network.event_stream().filter_map(|e| match e {
				Event::Dht(e) => Some(e),
				_ => None,
			});
			let future03_dht_event_stream = dht_event_stream.compat()
				.map(|x| x.expect("<mpsc::channel::Receiver as Stream> never returns an error; qed"))
				.boxed();
>>>>>>> d98ffbf3
			let authority_discovery = sc_authority_discovery::AuthorityDiscovery::new(
				service.client(),
				network,
				sentry_nodes,
				service.keystore(),
<<<<<<< HEAD
				dht_event_rx.boxed(),
=======
				future03_dht_event_stream,
>>>>>>> d98ffbf3
			);

			service.spawn_task(authority_discovery);
		}

		// if the node isn't actively participating in consensus then it doesn't
		// need a keystore, regardless of which protocol we use below.
		let keystore = if participates_in_consensus {
			Some(service.keystore())
		} else {
			None
		};

		let config = grandpa::Config {
			// FIXME #1578 make this available through chainspec
			gossip_duration: std::time::Duration::from_millis(333),
			justification_period: 512,
			name: Some(name),
			observer_enabled: true,
			keystore,
			is_authority,
		};

		match (is_authority, disable_grandpa) {
			(false, false) => {
				// start the lightweight GRANDPA observer
				service.spawn_task(grandpa::run_grandpa_observer(
					config,
					grandpa_link,
					service.network(),
					service.on_exit(),
					service.spawn_task_handle(),
				)?.compat().map(drop));
			},
			(true, false) => {
				// start the full GRANDPA voter
				let grandpa_config = grandpa::GrandpaParams {
					config: config,
					link: grandpa_link,
					network: service.network(),
					inherent_data_providers: inherent_data_providers.clone(),
					on_exit: service.on_exit(),
					telemetry_on_connect: Some(service.telemetry_on_connect_stream()),
					voting_rule: grandpa::VotingRulesBuilder::default().build(),
					executor: service.spawn_task_handle(),
				};
				// the GRANDPA voter task is considered infallible, i.e.
				// if it fails we take down the service with it.
				service.spawn_essential_task(
					grandpa::run_grandpa_voter(grandpa_config)?.compat().map(drop)
				);
			},
			(_, true) => {
				grandpa::setup_disabled_grandpa(
					service.client(),
					&inherent_data_providers,
					service.network(),
				)?;
			},
		}

		Ok((service, inherent_data_providers))
	}};
	($config:expr) => {{
		new_full!($config, |_, _| {})
	}}
}

#[allow(dead_code)]
type ConcreteBlock = node_primitives::Block;
#[allow(dead_code)]
type ConcreteClient =
	Client<
		Backend<ConcreteBlock>,
		LocalCallExecutor<Backend<ConcreteBlock>,
		NativeExecutor<node_executor::Executor>>,
		ConcreteBlock,
		node_runtime::RuntimeApi
	>;
#[allow(dead_code)]
type ConcreteBackend = Backend<ConcreteBlock>;
#[allow(dead_code)]
type ConcreteTransactionPool = sp_transaction_pool::MaintainableTransactionPool<
	sc_transaction_pool::BasicPool<
		sc_transaction_pool::FullChainApi<ConcreteClient, ConcreteBlock>,
		ConcreteBlock
	>,
	sc_transaction_pool::FullBasicPoolMaintainer<
		ConcreteClient,
		sc_transaction_pool::FullChainApi<ConcreteClient, Block>
	>
>;

/// A specialized configuration object for setting up the node..
pub type NodeConfiguration<C> = Configuration<C, GenesisConfig, crate::chain_spec::Extensions>;

/// Builds a new service for a full client.
pub fn new_full<C: Send + Default + 'static>(config: NodeConfiguration<C>)
-> Result<
	Service<
		ConcreteBlock,
		ConcreteClient,
		LongestChain<ConcreteBackend, ConcreteBlock>,
		NetworkStatus<ConcreteBlock>,
		NetworkService<ConcreteBlock, crate::service::NodeProtocol, <ConcreteBlock as BlockT>::Hash>,
		ConcreteTransactionPool,
		OffchainWorkers<
			ConcreteClient,
			<ConcreteBackend as sc_client_api::backend::Backend<Block, Blake2Hasher>>::OffchainStorage,
			ConcreteBlock,
		>
	>,
	ServiceError,
>
{
	new_full!(config).map(|(service, _)| service)
}

/// Builds a new service for a light client.
pub fn new_light<C: Send + Default + 'static>(config: NodeConfiguration<C>)
-> Result<impl AbstractService, ServiceError> {
	type RpcExtension = jsonrpc_core::IoHandler<sc_rpc::Metadata>;
	let inherent_data_providers = InherentDataProviders::new();

	let service = ServiceBuilder::new_light::<Block, RuntimeApi, node_executor::Executor>(config)?
		.with_select_chain(|_config, backend| {
			Ok(LongestChain::new(backend.clone()))
		})?
		.with_transaction_pool(|config, client, fetcher| {
			let fetcher = fetcher
				.ok_or_else(|| "Trying to start light transaction pool without active fetcher")?;
			let pool_api = sc_transaction_pool::LightChainApi::new(client.clone(), fetcher.clone());
			let pool = sc_transaction_pool::BasicPool::new(config, pool_api);
			let maintainer = sc_transaction_pool::LightBasicPoolMaintainer::with_defaults(pool.pool().clone(), client, fetcher);
			let maintainable_pool = sp_transaction_pool::MaintainableTransactionPool::new(pool, maintainer);
			Ok(maintainable_pool)
		})?
		.with_import_queue_and_fprb(|_config, client, backend, fetcher, _select_chain, _tx_pool| {
			let fetch_checker = fetcher
				.map(|fetcher| fetcher.checker().clone())
				.ok_or_else(|| "Trying to start light import queue without active fetch checker")?;
			let grandpa_block_import = grandpa::light_block_import::<_, _, _, RuntimeApi>(
				client.clone(),
				backend,
				&*client,
				Arc::new(fetch_checker),
			)?;

			let finality_proof_import = grandpa_block_import.clone();
			let finality_proof_request_builder =
				finality_proof_import.create_finality_proof_request_builder();

			let (babe_block_import, babe_link) = sc_consensus_babe::block_import(
				sc_consensus_babe::Config::get_or_compute(&*client)?,
				grandpa_block_import,
				client.clone(),
				client.clone(),
			)?;

			let import_queue = sc_consensus_babe::import_queue(
				babe_link,
				babe_block_import,
				None,
				Some(Box::new(finality_proof_import)),
				client.clone(),
				client,
				inherent_data_providers.clone(),
			)?;

			Ok((import_queue, finality_proof_request_builder))
		})?
		.with_network_protocol(|_| Ok(NodeProtocol::new()))?
		.with_finality_proof_provider(|client, backend|
			Ok(Arc::new(GrandpaFinalityProofProvider::new(backend, client)) as _)
		)?
		.with_rpc_extensions(|client, pool, _backend, fetcher, remote_blockchain| -> Result<RpcExtension, _> {
			let fetcher = fetcher
				.ok_or_else(|| "Trying to start node RPC without active fetcher")?;
			let remote_blockchain = remote_blockchain
				.ok_or_else(|| "Trying to start node RPC without active remote blockchain")?;

			let light_deps = node_rpc::LightDeps { remote_blockchain, fetcher };
			Ok(node_rpc::create(client, pool, Some(light_deps)))
		})?
		.build()?;

	Ok(service)
}

#[cfg(test)]
mod tests {
	use std::sync::Arc;
	use sc_consensus_babe::CompatibleDigestItem;
	use sp_consensus::{
		Environment, Proposer, BlockImportParams, BlockOrigin, ForkChoiceStrategy, BlockImport,
	};
	use node_primitives::{Block, DigestItem, Signature};
	use node_runtime::{BalancesCall, Call, UncheckedExtrinsic, Address};
	use node_runtime::constants::{currency::CENTS, time::SLOT_DURATION};
	use codec::{Encode, Decode};
	use sp_core::{crypto::Pair as CryptoPair, H256};
	use sp_runtime::{
		generic::{BlockId, Era, Digest, SignedPayload},
		traits::Block as BlockT,
		traits::Verify,
		OpaqueExtrinsic,
	};
	use sp_timestamp;
	use sp_finality_tracker;
	use sp_keyring::AccountKeyring;
	use sc_service::AbstractService;
	use crate::service::{new_full, new_light};
	use sp_runtime::traits::IdentifyAccount;

	type AccountPublic = <Signature as Verify>::Signer;

	#[cfg(feature = "rhd")]
	fn test_sync() {
		use sp_core::ed25519::Pair;

		use {service_test, Factory};
		use sc_client::{BlockImportParams, BlockOrigin};

		let alice: Arc<ed25519::Pair> = Arc::new(Keyring::Alice.into());
		let bob: Arc<ed25519::Pair> = Arc::new(Keyring::Bob.into());
		let validators = vec![alice.public().0.into(), bob.public().0.into()];
		let keys: Vec<&ed25519::Pair> = vec![&*alice, &*bob];
		let dummy_runtime = ::tokio::runtime::Runtime::new().unwrap();
		let block_factory = |service: &<Factory as service::ServiceFactory>::FullService| {
			let block_id = BlockId::number(service.client().chain_info().best_number);
			let parent_header = service.client().header(&block_id).unwrap().unwrap();
			let consensus_net = ConsensusNetwork::new(service.network(), service.client().clone());
			let proposer_factory = consensus::ProposerFactory {
				client: service.client().clone(),
				transaction_pool: service.transaction_pool().clone(),
				network: consensus_net,
				force_delay: 0,
				handle: dummy_runtime.executor(),
			};
			let (proposer, _, _) = proposer_factory.init(&parent_header, &validators, alice.clone()).unwrap();
			let block = proposer.propose().expect("Error making test block");
			BlockImportParams {
				origin: BlockOrigin::File,
				justification: Vec::new(),
				internal_justification: Vec::new(),
				finalized: false,
				body: Some(block.extrinsics),
				header: block.header,
				auxiliary: Vec::new(),
			}
		};
		let extrinsic_factory =
			|service: &SyncService<<Factory as service::ServiceFactory>::FullService>|
		{
			let payload = (
				0,
				Call::Balances(BalancesCall::transfer(RawAddress::Id(bob.public().0.into()), 69.into())),
				Era::immortal(),
				service.client().genesis_hash()
			);
			let signature = alice.sign(&payload.encode()).into();
			let id = alice.public().0.into();
			let xt = UncheckedExtrinsic {
				signature: Some((RawAddress::Id(id), signature, payload.0, Era::immortal())),
				function: payload.1,
			}.encode();
			let v: Vec<u8> = Decode::decode(&mut xt.as_slice()).unwrap();
			OpaqueExtrinsic(v)
		};
		sc_service_test::sync(
			sc_chain_spec::integration_test_config(),
			|config| new_full(config),
			|mut config| new_light(config),
			block_factory,
			extrinsic_factory,
		);
	}

	#[test]
	#[ignore]
	fn test_sync() {
		let keystore_path = tempfile::tempdir().expect("Creates keystore path");
		let keystore = sc_keystore::Store::open(keystore_path.path(), None)
			.expect("Creates keystore");
		let alice = keystore.write().insert_ephemeral_from_seed::<sc_consensus_babe::AuthorityPair>("//Alice")
			.expect("Creates authority pair");

		let chain_spec = crate::chain_spec::tests::integration_test_config_with_single_authority();

		// For the block factory
		let mut slot_num = 1u64;

		// For the extrinsics factory
		let bob = Arc::new(AccountKeyring::Bob.pair());
		let charlie = Arc::new(AccountKeyring::Charlie.pair());
		let mut index = 0;

		sc_service_test::sync(
			chain_spec,
			|config| {
				let mut setup_handles = None;
				new_full!(config, |
					block_import: &sc_consensus_babe::BabeBlockImport<_, _, Block, _, _, _>,
					babe_link: &sc_consensus_babe::BabeLink<Block>,
				| {
					setup_handles = Some((block_import.clone(), babe_link.clone()));
				}).map(move |(node, x)| (node, (x, setup_handles.unwrap())))
			},
			|config| new_light(config),
			|service, &mut (ref inherent_data_providers, (ref mut block_import, ref babe_link))| {
				let mut inherent_data = inherent_data_providers
					.create_inherent_data()
					.expect("Creates inherent data.");
				inherent_data.replace_data(sp_finality_tracker::INHERENT_IDENTIFIER, &1u64);

				let parent_id = BlockId::number(service.client().chain_info().best_number);
				let parent_header = service.client().header(&parent_id).unwrap().unwrap();
				let mut proposer_factory = sc_basic_authority::ProposerFactory {
					client: service.client(),
					transaction_pool: service.transaction_pool(),
				};

				let mut digest = Digest::<H256>::default();

				// even though there's only one authority some slots might be empty,
				// so we must keep trying the next slots until we can claim one.
				let babe_pre_digest = loop {
					inherent_data.replace_data(sp_timestamp::INHERENT_IDENTIFIER, &(slot_num * SLOT_DURATION));
					if let Some(babe_pre_digest) = sc_consensus_babe::test_helpers::claim_slot(
						slot_num,
						&parent_header,
						&*service.client(),
						&keystore,
						&babe_link,
					) {
						break babe_pre_digest;
					}

					slot_num += 1;
				};

				digest.push(<DigestItem as CompatibleDigestItem>::babe_pre_digest(babe_pre_digest));

				let mut proposer = proposer_factory.init(&parent_header).unwrap();
				let new_block = futures::executor::block_on(proposer.propose(
					inherent_data,
					digest,
					std::time::Duration::from_secs(1),
				)).expect("Error making test block");

				let (new_header, new_body) = new_block.deconstruct();
				let pre_hash = new_header.hash();
				// sign the pre-sealed hash of the block and then
				// add it to a digest item.
				let to_sign = pre_hash.encode();
				let signature = alice.sign(&to_sign[..]);
				let item = <DigestItem as CompatibleDigestItem>::babe_seal(
					signature.into(),
				);
				slot_num += 1;

				let params = BlockImportParams {
					origin: BlockOrigin::File,
					header: new_header,
					justification: None,
					post_digests: vec![item],
					body: Some(new_body),
					finalized: false,
					auxiliary: Vec::new(),
					fork_choice: ForkChoiceStrategy::LongestChain,
					allow_missing_state: false,
					import_existing: false,
				};

				block_import.import_block(params, Default::default())
					.expect("error importing test block");
			},
			|service, _| {
				let amount = 5 * CENTS;
				let to: Address = AccountPublic::from(bob.public()).into_account().into();
				let from: Address = AccountPublic::from(charlie.public()).into_account().into();
				let genesis_hash = service.client().block_hash(0).unwrap().unwrap();
				let best_block_id = BlockId::number(service.client().chain_info().best_number);
				let version = service.client().runtime_version_at(&best_block_id).unwrap().spec_version;
				let signer = charlie.clone();

				let function = Call::Balances(BalancesCall::transfer(to.into(), amount));

				let check_version = frame_system::CheckVersion::new();
				let check_genesis = frame_system::CheckGenesis::new();
				let check_era = frame_system::CheckEra::from(Era::Immortal);
				let check_nonce = frame_system::CheckNonce::from(index);
				let check_weight = frame_system::CheckWeight::new();
				let payment = pallet_transaction_payment::ChargeTransactionPayment::from(0);
				let extra = (
					check_version,
					check_genesis,
					check_era,
					check_nonce,
					check_weight,
					payment,
					Default::default(),
				);
				let raw_payload = SignedPayload::from_raw(
					function,
					extra,
					(version, genesis_hash, genesis_hash, (), (), (), ())
				);
				let signature = raw_payload.using_encoded(|payload|	{
					signer.sign(payload)
				});
				let (function, extra, _) = raw_payload.deconstruct();
				let xt = UncheckedExtrinsic::new_signed(
					function,
					from.into(),
					signature.into(),
					extra,
				).encode();
				let v: Vec<u8> = Decode::decode(&mut xt.as_slice()).unwrap();

				index += 1;
				OpaqueExtrinsic(v)
			},
		);
	}

	#[test]
	#[ignore]
	fn test_consensus() {
		sc_service_test::consensus(
			crate::chain_spec::tests::integration_test_config_with_two_authorities(),
			|config| new_full(config),
			|config| new_light(config),
			vec![
				"//Alice".into(),
				"//Bob".into(),
			],
		)
	}
}<|MERGE_RESOLUTION|>--- conflicted
+++ resolved
@@ -113,15 +113,10 @@
 /// concrete types instead.
 macro_rules! new_full {
 	($config:expr, $with_startup_data: expr) => {{
-<<<<<<< HEAD
-		use sc_network::DhtEvent;
-=======
-		use futures01::Stream;
->>>>>>> d98ffbf3
 		use futures::{
-			compat::Future01CompatExt,
+			compat::{Future01CompatExt, Stream01CompatExt},
 			stream::StreamExt,
-			future::FutureExt,
+			future::{self, FutureExt},
 		};
 		use sc_network::Event;
 
@@ -146,16 +141,6 @@
 
 		let (builder, mut import_setup, inherent_data_providers) = new_full_start!($config);
 
-<<<<<<< HEAD
-		// Dht event channel from the network to the authority discovery module. Use bounded channel to ensure
-		// back-pressure. Authority discovery is triggering one event per authority within the current authority set.
-		// This estimates the authority set size to be somewhere below 10 000 thereby setting the channel buffer size to
-		// 10 000.
-		let (dht_event_tx, dht_event_rx) =
-			futures::channel::mpsc::channel::<DhtEvent>(10_000);
-
-=======
->>>>>>> d98ffbf3
 		let service = builder.with_network_protocol(|_| Ok(crate::service::NodeProtocol::new()))?
 			.with_finality_proof_provider(|client, backend|
 				Ok(Arc::new(grandpa::FinalityProofProvider::new(backend, client)) as _)
@@ -196,27 +181,20 @@
 			let babe = sc_consensus_babe::start_babe(babe_config)?;
 			service.spawn_essential_task(babe);
 
-<<<<<<< HEAD
-=======
 			let network = service.network();
-			let dht_event_stream = network.event_stream().filter_map(|e| match e {
-				Event::Dht(e) => Some(e),
-				_ => None,
-			});
-			let future03_dht_event_stream = dht_event_stream.compat()
+			let dht_event_stream = network.event_stream().compat()
 				.map(|x| x.expect("<mpsc::channel::Receiver as Stream> never returns an error; qed"))
+				.filter_map(|e| match e {
+					Event::Dht(e) => future::ready(Some(e)),
+					_ => future::ready(None),
+				})
 				.boxed();
->>>>>>> d98ffbf3
 			let authority_discovery = sc_authority_discovery::AuthorityDiscovery::new(
 				service.client(),
 				network,
 				sentry_nodes,
 				service.keystore(),
-<<<<<<< HEAD
-				dht_event_rx.boxed(),
-=======
-				future03_dht_event_stream,
->>>>>>> d98ffbf3
+				dht_event_stream,
 			);
 
 			service.spawn_task(authority_discovery);
