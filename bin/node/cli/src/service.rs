--- conflicted
+++ resolved
@@ -112,10 +112,7 @@
 /// concrete types instead.
 macro_rules! new_full {
 	($config:expr, $with_startup_data: expr) => {{
-		use futures::{
-			prelude::*,
-			compat::Future01CompatExt
-		};
+		use futures::prelude::*;
 		use sc_network::Event;
 
 		let (
@@ -222,11 +219,7 @@
 					service.network(),
 					service.on_exit(),
 					service.spawn_task_handle(),
-<<<<<<< HEAD
-				)?.unit_error().compat());
-=======
-				)?.compat().map(drop));
->>>>>>> 410ce114
+				)?);
 			},
 			(true, false) => {
 				// start the full GRANDPA voter
@@ -242,14 +235,9 @@
 				};
 				// the GRANDPA voter task is considered infallible, i.e.
 				// if it fails we take down the service with it.
-<<<<<<< HEAD
-				service.spawn_essential_task(grandpa::run_grandpa_voter(grandpa_config)?
-					.map(|()| Ok::<(), ()>(())).compat());
-=======
 				service.spawn_essential_task(
-					grandpa::run_grandpa_voter(grandpa_config)?.compat().map(drop)
+					grandpa::run_grandpa_voter(grandpa_config)?
 				);
->>>>>>> 410ce114
 			},
 			(_, true) => {
 				grandpa::setup_disabled_grandpa(
