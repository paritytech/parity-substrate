--- conflicted
+++ resolved
@@ -57,11 +57,7 @@
 			frame_system::CheckNonce::from(index),
 			frame_system::CheckWeight::new(),
 			pallet_transaction_payment::ChargeTransactionPayment::from(0),
-<<<<<<< HEAD
-			Default::default(),
-			Default::default(),
-=======
->>>>>>> a516cf29
+			pallet_grandpa::ValidateEquivocationReport::new(),
 		)
 	}
 }
@@ -126,11 +122,7 @@
 					(*amount).into()
 				)
 			)
-<<<<<<< HEAD
-		}, key, (version, genesis_hash.clone(), prior_block_hash.clone(), (), (), (), (), ()))
-=======
-		}, key, (version, genesis_hash.clone(), prior_block_hash.clone(), (), (), ()))
->>>>>>> a516cf29
+		}, key, (version, genesis_hash.clone(), prior_block_hash.clone(), (), (), (), ()))
 	}
 
 	fn inherent_extrinsics(&self) -> InherentData {
