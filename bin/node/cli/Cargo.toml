[package]
name = "node-cli"
version = "2.0.0"
authors = ["Parity Technologies <admin@parity.io>"]
description = "Substrate node implementation in Rust."
build = "build.rs"
edition = "2018"
default-run = "substrate"

[badges]
travis-ci = { repository = "paritytech/substrate", branch = "master" }
maintenance = { status = "actively-developed" }
is-it-maintained-issue-resolution = { repository = "paritytech/substrate" }
is-it-maintained-open-issues = { repository = "paritytech/substrate" }

[[bin]]
name = "substrate"
path = "bin/main.rs"
required-features = ["cli"]

[lib]
crate-type = ["cdylib", "rlib"]

[dependencies]
# third-party dependencies
codec = { package = "parity-scale-codec", version = "1.0.6" }
serde = { version = "1.0.102", features = ["derive"] }
futures01 = { package = "futures", version = "0.1.29" }
futures = { version = "0.3.1", features = ["compat"] }
hex-literal = "0.2.1"
jsonrpc-core = "14.0.3"
log = "0.4.8"
rand = "0.7.2"
structopt = "=0.3.7"

# primitives
sp-authority-discovery = { version = "2.0.0",  path = "../../../primitives/authority-discovery" }
sp-consensus-babe = { version = "0.8", path = "../../../primitives/consensus/babe" }
grandpa-primitives = { version = "2.0.0", package = "sp-finality-grandpa", path = "../../../primitives/finality-grandpa" }
sp-core = { version = "2.0.0", path = "../../../primitives/core" }
sp-runtime = { version = "2.0.0", path = "../../../primitives/runtime" }
sp-timestamp = { version = "2.0.0", default-features = false, path = "../../../primitives/timestamp" }
sp-finality-tracker = { version = "2.0.0", default-features = false, path = "../../../primitives/finality-tracker" }
sp-inherents = { version = "2.0.0", path = "../../../primitives/inherents" }
sp-keyring = { version = "2.0.0", path = "../../../primitives/keyring" }
sp-io = { version = "2.0.0", path = "../../../primitives/io" }
sp-consensus = { version = "0.8", path = "../../../primitives/consensus/common" }

# client dependencies
sc-client-api = { version = "2.0.0", path = "../../../client/api" }
sc-client = { version = "2.0.0", path = "../../../client/" }
sc-chain-spec = { version = "2.0.0", path = "../../../client/chain-spec" }
sc-transaction-pool = { version = "2.0.0", path = "../../../client/transaction-pool" }
sp-transaction-pool = { version = "2.0.0", path = "../../../primitives/transaction-pool" }
sc-network = { version = "0.8", path = "../../../client/network" }
sc-consensus-babe = { version = "0.8", path = "../../../client/consensus/babe" }
grandpa = { version = "2.0.0", package = "sc-finality-grandpa", path = "../../../client/finality-grandpa" }
sc-client-db = { version = "2.0.0", default-features = false, path = "../../../client/db" }
sc-offchain = { version = "2.0.0", path = "../../../client/offchain" }
sc-rpc = { version = "2.0.0", path = "../../../client/rpc" }
sc-basic-authority = { version = "2.0.0", path = "../../../client/basic-authorship" }
sc-service = { version = "2.0.0", default-features = false, path = "../../../client/service" }
sc-telemetry = { version = "2.0.0", path = "../../../client/telemetry" }
sc-authority-discovery = { version = "2.0.0",  path = "../../../client/authority-discovery" }

# frame dependencies
pallet-indices = { version = "2.0.0", path = "../../../frame/indices" }
pallet-timestamp = { version = "2.0.0", default-features = false, path = "../../../frame/timestamp" }
pallet-contracts = { version = "2.0.0", path = "../../../frame/contracts" }
frame-system = { version = "2.0.0", path = "../../../frame/system" }
pallet-balances = { version = "2.0.0", path = "../../../frame/balances" }
pallet-transaction-payment = { version = "2.0.0", path = "../../../frame/transaction-payment" }
frame-support = { version = "2.0.0", default-features = false, path = "../../../frame/support" }
pallet-im-online = { version = "2.0.0", default-features = false, path = "../../../frame/im-online" }
pallet-authority-discovery = { version = "2.0.0",  path = "../../../frame/authority-discovery" }

# node-specific dependencies
node-runtime = { version = "2.0.0", path = "../runtime" }
node-rpc = { version = "2.0.0", path = "../rpc" }
node-primitives = { version = "2.0.0", path = "../primitives" }
node-executor = { version = "2.0.0", path = "../executor" }

# CLI-specific dependencies
tokio = { version = "0.1.22", optional = true }
sc-cli = { version = "2.0.0", optional = true, path = "../../../client/cli" }
ctrlc = { version = "3.1.3", features = ["termination"], optional = true }
node-transaction-factory = { version = "2.0.0", optional = true, path = "../transaction-factory" }

# WASM-specific dependencies
<<<<<<< HEAD
libp2p = { git = "https://github.com/libp2p/rust-libp2p", branch = "stable-futures", default-features = false, optional = true }
=======
libp2p = { version = "0.13.2", default-features = false, optional = true }
>>>>>>> b94464fb
clear_on_drop = { version = "0.2.3", features = ["no_cc"], optional = true }	# Imported just for the `no_cc` feature
console_error_panic_hook = { version = "0.1.1", optional = true }
console_log = { version = "0.1.2", optional = true }
js-sys = { version = "0.3.22", optional = true }
wasm-bindgen = { version = "0.2.45", optional = true }
wasm-bindgen-futures = { version = "0.3.22", optional = true }
kvdb-memorydb = { version = "0.1.1", optional = true }
rand6 = { package = "rand", version = "0.6", features = ["wasm-bindgen"], optional = true }	# Imported just for the `wasm-bindgen` feature

[dev-dependencies]
sc-keystore = { version = "2.0.0", path = "../../../client/keystore" }
sc-consensus-babe = { version = "0.8", features = ["test-helpers"], path = "../../../client/consensus/babe" }
sc-service-test = { version = "2.0.0", path = "../../../client/service/test" }
futures = "0.3.1"
tempfile = "3.1.0"

[build-dependencies]
sc-cli = { version = "2.0.0", package = "sc-cli", path = "../../../client/cli" }
build-script-utils = { version = "2.0.0", package = "substrate-build-script-utils", path = "../../../utils/build-script-utils" }
structopt = "=0.3.7"
vergen = "3.0.4"

[features]
default = ["cli"]
browser = [
	"clear_on_drop",
	"console_error_panic_hook",
	"console_log",
	"js-sys",
	"libp2p",
	"wasm-bindgen",
	"wasm-bindgen-futures",
	"kvdb-memorydb",
	"rand/wasm-bindgen",
	"rand6"
]
cli = [
	"sc-cli",
	"node-transaction-factory",
	"tokio",
	"ctrlc",
	"sc-service/rocksdb",
	"node-executor/wasmi-errno",
]
wasmtime = [
	"cli",
	"node-executor/wasmtime",
	"sc-cli/wasmtime",
	"sc-service/wasmtime",
]<|MERGE_RESOLUTION|>--- conflicted
+++ resolved
@@ -87,11 +87,7 @@
 node-transaction-factory = { version = "2.0.0", optional = true, path = "../transaction-factory" }
 
 # WASM-specific dependencies
-<<<<<<< HEAD
 libp2p = { git = "https://github.com/libp2p/rust-libp2p", branch = "stable-futures", default-features = false, optional = true }
-=======
-libp2p = { version = "0.13.2", default-features = false, optional = true }
->>>>>>> b94464fb
 clear_on_drop = { version = "0.2.3", features = ["no_cc"], optional = true }	# Imported just for the `no_cc` feature
 console_error_panic_hook = { version = "0.1.1", optional = true }
 console_log = { version = "0.1.2", optional = true }
