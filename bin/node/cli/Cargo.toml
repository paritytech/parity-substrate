--- conflicted
+++ resolved
@@ -123,14 +123,10 @@
 nix = "0.19"
 serde_json = "1.0"
 regex = "1"
-<<<<<<< HEAD
-platforms = "0.2.1"
+platforms = "1.1"
 async-std = { version = "1.6.5", features = ["attributes"] }
 soketto = "0.4.2"
 slab = "0.4.2"
-=======
-platforms = "1.1"
->>>>>>> a675f9a1
 
 [build-dependencies]
 structopt = { version = "0.3.8", optional = true }
