[package]
name = "node-cli"
version = "2.0.0-alpha.4"
authors = ["Parity Technologies <admin@parity.io>"]
description = "Generic Substrate node implementation in Rust."
build = "build.rs"
edition = "2018"
license = "GPL-3.0"
default-run = "substrate"
homepage = "https://substrate.dev"
repository = "https://github.com/paritytech/substrate/"

[package.metadata.wasm-pack.profile.release]
# `wasm-opt` has some problems on linux, see
# https://github.com/rustwasm/wasm-pack/issues/781 etc.
wasm-opt = false

[badges]
travis-ci = { repository = "paritytech/substrate", branch = "master" }
maintenance = { status = "actively-developed" }
is-it-maintained-issue-resolution = { repository = "paritytech/substrate" }
is-it-maintained-open-issues = { repository = "paritytech/substrate" }

[[bin]]
name = "substrate"
path = "bin/main.rs"
required-features = ["cli"]

[lib]
crate-type = ["cdylib", "rlib"]

[dependencies]
# third-party dependencies
codec = { package = "parity-scale-codec", version = "1.2.0" }
serde = { version = "1.0.102", features = ["derive"] }
futures = { version = "0.3.1", features = ["compat"] }
hex-literal = "0.2.1"
jsonrpc-core = "14.0.3"
log = "0.4.8"
rand = "0.7.2"
structopt = { version = "0.3.8", optional = true }
tracing = "0.1.10"

# primitives
sp-authority-discovery = { version = "2.0.0-alpha.4",  path = "../../../primitives/authority-discovery" }
sp-consensus-babe = { version = "0.8.0-alpha.4", path = "../../../primitives/consensus/babe" }
grandpa-primitives = { version = "2.0.0-alpha.4", package = "sp-finality-grandpa", path = "../../../primitives/finality-grandpa" }
sp-core = { version = "2.0.0-alpha.4", path = "../../../primitives/core" }
sp-runtime = { version = "2.0.0-alpha.4", path = "../../../primitives/runtime" }
sp-timestamp = { version = "2.0.0-alpha.4", default-features = false, path = "../../../primitives/timestamp" }
sp-finality-tracker = { version = "2.0.0-alpha.4", default-features = false, path = "../../../primitives/finality-tracker" }
sp-inherents = { version = "2.0.0-alpha.4", path = "../../../primitives/inherents" }
sp-keyring = { version = "2.0.0-alpha.4", path = "../../../primitives/keyring" }
sp-io = { version = "2.0.0-alpha.4", path = "../../../primitives/io" }
sp-consensus = { version = "0.8.0-alpha.4", path = "../../../primitives/consensus/common" }

# client dependencies
sc-client-api = { version = "2.0.0-alpha.4", path = "../../../client/api" }
sc-client = { version = "0.8.0-alpha.4", path = "../../../client/" }
sc-chain-spec = { version = "2.0.0-alpha.4", path = "../../../client/chain-spec" }
sc-transaction-pool = { version = "2.0.0-alpha.4", path = "../../../client/transaction-pool" }
sp-transaction-pool = { version = "2.0.0-alpha.4", path = "../../../primitives/transaction-pool" }
sc-network = { version = "0.8.0-alpha.4", path = "../../../client/network" }
sc-consensus-babe = { version = "0.8.0-alpha.4", path = "../../../client/consensus/babe" }
grandpa = { version = "0.8.0-alpha.4", package = "sc-finality-grandpa", path = "../../../client/finality-grandpa" }
sc-client-db = { version = "0.8.0-alpha.4", default-features = false, path = "../../../client/db" }
sc-offchain = { version = "2.0.0-alpha.4", path = "../../../client/offchain" }
sc-rpc = { version = "2.0.0-alpha.4", path = "../../../client/rpc" }
sc-basic-authorship = { version = "0.8.0-alpha.4", path = "../../../client/basic-authorship" }
sc-service = { version = "0.8.0-alpha.4", default-features = false, path = "../../../client/service" }
sc-tracing = { version = "2.0.0-alpha.4", path = "../../../client/tracing" }
sc-telemetry = { version = "2.0.0-alpha.4", path = "../../../client/telemetry" }
sc-authority-discovery = { version = "0.8.0-alpha.4",  path = "../../../client/authority-discovery" }

# frame dependencies
pallet-indices = { version = "2.0.0-alpha.4", path = "../../../frame/indices" }
pallet-timestamp = { version = "2.0.0-alpha.4", default-features = false, path = "../../../frame/timestamp" }
pallet-contracts = { version = "2.0.0-alpha.4", path = "../../../frame/contracts" }
frame-system = { version = "2.0.0-alpha.4", path = "../../../frame/system" }
pallet-balances = { version = "2.0.0-alpha.4", path = "../../../frame/balances" }
pallet-transaction-payment = { version = "2.0.0-alpha.4", path = "../../../frame/transaction-payment" }
frame-support = { version = "2.0.0-alpha.4", default-features = false, path = "../../../frame/support" }
pallet-im-online = { version = "2.0.0-alpha.4", default-features = false, path = "../../../frame/im-online" }
pallet-authority-discovery = { version = "2.0.0-alpha.4",  path = "../../../frame/authority-discovery" }

# node-specific dependencies
node-runtime = { version = "2.0.0-alpha.4", path = "../runtime" }
node-rpc = { version = "2.0.0-alpha.4", path = "../rpc" }
node-primitives = { version = "2.0.0-alpha.4", path = "../primitives" }
node-executor = { version = "2.0.0-alpha.4", path = "../executor" }

# CLI-specific dependencies
sc-cli = { version = "0.8.0-alpha.4", optional = true, path = "../../../client/cli" }
frame-benchmarking-cli = { version = "2.0.0-alpha.4", optional = true, path = "../../../utils/frame/benchmarking-cli" }
node-transaction-factory = { version = "0.8.0-alpha.4", optional = true, path = "../transaction-factory" }
node-inspect = { version = "0.8.0-alpha.4", optional = true, path = "../inspect" }

# WASM-specific dependencies
wasm-bindgen = { version = "0.2.57", optional = true }
wasm-bindgen-futures = { version = "0.4.7", optional = true }
browser-utils = { package = "substrate-browser-utils", path = "../../../utils/browser", optional = true, version = "0.8.0-alpha.4"}

[dev-dependencies]
sc-keystore = { version = "2.0.0-alpha.4", path = "../../../client/keystore" }
sc-consensus-babe = { version = "0.8.0-alpha.4", features = ["test-helpers"], path = "../../../client/consensus/babe" }
sc-consensus-epochs = { version = "0.8.0-alpha.4", path = "../../../client/consensus/epochs" }
sc-service-test = { version = "2.0.0-dev", path = "../../../client/service/test" }
futures = "0.3.1"
tempfile = "3.1.0"
assert_cmd = "0.12"
nix = "0.17"
serde_json = "1.0"

[build-dependencies]
<<<<<<< HEAD
=======
build-script-utils = { version = "2.0.0-alpha.4", package = "substrate-build-script-utils", path = "../../../utils/build-script-utils" }
>>>>>>> 6a38fdc0
structopt = { version = "0.3.8", optional = true }
node-transaction-factory = { version = "0.8.0-alpha.4", optional = true, path = "../transaction-factory" }
node-inspect = { version = "0.8.0-alpha.4", optional = true, path = "../inspect" }
frame-benchmarking-cli = { version = "2.0.0-alpha.4", optional = true, path = "../../../utils/frame/benchmarking-cli" }

[build-dependencies.sc-cli]
version = "0.8.0-alpha.4"
package = "sc-cli"
path = "../../../client/cli"
optional = true

[features]
default = ["cli", "wasmtime"]
browser = [
	"browser-utils",
	"wasm-bindgen",
	"wasm-bindgen-futures",
]
cli = [
	"node-executor/wasmi-errno",
	"node-inspect",
	"node-transaction-factory",
	"sc-cli",
	"frame-benchmarking-cli",
	"sc-service/rocksdb",
	"structopt",
]
wasmtime = [
	"cli",
	"node-executor/wasmtime",
	"sc-cli/wasmtime",
	"sc-service/wasmtime",
]
runtime-benchmarks = [ "node-runtime/runtime-benchmarks" ]<|MERGE_RESOLUTION|>--- conflicted
+++ resolved
@@ -112,10 +112,6 @@
 serde_json = "1.0"
 
 [build-dependencies]
-<<<<<<< HEAD
-=======
-build-script-utils = { version = "2.0.0-alpha.4", package = "substrate-build-script-utils", path = "../../../utils/build-script-utils" }
->>>>>>> 6a38fdc0
 structopt = { version = "0.3.8", optional = true }
 node-transaction-factory = { version = "0.8.0-alpha.4", optional = true, path = "../transaction-factory" }
 node-inspect = { version = "0.8.0-alpha.4", optional = true, path = "../inspect" }
