--- conflicted
+++ resolved
@@ -81,15 +81,8 @@
 node-executor = { version = "2.0.0", path = "../executor" }
 
 # CLI-specific dependencies
-<<<<<<< HEAD
-sc-cli = { version = "2.0.0", optional = true, path = "../../../client/cli" }
-node-transaction-factory = { version = "2.0.0", optional = true, path = "../transaction-factory" }
-=======
-tokio = { version = "0.2", features = ["rt-threaded"], optional = true }
 sc-cli = { version = "0.8.0", optional = true, path = "../../../client/cli" }
-ctrlc = { version = "3.1.3", features = ["termination"], optional = true }
 node-transaction-factory = { version = "0.8.0", optional = true, path = "../transaction-factory" }
->>>>>>> c2b0c0f8
 
 # WASM-specific dependencies
 wasm-bindgen = { version = "0.2.57", optional = true }
