[package]
name = "node-cli"
version = "2.0.0"
authors = ["Parity Technologies <admin@parity.io>"]
description = "Substrate node implementation in Rust."
build = "build.rs"
edition = "2018"
license = "GPL-3.0"
default-run = "substrate"

[badges]
travis-ci = { repository = "paritytech/substrate", branch = "master" }
maintenance = { status = "actively-developed" }
is-it-maintained-issue-resolution = { repository = "paritytech/substrate" }
is-it-maintained-open-issues = { repository = "paritytech/substrate" }

[[bin]]
name = "substrate"
path = "bin/main.rs"
required-features = ["cli"]

[lib]
crate-type = ["cdylib", "rlib"]

[dependencies]
# third-party dependencies
codec = { package = "parity-scale-codec", version = "1.0.6" }
serde = { version = "1.0.102", features = ["derive"] }
futures = { version = "0.3.1", features = ["compat"] }
hex-literal = "0.2.1"
jsonrpc-core = "14.0.3"
log = "0.4.8"
rand = "0.7.2"
structopt = { version = "0.3.8", optional = true }

# primitives
sp-authority-discovery = { version = "2.0.0",  path = "../../../primitives/authority-discovery" }
sp-consensus-babe = { version = "0.8", path = "../../../primitives/consensus/babe" }
grandpa-primitives = { version = "2.0.0", package = "sp-finality-grandpa", path = "../../../primitives/finality-grandpa" }
sp-core = { version = "2.0.0", path = "../../../primitives/core" }
sp-runtime = { version = "2.0.0", path = "../../../primitives/runtime" }
sp-timestamp = { version = "2.0.0", default-features = false, path = "../../../primitives/timestamp" }
sp-finality-tracker = { version = "2.0.0", default-features = false, path = "../../../primitives/finality-tracker" }
sp-inherents = { version = "2.0.0", path = "../../../primitives/inherents" }
sp-keyring = { version = "2.0.0", path = "../../../primitives/keyring" }
sp-io = { version = "2.0.0", path = "../../../primitives/io" }
sp-consensus = { version = "0.8", path = "../../../primitives/consensus/common" }

# client dependencies
sc-client-api = { version = "2.0.0", path = "../../../client/api" }
sc-client = { version = "0.8", path = "../../../client/" }
sc-chain-spec = { version = "2.0.0", path = "../../../client/chain-spec" }
sc-transaction-pool = { version = "2.0.0", path = "../../../client/transaction-pool" }
sp-transaction-pool = { version = "2.0.0", path = "../../../primitives/transaction-pool" }
sc-network = { version = "0.8", path = "../../../client/network" }
sc-consensus-babe = { version = "0.8", path = "../../../client/consensus/babe" }
grandpa = { version = "0.8", package = "sc-finality-grandpa", path = "../../../client/finality-grandpa" }
sc-client-db = { version = "0.8", default-features = false, path = "../../../client/db" }
sc-offchain = { version = "2.0.0", path = "../../../client/offchain" }
sc-rpc = { version = "2.0.0", path = "../../../client/rpc" }
sc-basic-authorship = { version = "0.8", path = "../../../client/basic-authorship" }
sc-service = { version = "0.8", default-features = false, path = "../../../client/service" }
sc-telemetry = { version = "2.0.0", path = "../../../client/telemetry" }
sc-authority-discovery = { version = "0.8",  path = "../../../client/authority-discovery" }

# frame dependencies
pallet-indices = { version = "2.0.0", path = "../../../frame/indices" }
pallet-timestamp = { version = "2.0.0", default-features = false, path = "../../../frame/timestamp" }
pallet-contracts = { version = "2.0.0", path = "../../../frame/contracts" }
frame-system = { version = "2.0.0", path = "../../../frame/system" }
pallet-balances = { version = "2.0.0", path = "../../../frame/balances" }
pallet-transaction-payment = { version = "2.0.0", path = "../../../frame/transaction-payment" }
frame-support = { version = "2.0.0", default-features = false, path = "../../../frame/support" }
pallet-im-online = { version = "2.0.0", default-features = false, path = "../../../frame/im-online" }
pallet-authority-discovery = { version = "2.0.0",  path = "../../../frame/authority-discovery" }

# node-specific dependencies
node-runtime = { version = "2.0.0", path = "../runtime" }
node-rpc = { version = "2.0.0", path = "../rpc" }
node-primitives = { version = "2.0.0", path = "../primitives" }
node-executor = { version = "2.0.0", path = "../executor" }

# CLI-specific dependencies
sc-cli = { version = "0.8.0", optional = true, path = "../../../client/cli" }
node-transaction-factory = { version = "0.8.0", optional = true, path = "../transaction-factory" }
node-inspect = { version = "0.8.0", optional = true, path = "../inspect" }

# WASM-specific dependencies
wasm-bindgen = { version = "0.2.57", optional = true }
wasm-bindgen-futures = { version = "0.4.7", optional = true }
browser-utils = { path = "../../../utils/browser", optional = true }

[dev-dependencies]
sc-keystore = { version = "2.0.0", path = "../../../client/keystore" }
sc-consensus-babe = { version = "0.8", features = ["test-helpers"], path = "../../../client/consensus/babe" }
sc-service-test = { version = "2.0.0", path = "../../../client/service/test" }
futures = "0.3.1"
tempfile = "3.1.0"

[build-dependencies]
build-script-utils = { version = "2.0.0", package = "substrate-build-script-utils", path = "../../../utils/build-script-utils" }
structopt = { version = "0.3.8", optional = true }
node-transaction-factory = { version = "0.8.0", optional = true, path = "../transaction-factory" }

[build-dependencies.sc-cli]
version = "0.8.0"
package = "sc-cli"
path = "../../../client/cli"
optional = true

[build-dependencies.vergen]
version = "3.0.4"
optional = true

[features]
default = ["cli", "wasmtime"]
browser = [
	"browser-utils",
	"wasm-bindgen",
	"wasm-bindgen-futures",
]
cli = [
	"sc-cli",
	"node-transaction-factory",
<<<<<<< HEAD
	"node-inspect",
	"tokio",
	"ctrlc",
=======
>>>>>>> 26e37ff6
	"sc-service/rocksdb",
	"node-executor/wasmi-errno",
	"vergen",
	"structopt",
]
wasmtime = [
	"cli",
	"node-executor/wasmtime",
	"sc-cli/wasmtime",
	"sc-service/wasmtime",
]<|MERGE_RESOLUTION|>--- conflicted
+++ resolved
@@ -101,6 +101,7 @@
 build-script-utils = { version = "2.0.0", package = "substrate-build-script-utils", path = "../../../utils/build-script-utils" }
 structopt = { version = "0.3.8", optional = true }
 node-transaction-factory = { version = "0.8.0", optional = true, path = "../transaction-factory" }
+node-inspect = { version = "0.8.0", optional = true, path = "../inspect" }
 
 [build-dependencies.sc-cli]
 version = "0.8.0"
@@ -120,18 +121,13 @@
 	"wasm-bindgen-futures",
 ]
 cli = [
+	"node-executor/wasmi-errno",
+	"node-inspect",
+	"node-transaction-factory",
 	"sc-cli",
-	"node-transaction-factory",
-<<<<<<< HEAD
-	"node-inspect",
-	"tokio",
-	"ctrlc",
-=======
->>>>>>> 26e37ff6
 	"sc-service/rocksdb",
-	"node-executor/wasmi-errno",
+	"structopt",
 	"vergen",
-	"structopt",
 ]
 wasmtime = [
 	"cli",
