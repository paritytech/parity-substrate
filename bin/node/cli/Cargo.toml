--- conflicted
+++ resolved
@@ -95,16 +95,9 @@
 node-executor = { version = "2.0.0-dev", path = "../executor" }
 
 # CLI-specific dependencies
-<<<<<<< HEAD
-sc-cli = { version = "0.8.0-alpha.5", optional = true, path = "../../../client/cli" }
-frame-benchmarking-cli = { version = "2.0.0-alpha.5", optional = true, path = "../../../utils/frame/benchmarking-cli" }
-node-inspect = { version = "0.8.0-alpha.5", optional = true, path = "../inspect" }
-=======
 sc-cli = { version = "0.8.0-dev", optional = true, path = "../../../client/cli" }
 frame-benchmarking-cli = { version = "2.0.0-dev", optional = true, path = "../../../utils/frame/benchmarking-cli" }
-node-transaction-factory = { version = "0.8.0-dev", optional = true, path = "../transaction-factory" }
 node-inspect = { version = "0.8.0-dev", optional = true, path = "../inspect" }
->>>>>>> c0ccc24d
 
 # WASM-specific dependencies
 wasm-bindgen = { version = "0.2.57", optional = true }
@@ -132,16 +125,9 @@
 
 [build-dependencies]
 structopt = { version = "0.3.8", optional = true }
-<<<<<<< HEAD
-node-inspect = { version = "0.8.0-alpha.5", optional = true, path = "../inspect" }
-frame-benchmarking-cli = { version = "2.0.0-alpha.5", optional = true, path = "../../../utils/frame/benchmarking-cli" }
-substrate-build-script-utils = { version = "2.0.0-alpha.5", optional = true, path = "../../../utils/build-script-utils" }
-=======
-node-transaction-factory = { version = "0.8.0-dev", optional = true, path = "../transaction-factory" }
 node-inspect = { version = "0.8.0-dev", optional = true, path = "../inspect" }
 frame-benchmarking-cli = { version = "2.0.0-dev", optional = true, path = "../../../utils/frame/benchmarking-cli" }
 substrate-build-script-utils = { version = "2.0.0-dev", optional = true, path = "../../../utils/build-script-utils" }
->>>>>>> c0ccc24d
 
 [build-dependencies.sc-cli]
 version = "0.8.0-dev"
