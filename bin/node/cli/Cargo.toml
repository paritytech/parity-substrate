[package]
name = "node-cli"
version = "2.0.0"
authors = ["Parity Technologies <admin@parity.io>"]
description = "Substrate node implementation in Rust."
build = "build.rs"
edition = "2018"
default-run = "substrate"

[badges]
travis-ci = { repository = "paritytech/substrate", branch = "master" }
maintenance = { status = "actively-developed" }
is-it-maintained-issue-resolution = { repository = "paritytech/substrate" }
is-it-maintained-open-issues = { repository = "paritytech/substrate" }

[[bin]]
name = "substrate"
path = "bin/main.rs"
required-features = ["cli"]

[lib]
crate-type = ["cdylib", "rlib"]

[dependencies]
# third-party dependencies
codec = { package = "parity-scale-codec", version = "1.0.6" }
serde = { version = "1.0.102", features = ["derive"] }
futures = { version = "0.3.1", features = ["compat"] }
hex-literal = "0.2.1"
jsonrpc-core = "14.0.3"
log = "0.4.8"
rand = "0.7.2"
structopt = "=0.3.7"

# primitives
sp-authority-discovery = { version = "2.0.0",  path = "../../../primitives/authority-discovery" }
sp-consensus-babe = { version = "0.8", path = "../../../primitives/consensus/babe" }
grandpa-primitives = { version = "2.0.0", package = "sp-finality-grandpa", path = "../../../primitives/finality-grandpa" }
sp-core = { version = "2.0.0", path = "../../../primitives/core" }
sp-runtime = { version = "2.0.0", path = "../../../primitives/runtime" }
sp-timestamp = { version = "2.0.0", default-features = false, path = "../../../primitives/timestamp" }
sp-finality-tracker = { version = "2.0.0", default-features = false, path = "../../../primitives/finality-tracker" }
sp-inherents = { version = "2.0.0", path = "../../../primitives/inherents" }
sp-keyring = { version = "2.0.0", path = "../../../primitives/keyring" }
sp-io = { version = "2.0.0", path = "../../../primitives/io" }
sp-consensus = { version = "0.8", path = "../../../primitives/consensus/common" }

# client dependencies
sc-client-api = { version = "2.0.0", path = "../../../client/api" }
sc-client = { version = "0.8", path = "../../../client/" }
sc-chain-spec = { version = "2.0.0", path = "../../../client/chain-spec" }
sc-transaction-pool = { version = "2.0.0", path = "../../../client/transaction-pool" }
sp-transaction-pool = { version = "2.0.0", path = "../../../primitives/transaction-pool" }
sc-network = { version = "0.8", path = "../../../client/network" }
sc-consensus-babe = { version = "0.8", path = "../../../client/consensus/babe" }
grandpa = { version = "0.8", package = "sc-finality-grandpa", path = "../../../client/finality-grandpa" }
sc-client-db = { version = "0.8", default-features = false, path = "../../../client/db" }
sc-offchain = { version = "2.0.0", path = "../../../client/offchain" }
sc-rpc = { version = "2.0.0", path = "../../../client/rpc" }
<<<<<<< HEAD
sc-basic-authorship = { version = "2.0.0", path = "../../../client/basic-authorship" }
sc-service = { version = "2.0.0", default-features = false, path = "../../../client/service" }
=======
sc-basic-authority = { version = "0.8", path = "../../../client/basic-authorship" }
sc-service = { version = "0.8", default-features = false, path = "../../../client/service" }
>>>>>>> f21eb1aa
sc-telemetry = { version = "2.0.0", path = "../../../client/telemetry" }
sc-authority-discovery = { version = "0.8",  path = "../../../client/authority-discovery" }

# frame dependencies
pallet-indices = { version = "2.0.0", path = "../../../frame/indices" }
pallet-timestamp = { version = "2.0.0", default-features = false, path = "../../../frame/timestamp" }
pallet-contracts = { version = "2.0.0", path = "../../../frame/contracts" }
frame-system = { version = "2.0.0", path = "../../../frame/system" }
pallet-balances = { version = "2.0.0", path = "../../../frame/balances" }
pallet-transaction-payment = { version = "2.0.0", path = "../../../frame/transaction-payment" }
frame-support = { version = "2.0.0", default-features = false, path = "../../../frame/support" }
pallet-im-online = { version = "2.0.0", default-features = false, path = "../../../frame/im-online" }
pallet-authority-discovery = { version = "2.0.0",  path = "../../../frame/authority-discovery" }

# node-specific dependencies
node-runtime = { version = "2.0.0", path = "../runtime" }
node-rpc = { version = "2.0.0", path = "../rpc" }
node-primitives = { version = "2.0.0", path = "../primitives" }
node-executor = { version = "2.0.0", path = "../executor" }

# CLI-specific dependencies
tokio = { version = "0.2", features = ["rt-threaded"], optional = true }
sc-cli = { version = "0.8.0", optional = true, path = "../../../client/cli" }
ctrlc = { version = "3.1.3", features = ["termination"], optional = true }
node-transaction-factory = { version = "0.8.0", optional = true, path = "../transaction-factory" }

# WASM-specific dependencies
wasm-bindgen = { version = "0.2.57", optional = true }
wasm-bindgen-futures = { version = "0.4.7", optional = true }
browser-utils = { path = "../../../utils/browser", optional = true }

[dev-dependencies]
sc-keystore = { version = "2.0.0", path = "../../../client/keystore" }
sc-consensus-babe = { version = "0.8", features = ["test-helpers"], path = "../../../client/consensus/babe" }
sc-service-test = { version = "2.0.0", path = "../../../client/service/test" }
futures = "0.3.1"
tempfile = "3.1.0"

[build-dependencies]
sc-cli = { version = "0.8.0", package = "sc-cli", path = "../../../client/cli" }
build-script-utils = { version = "2.0.0", package = "substrate-build-script-utils", path = "../../../utils/build-script-utils" }
structopt = "=0.3.7"
vergen = "3.0.4"

[features]
default = ["cli", "wasmtime"]
browser = [
	"browser-utils",
	"wasm-bindgen",
	"wasm-bindgen-futures",
]
cli = [
	"sc-cli",
	"node-transaction-factory",
	"tokio",
	"ctrlc",
	"sc-service/rocksdb",
	"node-executor/wasmi-errno",
]
wasmtime = [
	"cli",
	"node-executor/wasmtime",
	"sc-cli/wasmtime",
	"sc-service/wasmtime",
]<|MERGE_RESOLUTION|>--- conflicted
+++ resolved
@@ -57,13 +57,8 @@
 sc-client-db = { version = "0.8", default-features = false, path = "../../../client/db" }
 sc-offchain = { version = "2.0.0", path = "../../../client/offchain" }
 sc-rpc = { version = "2.0.0", path = "../../../client/rpc" }
-<<<<<<< HEAD
-sc-basic-authorship = { version = "2.0.0", path = "../../../client/basic-authorship" }
-sc-service = { version = "2.0.0", default-features = false, path = "../../../client/service" }
-=======
-sc-basic-authority = { version = "0.8", path = "../../../client/basic-authorship" }
+sc-basic-authorship = { version = "0.8", path = "../../../client/basic-authorship" }
 sc-service = { version = "0.8", default-features = false, path = "../../../client/service" }
->>>>>>> f21eb1aa
 sc-telemetry = { version = "2.0.0", path = "../../../client/telemetry" }
 sc-authority-discovery = { version = "0.8",  path = "../../../client/authority-discovery" }
 
