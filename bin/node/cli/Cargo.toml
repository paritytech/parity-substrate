--- conflicted
+++ resolved
@@ -36,11 +36,7 @@
 # primitives
 authority-discovery-primitives = { package = "sp-authority-discovery", path = "../../../primitives/authority-discovery"}
 babe-primitives = { package = "sp-consensus-babe", path = "../../../primitives/consensus/babe" }
-<<<<<<< HEAD
-grandpa-primitives = { package = "sp-finality-granpda", path = "../../../primitives/finality-grandpa" }
-=======
-grandpa_primitives = { package = "sp-finality-grandpa", path = "../../../primitives/finality-grandpa" }
->>>>>>> fc6914cd
+grandpa-primitives = { package = "sp-finality-grandpa", path = "../../../primitives/finality-grandpa" }
 primitives = { package = "sp-core", path = "../../../primitives/core" }
 sp-runtime = { path = "../../../primitives/runtime" }
 sp-timestamp = { path = "../../../primitives/timestamp", default-features = false }
