[package]
name = "node-cli"
version = "2.0.0"
authors = ["Parity Technologies <admin@parity.io>"]
description = "Substrate node implementation in Rust."
build = "build.rs"
edition = "2018"
default-run = "substrate"

[badges]
travis-ci = { repository = "paritytech/substrate", branch = "master" }
maintenance = { status = "actively-developed" }
is-it-maintained-issue-resolution = { repository = "paritytech/substrate" }
is-it-maintained-open-issues = { repository = "paritytech/substrate" }

[[bin]]
name = "substrate"
path = "bin/main.rs"
required-features = ["cli"]

[lib]
crate-type = ["cdylib", "rlib"]

[dependencies]
# third-party dependencies
codec = { package = "parity-scale-codec", version = "1.0.6" }
serde = { version = "1.0.102", features = [ "derive" ] }
futures01 = { package = "futures", version = "0.1.29" }
futures = { version = "0.3.1", features = ["compat"] }
hex-literal = "0.2.1"
jsonrpc-core = "14.0.3"
log = "0.4.8"
rand = "0.7.2"
structopt = "0.3.3"

# primitives
authority-discovery-primitives = { package = "substrate-authority-discovery-primitives", path = "../../../primitives/authority-discovery"}
babe-primitives = { package = "substrate-consensus-babe-primitives", path = "../../../primitives/consensus/babe" }
grandpa_primitives = { package = "substrate-finality-grandpa-primitives", path = "../../../primitives/finality-grandpa" }
primitives = { package = "substrate-primitives", path = "../../../primitives/core" }
sr-primitives = { path = "../../../primitives/sr-primitives" }
sp-timestamp = { path = "../../../primitives/timestamp", default-features = false }
sp-finality-tracker = { path = "../../../primitives/finality-tracker", default-features = false }
inherents = { package = "substrate-inherents", path = "../../../primitives/inherents" }
keyring = { package = "substrate-keyring", path = "../../../primitives/keyring" }
runtime-io = { package = "sr-io", path = "../../../primitives/sr-io" }

# client dependencies
client-api = { package = "substrate-client-api", path = "../../../client/api" }
client = { package = "substrate-client", path = "../../../client/" }
chain-spec = { package = "substrate-chain-spec", path = "../../../client/chain-spec" }
<<<<<<< HEAD
txpool = { package = "substrate-transaction-pool", path = "../../../client/transaction-pool" }
txpool-api = { package = "substrate-transaction-pool-api", path = "../../../primitives/transaction-pool" }
=======
transaction_pool = { package = "sc-transaction-pool", path = "../../../client/transaction-pool" }
>>>>>>> b3a7c8e4
network = { package = "substrate-network", path = "../../../client/network" }
babe = { package = "substrate-consensus-babe", path = "../../../client/consensus/babe" }
grandpa = { package = "substrate-finality-grandpa", path = "../../../client/finality-grandpa" }
client_db = { package = "substrate-client-db", path = "../../../client/db", default-features = false }
offchain = { package = "substrate-offchain", path = "../../../client/offchain" }
substrate-rpc = { package = "substrate-rpc", path = "../../../client/rpc" }
substrate-basic-authorship = { path = "../../../client/basic-authorship" }
substrate-service = { path = "../../../client/service", default-features = false }
substrate-telemetry = { package = "substrate-telemetry", path = "../../../client/telemetry" }
authority-discovery = { package = "substrate-authority-discovery", path = "../../../client/authority-discovery"}

# frame dependencies
indices = { package = "pallet-indices", path = "../../../frame/indices" }
timestamp = { package = "pallet-timestamp", path = "../../../frame/timestamp", default-features = false }
contracts = { package = "pallet-contracts", path = "../../../frame/contracts" }
system = { package = "frame-system", path = "../../../frame/system" }
balances = { package = "pallet-balances", path = "../../../frame/balances" }
transaction-payment = { package = "pallet-transaction-payment", path = "../../../frame/transaction-payment" }
support = { package = "frame-support", path = "../../../frame/support", default-features = false }
im_online = { package = "pallet-im-online", path = "../../../frame/im-online", default-features = false }
sr-authority-discovery = { package = "pallet-authority-discovery", path = "../../../frame/authority-discovery"}

# node-specific dependencies
node-runtime = { path = "../runtime" }
node-rpc = { path = "../rpc" }
node-primitives = { path = "../primitives" }
node-executor = { path = "../executor" }

# CLI-specific dependencies
tokio = { version = "0.1.22", optional = true }
substrate-cli = { path = "../../../client/cli", optional = true }
transaction-factory = { path = "../../../test/utils/transaction-factory", optional = true }
ctrlc = { version = "3.1.3", features = ["termination"], optional = true }

# WASM-specific dependencies
libp2p = { version = "0.13.0", default-features = false, optional = true }
clear_on_drop = { version = "0.2.3", features = ["no_cc"], optional = true }	# Imported just for the `no_cc` feature
console_error_panic_hook = { version = "0.1.1", optional = true }
console_log = { version = "0.1.2", optional = true }
js-sys = { version = "0.3.22", optional = true }
wasm-bindgen = { version = "0.2.45", optional = true }
wasm-bindgen-futures = { version = "0.3.22", optional = true }
kvdb-memorydb = { git = "https://github.com/paritytech/parity-common", rev="03a2ba08f47f4af4219280e660a1ea92cb8896bd", optional = true }
rand6 = { package = "rand", version = "0.6", features = ["wasm-bindgen"], optional = true }	# Imported just for the `wasm-bindgen` feature

[dev-dependencies]
keystore = { package = "substrate-keystore", path = "../../../client/keystore" }
babe = { package = "substrate-consensus-babe", path = "../../../client/consensus/babe", features = ["test-helpers"] }
consensus-common = { package = "substrate-consensus-common", path = "../../../primitives/consensus/common" }
service-test = { package = "substrate-service-test", path = "../../../client/service/test" }
futures = "0.3.1"
tempfile = "3.1.0"

[build-dependencies]
substrate-cli = { package = "substrate-cli", path = "../../../client/cli" }
build-script-utils = { package = "substrate-build-script-utils", path = "../../../utils/build-script-utils" }
structopt = "0.3.3"
vergen = "3.0.4"

[features]
default = ["cli"]
browser = [
	"clear_on_drop",
	"console_error_panic_hook",
	"console_log",
	"js-sys",
	"libp2p",
	"wasm-bindgen",
	"wasm-bindgen-futures",
	"kvdb-memorydb",
	"rand/wasm-bindgen",
	"rand6"
]
cli = [
	"substrate-cli",
	"transaction-factory",
	"tokio",
	"ctrlc",
	"substrate-service/rocksdb",
	"node-executor/wasmi-errno",
]
wasmtime = [
	"cli",
	"node-executor/wasmtime",
	"substrate-cli/wasmtime",
	"substrate-service/wasmtime",
]<|MERGE_RESOLUTION|>--- conflicted
+++ resolved
@@ -49,12 +49,8 @@
 client-api = { package = "substrate-client-api", path = "../../../client/api" }
 client = { package = "substrate-client", path = "../../../client/" }
 chain-spec = { package = "substrate-chain-spec", path = "../../../client/chain-spec" }
-<<<<<<< HEAD
-txpool = { package = "substrate-transaction-pool", path = "../../../client/transaction-pool" }
-txpool-api = { package = "substrate-transaction-pool-api", path = "../../../primitives/transaction-pool" }
-=======
-transaction_pool = { package = "sc-transaction-pool", path = "../../../client/transaction-pool" }
->>>>>>> b3a7c8e4
+txpool = { package = "sc-transaction-pool", path = "../../../client/transaction-pool" }
+txpool-api = { package = "sp-transaction-pool-api", path = "../../../primitives/transaction-pool" }
 network = { package = "substrate-network", path = "../../../client/network" }
 babe = { package = "substrate-consensus-babe", path = "../../../client/consensus/babe" }
 grandpa = { package = "substrate-finality-grandpa", path = "../../../client/finality-grandpa" }
