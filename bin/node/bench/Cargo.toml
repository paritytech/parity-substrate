[package]
name = "node-bench"
version = "0.8.0-rc4"
authors = ["Parity Technologies <admin@parity.io>"]
description = "Substrate node integration benchmarks."
edition = "2018"
license = "GPL-3.0-or-later WITH Classpath-exception-2.0"

# See more keys and their definitions at https://doc.rust-lang.org/cargo/reference/manifest.html

[dependencies]
log = "0.4.8"
node-primitives = { version = "2.0.0-rc4", path = "../primitives" }
node-testing = { version = "2.0.0-rc4", path = "../testing" }
node-runtime = { version = "2.0.0-rc4", path = "../runtime" }
sc-cli = { version = "0.8.0-rc4", path = "../../../client/cli" }
sc-client-api = { version = "2.0.0-rc4", path = "../../../client/api/" }
sp-runtime = { version = "2.0.0-rc4", path = "../../../primitives/runtime" }
sp-state-machine = { version = "0.8.0-rc4", path = "../../../primitives/state-machine" }
serde = "1.0.101"
serde_json = "1.0.41"
structopt = "0.3"
derive_more = "0.99.2"
kvdb = "0.6"
kvdb-rocksdb = "0.8"
<<<<<<< HEAD
sp-trie = { version = "2.0.0-rc3", path = "../../../primitives/trie" }
sp-core = { version = "2.0.0-rc3", path = "../../../primitives/core" }
sp-consensus = { version = "0.8.0-rc3", path = "../../../primitives/consensus/common" }
sp-transaction-pool = { version = "2.0.0-rc3", path = "../../../primitives/transaction-pool" }
sc-basic-authorship = { version = "0.8.0-rc3", path = "../../../client/basic-authorship" }
sp-inherents = { version = "2.0.0-rc3", path = "../../../primitives/inherents" }
sp-finality-tracker = { version = "2.0.0-rc3", default-features = false, path = "../../../primitives/finality-tracker" }
sp-timestamp = { version = "2.0.0-rc3", default-features = false, path = "../../../primitives/timestamp" }
=======
sp-trie = { version = "2.0.0-rc4", path = "../../../primitives/trie" }
sp-core = { version = "2.0.0-rc4", path = "../../../primitives/core" }
>>>>>>> 99ee2d7f
hash-db = "0.15.2"
tempfile = "3.1.0"
fs_extra = "1"
hex = "0.4.0"
rand = { version = "0.7.2", features = ["small_rng"] }
lazy_static = "1.4.0"
parity-util-mem = { version = "0.6.1", default-features = false, features = ["primitive-types"] }
parity-db = { version = "0.1.2" }
futures = "0.3.1"<|MERGE_RESOLUTION|>--- conflicted
+++ resolved
@@ -23,19 +23,14 @@
 derive_more = "0.99.2"
 kvdb = "0.6"
 kvdb-rocksdb = "0.8"
-<<<<<<< HEAD
-sp-trie = { version = "2.0.0-rc3", path = "../../../primitives/trie" }
-sp-core = { version = "2.0.0-rc3", path = "../../../primitives/core" }
-sp-consensus = { version = "0.8.0-rc3", path = "../../../primitives/consensus/common" }
-sp-transaction-pool = { version = "2.0.0-rc3", path = "../../../primitives/transaction-pool" }
-sc-basic-authorship = { version = "0.8.0-rc3", path = "../../../client/basic-authorship" }
-sp-inherents = { version = "2.0.0-rc3", path = "../../../primitives/inherents" }
-sp-finality-tracker = { version = "2.0.0-rc3", default-features = false, path = "../../../primitives/finality-tracker" }
-sp-timestamp = { version = "2.0.0-rc3", default-features = false, path = "../../../primitives/timestamp" }
-=======
 sp-trie = { version = "2.0.0-rc4", path = "../../../primitives/trie" }
 sp-core = { version = "2.0.0-rc4", path = "../../../primitives/core" }
->>>>>>> 99ee2d7f
+sp-consensus = { version = "0.8.0-rc4", path = "../../../primitives/consensus/common" }
+sp-transaction-pool = { version = "2.0.0-rc4", path = "../../../primitives/transaction-pool" }
+sc-basic-authorship = { version = "0.8.0-rc4", path = "../../../client/basic-authorship" }
+sp-inherents = { version = "2.0.0-rc4", path = "../../../primitives/inherents" }
+sp-finality-tracker = { version = "2.0.0-rc4", default-features = false, path = "../../../primitives/finality-tracker" }
+sp-timestamp = { version = "2.0.0-rc4", default-features = false, path = "../../../primitives/timestamp" }
 hash-db = "0.15.2"
 tempfile = "3.1.0"
 fs_extra = "1"
