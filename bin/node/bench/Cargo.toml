--- conflicted
+++ resolved
@@ -23,24 +23,13 @@
 derive_more = "0.99.2"
 kvdb = "0.10.0"
 kvdb-rocksdb = "0.12.0"
-<<<<<<< HEAD
 sp-trie = { version = "4.0.0-dev", path = "../../../primitives/trie" }
 sp-core = { version = "4.0.0-dev", path = "../../../primitives/core" }
 sp-consensus = { version = "0.10.0-dev", path = "../../../primitives/consensus/common" }
-sp-transaction-pool = { version = "4.0.0-dev", path = "../../../primitives/transaction-pool" }
 sc-basic-authorship = { version = "0.10.0-dev", path = "../../../client/basic-authorship" }
 sp-inherents = { version = "4.0.0-dev", path = "../../../primitives/inherents" }
 sp-timestamp = { version = "4.0.0-dev", default-features = false, path = "../../../primitives/timestamp" }
 sp-tracing = { version = "4.0.0-dev", path = "../../../primitives/tracing" }
-=======
-sp-trie = { version = "3.0.0", path = "../../../primitives/trie" }
-sp-core = { version = "3.0.0", path = "../../../primitives/core" }
-sp-consensus = { version = "0.9.0", path = "../../../primitives/consensus/common" }
-sc-basic-authorship = { version = "0.9.0", path = "../../../client/basic-authorship" }
-sp-inherents = { version = "3.0.0", path = "../../../primitives/inherents" }
-sp-timestamp = { version = "3.0.0", default-features = false, path = "../../../primitives/timestamp" }
-sp-tracing = { version = "3.0.0", path = "../../../primitives/tracing" }
->>>>>>> deac6324
 hash-db = "0.15.2"
 tempfile = "3.1.0"
 fs_extra = "1"
@@ -49,10 +38,6 @@
 lazy_static = "1.4.0"
 parity-util-mem = { version = "0.10.0", default-features = false, features = ["primitive-types"] }
 parity-db = { version = "0.2.4" }
-<<<<<<< HEAD
 sc-transaction-pool = { version = "4.0.0-dev", path = "../../../client/transaction-pool" }
-=======
-sc-transaction-pool = { version = "3.0.0", path = "../../../client/transaction-pool" }
-sc-transaction-pool-api = { version = "3.0.0", path = "../../../client/transaction-pool/api" }
->>>>>>> deac6324
+sc-transaction-pool-api = { version = "4.0.0-dev", path = "../../../client/transaction-pool/api" }
 futures = { version = "0.3.4", features = ["thread-pool"] }