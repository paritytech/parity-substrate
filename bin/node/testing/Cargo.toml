--- conflicted
+++ resolved
@@ -8,31 +8,24 @@
 [dependencies]
 balances = { package = "paint-balances", path = "../../../paint/balances" }
 client = { package = "substrate-client", path = "../../../client/" }
-<<<<<<< HEAD
-contracts = { package = "srml-contracts", path = "../../../paint/contracts" }
-grandpa = { package = "srml-grandpa", path = "../../../paint/grandpa" }
-indices = { package = "srml-indices", path = "../../../paint/indices" }
-keyring = { package = "substrate-keyring", path = "../../../primitives/keyring" }
-=======
+codec = { package = "parity-scale-codec", version = "1.0.0" }
 contracts = { package = "paint-contracts", path = "../../../paint/contracts" }
 grandpa = { package = "paint-grandpa", path = "../../../paint/grandpa" }
 indices = { package = "paint-indices", path = "../../../paint/indices" }
-keyring = { package = "substrate-keyring", path = "../../../client/keyring" }
->>>>>>> 9fab2ba3
+keyring = { package = "substrate-keyring", path = "../../../primitives/keyring" }
 node-executor = { path = "../executor" }
 node-primitives = { path = "../primitives" }
 node-runtime = { path = "../runtime" }
-codec = { package = "parity-scale-codec", version = "1.0.0" }
 primitives = { package = "substrate-primitives", path = "../../../primitives/core" }
 runtime-io = { package = "sr-io", path = "../../../primitives/sr-io" }
-sr-primitives = { path = "../../../primitives/sr-primitives" }
 runtime_support = { package = "paint-support", path = "../../../paint/support" }
 session = { package = "paint-session", path = "../../../paint/session" }
+sr-primitives = { path = "../../../primitives/sr-primitives" }
 staking = { package = "paint-staking", path = "../../../paint/staking" }
 substrate-executor = { path = "../../../client/executor" }
 system = { package = "paint-system", path = "../../../paint/system" }
 test-client = { package = "substrate-test-client", path = "../../../test/utils/client" }
 timestamp = { package = "paint-timestamp", path = "../../../paint/timestamp" }
+transaction-payment = { package = "paint-transaction-payment", path = "../../../paint/transaction-payment" }
 treasury = { package = "paint-treasury", path = "../../../paint/treasury" }
-transaction-payment = { package = "paint-transaction-payment", path = "../../../paint/transaction-payment" }
 wabt = "0.9.2"