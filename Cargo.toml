--- conflicted
+++ resolved
@@ -11,9 +11,6 @@
 	"contracts",
 	"primitives",
 	"serializer",
-<<<<<<< HEAD
 	"state_machine",
-=======
 	"validator",
->>>>>>> 8f4a30e5
 ]