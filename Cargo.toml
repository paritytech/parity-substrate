[[bin]]
name = "substrate"
path = "node/src/main.rs"

[package]
name = "substrate"
version = "0.11.0"
authors = ["Parity Technologies <admin@parity.io>"]
build = "build.rs"
edition = "2018"

[dependencies]
error-chain = "0.12"
cli = { package = "node-cli", path = "node/cli" }
futures = "0.1"
ctrlc = { version = "3.0", features = ["termination"] }

[build-dependencies]
vergen = "3"

[workspace]
members = [
	"core/cli",
	"core/client",
	"core/client/db",
	"core/consensus/common",
	"core/consensus/aura",
	"core/consensus/rhd",
	"core/executor",
	"core/finality-grandpa",
	"core/finality-grandpa/primitives",
	"core/keyring",
	"core/network",
	"core/panic-handler",
	"core/primitives",
	"core/rpc",
	"core/rpc-servers",
	"core/serializer",
	"core/service",
	"core/service/test",
	"core/sr-api-macros",
	"core/sr-io",
	"core/sr-primitives",
	"core/sr-sandbox",
	"core/sr-std",
	"core/sr-version",
	"core/state-machine",
	"core/test-runtime",
	"core/telemetry",
	"core/trie",
	"core/keystore",
	"core/transaction-pool",
	"core/transaction-pool/graph",
	"core/inherents",
	"core/util/fork-tree",
	"srml/support",
	"srml/support/procedural",
	"srml/support/procedural/tools",
	"srml/support/procedural/tools/derive",
	"srml/support/test",
	"srml/assets",
	"srml/aura",
	"srml/balances",
	"srml/consensus",
	"srml/contract",
	"srml/council",
	"srml/democracy",
	"srml/example",
	"srml/executive",
	"srml/finality-tracker",
	"srml/grandpa",
	"srml/indices",
	"srml/metadata",
	"srml/session",
	"srml/staking",
	"srml/sudo",
	"srml/system",
	"srml/timestamp",
	"srml/treasury",
	"node/cli",
	"node/executor",
	"node/primitives",
	"node/runtime",
	"node-template",
	"subkey",
]
exclude = [
	"node/runtime/wasm",
	"core/executor/wasm",
	"core/test-runtime/wasm",
	"test-utils/chain-spec-builder"
]

[badges]
travis-ci = { repository = "paritytech/substrate", branch = "master" }
maintenance = { status = "actively-developed" }
is-it-maintained-issue-resolution = { repository = "paritytech/substrate" }
is-it-maintained-open-issues = { repository = "paritytech/substrate" }

[profile.release]
# Substrate runtime requires unwinding.
panic = "unwind"
<<<<<<< HEAD

[patch.crates-io]
trie-db = { path = "../parity-trie/trie-db" }
hash-db = { path = "../parity-trie/hash-db" }
memory-db = { path = "../parity-trie/memory-db" }
=======
>>>>>>> daf15b14
<|MERGE_RESOLUTION|>--- conflicted
+++ resolved
@@ -100,11 +100,11 @@
 [profile.release]
 # Substrate runtime requires unwinding.
 panic = "unwind"
-<<<<<<< HEAD
 
 [patch.crates-io]
 trie-db = { path = "../parity-trie/trie-db" }
+trie-root = { path = "../parity-trie/trie-root" }
 hash-db = { path = "../parity-trie/hash-db" }
 memory-db = { path = "../parity-trie/memory-db" }
-=======
->>>>>>> daf15b14
+trie-bench = { path = "../parity-trie/test-support/trie-bench" }
+hash256-std-hasher = { path = "../parity-trie/hash256-std-hasher" }