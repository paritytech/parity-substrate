[workspace]
members = [
	"bin/node-template/node",
	"bin/node-template/pallets/template",
	"bin/node-template/runtime",
	"bin/node/bench",
	"bin/node/browser-testing",
	"bin/node/cli",
	"bin/node/executor",
	"bin/node/primitives",
	"bin/node/rpc",
	"bin/node/rpc-client",
	"bin/node/runtime",
	"bin/node/testing",
	"bin/utils/chain-spec-builder",
	"bin/utils/subkey",
	"client/api",
	"client/authority-discovery",
	"client/basic-authorship",
	"client/block-builder",
	"client/chain-spec",
	"client/chain-spec/derive",
	"client/cli",
	"client/cli/proc-macro",
	"client/consensus/aura",
	"client/consensus/babe",
	"client/consensus/babe/rpc",
	"client/consensus/common",
	"client/consensus/epochs",
	"client/consensus/manual-seal",
	"client/consensus/pow",
	"client/consensus/slots",
	"client/consensus/uncles",
	"client/db",
	"client/executor",
	"client/executor/common",
	"client/executor/runtime-test",
	"client/executor/wasmi",
	"client/executor/wasmtime",
	"client/finality-grandpa",
	"client/informant",
	"client/keystore",
	"client/light",
	"client/network",
	"client/network-gossip",
	"client/network/test",
	"client/offchain",
	"client/peerset",
	"client/proposer-metrics",
	"client/rpc",
	"client/rpc-api",
	"client/rpc-servers",
	"client/service",
	"client/service/test",
	"client/state-db",
	"client/sync-state-rpc",
	"client/telemetry",
	"client/tracing",
	"client/transaction-pool",
	"client/transaction-pool/graph",
<<<<<<< HEAD
=======
	"utils/prometheus",
>>>>>>> 1ec8a7f5
	"frame/assets",
	"frame/atomic-swap",
	"frame/aura",
	"frame/authority-discovery",
	"frame/authorship",
	"frame/babe",
	"frame/balances",
	"frame/benchmarking",
	"frame/collective",
	"frame/contracts",
	"frame/contracts/rpc",
	"frame/contracts/rpc/runtime-api",
	"frame/democracy",
	"frame/elections",
	"frame/example",
	"frame/example-offchain-worker",
	"frame/example-parallel",
	"frame/executive",
	"frame/grandpa",
	"frame/identity",
	"frame/im-online",
	"frame/indices",
	"frame/membership",
	"frame/merkle-mountain-range",
	"frame/metadata",
	"frame/multisig",
	"frame/nicks",
	"frame/node-authorization",
	"frame/offences",
	"frame/proxy",
	"frame/randomness-collective-flip",
	"frame/recovery",
	"frame/scheduler",
	"frame/scored-pool",
	"frame/session",
	"frame/session/benchmarking",
	"frame/society",
	"frame/staking",
	"frame/staking/fuzzer",
	"frame/staking/reward-curve",
	"frame/sudo",
	"frame/support",
	"frame/support/procedural",
	"frame/support/procedural/tools",
	"frame/support/procedural/tools/derive",
	"frame/support/test",
	"frame/system",
	"frame/system/benchmarking",
	"frame/system/rpc/runtime-api",
	"frame/timestamp",
	"frame/transaction-payment",
	"frame/transaction-payment/rpc",
	"frame/transaction-payment/rpc/runtime-api",
	"frame/treasury",
	"frame/utility",
	"frame/vesting",
	"primitives/allocator",
	"primitives/api",
	"primitives/api/proc-macro",
	"primitives/api/test",
	"primitives/application-crypto",
	"primitives/application-crypto/test",
	"primitives/arithmetic",
	"primitives/arithmetic/fuzzer",
	"primitives/authority-discovery",
	"primitives/authorship",
	"primitives/block-builder",
	"primitives/blockchain",
	"primitives/chain-spec",
	"primitives/consensus/aura",
	"primitives/consensus/babe",
	"primitives/consensus/common",
	"primitives/consensus/pow",
	"primitives/consensus/vrf",
	"primitives/core",
	"primitives/database",
	"primitives/debug-derive",
	"primitives/externalities",
	"primitives/finality-grandpa",
	"primitives/inherents",
	"primitives/io",
	"primitives/keyring",
	"primitives/keystore",
	"primitives/npos-elections",
	"primitives/npos-elections/compact",
	"primitives/npos-elections/fuzzer",
	"primitives/offchain",
	"primitives/panic-handler",
	"primitives/rpc",
	"primitives/runtime",
	"primitives/runtime-interface",
	"primitives/runtime-interface/proc-macro",
	"primitives/runtime-interface/test",
	"primitives/runtime-interface/test-wasm",
	"primitives/runtime-interface/test-wasm-deprecated",
	"primitives/sandbox",
	"primitives/serializer",
	"primitives/session",
	"primitives/staking",
	"primitives/state-machine",
	"primitives/std",
	"primitives/storage",
	"primitives/tasks",
	"primitives/test-primitives",
	"primitives/timestamp",
	"primitives/tracing",
	"primitives/transaction-pool",
	"primitives/trie",
	"primitives/utils",
	"primitives/version",
	"primitives/wasm-interface",
	"test-utils/client",
	"test-utils/derive",
	"test-utils/runtime",
	"test-utils/runtime/client",
	"test-utils/runtime/transaction-pool",
	"test-utils/test-crate",
	"utils/browser",
	"utils/build-script-utils",
	"utils/fork-tree",
	"utils/frame/benchmarking-cli",
	"utils/frame/frame-utilities-cli",
	"utils/frame/rpc/support",
	"utils/frame/rpc/system",
	"utils/prometheus",
	"utils/wasm-builder",
	"utils/wasm-builder-runner",
]

# The list of dependencies below (which can be both direct and indirect dependencies) are crates
# that are suspected to be CPU-intensive, and that are unlikely to require debugging (as some of
# their debug info might be missing) or to require to be frequently recompiled. We compile these
# dependencies with `opt-level=3` even in "dev" mode in order to make "dev" mode more usable.
# The majority of these crates are cryptographic libraries.
#
# Note that this does **not** affect crates that depend on Substrate. In other words, if you add
# a dependency on Substrate, you have to copy-paste this list in your own `Cargo.toml` (assuming
# that you want the same list). This list is only relevant when running `cargo build` from within
# the Substrate workspace.
#
# If you see an error mentioning "profile package spec ... did not match any packages", it
# probably concerns this list.
#
# This list is ordered alphabetically.
[profile.dev.package]
aes-soft = { opt-level = 3 }
aesni = { opt-level = 3 }
blake2 = { opt-level = 3 }
blake2-rfc = { opt-level = 3 }
blake2b_simd = { opt-level = 3 }
blake2s_simd = { opt-level = 3 }
chacha20poly1305 = { opt-level = 3 }
cranelift-codegen = { opt-level = 3 }
cranelift-wasm = { opt-level = 3 }
crc32fast = { opt-level = 3 }
crossbeam-deque = { opt-level = 3 }
crossbeam-queue = { opt-level = 3 }
crypto-mac = { opt-level = 3 }
curve25519-dalek = { opt-level = 3 }
ed25519-dalek = { opt-level = 3 }
flate2 = { opt-level = 3 }
futures-channel = { opt-level = 3 }
hashbrown = { opt-level = 3 }
h2 = { opt-level = 3 }
hash-db = { opt-level = 3 }
hmac = { opt-level = 3 }
httparse = { opt-level = 3 }
integer-sqrt = { opt-level = 3 }
keccak = { opt-level = 3 }
libm = { opt-level = 3 }
librocksdb-sys = { opt-level = 3 }
libsecp256k1 = { opt-level = 3 }
libz-sys = { opt-level = 3 }
mio = { opt-level = 3 }
nalgebra = { opt-level = 3 }
num-bigint = { opt-level = 3 }
parking_lot = { opt-level = 3 }
parking_lot_core = { opt-level = 3 }
percent-encoding = { opt-level = 3 }
primitive-types = { opt-level = 3 }
ring = { opt-level = 3 }
rustls = { opt-level = 3 }
sha2 = { opt-level = 3 }
sha3 = { opt-level = 3 }
smallvec = { opt-level = 3 }
snow = { opt-level = 3 }
twox-hash = { opt-level = 3 }
uint = { opt-level = 3 }
wasmi = { opt-level = 3 }
x25519-dalek = { opt-level = 3 }
yamux = { opt-level = 3 }
zeroize = { opt-level = 3 }

[profile.release]
# Substrate runtime requires unwinding.
panic = "unwind"<|MERGE_RESOLUTION|>--- conflicted
+++ resolved
@@ -58,10 +58,6 @@
 	"client/tracing",
 	"client/transaction-pool",
 	"client/transaction-pool/graph",
-<<<<<<< HEAD
-=======
-	"utils/prometheus",
->>>>>>> 1ec8a7f5
 	"frame/assets",
 	"frame/atomic-swap",
 	"frame/aura",
@@ -188,7 +184,6 @@
 	"utils/frame/rpc/system",
 	"utils/prometheus",
 	"utils/wasm-builder",
-	"utils/wasm-builder-runner",
 ]
 
 # The list of dependencies below (which can be both direct and indirect dependencies) are crates
