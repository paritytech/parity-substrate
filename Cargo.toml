[workspace]
members = [
	"bin/node-template/node",
	"bin/node-template/pallets/template",
	"bin/node-template/runtime",
	"bin/node/bench",
	"bin/node/browser-testing",
	"bin/node/cli",
	"bin/node/executor",
	"bin/node/primitives",
	"bin/node/rpc",
	"bin/node/rpc-client",
	"bin/node/runtime",
	"bin/node/testing",
	"bin/utils/chain-spec-builder",
	"bin/utils/subkey",
	"client/api",
	"client/authority-discovery",
	"client/basic-authorship",
	"client/block-builder",
	"client/chain-spec",
	"client/chain-spec/derive",
	"client/cli",
	"client/consensus/aura",
	"client/consensus/babe",
	"client/consensus/babe/rpc",
	"client/consensus/common",
	"client/consensus/epochs",
	"client/consensus/manual-seal",
	"client/consensus/pow",
	"client/consensus/slots",
	"client/consensus/uncles",
	"client/db",
	"client/executor",
	"client/executor/common",
	"client/executor/runtime-test",
	"client/executor/wasmi",
	"client/executor/wasmtime",
	"client/finality-grandpa",
	"client/informant",
	"client/keystore",
	"client/light",
	"client/network",
	"client/network-gossip",
	"client/network/test",
	"client/offchain",
	"client/peerset",
	"client/proposer-metrics",
	"client/rpc",
	"client/rpc-api",
	"client/rpc-servers",
	"client/service",
	"client/service/test",
	"client/state-db",
	"client/telemetry",
	"client/tracing",
	"client/transaction-pool",
	"client/transaction-pool/graph",
	"frame/assets",
	"frame/atomic-swap",
	"frame/aura",
	"frame/authority-discovery",
	"frame/authorship",
	"frame/babe",
	"frame/balances",
<<<<<<< HEAD
	"frame/benchmark",
=======
>>>>>>> 596f377d
	"frame/benchmarking",
	"frame/collective",
	"frame/contracts",
	"frame/contracts/rpc",
	"frame/contracts/rpc/runtime-api",
	"frame/democracy",
	"frame/elections",
	"frame/elections-phragmen",
	"frame/evm",
	"frame/example",
	"frame/example-offchain-worker",
	"frame/executive",
	"frame/finality-tracker",
	"frame/grandpa",
	"frame/identity",
	"frame/im-online",
	"frame/indices",
	"frame/membership",
	"frame/merkle-mountain-range",
	"frame/metadata",
	"frame/multisig",
	"frame/nicks",
	"frame/node-authorization",
	"frame/offences",
	"frame/proxy",
	"frame/randomness-collective-flip",
	"frame/recovery",
	"frame/scheduler",
	"frame/scored-pool",
	"frame/session",
	"frame/session/benchmarking",
	"frame/society",
	"frame/staking",
	"frame/staking/fuzzer",
	"frame/staking/reward-curve",
	"frame/sudo",
	"frame/support",
	"frame/support/procedural",
	"frame/support/procedural/tools",
	"frame/support/procedural/tools/derive",
	"frame/support/test",
	"frame/system",
	"frame/system/benchmarking",
	"frame/system/rpc/runtime-api",
	"frame/timestamp",
	"frame/transaction-payment",
	"frame/transaction-payment/rpc",
	"frame/transaction-payment/rpc/runtime-api",
	"frame/treasury",
	"frame/utility",
	"frame/vesting",
	"primitives/allocator",
	"primitives/api",
	"primitives/api/proc-macro",
	"primitives/api/test",
	"primitives/application-crypto",
	"primitives/application-crypto/test",
	"primitives/arithmetic",
	"primitives/arithmetic/fuzzer",
	"primitives/authority-discovery",
	"primitives/authorship",
	"primitives/block-builder",
	"primitives/blockchain",
	"primitives/chain-spec",
	"primitives/consensus/aura",
	"primitives/consensus/babe",
	"primitives/consensus/common",
	"primitives/consensus/pow",
	"primitives/consensus/vrf",
	"primitives/core",
	"primitives/database",
	"primitives/debug-derive",
	"primitives/externalities",
	"primitives/finality-grandpa",
	"primitives/finality-tracker",
	"primitives/inherents",
	"primitives/io",
	"primitives/keyring",
	"primitives/npos-elections",
	"primitives/npos-elections/compact",
	"primitives/npos-elections/fuzzer",
	"primitives/offchain",
	"primitives/panic-handler",
	"primitives/rpc",
	"primitives/runtime",
	"primitives/runtime-interface",
	"primitives/runtime-interface/proc-macro",
	"primitives/runtime-interface/test",
	"primitives/runtime-interface/test-wasm",
	"primitives/runtime-interface/test-wasm-deprecated",
	"primitives/sandbox",
	"primitives/serializer",
	"primitives/session",
	"primitives/staking",
	"primitives/state-machine",
	"primitives/std",
	"primitives/storage",
	"primitives/test-primitives",
	"primitives/timestamp",
	"primitives/tracing",
	"primitives/transaction-pool",
	"primitives/trie",
	"primitives/utils",
	"primitives/version",
	"primitives/wasm-interface",
	"test-utils/client",
	"test-utils/derive",
	"test-utils/runtime",
	"test-utils/runtime/client",
	"test-utils/runtime/transaction-pool",
	"test-utils/test-crate",
	"utils/browser",
	"utils/build-script-utils",
	"utils/fork-tree",
	"utils/frame/benchmarking-cli",
	"utils/frame/frame-utilities-cli",
	"utils/frame/rpc/support",
	"utils/frame/rpc/system",
	"utils/prometheus",
	"utils/wasm-builder",
	"utils/wasm-builder-runner",
]

# The list of dependencies below (which can be both direct and indirect dependencies) are crates
# that are suspected to be CPU-intensive, and that are unlikely to require debugging (as some of
# their debug info might be missing) or to require to be frequently recompiled. We compile these
# dependencies with `opt-level=3` even in "dev" mode in order to make "dev" mode more usable.
# The majority of these crates are cryptographic libraries.
#
# Note that this does **not** affect crates that depend on Substrate. In other words, if you add
# a dependency on Substrate, you have to copy-paste this list in your own `Cargo.toml` (assuming
# that you want the same list). This list is only relevant when running `cargo build` from within
# the Substrate workspace.
#
# If you see an error mentioning "profile package spec ... did not match any packages", it
# probably concerns this list.
#
# This list is ordered alphabetically.
[profile.dev.package]
aes-soft = { opt-level = 3 }
aesni = { opt-level = 3 }
blake2 = { opt-level = 3 }
blake2-rfc = { opt-level = 3 }
blake2b_simd = { opt-level = 3 }
blake2s_simd = { opt-level = 3 }
chacha20poly1305 = { opt-level = 3 }
cranelift-codegen = { opt-level = 3 }
cranelift-wasm = { opt-level = 3 }
crc32fast = { opt-level = 3 }
crossbeam-deque = { opt-level = 3 }
crossbeam-queue = { opt-level = 3 }
crypto-mac = { opt-level = 3 }
curve25519-dalek = { opt-level = 3 }
ed25519-dalek = { opt-level = 3 }
evm-core = { opt-level = 3 }
evm-runtime = { opt-level = 3 }
flate2 = { opt-level = 3 }
futures-channel = { opt-level = 3 }
hashbrown = { opt-level = 3 }
h2 = { opt-level = 3 }
hash-db = { opt-level = 3 }
hmac = { opt-level = 3 }
httparse = { opt-level = 3 }
integer-sqrt = { opt-level = 3 }
keccak = { opt-level = 3 }
libm = { opt-level = 3 }
librocksdb-sys = { opt-level = 3 }
libsecp256k1 = { opt-level = 3 }
libz-sys = { opt-level = 3 }
mio = { opt-level = 3 }
nalgebra = { opt-level = 3 }
num-bigint = { opt-level = 3 }
parking_lot = { opt-level = 3 }
parking_lot_core = { opt-level = 3 }
percent-encoding = { opt-level = 3 }
primitive-types = { opt-level = 3 }
ring = { opt-level = 3 }
rustls = { opt-level = 3 }
sha2 = { opt-level = 3 }
sha3 = { opt-level = 3 }
smallvec = { opt-level = 3 }
snow = { opt-level = 3 }
twox-hash = { opt-level = 3 }
uint = { opt-level = 3 }
wasmi = { opt-level = 3 }
x25519-dalek = { opt-level = 3 }
yamux = { opt-level = 3 }
zeroize = { opt-level = 3 }

[profile.release]
# Substrate runtime requires unwinding.
panic = "unwind"<|MERGE_RESOLUTION|>--- conflicted
+++ resolved
@@ -63,10 +63,6 @@
 	"frame/authorship",
 	"frame/babe",
 	"frame/balances",
-<<<<<<< HEAD
-	"frame/benchmark",
-=======
->>>>>>> 596f377d
 	"frame/benchmarking",
 	"frame/collective",
 	"frame/contracts",
