// Copyright 2017-2019 Parity Technologies (UK) Ltd.
// This file is part of Substrate.

// Substrate is free software: you can redistribute it and/or modify
// it under the terms of the GNU General Public License as published by
// the Free Software Foundation, either version 3 of the License, or
// (at your option) any later version.

// Substrate is distributed in the hope that it will be useful,
// but WITHOUT ANY WARRANTY; without even the implied warranty of
// MERCHANTABILITY or FITNESS FOR A PARTICULAR PURPOSE.  See the
// GNU General Public License for more details.

// You should have received a copy of the GNU General Public License
// along with Substrate.  If not, see <http://www.gnu.org/licenses/>.

//! # System Module
//!
//! The System module provides low-level access to core types and cross-cutting utilities.
//! It acts as the base layer for other SRML modules to interact with the Substrate framework components.
//!
//! - [`system::Trait`](./trait.Trait.html)
//!
//! ## Overview
//!
//! The System module defines the core data types used in a Substrate runtime.
//! It also provides several utility functions (see [`Module`](./struct.Module.html)) for other runtime modules.
//!
//! In addition, it manages the storage items for extrinsics data, indexes, event records, and digest items,
//! among other things that support the execution of the current block.
//!
//! It also handles low-level tasks like depositing logs, basic set up and take down of
//! temporary storage entries, and access to previous block hashes.
//!
//! ## Interface
//!
//! ### Dispatchable Functions
//!
//! The System module does not implement any dispatchable functions.
//!
//! ### Public Functions
//!
//! See the [`Module`](./struct.Module.html) struct for details of publicly available functions.
//!
//! ### Signed Extensions
//!
//! The system module defines the following extensions:
//!
//!   - [`CheckWeight`]: Checks the weight and length of the block and ensure that it does not
//!     exceed the limits.
//!   - [`CheckNonce`]: Checks the nonce of the transaction. Contains a single payload of type
//!     `T::Index`.
//!   - [`CheckEra`]: Checks the era of the transaction. Contains a single payload of type `Era`.
//!   - [`CheckGenesis`]: Checks the provided genesis hash of the transaction. Must be a part of the
//!     signed payload of the transaction.
//!   - [`CheckVersion`]: Checks that the runtime version is the same as the one encoded in the
//!     transaction.
//!
//! Lookup the runtime aggregator file (e.g. `node/runtime`) to see the full list of signed
//! extensions included in a chain.
//!
//! ## Usage
//!
//! ### Prerequisites
//!
//! Import the System module and derive your module's configuration trait from the system trait.
//!
//! ### Example - Get extrinsic count and parent hash for the current block
//!
//! ```
//! use support::{decl_module, dispatch::Result};
//! use palette_system::{self as system, ensure_signed};
//!
//! pub trait Trait: system::Trait {}
//!
//! decl_module! {
//! 	pub struct Module<T: Trait> for enum Call where origin: T::Origin {
//! 		pub fn system_module_example(origin) -> Result {
//! 			let _sender = ensure_signed(origin)?;
//! 			let _extrinsic_count = <system::Module<T>>::extrinsic_count();
//! 			let _parent_hash = <system::Module<T>>::parent_hash();
//! 			Ok(())
//! 		}
//! 	}
//! }
//! # fn main() { }
//! ```

#![cfg_attr(not(feature = "std"), no_std)]

#[cfg(feature = "std")]
use serde::Serialize;
use rstd::prelude::*;
#[cfg(any(feature = "std", test))]
use rstd::map;
use rstd::marker::PhantomData;
use rstd::fmt::Debug;
use sr_version::RuntimeVersion;
use sr_primitives::{
	RuntimeDebug,
<<<<<<< HEAD
	generic::{self, Era}, Perbill, DispatchOutcome, DispatchError,
	weights::{Weight, DispatchInfo, DispatchClass, SimpleDispatchInfo},
=======
	generic::{self, Era}, Perbill, ApplyError, ApplyOutcome, DispatchError,
>>>>>>> c86d2137
	transaction_validity::{
		ValidTransaction, TransactionPriority, TransactionLongevity, TransactionValidityError,
		InvalidTransaction, TransactionValidity,
	},
	traits::{
		self, CheckEqual, SimpleArithmetic, Zero, SignedExtension, Lookup, LookupError,
		SimpleBitOps, Hash, Member, MaybeDisplay, EnsureOrigin, SaturatedConversion,
		MaybeSerialize, MaybeSerializeDeserialize, StaticLookup, One, Bounded,
	},
};

use primitives::storage::well_known_keys;
use support::{
	decl_module, decl_event, decl_storage, decl_error, storage, Parameter,
	traits::{Contains, Get},
	weights::{Weight, DispatchInfo, DispatchClass, SimpleDispatchInfo},
};
use codec::{Encode, Decode};

#[cfg(any(feature = "std", test))]
use runtime_io::TestExternalities;

#[cfg(any(feature = "std", test))]
use primitives::ChangesTrieConfiguration;

pub mod offchain;

/// Handler for when a new account has been created.
#[impl_trait_for_tuples::impl_for_tuples(30)]
pub trait OnNewAccount<AccountId> {
	/// A new account `who` has been registered.
	fn on_new_account(who: &AccountId);
}

/// Determiner to say whether a given account is unused.
pub trait IsDeadAccount<AccountId> {
	/// Is the given account dead?
	fn is_dead_account(who: &AccountId) -> bool;
}

impl<AccountId> IsDeadAccount<AccountId> for () {
	fn is_dead_account(_who: &AccountId) -> bool {
		true
	}
}

/// Compute the trie root of a list of extrinsics.
pub fn extrinsics_root<H: Hash, E: codec::Encode>(extrinsics: &[E]) -> H::Output {
	extrinsics_data_root::<H>(extrinsics.iter().map(codec::Encode::encode).collect())
}

/// Compute the trie root of a list of extrinsics.
pub fn extrinsics_data_root<H: Hash>(xts: Vec<Vec<u8>>) -> H::Output {
	H::ordered_trie_root(xts)
}

pub trait Trait: 'static + Eq + Clone {
	/// The aggregated `Origin` type used by dispatchable calls.
	type Origin:
		Into<Result<RawOrigin<Self::AccountId>, Self::Origin>> + From<RawOrigin<Self::AccountId>>;

	/// The aggregated `Call` type.
	type Call: Debug;

	/// Account index (aka nonce) type. This stores the number of previous transactions associated
	/// with a sender account.
	type Index:
		Parameter + Member + MaybeSerialize + Debug + Default + MaybeDisplay + SimpleArithmetic
		+ Copy;

	/// The block number type used by the runtime.
	type BlockNumber:
		Parameter + Member + MaybeSerializeDeserialize + Debug + MaybeDisplay + SimpleArithmetic
		+ Default + Bounded + Copy + rstd::hash::Hash;

	/// The output of the `Hashing` function.
	type Hash:
		Parameter + Member + MaybeSerializeDeserialize + Debug + MaybeDisplay + SimpleBitOps
		+ Default + Copy + CheckEqual + rstd::hash::Hash + AsRef<[u8]> + AsMut<[u8]>;

	/// The hashing system (algorithm) being used in the runtime (e.g. Blake2).
	type Hashing: Hash<Output = Self::Hash>;

	/// The user account identifier type for the runtime.
	type AccountId: Parameter + Member + MaybeSerializeDeserialize + Debug + MaybeDisplay + Ord
		+ Default;

	/// Converting trait to take a source type and convert to `AccountId`.
	///
	/// Used to define the type and conversion mechanism for referencing accounts in transactions.
	/// It's perfectly reasonable for this to be an identity conversion (with the source type being
	/// `AccountId`), but other modules (e.g. Indices module) may provide more functional/efficient
	/// alternatives.
	type Lookup: StaticLookup<Target = Self::AccountId>;

	/// The block header.
	type Header: Parameter + traits::Header<
		Number = Self::BlockNumber,
		Hash = Self::Hash,
	>;

	/// The aggregated event type of the runtime.
	type Event: Parameter + Member + From<Event> + Debug;

	/// Maximum number of block number to block hash mappings to keep (oldest pruned first).
	type BlockHashCount: Get<Self::BlockNumber>;

	/// The maximum weight of a block.
	type MaximumBlockWeight: Get<Weight>;

	/// The maximum length of a block (in bytes).
	type MaximumBlockLength: Get<u32>;

	/// The portion of the block that is available to normal transaction. The rest can only be used
	/// by operational transactions. This can be applied to any resource limit managed by the system
	/// module, including weight and length.
	type AvailableBlockRatio: Get<Perbill>;

	/// Get the chain's current version.
	type Version: Get<RuntimeVersion>;
}

pub type DigestOf<T> = generic::Digest<<T as Trait>::Hash>;
pub type DigestItemOf<T> = generic::DigestItem<<T as Trait>::Hash>;

pub type Key = Vec<u8>;
pub type KeyValue = (Vec<u8>, Vec<u8>);

decl_module! {
	pub struct Module<T: Trait> for enum Call where origin: T::Origin {
		type Error = Error;

		/// A big dispatch that will disallow any other transaction to be included.
		// TODO: this must be preferable available for testing really (not possible at the moment).
		#[weight = SimpleDispatchInfo::MaxOperational]
		fn fill_block(origin) {
			ensure_root(origin)?;
		}

		/// Make some on-chain remark.
		#[weight = SimpleDispatchInfo::FixedNormal(10_000)]
		fn remark(origin, _remark: Vec<u8>) {
			ensure_signed(origin)?;
		}

		/// Set the number of pages in the WebAssembly environment's heap.
		#[weight = SimpleDispatchInfo::FixedOperational(10_000)]
		fn set_heap_pages(origin, pages: u64) {
			ensure_root(origin)?;
			storage::unhashed::put_raw(well_known_keys::HEAP_PAGES, &pages.encode());
		}

		/// Set the new code.
		#[weight = SimpleDispatchInfo::FixedOperational(200_000)]
		pub fn set_code(origin, new: Vec<u8>) {
			ensure_root(origin)?;
			storage::unhashed::put_raw(well_known_keys::CODE, &new);
		}

		/// Set some items of storage.
		#[weight = SimpleDispatchInfo::FixedOperational(10_000)]
		fn set_storage(origin, items: Vec<KeyValue>) {
			ensure_root(origin)?;
			for i in &items {
				storage::unhashed::put_raw(&i.0, &i.1);
			}
		}

		/// Kill some items from storage.
		#[weight = SimpleDispatchInfo::FixedOperational(10_000)]
		fn kill_storage(origin, keys: Vec<Key>) {
			ensure_root(origin)?;
			for key in &keys {
				storage::unhashed::kill(&key);
			}
		}

		/// Kill all storage items with a key that starts with the given prefix.
		#[weight = SimpleDispatchInfo::FixedOperational(10_000)]
		fn kill_prefix(origin, prefix: Key) {
			ensure_root(origin)?;
			storage::unhashed::kill_prefix(&prefix);
		}
	}
}

/// A phase of a block's execution.
#[derive(Encode, Decode, RuntimeDebug)]
#[cfg_attr(feature = "std", derive(Serialize, PartialEq, Eq, Clone))]
pub enum Phase {
	/// Applying an extrinsic.
	ApplyExtrinsic(u32),
	/// The end.
	Finalization,
}

/// Record of an event happening.
#[derive(Encode, Decode, RuntimeDebug)]
#[cfg_attr(feature = "std", derive(Serialize, PartialEq, Eq, Clone))]
pub struct EventRecord<E: Parameter + Member, T> {
	/// The phase of the block it happened in.
	pub phase: Phase,
	/// The event itself.
	pub event: E,
	/// The list of the topics this event has.
	pub topics: Vec<T>,
}

decl_event!(
	/// Event for the System module.
	pub enum Event {
		/// An extrinsic completed successfully.
		ExtrinsicSuccess(DispatchInfo),
		/// An extrinsic failed.
		ExtrinsicFailed(DispatchError, DispatchInfo),
	}
);

decl_error! {
	/// Error for the System module
	pub enum Error {
		RequireSignedOrigin,
		RequireRootOrigin,
		RequireNoOrigin,
	}
}

/// Origin for the System module.
#[derive(PartialEq, Eq, Clone, RuntimeDebug)]
pub enum RawOrigin<AccountId> {
	/// The system itself ordained this dispatch to happen: this is the highest privilege level.
	Root,
	/// It is signed by some public key and we provide the `AccountId`.
	Signed(AccountId),
	/// It is signed by nobody, can be either:
	/// * included and agreed upon by the validators anyway,
	/// * or unsigned transaction validated by a module.
	None,
}

impl<AccountId> From<Option<AccountId>> for RawOrigin<AccountId> {
	fn from(s: Option<AccountId>) -> RawOrigin<AccountId> {
		match s {
			Some(who) => RawOrigin::Signed(who),
			None => RawOrigin::None,
		}
	}
}

/// Exposed trait-generic origin type.
pub type Origin<T> = RawOrigin<<T as Trait>::AccountId>;

// Create a Hash with 69 for each byte,
// only used to build genesis config.
#[cfg(feature = "std")]
fn hash69<T: AsMut<[u8]> + Default>() -> T {
	let mut h = T::default();
	h.as_mut().iter_mut().for_each(|byte| *byte = 69);
	h
}

/// This type alias represents an index of an event.
///
/// We use `u32` here because this index is used as index for `Events<T>`
/// which can't contain more than `u32::max_value()` items.
type EventIndex = u32;

decl_storage! {
	trait Store for Module<T: Trait> as System {
		/// Extrinsics nonce for accounts.
		pub AccountNonce get(fn account_nonce): map T::AccountId => T::Index;
		/// Total extrinsics count for the current block.
		ExtrinsicCount: Option<u32>;
		/// Total weight for all extrinsics put together, for the current block.
		AllExtrinsicsWeight: Option<Weight>;
		/// Total length (in bytes) for all extrinsics put together, for the current block.
		AllExtrinsicsLen: Option<u32>;
		/// Map of block numbers to block hashes.
		pub BlockHash get(fn block_hash) build(|_| vec![(T::BlockNumber::zero(), hash69())]): map T::BlockNumber => T::Hash;
		/// Extrinsics data for the current block (maps an extrinsic's index to its data).
		ExtrinsicData get(fn extrinsic_data): map u32 => Vec<u8>;
		/// The current block number being processed. Set by `execute_block`.
		Number get(fn block_number) build(|_| 1.into()): T::BlockNumber;
		/// Hash of the previous block.
		ParentHash get(fn parent_hash) build(|_| hash69()): T::Hash;
		/// Extrinsics root of the current block, also part of the block header.
		ExtrinsicsRoot get(fn extrinsics_root): T::Hash;
		/// Digest of the current block, also part of the block header.
		Digest get(fn digest): DigestOf<T>;
		/// Events deposited for the current block.
		Events get(fn events): Vec<EventRecord<T::Event, T::Hash>>;
		/// The number of events in the `Events<T>` list.
		EventCount get(fn event_count): EventIndex;

		// TODO: https://github.com/paritytech/substrate/issues/2553
		// Possibly, we can improve it by using something like:
		// `Option<(BlockNumber, Vec<EventIndex>)>`, however in this case we won't be able to use
		// `EventTopics::append`.

		/// Mapping between a topic (represented by T::Hash) and a vector of indexes
		/// of events in the `<Events<T>>` list.
		///
		/// The first key serves no purpose. This field is declared as double_map just
		/// for convenience of using `remove_prefix`.
		///
		/// All topic vectors have deterministic storage locations depending on the topic. This
		/// allows light-clients to leverage the changes trie storage tracking mechanism and
		/// in case of changes fetch the list of events of interest.
		///
		/// The value has the type `(T::BlockNumber, EventIndex)` because if we used only just
		/// the `EventIndex` then in case if the topic has the same contents on the next block
		/// no notification will be triggered thus the event might be lost.
		EventTopics get(fn event_topics): double_map hasher(blake2_256) (), blake2_256(T::Hash)
			=> Vec<(T::BlockNumber, EventIndex)>;
	}
	add_extra_genesis {
		config(changes_trie_config): Option<ChangesTrieConfiguration>;
		#[serde(with = "primitives::bytes")]
		config(code): Vec<u8>;

		build(|config: &GenesisConfig| {
			use codec::Encode;

			runtime_io::storage::set(well_known_keys::CODE, &config.code);
			runtime_io::storage::set(well_known_keys::EXTRINSIC_INDEX, &0u32.encode());

			if let Some(ref changes_trie_config) = config.changes_trie_config {
				runtime_io::storage::set(
					well_known_keys::CHANGES_TRIE_CONFIG,
					&changes_trie_config.encode(),
				);
			}
		});
	}
}

pub struct EnsureRoot<AccountId>(rstd::marker::PhantomData<AccountId>);
impl<
	O: Into<Result<RawOrigin<AccountId>, O>> + From<RawOrigin<AccountId>>,
	AccountId,
> EnsureOrigin<O> for EnsureRoot<AccountId> {
	type Success = ();
	fn try_origin(o: O) -> Result<Self::Success, O> {
		o.into().and_then(|o| match o {
			RawOrigin::Root => Ok(()),
			r => Err(O::from(r)),
		})
	}
}

pub struct EnsureSigned<AccountId>(rstd::marker::PhantomData<AccountId>);
impl<
	O: Into<Result<RawOrigin<AccountId>, O>> + From<RawOrigin<AccountId>>,
	AccountId,
> EnsureOrigin<O> for EnsureSigned<AccountId> {
	type Success = AccountId;
	fn try_origin(o: O) -> Result<Self::Success, O> {
		o.into().and_then(|o| match o {
			RawOrigin::Signed(who) => Ok(who),
			r => Err(O::from(r)),
		})
	}
}

pub struct EnsureSignedBy<Who, AccountId>(rstd::marker::PhantomData<(Who, AccountId)>);
impl<
	O: Into<Result<RawOrigin<AccountId>, O>> + From<RawOrigin<AccountId>>,
	Who: Contains<AccountId>,
	AccountId: PartialEq + Clone,
> EnsureOrigin<O> for EnsureSignedBy<Who, AccountId> {
	type Success = AccountId;
	fn try_origin(o: O) -> Result<Self::Success, O> {
		o.into().and_then(|o| match o {
			RawOrigin::Signed(ref who) if Who::contains(who) => Ok(who.clone()),
			r => Err(O::from(r)),
		})
	}
}

pub struct EnsureNone<AccountId>(rstd::marker::PhantomData<AccountId>);
impl<
	O: Into<Result<RawOrigin<AccountId>, O>> + From<RawOrigin<AccountId>>,
	AccountId,
> EnsureOrigin<O> for EnsureNone<AccountId> {
	type Success = ();
	fn try_origin(o: O) -> Result<Self::Success, O> {
		o.into().and_then(|o| match o {
			RawOrigin::None => Ok(()),
			r => Err(O::from(r)),
		})
	}
}

pub struct EnsureNever<T>(rstd::marker::PhantomData<T>);
impl<O, T> EnsureOrigin<O> for EnsureNever<T> {
	type Success = T;
	fn try_origin(o: O) -> Result<Self::Success, O> {
		Err(o)
	}
}

/// Ensure that the origin `o` represents a signed extrinsic (i.e. transaction).
/// Returns `Ok` with the account that signed the extrinsic or an `Err` otherwise.
pub fn ensure_signed<OuterOrigin, AccountId>(o: OuterOrigin) -> Result<AccountId, Error>
	where OuterOrigin: Into<Result<RawOrigin<AccountId>, OuterOrigin>>
{
	match o.into() {
		Ok(RawOrigin::Signed(t)) => Ok(t),
		_ => Err(Error::RequireSignedOrigin),
	}
}

/// Ensure that the origin `o` represents the root. Returns `Ok` or an `Err` otherwise.
pub fn ensure_root<OuterOrigin, AccountId>(o: OuterOrigin) -> Result<(), Error>
	where OuterOrigin: Into<Result<RawOrigin<AccountId>, OuterOrigin>>
{
	match o.into() {
		Ok(RawOrigin::Root) => Ok(()),
		_ => Err(Error::RequireRootOrigin),
	}
}

/// Ensure that the origin `o` represents an unsigned extrinsic. Returns `Ok` or an `Err` otherwise.
pub fn ensure_none<OuterOrigin, AccountId>(o: OuterOrigin) -> Result<(), Error>
	where OuterOrigin: Into<Result<RawOrigin<AccountId>, OuterOrigin>>
{
	match o.into() {
		Ok(RawOrigin::None) => Ok(()),
		_ => Err(Error::RequireNoOrigin),
	}
}

impl<T: Trait> Module<T> {
	/// Deposits an event into this block's event record.
	pub fn deposit_event(event: impl Into<T::Event>) {
		Self::deposit_event_indexed(&[], event.into());
	}

	/// Deposits an event into this block's event record adding this event
	/// to the corresponding topic indexes.
	///
	/// This will update storage entries that correspond to the specified topics.
	/// It is expected that light-clients could subscribe to this topics.
	pub fn deposit_event_indexed(topics: &[T::Hash], event: T::Event) {
		let extrinsic_index = Self::extrinsic_index();
		let phase = extrinsic_index.map_or(Phase::Finalization, |c| Phase::ApplyExtrinsic(c));
		let event = EventRecord {
			phase,
			event,
			topics: topics.iter().cloned().collect::<Vec<_>>(),
		};

		// Index of the to be added event.
		let event_idx = {
			let old_event_count = EventCount::get();
			let new_event_count = match old_event_count.checked_add(1) {
				// We've reached the maximum number of events at this block, just
				// don't do anything and leave the event_count unaltered.
				None => return,
				Some(nc) => nc,
			};
			EventCount::put(new_event_count);
			old_event_count
		};

		// Appending can only fail if `Events<T>` can not be decoded or
		// when we try to insert more than `u32::max_value()` events.
		//
		// We perform early return if we've reached the maximum capacity of the event list,
		// so `Events<T>` seems to be corrupted. Also, this has happened after the start of execution
		// (since the event list is cleared at the block initialization).
		if <Events<T>>::append([event].iter()).is_err() {
			// The most sensible thing to do here is to just ignore this event and wait until the
			// new block.
			return;
		}

		let block_no = Self::block_number();
		for topic in topics {
			// The same applies here.
			if <EventTopics<T>>::append(&(), topic, &[(block_no, event_idx)]).is_err() {
				return;
			}
		}
	}

	/// Gets the index of extrinsic that is currently executing.
	pub fn extrinsic_index() -> Option<u32> {
		storage::unhashed::get(well_known_keys::EXTRINSIC_INDEX)
	}

	/// Gets extrinsics count.
	pub fn extrinsic_count() -> u32 {
		ExtrinsicCount::get().unwrap_or_default()
	}

	/// Gets a total weight of all executed extrinsics.
	pub fn all_extrinsics_weight() -> Weight {
		AllExtrinsicsWeight::get().unwrap_or_default()
	}

	pub fn all_extrinsics_len() -> u32 {
		AllExtrinsicsLen::get().unwrap_or_default()
	}

	/// Inform the system module of some additional weight that should be accounted for, in the
	/// current block.
	///
	/// NOTE: use with extra care; this function is made public only be used for certain modules
	/// that need it. A runtime that does not have dynamic calls should never need this and should
	/// stick to static weights. A typical use case for this is inner calls or smart contract calls.
	/// Furthermore, it only makes sense to use this when it is presumably  _cheap_ to provide the
	/// argument `weight`; In other words, if this function is to be used to account for some
	/// unknown, user provided call's weight, it would only make sense to use it if you are sure you
	/// can rapidly compute the weight of the inner call.
	///
	/// Even more dangerous is to note that this function does NOT take any action, if the new sum
	/// of block weight is more than the block weight limit. This is what the _unchecked_.
	///
	/// Another potential use-case could be for the `on_initialise` and `on_finalize` hooks.
	///
	/// If no previous weight exists, the function initializes the weight to zero.
	pub fn register_extra_weight_unchecked(weight: Weight) {
		let current_weight = AllExtrinsicsWeight::get().unwrap_or_default();
		let next_weight = current_weight.saturating_add(weight).min(T::MaximumBlockWeight::get());
		AllExtrinsicsWeight::put(next_weight);
	}

	/// Start the execution of a particular block.
	pub fn initialize(
		number: &T::BlockNumber,
		parent_hash: &T::Hash,
		txs_root: &T::Hash,
		digest: &DigestOf<T>,
	) {
		// populate environment
		storage::unhashed::put(well_known_keys::EXTRINSIC_INDEX, &0u32);
		<Number<T>>::put(number);
		<Digest<T>>::put(digest);
		<ParentHash<T>>::put(parent_hash);
		<BlockHash<T>>::insert(*number - One::one(), parent_hash);
		<ExtrinsicsRoot<T>>::put(txs_root);
		<Events<T>>::kill();
		EventCount::kill();
		<EventTopics<T>>::remove_prefix(&());
	}

	/// Remove temporary "environment" entries in storage.
	pub fn finalize() -> T::Header {
		ExtrinsicCount::kill();
		AllExtrinsicsWeight::kill();
		AllExtrinsicsLen::kill();

		let number = <Number<T>>::take();
		let parent_hash = <ParentHash<T>>::take();
		let mut digest = <Digest<T>>::take();
		let extrinsics_root = <ExtrinsicsRoot<T>>::take();

		// move block hash pruning window by one block
		let block_hash_count = <T::BlockHashCount>::get();
		if number > block_hash_count {
			let to_remove = number - block_hash_count - One::one();

			// keep genesis hash
			if to_remove != Zero::zero() {
				<BlockHash<T>>::remove(to_remove);
			}
		}

		let storage_root = T::Hashing::storage_root();
		let storage_changes_root = T::Hashing::storage_changes_root(parent_hash);

		// we can't compute changes trie root earlier && put it to the Digest
		// because it will include all currently existing temporaries.
		if let Some(storage_changes_root) = storage_changes_root {
			let item = generic::DigestItem::ChangesTrieRoot(storage_changes_root);
			digest.push(item);
		}

		// The following fields
		//
		// - <Events<T>>
		// - <EventCount<T>>
		// - <EventTopics<T>>
		//
		// stay to be inspected by the client and will be cleared by `Self::initialize`.

		<T::Header as traits::Header>::new(number, extrinsics_root, storage_root, parent_hash, digest)
	}

	/// Deposits a log and ensures it matches the block's log data.
	pub fn deposit_log(item: DigestItemOf<T>) {
		let mut l = <Digest<T>>::get();
		l.push(item);
		<Digest<T>>::put(l);
	}

	/// Get the basic externalities for this module, useful for tests.
	#[cfg(any(feature = "std", test))]
	pub fn externalities() -> TestExternalities {
		TestExternalities::new((map![
			<BlockHash<T>>::hashed_key_for(T::BlockNumber::zero()) => [69u8; 32].encode(),
			<Number<T>>::hashed_key().to_vec() => T::BlockNumber::one().encode(),
			<ParentHash<T>>::hashed_key().to_vec() => [69u8; 32].encode()
		], map![]))
	}

	/// Set the block number to something in particular. Can be used as an alternative to
	/// `initialize` for tests that don't need to bother with the other environment entries.
	#[cfg(any(feature = "std", test))]
	pub fn set_block_number(n: T::BlockNumber) {
		<Number<T>>::put(n);
	}

	/// Sets the index of extrinsic that is currently executing.
	#[cfg(any(feature = "std", test))]
	pub fn set_extrinsic_index(extrinsic_index: u32) {
		storage::unhashed::put(well_known_keys::EXTRINSIC_INDEX, &extrinsic_index)
	}

	/// Set the parent hash number to something in particular. Can be used as an alternative to
	/// `initialize` for tests that don't need to bother with the other environment entries.
	#[cfg(any(feature = "std", test))]
	pub fn set_parent_hash(n: T::Hash) {
		<ParentHash<T>>::put(n);
	}

	/// Set the current block weight. This should only be used in some integration tests.
	#[cfg(any(feature = "std", test))]
	pub fn set_block_limits(weight: Weight, len: usize) {
		AllExtrinsicsWeight::put(weight);
		AllExtrinsicsLen::put(len as u32);
	}

	/// Return the chain's current runtime version.
	pub fn runtime_version() -> RuntimeVersion { T::Version::get() }

	/// Increment a particular account's nonce by 1.
	pub fn inc_account_nonce(who: &T::AccountId) {
		<AccountNonce<T>>::insert(who, Self::account_nonce(who) + T::Index::one());
	}

	/// Note what the extrinsic data of the current extrinsic index is. If this
	/// is called, then ensure `derive_extrinsics` is also called before
	/// block-building is completed.
	///
	/// NOTE: This function is called only when the block is being constructed locally.
	/// `execute_block` doesn't note any extrinsics.
	pub fn note_extrinsic(encoded_xt: Vec<u8>) {
		ExtrinsicData::insert(Self::extrinsic_index().unwrap_or_default(), encoded_xt);
	}

	/// To be called immediately after an extrinsic has been applied.
<<<<<<< HEAD
	pub fn note_applied_extrinsic(outcome: &DispatchOutcome, _encoded_len: u32) {
		Self::deposit_event(
			match outcome {
				Ok(()) => Event::ExtrinsicSuccess,
				Err(err) => Event::ExtrinsicFailed(err.clone()),
=======
	pub fn note_applied_extrinsic(r: &ApplyOutcome, _encoded_len: u32, info: DispatchInfo) {
		Self::deposit_event(
			match r {
				Ok(()) => Event::ExtrinsicSuccess(info),
				Err(err) => Event::ExtrinsicFailed(err.clone(), info),
>>>>>>> c86d2137
			}
		);

		let next_extrinsic_index = Self::extrinsic_index().unwrap_or_default() + 1u32;

		storage::unhashed::put(well_known_keys::EXTRINSIC_INDEX, &next_extrinsic_index);
	}

	/// To be called immediately after `note_applied_extrinsic` of the last extrinsic of the block
	/// has been called.
	pub fn note_finished_extrinsics() {
		let extrinsic_index: u32 = storage::unhashed::take(well_known_keys::EXTRINSIC_INDEX)
			.unwrap_or_default();
		ExtrinsicCount::put(extrinsic_index);
	}

	/// Remove all extrinsic data and save the extrinsics trie root.
	pub fn derive_extrinsics() {
		let extrinsics = (0..ExtrinsicCount::get().unwrap_or_default())
			.map(ExtrinsicData::take).collect();
		let xts_root = extrinsics_data_root::<T::Hashing>(extrinsics);
		<ExtrinsicsRoot<T>>::put(xts_root);
	}
}

/// resource limit check.
#[derive(Encode, Decode, Clone, Eq, PartialEq)]
pub struct CheckWeight<T: Trait + Send + Sync>(PhantomData<T>);

impl<T: Trait + Send + Sync> CheckWeight<T> {
	/// Get the quota ratio of each dispatch class type. This indicates that all operational
	/// dispatches can use the full capacity of any resource, while user-triggered ones can consume
	/// a portion.
	fn get_dispatch_limit_ratio(class: DispatchClass) -> Perbill {
		match class {
			DispatchClass::Operational => Perbill::one(),
			DispatchClass::Normal => T::AvailableBlockRatio::get(),
		}
	}

	/// Checks if the current extrinsic can fit into the block with respect to block weight limits.
	///
	/// Upon successes, it returns the new block weight as a `Result`.
	fn check_weight(
		info: <Self as SignedExtension>::DispatchInfo,
	) -> Result<Weight, TransactionValidityError> {
		let current_weight = Module::<T>::all_extrinsics_weight();
		let maximum_weight = T::MaximumBlockWeight::get();
		let limit = Self::get_dispatch_limit_ratio(info.class) * maximum_weight;
		let added_weight = info.weight.min(limit);
		let next_weight = current_weight.saturating_add(added_weight);
		if next_weight > limit {
			Err(InvalidTransaction::ExhaustsResources.into())
		} else {
			Ok(next_weight)
		}
	}

	/// Checks if the current extrinsic can fit into the block with respect to block length limits.
	///
	/// Upon successes, it returns the new block length as a `Result`.
	fn check_block_length(
		info: <Self as SignedExtension>::DispatchInfo,
		len: usize,
	) -> Result<u32, TransactionValidityError> {
		let current_len = Module::<T>::all_extrinsics_len();
		let maximum_len = T::MaximumBlockLength::get();
		let limit = Self::get_dispatch_limit_ratio(info.class) * maximum_len;
		let added_len = len as u32;
		let next_len = current_len.saturating_add(added_len);
		if next_len > limit {
			Err(InvalidTransaction::ExhaustsResources.into())
		} else {
			Ok(next_len)
		}
	}

	/// get the priority of an extrinsic denoted by `info`.
	fn get_priority(info: <Self as SignedExtension>::DispatchInfo) -> TransactionPriority {
		match info.class {
			DispatchClass::Normal => info.weight.into(),
			DispatchClass::Operational => Bounded::max_value()
		}
	}

	/// Creates new `SignedExtension` to check weight of the extrinsic.
	pub fn new() -> Self {
		Self(PhantomData)
	}
}

impl<T: Trait + Send + Sync> SignedExtension for CheckWeight<T> {
	type AccountId = T::AccountId;
	type Call = T::Call;
	type AdditionalSigned = ();
	type DispatchInfo = DispatchInfo;
	type Pre = ();

	fn additional_signed(&self) -> rstd::result::Result<(), TransactionValidityError> { Ok(()) }

	fn pre_dispatch(
		self,
		_who: &Self::AccountId,
		_call: &Self::Call,
		info: Self::DispatchInfo,
		len: usize,
	) -> Result<(), TransactionValidityError> {
		let next_len = Self::check_block_length(info, len)?;
		AllExtrinsicsLen::put(next_len);
		let next_weight = Self::check_weight(info)?;
		AllExtrinsicsWeight::put(next_weight);
		Ok(())
	}

	fn validate(
		&self,
		_who: &Self::AccountId,
		_call: &Self::Call,
		info: Self::DispatchInfo,
		len: usize,
	) -> TransactionValidity {
		// There is no point in writing to storage here since changes are discarded. This basically
		// discards any transaction which is bigger than the length or weight limit **alone**, which
		// is a guarantee that it will fail in the pre-dispatch phase.
		if let Err(e) = Self::check_block_length(info, len) {
			return Err(e);
		}

		if let Err(e) = Self::check_weight(info) {
			return Err(e);
		}

		Ok(ValidTransaction { priority: Self::get_priority(info), ..Default::default() })
	}
}

impl<T: Trait + Send + Sync> Debug for CheckWeight<T> {
	#[cfg(feature = "std")]
	fn fmt(&self, f: &mut rstd::fmt::Formatter) -> rstd::fmt::Result {
		write!(f, "CheckWeight")
	}

	#[cfg(not(feature = "std"))]
	fn fmt(&self, _: &mut rstd::fmt::Formatter) -> rstd::fmt::Result {
		Ok(())
	}
}

/// Nonce check and increment to give replay protection for transactions.
#[derive(Encode, Decode, Clone, Eq, PartialEq)]
pub struct CheckNonce<T: Trait>(#[codec(compact)] T::Index);

impl<T: Trait> CheckNonce<T> {
	/// utility constructor. Used only in client/factory code.
	pub fn from(nonce: T::Index) -> Self {
		Self(nonce)
	}
}

impl<T: Trait> Debug for CheckNonce<T> {
	#[cfg(feature = "std")]
	fn fmt(&self, f: &mut rstd::fmt::Formatter) -> rstd::fmt::Result {
		self.0.fmt(f)
	}

	#[cfg(not(feature = "std"))]
	fn fmt(&self, _: &mut rstd::fmt::Formatter) -> rstd::fmt::Result {
		Ok(())
	}
}

impl<T: Trait> SignedExtension for CheckNonce<T> {
	type AccountId = T::AccountId;
	type Call = T::Call;
	type AdditionalSigned = ();
	type DispatchInfo = DispatchInfo;
	type Pre = ();

	fn additional_signed(&self) -> rstd::result::Result<(), TransactionValidityError> { Ok(()) }

	fn pre_dispatch(
		self,
		who: &Self::AccountId,
		_call: &Self::Call,
		_info: Self::DispatchInfo,
		_len: usize,
	) -> Result<(), TransactionValidityError> {
		let expected = <AccountNonce<T>>::get(who);
		if self.0 != expected {
			return Err(
				if self.0 < expected {
					InvalidTransaction::Stale
				} else {
					InvalidTransaction::Future
				}.into()
			)
		}

		<AccountNonce<T>>::insert(who, expected + T::Index::one());
		Ok(())
	}

	fn validate(
		&self,
		who: &Self::AccountId,
		_call: &Self::Call,
		info: Self::DispatchInfo,
		_len: usize,
	) -> TransactionValidity {
		// check index
		let expected = <AccountNonce<T>>::get(who);
		if self.0 < expected {
			return InvalidTransaction::Stale.into()
		}

		let provides = vec![Encode::encode(&(who, self.0))];
		let requires = if expected < self.0 {
			vec![Encode::encode(&(who, self.0 - One::one()))]
		} else {
			vec![]
		};

		Ok(ValidTransaction {
			priority: info.weight as TransactionPriority,
			requires,
			provides,
			longevity: TransactionLongevity::max_value(),
			propagate: true,
		})
	}
}

/// Check for transaction mortality.
#[derive(Encode, Decode, Clone, Eq, PartialEq)]
pub struct CheckEra<T: Trait + Send + Sync>((Era, rstd::marker::PhantomData<T>));

impl<T: Trait + Send + Sync> CheckEra<T> {
	/// utility constructor. Used only in client/factory code.
	pub fn from(era: Era) -> Self {
		Self((era, rstd::marker::PhantomData))
	}
}

impl<T: Trait + Send + Sync> Debug for CheckEra<T> {
	#[cfg(feature = "std")]
	fn fmt(&self, f: &mut rstd::fmt::Formatter) -> rstd::fmt::Result {
		self.0.fmt(f)
	}

	#[cfg(not(feature = "std"))]
	fn fmt(&self, _: &mut rstd::fmt::Formatter) -> rstd::fmt::Result {
		Ok(())
	}
}

impl<T: Trait + Send + Sync> SignedExtension for CheckEra<T> {
	type AccountId = T::AccountId;
	type Call = T::Call;
	type AdditionalSigned = T::Hash;
	type DispatchInfo = DispatchInfo;
	type Pre = ();

	fn validate(
		&self,
		_who: &Self::AccountId,
		_call: &Self::Call,
		_info: Self::DispatchInfo,
		_len: usize,
	) -> TransactionValidity {
		let current_u64 = <Module<T>>::block_number().saturated_into::<u64>();
		let valid_till = (self.0).0.death(current_u64);
		Ok(ValidTransaction {
			longevity: valid_till.saturating_sub(current_u64),
			..Default::default()
		})
	}

	fn additional_signed(&self) -> Result<Self::AdditionalSigned, TransactionValidityError> {
		let current_u64 = <Module<T>>::block_number().saturated_into::<u64>();
		let n = (self.0).0.birth(current_u64).saturated_into::<T::BlockNumber>();
		if !<BlockHash<T>>::exists(n) {
			Err(InvalidTransaction::AncientBirthBlock.into())
		} else {
			Ok(<Module<T>>::block_hash(n))
		}
	}
}

/// Nonce check and increment to give replay protection for transactions.
#[derive(Encode, Decode, Clone, Eq, PartialEq)]
pub struct CheckGenesis<T: Trait + Send + Sync>(rstd::marker::PhantomData<T>);

impl<T: Trait + Send + Sync> Debug for CheckGenesis<T> {
	#[cfg(feature = "std")]
	fn fmt(&self, f: &mut rstd::fmt::Formatter) -> rstd::fmt::Result {
		write!(f, "CheckGenesis")
	}

	#[cfg(not(feature = "std"))]
	fn fmt(&self, _: &mut rstd::fmt::Formatter) -> rstd::fmt::Result {
		Ok(())
	}
}

impl<T: Trait + Send + Sync> CheckGenesis<T> {
	/// Creates new `SignedExtension` to check genesis hash.
	pub fn new() -> Self {
		Self(rstd::marker::PhantomData)
	}
}

impl<T: Trait + Send + Sync> SignedExtension for CheckGenesis<T> {
	type AccountId = T::AccountId;
	type Call = <T as Trait>::Call;
	type AdditionalSigned = T::Hash;
	type DispatchInfo = DispatchInfo;
	type Pre = ();

	fn additional_signed(&self) -> Result<Self::AdditionalSigned, TransactionValidityError> {
		Ok(<Module<T>>::block_hash(T::BlockNumber::zero()))
	}
}

/// Ensure the runtime version registered in the transaction is the same as at present.
#[derive(Encode, Decode, Clone, Eq, PartialEq)]
pub struct CheckVersion<T: Trait + Send + Sync>(rstd::marker::PhantomData<T>);

impl<T: Trait + Send + Sync> Debug for CheckVersion<T> {
	#[cfg(feature = "std")]
	fn fmt(&self, f: &mut rstd::fmt::Formatter) -> rstd::fmt::Result {
		write!(f, "CheckVersion")
	}

	#[cfg(not(feature = "std"))]
	fn fmt(&self, _: &mut rstd::fmt::Formatter) -> rstd::fmt::Result {
		Ok(())
	}
}

impl<T: Trait + Send + Sync> CheckVersion<T> {
	/// Create new `SignedExtension` to check runtime version.
	pub fn new() -> Self {
		Self(rstd::marker::PhantomData)
	}
}

impl<T: Trait + Send + Sync> SignedExtension for CheckVersion<T> {
	type AccountId = T::AccountId;
	type Call = <T as Trait>::Call;
	type AdditionalSigned = u32;
	type DispatchInfo = DispatchInfo;
	type Pre = ();

	fn additional_signed(&self) -> Result<Self::AdditionalSigned, TransactionValidityError> {
		Ok(<Module<T>>::runtime_version().spec_version)
	}
}

pub struct ChainContext<T>(rstd::marker::PhantomData<T>);
impl<T> Default for ChainContext<T> {
	fn default() -> Self {
		ChainContext(rstd::marker::PhantomData)
	}
}

impl<T: Trait> Lookup for ChainContext<T> {
	type Source = <T::Lookup as StaticLookup>::Source;
	type Target = <T::Lookup as StaticLookup>::Target;

	fn lookup(&self, s: Self::Source) -> Result<Self::Target, LookupError> {
		<T::Lookup as StaticLookup>::lookup(s)
	}
}

#[cfg(test)]
mod tests {
	use super::*;
	use primitives::H256;
	use sr_primitives::{traits::{BlakeTwo256, IdentityLookup}, testing::Header, DispatchError};
	use support::{impl_outer_origin, parameter_types};

	impl_outer_origin! {
		pub enum Origin for Test where system = super {}
	}

	#[derive(Clone, Eq, PartialEq)]
	pub struct Test;

	parameter_types! {
		pub const BlockHashCount: u64 = 10;
		pub const MaximumBlockWeight: Weight = 1024;
		pub const AvailableBlockRatio: Perbill = Perbill::from_percent(75);
		pub const MaximumBlockLength: u32 = 1024;
	}

	impl Trait for Test {
		type Origin = Origin;
		type Call = ();
		type Index = u64;
		type BlockNumber = u64;
		type Hash = H256;
		type Hashing = BlakeTwo256;
		type AccountId = u64;
		type Lookup = IdentityLookup<Self::AccountId>;
		type Header = Header;
		type Event = u16;
		type BlockHashCount = BlockHashCount;
		type MaximumBlockWeight = MaximumBlockWeight;
		type AvailableBlockRatio = AvailableBlockRatio;
		type MaximumBlockLength = MaximumBlockLength;
		type Version = ();
	}

	impl From<Event> for u16 {
		fn from(e: Event) -> u16 {
			match e {
				Event::ExtrinsicSuccess(..) => 100,
				Event::ExtrinsicFailed(..) => 101,
			}
		}
	}

	type System = Module<Test>;

	const CALL: &<Test as Trait>::Call = &();

	fn new_test_ext() -> runtime_io::TestExternalities {
		GenesisConfig::default().build_storage::<Test>().unwrap().into()
	}

	fn normal_weight_limit() -> Weight {
		<Test as Trait>::AvailableBlockRatio::get() * <Test as Trait>::MaximumBlockWeight::get()
	}

	fn normal_length_limit() -> u32 {
		<Test as Trait>::AvailableBlockRatio::get() * <Test as Trait>::MaximumBlockLength::get()
	}

	#[test]
	fn origin_works() {
		let o = Origin::from(RawOrigin::<u64>::Signed(1u64));
		let x: Result<RawOrigin<u64>, Origin> = o.into();
		assert_eq!(x, Ok(RawOrigin::<u64>::Signed(1u64)));
	}

	#[test]
	fn deposit_event_should_work() {
		new_test_ext().execute_with(|| {
			System::initialize(&1, &[0u8; 32].into(), &[0u8; 32].into(), &Default::default());
			System::note_finished_extrinsics();
			System::deposit_event(1u16);
			System::finalize();
			assert_eq!(
				System::events(),
				vec![
					EventRecord {
						phase: Phase::Finalization,
						event: 1u16,
						topics: vec![],
					}
				]
			);

			System::initialize(&2, &[0u8; 32].into(), &[0u8; 32].into(), &Default::default());
			System::deposit_event(42u16);
			System::note_applied_extrinsic(&Ok(()), 0, Default::default());
			System::note_applied_extrinsic(&Err(DispatchError::new(Some(1), 2, None)), 0, Default::default());
			System::note_finished_extrinsics();
			System::deposit_event(3u16);
			System::finalize();
			assert_eq!(
				System::events(),
				vec![
					EventRecord { phase: Phase::ApplyExtrinsic(0), event: 42u16, topics: vec![] },
					EventRecord { phase: Phase::ApplyExtrinsic(0), event: 100u16, topics: vec![] },
					EventRecord { phase: Phase::ApplyExtrinsic(1), event: 101u16, topics: vec![] },
					EventRecord { phase: Phase::Finalization, event: 3u16, topics: vec![] }
				]
			);
		});
	}

	#[test]
	fn deposit_event_topics() {
		new_test_ext().execute_with(|| {
			const BLOCK_NUMBER: u64 = 1;

			System::initialize(
				&BLOCK_NUMBER,
				&[0u8; 32].into(),
				&[0u8; 32].into(),
				&Default::default(),
			);
			System::note_finished_extrinsics();

			let topics = vec![
				H256::repeat_byte(1),
				H256::repeat_byte(2),
				H256::repeat_byte(3),
			];

			// We deposit a few events with different sets of topics.
			System::deposit_event_indexed(&topics[0..3], 1u16);
			System::deposit_event_indexed(&topics[0..1], 2u16);
			System::deposit_event_indexed(&topics[1..2], 3u16);

			System::finalize();

			// Check that topics are reflected in the event record.
			assert_eq!(
				System::events(),
				vec![
					EventRecord {
						phase: Phase::Finalization,
						event: 1u16,
						topics: topics[0..3].to_vec(),
					},
					EventRecord {
						phase: Phase::Finalization,
						event: 2u16,
						topics: topics[0..1].to_vec(),
					},
					EventRecord {
						phase: Phase::Finalization,
						event: 3u16,
						topics: topics[1..2].to_vec(),
					}
				]
			);

			// Check that the topic-events mapping reflects the deposited topics.
			// Note that these are indexes of the events.
			assert_eq!(
				System::event_topics(&(), &topics[0]),
				vec![(BLOCK_NUMBER, 0), (BLOCK_NUMBER, 1)],
			);
			assert_eq!(
				System::event_topics(&(), &topics[1]),
				vec![(BLOCK_NUMBER, 0), (BLOCK_NUMBER, 2)],
			);
			assert_eq!(
				System::event_topics(&(), &topics[2]),
				vec![(BLOCK_NUMBER, 0)],
			);
		});
	}

	#[test]
	fn prunes_block_hash_mappings() {
		new_test_ext().execute_with(|| {
			// simulate import of 15 blocks
			for n in 1..=15 {
				System::initialize(
					&n,
					&[n as u8 - 1; 32].into(),
					&[0u8; 32].into(),
					&Default::default(),
				);

				System::finalize();
			}

			// first 5 block hashes are pruned
			for n in 0..5 {
				assert_eq!(
					System::block_hash(n),
					H256::zero(),
				);
			}

			// the remaining 10 are kept
			for n in 5..15 {
				assert_eq!(
					System::block_hash(n),
					[n as u8; 32].into(),
				);
			}
		})
	}

	#[test]
	fn signed_ext_check_nonce_works() {
		new_test_ext().execute_with(|| {
			<AccountNonce<Test>>::insert(1, 1);
			let info = DispatchInfo::default();
			let len = 0_usize;
			// stale
			assert!(CheckNonce::<Test>(0).validate(&1, CALL, info, len).is_err());
			assert!(CheckNonce::<Test>(0).pre_dispatch(&1, CALL, info, len).is_err());
			// correct
			assert!(CheckNonce::<Test>(1).validate(&1, CALL, info, len).is_ok());
			assert!(CheckNonce::<Test>(1).pre_dispatch(&1, CALL, info, len).is_ok());
			// future
			assert!(CheckNonce::<Test>(5).validate(&1, CALL, info, len).is_ok());
			assert!(CheckNonce::<Test>(5).pre_dispatch(&1, CALL, info, len).is_err());
		})
	}

	#[test]
	fn signed_ext_check_weight_works_normal_tx() {
		new_test_ext().execute_with(|| {
			let normal_limit = normal_weight_limit();
			let small = DispatchInfo { weight: 100, ..Default::default() };
			let medium = DispatchInfo {
				weight: normal_limit - 1,
				..Default::default()
			};
			let big = DispatchInfo {
				weight: normal_limit + 1,
				..Default::default()
			};
			let len = 0_usize;

			let reset_check_weight = |i, f, s| {
				AllExtrinsicsWeight::put(s);
				let r = CheckWeight::<Test>(PhantomData).pre_dispatch(&1, CALL, i, len);
				if f { assert!(r.is_err()) } else { assert!(r.is_ok()) }
			};

			reset_check_weight(small, false, 0);
			reset_check_weight(medium, false, 0);
			reset_check_weight(big, true, 1);
		})
	}

	#[test]
	fn signed_ext_check_weight_fee_works() {
		new_test_ext().execute_with(|| {
			let free = DispatchInfo { weight: 0, ..Default::default() };
			let len = 0_usize;

			assert_eq!(System::all_extrinsics_weight(), 0);
			let r = CheckWeight::<Test>(PhantomData).pre_dispatch(&1, CALL, free, len);
			assert!(r.is_ok());
			assert_eq!(System::all_extrinsics_weight(), 0);
		})
	}

	#[test]
	fn signed_ext_check_weight_max_works() {
		new_test_ext().execute_with(|| {
			let max = DispatchInfo { weight: Weight::max_value(), ..Default::default() };
			let len = 0_usize;
			let normal_limit = normal_weight_limit();

			assert_eq!(System::all_extrinsics_weight(), 0);
			let r = CheckWeight::<Test>(PhantomData).pre_dispatch(&1, CALL, max, len);
			assert!(r.is_ok());
			assert_eq!(System::all_extrinsics_weight(), normal_limit);
		})
	}

	#[test]
	fn signed_ext_check_weight_works_operational_tx() {
		new_test_ext().execute_with(|| {
			let normal = DispatchInfo { weight: 100, ..Default::default() };
			let op = DispatchInfo { weight: 100, class: DispatchClass::Operational };
			let len = 0_usize;
			let normal_limit = normal_weight_limit();

			// given almost full block
			AllExtrinsicsWeight::put(normal_limit);
			// will not fit.
			assert!(CheckWeight::<Test>(PhantomData).pre_dispatch(&1, CALL, normal, len).is_err());
			// will fit.
			assert!(CheckWeight::<Test>(PhantomData).pre_dispatch(&1, CALL, op, len).is_ok());

			// likewise for length limit.
			let len = 100_usize;
			AllExtrinsicsLen::put(normal_length_limit());
			assert!(CheckWeight::<Test>(PhantomData).pre_dispatch(&1, CALL, normal, len).is_err());
			assert!(CheckWeight::<Test>(PhantomData).pre_dispatch(&1, CALL, op, len).is_ok());
		})
	}

	#[test]
	fn signed_ext_check_weight_priority_works() {
		new_test_ext().execute_with(|| {
			let normal = DispatchInfo { weight: 100, class: DispatchClass::Normal };
			let op = DispatchInfo { weight: 100, class: DispatchClass::Operational };
			let len = 0_usize;

			let priority = CheckWeight::<Test>(PhantomData)
				.validate(&1, CALL, normal, len)
				.unwrap()
				.priority;
			assert_eq!(priority, 100);

			let priority = CheckWeight::<Test>(PhantomData)
				.validate(&1, CALL, op, len)
				.unwrap()
				.priority;
			assert_eq!(priority, Bounded::max_value());
		})
	}

	#[test]
	fn signed_ext_check_weight_block_size_works() {
		new_test_ext().execute_with(|| {
			let normal = DispatchInfo::default();
			let normal_limit = normal_weight_limit() as usize;
			let reset_check_weight = |tx, s, f| {
				AllExtrinsicsLen::put(0);
				let r = CheckWeight::<Test>(PhantomData).pre_dispatch(&1, CALL, tx, s);
				if f { assert!(r.is_err()) } else { assert!(r.is_ok()) }
			};

			reset_check_weight(normal, normal_limit - 1, false);
			reset_check_weight(normal, normal_limit, false);
			reset_check_weight(normal, normal_limit + 1, true);

			// Operational ones don't have this limit.
			let op = DispatchInfo { weight: 0, class: DispatchClass::Operational };
			reset_check_weight(op, normal_limit, false);
			reset_check_weight(op, normal_limit + 100, false);
			reset_check_weight(op, 1024, false);
			reset_check_weight(op, 1025, true);
		})
	}

	#[test]
	fn signed_ext_check_era_should_work() {
		new_test_ext().execute_with(|| {
			// future
			assert_eq!(
				CheckEra::<Test>::from(Era::mortal(4, 2)).additional_signed().err().unwrap(),
				InvalidTransaction::AncientBirthBlock.into(),
			);

			// correct
			System::set_block_number(13);
			<BlockHash<Test>>::insert(12, H256::repeat_byte(1));
			assert!(CheckEra::<Test>::from(Era::mortal(4, 12)).additional_signed().is_ok());
		})
	}

	#[test]
	fn signed_ext_check_era_should_change_longevity() {
		new_test_ext().execute_with(|| {
			let normal = DispatchInfo { weight: 100, class: DispatchClass::Normal };
			let len = 0_usize;
			let ext = (
				CheckWeight::<Test>(PhantomData),
				CheckEra::<Test>::from(Era::mortal(16, 256)),
			);
			System::set_block_number(17);
			<BlockHash<Test>>::insert(16, H256::repeat_byte(1));

			assert_eq!(ext.validate(&1, CALL, normal, len).unwrap().longevity, 15);
		})
	}
}<|MERGE_RESOLUTION|>--- conflicted
+++ resolved
@@ -98,12 +98,7 @@
 use sr_version::RuntimeVersion;
 use sr_primitives::{
 	RuntimeDebug,
-<<<<<<< HEAD
 	generic::{self, Era}, Perbill, DispatchOutcome, DispatchError,
-	weights::{Weight, DispatchInfo, DispatchClass, SimpleDispatchInfo},
-=======
-	generic::{self, Era}, Perbill, ApplyError, ApplyOutcome, DispatchError,
->>>>>>> c86d2137
 	transaction_validity::{
 		ValidTransaction, TransactionPriority, TransactionLongevity, TransactionValidityError,
 		InvalidTransaction, TransactionValidity,
@@ -757,19 +752,11 @@
 	}
 
 	/// To be called immediately after an extrinsic has been applied.
-<<<<<<< HEAD
-	pub fn note_applied_extrinsic(outcome: &DispatchOutcome, _encoded_len: u32) {
-		Self::deposit_event(
-			match outcome {
-				Ok(()) => Event::ExtrinsicSuccess,
-				Err(err) => Event::ExtrinsicFailed(err.clone()),
-=======
-	pub fn note_applied_extrinsic(r: &ApplyOutcome, _encoded_len: u32, info: DispatchInfo) {
+	pub fn note_applied_extrinsic(r: &DispatchOutcome, _encoded_len: u32, info: DispatchInfo) {
 		Self::deposit_event(
 			match r {
 				Ok(()) => Event::ExtrinsicSuccess(info),
 				Err(err) => Event::ExtrinsicFailed(err.clone(), info),
->>>>>>> c86d2137
 			}
 		);
 
