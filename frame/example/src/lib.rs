// Copyright 2017-2020 Parity Technologies (UK) Ltd.
// This file is part of Substrate.

// Substrate is free software: you can redistribute it and/or modify
// it under the terms of the GNU General Public License as published by
// the Free Software Foundation, either version 3 of the License, or
// (at your option) any later version.

// Substrate is distributed in the hope that it will be useful,
// but WITHOUT ANY WARRANTY; without even the implied warranty of
// MERCHANTABILITY or FITNESS FOR A PARTICULAR PURPOSE.  See the
// GNU General Public License for more details.

// You should have received a copy of the GNU General Public License
// along with Substrate.  If not, see <http://www.gnu.org/licenses/>.

//! # Example Pallet
//!
//! <!-- Original author of paragraph: @gavofyork -->
//! The Example: A simple example of a FRAME pallet demonstrating
//! concepts, APIs and structures common to most FRAME runtimes.
//!
//! Run `cargo doc --package pallet-example --open` to view this pallet's documentation.
//!
//! ### Documentation Guidelines:
//!
//! <!-- Original author of paragraph: Various. Based on collation of review comments to PRs addressing issues with -->
//! <!-- label 'S3-FRAME' in https://github.com/paritytech/substrate-developer-hub/issues -->
//! <ul>
//!     <li>Documentation comments (i.e. <code>/// comment</code>) - should
//!         accompany pallet functions and be restricted to the pallet interface,
//!         not the internals of the pallet implementation. Only state inputs,
//!         outputs, and a brief description that mentions whether calling it
//!         requires root, but without repeating the source code details.
//!         Capitalize the first word of each documentation comment and end it with
//!         a full stop. See
//!         <a href="https://github.com/paritytech/substrate#72-contributing-to-documentation-for-substrate-packages"
//!         target="_blank"> Generic example of annotating source code with documentation comments</a></li>
//!     <li>Self-documenting code - Try to refactor code to be self-documenting.</li>
//!     <li>Code comments - Supplement complex code with a brief explanation, not every line of code.</li>
//!     <li>Identifiers - surround by backticks (i.e. <code>INHERENT_IDENTIFIER</code>, <code>InherentType</code>,
//!         <code>u64</code>)</li>
//!     <li>Usage scenarios - should be simple doctests. The compiler should ensure they stay valid.</li>
//!     <li>Extended tutorials - should be moved to external files and refer to.</li>
//!     <!-- Original author of paragraph: @AmarRSingh -->
//!     <li>Mandatory - include all of the sections/subsections where <b>MUST</b> is specified.</li>
//!     <li>Optional - optionally include sections/subsections where <b>CAN</b> is specified.</li>
//! </ul>
//!
//! ### Documentation Template:<br>
//!
//! Copy and paste this template from frame/example/src/lib.rs into file
//! `frame/<INSERT_CUSTOM_PALLET_NAME>/src/lib.rs` of your own custom pallet and complete it.
//! <details><p><pre>
//! // Add heading with custom pallet name
//!
//! \# <INSERT_CUSTOM_PALLET_NAME> Pallet
//!
//! // Add simple description
//!
//! // Include the following links that shows what trait needs to be implemented to use the pallet
//! // and the supported dispatchables that are documented in the Call enum.
//!
//! - \[`<INSERT_CUSTOM_PALLET_NAME>::Trait`](./trait.Trait.html)
//! - \[`Call`](./enum.Call.html)
//! - \[`Module`](./struct.Module.html)
//!
//! \## Overview
//!
//! <!-- Original author of paragraph: Various. See https://github.com/paritytech/substrate-developer-hub/issues/44 -->
//! // Short description of pallet's purpose.
//! // Links to Traits that should be implemented.
//! // What this pallet is for.
//! // What functionality the pallet provides.
//! // When to use the pallet (use case examples).
//! // How it is used.
//! // Inputs it uses and the source of each input.
//! // Outputs it produces.
//!
//! <!-- Original author of paragraph: @Kianenigma in PR https://github.com/paritytech/substrate/pull/1951 -->
//! <!-- and comment https://github.com/paritytech/substrate-developer-hub/issues/44#issuecomment-471982710 -->
//!
//! \## Terminology
//!
//! // Add terminology used in the custom pallet. Include concepts, storage items, or actions that you think
//! // deserve to be noted to give context to the rest of the documentation or pallet usage. The author needs to
//! // use some judgment about what is included. We don't want a list of every storage item nor types - the user
//! // can go to the code for that. For example, "transfer fee" is obvious and should not be included, but
//! // "free balance" and "reserved balance" should be noted to give context to the pallet.
//! // Please do not link to outside resources. The reference docs should be the ultimate source of truth.
//!
//! <!-- Original author of heading: @Kianenigma in PR https://github.com/paritytech/substrate/pull/1951 -->
//!
//! \## Goals
//!
//! // Add goals that the custom pallet is designed to achieve.
//!
//! <!-- Original author of heading: @Kianenigma in PR https://github.com/paritytech/substrate/pull/1951 -->
//!
//! \### Scenarios
//!
//! <!-- Original author of paragraph: @Kianenigma. Based on PR https://github.com/paritytech/substrate/pull/1951 -->
//!
//! \#### <INSERT_SCENARIO_NAME>
//!
//! // Describe requirements prior to interacting with the custom pallet.
//! // Describe the process of interacting with the custom pallet for this scenario and public API functions used.
//!
//! \## Interface
//!
//! \### Supported Origins
//!
//! // What origins are used and supported in this pallet (root, signed, none)
//! // i.e. root when <code>\`ensure_root\`</code> used
//! // i.e. none when <code>\`ensure_none\`</code> used
//! // i.e. signed when <code>\`ensure_signed\`</code> used
//!
//! <code>\`inherent\`</code> <INSERT_DESCRIPTION>
//!
//! <!-- Original author of paragraph: @Kianenigma in comment -->
//! <!-- https://github.com/paritytech/substrate-developer-hub/issues/44#issuecomment-471982710 -->
//!
//! \### Types
//!
//! // Type aliases. Include any associated types and where the user would typically define them.
//!
//! <code>\`ExampleType\`</code> <INSERT_DESCRIPTION>
//!
//! <!-- Original author of paragraph: ??? -->
//!
//! // Reference documentation of aspects such as `storageItems` and `dispatchable` functions should only be
//! // included in the https://docs.rs Rustdocs for Substrate and not repeated in the README file.
//!
//! \### Dispatchable Functions
//!
//! <!-- Original author of paragraph: @AmarRSingh & @joepetrowski -->
//!
//! // A brief description of dispatchable functions and a link to the rustdoc with their actual documentation.
//!
//! // <b>MUST</b> have link to Call enum
//! // <b>MUST</b> have origin information included in function doc
//! // <b>CAN</b> have more info up to the user
//!
//! \### Public Functions
//!
//! <!-- Original author of paragraph: @joepetrowski -->
//!
//! // A link to the rustdoc and any notes about usage in the pallet, not for specific functions.
//! // For example, in the Balances Pallet: "Note that when using the publicly exposed functions,
//! // you (the runtime developer) are responsible for implementing any necessary checks
//! // (e.g. that the sender is the signer) before calling a function that will affect storage."
//!
//! <!-- Original author of paragraph: @AmarRSingh -->
//!
//! // It is up to the writer of the respective pallet (with respect to how much information to provide).
//!
//! \#### Public Inspection functions - Immutable (getters)
//!
//! // Insert a subheading for each getter function signature
//!
//! \##### <code>\`example_getter_name()\`</code>
//!
//! // What it returns
//! // Why, when, and how often to call it
//! // When it could panic or error
//! // When safety issues to consider
//!
//! \#### Public Mutable functions (changing state)
//!
//! // Insert a subheading for each setter function signature
//!
//! \##### <code>\`example_setter_name(origin, parameter_name: T::ExampleType)\`</code>
//!
//! // What state it changes
//! // Why, when, and how often to call it
//! // When it could panic or error
//! // When safety issues to consider
//! // What parameter values are valid and why
//!
//! \### Storage Items
//!
//! // Explain any storage items included in this pallet
//!
//! \### Digest Items
//!
//! // Explain any digest items included in this pallet
//!
//! \### Inherent Data
//!
//! // Explain what inherent data (if any) is defined in the pallet and any other related types
//!
//! \### Events:
//!
//! // Insert events for this pallet if any
//!
//! \### Errors:
//!
//! // Explain what generates errors
//!
//! \## Usage
//!
//! // Insert 2-3 examples of usage and code snippets that show how to
//! // use <INSERT_CUSTOM_PALLET_NAME> Pallet in a custom pallet.
//!
//! \### Prerequisites
//!
//! // Show how to include necessary imports for <INSERT_CUSTOM_PALLET_NAME> and derive
//! // your pallet configuration trait with the `INSERT_CUSTOM_PALLET_NAME` trait.
//!
//! \```rust
//! use <INSERT_CUSTOM_PALLET_NAME>;
//!
//! pub trait Trait: <INSERT_CUSTOM_PALLET_NAME>::Trait { }
//! \```
//!
//! \### Simple Code Snippet
//!
//! // Show a simple example (e.g. how to query a public getter function of <INSERT_CUSTOM_PALLET_NAME>)
//!
//! \### Example from FRAME
//!
//! // Show a usage example in an actual runtime
//!
//! // See:
//! // - Substrate TCR https://github.com/parity-samples/substrate-tcr
//! // - Substrate Kitties https://shawntabrizi.github.io/substrate-collectables-workshop/#/
//!
//! \## Genesis Config
//!
//! <!-- Original author of paragraph: @joepetrowski -->
//!
//! \## Dependencies
//!
//! // Dependencies on other FRAME pallets and the genesis config should be mentioned,
//! // but not the Rust Standard Library.
//! // Genesis configuration modifications that may be made to incorporate this pallet
//! // Interaction with other pallets
//!
//! <!-- Original author of heading: @AmarRSingh -->
//!
//! \## Related Pallets
//!
//! // Interaction with other pallets in the form of a bullet point list
//!
//! \## References
//!
//! <!-- Original author of paragraph: @joepetrowski -->
//!
//! // Links to reference material, if applicable. For example, Phragmen, W3F research, etc.
//! // that the implementation is based on.
//! </pre></p></details>

// Ensure we're `no_std` when compiling for Wasm.
#![cfg_attr(not(feature = "std"), no_std)]

use sp_std::marker::PhantomData;
use frame_support::{
	dispatch::DispatchResult, decl_module, decl_storage, decl_event,
	weights::{
		SimpleDispatchInfo, DispatchInfo, DispatchClass, ClassifyDispatch, WeighData, Weight,
		PaysFee,
	},
};
use sp_std::prelude::*;
use frame_system::{self as system, ensure_signed, ensure_root};
use codec::{Encode, Decode};
use sp_runtime::{
	traits::{SignedExtension, Bounded, SaturatedConversion},
	transaction_validity::{
		ValidTransaction, TransactionValidityError, InvalidTransaction, TransactionValidity,
	},
};

// A custom weight calculator tailored for the dispatch call `set_dummy()`. This actually examines
// the arguments and makes a decision based upon them.
//
// The `WeightData<T>` trait has access to the arguments of the dispatch that it wants to assign a
// weight to. Nonetheless, the trait itself can not make any assumptions about what the generic type
// of the arguments (`T`) is. Based on our needs, we could replace `T` with a more concrete type
// while implementing the trait. The `decl_module!` expects whatever implements `WeighData<T>` to
// replace `T` with a tuple of the dispatch arguments. This is exactly how we will craft the
// implementation below.
//
// The rules of `WeightForSetDummy` are as follows:
// - The final weight of each dispatch is calculated as the argument of the call multiplied by the
//   parameter given to the `WeightForSetDummy`'s constructor.
// - assigns a dispatch class `operational` if the argument of the call is more than 1000.
struct WeightForSetDummy<T: pallet_balances::Trait>(BalanceOf<T>);

impl<T: pallet_balances::Trait> WeighData<(&BalanceOf<T>,)> for WeightForSetDummy<T>
{
	fn weigh_data(&self, target: (&BalanceOf<T>,)) -> Weight {
		let multiplier = self.0;
		(*target.0 * multiplier).saturated_into::<Weight>()
	}
}

impl<T: pallet_balances::Trait> ClassifyDispatch<(&BalanceOf<T>,)> for WeightForSetDummy<T> {
	fn classify_dispatch(&self, target: (&BalanceOf<T>,)) -> DispatchClass {
		if *target.0 > <BalanceOf<T>>::from(1000u32) {
			DispatchClass::Operational
		} else {
			DispatchClass::Normal
		}
	}
}

impl<T: pallet_balances::Trait> PaysFee<(&BalanceOf<T>,)> for WeightForSetDummy<T> {
	fn pays_fee(&self, _target: (&BalanceOf<T>,)) -> bool {
		true
	}
}

/// A type alias for the balance type from this pallet's point of view.
type BalanceOf<T> = <T as pallet_balances::Trait>::Balance;

/// Our pallet's configuration trait. All our types and constants go in here. If the
/// pallet is dependent on specific other pallets, then their configuration traits
/// should be added to our implied traits list.
///
/// `frame_system::Trait` should always be included in our implied traits.
pub trait Trait: pallet_balances::Trait {
	/// The overarching event type.
	type Event: From<Event<Self>> + Into<<Self as frame_system::Trait>::Event>;
}

decl_storage! {
	// A macro for the Storage trait, and its implementation, for this pallet.
	// This allows for type-safe usage of the Substrate storage database, so you can
	// keep things around between blocks.
	//
	// It is important to update your storage name so that your pallet's
	// storage items are isolated from other pallets.
	// ---------------------------------vvvvvvv
	trait Store for Module<T: Trait> as Example {
		// Any storage declarations of the form:
		//   `pub? Name get(fn getter_name)? [config()|config(myname)] [build(|_| {...})] : <type> (= <new_default_value>)?;`
		// where `<type>` is either:
		//   - `Type` (a basic value item); or
		//   - `map hasher(HasherKind) KeyType => ValueType` (a map item).
		//
		// Note that there are two optional modifiers for the storage type declaration.
		// - `Foo: Option<u32>`:
		//   - `Foo::put(1); Foo::get()` returns `Some(1)`;
		//   - `Foo::kill(); Foo::get()` returns `None`.
		// - `Foo: u32`:
		//   - `Foo::put(1); Foo::get()` returns `1`;
		//   - `Foo::kill(); Foo::get()` returns `0` (u32::default()).
		// e.g. Foo: u32;
		// e.g. pub Bar get(fn bar): map hasher(blake2_128_concat) T::AccountId => Vec<(T::Balance, u64)>;
		//
		// For basic value items, you'll get a type which implements
		// `frame_support::StorageValue`. For map items, you'll get a type which
		// implements `frame_support::StorageMap`.
		//
		// If they have a getter (`get(getter_name)`), then your pallet will come
		// equipped with `fn getter_name() -> Type` for basic value items or
		// `fn getter_name(key: KeyType) -> ValueType` for map items.
		Dummy get(fn dummy) config(): Option<T::Balance>;

		// A map that has enumerable entries.
		Bar get(fn bar) config(): map hasher(blake2_128_concat) T::AccountId => T::Balance;

		// this one uses the default, we'll demonstrate the usage of 'mutate' API.
		Foo get(fn foo) config(): T::Balance;
	}
}

decl_event!(
	/// Events are a simple means of reporting specific conditions and
	/// circumstances that have happened that users, Dapps and/or chain explorers would find
	/// interesting and otherwise difficult to detect.
	pub enum Event<T> where B = <T as pallet_balances::Trait>::Balance {
		// Just a normal `enum`, here's a dummy event to ensure it compiles.
		/// Dummy event, just here so there's a generic type that's used.
		Dummy(B),
	}
);

// The module declaration. This states the entry points that we handle. The
// macro takes care of the marshalling of arguments and dispatch.
//
// Anyone can have these functions execute by signing and submitting
// an extrinsic. Ensure that calls into each of these execute in a time, memory and
// using storage space proportional to any costs paid for by the caller or otherwise the
// difficulty of forcing the call to happen.
//
// Generally you'll want to split these into three groups:
// - Public calls that are signed by an external account.
// - Root calls that are allowed to be made only by the governance system.
// - Unsigned calls that can be of two kinds:
//   * "Inherent extrinsics" that are opinions generally held by the block
//     authors that build child blocks.
//   * Unsigned Transactions that are of intrinsic recognizable utility to the
//     network, and are validated by the runtime.
//
// Information about where this dispatch initiated from is provided as the first argument
// "origin". As such functions must always look like:
//
// `fn foo(origin, bar: Bar, baz: Baz) -> Result;`
//
// The `Result` is required as part of the syntax (and expands to the conventional dispatch
// result of `Result<(), &'static str>`).
//
// When you come to `impl` them later in the pallet, you must specify the full type for `origin`:
//
// `fn foo(origin: T::Origin, bar: Bar, baz: Baz) { ... }`
//
// There are three entries in the `frame_system::Origin` enum that correspond
// to the above bullets: `::Signed(AccountId)`, `::Root` and `::None`. You should always match
// against them as the first thing you do in your function. There are three convenience calls
// in system that do the matching for you and return a convenient result: `ensure_signed`,
// `ensure_root` and `ensure_none`.
decl_module! {
	// Simple declaration of the `Module` type. Lets the macro know what its working on.
	pub struct Module<T: Trait> for enum Call where origin: T::Origin {
		/// Deposit one of this pallet's events by using the default implementation.
		/// It is also possible to provide a custom implementation.
		/// For non-generic events, the generic parameter just needs to be dropped, so that it
		/// looks like: `fn deposit_event() = default;`.
		fn deposit_event() = default;
		/// This is your public interface. Be extremely careful.
		/// This is just a simple example of how to interact with the pallet from the external
		/// world.
		// This just increases the value of `Dummy` by `increase_by`.
		//
		// Since this is a dispatched function there are two extremely important things to
		// remember:
		//
		// - MUST NOT PANIC: Under no circumstances (save, perhaps, storage getting into an
		// irreparably damaged state) must this function panic.
		// - NO SIDE-EFFECTS ON ERROR: This function must either complete totally (and return
		// `Ok(())` or it must have no side-effects on storage and return `Err('Some reason')`.
		//
		// The first is relatively easy to audit for - just ensure all panickers are removed from
		// logic that executes in production (which you do anyway, right?!). To ensure the second
		// is followed, you should do all tests for validity at the top of your function. This
		// is stuff like checking the sender (`origin`) or that state is such that the operation
		// makes sense.
		//
		// Once you've determined that it's all good, then enact the operation and change storage.
		// If you can't be certain that the operation will succeed without substantial computation
		// then you have a classic blockchain attack scenario. The normal way of managing this is
		// to attach a bond to the operation. As the first major alteration of storage, reserve
		// some value from the sender's account (`Balances` Pallet has a `reserve` function for
		// exactly this scenario). This amount should be enough to cover any costs of the
		// substantial execution in case it turns out that you can't proceed with the operation.
		//
		// If it eventually transpires that the operation is fine and, therefore, that the
		// expense of the checks should be borne by the network, then you can refund the reserved
		// deposit. If, however, the operation turns out to be invalid and the computation is
		// wasted, then you can burn it or repatriate elsewhere.
		//
		// Security bonds ensure that attackers can't game it by ensuring that anyone interacting
		// with the system either progresses it or pays for the trouble of faffing around with
		// no progress.
		//
		// If you don't respect these rules, it is likely that your chain will be attackable.
		//
		// Each transaction can define an optional `#[weight]` attribute to convey a set of static
		// information about its dispatch. FRAME System and FRAME Executive pallet then use this
		// information to properly execute the transaction, whilst keeping the total load of the
		// chain in a moderate rate.
		//
		// The _right-hand-side_ value of the `#[weight]` attribute can be any type that implements
		// a set of traits, namely [`WeighData`] and [`ClassifyDispatch`]. The former conveys the
		// weight (a numeric representation of pure execution time and difficulty) of the
		// transaction and the latter demonstrates the [`DispatchClass`] of the call. A higher
		// weight means a larger transaction (less of which can be placed in a single block).
		#[weight = SimpleDispatchInfo::FixedNormal(10_000)]
		fn accumulate_dummy(origin, increase_by: T::Balance) -> DispatchResult {
			// This is a public call, so we ensure that the origin is some signed account.
			let _sender = ensure_signed(origin)?;

			// Read the value of dummy from storage.
			// let dummy = Self::dummy();
			// Will also work using the `::get` on the storage item type itself:
			// let dummy = <Dummy<T>>::get();

			// Calculate the new value.
			// let new_dummy = dummy.map_or(increase_by, |dummy| dummy + increase_by);

			// Put the new value into storage.
			// <Dummy<T>>::put(new_dummy);
			// Will also work with a reference:
			// <Dummy<T>>::put(&new_dummy);

			// Here's the new one of read and then modify the value.
			<Dummy<T>>::mutate(|dummy| {
				let new_dummy = dummy.map_or(increase_by, |dummy| dummy + increase_by);
				*dummy = Some(new_dummy);
			});

			// Let's deposit an event to let the outside world know this happened.
			Self::deposit_event(RawEvent::Dummy(increase_by));

			// All good.
			Ok(())
		}

		/// A privileged call; in this case it resets our dummy value to something new.
		// Implementation of a privileged call. The `origin` parameter is ROOT because
		// it's not (directly) from an extrinsic, but rather the system as a whole has decided
		// to execute it. Different runtimes have different reasons for allow privileged
		// calls to be executed - we don't need to care why. Because it's privileged, we can
		// assume it's a one-off operation and substantial processing/storage/memory can be used
		// without worrying about gameability or attack scenarios.
		// If you do not specify `Result` explicitly as return value, it will be added automatically
		// for you and `Ok(())` will be returned.
		#[weight = WeightForSetDummy::<T>(<BalanceOf<T>>::from(100u32))]
		fn set_dummy(origin, #[compact] new_value: T::Balance) {
			ensure_root(origin)?;
			// Put the new value into storage.
			<Dummy<T>>::put(new_value);
		}

		// The signature could also look like: `fn on_initialize()`.
		// This function could also very well have a weight annotation, similar to any other. The
		// only difference being that if it is not annotated, the default is
		// `SimpleDispatchInfo::zero()`, which resolves into no weight.
		fn on_initialize(_n: T::BlockNumber) -> Weight {
			// Anything that needs to be done at the start of the block.
			// We don't do anything here.

			SimpleDispatchInfo::default().weigh_data(())
		}

		// The signature could also look like: `fn on_finalize()`
		fn on_finalize(_n: T::BlockNumber) {
			// Anything that needs to be done at the end of the block.
			// We just kill our dummy storage item.
			<Dummy<T>>::kill();
		}

		// A runtime code run after every block and have access to extended set of APIs.
		//
		// For instance you can generate extrinsics for the upcoming produced block.
		fn offchain_worker(_n: T::BlockNumber) {
			// We don't do anything here.
			// but we could dispatch extrinsic (transaction/unsigned/inherent) using
			// sp_io::submit_extrinsic
		}
	}
}

// The main implementation block for the pallet. Functions here fall into three broad
// categories:
// - Public interface. These are functions that are `pub` and generally fall into inspector
// functions that do not write to storage and operation functions that do.
// - Private functions. These are your usual private utilities unavailable to other pallets.
impl<T: Trait> Module<T> {
	// Add public immutables and private mutables.
	#[allow(dead_code)]
	fn accumulate_foo(origin: T::Origin, increase_by: T::Balance) -> DispatchResult {
		let _sender = ensure_signed(origin)?;

		let prev = <Foo<T>>::get();
		// Because Foo has 'default', the type of 'foo' in closure is the raw type instead of an Option<> type.
		let result = <Foo<T>>::mutate(|foo| {
			*foo = *foo + increase_by;
			*foo
		});
		assert!(prev + increase_by == result);

		Ok(())
	}
}

// Similar to other FRAME pallets, your pallet can also define a signed extension and perform some
// checks and [pre/post]processing [before/after] the transaction. A signed extension can be any
// decodable type that implements `SignedExtension`. See the trait definition for the full list of
// bounds. As a convention, you can follow this approach to create an extension for your pallet:
//   - If the extension does not carry any data, then use a tuple struct with just a `marker`
//     (needed for the compiler to accept `T: Trait`) will suffice.
//   - Otherwise, create a tuple struct which contains the external data. Of course, for the entire
//     struct to be decodable, each individual item also needs to be decodable.
//
// Note that a signed extension can also indicate that a particular data must be present in the
// _signing payload_ of a transaction by providing an implementation for the `additional_signed`
// method. This example will not cover this type of extension. See `CheckRuntime` in FRAME System
// for an example.
//
// Using the extension, you can add some hooks to the life cycle of each transaction. Note that by
// default, an extension is applied to all `Call` functions (i.e. all transactions). the `Call` enum
// variant is given to each function of `SignedExtension`. Hence, you can filter based on pallet or
// a particular call if needed.
//
// Some extra information, such as encoded length, some static dispatch info like weight and the
// sender of the transaction (if signed) are also provided.
//
// The full list of hooks that can be added to a signed extension can be found
// [here](https://crates.parity.io/sp_runtime/traits/trait.SignedExtension.html).
//
// The signed extensions are aggregated in the runtime file of a substrate chain. All extensions
// should be aggregated in a tuple and passed to the `CheckedExtrinsic` and `UncheckedExtrinsic`
// types defined in the runtime. Lookup `pub type SignedExtra = (...)` in `node/runtime` and
// `node-template` for an example of this.

/// A simple signed extension that checks for the `set_dummy` call. In that case, it increases the
/// priority and prints some log.
///
/// Additionally, it drops any transaction with an encoded length higher than 200 bytes. No
/// particular reason why, just to demonstrate the power of signed extensions.
#[derive(Encode, Decode, Clone, Eq, PartialEq)]
pub struct WatchDummy<T: Trait + Send + Sync>(PhantomData<T>);

impl<T: Trait + Send + Sync> sp_std::fmt::Debug for WatchDummy<T> {
	fn fmt(&self, f: &mut sp_std::fmt::Formatter) -> sp_std::fmt::Result {
		write!(f, "WatchDummy")
	}
}

impl<T: Trait + Send + Sync> SignedExtension for WatchDummy<T> {
	const IDENTIFIER: &'static str = "WatchDummy";
	type AccountId = T::AccountId;
	// Note that this could also be assigned to the top-level call enum. It is passed into the
	// Balances Pallet directly and since `Trait: pallet_balances::Trait`, you could also use `T::Call`.
	// In that case, you would have had access to all call variants and could match on variants from
	// other pallets.
	type Call = Call<T>;
	type AdditionalSigned = ();
	type DispatchInfo = DispatchInfo;
	type Pre = ();

	fn additional_signed(&self) -> sp_std::result::Result<(), TransactionValidityError> { Ok(()) }

	fn validate(
		&self,
		_who: &Self::AccountId,
		call: &Self::Call,
		_info: Self::DispatchInfo,
		len: usize,
	) -> TransactionValidity {
		// if the transaction is too big, just drop it.
		if len > 200 {
			return InvalidTransaction::ExhaustsResources.into()
		}

		// check for `set_dummy`
		match call {
			Call::set_dummy(..) => {
				sp_runtime::print("set_dummy was received.");

				let mut valid_tx = ValidTransaction::default();
				valid_tx.priority = Bounded::max_value();
				Ok(valid_tx)
			}
			_ => Ok(Default::default()),
		}
	}
}

#[cfg(feature = "runtime-benchmarks")]
mod benchmarking {
	use super::*;
	use frame_benchmarking::{benchmarks, account};
	use frame_system::RawOrigin;

	benchmarks!{
		_ {
			// Define a common range for `b`.
			let b in 1 .. 1000 => ();
		} {}

		// This will measure the execution time of `accumulate_dummy` for b in [1..1000] range.
		accumulate_dummy {
			let b in ...;
			let caller = account("caller", 0, 0);
		}: _ (RawOrigin::Signed(caller), b.into()) {}

		// This will measure the execution time of `set_dummy` for b in [1..1000] range.
		set_dummy {
			let b in ...;
<<<<<<< HEAD
			let caller = account("caller", 0, 0);
		}: set_dummy (RawOrigin::Signed(caller), b.into()) {}
=======
		}: set_dummy (RawOrigin::Root, b.into())
>>>>>>> b0efaa2c

		// This will measure the execution time of `set_dummy` for b in [1..10] range.
		another_set_dummy {
			let b in 1 .. 10;
<<<<<<< HEAD
			let caller = account("caller", 0, 0);
		}: set_dummy (RawOrigin::Signed(caller), b.into()) {}
=======
		}: set_dummy (RawOrigin::Root, b.into())
>>>>>>> b0efaa2c

		// This will measure the execution time of sorting a vector.
		sort_vector {
			let x in 0 .. 10000;
			let mut m = Vec::<u32>::new();
			for i in (0..x).rev() {
				m.push(i);
			}
		}: {
			m.sort();
		} {}
	}

	#[cfg(test)]
	mod tests {
		use super::*;
		use crate::tests::{new_test_ext, Test};
		use frame_support::assert_ok;

		#[test]
		fn test_benchmarks() {
			new_test_ext().execute_with(|| {
				assert_ok!(test_benchmark_accumulate_dummy::<Test>());
				assert_ok!(test_benchmark_set_dummy::<Test>());
				assert_ok!(test_benchmark_another_set_dummy::<Test>());
				assert_ok!(test_benchmark_sort_vector::<Test>());
			});
		}
	}
}

#[cfg(test)]
mod tests {
	use super::*;

	use frame_support::{
		assert_ok, impl_outer_origin, parameter_types, weights::GetDispatchInfo,
		traits::{OnInitialize, OnFinalize}
	};
	use sp_core::H256;
	// The testing primitives are very useful for avoiding having to work with signatures
	// or public keys. `u64` is used as the `AccountId` and no `Signature`s are required.
	use sp_runtime::{
		Perbill,
		testing::Header,
		traits::{BlakeTwo256, IdentityLookup},
	};

	impl_outer_origin! {
		pub enum Origin for Test  where system = frame_system {}
	}

	// For testing the pallet, we construct most of a mock runtime. This means
	// first constructing a configuration type (`Test`) which `impl`s each of the
	// configuration traits of pallets we want to use.
	#[derive(Clone, Eq, PartialEq)]
	pub struct Test;
	parameter_types! {
		pub const BlockHashCount: u64 = 250;
		pub const MaximumBlockWeight: Weight = 1024;
		pub const MaximumBlockLength: u32 = 2 * 1024;
		pub const AvailableBlockRatio: Perbill = Perbill::one();
	}
	impl frame_system::Trait for Test {
		type Origin = Origin;
		type Index = u64;
		type BlockNumber = u64;
		type Hash = H256;
		type Call = ();
		type Hashing = BlakeTwo256;
		type AccountId = u64;
		type Lookup = IdentityLookup<Self::AccountId>;
		type Header = Header;
		type Event = ();
		type BlockHashCount = BlockHashCount;
		type MaximumBlockWeight = MaximumBlockWeight;
		type MaximumBlockLength = MaximumBlockLength;
		type AvailableBlockRatio = AvailableBlockRatio;
		type Version = ();
		type ModuleToIndex = ();
		type AccountData = pallet_balances::AccountData<u64>;
		type OnNewAccount = ();
		type OnKilledAccount = ();
	}
	parameter_types! {
		pub const ExistentialDeposit: u64 = 1;
	}
	impl pallet_balances::Trait for Test {
		type Balance = u64;
		type DustRemoval = ();
		type Event = ();
		type ExistentialDeposit = ExistentialDeposit;
		type AccountStore = System;
	}
	impl Trait for Test {
		type Event = ();
	}
	type System = frame_system::Module<Test>;
	type Example = Module<Test>;

	// This function basically just builds a genesis storage key/value store according to
	// our desired mockup.
	pub fn new_test_ext() -> sp_io::TestExternalities {
		let mut t = frame_system::GenesisConfig::default().build_storage::<Test>().unwrap();
		// We use default for brevity, but you can configure as desired if needed.
		pallet_balances::GenesisConfig::<Test>::default().assimilate_storage(&mut t).unwrap();
		GenesisConfig::<Test>{
			dummy: 42,
			// we configure the map with (key, value) pairs.
			bar: vec![(1, 2), (2, 3)],
			foo: 24,
		}.assimilate_storage(&mut t).unwrap();
		t.into()
	}

	#[test]
	fn it_works_for_optional_value() {
		new_test_ext().execute_with(|| {
			// Check that GenesisBuilder works properly.
			assert_eq!(Example::dummy(), Some(42));

			// Check that accumulate works when we have Some value in Dummy already.
			assert_ok!(Example::accumulate_dummy(Origin::signed(1), 27));
			assert_eq!(Example::dummy(), Some(69));

			// Check that finalizing the block removes Dummy from storage.
			<Example as OnFinalize<u64>>::on_finalize(1);
			assert_eq!(Example::dummy(), None);

			// Check that accumulate works when we Dummy has None in it.
			<Example as OnInitialize<u64>>::on_initialize(2);
			assert_ok!(Example::accumulate_dummy(Origin::signed(1), 42));
			assert_eq!(Example::dummy(), Some(42));
		});
	}

	#[test]
	fn it_works_for_default_value() {
		new_test_ext().execute_with(|| {
			assert_eq!(Example::foo(), 24);
			assert_ok!(Example::accumulate_foo(Origin::signed(1), 1));
			assert_eq!(Example::foo(), 25);
		});
	}

	#[test]
	fn signed_ext_watch_dummy_works() {
		new_test_ext().execute_with(|| {
			let call = <Call<Test>>::set_dummy(10);
			let info = DispatchInfo::default();

			assert_eq!(
				WatchDummy::<Test>(PhantomData).validate(&1, &call, info, 150)
					.unwrap()
					.priority,
				Bounded::max_value(),
			);
			assert_eq!(
				WatchDummy::<Test>(PhantomData).validate(&1, &call, info, 250),
				InvalidTransaction::ExhaustsResources.into(),
			);
		})
	}

	#[test]
	fn weights_work() {
		// must have a default weight.
		let default_call = <Call<Test>>::accumulate_dummy(10);
		let info = default_call.get_dispatch_info();
		// aka. `let info = <Call<Test> as GetDispatchInfo>::get_dispatch_info(&default_call);`
		assert_eq!(info.weight, 10_000);

		// must have a custom weight of `100 * arg = 2000`
		let custom_call = <Call<Test>>::set_dummy(20);
		let info = custom_call.get_dispatch_info();
		assert_eq!(info.weight, 2000);
	}
}<|MERGE_RESOLUTION|>--- conflicted
+++ resolved
@@ -671,22 +671,12 @@
 		// This will measure the execution time of `set_dummy` for b in [1..1000] range.
 		set_dummy {
 			let b in ...;
-<<<<<<< HEAD
-			let caller = account("caller", 0, 0);
-		}: set_dummy (RawOrigin::Signed(caller), b.into()) {}
-=======
-		}: set_dummy (RawOrigin::Root, b.into())
->>>>>>> b0efaa2c
+		}: set_dummy (RawOrigin::Root, b.into()) {}
 
 		// This will measure the execution time of `set_dummy` for b in [1..10] range.
 		another_set_dummy {
 			let b in 1 .. 10;
-<<<<<<< HEAD
-			let caller = account("caller", 0, 0);
-		}: set_dummy (RawOrigin::Signed(caller), b.into()) {}
-=======
-		}: set_dummy (RawOrigin::Root, b.into())
->>>>>>> b0efaa2c
+		}: set_dummy (RawOrigin::Root, b.into()) {}
 
 		// This will measure the execution time of sorting a vector.
 		sort_vector {
