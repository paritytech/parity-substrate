// Copyright 2019-2020 Parity Technologies (UK) Ltd.
// This file is part of Substrate.

// Substrate is free software: you can redistribute it and/or modify
// it under the terms of the GNU General Public License as published by
// the Free Software Foundation, either version 3 of the License, or
// (at your option) any later version.

// Substrate is distributed in the hope that it will be useful,
// but WITHOUT ANY WARRANTY; without even the implied warranty of
// MERCHANTABILITY or FITNESS FOR A PARTICULAR PURPOSE.  See the
// GNU General Public License for more details.

// You should have received a copy of the GNU General Public License
// along with Substrate.  If not, see <http://www.gnu.org/licenses/>.

//! # Phragmen Election Module.
//!
//! An election module based on sequential phragmen.
//!
//! ### Term and Round
//!
//! The election happens in _rounds_: every `N` blocks, all previous members are retired and a new
//! set is elected (which may or may not have an intersection with the previous set). Each round
//! lasts for some number of blocks defined by `TermDuration` storage item. The words _term_ and
//! _round_ can be used interchangeably in this context.
//!
//! `TermDuration` might change during a round. This can shorten or extend the length of the round.
//! The next election round's block number is never stored but rather always checked on the fly.
//! Based on the current block number and `TermDuration`, the condition `BlockNumber % TermDuration
//! == 0` being satisfied will always trigger a new election round.
//!
//! ### Voting
//!
//! Voters can vote for any set of the candidates by providing a list of account ids. Invalid votes
//! (voting for non-candidates) are ignored during election. Yet, a voter _might_ vote for a future
//! candidate. Voters reserve a bond as they vote. Each vote defines a `value`. This amount is
//! locked from the account of the voter and indicates the weight of the vote. Voters can update
//! their votes at any time by calling `vote()` again. This keeps the bond untouched but can
//! optionally change the locked `value`. After a round, votes are kept and might still be valid for
//! further rounds. A voter is responsible for calling `remove_voter` once they are done to have
//! their bond back and remove the lock.
//!
//! Voters also report other voters as being defunct to earn their bond. A voter is defunct once all
//! of the candidates that they have voted for are neither a valid candidate anymore nor a member.
//! Upon reporting, if the target voter is actually defunct, the reporter will be rewarded by the
//! voting bond of the target. The target will lose their bond and get removed. If the target is not
//! defunct, the reporter is slashed and removed. To prevent being reported, voters should manually
//! submit a `remove_voter()` as soon as they are in the defunct state.
//!
//! ### Candidacy and Members
//!
//! Candidates also reserve a bond as they submit candidacy. A candidate cannot take their candidacy
//! back. A candidate can end up in one of the below situations:
//!   - **Winner**: A winner is kept as a _member_. They must still have a bond in reserve and they
//!     are automatically counted as a candidate for the next election.
//!   - **Runner-up**: Runners-up are the best candidates immediately after the winners. The number
//!     of runners_up to keep is configurable. Runners-up are used, in order that they are elected,
//!     as replacements when a candidate is kicked by `[remove_member]`, or when an active member
//!     renounces their candidacy. Runners are automatically counted as a candidate for the next
//!     election.
//!   - **Loser**: Any of the candidate who are not a winner are left as losers. A loser might be an
//!     _outgoing member or runner_, meaning that they are an active member who failed to keep their
//!     spot. An outgoing will always lose their bond.
//!
//! ##### Renouncing candidacy.
//!
//! All candidates, elected or not, can renounce their candidacy. A call to [`renounce_candidacy`]
//! will always cause the candidacy bond to be refunded.
//!
//! Note that with the members being the default candidates for the next round and votes persisting
//! in storage, the election system is entirely stable given no further input. This means that if
//! the system has a particular set of candidates `C` and voters `V` that lead to a set of members
//! `M` being elected, as long as `V` and `C` don't remove their candidacy and votes, `M` will keep
//! being re-elected at the end of each round.
//!
//! ### Module Information
//!
//! - [`election_sp_phragmen::Trait`](./trait.Trait.html)
//! - [`Call`](./enum.Call.html)
//! - [`Module`](./struct.Module.html)

#![cfg_attr(not(feature = "std"), no_std)]

use sp_std::prelude::*;
use sp_runtime::{
	print, DispatchResult, DispatchError, Perbill, traits::{Zero, StaticLookup, Convert},
};
use frame_support::{
	decl_storage, decl_event, ensure, decl_module, decl_error,
	weights::{SimpleDispatchInfo, Weight, WeighData}, storage::{StorageMap, IterableStorageMap},
	traits::{
		Currency, Get, LockableCurrency, LockIdentifier, ReservableCurrency, WithdrawReasons,
		ChangeMembers, OnUnbalanced, WithdrawReason, Contains, BalanceStatus
	}
};
use sp_phragmen::ExtendedBalance;
use frame_system::{self as system, ensure_signed, ensure_root};

const MODULE_ID: LockIdentifier = *b"phrelect";

/// The maximum votes allowed per voter.
pub const MAXIMUM_VOTE: usize = 16;

type BalanceOf<T> = <<T as Trait>::Currency as Currency<<T as frame_system::Trait>::AccountId>>::Balance;
type NegativeImbalanceOf<T> =
	<<T as Trait>::Currency as Currency<<T as frame_system::Trait>::AccountId>>::NegativeImbalance;

pub trait Trait: frame_system::Trait {
	/// The overarching event type.c
	type Event: From<Event<Self>> + Into<<Self as frame_system::Trait>::Event>;

	/// The currency that people are electing with.
	type Currency:
		LockableCurrency<Self::AccountId, Moment=Self::BlockNumber> +
		ReservableCurrency<Self::AccountId>;

	/// What to do when the members change.
	type ChangeMembers: ChangeMembers<Self::AccountId>;

	/// Convert a balance into a number used for election calculation.
	/// This must fit into a `u64` but is allowed to be sensibly lossy.
	type CurrencyToVote: Convert<BalanceOf<Self>, u64> + Convert<u128, BalanceOf<Self>>;

	/// How much should be locked up in order to submit one's candidacy.
	type CandidacyBond: Get<BalanceOf<Self>>;

	/// How much should be locked up in order to be able to submit votes.
	type VotingBond: Get<BalanceOf<Self>>;

	/// Handler for the unbalanced reduction when a candidate has lost (and is not a runner-up)
	type LoserCandidate: OnUnbalanced<NegativeImbalanceOf<Self>>;

	/// Handler for the unbalanced reduction when a reporter has submitted a bad defunct report.
	type BadReport: OnUnbalanced<NegativeImbalanceOf<Self>>;

	/// Handler for the unbalanced reduction when a member has been kicked.
	type KickedMember: OnUnbalanced<NegativeImbalanceOf<Self>>;

	/// Number of members to elect.
	type DesiredMembers: Get<u32>;

	/// Number of runners_up to keep.
	type DesiredRunnersUp: Get<u32>;

	/// How long each seat is kept. This defines the next block number at which an election
	/// round will happen. If set to zero, no elections are ever triggered and the module will
	/// be in passive mode.
	type TermDuration: Get<Self::BlockNumber>;
}

decl_storage! {
	trait Store for Module<T: Trait> as PhragmenElection {
		// ---- State
		/// The current elected membership. Sorted based on account id.
		pub Members get(fn members): Vec<(T::AccountId, BalanceOf<T>)>;
		/// The current runners_up. Sorted based on low to high merit (worse to best runner).
		pub RunnersUp get(fn runners_up): Vec<(T::AccountId, BalanceOf<T>)>;
		/// The total number of vote rounds that have happened, excluding the upcoming one.
		pub ElectionRounds get(fn election_rounds): u32 = Zero::zero();

		/// Votes and locked stake of a particular voter.
		pub Voting: map hasher(twox_64_concat) T::AccountId => (BalanceOf<T>, Vec<T::AccountId>);

		/// The present candidate list. Sorted based on account-id. A current member or runner-up
		/// can never enter this vector and is always implicitly assumed to be a candidate.
		pub Candidates get(fn candidates): Vec<T::AccountId>;
	}
}

decl_error! {
	/// Error for the elections-phragmen module.
	pub enum Error for Module<T: Trait> {
		/// Cannot vote when no candidates or members exist.
		UnableToVote,
		/// Must vote for at least one candidate.
		NoVotes,
		/// Cannot vote more than candidates.
		TooManyVotes,
		/// Cannot vote more than maximum allowed.
		MaximumVotesExceeded,
		/// Cannot vote with stake less than minimum balance.
		LowBalance,
		/// Voter can not pay voting bond.
		UnableToPayBond,
		/// Must be a voter.
		MustBeVoter,
		/// Cannot report self.
		ReportSelf,
		/// Duplicated candidate submission.
		DuplicatedCandidate,
		/// Member cannot re-submit candidacy.
		MemberSubmit,
		/// Runner cannot re-submit candidacy.
		RunnerSubmit,
		/// Candidate does not have enough funds.
		InsufficientCandidateFunds,
		/// Origin is not a candidate, member or a runner up.
		InvalidOrigin,
		/// Not a member.
		NotMember,
	}
}

mod migration {
	use super::*;
	use frame_support::{migration::{StorageKeyIterator, take_storage_item}, Twox64Concat};
	pub fn migrate<T: Trait>() {
		for (who, votes) in StorageKeyIterator
			::<T::AccountId, Vec<T::AccountId>, Twox64Concat>
			::new(b"PhragmenElection", b"VotesOf")
			.drain()
		{
			if let Some(stake) = take_storage_item::<_, BalanceOf<T>, Twox64Concat>(b"PhragmenElection", b"StakeOf", &who) {
				Voting::<T>::insert(who, (stake, votes));
			}
		}
	}
}

decl_module! {
	pub struct Module<T: Trait> for enum Call where origin: T::Origin {
		type Error = Error<T>;

		fn deposit_event() = default;

<<<<<<< HEAD
		#[weight = SimpleDispatchInfo::default()]
		fn on_runtime_upgrade() {
=======
		fn on_runtime_upgrade() -> Weight {
>>>>>>> 3b7496c4
			migration::migrate::<T>();

			SimpleDispatchInfo::default().weigh_data(())
		}

		const CandidacyBond: BalanceOf<T> = T::CandidacyBond::get();
		const VotingBond: BalanceOf<T> = T::VotingBond::get();
		const DesiredMembers: u32 = T::DesiredMembers::get();
		const DesiredRunnersUp: u32 = T::DesiredRunnersUp::get();
		const TermDuration: T::BlockNumber = T::TermDuration::get();

		/// Vote for a set of candidates for the upcoming round of election.
		///
		/// The `votes` should:
		///   - not be empty.
		///   - be less than the number of candidates.
		///
		/// Upon voting, `value` units of `who`'s balance is locked and a bond amount is reserved.
		/// It is the responsibility of the caller to not place all of their balance into the lock
		/// and keep some for further transactions.
		///
		/// # <weight>
		/// #### State
		/// Reads: O(1)
		/// Writes: O(V) given `V` votes. V is bounded by 16.
		/// # </weight>
		#[weight = SimpleDispatchInfo::FixedNormal(100_000)]
		fn vote(origin, votes: Vec<T::AccountId>, #[compact] value: BalanceOf<T>) {
			let who = ensure_signed(origin)?;

			let candidates_count = <Candidates<T>>::decode_len().unwrap_or(0) as usize;
			let members_count = <Members<T>>::decode_len().unwrap_or(0) as usize;
			// addition is valid: candidates and members never overlap.
			let allowed_votes = candidates_count + members_count;

			ensure!(!allowed_votes.is_zero(), Error::<T>::UnableToVote);
			ensure!(votes.len() <= allowed_votes, Error::<T>::TooManyVotes);
			ensure!(votes.len() <= MAXIMUM_VOTE, Error::<T>::MaximumVotesExceeded);
			ensure!(!votes.is_empty(), Error::<T>::NoVotes);

			ensure!(
				value > T::Currency::minimum_balance(),
				Error::<T>::LowBalance,
			);

			if !Self::is_voter(&who) {
				// first time voter. Reserve bond.
				T::Currency::reserve(&who, T::VotingBond::get())
					.map_err(|_| Error::<T>::UnableToPayBond)?;
			}
			// Amount to be locked up.
			let locked_balance = value.min(T::Currency::total_balance(&who));

			// lock
			T::Currency::set_lock(
				MODULE_ID,
				&who,
				locked_balance,
				WithdrawReasons::except(WithdrawReason::TransactionPayment),
			);

			Voting::<T>::insert(&who, (locked_balance, votes));
		}

		/// Remove `origin` as a voter. This removes the lock and returns the bond.
		///
		/// # <weight>
		/// #### State
		/// Reads: O(1)
		/// Writes: O(1)
		/// # </weight>
		#[weight = SimpleDispatchInfo::FixedNormal(10_000)]
		fn remove_voter(origin) {
			let who = ensure_signed(origin)?;

			ensure!(Self::is_voter(&who), Error::<T>::MustBeVoter);

			Self::do_remove_voter(&who, true);
		}

		/// Report `target` for being an defunct voter. In case of a valid report, the reporter is
		/// rewarded by the bond amount of `target`. Otherwise, the reporter itself is removed and
		/// their bond is slashed.
		///
		/// A defunct voter is defined to be:
		///   - a voter whose current submitted votes are all invalid. i.e. all of them are no
		///     longer a candidate nor an active member.
		///
		/// # <weight>
		/// #### State
		/// Reads: O(NLogM) given M current candidates and N votes for `target`.
		/// Writes: O(1)
		/// # </weight>
		#[weight = SimpleDispatchInfo::FixedNormal(1_000_000)]
		fn report_defunct_voter(origin, target: <T::Lookup as StaticLookup>::Source) {
			let reporter = ensure_signed(origin)?;
			let target = T::Lookup::lookup(target)?;

			ensure!(reporter != target, Error::<T>::ReportSelf);
			ensure!(Self::is_voter(&reporter), Error::<T>::MustBeVoter);

			// Checking if someone is a candidate and a member here is O(LogN), making the whole
			// function O(MLonN) with N candidates in total and M of them being voted by `target`.
			// We could easily add another mapping to be able to check if someone is a candidate in
			// `O(1)` but that would make the process of removing candidates at the end of each
			// round slightly harder. Note that for now we have a bound of number of votes (`N`).
			let valid = Self::is_defunct_voter(&target);
			if valid {
				// reporter will get the voting bond of the target
				T::Currency::repatriate_reserved(&target, &reporter, T::VotingBond::get(), BalanceStatus::Free)?;
				// remove the target. They are defunct.
				Self::do_remove_voter(&target, false);
			} else {
				// slash the bond of the reporter.
				let imbalance = T::Currency::slash_reserved(&reporter, T::VotingBond::get()).0;
				T::BadReport::on_unbalanced(imbalance);
				// remove the reporter.
				Self::do_remove_voter(&reporter, false);
			}
			Self::deposit_event(RawEvent::VoterReported(target, reporter, valid));
		}


		/// Submit oneself for candidacy.
		///
		/// A candidate will either:
		///   - Lose at the end of the term and forfeit their deposit.
		///   - Win and become a member. Members will eventually get their stash back.
		///   - Become a runner-up. Runners-ups are reserved members in case one gets forcefully
		///     removed.
		///
		/// # <weight>
		/// #### State
		/// Reads: O(LogN) Given N candidates.
		/// Writes: O(1)
		/// # </weight>
		#[weight = SimpleDispatchInfo::FixedNormal(500_000)]
		fn submit_candidacy(origin) {
			let who = ensure_signed(origin)?;

			let is_candidate = Self::is_candidate(&who);
			ensure!(is_candidate.is_err(), Error::<T>::DuplicatedCandidate);
			// assured to be an error, error always contains the index.
			let index = is_candidate.unwrap_err();

			ensure!(!Self::is_member(&who), Error::<T>::MemberSubmit);
			ensure!(!Self::is_runner(&who), Error::<T>::RunnerSubmit);

			T::Currency::reserve(&who, T::CandidacyBond::get())
				.map_err(|_| Error::<T>::InsufficientCandidateFunds)?;

			<Candidates<T>>::mutate(|c| c.insert(index, who));
		}

		/// Renounce one's intention to be a candidate for the next election round. 3 potential
		/// outcomes exist:
		/// - `origin` is a candidate and not elected in any set. In this case, the bond is
		///   unreserved, returned and origin is removed as a candidate.
		/// - `origin` is a current runner up. In this case, the bond is unreserved, returned and
		///   origin is removed as a runner.
		/// - `origin` is a current member. In this case, the bond is unreserved and origin is
		///   removed as a member, consequently not being a candidate for the next round anymore.
		///   Similar to [`remove_voter`], if replacement runners exists, they are immediately used.
		#[weight = SimpleDispatchInfo::FixedOperational(2_000_000)]
		fn renounce_candidacy(origin) {
			let who = ensure_signed(origin)?;

			// NOTE: this function attempts the 3 conditions (being a candidate, member, runner) and
			// fails if none are matched. Unlike other Palette functions and modules where checks
			// happen first and then execution happens, this function is written the other way
			// around. The main intention is that reading all of the candidates, members and runners
			// from storage is expensive. Furthermore, we know (soft proof) that they are always
			// mutually exclusive. Hence, we try one, and only then decode more storage.

			if let Ok(_replacement) = Self::remove_and_replace_member(&who) {
				T::Currency::unreserve(&who, T::CandidacyBond::get());
				Self::deposit_event(RawEvent::MemberRenounced(who.clone()));

				// safety guard to make sure we do only one arm. Better to read runners later.
				return Ok(());
			}

			let mut runners_up_with_stake = Self::runners_up();
			if let Some(index) = runners_up_with_stake.iter()
				.position(|(ref r, ref _s)| r == &who)
			{
				runners_up_with_stake.remove(index);
				// unreserve the bond
				T::Currency::unreserve(&who, T::CandidacyBond::get());
				// update storage.
				<RunnersUp<T>>::put(runners_up_with_stake);
				// safety guard to make sure we do only one arm. Better to read runners later.
				return Ok(());
			}

			let mut candidates = Self::candidates();
			if let Ok(index) = candidates.binary_search(&who) {
				candidates.remove(index);
				// unreserve the bond
				T::Currency::unreserve(&who, T::CandidacyBond::get());
				// update storage.
				<Candidates<T>>::put(candidates);
				// safety guard to make sure we do only one arm. Better to read runners later.
				return Ok(());
			}

			Err(Error::<T>::InvalidOrigin)?
		}

		/// Remove a particular member from the set. This is effective immediately and the bond of
		/// the outgoing member is slashed.
		///
		/// If a runner-up is available, then the best runner-up will be removed and replaces the
		/// outgoing member. Otherwise, a new phragmen round is started.
		///
		/// Note that this does not affect the designated block number of the next election.
		///
		/// # <weight>
		/// #### State
		/// Reads: O(do_phragmen)
		/// Writes: O(do_phragmen)
		/// # </weight>
		#[weight = SimpleDispatchInfo::FixedOperational(2_000_000)]
		fn remove_member(origin, who: <T::Lookup as StaticLookup>::Source) -> DispatchResult {
			ensure_root(origin)?;
			let who = T::Lookup::lookup(who)?;

			Self::remove_and_replace_member(&who).map(|had_replacement| {
				let (imbalance, _) = T::Currency::slash_reserved(&who, T::CandidacyBond::get());
				T::KickedMember::on_unbalanced(imbalance);
				Self::deposit_event(RawEvent::MemberKicked(who.clone()));

				if !had_replacement {
					Self::do_phragmen();
				}
			})
		}

		/// What to do at the end of each block. Checks if an election needs to happen or not.
<<<<<<< HEAD
		#[weight = SimpleDispatchInfo::default()]
		fn on_initialize(n: T::BlockNumber) {
=======
		fn on_initialize(n: T::BlockNumber) -> Weight {
>>>>>>> 3b7496c4
			if let Err(e) = Self::end_block(n) {
				print("Guru meditation");
				print(e);
			}

			SimpleDispatchInfo::default().weigh_data(())
		}
	}
}

decl_event!(
	pub enum Event<T> where
		Balance = BalanceOf<T>,
		<T as frame_system::Trait>::AccountId,
	{
		/// A new term with new members. This indicates that enough candidates existed, not that
		/// enough have has been elected. The inner value must be examined for this purpose.
		NewTerm(Vec<(AccountId, Balance)>),
		/// No (or not enough) candidates existed for this round.
		EmptyTerm,
		/// A member has been removed. This should always be followed by either `NewTerm` ot
		/// `EmptyTerm`.
		MemberKicked(AccountId),
		/// A member has renounced their candidacy.
		MemberRenounced(AccountId),
		/// A voter (first element) was reported (byt the second element) with the the report being
		/// successful or not (third element).
		VoterReported(AccountId, AccountId, bool),
	}
);

impl<T: Trait> Module<T> {
	/// Attempts to remove a member `who`. If a runner up exists, it is used as the replacement.
	/// Otherwise, `Ok(false)` is returned to signal the caller.
	///
	/// In both cases, [`Members`], [`ElectionRounds`] and [`RunnersUp`] storage are updated
	/// accordingly. Furthermore, the membership change is reported.
	///
	/// O(phragmen) in the worse case.
	fn remove_and_replace_member(who: &T::AccountId) -> Result<bool, DispatchError> {
		let mut members_with_stake = Self::members();
		if let Ok(index) = members_with_stake.binary_search_by(|(ref m, ref _s)| m.cmp(who)) {
			members_with_stake.remove(index);

			let next_up = <RunnersUp<T>>::mutate(|runners_up| runners_up.pop());
			let maybe_replacement = next_up.and_then(|(replacement, stake)|
				members_with_stake.binary_search_by(|(ref m, ref _s)| m.cmp(&replacement))
					.err()
					.map(|index| {
						members_with_stake.insert(index, (replacement.clone(), stake));
						replacement
					})
			);

			<Members<T>>::put(&members_with_stake);
			let members = members_with_stake.into_iter().map(|m| m.0).collect::<Vec<_>>();
			let result = Ok(maybe_replacement.is_some());
			let old = [who.clone()];
			match maybe_replacement {
				Some(new) => T::ChangeMembers::change_members_sorted(&[new], &old, &members),
				None => T::ChangeMembers::change_members_sorted(&[], &old, &members),
			}
			result
		} else {
			Err(Error::<T>::NotMember)?
		}
	}

	/// Check if `who` is a candidate. It returns the insert index if the element does not exists as
	/// an error.
	///
	/// State: O(LogN) given N candidates.
	fn is_candidate(who: &T::AccountId) -> Result<(), usize> {
		Self::candidates().binary_search(who).map(|_| ())
	}

	/// Check if `who` is a voter. It may or may not be a _current_ one.
	///
	/// State: O(1).
	fn is_voter(who: &T::AccountId) -> bool {
		Voting::<T>::contains_key(who)
	}

	/// Check if `who` is currently an active member.
	///
	/// Limited number of members. Binary search. Constant time factor. O(1)
	fn is_member(who: &T::AccountId) -> bool {
		Self::members().binary_search_by(|(a, _b)| a.cmp(who)).is_ok()
	}

	/// Check if `who` is currently an active runner.
	///
	/// Limited number of runners-up. Binary search. Constant time factor. O(1)
	fn is_runner(who: &T::AccountId) -> bool {
		Self::runners_up().iter().position(|(a, _b)| a == who).is_some()
	}

	/// Returns number of desired members.
	fn desired_members() -> u32 {
		T::DesiredMembers::get()
	}

	/// Returns number of desired runners up.
	fn desired_runners_up() -> u32 {
		T::DesiredRunnersUp::get()
	}

	/// Returns the term duration
	fn term_duration() -> T::BlockNumber {
		T::TermDuration::get()
	}

	/// Get the members' account ids.
	fn members_ids() -> Vec<T::AccountId> {
		Self::members().into_iter().map(|(m, _)| m).collect::<Vec<T::AccountId>>()
	}

	/// The the runners' up account ids.
	fn runners_up_ids() -> Vec<T::AccountId> {
		Self::runners_up().into_iter().map(|(r, _)| r).collect::<Vec<T::AccountId>>()
	}

	/// Check if `who` is a defunct voter.
	///
	/// Note that false is returned if `who` is not a voter at all.
	///
	/// O(NLogM) with M candidates and `who` having voted for `N` of them.
	fn is_defunct_voter(who: &T::AccountId) -> bool {
		if Self::is_voter(who) {
			Self::votes_of(who)
				.iter()
				.all(|v| !Self::is_member(v) && !Self::is_runner(v) && !Self::is_candidate(v).is_ok())
		} else {
			false
		}
	}

	/// Remove a certain someone as a voter.
	///
	/// This will clean always clean the storage associated with the voter, and remove the balance
	/// lock. Optionally, it would also return the reserved voting bond if indicated by `unreserve`.
	fn do_remove_voter(who: &T::AccountId, unreserve: bool) {
		// remove storage and lock.
		Voting::<T>::remove(who);
		T::Currency::remove_lock(MODULE_ID, who);

		if unreserve {
			T::Currency::unreserve(who, T::VotingBond::get());
		}
	}

	/// The locked stake of a voter.
	fn locked_stake_of(who: &T::AccountId) -> BalanceOf<T> {
		Voting::<T>::get(who).0
	}

	/// The locked stake of a voter.
	fn votes_of(who: &T::AccountId) -> Vec<T::AccountId> {
		Voting::<T>::get(who).1
	}

	/// Check there's nothing to do this block.
	///
	/// Runs phragmen election and cleans all the previous candidate state. The voter state is NOT
	/// cleaned and voters must themselves submit a transaction to retract.
	fn end_block(block_number: T::BlockNumber) -> DispatchResult {
		if !Self::term_duration().is_zero() {
			if (block_number % Self::term_duration()).is_zero() {
				Self::do_phragmen();
			}
		}
		Ok(())
	}

	/// Run the phragmen election with all required side processes and state updates.
	///
	/// Calls the appropriate `ChangeMembers` function variant internally.
	///
	/// # <weight>
	/// #### State
	/// Reads: O(C + V*E) where C = candidates, V voters and E votes per voter exits.
	/// Writes: O(M + R) with M desired members and R runners_up.
	/// # </weight>
	fn do_phragmen() {
		let desired_seats = Self::desired_members() as usize;
		let desired_runners_up = Self::desired_runners_up() as usize;
		let num_to_elect = desired_runners_up + desired_seats;

		let mut candidates = Self::candidates();
		// candidates who explicitly called `submit_candidacy`. Only these folks are at risk of
		// losing their bond.
		let exposed_candidates = candidates.clone();
		// current members are always a candidate for the next round as well.
		// this is guaranteed to not create any duplicates.
		candidates.append(&mut Self::members_ids());
		// previous runners_up are also always candidates for the next round.
		candidates.append(&mut Self::runners_up_ids());

		let voters_and_votes = Voting::<T>::iter()
			.map(|(voter, (stake, targets))| { (voter, stake, targets) })
			.collect::<Vec<_>>();
		let maybe_phragmen_result = sp_phragmen::elect::<_, _, T::CurrencyToVote, Perbill>(
			num_to_elect,
			0,
			candidates,
			voters_and_votes.clone(),
		);

		if let Some(phragmen_result) = maybe_phragmen_result {
			let old_members_ids = <Members<T>>::take().into_iter()
				.map(|(m, _)| m)
				.collect::<Vec<T::AccountId>>();
			let old_runners_up_ids = <RunnersUp<T>>::take().into_iter()
				.map(|(r, _)| r)
				.collect::<Vec<T::AccountId>>();

			// filter out those who had literally no votes at all.
			// AUDIT/NOTE: the need to do this is because all candidates, even those who have no
			// vote are still considered by phragmen and when good candidates are scarce, then these
			// cheap ones might get elected. We might actually want to remove the filter and allow
			// zero-voted candidates to also make it to the membership set.
			let new_set_with_approval = phragmen_result.winners;
			let new_set = new_set_with_approval
				.into_iter()
				.filter_map(|(m, a)| if a.is_zero() { None } else { Some(m) } )
				.collect::<Vec<T::AccountId>>();

			let support_map = sp_phragmen::build_support_map::<_, _, _, T::CurrencyToVote, Perbill>(
				&new_set,
				&phragmen_result.assignments,
				Self::locked_stake_of,
			);

			let to_balance = |e: ExtendedBalance|
				<T::CurrencyToVote as Convert<ExtendedBalance, BalanceOf<T>>>::convert(e);
			let new_set_with_stake = new_set
				.into_iter()
				.map(|ref m| {
					let support = support_map.get(m)
						.expect(
							"entire new_set was given to build_support_map; en entry must be \
							created for each item; qed"
						);
					(m.clone(), to_balance(support.total))
				})
				.collect::<Vec<(T::AccountId, BalanceOf<T>)>>();

			// split new set into winners and runners up.
			let split_point = desired_seats.min(new_set_with_stake.len());
			let mut new_members = (&new_set_with_stake[..split_point]).to_vec();

			// save the runners up as-is. They are sorted based on desirability.
			// sort and save the members.
			new_members.sort_by(|i, j| i.0.cmp(&j.0));

			let mut prime_votes: Vec<_> = new_members.iter().map(|c| (&c.0, BalanceOf::<T>::zero())).collect();
			for (_, stake, targets) in voters_and_votes.into_iter() {
				for (votes, who) in targets.iter()
					.enumerate()
					.map(|(votes, who)| ((MAXIMUM_VOTE - votes) as u32, who))
				{
					if let Ok(i) = prime_votes.binary_search_by_key(&who, |k| k.0) {
						prime_votes[i].1 += stake * votes.into();
					}
				}
			}
			let prime = prime_votes.into_iter().max_by_key(|x| x.1).map(|x| x.0.clone());

			// new_members_ids is sorted by account id.
			let new_members_ids = new_members
				.iter()
				.map(|(m, _)| m.clone())
				.collect::<Vec<T::AccountId>>();

			let new_runners_up = &new_set_with_stake[split_point..]
				.into_iter()
				.cloned()
				.rev()
				.collect::<Vec<(T::AccountId, BalanceOf<T>)>>();
			// new_runners_up remains sorted by desirability.
			let new_runners_up_ids = new_runners_up
				.iter()
				.map(|(r, _)| r.clone())
				.collect::<Vec<T::AccountId>>();

			// report member changes. We compute diff because we need the outgoing list.
			let (incoming, outgoing) = T::ChangeMembers::compute_members_diff(
				&new_members_ids,
				&old_members_ids,
			);
			T::ChangeMembers::change_members_sorted(
				&incoming,
				&outgoing.clone(),
				&new_members_ids,
			);
			T::ChangeMembers::set_prime(prime);

			// outgoing candidates lose their bond.
			let mut to_burn_bond = outgoing.to_vec();

			// compute the outgoing of runners up as well and append them to the `to_burn_bond`
			{
				let (_, outgoing) = T::ChangeMembers::compute_members_diff(
					&new_runners_up_ids,
					&old_runners_up_ids,
				);
				to_burn_bond.extend(outgoing);
			}

			// Burn loser bond. members list is sorted. O(NLogM) (N candidates, M members)
			// runner up list is not sorted. O(K*N) given K runner ups. Overall: O(NLogM + N*K)
			// both the member and runner counts are bounded.
			exposed_candidates.into_iter().for_each(|c| {
				// any candidate who is not a member and not a runner up.
				if new_members.binary_search_by_key(&c, |(m, _)| m.clone()).is_err()
					&& !new_runners_up_ids.contains(&c)
				{
					let (imbalance, _) = T::Currency::slash_reserved(&c, T::CandidacyBond::get());
					T::LoserCandidate::on_unbalanced(imbalance);
				}
			});

			// Burn outgoing bonds
			to_burn_bond.into_iter().for_each(|x| {
				let (imbalance, _) = T::Currency::slash_reserved(&x, T::CandidacyBond::get());
				T::LoserCandidate::on_unbalanced(imbalance);
			});

			<Members<T>>::put(&new_members);
			<RunnersUp<T>>::put(new_runners_up);

			Self::deposit_event(RawEvent::NewTerm(new_members.clone().to_vec()));
		} else {
			Self::deposit_event(RawEvent::EmptyTerm);
		}

		// clean candidates.
		<Candidates<T>>::kill();

		ElectionRounds::mutate(|v| *v += 1);
	}
}

impl<T: Trait> Contains<T::AccountId> for Module<T> {
	fn contains(who: &T::AccountId) -> bool {
		Self::is_member(who)
	}
	fn sorted_members() -> Vec<T::AccountId> { Self::members_ids() }

	// A special function to populate members in this pallet for passing Origin
	// checks in runtime benchmarking.
	#[cfg(feature = "runtime-benchmarks")]
	fn add(who: &T::AccountId) {
		Members::<T>::mutate(|members| {
			match members.binary_search_by(|(a, _b)| a.cmp(who)) {
				Ok(_) => (),
				Err(pos) => members.insert(pos, (who.clone(), BalanceOf::<T>::default())),
			}
		})
	}
}

#[cfg(test)]
mod tests {
	use super::*;
	use std::cell::RefCell;
	use frame_support::{assert_ok, assert_noop, parameter_types, weights::Weight};
	use substrate_test_utils::assert_eq_uvec;
	use sp_core::H256;
	use sp_runtime::{
		Perbill, testing::Header, BuildStorage,
		traits::{BlakeTwo256, IdentityLookup, Block as BlockT},
	};
	use crate as elections;
	use frame_system as system;

	parameter_types! {
		pub const BlockHashCount: u64 = 250;
		pub const MaximumBlockWeight: Weight = 1024;
		pub const MaximumBlockLength: u32 = 2 * 1024;
		pub const AvailableBlockRatio: Perbill = Perbill::one();
	}

	impl frame_system::Trait for Test {
		type Origin = Origin;
		type Index = u64;
		type BlockNumber = u64;
		type Call = ();
		type Hash = H256;
		type Hashing = BlakeTwo256;
		type AccountId = u64;
		type Lookup = IdentityLookup<Self::AccountId>;
		type Header = Header;
		type Event = Event;
		type BlockHashCount = BlockHashCount;
		type MaximumBlockWeight = MaximumBlockWeight;
		type MaximumBlockLength = MaximumBlockLength;
		type AvailableBlockRatio = AvailableBlockRatio;
		type Version = ();
		type ModuleToIndex = ();
		type AccountData = pallet_balances::AccountData<u64>;
		type OnNewAccount = ();
		type OnKilledAccount = ();
	}

	parameter_types! {
		pub const ExistentialDeposit: u64 = 1;
}

	impl pallet_balances::Trait for Test {
		type Balance = u64;
		type Event = Event;
		type DustRemoval = ();
		type ExistentialDeposit = ExistentialDeposit;
		type AccountStore = frame_system::Module<Test>;
}

	parameter_types! {
		pub const CandidacyBond: u64 = 3;
	}

	thread_local! {
		static VOTING_BOND: RefCell<u64> = RefCell::new(2);
		static DESIRED_MEMBERS: RefCell<u32> = RefCell::new(2);
		static DESIRED_RUNNERS_UP: RefCell<u32> = RefCell::new(2);
		static TERM_DURATION: RefCell<u64> = RefCell::new(5);
	}

	pub struct VotingBond;
	impl Get<u64> for VotingBond {
		fn get() -> u64 { VOTING_BOND.with(|v| *v.borrow()) }
	}

	pub struct DesiredMembers;
	impl Get<u32> for DesiredMembers {
		fn get() -> u32 { DESIRED_MEMBERS.with(|v| *v.borrow()) }
	}

	pub struct DesiredRunnersUp;
	impl Get<u32> for DesiredRunnersUp {
		fn get() -> u32 { DESIRED_RUNNERS_UP.with(|v| *v.borrow()) }
	}

	pub struct TermDuration;
	impl Get<u64> for TermDuration {
		fn get() -> u64 { TERM_DURATION.with(|v| *v.borrow()) }
	}

	thread_local! {
		pub static MEMBERS: RefCell<Vec<u64>> = RefCell::new(vec![]);
		pub static PRIME: RefCell<Option<u64>> = RefCell::new(None);
	}

	pub struct TestChangeMembers;
	impl ChangeMembers<u64> for TestChangeMembers {
		fn change_members_sorted(incoming: &[u64], outgoing: &[u64], new: &[u64]) {
			// new, incoming, outgoing must be sorted.
			let mut new_sorted = new.to_vec();
			new_sorted.sort();
			assert_eq!(new, &new_sorted[..]);

			let mut incoming_sorted = incoming.to_vec();
			incoming_sorted.sort();
			assert_eq!(incoming, &incoming_sorted[..]);

			let mut outgoing_sorted = outgoing.to_vec();
			outgoing_sorted.sort();
			assert_eq!(outgoing, &outgoing_sorted[..]);

			// incoming and outgoing must be disjoint
			for x in incoming.iter() {
				assert!(outgoing.binary_search(x).is_err());
			}

			let mut old_plus_incoming = MEMBERS.with(|m| m.borrow().to_vec());
			old_plus_incoming.extend_from_slice(incoming);
			old_plus_incoming.sort();

			let mut new_plus_outgoing = new.to_vec();
			new_plus_outgoing.extend_from_slice(outgoing);
			new_plus_outgoing.sort();

			assert_eq!(old_plus_incoming, new_plus_outgoing);

			MEMBERS.with(|m| *m.borrow_mut() = new.to_vec());
			PRIME.with(|p| *p.borrow_mut() = None);
		}

		fn set_prime(who: Option<u64>) {
			PRIME.with(|p| *p.borrow_mut() = who);
		}
	}

	/// Simple structure that exposes how u64 currency can be represented as... u64.
	pub struct CurrencyToVoteHandler;
	impl Convert<u64, u64> for CurrencyToVoteHandler {
		fn convert(x: u64) -> u64 { x }
	}
	impl Convert<u128, u64> for CurrencyToVoteHandler {
		fn convert(x: u128) -> u64 {
			x as u64
		}
	}

	impl Trait for Test {
		type Event = Event;
		type Currency = Balances;
		type CurrencyToVote = CurrencyToVoteHandler;
		type ChangeMembers = TestChangeMembers;
		type CandidacyBond = CandidacyBond;
		type VotingBond = VotingBond;
		type TermDuration = TermDuration;
		type DesiredMembers = DesiredMembers;
		type DesiredRunnersUp = DesiredRunnersUp;
		type LoserCandidate = ();
		type KickedMember = ();
		type BadReport = ();
	}

	pub type Block = sp_runtime::generic::Block<Header, UncheckedExtrinsic>;
	pub type UncheckedExtrinsic = sp_runtime::generic::UncheckedExtrinsic<u32, u64, Call, ()>;

	frame_support::construct_runtime!(
		pub enum Test where
			Block = Block,
			NodeBlock = Block,
			UncheckedExtrinsic = UncheckedExtrinsic
		{
			System: system::{Module, Call, Event<T>},
			Balances: pallet_balances::{Module, Call, Event<T>, Config<T>},
			Elections: elections::{Module, Call, Event<T>},
		}
	);

	pub struct ExtBuilder {
		balance_factor: u64,
		voter_bond: u64,
		term_duration: u64,
		desired_runners_up: u32,
	}

	impl Default for ExtBuilder {
		fn default() -> Self {
			Self {
				balance_factor: 1,
				voter_bond: 2,
				desired_runners_up: 0,
				term_duration: 5,
			}
		}
	}

	impl ExtBuilder {
		pub fn voter_bond(mut self, fee: u64) -> Self {
			self.voter_bond = fee;
			self
		}
		pub fn desired_runners_up(mut self, count: u32) -> Self {
			self.desired_runners_up = count;
			self
		}
		pub fn term_duration(mut self, duration: u64) -> Self {
			self.term_duration = duration;
			self
		}
		pub fn build(self) -> sp_io::TestExternalities {
			VOTING_BOND.with(|v| *v.borrow_mut() = self.voter_bond);
			TERM_DURATION.with(|v| *v.borrow_mut() = self.term_duration);
			DESIRED_RUNNERS_UP.with(|v| *v.borrow_mut() = self.desired_runners_up);
			GenesisConfig {
				pallet_balances: Some(pallet_balances::GenesisConfig::<Test>{
					balances: vec![
						(1, 10 * self.balance_factor),
						(2, 20 * self.balance_factor),
						(3, 30 * self.balance_factor),
						(4, 40 * self.balance_factor),
						(5, 50 * self.balance_factor),
						(6, 60 * self.balance_factor)
					],
				}),
			}.build_storage().unwrap().into()
		}
	}

	fn all_voters() -> Vec<u64> {
		Voting::<Test>::iter().map(|(v, _)| v).collect::<Vec<u64>>()
	}

	fn balances(who: &u64) -> (u64, u64) {
		(Balances::free_balance(who), Balances::reserved_balance(who))
	}

	fn has_lock(who: &u64) -> u64 {
		let lock = Balances::locks(who)[0].clone();
		assert_eq!(lock.id, MODULE_ID);
		lock.amount
	}

	#[test]
	fn params_should_work() {
		ExtBuilder::default().build().execute_with(|| {
			System::set_block_number(1);
			assert_eq!(Elections::desired_members(), 2);
			assert_eq!(Elections::term_duration(), 5);
			assert_eq!(Elections::election_rounds(), 0);

			assert_eq!(Elections::members(), vec![]);
			assert_eq!(Elections::runners_up(), vec![]);

			assert_eq!(Elections::candidates(), vec![]);
			assert_eq!(<Candidates<Test>>::decode_len().unwrap(), 0);
			assert!(Elections::is_candidate(&1).is_err());

			assert_eq!(all_voters(), vec![]);
			assert_eq!(Elections::votes_of(&1), vec![]);
		});
	}

	#[test]
	fn term_duration_zero_is_passive() {
		ExtBuilder::default()
			.term_duration(0)
			.build()
			.execute_with(||
		{
			System::set_block_number(1);
			assert_eq!(Elections::term_duration(), 0);
			assert_eq!(Elections::desired_members(), 2);
			assert_eq!(Elections::election_rounds(), 0);

			assert_eq!(Elections::members_ids(), vec![]);
			assert_eq!(Elections::runners_up(), vec![]);
			assert_eq!(Elections::candidates(), vec![]);

			System::set_block_number(5);
			assert_ok!(Elections::end_block(System::block_number()));

			assert_eq!(Elections::members_ids(), vec![]);
			assert_eq!(Elections::runners_up(), vec![]);
			assert_eq!(Elections::candidates(), vec![]);
		});
	}

	#[test]
	fn simple_candidate_submission_should_work() {
		ExtBuilder::default().build().execute_with(|| {
			assert_eq!(Elections::candidates(), Vec::<u64>::new());
			assert!(Elections::is_candidate(&1).is_err());
			assert!(Elections::is_candidate(&2).is_err());

			assert_eq!(balances(&1), (10, 0));
			assert_ok!(Elections::submit_candidacy(Origin::signed(1)));
			assert_eq!(balances(&1), (7, 3));

			assert_eq!(Elections::candidates(), vec![1]);

			assert!(Elections::is_candidate(&1).is_ok());
			assert!(Elections::is_candidate(&2).is_err());

			assert_eq!(balances(&2), (20, 0));
			assert_ok!(Elections::submit_candidacy(Origin::signed(2)));
			assert_eq!(balances(&2), (17, 3));

			assert_eq!(Elections::candidates(), vec![1, 2]);

			assert!(Elections::is_candidate(&1).is_ok());
			assert!(Elections::is_candidate(&2).is_ok());
		});
	}

	#[test]
	fn simple_candidate_submission_with_no_votes_should_work() {
		ExtBuilder::default().build().execute_with(|| {
			assert_eq!(Elections::candidates(), Vec::<u64>::new());

			assert_ok!(Elections::submit_candidacy(Origin::signed(1)));
			assert_ok!(Elections::submit_candidacy(Origin::signed(2)));

			assert!(Elections::is_candidate(&1).is_ok());
			assert!(Elections::is_candidate(&2).is_ok());
			assert_eq!(Elections::candidates(), vec![1, 2]);

			assert_eq!(Elections::members_ids(), vec![]);
			assert_eq!(Elections::runners_up(), vec![]);

			System::set_block_number(5);
			assert_ok!(Elections::end_block(System::block_number()));

			assert!(Elections::is_candidate(&1).is_err());
			assert!(Elections::is_candidate(&2).is_err());
			assert_eq!(Elections::candidates(), vec![]);

			assert_eq!(Elections::members_ids(), vec![]);
			assert_eq!(Elections::runners_up(), vec![]);
		});
	}

	#[test]
	fn dupe_candidate_submission_should_not_work() {
		ExtBuilder::default().build().execute_with(|| {
			assert_eq!(Elections::candidates(), Vec::<u64>::new());
			assert_ok!(Elections::submit_candidacy(Origin::signed(1)));
			assert_eq!(Elections::candidates(), vec![1]);
			assert_noop!(
				Elections::submit_candidacy(Origin::signed(1)),
				Error::<Test>::DuplicatedCandidate,
			);
		});
	}

	#[test]
	fn member_candidacy_submission_should_not_work() {
		// critically important to make sure that outgoing candidates and losers are not mixed up.
		ExtBuilder::default().build().execute_with(|| {
			assert_ok!(Elections::submit_candidacy(Origin::signed(5)));
			assert_ok!(Elections::vote(Origin::signed(2), vec![5], 20));

			System::set_block_number(5);
			assert_ok!(Elections::end_block(System::block_number()));

			assert_eq!(Elections::members_ids(), vec![5]);
			assert_eq!(Elections::runners_up(), vec![]);
			assert_eq!(Elections::candidates(), vec![]);

			assert_noop!(
				Elections::submit_candidacy(Origin::signed(5)),
				Error::<Test>::MemberSubmit,
			);
		});
	}

	#[test]
	fn runner_candidate_submission_should_not_work() {
		ExtBuilder::default().desired_runners_up(2).build().execute_with(|| {
			assert_ok!(Elections::submit_candidacy(Origin::signed(5)));
			assert_ok!(Elections::submit_candidacy(Origin::signed(4)));
			assert_ok!(Elections::submit_candidacy(Origin::signed(3)));

			assert_ok!(Elections::vote(Origin::signed(2), vec![5, 4], 20));
			assert_ok!(Elections::vote(Origin::signed(1), vec![3], 10));

			System::set_block_number(5);
			assert_ok!(Elections::end_block(System::block_number()));

			assert_eq!(Elections::members_ids(), vec![4, 5]);
			assert_eq!(Elections::runners_up_ids(), vec![3]);

			assert_noop!(
				Elections::submit_candidacy(Origin::signed(3)),
				Error::<Test>::RunnerSubmit,
			);
		});
	}

	#[test]
	fn poor_candidate_submission_should_not_work() {
		ExtBuilder::default().build().execute_with(|| {
			assert_eq!(Elections::candidates(), Vec::<u64>::new());
			assert_noop!(
				Elections::submit_candidacy(Origin::signed(7)),
				Error::<Test>::InsufficientCandidateFunds,
			);
		});
	}

	#[test]
	fn simple_voting_should_work() {
		ExtBuilder::default().build().execute_with(|| {
			assert_eq!(Elections::candidates(), Vec::<u64>::new());
			assert_eq!(balances(&2), (20, 0));

			assert_ok!(Elections::submit_candidacy(Origin::signed(5)));
			assert_ok!(Elections::vote(Origin::signed(2), vec![5], 20));

			assert_eq!(balances(&2), (18, 2));
			assert_eq!(has_lock(&2), 20);
		});
	}

	#[test]
	fn can_vote_with_custom_stake() {
		ExtBuilder::default().build().execute_with(|| {
			assert_eq!(Elections::candidates(), Vec::<u64>::new());
			assert_eq!(balances(&2), (20, 0));

			assert_ok!(Elections::submit_candidacy(Origin::signed(5)));
			assert_ok!(Elections::vote(Origin::signed(2), vec![5], 12));

			assert_eq!(balances(&2), (18, 2));
			assert_eq!(has_lock(&2), 12);
		});
	}

	#[test]
	fn can_update_votes_and_stake() {
		ExtBuilder::default().build().execute_with(|| {
			assert_eq!(balances(&2), (20, 0));

			assert_ok!(Elections::submit_candidacy(Origin::signed(5)));
			assert_ok!(Elections::submit_candidacy(Origin::signed(4)));
			assert_ok!(Elections::vote(Origin::signed(2), vec![5], 20));

			assert_eq!(balances(&2), (18, 2));
			assert_eq!(has_lock(&2), 20);
			assert_eq!(Elections::locked_stake_of(&2), 20);

			// can update; different stake; different lock and reserve.
			assert_ok!(Elections::vote(Origin::signed(2), vec![5, 4], 15));
			assert_eq!(balances(&2), (18, 2));
			assert_eq!(has_lock(&2), 15);
			assert_eq!(Elections::locked_stake_of(&2), 15);
		});
	}

	#[test]
	fn cannot_vote_for_no_candidate() {
		ExtBuilder::default().build().execute_with(|| {
			assert_noop!(
				Elections::vote(Origin::signed(2), vec![], 20),
				Error::<Test>::UnableToVote,
			);
		});
	}

	#[test]
	fn can_vote_for_old_members_even_when_no_new_candidates() {
		ExtBuilder::default().build().execute_with(|| {
			assert_ok!(Elections::submit_candidacy(Origin::signed(5)));
			assert_ok!(Elections::submit_candidacy(Origin::signed(4)));

			assert_ok!(Elections::vote(Origin::signed(2), vec![4, 5], 20));

			System::set_block_number(5);
			assert_ok!(Elections::end_block(System::block_number()));

			assert_eq!(Elections::members_ids(), vec![4, 5]);
			assert_eq!(Elections::candidates(), vec![]);

			assert_ok!(Elections::vote(Origin::signed(3), vec![4, 5], 10));
		});
	}

	#[test]
	fn prime_works() {
		ExtBuilder::default().build().execute_with(|| {
			assert_ok!(Elections::submit_candidacy(Origin::signed(3)));
			assert_ok!(Elections::submit_candidacy(Origin::signed(4)));
			assert_ok!(Elections::submit_candidacy(Origin::signed(5)));

			assert_ok!(Elections::vote(Origin::signed(1), vec![4, 3], 10));
			assert_ok!(Elections::vote(Origin::signed(2), vec![4], 20));
			assert_ok!(Elections::vote(Origin::signed(3), vec![3], 30));
			assert_ok!(Elections::vote(Origin::signed(4), vec![4], 40));
			assert_ok!(Elections::vote(Origin::signed(5), vec![5], 50));

			System::set_block_number(5);
			assert_ok!(Elections::end_block(System::block_number()));

			assert_eq!(Elections::members_ids(), vec![4, 5]);
			assert_eq!(Elections::candidates(), vec![]);

			assert_ok!(Elections::vote(Origin::signed(3), vec![4, 5], 10));
			assert_eq!(PRIME.with(|p| *p.borrow()), Some(4));
		});
	}

	#[test]
	fn prime_votes_for_exiting_members_are_removed() {
		ExtBuilder::default().build().execute_with(|| {
			assert_ok!(Elections::submit_candidacy(Origin::signed(3)));
			assert_ok!(Elections::submit_candidacy(Origin::signed(4)));
			assert_ok!(Elections::submit_candidacy(Origin::signed(5)));

			assert_ok!(Elections::vote(Origin::signed(1), vec![4, 3], 10));
			assert_ok!(Elections::vote(Origin::signed(2), vec![4], 20));
			assert_ok!(Elections::vote(Origin::signed(3), vec![3], 30));
			assert_ok!(Elections::vote(Origin::signed(4), vec![4], 40));
			assert_ok!(Elections::vote(Origin::signed(5), vec![5], 50));

			assert_ok!(Elections::renounce_candidacy(Origin::signed(4)));

			System::set_block_number(5);
			assert_ok!(Elections::end_block(System::block_number()));

			assert_eq!(Elections::members_ids(), vec![3, 5]);
			assert_eq!(Elections::candidates(), vec![]);

			assert_eq!(PRIME.with(|p| *p.borrow()), Some(5));
		});
	}

	#[test]
	fn cannot_vote_for_more_than_candidates() {
		ExtBuilder::default().build().execute_with(|| {
			assert_ok!(Elections::submit_candidacy(Origin::signed(5)));
			assert_ok!(Elections::submit_candidacy(Origin::signed(4)));

			assert_noop!(
				Elections::vote(Origin::signed(2), vec![10, 20, 30], 20),
				Error::<Test>::TooManyVotes,
			);
		});
	}

	#[test]
	fn cannot_vote_for_less_than_ed() {
		ExtBuilder::default().build().execute_with(|| {
			assert_ok!(Elections::submit_candidacy(Origin::signed(5)));
			assert_ok!(Elections::submit_candidacy(Origin::signed(4)));

			assert_noop!(
				Elections::vote(Origin::signed(2), vec![4], 1),
				Error::<Test>::LowBalance,
			);
		})
	}

	#[test]
	fn can_vote_for_more_than_total_balance_but_moot() {
		ExtBuilder::default().build().execute_with(|| {
			assert_ok!(Elections::submit_candidacy(Origin::signed(5)));
			assert_ok!(Elections::submit_candidacy(Origin::signed(4)));

			assert_ok!(Elections::vote(Origin::signed(2), vec![4, 5], 30));
			// you can lie but won't get away with it.
			assert_eq!(Elections::locked_stake_of(&2), 20);
			assert_eq!(has_lock(&2), 20);
		});
	}

	#[test]
	fn remove_voter_should_work() {
		ExtBuilder::default().voter_bond(8).build().execute_with(|| {
			assert_ok!(Elections::submit_candidacy(Origin::signed(5)));

			assert_ok!(Elections::vote(Origin::signed(2), vec![5], 20));
			assert_ok!(Elections::vote(Origin::signed(3), vec![5], 30));

			assert_eq_uvec!(all_voters(), vec![2, 3]);
			assert_eq!(Elections::locked_stake_of(&2), 20);
			assert_eq!(Elections::locked_stake_of(&3), 30);
			assert_eq!(Elections::votes_of(&2), vec![5]);
			assert_eq!(Elections::votes_of(&3), vec![5]);

			assert_ok!(Elections::remove_voter(Origin::signed(2)));

			assert_eq_uvec!(all_voters(), vec![3]);
			assert_eq!(Elections::votes_of(&2), vec![]);
			assert_eq!(Elections::locked_stake_of(&2), 0);

			assert_eq!(balances(&2), (20, 0));
			assert_eq!(Balances::locks(&2).len(), 0);
		});
	}

	#[test]
	fn non_voter_remove_should_not_work() {
		ExtBuilder::default().build().execute_with(|| {
			assert_noop!(Elections::remove_voter(Origin::signed(3)), Error::<Test>::MustBeVoter);
		});
	}

	#[test]
	fn dupe_remove_should_fail() {
		ExtBuilder::default().build().execute_with(|| {
			assert_ok!(Elections::submit_candidacy(Origin::signed(5)));
			assert_ok!(Elections::vote(Origin::signed(2), vec![5], 20));

			assert_ok!(Elections::remove_voter(Origin::signed(2)));
			assert_eq!(all_voters(), vec![]);

			assert_noop!(Elections::remove_voter(Origin::signed(2)), Error::<Test>::MustBeVoter);
		});
	}

	#[test]
	fn removed_voter_should_not_be_counted() {
		ExtBuilder::default().build().execute_with(|| {
			assert_ok!(Elections::submit_candidacy(Origin::signed(5)));
			assert_ok!(Elections::submit_candidacy(Origin::signed(4)));
			assert_ok!(Elections::submit_candidacy(Origin::signed(3)));

			assert_ok!(Elections::vote(Origin::signed(5), vec![5], 50));
			assert_ok!(Elections::vote(Origin::signed(4), vec![4], 40));
			assert_ok!(Elections::vote(Origin::signed(3), vec![3], 30));

			assert_ok!(Elections::remove_voter(Origin::signed(4)));

			System::set_block_number(5);
			assert_ok!(Elections::end_block(System::block_number()));

			assert_eq!(Elections::members_ids(), vec![3, 5]);
		});
	}

	#[test]
	fn reporter_must_be_voter() {
		ExtBuilder::default().build().execute_with(|| {
			assert_noop!(
				Elections::report_defunct_voter(Origin::signed(1), 2),
				Error::<Test>::MustBeVoter,
			);
		});
	}

	#[test]
	fn can_detect_defunct_voter() {
		ExtBuilder::default().desired_runners_up(2).build().execute_with(|| {
			assert_ok!(Elections::submit_candidacy(Origin::signed(4)));
			assert_ok!(Elections::submit_candidacy(Origin::signed(5)));
			assert_ok!(Elections::submit_candidacy(Origin::signed(6)));

			assert_ok!(Elections::vote(Origin::signed(5), vec![5], 50));
			assert_ok!(Elections::vote(Origin::signed(4), vec![4], 40));
			assert_ok!(Elections::vote(Origin::signed(2), vec![4, 5], 20));
			assert_ok!(Elections::vote(Origin::signed(6), vec![6], 30));
			// will be soon a defunct voter.
			assert_ok!(Elections::vote(Origin::signed(3), vec![3], 30));

			System::set_block_number(5);
			assert_ok!(Elections::end_block(System::block_number()));

			assert_eq!(Elections::members_ids(), vec![4, 5]);
			assert_eq!(Elections::runners_up_ids(), vec![6]);
			assert_eq!(Elections::candidates(), vec![]);

			// all of them have a member or runner-up that they voted for.
			assert_eq!(Elections::is_defunct_voter(&5), false);
			assert_eq!(Elections::is_defunct_voter(&4), false);
			assert_eq!(Elections::is_defunct_voter(&2), false);
			assert_eq!(Elections::is_defunct_voter(&6), false);

			// defunct
			assert_eq!(Elections::is_defunct_voter(&3), true);

			assert_ok!(Elections::submit_candidacy(Origin::signed(1)));
			assert_ok!(Elections::vote(Origin::signed(1), vec![1], 10));

			// has a candidate voted for.
			assert_eq!(Elections::is_defunct_voter(&1), false);

		});
	}

	#[test]
	fn report_voter_should_work_and_earn_reward() {
		ExtBuilder::default().build().execute_with(|| {
			assert_ok!(Elections::submit_candidacy(Origin::signed(5)));
			assert_ok!(Elections::submit_candidacy(Origin::signed(4)));

			assert_ok!(Elections::vote(Origin::signed(5), vec![5], 50));
			assert_ok!(Elections::vote(Origin::signed(4), vec![4], 40));
			assert_ok!(Elections::vote(Origin::signed(2), vec![4, 5], 20));
			// will be soon a defunct voter.
			assert_ok!(Elections::vote(Origin::signed(3), vec![3], 30));

			System::set_block_number(5);
			assert_ok!(Elections::end_block(System::block_number()));

			assert_eq!(Elections::members_ids(), vec![4, 5]);
			assert_eq!(Elections::candidates(), vec![]);

			assert_eq!(balances(&3), (28, 2));
			assert_eq!(balances(&5), (45, 5));

			assert_ok!(Elections::report_defunct_voter(Origin::signed(5), 3));
			assert_eq!(
				System::events()[7].event,
				Event::elections(RawEvent::VoterReported(3, 5, true))
			);

			assert_eq!(balances(&3), (28, 0));
			assert_eq!(balances(&5), (47, 5));
		});
	}

	#[test]
	fn report_voter_should_slash_when_bad_report() {
		ExtBuilder::default().build().execute_with(|| {
			assert_ok!(Elections::submit_candidacy(Origin::signed(5)));
			assert_ok!(Elections::submit_candidacy(Origin::signed(4)));

			assert_ok!(Elections::vote(Origin::signed(5), vec![5], 50));
			assert_ok!(Elections::vote(Origin::signed(4), vec![4], 40));

			System::set_block_number(5);
			assert_ok!(Elections::end_block(System::block_number()));

			assert_eq!(Elections::members_ids(), vec![4, 5]);
			assert_eq!(Elections::candidates(), vec![]);

			assert_eq!(balances(&4), (35, 5));
			assert_eq!(balances(&5), (45, 5));

			assert_ok!(Elections::report_defunct_voter(Origin::signed(5), 4));
			assert_eq!(
				System::events()[7].event,
				Event::elections(RawEvent::VoterReported(4, 5, false))
			);

			assert_eq!(balances(&4), (35, 5));
			assert_eq!(balances(&5), (45, 3));
		});
	}


	#[test]
	fn simple_voting_rounds_should_work() {
		ExtBuilder::default().build().execute_with(|| {
			assert_ok!(Elections::submit_candidacy(Origin::signed(5)));
			assert_ok!(Elections::submit_candidacy(Origin::signed(4)));
			assert_ok!(Elections::submit_candidacy(Origin::signed(3)));

			assert_ok!(Elections::vote(Origin::signed(2), vec![5], 20));
			assert_ok!(Elections::vote(Origin::signed(4), vec![4], 15));
			assert_ok!(Elections::vote(Origin::signed(3), vec![3], 30));

			assert_eq_uvec!(all_voters(), vec![2, 3, 4]);

			assert_eq!(Elections::votes_of(&2), vec![5]);
			assert_eq!(Elections::votes_of(&3), vec![3]);
			assert_eq!(Elections::votes_of(&4), vec![4]);

			assert_eq!(Elections::candidates(), vec![3, 4, 5]);
			assert_eq!(<Candidates<Test>>::decode_len().unwrap(), 3);

			assert_eq!(Elections::election_rounds(), 0);

			System::set_block_number(5);
			assert_ok!(Elections::end_block(System::block_number()));

			assert_eq!(Elections::members(), vec![(3, 30), (5, 20)]);
			assert_eq!(Elections::runners_up(), vec![]);
			assert_eq_uvec!(all_voters(), vec![2, 3, 4]);
			assert_eq!(Elections::candidates(), vec![]);
			assert_eq!(<Candidates<Test>>::decode_len().unwrap(), 0);

			assert_eq!(Elections::election_rounds(), 1);
		});
	}

	#[test]
	fn defunct_voter_will_be_counted() {
		ExtBuilder::default().build().execute_with(|| {
			assert_ok!(Elections::submit_candidacy(Origin::signed(5)));

			// This guy's vote is pointless for this round.
			assert_ok!(Elections::vote(Origin::signed(3), vec![4], 30));
			assert_ok!(Elections::vote(Origin::signed(5), vec![5], 50));

			System::set_block_number(5);
			assert_ok!(Elections::end_block(System::block_number()));

			assert_eq!(Elections::members(), vec![(5, 50)]);
			assert_eq!(Elections::election_rounds(), 1);

			// but now it has a valid target.
			assert_ok!(Elections::submit_candidacy(Origin::signed(4)));

			System::set_block_number(10);
			assert_ok!(Elections::end_block(System::block_number()));

			// candidate 4 is affected by an old vote.
			assert_eq!(Elections::members(), vec![(4, 30), (5, 50)]);
			assert_eq!(Elections::election_rounds(), 2);
			assert_eq_uvec!(all_voters(), vec![3, 5]);
		});
	}

	#[test]
	fn only_desired_seats_are_chosen() {
		ExtBuilder::default().build().execute_with(|| {
			assert_ok!(Elections::submit_candidacy(Origin::signed(5)));
			assert_ok!(Elections::submit_candidacy(Origin::signed(4)));
			assert_ok!(Elections::submit_candidacy(Origin::signed(3)));
			assert_ok!(Elections::submit_candidacy(Origin::signed(2)));

			assert_ok!(Elections::vote(Origin::signed(2), vec![2], 20));
			assert_ok!(Elections::vote(Origin::signed(3), vec![3], 30));
			assert_ok!(Elections::vote(Origin::signed(4), vec![4], 40));
			assert_ok!(Elections::vote(Origin::signed(5), vec![5], 50));

			System::set_block_number(5);
			assert_ok!(Elections::end_block(System::block_number()));

			assert_eq!(Elections::election_rounds(), 1);
			assert_eq!(Elections::members_ids(), vec![4, 5]);
		});
	}

	#[test]
	fn phragmen_should_not_self_vote() {
		ExtBuilder::default().build().execute_with(|| {
			assert_ok!(Elections::submit_candidacy(Origin::signed(5)));
			assert_ok!(Elections::submit_candidacy(Origin::signed(4)));

			System::set_block_number(5);
			assert_ok!(Elections::end_block(System::block_number()));

			assert_eq!(Elections::candidates(), vec![]);
			assert_eq!(Elections::election_rounds(), 1);
			assert_eq!(Elections::members_ids(), vec![]);
		});
	}

	#[test]
	fn runners_up_should_be_kept() {
		ExtBuilder::default().desired_runners_up(2).build().execute_with(|| {
			assert_ok!(Elections::submit_candidacy(Origin::signed(5)));
			assert_ok!(Elections::submit_candidacy(Origin::signed(4)));
			assert_ok!(Elections::submit_candidacy(Origin::signed(3)));
			assert_ok!(Elections::submit_candidacy(Origin::signed(2)));

			assert_ok!(Elections::vote(Origin::signed(2), vec![3], 20));
			assert_ok!(Elections::vote(Origin::signed(3), vec![2], 30));
			assert_ok!(Elections::vote(Origin::signed(4), vec![5], 40));
			assert_ok!(Elections::vote(Origin::signed(5), vec![4], 50));

			System::set_block_number(5);
			assert_ok!(Elections::end_block(System::block_number()));
			// sorted based on account id.
			assert_eq!(Elections::members_ids(), vec![4, 5]);
			// sorted based on merit (least -> most)
			assert_eq!(Elections::runners_up_ids(), vec![3, 2]);

			// runner ups are still locked.
			assert_eq!(balances(&4), (35, 5));
			assert_eq!(balances(&5), (45, 5));
			assert_eq!(balances(&3), (25, 5));
		});
	}

	#[test]
	fn runners_up_should_be_next_candidates() {
		ExtBuilder::default().desired_runners_up(2).build().execute_with(|| {
			assert_ok!(Elections::submit_candidacy(Origin::signed(5)));
			assert_ok!(Elections::submit_candidacy(Origin::signed(4)));
			assert_ok!(Elections::submit_candidacy(Origin::signed(3)));
			assert_ok!(Elections::submit_candidacy(Origin::signed(2)));

			assert_ok!(Elections::vote(Origin::signed(2), vec![2], 20));
			assert_ok!(Elections::vote(Origin::signed(3), vec![3], 30));
			assert_ok!(Elections::vote(Origin::signed(4), vec![4], 40));
			assert_ok!(Elections::vote(Origin::signed(5), vec![5], 50));

			System::set_block_number(5);
			assert_ok!(Elections::end_block(System::block_number()));
			assert_eq!(Elections::members(), vec![(4, 40), (5, 50)]);
			assert_eq!(Elections::runners_up(), vec![(2, 20), (3, 30)]);

			assert_ok!(Elections::vote(Origin::signed(5), vec![5], 15));

			System::set_block_number(10);
			assert_ok!(Elections::end_block(System::block_number()));
			assert_eq!(Elections::members(), vec![(3, 30), (4, 40)]);
			assert_eq!(Elections::runners_up(), vec![(5, 15), (2, 20)]);
		});
	}

	#[test]
	fn runners_up_lose_bond_once_outgoing() {
		ExtBuilder::default().desired_runners_up(1).build().execute_with(|| {
			assert_ok!(Elections::submit_candidacy(Origin::signed(5)));
			assert_ok!(Elections::submit_candidacy(Origin::signed(4)));
			assert_ok!(Elections::submit_candidacy(Origin::signed(2)));

			assert_ok!(Elections::vote(Origin::signed(2), vec![2], 20));
			assert_ok!(Elections::vote(Origin::signed(4), vec![4], 40));
			assert_ok!(Elections::vote(Origin::signed(5), vec![5], 50));

			System::set_block_number(5);
			assert_ok!(Elections::end_block(System::block_number()));
			assert_eq!(Elections::members_ids(), vec![4, 5]);
			assert_eq!(Elections::runners_up_ids(), vec![2]);
			assert_eq!(balances(&2), (15, 5));

			assert_ok!(Elections::submit_candidacy(Origin::signed(3)));
			assert_ok!(Elections::vote(Origin::signed(3), vec![3], 30));

			System::set_block_number(10);
			assert_ok!(Elections::end_block(System::block_number()));

			assert_eq!(Elections::runners_up_ids(), vec![3]);
			assert_eq!(balances(&2), (15, 2));
		});
	}

	#[test]
	fn members_lose_bond_once_outgoing() {
		ExtBuilder::default().build().execute_with(|| {
			assert_eq!(balances(&5), (50, 0));

			assert_ok!(Elections::submit_candidacy(Origin::signed(5)));
			assert_eq!(balances(&5), (47, 3));

			assert_ok!(Elections::vote(Origin::signed(5), vec![5], 50));
			assert_eq!(balances(&5), (45, 5));

			System::set_block_number(5);
			assert_ok!(Elections::end_block(System::block_number()));
			assert_eq!(Elections::members_ids(), vec![5]);

			assert_ok!(Elections::remove_voter(Origin::signed(5)));
			assert_eq!(balances(&5), (47, 3));

			System::set_block_number(10);
			assert_ok!(Elections::end_block(System::block_number()));
			assert_eq!(Elections::members_ids(), vec![]);

			assert_eq!(balances(&5), (47, 0));
		});
	}

	#[test]
	fn losers_will_lose_the_bond() {
		ExtBuilder::default().build().execute_with(|| {
			assert_ok!(Elections::submit_candidacy(Origin::signed(5)));
			assert_ok!(Elections::submit_candidacy(Origin::signed(3)));

			assert_ok!(Elections::vote(Origin::signed(4), vec![5], 40));

			assert_eq!(balances(&5), (47, 3));
			assert_eq!(balances(&3), (27, 3));

			System::set_block_number(5);
			assert_ok!(Elections::end_block(System::block_number()));

			assert_eq!(Elections::members_ids(), vec![5]);

			// winner
			assert_eq!(balances(&5), (47, 3));
			// loser
			assert_eq!(balances(&3), (27, 0));
		});
	}

	#[test]
	fn current_members_are_always_next_candidate() {
		ExtBuilder::default().build().execute_with(|| {
			assert_ok!(Elections::submit_candidacy(Origin::signed(5)));
			assert_ok!(Elections::submit_candidacy(Origin::signed(4)));

			assert_ok!(Elections::vote(Origin::signed(4), vec![4], 40));
			assert_ok!(Elections::vote(Origin::signed(5), vec![5], 50));

			System::set_block_number(5);
			assert_ok!(Elections::end_block(System::block_number()));

			assert_eq!(Elections::members_ids(), vec![4, 5]);
			assert_eq!(Elections::election_rounds(), 1);

			assert_ok!(Elections::submit_candidacy(Origin::signed(2)));
			assert_ok!(Elections::vote(Origin::signed(2), vec![2], 20));

			assert_ok!(Elections::submit_candidacy(Origin::signed(3)));
			assert_ok!(Elections::vote(Origin::signed(3), vec![3], 30));

			assert_ok!(Elections::remove_voter(Origin::signed(4)));

			// 5 will persist as candidates despite not being in the list.
			assert_eq!(Elections::candidates(), vec![2, 3]);

			System::set_block_number(10);
			assert_ok!(Elections::end_block(System::block_number()));

			// 4 removed; 5 and 3 are the new best.
			assert_eq!(Elections::members_ids(), vec![3, 5]);
		});
	}

	#[test]
	fn election_state_is_uninterrupted() {
		// what I mean by uninterrupted:
		// given no input or stimulants the same members are re-elected.
		ExtBuilder::default().desired_runners_up(2).build().execute_with(|| {
			assert_ok!(Elections::submit_candidacy(Origin::signed(5)));
			assert_ok!(Elections::submit_candidacy(Origin::signed(4)));
			assert_ok!(Elections::submit_candidacy(Origin::signed(3)));
			assert_ok!(Elections::submit_candidacy(Origin::signed(2)));

			assert_ok!(Elections::vote(Origin::signed(5), vec![5], 50));
			assert_ok!(Elections::vote(Origin::signed(4), vec![4], 40));
			assert_ok!(Elections::vote(Origin::signed(3), vec![3], 30));
			assert_ok!(Elections::vote(Origin::signed(2), vec![2], 20));

			let check_at_block = |b: u32| {
				System::set_block_number(b.into());
				assert_ok!(Elections::end_block(System::block_number()));
				// we keep re-electing the same folks.
				assert_eq!(Elections::members(), vec![(4, 40), (5, 50)]);
				assert_eq!(Elections::runners_up(), vec![(2, 20), (3, 30)]);
				// no new candidates but old members and runners-up are always added.
				assert_eq!(Elections::candidates(), vec![]);
				assert_eq!(Elections::election_rounds(), b / 5);
				assert_eq_uvec!(all_voters(), vec![2, 3, 4, 5]);
			};

			// this state will always persist when no further input is given.
			check_at_block(5);
			check_at_block(10);
			check_at_block(15);
			check_at_block(20);
		});
	}

	#[test]
	fn remove_members_triggers_election() {
		ExtBuilder::default().build().execute_with(|| {
			assert_ok!(Elections::submit_candidacy(Origin::signed(5)));
			assert_ok!(Elections::submit_candidacy(Origin::signed(4)));

			assert_ok!(Elections::vote(Origin::signed(4), vec![4], 40));
			assert_ok!(Elections::vote(Origin::signed(5), vec![5], 50));

			System::set_block_number(5);
			assert_ok!(Elections::end_block(System::block_number()));
			assert_eq!(Elections::members_ids(), vec![4, 5]);
			assert_eq!(Elections::election_rounds(), 1);

			// a new candidate
			assert_ok!(Elections::submit_candidacy(Origin::signed(3)));
			assert_ok!(Elections::vote(Origin::signed(3), vec![3], 30));

			assert_ok!(Elections::remove_member(Origin::ROOT, 4));

			assert_eq!(balances(&4), (35, 2)); // slashed
			assert_eq!(Elections::election_rounds(), 2); // new election round
			assert_eq!(Elections::members_ids(), vec![3, 5]); // new members
		});
	}

	#[test]
	fn seats_should_be_released_when_no_vote() {
		ExtBuilder::default().build().execute_with(|| {
			assert_ok!(Elections::submit_candidacy(Origin::signed(5)));
			assert_ok!(Elections::submit_candidacy(Origin::signed(4)));
			assert_ok!(Elections::submit_candidacy(Origin::signed(3)));

			assert_ok!(Elections::vote(Origin::signed(2), vec![3], 20));
			assert_ok!(Elections::vote(Origin::signed(3), vec![3], 30));
			assert_ok!(Elections::vote(Origin::signed(4), vec![4], 40));
			assert_ok!(Elections::vote(Origin::signed(5), vec![5], 50));

			assert_eq!(<Candidates<Test>>::decode_len().unwrap(), 3);

			assert_eq!(Elections::election_rounds(), 0);

			System::set_block_number(5);
			assert_ok!(Elections::end_block(System::block_number()));
			assert_eq!(Elections::members_ids(), vec![3, 5]);
			assert_eq!(Elections::election_rounds(), 1);

			assert_ok!(Elections::remove_voter(Origin::signed(2)));
			assert_ok!(Elections::remove_voter(Origin::signed(3)));
			assert_ok!(Elections::remove_voter(Origin::signed(4)));
			assert_ok!(Elections::remove_voter(Origin::signed(5)));

			// meanwhile, no one cares to become a candidate again.
			System::set_block_number(10);
			assert_ok!(Elections::end_block(System::block_number()));
			assert_eq!(Elections::members_ids(), vec![]);
			assert_eq!(Elections::election_rounds(), 2);
		});
	}

	#[test]
	fn incoming_outgoing_are_reported() {
		ExtBuilder::default().build().execute_with(|| {
			assert_ok!(Elections::submit_candidacy(Origin::signed(4)));
			assert_ok!(Elections::submit_candidacy(Origin::signed(5)));

			assert_ok!(Elections::vote(Origin::signed(4), vec![4], 40));
			assert_ok!(Elections::vote(Origin::signed(5), vec![5], 50));

			System::set_block_number(5);
			assert_ok!(Elections::end_block(System::block_number()));
			assert_eq!(Elections::members_ids(), vec![4, 5]);

			assert_ok!(Elections::submit_candidacy(Origin::signed(1)));
			assert_ok!(Elections::submit_candidacy(Origin::signed(2)));
			assert_ok!(Elections::submit_candidacy(Origin::signed(3)));

			// 5 will change their vote and becomes an `outgoing`
			assert_ok!(Elections::vote(Origin::signed(5), vec![4], 8));
			// 4 will stay in the set
			assert_ok!(Elections::vote(Origin::signed(4), vec![4], 40));
			// 3 will become a winner
			assert_ok!(Elections::vote(Origin::signed(3), vec![3], 30));
			// these two are losers.
			assert_ok!(Elections::vote(Origin::signed(2), vec![2], 20));
			assert_ok!(Elections::vote(Origin::signed(1), vec![1], 10));

			System::set_block_number(10);
			assert_ok!(Elections::end_block(System::block_number()));

			// 3, 4 are new members, must still be bonded, nothing slashed.
			assert_eq!(Elections::members(), vec![(3, 30), (4, 48)]);
			assert_eq!(balances(&3), (25, 5));
			assert_eq!(balances(&4), (35, 5));

			// 1 is a loser, slashed by 3.
			assert_eq!(balances(&1), (5, 2));

			// 5 is an outgoing loser. will also get slashed.
			assert_eq!(balances(&5), (45, 2));

			assert_eq!(
				System::events()[6].event,
				Event::elections(RawEvent::NewTerm(vec![(4, 40), (5, 50)])),
			);
		})
	}

	#[test]
	fn invalid_votes_are_moot() {
		ExtBuilder::default().build().execute_with(|| {
			assert_ok!(Elections::submit_candidacy(Origin::signed(4)));
			assert_ok!(Elections::submit_candidacy(Origin::signed(3)));

			assert_ok!(Elections::vote(Origin::signed(3), vec![3], 30));
			assert_ok!(Elections::vote(Origin::signed(4), vec![4], 40));
			assert_ok!(Elections::vote(Origin::signed(5), vec![10], 50));

			System::set_block_number(5);
			assert_ok!(Elections::end_block(System::block_number()));

			assert_eq_uvec!(Elections::members_ids(), vec![3, 4]);
			assert_eq!(Elections::election_rounds(), 1);
		});
	}

	#[test]
	fn members_are_sorted_based_on_id_runners_on_merit() {
		ExtBuilder::default().desired_runners_up(2).build().execute_with(|| {
			assert_ok!(Elections::submit_candidacy(Origin::signed(5)));
			assert_ok!(Elections::submit_candidacy(Origin::signed(4)));
			assert_ok!(Elections::submit_candidacy(Origin::signed(3)));
			assert_ok!(Elections::submit_candidacy(Origin::signed(2)));

			assert_ok!(Elections::vote(Origin::signed(2), vec![3], 20));
			assert_ok!(Elections::vote(Origin::signed(3), vec![2], 30));
			assert_ok!(Elections::vote(Origin::signed(4), vec![5], 40));
			assert_ok!(Elections::vote(Origin::signed(5), vec![4], 50));

			System::set_block_number(5);
			assert_ok!(Elections::end_block(System::block_number()));
			// id: low -> high.
			assert_eq!(Elections::members(), vec![(4, 50), (5, 40)]);
			// merit: low -> high.
			assert_eq!(Elections::runners_up(), vec![(3, 20), (2, 30)]);
		});
	}

	#[test]
	fn candidates_are_sorted() {
		ExtBuilder::default().build().execute_with(|| {
			assert_ok!(Elections::submit_candidacy(Origin::signed(5)));
			assert_ok!(Elections::submit_candidacy(Origin::signed(3)));

			assert_eq!(Elections::candidates(), vec![3, 5]);

			assert_ok!(Elections::submit_candidacy(Origin::signed(2)));
			assert_ok!(Elections::submit_candidacy(Origin::signed(4)));
			assert_ok!(Elections::renounce_candidacy(Origin::signed(3)));

			assert_eq!(Elections::candidates(), vec![2, 4, 5]);
		})
	}

	#[test]
	fn runner_up_replacement_maintains_members_order() {
		ExtBuilder::default().desired_runners_up(2).build().execute_with(|| {
			assert_ok!(Elections::submit_candidacy(Origin::signed(5)));
			assert_ok!(Elections::submit_candidacy(Origin::signed(4)));
			assert_ok!(Elections::submit_candidacy(Origin::signed(2)));

			assert_ok!(Elections::vote(Origin::signed(2), vec![5], 20));
			assert_ok!(Elections::vote(Origin::signed(4), vec![4], 40));
			assert_ok!(Elections::vote(Origin::signed(5), vec![2], 50));

			System::set_block_number(5);
			assert_ok!(Elections::end_block(System::block_number()));

			assert_eq!(Elections::members_ids(), vec![2, 4]);
			assert_ok!(Elections::remove_member(Origin::ROOT, 2));
			assert_eq!(Elections::members_ids(), vec![4, 5]);
		});
	}

	#[test]
	fn runner_up_replacement_works_when_out_of_order() {
		ExtBuilder::default().desired_runners_up(2).build().execute_with(|| {
			assert_ok!(Elections::submit_candidacy(Origin::signed(5)));
			assert_ok!(Elections::submit_candidacy(Origin::signed(4)));
			assert_ok!(Elections::submit_candidacy(Origin::signed(3)));
			assert_ok!(Elections::submit_candidacy(Origin::signed(2)));

			assert_ok!(Elections::vote(Origin::signed(2), vec![5], 20));
			assert_ok!(Elections::vote(Origin::signed(3), vec![3], 30));
			assert_ok!(Elections::vote(Origin::signed(4), vec![4], 40));
			assert_ok!(Elections::vote(Origin::signed(5), vec![2], 50));

			System::set_block_number(5);
			assert_ok!(Elections::end_block(System::block_number()));

			assert_eq!(Elections::members_ids(), vec![2, 4]);
			assert_ok!(Elections::renounce_candidacy(Origin::signed(3)));
		});
	}

	#[test]
	fn can_renounce_candidacy_member_with_runners_bond_is_refunded() {
		ExtBuilder::default().desired_runners_up(2).build().execute_with(|| {
			assert_ok!(Elections::submit_candidacy(Origin::signed(5)));
			assert_ok!(Elections::submit_candidacy(Origin::signed(4)));
			assert_ok!(Elections::submit_candidacy(Origin::signed(3)));
			assert_ok!(Elections::submit_candidacy(Origin::signed(2)));

			assert_ok!(Elections::vote(Origin::signed(5), vec![5], 50));
			assert_ok!(Elections::vote(Origin::signed(4), vec![4], 40));
			assert_ok!(Elections::vote(Origin::signed(3), vec![3], 30));
			assert_ok!(Elections::vote(Origin::signed(2), vec![2], 20));

			System::set_block_number(5);
			assert_ok!(Elections::end_block(System::block_number()));

			assert_eq!(Elections::members_ids(), vec![4, 5]);
			assert_eq!(Elections::runners_up_ids(), vec![2, 3]);

			assert_ok!(Elections::renounce_candidacy(Origin::signed(4)));
			assert_eq!(balances(&4), (38, 2)); // 2 is voting bond.

			assert_eq!(Elections::members_ids(), vec![3, 5]);
			assert_eq!(Elections::runners_up_ids(), vec![2]);
		})
	}

	#[test]
	fn can_renounce_candidacy_member_without_runners_bond_is_refunded() {
		ExtBuilder::default().desired_runners_up(2).build().execute_with(|| {
			assert_ok!(Elections::submit_candidacy(Origin::signed(5)));
			assert_ok!(Elections::submit_candidacy(Origin::signed(4)));

			assert_ok!(Elections::vote(Origin::signed(5), vec![5], 50));
			assert_ok!(Elections::vote(Origin::signed(4), vec![4], 40));

			System::set_block_number(5);
			assert_ok!(Elections::end_block(System::block_number()));

			assert_ok!(Elections::submit_candidacy(Origin::signed(3)));
			assert_ok!(Elections::submit_candidacy(Origin::signed(2)));
			assert_ok!(Elections::vote(Origin::signed(3), vec![3], 30));
			assert_ok!(Elections::vote(Origin::signed(2), vec![2], 20));

			assert_eq!(Elections::members_ids(), vec![4, 5]);
			assert_eq!(Elections::runners_up_ids(), vec![]);
			assert_eq!(Elections::candidates(), vec![2, 3]);

			assert_ok!(Elections::renounce_candidacy(Origin::signed(4)));
			assert_eq!(balances(&4), (38, 2)); // 2 is voting bond.

			// no replacement
			assert_eq!(Elections::members_ids(), vec![5]);
			assert_eq!(Elections::runners_up_ids(), vec![]);
			// still candidate
			assert_eq!(Elections::candidates(), vec![2, 3]);
		})
	}

	#[test]
	fn can_renounce_candidacy_runner() {
		ExtBuilder::default().desired_runners_up(2).build().execute_with(|| {
			assert_ok!(Elections::submit_candidacy(Origin::signed(5)));
			assert_ok!(Elections::submit_candidacy(Origin::signed(4)));
			assert_ok!(Elections::submit_candidacy(Origin::signed(3)));
			assert_ok!(Elections::submit_candidacy(Origin::signed(2)));

			assert_ok!(Elections::vote(Origin::signed(5), vec![4], 50));
			assert_ok!(Elections::vote(Origin::signed(4), vec![5], 40));
			assert_ok!(Elections::vote(Origin::signed(3), vec![3], 30));
			assert_ok!(Elections::vote(Origin::signed(2), vec![2], 20));

			System::set_block_number(5);
			assert_ok!(Elections::end_block(System::block_number()));

			assert_eq!(Elections::members_ids(), vec![4, 5]);
			assert_eq!(Elections::runners_up_ids(), vec![2, 3]);

			assert_ok!(Elections::renounce_candidacy(Origin::signed(3)));
			assert_eq!(balances(&3), (28, 2)); // 2 is voting bond.

			assert_eq!(Elections::members_ids(), vec![4, 5]);
			assert_eq!(Elections::runners_up_ids(), vec![2]);
		})
	}

	#[test]
	fn can_renounce_candidacy_candidate() {
		ExtBuilder::default().build().execute_with(|| {
			assert_ok!(Elections::submit_candidacy(Origin::signed(5)));
			assert_eq!(balances(&5), (47, 3));
			assert_eq!(Elections::candidates(), vec![5]);

			assert_ok!(Elections::renounce_candidacy(Origin::signed(5)));
			assert_eq!(balances(&5), (50, 0));
			assert_eq!(Elections::candidates(), vec![]);
		})
	}

	#[test]
	fn wrong_renounce_candidacy_should_fail() {
		ExtBuilder::default().build().execute_with(|| {
			assert_noop!(
				Elections::renounce_candidacy(Origin::signed(5)),
				Error::<Test>::InvalidOrigin,
			);
		})
	}

	#[test]
	fn behavior_with_dupe_candidate() {
		ExtBuilder::default().desired_runners_up(2).build().execute_with(|| {
			<Candidates<Test>>::put(vec![1, 1, 2, 3, 4]);

			assert_ok!(Elections::vote(Origin::signed(5), vec![1], 50));
			assert_ok!(Elections::vote(Origin::signed(4), vec![4], 40));
			assert_ok!(Elections::vote(Origin::signed(3), vec![3], 30));
			assert_ok!(Elections::vote(Origin::signed(2), vec![2], 20));

			System::set_block_number(5);
			assert_ok!(Elections::end_block(System::block_number()));

			assert_eq!(Elections::members_ids(), vec![1, 4]);
			assert_eq!(Elections::runners_up_ids(), vec![2, 3]);
			assert_eq!(Elections::candidates(), vec![]);
		})
	}
}<|MERGE_RESOLUTION|>--- conflicted
+++ resolved
@@ -224,12 +224,7 @@
 
 		fn deposit_event() = default;
 
-<<<<<<< HEAD
-		#[weight = SimpleDispatchInfo::default()]
-		fn on_runtime_upgrade() {
-=======
 		fn on_runtime_upgrade() -> Weight {
->>>>>>> 3b7496c4
 			migration::migrate::<T>();
 
 			SimpleDispatchInfo::default().weigh_data(())
@@ -469,12 +464,7 @@
 		}
 
 		/// What to do at the end of each block. Checks if an election needs to happen or not.
-<<<<<<< HEAD
-		#[weight = SimpleDispatchInfo::default()]
-		fn on_initialize(n: T::BlockNumber) {
-=======
 		fn on_initialize(n: T::BlockNumber) -> Weight {
->>>>>>> 3b7496c4
 			if let Err(e) = Self::end_block(n) {
 				print("Guru meditation");
 				print(e);
