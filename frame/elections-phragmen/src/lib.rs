// This file is part of Substrate.

// Copyright (C) 2019-2020 Parity Technologies (UK) Ltd.
// SPDX-License-Identifier: Apache-2.0

// Licensed under the Apache License, Version 2.0 (the "License");
// you may not use this file except in compliance with the License.
// You may obtain a copy of the License at
//
// 	http://www.apache.org/licenses/LICENSE-2.0
//
// Unless required by applicable law or agreed to in writing, software
// distributed under the License is distributed on an "AS IS" BASIS,
// WITHOUT WARRANTIES OR CONDITIONS OF ANY KIND, either express or implied.
// See the License for the specific language governing permissions and
// limitations under the License.

//! # Phragmén Election Module.
//!
//! An election module based on sequential phragmen.
//!
//! ### Term and Round
//!
//! The election happens in _rounds_: every `N` blocks, all previous members are retired and a new
//! set is elected (which may or may not have an intersection with the previous set). Each round
//! lasts for some number of blocks defined by `TermDuration` storage item. The words _term_ and
//! _round_ can be used interchangeably in this context.
//!
//! `TermDuration` might change during a round. This can shorten or extend the length of the round.
//! The next election round's block number is never stored but rather always checked on the fly.
//! Based on the current block number and `TermDuration`, the condition `BlockNumber % TermDuration
//! == 0` being satisfied will always trigger a new election round.
//!
//! ### Voting
//!
//! Voters can vote for any set of the candidates by providing a list of account ids. Invalid votes
//! (voting for non-candidates) are ignored during election. Yet, a voter _might_ vote for a future
//! candidate. Voters reserve a bond as they vote. Each vote defines a `value`. This amount is
//! locked from the account of the voter and indicates the weight of the vote. Voters can update
//! their votes at any time by calling `vote()` again. This keeps the bond untouched but can
//! optionally change the locked `value`. After a round, votes are kept and might still be valid for
//! further rounds. A voter is responsible for calling `remove_voter` once they are done to have
//! their bond back and remove the lock.
//!
//! Voters also report other voters as being defunct to earn their bond. A voter is defunct once all
//! of the candidates that they have voted for are neither a valid candidate anymore nor a member.
//! Upon reporting, if the target voter is actually defunct, the reporter will be rewarded by the
//! voting bond of the target. The target will lose their bond and get removed. If the target is not
//! defunct, the reporter is slashed and removed. To prevent being reported, voters should manually
//! submit a `remove_voter()` as soon as they are in the defunct state.
//!
//! ### Candidacy and Members
//!
//! Candidates also reserve a bond as they submit candidacy. A candidate cannot take their candidacy
//! back. A candidate can end up in one of the below situations:
//!   - **Winner**: A winner is kept as a _member_. They must still have a bond in reserve and they
//!     are automatically counted as a candidate for the next election.
//!   - **Runner-up**: Runners-up are the best candidates immediately after the winners. The number
//!     of runners_up to keep is configurable. Runners-up are used, in order that they are elected,
//!     as replacements when a candidate is kicked by `[remove_member]`, or when an active member
//!     renounces their candidacy. Runners are automatically counted as a candidate for the next
//!     election.
//!   - **Loser**: Any of the candidate who are not a winner are left as losers. A loser might be an
//!     _outgoing member or runner_, meaning that they are an active member who failed to keep their
//!     spot. An outgoing will always lose their bond.
//!
//! ##### Renouncing candidacy.
//!
//! All candidates, elected or not, can renounce their candidacy. A call to [`Module::renounce_candidacy`]
//! will always cause the candidacy bond to be refunded.
//!
//! Note that with the members being the default candidates for the next round and votes persisting
//! in storage, the election system is entirely stable given no further input. This means that if
//! the system has a particular set of candidates `C` and voters `V` that lead to a set of members
//! `M` being elected, as long as `V` and `C` don't remove their candidacy and votes, `M` will keep
//! being re-elected at the end of each round.
//!
//! ### Module Information
//!
//! - [`election_sp_phragmen::Trait`](./trait.Trait.html)
//! - [`Call`](./enum.Call.html)
//! - [`Module`](./struct.Module.html)

#![cfg_attr(not(feature = "std"), no_std)]

use codec::{Encode, Decode};
use sp_std::prelude::*;
use sp_runtime::{
	DispatchError, RuntimeDebug, Perbill,
	traits::{Zero, StaticLookup, Convert, Saturating},
};
use frame_support::{
	decl_storage, decl_event, ensure, decl_module, decl_error,
	weights::Weight,
	storage::{StorageMap, IterableStorageMap},
	dispatch::{DispatchResultWithPostInfo, WithPostDispatchInfo},
	traits::{
		Currency, Get, LockableCurrency, LockIdentifier, ReservableCurrency, WithdrawReasons,
		ChangeMembers, OnUnbalanced, WithdrawReason, Contains, InitializeMembers, BalanceStatus,
		ContainsLengthBound,
	}
};
use sp_npos_elections::{ExtendedBalance, VoteWeight, ElectionResult};
use frame_system::{ensure_signed, ensure_root};

mod benchmarking;
mod default_weights;

/// The maximum votes allowed per voter.
pub const MAXIMUM_VOTE: usize = 16;

type BalanceOf<T> =
	<<T as Trait>::Currency as Currency<<T as frame_system::Trait>::AccountId>>::Balance;
type NegativeImbalanceOf<T> =
	<<T as Trait>::Currency as Currency<<T as frame_system::Trait>::AccountId>>::NegativeImbalance;

/// An indication that the renouncing account currently has which of the below roles.
#[derive(Encode, Decode, Clone, PartialEq, RuntimeDebug)]
pub enum Renouncing {
	/// A member is renouncing.
	Member,
	/// A runner-up is renouncing.
	RunnerUp,
	/// A candidate is renouncing, while the given total number of candidates exists.
	Candidate(#[codec(compact)] u32),
}

/// Information needed to prove the defunct-ness of a voter.
#[derive(Encode, Decode, Clone, PartialEq, RuntimeDebug)]
pub struct DefunctVoter<AccountId> {
	/// the voter's who's being challenged for being defunct
	pub who: AccountId,
	/// The number of votes that `who` has placed.
	#[codec(compact)]
	pub vote_count: u32,
	/// The number of current active candidates.
	#[codec(compact)]
	pub candidate_count: u32
}

pub trait WeightInfo {
	fn vote(v: u32, ) -> Weight;
	fn vote_update(v: u32, ) -> Weight;
	fn remove_voter() -> Weight;
	fn report_defunct_voter_correct(c: u32, v: u32, ) -> Weight;
	fn report_defunct_voter_incorrect(c: u32, v: u32, ) -> Weight;
	fn submit_candidacy(c: u32, ) -> Weight;
	fn renounce_candidacy_candidate(c: u32, ) -> Weight;
	fn renounce_candidacy_members() -> Weight;
	fn renounce_candidacy_runners_up() -> Weight;
	fn remove_member_with_replacement() -> Weight;
	fn remove_member_wrong_refund() -> Weight;
}

pub trait Trait: frame_system::Trait {
	/// The overarching event type.c
	type Event: From<Event<Self>> + Into<<Self as frame_system::Trait>::Event>;

	/// Identifier for the elections-phragmen pallet's lock
	type ModuleId: Get<LockIdentifier>;

	/// The currency that people are electing with.
	type Currency:
		LockableCurrency<Self::AccountId, Moment=Self::BlockNumber> +
		ReservableCurrency<Self::AccountId>;

	/// What to do when the members change.
	type ChangeMembers: ChangeMembers<Self::AccountId>;

	/// What to do with genesis members
	type InitializeMembers: InitializeMembers<Self::AccountId>;

	/// Convert a balance into a number used for election calculation.
	/// This must fit into a `u64` but is allowed to be sensibly lossy.
	type CurrencyToVote: Convert<BalanceOf<Self>, VoteWeight> + Convert<ExtendedBalance, BalanceOf<Self>>;

	/// How much should be locked up in order to submit one's candidacy.
	type CandidacyBond: Get<BalanceOf<Self>>;

	/// How much should be locked up in order to be able to submit votes.
	type VotingBond: Get<BalanceOf<Self>>;

	/// Handler for the unbalanced reduction when a candidate has lost (and is not a runner-up)
	type LoserCandidate: OnUnbalanced<NegativeImbalanceOf<Self>>;

	/// Handler for the unbalanced reduction when a reporter has submitted a bad defunct report.
	type BadReport: OnUnbalanced<NegativeImbalanceOf<Self>>;

	/// Handler for the unbalanced reduction when a member has been kicked.
	type KickedMember: OnUnbalanced<NegativeImbalanceOf<Self>>;

	/// Number of members to elect.
	type DesiredMembers: Get<u32>;

	/// Number of runners_up to keep.
	type DesiredRunnersUp: Get<u32>;

	/// How long each seat is kept. This defines the next block number at which an election
	/// round will happen. If set to zero, no elections are ever triggered and the module will
	/// be in passive mode.
	type TermDuration: Get<Self::BlockNumber>;

	/// Weight information for extrinsics in this pallet.
	type WeightInfo: WeightInfo;
}

decl_storage! {
	trait Store for Module<T: Trait> as PhragmenElection {
		// ---- State
		/// The current elected membership. Sorted based on account id.
		pub Members get(fn members): Vec<(T::AccountId, BalanceOf<T>)>;
		/// The current runners_up. Sorted based on low to high merit (worse to best).
		pub RunnersUp get(fn runners_up): Vec<(T::AccountId, BalanceOf<T>)>;
		/// The total number of vote rounds that have happened, excluding the upcoming one.
		pub ElectionRounds get(fn election_rounds): u32 = Zero::zero();

		/// Votes and locked stake of a particular voter.
		///
		/// TWOX-NOTE: SAFE as `AccountId` is a crypto hash
		pub Voting get(fn voting): map hasher(twox_64_concat) T::AccountId => (BalanceOf<T>, Vec<T::AccountId>);

		/// The present candidate list. Sorted based on account-id. A current member or runner-up
		/// can never enter this vector and is always implicitly assumed to be a candidate.
		pub Candidates get(fn candidates): Vec<T::AccountId>;
	} add_extra_genesis {
		config(members): Vec<(T::AccountId, BalanceOf<T>)>;
		build(|config: &GenesisConfig<T>| {
			let members = config.members.iter().map(|(ref member, ref stake)| {
				// make sure they have enough stake
				assert!(
					T::Currency::free_balance(member) >= *stake,
					"Genesis member does not have enough stake",
				);

				// reserve candidacy bond and set as members.
				T::Currency::reserve(&member, T::CandidacyBond::get())
					.expect("Genesis member does not have enough balance to be a candidate");

				// Note: all members will only vote for themselves, hence they must be given exactly
				// their own stake as total backing. Any sane election should behave as such.
				// Nonetheless, stakes will be updated for term 1 onwards according to the election.
				Members::<T>::mutate(|members| {
					match members.binary_search_by(|(a, _b)| a.cmp(member)) {
						Ok(_) => panic!("Duplicate member in elections phragmen genesis: {}", member),
						Err(pos) => members.insert(pos, (member.clone(), *stake)),
					}
				});

				// set self-votes to make persistent.
				<Module<T>>::vote(
					T::Origin::from(Some(member.clone()).into()),
					vec![member.clone()],
					*stake,
				).expect("Genesis member could not vote.");

				member.clone()
			}).collect::<Vec<T::AccountId>>();

			// report genesis members to upstream, if any.
			T::InitializeMembers::initialize_members(&members);
		})
	}
}

decl_error! {
	pub enum Error for Module<T: Trait> {
		/// Cannot vote when no candidates or members exist.
		UnableToVote,
		/// Must vote for at least one candidate.
		NoVotes,
		/// Cannot vote more than candidates.
		TooManyVotes,
		/// Cannot vote more than maximum allowed.
		MaximumVotesExceeded,
		/// Cannot vote with stake less than minimum balance.
		LowBalance,
		/// Voter can not pay voting bond.
		UnableToPayBond,
		/// Must be a voter.
		MustBeVoter,
		/// Cannot report self.
		ReportSelf,
		/// Duplicated candidate submission.
		DuplicatedCandidate,
		/// Member cannot re-submit candidacy.
		MemberSubmit,
		/// Runner cannot re-submit candidacy.
		RunnerSubmit,
		/// Candidate does not have enough funds.
		InsufficientCandidateFunds,
		/// Not a member.
		NotMember,
		/// The provided count of number of candidates is incorrect.
		InvalidCandidateCount,
		/// The provided count of number of votes is incorrect.
		InvalidVoteCount,
		/// The renouncing origin presented a wrong `Renouncing` parameter.
		InvalidRenouncing,
		/// Prediction regarding replacement after member removal is wrong.
		InvalidReplacement,
	}
}

decl_module! {
	pub struct Module<T: Trait> for enum Call where origin: T::Origin {
		type Error = Error<T>;

		fn deposit_event() = default;

		const CandidacyBond: BalanceOf<T> = T::CandidacyBond::get();
		const VotingBond: BalanceOf<T> = T::VotingBond::get();
		const DesiredMembers: u32 = T::DesiredMembers::get();
		const DesiredRunnersUp: u32 = T::DesiredRunnersUp::get();
		const TermDuration: T::BlockNumber = T::TermDuration::get();
		const ModuleId: LockIdentifier  = T::ModuleId::get();

		/// Vote for a set of candidates for the upcoming round of election. This can be called to
		/// set the initial votes, or update already existing votes.
		///
		/// Upon initial voting, `value` units of `who`'s balance is locked and a bond amount is
		/// reserved.
		///
		/// The `votes` should:
		///   - not be empty.
		///   - be less than the number of possible candidates. Note that all current members and
		///     runners-up are also automatically candidates for the next round.
		///
		/// It is the responsibility of the caller to not place all of their balance into the lock
		/// and keep some for further transactions.
		///
		/// # <weight>
		/// Base weight: 47.93 µs
		/// State reads:
		/// 	- Candidates.len() + Members.len() + RunnersUp.len()
		/// 	- Voting (is_voter)
		/// 	- Lock
		/// 	- [AccountBalance(who) (unreserve + total_balance)]
		/// State writes:
		/// 	- Voting
		/// 	- Lock
		/// 	- [AccountBalance(who) (unreserve -- only when creating a new voter)]
		/// # </weight>
		#[weight = T::WeightInfo::vote(votes.len() as u32)]
		fn vote(
			origin,
			votes: Vec<T::AccountId>,
			#[compact] value: BalanceOf<T>,
		) {
			let who = ensure_signed(origin)?;

			ensure!(votes.len() <= MAXIMUM_VOTE, Error::<T>::MaximumVotesExceeded);
			ensure!(!votes.is_empty(), Error::<T>::NoVotes);

			let candidates_count = <Candidates<T>>::decode_len().unwrap_or(0);
			let members_count = <Members<T>>::decode_len().unwrap_or(0);
			let runners_up_count = <RunnersUp<T>>::decode_len().unwrap_or(0);

			// addition is valid: candidates, members and runners-up will never overlap.
			let allowed_votes = candidates_count + members_count + runners_up_count;

			ensure!(!allowed_votes.is_zero(), Error::<T>::UnableToVote);
			ensure!(votes.len() <= allowed_votes, Error::<T>::TooManyVotes);

			ensure!(value > T::Currency::minimum_balance(), Error::<T>::LowBalance);

			// first time voter. Reserve bond.
			if !Self::is_voter(&who) {
				T::Currency::reserve(&who, T::VotingBond::get())
					.map_err(|_| Error::<T>::UnableToPayBond)?;
			}

			// Amount to be locked up.
			let locked_balance = value.min(T::Currency::total_balance(&who));

			// lock
			T::Currency::set_lock(
				T::ModuleId::get(),
				&who,
				locked_balance,
				WithdrawReasons::except(WithdrawReason::TransactionPayment),
			);

			Voting::<T>::insert(&who, (locked_balance, votes));
		}

		/// Remove `origin` as a voter. This removes the lock and returns the bond.
		///
		/// # <weight>
		/// Base weight: 36.8 µs
		/// All state access is from do_remove_voter.
		/// State reads:
		/// 	- Voting
		/// 	- [AccountData(who)]
		/// State writes:
		/// 	- Voting
		/// 	- Locks
		/// 	- [AccountData(who)]
		/// # </weight>
		#[weight = T::WeightInfo::remove_voter()]
		fn remove_voter(origin) {
			let who = ensure_signed(origin)?;
			ensure!(Self::is_voter(&who), Error::<T>::MustBeVoter);

			Self::do_remove_voter(&who, true);
		}

		/// Report `target` for being an defunct voter. In case of a valid report, the reporter is
		/// rewarded by the bond amount of `target`. Otherwise, the reporter itself is removed and
		/// their bond is slashed.
		///
		/// A defunct voter is defined to be:
		///   - a voter whose current submitted votes are all invalid. i.e. all of them are no
		///     longer a candidate nor an active member or a runner-up.
		///
		///
		/// The origin must provide the number of current candidates and votes of the reported target
		/// for the purpose of accurate weight calculation.
		///
		/// # <weight>
		/// No Base weight based on min square analysis.
		/// Complexity of candidate_count: 1.755 µs
		/// Complexity of vote_count: 18.51 µs
		/// State reads:
		///  	- Voting(reporter)
		///  	- Candidate.len()
		///  	- Voting(Target)
		///  	- Candidates, Members, RunnersUp (is_defunct_voter)
		/// State writes:
		/// 	- Lock(reporter || target)
		/// 	- [AccountBalance(reporter)] + AccountBalance(target)
		/// 	- Voting(reporter || target)
		/// Note: the db access is worse with respect to db, which is when the report is correct.
		/// # </weight>
		#[weight = T::WeightInfo::report_defunct_voter_correct(
			defunct.candidate_count,
			defunct.vote_count,
		)]
		fn report_defunct_voter(
			origin,
			defunct: DefunctVoter<<T::Lookup as StaticLookup>::Source>,
		) -> DispatchResultWithPostInfo {
			let reporter = ensure_signed(origin)?;
			let target = T::Lookup::lookup(defunct.who)?;

			ensure!(reporter != target, Error::<T>::ReportSelf);
			ensure!(Self::is_voter(&reporter), Error::<T>::MustBeVoter);

			let DefunctVoter { candidate_count, vote_count, .. }  = defunct;

			ensure!(
				<Candidates<T>>::decode_len().unwrap_or(0) as u32 <= candidate_count,
				Error::<T>::InvalidCandidateCount,
			);

			let (_, votes) = <Voting<T>>::get(&target);
			// indirect way to ensure target is a voter. We could call into `::contains()`, but it
			// would have the same effect with one extra db access. Note that votes cannot be
			// submitted with length 0. Hence, a non-zero length means that the target is a voter.
			ensure!(votes.len() > 0, Error::<T>::MustBeVoter);

			// ensure that the size of votes that need to be searched is correct.
			ensure!(
				votes.len() as u32 <= vote_count,
				Error::<T>::InvalidVoteCount,
			);

			let valid = Self::is_defunct_voter(&votes);
			let maybe_refund = if valid {
				// reporter will get the voting bond of the target
				T::Currency::repatriate_reserved(&target, &reporter, T::VotingBond::get(), BalanceStatus::Free)?;
				// remove the target. They are defunct.
				Self::do_remove_voter(&target, false);
				None
			} else {
				// slash the bond of the reporter.
				let imbalance = T::Currency::slash_reserved(&reporter, T::VotingBond::get()).0;
				T::BadReport::on_unbalanced(imbalance);
				// remove the reporter.
				Self::do_remove_voter(&reporter, false);
				Some(T::WeightInfo::report_defunct_voter_incorrect(
					defunct.candidate_count,
					defunct.vote_count,
				))
			};
			Self::deposit_event(RawEvent::VoterReported(target, reporter, valid));
			Ok(maybe_refund.into())
		}

		/// Submit oneself for candidacy.
		///
		/// A candidate will either:
		///   - Lose at the end of the term and forfeit their deposit.
		///   - Win and become a member. Members will eventually get their stash back.
		///   - Become a runner-up. Runners-ups are reserved members in case one gets forcefully
		///     removed.
		///
		/// # <weight>
		/// Base weight = 33.33 µs
		/// Complexity of candidate_count: 0.375 µs
		/// State reads:
		/// 	- Candidates
		/// 	- Members
		/// 	- RunnersUp
		/// 	- [AccountBalance(who)]
		/// State writes:
		/// 	- [AccountBalance(who)]
		/// 	- Candidates
		/// # </weight>
		#[weight = T::WeightInfo::submit_candidacy(*candidate_count)]
		fn submit_candidacy(origin, #[compact] candidate_count: u32) {
			let who = ensure_signed(origin)?;

			let actual_count = <Candidates<T>>::decode_len().unwrap_or(0);
			ensure!(
				actual_count as u32 <= candidate_count,
				Error::<T>::InvalidCandidateCount,
			);

			let is_candidate = Self::is_candidate(&who);
			ensure!(is_candidate.is_err(), Error::<T>::DuplicatedCandidate);

			// assured to be an error, error always contains the index.
			let index = is_candidate.unwrap_err();

			ensure!(!Self::is_member(&who), Error::<T>::MemberSubmit);
			ensure!(!Self::is_runner_up(&who), Error::<T>::RunnerSubmit);

			T::Currency::reserve(&who, T::CandidacyBond::get())
				.map_err(|_| Error::<T>::InsufficientCandidateFunds)?;

			<Candidates<T>>::mutate(|c| c.insert(index, who));
		}

		/// Renounce one's intention to be a candidate for the next election round. 3 potential
		/// outcomes exist:
		/// - `origin` is a candidate and not elected in any set. In this case, the bond is
		///   unreserved, returned and origin is removed as a candidate.
		/// - `origin` is a current runner-up. In this case, the bond is unreserved, returned and
		///   origin is removed as a runner-up.
		/// - `origin` is a current member. In this case, the bond is unreserved and origin is
		///   removed as a member, consequently not being a candidate for the next round anymore.
		///   Similar to [`remove_voter`], if replacement runners exists, they are immediately used.
		/// <weight>
		/// If a candidate is renouncing:
		/// 	Base weight: 17.28 µs
		/// 	Complexity of candidate_count: 0.235 µs
		/// 	State reads:
		/// 		- Candidates
		/// 		- [AccountBalance(who) (unreserve)]
		/// 	State writes:
		/// 		- Candidates
		/// 		- [AccountBalance(who) (unreserve)]
		/// If member is renouncing:
		/// 	Base weight: 46.25 µs
		/// 	State reads:
		/// 		- Members, RunnersUp (remove_and_replace_member),
		/// 		- [AccountData(who) (unreserve)]
		/// 	State writes:
		/// 		- Members, RunnersUp (remove_and_replace_member),
		/// 		- [AccountData(who) (unreserve)]
		/// If runner is renouncing:
		/// 	Base weight: 46.25 µs
		/// 	State reads:
		/// 		- RunnersUp (remove_and_replace_member),
		/// 		- [AccountData(who) (unreserve)]
		/// 	State writes:
		/// 		- RunnersUp (remove_and_replace_member),
		/// 		- [AccountData(who) (unreserve)]
		/// </weight>
		#[weight =  match *renouncing {
			Renouncing::Candidate(count) => T::WeightInfo::renounce_candidacy_candidate(count),
			Renouncing::Member => T::WeightInfo::renounce_candidacy_members(),
			Renouncing::RunnerUp => T::WeightInfo::renounce_candidacy_runners_up(),
		}]
		fn renounce_candidacy(origin, renouncing: Renouncing) {
			let who = ensure_signed(origin)?;
			match renouncing {
				Renouncing::Member => {
					// returns NoMember error in case of error.
					let _ = Self::remove_and_replace_member(&who)?;
					T::Currency::unreserve(&who, T::CandidacyBond::get());
					Self::deposit_event(RawEvent::MemberRenounced(who));
				},
				Renouncing::RunnerUp => {
					let mut runners_up_with_stake = Self::runners_up();
					if let Some(index) = runners_up_with_stake
						.iter()
						.position(|(ref r, ref _s)| r == &who)
					{
						runners_up_with_stake.remove(index);
						// unreserve the bond
						T::Currency::unreserve(&who, T::CandidacyBond::get());
						// update storage.
						<RunnersUp<T>>::put(runners_up_with_stake);
					} else {
						Err(Error::<T>::InvalidRenouncing)?;
					}
				}
				Renouncing::Candidate(count) => {
					let mut candidates = Self::candidates();
					ensure!(count >= candidates.len() as u32, Error::<T>::InvalidRenouncing);
					if let Some(index) = candidates.iter().position(|x| *x == who) {
						candidates.remove(index);
						// unreserve the bond
						T::Currency::unreserve(&who, T::CandidacyBond::get());
						// update storage.
						<Candidates<T>>::put(candidates);
					} else {
						Err(Error::<T>::InvalidRenouncing)?;
					}
				}
			};
		}

		/// Remove a particular member from the set. This is effective immediately and the bond of
		/// the outgoing member is slashed.
		///
		/// If a runner-up is available, then the best runner-up will be removed and replaces the
		/// outgoing member. Otherwise, a new phragmen election is started.
		///
		/// Note that this does not affect the designated block number of the next election.
		///
		/// # <weight>
		/// If we have a replacement:
		/// 	- Base weight: 50.93 µs
		/// 	- State reads:
		/// 		- RunnersUp.len()
		/// 		- Members, RunnersUp (remove_and_replace_member)
		/// 	- State writes:
		/// 		- Members, RunnersUp (remove_and_replace_member)
		/// Else, since this is a root call and will go into phragmen, we assume full block for now.
		/// # </weight>
		#[weight = if *has_replacement {
			T::WeightInfo::remove_member_with_replacement()
		} else {
			T::MaximumBlockWeight::get()
		}]
		fn remove_member(
			origin,
			who: <T::Lookup as StaticLookup>::Source,
			has_replacement: bool,
		) -> DispatchResultWithPostInfo {
			ensure_root(origin)?;
			let who = T::Lookup::lookup(who)?;

			let will_have_replacement = <RunnersUp<T>>::decode_len().unwrap_or(0) > 0;
			if will_have_replacement != has_replacement {
				// In both cases, we will change more weight than neede. Refund and abort.
				return Err(Error::<T>::InvalidReplacement.with_weight(
					// refund. The weight value comes from a benchmark which is special to this.
					//  5.751 µs
					T::WeightInfo::remove_member_wrong_refund()
				));
			} // else, prediction was correct.

			Self::remove_and_replace_member(&who).map(|had_replacement| {
				let (imbalance, _) = T::Currency::slash_reserved(&who, T::CandidacyBond::get());
				T::KickedMember::on_unbalanced(imbalance);
				Self::deposit_event(RawEvent::MemberKicked(who.clone()));

				if !had_replacement {
					// if we end up here, we will charge a full block weight.
					Self::do_phragmen();
				}

				// no refund needed.
				None.into()
			}).map_err(|e| e.into())
		}

		/// What to do at the end of each block. Checks if an election needs to happen or not.
		fn on_initialize(n: T::BlockNumber) -> Weight {
			// returns the correct weight.
			Self::end_block(n)
		}
	}
}

decl_event!(
	pub enum Event<T> where
		Balance = BalanceOf<T>,
		<T as frame_system::Trait>::AccountId,
	{
		/// A new term with \[new_members\]. This indicates that enough candidates existed to run the
		/// election, not that enough have has been elected. The inner value must be examined for
		/// this purpose. A `NewTerm(\[\])` indicates that some candidates got their bond slashed and
		/// none were elected, whilst `EmptyTerm` means that no candidates existed to begin with.
		NewTerm(Vec<(AccountId, Balance)>),
		/// No (or not enough) candidates existed for this round. This is different from
		/// `NewTerm(\[\])`. See the description of `NewTerm`.
		EmptyTerm,
		/// Internal error happened while trying to perform election.
		ElectionError,
		/// A \[member\] has been removed. This should always be followed by either `NewTerm` or
		/// `EmptyTerm`.
		MemberKicked(AccountId),
		/// A \[member\] has renounced their candidacy.
		MemberRenounced(AccountId),
		/// A voter was reported with the the report being successful or not.
		/// \[voter, reporter, success\]
		VoterReported(AccountId, AccountId, bool),
	}
);

impl<T: Trait> Module<T> {
	/// Attempts to remove a member `who`. If a runner-up exists, it is used as the replacement and
	/// Ok(true). is returned.
	///
	/// Otherwise, `Ok(false)` is returned to signal the caller.
	///
	/// If a replacement exists, `Members` and `RunnersUp` storage is updated, where the first
	/// element of `RunnersUp` is used as the replacement and `Ok(true)` is returned. Else,
	/// `Ok(false)` is returned with no storage updated.
	///
	/// Note that this function _will_ call into `T::ChangeMembers` in case any change happens
	/// (`Ok(true)`).
	///
	/// If replacement exists, this will read and write from/into both `Members` and `RunnersUp`.
	fn remove_and_replace_member(who: &T::AccountId) -> Result<bool, DispatchError> {
		let mut members_with_stake = Self::members();
		if let Ok(index) = members_with_stake.binary_search_by(|(ref m, ref _s)| m.cmp(who)) {
			members_with_stake.remove(index);

			let next_up = <RunnersUp<T>>::mutate(|runners_up| runners_up.pop());
			let maybe_replacement = next_up.and_then(|(replacement, stake)|
				members_with_stake.binary_search_by(|(ref m, ref _s)| m.cmp(&replacement))
					.err()
					.map(|index| {
						members_with_stake.insert(index, (replacement.clone(), stake));
						replacement
					})
			);

			<Members<T>>::put(&members_with_stake);
			let members = members_with_stake.into_iter().map(|m| m.0).collect::<Vec<_>>();
			let result = Ok(maybe_replacement.is_some());
			let old = [who.clone()];
			match maybe_replacement {
				Some(new) => T::ChangeMembers::change_members_sorted(&[new], &old, &members),
				None => T::ChangeMembers::change_members_sorted(&[], &old, &members),
			}
			result
		} else {
			Err(Error::<T>::NotMember)?
		}
	}

	/// Check if `who` is a candidate. It returns the insert index if the element does not exists as
	/// an error.
	///
	/// O(LogN) given N candidates.
	fn is_candidate(who: &T::AccountId) -> Result<(), usize> {
		Self::candidates().binary_search(who).map(|_| ())
	}

	/// Check if `who` is a voter. It may or may not be a _current_ one.
	///
	/// State: O(1).
	fn is_voter(who: &T::AccountId) -> bool {
		Voting::<T>::contains_key(who)
	}

	/// Check if `who` is currently an active member.
	///
	/// O(LogN) given N members. Since members are limited, O(1).
	fn is_member(who: &T::AccountId) -> bool {
		Self::members().binary_search_by(|(a, _b)| a.cmp(who)).is_ok()
	}

	/// Check if `who` is currently an active runner-up.
	///
	/// O(LogN) given N runners-up. Since runners-up are limited, O(1).
	fn is_runner_up(who: &T::AccountId) -> bool {
		Self::runners_up().iter().position(|(a, _b)| a == who).is_some()
	}

	/// Returns number of desired members.
	fn desired_members() -> u32 {
		T::DesiredMembers::get()
	}

	/// Returns number of desired runners up.
	fn desired_runners_up() -> u32 {
		T::DesiredRunnersUp::get()
	}

	/// Returns the term duration
	fn term_duration() -> T::BlockNumber {
		T::TermDuration::get()
	}

	/// Get the members' account ids.
	fn members_ids() -> Vec<T::AccountId> {
		Self::members().into_iter().map(|(m, _)| m).collect::<Vec<T::AccountId>>()
	}

	/// The the runners' up account ids.
	fn runners_up_ids() -> Vec<T::AccountId> {
		Self::runners_up().into_iter().map(|(r, _)| r).collect::<Vec<T::AccountId>>()
	}

	/// Check if `votes` will correspond to a defunct voter. As no origin is part of the inputs,
	/// this function does not check the origin at all.
	///
	/// O(NLogM) with M candidates and `who` having voted for `N` of them.
	/// Reads Members, RunnersUp, Candidates and Voting(who) from database.
	fn is_defunct_voter(votes: &[T::AccountId]) -> bool {
		votes.iter().all(|v|
			!Self::is_member(v) &&
			!Self::is_runner_up(v) &&
			!Self::is_candidate(v).is_ok()
		)
	}

	/// Remove a certain someone as a voter.
	///
	/// This will clean always clean the storage associated with the voter, and remove the balance
	/// lock. Optionally, it would also return the reserved voting bond if indicated by `unreserve`.
	/// If unreserve is true, has 3 storage reads and 1 reads.
	///
	/// DB access: Voting and Lock are always written to, if unreserve, then 1 read and write added.
	fn do_remove_voter(who: &T::AccountId, unreserve: bool) {
		// remove storage and lock.
		Voting::<T>::remove(who);
		T::Currency::remove_lock(T::ModuleId::get(), who);

		if unreserve {
			T::Currency::unreserve(who, T::VotingBond::get());
		}
	}

	/// Check there's nothing to do this block.
	///
	/// Runs phragmen election and cleans all the previous candidate state. The voter state is NOT
	/// cleaned and voters must themselves submit a transaction to retract.
	fn end_block(block_number: T::BlockNumber) -> Weight {
		if !Self::term_duration().is_zero() {
			if (block_number % Self::term_duration()).is_zero() {
				Self::do_phragmen();
				return T::MaximumBlockWeight::get()
			}
		}
		0
	}

	/// Run the phragmen election with all required side processes and state updates, if election
	/// succeeds. Else, it will emit an `ElectionError` event.
	///
	/// Calls the appropriate [`ChangeMembers`] function variant internally.
	///
	/// Reads: O(C + V*E) where C = candidates, V voters and E votes per voter exits.
	/// Writes: O(M + R) with M desired members and R runners_up.
	fn do_phragmen() {
		let desired_seats = Self::desired_members() as usize;
		let desired_runners_up = Self::desired_runners_up() as usize;
		let num_to_elect = desired_runners_up + desired_seats;

		let mut candidates = Self::candidates();
		// candidates who explicitly called `submit_candidacy`. Only these folks are at risk of
		// losing their bond.
		let exposed_candidates = candidates.clone();
		// current members are always a candidate for the next round as well.
		// this is guaranteed to not create any duplicates.
		candidates.append(&mut Self::members_ids());
		// previous runners_up are also always candidates for the next round.
		candidates.append(&mut Self::runners_up_ids());

		if candidates.len().is_zero() {
			Self::deposit_event(RawEvent::EmptyTerm);
			return;
		}

		// helper closures to deal with balance/stake.
		let to_votes = |b: BalanceOf<T>| -> VoteWeight {
			<T::CurrencyToVote as Convert<BalanceOf<T>, VoteWeight>>::convert(b)
		};
		let to_balance = |e: ExtendedBalance| -> BalanceOf<T> {
			<T::CurrencyToVote as Convert<ExtendedBalance, BalanceOf<T>>>::convert(e)
		};

		// used for prime election.
		let voters_and_stakes = Voting::<T>::iter()
			.map(|(voter, (stake, votes))| { (voter, stake, votes) })
			.collect::<Vec<_>>();
		// used for phragmen.
		let voters_and_votes = voters_and_stakes.iter()
			.cloned()
			.map(|(voter, stake, votes)| { (voter, to_votes(stake), votes)} )
			.collect::<Vec<_>>();

		let _ = sp_npos_elections::seq_phragmen::<T::AccountId, Perbill>(
			num_to_elect,
			candidates,
			voters_and_votes.clone(),
			None,
		).map(|ElectionResult { winners, assignments: _ }| {
			let old_members_ids = <Members<T>>::take().into_iter()
				.map(|(m, _)| m)
				.collect::<Vec<T::AccountId>>();
			let old_runners_up_ids = <RunnersUp<T>>::take().into_iter()
				.map(|(r, _)| r)
				.collect::<Vec<T::AccountId>>();

			// filter out those who end up with no backing stake.
			let new_set_with_stake = winners
				.into_iter()
				.filter_map(|(m, b)| if b.is_zero() { None } else { Some((m, to_balance(b))) })
				.collect::<Vec<(T::AccountId, BalanceOf<T>)>>();

			// OPTIMISATION NOTE: we could bail out here if `new_set.len() == 0`. There isn't much
			// left to do. Yet, re-arranging the code would require duplicating the slashing of
			// exposed candidates, cleaning any previous members, and so on. For now, in favour of
			// readability and veracity, we keep it simple.

			// split new set into winners and runners up.
			let split_point = desired_seats.min(new_set_with_stake.len());
			let mut new_members = (&new_set_with_stake[..split_point]).to_vec();

			// save the runners up as-is. They are sorted based on desirability.
			// save the members, sorted based on account id.
			new_members.sort_by(|i, j| i.0.cmp(&j.0));

			// Now we select a prime member using a [Borda count](https://en.wikipedia.org/wiki/Borda_count).
			// We weigh everyone's vote for that new member by a multiplier based on the order
			// of the votes. i.e. the first person a voter votes for gets a 16x multiplier,
			// the next person gets a 15x multiplier, an so on... (assuming `MAXIMUM_VOTE` = 16)
			let mut prime_votes: Vec<_> = new_members.iter().map(|c| (&c.0, BalanceOf::<T>::zero())).collect();
			for (_, stake, votes) in voters_and_stakes.into_iter() {
				for (vote_multiplier, who) in votes.iter()
					.enumerate()
					.map(|(vote_position, who)| ((MAXIMUM_VOTE - vote_position) as u32, who))
				{
					if let Ok(i) = prime_votes.binary_search_by_key(&who, |k| k.0) {
						prime_votes[i].1 = prime_votes[i].1.saturating_add(
							stake.saturating_mul(vote_multiplier.into())
						);
					}
				}
			}
			// We then select the new member with the highest weighted stake. In the case of
			// a tie, the last person in the list with the tied score is selected. This is
			// the person with the "highest" account id based on the sort above.
			let prime = prime_votes.into_iter().max_by_key(|x| x.1).map(|x| x.0.clone());

			// new_members_ids is sorted by account id.
			let new_members_ids = new_members
				.iter()
				.map(|(m, _)| m.clone())
				.collect::<Vec<T::AccountId>>();

			let new_runners_up = &new_set_with_stake[split_point..]
				.into_iter()
				.cloned()
				.rev()
				.collect::<Vec<(T::AccountId, BalanceOf<T>)>>();
			// new_runners_up remains sorted by desirability.
			let new_runners_up_ids = new_runners_up
				.iter()
				.map(|(r, _)| r.clone())
				.collect::<Vec<T::AccountId>>();

			// report member changes. We compute diff because we need the outgoing list.
			let (incoming, outgoing) = T::ChangeMembers::compute_members_diff(
				&new_members_ids,
				&old_members_ids,
			);
			T::ChangeMembers::change_members_sorted(
				&incoming,
				&outgoing,
				&new_members_ids,
			);
			T::ChangeMembers::set_prime(prime);

			// outgoing candidates lose their bond.
			let mut to_burn_bond = outgoing.to_vec();

			// compute the outgoing of runners up as well and append them to the `to_burn_bond`
			{
				let (_, outgoing) = T::ChangeMembers::compute_members_diff(
					&new_runners_up_ids,
					&old_runners_up_ids,
				);
				to_burn_bond.extend(outgoing);
			}

			// Burn loser bond. members list is sorted. O(NLogM) (N candidates, M members)
			// runner up list is not sorted. O(K*N) given K runner ups. Overall: O(NLogM + N*K)
			// both the member and runner counts are bounded.
			exposed_candidates.into_iter().for_each(|c| {
				// any candidate who is not a member and not a runner up.
				if new_members.binary_search_by_key(&c, |(m, _)| m.clone()).is_err()
					&& !new_runners_up_ids.contains(&c)
				{
					let (imbalance, _) = T::Currency::slash_reserved(&c, T::CandidacyBond::get());
					T::LoserCandidate::on_unbalanced(imbalance);
				}
			});

			// Burn outgoing bonds
			to_burn_bond.into_iter().for_each(|x| {
				let (imbalance, _) = T::Currency::slash_reserved(&x, T::CandidacyBond::get());
				T::LoserCandidate::on_unbalanced(imbalance);
			});

			<Members<T>>::put(&new_members);
			<RunnersUp<T>>::put(new_runners_up);

			Self::deposit_event(RawEvent::NewTerm(new_members.clone().to_vec()));

			// clean candidates.
			<Candidates<T>>::kill();

			ElectionRounds::mutate(|v| *v += 1);
		}).map_err(|_| {
			Self::deposit_event(RawEvent::ElectionError);
		});
	}
}

impl<T: Trait> Contains<T::AccountId> for Module<T> {
	fn contains(who: &T::AccountId) -> bool {
		Self::is_member(who)
	}
	fn sorted_members() -> Vec<T::AccountId> { Self::members_ids() }

	// A special function to populate members in this pallet for passing Origin
	// checks in runtime benchmarking.
	#[cfg(feature = "runtime-benchmarks")]
	fn add(who: &T::AccountId) {
		Members::<T>::mutate(|members| {
			match members.binary_search_by(|(a, _b)| a.cmp(who)) {
				Ok(_) => (),
				Err(pos) => members.insert(pos, (who.clone(), BalanceOf::<T>::default())),
			}
		})
	}
}

impl<T: Trait> ContainsLengthBound for Module<T> {
	fn min_len() -> usize { 0 }

	/// Implementation uses a parameter type so calling is cost-free.
	fn max_len() -> usize {
		Self::desired_members() as usize
	}
}

#[cfg(test)]
mod tests {
	use super::*;
	use std::cell::RefCell;
	use frame_support::{assert_ok, assert_noop, assert_err_with_weight, parameter_types,
		weights::Weight,
	};
	use substrate_test_utils::assert_eq_uvec;
	use sp_core::H256;
	use sp_runtime::{
		Perbill, testing::Header, BuildStorage, DispatchResult,
		traits::{BlakeTwo256, IdentityLookup, Block as BlockT},
	};
	use crate as elections_phragmen;

	parameter_types! {
		pub const BlockHashCount: u64 = 250;
		pub const MaximumBlockWeight: Weight = 1024;
		pub const MaximumBlockLength: u32 = 2 * 1024;
		pub const AvailableBlockRatio: Perbill = Perbill::one();
	}

	impl frame_system::Trait for Test {
		type BaseCallFilter = ();
		type Origin = Origin;
		type Index = u64;
		type BlockNumber = u64;
		type Call = Call;
		type Hash = H256;
		type Hashing = BlakeTwo256;
		type AccountId = u64;
		type Lookup = IdentityLookup<Self::AccountId>;
		type Header = Header;
		type Event = Event;
		type BlockHashCount = BlockHashCount;
		type MaximumBlockWeight = MaximumBlockWeight;
		type DbWeight = ();
		type BlockExecutionWeight = ();
		type ExtrinsicBaseWeight = ();
		type MaximumExtrinsicWeight = MaximumBlockWeight;
		type MaximumBlockLength = MaximumBlockLength;
		type AvailableBlockRatio = AvailableBlockRatio;
		type Version = ();
		type PalletInfo = ();
		type AccountData = pallet_balances::AccountData<u64>;
		type OnNewAccount = ();
		type OnKilledAccount = ();
		type SystemWeightInfo = ();
	}

	parameter_types! {
		pub const ExistentialDeposit: u64 = 1;
	}

	impl pallet_balances::Trait for Test {
		type Balance = u64;
		type Event = Event;
		type DustRemoval = ();
		type ExistentialDeposit = ExistentialDeposit;
		type AccountStore = frame_system::Module<Test>;
		type MaxLocks = ();
		type WeightInfo = ();
	}

	parameter_types! {
		pub const CandidacyBond: u64 = 3;
	}

	thread_local! {
		static VOTING_BOND: RefCell<u64> = RefCell::new(2);
		static DESIRED_MEMBERS: RefCell<u32> = RefCell::new(2);
		static DESIRED_RUNNERS_UP: RefCell<u32> = RefCell::new(2);
		static TERM_DURATION: RefCell<u64> = RefCell::new(5);
	}

	pub struct VotingBond;
	impl Get<u64> for VotingBond {
		fn get() -> u64 { VOTING_BOND.with(|v| *v.borrow()) }
	}

	pub struct DesiredMembers;
	impl Get<u32> for DesiredMembers {
		fn get() -> u32 { DESIRED_MEMBERS.with(|v| *v.borrow()) }
	}

	pub struct DesiredRunnersUp;
	impl Get<u32> for DesiredRunnersUp {
		fn get() -> u32 { DESIRED_RUNNERS_UP.with(|v| *v.borrow()) }
	}

	pub struct TermDuration;
	impl Get<u64> for TermDuration {
		fn get() -> u64 { TERM_DURATION.with(|v| *v.borrow()) }
	}

	thread_local! {
		pub static MEMBERS: RefCell<Vec<u64>> = RefCell::new(vec![]);
		pub static PRIME: RefCell<Option<u64>> = RefCell::new(None);
	}

	pub struct TestChangeMembers;
	impl ChangeMembers<u64> for TestChangeMembers {
		fn change_members_sorted(incoming: &[u64], outgoing: &[u64], new: &[u64]) {
			// new, incoming, outgoing must be sorted.
			let mut new_sorted = new.to_vec();
			new_sorted.sort();
			assert_eq!(new, &new_sorted[..]);

			let mut incoming_sorted = incoming.to_vec();
			incoming_sorted.sort();
			assert_eq!(incoming, &incoming_sorted[..]);

			let mut outgoing_sorted = outgoing.to_vec();
			outgoing_sorted.sort();
			assert_eq!(outgoing, &outgoing_sorted[..]);

			// incoming and outgoing must be disjoint
			for x in incoming.iter() {
				assert!(outgoing.binary_search(x).is_err());
			}

			let mut old_plus_incoming = MEMBERS.with(|m| m.borrow().to_vec());
			old_plus_incoming.extend_from_slice(incoming);
			old_plus_incoming.sort();

			let mut new_plus_outgoing = new.to_vec();
			new_plus_outgoing.extend_from_slice(outgoing);
			new_plus_outgoing.sort();

			assert_eq!(old_plus_incoming, new_plus_outgoing, "change members call is incorrect!");

			MEMBERS.with(|m| *m.borrow_mut() = new.to_vec());
			PRIME.with(|p| *p.borrow_mut() = None);
		}

		fn set_prime(who: Option<u64>) {
			PRIME.with(|p| *p.borrow_mut() = who);
		}
	}

	/// Simple structure that exposes how u64 currency can be represented as... u64.
	pub struct CurrencyToVoteHandler;
	impl Convert<u64, u64> for CurrencyToVoteHandler {
		fn convert(x: u64) -> u64 { x }
	}
	impl Convert<u128, u64> for CurrencyToVoteHandler {
		fn convert(x: u128) -> u64 {
			x as u64
		}
	}

	parameter_types!{
		pub const ElectionsPhragmenModuleId: LockIdentifier = *b"phrelect";
	}

	impl Trait for Test {
		type ModuleId = ElectionsPhragmenModuleId;
		type Event = Event;
		type Currency = Balances;
		type CurrencyToVote = CurrencyToVoteHandler;
		type ChangeMembers = TestChangeMembers;
		type InitializeMembers = ();
		type CandidacyBond = CandidacyBond;
		type VotingBond = VotingBond;
		type TermDuration = TermDuration;
		type DesiredMembers = DesiredMembers;
		type DesiredRunnersUp = DesiredRunnersUp;
		type LoserCandidate = ();
		type KickedMember = ();
		type BadReport = ();
		type WeightInfo = ();
	}

	pub type Block = sp_runtime::generic::Block<Header, UncheckedExtrinsic>;
	pub type UncheckedExtrinsic = sp_runtime::generic::UncheckedExtrinsic<u32, u64, Call, ()>;

	frame_support::construct_runtime!(
		pub enum Test where
			Block = Block,
			NodeBlock = Block,
			UncheckedExtrinsic = UncheckedExtrinsic
		{
			System: frame_system::{Module, Call, Event<T>},
			Balances: pallet_balances::{Module, Call, Event<T>, Config<T>},
			Elections: elections_phragmen::{Module, Call, Event<T>, Config<T>},
		}
	);

	pub struct ExtBuilder {
		genesis_members: Vec<(u64, u64)>,
		balance_factor: u64,
		voter_bond: u64,
		term_duration: u64,
		desired_runners_up: u32,
		desired_members: u32,
	}

	impl Default for ExtBuilder {
		fn default() -> Self {
			Self {
				genesis_members: vec![],
				balance_factor: 1,
				voter_bond: 2,
				term_duration: 5,
				desired_runners_up: 0,
				desired_members: 2,
			}
		}
	}

	impl ExtBuilder {
		pub fn voter_bond(mut self, fee: u64) -> Self {
			self.voter_bond = fee;
			self
		}
		pub fn desired_runners_up(mut self, count: u32) -> Self {
			self.desired_runners_up = count;
			self
		}
		pub fn term_duration(mut self, duration: u64) -> Self {
			self.term_duration = duration;
			self
		}
		pub fn genesis_members(mut self, members: Vec<(u64, u64)>) -> Self {
			self.genesis_members = members;
			self
		}
		#[cfg(feature = "runtime-benchmarks")]
		pub fn desired_members(mut self, count: u32) -> Self {
			self.desired_members = count;
			self
		}
		pub fn balance_factor(mut self, factor: u64) -> Self {
			self.balance_factor = factor;
			self
		}
		fn set_constants(&self) {
			VOTING_BOND.with(|v| *v.borrow_mut() = self.voter_bond);
			TERM_DURATION.with(|v| *v.borrow_mut() = self.term_duration);
			DESIRED_RUNNERS_UP.with(|v| *v.borrow_mut() = self.desired_runners_up);
			DESIRED_MEMBERS.with(|m| *m.borrow_mut() = self.desired_members);
			MEMBERS.with(|m| *m.borrow_mut() = self.genesis_members.iter().map(|(m, _)| m.clone()).collect::<Vec<_>>());
		}
		pub fn build_and_execute(self, test: impl FnOnce() -> ()) {
			self.set_constants();
			let mut ext: sp_io::TestExternalities = GenesisConfig {
				pallet_balances: Some(pallet_balances::GenesisConfig::<Test>{
					balances: vec![
						(1, 10 * self.balance_factor),
						(2, 20 * self.balance_factor),
						(3, 30 * self.balance_factor),
						(4, 40 * self.balance_factor),
						(5, 50 * self.balance_factor),
						(6, 60 * self.balance_factor)
					],
				}),
				elections_phragmen: Some(elections_phragmen::GenesisConfig::<Test> {
					members: self.genesis_members
				}),
			}.build_storage().unwrap().into();
			ext.execute_with(pre_conditions);
			ext.execute_with(test);
			ext.execute_with(post_conditions)
		}
	}

	fn all_voters() -> Vec<u64> {
		Voting::<Test>::iter().map(|(v, _)| v).collect::<Vec<u64>>()
	}

	fn balances(who: &u64) -> (u64, u64) {
		(Balances::free_balance(who), Balances::reserved_balance(who))
	}

	fn has_lock(who: &u64) -> u64 {
		let lock = Balances::locks(who)[0].clone();
		assert_eq!(lock.id, ElectionsPhragmenModuleId::get());
		lock.amount
	}

	fn intersects<T: PartialEq>(a: &[T], b: &[T]) -> bool {
		a.iter().any(|e| b.contains(e))
	}

	fn ensure_members_sorted() {
		let mut members = Elections::members().clone();
		members.sort();
		assert_eq!(Elections::members(), members);
	}

	fn ensure_candidates_sorted() {
		let mut candidates = Elections::candidates().clone();
		candidates.sort();
		assert_eq!(Elections::candidates(), candidates);
	}

	fn locked_stake_of(who: &u64) -> u64 {
		Voting::<Test>::get(who).0
	}

	fn ensure_members_has_approval_stake() {
		// we filter members that have no approval state. This means that even we have more seats
		// than candidates, we will never ever chose a member with no votes.
		assert!(
			Elections::members().iter().chain(
				Elections::runners_up().iter()
			).all(|(_, s)| *s != u64::zero())
		);
	}

	fn ensure_member_candidates_runners_up_disjoint() {
		// members, candidates and runners-up must always be disjoint sets.
		assert!(!intersects(&Elections::members_ids(), &Elections::candidates()));
		assert!(!intersects(&Elections::members_ids(), &Elections::runners_up_ids()));
		assert!(!intersects(&Elections::candidates(), &Elections::runners_up_ids()));
	}

	fn pre_conditions() {
		System::set_block_number(1);
		ensure_members_sorted();
		ensure_candidates_sorted();
	}

	fn post_conditions() {
		ensure_members_sorted();
		ensure_candidates_sorted();
		ensure_member_candidates_runners_up_disjoint();
		ensure_members_has_approval_stake();
	}

	fn submit_candidacy(origin: Origin) -> DispatchResult {
		Elections::submit_candidacy(origin, Elections::candidates().len() as u32)
	}

	fn vote(origin: Origin, votes: Vec<u64>, stake: u64) -> DispatchResult {
		// historical note: helper function was created in a period of time in which the API of vote
		// call was changing. Currently it is a wrapper for the original call and does not do much.
		// Nonetheless, totally harmless.
		ensure_signed(origin.clone()).expect("vote origin must be signed");
		Elections::vote(origin, votes, stake)
	}

	fn votes_of(who: &u64) -> Vec<u64> {
		Voting::<Test>::get(who).1
	}

	fn defunct_for(who: u64) -> DefunctVoter<u64> {
		DefunctVoter {
			who,
			candidate_count: Elections::candidates().len() as u32,
			vote_count: votes_of(&who).len() as u32
		}
	}

	#[test]
	fn params_should_work() {
		ExtBuilder::default().build_and_execute(|| {
			assert_eq!(Elections::desired_members(), 2);
			assert_eq!(Elections::term_duration(), 5);
			assert_eq!(Elections::election_rounds(), 0);

			assert!(Elections::members().is_empty());
			assert!(Elections::runners_up().is_empty());

			assert!(Elections::candidates().is_empty());
			assert_eq!(<Candidates<Test>>::decode_len(), None);
			assert!(Elections::is_candidate(&1).is_err());

			assert!(all_voters().is_empty());
			assert!(votes_of(&1).is_empty());
		});
	}

	#[test]
	fn genesis_members_should_work() {
		ExtBuilder::default().genesis_members(vec![(1, 10), (2, 20)]).build_and_execute(|| {
			System::set_block_number(1);
			assert_eq!(Elections::members(), vec![(1, 10), (2, 20)]);

			assert_eq!(Elections::voting(1), (10, vec![1]));
			assert_eq!(Elections::voting(2), (20, vec![2]));

			// they will persist since they have self vote.
			System::set_block_number(5);
			Elections::end_block(System::block_number());

			assert_eq!(Elections::members_ids(), vec![1, 2]);
		})
	}

	#[test]
	fn genesis_members_unsorted_should_work() {
		ExtBuilder::default().genesis_members(vec![(2, 20), (1, 10)]).build_and_execute(|| {
			System::set_block_number(1);
			assert_eq!(Elections::members(), vec![(1, 10), (2, 20)]);

			assert_eq!(Elections::voting(1), (10, vec![1]));
			assert_eq!(Elections::voting(2), (20, vec![2]));

			// they will persist since they have self vote.
			System::set_block_number(5);
			Elections::end_block(System::block_number());

			assert_eq!(Elections::members_ids(), vec![1, 2]);
		})
	}

	#[test]
	#[should_panic = "Genesis member does not have enough stake"]
	fn genesis_members_cannot_over_stake_0() {
		// 10 cannot lock 20 as their stake and extra genesis will panic.
		ExtBuilder::default()
			.genesis_members(vec![(1, 20), (2, 20)])
			.build_and_execute(|| {});
	}

	#[test]
	#[should_panic]
	fn genesis_members_cannot_over_stake_1() {
		// 10 cannot reserve 20 as voting bond and extra genesis will panic.
		ExtBuilder::default()
			.voter_bond(20)
			.genesis_members(vec![(1, 10), (2, 20)])
			.build_and_execute(|| {});
	}

	#[test]
	#[should_panic = "Duplicate member in elections phragmen genesis: 2"]
	fn genesis_members_cannot_be_duplicate() {
		ExtBuilder::default()
			.genesis_members(vec![(1, 10), (2, 10), (2, 10)])
			.build_and_execute(|| {});
	}

	#[test]
	fn term_duration_zero_is_passive() {
		ExtBuilder::default()
			.term_duration(0)
			.build_and_execute(||
		{
			assert_eq!(Elections::term_duration(), 0);
			assert_eq!(Elections::desired_members(), 2);
			assert_eq!(Elections::election_rounds(), 0);

			assert!(Elections::members_ids().is_empty());
			assert!(Elections::runners_up().is_empty());
			assert!(Elections::candidates().is_empty());

			System::set_block_number(5);
			Elections::end_block(System::block_number());

			assert!(Elections::members_ids().is_empty());
			assert!(Elections::runners_up().is_empty());
			assert!(Elections::candidates().is_empty());
		});
	}

	#[test]
	fn simple_candidate_submission_should_work() {
		ExtBuilder::default().build_and_execute(|| {
			assert_eq!(Elections::candidates(), Vec::<u64>::new());
			assert!(Elections::is_candidate(&1).is_err());
			assert!(Elections::is_candidate(&2).is_err());

			assert_eq!(balances(&1), (10, 0));
			assert_ok!(submit_candidacy(Origin::signed(1)));
			assert_eq!(balances(&1), (7, 3));

			assert_eq!(Elections::candidates(), vec![1]);

			assert!(Elections::is_candidate(&1).is_ok());
			assert!(Elections::is_candidate(&2).is_err());

			assert_eq!(balances(&2), (20, 0));
			assert_ok!(submit_candidacy(Origin::signed(2)));
			assert_eq!(balances(&2), (17, 3));

			assert_eq!(Elections::candidates(), vec![1, 2]);

			assert!(Elections::is_candidate(&1).is_ok());
			assert!(Elections::is_candidate(&2).is_ok());
		});
	}

	#[test]
	fn simple_candidate_submission_with_no_votes_should_work() {
		ExtBuilder::default().build_and_execute(|| {
			assert_eq!(Elections::candidates(), Vec::<u64>::new());

			assert_ok!(submit_candidacy(Origin::signed(1)));
			assert_ok!(submit_candidacy(Origin::signed(2)));

			assert!(Elections::is_candidate(&1).is_ok());
			assert!(Elections::is_candidate(&2).is_ok());
			assert_eq!(Elections::candidates(), vec![1, 2]);

			assert!(Elections::members_ids().is_empty());
			assert!(Elections::runners_up().is_empty());

			System::set_block_number(5);
			Elections::end_block(System::block_number());

			assert!(Elections::is_candidate(&1).is_err());
			assert!(Elections::is_candidate(&2).is_err());
			assert!(Elections::candidates().is_empty());

			assert!(Elections::members_ids().is_empty());
			assert!(Elections::runners_up().is_empty());
		});
	}

	#[test]
	fn dupe_candidate_submission_should_not_work() {
		ExtBuilder::default().build_and_execute(|| {
			assert_eq!(Elections::candidates(), Vec::<u64>::new());
			assert_ok!(submit_candidacy(Origin::signed(1)));
			assert_eq!(Elections::candidates(), vec![1]);
			assert_noop!(
				submit_candidacy(Origin::signed(1)),
				Error::<Test>::DuplicatedCandidate,
			);
		});
	}

	#[test]
	fn member_candidacy_submission_should_not_work() {
		// critically important to make sure that outgoing candidates and losers are not mixed up.
		ExtBuilder::default().build_and_execute(|| {
			assert_ok!(submit_candidacy(Origin::signed(5)));
			assert_ok!(vote(Origin::signed(2), vec![5], 20));

			System::set_block_number(5);
			Elections::end_block(System::block_number());

			assert_eq!(Elections::members_ids(), vec![5]);
			assert!(Elections::runners_up().is_empty());
			assert!(Elections::candidates().is_empty());

			assert_noop!(
				submit_candidacy(Origin::signed(5)),
				Error::<Test>::MemberSubmit,
			);
		});
	}

	#[test]
	fn runner_candidate_submission_should_not_work() {
		ExtBuilder::default().desired_runners_up(2).build_and_execute(|| {
			assert_ok!(submit_candidacy(Origin::signed(5)));
			assert_ok!(submit_candidacy(Origin::signed(4)));
			assert_ok!(submit_candidacy(Origin::signed(3)));

			assert_ok!(vote(Origin::signed(2), vec![5, 4], 20));
			assert_ok!(vote(Origin::signed(1), vec![3], 10));

			System::set_block_number(5);
			Elections::end_block(System::block_number());

			assert_eq!(Elections::members_ids(), vec![4, 5]);
			assert_eq!(Elections::runners_up_ids(), vec![3]);

			assert_noop!(
				submit_candidacy(Origin::signed(3)),
				Error::<Test>::RunnerSubmit,
			);
		});
	}

	#[test]
	fn poor_candidate_submission_should_not_work() {
		ExtBuilder::default().build_and_execute(|| {
			assert_eq!(Elections::candidates(), Vec::<u64>::new());
			assert_noop!(
				submit_candidacy(Origin::signed(7)),
				Error::<Test>::InsufficientCandidateFunds,
			);
		});
	}

	#[test]
	fn simple_voting_should_work() {
		ExtBuilder::default().build_and_execute(|| {
			assert_eq!(Elections::candidates(), Vec::<u64>::new());
			assert_eq!(balances(&2), (20, 0));

			assert_ok!(submit_candidacy(Origin::signed(5)));
			assert_ok!(vote(Origin::signed(2), vec![5], 20));

			assert_eq!(balances(&2), (18, 2));
			assert_eq!(has_lock(&2), 20);
		});
	}

	#[test]
	fn can_vote_with_custom_stake() {
		ExtBuilder::default().build_and_execute(|| {
			assert_eq!(Elections::candidates(), Vec::<u64>::new());
			assert_eq!(balances(&2), (20, 0));

			assert_ok!(submit_candidacy(Origin::signed(5)));
			assert_ok!(vote(Origin::signed(2), vec![5], 12));

			assert_eq!(balances(&2), (18, 2));
			assert_eq!(has_lock(&2), 12);
		});
	}

	#[test]
	fn can_update_votes_and_stake() {
		ExtBuilder::default().build_and_execute(|| {
			assert_eq!(balances(&2), (20, 0));

			assert_ok!(submit_candidacy(Origin::signed(5)));
			assert_ok!(submit_candidacy(Origin::signed(4)));
			assert_ok!(vote(Origin::signed(2), vec![5], 20));

			assert_eq!(balances(&2), (18, 2));
			assert_eq!(has_lock(&2), 20);
			assert_eq!(locked_stake_of(&2), 20);

			// can update; different stake; different lock and reserve.
			assert_ok!(vote(Origin::signed(2), vec![5, 4], 15));
			assert_eq!(balances(&2), (18, 2));
			assert_eq!(has_lock(&2), 15);
			assert_eq!(locked_stake_of(&2), 15);
		});
	}

	#[test]
	fn cannot_vote_for_no_candidate() {
		ExtBuilder::default().build_and_execute(|| {
			assert_noop!(
				vote(Origin::signed(2), vec![], 20),
				Error::<Test>::NoVotes,
			);
		});
	}

	#[test]
	fn can_vote_for_old_members_even_when_no_new_candidates() {
		ExtBuilder::default().build_and_execute(|| {
			assert_ok!(submit_candidacy(Origin::signed(5)));
			assert_ok!(submit_candidacy(Origin::signed(4)));

			assert_ok!(vote(Origin::signed(2), vec![4, 5], 20));

			System::set_block_number(5);
			Elections::end_block(System::block_number());

			assert_eq!(Elections::members_ids(), vec![4, 5]);
			assert!(Elections::candidates().is_empty());

			assert_ok!(vote(Origin::signed(3), vec![4, 5], 10));
		});
	}

	#[test]
	fn prime_works() {
		ExtBuilder::default().build_and_execute(|| {
			assert_ok!(submit_candidacy(Origin::signed(3)));
			assert_ok!(submit_candidacy(Origin::signed(4)));
			assert_ok!(submit_candidacy(Origin::signed(5)));

			assert_ok!(vote(Origin::signed(1), vec![4, 3], 10));
			assert_ok!(vote(Origin::signed(2), vec![4], 20));
			assert_ok!(vote(Origin::signed(3), vec![3], 30));
			assert_ok!(vote(Origin::signed(4), vec![4], 40));
			assert_ok!(vote(Origin::signed(5), vec![5], 50));

			System::set_block_number(5);
			Elections::end_block(System::block_number());

			assert_eq!(Elections::members_ids(), vec![4, 5]);
			assert!(Elections::candidates().is_empty());

			assert_ok!(vote(Origin::signed(3), vec![4, 5], 10));
			assert_eq!(PRIME.with(|p| *p.borrow()), Some(4));
		});
	}

	#[test]
	fn prime_votes_for_exiting_members_are_removed() {
		ExtBuilder::default().build_and_execute(|| {
			assert_ok!(submit_candidacy(Origin::signed(3)));
			assert_ok!(submit_candidacy(Origin::signed(4)));
			assert_ok!(submit_candidacy(Origin::signed(5)));

			assert_ok!(vote(Origin::signed(1), vec![4, 3], 10));
			assert_ok!(vote(Origin::signed(2), vec![4], 20));
			assert_ok!(vote(Origin::signed(3), vec![3], 30));
			assert_ok!(vote(Origin::signed(4), vec![4], 40));
			assert_ok!(vote(Origin::signed(5), vec![5], 50));

			assert_ok!(Elections::renounce_candidacy(Origin::signed(4), Renouncing::Candidate(3)));

			System::set_block_number(5);
			Elections::end_block(System::block_number());

			assert_eq!(Elections::members_ids(), vec![3, 5]);
			assert!(Elections::candidates().is_empty());

			assert_eq!(PRIME.with(|p| *p.borrow()), Some(5));
		});
	}

	#[test]
	fn cannot_vote_for_more_than_candidates_and_members_and_runners() {
		ExtBuilder::default()
			.desired_runners_up(1)
			.balance_factor(10)
			.build_and_execute(
		|| {
			// when we have only candidates
			assert_ok!(submit_candidacy(Origin::signed(5)));
			assert_ok!(submit_candidacy(Origin::signed(4)));
			assert_ok!(submit_candidacy(Origin::signed(3)));

			assert_noop!(
				// content of the vote is irrelevant.
				vote(Origin::signed(1), vec![9, 99, 999, 9999], 5),
				Error::<Test>::TooManyVotes,
			);

			assert_ok!(vote(Origin::signed(3), vec![3], 30));
			assert_ok!(vote(Origin::signed(4), vec![4], 40));
			assert_ok!(vote(Origin::signed(5), vec![5], 50));

			System::set_block_number(5);
			Elections::end_block(System::block_number());

			// now we have 2 members, 1 runner-up, and 1 new candidate
			assert_ok!(submit_candidacy(Origin::signed(2)));

			assert_ok!(vote(Origin::signed(1), vec![9, 99, 999, 9999], 5));
			assert_noop!(
				vote(Origin::signed(1), vec![9, 99, 999, 9_999, 99_999], 5),
				Error::<Test>::TooManyVotes,
			);
		});
	}

	#[test]
	fn cannot_vote_for_less_than_ed() {
		ExtBuilder::default().build_and_execute(|| {
			assert_ok!(submit_candidacy(Origin::signed(5)));
			assert_ok!(submit_candidacy(Origin::signed(4)));

			assert_noop!(
				vote(Origin::signed(2), vec![4], 1),
				Error::<Test>::LowBalance,
			);
		})
	}

	#[test]
	fn can_vote_for_more_than_total_balance_but_moot() {
		ExtBuilder::default().build_and_execute(|| {
			assert_ok!(submit_candidacy(Origin::signed(5)));
			assert_ok!(submit_candidacy(Origin::signed(4)));

			assert_ok!(vote(Origin::signed(2), vec![4, 5], 30));
			// you can lie but won't get away with it.
			assert_eq!(locked_stake_of(&2), 20);
			assert_eq!(has_lock(&2), 20);
		});
	}

	#[test]
	fn remove_voter_should_work() {
		ExtBuilder::default().voter_bond(8).build_and_execute(|| {
			assert_ok!(submit_candidacy(Origin::signed(5)));

			assert_ok!(vote(Origin::signed(2), vec![5], 20));
			assert_ok!(vote(Origin::signed(3), vec![5], 30));

			assert_eq_uvec!(all_voters(), vec![2, 3]);
			assert_eq!(locked_stake_of(&2), 20);
			assert_eq!(locked_stake_of(&3), 30);
			assert_eq!(votes_of(&2), vec![5]);
			assert_eq!(votes_of(&3), vec![5]);

			assert_ok!(Elections::remove_voter(Origin::signed(2)));

			assert_eq_uvec!(all_voters(), vec![3]);
<<<<<<< HEAD
			assert_eq!(votes_of(&2), vec![]);
			assert_eq!(locked_stake_of(&2), 0);
=======
			assert!(votes_of(&2).is_empty());
			assert_eq!(Elections::locked_stake_of(&2), 0);
>>>>>>> a200cdb9

			assert_eq!(balances(&2), (20, 0));
			assert_eq!(Balances::locks(&2).len(), 0);
		});
	}

	#[test]
	fn non_voter_remove_should_not_work() {
		ExtBuilder::default().build_and_execute(|| {
			assert_noop!(Elections::remove_voter(Origin::signed(3)), Error::<Test>::MustBeVoter);
		});
	}

	#[test]
	fn dupe_remove_should_fail() {
		ExtBuilder::default().build_and_execute(|| {
			assert_ok!(submit_candidacy(Origin::signed(5)));
			assert_ok!(vote(Origin::signed(2), vec![5], 20));

			assert_ok!(Elections::remove_voter(Origin::signed(2)));
			assert!(all_voters().is_empty());

			assert_noop!(Elections::remove_voter(Origin::signed(2)), Error::<Test>::MustBeVoter);
		});
	}

	#[test]
	fn removed_voter_should_not_be_counted() {
		ExtBuilder::default().build_and_execute(|| {
			assert_ok!(submit_candidacy(Origin::signed(5)));
			assert_ok!(submit_candidacy(Origin::signed(4)));
			assert_ok!(submit_candidacy(Origin::signed(3)));

			assert_ok!(vote(Origin::signed(5), vec![5], 50));
			assert_ok!(vote(Origin::signed(4), vec![4], 40));
			assert_ok!(vote(Origin::signed(3), vec![3], 30));

			assert_ok!(Elections::remove_voter(Origin::signed(4)));

			System::set_block_number(5);
			Elections::end_block(System::block_number());

			assert_eq!(Elections::members_ids(), vec![3, 5]);
		});
	}

	#[test]
	fn reporter_must_be_voter() {
		ExtBuilder::default().build_and_execute(|| {
			assert_noop!(
				Elections::report_defunct_voter(Origin::signed(1), defunct_for(2)),
				Error::<Test>::MustBeVoter,
			);
		});
	}

	#[test]
	fn reporter_must_provide_lengths() {
		ExtBuilder::default().build_and_execute(|| {
			assert_ok!(submit_candidacy(Origin::signed(5)));
			assert_ok!(submit_candidacy(Origin::signed(4)));
			assert_ok!(submit_candidacy(Origin::signed(3)));

			// both are defunct.
			assert_ok!(vote(Origin::signed(5), vec![99, 999, 9999], 50));
			assert_ok!(vote(Origin::signed(4), vec![999], 40));

			// 3 candidates! incorrect candidate length.
			assert_noop!(
				Elections::report_defunct_voter(Origin::signed(4), DefunctVoter {
					who: 5,
					candidate_count: 2,
					vote_count: 3,
				}),
				Error::<Test>::InvalidCandidateCount,
			);

			// 3 votes! incorrect vote length
			assert_noop!(
				Elections::report_defunct_voter(Origin::signed(4), DefunctVoter {
					who: 5,
					candidate_count: 3,
					vote_count: 2,
				}),
				Error::<Test>::InvalidVoteCount,
			);

			// correct.
			assert_ok!(Elections::report_defunct_voter(Origin::signed(4), DefunctVoter {
				who: 5,
				candidate_count: 3,
				vote_count: 3,
			}));
		});
	}

	#[test]
	fn reporter_can_overestimate_length() {
		ExtBuilder::default().build_and_execute(|| {
			assert_ok!(submit_candidacy(Origin::signed(5)));
			assert_ok!(submit_candidacy(Origin::signed(4)));

			// both are defunct.
			assert_ok!(vote(Origin::signed(5), vec![99], 50));
			assert_ok!(vote(Origin::signed(4), vec![999], 40));

			// 2 candidates! overestimation is okay.
			assert_ok!(Elections::report_defunct_voter(Origin::signed(4), defunct_for(5)));
		});
	}

	#[test]
	fn can_detect_defunct_voter() {
		ExtBuilder::default().desired_runners_up(2).build_and_execute(|| {
			assert_ok!(submit_candidacy(Origin::signed(4)));
			assert_ok!(submit_candidacy(Origin::signed(5)));
			assert_ok!(submit_candidacy(Origin::signed(6)));

			assert_ok!(vote(Origin::signed(5), vec![5], 50));
			assert_ok!(vote(Origin::signed(4), vec![4], 40));
			assert_ok!(vote(Origin::signed(2), vec![4, 5], 20));
			assert_ok!(vote(Origin::signed(6), vec![6], 30));
			// will be soon a defunct voter.
			assert_ok!(vote(Origin::signed(3), vec![3], 30));

			System::set_block_number(5);
			Elections::end_block(System::block_number());

			assert_eq!(Elections::members_ids(), vec![4, 5]);
			assert_eq!(Elections::runners_up_ids(), vec![6]);
			assert!(Elections::candidates().is_empty());

			// all of them have a member or runner-up that they voted for.
			assert_eq!(Elections::is_defunct_voter(&votes_of(&5)), false);
			assert_eq!(Elections::is_defunct_voter(&votes_of(&4)), false);
			assert_eq!(Elections::is_defunct_voter(&votes_of(&2)), false);
			assert_eq!(Elections::is_defunct_voter(&votes_of(&6)), false);

			// defunct
			assert_eq!(Elections::is_defunct_voter(&votes_of(&3)), true);

			assert_ok!(submit_candidacy(Origin::signed(1)));
			assert_ok!(vote(Origin::signed(1), vec![1], 10));

			// has a candidate voted for.
			assert_eq!(Elections::is_defunct_voter(&votes_of(&1)), false);

		});
	}

	#[test]
	fn report_voter_should_work_and_earn_reward() {
		ExtBuilder::default().build_and_execute(|| {
			assert_ok!(submit_candidacy(Origin::signed(5)));
			assert_ok!(submit_candidacy(Origin::signed(4)));

			assert_ok!(vote(Origin::signed(5), vec![5], 50));
			assert_ok!(vote(Origin::signed(4), vec![4], 40));
			assert_ok!(vote(Origin::signed(2), vec![4, 5], 20));
			// will be soon a defunct voter.
			assert_ok!(vote(Origin::signed(3), vec![3], 30));

			System::set_block_number(5);
			Elections::end_block(System::block_number());

			assert_eq!(Elections::members_ids(), vec![4, 5]);
			assert!(Elections::candidates().is_empty());

			assert_eq!(balances(&3), (28, 2));
			assert_eq!(balances(&5), (45, 5));

			assert_ok!(Elections::report_defunct_voter(Origin::signed(5), defunct_for(3)));
			assert!(System::events().iter().any(|event| {
				event.event == Event::elections_phragmen(RawEvent::VoterReported(3, 5, true))
			}));

			assert_eq!(balances(&3), (28, 0));
			assert_eq!(balances(&5), (47, 5));
		});
	}

	#[test]
	fn report_voter_should_slash_when_bad_report() {
		ExtBuilder::default().build_and_execute(|| {
			assert_ok!(submit_candidacy(Origin::signed(5)));
			assert_ok!(submit_candidacy(Origin::signed(4)));

			assert_ok!(vote(Origin::signed(5), vec![5], 50));
			assert_ok!(vote(Origin::signed(4), vec![4], 40));

			System::set_block_number(5);
			Elections::end_block(System::block_number());

			assert_eq!(Elections::members_ids(), vec![4, 5]);
			assert!(Elections::candidates().is_empty());

			assert_eq!(balances(&4), (35, 5));
			assert_eq!(balances(&5), (45, 5));

			assert_ok!(Elections::report_defunct_voter(Origin::signed(5), defunct_for(4)));
			assert!(System::events().iter().any(|event| {
				event.event == Event::elections_phragmen(RawEvent::VoterReported(4, 5, false))
			}));

			assert_eq!(balances(&4), (35, 5));
			assert_eq!(balances(&5), (45, 3));
		});
	}

	#[test]
	fn simple_voting_rounds_should_work() {
		ExtBuilder::default().build_and_execute(|| {
			assert_ok!(submit_candidacy(Origin::signed(5)));
			assert_ok!(submit_candidacy(Origin::signed(4)));
			assert_ok!(submit_candidacy(Origin::signed(3)));

			assert_ok!(vote(Origin::signed(2), vec![5], 20));
			assert_ok!(vote(Origin::signed(4), vec![4], 15));
			assert_ok!(vote(Origin::signed(3), vec![3], 30));

			assert_eq_uvec!(all_voters(), vec![2, 3, 4]);

			assert_eq!(votes_of(&2), vec![5]);
			assert_eq!(votes_of(&3), vec![3]);
			assert_eq!(votes_of(&4), vec![4]);

			assert_eq!(Elections::candidates(), vec![3, 4, 5]);
			assert_eq!(<Candidates<Test>>::decode_len().unwrap(), 3);

			assert_eq!(Elections::election_rounds(), 0);

			System::set_block_number(5);
			Elections::end_block(System::block_number());

			assert_eq!(Elections::members(), vec![(3, 30), (5, 20)]);
			assert!(Elections::runners_up().is_empty());
			assert_eq_uvec!(all_voters(), vec![2, 3, 4]);
			assert!(Elections::candidates().is_empty());
			assert_eq!(<Candidates<Test>>::decode_len(), None);

			assert_eq!(Elections::election_rounds(), 1);
		});
	}

	#[test]
	fn empty_term() {
		ExtBuilder::default().build_and_execute(|| {
			// no candidates, no nothing.
			System::set_block_number(5);
			Elections::end_block(System::block_number());

			assert_eq!(
				System::events().iter().last().unwrap().event,
				Event::elections_phragmen(RawEvent::EmptyTerm),
			)
		})
	}

	#[test]
	fn all_outgoing() {
		ExtBuilder::default().build_and_execute(|| {
			assert_ok!(submit_candidacy(Origin::signed(5)));
			assert_ok!(submit_candidacy(Origin::signed(4)));

			assert_ok!(vote(Origin::signed(5), vec![5], 50));
			assert_ok!(vote(Origin::signed(4), vec![4], 40));

			System::set_block_number(5);
			Elections::end_block(System::block_number());

			assert_eq!(
				System::events().iter().last().unwrap().event,
				Event::elections_phragmen(RawEvent::NewTerm(vec![(4, 40), (5, 50)])),
			);

			assert_eq!(Elections::members(), vec![(4, 40), (5, 50)]);
			assert_eq!(Elections::runners_up(), vec![]);

			assert_ok!(Elections::remove_voter(Origin::signed(5)));
			assert_ok!(Elections::remove_voter(Origin::signed(4)));

			System::set_block_number(10);
			Elections::end_block(System::block_number());

			assert_eq!(
				System::events().iter().last().unwrap().event,
				Event::elections_phragmen(RawEvent::NewTerm(vec![])),
			);

			// outgoing have lost their bond.
			assert_eq!(balances(&4), (37, 0));
			assert_eq!(balances(&5), (47, 0));
		});
	}

	#[test]
	fn defunct_voter_will_be_counted() {
		ExtBuilder::default().build_and_execute(|| {
			assert_ok!(submit_candidacy(Origin::signed(5)));

			// This guy's vote is pointless for this round.
			assert_ok!(vote(Origin::signed(3), vec![4], 30));
			assert_ok!(vote(Origin::signed(5), vec![5], 50));

			System::set_block_number(5);
			Elections::end_block(System::block_number());

			assert_eq!(Elections::members(), vec![(5, 50)]);
			assert_eq!(Elections::election_rounds(), 1);

			// but now it has a valid target.
			assert_ok!(submit_candidacy(Origin::signed(4)));

			System::set_block_number(10);
			Elections::end_block(System::block_number());

			// candidate 4 is affected by an old vote.
			assert_eq!(Elections::members(), vec![(4, 30), (5, 50)]);
			assert_eq!(Elections::election_rounds(), 2);
			assert_eq_uvec!(all_voters(), vec![3, 5]);
		});
	}

	#[test]
	fn only_desired_seats_are_chosen() {
		ExtBuilder::default().build_and_execute(|| {
			assert_ok!(submit_candidacy(Origin::signed(5)));
			assert_ok!(submit_candidacy(Origin::signed(4)));
			assert_ok!(submit_candidacy(Origin::signed(3)));
			assert_ok!(submit_candidacy(Origin::signed(2)));

			assert_ok!(vote(Origin::signed(2), vec![2], 20));
			assert_ok!(vote(Origin::signed(3), vec![3], 30));
			assert_ok!(vote(Origin::signed(4), vec![4], 40));
			assert_ok!(vote(Origin::signed(5), vec![5], 50));

			System::set_block_number(5);
			Elections::end_block(System::block_number());

			assert_eq!(Elections::election_rounds(), 1);
			assert_eq!(Elections::members_ids(), vec![4, 5]);
		});
	}

	#[test]
	fn phragmen_should_not_self_vote() {
		ExtBuilder::default().build_and_execute(|| {
			assert_ok!(submit_candidacy(Origin::signed(5)));
			assert_ok!(submit_candidacy(Origin::signed(4)));

			System::set_block_number(5);
			Elections::end_block(System::block_number());

			assert!(Elections::candidates().is_empty());
			assert_eq!(Elections::election_rounds(), 1);
			assert!(Elections::members_ids().is_empty());

			assert_eq!(
				System::events().iter().last().unwrap().event,
				Event::elections_phragmen(RawEvent::NewTerm(vec![])),
			)
		});
	}

	#[test]
	fn runners_up_should_be_kept() {
		ExtBuilder::default().desired_runners_up(2).build_and_execute(|| {
			assert_ok!(submit_candidacy(Origin::signed(5)));
			assert_ok!(submit_candidacy(Origin::signed(4)));
			assert_ok!(submit_candidacy(Origin::signed(3)));
			assert_ok!(submit_candidacy(Origin::signed(2)));

			assert_ok!(vote(Origin::signed(2), vec![3], 20));
			assert_ok!(vote(Origin::signed(3), vec![2], 30));
			assert_ok!(vote(Origin::signed(4), vec![5], 40));
			assert_ok!(vote(Origin::signed(5), vec![4], 50));

			System::set_block_number(5);
			Elections::end_block(System::block_number());
			// sorted based on account id.
			assert_eq!(Elections::members_ids(), vec![4, 5]);
			// sorted based on merit (least -> most)
			assert_eq!(Elections::runners_up_ids(), vec![3, 2]);

			// runner ups are still locked.
			assert_eq!(balances(&4), (35, 5));
			assert_eq!(balances(&5), (45, 5));
			assert_eq!(balances(&3), (25, 5));
		});
	}

	#[test]
	fn runners_up_should_be_next_candidates() {
		ExtBuilder::default().desired_runners_up(2).build_and_execute(|| {
			assert_ok!(submit_candidacy(Origin::signed(5)));
			assert_ok!(submit_candidacy(Origin::signed(4)));
			assert_ok!(submit_candidacy(Origin::signed(3)));
			assert_ok!(submit_candidacy(Origin::signed(2)));

			assert_ok!(vote(Origin::signed(2), vec![2], 20));
			assert_ok!(vote(Origin::signed(3), vec![3], 30));
			assert_ok!(vote(Origin::signed(4), vec![4], 40));
			assert_ok!(vote(Origin::signed(5), vec![5], 50));

			System::set_block_number(5);
			Elections::end_block(System::block_number());
			assert_eq!(Elections::members(), vec![(4, 40), (5, 50)]);
			assert_eq!(Elections::runners_up(), vec![(2, 20), (3, 30)]);

			assert_ok!(vote(Origin::signed(5), vec![5], 15));

			System::set_block_number(10);
			Elections::end_block(System::block_number());
			assert_eq!(Elections::members(), vec![(3, 30), (4, 40)]);
			assert_eq!(Elections::runners_up(), vec![(5, 15), (2, 20)]);
		});
	}

	#[test]
	fn runners_up_lose_bond_once_outgoing() {
		ExtBuilder::default().desired_runners_up(1).build_and_execute(|| {
			assert_ok!(submit_candidacy(Origin::signed(5)));
			assert_ok!(submit_candidacy(Origin::signed(4)));
			assert_ok!(submit_candidacy(Origin::signed(2)));

			assert_ok!(vote(Origin::signed(2), vec![2], 20));
			assert_ok!(vote(Origin::signed(4), vec![4], 40));
			assert_ok!(vote(Origin::signed(5), vec![5], 50));

			System::set_block_number(5);
			Elections::end_block(System::block_number());
			assert_eq!(Elections::members_ids(), vec![4, 5]);
			assert_eq!(Elections::runners_up_ids(), vec![2]);
			assert_eq!(balances(&2), (15, 5));

			assert_ok!(submit_candidacy(Origin::signed(3)));
			assert_ok!(vote(Origin::signed(3), vec![3], 30));

			System::set_block_number(10);
			Elections::end_block(System::block_number());

			assert_eq!(Elections::runners_up_ids(), vec![3]);
			assert_eq!(balances(&2), (15, 2));
		});
	}

	#[test]
	fn members_lose_bond_once_outgoing() {
		ExtBuilder::default().build_and_execute(|| {
			assert_eq!(balances(&5), (50, 0));

			assert_ok!(submit_candidacy(Origin::signed(5)));
			assert_eq!(balances(&5), (47, 3));

			assert_ok!(vote(Origin::signed(5), vec![5], 50));
			assert_eq!(balances(&5), (45, 5));

			System::set_block_number(5);
			Elections::end_block(System::block_number());
			assert_eq!(Elections::members_ids(), vec![5]);

			assert_ok!(Elections::remove_voter(Origin::signed(5)));
			assert_eq!(balances(&5), (47, 3));

			System::set_block_number(10);
			Elections::end_block(System::block_number());
			assert!(Elections::members_ids().is_empty());

			assert_eq!(balances(&5), (47, 0));
		});
	}

	#[test]
	fn losers_will_lose_the_bond() {
		ExtBuilder::default().build_and_execute(|| {
			assert_ok!(submit_candidacy(Origin::signed(5)));
			assert_ok!(submit_candidacy(Origin::signed(3)));

			assert_ok!(vote(Origin::signed(4), vec![5], 40));

			assert_eq!(balances(&5), (47, 3));
			assert_eq!(balances(&3), (27, 3));

			System::set_block_number(5);
			Elections::end_block(System::block_number());

			assert_eq!(Elections::members_ids(), vec![5]);

			// winner
			assert_eq!(balances(&5), (47, 3));
			// loser
			assert_eq!(balances(&3), (27, 0));
		});
	}

	#[test]
	fn current_members_are_always_next_candidate() {
		ExtBuilder::default().build_and_execute(|| {
			assert_ok!(submit_candidacy(Origin::signed(5)));
			assert_ok!(submit_candidacy(Origin::signed(4)));

			assert_ok!(vote(Origin::signed(4), vec![4], 40));
			assert_ok!(vote(Origin::signed(5), vec![5], 50));

			System::set_block_number(5);
			Elections::end_block(System::block_number());

			assert_eq!(Elections::members_ids(), vec![4, 5]);
			assert_eq!(Elections::election_rounds(), 1);

			assert_ok!(submit_candidacy(Origin::signed(2)));
			assert_ok!(vote(Origin::signed(2), vec![2], 20));

			assert_ok!(submit_candidacy(Origin::signed(3)));
			assert_ok!(vote(Origin::signed(3), vec![3], 30));

			assert_ok!(Elections::remove_voter(Origin::signed(4)));

			// 5 will persist as candidates despite not being in the list.
			assert_eq!(Elections::candidates(), vec![2, 3]);

			System::set_block_number(10);
			Elections::end_block(System::block_number());

			// 4 removed; 5 and 3 are the new best.
			assert_eq!(Elections::members_ids(), vec![3, 5]);
		});
	}

	#[test]
	fn election_state_is_uninterrupted() {
		// what I mean by uninterrupted:
		// given no input or stimulants the same members are re-elected.
		ExtBuilder::default().desired_runners_up(2).build_and_execute(|| {
			assert_ok!(submit_candidacy(Origin::signed(5)));
			assert_ok!(submit_candidacy(Origin::signed(4)));
			assert_ok!(submit_candidacy(Origin::signed(3)));
			assert_ok!(submit_candidacy(Origin::signed(2)));

			assert_ok!(vote(Origin::signed(5), vec![5], 50));
			assert_ok!(vote(Origin::signed(4), vec![4], 40));
			assert_ok!(vote(Origin::signed(3), vec![3], 30));
			assert_ok!(vote(Origin::signed(2), vec![2], 20));

			let check_at_block = |b: u32| {
				System::set_block_number(b.into());
				Elections::end_block(System::block_number());
				// we keep re-electing the same folks.
				assert_eq!(Elections::members(), vec![(4, 40), (5, 50)]);
				assert_eq!(Elections::runners_up(), vec![(2, 20), (3, 30)]);
				// no new candidates but old members and runners-up are always added.
				assert!(Elections::candidates().is_empty());
				assert_eq!(Elections::election_rounds(), b / 5);
				assert_eq_uvec!(all_voters(), vec![2, 3, 4, 5]);
			};

			// this state will always persist when no further input is given.
			check_at_block(5);
			check_at_block(10);
			check_at_block(15);
			check_at_block(20);
		});
	}

	#[test]
	fn remove_members_triggers_election() {
		ExtBuilder::default().build_and_execute(|| {
			assert_ok!(submit_candidacy(Origin::signed(5)));
			assert_ok!(submit_candidacy(Origin::signed(4)));

			assert_ok!(vote(Origin::signed(4), vec![4], 40));
			assert_ok!(vote(Origin::signed(5), vec![5], 50));

			System::set_block_number(5);
			Elections::end_block(System::block_number());
			assert_eq!(Elections::members_ids(), vec![4, 5]);
			assert_eq!(Elections::election_rounds(), 1);

			// a new candidate
			assert_ok!(submit_candidacy(Origin::signed(3)));
			assert_ok!(vote(Origin::signed(3), vec![3], 30));

			assert_ok!(Elections::remove_member(Origin::root(), 4, false));

			assert_eq!(balances(&4), (35, 2)); // slashed
			assert_eq!(Elections::election_rounds(), 2); // new election round
			assert_eq!(Elections::members_ids(), vec![3, 5]); // new members
		});
	}

	#[test]
	fn remove_member_should_indicate_replacement() {
		ExtBuilder::default().build_and_execute(|| {
			assert_ok!(submit_candidacy(Origin::signed(5)));
			assert_ok!(submit_candidacy(Origin::signed(4)));

			assert_ok!(vote(Origin::signed(4), vec![4], 40));
			assert_ok!(vote(Origin::signed(5), vec![5], 50));

			System::set_block_number(5);
			Elections::end_block(System::block_number());
			assert_eq!(Elections::members_ids(), vec![4, 5]);

			// no replacement yet.
			assert_err_with_weight!(
				Elections::remove_member(Origin::root(), 4, true),
				Error::<Test>::InvalidReplacement,
				Some(33777000), // only thing that matters for now is that it is NOT the full block.
			);
		});

		ExtBuilder::default().desired_runners_up(1).build_and_execute(|| {
			assert_ok!(submit_candidacy(Origin::signed(5)));
			assert_ok!(submit_candidacy(Origin::signed(4)));
			assert_ok!(submit_candidacy(Origin::signed(3)));

			assert_ok!(vote(Origin::signed(3), vec![3], 30));
			assert_ok!(vote(Origin::signed(4), vec![4], 40));
			assert_ok!(vote(Origin::signed(5), vec![5], 50));

			System::set_block_number(5);
			Elections::end_block(System::block_number());
			assert_eq!(Elections::members_ids(), vec![4, 5]);
			assert_eq!(Elections::runners_up_ids(), vec![3]);

			// there is a replacement! and this one needs a weight refund.
			assert_err_with_weight!(
				Elections::remove_member(Origin::root(), 4, false),
				Error::<Test>::InvalidReplacement,
				Some(33777000) // only thing that matters for now is that it is NOT the full block.
			);
		});
	}

	#[test]
	fn seats_should_be_released_when_no_vote() {
		ExtBuilder::default().build_and_execute(|| {
			assert_ok!(submit_candidacy(Origin::signed(5)));
			assert_ok!(submit_candidacy(Origin::signed(4)));
			assert_ok!(submit_candidacy(Origin::signed(3)));

			assert_ok!(vote(Origin::signed(2), vec![3], 20));
			assert_ok!(vote(Origin::signed(3), vec![3], 30));
			assert_ok!(vote(Origin::signed(4), vec![4], 40));
			assert_ok!(vote(Origin::signed(5), vec![5], 50));

			assert_eq!(<Candidates<Test>>::decode_len().unwrap(), 3);

			assert_eq!(Elections::election_rounds(), 0);

			System::set_block_number(5);
			Elections::end_block(System::block_number());
			assert_eq!(Elections::members_ids(), vec![3, 5]);
			assert_eq!(Elections::election_rounds(), 1);

			assert_ok!(Elections::remove_voter(Origin::signed(2)));
			assert_ok!(Elections::remove_voter(Origin::signed(3)));
			assert_ok!(Elections::remove_voter(Origin::signed(4)));
			assert_ok!(Elections::remove_voter(Origin::signed(5)));

			// meanwhile, no one cares to become a candidate again.
			System::set_block_number(10);
			Elections::end_block(System::block_number());
			assert!(Elections::members_ids().is_empty());
			assert_eq!(Elections::election_rounds(), 2);
		});
	}

	#[test]
	fn incoming_outgoing_are_reported() {
		ExtBuilder::default().build_and_execute(|| {
			assert_ok!(submit_candidacy(Origin::signed(4)));
			assert_ok!(submit_candidacy(Origin::signed(5)));

			assert_ok!(vote(Origin::signed(4), vec![4], 40));
			assert_ok!(vote(Origin::signed(5), vec![5], 50));

			System::set_block_number(5);
			Elections::end_block(System::block_number());
			assert_eq!(Elections::members_ids(), vec![4, 5]);

			assert_ok!(submit_candidacy(Origin::signed(1)));
			assert_ok!(submit_candidacy(Origin::signed(2)));
			assert_ok!(submit_candidacy(Origin::signed(3)));

			// 5 will change their vote and becomes an `outgoing`
			assert_ok!(vote(Origin::signed(5), vec![4], 8));
			// 4 will stay in the set
			assert_ok!(vote(Origin::signed(4), vec![4], 40));
			// 3 will become a winner
			assert_ok!(vote(Origin::signed(3), vec![3], 30));
			// these two are losers.
			assert_ok!(vote(Origin::signed(2), vec![2], 20));
			assert_ok!(vote(Origin::signed(1), vec![1], 10));

			System::set_block_number(10);
			Elections::end_block(System::block_number());

			// 3, 4 are new members, must still be bonded, nothing slashed.
			assert_eq!(Elections::members(), vec![(3, 30), (4, 48)]);
			assert_eq!(balances(&3), (25, 5));
			assert_eq!(balances(&4), (35, 5));

			// 1 is a loser, slashed by 3.
			assert_eq!(balances(&1), (5, 2));

			// 5 is an outgoing loser. will also get slashed.
			assert_eq!(balances(&5), (45, 2));

			assert!(System::events().iter().any(|event| {
				event.event == Event::elections_phragmen(RawEvent::NewTerm(vec![(4, 40), (5, 50)]))
			}));
		})
	}

	#[test]
	fn invalid_votes_are_moot() {
		ExtBuilder::default().build_and_execute(|| {
			assert_ok!(submit_candidacy(Origin::signed(4)));
			assert_ok!(submit_candidacy(Origin::signed(3)));

			assert_ok!(vote(Origin::signed(3), vec![3], 30));
			assert_ok!(vote(Origin::signed(4), vec![4], 40));
			assert_ok!(vote(Origin::signed(5), vec![10], 50));

			System::set_block_number(5);
			Elections::end_block(System::block_number());

			assert_eq_uvec!(Elections::members_ids(), vec![3, 4]);
			assert_eq!(Elections::election_rounds(), 1);
		});
	}

	#[test]
	fn members_are_sorted_based_on_id_runners_on_merit() {
		ExtBuilder::default().desired_runners_up(2).build_and_execute(|| {
			assert_ok!(submit_candidacy(Origin::signed(5)));
			assert_ok!(submit_candidacy(Origin::signed(4)));
			assert_ok!(submit_candidacy(Origin::signed(3)));
			assert_ok!(submit_candidacy(Origin::signed(2)));

			assert_ok!(vote(Origin::signed(2), vec![3], 20));
			assert_ok!(vote(Origin::signed(3), vec![2], 30));
			assert_ok!(vote(Origin::signed(4), vec![5], 40));
			assert_ok!(vote(Origin::signed(5), vec![4], 50));

			System::set_block_number(5);
			Elections::end_block(System::block_number());
			// id: low -> high.
			assert_eq!(Elections::members(), vec![(4, 50), (5, 40)]);
			// merit: low -> high.
			assert_eq!(Elections::runners_up(), vec![(3, 20), (2, 30)]);
		});
	}

	#[test]
	fn candidates_are_sorted() {
		ExtBuilder::default().build_and_execute(|| {
			assert_ok!(submit_candidacy(Origin::signed(5)));
			assert_ok!(submit_candidacy(Origin::signed(3)));

			assert_eq!(Elections::candidates(), vec![3, 5]);

			assert_ok!(submit_candidacy(Origin::signed(2)));
			assert_ok!(submit_candidacy(Origin::signed(4)));
			assert_ok!(Elections::renounce_candidacy(Origin::signed(3), Renouncing::Candidate(4)));

			assert_eq!(Elections::candidates(), vec![2, 4, 5]);
		})
	}

	#[test]
	fn runner_up_replacement_maintains_members_order() {
		ExtBuilder::default().desired_runners_up(2).build_and_execute(|| {
			assert_ok!(submit_candidacy(Origin::signed(5)));
			assert_ok!(submit_candidacy(Origin::signed(4)));
			assert_ok!(submit_candidacy(Origin::signed(2)));

			assert_ok!(vote(Origin::signed(2), vec![5], 20));
			assert_ok!(vote(Origin::signed(4), vec![4], 40));
			assert_ok!(vote(Origin::signed(5), vec![2], 50));

			System::set_block_number(5);
			Elections::end_block(System::block_number());

			assert_eq!(Elections::members_ids(), vec![2, 4]);
			assert_ok!(Elections::remove_member(Origin::root(), 2, true));
			assert_eq!(Elections::members_ids(), vec![4, 5]);
		});
	}

	#[test]
	fn can_renounce_candidacy_member_with_runners_bond_is_refunded() {
		ExtBuilder::default().desired_runners_up(2).build_and_execute(|| {
			assert_ok!(submit_candidacy(Origin::signed(5)));
			assert_ok!(submit_candidacy(Origin::signed(4)));
			assert_ok!(submit_candidacy(Origin::signed(3)));
			assert_ok!(submit_candidacy(Origin::signed(2)));

			assert_ok!(vote(Origin::signed(5), vec![5], 50));
			assert_ok!(vote(Origin::signed(4), vec![4], 40));
			assert_ok!(vote(Origin::signed(3), vec![3], 30));
			assert_ok!(vote(Origin::signed(2), vec![2], 20));

			System::set_block_number(5);
			Elections::end_block(System::block_number());

			assert_eq!(Elections::members_ids(), vec![4, 5]);
			assert_eq!(Elections::runners_up_ids(), vec![2, 3]);

			assert_ok!(Elections::renounce_candidacy(Origin::signed(4), Renouncing::Member));
			assert_eq!(balances(&4), (38, 2)); // 2 is voting bond.

			assert_eq!(Elections::members_ids(), vec![3, 5]);
			assert_eq!(Elections::runners_up_ids(), vec![2]);
		})
	}

	#[test]
	fn can_renounce_candidacy_member_without_runners_bond_is_refunded() {
		ExtBuilder::default().desired_runners_up(2).build_and_execute(|| {
			assert_ok!(submit_candidacy(Origin::signed(5)));
			assert_ok!(submit_candidacy(Origin::signed(4)));

			assert_ok!(vote(Origin::signed(5), vec![5], 50));
			assert_ok!(vote(Origin::signed(4), vec![4], 40));

			System::set_block_number(5);
			Elections::end_block(System::block_number());

			assert_eq!(Elections::members_ids(), vec![4, 5]);
			assert!(Elections::runners_up_ids().is_empty());

			assert_ok!(Elections::renounce_candidacy(Origin::signed(4), Renouncing::Member));
			assert_eq!(balances(&4), (38, 2)); // 2 is voting bond.

			// no replacement
			assert_eq!(Elections::members_ids(), vec![5]);
			assert!(Elections::runners_up_ids().is_empty());
		})
	}

	#[test]
	fn can_renounce_candidacy_runner() {
		ExtBuilder::default().desired_runners_up(2).build_and_execute(|| {
			assert_ok!(submit_candidacy(Origin::signed(5)));
			assert_ok!(submit_candidacy(Origin::signed(4)));
			assert_ok!(submit_candidacy(Origin::signed(3)));
			assert_ok!(submit_candidacy(Origin::signed(2)));

			assert_ok!(vote(Origin::signed(5), vec![4], 50));
			assert_ok!(vote(Origin::signed(4), vec![5], 40));
			assert_ok!(vote(Origin::signed(3), vec![3], 30));
			assert_ok!(vote(Origin::signed(2), vec![2], 20));

			System::set_block_number(5);
			Elections::end_block(System::block_number());

			assert_eq!(Elections::members_ids(), vec![4, 5]);
			assert_eq!(Elections::runners_up_ids(), vec![2, 3]);

			assert_ok!(Elections::renounce_candidacy(Origin::signed(3), Renouncing::RunnerUp));
			assert_eq!(balances(&3), (28, 2)); // 2 is voting bond.

			assert_eq!(Elections::members_ids(), vec![4, 5]);
			assert_eq!(Elections::runners_up_ids(), vec![2]);
		})
	}

	#[test]
	fn runner_up_replacement_works_when_out_of_order() {
		ExtBuilder::default().desired_runners_up(2).build_and_execute(|| {
			assert_ok!(submit_candidacy(Origin::signed(5)));
			assert_ok!(submit_candidacy(Origin::signed(4)));
			assert_ok!(submit_candidacy(Origin::signed(3)));
			assert_ok!(submit_candidacy(Origin::signed(2)));

			assert_ok!(vote(Origin::signed(2), vec![5], 20));
			assert_ok!(vote(Origin::signed(3), vec![3], 30));
			assert_ok!(vote(Origin::signed(4), vec![4], 40));
			assert_ok!(vote(Origin::signed(5), vec![2], 50));

			System::set_block_number(5);
			Elections::end_block(System::block_number());

			assert_eq!(Elections::members_ids(), vec![2, 4]);
			assert_eq!(Elections::runners_up_ids(), vec![5, 3]);
			assert_ok!(Elections::renounce_candidacy(Origin::signed(3), Renouncing::RunnerUp));
			assert_eq!(Elections::members_ids(), vec![2, 4]);
			assert_eq!(Elections::runners_up_ids(), vec![5]);
		});
	}

	#[test]
	fn can_renounce_candidacy_candidate() {
		ExtBuilder::default().build_and_execute(|| {
			assert_ok!(submit_candidacy(Origin::signed(5)));
			assert_eq!(balances(&5), (47, 3));
			assert_eq!(Elections::candidates(), vec![5]);

			assert_ok!(Elections::renounce_candidacy(Origin::signed(5), Renouncing::Candidate(1)));
			assert_eq!(balances(&5), (50, 0));
			assert!(Elections::candidates().is_empty());
		})
	}

	#[test]
	fn wrong_renounce_candidacy_should_fail() {
		ExtBuilder::default().build_and_execute(|| {
			assert_noop!(
				Elections::renounce_candidacy(Origin::signed(5), Renouncing::Candidate(0)),
				Error::<Test>::InvalidRenouncing,
			);
			assert_noop!(
				Elections::renounce_candidacy(Origin::signed(5), Renouncing::Member),
				Error::<Test>::NotMember,
			);
			assert_noop!(
				Elections::renounce_candidacy(Origin::signed(5), Renouncing::RunnerUp),
				Error::<Test>::InvalidRenouncing,
			);
		})
	}

	#[test]
	fn non_member_renounce_member_should_fail() {
		ExtBuilder::default().desired_runners_up(1).build_and_execute(|| {
			assert_ok!(submit_candidacy(Origin::signed(5)));
			assert_ok!(submit_candidacy(Origin::signed(4)));
			assert_ok!(submit_candidacy(Origin::signed(3)));

			assert_ok!(vote(Origin::signed(5), vec![5], 50));
			assert_ok!(vote(Origin::signed(4), vec![4], 40));
			assert_ok!(vote(Origin::signed(3), vec![3], 30));

			System::set_block_number(5);
			Elections::end_block(System::block_number());

			assert_eq!(Elections::members_ids(), vec![4, 5]);
			assert_eq!(Elections::runners_up_ids(), vec![3]);

			assert_noop!(
				Elections::renounce_candidacy(Origin::signed(3), Renouncing::Member),
				Error::<Test>::NotMember,
			);
		})
	}

	#[test]
	fn non_runner_up_renounce_runner_up_should_fail() {
		ExtBuilder::default().desired_runners_up(1).build_and_execute(|| {
			assert_ok!(submit_candidacy(Origin::signed(5)));
			assert_ok!(submit_candidacy(Origin::signed(4)));
			assert_ok!(submit_candidacy(Origin::signed(3)));

			assert_ok!(vote(Origin::signed(5), vec![5], 50));
			assert_ok!(vote(Origin::signed(4), vec![4], 40));
			assert_ok!(vote(Origin::signed(3), vec![3], 30));

			System::set_block_number(5);
			Elections::end_block(System::block_number());

			assert_eq!(Elections::members_ids(), vec![4, 5]);
			assert_eq!(Elections::runners_up_ids(), vec![3]);

			assert_noop!(
				Elections::renounce_candidacy(Origin::signed(4), Renouncing::RunnerUp),
				Error::<Test>::InvalidRenouncing,
			);
		})
	}

	#[test]
	fn wrong_candidate_count_renounce_should_fail() {
		ExtBuilder::default().build_and_execute(|| {
			assert_ok!(submit_candidacy(Origin::signed(5)));
			assert_ok!(submit_candidacy(Origin::signed(4)));
			assert_ok!(submit_candidacy(Origin::signed(3)));

			assert_noop!(
				Elections::renounce_candidacy(Origin::signed(4), Renouncing::Candidate(2)),
				Error::<Test>::InvalidRenouncing,
			);

			assert_ok!(Elections::renounce_candidacy(Origin::signed(4), Renouncing::Candidate(3)));
		})
	}

	#[test]
	fn renounce_candidacy_count_can_overestimate() {
		ExtBuilder::default().build_and_execute(|| {
			assert_ok!(submit_candidacy(Origin::signed(5)));
			assert_ok!(submit_candidacy(Origin::signed(4)));
			assert_ok!(submit_candidacy(Origin::signed(3)));
			// while we have only 3 candidates.
			assert_ok!(Elections::renounce_candidacy(Origin::signed(4), Renouncing::Candidate(4)));
		})
	}

	#[test]
	fn behavior_with_dupe_candidate() {
		ExtBuilder::default().desired_runners_up(2).build_and_execute(|| {
			<Candidates<Test>>::put(vec![1, 1, 2, 3, 4]);

			assert_ok!(vote(Origin::signed(5), vec![1], 50));
			assert_ok!(vote(Origin::signed(4), vec![4], 40));
			assert_ok!(vote(Origin::signed(3), vec![3], 30));
			assert_ok!(vote(Origin::signed(2), vec![2], 20));

			System::set_block_number(5);
			Elections::end_block(System::block_number());

			assert_eq!(Elections::members_ids(), vec![1, 4]);
			assert_eq!(Elections::runners_up_ids(), vec![2, 3]);
			assert!(Elections::candidates().is_empty());
		})
	}
}<|MERGE_RESOLUTION|>--- conflicted
+++ resolved
@@ -1829,13 +1829,8 @@
 			assert_ok!(Elections::remove_voter(Origin::signed(2)));
 
 			assert_eq_uvec!(all_voters(), vec![3]);
-<<<<<<< HEAD
-			assert_eq!(votes_of(&2), vec![]);
-			assert_eq!(locked_stake_of(&2), 0);
-=======
 			assert!(votes_of(&2).is_empty());
 			assert_eq!(Elections::locked_stake_of(&2), 0);
->>>>>>> a200cdb9
 
 			assert_eq!(balances(&2), (20, 0));
 			assert_eq!(Balances::locks(&2).len(), 0);
