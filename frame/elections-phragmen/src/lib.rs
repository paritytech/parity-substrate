// Copyright 2019-2020 Parity Technologies (UK) Ltd.
// This file is part of Substrate.

// Substrate is free software: you can redistribute it and/or modify
// it under the terms of the GNU General Public License as published by
// the Free Software Foundation, either version 3 of the License, or
// (at your option) any later version.

// Substrate is distributed in the hope that it will be useful,
// but WITHOUT ANY WARRANTY; without even the implied warranty of
// MERCHANTABILITY or FITNESS FOR A PARTICULAR PURPOSE.  See the
// GNU General Public License for more details.

// You should have received a copy of the GNU General Public License
// along with Substrate.  If not, see <http://www.gnu.org/licenses/>.

//! # Phragmen Election Module.
//!
//! An election module based on sequential phragmen.
//!
//! ### Term and Round
//!
//! The election happens in _rounds_: every `N` blocks, all previous members are retired and a new
//! set is elected (which may or may not have an intersection with the previous set). Each round
//! lasts for some number of blocks defined by `TermDuration` storage item. The words _term_ and
//! _round_ can be used interchangeably in this context.
//!
//! `TermDuration` might change during a round. This can shorten or extend the length of the round.
//! The next election round's block number is never stored but rather always checked on the fly.
//! Based on the current block number and `TermDuration`, the condition `BlockNumber % TermDuration
//! == 0` being satisfied will always trigger a new election round.
//!
//! ### Voting
//!
//! Voters can vote for any set of the candidates by providing a list of account ids. Invalid votes
//! (voting for non-candidates) are ignored during election. Yet, a voter _might_ vote for a future
//! candidate. Voters reserve a bond as they vote. Each vote defines a `value`. This amount is
//! locked from the account of the voter and indicates the weight of the vote. Voters can update
//! their votes at any time by calling `vote()` again. This keeps the bond untouched but can
//! optionally change the locked `value`. After a round, votes are kept and might still be valid for
//! further rounds. A voter is responsible for calling `remove_voter` once they are done to have
//! their bond back and remove the lock.
//!
//! Voters also report other voters as being defunct to earn their bond. A voter is defunct once all
//! of the candidates that they have voted for are neither a valid candidate anymore nor a member.
//! Upon reporting, if the target voter is actually defunct, the reporter will be rewarded by the
//! voting bond of the target. The target will lose their bond and get removed. If the target is not
//! defunct, the reporter is slashed and removed. To prevent being reported, voters should manually
//! submit a `remove_voter()` as soon as they are in the defunct state.
//!
//! ### Candidacy and Members
//!
//! Candidates also reserve a bond as they submit candidacy. A candidate cannot take their candidacy
//! back. A candidate can end up in one of the below situations:
//!   - **Winner**: A winner is kept as a _member_. They must still have a bond in reserve and they
//!     are automatically counted as a candidate for the next election.
//!   - **Runner-up**: Runners-up are the best candidates immediately after the winners. The number
//!     of runners_up to keep is configurable. Runners-up are used, in order that they are elected,
//!     as replacements when a candidate is kicked by `[remove_member]`, or when an active member
//!     renounces their candidacy. Runners are automatically counted as a candidate for the next
//!     election.
//!   - **Loser**: Any of the candidate who are not a winner are left as losers. A loser might be an
//!     _outgoing member or runner_, meaning that they are an active member who failed to keep their
//!     spot. An outgoing will always lose their bond.
//!
//! ##### Renouncing candidacy.
//!
//! All candidates, elected or not, can renounce their candidacy. A call to [`renounce_candidacy`]
//! will always cause the candidacy bond to be refunded.
//!
//! Note that with the members being the default candidates for the next round and votes persisting
//! in storage, the election system is entirely stable given no further input. This means that if
//! the system has a particular set of candidates `C` and voters `V` that lead to a set of members
//! `M` being elected, as long as `V` and `C` don't remove their candidacy and votes, `M` will keep
//! being re-elected at the end of each round.
//!
//! ### Module Information
//!
//! - [`election_sp_phragmen::Trait`](./trait.Trait.html)
//! - [`Call`](./enum.Call.html)
//! - [`Module`](./struct.Module.html)

#![cfg_attr(not(feature = "std"), no_std)]

use sp_std::prelude::*;
use sp_runtime::{
	print, DispatchResult, DispatchError, Perbill, traits::{Zero, StaticLookup, Convert},
};
use frame_support::{
	decl_storage, decl_event, ensure, decl_module, decl_error,
	weights::{SimpleDispatchInfo, Weight, WeighData}, storage::{StorageMap, IterableStorageMap},
	traits::{
		Currency, Get, LockableCurrency, LockIdentifier, ReservableCurrency, WithdrawReasons,
		ChangeMembers, OnUnbalanced, WithdrawReason, Contains, BalanceStatus, InitializeMembers,
	}
};
use sp_phragmen::{build_support_map, ExtendedBalance};
use frame_system::{self as system, ensure_signed, ensure_root};

const MODULE_ID: LockIdentifier = *b"phrelect";

/// The maximum votes allowed per voter.
pub const MAXIMUM_VOTE: usize = 16;

type BalanceOf<T> = <<T as Trait>::Currency as Currency<<T as frame_system::Trait>::AccountId>>::Balance;
type NegativeImbalanceOf<T> =
	<<T as Trait>::Currency as Currency<<T as frame_system::Trait>::AccountId>>::NegativeImbalance;

pub trait Trait: frame_system::Trait {
	/// The overarching event type.c
	type Event: From<Event<Self>> + Into<<Self as frame_system::Trait>::Event>;

	/// The currency that people are electing with.
	type Currency:
		LockableCurrency<Self::AccountId, Moment=Self::BlockNumber> +
		ReservableCurrency<Self::AccountId>;

	/// What to do when the members change.
	type ChangeMembers: ChangeMembers<Self::AccountId>;

	/// What to do with genesis members
	type InitializeMembers: InitializeMembers<Self::AccountId>;

	/// Convert a balance into a number used for election calculation.
	/// This must fit into a `u64` but is allowed to be sensibly lossy.
	type CurrencyToVote: Convert<BalanceOf<Self>, u64> + Convert<u128, BalanceOf<Self>>;

	/// How much should be locked up in order to submit one's candidacy.
	type CandidacyBond: Get<BalanceOf<Self>>;

	/// How much should be locked up in order to be able to submit votes.
	type VotingBond: Get<BalanceOf<Self>>;

	/// Handler for the unbalanced reduction when a candidate has lost (and is not a runner-up)
	type LoserCandidate: OnUnbalanced<NegativeImbalanceOf<Self>>;

	/// Handler for the unbalanced reduction when a reporter has submitted a bad defunct report.
	type BadReport: OnUnbalanced<NegativeImbalanceOf<Self>>;

	/// Handler for the unbalanced reduction when a member has been kicked.
	type KickedMember: OnUnbalanced<NegativeImbalanceOf<Self>>;

	/// Number of members to elect.
	type DesiredMembers: Get<u32>;

	/// Number of runners_up to keep.
	type DesiredRunnersUp: Get<u32>;

	/// How long each seat is kept. This defines the next block number at which an election
	/// round will happen. If set to zero, no elections are ever triggered and the module will
	/// be in passive mode.
	type TermDuration: Get<Self::BlockNumber>;
}

decl_storage! {
	trait Store for Module<T: Trait> as PhragmenElection {
		// ---- State
		/// The current elected membership. Sorted based on account id.
		pub Members get(fn members): Vec<(T::AccountId, BalanceOf<T>)>;
		/// The current runners_up. Sorted based on low to high merit (worse to best runner).
		pub RunnersUp get(fn runners_up): Vec<(T::AccountId, BalanceOf<T>)>;
		/// The total number of vote rounds that have happened, excluding the upcoming one.
		pub ElectionRounds get(fn election_rounds): u32 = Zero::zero();

		/// Votes and locked stake of a particular voter.
		pub Voting get(fn voting): map hasher(twox_64_concat) T::AccountId => (BalanceOf<T>, Vec<T::AccountId>);

		/// The present candidate list. Sorted based on account-id. A current member or runner-up
		/// can never enter this vector and is always implicitly assumed to be a candidate.
		pub Candidates get(fn candidates): Vec<T::AccountId>;
	} add_extra_genesis {
		config(members): Vec<(T::AccountId, BalanceOf<T>)>;
		build(|config: &GenesisConfig<T>| {
			let members = config.members.iter().map(|(ref member, ref stake)| {
				// make sure they have enough stake
				assert!(
					T::Currency::free_balance(member) >= *stake,
					"Genesis member does not have enough stake",
				);

				// reserve candidacy bond and set as members.
				T::Currency::reserve(&member, T::CandidacyBond::get())
					.expect("Genesis member does not have enough balance to be a candidate");

				// Note: all members will only vote for themselves, hence they must be given exactly
				// their own stake as total backing. Any sane election should behave as such.
				// Nonetheless, stakes will be updated for term 1 onwards according to the election.
				<Members<T>>::append(&[(member.clone(), *stake)])
					.expect("Failed to append genesis members.");

				// set self-votes to make persistent.
				<Module<T>>::vote(
					T::Origin::from(Some(member.clone()).into()),
					vec![member.clone()],
					*stake,
				).expect("Genesis member could not vote.");

				member.clone()
			}).collect::<Vec<T::AccountId>>();

			// report genesis members to upstream, if any.
			T::InitializeMembers::initialize_members(&members);
		})
	}
}

decl_error! {
	/// Error for the elections-phragmen module.
	pub enum Error for Module<T: Trait> {
		/// Cannot vote when no candidates or members exist.
		UnableToVote,
		/// Must vote for at least one candidate.
		NoVotes,
		/// Cannot vote more than candidates.
		TooManyVotes,
		/// Cannot vote more than maximum allowed.
		MaximumVotesExceeded,
		/// Cannot vote with stake less than minimum balance.
		LowBalance,
		/// Voter can not pay voting bond.
		UnableToPayBond,
		/// Must be a voter.
		MustBeVoter,
		/// Cannot report self.
		ReportSelf,
		/// Duplicated candidate submission.
		DuplicatedCandidate,
		/// Member cannot re-submit candidacy.
		MemberSubmit,
		/// Runner cannot re-submit candidacy.
		RunnerSubmit,
		/// Candidate does not have enough funds.
		InsufficientCandidateFunds,
		/// Origin is not a candidate, member or a runner up.
		InvalidOrigin,
		/// Not a member.
		NotMember,
	}
}

mod migration {
	use super::*;
	use frame_support::{migration::{StorageKeyIterator, take_storage_item}, Twox64Concat};
	pub fn migrate<T: Trait>() {
		for (who, votes) in StorageKeyIterator
			::<T::AccountId, Vec<T::AccountId>, Twox64Concat>
			::new(b"PhragmenElection", b"VotesOf")
			.drain()
		{
			if let Some(stake) = take_storage_item::<_, BalanceOf<T>, Twox64Concat>(b"PhragmenElection", b"StakeOf", &who) {
				Voting::<T>::insert(who, (stake, votes));
			}
		}
	}
}

decl_module! {
	pub struct Module<T: Trait> for enum Call where origin: T::Origin {
		type Error = Error<T>;

		fn deposit_event() = default;

		fn on_runtime_upgrade() -> Weight {
			migration::migrate::<T>();

			SimpleDispatchInfo::default().weigh_data(())
		}

		const CandidacyBond: BalanceOf<T> = T::CandidacyBond::get();
		const VotingBond: BalanceOf<T> = T::VotingBond::get();
		const DesiredMembers: u32 = T::DesiredMembers::get();
		const DesiredRunnersUp: u32 = T::DesiredRunnersUp::get();
		const TermDuration: T::BlockNumber = T::TermDuration::get();

		/// Vote for a set of candidates for the upcoming round of election.
		///
		/// The `votes` should:
		///   - not be empty.
		///   - be less than the number of candidates.
		///
		/// Upon voting, `value` units of `who`'s balance is locked and a bond amount is reserved.
		/// It is the responsibility of the caller to not place all of their balance into the lock
		/// and keep some for further transactions.
		///
		/// # <weight>
		/// #### State
		/// Reads: O(1)
		/// Writes: O(V) given `V` votes. V is bounded by 16.
		/// # </weight>
		#[weight = SimpleDispatchInfo::FixedNormal(100_000)]
		fn vote(origin, votes: Vec<T::AccountId>, #[compact] value: BalanceOf<T>) {
			let who = ensure_signed(origin)?;

			let candidates_count = <Candidates<T>>::decode_len().unwrap_or(0) as usize;
			let members_count = <Members<T>>::decode_len().unwrap_or(0) as usize;
			// addition is valid: candidates and members never overlap.
			let allowed_votes = candidates_count + members_count;

			ensure!(!allowed_votes.is_zero(), Error::<T>::UnableToVote);
			ensure!(votes.len() <= allowed_votes, Error::<T>::TooManyVotes);
			ensure!(votes.len() <= MAXIMUM_VOTE, Error::<T>::MaximumVotesExceeded);
			ensure!(!votes.is_empty(), Error::<T>::NoVotes);

			ensure!(
				value > T::Currency::minimum_balance(),
				Error::<T>::LowBalance,
			);

			if !Self::is_voter(&who) {
				// first time voter. Reserve bond.
				T::Currency::reserve(&who, T::VotingBond::get())
					.map_err(|_| Error::<T>::UnableToPayBond)?;
			}
			// Amount to be locked up.
			let locked_balance = value.min(T::Currency::total_balance(&who));

			// lock
			T::Currency::set_lock(
				MODULE_ID,
				&who,
				locked_balance,
				WithdrawReasons::except(WithdrawReason::TransactionPayment),
			);

			Voting::<T>::insert(&who, (locked_balance, votes));
		}

		/// Remove `origin` as a voter. This removes the lock and returns the bond.
		///
		/// # <weight>
		/// #### State
		/// Reads: O(1)
		/// Writes: O(1)
		/// # </weight>
		#[weight = SimpleDispatchInfo::FixedNormal(10_000)]
		fn remove_voter(origin) {
			let who = ensure_signed(origin)?;

			ensure!(Self::is_voter(&who), Error::<T>::MustBeVoter);

			Self::do_remove_voter(&who, true);
		}

		/// Report `target` for being an defunct voter. In case of a valid report, the reporter is
		/// rewarded by the bond amount of `target`. Otherwise, the reporter itself is removed and
		/// their bond is slashed.
		///
		/// A defunct voter is defined to be:
		///   - a voter whose current submitted votes are all invalid. i.e. all of them are no
		///     longer a candidate nor an active member.
		///
		/// # <weight>
		/// #### State
		/// Reads: O(NLogM) given M current candidates and N votes for `target`.
		/// Writes: O(1)
		/// # </weight>
		#[weight = SimpleDispatchInfo::FixedNormal(1_000_000)]
		fn report_defunct_voter(origin, target: <T::Lookup as StaticLookup>::Source) {
			let reporter = ensure_signed(origin)?;
			let target = T::Lookup::lookup(target)?;

			ensure!(reporter != target, Error::<T>::ReportSelf);
			ensure!(Self::is_voter(&reporter), Error::<T>::MustBeVoter);

			// Checking if someone is a candidate and a member here is O(LogN), making the whole
			// function O(MLonN) with N candidates in total and M of them being voted by `target`.
			// We could easily add another mapping to be able to check if someone is a candidate in
			// `O(1)` but that would make the process of removing candidates at the end of each
			// round slightly harder. Note that for now we have a bound of number of votes (`N`).
			let valid = Self::is_defunct_voter(&target);
			if valid {
				// reporter will get the voting bond of the target
				T::Currency::repatriate_reserved(&target, &reporter, T::VotingBond::get(), BalanceStatus::Free)?;
				// remove the target. They are defunct.
				Self::do_remove_voter(&target, false);
			} else {
				// slash the bond of the reporter.
				let imbalance = T::Currency::slash_reserved(&reporter, T::VotingBond::get()).0;
				T::BadReport::on_unbalanced(imbalance);
				// remove the reporter.
				Self::do_remove_voter(&reporter, false);
			}
			Self::deposit_event(RawEvent::VoterReported(target, reporter, valid));
		}


		/// Submit oneself for candidacy.
		///
		/// A candidate will either:
		///   - Lose at the end of the term and forfeit their deposit.
		///   - Win and become a member. Members will eventually get their stash back.
		///   - Become a runner-up. Runners-ups are reserved members in case one gets forcefully
		///     removed.
		///
		/// # <weight>
		/// #### State
		/// Reads: O(LogN) Given N candidates.
		/// Writes: O(1)
		/// # </weight>
		#[weight = SimpleDispatchInfo::FixedNormal(500_000)]
		fn submit_candidacy(origin) {
			let who = ensure_signed(origin)?;

			let is_candidate = Self::is_candidate(&who);
			ensure!(is_candidate.is_err(), Error::<T>::DuplicatedCandidate);
			// assured to be an error, error always contains the index.
			let index = is_candidate.unwrap_err();

			ensure!(!Self::is_member(&who), Error::<T>::MemberSubmit);
			ensure!(!Self::is_runner(&who), Error::<T>::RunnerSubmit);

			T::Currency::reserve(&who, T::CandidacyBond::get())
				.map_err(|_| Error::<T>::InsufficientCandidateFunds)?;

			<Candidates<T>>::mutate(|c| c.insert(index, who));
		}

		/// Renounce one's intention to be a candidate for the next election round. 3 potential
		/// outcomes exist:
		/// - `origin` is a candidate and not elected in any set. In this case, the bond is
		///   unreserved, returned and origin is removed as a candidate.
		/// - `origin` is a current runner up. In this case, the bond is unreserved, returned and
		///   origin is removed as a runner.
		/// - `origin` is a current member. In this case, the bond is unreserved and origin is
		///   removed as a member, consequently not being a candidate for the next round anymore.
		///   Similar to [`remove_voter`], if replacement runners exists, they are immediately used.
		#[weight = SimpleDispatchInfo::FixedOperational(2_000_000)]
		fn renounce_candidacy(origin) {
			let who = ensure_signed(origin)?;

			// NOTE: this function attempts the 3 conditions (being a candidate, member, runner) and
			// fails if none are matched. Unlike other Palette functions and modules where checks
			// happen first and then execution happens, this function is written the other way
			// around. The main intention is that reading all of the candidates, members and runners
			// from storage is expensive. Furthermore, we know (soft proof) that they are always
			// mutually exclusive. Hence, we try one, and only then decode more storage.

			if let Ok(_replacement) = Self::remove_and_replace_member(&who) {
				T::Currency::unreserve(&who, T::CandidacyBond::get());
				Self::deposit_event(RawEvent::MemberRenounced(who.clone()));

				// safety guard to make sure we do only one arm. Better to read runners later.
				return Ok(());
			}

			let mut runners_up_with_stake = Self::runners_up();
			if let Some(index) = runners_up_with_stake.iter()
				.position(|(ref r, ref _s)| r == &who)
			{
				runners_up_with_stake.remove(index);
				// unreserve the bond
				T::Currency::unreserve(&who, T::CandidacyBond::get());
				// update storage.
				<RunnersUp<T>>::put(runners_up_with_stake);
				// safety guard to make sure we do only one arm. Better to read runners later.
				return Ok(());
			}

			let mut candidates = Self::candidates();
			if let Ok(index) = candidates.binary_search(&who) {
				candidates.remove(index);
				// unreserve the bond
				T::Currency::unreserve(&who, T::CandidacyBond::get());
				// update storage.
				<Candidates<T>>::put(candidates);
				// safety guard to make sure we do only one arm. Better to read runners later.
				return Ok(());
			}

			Err(Error::<T>::InvalidOrigin)?
		}

		/// Remove a particular member from the set. This is effective immediately and the bond of
		/// the outgoing member is slashed.
		///
		/// If a runner-up is available, then the best runner-up will be removed and replaces the
		/// outgoing member. Otherwise, a new phragmen round is started.
		///
		/// Note that this does not affect the designated block number of the next election.
		///
		/// # <weight>
		/// #### State
		/// Reads: O(do_phragmen)
		/// Writes: O(do_phragmen)
		/// # </weight>
		#[weight = SimpleDispatchInfo::FixedOperational(2_000_000)]
		fn remove_member(origin, who: <T::Lookup as StaticLookup>::Source) -> DispatchResult {
			ensure_root(origin)?;
			let who = T::Lookup::lookup(who)?;

			Self::remove_and_replace_member(&who).map(|had_replacement| {
				let (imbalance, _) = T::Currency::slash_reserved(&who, T::CandidacyBond::get());
				T::KickedMember::on_unbalanced(imbalance);
				Self::deposit_event(RawEvent::MemberKicked(who.clone()));

				if !had_replacement {
					Self::do_phragmen();
				}
			})
		}

		/// What to do at the end of each block. Checks if an election needs to happen or not.
		fn on_initialize(n: T::BlockNumber) -> Weight {
			if let Err(e) = Self::end_block(n) {
				print("Guru meditation");
				print(e);
			}

			SimpleDispatchInfo::default().weigh_data(())
		}
	}
}

decl_event!(
	pub enum Event<T> where
		Balance = BalanceOf<T>,
		<T as frame_system::Trait>::AccountId,
	{
		/// A new term with new members. This indicates that enough candidates existed, not that
		/// enough have has been elected. The inner value must be examined for this purpose.
		NewTerm(Vec<(AccountId, Balance)>),
		/// No (or not enough) candidates existed for this round.
		EmptyTerm,
		/// A member has been removed. This should always be followed by either `NewTerm` ot
		/// `EmptyTerm`.
		MemberKicked(AccountId),
		/// A member has renounced their candidacy.
		MemberRenounced(AccountId),
		/// A voter (first element) was reported (byt the second element) with the the report being
		/// successful or not (third element).
		VoterReported(AccountId, AccountId, bool),
	}
);

impl<T: Trait> Module<T> {
	/// Attempts to remove a member `who`. If a runner up exists, it is used as the replacement.
	/// Otherwise, `Ok(false)` is returned to signal the caller.
	///
	/// In both cases, [`Members`], [`ElectionRounds`] and [`RunnersUp`] storage are updated
	/// accordingly. Furthermore, the membership change is reported.
	///
	/// O(phragmen) in the worse case.
	fn remove_and_replace_member(who: &T::AccountId) -> Result<bool, DispatchError> {
		let mut members_with_stake = Self::members();
		if let Ok(index) = members_with_stake.binary_search_by(|(ref m, ref _s)| m.cmp(who)) {
			members_with_stake.remove(index);

			let next_up = <RunnersUp<T>>::mutate(|runners_up| runners_up.pop());
			let maybe_replacement = next_up.and_then(|(replacement, stake)|
				members_with_stake.binary_search_by(|(ref m, ref _s)| m.cmp(&replacement))
					.err()
					.map(|index| {
						members_with_stake.insert(index, (replacement.clone(), stake));
						replacement
					})
			);

			<Members<T>>::put(&members_with_stake);
			let members = members_with_stake.into_iter().map(|m| m.0).collect::<Vec<_>>();
			let result = Ok(maybe_replacement.is_some());
			let old = [who.clone()];
			match maybe_replacement {
				Some(new) => T::ChangeMembers::change_members_sorted(&[new], &old, &members),
				None => T::ChangeMembers::change_members_sorted(&[], &old, &members),
			}
			result
		} else {
			Err(Error::<T>::NotMember)?
		}
	}

	/// Check if `who` is a candidate. It returns the insert index if the element does not exists as
	/// an error.
	///
	/// State: O(LogN) given N candidates.
	fn is_candidate(who: &T::AccountId) -> Result<(), usize> {
		Self::candidates().binary_search(who).map(|_| ())
	}

	/// Check if `who` is a voter. It may or may not be a _current_ one.
	///
	/// State: O(1).
	fn is_voter(who: &T::AccountId) -> bool {
		Voting::<T>::contains_key(who)
	}

	/// Check if `who` is currently an active member.
	///
	/// Limited number of members. Binary search. Constant time factor. O(1)
	fn is_member(who: &T::AccountId) -> bool {
		Self::members().binary_search_by(|(a, _b)| a.cmp(who)).is_ok()
	}

	/// Check if `who` is currently an active runner.
	///
	/// Limited number of runners-up. Binary search. Constant time factor. O(1)
	fn is_runner(who: &T::AccountId) -> bool {
		Self::runners_up().iter().position(|(a, _b)| a == who).is_some()
	}

	/// Returns number of desired members.
	fn desired_members() -> u32 {
		T::DesiredMembers::get()
	}

	/// Returns number of desired runners up.
	fn desired_runners_up() -> u32 {
		T::DesiredRunnersUp::get()
	}

	/// Returns the term duration
	fn term_duration() -> T::BlockNumber {
		T::TermDuration::get()
	}

	/// Get the members' account ids.
	fn members_ids() -> Vec<T::AccountId> {
		Self::members().into_iter().map(|(m, _)| m).collect::<Vec<T::AccountId>>()
	}

	/// The the runners' up account ids.
	fn runners_up_ids() -> Vec<T::AccountId> {
		Self::runners_up().into_iter().map(|(r, _)| r).collect::<Vec<T::AccountId>>()
	}

	/// Check if `who` is a defunct voter.
	///
	/// Note that false is returned if `who` is not a voter at all.
	///
	/// O(NLogM) with M candidates and `who` having voted for `N` of them.
	fn is_defunct_voter(who: &T::AccountId) -> bool {
		if Self::is_voter(who) {
			Self::votes_of(who)
				.iter()
				.all(|v| !Self::is_member(v) && !Self::is_runner(v) && !Self::is_candidate(v).is_ok())
		} else {
			false
		}
	}

	/// Remove a certain someone as a voter.
	///
	/// This will clean always clean the storage associated with the voter, and remove the balance
	/// lock. Optionally, it would also return the reserved voting bond if indicated by `unreserve`.
	fn do_remove_voter(who: &T::AccountId, unreserve: bool) {
		// remove storage and lock.
		Voting::<T>::remove(who);
		T::Currency::remove_lock(MODULE_ID, who);

		if unreserve {
			T::Currency::unreserve(who, T::VotingBond::get());
		}
	}

	/// The locked stake of a voter.
	fn locked_stake_of(who: &T::AccountId) -> BalanceOf<T> {
		Voting::<T>::get(who).0
	}

	/// The locked stake of a voter.
	fn votes_of(who: &T::AccountId) -> Vec<T::AccountId> {
		Voting::<T>::get(who).1
	}

	/// Check there's nothing to do this block.
	///
	/// Runs phragmen election and cleans all the previous candidate state. The voter state is NOT
	/// cleaned and voters must themselves submit a transaction to retract.
	fn end_block(block_number: T::BlockNumber) -> DispatchResult {
		if !Self::term_duration().is_zero() {
			if (block_number % Self::term_duration()).is_zero() {
				Self::do_phragmen();
			}
		}
		Ok(())
	}

	/// Run the phragmen election with all required side processes and state updates.
	///
	/// Calls the appropriate `ChangeMembers` function variant internally.
	///
	/// # <weight>
	/// #### State
	/// Reads: O(C + V*E) where C = candidates, V voters and E votes per voter exits.
	/// Writes: O(M + R) with M desired members and R runners_up.
	/// # </weight>
	fn do_phragmen() {
		let desired_seats = Self::desired_members() as usize;
		let desired_runners_up = Self::desired_runners_up() as usize;
		let num_to_elect = desired_runners_up + desired_seats;

		let mut candidates = Self::candidates();
		// candidates who explicitly called `submit_candidacy`. Only these folks are at risk of
		// losing their bond.
		let exposed_candidates = candidates.clone();
		// current members are always a candidate for the next round as well.
		// this is guaranteed to not create any duplicates.
		candidates.append(&mut Self::members_ids());
		// previous runners_up are also always candidates for the next round.
		candidates.append(&mut Self::runners_up_ids());

		let voters_and_votes = Voting::<T>::iter()
			.map(|(voter, (stake, targets))| { (voter, stake, targets) })
			.collect::<Vec<_>>();
		let maybe_phragmen_result = sp_phragmen::elect::<_, _, T::CurrencyToVote, Perbill>(
			num_to_elect,
			0,
			candidates,
			voters_and_votes.clone(),
		);

		if let Some(phragmen_result) = maybe_phragmen_result {
			let old_members_ids = <Members<T>>::take().into_iter()
				.map(|(m, _)| m)
				.collect::<Vec<T::AccountId>>();
			let old_runners_up_ids = <RunnersUp<T>>::take().into_iter()
				.map(|(r, _)| r)
				.collect::<Vec<T::AccountId>>();

			// filter out those who had literally no votes at all.
			// AUDIT/NOTE: the need to do this is because all candidates, even those who have no
			// vote are still considered by phragmen and when good candidates are scarce, then these
			// cheap ones might get elected. We might actually want to remove the filter and allow
			// zero-voted candidates to also make it to the membership set.
			let new_set_with_approval = phragmen_result.winners;
			let new_set = new_set_with_approval
				.into_iter()
				.filter_map(|(m, a)| if a.is_zero() { None } else { Some(m) } )
				.collect::<Vec<T::AccountId>>();

			let stake_of = |who: &T::AccountId| -> ExtendedBalance {
				<T::CurrencyToVote as Convert<BalanceOf<T>, u64>>::convert(
					Self::locked_stake_of(who)
				) as ExtendedBalance
			};
			let staked_assignments = sp_phragmen::assignment_ratio_to_staked(
				phragmen_result.assignments,
				stake_of,
			);

			let (support_map, _) = build_support_map::<T::AccountId>(&new_set, &staked_assignments);

			let to_balance = |e: ExtendedBalance|
				<T::CurrencyToVote as Convert<ExtendedBalance, BalanceOf<T>>>::convert(e);
			let new_set_with_stake = new_set
				.into_iter()
				.map(|ref m| {
					let support = support_map.get(m)
						.expect(
							"entire new_set was given to build_support_map; en entry must be \
							created for each item; qed"
						);
					(m.clone(), to_balance(support.total))
				})
				.collect::<Vec<(T::AccountId, BalanceOf<T>)>>();

			// split new set into winners and runners up.
			let split_point = desired_seats.min(new_set_with_stake.len());
			let mut new_members = (&new_set_with_stake[..split_point]).to_vec();

			// save the runners up as-is. They are sorted based on desirability.
			// sort and save the members.
			new_members.sort_by(|i, j| i.0.cmp(&j.0));

			let mut prime_votes: Vec<_> = new_members.iter().map(|c| (&c.0, BalanceOf::<T>::zero())).collect();
			for (_, stake, targets) in voters_and_votes.into_iter() {
				for (votes, who) in targets.iter()
					.enumerate()
					.map(|(votes, who)| ((MAXIMUM_VOTE - votes) as u32, who))
				{
					if let Ok(i) = prime_votes.binary_search_by_key(&who, |k| k.0) {
						prime_votes[i].1 += stake * votes.into();
					}
				}
			}
			let prime = prime_votes.into_iter().max_by_key(|x| x.1).map(|x| x.0.clone());

			// new_members_ids is sorted by account id.
			let new_members_ids = new_members
				.iter()
				.map(|(m, _)| m.clone())
				.collect::<Vec<T::AccountId>>();

			let new_runners_up = &new_set_with_stake[split_point..]
				.into_iter()
				.cloned()
				.rev()
				.collect::<Vec<(T::AccountId, BalanceOf<T>)>>();
			// new_runners_up remains sorted by desirability.
			let new_runners_up_ids = new_runners_up
				.iter()
				.map(|(r, _)| r.clone())
				.collect::<Vec<T::AccountId>>();

			// report member changes. We compute diff because we need the outgoing list.
			let (incoming, outgoing) = T::ChangeMembers::compute_members_diff(
				&new_members_ids,
				&old_members_ids,
			);
			T::ChangeMembers::change_members_sorted(
				&incoming,
				&outgoing.clone(),
				&new_members_ids,
			);
			T::ChangeMembers::set_prime(prime);

			// outgoing candidates lose their bond.
			let mut to_burn_bond = outgoing.to_vec();

			// compute the outgoing of runners up as well and append them to the `to_burn_bond`
			{
				let (_, outgoing) = T::ChangeMembers::compute_members_diff(
					&new_runners_up_ids,
					&old_runners_up_ids,
				);
				to_burn_bond.extend(outgoing);
			}

			// Burn loser bond. members list is sorted. O(NLogM) (N candidates, M members)
			// runner up list is not sorted. O(K*N) given K runner ups. Overall: O(NLogM + N*K)
			// both the member and runner counts are bounded.
			exposed_candidates.into_iter().for_each(|c| {
				// any candidate who is not a member and not a runner up.
				if new_members.binary_search_by_key(&c, |(m, _)| m.clone()).is_err()
					&& !new_runners_up_ids.contains(&c)
				{
					let (imbalance, _) = T::Currency::slash_reserved(&c, T::CandidacyBond::get());
					T::LoserCandidate::on_unbalanced(imbalance);
				}
			});

			// Burn outgoing bonds
			to_burn_bond.into_iter().for_each(|x| {
				let (imbalance, _) = T::Currency::slash_reserved(&x, T::CandidacyBond::get());
				T::LoserCandidate::on_unbalanced(imbalance);
			});

			<Members<T>>::put(&new_members);
			<RunnersUp<T>>::put(new_runners_up);

			Self::deposit_event(RawEvent::NewTerm(new_members.clone().to_vec()));
		} else {
			Self::deposit_event(RawEvent::EmptyTerm);
		}

		// clean candidates.
		<Candidates<T>>::kill();

		ElectionRounds::mutate(|v| *v += 1);
	}
}

impl<T: Trait> Contains<T::AccountId> for Module<T> {
	fn contains(who: &T::AccountId) -> bool {
		Self::is_member(who)
	}
	fn sorted_members() -> Vec<T::AccountId> { Self::members_ids() }

	// A special function to populate members in this pallet for passing Origin
	// checks in runtime benchmarking.
	#[cfg(feature = "runtime-benchmarks")]
	fn add(who: &T::AccountId) {
		Members::<T>::mutate(|members| {
			match members.binary_search_by(|(a, _b)| a.cmp(who)) {
				Ok(_) => (),
				Err(pos) => members.insert(pos, (who.clone(), BalanceOf::<T>::default())),
			}
		})
	}
}

#[cfg(test)]
mod tests {
	use super::*;
	use std::cell::RefCell;
	use frame_support::{assert_ok, assert_noop, parameter_types, weights::Weight};
	use substrate_test_utils::assert_eq_uvec;
	use sp_core::H256;
	use sp_runtime::{
		Perbill, testing::Header, BuildStorage,
		traits::{BlakeTwo256, IdentityLookup, Block as BlockT},
	};
	use crate as elections_phragmen;
	use frame_system as system;

	parameter_types! {
		pub const BlockHashCount: u64 = 250;
		pub const MaximumBlockWeight: Weight = 1024;
		pub const MaximumBlockLength: u32 = 2 * 1024;
		pub const AvailableBlockRatio: Perbill = Perbill::one();
	}

	impl frame_system::Trait for Test {
		type Origin = Origin;
		type Index = u64;
		type BlockNumber = u64;
		type Call = ();
		type Hash = H256;
		type Hashing = BlakeTwo256;
		type AccountId = u64;
		type Lookup = IdentityLookup<Self::AccountId>;
		type Header = Header;
		type Event = Event;
		type BlockHashCount = BlockHashCount;
		type MaximumBlockWeight = MaximumBlockWeight;
		type MaximumBlockLength = MaximumBlockLength;
		type AvailableBlockRatio = AvailableBlockRatio;
		type Version = ();
		type ModuleToIndex = ();
		type AccountData = pallet_balances::AccountData<u64>;
		type OnNewAccount = ();
		type OnKilledAccount = ();
	}

	parameter_types! {
		pub const ExistentialDeposit: u64 = 1;
}

	impl pallet_balances::Trait for Test {
		type Balance = u64;
		type Event = Event;
		type DustRemoval = ();
		type ExistentialDeposit = ExistentialDeposit;
		type AccountStore = frame_system::Module<Test>;
}

	parameter_types! {
		pub const CandidacyBond: u64 = 3;
	}

	thread_local! {
		static VOTING_BOND: RefCell<u64> = RefCell::new(2);
		static DESIRED_MEMBERS: RefCell<u32> = RefCell::new(2);
		static DESIRED_RUNNERS_UP: RefCell<u32> = RefCell::new(2);
		static TERM_DURATION: RefCell<u64> = RefCell::new(5);
	}

	pub struct VotingBond;
	impl Get<u64> for VotingBond {
		fn get() -> u64 { VOTING_BOND.with(|v| *v.borrow()) }
	}

	pub struct DesiredMembers;
	impl Get<u32> for DesiredMembers {
		fn get() -> u32 { DESIRED_MEMBERS.with(|v| *v.borrow()) }
	}

	pub struct DesiredRunnersUp;
	impl Get<u32> for DesiredRunnersUp {
		fn get() -> u32 { DESIRED_RUNNERS_UP.with(|v| *v.borrow()) }
	}

	pub struct TermDuration;
	impl Get<u64> for TermDuration {
		fn get() -> u64 { TERM_DURATION.with(|v| *v.borrow()) }
	}

	thread_local! {
		pub static MEMBERS: RefCell<Vec<u64>> = RefCell::new(vec![]);
		pub static PRIME: RefCell<Option<u64>> = RefCell::new(None);
	}

	pub struct TestChangeMembers;
	impl ChangeMembers<u64> for TestChangeMembers {
		fn change_members_sorted(incoming: &[u64], outgoing: &[u64], new: &[u64]) {
			// new, incoming, outgoing must be sorted.
			let mut new_sorted = new.to_vec();
			new_sorted.sort();
			assert_eq!(new, &new_sorted[..]);

			let mut incoming_sorted = incoming.to_vec();
			incoming_sorted.sort();
			assert_eq!(incoming, &incoming_sorted[..]);

			let mut outgoing_sorted = outgoing.to_vec();
			outgoing_sorted.sort();
			assert_eq!(outgoing, &outgoing_sorted[..]);

			// incoming and outgoing must be disjoint
			for x in incoming.iter() {
				assert!(outgoing.binary_search(x).is_err());
			}

			let mut old_plus_incoming = MEMBERS.with(|m| m.borrow().to_vec());
			old_plus_incoming.extend_from_slice(incoming);
			old_plus_incoming.sort();

			let mut new_plus_outgoing = new.to_vec();
			new_plus_outgoing.extend_from_slice(outgoing);
			new_plus_outgoing.sort();

			assert_eq!(old_plus_incoming, new_plus_outgoing);

			MEMBERS.with(|m| *m.borrow_mut() = new.to_vec());
			PRIME.with(|p| *p.borrow_mut() = None);
		}

		fn set_prime(who: Option<u64>) {
			PRIME.with(|p| *p.borrow_mut() = who);
		}
	}

	/// Simple structure that exposes how u64 currency can be represented as... u64.
	pub struct CurrencyToVoteHandler;
	impl Convert<u64, u64> for CurrencyToVoteHandler {
		fn convert(x: u64) -> u64 { x }
	}
	impl Convert<u128, u64> for CurrencyToVoteHandler {
		fn convert(x: u128) -> u64 {
			x as u64
		}
	}

	impl Trait for Test {
		type Event = Event;
		type Currency = Balances;
		type CurrencyToVote = CurrencyToVoteHandler;
		type ChangeMembers = TestChangeMembers;
		type InitializeMembers = ();
		type CandidacyBond = CandidacyBond;
		type VotingBond = VotingBond;
		type TermDuration = TermDuration;
		type DesiredMembers = DesiredMembers;
		type DesiredRunnersUp = DesiredRunnersUp;
		type LoserCandidate = ();
		type KickedMember = ();
		type BadReport = ();
	}

	pub type Block = sp_runtime::generic::Block<Header, UncheckedExtrinsic>;
	pub type UncheckedExtrinsic = sp_runtime::generic::UncheckedExtrinsic<u32, u64, Call, ()>;

	frame_support::construct_runtime!(
		pub enum Test where
			Block = Block,
			NodeBlock = Block,
			UncheckedExtrinsic = UncheckedExtrinsic
		{
			System: system::{Module, Call, Event<T>},
			Balances: pallet_balances::{Module, Call, Event<T>, Config<T>},
			Elections: elections_phragmen::{Module, Call, Event<T>, Config<T>},
		}
	);

	pub struct ExtBuilder {
		genesis_members: Vec<(u64, u64)>,
		balance_factor: u64,
		voter_bond: u64,
		term_duration: u64,
		desired_runners_up: u32,
	}

	impl Default for ExtBuilder {
		fn default() -> Self {
			Self {
				genesis_members: vec![],
				balance_factor: 1,
				voter_bond: 2,
				desired_runners_up: 0,
				term_duration: 5,
			}
		}
	}

	impl ExtBuilder {
		pub fn voter_bond(mut self, fee: u64) -> Self {
			self.voter_bond = fee;
			self
		}
		pub fn desired_runners_up(mut self, count: u32) -> Self {
			self.desired_runners_up = count;
			self
		}
		pub fn term_duration(mut self, duration: u64) -> Self {
			self.term_duration = duration;
			self
		}
		pub fn genesis_members(mut self, members: Vec<(u64, u64)>) -> Self {
			self.genesis_members = members;
			self
		}
		pub fn build(self) -> sp_io::TestExternalities {
			VOTING_BOND.with(|v| *v.borrow_mut() = self.voter_bond);
			TERM_DURATION.with(|v| *v.borrow_mut() = self.term_duration);
			DESIRED_RUNNERS_UP.with(|v| *v.borrow_mut() = self.desired_runners_up);
<<<<<<< HEAD
			MEMBERS.with(|m| *m.borrow_mut() = self.genesis_members.iter().map(|(m, _)| m.clone()).collect::<Vec<_>>());
			GenesisConfig {
=======
			let mut ext: sp_io::TestExternalities = GenesisConfig {
>>>>>>> 86888984
				pallet_balances: Some(pallet_balances::GenesisConfig::<Test>{
					balances: vec![
						(1, 10 * self.balance_factor),
						(2, 20 * self.balance_factor),
						(3, 30 * self.balance_factor),
						(4, 40 * self.balance_factor),
						(5, 50 * self.balance_factor),
						(6, 60 * self.balance_factor)
					],
				}),
<<<<<<< HEAD
				elections_phragmen: Some(elections_phragmen::GenesisConfig::<Test> {
					members: self.genesis_members
				}),
			}.build_storage().unwrap().into()
=======
			}.build_storage().unwrap().into();
			ext.execute_with(|| System::set_block_number(1));
			ext
>>>>>>> 86888984
		}
	}

	fn all_voters() -> Vec<u64> {
		Voting::<Test>::iter().map(|(v, _)| v).collect::<Vec<u64>>()
	}

	fn balances(who: &u64) -> (u64, u64) {
		(Balances::free_balance(who), Balances::reserved_balance(who))
	}

	fn has_lock(who: &u64) -> u64 {
		let lock = Balances::locks(who)[0].clone();
		assert_eq!(lock.id, MODULE_ID);
		lock.amount
	}

	#[test]
	fn params_should_work() {
		ExtBuilder::default().build().execute_with(|| {
			assert_eq!(Elections::desired_members(), 2);
			assert_eq!(Elections::term_duration(), 5);
			assert_eq!(Elections::election_rounds(), 0);

			assert_eq!(Elections::members(), vec![]);
			assert_eq!(Elections::runners_up(), vec![]);

			assert_eq!(Elections::candidates(), vec![]);
			assert_eq!(<Candidates<Test>>::decode_len().unwrap(), 0);
			assert!(Elections::is_candidate(&1).is_err());

			assert_eq!(all_voters(), vec![]);
			assert_eq!(Elections::votes_of(&1), vec![]);
		});
	}

	#[test]
	fn genesis_members_should_work() {
		ExtBuilder::default().genesis_members(vec![(1, 10), (2, 20)]).build().execute_with(|| {
			System::set_block_number(1);
			assert_eq!(Elections::members(), vec![(1, 10), (2, 20)]);

			assert_eq!(Elections::voting(1), (10, vec![1]));
			assert_eq!(Elections::voting(2), (20, vec![2]));

			// they will persist since they have self vote.
			System::set_block_number(5);
			assert_ok!(Elections::end_block(System::block_number()));

			assert_eq!(Elections::members_ids(), vec![1, 2]);
		})
	}

	#[test]
	#[should_panic = "Genesis member does not have enough stake"]
	fn genesis_members_cannot_over_stake_0() {
		// 10 cannot lock 20 as their stake and extra genesis will panic.
		ExtBuilder::default().genesis_members(vec![(1, 20), (2, 20)]).build();
	}

	#[test]
	#[should_panic]
	fn genesis_members_cannot_over_stake_1() {
		// 10 cannot reserve 20 as voting bond and extra genesis will panic.
		ExtBuilder::default().voter_bond(20).genesis_members(vec![(1, 10), (2, 20)]).build();
	}

	#[test]
	fn term_duration_zero_is_passive() {
		ExtBuilder::default()
			.term_duration(0)
			.build()
			.execute_with(||
		{
			assert_eq!(Elections::term_duration(), 0);
			assert_eq!(Elections::desired_members(), 2);
			assert_eq!(Elections::election_rounds(), 0);

			assert_eq!(Elections::members_ids(), vec![]);
			assert_eq!(Elections::runners_up(), vec![]);
			assert_eq!(Elections::candidates(), vec![]);

			System::set_block_number(5);
			assert_ok!(Elections::end_block(System::block_number()));

			assert_eq!(Elections::members_ids(), vec![]);
			assert_eq!(Elections::runners_up(), vec![]);
			assert_eq!(Elections::candidates(), vec![]);
		});
	}

	#[test]
	fn simple_candidate_submission_should_work() {
		ExtBuilder::default().build().execute_with(|| {
			assert_eq!(Elections::candidates(), Vec::<u64>::new());
			assert!(Elections::is_candidate(&1).is_err());
			assert!(Elections::is_candidate(&2).is_err());

			assert_eq!(balances(&1), (10, 0));
			assert_ok!(Elections::submit_candidacy(Origin::signed(1)));
			assert_eq!(balances(&1), (7, 3));

			assert_eq!(Elections::candidates(), vec![1]);

			assert!(Elections::is_candidate(&1).is_ok());
			assert!(Elections::is_candidate(&2).is_err());

			assert_eq!(balances(&2), (20, 0));
			assert_ok!(Elections::submit_candidacy(Origin::signed(2)));
			assert_eq!(balances(&2), (17, 3));

			assert_eq!(Elections::candidates(), vec![1, 2]);

			assert!(Elections::is_candidate(&1).is_ok());
			assert!(Elections::is_candidate(&2).is_ok());
		});
	}

	#[test]
	fn simple_candidate_submission_with_no_votes_should_work() {
		ExtBuilder::default().build().execute_with(|| {
			assert_eq!(Elections::candidates(), Vec::<u64>::new());

			assert_ok!(Elections::submit_candidacy(Origin::signed(1)));
			assert_ok!(Elections::submit_candidacy(Origin::signed(2)));

			assert!(Elections::is_candidate(&1).is_ok());
			assert!(Elections::is_candidate(&2).is_ok());
			assert_eq!(Elections::candidates(), vec![1, 2]);

			assert_eq!(Elections::members_ids(), vec![]);
			assert_eq!(Elections::runners_up(), vec![]);

			System::set_block_number(5);
			assert_ok!(Elections::end_block(System::block_number()));

			assert!(Elections::is_candidate(&1).is_err());
			assert!(Elections::is_candidate(&2).is_err());
			assert_eq!(Elections::candidates(), vec![]);

			assert_eq!(Elections::members_ids(), vec![]);
			assert_eq!(Elections::runners_up(), vec![]);
		});
	}

	#[test]
	fn dupe_candidate_submission_should_not_work() {
		ExtBuilder::default().build().execute_with(|| {
			assert_eq!(Elections::candidates(), Vec::<u64>::new());
			assert_ok!(Elections::submit_candidacy(Origin::signed(1)));
			assert_eq!(Elections::candidates(), vec![1]);
			assert_noop!(
				Elections::submit_candidacy(Origin::signed(1)),
				Error::<Test>::DuplicatedCandidate,
			);
		});
	}

	#[test]
	fn member_candidacy_submission_should_not_work() {
		// critically important to make sure that outgoing candidates and losers are not mixed up.
		ExtBuilder::default().build().execute_with(|| {
			assert_ok!(Elections::submit_candidacy(Origin::signed(5)));
			assert_ok!(Elections::vote(Origin::signed(2), vec![5], 20));

			System::set_block_number(5);
			assert_ok!(Elections::end_block(System::block_number()));

			assert_eq!(Elections::members_ids(), vec![5]);
			assert_eq!(Elections::runners_up(), vec![]);
			assert_eq!(Elections::candidates(), vec![]);

			assert_noop!(
				Elections::submit_candidacy(Origin::signed(5)),
				Error::<Test>::MemberSubmit,
			);
		});
	}

	#[test]
	fn runner_candidate_submission_should_not_work() {
		ExtBuilder::default().desired_runners_up(2).build().execute_with(|| {
			assert_ok!(Elections::submit_candidacy(Origin::signed(5)));
			assert_ok!(Elections::submit_candidacy(Origin::signed(4)));
			assert_ok!(Elections::submit_candidacy(Origin::signed(3)));

			assert_ok!(Elections::vote(Origin::signed(2), vec![5, 4], 20));
			assert_ok!(Elections::vote(Origin::signed(1), vec![3], 10));

			System::set_block_number(5);
			assert_ok!(Elections::end_block(System::block_number()));

			assert_eq!(Elections::members_ids(), vec![4, 5]);
			assert_eq!(Elections::runners_up_ids(), vec![3]);

			assert_noop!(
				Elections::submit_candidacy(Origin::signed(3)),
				Error::<Test>::RunnerSubmit,
			);
		});
	}

	#[test]
	fn poor_candidate_submission_should_not_work() {
		ExtBuilder::default().build().execute_with(|| {
			assert_eq!(Elections::candidates(), Vec::<u64>::new());
			assert_noop!(
				Elections::submit_candidacy(Origin::signed(7)),
				Error::<Test>::InsufficientCandidateFunds,
			);
		});
	}

	#[test]
	fn simple_voting_should_work() {
		ExtBuilder::default().build().execute_with(|| {
			assert_eq!(Elections::candidates(), Vec::<u64>::new());
			assert_eq!(balances(&2), (20, 0));

			assert_ok!(Elections::submit_candidacy(Origin::signed(5)));
			assert_ok!(Elections::vote(Origin::signed(2), vec![5], 20));

			assert_eq!(balances(&2), (18, 2));
			assert_eq!(has_lock(&2), 20);
		});
	}

	#[test]
	fn can_vote_with_custom_stake() {
		ExtBuilder::default().build().execute_with(|| {
			assert_eq!(Elections::candidates(), Vec::<u64>::new());
			assert_eq!(balances(&2), (20, 0));

			assert_ok!(Elections::submit_candidacy(Origin::signed(5)));
			assert_ok!(Elections::vote(Origin::signed(2), vec![5], 12));

			assert_eq!(balances(&2), (18, 2));
			assert_eq!(has_lock(&2), 12);
		});
	}

	#[test]
	fn can_update_votes_and_stake() {
		ExtBuilder::default().build().execute_with(|| {
			assert_eq!(balances(&2), (20, 0));

			assert_ok!(Elections::submit_candidacy(Origin::signed(5)));
			assert_ok!(Elections::submit_candidacy(Origin::signed(4)));
			assert_ok!(Elections::vote(Origin::signed(2), vec![5], 20));

			assert_eq!(balances(&2), (18, 2));
			assert_eq!(has_lock(&2), 20);
			assert_eq!(Elections::locked_stake_of(&2), 20);

			// can update; different stake; different lock and reserve.
			assert_ok!(Elections::vote(Origin::signed(2), vec![5, 4], 15));
			assert_eq!(balances(&2), (18, 2));
			assert_eq!(has_lock(&2), 15);
			assert_eq!(Elections::locked_stake_of(&2), 15);
		});
	}

	#[test]
	fn cannot_vote_for_no_candidate() {
		ExtBuilder::default().build().execute_with(|| {
			assert_noop!(
				Elections::vote(Origin::signed(2), vec![], 20),
				Error::<Test>::UnableToVote,
			);
		});
	}

	#[test]
	fn can_vote_for_old_members_even_when_no_new_candidates() {
		ExtBuilder::default().build().execute_with(|| {
			assert_ok!(Elections::submit_candidacy(Origin::signed(5)));
			assert_ok!(Elections::submit_candidacy(Origin::signed(4)));

			assert_ok!(Elections::vote(Origin::signed(2), vec![4, 5], 20));

			System::set_block_number(5);
			assert_ok!(Elections::end_block(System::block_number()));

			assert_eq!(Elections::members_ids(), vec![4, 5]);
			assert_eq!(Elections::candidates(), vec![]);

			assert_ok!(Elections::vote(Origin::signed(3), vec![4, 5], 10));
		});
	}

	#[test]
	fn prime_works() {
		ExtBuilder::default().build().execute_with(|| {
			assert_ok!(Elections::submit_candidacy(Origin::signed(3)));
			assert_ok!(Elections::submit_candidacy(Origin::signed(4)));
			assert_ok!(Elections::submit_candidacy(Origin::signed(5)));

			assert_ok!(Elections::vote(Origin::signed(1), vec![4, 3], 10));
			assert_ok!(Elections::vote(Origin::signed(2), vec![4], 20));
			assert_ok!(Elections::vote(Origin::signed(3), vec![3], 30));
			assert_ok!(Elections::vote(Origin::signed(4), vec![4], 40));
			assert_ok!(Elections::vote(Origin::signed(5), vec![5], 50));

			System::set_block_number(5);
			assert_ok!(Elections::end_block(System::block_number()));

			assert_eq!(Elections::members_ids(), vec![4, 5]);
			assert_eq!(Elections::candidates(), vec![]);

			assert_ok!(Elections::vote(Origin::signed(3), vec![4, 5], 10));
			assert_eq!(PRIME.with(|p| *p.borrow()), Some(4));
		});
	}

	#[test]
	fn prime_votes_for_exiting_members_are_removed() {
		ExtBuilder::default().build().execute_with(|| {
			assert_ok!(Elections::submit_candidacy(Origin::signed(3)));
			assert_ok!(Elections::submit_candidacy(Origin::signed(4)));
			assert_ok!(Elections::submit_candidacy(Origin::signed(5)));

			assert_ok!(Elections::vote(Origin::signed(1), vec![4, 3], 10));
			assert_ok!(Elections::vote(Origin::signed(2), vec![4], 20));
			assert_ok!(Elections::vote(Origin::signed(3), vec![3], 30));
			assert_ok!(Elections::vote(Origin::signed(4), vec![4], 40));
			assert_ok!(Elections::vote(Origin::signed(5), vec![5], 50));

			assert_ok!(Elections::renounce_candidacy(Origin::signed(4)));

			System::set_block_number(5);
			assert_ok!(Elections::end_block(System::block_number()));

			assert_eq!(Elections::members_ids(), vec![3, 5]);
			assert_eq!(Elections::candidates(), vec![]);

			assert_eq!(PRIME.with(|p| *p.borrow()), Some(5));
		});
	}

	#[test]
	fn cannot_vote_for_more_than_candidates() {
		ExtBuilder::default().build().execute_with(|| {
			assert_ok!(Elections::submit_candidacy(Origin::signed(5)));
			assert_ok!(Elections::submit_candidacy(Origin::signed(4)));

			assert_noop!(
				Elections::vote(Origin::signed(2), vec![10, 20, 30], 20),
				Error::<Test>::TooManyVotes,
			);
		});
	}

	#[test]
	fn cannot_vote_for_less_than_ed() {
		ExtBuilder::default().build().execute_with(|| {
			assert_ok!(Elections::submit_candidacy(Origin::signed(5)));
			assert_ok!(Elections::submit_candidacy(Origin::signed(4)));

			assert_noop!(
				Elections::vote(Origin::signed(2), vec![4], 1),
				Error::<Test>::LowBalance,
			);
		})
	}

	#[test]
	fn can_vote_for_more_than_total_balance_but_moot() {
		ExtBuilder::default().build().execute_with(|| {
			assert_ok!(Elections::submit_candidacy(Origin::signed(5)));
			assert_ok!(Elections::submit_candidacy(Origin::signed(4)));

			assert_ok!(Elections::vote(Origin::signed(2), vec![4, 5], 30));
			// you can lie but won't get away with it.
			assert_eq!(Elections::locked_stake_of(&2), 20);
			assert_eq!(has_lock(&2), 20);
		});
	}

	#[test]
	fn remove_voter_should_work() {
		ExtBuilder::default().voter_bond(8).build().execute_with(|| {
			assert_ok!(Elections::submit_candidacy(Origin::signed(5)));

			assert_ok!(Elections::vote(Origin::signed(2), vec![5], 20));
			assert_ok!(Elections::vote(Origin::signed(3), vec![5], 30));

			assert_eq_uvec!(all_voters(), vec![2, 3]);
			assert_eq!(Elections::locked_stake_of(&2), 20);
			assert_eq!(Elections::locked_stake_of(&3), 30);
			assert_eq!(Elections::votes_of(&2), vec![5]);
			assert_eq!(Elections::votes_of(&3), vec![5]);

			assert_ok!(Elections::remove_voter(Origin::signed(2)));

			assert_eq_uvec!(all_voters(), vec![3]);
			assert_eq!(Elections::votes_of(&2), vec![]);
			assert_eq!(Elections::locked_stake_of(&2), 0);

			assert_eq!(balances(&2), (20, 0));
			assert_eq!(Balances::locks(&2).len(), 0);
		});
	}

	#[test]
	fn non_voter_remove_should_not_work() {
		ExtBuilder::default().build().execute_with(|| {
			assert_noop!(Elections::remove_voter(Origin::signed(3)), Error::<Test>::MustBeVoter);
		});
	}

	#[test]
	fn dupe_remove_should_fail() {
		ExtBuilder::default().build().execute_with(|| {
			assert_ok!(Elections::submit_candidacy(Origin::signed(5)));
			assert_ok!(Elections::vote(Origin::signed(2), vec![5], 20));

			assert_ok!(Elections::remove_voter(Origin::signed(2)));
			assert_eq!(all_voters(), vec![]);

			assert_noop!(Elections::remove_voter(Origin::signed(2)), Error::<Test>::MustBeVoter);
		});
	}

	#[test]
	fn removed_voter_should_not_be_counted() {
		ExtBuilder::default().build().execute_with(|| {
			assert_ok!(Elections::submit_candidacy(Origin::signed(5)));
			assert_ok!(Elections::submit_candidacy(Origin::signed(4)));
			assert_ok!(Elections::submit_candidacy(Origin::signed(3)));

			assert_ok!(Elections::vote(Origin::signed(5), vec![5], 50));
			assert_ok!(Elections::vote(Origin::signed(4), vec![4], 40));
			assert_ok!(Elections::vote(Origin::signed(3), vec![3], 30));

			assert_ok!(Elections::remove_voter(Origin::signed(4)));

			System::set_block_number(5);
			assert_ok!(Elections::end_block(System::block_number()));

			assert_eq!(Elections::members_ids(), vec![3, 5]);
		});
	}

	#[test]
	fn reporter_must_be_voter() {
		ExtBuilder::default().build().execute_with(|| {
			assert_noop!(
				Elections::report_defunct_voter(Origin::signed(1), 2),
				Error::<Test>::MustBeVoter,
			);
		});
	}

	#[test]
	fn can_detect_defunct_voter() {
		ExtBuilder::default().desired_runners_up(2).build().execute_with(|| {
			assert_ok!(Elections::submit_candidacy(Origin::signed(4)));
			assert_ok!(Elections::submit_candidacy(Origin::signed(5)));
			assert_ok!(Elections::submit_candidacy(Origin::signed(6)));

			assert_ok!(Elections::vote(Origin::signed(5), vec![5], 50));
			assert_ok!(Elections::vote(Origin::signed(4), vec![4], 40));
			assert_ok!(Elections::vote(Origin::signed(2), vec![4, 5], 20));
			assert_ok!(Elections::vote(Origin::signed(6), vec![6], 30));
			// will be soon a defunct voter.
			assert_ok!(Elections::vote(Origin::signed(3), vec![3], 30));

			System::set_block_number(5);
			assert_ok!(Elections::end_block(System::block_number()));

			assert_eq!(Elections::members_ids(), vec![4, 5]);
			assert_eq!(Elections::runners_up_ids(), vec![6]);
			assert_eq!(Elections::candidates(), vec![]);

			// all of them have a member or runner-up that they voted for.
			assert_eq!(Elections::is_defunct_voter(&5), false);
			assert_eq!(Elections::is_defunct_voter(&4), false);
			assert_eq!(Elections::is_defunct_voter(&2), false);
			assert_eq!(Elections::is_defunct_voter(&6), false);

			// defunct
			assert_eq!(Elections::is_defunct_voter(&3), true);

			assert_ok!(Elections::submit_candidacy(Origin::signed(1)));
			assert_ok!(Elections::vote(Origin::signed(1), vec![1], 10));

			// has a candidate voted for.
			assert_eq!(Elections::is_defunct_voter(&1), false);

		});
	}

	#[test]
	fn report_voter_should_work_and_earn_reward() {
		ExtBuilder::default().build().execute_with(|| {
			assert_ok!(Elections::submit_candidacy(Origin::signed(5)));
			assert_ok!(Elections::submit_candidacy(Origin::signed(4)));

			assert_ok!(Elections::vote(Origin::signed(5), vec![5], 50));
			assert_ok!(Elections::vote(Origin::signed(4), vec![4], 40));
			assert_ok!(Elections::vote(Origin::signed(2), vec![4, 5], 20));
			// will be soon a defunct voter.
			assert_ok!(Elections::vote(Origin::signed(3), vec![3], 30));

			System::set_block_number(5);
			assert_ok!(Elections::end_block(System::block_number()));

			assert_eq!(Elections::members_ids(), vec![4, 5]);
			assert_eq!(Elections::candidates(), vec![]);

			assert_eq!(balances(&3), (28, 2));
			assert_eq!(balances(&5), (45, 5));

			assert_ok!(Elections::report_defunct_voter(Origin::signed(5), 3));
<<<<<<< HEAD
			assert_eq!(
				System::events()[7].event,
				Event::elections_phragmen(RawEvent::VoterReported(3, 5, true))
			);
=======
			assert!(System::events().iter().any(|event| {
				event.event == Event::elections(RawEvent::VoterReported(3, 5, true))
			}));
>>>>>>> 86888984

			assert_eq!(balances(&3), (28, 0));
			assert_eq!(balances(&5), (47, 5));
		});
	}

	#[test]
	fn report_voter_should_slash_when_bad_report() {
		ExtBuilder::default().build().execute_with(|| {
			assert_ok!(Elections::submit_candidacy(Origin::signed(5)));
			assert_ok!(Elections::submit_candidacy(Origin::signed(4)));

			assert_ok!(Elections::vote(Origin::signed(5), vec![5], 50));
			assert_ok!(Elections::vote(Origin::signed(4), vec![4], 40));

			System::set_block_number(5);
			assert_ok!(Elections::end_block(System::block_number()));

			assert_eq!(Elections::members_ids(), vec![4, 5]);
			assert_eq!(Elections::candidates(), vec![]);

			assert_eq!(balances(&4), (35, 5));
			assert_eq!(balances(&5), (45, 5));

			assert_ok!(Elections::report_defunct_voter(Origin::signed(5), 4));
<<<<<<< HEAD
			assert_eq!(
				System::events()[7].event,
				Event::elections_phragmen(RawEvent::VoterReported(4, 5, false))
			);
=======
			assert!(System::events().iter().any(|event| {
				event.event == Event::elections(RawEvent::VoterReported(4, 5, false))
			}));
>>>>>>> 86888984

			assert_eq!(balances(&4), (35, 5));
			assert_eq!(balances(&5), (45, 3));
		});
	}


	#[test]
	fn simple_voting_rounds_should_work() {
		ExtBuilder::default().build().execute_with(|| {
			assert_ok!(Elections::submit_candidacy(Origin::signed(5)));
			assert_ok!(Elections::submit_candidacy(Origin::signed(4)));
			assert_ok!(Elections::submit_candidacy(Origin::signed(3)));

			assert_ok!(Elections::vote(Origin::signed(2), vec![5], 20));
			assert_ok!(Elections::vote(Origin::signed(4), vec![4], 15));
			assert_ok!(Elections::vote(Origin::signed(3), vec![3], 30));

			assert_eq_uvec!(all_voters(), vec![2, 3, 4]);

			assert_eq!(Elections::votes_of(&2), vec![5]);
			assert_eq!(Elections::votes_of(&3), vec![3]);
			assert_eq!(Elections::votes_of(&4), vec![4]);

			assert_eq!(Elections::candidates(), vec![3, 4, 5]);
			assert_eq!(<Candidates<Test>>::decode_len().unwrap(), 3);

			assert_eq!(Elections::election_rounds(), 0);

			System::set_block_number(5);
			assert_ok!(Elections::end_block(System::block_number()));

			assert_eq!(Elections::members(), vec![(3, 30), (5, 20)]);
			assert_eq!(Elections::runners_up(), vec![]);
			assert_eq_uvec!(all_voters(), vec![2, 3, 4]);
			assert_eq!(Elections::candidates(), vec![]);
			assert_eq!(<Candidates<Test>>::decode_len().unwrap(), 0);

			assert_eq!(Elections::election_rounds(), 1);
		});
	}

	#[test]
	fn defunct_voter_will_be_counted() {
		ExtBuilder::default().build().execute_with(|| {
			assert_ok!(Elections::submit_candidacy(Origin::signed(5)));

			// This guy's vote is pointless for this round.
			assert_ok!(Elections::vote(Origin::signed(3), vec![4], 30));
			assert_ok!(Elections::vote(Origin::signed(5), vec![5], 50));

			System::set_block_number(5);
			assert_ok!(Elections::end_block(System::block_number()));

			assert_eq!(Elections::members(), vec![(5, 50)]);
			assert_eq!(Elections::election_rounds(), 1);

			// but now it has a valid target.
			assert_ok!(Elections::submit_candidacy(Origin::signed(4)));

			System::set_block_number(10);
			assert_ok!(Elections::end_block(System::block_number()));

			// candidate 4 is affected by an old vote.
			assert_eq!(Elections::members(), vec![(4, 30), (5, 50)]);
			assert_eq!(Elections::election_rounds(), 2);
			assert_eq_uvec!(all_voters(), vec![3, 5]);
		});
	}

	#[test]
	fn only_desired_seats_are_chosen() {
		ExtBuilder::default().build().execute_with(|| {
			assert_ok!(Elections::submit_candidacy(Origin::signed(5)));
			assert_ok!(Elections::submit_candidacy(Origin::signed(4)));
			assert_ok!(Elections::submit_candidacy(Origin::signed(3)));
			assert_ok!(Elections::submit_candidacy(Origin::signed(2)));

			assert_ok!(Elections::vote(Origin::signed(2), vec![2], 20));
			assert_ok!(Elections::vote(Origin::signed(3), vec![3], 30));
			assert_ok!(Elections::vote(Origin::signed(4), vec![4], 40));
			assert_ok!(Elections::vote(Origin::signed(5), vec![5], 50));

			System::set_block_number(5);
			assert_ok!(Elections::end_block(System::block_number()));

			assert_eq!(Elections::election_rounds(), 1);
			assert_eq!(Elections::members_ids(), vec![4, 5]);
		});
	}

	#[test]
	fn phragmen_should_not_self_vote() {
		ExtBuilder::default().build().execute_with(|| {
			assert_ok!(Elections::submit_candidacy(Origin::signed(5)));
			assert_ok!(Elections::submit_candidacy(Origin::signed(4)));

			System::set_block_number(5);
			assert_ok!(Elections::end_block(System::block_number()));

			assert_eq!(Elections::candidates(), vec![]);
			assert_eq!(Elections::election_rounds(), 1);
			assert_eq!(Elections::members_ids(), vec![]);
		});
	}

	#[test]
	fn runners_up_should_be_kept() {
		ExtBuilder::default().desired_runners_up(2).build().execute_with(|| {
			assert_ok!(Elections::submit_candidacy(Origin::signed(5)));
			assert_ok!(Elections::submit_candidacy(Origin::signed(4)));
			assert_ok!(Elections::submit_candidacy(Origin::signed(3)));
			assert_ok!(Elections::submit_candidacy(Origin::signed(2)));

			assert_ok!(Elections::vote(Origin::signed(2), vec![3], 20));
			assert_ok!(Elections::vote(Origin::signed(3), vec![2], 30));
			assert_ok!(Elections::vote(Origin::signed(4), vec![5], 40));
			assert_ok!(Elections::vote(Origin::signed(5), vec![4], 50));

			System::set_block_number(5);
			assert_ok!(Elections::end_block(System::block_number()));
			// sorted based on account id.
			assert_eq!(Elections::members_ids(), vec![4, 5]);
			// sorted based on merit (least -> most)
			assert_eq!(Elections::runners_up_ids(), vec![3, 2]);

			// runner ups are still locked.
			assert_eq!(balances(&4), (35, 5));
			assert_eq!(balances(&5), (45, 5));
			assert_eq!(balances(&3), (25, 5));
		});
	}

	#[test]
	fn runners_up_should_be_next_candidates() {
		ExtBuilder::default().desired_runners_up(2).build().execute_with(|| {
			assert_ok!(Elections::submit_candidacy(Origin::signed(5)));
			assert_ok!(Elections::submit_candidacy(Origin::signed(4)));
			assert_ok!(Elections::submit_candidacy(Origin::signed(3)));
			assert_ok!(Elections::submit_candidacy(Origin::signed(2)));

			assert_ok!(Elections::vote(Origin::signed(2), vec![2], 20));
			assert_ok!(Elections::vote(Origin::signed(3), vec![3], 30));
			assert_ok!(Elections::vote(Origin::signed(4), vec![4], 40));
			assert_ok!(Elections::vote(Origin::signed(5), vec![5], 50));

			System::set_block_number(5);
			assert_ok!(Elections::end_block(System::block_number()));
			assert_eq!(Elections::members(), vec![(4, 40), (5, 50)]);
			assert_eq!(Elections::runners_up(), vec![(2, 20), (3, 30)]);

			assert_ok!(Elections::vote(Origin::signed(5), vec![5], 15));

			System::set_block_number(10);
			assert_ok!(Elections::end_block(System::block_number()));
			assert_eq!(Elections::members(), vec![(3, 30), (4, 40)]);
			assert_eq!(Elections::runners_up(), vec![(5, 15), (2, 20)]);
		});
	}

	#[test]
	fn runners_up_lose_bond_once_outgoing() {
		ExtBuilder::default().desired_runners_up(1).build().execute_with(|| {
			assert_ok!(Elections::submit_candidacy(Origin::signed(5)));
			assert_ok!(Elections::submit_candidacy(Origin::signed(4)));
			assert_ok!(Elections::submit_candidacy(Origin::signed(2)));

			assert_ok!(Elections::vote(Origin::signed(2), vec![2], 20));
			assert_ok!(Elections::vote(Origin::signed(4), vec![4], 40));
			assert_ok!(Elections::vote(Origin::signed(5), vec![5], 50));

			System::set_block_number(5);
			assert_ok!(Elections::end_block(System::block_number()));
			assert_eq!(Elections::members_ids(), vec![4, 5]);
			assert_eq!(Elections::runners_up_ids(), vec![2]);
			assert_eq!(balances(&2), (15, 5));

			assert_ok!(Elections::submit_candidacy(Origin::signed(3)));
			assert_ok!(Elections::vote(Origin::signed(3), vec![3], 30));

			System::set_block_number(10);
			assert_ok!(Elections::end_block(System::block_number()));

			assert_eq!(Elections::runners_up_ids(), vec![3]);
			assert_eq!(balances(&2), (15, 2));
		});
	}

	#[test]
	fn members_lose_bond_once_outgoing() {
		ExtBuilder::default().build().execute_with(|| {
			assert_eq!(balances(&5), (50, 0));

			assert_ok!(Elections::submit_candidacy(Origin::signed(5)));
			assert_eq!(balances(&5), (47, 3));

			assert_ok!(Elections::vote(Origin::signed(5), vec![5], 50));
			assert_eq!(balances(&5), (45, 5));

			System::set_block_number(5);
			assert_ok!(Elections::end_block(System::block_number()));
			assert_eq!(Elections::members_ids(), vec![5]);

			assert_ok!(Elections::remove_voter(Origin::signed(5)));
			assert_eq!(balances(&5), (47, 3));

			System::set_block_number(10);
			assert_ok!(Elections::end_block(System::block_number()));
			assert_eq!(Elections::members_ids(), vec![]);

			assert_eq!(balances(&5), (47, 0));
		});
	}

	#[test]
	fn losers_will_lose_the_bond() {
		ExtBuilder::default().build().execute_with(|| {
			assert_ok!(Elections::submit_candidacy(Origin::signed(5)));
			assert_ok!(Elections::submit_candidacy(Origin::signed(3)));

			assert_ok!(Elections::vote(Origin::signed(4), vec![5], 40));

			assert_eq!(balances(&5), (47, 3));
			assert_eq!(balances(&3), (27, 3));

			System::set_block_number(5);
			assert_ok!(Elections::end_block(System::block_number()));

			assert_eq!(Elections::members_ids(), vec![5]);

			// winner
			assert_eq!(balances(&5), (47, 3));
			// loser
			assert_eq!(balances(&3), (27, 0));
		});
	}

	#[test]
	fn current_members_are_always_next_candidate() {
		ExtBuilder::default().build().execute_with(|| {
			assert_ok!(Elections::submit_candidacy(Origin::signed(5)));
			assert_ok!(Elections::submit_candidacy(Origin::signed(4)));

			assert_ok!(Elections::vote(Origin::signed(4), vec![4], 40));
			assert_ok!(Elections::vote(Origin::signed(5), vec![5], 50));

			System::set_block_number(5);
			assert_ok!(Elections::end_block(System::block_number()));

			assert_eq!(Elections::members_ids(), vec![4, 5]);
			assert_eq!(Elections::election_rounds(), 1);

			assert_ok!(Elections::submit_candidacy(Origin::signed(2)));
			assert_ok!(Elections::vote(Origin::signed(2), vec![2], 20));

			assert_ok!(Elections::submit_candidacy(Origin::signed(3)));
			assert_ok!(Elections::vote(Origin::signed(3), vec![3], 30));

			assert_ok!(Elections::remove_voter(Origin::signed(4)));

			// 5 will persist as candidates despite not being in the list.
			assert_eq!(Elections::candidates(), vec![2, 3]);

			System::set_block_number(10);
			assert_ok!(Elections::end_block(System::block_number()));

			// 4 removed; 5 and 3 are the new best.
			assert_eq!(Elections::members_ids(), vec![3, 5]);
		});
	}

	#[test]
	fn election_state_is_uninterrupted() {
		// what I mean by uninterrupted:
		// given no input or stimulants the same members are re-elected.
		ExtBuilder::default().desired_runners_up(2).build().execute_with(|| {
			assert_ok!(Elections::submit_candidacy(Origin::signed(5)));
			assert_ok!(Elections::submit_candidacy(Origin::signed(4)));
			assert_ok!(Elections::submit_candidacy(Origin::signed(3)));
			assert_ok!(Elections::submit_candidacy(Origin::signed(2)));

			assert_ok!(Elections::vote(Origin::signed(5), vec![5], 50));
			assert_ok!(Elections::vote(Origin::signed(4), vec![4], 40));
			assert_ok!(Elections::vote(Origin::signed(3), vec![3], 30));
			assert_ok!(Elections::vote(Origin::signed(2), vec![2], 20));

			let check_at_block = |b: u32| {
				System::set_block_number(b.into());
				assert_ok!(Elections::end_block(System::block_number()));
				// we keep re-electing the same folks.
				assert_eq!(Elections::members(), vec![(4, 40), (5, 50)]);
				assert_eq!(Elections::runners_up(), vec![(2, 20), (3, 30)]);
				// no new candidates but old members and runners-up are always added.
				assert_eq!(Elections::candidates(), vec![]);
				assert_eq!(Elections::election_rounds(), b / 5);
				assert_eq_uvec!(all_voters(), vec![2, 3, 4, 5]);
			};

			// this state will always persist when no further input is given.
			check_at_block(5);
			check_at_block(10);
			check_at_block(15);
			check_at_block(20);
		});
	}

	#[test]
	fn remove_members_triggers_election() {
		ExtBuilder::default().build().execute_with(|| {
			assert_ok!(Elections::submit_candidacy(Origin::signed(5)));
			assert_ok!(Elections::submit_candidacy(Origin::signed(4)));

			assert_ok!(Elections::vote(Origin::signed(4), vec![4], 40));
			assert_ok!(Elections::vote(Origin::signed(5), vec![5], 50));

			System::set_block_number(5);
			assert_ok!(Elections::end_block(System::block_number()));
			assert_eq!(Elections::members_ids(), vec![4, 5]);
			assert_eq!(Elections::election_rounds(), 1);

			// a new candidate
			assert_ok!(Elections::submit_candidacy(Origin::signed(3)));
			assert_ok!(Elections::vote(Origin::signed(3), vec![3], 30));

			assert_ok!(Elections::remove_member(Origin::ROOT, 4));

			assert_eq!(balances(&4), (35, 2)); // slashed
			assert_eq!(Elections::election_rounds(), 2); // new election round
			assert_eq!(Elections::members_ids(), vec![3, 5]); // new members
		});
	}

	#[test]
	fn seats_should_be_released_when_no_vote() {
		ExtBuilder::default().build().execute_with(|| {
			assert_ok!(Elections::submit_candidacy(Origin::signed(5)));
			assert_ok!(Elections::submit_candidacy(Origin::signed(4)));
			assert_ok!(Elections::submit_candidacy(Origin::signed(3)));

			assert_ok!(Elections::vote(Origin::signed(2), vec![3], 20));
			assert_ok!(Elections::vote(Origin::signed(3), vec![3], 30));
			assert_ok!(Elections::vote(Origin::signed(4), vec![4], 40));
			assert_ok!(Elections::vote(Origin::signed(5), vec![5], 50));

			assert_eq!(<Candidates<Test>>::decode_len().unwrap(), 3);

			assert_eq!(Elections::election_rounds(), 0);

			System::set_block_number(5);
			assert_ok!(Elections::end_block(System::block_number()));
			assert_eq!(Elections::members_ids(), vec![3, 5]);
			assert_eq!(Elections::election_rounds(), 1);

			assert_ok!(Elections::remove_voter(Origin::signed(2)));
			assert_ok!(Elections::remove_voter(Origin::signed(3)));
			assert_ok!(Elections::remove_voter(Origin::signed(4)));
			assert_ok!(Elections::remove_voter(Origin::signed(5)));

			// meanwhile, no one cares to become a candidate again.
			System::set_block_number(10);
			assert_ok!(Elections::end_block(System::block_number()));
			assert_eq!(Elections::members_ids(), vec![]);
			assert_eq!(Elections::election_rounds(), 2);
		});
	}

	#[test]
	fn incoming_outgoing_are_reported() {
		ExtBuilder::default().build().execute_with(|| {
			assert_ok!(Elections::submit_candidacy(Origin::signed(4)));
			assert_ok!(Elections::submit_candidacy(Origin::signed(5)));

			assert_ok!(Elections::vote(Origin::signed(4), vec![4], 40));
			assert_ok!(Elections::vote(Origin::signed(5), vec![5], 50));

			System::set_block_number(5);
			assert_ok!(Elections::end_block(System::block_number()));
			assert_eq!(Elections::members_ids(), vec![4, 5]);

			assert_ok!(Elections::submit_candidacy(Origin::signed(1)));
			assert_ok!(Elections::submit_candidacy(Origin::signed(2)));
			assert_ok!(Elections::submit_candidacy(Origin::signed(3)));

			// 5 will change their vote and becomes an `outgoing`
			assert_ok!(Elections::vote(Origin::signed(5), vec![4], 8));
			// 4 will stay in the set
			assert_ok!(Elections::vote(Origin::signed(4), vec![4], 40));
			// 3 will become a winner
			assert_ok!(Elections::vote(Origin::signed(3), vec![3], 30));
			// these two are losers.
			assert_ok!(Elections::vote(Origin::signed(2), vec![2], 20));
			assert_ok!(Elections::vote(Origin::signed(1), vec![1], 10));

			System::set_block_number(10);
			assert_ok!(Elections::end_block(System::block_number()));

			// 3, 4 are new members, must still be bonded, nothing slashed.
			assert_eq!(Elections::members(), vec![(3, 30), (4, 48)]);
			assert_eq!(balances(&3), (25, 5));
			assert_eq!(balances(&4), (35, 5));

			// 1 is a loser, slashed by 3.
			assert_eq!(balances(&1), (5, 2));

			// 5 is an outgoing loser. will also get slashed.
			assert_eq!(balances(&5), (45, 2));

<<<<<<< HEAD
			assert_eq!(
				System::events()[6].event,
				Event::elections_phragmen(RawEvent::NewTerm(vec![(4, 40), (5, 50)])),
			);
=======
			assert!(System::events().iter().any(|event| {
				event.event == Event::elections(RawEvent::NewTerm(vec![(4, 40), (5, 50)]))
			}));
>>>>>>> 86888984
		})
	}

	#[test]
	fn invalid_votes_are_moot() {
		ExtBuilder::default().build().execute_with(|| {
			assert_ok!(Elections::submit_candidacy(Origin::signed(4)));
			assert_ok!(Elections::submit_candidacy(Origin::signed(3)));

			assert_ok!(Elections::vote(Origin::signed(3), vec![3], 30));
			assert_ok!(Elections::vote(Origin::signed(4), vec![4], 40));
			assert_ok!(Elections::vote(Origin::signed(5), vec![10], 50));

			System::set_block_number(5);
			assert_ok!(Elections::end_block(System::block_number()));

			assert_eq_uvec!(Elections::members_ids(), vec![3, 4]);
			assert_eq!(Elections::election_rounds(), 1);
		});
	}

	#[test]
	fn members_are_sorted_based_on_id_runners_on_merit() {
		ExtBuilder::default().desired_runners_up(2).build().execute_with(|| {
			assert_ok!(Elections::submit_candidacy(Origin::signed(5)));
			assert_ok!(Elections::submit_candidacy(Origin::signed(4)));
			assert_ok!(Elections::submit_candidacy(Origin::signed(3)));
			assert_ok!(Elections::submit_candidacy(Origin::signed(2)));

			assert_ok!(Elections::vote(Origin::signed(2), vec![3], 20));
			assert_ok!(Elections::vote(Origin::signed(3), vec![2], 30));
			assert_ok!(Elections::vote(Origin::signed(4), vec![5], 40));
			assert_ok!(Elections::vote(Origin::signed(5), vec![4], 50));

			System::set_block_number(5);
			assert_ok!(Elections::end_block(System::block_number()));
			// id: low -> high.
			assert_eq!(Elections::members(), vec![(4, 50), (5, 40)]);
			// merit: low -> high.
			assert_eq!(Elections::runners_up(), vec![(3, 20), (2, 30)]);
		});
	}

	#[test]
	fn candidates_are_sorted() {
		ExtBuilder::default().build().execute_with(|| {
			assert_ok!(Elections::submit_candidacy(Origin::signed(5)));
			assert_ok!(Elections::submit_candidacy(Origin::signed(3)));

			assert_eq!(Elections::candidates(), vec![3, 5]);

			assert_ok!(Elections::submit_candidacy(Origin::signed(2)));
			assert_ok!(Elections::submit_candidacy(Origin::signed(4)));
			assert_ok!(Elections::renounce_candidacy(Origin::signed(3)));

			assert_eq!(Elections::candidates(), vec![2, 4, 5]);
		})
	}

	#[test]
	fn runner_up_replacement_maintains_members_order() {
		ExtBuilder::default().desired_runners_up(2).build().execute_with(|| {
			assert_ok!(Elections::submit_candidacy(Origin::signed(5)));
			assert_ok!(Elections::submit_candidacy(Origin::signed(4)));
			assert_ok!(Elections::submit_candidacy(Origin::signed(2)));

			assert_ok!(Elections::vote(Origin::signed(2), vec![5], 20));
			assert_ok!(Elections::vote(Origin::signed(4), vec![4], 40));
			assert_ok!(Elections::vote(Origin::signed(5), vec![2], 50));

			System::set_block_number(5);
			assert_ok!(Elections::end_block(System::block_number()));

			assert_eq!(Elections::members_ids(), vec![2, 4]);
			assert_ok!(Elections::remove_member(Origin::ROOT, 2));
			assert_eq!(Elections::members_ids(), vec![4, 5]);
		});
	}

	#[test]
	fn runner_up_replacement_works_when_out_of_order() {
		ExtBuilder::default().desired_runners_up(2).build().execute_with(|| {
			assert_ok!(Elections::submit_candidacy(Origin::signed(5)));
			assert_ok!(Elections::submit_candidacy(Origin::signed(4)));
			assert_ok!(Elections::submit_candidacy(Origin::signed(3)));
			assert_ok!(Elections::submit_candidacy(Origin::signed(2)));

			assert_ok!(Elections::vote(Origin::signed(2), vec![5], 20));
			assert_ok!(Elections::vote(Origin::signed(3), vec![3], 30));
			assert_ok!(Elections::vote(Origin::signed(4), vec![4], 40));
			assert_ok!(Elections::vote(Origin::signed(5), vec![2], 50));

			System::set_block_number(5);
			assert_ok!(Elections::end_block(System::block_number()));

			assert_eq!(Elections::members_ids(), vec![2, 4]);
			assert_ok!(Elections::renounce_candidacy(Origin::signed(3)));
		});
	}

	#[test]
	fn can_renounce_candidacy_member_with_runners_bond_is_refunded() {
		ExtBuilder::default().desired_runners_up(2).build().execute_with(|| {
			assert_ok!(Elections::submit_candidacy(Origin::signed(5)));
			assert_ok!(Elections::submit_candidacy(Origin::signed(4)));
			assert_ok!(Elections::submit_candidacy(Origin::signed(3)));
			assert_ok!(Elections::submit_candidacy(Origin::signed(2)));

			assert_ok!(Elections::vote(Origin::signed(5), vec![5], 50));
			assert_ok!(Elections::vote(Origin::signed(4), vec![4], 40));
			assert_ok!(Elections::vote(Origin::signed(3), vec![3], 30));
			assert_ok!(Elections::vote(Origin::signed(2), vec![2], 20));

			System::set_block_number(5);
			assert_ok!(Elections::end_block(System::block_number()));

			assert_eq!(Elections::members_ids(), vec![4, 5]);
			assert_eq!(Elections::runners_up_ids(), vec![2, 3]);

			assert_ok!(Elections::renounce_candidacy(Origin::signed(4)));
			assert_eq!(balances(&4), (38, 2)); // 2 is voting bond.

			assert_eq!(Elections::members_ids(), vec![3, 5]);
			assert_eq!(Elections::runners_up_ids(), vec![2]);
		})
	}

	#[test]
	fn can_renounce_candidacy_member_without_runners_bond_is_refunded() {
		ExtBuilder::default().desired_runners_up(2).build().execute_with(|| {
			assert_ok!(Elections::submit_candidacy(Origin::signed(5)));
			assert_ok!(Elections::submit_candidacy(Origin::signed(4)));

			assert_ok!(Elections::vote(Origin::signed(5), vec![5], 50));
			assert_ok!(Elections::vote(Origin::signed(4), vec![4], 40));

			System::set_block_number(5);
			assert_ok!(Elections::end_block(System::block_number()));

			assert_ok!(Elections::submit_candidacy(Origin::signed(3)));
			assert_ok!(Elections::submit_candidacy(Origin::signed(2)));
			assert_ok!(Elections::vote(Origin::signed(3), vec![3], 30));
			assert_ok!(Elections::vote(Origin::signed(2), vec![2], 20));

			assert_eq!(Elections::members_ids(), vec![4, 5]);
			assert_eq!(Elections::runners_up_ids(), vec![]);
			assert_eq!(Elections::candidates(), vec![2, 3]);

			assert_ok!(Elections::renounce_candidacy(Origin::signed(4)));
			assert_eq!(balances(&4), (38, 2)); // 2 is voting bond.

			// no replacement
			assert_eq!(Elections::members_ids(), vec![5]);
			assert_eq!(Elections::runners_up_ids(), vec![]);
			// still candidate
			assert_eq!(Elections::candidates(), vec![2, 3]);
		})
	}

	#[test]
	fn can_renounce_candidacy_runner() {
		ExtBuilder::default().desired_runners_up(2).build().execute_with(|| {
			assert_ok!(Elections::submit_candidacy(Origin::signed(5)));
			assert_ok!(Elections::submit_candidacy(Origin::signed(4)));
			assert_ok!(Elections::submit_candidacy(Origin::signed(3)));
			assert_ok!(Elections::submit_candidacy(Origin::signed(2)));

			assert_ok!(Elections::vote(Origin::signed(5), vec![4], 50));
			assert_ok!(Elections::vote(Origin::signed(4), vec![5], 40));
			assert_ok!(Elections::vote(Origin::signed(3), vec![3], 30));
			assert_ok!(Elections::vote(Origin::signed(2), vec![2], 20));

			System::set_block_number(5);
			assert_ok!(Elections::end_block(System::block_number()));

			assert_eq!(Elections::members_ids(), vec![4, 5]);
			assert_eq!(Elections::runners_up_ids(), vec![2, 3]);

			assert_ok!(Elections::renounce_candidacy(Origin::signed(3)));
			assert_eq!(balances(&3), (28, 2)); // 2 is voting bond.

			assert_eq!(Elections::members_ids(), vec![4, 5]);
			assert_eq!(Elections::runners_up_ids(), vec![2]);
		})
	}

	#[test]
	fn can_renounce_candidacy_candidate() {
		ExtBuilder::default().build().execute_with(|| {
			assert_ok!(Elections::submit_candidacy(Origin::signed(5)));
			assert_eq!(balances(&5), (47, 3));
			assert_eq!(Elections::candidates(), vec![5]);

			assert_ok!(Elections::renounce_candidacy(Origin::signed(5)));
			assert_eq!(balances(&5), (50, 0));
			assert_eq!(Elections::candidates(), vec![]);
		})
	}

	#[test]
	fn wrong_renounce_candidacy_should_fail() {
		ExtBuilder::default().build().execute_with(|| {
			assert_noop!(
				Elections::renounce_candidacy(Origin::signed(5)),
				Error::<Test>::InvalidOrigin,
			);
		})
	}

	#[test]
	fn behavior_with_dupe_candidate() {
		ExtBuilder::default().desired_runners_up(2).build().execute_with(|| {
			<Candidates<Test>>::put(vec![1, 1, 2, 3, 4]);

			assert_ok!(Elections::vote(Origin::signed(5), vec![1], 50));
			assert_ok!(Elections::vote(Origin::signed(4), vec![4], 40));
			assert_ok!(Elections::vote(Origin::signed(3), vec![3], 30));
			assert_ok!(Elections::vote(Origin::signed(2), vec![2], 20));

			System::set_block_number(5);
			assert_ok!(Elections::end_block(System::block_number()));

			assert_eq!(Elections::members_ids(), vec![1, 4]);
			assert_eq!(Elections::runners_up_ids(), vec![2, 3]);
			assert_eq!(Elections::candidates(), vec![]);
		})
	}
}<|MERGE_RESOLUTION|>--- conflicted
+++ resolved
@@ -1083,12 +1083,8 @@
 			VOTING_BOND.with(|v| *v.borrow_mut() = self.voter_bond);
 			TERM_DURATION.with(|v| *v.borrow_mut() = self.term_duration);
 			DESIRED_RUNNERS_UP.with(|v| *v.borrow_mut() = self.desired_runners_up);
-<<<<<<< HEAD
 			MEMBERS.with(|m| *m.borrow_mut() = self.genesis_members.iter().map(|(m, _)| m.clone()).collect::<Vec<_>>());
-			GenesisConfig {
-=======
 			let mut ext: sp_io::TestExternalities = GenesisConfig {
->>>>>>> 86888984
 				pallet_balances: Some(pallet_balances::GenesisConfig::<Test>{
 					balances: vec![
 						(1, 10 * self.balance_factor),
@@ -1099,16 +1095,12 @@
 						(6, 60 * self.balance_factor)
 					],
 				}),
-<<<<<<< HEAD
 				elections_phragmen: Some(elections_phragmen::GenesisConfig::<Test> {
 					members: self.genesis_members
 				}),
-			}.build_storage().unwrap().into()
-=======
 			}.build_storage().unwrap().into();
 			ext.execute_with(|| System::set_block_number(1));
 			ext
->>>>>>> 86888984
 		}
 	}
 
@@ -1623,16 +1615,9 @@
 			assert_eq!(balances(&5), (45, 5));
 
 			assert_ok!(Elections::report_defunct_voter(Origin::signed(5), 3));
-<<<<<<< HEAD
-			assert_eq!(
-				System::events()[7].event,
-				Event::elections_phragmen(RawEvent::VoterReported(3, 5, true))
-			);
-=======
 			assert!(System::events().iter().any(|event| {
-				event.event == Event::elections(RawEvent::VoterReported(3, 5, true))
+				event.event == Event::elections_phragmen(RawEvent::VoterReported(3, 5, true))
 			}));
->>>>>>> 86888984
 
 			assert_eq!(balances(&3), (28, 0));
 			assert_eq!(balances(&5), (47, 5));
@@ -1658,16 +1643,9 @@
 			assert_eq!(balances(&5), (45, 5));
 
 			assert_ok!(Elections::report_defunct_voter(Origin::signed(5), 4));
-<<<<<<< HEAD
-			assert_eq!(
-				System::events()[7].event,
-				Event::elections_phragmen(RawEvent::VoterReported(4, 5, false))
-			);
-=======
 			assert!(System::events().iter().any(|event| {
-				event.event == Event::elections(RawEvent::VoterReported(4, 5, false))
+				event.event == Event::elections_phragmen(RawEvent::VoterReported(4, 5, false))
 			}));
->>>>>>> 86888984
 
 			assert_eq!(balances(&4), (35, 5));
 			assert_eq!(balances(&5), (45, 3));
@@ -2075,16 +2053,9 @@
 			// 5 is an outgoing loser. will also get slashed.
 			assert_eq!(balances(&5), (45, 2));
 
-<<<<<<< HEAD
-			assert_eq!(
-				System::events()[6].event,
-				Event::elections_phragmen(RawEvent::NewTerm(vec![(4, 40), (5, 50)])),
-			);
-=======
 			assert!(System::events().iter().any(|event| {
-				event.event == Event::elections(RawEvent::NewTerm(vec![(4, 40), (5, 50)]))
+				event.event == Event::elections_phragmen(RawEvent::NewTerm(vec![(4, 40), (5, 50)]))
 			}));
->>>>>>> 86888984
 		})
 	}
 
