--- conflicted
+++ resolved
@@ -96,19 +96,11 @@
 	dispatch::{DispatchResultWithPostInfo, WithPostDispatchInfo},
 	traits::{
 		Currency, Get, LockableCurrency, LockIdentifier, ReservableCurrency, WithdrawReasons,
-<<<<<<< HEAD
-		ChangeMembers, OnUnbalanced, WithdrawReason, Contains, BalanceStatus, InitializeMembers,
+		ChangeMembers, OnUnbalanced, WithdrawReason, Contains, InitializeMembers, BalanceStatus,
 		ContainsLengthBound, CurrencyToVote,
-	}
-};
-use sp_npos_elections::{build_support_map, VoteWeight, ElectionResult};
-=======
-		ChangeMembers, OnUnbalanced, WithdrawReason, Contains, InitializeMembers, BalanceStatus,
-		ContainsLengthBound,
 	}
 };
 use sp_npos_elections::{ExtendedBalance, VoteWeight, ElectionResult};
->>>>>>> 81f3e7ca
 use frame_system::{ensure_signed, ensure_root};
 
 mod benchmarking;
@@ -873,25 +865,18 @@
 		// previous runners_up are also always candidates for the next round.
 		candidates.append(&mut Self::runners_up_ids());
 
-<<<<<<< HEAD
-
-		// helper closures to deal with balance/stake.
-		let total_issuance = T::Currency::total_issuance();
-		let stake_of = |who: &T::AccountId| -> VoteWeight {
-			<T::CurrencyToVote>::to_vote(Self::locked_stake_of(who), total_issuance)
-=======
 		if candidates.len().is_zero() {
 			Self::deposit_event(RawEvent::EmptyTerm);
 			return;
 		}
 
 		// helper closures to deal with balance/stake.
+		let total_issuance = T::Currency::total_issuance();
 		let to_votes = |b: BalanceOf<T>| -> VoteWeight {
-			<T::CurrencyToVote as Convert<BalanceOf<T>, VoteWeight>>::convert(b)
+			T::CurrencyToVote::to_vote(b, total_issuance)
 		};
 		let to_balance = |e: ExtendedBalance| -> BalanceOf<T> {
-			<T::CurrencyToVote as Convert<ExtendedBalance, BalanceOf<T>>>::convert(e)
->>>>>>> 81f3e7ca
+			T::CurrencyToVote::to_currency(e, total_issuance)
 		};
 
 		// used for prime election.
@@ -901,19 +886,10 @@
 		// used for phragmen.
 		let voters_and_votes = voters_and_stakes.iter()
 			.cloned()
-<<<<<<< HEAD
-			.map(|(voter, stake, targets)|
-				(voter, <T::CurrencyToVote>::to_vote(stake, total_issuance), targets)
-			)
-			.collect::<Vec<_>>();
-
-		let maybe_phragmen_result = sp_npos_elections::seq_phragmen::<T::AccountId, Perbill>(
-=======
 			.map(|(voter, stake, votes)| { (voter, to_votes(stake), votes)} )
 			.collect::<Vec<_>>();
 
 		let _ = sp_npos_elections::seq_phragmen::<T::AccountId, Perbill>(
->>>>>>> 81f3e7ca
 			num_to_elect,
 			candidates,
 			voters_and_votes.clone(),
@@ -937,28 +913,6 @@
 			// exposed candidates, cleaning any previous members, and so on. For now, in favour of
 			// readability and veracity, we keep it simple.
 
-<<<<<<< HEAD
-			let staked_assignments = sp_npos_elections::assignment_ratio_to_staked(
-				assignments,
-				stake_of,
-			);
-
-			let (support_map, _) = build_support_map::<T::AccountId>(&new_set, &staked_assignments);
-
-			let new_set_with_stake = new_set
-				.into_iter()
-				.map(|ref m| {
-					let support = support_map.get(m)
-						.expect(
-							"entire new_set was given to build_support_map; en entry must be \
-							created for each item; qed"
-						);
-					(m.clone(), <T::CurrencyToVote>::to_currency(support.total, total_issuance))
-				})
-				.collect::<Vec<(T::AccountId, BalanceOf<T>)>>();
-
-=======
->>>>>>> 81f3e7ca
 			// split new set into winners and runners up.
 			let split_point = desired_seats.min(new_set_with_stake.len());
 			let mut new_members = (&new_set_with_stake[..split_point]).to_vec();
