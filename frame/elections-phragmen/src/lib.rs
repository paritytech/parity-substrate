--- conflicted
+++ resolved
@@ -257,13 +257,8 @@
 		const VotingBond: BalanceOf<T> = T::VotingBond::get();
 		const DesiredMembers: u32 = T::DesiredMembers::get();
 		const DesiredRunnersUp: u32 = T::DesiredRunnersUp::get();
-<<<<<<< HEAD
-        const TermDuration: T::BlockNumber = T::TermDuration::get();
-        const ModuleId: LockIdentifier  = T::ModuleId::get();
-=======
 		const TermDuration: T::BlockNumber = T::TermDuration::get();
 		const ModuleId: LockIdentifier  = T::ModuleId::get();
->>>>>>> 7817e571
 
 		/// Vote for a set of candidates for the upcoming round of election.
 		///
@@ -310,11 +305,7 @@
 
 			// lock
 			T::Currency::set_lock(
-<<<<<<< HEAD
-                T::ModuleId::get(),
-=======
 				T::ModuleId::get(),
->>>>>>> 7817e571
 				&who,
 				locked_balance,
 				WithdrawReasons::except(WithdrawReason::TransactionPayment),
@@ -936,11 +927,7 @@
 
 	parameter_types! {
 		pub const ExistentialDeposit: u64 = 1;
-<<<<<<< HEAD
-    }
-=======
-	}
->>>>>>> 7817e571
+	}
 
 	impl pallet_balances::Trait for Test {
 		type Balance = u64;
@@ -1046,11 +1033,7 @@
 	}
 
 	impl Trait for Test {
-<<<<<<< HEAD
-        type ModuleId = ElectionsPhragmenModuleId;
-=======
 		type ModuleId = ElectionsPhragmenModuleId;
->>>>>>> 7817e571
 		type Event = Event;
 		type Currency = Balances;
 		type CurrencyToVote = CurrencyToVoteHandler;
@@ -1158,11 +1141,7 @@
 
 	fn has_lock(who: &u64) -> u64 {
 		let lock = Balances::locks(who)[0].clone();
-<<<<<<< HEAD
-		assert_eq!(lock.id, *b"phrelect"); // TODO REVIEW if this is ok test
-=======
 		assert_eq!(lock.id, ElectionsPhragmenModuleId::get());
->>>>>>> 7817e571
 		lock.amount
 	}
 
