--- conflicted
+++ resolved
@@ -1045,17 +1045,12 @@
 			Self::deposit_event(Event::NewTerm(new_members_sorted_by_id));
 			<ElectionRounds<T>>::mutate(|v| *v += 1);
 		}).map_err(|e| {
-<<<<<<< HEAD
-			frame_support::debug::error!("elections-phragmen: failed to run election [{:?}].", e);
-			Self::deposit_event(Event::ElectionError);
-=======
 			log::error!(
 				target: "runtime::elections-phragmen",
 				"Failed to run election [{:?}].",
 				e,
 			);
 			Self::deposit_event(RawEvent::ElectionError);
->>>>>>> f3b3e624
 		});
 
 		T::WeightInfo::election_phragmen(weight_candidates, weight_voters, weight_edges)
