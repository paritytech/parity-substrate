--- conflicted
+++ resolved
@@ -68,23 +68,6 @@
 	<Candidates<T>>::decode_len().unwrap_or(0usize) as u32
 }
 
-<<<<<<< HEAD
-=======
-/// Get the number of votes of a voter.
-fn vote_count_of<T: Config>(who: &T::AccountId) -> u32 {
-	<Voting<T>>::get(who).1.len() as u32
-}
-
-/// A `DefunctVoter` struct with correct value
-fn defunct_for<T: Config>(who: T::AccountId) -> DefunctVoter<Lookup<T>> {
-	DefunctVoter {
-		who: as_lookup::<T>(who.clone()),
-		candidate_count: candidate_count::<T>(),
-		vote_count: vote_count_of::<T>(&who),
-	}
-}
-
->>>>>>> f884296f
 /// Add `c` new candidates.
 fn submit_candidates<T: Config>(c: u32, prefix: &'static str)
 	-> Result<Vec<T::AccountId>, &'static str>
@@ -113,13 +96,8 @@
 
 
 /// Submit one voter.
-<<<<<<< HEAD
-fn submit_voter<T: Trait>(caller: T::AccountId, votes: Vec<T::AccountId>, stake: BalanceOf<T>)
+fn submit_voter<T: Config>(caller: T::AccountId, votes: Vec<T::AccountId>, stake: BalanceOf<T>)
 	-> frame_support::dispatch::DispatchResultWithPostInfo
-=======
-fn submit_voter<T: Config>(caller: T::AccountId, votes: Vec<T::AccountId>, stake: BalanceOf<T>)
-	-> Result<(), sp_runtime::DispatchError>
->>>>>>> f884296f
 {
 	<Elections<T>>::vote(RawOrigin::Signed(caller).into(), votes, stake)
 }
