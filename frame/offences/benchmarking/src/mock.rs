// This file is part of Substrate.

// Copyright (C) 2020-2021 Parity Technologies (UK) Ltd.
// SPDX-License-Identifier: Apache-2.0

// Licensed under the Apache License, Version 2.0 (the "License");
// you may not use this file except in compliance with the License.
// You may obtain a copy of the License at
//
// 	http://www.apache.org/licenses/LICENSE-2.0
//
// Unless required by applicable law or agreed to in writing, software
// distributed under the License is distributed on an "AS IS" BASIS,
// WITHOUT WARRANTIES OR CONDITIONS OF ANY KIND, either express or implied.
// See the License for the specific language governing permissions and
// limitations under the License.

//! Mock file for offences benchmarking.

#![cfg(test)]

use super::*;
use frame_support::{
	parameter_types,
	weights::{Weight, constants::WEIGHT_PER_SECOND},
};
use frame_system as system;
use sp_runtime::{
	traits::IdentityLookup,
	testing::{Header, UintAuthorityId},
};
use frame_election_provider_support::onchain;
use pallet_session::historical as pallet_session_historical;

type AccountId = u64;
type AccountIndex = u32;
type BlockNumber = u64;
type Balance = u64;

parameter_types! {
	pub BlockWeights: frame_system::limits::BlockWeights =
		frame_system::limits::BlockWeights::simple_max(2 * WEIGHT_PER_SECOND);
}

impl frame_system::Config for Test {
	type BaseCallFilter = ();
	type BlockWeights = ();
	type BlockLength = ();
	type DbWeight = ();
	type Origin = Origin;
	type Index = AccountIndex;
	type BlockNumber = BlockNumber;
	type Call = Call;
	type Hash = sp_core::H256;
	type Hashing = ::sp_runtime::traits::BlakeTwo256;
	type AccountId = AccountId;
	type Lookup = IdentityLookup<Self::AccountId>;
	type Header = sp_runtime::testing::Header;
	type Event = Event;
	type BlockHashCount = ();
	type Version = ();
	type PalletInfo = PalletInfo;
	type AccountData = pallet_balances::AccountData<u64>;
	type OnNewAccount = ();
	type OnKilledAccount = ();
	type SystemWeightInfo = ();
	type SS58Prefix = ();
}
parameter_types! {
	pub const ExistentialDeposit: Balance = 10;
}
impl pallet_balances::Config for Test {
	type MaxLocks = ();
	type Balance = Balance;
	type Event = Event;
	type DustRemoval = ();
	type ExistentialDeposit = ExistentialDeposit;
	type AccountStore = System;
	type WeightInfo = ();
}

parameter_types! {
	pub const MinimumPeriod: u64 = 5;
}
impl pallet_timestamp::Config for Test {
	type Moment = u64;
	type OnTimestampSet = ();
	type MinimumPeriod = MinimumPeriod;
	type WeightInfo = ();
}
impl pallet_session::historical::Config for Test {
	type FullIdentification = pallet_staking::Exposure<AccountId, Balance>;
	type FullIdentificationOf = pallet_staking::ExposureOf<Test>;
}

sp_runtime::impl_opaque_keys! {
	pub struct SessionKeys {
		pub foo: sp_runtime::testing::UintAuthorityId,
	}
}

pub struct TestSessionHandler;
impl pallet_session::SessionHandler<AccountId> for TestSessionHandler {
	const KEY_TYPE_IDS: &'static [sp_runtime::KeyTypeId] = &[];

	fn on_genesis_session<Ks: sp_runtime::traits::OpaqueKeys>(_validators: &[(AccountId, Ks)]) {}

	fn on_new_session<Ks: sp_runtime::traits::OpaqueKeys>(
		_: bool,
		_: &[(AccountId, Ks)],
		_: &[(AccountId, Ks)],
	) {}

	fn on_disabled(_: usize) {}
}

parameter_types! {
	pub const Period: u64 = 1;
	pub const Offset: u64 = 0;
}

impl pallet_session::Config for Test {
	type SessionManager = pallet_session::historical::NoteHistoricalRoot<Test, Staking>;
	type Keys = SessionKeys;
	type ShouldEndSession = pallet_session::PeriodicSessions<Period, Offset>;
	type NextSessionRotation = pallet_session::PeriodicSessions<Period, Offset>;
	type SessionHandler = TestSessionHandler;
	type Event = Event;
	type ValidatorId = AccountId;
	type ValidatorIdOf = pallet_staking::StashOf<Test>;
	type DisabledValidatorsThreshold = ();
	type WeightInfo = ();
}

pallet_staking_reward_curve::build! {
	const I_NPOS: sp_runtime::curve::PiecewiseLinear<'static> = curve!(
		min_inflation: 0_025_000,
		max_inflation: 0_100_000,
		ideal_stake: 0_500_000,
		falloff: 0_050_000,
		max_piece_count: 40,
		test_precision: 0_005_000,
	);
}
parameter_types! {
	pub const RewardCurve: &'static sp_runtime::curve::PiecewiseLinear<'static> = &I_NPOS;
	pub const MaxNominatorRewardedPerValidator: u32 = 64;
}

pub type Extrinsic = sp_runtime::testing::TestXt<Call, ()>;

impl onchain::Config for Test {
	type AccountId = AccountId;
	type BlockNumber = BlockNumber;
	type BlockWeights = ();
	type Accuracy = Perbill;
	type DataProvider = Staking;
}

impl pallet_staking::Config for Test {
	const MAX_NOMINATIONS: u32 = 16;
	type Currency = Balances;
	type UnixTime = pallet_timestamp::Pallet<Self>;
	type CurrencyToVote = frame_support::traits::SaturatingCurrencyToVote;
	type RewardRemainder = ();
	type Event = Event;
	type Slash = ();
	type Reward = ();
	type SessionsPerEra = ();
	type SlashDeferDuration = ();
	type SlashCancelOrigin = frame_system::EnsureRoot<Self::AccountId>;
	type BondingDuration = ();
	type SessionInterface = Self;
	type EraPayout = pallet_staking::ConvertCurve<RewardCurve>;
	type NextNewSession = Session;
	type MaxNominatorRewardedPerValidator = MaxNominatorRewardedPerValidator;
	type ElectionProvider = onchain::OnChainSequentialPhragmen<Self>;
	type WeightInfo = ();
}

impl pallet_im_online::Config for Test {
	type AuthorityId = UintAuthorityId;
	type Event = Event;
	type ValidatorSet = Historical;
	type NextSessionRotation = pallet_session::PeriodicSessions<Period, Offset>;
	type ReportUnresponsiveness = Offences;
	type UnsignedPriority = ();
	type WeightInfo = ();
}

parameter_types! {
	pub OffencesWeightSoftLimit: Weight = Perbill::from_percent(60) * BlockWeights::get().max_block;
}

impl pallet_offences::Config for Test {
	type Event = Event;
	type IdentificationTuple = pallet_session::historical::IdentificationTuple<Self>;
	type OnOffenceHandler = Staking;
	type WeightSoftLimit = OffencesWeightSoftLimit;
}

impl<T> frame_system::offchain::SendTransactionTypes<T> for Test where Call: From<T> {
	type Extrinsic = Extrinsic;
	type OverarchingCall = Call;
}

impl crate::Config for Test {}

pub type Block = sp_runtime::generic::Block<Header, UncheckedExtrinsic>;
pub type UncheckedExtrinsic = sp_runtime::generic::UncheckedExtrinsic<u32, Call, u64, ()>;

frame_support::construct_runtime!(
	pub enum Test where
		Block = Block,
		NodeBlock = Block,
		UncheckedExtrinsic = UncheckedExtrinsic
	{
<<<<<<< HEAD
		System: system::{Module, Call, Event<T>},
		Balances: pallet_balances::{Module, Call, Storage, Config<T>, Event<T>},
		Staking: pallet_staking::{Module, Call, Config<T>, Storage, Event<T>},
		Session: pallet_session::{Module, Call, Storage, Event, Config<T>},
		ImOnline: pallet_im_online::{Module, Call, Storage, Event<T>, ValidateUnsigned, Config<T>},
		Offences: pallet_offences::{Module, Call, Storage, Event},
		Historical: pallet_session_historical::{Module},
=======
		System: system::{Pallet, Call, Event<T>},
		Balances: pallet_balances::{Pallet, Call, Storage, Config<T>, Event<T>},
		Staking: pallet_staking::{Pallet, Call, Config<T>, Storage, Event<T>},
		Session: pallet_session::{Pallet, Call, Storage, Event, Config<T>},
		ImOnline: pallet_im_online::{Pallet, Call, Storage, Event<T>, ValidateUnsigned, Config<T>},
		Offences: pallet_offences::{Pallet, Call, Storage, Event},
		Historical: pallet_session_historical::{Pallet},
>>>>>>> 36d77bcf
	}
);

pub fn new_test_ext() -> sp_io::TestExternalities {
	let t = frame_system::GenesisConfig::default().build_storage::<Test>().unwrap();
	sp_io::TestExternalities::new(t)
}<|MERGE_RESOLUTION|>--- conflicted
+++ resolved
@@ -215,15 +215,6 @@
 		NodeBlock = Block,
 		UncheckedExtrinsic = UncheckedExtrinsic
 	{
-<<<<<<< HEAD
-		System: system::{Module, Call, Event<T>},
-		Balances: pallet_balances::{Module, Call, Storage, Config<T>, Event<T>},
-		Staking: pallet_staking::{Module, Call, Config<T>, Storage, Event<T>},
-		Session: pallet_session::{Module, Call, Storage, Event, Config<T>},
-		ImOnline: pallet_im_online::{Module, Call, Storage, Event<T>, ValidateUnsigned, Config<T>},
-		Offences: pallet_offences::{Module, Call, Storage, Event},
-		Historical: pallet_session_historical::{Module},
-=======
 		System: system::{Pallet, Call, Event<T>},
 		Balances: pallet_balances::{Pallet, Call, Storage, Config<T>, Event<T>},
 		Staking: pallet_staking::{Pallet, Call, Config<T>, Storage, Event<T>},
@@ -231,7 +222,6 @@
 		ImOnline: pallet_im_online::{Pallet, Call, Storage, Event<T>, ValidateUnsigned, Config<T>},
 		Offences: pallet_offences::{Pallet, Call, Storage, Event},
 		Historical: pallet_session_historical::{Pallet},
->>>>>>> 36d77bcf
 	}
 );
 
