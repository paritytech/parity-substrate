--- conflicted
+++ resolved
@@ -42,13 +42,8 @@
 use pallet_session::historical::{Config as HistoricalConfig, IdentificationTuple};
 use pallet_session::{Config as SessionConfig, SessionManager};
 use pallet_staking::{
-<<<<<<< HEAD
 	Module as Staking, Config as StakingConfig, RewardDestination, ValidatorPrefs, Exposure,
 	IndividualExposure, Event as StakingEvent,
-=======
-	Module as Staking, Config as StakingConfig, RewardDestination, ValidatorPrefs,
-	Exposure, IndividualExposure, MAX_NOMINATIONS, Event as StakingEvent
->>>>>>> 36d77bcf
 };
 
 const SEED: u32 = 0;
