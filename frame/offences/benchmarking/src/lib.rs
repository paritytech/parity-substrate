// Copyright 2020 Parity Technologies (UK) Ltd.
// This file is part of Substrate.

// Substrate is free software: you can redistribute it and/or modify
// it under the terms of the GNU General Public License as published by
// the Free Software Foundation, either version 3 of the License, or
// (at your option) any later version.

// Substrate is distributed in the hope that it will be useful,
// but WITHOUT ANY WARRANTY; without even the implied warranty of
// MERCHANTABILITY or FITNESS FOR A PARTICULAR PURPOSE.  See the
// GNU General Public License for more details.

// You should have received a copy of the GNU General Public License
// along with Substrate.  If not, see <http://www.gnu.org/licenses/>.

//! Offences pallet benchmarking.

#![cfg_attr(not(feature = "std"), no_std)]

mod mock;

use sp_std::prelude::*;
use sp_std::vec;

use frame_system::{RawOrigin, Module as System, Trait as SystemTrait};
use frame_benchmarking::{benchmarks, account};
use frame_support::traits::{Currency, OnInitialize};

use sp_runtime::{Perbill, traits::{Convert, StaticLookup, Saturating, UniqueSaturatedInto}};
use sp_staking::offence::{ReportOffence, Offence, OffenceDetails};

use pallet_balances::{Trait as BalancesTrait};
use pallet_babe::BabeEquivocationOffence;
use pallet_grandpa::{GrandpaEquivocationOffence, GrandpaTimeSlot};
use pallet_im_online::{Trait as ImOnlineTrait, Module as ImOnline, UnresponsivenessOffence};
use pallet_offences::{Trait as OffencesTrait, Module as Offences};
use pallet_session::historical::{Trait as HistoricalTrait, IdentificationTuple};
use pallet_session::{Trait as SessionTrait, SessionManager};
use pallet_staking::{
	Module as Staking, Trait as StakingTrait, RewardDestination, ValidatorPrefs,
	Exposure, IndividualExposure, ElectionStatus, MAX_NOMINATIONS, Event as StakingEvent
};

const SEED: u32 = 0;

const MAX_REPORTERS: u32 = 100;
const MAX_OFFENDERS: u32 = 100;
const MAX_NOMINATORS: u32 = 100;
const MAX_DEFERRED_OFFENCES: u32 = 100;

pub struct Module<T: Trait>(Offences<T>);

pub trait Trait:
	SessionTrait
	+ StakingTrait
	+ OffencesTrait
	+ ImOnlineTrait
	+ HistoricalTrait
	+ BalancesTrait
	+ IdTupleConvert<Self>
{}

/// A helper trait to make sure we can convert `IdentificationTuple` coming from historical
/// and the one required by offences.
pub trait IdTupleConvert<T: HistoricalTrait + OffencesTrait> {
	/// Convert identification tuple from `historical` trait to the one expected by `offences`.
	fn convert(id: IdentificationTuple<T>) -> <T as OffencesTrait>::IdentificationTuple;
}

impl<T: HistoricalTrait + OffencesTrait> IdTupleConvert<T> for T where
	<T as OffencesTrait>::IdentificationTuple: From<IdentificationTuple<T>>
{
	fn convert(id: IdentificationTuple<T>) -> <T as OffencesTrait>::IdentificationTuple {
		id.into()
	}
}

type LookupSourceOf<T> = <<T as SystemTrait>::Lookup as StaticLookup>::Source;
type BalanceOf<T> = <<T as StakingTrait>::Currency as Currency<<T as SystemTrait>::AccountId>>::Balance;

struct Offender<T: Trait> {
	pub controller: T::AccountId,
	pub stash: T::AccountId,
	pub nominator_stashes: Vec<T::AccountId>,
}

fn bond_amount<T: Trait>() -> BalanceOf<T> {
	T::Currency::minimum_balance().saturating_mul(10_000.into())
}

fn create_offender<T: Trait>(n: u32, nominators: u32) -> Result<Offender<T>, &'static str> {
	let stash: T::AccountId = account("stash", n, SEED);
	let controller: T::AccountId = account("controller", n, SEED);
	let controller_lookup: LookupSourceOf<T> = T::Lookup::unlookup(controller.clone());
	let reward_destination = RewardDestination::Staked;
	let raw_amount = bond_amount::<T>();
	// add twice as much balance to prevent the account from being killed.
	let free_amount = raw_amount.saturating_mul(2.into());
	T::Currency::make_free_balance_be(&stash, free_amount);
	let amount: BalanceOf<T> = raw_amount.into();
	Staking::<T>::bond(
		RawOrigin::Signed(stash.clone()).into(),
		controller_lookup.clone(),
		amount.clone(),
		reward_destination.clone(),
	)?;

	let validator_prefs = ValidatorPrefs {
		commission: Perbill::from_percent(50),
	};
	Staking::<T>::validate(RawOrigin::Signed(controller.clone()).into(), validator_prefs)?;

	let mut individual_exposures = vec![];
	let mut nominator_stashes = vec![];
	// Create n nominators
	for i in 0 .. nominators {
		let nominator_stash: T::AccountId = account("nominator stash", n * MAX_NOMINATORS + i, SEED);
		let nominator_controller: T::AccountId = account("nominator controller", n * MAX_NOMINATORS + i, SEED);
		let nominator_controller_lookup: LookupSourceOf<T> = T::Lookup::unlookup(nominator_controller.clone());
		T::Currency::make_free_balance_be(&nominator_stash, free_amount.into());

		Staking::<T>::bond(
			RawOrigin::Signed(nominator_stash.clone()).into(),
			nominator_controller_lookup.clone(),
			amount.clone(),
			reward_destination,
		)?;

		let selected_validators: Vec<LookupSourceOf<T>> = vec![controller_lookup.clone()];
		Staking::<T>::nominate(RawOrigin::Signed(nominator_controller.clone()).into(), selected_validators)?;

		individual_exposures.push(IndividualExposure {
			who: nominator_stash.clone(),
			value: amount.clone(),
		});
		nominator_stashes.push(nominator_stash.clone());
	}

	let exposure = Exposure {
		total: amount.clone() * n.into(),
		own: amount,
		others: individual_exposures,
	};
	let current_era = 0u32;
	Staking::<T>::add_era_stakers(current_era.into(), stash.clone().into(), exposure);

	Ok(Offender { controller, stash, nominator_stashes })
}

fn make_offenders<T: Trait>(num_offenders: u32, num_nominators: u32) -> Result<
	(Vec<IdentificationTuple<T>>, Vec<Offender<T>>),
	&'static str
> {
	Staking::<T>::new_session(0);

	let mut offenders = vec![];
	for i in 0 .. num_offenders {
		let offender = create_offender::<T>(i + 1, num_nominators)?;
		offenders.push(offender);
	}

	Staking::<T>::start_session(0);

	let id_tuples = offenders.iter()
		.map(|offender|
			<T as SessionTrait>::ValidatorIdOf::convert(offender.controller.clone())
				.expect("failed to get validator id from account id"))
		.map(|validator_id|
			<T as HistoricalTrait>::FullIdentificationOf::convert(validator_id.clone())
			.map(|full_id| (validator_id, full_id))
			.expect("failed to convert validator id to full identification"))
		.collect::<Vec<IdentificationTuple<T>>>();
	Ok((id_tuples, offenders))
}

#[cfg(test)]
fn check_events<T: Trait, I: Iterator<Item = <T as SystemTrait>::Event>>(expected: I) {
	let events = System::<T>::events() .into_iter()
		.map(|frame_system::EventRecord { event, .. }| event).collect::<Vec<_>>();
	let expected = expected.collect::<Vec<_>>();
	let lengths = (events.len(), expected.len());
	let length_mismatch = if lengths.0 != lengths.1 {
		fn pretty<D: std::fmt::Debug>(header: &str, ev: &[D]) {
			println!("{}", header);
			for (idx, ev) in ev.iter().enumerate() {
				println!("\t[{:04}] {:?}", idx, ev);
			}
		}
		pretty("--Got:", &events);
		pretty("--Expected:", &expected);
		format!("Mismatching length. Got: {}, expected: {}", lengths.0, lengths.1)
	} else { Default::default() };

	for (idx, (a, b)) in events.into_iter().zip(expected).enumerate() {
		assert_eq!(a, b, "Mismatch at: {}. {}", idx, length_mismatch);
	}

	if !length_mismatch.is_empty() {
		panic!(length_mismatch);
	}
}

benchmarks! {
	_ { }

	report_offence_im_online {
		let r in 1 .. MAX_REPORTERS;
		// we skip 1 offender, because in such case there is no slashing
		let o in 2 .. MAX_OFFENDERS;
		let n in 0 .. MAX_NOMINATORS.min(MAX_NOMINATIONS as u32);

		// Make r reporters
		let mut reporters = vec![];
		for i in 0 .. r {
			let reporter = account("reporter", i, SEED);
			reporters.push(reporter);
		}

<<<<<<< HEAD
		let offenders = make_offenders::<T>(o, n).expect("failed to create offenders");
=======
		// make sure reporters actually get rewarded
		Staking::<T>::set_slash_reward_fraction(Perbill::one());

		let (offenders, raw_offenders) = make_offenders::<T>(o, n)?;
>>>>>>> b85fc50a
		let keys =  ImOnline::<T>::keys();
		let validator_set_count = keys.len() as u32;

		let slash_fraction = UnresponsivenessOffence::<T::AccountId>::slash_fraction(
			offenders.len() as u32, validator_set_count,
		);
		let offence = UnresponsivenessOffence {
			session_index: 0,
			validator_set_count,
			offenders,
		};
		assert_eq!(System::<T>::event_count(), 0);
	}: {
		let _ = <T as ImOnlineTrait>::ReportUnresponsiveness::report_offence(
			reporters.clone(),
			offence
		);
	}
	verify {
		// make sure the report was not deferred
		assert!(Offences::<T>::deferred_offences().is_empty());
		let slash_amount = slash_fraction * bond_amount::<T>().unique_saturated_into() as u32;
		let reward_amount = slash_amount * (1 + n) / 2;
		let mut slash_events = raw_offenders.into_iter()
			.flat_map(|offender| {
				core::iter::once(offender.stash).chain(offender.nominator_stashes.into_iter())
			})
			.map(|stash| <T as StakingTrait>::Event::from(
				StakingEvent::<T>::Slash(stash, BalanceOf::<T>::from(slash_amount))
			))
			.collect::<Vec<_>>();
		let reward_events = reporters.into_iter()
			.flat_map(|reporter| vec![
				frame_system::Event::<T>::NewAccount(reporter.clone()).into(),
				<T as BalancesTrait>::Event::from(
					pallet_balances::Event::<T>::Endowed(reporter.clone(), (reward_amount / r).into())
				).into()
			]);

		// rewards are applied after first offender and it's nominators
		let slash_rest = slash_events.split_off(1 + n as usize);

		// make sure that all slashes have been applied
		#[cfg(test)]
		check_events::<T, _>(
			std::iter::empty()
				.chain(slash_events.into_iter().map(Into::into))
				.chain(reward_events)
				.chain(slash_rest.into_iter().map(Into::into))
				.chain(std::iter::once(<T as OffencesTrait>::Event::from(
					pallet_offences::Event::Offence(
						UnresponsivenessOffence::<T>::ID,
						0_u32.to_le_bytes().to_vec(),
						true
					)
				).into()))
		);
	}

	report_offence_grandpa {
		let r in 1 .. MAX_REPORTERS;
		let n in 0 .. MAX_NOMINATORS.min(MAX_NOMINATIONS as u32);
		let o = 1;

		// Make r reporters
		let mut reporters = vec![];
		for i in 0 .. r {
			let reporter = account("reporter", i, SEED);
			reporters.push(reporter);
		}

		// make sure reporters actually get rewarded
		Staking::<T>::set_slash_reward_fraction(Perbill::one());

		let (mut offenders, raw_offenders) = make_offenders::<T>(o, n)?;
		let keys = ImOnline::<T>::keys();

		let offence = GrandpaEquivocationOffence {
			time_slot: GrandpaTimeSlot { set_id: 0, round: 0 },
			session_index: 0,
			validator_set_count: keys.len() as u32,
			offender: T::convert(offenders.pop().unwrap()),
		};
		assert_eq!(System::<T>::event_count(), 0);
	}: {
		let _ = Offences::<T>::report_offence(reporters, offence);
	}
	verify {
		// make sure the report was not deferred
		assert!(Offences::<T>::deferred_offences().is_empty());
		// make sure that all slashes have been applied
		assert_eq!(
			System::<T>::event_count(), 0
			+ 1 // offence
			+ 2 * r // reporter (reward + endowment)
			+ o // offenders slashed
			+ o * n // nominators slashed
		);
	}

	report_offence_babe {
		let r in 1 .. MAX_REPORTERS;
		let n in 0 .. MAX_NOMINATORS.min(MAX_NOMINATIONS as u32);
		let o = 1;

		// Make r reporters
		let mut reporters = vec![];
		for i in 0 .. r {
			let reporter = account("reporter", i, SEED);
			reporters.push(reporter);
		}

		// make sure reporters actually get rewarded
		Staking::<T>::set_slash_reward_fraction(Perbill::one());

		let (mut offenders, raw_offenders) = make_offenders::<T>(o, n)?;
		let keys =  ImOnline::<T>::keys();

		let offence = BabeEquivocationOffence {
			slot: 0,
			session_index: 0,
			validator_set_count: keys.len() as u32,
			offender: T::convert(offenders.pop().unwrap()),
		};
		assert_eq!(System::<T>::event_count(), 0);
	}: {
		let _ = Offences::<T>::report_offence(reporters, offence);
	}
	verify {
		// make sure the report was not deferred
		assert!(Offences::<T>::deferred_offences().is_empty());
		// make sure that all slashes have been applied
		assert_eq!(
			System::<T>::event_count(), 0
			+ 1 // offence
			+ 2 * r // reporter (reward + endowment)
			+ o // offenders slashed
			+ o * n // nominators slashed
		);
	}

	on_initialize {
		let d in 1 .. MAX_DEFERRED_OFFENCES;
		let o = 10;
		let n = 100;

		Staking::<T>::put_election_status(ElectionStatus::Closed);

		let mut deferred_offences = vec![];
		let offenders = make_offenders::<T>(o, n)?.0;
		let offence_details = offenders.into_iter()
			.map(|offender| OffenceDetails {
				offender: T::convert(offender),
				reporters: vec![],
			})
			.collect::<Vec<_>>();

		for i in 0 .. d {
			let fractions = offence_details.iter()
				.map(|_| Perbill::from_percent(100 * (i + 1) / MAX_DEFERRED_OFFENCES))
				.collect::<Vec<_>>();
			deferred_offences.push((offence_details.clone(), fractions.clone(), 0u32));
		}

		Offences::<T>::set_deferred_offences(deferred_offences);
		assert!(!Offences::<T>::deferred_offences().is_empty());
	}: {
		Offences::<T>::on_initialize(0.into());
	}
	verify {
		// make sure that all deferred offences were reported with Ok status.
		assert!(Offences::<T>::deferred_offences().is_empty());
		assert_eq!(
			System::<T>::event_count(), d * (0
			+ o // offenders slashed
			+ o * n // nominators slashed
		));
	}
}

#[cfg(test)]
mod tests {
	use super::*;
	use crate::mock::{new_test_ext, Test};
	use frame_support::assert_ok;

	#[test]
	fn test_benchmarks() {
		new_test_ext().execute_with(|| {
			assert_ok!(test_benchmark_report_offence_im_online::<Test>());
			assert_ok!(test_benchmark_report_offence_grandpa::<Test>());
			assert_ok!(test_benchmark_report_offence_babe::<Test>());
			assert_ok!(test_benchmark_on_initialize::<Test>());
		});
	}
}<|MERGE_RESOLUTION|>--- conflicted
+++ resolved
@@ -217,14 +217,10 @@
 			reporters.push(reporter);
 		}
 
-<<<<<<< HEAD
-		let offenders = make_offenders::<T>(o, n).expect("failed to create offenders");
-=======
 		// make sure reporters actually get rewarded
 		Staking::<T>::set_slash_reward_fraction(Perbill::one());
 
 		let (offenders, raw_offenders) = make_offenders::<T>(o, n)?;
->>>>>>> b85fc50a
 		let keys =  ImOnline::<T>::keys();
 		let validator_set_count = keys.len() as u32;
 
