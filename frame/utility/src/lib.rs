// This file is part of Substrate.

// Copyright (C) 2019-2020 Parity Technologies (UK) Ltd.
// SPDX-License-Identifier: Apache-2.0

// Licensed under the Apache License, Version 2.0 (the "License");
// you may not use this file except in compliance with the License.
// You may obtain a copy of the License at
//
// 	http://www.apache.org/licenses/LICENSE-2.0
//
// Unless required by applicable law or agreed to in writing, software
// distributed under the License is distributed on an "AS IS" BASIS,
// WITHOUT WARRANTIES OR CONDITIONS OF ANY KIND, either express or implied.
// See the License for the specific language governing permissions and
// limitations under the License.

//! # Utility Module
//! A stateless module with helpers for dispatch management which does no re-authentication.
//!
//! - [`utility::Trait`](./trait.Trait.html)
//! - [`Call`](./enum.Call.html)
//!
//! ## Overview
//!
//! This module contains two basic pieces of functionality:
//! - Batch dispatch: A stateless operation, allowing any origin to execute multiple calls in a
//!   single dispatch. This can be useful to amalgamate proposals, combining `set_code` with
//!   corresponding `set_storage`s, for efficient multiple payouts with just a single signature
//!   verify, or in combination with one of the other two dispatch functionality.
//! - Pseudonymal dispatch: A stateless operation, allowing a signed origin to execute a call from
//!   an alternative signed origin. Each account has 2 * 2**16 possible "pseudonyms" (alternative
//!   account IDs) and these can be stacked. This can be useful as a key management tool, where you
//!   need multiple distinct accounts (e.g. as controllers for many staking accounts), but where
//!   it's perfectly fine to have each of them controlled by the same underlying keypair.
//!   Derivative accounts are, for the purposes of proxy filtering considered exactly the same as
//!   the oigin and are thus hampered with the origin's filters.
//!
//! Since proxy filters are respected in all dispatches of this module, it should never need to be
//! filtered by any proxy.
//!
//! ## Interface
//!
//! ### Dispatchable Functions
//!
//! #### For batch dispatch
//! * `batch` - Dispatch multiple calls from the sender's origin.
//!
//! #### For pseudonymal dispatch
//! * `as_derivative` - Dispatch a call from a derivative signed origin.
//!
//! [`Call`]: ./enum.Call.html
//! [`Trait`]: ./trait.Trait.html

// Ensure we're `no_std` when compiling for Wasm.
#![cfg_attr(not(feature = "std"), no_std)]

mod tests;
mod benchmarking;
pub mod weights;

use sp_std::prelude::*;
use codec::{Encode, Decode};
use sp_core::TypeId;
use sp_io::hashing::blake2_256;
use frame_support::{decl_module, decl_event, decl_storage, Parameter, transactional};
use frame_support::{
	traits::{OriginTrait, UnfilteredDispatchable, Get},
	weights::{Weight, GetDispatchInfo, DispatchClass, extract_actual_weight},
	dispatch::{PostDispatchInfo, DispatchResultWithPostInfo},
};
use frame_system::{ensure_signed, ensure_root};
<<<<<<< HEAD
use sp_runtime::{DispatchError, DispatchResult, traits::Dispatchable};
pub use weights::WeightInfo;
=======
use sp_runtime::{DispatchError, traits::Dispatchable};

mod tests;
mod benchmarking;
mod default_weights;

pub trait WeightInfo {
	fn batch(c: u32, ) -> Weight;
	fn as_derivative() -> Weight;
	fn batch_all(c: u32, ) -> Weight;
}
>>>>>>> 668ecade

/// Configuration trait.
pub trait Trait: frame_system::Trait {
	/// The overarching event type.
	type Event: From<Event> + Into<<Self as frame_system::Trait>::Event>;

	/// The overarching call type.
	type Call: Parameter + Dispatchable<Origin=Self::Origin, PostInfo=PostDispatchInfo>
		+ GetDispatchInfo + From<frame_system::Call<Self>>
		+ UnfilteredDispatchable<Origin=Self::Origin>;

	/// Weight information for extrinsics in this pallet.
	type WeightInfo: WeightInfo;
}

decl_storage! {
	trait Store for Module<T: Trait> as Utility {}
}

decl_event! {
	/// Events type.
	pub enum Event {
		/// Batch of dispatches did not complete fully. Index of first failing dispatch given, as
		/// well as the error. \[index, error\]
		BatchInterrupted(u32, DispatchError),
		/// Batch of dispatches completed fully with no error.
		BatchCompleted,
	}
}

/// A module identifier. These are per module and should be stored in a registry somewhere.
#[derive(Clone, Copy, Eq, PartialEq, Encode, Decode)]
struct IndexedUtilityModuleId(u16);

impl TypeId for IndexedUtilityModuleId {
	const TYPE_ID: [u8; 4] = *b"suba";
}

decl_module! {
	pub struct Module<T: Trait> for enum Call where origin: T::Origin {
		/// Deposit one of this module's events by using the default implementation.
		fn deposit_event() = default;

		/// Send a batch of dispatch calls.
		///
		/// May be called from any origin.
		///
		/// - `calls`: The calls to be dispatched from the same origin.
		///
		/// If origin is root then call are dispatch without checking origin filter. (This includes
		/// bypassing `frame_system::Trait::BaseCallFilter`).
		///
		/// # <weight>
		/// - Complexity: O(C) where C is the number of calls to be batched.
		/// # </weight>
		///
		/// This will return `Ok` in all circumstances. To determine the success of the batch, an
		/// event is deposited. If a call failed and the batch was interrupted, then the
		/// `BatchInterrupted` event is deposited, along with the number of successful calls made
		/// and the error of the failed call. If all were successful, then the `BatchCompleted`
		/// event is deposited.
		#[weight = (
			calls.iter()
				.map(|call| call.get_dispatch_info().weight)
				.fold(0, |total: Weight, weight: Weight| total.saturating_add(weight))
				.saturating_add(T::WeightInfo::batch(calls.len() as u32)),
			{
				let all_operational = calls.iter()
					.map(|call| call.get_dispatch_info().class)
					.all(|class| class == DispatchClass::Operational);
				if all_operational {
					DispatchClass::Operational
				} else {
					DispatchClass::Normal
				}
			},
		)]
		fn batch(origin, calls: Vec<<T as Trait>::Call>) -> DispatchResultWithPostInfo {
			let is_root = ensure_root(origin.clone()).is_ok();
			let calls_len = calls.len();
			// Track the actual weight of each of the batch calls.
			let mut weight: Weight = 0;
			for (index, call) in calls.into_iter().enumerate() {
				let info = call.get_dispatch_info();
				// If origin is root, don't apply any dispatch filters; root can call anything.
				let result = if is_root {
					call.dispatch_bypass_filter(origin.clone())
				} else {
					call.dispatch(origin.clone())
				};
				// Add the weight of this call.
				weight = weight.saturating_add(extract_actual_weight(&result, &info));
				if let Err(e) = result {
					Self::deposit_event(Event::BatchInterrupted(index as u32, e.error));
					// Take the weight of this function itself into account.
					let base_weight = T::WeightInfo::batch(index.saturating_add(1) as u32);
					// Return the actual used weight + base_weight of this call.
					return Ok(Some(base_weight + weight).into());
				}
			}
			Self::deposit_event(Event::BatchCompleted);
			let base_weight = T::WeightInfo::batch(calls_len as u32);
			Ok(Some(base_weight + weight).into())
		}

		/// Send a call through an indexed pseudonym of the sender.
		///
		/// Filter from origin are passed along. The call will be dispatched with an origin which
		/// use the same filter as the origin of this call.
		///
		/// NOTE: If you need to ensure that any account-based filtering is not honored (i.e.
		/// because you expect `proxy` to have been used prior in the call stack and you do not want
		/// the call restrictions to apply to any sub-accounts), then use `as_multi_threshold_1`
		/// in the Multisig pallet instead.
		///
		/// NOTE: Prior to version *12, this was called `as_limited_sub`.
		///
		/// The dispatch origin for this call must be _Signed_.
		#[weight = (
			T::WeightInfo::as_derivative()
				.saturating_add(call.get_dispatch_info().weight)
				 // AccountData for inner call origin accountdata.
				.saturating_add(T::DbWeight::get().reads_writes(1, 1)),
			call.get_dispatch_info().class,
		)]
		fn as_derivative(origin, index: u16, call: Box<<T as Trait>::Call>) -> DispatchResultWithPostInfo {
			let mut origin = origin;
			let who = ensure_signed(origin.clone())?;
			let pseudonym = Self::derivative_account_id(who, index);
			origin.set_caller_from(frame_system::RawOrigin::Signed(pseudonym));
			let info = call.get_dispatch_info();
			let result = call.dispatch(origin);
			// Always take into account the base weight of this call.
			let mut weight = T::WeightInfo::as_derivative().saturating_add(T::DbWeight::get().reads_writes(1, 1));
			// Add the real weight of the dispatch.
			weight = weight.saturating_add(extract_actual_weight(&result, &info));
			result.map_err(|mut err| {
				err.post_info = Some(weight).into();
				err
			}).map(|_| Some(weight).into())
		}

		/// Send a batch of dispatch calls and atomically execute them.
		/// The whole transaction will rollback and fail if any of the calls failed.
		///
		/// May be called from any origin.
		///
		/// - `calls`: The calls to be dispatched from the same origin.
		///
		/// If origin is root then call are dispatch without checking origin filter. (This includes
		/// bypassing `frame_system::Trait::BaseCallFilter`).
		///
		/// # <weight>
		/// - Complexity: O(C) where C is the number of calls to be batched.
		/// # </weight>
		#[weight = (
			calls.iter()
				.map(|call| call.get_dispatch_info().weight)
				.fold(0, |total: Weight, weight: Weight| total.saturating_add(weight))
				.saturating_add(T::WeightInfo::batch_all(calls.len() as u32)),
			{
				let all_operational = calls.iter()
					.map(|call| call.get_dispatch_info().class)
					.all(|class| class == DispatchClass::Operational);
				if all_operational {
					DispatchClass::Operational
				} else {
					DispatchClass::Normal
				}
			},
		)]
		#[transactional]
		fn batch_all(origin, calls: Vec<<T as Trait>::Call>) -> DispatchResultWithPostInfo {
			let is_root = ensure_root(origin.clone()).is_ok();
			let calls_len = calls.len();
			// Track the actual weight of each of the batch calls.
			let mut weight: Weight = 0;
			for (index, call) in calls.into_iter().enumerate() {
				let info = call.get_dispatch_info();
				// If origin is root, bypass any dispatch filter; root can call anything.
				let result = if is_root {
					call.dispatch_bypass_filter(origin.clone())
				} else {
					call.dispatch(origin.clone())
				};
				// Add the weight of this call.
				weight = weight.saturating_add(extract_actual_weight(&result, &info));
				result.map_err(|mut err| {
					// Take the weight of this function itself into account.
					let base_weight = T::WeightInfo::batch_all(index.saturating_add(1) as u32);
					// Return the actual used weight + base_weight of this call.
					err.post_info = Some(base_weight + weight).into();
					err
				})?;
			}
			Self::deposit_event(Event::BatchCompleted);
			let base_weight = T::WeightInfo::batch_all(calls_len as u32);
			Ok(Some(base_weight + weight).into())
		}
	}
}

impl<T: Trait> Module<T> {
	/// Derive a derivative account ID from the owner account and the sub-account index.
	pub fn derivative_account_id(who: T::AccountId, index: u16) -> T::AccountId {
		let entropy = (b"modlpy/utilisuba", who, index).using_encoded(blake2_256);
		T::AccountId::decode(&mut &entropy[..]).unwrap_or_default()
	}
}<|MERGE_RESOLUTION|>--- conflicted
+++ resolved
@@ -70,22 +70,8 @@
 	dispatch::{PostDispatchInfo, DispatchResultWithPostInfo},
 };
 use frame_system::{ensure_signed, ensure_root};
-<<<<<<< HEAD
-use sp_runtime::{DispatchError, DispatchResult, traits::Dispatchable};
+use sp_runtime::{DispatchError, traits::Dispatchable};
 pub use weights::WeightInfo;
-=======
-use sp_runtime::{DispatchError, traits::Dispatchable};
-
-mod tests;
-mod benchmarking;
-mod default_weights;
-
-pub trait WeightInfo {
-	fn batch(c: u32, ) -> Weight;
-	fn as_derivative() -> Weight;
-	fn batch_all(c: u32, ) -> Weight;
-}
->>>>>>> 668ecade
 
 /// Configuration trait.
 pub trait Trait: frame_system::Trait {
