--- conflicted
+++ resolved
@@ -1388,7 +1388,7 @@
 /// ### Macro expansion
 ///
 /// For each storage item the macro generates a struct named
-/// `_GeneratedPrefixForStorage$NameOfStorage`, implements `StorageInstance` on it using the 
+/// `_GeneratedPrefixForStorage$NameOfStorage`, implements `StorageInstance` on it using the
 /// pallet and storage name. It then uses it as the first generic of the aliased type.
 ///
 ///
@@ -1909,12 +1909,8 @@
 /// 	```
 /// 5. **migrate Config**: move trait into the module with
 /// 	* all const in decl_module to `#[pallet::constant]`
-<<<<<<< HEAD
 /// 	* add bound `IsType<<Self as frame_system::Config>::Event>` to `type Event`
 /// 7. **migrate decl_module**: write:
-=======
-/// 6. **migrate decl_module**: write:
->>>>>>> 2b438959
 /// 	```ignore
 /// 	#[pallet::hooks]
 /// 	impl<T: Config> Hooks for Pallet<T> {
