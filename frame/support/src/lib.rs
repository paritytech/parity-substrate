--- conflicted
+++ resolved
@@ -566,12 +566,6 @@
 	use sp_std::{marker::PhantomData, result};
 	use sp_io::TestExternalities;
 
-<<<<<<< HEAD
-	/// Kind of alias for `Config` trait. Deprecated as `Trait` is renamed `Config`.
-	pub trait Trait: Config {}
-	impl<T: Config> Trait for T {}
-=======
->>>>>>> 21fe14af
 	pub trait Config: 'static {
 		type BlockNumber: Codec + EncodeLike + Default;
 		type Origin;
@@ -582,11 +576,7 @@
 	mod module {
 		#![allow(dead_code)]
 
-<<<<<<< HEAD
-		use super::{Trait, Config};
-=======
 		use super::Config;
->>>>>>> 21fe14af
 
 		decl_module! {
 			pub struct Module<T: Config> for enum Call where origin: T::Origin, system=self  {}
