// This file is part of Substrate.

// Copyright (C) 2018-2020 Parity Technologies (UK) Ltd.
// SPDX-License-Identifier: Apache-2.0

// Licensed under the Apache License, Version 2.0 (the "License");
// you may not use this file except in compliance with the License.
// You may obtain a copy of the License at
//
// 	http://www.apache.org/licenses/LICENSE-2.0
//
// Unless required by applicable law or agreed to in writing, software
// distributed under the License is distributed on an "AS IS" BASIS,
// WITHOUT WARRANTIES OR CONDITIONS OF ANY KIND, either express or implied.
// See the License for the specific language governing permissions and
// limitations under the License.

#[doc(hidden)]
pub use crate::sp_std::vec::Vec;
#[doc(hidden)]
pub use crate::sp_runtime::traits::{Block as BlockT, Extrinsic};
#[doc(hidden)]
pub use sp_inherents::{InherentData, ProvideInherent, CheckInherentsResult, IsFatalError};


/// Implement the outer inherent.
/// All given modules need to implement `ProvideInherent`.
///
/// # Example
///
/// ```nocompile
/// impl_outer_inherent! {
///     impl Inherents where Block = Block, UncheckedExtrinsic = UncheckedExtrinsic {
///         timestamp,
///         consensus,
///         aura,
///     }
/// }
/// ```
#[macro_export]
macro_rules! impl_outer_inherent {
	(
		impl Inherents where
			Block = $block:ident,
			UncheckedExtrinsic = $uncheckedextrinsic:ident
		{
			$( $module:ident, )*
		}
	) => {
		trait InherentDataExt {
			fn create_extrinsics(&self) ->
				$crate::inherent::Vec<<$block as $crate::inherent::BlockT>::Extrinsic>;
			fn check_extrinsics(&self, block: &$block) -> $crate::inherent::CheckInherentsResult;
		}

		impl InherentDataExt for $crate::inherent::InherentData {
			fn create_extrinsics(&self) ->
				$crate::inherent::Vec<<$block as $crate::inherent::BlockT>::Extrinsic> {
				use $crate::inherent::{ProvideInherent, Extrinsic};

				let mut inherents = Vec::new();

				$(
					if let Some(inherent) = $module::create_inherent(self) {
						inherents.push($uncheckedextrinsic::new(
							inherent.into(),
							None,
						).expect("Runtime UncheckedExtrinsic is not Opaque, so it has to return `Some`; qed"));
					}
				)*

				inherents
			}

			fn check_extrinsics(&self, block: &$block) -> $crate::inherent::CheckInherentsResult {
				use $crate::inherent::{ProvideInherent, IsFatalError};
<<<<<<< HEAD
				use $crate::sp_runtime::traits::Block as _;
=======
				use $crate::dispatch::IsSubType;
>>>>>>> b9cf1f6c

				let mut result = $crate::inherent::CheckInherentsResult::new();
				for xt in block.extrinsics() {
					if $crate::inherent::Extrinsic::is_signed(xt).unwrap_or(false) {
						break
					}

					$({
						if let Some(call) = IsSubType::<_>::is_sub_type(&xt.function) {
							if let Err(e) = $module::check_inherent(call, self) {
								result.put_error(
									$module::INHERENT_IDENTIFIER, &e
								).expect("There is only one fatal error; qed");
								if e.is_fatal_error() {
									return result
								}
							}
						}
					})*
				}

				$(
					match $module::is_inherent_required(self) {
						Ok(Some(e)) => {
							let found = block.extrinsics().iter().any(|xt| {
								if $crate::inherent::Extrinsic::is_signed(xt).unwrap_or(false) {
									return false
								}

								let call: Option<&<$module as ProvideInherent>::Call> =
									xt.function.is_sub_type();

								call.is_some()
							});

							if !found {
								result.put_error(
									$module::INHERENT_IDENTIFIER, &e
								).expect("There is only one fatal error; qed");
								if e.is_fatal_error() {
									return result
								}
							}
						},
						Ok(None) => (),
						Err(e) => {
							result.put_error(
								$module::INHERENT_IDENTIFIER, &e
							).expect("There is only one fatal error; qed");
							if e.is_fatal_error() {
								return result
							}
						},
					}
				)*

				result
			}
		}
	};
}

#[cfg(test)]
mod tests {
	use super::*;
	use sp_runtime::{traits, testing::{Header, self}};
	use crate::dispatch::IsSubType;

	#[derive(codec::Encode, codec::Decode, Clone, PartialEq, Eq, Debug, serde::Serialize)]
	enum Call {
		Test(CallTest),
		Test2(CallTest2),
	}

	impl From<CallTest> for Call {
		fn from(call: CallTest) -> Self {
			Self::Test(call)
		}
	}

	impl From<CallTest2> for Call {
		fn from(call: CallTest2) -> Self {
			Self::Test2(call)
		}
	}

	impl IsSubType<CallTest> for Call {
		fn is_sub_type(&self) -> Option<&CallTest> {
			match self {
				Self::Test(test) => Some(test),
				_ => None,
			}
		}
	}

	impl IsSubType<CallTest2> for Call {
		fn is_sub_type(&self) -> Option<&CallTest2> {
			match self {
				Self::Test2(test) => Some(test),
				_ => None,
			}
		}
	}

	#[derive(codec::Encode, codec::Decode, Clone, PartialEq, Eq, Debug, serde::Serialize)]
	enum CallTest {
		Something,
		SomethingElse,
	}

	#[derive(codec::Encode, codec::Decode, Clone, PartialEq, Eq, Debug, serde::Serialize)]
	enum CallTest2 {
		Something,
	}

	struct ModuleTest;
	impl ProvideInherent for ModuleTest {
		type Call = CallTest;
		type Error = sp_inherents::MakeFatalError<()>;
		const INHERENT_IDENTIFIER: sp_inherents::InherentIdentifier = *b"test1235";

		fn create_inherent(_: &InherentData) -> Option<Self::Call> {
			Some(CallTest::Something)
		}

		fn check_inherent(call: &Self::Call, _: &InherentData) -> Result<(), Self::Error> {
			match call {
				CallTest::Something => Ok(()),
				CallTest::SomethingElse => Err(().into()),
			}
		}
	}

	struct ModuleTest2;
	impl ProvideInherent for ModuleTest2 {
		type Call = CallTest2;
		type Error = sp_inherents::MakeFatalError<()>;
		const INHERENT_IDENTIFIER: sp_inherents::InherentIdentifier = *b"test1234";

		fn create_inherent(_: &InherentData) -> Option<Self::Call> {
			Some(CallTest2::Something)
		}
	}

	type Block = testing::Block<Extrinsic>;

	#[derive(codec::Encode, codec::Decode, Clone, PartialEq, Eq, Debug, serde::Serialize)]
	struct Extrinsic {
		function: Call,
	}

	impl traits::Extrinsic for Extrinsic {
		type Call = Call;
		type SignaturePayload = ();

		fn new(function: Call, _: Option<()>) -> Option<Self> {
			Some(Self { function })
		}
	}

	parity_util_mem::malloc_size_of_is_0!(Extrinsic);

	impl_outer_inherent! {
		impl Inherents where Block = Block, UncheckedExtrinsic = Extrinsic {
			ModuleTest,
			ModuleTest2,
		}
	}

	#[test]
	fn create_inherents_works() {
		let inherents = InherentData::new().create_extrinsics();

		let expected = vec![
			Extrinsic { function: Call::Test(CallTest::Something) },
			Extrinsic { function: Call::Test2(CallTest2::Something) },
		];
		assert_eq!(expected, inherents);
	}

	#[test]
	fn check_inherents_works() {
		let block = Block::new(
			Header::new_from_number(1),
			vec![Extrinsic { function: Call::Test(CallTest::Something) }],
		);

		assert!(InherentData::new().check_extrinsics(&block).ok());

		let block = Block::new(
			Header::new_from_number(1),
			vec![Extrinsic { function: Call::Test(CallTest::SomethingElse) }],
		);

		assert!(InherentData::new().check_extrinsics(&block).fatal_error());
	}
}<|MERGE_RESOLUTION|>--- conflicted
+++ resolved
@@ -74,11 +74,8 @@
 
 			fn check_extrinsics(&self, block: &$block) -> $crate::inherent::CheckInherentsResult {
 				use $crate::inherent::{ProvideInherent, IsFatalError};
-<<<<<<< HEAD
 				use $crate::sp_runtime::traits::Block as _;
-=======
 				use $crate::dispatch::IsSubType;
->>>>>>> b9cf1f6c
 
 				let mut result = $crate::inherent::CheckInherentsResult::new();
 				for xt in block.extrinsics() {
