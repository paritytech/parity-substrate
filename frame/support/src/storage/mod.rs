// Copyright 2017-2020 Parity Technologies (UK) Ltd.
// This file is part of Substrate.

// Substrate is free software: you can redistribute it and/or modify
// it under the terms of the GNU General Public License as published by
// the Free Software Foundation, either version 3 of the License, or
// (at your option) any later version.

// Substrate is distributed in the hope that it will be useful,
// but WITHOUT ANY WARRANTY; without even the implied warranty of
// MERCHANTABILITY or FITNESS FOR A PARTICULAR PURPOSE.  See the
// GNU General Public License for more details.

// You should have received a copy of the GNU General Public License
// along with Substrate.  If not, see <http://www.gnu.org/licenses/>.

//! Stuff to do with the runtime's storage.

use sp_std::{prelude::*, marker::PhantomData};
use codec::{FullCodec, FullEncode, Encode, EncodeAppend, EncodeLike, Decode};
use crate::{traits::Len, hash::{Twox128, StorageHasher}};

pub mod unhashed;
pub mod hashed;
pub mod child;
pub mod generator;

<<<<<<< HEAD
/// Execute under a transactional layer.
=======
/// Execute under a new transactional layer.
>>>>>>> dc4462a6
///
/// If the result of execution is an error,
/// the transactional layer get reverted; otherwise
/// it is committed.
pub fn with_transaction<R, E>(f: impl FnOnce() -> Result<R, E>) -> Result<R, E> {
	sp_io::storage::start_transaction();
	let result = f();
	match result {
		Ok(_) => sp_io::storage::commit_transaction(),
		Err(_) => sp_io::storage::discard_transaction(),
	}
	result
}

/// A trait for working with macro-generated storage values under the substrate storage API.
///
/// Details on implementation can be found at
/// [`generator::StorageValue`]
pub trait StorageValue<T: FullCodec> {
	/// The type that get/take return.
	type Query;

	/// Get the storage key.
	fn hashed_key() -> [u8; 32];

	/// Does the value (explicitly) exist in storage?
	fn exists() -> bool;

	/// Load the value from the provided storage instance.
	fn get() -> Self::Query;

	/// Translate a value from some previous type (`O`) to the current type.
	///
	/// `f: F` is the translation function.
	///
	/// Returns `Err` if the storage item could not be interpreted as the old type, and Ok, along
	/// with the new value if it could.
	///
	/// NOTE: This operates from and to `Option<_>` types; no effort is made to respect the default
	/// value of the original type.
	///
	/// # Warning
	///
	/// This function must be used with care, before being updated the storage still contains the
	/// old type, thus other calls (such as `get`) will fail at decoding it.
	///
	/// # Usage
	///
	/// This would typically be called inside the module implementation of on_initialize, while
	/// ensuring **no usage of this storage are made before the call to `on_initialize`**. (More
	/// precisely prior initialized modules doesn't make use of this storage).
	fn translate<O: Decode, F: FnOnce(Option<O>) -> Option<T>>(f: F) -> Result<Option<T>, ()>;

	/// Store a value under this key into the provided storage instance.
	fn put<Arg: EncodeLike<T>>(val: Arg);

	/// Mutate the value
	fn mutate<R, F: FnOnce(&mut Self::Query) -> R>(f: F) -> R;

	/// Clear the storage value.
	fn kill();

	/// Take a value from storage, removing it afterwards.
	fn take() -> Self::Query;

	/// Append the given item to the value in the storage.
	///
	/// `T` is required to implement `codec::EncodeAppend`.
	fn append<Items, Item, EncodeLikeItem>(items: Items) -> Result<(), &'static str>
	where
		Item: Encode,
		EncodeLikeItem: EncodeLike<Item>,
		T: EncodeAppend<Item=Item>,
		Items: IntoIterator<Item=EncodeLikeItem>,
		Items::IntoIter: ExactSizeIterator;

	/// Append the given items to the value in the storage.
	///
	/// `T` is required to implement `Codec::EncodeAppend`.
	///
	/// Upon any failure, it replaces `items` as the new value (assuming that the previous stored
	/// data is simply corrupt and no longer usable).
	///
	/// ### WARNING
	///
	/// use with care; if your use-case is not _exactly_ as what this function is doing,
	/// you should use append and sensibly handle failure within the runtime code if it happens.
	fn append_or_put<Items, Item, EncodeLikeItem>(items: Items) where
		Item: Encode,
		EncodeLikeItem: EncodeLike<Item>,
		T: EncodeAppend<Item=Item>,
		Items: IntoIterator<Item=EncodeLikeItem> + Clone + EncodeLike<T>,
		Items::IntoIter: ExactSizeIterator;


	/// Read the length of the value in a fast way, without decoding the entire value.
	///
	/// `T` is required to implement `Codec::DecodeLength`.
	fn decode_len() -> Result<usize, &'static str>
		where T: codec::DecodeLength + Len;
}

/// A strongly-typed map in storage.
///
/// Details on implementation can be found at
/// [`generator::StorageMap`]
pub trait StorageMap<K: FullEncode, V: FullCodec> {
	/// The type that get/take return.
	type Query;

	/// Get the storage key used to fetch a value corresponding to a specific key.
	fn hashed_key_for<KeyArg: EncodeLike<K>>(key: KeyArg) -> Vec<u8>;

	/// Does the value (explicitly) exist in storage?
	fn exists<KeyArg: EncodeLike<K>>(key: KeyArg) -> bool;

	/// Load the value associated with the given key from the map.
	fn get<KeyArg: EncodeLike<K>>(key: KeyArg) -> Self::Query;

	/// Swap the values of two keys.
	fn swap<KeyArg1: EncodeLike<K>, KeyArg2: EncodeLike<K>>(key1: KeyArg1, key2: KeyArg2);

	/// Store a value to be associated with the given key from the map.
	fn insert<KeyArg: EncodeLike<K>, ValArg: EncodeLike<V>>(key: KeyArg, val: ValArg);

	/// Remove the value under a key.
	fn remove<KeyArg: EncodeLike<K>>(key: KeyArg);

	/// Mutate the value under a key.
	fn mutate<KeyArg: EncodeLike<K>, R, F: FnOnce(&mut Self::Query) -> R>(key: KeyArg, f: F) -> R;

	/// Take the value under a key.
	fn take<KeyArg: EncodeLike<K>>(key: KeyArg) -> Self::Query;

	/// Append the given items to the value in the storage.
	///
	/// `V` is required to implement `codec::EncodeAppend`.
	fn append<Items, Item, EncodeLikeItem, KeyArg>(key: KeyArg, items: Items) -> Result<(), &'static str>
	where
		KeyArg: EncodeLike<K>,
		Item: Encode,
		EncodeLikeItem: EncodeLike<Item>,
		V: EncodeAppend<Item=Item>,
		Items: IntoIterator<Item=EncodeLikeItem>,
		Items::IntoIter: ExactSizeIterator;

	/// Safely append the given items to the value in the storage. If a codec error occurs, then the
	/// old (presumably corrupt) value is replaced with the given `items`.
	///
	/// `V` is required to implement `codec::EncodeAppend`.
	fn append_or_insert<Items, Item, EncodeLikeItem, KeyArg>(key: KeyArg, items: Items)
	where
		KeyArg: EncodeLike<K>,
		Item: Encode,
		EncodeLikeItem: EncodeLike<Item>,
		V: EncodeAppend<Item=Item>,
		Items: IntoIterator<Item=EncodeLikeItem> + Clone + EncodeLike<V>,
		Items::IntoIter: ExactSizeIterator;

	/// Read the length of the value in a fast way, without decoding the entire value.
	///
	/// `T` is required to implement `Codec::DecodeLength`.
	///
	/// Note that `0` is returned as the default value if no encoded value exists at the given key.
	/// Therefore, this function cannot be used as a sign of _existence_. use the `::exists()`
	/// function for this purpose.
	fn decode_len<KeyArg: EncodeLike<K>>(key: KeyArg) -> Result<usize, &'static str>
		where V: codec::DecodeLength + Len;
}

/// A strongly-typed linked map in storage.
///
/// Similar to `StorageMap` but allows to enumerate other elements and doesn't implement append.
///
/// Details on implementation can be found at
/// [`generator::StorageLinkedMap`]
pub trait StorageLinkedMap<K: FullCodec, V: FullCodec> {
	/// The type that get/take return.
	type Query;

	/// The type that iterates over all `(key, value)`.
	type Enumerator: Iterator<Item = (K, V)>;

	/// Does the value (explicitly) exist in storage?
	fn exists<KeyArg: EncodeLike<K>>(key: KeyArg) -> bool;

	/// Load the value associated with the given key from the map.
	fn get<KeyArg: EncodeLike<K>>(key: KeyArg) -> Self::Query;

	/// Swap the values of two keys.
	fn swap<KeyArg1: EncodeLike<K>, KeyArg2: EncodeLike<K>>(key1: KeyArg1, key2: KeyArg2);

	/// Store a value to be associated with the given key from the map.
	fn insert<KeyArg: EncodeLike<K>, ValArg: EncodeLike<V>>(key: KeyArg, val: ValArg);

	/// Remove the value under a key.
	fn remove<KeyArg: EncodeLike<K>>(key: KeyArg);

	/// Mutate the value under a key.
	fn mutate<KeyArg: EncodeLike<K>, R, F: FnOnce(&mut Self::Query) -> R>(key: KeyArg, f: F) -> R;

	/// Take the value under a key.
	fn take<KeyArg: EncodeLike<K>>(key: KeyArg) -> Self::Query;

	/// Return current head element.
	fn head() -> Option<K>;

	/// Enumerate all elements in the map.
	fn enumerate() -> Self::Enumerator;

	/// Read the length of the value in a fast way, without decoding the entire value.
	///
	/// `T` is required to implement `Codec::DecodeLength`.
	///
	/// Note that `0` is returned as the default value if no encoded value exists at the given key.
	/// Therefore, this function cannot be used as a sign of _existence_. use the `::exists()`
	/// function for this purpose.
	fn decode_len<KeyArg: EncodeLike<K>>(key: KeyArg) -> Result<usize, &'static str>
		where V: codec::DecodeLength + Len;

	/// Translate the keys and values from some previous `(K2, V2)` to the current type.
	///
	/// `TK` translates keys from the old type, and `TV` translates values.
	///
	/// Returns `Err` if the map could not be interpreted as the old type, and Ok if it could.
	/// The `Err` contains the first key which could not be migrated, or `None` if the
	/// head of the list could not be read.
	///
	/// # Warning
	///
	/// This function must be used with care, before being updated the storage still contains the
	/// old type, thus other calls (such as `get`) will fail at decoding it.
	///
	/// # Usage
	///
	/// This would typically be called inside the module implementation of on_initialize, while
	/// ensuring **no usage of this storage are made before the call to `on_initialize`**. (More
	/// precisely prior initialized modules doesn't make use of this storage).
	fn translate<K2, V2, TK, TV>(translate_key: TK, translate_val: TV) -> Result<(), Option<K2>>
		where K2: FullCodec + Clone, V2: Decode, TK: Fn(K2) -> K, TV: Fn(V2) -> V;
}

/// An implementation of a map with a two keys.
///
/// It provides an important ability to efficiently remove all entries
/// that have a common first key.
///
/// Details on implementation can be found at
/// [`generator::StorageDoubleMap`]
pub trait StorageDoubleMap<K1: FullEncode, K2: FullEncode, V: FullCodec> {
	/// The type that get/take returns.
	type Query;

	fn hashed_key_for<KArg1, KArg2>(k1: KArg1, k2: KArg2) -> Vec<u8>
	where
		KArg1: EncodeLike<K1>,
		KArg2: EncodeLike<K2>;

	fn exists<KArg1, KArg2>(k1: KArg1, k2: KArg2) -> bool
	where
		KArg1: EncodeLike<K1>,
		KArg2: EncodeLike<K2>;

	fn get<KArg1, KArg2>(k1: KArg1, k2: KArg2) -> Self::Query
	where
		KArg1: EncodeLike<K1>,
		KArg2: EncodeLike<K2>;

	fn take<KArg1, KArg2>(k1: KArg1, k2: KArg2) -> Self::Query
	where
		KArg1: EncodeLike<K1>,
		KArg2: EncodeLike<K2>;

	/// Swap the values of two key-pairs.
	fn swap<XKArg1, XKArg2, YKArg1, YKArg2>(x_k1: XKArg1, x_k2: XKArg2, y_k1: YKArg1, y_k2: YKArg2)
	where
		XKArg1: EncodeLike<K1>,
		XKArg2: EncodeLike<K2>,
		YKArg1: EncodeLike<K1>,
		YKArg2: EncodeLike<K2>;

	fn insert<KArg1, KArg2, VArg>(k1: KArg1, k2: KArg2, val: VArg)
	where
		KArg1: EncodeLike<K1>,
		KArg2: EncodeLike<K2>,
		VArg: EncodeLike<V>;

	fn remove<KArg1, KArg2>(k1: KArg1, k2: KArg2)
	where
		KArg1: EncodeLike<K1>,
		KArg2: EncodeLike<K2>;

	fn remove_prefix<KArg1>(k1: KArg1) where KArg1: ?Sized + EncodeLike<K1>;

	fn iter_prefix<KArg1>(k1: KArg1) -> PrefixIterator<V>
		where KArg1: ?Sized + EncodeLike<K1>;

	fn mutate<KArg1, KArg2, R, F>(k1: KArg1, k2: KArg2, f: F) -> R
	where
		KArg1: EncodeLike<K1>,
		KArg2: EncodeLike<K2>,
		F: FnOnce(&mut Self::Query) -> R;

	fn append<Items, Item, EncodeLikeItem, KArg1, KArg2>(
		k1: KArg1,
		k2: KArg2,
		items: Items,
	) -> Result<(), &'static str>
	where
		KArg1: EncodeLike<K1>,
		KArg2: EncodeLike<K2>,
		Item: Encode,
		EncodeLikeItem: EncodeLike<Item>,
		V: EncodeAppend<Item=Item>,
		Items: IntoIterator<Item=EncodeLikeItem>,
		Items::IntoIter: ExactSizeIterator;

	fn append_or_insert<Items, Item, EncodeLikeItem, KArg1, KArg2>(
		k1: KArg1,
		k2: KArg2,
		items: Items,
	)
	where
		KArg1: EncodeLike<K1>,
		KArg2: EncodeLike<K2>,
		Item: Encode,
		EncodeLikeItem: EncodeLike<Item>,
		V: EncodeAppend<Item=Item>,
		Items: IntoIterator<Item=EncodeLikeItem> + Clone + EncodeLike<V>,
		Items::IntoIter: ExactSizeIterator;

	/// Read the length of the value in a fast way, without decoding the entire value.
	///
	/// `V` is required to implement `Codec::DecodeLength`.
	///
	/// Note that `0` is returned as the default value if no encoded value exists at the given key.
	/// Therefore, this function cannot be used as a sign of _existence_. use the `::exists()`
	/// function for this purpose.
	fn decode_len<KArg1, KArg2>(key1: KArg1, key2: KArg2) -> Result<usize, &'static str>
		where
			KArg1: EncodeLike<K1>,
			KArg2: EncodeLike<K2>,
			V: codec::DecodeLength + Len;
}

/// Iterator for prefixed map.
pub struct PrefixIterator<Value> {
	prefix: Vec<u8>,
	previous_key: Vec<u8>,
	phantom_data: PhantomData<Value>,
}

impl<Value: Decode> Iterator for PrefixIterator<Value> {
	type Item = Value;

	fn next(&mut self) -> Option<Self::Item> {
		match sp_io::storage::next_key(&self.previous_key)
			.filter(|n| n.starts_with(&self.prefix[..]))
		{
			Some(next_key) => {
				let value = unhashed::get(&next_key);

				if value.is_none() {
					runtime_print!(
						"ERROR: returned next_key has no value:\nkey is {:?}\nnext_key is {:?}",
						&self.previous_key, &next_key,
					);
				}

				self.previous_key = next_key;

				value
			},
			_ => None,
		}
	}
}

/// Trait for maps that store all its value after a unique prefix.
///
/// By default the final prefix is:
/// ```nocompile
/// Twox128(module_prefix) ++ Twox128(storage_prefix)
/// ```
pub trait StoragePrefixedMap<Value: FullCodec> {

	/// Module prefix. Used for generating final key.
	fn module_prefix() -> &'static [u8];

	/// Storage prefix. Used for generating final key.
	fn storage_prefix() -> &'static [u8];

	fn final_prefix() -> [u8; 32] {
		let mut final_key = [0u8; 32];
		final_key[0..16].copy_from_slice(&Twox128::hash(Self::module_prefix()));
		final_key[16..32].copy_from_slice(&Twox128::hash(Self::storage_prefix()));
		final_key
	}

	fn remove_all() {
		sp_io::storage::clear_prefix(&Self::final_prefix())
	}

	fn iter() -> PrefixIterator<Value> {
		let prefix = Self::final_prefix();
		PrefixIterator {
			prefix: prefix.to_vec(),
			previous_key: prefix.to_vec(),
			phantom_data: Default::default(),
		}
	}
}

#[cfg(test)]
mod test {
	use sp_core::hashing::twox_128;
	use sp_io::TestExternalities;
	use crate::storage::{unhashed, StoragePrefixedMap};

	#[test]
	fn prefixed_map_works() {
		TestExternalities::default().execute_with(|| {
			struct MyStorage;
			impl StoragePrefixedMap<u64> for MyStorage {
				fn module_prefix() -> &'static [u8] {
					b"MyModule"
				}

				fn storage_prefix() -> &'static [u8] {
					b"MyStorage"
				}
			}

			let key_before = {
				let mut k = MyStorage::final_prefix();
				let last = k.iter_mut().last().unwrap();
				*last = last.checked_sub(1).unwrap();
				k
			};
			let key_after = {
				let mut k = MyStorage::final_prefix();
				let last = k.iter_mut().last().unwrap();
				*last = last.checked_add(1).unwrap();
				k
			};

			unhashed::put(&key_before[..], &32u64);
			unhashed::put(&key_after[..], &33u64);

			let k = [twox_128(b"MyModule"), twox_128(b"MyStorage")].concat();
			assert_eq!(MyStorage::final_prefix().to_vec(), k);

			assert_eq!(MyStorage::iter().collect::<Vec<_>>(), vec![]);

			unhashed::put(&[&k[..], &vec![1][..]].concat(), &1u64);
			unhashed::put(&[&k[..], &vec![1, 1][..]].concat(), &2u64);
			unhashed::put(&[&k[..], &vec![8][..]].concat(), &3u64);
			unhashed::put(&[&k[..], &vec![10][..]].concat(), &4u64);

			assert_eq!(MyStorage::iter().collect::<Vec<_>>(), vec![1, 2, 3, 4]);

			MyStorage::remove_all();

			assert_eq!(MyStorage::iter().collect::<Vec<_>>(), vec![]);
			assert_eq!(unhashed::get(&key_before[..]), Some(32u64));
			assert_eq!(unhashed::get(&key_after[..]), Some(33u64));
		});
	}
}<|MERGE_RESOLUTION|>--- conflicted
+++ resolved
@@ -25,11 +25,7 @@
 pub mod child;
 pub mod generator;
 
-<<<<<<< HEAD
-/// Execute under a transactional layer.
-=======
 /// Execute under a new transactional layer.
->>>>>>> dc4462a6
 ///
 /// If the result of execution is an error,
 /// the transactional layer get reverted; otherwise
