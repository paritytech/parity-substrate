// This file is part of Substrate.

// Copyright (C) 2019-2020 Parity Technologies (UK) Ltd.
// SPDX-License-Identifier: Apache-2.0

// Licensed under the Apache License, Version 2.0 (the "License");
// you may not use this file except in compliance with the License.
// You may obtain a copy of the License at
//
// 	http://www.apache.org/licenses/LICENSE-2.0
//
// Unless required by applicable law or agreed to in writing, software
// distributed under the License is distributed on an "AS IS" BASIS,
// WITHOUT WARRANTIES OR CONDITIONS OF ANY KIND, either express or implied.
// See the License for the specific language governing permissions and
// limitations under the License.

#[cfg(not(feature = "std"))]
use sp_std::prelude::*;
use sp_std::borrow::Borrow;
use codec::{FullCodec, FullEncode, Decode, Encode, EncodeLike};
use crate::{
	storage::{self, unhashed, StorageAppend, PrefixIterator},
	Never, hash::{StorageHasher, Twox128, ReversibleStorageHasher},
};

/// Generator for `StorageMap` used by `decl_storage`.
///
/// By default each key value is stored at:
/// ```nocompile
/// Twox128(module_prefix) ++ Twox128(storage_prefix) ++ Hasher(encode(key))
/// ```
///
/// # Warning
///
/// If the keys are not trusted (e.g. can be set by a user), a cryptographic `hasher` such as
/// `blake2_256` must be used.  Otherwise, other values in storage can be compromised.
pub trait StorageMap<K: FullEncode, V: FullCodec> {
	/// The type that get/take returns.
	type Query;

	/// Hasher. Used for generating final key.
	type Hasher: StorageHasher;

	/// Module prefix. Used for generating final key.
	fn module_prefix() -> &'static [u8];

	/// Storage prefix. Used for generating final key.
	fn storage_prefix() -> &'static [u8];

	/// The full prefix; just the hash of `module_prefix` concatenated to the hash of
	/// `storage_prefix`.
	fn prefix_hash() -> Vec<u8> {
		let module_prefix_hashed = Twox128::hash(Self::module_prefix());
		let storage_prefix_hashed = Twox128::hash(Self::storage_prefix());

		let mut result = Vec::with_capacity(
			module_prefix_hashed.len() + storage_prefix_hashed.len()
		);

		result.extend_from_slice(&module_prefix_hashed[..]);
		result.extend_from_slice(&storage_prefix_hashed[..]);

		result
	}

	/// Convert an optional value retrieved from storage to the type queried.
	fn from_optional_value_to_query(v: Option<V>) -> Self::Query;

	/// Convert a query to an optional value into storage.
	fn from_query_to_optional_value(v: Self::Query) -> Option<V>;

	/// Generate the full key used in top storage.
	fn storage_map_final_key<KeyArg>(key: KeyArg) -> Vec<u8> where
		KeyArg: EncodeLike<K>,
	{
		let module_prefix_hashed = Twox128::hash(Self::module_prefix());
		let storage_prefix_hashed = Twox128::hash(Self::storage_prefix());
		let key_hashed = key.borrow().using_encoded(Self::Hasher::hash);

		let mut final_key = Vec::with_capacity(
			module_prefix_hashed.len() + storage_prefix_hashed.len() + key_hashed.as_ref().len()
		);

		final_key.extend_from_slice(&module_prefix_hashed[..]);
		final_key.extend_from_slice(&storage_prefix_hashed[..]);
		final_key.extend_from_slice(key_hashed.as_ref());

		final_key
	}
}

/// Utility to iterate through items in a storage map.
pub struct StorageMapIterator<K, V, Hasher> {
	prefix: Vec<u8>,
	previous_key: Vec<u8>,
	drain: bool,
	_phantom: ::sp_std::marker::PhantomData<(K, V, Hasher)>,
}

impl<
	K: Decode + Sized,
	V: Decode + Sized,
	Hasher: ReversibleStorageHasher
> Iterator for StorageMapIterator<K, V, Hasher> {
	type Item = (K, V);

	fn next(&mut self) -> Option<(K, V)> {
		loop {
			let maybe_next = sp_io::storage::next_key(&self.previous_key)
				.filter(|n| n.starts_with(&self.prefix));
			break match maybe_next {
				Some(next) => {
					self.previous_key = next;
					match unhashed::get::<V>(&self.previous_key) {
						Some(value) => {
							if self.drain {
								unhashed::kill(&self.previous_key)
							}
							let mut key_material = Hasher::reverse(&self.previous_key[self.prefix.len()..]);
							match K::decode(&mut key_material) {
								Ok(key) => Some((key, value)),
								Err(_) => continue,
							}
						}
						None => continue,
					}
				}
				None => None,
			}
		}
	}
}

impl<
	K: FullCodec,
	V: FullCodec,
	G: StorageMap<K, V>,
> storage::IterableStorageMap<K, V> for G where
	G::Hasher: ReversibleStorageHasher
{
	type Iterator = PrefixIterator<(K, V)>;

	/// Enumerate all elements in the map.
	fn iter() -> Self::Iterator {
		let prefix = G::prefix_hash();
		PrefixIterator {
			prefix: prefix.clone(),
			previous_key: prefix,
			drain: false,
			closure: |raw_key_without_prefix, mut raw_value| {
				let mut key_material = G::Hasher::reverse(raw_key_without_prefix);
				Ok((K::decode(&mut key_material)?, V::decode(&mut raw_value)?))
			},
		}
	}

	/// Enumerate all elements in the map.
	fn drain() -> Self::Iterator {
		let mut iterator = Self::iter();
		iterator.drain = true;
		iterator
	}

	fn translate<O: Decode, F: Fn(K, O) -> Option<V>>(f: F) {
		let prefix = G::prefix_hash();
		let mut previous_key = prefix.clone();
		while let Some(next) = sp_io::storage::next_key(&previous_key)
			.filter(|n| n.starts_with(&prefix))
		{
			previous_key = next;
			let value = match unhashed::get::<O>(&previous_key) {
				Some(value) => value,
				None => {
					crate::debug::error!("Invalid translate: fail to decode old value");
					continue
				},
			};

			let mut key_material = G::Hasher::reverse(&previous_key[prefix.len()..]);
			let key = match K::decode(&mut key_material) {
				Ok(key) => key,
				Err(_) => {
					crate::debug::error!("Invalid translate: fail to decode key");
					continue
				},
			};

			match f(key, value) {
				Some(new) => unhashed::put::<V>(&previous_key, &new),
				None => unhashed::kill(&previous_key),
			}
		}
	}
}

impl<K: FullEncode, V: FullCodec, G: StorageMap<K, V>> storage::StorageMap<K, V> for G {
	type Query = G::Query;

	fn hashed_key_for<KeyArg: EncodeLike<K>>(key: KeyArg) -> Vec<u8> {
		Self::storage_map_final_key(key)
	}

	fn swap<KeyArg1: EncodeLike<K>, KeyArg2: EncodeLike<K>>(key1: KeyArg1, key2: KeyArg2) {
		let k1 = Self::storage_map_final_key(key1);
		let k2 = Self::storage_map_final_key(key2);

		let v1 = unhashed::get_raw(k1.as_ref());
		if let Some(val) = unhashed::get_raw(k2.as_ref()) {
			unhashed::put_raw(k1.as_ref(), &val);
		} else {
			unhashed::kill(k1.as_ref())
		}
		if let Some(val) = v1 {
			unhashed::put_raw(k2.as_ref(), &val);
		} else {
			unhashed::kill(k2.as_ref())
		}
	}

	fn contains_key<KeyArg: EncodeLike<K>>(key: KeyArg) -> bool {
		unhashed::exists(Self::storage_map_final_key(key).as_ref())
	}

	fn get<KeyArg: EncodeLike<K>>(key: KeyArg) -> Self::Query {
		G::from_optional_value_to_query(unhashed::get(Self::storage_map_final_key(key).as_ref()))
	}

	fn insert<KeyArg: EncodeLike<K>, ValArg: EncodeLike<V>>(key: KeyArg, val: ValArg) {
		unhashed::put(Self::storage_map_final_key(key).as_ref(), &val)
	}

	fn remove<KeyArg: EncodeLike<K>>(key: KeyArg) {
		unhashed::kill(Self::storage_map_final_key(key).as_ref())
	}

	fn mutate<KeyArg: EncodeLike<K>, R, F: FnOnce(&mut Self::Query) -> R>(key: KeyArg, f: F) -> R {
		Self::try_mutate(key, |v| Ok::<R, Never>(f(v))).expect("`Never` can not be constructed; qed")
	}

	fn mutate_exists<KeyArg: EncodeLike<K>, R, F: FnOnce(&mut Option<V>) -> R>(key: KeyArg, f: F) -> R {
		Self::try_mutate_exists(key, |v| Ok::<R, Never>(f(v))).expect("`Never` can not be constructed; qed")
	}

	fn try_mutate<KeyArg: EncodeLike<K>, R, E, F: FnOnce(&mut Self::Query) -> Result<R, E>>(
		key: KeyArg,
		f: F
	) -> Result<R, E> {
		let final_key = Self::storage_map_final_key(key);
		let mut val = G::from_optional_value_to_query(unhashed::get(final_key.as_ref()));

		let ret = f(&mut val);
		if ret.is_ok() {
			match G::from_query_to_optional_value(val) {
				Some(ref val) => unhashed::put(final_key.as_ref(), &val.borrow()),
				None => unhashed::kill(final_key.as_ref()),
			}
		}
		ret
	}

	fn try_mutate_exists<KeyArg: EncodeLike<K>, R, E, F: FnOnce(&mut Option<V>) -> Result<R, E>>(
		key: KeyArg,
		f: F
	) -> Result<R, E> {
		let final_key = Self::storage_map_final_key(key);
		let mut val = unhashed::get(final_key.as_ref());

		let ret = f(&mut val);
		if ret.is_ok() {
			match val {
				Some(ref val) => unhashed::put(final_key.as_ref(), &val.borrow()),
				None => unhashed::kill(final_key.as_ref()),
			}
		}
		ret
	}

	fn take<KeyArg: EncodeLike<K>>(key: KeyArg) -> Self::Query {
		let key = Self::storage_map_final_key(key);
		let value = unhashed::take(key.as_ref());
		G::from_optional_value_to_query(value)
	}

	fn append<Item, EncodeLikeItem, EncodeLikeKey>(key: EncodeLikeKey, item: EncodeLikeItem)
	where
		EncodeLikeKey: EncodeLike<K>,
		Item: Encode,
		EncodeLikeItem: EncodeLike<Item>,
		V: StorageAppend<Item>,
	{
		let key = Self::storage_map_final_key(key);
		sp_io::storage::append(&key, item.encode());
	}

	fn migrate_key<OldHasher: StorageHasher, KeyArg: EncodeLike<K>>(key: KeyArg) -> Option<V> {
		let old_key = {
			let module_prefix_hashed = Twox128::hash(Self::module_prefix());
			let storage_prefix_hashed = Twox128::hash(Self::storage_prefix());
			let key_hashed = key.borrow().using_encoded(OldHasher::hash);

			let mut final_key = Vec::with_capacity(
				module_prefix_hashed.len() + storage_prefix_hashed.len() + key_hashed.as_ref().len()
			);

			final_key.extend_from_slice(&module_prefix_hashed[..]);
			final_key.extend_from_slice(&storage_prefix_hashed[..]);
			final_key.extend_from_slice(key_hashed.as_ref());

			final_key
		};
		unhashed::take(old_key.as_ref()).map(|value| {
			unhashed::put(Self::storage_map_final_key(key).as_ref(), &value);
			value
		})
	}
}

/// Test iterators for StorageMap
#[cfg(test)]
mod test_iterators {
	use codec::{Encode, Decode};
	use crate::{
		hash::StorageHasher,
		storage::{generator::StorageMap, IterableStorageMap, unhashed},
	};

<<<<<<< HEAD
	/// Kind of alias for `Config` trait. Deprecated as `Trait` is renamed `Config`.
	pub trait Trait: Config {}
	impl<T: Config> Trait for T {}
=======
>>>>>>> 21fe14af
	pub trait Config: 'static {
		type Origin;
		type BlockNumber;
		type PalletInfo: crate::traits::PalletInfo;
		type DbWeight: crate::traits::Get<crate::weights::RuntimeDbWeight>;
	}

	crate::decl_module! {
		pub struct Module<T: Config> for enum Call where origin: T::Origin, system=self {}
	}

	#[derive(PartialEq, Eq, Clone, Encode, Decode)]
	struct NoDef(u32);

	crate::decl_storage! {
		trait Store for Module<T: Config> as Test {
			Map: map hasher(blake2_128_concat) u16 => u64;
		}
	}

	fn key_before_prefix(mut prefix: Vec<u8>) -> Vec<u8> {
		let last = prefix.iter_mut().last().unwrap();
		assert!(*last != 0, "mock function not implemented for this prefix");
		*last -= 1;
		prefix
	}

	fn key_after_prefix(mut prefix: Vec<u8>) -> Vec<u8> {
		let last = prefix.iter_mut().last().unwrap();
		assert!(*last != 255, "mock function not implemented for this prefix");
		*last += 1;
		prefix
	}

	#[test]
	fn map_reversible_reversible_iteration() {
		sp_io::TestExternalities::default().execute_with(|| {
			// All map iterator
			let prefix = Map::prefix_hash();

			unhashed::put(&key_before_prefix(prefix.clone()), &1u64);
			unhashed::put(&key_after_prefix(prefix.clone()), &1u64);

			for i in 0..4 {
				Map::insert(i as u16, i as u64);
			}

			assert_eq!(Map::iter().collect::<Vec<_>>(), vec![(3, 3), (0, 0), (2, 2), (1, 1)]);

			assert_eq!(Map::iter_values().collect::<Vec<_>>(), vec![3, 0, 2, 1]);

			assert_eq!(Map::drain().collect::<Vec<_>>(), vec![(3, 3), (0, 0), (2, 2), (1, 1)]);

			assert_eq!(Map::iter().collect::<Vec<_>>(), vec![]);
			assert_eq!(unhashed::get(&key_before_prefix(prefix.clone())), Some(1u64));
			assert_eq!(unhashed::get(&key_after_prefix(prefix.clone())), Some(1u64));

			// Translate
			let prefix = Map::prefix_hash();

			unhashed::put(&key_before_prefix(prefix.clone()), &1u64);
			unhashed::put(&key_after_prefix(prefix.clone()), &1u64);
			for i in 0..4 {
				Map::insert(i as u16, i as u64);
			}

			// Wrong key
			unhashed::put(&[prefix.clone(), vec![1, 2, 3]].concat(), &3u64.encode());

			// Wrong value
			unhashed::put(
				&[prefix.clone(), crate::Blake2_128Concat::hash(&6u16.encode())].concat(),
				&vec![1],
			);

			Map::translate(|_k1, v: u64| Some(v*2));
			assert_eq!(Map::iter().collect::<Vec<_>>(), vec![(3, 6), (0, 0), (2, 4), (1, 2)]);
		})
	}
}<|MERGE_RESOLUTION|>--- conflicted
+++ resolved
@@ -325,12 +325,6 @@
 		storage::{generator::StorageMap, IterableStorageMap, unhashed},
 	};
 
-<<<<<<< HEAD
-	/// Kind of alias for `Config` trait. Deprecated as `Trait` is renamed `Config`.
-	pub trait Trait: Config {}
-	impl<T: Config> Trait for T {}
-=======
->>>>>>> 21fe14af
 	pub trait Config: 'static {
 		type Origin;
 		type BlockNumber;
