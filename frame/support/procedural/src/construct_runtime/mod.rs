// This file is part of Substrate.

// Copyright (C) 2019-2021 Parity Technologies (UK) Ltd.
// SPDX-License-Identifier: Apache-2.0

// Licensed under the Apache License, Version 2.0 (the "License");
// you may not use this file except in compliance with the License.
// You may obtain a copy of the License at
//
// 	http://www.apache.org/licenses/LICENSE-2.0
//
// Unless required by applicable law or agreed to in writing, software
// distributed under the License is distributed on an "AS IS" BASIS,
// WITHOUT WARRANTIES OR CONDITIONS OF ANY KIND, either express or implied.
// See the License for the specific language governing permissions and
// limitations under the License.

mod expand;
mod parse;

use frame_support_procedural_tools::syn_ext as ext;
use frame_support_procedural_tools::{generate_crate_access, generate_hidden_includes};
use parse::{PalletDeclaration, PalletPart, PalletPath, RuntimeDefinition, WhereSection};
use proc_macro::TokenStream;
use proc_macro2::TokenStream as TokenStream2;
use quote::quote;
use syn::{Ident, Result};
use std::collections::HashMap;

/// The fixed name of the system pallet.
const SYSTEM_PALLET_NAME: &str = "System";

/// The complete definition of a pallet with the resulting fixed index.
#[derive(Debug, Clone)]
pub struct Pallet {
	pub name: Ident,
	pub index: u8,
	pub path: PalletPath,
	pub instance: Option<Ident>,
	pub pallet_parts: Vec<PalletPart>,
}

impl Pallet {
	/// Get resolved pallet parts
	fn pallet_parts(&self) -> &[PalletPart] {
		&self.pallet_parts
	}

	/// Find matching parts
	fn find_part(&self, name: &str) -> Option<&PalletPart> {
		self.pallet_parts.iter().find(|part| part.name() == name)
	}

	/// Return whether pallet contains part
	fn exists_part(&self, name: &str) -> bool {
		self.find_part(name).is_some()
	}
}

/// Convert from the parsed pallet to their final information.
/// Assign index to each pallet using same rules as rust for fieldless enum.
/// I.e. implicit are assigned number incrementedly from last explicit or 0.
fn complete_pallets(decl: impl Iterator<Item = PalletDeclaration>) -> syn::Result<Vec<Pallet>> {
	let mut indices = HashMap::new();
	let mut last_index: Option<u8> = None;
	let mut names = HashMap::new();

	decl
		.map(|pallet| {
			let final_index = match pallet.index {
				Some(i) => i,
				None => last_index.map_or(Some(0), |i| i.checked_add(1))
					.ok_or_else(|| {
						let msg = "Pallet index doesn't fit into u8, index is 256";
						syn::Error::new(pallet.name.span(), msg)
					})?,
			};

			last_index = Some(final_index);

			if let Some(used_pallet) = indices.insert(final_index, pallet.name.clone()) {
				let msg = format!(
					"Pallet indices are conflicting: Both pallets {} and {} are at index {}",
					used_pallet,
					pallet.name,
					final_index,
				);
				let mut err = syn::Error::new(used_pallet.span(), &msg);
				err.combine(syn::Error::new(pallet.name.span(), msg));
				return Err(err);
			}

			if let Some(used_pallet) = names.insert(pallet.name.clone(), pallet.name.span()) {
				let msg = "Two pallets with the same name!";

				let mut err = syn::Error::new(used_pallet, &msg);
				err.combine(syn::Error::new(pallet.name.span(), &msg));
				return Err(err);
			}

			Ok(Pallet {
				name: pallet.name,
				index: final_index,
				path: pallet.path,
				instance: pallet.instance,
				pallet_parts: pallet.pallet_parts,
			})
		})
		.collect()
}

pub fn construct_runtime(input: TokenStream, use_v2: bool) -> TokenStream {
	let definition = syn::parse_macro_input!(input as RuntimeDefinition);
	construct_runtime_parsed(definition, use_v2)
		.unwrap_or_else(|e| e.to_compile_error())
		.into()
}

fn construct_runtime_parsed(definition: RuntimeDefinition, use_v2: bool) -> Result<TokenStream2> {
	let RuntimeDefinition {
		name,
		where_section: WhereSection {
			block,
			node_block,
			unchecked_extrinsic,
			..
		},
		pallets:
			ext::Braces {
				content: ext::Punctuated { inner: pallets, .. },
				token: pallets_token,
			},
		..
	} = definition;

	let pallets = complete_pallets(pallets.into_iter())?;

	let hidden_crate_name = "construct_runtime";
	let scrate = generate_crate_access(&hidden_crate_name, "frame-support");
	let scrate_decl = generate_hidden_includes(&hidden_crate_name, "frame-support");

	let outer_event = expand::expand_outer_event(&name, &pallets, &scrate, use_v2)?;

	let outer_origin = expand::expand_outer_origin(&name, &pallets, pallets_token, &scrate)?;
	let all_pallets = decl_all_pallets(&name, pallets.iter());
	let pallet_to_index = decl_pallet_runtime_setup(&pallets, &scrate);

	let dispatch = expand::expand_outer_dispatch(&name, &pallets, &scrate, use_v2);
	let metadata = expand::expand_runtime_metadata(&name, &pallets, &scrate, &unchecked_extrinsic);
	let outer_config = expand::expand_outer_config(&name, &pallets, &scrate, use_v2);
	let inherent = expand::expand_outer_inherent(
		&name,
		&block,
		&unchecked_extrinsic,
		&pallets,
		&scrate,
		use_v2,
	);
	let validate_unsigned =
		expand::expand_outer_validate_unsigned(&name, &pallets, &scrate, use_v2);
	let integrity_test = decl_integrity_test(&scrate);

	let res = quote!(
		#scrate_decl

		// Prevent UncheckedExtrinsic to print unused warning.
		const _: () = {
			#[allow(unused)]
			type __hidden_use_of_unchecked_extrinsic = #unchecked_extrinsic;
		};

		#[derive(Clone, Copy, PartialEq, Eq, #scrate::sp_runtime::RuntimeDebug)]
		pub struct #name;
		impl #scrate::sp_runtime::traits::GetNodeBlockType for #name {
			type NodeBlock = #node_block;
		}
		impl #scrate::sp_runtime::traits::GetRuntimeBlockType for #name {
			type RuntimeBlock = #block;
		}

		#outer_event

		#outer_origin

		#all_pallets

		#pallet_to_index

		#dispatch

		#metadata

		#outer_config

		#inherent

		#validate_unsigned

		#integrity_test
	);

	Ok(res)
}

<<<<<<< HEAD
=======
fn decl_validate_unsigned<'a>(
	runtime: &'a Ident,
	pallet_declarations: impl Iterator<Item = &'a Pallet>,
	scrate: &'a TokenStream2,
) -> TokenStream2 {
	let pallets_tokens = pallet_declarations
		.filter(|pallet_declaration| pallet_declaration.exists_part("ValidateUnsigned"))
		.map(|pallet_declaration| &pallet_declaration.name);
	quote!(
		#scrate::impl_outer_validate_unsigned!(
			impl ValidateUnsigned for #runtime {
				#( #pallets_tokens )*
			}
		);
	)
}

fn decl_outer_inherent<'a>(
	runtime: &'a Ident,
	block: &'a syn::TypePath,
	unchecked_extrinsic: &'a syn::TypePath,
	pallet_declarations: impl Iterator<Item = &'a Pallet>,
	scrate: &'a TokenStream2,
) -> TokenStream2 {
	let pallets_tokens = pallet_declarations.filter_map(|pallet_declaration| {
		let maybe_config_part = pallet_declaration.find_part("Inherent");
		maybe_config_part.map(|_| {
			let name = &pallet_declaration.name;
			quote!(#name,)
		})
	});
	quote!(
		#scrate::impl_outer_inherent!(
			impl Inherents where
				Block = #block,
				UncheckedExtrinsic = #unchecked_extrinsic,
				Runtime = #runtime,
			{
				#(#pallets_tokens)*
			}
		);
	)
}

fn decl_outer_dispatch<'a>(
	runtime: &'a Ident,
	pallet_declarations: impl Iterator<Item = &'a Pallet>,
	scrate: &'a TokenStream2,
) -> TokenStream2 {
	let pallets_tokens = pallet_declarations
		.filter(|pallet_declaration| pallet_declaration.exists_part("Call"))
		.map(|pallet_declaration| {
			let pallet = &pallet_declaration.path.inner.segments.last().unwrap();
			let name = &pallet_declaration.name;
			let index = pallet_declaration.index;
			quote!(#[codec(index = #index)] #pallet::#name)
		});

	quote!(
		#scrate::impl_outer_dispatch! {
			pub enum Call for #runtime where origin: Origin {
				#(#pallets_tokens,)*
			}
		}
	)
}

>>>>>>> eb9033b8
fn decl_all_pallets<'a>(
	runtime: &'a Ident,
	pallet_declarations: impl Iterator<Item = &'a Pallet>,
) -> TokenStream2 {
	let mut types = TokenStream2::new();
	let mut names = Vec::new();
	for pallet_declaration in pallet_declarations {
		let type_name = &pallet_declaration.name;
		let pallet = &pallet_declaration.path;
		let mut generics = vec![quote!(#runtime)];
		generics.extend(
			pallet_declaration
				.instance
				.iter()
				.map(|name| quote!(#pallet::#name)),
		);
		let type_decl = quote!(
			pub type #type_name = #pallet::Pallet <#(#generics),*>;
		);
		types.extend(type_decl);
		names.push(&pallet_declaration.name);
	}
	// Make nested tuple structure like (((Babe, Consensus), Grandpa), ...)
	// But ignore the system pallet.
	let all_pallets = names.iter()
		.filter(|n| **n != SYSTEM_PALLET_NAME)
		.fold(TokenStream2::default(), |combined, name| quote!((#name, #combined)));

	let all_pallets_with_system = names.iter()
		.fold(TokenStream2::default(), |combined, name| quote!((#name, #combined)));

	quote!(
		#types
		/// All pallets included in the runtime as a nested tuple of types.
		/// Excludes the System pallet.
		pub type AllPallets = ( #all_pallets );
		/// All pallets included in the runtime as a nested tuple of types.
		pub type AllPalletsWithSystem = ( #all_pallets_with_system );

		/// All modules included in the runtime as a nested tuple of types.
		/// Excludes the System pallet.
		#[deprecated(note = "use `AllPallets` instead")]
		#[allow(dead_code)]
		pub type AllModules = ( #all_pallets );
		/// All modules included in the runtime as a nested tuple of types.
		#[deprecated(note = "use `AllPalletsWithSystem` instead")]
		#[allow(dead_code)]
		pub type AllModulesWithSystem = ( #all_pallets_with_system );
	)
}

fn decl_pallet_runtime_setup(
	pallet_declarations: &[Pallet],
	scrate: &TokenStream2,
) -> TokenStream2 {
	let names = pallet_declarations.iter().map(|d| &d.name);
	let names2 = pallet_declarations.iter().map(|d| &d.name);
	let name_strings = pallet_declarations.iter().map(|d| d.name.to_string());
	let indices = pallet_declarations.iter()
		.map(|pallet| pallet.index as usize);

	quote!(
		/// Provides an implementation of `PalletInfo` to provide information
		/// about the pallet setup in the runtime.
		pub struct PalletInfo;

		impl #scrate::traits::PalletInfo for PalletInfo {
			fn index<P: 'static>() -> Option<usize> {
				let type_id = #scrate::sp_std::any::TypeId::of::<P>();
				#(
					if type_id == #scrate::sp_std::any::TypeId::of::<#names>() {
						return Some(#indices)
					}
				)*

				None
			}

			fn name<P: 'static>() -> Option<&'static str> {
				let type_id = #scrate::sp_std::any::TypeId::of::<P>();
				#(
					if type_id == #scrate::sp_std::any::TypeId::of::<#names2>() {
						return Some(#name_strings)
					}
				)*

				None
			}
		}
	)
}

fn decl_integrity_test(scrate: &TokenStream2) -> TokenStream2 {
	quote!(
		#[cfg(test)]
		mod __construct_runtime_integrity_test {
			use super::*;

			#[test]
			pub fn runtime_integrity_tests() {
				<AllPallets as #scrate::traits::IntegrityTest>::integrity_test();
			}
		}
	)
}<|MERGE_RESOLUTION|>--- conflicted
+++ resolved
@@ -202,76 +202,6 @@
 	Ok(res)
 }
 
-<<<<<<< HEAD
-=======
-fn decl_validate_unsigned<'a>(
-	runtime: &'a Ident,
-	pallet_declarations: impl Iterator<Item = &'a Pallet>,
-	scrate: &'a TokenStream2,
-) -> TokenStream2 {
-	let pallets_tokens = pallet_declarations
-		.filter(|pallet_declaration| pallet_declaration.exists_part("ValidateUnsigned"))
-		.map(|pallet_declaration| &pallet_declaration.name);
-	quote!(
-		#scrate::impl_outer_validate_unsigned!(
-			impl ValidateUnsigned for #runtime {
-				#( #pallets_tokens )*
-			}
-		);
-	)
-}
-
-fn decl_outer_inherent<'a>(
-	runtime: &'a Ident,
-	block: &'a syn::TypePath,
-	unchecked_extrinsic: &'a syn::TypePath,
-	pallet_declarations: impl Iterator<Item = &'a Pallet>,
-	scrate: &'a TokenStream2,
-) -> TokenStream2 {
-	let pallets_tokens = pallet_declarations.filter_map(|pallet_declaration| {
-		let maybe_config_part = pallet_declaration.find_part("Inherent");
-		maybe_config_part.map(|_| {
-			let name = &pallet_declaration.name;
-			quote!(#name,)
-		})
-	});
-	quote!(
-		#scrate::impl_outer_inherent!(
-			impl Inherents where
-				Block = #block,
-				UncheckedExtrinsic = #unchecked_extrinsic,
-				Runtime = #runtime,
-			{
-				#(#pallets_tokens)*
-			}
-		);
-	)
-}
-
-fn decl_outer_dispatch<'a>(
-	runtime: &'a Ident,
-	pallet_declarations: impl Iterator<Item = &'a Pallet>,
-	scrate: &'a TokenStream2,
-) -> TokenStream2 {
-	let pallets_tokens = pallet_declarations
-		.filter(|pallet_declaration| pallet_declaration.exists_part("Call"))
-		.map(|pallet_declaration| {
-			let pallet = &pallet_declaration.path.inner.segments.last().unwrap();
-			let name = &pallet_declaration.name;
-			let index = pallet_declaration.index;
-			quote!(#[codec(index = #index)] #pallet::#name)
-		});
-
-	quote!(
-		#scrate::impl_outer_dispatch! {
-			pub enum Call for #runtime where origin: Origin {
-				#(#pallets_tokens,)*
-			}
-		}
-	)
-}
-
->>>>>>> eb9033b8
 fn decl_all_pallets<'a>(
 	runtime: &'a Ident,
 	pallet_declarations: impl Iterator<Item = &'a Pallet>,
