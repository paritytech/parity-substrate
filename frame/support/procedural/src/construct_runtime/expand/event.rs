--- conflicted
+++ resolved
@@ -28,20 +28,12 @@
 ) -> syn::Result<TokenStream> {
 	let mut event_variants = TokenStream::new();
 	let mut event_conversions = TokenStream::new();
-<<<<<<< HEAD
-	let mut events_metadata = TokenStream::new();
 	let mut query_event_part_macros = Vec::new();
 
 	for pallet_decl in pallet_decls {
 		if let Some(pallet_entry) = pallet_decl.find_part("Event") {
-			let path = &pallet_decl.pallet;
+			let path = &pallet_decl.path;
 			let pallet_name = &pallet_decl.name;
-=======
-
-	for pallet_decl in pallet_decls {
-		if let Some(pallet_entry) = pallet_decl.find_part("Event") {
-			let path = &pallet_decl.path;
->>>>>>> eb9033b8
 			let index = pallet_decl.index;
 			let instance = pallet_decl.instance.as_ref();
 			let generics = &pallet_entry.generics;
@@ -63,18 +55,12 @@
 				(None, false) => quote!(#path::Event),
 			};
 
-<<<<<<< HEAD
-			event_variants.extend(expand_event_variant(runtime, path, index, instance, generics));
-			event_conversions.extend(expand_event_conversion(scrate, path, instance, &pallet_event));
-			events_metadata.extend(expand_event_metadata(scrate, path, &pallet_event));
+			event_variants.extend(expand_event_variant(runtime, pallet_decl, index, instance, generics));
+			event_conversions.extend(expand_event_conversion(scrate, pallet_decl, &pallet_event));
 
 			if use_v2 {
 				query_event_part_macros.push(quote!( #path::__is_event_part_defined!(#pallet_name); ));
 			}
-=======
-			event_variants.extend(expand_event_variant(runtime, pallet_decl, index, instance, generics));
-			event_conversions.extend(expand_event_conversion(scrate, pallet_decl, &pallet_event));
->>>>>>> eb9033b8
 		}
 	}
 
