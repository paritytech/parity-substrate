[package]
name = "frame-support-test"
version = "2.0.0-dev"
authors = ["Parity Technologies <admin@parity.io>"]
edition = "2018"
license = "GPL-3.0"
publish = false
homepage = "https://substrate.dev"
repository = "https://github.com/paritytech/substrate/"

[dependencies]
serde = { version = "1.0.101", default-features = false, features = ["derive"] }
codec = { package = "parity-scale-codec", version = "1.0.0", default-features = false, features = ["derive"] }
<<<<<<< HEAD
sp-io ={ path = "../../../primitives/io", default-features = false , version = "2.0.0-dev"}
sp-state-machine = { version = "0.8.0-dev", optional = true, path = "../../../primitives/state-machine" }
frame-support = { version = "2.0.0-dev", default-features = false, path = "../" }
sp-inherents = { version = "2.0.0-dev", default-features = false, path = "../../../primitives/inherents" }
sp-runtime = { version = "2.0.0-dev", default-features = false, path = "../../../primitives/runtime" }
sp-core = { version = "2.0.0-dev", default-features = false, path = "../../../primitives/core" }
trybuild = "1.0.23"
=======
sp-io ={ path = "../../../primitives/io", default-features = false , version = "2.0.0-alpha.1"}
sp-state-machine = { version = "0.8.0-alpha.1", optional = true, path = "../../../primitives/state-machine" }
frame-support = { version = "2.0.0-alpha.1", default-features = false, path = "../" }
sp-inherents = { version = "2.0.0-alpha.1", default-features = false, path = "../../../primitives/inherents" }
sp-runtime = { version = "2.0.0-alpha.1", default-features = false, path = "../../../primitives/runtime" }
sp-core = { version = "2.0.0-alpha.1", default-features = false, path = "../../../primitives/core" }
trybuild = "1.0.17"
>>>>>>> 48150f24
pretty_assertions = "0.6.1"

[features]
default = ["std"]
std = [
	"serde/std",
	"codec/std",
	"sp-io/std",
	"frame-support/std",
	"sp-inherents/std",
	"sp-core/std",
	"sp-runtime/std",
	"sp-state-machine",
]<|MERGE_RESOLUTION|>--- conflicted
+++ resolved
@@ -11,15 +11,6 @@
 [dependencies]
 serde = { version = "1.0.101", default-features = false, features = ["derive"] }
 codec = { package = "parity-scale-codec", version = "1.0.0", default-features = false, features = ["derive"] }
-<<<<<<< HEAD
-sp-io ={ path = "../../../primitives/io", default-features = false , version = "2.0.0-dev"}
-sp-state-machine = { version = "0.8.0-dev", optional = true, path = "../../../primitives/state-machine" }
-frame-support = { version = "2.0.0-dev", default-features = false, path = "../" }
-sp-inherents = { version = "2.0.0-dev", default-features = false, path = "../../../primitives/inherents" }
-sp-runtime = { version = "2.0.0-dev", default-features = false, path = "../../../primitives/runtime" }
-sp-core = { version = "2.0.0-dev", default-features = false, path = "../../../primitives/core" }
-trybuild = "1.0.23"
-=======
 sp-io ={ path = "../../../primitives/io", default-features = false , version = "2.0.0-alpha.1"}
 sp-state-machine = { version = "0.8.0-alpha.1", optional = true, path = "../../../primitives/state-machine" }
 frame-support = { version = "2.0.0-alpha.1", default-features = false, path = "../" }
@@ -27,7 +18,6 @@
 sp-runtime = { version = "2.0.0-alpha.1", default-features = false, path = "../../../primitives/runtime" }
 sp-core = { version = "2.0.0-alpha.1", default-features = false, path = "../../../primitives/core" }
 trybuild = "1.0.17"
->>>>>>> 48150f24
 pretty_assertions = "0.6.1"
 
 [features]
