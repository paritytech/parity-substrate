--- conflicted
+++ resolved
@@ -24,13 +24,8 @@
 }
 
 frame_support::decl_storage! {
-<<<<<<< HEAD
-	trait Store for Module<T: Trait> as Example {
+	trait Store for Module<T: Trait> as Test {
 		pub AppendableDM config(t): double_map hasher(identity) u32, hasher(identity) T::BlockNumber => Vec<u32>;
-=======
-	trait Store for Module<T: Trait> as Test {
-		pub AppendableDM config(t): double_map hasher(blake2_256) u32, hasher(blake2_256) T::BlockNumber => Vec<u32>;
->>>>>>> 064ca16f
 	}
 }
 
