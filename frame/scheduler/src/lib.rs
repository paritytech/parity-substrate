--- conflicted
+++ resolved
@@ -482,11 +482,7 @@
 	pub struct Test;
 	parameter_types! {
 		pub const BlockHashCount: u64 = 250;
-<<<<<<< HEAD
-		pub const MaximumBlockWeight: Weight = 12_500;
-=======
 		pub const MaximumBlockWeight: Weight = 2_000_000_000_000;
->>>>>>> 12184df5
 		pub const MaximumBlockLength: u32 = 2 * 1024;
 		pub const AvailableBlockRatio: Perbill = Perbill::one();
 	}
@@ -517,22 +513,14 @@
 	impl logger::Trait for Test {
 		type Event = ();
 	}
-<<<<<<< HEAD
 	parameter_types! {
-		// 0.8 * 12_500 = 10_000
 		pub const MaximumSchedulerWeight: Weight = Perbill::from_percent(80) * MaximumBlockWeight::get();
 	}
-=======
->>>>>>> 12184df5
 	impl Trait for Test {
 		type Event = ();
 		type Origin = Origin;
 		type Call = Call;
-<<<<<<< HEAD
 		type MaximumWeight = MaximumSchedulerWeight;
-=======
-		type MaximumWeight = MaximumBlockWeight;
->>>>>>> 12184df5
 	}
 	type System = system::Module<Test>;
 	type Logger = logger::Module<Test>;
@@ -626,8 +614,8 @@
 	#[test]
 	fn scheduler_respects_weight_limits() {
 		new_test_ext().execute_with(|| {
-			Scheduler::do_schedule(4, None, 127, Call::Logger(logger::Call::log(42, MaximumBlockWeight::get() / 2)));
-			Scheduler::do_schedule(4, None, 127, Call::Logger(logger::Call::log(69, MaximumBlockWeight::get() / 2)));
+			Scheduler::do_schedule(4, None, 127, Call::Logger(logger::Call::log(42, MaximumSchedulerWeight::get() / 2)));
+			Scheduler::do_schedule(4, None, 127, Call::Logger(logger::Call::log(69, MaximumSchedulerWeight::get() / 2)));
 			// 69 and 42 do not fit together
 			run_to_block(4);
 			assert_eq!(logger::log(), vec![42u32]);
@@ -639,8 +627,8 @@
 	#[test]
 	fn scheduler_respects_hard_deadlines_more() {
 		new_test_ext().execute_with(|| {
-			Scheduler::do_schedule(4, None, 0, Call::Logger(logger::Call::log(42, MaximumBlockWeight::get() / 2)));
-			Scheduler::do_schedule(4, None, 0, Call::Logger(logger::Call::log(69, MaximumBlockWeight::get() / 2)));
+			Scheduler::do_schedule(4, None, 0, Call::Logger(logger::Call::log(42, MaximumSchedulerWeight::get() / 2)));
+			Scheduler::do_schedule(4, None, 0, Call::Logger(logger::Call::log(69, MaximumSchedulerWeight::get() / 2)));
 			// With base weights, 69 and 42 should not fit together, but do because of hard deadlines
 			run_to_block(4);
 			assert_eq!(logger::log(), vec![42u32, 69u32]);
@@ -650,8 +638,8 @@
 	#[test]
 	fn scheduler_respects_priority_ordering() {
 		new_test_ext().execute_with(|| {
-			Scheduler::do_schedule(4, None, 1, Call::Logger(logger::Call::log(42, MaximumBlockWeight::get() / 2)));
-			Scheduler::do_schedule(4, None, 0, Call::Logger(logger::Call::log(69, MaximumBlockWeight::get() / 2)));
+			Scheduler::do_schedule(4, None, 1, Call::Logger(logger::Call::log(42, MaximumSchedulerWeight::get() / 2)));
+			Scheduler::do_schedule(4, None, 0, Call::Logger(logger::Call::log(69, MaximumSchedulerWeight::get() / 2)));
 			run_to_block(4);
 			assert_eq!(logger::log(), vec![69u32, 42u32]);
 		});
@@ -660,9 +648,9 @@
 	#[test]
 	fn scheduler_respects_priority_ordering_with_soft_deadlines() {
 		new_test_ext().execute_with(|| {
-			Scheduler::do_schedule(4, None, 255, Call::Logger(logger::Call::log(42, MaximumBlockWeight::get() / 3)));
-			Scheduler::do_schedule(4, None, 127, Call::Logger(logger::Call::log(69, MaximumBlockWeight::get() / 2)));
-			Scheduler::do_schedule(4, None, 126, Call::Logger(logger::Call::log(2600, MaximumBlockWeight::get() / 2)));
+			Scheduler::do_schedule(4, None, 255, Call::Logger(logger::Call::log(42, MaximumSchedulerWeight::get() / 3)));
+			Scheduler::do_schedule(4, None, 127, Call::Logger(logger::Call::log(69, MaximumSchedulerWeight::get() / 2)));
+			Scheduler::do_schedule(4, None, 126, Call::Logger(logger::Call::log(2600, MaximumSchedulerWeight::get() / 2)));
 
 			// 2600 does not fit with 69 or 42, but has higher priority, so will go through
 			run_to_block(4);
@@ -682,29 +670,29 @@
 			let periodic_multiplier = <Test as frame_system::Trait>::DbWeight::get().reads_writes(1, 1);
 
 			// Named
-			assert_ok!(Scheduler::do_schedule_named(1u32.encode(), 1, None, 255, Call::Logger(logger::Call::log(3, MaximumBlockWeight::get() / 3))));
+			assert_ok!(Scheduler::do_schedule_named(1u32.encode(), 1, None, 255, Call::Logger(logger::Call::log(3, MaximumSchedulerWeight::get() / 3))));
 			// Anon Periodic
-			Scheduler::do_schedule(1, Some((1000, 3)), 128, Call::Logger(logger::Call::log(42, MaximumBlockWeight::get() / 3)));
+			Scheduler::do_schedule(1, Some((1000, 3)), 128, Call::Logger(logger::Call::log(42, MaximumSchedulerWeight::get() / 3)));
 			// Anon
-			Scheduler::do_schedule(1, None, 127, Call::Logger(logger::Call::log(69, MaximumBlockWeight::get() / 2)));
+			Scheduler::do_schedule(1, None, 127, Call::Logger(logger::Call::log(69, MaximumSchedulerWeight::get() / 2)));
 			// Named Periodic
-			assert_ok!(Scheduler::do_schedule_named(2u32.encode(), 1, Some((1000, 3)), 126, Call::Logger(logger::Call::log(2600, MaximumBlockWeight::get() / 2))));
+			assert_ok!(Scheduler::do_schedule_named(2u32.encode(), 1, Some((1000, 3)), 126, Call::Logger(logger::Call::log(2600, MaximumSchedulerWeight::get() / 2))));
 
 			// Will include the named periodic only
 			let actual_weight = Scheduler::on_initialize(1);
-			let call_weight = MaximumBlockWeight::get() / 2;
+			let call_weight = MaximumSchedulerWeight::get() / 2;
 			assert_eq!(actual_weight, call_weight + base_weight + base_multiplier + named_multiplier + periodic_multiplier);
 			assert_eq!(logger::log(), vec![2600u32]);
 
 			// Will include anon and anon periodic
 			let actual_weight = Scheduler::on_initialize(2);
-			let call_weight = MaximumBlockWeight::get() / 2 + MaximumBlockWeight::get() / 3;
+			let call_weight = MaximumSchedulerWeight::get() / 2 + MaximumSchedulerWeight::get() / 3;
 			assert_eq!(actual_weight, call_weight + base_weight + base_multiplier * 2 + periodic_multiplier);
 			assert_eq!(logger::log(), vec![2600u32, 69u32, 42u32]);
 
 			// Will include named only
 			let actual_weight = Scheduler::on_initialize(3);
-			let call_weight = MaximumBlockWeight::get() / 3;
+			let call_weight = MaximumSchedulerWeight::get() / 3;
 			assert_eq!(actual_weight, call_weight + base_weight + base_multiplier + named_multiplier);
 			assert_eq!(logger::log(), vec![2600u32, 69u32, 42u32, 3u32]);
 
