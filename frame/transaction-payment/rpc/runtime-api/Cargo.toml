--- conflicted
+++ resolved
@@ -14,12 +14,7 @@
 
 [dependencies]
 sp-api = { version = "2.0.0", default-features = false, path = "../../../../primitives/api" }
-<<<<<<< HEAD
-codec = { package = "parity-scale-codec", version = "1.3.1", default-features = false, features = ["derive"] }
-=======
 codec = { package = "parity-scale-codec", version = "1.3.6", default-features = false, features = ["derive"] }
-sp-std = { version = "2.0.0", default-features = false, path = "../../../../primitives/std" }
->>>>>>> b2a50198
 sp-runtime = { version = "2.0.0", default-features = false, path = "../../../../primitives/runtime" }
 pallet-transaction-payment = { version = "2.0.0", default-features = false, path = "../../../transaction-payment" }
 
