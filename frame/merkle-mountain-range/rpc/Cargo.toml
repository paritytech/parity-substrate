[package]
name = "pallet-mmr-rpc"
version = "3.0.0"
authors = ["Parity Technologies <admin@parity.io>"]
edition = "2018"
license = "Apache-2.0"
homepage = "https://substrate.dev"
repository = "https://github.com/paritytech/substrate/"
description = "Node-specific RPC methods for interaction with Merkle Mountain Range pallet."
publish = false

[package.metadata.docs.rs]
targets = ["x86_64-unknown-linux-gnu"]

[dependencies]
codec = { package = "parity-scale-codec", version = "2.0.0" }
jsonrpc-core = "15.1.0"
jsonrpc-core-client = "15.1.0"
jsonrpc-derive = "15.1.0"
<<<<<<< HEAD
serde = { version = "1.0.101", features = ["derive"] }

sp-api = { version = "3.0.0", path = "../../../primitives/api" }
sp-blockchain = { version = "3.0.0", path = "../../../primitives/blockchain" }
sp-core = { version = "3.0.0", path = "../../../primitives/core" }
sp-rpc = { version = "3.0.0", path = "../../../primitives/rpc" }
sp-runtime = { version = "3.0.0", path = "../../../primitives/runtime" }
=======
pallet-mmr-primitives = { version = "4.0.0-dev", path = "../primitives" }
serde = { version = "1.0.101", features = ["derive"] }
sp-api = { version = "4.0.0-dev", path = "../../../primitives/api" }
sp-blockchain = { version = "4.0.0-dev", path = "../../../primitives/blockchain" }
sp-core = { version = "4.0.0-dev", path = "../../../primitives/core" }
sp-rpc = { version = "4.0.0-dev", path = "../../../primitives/rpc" }
sp-runtime = { version = "4.0.0-dev", path = "../../../primitives/runtime" }
>>>>>>> 6be513d6

pallet-mmr-primitives = { version = "3.0.0", path = "../primitives" }

[dev-dependencies]
serde_json = "1.0.41"<|MERGE_RESOLUTION|>--- conflicted
+++ resolved
@@ -17,25 +17,15 @@
 jsonrpc-core = "15.1.0"
 jsonrpc-core-client = "15.1.0"
 jsonrpc-derive = "15.1.0"
-<<<<<<< HEAD
 serde = { version = "1.0.101", features = ["derive"] }
 
-sp-api = { version = "3.0.0", path = "../../../primitives/api" }
-sp-blockchain = { version = "3.0.0", path = "../../../primitives/blockchain" }
-sp-core = { version = "3.0.0", path = "../../../primitives/core" }
-sp-rpc = { version = "3.0.0", path = "../../../primitives/rpc" }
-sp-runtime = { version = "3.0.0", path = "../../../primitives/runtime" }
-=======
-pallet-mmr-primitives = { version = "4.0.0-dev", path = "../primitives" }
-serde = { version = "1.0.101", features = ["derive"] }
 sp-api = { version = "4.0.0-dev", path = "../../../primitives/api" }
 sp-blockchain = { version = "4.0.0-dev", path = "../../../primitives/blockchain" }
 sp-core = { version = "4.0.0-dev", path = "../../../primitives/core" }
 sp-rpc = { version = "4.0.0-dev", path = "../../../primitives/rpc" }
 sp-runtime = { version = "4.0.0-dev", path = "../../../primitives/runtime" }
->>>>>>> 6be513d6
 
-pallet-mmr-primitives = { version = "3.0.0", path = "../primitives" }
+pallet-mmr-primitives = { version = "4.0.0-dev", path = "../primitives" }
 
 [dev-dependencies]
 serde_json = "1.0.41"