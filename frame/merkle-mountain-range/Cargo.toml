--- conflicted
+++ resolved
@@ -13,30 +13,18 @@
 
 [dependencies]
 codec = { package = "parity-scale-codec", version = "2.0.0", default-features = false }
-<<<<<<< HEAD
 mmr-lib = { package = "ckb-merkle-mountain-range", default-features = false, version = "0.3.1" }
 
-sp-core = { version = "3.0.0", default-features = false, path = "../../primitives/core" }
-sp-io = { version = "3.0.0", default-features = false, path = "../../primitives/io" }
-sp-runtime = { version = "3.0.0", default-features = false, path = "../../primitives/runtime" }
-sp-std = { version = "3.0.0", default-features = false, path = "../../primitives/std" }
-=======
-frame-benchmarking = { version = "4.0.0-dev", default-features = false, path = "../benchmarking", optional = true }
-frame-support = { version = "4.0.0-dev", default-features = false, path = "../support" }
-frame-system = { version = "4.0.0-dev", default-features = false, path = "../system" }
-mmr-lib = { package = "ckb-merkle-mountain-range", default-features = false, version = "0.3.1" }
-pallet-mmr-primitives = { version = "4.0.0-dev", default-features = false, path = "./primitives" }
 sp-core = { version = "4.0.0-dev", default-features = false, path = "../../primitives/core" }
 sp-io = { version = "4.0.0-dev", default-features = false, path = "../../primitives/io" }
 sp-runtime = { version = "4.0.0-dev", default-features = false, path = "../../primitives/runtime" }
 sp-std = { version = "4.0.0-dev", default-features = false, path = "../../primitives/std" }
->>>>>>> 6be513d6
 
-frame-benchmarking = { version = "3.1.0", default-features = false, path = "../benchmarking", optional = true }
-frame-support = { version = "3.0.0", default-features = false, path = "../support" }
-frame-system = { version = "3.0.0", default-features = false, path = "../system" }
+frame-benchmarking = { version = "4.0.0-dev", default-features = false, path = "../benchmarking", optional = true }
+frame-support = { version = "4.0.0-dev", default-features = false, path = "../support" }
+frame-system = { version = "4.0.0-dev", default-features = false, path = "../system" }
 
-pallet-mmr-primitives = { version = "3.0.0", default-features = false, path = "./primitives" }
+pallet-mmr-primitives = { version = "4.0.0-dev", default-features = false, path = "./primitives" }
 
 [dev-dependencies]
 env_logger = "0.8"
