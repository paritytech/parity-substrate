// This file is part of Substrate.

// Copyright (C) 2019-2020 Parity Technologies (UK) Ltd.
// SPDX-License-Identifier: Apache-2.0

// Licensed under the Apache License, Version 2.0 (the "License");
// you may not use this file except in compliance with the License.
// You may obtain a copy of the License at
//
// 	http://www.apache.org/licenses/LICENSE-2.0
//
// Unless required by applicable law or agreed to in writing, software
// distributed under the License is distributed on an "AS IS" BASIS,
// WITHOUT WARRANTIES OR CONDITIONS OF ANY KIND, either express or implied.
// See the License for the specific language governing permissions and
// limitations under the License.

//! # Scored Pool Module
//!
//! The module maintains a scored membership pool. Each entity in the
//! pool can be attributed a `Score`. From this pool a set `Members`
//! is constructed. This set contains the `MemberCount` highest
//! scoring entities. Unscored entities are never part of `Members`.
//!
//! If an entity wants to be part of the pool a deposit is required.
//! The deposit is returned when the entity withdraws or when it
//! is removed by an entity with the appropriate authority.
//!
//! Every `Period` blocks the set of `Members` is refreshed from the
//! highest scoring members in the pool and, no matter if changes
//! occurred, `T::MembershipChanged::set_members_sorted` is invoked.
//! On first load `T::MembershipInitialized::initialize_members` is
//! invoked with the initial `Members` set.
//!
//! It is possible to withdraw candidacy/resign your membership at any
//! time. If an entity is currently a member, this results in removal
//! from the `Pool` and `Members`; the entity is immediately replaced
//! by the next highest scoring candidate in the pool, if available.
//!
//! - [`scored_pool::Config`](./trait.Config.html)
//! - [`Call`](./enum.Call.html)
//! - [`Module`](./struct.Module.html)
//!
//! ## Interface
//!
//! ### Public Functions
//!
//! - `submit_candidacy` - Submit candidacy to become a member. Requires a deposit.
//! - `withdraw_candidacy` - Withdraw candidacy. Deposit is returned.
//! - `score` - Attribute a quantitative score to an entity.
//! - `kick` - Remove an entity from the pool and members. Deposit is returned.
//! - `change_member_count` - Changes the amount of candidates taken into `Members`.
//!
//! ## Usage
//!
//! ```
//! use frame_support::{decl_module, dispatch};
//! use frame_system::ensure_signed;
//! use pallet_scored_pool::{self as scored_pool};
//!
//! pub trait Config: scored_pool::Config {}
//!
//! decl_module! {
//! 	pub struct Module<T: Config> for enum Call where origin: T::Origin {
//! 		#[weight = 0]
//! 		pub fn candidate(origin) -> dispatch::DispatchResult {
//! 			let who = ensure_signed(origin)?;
//!
//! 			let _ = <scored_pool::Module<T>>::submit_candidacy(
//! 				T::Origin::from(Some(who.clone()).into())
//! 			);
//! 			Ok(())
//! 		}
//! 	}
//! }
//!
//! # fn main() { }
//! ```
//!
//! ## Dependencies
//!
//! This module depends on the [System module](../frame_system/index.html).

// Ensure we're `no_std` when compiling for Wasm.
#![cfg_attr(not(feature = "std"), no_std)]

#[cfg(test)]
mod mock;

#[cfg(test)]
mod tests;

use codec::FullCodec;
use sp_std::{
	fmt::Debug,
	prelude::*,
};
use frame_support::{
	decl_module, decl_storage, decl_event, ensure, decl_error,
	traits::{EnsureOrigin, ChangeMembers, InitializeMembers, Currency, Get, ReservableCurrency},
	weights::Weight,
};
use frame_system::{ensure_root, ensure_signed};
use sp_runtime::traits::{AtLeast32Bit, MaybeSerializeDeserialize, Zero, StaticLookup};

<<<<<<< HEAD
type BalanceOf<T, I> = <<T as Trait<I>>::Currency as Currency<<T as frame_system::Config>::AccountId>>::Balance;
type PoolT<T, I> = Vec<(<T as frame_system::Config>::AccountId, Option<<T as Trait<I>>::Score>)>;
=======
type BalanceOf<T, I> = <<T as Config<I>>::Currency as Currency<<T as frame_system::Config>::AccountId>>::Balance;
type PoolT<T, I> = Vec<(<T as frame_system::Config>::AccountId, Option<<T as Config<I>>::Score>)>;
>>>>>>> 21fe14af

/// The enum is supplied when refreshing the members set.
/// Depending on the enum variant the corresponding associated
/// type function will be invoked.
enum ChangeReceiver {
	/// Should call `T::MembershipInitialized`.
	MembershipInitialized,
	/// Should call `T::MembershipChanged`.
	MembershipChanged,
}

pub trait Config<I=DefaultInstance>: frame_system::Config {
	/// The currency used for deposits.
	type Currency: Currency<Self::AccountId> + ReservableCurrency<Self::AccountId>;

	/// The score attributed to a member or candidate.
	type Score:
		AtLeast32Bit + Clone + Copy + Default + FullCodec + MaybeSerializeDeserialize + Debug;

	/// The overarching event type.
	type Event: From<Event<Self, I>> + Into<<Self as frame_system::Config>::Event>;

	// The deposit which is reserved from candidates if they want to
	// start a candidacy. The deposit gets returned when the candidacy is
	// withdrawn or when the candidate is kicked.
	type CandidateDeposit: Get<BalanceOf<Self, I>>;

	/// Every `Period` blocks the `Members` are filled with the highest scoring
	/// members in the `Pool`.
	type Period: Get<Self::BlockNumber>;

	/// The receiver of the signal for when the membership has been initialized.
	/// This happens pre-genesis and will usually be the same as `MembershipChanged`.
	/// If you need to do something different on initialization, then you can change
	/// this accordingly.
	type MembershipInitialized: InitializeMembers<Self::AccountId>;

	/// The receiver of the signal for when the members have changed.
	type MembershipChanged: ChangeMembers<Self::AccountId>;

	/// Allows a configurable origin type to set a score to a candidate in the pool.
	type ScoreOrigin: EnsureOrigin<Self::Origin>;

	/// Required origin for removing a member (though can always be Root).
	/// Configurable origin which enables removing an entity. If the entity
	/// is part of the `Members` it is immediately replaced by the next
	/// highest scoring candidate, if available.
	type KickOrigin: EnsureOrigin<Self::Origin>;
}

decl_storage! {
	trait Store for Module<T: Config<I>, I: Instance=DefaultInstance> as ScoredPool {
		/// The current pool of candidates, stored as an ordered Vec
		/// (ordered descending by score, `None` last, highest first).
		Pool get(fn pool) config(): PoolT<T, I>;

		/// A Map of the candidates. The information in this Map is redundant
		/// to the information in the `Pool`. But the Map enables us to easily
		/// check if a candidate is already in the pool, without having to
		/// iterate over the entire pool (the `Pool` is not sorted by
		/// `T::AccountId`, but by `T::Score` instead).
		CandidateExists get(fn candidate_exists): map hasher(twox_64_concat) T::AccountId => bool;

		/// The current membership, stored as an ordered Vec.
		Members get(fn members): Vec<T::AccountId>;

		/// Size of the `Members` set.
		MemberCount get(fn member_count) config(): u32;
	}
	add_extra_genesis {
		config(members): Vec<T::AccountId>;
		config(phantom): sp_std::marker::PhantomData<I>;
		build(|config| {
			let mut pool = config.pool.clone();

			// reserve balance for each candidate in the pool.
			// panicking here is ok, since this just happens one time, pre-genesis.
			pool
				.iter()
				.for_each(|(who, _)| {
					T::Currency::reserve(&who, T::CandidateDeposit::get())
						.expect("balance too low to create candidacy");
					<CandidateExists<T, I>>::insert(who, true);
				});

			// Sorts the `Pool` by score in a descending order. Entities which
			// have a score of `None` are sorted to the beginning of the vec.
			pool.sort_by_key(|(_, maybe_score)|
				Reverse(maybe_score.unwrap_or_default())
			);

			<Pool<T, I>>::put(&pool);
			<Module<T, I>>::refresh_members(pool, ChangeReceiver::MembershipInitialized);
		})
	}
}

decl_event!(
	pub enum Event<T, I=DefaultInstance> where
		<T as frame_system::Config>::AccountId,
	{
		/// The given member was removed. See the transaction for who.
		MemberRemoved,
		/// An entity has issued a candidacy. See the transaction for who.
		CandidateAdded,
		/// An entity withdrew candidacy. See the transaction for who.
		CandidateWithdrew,
		/// The candidacy was forcefully removed for an entity.
		/// See the transaction for who.
		CandidateKicked,
		/// A score was attributed to the candidate.
		/// See the transaction for who.
		CandidateScored,
		/// Phantom member, never used.
		Dummy(sp_std::marker::PhantomData<(AccountId, I)>),
	}
);

decl_error! {
	/// Error for the scored-pool module.
	pub enum Error for Module<T: Config<I>, I: Instance> {
		/// Already a member.
		AlreadyInPool,
		/// Index out of bounds.
		InvalidIndex,
		/// Index does not match requested account.
		WrongAccountIndex,
	}
}

decl_module! {
	pub struct Module<T: Config<I>, I: Instance=DefaultInstance>
		for enum Call
		where origin: T::Origin
	{
		type Error = Error<T, I>;

		fn deposit_event() = default;

		/// Every `Period` blocks the `Members` set is refreshed from the
		/// highest scoring members in the pool.
		fn on_initialize(n: T::BlockNumber) -> Weight {
			if n % T::Period::get() == Zero::zero() {
				let pool = <Pool<T, I>>::get();
				<Module<T, I>>::refresh_members(pool, ChangeReceiver::MembershipChanged);
			}
			0
		}

		/// Add `origin` to the pool of candidates.
		///
		/// This results in `CandidateDeposit` being reserved from
		/// the `origin` account. The deposit is returned once
		/// candidacy is withdrawn by the candidate or the entity
		/// is kicked by `KickOrigin`.
		///
		/// The dispatch origin of this function must be signed.
		///
		/// The `index` parameter of this function must be set to
		/// the index of the transactor in the `Pool`.
		#[weight = 0]
		pub fn submit_candidacy(origin) {
			let who = ensure_signed(origin)?;
			ensure!(!<CandidateExists<T, I>>::contains_key(&who), Error::<T, I>::AlreadyInPool);

			let deposit = T::CandidateDeposit::get();
			T::Currency::reserve(&who, deposit)?;

			// can be inserted as last element in pool, since entities with
			// `None` are always sorted to the end.
			<Pool<T, I>>::append((who.clone(), Option::<<T as Config<I>>::Score>::None));

			<CandidateExists<T, I>>::insert(&who, true);

			Self::deposit_event(RawEvent::CandidateAdded);
		}

		/// An entity withdraws candidacy and gets its deposit back.
		///
		/// If the entity is part of the `Members`, then the highest member
		/// of the `Pool` that is not currently in `Members` is immediately
		/// placed in the set instead.
		///
		/// The dispatch origin of this function must be signed.
		///
		/// The `index` parameter of this function must be set to
		/// the index of the transactor in the `Pool`.
		#[weight = 0]
		pub fn withdraw_candidacy(
			origin,
			index: u32
		) {
			let who = ensure_signed(origin)?;

			let pool = <Pool<T, I>>::get();
			Self::ensure_index(&pool, &who, index)?;

			Self::remove_member(pool, who, index)?;
			Self::deposit_event(RawEvent::CandidateWithdrew);
		}

		/// Kick a member `who` from the set.
		///
		/// May only be called from `T::KickOrigin`.
		///
		/// The `index` parameter of this function must be set to
		/// the index of `dest` in the `Pool`.
		#[weight = 0]
		pub fn kick(
			origin,
			dest: <T::Lookup as StaticLookup>::Source,
			index: u32
		) {
			T::KickOrigin::ensure_origin(origin)?;

			let who = T::Lookup::lookup(dest)?;

			let pool = <Pool<T, I>>::get();
			Self::ensure_index(&pool, &who, index)?;

			Self::remove_member(pool, who, index)?;
			Self::deposit_event(RawEvent::CandidateKicked);
		}

		/// Score a member `who` with `score`.
		///
		/// May only be called from `T::ScoreOrigin`.
		///
		/// The `index` parameter of this function must be set to
		/// the index of the `dest` in the `Pool`.
		#[weight = 0]
		pub fn score(
			origin,
			dest: <T::Lookup as StaticLookup>::Source,
			index: u32,
			score: T::Score
		) {
			T::ScoreOrigin::ensure_origin(origin)?;

			let who = T::Lookup::lookup(dest)?;

			let mut pool = <Pool<T, I>>::get();
			Self::ensure_index(&pool, &who, index)?;

			pool.remove(index as usize);

			// we binary search the pool (which is sorted descending by score).
			// if there is already an element with `score`, we insert
			// right before that. if not, the search returns a location
			// where we can insert while maintaining order.
			let item = (who, Some(score.clone()));
			let location = pool
				.binary_search_by_key(
					&Reverse(score),
					|(_, maybe_score)| Reverse(maybe_score.unwrap_or_default())
				)
				.unwrap_or_else(|l| l);
			pool.insert(location, item);

			<Pool<T, I>>::put(&pool);
			Self::deposit_event(RawEvent::CandidateScored);
		}

		/// Dispatchable call to change `MemberCount`.
		///
		/// This will only have an effect the next time a refresh happens
		/// (this happens each `Period`).
		///
		/// May only be called from root.
		#[weight = 0]
		pub fn change_member_count(origin, count: u32) {
			ensure_root(origin)?;
			<MemberCount<I>>::put(&count);
		}
	}
}

impl<T: Config<I>, I: Instance> Module<T, I> {

	/// Fetches the `MemberCount` highest scoring members from
	/// `Pool` and puts them into `Members`.
	///
	/// The `notify` parameter is used to deduct which associated
	/// type function to invoke at the end of the method.
	fn refresh_members(
		pool: PoolT<T, I>,
		notify: ChangeReceiver
	) {
		let count = <MemberCount<I>>::get();

		let mut new_members: Vec<T::AccountId> = pool
			.into_iter()
			.filter(|(_, score)| score.is_some())
			.take(count as usize)
			.map(|(account_id, _)| account_id)
			.collect();
		new_members.sort();

		let old_members = <Members<T, I>>::get();
		<Members<T, I>>::put(&new_members);

		match notify {
			ChangeReceiver::MembershipInitialized =>
				T::MembershipInitialized::initialize_members(&new_members),
			ChangeReceiver::MembershipChanged =>
				T::MembershipChanged::set_members_sorted(
					&new_members[..],
					&old_members[..],
				),
		}
	}

	/// Removes an entity `remove` at `index` from the `Pool`.
	///
	/// If the entity is a member it is also removed from `Members` and
	/// the deposit is returned.
	fn remove_member(
		mut pool: PoolT<T, I>,
		remove: T::AccountId,
		index: u32
	) -> Result<(), Error<T, I>> {
		// all callers of this function in this module also check
		// the index for validity before calling this function.
		// nevertheless we check again here, to assert that there was
		// no mistake when invoking this sensible function.
		Self::ensure_index(&pool, &remove, index)?;

		pool.remove(index as usize);
		<Pool<T, I>>::put(&pool);

		// remove from set, if it was in there
		let members = <Members<T, I>>::get();
		if members.binary_search(&remove).is_ok() {
			Self::refresh_members(pool, ChangeReceiver::MembershipChanged);
		}

		<CandidateExists<T, I>>::remove(&remove);

		T::Currency::unreserve(&remove, T::CandidateDeposit::get());

		Self::deposit_event(RawEvent::MemberRemoved);
		Ok(())
	}

	/// Checks if `index` is a valid number and if the element found
	/// at `index` in `Pool` is equal to `who`.
	fn ensure_index(
		pool: &PoolT<T, I>,
		who: &T::AccountId,
		index: u32
	) -> Result<(), Error<T, I>> {
		ensure!(index < pool.len() as u32, Error::<T, I>::InvalidIndex);

		let (index_who, _index_score) = &pool[index as usize];
		ensure!(index_who == who, Error::<T, I>::WrongAccountIndex);

		Ok(())
	}
}<|MERGE_RESOLUTION|>--- conflicted
+++ resolved
@@ -103,13 +103,8 @@
 use frame_system::{ensure_root, ensure_signed};
 use sp_runtime::traits::{AtLeast32Bit, MaybeSerializeDeserialize, Zero, StaticLookup};
 
-<<<<<<< HEAD
-type BalanceOf<T, I> = <<T as Trait<I>>::Currency as Currency<<T as frame_system::Config>::AccountId>>::Balance;
-type PoolT<T, I> = Vec<(<T as frame_system::Config>::AccountId, Option<<T as Trait<I>>::Score>)>;
-=======
 type BalanceOf<T, I> = <<T as Config<I>>::Currency as Currency<<T as frame_system::Config>::AccountId>>::Balance;
 type PoolT<T, I> = Vec<(<T as frame_system::Config>::AccountId, Option<<T as Config<I>>::Score>)>;
->>>>>>> 21fe14af
 
 /// The enum is supplied when refreshing the members set.
 /// Depending on the enum variant the corresponding associated
