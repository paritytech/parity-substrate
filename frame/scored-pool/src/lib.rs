// Copyright 2019-2020 Parity Technologies (UK) Ltd.
// This file is part of Substrate.

// Substrate is free software: you can redistribute it and/or modify
// it under the terms of the GNU General Public License as published by
// the Free Software Foundation, either version 3 of the License, or
// (at your option) any later version.

// Substrate is distributed in the hope that it will be useful,
// but WITHOUT ANY WARRANTY; without even the implied warranty of
// MERCHANTABILITY or FITNESS FOR A PARTICULAR PURPOSE.  See the
// GNU General Public License for more details.

// You should have received a copy of the GNU General Public License
// along with Substrate.  If not, see <http://www.gnu.org/licenses/>.

//! # Scored Pool Module
//!
//! The module maintains a scored membership pool. Each entity in the
//! pool can be attributed a `Score`. From this pool a set `Members`
//! is constructed. This set contains the `MemberCount` highest
//! scoring entities. Unscored entities are never part of `Members`.
//!
//! If an entity wants to be part of the pool a deposit is required.
//! The deposit is returned when the entity withdraws or when it
//! is removed by an entity with the appropriate authority.
//!
//! Every `Period` blocks the set of `Members` is refreshed from the
//! highest scoring members in the pool and, no matter if changes
//! occurred, `T::MembershipChanged::set_members_sorted` is invoked.
//! On first load `T::MembershipInitialized::initialize_members` is
//! invoked with the initial `Members` set.
//!
//! It is possible to withdraw candidacy/resign your membership at any
//! time. If an entity is currently a member, this results in removal
//! from the `Pool` and `Members`; the entity is immediately replaced
//! by the next highest scoring candidate in the pool, if available.
//!
//! - [`scored_pool::Trait`](./trait.Trait.html)
//! - [`Call`](./enum.Call.html)
//! - [`Module`](./struct.Module.html)
//!
//! ## Interface
//!
//! ### Public Functions
//!
//! - `submit_candidacy` - Submit candidacy to become a member. Requires a deposit.
//! - `withdraw_candidacy` - Withdraw candidacy. Deposit is returned.
//! - `score` - Attribute a quantitative score to an entity.
//! - `kick` - Remove an entity from the pool and members. Deposit is returned.
//! - `change_member_count` - Changes the amount of candidates taken into `Members`.
//!
//! ## Usage
//!
//! ```
//! use frame_support::{decl_module, dispatch};
//! use frame_system::{self as system, ensure_signed};
//! use pallet_scored_pool::{self as scored_pool};
//!
//! pub trait Trait: scored_pool::Trait {}
//!
//! decl_module! {
//! 	pub struct Module<T: Trait> for enum Call where origin: T::Origin {
//! 		#[weight = 0]
//! 		pub fn candidate(origin) -> dispatch::DispatchResult {
//! 			let who = ensure_signed(origin)?;
//!
//! 			let _ = <scored_pool::Module<T>>::submit_candidacy(
//! 				T::Origin::from(Some(who.clone()).into())
//! 			);
//! 			Ok(())
//! 		}
//! 	}
//! }
//!
//! # fn main() { }
//! ```
//!
//! ## Dependencies
//!
//! This module depends on the [System module](../frame_system/index.html).

// Ensure we're `no_std` when compiling for Wasm.
#![cfg_attr(not(feature = "std"), no_std)]

#[cfg(test)]
mod mock;

#[cfg(test)]
mod tests;

use codec::FullCodec;
use sp_std::{
	fmt::Debug,
	prelude::*,
};
use frame_support::{
	decl_module, decl_storage, decl_event, ensure, decl_error,
	traits::{EnsureOrigin, ChangeMembers, InitializeMembers, Currency, Get, ReservableCurrency},
	weights::Weight,
};
use frame_system::{self as system, ensure_root, ensure_signed};
use sp_runtime::{
	traits::{AtLeast32Bit, MaybeSerializeDeserialize, Zero, StaticLookup},
};

type BalanceOf<T, I> = <<T as Trait<I>>::Currency as Currency<<T as frame_system::Trait>::AccountId>>::Balance;
type PoolT<T, I> = Vec<(<T as frame_system::Trait>::AccountId, Option<<T as Trait<I>>::Score>)>;

/// The enum is supplied when refreshing the members set.
/// Depending on the enum variant the corresponding associated
/// type function will be invoked.
enum ChangeReceiver {
	/// Should call `T::MembershipInitialized`.
	MembershipInitialized,
	/// Should call `T::MembershipChanged`.
	MembershipChanged,
}

pub trait Trait<I=DefaultInstance>: frame_system::Trait {
	/// The currency used for deposits.
	type Currency: Currency<Self::AccountId> + ReservableCurrency<Self::AccountId>;

	/// The score attributed to a member or candidate.
	type Score:
		AtLeast32Bit + Clone + Copy + Default + FullCodec + MaybeSerializeDeserialize + Debug;

	/// The overarching event type.
	type Event: From<Event<Self, I>> + Into<<Self as frame_system::Trait>::Event>;

	/// The deposit which is reserved from candidates if they want to
	/// start a candidacy. The deposit gets returned when the candidacy is
	/// withdrawn or when the candidate is kicked.
	type CandidateDeposit: Get<BalanceOf<Self, I>>;

	/// Every `Period` blocks the `Members` are filled with the highest scoring
	/// members in the `Pool`.
	type Period: Get<Self::BlockNumber>;

	/// The receiver of the signal for when the membership has been initialized.
	/// This happens pre-genesis and will usually be the same as `MembershipChanged`.
	/// If you need to do something different on initialization, then you can change
	/// this accordingly.
	type MembershipInitialized: InitializeMembers<Self::AccountId>;

	/// The receiver of the signal for when the members have changed.
	type MembershipChanged: ChangeMembers<Self::AccountId>;

	/// Allows a configurable origin type to set a score to a candidate in the pool.
	type ScoreOrigin: EnsureOrigin<Self::Origin>;

	/// Required origin for removing a member (though can always be Root).
	/// Configurable origin which enables removing an entity. If the entity
	/// is part of the `Members` it is immediately replaced by the next
	/// highest scoring candidate, if available.
	type KickOrigin: EnsureOrigin<Self::Origin>;
}

decl_storage! {
	trait Store for Module<T: Trait<I>, I: Instance=DefaultInstance> as ScoredPool {
		/// The current pool of candidates, stored as an ordered Vec
		/// (ordered descending by score, `None` last, highest first).
		Pool get(fn pool) config(): PoolT<T, I>;

		/// A Map of the candidates. The information in this Map is redundant
		/// to the information in the `Pool`. But the Map enables us to easily
		/// check if a candidate is already in the pool, without having to
		/// iterate over the entire pool (the `Pool` is not sorted by
		/// `T::AccountId`, but by `T::Score` instead).
		CandidateExists get(fn candidate_exists): map hasher(twox_64_concat) T::AccountId => bool;

		/// The current membership, stored as an ordered Vec.
		Members get(fn members): Vec<T::AccountId>;

		/// Size of the `Members` set.
		MemberCount get(fn member_count) config(): u32;
	}
	add_extra_genesis {
		config(members): Vec<T::AccountId>;
		config(phantom): sp_std::marker::PhantomData<I>;
		build(|config| {
			let mut pool = config.pool.clone();

			// reserve balance for each candidate in the pool.
			// panicking here is ok, since this just happens one time, pre-genesis.
			pool
				.iter()
				.for_each(|(who, _)| {
					T::Currency::reserve(&who, T::CandidateDeposit::get())
						.expect("balance too low to create candidacy");
					<CandidateExists<T, I>>::insert(who, true);
				});

			// Sorts the `Pool` by score in a descending order. Entities which
			// have a score of `None` are sorted to the beginning of the vec.
			pool.sort_by_key(|(_, maybe_score)|
				Reverse(maybe_score.unwrap_or_default())
			);

			<Pool<T, I>>::put(&pool);
			<Module<T, I>>::refresh_members(pool, ChangeReceiver::MembershipInitialized);
		})
	}
}

decl_event!(
	pub enum Event<T, I=DefaultInstance> where
		<T as frame_system::Trait>::AccountId,
	{
		/// The given member was removed. See the transaction for who.
		MemberRemoved,
		/// An entity has issued a candidacy. See the transaction for who.
		CandidateAdded,
		/// An entity withdrew candidacy. See the transaction for who.
		CandidateWithdrew,
		/// The candidacy was forcefully removed for an entity.
		/// See the transaction for who.
		CandidateKicked,
		/// A score was attributed to the candidate.
		/// See the transaction for who.
		CandidateScored,
		/// Phantom member, never used.
		Dummy(sp_std::marker::PhantomData<(AccountId, I)>),
	}
);

decl_error! {
	/// Error for the scored-pool module.
	pub enum Error for Module<T: Trait<I>, I: Instance> {
		/// Already a member.
		AlreadyInPool,
		/// Index out of bounds.
		InvalidIndex,
		/// Index does not match requested account.
		WrongAccountIndex,
	}
}

decl_module! {
	pub struct Module<T: Trait<I>, I: Instance=DefaultInstance>
		for enum Call
		where origin: T::Origin
	{
		type Error = Error<T, I>;

		fn deposit_event() = default;

		/// Every `Period` blocks the `Members` set is refreshed from the
		/// highest scoring members in the pool.
		fn on_initialize(n: T::BlockNumber) -> Weight {
			if n % T::Period::get() == Zero::zero() {
				let pool = <Pool<T, I>>::get();
				<Module<T, I>>::refresh_members(pool, ChangeReceiver::MembershipChanged);
			}
			0
		}

		/// Add `origin` to the pool of candidates.
		///
		/// This results in `CandidateDeposit` being reserved from
		/// the `origin` account. The deposit is returned once
		/// candidacy is withdrawn by the candidate or the entity
		/// is kicked by `KickOrigin`.
		///
		/// The dispatch origin of this function must be signed.
		///
		/// The `index` parameter of this function must be set to
		/// the index of the transactor in the `Pool`.
<<<<<<< HEAD
		///
		/// # <weight>
		/// - 1 storage read (O(members) decode)
		/// - 2 storage writes (O(members) encode)
		/// - Total: O(members)
		/// # </weight>
		#[weight = SimpleDispatchInfo::FixedNormal(MINIMUM_WEIGHT)]
=======
		#[weight = 0]
>>>>>>> 31d5d3bb
		pub fn submit_candidacy(origin) {
			let who = ensure_signed(origin)?;
			ensure!(!<CandidateExists<T, I>>::contains_key(&who), Error::<T, I>::AlreadyInPool);

			let deposit = T::CandidateDeposit::get();
			T::Currency::reserve(&who, deposit)?;

			// can be inserted as last element in pool, since entities with
			// `None` are always sorted to the end.
			if let Err(e) = <Pool<T, I>>::append(&[(who.clone(), None)]) {
				T::Currency::unreserve(&who, deposit);
				Err(e)?
			}

			<CandidateExists<T, I>>::insert(&who, true);

			Self::deposit_event(RawEvent::CandidateAdded);
		}

		/// An entity withdraws candidacy and gets its deposit back.
		///
		/// If the entity is part of the `Members`, then the highest member
		/// of the `Pool` that is not currently in `Members` is immediately
		/// placed in the set instead.
		///
		/// The dispatch origin of this function must be signed.
		///
		/// The `index` parameter of this function must be set to
		/// the index of the transactor in the `Pool`.
<<<<<<< HEAD
		///
		/// # <weight>
		/// - 1 storage read (O(members) decode)
		/// - 2 storage writes (O(members) encode)
		/// - Total: O(members)
		/// # </weight>
		#[weight = SimpleDispatchInfo::FixedNormal(MINIMUM_WEIGHT)]
=======
		#[weight = 0]
>>>>>>> 31d5d3bb
		pub fn withdraw_candidacy(
			origin,
			index: u32
		) {
			let who = ensure_signed(origin)?;

			let pool = <Pool<T, I>>::get();
			Self::ensure_index(&pool, &who, index)?;

			Self::remove_member(pool, who, index)?;
			Self::deposit_event(RawEvent::CandidateWithdrew);
		}

		/// Kick a member `who` from the set.
		///
		/// May only be called from `KickOrigin` or root.
		///
		/// The `index` parameter of this function must be set to
		/// the index of `dest` in the `Pool`.
<<<<<<< HEAD
		///
		/// # <weight>
		/// - 1 storage read (O(members) decode)
		/// - 2 storage writes (O(members) encode)
		/// - Total: O(members)
		/// # </weight>
		#[weight = SimpleDispatchInfo::FixedNormal(MINIMUM_WEIGHT)]
=======
		#[weight = 0]
>>>>>>> 31d5d3bb
		pub fn kick(
			origin,
			dest: <T::Lookup as StaticLookup>::Source,
			index: u32
		) {
			T::KickOrigin::try_origin(origin)
				.map(|_| ())
				.or_else(ensure_root)?;

			let who = T::Lookup::lookup(dest)?;

			let pool = <Pool<T, I>>::get();
			Self::ensure_index(&pool, &who, index)?;

			Self::remove_member(pool, who, index)?;
			Self::deposit_event(RawEvent::CandidateKicked);
		}

		/// Score a member `who` with `score`.
		///
		/// May only be called from `ScoreOrigin` or root.
		///
		/// The `index` parameter of this function must be set to
		/// the index of the `dest` in the `Pool`.
<<<<<<< HEAD
		///
		/// # <weight>
		/// - 1 storage read (O(members) decode)
		/// - 2 storage writes (O(members) encode)
		/// - Total: O(members)
		/// # </weight>
		#[weight = SimpleDispatchInfo::FixedNormal(MINIMUM_WEIGHT)]
=======
		#[weight = 0]
>>>>>>> 31d5d3bb
		pub fn score(
			origin,
			dest: <T::Lookup as StaticLookup>::Source,
			index: u32,
			score: T::Score
		) {
			T::ScoreOrigin::try_origin(origin)
				.map(|_| ())
				.or_else(ensure_root)?;

			let who = T::Lookup::lookup(dest)?;

			let mut pool = <Pool<T, I>>::get();
			Self::ensure_index(&pool, &who, index)?;

			pool.remove(index as usize);

			// we binary search the pool (which is sorted descending by score).
			// if there is already an element with `score`, we insert
			// right before that. if not, the search returns a location
			// where we can insert while maintaining order.
			let item = (who.clone(), Some(score.clone()));
			let location = pool
				.binary_search_by_key(
					&Reverse(score),
					|(_, maybe_score)| Reverse(maybe_score.unwrap_or_default())
				)
				.unwrap_or_else(|l| l);
			pool.insert(location, item);

			<Pool<T, I>>::put(&pool);
			Self::deposit_event(RawEvent::CandidateScored);
		}

		/// Dispatchable call to change `MemberCount`.
		///
		/// This will only have an effect the next time a refresh happens
		/// (this happens each `Period`).
		///
		/// May only be called from root.
<<<<<<< HEAD
		///
		/// # <weight>
		/// - O(1)
		/// - 1 storage write
		/// # </weight>
		#[weight = SimpleDispatchInfo::FixedNormal(MINIMUM_WEIGHT)]
=======
		#[weight = 0]
>>>>>>> 31d5d3bb
		pub fn change_member_count(origin, count: u32) {
			ensure_root(origin)?;
			<MemberCount<I>>::put(&count);
		}
	}
}

impl<T: Trait<I>, I: Instance> Module<T, I> {

	/// Fetches the `MemberCount` highest scoring members from
	/// `Pool` and puts them into `Members`.
	///
	/// The `notify` parameter is used to deduct which associated
	/// type function to invoke at the end of the method.
	fn refresh_members(
		pool: PoolT<T, I>,
		notify: ChangeReceiver
	) {
		let count = <MemberCount<I>>::get();

		let mut new_members: Vec<T::AccountId> = pool
			.into_iter()
			.filter(|(_, score)| score.is_some())
			.take(count as usize)
			.map(|(account_id, _)| account_id)
			.collect();
		new_members.sort();

		let old_members = <Members<T, I>>::get();
		<Members<T, I>>::put(&new_members);

		match notify {
			ChangeReceiver::MembershipInitialized =>
				T::MembershipInitialized::initialize_members(&new_members),
			ChangeReceiver::MembershipChanged =>
				T::MembershipChanged::set_members_sorted(
					&new_members[..],
					&old_members[..],
				),
		}
	}

	/// Removes an entity `remove` at `index` from the `Pool`.
	///
	/// If the entity is a member it is also removed from `Members` and
	/// the deposit is returned.
	fn remove_member(
		mut pool: PoolT<T, I>,
		remove: T::AccountId,
		index: u32
	) -> Result<(), Error<T, I>> {
		// all callers of this function in this module also check
		// the index for validity before calling this function.
		// nevertheless we check again here, to assert that there was
		// no mistake when invoking this sensible function.
		Self::ensure_index(&pool, &remove, index)?;

		pool.remove(index as usize);
		<Pool<T, I>>::put(&pool);

		// remove from set, if it was in there
		let members = <Members<T, I>>::get();
		if members.binary_search(&remove).is_ok() {
			Self::refresh_members(pool, ChangeReceiver::MembershipChanged);
		}

		<CandidateExists<T, I>>::remove(&remove);

		T::Currency::unreserve(&remove, T::CandidateDeposit::get());

		Self::deposit_event(RawEvent::MemberRemoved);
		Ok(())
	}

	/// Checks if `index` is a valid number and if the element found
	/// at `index` in `Pool` is equal to `who`.
	fn ensure_index(
		pool: &PoolT<T, I>,
		who: &T::AccountId,
		index: u32
	) -> Result<(), Error<T, I>> {
		ensure!(index < pool.len() as u32, Error::<T, I>::InvalidIndex);

		let (index_who, _index_score) = &pool[index as usize];
		ensure!(index_who == who, Error::<T, I>::WrongAccountIndex);

		Ok(())
	}
}<|MERGE_RESOLUTION|>--- conflicted
+++ resolved
@@ -266,17 +266,13 @@
 		///
 		/// The `index` parameter of this function must be set to
 		/// the index of the transactor in the `Pool`.
-<<<<<<< HEAD
 		///
 		/// # <weight>
 		/// - 1 storage read (O(members) decode)
 		/// - 2 storage writes (O(members) encode)
 		/// - Total: O(members)
 		/// # </weight>
-		#[weight = SimpleDispatchInfo::FixedNormal(MINIMUM_WEIGHT)]
-=======
 		#[weight = 0]
->>>>>>> 31d5d3bb
 		pub fn submit_candidacy(origin) {
 			let who = ensure_signed(origin)?;
 			ensure!(!<CandidateExists<T, I>>::contains_key(&who), Error::<T, I>::AlreadyInPool);
@@ -306,17 +302,13 @@
 		///
 		/// The `index` parameter of this function must be set to
 		/// the index of the transactor in the `Pool`.
-<<<<<<< HEAD
 		///
 		/// # <weight>
 		/// - 1 storage read (O(members) decode)
 		/// - 2 storage writes (O(members) encode)
 		/// - Total: O(members)
 		/// # </weight>
-		#[weight = SimpleDispatchInfo::FixedNormal(MINIMUM_WEIGHT)]
-=======
 		#[weight = 0]
->>>>>>> 31d5d3bb
 		pub fn withdraw_candidacy(
 			origin,
 			index: u32
@@ -336,17 +328,13 @@
 		///
 		/// The `index` parameter of this function must be set to
 		/// the index of `dest` in the `Pool`.
-<<<<<<< HEAD
 		///
 		/// # <weight>
 		/// - 1 storage read (O(members) decode)
 		/// - 2 storage writes (O(members) encode)
 		/// - Total: O(members)
 		/// # </weight>
-		#[weight = SimpleDispatchInfo::FixedNormal(MINIMUM_WEIGHT)]
-=======
 		#[weight = 0]
->>>>>>> 31d5d3bb
 		pub fn kick(
 			origin,
 			dest: <T::Lookup as StaticLookup>::Source,
@@ -371,17 +359,13 @@
 		///
 		/// The `index` parameter of this function must be set to
 		/// the index of the `dest` in the `Pool`.
-<<<<<<< HEAD
 		///
 		/// # <weight>
 		/// - 1 storage read (O(members) decode)
 		/// - 2 storage writes (O(members) encode)
 		/// - Total: O(members)
 		/// # </weight>
-		#[weight = SimpleDispatchInfo::FixedNormal(MINIMUM_WEIGHT)]
-=======
 		#[weight = 0]
->>>>>>> 31d5d3bb
 		pub fn score(
 			origin,
 			dest: <T::Lookup as StaticLookup>::Source,
@@ -422,16 +406,12 @@
 		/// (this happens each `Period`).
 		///
 		/// May only be called from root.
-<<<<<<< HEAD
 		///
 		/// # <weight>
 		/// - O(1)
 		/// - 1 storage write
 		/// # </weight>
-		#[weight = SimpleDispatchInfo::FixedNormal(MINIMUM_WEIGHT)]
-=======
 		#[weight = 0]
->>>>>>> 31d5d3bb
 		pub fn change_member_count(origin, count: u32) {
 			ensure_root(origin)?;
 			<MemberCount<I>>::put(&count);
