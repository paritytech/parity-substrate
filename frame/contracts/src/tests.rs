// This file is part of Substrate.

// Copyright (C) 2018-2021 Parity Technologies (UK) Ltd.
// SPDX-License-Identifier: Apache-2.0

// Licensed under the Apache License, Version 2.0 (the "License");
// you may not use this file except in compliance with the License.
// You may obtain a copy of the License at
//
// 	http://www.apache.org/licenses/LICENSE-2.0
//
// Unless required by applicable law or agreed to in writing, software
// distributed under the License is distributed on an "AS IS" BASIS,
// WITHOUT WARRANTIES OR CONDITIONS OF ANY KIND, either express or implied.
// See the License for the specific language governing permissions and
// limitations under the License.

use crate::{
	BalanceOf, ContractInfo, ContractInfoOf, GenesisConfig, Module,
	RawAliveContractInfo, RawEvent, Config, Schedule, gas::Gas,
	Error, ConfigCache, RuntimeReturnCode, storage::Storage,
	chain_extension::{
		Result as ExtensionResult, Environment, ChainExtension, Ext, SysConfig, RetVal,
		UncheckedFrom, InitState, ReturnFlags,
	},
	exec::AccountIdOf,
};
use assert_matches::assert_matches;
use codec::Encode;
use sp_runtime::{
	traits::{BlakeTwo256, Hash, IdentityLookup, Convert},
	testing::{Header, H256},
	AccountId32,
};
use sp_io::hashing::blake2_256;
use frame_support::{
	assert_ok, assert_err, assert_err_ignore_postinfo, impl_outer_dispatch, impl_outer_event,
	impl_outer_origin, parameter_types, StorageMap,
	traits::{Currency, ReservableCurrency, OnInitialize},
	weights::{Weight, PostDispatchInfo, DispatchClass, constants::WEIGHT_PER_SECOND},
	dispatch::DispatchErrorWithPostInfo,
	storage::child,
};
use frame_system::{self as system, EventRecord, Phase};

mod contracts {
	// Re-export contents of the root. This basically
	// needs to give a name for the current crate.
	// This hack is required for `impl_outer_event!`.
	pub use super::super::*;
	pub use frame_support::impl_outer_event;
}

use pallet_balances as balances;

impl_outer_event! {
	pub enum MetaEvent for Test {
		system<T>,
		balances<T>,
		contracts<T>,
	}
}
impl_outer_origin! {
	pub enum Origin for Test where system = frame_system { }
}
impl_outer_dispatch! {
	pub enum Call for Test where origin: Origin {
		balances::Balances,
		contracts::Contracts,
	}
}

#[macro_use]
pub mod test_utils {
	use super::{Test, Balances};
	use crate::{
		ContractInfoOf, CodeHash,
		storage::Storage,
		exec::{StorageKey, AccountIdOf},
	};
	use frame_support::{StorageMap, traits::Currency};

	pub fn set_storage(addr: &AccountIdOf<Test>, key: &StorageKey, value: Option<Vec<u8>>) {
		let contract_info = <ContractInfoOf::<Test>>::get(&addr).unwrap().get_alive().unwrap();
		Storage::<Test>::write(addr, &contract_info.trie_id, key, value).unwrap();
	}
	pub fn get_storage(addr: &AccountIdOf<Test>, key: &StorageKey) -> Option<Vec<u8>> {
		let contract_info = <ContractInfoOf::<Test>>::get(&addr).unwrap().get_alive().unwrap();
		Storage::<Test>::read(&contract_info.trie_id, key)
	}
	pub fn place_contract(address: &AccountIdOf<Test>, code_hash: CodeHash<Test>) {
		let trie_id = Storage::<Test>::generate_trie_id(address);
		Storage::<Test>::place_contract(&address, trie_id, code_hash).unwrap()
	}
	pub fn set_balance(who: &AccountIdOf<Test>, amount: u64) {
		let imbalance = Balances::deposit_creating(who, amount);
		drop(imbalance);
	}
	pub fn get_balance(who: &AccountIdOf<Test>) -> u64 {
		Balances::free_balance(who)
	}
	macro_rules! assert_return_code {
		( $x:expr , $y:expr $(,)? ) => {{
			use sp_std::convert::TryInto;
			assert_eq!(u32::from_le_bytes($x.data[..].try_into().unwrap()), $y as u32);
		}}
	}
}

thread_local! {
	static TEST_EXTENSION: sp_std::cell::RefCell<TestExtension> = Default::default();
}

pub struct TestExtension {
	enabled: bool,
	last_seen_buffer: Vec<u8>,
	last_seen_inputs: (u32, u32, u32, u32),
}

impl TestExtension {
	fn disable() {
		TEST_EXTENSION.with(|e| e.borrow_mut().enabled = false)
	}

	fn last_seen_buffer() -> Vec<u8> {
		TEST_EXTENSION.with(|e| e.borrow().last_seen_buffer.clone())
	}

	fn last_seen_inputs() -> (u32, u32, u32, u32) {
		TEST_EXTENSION.with(|e| e.borrow().last_seen_inputs.clone())
	}
}

impl Default for TestExtension {
	fn default() -> Self {
		Self {
			enabled: true,
			last_seen_buffer: vec![],
			last_seen_inputs: (0, 0, 0, 0),
		}
	}
}

impl ChainExtension for TestExtension {
	fn call<E: Ext>(func_id: u32, env: Environment<E, InitState>) -> ExtensionResult<RetVal>
	where
		<E::T as SysConfig>::AccountId: UncheckedFrom<<E::T as SysConfig>::Hash> + AsRef<[u8]>,
	{
		match func_id {
			0 => {
				let mut env = env.buf_in_buf_out();
				let input = env.read(2)?;
				env.write(&input, false, None)?;
				TEST_EXTENSION.with(|e| e.borrow_mut().last_seen_buffer = input);
				Ok(RetVal::Converging(func_id))
			},
			1 => {
				let env = env.only_in();
				TEST_EXTENSION.with(|e|
					e.borrow_mut().last_seen_inputs = (
						env.val0(), env.val1(), env.val2(), env.val3()
					)
				);
				Ok(RetVal::Converging(func_id))
			},
			2 => {
				let mut env = env.buf_in_buf_out();
				let weight = env.read(2)?[1].into();
				env.charge_weight(weight)?;
				Ok(RetVal::Converging(func_id))
			},
			3 => {
				Ok(RetVal::Diverging{
					flags: ReturnFlags::REVERT,
					data: vec![42, 99],
				})
			},
			_ => {
				panic!("Passed unknown func_id to test chain extension: {}", func_id);
			}
		}
	}

	fn enabled() -> bool {
		TEST_EXTENSION.with(|e| e.borrow().enabled)
	}
}

#[derive(Clone, Eq, PartialEq, Debug)]
pub struct Test;
parameter_types! {
	pub const BlockHashCount: u64 = 250;
	pub BlockWeights: frame_system::limits::BlockWeights =
		frame_system::limits::BlockWeights::simple_max(2 * WEIGHT_PER_SECOND);
	pub static ExistentialDeposit: u64 = 0;
}
impl frame_system::Config for Test {
	type BaseCallFilter = ();
	type BlockWeights = BlockWeights;
	type BlockLength = ();
	type DbWeight = ();
	type Origin = Origin;
	type Index = u64;
	type BlockNumber = u64;
	type Hash = H256;
	type Call = Call;
	type Hashing = BlakeTwo256;
	type AccountId = AccountId32;
	type Lookup = IdentityLookup<Self::AccountId>;
	type Header = Header;
	type Event = MetaEvent;
	type BlockHashCount = BlockHashCount;
	type Version = ();
	type PalletInfo = ();
	type AccountData = pallet_balances::AccountData<u64>;
	type OnNewAccount = ();
	type OnKilledAccount = ();
	type SystemWeightInfo = ();
	type SS58Prefix = ();
}
impl pallet_balances::Config for Test {
	type MaxLocks = ();
	type Balance = u64;
	type Event = MetaEvent;
	type DustRemoval = ();
	type ExistentialDeposit = ExistentialDeposit;
	type AccountStore = System;
	type WeightInfo = ();
}
parameter_types! {
	pub const MinimumPeriod: u64 = 1;
}
impl pallet_timestamp::Config for Test {
	type Moment = u64;
	type OnTimestampSet = ();
	type MinimumPeriod = MinimumPeriod;
	type WeightInfo = ();
}
parameter_types! {
	pub const SignedClaimHandicap: u64 = 2;
	pub const TombstoneDeposit: u64 = 16;
	pub const StorageSizeOffset: u32 = 8;
	pub const RentByteFee: u64 = 4;
	pub const RentDepositOffset: u64 = 10_000;
	pub const SurchargeReward: u64 = 150;
	pub const MaxDepth: u32 = 100;
	pub const MaxValueSize: u32 = 16_384;
	pub const DeletionQueueDepth: u32 = 1024;
	pub const DeletionWeightLimit: Weight = 500_000_000_000;
}

parameter_types! {
	pub const TransactionByteFee: u64 = 0;
}

impl Convert<Weight, BalanceOf<Self>> for Test {
	fn convert(w: Weight) -> BalanceOf<Self> {
		w
	}
}

impl Config for Test {
	type Time = Timestamp;
	type Randomness = Randomness;
	type Currency = Balances;
	type Event = MetaEvent;
	type RentPayment = ();
	type SignedClaimHandicap = SignedClaimHandicap;
	type TombstoneDeposit = TombstoneDeposit;
	type StorageSizeOffset = StorageSizeOffset;
	type RentByteFee = RentByteFee;
	type RentDepositOffset = RentDepositOffset;
	type SurchargeReward = SurchargeReward;
	type MaxDepth = MaxDepth;
	type MaxValueSize = MaxValueSize;
	type WeightPrice = Self;
	type WeightInfo = ();
<<<<<<< HEAD
	type DeletionQueueDepth = DeletionQueueDepth;
	type DeletionWeightLimit = DeletionWeightLimit;
=======
	type ChainExtension = TestExtension;
>>>>>>> d972eb14
}

type Balances = pallet_balances::Module<Test>;
type Timestamp = pallet_timestamp::Module<Test>;
type Contracts = Module<Test>;
type System = frame_system::Module<Test>;
type Randomness = pallet_randomness_collective_flip::Module<Test>;

pub const ALICE: AccountId32 = AccountId32::new([1u8; 32]);
pub const BOB: AccountId32 = AccountId32::new([2u8; 32]);
pub const CHARLIE: AccountId32 = AccountId32::new([3u8; 32]);
pub const DJANGO: AccountId32 = AccountId32::new([4u8; 32]);

const GAS_LIMIT: Gas = 10_000_000_000;

pub struct ExtBuilder {
	existential_deposit: u64,
}
impl Default for ExtBuilder {
	fn default() -> Self {
		Self {
			existential_deposit: 1,
		}
	}
}
impl ExtBuilder {
	pub fn existential_deposit(mut self, existential_deposit: u64) -> Self {
		self.existential_deposit = existential_deposit;
		self
	}
	pub fn set_associated_consts(&self) {
		EXISTENTIAL_DEPOSIT.with(|v| *v.borrow_mut() = self.existential_deposit);
	}
	pub fn build(self) -> sp_io::TestExternalities {
		self.set_associated_consts();
		let mut t = frame_system::GenesisConfig::default().build_storage::<Test>().unwrap();
		pallet_balances::GenesisConfig::<Test> {
			balances: vec![],
		}.assimilate_storage(&mut t).unwrap();
		GenesisConfig {
			current_schedule: Schedule::<Test> {
				enable_println: true,
				..Default::default()
			},
		}.assimilate_storage(&mut t).unwrap();
		let mut ext = sp_io::TestExternalities::new(t);
		ext.execute_with(|| System::set_block_number(1));
		ext
	}
}

/// Load a given wasm module represented by a .wat file and returns a wasm binary contents along
/// with it's hash.
///
/// The fixture files are located under the `fixtures/` directory.
fn compile_module<T>(
	fixture_name: &str,
) -> wat::Result<(Vec<u8>, <T::Hashing as Hash>::Output)>
where
	T: frame_system::Config,
{
	let fixture_path = ["fixtures/", fixture_name, ".wat"].concat();
	let wasm_binary = wat::parse_file(fixture_path)?;
	let code_hash = T::Hashing::hash(&wasm_binary);
	Ok((wasm_binary, code_hash))
}

// Perform a call to a plain account.
// The actual transfer fails because we can only call contracts.
// Then we check that no gas was used because the base costs for calling are either charged
// as part of the `call` extrinsic or by `seal_call`.
#[test]
fn calling_plain_account_fails() {
	ExtBuilder::default().build().execute_with(|| {
		let _ = Balances::deposit_creating(&ALICE, 100_000_000);

		assert_eq!(
			Contracts::call(Origin::signed(ALICE), BOB, 0, GAS_LIMIT, Vec::new()),
			Err(
				DispatchErrorWithPostInfo {
					error: Error::<Test>::NotCallable.into(),
					post_info: PostDispatchInfo {
						actual_weight: Some(0),
						pays_fee: Default::default(),
					},
				}
			)
		);
	});
}

#[test]
fn account_removal_does_not_remove_storage() {
	use self::test_utils::{set_storage, get_storage};

	ExtBuilder::default().existential_deposit(100).build().execute_with(|| {
		let trie_id1 = Storage::<Test>::generate_trie_id(&ALICE);
		let trie_id2 = Storage::<Test>::generate_trie_id(&BOB);
		let key1 = &[1; 32];
		let key2 = &[2; 32];

		// Set up two accounts with free balance above the existential threshold.
		{
			let alice_contract_info = ContractInfo::Alive(RawAliveContractInfo {
				trie_id: trie_id1.clone(),
				storage_size: 0,
				empty_pair_count: 0,
				total_pair_count: 0,
				deduct_block: System::block_number(),
				code_hash: H256::repeat_byte(1),
				rent_allowance: 40,
				last_write: None,
			});
			let _ = Balances::deposit_creating(&ALICE, 110);
			ContractInfoOf::<Test>::insert(ALICE, &alice_contract_info);
			set_storage(&ALICE, &key1, Some(b"1".to_vec()));
			set_storage(&ALICE, &key2, Some(b"2".to_vec()));

			let bob_contract_info = ContractInfo::Alive(RawAliveContractInfo {
				trie_id: trie_id2.clone(),
				storage_size: 0,
				empty_pair_count: 0,
				total_pair_count: 0,
				deduct_block: System::block_number(),
				code_hash: H256::repeat_byte(2),
				rent_allowance: 40,
				last_write: None,
			});
			let _ = Balances::deposit_creating(&BOB, 110);
			ContractInfoOf::<Test>::insert(BOB, &bob_contract_info);
			set_storage(&BOB, &key1, Some(b"3".to_vec()));
			set_storage(&BOB, &key2, Some(b"4".to_vec()));
		}

		// Transfer funds from ALICE account of such amount that after this transfer
		// the balance of the ALICE account will be below the existential threshold.
		//
		// This does not remove the contract storage as we are not notified about a
		// account removal. This cannot happen in reality because a contract can only
		// remove itself by `seal_terminate`. There is no external event that can remove
		// the account appart from that.
		assert_ok!(Balances::transfer(Origin::signed(ALICE), BOB, 20));

		// Verify that no entries are removed.
		{
			assert_eq!(
				get_storage(&ALICE, key1),
				Some(b"1".to_vec())
			);
			assert_eq!(
				get_storage(&ALICE, key2),
				Some(b"2".to_vec())
			);

			assert_eq!(
				get_storage(&BOB, key1),
				Some(b"3".to_vec())
			);
			assert_eq!(
				get_storage(&BOB, key2),
				Some(b"4".to_vec())
			);
		}
	});
}

#[test]
fn instantiate_and_call_and_deposit_event() {
	let (wasm, code_hash) = compile_module::<Test>("return_from_start_fn").unwrap();

	ExtBuilder::default()
		.existential_deposit(100)
		.build()
		.execute_with(|| {
			let _ = Balances::deposit_creating(&ALICE, 1_000_000);
			let subsistence = super::ConfigCache::<Test>::subsistence_threshold_uncached();

			assert_ok!(Contracts::put_code(Origin::signed(ALICE), wasm));

			// Check at the end to get hash on error easily
			let creation = Contracts::instantiate(
				Origin::signed(ALICE),
				subsistence,
				GAS_LIMIT,
				code_hash.into(),
				vec![],
				vec![],
			);
			let addr = Contracts::contract_address(&ALICE, &code_hash, &[]);

			pretty_assertions::assert_eq!(System::events(), vec![
				EventRecord {
					phase: Phase::Initialization,
					event: MetaEvent::system(frame_system::RawEvent::NewAccount(ALICE.clone())),
					topics: vec![],
				},
				EventRecord {
					phase: Phase::Initialization,
					event: MetaEvent::balances(
						pallet_balances::RawEvent::Endowed(ALICE, 1_000_000)
					),
					topics: vec![],
				},
				EventRecord {
					phase: Phase::Initialization,
					event: MetaEvent::contracts(RawEvent::CodeStored(code_hash.into())),
					topics: vec![],
				},
				EventRecord {
					phase: Phase::Initialization,
					event: MetaEvent::system(frame_system::RawEvent::NewAccount(addr.clone())),
					topics: vec![],
				},
				EventRecord {
					phase: Phase::Initialization,
					event: MetaEvent::balances(
						pallet_balances::RawEvent::Endowed(addr.clone(), subsistence)
					),
					topics: vec![],
				},
				EventRecord {
					phase: Phase::Initialization,
					event: MetaEvent::balances(
						pallet_balances::RawEvent::Transfer(ALICE, addr.clone(), subsistence)
					),
					topics: vec![],
				},
				EventRecord {
					phase: Phase::Initialization,
					event: MetaEvent::contracts(
						RawEvent::ContractExecution(addr.clone(), vec![1, 2, 3, 4])
					),
					topics: vec![],
				},
				EventRecord {
					phase: Phase::Initialization,
					event: MetaEvent::contracts(RawEvent::Instantiated(ALICE, addr.clone())),
					topics: vec![],
				}
			]);

			assert_ok!(creation);
			assert!(ContractInfoOf::<Test>::contains_key(&addr));
		});
}

#[test]
fn deposit_event_max_value_limit() {
	let (wasm, code_hash) = compile_module::<Test>("event_size").unwrap();

	ExtBuilder::default()
		.existential_deposit(50)
		.build()
		.execute_with(|| {
			// Create
			let _ = Balances::deposit_creating(&ALICE, 1_000_000);
			assert_ok!(Contracts::put_code(Origin::signed(ALICE), wasm));
			assert_ok!(Contracts::instantiate(
				Origin::signed(ALICE),
				30_000,
				GAS_LIMIT,
				code_hash.into(),
				vec![],
				vec![],
			));
			let addr = Contracts::contract_address(&ALICE, &code_hash, &[]);

			// Check creation
			let bob_contract = ContractInfoOf::<Test>::get(addr.clone())
				.unwrap()
				.get_alive()
				.unwrap();
			assert_eq!(bob_contract.rent_allowance, <BalanceOf<Test>>::max_value());

			// Call contract with allowed storage value.
			assert_ok!(Contracts::call(
				Origin::signed(ALICE),
				addr.clone(),
				0,
				GAS_LIMIT * 2, // we are copying a huge buffer,
				<Test as Config>::MaxValueSize::get().encode(),
			));

			// Call contract with too large a storage value.
			assert_err_ignore_postinfo!(
				Contracts::call(
					Origin::signed(ALICE),
					addr,
					0,
					GAS_LIMIT,
					(<Test as Config>::MaxValueSize::get() + 1).encode(),
				),
				Error::<Test>::ValueTooLarge,
			);
		});
}

#[test]
fn run_out_of_gas() {
	let (wasm, code_hash) = compile_module::<Test>("run_out_of_gas").unwrap();

	ExtBuilder::default()
		.existential_deposit(50)
		.build()
		.execute_with(|| {
			let _ = Balances::deposit_creating(&ALICE, 1_000_000);

			assert_ok!(Contracts::put_code(Origin::signed(ALICE), wasm));

			assert_ok!(Contracts::instantiate(
				Origin::signed(ALICE),
				100,
				GAS_LIMIT,
				code_hash.into(),
				vec![],
				vec![],
			));
			let addr = Contracts::contract_address(&ALICE, &code_hash, &[]);

			// Call the contract with a fixed gas limit. It must run out of gas because it just
			// loops forever.
			assert_err_ignore_postinfo!(
				Contracts::call(
					Origin::signed(ALICE),
					addr, // newly created account
					0,
					67_500_000,
					vec![],
				),
				Error::<Test>::OutOfGas,
			);
		});
}

/// Input data for each call in set_rent code
mod call {
	use super::{AccountIdOf, Test};
	pub fn set_storage_4_byte() -> Vec<u8> { 0u32.to_le_bytes().to_vec() }
	pub fn remove_storage_4_byte() -> Vec<u8> { 1u32.to_le_bytes().to_vec() }
	pub fn transfer(to: &AccountIdOf<Test>) -> Vec<u8> {
		2u32.to_le_bytes().iter().chain(AsRef::<[u8]>::as_ref(to)).cloned().collect()
	}
	pub fn null() -> Vec<u8> { 3u32.to_le_bytes().to_vec() }
}

/// Test correspondence of set_rent code and its hash.
/// Also test that encoded extrinsic in code correspond to the correct transfer
#[test]
fn test_set_rent_code_and_hash() {
	let (wasm, code_hash) = compile_module::<Test>("set_rent").unwrap();

	ExtBuilder::default()
		.existential_deposit(50)
		.build()
		.execute_with(|| {
			let _ = Balances::deposit_creating(&ALICE, 1_000_000);
			assert_ok!(Contracts::put_code(Origin::signed(ALICE), wasm));

			// If you ever need to update the wasm source this test will fail
			// and will show you the actual hash.
			assert_eq!(System::events(), vec![
				EventRecord {
					phase: Phase::Initialization,
					event: MetaEvent::system(frame_system::RawEvent::NewAccount(ALICE)),
					topics: vec![],
				},
				EventRecord {
					phase: Phase::Initialization,
					event: MetaEvent::balances(pallet_balances::RawEvent::Endowed(
						ALICE, 1_000_000
					)),
					topics: vec![],
				},
				EventRecord {
					phase: Phase::Initialization,
					event: MetaEvent::contracts(RawEvent::CodeStored(code_hash.into())),
					topics: vec![],
				},
			]);
		});
}

#[test]
fn storage_size() {
	let (wasm, code_hash) = compile_module::<Test>("set_rent").unwrap();

	// Storage size
	ExtBuilder::default()
		.existential_deposit(50)
		.build()
		.execute_with(|| {
			// Create
			let _ = Balances::deposit_creating(&ALICE, 1_000_000);
			assert_ok!(Contracts::put_code(Origin::signed(ALICE), wasm));
			assert_ok!(Contracts::instantiate(
				Origin::signed(ALICE),
				30_000,
				GAS_LIMIT,
				code_hash.into(),
				<Test as pallet_balances::Config>::Balance::from(1_000u32).encode(), // rent allowance
				vec![],
			));
			let addr = Contracts::contract_address(&ALICE, &code_hash, &[]);
			let bob_contract = ContractInfoOf::<Test>::get(&addr)
				.unwrap()
				.get_alive()
				.unwrap();
			assert_eq!(
				bob_contract.storage_size,
				4
			);
			assert_eq!(
				bob_contract.total_pair_count,
				1,
			);
			assert_eq!(
				bob_contract.empty_pair_count,
				0,
			);

			assert_ok!(Contracts::call(
				Origin::signed(ALICE),
				addr.clone(),
				0,
				GAS_LIMIT,
				call::set_storage_4_byte()
			));
			let bob_contract = ContractInfoOf::<Test>::get(&addr)
				.unwrap()
				.get_alive()
				.unwrap();
			assert_eq!(
				bob_contract.storage_size,
				4 + 4
			);
			assert_eq!(
				bob_contract.total_pair_count,
				2,
			);
			assert_eq!(
				bob_contract.empty_pair_count,
				0,
			);

			assert_ok!(Contracts::call(
				Origin::signed(ALICE),
				addr.clone(),
				0,
				GAS_LIMIT,
				call::remove_storage_4_byte()
			));
			let bob_contract = ContractInfoOf::<Test>::get(&addr)
				.unwrap()
				.get_alive()
				.unwrap();
			assert_eq!(
				bob_contract.storage_size,
				4
			);
			assert_eq!(
				bob_contract.total_pair_count,
				1,
			);
			assert_eq!(
				bob_contract.empty_pair_count,
				0,
			);
		});
}

#[test]
fn empty_kv_pairs() {
	let (wasm, code_hash) = compile_module::<Test>("set_empty_storage").unwrap();

	ExtBuilder::default()
		.build()
		.execute_with(|| {
			let _ = Balances::deposit_creating(&ALICE, 1_000_000);
			assert_ok!(Contracts::put_code(Origin::signed(ALICE), wasm));
			assert_ok!(Contracts::instantiate(
				Origin::signed(ALICE),
				30_000,
				GAS_LIMIT,
				code_hash.into(),
				vec![],
				vec![],
			));
			let addr = Contracts::contract_address(&ALICE, &code_hash, &[]);
			let bob_contract = ContractInfoOf::<Test>::get(&addr)
				.unwrap()
				.get_alive()
				.unwrap();

			assert_eq!(
				bob_contract.storage_size,
				0,
			);
			assert_eq!(
				bob_contract.total_pair_count,
				1,
			);
			assert_eq!(
				bob_contract.empty_pair_count,
				1,
			);
		});
}

fn initialize_block(number: u64) {
	System::initialize(
		&number,
		&[0u8; 32].into(),
		&Default::default(),
		Default::default(),
	);
}

#[test]
fn deduct_blocks() {
	let (wasm, code_hash) = compile_module::<Test>("set_rent").unwrap();

	ExtBuilder::default()
		.existential_deposit(50)
		.build()
		.execute_with(|| {
			// Create
			let _ = Balances::deposit_creating(&ALICE, 1_000_000);
			assert_ok!(Contracts::put_code(Origin::signed(ALICE), wasm));
			assert_ok!(Contracts::instantiate(
				Origin::signed(ALICE),
				30_000,
				GAS_LIMIT, code_hash.into(),
				<Test as pallet_balances::Config>::Balance::from(1_000u32).encode(), // rent allowance
				vec![],
			));
			let addr = Contracts::contract_address(&ALICE, &code_hash, &[]);

			// Check creation
			let bob_contract = ContractInfoOf::<Test>::get(&addr).unwrap().get_alive().unwrap();
			assert_eq!(bob_contract.rent_allowance, 1_000);

			// Advance 4 blocks
			initialize_block(5);

			// Trigger rent through call
			assert_ok!(
				Contracts::call(Origin::signed(ALICE), addr.clone(), 0, GAS_LIMIT, call::null())
			);

			// Check result
			let rent = (8 + 4 - 3) // storage size = size_offset + deploy_set_storage - deposit_offset
				* 4 // rent byte price
				* 4; // blocks to rent
			let bob_contract = ContractInfoOf::<Test>::get(&addr).unwrap().get_alive().unwrap();
			assert_eq!(bob_contract.rent_allowance, 1_000 - rent);
			assert_eq!(bob_contract.deduct_block, 5);
			assert_eq!(Balances::free_balance(&addr), 30_000 - rent);

			// Advance 7 blocks more
			initialize_block(12);

			// Trigger rent through call
			assert_ok!(
				Contracts::call(Origin::signed(ALICE), addr.clone(), 0, GAS_LIMIT, call::null())
			);

			// Check result
			let rent_2 = (8 + 4 - 2) // storage size = size_offset + deploy_set_storage - deposit_offset
				* 4 // rent byte price
				* 7; // blocks to rent
			let bob_contract = ContractInfoOf::<Test>::get(&addr).unwrap().get_alive().unwrap();
			assert_eq!(bob_contract.rent_allowance, 1_000 - rent - rent_2);
			assert_eq!(bob_contract.deduct_block, 12);
			assert_eq!(Balances::free_balance(&addr), 30_000 - rent - rent_2);

			// Second call on same block should have no effect on rent
			assert_ok!(
				Contracts::call(Origin::signed(ALICE), addr.clone(), 0, GAS_LIMIT, call::null())
			);

			let bob_contract = ContractInfoOf::<Test>::get(&addr).unwrap().get_alive().unwrap();
			assert_eq!(bob_contract.rent_allowance, 1_000 - rent - rent_2);
			assert_eq!(bob_contract.deduct_block, 12);
			assert_eq!(Balances::free_balance(&addr), 30_000 - rent - rent_2);
		});
}

#[test]
fn inherent_claim_surcharge_contract_removals() {
	removals(|addr| Contracts::claim_surcharge(Origin::none(), addr, Some(ALICE)).is_ok());
}

#[test]
fn signed_claim_surcharge_contract_removals() {
	removals(|addr| Contracts::claim_surcharge(Origin::signed(ALICE), addr, None).is_ok());
}

#[test]
fn claim_surcharge_malus() {
	// Test surcharge malus for inherent
	claim_surcharge(4, |addr| Contracts::claim_surcharge(Origin::none(), addr, Some(ALICE)).is_ok(), true);
	claim_surcharge(3, |addr| Contracts::claim_surcharge(Origin::none(), addr, Some(ALICE)).is_ok(), true);
	claim_surcharge(2, |addr| Contracts::claim_surcharge(Origin::none(), addr, Some(ALICE)).is_ok(), true);
	claim_surcharge(1, |addr| Contracts::claim_surcharge(Origin::none(), addr, Some(ALICE)).is_ok(), false);

	// Test surcharge malus for signed
	claim_surcharge(4, |addr| Contracts::claim_surcharge(Origin::signed(ALICE), addr, None).is_ok(), true);
	claim_surcharge(3, |addr| Contracts::claim_surcharge(Origin::signed(ALICE), addr, None).is_ok(), false);
	claim_surcharge(2, |addr| Contracts::claim_surcharge(Origin::signed(ALICE), addr, None).is_ok(), false);
	claim_surcharge(1, |addr| Contracts::claim_surcharge(Origin::signed(ALICE), addr, None).is_ok(), false);
}

/// Claim surcharge with the given trigger_call at the given blocks.
/// If `removes` is true then assert that the contract is a tombstone.
fn claim_surcharge(blocks: u64, trigger_call: impl Fn(AccountIdOf<Test>) -> bool, removes: bool) {
	let (wasm, code_hash) = compile_module::<Test>("set_rent").unwrap();

	ExtBuilder::default()
		.existential_deposit(50)
		.build()
		.execute_with(|| {
			// Create
			let _ = Balances::deposit_creating(&ALICE, 1_000_000);
			assert_ok!(Contracts::put_code(Origin::signed(ALICE), wasm));
			assert_ok!(Contracts::instantiate(
				Origin::signed(ALICE),
				100,
				GAS_LIMIT, code_hash.into(),
				<Test as pallet_balances::Config>::Balance::from(1_000u32).encode(), // rent allowance
				vec![],
			));
			let addr = Contracts::contract_address(&ALICE, &code_hash, &[]);

			// Advance blocks
			initialize_block(blocks);

			// Trigger rent through call
			assert_eq!(trigger_call(addr.clone()), removes);

			if removes {
				assert!(ContractInfoOf::<Test>::get(&addr).unwrap().get_tombstone().is_some());
			} else {
				assert!(ContractInfoOf::<Test>::get(&addr).unwrap().get_alive().is_some());
			}
		});
}

/// Test for all kind of removals for the given trigger:
/// * if balance is reached and balance > subsistence threshold
/// * if allowance is exceeded
/// * if balance is reached and balance < subsistence threshold
///	    * this case cannot be triggered by a contract: we check whether a tombstone is left
fn removals(trigger_call: impl Fn(AccountIdOf<Test>) -> bool) {
	let (wasm, code_hash) = compile_module::<Test>("set_rent").unwrap();

	// Balance reached and superior to subsistence threshold
	ExtBuilder::default()
		.existential_deposit(50)
		.build()
		.execute_with(|| {
			// Create
			let _ = Balances::deposit_creating(&ALICE, 1_000_000);
			assert_ok!(Contracts::put_code(Origin::signed(ALICE), wasm.clone()));
			assert_ok!(Contracts::instantiate(
				Origin::signed(ALICE),
				100,
				GAS_LIMIT, code_hash.into(),
				<Test as pallet_balances::Config>::Balance::from(1_000u32).encode(), // rent allowance
				vec![],
			));
			let addr = Contracts::contract_address(&ALICE, &code_hash, &[]);

			let subsistence_threshold = 50 /*existential_deposit*/ + 16 /*tombstone_deposit*/;

			// Trigger rent must have no effect
			assert!(!trigger_call(addr.clone()));
			assert_eq!(ContractInfoOf::<Test>::get(&addr).unwrap().get_alive().unwrap().rent_allowance, 1_000);
			assert_eq!(Balances::free_balance(&addr), 100);

			// Advance blocks
			initialize_block(10);

			// Trigger rent through call
			assert!(trigger_call(addr.clone()));
			assert!(ContractInfoOf::<Test>::get(&addr).unwrap().get_tombstone().is_some());
			assert_eq!(Balances::free_balance(&addr), subsistence_threshold);

			// Advance blocks
			initialize_block(20);

			// Trigger rent must have no effect
			assert!(!trigger_call(addr.clone()));
			assert!(ContractInfoOf::<Test>::get(&addr).unwrap().get_tombstone().is_some());
			assert_eq!(Balances::free_balance(&addr), subsistence_threshold);
		});

	// Allowance exceeded
	ExtBuilder::default()
		.existential_deposit(50)
		.build()
		.execute_with(|| {
			// Create
			let _ = Balances::deposit_creating(&ALICE, 1_000_000);
			assert_ok!(Contracts::put_code(Origin::signed(ALICE), wasm.clone()));
			assert_ok!(Contracts::instantiate(
				Origin::signed(ALICE),
				1_000,
				GAS_LIMIT,
				code_hash.into(),
				<Test as pallet_balances::Config>::Balance::from(100u32).encode(), // rent allowance
				vec![],
			));
			let addr = Contracts::contract_address(&ALICE, &code_hash, &[]);

			// Trigger rent must have no effect
			assert!(!trigger_call(addr.clone()));
			assert_eq!(
				ContractInfoOf::<Test>::get(&addr)
					.unwrap()
					.get_alive()
					.unwrap()
					.rent_allowance,
				100
			);
			assert_eq!(Balances::free_balance(&addr), 1_000);

			// Advance blocks
			initialize_block(10);

			// Trigger rent through call
			assert!(trigger_call(addr.clone()));
			assert!(ContractInfoOf::<Test>::get(&addr)
				.unwrap()
				.get_tombstone()
				.is_some());
			// Balance should be initial balance - initial rent_allowance
			assert_eq!(Balances::free_balance(&addr), 900);

			// Advance blocks
			initialize_block(20);

			// Trigger rent must have no effect
			assert!(!trigger_call(addr.clone()));
			assert!(ContractInfoOf::<Test>::get(&addr)
				.unwrap()
				.get_tombstone()
				.is_some());
			assert_eq!(Balances::free_balance(&addr), 900);
		});

	// Balance reached and inferior to subsistence threshold
	ExtBuilder::default()
		.existential_deposit(50)
		.build()
		.execute_with(|| {
			// Create
			let _ = Balances::deposit_creating(&ALICE, 1_000_000);
			let subsistence_threshold =
				Balances::minimum_balance() + <Test as Config>::TombstoneDeposit::get();
			assert_ok!(Contracts::put_code(Origin::signed(ALICE), wasm.clone()));
			assert_ok!(Contracts::instantiate(
				Origin::signed(ALICE),
				50 + subsistence_threshold,
				GAS_LIMIT,
				code_hash.into(),
				<Test as pallet_balances::Config>::Balance::from(1_000u32).encode(), // rent allowance
				vec![],
			));
			let addr = Contracts::contract_address(&ALICE, &code_hash, &[]);

			// Trigger rent must have no effect
			assert!(!trigger_call(addr.clone()));
			assert_eq!(
				ContractInfoOf::<Test>::get(&addr)
					.unwrap()
					.get_alive()
					.unwrap()
					.rent_allowance,
				1_000
			);
			assert_eq!(
				Balances::free_balance(&addr),
				50 + subsistence_threshold,
			);

			// Transfer funds
			assert_ok!(Contracts::call(
				Origin::signed(ALICE),
				addr.clone(),
				0,
				GAS_LIMIT,
				call::transfer(&BOB),
			));
			assert_eq!(
				ContractInfoOf::<Test>::get(&addr)
					.unwrap()
					.get_alive()
					.unwrap()
					.rent_allowance,
				1_000
			);
			assert_eq!(Balances::free_balance(&addr), subsistence_threshold);

			// Advance blocks
			initialize_block(10);

			// Trigger rent through call
			assert!(trigger_call(addr.clone()));
			assert_matches!(ContractInfoOf::<Test>::get(&addr), Some(ContractInfo::Tombstone(_)));
			assert_eq!(Balances::free_balance(&addr), subsistence_threshold);

			// Advance blocks
			initialize_block(20);

			// Trigger rent must have no effect
			assert!(!trigger_call(addr.clone()));
			assert_matches!(ContractInfoOf::<Test>::get(&addr), Some(ContractInfo::Tombstone(_)));
			assert_eq!(Balances::free_balance(&addr), subsistence_threshold);
		});
}

#[test]
fn call_removed_contract() {
	let (wasm, code_hash) = compile_module::<Test>("set_rent").unwrap();

	// Balance reached and superior to subsistence threshold
	ExtBuilder::default()
		.existential_deposit(50)
		.build()
		.execute_with(|| {
			// Create
			let _ = Balances::deposit_creating(&ALICE, 1_000_000);
			assert_ok!(Contracts::put_code(Origin::signed(ALICE), wasm.clone()));
			assert_ok!(Contracts::instantiate(
				Origin::signed(ALICE),
				100,
				GAS_LIMIT, code_hash.into(),
				<Test as pallet_balances::Config>::Balance::from(1_000u32).encode(), // rent allowance
				vec![],
			));
			let addr = Contracts::contract_address(&ALICE, &code_hash, &[]);

			// Calling contract should succeed.
			assert_ok!(
				Contracts::call(Origin::signed(ALICE), addr.clone(), 0, GAS_LIMIT, call::null())
			);

			// Advance blocks
			initialize_block(10);

			// Calling contract should deny access because rent cannot be paid.
			assert_err_ignore_postinfo!(
				Contracts::call(Origin::signed(ALICE), addr.clone(), 0, GAS_LIMIT, call::null()),
				Error::<Test>::NotCallable
			);
			// No event is generated because the contract is not actually removed.
			assert_eq!(System::events(), vec![]);

			// Subsequent contract calls should also fail.
			assert_err_ignore_postinfo!(
				Contracts::call(Origin::signed(ALICE), addr.clone(), 0, GAS_LIMIT, call::null()),
				Error::<Test>::NotCallable
			);

			// A snitch can now remove the contract
			assert_ok!(Contracts::claim_surcharge(Origin::none(), addr.clone(), Some(ALICE)));
			assert!(ContractInfoOf::<Test>::get(&addr).unwrap().get_tombstone().is_some());
		})
}

#[test]
fn default_rent_allowance_on_instantiate() {
	let (wasm, code_hash) = compile_module::<Test>("check_default_rent_allowance").unwrap();

	ExtBuilder::default()
		.existential_deposit(50)
		.build()
		.execute_with(|| {
			// Create
			let _ = Balances::deposit_creating(&ALICE, 1_000_000);
			assert_ok!(Contracts::put_code(Origin::signed(ALICE), wasm));
			assert_ok!(Contracts::instantiate(
				Origin::signed(ALICE),
				30_000,
				GAS_LIMIT,
				code_hash.into(),
				vec![],
				vec![],
			));
			let addr = Contracts::contract_address(&ALICE, &code_hash, &[]);

			// Check creation
			let bob_contract = ContractInfoOf::<Test>::get(&addr).unwrap().get_alive().unwrap();
			assert_eq!(bob_contract.rent_allowance, <BalanceOf<Test>>::max_value());

			// Advance blocks
			initialize_block(5);

			// Trigger rent through call
			assert_ok!(
				Contracts::call(Origin::signed(ALICE), addr.clone(), 0, GAS_LIMIT, call::null())
			);

			// Check contract is still alive
			let bob_contract = ContractInfoOf::<Test>::get(&addr).unwrap().get_alive();
			assert!(bob_contract.is_some())
		});
}

#[test]
fn restorations_dirty_storage_and_different_storage() {
	restoration(true, true);
}

#[test]
fn restorations_dirty_storage() {
	restoration(false, true);
}

#[test]
fn restoration_different_storage() {
	restoration(true, false);
}

#[test]
fn restoration_success() {
	restoration(false, false);
}

fn restoration(test_different_storage: bool, test_restore_to_with_dirty_storage: bool) {
	let (set_rent_wasm, set_rent_code_hash) = compile_module::<Test>("set_rent").unwrap();
	let (restoration_wasm, restoration_code_hash) = compile_module::<Test>("restoration").unwrap();

	ExtBuilder::default()
		.existential_deposit(50)
		.build()
		.execute_with(|| {
			let _ = Balances::deposit_creating(&ALICE, 1_000_000);
			assert_ok!(Contracts::put_code(Origin::signed(ALICE), restoration_wasm));
			assert_ok!(Contracts::put_code(Origin::signed(ALICE), set_rent_wasm));

			// If you ever need to update the wasm source this test will fail
			// and will show you the actual hash.
			assert_eq!(System::events(), vec![
				EventRecord {
					phase: Phase::Initialization,
					event: MetaEvent::system(frame_system::RawEvent::NewAccount(ALICE)),
					topics: vec![],
				},
				EventRecord {
					phase: Phase::Initialization,
					event: MetaEvent::balances(pallet_balances::RawEvent::Endowed(ALICE, 1_000_000)),
					topics: vec![],
				},
				EventRecord {
					phase: Phase::Initialization,
					event: MetaEvent::contracts(RawEvent::CodeStored(restoration_code_hash.into())),
					topics: vec![],
				},
				EventRecord {
					phase: Phase::Initialization,
					event: MetaEvent::contracts(RawEvent::CodeStored(set_rent_code_hash.into())),
					topics: vec![],
				},
			]);

			// Create an account with address `BOB` with code `CODE_SET_RENT`.
			// The input parameter sets the rent allowance to 0.
			assert_ok!(Contracts::instantiate(
				Origin::signed(ALICE),
				30_000,
				GAS_LIMIT,
				set_rent_code_hash.into(),
				<Test as pallet_balances::Config>::Balance::from(0u32).encode(),
				vec![],
			));
			let addr_bob = Contracts::contract_address(&ALICE, &set_rent_code_hash, &[]);

			// Check if `BOB` was created successfully and that the rent allowance is
			// set to 0.
			let bob_contract = ContractInfoOf::<Test>::get(&addr_bob).unwrap().get_alive().unwrap();
			assert_eq!(bob_contract.rent_allowance, 0);

			if test_different_storage {
				assert_ok!(Contracts::call(
					Origin::signed(ALICE),
					addr_bob.clone(), 0, GAS_LIMIT,
					call::set_storage_4_byte())
				);
			}

			// Advance 4 blocks, to the 5th.
			initialize_block(5);

			// Call `BOB`, which makes it pay rent. Since the rent allowance is set to 0
			// we expect that it is no longer callable but keeps existing until someone
			// calls `claim_surcharge`.
			assert_err_ignore_postinfo!(
				Contracts::call(
					Origin::signed(ALICE), addr_bob.clone(), 0, GAS_LIMIT, call::null()
				),
				Error::<Test>::NotCallable
			);
			assert!(System::events().is_empty());
			assert!(ContractInfoOf::<Test>::get(&addr_bob).unwrap().get_alive().is_some());
			assert_ok!(Contracts::claim_surcharge(Origin::none(), addr_bob.clone(), Some(ALICE)));
			assert!(ContractInfoOf::<Test>::get(&addr_bob).unwrap().get_tombstone().is_some());
			assert_eq!(System::events(), vec![
				EventRecord {
					phase: Phase::Initialization,
					event: MetaEvent::contracts(
						RawEvent::Evicted(addr_bob.clone(), true)
					),
					topics: vec![],
				},
			]);

			// Create another account with the address `DJANGO` with `CODE_RESTORATION`.
			//
			// Note that we can't use `ALICE` for creating `DJANGO` so we create yet another
			// account `CHARLIE` and create `DJANGO` with it.
			let _ = Balances::deposit_creating(&CHARLIE, 1_000_000);
			assert_ok!(Contracts::instantiate(
				Origin::signed(CHARLIE),
				30_000,
				GAS_LIMIT,
				restoration_code_hash.into(),
				vec![],
				vec![],
			));
			let addr_django = Contracts::contract_address(&CHARLIE, &restoration_code_hash, &[]);

			// Before performing a call to `DJANGO` save its original trie id.
			let django_trie_id = ContractInfoOf::<Test>::get(&addr_django).unwrap()
				.get_alive().unwrap().trie_id;

			// The trie is regarded as 'dirty' when it was written to in the current block.
			if !test_restore_to_with_dirty_storage {
				// Advance 1 block, to the 6th.
				initialize_block(6);
			}

			// Perform a call to `DJANGO`. This should either perform restoration successfully or
			// fail depending on the test parameters.
			let perform_the_restoration = || {
				Contracts::call(
					Origin::signed(ALICE),
					addr_django.clone(),
					0,
					GAS_LIMIT,
					set_rent_code_hash
						.as_ref()
						.iter()
						.chain(AsRef::<[u8]>::as_ref(&addr_bob))
						.cloned()
						.collect(),
				)
			};

			// The key that is used in the restorer contract but is not in the target contract.
			// Is supplied as delta to the restoration. We need it to check whether the key
			// is properly removed on success but still there on failure.
			let delta_key = {
				let mut key = [0u8; 32];
				key[0] = 1;
				key
			};

			if test_different_storage || test_restore_to_with_dirty_storage {
				// Parametrization of the test imply restoration failure. Check that `DJANGO` aka
				// restoration contract is still in place and also that `BOB` doesn't exist.
				let result = perform_the_restoration();
				assert!(ContractInfoOf::<Test>::get(&addr_bob).unwrap().get_tombstone().is_some());
				let django_contract = ContractInfoOf::<Test>::get(&addr_django).unwrap()
					.get_alive().unwrap();
				assert_eq!(django_contract.storage_size, 8);
				assert_eq!(django_contract.trie_id, django_trie_id);
				assert_eq!(django_contract.deduct_block, System::block_number());
				assert_eq!(
					Storage::<Test>::read(&django_trie_id, &delta_key),
					Some(vec![40, 0, 0, 0]),
				);
				match (test_different_storage, test_restore_to_with_dirty_storage) {
					(true, false) => {
						assert_err_ignore_postinfo!(
							result, Error::<Test>::InvalidTombstone,
						);
						assert_eq!(System::events(), vec![]);
					}
					(_, true) => {
						assert_err_ignore_postinfo!(
							result, Error::<Test>::InvalidContractOrigin,
						);
						pretty_assertions::assert_eq!(System::events(), vec![
							EventRecord {
								phase: Phase::Initialization,
								event: MetaEvent::contracts(RawEvent::Evicted(addr_bob, true)),
								topics: vec![],
							},
							EventRecord {
								phase: Phase::Initialization,
								event: MetaEvent::system(frame_system::RawEvent::NewAccount(CHARLIE)),
								topics: vec![],
							},
							EventRecord {
								phase: Phase::Initialization,
								event: MetaEvent::balances(pallet_balances::RawEvent::Endowed(CHARLIE, 1_000_000)),
								topics: vec![],
							},
							EventRecord {
								phase: Phase::Initialization,
								event: MetaEvent::system(frame_system::RawEvent::NewAccount(addr_django.clone())),
								topics: vec![],
							},
							EventRecord {
								phase: Phase::Initialization,
								event: MetaEvent::balances(pallet_balances::RawEvent::Endowed(addr_django.clone(), 30_000)),
								topics: vec![],
							},
							EventRecord {
								phase: Phase::Initialization,
								event: MetaEvent::balances(
									pallet_balances::RawEvent::Transfer(CHARLIE, addr_django.clone(), 30_000)
								),
								topics: vec![],
							},
							EventRecord {
								phase: Phase::Initialization,
								event: MetaEvent::contracts(RawEvent::Instantiated(CHARLIE, addr_django.clone())),
								topics: vec![],
							},
						]);
					}
					_ => unreachable!(),
				}
			} else {
				assert_ok!(perform_the_restoration());

				// Here we expect that the restoration is succeeded. Check that the restoration
				// contract `DJANGO` ceased to exist and that `BOB` returned back.
				let bob_contract = ContractInfoOf::<Test>::get(&addr_bob).unwrap()
					.get_alive().unwrap();
				assert_eq!(bob_contract.rent_allowance, 50);
				assert_eq!(bob_contract.storage_size, 4);
				assert_eq!(bob_contract.trie_id, django_trie_id);
				assert_eq!(bob_contract.deduct_block, System::block_number());
				assert!(ContractInfoOf::<Test>::get(&addr_django).is_none());
				assert_matches!(Storage::<Test>::read(&django_trie_id, &delta_key), None);
				assert_eq!(System::events(), vec![
					EventRecord {
						phase: Phase::Initialization,
						event: MetaEvent::system(system::RawEvent::KilledAccount(addr_django.clone())),
						topics: vec![],
					},
					EventRecord {
						phase: Phase::Initialization,
						event: MetaEvent::contracts(
							RawEvent::Restored(addr_django, addr_bob, bob_contract.code_hash, 50)
						),
						topics: vec![],
					},
				]);
			}
		});
}

#[test]
fn storage_max_value_limit() {
	let (wasm, code_hash) = compile_module::<Test>("storage_size").unwrap();

	ExtBuilder::default()
		.existential_deposit(50)
		.build()
		.execute_with(|| {
			// Create
			let _ = Balances::deposit_creating(&ALICE, 1_000_000);
			assert_ok!(Contracts::put_code(Origin::signed(ALICE), wasm));
			assert_ok!(Contracts::instantiate(
				Origin::signed(ALICE),
				30_000,
				GAS_LIMIT,
				code_hash.into(),
				vec![],
				vec![],
			));
			let addr = Contracts::contract_address(&ALICE, &code_hash, &[]);

			// Check creation
			let bob_contract = ContractInfoOf::<Test>::get(&addr).unwrap().get_alive().unwrap();
			assert_eq!(bob_contract.rent_allowance, <BalanceOf<Test>>::max_value());

			// Call contract with allowed storage value.
			assert_ok!(Contracts::call(
				Origin::signed(ALICE),
				addr.clone(),
				0,
				GAS_LIMIT * 2, // we are copying a huge buffer
				<Test as Config>::MaxValueSize::get().encode(),
			));

			// Call contract with too large a storage value.
			assert_err_ignore_postinfo!(
				Contracts::call(
					Origin::signed(ALICE),
					addr,
					0,
					GAS_LIMIT,
					(<Test as Config>::MaxValueSize::get() + 1).encode(),
				),
				Error::<Test>::ValueTooLarge,
			);
		});
}

#[test]
fn deploy_and_call_other_contract() {
	let (callee_wasm, callee_code_hash) = compile_module::<Test>("return_with_data").unwrap();
	let (caller_wasm, caller_code_hash) = compile_module::<Test>("caller_contract").unwrap();

	ExtBuilder::default()
		.existential_deposit(50)
		.build()
		.execute_with(|| {
			// Create
			let _ = Balances::deposit_creating(&ALICE, 1_000_000);
			assert_ok!(Contracts::put_code(Origin::signed(ALICE), callee_wasm));
			assert_ok!(Contracts::put_code(Origin::signed(ALICE), caller_wasm));

			assert_ok!(Contracts::instantiate(
				Origin::signed(ALICE),
				100_000,
				GAS_LIMIT,
				caller_code_hash.into(),
				vec![],
				vec![],
			));
			let addr = Contracts::contract_address(&ALICE, &caller_code_hash, &[]);

			// Call BOB contract, which attempts to instantiate and call the callee contract and
			// makes various assertions on the results from those calls.
			assert_ok!(Contracts::call(
				Origin::signed(ALICE),
				addr,
				0,
				GAS_LIMIT,
				callee_code_hash.as_ref().to_vec(),
			));
		});
}

#[test]
fn cannot_self_destruct_through_draning() {
	let (wasm, code_hash) = compile_module::<Test>("drain").unwrap();
	ExtBuilder::default()
		.existential_deposit(50)
		.build()
		.execute_with(|| {
			let _ = Balances::deposit_creating(&ALICE, 1_000_000);
			assert_ok!(Contracts::put_code(Origin::signed(ALICE), wasm));

			// Instantiate the BOB contract.
			assert_ok!(Contracts::instantiate(
				Origin::signed(ALICE),
				100_000,
				GAS_LIMIT,
				code_hash.into(),
				vec![],
				vec![],
			));
			let addr = Contracts::contract_address(&ALICE, &code_hash, &[]);

			// Check that the BOB contract has been instantiated.
			assert_matches!(
				ContractInfoOf::<Test>::get(&addr),
				Some(ContractInfo::Alive(_))
			);

			// Call BOB which makes it send all funds to the zero address
			// The contract code asserts that the correct error value is returned.
			assert_ok!(
				Contracts::call(
					Origin::signed(ALICE),
					addr,
					0,
					GAS_LIMIT,
					vec![],
				)
			);
		});
}

#[test]
fn cannot_self_destruct_while_live() {
	let (wasm, code_hash) = compile_module::<Test>("self_destruct").unwrap();
	ExtBuilder::default()
		.existential_deposit(50)
		.build()
		.execute_with(|| {
			let _ = Balances::deposit_creating(&ALICE, 1_000_000);
			assert_ok!(Contracts::put_code(Origin::signed(ALICE), wasm));

			// Instantiate the BOB contract.
			assert_ok!(Contracts::instantiate(
				Origin::signed(ALICE),
				100_000,
				GAS_LIMIT,
				code_hash.into(),
				vec![],
				vec![],
			));
			let addr = Contracts::contract_address(&ALICE, &code_hash, &[]);

			// Check that the BOB contract has been instantiated.
			assert_matches!(
				ContractInfoOf::<Test>::get(&addr),
				Some(ContractInfo::Alive(_))
			);

			// Call BOB with input data, forcing it make a recursive call to itself to
			// self-destruct, resulting in a trap.
			assert_err_ignore_postinfo!(
				Contracts::call(
					Origin::signed(ALICE),
					addr.clone(),
					0,
					GAS_LIMIT,
					vec![0],
				),
				Error::<Test>::ContractTrapped,
			);

			// Check that BOB is still alive.
			assert_matches!(
				ContractInfoOf::<Test>::get(&addr),
				Some(ContractInfo::Alive(_))
			);
		});
}

#[test]
fn self_destruct_works() {
	let (wasm, code_hash) = compile_module::<Test>("self_destruct").unwrap();
	ExtBuilder::default()
		.existential_deposit(50)
		.build()
		.execute_with(|| {
			let _ = Balances::deposit_creating(&ALICE, 1_000_000);
			assert_ok!(Contracts::put_code(Origin::signed(ALICE), wasm));

			// Instantiate the BOB contract.
			assert_ok!(Contracts::instantiate(
				Origin::signed(ALICE),
				100_000,
				GAS_LIMIT,
				code_hash.into(),
				vec![],
				vec![],
			));
			let addr = Contracts::contract_address(&ALICE, &code_hash, &[]);

			// Check that the BOB contract has been instantiated.
			assert_matches!(
				ContractInfoOf::<Test>::get(&addr),
				Some(ContractInfo::Alive(_))
			);

			// Call BOB without input data which triggers termination.
			assert_matches!(
				Contracts::call(
					Origin::signed(ALICE),
					addr.clone(),
					0,
					GAS_LIMIT,
					vec![],
				),
				Ok(_)
			);

			// Check that account is gone
			assert!(ContractInfoOf::<Test>::get(&addr).is_none());

			// check that the beneficiary (django) got remaining balance
			assert_eq!(Balances::free_balance(DJANGO), 100_000);
		});
}

// This tests that one contract cannot prevent another from self-destructing by sending it
// additional funds after it has been drained.
#[test]
fn destroy_contract_and_transfer_funds() {
	let (callee_wasm, callee_code_hash) = compile_module::<Test>("self_destruct").unwrap();
	let (caller_wasm, caller_code_hash) = compile_module::<Test>("destroy_and_transfer").unwrap();

	ExtBuilder::default()
		.existential_deposit(50)
		.build()
		.execute_with(|| {
			// Create
			let _ = Balances::deposit_creating(&ALICE, 1_000_000);
			assert_ok!(Contracts::put_code(Origin::signed(ALICE), callee_wasm));
			assert_ok!(Contracts::put_code(Origin::signed(ALICE), caller_wasm));

			// This deploys the BOB contract, which in turn deploys the CHARLIE contract during
			// construction.
			assert_ok!(Contracts::instantiate(
				Origin::signed(ALICE),
				200_000,
				GAS_LIMIT,
				caller_code_hash.into(),
				callee_code_hash.as_ref().to_vec(),
				vec![],
			));
			let addr_bob = Contracts::contract_address(&ALICE, &caller_code_hash, &[]);
			let addr_charlie = Contracts::contract_address(
				&addr_bob, &callee_code_hash, &[0x47, 0x11]
			);

			// Check that the CHARLIE contract has been instantiated.
			assert_matches!(
				ContractInfoOf::<Test>::get(&addr_charlie),
				Some(ContractInfo::Alive(_))
			);

			// Call BOB, which calls CHARLIE, forcing CHARLIE to self-destruct.
			assert_ok!(Contracts::call(
				Origin::signed(ALICE),
				addr_bob,
				0,
				GAS_LIMIT,
				addr_charlie.encode(),
			));

			// Check that CHARLIE has moved on to the great beyond (ie. died).
			assert!(ContractInfoOf::<Test>::get(&addr_charlie).is_none());
		});
}

#[test]
fn cannot_self_destruct_in_constructor() {
	let (wasm, code_hash) = compile_module::<Test>("self_destructing_constructor").unwrap();
	ExtBuilder::default()
		.existential_deposit(50)
		.build()
		.execute_with(|| {
			let _ = Balances::deposit_creating(&ALICE, 1_000_000);
			assert_ok!(Contracts::put_code(Origin::signed(ALICE), wasm));

			// Fail to instantiate the BOB because the contructor calls seal_terminate.
			assert_err_ignore_postinfo!(
				Contracts::instantiate(
					Origin::signed(ALICE),
					100_000,
					GAS_LIMIT,
					code_hash.into(),
					vec![],
					vec![],
				),
				Error::<Test>::NewContractNotFunded,
			);
		});
}

#[test]
fn crypto_hashes() {
	let (wasm, code_hash) = compile_module::<Test>("crypto_hashes").unwrap();

	ExtBuilder::default()
		.existential_deposit(50)
		.build()
		.execute_with(|| {
			let _ = Balances::deposit_creating(&ALICE, 1_000_000);
			assert_ok!(Contracts::put_code(Origin::signed(ALICE), wasm));

			// Instantiate the CRYPTO_HASHES contract.
			assert_ok!(Contracts::instantiate(
				Origin::signed(ALICE),
				100_000,
				GAS_LIMIT,
				code_hash.into(),
				vec![],
				vec![],
			));
			let addr = Contracts::contract_address(&ALICE, &code_hash, &[]);
			// Perform the call.
			let input = b"_DEAD_BEEF";
			use sp_io::hashing::*;
			// Wraps a hash function into a more dynamic form usable for testing.
			macro_rules! dyn_hash_fn {
				($name:ident) => {
					Box::new(|input| $name(input).as_ref().to_vec().into_boxed_slice())
				};
			}
			// All hash functions and their associated output byte lengths.
			let test_cases: &[(Box<dyn Fn(&[u8]) -> Box<[u8]>>, usize)] = &[
				(dyn_hash_fn!(sha2_256), 32),
				(dyn_hash_fn!(keccak_256), 32),
				(dyn_hash_fn!(blake2_256), 32),
				(dyn_hash_fn!(blake2_128), 16),
			];
			// Test the given hash functions for the input: "_DEAD_BEEF"
			for (n, (hash_fn, expected_size)) in test_cases.iter().enumerate() {
				// We offset data in the contract tables by 1.
				let mut params = vec![(n + 1) as u8];
				params.extend_from_slice(input);
				let result = <Module<Test>>::bare_call(
					ALICE,
					addr.clone(),
					0,
					GAS_LIMIT,
					params,
				).exec_result.unwrap();
				assert!(result.is_success());
				let expected = hash_fn(input.as_ref());
				assert_eq!(&result.data[..*expected_size], &*expected);
			}
		})
}

#[test]
fn transfer_return_code() {
	let (wasm, code_hash) = compile_module::<Test>("transfer_return_code").unwrap();
	ExtBuilder::default().existential_deposit(50).build().execute_with(|| {
		let subsistence = ConfigCache::<Test>::subsistence_threshold_uncached();
		let _ = Balances::deposit_creating(&ALICE, 10 * subsistence);
		assert_ok!(Contracts::put_code(Origin::signed(ALICE), wasm));

		assert_ok!(
			Contracts::instantiate(
				Origin::signed(ALICE),
				subsistence,
				GAS_LIMIT,
				code_hash.into(),
				vec![],
				vec![],
			),
		);
		let addr = Contracts::contract_address(&ALICE, &code_hash, &[]);

		// Contract has only the minimal balance so any transfer will return BelowSubsistence.
		let result = Contracts::bare_call(
			ALICE,
			addr.clone(),
			0,
			GAS_LIMIT,
			vec![],
		).exec_result.unwrap();
		assert_return_code!(result, RuntimeReturnCode::BelowSubsistenceThreshold);

		// Contract has enough total balance in order to not go below the subsistence
		// threshold when transfering 100 balance but this balance is reserved so
		// the transfer still fails but with another return code.
		Balances::make_free_balance_be(&addr, subsistence + 100);
		Balances::reserve(&addr, subsistence + 100).unwrap();
		let result = Contracts::bare_call(
			ALICE,
			addr,
			0,
			GAS_LIMIT,
			vec![],
		).exec_result.unwrap();
		assert_return_code!(result, RuntimeReturnCode::TransferFailed);
	});
}

#[test]
fn call_return_code() {
	let (caller_code, caller_hash) = compile_module::<Test>("call_return_code").unwrap();
	let (callee_code, callee_hash) = compile_module::<Test>("ok_trap_revert").unwrap();
	ExtBuilder::default().existential_deposit(50).build().execute_with(|| {
		let subsistence = ConfigCache::<Test>::subsistence_threshold_uncached();
		let _ = Balances::deposit_creating(&ALICE, 10 * subsistence);
		let _ = Balances::deposit_creating(&CHARLIE, 10 * subsistence);
		assert_ok!(Contracts::put_code(Origin::signed(ALICE), caller_code));
		assert_ok!(Contracts::put_code(Origin::signed(ALICE), callee_code));

		assert_ok!(
			Contracts::instantiate(
				Origin::signed(ALICE),
				subsistence,
				GAS_LIMIT,
				caller_hash.into(),
				vec![0],
				vec![],
			),
		);
		let addr_bob = Contracts::contract_address(&ALICE, &caller_hash, &[]);

		// Contract calls into Django which is no valid contract
		let result = Contracts::bare_call(
			ALICE,
			addr_bob.clone(),
			0,
			GAS_LIMIT,
			AsRef::<[u8]>::as_ref(&DJANGO).to_vec(),
		).exec_result.unwrap();
		assert_return_code!(result, RuntimeReturnCode::NotCallable);

		assert_ok!(
			Contracts::instantiate(
				Origin::signed(CHARLIE),
				subsistence,
				GAS_LIMIT,
				callee_hash.into(),
				vec![0],
				vec![],
			),
		);
		let addr_django = Contracts::contract_address(&CHARLIE, &callee_hash, &[]);

		// Contract has only the minimal balance so any transfer will return BelowSubsistence.
		let result = Contracts::bare_call(
			ALICE,
			addr_bob.clone(),
			0,
			GAS_LIMIT,
			AsRef::<[u8]>::as_ref(&addr_django).iter().chain(&0u32.to_le_bytes()).cloned().collect(),
		).exec_result.unwrap();
		assert_return_code!(result, RuntimeReturnCode::BelowSubsistenceThreshold);

		// Contract has enough total balance in order to not go below the subsistence
		// threshold when transfering 100 balance but this balance is reserved so
		// the transfer still fails but with another return code.
		Balances::make_free_balance_be(&addr_bob, subsistence + 100);
		Balances::reserve(&addr_bob, subsistence + 100).unwrap();
		let result = Contracts::bare_call(
			ALICE,
			addr_bob.clone(),
			0,
			GAS_LIMIT,
			AsRef::<[u8]>::as_ref(&addr_django).iter().chain(&0u32.to_le_bytes()).cloned().collect(),
		).exec_result.unwrap();
		assert_return_code!(result, RuntimeReturnCode::TransferFailed);

		// Contract has enough balance but callee reverts because "1" is passed.
		Balances::make_free_balance_be(&addr_bob, subsistence + 1000);
		let result = Contracts::bare_call(
			ALICE,
			addr_bob.clone(),
			0,
			GAS_LIMIT,
			AsRef::<[u8]>::as_ref(&addr_django).iter().chain(&1u32.to_le_bytes()).cloned().collect(),
		).exec_result.unwrap();
		assert_return_code!(result, RuntimeReturnCode::CalleeReverted);

		// Contract has enough balance but callee traps because "2" is passed.
		let result = Contracts::bare_call(
			ALICE,
			addr_bob,
			0,
			GAS_LIMIT,
			AsRef::<[u8]>::as_ref(&addr_django).iter().chain(&2u32.to_le_bytes()).cloned().collect(),
		).exec_result.unwrap();
		assert_return_code!(result, RuntimeReturnCode::CalleeTrapped);

	});
}

#[test]
fn instantiate_return_code() {
	let (caller_code, caller_hash) = compile_module::<Test>("instantiate_return_code").unwrap();
	let (callee_code, callee_hash) = compile_module::<Test>("ok_trap_revert").unwrap();
	ExtBuilder::default().existential_deposit(50).build().execute_with(|| {
		let subsistence = ConfigCache::<Test>::subsistence_threshold_uncached();
		let _ = Balances::deposit_creating(&ALICE, 10 * subsistence);
		let _ = Balances::deposit_creating(&CHARLIE, 10 * subsistence);
		assert_ok!(Contracts::put_code(Origin::signed(ALICE), caller_code));
		assert_ok!(Contracts::put_code(Origin::signed(ALICE), callee_code));
		let callee_hash = callee_hash.as_ref().to_vec();

		assert_ok!(
			Contracts::instantiate(
				Origin::signed(ALICE),
				subsistence,
				GAS_LIMIT,
				caller_hash.into(),
				vec![],
				vec![],
			),
		);
		let addr = Contracts::contract_address(&ALICE, &caller_hash, &[]);

		// Contract has only the minimal balance so any transfer will return BelowSubsistence.
		let result = Contracts::bare_call(
			ALICE,
			addr.clone(),
			0,
			GAS_LIMIT,
			vec![0; 33],
		).exec_result.unwrap();
		assert_return_code!(result, RuntimeReturnCode::BelowSubsistenceThreshold);

		// Contract has enough total balance in order to not go below the subsistence
		// threshold when transfering 100 balance but this balance is reserved so
		// the transfer still fails but with another return code.
		Balances::make_free_balance_be(&addr, subsistence + 100);
		Balances::reserve(&addr, subsistence + 100).unwrap();
		let result = Contracts::bare_call(
			ALICE,
			addr.clone(),
			0,
			GAS_LIMIT,
			vec![0; 33],
		).exec_result.unwrap();
		assert_return_code!(result, RuntimeReturnCode::TransferFailed);

		// Contract has enough balance but the passed code hash is invalid
		Balances::make_free_balance_be(&addr, subsistence + 1000);
		let result = Contracts::bare_call(
			ALICE,
			addr.clone(),
			0,
			GAS_LIMIT,
			vec![0; 33],
		).exec_result.unwrap();
		assert_return_code!(result, RuntimeReturnCode::CodeNotFound);

		// Contract has enough balance but callee reverts because "1" is passed.
		let result = Contracts::bare_call(
			ALICE,
			addr.clone(),
			0,
			GAS_LIMIT,
			callee_hash.iter().chain(&1u32.to_le_bytes()).cloned().collect(),
		).exec_result.unwrap();
		assert_return_code!(result, RuntimeReturnCode::CalleeReverted);

		// Contract has enough balance but callee traps because "2" is passed.
		let result = Contracts::bare_call(
			ALICE,
			addr,
			0,
			GAS_LIMIT,
			callee_hash.iter().chain(&2u32.to_le_bytes()).cloned().collect(),
		).exec_result.unwrap();
		assert_return_code!(result, RuntimeReturnCode::CalleeTrapped);

	});
}

#[test]
<<<<<<< HEAD
fn lazy_removal_works() {
	let (code, hash) = compile_module::<Test>("self_destruct").unwrap();
	ExtBuilder::default().existential_deposit(50).build().execute_with(|| {
		let subsistence = ConfigCache::<Test>::subsistence_threshold_uncached();
		let _ = Balances::deposit_creating(&ALICE, 10 * subsistence);
		assert_ok!(Contracts::put_code(Origin::signed(ALICE), code));

		assert_ok!(
			Contracts::instantiate(
				Origin::signed(ALICE),
				subsistence,
				GAS_LIMIT,
				hash.into(),
				vec![],
				vec![],
			),
		);

		let addr = Contracts::contract_address(&ALICE, &hash, &[]);
		let info = <ContractInfoOf::<Test>>::get(&addr).unwrap().get_alive().unwrap();
		let trie = &info.child_trie_info();

		// Put value into the contracts child trie
		child::put(trie, &[99], &42);

		// Terminate the contract
		assert_ok!(Contracts::call(
			Origin::signed(ALICE),
			addr.clone(),
			0,
			GAS_LIMIT,
			vec![],
		));

		// Contract info should be gone
		assert!(!<ContractInfoOf::<Test>>::contains_key(&addr));

		// But value should be still there as the lazy removal did not run, yet.
		assert_matches!(child::get(trie, &[99]), Some(42));

		// Run the lazy removal
		Contracts::on_initialize(Weight::max_value());

		// Value should be gone now
		assert_matches!(child::get::<i32>(trie, &[99]), None);
=======
fn disabled_chain_extension_wont_deploy() {
	let (code, _hash) = compile_module::<Test>("chain_extension").unwrap();
	ExtBuilder::default().existential_deposit(50).build().execute_with(|| {
		let subsistence = ConfigCache::<Test>::subsistence_threshold_uncached();
		let _ = Balances::deposit_creating(&ALICE, 10 * subsistence);
		TestExtension::disable();
		assert_eq!(
			Contracts::put_code(Origin::signed(ALICE), code),
			Err("module uses chain extensions but chain extensions are disabled".into()),
		);
>>>>>>> d972eb14
	});
}

#[test]
<<<<<<< HEAD
fn lazy_removal_partial_remove_works() {
	let (code, hash) = compile_module::<Test>("self_destruct").unwrap();

	// We create a contract with some extra keys above the weight limit
	let extra_keys = 7u32;
	let weight_limit = 5_000_000_000;
	let (_, max_keys) = Storage::<Test>::deletion_budget(1, weight_limit);
	let vals: Vec<_> = (0..max_keys + extra_keys).map(|i| {
		(blake2_256(&i.encode()), (i as u32), (i as u32).encode())
	})
	.collect();

	let mut ext = ExtBuilder::default().existential_deposit(50).build();

	let trie = ext.execute_with(|| {
		let subsistence = ConfigCache::<Test>::subsistence_threshold_uncached();
		let _ = Balances::deposit_creating(&ALICE, 10 * subsistence);
		assert_ok!(Contracts::put_code(Origin::signed(ALICE), code));

=======
fn disabled_chain_extension_errors_on_call() {
	let (code, hash) = compile_module::<Test>("chain_extension").unwrap();
	ExtBuilder::default().existential_deposit(50).build().execute_with(|| {
		let subsistence = ConfigCache::<Test>::subsistence_threshold_uncached();
		let _ = Balances::deposit_creating(&ALICE, 10 * subsistence);
		assert_ok!(Contracts::put_code(Origin::signed(ALICE), code));
		TestExtension::disable();
>>>>>>> d972eb14
		assert_ok!(
			Contracts::instantiate(
				Origin::signed(ALICE),
				subsistence,
				GAS_LIMIT,
				hash.into(),
				vec![],
				vec![],
			),
		);
<<<<<<< HEAD

		let addr = Contracts::contract_address(&ALICE, &hash, &[]);
		let info = <ContractInfoOf::<Test>>::get(&addr).unwrap().get_alive().unwrap();
		let trie = &info.child_trie_info();

		// Put value into the contracts child trie
		for val in &vals {
			Storage::<Test>::write(
				&addr,
				&info.trie_id,
				&val.0,
				Some(val.2.clone()),
			).unwrap();
		}

		// Terminate the contract
		assert_ok!(Contracts::call(
			Origin::signed(ALICE),
			addr.clone(),
			0,
			GAS_LIMIT,
			vec![],
		));

		// Contract info should be gone
		assert!(!<ContractInfoOf::<Test>>::contains_key(&addr));

		// But value should be still there as the lazy removal did not run, yet.
		for val in &vals {
			assert_eq!(child::get::<u32>(trie, &blake2_256(&val.0)), Some(val.1));
		}

		trie.clone()
	});

	// The lazy removal limit only applies to the backend but not to the overlay.
	// This commits all keys from the overlay to the backend.
	ext.commit_all().unwrap();

	ext.execute_with(|| {
		// Run the lazy removal
		let weight_used = Storage::<Test>::process_deletion_queue_batch(weight_limit);

		// Weight should be exhausted because we could not even delete all keys
		assert_eq!(weight_used, weight_limit);

		let mut num_deleted = 0u32;
		let mut num_remaining = 0u32;

		for val in &vals {
			match child::get::<u32>(&trie, &blake2_256(&val.0)) {
				None => num_deleted += 1,
				Some(x) if x == val.1 => num_remaining += 1,
				Some(_) => panic!("Unexpected value in contract storage"),
			}
		}

		// All but one key is removed
		assert_eq!(num_deleted + num_remaining, vals.len() as u32);
		assert_eq!(num_deleted, max_keys);
		assert_eq!(num_remaining, extra_keys);
	});
}

#[test]
fn lazy_removal_does_no_run_on_full_block() {
	let (code, hash) = compile_module::<Test>("self_destruct").unwrap();
	ExtBuilder::default().existential_deposit(50).build().execute_with(|| {
		let subsistence = ConfigCache::<Test>::subsistence_threshold_uncached();
		let _ = Balances::deposit_creating(&ALICE, 10 * subsistence);
		assert_ok!(Contracts::put_code(Origin::signed(ALICE), code));

		assert_ok!(
			Contracts::instantiate(
				Origin::signed(ALICE),
				subsistence,
				GAS_LIMIT,
				hash.into(),
				vec![],
				vec![],
			),
		);

		let addr = Contracts::contract_address(&ALICE, &hash, &[]);
		let info = <ContractInfoOf::<Test>>::get(&addr).unwrap().get_alive().unwrap();
		let trie = &info.child_trie_info();
		let max_keys = 30;

		// Create some storage items for the contract.
		let vals: Vec<_> = (0..max_keys).map(|i| {
			(blake2_256(&i.encode()), (i as u32), (i as u32).encode())
		})
		.collect();

		// Put value into the contracts child trie
		for val in &vals {
			Storage::<Test>::write(
				&addr,
				&info.trie_id,
				&val.0,
				Some(val.2.clone()),
			).unwrap();
		}

		// Terminate the contract
		assert_ok!(Contracts::call(
			Origin::signed(ALICE),
			addr.clone(),
			0,
			GAS_LIMIT,
			vec![],
		));

		// Contract info should be gone
		assert!(!<ContractInfoOf::<Test>>::contains_key(&addr));

		// But value should be still there as the lazy removal did not run, yet.
		for val in &vals {
			assert_eq!(child::get::<u32>(trie, &blake2_256(&val.0)), Some(val.1));
		}

		// Fill up the block which should prevent the lazy storage removal from running.
		System::register_extra_weight_unchecked(
			<Test as system::Config>::BlockWeights::get().max_block,
			DispatchClass::Mandatory,
		);

		// Run the lazy removal without any limit so that all keys would be removed if there
		// had been some weight left in the block.
		let weight_used = Contracts::on_initialize(Weight::max_value());
		let base = <<Test as crate::Config>::WeightInfo as crate::WeightInfo>::on_initialize();
		assert_eq!(weight_used, base);

		// All the keys are still in place
		for val in &vals {
			assert_eq!(child::get::<u32>(trie, &blake2_256(&val.0)), Some(val.1));
		}

		// Run the lazy removal directly which disregards the block limits
		Storage::<Test>::process_deletion_queue_batch(Weight::max_value());

		// Now the keys should be gone
		for val in &vals {
			assert_eq!(child::get::<u32>(trie, &blake2_256(&val.0)), None);
		}
	});
}


#[test]
fn lazy_removal_does_not_use_all_weight() {
	let (code, hash) = compile_module::<Test>("self_destruct").unwrap();
=======
		let addr = Contracts::contract_address(&ALICE, &hash, &[]);
		assert_err_ignore_postinfo!(
			Contracts::call(
				Origin::signed(ALICE),
				addr.clone(),
				0,
				GAS_LIMIT,
				vec![],
			),
			Error::<Test>::NoChainExtension,
		);
	});
}

#[test]
fn chain_extension_works() {
	let (code, hash) = compile_module::<Test>("chain_extension").unwrap();
>>>>>>> d972eb14
	ExtBuilder::default().existential_deposit(50).build().execute_with(|| {
		let subsistence = ConfigCache::<Test>::subsistence_threshold_uncached();
		let _ = Balances::deposit_creating(&ALICE, 10 * subsistence);
		assert_ok!(Contracts::put_code(Origin::signed(ALICE), code));
<<<<<<< HEAD

=======
>>>>>>> d972eb14
		assert_ok!(
			Contracts::instantiate(
				Origin::signed(ALICE),
				subsistence,
				GAS_LIMIT,
				hash.into(),
				vec![],
				vec![],
			),
		);
<<<<<<< HEAD

		let addr = Contracts::contract_address(&ALICE, &hash, &[]);
		let info = <ContractInfoOf::<Test>>::get(&addr).unwrap().get_alive().unwrap();
		let trie = &info.child_trie_info();
		let weight_limit = 5_000_000_000;
		let (weight_per_key, max_keys) = Storage::<Test>::deletion_budget(1, weight_limit);

		// We create a contract with one less storage item than we can remove within the limit
		let vals: Vec<_> = (0..max_keys - 1).map(|i| {
			(blake2_256(&i.encode()), (i as u32), (i as u32).encode())
		})
		.collect();

		// Put value into the contracts child trie
		for val in &vals {
			Storage::<Test>::write(
				&addr,
				&info.trie_id,
				&val.0,
				Some(val.2.clone()),
			).unwrap();
		}

		// Terminate the contract
		assert_ok!(Contracts::call(
			Origin::signed(ALICE),
			addr.clone(),
			0,
			GAS_LIMIT,
			vec![],
		));

		// Contract info should be gone
		assert!(!<ContractInfoOf::<Test>>::contains_key(&addr));

		// But value should be still there as the lazy removal did not run, yet.
		for val in &vals {
			assert_eq!(child::get::<u32>(trie, &blake2_256(&val.0)), Some(val.1));
		}

		// Run the lazy removal
		let weight_used = Storage::<Test>::process_deletion_queue_batch(weight_limit);

		// We have one less key in our trie than our weight limit suffices for
		assert_eq!(weight_used, weight_limit - weight_per_key);

		// All the keys are removed
		for val in vals {
			assert_eq!(child::get::<u32>(trie, &blake2_256(&val.0)), None);
		}
	});
}

#[test]
fn deletion_queue_full() {
	let (code, hash) = compile_module::<Test>("self_destruct").unwrap();
	ExtBuilder::default().existential_deposit(50).build().execute_with(|| {
		let subsistence = ConfigCache::<Test>::subsistence_threshold_uncached();
		let _ = Balances::deposit_creating(&ALICE, 10 * subsistence);
		assert_ok!(Contracts::put_code(Origin::signed(ALICE), code));

		assert_ok!(
			Contracts::instantiate(
				Origin::signed(ALICE),
				subsistence,
				GAS_LIMIT,
				hash.into(),
				vec![],
				vec![],
			),
		);

		let addr = Contracts::contract_address(&ALICE, &hash, &[]);

		// fill the deletion queue up until its limit
		Storage::<Test>::fill_queue_with_dummies();

		// Terminate the contract should fail
		assert_err_ignore_postinfo!(
			Contracts::call(
				Origin::signed(ALICE),
				addr.clone(),
				0,
				GAS_LIMIT,
				vec![],
			),
			Error::<Test>::DeletionQueueFull,
		);

		// Contract should be alive because removal failed
		<ContractInfoOf::<Test>>::get(&addr).unwrap().get_alive().unwrap();

		// make the contract ripe for eviction
		initialize_block(5);

		// eviction should fail for the same reason as termination
		assert_err!(
			Contracts::claim_surcharge(Origin::none(), addr.clone(), Some(ALICE)),
			Error::<Test>::DeletionQueueFull,
		);

		// Contract should be alive because removal failed
		<ContractInfoOf::<Test>>::get(&addr).unwrap().get_alive().unwrap();
	});
}
=======
		let addr = Contracts::contract_address(&ALICE, &hash, &[]);

		// The contract takes a up to 2 byte buffer where the first byte passed is used as
		// as func_id to the chain extension which behaves differently based on the
		// func_id.

		// 0 = read input buffer and pass it through as output
		let result = Contracts::bare_call(
			ALICE,
			addr.clone(),
			0,
			GAS_LIMIT,
			vec![0, 99],
		);
		let gas_consumed = result.gas_consumed;
		assert_eq!(TestExtension::last_seen_buffer(), vec![0, 99]);
		assert_eq!(result.exec_result.unwrap().data, vec![0, 99]);

		// 1 = treat inputs as integer primitives and store the supplied integers
		Contracts::bare_call(
			ALICE,
			addr.clone(),
			0,
			GAS_LIMIT,
			vec![1],
		).exec_result.unwrap();
		// those values passed in the fixture
		assert_eq!(TestExtension::last_seen_inputs(), (4, 1, 16, 12));

		// 2 = charge some extra weight (amount supplied in second byte)
		let result = Contracts::bare_call(
			ALICE,
			addr.clone(),
			0,
			GAS_LIMIT,
			vec![2, 42],
		);
		assert_ok!(result.exec_result);
		assert_eq!(result.gas_consumed, gas_consumed + 42);

		// 3 = diverging chain extension call that sets flags to 0x1 and returns a fixed buffer
		let result = Contracts::bare_call(
			ALICE,
			addr.clone(),
			0,
			GAS_LIMIT,
			vec![3],
		).exec_result.unwrap();
		assert_eq!(result.flags, ReturnFlags::REVERT);
		assert_eq!(result.data, vec![42, 99]);
	});
}
>>>>>>> d972eb14
<|MERGE_RESOLUTION|>--- conflicted
+++ resolved
@@ -275,12 +275,9 @@
 	type MaxValueSize = MaxValueSize;
 	type WeightPrice = Self;
 	type WeightInfo = ();
-<<<<<<< HEAD
+	type ChainExtension = TestExtension;
 	type DeletionQueueDepth = DeletionQueueDepth;
 	type DeletionWeightLimit = DeletionWeightLimit;
-=======
-	type ChainExtension = TestExtension;
->>>>>>> d972eb14
 }
 
 type Balances = pallet_balances::Module<Test>;
@@ -2021,53 +2018,6 @@
 }
 
 #[test]
-<<<<<<< HEAD
-fn lazy_removal_works() {
-	let (code, hash) = compile_module::<Test>("self_destruct").unwrap();
-	ExtBuilder::default().existential_deposit(50).build().execute_with(|| {
-		let subsistence = ConfigCache::<Test>::subsistence_threshold_uncached();
-		let _ = Balances::deposit_creating(&ALICE, 10 * subsistence);
-		assert_ok!(Contracts::put_code(Origin::signed(ALICE), code));
-
-		assert_ok!(
-			Contracts::instantiate(
-				Origin::signed(ALICE),
-				subsistence,
-				GAS_LIMIT,
-				hash.into(),
-				vec![],
-				vec![],
-			),
-		);
-
-		let addr = Contracts::contract_address(&ALICE, &hash, &[]);
-		let info = <ContractInfoOf::<Test>>::get(&addr).unwrap().get_alive().unwrap();
-		let trie = &info.child_trie_info();
-
-		// Put value into the contracts child trie
-		child::put(trie, &[99], &42);
-
-		// Terminate the contract
-		assert_ok!(Contracts::call(
-			Origin::signed(ALICE),
-			addr.clone(),
-			0,
-			GAS_LIMIT,
-			vec![],
-		));
-
-		// Contract info should be gone
-		assert!(!<ContractInfoOf::<Test>>::contains_key(&addr));
-
-		// But value should be still there as the lazy removal did not run, yet.
-		assert_matches!(child::get(trie, &[99]), Some(42));
-
-		// Run the lazy removal
-		Contracts::on_initialize(Weight::max_value());
-
-		// Value should be gone now
-		assert_matches!(child::get::<i32>(trie, &[99]), None);
-=======
 fn disabled_chain_extension_wont_deploy() {
 	let (code, _hash) = compile_module::<Test>("chain_extension").unwrap();
 	ExtBuilder::default().existential_deposit(50).build().execute_with(|| {
@@ -2078,32 +2028,10 @@
 			Contracts::put_code(Origin::signed(ALICE), code),
 			Err("module uses chain extensions but chain extensions are disabled".into()),
 		);
->>>>>>> d972eb14
 	});
 }
 
 #[test]
-<<<<<<< HEAD
-fn lazy_removal_partial_remove_works() {
-	let (code, hash) = compile_module::<Test>("self_destruct").unwrap();
-
-	// We create a contract with some extra keys above the weight limit
-	let extra_keys = 7u32;
-	let weight_limit = 5_000_000_000;
-	let (_, max_keys) = Storage::<Test>::deletion_budget(1, weight_limit);
-	let vals: Vec<_> = (0..max_keys + extra_keys).map(|i| {
-		(blake2_256(&i.encode()), (i as u32), (i as u32).encode())
-	})
-	.collect();
-
-	let mut ext = ExtBuilder::default().existential_deposit(50).build();
-
-	let trie = ext.execute_with(|| {
-		let subsistence = ConfigCache::<Test>::subsistence_threshold_uncached();
-		let _ = Balances::deposit_creating(&ALICE, 10 * subsistence);
-		assert_ok!(Contracts::put_code(Origin::signed(ALICE), code));
-
-=======
 fn disabled_chain_extension_errors_on_call() {
 	let (code, hash) = compile_module::<Test>("chain_extension").unwrap();
 	ExtBuilder::default().existential_deposit(50).build().execute_with(|| {
@@ -2111,7 +2039,6 @@
 		let _ = Balances::deposit_creating(&ALICE, 10 * subsistence);
 		assert_ok!(Contracts::put_code(Origin::signed(ALICE), code));
 		TestExtension::disable();
->>>>>>> d972eb14
 		assert_ok!(
 			Contracts::instantiate(
 				Origin::signed(ALICE),
@@ -2122,79 +2049,27 @@
 				vec![],
 			),
 		);
-<<<<<<< HEAD
-
 		let addr = Contracts::contract_address(&ALICE, &hash, &[]);
-		let info = <ContractInfoOf::<Test>>::get(&addr).unwrap().get_alive().unwrap();
-		let trie = &info.child_trie_info();
-
-		// Put value into the contracts child trie
-		for val in &vals {
-			Storage::<Test>::write(
-				&addr,
-				&info.trie_id,
-				&val.0,
-				Some(val.2.clone()),
-			).unwrap();
-		}
-
-		// Terminate the contract
-		assert_ok!(Contracts::call(
-			Origin::signed(ALICE),
-			addr.clone(),
-			0,
-			GAS_LIMIT,
-			vec![],
-		));
-
-		// Contract info should be gone
-		assert!(!<ContractInfoOf::<Test>>::contains_key(&addr));
-
-		// But value should be still there as the lazy removal did not run, yet.
-		for val in &vals {
-			assert_eq!(child::get::<u32>(trie, &blake2_256(&val.0)), Some(val.1));
-		}
-
-		trie.clone()
+		assert_err_ignore_postinfo!(
+			Contracts::call(
+				Origin::signed(ALICE),
+				addr.clone(),
+				0,
+				GAS_LIMIT,
+				vec![],
+			),
+			Error::<Test>::NoChainExtension,
+		);
 	});
-
-	// The lazy removal limit only applies to the backend but not to the overlay.
-	// This commits all keys from the overlay to the backend.
-	ext.commit_all().unwrap();
-
-	ext.execute_with(|| {
-		// Run the lazy removal
-		let weight_used = Storage::<Test>::process_deletion_queue_batch(weight_limit);
-
-		// Weight should be exhausted because we could not even delete all keys
-		assert_eq!(weight_used, weight_limit);
-
-		let mut num_deleted = 0u32;
-		let mut num_remaining = 0u32;
-
-		for val in &vals {
-			match child::get::<u32>(&trie, &blake2_256(&val.0)) {
-				None => num_deleted += 1,
-				Some(x) if x == val.1 => num_remaining += 1,
-				Some(_) => panic!("Unexpected value in contract storage"),
-			}
-		}
-
-		// All but one key is removed
-		assert_eq!(num_deleted + num_remaining, vals.len() as u32);
-		assert_eq!(num_deleted, max_keys);
-		assert_eq!(num_remaining, extra_keys);
-	});
-}
-
-#[test]
-fn lazy_removal_does_no_run_on_full_block() {
-	let (code, hash) = compile_module::<Test>("self_destruct").unwrap();
+}
+
+#[test]
+fn chain_extension_works() {
+	let (code, hash) = compile_module::<Test>("chain_extension").unwrap();
 	ExtBuilder::default().existential_deposit(50).build().execute_with(|| {
 		let subsistence = ConfigCache::<Test>::subsistence_threshold_uncached();
 		let _ = Balances::deposit_creating(&ALICE, 10 * subsistence);
 		assert_ok!(Contracts::put_code(Origin::signed(ALICE), code));
-
 		assert_ok!(
 			Contracts::instantiate(
 				Origin::signed(ALICE),
@@ -2205,220 +2080,6 @@
 				vec![],
 			),
 		);
-
-		let addr = Contracts::contract_address(&ALICE, &hash, &[]);
-		let info = <ContractInfoOf::<Test>>::get(&addr).unwrap().get_alive().unwrap();
-		let trie = &info.child_trie_info();
-		let max_keys = 30;
-
-		// Create some storage items for the contract.
-		let vals: Vec<_> = (0..max_keys).map(|i| {
-			(blake2_256(&i.encode()), (i as u32), (i as u32).encode())
-		})
-		.collect();
-
-		// Put value into the contracts child trie
-		for val in &vals {
-			Storage::<Test>::write(
-				&addr,
-				&info.trie_id,
-				&val.0,
-				Some(val.2.clone()),
-			).unwrap();
-		}
-
-		// Terminate the contract
-		assert_ok!(Contracts::call(
-			Origin::signed(ALICE),
-			addr.clone(),
-			0,
-			GAS_LIMIT,
-			vec![],
-		));
-
-		// Contract info should be gone
-		assert!(!<ContractInfoOf::<Test>>::contains_key(&addr));
-
-		// But value should be still there as the lazy removal did not run, yet.
-		for val in &vals {
-			assert_eq!(child::get::<u32>(trie, &blake2_256(&val.0)), Some(val.1));
-		}
-
-		// Fill up the block which should prevent the lazy storage removal from running.
-		System::register_extra_weight_unchecked(
-			<Test as system::Config>::BlockWeights::get().max_block,
-			DispatchClass::Mandatory,
-		);
-
-		// Run the lazy removal without any limit so that all keys would be removed if there
-		// had been some weight left in the block.
-		let weight_used = Contracts::on_initialize(Weight::max_value());
-		let base = <<Test as crate::Config>::WeightInfo as crate::WeightInfo>::on_initialize();
-		assert_eq!(weight_used, base);
-
-		// All the keys are still in place
-		for val in &vals {
-			assert_eq!(child::get::<u32>(trie, &blake2_256(&val.0)), Some(val.1));
-		}
-
-		// Run the lazy removal directly which disregards the block limits
-		Storage::<Test>::process_deletion_queue_batch(Weight::max_value());
-
-		// Now the keys should be gone
-		for val in &vals {
-			assert_eq!(child::get::<u32>(trie, &blake2_256(&val.0)), None);
-		}
-	});
-}
-
-
-#[test]
-fn lazy_removal_does_not_use_all_weight() {
-	let (code, hash) = compile_module::<Test>("self_destruct").unwrap();
-=======
-		let addr = Contracts::contract_address(&ALICE, &hash, &[]);
-		assert_err_ignore_postinfo!(
-			Contracts::call(
-				Origin::signed(ALICE),
-				addr.clone(),
-				0,
-				GAS_LIMIT,
-				vec![],
-			),
-			Error::<Test>::NoChainExtension,
-		);
-	});
-}
-
-#[test]
-fn chain_extension_works() {
-	let (code, hash) = compile_module::<Test>("chain_extension").unwrap();
->>>>>>> d972eb14
-	ExtBuilder::default().existential_deposit(50).build().execute_with(|| {
-		let subsistence = ConfigCache::<Test>::subsistence_threshold_uncached();
-		let _ = Balances::deposit_creating(&ALICE, 10 * subsistence);
-		assert_ok!(Contracts::put_code(Origin::signed(ALICE), code));
-<<<<<<< HEAD
-
-=======
->>>>>>> d972eb14
-		assert_ok!(
-			Contracts::instantiate(
-				Origin::signed(ALICE),
-				subsistence,
-				GAS_LIMIT,
-				hash.into(),
-				vec![],
-				vec![],
-			),
-		);
-<<<<<<< HEAD
-
-		let addr = Contracts::contract_address(&ALICE, &hash, &[]);
-		let info = <ContractInfoOf::<Test>>::get(&addr).unwrap().get_alive().unwrap();
-		let trie = &info.child_trie_info();
-		let weight_limit = 5_000_000_000;
-		let (weight_per_key, max_keys) = Storage::<Test>::deletion_budget(1, weight_limit);
-
-		// We create a contract with one less storage item than we can remove within the limit
-		let vals: Vec<_> = (0..max_keys - 1).map(|i| {
-			(blake2_256(&i.encode()), (i as u32), (i as u32).encode())
-		})
-		.collect();
-
-		// Put value into the contracts child trie
-		for val in &vals {
-			Storage::<Test>::write(
-				&addr,
-				&info.trie_id,
-				&val.0,
-				Some(val.2.clone()),
-			).unwrap();
-		}
-
-		// Terminate the contract
-		assert_ok!(Contracts::call(
-			Origin::signed(ALICE),
-			addr.clone(),
-			0,
-			GAS_LIMIT,
-			vec![],
-		));
-
-		// Contract info should be gone
-		assert!(!<ContractInfoOf::<Test>>::contains_key(&addr));
-
-		// But value should be still there as the lazy removal did not run, yet.
-		for val in &vals {
-			assert_eq!(child::get::<u32>(trie, &blake2_256(&val.0)), Some(val.1));
-		}
-
-		// Run the lazy removal
-		let weight_used = Storage::<Test>::process_deletion_queue_batch(weight_limit);
-
-		// We have one less key in our trie than our weight limit suffices for
-		assert_eq!(weight_used, weight_limit - weight_per_key);
-
-		// All the keys are removed
-		for val in vals {
-			assert_eq!(child::get::<u32>(trie, &blake2_256(&val.0)), None);
-		}
-	});
-}
-
-#[test]
-fn deletion_queue_full() {
-	let (code, hash) = compile_module::<Test>("self_destruct").unwrap();
-	ExtBuilder::default().existential_deposit(50).build().execute_with(|| {
-		let subsistence = ConfigCache::<Test>::subsistence_threshold_uncached();
-		let _ = Balances::deposit_creating(&ALICE, 10 * subsistence);
-		assert_ok!(Contracts::put_code(Origin::signed(ALICE), code));
-
-		assert_ok!(
-			Contracts::instantiate(
-				Origin::signed(ALICE),
-				subsistence,
-				GAS_LIMIT,
-				hash.into(),
-				vec![],
-				vec![],
-			),
-		);
-
-		let addr = Contracts::contract_address(&ALICE, &hash, &[]);
-
-		// fill the deletion queue up until its limit
-		Storage::<Test>::fill_queue_with_dummies();
-
-		// Terminate the contract should fail
-		assert_err_ignore_postinfo!(
-			Contracts::call(
-				Origin::signed(ALICE),
-				addr.clone(),
-				0,
-				GAS_LIMIT,
-				vec![],
-			),
-			Error::<Test>::DeletionQueueFull,
-		);
-
-		// Contract should be alive because removal failed
-		<ContractInfoOf::<Test>>::get(&addr).unwrap().get_alive().unwrap();
-
-		// make the contract ripe for eviction
-		initialize_block(5);
-
-		// eviction should fail for the same reason as termination
-		assert_err!(
-			Contracts::claim_surcharge(Origin::none(), addr.clone(), Some(ALICE)),
-			Error::<Test>::DeletionQueueFull,
-		);
-
-		// Contract should be alive because removal failed
-		<ContractInfoOf::<Test>>::get(&addr).unwrap().get_alive().unwrap();
-	});
-}
-=======
 		let addr = Contracts::contract_address(&ALICE, &hash, &[]);
 
 		// The contract takes a up to 2 byte buffer where the first byte passed is used as
@@ -2471,4 +2132,355 @@
 		assert_eq!(result.data, vec![42, 99]);
 	});
 }
->>>>>>> d972eb14
+
+#[test]
+fn lazy_removal_works() {
+	let (code, hash) = compile_module::<Test>("self_destruct").unwrap();
+	ExtBuilder::default().existential_deposit(50).build().execute_with(|| {
+		let subsistence = ConfigCache::<Test>::subsistence_threshold_uncached();
+		let _ = Balances::deposit_creating(&ALICE, 10 * subsistence);
+		assert_ok!(Contracts::put_code(Origin::signed(ALICE), code));
+
+		assert_ok!(
+			Contracts::instantiate(
+				Origin::signed(ALICE),
+				subsistence,
+				GAS_LIMIT,
+				hash.into(),
+				vec![],
+				vec![],
+			),
+		);
+
+		let addr = Contracts::contract_address(&ALICE, &hash, &[]);
+		let info = <ContractInfoOf::<Test>>::get(&addr).unwrap().get_alive().unwrap();
+		let trie = &info.child_trie_info();
+
+		// Put value into the contracts child trie
+		child::put(trie, &[99], &42);
+
+		// Terminate the contract
+		assert_ok!(Contracts::call(
+			Origin::signed(ALICE),
+			addr.clone(),
+			0,
+			GAS_LIMIT,
+			vec![],
+		));
+
+		// Contract info should be gone
+		assert!(!<ContractInfoOf::<Test>>::contains_key(&addr));
+
+		// But value should be still there as the lazy removal did not run, yet.
+		assert_matches!(child::get(trie, &[99]), Some(42));
+
+		// Run the lazy removal
+		Contracts::on_initialize(Weight::max_value());
+
+		// Value should be gone now
+		assert_matches!(child::get::<i32>(trie, &[99]), None);
+	});
+}
+
+#[test]
+fn lazy_removal_partial_remove_works() {
+	let (code, hash) = compile_module::<Test>("self_destruct").unwrap();
+
+	// We create a contract with some extra keys above the weight limit
+	let extra_keys = 7u32;
+	let weight_limit = 5_000_000_000;
+	let (_, max_keys) = Storage::<Test>::deletion_budget(1, weight_limit);
+	let vals: Vec<_> = (0..max_keys + extra_keys).map(|i| {
+		(blake2_256(&i.encode()), (i as u32), (i as u32).encode())
+	})
+	.collect();
+
+	let mut ext = ExtBuilder::default().existential_deposit(50).build();
+
+	let trie = ext.execute_with(|| {
+		let subsistence = ConfigCache::<Test>::subsistence_threshold_uncached();
+		let _ = Balances::deposit_creating(&ALICE, 10 * subsistence);
+		assert_ok!(Contracts::put_code(Origin::signed(ALICE), code));
+
+		assert_ok!(
+			Contracts::instantiate(
+				Origin::signed(ALICE),
+				subsistence,
+				GAS_LIMIT,
+				hash.into(),
+				vec![],
+				vec![],
+			),
+		);
+
+		let addr = Contracts::contract_address(&ALICE, &hash, &[]);
+		let info = <ContractInfoOf::<Test>>::get(&addr).unwrap().get_alive().unwrap();
+		let trie = &info.child_trie_info();
+
+		// Put value into the contracts child trie
+		for val in &vals {
+			Storage::<Test>::write(
+				&addr,
+				&info.trie_id,
+				&val.0,
+				Some(val.2.clone()),
+			).unwrap();
+		}
+
+		// Terminate the contract
+		assert_ok!(Contracts::call(
+			Origin::signed(ALICE),
+			addr.clone(),
+			0,
+			GAS_LIMIT,
+			vec![],
+		));
+
+		// Contract info should be gone
+		assert!(!<ContractInfoOf::<Test>>::contains_key(&addr));
+
+		// But value should be still there as the lazy removal did not run, yet.
+		for val in &vals {
+			assert_eq!(child::get::<u32>(trie, &blake2_256(&val.0)), Some(val.1));
+		}
+
+		trie.clone()
+	});
+
+	// The lazy removal limit only applies to the backend but not to the overlay.
+	// This commits all keys from the overlay to the backend.
+	ext.commit_all().unwrap();
+
+	ext.execute_with(|| {
+		// Run the lazy removal
+		let weight_used = Storage::<Test>::process_deletion_queue_batch(weight_limit);
+
+		// Weight should be exhausted because we could not even delete all keys
+		assert_eq!(weight_used, weight_limit);
+
+		let mut num_deleted = 0u32;
+		let mut num_remaining = 0u32;
+
+		for val in &vals {
+			match child::get::<u32>(&trie, &blake2_256(&val.0)) {
+				None => num_deleted += 1,
+				Some(x) if x == val.1 => num_remaining += 1,
+				Some(_) => panic!("Unexpected value in contract storage"),
+			}
+		}
+
+		// All but one key is removed
+		assert_eq!(num_deleted + num_remaining, vals.len() as u32);
+		assert_eq!(num_deleted, max_keys);
+		assert_eq!(num_remaining, extra_keys);
+	});
+}
+
+#[test]
+fn lazy_removal_does_no_run_on_full_block() {
+	let (code, hash) = compile_module::<Test>("self_destruct").unwrap();
+	ExtBuilder::default().existential_deposit(50).build().execute_with(|| {
+		let subsistence = ConfigCache::<Test>::subsistence_threshold_uncached();
+		let _ = Balances::deposit_creating(&ALICE, 10 * subsistence);
+		assert_ok!(Contracts::put_code(Origin::signed(ALICE), code));
+
+		assert_ok!(
+			Contracts::instantiate(
+				Origin::signed(ALICE),
+				subsistence,
+				GAS_LIMIT,
+				hash.into(),
+				vec![],
+				vec![],
+			),
+		);
+
+		let addr = Contracts::contract_address(&ALICE, &hash, &[]);
+		let info = <ContractInfoOf::<Test>>::get(&addr).unwrap().get_alive().unwrap();
+		let trie = &info.child_trie_info();
+		let max_keys = 30;
+
+		// Create some storage items for the contract.
+		let vals: Vec<_> = (0..max_keys).map(|i| {
+			(blake2_256(&i.encode()), (i as u32), (i as u32).encode())
+		})
+		.collect();
+
+		// Put value into the contracts child trie
+		for val in &vals {
+			Storage::<Test>::write(
+				&addr,
+				&info.trie_id,
+				&val.0,
+				Some(val.2.clone()),
+			).unwrap();
+		}
+
+		// Terminate the contract
+		assert_ok!(Contracts::call(
+			Origin::signed(ALICE),
+			addr.clone(),
+			0,
+			GAS_LIMIT,
+			vec![],
+		));
+
+		// Contract info should be gone
+		assert!(!<ContractInfoOf::<Test>>::contains_key(&addr));
+
+		// But value should be still there as the lazy removal did not run, yet.
+		for val in &vals {
+			assert_eq!(child::get::<u32>(trie, &blake2_256(&val.0)), Some(val.1));
+		}
+
+		// Fill up the block which should prevent the lazy storage removal from running.
+		System::register_extra_weight_unchecked(
+			<Test as system::Config>::BlockWeights::get().max_block,
+			DispatchClass::Mandatory,
+		);
+
+		// Run the lazy removal without any limit so that all keys would be removed if there
+		// had been some weight left in the block.
+		let weight_used = Contracts::on_initialize(Weight::max_value());
+		let base = <<Test as crate::Config>::WeightInfo as crate::WeightInfo>::on_initialize();
+		assert_eq!(weight_used, base);
+
+		// All the keys are still in place
+		for val in &vals {
+			assert_eq!(child::get::<u32>(trie, &blake2_256(&val.0)), Some(val.1));
+		}
+
+		// Run the lazy removal directly which disregards the block limits
+		Storage::<Test>::process_deletion_queue_batch(Weight::max_value());
+
+		// Now the keys should be gone
+		for val in &vals {
+			assert_eq!(child::get::<u32>(trie, &blake2_256(&val.0)), None);
+		}
+	});
+}
+
+
+#[test]
+fn lazy_removal_does_not_use_all_weight() {
+	let (code, hash) = compile_module::<Test>("self_destruct").unwrap();
+	ExtBuilder::default().existential_deposit(50).build().execute_with(|| {
+		let subsistence = ConfigCache::<Test>::subsistence_threshold_uncached();
+		let _ = Balances::deposit_creating(&ALICE, 10 * subsistence);
+		assert_ok!(Contracts::put_code(Origin::signed(ALICE), code));
+
+		assert_ok!(
+			Contracts::instantiate(
+				Origin::signed(ALICE),
+				subsistence,
+				GAS_LIMIT,
+				hash.into(),
+				vec![],
+				vec![],
+			),
+		);
+
+		let addr = Contracts::contract_address(&ALICE, &hash, &[]);
+		let info = <ContractInfoOf::<Test>>::get(&addr).unwrap().get_alive().unwrap();
+		let trie = &info.child_trie_info();
+		let weight_limit = 5_000_000_000;
+		let (weight_per_key, max_keys) = Storage::<Test>::deletion_budget(1, weight_limit);
+
+		// We create a contract with one less storage item than we can remove within the limit
+		let vals: Vec<_> = (0..max_keys - 1).map(|i| {
+			(blake2_256(&i.encode()), (i as u32), (i as u32).encode())
+		})
+		.collect();
+
+		// Put value into the contracts child trie
+		for val in &vals {
+			Storage::<Test>::write(
+				&addr,
+				&info.trie_id,
+				&val.0,
+				Some(val.2.clone()),
+			).unwrap();
+		}
+
+		// Terminate the contract
+		assert_ok!(Contracts::call(
+			Origin::signed(ALICE),
+			addr.clone(),
+			0,
+			GAS_LIMIT,
+			vec![],
+		));
+
+		// Contract info should be gone
+		assert!(!<ContractInfoOf::<Test>>::contains_key(&addr));
+
+		// But value should be still there as the lazy removal did not run, yet.
+		for val in &vals {
+			assert_eq!(child::get::<u32>(trie, &blake2_256(&val.0)), Some(val.1));
+		}
+
+		// Run the lazy removal
+		let weight_used = Storage::<Test>::process_deletion_queue_batch(weight_limit);
+
+		// We have one less key in our trie than our weight limit suffices for
+		assert_eq!(weight_used, weight_limit - weight_per_key);
+
+		// All the keys are removed
+		for val in vals {
+			assert_eq!(child::get::<u32>(trie, &blake2_256(&val.0)), None);
+		}
+	});
+}
+
+#[test]
+fn deletion_queue_full() {
+	let (code, hash) = compile_module::<Test>("self_destruct").unwrap();
+	ExtBuilder::default().existential_deposit(50).build().execute_with(|| {
+		let subsistence = ConfigCache::<Test>::subsistence_threshold_uncached();
+		let _ = Balances::deposit_creating(&ALICE, 10 * subsistence);
+		assert_ok!(Contracts::put_code(Origin::signed(ALICE), code));
+
+		assert_ok!(
+			Contracts::instantiate(
+				Origin::signed(ALICE),
+				subsistence,
+				GAS_LIMIT,
+				hash.into(),
+				vec![],
+				vec![],
+			),
+		);
+
+		let addr = Contracts::contract_address(&ALICE, &hash, &[]);
+
+		// fill the deletion queue up until its limit
+		Storage::<Test>::fill_queue_with_dummies();
+
+		// Terminate the contract should fail
+		assert_err_ignore_postinfo!(
+			Contracts::call(
+				Origin::signed(ALICE),
+				addr.clone(),
+				0,
+				GAS_LIMIT,
+				vec![],
+			),
+			Error::<Test>::DeletionQueueFull,
+		);
+
+		// Contract should be alive because removal failed
+		<ContractInfoOf::<Test>>::get(&addr).unwrap().get_alive().unwrap();
+
+		// make the contract ripe for eviction
+		initialize_block(5);
+
+		// eviction should fail for the same reason as termination
+		assert_err!(
+			Contracts::claim_surcharge(Origin::none(), addr.clone(), Some(ALICE)),
+			Error::<Test>::DeletionQueueFull,
+		);
+
+		// Contract should be alive because removal failed
+		<ContractInfoOf::<Test>>::get(&addr).unwrap().get_alive().unwrap();
+	});
+}