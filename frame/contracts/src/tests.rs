// This file is part of Substrate.

// Copyright (C) 2018-2021 Parity Technologies (UK) Ltd.
// SPDX-License-Identifier: Apache-2.0

// Licensed under the Apache License, Version 2.0 (the "License");
// you may not use this file except in compliance with the License.
// You may obtain a copy of the License at
//
// 	http://www.apache.org/licenses/LICENSE-2.0
//
// Unless required by applicable law or agreed to in writing, software
// distributed under the License is distributed on an "AS IS" BASIS,
// WITHOUT WARRANTIES OR CONDITIONS OF ANY KIND, either express or implied.
// See the License for the specific language governing permissions and
// limitations under the License.

use crate::{
	BalanceOf, ContractInfo, ContractInfoOf, Module,
	RawAliveContractInfo, RawEvent, Config, Schedule, gas::Gas,
	Error, ConfigCache, RuntimeReturnCode, storage::Storage,
	chain_extension::{
		Result as ExtensionResult, Environment, ChainExtension, Ext, SysConfig, RetVal,
		UncheckedFrom, InitState, ReturnFlags,
	},
	exec::{AccountIdOf, Executable}, wasm::PrefabWasmModule,
};
use assert_matches::assert_matches;
use codec::Encode;
use sp_runtime::{
	traits::{BlakeTwo256, Hash, IdentityLookup, Convert},
	testing::{Header, H256},
	AccountId32, Perbill,
};
use sp_io::hashing::blake2_256;
use frame_support::{
	assert_ok, assert_err, assert_err_ignore_postinfo,
	parameter_types, StorageMap, assert_storage_noop,
	traits::{Currency, ReservableCurrency, OnInitialize},
	weights::{Weight, PostDispatchInfo, DispatchClass, constants::WEIGHT_PER_SECOND},
	dispatch::DispatchErrorWithPostInfo,
	storage::child,
};
use frame_system::{self as system, EventRecord, Phase};
use pretty_assertions::assert_eq;

use crate as pallet_contracts;

type UncheckedExtrinsic = frame_system::mocking::MockUncheckedExtrinsic<Test>;
type Block = frame_system::mocking::MockBlock<Test>;

frame_support::construct_runtime!(
	pub enum Test where
		Block = Block,
		NodeBlock = Block,
		UncheckedExtrinsic = UncheckedExtrinsic,
	{
		System: frame_system::{Module, Call, Config, Storage, Event<T>},
		Balances: pallet_balances::{Module, Call, Storage, Config<T>, Event<T>},
		Timestamp: pallet_timestamp::{Module, Call, Storage, Inherent},
		Randomness: pallet_randomness_collective_flip::{Module, Call, Storage},
		Contracts: pallet_contracts::{Module, Call, Config<T>, Storage, Event<T>},
	}
);

#[macro_use]
pub mod test_utils {
	use super::{Test, Balances};
	use crate::{
		ConfigCache,
		ContractInfoOf, CodeHash,
		storage::Storage,
		exec::{StorageKey, AccountIdOf},
	};
	use frame_support::{StorageMap, traits::Currency};

	pub fn set_storage(addr: &AccountIdOf<Test>, key: &StorageKey, value: Option<Vec<u8>>) {
		let contract_info = <ContractInfoOf::<Test>>::get(&addr).unwrap().get_alive().unwrap();
		Storage::<Test>::write(addr, &contract_info.trie_id, key, value).unwrap();
	}
	pub fn get_storage(addr: &AccountIdOf<Test>, key: &StorageKey) -> Option<Vec<u8>> {
		let contract_info = <ContractInfoOf::<Test>>::get(&addr).unwrap().get_alive().unwrap();
		Storage::<Test>::read(&contract_info.trie_id, key)
	}
	pub fn place_contract(address: &AccountIdOf<Test>, code_hash: CodeHash<Test>) {
		let trie_id = Storage::<Test>::generate_trie_id(address);
		set_balance(address, ConfigCache::<Test>::subsistence_threshold_uncached() * 10);
		Storage::<Test>::place_contract(&address, trie_id, code_hash).unwrap();
	}
	pub fn set_balance(who: &AccountIdOf<Test>, amount: u64) {
		let imbalance = Balances::deposit_creating(who, amount);
		drop(imbalance);
	}
	pub fn get_balance(who: &AccountIdOf<Test>) -> u64 {
		Balances::free_balance(who)
	}
	macro_rules! assert_return_code {
		( $x:expr , $y:expr $(,)? ) => {{
			use sp_std::convert::TryInto;
			assert_eq!(u32::from_le_bytes($x.data[..].try_into().unwrap()), $y as u32);
		}}
	}
	macro_rules! assert_refcount {
		( $code_hash:expr , $should:expr $(,)? ) => {{
			let is = crate::CodeStorage::<Test>::get($code_hash)
				.map(|m| m.refcount())
				.unwrap_or(0);
			assert_eq!(is, $should);
		}}
	}
}

thread_local! {
	static TEST_EXTENSION: sp_std::cell::RefCell<TestExtension> = Default::default();
}

pub struct TestExtension {
	enabled: bool,
	last_seen_buffer: Vec<u8>,
	last_seen_inputs: (u32, u32, u32, u32),
}

impl TestExtension {
	fn disable() {
		TEST_EXTENSION.with(|e| e.borrow_mut().enabled = false)
	}

	fn last_seen_buffer() -> Vec<u8> {
		TEST_EXTENSION.with(|e| e.borrow().last_seen_buffer.clone())
	}

	fn last_seen_inputs() -> (u32, u32, u32, u32) {
		TEST_EXTENSION.with(|e| e.borrow().last_seen_inputs.clone())
	}
}

impl Default for TestExtension {
	fn default() -> Self {
		Self {
			enabled: true,
			last_seen_buffer: vec![],
			last_seen_inputs: (0, 0, 0, 0),
		}
	}
}

impl ChainExtension<Test> for TestExtension {
	fn call<E>(func_id: u32, env: Environment<E, InitState>) -> ExtensionResult<RetVal>
	where
		E: Ext<T = Test>,
		<E::T as SysConfig>::AccountId: UncheckedFrom<<E::T as SysConfig>::Hash> + AsRef<[u8]>,
	{
		match func_id {
			0 => {
				let mut env = env.buf_in_buf_out();
				let input = env.read(2)?;
				env.write(&input, false, None)?;
				TEST_EXTENSION.with(|e| e.borrow_mut().last_seen_buffer = input);
				Ok(RetVal::Converging(func_id))
			},
			1 => {
				let env = env.only_in();
				TEST_EXTENSION.with(|e|
					e.borrow_mut().last_seen_inputs = (
						env.val0(), env.val1(), env.val2(), env.val3()
					)
				);
				Ok(RetVal::Converging(func_id))
			},
			2 => {
				let mut env = env.buf_in_buf_out();
				let weight = env.read(2)?[1].into();
				env.charge_weight(weight)?;
				Ok(RetVal::Converging(func_id))
			},
			3 => {
				Ok(RetVal::Diverging{
					flags: ReturnFlags::REVERT,
					data: vec![42, 99],
				})
			},
			_ => {
				panic!("Passed unknown func_id to test chain extension: {}", func_id);
			}
		}
	}

	fn enabled() -> bool {
		TEST_EXTENSION.with(|e| e.borrow().enabled)
	}
}

parameter_types! {
	pub const BlockHashCount: u64 = 250;
	pub BlockWeights: frame_system::limits::BlockWeights =
		frame_system::limits::BlockWeights::simple_max(2 * WEIGHT_PER_SECOND);
	pub static ExistentialDeposit: u64 = 0;
}
impl frame_system::Config for Test {
	type BaseCallFilter = ();
	type BlockWeights = BlockWeights;
	type BlockLength = ();
	type DbWeight = ();
	type Origin = Origin;
	type Index = u64;
	type BlockNumber = u64;
	type Hash = H256;
	type Call = Call;
	type Hashing = BlakeTwo256;
	type AccountId = AccountId32;
	type Lookup = IdentityLookup<Self::AccountId>;
	type Header = Header;
	type Event = Event;
	type BlockHashCount = BlockHashCount;
	type Version = ();
	type PalletInfo = PalletInfo;
	type AccountData = pallet_balances::AccountData<u64>;
	type OnNewAccount = ();
	type OnKilledAccount = ();
	type SystemWeightInfo = ();
	type SS58Prefix = ();
}
impl pallet_balances::Config for Test {
	type MaxLocks = ();
	type Balance = u64;
	type Event = Event;
	type DustRemoval = ();
	type ExistentialDeposit = ExistentialDeposit;
	type AccountStore = System;
	type WeightInfo = ();
}
parameter_types! {
	pub const MinimumPeriod: u64 = 1;
}
impl pallet_timestamp::Config for Test {
	type Moment = u64;
	type OnTimestampSet = ();
	type MinimumPeriod = MinimumPeriod;
	type WeightInfo = ();
}
parameter_types! {
	pub const SignedClaimHandicap: u64 = 2;
	pub const TombstoneDeposit: u64 = 16;
	pub const DepositPerContract: u64 = 8 * DepositPerStorageByte::get();
	pub const DepositPerStorageByte: u64 = 10_000;
	pub const DepositPerStorageItem: u64 = 10_000;
	pub RentFraction: Perbill = Perbill::from_rational_approximation(4u32, 10_000u32);
	pub const SurchargeReward: u64 = 500_000;
	pub const MaxDepth: u32 = 100;
	pub const MaxValueSize: u32 = 16_384;
	pub const DeletionQueueDepth: u32 = 1024;
	pub const DeletionWeightLimit: Weight = 500_000_000_000;
}

parameter_types! {
	pub const TransactionByteFee: u64 = 0;
}

impl Convert<Weight, BalanceOf<Self>> for Test {
	fn convert(w: Weight) -> BalanceOf<Self> {
		w
	}
}

impl Config for Test {
	type Time = Timestamp;
	type Randomness = Randomness;
	type Currency = Balances;
	type Event = Event;
	type RentPayment = ();
	type SignedClaimHandicap = SignedClaimHandicap;
	type TombstoneDeposit = TombstoneDeposit;
	type DepositPerContract = DepositPerContract;
	type DepositPerStorageByte = DepositPerStorageByte;
	type DepositPerStorageItem = DepositPerStorageItem;
	type RentFraction = RentFraction;
	type SurchargeReward = SurchargeReward;
	type MaxDepth = MaxDepth;
	type MaxValueSize = MaxValueSize;
	type WeightPrice = Self;
	type WeightInfo = ();
	type ChainExtension = TestExtension;
	type DeletionQueueDepth = DeletionQueueDepth;
	type DeletionWeightLimit = DeletionWeightLimit;
}

pub const ALICE: AccountId32 = AccountId32::new([1u8; 32]);
pub const BOB: AccountId32 = AccountId32::new([2u8; 32]);
pub const CHARLIE: AccountId32 = AccountId32::new([3u8; 32]);
pub const DJANGO: AccountId32 = AccountId32::new([4u8; 32]);

const GAS_LIMIT: Gas = 10_000_000_000;

pub struct ExtBuilder {
	existential_deposit: u64,
}
impl Default for ExtBuilder {
	fn default() -> Self {
		Self {
			existential_deposit: 1,
		}
	}
}
impl ExtBuilder {
	pub fn existential_deposit(mut self, existential_deposit: u64) -> Self {
		self.existential_deposit = existential_deposit;
		self
	}
	pub fn set_associated_consts(&self) {
		EXISTENTIAL_DEPOSIT.with(|v| *v.borrow_mut() = self.existential_deposit);
	}
	pub fn build(self) -> sp_io::TestExternalities {
		self.set_associated_consts();
		let mut t = frame_system::GenesisConfig::default().build_storage::<Test>().unwrap();
		pallet_balances::GenesisConfig::<Test> {
			balances: vec![],
		}.assimilate_storage(&mut t).unwrap();
		pallet_contracts::GenesisConfig {
			current_schedule: Schedule::<Test> {
				enable_println: true,
				..Default::default()
			},
		}.assimilate_storage(&mut t).unwrap();
		let mut ext = sp_io::TestExternalities::new(t);
		ext.execute_with(|| System::set_block_number(1));
		ext
	}
}

/// Load a given wasm module represented by a .wat file and returns a wasm binary contents along
/// with it's hash.
///
/// The fixture files are located under the `fixtures/` directory.
fn compile_module<T>(
	fixture_name: &str,
) -> wat::Result<(Vec<u8>, <T::Hashing as Hash>::Output)>
where
	T: frame_system::Config,
{
	let fixture_path = ["fixtures/", fixture_name, ".wat"].concat();
	let wasm_binary = wat::parse_file(fixture_path)?;
	let code_hash = T::Hashing::hash(&wasm_binary);
	Ok((wasm_binary, code_hash))
}

// Perform a call to a plain account.
// The actual transfer fails because we can only call contracts.
// Then we check that at least the base costs where charged (no runtime gas costs.)
#[test]
fn calling_plain_account_fails() {
	ExtBuilder::default().build().execute_with(|| {
		let _ = Balances::deposit_creating(&ALICE, 100_000_000);
		let base_cost = <<Test as crate::Config>::WeightInfo as crate::WeightInfo>::call();

		assert_eq!(
			Contracts::call(Origin::signed(ALICE), BOB, 0, GAS_LIMIT, Vec::new()),
			Err(
				DispatchErrorWithPostInfo {
					error: Error::<Test>::NotCallable.into(),
					post_info: PostDispatchInfo {
						actual_weight: Some(base_cost),
						pays_fee: Default::default(),
					},
				}
			)
		);
	});
}

#[test]
fn account_removal_does_not_remove_storage() {
	use self::test_utils::{set_storage, get_storage};

	ExtBuilder::default().existential_deposit(100).build().execute_with(|| {
		let trie_id1 = Storage::<Test>::generate_trie_id(&ALICE);
		let trie_id2 = Storage::<Test>::generate_trie_id(&BOB);
		let key1 = &[1; 32];
		let key2 = &[2; 32];

		// Set up two accounts with free balance above the existential threshold.
		{
			let alice_contract_info = ContractInfo::Alive(RawAliveContractInfo {
				trie_id: trie_id1.clone(),
				storage_size: 0,
				pair_count: 0,
				deduct_block: System::block_number(),
				code_hash: H256::repeat_byte(1),
				rent_allowance: 40,
				rent_payed: 0,
				last_write: None,
			});
			let _ = Balances::deposit_creating(&ALICE, 110);
			ContractInfoOf::<Test>::insert(ALICE, &alice_contract_info);
			set_storage(&ALICE, &key1, Some(b"1".to_vec()));
			set_storage(&ALICE, &key2, Some(b"2".to_vec()));

			let bob_contract_info = ContractInfo::Alive(RawAliveContractInfo {
				trie_id: trie_id2.clone(),
				storage_size: 0,
				pair_count: 0,
				deduct_block: System::block_number(),
				code_hash: H256::repeat_byte(2),
				rent_allowance: 40,
				rent_payed: 0,
				last_write: None,
			});
			let _ = Balances::deposit_creating(&BOB, 110);
			ContractInfoOf::<Test>::insert(BOB, &bob_contract_info);
			set_storage(&BOB, &key1, Some(b"3".to_vec()));
			set_storage(&BOB, &key2, Some(b"4".to_vec()));
		}

		// Transfer funds from ALICE account of such amount that after this transfer
		// the balance of the ALICE account will be below the existential threshold.
		//
		// This does not remove the contract storage as we are not notified about a
		// account removal. This cannot happen in reality because a contract can only
		// remove itself by `seal_terminate`. There is no external event that can remove
		// the account appart from that.
		assert_ok!(Balances::transfer(Origin::signed(ALICE), BOB, 20));

		// Verify that no entries are removed.
		{
			assert_eq!(
				get_storage(&ALICE, key1),
				Some(b"1".to_vec())
			);
			assert_eq!(
				get_storage(&ALICE, key2),
				Some(b"2".to_vec())
			);

			assert_eq!(
				get_storage(&BOB, key1),
				Some(b"3".to_vec())
			);
			assert_eq!(
				get_storage(&BOB, key2),
				Some(b"4".to_vec())
			);
		}
	});
}

#[test]
fn instantiate_and_call_and_deposit_event() {
	let (wasm, code_hash) = compile_module::<Test>("return_from_start_fn").unwrap();

	ExtBuilder::default()
		.existential_deposit(100)
		.build()
		.execute_with(|| {
			let _ = Balances::deposit_creating(&ALICE, 1_000_000);
			let subsistence = ConfigCache::<Test>::subsistence_threshold_uncached();

			// Check at the end to get hash on error easily
			let creation = Contracts::instantiate_with_code(
				Origin::signed(ALICE),
				subsistence * 100,
				GAS_LIMIT,
				wasm,
				vec![],
				vec![],
			);
			let addr = Contracts::contract_address(&ALICE, &code_hash, &[]);

			assert_eq!(System::events(), vec![
				EventRecord {
					phase: Phase::Initialization,
					event: Event::frame_system(frame_system::Event::NewAccount(ALICE.clone())),
					topics: vec![],
				},
				EventRecord {
					phase: Phase::Initialization,
					event: Event::pallet_balances(
						pallet_balances::RawEvent::Endowed(ALICE, 1_000_000)
					),
					topics: vec![],
				},
				EventRecord {
					phase: Phase::Initialization,
<<<<<<< HEAD
					event: Event::pallet_contracts(RawEvent::CodeStored(code_hash.into())),
=======
					event: MetaEvent::system(frame_system::Event::NewAccount(addr.clone())),
>>>>>>> 85c479f2
					topics: vec![],
				},
				EventRecord {
					phase: Phase::Initialization,
<<<<<<< HEAD
					event: Event::frame_system(frame_system::Event::NewAccount(addr.clone())),
=======
					event: MetaEvent::balances(
						pallet_balances::RawEvent::Endowed(addr.clone(), subsistence * 100)
					),
>>>>>>> 85c479f2
					topics: vec![],
				},
				EventRecord {
					phase: Phase::Initialization,
<<<<<<< HEAD
					event: Event::pallet_balances(
						pallet_balances::RawEvent::Endowed(addr.clone(), subsistence * 3)
=======
					event: MetaEvent::balances(
						pallet_balances::RawEvent::Transfer(ALICE, addr.clone(), subsistence * 100)
>>>>>>> 85c479f2
					),
					topics: vec![],
				},
				EventRecord {
					phase: Phase::Initialization,
<<<<<<< HEAD
					event: Event::pallet_balances(
						pallet_balances::RawEvent::Transfer(ALICE, addr.clone(), subsistence * 3)
					),
=======
					event: MetaEvent::contracts(RawEvent::CodeStored(code_hash.into())),
>>>>>>> 85c479f2
					topics: vec![],
				},
				EventRecord {
					phase: Phase::Initialization,
					event: Event::pallet_contracts(
						RawEvent::ContractEmitted(addr.clone(), vec![1, 2, 3, 4])
					),
					topics: vec![],
				},
				EventRecord {
					phase: Phase::Initialization,
					event: Event::pallet_contracts(RawEvent::Instantiated(ALICE, addr.clone())),
					topics: vec![],
				},
			]);

			assert_ok!(creation);
			assert!(ContractInfoOf::<Test>::contains_key(&addr));
		});
}

#[test]
fn deposit_event_max_value_limit() {
	let (wasm, code_hash) = compile_module::<Test>("event_size").unwrap();

	ExtBuilder::default()
		.existential_deposit(50)
		.build()
		.execute_with(|| {
			// Create
			let _ = Balances::deposit_creating(&ALICE, 1_000_000);
			assert_ok!(Contracts::instantiate_with_code(
				Origin::signed(ALICE),
				30_000,
				GAS_LIMIT,
				wasm,
				vec![],
				vec![],
			));
			let addr = Contracts::contract_address(&ALICE, &code_hash, &[]);

			// Call contract with allowed storage value.
			assert_ok!(Contracts::call(
				Origin::signed(ALICE),
				addr.clone(),
				0,
				GAS_LIMIT * 2, // we are copying a huge buffer,
				<Test as Config>::MaxValueSize::get().encode(),
			));

			// Call contract with too large a storage value.
			assert_err_ignore_postinfo!(
				Contracts::call(
					Origin::signed(ALICE),
					addr,
					0,
					GAS_LIMIT,
					(<Test as Config>::MaxValueSize::get() + 1).encode(),
				),
				Error::<Test>::ValueTooLarge,
			);
		});
}

#[test]
fn run_out_of_gas() {
	let (wasm, code_hash) = compile_module::<Test>("run_out_of_gas").unwrap();
	let subsistence = ConfigCache::<Test>::subsistence_threshold_uncached();

	ExtBuilder::default()
		.existential_deposit(50)
		.build()
		.execute_with(|| {
			let _ = Balances::deposit_creating(&ALICE, 1_000_000);

			assert_ok!(Contracts::instantiate_with_code(
				Origin::signed(ALICE),
				100 * subsistence,
				GAS_LIMIT,
				wasm,
				vec![],
				vec![],
			));
			let addr = Contracts::contract_address(&ALICE, &code_hash, &[]);

			// Call the contract with a fixed gas limit. It must run out of gas because it just
			// loops forever.
			assert_err_ignore_postinfo!(
				Contracts::call(
					Origin::signed(ALICE),
					addr, // newly created account
					0,
					67_500_000,
					vec![],
				),
				Error::<Test>::OutOfGas,
			);
		});
}

/// Input data for each call in set_rent code
mod call {
	use super::{AccountIdOf, Test};
	pub fn set_storage_4_byte() -> Vec<u8> { 0u32.to_le_bytes().to_vec() }
	pub fn remove_storage_4_byte() -> Vec<u8> { 1u32.to_le_bytes().to_vec() }
	#[allow(dead_code)]
	pub fn transfer(to: &AccountIdOf<Test>) -> Vec<u8> {
		2u32.to_le_bytes().iter().chain(AsRef::<[u8]>::as_ref(to)).cloned().collect()
	}
	pub fn null() -> Vec<u8> { 3u32.to_le_bytes().to_vec() }
}

<<<<<<< HEAD
/// Test correspondence of set_rent code and its hash.
/// Also test that encoded extrinsic in code correspond to the correct transfer
#[test]
fn test_set_rent_code_and_hash() {
	let (wasm, code_hash) = compile_module::<Test>("set_rent").unwrap();

	ExtBuilder::default()
		.existential_deposit(50)
		.build()
		.execute_with(|| {
			let _ = Balances::deposit_creating(&ALICE, 1_000_000);
			assert_ok!(Contracts::put_code(Origin::signed(ALICE), wasm));

			// If you ever need to update the wasm source this test will fail
			// and will show you the actual hash.
			assert_eq!(System::events(), vec![
				EventRecord {
					phase: Phase::Initialization,
					event: Event::frame_system(frame_system::Event::NewAccount(ALICE)),
					topics: vec![],
				},
				EventRecord {
					phase: Phase::Initialization,
					event: Event::pallet_balances(pallet_balances::RawEvent::Endowed(
						ALICE, 1_000_000
					)),
					topics: vec![],
				},
				EventRecord {
					phase: Phase::Initialization,
					event: Event::pallet_contracts(RawEvent::CodeStored(code_hash.into())),
					topics: vec![],
				},
			]);
		});
}

=======
>>>>>>> 85c479f2
#[test]
fn storage_size() {
	let (wasm, code_hash) = compile_module::<Test>("set_rent").unwrap();

	// Storage size
	ExtBuilder::default()
		.existential_deposit(50)
		.build()
		.execute_with(|| {
			// Create
			let _ = Balances::deposit_creating(&ALICE, 1_000_000);
			assert_ok!(Contracts::instantiate_with_code(
				Origin::signed(ALICE),
				30_000,
				GAS_LIMIT,
				wasm,
				// rent_allowance
				<Test as pallet_balances::Config>::Balance::from(10_000u32).encode(),
				vec![],
			));
			let addr = Contracts::contract_address(&ALICE, &code_hash, &[]);
			let bob_contract = ContractInfoOf::<Test>::get(&addr)
				.unwrap()
				.get_alive()
				.unwrap();
			assert_eq!(
				bob_contract.storage_size,
				4
			);
			assert_eq!(
				bob_contract.pair_count,
				1,
			);

			assert_ok!(Contracts::call(
				Origin::signed(ALICE),
				addr.clone(),
				0,
				GAS_LIMIT,
				call::set_storage_4_byte()
			));
			let bob_contract = ContractInfoOf::<Test>::get(&addr)
				.unwrap()
				.get_alive()
				.unwrap();
			assert_eq!(
				bob_contract.storage_size,
				4 + 4
			);
			assert_eq!(
				bob_contract.pair_count,
				2,
			);

			assert_ok!(Contracts::call(
				Origin::signed(ALICE),
				addr.clone(),
				0,
				GAS_LIMIT,
				call::remove_storage_4_byte()
			));
			let bob_contract = ContractInfoOf::<Test>::get(&addr)
				.unwrap()
				.get_alive()
				.unwrap();
			assert_eq!(
				bob_contract.storage_size,
				4
			);
			assert_eq!(
				bob_contract.pair_count,
				1,
			);
		});
}

#[test]
fn empty_kv_pairs() {
	let (wasm, code_hash) = compile_module::<Test>("set_empty_storage").unwrap();

	ExtBuilder::default()
		.build()
		.execute_with(|| {
			let _ = Balances::deposit_creating(&ALICE, 1_000_000);
			assert_ok!(Contracts::instantiate_with_code(
				Origin::signed(ALICE),
				30_000,
				GAS_LIMIT,
				wasm,
				vec![],
				vec![],
			));
			let addr = Contracts::contract_address(&ALICE, &code_hash, &[]);
			let bob_contract = ContractInfoOf::<Test>::get(&addr)
				.unwrap()
				.get_alive()
				.unwrap();

			assert_eq!(
				bob_contract.storage_size,
				0,
			);
			assert_eq!(
				bob_contract.pair_count,
				1,
			);
		});
}

fn initialize_block(number: u64) {
	System::initialize(
		&number,
		&[0u8; 32].into(),
		&Default::default(),
		Default::default(),
	);
}

#[test]
fn deduct_blocks() {
	let (wasm, code_hash) = compile_module::<Test>("set_rent").unwrap();
	let endowment: BalanceOf<Test> = 100_000;
	let allowance: BalanceOf<Test> = 70_000;

	ExtBuilder::default()
		.existential_deposit(50)
		.build()
		.execute_with(|| {
			// Create
			let _ = Balances::deposit_creating(&ALICE, 1_000_000);
			assert_ok!(Contracts::instantiate_with_code(
				Origin::signed(ALICE),
				endowment,
				GAS_LIMIT,
				wasm,
				allowance.encode(),
				vec![],
			));
			let addr = Contracts::contract_address(&ALICE, &code_hash, &[]);
			let contract = ContractInfoOf::<Test>::get(&addr).unwrap().get_alive().unwrap();
			let code_len: BalanceOf<Test> =
				PrefabWasmModule::<Test>::from_storage_noinstr(contract.code_hash)
					.unwrap()
					.occupied_storage()
					.into();

			// The instantiation deducted the rent for one block immediately
			let rent0 = <Test as Config>::RentFraction::get()
				// (base_deposit(8) + bytes in storage(4) + size of code) * byte_price
				// + 1 storage item (10_000) - free_balance
				.mul_ceil((8 + 4 + code_len) * 10_000 + 10_000 - endowment)
				// blocks to rent
				* 1;
			assert!(rent0 > 0);
			assert_eq!(contract.rent_allowance, allowance - rent0);
			assert_eq!(contract.deduct_block, 1);
			assert_eq!(Balances::free_balance(&addr), endowment - rent0);

			// Advance 4 blocks
			initialize_block(5);

			// Trigger rent through call
			assert_ok!(
				Contracts::call(Origin::signed(ALICE), addr.clone(), 0, GAS_LIMIT, call::null())
			);

			// Check result
			let rent = <Test as Config>::RentFraction::get()
				.mul_ceil((8 + 4 + code_len) * 10_000 + 10_000 - (endowment - rent0))
				* 4;
			let contract = ContractInfoOf::<Test>::get(&addr).unwrap().get_alive().unwrap();
			assert_eq!(contract.rent_allowance, allowance - rent0 - rent);
			assert_eq!(contract.deduct_block, 5);
			assert_eq!(Balances::free_balance(&addr), endowment - rent0 - rent);

			// Advance 2 blocks more
			initialize_block(7);

			// Trigger rent through call
			assert_ok!(
				Contracts::call(Origin::signed(ALICE), addr.clone(), 0, GAS_LIMIT, call::null())
			);

			// Check result
			let rent_2 = <Test as Config>::RentFraction::get()
				.mul_ceil((8 + 4 + code_len) * 10_000 + 10_000 - (endowment - rent0 - rent))
				* 2;
			let contract = ContractInfoOf::<Test>::get(&addr).unwrap().get_alive().unwrap();
			assert_eq!(contract.rent_allowance, allowance - rent0 - rent - rent_2);
			assert_eq!(contract.deduct_block, 7);
			assert_eq!(Balances::free_balance(&addr), endowment - rent0 - rent - rent_2);

			// Second call on same block should have no effect on rent
			assert_ok!(
				Contracts::call(Origin::signed(ALICE), addr.clone(), 0, GAS_LIMIT, call::null())
			);
			let contract = ContractInfoOf::<Test>::get(&addr).unwrap().get_alive().unwrap();
			assert_eq!(contract.rent_allowance, allowance - rent0 - rent - rent_2);
			assert_eq!(contract.deduct_block, 7);
			assert_eq!(Balances::free_balance(&addr), endowment - rent0 - rent - rent_2)
		});
}

#[test]
fn inherent_claim_surcharge_contract_removals() {
	removals(|addr| Contracts::claim_surcharge(Origin::none(), addr, Some(ALICE)).is_ok());
}

#[test]
fn signed_claim_surcharge_contract_removals() {
	removals(|addr| Contracts::claim_surcharge(Origin::signed(ALICE), addr, None).is_ok());
}

#[test]
fn claim_surcharge_malus() {
	// Test surcharge malus for inherent
	claim_surcharge(9, |addr| Contracts::claim_surcharge(Origin::none(), addr, Some(ALICE)).is_ok(), true);
	claim_surcharge(8, |addr| Contracts::claim_surcharge(Origin::none(), addr, Some(ALICE)).is_ok(), true);
	claim_surcharge(7, |addr| Contracts::claim_surcharge(Origin::none(), addr, Some(ALICE)).is_ok(), true);
	claim_surcharge(6, |addr| Contracts::claim_surcharge(Origin::none(), addr, Some(ALICE)).is_ok(), false);

	// Test surcharge malus for signed
	claim_surcharge(9, |addr| Contracts::claim_surcharge(Origin::signed(ALICE), addr, None).is_ok(), true);
	claim_surcharge(8, |addr| Contracts::claim_surcharge(Origin::signed(ALICE), addr, None).is_ok(), false);
	claim_surcharge(7, |addr| Contracts::claim_surcharge(Origin::signed(ALICE), addr, None).is_ok(), false);
	claim_surcharge(6, |addr| Contracts::claim_surcharge(Origin::signed(ALICE), addr, None).is_ok(), false);
}

/// Claim surcharge with the given trigger_call at the given blocks.
/// If `removes` is true then assert that the contract is a tombstone.
fn claim_surcharge(blocks: u64, trigger_call: impl Fn(AccountIdOf<Test>) -> bool, removes: bool) {
	let (wasm, code_hash) = compile_module::<Test>("set_rent").unwrap();

	ExtBuilder::default()
		.existential_deposit(50)
		.build()
		.execute_with(|| {
			// Create
			let _ = Balances::deposit_creating(&ALICE, 1_000_000);
			assert_ok!(Contracts::instantiate_with_code(
				Origin::signed(ALICE),
				100_000,
				GAS_LIMIT,
				wasm,
				<Test as pallet_balances::Config>::Balance::from(30_000u32).encode(), // rent allowance
				vec![],
			));
			let addr = Contracts::contract_address(&ALICE, &code_hash, &[]);

			// Advance blocks
			initialize_block(blocks);

			// Trigger rent through call
			assert_eq!(trigger_call(addr.clone()), removes);

			if removes {
				assert!(ContractInfoOf::<Test>::get(&addr).unwrap().get_tombstone().is_some());
			} else {
				assert!(ContractInfoOf::<Test>::get(&addr).unwrap().get_alive().is_some());
			}
		});
}

/// Test for all kind of removals for the given trigger:
/// * if balance is reached and balance > subsistence threshold
/// * if allowance is exceeded
/// * if balance is reached and balance < subsistence threshold
///	    * this case cannot be triggered by a contract: we check whether a tombstone is left
fn removals(trigger_call: impl Fn(AccountIdOf<Test>) -> bool) {
	let (wasm, code_hash) = compile_module::<Test>("set_rent").unwrap();

	// Balance reached and superior to subsistence threshold
	ExtBuilder::default()
		.existential_deposit(50)
		.build()
		.execute_with(|| {
			// Create
			let _ = Balances::deposit_creating(&ALICE, 1_000_000);
			assert_ok!(Contracts::instantiate_with_code(
				Origin::signed(ALICE),
				70_000,
				GAS_LIMIT,
				wasm.clone(),
				<Test as pallet_balances::Config>::Balance::from(100_000u32).encode(), // rent allowance
				vec![],
			));
			let addr = Contracts::contract_address(&ALICE, &code_hash, &[]);
			let allowance = ContractInfoOf::<Test>::get(&addr)
				.unwrap().get_alive().unwrap().rent_allowance;
			let balance = Balances::free_balance(&addr);

			let subsistence_threshold = ConfigCache::<Test>::subsistence_threshold_uncached();

			// Trigger rent must have no effect
			assert!(!trigger_call(addr.clone()));
			assert_eq!(
				ContractInfoOf::<Test>::get(&addr).unwrap().get_alive().unwrap().rent_allowance,
				allowance,
			);
			assert_eq!(Balances::free_balance(&addr), balance);

			// Advance blocks
			initialize_block(27);

			// Trigger rent through call (should remove the contract)
			assert!(trigger_call(addr.clone()));
			assert!(ContractInfoOf::<Test>::get(&addr).unwrap().get_tombstone().is_some());
			assert_eq!(Balances::free_balance(&addr), subsistence_threshold);

			// Advance blocks
			initialize_block(30);

			// Trigger rent must have no effect
			assert!(!trigger_call(addr.clone()));
			assert!(ContractInfoOf::<Test>::get(&addr).unwrap().get_tombstone().is_some());
			assert_eq!(Balances::free_balance(&addr), subsistence_threshold);
		});

	// Allowance exceeded
	ExtBuilder::default()
		.existential_deposit(50)
		.build()
		.execute_with(|| {
			// Create
			let _ = Balances::deposit_creating(&ALICE, 1_000_000);
			assert_ok!(Contracts::instantiate_with_code(
				Origin::signed(ALICE),
				100_000,
				GAS_LIMIT,
				wasm.clone(),
				<Test as pallet_balances::Config>::Balance::from(70_000u32).encode(), // rent allowance
				vec![],
			));
			let addr = Contracts::contract_address(&ALICE, &code_hash, &[]);
			let allowance = ContractInfoOf::<Test>::get(&addr)
				.unwrap().get_alive().unwrap().rent_allowance;
			let balance = Balances::free_balance(&addr);

			// Trigger rent must have no effect
			assert!(!trigger_call(addr.clone()));
			assert_eq!(
				ContractInfoOf::<Test>::get(&addr)
					.unwrap()
					.get_alive()
					.unwrap()
					.rent_allowance,
				allowance,
			);
			assert_eq!(Balances::free_balance(&addr), balance);

			// Advance blocks
			initialize_block(27);

			// Trigger rent through call
			assert!(trigger_call(addr.clone()));
			assert!(ContractInfoOf::<Test>::get(&addr)
				.unwrap()
				.get_tombstone()
				.is_some());
			// Balance should be initial balance - initial rent_allowance
			assert_eq!(Balances::free_balance(&addr), 30_000);

			// Advance blocks
			initialize_block(20);

			// Trigger rent must have no effect
			assert!(!trigger_call(addr.clone()));
			assert!(ContractInfoOf::<Test>::get(&addr)
				.unwrap()
				.get_tombstone()
				.is_some());
			assert_eq!(Balances::free_balance(&addr), 30_000);
		});

	// Balance reached and inferior to subsistence threshold
	ExtBuilder::default()
		.existential_deposit(50)
		.build()
		.execute_with(|| {
			// Create
			let subsistence_threshold = ConfigCache::<Test>::subsistence_threshold_uncached();
			let _ = Balances::deposit_creating(&ALICE, subsistence_threshold * 1000);
			assert_ok!(Contracts::instantiate_with_code(
				Origin::signed(ALICE),
				subsistence_threshold * 100,
				GAS_LIMIT,
				wasm,
				(subsistence_threshold * 100).encode(), // rent allowance
				vec![],
			));
			let addr = Contracts::contract_address(&ALICE, &code_hash, &[]);
			let allowance = ContractInfoOf::<Test>::get(&addr)
				.unwrap().get_alive().unwrap().rent_allowance;
			let balance = Balances::free_balance(&addr);

			// Trigger rent must have no effect
			assert!(!trigger_call(addr.clone()));
			assert_eq!(
				ContractInfoOf::<Test>::get(&addr)
					.unwrap()
					.get_alive()
					.unwrap()
					.rent_allowance,
				allowance,
			);
			assert_eq!(
				Balances::free_balance(&addr),
				balance,
			);

			// Make contract have exactly the subsistence threshold
			Balances::make_free_balance_be(&addr, subsistence_threshold);
			assert_eq!(Balances::free_balance(&addr), subsistence_threshold);

			// Advance blocks (should remove as balance is exactly subsistence)
			initialize_block(10);

			// Trigger rent through call
			assert!(trigger_call(addr.clone()));
			assert_matches!(ContractInfoOf::<Test>::get(&addr), Some(ContractInfo::Tombstone(_)));
			assert_eq!(Balances::free_balance(&addr), subsistence_threshold);

			// Advance blocks
			initialize_block(20);

			// Trigger rent must have no effect
			assert!(!trigger_call(addr.clone()));
			assert_matches!(ContractInfoOf::<Test>::get(&addr), Some(ContractInfo::Tombstone(_)));
			assert_eq!(Balances::free_balance(&addr), subsistence_threshold);
		});
}

#[test]
fn call_removed_contract() {
	let (wasm, code_hash) = compile_module::<Test>("set_rent").unwrap();

	// Balance reached and superior to subsistence threshold
	ExtBuilder::default()
		.existential_deposit(50)
		.build()
		.execute_with(|| {
			// Create
			let _ = Balances::deposit_creating(&ALICE, 1_000_000);
			assert_ok!(Contracts::instantiate_with_code(
				Origin::signed(ALICE),
				30_000,
				GAS_LIMIT,
				wasm,
				// rent allowance
				<Test as pallet_balances::Config>::Balance::from(10_000u32).encode(),
				vec![],
			));
			let addr = Contracts::contract_address(&ALICE, &code_hash, &[]);

			// Calling contract should succeed.
			assert_ok!(
				Contracts::call(Origin::signed(ALICE), addr.clone(), 0, GAS_LIMIT, call::null())
			);

			// Advance blocks
			initialize_block(27);

			// Calling contract should deny access because rent cannot be paid.
			assert_err_ignore_postinfo!(
				Contracts::call(Origin::signed(ALICE), addr.clone(), 0, GAS_LIMIT, call::null()),
				Error::<Test>::NotCallable
			);
			// No event is generated because the contract is not actually removed.
			assert_eq!(System::events(), vec![]);

			// Subsequent contract calls should also fail.
			assert_err_ignore_postinfo!(
				Contracts::call(Origin::signed(ALICE), addr.clone(), 0, GAS_LIMIT, call::null()),
				Error::<Test>::NotCallable
			);

			// A snitch can now remove the contract
			assert_ok!(Contracts::claim_surcharge(Origin::none(), addr.clone(), Some(ALICE)));
			assert!(ContractInfoOf::<Test>::get(&addr).unwrap().get_tombstone().is_some());
		})
}

#[test]
fn default_rent_allowance_on_instantiate() {
	let (wasm, code_hash) = compile_module::<Test>("check_default_rent_allowance").unwrap();

	ExtBuilder::default()
		.existential_deposit(50)
		.build()
		.execute_with(|| {
			// Create
			let _ = Balances::deposit_creating(&ALICE, 1_000_000);
			assert_ok!(Contracts::instantiate_with_code(
				Origin::signed(ALICE),
				30_000,
				GAS_LIMIT,
				wasm,
				vec![],
				vec![],
			));
			let addr = Contracts::contract_address(&ALICE, &code_hash, &[]);
			let contract = ContractInfoOf::<Test>::get(&addr).unwrap().get_alive().unwrap();
			let code_len: BalanceOf<Test> =
			PrefabWasmModule::<Test>::from_storage_noinstr(contract.code_hash)
				.unwrap()
				.occupied_storage()
				.into();

			// The instantiation deducted the rent for one block immediately
			let first_rent = <Test as Config>::RentFraction::get()
				// (base_deposit(8) + code_len) * byte_price - free_balance
				.mul_ceil((8 + code_len) * 10_000 - 30_000)
				// blocks to rent
				* 1;
			assert_eq!(contract.rent_allowance, <BalanceOf<Test>>::max_value() - first_rent);

			// Advance blocks
			initialize_block(5);

			// Trigger rent through call
			assert_ok!(
				Contracts::call(Origin::signed(ALICE), addr.clone(), 0, GAS_LIMIT, call::null())
			);

			// Check contract is still alive
			let contract = ContractInfoOf::<Test>::get(&addr).unwrap().get_alive();
			assert!(contract.is_some())
		});
}

#[test]
fn restorations_dirty_storage_and_different_storage() {
	restoration(true, true, false);
}

#[test]
fn restorations_dirty_storage() {
	restoration(false, true, false);
}

#[test]
fn restoration_different_storage() {
	restoration(true, false, false);
}

#[test]
fn restoration_code_evicted() {
	restoration(false, false, true);
}

#[test]
fn restoration_success() {
	restoration(false, false, false);
}

fn restoration(
	test_different_storage: bool,
	test_restore_to_with_dirty_storage: bool,
	test_code_evicted: bool
) {
	let (set_rent_wasm, set_rent_code_hash) = compile_module::<Test>("set_rent").unwrap();
	let (restoration_wasm, restoration_code_hash) = compile_module::<Test>("restoration").unwrap();
	let allowance: <Test as pallet_balances::Config>::Balance = 10_000;

	ExtBuilder::default()
		.existential_deposit(50)
		.build()
		.execute_with(|| {
			let _ = Balances::deposit_creating(&ALICE, 1_000_000);

			// Create an account with address `BOB` with code `CODE_SET_RENT`.
			// The input parameter sets the rent allowance to 0.
			assert_ok!(Contracts::instantiate_with_code(
				Origin::signed(ALICE),
				30_000,
				GAS_LIMIT,
				set_rent_wasm.clone(),
				allowance.encode(),
				vec![],
			));
			let addr_bob = Contracts::contract_address(&ALICE, &set_rent_code_hash, &[]);

			let mut events = vec![
				EventRecord {
					phase: Phase::Initialization,
					event: Event::frame_system(frame_system::Event::NewAccount(ALICE)),
					topics: vec![],
				},
				EventRecord {
					phase: Phase::Initialization,
<<<<<<< HEAD
					event: Event::pallet_balances(pallet_balances::RawEvent::Endowed(ALICE, 1_000_000)),
=======
					event: MetaEvent::balances(
						pallet_balances::RawEvent::Endowed(ALICE, 1_000_000)
					),
>>>>>>> 85c479f2
					topics: vec![],
				},
				EventRecord {
					phase: Phase::Initialization,
<<<<<<< HEAD
					event: Event::pallet_contracts(RawEvent::CodeStored(restoration_code_hash.into())),
=======
					event: MetaEvent::system(frame_system::Event::NewAccount(addr_bob.clone())),
					topics: vec![],
				},
				EventRecord {
					phase: Phase::Initialization,
					event: MetaEvent::balances(
						pallet_balances::RawEvent::Endowed(addr_bob.clone(), 30_000)
					),
					topics: vec![],
				},
				EventRecord {
					phase: Phase::Initialization,
					event: MetaEvent::balances(
						pallet_balances::RawEvent::Transfer(ALICE, addr_bob.clone(), 30_000)
					),
>>>>>>> 85c479f2
					topics: vec![],
				},
				EventRecord {
					phase: Phase::Initialization,
					event: Event::pallet_contracts(RawEvent::CodeStored(set_rent_code_hash.into())),
					topics: vec![],
				},
				EventRecord {
					phase: Phase::Initialization,
					event: MetaEvent::contracts(RawEvent::Instantiated(ALICE, addr_bob.clone())),
					topics: vec![],
				},
			];

			// Create another contract from the same code in order to increment the codes
			// refcounter so that it stays on chain.
			if !test_code_evicted {
				assert_ok!(Contracts::instantiate_with_code(
					Origin::signed(ALICE),
					20_000,
					GAS_LIMIT,
					set_rent_wasm,
					allowance.encode(),
					vec![1],
				));
				assert_refcount!(set_rent_code_hash, 2);
				let addr_dummy = Contracts::contract_address(&ALICE, &set_rent_code_hash, &[1]);
				events.extend([
					EventRecord {
						phase: Phase::Initialization,
						event: MetaEvent::system(frame_system::Event::NewAccount(addr_dummy.clone())),
						topics: vec![],
					},
					EventRecord {
						phase: Phase::Initialization,
						event: MetaEvent::balances(
							pallet_balances::RawEvent::Endowed(addr_dummy.clone(), 20_000)
						),
						topics: vec![],
					},
					EventRecord {
						phase: Phase::Initialization,
						event: MetaEvent::balances(
							pallet_balances::RawEvent::Transfer(ALICE, addr_dummy.clone(), 20_000)
						),
						topics: vec![],
					},
					EventRecord {
						phase: Phase::Initialization,
						event: MetaEvent::contracts(RawEvent::Instantiated(ALICE, addr_dummy.clone())),
						topics: vec![],
					},
				].iter().cloned());
			}

			assert_eq!(System::events(), events);

			// Check if `BOB` was created successfully and that the rent allowance is below what
			// we specified as the first rent was already collected.
			let bob_contract = ContractInfoOf::<Test>::get(&addr_bob).unwrap().get_alive().unwrap();
			assert!(bob_contract.rent_allowance < allowance);

			if test_different_storage {
				assert_ok!(Contracts::call(
					Origin::signed(ALICE),
					addr_bob.clone(), 0, GAS_LIMIT,
					call::set_storage_4_byte())
				);
			}

			// Advance blocks in order to make the contract run out of money for rent.
			initialize_block(27);

			// Call `BOB`, which makes it pay rent. Since the rent allowance is set to 20_000
			// we expect that it is no longer callable but keeps existing until someone
			// calls `claim_surcharge`.
			assert_err_ignore_postinfo!(
				Contracts::call(
					Origin::signed(ALICE), addr_bob.clone(), 0, GAS_LIMIT, call::null()
				),
				Error::<Test>::NotCallable
			);
			assert!(System::events().is_empty());
			assert!(ContractInfoOf::<Test>::get(&addr_bob).unwrap().get_alive().is_some());
			assert_ok!(Contracts::claim_surcharge(Origin::none(), addr_bob.clone(), Some(ALICE)));
			assert!(ContractInfoOf::<Test>::get(&addr_bob).unwrap().get_tombstone().is_some());
<<<<<<< HEAD
			assert_eq!(System::events(), vec![
				EventRecord {
					phase: Phase::Initialization,
					event: Event::pallet_contracts(
						RawEvent::Evicted(addr_bob.clone())
					),
					topics: vec![],
				},
			]);
=======
			if test_code_evicted {
				assert_refcount!(set_rent_code_hash, 0);
			} else {
				assert_refcount!(set_rent_code_hash, 1);
			}
>>>>>>> 85c479f2

			// Create another account with the address `DJANGO` with `CODE_RESTORATION`.
			//
			// Note that we can't use `ALICE` for creating `DJANGO` so we create yet another
			// account `CHARLIE` and create `DJANGO` with it.
			let _ = Balances::deposit_creating(&CHARLIE, 1_000_000);
			assert_ok!(Contracts::instantiate_with_code(
				Origin::signed(CHARLIE),
				30_000,
				GAS_LIMIT,
				restoration_wasm,
				vec![],
				vec![],
			));
			let addr_django = Contracts::contract_address(&CHARLIE, &restoration_code_hash, &[]);

			// Before performing a call to `DJANGO` save its original trie id.
			let django_trie_id = ContractInfoOf::<Test>::get(&addr_django).unwrap()
				.get_alive().unwrap().trie_id;

			// The trie is regarded as 'dirty' when it was written to in the current block.
			if !test_restore_to_with_dirty_storage {
				// Advance 1 block.
				initialize_block(28);
			}

			// Perform a call to `DJANGO`. This should either perform restoration successfully or
			// fail depending on the test parameters.
			let perform_the_restoration = || {
				Contracts::call(
					Origin::signed(ALICE),
					addr_django.clone(),
					0,
					GAS_LIMIT,
					set_rent_code_hash
						.as_ref()
						.iter()
						.chain(AsRef::<[u8]>::as_ref(&addr_bob))
						.cloned()
						.collect(),
				)
			};

			// The key that is used in the restorer contract but is not in the target contract.
			// Is supplied as delta to the restoration. We need it to check whether the key
			// is properly removed on success but still there on failure.
			let delta_key = {
				let mut key = [0u8; 32];
				key[0] = 1;
				key
			};

			if test_different_storage || test_restore_to_with_dirty_storage || test_code_evicted {
				// Parametrization of the test imply restoration failure. Check that `DJANGO` aka
				// restoration contract is still in place and also that `BOB` doesn't exist.
				let result = perform_the_restoration();
				assert!(ContractInfoOf::<Test>::get(&addr_bob).unwrap().get_tombstone().is_some());
				let django_contract = ContractInfoOf::<Test>::get(&addr_django).unwrap()
					.get_alive().unwrap();
				assert_eq!(django_contract.storage_size, 8);
				assert_eq!(django_contract.trie_id, django_trie_id);
				assert_eq!(django_contract.deduct_block, System::block_number());
				assert_eq!(
					Storage::<Test>::read(&django_trie_id, &delta_key),
					Some(vec![40, 0, 0, 0]),
				);
				match (
					test_different_storage,
					test_restore_to_with_dirty_storage,
					test_code_evicted
				) {
					(true, false, false) => {
						assert_err_ignore_postinfo!(
							result, Error::<Test>::InvalidTombstone,
						);
						assert_eq!(System::events(), vec![]);
					}
					(_, true, false) => {
						assert_err_ignore_postinfo!(
							result, Error::<Test>::InvalidContractOrigin,
						);
						assert_eq!(System::events(), vec![
							EventRecord {
								phase: Phase::Initialization,
								event: Event::pallet_contracts(RawEvent::Evicted(addr_bob)),
								topics: vec![],
							},
							EventRecord {
								phase: Phase::Initialization,
								event: Event::frame_system(frame_system::Event::NewAccount(CHARLIE)),
								topics: vec![],
							},
							EventRecord {
								phase: Phase::Initialization,
								event: Event::pallet_balances(pallet_balances::RawEvent::Endowed(CHARLIE, 1_000_000)),
								topics: vec![],
							},
							EventRecord {
								phase: Phase::Initialization,
								event: Event::frame_system(frame_system::Event::NewAccount(addr_django.clone())),
								topics: vec![],
							},
							EventRecord {
								phase: Phase::Initialization,
								event: Event::pallet_balances(pallet_balances::RawEvent::Endowed(addr_django.clone(), 30_000)),
								topics: vec![],
							},
							EventRecord {
								phase: Phase::Initialization,
								event: Event::pallet_balances(
									pallet_balances::RawEvent::Transfer(CHARLIE, addr_django.clone(), 30_000)
								),
								topics: vec![],
							},
							EventRecord {
								phase: Phase::Initialization,
<<<<<<< HEAD
								event: Event::pallet_contracts(RawEvent::Instantiated(CHARLIE, addr_django.clone())),
=======
								event: MetaEvent::contracts(RawEvent::CodeStored(restoration_code_hash)),
								topics: vec![],
							},
							EventRecord {
								phase: Phase::Initialization,
								event: MetaEvent::contracts(RawEvent::Instantiated(CHARLIE, addr_django.clone())),
>>>>>>> 85c479f2
								topics: vec![],
							},

						]);
					},
					(false, false, true) => {
						assert_err_ignore_postinfo!(
							result, Error::<Test>::CodeNotFound,
						);
						assert_refcount!(set_rent_code_hash, 0);
						assert_eq!(System::events(), vec![]);
					},
					_ => unreachable!(),
				}
			} else {
				assert_ok!(perform_the_restoration());
				assert_refcount!(set_rent_code_hash, 2);

				// Here we expect that the restoration is succeeded. Check that the restoration
				// contract `DJANGO` ceased to exist and that `BOB` returned back.
				let bob_contract = ContractInfoOf::<Test>::get(&addr_bob).unwrap()
					.get_alive().unwrap();
				assert_eq!(bob_contract.rent_allowance, 50);
				assert_eq!(bob_contract.storage_size, 4);
				assert_eq!(bob_contract.trie_id, django_trie_id);
				assert_eq!(bob_contract.deduct_block, System::block_number());
				assert!(ContractInfoOf::<Test>::get(&addr_django).is_none());
				assert_matches!(Storage::<Test>::read(&django_trie_id, &delta_key), None);
				assert_eq!(System::events(), vec![
					EventRecord {
						phase: Phase::Initialization,
<<<<<<< HEAD
						event: Event::frame_system(system::Event::KilledAccount(addr_django.clone())),
=======
						event: MetaEvent::contracts(RawEvent::CodeRemoved(restoration_code_hash)),
						topics: vec![],
					},
					EventRecord {
						phase: Phase::Initialization,
						event: MetaEvent::system(system::Event::KilledAccount(addr_django.clone())),
>>>>>>> 85c479f2
						topics: vec![],
					},
					EventRecord {
						phase: Phase::Initialization,
						event: Event::pallet_contracts(
							RawEvent::Restored(addr_django, addr_bob, bob_contract.code_hash, 50)
						),
						topics: vec![],
					},
				]);
			}
		});
}

#[test]
fn storage_max_value_limit() {
	let (wasm, code_hash) = compile_module::<Test>("storage_size").unwrap();

	ExtBuilder::default()
		.existential_deposit(50)
		.build()
		.execute_with(|| {
			// Create
			let _ = Balances::deposit_creating(&ALICE, 1_000_000);
			assert_ok!(Contracts::instantiate_with_code(
				Origin::signed(ALICE),
				30_000,
				GAS_LIMIT,
				wasm,
				vec![],
				vec![],
			));
			let addr = Contracts::contract_address(&ALICE, &code_hash, &[]);
			ContractInfoOf::<Test>::get(&addr).unwrap().get_alive().unwrap();

			// Call contract with allowed storage value.
			assert_ok!(Contracts::call(
				Origin::signed(ALICE),
				addr.clone(),
				0,
				GAS_LIMIT * 2, // we are copying a huge buffer
				<Test as Config>::MaxValueSize::get().encode(),
			));

			// Call contract with too large a storage value.
			assert_err_ignore_postinfo!(
				Contracts::call(
					Origin::signed(ALICE),
					addr,
					0,
					GAS_LIMIT,
					(<Test as Config>::MaxValueSize::get() + 1).encode(),
				),
				Error::<Test>::ValueTooLarge,
			);
		});
}

#[test]
fn deploy_and_call_other_contract() {
	let (callee_wasm, callee_code_hash) = compile_module::<Test>("return_with_data").unwrap();
	let (caller_wasm, caller_code_hash) = compile_module::<Test>("caller_contract").unwrap();

	ExtBuilder::default()
		.existential_deposit(50)
		.build()
		.execute_with(|| {
			// Create
			let _ = Balances::deposit_creating(&ALICE, 1_000_000);
			assert_ok!(Contracts::instantiate_with_code(
				Origin::signed(ALICE),
				100_000,
				GAS_LIMIT,
				caller_wasm,
				vec![],
				vec![],
			));
			assert_ok!(Contracts::instantiate_with_code(
				Origin::signed(ALICE),
				100_000,
				GAS_LIMIT,
				callee_wasm,
				0u32.to_le_bytes().encode(),
				vec![42],
			));

			// Call BOB contract, which attempts to instantiate and call the callee contract and
			// makes various assertions on the results from those calls.
			assert_ok!(Contracts::call(
				Origin::signed(ALICE),
				Contracts::contract_address(&ALICE, &caller_code_hash, &[]),
				0,
				GAS_LIMIT,
				callee_code_hash.as_ref().to_vec(),
			));
		});
}

#[test]
fn cannot_self_destruct_through_draning() {
	let (wasm, code_hash) = compile_module::<Test>("drain").unwrap();
	ExtBuilder::default()
		.existential_deposit(50)
		.build()
		.execute_with(|| {
			let _ = Balances::deposit_creating(&ALICE, 1_000_000);

			// Instantiate the BOB contract.
			assert_ok!(Contracts::instantiate_with_code(
				Origin::signed(ALICE),
				100_000,
				GAS_LIMIT,
				wasm,
				vec![],
				vec![],
			));
			let addr = Contracts::contract_address(&ALICE, &code_hash, &[]);

			// Check that the BOB contract has been instantiated.
			assert_matches!(
				ContractInfoOf::<Test>::get(&addr),
				Some(ContractInfo::Alive(_))
			);

			// Call BOB which makes it send all funds to the zero address
			// The contract code asserts that the correct error value is returned.
			assert_ok!(
				Contracts::call(
					Origin::signed(ALICE),
					addr,
					0,
					GAS_LIMIT,
					vec![],
				)
			);
		});
}

#[test]
fn cannot_self_destruct_while_live() {
	let (wasm, code_hash) = compile_module::<Test>("self_destruct").unwrap();
	ExtBuilder::default()
		.existential_deposit(50)
		.build()
		.execute_with(|| {
			let _ = Balances::deposit_creating(&ALICE, 1_000_000);

			// Instantiate the BOB contract.
			assert_ok!(Contracts::instantiate_with_code(
				Origin::signed(ALICE),
				100_000,
				GAS_LIMIT,
				wasm,
				vec![],
				vec![],
			));
			let addr = Contracts::contract_address(&ALICE, &code_hash, &[]);

			// Check that the BOB contract has been instantiated.
			assert_matches!(
				ContractInfoOf::<Test>::get(&addr),
				Some(ContractInfo::Alive(_))
			);

			// Call BOB with input data, forcing it make a recursive call to itself to
			// self-destruct, resulting in a trap.
			assert_err_ignore_postinfo!(
				Contracts::call(
					Origin::signed(ALICE),
					addr.clone(),
					0,
					GAS_LIMIT,
					vec![0],
				),
				Error::<Test>::ContractTrapped,
			);

			// Check that BOB is still alive.
			assert_matches!(
				ContractInfoOf::<Test>::get(&addr),
				Some(ContractInfo::Alive(_))
			);
		});
}

#[test]
fn self_destruct_works() {
	let (wasm, code_hash) = compile_module::<Test>("self_destruct").unwrap();
	ExtBuilder::default()
		.existential_deposit(50)
		.build()
		.execute_with(|| {
			let _ = Balances::deposit_creating(&ALICE, 1_000_000);
			let _ = Balances::deposit_creating(&DJANGO, 1_000_000);

			// Instantiate the BOB contract.
			assert_ok!(Contracts::instantiate_with_code(
				Origin::signed(ALICE),
				100_000,
				GAS_LIMIT,
				wasm,
				vec![],
				vec![],
			));
			let addr = Contracts::contract_address(&ALICE, &code_hash, &[]);

			// Check that the BOB contract has been instantiated.
			assert_matches!(
				ContractInfoOf::<Test>::get(&addr),
				Some(ContractInfo::Alive(_))
			);

			// Drop all previous events
			initialize_block(2);

			// Call BOB without input data which triggers termination.
			assert_matches!(
				Contracts::call(
					Origin::signed(ALICE),
					addr.clone(),
					0,
					GAS_LIMIT,
					vec![],
				),
				Ok(_)
			);

			pretty_assertions::assert_eq!(System::events(), vec![
				EventRecord {
					phase: Phase::Initialization,
					event: Event::frame_system(
						frame_system::Event::KilledAccount(addr.clone())
					),
					topics: vec![],
				},
				EventRecord {
					phase: Phase::Initialization,
<<<<<<< HEAD
					event: Event::pallet_balances(
						pallet_balances::RawEvent::Transfer(addr.clone(), DJANGO, 100_000)
=======
					event: MetaEvent::balances(
						pallet_balances::RawEvent::Transfer(addr.clone(), DJANGO, 93_654)
>>>>>>> 85c479f2
					),
					topics: vec![],
				},
				EventRecord {
					phase: Phase::Initialization,
<<<<<<< HEAD
					event: Event::pallet_contracts(
=======
					event: MetaEvent::contracts(RawEvent::CodeRemoved(code_hash)),
					topics: vec![],
				},
				EventRecord {
					phase: Phase::Initialization,
					event: MetaEvent::contracts(
>>>>>>> 85c479f2
						RawEvent::Terminated(addr.clone(), DJANGO)
					),
					topics: vec![],
				},
			]);

			// Check that account is gone
			assert!(ContractInfoOf::<Test>::get(&addr).is_none());

			// check that the beneficiary (django) got remaining balance
			// some rent was deducted before termination
			assert_eq!(Balances::free_balance(DJANGO), 1_093_654);
		});
}

// This tests that one contract cannot prevent another from self-destructing by sending it
// additional funds after it has been drained.
#[test]
fn destroy_contract_and_transfer_funds() {
	let (callee_wasm, callee_code_hash) = compile_module::<Test>("self_destruct").unwrap();
	let (caller_wasm, caller_code_hash) = compile_module::<Test>("destroy_and_transfer").unwrap();

	ExtBuilder::default()
		.existential_deposit(50)
		.build()
		.execute_with(|| {
			// Create
			let _ = Balances::deposit_creating(&ALICE, 1_000_000);
			assert_ok!(Contracts::instantiate_with_code(
				Origin::signed(ALICE),
				200_000,
				GAS_LIMIT,
				callee_wasm,
				vec![],
				vec![42]
			));

			// This deploys the BOB contract, which in turn deploys the CHARLIE contract during
			// construction.
			assert_ok!(Contracts::instantiate_with_code(
				Origin::signed(ALICE),
				200_000,
				GAS_LIMIT,
				caller_wasm,
				callee_code_hash.as_ref().to_vec(),
				vec![],
			));
			let addr_bob = Contracts::contract_address(&ALICE, &caller_code_hash, &[]);
			let addr_charlie = Contracts::contract_address(
				&addr_bob, &callee_code_hash, &[0x47, 0x11]
			);

			// Check that the CHARLIE contract has been instantiated.
			assert_matches!(
				ContractInfoOf::<Test>::get(&addr_charlie),
				Some(ContractInfo::Alive(_))
			);

			// Call BOB, which calls CHARLIE, forcing CHARLIE to self-destruct.
			assert_ok!(Contracts::call(
				Origin::signed(ALICE),
				addr_bob,
				0,
				GAS_LIMIT,
				addr_charlie.encode(),
			));

			// Check that CHARLIE has moved on to the great beyond (ie. died).
			assert!(ContractInfoOf::<Test>::get(&addr_charlie).is_none());
		});
}

#[test]
fn cannot_self_destruct_in_constructor() {
	let (wasm, _) = compile_module::<Test>("self_destructing_constructor").unwrap();
	ExtBuilder::default()
		.existential_deposit(50)
		.build()
		.execute_with(|| {
			let _ = Balances::deposit_creating(&ALICE, 1_000_000);

			// Fail to instantiate the BOB because the contructor calls seal_terminate.
			assert_err_ignore_postinfo!(
				Contracts::instantiate_with_code(
					Origin::signed(ALICE),
					100_000,
					GAS_LIMIT,
					wasm,
					vec![],
					vec![],
				),
				Error::<Test>::NotCallable,
			);
		});
}

#[test]
fn crypto_hashes() {
	let (wasm, code_hash) = compile_module::<Test>("crypto_hashes").unwrap();

	ExtBuilder::default()
		.existential_deposit(50)
		.build()
		.execute_with(|| {
			let _ = Balances::deposit_creating(&ALICE, 1_000_000);

			// Instantiate the CRYPTO_HASHES contract.
			assert_ok!(Contracts::instantiate_with_code(
				Origin::signed(ALICE),
				100_000,
				GAS_LIMIT,
				wasm,
				vec![],
				vec![],
			));
			let addr = Contracts::contract_address(&ALICE, &code_hash, &[]);
			// Perform the call.
			let input = b"_DEAD_BEEF";
			use sp_io::hashing::*;
			// Wraps a hash function into a more dynamic form usable for testing.
			macro_rules! dyn_hash_fn {
				($name:ident) => {
					Box::new(|input| $name(input).as_ref().to_vec().into_boxed_slice())
				};
			}
			// All hash functions and their associated output byte lengths.
			let test_cases: &[(Box<dyn Fn(&[u8]) -> Box<[u8]>>, usize)] = &[
				(dyn_hash_fn!(sha2_256), 32),
				(dyn_hash_fn!(keccak_256), 32),
				(dyn_hash_fn!(blake2_256), 32),
				(dyn_hash_fn!(blake2_128), 16),
			];
			// Test the given hash functions for the input: "_DEAD_BEEF"
			for (n, (hash_fn, expected_size)) in test_cases.iter().enumerate() {
				// We offset data in the contract tables by 1.
				let mut params = vec![(n + 1) as u8];
				params.extend_from_slice(input);
				let result = <Module<Test>>::bare_call(
					ALICE,
					addr.clone(),
					0,
					GAS_LIMIT,
					params,
				).exec_result.unwrap();
				assert!(result.is_success());
				let expected = hash_fn(input.as_ref());
				assert_eq!(&result.data[..*expected_size], &*expected);
			}
		})
}

#[test]
fn transfer_return_code() {
	let (wasm, code_hash) = compile_module::<Test>("transfer_return_code").unwrap();
	ExtBuilder::default().existential_deposit(50).build().execute_with(|| {
		let subsistence = ConfigCache::<Test>::subsistence_threshold_uncached();
		let _ = Balances::deposit_creating(&ALICE, 1000 * subsistence);

		assert_ok!(
			Contracts::instantiate_with_code(
				Origin::signed(ALICE),
				subsistence * 100,
				GAS_LIMIT,
				wasm,
				vec![],
				vec![],
			),
		);
		let addr = Contracts::contract_address(&ALICE, &code_hash, &[]);

		// Contract has only the minimal balance so any transfer will return BelowSubsistence.
		Balances::make_free_balance_be(&addr, subsistence);
		let result = Contracts::bare_call(
			ALICE,
			addr.clone(),
			0,
			GAS_LIMIT,
			vec![],
		).exec_result.unwrap();
		assert_return_code!(result, RuntimeReturnCode::BelowSubsistenceThreshold);

		// Contract has enough total balance in order to not go below the subsistence
		// threshold when transfering 100 balance but this balance is reserved so
		// the transfer still fails but with another return code.
		Balances::make_free_balance_be(&addr, subsistence + 100);
		Balances::reserve(&addr, subsistence + 100).unwrap();
		let result = Contracts::bare_call(
			ALICE,
			addr,
			0,
			GAS_LIMIT,
			vec![],
		).exec_result.unwrap();
		assert_return_code!(result, RuntimeReturnCode::TransferFailed);
	});
}

#[test]
fn call_return_code() {
	let (caller_code, caller_hash) = compile_module::<Test>("call_return_code").unwrap();
	let (callee_code, callee_hash) = compile_module::<Test>("ok_trap_revert").unwrap();
	ExtBuilder::default().existential_deposit(50).build().execute_with(|| {
		let subsistence = ConfigCache::<Test>::subsistence_threshold_uncached();
		let _ = Balances::deposit_creating(&ALICE, 1000 * subsistence);
		let _ = Balances::deposit_creating(&CHARLIE, 1000 * subsistence);

		assert_ok!(
			Contracts::instantiate_with_code(
				Origin::signed(ALICE),
				subsistence * 100,
				GAS_LIMIT,
				caller_code,
				vec![0],
				vec![],
			),
		);
		let addr_bob = Contracts::contract_address(&ALICE, &caller_hash, &[]);
		Balances::make_free_balance_be(&addr_bob, subsistence);

		// Contract calls into Django which is no valid contract
		let result = Contracts::bare_call(
			ALICE,
			addr_bob.clone(),
			0,
			GAS_LIMIT,
			AsRef::<[u8]>::as_ref(&DJANGO).to_vec(),
		).exec_result.unwrap();
		assert_return_code!(result, RuntimeReturnCode::NotCallable);

		assert_ok!(
			Contracts::instantiate_with_code(
				Origin::signed(CHARLIE),
				subsistence * 100,
				GAS_LIMIT,
				callee_code,
				vec![0],
				vec![],
			),
		);
		let addr_django = Contracts::contract_address(&CHARLIE, &callee_hash, &[]);
		Balances::make_free_balance_be(&addr_django, subsistence);

		// Contract has only the minimal balance so any transfer will return BelowSubsistence.
		let result = Contracts::bare_call(
			ALICE,
			addr_bob.clone(),
			0,
			GAS_LIMIT,
			AsRef::<[u8]>::as_ref(&addr_django).iter().chain(&0u32.to_le_bytes()).cloned().collect(),
		).exec_result.unwrap();
		assert_return_code!(result, RuntimeReturnCode::BelowSubsistenceThreshold);

		// Contract has enough total balance in order to not go below the subsistence
		// threshold when transfering 100 balance but this balance is reserved so
		// the transfer still fails but with another return code.
		Balances::make_free_balance_be(&addr_bob, subsistence + 100);
		Balances::reserve(&addr_bob, subsistence + 100).unwrap();
		let result = Contracts::bare_call(
			ALICE,
			addr_bob.clone(),
			0,
			GAS_LIMIT,
			AsRef::<[u8]>::as_ref(&addr_django).iter().chain(&0u32.to_le_bytes()).cloned().collect(),
		).exec_result.unwrap();
		assert_return_code!(result, RuntimeReturnCode::TransferFailed);

		// Contract has enough balance but callee reverts because "1" is passed.
		Balances::make_free_balance_be(&addr_bob, subsistence + 1000);
		let result = Contracts::bare_call(
			ALICE,
			addr_bob.clone(),
			0,
			GAS_LIMIT,
			AsRef::<[u8]>::as_ref(&addr_django).iter().chain(&1u32.to_le_bytes()).cloned().collect(),
		).exec_result.unwrap();
		assert_return_code!(result, RuntimeReturnCode::CalleeReverted);

		// Contract has enough balance but callee traps because "2" is passed.
		let result = Contracts::bare_call(
			ALICE,
			addr_bob,
			0,
			GAS_LIMIT,
			AsRef::<[u8]>::as_ref(&addr_django).iter().chain(&2u32.to_le_bytes()).cloned().collect(),
		).exec_result.unwrap();
		assert_return_code!(result, RuntimeReturnCode::CalleeTrapped);

	});
}

#[test]
fn instantiate_return_code() {
	let (caller_code, caller_hash) = compile_module::<Test>("instantiate_return_code").unwrap();
	let (callee_code, callee_hash) = compile_module::<Test>("ok_trap_revert").unwrap();
	ExtBuilder::default().existential_deposit(50).build().execute_with(|| {
		let subsistence = ConfigCache::<Test>::subsistence_threshold_uncached();
		let _ = Balances::deposit_creating(&ALICE, 1000 * subsistence);
		let _ = Balances::deposit_creating(&CHARLIE, 1000 * subsistence);
		let callee_hash = callee_hash.as_ref().to_vec();

		assert_ok!(
			Contracts::instantiate_with_code(
				Origin::signed(ALICE),
				subsistence * 100,
				GAS_LIMIT,
				callee_code,
				vec![],
				vec![],
			),
		);

		assert_ok!(
			Contracts::instantiate_with_code(
				Origin::signed(ALICE),
				subsistence * 100,
				GAS_LIMIT,
				caller_code,
				vec![],
				vec![],
			),
		);
		let addr = Contracts::contract_address(&ALICE, &caller_hash, &[]);

		// Contract has only the minimal balance so any transfer will return BelowSubsistence.
		Balances::make_free_balance_be(&addr, subsistence);
		let result = Contracts::bare_call(
			ALICE,
			addr.clone(),
			0,
			GAS_LIMIT,
			callee_hash.clone(),
		).exec_result.unwrap();
		assert_return_code!(result, RuntimeReturnCode::BelowSubsistenceThreshold);

		// Contract has enough total balance in order to not go below the subsistence
		// threshold when transfering the balance but this balance is reserved so
		// the transfer still fails but with another return code.
		Balances::make_free_balance_be(&addr, subsistence + 10_000);
		Balances::reserve(&addr, subsistence + 10_000).unwrap();
		let result = Contracts::bare_call(
			ALICE,
			addr.clone(),
			0,
			GAS_LIMIT,
			callee_hash.clone(),
		).exec_result.unwrap();
		assert_return_code!(result, RuntimeReturnCode::TransferFailed);

		// Contract has enough balance but the passed code hash is invalid
		Balances::make_free_balance_be(&addr, subsistence + 10_000);
		let result = Contracts::bare_call(
			ALICE,
			addr.clone(),
			0,
			GAS_LIMIT,
			vec![0; 33],
		).exec_result.unwrap();
		assert_return_code!(result, RuntimeReturnCode::CodeNotFound);

		// Contract has enough balance but callee reverts because "1" is passed.
		let result = Contracts::bare_call(
			ALICE,
			addr.clone(),
			0,
			GAS_LIMIT,
			callee_hash.iter().chain(&1u32.to_le_bytes()).cloned().collect(),
		).exec_result.unwrap();
		assert_return_code!(result, RuntimeReturnCode::CalleeReverted);

		// Contract has enough balance but callee traps because "2" is passed.
		let result = Contracts::bare_call(
			ALICE,
			addr,
			0,
			GAS_LIMIT,
			callee_hash.iter().chain(&2u32.to_le_bytes()).cloned().collect(),
		).exec_result.unwrap();
		assert_return_code!(result, RuntimeReturnCode::CalleeTrapped);

	});
}

#[test]
fn disabled_chain_extension_wont_deploy() {
	let (code, _hash) = compile_module::<Test>("chain_extension").unwrap();
	ExtBuilder::default().existential_deposit(50).build().execute_with(|| {
		let subsistence = ConfigCache::<Test>::subsistence_threshold_uncached();
		let _ = Balances::deposit_creating(&ALICE, 1000 * subsistence);
		TestExtension::disable();
		assert_err_ignore_postinfo!(
			Contracts::instantiate_with_code(
				Origin::signed(ALICE),
				3 * subsistence,
				GAS_LIMIT,
				code,
				vec![],
				vec![],
			),
			"module uses chain extensions but chain extensions are disabled",
		);
	});
}

#[test]
fn disabled_chain_extension_errors_on_call() {
	let (code, hash) = compile_module::<Test>("chain_extension").unwrap();
	ExtBuilder::default().existential_deposit(50).build().execute_with(|| {
		let subsistence = ConfigCache::<Test>::subsistence_threshold_uncached();
		let _ = Balances::deposit_creating(&ALICE, 1000 * subsistence);
		assert_ok!(
			Contracts::instantiate_with_code(
				Origin::signed(ALICE),
				subsistence * 100,
				GAS_LIMIT,
				code,
				vec![],
				vec![],
			),
		);
		let addr = Contracts::contract_address(&ALICE, &hash, &[]);
		TestExtension::disable();
		assert_err_ignore_postinfo!(
			Contracts::call(
				Origin::signed(ALICE),
				addr.clone(),
				0,
				GAS_LIMIT,
				vec![],
			),
			Error::<Test>::NoChainExtension,
		);
	});
}

#[test]
fn chain_extension_works() {
	let (code, hash) = compile_module::<Test>("chain_extension").unwrap();
	ExtBuilder::default().existential_deposit(50).build().execute_with(|| {
		let subsistence = ConfigCache::<Test>::subsistence_threshold_uncached();
		let _ = Balances::deposit_creating(&ALICE, 1000 * subsistence);
		assert_ok!(
			Contracts::instantiate_with_code(
				Origin::signed(ALICE),
				subsistence * 100,
				GAS_LIMIT,
				code,
				vec![],
				vec![],
			),
		);
		let addr = Contracts::contract_address(&ALICE, &hash, &[]);

		// The contract takes a up to 2 byte buffer where the first byte passed is used as
		// as func_id to the chain extension which behaves differently based on the
		// func_id.

		// 0 = read input buffer and pass it through as output
		let result = Contracts::bare_call(
			ALICE,
			addr.clone(),
			0,
			GAS_LIMIT,
			vec![0, 99],
		);
		let gas_consumed = result.gas_consumed;
		assert_eq!(TestExtension::last_seen_buffer(), vec![0, 99]);
		assert_eq!(result.exec_result.unwrap().data, vec![0, 99]);

		// 1 = treat inputs as integer primitives and store the supplied integers
		Contracts::bare_call(
			ALICE,
			addr.clone(),
			0,
			GAS_LIMIT,
			vec![1],
		).exec_result.unwrap();
		// those values passed in the fixture
		assert_eq!(TestExtension::last_seen_inputs(), (4, 1, 16, 12));

		// 2 = charge some extra weight (amount supplied in second byte)
		let result = Contracts::bare_call(
			ALICE,
			addr.clone(),
			0,
			GAS_LIMIT,
			vec![2, 42],
		);
		assert_ok!(result.exec_result);
		assert_eq!(result.gas_consumed, gas_consumed + 42);

		// 3 = diverging chain extension call that sets flags to 0x1 and returns a fixed buffer
		let result = Contracts::bare_call(
			ALICE,
			addr.clone(),
			0,
			GAS_LIMIT,
			vec![3],
		).exec_result.unwrap();
		assert_eq!(result.flags, ReturnFlags::REVERT);
		assert_eq!(result.data, vec![42, 99]);
	});
}

#[test]
fn lazy_removal_works() {
	let (code, hash) = compile_module::<Test>("self_destruct").unwrap();
	ExtBuilder::default().existential_deposit(50).build().execute_with(|| {
		let subsistence = ConfigCache::<Test>::subsistence_threshold_uncached();
		let _ = Balances::deposit_creating(&ALICE, 1000 * subsistence);

		assert_ok!(
			Contracts::instantiate_with_code(
				Origin::signed(ALICE),
				subsistence * 100,
				GAS_LIMIT,
				code,
				vec![],
				vec![],
			),
		);

		let addr = Contracts::contract_address(&ALICE, &hash, &[]);
		let info = <ContractInfoOf::<Test>>::get(&addr).unwrap().get_alive().unwrap();
		let trie = &info.child_trie_info();

		// Put value into the contracts child trie
		child::put(trie, &[99], &42);

		// Terminate the contract
		assert_ok!(Contracts::call(
			Origin::signed(ALICE),
			addr.clone(),
			0,
			GAS_LIMIT,
			vec![],
		));

		// Contract info should be gone
		assert!(!<ContractInfoOf::<Test>>::contains_key(&addr));

		// But value should be still there as the lazy removal did not run, yet.
		assert_matches!(child::get(trie, &[99]), Some(42));

		// Run the lazy removal
		Contracts::on_initialize(Weight::max_value());

		// Value should be gone now
		assert_matches!(child::get::<i32>(trie, &[99]), None);
	});
}

#[test]
fn lazy_removal_partial_remove_works() {
	let (code, hash) = compile_module::<Test>("self_destruct").unwrap();

	// We create a contract with some extra keys above the weight limit
	let extra_keys = 7u32;
	let weight_limit = 5_000_000_000;
	let (_, max_keys) = Storage::<Test>::deletion_budget(1, weight_limit);
	let vals: Vec<_> = (0..max_keys + extra_keys).map(|i| {
		(blake2_256(&i.encode()), (i as u32), (i as u32).encode())
	})
	.collect();

	let mut ext = ExtBuilder::default().existential_deposit(50).build();

	let trie = ext.execute_with(|| {
		let subsistence = ConfigCache::<Test>::subsistence_threshold_uncached();
		let _ = Balances::deposit_creating(&ALICE, 1000 * subsistence);

		assert_ok!(
			Contracts::instantiate_with_code(
				Origin::signed(ALICE),
				subsistence * 100,
				GAS_LIMIT,
				code,
				vec![],
				vec![],
			),
		);

		let addr = Contracts::contract_address(&ALICE, &hash, &[]);
		let info = <ContractInfoOf::<Test>>::get(&addr).unwrap().get_alive().unwrap();
		let trie = &info.child_trie_info();

		// Put value into the contracts child trie
		for val in &vals {
			Storage::<Test>::write(
				&addr,
				&info.trie_id,
				&val.0,
				Some(val.2.clone()),
			).unwrap();
		}

		// Terminate the contract
		assert_ok!(Contracts::call(
			Origin::signed(ALICE),
			addr.clone(),
			0,
			GAS_LIMIT,
			vec![],
		));

		// Contract info should be gone
		assert!(!<ContractInfoOf::<Test>>::contains_key(&addr));

		// But value should be still there as the lazy removal did not run, yet.
		for val in &vals {
			assert_eq!(child::get::<u32>(trie, &blake2_256(&val.0)), Some(val.1));
		}

		trie.clone()
	});

	// The lazy removal limit only applies to the backend but not to the overlay.
	// This commits all keys from the overlay to the backend.
	ext.commit_all().unwrap();

	ext.execute_with(|| {
		// Run the lazy removal
		let weight_used = Storage::<Test>::process_deletion_queue_batch(weight_limit);

		// Weight should be exhausted because we could not even delete all keys
		assert_eq!(weight_used, weight_limit);

		let mut num_deleted = 0u32;
		let mut num_remaining = 0u32;

		for val in &vals {
			match child::get::<u32>(&trie, &blake2_256(&val.0)) {
				None => num_deleted += 1,
				Some(x) if x == val.1 => num_remaining += 1,
				Some(_) => panic!("Unexpected value in contract storage"),
			}
		}

		// All but one key is removed
		assert_eq!(num_deleted + num_remaining, vals.len() as u32);
		assert_eq!(num_deleted, max_keys);
		assert_eq!(num_remaining, extra_keys);
	});
}

#[test]
fn lazy_removal_does_no_run_on_full_block() {
	let (code, hash) = compile_module::<Test>("self_destruct").unwrap();
	ExtBuilder::default().existential_deposit(50).build().execute_with(|| {
		let subsistence = ConfigCache::<Test>::subsistence_threshold_uncached();
		let _ = Balances::deposit_creating(&ALICE, 1000 * subsistence);

		assert_ok!(
			Contracts::instantiate_with_code(
				Origin::signed(ALICE),
				subsistence * 100,
				GAS_LIMIT,
				code,
				vec![],
				vec![],
			),
		);

		let addr = Contracts::contract_address(&ALICE, &hash, &[]);
		let info = <ContractInfoOf::<Test>>::get(&addr).unwrap().get_alive().unwrap();
		let trie = &info.child_trie_info();
		let max_keys = 30;

		// Create some storage items for the contract.
		let vals: Vec<_> = (0..max_keys).map(|i| {
			(blake2_256(&i.encode()), (i as u32), (i as u32).encode())
		})
		.collect();

		// Put value into the contracts child trie
		for val in &vals {
			Storage::<Test>::write(
				&addr,
				&info.trie_id,
				&val.0,
				Some(val.2.clone()),
			).unwrap();
		}

		// Terminate the contract
		assert_ok!(Contracts::call(
			Origin::signed(ALICE),
			addr.clone(),
			0,
			GAS_LIMIT,
			vec![],
		));

		// Contract info should be gone
		assert!(!<ContractInfoOf::<Test>>::contains_key(&addr));

		// But value should be still there as the lazy removal did not run, yet.
		for val in &vals {
			assert_eq!(child::get::<u32>(trie, &blake2_256(&val.0)), Some(val.1));
		}

		// Fill up the block which should prevent the lazy storage removal from running.
		System::register_extra_weight_unchecked(
			<Test as system::Config>::BlockWeights::get().max_block,
			DispatchClass::Mandatory,
		);

		// Run the lazy removal without any limit so that all keys would be removed if there
		// had been some weight left in the block.
		let weight_used = Contracts::on_initialize(Weight::max_value());
		let base = <<Test as crate::Config>::WeightInfo as crate::WeightInfo>::on_initialize();
		assert_eq!(weight_used, base);

		// All the keys are still in place
		for val in &vals {
			assert_eq!(child::get::<u32>(trie, &blake2_256(&val.0)), Some(val.1));
		}

		// Run the lazy removal directly which disregards the block limits
		Storage::<Test>::process_deletion_queue_batch(Weight::max_value());

		// Now the keys should be gone
		for val in &vals {
			assert_eq!(child::get::<u32>(trie, &blake2_256(&val.0)), None);
		}
	});
}


#[test]
fn lazy_removal_does_not_use_all_weight() {
	let (code, hash) = compile_module::<Test>("self_destruct").unwrap();
	ExtBuilder::default().existential_deposit(50).build().execute_with(|| {
		let subsistence = ConfigCache::<Test>::subsistence_threshold_uncached();
		let _ = Balances::deposit_creating(&ALICE, 1000 * subsistence);

		assert_ok!(
			Contracts::instantiate_with_code(
				Origin::signed(ALICE),
				subsistence * 100,
				GAS_LIMIT,
				code,
				vec![],
				vec![],
			),
		);

		let addr = Contracts::contract_address(&ALICE, &hash, &[]);
		let info = <ContractInfoOf::<Test>>::get(&addr).unwrap().get_alive().unwrap();
		let trie = &info.child_trie_info();
		let weight_limit = 5_000_000_000;
		let (weight_per_key, max_keys) = Storage::<Test>::deletion_budget(1, weight_limit);

		// We create a contract with one less storage item than we can remove within the limit
		let vals: Vec<_> = (0..max_keys - 1).map(|i| {
			(blake2_256(&i.encode()), (i as u32), (i as u32).encode())
		})
		.collect();

		// Put value into the contracts child trie
		for val in &vals {
			Storage::<Test>::write(
				&addr,
				&info.trie_id,
				&val.0,
				Some(val.2.clone()),
			).unwrap();
		}

		// Terminate the contract
		assert_ok!(Contracts::call(
			Origin::signed(ALICE),
			addr.clone(),
			0,
			GAS_LIMIT,
			vec![],
		));

		// Contract info should be gone
		assert!(!<ContractInfoOf::<Test>>::contains_key(&addr));

		// But value should be still there as the lazy removal did not run, yet.
		for val in &vals {
			assert_eq!(child::get::<u32>(trie, &blake2_256(&val.0)), Some(val.1));
		}

		// Run the lazy removal
		let weight_used = Storage::<Test>::process_deletion_queue_batch(weight_limit);

		// We have one less key in our trie than our weight limit suffices for
		assert_eq!(weight_used, weight_limit - weight_per_key);

		// All the keys are removed
		for val in vals {
			assert_eq!(child::get::<u32>(trie, &blake2_256(&val.0)), None);
		}
	});
}

#[test]
fn deletion_queue_full() {
	let (code, hash) = compile_module::<Test>("self_destruct").unwrap();
	ExtBuilder::default().existential_deposit(50).build().execute_with(|| {
		let subsistence = ConfigCache::<Test>::subsistence_threshold_uncached();
		let _ = Balances::deposit_creating(&ALICE, 1000 * subsistence);

		assert_ok!(
			Contracts::instantiate_with_code(
				Origin::signed(ALICE),
				subsistence * 100,
				GAS_LIMIT,
				code,
				vec![],
				vec![],
			),
		);

		let addr = Contracts::contract_address(&ALICE, &hash, &[]);

		// fill the deletion queue up until its limit
		Storage::<Test>::fill_queue_with_dummies();

		// Terminate the contract should fail
		assert_err_ignore_postinfo!(
			Contracts::call(
				Origin::signed(ALICE),
				addr.clone(),
				0,
				GAS_LIMIT,
				vec![],
			),
			Error::<Test>::DeletionQueueFull,
		);

		// Contract should be alive because removal failed
		<ContractInfoOf::<Test>>::get(&addr).unwrap().get_alive().unwrap();

		// make the contract ripe for eviction
		initialize_block(5);

		// eviction should fail for the same reason as termination
		assert_err!(
			Contracts::claim_surcharge(Origin::none(), addr.clone(), Some(ALICE)),
			Error::<Test>::DeletionQueueFull,
		);

		// Contract should be alive because removal failed
		<ContractInfoOf::<Test>>::get(&addr).unwrap().get_alive().unwrap();
	});
}

#[test]
fn not_deployed_if_endowment_too_low_for_first_rent() {
	let (wasm, code_hash) = compile_module::<Test>("set_rent").unwrap();

	// The instantiation deducted the rent for one block immediately
	let first_rent = <Test as Config>::RentFraction::get()
		// base_deposit + deploy_set_storage (4 bytes in 1 item) - free_balance
		.mul_ceil(80_000u32 + 40_000 + 10_000 - 30_000)
		// blocks to rent
		* 1;

	ExtBuilder::default().existential_deposit(50).build().execute_with(|| {
		// Create
		let _ = Balances::deposit_creating(&ALICE, 1_000_000);
		assert_storage_noop!(assert_err_ignore_postinfo!(
			Contracts::instantiate_with_code(
				Origin::signed(ALICE),
				30_000,
				GAS_LIMIT,
				wasm,
				(BalanceOf::<Test>::from(first_rent) - BalanceOf::<Test>::from(1u32))
					.encode(), // rent allowance
				vec![],
			),
			Error::<Test>::NewContractNotFunded,
		));
		let addr = Contracts::contract_address(&ALICE, &code_hash, &[]);
		assert_matches!(ContractInfoOf::<Test>::get(&addr), None);
	});
}

#[test]
fn surcharge_reward_is_capped() {
	let (wasm, code_hash) = compile_module::<Test>("set_rent").unwrap();
	ExtBuilder::default().existential_deposit(50).build().execute_with(|| {
		let _ = Balances::deposit_creating(&ALICE, 1_000_000);
		assert_ok!(Contracts::instantiate_with_code(
			Origin::signed(ALICE),
			30_000,
			GAS_LIMIT,
			wasm,
			<BalanceOf<Test>>::from(10_000u32).encode(), // rent allowance
			vec![],
		));
		let addr = Contracts::contract_address(&ALICE, &code_hash, &[]);
		let contract = <ContractInfoOf::<Test>>::get(&addr).unwrap().get_alive().unwrap();
		let balance = Balances::free_balance(&ALICE);
		let reward = <Test as Config>::SurchargeReward::get();

		// some rent should have payed due to instantiation
		assert_ne!(contract.rent_payed, 0);

		// the reward should be parameterized sufficiently high to make this test useful
		assert!(reward > contract.rent_payed);

		// make contract eligible for eviction
		initialize_block(40);

		// this should have removed the contract
		assert_ok!(Contracts::claim_surcharge(Origin::none(), addr.clone(), Some(ALICE)));

		// this reward does not take into account the last rent payment collected during eviction
		let capped_reward = reward.min(contract.rent_payed);

		// this is smaller than the actual reward because it does not take into account the
		// rent collected during eviction
		assert!(Balances::free_balance(&ALICE) > balance + capped_reward);

		// the full reward is not payed out because of the cap introduced by rent_payed
		assert!(Balances::free_balance(&ALICE) < balance + reward);
	});
}

#[test]
fn refcounter() {
	let (wasm, code_hash) = compile_module::<Test>("self_destruct").unwrap();
	ExtBuilder::default().existential_deposit(50).build().execute_with(|| {
		let _ = Balances::deposit_creating(&ALICE, 1_000_000);
		let subsistence = ConfigCache::<Test>::subsistence_threshold_uncached();

		// Create two contracts with the same code and check that they do in fact share it.
		assert_ok!(Contracts::instantiate_with_code(
			Origin::signed(ALICE),
			subsistence * 100,
			GAS_LIMIT,
			wasm.clone(),
			vec![],
			vec![0],
		));
		assert_ok!(Contracts::instantiate_with_code(
			Origin::signed(ALICE),
			subsistence * 100,
			GAS_LIMIT,
			wasm.clone(),
			vec![],
			vec![1],
		));
		assert_refcount!(code_hash, 2);

		// Sharing should also work with the usual instantiate call
		assert_ok!(Contracts::instantiate(
			Origin::signed(ALICE),
			subsistence * 100,
			GAS_LIMIT,
			code_hash,
			vec![],
			vec![2],
		));
		assert_refcount!(code_hash, 3);

		// addresses of all three existing contracts
		let addr0 = Contracts::contract_address(&ALICE, &code_hash, &[0]);
		let addr1 = Contracts::contract_address(&ALICE, &code_hash, &[1]);
		let addr2 = Contracts::contract_address(&ALICE, &code_hash, &[2]);

		// Terminating one contract should decrement the refcount
		assert_ok!(Contracts::call(
			Origin::signed(ALICE),
			addr0,
			0,
			GAS_LIMIT,
			vec![],
		));
		assert_refcount!(code_hash, 2);

		// make remaining contracts eligible for eviction
		initialize_block(40);

		// remove one of them
		assert_ok!(Contracts::claim_surcharge(Origin::none(), addr1, Some(ALICE)));
		assert_refcount!(code_hash, 1);

		// Pristine code should still be there
		crate::PristineCode::<Test>::get(code_hash).unwrap();

		// remove the last contract
		assert_ok!(Contracts::claim_surcharge(Origin::none(), addr2, Some(ALICE)));
		assert_refcount!(code_hash, 0);

		// all code should be gone
		assert_matches!(crate::PristineCode::<Test>::get(code_hash), None);
		assert_matches!(crate::CodeStorage::<Test>::get(code_hash), None);
	});
}<|MERGE_RESOLUTION|>--- conflicted
+++ resolved
@@ -479,45 +479,26 @@
 				},
 				EventRecord {
 					phase: Phase::Initialization,
-<<<<<<< HEAD
-					event: Event::pallet_contracts(RawEvent::CodeStored(code_hash.into())),
-=======
-					event: MetaEvent::system(frame_system::Event::NewAccount(addr.clone())),
->>>>>>> 85c479f2
+					event: Event::frame_system(frame_system::Event::NewAccount(addr.clone())),
 					topics: vec![],
 				},
 				EventRecord {
 					phase: Phase::Initialization,
-<<<<<<< HEAD
-					event: Event::frame_system(frame_system::Event::NewAccount(addr.clone())),
-=======
-					event: MetaEvent::balances(
+					event: Event::pallet_balances(
 						pallet_balances::RawEvent::Endowed(addr.clone(), subsistence * 100)
-					),
->>>>>>> 85c479f2
-					topics: vec![],
-				},
-				EventRecord {
-					phase: Phase::Initialization,
-<<<<<<< HEAD
-					event: Event::pallet_balances(
-						pallet_balances::RawEvent::Endowed(addr.clone(), subsistence * 3)
-=======
-					event: MetaEvent::balances(
-						pallet_balances::RawEvent::Transfer(ALICE, addr.clone(), subsistence * 100)
->>>>>>> 85c479f2
 					),
 					topics: vec![],
 				},
 				EventRecord {
 					phase: Phase::Initialization,
-<<<<<<< HEAD
 					event: Event::pallet_balances(
-						pallet_balances::RawEvent::Transfer(ALICE, addr.clone(), subsistence * 3)
+						pallet_balances::RawEvent::Transfer(ALICE, addr.clone(), subsistence * 100)
 					),
-=======
-					event: MetaEvent::contracts(RawEvent::CodeStored(code_hash.into())),
->>>>>>> 85c479f2
+					topics: vec![],
+				},
+				EventRecord {
+					phase: Phase::Initialization,
+					event: Event::pallet_contracts(RawEvent::CodeStored(code_hash.into())),
 					topics: vec![],
 				},
 				EventRecord {
@@ -630,46 +611,6 @@
 	pub fn null() -> Vec<u8> { 3u32.to_le_bytes().to_vec() }
 }
 
-<<<<<<< HEAD
-/// Test correspondence of set_rent code and its hash.
-/// Also test that encoded extrinsic in code correspond to the correct transfer
-#[test]
-fn test_set_rent_code_and_hash() {
-	let (wasm, code_hash) = compile_module::<Test>("set_rent").unwrap();
-
-	ExtBuilder::default()
-		.existential_deposit(50)
-		.build()
-		.execute_with(|| {
-			let _ = Balances::deposit_creating(&ALICE, 1_000_000);
-			assert_ok!(Contracts::put_code(Origin::signed(ALICE), wasm));
-
-			// If you ever need to update the wasm source this test will fail
-			// and will show you the actual hash.
-			assert_eq!(System::events(), vec![
-				EventRecord {
-					phase: Phase::Initialization,
-					event: Event::frame_system(frame_system::Event::NewAccount(ALICE)),
-					topics: vec![],
-				},
-				EventRecord {
-					phase: Phase::Initialization,
-					event: Event::pallet_balances(pallet_balances::RawEvent::Endowed(
-						ALICE, 1_000_000
-					)),
-					topics: vec![],
-				},
-				EventRecord {
-					phase: Phase::Initialization,
-					event: Event::pallet_contracts(RawEvent::CodeStored(code_hash.into())),
-					topics: vec![],
-				},
-			]);
-		});
-}
-
-=======
->>>>>>> 85c479f2
 #[test]
 fn storage_size() {
 	let (wasm, code_hash) = compile_module::<Test>("set_rent").unwrap();
@@ -1260,36 +1201,28 @@
 				},
 				EventRecord {
 					phase: Phase::Initialization,
-<<<<<<< HEAD
-					event: Event::pallet_balances(pallet_balances::RawEvent::Endowed(ALICE, 1_000_000)),
-=======
-					event: MetaEvent::balances(
+					event: Event::pallet_balances(
 						pallet_balances::RawEvent::Endowed(ALICE, 1_000_000)
 					),
->>>>>>> 85c479f2
 					topics: vec![],
 				},
 				EventRecord {
 					phase: Phase::Initialization,
-<<<<<<< HEAD
-					event: Event::pallet_contracts(RawEvent::CodeStored(restoration_code_hash.into())),
-=======
-					event: MetaEvent::system(frame_system::Event::NewAccount(addr_bob.clone())),
+					event: Event::frame_system(frame_system::Event::NewAccount(addr_bob.clone())),
 					topics: vec![],
 				},
 				EventRecord {
 					phase: Phase::Initialization,
-					event: MetaEvent::balances(
+					event: Event::pallet_balances(
 						pallet_balances::RawEvent::Endowed(addr_bob.clone(), 30_000)
 					),
 					topics: vec![],
 				},
 				EventRecord {
 					phase: Phase::Initialization,
-					event: MetaEvent::balances(
+					event: Event::pallet_balances(
 						pallet_balances::RawEvent::Transfer(ALICE, addr_bob.clone(), 30_000)
 					),
->>>>>>> 85c479f2
 					topics: vec![],
 				},
 				EventRecord {
@@ -1299,7 +1232,7 @@
 				},
 				EventRecord {
 					phase: Phase::Initialization,
-					event: MetaEvent::contracts(RawEvent::Instantiated(ALICE, addr_bob.clone())),
+					event: Event::pallet_contracts(RawEvent::Instantiated(ALICE, addr_bob.clone())),
 					topics: vec![],
 				},
 			];
@@ -1320,26 +1253,26 @@
 				events.extend([
 					EventRecord {
 						phase: Phase::Initialization,
-						event: MetaEvent::system(frame_system::Event::NewAccount(addr_dummy.clone())),
+						event: Event::frame_system(frame_system::Event::NewAccount(addr_dummy.clone())),
 						topics: vec![],
 					},
 					EventRecord {
 						phase: Phase::Initialization,
-						event: MetaEvent::balances(
+						event: Event::pallet_balances(
 							pallet_balances::RawEvent::Endowed(addr_dummy.clone(), 20_000)
 						),
 						topics: vec![],
 					},
 					EventRecord {
 						phase: Phase::Initialization,
-						event: MetaEvent::balances(
+						event: Event::pallet_balances(
 							pallet_balances::RawEvent::Transfer(ALICE, addr_dummy.clone(), 20_000)
 						),
 						topics: vec![],
 					},
 					EventRecord {
 						phase: Phase::Initialization,
-						event: MetaEvent::contracts(RawEvent::Instantiated(ALICE, addr_dummy.clone())),
+						event: Event::pallet_contracts(RawEvent::Instantiated(ALICE, addr_dummy.clone())),
 						topics: vec![],
 					},
 				].iter().cloned());
@@ -1376,23 +1309,11 @@
 			assert!(ContractInfoOf::<Test>::get(&addr_bob).unwrap().get_alive().is_some());
 			assert_ok!(Contracts::claim_surcharge(Origin::none(), addr_bob.clone(), Some(ALICE)));
 			assert!(ContractInfoOf::<Test>::get(&addr_bob).unwrap().get_tombstone().is_some());
-<<<<<<< HEAD
-			assert_eq!(System::events(), vec![
-				EventRecord {
-					phase: Phase::Initialization,
-					event: Event::pallet_contracts(
-						RawEvent::Evicted(addr_bob.clone())
-					),
-					topics: vec![],
-				},
-			]);
-=======
 			if test_code_evicted {
 				assert_refcount!(set_rent_code_hash, 0);
 			} else {
 				assert_refcount!(set_rent_code_hash, 1);
 			}
->>>>>>> 85c479f2
 
 			// Create another account with the address `DJANGO` with `CODE_RESTORATION`.
 			//
@@ -1509,16 +1430,12 @@
 							},
 							EventRecord {
 								phase: Phase::Initialization,
-<<<<<<< HEAD
-								event: Event::pallet_contracts(RawEvent::Instantiated(CHARLIE, addr_django.clone())),
-=======
-								event: MetaEvent::contracts(RawEvent::CodeStored(restoration_code_hash)),
+								event: Event::pallet_contracts(RawEvent::CodeStored(restoration_code_hash)),
 								topics: vec![],
 							},
 							EventRecord {
 								phase: Phase::Initialization,
-								event: MetaEvent::contracts(RawEvent::Instantiated(CHARLIE, addr_django.clone())),
->>>>>>> 85c479f2
+								event: Event::pallet_contracts(RawEvent::Instantiated(CHARLIE, addr_django.clone())),
 								topics: vec![],
 							},
 
@@ -1550,16 +1467,12 @@
 				assert_eq!(System::events(), vec![
 					EventRecord {
 						phase: Phase::Initialization,
-<<<<<<< HEAD
-						event: Event::frame_system(system::Event::KilledAccount(addr_django.clone())),
-=======
-						event: MetaEvent::contracts(RawEvent::CodeRemoved(restoration_code_hash)),
+						event: Event::pallet_contracts(RawEvent::CodeRemoved(restoration_code_hash)),
 						topics: vec![],
 					},
 					EventRecord {
 						phase: Phase::Initialization,
-						event: MetaEvent::system(system::Event::KilledAccount(addr_django.clone())),
->>>>>>> 85c479f2
+						event: Event::frame_system(system::Event::KilledAccount(addr_django.clone())),
 						topics: vec![],
 					},
 					EventRecord {
@@ -1797,28 +1710,19 @@
 				},
 				EventRecord {
 					phase: Phase::Initialization,
-<<<<<<< HEAD
 					event: Event::pallet_balances(
-						pallet_balances::RawEvent::Transfer(addr.clone(), DJANGO, 100_000)
-=======
-					event: MetaEvent::balances(
 						pallet_balances::RawEvent::Transfer(addr.clone(), DJANGO, 93_654)
->>>>>>> 85c479f2
 					),
 					topics: vec![],
 				},
 				EventRecord {
 					phase: Phase::Initialization,
-<<<<<<< HEAD
-					event: Event::pallet_contracts(
-=======
-					event: MetaEvent::contracts(RawEvent::CodeRemoved(code_hash)),
+					event: Event::pallet_contracts(RawEvent::CodeRemoved(code_hash)),
 					topics: vec![],
 				},
 				EventRecord {
 					phase: Phase::Initialization,
-					event: MetaEvent::contracts(
->>>>>>> 85c479f2
+					event: Event::pallet_contracts(
 						RawEvent::Terminated(addr.clone(), DJANGO)
 					),
 					topics: vec![],
