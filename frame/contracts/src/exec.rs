--- conflicted
+++ resolved
@@ -149,13 +149,6 @@
 		input_data: Vec<u8>,
 	) -> ExecResult;
 
-<<<<<<< HEAD
-	/// Notes a restoration request.
-	fn note_restore_to(
-=======
-	/// Notes a call dispatch.
-	fn note_dispatch_call(&mut self, call: CallOf<Self::T>);
-
 	/// Restores the given destination contract sacrificing the current one.
 	///
 	/// Since this function removes the self contract eagerly, if succeeded, no further actions should
@@ -164,7 +157,6 @@
 	/// This function will fail if the same contract is present
 	/// on the contract call stack.
 	fn restore_to(
->>>>>>> 9a9b248b
 		&mut self,
 		dest: AccountIdOf<Self::T>,
 		code_hash: CodeHash<Self::T>,
@@ -277,44 +269,11 @@
 	}
 }
 
-#[cfg_attr(any(feature = "std", test), derive(PartialEq, Eq, Clone))]
-#[derive(sp_runtime::RuntimeDebug)]
-pub enum DeferredAction<T: Trait> {
-<<<<<<< HEAD
-	DepositEvent {
-		/// A list of topics this event will be deposited with.
-		topics: Vec<T::Hash>,
-		/// The event to deposit.
-		event: Event<T>,
-	},
-	RestoreTo {
-		/// The account id of the contract which is removed during the restoration and transfers
-		/// its storage to the restored contract.
-		donor: T::AccountId,
-		/// The account id of the restored contract.
-		dest: T::AccountId,
-		/// The code hash of the restored contract.
-		code_hash: CodeHash<T>,
-		/// The initial rent allowance to set.
-		rent_allowance: BalanceOf<T>,
-		/// The keys to delete upon restoration.
-		delta: Vec<StorageKey>,
-=======
-	DispatchRuntimeCall {
-		/// The account id of the contract who dispatched this call.
-		origin: T::AccountId,
-		/// The call to dispatch.
-		call: <T as Trait>::Call,
->>>>>>> 9a9b248b
-	},
-}
-
 pub struct ExecutionContext<'a, T: Trait + 'a, V, L> {
 	pub caller: Option<&'a ExecutionContext<'a, T, V, L>>,
 	pub self_account: T::AccountId,
 	pub self_trie_id: Option<TrieId>,
 	pub depth: usize,
-	pub deferred: Vec<DeferredAction<T>>,
 	pub config: &'a Config<T>,
 	pub vm: &'a V,
 	pub loader: &'a L,
@@ -338,7 +297,6 @@
 			self_trie_id: None,
 			self_account: origin,
 			depth: 0,
-			deferred: Vec::new(),
 			config: &cfg,
 			vm: &vm,
 			loader: &loader,
@@ -355,7 +313,6 @@
 			self_trie_id: trie_id,
 			self_account: dest,
 			depth: self.depth + 1,
-			deferred: Vec::new(),
 			config: self.config,
 			vm: self.vm,
 			loader: self.loader,
@@ -556,21 +513,14 @@
 		where F: FnOnce(&mut ExecutionContext<T, V, L>) -> ExecResult
 	{
 		use frame_support::storage::TransactionOutcome::*;
-		let (output, deferred) = {
-			let mut nested = self.nested(dest, trie_id);
-			let output = frame_support::storage::with_transaction(|| {
-				let output = func(&mut nested);
-				match output {
-					Ok(ref rv) if rv.is_success() => Commit(output),
-					_ => Rollback(output),
-				}
-			})?;
-			(output, nested.deferred)
-		};
-		if output.is_success() {
-			self.deferred.extend(deferred);
-		}
-		Ok(output)
+		let mut nested = self.nested(dest, trie_id);
+		frame_support::storage::with_transaction(|| {
+			let output = func(&mut nested);
+			match output {
+				Ok(ref rv) if rv.is_success() => Commit(output),
+				_ => Rollback(output),
+			}
+		})
 	}
 
 	/// Returns whether a contract, identified by address, is currently live in the execution
@@ -791,18 +741,7 @@
 		self.ctx.call(to.clone(), value, gas_meter, input_data)
 	}
 
-<<<<<<< HEAD
-	fn note_restore_to(
-=======
-	fn note_dispatch_call(&mut self, call: CallOf<Self::T>) {
-		self.ctx.deferred.push(DeferredAction::DispatchRuntimeCall {
-			origin: self.ctx.self_account.clone(),
-			call,
-		});
-	}
-
 	fn restore_to(
->>>>>>> 9a9b248b
 		&mut self,
 		dest: AccountIdOf<Self::T>,
 		code_hash: CodeHash<Self::T>,
