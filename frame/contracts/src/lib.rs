--- conflicted
+++ resolved
@@ -19,12 +19,8 @@
 //!
 //! The Contract module provides functionality for the runtime to deploy and execute WebAssembly smart-contracts.
 //!
-<<<<<<< HEAD
-//! See [`pallet`] for more information.
-=======
 //! - [`Config`]
 //! - [`Call`]
->>>>>>> 4df3c9ac
 //!
 //! ## Overview
 //!
