[package]
name = "pallet-contracts"
version = "2.0.0-rc5"
authors = ["Parity Technologies <admin@parity.io>"]
edition = "2018"
license = "Apache-2.0"
homepage = "https://substrate.dev"
repository = "https://github.com/paritytech/substrate/"
description = "FRAME pallet for WASM contracts"

[package.metadata.docs.rs]
targets = ["x86_64-unknown-linux-gnu"]

[dependencies]
bitflags = "1.0"
codec = { package = "parity-scale-codec", version = "1.3.4", default-features = false, features = ["derive"] }
frame-benchmarking = { version = "2.0.0-rc5", default-features = false, path = "../benchmarking", optional = true }
frame-support = { version = "2.0.0-rc5", default-features = false, path = "../support" }
frame-system = { version = "2.0.0-rc5", default-features = false, path = "../system" }
pallet-contracts-primitives = { version = "2.0.0-rc5", default-features = false, path = "common" }
parity-wasm = { version = "0.41.0", default-features = false }
<<<<<<< HEAD
pwasm-utils = { version = "0.13.0", default-features = false }
=======
pwasm-utils = { version = "0.14.0", default-features = false }
>>>>>>> 865321f7
serde = { version = "1.0.101", optional = true, features = ["derive"] }
sp-core = { version = "2.0.0-rc5", default-features = false, path = "../../primitives/core" }
sp-runtime = { version = "2.0.0-rc5", default-features = false, path = "../../primitives/runtime" }
sp-io = { version = "2.0.0-rc5", default-features = false, path = "../../primitives/io" }
sp-std = { version = "2.0.0-rc5", default-features = false, path = "../../primitives/std" }
sp-sandbox = { version = "0.8.0-rc5", default-features = false, path = "../../primitives/sandbox" }
wasmi-validation = { version = "0.3.0", default-features = false }
wat = { version = "1.0", optional = true, default-features = false }

[dev-dependencies]
assert_matches = "1.3.0"
hex-literal = "0.2.1"
pallet-balances = { version = "2.0.0-rc5", path = "../balances" }
pallet-timestamp = { version = "2.0.0-rc5", path = "../timestamp" }
pallet-randomness-collective-flip = { version = "2.0.0-rc5", path = "../randomness-collective-flip" }
pretty_assertions = "0.6.1"
wat = "1.0"

[features]
default = ["std"]
std = [
	"serde",
	"codec/std",
	"sp-core/std",
	"sp-runtime/std",
	"sp-io/std",
	"sp-std/std",
	"sp-sandbox/std",
	"frame-support/std",
	"frame-system/std",
	"parity-wasm/std",
	"pwasm-utils/std",
	"wasmi-validation/std",
	"pallet-contracts-primitives/std",
]
runtime-benchmarks = [
	"frame-benchmarking",
	"wat",
	# We are linking the wat crate which uses std and therefore brings with it the
	# std panic handler. Therefore we need to disable out own panic handlers. Mind that
	# we still override the std memory allocator.
	"sp-io/disable_panic_handler",
	"sp-io/disable_oom",
]<|MERGE_RESOLUTION|>--- conflicted
+++ resolved
@@ -19,11 +19,7 @@
 frame-system = { version = "2.0.0-rc5", default-features = false, path = "../system" }
 pallet-contracts-primitives = { version = "2.0.0-rc5", default-features = false, path = "common" }
 parity-wasm = { version = "0.41.0", default-features = false }
-<<<<<<< HEAD
-pwasm-utils = { version = "0.13.0", default-features = false }
-=======
 pwasm-utils = { version = "0.14.0", default-features = false }
->>>>>>> 865321f7
 serde = { version = "1.0.101", optional = true, features = ["derive"] }
 sp-core = { version = "2.0.0-rc5", default-features = false, path = "../../primitives/core" }
 sp-runtime = { version = "2.0.0-rc5", default-features = false, path = "../../primitives/runtime" }
