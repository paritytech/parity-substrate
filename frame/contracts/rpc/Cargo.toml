[package]
name = "pallet-contracts-rpc"
version = "4.0.0-dev"
authors = ["Parity Technologies <admin@parity.io>"]
edition = "2018"
license = "Apache-2.0"
homepage = "https://substrate.dev"
repository = "https://github.com/paritytech/substrate/"
description = "Node-specific RPC methods for interaction with contracts."
readme = "README.md"

[package.metadata.docs.rs]
targets = ["x86_64-unknown-linux-gnu"]

[dependencies]
codec = { package = "parity-scale-codec", version = "2" }
jsonrpsee = { git = "https://github.com/paritytech/jsonrpsee", branch = "master", features = ["server"] }
serde = { version = "1", features = ["derive"] }
serde_json = "1"

# Substrate Dependencies
<<<<<<< HEAD
pallet-contracts-primitives = { version = "3.0.0", path = "../common" }
pallet-contracts-rpc-runtime-api = { version = "3.0.0", path = "./runtime-api" }
sp-api = { version = "3.0.0", path = "../../../primitives/api" }
sp-blockchain = { version = "3.0.0", path = "../../../primitives/blockchain" }
sp-core = { version = "3.0.0", path = "../../../primitives/core" }
sp-rpc = { version = "3.0.0", path = "../../../primitives/rpc" }
sp-runtime = { version = "3.0.0", path = "../../../primitives/runtime" }
=======
pallet-contracts-primitives = { version = "4.0.0-dev", path = "../common" }
pallet-contracts-rpc-runtime-api = { version = "4.0.0-dev", path = "./runtime-api" }
sp-api = { version = "4.0.0-dev", path = "../../../primitives/api" }
sp-blockchain = { version = "4.0.0-dev", path = "../../../primitives/blockchain" }
sp-core = { version = "4.0.0-dev", path = "../../../primitives/core" }
sp-rpc = { version = "4.0.0-dev", path = "../../../primitives/rpc" }
sp-runtime = { version = "4.0.0-dev", path = "../../../primitives/runtime" }

[dev-dependencies]
serde_json = "1"
>>>>>>> 6be513d6
<|MERGE_RESOLUTION|>--- conflicted
+++ resolved
@@ -19,23 +19,10 @@
 serde_json = "1"
 
 # Substrate Dependencies
-<<<<<<< HEAD
-pallet-contracts-primitives = { version = "3.0.0", path = "../common" }
-pallet-contracts-rpc-runtime-api = { version = "3.0.0", path = "./runtime-api" }
-sp-api = { version = "3.0.0", path = "../../../primitives/api" }
-sp-blockchain = { version = "3.0.0", path = "../../../primitives/blockchain" }
-sp-core = { version = "3.0.0", path = "../../../primitives/core" }
-sp-rpc = { version = "3.0.0", path = "../../../primitives/rpc" }
-sp-runtime = { version = "3.0.0", path = "../../../primitives/runtime" }
-=======
 pallet-contracts-primitives = { version = "4.0.0-dev", path = "../common" }
 pallet-contracts-rpc-runtime-api = { version = "4.0.0-dev", path = "./runtime-api" }
 sp-api = { version = "4.0.0-dev", path = "../../../primitives/api" }
 sp-blockchain = { version = "4.0.0-dev", path = "../../../primitives/blockchain" }
 sp-core = { version = "4.0.0-dev", path = "../../../primitives/core" }
 sp-rpc = { version = "4.0.0-dev", path = "../../../primitives/rpc" }
-sp-runtime = { version = "4.0.0-dev", path = "../../../primitives/runtime" }
-
-[dev-dependencies]
-serde_json = "1"
->>>>>>> 6be513d6
+sp-runtime = { version = "4.0.0-dev", path = "../../../primitives/runtime" }