--- conflicted
+++ resolved
@@ -13,13 +13,8 @@
 primitives = { package = "sp-core",  path = "../../../primitives/core" }
 rpc-primitives = { package = "sp-rpc", path = "../../../primitives/rpc" }
 serde = { version = "1.0.101", features = ["derive"] }
-<<<<<<< HEAD
 sp-runtime = { path = "../../../primitives/runtime" }
-pallet-contracts-rpc-runtime-api = { path = "./runtime-api" }
-=======
-sp-runtime = { path = "../../../primitives/sr-primitives" }
 pallet-contracts-rpc-runtime-api = { path = "./runtime-api" }
 
 [dev-dependencies]
-serde_json = "1.0.41"
->>>>>>> 66530439
+serde_json = "1.0.41"