--- conflicted
+++ resolved
@@ -123,12 +123,8 @@
 	pub const MaxLocks: u32 = 10;
 }
 impl pallet_balances::Config for Test {
-<<<<<<< HEAD
-	type MaxLocks = ();
 	type MaxReserves = ();
-=======
 	type MaxLocks = MaxLocks;
->>>>>>> 7ba4e4ce
 	type Balance = u64;
 	type Event = Event;
 	type DustRemoval = ();
