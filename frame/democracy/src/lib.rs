--- conflicted
+++ resolved
@@ -175,15 +175,12 @@
 mod conviction;
 mod types;
 pub use vote_threshold::{Approved, VoteThreshold};
-<<<<<<< HEAD
 pub use vote::{Vote, AccountVote, Voting};
 pub use conviction::Conviction;
 pub use types::{ReferendumInfo, ReferendumStatus, ProxyState, Tally};
 
 #[cfg(test)]
 mod tests;
-=======
->>>>>>> 653c89f6
 
 const DEMOCRACY_ID: LockIdentifier = *b"democrac";
 
@@ -454,31 +451,6 @@
 	}
 }
 
-<<<<<<< HEAD
-impl<T: Trait> MigrateAccount<T::AccountId> for Module<T> {
-	fn migrate_account(a: &T::AccountId) {
-		Proxy::<T>::migrate_key_from_blake(a);
-		Locks::<T>::migrate_key_from_blake(a);
-	}
-}
-
-mod migration {
-	use super::*;
-	pub fn migrate<T: Trait>() {
-		Blacklist::<T>::remove_all();
-		Cancellations::<T>::remove_all();
-		for i in LowestUnbaked::get()..ReferendumCount::get() {
-			ReferendumInfoOf::<T>::migrate_key_from_blake(i);
-		}
-		for (p, h, _) in PublicProps::<T>::get().into_iter() {
-			DepositOf::<T>::migrate_key_from_blake(p);
-			Preimages::<T>::migrate_key_from_blake(h);
-		}
-	}
-}
-
-=======
->>>>>>> 653c89f6
 decl_module! {
 	pub struct Module<T: Trait> for enum Call where origin: T::Origin {
 		type Error = Error<T>;
@@ -1639,1374 +1611,4 @@
 		}
 		Ok(())
 	}
-<<<<<<< HEAD
-=======
-}
-
-#[cfg(test)]
-mod tests {
-	use super::*;
-	use std::cell::RefCell;
-	use frame_support::{
-		impl_outer_origin, impl_outer_dispatch, assert_noop, assert_ok, parameter_types,
-		ord_parameter_types, traits::Contains, weights::Weight,
-	};
-	use sp_core::H256;
-	use sp_runtime::{
-		traits::{BlakeTwo256, IdentityLookup, Bounded, BadOrigin},
-		testing::Header, Perbill,
-	};
-	use pallet_balances::{BalanceLock, Error as BalancesError};
-	use frame_system::EnsureSignedBy;
-
-	const AYE: Vote = Vote{ aye: true, conviction: Conviction::None };
-	const NAY: Vote = Vote{ aye: false, conviction: Conviction::None };
-	const BIG_AYE: Vote = Vote{ aye: true, conviction: Conviction::Locked1x };
-	const BIG_NAY: Vote = Vote{ aye: false, conviction: Conviction::Locked1x };
-
-	impl_outer_origin! {
-		pub enum Origin for Test  where system = frame_system {}
-	}
-
-	impl_outer_dispatch! {
-		pub enum Call for Test where origin: Origin {
-			pallet_balances::Balances,
-			democracy::Democracy,
-		}
-	}
-
-	// Workaround for https://github.com/rust-lang/rust/issues/26925 . Remove when sorted.
-	#[derive(Clone, Eq, PartialEq, Debug)]
-	pub struct Test;
-	parameter_types! {
-		pub const BlockHashCount: u64 = 250;
-		pub const MaximumBlockWeight: Weight = 1024;
-		pub const MaximumBlockLength: u32 = 2 * 1024;
-		pub const AvailableBlockRatio: Perbill = Perbill::one();
-	}
-	impl frame_system::Trait for Test {
-		type Origin = Origin;
-		type Index = u64;
-		type BlockNumber = u64;
-		type Call = ();
-		type Hash = H256;
-		type Hashing = BlakeTwo256;
-		type AccountId = u64;
-		type Lookup = IdentityLookup<Self::AccountId>;
-		type Header = Header;
-		type Event = ();
-		type BlockHashCount = BlockHashCount;
-		type MaximumBlockWeight = MaximumBlockWeight;
-		type MaximumBlockLength = MaximumBlockLength;
-		type AvailableBlockRatio = AvailableBlockRatio;
-		type Version = ();
-		type ModuleToIndex = ();
-		type AccountData = pallet_balances::AccountData<u64>;
-		type OnNewAccount = ();
-		type OnKilledAccount = ();
-	}
-	parameter_types! {
-		pub const ExistentialDeposit: u64 = 1;
-	}
-	impl pallet_balances::Trait for Test {
-		type Balance = u64;
-		type Event = ();
-		type DustRemoval = ();
-		type ExistentialDeposit = ExistentialDeposit;
-		type AccountStore = System;
-	}
-	parameter_types! {
-		pub const LaunchPeriod: u64 = 2;
-		pub const VotingPeriod: u64 = 2;
-		pub const EmergencyVotingPeriod: u64 = 1;
-		pub const MinimumDeposit: u64 = 1;
-		pub const EnactmentPeriod: u64 = 2;
-		pub const CooloffPeriod: u64 = 2;
-	}
-	ord_parameter_types! {
-		pub const One: u64 = 1;
-		pub const Two: u64 = 2;
-		pub const Three: u64 = 3;
-		pub const Four: u64 = 4;
-		pub const Five: u64 = 5;
-	}
-	pub struct OneToFive;
-	impl Contains<u64> for OneToFive {
-		fn sorted_members() -> Vec<u64> {
-			vec![1, 2, 3, 4, 5]
-		}
-	}
-	thread_local! {
-		static PREIMAGE_BYTE_DEPOSIT: RefCell<u64> = RefCell::new(0);
-	}
-	pub struct PreimageByteDeposit;
-	impl Get<u64> for PreimageByteDeposit {
-		fn get() -> u64 { PREIMAGE_BYTE_DEPOSIT.with(|v| *v.borrow()) }
-	}
-	impl super::Trait for Test {
-		type Proposal = Call;
-		type Event = ();
-		type Currency = pallet_balances::Module<Self>;
-		type EnactmentPeriod = EnactmentPeriod;
-		type LaunchPeriod = LaunchPeriod;
-		type VotingPeriod = VotingPeriod;
-		type EmergencyVotingPeriod = EmergencyVotingPeriod;
-		type MinimumDeposit = MinimumDeposit;
-		type ExternalOrigin = EnsureSignedBy<Two, u64>;
-		type ExternalMajorityOrigin = EnsureSignedBy<Three, u64>;
-		type ExternalDefaultOrigin = EnsureSignedBy<One, u64>;
-		type FastTrackOrigin = EnsureSignedBy<Five, u64>;
-		type CancellationOrigin = EnsureSignedBy<Four, u64>;
-		type VetoOrigin = EnsureSignedBy<OneToFive, u64>;
-		type CooloffPeriod = CooloffPeriod;
-		type PreimageByteDeposit = PreimageByteDeposit;
-		type Slash = ();
-	}
-
-	fn new_test_ext() -> sp_io::TestExternalities {
-		let mut t = frame_system::GenesisConfig::default().build_storage::<Test>().unwrap();
-		pallet_balances::GenesisConfig::<Test>{
-			balances: vec![(1, 10), (2, 20), (3, 30), (4, 40), (5, 50), (6, 60)],
-		}.assimilate_storage(&mut t).unwrap();
-		GenesisConfig::default().assimilate_storage(&mut t).unwrap();
-		sp_io::TestExternalities::new(t)
-	}
-
-	type System = frame_system::Module<Test>;
-	type Balances = pallet_balances::Module<Test>;
-	type Democracy = Module<Test>;
-
-	#[test]
-	fn params_should_work() {
-		new_test_ext().execute_with(|| {
-			assert_eq!(Democracy::referendum_count(), 0);
-			assert_eq!(Balances::free_balance(42), 0);
-			assert_eq!(Balances::total_issuance(), 210);
-		});
-	}
-
-	fn set_balance_proposal(value: u64) -> Vec<u8> {
-		Call::Balances(pallet_balances::Call::set_balance(42, value, 0)).encode()
-	}
-
-	fn set_balance_proposal_hash(value: u64) -> H256 {
-		BlakeTwo256::hash(&set_balance_proposal(value)[..])
-	}
-
-	fn set_balance_proposal_hash_and_note(value: u64) -> H256 {
-		let p = set_balance_proposal(value);
-		let h = BlakeTwo256::hash(&p[..]);
-		match Democracy::note_preimage(Origin::signed(6), p) {
-			Ok(_) => (),
-			Err(x) if x == Error::<Test>::DuplicatePreimage.into() => (),
-			Err(x) => panic!(x),
-		}
-		h
-	}
-
-	fn propose_set_balance(who: u64, value: u64, delay: u64) -> DispatchResult {
-		Democracy::propose(
-			Origin::signed(who),
-			set_balance_proposal_hash(value),
-			delay
-		)
-	}
-
-	fn propose_set_balance_and_note(who: u64, value: u64, delay: u64) -> DispatchResult {
-		Democracy::propose(
-			Origin::signed(who),
-			set_balance_proposal_hash_and_note(value),
-			delay
-		)
-	}
-
-	fn next_block() {
-		System::set_block_number(System::block_number() + 1);
-		assert_eq!(Democracy::begin_block(System::block_number()), Ok(()));
-	}
-
-	fn fast_forward_to(n: u64) {
-		while System::block_number() < n {
-			next_block();
-		}
-	}
-
-	#[test]
-	fn missing_preimage_should_fail() {
-		new_test_ext().execute_with(|| {
-			System::set_block_number(1);
-			let r = Democracy::inject_referendum(
-				2,
-				set_balance_proposal_hash(2),
-				VoteThreshold::SuperMajorityApprove,
-				0
-			);
-			assert_ok!(Democracy::vote(Origin::signed(1), r, AYE));
-
-			next_block();
-			next_block();
-
-			assert_eq!(Balances::free_balance(42), 0);
-		});
-	}
-
-	#[test]
-	fn preimage_deposit_should_be_required_and_returned() {
-		new_test_ext().execute_with(|| {
-			System::set_block_number(1);
-			// fee of 100 is too much.
-			PREIMAGE_BYTE_DEPOSIT.with(|v| *v.borrow_mut() = 100);
-			assert_noop!(
-				Democracy::note_preimage(Origin::signed(6), vec![0; 500]),
-				BalancesError::<Test, _>::InsufficientBalance,
-			);
-			// fee of 1 is reasonable.
-			PREIMAGE_BYTE_DEPOSIT.with(|v| *v.borrow_mut() = 1);
-			let r = Democracy::inject_referendum(
-				2,
-				set_balance_proposal_hash_and_note(2),
-				VoteThreshold::SuperMajorityApprove,
-				0
-			);
-			assert_ok!(Democracy::vote(Origin::signed(1), r, AYE));
-
-			assert_eq!(Balances::reserved_balance(6), 12);
-
-			next_block();
-			next_block();
-
-			assert_eq!(Balances::reserved_balance(6), 0);
-			assert_eq!(Balances::free_balance(6), 60);
-			assert_eq!(Balances::free_balance(42), 2);
-		});
-	}
-
-	#[test]
-	fn preimage_deposit_should_be_reapable_earlier_by_owner() {
-		new_test_ext().execute_with(|| {
-			System::set_block_number(1);
-			PREIMAGE_BYTE_DEPOSIT.with(|v| *v.borrow_mut() = 1);
-			assert_ok!(Democracy::note_preimage(Origin::signed(6), set_balance_proposal(2)));
-
-			assert_eq!(Balances::reserved_balance(6), 12);
-
-			next_block();
-			assert_noop!(
-				Democracy::reap_preimage(Origin::signed(6), set_balance_proposal_hash(2)),
-				Error::<Test>::Early
-			);
-			next_block();
-			assert_ok!(Democracy::reap_preimage(Origin::signed(6), set_balance_proposal_hash(2)));
-
-			assert_eq!(Balances::free_balance(6), 60);
-			assert_eq!(Balances::reserved_balance(6), 0);
-		});
-	}
-
-	#[test]
-	fn preimage_deposit_should_be_reapable() {
-		new_test_ext().execute_with(|| {
-			System::set_block_number(1);
-			assert_noop!(
-				Democracy::reap_preimage(Origin::signed(5), set_balance_proposal_hash(2)),
-				Error::<Test>::PreimageMissing
-			);
-
-			PREIMAGE_BYTE_DEPOSIT.with(|v| *v.borrow_mut() = 1);
-			assert_ok!(Democracy::note_preimage(Origin::signed(6), set_balance_proposal(2)));
-			assert_eq!(Balances::reserved_balance(6), 12);
-
-			next_block();
-			next_block();
-			next_block();
-			assert_noop!(
-				Democracy::reap_preimage(Origin::signed(5), set_balance_proposal_hash(2)),
-				Error::<Test>::Early
-			);
-
-			next_block();
-			assert_ok!(Democracy::reap_preimage(Origin::signed(5), set_balance_proposal_hash(2)));
-			assert_eq!(Balances::reserved_balance(6), 0);
-			assert_eq!(Balances::free_balance(6), 48);
-			assert_eq!(Balances::free_balance(5), 62);
-		});
-	}
-
-	#[test]
-	fn noting_imminent_preimage_for_free_should_work() {
-		new_test_ext().execute_with(|| {
-			System::set_block_number(1);
-			PREIMAGE_BYTE_DEPOSIT.with(|v| *v.borrow_mut() = 1);
-
-			let r = Democracy::inject_referendum(
-				2,
-				set_balance_proposal_hash(2),
-				VoteThreshold::SuperMajorityApprove,
-				1
-			);
-			assert_ok!(Democracy::vote(Origin::signed(1), r, AYE));
-
-			assert_noop!(
-				Democracy::note_imminent_preimage(Origin::signed(7), set_balance_proposal(2)),
-				Error::<Test>::NotImminent
-			);
-
-			next_block();
-
-			// Now we're in the dispatch queue it's all good.
-			assert_ok!(Democracy::note_imminent_preimage(Origin::signed(7), set_balance_proposal(2)));
-
-			next_block();
-
-			assert_eq!(Balances::free_balance(42), 2);
-		});
-	}
-
-	#[test]
-	fn reaping_imminent_preimage_should_fail() {
-		new_test_ext().execute_with(|| {
-			System::set_block_number(1);
-			let h = set_balance_proposal_hash_and_note(2);
-			let r = Democracy::inject_referendum(3, h, VoteThreshold::SuperMajorityApprove, 1);
-			assert_ok!(Democracy::vote(Origin::signed(1), r, AYE));
-			next_block();
-			next_block();
-			// now imminent.
-			assert_noop!(Democracy::reap_preimage(Origin::signed(6), h), Error::<Test>::Imminent);
-		});
-	}
-
-	#[test]
-	fn external_and_public_interleaving_works() {
-		new_test_ext().execute_with(|| {
-			System::set_block_number(0);
-			assert_ok!(Democracy::external_propose(
-				Origin::signed(2),
-				set_balance_proposal_hash_and_note(1),
-			));
-			assert_ok!(propose_set_balance_and_note(6, 2, 2));
-
-			fast_forward_to(2);
-
-			// both waiting: external goes first.
-			assert_eq!(
-				Democracy::referendum_info(0),
-				Some(ReferendumInfo {
-					end: 4,
-					proposal_hash: set_balance_proposal_hash_and_note(1),
-					threshold: VoteThreshold::SuperMajorityApprove,
-					delay: 2
-				})
-			);
-			// replenish external
-			assert_ok!(Democracy::external_propose(
-				Origin::signed(2),
-				set_balance_proposal_hash_and_note(3),
-			));
-
-			fast_forward_to(4);
-
-			// both waiting: public goes next.
-			assert_eq!(
-				Democracy::referendum_info(1),
-				Some(ReferendumInfo {
-					end: 6,
-					proposal_hash: set_balance_proposal_hash_and_note(2),
-					threshold: VoteThreshold::SuperMajorityApprove,
-					delay: 2
-				})
-			);
-			// don't replenish public
-
-			fast_forward_to(6);
-
-			// it's external "turn" again, though since public is empty that doesn't really matter
-			assert_eq!(
-				Democracy::referendum_info(2),
-				Some(ReferendumInfo {
-					end: 8,
-					proposal_hash: set_balance_proposal_hash_and_note(3),
-					threshold: VoteThreshold::SuperMajorityApprove,
-					delay: 2
-				})
-			);
-			// replenish external
-			assert_ok!(Democracy::external_propose(
-				Origin::signed(2),
-				set_balance_proposal_hash_and_note(5),
-			));
-
-			fast_forward_to(8);
-
-			// external goes again because there's no public waiting.
-			assert_eq!(
-				Democracy::referendum_info(3),
-				Some(ReferendumInfo {
-					end: 10,
-					proposal_hash: set_balance_proposal_hash_and_note(5),
-					threshold: VoteThreshold::SuperMajorityApprove,
-					delay: 2
-				})
-			);
-			// replenish both
-			assert_ok!(Democracy::external_propose(
-				Origin::signed(2),
-				set_balance_proposal_hash_and_note(7),
-			));
-			assert_ok!(propose_set_balance_and_note(6, 4, 2));
-
-			fast_forward_to(10);
-
-			// public goes now since external went last time.
-			assert_eq!(
-				Democracy::referendum_info(4),
-				Some(ReferendumInfo {
-					end: 12,
-					proposal_hash: set_balance_proposal_hash_and_note(4),
-					threshold: VoteThreshold::SuperMajorityApprove,
-					delay: 2
-				})
-			);
-			// replenish public again
-			assert_ok!(propose_set_balance_and_note(6, 6, 2));
-			// cancel external
-			let h = set_balance_proposal_hash_and_note(7);
-			assert_ok!(Democracy::veto_external(Origin::signed(3), h));
-
-			fast_forward_to(12);
-
-			// public goes again now since there's no external waiting.
-			assert_eq!(
-				Democracy::referendum_info(5),
-				Some(ReferendumInfo {
-					end: 14,
-					proposal_hash: set_balance_proposal_hash_and_note(6),
-					threshold: VoteThreshold::SuperMajorityApprove,
-					delay: 2
-				})
-			);
-		});
-	}
-
-
-	#[test]
-	fn emergency_cancel_should_work() {
-		new_test_ext().execute_with(|| {
-			System::set_block_number(0);
-			let r = Democracy::inject_referendum(
-				2,
-				set_balance_proposal_hash_and_note(2),
-				VoteThreshold::SuperMajorityApprove,
-				2
-			);
-			assert!(Democracy::referendum_info(r).is_some());
-
-			assert_noop!(Democracy::emergency_cancel(Origin::signed(3), r), BadOrigin);
-			assert_ok!(Democracy::emergency_cancel(Origin::signed(4), r));
-			assert!(Democracy::referendum_info(r).is_none());
-
-			// some time later...
-
-			let r = Democracy::inject_referendum(
-				2,
-				set_balance_proposal_hash_and_note(2),
-				VoteThreshold::SuperMajorityApprove,
-				2
-			);
-			assert!(Democracy::referendum_info(r).is_some());
-			assert_noop!(Democracy::emergency_cancel(Origin::signed(4), r), Error::<Test>::AlreadyCanceled);
-		});
-	}
-
-	#[test]
-	fn veto_external_works() {
-		new_test_ext().execute_with(|| {
-			System::set_block_number(0);
-			assert_ok!(Democracy::external_propose(
-				Origin::signed(2),
-				set_balance_proposal_hash_and_note(2),
-			));
-			assert!(<NextExternal<Test>>::exists());
-
-			let h = set_balance_proposal_hash_and_note(2);
-			assert_ok!(Democracy::veto_external(Origin::signed(3), h.clone()));
-			// cancelled.
-			assert!(!<NextExternal<Test>>::exists());
-			// fails - same proposal can't be resubmitted.
-			assert_noop!(Democracy::external_propose(
-				Origin::signed(2),
-				set_balance_proposal_hash(2),
-			), Error::<Test>::ProposalBlacklisted);
-
-			fast_forward_to(1);
-			// fails as we're still in cooloff period.
-			assert_noop!(Democracy::external_propose(
-				Origin::signed(2),
-				set_balance_proposal_hash(2),
-			), Error::<Test>::ProposalBlacklisted);
-
-			fast_forward_to(2);
-			// works; as we're out of the cooloff period.
-			assert_ok!(Democracy::external_propose(
-				Origin::signed(2),
-				set_balance_proposal_hash_and_note(2),
-			));
-			assert!(<NextExternal<Test>>::exists());
-
-			// 3 can't veto the same thing twice.
-			assert_noop!(
-				Democracy::veto_external(Origin::signed(3), h.clone()),
-				Error::<Test>::AlreadyVetoed
-			);
-
-			// 4 vetoes.
-			assert_ok!(Democracy::veto_external(Origin::signed(4), h.clone()));
-			// cancelled again.
-			assert!(!<NextExternal<Test>>::exists());
-
-			fast_forward_to(3);
-			// same proposal fails as we're still in cooloff
-			assert_noop!(Democracy::external_propose(
-				Origin::signed(2),
-				set_balance_proposal_hash(2),
-			), Error::<Test>::ProposalBlacklisted);
-			// different proposal works fine.
-			assert_ok!(Democracy::external_propose(
-				Origin::signed(2),
-				set_balance_proposal_hash_and_note(3),
-			));
-		});
-	}
-
-	#[test]
-	fn external_referendum_works() {
-		new_test_ext().execute_with(|| {
-			System::set_block_number(0);
-			assert_noop!(
-				Democracy::external_propose(
-					Origin::signed(1),
-					set_balance_proposal_hash(2),
-				),
-				BadOrigin,
-			);
-			assert_ok!(Democracy::external_propose(
-				Origin::signed(2),
-				set_balance_proposal_hash_and_note(2),
-			));
-			assert_noop!(Democracy::external_propose(
-				Origin::signed(2),
-				set_balance_proposal_hash(1),
-			), Error::<Test>::DuplicateProposal);
-			fast_forward_to(2);
-			assert_eq!(
-				Democracy::referendum_info(0),
-				Some(ReferendumInfo {
-					end: 4,
-					proposal_hash: set_balance_proposal_hash(2),
-					threshold: VoteThreshold::SuperMajorityApprove,
-					delay: 2
-				})
-			);
-		});
-	}
-
-	#[test]
-	fn external_majority_referendum_works() {
-		new_test_ext().execute_with(|| {
-			System::set_block_number(0);
-			assert_noop!(
-				Democracy::external_propose_majority(
-					Origin::signed(1),
-					set_balance_proposal_hash(2)
-				),
-				BadOrigin,
-			);
-			assert_ok!(Democracy::external_propose_majority(
-				Origin::signed(3),
-				set_balance_proposal_hash_and_note(2)
-			));
-			fast_forward_to(2);
-			assert_eq!(
-				Democracy::referendum_info(0),
-				Some(ReferendumInfo {
-					end: 4,
-					proposal_hash: set_balance_proposal_hash(2),
-					threshold: VoteThreshold::SimpleMajority,
-					delay: 2,
-				})
-			);
-		});
-	}
-
-	#[test]
-	fn external_default_referendum_works() {
-		new_test_ext().execute_with(|| {
-			System::set_block_number(0);
-			assert_noop!(
-				Democracy::external_propose_default(
-					Origin::signed(3),
-					set_balance_proposal_hash(2)
-				),
-				BadOrigin,
-			);
-			assert_ok!(Democracy::external_propose_default(
-				Origin::signed(1),
-				set_balance_proposal_hash_and_note(2)
-			));
-			fast_forward_to(2);
-			assert_eq!(
-				Democracy::referendum_info(0),
-				Some(ReferendumInfo {
-					end: 4,
-					proposal_hash: set_balance_proposal_hash(2),
-					threshold: VoteThreshold::SuperMajorityAgainst,
-					delay: 2,
-				})
-			);
-		});
-	}
-
-	#[test]
-	fn fast_track_referendum_works() {
-		new_test_ext().execute_with(|| {
-			System::set_block_number(0);
-			let h = set_balance_proposal_hash_and_note(2);
-			assert_noop!(Democracy::fast_track(Origin::signed(5), h, 3, 2), Error::<Test>::ProposalMissing);
-			assert_ok!(Democracy::external_propose_majority(
-				Origin::signed(3),
-				set_balance_proposal_hash_and_note(2)
-			));
-			assert_noop!(Democracy::fast_track(Origin::signed(1), h, 3, 2), BadOrigin);
-			assert_ok!(Democracy::fast_track(Origin::signed(5), h, 0, 0));
-			assert_eq!(
-				Democracy::referendum_info(0),
-				Some(ReferendumInfo {
-					end: 1,
-					proposal_hash: set_balance_proposal_hash_and_note(2),
-					threshold: VoteThreshold::SimpleMajority,
-					delay: 0,
-				})
-			);
-		});
-	}
-
-	#[test]
-	fn fast_track_referendum_fails_when_no_simple_majority() {
-		new_test_ext().execute_with(|| {
-			System::set_block_number(0);
-			let h = set_balance_proposal_hash_and_note(2);
-			assert_ok!(Democracy::external_propose(
-				Origin::signed(2),
-				set_balance_proposal_hash_and_note(2)
-			));
-			assert_noop!(
-				Democracy::fast_track(Origin::signed(5), h, 3, 2),
-				Error::<Test>::NotSimpleMajority
-			);
-		});
-	}
-
-	#[test]
-	fn locked_for_should_work() {
-		new_test_ext().execute_with(|| {
-			System::set_block_number(1);
-			assert_ok!(propose_set_balance_and_note(1, 2, 2));
-			assert_ok!(propose_set_balance_and_note(1, 4, 4));
-			assert_ok!(propose_set_balance_and_note(1, 3, 3));
-			assert_eq!(Democracy::locked_for(0), Some(2));
-			assert_eq!(Democracy::locked_for(1), Some(4));
-			assert_eq!(Democracy::locked_for(2), Some(3));
-		});
-	}
-
-	#[test]
-	fn single_proposal_should_work() {
-		new_test_ext().execute_with(|| {
-			System::set_block_number(0);
-			assert_ok!(propose_set_balance_and_note(1, 2, 1));
-			assert!(Democracy::referendum_info(0).is_none());
-
-			// start of 2 => next referendum scheduled.
-			fast_forward_to(2);
-
-			let r = 0;
-			assert_ok!(Democracy::vote(Origin::signed(1), r, AYE));
-
-			assert_eq!(Democracy::referendum_count(), 1);
-			assert_eq!(
-				Democracy::referendum_info(0),
-				Some(ReferendumInfo {
-					end: 4,
-					proposal_hash: set_balance_proposal_hash_and_note(2),
-					threshold: VoteThreshold::SuperMajorityApprove,
-					delay: 2
-				})
-			);
-			assert_eq!(Democracy::voters_for(r), vec![1]);
-			assert_eq!(Democracy::vote_of((r, 1)), AYE);
-			assert_eq!(Democracy::tally(r), (1, 0, 1));
-
-			fast_forward_to(3);
-
-			// referendum still running
-			assert!(Democracy::referendum_info(0).is_some());
-
-			// referendum runs during 2 and 3, ends @ start of 4.
-			fast_forward_to(4);
-
-			assert!(Democracy::referendum_info(0).is_none());
-			assert_eq!(Democracy::dispatch_queue(), vec![
-				(6, set_balance_proposal_hash_and_note(2), 0)
-			]);
-
-			// referendum passes and wait another two blocks for enactment.
-			fast_forward_to(6);
-
-			assert_eq!(Balances::free_balance(42), 2);
-		});
-	}
-
-	#[test]
-	fn cancel_queued_should_work() {
-		new_test_ext().execute_with(|| {
-			System::set_block_number(0);
-			assert_ok!(propose_set_balance_and_note(1, 2, 1));
-
-			// start of 2 => next referendum scheduled.
-			fast_forward_to(2);
-
-			assert_ok!(Democracy::vote(Origin::signed(1), 0, AYE));
-
-			fast_forward_to(4);
-
-			assert_eq!(Democracy::dispatch_queue(), vec![
-				(6, set_balance_proposal_hash_and_note(2), 0)
-			]);
-
-			assert_noop!(Democracy::cancel_queued(Origin::ROOT, 1), Error::<Test>::ProposalMissing);
-			assert_ok!(Democracy::cancel_queued(Origin::ROOT, 0));
-			assert_eq!(Democracy::dispatch_queue(), vec![]);
-		});
-	}
-
-	#[test]
-	fn proxy_should_work() {
-		new_test_ext().execute_with(|| {
-			assert_eq!(Democracy::proxy(10), None);
-			assert!(System::allow_death(&10));
-
-			assert_noop!(Democracy::activate_proxy(Origin::signed(1), 10), Error::<Test>::NotOpen);
-
-			assert_ok!(Democracy::open_proxy(Origin::signed(10), 1));
-			assert!(!System::allow_death(&10));
-			assert_eq!(Democracy::proxy(10), Some(ProxyState::Open(1)));
-
-			assert_noop!(Democracy::activate_proxy(Origin::signed(2), 10), Error::<Test>::WrongOpen);
-			assert_ok!(Democracy::activate_proxy(Origin::signed(1), 10));
-			assert_eq!(Democracy::proxy(10), Some(ProxyState::Active(1)));
-
-			// Can't set when already set.
-			assert_noop!(Democracy::activate_proxy(Origin::signed(2), 10), Error::<Test>::AlreadyProxy);
-
-			// But this works because 11 isn't proxying.
-			assert_ok!(Democracy::open_proxy(Origin::signed(11), 2));
-			assert_ok!(Democracy::activate_proxy(Origin::signed(2), 11));
-			assert_eq!(Democracy::proxy(10), Some(ProxyState::Active(1)));
-			assert_eq!(Democracy::proxy(11), Some(ProxyState::Active(2)));
-
-			// 2 cannot fire 1's proxy:
-			assert_noop!(Democracy::deactivate_proxy(Origin::signed(2), 10), Error::<Test>::WrongProxy);
-
-			// 1 deactivates their proxy:
-			assert_ok!(Democracy::deactivate_proxy(Origin::signed(1), 10));
-			assert_eq!(Democracy::proxy(10), Some(ProxyState::Open(1)));
-			// but the proxy account cannot be killed until the proxy is closed.
-			assert!(!System::allow_death(&10));
-
-			// and then 10 closes it completely:
-			assert_ok!(Democracy::close_proxy(Origin::signed(10)));
-			assert_eq!(Democracy::proxy(10), None);
-			assert!(System::allow_death(&10));
-
-			// 11 just closes without 2's "permission".
-			assert_ok!(Democracy::close_proxy(Origin::signed(11)));
-			assert_eq!(Democracy::proxy(11), None);
-			assert!(System::allow_death(&11));
-		});
-	}
-
-	#[test]
-	fn single_proposal_should_work_with_proxy() {
-		new_test_ext().execute_with(|| {
-			System::set_block_number(0);
-			assert_ok!(propose_set_balance_and_note(1, 2, 1));
-
-			fast_forward_to(2);
-			let r = 0;
-			assert_ok!(Democracy::open_proxy(Origin::signed(10), 1));
-			assert_ok!(Democracy::activate_proxy(Origin::signed(1), 10));
-			assert_ok!(Democracy::proxy_vote(Origin::signed(10), r, AYE));
-
-			assert_eq!(Democracy::voters_for(r), vec![1]);
-			assert_eq!(Democracy::vote_of((r, 1)), AYE);
-			assert_eq!(Democracy::tally(r), (1, 0, 1));
-
-			fast_forward_to(6);
-			assert_eq!(Balances::free_balance(42), 2);
-		});
-	}
-
-	#[test]
-	fn single_proposal_should_work_with_delegation() {
-		new_test_ext().execute_with(|| {
-			System::set_block_number(0);
-
-			assert_ok!(propose_set_balance_and_note(1, 2, 1));
-
-			fast_forward_to(2);
-
-			// Delegate vote.
-			assert_ok!(Democracy::delegate(Origin::signed(2), 1, Conviction::max_value()));
-
-			let r = 0;
-			assert_ok!(Democracy::vote(Origin::signed(1), r, AYE));
-			assert_eq!(Democracy::voters_for(r), vec![1]);
-			assert_eq!(Democracy::vote_of((r, 1)), AYE);
-			// Delegated vote is counted.
-			assert_eq!(Democracy::tally(r), (3, 0, 3));
-
-			fast_forward_to(6);
-
-			assert_eq!(Balances::free_balance(42), 2);
-		});
-	}
-
-	#[test]
-	fn single_proposal_should_work_with_cyclic_delegation() {
-		new_test_ext().execute_with(|| {
-			System::set_block_number(0);
-
-			assert_ok!(propose_set_balance_and_note(1, 2, 1));
-
-			fast_forward_to(2);
-
-			// Check behavior with cycle.
-			assert_ok!(Democracy::delegate(Origin::signed(2), 1, Conviction::max_value()));
-			assert_ok!(Democracy::delegate(Origin::signed(3), 2, Conviction::max_value()));
-			assert_ok!(Democracy::delegate(Origin::signed(1), 3, Conviction::max_value()));
-			let r = 0;
-			assert_ok!(Democracy::vote(Origin::signed(1), r, AYE));
-			assert_eq!(Democracy::voters_for(r), vec![1]);
-
-			// Delegated vote is counted.
-			assert_eq!(Democracy::tally(r), (6, 0, 6));
-
-			fast_forward_to(6);
-
-			assert_eq!(Balances::free_balance(42), 2);
-		});
-	}
-
-	#[test]
-	/// If transactor already voted, delegated vote is overwritten.
-	fn single_proposal_should_work_with_vote_and_delegation() {
-		new_test_ext().execute_with(|| {
-			System::set_block_number(0);
-
-			assert_ok!(propose_set_balance_and_note(1, 2, 1));
-
-			fast_forward_to(2);
-
-			let r = 0;
-			assert_ok!(Democracy::vote(Origin::signed(1), r, AYE));
-			// Vote.
-			assert_ok!(Democracy::vote(Origin::signed(2), r, AYE));
-			// Delegate vote.
-			assert_ok!(Democracy::delegate(Origin::signed(2), 1, Conviction::max_value()));
-			assert_eq!(Democracy::voters_for(r), vec![1, 2]);
-			assert_eq!(Democracy::vote_of((r, 1)), AYE);
-			// Delegated vote is not counted.
-			assert_eq!(Democracy::tally(r), (3, 0, 3));
-
-			fast_forward_to(6);
-
-			assert_eq!(Balances::free_balance(42), 2);
-		});
-	}
-
-	#[test]
-	fn single_proposal_should_work_with_undelegation() {
-		new_test_ext().execute_with(|| {
-			System::set_block_number(0);
-
-			assert_ok!(propose_set_balance_and_note(1, 2, 1));
-
-			// Delegate and undelegate vote.
-			assert_ok!(Democracy::delegate(Origin::signed(2), 1, Conviction::max_value()));
-			assert_ok!(Democracy::undelegate(Origin::signed(2)));
-
-			fast_forward_to(2);
-			let r = 0;
-			assert_ok!(Democracy::vote(Origin::signed(1), r, AYE));
-
-			assert_eq!(Democracy::referendum_count(), 1);
-			assert_eq!(Democracy::voters_for(r), vec![1]);
-			assert_eq!(Democracy::vote_of((r, 1)), AYE);
-
-			// Delegated vote is not counted.
-			assert_eq!(Democracy::tally(r), (1, 0, 1));
-
-			fast_forward_to(6);
-
-			assert_eq!(Balances::free_balance(42), 2);
-		});
-	}
-
-	#[test]
-	/// If transactor voted, delegated vote is overwritten.
-	fn single_proposal_should_work_with_delegation_and_vote() {
-		new_test_ext().execute_with(|| {
-			System::set_block_number(0);
-
-			assert_ok!(propose_set_balance_and_note(1, 2, 1));
-
-			fast_forward_to(2);
-			let r = 0;
-
-			assert_ok!(Democracy::vote(Origin::signed(1), r, AYE));
-
-			// Delegate vote.
-			assert_ok!(Democracy::delegate(Origin::signed(2), 1, Conviction::max_value()));
-
-			// Vote.
-			assert_ok!(Democracy::vote(Origin::signed(2), r, AYE));
-
-			assert_eq!(Democracy::referendum_count(), 1);
-			assert_eq!(Democracy::voters_for(r), vec![1, 2]);
-			assert_eq!(Democracy::vote_of((r, 1)), AYE);
-
-			// Delegated vote is not counted.
-			assert_eq!(Democracy::tally(r), (3, 0, 3));
-
-			fast_forward_to(6);
-
-			assert_eq!(Balances::free_balance(42), 2);
-		});
-	}
-
-	#[test]
-	fn deposit_for_proposals_should_be_taken() {
-		new_test_ext().execute_with(|| {
-			System::set_block_number(1);
-			assert_ok!(propose_set_balance_and_note(1, 2, 5));
-			assert_ok!(Democracy::second(Origin::signed(2), 0));
-			assert_ok!(Democracy::second(Origin::signed(5), 0));
-			assert_ok!(Democracy::second(Origin::signed(5), 0));
-			assert_ok!(Democracy::second(Origin::signed(5), 0));
-			assert_eq!(Balances::free_balance(1), 5);
-			assert_eq!(Balances::free_balance(2), 15);
-			assert_eq!(Balances::free_balance(5), 35);
-		});
-	}
-
-	#[test]
-	fn deposit_for_proposals_should_be_returned() {
-		new_test_ext().execute_with(|| {
-			System::set_block_number(1);
-			assert_ok!(propose_set_balance_and_note(1, 2, 5));
-			assert_ok!(Democracy::second(Origin::signed(2), 0));
-			assert_ok!(Democracy::second(Origin::signed(5), 0));
-			assert_ok!(Democracy::second(Origin::signed(5), 0));
-			assert_ok!(Democracy::second(Origin::signed(5), 0));
-			fast_forward_to(3);
-			assert_eq!(Balances::free_balance(1), 10);
-			assert_eq!(Balances::free_balance(2), 20);
-			assert_eq!(Balances::free_balance(5), 50);
-		});
-	}
-
-	#[test]
-	fn proposal_with_deposit_below_minimum_should_not_work() {
-		new_test_ext().execute_with(|| {
-			System::set_block_number(1);
-			assert_noop!(propose_set_balance(1, 2, 0), Error::<Test>::ValueLow);
-		});
-	}
-
-	#[test]
-	fn poor_proposer_should_not_work() {
-		new_test_ext().execute_with(|| {
-			System::set_block_number(1);
-			assert_noop!(propose_set_balance(1, 2, 11), BalancesError::<Test, _>::InsufficientBalance);
-		});
-	}
-
-	#[test]
-	fn poor_seconder_should_not_work() {
-		new_test_ext().execute_with(|| {
-			System::set_block_number(1);
-			assert_ok!(propose_set_balance_and_note(2, 2, 11));
-			assert_noop!(Democracy::second(Origin::signed(1), 0), BalancesError::<Test, _>::InsufficientBalance);
-		});
-	}
-
-	#[test]
-	fn runners_up_should_come_after() {
-		new_test_ext().execute_with(|| {
-			System::set_block_number(0);
-			assert_ok!(propose_set_balance_and_note(1, 2, 2));
-			assert_ok!(propose_set_balance_and_note(1, 4, 4));
-			assert_ok!(propose_set_balance_and_note(1, 3, 3));
-			fast_forward_to(2);
-			assert_ok!(Democracy::vote(Origin::signed(1), 0, AYE));
-			fast_forward_to(4);
-			assert_ok!(Democracy::vote(Origin::signed(1), 1, AYE));
-			fast_forward_to(6);
-			assert_ok!(Democracy::vote(Origin::signed(1), 2, AYE));
-		});
-	}
-
-	#[test]
-	fn ooo_inject_referendums_should_work() {
-		new_test_ext().execute_with(|| {
-			System::set_block_number(1);
-			let r1 = Democracy::inject_referendum(
-				3,
-				set_balance_proposal_hash_and_note(3),
-				VoteThreshold::SuperMajorityApprove,
-				0
-			);
-			let r2 = Democracy::inject_referendum(
-				2,
-				set_balance_proposal_hash_and_note(2),
-				VoteThreshold::SuperMajorityApprove,
-				0
-			);
-
-			assert_ok!(Democracy::vote(Origin::signed(1), r2, AYE));
-			assert_eq!(Democracy::voters_for(r2), vec![1]);
-			assert_eq!(Democracy::vote_of((r2, 1)), AYE);
-			assert_eq!(Democracy::tally(r2), (1, 0, 1));
-
-			next_block();
-			assert_eq!(Balances::free_balance(42), 2);
-
-			assert_ok!(Democracy::vote(Origin::signed(1), r1, AYE));
-			assert_eq!(Democracy::voters_for(r1), vec![1]);
-			assert_eq!(Democracy::vote_of((r1, 1)), AYE);
-			assert_eq!(Democracy::tally(r1), (1, 0, 1));
-
-			next_block();
-			assert_eq!(Balances::free_balance(42), 3);
-		});
-	}
-
-	#[test]
-	fn simple_passing_should_work() {
-		new_test_ext().execute_with(|| {
-			System::set_block_number(1);
-			let r = Democracy::inject_referendum(
-				2,
-				set_balance_proposal_hash_and_note(2),
-				VoteThreshold::SuperMajorityApprove,
-				0
-			);
-			assert_ok!(Democracy::vote(Origin::signed(1), r, AYE));
-
-			assert_eq!(Democracy::voters_for(r), vec![1]);
-			assert_eq!(Democracy::vote_of((r, 1)), AYE);
-			assert_eq!(Democracy::tally(r), (1, 0, 1));
-
-			next_block();
-			next_block();
-
-			assert_eq!(Balances::free_balance(42), 2);
-		});
-	}
-
-	#[test]
-	fn cancel_referendum_should_work() {
-		new_test_ext().execute_with(|| {
-			System::set_block_number(1);
-			let r = Democracy::inject_referendum(
-				2,
-				set_balance_proposal_hash_and_note(2),
-				VoteThreshold::SuperMajorityApprove,
-				0
-			);
-			assert_ok!(Democracy::vote(Origin::signed(1), r, AYE));
-			assert_ok!(Democracy::cancel_referendum(Origin::ROOT, r.into()));
-
-			next_block();
-			next_block();
-
-			assert_eq!(Balances::free_balance(42), 0);
-		});
-	}
-
-	#[test]
-	fn simple_failing_should_work() {
-		new_test_ext().execute_with(|| {
-			System::set_block_number(1);
-			let r = Democracy::inject_referendum(
-				2,
-				set_balance_proposal_hash_and_note(2),
-				VoteThreshold::SuperMajorityApprove,
-				0
-			);
-			assert_ok!(Democracy::vote(Origin::signed(1), r, NAY));
-
-			assert_eq!(Democracy::voters_for(r), vec![1]);
-			assert_eq!(Democracy::vote_of((r, 1)), NAY);
-			assert_eq!(Democracy::tally(r), (0, 1, 1));
-
-			next_block();
-			next_block();
-
-			assert_eq!(Balances::free_balance(42), 0);
-		});
-	}
-
-	#[test]
-	fn controversial_voting_should_work() {
-		new_test_ext().execute_with(|| {
-			System::set_block_number(1);
-			let r = Democracy::inject_referendum(
-				2,
-				set_balance_proposal_hash_and_note(2),
-				VoteThreshold::SuperMajorityApprove,
-				0
-			);
-
-			assert_ok!(Democracy::vote(Origin::signed(1), r, BIG_AYE));
-			assert_ok!(Democracy::vote(Origin::signed(2), r, BIG_NAY));
-			assert_ok!(Democracy::vote(Origin::signed(3), r, BIG_NAY));
-			assert_ok!(Democracy::vote(Origin::signed(4), r, BIG_AYE));
-			assert_ok!(Democracy::vote(Origin::signed(5), r, BIG_NAY));
-			assert_ok!(Democracy::vote(Origin::signed(6), r, BIG_AYE));
-
-			assert_eq!(Democracy::tally(r), (110, 100, 210));
-
-			next_block();
-			next_block();
-
-			assert_eq!(Balances::free_balance(42), 2);
-		});
-	}
-
-	#[test]
-	fn delayed_enactment_should_work() {
-		new_test_ext().execute_with(|| {
-			System::set_block_number(1);
-			let r = Democracy::inject_referendum(
-				2,
-				set_balance_proposal_hash_and_note(2),
-				VoteThreshold::SuperMajorityApprove,
-				1
-			);
-			assert_ok!(Democracy::vote(Origin::signed(1), r, AYE));
-			assert_ok!(Democracy::vote(Origin::signed(2), r, AYE));
-			assert_ok!(Democracy::vote(Origin::signed(3), r, AYE));
-			assert_ok!(Democracy::vote(Origin::signed(4), r, AYE));
-			assert_ok!(Democracy::vote(Origin::signed(5), r, AYE));
-			assert_ok!(Democracy::vote(Origin::signed(6), r, AYE));
-
-			assert_eq!(Democracy::tally(r), (21, 0, 21));
-
-			next_block();
-			assert_eq!(Balances::free_balance(42), 0);
-
-			next_block();
-
-			assert_eq!(Balances::free_balance(42), 2);
-		});
-	}
-
-	#[test]
-	fn controversial_low_turnout_voting_should_work() {
-		new_test_ext().execute_with(|| {
-			System::set_block_number(1);
-			let r = Democracy::inject_referendum(
-				2,
-				set_balance_proposal_hash_and_note(2),
-				VoteThreshold::SuperMajorityApprove,
-				0
-			);
-			assert_ok!(Democracy::vote(Origin::signed(5), r, BIG_NAY));
-			assert_ok!(Democracy::vote(Origin::signed(6), r, BIG_AYE));
-
-			assert_eq!(Democracy::tally(r), (60, 50, 110));
-
-			next_block();
-			next_block();
-
-			assert_eq!(Balances::free_balance(42), 0);
-		});
-	}
-
-	#[test]
-	fn passing_low_turnout_voting_should_work() {
-		new_test_ext().execute_with(|| {
-			assert_eq!(Balances::free_balance(42), 0);
-			assert_eq!(Balances::total_issuance(), 210);
-
-			System::set_block_number(1);
-			let r = Democracy::inject_referendum(
-				2,
-				set_balance_proposal_hash_and_note(2),
-				VoteThreshold::SuperMajorityApprove,
-				0
-			);
-			assert_ok!(Democracy::vote(Origin::signed(4), r, BIG_AYE));
-			assert_ok!(Democracy::vote(Origin::signed(5), r, BIG_NAY));
-			assert_ok!(Democracy::vote(Origin::signed(6), r, BIG_AYE));
-
-			assert_eq!(Democracy::tally(r), (100, 50, 150));
-
-			next_block();
-			next_block();
-
-			assert_eq!(Balances::free_balance(42), 2);
-		});
-	}
-
-	#[test]
-	fn lock_voting_should_work() {
-		new_test_ext().execute_with(|| {
-			System::set_block_number(0);
-			let r = Democracy::inject_referendum(
-				2,
-				set_balance_proposal_hash_and_note(2),
-				VoteThreshold::SuperMajorityApprove,
-				0
-			);
-			assert_ok!(Democracy::vote(Origin::signed(1), r, Vote {
-				aye: false,
-				conviction: Conviction::Locked5x
-			}));
-			assert_ok!(Democracy::vote(Origin::signed(2), r, Vote {
-				aye: true,
-				conviction: Conviction::Locked4x
-			}));
-			assert_ok!(Democracy::vote(Origin::signed(3), r, Vote {
-				aye: true,
-				conviction: Conviction::Locked3x
-			}));
-			assert_ok!(Democracy::vote(Origin::signed(4), r, Vote {
-				aye: true,
-				conviction: Conviction::Locked2x
-			}));
-			assert_ok!(Democracy::vote(Origin::signed(5), r, Vote {
-				aye: false,
-				conviction: Conviction::Locked1x
-			}));
-
-			assert_eq!(Democracy::tally(r), (250, 100, 150));
-
-			fast_forward_to(2);
-
-			assert_eq!(Balances::locks(1), vec![]);
-			assert_eq!(Balances::locks(2), vec![BalanceLock {
-				id: DEMOCRACY_ID,
-				amount: u64::max_value(),
-				reasons: pallet_balances::Reasons::Misc,
-			}]);
-			assert_eq!(Democracy::locks(2), Some(18));
-			assert_eq!(Balances::locks(3), vec![BalanceLock {
-				id: DEMOCRACY_ID,
-				amount: u64::max_value(),
-				reasons: pallet_balances::Reasons::Misc,
-			}]);
-			assert_eq!(Democracy::locks(3), Some(10));
-			assert_eq!(Balances::locks(4), vec![BalanceLock {
-				id: DEMOCRACY_ID,
-				amount: u64::max_value(),
-				reasons: pallet_balances::Reasons::Misc,
-			}]);
-			assert_eq!(Democracy::locks(4), Some(6));
-			assert_eq!(Balances::locks(5), vec![]);
-
-			assert_eq!(Balances::free_balance(42), 2);
-
-			assert_noop!(Democracy::unlock(Origin::signed(1), 1), Error::<Test>::NotLocked);
-
-			fast_forward_to(5);
-			assert_noop!(Democracy::unlock(Origin::signed(1), 4), Error::<Test>::NotExpired);
-			fast_forward_to(6);
-			assert_ok!(Democracy::unlock(Origin::signed(1), 4));
-			assert_noop!(Democracy::unlock(Origin::signed(1), 4), Error::<Test>::NotLocked);
-
-			fast_forward_to(9);
-			assert_noop!(Democracy::unlock(Origin::signed(1), 3), Error::<Test>::NotExpired);
-			fast_forward_to(10);
-			assert_ok!(Democracy::unlock(Origin::signed(1), 3));
-			assert_noop!(Democracy::unlock(Origin::signed(1), 3), Error::<Test>::NotLocked);
-
-			fast_forward_to(17);
-			assert_noop!(Democracy::unlock(Origin::signed(1), 2), Error::<Test>::NotExpired);
-			fast_forward_to(18);
-			assert_ok!(Democracy::unlock(Origin::signed(1), 2));
-			assert_noop!(Democracy::unlock(Origin::signed(1), 2), Error::<Test>::NotLocked);
-		});
-	}
-
-	#[test]
-	fn no_locks_without_conviction_should_work() {
-		new_test_ext().execute_with(|| {
-			System::set_block_number(0);
-			let r = Democracy::inject_referendum(
-				2,
-				set_balance_proposal_hash_and_note(2),
-				VoteThreshold::SuperMajorityApprove,
-				0,
-			);
-			assert_ok!(Democracy::vote(Origin::signed(1), r, Vote {
-				aye: true,
-				conviction: Conviction::None,
-			}));
-
-			fast_forward_to(2);
-
-			assert_eq!(Balances::free_balance(42), 2);
-			assert_eq!(Balances::locks(1), vec![]);
-		});
-	}
-
-	#[test]
-	fn lock_voting_should_work_with_delegation() {
-		new_test_ext().execute_with(|| {
-			System::set_block_number(1);
-			let r = Democracy::inject_referendum(
-				2,
-				set_balance_proposal_hash_and_note(2),
-				VoteThreshold::SuperMajorityApprove,
-				0
-			);
-			assert_ok!(Democracy::vote(Origin::signed(1), r, Vote {
-				aye: false,
-				conviction: Conviction::Locked5x
-			}));
-			assert_ok!(Democracy::vote(Origin::signed(2), r, Vote {
-				aye: true,
-				conviction: Conviction::Locked4x
-			}));
-			assert_ok!(Democracy::vote(Origin::signed(3), r, Vote {
-				aye: true,
-				conviction: Conviction::Locked3x
-			}));
-			assert_ok!(Democracy::delegate(Origin::signed(4), 2, Conviction::Locked2x));
-			assert_ok!(Democracy::vote(Origin::signed(5), r, Vote {
-				aye: false,
-				conviction: Conviction::Locked1x
-			}));
-
-			assert_eq!(Democracy::tally(r), (250, 100, 150));
-
-			next_block();
-			next_block();
-
-			assert_eq!(Balances::free_balance(42), 2);
-		});
-	}
->>>>>>> 653c89f6
 }