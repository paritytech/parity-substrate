// Copyright 2019-2020 Parity Technologies (UK) Ltd.
// This file is part of Substrate.

// Substrate is free software: you can redistribute it and/or modify
// it under the terms of the GNU General Public License as published by
// the Free Software Foundation, either version 3 of the License, or
// (at your option) any later version.

// Substrate is distributed in the hope that it will be useful,
// but WITHOUT ANY WARRANTY; without even the implied warranty of
// MERCHANTABILITY or FITNESS FOR A PARTICULAR PURPOSE.  See the
// GNU General Public License for more details.

// You should have received a copy of the GNU General Public License
// along with Substrate.  If not, see <http://www.gnu.org/licenses/>.

//! # Identity Module
//!
//! - [`identity::Trait`](./trait.Trait.html)
//! - [`Call`](./enum.Call.html)
//!
//! ## Overview
//!
//! A federated naming system, allowing for multiple registrars to be added from a specified origin.
//! Registrars can set a fee to provide identity-verification service. Anyone can put forth a
//! proposed identity for a fixed deposit and ask for review by any number of registrars (paying
//! each of their fees). Registrar judgements are given as an `enum`, allowing for sophisticated,
//! multi-tier opinions.
//!
//! Some judgements are identified as *sticky*, which means they cannot be removed except by
//! complete removal of the identity, or by the registrar. Judgements are allowed to represent a
//! portion of funds that have been reserved for the registrar.
//!
//! A super-user can remove accounts and in doing so, slash the deposit.
//!
//! All accounts may also have a limited number of sub-accounts which may be specified by the owner;
//! by definition, these have equivalent ownership and each has an individual name.
//!
//! The number of registrars should be limited, and the deposit made sufficiently large, to ensure
//! no state-bloat attack is viable.
//!
//! ## Interface
//!
//! ### Dispatchable Functions
//!
//! #### For general users
//! * `set_identity` - Set the associated identity of an account; a small deposit is reserved if not
//!   already taken.
//! * `set_subs` - Set the sub-accounts of an identity.
//! * `clear_identity` - Remove an account's associated identity; the deposit is returned.
//! * `request_judgement` - Request a judgement from a registrar, paying a fee.
//! * `cancel_request` - Cancel the previous request for a judgement.
//!
//! #### For registrars
//! * `set_fee` - Set the fee required to be paid for a judgement to be given by the registrar.
//! * `set_fields` - Set the fields that a registrar cares about in their judgements.
//! * `provide_judgement` - Provide a judgement to an identity.
//!
//! #### For super-users
//! * `add_registrar` - Add a new registrar to the system.
//! * `kill_identity` - Forcibly remove the associated identity; the deposit is lost.
//!
//! [`Call`]: ./enum.Call.html
//! [`Trait`]: ./trait.Trait.html

#![cfg_attr(not(feature = "std"), no_std)]

use sp_std::prelude::*;
use sp_std::{fmt::Debug, ops::Add, iter::once};
use enumflags2::BitFlags;
use codec::{Encode, Decode};
use sp_runtime::{DispatchError, RuntimeDebug};
use sp_runtime::traits::{StaticLookup, Zero, AppendZerosInput};
use frame_support::{
	decl_module, decl_event, decl_storage, ensure, decl_error,
	dispatch::DispatchResultWithPostInfo,
	traits::{Currency, ReservableCurrency, OnUnbalanced, Get, BalanceStatus, EnsureOrigin},
<<<<<<< HEAD
=======
	weights::Weight,
>>>>>>> cddb42c6
};
use frame_system::{self as system, ensure_signed, ensure_root};

mod benchmarking;

type BalanceOf<T> = <<T as Trait>::Currency as Currency<<T as frame_system::Trait>::AccountId>>::Balance;
type NegativeImbalanceOf<T> = <<T as Trait>::Currency as Currency<<T as frame_system::Trait>::AccountId>>::NegativeImbalance;

pub trait Trait: frame_system::Trait {
	/// The overarching event type.
	type Event: From<Event<Self>> + Into<<Self as frame_system::Trait>::Event>;

	/// The currency trait.
	type Currency: ReservableCurrency<Self::AccountId>;

	/// The amount held on deposit for a registered identity.
	type BasicDeposit: Get<BalanceOf<Self>>;

	/// The amount held on deposit per additional field for a registered identity.
	type FieldDeposit: Get<BalanceOf<Self>>;

	/// The amount held on deposit for a registered subaccount. This should account for the fact
	/// that one storage item's value will increase by the size of an account ID, and there will be
	/// another trie item whose value is the size of an account ID plus 32 bytes.
	type SubAccountDeposit: Get<BalanceOf<Self>>;

	/// The maximum number of sub-accounts allowed per identified account.
	type MaxSubAccounts: Get<u32>;

	/// Maximum number of additional fields that may be stored in an ID. Needed to bound the I/O
	/// required to access an identity, but can be pretty high.
	type MaxAdditionalFields: Get<u32>;

	/// Maxmimum number of registrars allowed in the system. Needed to bound the complexity
	/// of, e.g., updating judgements.
	type MaxRegistrars: Get<u32>;

	/// What to do with slashed funds.
	type Slashed: OnUnbalanced<NegativeImbalanceOf<Self>>;

	/// The origin which may forcibly set or remove a name. Root can always do this.
	type ForceOrigin: EnsureOrigin<Self::Origin>;

	/// The origin which may add or remove registrars. Root can always do this.
	type RegistrarOrigin: EnsureOrigin<Self::Origin>;
}

/// Either underlying data blob if it is at most 32 bytes, or a hash of it. If the data is greater
/// than 32-bytes then it will be truncated when encoding.
///
/// Can also be `None`.
#[derive(Clone, Eq, PartialEq, RuntimeDebug)]
pub enum Data {
	/// No data here.
	None,
	/// The data is stored directly.
	Raw(Vec<u8>),
	/// Only the Blake2 hash of the data is stored. The preimage of the hash may be retrieved
	/// through some hash-lookup service.
	BlakeTwo256([u8; 32]),
	/// Only the SHA2-256 hash of the data is stored. The preimage of the hash may be retrieved
	/// through some hash-lookup service.
	Sha256([u8; 32]),
	/// Only the Keccak-256 hash of the data is stored. The preimage of the hash may be retrieved
	/// through some hash-lookup service.
	Keccak256([u8; 32]),
	/// Only the SHA3-256 hash of the data is stored. The preimage of the hash may be retrieved
	/// through some hash-lookup service.
	ShaThree256([u8; 32]),
}

impl Decode for Data {
	fn decode<I: codec::Input>(input: &mut I) -> sp_std::result::Result<Self, codec::Error> {
		let b = input.read_byte()?;
		Ok(match b {
			0 => Data::None,
			n @ 1 ..= 33 => {
				let mut r = vec![0u8; n as usize - 1];
				input.read(&mut r[..])?;
				Data::Raw(r)
			}
			34 => Data::BlakeTwo256(<[u8; 32]>::decode(input)?),
			35 => Data::Sha256(<[u8; 32]>::decode(input)?),
			36 => Data::Keccak256(<[u8; 32]>::decode(input)?),
			37 => Data::ShaThree256(<[u8; 32]>::decode(input)?),
			_ => return Err(codec::Error::from("invalid leading byte")),
		})
	}
}

impl Encode for Data {
	fn encode(&self) -> Vec<u8> {
		match self {
			Data::None => vec![0u8; 1],
			Data::Raw(ref x) => {
				let l = x.len().min(32);
				let mut r = vec![l as u8 + 1; l + 1];
				&mut r[1..].copy_from_slice(&x[..l as usize]);
				r
			}
			Data::BlakeTwo256(ref h) => once(34u8).chain(h.iter().cloned()).collect(),
			Data::Sha256(ref h) => once(35u8).chain(h.iter().cloned()).collect(),
			Data::Keccak256(ref h) => once(36u8).chain(h.iter().cloned()).collect(),
			Data::ShaThree256(ref h) => once(37u8).chain(h.iter().cloned()).collect(),
		}
	}
}
impl codec::EncodeLike for Data {}

impl Default for Data {
	fn default() -> Self {
		Self::None
	}
}

/// An identifier for a single name registrar/identity verification service.
pub type RegistrarIndex = u32;

/// An attestation of a registrar over how accurate some `IdentityInfo` is in describing an account.
///
/// NOTE: Registrars may pay little attention to some fields. Registrars may want to make clear
/// which fields their attestation is relevant for by off-chain means.
#[derive(Copy, Clone, Encode, Decode, Eq, PartialEq, RuntimeDebug)]
pub enum Judgement<
	Balance: Encode + Decode + Copy + Clone + Debug + Eq + PartialEq
> {
	/// The default value; no opinion is held.
	Unknown,
	/// No judgement is yet in place, but a deposit is reserved as payment for providing one.
	FeePaid(Balance),
	/// The data appears to be reasonably acceptable in terms of its accuracy, however no in depth
	/// checks (such as in-person meetings or formal KYC) have been conducted.
	Reasonable,
	/// The target is known directly by the registrar and the registrar can fully attest to the
	/// the data's accuracy.
	KnownGood,
	/// The data was once good but is currently out of date. There is no malicious intent in the
	/// inaccuracy. This judgement can be removed through updating the data.
	OutOfDate,
	/// The data is imprecise or of sufficiently low-quality to be problematic. It is not
	/// indicative of malicious intent. This judgement can be removed through updating the data.
	LowQuality,
	/// The data is erroneous. This may be indicative of malicious intent. This cannot be removed
	/// except by the registrar.
	Erroneous,
}

impl<
	Balance: Encode + Decode + Copy + Clone + Debug + Eq + PartialEq
> Judgement<Balance> {
	/// Returns `true` if this judgement is indicative of a deposit being currently held. This means
	/// it should not be cleared or replaced except by an operation which utilizes the deposit.
	fn has_deposit(&self) -> bool {
		match self {
			Judgement::FeePaid(_) => true,
			_ => false,
		}
	}

	/// Returns `true` if this judgement is one that should not be generally be replaced outside
	/// of specialized handlers. Examples include "malicious" judgements and deposit-holding
	/// judgements.
	fn is_sticky(&self) -> bool {
		match self {
			Judgement::FeePaid(_) | Judgement::Erroneous => true,
			_ => false,
		}
	}
}

/// The fields that we use to identify the owner of an account with. Each corresponds to a field
/// in the `IdentityInfo` struct.
#[repr(u64)]
#[derive(Encode, Decode, Clone, Copy, PartialEq, Eq, BitFlags, RuntimeDebug)]
pub enum IdentityField {
	Display        = 0b0000000000000000000000000000000000000000000000000000000000000001,
	Legal          = 0b0000000000000000000000000000000000000000000000000000000000000010,
	Web            = 0b0000000000000000000000000000000000000000000000000000000000000100,
	Riot           = 0b0000000000000000000000000000000000000000000000000000000000001000,
	Email          = 0b0000000000000000000000000000000000000000000000000000000000010000,
	PgpFingerprint = 0b0000000000000000000000000000000000000000000000000000000000100000,
	Image          = 0b0000000000000000000000000000000000000000000000000000000001000000,
	Twitter        = 0b0000000000000000000000000000000000000000000000000000000010000000,
}

/// Wrapper type for `BitFlags<IdentityField>` that implements `Codec`.
#[derive(Clone, Copy, PartialEq, Default, RuntimeDebug)]
pub struct IdentityFields(BitFlags<IdentityField>);

impl Eq for IdentityFields {}
impl Encode for IdentityFields {
	fn using_encoded<R, F: FnOnce(&[u8]) -> R>(&self, f: F) -> R {
		self.0.bits().using_encoded(f)
	}
}
impl Decode for IdentityFields {
	fn decode<I: codec::Input>(input: &mut I) -> sp_std::result::Result<Self, codec::Error> {
		let field = u64::decode(input)?;
		Ok(Self(<BitFlags<IdentityField>>::from_bits(field as u64).map_err(|_| "invalid value")?))
	}
}

/// Information concerning the identity of the controller of an account.
///
/// NOTE: This should be stored at the end of the storage item to facilitate the addition of extra
/// fields in a backwards compatible way through a specialized `Decode` impl.
#[derive(Clone, Encode, Decode, Eq, PartialEq, RuntimeDebug)]
#[cfg_attr(test, derive(Default))]
pub struct IdentityInfo {
	/// Additional fields of the identity that are not catered for with the struct's explicit
	/// fields.
	pub additional: Vec<(Data, Data)>,

	/// A reasonable display name for the controller of the account. This should be whatever it is
	/// that it is typically known as and should not be confusable with other entities, given
	/// reasonable context.
	///
	/// Stored as UTF-8.
	pub display: Data,

	/// The full legal name in the local jurisdiction of the entity. This might be a bit
	/// long-winded.
	///
	/// Stored as UTF-8.
	pub legal: Data,

	/// A representative website held by the controller of the account.
	///
	/// NOTE: `https://` is automatically prepended.
	///
	/// Stored as UTF-8.
	pub web: Data,

	/// The Riot/Matrix handle held by the controller of the account.
	///
	/// Stored as UTF-8.
	pub riot: Data,

	/// The email address of the controller of the account.
	///
	/// Stored as UTF-8.
	pub email: Data,

	/// The PGP/GPG public key of the controller of the account.
	pub pgp_fingerprint: Option<[u8; 20]>,

	/// A graphic image representing the controller of the account. Should be a company,
	/// organization or project logo or a headshot in the case of a human.
	pub image: Data,

	/// The Twitter identity. The leading `@` character may be elided.
	pub twitter: Data,
}

/// Information concerning the identity of the controller of an account.
///
/// NOTE: This is stored separately primarily to facilitate the addition of extra fields in a
/// backwards compatible way through a specialized `Decode` impl.
#[derive(Clone, Encode, Eq, PartialEq, RuntimeDebug)]
pub struct Registration<
	Balance: Encode + Decode + Copy + Clone + Debug + Eq + PartialEq
> {
	/// Judgements from the registrars on this identity. Stored ordered by `RegistrarIndex`. There
	/// may be only a single judgement from each registrar.
	pub judgements: Vec<(RegistrarIndex, Judgement<Balance>)>,

	/// Amount held on deposit for this information.
	pub deposit: Balance,

	/// Information on the identity.
	pub info: IdentityInfo,
}

impl <
	Balance: Encode + Decode + Copy + Clone + Debug + Eq + PartialEq + Zero + Add,
> Registration<Balance> {
	fn total_deposit(&self) -> Balance {
		self.deposit + self.judgements.iter()
			.map(|(_, ref j)| if let Judgement::FeePaid(fee) = j { *fee } else { Zero::zero() })
			.fold(Zero::zero(), |a, i| a + i)
	}
}

impl<
	Balance: Encode + Decode + Copy + Clone + Debug + Eq + PartialEq,
> Decode for Registration<Balance> {
	fn decode<I: codec::Input>(input: &mut I) -> sp_std::result::Result<Self, codec::Error> {
		let (judgements, deposit, info) = Decode::decode(&mut AppendZerosInput::new(input))?;
		Ok(Self { judgements, deposit, info })
	}
}

/// Information concerning a registrar.
#[derive(Clone, Encode, Decode, Eq, PartialEq, RuntimeDebug)]
pub struct RegistrarInfo<
	Balance: Encode + Decode + Clone + Debug + Eq + PartialEq,
	AccountId: Encode + Decode + Clone + Debug + Eq + PartialEq
> {
	/// The account of the registrar.
	pub account: AccountId,

	/// Amount required to be given to the registrar for them to provide judgement.
	pub fee: Balance,

	/// Relevant fields for this registrar. Registrar judgements are limited to attestations on
	/// these fields.
	pub fields: IdentityFields,
}

decl_storage! {
	trait Store for Module<T: Trait> as Identity {
		/// Information that is pertinent to identify the entity behind an account.
		pub IdentityOf get(fn identity):
			map hasher(twox_64_concat) T::AccountId => Option<Registration<BalanceOf<T>>>;

		/// The super-identity of an alternative "sub" identity together with its name, within that
		/// context. If the account is not some other account's sub-identity, then just `None`.
		pub SuperOf get(fn super_of):
			map hasher(blake2_128_concat) T::AccountId => Option<(T::AccountId, Data)>;

		/// Alternative "sub" identities of this account.
		///
		/// The first item is the deposit, the second is a vector of the accounts.
		pub SubsOf get(fn subs_of):
			map hasher(twox_64_concat) T::AccountId => (BalanceOf<T>, Vec<T::AccountId>);

		/// The set of registrars. Not expected to get very big as can only be added through a
		/// special origin (likely a council motion).
		///
		/// The index into this can be cast to `RegistrarIndex` to get a valid value.
		pub Registrars get(fn registrars): Vec<Option<RegistrarInfo<BalanceOf<T>, T::AccountId>>>;
	}
}

decl_event!(
	pub enum Event<T> where AccountId = <T as frame_system::Trait>::AccountId, Balance = BalanceOf<T> {
		/// A name was set or reset (which will remove all judgements).
		IdentitySet(AccountId),
		/// A name was cleared, and the given balance returned.
		IdentityCleared(AccountId, Balance),
		/// A name was removed and the given balance slashed.
		IdentityKilled(AccountId, Balance),
		/// A judgement was asked from a registrar.
		JudgementRequested(AccountId, RegistrarIndex),
		/// A judgement request was retracted.
		JudgementUnrequested(AccountId, RegistrarIndex),
		/// A judgement was given by a registrar.
		JudgementGiven(AccountId, RegistrarIndex),
		/// A registrar was added.
		RegistrarAdded(RegistrarIndex),
	}
);

decl_error! {
	/// Error for the identity module.
	pub enum Error for Module<T: Trait> {
		/// Too many subs-accounts.
		TooManySubAccounts,
		/// Account isn't found.
		NotFound,
		/// Account isn't named.
		NotNamed,
		/// Empty index.
		EmptyIndex,
		/// Fee is changed.
		FeeChanged,
		/// No identity found.
		NoIdentity,
		/// Sticky judgement.
		StickyJudgement,
		/// Judgement given.
		JudgementGiven,
		/// Invalid judgement.
		InvalidJudgement,
		/// The index is invalid.
		InvalidIndex,
		/// The target is invalid.
		InvalidTarget,
		/// Too many additional fields.
		TooManyFields,
		/// Maximum amount of registrars reached. Cannot add any more.
		TooManyRegistrars,
}
}

/// Functions for calcuating the weight of dispatchables.
mod weight_for {
	use frame_support::weights::{RuntimeDbWeight, Weight};

	/// Weight calculation for `set_identity`.
	pub(crate) fn set_identity(
		db: RuntimeDbWeight,
		judgements: impl Into<Weight>,
		extra_fields: impl Into<Weight>
	) -> Weight {
		db.reads_writes(1, 1)
			+ 150_000_000 // constant
			+ 700_000 * judgements.into() // R
			+ 3_000_000 * extra_fields.into() // X
	}

	/// Weight calculation for `set_subs`.
	pub(crate) fn set_subs(
		db: RuntimeDbWeight,
		old_subs: impl Into<Weight> + Copy,
		subs: impl Into<Weight> + Copy
	) -> Weight {
		db.reads(1) // storage-exists (`IdentityOf::contains_key`)
			+ db.reads_writes(1, old_subs.into()) // `SubsOf::get` read + P old DB deletions
			+ db.writes(subs.into() + 1) // S + 1 new DB writes
			+ 130_000_000 // constant
			+ 5_200_000 * old_subs.into() // P
			+ 7_300_000 * subs.into() // S
	}

	/// Weight calculation for `clear_identity`.
	pub(crate) fn clear_identity(
		db: RuntimeDbWeight,
		judgements: impl Into<Weight>,
		subs: impl Into<Weight> + Copy,
		extra_fields: impl Into<Weight>
	) -> Weight {
		db.reads_writes(2, subs.into() + 2) // S + 2 deletions
			+ 160_000_000 // constant
			+ 500_000 * judgements.into() // R
			+ 5_400_000 * subs.into() // S
			+ 2_000_000 * extra_fields.into() // X
	}

	/// Weight calculation for `request_judgement`.
	pub(crate) fn request_judgement(
		db: RuntimeDbWeight,
		judgements: impl Into<Weight>,
		extra_fields: impl Into<Weight>
	) -> Weight {
		db.reads_writes(2, 1)
			+ 180_000_000 // constant
			+ 950_000 * judgements.into() // R
			+ 3_400_000 * extra_fields.into() // X
	}

	/// Weight calculation for `cancel_request`.
	pub(crate) fn cancel_request(
		db: RuntimeDbWeight,
		judgements: impl Into<Weight>,
		extra_fields: impl Into<Weight>
	) -> Weight {
		db.reads_writes(1, 1)
			+ 150_000_000 // constant
			+ 600_000 * judgements.into() // R
			+ 3_600_000 * extra_fields.into() // X
	}

	/// Weight calculation for `provide_judgement`.
	pub(crate) fn provide_judgement(
		db: RuntimeDbWeight,
		judgements: impl Into<Weight>,
		extra_fields: impl Into<Weight>
	) -> Weight {
		db.reads_writes(2, 1)
			+ 120_000_000 // constant
			+ 1_100_000 * judgements.into() // R
			+ 3_500_000 * extra_fields.into()// X
	}

	/// Weight calculation for `kill_identity`.
	pub(crate) fn kill_identity(
		db: RuntimeDbWeight,
		judgements: impl Into<Weight>,
		subs: impl Into<Weight> + Copy,
		extra_fields: impl Into<Weight>
	) -> Weight {
		db.reads_writes(3, subs.into() + 3) // 2 `take`s + S deletions
			+ db.reads_writes(1, 1) // balance ops
			+ 170_000_000 // constant
			+ 1_200_000 * judgements.into() // R
			+ 5_400_000 * subs.into() // S
			+ 2_300_000 * extra_fields.into() // X
	}
}

decl_module! {
	// Simple declaration of the `Module` type. Lets the macro know what it's working on.
	pub struct Module<T: Trait> for enum Call where origin: T::Origin {
		type Error = Error<T>;

		fn deposit_event() = default;

		/// Add a registrar to the system.
		///
		/// The dispatch origin for this call must be `RegistrarOrigin` or `Root`.
		///
		/// - `account`: the account of the registrar.
		///
		/// Emits `RegistrarAdded` if successful.
		///
		/// # <weight>
		/// - `O(R)` where `R` registrar-count (governance-bounded and code-bounded).
		/// - One storage mutation (codec `O(R)`).
		/// - One event.
		/// - Benchmarks:
		///   - 78.71 + R * 0.965 µs (min squares analysis)
		///   - 94.28 + R * 0.991 µs (min squares analysis)
		/// # </weight>
<<<<<<< HEAD
		#[weight = 0]
		fn add_registrar(origin, account: T::AccountId) {
=======
		#[weight = T::DbWeight::get().reads_writes(1, 1)
			+ 95_000_000 // constant
			+ 1_000_000 * T::MaxRegistrars::get() as Weight // R
		]
		fn add_registrar(origin, account: T::AccountId) -> DispatchResultWithPostInfo {
>>>>>>> cddb42c6
			T::RegistrarOrigin::try_origin(origin)
				.map(|_| ())
				.or_else(ensure_root)?;

			let (i, registrar_count) = <Registrars<T>>::try_mutate(|registrars| -> Result<(RegistrarIndex, usize), DispatchError> {
				ensure!((registrars.len() as u32) < T::MaxRegistrars::get(), Error::<T>::TooManyRegistrars);
				registrars.push(Some(RegistrarInfo { account, fee: Zero::zero(), fields: Default::default() }));
				Ok(((registrars.len() - 1) as RegistrarIndex, registrars.len()))
			})?;

			Self::deposit_event(RawEvent::RegistrarAdded(i));

			Ok(Some(T::DbWeight::get().reads_writes(1, 1)
				+ 95_000_000 + 1_000_000 * registrar_count as Weight).into())
		}

		/// Set an account's identity information and reserve the appropriate deposit.
		///
		/// If the account already has identity information, the deposit is taken as part payment
		/// for the new deposit.
		///
		/// The dispatch origin for this call must be _Signed_.
		///
		/// - `info`: The identity information.
		///
		/// Emits `IdentitySet` if successful.
		///
		/// # <weight>
		/// - `O(X + X' + R)`
		///   - where `X` additional-field-count (deposit-bounded and code-bounded)
		///   - where `R` judgements-count (registrar-count-bounded)
		/// - One balance reserve operation.
		/// - One storage mutation (codec-read `O(X' + R)`, codec-write `O(X + R)`).
		/// - One event.
		/// - Benchmarks: 
		///   - 136.6 + R * 0.62 + X * 2.62 µs (min squares analysis)
		///   - 146.2 + R * 0.372 + X * 2.98 µs (min squares analysis)
		/// # </weight>
		#[weight =  weight_for::set_identity(
			T::DbWeight::get(),
			T::MaxRegistrars::get(), // R
			T::MaxAdditionalFields::get() // X
		)]
		fn set_identity(origin, info: IdentityInfo) -> DispatchResultWithPostInfo {
			let sender = ensure_signed(origin)?;
			let extra_fields = info.additional.len() as u32;
			ensure!(extra_fields <= T::MaxAdditionalFields::get(), Error::<T>::TooManyFields);
			let fd = <BalanceOf<T>>::from(extra_fields) * T::FieldDeposit::get();

			let mut id = match <IdentityOf<T>>::get(&sender) {
				Some(mut id) => {
					// Only keep non-positive judgements.
					id.judgements.retain(|j| j.1.is_sticky());
					id.info = info;
					id
				}
				None => Registration { info, judgements: Vec::new(), deposit: Zero::zero() },
			};

			let old_deposit = id.deposit;
			id.deposit = T::BasicDeposit::get() + fd;
			if id.deposit > old_deposit {
				T::Currency::reserve(&sender, id.deposit - old_deposit)?;
			}
			if old_deposit > id.deposit {
				let _ = T::Currency::unreserve(&sender, old_deposit - id.deposit);
			}

			let judgements = id.judgements.len() as Weight;
			<IdentityOf<T>>::insert(&sender, id);
			Self::deposit_event(RawEvent::IdentitySet(sender));

			Ok(Some(weight_for::set_identity(
				T::DbWeight::get(),
				judgements, // R
				extra_fields as Weight // X
			)).into())
		}

		/// Set the sub-accounts of the sender.
		///
		/// Payment: Any aggregate balance reserved by previous `set_subs` calls will be returned
		/// and an amount `SubAccountDeposit` will be reserved for each item in `subs`.
		///
		/// The dispatch origin for this call must be _Signed_ and the sender must have a registered
		/// identity.
		///
		/// - `subs`: The identity's (new) sub-accounts.
		///
		/// # <weight>
		/// - `O(P + S)`
		///   - where `P` old-subs-count (hard- and deposit-bounded).
		///   - where `S` subs-count (hard- and deposit-bounded).
		/// - At most one balance operations.
		/// - DB:
		///   - `P + S` storage mutations (codec complexity `O(1)`)
		///   - One storage read (codec complexity `O(P)`).
		///   - One storage write (codec complexity `O(S)`).
		///   - One storage-exists (`IdentityOf::contains_key`).
		/// - Benchmarks: 
		///   - 115.2 + P * 5.11 + S * 6.67 µs (min squares analysis)
		///   - 121 + P * 4.852 + S * 7.111 µs (min squares analysis)
		/// # </weight>
		#[weight = weight_for::set_subs(
			T::DbWeight::get(),
			T::MaxSubAccounts::get(), // P
			subs.len() as Weight // S
		)]
		fn set_subs(origin, subs: Vec<(T::AccountId, Data)>) -> DispatchResultWithPostInfo {
			let sender = ensure_signed(origin)?;
			ensure!(<IdentityOf<T>>::contains_key(&sender), Error::<T>::NotFound);
			ensure!(subs.len() <= T::MaxSubAccounts::get() as usize, Error::<T>::TooManySubAccounts);

			let (old_deposit, old_ids) = <SubsOf<T>>::get(&sender);
			let new_deposit = T::SubAccountDeposit::get() * <BalanceOf<T>>::from(subs.len() as u32);

			if old_deposit < new_deposit {
				T::Currency::reserve(&sender, new_deposit - old_deposit)?;
			}
			// do nothing if they're equal.
			if old_deposit > new_deposit {
				let _ = T::Currency::unreserve(&sender, old_deposit - new_deposit);
			}

			for s in old_ids.iter() {
				<SuperOf<T>>::remove(s);
			}
			let ids = subs.into_iter().map(|(id, name)| {
				<SuperOf<T>>::insert(&id, (sender.clone(), name));
				id
			}).collect::<Vec<_>>();
			let new_subs = ids.len() as Weight;

			if ids.is_empty() {
				<SubsOf<T>>::remove(&sender);
			} else {
				<SubsOf<T>>::insert(&sender, (new_deposit, ids));
			}

			Ok(Some(weight_for::set_subs(
				T::DbWeight::get(),
				old_ids.len() as Weight, // P
				new_subs // S
			)).into())
		}

		/// Clear an account's identity info and all sub-accounts and return all deposits.
		///
		/// Payment: All reserved balances on the account are returned.
		///
		/// The dispatch origin for this call must be _Signed_ and the sender must have a registered
		/// identity.
		///
		/// Emits `IdentityCleared` if successful.
		///
		/// # <weight>
		/// - `O(R + S + X)`
		///   - where `R` registrar-count (governance-bounded).
		///   - where `S` subs-count (hard- and deposit-bounded).
		///   - where `X` additional-field-count (deposit-bounded and code-bounded).
		/// - One balance-unreserve operation.
		/// - `2` storage reads and `S + 2` storage deletions.
		/// - One event.
		/// - Benchmarks: 
		///   - 152.3 + R * 0.306 + S * 4.967 + X * 1.697 µs (min squares analysis)
		///   - 139.5 + R * 0.466 + S * 5.304 + X * 1.895 µs (min squares analysis)
		/// # </weight>
		#[weight = weight_for::clear_identity(
			T::DbWeight::get(),
			T::MaxRegistrars::get(), // R
			T::MaxSubAccounts::get(), // S
			T::MaxAdditionalFields::get() // X
		)]
		fn clear_identity(origin) -> DispatchResultWithPostInfo {
			let sender = ensure_signed(origin)?;

			let (subs_deposit, sub_ids) = <SubsOf<T>>::take(&sender);
			let id = <IdentityOf<T>>::take(&sender).ok_or(Error::<T>::NotNamed)?;
			let deposit = id.total_deposit()
				+ subs_deposit;
			for sub in sub_ids.iter() {
				<SuperOf<T>>::remove(sub);
			}

			let _ = T::Currency::unreserve(&sender, deposit.clone());

			Self::deposit_event(RawEvent::IdentityCleared(sender, deposit));

			Ok(Some(weight_for::clear_identity(
				T::DbWeight::get(),
				id.judgements.len() as Weight, // R
				sub_ids.len() as Weight, // S
				id.info.additional.len() as Weight // X
			)).into())
		}

		/// Request a judgement from a registrar.
		///
		/// Payment: At most `max_fee` will be reserved for payment to the registrar if judgement
		/// given.
		///
		/// The dispatch origin for this call must be _Signed_ and the sender must have a
		/// registered identity.
		///
		/// - `reg_index`: The index of the registrar whose judgement is requested.
		/// - `max_fee`: The maximum fee that may be paid. This should just be auto-populated as:
		///
		/// ```nocompile
		/// Self::registrars().get(reg_index).unwrap().fee
		/// ```
		///
		/// Emits `JudgementRequested` if successful.
		///
		/// # <weight>
		/// - `O(R + X)`.
		/// - One balance-reserve operation.
		/// - Storage: 1 read `O(R)`, 1 mutate `O(X + R)`.
		/// - One event.
		/// - Benchmarks:
		///   - 154 + R * 0.932 + X * 3.302 µs (min squares analysis)
		///   - 172.9 + R * 0.69 + X * 3.304 µs (min squares analysis)
		/// # </weight>
		#[weight = weight_for::request_judgement(
			T::DbWeight::get(),
			T::MaxRegistrars::get(), // R
			T::MaxAdditionalFields::get() // X
		)]
		fn request_judgement(origin,
			#[compact] reg_index: RegistrarIndex,
			#[compact] max_fee: BalanceOf<T>,
		) -> DispatchResultWithPostInfo {
			let sender = ensure_signed(origin)?;
			let registrars = <Registrars<T>>::get();
			let registrar = registrars.get(reg_index as usize).and_then(Option::as_ref)
				.ok_or(Error::<T>::EmptyIndex)?;
			ensure!(max_fee >= registrar.fee, Error::<T>::FeeChanged);
			let mut id = <IdentityOf<T>>::get(&sender).ok_or(Error::<T>::NoIdentity)?;

			let item = (reg_index, Judgement::FeePaid(registrar.fee));
			match id.judgements.binary_search_by_key(&reg_index, |x| x.0) {
				Ok(i) => if id.judgements[i].1.is_sticky() {
					Err(Error::<T>::StickyJudgement)?
				} else {
					id.judgements[i] = item
				},
				Err(i) => id.judgements.insert(i, item),
			}

			T::Currency::reserve(&sender, registrar.fee)?;

			let judgements = id.judgements.len() as Weight;
			let extra_fields = id.info.additional.len() as Weight;
			<IdentityOf<T>>::insert(&sender, id);

			Self::deposit_event(RawEvent::JudgementRequested(sender, reg_index));

			Ok(Some(weight_for::request_judgement(T::DbWeight::get(), judgements, extra_fields)).into())
		}

		/// Cancel a previous request.
		///
		/// Payment: A previously reserved deposit is returned on success.
		///
		/// The dispatch origin for this call must be _Signed_ and the sender must have a
		/// registered identity.
		///
		/// - `reg_index`: The index of the registrar whose judgement is no longer requested.
		///
		/// Emits `JudgementUnrequested` if successful.
		///
		/// # <weight>
		/// - `O(R + X)`.
		/// - One balance-reserve operation.
		/// - One storage mutation `O(R + X)`.
		/// - One event.
		/// - Benchmarks:
		///   - 135.3 + R * 0.574 + X * 3.394 µs (min squares analysis)
		///   - 144.3 + R * 0.316 + X * 3.53 µs (min squares analysis)
		/// # </weight>
		#[weight = weight_for::cancel_request(
			T::DbWeight::get(),
			T::MaxRegistrars::get(), // R
			T::MaxAdditionalFields::get() // X
		)]
		fn cancel_request(origin, reg_index: RegistrarIndex) -> DispatchResultWithPostInfo {
			let sender = ensure_signed(origin)?;
			let mut id = <IdentityOf<T>>::get(&sender).ok_or(Error::<T>::NoIdentity)?;

			let pos = id.judgements.binary_search_by_key(&reg_index, |x| x.0)
				.map_err(|_| Error::<T>::NotFound)?;
			let fee = if let Judgement::FeePaid(fee) = id.judgements.remove(pos).1 {
				fee
			} else {
				Err(Error::<T>::JudgementGiven)?
			};

			let _ = T::Currency::unreserve(&sender, fee);
			let judgements = id.judgements.len() as Weight;
			let extra_fields = id.info.additional.len() as Weight;
			<IdentityOf<T>>::insert(&sender, id);

			Self::deposit_event(RawEvent::JudgementUnrequested(sender, reg_index));

			Ok(Some(weight_for::request_judgement(T::DbWeight::get(), judgements, extra_fields)).into())
		}

		/// Set the fee required for a judgement to be requested from a registrar.
		///
		/// The dispatch origin for this call must be _Signed_ and the sender must be the account
		/// of the registrar whose index is `index`.
		///
		/// - `index`: the index of the registrar whose fee is to be set.
		/// - `fee`: the new fee.
		///
		/// # <weight>
		/// - `O(R)`.
		/// - One storage mutation `O(R)`.
		/// - Benchmarks:
		///   - 23.81 + R * 0.774 µs (min squares analysis)
		/// # </weight>
		#[weight = T::DbWeight::get().reads_writes(1, 1)
			+ 24_000_000 // constant
			+ 780_000 * T::MaxRegistrars::get() as Weight // R
		]
		fn set_fee(origin,
			#[compact] index: RegistrarIndex,
			#[compact] fee: BalanceOf<T>,
		) -> DispatchResultWithPostInfo {
			let who = ensure_signed(origin)?;

			let registrars = <Registrars<T>>::mutate(|rs| -> Result<usize, DispatchError> {
				rs.get_mut(index as usize)
					.and_then(|x| x.as_mut())
					.and_then(|r| if r.account == who { r.fee = fee; Some(()) } else { None })
					.ok_or_else(|| DispatchError::from(Error::<T>::InvalidIndex))?;
				Ok(rs.len())
			})?;
			Ok(Some(T::DbWeight::get().reads_writes(1, 1)
				+ 24_000_000 + 780_000 * registrars as Weight // R
			).into())
		}

		/// Change the account associated with a registrar.
		///
		/// The dispatch origin for this call must be _Signed_ and the sender must be the account
		/// of the registrar whose index is `index`.
		///
		/// - `index`: the index of the registrar whose fee is to be set.
		/// - `new`: the new account ID.
		///
		/// # <weight>
		/// - `O(R)`.
		/// - One storage mutation `O(R)`.
		/// - Benchmark: 24.59 + R * 0.832 µs (min squares analysis)
		/// # </weight>
		#[weight = T::DbWeight::get().reads_writes(1, 1)
			+ 25_000_000 // constant
			+ 850_000 * T::MaxRegistrars::get() as Weight // R
		]
		fn set_account_id(origin,
			#[compact] index: RegistrarIndex,
			new: T::AccountId,
		) -> DispatchResultWithPostInfo {
			let who = ensure_signed(origin)?;

			let registrars = <Registrars<T>>::mutate(|rs| -> Result<usize, DispatchError> {
				rs.get_mut(index as usize)
					.and_then(|x| x.as_mut())
					.and_then(|r| if r.account == who { r.account = new; Some(()) } else { None })
					.ok_or_else(|| DispatchError::from(Error::<T>::InvalidIndex))?;
				Ok(rs.len())
			})?;
			Ok(Some(T::DbWeight::get().reads_writes(1, 1)
				+ 25_000_000 + 850_000 * registrars as Weight // R
			).into())
		}

		/// Set the field information for a registrar.
		///
		/// The dispatch origin for this call must be _Signed_ and the sender must be the account
		/// of the registrar whose index is `index`.
		///
		/// - `index`: the index of the registrar whose fee is to be set.
		/// - `fields`: the fields that the registrar concerns themselves with.
		///
		/// # <weight>
		/// - `O(R)`.
		/// - One storage mutation `O(R)`.
		/// - Benchmark: 22.85 + R * 0.853 µs (min squares analysis)
		/// # </weight>
		#[weight = T::DbWeight::get().reads_writes(1, 1)
			+ 23_000_000 // constant
			+ 860_000 * T::MaxRegistrars::get() as Weight // R
		]
		fn set_fields(origin,
			#[compact] index: RegistrarIndex,
			fields: IdentityFields,
		) -> DispatchResultWithPostInfo {
			let who = ensure_signed(origin)?;

			let registrars = <Registrars<T>>::mutate(|rs| -> Result<usize, DispatchError> {
				rs.get_mut(index as usize)
					.and_then(|x| x.as_mut())
					.and_then(|r| if r.account == who { r.fields = fields; Some(()) } else { None })
					.ok_or_else(|| DispatchError::from(Error::<T>::InvalidIndex))?;
				Ok(rs.len())
			})?;
			Ok(Some(T::DbWeight::get().reads_writes(1, 1)
				+ 23_000_000 + 860_000 * registrars as Weight // R
			).into())
		}

		/// Provide a judgement for an account's identity.
		///
		/// The dispatch origin for this call must be _Signed_ and the sender must be the account
		/// of the registrar whose index is `reg_index`.
		///
		/// - `reg_index`: the index of the registrar whose judgement is being made.
		/// - `target`: the account whose identity the judgement is upon. This must be an account
		///   with a registered identity.
		/// - `judgement`: the judgement of the registrar of index `reg_index` about `target`.
		///
		/// Emits `JudgementGiven` if successful.
		///
		/// # <weight>
		/// - `O(R + X)`.
		/// - One balance-transfer operation.
		/// - Up to one account-lookup operation.
		/// - Storage: 1 read `O(R)`, 1 mutate `O(R + X)`.
		/// - One event.
		/// - Benchmark: 110.7 + R * 1.066 + X * 3.402 µs (min squares analysis)
		/// # </weight>
		#[weight = weight_for::provide_judgement(
			T::DbWeight::get(),
			T::MaxRegistrars::get(), // R
			T::MaxAdditionalFields::get() // X
		)]
		fn provide_judgement(origin,
			#[compact] reg_index: RegistrarIndex,
			target: <T::Lookup as StaticLookup>::Source,
			judgement: Judgement<BalanceOf<T>>,
		) -> DispatchResultWithPostInfo {
			let sender = ensure_signed(origin)?;
			let target = T::Lookup::lookup(target)?;
			ensure!(!judgement.has_deposit(), Error::<T>::InvalidJudgement);
			<Registrars<T>>::get()
				.get(reg_index as usize)
				.and_then(Option::as_ref)
				.and_then(|r| if r.account == sender { Some(r) } else { None })
				.ok_or(Error::<T>::InvalidIndex)?;
			let mut id = <IdentityOf<T>>::get(&target).ok_or(Error::<T>::InvalidTarget)?;

			let item = (reg_index, judgement);
			match id.judgements.binary_search_by_key(&reg_index, |x| x.0) {
				Ok(position) => {
					if let Judgement::FeePaid(fee) = id.judgements[position].1 {
						let _ = T::Currency::repatriate_reserved(&target, &sender, fee, BalanceStatus::Free);
					}
					id.judgements[position] = item
				}
				Err(position) => id.judgements.insert(position, item),
			}

			let judgements = id.judgements.len() as Weight;
			let extra_fields = id.info.additional.len() as Weight;
			<IdentityOf<T>>::insert(&target, id);
			Self::deposit_event(RawEvent::JudgementGiven(target, reg_index));

			Ok(Some(weight_for::provide_judgement(T::DbWeight::get(), judgements, extra_fields)).into())
		}

		/// Remove an account's identity and sub-account information and slash the deposits.
		///
		/// Payment: Reserved balances from `set_subs` and `set_identity` are slashed and handled by
		/// `Slash`. Verification request deposits are not returned; they should be cancelled
		/// manually using `cancel_request`.
		///
		/// The dispatch origin for this call must be _Root_ or match `T::ForceOrigin`.
		///
		/// - `target`: the account whose identity the judgement is upon. This must be an account
		///   with a registered identity.
		///
		/// Emits `IdentityKilled` if successful.
		///
		/// # <weight>
		/// - `O(R + S + X)`.
		/// - One balance-reserve operation.
		/// - `S + 2` storage mutations.
		/// - One event.
		/// - Benchmark: 167.4 + R * 1.107 + S * 5.343 + X * 2.294 µs (min squares analysis)
		/// # </weight>
		#[weight = weight_for::kill_identity(
			T::DbWeight::get(),
			T::MaxRegistrars::get(), // R
			T::MaxSubAccounts::get(), // S
			T::MaxAdditionalFields::get() // X
		)]
		fn kill_identity(origin, target: <T::Lookup as StaticLookup>::Source) -> DispatchResultWithPostInfo {
			T::ForceOrigin::try_origin(origin)
				.map(|_| ())
				.or_else(ensure_root)?;

			// Figure out who we're meant to be clearing.
			let target = T::Lookup::lookup(target)?;
			// Grab their deposit (and check that they have one).
			let (subs_deposit, sub_ids) = <SubsOf<T>>::take(&target);
			let id = <IdentityOf<T>>::take(&target).ok_or(Error::<T>::NotNamed)?;
			let deposit = id.total_deposit() + subs_deposit;
			for sub in sub_ids.iter() {
				<SuperOf<T>>::remove(sub);
			}
			// Slash their deposit from them.
			T::Slashed::on_unbalanced(T::Currency::slash_reserved(&target, deposit).0);

			Self::deposit_event(RawEvent::IdentityKilled(target, deposit));

			Ok(Some(weight_for::kill_identity(
				T::DbWeight::get(),
				id.judgements.len() as Weight, // R
				sub_ids.len() as Weight, // S
				id.info.additional.len() as Weight // X
			)).into())
		}
	}
}

impl<T: Trait> Module<T> {
	/// Get the subs of an account.
	pub fn subs(who: &T::AccountId) -> Vec<(T::AccountId, Data)> {
		SubsOf::<T>::get(who).1
			.into_iter()
			.filter_map(|a| SuperOf::<T>::get(&a).map(|x| (a, x.1)))
			.collect()
	}
}

#[cfg(test)]
mod tests {
	use super::*;

	use sp_runtime::traits::BadOrigin;
	use frame_support::{
		assert_ok, assert_noop, impl_outer_origin, parameter_types, weights::Weight,
		ord_parameter_types,
	};
	use sp_core::H256;
	use frame_system::EnsureSignedBy;
	// The testing primitives are very useful for avoiding having to work with signatures
	// or public keys. `u64` is used as the `AccountId` and no `Signature`s are required.
	use sp_runtime::{
		Perbill, testing::Header, traits::{BlakeTwo256, IdentityLookup},
	};

	impl_outer_origin! {
		pub enum Origin for Test  where system = frame_system {}
	}

	// For testing the pallet, we construct most of a mock runtime. This means
	// first constructing a configuration type (`Test`) which `impl`s each of the
	// configuration traits of pallets we want to use.
	#[derive(Clone, Eq, PartialEq)]
	pub struct Test;
	parameter_types! {
		pub const BlockHashCount: u64 = 250;
		pub const MaximumBlockWeight: Weight = 1024;
		pub const MaximumBlockLength: u32 = 2 * 1024;
		pub const AvailableBlockRatio: Perbill = Perbill::one();
	}
	impl frame_system::Trait for Test {
		type Origin = Origin;
		type Index = u64;
		type BlockNumber = u64;
		type Hash = H256;
		type Call = ();
		type Hashing = BlakeTwo256;
		type AccountId = u64;
		type Lookup = IdentityLookup<Self::AccountId>;
		type Header = Header;
		type Event = ();
		type BlockHashCount = BlockHashCount;
		type MaximumBlockWeight = MaximumBlockWeight;
		type DbWeight = ();
		type BlockExecutionWeight = ();
		type ExtrinsicBaseWeight = ();
		type MaximumBlockLength = MaximumBlockLength;
		type AvailableBlockRatio = AvailableBlockRatio;
		type Version = ();
		type ModuleToIndex = ();
		type AccountData = pallet_balances::AccountData<u64>;
		type OnNewAccount = ();
		type OnKilledAccount = ();
	}
	parameter_types! {
		pub const ExistentialDeposit: u64 = 1;
	}
	impl pallet_balances::Trait for Test {
		type Balance = u64;
		type Event = ();
		type DustRemoval = ();
		type ExistentialDeposit = ExistentialDeposit;
		type AccountStore = System;
	}
	parameter_types! {
		pub const BasicDeposit: u64 = 10;
		pub const FieldDeposit: u64 = 10;
		pub const SubAccountDeposit: u64 = 10;
		pub const MaxSubAccounts: u32 = 2;
		pub const MaxAdditionalFields: u32 = 2;
		pub const MaxRegistrars: u32 = 20;
	}
	ord_parameter_types! {
		pub const One: u64 = 1;
		pub const Two: u64 = 2;
	}
	impl Trait for Test {
		type Event = ();
		type Currency = Balances;
		type Slashed = ();
		type BasicDeposit = BasicDeposit;
		type FieldDeposit = FieldDeposit;
		type SubAccountDeposit = SubAccountDeposit;
		type MaxSubAccounts = MaxSubAccounts;
		type MaxAdditionalFields = MaxAdditionalFields;
		type MaxRegistrars = MaxRegistrars;
		type RegistrarOrigin = EnsureSignedBy<One, u64>;
		type ForceOrigin = EnsureSignedBy<Two, u64>;
	}
	type System = frame_system::Module<Test>;
	type Balances = pallet_balances::Module<Test>;
	type Identity = Module<Test>;

	// This function basically just builds a genesis storage key/value store according to
	// our desired mockup.
	pub fn new_test_ext() -> sp_io::TestExternalities {
		let mut t = frame_system::GenesisConfig::default().build_storage::<Test>().unwrap();
		// We use default for brevity, but you can configure as desired if needed.
		pallet_balances::GenesisConfig::<Test> {
			balances: vec![
				(1, 10),
				(2, 10),
				(3, 10),
				(10, 100),
				(20, 100),
				(30, 100),
			],
		}.assimilate_storage(&mut t).unwrap();
		t.into()
	}

	fn ten() -> IdentityInfo {
		IdentityInfo {
			display: Data::Raw(b"ten".to_vec()),
			legal: Data::Raw(b"The Right Ordinal Ten, Esq.".to_vec()),
			.. Default::default()
		}
	}

	#[test]
	fn trailing_zeros_decodes_into_default_data() {
		let encoded = Data::Raw(b"Hello".to_vec()).encode();
		assert!(<(Data, Data)>::decode(&mut &encoded[..]).is_err());
		let input = &mut &encoded[..];
		let (a, b) = <(Data, Data)>::decode(&mut AppendZerosInput::new(input)).unwrap();
		assert_eq!(a, Data::Raw(b"Hello".to_vec()));
		assert_eq!(b, Data::None);
	}

	#[test]
	fn adding_registrar_should_work() {
		new_test_ext().execute_with(|| {
			assert_ok!(Identity::add_registrar(Origin::signed(1), 3));
			assert_ok!(Identity::set_fee(Origin::signed(3), 0, 10));
			let fields = IdentityFields(IdentityField::Display | IdentityField::Legal);
			assert_ok!(Identity::set_fields(Origin::signed(3), 0, fields));
			assert_eq!(Identity::registrars(), vec![
				Some(RegistrarInfo { account: 3, fee: 10, fields })
			]);
		});
	}

	#[test]
	fn amount_of_registrars_is_limited() {
		new_test_ext().execute_with(|| {
			for i in 1..MaxRegistrars::get() + 1 {
				assert_ok!(Identity::add_registrar(Origin::signed(1), i as u64));
			}
			let last_registrar = MaxRegistrars::get() as u64 + 1;
			assert_noop!(
				Identity::add_registrar(Origin::signed(1), last_registrar), 
				Error::<Test>::TooManyRegistrars
			);
		});
	}

	#[test]
	fn registration_should_work() {
		new_test_ext().execute_with(|| {
			assert_ok!(Identity::add_registrar(Origin::signed(1), 3));
			assert_ok!(Identity::set_fee(Origin::signed(3), 0, 10));
			let mut three_fields = ten();
			three_fields.additional.push(Default::default());
			three_fields.additional.push(Default::default());
			three_fields.additional.push(Default::default());
			assert_noop!(
				Identity::set_identity(Origin::signed(10), three_fields),
				Error::<Test>::TooManyFields
			);
			assert_ok!(Identity::set_identity(Origin::signed(10), ten()));
			assert_eq!(Identity::identity(10).unwrap().info, ten());
			assert_eq!(Balances::free_balance(10), 90);
			assert_ok!(Identity::clear_identity(Origin::signed(10)));
			assert_eq!(Balances::free_balance(10), 100);
			assert_noop!(Identity::clear_identity(Origin::signed(10)), Error::<Test>::NotNamed);
		});
	}

	#[test]
	fn uninvited_judgement_should_work() {
		new_test_ext().execute_with(|| {
			assert_noop!(
				Identity::provide_judgement(Origin::signed(3), 0, 10, Judgement::Reasonable),
				Error::<Test>::InvalidIndex
			);

			assert_ok!(Identity::add_registrar(Origin::signed(1), 3));
			assert_noop!(
				Identity::provide_judgement(Origin::signed(3), 0, 10, Judgement::Reasonable),
				Error::<Test>::InvalidTarget
			);

			assert_ok!(Identity::set_identity(Origin::signed(10), ten()));
			assert_noop!(
				Identity::provide_judgement(Origin::signed(10), 0, 10, Judgement::Reasonable),
				Error::<Test>::InvalidIndex
			);
			assert_noop!(
				Identity::provide_judgement(Origin::signed(3), 0, 10, Judgement::FeePaid(1)),
				Error::<Test>::InvalidJudgement
			);

			assert_ok!(Identity::provide_judgement(Origin::signed(3), 0, 10, Judgement::Reasonable));
			assert_eq!(Identity::identity(10).unwrap().judgements, vec![(0, Judgement::Reasonable)]);
		});
	}

	#[test]
	fn clearing_judgement_should_work() {
		new_test_ext().execute_with(|| {
			assert_ok!(Identity::add_registrar(Origin::signed(1), 3));
			assert_ok!(Identity::set_identity(Origin::signed(10), ten()));
			assert_ok!(Identity::provide_judgement(Origin::signed(3), 0, 10, Judgement::Reasonable));
			assert_ok!(Identity::clear_identity(Origin::signed(10)));
			assert_eq!(Identity::identity(10), None);
		});
	}

	#[test]
	fn killing_slashing_should_work() {
		new_test_ext().execute_with(|| {
			assert_ok!(Identity::set_identity(Origin::signed(10), ten()));
			assert_noop!(Identity::kill_identity(Origin::signed(1), 10), BadOrigin);
			assert_ok!(Identity::kill_identity(Origin::signed(2), 10));
			assert_eq!(Identity::identity(10), None);
			assert_eq!(Balances::free_balance(10), 90);
			assert_noop!(Identity::kill_identity(Origin::signed(2), 10), Error::<Test>::NotNamed);
		});
	}

	#[test]
	fn setting_subaccounts_should_work() {
		new_test_ext().execute_with(|| {
			let mut subs = vec![(20, Data::Raw(vec![40; 1]))];
			assert_noop!(Identity::set_subs(Origin::signed(10), subs.clone()), Error::<Test>::NotFound);

			assert_ok!(Identity::set_identity(Origin::signed(10), ten()));
			assert_ok!(Identity::set_subs(Origin::signed(10), subs.clone()));
			assert_eq!(Balances::free_balance(10), 80);
			assert_eq!(Identity::subs_of(10), (10, vec![20]));
			assert_eq!(Identity::super_of(20), Some((10, Data::Raw(vec![40; 1]))));

			// push another item and re-set it.
			subs.push((30, Data::Raw(vec![50; 1])));
			assert_ok!(Identity::set_subs(Origin::signed(10), subs.clone()));
			assert_eq!(Balances::free_balance(10), 70);
			assert_eq!(Identity::subs_of(10), (20, vec![20, 30]));
			assert_eq!(Identity::super_of(20), Some((10, Data::Raw(vec![40; 1]))));
			assert_eq!(Identity::super_of(30), Some((10, Data::Raw(vec![50; 1]))));

			// switch out one of the items and re-set.
			subs[0] = (40, Data::Raw(vec![60; 1]));
			assert_ok!(Identity::set_subs(Origin::signed(10), subs.clone()));
			assert_eq!(Balances::free_balance(10), 70); // no change in the balance
			assert_eq!(Identity::subs_of(10), (20, vec![40, 30]));
			assert_eq!(Identity::super_of(20), None);
			assert_eq!(Identity::super_of(30), Some((10, Data::Raw(vec![50; 1]))));
			assert_eq!(Identity::super_of(40), Some((10, Data::Raw(vec![60; 1]))));

			// clear
			assert_ok!(Identity::set_subs(Origin::signed(10), vec![]));
			assert_eq!(Balances::free_balance(10), 90);
			assert_eq!(Identity::subs_of(10), (0, vec![]));
			assert_eq!(Identity::super_of(30), None);
			assert_eq!(Identity::super_of(40), None);

			subs.push((20, Data::Raw(vec![40; 1])));
			assert_noop!(Identity::set_subs(Origin::signed(10), subs.clone()), Error::<Test>::TooManySubAccounts);
		});
	}

	#[test]
	fn clearing_account_should_remove_subaccounts_and_refund() {
		new_test_ext().execute_with(|| {
			assert_ok!(Identity::set_identity(Origin::signed(10), ten()));
			assert_ok!(Identity::set_subs(Origin::signed(10), vec![(20, Data::Raw(vec![40; 1]))]));
			assert_ok!(Identity::clear_identity(Origin::signed(10)));
			assert_eq!(Balances::free_balance(10), 100);
			assert!(Identity::super_of(20).is_none());
		});
	}

	#[test]
	fn killing_account_should_remove_subaccounts_and_not_refund() {
		new_test_ext().execute_with(|| {
			assert_ok!(Identity::set_identity(Origin::signed(10), ten()));
			assert_ok!(Identity::set_subs(Origin::signed(10), vec![(20, Data::Raw(vec![40; 1]))]));
			assert_ok!(Identity::kill_identity(Origin::ROOT, 10));
			assert_eq!(Balances::free_balance(10), 80);
			assert!(Identity::super_of(20).is_none());
		});
	}

	#[test]
	fn cancelling_requested_judgement_should_work() {
		new_test_ext().execute_with(|| {
			assert_ok!(Identity::add_registrar(Origin::signed(1), 3));
			assert_ok!(Identity::set_fee(Origin::signed(3), 0, 10));
			assert_noop!(Identity::cancel_request(Origin::signed(10), 0), Error::<Test>::NoIdentity);
			assert_ok!(Identity::set_identity(Origin::signed(10), ten()));
			assert_ok!(Identity::request_judgement(Origin::signed(10), 0, 10));
			assert_ok!(Identity::cancel_request(Origin::signed(10), 0));
			assert_eq!(Balances::free_balance(10), 90);
			assert_noop!(Identity::cancel_request(Origin::signed(10), 0), Error::<Test>::NotFound);

			assert_ok!(Identity::provide_judgement(Origin::signed(3), 0, 10, Judgement::Reasonable));
			assert_noop!(Identity::cancel_request(Origin::signed(10), 0), Error::<Test>::JudgementGiven);
		});
	}

	#[test]
	fn requesting_judgement_should_work() {
		new_test_ext().execute_with(|| {
			assert_ok!(Identity::add_registrar(Origin::signed(1), 3));
			assert_ok!(Identity::set_fee(Origin::signed(3), 0, 10));
			assert_ok!(Identity::set_identity(Origin::signed(10), ten()));
			assert_noop!(Identity::request_judgement(Origin::signed(10), 0, 9), Error::<Test>::FeeChanged);
			assert_ok!(Identity::request_judgement(Origin::signed(10), 0, 10));
			// 10 for the judgement request, 10 for the identity.
			assert_eq!(Balances::free_balance(10), 80);

			// Re-requesting won't work as we already paid.
			assert_noop!(Identity::request_judgement(Origin::signed(10), 0, 10), Error::<Test>::StickyJudgement);
			assert_ok!(Identity::provide_judgement(Origin::signed(3), 0, 10, Judgement::Erroneous));
			// Registrar got their payment now.
			assert_eq!(Balances::free_balance(3), 20);

			// Re-requesting still won't work as it's erroneous.
			assert_noop!(Identity::request_judgement(Origin::signed(10), 0, 10), Error::<Test>::StickyJudgement);

			// Requesting from a second registrar still works.
			assert_ok!(Identity::add_registrar(Origin::signed(1), 4));
			assert_ok!(Identity::request_judgement(Origin::signed(10), 1, 10));

			// Re-requesting after the judgement has been reduced works.
			assert_ok!(Identity::provide_judgement(Origin::signed(3), 0, 10, Judgement::OutOfDate));
			assert_ok!(Identity::request_judgement(Origin::signed(10), 0, 10));
		});
	}

	#[test]
	fn field_deposit_should_work() {
		new_test_ext().execute_with(|| {
			assert_ok!(Identity::add_registrar(Origin::signed(1), 3));
			assert_ok!(Identity::set_fee(Origin::signed(3), 0, 10));
			assert_ok!(Identity::set_identity(Origin::signed(10), IdentityInfo {
				additional: vec![
					(Data::Raw(b"number".to_vec()), Data::Raw(10u32.encode())),
					(Data::Raw(b"text".to_vec()), Data::Raw(b"10".to_vec())),
				], .. Default::default()
			}));
			assert_eq!(Balances::free_balance(10), 70);
		});
	}

	#[test]
	fn setting_account_id_should_work() {
		new_test_ext().execute_with(|| {
			assert_ok!(Identity::add_registrar(Origin::signed(1), 3));
			// account 4 cannot change the first registrar's identity since it's owned by 3.
			assert_noop!(Identity::set_account_id(Origin::signed(4), 0, 3), Error::<Test>::InvalidIndex);
			// account 3 can, because that's the registrar's current account.
			assert_ok!(Identity::set_account_id(Origin::signed(3), 0, 4));
			// account 4 can now, because that's their new ID.
			assert_ok!(Identity::set_account_id(Origin::signed(4), 0, 3));
		});
	}
}<|MERGE_RESOLUTION|>--- conflicted
+++ resolved
@@ -75,10 +75,7 @@
 	decl_module, decl_event, decl_storage, ensure, decl_error,
 	dispatch::DispatchResultWithPostInfo,
 	traits::{Currency, ReservableCurrency, OnUnbalanced, Get, BalanceStatus, EnsureOrigin},
-<<<<<<< HEAD
-=======
 	weights::Weight,
->>>>>>> cddb42c6
 };
 use frame_system::{self as system, ensure_signed, ensure_root};
 
@@ -583,16 +580,11 @@
 		///   - 78.71 + R * 0.965 µs (min squares analysis)
 		///   - 94.28 + R * 0.991 µs (min squares analysis)
 		/// # </weight>
-<<<<<<< HEAD
-		#[weight = 0]
-		fn add_registrar(origin, account: T::AccountId) {
-=======
 		#[weight = T::DbWeight::get().reads_writes(1, 1)
 			+ 95_000_000 // constant
 			+ 1_000_000 * T::MaxRegistrars::get() as Weight // R
 		]
 		fn add_registrar(origin, account: T::AccountId) -> DispatchResultWithPostInfo {
->>>>>>> cddb42c6
 			T::RegistrarOrigin::try_origin(origin)
 				.map(|_| ())
 				.or_else(ensure_root)?;
@@ -627,7 +619,7 @@
 		/// - One balance reserve operation.
 		/// - One storage mutation (codec-read `O(X' + R)`, codec-write `O(X + R)`).
 		/// - One event.
-		/// - Benchmarks: 
+		/// - Benchmarks:
 		///   - 136.6 + R * 0.62 + X * 2.62 µs (min squares analysis)
 		///   - 146.2 + R * 0.372 + X * 2.98 µs (min squares analysis)
 		/// # </weight>
@@ -692,7 +684,7 @@
 		///   - One storage read (codec complexity `O(P)`).
 		///   - One storage write (codec complexity `O(S)`).
 		///   - One storage-exists (`IdentityOf::contains_key`).
-		/// - Benchmarks: 
+		/// - Benchmarks:
 		///   - 115.2 + P * 5.11 + S * 6.67 µs (min squares analysis)
 		///   - 121 + P * 4.852 + S * 7.111 µs (min squares analysis)
 		/// # </weight>
@@ -756,7 +748,7 @@
 		/// - One balance-unreserve operation.
 		/// - `2` storage reads and `S + 2` storage deletions.
 		/// - One event.
-		/// - Benchmarks: 
+		/// - Benchmarks:
 		///   - 152.3 + R * 0.306 + S * 4.967 + X * 1.697 µs (min squares analysis)
 		///   - 139.5 + R * 0.466 + S * 5.304 + X * 1.895 µs (min squares analysis)
 		/// # </weight>
@@ -1281,7 +1273,7 @@
 			}
 			let last_registrar = MaxRegistrars::get() as u64 + 1;
 			assert_noop!(
-				Identity::add_registrar(Origin::signed(1), last_registrar), 
+				Identity::add_registrar(Origin::signed(1), last_registrar),
 				Error::<Test>::TooManyRegistrars
 			);
 		});
