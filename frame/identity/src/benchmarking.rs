--- conflicted
+++ resolved
@@ -18,19 +18,13 @@
 
 use super::*;
 
+use frame_system::RawOrigin;
 use sp_io::hashing::blake2_256;
-<<<<<<< HEAD
-use sp_runtime::{BenchmarkResults, BenchmarkParameter, selected_benchmark};
-use sp_runtime::traits::{Bounded, Benchmarking, BenchmarkingSetup, Dispatchable};
-use frame_support::benchmarks;
-use frame_system::RawOrigin;
-=======
 use frame_benchmarking::{
-	BenchmarkResults, BenchmarkParameter, selected_benchmark, benchmarking, Benchmarking,
-	BenchmarkingSetup,
+	BenchmarkResults, BenchmarkParameter, benchmarking, Benchmarking,
+	BenchmarkingSetup, benchmarks,
 };
 use sp_runtime::traits::{Bounded, Dispatchable};
->>>>>>> 5a2824d9
 
 use crate::Module as Identity;
 
@@ -96,94 +90,22 @@
 	return info
 }
 
-<<<<<<< HEAD
 benchmarks! {
 	// These are the common parameters along with their instancing.
 	_ {
-		let r in 1 .. MAX_REGISTRARS => benchmarking::add_registrars::<T>(r)?;
+		let r in 1 .. MAX_REGISTRARS => add_registrars::<T>(r)?;
 		let s in 1 .. T::MaxSubAccounts::get() => {
 			// Give them s many sub accounts
 			let caller = account::<T>("caller", 0);
-			let _ = benchmarking::add_sub_accounts::<T>(caller, s)?;
+			let _ = add_sub_accounts::<T>(caller, s)?;
 		};
 		let x in 1 .. T::MaxAdditionalFields::get() => {
 			// Create their main identity with x additional fields
-			let info = benchmarking::create_identity_info::<T>(x);
+			let info = create_identity_info::<T>(x);
 			let caller = account::<T>("caller", 0);
 			let caller_origin = <T as frame_system::Trait>::Origin::from(RawOrigin::Signed(caller));
 			Identity::<T>::set_identity(caller_origin, info)?;
 		};
-=======
-// Benchmark `add_registrar` extrinsic.
-struct AddRegistrar;
-impl<T: Trait> BenchmarkingSetup<T, crate::Call<T>, RawOrigin<T::AccountId>> for AddRegistrar {
-	fn components(&self) -> Vec<(BenchmarkParameter, u32, u32)> {
-		vec![
-			// Registrar Count
-			(BenchmarkParameter::R, 1, MAX_REGISTRARS),
-		]
-	}
-
-	fn instance(&self, components: &[(BenchmarkParameter, u32)])
-		-> Result<(crate::Call<T>, RawOrigin<T::AccountId>), &'static str>
-	{
-		// Add r registrars
-		let r = components.iter().find(|&c| c.0 == BenchmarkParameter::R).unwrap().1;
-		add_registrars::<T>(r)?;
-
-		// Return the `add_registrar` r + 1 call
-		Ok((crate::Call::<T>::add_registrar(account::<T>("registrar", r + 1)), RawOrigin::Root))
-	}
-}
-
-// Benchmark `set_identity` extrinsic.
-struct SetIdentity;
-impl<T: Trait> BenchmarkingSetup<T, crate::Call<T>, RawOrigin<T::AccountId>> for SetIdentity {
-	fn components(&self) -> Vec<(BenchmarkParameter, u32, u32)> {
-		vec![
-			// Registrar Count
-			(BenchmarkParameter::R, 1, MAX_REGISTRARS),
-			// Additional Field Count
-			(BenchmarkParameter::X, 1, T::MaxAdditionalFields::get())
-		]
-	}
-
-	fn instance(&self, components: &[(BenchmarkParameter, u32)])
-		-> Result<(crate::Call<T>, RawOrigin<T::AccountId>), &'static str>
-	{
-		// Add r registrars
-		let r = components.iter().find(|&c| c.0 == BenchmarkParameter::R).unwrap().1;
-		add_registrars::<T>(r)?;
-
-		// The target user
-		let caller = account::<T>("caller", r);
-		let caller_lookup: <T::Lookup as StaticLookup>::Source = T::Lookup::unlookup(caller.clone());
-		let caller_origin: <T as frame_system::Trait>::Origin = RawOrigin::Signed(caller.clone()).into();
-		let _ = T::Currency::make_free_balance_be(&caller, BalanceOf::<T>::max_value());
-
-		// Add an initial identity
-		let initial_info = create_identity_info::<T>(1);
-		Identity::<T>::set_identity(caller_origin.clone(), initial_info)?;
-
-		// User requests judgement from all the registrars, and they approve
-		for i in 0..r {
-			Identity::<T>::request_judgement(caller_origin.clone(), i, 10.into())?;
-			Identity::<T>::provide_judgement(
-				RawOrigin::Signed(account::<T>("registrar", i)).into(),
-				i,
-				caller_lookup.clone(),
-				Judgement::Reasonable
-			)?;
-		}
-
-		// Create identity info with x additional fields
-		let x = components.iter().find(|&c| c.0 == BenchmarkParameter::X).unwrap().1;
-		// 32 byte data that we reuse below
-		let info = create_identity_info::<T>(x);
-
-		// Return the `set_identity` call
-		Ok((crate::Call::<T>::set_identity(info), RawOrigin::Signed(caller)))
->>>>>>> 5a2824d9
 	}
 
 	add_registrar {
@@ -203,7 +125,7 @@
 			let _ = T::Currency::make_free_balance_be(&caller, BalanceOf::<T>::max_value());
 
 			// Add an initial identity
-			let initial_info = benchmarking::create_identity_info::<T>(1);
+			let initial_info = create_identity_info::<T>(1);
 			Identity::<T>::set_identity(caller_origin.clone(), initial_info)?;
 
 			// User requests judgement from all the registrars, and they approve
@@ -220,7 +142,7 @@
 		};
 	}: _(
 		RawOrigin::Signed(caller),
-		benchmarking::create_identity_info::<T>(x)
+		create_identity_info::<T>(x)
 	)
 
 	set_subs {
@@ -231,22 +153,12 @@
 		let _ = T::Currency::make_free_balance_be(&caller, BalanceOf::<T>::max_value());
 
 		// Create their main identity
-<<<<<<< HEAD
-		let info = benchmarking::create_identity_info::<T>(1);
+		let info = create_identity_info::<T>(1);
 		Identity::<T>::set_identity(caller_origin, info)?;
 	}: _(RawOrigin::Signed(caller), {
 		let mut subs = Module::<T>::subs(&caller);
 		// Generic data to be used.
 		let data = Data::Raw(vec![0; 32]);
-=======
-		let info = create_identity_info::<T>(1);
-		Identity::<T>::set_identity(caller_origin.clone(), info)?;
-
-		// Give them s many sub accounts
-		let s = components.iter().find(|&c| c.0 == BenchmarkParameter::S).unwrap().1;
-		let mut subs = add_sub_accounts::<T>(caller.clone(), s)?;
-
->>>>>>> 5a2824d9
 		// Create an s+1 sub account to add
 		subs.push((account::<T>("sub", s + 1), data));
 		subs
@@ -258,24 +170,9 @@
 		let caller_lookup = <T::Lookup as StaticLookup>::unlookup(caller.clone());
 		let _ = T::Currency::make_free_balance_be(&caller, BalanceOf::<T>::max_value());
 
-<<<<<<< HEAD
 		let r in ...;
 		let s in ...;
 		let x in ...;
-=======
-		// Register r registrars
-		let r = components.iter().find(|&c| c.0 == BenchmarkParameter::R).unwrap().1;
-		add_registrars::<T>(r)?;
-
-		// Create their main identity with x additional fields
-		let x = components.iter().find(|&c| c.0 == BenchmarkParameter::X).unwrap().1;
-		let info = create_identity_info::<T>(x);
-		Identity::<T>::set_identity(caller_origin.clone(), info)?;
-
-		// Give them s many sub accounts
-		let s = components.iter().find(|&c| c.0 == BenchmarkParameter::S).unwrap().1;
-		let _ = add_sub_accounts::<T>(caller.clone(), s)?;
->>>>>>> 5a2824d9
 
 		// User requests judgement from all the registrars, and they approve
 		for i in 0..r {
@@ -293,56 +190,17 @@
 		let caller = account::<T>("caller", 0);
 		let _ = T::Currency::make_free_balance_be(&caller, BalanceOf::<T>::max_value());
 
-<<<<<<< HEAD
 		let r in ...;
 		let x in ...;
 	}: _(RawOrigin::Signed(caller), r - 1, 10.into())
-=======
-		// Register r registrars
-		let r = components.iter().find(|&c| c.0 == BenchmarkParameter::R).unwrap().1;
-		add_registrars::<T>(r)?;
-
-		// Create their main identity with x additional fields
-		let x = components.iter().find(|&c| c.0 == BenchmarkParameter::X).unwrap().1;
-		let info = create_identity_info::<T>(x);
-		Identity::<T>::set_identity(caller_origin.clone(), info)?;
-
-		// Return the `request_judgement` call
-		Ok((crate::Call::<T>::request_judgement(r-1, 10.into()), RawOrigin::Signed(caller)))
-	}
-}
-
-// Benchmark `cancel_request` extrinsic.
-struct CancelRequest;
-impl<T: Trait> BenchmarkingSetup<T, crate::Call<T>, RawOrigin<T::AccountId>> for CancelRequest {
-	fn components(&self) -> Vec<(BenchmarkParameter, u32, u32)> {
-		vec![
-			// Registrar Count
-			(BenchmarkParameter::R, 1, MAX_REGISTRARS),
-			// Additional Field Count
-			(BenchmarkParameter::X, 1, T::MaxAdditionalFields::get()),
-		]
-	}
->>>>>>> 5a2824d9
 
 	cancel_request {
 		let caller = account::<T>("caller", 0);
 		let caller_origin = <T as frame_system::Trait>::Origin::from(RawOrigin::Signed(caller.clone()));
 		let _ = T::Currency::make_free_balance_be(&caller, BalanceOf::<T>::max_value());
 
-<<<<<<< HEAD
-		let r in ...;
-		let x in ...;
-=======
-		// Register r registrars
-		let r = components.iter().find(|&c| c.0 == BenchmarkParameter::R).unwrap().1;
-		add_registrars::<T>(r)?;
-
-		// Create their main identity with x additional fields
-		let x = components.iter().find(|&c| c.0 == BenchmarkParameter::X).unwrap().1;
-		let info = create_identity_info::<T>(x);
-		Identity::<T>::set_identity(caller_origin.clone(), info)?;
->>>>>>> 5a2824d9
+		let r in ...;
+		let x in ...;
 
 		Identity::<T>::request_judgement(caller_origin, r - 1, 10.into())?;
 	}: _(RawOrigin::Signed(caller), r - 1)
@@ -350,13 +208,7 @@
 	set_fee {
 		let caller = account::<T>("caller", 0);
 
-<<<<<<< HEAD
-		let r in ...;
-=======
-		// Register r registrars
-		let r = components.iter().find(|&c| c.0 == BenchmarkParameter::R).unwrap().1;
-		add_registrars::<T>(r)?;
->>>>>>> 5a2824d9
+		let r in ...;
 
 		Identity::<T>::add_registrar(RawOrigin::Root.into(), caller.clone())?;
 	}: _(RawOrigin::Signed(caller), r, 10.into())
@@ -365,13 +217,7 @@
 		let caller = account::<T>("caller", 0);
 		let _ = T::Currency::make_free_balance_be(&caller, BalanceOf::<T>::max_value());
 
-<<<<<<< HEAD
-		let r in ...;
-=======
-		// Register r registrars
-		let r = components.iter().find(|&c| c.0 == BenchmarkParameter::R).unwrap().1;
-		add_registrars::<T>(r)?;
->>>>>>> 5a2824d9
+		let r in ...;
 
 		Identity::<T>::add_registrar(RawOrigin::Root.into(), caller.clone())?;
 	}: _(RawOrigin::Signed(caller), r, account::<T>("new", 0))
@@ -380,13 +226,7 @@
 		let caller = account::<T>("caller", 0);
 		let _ = T::Currency::make_free_balance_be(&caller, BalanceOf::<T>::max_value());
 
-<<<<<<< HEAD
-		let r in ...;
-=======
-		// Register r registrars
-		let r = components.iter().find(|&c| c.0 == BenchmarkParameter::R).unwrap().1;
-		add_registrars::<T>(r)?;
->>>>>>> 5a2824d9
+		let r in ...;
 
 		Identity::<T>::add_registrar(RawOrigin::Root.into(), caller.clone())?;
 		let fields = IdentityFields(
@@ -395,58 +235,20 @@
 		);
 	}: _(RawOrigin::Signed(caller), r, fields)
 
-<<<<<<< HEAD
 	provide_judgement {
-=======
-		// Return `set_account_id` call
-		Ok((crate::Call::<T>::set_fields(r, fields), RawOrigin::Signed(caller)))
-	}
-}
-
-// Benchmark `provide_judgement` extrinsic.g
-struct ProvideJudgement;
-impl<T: Trait> BenchmarkingSetup<T, crate::Call<T>, RawOrigin<T::AccountId>> for ProvideJudgement {
-
-	fn components(&self) -> Vec<(BenchmarkParameter, u32, u32)> {
-		vec![
-			// Registrar Count
-			(BenchmarkParameter::R, 1, MAX_REGISTRARS),
-			// Additional Field Count
-			(BenchmarkParameter::X, 1, T::MaxAdditionalFields::get()),
-		]
-	}
-
-	fn instance(&self, components: &[(BenchmarkParameter, u32)])
-		-> Result<(crate::Call<T>, RawOrigin<T::AccountId>), &'static str>
-	{
-		// Add r registrars
-		let r = components.iter().find(|&c| c.0 == BenchmarkParameter::R).unwrap().1;
-		add_registrars::<T>(r)?;
-
->>>>>>> 5a2824d9
 		// The user
 		let user = account::<T>("user", r);
 		let user_origin = <T as frame_system::Trait>::Origin::from(RawOrigin::Signed(user.clone()));
 		let user_lookup = <T::Lookup as StaticLookup>::unlookup(user.clone());
 		let _ = T::Currency::make_free_balance_be(&user, BalanceOf::<T>::max_value());
 
-<<<<<<< HEAD
-		let caller = account::<T>("caller", 0);
-=======
-		// Create their main identity with x additional fields
-		let x = components.iter().find(|&c| c.0 == BenchmarkParameter::X).unwrap().1;
-		let info = create_identity_info::<T>(x);
-		Identity::<T>::set_identity(user_origin.clone(), info)?;
-
-		// The caller registrar
-		let caller = account::<T>("caller", r);
->>>>>>> 5a2824d9
+		let caller = account::<T>("caller", 0);
 		let _ = T::Currency::make_free_balance_be(&caller, BalanceOf::<T>::max_value());
 
 		let r in ...;
 		// For this x, it's the user identity that gts the fields, not the caller.
 		let x in _ .. _ => {
-			let info = benchmarking::create_identity_info::<T>(x);
+			let info = create_identity_info::<T>(x);
 			Identity::<T>::set_identity(user_origin.clone(), info)?;
 		};
 
@@ -460,24 +262,9 @@
 		let caller_lookup: <T::Lookup as StaticLookup>::Source = T::Lookup::unlookup(caller.clone());
 		let _ = T::Currency::make_free_balance_be(&caller, BalanceOf::<T>::max_value());
 
-<<<<<<< HEAD
 		let r in ...;
 		let s in ...;
 		let x in ...;
-=======
-		// Register r registrars
-		let r = components.iter().find(|&c| c.0 == BenchmarkParameter::R).unwrap().1;
-		add_registrars::<T>(r)?;
-
-		// Create their main identity with x additional fields
-		let x = components.iter().find(|&c| c.0 == BenchmarkParameter::X).unwrap().1;
-		let info = create_identity_info::<T>(x);
-		Identity::<T>::set_identity(caller_origin.clone(), info)?;
-
-		// Give them s many sub accounts
-		let s = components.iter().find(|&c| c.0 == BenchmarkParameter::S).unwrap().1;
-		let _ = add_sub_accounts::<T>(caller.clone(), s)?;
->>>>>>> 5a2824d9
 
 		// User requests judgement from all the registrars, and they approve
 		for i in 0..r {
@@ -489,90 +276,5 @@
 				Judgement::Reasonable
 			)?;
 		}
-<<<<<<< HEAD
 	}: _(RawOrigin::Root, caller_lookup)
-=======
-
-		// Return the `kill_identity` call
-		Ok((crate::Call::<T>::kill_identity(caller_lookup), RawOrigin::Root))
-	}
-}
-
-// The list of available benchmarks for this pallet.
-selected_benchmark!(
-	AddRegistrar,
-	SetIdentity,
-	SetSubs,
-	ClearIdentity,
-	RequestJudgement,
-	CancelRequest,
-	SetFee,
-	SetAccountId,
-	SetFields,
-	ProvideJudgement,
-	KillIdentity
-);
-
-impl<T: Trait> Benchmarking<BenchmarkResults> for Module<T> {
-	fn run_benchmark(extrinsic: Vec<u8>, steps: u32, repeat: u32) -> Result<Vec<BenchmarkResults>, &'static str> {
-		// Map the input to the selected benchmark.
-		let selected_benchmark = match extrinsic.as_slice() {
-			b"add_registrar" => SelectedBenchmark::AddRegistrar,
-			b"set_identity" => SelectedBenchmark::SetIdentity,
-			b"set_subs" => SelectedBenchmark::SetSubs,
-			b"clear_identity" => SelectedBenchmark::ClearIdentity,
-			b"request_judgement" => SelectedBenchmark::RequestJudgement,
-			b"cancel_request" => SelectedBenchmark::CancelRequest,
-			b"set_fee" => SelectedBenchmark::SetFee,
-			b"set_account_id" => SelectedBenchmark::SetAccountId,
-			b"set_fields" => SelectedBenchmark::SetFields,
-			b"provide_judgement" => SelectedBenchmark::ProvideJudgement,
-			b"kill_identity" => SelectedBenchmark::KillIdentity,
-			_ => return Err("Could not find extrinsic."),
-		};
-
-		// Warm up the DB
-		benchmarking::commit_db();
-		benchmarking::wipe_db();
-
-		// first one is set_identity.
-		let components = <SelectedBenchmark as BenchmarkingSetup<T, crate::Call<T>, RawOrigin<T::AccountId>>>::components(&selected_benchmark);
-		// results go here
-		let mut results: Vec<BenchmarkResults> = Vec::new();
-		// Select the component we will be benchmarking. Each component will be benchmarked.
-		for (name, low, high) in components.iter() {
-			// Create up to `STEPS` steps for that component between high and low.
-			let step_size = ((high - low) / steps).max(1);
-			let num_of_steps = (high - low) / step_size;
-			for s in 0..num_of_steps {
-				// This is the value we will be testing for component `name`
-				let component_value = low + step_size * s;
-
-				// Select the mid value for all the other components.
-				let c: Vec<(BenchmarkParameter, u32)> = components.iter()
-					.map(|(n, l, h)|
-						(*n, if n == name { component_value } else { (h - l) / 2 + l })
-					).collect();
-
-				// Run the benchmark `repeat` times.
-				for _ in 0..repeat {
-					// Set up the externalities environment for the setup we want to benchmark.
-					let (call, caller) = <SelectedBenchmark as BenchmarkingSetup<T, crate::Call<T>, RawOrigin<T::AccountId>>>::instance(&selected_benchmark, &c)?;
-					// Commit the externalities to the database, flushing the DB cache.
-					// This will enable worst case scenario for reading from the database.
-					benchmarking::commit_db();
-					// Run the benchmark.
-					let start = benchmarking::current_time();
-					call.dispatch(caller.into())?;
-					let finish = benchmarking::current_time();
-					let elapsed = finish - start;
-					results.push((c.clone(), elapsed));
-					// Wipe the DB back to the genesis state.
-					benchmarking::wipe_db();
-				}
-			}
-		}
-		return Ok(results);
-	}
->>>>>>> 5a2824d9
 }