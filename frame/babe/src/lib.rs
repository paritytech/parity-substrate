// This file is part of Substrate.

// Copyright (C) 2019-2020 Parity Technologies (UK) Ltd.
// SPDX-License-Identifier: Apache-2.0

// Licensed under the Apache License, Version 2.0 (the "License");
// you may not use this file except in compliance with the License.
// You may obtain a copy of the License at
//
// 	http://www.apache.org/licenses/LICENSE-2.0
//
// Unless required by applicable law or agreed to in writing, software
// distributed under the License is distributed on an "AS IS" BASIS,
// WITHOUT WARRANTIES OR CONDITIONS OF ANY KIND, either express or implied.
// See the License for the specific language governing permissions and
// limitations under the License.

//! Consensus extension module for BABE consensus. Collects on-chain randomness
//! from VRF outputs and manages epoch transitions.

#![cfg_attr(not(feature = "std"), no_std)]
#![warn(unused_must_use, unsafe_code, unused_variables, unused_must_use)]

use codec::{Decode, Encode};
use frame_support::{
	decl_error, decl_module, decl_storage,
	dispatch::DispatchResultWithPostInfo,
	traits::{FindAuthor, Get, KeyOwnerProofSystem, Randomness as RandomnessT},
	weights::{Pays, Weight},
	Parameter,
};
use frame_system::{ensure_none, ensure_signed};
use sp_application_crypto::Public;
use sp_runtime::{
	generic::DigestItem,
	traits::{Hash, IsMember, One, SaturatedConversion, Saturating},
	ConsensusEngineId, KeyTypeId,
};
use sp_session::{GetSessionNumber, GetValidatorCount};
use sp_std::{prelude::*, result};
use sp_timestamp::OnTimestampSet;

use sp_consensus_babe::{
	digests::{NextConfigDescriptor, NextEpochDescriptor, PreDigest},
	inherents::{BabeInherentData, INHERENT_IDENTIFIER},
	BabeAuthorityWeight, ConsensusLog, EquivocationProof, SlotNumber, BABE_ENGINE_ID,
};
use sp_consensus_vrf::schnorrkel;
use sp_inherents::{InherentData, InherentIdentifier, MakeFatalError, ProvideInherent};

pub use sp_consensus_babe::{AuthorityId, PUBLIC_KEY_LENGTH, RANDOMNESS_LENGTH, VRF_OUTPUT_LENGTH};

mod equivocation;
mod default_weights;

#[cfg(any(feature = "runtime-benchmarks", test))]
mod benchmarking;
#[cfg(all(feature = "std", test))]
mod mock;
#[cfg(all(feature = "std", test))]
mod tests;

pub use equivocation::{BabeEquivocationOffence, EquivocationHandler, HandleEquivocation};

pub trait Config: pallet_timestamp::Config {
	/// The amount of time, in slots, that each epoch should last.
	type EpochDuration: Get<SlotNumber>;

	/// The expected average block time at which BABE should be creating
	/// blocks. Since BABE is probabilistic it is not trivial to figure out
	/// what the expected average block time should be based on the slot
	/// duration and the security parameter `c` (where `1 - c` represents
	/// the probability of a slot being empty).
	type ExpectedBlockTime: Get<Self::Moment>;

	/// BABE requires some logic to be triggered on every block to query for whether an epoch
	/// has ended and to perform the transition to the next epoch.
	///
	/// Typically, the `ExternalTrigger` type should be used. An internal trigger should only be used
	/// when no other module is responsible for changing authority set.
	type EpochChangeTrigger: EpochChangeTrigger;

	/// The proof of key ownership, used for validating equivocation reports.
	/// The proof must include the session index and validator count of the
	/// session at which the equivocation occurred.
	type KeyOwnerProof: Parameter + GetSessionNumber + GetValidatorCount;

	/// The identification of a key owner, used when reporting equivocations.
	type KeyOwnerIdentification: Parameter;

	/// A system for proving ownership of keys, i.e. that a given key was part
	/// of a validator set, needed for validating equivocation reports.
	type KeyOwnerProofSystem: KeyOwnerProofSystem<
		(KeyTypeId, AuthorityId),
		Proof = Self::KeyOwnerProof,
		IdentificationTuple = Self::KeyOwnerIdentification,
	>;

	/// The equivocation handling subsystem, defines methods to report an
	/// offence (after the equivocation has been validated) and for submitting a
	/// transaction to report an equivocation (from an offchain context).
	/// NOTE: when enabling equivocation handling (i.e. this type isn't set to
	/// `()`) you must use this pallet's `ValidateUnsigned` in the runtime
	/// definition.
	type HandleEquivocation: HandleEquivocation<Self>;

	type WeightInfo: WeightInfo;
}

pub trait WeightInfo {
	fn report_equivocation(validator_count: u32) -> Weight;
}

/// Trigger an epoch change, if any should take place.
pub trait EpochChangeTrigger {
	/// Trigger an epoch change, if any should take place. This should be called
	/// during every block, after initialization is done.
	fn trigger<T: Config>(now: T::BlockNumber);
}

/// A type signifying to BABE that an external trigger
/// for epoch changes (e.g. pallet-session) is used.
pub struct ExternalTrigger;

impl EpochChangeTrigger for ExternalTrigger {
	fn trigger<T: Config>(_: T::BlockNumber) { } // nothing - trigger is external.
}

/// A type signifying to BABE that it should perform epoch changes
/// with an internal trigger, recycling the same authorities forever.
pub struct SameAuthoritiesForever;

impl EpochChangeTrigger for SameAuthoritiesForever {
	fn trigger<T: Config>(now: T::BlockNumber) {
		if <Module<T>>::should_epoch_change(now) {
			let authorities = <Module<T>>::authorities();
			let next_authorities = authorities.clone();

			<Module<T>>::enact_epoch_change(authorities, next_authorities);
		}
	}
}

const UNDER_CONSTRUCTION_SEGMENT_LENGTH: usize = 256;

type MaybeRandomness = Option<schnorrkel::Randomness>;

decl_error! {
	pub enum Error for Module<T: Config> {
		/// An equivocation proof provided as part of an equivocation report is invalid.
		InvalidEquivocationProof,
		/// A key ownership proof provided as part of an equivocation report is invalid.
		InvalidKeyOwnershipProof,
		/// A given equivocation report is valid but already previously reported.
		DuplicateOffenceReport,
	}
}

decl_storage! {
	trait Store for Module<T: Config> as Babe {
		/// Current epoch index.
		pub EpochIndex get(fn epoch_index): u64;

		/// Current epoch authorities.
		pub Authorities get(fn authorities): Vec<(AuthorityId, BabeAuthorityWeight)>;

		/// The slot at which the first epoch actually started. This is 0
		/// until the first block of the chain.
		pub GenesisSlot get(fn genesis_slot): u64;

		/// Current slot number.
		pub CurrentSlot get(fn current_slot): u64;

		/// The epoch randomness for the *current* epoch.
		///
		/// # Security
		///
		/// This MUST NOT be used for gambling, as it can be influenced by a
		/// malicious validator in the short term. It MAY be used in many
		/// cryptographic protocols, however, so long as one remembers that this
		/// (like everything else on-chain) it is public. For example, it can be
		/// used where a number is needed that cannot have been chosen by an
		/// adversary, for purposes such as public-coin zero-knowledge proofs.
		// NOTE: the following fields don't use the constants to define the
		// array size because the metadata API currently doesn't resolve the
		// variable to its underlying value.
		pub Randomness get(fn randomness): schnorrkel::Randomness;

		/// Next epoch configuration, if changed.
		NextEpochConfig: Option<NextConfigDescriptor>;

		/// Next epoch randomness.
		NextRandomness: schnorrkel::Randomness;

		/// Randomness under construction.
		///
		/// We make a tradeoff between storage accesses and list length.
		/// We store the under-construction randomness in segments of up to
		/// `UNDER_CONSTRUCTION_SEGMENT_LENGTH`.
		///
		/// Once a segment reaches this length, we begin the next one.
		/// We reset all segments and return to `0` at the beginning of every
		/// epoch.
		SegmentIndex build(|_| 0): u32;

		/// TWOX-NOTE: `SegmentIndex` is an increasing integer, so this is okay.
		UnderConstruction: map hasher(twox_64_concat) u32 => Vec<schnorrkel::Randomness>;

		/// Temporary value (cleared at block finalization) which is `Some`
		/// if per-block initialization has already been called for current block.
		Initialized get(fn initialized): Option<MaybeRandomness>;

		/// Temporary value (cleared at block finalization) that includes the VRF output generated
		/// at this block. This field should always be populated during block processing unless
		/// secondary plain slots are enabled (which don't contain a VRF output).
		AuthorVrfRandomness get(fn author_vrf_randomness): MaybeRandomness;

		/// How late the current block is compared to its parent.
		///
		/// This entry is populated as part of block execution and is cleaned up
		/// on block finalization. Querying this storage entry outside of block
		/// execution context should always yield zero.
		Lateness get(fn lateness): T::BlockNumber;
	}
	add_extra_genesis {
		config(authorities): Vec<(AuthorityId, BabeAuthorityWeight)>;
		build(|config| Module::<T>::initialize_authorities(&config.authorities))
	}
}

decl_module! {
	/// The BABE Pallet
	pub struct Module<T: Config> for enum Call where origin: T::Origin {
		/// The number of **slots** that an epoch takes. We couple sessions to
		/// epochs, i.e. we start a new session once the new epoch begins.
		const EpochDuration: u64 = T::EpochDuration::get();

		/// The expected average block time at which BABE should be creating
		/// blocks. Since BABE is probabilistic it is not trivial to figure out
		/// what the expected average block time should be based on the slot
		/// duration and the security parameter `c` (where `1 - c` represents
		/// the probability of a slot being empty).
		const ExpectedBlockTime: T::Moment = T::ExpectedBlockTime::get();

		/// Initialization
		fn on_initialize(now: T::BlockNumber) -> Weight {
			Self::do_initialize(now);

			0
		}

		/// Block finalization
		fn on_finalize() {
			// at the end of the block, we can safely include the new VRF output
			// from this block into the under-construction randomness. If we've determined
			// that this block was the first in a new epoch, the changeover logic has
			// already occurred at this point, so the under-construction randomness
			// will only contain outputs from the right epoch.
			if let Some(Some(randomness)) = Initialized::take() {
				Self::deposit_randomness(&randomness);
			}

			// The stored author generated VRF output is ephemeral.
			AuthorVrfRandomness::kill();

			// remove temporary "environment" entry from storage
			Lateness::<T>::kill();
		}

		/// Report authority equivocation/misbehavior. This method will verify
		/// the equivocation proof and validate the given key ownership proof
		/// against the extracted offender. If both are valid, the offence will
		/// be reported.
		#[weight = <T as Config>::WeightInfo::report_equivocation(key_owner_proof.validator_count())]
		fn report_equivocation(
			origin,
			equivocation_proof: EquivocationProof<T::Header>,
			key_owner_proof: T::KeyOwnerProof,
		) -> DispatchResultWithPostInfo {
			let reporter = ensure_signed(origin)?;

			Self::do_report_equivocation(
				Some(reporter),
				equivocation_proof,
				key_owner_proof,
			)
		}

		/// Report authority equivocation/misbehavior. This method will verify
		/// the equivocation proof and validate the given key ownership proof
		/// against the extracted offender. If both are valid, the offence will
		/// be reported.
		/// This extrinsic must be called unsigned and it is expected that only
		/// block authors will call it (validated in `ValidateUnsigned`), as such
		/// if the block author is defined it will be defined as the equivocation
		/// reporter.
		#[weight = <T as Config>::WeightInfo::report_equivocation(key_owner_proof.validator_count())]
		fn report_equivocation_unsigned(
			origin,
			equivocation_proof: EquivocationProof<T::Header>,
			key_owner_proof: T::KeyOwnerProof,
		) -> DispatchResultWithPostInfo {
			ensure_none(origin)?;

			Self::do_report_equivocation(
				T::HandleEquivocation::block_author(),
				equivocation_proof,
				key_owner_proof,
			)
		}
	}
}

<<<<<<< HEAD
impl<T: Trait> RandomnessT<<T as frame_system::Config>::Hash> for Module<T> {
=======
impl<T: Config> RandomnessT<<T as frame_system::Config>::Hash> for Module<T> {
>>>>>>> 21fe14af
	/// Some BABE blocks have VRF outputs where the block producer has exactly one bit of influence,
	/// either they make the block or they do not make the block and thus someone else makes the
	/// next block. Yet, this randomness is not fresh in all BABE blocks.
	///
	/// If that is an insufficient security guarantee then two things can be used to improve this
	/// randomness:
	///
	/// - Name, in advance, the block number whose random value will be used; ensure your module
	///   retains a buffer of previous random values for its subject and then index into these in
	///   order to obviate the ability of your user to look up the parent hash and choose when to
	///   transact based upon it.
	/// - Require your user to first commit to an additional value by first posting its hash.
	///   Require them to reveal the value to determine the final result, hashing it with the
	///   output of this random function. This reduces the ability of a cabal of block producers
	///   from conspiring against individuals.
	fn random(subject: &[u8]) -> T::Hash {
		let mut subject = subject.to_vec();
		subject.reserve(VRF_OUTPUT_LENGTH);
		subject.extend_from_slice(&Self::randomness()[..]);

		<T as frame_system::Config>::Hashing::hash(&subject[..])
	}
}

/// A BABE public key
pub type BabeKey = [u8; PUBLIC_KEY_LENGTH];

impl<T: Config> FindAuthor<u32> for Module<T> {
	fn find_author<'a, I>(digests: I) -> Option<u32> where
		I: 'a + IntoIterator<Item=(ConsensusEngineId, &'a [u8])>
	{
		for (id, mut data) in digests.into_iter() {
			if id == BABE_ENGINE_ID {
				let pre_digest: PreDigest = PreDigest::decode(&mut data).ok()?;
				return Some(pre_digest.authority_index())
			}
		}

		return None;
	}
}

impl<T: Config> IsMember<AuthorityId> for Module<T> {
	fn is_member(authority_id: &AuthorityId) -> bool {
		<Module<T>>::authorities()
			.iter()
			.any(|id| &id.0 == authority_id)
	}
}

impl<T: Config> pallet_session::ShouldEndSession<T::BlockNumber> for Module<T> {
	fn should_end_session(now: T::BlockNumber) -> bool {
		// it might be (and it is in current implementation) that session module is calling
		// should_end_session() from it's own on_initialize() handler
		// => because pallet_session on_initialize() is called earlier than ours, let's ensure
		// that we have synced with digest before checking if session should be ended.
		Self::do_initialize(now);

		Self::should_epoch_change(now)
	}
}

impl<T: Config> Module<T> {
	/// Determine the BABE slot duration based on the Timestamp module configuration.
	pub fn slot_duration() -> T::Moment {
		// we double the minimum block-period so each author can always propose within
		// the majority of their slot.
		<T as pallet_timestamp::Config>::MinimumPeriod::get().saturating_mul(2u32.into())
	}

	/// Determine whether an epoch change should take place at this block.
	/// Assumes that initialization has already taken place.
	pub fn should_epoch_change(now: T::BlockNumber) -> bool {
		// The epoch has technically ended during the passage of time
		// between this block and the last, but we have to "end" the epoch now,
		// since there is no earlier possible block we could have done it.
		//
		// The exception is for block 1: the genesis has slot 0, so we treat
		// epoch 0 as having started at the slot of block 1. We want to use
		// the same randomness and validator set as signalled in the genesis,
		// so we don't rotate the epoch.
		now != One::one() && {
			let diff = CurrentSlot::get().saturating_sub(Self::current_epoch_start());
			diff >= T::EpochDuration::get()
		}
	}

	/// Return the _best guess_ block number, at which the next epoch change is predicted to happen.
	///
	/// Returns None if the prediction is in the past; This implies an error internally in the Babe
	/// and should not happen under normal circumstances.
	///
	/// In other word, this is only accurate if no slots are missed. Given missed slots, the slot
	/// number will grow while the block number will not. Hence, the result can be interpreted as an
	/// upper bound.
	// -------------- IMPORTANT NOTE --------------
	// This implementation is linked to how [`should_epoch_change`] is working. This might need to
	// be updated accordingly, if the underlying mechanics of slot and epochs change.
	//
	// WEIGHT NOTE: This function is tied to the weight of `EstimateNextSessionRotation`. If you update
	// this function, you must also update the corresponding weight.
	pub fn next_expected_epoch_change(now: T::BlockNumber) -> Option<T::BlockNumber> {
		let next_slot = Self::current_epoch_start().saturating_add(T::EpochDuration::get());
		next_slot
			.checked_sub(CurrentSlot::get())
			.map(|slots_remaining| {
				// This is a best effort guess. Drifts in the slot/block ratio will cause errors here.
				let blocks_remaining: T::BlockNumber = slots_remaining.saturated_into();
				now.saturating_add(blocks_remaining)
			})
	}

	/// Plan an epoch config change. The epoch config change is recorded and will be enacted on the
	/// next call to `enact_epoch_change`. The config will be activated one epoch after. Multiple calls to this
	/// method will replace any existing planned config change that had not been enacted yet.
	pub fn plan_config_change(
		config: NextConfigDescriptor,
	) {
		NextEpochConfig::put(config);
	}

	/// DANGEROUS: Enact an epoch change. Should be done on every block where `should_epoch_change` has returned `true`,
	/// and the caller is the only caller of this function.
	///
	/// Typically, this is not handled directly by the user, but by higher-level validator-set manager logic like
	/// `pallet-session`.
	pub fn enact_epoch_change(
		authorities: Vec<(AuthorityId, BabeAuthorityWeight)>,
		next_authorities: Vec<(AuthorityId, BabeAuthorityWeight)>,
	) {
		// PRECONDITION: caller has done initialization and is guaranteed
		// by the session module to be called before this.
		debug_assert!(Self::initialized().is_some());

		// Update epoch index
		let epoch_index = EpochIndex::get()
			.checked_add(1)
			.expect("epoch indices will never reach 2^64 before the death of the universe; qed");

		EpochIndex::put(epoch_index);
		Authorities::put(authorities);

		// Update epoch randomness.
		let next_epoch_index = epoch_index
			.checked_add(1)
			.expect("epoch indices will never reach 2^64 before the death of the universe; qed");

		// Returns randomness for the current epoch and computes the *next*
		// epoch randomness.
		let randomness = Self::randomness_change_epoch(next_epoch_index);
		Randomness::put(randomness);

		// After we update the current epoch, we signal the *next* epoch change
		// so that nodes can track changes.
		let next_randomness = NextRandomness::get();

		let next_epoch = NextEpochDescriptor {
			authorities: next_authorities,
			randomness: next_randomness,
		};
		Self::deposit_consensus(ConsensusLog::NextEpochData(next_epoch));

		if let Some(next_config) = NextEpochConfig::take() {
			Self::deposit_consensus(ConsensusLog::NextConfigData(next_config));
		}
	}

	// finds the start slot of the current epoch. only guaranteed to
	// give correct results after `do_initialize` of the first block
	// in the chain (as its result is based off of `GenesisSlot`).
	pub fn current_epoch_start() -> SlotNumber {
		(EpochIndex::get() * T::EpochDuration::get()) + GenesisSlot::get()
	}

	fn deposit_consensus<U: Encode>(new: U) {
		let log: DigestItem<T::Hash> = DigestItem::Consensus(BABE_ENGINE_ID, new.encode());
		<frame_system::Module<T>>::deposit_log(log.into())
	}

	fn deposit_randomness(randomness: &schnorrkel::Randomness) {
		let segment_idx = <SegmentIndex>::get();
		let mut segment = <UnderConstruction>::get(&segment_idx);
		if segment.len() < UNDER_CONSTRUCTION_SEGMENT_LENGTH {
			// push onto current segment: not full.
			segment.push(*randomness);
			<UnderConstruction>::insert(&segment_idx, &segment);
		} else {
			// move onto the next segment and update the index.
			let segment_idx = segment_idx + 1;
			<UnderConstruction>::insert(&segment_idx, &vec![randomness.clone()]);
			<SegmentIndex>::put(&segment_idx);
		}
	}

	fn do_initialize(now: T::BlockNumber) {
		// since do_initialize can be called twice (if session module is present)
		// => let's ensure that we only modify the storage once per block
		let initialized = Self::initialized().is_some();
		if initialized {
			return;
		}

		let maybe_pre_digest: Option<PreDigest> = <frame_system::Module<T>>::digest()
			.logs
			.iter()
			.filter_map(|s| s.as_pre_runtime())
			.filter_map(|(id, mut data)| if id == BABE_ENGINE_ID {
				PreDigest::decode(&mut data).ok()
			} else {
				None
			})
			.next();

		let is_primary = matches!(maybe_pre_digest, Some(PreDigest::Primary(..)));

		let maybe_randomness: MaybeRandomness = maybe_pre_digest.and_then(|digest| {
			// on the first non-zero block (i.e. block #1)
			// this is where the first epoch (epoch #0) actually starts.
			// we need to adjust internal storage accordingly.
			if GenesisSlot::get() == 0 {
				GenesisSlot::put(digest.slot_number());
				debug_assert_ne!(GenesisSlot::get(), 0);

				// deposit a log because this is the first block in epoch #0
				// we use the same values as genesis because we haven't collected any
				// randomness yet.
				let next = NextEpochDescriptor {
					authorities: Self::authorities(),
					randomness: Self::randomness(),
				};

				Self::deposit_consensus(ConsensusLog::NextEpochData(next))
			}

			// the slot number of the current block being initialized
			let current_slot = digest.slot_number();

			// how many slots were skipped between current and last block
			let lateness = current_slot.saturating_sub(CurrentSlot::get() + 1);
			let lateness = T::BlockNumber::from(lateness as u32);

			Lateness::<T>::put(lateness);
			CurrentSlot::put(current_slot);

			let authority_index = digest.authority_index();

			// Extract out the VRF output if we have it
			digest
				.vrf_output()
				.and_then(|vrf_output| {
					// Reconstruct the bytes of VRFInOut using the authority id.
					Authorities::get()
						.get(authority_index as usize)
						.and_then(|author| {
							schnorrkel::PublicKey::from_bytes(author.0.as_slice()).ok()
						})
						.and_then(|pubkey| {
							let transcript = sp_consensus_babe::make_transcript(
								&Self::randomness(),
								current_slot,
								EpochIndex::get(),
							);

							vrf_output.0.attach_input_hash(
								&pubkey,
								transcript
							).ok()
						})
						.map(|inout| {
							inout.make_bytes(&sp_consensus_babe::BABE_VRF_INOUT_CONTEXT)
						})
				})
		});

		// For primary VRF output we place it in the `Initialized` storage
		// item and it'll be put onto the under-construction randomness later,
		// once we've decided which epoch this block is in.
		Initialized::put(if is_primary { maybe_randomness } else { None });

		// Place either the primary or secondary VRF output into the
		// `AuthorVrfRandomness` storage item.
		AuthorVrfRandomness::put(maybe_randomness);

		// enact epoch change, if necessary.
		T::EpochChangeTrigger::trigger::<T>(now)
	}

	/// Call this function exactly once when an epoch changes, to update the
	/// randomness. Returns the new randomness.
	fn randomness_change_epoch(next_epoch_index: u64) -> schnorrkel::Randomness {
		let this_randomness = NextRandomness::get();
		let segment_idx: u32 = <SegmentIndex>::mutate(|s| sp_std::mem::replace(s, 0));

		// overestimate to the segment being full.
		let rho_size = segment_idx.saturating_add(1) as usize * UNDER_CONSTRUCTION_SEGMENT_LENGTH;

		let next_randomness = compute_randomness(
			this_randomness,
			next_epoch_index,
			(0..segment_idx).flat_map(|i| <UnderConstruction>::take(&i)),
			Some(rho_size),
		);
		NextRandomness::put(&next_randomness);
		this_randomness
	}

	fn initialize_authorities(authorities: &[(AuthorityId, BabeAuthorityWeight)]) {
		if !authorities.is_empty() {
			assert!(Authorities::get().is_empty(), "Authorities are already initialized!");
			Authorities::put(authorities);
		}
	}

	fn do_report_equivocation(
		reporter: Option<T::AccountId>,
		equivocation_proof: EquivocationProof<T::Header>,
		key_owner_proof: T::KeyOwnerProof,
	) -> DispatchResultWithPostInfo {
		let offender = equivocation_proof.offender.clone();
		let slot_number = equivocation_proof.slot_number;

		// validate the equivocation proof
		if !sp_consensus_babe::check_equivocation_proof(equivocation_proof) {
			return Err(Error::<T>::InvalidEquivocationProof.into());
		}

		let validator_set_count = key_owner_proof.validator_count();
		let session_index = key_owner_proof.session();

		let epoch_index = (slot_number.saturating_sub(GenesisSlot::get()) / T::EpochDuration::get())
			.saturated_into::<u32>();

		// check that the slot number is consistent with the session index
		// in the key ownership proof (i.e. slot is for that epoch)
		if epoch_index != session_index {
			return Err(Error::<T>::InvalidKeyOwnershipProof.into());
		}

		// check the membership proof and extract the offender's id
		let key = (sp_consensus_babe::KEY_TYPE, offender);
		let offender = T::KeyOwnerProofSystem::check_proof(key, key_owner_proof)
			.ok_or(Error::<T>::InvalidKeyOwnershipProof)?;

		let offence = BabeEquivocationOffence {
			slot: slot_number,
			validator_set_count,
			offender,
			session_index,
		};

		let reporters = match reporter {
			Some(id) => vec![id],
			None => vec![],
		};

		T::HandleEquivocation::report_offence(reporters, offence)
			.map_err(|_| Error::<T>::DuplicateOffenceReport)?;

		// waive the fee since the report is valid and beneficial
		Ok(Pays::No.into())
	}

	/// Submits an extrinsic to report an equivocation. This method will create
	/// an unsigned extrinsic with a call to `report_equivocation_unsigned` and
	/// will push the transaction to the pool. Only useful in an offchain
	/// context.
	pub fn submit_unsigned_equivocation_report(
		equivocation_proof: EquivocationProof<T::Header>,
		key_owner_proof: T::KeyOwnerProof,
	) -> Option<()> {
		T::HandleEquivocation::submit_unsigned_equivocation_report(
			equivocation_proof,
			key_owner_proof,
		)
		.ok()
	}
}

impl<T: Config> OnTimestampSet<T::Moment> for Module<T> {
	fn on_timestamp_set(_moment: T::Moment) { }
}

impl<T: Config> frame_support::traits::EstimateNextSessionRotation<T::BlockNumber> for Module<T> {
	fn estimate_next_session_rotation(now: T::BlockNumber) -> Option<T::BlockNumber> {
		Self::next_expected_epoch_change(now)
	}

	// The validity of this weight depends on the implementation of `estimate_next_session_rotation`
	fn weight(_now: T::BlockNumber) -> Weight {
		// Read: Current Slot, Epoch Index, Genesis Slot
		T::DbWeight::get().reads(3)
	}
}

impl<T: Config> frame_support::traits::Lateness<T::BlockNumber> for Module<T> {
	fn lateness(&self) -> T::BlockNumber {
		Self::lateness()
	}
}

impl<T: Config> sp_runtime::BoundToRuntimeAppPublic for Module<T> {
	type Public = AuthorityId;
}

impl<T: Config> pallet_session::OneSessionHandler<T::AccountId> for Module<T> {
	type Key = AuthorityId;

	fn on_genesis_session<'a, I: 'a>(validators: I)
		where I: Iterator<Item=(&'a T::AccountId, AuthorityId)>
	{
		let authorities = validators.map(|(_, k)| (k, 1)).collect::<Vec<_>>();
		Self::initialize_authorities(&authorities);
	}

	fn on_new_session<'a, I: 'a>(_changed: bool, validators: I, queued_validators: I)
		where I: Iterator<Item=(&'a T::AccountId, AuthorityId)>
	{
		let authorities = validators.map(|(_account, k)| {
			(k, 1)
		}).collect::<Vec<_>>();

		let next_authorities = queued_validators.map(|(_account, k)| {
			(k, 1)
		}).collect::<Vec<_>>();

		Self::enact_epoch_change(authorities, next_authorities)
	}

	fn on_disabled(i: usize) {
		Self::deposit_consensus(ConsensusLog::OnDisabled(i as u32))
	}
}

// compute randomness for a new epoch. rho is the concatenation of all
// VRF outputs in the prior epoch.
//
// an optional size hint as to how many VRF outputs there were may be provided.
fn compute_randomness(
	last_epoch_randomness: schnorrkel::Randomness,
	epoch_index: u64,
	rho: impl Iterator<Item=schnorrkel::Randomness>,
	rho_size_hint: Option<usize>,
) -> schnorrkel::Randomness {
	let mut s = Vec::with_capacity(40 + rho_size_hint.unwrap_or(0) * VRF_OUTPUT_LENGTH);
	s.extend_from_slice(&last_epoch_randomness);
	s.extend_from_slice(&epoch_index.to_le_bytes());

	for vrf_output in rho {
		s.extend_from_slice(&vrf_output[..]);
	}

	sp_io::hashing::blake2_256(&s)
}

impl<T: Config> ProvideInherent for Module<T> {
	type Call = pallet_timestamp::Call<T>;
	type Error = MakeFatalError<sp_inherents::Error>;
	const INHERENT_IDENTIFIER: InherentIdentifier = INHERENT_IDENTIFIER;

	fn create_inherent(_: &InherentData) -> Option<Self::Call> {
		None
	}

	fn check_inherent(call: &Self::Call, data: &InherentData) -> result::Result<(), Self::Error> {
		let timestamp = match call {
			pallet_timestamp::Call::set(ref timestamp) => timestamp.clone(),
			_ => return Ok(()),
		};

		let timestamp_based_slot = (timestamp / Self::slot_duration()).saturated_into::<u64>();
		let seal_slot = data.babe_inherent_data()?;

		if timestamp_based_slot == seal_slot {
			Ok(())
		} else {
			Err(sp_inherents::Error::from("timestamp set in block doesn't match slot in seal").into())
		}
	}
}<|MERGE_RESOLUTION|>--- conflicted
+++ resolved
@@ -311,11 +311,7 @@
 	}
 }
 
-<<<<<<< HEAD
-impl<T: Trait> RandomnessT<<T as frame_system::Config>::Hash> for Module<T> {
-=======
 impl<T: Config> RandomnessT<<T as frame_system::Config>::Hash> for Module<T> {
->>>>>>> 21fe14af
 	/// Some BABE blocks have VRF outputs where the block producer has exactly one bit of influence,
 	/// either they make the block or they do not make the block and thus someone else makes the
 	/// next block. Yet, this randomness is not fresh in all BABE blocks.
