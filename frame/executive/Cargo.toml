[package]
name = "frame-executive"
version = "2.0.0-dev"
authors = ["Parity Technologies <admin@parity.io>"]
edition = "2018"
license = "GPL-3.0"
homepage = "https://substrate.dev"
repository = "https://github.com/paritytech/substrate/"
description = "FRAME executives engine"

[package.metadata.docs.rs]
targets = ["x86_64-unknown-linux-gnu"]

[dependencies]
codec = { package = "parity-scale-codec", version = "1.3.0", default-features = false, features = ["derive"] }
frame-support = { version = "2.0.0-dev", default-features = false, path = "../support" }
frame-system = { version = "2.0.0-dev", default-features = false, path = "../system" }
serde = { version = "1.0.101", optional = true }
<<<<<<< HEAD
sp-runtime = { version = "2.0.0-alpha.6", default-features = false, path = "../../primitives/runtime" }
sp-std = { version = "2.0.0-alpha.6", default-features = false, path = "../../primitives/std" }
sp-io = { version = "2.0.0-alpha.6", default-features = false, path = "../../primitives/io" }
=======
sp-runtime = { version = "2.0.0-dev", default-features = false, path = "../../primitives/runtime" }
sp-std = { version = "2.0.0-dev", default-features = false, path = "../../primitives/std" }
>>>>>>> 4b911072

[dev-dependencies]
hex-literal = "0.2.1"
sp-core = { version = "2.0.0-dev", path = "../../primitives/core" }
sp-io ={ path = "../../primitives/io", version = "2.0.0-dev"}
pallet-indices = { version = "2.0.0-dev", path = "../indices" }
pallet-balances = { version = "2.0.0-dev", path = "../balances" }
pallet-transaction-payment = { version = "2.0.0-dev", path = "../transaction-payment" }
sp-version = { version = "2.0.0-dev", path = "../../primitives/version" }

[features]
default = ["std"]
std = [
	"codec/std",
	"frame-support/std",
	"frame-system/std",
	"serde",
	"sp-runtime/std",
	"sp-std/std",
]<|MERGE_RESOLUTION|>--- conflicted
+++ resolved
@@ -16,14 +16,9 @@
 frame-support = { version = "2.0.0-dev", default-features = false, path = "../support" }
 frame-system = { version = "2.0.0-dev", default-features = false, path = "../system" }
 serde = { version = "1.0.101", optional = true }
-<<<<<<< HEAD
-sp-runtime = { version = "2.0.0-alpha.6", default-features = false, path = "../../primitives/runtime" }
-sp-std = { version = "2.0.0-alpha.6", default-features = false, path = "../../primitives/std" }
-sp-io = { version = "2.0.0-alpha.6", default-features = false, path = "../../primitives/io" }
-=======
 sp-runtime = { version = "2.0.0-dev", default-features = false, path = "../../primitives/runtime" }
 sp-std = { version = "2.0.0-dev", default-features = false, path = "../../primitives/std" }
->>>>>>> 4b911072
+sp-io = { version = "2.0.0-dev", default-features = false, path = "../../primitives/io" }
 
 [dev-dependencies]
 hex-literal = "0.2.1"
