[package]
name = "frame-executive"
version = "2.0.0-rc6"
authors = ["Parity Technologies <admin@parity.io>"]
edition = "2018"
license = "Apache-2.0"
homepage = "https://substrate.dev"
repository = "https://github.com/paritytech/substrate/"
description = "FRAME executives engine"

[package.metadata.docs.rs]
targets = ["x86_64-unknown-linux-gnu"]

[dependencies]
codec = { package = "parity-scale-codec", version = "1.3.4", default-features = false, features = ["derive"] }
frame-support = { version = "2.0.0-rc6", default-features = false, path = "../support" }
frame-system = { version = "2.0.0-rc6", default-features = false, path = "../system" }
serde = { version = "1.0.101", optional = true }
sp-runtime = { version = "2.0.0-rc6", default-features = false, path = "../../primitives/runtime" }
sp-tracing = { version = "2.0.0-rc6", default-features = false, path = "../../primitives/tracing" }
sp-std = { version = "2.0.0-rc6", default-features = false, path = "../../primitives/std" }
sp-io = { version = "2.0.0-rc6", default-features = false, path = "../../primitives/io" }
sp-core = { version = "2.0.0-rc6", default-features = false, path = "../../primitives/core" }

[dev-dependencies]
<<<<<<< HEAD
hex-literal = "0.2.1"
=======
hex-literal = "0.3.1"
sp-core = { version = "2.0.0-rc6", path = "../../primitives/core" }
>>>>>>> a51ae65a
sp-io ={ version = "2.0.0-rc6", path = "../../primitives/io" }
pallet-indices = { version = "2.0.0-rc6", path = "../indices" }
pallet-balances = { version = "2.0.0-rc6", path = "../balances" }
pallet-transaction-payment = { version = "2.0.0-rc6", path = "../transaction-payment" }
sp-version = { version = "2.0.0-rc6", path = "../../primitives/version" }

[features]
default = ["std"]
with-tracing = [
	"sp-tracing/with-tracing"
]
std = [
	"codec/std",
	"frame-support/std",
	"frame-system/std",
	"serde",
	"sp-core/std",
	"sp-runtime/std",
	"sp-tracing/std",
	"sp-std/std",
]<|MERGE_RESOLUTION|>--- conflicted
+++ resolved
@@ -23,12 +23,8 @@
 sp-core = { version = "2.0.0-rc6", default-features = false, path = "../../primitives/core" }
 
 [dev-dependencies]
-<<<<<<< HEAD
-hex-literal = "0.2.1"
-=======
 hex-literal = "0.3.1"
 sp-core = { version = "2.0.0-rc6", path = "../../primitives/core" }
->>>>>>> a51ae65a
 sp-io ={ version = "2.0.0-rc6", path = "../../primitives/io" }
 pallet-indices = { version = "2.0.0-rc6", path = "../indices" }
 pallet-balances = { version = "2.0.0-rc6", path = "../balances" }
