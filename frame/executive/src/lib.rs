--- conflicted
+++ resolved
@@ -569,11 +569,7 @@
 				header: Header {
 					parent_hash: [69u8; 32].into(),
 					number: 1,
-<<<<<<< HEAD
-					state_root: hex!("17caebd966d10cc6dc9659edf7fa3196511593f6c39f80f9b97cdbc3b0855cf3").into(),
-=======
 					state_root: hex!("8a22606e925c39bb0c8e8f6f5871c0aceab88a2fcff6b2d92660af8f6daff0b1").into(),
->>>>>>> 8276b093
 					extrinsics_root: hex!("03170a2e7597b7b7e3d84c05391d139a62b157e78786d8c082f29dcf4c111314").into(),
 					digest: Digest { logs: vec![], },
 				},
