--- conflicted
+++ resolved
@@ -561,85 +561,6 @@
 impl<T: Trait<I>, I: Instance> Module<T, I> {
 	// PRIVATE MUTABLES
 
-<<<<<<< HEAD
-	// Upgrade from the pre-#4649 balances/vesting into the new balances.
-	pub fn do_upgrade() {
-		sp_runtime::print("Upgrading account balances...");
-		// First, migrate from old FreeBalance to new Account.
-		// We also move all locks across since only accounts with FreeBalance values have locks.
-		// FreeBalance: map T::AccountId => T::Balance
-		for (hash, free) in StorageIterator::<T::Balance>::new(b"Balances", b"FreeBalance").drain() {
-			let mut account = AccountData { free, ..Default::default() };
-			// Locks: map T::AccountId => Vec<BalanceLock>
-			let old_locks = get_storage_value::<Vec<OldBalanceLock<T::Balance, T::BlockNumber>>>(b"Balances", b"Locks", &hash);
-			if let Some(locks) = old_locks {
-				let locks = locks.into_iter()
-					.map(|i| {
-						let (result, expiry) = i.upgraded();
-						if expiry != T::BlockNumber::max_value() {
-							// Any `until`s that are not T::BlockNumber::max_value come from
-							// democracy and need to be migrated over there.
-							// Democracy: Locks get(locks): map T::AccountId => Option<T::BlockNumber>;
-							put_storage_value(b"Democracy", b"Locks", &hash, expiry);
-						}
-						result
-					})
-					.collect::<Vec<_>>();
-				for l in locks.iter() {
-					if l.reasons == Reasons::All || l.reasons == Reasons::Misc {
-						account.misc_frozen = account.misc_frozen.max(l.amount);
-					}
-					if l.reasons == Reasons::All || l.reasons == Reasons::Fee {
-						account.fee_frozen = account.fee_frozen.max(l.amount);
-					}
-				}
-				put_storage_value(b"Balances", b"Locks", &hash, locks);
-			}
-			put_storage_value(b"Balances", b"Account", &hash, account);
-		}
-		// Second, migrate old ReservedBalance into new Account.
-		// ReservedBalance: map T::AccountId => T::Balance
-		for (hash, reserved) in StorageIterator::<T::Balance>::new(b"Balances", b"ReservedBalance").drain() {
-			let mut account = get_storage_value::<AccountData<T::Balance>>(b"Balances", b"Account", &hash).unwrap_or_default();
-			account.reserved = reserved;
-			put_storage_value(b"Balances", b"Account", &hash, account);
-		}
-
-		// Finally, migrate vesting and ensure locks are in place. We will be lazy and just lock
-		// for the maximum amount (i.e. at genesis). Users will need to call "vest" to reduce the
-		// lock to something sensible.
-		// pub Vesting: map T::AccountId => Option<VestingSchedule>;
-		for (hash, vesting) in StorageIterator::<(T::Balance, T::Balance, T::BlockNumber)>::new(b"Balances", b"Vesting").drain() {
-			let mut account = get_storage_value::<AccountData<T::Balance>>(b"Balances", b"Account", &hash).unwrap_or_default();
-			let mut locks = get_storage_value::<Vec<BalanceLock<T::Balance>>>(b"Balances", b"Locks", &hash).unwrap_or_default();
-			locks.push(BalanceLock {
-				id: *b"vesting ",
-				amount: vesting.0.clone(),
-				reasons: Reasons::Misc,
-			});
-			account.misc_frozen = account.misc_frozen.max(vesting.0.clone());
-			put_storage_value(b"Vesting", b"Vesting", &hash, vesting);
-			put_storage_value(b"Balances", b"Locks", &hash, locks);
-			put_storage_value(b"Balances", b"Account", &hash, account);
-		}
-
-		for (hash, balances) in StorageIterator::<AccountData<T::Balance>>::new(b"Balances", b"Account").drain() {
-			let nonce = take_storage_value::<T::Index>(b"System", b"AccountNonce", &hash).unwrap_or_default();
-			let mut refs: system::RefCount = 0;
-			// The items in Kusama that would result in a ref count being incremented.
-			if have_storage_value(b"Democracy", b"Proxy", &hash) { refs += 1 }
-			// We skip Recovered since it's being replaced anyway.
-			let mut prefixed_hash = twox_64(&b":session:keys"[..]).to_vec();
-			prefixed_hash.extend(&b":session:keys"[..]);
-			prefixed_hash.extend(&hash[..]);
-			if have_storage_value(b"Session", b"NextKeys", &prefixed_hash) { refs += 1 }
-			if have_storage_value(b"Staking", b"Bonded", &hash) { refs += 1 }
-			put_storage_value(b"System", b"Account", &hash, (nonce, refs, &balances));
-		}
-	}
-
-=======
->>>>>>> 8276b093
 	/// Get the free balance of an account.
 	pub fn free_balance(who: impl sp_std::borrow::Borrow<T::AccountId>) -> T::Balance {
 		Self::account(who.borrow()).free
