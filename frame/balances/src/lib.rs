// This file is part of Substrate.

// Copyright (C) 2017-2021 Parity Technologies (UK) Ltd.
// SPDX-License-Identifier: Apache-2.0

// Licensed under the Apache License, Version 2.0 (the "License");
// you may not use this file except in compliance with the License.
// You may obtain a copy of the License at
//
// 	http://www.apache.org/licenses/LICENSE-2.0
//
// Unless required by applicable law or agreed to in writing, software
// distributed under the License is distributed on an "AS IS" BASIS,
// WITHOUT WARRANTIES OR CONDITIONS OF ANY KIND, either express or implied.
// See the License for the specific language governing permissions and
// limitations under the License.

//! # Balances Pallet
//!
//! The Balances pallet provides functionality for handling accounts and balances.
//!
//! - [`Config`]
//! - [`Call`]
//! - [`Pallet`]
//!
//! ## Overview
//!
//! The Balances pallet provides functions for:
//!
//! - Getting and setting free balances.
//! - Retrieving total, reserved and unreserved balances.
//! - Repatriating a reserved balance to a beneficiary account that exists.
//! - Transferring a balance between accounts (when not reserved).
//! - Slashing an account balance.
//! - Account creation and removal.
//! - Managing total issuance.
//! - Setting and managing locks.
//!
//! ### Terminology
//!
//! - **Existential Deposit:** The minimum balance required to create or keep an account open. This prevents
//! "dust accounts" from filling storage. When the free plus the reserved balance (i.e. the total balance)
//!   fall below this, then the account is said to be dead; and it loses its functionality as well as any
//!   prior history and all information on it is removed from the chain's state.
//!   No account should ever have a total balance that is strictly between 0 and the existential
//!   deposit (exclusive). If this ever happens, it indicates either a bug in this pallet or an
//!   erroneous raw mutation of storage.
//!
//! - **Total Issuance:** The total number of units in existence in a system.
//!
//! - **Reaping an account:** The act of removing an account by resetting its nonce. Happens after its
//! total balance has become zero (or, strictly speaking, less than the Existential Deposit).
//!
//! - **Free Balance:** The portion of a balance that is not reserved. The free balance is the only
//!   balance that matters for most operations.
//!
//! - **Reserved Balance:** Reserved balance still belongs to the account holder, but is suspended.
//!   Reserved balance can still be slashed, but only after all the free balance has been slashed.
//!
//! - **Imbalance:** A condition when some funds were credited or debited without equal and opposite accounting
//! (i.e. a difference between total issuance and account balances). Functions that result in an imbalance will
//! return an object of the `Imbalance` trait that can be managed within your runtime logic. (If an imbalance is
//! simply dropped, it should automatically maintain any book-keeping such as total issuance.)
//!
//! - **Lock:** A freeze on a specified amount of an account's free balance until a specified block number. Multiple
//! locks always operate over the same funds, so they "overlay" rather than "stack".
//!
//! ### Implementations
//!
//! The Balances pallet provides implementations for the following traits. If these traits provide the functionality
//! that you need, then you can avoid coupling with the Balances pallet.
//!
//! - [`Currency`](frame_support::traits::Currency): Functions for dealing with a
//! fungible assets system.
<<<<<<< HEAD
//! - [`ReservableCurrency`](../frame_support/traits/trait.ReservableCurrency.html):
//! - [`NamedReservableCurrency`](../frame_support/traits/trait.ReservableCurrency.html):
=======
//! - [`ReservableCurrency`](frame_support::traits::ReservableCurrency):
>>>>>>> debec916
//! Functions for dealing with assets that can be reserved from an account.
//! - [`LockableCurrency`](frame_support::traits::LockableCurrency): Functions for
//! dealing with accounts that allow liquidity restrictions.
//! - [`Imbalance`](frame_support::traits::Imbalance): Functions for handling
//! imbalances between total issuance in the system and account balances. Must be used when a function
//! creates new funds (e.g. a reward) or destroys some funds (e.g. a system fee).
//!
//! ## Interface
//!
//! ### Dispatchable Functions
//!
//! - `transfer` - Transfer some liquid free balance to another account.
//! - `set_balance` - Set the balances of a given account. The origin of this call must be root.
//!
//! ## Usage
//!
//! The following examples show how to use the Balances pallet in your custom pallet.
//!
//! ### Examples from the FRAME
//!
//! The Contract pallet uses the `Currency` trait to handle gas payment, and its types inherit from `Currency`:
//!
//! ```
//! use frame_support::traits::Currency;
//! # pub trait Config: frame_system::Config {
//! # 	type Currency: Currency<Self::AccountId>;
//! # }
//!
//! pub type BalanceOf<T> = <<T as Config>::Currency as Currency<<T as frame_system::Config>::AccountId>>::Balance;
//! pub type NegativeImbalanceOf<T> = <<T as Config>::Currency as Currency<<T as frame_system::Config>::AccountId>>::NegativeImbalance;
//!
//! # fn main() {}
//! ```
//!
//! The Staking pallet uses the `LockableCurrency` trait to lock a stash account's funds:
//!
//! ```
//! use frame_support::traits::{WithdrawReasons, LockableCurrency};
//! use sp_runtime::traits::Bounded;
//! pub trait Config: frame_system::Config {
//! 	type Currency: LockableCurrency<Self::AccountId, Moment=Self::BlockNumber>;
//! }
//! # struct StakingLedger<T: Config> {
//! # 	stash: <T as frame_system::Config>::AccountId,
//! # 	total: <<T as Config>::Currency as frame_support::traits::Currency<<T as frame_system::Config>::AccountId>>::Balance,
//! # 	phantom: std::marker::PhantomData<T>,
//! # }
//! # const STAKING_ID: [u8; 8] = *b"staking ";
//!
//! fn update_ledger<T: Config>(
//! 	controller: &T::AccountId,
//! 	ledger: &StakingLedger<T>
//! ) {
//! 	T::Currency::set_lock(
//! 		STAKING_ID,
//! 		&ledger.stash,
//! 		ledger.total,
//! 		WithdrawReasons::all()
//! 	);
//! 	// <Ledger<T>>::insert(controller, ledger); // Commented out as we don't have access to Staking's storage here.
//! }
//! # fn main() {}
//! ```
//!
//! ## Genesis config
//!
//! The Balances pallet depends on the [`GenesisConfig`].
//!
//! ## Assumptions
//!
//! * Total issued balanced of all accounts should be less than `Config::Balance::max_value()`.

#![cfg_attr(not(feature = "std"), no_std)]

#[macro_use]
mod tests;
mod tests_local;
mod tests_composite;
mod tests_reentrancy;
mod benchmarking;
pub mod weights;

use sp_std::prelude::*;
use sp_std::{cmp, result, mem, fmt::Debug, ops::BitOr};
use codec::{Codec, Encode, Decode};
use frame_support::{
	ensure,
	traits::{
		Currency, OnUnbalanced, TryDrop, StoredMap,
		WithdrawReasons, LockIdentifier, LockableCurrency, ExistenceRequirement,
		Imbalance, SignedImbalance, ReservableCurrency, Get, ExistenceRequirement::{AllowDeath, KeepAlive},
		BalanceStatus as Status, ReserveIdentifier, NamedReservableCurrency,
	}
};
#[cfg(feature = "std")]
use frame_support::traits::GenesisBuild;
use sp_runtime::{
	RuntimeDebug, DispatchResult, DispatchError,
	traits::{
		Zero, AtLeast32BitUnsigned, StaticLookup, CheckedAdd, CheckedSub,
		MaybeSerializeDeserialize, Saturating, Bounded, StoredMapError,
	},
};
use frame_system as system;
pub use self::imbalances::{PositiveImbalance, NegativeImbalance};
pub use weights::WeightInfo;

pub use pallet::*;

#[frame_support::pallet]
pub mod pallet {
	use frame_support::pallet_prelude::*;
	use frame_system::pallet_prelude::*;
	use super::*;

	#[pallet::config]
	pub trait Config<I: 'static = ()>: frame_system::Config {
		/// The balance of an account.
		type Balance: Parameter + Member + AtLeast32BitUnsigned + Codec + Default + Copy +
			MaybeSerializeDeserialize + Debug;

		/// Handler for the unbalanced reduction when removing a dust account.
		type DustRemoval: OnUnbalanced<NegativeImbalance<Self, I>>;

<<<<<<< HEAD
	/// The maximum number of locks that should exist on an account.
	/// Not strictly enforced, but used for weight estimation.
	type MaxLocks: Get<u32>;

	/// The maximum number of named reserves that can exist on an account.
	type MaxReserves: Get<u32>;
}
=======
		/// The overarching event type.
		type Event: From<Event<Self, I>> + IsType<<Self as frame_system::Config>::Event>;
>>>>>>> debec916

		/// The minimum amount required to keep an account open.
		#[pallet::constant]
		type ExistentialDeposit: Get<Self::Balance>;

		/// The means of storing the balances of an account.
		type AccountStore: StoredMap<Self::AccountId, AccountData<Self::Balance>>;

		/// Weight information for extrinsics in this pallet.
		type WeightInfo: WeightInfo;

		/// The maximum number of locks that should exist on an account.
		/// Not strictly enforced, but used for weight estimation.
		type MaxLocks: Get<u32>;
	}

	#[pallet::pallet]
	#[pallet::generate_store(pub(super) trait Store)]
	pub struct Pallet<T, I=()>(PhantomData<(T, I)>);

	#[pallet::hooks]
	impl<T: Config<I>, I: 'static> Hooks<BlockNumberFor<T>> for Pallet<T, I> {
	}

<<<<<<< HEAD
	/// The maximum number of locks that should exist on an account.
	/// Not strictly enforced, but used for weight estimation.
	type MaxLocks: Get<u32>;

	/// The maximum number of named reserves that can exist on an account.
	type MaxReserves: Get<u32>;
}

impl<T: Config<I>, I: Instance> Subtrait<I> for T {
	type Balance = T::Balance;
	type ExistentialDeposit = T::ExistentialDeposit;
	type AccountStore = T::AccountStore;
	type WeightInfo = <T as Config<I>>::WeightInfo;
	type MaxLocks = T::MaxLocks;
	type MaxReserves = T::MaxReserves;
}
=======
	#[pallet::call]
	impl<T: Config<I>, I: 'static> Pallet<T, I> {
		/// Transfer some liquid free balance to another account.
		///
		/// `transfer` will set the `FreeBalance` of the sender and receiver.
		/// It will decrease the total issuance of the system by the `TransferFee`.
		/// If the sender's account is below the existential deposit as a result
		/// of the transfer, the account will be reaped.
		///
		/// The dispatch origin for this call must be `Signed` by the transactor.
		///
		/// # <weight>
		/// - Dependent on arguments but not critical, given proper implementations for
		///   input config types. See related functions below.
		/// - It contains a limited number of reads and writes internally and no complex computation.
		///
		/// Related functions:
		///
		///   - `ensure_can_withdraw` is always called internally but has a bounded complexity.
		///   - Transferring balances to accounts that did not exist before will cause
		///      `T::OnNewAccount::on_new_account` to be called.
		///   - Removing enough funds from an account will trigger `T::DustRemoval::on_unbalanced`.
		///   - `transfer_keep_alive` works the same way as `transfer`, but has an additional
		///     check that the transfer will not kill the origin account.
		/// ---------------------------------
		/// - Base Weight: 73.64 µs, worst case scenario (account created, account removed)
		/// - DB Weight: 1 Read and 1 Write to destination account
		/// - Origin account is already in memory, so no DB operations for them.
		/// # </weight>
		#[pallet::weight(T::WeightInfo::transfer())]
		pub fn transfer(
			origin: OriginFor<T>,
			dest: <T::Lookup as StaticLookup>::Source,
			#[pallet::compact] value: T::Balance,
		) -> DispatchResultWithPostInfo {
			let transactor = ensure_signed(origin)?;
			let dest = T::Lookup::lookup(dest)?;
			<Self as Currency<_>>::transfer(&transactor, &dest, value, ExistenceRequirement::AllowDeath)?;
			Ok(().into())
		}

		/// Set the balances of a given account.
		///
		/// This will alter `FreeBalance` and `ReservedBalance` in storage. it will
		/// also decrease the total issuance of the system (`TotalIssuance`).
		/// If the new free or reserved balance is below the existential deposit,
		/// it will reset the account nonce (`frame_system::AccountNonce`).
		///
		/// The dispatch origin for this call is `root`.
		///
		/// # <weight>
		/// - Independent of the arguments.
		/// - Contains a limited number of reads and writes.
		/// ---------------------
		/// - Base Weight:
		///     - Creating: 27.56 µs
		///     - Killing: 35.11 µs
		/// - DB Weight: 1 Read, 1 Write to `who`
		/// # </weight>
		#[pallet::weight(
			T::WeightInfo::set_balance_creating() // Creates a new account.
				.max(T::WeightInfo::set_balance_killing()) // Kills an existing account.
		)]
		pub(super) fn set_balance(
			origin: OriginFor<T>,
			who: <T::Lookup as StaticLookup>::Source,
			#[pallet::compact] new_free: T::Balance,
			#[pallet::compact] new_reserved: T::Balance,
		) -> DispatchResultWithPostInfo {
			ensure_root(origin)?;
			let who = T::Lookup::lookup(who)?;
			let existential_deposit = T::ExistentialDeposit::get();
>>>>>>> debec916

			let wipeout = new_free + new_reserved < existential_deposit;
			let new_free = if wipeout { Zero::zero() } else { new_free };
			let new_reserved = if wipeout { Zero::zero() } else { new_reserved };

			let (free, reserved) = Self::mutate_account(&who, |account| {
				if new_free > account.free {
					mem::drop(PositiveImbalance::<T, I>::new(new_free - account.free));
				} else if new_free < account.free {
					mem::drop(NegativeImbalance::<T, I>::new(account.free - new_free));
				}

				if new_reserved > account.reserved {
					mem::drop(PositiveImbalance::<T, I>::new(new_reserved - account.reserved));
				} else if new_reserved < account.reserved {
					mem::drop(NegativeImbalance::<T, I>::new(account.reserved - new_reserved));
				}

				account.free = new_free;
				account.reserved = new_reserved;

				(account.free, account.reserved)
			})?;
			Self::deposit_event(Event::BalanceSet(who, free, reserved));
			Ok(().into())
		}

		/// Exactly as `transfer`, except the origin must be root and the source account may be
		/// specified.
		/// # <weight>
		/// - Same as transfer, but additional read and write because the source account is
		///   not assumed to be in the overlay.
		/// # </weight>
		#[pallet::weight(T::WeightInfo::force_transfer())]
		pub fn force_transfer(
			origin: OriginFor<T>,
			source: <T::Lookup as StaticLookup>::Source,
			dest: <T::Lookup as StaticLookup>::Source,
			#[pallet::compact] value: T::Balance,
		) -> DispatchResultWithPostInfo {
			ensure_root(origin)?;
			let source = T::Lookup::lookup(source)?;
			let dest = T::Lookup::lookup(dest)?;
			<Self as Currency<_>>::transfer(&source, &dest, value, ExistenceRequirement::AllowDeath)?;
			Ok(().into())
		}

		/// Same as the [`transfer`] call, but with a check that the transfer will not kill the
		/// origin account.
		///
		/// 99% of the time you want [`transfer`] instead.
		///
		/// [`transfer`]: struct.Pallet.html#method.transfer
		/// # <weight>
		/// - Cheaper than transfer because account cannot be killed.
		/// - Base Weight: 51.4 µs
		/// - DB Weight: 1 Read and 1 Write to dest (sender is in overlay already)
		/// #</weight>
		#[pallet::weight(T::WeightInfo::transfer_keep_alive())]
		pub fn transfer_keep_alive(
			origin: OriginFor<T>,
			dest: <T::Lookup as StaticLookup>::Source,
			#[pallet::compact] value: T::Balance,
		) -> DispatchResultWithPostInfo {
			let transactor = ensure_signed(origin)?;
			let dest = T::Lookup::lookup(dest)?;
			<Self as Currency<_>>::transfer(&transactor, &dest, value, KeepAlive)?;
			Ok(().into())
		}
	}

	#[pallet::event]
	#[pallet::generate_deposit(pub(super) fn deposit_event)]
	#[pallet::metadata(T::AccountId = "AccountId", T::Balance = "Balance")]
	pub enum Event<T: Config<I>, I: 'static = ()> {
		/// An account was created with some free balance. \[account, free_balance\]
		Endowed(T::AccountId, T::Balance),
		/// An account was removed whose balance was non-zero but below ExistentialDeposit,
		/// resulting in an outright loss. \[account, balance\]
		DustLost(T::AccountId, T::Balance),
		/// Transfer succeeded. \[from, to, value\]
		Transfer(T::AccountId, T::AccountId, T::Balance),
		/// A balance was set by root. \[who, free, reserved\]
		BalanceSet(T::AccountId, T::Balance, T::Balance),
		/// Some amount was deposited (e.g. for transaction fees). \[who, deposit\]
		Deposit(T::AccountId, T::Balance),
		/// Some balance was reserved (moved from free to reserved). \[who, value\]
		Reserved(T::AccountId, T::Balance),
		/// Some balance was unreserved (moved from reserved to free). \[who, value\]
		Unreserved(T::AccountId, T::Balance),
		/// Some balance was moved from the reserve of the first account to the second account.
		/// Final argument indicates the destination balance type.
		/// \[from, to, balance, destination_status\]
		ReserveRepatriated(T::AccountId, T::AccountId, T::Balance, Status),
	}

	/// Old name generated by `decl_event`.
	#[deprecated(note = "use `Event` instead")]
	pub type RawEvent<T, I = ()> = Event<T, I>;

	#[pallet::error]
	pub enum Error<T, I = ()> {
		/// Vesting balance too high to send value
		VestingBalance,
		/// Account liquidity restrictions prevent withdrawal
		LiquidityRestrictions,
		/// Got an overflow after adding
		Overflow,
		/// Balance too low to send value
		InsufficientBalance,
		/// Value too low to create account due to existential deposit
		ExistentialDeposit,
		/// Transfer/payment would kill account
		KeepAlive,
		/// A vesting schedule already exists for this account
		ExistingVestingSchedule,
		/// Beneficiary account must pre-exist
		DeadAccount,
		/// Number of named reserves exceed MaxReserves
		TooManyReserves,
	}

	/// The total units issued in the system.
	#[pallet::storage]
	#[pallet::getter(fn total_issuance)]
	pub type TotalIssuance<T: Config<I>, I: 'static = ()> = StorageValue<_, T::Balance, ValueQuery>;

	/// The balance of an account.
	///
	/// NOTE: This is only used in the case that this pallet is used to store balances.
	#[pallet::storage]
	pub type Account<T: Config<I>, I: 'static = ()> = StorageMap<
		_,
		Blake2_128Concat,
		T::AccountId,
		AccountData<T::Balance>,
		ValueQuery
	>;

	/// Any liquidity locks on some account balances.
	/// NOTE: Should only be accessed when setting, changing and freeing a lock.
	#[pallet::storage]
	#[pallet::getter(fn locks)]
	pub type Locks<T: Config<I>, I: 'static = ()> = StorageMap<
		_,
		Blake2_128Concat,
		T::AccountId,
		Vec<BalanceLock<T::Balance>>,
		ValueQuery
	>;

	/// Storage version of the pallet.
	///
	/// This is set to v2.0.0 for new networks.
	#[pallet::storage]
	pub(super) type StorageVersion<T: Config<I>, I: 'static = ()> = StorageValue<
		_,
		Releases,
		ValueQuery
	>;

	#[pallet::genesis_config]
	pub struct GenesisConfig<T: Config<I>, I: 'static = ()> {
		pub balances: Vec<(T::AccountId, T::Balance)>,
	}

	#[cfg(feature = "std")]
	impl<T: Config<I>, I: 'static> Default for GenesisConfig<T, I> {
		fn default() -> Self {
			Self {
				balances: Default::default(),
			}
		}
	}

	#[pallet::genesis_build]
	impl<T: Config<I>, I: 'static> GenesisBuild<T, I> for GenesisConfig<T, I> {
		fn build(&self) {
			let total = self.balances
				.iter()
				.fold(Zero::zero(), |acc: T::Balance, &(_, n)| acc + n);
			<TotalIssuance<T, I>>::put(total);

			<StorageVersion<T, I>>::put(Releases::V2_0_0);

			for (_, balance) in &self.balances {
				assert!(
					*balance >= <T as Config<I>>::ExistentialDeposit::get(),
					"the balance of any account should always be at least the existential deposit.",
				)
			}

			// ensure no duplicates exist.
			let endowed_accounts = self.balances.iter().map(|(x, _)| x).cloned().collect::<std::collections::BTreeSet<_>>();

			assert!(endowed_accounts.len() == self.balances.len(), "duplicate balances in genesis.");

			for &(ref who, free) in self.balances.iter() {
				assert!(T::AccountStore::insert(who, AccountData { free, ..Default::default() }).is_ok());
			}
		}
	}
}

#[cfg(feature = "std")]
impl<T: Config<I>, I: 'static> GenesisConfig<T, I> {
	/// Direct implementation of `GenesisBuild::build_storage`.
	///
	/// Kept in order not to break dependency.
	pub fn build_storage(&self) -> Result<sp_runtime::Storage, String> {
		<Self as GenesisBuild<T, I>>::build_storage(self)
	}

	/// Direct implementation of `GenesisBuild::assimilate_storage`.
	///
	/// Kept in order not to break dependency.
	pub fn assimilate_storage(
		&self,
		storage: &mut sp_runtime::Storage
	) -> Result<(), String> {
		<Self as GenesisBuild<T, I>>::assimilate_storage(self, storage)
	}
}

/// Simplified reasons for withdrawing balance.
#[derive(Encode, Decode, Clone, Copy, PartialEq, Eq, RuntimeDebug)]
pub enum Reasons {
	/// Paying system transaction fees.
	Fee = 0,
	/// Any reason other than paying system transaction fees.
	Misc = 1,
	/// Any reason at all.
	All = 2,
}

impl From<WithdrawReasons> for Reasons {
	fn from(r: WithdrawReasons) -> Reasons {
		if r == WithdrawReasons::from(WithdrawReasons::TRANSACTION_PAYMENT) {
			Reasons::Fee
		} else if r.contains(WithdrawReasons::TRANSACTION_PAYMENT) {
			Reasons::All
		} else {
			Reasons::Misc
		}
	}
}

impl BitOr for Reasons {
	type Output = Reasons;
	fn bitor(self, other: Reasons) -> Reasons {
		if self == other { return self }
		Reasons::All
	}
}

/// A single lock on a balance. There can be many of these on an account and they "overlap", so the
/// same balance is frozen by multiple locks.
#[derive(Encode, Decode, Clone, PartialEq, Eq, RuntimeDebug)]
pub struct BalanceLock<Balance> {
	/// An identifier for this lock. Only one lock may be in existence for each identifier.
	pub id: LockIdentifier,
	/// The amount which the free balance may not drop below when this lock is in effect.
	pub amount: Balance,
	/// If true, then the lock remains in effect even for payment of transaction fees.
	pub reasons: Reasons,
}

/// Store named reserved balance
#[derive(Encode, Decode, Clone, PartialEq, Eq, RuntimeDebug)]
pub struct ReserveData<Balance> {
	/// The identifier for the named reserve
	pub id: ReserveIdentifier,
	/// The amount of the named reserve
	pub amount: Balance,
}

/// All balance information for an account.
#[derive(Encode, Decode, Clone, PartialEq, Eq, Default, RuntimeDebug)]
pub struct AccountData<Balance> {
	/// Non-reserved part of the balance. There may still be restrictions on this, but it is the
	/// total pool what may in principle be transferred, reserved and used for tipping.
	///
	/// This is the only balance that matters in terms of most operations on tokens. It
	/// alone is used to determine the balance when in the contract execution environment.
	pub free: Balance,
	/// Balance which is reserved and may not be used at all.
	///
	/// This can still get slashed, but gets slashed last of all.
	///
	/// This balance is a 'reserve' balance that other subsystems use in order to set aside tokens
	/// that are still 'owned' by the account holder, but which are suspendable.
	/// This includes named reserve and unnamed reserve.
	pub reserved: Balance,
	/// The amount that `free` may not drop below when withdrawing for *anything except transaction
	/// fee payment*.
	pub misc_frozen: Balance,
	/// The amount that `free` may not drop below when withdrawing specifically for transaction
	/// fee payment.
	pub fee_frozen: Balance,
}

impl<Balance: Saturating + Copy + Ord> AccountData<Balance> {
	/// How much this account's balance can be reduced for the given `reasons`.
	fn usable(&self, reasons: Reasons) -> Balance {
		self.free.saturating_sub(self.frozen(reasons))
	}
	/// The amount that this account's free balance may not be reduced beyond for the given
	/// `reasons`.
	fn frozen(&self, reasons: Reasons) -> Balance {
		match reasons {
			Reasons::All => self.misc_frozen.max(self.fee_frozen),
			Reasons::Misc => self.misc_frozen,
			Reasons::Fee => self.fee_frozen,
		}
	}
	/// The total balance in this account including any that is reserved and ignoring any frozen.
	fn total(&self) -> Balance {
		self.free.saturating_add(self.reserved)
	}
}

// A value placed in storage that represents the current version of the Balances storage.
// This value is used by the `on_runtime_upgrade` logic to determine whether we run
// storage migration logic. This should match directly with the semantic versions of the Rust crate.
#[derive(Encode, Decode, Clone, Copy, PartialEq, Eq, RuntimeDebug)]
enum Releases {
	V1_0_0,
	V2_0_0,
}

impl Default for Releases {
	fn default() -> Self {
		Releases::V1_0_0
	}
}

pub struct DustCleaner<T: Config<I>, I: 'static = ()>(Option<(T::AccountId, NegativeImbalance<T, I>)>);

<<<<<<< HEAD
		pub Reserves get(fn reserves): map hasher(blake2_128_concat) T::AccountId => Vec<ReserveData<T::Balance>>;

		/// Storage version of the pallet.
		///
		/// This is set to v2.0.0 for new networks.
		StorageVersion build(|_: &GenesisConfig<T, I>| Releases::V2_0_0): Releases;
	}
	add_extra_genesis {
		config(balances): Vec<(T::AccountId, T::Balance)>;
		// ^^ begin, length, amount liquid at genesis
		build(|config: &GenesisConfig<T, I>| {
			for (_, balance) in &config.balances {
				assert!(
					*balance >= <T as Config<I>>::ExistentialDeposit::get(),
					"the balance of any account should always be at least the existential deposit.",
				)
			}

			// ensure no duplicates exist.
			let endowed_accounts = config.balances.iter().map(|(x, _)| x).cloned().collect::<std::collections::BTreeSet<_>>();

			assert!(endowed_accounts.len() == config.balances.len(), "duplicate balances in genesis.");

			for &(ref who, free) in config.balances.iter() {
				assert!(T::AccountStore::insert(who, AccountData { free, .. Default::default() }).is_ok());
			}
		});
	}
}

decl_module! {
	pub struct Module<T: Config<I>, I: Instance = DefaultInstance> for enum Call where origin: T::Origin {
		type Error = Error<T, I>;

		/// The minimum amount required to keep an account open.
		const ExistentialDeposit: T::Balance = T::ExistentialDeposit::get();

		fn deposit_event() = default;

		/// Transfer some liquid free balance to another account.
		///
		/// `transfer` will set the `FreeBalance` of the sender and receiver.
		/// It will decrease the total issuance of the system by the `TransferFee`.
		/// If the sender's account is below the existential deposit as a result
		/// of the transfer, the account will be reaped.
		///
		/// The dispatch origin for this call must be `Signed` by the transactor.
		///
		/// # <weight>
		/// - Dependent on arguments but not critical, given proper implementations for
		///   input config types. See related functions below.
		/// - It contains a limited number of reads and writes internally and no complex computation.
		///
		/// Related functions:
		///
		///   - `ensure_can_withdraw` is always called internally but has a bounded complexity.
		///   - Transferring balances to accounts that did not exist before will cause
		///      `T::OnNewAccount::on_new_account` to be called.
		///   - Removing enough funds from an account will trigger `T::DustRemoval::on_unbalanced`.
		///   - `transfer_keep_alive` works the same way as `transfer`, but has an additional
		///     check that the transfer will not kill the origin account.
		/// ---------------------------------
		/// - Base Weight: 73.64 µs, worst case scenario (account created, account removed)
		/// - DB Weight: 1 Read and 1 Write to destination account
		/// - Origin account is already in memory, so no DB operations for them.
		/// # </weight>
		#[weight = T::WeightInfo::transfer()]
		pub fn transfer(
			origin,
			dest: <T::Lookup as StaticLookup>::Source,
			#[compact] value: T::Balance
		) {
			let transactor = ensure_signed(origin)?;
			let dest = T::Lookup::lookup(dest)?;
			<Self as Currency<_>>::transfer(&transactor, &dest, value, ExistenceRequirement::AllowDeath)?;
		}

		/// Set the balances of a given account.
		///
		/// This will alter `FreeBalance` and `ReservedBalance` in storage. it will
		/// also decrease the total issuance of the system (`TotalIssuance`).
		/// If the new free or reserved balance is below the existential deposit,
		/// it will reset the account nonce (`frame_system::AccountNonce`).
		///
		/// The dispatch origin for this call is `root`.
		///
		/// # <weight>
		/// - Independent of the arguments.
		/// - Contains a limited number of reads and writes.
		/// ---------------------
		/// - Base Weight:
		///     - Creating: 27.56 µs
		///     - Killing: 35.11 µs
		/// - DB Weight: 1 Read, 1 Write to `who`
		/// # </weight>
		#[weight = T::WeightInfo::set_balance_creating() // Creates a new account.
			.max(T::WeightInfo::set_balance_killing()) // Kills an existing account.
		]
		fn set_balance(
			origin,
			who: <T::Lookup as StaticLookup>::Source,
			#[compact] new_free: T::Balance,
			#[compact] new_reserved: T::Balance
		) {
			ensure_root(origin)?;
			let who = T::Lookup::lookup(who)?;
			let existential_deposit = T::ExistentialDeposit::get();

			let wipeout = new_free + new_reserved < existential_deposit;
			let new_free = if wipeout { Zero::zero() } else { new_free };
			let new_reserved = if wipeout { Zero::zero() } else { new_reserved };

			let (free, reserved) = Self::mutate_account(&who, |account| {
				if new_free > account.free {
					mem::drop(PositiveImbalance::<T, I>::new(new_free - account.free));
				} else if new_free < account.free {
					mem::drop(NegativeImbalance::<T, I>::new(account.free - new_free));
				}

				if new_reserved > account.reserved {
					mem::drop(PositiveImbalance::<T, I>::new(new_reserved - account.reserved));
				} else if new_reserved < account.reserved {
					mem::drop(NegativeImbalance::<T, I>::new(account.reserved - new_reserved));
				}

				account.free = new_free;
				account.reserved = new_reserved;

				(account.free, account.reserved)
			})?;
			Self::deposit_event(RawEvent::BalanceSet(who, free, reserved));
		}

		/// Exactly as `transfer`, except the origin must be root and the source account may be
		/// specified.
		/// # <weight>
		/// - Same as transfer, but additional read and write because the source account is
		///   not assumed to be in the overlay.
		/// # </weight>
		#[weight = T::WeightInfo::force_transfer()]
		pub fn force_transfer(
			origin,
			source: <T::Lookup as StaticLookup>::Source,
			dest: <T::Lookup as StaticLookup>::Source,
			#[compact] value: T::Balance
		) {
			ensure_root(origin)?;
			let source = T::Lookup::lookup(source)?;
			let dest = T::Lookup::lookup(dest)?;
			<Self as Currency<_>>::transfer(&source, &dest, value, ExistenceRequirement::AllowDeath)?;
		}

		/// Same as the [`transfer`] call, but with a check that the transfer will not kill the
		/// origin account.
		///
		/// 99% of the time you want [`transfer`] instead.
		///
		/// [`transfer`]: struct.Module.html#method.transfer
		/// # <weight>
		/// - Cheaper than transfer because account cannot be killed.
		/// - Base Weight: 51.4 µs
		/// - DB Weight: 1 Read and 1 Write to dest (sender is in overlay already)
		/// #</weight>
		#[weight = T::WeightInfo::transfer_keep_alive()]
		pub fn transfer_keep_alive(
			origin,
			dest: <T::Lookup as StaticLookup>::Source,
			#[compact] value: T::Balance
		) {
			let transactor = ensure_signed(origin)?;
			let dest = T::Lookup::lookup(dest)?;
			<Self as Currency<_>>::transfer(&transactor, &dest, value, KeepAlive)?;
=======
impl<T: Config<I>, I: 'static> Drop for DustCleaner<T, I> {
	fn drop(&mut self) {
		if let Some((who, dust)) = self.0.take() {
			Module::<T, I>::deposit_event(Event::DustLost(who, dust.peek()));
			T::DustRemoval::on_unbalanced(dust);
>>>>>>> debec916
		}
	}
}

impl<T: Config<I>, I: 'static> Pallet<T, I> {
	/// Get the free balance of an account.
	pub fn free_balance(who: impl sp_std::borrow::Borrow<T::AccountId>) -> T::Balance {
		Self::account(who.borrow()).free
	}

	/// Get the balance of an account that can be used for transfers, reservations, or any other
	/// non-locking, non-transaction-fee activity. Will be at most `free_balance`.
	pub fn usable_balance(who: impl sp_std::borrow::Borrow<T::AccountId>) -> T::Balance {
		Self::account(who.borrow()).usable(Reasons::Misc)
	}

	/// Get the balance of an account that can be used for paying transaction fees (not tipping,
	/// or any other kind of fees, though). Will be at most `free_balance`.
	pub fn usable_balance_for_fees(who: impl sp_std::borrow::Borrow<T::AccountId>) -> T::Balance {
		Self::account(who.borrow()).usable(Reasons::Fee)
	}

	/// Get the reserved balance of an account.
	pub fn reserved_balance(who: impl sp_std::borrow::Borrow<T::AccountId>) -> T::Balance {
		Self::account(who.borrow()).reserved
	}

	/// Get both the free and reserved balances of an account.
	fn account(who: &T::AccountId) -> AccountData<T::Balance> {
		T::AccountStore::get(&who)
	}

	/// Handles any steps needed after mutating an account.
	///
	/// This includes DustRemoval unbalancing, in the case than the `new` account's total balance
	/// is non-zero but below ED.
	///
	/// Returns two values:
	/// - `Some` containing the the `new` account, iff the account has sufficient balance.
	/// - `Some` containing the dust to be dropped, iff some dust should be dropped.
	fn post_mutation(
		_who: &T::AccountId,
		new: AccountData<T::Balance>,
	) -> (Option<AccountData<T::Balance>>, Option<NegativeImbalance<T, I>>) {
		let total = new.total();
		if total < T::ExistentialDeposit::get() {
			if total.is_zero() {
				(None, None)
			} else {
				(None, Some(NegativeImbalance::new(total)))
			}
		} else {
			(Some(new), None)
		}
	}

	/// Mutate an account to some new value, or delete it entirely with `None`. Will enforce
	/// `ExistentialDeposit` law, annulling the account as needed.
	///
	/// NOTE: Doesn't do any preparatory work for creating a new account, so should only be used
	/// when it is known that the account already exists.
	///
	/// NOTE: LOW-LEVEL: This will not attempt to maintain total issuance. It is expected that
	/// the caller will do this.
	pub fn mutate_account<R>(
		who: &T::AccountId,
		f: impl FnOnce(&mut AccountData<T::Balance>) -> R
	) -> Result<R, StoredMapError> {
		Self::try_mutate_account(who, |a, _| -> Result<R, StoredMapError> { Ok(f(a)) })
	}

	/// Mutate an account to some new value, or delete it entirely with `None`. Will enforce
	/// `ExistentialDeposit` law, annulling the account as needed. This will do nothing if the
	/// result of `f` is an `Err`.
	///
	/// NOTE: Doesn't do any preparatory work for creating a new account, so should only be used
	/// when it is known that the account already exists.
	///
	/// NOTE: LOW-LEVEL: This will not attempt to maintain total issuance. It is expected that
	/// the caller will do this.
	fn try_mutate_account<R, E: From<StoredMapError>>(
		who: &T::AccountId,
		f: impl FnOnce(&mut AccountData<T::Balance>, bool) -> Result<R, E>
	) -> Result<R, E> {
		Self::try_mutate_account_with_dust(who, f)
			.map(|(result, dust_cleaner)| {
				drop(dust_cleaner);
				result
			})
	}

	/// Mutate an account to some new value, or delete it entirely with `None`. Will enforce
	/// `ExistentialDeposit` law, annulling the account as needed. This will do nothing if the
	/// result of `f` is an `Err`.
	///
	/// It returns both the result from the closure, and an optional `DustCleaner` instance which
	/// should be dropped once it is known that all nested mutates that could affect storage items
	/// what the dust handler touches have completed.
	///
	/// NOTE: Doesn't do any preparatory work for creating a new account, so should only be used
	/// when it is known that the account already exists.
	///
	/// NOTE: LOW-LEVEL: This will not attempt to maintain total issuance. It is expected that
	/// the caller will do this.
	fn try_mutate_account_with_dust<R, E: From<StoredMapError>>(
		who: &T::AccountId,
		f: impl FnOnce(&mut AccountData<T::Balance>, bool) -> Result<R, E>
	) -> Result<(R, DustCleaner<T, I>), E> {
		let result = T::AccountStore::try_mutate_exists(who, |maybe_account| {
			let is_new = maybe_account.is_none();
			let mut account = maybe_account.take().unwrap_or_default();
			f(&mut account, is_new).map(move |result| {
				let maybe_endowed = if is_new { Some(account.free) } else { None };
				let maybe_account_maybe_dust = Self::post_mutation(who, account);
				*maybe_account = maybe_account_maybe_dust.0;
				(maybe_endowed, maybe_account_maybe_dust.1, result)
			})
		});
		result.map(|(maybe_endowed, maybe_dust, result)| {
			if let Some(endowed) = maybe_endowed {
				Self::deposit_event(Event::Endowed(who.clone(), endowed));
			}
			let dust_cleaner = DustCleaner(maybe_dust.map(|dust| (who.clone(), dust)));
			(result, dust_cleaner)
		})
	}

	/// Update the account entry for `who`, given the locks.
	fn update_locks(who: &T::AccountId, locks: &[BalanceLock<T::Balance>]) {
		if locks.len() as u32 > T::MaxLocks::get() {
			frame_support::debug::warn!(
				"Warning: A user has more currency locks than expected. \
				A runtime configuration adjustment may be needed."
			);
		}
		// No way this can fail since we do not alter the existential balances.
		let _ = Self::mutate_account(who, |b| {
			b.misc_frozen = Zero::zero();
			b.fee_frozen = Zero::zero();
			for l in locks.iter() {
				if l.reasons == Reasons::All || l.reasons == Reasons::Misc {
					b.misc_frozen = b.misc_frozen.max(l.amount);
				}
				if l.reasons == Reasons::All || l.reasons == Reasons::Fee {
					b.fee_frozen = b.fee_frozen.max(l.amount);
				}
			}
		});

		let existed = Locks::<T, I>::contains_key(who);
		if locks.is_empty() {
			Locks::<T, I>::remove(who);
			if existed {
				// TODO: use Locks::<T, I>::hashed_key
				// https://github.com/paritytech/substrate/issues/4969
				system::Pallet::<T>::dec_consumers(who);
			}
		} else {
			Locks::<T, I>::insert(who, locks);
			if !existed {
				if system::Pallet::<T>::inc_consumers(who).is_err() {
					// No providers for the locks. This is impossible under normal circumstances
					// since the funds that are under the lock will themselves be stored in the
					// account and therefore will need a reference.
					frame_support::debug::warn!(
						"Warning: Attempt to introduce lock consumer reference, yet no providers. \
						This is unexpected but should be safe."
					);
				}
			}
		}
	}
}

// wrapping these imbalances in a private module is necessary to ensure absolute privacy
// of the inner member.
mod imbalances {
	use super::{
		result, Imbalance, Config, Zero, Saturating,
		TryDrop, RuntimeDebug,
	};
	use sp_std::mem;

	/// Opaque, move-only struct with private fields that serves as a token denoting that
	/// funds have been created without any equal and opposite accounting.
	#[must_use]
	#[derive(RuntimeDebug, PartialEq, Eq)]
	pub struct PositiveImbalance<T: Config<I>, I: 'static = ()>(T::Balance);

	impl<T: Config<I>, I: 'static> PositiveImbalance<T, I> {
		/// Create a new positive imbalance from a balance.
		pub fn new(amount: T::Balance) -> Self {
			PositiveImbalance(amount)
		}
	}

	/// Opaque, move-only struct with private fields that serves as a token denoting that
	/// funds have been destroyed without any equal and opposite accounting.
	#[must_use]
	#[derive(RuntimeDebug, PartialEq, Eq)]
	pub struct NegativeImbalance<T: Config<I>, I: 'static = ()>(T::Balance);

	impl<T: Config<I>, I: 'static> NegativeImbalance<T, I> {
		/// Create a new negative imbalance from a balance.
		pub fn new(amount: T::Balance) -> Self {
			NegativeImbalance(amount)
		}
	}

	impl<T: Config<I>, I: 'static> TryDrop for PositiveImbalance<T, I> {
		fn try_drop(self) -> result::Result<(), Self> {
			self.drop_zero()
		}
	}

	impl<T: Config<I>, I: 'static> Imbalance<T::Balance> for PositiveImbalance<T, I> {
		type Opposite = NegativeImbalance<T, I>;

		fn zero() -> Self {
			Self(Zero::zero())
		}
		fn drop_zero(self) -> result::Result<(), Self> {
			if self.0.is_zero() {
				Ok(())
			} else {
				Err(self)
			}
		}
		fn split(self, amount: T::Balance) -> (Self, Self) {
			let first = self.0.min(amount);
			let second = self.0 - first;

			mem::forget(self);
			(Self(first), Self(second))
		}
		fn merge(mut self, other: Self) -> Self {
			self.0 = self.0.saturating_add(other.0);
			mem::forget(other);

			self
		}
		fn subsume(&mut self, other: Self) {
			self.0 = self.0.saturating_add(other.0);
			mem::forget(other);
		}
		fn offset(self, other: Self::Opposite) -> result::Result<Self, Self::Opposite> {
			let (a, b) = (self.0, other.0);
			mem::forget((self, other));

			if a >= b {
				Ok(Self(a - b))
			} else {
				Err(NegativeImbalance::new(b - a))
			}
		}
		fn peek(&self) -> T::Balance {
			self.0.clone()
		}
	}

	impl<T: Config<I>, I: 'static> TryDrop for NegativeImbalance<T, I> {
		fn try_drop(self) -> result::Result<(), Self> {
			self.drop_zero()
		}
	}

	impl<T: Config<I>, I: 'static> Imbalance<T::Balance> for NegativeImbalance<T, I> {
		type Opposite = PositiveImbalance<T, I>;

		fn zero() -> Self {
			Self(Zero::zero())
		}
		fn drop_zero(self) -> result::Result<(), Self> {
			if self.0.is_zero() {
				Ok(())
			} else {
				Err(self)
			}
		}
		fn split(self, amount: T::Balance) -> (Self, Self) {
			let first = self.0.min(amount);
			let second = self.0 - first;

			mem::forget(self);
			(Self(first), Self(second))
		}
		fn merge(mut self, other: Self) -> Self {
			self.0 = self.0.saturating_add(other.0);
			mem::forget(other);

			self
		}
		fn subsume(&mut self, other: Self) {
			self.0 = self.0.saturating_add(other.0);
			mem::forget(other);
		}
		fn offset(self, other: Self::Opposite) -> result::Result<Self, Self::Opposite> {
			let (a, b) = (self.0, other.0);
			mem::forget((self, other));

			if a >= b {
				Ok(Self(a - b))
			} else {
				Err(PositiveImbalance::new(b - a))
			}
		}
		fn peek(&self) -> T::Balance {
			self.0.clone()
		}
	}

	impl<T: Config<I>, I: 'static> Drop for PositiveImbalance<T, I> {
		/// Basic drop handler will just square up the total issuance.
		fn drop(&mut self) {
			<super::TotalIssuance<T, I>>::mutate(
				|v| *v = v.saturating_add(self.0)
			);
		}
	}

	impl<T: Config<I>, I: 'static> Drop for NegativeImbalance<T, I> {
		/// Basic drop handler will just square up the total issuance.
		fn drop(&mut self) {
			<super::TotalIssuance<T, I>>::mutate(
				|v| *v = v.saturating_sub(self.0)
			);
		}
	}
}

impl<T: Config<I>, I: 'static> Currency<T::AccountId> for Pallet<T, I> where
	T::Balance: MaybeSerializeDeserialize + Debug
{
	type Balance = T::Balance;
	type PositiveImbalance = PositiveImbalance<T, I>;
	type NegativeImbalance = NegativeImbalance<T, I>;

	fn total_balance(who: &T::AccountId) -> Self::Balance {
		Self::account(who).total()
	}

	// Check if `value` amount of free balance can be slashed from `who`.
	fn can_slash(who: &T::AccountId, value: Self::Balance) -> bool {
		if value.is_zero() { return true }
		Self::free_balance(who) >= value
	}

	fn total_issuance() -> Self::Balance {
		<TotalIssuance<T, I>>::get()
	}

	fn minimum_balance() -> Self::Balance {
		T::ExistentialDeposit::get()
	}

	// Burn funds from the total issuance, returning a positive imbalance for the amount burned.
	// Is a no-op if amount to be burned is zero.
	fn burn(mut amount: Self::Balance) -> Self::PositiveImbalance {
		if amount.is_zero() { return PositiveImbalance::zero() }
		<TotalIssuance<T, I>>::mutate(|issued| {
			*issued = issued.checked_sub(&amount).unwrap_or_else(|| {
				amount = *issued;
				Zero::zero()
			});
		});
		PositiveImbalance::new(amount)
	}

	// Create new funds into the total issuance, returning a negative imbalance
	// for the amount issued.
	// Is a no-op if amount to be issued it zero.
	fn issue(mut amount: Self::Balance) -> Self::NegativeImbalance {
		if amount.is_zero() { return NegativeImbalance::zero() }
		<TotalIssuance<T, I>>::mutate(|issued|
			*issued = issued.checked_add(&amount).unwrap_or_else(|| {
				amount = Self::Balance::max_value() - *issued;
				Self::Balance::max_value()
			})
		);
		NegativeImbalance::new(amount)
	}

	fn free_balance(who: &T::AccountId) -> Self::Balance {
		Self::account(who).free
	}

	// Ensure that an account can withdraw from their free balance given any existing withdrawal
	// restrictions like locks and vesting balance.
	// Is a no-op if amount to be withdrawn is zero.
	//
	// # <weight>
	// Despite iterating over a list of locks, they are limited by the number of
	// lock IDs, which means the number of runtime pallets that intend to use and create locks.
	// # </weight>
	fn ensure_can_withdraw(
		who: &T::AccountId,
		amount: T::Balance,
		reasons: WithdrawReasons,
		new_balance: T::Balance,
	) -> DispatchResult {
		if amount.is_zero() { return Ok(()) }
		let min_balance = Self::account(who).frozen(reasons.into());
		ensure!(new_balance >= min_balance, Error::<T, I>::LiquidityRestrictions);
		Ok(())
	}

	// Transfer some free balance from `transactor` to `dest`, respecting existence requirements.
	// Is a no-op if value to be transferred is zero or the `transactor` is the same as `dest`.
	fn transfer(
		transactor: &T::AccountId,
		dest: &T::AccountId,
		value: Self::Balance,
		existence_requirement: ExistenceRequirement,
	) -> DispatchResult {
		if value.is_zero() || transactor == dest { return Ok(()) }

		Self::try_mutate_account_with_dust(
			dest,
			|to_account, _| -> Result<DustCleaner<T, I>, DispatchError> {
				Self::try_mutate_account_with_dust(
					transactor,
					|from_account, _| -> DispatchResult {
						from_account.free = from_account.free.checked_sub(&value)
							.ok_or(Error::<T, I>::InsufficientBalance)?;

						// NOTE: total stake being stored in the same type means that this could never overflow
						// but better to be safe than sorry.
						to_account.free = to_account.free.checked_add(&value).ok_or(Error::<T, I>::Overflow)?;

						let ed = T::ExistentialDeposit::get();
						ensure!(to_account.total() >= ed, Error::<T, I>::ExistentialDeposit);

						Self::ensure_can_withdraw(
							transactor,
							value,
							WithdrawReasons::TRANSFER,
							from_account.free,
						).map_err(|_| Error::<T, I>::LiquidityRestrictions)?;

						// TODO: This is over-conservative. There may now be other providers, and this pallet
						//   may not even be a provider.
						let allow_death = existence_requirement == ExistenceRequirement::AllowDeath;
						let allow_death = allow_death && !system::Pallet::<T>::is_provider_required(transactor);
						ensure!(allow_death || from_account.total() >= ed, Error::<T, I>::KeepAlive);

						Ok(())
					}
				).map(|(_, maybe_dust_cleaner)| maybe_dust_cleaner)
			}
		)?;

		// Emit transfer event.
		Self::deposit_event(Event::Transfer(transactor.clone(), dest.clone(), value));

		Ok(())
	}

	/// Slash a target account `who`, returning the negative imbalance created and any left over
	/// amount that could not be slashed.
	///
	/// Is a no-op if `value` to be slashed is zero or the account does not exist.
	///
	/// NOTE: `slash()` prefers free balance, but assumes that reserve balance can be drawn
	/// from in extreme circumstances. `can_slash()` should be used prior to `slash()` to avoid having
	/// to draw from reserved funds, however we err on the side of punishment if things are inconsistent
	/// or `can_slash` wasn't used appropriately.
	fn slash(
		who: &T::AccountId,
		value: Self::Balance
	) -> (Self::NegativeImbalance, Self::Balance) {
		if value.is_zero() { return (NegativeImbalance::zero(), Zero::zero()) }
		if Self::total_balance(&who).is_zero() { return (NegativeImbalance::zero(), value) }

		for attempt in 0..2 {
			match Self::try_mutate_account(who,
				|account, _is_new| -> Result<(Self::NegativeImbalance, Self::Balance), StoredMapError> {
					// Best value is the most amount we can slash following liveness rules.
					let best_value = match attempt {
						// First attempt we try to slash the full amount, and see if liveness issues happen.
						0 => value,
						// If acting as a critical provider (i.e. first attempt failed), then slash
						// as much as possible while leaving at least at ED.
						_ => value.min((account.free + account.reserved).saturating_sub(T::ExistentialDeposit::get())),
					};

					let free_slash = cmp::min(account.free, best_value);
					account.free -= free_slash; // Safe because of above check
					let remaining_slash = best_value - free_slash; // Safe because of above check

					if !remaining_slash.is_zero() {
						// If we have remaining slash, take it from reserved balance.
						let reserved_slash = cmp::min(account.reserved, remaining_slash);
						account.reserved -= reserved_slash; // Safe because of above check
						Ok((
							NegativeImbalance::new(free_slash + reserved_slash),
							value - free_slash - reserved_slash, // Safe because value is gt or eq total slashed
						))
					} else {
						// Else we are done!
						Ok((
							NegativeImbalance::new(free_slash),
							value - free_slash, // Safe because value is gt or eq to total slashed
						))
					}
				}
			) {
				Ok(r) => return r,
				Err(_) => (),
			}
		}

		// Should never get here. But we'll be defensive anyway.
		(Self::NegativeImbalance::zero(), value)
	}

	/// Deposit some `value` into the free balance of an existing target account `who`.
	///
	/// Is a no-op if the `value` to be deposited is zero.
	fn deposit_into_existing(
		who: &T::AccountId,
		value: Self::Balance
	) -> Result<Self::PositiveImbalance, DispatchError> {
		if value.is_zero() { return Ok(PositiveImbalance::zero()) }

		Self::try_mutate_account(who, |account, is_new| -> Result<Self::PositiveImbalance, DispatchError> {
			ensure!(!is_new, Error::<T, I>::DeadAccount);
			account.free = account.free.checked_add(&value).ok_or(Error::<T, I>::Overflow)?;
			Ok(PositiveImbalance::new(value))
		})
	}

	/// Deposit some `value` into the free balance of `who`, possibly creating a new account.
	///
	/// This function is a no-op if:
	/// - the `value` to be deposited is zero; or
	/// - the `value` to be deposited is less than the required ED and the account does not yet exist; or
	/// - the deposit would necessitate the account to exist and there are no provider references; or
	/// - `value` is so large it would cause the balance of `who` to overflow.
	fn deposit_creating(
		who: &T::AccountId,
		value: Self::Balance,
	) -> Self::PositiveImbalance {
		if value.is_zero() { return Self::PositiveImbalance::zero() }

		let r = Self::try_mutate_account(who, |account, is_new| -> Result<Self::PositiveImbalance, DispatchError> {

			let ed = T::ExistentialDeposit::get();
			ensure!(value >= ed || !is_new, Error::<T, I>::ExistentialDeposit);

			// defensive only: overflow should never happen, however in case it does, then this
			// operation is a no-op.
			account.free = match account.free.checked_add(&value) {
				Some(x) => x,
				None => return Ok(Self::PositiveImbalance::zero()),
			};

			Ok(PositiveImbalance::new(value))
		}).unwrap_or_else(|_| Self::PositiveImbalance::zero());

		r
	}

	/// Withdraw some free balance from an account, respecting existence requirements.
	///
	/// Is a no-op if value to be withdrawn is zero.
	fn withdraw(
		who: &T::AccountId,
		value: Self::Balance,
		reasons: WithdrawReasons,
		liveness: ExistenceRequirement,
	) -> result::Result<Self::NegativeImbalance, DispatchError> {
		if value.is_zero() { return Ok(NegativeImbalance::zero()); }

		Self::try_mutate_account(who, |account, _|
			-> Result<Self::NegativeImbalance, DispatchError>
		{
			let new_free_account = account.free.checked_sub(&value)
				.ok_or(Error::<T, I>::InsufficientBalance)?;

			// bail if we need to keep the account alive and this would kill it.
			let ed = T::ExistentialDeposit::get();
			let would_be_dead = new_free_account + account.reserved < ed;
			let would_kill = would_be_dead && account.free + account.reserved >= ed;
			ensure!(liveness == AllowDeath || !would_kill, Error::<T, I>::KeepAlive);

			Self::ensure_can_withdraw(who, value, reasons, new_free_account)?;

			account.free = new_free_account;

			Ok(NegativeImbalance::new(value))
		})
	}

	/// Force the new free balance of a target account `who` to some new value `balance`.
	fn make_free_balance_be(who: &T::AccountId, value: Self::Balance)
		-> SignedImbalance<Self::Balance, Self::PositiveImbalance>
	{
		Self::try_mutate_account(who, |account, is_new|
			-> Result<SignedImbalance<Self::Balance, Self::PositiveImbalance>, DispatchError>
		{
			let ed = T::ExistentialDeposit::get();
			let total = value.saturating_add(account.reserved);
			// If we're attempting to set an existing account to less than ED, then
			// bypass the entire operation. It's a no-op if you follow it through, but
			// since this is an instance where we might account for a negative imbalance
			// (in the dust cleaner of set_account) before we account for its actual
			// equal and opposite cause (returned as an Imbalance), then in the
			// instance that there's no other accounts on the system at all, we might
			// underflow the issuance and our arithmetic will be off.
			ensure!(total >= ed || !is_new, Error::<T, I>::ExistentialDeposit);

			let imbalance = if account.free <= value {
				SignedImbalance::Positive(PositiveImbalance::new(value - account.free))
			} else {
				SignedImbalance::Negative(NegativeImbalance::new(account.free - value))
			};
			account.free = value;
			Ok(imbalance)
		}).unwrap_or_else(|_| SignedImbalance::Positive(Self::PositiveImbalance::zero()))
	}
}

impl<T: Config<I>, I: 'static> ReservableCurrency<T::AccountId> for Pallet<T, I>  where
	T::Balance: MaybeSerializeDeserialize + Debug
{
	/// Check if `who` can reserve `value` from their free balance.
	///
	/// Always `true` if value to be reserved is zero.
	fn can_reserve(who: &T::AccountId, value: Self::Balance) -> bool {
		if value.is_zero() { return true }
		Self::account(who).free
			.checked_sub(&value)
			.map_or(false, |new_balance|
				Self::ensure_can_withdraw(who, value, WithdrawReasons::RESERVE, new_balance).is_ok()
			)
	}

	fn reserved_balance(who: &T::AccountId) -> Self::Balance {
		Self::account(who).reserved
	}

	/// Move `value` from the free balance from `who` to their reserved balance.
	///
	/// Is a no-op if value to be reserved is zero.
	fn reserve(who: &T::AccountId, value: Self::Balance) -> DispatchResult {
		if value.is_zero() { return Ok(()) }

		Self::try_mutate_account(who, |account, _| -> DispatchResult {
			account.free = account.free.checked_sub(&value).ok_or(Error::<T, I>::InsufficientBalance)?;
			account.reserved = account.reserved.checked_add(&value).ok_or(Error::<T, I>::Overflow)?;
			Self::ensure_can_withdraw(&who, value.clone(), WithdrawReasons::RESERVE, account.free)
		})?;

		Self::deposit_event(Event::Reserved(who.clone(), value));
		Ok(())
	}

	/// Unreserve some funds, returning any amount that was unable to be unreserved.
	///
	/// Is a no-op if the value to be unreserved is zero or the account does not exist.
	fn unreserve(who: &T::AccountId, value: Self::Balance) -> Self::Balance {
		if value.is_zero() { return Zero::zero() }
		if Self::total_balance(&who).is_zero() { return value }

		let actual = match Self::mutate_account(who, |account| {
			let actual = cmp::min(account.reserved, value);
			account.reserved -= actual;
			// defensive only: this can never fail since total issuance which is at least free+reserved
			// fits into the same data type.
			account.free = account.free.saturating_add(actual);
			actual
		}) {
			Ok(x) => x,
			Err(_) => {
				// This should never happen since we don't alter the total amount in the account.
				// If it ever does, then we should fail gracefully though, indicating that nothing
				// could be done.
				return value
			}
		};

		Self::deposit_event(Event::Unreserved(who.clone(), actual.clone()));
		value - actual
	}

	/// Slash from reserved balance, returning the negative imbalance created,
	/// and any amount that was unable to be slashed.
	///
	/// Is a no-op if the value to be slashed is zero or the account does not exist.
	fn slash_reserved(
		who: &T::AccountId,
		value: Self::Balance
	) -> (Self::NegativeImbalance, Self::Balance) {
		if value.is_zero() { return (NegativeImbalance::zero(), Zero::zero()) }
		if Self::total_balance(&who).is_zero() { return (NegativeImbalance::zero(), value) }

		// NOTE: `mutate_account` may fail if it attempts to reduce the balance to the point that an
		//   account is attempted to be illegally destroyed.

		for attempt in 0..2 {
			match Self::mutate_account(who, |account| {
				let best_value = match attempt {
					0 => value,
					// If acting as a critical provider (i.e. first attempt failed), then ensure
					// slash leaves at least the ED.
					_ => value.min((account.free + account.reserved).saturating_sub(T::ExistentialDeposit::get())),
				};

				let actual = cmp::min(account.reserved, best_value);
				account.reserved -= actual;

				// underflow should never happen, but it if does, there's nothing to be done here.
				(NegativeImbalance::new(actual), value - actual)
			}) {
				Ok(r) => return r,
				Err(_) => (),
			}
		}
		// Should never get here as we ensure that ED is left in the second attempt.
		// In case we do, though, then we fail gracefully.
		(Self::NegativeImbalance::zero(), value)
	}

	/// Move the reserved balance of one account into the balance of another, according to `status`.
	///
	/// Is a no-op if:
	/// - the value to be moved is zero; or
	/// - the `slashed` id equal to `beneficiary` and the `status` is `Reserved`.
	fn repatriate_reserved(
		slashed: &T::AccountId,
		beneficiary: &T::AccountId,
		value: Self::Balance,
		status: Status,
	) -> Result<Self::Balance, DispatchError> {
		if value.is_zero() { return Ok(Zero::zero()) }

		if slashed == beneficiary {
			return match status {
				Status::Free => Ok(Self::unreserve(slashed, value)),
				Status::Reserved => Ok(value.saturating_sub(Self::reserved_balance(slashed))),
			};
		}

		let ((actual, _maybe_one_dust), _maybe_other_dust) = Self::try_mutate_account_with_dust(
			beneficiary,
			|to_account, is_new| -> Result<(Self::Balance, DustCleaner<T, I>), DispatchError> {
				ensure!(!is_new, Error::<T, I>::DeadAccount);
				Self::try_mutate_account_with_dust(
					slashed,
					|from_account, _| -> Result<Self::Balance, DispatchError> {
						let actual = cmp::min(from_account.reserved, value);
						match status {
							Status::Free => to_account.free = to_account.free
								.checked_add(&actual)
								.ok_or(Error::<T, I>::Overflow)?,
							Status::Reserved => to_account.reserved = to_account.reserved
								.checked_add(&actual)
								.ok_or(Error::<T, I>::Overflow)?,
						}
						from_account.reserved -= actual;
						Ok(actual)
					}
				)
			}
		)?;

		Self::deposit_event(Event::ReserveRepatriated(slashed.clone(), beneficiary.clone(), actual, status));
		Ok(value - actual)
	}
}

<<<<<<< HEAD
impl<T: Config<I>, I: Instance> NamedReservableCurrency<T::AccountId> for Module<T, I>  where
	T::Balance: MaybeSerializeDeserialize + Debug
{
	fn reserved_balance_named(id: &ReserveIdentifier, who: &T::AccountId) -> Self::Balance {
		let reserves = Self::reserves(who);
		reserves
			.binary_search_by_key(id, |data| data.id)
			.map(|index| reserves[index].amount)
			.unwrap_or_default()
	}

	/// Move `value` from the free balance from `who` to their reserved balance.
	///
	/// Is a no-op if value to be reserved is zero.
	fn reserve_named(id: &ReserveIdentifier, who: &T::AccountId, value: Self::Balance) -> DispatchResult {
		Reserves::<T, I>::try_mutate(who, |reserves| -> DispatchResult {
			match reserves.binary_search_by_key(id, |data| data.id) {
				Ok(index) => {
					// this add can't overflow but just to be defensive.
					reserves[index].amount = reserves[index].amount.saturating_add(value);
				},
				Err(index) => {
					ensure!((reserves.len() as u32) < T::MaxReserves::get(), Error::<T, I>::TooManyReserves);
					reserves.insert(index, ReserveData {
						id: id.clone(),
						amount: value
					});
				},
			};
			<Self as ReservableCurrency<_>>::reserve(who, value)?;
			Ok(())
		})
	}

	/// Unreserve some funds, returning any amount that was unable to be unreserved.
	///
	/// Is a no-op if the value to be unreserved is zero.
	fn unreserve_named(id: &ReserveIdentifier, who: &T::AccountId, value: Self::Balance) -> Self::Balance {
		if value.is_zero() { return Zero::zero() }

		Reserves::<T, I>::mutate_exists(who, |maybe_reserves| -> Self::Balance {
			if let Some(reserves) = maybe_reserves.as_mut() {
				match reserves.binary_search_by_key(id, |data| data.id) {
					Ok(index) => {
						let to_change = cmp::min(reserves[index].amount, value);

						let remain = <Self as ReservableCurrency<_>>::unreserve(who, to_change);

						// remain should always be zero but just to be defensive here
						let actual = to_change.saturating_sub(remain);

						// `actual <= to_change` and `to_change <= amount`; qed;
						reserves[index].amount -= actual;

						if reserves[index].amount.is_zero() {
							if reserves.len() == 1 {
								// no more named reserves
								*maybe_reserves = None;
							} else {
								// remove this named reserve
								reserves.remove(index);
							}
						}

						value - actual
					},
					Err(_) => {
						value
					},
				}
			} else {
				value
			}
		})
	}

	/// Slash from reserved balance, returning the negative imbalance created,
	/// and any amount that was unable to be slashed.
	///
	/// Is a no-op if the value to be slashed is zero.
	fn slash_reserved_named(
		id: &ReserveIdentifier,
		who: &T::AccountId,
		value: Self::Balance
	) -> (Self::NegativeImbalance, Self::Balance) {
		if value.is_zero() { return (NegativeImbalance::zero(), Zero::zero()) }

		Reserves::<T, I>::mutate(who, |reserves| -> (Self::NegativeImbalance, Self::Balance) {
			match reserves.binary_search_by_key(id, |data| data.id) {
				Ok(index) => {
					let to_change = cmp::min(reserves[index].amount, value);

					let (imb, remain) = <Self as ReservableCurrency<_>>::slash_reserved(who, to_change);

					// remain should always be zero but just to be defensive here
					let actual = to_change.saturating_sub(remain);

					// `actual <= to_change` and `to_change <= amount`; qed;
					reserves[index].amount -= actual;

					(imb, value - actual)
				},
				Err(_) => {
					(NegativeImbalance::zero(), value)
				},
			}
		})
	}

	/// Move the reserved balance of one account into the balance of another, according to `status`.
	/// If `status` is `Reserved`, the balance will be reserved with given `id`.
	///
	/// Is a no-op if:
	/// - the value to be moved is zero; or
	/// - the `slashed` id equal to `beneficiary` and the `status` is `Reserved`.
	fn repatriate_reserved_named(
		id: &ReserveIdentifier,
		slashed: &T::AccountId,
		beneficiary: &T::AccountId,
		value: Self::Balance,
		status: Status,
	) -> Result<Self::Balance, DispatchError> {
		if value.is_zero() { return Ok(Zero::zero()) }

		if slashed == beneficiary {
			return match status {
				Status::Free => Ok(Self::unreserve_named(id, slashed, value)),
				Status::Reserved => Ok(value.saturating_sub(Self::reserved_balance_named(id, slashed))),
			};
		}

		Reserves::<T, I>::try_mutate(slashed, |reserves| -> Result<Self::Balance, DispatchError> {
			match reserves.binary_search_by_key(id, |data| data.id) {
				Ok(index) => {
					let to_change = cmp::min(reserves[index].amount, value);

					let actual = if status == Status::Reserved {
						// make it the reserved under same identifier
						Reserves::<T, I>::try_mutate(beneficiary, |reserves| -> Result<T::Balance, DispatchError> {
							match reserves.binary_search_by_key(id, |data| data.id) {
								Ok(index) => {
									let remain = <Self as ReservableCurrency<_>>::repatriate_reserved(slashed, beneficiary, to_change, status)?;

									// remain should always be zero but just to be defensive here
									let actual = to_change.saturating_sub(remain);

									// this add can't overflow but just to be defensive.
									reserves[index].amount = reserves[index].amount.saturating_add(actual);

									Ok(actual)
								},
								Err(index) => {
									ensure!((reserves.len() as u32) < T::MaxReserves::get(), Error::<T, I>::TooManyReserves);

									let remain = <Self as ReservableCurrency<_>>::repatriate_reserved(slashed, beneficiary, to_change, status)?;

									// remain should always be zero but just to be defensive here
									let actual = to_change.saturating_sub(remain);

									reserves.insert(index, ReserveData {
										id: id.clone(),
										amount: actual
									});

									Ok(actual)
								},
							}
						})?
					} else {
						let remain = <Self as ReservableCurrency<_>>::repatriate_reserved(slashed, beneficiary, to_change, status)?;

						// remain should always be zero but just to be defensive here
						to_change.saturating_sub(remain)
					};

					// `actual <= to_change` and `to_change <= amount`; qed;
					reserves[index].amount -= actual;

					Ok(value - actual)
				},
				Err(_) => {
					Ok(value)
				},
			}
		})
	}
}

impl<T: Config<I>, I: Instance> LockableCurrency<T::AccountId> for Module<T, I>
=======
impl<T: Config<I>, I: 'static> LockableCurrency<T::AccountId> for Pallet<T, I>
>>>>>>> debec916
where
	T::Balance: MaybeSerializeDeserialize + Debug
{
	type Moment = T::BlockNumber;

	type MaxLocks = T::MaxLocks;

	// Set a lock on the balance of `who`.
	// Is a no-op if lock amount is zero or `reasons` `is_none()`.
	fn set_lock(
		id: LockIdentifier,
		who: &T::AccountId,
		amount: T::Balance,
		reasons: WithdrawReasons,
	) {
		if amount.is_zero() || reasons.is_empty() { return }
		let mut new_lock = Some(BalanceLock { id, amount, reasons: reasons.into() });
		let mut locks = Self::locks(who).into_iter()
			.filter_map(|l| if l.id == id { new_lock.take() } else { Some(l) })
			.collect::<Vec<_>>();
		if let Some(lock) = new_lock {
			locks.push(lock)
		}
		Self::update_locks(who, &locks[..]);
	}

	// Extend a lock on the balance of `who`.
	// Is a no-op if lock amount is zero or `reasons` `is_none()`.
	fn extend_lock(
		id: LockIdentifier,
		who: &T::AccountId,
		amount: T::Balance,
		reasons: WithdrawReasons,
	) {
		if amount.is_zero() || reasons.is_empty() { return }
		let mut new_lock = Some(BalanceLock { id, amount, reasons: reasons.into() });
		let mut locks = Self::locks(who).into_iter().filter_map(|l|
			if l.id == id {
				new_lock.take().map(|nl| {
					BalanceLock {
						id: l.id,
						amount: l.amount.max(nl.amount),
						reasons: l.reasons | nl.reasons,
					}
				})
			} else {
				Some(l)
			}).collect::<Vec<_>>();
		if let Some(lock) = new_lock {
			locks.push(lock)
		}
		Self::update_locks(who, &locks[..]);
	}

	fn remove_lock(
		id: LockIdentifier,
		who: &T::AccountId,
	) {
		let mut locks = Self::locks(who);
		locks.retain(|l| l.id != id);
		Self::update_locks(who, &locks[..]);
	}
}<|MERGE_RESOLUTION|>--- conflicted
+++ resolved
@@ -72,12 +72,8 @@
 //!
 //! - [`Currency`](frame_support::traits::Currency): Functions for dealing with a
 //! fungible assets system.
-<<<<<<< HEAD
-//! - [`ReservableCurrency`](../frame_support/traits/trait.ReservableCurrency.html):
-//! - [`NamedReservableCurrency`](../frame_support/traits/trait.ReservableCurrency.html):
-=======
 //! - [`ReservableCurrency`](frame_support::traits::ReservableCurrency):
->>>>>>> debec916
+//! - [`NamedReservableCurrency`](frame_support::traits::NamedReservableCurrency):
 //! Functions for dealing with assets that can be reserved from an account.
 //! - [`LockableCurrency`](frame_support::traits::LockableCurrency): Functions for
 //! dealing with accounts that allow liquidity restrictions.
@@ -202,18 +198,8 @@
 		/// Handler for the unbalanced reduction when removing a dust account.
 		type DustRemoval: OnUnbalanced<NegativeImbalance<Self, I>>;
 
-<<<<<<< HEAD
-	/// The maximum number of locks that should exist on an account.
-	/// Not strictly enforced, but used for weight estimation.
-	type MaxLocks: Get<u32>;
-
-	/// The maximum number of named reserves that can exist on an account.
-	type MaxReserves: Get<u32>;
-}
-=======
 		/// The overarching event type.
 		type Event: From<Event<Self, I>> + IsType<<Self as frame_system::Config>::Event>;
->>>>>>> debec916
 
 		/// The minimum amount required to keep an account open.
 		#[pallet::constant]
@@ -228,6 +214,9 @@
 		/// The maximum number of locks that should exist on an account.
 		/// Not strictly enforced, but used for weight estimation.
 		type MaxLocks: Get<u32>;
+
+		/// The maximum number of named reserves that can exist on an account.
+		type MaxReserves: Get<u32>;
 	}
 
 	#[pallet::pallet]
@@ -238,24 +227,6 @@
 	impl<T: Config<I>, I: 'static> Hooks<BlockNumberFor<T>> for Pallet<T, I> {
 	}
 
-<<<<<<< HEAD
-	/// The maximum number of locks that should exist on an account.
-	/// Not strictly enforced, but used for weight estimation.
-	type MaxLocks: Get<u32>;
-
-	/// The maximum number of named reserves that can exist on an account.
-	type MaxReserves: Get<u32>;
-}
-
-impl<T: Config<I>, I: Instance> Subtrait<I> for T {
-	type Balance = T::Balance;
-	type ExistentialDeposit = T::ExistentialDeposit;
-	type AccountStore = T::AccountStore;
-	type WeightInfo = <T as Config<I>>::WeightInfo;
-	type MaxLocks = T::MaxLocks;
-	type MaxReserves = T::MaxReserves;
-}
-=======
 	#[pallet::call]
 	impl<T: Config<I>, I: 'static> Pallet<T, I> {
 		/// Transfer some liquid free balance to another account.
@@ -328,7 +299,6 @@
 			ensure_root(origin)?;
 			let who = T::Lookup::lookup(who)?;
 			let existential_deposit = T::ExistentialDeposit::get();
->>>>>>> debec916
 
 			let wipeout = new_free + new_reserved < existential_deposit;
 			let new_free = if wipeout { Zero::zero() } else { new_free };
@@ -480,6 +450,17 @@
 		ValueQuery
 	>;
 
+	/// Named reserves on some account balances.
+	#[pallet::storage]
+	#[pallet::getter(fn reserves)]
+	pub type Reserves<T: Config<I>, I: 'static = ()> = StorageMap<
+		_,
+		Blake2_128Concat,
+		T::AccountId,
+		Vec<ReserveData<T::Balance>>,
+		ValueQuery
+	>;
+
 	/// Storage version of the pallet.
 	///
 	/// This is set to v2.0.0 for new networks.
@@ -667,186 +648,11 @@
 
 pub struct DustCleaner<T: Config<I>, I: 'static = ()>(Option<(T::AccountId, NegativeImbalance<T, I>)>);
 
-<<<<<<< HEAD
-		pub Reserves get(fn reserves): map hasher(blake2_128_concat) T::AccountId => Vec<ReserveData<T::Balance>>;
-
-		/// Storage version of the pallet.
-		///
-		/// This is set to v2.0.0 for new networks.
-		StorageVersion build(|_: &GenesisConfig<T, I>| Releases::V2_0_0): Releases;
-	}
-	add_extra_genesis {
-		config(balances): Vec<(T::AccountId, T::Balance)>;
-		// ^^ begin, length, amount liquid at genesis
-		build(|config: &GenesisConfig<T, I>| {
-			for (_, balance) in &config.balances {
-				assert!(
-					*balance >= <T as Config<I>>::ExistentialDeposit::get(),
-					"the balance of any account should always be at least the existential deposit.",
-				)
-			}
-
-			// ensure no duplicates exist.
-			let endowed_accounts = config.balances.iter().map(|(x, _)| x).cloned().collect::<std::collections::BTreeSet<_>>();
-
-			assert!(endowed_accounts.len() == config.balances.len(), "duplicate balances in genesis.");
-
-			for &(ref who, free) in config.balances.iter() {
-				assert!(T::AccountStore::insert(who, AccountData { free, .. Default::default() }).is_ok());
-			}
-		});
-	}
-}
-
-decl_module! {
-	pub struct Module<T: Config<I>, I: Instance = DefaultInstance> for enum Call where origin: T::Origin {
-		type Error = Error<T, I>;
-
-		/// The minimum amount required to keep an account open.
-		const ExistentialDeposit: T::Balance = T::ExistentialDeposit::get();
-
-		fn deposit_event() = default;
-
-		/// Transfer some liquid free balance to another account.
-		///
-		/// `transfer` will set the `FreeBalance` of the sender and receiver.
-		/// It will decrease the total issuance of the system by the `TransferFee`.
-		/// If the sender's account is below the existential deposit as a result
-		/// of the transfer, the account will be reaped.
-		///
-		/// The dispatch origin for this call must be `Signed` by the transactor.
-		///
-		/// # <weight>
-		/// - Dependent on arguments but not critical, given proper implementations for
-		///   input config types. See related functions below.
-		/// - It contains a limited number of reads and writes internally and no complex computation.
-		///
-		/// Related functions:
-		///
-		///   - `ensure_can_withdraw` is always called internally but has a bounded complexity.
-		///   - Transferring balances to accounts that did not exist before will cause
-		///      `T::OnNewAccount::on_new_account` to be called.
-		///   - Removing enough funds from an account will trigger `T::DustRemoval::on_unbalanced`.
-		///   - `transfer_keep_alive` works the same way as `transfer`, but has an additional
-		///     check that the transfer will not kill the origin account.
-		/// ---------------------------------
-		/// - Base Weight: 73.64 µs, worst case scenario (account created, account removed)
-		/// - DB Weight: 1 Read and 1 Write to destination account
-		/// - Origin account is already in memory, so no DB operations for them.
-		/// # </weight>
-		#[weight = T::WeightInfo::transfer()]
-		pub fn transfer(
-			origin,
-			dest: <T::Lookup as StaticLookup>::Source,
-			#[compact] value: T::Balance
-		) {
-			let transactor = ensure_signed(origin)?;
-			let dest = T::Lookup::lookup(dest)?;
-			<Self as Currency<_>>::transfer(&transactor, &dest, value, ExistenceRequirement::AllowDeath)?;
-		}
-
-		/// Set the balances of a given account.
-		///
-		/// This will alter `FreeBalance` and `ReservedBalance` in storage. it will
-		/// also decrease the total issuance of the system (`TotalIssuance`).
-		/// If the new free or reserved balance is below the existential deposit,
-		/// it will reset the account nonce (`frame_system::AccountNonce`).
-		///
-		/// The dispatch origin for this call is `root`.
-		///
-		/// # <weight>
-		/// - Independent of the arguments.
-		/// - Contains a limited number of reads and writes.
-		/// ---------------------
-		/// - Base Weight:
-		///     - Creating: 27.56 µs
-		///     - Killing: 35.11 µs
-		/// - DB Weight: 1 Read, 1 Write to `who`
-		/// # </weight>
-		#[weight = T::WeightInfo::set_balance_creating() // Creates a new account.
-			.max(T::WeightInfo::set_balance_killing()) // Kills an existing account.
-		]
-		fn set_balance(
-			origin,
-			who: <T::Lookup as StaticLookup>::Source,
-			#[compact] new_free: T::Balance,
-			#[compact] new_reserved: T::Balance
-		) {
-			ensure_root(origin)?;
-			let who = T::Lookup::lookup(who)?;
-			let existential_deposit = T::ExistentialDeposit::get();
-
-			let wipeout = new_free + new_reserved < existential_deposit;
-			let new_free = if wipeout { Zero::zero() } else { new_free };
-			let new_reserved = if wipeout { Zero::zero() } else { new_reserved };
-
-			let (free, reserved) = Self::mutate_account(&who, |account| {
-				if new_free > account.free {
-					mem::drop(PositiveImbalance::<T, I>::new(new_free - account.free));
-				} else if new_free < account.free {
-					mem::drop(NegativeImbalance::<T, I>::new(account.free - new_free));
-				}
-
-				if new_reserved > account.reserved {
-					mem::drop(PositiveImbalance::<T, I>::new(new_reserved - account.reserved));
-				} else if new_reserved < account.reserved {
-					mem::drop(NegativeImbalance::<T, I>::new(account.reserved - new_reserved));
-				}
-
-				account.free = new_free;
-				account.reserved = new_reserved;
-
-				(account.free, account.reserved)
-			})?;
-			Self::deposit_event(RawEvent::BalanceSet(who, free, reserved));
-		}
-
-		/// Exactly as `transfer`, except the origin must be root and the source account may be
-		/// specified.
-		/// # <weight>
-		/// - Same as transfer, but additional read and write because the source account is
-		///   not assumed to be in the overlay.
-		/// # </weight>
-		#[weight = T::WeightInfo::force_transfer()]
-		pub fn force_transfer(
-			origin,
-			source: <T::Lookup as StaticLookup>::Source,
-			dest: <T::Lookup as StaticLookup>::Source,
-			#[compact] value: T::Balance
-		) {
-			ensure_root(origin)?;
-			let source = T::Lookup::lookup(source)?;
-			let dest = T::Lookup::lookup(dest)?;
-			<Self as Currency<_>>::transfer(&source, &dest, value, ExistenceRequirement::AllowDeath)?;
-		}
-
-		/// Same as the [`transfer`] call, but with a check that the transfer will not kill the
-		/// origin account.
-		///
-		/// 99% of the time you want [`transfer`] instead.
-		///
-		/// [`transfer`]: struct.Module.html#method.transfer
-		/// # <weight>
-		/// - Cheaper than transfer because account cannot be killed.
-		/// - Base Weight: 51.4 µs
-		/// - DB Weight: 1 Read and 1 Write to dest (sender is in overlay already)
-		/// #</weight>
-		#[weight = T::WeightInfo::transfer_keep_alive()]
-		pub fn transfer_keep_alive(
-			origin,
-			dest: <T::Lookup as StaticLookup>::Source,
-			#[compact] value: T::Balance
-		) {
-			let transactor = ensure_signed(origin)?;
-			let dest = T::Lookup::lookup(dest)?;
-			<Self as Currency<_>>::transfer(&transactor, &dest, value, KeepAlive)?;
-=======
 impl<T: Config<I>, I: 'static> Drop for DustCleaner<T, I> {
 	fn drop(&mut self) {
 		if let Some((who, dust)) = self.0.take() {
 			Module::<T, I>::deposit_event(Event::DustLost(who, dust.peek()));
 			T::DustRemoval::on_unbalanced(dust);
->>>>>>> debec916
 		}
 	}
 }
@@ -1618,8 +1424,7 @@
 	}
 }
 
-<<<<<<< HEAD
-impl<T: Config<I>, I: Instance> NamedReservableCurrency<T::AccountId> for Module<T, I>  where
+impl<T: Config<I>, I: 'static> NamedReservableCurrency<T::AccountId> for Pallet<T, I>  where
 	T::Balance: MaybeSerializeDeserialize + Debug
 {
 	fn reserved_balance_named(id: &ReserveIdentifier, who: &T::AccountId) -> Self::Balance {
@@ -1807,10 +1612,7 @@
 	}
 }
 
-impl<T: Config<I>, I: Instance> LockableCurrency<T::AccountId> for Module<T, I>
-=======
 impl<T: Config<I>, I: 'static> LockableCurrency<T::AccountId> for Pallet<T, I>
->>>>>>> debec916
 where
 	T::Balance: MaybeSerializeDeserialize + Debug
 {
