// This file is part of Substrate.

// Copyright (C) 2017-2021 Parity Technologies (UK) Ltd.
// SPDX-License-Identifier: Apache-2.0

// Licensed under the Apache License, Version 2.0 (the "License");
// you may not use this file except in compliance with the License.
// You may obtain a copy of the License at
//
// 	http://www.apache.org/licenses/LICENSE-2.0
//
// Unless required by applicable law or agreed to in writing, software
// distributed under the License is distributed on an "AS IS" BASIS,
// WITHOUT WARRANTIES OR CONDITIONS OF ANY KIND, either express or implied.
// See the License for the specific language governing permissions and
// limitations under the License.

//! # Balances Pallet
//!
//! The Balances pallet provides functionality for handling accounts and balances.
//!
//! - [`Config`]
//! - [`Call`]
//! - [`Pallet`]
//!
//! ## Overview
//!
//! The Balances pallet provides functions for:
//!
//! - Getting and setting free balances.
//! - Retrieving total, reserved and unreserved balances.
//! - Repatriating a reserved balance to a beneficiary account that exists.
//! - Transferring a balance between accounts (when not reserved).
//! - Slashing an account balance.
//! - Account creation and removal.
//! - Managing total issuance.
//! - Setting and managing locks.
//!
//! ### Terminology
//!
//! - **Existential Deposit:** The minimum balance required to create or keep an account open. This prevents
//! "dust accounts" from filling storage. When the free plus the reserved balance (i.e. the total balance)
//!   fall below this, then the account is said to be dead; and it loses its functionality as well as any
//!   prior history and all information on it is removed from the chain's state.
//!   No account should ever have a total balance that is strictly between 0 and the existential
//!   deposit (exclusive). If this ever happens, it indicates either a bug in this pallet or an
//!   erroneous raw mutation of storage.
//!
//! - **Total Issuance:** The total number of units in existence in a system.
//!
//! - **Reaping an account:** The act of removing an account by resetting its nonce. Happens after its
//! total balance has become zero (or, strictly speaking, less than the Existential Deposit).
//!
//! - **Free Balance:** The portion of a balance that is not reserved. The free balance is the only
//!   balance that matters for most operations.
//!
//! - **Reserved Balance:** Reserved balance still belongs to the account holder, but is suspended.
//!   Reserved balance can still be slashed, but only after all the free balance has been slashed.
//!
//! - **Imbalance:** A condition when some funds were credited or debited without equal and opposite accounting
//! (i.e. a difference between total issuance and account balances). Functions that result in an imbalance will
//! return an object of the `Imbalance` trait that can be managed within your runtime logic. (If an imbalance is
//! simply dropped, it should automatically maintain any book-keeping such as total issuance.)
//!
//! - **Lock:** A freeze on a specified amount of an account's free balance until a specified block number. Multiple
//! locks always operate over the same funds, so they "overlay" rather than "stack".
//!
//! ### Implementations
//!
//! The Balances pallet provides implementations for the following traits. If these traits provide the functionality
//! that you need, then you can avoid coupling with the Balances pallet.
//!
//! - [`Currency`](frame_support::traits::Currency): Functions for dealing with a
//! fungible assets system.
//! - [`ReservableCurrency`](frame_support::traits::ReservableCurrency):
//! Functions for dealing with assets that can be reserved from an account.
//! - [`LockableCurrency`](frame_support::traits::LockableCurrency): Functions for
//! dealing with accounts that allow liquidity restrictions.
//! - [`Imbalance`](frame_support::traits::Imbalance): Functions for handling
//! imbalances between total issuance in the system and account balances. Must be used when a function
//! creates new funds (e.g. a reward) or destroys some funds (e.g. a system fee).
//!
//! ## Interface
//!
//! ### Dispatchable Functions
//!
//! - `transfer` - Transfer some liquid free balance to another account.
//! - `set_balance` - Set the balances of a given account. The origin of this call must be root.
//!
//! ## Usage
//!
//! The following examples show how to use the Balances pallet in your custom pallet.
//!
//! ### Examples from the FRAME
//!
//! The Contract pallet uses the `Currency` trait to handle gas payment, and its types inherit from `Currency`:
//!
//! ```
//! use frame_support::traits::Currency;
//! # pub trait Config: frame_system::Config {
//! # 	type Currency: Currency<Self::AccountId>;
//! # }
//!
//! pub type BalanceOf<T> = <<T as Config>::Currency as Currency<<T as frame_system::Config>::AccountId>>::Balance;
//! pub type NegativeImbalanceOf<T> = <<T as Config>::Currency as Currency<<T as frame_system::Config>::AccountId>>::NegativeImbalance;
//!
//! # fn main() {}
//! ```
//!
//! The Staking pallet uses the `LockableCurrency` trait to lock a stash account's funds:
//!
//! ```
//! use frame_support::traits::{WithdrawReasons, LockableCurrency};
//! use sp_runtime::traits::Bounded;
//! pub trait Config: frame_system::Config {
//! 	type Currency: LockableCurrency<Self::AccountId, Moment=Self::BlockNumber>;
//! }
//! # struct StakingLedger<T: Config> {
//! # 	stash: <T as frame_system::Config>::AccountId,
//! # 	total: <<T as Config>::Currency as frame_support::traits::Currency<<T as frame_system::Config>::AccountId>>::Balance,
//! # 	phantom: std::marker::PhantomData<T>,
//! # }
//! # const STAKING_ID: [u8; 8] = *b"staking ";
//!
//! fn update_ledger<T: Config>(
//! 	controller: &T::AccountId,
//! 	ledger: &StakingLedger<T>
//! ) {
//! 	T::Currency::set_lock(
//! 		STAKING_ID,
//! 		&ledger.stash,
//! 		ledger.total,
//! 		WithdrawReasons::all()
//! 	);
//! 	// <Ledger<T>>::insert(controller, ledger); // Commented out as we don't have access to Staking's storage here.
//! }
//! # fn main() {}
//! ```
//!
//! ## Genesis config
//!
//! The Balances pallet depends on the [`GenesisConfig`].
//!
//! ## Assumptions
//!
//! * Total issued balanced of all accounts should be less than `Config::Balance::max_value()`.

#![cfg_attr(not(feature = "std"), no_std)]

#[macro_use]
mod tests;
mod tests_local;
mod tests_composite;
mod benchmarking;
pub mod weights;

use sp_std::prelude::*;
use sp_std::{cmp, result, mem, fmt::Debug, ops::BitOr};
use codec::{Codec, Encode, Decode};
use frame_support::{
	ensure,
	traits::{
		Currency, OnUnbalanced, TryDrop, StoredMap,
		WithdrawReasons, LockIdentifier, LockableCurrency, ExistenceRequirement,
		Imbalance, SignedImbalance, ReservableCurrency, Get, ExistenceRequirement::KeepAlive,
		ExistenceRequirement::AllowDeath, BalanceStatus as Status,
	}
};
#[cfg(feature = "std")]
use frame_support::traits::GenesisBuild;
use sp_runtime::{
	RuntimeDebug, DispatchResult, DispatchError,
	traits::{
		Zero, AtLeast32BitUnsigned, StaticLookup, CheckedAdd, CheckedSub,
		MaybeSerializeDeserialize, Saturating, Bounded, StoredMapError,
	},
};
use frame_system as system;
pub use self::imbalances::{PositiveImbalance, NegativeImbalance};
pub use weights::WeightInfo;

pub use pallet::*;

#[frame_support::pallet]
pub mod pallet {
	use frame_support::pallet_prelude::*;
	use frame_system::pallet_prelude::*;
	use super::*;

	#[pallet::config]
	pub trait Config<I: 'static = ()>: frame_system::Config {
		/// The balance of an account.
		type Balance: Parameter + Member + AtLeast32BitUnsigned + Codec + Default + Copy +
			MaybeSerializeDeserialize + Debug;

		/// Handler for the unbalanced reduction when removing a dust account.
		type DustRemoval: OnUnbalanced<NegativeImbalance<Self, I>>;

		/// The overarching event type.
		type Event: From<Event<Self, I>> + IsType<<Self as frame_system::Config>::Event>;

		/// The minimum amount required to keep an account open.
		#[pallet::constant]
		type ExistentialDeposit: Get<Self::Balance>;

		/// The means of storing the balances of an account.
		type AccountStore: StoredMap<Self::AccountId, AccountData<Self::Balance>>;

		/// Weight information for extrinsics in this pallet.
		type WeightInfo: WeightInfo;

		/// The maximum number of locks that should exist on an account.
		/// Not strictly enforced, but used for weight estimation.
		type MaxLocks: Get<u32>;
	}

	#[pallet::pallet]
	#[pallet::generate_store(pub(super) trait Store)]
	pub struct Pallet<T, I=()>(PhantomData<(T, I)>);

	#[pallet::hooks]
	impl<T: Config<I>, I: 'static> Hooks<BlockNumberFor<T>> for Pallet<T, I> {
	}

	#[pallet::call]
	impl<T: Config<I>, I: 'static> Pallet<T, I> {
		/// Transfer some liquid free balance to another account.
		///
		/// `transfer` will set the `FreeBalance` of the sender and receiver.
		/// It will decrease the total issuance of the system by the `TransferFee`.
		/// If the sender's account is below the existential deposit as a result
		/// of the transfer, the account will be reaped.
		///
		/// The dispatch origin for this call must be `Signed` by the transactor.
		///
		/// # <weight>
		/// - Dependent on arguments but not critical, given proper implementations for
		///   input config types. See related functions below.
		/// - It contains a limited number of reads and writes internally and no complex computation.
		///
		/// Related functions:
		///
		///   - `ensure_can_withdraw` is always called internally but has a bounded complexity.
		///   - Transferring balances to accounts that did not exist before will cause
		///      `T::OnNewAccount::on_new_account` to be called.
		///   - Removing enough funds from an account will trigger `T::DustRemoval::on_unbalanced`.
		///   - `transfer_keep_alive` works the same way as `transfer`, but has an additional
		///     check that the transfer will not kill the origin account.
		/// ---------------------------------
		/// - Base Weight: 73.64 µs, worst case scenario (account created, account removed)
		/// - DB Weight: 1 Read and 1 Write to destination account
		/// - Origin account is already in memory, so no DB operations for them.
		/// # </weight>
		#[pallet::weight(T::WeightInfo::transfer())]
		pub fn transfer(
			origin: OriginFor<T>,
			dest: <T::Lookup as StaticLookup>::Source,
			#[pallet::compact] value: T::Balance,
		) -> DispatchResultWithPostInfo {
			let transactor = ensure_signed(origin)?;
			let dest = T::Lookup::lookup(dest)?;
			<Self as Currency<_>>::transfer(&transactor, &dest, value, ExistenceRequirement::AllowDeath)?;
			Ok(().into())
		}

		/// Set the balances of a given account.
		///
		/// This will alter `FreeBalance` and `ReservedBalance` in storage. it will
		/// also decrease the total issuance of the system (`TotalIssuance`).
		/// If the new free or reserved balance is below the existential deposit,
		/// it will reset the account nonce (`frame_system::AccountNonce`).
		///
		/// The dispatch origin for this call is `root`.
		///
		/// # <weight>
		/// - Independent of the arguments.
		/// - Contains a limited number of reads and writes.
		/// ---------------------
		/// - Base Weight:
		///     - Creating: 27.56 µs
		///     - Killing: 35.11 µs
		/// - DB Weight: 1 Read, 1 Write to `who`
		/// # </weight>
		#[pallet::weight(
			T::WeightInfo::set_balance_creating() // Creates a new account.
				.max(T::WeightInfo::set_balance_killing()) // Kills an existing account.
		)]
		pub(super) fn set_balance(
			origin: OriginFor<T>,
			who: <T::Lookup as StaticLookup>::Source,
			#[pallet::compact] new_free: T::Balance,
			#[pallet::compact] new_reserved: T::Balance,
		) -> DispatchResultWithPostInfo {
			ensure_root(origin)?;
			let who = T::Lookup::lookup(who)?;
			let existential_deposit = T::ExistentialDeposit::get();

			let wipeout = new_free + new_reserved < existential_deposit;
			let new_free = if wipeout { Zero::zero() } else { new_free };
			let new_reserved = if wipeout { Zero::zero() } else { new_reserved };

			let (free, reserved) = Self::mutate_account(&who, |account| {
				if new_free > account.free {
					mem::drop(PositiveImbalance::<T, I>::new(new_free - account.free));
				} else if new_free < account.free {
					mem::drop(NegativeImbalance::<T, I>::new(account.free - new_free));
				}

				if new_reserved > account.reserved {
					mem::drop(PositiveImbalance::<T, I>::new(new_reserved - account.reserved));
				} else if new_reserved < account.reserved {
					mem::drop(NegativeImbalance::<T, I>::new(account.reserved - new_reserved));
				}

				account.free = new_free;
				account.reserved = new_reserved;

				(account.free, account.reserved)
			})?;
			Self::deposit_event(Event::BalanceSet(who, free, reserved));
			Ok(().into())
		}

		/// Exactly as `transfer`, except the origin must be root and the source account may be
		/// specified.
		/// # <weight>
		/// - Same as transfer, but additional read and write because the source account is
		///   not assumed to be in the overlay.
		/// # </weight>
		#[pallet::weight(T::WeightInfo::force_transfer())]
		pub fn force_transfer(
			origin: OriginFor<T>,
			source: <T::Lookup as StaticLookup>::Source,
			dest: <T::Lookup as StaticLookup>::Source,
			#[pallet::compact] value: T::Balance,
		) -> DispatchResultWithPostInfo {
			ensure_root(origin)?;
			let source = T::Lookup::lookup(source)?;
			let dest = T::Lookup::lookup(dest)?;
			<Self as Currency<_>>::transfer(&source, &dest, value, ExistenceRequirement::AllowDeath)?;
			Ok(().into())
		}

		/// Same as the [`transfer`] call, but with a check that the transfer will not kill the
		/// origin account.
		///
		/// 99% of the time you want [`transfer`] instead.
		///
		/// [`transfer`]: struct.Pallet.html#method.transfer
		/// # <weight>
		/// - Cheaper than transfer because account cannot be killed.
		/// - Base Weight: 51.4 µs
		/// - DB Weight: 1 Read and 1 Write to dest (sender is in overlay already)
		/// #</weight>
		#[pallet::weight(T::WeightInfo::transfer_keep_alive())]
		pub fn transfer_keep_alive(
			origin: OriginFor<T>,
			dest: <T::Lookup as StaticLookup>::Source,
			#[pallet::compact] value: T::Balance,
		) -> DispatchResultWithPostInfo {
			let transactor = ensure_signed(origin)?;
			let dest = T::Lookup::lookup(dest)?;
			<Self as Currency<_>>::transfer(&transactor, &dest, value, KeepAlive)?;
			Ok(().into())
		}
	}

	#[pallet::event]
	#[pallet::generate_deposit(pub(super) fn deposit_event)]
	#[pallet::metadata(T::AccountId = "AccountId", T::Balance = "Balance")]
	pub enum Event<T: Config<I>, I: 'static = ()> {
		/// An account was created with some free balance. \[account, free_balance\]
		Endowed(T::AccountId, T::Balance),
		/// An account was removed whose balance was non-zero but below ExistentialDeposit,
		/// resulting in an outright loss. \[account, balance\]
		DustLost(T::AccountId, T::Balance),
		/// Transfer succeeded. \[from, to, value\]
		Transfer(T::AccountId, T::AccountId, T::Balance),
		/// A balance was set by root. \[who, free, reserved\]
		BalanceSet(T::AccountId, T::Balance, T::Balance),
		/// Some amount was deposited (e.g. for transaction fees). \[who, deposit\]
		Deposit(T::AccountId, T::Balance),
		/// Some balance was reserved (moved from free to reserved). \[who, value\]
		Reserved(T::AccountId, T::Balance),
		/// Some balance was unreserved (moved from reserved to free). \[who, value\]
		Unreserved(T::AccountId, T::Balance),
		/// Some balance was moved from the reserve of the first account to the second account.
		/// Final argument indicates the destination balance type.
		/// \[from, to, balance, destination_status\]
		ReserveRepatriated(T::AccountId, T::AccountId, T::Balance, Status),
	}

	/// Old name generated by `decl_event`.
	#[deprecated(note = "use `Event` instead")]
	pub type RawEvent<T, I = ()> = Event<T, I>;

	#[pallet::error]
	pub enum Error<T, I = ()> {
		/// Vesting balance too high to send value
		VestingBalance,
		/// Account liquidity restrictions prevent withdrawal
		LiquidityRestrictions,
		/// Got an overflow after adding
		Overflow,
		/// Balance too low to send value
		InsufficientBalance,
		/// Value too low to create account due to existential deposit
		ExistentialDeposit,
		/// Transfer/payment would kill account
		KeepAlive,
		/// A vesting schedule already exists for this account
		ExistingVestingSchedule,
		/// Beneficiary account must pre-exist
		DeadAccount,
	}

	/// The total units issued in the system.
	#[pallet::storage]
	#[pallet::getter(fn total_issuance)]
	pub type TotalIssuance<T: Config<I>, I: 'static = ()> = StorageValue<_, T::Balance, ValueQuery>;

	/// The balance of an account.
	///
	/// NOTE: This is only used in the case that this pallet is used to store balances.
	#[pallet::storage]
	pub type Account<T: Config<I>, I: 'static = ()> = StorageMap<
		_,
		Blake2_128Concat,
		T::AccountId,
		AccountData<T::Balance>,
		ValueQuery
	>;

	/// Any liquidity locks on some account balances.
	/// NOTE: Should only be accessed when setting, changing and freeing a lock.
	#[pallet::storage]
	#[pallet::getter(fn locks)]
	pub type Locks<T: Config<I>, I: 'static = ()> = StorageMap<
		_,
		Blake2_128Concat,
		T::AccountId,
		Vec<BalanceLock<T::Balance>>,
		ValueQuery
	>;

	/// Storage version of the pallet.
	///
	/// This is set to v2.0.0 for new networks.
	#[pallet::storage]
	pub(super) type StorageVersion<T: Config<I>, I: 'static = ()> = StorageValue<
		_,
		Releases,
		ValueQuery
	>;

	#[pallet::genesis_config]
	pub struct GenesisConfig<T: Config<I>, I: 'static = ()> {
		pub balances: Vec<(T::AccountId, T::Balance)>,
	}

	#[cfg(feature = "std")]
	impl<T: Config<I>, I: 'static> Default for GenesisConfig<T, I> {
		fn default() -> Self {
			Self {
				balances: Default::default(),
			}
		}
	}

	#[pallet::genesis_build]
	impl<T: Config<I>, I: 'static> GenesisBuild<T, I> for GenesisConfig<T, I> {
		fn build(&self) {
			let total = self.balances
				.iter()
				.fold(Zero::zero(), |acc: T::Balance, &(_, n)| acc + n);
			<TotalIssuance<T, I>>::put(total);

			<StorageVersion<T, I>>::put(Releases::V2_0_0);

			for (_, balance) in &self.balances {
				assert!(
					*balance >= <T as Config<I>>::ExistentialDeposit::get(),
					"the balance of any account should always be at least the existential deposit.",
				)
			}

			// ensure no duplicates exist.
			let endowed_accounts = self.balances.iter().map(|(x, _)| x).cloned().collect::<std::collections::BTreeSet<_>>();

			assert!(endowed_accounts.len() == self.balances.len(), "duplicate balances in genesis.");

			for &(ref who, free) in self.balances.iter() {
				assert!(T::AccountStore::insert(who, AccountData { free, ..Default::default() }).is_ok());
			}
		}
	}
}

#[cfg(feature = "std")]
impl<T: Config<I>, I: 'static> GenesisConfig<T, I> {
	/// Direct implementation of `GenesisBuild::build_storage`.
	///
	/// Kept in order not to break dependency.
	pub fn build_storage(&self) -> Result<sp_runtime::Storage, String> {
		<Self as GenesisBuild<T, I>>::build_storage(self)
	}

	/// Direct implementation of `GenesisBuild::assimilate_storage`.
	///
	/// Kept in order not to break dependency.
	pub fn assimilate_storage(
		&self,
		storage: &mut sp_runtime::Storage
	) -> Result<(), String> {
		<Self as GenesisBuild<T, I>>::assimilate_storage(self, storage)
	}
}

/// Simplified reasons for withdrawing balance.
#[derive(Encode, Decode, Clone, Copy, PartialEq, Eq, RuntimeDebug)]
pub enum Reasons {
	/// Paying system transaction fees.
	Fee = 0,
	/// Any reason other than paying system transaction fees.
	Misc = 1,
	/// Any reason at all.
	All = 2,
}

impl From<WithdrawReasons> for Reasons {
	fn from(r: WithdrawReasons) -> Reasons {
		if r == WithdrawReasons::from(WithdrawReasons::TRANSACTION_PAYMENT) {
			Reasons::Fee
		} else if r.contains(WithdrawReasons::TRANSACTION_PAYMENT) {
			Reasons::All
		} else {
			Reasons::Misc
		}
	}
}

impl BitOr for Reasons {
	type Output = Reasons;
	fn bitor(self, other: Reasons) -> Reasons {
		if self == other { return self }
		Reasons::All
	}
}

/// A single lock on a balance. There can be many of these on an account and they "overlap", so the
/// same balance is frozen by multiple locks.
#[derive(Encode, Decode, Clone, PartialEq, Eq, RuntimeDebug)]
pub struct BalanceLock<Balance> {
	/// An identifier for this lock. Only one lock may be in existence for each identifier.
	pub id: LockIdentifier,
	/// The amount which the free balance may not drop below when this lock is in effect.
	pub amount: Balance,
	/// If true, then the lock remains in effect even for payment of transaction fees.
	pub reasons: Reasons,
}

/// All balance information for an account.
#[derive(Encode, Decode, Clone, PartialEq, Eq, Default, RuntimeDebug)]
pub struct AccountData<Balance> {
	/// Non-reserved part of the balance. There may still be restrictions on this, but it is the
	/// total pool what may in principle be transferred, reserved and used for tipping.
	///
	/// This is the only balance that matters in terms of most operations on tokens. It
	/// alone is used to determine the balance when in the contract execution environment.
	pub free: Balance,
	/// Balance which is reserved and may not be used at all.
	///
	/// This can still get slashed, but gets slashed last of all.
	///
	/// This balance is a 'reserve' balance that other subsystems use in order to set aside tokens
	/// that are still 'owned' by the account holder, but which are suspendable.
	pub reserved: Balance,
	/// The amount that `free` may not drop below when withdrawing for *anything except transaction
	/// fee payment*.
	pub misc_frozen: Balance,
	/// The amount that `free` may not drop below when withdrawing specifically for transaction
	/// fee payment.
	pub fee_frozen: Balance,
}

impl<Balance: Saturating + Copy + Ord> AccountData<Balance> {
	/// How much this account's balance can be reduced for the given `reasons`.
	fn usable(&self, reasons: Reasons) -> Balance {
		self.free.saturating_sub(self.frozen(reasons))
	}
	/// The amount that this account's free balance may not be reduced beyond for the given
	/// `reasons`.
	fn frozen(&self, reasons: Reasons) -> Balance {
		match reasons {
			Reasons::All => self.misc_frozen.max(self.fee_frozen),
			Reasons::Misc => self.misc_frozen,
			Reasons::Fee => self.fee_frozen,
		}
	}
	/// The total balance in this account including any that is reserved and ignoring any frozen.
	fn total(&self) -> Balance {
		self.free.saturating_add(self.reserved)
	}
}

// A value placed in storage that represents the current version of the Balances storage.
// This value is used by the `on_runtime_upgrade` logic to determine whether we run
// storage migration logic. This should match directly with the semantic versions of the Rust crate.
#[derive(Encode, Decode, Clone, Copy, PartialEq, Eq, RuntimeDebug)]
enum Releases {
	V1_0_0,
	V2_0_0,
}

impl Default for Releases {
	fn default() -> Self {
		Releases::V1_0_0
	}
}

<<<<<<< HEAD
decl_storage! {
	trait Store for Module<T: Config<I>, I: Instance=DefaultInstance> as Balances {
		/// The total units issued in the system.
		pub TotalIssuance get(fn total_issuance) build(|config: &GenesisConfig<T, I>| {
			config.balances.iter().fold(Zero::zero(), |acc: T::Balance, &(_, n)| acc + n)
		}): T::Balance;

		/// The balance of an account.
		///
		/// NOTE: This is only used in the case that this module is used to store balances.
		pub Account: map hasher(blake2_128_concat) T::AccountId => AccountData<T::Balance>;

		/// Any liquidity locks on some account balances.
		/// NOTE: Should only be accessed when setting, changing and freeing a lock.
		pub Locks get(fn locks): map hasher(blake2_128_concat) T::AccountId => Vec<BalanceLock<T::Balance>>;

		/// Storage version of the pallet.
		///
		/// This is set to v2.0.0 for new networks.
		StorageVersion build(|_: &GenesisConfig<T, I>| Releases::V2_0_0): Releases;
	}
	add_extra_genesis {
		config(balances): Vec<(T::AccountId, T::Balance)>;
		// ^^ begin, length, amount liquid at genesis
		build(|config: &GenesisConfig<T, I>| {
			for (_, balance) in &config.balances {
				assert!(
					*balance >= <T as Config<I>>::ExistentialDeposit::get(),
					"the balance of any account should always be at least the existential deposit.",
				)
			}

			// ensure no duplicates exist.
			let endowed_accounts = config.balances.iter().map(|(x, _)| x).cloned().collect::<std::collections::BTreeSet<_>>();

			assert!(endowed_accounts.len() == config.balances.len(), "duplicate balances in genesis.");

			for &(ref who, free) in config.balances.iter() {
				assert!(T::AccountStore::insert(who, AccountData { free, .. Default::default() }).is_ok());
			}
		});
	}
}

decl_module! {
	pub struct Module<T: Config<I>, I: Instance = DefaultInstance> for enum Call where origin: T::Origin {
		type Error = Error<T, I>;

		/// The minimum amount required to keep an account open.
		const ExistentialDeposit: T::Balance = T::ExistentialDeposit::get();

		fn deposit_event() = default;

		/// Transfer some liquid free balance to another account.
		///
		/// `transfer` will set the `FreeBalance` of the sender and receiver.
		/// It will decrease the total issuance of the system by the `TransferFee`.
		/// If the sender's account is below the existential deposit as a result
		/// of the transfer, the account will be reaped.
		///
		/// The dispatch origin for this call must be `Signed` by the transactor.
		///
		/// # <weight>
		/// - Dependent on arguments but not critical, given proper implementations for
		///   input config types. See related functions below.
		/// - It contains a limited number of reads and writes internally and no complex computation.
		///
		/// Related functions:
		///
		///   - `ensure_can_withdraw` is always called internally but has a bounded complexity.
		///   - Transferring balances to accounts that did not exist before will cause
		///      `T::OnNewAccount::on_new_account` to be called.
		///   - Removing enough funds from an account will trigger `T::DustRemoval::on_unbalanced`.
		///   - `transfer_keep_alive` works the same way as `transfer`, but has an additional
		///     check that the transfer will not kill the origin account.
		/// ---------------------------------
		/// - Base Weight: 73.64 µs, worst case scenario (account created, account removed)
		/// - DB Weight: 1 Read and 1 Write to destination account
		/// - Origin account is already in memory, so no DB operations for them.
		/// # </weight>
		#[weight = T::WeightInfo::transfer()]
		pub fn transfer(
			origin,
			dest: <T::Lookup as StaticLookup>::Source,
			#[compact] value: T::Balance
		) {
			let transactor = ensure_signed(origin)?;
			let dest = T::Lookup::lookup(dest)?;
			<Self as Currency<_>>::transfer(&transactor, &dest, value, ExistenceRequirement::AllowDeath)?;
		}

		/// Set the balances of a given account.
		///
		/// This will alter `FreeBalance` and `ReservedBalance` in storage. it will
		/// also decrease the total issuance of the system (`TotalIssuance`).
		/// If the new free or reserved balance is below the existential deposit,
		/// it will reset the account nonce (`frame_system::AccountNonce`).
		///
		/// The dispatch origin for this call is `root`.
		///
		/// # <weight>
		/// - Independent of the arguments.
		/// - Contains a limited number of reads and writes.
		/// ---------------------
		/// - Base Weight:
		///     - Creating: 27.56 µs
		///     - Killing: 35.11 µs
		/// - DB Weight: 1 Read, 1 Write to `who`
		/// # </weight>
		#[weight = T::WeightInfo::set_balance_creating() // Creates a new account.
			.max(T::WeightInfo::set_balance_killing()) // Kills an existing account.
		]
		fn set_balance(
			origin,
			who: <T::Lookup as StaticLookup>::Source,
			#[compact] new_free: T::Balance,
			#[compact] new_reserved: T::Balance
		) {
			ensure_root(origin)?;
			let who = T::Lookup::lookup(who)?;
			let existential_deposit = T::ExistentialDeposit::get();

			let wipeout = new_free + new_reserved < existential_deposit;
			let new_free = if wipeout { Zero::zero() } else { new_free };
			let new_reserved = if wipeout { Zero::zero() } else { new_reserved };

			let (free, reserved) = Self::mutate_account(&who, |account| {
				if new_free > account.free {
					mem::drop(PositiveImbalance::<T, I>::new(new_free - account.free));
				} else if new_free < account.free {
					mem::drop(NegativeImbalance::<T, I>::new(account.free - new_free));
				}

				if new_reserved > account.reserved {
					mem::drop(PositiveImbalance::<T, I>::new(new_reserved - account.reserved));
				} else if new_reserved < account.reserved {
					mem::drop(NegativeImbalance::<T, I>::new(account.reserved - new_reserved));
				}

				account.free = new_free;
				account.reserved = new_reserved;

				(account.free, account.reserved)
			})?;
			Self::deposit_event(RawEvent::BalanceSet(who, free, reserved));
		}

		/// Exactly as `transfer`, except the origin must be root and the source account may be
		/// specified.
		/// # <weight>
		/// - Same as transfer, but additional read and write because the source account is
		///   not assumed to be in the overlay.
		/// # </weight>
		#[weight = T::WeightInfo::force_transfer()]
		pub fn force_transfer(
			origin,
			source: <T::Lookup as StaticLookup>::Source,
			dest: <T::Lookup as StaticLookup>::Source,
			#[compact] value: T::Balance
		) {
			ensure_root(origin)?;
			let source = T::Lookup::lookup(source)?;
			let dest = T::Lookup::lookup(dest)?;
			<Self as Currency<_>>::transfer(&source, &dest, value, ExistenceRequirement::AllowDeath)?;
		}

		/// Same as the [`transfer`] call, but with a check that the transfer will not kill the
		/// origin account.
		///
		/// 99% of the time you want [`transfer`] instead.
		///
		/// [`transfer`]: struct.Module.html#method.transfer
		/// # <weight>
		/// - Cheaper than transfer because account cannot be killed.
		/// - Base Weight: 51.4 µs
		/// - DB Weight: 1 Read and 1 Write to dest (sender is in overlay already)
		/// #</weight>
		#[weight = T::WeightInfo::transfer_keep_alive()]
		pub fn transfer_keep_alive(
			origin,
			dest: <T::Lookup as StaticLookup>::Source,
			#[compact] value: T::Balance
		) {
			let transactor = ensure_signed(origin)?;
			let dest = T::Lookup::lookup(dest)?;
			<Self as Currency<_>>::transfer(&transactor, &dest, value, KeepAlive)?;
		}
	}
}

pub struct DustCleaner<T: Config<I>, I: Instance>(Option<(T::AccountId, NegativeImbalance<T, I>)>);

impl<T: Config<I>, I: Instance> Drop for DustCleaner<T, I> {
	fn drop(&mut self) {
		if let Some((who, dust)) = self.0.take() {
			Module::<T, I>::deposit_event(RawEvent::DustLost(who, dust.peek()));
			T::DustRemoval::on_unbalanced(dust);
		}
	}
}

impl<T: Config<I>, I: Instance> Module<T, I> {
	// PRIVATE MUTABLES

=======
impl<T: Config<I>, I: 'static> Pallet<T, I> {
>>>>>>> 3957f439
	/// Get the free balance of an account.
	pub fn free_balance(who: impl sp_std::borrow::Borrow<T::AccountId>) -> T::Balance {
		Self::account(who.borrow()).free
	}

	/// Get the balance of an account that can be used for transfers, reservations, or any other
	/// non-locking, non-transaction-fee activity. Will be at most `free_balance`.
	pub fn usable_balance(who: impl sp_std::borrow::Borrow<T::AccountId>) -> T::Balance {
		Self::account(who.borrow()).usable(Reasons::Misc)
	}

	/// Get the balance of an account that can be used for paying transaction fees (not tipping,
	/// or any other kind of fees, though). Will be at most `free_balance`.
	pub fn usable_balance_for_fees(who: impl sp_std::borrow::Borrow<T::AccountId>) -> T::Balance {
		Self::account(who.borrow()).usable(Reasons::Fee)
	}

	/// Get the reserved balance of an account.
	pub fn reserved_balance(who: impl sp_std::borrow::Borrow<T::AccountId>) -> T::Balance {
		Self::account(who.borrow()).reserved
	}

	/// Get both the free and reserved balances of an account.
	fn account(who: &T::AccountId) -> AccountData<T::Balance> {
		T::AccountStore::get(&who)
	}

	/// Handles any steps needed after mutating an account.
	///
	/// This includes DustRemoval unbalancing, in the case than the `new` account's total balance
	/// is non-zero but below ED.
	///
	/// Returns two values:
	/// - `Some` containing the the `new` account, iff the account has sufficient balance.
	/// - `Some` containing the dust to be dropped, iff some dust should be dropped.
	fn post_mutation(
		_who: &T::AccountId,
		new: AccountData<T::Balance>,
	) -> (Option<AccountData<T::Balance>>, Option<NegativeImbalance<T, I>>) {
		let total = new.total();
		if total < T::ExistentialDeposit::get() {
<<<<<<< HEAD
			if total.is_zero() {
				(None, None)
			} else {
				(None, Some(NegativeImbalance::new(total)))
=======
			if !total.is_zero() {
				T::DustRemoval::on_unbalanced(NegativeImbalance::new(total));
				Self::deposit_event(Event::DustLost(who.clone(), total));
>>>>>>> 3957f439
			}
		} else {
			(Some(new), None)
		}
	}

	/// Mutate an account to some new value, or delete it entirely with `None`. Will enforce
	/// `ExistentialDeposit` law, annulling the account as needed.
	///
	/// NOTE: Doesn't do any preparatory work for creating a new account, so should only be used
	/// when it is known that the account already exists.
	///
	/// NOTE: LOW-LEVEL: This will not attempt to maintain total issuance. It is expected that
	/// the caller will do this.
	pub fn mutate_account<R>(
		who: &T::AccountId,
		f: impl FnOnce(&mut AccountData<T::Balance>) -> R
	) -> Result<R, StoredMapError> {
		Self::try_mutate_account(who, |a, _| -> Result<R, StoredMapError> { Ok(f(a)) })
	}

	/// Mutate an account to some new value, or delete it entirely with `None`. Will enforce
	/// `ExistentialDeposit` law, annulling the account as needed. This will do nothing if the
	/// result of `f` is an `Err`.
	///
	/// NOTE: Doesn't do any preparatory work for creating a new account, so should only be used
	/// when it is known that the account already exists.
	///
	/// NOTE: LOW-LEVEL: This will not attempt to maintain total issuance. It is expected that
	/// the caller will do this.
	fn try_mutate_account<R, E: From<StoredMapError>>(
		who: &T::AccountId,
		f: impl FnOnce(&mut AccountData<T::Balance>, bool) -> Result<R, E>
	) -> Result<R, E> {
		Self::try_mutate_account_with_dust(who, f)
			.map(|(result, dust_cleaner)| {
				drop(dust_cleaner);
				result
			})
	}

	/// Mutate an account to some new value, or delete it entirely with `None`. Will enforce
	/// `ExistentialDeposit` law, annulling the account as needed. This will do nothing if the
	/// result of `f` is an `Err`.
	///
	/// It returns both the result from the closure, and an optional `DustCleaner` instance which
	/// should be dropped once it is known that all nested mutates that could affect storage items
	/// what the dust handler touches have completed.
	///
	/// NOTE: Doesn't do any preparatory work for creating a new account, so should only be used
	/// when it is known that the account already exists.
	///
	/// NOTE: LOW-LEVEL: This will not attempt to maintain total issuance. It is expected that
	/// the caller will do this.
	fn try_mutate_account_with_dust<R, E: From<StoredMapError>>(
		who: &T::AccountId,
		f: impl FnOnce(&mut AccountData<T::Balance>, bool) -> Result<R, E>
	) -> Result<(R, DustCleaner<T, I>), E> {
		let result = T::AccountStore::try_mutate_exists(who, |maybe_account| {
			let is_new = maybe_account.is_none();
			let mut account = maybe_account.take().unwrap_or_default();
			f(&mut account, is_new).map(move |result| {
				let maybe_endowed = if is_new { Some(account.free) } else { None };
				let maybe_account_maybe_dust = Self::post_mutation(who, account);
				*maybe_account = maybe_account_maybe_dust.0;
				(maybe_endowed, maybe_account_maybe_dust.1, result)
			})
		});
		result.map(|(maybe_endowed, maybe_dust, result)| {
			if let Some(endowed) = maybe_endowed {
				Self::deposit_event(Event::Endowed(who.clone(), endowed));
			}
			let dust_cleaner = DustCleaner(maybe_dust.map(|dust| (who.clone(), dust)));
			(result, dust_cleaner)
		})
	}

	/// Update the account entry for `who`, given the locks.
	fn update_locks(who: &T::AccountId, locks: &[BalanceLock<T::Balance>]) {
		if locks.len() as u32 > T::MaxLocks::get() {
			frame_support::debug::warn!(
				"Warning: A user has more currency locks than expected. \
				A runtime configuration adjustment may be needed."
			);
		}
		// No way this can fail since we do not alter the existential balances.
		let _ = Self::mutate_account(who, |b| {
			b.misc_frozen = Zero::zero();
			b.fee_frozen = Zero::zero();
			for l in locks.iter() {
				if l.reasons == Reasons::All || l.reasons == Reasons::Misc {
					b.misc_frozen = b.misc_frozen.max(l.amount);
				}
				if l.reasons == Reasons::All || l.reasons == Reasons::Fee {
					b.fee_frozen = b.fee_frozen.max(l.amount);
				}
			}
		});

		let existed = Locks::<T, I>::contains_key(who);
		if locks.is_empty() {
			Locks::<T, I>::remove(who);
			if existed {
				// TODO: use Locks::<T, I>::hashed_key
				// https://github.com/paritytech/substrate/issues/4969
				system::Pallet::<T>::dec_consumers(who);
			}
		} else {
			Locks::<T, I>::insert(who, locks);
			if !existed {
				if system::Pallet::<T>::inc_consumers(who).is_err() {
					// No providers for the locks. This is impossible under normal circumstances
					// since the funds that are under the lock will themselves be stored in the
					// account and therefore will need a reference.
					frame_support::debug::warn!(
						"Warning: Attempt to introduce lock consumer reference, yet no providers. \
						This is unexpected but should be safe."
					);
				}
			}
		}
	}
}

// wrapping these imbalances in a private module is necessary to ensure absolute privacy
// of the inner member.
mod imbalances {
	use super::{
		result, Imbalance, Config, Zero, Saturating,
		TryDrop, RuntimeDebug,
	};
	use sp_std::mem;

	/// Opaque, move-only struct with private fields that serves as a token denoting that
	/// funds have been created without any equal and opposite accounting.
	#[must_use]
	#[derive(RuntimeDebug, PartialEq, Eq)]
	pub struct PositiveImbalance<T: Config<I>, I: 'static>(T::Balance);

	impl<T: Config<I>, I: 'static> PositiveImbalance<T, I> {
		/// Create a new positive imbalance from a balance.
		pub fn new(amount: T::Balance) -> Self {
			PositiveImbalance(amount)
		}
	}

	/// Opaque, move-only struct with private fields that serves as a token denoting that
	/// funds have been destroyed without any equal and opposite accounting.
	#[must_use]
	#[derive(RuntimeDebug, PartialEq, Eq)]
	pub struct NegativeImbalance<T: Config<I>, I: 'static>(T::Balance);

	impl<T: Config<I>, I: 'static> NegativeImbalance<T, I> {
		/// Create a new negative imbalance from a balance.
		pub fn new(amount: T::Balance) -> Self {
			NegativeImbalance(amount)
		}
	}

	impl<T: Config<I>, I: 'static> TryDrop for PositiveImbalance<T, I> {
		fn try_drop(self) -> result::Result<(), Self> {
			self.drop_zero()
		}
	}

	impl<T: Config<I>, I: 'static> Imbalance<T::Balance> for PositiveImbalance<T, I> {
		type Opposite = NegativeImbalance<T, I>;

		fn zero() -> Self {
			Self(Zero::zero())
		}
		fn drop_zero(self) -> result::Result<(), Self> {
			if self.0.is_zero() {
				Ok(())
			} else {
				Err(self)
			}
		}
		fn split(self, amount: T::Balance) -> (Self, Self) {
			let first = self.0.min(amount);
			let second = self.0 - first;

			mem::forget(self);
			(Self(first), Self(second))
		}
		fn merge(mut self, other: Self) -> Self {
			self.0 = self.0.saturating_add(other.0);
			mem::forget(other);

			self
		}
		fn subsume(&mut self, other: Self) {
			self.0 = self.0.saturating_add(other.0);
			mem::forget(other);
		}
		fn offset(self, other: Self::Opposite) -> result::Result<Self, Self::Opposite> {
			let (a, b) = (self.0, other.0);
			mem::forget((self, other));

			if a >= b {
				Ok(Self(a - b))
			} else {
				Err(NegativeImbalance::new(b - a))
			}
		}
		fn peek(&self) -> T::Balance {
			self.0.clone()
		}
	}

	impl<T: Config<I>, I: 'static> TryDrop for NegativeImbalance<T, I> {
		fn try_drop(self) -> result::Result<(), Self> {
			self.drop_zero()
		}
	}

	impl<T: Config<I>, I: 'static> Imbalance<T::Balance> for NegativeImbalance<T, I> {
		type Opposite = PositiveImbalance<T, I>;

		fn zero() -> Self {
			Self(Zero::zero())
		}
		fn drop_zero(self) -> result::Result<(), Self> {
			if self.0.is_zero() {
				Ok(())
			} else {
				Err(self)
			}
		}
		fn split(self, amount: T::Balance) -> (Self, Self) {
			let first = self.0.min(amount);
			let second = self.0 - first;

			mem::forget(self);
			(Self(first), Self(second))
		}
		fn merge(mut self, other: Self) -> Self {
			self.0 = self.0.saturating_add(other.0);
			mem::forget(other);

			self
		}
		fn subsume(&mut self, other: Self) {
			self.0 = self.0.saturating_add(other.0);
			mem::forget(other);
		}
		fn offset(self, other: Self::Opposite) -> result::Result<Self, Self::Opposite> {
			let (a, b) = (self.0, other.0);
			mem::forget((self, other));

			if a >= b {
				Ok(Self(a - b))
			} else {
				Err(PositiveImbalance::new(b - a))
			}
		}
		fn peek(&self) -> T::Balance {
			self.0.clone()
		}
	}

	impl<T: Config<I>, I: 'static> Drop for PositiveImbalance<T, I> {
		/// Basic drop handler will just square up the total issuance.
		fn drop(&mut self) {
			<super::TotalIssuance<T, I>>::mutate(
				|v| *v = v.saturating_add(self.0)
			);
		}
	}

	impl<T: Config<I>, I: 'static> Drop for NegativeImbalance<T, I> {
		/// Basic drop handler will just square up the total issuance.
		fn drop(&mut self) {
			<super::TotalIssuance<T, I>>::mutate(
				|v| *v = v.saturating_sub(self.0)
			);
		}
	}
}

impl<T: Config<I>, I: 'static> Currency<T::AccountId> for Pallet<T, I> where
	T::Balance: MaybeSerializeDeserialize + Debug
{
	type Balance = T::Balance;
	type PositiveImbalance = PositiveImbalance<T, I>;
	type NegativeImbalance = NegativeImbalance<T, I>;

	fn total_balance(who: &T::AccountId) -> Self::Balance {
		Self::account(who).total()
	}

	// Check if `value` amount of free balance can be slashed from `who`.
	fn can_slash(who: &T::AccountId, value: Self::Balance) -> bool {
		if value.is_zero() { return true }
		Self::free_balance(who) >= value
	}

	fn total_issuance() -> Self::Balance {
		<TotalIssuance<T, I>>::get()
	}

	fn minimum_balance() -> Self::Balance {
		T::ExistentialDeposit::get()
	}

	// Burn funds from the total issuance, returning a positive imbalance for the amount burned.
	// Is a no-op if amount to be burned is zero.
	fn burn(mut amount: Self::Balance) -> Self::PositiveImbalance {
		if amount.is_zero() { return PositiveImbalance::zero() }
		<TotalIssuance<T, I>>::mutate(|issued| {
			*issued = issued.checked_sub(&amount).unwrap_or_else(|| {
				amount = *issued;
				Zero::zero()
			});
		});
		PositiveImbalance::new(amount)
	}

	// Create new funds into the total issuance, returning a negative imbalance
	// for the amount issued.
	// Is a no-op if amount to be issued it zero.
	fn issue(mut amount: Self::Balance) -> Self::NegativeImbalance {
		if amount.is_zero() { return NegativeImbalance::zero() }
		<TotalIssuance<T, I>>::mutate(|issued|
			*issued = issued.checked_add(&amount).unwrap_or_else(|| {
				amount = Self::Balance::max_value() - *issued;
				Self::Balance::max_value()
			})
		);
		NegativeImbalance::new(amount)
	}

	fn free_balance(who: &T::AccountId) -> Self::Balance {
		Self::account(who).free
	}

	// Ensure that an account can withdraw from their free balance given any existing withdrawal
	// restrictions like locks and vesting balance.
	// Is a no-op if amount to be withdrawn is zero.
	//
	// # <weight>
	// Despite iterating over a list of locks, they are limited by the number of
	// lock IDs, which means the number of runtime pallets that intend to use and create locks.
	// # </weight>
	fn ensure_can_withdraw(
		who: &T::AccountId,
		amount: T::Balance,
		reasons: WithdrawReasons,
		new_balance: T::Balance,
	) -> DispatchResult {
		if amount.is_zero() { return Ok(()) }
		let min_balance = Self::account(who).frozen(reasons.into());
		ensure!(new_balance >= min_balance, Error::<T, I>::LiquidityRestrictions);
		Ok(())
	}

	// Transfer some free balance from `transactor` to `dest`, respecting existence requirements.
	// Is a no-op if value to be transferred is zero or the `transactor` is the same as `dest`.
	fn transfer(
		transactor: &T::AccountId,
		dest: &T::AccountId,
		value: Self::Balance,
		existence_requirement: ExistenceRequirement,
	) -> DispatchResult {
		if value.is_zero() || transactor == dest { return Ok(()) }

		Self::try_mutate_account_with_dust(dest, |to_account, _| -> Result<DustCleaner<T, I>, DispatchError> {
			Self::try_mutate_account_with_dust(transactor, |from_account, _| -> DispatchResult {
				from_account.free = from_account.free.checked_sub(&value)
					.ok_or(Error::<T, I>::InsufficientBalance)?;

				// NOTE: total stake being stored in the same type means that this could never overflow
				// but better to be safe than sorry.
				to_account.free = to_account.free.checked_add(&value).ok_or(Error::<T, I>::Overflow)?;

				let ed = T::ExistentialDeposit::get();
				ensure!(to_account.total() >= ed, Error::<T, I>::ExistentialDeposit);

				Self::ensure_can_withdraw(
					transactor,
					value,
					WithdrawReasons::TRANSFER,
					from_account.free,
				).map_err(|_| Error::<T, I>::LiquidityRestrictions)?;

				// TODO: This is over-conservative. There may now be other providers, and this pallet
				//   may not even be a provider.
				let allow_death = existence_requirement == ExistenceRequirement::AllowDeath;
				let allow_death = allow_death && !system::Pallet::<T>::is_provider_required(transactor);
				ensure!(allow_death || from_account.free >= ed, Error::<T, I>::KeepAlive);

				Ok(())
			}).map(|(_, maybe_dust_cleaner)| maybe_dust_cleaner)
		})?;

		// Emit transfer event.
		Self::deposit_event(Event::Transfer(transactor.clone(), dest.clone(), value));

		Ok(())
	}

	/// Slash a target account `who`, returning the negative imbalance created and any left over
	/// amount that could not be slashed.
	///
	/// Is a no-op if `value` to be slashed is zero or the account does not exist.
	///
	/// NOTE: `slash()` prefers free balance, but assumes that reserve balance can be drawn
	/// from in extreme circumstances. `can_slash()` should be used prior to `slash()` to avoid having
	/// to draw from reserved funds, however we err on the side of punishment if things are inconsistent
	/// or `can_slash` wasn't used appropriately.
	fn slash(
		who: &T::AccountId,
		value: Self::Balance
	) -> (Self::NegativeImbalance, Self::Balance) {
		if value.is_zero() { return (NegativeImbalance::zero(), Zero::zero()) }
		if Self::total_balance(&who).is_zero() { return (NegativeImbalance::zero(), value) }

		for attempt in 0..2 {
			match Self::try_mutate_account(who,
				|account, _is_new| -> Result<(Self::NegativeImbalance, Self::Balance), StoredMapError> {
					// Best value is the most amount we can slash following liveness rules.
					let best_value = match attempt {
						// First attempt we try to slash the full amount, and see if liveness issues happen.
						0 => value,
						// If acting as a critical provider (i.e. first attempt failed), then slash
						// as much as possible while leaving at least at ED.
						_ => value.min((account.free + account.reserved).saturating_sub(T::ExistentialDeposit::get())),
					};

					let free_slash = cmp::min(account.free, best_value);
					account.free -= free_slash; // Safe because of above check
					let remaining_slash = best_value - free_slash; // Safe because of above check

					if !remaining_slash.is_zero() {
						// If we have remaining slash, take it from reserved balance.
						let reserved_slash = cmp::min(account.reserved, remaining_slash);
						account.reserved -= reserved_slash; // Safe because of above check
						Ok((
							NegativeImbalance::new(free_slash + reserved_slash),
							value - free_slash - reserved_slash, // Safe because value is gt or eq total slashed
						))
					} else {
						// Else we are done!
						Ok((
							NegativeImbalance::new(free_slash),
							value - free_slash, // Safe because value is gt or eq to total slashed
						))
					}
				}
			) {
				Ok(r) => return r,
				Err(_) => (),
			}
		}

		// Should never get here. But we'll be defensive anyway.
		(Self::NegativeImbalance::zero(), value)
	}

	/// Deposit some `value` into the free balance of an existing target account `who`.
	///
	/// Is a no-op if the `value` to be deposited is zero.
	fn deposit_into_existing(
		who: &T::AccountId,
		value: Self::Balance
	) -> Result<Self::PositiveImbalance, DispatchError> {
		if value.is_zero() { return Ok(PositiveImbalance::zero()) }

		Self::try_mutate_account(who, |account, is_new| -> Result<Self::PositiveImbalance, DispatchError> {
			ensure!(!is_new, Error::<T, I>::DeadAccount);
			account.free = account.free.checked_add(&value).ok_or(Error::<T, I>::Overflow)?;
			Ok(PositiveImbalance::new(value))
		})
	}

	/// Deposit some `value` into the free balance of `who`, possibly creating a new account.
	///
	/// This function is a no-op if:
	/// - the `value` to be deposited is zero; or
	/// - the `value` to be deposited is less than the required ED and the account does not yet exist; or
	/// - the deposit would necessitate the account to exist and there are no provider references; or
	/// - `value` is so large it would cause the balance of `who` to overflow.
	fn deposit_creating(
		who: &T::AccountId,
		value: Self::Balance,
	) -> Self::PositiveImbalance {
		if value.is_zero() { return Self::PositiveImbalance::zero() }

		let r = Self::try_mutate_account(who, |account, is_new| -> Result<Self::PositiveImbalance, DispatchError> {

			let ed = T::ExistentialDeposit::get();
			ensure!(value >= ed || !is_new, Error::<T, I>::ExistentialDeposit);

			// defensive only: overflow should never happen, however in case it does, then this
			// operation is a no-op.
			account.free = match account.free.checked_add(&value) {
				Some(x) => x,
				None => return Ok(Self::PositiveImbalance::zero()),
			};

			Ok(PositiveImbalance::new(value))
		}).unwrap_or_else(|_| Self::PositiveImbalance::zero());

		r
	}

	/// Withdraw some free balance from an account, respecting existence requirements.
	///
	/// Is a no-op if value to be withdrawn is zero.
	fn withdraw(
		who: &T::AccountId,
		value: Self::Balance,
		reasons: WithdrawReasons,
		liveness: ExistenceRequirement,
	) -> result::Result<Self::NegativeImbalance, DispatchError> {
		if value.is_zero() { return Ok(NegativeImbalance::zero()); }

		Self::try_mutate_account(who, |account, _|
			-> Result<Self::NegativeImbalance, DispatchError>
		{
			let new_free_account = account.free.checked_sub(&value)
				.ok_or(Error::<T, I>::InsufficientBalance)?;

			// bail if we need to keep the account alive and this would kill it.
			let ed = T::ExistentialDeposit::get();
			let would_be_dead = new_free_account + account.reserved < ed;
			let would_kill = would_be_dead && account.free + account.reserved >= ed;
			ensure!(liveness == AllowDeath || !would_kill, Error::<T, I>::KeepAlive);

			Self::ensure_can_withdraw(who, value, reasons, new_free_account)?;

			account.free = new_free_account;

			Ok(NegativeImbalance::new(value))
		})
	}

	/// Force the new free balance of a target account `who` to some new value `balance`.
	fn make_free_balance_be(who: &T::AccountId, value: Self::Balance)
		-> SignedImbalance<Self::Balance, Self::PositiveImbalance>
	{
		Self::try_mutate_account(who, |account, is_new|
			-> Result<SignedImbalance<Self::Balance, Self::PositiveImbalance>, DispatchError>
		{
			let ed = T::ExistentialDeposit::get();
			let total = value.saturating_add(account.reserved);
			// If we're attempting to set an existing account to less than ED, then
			// bypass the entire operation. It's a no-op if you follow it through, but
			// since this is an instance where we might account for a negative imbalance
			// (in the dust cleaner of set_account) before we account for its actual
			// equal and opposite cause (returned as an Imbalance), then in the
			// instance that there's no other accounts on the system at all, we might
			// underflow the issuance and our arithmetic will be off.
			ensure!(total >= ed || !is_new, Error::<T, I>::ExistentialDeposit);

			let imbalance = if account.free <= value {
				SignedImbalance::Positive(PositiveImbalance::new(value - account.free))
			} else {
				SignedImbalance::Negative(NegativeImbalance::new(account.free - value))
			};
			account.free = value;
			Ok(imbalance)
		}).unwrap_or_else(|_| SignedImbalance::Positive(Self::PositiveImbalance::zero()))
	}
}

impl<T: Config<I>, I: 'static> ReservableCurrency<T::AccountId> for Pallet<T, I>  where
	T::Balance: MaybeSerializeDeserialize + Debug
{
	/// Check if `who` can reserve `value` from their free balance.
	///
	/// Always `true` if value to be reserved is zero.
	fn can_reserve(who: &T::AccountId, value: Self::Balance) -> bool {
		if value.is_zero() { return true }
		Self::account(who).free
			.checked_sub(&value)
			.map_or(false, |new_balance|
				Self::ensure_can_withdraw(who, value, WithdrawReasons::RESERVE, new_balance).is_ok()
			)
	}

	fn reserved_balance(who: &T::AccountId) -> Self::Balance {
		Self::account(who).reserved
	}

	/// Move `value` from the free balance from `who` to their reserved balance.
	///
	/// Is a no-op if value to be reserved is zero.
	fn reserve(who: &T::AccountId, value: Self::Balance) -> DispatchResult {
		if value.is_zero() { return Ok(()) }

		Self::try_mutate_account(who, |account, _| -> DispatchResult {
			account.free = account.free.checked_sub(&value).ok_or(Error::<T, I>::InsufficientBalance)?;
			account.reserved = account.reserved.checked_add(&value).ok_or(Error::<T, I>::Overflow)?;
			Self::ensure_can_withdraw(&who, value.clone(), WithdrawReasons::RESERVE, account.free)
		})?;

		Self::deposit_event(Event::Reserved(who.clone(), value));
		Ok(())
	}

	/// Unreserve some funds, returning any amount that was unable to be unreserved.
	///
	/// Is a no-op if the value to be unreserved is zero or the account does not exist.
	fn unreserve(who: &T::AccountId, value: Self::Balance) -> Self::Balance {
		if value.is_zero() { return Zero::zero() }
		if Self::total_balance(&who).is_zero() { return value }

		let actual = match Self::mutate_account(who, |account| {
			let actual = cmp::min(account.reserved, value);
			account.reserved -= actual;
			// defensive only: this can never fail since total issuance which is at least free+reserved
			// fits into the same data type.
			account.free = account.free.saturating_add(actual);
			actual
		}) {
			Ok(x) => x,
			Err(_) => {
				// This should never happen since we don't alter the total amount in the account.
				// If it ever does, then we should fail gracefully though, indicating that nothing
				// could be done.
				return value
			}
		};

		Self::deposit_event(Event::Unreserved(who.clone(), actual.clone()));
		value - actual
	}

	/// Slash from reserved balance, returning the negative imbalance created,
	/// and any amount that was unable to be slashed.
	///
	/// Is a no-op if the value to be slashed is zero or the account does not exist.
	fn slash_reserved(
		who: &T::AccountId,
		value: Self::Balance
	) -> (Self::NegativeImbalance, Self::Balance) {
		if value.is_zero() { return (NegativeImbalance::zero(), Zero::zero()) }
		if Self::total_balance(&who).is_zero() { return (NegativeImbalance::zero(), value) }

		// NOTE: `mutate_account` may fail if it attempts to reduce the balance to the point that an
		//   account is attempted to be illegally destroyed.

		for attempt in 0..2 {
			match Self::mutate_account(who, |account| {
				let best_value = match attempt {
					0 => value,
					// If acting as a critical provider (i.e. first attempt failed), then ensure
					// slash leaves at least the ED.
					_ => value.min((account.free + account.reserved).saturating_sub(T::ExistentialDeposit::get())),
				};

				let actual = cmp::min(account.reserved, best_value);
				account.reserved -= actual;

				// underflow should never happen, but it if does, there's nothing to be done here.
				(NegativeImbalance::new(actual), value - actual)
			}) {
				Ok(r) => return r,
				Err(_) => (),
			}
		}
		// Should never get here as we ensure that ED is left in the second attempt.
		// In case we do, though, then we fail gracefully.
		(Self::NegativeImbalance::zero(), value)
	}

	/// Move the reserved balance of one account into the balance of another, according to `status`.
	///
	/// Is a no-op if:
	/// - the value to be moved is zero; or
	/// - the `slashed` id equal to `beneficiary` and the `status` is `Reserved`.
	fn repatriate_reserved(
		slashed: &T::AccountId,
		beneficiary: &T::AccountId,
		value: Self::Balance,
		status: Status,
	) -> Result<Self::Balance, DispatchError> {
		if value.is_zero() { return Ok(Zero::zero()) }

		if slashed == beneficiary {
			return match status {
				Status::Free => Ok(Self::unreserve(slashed, value)),
				Status::Reserved => Ok(value.saturating_sub(Self::reserved_balance(slashed))),
			};
		}

		let ((actual, _maybe_one_dust), _maybe_other_dust) = Self::try_mutate_account_with_dust(beneficiary, |to_account, is_new|-> Result<(Self::Balance, DustCleaner<T, I>), DispatchError> {
			ensure!(!is_new, Error::<T, I>::DeadAccount);
			Self::try_mutate_account_with_dust(slashed, |from_account, _| -> Result<Self::Balance, DispatchError> {
				let actual = cmp::min(from_account.reserved, value);
				match status {
					Status::Free => to_account.free = to_account.free.checked_add(&actual).ok_or(Error::<T, I>::Overflow)?,
					Status::Reserved => to_account.reserved = to_account.reserved.checked_add(&actual).ok_or(Error::<T, I>::Overflow)?,
				}
				from_account.reserved -= actual;
				Ok(actual)
			})
		})?;

		Self::deposit_event(Event::ReserveRepatriated(slashed.clone(), beneficiary.clone(), actual, status));
		Ok(value - actual)
	}
}

impl<T: Config<I>, I: 'static> LockableCurrency<T::AccountId> for Pallet<T, I>
where
	T::Balance: MaybeSerializeDeserialize + Debug
{
	type Moment = T::BlockNumber;

	type MaxLocks = T::MaxLocks;

	// Set a lock on the balance of `who`.
	// Is a no-op if lock amount is zero or `reasons` `is_none()`.
	fn set_lock(
		id: LockIdentifier,
		who: &T::AccountId,
		amount: T::Balance,
		reasons: WithdrawReasons,
	) {
		if amount.is_zero() || reasons.is_empty() { return }
		let mut new_lock = Some(BalanceLock { id, amount, reasons: reasons.into() });
		let mut locks = Self::locks(who).into_iter()
			.filter_map(|l| if l.id == id { new_lock.take() } else { Some(l) })
			.collect::<Vec<_>>();
		if let Some(lock) = new_lock {
			locks.push(lock)
		}
		Self::update_locks(who, &locks[..]);
	}

	// Extend a lock on the balance of `who`.
	// Is a no-op if lock amount is zero or `reasons` `is_none()`.
	fn extend_lock(
		id: LockIdentifier,
		who: &T::AccountId,
		amount: T::Balance,
		reasons: WithdrawReasons,
	) {
		if amount.is_zero() || reasons.is_empty() { return }
		let mut new_lock = Some(BalanceLock { id, amount, reasons: reasons.into() });
		let mut locks = Self::locks(who).into_iter().filter_map(|l|
			if l.id == id {
				new_lock.take().map(|nl| {
					BalanceLock {
						id: l.id,
						amount: l.amount.max(nl.amount),
						reasons: l.reasons | nl.reasons,
					}
				})
			} else {
				Some(l)
			}).collect::<Vec<_>>();
		if let Some(lock) = new_lock {
			locks.push(lock)
		}
		Self::update_locks(who, &locks[..]);
	}

	fn remove_lock(
		id: LockIdentifier,
		who: &T::AccountId,
	) {
		let mut locks = Self::locks(who);
		locks.retain(|l| l.id != id);
		Self::update_locks(who, &locks[..]);
	}
}<|MERGE_RESOLUTION|>--- conflicted
+++ resolved
@@ -618,214 +618,18 @@
 	}
 }
 
-<<<<<<< HEAD
-decl_storage! {
-	trait Store for Module<T: Config<I>, I: Instance=DefaultInstance> as Balances {
-		/// The total units issued in the system.
-		pub TotalIssuance get(fn total_issuance) build(|config: &GenesisConfig<T, I>| {
-			config.balances.iter().fold(Zero::zero(), |acc: T::Balance, &(_, n)| acc + n)
-		}): T::Balance;
-
-		/// The balance of an account.
-		///
-		/// NOTE: This is only used in the case that this module is used to store balances.
-		pub Account: map hasher(blake2_128_concat) T::AccountId => AccountData<T::Balance>;
-
-		/// Any liquidity locks on some account balances.
-		/// NOTE: Should only be accessed when setting, changing and freeing a lock.
-		pub Locks get(fn locks): map hasher(blake2_128_concat) T::AccountId => Vec<BalanceLock<T::Balance>>;
-
-		/// Storage version of the pallet.
-		///
-		/// This is set to v2.0.0 for new networks.
-		StorageVersion build(|_: &GenesisConfig<T, I>| Releases::V2_0_0): Releases;
-	}
-	add_extra_genesis {
-		config(balances): Vec<(T::AccountId, T::Balance)>;
-		// ^^ begin, length, amount liquid at genesis
-		build(|config: &GenesisConfig<T, I>| {
-			for (_, balance) in &config.balances {
-				assert!(
-					*balance >= <T as Config<I>>::ExistentialDeposit::get(),
-					"the balance of any account should always be at least the existential deposit.",
-				)
-			}
-
-			// ensure no duplicates exist.
-			let endowed_accounts = config.balances.iter().map(|(x, _)| x).cloned().collect::<std::collections::BTreeSet<_>>();
-
-			assert!(endowed_accounts.len() == config.balances.len(), "duplicate balances in genesis.");
-
-			for &(ref who, free) in config.balances.iter() {
-				assert!(T::AccountStore::insert(who, AccountData { free, .. Default::default() }).is_ok());
-			}
-		});
-	}
-}
-
-decl_module! {
-	pub struct Module<T: Config<I>, I: Instance = DefaultInstance> for enum Call where origin: T::Origin {
-		type Error = Error<T, I>;
-
-		/// The minimum amount required to keep an account open.
-		const ExistentialDeposit: T::Balance = T::ExistentialDeposit::get();
-
-		fn deposit_event() = default;
-
-		/// Transfer some liquid free balance to another account.
-		///
-		/// `transfer` will set the `FreeBalance` of the sender and receiver.
-		/// It will decrease the total issuance of the system by the `TransferFee`.
-		/// If the sender's account is below the existential deposit as a result
-		/// of the transfer, the account will be reaped.
-		///
-		/// The dispatch origin for this call must be `Signed` by the transactor.
-		///
-		/// # <weight>
-		/// - Dependent on arguments but not critical, given proper implementations for
-		///   input config types. See related functions below.
-		/// - It contains a limited number of reads and writes internally and no complex computation.
-		///
-		/// Related functions:
-		///
-		///   - `ensure_can_withdraw` is always called internally but has a bounded complexity.
-		///   - Transferring balances to accounts that did not exist before will cause
-		///      `T::OnNewAccount::on_new_account` to be called.
-		///   - Removing enough funds from an account will trigger `T::DustRemoval::on_unbalanced`.
-		///   - `transfer_keep_alive` works the same way as `transfer`, but has an additional
-		///     check that the transfer will not kill the origin account.
-		/// ---------------------------------
-		/// - Base Weight: 73.64 µs, worst case scenario (account created, account removed)
-		/// - DB Weight: 1 Read and 1 Write to destination account
-		/// - Origin account is already in memory, so no DB operations for them.
-		/// # </weight>
-		#[weight = T::WeightInfo::transfer()]
-		pub fn transfer(
-			origin,
-			dest: <T::Lookup as StaticLookup>::Source,
-			#[compact] value: T::Balance
-		) {
-			let transactor = ensure_signed(origin)?;
-			let dest = T::Lookup::lookup(dest)?;
-			<Self as Currency<_>>::transfer(&transactor, &dest, value, ExistenceRequirement::AllowDeath)?;
-		}
-
-		/// Set the balances of a given account.
-		///
-		/// This will alter `FreeBalance` and `ReservedBalance` in storage. it will
-		/// also decrease the total issuance of the system (`TotalIssuance`).
-		/// If the new free or reserved balance is below the existential deposit,
-		/// it will reset the account nonce (`frame_system::AccountNonce`).
-		///
-		/// The dispatch origin for this call is `root`.
-		///
-		/// # <weight>
-		/// - Independent of the arguments.
-		/// - Contains a limited number of reads and writes.
-		/// ---------------------
-		/// - Base Weight:
-		///     - Creating: 27.56 µs
-		///     - Killing: 35.11 µs
-		/// - DB Weight: 1 Read, 1 Write to `who`
-		/// # </weight>
-		#[weight = T::WeightInfo::set_balance_creating() // Creates a new account.
-			.max(T::WeightInfo::set_balance_killing()) // Kills an existing account.
-		]
-		fn set_balance(
-			origin,
-			who: <T::Lookup as StaticLookup>::Source,
-			#[compact] new_free: T::Balance,
-			#[compact] new_reserved: T::Balance
-		) {
-			ensure_root(origin)?;
-			let who = T::Lookup::lookup(who)?;
-			let existential_deposit = T::ExistentialDeposit::get();
-
-			let wipeout = new_free + new_reserved < existential_deposit;
-			let new_free = if wipeout { Zero::zero() } else { new_free };
-			let new_reserved = if wipeout { Zero::zero() } else { new_reserved };
-
-			let (free, reserved) = Self::mutate_account(&who, |account| {
-				if new_free > account.free {
-					mem::drop(PositiveImbalance::<T, I>::new(new_free - account.free));
-				} else if new_free < account.free {
-					mem::drop(NegativeImbalance::<T, I>::new(account.free - new_free));
-				}
-
-				if new_reserved > account.reserved {
-					mem::drop(PositiveImbalance::<T, I>::new(new_reserved - account.reserved));
-				} else if new_reserved < account.reserved {
-					mem::drop(NegativeImbalance::<T, I>::new(account.reserved - new_reserved));
-				}
-
-				account.free = new_free;
-				account.reserved = new_reserved;
-
-				(account.free, account.reserved)
-			})?;
-			Self::deposit_event(RawEvent::BalanceSet(who, free, reserved));
-		}
-
-		/// Exactly as `transfer`, except the origin must be root and the source account may be
-		/// specified.
-		/// # <weight>
-		/// - Same as transfer, but additional read and write because the source account is
-		///   not assumed to be in the overlay.
-		/// # </weight>
-		#[weight = T::WeightInfo::force_transfer()]
-		pub fn force_transfer(
-			origin,
-			source: <T::Lookup as StaticLookup>::Source,
-			dest: <T::Lookup as StaticLookup>::Source,
-			#[compact] value: T::Balance
-		) {
-			ensure_root(origin)?;
-			let source = T::Lookup::lookup(source)?;
-			let dest = T::Lookup::lookup(dest)?;
-			<Self as Currency<_>>::transfer(&source, &dest, value, ExistenceRequirement::AllowDeath)?;
-		}
-
-		/// Same as the [`transfer`] call, but with a check that the transfer will not kill the
-		/// origin account.
-		///
-		/// 99% of the time you want [`transfer`] instead.
-		///
-		/// [`transfer`]: struct.Module.html#method.transfer
-		/// # <weight>
-		/// - Cheaper than transfer because account cannot be killed.
-		/// - Base Weight: 51.4 µs
-		/// - DB Weight: 1 Read and 1 Write to dest (sender is in overlay already)
-		/// #</weight>
-		#[weight = T::WeightInfo::transfer_keep_alive()]
-		pub fn transfer_keep_alive(
-			origin,
-			dest: <T::Lookup as StaticLookup>::Source,
-			#[compact] value: T::Balance
-		) {
-			let transactor = ensure_signed(origin)?;
-			let dest = T::Lookup::lookup(dest)?;
-			<Self as Currency<_>>::transfer(&transactor, &dest, value, KeepAlive)?;
-		}
-	}
-}
-
-pub struct DustCleaner<T: Config<I>, I: Instance>(Option<(T::AccountId, NegativeImbalance<T, I>)>);
-
-impl<T: Config<I>, I: Instance> Drop for DustCleaner<T, I> {
+pub struct DustCleaner<T: Config<I>, I: 'static>(Option<(T::AccountId, NegativeImbalance<T, I>)>);
+
+impl<T: Config<I>, I: 'static> Drop for DustCleaner<T, I> {
 	fn drop(&mut self) {
 		if let Some((who, dust)) = self.0.take() {
-			Module::<T, I>::deposit_event(RawEvent::DustLost(who, dust.peek()));
+			Module::<T, I>::deposit_event(Event::DustLost(who, dust.peek()));
 			T::DustRemoval::on_unbalanced(dust);
 		}
 	}
 }
 
-impl<T: Config<I>, I: Instance> Module<T, I> {
-	// PRIVATE MUTABLES
-
-=======
 impl<T: Config<I>, I: 'static> Pallet<T, I> {
->>>>>>> 3957f439
 	/// Get the free balance of an account.
 	pub fn free_balance(who: impl sp_std::borrow::Borrow<T::AccountId>) -> T::Balance {
 		Self::account(who.borrow()).free
@@ -867,16 +671,10 @@
 	) -> (Option<AccountData<T::Balance>>, Option<NegativeImbalance<T, I>>) {
 		let total = new.total();
 		if total < T::ExistentialDeposit::get() {
-<<<<<<< HEAD
 			if total.is_zero() {
 				(None, None)
 			} else {
 				(None, Some(NegativeImbalance::new(total)))
-=======
-			if !total.is_zero() {
-				T::DustRemoval::on_unbalanced(NegativeImbalance::new(total));
-				Self::deposit_event(Event::DustLost(who.clone(), total));
->>>>>>> 3957f439
 			}
 		} else {
 			(Some(new), None)
