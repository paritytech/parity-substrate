--- conflicted
+++ resolved
@@ -194,11 +194,7 @@
 	pub trait Config<I: 'static = ()>: frame_system::Config {
 		/// The balance of an account.
 		type Balance: Parameter + Member + AtLeast32BitUnsigned + Codec + Default + Copy +
-<<<<<<< HEAD
-			MaybeSerializeDeserialize + Debug + scale_info::TypeInfo;
-=======
-			MaybeSerializeDeserialize + Debug + MaxEncodedLen;
->>>>>>> 24a92c32
+			MaybeSerializeDeserialize + Debug + MaxEncodedLen + scale_info::TypeInfo;
 
 		/// Handler for the unbalanced reduction when removing a dust account.
 		type DustRemoval: OnUnbalanced<NegativeImbalance<Self, I>>;
@@ -541,11 +537,9 @@
 }
 
 /// Simplified reasons for withdrawing balance.
-<<<<<<< HEAD
-#[derive(Encode, Decode, Clone, Copy, PartialEq, Eq, RuntimeDebug, scale_info::TypeInfo)]
-=======
-#[derive(Encode, Decode, Clone, Copy, PartialEq, Eq, RuntimeDebug, MaxEncodedLen)]
->>>>>>> 24a92c32
+#[derive(
+	Encode, Decode, Clone, Copy, PartialEq, Eq, RuntimeDebug, MaxEncodedLen, scale_info::TypeInfo
+)]
 pub enum Reasons {
 	/// Paying system transaction fees.
 	Fee = 0,
@@ -577,11 +571,7 @@
 
 /// A single lock on a balance. There can be many of these on an account and they "overlap", so the
 /// same balance is frozen by multiple locks.
-<<<<<<< HEAD
-#[derive(Encode, Decode, Clone, PartialEq, Eq, RuntimeDebug, scale_info::TypeInfo)]
-=======
-#[derive(Encode, Decode, Clone, PartialEq, Eq, RuntimeDebug, MaxEncodedLen)]
->>>>>>> 24a92c32
+#[derive(Encode, Decode, Clone, PartialEq, Eq, RuntimeDebug, MaxEncodedLen, scale_info::TypeInfo)]
 pub struct BalanceLock<Balance> {
 	/// An identifier for this lock. Only one lock may be in existence for each identifier.
 	pub id: LockIdentifier,
@@ -592,7 +582,7 @@
 }
 
 /// Store named reserved balance.
-#[derive(Encode, Decode, Clone, PartialEq, Eq, RuntimeDebug, MaxEncodedLen)]
+#[derive(Encode, Decode, Clone, PartialEq, Eq, RuntimeDebug, MaxEncodedLen, scale_info::TypeInfo)]
 pub struct ReserveData<ReserveIdentifier, Balance> {
 	/// The identifier for the named reserve.
 	pub id: ReserveIdentifier,
@@ -601,11 +591,7 @@
 }
 
 /// All balance information for an account.
-<<<<<<< HEAD
-#[derive(Encode, Decode, Clone, PartialEq, Eq, Default, RuntimeDebug, scale_info::TypeInfo)]
-=======
-#[derive(Encode, Decode, Clone, PartialEq, Eq, Default, RuntimeDebug, MaxEncodedLen)]
->>>>>>> 24a92c32
+#[derive(Encode, Decode, Clone, PartialEq, Eq, Default, RuntimeDebug, MaxEncodedLen, scale_info::TypeInfo)]
 pub struct AccountData<Balance> {
 	/// Non-reserved part of the balance. There may still be restrictions on this, but it is the
 	/// total pool what may in principle be transferred, reserved and used for tipping.
@@ -652,11 +638,7 @@
 // A value placed in storage that represents the current version of the Balances storage.
 // This value is used by the `on_runtime_upgrade` logic to determine whether we run
 // storage migration logic. This should match directly with the semantic versions of the Rust crate.
-<<<<<<< HEAD
-#[derive(Encode, Decode, Clone, Copy, PartialEq, Eq, RuntimeDebug, scale_info::TypeInfo)]
-=======
-#[derive(Encode, Decode, Clone, Copy, PartialEq, Eq, RuntimeDebug, MaxEncodedLen)]
->>>>>>> 24a92c32
+#[derive(Encode, Decode, Clone, Copy, PartialEq, Eq, RuntimeDebug, MaxEncodedLen, scale_info::TypeInfo)]
 enum Releases {
 	V1_0_0,
 	V2_0_0,
@@ -1715,7 +1697,7 @@
 	/// Is a no-op if value to be reserved is zero.
 	fn reserve_named(id: &Self::ReserveIdentifier, who: &T::AccountId, value: Self::Balance) -> DispatchResult {
 		if value.is_zero() { return Ok(()) }
-		
+
 		Reserves::<T, I>::try_mutate(who, |reserves| -> DispatchResult {
 			match reserves.binary_search_by_key(id, |data| data.id) {
 				Ok(index) => {
