--- conflicted
+++ resolved
@@ -854,61 +854,6 @@
 	}
 }
 
-<<<<<<< HEAD
-// TODO: #2052
-// Somewhat ugly hack in order to gain access to module's `increase_total_issuance_by`
-// using only the Subtrait (which defines only the types that are not dependent
-// on Positive/NegativeImbalance). Subtrait must be used otherwise we end up with a
-// circular dependency with Trait having some types be dependent on PositiveImbalance<Trait>
-// and PositiveImbalance itself depending back on Trait for its Drop impl (and thus
-// its type declaration).
-// This works as long as `increase_total_issuance_by` doesn't use the Imbalance
-// types (basically for charging fees).
-// This should eventually be refactored so that the type item that
-// depends on the Imbalance type (DustRemoval) is placed in its own pallet.
-struct ElevatedTrait<T: Subtrait<I>, I: Instance>(T, I);
-impl<T: Subtrait<I>, I: Instance> Clone for ElevatedTrait<T, I> {
-	fn clone(&self) -> Self { unimplemented!() }
-}
-impl<T: Subtrait<I>, I: Instance> PartialEq for ElevatedTrait<T, I> {
-	fn eq(&self, _: &Self) -> bool { unimplemented!() }
-}
-impl<T: Subtrait<I>, I: Instance> Eq for ElevatedTrait<T, I> {}
-impl<T: Subtrait<I>, I: Instance> frame_system::Trait for ElevatedTrait<T, I> {
-	type BaseCallFilter = T::BaseCallFilter;
-	type BlockWeights = T::BlockWeights;
-	type BlockLength = T::BlockLength;
-	type Origin = T::Origin;
-	type Call = T::Call;
-	type Index = T::Index;
-	type BlockNumber = T::BlockNumber;
-	type Hash = T::Hash;
-	type Hashing = T::Hashing;
-	type AccountId = T::AccountId;
-	type Lookup = T::Lookup;
-	type Header = T::Header;
-	type Event = ();
-	type BlockHashCount = T::BlockHashCount;
-	type DbWeight = T::DbWeight;
-	type Version = T::Version;
-	type PalletInfo = T::PalletInfo;
-	type OnNewAccount = T::OnNewAccount;
-	type OnKilledAccount = T::OnKilledAccount;
-	type AccountData = T::AccountData;
-	type SystemWeightInfo = T::SystemWeightInfo;
-}
-impl<T: Subtrait<I>, I: Instance> Trait<I> for ElevatedTrait<T, I> {
-	type Balance = T::Balance;
-	type Event = ();
-	type DustRemoval = ();
-	type ExistentialDeposit = T::ExistentialDeposit;
-	type AccountStore = T::AccountStore;
-	type WeightInfo = <T as Subtrait<I>>::WeightInfo;
-	type MaxLocks = T::MaxLocks;
-}
-
-=======
->>>>>>> 11ace4ef
 impl<T: Trait<I>, I: Instance> Currency<T::AccountId> for Module<T, I> where
 	T::Balance: MaybeSerializeDeserialize + Debug
 {
