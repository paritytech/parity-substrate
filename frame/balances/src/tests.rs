--- conflicted
+++ resolved
@@ -966,7 +966,6 @@
 		}
 
 		#[test]
-<<<<<<< HEAD
 		fn transfer_all_works() {
 			<$ext_builder>::default()
 				.existential_deposit(100)
@@ -1004,7 +1003,9 @@
 					assert_eq!(Balances::total_balance(&1), 100);
 					assert_eq!(Balances::total_balance(&2), 110);
 				});
-=======
+		}
+
+		#[test]
 		fn named_reserve_should_work() {
 			<$ext_builder>::default().build().execute_with(|| {
 				let _ = Balances::deposit_creating(&1, 111);
@@ -1120,7 +1121,6 @@
 
 				assert_eq!(Balances::free_balance(&1), 52);
 			});
->>>>>>> 0495ead4
 		}
 	}
 }