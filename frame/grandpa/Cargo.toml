[package]
name = "pallet-grandpa"
version = "3.0.0"
authors = ["Parity Technologies <admin@parity.io>"]
edition = "2018"
license = "Apache-2.0"
homepage = "https://substrate.dev"
repository = "https://github.com/paritytech/substrate/"
description = "FRAME pallet for GRANDPA finality gadget"
readme = "README.md"

[package.metadata.docs.rs]
targets = ["x86_64-unknown-linux-gnu"]

[dependencies]
serde = { version = "1.0.101", optional = true, features = ["derive"] }
codec = { package = "parity-scale-codec", version = "2.0.0", default-features = false, features = ["derive"] }
sp-application-crypto = { version = "3.0.0", default-features = false, path = "../../primitives/application-crypto" }
sp-core = { version = "3.0.0", default-features = false, path = "../../primitives/core" }
sp-finality-grandpa = { version = "3.0.0", default-features = false, path = "../../primitives/finality-grandpa" }
sp-session = { version = "3.0.0", default-features = false, path = "../../primitives/session" }
sp-std = { version = "3.0.0", default-features = false, path = "../../primitives/std" }
sp-runtime = { version = "3.0.0", default-features = false, path = "../../primitives/runtime" }
sp-staking = { version = "3.0.0", default-features = false, path = "../../primitives/staking" }
frame-benchmarking = { version = "3.1.0", default-features = false, path = "../benchmarking", optional = true }
frame-support = { version = "3.0.0", default-features = false, path = "../support" }
frame-system = { version = "3.0.0", default-features = false, path = "../system" }
pallet-authorship = { version = "3.0.0", default-features = false, path = "../authorship" }
pallet-session = { version = "3.0.0", default-features = false, path = "../session" }
log = { version = "0.4.14", default-features = false }

[dev-dependencies]
<<<<<<< HEAD
frame-benchmarking = { version = "2.0.0", path = "../benchmarking" }
grandpa = { package = "finality-grandpa", version = "0.12.3", features = ["derive-codec"] }
sp-io = { version = "2.0.0", path = "../../primitives/io" }
sp-keyring = { version = "2.0.0", path = "../../primitives/keyring" }
pallet-balances = { version = "2.0.0", path = "../balances" }
pallet-offences = { version = "2.0.0", path = "../offences" }
pallet-staking = { version = "2.0.0", path = "../staking" }
pallet-staking-reward-curve = { version = "2.0.0", path = "../staking/reward-curve" }
pallet-timestamp = { version = "2.0.0", path = "../timestamp" }
sp-election-providers = { version = "2.0.0", path = "../../primitives/election-providers" }
=======
frame-benchmarking = { version = "3.1.0", path = "../benchmarking" }
grandpa = { package = "finality-grandpa", version = "0.14.0", features = ["derive-codec"] }
sp-io = { version = "3.0.0", path = "../../primitives/io" }
sp-keyring = { version = "3.0.0", path = "../../primitives/keyring" }
pallet-balances = { version = "3.0.0", path = "../balances" }
pallet-offences = { version = "3.0.0", path = "../offences" }
pallet-staking = { version = "3.0.0", path = "../staking" }
pallet-staking-reward-curve = { version = "3.0.0", path = "../staking/reward-curve" }
pallet-timestamp = { version = "3.0.0", path = "../timestamp" }
sp-election-providers = { version = "3.0.0", path = "../../primitives/election-providers" }
>>>>>>> e5e8197f

[features]
default = ["std"]
std = [
	"serde",
	"codec/std",
	"frame-benchmarking/std",
	"sp-application-crypto/std",
	"sp-core/std",
	"sp-finality-grandpa/std",
	"sp-session/std",
	"sp-std/std",
	"frame-support/std",
	"sp-runtime/std",
	"sp-staking/std",
	"frame-system/std",
	"pallet-authorship/std",
	"pallet-session/std",
	"log/std",
]
runtime-benchmarks = ["frame-benchmarking"]
try-runtime = ["frame-support/try-runtime"]<|MERGE_RESOLUTION|>--- conflicted
+++ resolved
@@ -30,18 +30,6 @@
 log = { version = "0.4.14", default-features = false }
 
 [dev-dependencies]
-<<<<<<< HEAD
-frame-benchmarking = { version = "2.0.0", path = "../benchmarking" }
-grandpa = { package = "finality-grandpa", version = "0.12.3", features = ["derive-codec"] }
-sp-io = { version = "2.0.0", path = "../../primitives/io" }
-sp-keyring = { version = "2.0.0", path = "../../primitives/keyring" }
-pallet-balances = { version = "2.0.0", path = "../balances" }
-pallet-offences = { version = "2.0.0", path = "../offences" }
-pallet-staking = { version = "2.0.0", path = "../staking" }
-pallet-staking-reward-curve = { version = "2.0.0", path = "../staking/reward-curve" }
-pallet-timestamp = { version = "2.0.0", path = "../timestamp" }
-sp-election-providers = { version = "2.0.0", path = "../../primitives/election-providers" }
-=======
 frame-benchmarking = { version = "3.1.0", path = "../benchmarking" }
 grandpa = { package = "finality-grandpa", version = "0.14.0", features = ["derive-codec"] }
 sp-io = { version = "3.0.0", path = "../../primitives/io" }
@@ -52,7 +40,6 @@
 pallet-staking-reward-curve = { version = "3.0.0", path = "../staking/reward-curve" }
 pallet-timestamp = { version = "3.0.0", path = "../timestamp" }
 sp-election-providers = { version = "3.0.0", path = "../../primitives/election-providers" }
->>>>>>> e5e8197f
 
 [features]
 default = ["std"]
