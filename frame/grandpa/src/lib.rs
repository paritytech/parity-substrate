// Copyright 2017-2020 Parity Technologies (UK) Ltd.
// This file is part of Substrate.

// Substrate is free software: you can redistribute it and/or modify
// it under the terms of the GNU General Public License as published by
// the Free Software Foundation, either version 3 of the License, or
// (at your option) any later version.

// Substrate is distributed in the hope that it will be useful,
// but WITHOUT ANY WARRANTY; without even the implied warranty of
// MERCHANTABILITY or FITNESS FOR A PARTICULAR PURPOSE.  See the
// GNU General Public License for more details.

// You should have received a copy of the GNU General Public License
// along with Substrate.  If not, see <http://www.gnu.org/licenses/>.

//! GRANDPA Consensus module for runtime.
//!
//! This manages the GRANDPA authority set ready for the native code.
//! These authorities are only for GRANDPA finality, not for consensus overall.
//!
//! In the future, it will also handle misbehavior reports, and on-chain
//! finality notifications.
//!
//! For full integration with GRANDPA, the `GrandpaApi` should be implemented.
//! The necessary items are re-exported via the `fg_primitives` crate.

#![cfg_attr(not(feature = "std"), no_std)]

// re-export since this is necessary for `impl_apis` in runtime.
pub use sp_finality_grandpa as fg_primitives;

use sp_std::prelude::*;

use codec::{self as codec, Decode, Encode};
pub use fg_primitives::{AuthorityId, AuthorityList, AuthorityWeight, VersionedAuthorityList};
use fg_primitives::{
	ConsensusLog, EquivocationReport, ScheduledChange, SetId, GRANDPA_AUTHORITIES_KEY,
	GRANDPA_ENGINE_ID,
};
use frame_support::{
	decl_error, decl_event, decl_module, decl_storage, storage, weights::SimpleDispatchInfo,
};
use frame_system::{self as system, ensure_signed, DigestOf};
use sp_runtime::{
	generic::{DigestItem, OpaqueDigestItemId},
	traits::Zero,
	DispatchResult,
};
use sp_staking::SessionIndex;

mod equivocation;
mod mock;
mod tests;

pub use equivocation::EquivocationHandler;

pub trait Trait: frame_system::Trait {
	/// The event type of this module.
	type Event: From<Event> + Into<<Self as frame_system::Trait>::Event>;

	/// The function call.
	type Call: From<Call<Self>>;

	type HandleEquivocation: equivocation::HandleEquivocation<Self>;
}

/// A stored pending change, old format.
// TODO: remove shim
// https://github.com/paritytech/substrate/issues/1614
#[derive(Encode, Decode)]
pub struct OldStoredPendingChange<N> {
	/// The block number this was scheduled at.
	pub scheduled_at: N,
	/// The delay in blocks until it will be applied.
	pub delay: N,
	/// The next authority set.
	pub next_authorities: AuthorityList,
}

/// A stored pending change.
#[derive(Encode)]
pub struct StoredPendingChange<N> {
	/// The block number this was scheduled at.
	pub scheduled_at: N,
	/// The delay in blocks until it will be applied.
	pub delay: N,
	/// The next authority set.
	pub next_authorities: AuthorityList,
	/// If defined it means the change was forced and the given block number
	/// indicates the median last finalized block when the change was signaled.
	pub forced: Option<N>,
}

impl<N: Decode> Decode for StoredPendingChange<N> {
	fn decode<I: codec::Input>(value: &mut I) -> core::result::Result<Self, codec::Error> {
		let old = OldStoredPendingChange::decode(value)?;
		let forced = <Option<N>>::decode(value).unwrap_or(None);

		Ok(StoredPendingChange {
			scheduled_at: old.scheduled_at,
			delay: old.delay,
			next_authorities: old.next_authorities,
			forced,
		})
	}
}

/// Current state of the GRANDPA authority set. State transitions must happen in
/// the same order of states defined below, e.g. `Paused` implies a prior
/// `PendingPause`.
#[derive(Decode, Encode)]
#[cfg_attr(test, derive(Debug, PartialEq))]
pub enum StoredState<N> {
	/// The current authority set is live, and GRANDPA is enabled.
	Live,
	/// There is a pending pause event which will be enacted at the given block
	/// height.
	PendingPause {
		/// Block at which the intention to pause was scheduled.
		scheduled_at: N,
		/// Number of blocks after which the change will be enacted.
		delay: N
	},
	/// The current GRANDPA authority set is paused.
	Paused,
	/// There is a pending resume event which will be enacted at the given block
	/// height.
	PendingResume {
		/// Block at which the intention to resume was scheduled.
		scheduled_at: N,
		/// Number of blocks after which the change will be enacted.
		delay: N,
	},
}

decl_event! {
	pub enum Event {
		/// New authority set has been applied.
		NewAuthorities(AuthorityList),
		/// Current authority set has been paused.
		Paused,
		/// Current authority set has been resumed.
		Resumed,
	}
}

decl_error! {
	pub enum Error for Module<T: Trait> {
		/// Attempt to signal GRANDPA pause when the authority set isn't live
		/// (either paused or already pending pause).
		PauseFailed,
		/// Attempt to signal GRANDPA resume when the authority set isn't paused
		/// (either live or already pending resume).
		ResumeFailed,
		/// Attempt to signal GRANDPA change with one already pending.
		ChangePending,
		/// Cannot signal forced change so soon after last.
		TooSoon,
	}
}

decl_storage! {
	trait Store for Module<T: Trait> as GrandpaFinality {
		/// DEPRECATED
		///
		/// This used to store the current authority set, which has been migrated to the well-known
		/// GRANDPA_AUTHORITIES_KEY unhashed key.
		#[cfg(feature = "migrate-authorities")]
		pub(crate) Authorities get(fn authorities): AuthorityList;

		/// State of the current authority set.
		State get(fn state): StoredState<T::BlockNumber> = StoredState::Live;

		/// Pending change: (signaled at, scheduled change).
		PendingChange: Option<StoredPendingChange<T::BlockNumber>>;

		/// next block number where we can force a change.
		NextForced get(fn next_forced): Option<T::BlockNumber>;

		/// `true` if we are currently stalled.
		Stalled get(fn stalled): Option<(T::BlockNumber, T::BlockNumber)>;

		/// The number of changes (both in terms of keys and underlying economic responsibilities)
		/// in the "set" of Grandpa validators from genesis.
		CurrentSetId get(fn current_set_id) build(|_| fg_primitives::SetId::default()): SetId;

		/// A mapping from grandpa set ID to the index of the *most recent* session for which its members were responsible.
		SetIdSession get(fn session_for_set): map hasher(blake2_256) SetId => Option<SessionIndex>;
	}
	add_extra_genesis {
		config(authorities): AuthorityList;
		build(|config| {
			// NOTE: initialize first session of first set. this is necessary
			// because we only update this `on_new_session` which isn't called
			// for the genesis session.
			SetIdSession::insert(0, 0);

			Module::<T>::initialize_authorities(&config.authorities)
		})
	}
}

decl_module! {
	pub struct Module<T: Trait> for enum Call where origin: T::Origin {
		type Error = Error<T>;

		fn deposit_event() = default;

		/// Report some misbehavior.
		///
		/// FIXME: I have no clue about the weight (but we're checking two
		/// ed25519 signatures).
		#[weight = SimpleDispatchInfo::FixedOperational(10_000_000)]
		fn report_equivocation(
			origin,
			equivocation_report: EquivocationReport<T::Hash, T::BlockNumber>,
			// key_owner_proof: <T::HandleEquivocation as equivocation::HandleEquivocation<T>>::KeyOwnerProof,
			key_owner_proof: Vec<u8>,
		) {
			use equivocation::{GrandpaOffence, HandleEquivocation};

			let reporter_id = ensure_signed(origin)?;

			// FIXME: this is a hack needed because the typed argument version above fails to
			// compile (due to missing codec implementation)
			let key_owner_proof = Decode::decode(&mut &key_owner_proof[..])
				.map_err(|_| "Key owner proof decoding failed.")?;

			// validate the membership proof and extract session index and
			// validator set count of the session that we're proving membership of
			let (offender, session_index, validator_set_count) =
				T::HandleEquivocation::check_proof(
					&equivocation_report,
					key_owner_proof,
				).ok_or("Invalid/outdated key ownership proof.")?;

			// validate equivocation proof (check votes are different and
			// signatures are valid).
			fg_primitives::check_equivocation_report(&equivocation_report)
				.map_err(|_| "Invalid equivocation proof.")?;

			// we check the equivocation within the context of its set id (and
			// associated session).
			let set_id = equivocation_report.set_id();

			// fetch the current and previous sets last session index. on the
			// genesis set there's no previous set.
			let previous_set_id_session_index = if set_id == 0 {
				None
			} else {
				let session_index = SetIdSession::get(set_id - 1)
					.ok_or("Invalid equivocation set id.")?;

				Some(session_index)
			};

			let set_id_session_index = SetIdSession::get(set_id)
				.ok_or("Invalid equivocation set id.")?;

			// check that the session id for the membership proof is within the
			// bounds of the set id reported in the equivocation.
			if session_index > set_id_session_index ||
				previous_set_id_session_index
					.map(|previous_index| session_index <= previous_index)
					.unwrap_or(false)
			{
				return Err("Invalid equivocation set id provided.".into());
			}

			// report to the offences module rewarding the sender.
			T::HandleEquivocation::report_offence(
				vec![reporter_id],
				<T::HandleEquivocation as equivocation::HandleEquivocation<T>>::Offence::new(
					session_index,
					validator_set_count,
					offender,
					set_id,
					equivocation_report.round(),
				),
			);
		}

		fn on_initialize() {
			#[cfg(feature = "migrate-authorities")]
			Self::migrate_authorities();
		}

		fn on_finalize(block_number: T::BlockNumber) {
			// check for scheduled pending authority set changes
			if let Some(pending_change) = <PendingChange<T>>::get() {
				// emit signal if we're at the block that scheduled the change
				if block_number == pending_change.scheduled_at {
					if let Some(median) = pending_change.forced {
						Self::deposit_log(ConsensusLog::ForcedChange(
							median,
							ScheduledChange {
								delay: pending_change.delay,
								next_authorities: pending_change.next_authorities.clone(),
							}
						))
					} else {
						Self::deposit_log(ConsensusLog::ScheduledChange(
							ScheduledChange{
								delay: pending_change.delay,
								next_authorities: pending_change.next_authorities.clone(),
							}
						));
					}
				}

				// enact the change if we've reached the enacting block
				if block_number == pending_change.scheduled_at + pending_change.delay {
					Self::set_grandpa_authorities(&pending_change.next_authorities);
					Self::deposit_event(
						Event::NewAuthorities(pending_change.next_authorities)
					);
					<PendingChange<T>>::kill();
				}
			}

			// check for scheduled pending state changes
			match <State<T>>::get() {
				StoredState::PendingPause { scheduled_at, delay } => {
					// signal change to pause
					if block_number == scheduled_at {
						Self::deposit_log(ConsensusLog::Pause(delay));
					}

					// enact change to paused state
					if block_number == scheduled_at + delay {
						<State<T>>::put(StoredState::Paused);
						Self::deposit_event(Event::Paused);
					}
				},
				StoredState::PendingResume { scheduled_at, delay } => {
					// signal change to resume
					if block_number == scheduled_at {
						Self::deposit_log(ConsensusLog::Resume(delay));
					}

					// enact change to live state
					if block_number == scheduled_at + delay {
						<State<T>>::put(StoredState::Live);
						Self::deposit_event(Event::Resumed);
					}
				},
				_ => {},
			}
		}
	}
}

impl<T: Trait> Module<T> {
	/// Get the current set of authorities, along with their respective weights.
	pub fn grandpa_authorities() -> AuthorityList {
		storage::unhashed::get_or_default::<VersionedAuthorityList>(GRANDPA_AUTHORITIES_KEY).into()
	}

	/// Set the current set of authorities, along with their respective weights.
	fn set_grandpa_authorities(authorities: &AuthorityList) {
		storage::unhashed::put(
			GRANDPA_AUTHORITIES_KEY,
			&VersionedAuthorityList::from(authorities),
		);
	}

	/// Schedule GRANDPA to pause starting in the given number of blocks.
	/// Cannot be done when already paused.
	pub fn schedule_pause(in_blocks: T::BlockNumber) -> DispatchResult {
		if let StoredState::Live = <State<T>>::get() {
			let scheduled_at = <frame_system::Module<T>>::block_number();
			<State<T>>::put(StoredState::PendingPause {
				delay: in_blocks,
				scheduled_at,
			});

			Ok(())
		} else {
			Err(Error::<T>::PauseFailed)?
		}
	}

	/// Schedule a resume of GRANDPA after pausing.
	pub fn schedule_resume(in_blocks: T::BlockNumber) -> DispatchResult {
		if let StoredState::Paused = <State<T>>::get() {
			let scheduled_at = <frame_system::Module<T>>::block_number();
			<State<T>>::put(StoredState::PendingResume {
				delay: in_blocks,
				scheduled_at,
			});

			Ok(())
		} else {
			Err(Error::<T>::ResumeFailed)?
		}
	}

	/// Schedule a change in the authorities.
	///
	/// The change will be applied at the end of execution of the block
	/// `in_blocks` after the current block. This value may be 0, in which
	/// case the change is applied at the end of the current block.
	///
	/// If the `forced` parameter is defined, this indicates that the current
	/// set has been synchronously determined to be offline and that after
	/// `in_blocks` the given change should be applied. The given block number
	/// indicates the median last finalized block number and it should be used
	/// as the canon block when starting the new grandpa voter.
	///
	/// No change should be signaled while any change is pending. Returns
	/// an error if a change is already pending.
	pub fn schedule_change(
		next_authorities: AuthorityList,
		in_blocks: T::BlockNumber,
		forced: Option<T::BlockNumber>,
	) -> DispatchResult {
		if !<PendingChange<T>>::exists() {
			let scheduled_at = <frame_system::Module<T>>::block_number();

			if let Some(_) = forced {
				if Self::next_forced().map_or(false, |next| next > scheduled_at) {
					Err(Error::<T>::TooSoon)?
				}

				// only allow the next forced change when twice the window has passed since
				// this one.
				<NextForced<T>>::put(scheduled_at + in_blocks * 2.into());
			}

			<PendingChange<T>>::put(StoredPendingChange {
				delay: in_blocks,
				scheduled_at,
				next_authorities,
				forced,
			});

			Ok(())
		} else {
			Err(Error::<T>::ChangePending)?
		}
	}

	/// Deposit one of this module's logs.
	fn deposit_log(log: ConsensusLog<T::BlockNumber>) {
		let log: DigestItem<T::Hash> = DigestItem::Consensus(GRANDPA_ENGINE_ID, log.encode());
		<frame_system::Module<T>>::deposit_log(log.into());
	}

	fn initialize_authorities(authorities: &AuthorityList) {
		if !authorities.is_empty() {
			assert!(
				Self::grandpa_authorities().is_empty(),
				"Authorities are already initialized!"
			);
			Self::set_grandpa_authorities(authorities);
		}
	}

	#[cfg(feature = "migrate-authorities")]
	fn migrate_authorities() {
		if Authorities::exists() {
			Self::set_grandpa_authorities(&Authorities::take());
		}
	}

	pub fn submit_report_equivocation_extrinsic(
		equivocation_report: EquivocationReport<T::Hash, T::BlockNumber>,
		key_owner_proof: <T::HandleEquivocation as equivocation::HandleEquivocation<T>>::KeyOwnerProof,
	) -> Option<()> {
		use equivocation::HandleEquivocation;

		T::HandleEquivocation::submit_equivocation_report(equivocation_report, key_owner_proof)
			.ok()?;

		Some(())
	}
}

impl<T: Trait> Module<T> {
	/// Attempt to extract a GRANDPA log from a generic digest.
	pub fn grandpa_log(digest: &DigestOf<T>) -> Option<ConsensusLog<T::BlockNumber>> {
		let id = OpaqueDigestItemId::Consensus(&GRANDPA_ENGINE_ID);
		digest.convert_first(|l| l.try_to::<ConsensusLog<T::BlockNumber>>(id))
	}

	/// Attempt to extract a pending set-change signal from a digest.
	pub fn pending_change(digest: &DigestOf<T>)
		-> Option<ScheduledChange<T::BlockNumber>>
	{
		Self::grandpa_log(digest).and_then(|signal| signal.try_into_change())
	}

	/// Attempt to extract a forced set-change signal from a digest.
	pub fn forced_change(digest: &DigestOf<T>)
		-> Option<(T::BlockNumber, ScheduledChange<T::BlockNumber>)>
	{
		Self::grandpa_log(digest).and_then(|signal| signal.try_into_forced_change())
	}

	/// Attempt to extract a pause signal from a digest.
	pub fn pending_pause(digest: &DigestOf<T>)
		-> Option<T::BlockNumber>
	{
		Self::grandpa_log(digest).and_then(|signal| signal.try_into_pause())
	}

	/// Attempt to extract a resume signal from a digest.
	pub fn pending_resume(digest: &DigestOf<T>)
		-> Option<T::BlockNumber>
	{
		Self::grandpa_log(digest).and_then(|signal| signal.try_into_resume())
	}
}

impl<T: Trait> sp_runtime::BoundToRuntimeAppPublic for Module<T> {
	type Public = AuthorityId;
}

impl<T: Trait> pallet_session::OneSessionHandler<T::AccountId> for Module<T>
	where T: pallet_session::Trait
{
	type Key = AuthorityId;

	fn on_genesis_session<'a, I: 'a>(validators: I)
		where I: Iterator<Item=(&'a T::AccountId, AuthorityId)>
	{
		let authorities = validators.map(|(_, k)| (k, 1)).collect::<Vec<_>>();
		Self::initialize_authorities(&authorities);
	}

	fn on_new_session<'a, I: 'a>(changed: bool, validators: I, _queued_validators: I)
		where I: Iterator<Item=(&'a T::AccountId, AuthorityId)>
	{
		// Always issue a change if `session` says that the validators have changed.
		// Even if their session keys are the same as before, the underlying economic
		// identities have changed.
		let current_set_id = if changed {
			let next_authorities = validators.map(|(_, k)| (k, 1)).collect::<Vec<_>>();
			if let Some((further_wait, median)) = <Stalled<T>>::take() {
				let _ = Self::schedule_change(next_authorities, further_wait, Some(median));
			} else {
				let _ = Self::schedule_change(next_authorities, Zero::zero(), None);
			}
			CurrentSetId::mutate(|s| { *s += 1; *s })
		} else {
			// nothing's changed, neither economic conditions nor session keys. update the pointer
			// of the current set.
			Self::current_set_id()
		};

		// if we didn't issue a change, we update the mapping to note that the current
		// set corresponds to the latest equivalent session (i.e. now).
		let session_index = <pallet_session::Module<T>>::current_index();
		SetIdSession::insert(current_set_id, &session_index);
	}

	fn on_disabled(i: usize) {
		Self::deposit_log(ConsensusLog::OnDisabled(i as u64))
	}
}

impl<T: Trait> pallet_finality_tracker::OnFinalizationStalled<T::BlockNumber> for Module<T> {
	fn on_stalled(further_wait: T::BlockNumber, median: T::BlockNumber) {
		// when we record old authority sets, we can use `pallet_finality_tracker::median`
		// to figure out _who_ failed. until then, we can't meaningfully guard
		// against `next == last` the way that normal session changes do.
		<Stalled<T>>::put((further_wait, median));
	}
<<<<<<< HEAD
=======
}

/// A round number and set id which point on the time of an offence.
#[derive(Copy, Clone, PartialOrd, Ord, Eq, PartialEq, Encode, Decode)]
struct GrandpaTimeSlot {
	// The order of these matters for `derive(Ord)`.
	set_id: SetId,
	round: RoundNumber,
}

// TODO [slashing]: Integrate this.
/// A grandpa equivocation offence report.
struct GrandpaEquivocationOffence<FullIdentification> {
	/// Time slot at which this incident happened.
	time_slot: GrandpaTimeSlot,
	/// The session index in which the incident happened.
	session_index: SessionIndex,
	/// The size of the validator set at the time of the offence.
	validator_set_count: u32,
	/// The authority which produced this equivocation.
	offender: FullIdentification,
}

impl<FullIdentification: Clone> Offence<FullIdentification> for GrandpaEquivocationOffence<FullIdentification> {
	const ID: Kind = *b"grandpa:equivoca";
	type TimeSlot = GrandpaTimeSlot;

	fn offenders(&self) -> Vec<FullIdentification> {
		vec![self.offender.clone()]
	}

	fn session_index(&self) -> SessionIndex {
		self.session_index
	}

	fn validator_set_count(&self) -> u32 {
		self.validator_set_count
	}

	fn time_slot(&self) -> Self::TimeSlot {
		self.time_slot
	}

	fn slash_fraction(
		offenders_count: u32,
		validator_set_count: u32,
	) -> Perbill {
		// the formula is min((3k / n)^2, 1)
		let x = Perbill::from_rational_approximation(3 * offenders_count, validator_set_count);
		// _ ^ 2
		x.square()
	}
>>>>>>> 48150f24
}<|MERGE_RESOLUTION|>--- conflicted
+++ resolved
@@ -567,59 +567,4 @@
 		// against `next == last` the way that normal session changes do.
 		<Stalled<T>>::put((further_wait, median));
 	}
-<<<<<<< HEAD
-=======
-}
-
-/// A round number and set id which point on the time of an offence.
-#[derive(Copy, Clone, PartialOrd, Ord, Eq, PartialEq, Encode, Decode)]
-struct GrandpaTimeSlot {
-	// The order of these matters for `derive(Ord)`.
-	set_id: SetId,
-	round: RoundNumber,
-}
-
-// TODO [slashing]: Integrate this.
-/// A grandpa equivocation offence report.
-struct GrandpaEquivocationOffence<FullIdentification> {
-	/// Time slot at which this incident happened.
-	time_slot: GrandpaTimeSlot,
-	/// The session index in which the incident happened.
-	session_index: SessionIndex,
-	/// The size of the validator set at the time of the offence.
-	validator_set_count: u32,
-	/// The authority which produced this equivocation.
-	offender: FullIdentification,
-}
-
-impl<FullIdentification: Clone> Offence<FullIdentification> for GrandpaEquivocationOffence<FullIdentification> {
-	const ID: Kind = *b"grandpa:equivoca";
-	type TimeSlot = GrandpaTimeSlot;
-
-	fn offenders(&self) -> Vec<FullIdentification> {
-		vec![self.offender.clone()]
-	}
-
-	fn session_index(&self) -> SessionIndex {
-		self.session_index
-	}
-
-	fn validator_set_count(&self) -> u32 {
-		self.validator_set_count
-	}
-
-	fn time_slot(&self) -> Self::TimeSlot {
-		self.time_slot
-	}
-
-	fn slash_fraction(
-		offenders_count: u32,
-		validator_set_count: u32,
-	) -> Perbill {
-		// the formula is min((3k / n)^2, 1)
-		let x = Perbill::from_rational_approximation(3 * offenders_count, validator_set_count);
-		// _ ^ 2
-		x.square()
-	}
->>>>>>> 48150f24
 }