[package]
name = "frame-system"
version = "2.0.1"
authors = ["Parity Technologies <admin@parity.io>"]
edition = "2018"
license = "Apache-2.0"
homepage = "https://substrate.dev"
repository = "https://github.com/paritytech/substrate/"
description = "FRAME system module"
readme = "README.md"

[package.metadata.docs.rs]
targets = ["x86_64-unknown-linux-gnu"]

[dependencies]
serde = { version = "1.0.101", optional = true, features = ["derive"] }
codec = { package = "parity-scale-codec", version = "1.3.1", default-features = false, features = ["derive"] }
sp-core = { version = "2.0.0", default-features = false, path = "../../primitives/core" }
sp-std = { version = "2.0.0", default-features = false, path = "../../primitives/std" }
sp-io = { version = "2.0.0", path = "../../primitives/io", default-features = false }
sp-runtime = { version = "2.0.0", default-features = false, path = "../../primitives/runtime" }
sp-version = { version = "2.0.0", default-features = false, path = "../../primitives/version" }
<<<<<<< HEAD
frame-support = { version = "2.0.1", default-features = false, path = "../support" }
impl-trait-for-tuples = "0.1.3"
=======
frame-support = { version = "2.0.0", default-features = false, path = "../support" }
impl-trait-for-tuples = "0.2.0"
>>>>>>> 5f3db335

[dev-dependencies]
criterion = "0.3.3"
sp-externalities = { version = "0.8.0", path = "../../primitives/externalities" }
substrate-test-runtime-client = { version = "2.0.0", path = "../../test-utils/runtime/client" }

[features]
default = ["std"]
std = [
	"serde",
	"codec/std",
	"sp-core/std",
	"sp-std/std",
	"sp-io/std",
	"frame-support/std",
	"sp-runtime/std",
	"sp-version/std",
]
runtime-benchmarks = [
	"sp-runtime/runtime-benchmarks",
	"frame-support/runtime-benchmarks",
]

[[bench]]
name = "bench"
harness = false<|MERGE_RESOLUTION|>--- conflicted
+++ resolved
@@ -20,13 +20,8 @@
 sp-io = { version = "2.0.0", path = "../../primitives/io", default-features = false }
 sp-runtime = { version = "2.0.0", default-features = false, path = "../../primitives/runtime" }
 sp-version = { version = "2.0.0", default-features = false, path = "../../primitives/version" }
-<<<<<<< HEAD
 frame-support = { version = "2.0.1", default-features = false, path = "../support" }
-impl-trait-for-tuples = "0.1.3"
-=======
-frame-support = { version = "2.0.0", default-features = false, path = "../support" }
 impl-trait-for-tuples = "0.2.0"
->>>>>>> 5f3db335
 
 [dev-dependencies]
 criterion = "0.3.3"
