// This file is part of Substrate.

// Copyright (C) 2017-2020 Parity Technologies (UK) Ltd.
// SPDX-License-Identifier: Apache-2.0

// Licensed under the Apache License, Version 2.0 (the "License");
// you may not use this file except in compliance with the License.
// You may obtain a copy of the License at
//
// 	http://www.apache.org/licenses/LICENSE-2.0
//
// Unless required by applicable law or agreed to in writing, software
// distributed under the License is distributed on an "AS IS" BASIS,
// WITHOUT WARRANTIES OR CONDITIONS OF ANY KIND, either express or implied.
// See the License for the specific language governing permissions and
// limitations under the License.

//! # System Module
//!
//! The System module provides low-level access to core types and cross-cutting utilities.
//! It acts as the base layer for other pallets to interact with the Substrate framework components.
//!
//! - [`system::Trait`](./trait.Trait.html)
//!
//! ## Overview
//!
//! The System module defines the core data types used in a Substrate runtime.
//! It also provides several utility functions (see [`Module`](./struct.Module.html)) for other FRAME pallets.
//!
//! In addition, it manages the storage items for extrinsics data, indexes, event records, and digest items,
//! among other things that support the execution of the current block.
//!
//! It also handles low-level tasks like depositing logs, basic set up and take down of
//! temporary storage entries, and access to previous block hashes.
//!
//! ## Interface
//!
//! ### Dispatchable Functions
//!
//! The System module does not implement any dispatchable functions.
//!
//! ### Public Functions
//!
//! See the [`Module`](./struct.Module.html) struct for details of publicly available functions.
//!
//! ### Signed Extensions
//!
//! The System module defines the following extensions:
//!
//!   - [`CheckWeight`]: Checks the weight and length of the block and ensure that it does not
//!     exceed the limits.
//!   - [`CheckNonce`]: Checks the nonce of the transaction. Contains a single payload of type
//!     `T::Index`.
//!   - [`CheckEra`]: Checks the era of the transaction. Contains a single payload of type `Era`.
//!   - [`CheckGenesis`]: Checks the provided genesis hash of the transaction. Must be a part of the
//!     signed payload of the transaction.
//!   - [`CheckSpecVersion`]: Checks that the runtime version is the same as the one used to sign the
//!     transaction.
//!   - [`CheckTxVersion`]: Checks that the transaction version is the same as the one used to sign the
//!     transaction.
//!
//! Lookup the runtime aggregator file (e.g. `node/runtime`) to see the full list of signed
//! extensions included in a chain.
//!
//! ## Usage
//!
//! ### Prerequisites
//!
//! Import the System module and derive your module's configuration trait from the system trait.
//!
//! ### Example - Get extrinsic count and parent hash for the current block
//!
//! ```
//! use frame_support::{decl_module, dispatch};
//! use frame_system::{self as system, ensure_signed};
//!
//! pub trait Trait: system::Trait {}
//!
//! decl_module! {
//! 	pub struct Module<T: Trait> for enum Call where origin: T::Origin {
//! 		#[weight = 0]
//! 		pub fn system_module_example(origin) -> dispatch::DispatchResult {
//! 			let _sender = ensure_signed(origin)?;
//! 			let _extrinsic_count = <system::Module<T>>::extrinsic_count();
//! 			let _parent_hash = <system::Module<T>>::parent_hash();
//! 			Ok(())
//! 		}
//! 	}
//! }
//! # fn main() { }
//! ```

#![cfg_attr(not(feature = "std"), no_std)]

#[cfg(feature = "std")]
use serde::Serialize;
use sp_std::prelude::*;
#[cfg(any(feature = "std", test))]
use sp_std::map;
use sp_std::convert::Infallible;
use sp_std::marker::PhantomData;
use sp_std::fmt::Debug;
use sp_version::RuntimeVersion;
use sp_runtime::{
	RuntimeDebug, Perbill, DispatchError, DispatchResult, Either,
	generic::{self, Era},
	transaction_validity::{
		ValidTransaction, TransactionPriority, TransactionLongevity, TransactionValidityError,
		InvalidTransaction, TransactionValidity,
	},
	traits::{
		self, CheckEqual, AtLeast32Bit, Zero, SignedExtension, Lookup, LookupError,
		SimpleBitOps, Hash, Member, MaybeDisplay, BadOrigin, SaturatedConversion,
		MaybeSerialize, MaybeSerializeDeserialize, MaybeMallocSizeOf, StaticLookup, One, Bounded,
		Dispatchable, DispatchInfoOf, PostDispatchInfoOf,
	},
	offchain::storage_lock::BlockNumberProvider,
};

use sp_core::{ChangesTrieConfiguration, storage::well_known_keys};
use frame_support::{
	decl_module, decl_event, decl_storage, decl_error, Parameter, ensure, debug,
	storage,
	traits::{
		Contains, Get, ModuleToIndex, OnNewAccount, OnKilledAccount, IsDeadAccount, Happened,
		StoredMap, EnsureOrigin,
	},
	weights::{
		Weight, RuntimeDbWeight, DispatchInfo, PostDispatchInfo, DispatchClass,
		extract_actual_weight,
	},
	dispatch::DispatchResultWithPostInfo,
};
use codec::{Encode, Decode, FullCodec, EncodeLike};

#[cfg(any(feature = "std", test))]
use sp_io::TestExternalities;

pub mod offchain;

/// Compute the trie root of a list of extrinsics.
pub fn extrinsics_root<H: Hash, E: codec::Encode>(extrinsics: &[E]) -> H::Output {
	extrinsics_data_root::<H>(extrinsics.iter().map(codec::Encode::encode).collect())
}

/// Compute the trie root of a list of extrinsics.
pub fn extrinsics_data_root<H: Hash>(xts: Vec<Vec<u8>>) -> H::Output {
	H::ordered_trie_root(xts)
}

pub trait Trait: 'static + Eq + Clone {
	/// The aggregated `Origin` type used by dispatchable calls.
	type Origin:
		Into<Result<RawOrigin<Self::AccountId>, Self::Origin>>
		+ From<RawOrigin<Self::AccountId>>
		+ Clone;

	/// The aggregated `Call` type.
	type Call: Dispatchable + Debug;

	/// Account index (aka nonce) type. This stores the number of previous transactions associated
	/// with a sender account.
	type Index:
		Parameter + Member + MaybeSerialize + Debug + Default + MaybeDisplay + AtLeast32Bit
		+ Copy;

	/// The block number type used by the runtime.
	type BlockNumber:
		Parameter + Member + MaybeSerializeDeserialize + Debug + MaybeDisplay + AtLeast32Bit
		+ Default + Bounded + Copy + sp_std::hash::Hash + sp_std::str::FromStr + MaybeMallocSizeOf;

	/// The output of the `Hashing` function.
	type Hash:
		Parameter + Member + MaybeSerializeDeserialize + Debug + MaybeDisplay + SimpleBitOps + Ord
		+ Default + Copy + CheckEqual + sp_std::hash::Hash + AsRef<[u8]> + AsMut<[u8]> + MaybeMallocSizeOf;

	/// The hashing system (algorithm) being used in the runtime (e.g. Blake2).
	type Hashing: Hash<Output = Self::Hash>;

	/// The user account identifier type for the runtime.
	type AccountId: Parameter + Member + MaybeSerializeDeserialize + Debug + MaybeDisplay + Ord
		+ Default;

	/// Converting trait to take a source type and convert to `AccountId`.
	///
	/// Used to define the type and conversion mechanism for referencing accounts in transactions.
	/// It's perfectly reasonable for this to be an identity conversion (with the source type being
	/// `AccountId`), but other modules (e.g. Indices module) may provide more functional/efficient
	/// alternatives.
	type Lookup: StaticLookup<Target = Self::AccountId>;

	/// The block header.
	type Header: Parameter + traits::Header<
		Number = Self::BlockNumber,
		Hash = Self::Hash,
	>;

	/// The aggregated event type of the runtime.
	type Event: Parameter + Member + From<Event<Self>> + Debug;

	/// Maximum number of block number to block hash mappings to keep (oldest pruned first).
	type BlockHashCount: Get<Self::BlockNumber>;

	/// The maximum weight of a block.
	type MaximumBlockWeight: Get<Weight>;

	/// The weight of runtime database operations the runtime can invoke.
	type DbWeight: Get<RuntimeDbWeight>;

	/// The base weight of executing a block, independent of the transactions in the block.
	type BlockExecutionWeight: Get<Weight>;

	/// The base weight of an Extrinsic in the block, independent of the of extrinsic being executed.
	type ExtrinsicBaseWeight: Get<Weight>;

	/// The maximal weight of a single Extrinsic. This should be set to at most
	/// `MaximumBlockWeight - AverageOnInitializeWeight`. The limit only applies to extrinsics
	/// containing `Normal` dispatch class calls.
	type MaximumExtrinsicWeight: Get<Weight>;

	/// The maximum length of a block (in bytes).
	type MaximumBlockLength: Get<u32>;

	/// The portion of the block that is available to normal transaction. The rest can only be used
	/// by operational transactions. This can be applied to any resource limit managed by the system
	/// module, including weight and length.
	type AvailableBlockRatio: Get<Perbill>;

	/// Get the chain's current version.
	type Version: Get<RuntimeVersion>;

	/// Convert a module to its index in the runtime.
	///
	/// Expects the `ModuleToIndex` type that is being generated by `construct_runtime!` in the
	/// runtime. For tests it is okay to use `()` as type (returns `0` for each input).
	type ModuleToIndex: ModuleToIndex;

	/// Data to be associated with an account (other than nonce/transaction counter, which this
	/// module does regardless).
	type AccountData: Member + FullCodec + Clone + Default;

	/// Handler for when a new account has just been created.
	type OnNewAccount: OnNewAccount<Self::AccountId>;

	/// A function that is invoked when an account has been determined to be dead.
	///
	/// All resources should be cleaned up associated with the given account.
	type OnKilledAccount: OnKilledAccount<Self::AccountId>;
}

pub type DigestOf<T> = generic::Digest<<T as Trait>::Hash>;
pub type DigestItemOf<T> = generic::DigestItem<<T as Trait>::Hash>;

pub type Key = Vec<u8>;
pub type KeyValue = (Vec<u8>, Vec<u8>);

/// A phase of a block's execution.
#[derive(Encode, Decode, RuntimeDebug)]
#[cfg_attr(feature = "std", derive(Serialize, PartialEq, Eq, Clone))]
pub enum Phase {
	/// Applying an extrinsic.
	ApplyExtrinsic(u32),
	/// Finalizing the block.
	Finalization,
	/// Initializing the block.
	Initialization,
}

impl Default for Phase {
	fn default() -> Self {
		Self::Initialization
	}
}

/// Record of an event happening.
#[derive(Encode, Decode, RuntimeDebug)]
#[cfg_attr(feature = "std", derive(Serialize, PartialEq, Eq, Clone))]
pub struct EventRecord<E: Parameter + Member, T> {
	/// The phase of the block it happened in.
	pub phase: Phase,
	/// The event itself.
	pub event: E,
	/// The list of the topics this event has.
	pub topics: Vec<T>,
}

/// Origin for the System module.
#[derive(PartialEq, Eq, Clone, RuntimeDebug)]
pub enum RawOrigin<AccountId> {
	/// The system itself ordained this dispatch to happen: this is the highest privilege level.
	Root,
	/// It is signed by some public key and we provide the `AccountId`.
	Signed(AccountId),
	/// It is signed by nobody, can be either:
	/// * included and agreed upon by the validators anyway,
	/// * or unsigned transaction validated by a module.
	None,
}

impl<AccountId> From<Option<AccountId>> for RawOrigin<AccountId> {
	fn from(s: Option<AccountId>) -> RawOrigin<AccountId> {
		match s {
			Some(who) => RawOrigin::Signed(who),
			None => RawOrigin::None,
		}
	}
}

/// Exposed trait-generic origin type.
pub type Origin<T> = RawOrigin<<T as Trait>::AccountId>;

// Create a Hash with 69 for each byte,
// only used to build genesis config.
#[cfg(feature = "std")]
fn hash69<T: AsMut<[u8]> + Default>() -> T {
	let mut h = T::default();
	h.as_mut().iter_mut().for_each(|byte| *byte = 69);
	h
}

/// This type alias represents an index of an event.
///
/// We use `u32` here because this index is used as index for `Events<T>`
/// which can't contain more than `u32::max_value()` items.
type EventIndex = u32;

/// Type used to encode the number of references an account has.
pub type RefCount = u8;

/// Information of an account.
#[derive(Clone, Eq, PartialEq, Default, RuntimeDebug, Encode, Decode)]
pub struct AccountInfo<Index, AccountData> {
	/// The number of transactions this account has sent.
	pub nonce: Index,
	/// The number of other modules that currently depend on this account's existence. The account
	/// cannot be reaped until this is zero.
	pub refcount: RefCount,
	/// The additional data that belongs to this account. Used to store the balance(s) in a lot of
	/// chains.
	pub data: AccountData,
}

/// Stores the `spec_version` and `spec_name` of when the last runtime upgrade
/// happened.
#[derive(sp_runtime::RuntimeDebug, Encode, Decode)]
#[cfg_attr(feature = "std", derive(PartialEq))]
pub struct LastRuntimeUpgradeInfo {
	pub spec_version: codec::Compact<u32>,
	pub spec_name: sp_runtime::RuntimeString,
}

impl LastRuntimeUpgradeInfo {
	/// Returns if the runtime was upgraded in comparison of `self` and `current`.
	///
	/// Checks if either the `spec_version` increased or the `spec_name` changed.
	pub fn was_upgraded(&self, current: &sp_version::RuntimeVersion) -> bool {
		current.spec_version > self.spec_version.0 || current.spec_name != self.spec_name
	}
}

impl From<sp_version::RuntimeVersion> for LastRuntimeUpgradeInfo {
	fn from(version: sp_version::RuntimeVersion) -> Self {
		Self {
			spec_version: version.spec_version.into(),
			spec_name: version.spec_name,
		}
	}
}

/// An object to track the currently used extrinsic weight in a block.
#[derive(Clone, Eq, PartialEq, Default, RuntimeDebug, Encode, Decode)]
pub struct ExtrinsicsWeight {
	normal: Weight,
	operational: Weight,
}

impl ExtrinsicsWeight {
	/// Returns the total weight consumed by all extrinsics in the block.
	pub fn total(&self) -> Weight {
		self.normal.saturating_add(self.operational)
	}

	/// Add some weight of a specific dispatch class, saturating at the numeric bounds of `Weight`.
	pub fn add(&mut self, weight: Weight, class: DispatchClass) {
		let value = self.get_mut(class);
		*value = value.saturating_add(weight);
	}

	/// Try to add some weight of a specific dispatch class, returning Err(()) if overflow would occur.
	pub fn checked_add(&mut self, weight: Weight, class: DispatchClass) -> Result<(), ()> {
		let value = self.get_mut(class);
		*value = value.checked_add(weight).ok_or(())?;
		Ok(())
	}

	/// Subtract some weight of a specific dispatch class, saturating at the numeric bounds of `Weight`.
	pub fn sub(&mut self, weight: Weight, class: DispatchClass) {
		let value = self.get_mut(class);
		*value = value.saturating_sub(weight);
	}

	/// Get the current weight of a specific dispatch class.
	pub fn get(&self, class: DispatchClass) -> Weight {
		match class {
			DispatchClass::Operational => self.operational,
			DispatchClass::Normal | DispatchClass::Mandatory => self.normal,
		}
	}

	/// Get a mutable reference to the current weight of a specific dispatch class.
	fn get_mut(&mut self, class: DispatchClass) -> &mut Weight {
		match class {
			DispatchClass::Operational => &mut self.operational,
			DispatchClass::Normal | DispatchClass::Mandatory => &mut self.normal,
		}
	}

	/// Set the weight of a specific dispatch class.
	pub fn put(&mut self, new: Weight, class: DispatchClass) {
		*self.get_mut(class) = new;
	}
}

decl_storage! {
	trait Store for Module<T: Trait> as System {
		/// The full account information for a particular account ID.
		pub Account get(fn account):
			map hasher(blake2_128_concat) T::AccountId => AccountInfo<T::Index, T::AccountData>;

		/// Total extrinsics count for the current block.
		ExtrinsicCount: Option<u32>;

		/// The current weight for the block.
		BlockWeight get(fn block_weight): ExtrinsicsWeight;

		/// Total length (in bytes) for all extrinsics put together, for the current block.
		AllExtrinsicsLen: Option<u32>;

		/// Map of block numbers to block hashes.
		pub BlockHash get(fn block_hash) build(|_| vec![(T::BlockNumber::zero(), hash69())]):
			map hasher(twox_64_concat) T::BlockNumber => T::Hash;

		/// Extrinsics data for the current block (maps an extrinsic's index to its data).
		ExtrinsicData get(fn extrinsic_data): map hasher(twox_64_concat) u32 => Vec<u8>;

		/// The current block number being processed. Set by `execute_block`.
		Number get(fn block_number): T::BlockNumber;

		/// Hash of the previous block.
		ParentHash get(fn parent_hash) build(|_| hash69()): T::Hash;

		/// Extrinsics root of the current block, also part of the block header.
		ExtrinsicsRoot get(fn extrinsics_root): T::Hash;

		/// Digest of the current block, also part of the block header.
		Digest get(fn digest): DigestOf<T>;

		/// Events deposited for the current block.
		Events get(fn events): Vec<EventRecord<T::Event, T::Hash>>;

		/// The number of events in the `Events<T>` list.
		EventCount get(fn event_count): EventIndex;

		// TODO: https://github.com/paritytech/substrate/issues/2553
		// Possibly, we can improve it by using something like:
		// `Option<(BlockNumber, Vec<EventIndex>)>`, however in this case we won't be able to use
		// `EventTopics::append`.

		/// Mapping between a topic (represented by T::Hash) and a vector of indexes
		/// of events in the `<Events<T>>` list.
		///
		/// All topic vectors have deterministic storage locations depending on the topic. This
		/// allows light-clients to leverage the changes trie storage tracking mechanism and
		/// in case of changes fetch the list of events of interest.
		///
		/// The value has the type `(T::BlockNumber, EventIndex)` because if we used only just
		/// the `EventIndex` then in case if the topic has the same contents on the next block
		/// no notification will be triggered thus the event might be lost.
		EventTopics get(fn event_topics): map hasher(blake2_128_concat) T::Hash => Vec<(T::BlockNumber, EventIndex)>;

		/// Stores the `spec_version` and `spec_name` of when the last runtime upgrade happened.
		pub LastRuntimeUpgrade build(|_| Some(LastRuntimeUpgradeInfo::from(T::Version::get()))): Option<LastRuntimeUpgradeInfo>;

		/// The execution phase of the block.
		ExecutionPhase: Option<Phase>;
	}
	add_extra_genesis {
		config(changes_trie_config): Option<ChangesTrieConfiguration>;
		#[serde(with = "sp_core::bytes")]
		config(code): Vec<u8>;

		build(|config: &GenesisConfig| {
			use codec::Encode;

			sp_io::storage::set(well_known_keys::CODE, &config.code);
			sp_io::storage::set(well_known_keys::EXTRINSIC_INDEX, &0u32.encode());

			if let Some(ref changes_trie_config) = config.changes_trie_config {
				sp_io::storage::set(
					well_known_keys::CHANGES_TRIE_CONFIG,
					&changes_trie_config.encode(),
				);
			}
		});
	}
}

decl_event!(
	/// Event for the System module.
	pub enum Event<T> where AccountId = <T as Trait>::AccountId {
		/// An extrinsic completed successfully.
		ExtrinsicSuccess(DispatchInfo),
		/// An extrinsic failed.
		ExtrinsicFailed(DispatchError, DispatchInfo),
		/// `:code` was updated.
		CodeUpdated,
		/// A new account was created.
		NewAccount(AccountId),
		/// An account was reaped.
		KilledAccount(AccountId),
	}
);

decl_error! {
	/// Error for the System module
	pub enum Error for Module<T: Trait> {
		/// The name of specification does not match between the current runtime
		/// and the new runtime.
		InvalidSpecName,
		/// The specification version is not allowed to decrease between the current runtime
		/// and the new runtime.
		SpecVersionNeedsToIncrease,
		/// Failed to extract the runtime version from the new runtime.
		///
		/// Either calling `Core_version` or decoding `RuntimeVersion` failed.
		FailedToExtractRuntimeVersion,
		/// Suicide called when the account has non-default composite data.
		NonDefaultComposite,
		/// There is a non-zero reference count preventing the account from being purged.
		NonZeroRefCount,
	}
}

decl_module! {
	pub struct Module<T: Trait> for enum Call where origin: T::Origin {
		type Error = Error<T>;

		/// The maximum number of blocks to allow in mortal eras.
		const BlockHashCount: T::BlockNumber = T::BlockHashCount::get();

		/// The maximum weight of a block.
		const MaximumBlockWeight: Weight = T::MaximumBlockWeight::get();

		/// The weight of runtime database operations the runtime can invoke.
		const DbWeight: RuntimeDbWeight = T::DbWeight::get();

		/// The base weight of executing a block, independent of the transactions in the block.
		const BlockExecutionWeight: Weight = T::BlockExecutionWeight::get();

		/// The base weight of an Extrinsic in the block, independent of the of extrinsic being executed.
		const ExtrinsicBaseWeight: Weight = T::ExtrinsicBaseWeight::get();

		/// The maximum length of a block (in bytes).
		const MaximumBlockLength: u32 = T::MaximumBlockLength::get();

		/// A dispatch that will fill the block weight up to the given ratio.
		// TODO: This should only be available for testing, rather than in general usage, but
		// that's not possible at present (since it's within the decl_module macro).
<<<<<<< HEAD
		#[weight = FunctionOf(
			|(ratio,): (&Perbill,)| *ratio * T::MaximumBlockWeight::get(),
			DispatchClass::Normal,
			Pays::Yes,
		)]
=======
		#[weight = (*_ratio * T::MaximumBlockWeight::get(), DispatchClass::Operational)]
>>>>>>> 74011537
		fn fill_block(origin, _ratio: Perbill) {
			ensure_root(origin)?;
		}

		/// Make some on-chain remark.
		///
		/// # <weight>
		/// - `O(1)`
		/// - Base Weight: 0.665 µs, independent of remark length.
		/// - No DB operations.
		/// # </weight>
		#[weight = 700_000]
		fn remark(origin, _remark: Vec<u8>) {
			ensure_signed(origin)?;
		}

		/// Set the number of pages in the WebAssembly environment's heap.
		///
		/// # <weight>
		/// - `O(1)`
		/// - 1 storage write.
		/// - Base Weight: 1.405 µs
		/// - 1 write to HEAP_PAGES
		/// # </weight>
		#[weight = (T::DbWeight::get().writes(1) + 1_500_000, DispatchClass::Operational)]
		fn set_heap_pages(origin, pages: u64) {
			ensure_root(origin)?;
			storage::unhashed::put_raw(well_known_keys::HEAP_PAGES, &pages.encode());
		}

		/// Set the new runtime code.
		///
		/// # <weight>
		/// - `O(C + S)` where `C` length of `code` and `S` complexity of `can_set_code`
		/// - 1 storage write (codec `O(C)`).
		/// - 1 call to `can_set_code`: `O(S)` (calls `sp_io::misc::runtime_version` which is expensive).
		/// - 1 event.
		/// The weight of this function is dependent on the runtime, but generally this is very expensive.
		/// We will treat this as a full block.
		/// # </weight>
		#[weight = (T::MaximumBlockWeight::get(), DispatchClass::Operational)]
		pub fn set_code(origin, code: Vec<u8>) {
			Self::can_set_code(origin, &code)?;

			storage::unhashed::put_raw(well_known_keys::CODE, &code);
			Self::deposit_event(RawEvent::CodeUpdated);
		}

		/// Set the new runtime code without doing any checks of the given `code`.
		///
		/// # <weight>
		/// - `O(C)` where `C` length of `code`
		/// - 1 storage write (codec `O(C)`).
		/// - 1 event.
		/// The weight of this function is dependent on the runtime. We will treat this as a full block.
		/// # </weight>
		#[weight = (T::MaximumBlockWeight::get(), DispatchClass::Operational)]
		pub fn set_code_without_checks(origin, code: Vec<u8>) {
			ensure_root(origin)?;
			storage::unhashed::put_raw(well_known_keys::CODE, &code);
			Self::deposit_event(RawEvent::CodeUpdated);
		}

		/// Set the new changes trie configuration.
		///
		/// # <weight>
		/// - `O(1)`
		/// - 1 storage write or delete (codec `O(1)`).
		/// - 1 call to `deposit_log`: Uses `append` API, so O(1)
		/// - Base Weight: 7.218 µs
		/// - DB Weight:
		///     - Writes: Changes Trie, System Digest
		/// # </weight>
		#[weight = (T::DbWeight::get().writes(2) + 10_000_000, DispatchClass::Operational)]
		pub fn set_changes_trie_config(origin, changes_trie_config: Option<ChangesTrieConfiguration>) {
			ensure_root(origin)?;
			match changes_trie_config.clone() {
				Some(changes_trie_config) => storage::unhashed::put_raw(
					well_known_keys::CHANGES_TRIE_CONFIG,
					&changes_trie_config.encode(),
				),
				None => storage::unhashed::kill(well_known_keys::CHANGES_TRIE_CONFIG),
			}

			let log = generic::DigestItem::ChangesTrieSignal(
				generic::ChangesTrieSignal::NewConfiguration(changes_trie_config),
			);
			Self::deposit_log(log.into());
		}

		/// Set some items of storage.
		///
		/// # <weight>
		/// - `O(I)` where `I` length of `items`
		/// - `I` storage writes (`O(1)`).
		/// - Base Weight: 0.568 * i µs
		/// - Writes: Number of items
		/// # </weight>
		#[weight = (
			T::DbWeight::get().writes(items.len() as Weight)
				.saturating_add((items.len() as Weight).saturating_mul(600_000)),
			DispatchClass::Operational,
		)]
		fn set_storage(origin, items: Vec<KeyValue>) {
			ensure_root(origin)?;
			for i in &items {
				storage::unhashed::put_raw(&i.0, &i.1);
			}
		}

		/// Kill some items from storage.
		///
		/// # <weight>
		/// - `O(IK)` where `I` length of `keys` and `K` length of one key
		/// - `I` storage deletions.
		/// - Base Weight: .378 * i µs
		/// - Writes: Number of items
		/// # </weight>
		#[weight = (
			T::DbWeight::get().writes(keys.len() as Weight)
				.saturating_add((keys.len() as Weight).saturating_mul(400_000)),
			DispatchClass::Operational,
		)]
		fn kill_storage(origin, keys: Vec<Key>) {
			ensure_root(origin)?;
			for key in &keys {
				storage::unhashed::kill(&key);
			}
		}

		/// Kill all storage items with a key that starts with the given prefix.
		///
		/// **NOTE:** We rely on the Root origin to provide us the number of subkeys under
		/// the prefix we are removing to accurately calculate the weight of this function.
		///
		/// # <weight>
		/// - `O(P)` where `P` amount of keys with prefix `prefix`
		/// - `P` storage deletions.
		/// - Base Weight: 0.834 * P µs
		/// - Writes: Number of subkeys + 1
		/// # </weight>
		#[weight = (
			T::DbWeight::get().writes(Weight::from(*_subkeys) + 1)
				.saturating_add((Weight::from(*_subkeys) + 1).saturating_mul(850_000)),
			DispatchClass::Operational,
		)]
		fn kill_prefix(origin, prefix: Key, _subkeys: u32) {
			ensure_root(origin)?;
			storage::unhashed::kill_prefix(&prefix);
		}

		/// Kill the sending account, assuming there are no references outstanding and the composite
		/// data is equal to its default value.
		///
		/// # <weight>
		/// - `O(1)`
		/// - 1 storage read and deletion.
		/// --------------------
		/// Base Weight: 8.626 µs
		/// No DB Read or Write operations because caller is already in overlay
		/// # </weight>
		#[weight = (10_000_000, DispatchClass::Operational)]
		pub fn suicide(origin) {
			let who = ensure_signed(origin)?;
			let account = Account::<T>::get(&who);
			ensure!(account.refcount == 0, Error::<T>::NonZeroRefCount);
			ensure!(account.data == T::AccountData::default(), Error::<T>::NonDefaultComposite);
			Self::kill_account(&who);
		}
	}
}

pub struct EnsureRoot<AccountId>(sp_std::marker::PhantomData<AccountId>);
impl<
	O: Into<Result<RawOrigin<AccountId>, O>> + From<RawOrigin<AccountId>>,
	AccountId,
> EnsureOrigin<O> for EnsureRoot<AccountId> {
	type Success = ();
	fn try_origin(o: O) -> Result<Self::Success, O> {
		o.into().and_then(|o| match o {
			RawOrigin::Root => Ok(()),
			r => Err(O::from(r)),
		})
	}

	#[cfg(feature = "runtime-benchmarks")]
	fn successful_origin() -> O {
		O::from(RawOrigin::Root)
	}
}

pub struct EnsureSigned<AccountId>(sp_std::marker::PhantomData<AccountId>);
impl<
	O: Into<Result<RawOrigin<AccountId>, O>> + From<RawOrigin<AccountId>>,
	AccountId: Default,
> EnsureOrigin<O> for EnsureSigned<AccountId> {
	type Success = AccountId;
	fn try_origin(o: O) -> Result<Self::Success, O> {
		o.into().and_then(|o| match o {
			RawOrigin::Signed(who) => Ok(who),
			r => Err(O::from(r)),
		})
	}

	#[cfg(feature = "runtime-benchmarks")]
	fn successful_origin() -> O {
		O::from(RawOrigin::Signed(Default::default()))
	}
}

pub struct EnsureSignedBy<Who, AccountId>(sp_std::marker::PhantomData<(Who, AccountId)>);
impl<
	O: Into<Result<RawOrigin<AccountId>, O>> + From<RawOrigin<AccountId>>,
	Who: Contains<AccountId>,
	AccountId: PartialEq + Clone + Ord + Default,
> EnsureOrigin<O> for EnsureSignedBy<Who, AccountId> {
	type Success = AccountId;
	fn try_origin(o: O) -> Result<Self::Success, O> {
		o.into().and_then(|o| match o {
			RawOrigin::Signed(ref who) if Who::contains(who) => Ok(who.clone()),
			r => Err(O::from(r)),
		})
	}

	#[cfg(feature = "runtime-benchmarks")]
	fn successful_origin() -> O {
		let members = Who::sorted_members();
		let first_member = match members.get(0) {
			Some(account) => account.clone(),
			None => Default::default(),
		};
		O::from(RawOrigin::Signed(first_member.clone()))
	}
}

pub struct EnsureNone<AccountId>(sp_std::marker::PhantomData<AccountId>);
impl<
	O: Into<Result<RawOrigin<AccountId>, O>> + From<RawOrigin<AccountId>>,
	AccountId,
> EnsureOrigin<O> for EnsureNone<AccountId> {
	type Success = ();
	fn try_origin(o: O) -> Result<Self::Success, O> {
		o.into().and_then(|o| match o {
			RawOrigin::None => Ok(()),
			r => Err(O::from(r)),
		})
	}

	#[cfg(feature = "runtime-benchmarks")]
	fn successful_origin() -> O {
		O::from(RawOrigin::None)
	}
}

pub struct EnsureNever<T>(sp_std::marker::PhantomData<T>);
impl<O, T> EnsureOrigin<O> for EnsureNever<T> {
	type Success = T;
	fn try_origin(o: O) -> Result<Self::Success, O> {
		Err(o)
	}

	#[cfg(feature = "runtime-benchmarks")]
	fn successful_origin() -> O {
		unimplemented!()
	}
}

/// The "OR gate" implementation of `EnsureOrigin`.
///
/// Origin check will pass if `L` or `R` origin check passes. `L` is tested first.
pub struct EnsureOneOf<AccountId, L, R>(sp_std::marker::PhantomData<(AccountId, L, R)>);
impl<
	AccountId,
	O: Into<Result<RawOrigin<AccountId>, O>> + From<RawOrigin<AccountId>>,
	L: EnsureOrigin<O>,
	R: EnsureOrigin<O>,
> EnsureOrigin<O> for EnsureOneOf<AccountId, L, R> {
	type Success = Either<L::Success, R::Success>;
	fn try_origin(o: O) -> Result<Self::Success, O> {
		L::try_origin(o).map_or_else(
			|o| R::try_origin(o).map(|o| Either::Right(o)),
			|o| Ok(Either::Left(o)),
		)
	}

	#[cfg(feature = "runtime-benchmarks")]
	fn successful_origin() -> O {
		L::successful_origin()
	}
}

/// Ensure that the origin `o` represents a signed extrinsic (i.e. transaction).
/// Returns `Ok` with the account that signed the extrinsic or an `Err` otherwise.
pub fn ensure_signed<OuterOrigin, AccountId>(o: OuterOrigin) -> Result<AccountId, BadOrigin>
	where OuterOrigin: Into<Result<RawOrigin<AccountId>, OuterOrigin>>
{
	match o.into() {
		Ok(RawOrigin::Signed(t)) => Ok(t),
		_ => Err(BadOrigin),
	}
}

/// Ensure that the origin `o` represents the root. Returns `Ok` or an `Err` otherwise.
pub fn ensure_root<OuterOrigin, AccountId>(o: OuterOrigin) -> Result<(), BadOrigin>
	where OuterOrigin: Into<Result<RawOrigin<AccountId>, OuterOrigin>>
{
	match o.into() {
		Ok(RawOrigin::Root) => Ok(()),
		_ => Err(BadOrigin),
	}
}

/// Ensure that the origin `o` represents an unsigned extrinsic. Returns `Ok` or an `Err` otherwise.
pub fn ensure_none<OuterOrigin, AccountId>(o: OuterOrigin) -> Result<(), BadOrigin>
	where OuterOrigin: Into<Result<RawOrigin<AccountId>, OuterOrigin>>
{
	match o.into() {
		Ok(RawOrigin::None) => Ok(()),
		_ => Err(BadOrigin),
	}
}

/// A type of block initialization to perform.
pub enum InitKind {
	/// Leave inspectable storage entries in state.
	///
	/// i.e. `Events` are not being reset.
	/// Should only be used for off-chain calls,
	/// regular block execution should clear those.
	Inspection,

	/// Reset also inspectable storage entries.
	///
	/// This should be used for regular block execution.
	Full,
}

impl Default for InitKind {
	fn default() -> Self {
		InitKind::Full
	}
}

/// Reference status; can be either referenced or unreferenced.
pub enum RefStatus {
	Referenced,
	Unreferenced,
}

impl<T: Trait> Module<T> {
	/// Deposits an event into this block's event record.
	pub fn deposit_event(event: impl Into<T::Event>) {
		Self::deposit_event_indexed(&[], event.into());
	}

	/// Increment the reference counter on an account.
	pub fn inc_ref(who: &T::AccountId) {
		Account::<T>::mutate(who, |a| a.refcount = a.refcount.saturating_add(1));
	}

	/// Decrement the reference counter on an account. This *MUST* only be done once for every time
	/// you called `inc_ref` on `who`.
	pub fn dec_ref(who: &T::AccountId) {
		Account::<T>::mutate(who, |a| a.refcount = a.refcount.saturating_sub(1));
	}

	/// The number of outstanding references for the account `who`.
	pub fn refs(who: &T::AccountId) -> RefCount {
		Account::<T>::get(who).refcount
	}

	/// True if the account has no outstanding references.
	pub fn allow_death(who: &T::AccountId) -> bool {
		Account::<T>::get(who).refcount == 0
	}

	/// Deposits an event into this block's event record adding this event
	/// to the corresponding topic indexes.
	///
	/// This will update storage entries that correspond to the specified topics.
	/// It is expected that light-clients could subscribe to this topics.
	pub fn deposit_event_indexed(topics: &[T::Hash], event: T::Event) {
		let block_number = Self::block_number();
		// Don't populate events on genesis.
		if block_number.is_zero() { return }

		let phase = ExecutionPhase::get().unwrap_or_default();
		let event = EventRecord {
			phase,
			event,
			topics: topics.iter().cloned().collect::<Vec<_>>(),
		};

		// Index of the to be added event.
		let event_idx = {
			let old_event_count = EventCount::get();
			let new_event_count = match old_event_count.checked_add(1) {
				// We've reached the maximum number of events at this block, just
				// don't do anything and leave the event_count unaltered.
				None => return,
				Some(nc) => nc,
			};
			EventCount::put(new_event_count);
			old_event_count
		};

		Events::<T>::append(&event);

		for topic in topics {
			<EventTopics<T>>::append(topic, &(block_number, event_idx));
		}
	}

	/// Gets the index of extrinsic that is currently executing.
	pub fn extrinsic_index() -> Option<u32> {
		storage::unhashed::get(well_known_keys::EXTRINSIC_INDEX)
	}

	/// Gets extrinsics count.
	pub fn extrinsic_count() -> u32 {
		ExtrinsicCount::get().unwrap_or_default()
	}

	pub fn all_extrinsics_len() -> u32 {
		AllExtrinsicsLen::get().unwrap_or_default()
	}

	/// Inform the system module of some additional weight that should be accounted for, in the
	/// current block.
	///
	/// NOTE: use with extra care; this function is made public only be used for certain modules
	/// that need it. A runtime that does not have dynamic calls should never need this and should
	/// stick to static weights. A typical use case for this is inner calls or smart contract calls.
	/// Furthermore, it only makes sense to use this when it is presumably  _cheap_ to provide the
	/// argument `weight`; In other words, if this function is to be used to account for some
	/// unknown, user provided call's weight, it would only make sense to use it if you are sure you
	/// can rapidly compute the weight of the inner call.
	///
	/// Even more dangerous is to note that this function does NOT take any action, if the new sum
	/// of block weight is more than the block weight limit. This is what the _unchecked_.
	///
	/// Another potential use-case could be for the `on_initialize` and `on_finalize` hooks.
	pub fn register_extra_weight_unchecked(weight: Weight, class: DispatchClass) {
		BlockWeight::mutate(|current_weight| {
			current_weight.add(weight, class);
		});
	}

	/// Start the execution of a particular block.
	pub fn initialize(
		number: &T::BlockNumber,
		parent_hash: &T::Hash,
		txs_root: &T::Hash,
		digest: &DigestOf<T>,
		kind: InitKind,
	) {
		// populate environment
		ExecutionPhase::put(Phase::Initialization);
		storage::unhashed::put(well_known_keys::EXTRINSIC_INDEX, &0u32);
		<Number<T>>::put(number);
		<Digest<T>>::put(digest);
		<ParentHash<T>>::put(parent_hash);
		<BlockHash<T>>::insert(*number - One::one(), parent_hash);
		<ExtrinsicsRoot<T>>::put(txs_root);

		// Remove previous block data from storage
		BlockWeight::kill();

		// Kill inspectable storage entries in state when `InitKind::Full`.
		if let InitKind::Full = kind {
			<Events<T>>::kill();
			EventCount::kill();
			<EventTopics<T>>::remove_all();
		}
	}

	/// Remove temporary "environment" entries in storage.
	pub fn finalize() -> T::Header {
		ExecutionPhase::kill();
		ExtrinsicCount::kill();
		AllExtrinsicsLen::kill();

		let number = <Number<T>>::take();
		let parent_hash = <ParentHash<T>>::take();
		let mut digest = <Digest<T>>::take();
		let extrinsics_root = <ExtrinsicsRoot<T>>::take();

		// move block hash pruning window by one block
		let block_hash_count = <T::BlockHashCount>::get();
		if number > block_hash_count {
			let to_remove = number - block_hash_count - One::one();

			// keep genesis hash
			if to_remove != Zero::zero() {
				<BlockHash<T>>::remove(to_remove);
			}
		}

		let storage_root = T::Hash::decode(&mut &sp_io::storage::root()[..])
			.expect("Node is configured to use the same hash; qed");
		let storage_changes_root = sp_io::storage::changes_root(&parent_hash.encode());

		// we can't compute changes trie root earlier && put it to the Digest
		// because it will include all currently existing temporaries.
		if let Some(storage_changes_root) = storage_changes_root {
			let item = generic::DigestItem::ChangesTrieRoot(
				T::Hash::decode(&mut &storage_changes_root[..])
					.expect("Node is configured to use the same hash; qed")
			);
			digest.push(item);
		}

		// The following fields
		//
		// - <Events<T>>
		// - <EventCount<T>>
		// - <EventTopics<T>>
		//
		// stay to be inspected by the client and will be cleared by `Self::initialize`.

		<T::Header as traits::Header>::new(number, extrinsics_root, storage_root, parent_hash, digest)
	}

	/// Deposits a log and ensures it matches the block's log data.
	///
	/// # <weight>
	/// - `O(1)`
	/// - 1 storage write (codec `O(1)`)
	/// # </weight>
	pub fn deposit_log(item: DigestItemOf<T>) {
		<Digest<T>>::append(item);
	}

	/// Get the basic externalities for this module, useful for tests.
	#[cfg(any(feature = "std", test))]
	pub fn externalities() -> TestExternalities {
		TestExternalities::new(sp_core::storage::Storage {
			top: map![
				<BlockHash<T>>::hashed_key_for(T::BlockNumber::zero()) => [69u8; 32].encode(),
				<Number<T>>::hashed_key().to_vec() => T::BlockNumber::one().encode(),
				<ParentHash<T>>::hashed_key().to_vec() => [69u8; 32].encode()
			],
			children_default: map![],
		})
	}

	/// Set the block number to something in particular. Can be used as an alternative to
	/// `initialize` for tests that don't need to bother with the other environment entries.
	#[cfg(any(feature = "std", feature = "runtime-benchmarks", test))]
	pub fn set_block_number(n: T::BlockNumber) {
		<Number<T>>::put(n);
	}

	/// Sets the index of extrinsic that is currently executing.
	#[cfg(any(feature = "std", test))]
	pub fn set_extrinsic_index(extrinsic_index: u32) {
		storage::unhashed::put(well_known_keys::EXTRINSIC_INDEX, &extrinsic_index)
	}

	/// Set the parent hash number to something in particular. Can be used as an alternative to
	/// `initialize` for tests that don't need to bother with the other environment entries.
	#[cfg(any(feature = "std", test))]
	pub fn set_parent_hash(n: T::Hash) {
		<ParentHash<T>>::put(n);
	}

	/// Set the current block weight. This should only be used in some integration tests.
	#[cfg(any(feature = "std", test))]
	pub fn set_block_limits(weight: Weight, len: usize) {
		BlockWeight::mutate(|current_weight| {
			current_weight.put(weight, DispatchClass::Normal)
		});
		AllExtrinsicsLen::put(len as u32);
	}

	/// Reset events. Can be used as an alternative to
	/// `initialize` for tests that don't need to bother with the other environment entries.
	#[cfg(any(feature = "std", feature = "runtime-benchmarks", test))]
	pub fn reset_events() {
		<Events<T>>::kill();
		EventCount::kill();
		<EventTopics<T>>::remove_all();
	}

	/// Return the chain's current runtime version.
	pub fn runtime_version() -> RuntimeVersion { T::Version::get() }

	/// Retrieve the account transaction counter from storage.
	pub fn account_nonce(who: impl EncodeLike<T::AccountId>) -> T::Index {
		Account::<T>::get(who).nonce
	}

	/// Increment a particular account's nonce by 1.
	pub fn inc_account_nonce(who: impl EncodeLike<T::AccountId>) {
		Account::<T>::mutate(who, |a| a.nonce += T::Index::one());
	}

	/// Note what the extrinsic data of the current extrinsic index is. If this
	/// is called, then ensure `derive_extrinsics` is also called before
	/// block-building is completed.
	///
	/// NOTE: This function is called only when the block is being constructed locally.
	/// `execute_block` doesn't note any extrinsics.
	pub fn note_extrinsic(encoded_xt: Vec<u8>) {
		ExtrinsicData::insert(Self::extrinsic_index().unwrap_or_default(), encoded_xt);
	}

	/// To be called immediately after an extrinsic has been applied.
	pub fn note_applied_extrinsic(r: &DispatchResultWithPostInfo, mut info: DispatchInfo) {
		info.weight = extract_actual_weight(r, &info);
		Self::deposit_event(
			match r {
				Ok(_) => RawEvent::ExtrinsicSuccess(info),
				Err(err) => {
					sp_runtime::print(err);
					RawEvent::ExtrinsicFailed(err.error, info)
				},
			}
		);

		let next_extrinsic_index = Self::extrinsic_index().unwrap_or_default() + 1u32;

		storage::unhashed::put(well_known_keys::EXTRINSIC_INDEX, &next_extrinsic_index);
		ExecutionPhase::put(Phase::ApplyExtrinsic(next_extrinsic_index));
	}

	/// To be called immediately after `note_applied_extrinsic` of the last extrinsic of the block
	/// has been called.
	pub fn note_finished_extrinsics() {
		let extrinsic_index: u32 = storage::unhashed::take(well_known_keys::EXTRINSIC_INDEX)
			.unwrap_or_default();
		ExtrinsicCount::put(extrinsic_index);
		ExecutionPhase::put(Phase::Finalization);
	}

	/// To be called immediately after finishing the initialization of the block
	/// (e.g., called `on_initialize` for all modules).
	pub fn note_finished_initialize() {
		ExecutionPhase::put(Phase::ApplyExtrinsic(0))
	}

	/// Remove all extrinsic data and save the extrinsics trie root.
	pub fn derive_extrinsics() {
		let extrinsics = (0..ExtrinsicCount::get().unwrap_or_default())
			.map(ExtrinsicData::take).collect();
		let xts_root = extrinsics_data_root::<T::Hashing>(extrinsics);
		<ExtrinsicsRoot<T>>::put(xts_root);
	}

	/// An account is being created.
	pub fn on_created_account(who: T::AccountId) {
		T::OnNewAccount::on_new_account(&who);
		Self::deposit_event(RawEvent::NewAccount(who));
	}

	/// Do anything that needs to be done after an account has been killed.
	fn on_killed_account(who: T::AccountId) {
		T::OnKilledAccount::on_killed_account(&who);
		Self::deposit_event(RawEvent::KilledAccount(who));
	}

	/// Remove an account from storage. This should only be done when its refs are zero or you'll
	/// get storage leaks in other modules. Nonetheless we assume that the calling logic knows best.
	///
	/// This is a no-op if the account doesn't already exist. If it does then it will ensure
	/// cleanups (those in `on_killed_account`) take place.
	fn kill_account(who: &T::AccountId) {
		if Account::<T>::contains_key(who) {
			let account = Account::<T>::take(who);
			if account.refcount > 0 {
				debug::debug!(
					target: "system",
					"WARNING: Referenced account deleted. This is probably a bug."
				);
			}
		}
		Module::<T>::on_killed_account(who.clone());
	}

	/// Determine whether or not it is possible to update the code.
	///
	/// This function has no side effects and is idempotent, but is fairly
	/// heavy. It is automatically called by `set_code`; in most cases,
	/// a direct call to `set_code` is preferable. It is useful to call
	/// `can_set_code` when it is desirable to perform the appropriate
	/// runtime checks without actually changing the code yet.
	pub fn can_set_code(origin: T::Origin, code: &[u8]) -> Result<(), sp_runtime::DispatchError> {
		ensure_root(origin)?;

		let current_version = T::Version::get();
		let new_version = sp_io::misc::runtime_version(&code)
			.and_then(|v| RuntimeVersion::decode(&mut &v[..]).ok())
			.ok_or_else(|| Error::<T>::FailedToExtractRuntimeVersion)?;

		if new_version.spec_name != current_version.spec_name {
			Err(Error::<T>::InvalidSpecName)?
		}

		if new_version.spec_version <= current_version.spec_version {
			Err(Error::<T>::SpecVersionNeedsToIncrease)?
		}

		Ok(())
	}
}

/// Event handler which calls on_created_account when it happens.
pub struct CallOnCreatedAccount<T>(PhantomData<T>);
impl<T: Trait> Happened<T::AccountId> for CallOnCreatedAccount<T> {
	fn happened(who: &T::AccountId) {
		Module::<T>::on_created_account(who.clone());
	}
}

/// Event handler which calls kill_account when it happens.
pub struct CallKillAccount<T>(PhantomData<T>);
impl<T: Trait> Happened<T::AccountId> for CallKillAccount<T> {
	fn happened(who: &T::AccountId) {
		Module::<T>::kill_account(who)
	}
}

impl<T: Trait> BlockNumberProvider for Module<T>
{
	type BlockNumber = <T as Trait>::BlockNumber;

	fn current_block_number() -> Self::BlockNumber {
		Module::<T>::block_number()
	}
}

// Implement StoredMap for a simple single-item, kill-account-on-remove system. This works fine for
// storing a single item which is required to not be empty/default for the account to exist.
// Anything more complex will need more sophisticated logic.
impl<T: Trait> StoredMap<T::AccountId, T::AccountData> for Module<T> {
	fn get(k: &T::AccountId) -> T::AccountData {
		Account::<T>::get(k).data
	}
	fn is_explicit(k: &T::AccountId) -> bool {
		Account::<T>::contains_key(k)
	}
	fn insert(k: &T::AccountId, data: T::AccountData) {
		let existed = Account::<T>::contains_key(k);
		Account::<T>::mutate(k, |a| a.data = data);
		if !existed {
			Self::on_created_account(k.clone());
		}
	}
	fn remove(k: &T::AccountId) {
		Self::kill_account(k)
	}
	fn mutate<R>(k: &T::AccountId, f: impl FnOnce(&mut T::AccountData) -> R) -> R {
		let existed = Account::<T>::contains_key(k);
		let r = Account::<T>::mutate(k, |a| f(&mut a.data));
		if !existed {
			Self::on_created_account(k.clone());
		}
		r
	}
	fn mutate_exists<R>(k: &T::AccountId, f: impl FnOnce(&mut Option<T::AccountData>) -> R) -> R {
		Self::try_mutate_exists(k, |x| -> Result<R, Infallible> { Ok(f(x)) }).expect("Infallible; qed")
	}
	fn try_mutate_exists<R, E>(k: &T::AccountId, f: impl FnOnce(&mut Option<T::AccountData>) -> Result<R, E>) -> Result<R, E> {
		Account::<T>::try_mutate_exists(k, |maybe_value| {
			let existed = maybe_value.is_some();
			let (maybe_prefix, mut maybe_data) = split_inner(
				maybe_value.take(),
				|account| ((account.nonce, account.refcount), account.data)
			);
			f(&mut maybe_data).map(|result| {
				*maybe_value = maybe_data.map(|data| {
					let (nonce, refcount) = maybe_prefix.unwrap_or_default();
					AccountInfo { nonce, refcount, data }
				});
				(existed, maybe_value.is_some(), result)
			})
		}).map(|(existed, exists, v)| {
			if !existed && exists {
				Self::on_created_account(k.clone());
			} else if existed && !exists {
				Self::on_killed_account(k.clone());
			}
			v
		})
	}
}

/// Split an `option` into two constituent options, as defined by a `splitter` function.
pub fn split_inner<T, R, S>(option: Option<T>, splitter: impl FnOnce(T) -> (R, S))
	-> (Option<R>, Option<S>)
{
	match option {
		Some(inner) => {
			let (r, s) = splitter(inner);
			(Some(r), Some(s))
		}
		None => (None, None),
	}
}

/// resource limit check.
#[derive(Encode, Decode, Clone, Eq, PartialEq)]
pub struct CheckWeight<T: Trait + Send + Sync>(PhantomData<T>);

impl<T: Trait + Send + Sync> CheckWeight<T> where
	T::Call: Dispatchable<Info=DispatchInfo, PostInfo=PostDispatchInfo>
{
	/// Get the quota ratio of each dispatch class type. This indicates that all operational and mandatory
	/// dispatches can use the full capacity of any resource, while user-triggered ones can consume
	/// a portion.
	fn get_dispatch_limit_ratio(class: DispatchClass) -> Perbill {
		match class {
			DispatchClass::Operational | DispatchClass::Mandatory
				=> <Perbill as sp_runtime::PerThing>::one(),
			DispatchClass::Normal => T::AvailableBlockRatio::get(),
		}
	}

	/// Checks if the current extrinsic does not exceed `MaximumExtrinsicWeight` limit.
	fn check_extrinsic_weight(
		info: &DispatchInfoOf<T::Call>,
	) -> Result<(), TransactionValidityError> {
		match info.class {
			// Mandatory and Operational transactions does not
			DispatchClass::Mandatory | DispatchClass::Operational => Ok(()),
			DispatchClass::Normal => {
				let maximum_weight = T::MaximumExtrinsicWeight::get();
				let extrinsic_weight = info.weight.saturating_add(T::ExtrinsicBaseWeight::get());
				if extrinsic_weight > maximum_weight {
					Err(InvalidTransaction::ExhaustsResources.into())
				} else {
					Ok(())
				}
			}
		}
	}

	/// Checks if the current extrinsic can fit into the block with respect to block weight limits.
	///
	/// Upon successes, it returns the new block weight as a `Result`.
	fn check_block_weight(
		info: &DispatchInfoOf<T::Call>,
	) -> Result<ExtrinsicsWeight, TransactionValidityError> {
		let maximum_weight = T::MaximumBlockWeight::get();
		let mut all_weight = Module::<T>::block_weight();
		match info.class {
			// If we have a dispatch that must be included in the block, it ignores all the limits.
			DispatchClass::Mandatory => {
				let extrinsic_weight = info.weight.saturating_add(T::ExtrinsicBaseWeight::get());
				all_weight.add(extrinsic_weight, DispatchClass::Mandatory);
				Ok(all_weight)
			},
			// If we have a normal dispatch, we follow all the normal rules and limits.
			DispatchClass::Normal => {
				let normal_limit = Self::get_dispatch_limit_ratio(DispatchClass::Normal) * maximum_weight;
				let extrinsic_weight = info.weight.checked_add(T::ExtrinsicBaseWeight::get())
					.ok_or(InvalidTransaction::ExhaustsResources)?;
				all_weight.checked_add(extrinsic_weight, DispatchClass::Normal)
					.map_err(|_| InvalidTransaction::ExhaustsResources)?;
				if all_weight.get(DispatchClass::Normal) > normal_limit {
					Err(InvalidTransaction::ExhaustsResources.into())
				} else {
					Ok(all_weight)
				}
			},
			// If we have an operational dispatch, allow it if we have not used our full
			// "operational space" (independent of existing fullness).
			DispatchClass::Operational => {
				let operational_limit = Self::get_dispatch_limit_ratio(DispatchClass::Operational) * maximum_weight;
				let normal_limit = Self::get_dispatch_limit_ratio(DispatchClass::Normal) * maximum_weight;
				let operational_space = operational_limit.saturating_sub(normal_limit);

				let extrinsic_weight = info.weight.checked_add(T::ExtrinsicBaseWeight::get())
					.ok_or(InvalidTransaction::ExhaustsResources)?;
				all_weight.checked_add(extrinsic_weight, DispatchClass::Operational)
					.map_err(|_| InvalidTransaction::ExhaustsResources)?;

				// If it would fit in normally, its okay
				if all_weight.total() <= maximum_weight ||
				// If we have not used our operational space
				all_weight.get(DispatchClass::Operational) <= operational_space {
					Ok(all_weight)
				} else {
					Err(InvalidTransaction::ExhaustsResources.into())
				}
			}
		}
	}

	/// Checks if the current extrinsic can fit into the block with respect to block length limits.
	///
	/// Upon successes, it returns the new block length as a `Result`.
	fn check_block_length(
		info: &DispatchInfoOf<T::Call>,
		len: usize,
	) -> Result<u32, TransactionValidityError> {
		let current_len = Module::<T>::all_extrinsics_len();
		let maximum_len = T::MaximumBlockLength::get();
		let limit = Self::get_dispatch_limit_ratio(info.class) * maximum_len;
		let added_len = len as u32;
		let next_len = current_len.saturating_add(added_len);
		if next_len > limit {
			Err(InvalidTransaction::ExhaustsResources.into())
		} else {
			Ok(next_len)
		}
	}

	/// get the priority of an extrinsic denoted by `info`.
	fn get_priority(info: &DispatchInfoOf<T::Call>) -> TransactionPriority {
		match info.class {
			DispatchClass::Normal => info.weight.into(),
			DispatchClass::Operational => Bounded::max_value(),
			// Mandatory extrinsics are only for inherents; never transactions.
			DispatchClass::Mandatory => Bounded::min_value(),
		}
	}

	/// Creates new `SignedExtension` to check weight of the extrinsic.
	pub fn new() -> Self {
		Self(PhantomData)
	}

	/// Do the pre-dispatch checks. This can be applied to both signed and unsigned.
	///
	/// It checks and notes the new weight and length.
	fn do_pre_dispatch(
		info: &DispatchInfoOf<T::Call>,
		len: usize,
	) -> Result<(), TransactionValidityError> {
		let next_len = Self::check_block_length(info, len)?;
		let next_weight = Self::check_block_weight(info)?;
		Self::check_extrinsic_weight(info)?;

		AllExtrinsicsLen::put(next_len);
		BlockWeight::put(next_weight);
		Ok(())
	}

	/// Do the validate checks. This can be applied to both signed and unsigned.
	///
	/// It only checks that the block weight and length limit will not exceed.
	fn do_validate(
		info: &DispatchInfoOf<T::Call>,
		len: usize,
	) -> TransactionValidity {
		// ignore the next length. If they return `Ok`, then it is below the limit.
		let _ = Self::check_block_length(info, len)?;
		// during validation we skip block limit check. Since the `validate_transaction`
		// call runs on an empty block anyway, by this we prevent `on_initialize` weight
		// consumption from causing false negatives.
		Self::check_extrinsic_weight(info)?;

		Ok(ValidTransaction { priority: Self::get_priority(info), ..Default::default() })
	}
}

impl<T: Trait + Send + Sync> SignedExtension for CheckWeight<T> where
	T::Call: Dispatchable<Info=DispatchInfo, PostInfo=PostDispatchInfo>
{
	type AccountId = T::AccountId;
	type Call = T::Call;
	type AdditionalSigned = ();
	type Pre = ();
	const IDENTIFIER: &'static str = "CheckWeight";

	fn additional_signed(&self) -> sp_std::result::Result<(), TransactionValidityError> { Ok(()) }

	fn pre_dispatch(
		self,
		_who: &Self::AccountId,
		_call: &Self::Call,
		info: &DispatchInfoOf<Self::Call>,
		len: usize,
	) -> Result<(), TransactionValidityError> {
		if info.class == DispatchClass::Mandatory {
			Err(InvalidTransaction::MandatoryDispatch)?
		}
		Self::do_pre_dispatch(info, len)
	}

	fn validate(
		&self,
		_who: &Self::AccountId,
		_call: &Self::Call,
		info: &DispatchInfoOf<Self::Call>,
		len: usize,
	) -> TransactionValidity {
		if info.class == DispatchClass::Mandatory {
			Err(InvalidTransaction::MandatoryDispatch)?
		}
		Self::do_validate(info, len)
	}

	fn pre_dispatch_unsigned(
		_call: &Self::Call,
		info: &DispatchInfoOf<Self::Call>,
		len: usize,
	) -> Result<(), TransactionValidityError> {
		Self::do_pre_dispatch(info, len)
	}

	fn validate_unsigned(
		_call: &Self::Call,
		info: &DispatchInfoOf<Self::Call>,
		len: usize,
	) -> TransactionValidity {
		Self::do_validate(info, len)
	}

	fn post_dispatch(
		_pre: Self::Pre,
		info: &DispatchInfoOf<Self::Call>,
		post_info: &PostDispatchInfoOf<Self::Call>,
		_len: usize,
		result: &DispatchResult,
	) -> Result<(), TransactionValidityError> {
		// Since mandatory dispatched do not get validated for being overweight, we are sensitive
		// to them actually being useful. Block producers are thus not allowed to include mandatory
		// extrinsics that result in error.
		if info.class == DispatchClass::Mandatory && result.is_err() {
			Err(InvalidTransaction::BadMandatory)?
		}

		let unspent = post_info.calc_unspent(info);
		if unspent > 0 {
			BlockWeight::mutate(|current_weight| {
				current_weight.sub(unspent, info.class);
			})
		}

		Ok(())
	}
}

impl<T: Trait + Send + Sync> Debug for CheckWeight<T> {
	#[cfg(feature = "std")]
	fn fmt(&self, f: &mut sp_std::fmt::Formatter) -> sp_std::fmt::Result {
		write!(f, "CheckWeight")
	}

	#[cfg(not(feature = "std"))]
	fn fmt(&self, _: &mut sp_std::fmt::Formatter) -> sp_std::fmt::Result {
		Ok(())
	}
}

/// Nonce check and increment to give replay protection for transactions.
#[derive(Encode, Decode, Clone, Eq, PartialEq)]
pub struct CheckNonce<T: Trait>(#[codec(compact)] T::Index);

impl<T: Trait> CheckNonce<T> {
	/// utility constructor. Used only in client/factory code.
	pub fn from(nonce: T::Index) -> Self {
		Self(nonce)
	}
}

impl<T: Trait> Debug for CheckNonce<T> {
	#[cfg(feature = "std")]
	fn fmt(&self, f: &mut sp_std::fmt::Formatter) -> sp_std::fmt::Result {
		write!(f, "CheckNonce({})", self.0)
	}

	#[cfg(not(feature = "std"))]
	fn fmt(&self, _: &mut sp_std::fmt::Formatter) -> sp_std::fmt::Result {
		Ok(())
	}
}

impl<T: Trait> SignedExtension for CheckNonce<T> where
	T::Call: Dispatchable<Info=DispatchInfo>
{
	type AccountId = T::AccountId;
	type Call = T::Call;
	type AdditionalSigned = ();
	type Pre = ();
	const IDENTIFIER: &'static str = "CheckNonce";

	fn additional_signed(&self) -> sp_std::result::Result<(), TransactionValidityError> { Ok(()) }

	fn pre_dispatch(
		self,
		who: &Self::AccountId,
		_call: &Self::Call,
		_info: &DispatchInfoOf<Self::Call>,
		_len: usize,
	) -> Result<(), TransactionValidityError> {
		let mut account = Account::<T>::get(who);
		if self.0 != account.nonce {
			return Err(
				if self.0 < account.nonce {
					InvalidTransaction::Stale
				} else {
					InvalidTransaction::Future
				}.into()
			)
		}
		account.nonce += T::Index::one();
		Account::<T>::insert(who, account);
		Ok(())
	}

	fn validate(
		&self,
		who: &Self::AccountId,
		_call: &Self::Call,
		info: &DispatchInfoOf<Self::Call>,
		_len: usize,
	) -> TransactionValidity {
		// check index
		let account = Account::<T>::get(who);
		if self.0 < account.nonce {
			return InvalidTransaction::Stale.into()
		}

		let provides = vec![Encode::encode(&(who, self.0))];
		let requires = if account.nonce < self.0 {
			vec![Encode::encode(&(who, self.0 - One::one()))]
		} else {
			vec![]
		};

		Ok(ValidTransaction {
			priority: info.weight as TransactionPriority,
			requires,
			provides,
			longevity: TransactionLongevity::max_value(),
			propagate: true,
		})
	}
}

impl<T: Trait> IsDeadAccount<T::AccountId> for Module<T> {
	fn is_dead_account(who: &T::AccountId) -> bool {
		!Account::<T>::contains_key(who)
	}
}

/// Check for transaction mortality.
#[derive(Encode, Decode, Clone, Eq, PartialEq)]
pub struct CheckEra<T: Trait + Send + Sync>(Era, sp_std::marker::PhantomData<T>);

impl<T: Trait + Send + Sync> CheckEra<T> {
	/// utility constructor. Used only in client/factory code.
	pub fn from(era: Era) -> Self {
		Self(era, sp_std::marker::PhantomData)
	}
}

impl<T: Trait + Send + Sync> Debug for CheckEra<T> {
	#[cfg(feature = "std")]
	fn fmt(&self, f: &mut sp_std::fmt::Formatter) -> sp_std::fmt::Result {
		write!(f, "CheckEra({:?})", self.0)
	}

	#[cfg(not(feature = "std"))]
	fn fmt(&self, _: &mut sp_std::fmt::Formatter) -> sp_std::fmt::Result {
		Ok(())
	}
}

impl<T: Trait + Send + Sync> SignedExtension for CheckEra<T> {
	type AccountId = T::AccountId;
	type Call = T::Call;
	type AdditionalSigned = T::Hash;
	type Pre = ();
	const IDENTIFIER: &'static str = "CheckEra";

	fn validate(
		&self,
		_who: &Self::AccountId,
		_call: &Self::Call,
		_info: &DispatchInfoOf<Self::Call>,
		_len: usize,
	) -> TransactionValidity {
		let current_u64 = <Module<T>>::block_number().saturated_into::<u64>();
		let valid_till = self.0.death(current_u64);
		Ok(ValidTransaction {
			longevity: valid_till.saturating_sub(current_u64),
			..Default::default()
		})
	}

	fn additional_signed(&self) -> Result<Self::AdditionalSigned, TransactionValidityError> {
		let current_u64 = <Module<T>>::block_number().saturated_into::<u64>();
		let n = self.0.birth(current_u64).saturated_into::<T::BlockNumber>();
		if !<BlockHash<T>>::contains_key(n) {
			Err(InvalidTransaction::AncientBirthBlock.into())
		} else {
			Ok(<Module<T>>::block_hash(n))
		}
	}
}

/// Nonce check and increment to give replay protection for transactions.
#[derive(Encode, Decode, Clone, Eq, PartialEq)]
pub struct CheckGenesis<T: Trait + Send + Sync>(sp_std::marker::PhantomData<T>);

impl<T: Trait + Send + Sync> Debug for CheckGenesis<T> {
	#[cfg(feature = "std")]
	fn fmt(&self, f: &mut sp_std::fmt::Formatter) -> sp_std::fmt::Result {
		write!(f, "CheckGenesis")
	}

	#[cfg(not(feature = "std"))]
	fn fmt(&self, _: &mut sp_std::fmt::Formatter) -> sp_std::fmt::Result {
		Ok(())
	}
}

impl<T: Trait + Send + Sync> CheckGenesis<T> {
	/// Creates new `SignedExtension` to check genesis hash.
	pub fn new() -> Self {
		Self(sp_std::marker::PhantomData)
	}
}

impl<T: Trait + Send + Sync> SignedExtension for CheckGenesis<T> {
	type AccountId = T::AccountId;
	type Call = <T as Trait>::Call;
	type AdditionalSigned = T::Hash;
	type Pre = ();
	const IDENTIFIER: &'static str = "CheckGenesis";

	fn additional_signed(&self) -> Result<Self::AdditionalSigned, TransactionValidityError> {
		Ok(<Module<T>>::block_hash(T::BlockNumber::zero()))
	}
}

/// Ensure the transaction version registered in the transaction is the same as at present.
#[derive(Encode, Decode, Clone, Eq, PartialEq)]
pub struct CheckTxVersion<T: Trait + Send + Sync>(sp_std::marker::PhantomData<T>);

impl<T: Trait + Send + Sync> Debug for CheckTxVersion<T> {
	#[cfg(feature = "std")]
	fn fmt(&self, f: &mut sp_std::fmt::Formatter) -> sp_std::fmt::Result {
		write!(f, "CheckTxVersion")
	}

	#[cfg(not(feature = "std"))]
	fn fmt(&self, _: &mut sp_std::fmt::Formatter) -> sp_std::fmt::Result {
		Ok(())
	}
}

impl<T: Trait + Send + Sync> CheckTxVersion<T> {
	/// Create new `SignedExtension` to check transaction version.
	pub fn new() -> Self {
		Self(sp_std::marker::PhantomData)
	}
}

impl<T: Trait + Send + Sync> SignedExtension for CheckTxVersion<T> {
	type AccountId = T::AccountId;
	type Call = <T as Trait>::Call;
	type AdditionalSigned = u32;
	type Pre = ();
	const IDENTIFIER: &'static str = "CheckTxVersion";

	fn additional_signed(&self) -> Result<Self::AdditionalSigned, TransactionValidityError> {
		Ok(<Module<T>>::runtime_version().transaction_version)
	}
}

/// Ensure the runtime version registered in the transaction is the same as at present.
#[derive(Encode, Decode, Clone, Eq, PartialEq)]
pub struct CheckSpecVersion<T: Trait + Send + Sync>(sp_std::marker::PhantomData<T>);

impl<T: Trait + Send + Sync> Debug for CheckSpecVersion<T> {
	#[cfg(feature = "std")]
	fn fmt(&self, f: &mut sp_std::fmt::Formatter) -> sp_std::fmt::Result {
		write!(f, "CheckSpecVersion")
	}

	#[cfg(not(feature = "std"))]
	fn fmt(&self, _: &mut sp_std::fmt::Formatter) -> sp_std::fmt::Result {
		Ok(())
	}
}

impl<T: Trait + Send + Sync> CheckSpecVersion<T> {
	/// Create new `SignedExtension` to check runtime version.
	pub fn new() -> Self {
		Self(sp_std::marker::PhantomData)
	}
}

impl<T: Trait + Send + Sync> SignedExtension for CheckSpecVersion<T> {
	type AccountId = T::AccountId;
	type Call = <T as Trait>::Call;
	type AdditionalSigned = u32;
	type Pre = ();
	const IDENTIFIER: &'static str = "CheckSpecVersion";

	fn additional_signed(&self) -> Result<Self::AdditionalSigned, TransactionValidityError> {
		Ok(<Module<T>>::runtime_version().spec_version)
	}
}

pub struct ChainContext<T>(sp_std::marker::PhantomData<T>);
impl<T> Default for ChainContext<T> {
	fn default() -> Self {
		ChainContext(sp_std::marker::PhantomData)
	}
}

impl<T: Trait> Lookup for ChainContext<T> {
	type Source = <T::Lookup as StaticLookup>::Source;
	type Target = <T::Lookup as StaticLookup>::Target;

	fn lookup(&self, s: Self::Source) -> Result<Self::Target, LookupError> {
		<T::Lookup as StaticLookup>::lookup(s)
	}
}

#[cfg(test)]
pub(crate) mod tests {
	use super::*;
	use sp_std::cell::RefCell;
	use sp_core::H256;
	use sp_runtime::{traits::{BlakeTwo256, IdentityLookup, SignedExtension}, testing::Header, DispatchError};
	use frame_support::{
		impl_outer_origin, parameter_types, assert_ok, assert_noop, assert_err,
		weights::{WithPostDispatchInfo, Pays},
	};

	impl_outer_origin! {
		pub enum Origin for Test where system = super {}
	}

	#[derive(Clone, Eq, PartialEq, Debug)]
	pub struct Test;

	parameter_types! {
		pub const BlockHashCount: u64 = 10;
		pub const MaximumBlockWeight: Weight = 1024;
		pub const MaximumExtrinsicWeight: Weight = 768;
		pub const AvailableBlockRatio: Perbill = Perbill::from_percent(75);
		pub const MaximumBlockLength: u32 = 1024;
		pub Version: RuntimeVersion = RuntimeVersion {
			spec_name: sp_version::create_runtime_str!("test"),
			impl_name: sp_version::create_runtime_str!("system-test"),
			authoring_version: 1,
			spec_version: 1,
			impl_version: 1,
			apis: sp_version::create_apis_vec!([]),
			transaction_version: 1,
		};
		pub const BlockExecutionWeight: Weight = 10;
		pub const ExtrinsicBaseWeight: Weight = 5;
		pub const DbWeight: RuntimeDbWeight = RuntimeDbWeight {
			read: 10,
			write: 100,
		};
	}

	thread_local!{
		pub static KILLED: RefCell<Vec<u64>> = RefCell::new(vec![]);
	}

	pub struct RecordKilled;
	impl OnKilledAccount<u64> for RecordKilled {
		fn on_killed_account(who: &u64) { KILLED.with(|r| r.borrow_mut().push(*who)) }
	}

	#[derive(Debug, codec::Encode, codec::Decode)]
	pub struct Call;

	impl Dispatchable for Call {
		type Origin = ();
		type Trait = ();
		type Info = DispatchInfo;
		type PostInfo = PostDispatchInfo;
		fn dispatch(self, _origin: Self::Origin)
			-> sp_runtime::DispatchResultWithInfo<Self::PostInfo> {
				panic!("Do not use dummy implementation for dispatch.");
		}
	}

	impl Trait for Test {
		type Origin = Origin;
		type Call = Call;
		type Index = u64;
		type BlockNumber = u64;
		type Hash = H256;
		type Hashing = BlakeTwo256;
		type AccountId = u64;
		type Lookup = IdentityLookup<Self::AccountId>;
		type Header = Header;
		type Event = Event<Self>;
		type BlockHashCount = BlockHashCount;
		type MaximumBlockWeight = MaximumBlockWeight;
		type DbWeight = DbWeight;
		type BlockExecutionWeight = BlockExecutionWeight;
		type ExtrinsicBaseWeight = ExtrinsicBaseWeight;
		type MaximumExtrinsicWeight = MaximumExtrinsicWeight;
		type AvailableBlockRatio = AvailableBlockRatio;
		type MaximumBlockLength = MaximumBlockLength;
		type Version = Version;
		type ModuleToIndex = ();
		type AccountData = u32;
		type OnNewAccount = ();
		type OnKilledAccount = RecordKilled;
	}

	type System = Module<Test>;
	type SysEvent = <Test as Trait>::Event;

	const CALL: &<Test as Trait>::Call = &Call;

	fn new_test_ext() -> sp_io::TestExternalities {
		let mut ext: sp_io::TestExternalities = GenesisConfig::default().build_storage::<Test>().unwrap().into();
		// Add to each test the initial weight of a block
		ext.execute_with(|| System::register_extra_weight_unchecked(<Test as Trait>::BlockExecutionWeight::get(), DispatchClass::Mandatory));
		ext
	}

	fn normal_weight_limit() -> Weight {
		<Test as Trait>::AvailableBlockRatio::get() * <Test as Trait>::MaximumBlockWeight::get()
	}

	fn normal_length_limit() -> u32 {
		<Test as Trait>::AvailableBlockRatio::get() * <Test as Trait>::MaximumBlockLength::get()
	}

	#[test]
	fn origin_works() {
		let o = Origin::from(RawOrigin::<u64>::Signed(1u64));
		let x: Result<RawOrigin<u64>, Origin> = o.into();
		assert_eq!(x, Ok(RawOrigin::<u64>::Signed(1u64)));
	}

	#[test]
	fn stored_map_works() {
		new_test_ext().execute_with(|| {
			System::insert(&0, 42);
			assert!(System::allow_death(&0));

			System::inc_ref(&0);
			assert!(!System::allow_death(&0));

			System::insert(&0, 69);
			assert!(!System::allow_death(&0));

			System::dec_ref(&0);
			assert!(System::allow_death(&0));

			assert!(KILLED.with(|r| r.borrow().is_empty()));
			System::kill_account(&0);
			assert_eq!(KILLED.with(|r| r.borrow().clone()), vec![0u64]);
		});
	}

	#[test]
	fn deposit_event_should_work() {
		new_test_ext().execute_with(|| {
			System::initialize(
				&1,
				&[0u8; 32].into(),
				&[0u8; 32].into(),
				&Default::default(),
				InitKind::Full,
			);
			System::note_finished_extrinsics();
			System::deposit_event(SysEvent::CodeUpdated);
			System::finalize();
			assert_eq!(
				System::events(),
				vec![
					EventRecord {
						phase: Phase::Finalization,
						event: SysEvent::CodeUpdated,
						topics: vec![],
					}
				]
			);

			System::initialize(
				&2,
				&[0u8; 32].into(),
				&[0u8; 32].into(),
				&Default::default(),
				InitKind::Full,
			);
			System::deposit_event(SysEvent::NewAccount(32));
			System::note_finished_initialize();
			System::deposit_event(SysEvent::KilledAccount(42));
			System::note_applied_extrinsic(&Ok(().into()), Default::default());
			System::note_applied_extrinsic(
				&Err(DispatchError::BadOrigin.into()),
				Default::default()
			);
			System::note_finished_extrinsics();
			System::deposit_event(SysEvent::NewAccount(3));
			System::finalize();
			assert_eq!(
				System::events(),
				vec![
					EventRecord {
						phase: Phase::Initialization,
						event: SysEvent::NewAccount(32),
						topics: vec![],
					},
					EventRecord {
						phase: Phase::ApplyExtrinsic(0),
						event: SysEvent::KilledAccount(42),
						topics: vec![]
					},
					EventRecord {
						phase: Phase::ApplyExtrinsic(0),
						event: SysEvent::ExtrinsicSuccess(Default::default()),
						topics: vec![]
					},
					EventRecord {
						phase: Phase::ApplyExtrinsic(1),
						event: SysEvent::ExtrinsicFailed(
							DispatchError::BadOrigin.into(),
							Default::default()
						),
						topics: vec![]
					},
					EventRecord {
						phase: Phase::Finalization,
						event: SysEvent::NewAccount(3),
						topics: vec![]
					},
				]
			);
		});
	}

	#[test]
	fn deposit_event_uses_actual_weight() {
		new_test_ext().execute_with(|| {
			System::initialize(
				&1,
				&[0u8; 32].into(),
				&[0u8; 32].into(),
				&Default::default(),
				InitKind::Full,
			);
			System::note_finished_initialize();

			let pre_info = DispatchInfo {
				weight: 1000,
				.. Default::default()
			};
			System::note_applied_extrinsic(
				&Ok(Some(300).into()),
				pre_info,
			);
			System::note_applied_extrinsic(
				&Ok(Some(1000).into()),
				pre_info,
			);
			System::note_applied_extrinsic(
				// values over the pre info should be capped at pre dispatch value
				&Ok(Some(1200).into()),
				pre_info,
			);
			System::note_applied_extrinsic(
				&Err(DispatchError::BadOrigin.with_weight(999)),
				pre_info,
			);

			assert_eq!(
				System::events(),
				vec![
					EventRecord {
						phase: Phase::ApplyExtrinsic(0),
						event: SysEvent::ExtrinsicSuccess(
							DispatchInfo {
								weight: 300,
								.. Default::default()
							},
						),
						topics: vec![]
					},
					EventRecord {
						phase: Phase::ApplyExtrinsic(1),
						event: SysEvent::ExtrinsicSuccess(
							DispatchInfo {
								weight: 1000,
								.. Default::default()
							},
						),
						topics: vec![]
					},
					EventRecord {
						phase: Phase::ApplyExtrinsic(2),
						event: SysEvent::ExtrinsicSuccess(
							DispatchInfo {
								weight: 1000,
								.. Default::default()
							},
						),
						topics: vec![]
					},
					EventRecord {
						phase: Phase::ApplyExtrinsic(3),
						event: SysEvent::ExtrinsicFailed(
							DispatchError::BadOrigin.into(),
							DispatchInfo {
								weight: 999,
								.. Default::default()
							},
						),
						topics: vec![]
					},
				]
			);
		});
	}

	#[test]
	fn deposit_event_topics() {
		new_test_ext().execute_with(|| {
			const BLOCK_NUMBER: u64 = 1;

			System::initialize(
				&BLOCK_NUMBER,
				&[0u8; 32].into(),
				&[0u8; 32].into(),
				&Default::default(),
				InitKind::Full,
			);
			System::note_finished_extrinsics();

			let topics = vec![
				H256::repeat_byte(1),
				H256::repeat_byte(2),
				H256::repeat_byte(3),
			];

			// We deposit a few events with different sets of topics.
			System::deposit_event_indexed(&topics[0..3], SysEvent::NewAccount(1));
			System::deposit_event_indexed(&topics[0..1], SysEvent::NewAccount(2));
			System::deposit_event_indexed(&topics[1..2], SysEvent::NewAccount(3));

			System::finalize();

			// Check that topics are reflected in the event record.
			assert_eq!(
				System::events(),
				vec![
					EventRecord {
						phase: Phase::Finalization,
						event: SysEvent::NewAccount(1),
						topics: topics[0..3].to_vec(),
					},
					EventRecord {
						phase: Phase::Finalization,
						event: SysEvent::NewAccount(2),
						topics: topics[0..1].to_vec(),
					},
					EventRecord {
						phase: Phase::Finalization,
						event: SysEvent::NewAccount(3),
						topics: topics[1..2].to_vec(),
					}
				]
			);

			// Check that the topic-events mapping reflects the deposited topics.
			// Note that these are indexes of the events.
			assert_eq!(
				System::event_topics(&topics[0]),
				vec![(BLOCK_NUMBER, 0), (BLOCK_NUMBER, 1)],
			);
			assert_eq!(
				System::event_topics(&topics[1]),
				vec![(BLOCK_NUMBER, 0), (BLOCK_NUMBER, 2)],
			);
			assert_eq!(
				System::event_topics(&topics[2]),
				vec![(BLOCK_NUMBER, 0)],
			);
		});
	}

	#[test]
	fn prunes_block_hash_mappings() {
		new_test_ext().execute_with(|| {
			// simulate import of 15 blocks
			for n in 1..=15 {
				System::initialize(
					&n,
					&[n as u8 - 1; 32].into(),
					&[0u8; 32].into(),
					&Default::default(),
					InitKind::Full,
				);

				System::finalize();
			}

			// first 5 block hashes are pruned
			for n in 0..5 {
				assert_eq!(
					System::block_hash(n),
					H256::zero(),
				);
			}

			// the remaining 10 are kept
			for n in 5..15 {
				assert_eq!(
					System::block_hash(n),
					[n as u8; 32].into(),
				);
			}
		})
	}

	#[test]
	fn signed_ext_check_nonce_works() {
		new_test_ext().execute_with(|| {
			Account::<Test>::insert(1, AccountInfo { nonce: 1, refcount: 0, data: 0 });
			let info = DispatchInfo::default();
			let len = 0_usize;
			// stale
			assert!(CheckNonce::<Test>(0).validate(&1, CALL, &info, len).is_err());
			assert!(CheckNonce::<Test>(0).pre_dispatch(&1, CALL, &info, len).is_err());
			// correct
			assert!(CheckNonce::<Test>(1).validate(&1, CALL, &info, len).is_ok());
			assert!(CheckNonce::<Test>(1).pre_dispatch(&1, CALL, &info, len).is_ok());
			// future
			assert!(CheckNonce::<Test>(5).validate(&1, CALL, &info, len).is_ok());
			assert!(CheckNonce::<Test>(5).pre_dispatch(&1, CALL, &info, len).is_err());
		})
	}

	#[test]
	fn signed_ext_check_weight_works_normal_tx() {
		new_test_ext().execute_with(|| {
			let normal_limit = normal_weight_limit();
			let small = DispatchInfo { weight: 100, ..Default::default() };
			let medium = DispatchInfo {
				weight: normal_limit - <Test as Trait>::ExtrinsicBaseWeight::get(),
				..Default::default()
			};
			let big = DispatchInfo {
				weight: normal_limit - <Test as Trait>::ExtrinsicBaseWeight::get() + 1,
				..Default::default()
			};
			let len = 0_usize;

			let reset_check_weight = |i, f, s| {
				BlockWeight::mutate(|current_weight| {
					current_weight.put(s, DispatchClass::Normal)
				});
				let r = CheckWeight::<Test>(PhantomData).pre_dispatch(&1, CALL, i, len);
				if f { assert!(r.is_err()) } else { assert!(r.is_ok()) }
			};

			reset_check_weight(&small, false, 0);
			reset_check_weight(&medium, false, 0);
			reset_check_weight(&big, true, 1);
		})
	}

	#[test]
	fn signed_ext_check_weight_refund_works() {
		new_test_ext().execute_with(|| {
			// This is half of the max block weight
			let info = DispatchInfo { weight: 512, ..Default::default() };
			let post_info = PostDispatchInfo { actual_weight: Some(128), };
			let len = 0_usize;

			// We allow 75% for normal transaction, so we put 25% - extrinsic base weight
			BlockWeight::mutate(|current_weight| {
				current_weight.put(256 - <Test as Trait>::ExtrinsicBaseWeight::get(), DispatchClass::Normal)
			});

			let pre = CheckWeight::<Test>(PhantomData).pre_dispatch(&1, CALL, &info, len).unwrap();
			assert_eq!(BlockWeight::get().total(), info.weight + 256);

			assert!(
				CheckWeight::<Test>::post_dispatch(pre, &info, &post_info, len, &Ok(()))
				.is_ok()
			);
			assert_eq!(
				BlockWeight::get().total(),
				post_info.actual_weight.unwrap() + 256,
			);
		})
	}

	#[test]
	fn signed_ext_check_weight_actual_weight_higher_than_max_is_capped() {
		new_test_ext().execute_with(|| {
			let info = DispatchInfo { weight: 512, ..Default::default() };
			let post_info = PostDispatchInfo { actual_weight: Some(700), };
			let len = 0_usize;

			BlockWeight::mutate(|current_weight| {
				current_weight.put(128, DispatchClass::Normal)
			});

			let pre = CheckWeight::<Test>(PhantomData).pre_dispatch(&1, CALL, &info, len).unwrap();
			assert_eq!(
				BlockWeight::get().total(),
				info.weight + 128 + <Test as Trait>::ExtrinsicBaseWeight::get(),
			);

			assert!(
				CheckWeight::<Test>::post_dispatch(pre, &info, &post_info, len, &Ok(()))
				.is_ok()
			);
			assert_eq!(
				BlockWeight::get().total(),
				info.weight + 128 + <Test as Trait>::ExtrinsicBaseWeight::get(),
			);
		})
	}

	#[test]
	fn zero_weight_extrinsic_still_has_base_weight() {
		new_test_ext().execute_with(|| {
			let free = DispatchInfo { weight: 0, ..Default::default() };
			let len = 0_usize;

			// Initial weight from `BlockExecutionWeight`
			assert_eq!(System::block_weight().total(), <Test as Trait>::BlockExecutionWeight::get());
			let r = CheckWeight::<Test>(PhantomData).pre_dispatch(&1, CALL, &free, len);
			assert!(r.is_ok());
			assert_eq!(
				System::block_weight().total(),
				<Test as Trait>::ExtrinsicBaseWeight::get() + <Test as Trait>::BlockExecutionWeight::get()
			);
		})
	}

	#[test]
	fn mandatory_extrinsic_doesnt_care_about_limits() {
		fn check(call: impl FnOnce(&DispatchInfo, usize)) {
			new_test_ext().execute_with(|| {
				let max = DispatchInfo {
					weight: Weight::max_value(),
					class: DispatchClass::Mandatory,
					..Default::default()
				};
				let len = 0_usize;

				call(&max, len);
			});
		}

		check(|max, len| {
			assert_ok!(CheckWeight::<Test>::do_pre_dispatch(max, len));
			assert_eq!(System::block_weight().total(), Weight::max_value());
			assert!(System::block_weight().total() > <Test as Trait>::MaximumBlockWeight::get());
		});
		check(|max, len| {
			assert_ok!(CheckWeight::<Test>::do_validate(max, len));
		});
	}

	#[test]
	fn normal_extrinsic_limited_by_maximum_extrinsic_weight() {
		new_test_ext().execute_with(|| {
			let max = DispatchInfo {
				weight: MaximumExtrinsicWeight::get() + 1,
				class: DispatchClass::Normal,
				..Default::default()
			};
			let len = 0_usize;

			assert_noop!(
				CheckWeight::<Test>::do_validate(&max, len),
				InvalidTransaction::ExhaustsResources
			);
		});
	}

	#[test]
	fn register_extra_weight_unchecked_doesnt_care_about_limits() {
		new_test_ext().execute_with(|| {
			System::register_extra_weight_unchecked(Weight::max_value(), DispatchClass::Normal);
			assert_eq!(System::block_weight().total(), Weight::max_value());
			assert!(System::block_weight().total() > <Test as Trait>::MaximumBlockWeight::get());
		});
	}

	#[test]
	fn full_block_with_normal_and_operational() {
		new_test_ext().execute_with(|| {
			// Max block is 1024
			// Max normal is 768 (75%)
			// 10 is taken for block execution weight
			// So normal extrinsic can be 758 weight (-5 for base extrinsic weight)
			// And Operational can be 256 to produce a full block (-5 for base)
			let max_normal = DispatchInfo { weight: 753, ..Default::default() };
			let rest_operational = DispatchInfo { weight: 251, class: DispatchClass::Operational, ..Default::default() };

			let len = 0_usize;

			assert_ok!(CheckWeight::<Test>::do_pre_dispatch(&max_normal, len));
			assert_eq!(System::block_weight().total(), 768);
			assert_ok!(CheckWeight::<Test>::do_pre_dispatch(&rest_operational, len));
			assert_eq!(<Test as Trait>::MaximumBlockWeight::get(), 1024);
			assert_eq!(System::block_weight().total(), <Test as Trait>::MaximumBlockWeight::get());
		});
	}

	#[test]
	fn dispatch_order_does_not_effect_weight_logic() {
		new_test_ext().execute_with(|| {
			// We switch the order of `full_block_with_normal_and_operational`
			let max_normal = DispatchInfo { weight: 753, ..Default::default() };
			let rest_operational = DispatchInfo { weight: 251, class: DispatchClass::Operational, ..Default::default() };

			let len = 0_usize;

			assert_ok!(CheckWeight::<Test>::do_pre_dispatch(&rest_operational, len));
			// Extra 15 here from block execution + base extrinsic weight
			assert_eq!(System::block_weight().total(), 266);
			assert_ok!(CheckWeight::<Test>::do_pre_dispatch(&max_normal, len));
			assert_eq!(<Test as Trait>::MaximumBlockWeight::get(), 1024);
			assert_eq!(System::block_weight().total(), <Test as Trait>::MaximumBlockWeight::get());
		});
	}

	#[test]
	fn operational_works_on_full_block() {
		new_test_ext().execute_with(|| {
			// An on_initialize takes up the whole block! (Every time!)
			System::register_extra_weight_unchecked(Weight::max_value(), DispatchClass::Mandatory);
			let dispatch_normal = DispatchInfo { weight: 251, class: DispatchClass::Normal, ..Default::default() };
			let dispatch_operational = DispatchInfo { weight: 251, class: DispatchClass::Operational, ..Default::default() };
			let len = 0_usize;

			assert_noop!(CheckWeight::<Test>::do_pre_dispatch(&dispatch_normal, len), InvalidTransaction::ExhaustsResources);
			// Thank goodness we can still do an operational transaction to possibly save the blockchain.
			assert_ok!(CheckWeight::<Test>::do_pre_dispatch(&dispatch_operational, len));
			// Not too much though
			assert_noop!(CheckWeight::<Test>::do_pre_dispatch(&dispatch_operational, len), InvalidTransaction::ExhaustsResources);
		});
	}

	#[test]
	fn signed_ext_check_weight_works_operational_tx() {
		new_test_ext().execute_with(|| {
			let normal = DispatchInfo { weight: 100, ..Default::default() };
			let op = DispatchInfo { weight: 100, class: DispatchClass::Operational, pays_fee: Pays::Yes };
			let len = 0_usize;
			let normal_limit = normal_weight_limit();

			// given almost full block
			BlockWeight::mutate(|current_weight| {
				current_weight.put(normal_limit, DispatchClass::Normal)
			});
			// will not fit.
			assert!(CheckWeight::<Test>(PhantomData).pre_dispatch(&1, CALL, &normal, len).is_err());
			// will fit.
			assert!(CheckWeight::<Test>(PhantomData).pre_dispatch(&1, CALL, &op, len).is_ok());

			// likewise for length limit.
			let len = 100_usize;
			AllExtrinsicsLen::put(normal_length_limit());
			assert!(CheckWeight::<Test>(PhantomData).pre_dispatch(&1, CALL, &normal, len).is_err());
			assert!(CheckWeight::<Test>(PhantomData).pre_dispatch(&1, CALL, &op, len).is_ok());
		})
	}

	#[test]
	fn signed_ext() {
		new_test_ext().execute_with(|| {
			let normal = DispatchInfo { weight: 100, class: DispatchClass::Normal, pays_fee: Pays::Yes };
			let op = DispatchInfo { weight: 100, class: DispatchClass::Operational, pays_fee: Pays::Yes };
			let len = 0_usize;

			let priority = CheckWeight::<Test>(PhantomData)
				.validate(&1, CALL, &normal, len)
				.unwrap()
				.priority;
			assert_eq!(priority, 100);

			let priority = CheckWeight::<Test>(PhantomData)
				.validate(&1, CALL, &op, len)
				.unwrap()
				.priority;
			assert_eq!(priority, u64::max_value());
		})
	}

	#[test]
	fn signed_ext_check_weight_block_size_works() {
		new_test_ext().execute_with(|| {
			let normal = DispatchInfo::default();
			let normal_limit = normal_weight_limit() as usize;
			let reset_check_weight = |tx, s, f| {
				AllExtrinsicsLen::put(0);
				let r = CheckWeight::<Test>(PhantomData).pre_dispatch(&1, CALL, tx, s);
				if f { assert!(r.is_err()) } else { assert!(r.is_ok()) }
			};

			reset_check_weight(&normal, normal_limit - 1, false);
			reset_check_weight(&normal, normal_limit, false);
			reset_check_weight(&normal, normal_limit + 1, true);

			// Operational ones don't have this limit.
			let op = DispatchInfo { weight: 0, class: DispatchClass::Operational, pays_fee: Pays::Yes };
			reset_check_weight(&op, normal_limit, false);
			reset_check_weight(&op, normal_limit + 100, false);
			reset_check_weight(&op, 1024, false);
			reset_check_weight(&op, 1025, true);
		})
	}

	#[test]
	fn signed_ext_check_era_should_work() {
		new_test_ext().execute_with(|| {
			// future
			assert_eq!(
				CheckEra::<Test>::from(Era::mortal(4, 2)).additional_signed().err().unwrap(),
				InvalidTransaction::AncientBirthBlock.into(),
			);

			// correct
			System::set_block_number(13);
			<BlockHash<Test>>::insert(12, H256::repeat_byte(1));
			assert!(CheckEra::<Test>::from(Era::mortal(4, 12)).additional_signed().is_ok());
		})
	}

	#[test]
	fn signed_ext_check_era_should_change_longevity() {
		new_test_ext().execute_with(|| {
			let normal = DispatchInfo { weight: 100, class: DispatchClass::Normal, pays_fee: Pays::Yes };
			let len = 0_usize;
			let ext = (
				CheckWeight::<Test>(PhantomData),
				CheckEra::<Test>::from(Era::mortal(16, 256)),
			);
			System::set_block_number(17);
			<BlockHash<Test>>::insert(16, H256::repeat_byte(1));

			assert_eq!(ext.validate(&1, CALL, &normal, len).unwrap().longevity, 15);
		})
	}


	#[test]
	fn set_code_checks_works() {
		struct CallInWasm(Vec<u8>);

		impl sp_core::traits::CallInWasm for CallInWasm {
			fn call_in_wasm(
				&self,
				_: &[u8],
				_: Option<Vec<u8>>,
				_: &str,
				_: &[u8],
				_: &mut dyn sp_externalities::Externalities,
				_: sp_core::traits::MissingHostFunctions,
			) -> Result<Vec<u8>, String> {
				Ok(self.0.clone())
			}
		}

		let test_data = vec![
			("test", 1, 2, Err(Error::<Test>::SpecVersionNeedsToIncrease)),
			("test", 1, 1, Err(Error::<Test>::SpecVersionNeedsToIncrease)),
			("test2", 1, 1, Err(Error::<Test>::InvalidSpecName)),
			("test", 2, 1, Ok(())),
			("test", 0, 1, Err(Error::<Test>::SpecVersionNeedsToIncrease)),
			("test", 1, 0, Err(Error::<Test>::SpecVersionNeedsToIncrease)),
		];

		for (spec_name, spec_version, impl_version, expected) in test_data.into_iter() {
			let version = RuntimeVersion {
				spec_name: spec_name.into(),
				spec_version,
				impl_version,
				..Default::default()
			};
			let call_in_wasm = CallInWasm(version.encode());

			let mut ext = new_test_ext();
			ext.register_extension(sp_core::traits::CallInWasmExt::new(call_in_wasm));
			ext.execute_with(|| {
				let res = System::set_code(
					RawOrigin::Root.into(),
					vec![1, 2, 3, 4],
				);

				assert_eq!(expected.map_err(DispatchError::from), res);
			});
		}
	}

	#[test]
	fn set_code_with_real_wasm_blob() {
		let executor = substrate_test_runtime_client::new_native_executor();
		let mut ext = new_test_ext();
		ext.register_extension(sp_core::traits::CallInWasmExt::new(executor));
		ext.execute_with(|| {
			System::set_block_number(1);
			System::set_code(
				RawOrigin::Root.into(),
				substrate_test_runtime_client::runtime::WASM_BINARY.to_vec(),
			).unwrap();

			assert_eq!(
				System::events(),
				vec![EventRecord {
					phase: Phase::Initialization,
					event: SysEvent::CodeUpdated,
					topics: vec![],
				}],
			);
		});
	}

	#[test]
	fn runtime_upgraded_with_set_storage() {
		let executor = substrate_test_runtime_client::new_native_executor();
		let mut ext = new_test_ext();
		ext.register_extension(sp_core::traits::CallInWasmExt::new(executor));
		ext.execute_with(|| {
			System::set_storage(
				RawOrigin::Root.into(),
				vec![(
					well_known_keys::CODE.to_vec(),
					substrate_test_runtime_client::runtime::WASM_BINARY.to_vec()
				)],
			).unwrap();
		});
	}

	#[test]
	fn events_not_emitted_during_genesis() {
		new_test_ext().execute_with(|| {
			// Block Number is zero at genesis
			assert!(System::block_number().is_zero());
			System::on_created_account(Default::default());
			assert!(System::events().is_empty());
			// Events will be emitted starting on block 1
			System::set_block_number(1);
			System::on_created_account(Default::default());
			assert!(System::events().len() == 1);
		});
	}

	#[test]
	fn ensure_one_of_works() {
		fn ensure_root_or_signed(o: RawOrigin<u64>) -> Result<Either<(), u64>, Origin> {
			EnsureOneOf::<u64, EnsureRoot<u64>, EnsureSigned<u64>>::try_origin(o.into())
		}

		assert_ok!(ensure_root_or_signed(RawOrigin::Root), Either::Left(()));
		assert_ok!(ensure_root_or_signed(RawOrigin::Signed(0)), Either::Right(0));
		assert_err!(ensure_root_or_signed(RawOrigin::None), Origin::from(RawOrigin::None));
	}
}<|MERGE_RESOLUTION|>--- conflicted
+++ resolved
@@ -566,15 +566,7 @@
 		/// A dispatch that will fill the block weight up to the given ratio.
 		// TODO: This should only be available for testing, rather than in general usage, but
 		// that's not possible at present (since it's within the decl_module macro).
-<<<<<<< HEAD
-		#[weight = FunctionOf(
-			|(ratio,): (&Perbill,)| *ratio * T::MaximumBlockWeight::get(),
-			DispatchClass::Normal,
-			Pays::Yes,
-		)]
-=======
-		#[weight = (*_ratio * T::MaximumBlockWeight::get(), DispatchClass::Operational)]
->>>>>>> 74011537
+		#[weight = *_ratio * T::MaximumBlockWeight::get()]
 		fn fill_block(origin, _ratio: Perbill) {
 			ensure_root(origin)?;
 		}
