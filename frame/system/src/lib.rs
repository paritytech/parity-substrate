--- conflicted
+++ resolved
@@ -509,37 +509,29 @@
 		}
 
 		/// Make some on-chain remark.
-<<<<<<< HEAD
-		#[weight = 0]
-=======
-		/// 
+		///
 		/// # <weight>
 		/// - `O(1)`
 		/// # </weight>
-		#[weight = MINIMUM_WEIGHT]
->>>>>>> 404d078f
+		#[weight = 0]
 		fn remark(origin, _remark: Vec<u8>) {
 			ensure_signed(origin)?;
 		}
 
 		/// Set the number of pages in the WebAssembly environment's heap.
-<<<<<<< HEAD
-		#[weight = (0, DispatchClass::Operational)]
-=======
-		/// 
+		///
 		/// # <weight>
 		/// - `O(1)`
 		/// - 1 storage write.
 		/// # </weight>
-		#[weight = (MINIMUM_WEIGHT, DispatchClass::Operational)]
->>>>>>> 404d078f
+		#[weight = (0, DispatchClass::Operational)]
 		fn set_heap_pages(origin, pages: u64) {
 			ensure_root(origin)?;
 			storage::unhashed::put_raw(well_known_keys::HEAP_PAGES, &pages.encode());
 		}
 
 		/// Set the new runtime code.
-		/// 
+		///
 		/// # <weight>
 		/// - `O(C + S)` where `C` length of `code` and `S` complexity of `can_set_code`
 		/// - 1 storage write (codec `O(C)`).
@@ -555,7 +547,7 @@
 		}
 
 		/// Set the new runtime code without doing any checks of the given `code`.
-		/// 
+		///
 		/// # <weight>
 		/// - `O(C)` where `C` length of `code`
 		/// - 1 storage write (codec `O(C)`).
@@ -569,7 +561,7 @@
 		}
 
 		/// Set the new changes trie configuration.
-		/// 
+		///
 		/// # <weight>
 		/// - `O(D)` where `D` length of `Digest`
 		/// - 1 storage write or delete (codec `O(1)`).
@@ -593,16 +585,12 @@
 		}
 
 		/// Set some items of storage.
-<<<<<<< HEAD
-		#[weight = (0, DispatchClass::Operational)]
-=======
-		/// 
+		///
 		/// # <weight>
 		/// - `O(I)` where `I` length of `items`
 		/// - `I` storage writes (`O(1)`).
 		/// # </weight>
-		#[weight = (MINIMUM_WEIGHT, DispatchClass::Operational)]
->>>>>>> 404d078f
+		#[weight = (0, DispatchClass::Operational)]
 		fn set_storage(origin, items: Vec<KeyValue>) {
 			ensure_root(origin)?;
 			for i in &items {
@@ -611,16 +599,12 @@
 		}
 
 		/// Kill some items from storage.
-<<<<<<< HEAD
-		#[weight = (0, DispatchClass::Operational)]
-=======
-		/// 
+		///
 		/// # <weight>
 		/// - `O(VK)` where `V` length of `keys` and `K` length of one key
 		/// - `V` storage deletions.
 		/// # </weight>
-		#[weight = (MINIMUM_WEIGHT, DispatchClass::Operational)]
->>>>>>> 404d078f
+		#[weight = (0, DispatchClass::Operational)]
 		fn kill_storage(origin, keys: Vec<Key>) {
 			ensure_root(origin)?;
 			for key in &keys {
@@ -629,16 +613,12 @@
 		}
 
 		/// Kill all storage items with a key that starts with the given prefix.
-<<<<<<< HEAD
-		#[weight = (0, DispatchClass::Operational)]
-=======
-		/// 
+		///
 		/// # <weight>
 		/// - `O(P)` where `P` amount of keys with prefix `prefix`
 		/// - `P` storage deletions.
 		/// # </weight>
-		#[weight = (MINIMUM_WEIGHT, DispatchClass::Operational)]
->>>>>>> 404d078f
+		#[weight = (0, DispatchClass::Operational)]
 		fn kill_prefix(origin, prefix: Key) {
 			ensure_root(origin)?;
 			storage::unhashed::kill_prefix(&prefix);
@@ -646,7 +626,7 @@
 
 		/// Kill the sending account, assuming there are no references outstanding and the composite
 		/// data is equal to its default value.
-		/// 
+		///
 		/// # <weight>
 		/// - `O(K)` with `K` being complexity of `on_killed_account`
 		/// - 1 storage read and deletion.
@@ -1026,7 +1006,7 @@
 	}
 
 	/// Deposits a log and ensures it matches the block's log data.
-	/// 
+	///
 	/// # <weight>
 	/// - `O(D)` where `D` length of `Digest`
 	/// - 1 storage mutation (codec `O(D)`).
@@ -1307,7 +1287,7 @@
 		let maximum_weight = T::MaximumBlockWeight::get();
 		let limit = Self::get_dispatch_limit_ratio(info.class) * maximum_weight;
 		if info.class == DispatchClass::Mandatory {
-			// If we have a dispatch that must be included in the block, it ignores all the limits. 
+			// If we have a dispatch that must be included in the block, it ignores all the limits.
 			let extrinsic_weight = info.weight.saturating_add(T::ExtrinsicBaseWeight::get());
 			let next_weight = current_weight.saturating_add(extrinsic_weight);
 			Ok(next_weight)
