--- conflicted
+++ resolved
@@ -660,18 +660,12 @@
 		<ParentHash<T>>::put(parent_hash);
 		<BlockHash<T>>::insert(*number - One::one(), parent_hash);
 		<ExtrinsicsRoot<T>>::put(txs_root);
-<<<<<<< HEAD
 
 		if let InitKind::Full = kind {
 			<Events<T>>::kill();
 			EventCount::kill();
-			<EventTopics<T>>::remove_prefix(&());
-		}
-=======
-		<Events<T>>::kill();
-		EventCount::kill();
-		<EventTopics<T>>::remove_all();
->>>>>>> f7890fd3
+			<EventTopics<T>>::remove_all();
+		}
 	}
 
 	/// Remove temporary "environment" entries in storage.
