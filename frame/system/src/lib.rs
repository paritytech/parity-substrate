--- conflicted
+++ resolved
@@ -106,11 +106,7 @@
 		self, CheckEqual, AtLeast32Bit, Zero, Lookup, LookupError,
 		SimpleBitOps, Hash, Member, MaybeDisplay, BadOrigin,
 		MaybeSerialize, MaybeSerializeDeserialize, MaybeMallocSizeOf, StaticLookup, One, Bounded,
-<<<<<<< HEAD
-		Dispatchable, AtLeast32BitUnsigned, StoredMapError,
-=======
 		Dispatchable, AtLeast32BitUnsigned, Saturating,
->>>>>>> 37a77273
 	},
 	offchain::storage_lock::BlockNumberProvider,
 };
