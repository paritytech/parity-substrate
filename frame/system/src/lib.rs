--- conflicted
+++ resolved
@@ -893,12 +893,7 @@
 
 	/// Set the block number to something in particular. Can be used as an alternative to
 	/// `initialize` for tests that don't need to bother with the other environment entries.
-<<<<<<< HEAD
-	// TODO: feature guard this once #4873 is closed.
-	// #[cfg(any(feature = "std", test))]
-=======
 	#[cfg(any(feature = "std", feature = "runtime-benchmarks", test))]
->>>>>>> a439a7aa
 	pub fn set_block_number(n: T::BlockNumber) {
 		<Number<T>>::put(n);
 	}
