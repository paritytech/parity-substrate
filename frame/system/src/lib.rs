// Copyright 2017-2019 Parity Technologies (UK) Ltd.
// This file is part of Substrate.

// Substrate is free software: you can redistribute it and/or modify
// it under the terms of the GNU General Public License as published by
// the Free Software Foundation, either version 3 of the License, or
// (at your option) any later version.

// Substrate is distributed in the hope that it will be useful,
// but WITHOUT ANY WARRANTY; without even the implied warranty of
// MERCHANTABILITY or FITNESS FOR A PARTICULAR PURPOSE.  See the
// GNU General Public License for more details.

// You should have received a copy of the GNU General Public License
// along with Substrate.  If not, see <http://www.gnu.org/licenses/>.

//! # System Module
//!
//! The System module provides low-level access to core types and cross-cutting utilities.
//! It acts as the base layer for other SRML modules to interact with the Substrate framework components.
//!
//! - [`system::Trait`](./trait.Trait.html)
//!
//! ## Overview
//!
//! The System module defines the core data types used in a Substrate runtime.
//! It also provides several utility functions (see [`Module`](./struct.Module.html)) for other runtime modules.
//!
//! In addition, it manages the storage items for extrinsics data, indexes, event records, and digest items,
//! among other things that support the execution of the current block.
//!
//! It also handles low-level tasks like depositing logs, basic set up and take down of
//! temporary storage entries, and access to previous block hashes.
//!
//! ## Interface
//!
//! ### Dispatchable Functions
//!
//! The System module does not implement any dispatchable functions.
//!
//! ### Public Functions
//!
//! See the [`Module`](./struct.Module.html) struct for details of publicly available functions.
//!
//! ### Signed Extensions
//!
//! The system module defines the following extensions:
//!
//!   - [`CheckWeight`]: Checks the weight and length of the block and ensure that it does not
//!     exceed the limits.
//!   - [`CheckNonce`]: Checks the nonce of the transaction. Contains a single payload of type
//!     `T::Index`.
//!   - [`CheckEra`]: Checks the era of the transaction. Contains a single payload of type `Era`.
//!   - [`CheckGenesis`]: Checks the provided genesis hash of the transaction. Must be a part of the
//!     signed payload of the transaction.
//!   - [`CheckVersion`]: Checks that the runtime version is the same as the one encoded in the
//!     transaction.
//!
//! Lookup the runtime aggregator file (e.g. `node/runtime`) to see the full list of signed
//! extensions included in a chain.
//!
//! ## Usage
//!
//! ### Prerequisites
//!
//! Import the System module and derive your module's configuration trait from the system trait.
//!
//! ### Example - Get extrinsic count and parent hash for the current block
//!
//! ```
//! use frame_support::{decl_module, dispatch};
//! use frame_system::{self as system, ensure_signed};
//!
//! pub trait Trait: system::Trait {}
//!
//! decl_module! {
//! 	pub struct Module<T: Trait> for enum Call where origin: T::Origin {
//! 		pub fn system_module_example(origin) -> dispatch::DispatchResult {
//! 			let _sender = ensure_signed(origin)?;
//! 			let _extrinsic_count = <system::Module<T>>::extrinsic_count();
//! 			let _parent_hash = <system::Module<T>>::parent_hash();
//! 			Ok(())
//! 		}
//! 	}
//! }
//! # fn main() { }
//! ```

#![cfg_attr(not(feature = "std"), no_std)]

#[cfg(feature = "std")]
use serde::Serialize;
use sp_std::prelude::*;
#[cfg(any(feature = "std", test))]
use sp_std::map;
use sp_std::marker::PhantomData;
use sp_std::fmt::Debug;
use sp_version::RuntimeVersion;
use sp_runtime::{
	RuntimeDebug,
	generic::{self, Era}, Perbill, DispatchOutcome, DispatchError,
	transaction_validity::{
		ValidTransaction, TransactionPriority, TransactionLongevity, TransactionValidityError,
		InvalidTransaction, TransactionValidity,
	},
	traits::{
		self, CheckEqual, SimpleArithmetic, Zero, SignedExtension, Lookup, LookupError,
		SimpleBitOps, Hash, Member, MaybeDisplay, EnsureOrigin, BadOrigin, SaturatedConversion,
		MaybeSerialize, MaybeSerializeDeserialize, StaticLookup, One, Bounded,
	},
};

use sp_core::storage::well_known_keys;
use frame_support::{
	decl_module, decl_event, decl_storage, decl_error, storage, Parameter,
	traits::{Contains, Get, ModuleToIndex},
	weights::{Weight, DispatchInfo, DispatchClass, SimpleDispatchInfo},
};
use codec::{Encode, Decode};

#[cfg(any(feature = "std", test))]
use sp_io::TestExternalities;

#[cfg(any(feature = "std", test))]
use sp_core::ChangesTrieConfiguration;

pub mod offchain;

/// Handler for when a new account has been created.
#[impl_trait_for_tuples::impl_for_tuples(30)]
pub trait OnNewAccount<AccountId> {
	/// A new account `who` has been registered.
	fn on_new_account(who: &AccountId);
}

/// Determiner to say whether a given account is unused.
pub trait IsDeadAccount<AccountId> {
	/// Is the given account dead?
	fn is_dead_account(who: &AccountId) -> bool;
}

impl<AccountId> IsDeadAccount<AccountId> for () {
	fn is_dead_account(_who: &AccountId) -> bool {
		true
	}
}

/// Compute the trie root of a list of extrinsics.
pub fn extrinsics_root<H: Hash, E: codec::Encode>(extrinsics: &[E]) -> H::Output {
	extrinsics_data_root::<H>(extrinsics.iter().map(codec::Encode::encode).collect())
}

/// Compute the trie root of a list of extrinsics.
pub fn extrinsics_data_root<H: Hash>(xts: Vec<Vec<u8>>) -> H::Output {
	H::ordered_trie_root(xts)
}

pub trait Trait: 'static + Eq + Clone {
	/// The aggregated `Origin` type used by dispatchable calls.
	type Origin:
<<<<<<< HEAD
		Into<Result<RawOrigin<Self::AccountId>, Self::Origin>> + From<RawOrigin<Self::AccountId>>
=======
		Into<Result<RawOrigin<Self::AccountId>, Self::Origin>>
		+ From<RawOrigin<Self::AccountId>>
>>>>>>> 5dece712
		+ Clone;

	/// The aggregated `Call` type.
	type Call: Debug;

	/// Account index (aka nonce) type. This stores the number of previous transactions associated
	/// with a sender account.
	type Index:
		Parameter + Member + MaybeSerialize + Debug + Default + MaybeDisplay + SimpleArithmetic
		+ Copy;

	/// The block number type used by the runtime.
	type BlockNumber:
		Parameter + Member + MaybeSerializeDeserialize + Debug + MaybeDisplay + SimpleArithmetic
		+ Default + Bounded + Copy + sp_std::hash::Hash + sp_std::str::FromStr;

	/// The output of the `Hashing` function.
	type Hash:
		Parameter + Member + MaybeSerializeDeserialize + Debug + MaybeDisplay + SimpleBitOps
		+ Default + Copy + CheckEqual + sp_std::hash::Hash + AsRef<[u8]> + AsMut<[u8]>;

	/// The hashing system (algorithm) being used in the runtime (e.g. Blake2).
	type Hashing: Hash<Output = Self::Hash>;

	/// The user account identifier type for the runtime.
	type AccountId: Parameter + Member + MaybeSerializeDeserialize + Debug + MaybeDisplay + Ord
		+ Default;

	/// Converting trait to take a source type and convert to `AccountId`.
	///
	/// Used to define the type and conversion mechanism for referencing accounts in transactions.
	/// It's perfectly reasonable for this to be an identity conversion (with the source type being
	/// `AccountId`), but other modules (e.g. Indices module) may provide more functional/efficient
	/// alternatives.
	type Lookup: StaticLookup<Target = Self::AccountId>;

	/// The block header.
	type Header: Parameter + traits::Header<
		Number = Self::BlockNumber,
		Hash = Self::Hash,
	>;

	/// The aggregated event type of the runtime.
	type Event: Parameter + Member + From<Event> + Debug;

	/// Maximum number of block number to block hash mappings to keep (oldest pruned first).
	type BlockHashCount: Get<Self::BlockNumber>;

	/// The maximum weight of a block.
	type MaximumBlockWeight: Get<Weight>;

	/// The maximum length of a block (in bytes).
	type MaximumBlockLength: Get<u32>;

	/// The portion of the block that is available to normal transaction. The rest can only be used
	/// by operational transactions. This can be applied to any resource limit managed by the system
	/// module, including weight and length.
	type AvailableBlockRatio: Get<Perbill>;

	/// Get the chain's current version.
	type Version: Get<RuntimeVersion>;

	/// Convert a module to its index in the runtime.
	///
	/// Expects the `ModuleToIndex` type that is being generated by `construct_runtime!` in the
	/// runtime. For tests it is okay to use `()` as type (returns `0` for each input).
	type ModuleToIndex: ModuleToIndex;
}

pub type DigestOf<T> = generic::Digest<<T as Trait>::Hash>;
pub type DigestItemOf<T> = generic::DigestItem<<T as Trait>::Hash>;

pub type Key = Vec<u8>;
pub type KeyValue = (Vec<u8>, Vec<u8>);

decl_module! {
	pub struct Module<T: Trait> for enum Call where origin: T::Origin {
		type Error = Error<T>;

		/// A big dispatch that will disallow any other transaction to be included.
		// TODO: this must be preferable available for testing really (not possible at the moment).
		#[weight = SimpleDispatchInfo::MaxOperational]
		fn fill_block(origin) {
			ensure_root(origin)?;
		}

		/// Make some on-chain remark.
		#[weight = SimpleDispatchInfo::FixedNormal(10_000)]
		fn remark(origin, _remark: Vec<u8>) {
			ensure_signed(origin)?;
		}

		/// Set the number of pages in the WebAssembly environment's heap.
		#[weight = SimpleDispatchInfo::FixedOperational(10_000)]
		fn set_heap_pages(origin, pages: u64) {
			ensure_root(origin)?;
			storage::unhashed::put_raw(well_known_keys::HEAP_PAGES, &pages.encode());
		}

		/// Set the new code.
		#[weight = SimpleDispatchInfo::FixedOperational(200_000)]
		pub fn set_code(origin, new: Vec<u8>) {
			ensure_root(origin)?;
			storage::unhashed::put_raw(well_known_keys::CODE, &new);
		}

		/// Set some items of storage.
		#[weight = SimpleDispatchInfo::FixedOperational(10_000)]
		fn set_storage(origin, items: Vec<KeyValue>) {
			ensure_root(origin)?;
			for i in &items {
				storage::unhashed::put_raw(&i.0, &i.1);
			}
		}

		/// Kill some items from storage.
		#[weight = SimpleDispatchInfo::FixedOperational(10_000)]
		fn kill_storage(origin, keys: Vec<Key>) {
			ensure_root(origin)?;
			for key in &keys {
				storage::unhashed::kill(&key);
			}
		}

		/// Kill all storage items with a key that starts with the given prefix.
		#[weight = SimpleDispatchInfo::FixedOperational(10_000)]
		fn kill_prefix(origin, prefix: Key) {
			ensure_root(origin)?;
			storage::unhashed::kill_prefix(&prefix);
		}
	}
}

/// A phase of a block's execution.
#[derive(Encode, Decode, RuntimeDebug)]
#[cfg_attr(feature = "std", derive(Serialize, PartialEq, Eq, Clone))]
pub enum Phase {
	/// Applying an extrinsic.
	ApplyExtrinsic(u32),
	/// The end.
	Finalization,
}

/// Record of an event happening.
#[derive(Encode, Decode, RuntimeDebug)]
#[cfg_attr(feature = "std", derive(Serialize, PartialEq, Eq, Clone))]
pub struct EventRecord<E: Parameter + Member, T> {
	/// The phase of the block it happened in.
	pub phase: Phase,
	/// The event itself.
	pub event: E,
	/// The list of the topics this event has.
	pub topics: Vec<T>,
}

decl_event!(
	/// Event for the System module.
	pub enum Event {
		/// An extrinsic completed successfully.
		ExtrinsicSuccess(DispatchInfo),
		/// An extrinsic failed.
		ExtrinsicFailed(DispatchError, DispatchInfo),
	}
);

decl_error! {
	/// Error for the System module
	pub enum Error for Module<T: Trait> {}
}

/// Origin for the System module.
#[derive(PartialEq, Eq, Clone, RuntimeDebug)]
pub enum RawOrigin<AccountId> {
	/// The system itself ordained this dispatch to happen: this is the highest privilege level.
	Root,
	/// It is signed by some public key and we provide the `AccountId`.
	Signed(AccountId),
	/// It is signed by nobody, can be either:
	/// * included and agreed upon by the validators anyway,
	/// * or unsigned transaction validated by a module.
	None,
}

impl<AccountId> From<Option<AccountId>> for RawOrigin<AccountId> {
	fn from(s: Option<AccountId>) -> RawOrigin<AccountId> {
		match s {
			Some(who) => RawOrigin::Signed(who),
			None => RawOrigin::None,
		}
	}
}

/// Exposed trait-generic origin type.
pub type Origin<T> = RawOrigin<<T as Trait>::AccountId>;

// Create a Hash with 69 for each byte,
// only used to build genesis config.
#[cfg(feature = "std")]
fn hash69<T: AsMut<[u8]> + Default>() -> T {
	let mut h = T::default();
	h.as_mut().iter_mut().for_each(|byte| *byte = 69);
	h
}

/// This type alias represents an index of an event.
///
/// We use `u32` here because this index is used as index for `Events<T>`
/// which can't contain more than `u32::max_value()` items.
type EventIndex = u32;

decl_storage! {
	trait Store for Module<T: Trait> as System {
		/// Extrinsics nonce for accounts.
		pub AccountNonce get(fn account_nonce): map T::AccountId => T::Index;
		/// Total extrinsics count for the current block.
		ExtrinsicCount: Option<u32>;
		/// Total weight for all extrinsics put together, for the current block.
		AllExtrinsicsWeight: Option<Weight>;
		/// Total length (in bytes) for all extrinsics put together, for the current block.
		AllExtrinsicsLen: Option<u32>;
		/// Map of block numbers to block hashes.
		pub BlockHash get(fn block_hash) build(|_| vec![(T::BlockNumber::zero(), hash69())]): map T::BlockNumber => T::Hash;
		/// Extrinsics data for the current block (maps an extrinsic's index to its data).
		ExtrinsicData get(fn extrinsic_data): map u32 => Vec<u8>;
		/// The current block number being processed. Set by `execute_block`.
		Number get(fn block_number) build(|_| 1.into()): T::BlockNumber;
		/// Hash of the previous block.
		ParentHash get(fn parent_hash) build(|_| hash69()): T::Hash;
		/// Extrinsics root of the current block, also part of the block header.
		ExtrinsicsRoot get(fn extrinsics_root): T::Hash;
		/// Digest of the current block, also part of the block header.
		Digest get(fn digest): DigestOf<T>;
		/// Events deposited for the current block.
		Events get(fn events): Vec<EventRecord<T::Event, T::Hash>>;
		/// The number of events in the `Events<T>` list.
		EventCount get(fn event_count): EventIndex;

		// TODO: https://github.com/paritytech/substrate/issues/2553
		// Possibly, we can improve it by using something like:
		// `Option<(BlockNumber, Vec<EventIndex>)>`, however in this case we won't be able to use
		// `EventTopics::append`.

		/// Mapping between a topic (represented by T::Hash) and a vector of indexes
		/// of events in the `<Events<T>>` list.
		///
		/// The first key serves no purpose. This field is declared as double_map just
		/// for convenience of using `remove_prefix`.
		///
		/// All topic vectors have deterministic storage locations depending on the topic. This
		/// allows light-clients to leverage the changes trie storage tracking mechanism and
		/// in case of changes fetch the list of events of interest.
		///
		/// The value has the type `(T::BlockNumber, EventIndex)` because if we used only just
		/// the `EventIndex` then in case if the topic has the same contents on the next block
		/// no notification will be triggered thus the event might be lost.
		EventTopics get(fn event_topics): double_map hasher(blake2_256) (), blake2_256(T::Hash)
			=> Vec<(T::BlockNumber, EventIndex)>;
	}
	add_extra_genesis {
		config(changes_trie_config): Option<ChangesTrieConfiguration>;
		#[serde(with = "sp_core::bytes")]
		config(code): Vec<u8>;

		build(|config: &GenesisConfig| {
			use codec::Encode;

			sp_io::storage::set(well_known_keys::CODE, &config.code);
			sp_io::storage::set(well_known_keys::EXTRINSIC_INDEX, &0u32.encode());

			if let Some(ref changes_trie_config) = config.changes_trie_config {
				sp_io::storage::set(
					well_known_keys::CHANGES_TRIE_CONFIG,
					&changes_trie_config.encode(),
				);
			}
		});
	}
}

pub struct EnsureRoot<AccountId>(sp_std::marker::PhantomData<AccountId>);
impl<
	O: Into<Result<RawOrigin<AccountId>, O>> + From<RawOrigin<AccountId>>,
	AccountId,
> EnsureOrigin<O> for EnsureRoot<AccountId> {
	type Success = ();
	fn try_origin(o: O) -> Result<Self::Success, O> {
		o.into().and_then(|o| match o {
			RawOrigin::Root => Ok(()),
			r => Err(O::from(r)),
		})
	}
}

pub struct EnsureSigned<AccountId>(sp_std::marker::PhantomData<AccountId>);
impl<
	O: Into<Result<RawOrigin<AccountId>, O>> + From<RawOrigin<AccountId>>,
	AccountId,
> EnsureOrigin<O> for EnsureSigned<AccountId> {
	type Success = AccountId;
	fn try_origin(o: O) -> Result<Self::Success, O> {
		o.into().and_then(|o| match o {
			RawOrigin::Signed(who) => Ok(who),
			r => Err(O::from(r)),
		})
	}
}

pub struct EnsureSignedBy<Who, AccountId>(sp_std::marker::PhantomData<(Who, AccountId)>);
impl<
	O: Into<Result<RawOrigin<AccountId>, O>> + From<RawOrigin<AccountId>>,
	Who: Contains<AccountId>,
	AccountId: PartialEq + Clone,
> EnsureOrigin<O> for EnsureSignedBy<Who, AccountId> {
	type Success = AccountId;
	fn try_origin(o: O) -> Result<Self::Success, O> {
		o.into().and_then(|o| match o {
			RawOrigin::Signed(ref who) if Who::contains(who) => Ok(who.clone()),
			r => Err(O::from(r)),
		})
	}
}

pub struct EnsureNone<AccountId>(sp_std::marker::PhantomData<AccountId>);
impl<
	O: Into<Result<RawOrigin<AccountId>, O>> + From<RawOrigin<AccountId>>,
	AccountId,
> EnsureOrigin<O> for EnsureNone<AccountId> {
	type Success = ();
	fn try_origin(o: O) -> Result<Self::Success, O> {
		o.into().and_then(|o| match o {
			RawOrigin::None => Ok(()),
			r => Err(O::from(r)),
		})
	}
}

pub struct EnsureNever<T>(sp_std::marker::PhantomData<T>);
impl<O, T> EnsureOrigin<O> for EnsureNever<T> {
	type Success = T;
	fn try_origin(o: O) -> Result<Self::Success, O> {
		Err(o)
	}
}

/// Ensure that the origin `o` represents a signed extrinsic (i.e. transaction).
/// Returns `Ok` with the account that signed the extrinsic or an `Err` otherwise.
pub fn ensure_signed<OuterOrigin, AccountId>(o: OuterOrigin) -> Result<AccountId, BadOrigin>
	where OuterOrigin: Into<Result<RawOrigin<AccountId>, OuterOrigin>>
{
	match o.into() {
		Ok(RawOrigin::Signed(t)) => Ok(t),
		_ => Err(BadOrigin),
	}
}

/// Ensure that the origin `o` represents the root. Returns `Ok` or an `Err` otherwise.
pub fn ensure_root<OuterOrigin, AccountId>(o: OuterOrigin) -> Result<(), BadOrigin>
	where OuterOrigin: Into<Result<RawOrigin<AccountId>, OuterOrigin>>
{
	match o.into() {
		Ok(RawOrigin::Root) => Ok(()),
		_ => Err(BadOrigin),
	}
}

/// Ensure that the origin `o` represents an unsigned extrinsic. Returns `Ok` or an `Err` otherwise.
pub fn ensure_none<OuterOrigin, AccountId>(o: OuterOrigin) -> Result<(), BadOrigin>
	where OuterOrigin: Into<Result<RawOrigin<AccountId>, OuterOrigin>>
{
	match o.into() {
		Ok(RawOrigin::None) => Ok(()),
		_ => Err(BadOrigin),
	}
}

impl<T: Trait> Module<T> {
	/// Deposits an event into this block's event record.
	pub fn deposit_event(event: impl Into<T::Event>) {
		Self::deposit_event_indexed(&[], event.into());
	}

	/// Deposits an event into this block's event record adding this event
	/// to the corresponding topic indexes.
	///
	/// This will update storage entries that correspond to the specified topics.
	/// It is expected that light-clients could subscribe to this topics.
	pub fn deposit_event_indexed(topics: &[T::Hash], event: T::Event) {
		let extrinsic_index = Self::extrinsic_index();
		let phase = extrinsic_index.map_or(Phase::Finalization, |c| Phase::ApplyExtrinsic(c));
		let event = EventRecord {
			phase,
			event,
			topics: topics.iter().cloned().collect::<Vec<_>>(),
		};

		// Index of the to be added event.
		let event_idx = {
			let old_event_count = EventCount::get();
			let new_event_count = match old_event_count.checked_add(1) {
				// We've reached the maximum number of events at this block, just
				// don't do anything and leave the event_count unaltered.
				None => return,
				Some(nc) => nc,
			};
			EventCount::put(new_event_count);
			old_event_count
		};

		// Appending can only fail if `Events<T>` can not be decoded or
		// when we try to insert more than `u32::max_value()` events.
		//
		// We perform early return if we've reached the maximum capacity of the event list,
		// so `Events<T>` seems to be corrupted. Also, this has happened after the start of execution
		// (since the event list is cleared at the block initialization).
		if <Events<T>>::append([event].iter()).is_err() {
			// The most sensible thing to do here is to just ignore this event and wait until the
			// new block.
			return;
		}

		let block_no = Self::block_number();
		for topic in topics {
			// The same applies here.
			if <EventTopics<T>>::append(&(), topic, &[(block_no, event_idx)]).is_err() {
				return;
			}
		}
	}

	/// Gets the index of extrinsic that is currently executing.
	pub fn extrinsic_index() -> Option<u32> {
		storage::unhashed::get(well_known_keys::EXTRINSIC_INDEX)
	}

	/// Gets extrinsics count.
	pub fn extrinsic_count() -> u32 {
		ExtrinsicCount::get().unwrap_or_default()
	}

	/// Gets a total weight of all executed extrinsics.
	pub fn all_extrinsics_weight() -> Weight {
		AllExtrinsicsWeight::get().unwrap_or_default()
	}

	pub fn all_extrinsics_len() -> u32 {
		AllExtrinsicsLen::get().unwrap_or_default()
	}

	/// Inform the system module of some additional weight that should be accounted for, in the
	/// current block.
	///
	/// NOTE: use with extra care; this function is made public only be used for certain modules
	/// that need it. A runtime that does not have dynamic calls should never need this and should
	/// stick to static weights. A typical use case for this is inner calls or smart contract calls.
	/// Furthermore, it only makes sense to use this when it is presumably  _cheap_ to provide the
	/// argument `weight`; In other words, if this function is to be used to account for some
	/// unknown, user provided call's weight, it would only make sense to use it if you are sure you
	/// can rapidly compute the weight of the inner call.
	///
	/// Even more dangerous is to note that this function does NOT take any action, if the new sum
	/// of block weight is more than the block weight limit. This is what the _unchecked_.
	///
	/// Another potential use-case could be for the `on_initialise` and `on_finalize` hooks.
	///
	/// If no previous weight exists, the function initializes the weight to zero.
	pub fn register_extra_weight_unchecked(weight: Weight) {
		let current_weight = AllExtrinsicsWeight::get().unwrap_or_default();
		let next_weight = current_weight.saturating_add(weight).min(T::MaximumBlockWeight::get());
		AllExtrinsicsWeight::put(next_weight);
	}

	/// Start the execution of a particular block.
	pub fn initialize(
		number: &T::BlockNumber,
		parent_hash: &T::Hash,
		txs_root: &T::Hash,
		digest: &DigestOf<T>,
	) {
		// populate environment
		storage::unhashed::put(well_known_keys::EXTRINSIC_INDEX, &0u32);
		<Number<T>>::put(number);
		<Digest<T>>::put(digest);
		<ParentHash<T>>::put(parent_hash);
		<BlockHash<T>>::insert(*number - One::one(), parent_hash);
		<ExtrinsicsRoot<T>>::put(txs_root);
		<Events<T>>::kill();
		EventCount::kill();
		<EventTopics<T>>::remove_prefix(&());
	}

	/// Remove temporary "environment" entries in storage.
	pub fn finalize() -> T::Header {
		ExtrinsicCount::kill();
		AllExtrinsicsWeight::kill();
		AllExtrinsicsLen::kill();

		let number = <Number<T>>::take();
		let parent_hash = <ParentHash<T>>::take();
		let mut digest = <Digest<T>>::take();
		let extrinsics_root = <ExtrinsicsRoot<T>>::take();

		// move block hash pruning window by one block
		let block_hash_count = <T::BlockHashCount>::get();
		if number > block_hash_count {
			let to_remove = number - block_hash_count - One::one();

			// keep genesis hash
			if to_remove != Zero::zero() {
				<BlockHash<T>>::remove(to_remove);
			}
		}

		let storage_root = T::Hash::decode(&mut &sp_io::storage::root()[..])
			.expect("Node is configured to use the same hash; qed");
		let storage_changes_root = sp_io::storage::changes_root(&parent_hash.encode());

		// we can't compute changes trie root earlier && put it to the Digest
		// because it will include all currently existing temporaries.
		if let Some(storage_changes_root) = storage_changes_root {
			let item = generic::DigestItem::ChangesTrieRoot(
				T::Hash::decode(&mut &storage_changes_root[..])
					.expect("Node is configured to use the same hash; qed")
			);
			digest.push(item);
		}

		// The following fields
		//
		// - <Events<T>>
		// - <EventCount<T>>
		// - <EventTopics<T>>
		//
		// stay to be inspected by the client and will be cleared by `Self::initialize`.

		<T::Header as traits::Header>::new(number, extrinsics_root, storage_root, parent_hash, digest)
	}

	/// Deposits a log and ensures it matches the block's log data.
	pub fn deposit_log(item: DigestItemOf<T>) {
		let mut l = <Digest<T>>::get();
		l.push(item);
		<Digest<T>>::put(l);
	}

	/// Get the basic externalities for this module, useful for tests.
	#[cfg(any(feature = "std", test))]
	pub fn externalities() -> TestExternalities {
		TestExternalities::new(sp_core::storage::Storage {
			top: map![
				<BlockHash<T>>::hashed_key_for(T::BlockNumber::zero()) => [69u8; 32].encode(),
				<Number<T>>::hashed_key().to_vec() => T::BlockNumber::one().encode(),
				<ParentHash<T>>::hashed_key().to_vec() => [69u8; 32].encode()
			],
			children: map![],
		})
	}

	/// Set the block number to something in particular. Can be used as an alternative to
	/// `initialize` for tests that don't need to bother with the other environment entries.
	#[cfg(any(feature = "std", test))]
	pub fn set_block_number(n: T::BlockNumber) {
		<Number<T>>::put(n);
	}

	/// Sets the index of extrinsic that is currently executing.
	#[cfg(any(feature = "std", test))]
	pub fn set_extrinsic_index(extrinsic_index: u32) {
		storage::unhashed::put(well_known_keys::EXTRINSIC_INDEX, &extrinsic_index)
	}

	/// Set the parent hash number to something in particular. Can be used as an alternative to
	/// `initialize` for tests that don't need to bother with the other environment entries.
	#[cfg(any(feature = "std", test))]
	pub fn set_parent_hash(n: T::Hash) {
		<ParentHash<T>>::put(n);
	}

	/// Set the current block weight. This should only be used in some integration tests.
	#[cfg(any(feature = "std", test))]
	pub fn set_block_limits(weight: Weight, len: usize) {
		AllExtrinsicsWeight::put(weight);
		AllExtrinsicsLen::put(len as u32);
	}

	/// Return the chain's current runtime version.
	pub fn runtime_version() -> RuntimeVersion { T::Version::get() }

	/// Increment a particular account's nonce by 1.
	pub fn inc_account_nonce(who: &T::AccountId) {
		<AccountNonce<T>>::insert(who, Self::account_nonce(who) + T::Index::one());
	}

	/// Note what the extrinsic data of the current extrinsic index is. If this
	/// is called, then ensure `derive_extrinsics` is also called before
	/// block-building is completed.
	///
	/// NOTE: This function is called only when the block is being constructed locally.
	/// `execute_block` doesn't note any extrinsics.
	pub fn note_extrinsic(encoded_xt: Vec<u8>) {
		ExtrinsicData::insert(Self::extrinsic_index().unwrap_or_default(), encoded_xt);
	}

	/// To be called immediately after an extrinsic has been applied.
	pub fn note_applied_extrinsic(r: &DispatchOutcome, _encoded_len: u32, info: DispatchInfo) {
		Self::deposit_event(
			match r {
				Ok(()) => Event::ExtrinsicSuccess(info),
				Err(err) => Event::ExtrinsicFailed(err.clone(), info),
			}
		);

		let next_extrinsic_index = Self::extrinsic_index().unwrap_or_default() + 1u32;

		storage::unhashed::put(well_known_keys::EXTRINSIC_INDEX, &next_extrinsic_index);
	}

	/// To be called immediately after `note_applied_extrinsic` of the last extrinsic of the block
	/// has been called.
	pub fn note_finished_extrinsics() {
		let extrinsic_index: u32 = storage::unhashed::take(well_known_keys::EXTRINSIC_INDEX)
			.unwrap_or_default();
		ExtrinsicCount::put(extrinsic_index);
	}

	/// Remove all extrinsic data and save the extrinsics trie root.
	pub fn derive_extrinsics() {
		let extrinsics = (0..ExtrinsicCount::get().unwrap_or_default())
			.map(ExtrinsicData::take).collect();
		let xts_root = extrinsics_data_root::<T::Hashing>(extrinsics);
		<ExtrinsicsRoot<T>>::put(xts_root);
	}
}

/// resource limit check.
#[derive(Encode, Decode, Clone, Eq, PartialEq)]
pub struct CheckWeight<T: Trait + Send + Sync>(PhantomData<T>);

impl<T: Trait + Send + Sync> CheckWeight<T> {
	/// Get the quota ratio of each dispatch class type. This indicates that all operational
	/// dispatches can use the full capacity of any resource, while user-triggered ones can consume
	/// a portion.
	fn get_dispatch_limit_ratio(class: DispatchClass) -> Perbill {
		match class {
			DispatchClass::Operational => Perbill::one(),
			DispatchClass::Normal => T::AvailableBlockRatio::get(),
		}
	}

	/// Checks if the current extrinsic can fit into the block with respect to block weight limits.
	///
	/// Upon successes, it returns the new block weight as a `Result`.
	fn check_weight(
		info: <Self as SignedExtension>::DispatchInfo,
	) -> Result<Weight, TransactionValidityError> {
		let current_weight = Module::<T>::all_extrinsics_weight();
		let maximum_weight = T::MaximumBlockWeight::get();
		let limit = Self::get_dispatch_limit_ratio(info.class) * maximum_weight;
		let added_weight = info.weight.min(limit);
		let next_weight = current_weight.saturating_add(added_weight);
		if next_weight > limit {
			Err(InvalidTransaction::ExhaustsResources.into())
		} else {
			Ok(next_weight)
		}
	}

	/// Checks if the current extrinsic can fit into the block with respect to block length limits.
	///
	/// Upon successes, it returns the new block length as a `Result`.
	fn check_block_length(
		info: <Self as SignedExtension>::DispatchInfo,
		len: usize,
	) -> Result<u32, TransactionValidityError> {
		let current_len = Module::<T>::all_extrinsics_len();
		let maximum_len = T::MaximumBlockLength::get();
		let limit = Self::get_dispatch_limit_ratio(info.class) * maximum_len;
		let added_len = len as u32;
		let next_len = current_len.saturating_add(added_len);
		if next_len > limit {
			Err(InvalidTransaction::ExhaustsResources.into())
		} else {
			Ok(next_len)
		}
	}

	/// get the priority of an extrinsic denoted by `info`.
	fn get_priority(info: <Self as SignedExtension>::DispatchInfo) -> TransactionPriority {
		match info.class {
			DispatchClass::Normal => info.weight.into(),
			DispatchClass::Operational => Bounded::max_value()
		}
	}

	/// Creates new `SignedExtension` to check weight of the extrinsic.
	pub fn new() -> Self {
		Self(PhantomData)
	}
}

impl<T: Trait + Send + Sync> SignedExtension for CheckWeight<T> {
	type AccountId = T::AccountId;
	type Call = T::Call;
	type AdditionalSigned = ();
	type DispatchInfo = DispatchInfo;
	type Pre = ();

	fn additional_signed(&self) -> sp_std::result::Result<(), TransactionValidityError> { Ok(()) }

	fn pre_dispatch(
		self,
		_who: &Self::AccountId,
		_call: &Self::Call,
		info: Self::DispatchInfo,
		len: usize,
	) -> Result<(), TransactionValidityError> {
		let next_len = Self::check_block_length(info, len)?;
		AllExtrinsicsLen::put(next_len);
		let next_weight = Self::check_weight(info)?;
		AllExtrinsicsWeight::put(next_weight);
		Ok(())
	}

	fn validate(
		&self,
		_who: &Self::AccountId,
		_call: &Self::Call,
		info: Self::DispatchInfo,
		len: usize,
	) -> TransactionValidity {
		// There is no point in writing to storage here since changes are discarded. This basically
		// discards any transaction which is bigger than the length or weight limit **alone**, which
		// is a guarantee that it will fail in the pre-dispatch phase.
		if let Err(e) = Self::check_block_length(info, len) {
			return Err(e);
		}

		if let Err(e) = Self::check_weight(info) {
			return Err(e);
		}

		Ok(ValidTransaction { priority: Self::get_priority(info), ..Default::default() })
	}
}

impl<T: Trait + Send + Sync> Debug for CheckWeight<T> {
	#[cfg(feature = "std")]
	fn fmt(&self, f: &mut sp_std::fmt::Formatter) -> sp_std::fmt::Result {
		write!(f, "CheckWeight")
	}

	#[cfg(not(feature = "std"))]
	fn fmt(&self, _: &mut sp_std::fmt::Formatter) -> sp_std::fmt::Result {
		Ok(())
	}
}

/// Nonce check and increment to give replay protection for transactions.
#[derive(Encode, Decode, Clone, Eq, PartialEq)]
pub struct CheckNonce<T: Trait>(#[codec(compact)] T::Index);

impl<T: Trait> CheckNonce<T> {
	/// utility constructor. Used only in client/factory code.
	pub fn from(nonce: T::Index) -> Self {
		Self(nonce)
	}
}

impl<T: Trait> Debug for CheckNonce<T> {
	#[cfg(feature = "std")]
	fn fmt(&self, f: &mut sp_std::fmt::Formatter) -> sp_std::fmt::Result {
		self.0.fmt(f)
	}

	#[cfg(not(feature = "std"))]
	fn fmt(&self, _: &mut sp_std::fmt::Formatter) -> sp_std::fmt::Result {
		Ok(())
	}
}

impl<T: Trait> SignedExtension for CheckNonce<T> {
	type AccountId = T::AccountId;
	type Call = T::Call;
	type AdditionalSigned = ();
	type DispatchInfo = DispatchInfo;
	type Pre = ();

	fn additional_signed(&self) -> sp_std::result::Result<(), TransactionValidityError> { Ok(()) }

	fn pre_dispatch(
		self,
		who: &Self::AccountId,
		_call: &Self::Call,
		_info: Self::DispatchInfo,
		_len: usize,
	) -> Result<(), TransactionValidityError> {
		let expected = <AccountNonce<T>>::get(who);
		if self.0 != expected {
			return Err(
				if self.0 < expected {
					InvalidTransaction::Stale
				} else {
					InvalidTransaction::Future
				}.into()
			)
		}

		<AccountNonce<T>>::insert(who, expected + T::Index::one());
		Ok(())
	}

	fn validate(
		&self,
		who: &Self::AccountId,
		_call: &Self::Call,
		info: Self::DispatchInfo,
		_len: usize,
	) -> TransactionValidity {
		// check index
		let expected = <AccountNonce<T>>::get(who);
		if self.0 < expected {
			return InvalidTransaction::Stale.into()
		}

		let provides = vec![Encode::encode(&(who, self.0))];
		let requires = if expected < self.0 {
			vec![Encode::encode(&(who, self.0 - One::one()))]
		} else {
			vec![]
		};

		Ok(ValidTransaction {
			priority: info.weight as TransactionPriority,
			requires,
			provides,
			longevity: TransactionLongevity::max_value(),
			propagate: true,
		})
	}
}

/// Check for transaction mortality.
#[derive(Encode, Decode, Clone, Eq, PartialEq)]
pub struct CheckEra<T: Trait + Send + Sync>((Era, sp_std::marker::PhantomData<T>));

impl<T: Trait + Send + Sync> CheckEra<T> {
	/// utility constructor. Used only in client/factory code.
	pub fn from(era: Era) -> Self {
		Self((era, sp_std::marker::PhantomData))
	}
}

impl<T: Trait + Send + Sync> Debug for CheckEra<T> {
	#[cfg(feature = "std")]
	fn fmt(&self, f: &mut sp_std::fmt::Formatter) -> sp_std::fmt::Result {
		self.0.fmt(f)
	}

	#[cfg(not(feature = "std"))]
	fn fmt(&self, _: &mut sp_std::fmt::Formatter) -> sp_std::fmt::Result {
		Ok(())
	}
}

impl<T: Trait + Send + Sync> SignedExtension for CheckEra<T> {
	type AccountId = T::AccountId;
	type Call = T::Call;
	type AdditionalSigned = T::Hash;
	type DispatchInfo = DispatchInfo;
	type Pre = ();

	fn validate(
		&self,
		_who: &Self::AccountId,
		_call: &Self::Call,
		_info: Self::DispatchInfo,
		_len: usize,
	) -> TransactionValidity {
		let current_u64 = <Module<T>>::block_number().saturated_into::<u64>();
		let valid_till = (self.0).0.death(current_u64);
		Ok(ValidTransaction {
			longevity: valid_till.saturating_sub(current_u64),
			..Default::default()
		})
	}

	fn additional_signed(&self) -> Result<Self::AdditionalSigned, TransactionValidityError> {
		let current_u64 = <Module<T>>::block_number().saturated_into::<u64>();
		let n = (self.0).0.birth(current_u64).saturated_into::<T::BlockNumber>();
		if !<BlockHash<T>>::exists(n) {
			Err(InvalidTransaction::AncientBirthBlock.into())
		} else {
			Ok(<Module<T>>::block_hash(n))
		}
	}
}

/// Nonce check and increment to give replay protection for transactions.
#[derive(Encode, Decode, Clone, Eq, PartialEq)]
pub struct CheckGenesis<T: Trait + Send + Sync>(sp_std::marker::PhantomData<T>);

impl<T: Trait + Send + Sync> Debug for CheckGenesis<T> {
	#[cfg(feature = "std")]
	fn fmt(&self, f: &mut sp_std::fmt::Formatter) -> sp_std::fmt::Result {
		write!(f, "CheckGenesis")
	}

	#[cfg(not(feature = "std"))]
	fn fmt(&self, _: &mut sp_std::fmt::Formatter) -> sp_std::fmt::Result {
		Ok(())
	}
}

impl<T: Trait + Send + Sync> CheckGenesis<T> {
	/// Creates new `SignedExtension` to check genesis hash.
	pub fn new() -> Self {
		Self(sp_std::marker::PhantomData)
	}
}

impl<T: Trait + Send + Sync> SignedExtension for CheckGenesis<T> {
	type AccountId = T::AccountId;
	type Call = <T as Trait>::Call;
	type AdditionalSigned = T::Hash;
	type DispatchInfo = DispatchInfo;
	type Pre = ();

	fn additional_signed(&self) -> Result<Self::AdditionalSigned, TransactionValidityError> {
		Ok(<Module<T>>::block_hash(T::BlockNumber::zero()))
	}
}

/// Ensure the runtime version registered in the transaction is the same as at present.
#[derive(Encode, Decode, Clone, Eq, PartialEq)]
pub struct CheckVersion<T: Trait + Send + Sync>(sp_std::marker::PhantomData<T>);

impl<T: Trait + Send + Sync> Debug for CheckVersion<T> {
	#[cfg(feature = "std")]
	fn fmt(&self, f: &mut sp_std::fmt::Formatter) -> sp_std::fmt::Result {
		write!(f, "CheckVersion")
	}

	#[cfg(not(feature = "std"))]
	fn fmt(&self, _: &mut sp_std::fmt::Formatter) -> sp_std::fmt::Result {
		Ok(())
	}
}

impl<T: Trait + Send + Sync> CheckVersion<T> {
	/// Create new `SignedExtension` to check runtime version.
	pub fn new() -> Self {
		Self(sp_std::marker::PhantomData)
	}
}

impl<T: Trait + Send + Sync> SignedExtension for CheckVersion<T> {
	type AccountId = T::AccountId;
	type Call = <T as Trait>::Call;
	type AdditionalSigned = u32;
	type DispatchInfo = DispatchInfo;
	type Pre = ();

	fn additional_signed(&self) -> Result<Self::AdditionalSigned, TransactionValidityError> {
		Ok(<Module<T>>::runtime_version().spec_version)
	}
}

pub struct ChainContext<T>(sp_std::marker::PhantomData<T>);
impl<T> Default for ChainContext<T> {
	fn default() -> Self {
		ChainContext(sp_std::marker::PhantomData)
	}
}

impl<T: Trait> Lookup for ChainContext<T> {
	type Source = <T::Lookup as StaticLookup>::Source;
	type Target = <T::Lookup as StaticLookup>::Target;

	fn lookup(&self, s: Self::Source) -> Result<Self::Target, LookupError> {
		<T::Lookup as StaticLookup>::lookup(s)
	}
}

#[cfg(test)]
mod tests {
	use super::*;
	use sp_core::H256;
	use sp_runtime::{traits::{BlakeTwo256, IdentityLookup}, testing::Header, DispatchError};
	use frame_support::{impl_outer_origin, parameter_types};

	impl_outer_origin! {
		pub enum Origin for Test where system = super {}
	}

	#[derive(Clone, Eq, PartialEq)]
	pub struct Test;

	parameter_types! {
		pub const BlockHashCount: u64 = 10;
		pub const MaximumBlockWeight: Weight = 1024;
		pub const AvailableBlockRatio: Perbill = Perbill::from_percent(75);
		pub const MaximumBlockLength: u32 = 1024;
	}

	impl Trait for Test {
		type Origin = Origin;
		type Call = ();
		type Index = u64;
		type BlockNumber = u64;
		type Hash = H256;
		type Hashing = BlakeTwo256;
		type AccountId = u64;
		type Lookup = IdentityLookup<Self::AccountId>;
		type Header = Header;
		type Event = u16;
		type BlockHashCount = BlockHashCount;
		type MaximumBlockWeight = MaximumBlockWeight;
		type AvailableBlockRatio = AvailableBlockRatio;
		type MaximumBlockLength = MaximumBlockLength;
		type Version = ();
		type ModuleToIndex = ();
	}

	impl From<Event> for u16 {
		fn from(e: Event) -> u16 {
			match e {
				Event::ExtrinsicSuccess(..) => 100,
				Event::ExtrinsicFailed(..) => 101,
			}
		}
	}

	type System = Module<Test>;

	const CALL: &<Test as Trait>::Call = &();

	fn new_test_ext() -> sp_io::TestExternalities {
		GenesisConfig::default().build_storage::<Test>().unwrap().into()
	}

	fn normal_weight_limit() -> Weight {
		<Test as Trait>::AvailableBlockRatio::get() * <Test as Trait>::MaximumBlockWeight::get()
	}

	fn normal_length_limit() -> u32 {
		<Test as Trait>::AvailableBlockRatio::get() * <Test as Trait>::MaximumBlockLength::get()
	}

	#[test]
	fn origin_works() {
		let o = Origin::from(RawOrigin::<u64>::Signed(1u64));
		let x: Result<RawOrigin<u64>, Origin> = o.into();
		assert_eq!(x, Ok(RawOrigin::<u64>::Signed(1u64)));
	}

	#[test]
	fn deposit_event_should_work() {
		new_test_ext().execute_with(|| {
			System::initialize(&1, &[0u8; 32].into(), &[0u8; 32].into(), &Default::default());
			System::note_finished_extrinsics();
			System::deposit_event(1u16);
			System::finalize();
			assert_eq!(
				System::events(),
				vec![
					EventRecord {
						phase: Phase::Finalization,
						event: 1u16,
						topics: vec![],
					}
				]
			);

			System::initialize(&2, &[0u8; 32].into(), &[0u8; 32].into(), &Default::default());
			System::deposit_event(42u16);
			System::note_applied_extrinsic(&Ok(()), 0, Default::default());
			System::note_applied_extrinsic(&Err(DispatchError::BadOrigin), 0, Default::default());
			System::note_finished_extrinsics();
			System::deposit_event(3u16);
			System::finalize();
			assert_eq!(
				System::events(),
				vec![
					EventRecord { phase: Phase::ApplyExtrinsic(0), event: 42u16, topics: vec![] },
					EventRecord { phase: Phase::ApplyExtrinsic(0), event: 100u16, topics: vec![] },
					EventRecord { phase: Phase::ApplyExtrinsic(1), event: 101u16, topics: vec![] },
					EventRecord { phase: Phase::Finalization, event: 3u16, topics: vec![] }
				]
			);
		});
	}

	#[test]
	fn deposit_event_topics() {
		new_test_ext().execute_with(|| {
			const BLOCK_NUMBER: u64 = 1;

			System::initialize(
				&BLOCK_NUMBER,
				&[0u8; 32].into(),
				&[0u8; 32].into(),
				&Default::default(),
			);
			System::note_finished_extrinsics();

			let topics = vec![
				H256::repeat_byte(1),
				H256::repeat_byte(2),
				H256::repeat_byte(3),
			];

			// We deposit a few events with different sets of topics.
			System::deposit_event_indexed(&topics[0..3], 1u16);
			System::deposit_event_indexed(&topics[0..1], 2u16);
			System::deposit_event_indexed(&topics[1..2], 3u16);

			System::finalize();

			// Check that topics are reflected in the event record.
			assert_eq!(
				System::events(),
				vec![
					EventRecord {
						phase: Phase::Finalization,
						event: 1u16,
						topics: topics[0..3].to_vec(),
					},
					EventRecord {
						phase: Phase::Finalization,
						event: 2u16,
						topics: topics[0..1].to_vec(),
					},
					EventRecord {
						phase: Phase::Finalization,
						event: 3u16,
						topics: topics[1..2].to_vec(),
					}
				]
			);

			// Check that the topic-events mapping reflects the deposited topics.
			// Note that these are indexes of the events.
			assert_eq!(
				System::event_topics(&(), &topics[0]),
				vec![(BLOCK_NUMBER, 0), (BLOCK_NUMBER, 1)],
			);
			assert_eq!(
				System::event_topics(&(), &topics[1]),
				vec![(BLOCK_NUMBER, 0), (BLOCK_NUMBER, 2)],
			);
			assert_eq!(
				System::event_topics(&(), &topics[2]),
				vec![(BLOCK_NUMBER, 0)],
			);
		});
	}

	#[test]
	fn prunes_block_hash_mappings() {
		new_test_ext().execute_with(|| {
			// simulate import of 15 blocks
			for n in 1..=15 {
				System::initialize(
					&n,
					&[n as u8 - 1; 32].into(),
					&[0u8; 32].into(),
					&Default::default(),
				);

				System::finalize();
			}

			// first 5 block hashes are pruned
			for n in 0..5 {
				assert_eq!(
					System::block_hash(n),
					H256::zero(),
				);
			}

			// the remaining 10 are kept
			for n in 5..15 {
				assert_eq!(
					System::block_hash(n),
					[n as u8; 32].into(),
				);
			}
		})
	}

	#[test]
	fn signed_ext_check_nonce_works() {
		new_test_ext().execute_with(|| {
			<AccountNonce<Test>>::insert(1, 1);
			let info = DispatchInfo::default();
			let len = 0_usize;
			// stale
			assert!(CheckNonce::<Test>(0).validate(&1, CALL, info, len).is_err());
			assert!(CheckNonce::<Test>(0).pre_dispatch(&1, CALL, info, len).is_err());
			// correct
			assert!(CheckNonce::<Test>(1).validate(&1, CALL, info, len).is_ok());
			assert!(CheckNonce::<Test>(1).pre_dispatch(&1, CALL, info, len).is_ok());
			// future
			assert!(CheckNonce::<Test>(5).validate(&1, CALL, info, len).is_ok());
			assert!(CheckNonce::<Test>(5).pre_dispatch(&1, CALL, info, len).is_err());
		})
	}

	#[test]
	fn signed_ext_check_weight_works_normal_tx() {
		new_test_ext().execute_with(|| {
			let normal_limit = normal_weight_limit();
			let small = DispatchInfo { weight: 100, ..Default::default() };
			let medium = DispatchInfo {
				weight: normal_limit - 1,
				..Default::default()
			};
			let big = DispatchInfo {
				weight: normal_limit + 1,
				..Default::default()
			};
			let len = 0_usize;

			let reset_check_weight = |i, f, s| {
				AllExtrinsicsWeight::put(s);
				let r = CheckWeight::<Test>(PhantomData).pre_dispatch(&1, CALL, i, len);
				if f { assert!(r.is_err()) } else { assert!(r.is_ok()) }
			};

			reset_check_weight(small, false, 0);
			reset_check_weight(medium, false, 0);
			reset_check_weight(big, true, 1);
		})
	}

	#[test]
	fn signed_ext_check_weight_fee_works() {
		new_test_ext().execute_with(|| {
			let free = DispatchInfo { weight: 0, ..Default::default() };
			let len = 0_usize;

			assert_eq!(System::all_extrinsics_weight(), 0);
			let r = CheckWeight::<Test>(PhantomData).pre_dispatch(&1, CALL, free, len);
			assert!(r.is_ok());
			assert_eq!(System::all_extrinsics_weight(), 0);
		})
	}

	#[test]
	fn signed_ext_check_weight_max_works() {
		new_test_ext().execute_with(|| {
			let max = DispatchInfo { weight: Weight::max_value(), ..Default::default() };
			let len = 0_usize;
			let normal_limit = normal_weight_limit();

			assert_eq!(System::all_extrinsics_weight(), 0);
			let r = CheckWeight::<Test>(PhantomData).pre_dispatch(&1, CALL, max, len);
			assert!(r.is_ok());
			assert_eq!(System::all_extrinsics_weight(), normal_limit);
		})
	}

	#[test]
	fn signed_ext_check_weight_works_operational_tx() {
		new_test_ext().execute_with(|| {
			let normal = DispatchInfo { weight: 100, ..Default::default() };
			let op = DispatchInfo { weight: 100, class: DispatchClass::Operational, pays_fee: true };
			let len = 0_usize;
			let normal_limit = normal_weight_limit();

			// given almost full block
			AllExtrinsicsWeight::put(normal_limit);
			// will not fit.
			assert!(CheckWeight::<Test>(PhantomData).pre_dispatch(&1, CALL, normal, len).is_err());
			// will fit.
			assert!(CheckWeight::<Test>(PhantomData).pre_dispatch(&1, CALL, op, len).is_ok());

			// likewise for length limit.
			let len = 100_usize;
			AllExtrinsicsLen::put(normal_length_limit());
			assert!(CheckWeight::<Test>(PhantomData).pre_dispatch(&1, CALL, normal, len).is_err());
			assert!(CheckWeight::<Test>(PhantomData).pre_dispatch(&1, CALL, op, len).is_ok());
		})
	}

	#[test]
	fn signed_ext_check_weight_priority_works() {
		new_test_ext().execute_with(|| {
			let normal = DispatchInfo { weight: 100, class: DispatchClass::Normal, pays_fee: true };
			let op = DispatchInfo { weight: 100, class: DispatchClass::Operational, pays_fee: true };
			let len = 0_usize;

			let priority = CheckWeight::<Test>(PhantomData)
				.validate(&1, CALL, normal, len)
				.unwrap()
				.priority;
			assert_eq!(priority, 100);

			let priority = CheckWeight::<Test>(PhantomData)
				.validate(&1, CALL, op, len)
				.unwrap()
				.priority;
			assert_eq!(priority, Bounded::max_value());
		})
	}

	#[test]
	fn signed_ext_check_weight_block_size_works() {
		new_test_ext().execute_with(|| {
			let normal = DispatchInfo::default();
			let normal_limit = normal_weight_limit() as usize;
			let reset_check_weight = |tx, s, f| {
				AllExtrinsicsLen::put(0);
				let r = CheckWeight::<Test>(PhantomData).pre_dispatch(&1, CALL, tx, s);
				if f { assert!(r.is_err()) } else { assert!(r.is_ok()) }
			};

			reset_check_weight(normal, normal_limit - 1, false);
			reset_check_weight(normal, normal_limit, false);
			reset_check_weight(normal, normal_limit + 1, true);

			// Operational ones don't have this limit.
			let op = DispatchInfo { weight: 0, class: DispatchClass::Operational, pays_fee: true };
			reset_check_weight(op, normal_limit, false);
			reset_check_weight(op, normal_limit + 100, false);
			reset_check_weight(op, 1024, false);
			reset_check_weight(op, 1025, true);
		})
	}

	#[test]
	fn signed_ext_check_era_should_work() {
		new_test_ext().execute_with(|| {
			// future
			assert_eq!(
				CheckEra::<Test>::from(Era::mortal(4, 2)).additional_signed().err().unwrap(),
				InvalidTransaction::AncientBirthBlock.into(),
			);

			// correct
			System::set_block_number(13);
			<BlockHash<Test>>::insert(12, H256::repeat_byte(1));
			assert!(CheckEra::<Test>::from(Era::mortal(4, 12)).additional_signed().is_ok());
		})
	}

	#[test]
	fn signed_ext_check_era_should_change_longevity() {
		new_test_ext().execute_with(|| {
			let normal = DispatchInfo { weight: 100, class: DispatchClass::Normal, pays_fee: true };
			let len = 0_usize;
			let ext = (
				CheckWeight::<Test>(PhantomData),
				CheckEra::<Test>::from(Era::mortal(16, 256)),
			);
			System::set_block_number(17);
			<BlockHash<Test>>::insert(16, H256::repeat_byte(1));

			assert_eq!(ext.validate(&1, CALL, normal, len).unwrap().longevity, 15);
		})
	}
}<|MERGE_RESOLUTION|>--- conflicted
+++ resolved
@@ -158,12 +158,8 @@
 pub trait Trait: 'static + Eq + Clone {
 	/// The aggregated `Origin` type used by dispatchable calls.
 	type Origin:
-<<<<<<< HEAD
-		Into<Result<RawOrigin<Self::AccountId>, Self::Origin>> + From<RawOrigin<Self::AccountId>>
-=======
 		Into<Result<RawOrigin<Self::AccountId>, Self::Origin>>
 		+ From<RawOrigin<Self::AccountId>>
->>>>>>> 5dece712
 		+ Clone;
 
 	/// The aggregated `Call` type.
