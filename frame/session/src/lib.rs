// This file is part of Substrate.

// Copyright (C) 2017-2021 Parity Technologies (UK) Ltd.
// SPDX-License-Identifier: Apache-2.0

// Licensed under the Apache License, Version 2.0 (the "License");
// you may not use this file except in compliance with the License.
// You may obtain a copy of the License at
//
// 	http://www.apache.org/licenses/LICENSE-2.0
//
// Unless required by applicable law or agreed to in writing, software
// distributed under the License is distributed on an "AS IS" BASIS,
// WITHOUT WARRANTIES OR CONDITIONS OF ANY KIND, either express or implied.
// See the License for the specific language governing permissions and
// limitations under the License.

//! # Session Module
//!
//! The Session module allows validators to manage their session keys, provides a function for
//! changing the session length, and handles session rotation.
//!
//! - [`Config`]
//! - [`Call`]
//! - [`Module`]
//!
//! ## Overview
//!
//! ### Terminology
//! <!-- Original author of paragraph: @gavofyork -->
//!
//! - **Session:** A session is a period of time that has a constant set of validators. Validators
//!   can only join or exit the validator set at a session change. It is measured in block numbers.
//!   The block where a session is ended is determined by the `ShouldEndSession` trait. When the
//!   session is ending, a new validator set can be chosen by `OnSessionEnding` implementations.
//!
//! - **Session key:** A session key is actually several keys kept together that provide the various
//!   signing functions required by network authorities/validators in pursuit of their duties.
//! - **Validator ID:** Every account has an associated validator ID. For some simple staking
//!   systems, this may just be the same as the account ID. For staking systems using a
//!   stash/controller model, the validator ID would be the stash account ID of the controller.
//!
//! - **Session key configuration process:** Session keys are set using `set_keys` for use not in
//!   the next session, but the session after next. They are stored in `NextKeys`, a mapping between
//!   the caller's `ValidatorId` and the session keys provided. `set_keys` allows users to set their
//!   session key prior to being selected as validator. It is a public call since it uses
//!   `ensure_signed`, which checks that the origin is a signed account. As such, the account ID of
//!   the origin stored in `NextKeys` may not necessarily be associated with a block author or a
//!   validator. The session keys of accounts are removed once their account balance is zero.
//!
//! - **Session length:** This pallet does not assume anything about the length of each session.
//!   Rather, it relies on an implementation of `ShouldEndSession` to dictate a new session's start.
//!   This pallet provides the `PeriodicSessions` struct for simple periodic sessions.
//!
//! - **Session rotation configuration:** Configure as either a 'normal' (rewardable session where
//!   rewards are applied) or 'exceptional' (slashable) session rotation.
//!
//! - **Session rotation process:** At the beginning of each block, the `on_initialize` function
//!   queries the provided implementation of `ShouldEndSession`. If the session is to end the newly
//!   activated validator IDs and session keys are taken from storage and passed to the
//!   `SessionHandler`. The validator set supplied by `SessionManager::new_session` and the
//!   corresponding session keys, which may have been registered via `set_keys` during the previous
//!   session, are written to storage where they will wait one session before being passed to the
//!   `SessionHandler` themselves.
//!
//! ### Goals
//!
//! The Session pallet is designed to make the following possible:
//!
//! - Set session keys of the validator set for upcoming sessions.
//! - Control the length of sessions.
//! - Configure and switch between either normal or exceptional session rotations.
//!
//! ## Interface
//!
//! ### Dispatchable Functions
//!
//! - `set_keys` - Set a validator's session keys for upcoming sessions.
//!
//! ### Public Functions
//!
//! - `rotate_session` - Change to the next session. Register the new authority set. Queue changes
//!   for next session rotation.
//! - `disable_index` - Disable a validator by index.
//! - `disable` - Disable a validator by Validator ID
//!
//! ## Usage
//!
//! ### Example from the FRAME
//!
//! The [Staking pallet](../pallet_staking/index.html) uses the Session pallet to get the validator
//! set.
//!
//! ```
//! use pallet_session as session;
//!
//! fn validators<T: pallet_session::Config>() -> Vec<<T as pallet_session::Config>::ValidatorId> {
//! <pallet_session::Module<T>>::validators()
//! }
//! # fn main(){}
//! ```
//!
//! ## Related Modules
//!
//! - [Staking](../pallet_staking/index.html)

#![cfg_attr(not(feature = "std"), no_std)]

#[cfg(test)]
mod mock;
#[cfg(test)]
mod tests;
#[cfg(feature = "historical")]
pub mod historical;
pub mod weights;

use sp_std::{prelude::*, marker::PhantomData, ops::{Sub, Rem}};
use codec::Decode;
use sp_runtime::{
	traits::{AtLeast32BitUnsigned, Convert, Member, One, OpaqueKeys, Zero},
	KeyTypeId, Perbill, Percent, RuntimeAppPublic,
};
use sp_staking::SessionIndex;
use frame_support::{
	ensure, decl_module, decl_event, decl_storage, decl_error, ConsensusEngineId, Parameter,
	traits::{
		Get, FindAuthor, ValidatorRegistration, EstimateNextSessionRotation, EstimateNextNewSession,
		OneSessionHandler, ValidatorSet,
	},
	dispatch::{self, DispatchResult, DispatchError},
	weights::Weight,
};
use frame_system::ensure_signed;
pub use weights::WeightInfo;

/// Decides whether the session should be ended.
pub trait ShouldEndSession<BlockNumber> {
	/// Return `true` if the session should be ended.
	fn should_end_session(now: BlockNumber) -> bool;
}

/// Ends the session after a fixed period of blocks.
///
/// The first session will have length of `Offset`, and
/// the following sessions will have length of `Period`.
/// This may prove nonsensical if `Offset` >= `Period`.
pub struct PeriodicSessions<Period, Offset>(PhantomData<(Period, Offset)>);

impl<
	BlockNumber: Rem<Output = BlockNumber> + Sub<Output = BlockNumber> + Zero + PartialOrd,
	Period: Get<BlockNumber>,
	Offset: Get<BlockNumber>,
> ShouldEndSession<BlockNumber> for PeriodicSessions<Period, Offset>
{
	fn should_end_session(now: BlockNumber) -> bool {
		let offset = Offset::get();
		now >= offset && ((now - offset) % Period::get()).is_zero()
	}
}

impl<
	BlockNumber: AtLeast32BitUnsigned + Clone,
	Period: Get<BlockNumber>,
	Offset: Get<BlockNumber>
> EstimateNextSessionRotation<BlockNumber> for PeriodicSessions<Period, Offset>
{
	fn average_session_length() -> BlockNumber {
		Period::get()
	}

	fn estimate_current_session_progress(now: BlockNumber) -> (Option<Percent>, Weight) {
		let offset = Offset::get();
		let period = Period::get();

		// NOTE: we add one since we assume that the current block has already elapsed,
		// i.e. when evaluating the last block in the session the progress should be 100%
		// (0% is never returned).
		let progress = if now >= offset {
			let current = (now - offset) % period.clone() + One::one();
			Some(Percent::from_rational(
				current.clone(),
				period.clone(),
			))
		} else {
			Some(Percent::from_rational(
				now + One::one(),
				offset,
			))
		};

		// Weight note: `estimate_current_session_progress` has no storage reads and trivial
		// computational overhead. There should be no risk to the chain having this weight value be
		// zero for now. However, this value of zero was not properly calculated, and so it would be
		// reasonable to come back here and properly calculate the weight of this function.
		(progress, Zero::zero())
	}

	fn estimate_next_session_rotation(now: BlockNumber) -> (Option<BlockNumber>, Weight) {
		let offset = Offset::get();
		let period = Period::get();

		let next_session = if now > offset {
			let block_after_last_session = (now.clone() - offset) % period.clone();
			if block_after_last_session > Zero::zero() {
				now.saturating_add(period.saturating_sub(block_after_last_session))
			} else {
				// this branch happens when the session is already rotated or will rotate in this
				// block (depending on being called before or after `session::on_initialize`). Here,
				// we assume the latter, namely that this is called after `session::on_initialize`,
				// and thus we add period to it as well.
				now + period
			}
		} else {
			offset
		};

		// Weight note: `estimate_next_session_rotation` has no storage reads and trivial
		// computational overhead. There should be no risk to the chain having this weight value be
		// zero for now. However, this value of zero was not properly calculated, and so it would be
		// reasonable to come back here and properly calculate the weight of this function.
		(Some(next_session), Zero::zero())
	}
}

/// A trait for managing creation of new validator set.
pub trait SessionManager<ValidatorId> {
	/// Plan a new session, and optionally provide the new validator set.
	///
	/// Even if the validator-set is the same as before, if any underlying economic conditions have
	/// changed (i.e. stake-weights), the new validator set must be returned. This is necessary for
	/// consensus engines making use of the session module to issue a validator-set change so
	/// misbehavior can be provably associated with the new economic conditions as opposed to the
	/// old. The returned validator set, if any, will not be applied until `new_index`. `new_index`
	/// is strictly greater than from previous call.
	///
	/// The first session start at index 0.
	///
	/// `new_session(session)` is guaranteed to be called before `end_session(session-1)`. In other
	/// words, a new session must always be planned before an ongoing one can be finished.
	fn new_session(new_index: SessionIndex) -> Option<Vec<ValidatorId>>;
	/// End the session.
	///
	/// Because the session pallet can queue validator set the ending session can be lower than the
	/// last new session index.
	fn end_session(end_index: SessionIndex);
	/// Start the session.
	///
	/// The session start to be used for validation.
	fn start_session(start_index: SessionIndex);
}

impl<A> SessionManager<A> for () {
	fn new_session(_: SessionIndex) -> Option<Vec<A>> { None }
	fn start_session(_: SessionIndex) {}
	fn end_session(_: SessionIndex) {}
}

/// Handler for session life cycle events.
pub trait SessionHandler<ValidatorId> {
	/// All the key type ids this session handler can process.
	///
	/// The order must be the same as it expects them in
	/// [`on_new_session`](Self::on_new_session<Ks>) and [`on_genesis_session`](Self::on_genesis_session<Ks>).
	const KEY_TYPE_IDS: &'static [KeyTypeId];

	/// The given validator set will be used for the genesis session.
	/// It is guaranteed that the given validator set will also be used
	/// for the second session, therefore the first call to `on_new_session`
	/// should provide the same validator set.
	fn on_genesis_session<Ks: OpaqueKeys>(validators: &[(ValidatorId, Ks)]);

	/// Session set has changed; act appropriately. Note that this can be called
	/// before initialization of your module.
	///
	/// `changed` is true whenever any of the session keys or underlying economic
	/// identities or weightings behind those keys has changed.
	fn on_new_session<Ks: OpaqueKeys>(
		changed: bool,
		validators: &[(ValidatorId, Ks)],
		queued_validators: &[(ValidatorId, Ks)],
	);

	/// A notification for end of the session.
	///
	/// Note it is triggered before any [`SessionManager::end_session`] handlers,
	/// so we can still affect the validator set.
	fn on_before_session_ending() {}

	/// A validator got disabled. Act accordingly until a new session begins.
	fn on_disabled(validator_index: usize);
}

#[impl_trait_for_tuples::impl_for_tuples(1, 30)]
#[tuple_types_custom_trait_bound(OneSessionHandler<AId>)]
impl<AId> SessionHandler<AId> for Tuple {
	for_tuples!(
		const KEY_TYPE_IDS: &'static [KeyTypeId] = &[ #( <Tuple::Key as RuntimeAppPublic>::ID ),* ];
	);

	fn on_genesis_session<Ks: OpaqueKeys>(validators: &[(AId, Ks)]) {
		for_tuples!(
			#(
				let our_keys: Box<dyn Iterator<Item=_>> = Box::new(validators.iter()
					.map(|k| (&k.0, k.1.get::<Tuple::Key>(<Tuple::Key as RuntimeAppPublic>::ID)
						.unwrap_or_default())));

				Tuple::on_genesis_session(our_keys);
			)*
		)
	}

	fn on_new_session<Ks: OpaqueKeys>(
		changed: bool,
		validators: &[(AId, Ks)],
		queued_validators: &[(AId, Ks)],
	) {
		for_tuples!(
			#(
				let our_keys: Box<dyn Iterator<Item=_>> = Box::new(validators.iter()
					.map(|k| (&k.0, k.1.get::<Tuple::Key>(<Tuple::Key as RuntimeAppPublic>::ID)
						.unwrap_or_default())));
				let queued_keys: Box<dyn Iterator<Item=_>> = Box::new(queued_validators.iter()
					.map(|k| (&k.0, k.1.get::<Tuple::Key>(<Tuple::Key as RuntimeAppPublic>::ID)
						.unwrap_or_default())));
				Tuple::on_new_session(changed, our_keys, queued_keys);
			)*
		)
	}

	fn on_before_session_ending() {
		for_tuples!( #( Tuple::on_before_session_ending(); )* )
	}

	fn on_disabled(i: usize) {
		for_tuples!( #( Tuple::on_disabled(i); )* )
	}
}

/// `SessionHandler` for tests that use `UintAuthorityId` as `Keys`.
pub struct TestSessionHandler;
impl<AId> SessionHandler<AId> for TestSessionHandler {
	const KEY_TYPE_IDS: &'static [KeyTypeId] = &[sp_runtime::key_types::DUMMY];

	fn on_genesis_session<Ks: OpaqueKeys>(_: &[(AId, Ks)]) {}

	fn on_new_session<Ks: OpaqueKeys>(_: bool, _: &[(AId, Ks)], _: &[(AId, Ks)]) {}

	fn on_before_session_ending() {}

	fn on_disabled(_: usize) {}
}

impl<T: Config> ValidatorRegistration<T::ValidatorId> for Module<T> {
	fn is_registered(id: &T::ValidatorId) -> bool {
		Self::load_keys(id).is_some()
	}
}

pub trait Config: frame_system::Config {
	/// The overarching event type.
	type Event: From<Event> + Into<<Self as frame_system::Config>::Event>;

	/// A stable ID for a validator.
	type ValidatorId: Member + Parameter;

	/// A conversion from account ID to validator ID.
	///
	/// Its cost must be at most one storage read.
	type ValidatorIdOf: Convert<Self::AccountId, Option<Self::ValidatorId>>;

	/// Indicator for when to end the session.
	type ShouldEndSession: ShouldEndSession<Self::BlockNumber>;

	/// Something that can predict the next session rotation. This should typically come from the
	/// same logical unit that provides [`ShouldEndSession`], yet, it gives a best effort estimate.
	/// It is helpful to implement [`EstimateNextNewSession`].
	type NextSessionRotation: EstimateNextSessionRotation<Self::BlockNumber>;

	/// Handler for managing new session.
	type SessionManager: SessionManager<Self::ValidatorId>;

	/// Handler when a session has changed.
	type SessionHandler: SessionHandler<Self::ValidatorId>;

	/// The keys.
	type Keys: OpaqueKeys + Member + Parameter + Default;

	/// The fraction of validators set that is safe to be disabled.
	///
	/// After the threshold is reached `disabled` method starts to return true,
	/// which in combination with `pallet_staking` forces a new era.
	type DisabledValidatorsThreshold: Get<Perbill>;

	/// Weight information for extrinsics in this pallet.
	type WeightInfo: WeightInfo;
}

decl_storage! {
	trait Store for Module<T: Config> as Session {
		/// The current set of validators.
		Validators get(fn validators): Vec<T::ValidatorId>;

		/// Current index of the session.
		CurrentIndex get(fn current_index): SessionIndex;

		/// True if the underlying economic identities or weighting behind the validators
		/// has changed in the queued validator set.
		QueuedChanged: bool;

		/// The queued keys for the next session. When the next session begins, these keys
		/// will be used to determine the validator's session keys.
		QueuedKeys get(fn queued_keys): Vec<(T::ValidatorId, T::Keys)>;

		/// Indices of disabled validators.
		///
		/// The set is cleared when `on_session_ending` returns a new set of identities.
		DisabledValidators get(fn disabled_validators): Vec<u32>;

		/// The next session keys for a validator.
		NextKeys: map hasher(twox_64_concat) T::ValidatorId => Option<T::Keys>;

		/// The owner of a key. The key is the `KeyTypeId` + the encoded key.
		KeyOwner: map hasher(twox_64_concat) (KeyTypeId, Vec<u8>) => Option<T::ValidatorId>;
	}
	add_extra_genesis {
		config(keys): Vec<(T::AccountId, T::ValidatorId, T::Keys)>;
		build(|config: &GenesisConfig<T>| {
			if T::SessionHandler::KEY_TYPE_IDS.len() != T::Keys::key_ids().len() {
				panic!("Number of keys in session handler and session keys does not match");
			}

			T::SessionHandler::KEY_TYPE_IDS.iter().zip(T::Keys::key_ids()).enumerate()
				.for_each(|(i, (sk, kk))| {
					if sk != kk {
						panic!(
							"Session handler and session key expect different key type at index: {}",
							i,
						);
					}
				});

			for (account, val, keys) in config.keys.iter().cloned() {
				<Module<T>>::inner_set_keys(&val, keys)
					.expect("genesis config must not contain duplicates; qed");
				assert!(
					frame_system::Pallet::<T>::inc_consumers(&account).is_ok(),
					"Account ({:?}) does not exist at genesis to set key. Account not endowed?",
					account,
				);
			}

			let initial_validators_0 = T::SessionManager::new_session(0)
				.unwrap_or_else(|| {
					frame_support::print("No initial validator provided by `SessionManager`, use \
						session config keys to generate initial validator set.");
					config.keys.iter().map(|x| x.1.clone()).collect()
				});
			assert!(!initial_validators_0.is_empty(), "Empty validator set for session 0 in genesis block!");

			let initial_validators_1 = T::SessionManager::new_session(1)
				.unwrap_or_else(|| initial_validators_0.clone());
			assert!(!initial_validators_1.is_empty(), "Empty validator set for session 1 in genesis block!");

			let queued_keys: Vec<_> = initial_validators_1
				.iter()
				.cloned()
				.map(|v| (
					v.clone(),
					<Module<T>>::load_keys(&v).unwrap_or_default(),
				))
				.collect();

			// Tell everyone about the genesis session keys
			T::SessionHandler::on_genesis_session::<T::Keys>(&queued_keys);

			<Validators<T>>::put(initial_validators_0);
			<QueuedKeys<T>>::put(queued_keys);

			T::SessionManager::start_session(0);
		});
	}
}

decl_event!(
	pub enum Event {
		/// New session has happened. Note that the argument is the \[session_index\], not the block
		/// number as the type might suggest.
		NewSession(SessionIndex),
	}
);

decl_error! {
	/// Error for the session module.
	pub enum Error for Module<T: Config> {
		/// Invalid ownership proof.
		InvalidProof,
		/// No associated validator ID for account.
		NoAssociatedValidatorId,
		/// Registered duplicate key.
		DuplicatedKey,
		/// No keys are associated with this account.
		NoKeys,
		/// Key setting account is not live, so it's impossible to associate keys.
		NoAccount,
	}
}

decl_module! {
	pub struct Module<T: Config> for enum Call where origin: T::Origin {
		type Error = Error<T>;

		fn deposit_event() = default;

		/// Sets the session key(s) of the function caller to `keys`.
		/// Allows an account to set its session key prior to becoming a validator.
		/// This doesn't take effect until the next session.
		///
		/// The dispatch origin of this function must be signed.
		///
		/// # <weight>
		/// - Complexity: `O(1)`
		///   Actual cost depends on the number of length of `T::Keys::key_ids()` which is fixed.
		/// - DbReads: `origin account`, `T::ValidatorIdOf`, `NextKeys`
		/// - DbWrites: `origin account`, `NextKeys`
		/// - DbReads per key id: `KeyOwner`
		/// - DbWrites per key id: `KeyOwner`
		/// # </weight>
		#[weight = T::WeightInfo::set_keys()]
		pub fn set_keys(origin, keys: T::Keys, proof: Vec<u8>) -> dispatch::DispatchResult {
			let who = ensure_signed(origin)?;

			ensure!(keys.ownership_proof_is_valid(&proof), Error::<T>::InvalidProof);

			Self::do_set_keys(&who, keys)?;

			Ok(())
		}

		/// Removes any session key(s) of the function caller.
		/// This doesn't take effect until the next session.
		///
		/// The dispatch origin of this function must be signed.
		///
		/// # <weight>
		/// - Complexity: `O(1)` in number of key types.
		///   Actual cost depends on the number of length of `T::Keys::key_ids()` which is fixed.
		/// - DbReads: `T::ValidatorIdOf`, `NextKeys`, `origin account`
		/// - DbWrites: `NextKeys`, `origin account`
		/// - DbWrites per key id: `KeyOwnder`
		/// # </weight>
		#[weight = T::WeightInfo::purge_keys()]
		pub fn purge_keys(origin) {
			let who = ensure_signed(origin)?;
			Self::do_purge_keys(&who)?;
		}

		/// Called when a block is initialized. Will rotate session if it is the last
		/// block of the current session.
		fn on_initialize(n: T::BlockNumber) -> Weight {
			if T::ShouldEndSession::should_end_session(n) {
				Self::rotate_session();
				T::BlockWeights::get().max_block
			} else {
				// NOTE: the non-database part of the weight for `should_end_session(n)` is
				// included as weight for empty block, the database part is expected to be in
				// cache.
				0
			}
		}
	}
}

impl<T: Config> Module<T> {
	/// Move on to next session. Register new validator set and session keys. Changes
	/// to the validator set have a session of delay to take effect. This allows for
	/// equivocation punishment after a fork.
	pub fn rotate_session() {
		let session_index = CurrentIndex::get();

		let changed = QueuedChanged::get();

		// Inform the session handlers that a session is going to end.
		T::SessionHandler::on_before_session_ending();

		T::SessionManager::end_session(session_index);

		// Get queued session keys and validators.
		let session_keys = <QueuedKeys<T>>::get();
		let validators = session_keys.iter()
			.map(|(validator, _)| validator.clone())
			.collect::<Vec<_>>();
		<Validators<T>>::put(&validators);

		if changed {
			// reset disabled validators
			DisabledValidators::take();
		}

		// Increment session index.
		let session_index = session_index + 1;
		CurrentIndex::put(session_index);

		T::SessionManager::start_session(session_index);

		// Get next validator set.
		let maybe_next_validators = T::SessionManager::new_session(session_index + 1);
		let (next_validators, next_identities_changed)
			= if let Some(validators) = maybe_next_validators
		{
			// NOTE: as per the documentation on `OnSessionEnding`, we consider
			// the validator set as having changed even if the validators are the
			// same as before, as underlying economic conditions may have changed.
			(validators, true)
		} else {
			(<Validators<T>>::get(), false)
		};

		// Queue next session keys.
		let (queued_amalgamated, next_changed) = {
			// until we are certain there has been a change, iterate the prior
			// validators along with the current and check for changes
			let mut changed = next_identities_changed;

			let mut now_session_keys = session_keys.iter();
			let mut check_next_changed = |keys: &T::Keys| {
				if changed { return }
				// since a new validator set always leads to `changed` starting
				// as true, we can ensure that `now_session_keys` and `next_validators`
				// have the same length. this function is called once per iteration.
				if let Some(&(_, ref old_keys)) = now_session_keys.next() {
					if old_keys != keys {
						changed = true;
						return
					}
				}
			};
			let queued_amalgamated = next_validators.into_iter()
				.map(|a| {
					let k = Self::load_keys(&a).unwrap_or_default();
					check_next_changed(&k);
					(a, k)
				})
				.collect::<Vec<_>>();

			(queued_amalgamated, changed)
		};

		<QueuedKeys<T>>::put(queued_amalgamated.clone());
		QueuedChanged::put(next_changed);

		// Record that this happened.
		Self::deposit_event(Event::NewSession(session_index));

		// Tell everyone about the new session keys.
		T::SessionHandler::on_new_session::<T::Keys>(
			changed,
			&session_keys,
			&queued_amalgamated,
		);
	}

	/// Disable the validator of index `i`.
	///
	/// Returns `true` if this causes a `DisabledValidatorsThreshold` of validators
	/// to be already disabled.
	pub fn disable_index(i: usize) -> bool {
		let (fire_event, threshold_reached) = DisabledValidators::mutate(|disabled| {
			let i = i as u32;
			if let Err(index) = disabled.binary_search(&i) {
				let count = <Validators<T>>::decode_len().unwrap_or(0) as u32;
				let threshold = T::DisabledValidatorsThreshold::get() * count;
				disabled.insert(index, i);
				(true, disabled.len() as u32 > threshold)
			} else {
				(false, false)
			}
		});

		if fire_event {
			T::SessionHandler::on_disabled(i);
		}

		threshold_reached
	}

	/// Disable the validator identified by `c`. (If using with the staking module,
	/// this would be their *stash* account.)
	///
	/// Returns `Ok(true)` if more than `DisabledValidatorsThreshold` validators in current
	/// session is already disabled.
	/// If used with the staking module it allows to force a new era in such case.
	pub fn disable(c: &T::ValidatorId) -> sp_std::result::Result<bool, ()> {
		Self::validators().iter().position(|i| i == c).map(Self::disable_index).ok_or(())
	}

	/// Upgrade the key type from some old type to a new type. Supports adding
	/// and removing key types.
	///
	/// This function should be used with extreme care and only during an
	/// `on_runtime_upgrade` block. Misuse of this function can put your blockchain
	/// into an unrecoverable state.
	///
	/// Care should be taken that the raw versions of the
	/// added keys are unique for every `ValidatorId, KeyTypeId` combination.
	/// This is an invariant that the session module typically maintains internally.
	///
	/// As the actual values of the keys are typically not known at runtime upgrade,
	/// it's recommended to initialize the keys to a (unique) dummy value with the expectation
	/// that all validators should invoke `set_keys` before those keys are actually
	/// required.
	pub fn upgrade_keys<Old, F>(upgrade: F) where
		Old: OpaqueKeys + Member + Decode,
		F: Fn(T::ValidatorId, Old) -> T::Keys,
	{
		let old_ids = Old::key_ids();
		let new_ids = T::Keys::key_ids();

		// Translate NextKeys, and key ownership relations at the same time.
		<NextKeys<T>>::translate::<Old, _>(|val, old_keys| {
			// Clear all key ownership relations. Typically the overlap should
			// stay the same, but no guarantees by the upgrade function.
			for i in old_ids.iter() {
				Self::clear_key_owner(*i, old_keys.get_raw(*i));
			}

			let new_keys = upgrade(val.clone(), old_keys);

			// And now set the new ones.
			for i in new_ids.iter() {
				Self::put_key_owner(*i, new_keys.get_raw(*i), &val);
			}

			Some(new_keys)
		});

		let _ = <QueuedKeys<T>>::translate::<Vec<(T::ValidatorId, Old)>, _>(
			|k| {
				k.map(|k| k.into_iter()
					.map(|(val, old_keys)| (val.clone(), upgrade(val, old_keys)))
					.collect::<Vec<_>>())
			}
		);
	}

	/// Perform the set_key operation, checking for duplicates. Does not set `Changed`.
	///
	/// This ensures that the reference counter in system is incremented appropriately and as such
	/// must accept an account ID, rather than a validator ID.
	fn do_set_keys(account: &T::AccountId, keys: T::Keys) -> dispatch::DispatchResult {
		let who = T::ValidatorIdOf::convert(account.clone())
			.ok_or(Error::<T>::NoAssociatedValidatorId)?;

<<<<<<< HEAD
		ensure!(frame_system::Module::<T>::providers(&account) > 0, Error::<T>::NoAccount);
		let old_keys = Self::inner_set_keys(&who, keys)?;
		if old_keys.is_none() {
			let res = frame_system::Module::<T>::inc_consumers(&account);
			debug_assert!(res.is_ok());
			// ^^ Defensive only: we already ensured that the account has a provider
=======
		ensure!(frame_system::Pallet::<T>::can_inc_consumer(&account), Error::<T>::NoAccount);
		let old_keys = Self::inner_set_keys(&who, keys)?;
		if old_keys.is_none() {
			let assertion = frame_system::Pallet::<T>::inc_consumers(&account).is_ok();
			debug_assert!(assertion, "can_inc_consumer() returned true; no change since; qed");
>>>>>>> 4cbeeca6
		}

		Ok(())
	}

	/// Perform the set_key operation, checking for duplicates. Does not set `Changed`.
	///
	/// The old keys for this validator are returned, or `None` if there were none.
	///
	/// This does not ensure that the reference counter in system is incremented appropriately, it
	/// must be done by the caller or the keys will be leaked in storage.
	fn inner_set_keys(who: &T::ValidatorId, keys: T::Keys) -> Result<Option<T::Keys>, DispatchError> {
		let old_keys = Self::load_keys(who);

		for id in T::Keys::key_ids() {
			let key = keys.get_raw(*id);

			// ensure keys are without duplication.
			ensure!(
				Self::key_owner(*id, key).map_or(true, |owner| &owner == who),
				Error::<T>::DuplicatedKey,
			);
		}

		for id in T::Keys::key_ids() {
			let key = keys.get_raw(*id);

			if let Some(old) = old_keys.as_ref().map(|k| k.get_raw(*id)) {
				if key == old {
					continue;
				}

				Self::clear_key_owner(*id, old);
			}

			Self::put_key_owner(*id, key, who);
		}

		Self::put_keys(who, &keys);
		Ok(old_keys)
	}

	fn do_purge_keys(account: &T::AccountId) -> DispatchResult {
		let who = T::ValidatorIdOf::convert(account.clone())
			.ok_or(Error::<T>::NoAssociatedValidatorId)?;

		let old_keys = Self::take_keys(&who).ok_or(Error::<T>::NoKeys)?;
		for id in T::Keys::key_ids() {
			let key_data = old_keys.get_raw(*id);
			Self::clear_key_owner(*id, key_data);
		}
		frame_system::Pallet::<T>::dec_consumers(&account);

		Ok(())
	}

	fn load_keys(v: &T::ValidatorId) -> Option<T::Keys> {
		<NextKeys<T>>::get(v)
	}

	fn take_keys(v: &T::ValidatorId) -> Option<T::Keys> {
		<NextKeys<T>>::take(v)
	}

	fn put_keys(v: &T::ValidatorId, keys: &T::Keys) {
		<NextKeys<T>>::insert(v, keys);
	}

	/// Query the owner of a session key by returning the owner's validator ID.
	pub fn key_owner(id: KeyTypeId, key_data: &[u8]) -> Option<T::ValidatorId> {
		<KeyOwner<T>>::get((id, key_data))
	}

	fn put_key_owner(id: KeyTypeId, key_data: &[u8], v: &T::ValidatorId) {
		<KeyOwner<T>>::insert((id, key_data), v)
	}

	fn clear_key_owner(id: KeyTypeId, key_data: &[u8]) {
		<KeyOwner<T>>::remove((id, key_data));
	}
}

impl<T: Config> ValidatorSet<T::AccountId> for Module<T> {
	type ValidatorId = T::ValidatorId;
	type ValidatorIdOf = T::ValidatorIdOf;

	fn session_index() -> sp_staking::SessionIndex {
		Module::<T>::current_index()
	}

	fn validators() -> Vec<Self::ValidatorId> {
		Module::<T>::validators()
	}
}

/// Wraps the author-scraping logic for consensus engines that can recover
/// the canonical index of an author. This then transforms it into the
/// registering account-ID of that session key index.
pub struct FindAccountFromAuthorIndex<T, Inner>(sp_std::marker::PhantomData<(T, Inner)>);

impl<T: Config, Inner: FindAuthor<u32>> FindAuthor<T::ValidatorId>
	for FindAccountFromAuthorIndex<T, Inner>
{
	fn find_author<'a, I>(digests: I) -> Option<T::ValidatorId>
		where I: 'a + IntoIterator<Item=(ConsensusEngineId, &'a [u8])>
	{
		let i = Inner::find_author(digests)?;

		let validators = <Module<T>>::validators();
		validators.get(i as usize).map(|k| k.clone())
	}
}

impl<T: Config> EstimateNextNewSession<T::BlockNumber> for Module<T> {
	fn average_session_length() -> T::BlockNumber {
		T::NextSessionRotation::average_session_length()
	}

	/// This session module always calls new_session and next_session at the same time, hence we
	/// do a simple proxy and pass the function to next rotation.
	fn estimate_next_new_session(now: T::BlockNumber) -> (Option<T::BlockNumber>, Weight) {
		T::NextSessionRotation::estimate_next_session_rotation(now)
	}
}<|MERGE_RESOLUTION|>--- conflicted
+++ resolved
@@ -750,20 +750,12 @@
 		let who = T::ValidatorIdOf::convert(account.clone())
 			.ok_or(Error::<T>::NoAssociatedValidatorId)?;
 
-<<<<<<< HEAD
-		ensure!(frame_system::Module::<T>::providers(&account) > 0, Error::<T>::NoAccount);
+		ensure!(frame_system::Pallet::<T>::providers(&account) > 0, Error::<T>::NoAccount);
 		let old_keys = Self::inner_set_keys(&who, keys)?;
 		if old_keys.is_none() {
-			let res = frame_system::Module::<T>::inc_consumers(&account);
+			let res = frame_system::Pallet::<T>::inc_consumers(&account);
 			debug_assert!(res.is_ok());
 			// ^^ Defensive only: we already ensured that the account has a provider
-=======
-		ensure!(frame_system::Pallet::<T>::can_inc_consumer(&account), Error::<T>::NoAccount);
-		let old_keys = Self::inner_set_keys(&who, keys)?;
-		if old_keys.is_none() {
-			let assertion = frame_system::Pallet::<T>::inc_consumers(&account).is_ok();
-			debug_assert!(assertion, "can_inc_consumer() returned true; no change since; qed");
->>>>>>> 4cbeeca6
 		}
 
 		Ok(())
