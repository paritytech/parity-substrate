--- conflicted
+++ resolved
@@ -33,10 +33,6 @@
 	"sp-io/std",
 	"sp-runtime/std",
 	"sp-std/std",
-<<<<<<< HEAD
 	"log/std",
 ]
-=======
-]
-try-runtime = ["frame-support/try-runtime"]
->>>>>>> e84d2ae4
+try-runtime = ["frame-support/try-runtime"]