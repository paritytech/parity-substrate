// Copyright 2019-2020 Parity Technologies (UK) Ltd.
// This file is part of Substrate.

// Substrate is free software: you can redistribute it and/or modify
// it under the terms of the GNU General Public License as published by
// the Free Software Foundation, either version 3 of the License, or
// (at your option) any later version.

// Substrate is distributed in the hope that it will be useful,
// but WITHOUT ANY WARRANTY; without even the implied warranty of
// MERCHANTABILITY or FITNESS FOR A PARTICULAR PURPOSE.  See the
// GNU General Public License for more details.

// You should have received a copy of the GNU General Public License
// along with Substrate.  If not, see <http://www.gnu.org/licenses/>.

//! Mock file for election module.

#![cfg(test)]

use std::cell::RefCell;
use frame_support::{
	StorageValue, StorageMap, parameter_types, assert_ok,
	traits::{Get, ChangeMembers, Currency, LockIdentifier},
	weights::Weight,
};
use sp_core::H256;
use sp_runtime::{
	Perbill, BuildStorage, testing::Header, traits::{BlakeTwo256, IdentityLookup, Block as BlockT},
};
use crate as elections;


parameter_types! {
	pub const BlockHashCount: u64 = 250;
	pub const MaximumBlockWeight: Weight = 1024;
	pub const MaximumBlockLength: u32 = 2 * 1024;
	pub const AvailableBlockRatio: Perbill = Perbill::one();
}
impl frame_system::Trait for Test {
	type Origin = Origin;
	type Call = ();
	type Index = u64;
	type BlockNumber = u64;
	type Hash = H256;
	type Hashing = BlakeTwo256;
	type AccountId = u64;
	type Lookup = IdentityLookup<Self::AccountId>;
	type Header = Header;
	type Event = Event;
	type BlockHashCount = BlockHashCount;
	type MaximumBlockWeight = MaximumBlockWeight;
	type DbWeight = ();
	type BlockExecutionWeight = ();
	type ExtrinsicBaseWeight = ();
	type MaximumBlockLength = MaximumBlockLength;
	type AvailableBlockRatio = AvailableBlockRatio;
	type Version = ();
	type ModuleToIndex = ();
	type AccountData = pallet_balances::AccountData<u64>;
	type OnNewAccount = ();
	type OnKilledAccount = ();
}

parameter_types! {
	pub const ExistentialDeposit: u64 = 1;
}
impl pallet_balances::Trait for Test {
	type Balance = u64;
	type DustRemoval = ();
	type Event = Event;
	type ExistentialDeposit = ExistentialDeposit;
	type AccountStore = System;
}

parameter_types! {
	pub const CandidacyBond: u64 = 3;
	pub const CarryCount: u32 = 2;
	pub const InactiveGracePeriod: u32 = 1;
	pub const VotingPeriod: u64 = 4;
	pub const MinimumVotingLock: u64 = 5;
}

thread_local! {
	static VOTER_BOND: RefCell<u64> = RefCell::new(0);
	static VOTING_FEE: RefCell<u64> = RefCell::new(0);
	static PRESENT_SLASH_PER_VOTER: RefCell<u64> = RefCell::new(0);
	static DECAY_RATIO: RefCell<u32> = RefCell::new(0);
	static MEMBERS: RefCell<Vec<u64>> = RefCell::new(vec![]);
}

pub struct VotingBond;
impl Get<u64> for VotingBond {
	fn get() -> u64 { VOTER_BOND.with(|v| *v.borrow()) }
}

pub struct VotingFee;
impl Get<u64> for VotingFee {
	fn get() -> u64 { VOTING_FEE.with(|v| *v.borrow()) }
}

pub struct PresentSlashPerVoter;
impl Get<u64> for PresentSlashPerVoter {
	fn get() -> u64 { PRESENT_SLASH_PER_VOTER.with(|v| *v.borrow()) }
}

pub struct DecayRatio;
impl Get<u32> for DecayRatio {
	fn get() -> u32 { DECAY_RATIO.with(|v| *v.borrow()) }
}

pub struct TestChangeMembers;
impl ChangeMembers<u64> for TestChangeMembers {
	fn change_members_sorted(incoming: &[u64], outgoing: &[u64], new: &[u64]) {
		let mut old_plus_incoming = MEMBERS.with(|m| m.borrow().to_vec());
		old_plus_incoming.extend_from_slice(incoming);
		old_plus_incoming.sort();
		let mut new_plus_outgoing = new.to_vec();
		new_plus_outgoing.extend_from_slice(outgoing);
		new_plus_outgoing.sort();
		assert_eq!(old_plus_incoming, new_plus_outgoing);

		MEMBERS.with(|m| *m.borrow_mut() = new.to_vec());
	}
}

parameter_types!{
<<<<<<< HEAD
    pub const ElectionModuleId: LockIdentifier = *b"py/elect"; 
=======
	pub const ElectionModuleId: LockIdentifier = *b"py/elect"; 
>>>>>>> 7817e571
}

impl elections::Trait for Test {
	type Event = Event;
	type Currency = Balances;
	type BadPresentation = ();
	type BadReaper = ();
	type BadVoterIndex = ();
	type LoserCandidate = ();
	type ChangeMembers = TestChangeMembers;
	type CandidacyBond = CandidacyBond;
	type VotingBond = VotingBond;
	type VotingFee = VotingFee;
	type MinimumVotingLock = MinimumVotingLock;
	type PresentSlashPerVoter = PresentSlashPerVoter;
	type CarryCount = CarryCount;
	type InactiveGracePeriod = InactiveGracePeriod;
	type VotingPeriod = VotingPeriod;
<<<<<<< HEAD
    type DecayRatio = DecayRatio;
    type ModuleId = ElectionModuleId;
=======
	type DecayRatio = DecayRatio;
	type ModuleId = ElectionModuleId;
>>>>>>> 7817e571
}

pub type Block = sp_runtime::generic::Block<Header, UncheckedExtrinsic>;
pub type UncheckedExtrinsic = sp_runtime::generic::UncheckedExtrinsic<u32, u64, Call, ()>;

use frame_system as system;
frame_support::construct_runtime!(
	pub enum Test where
		Block = Block,
		NodeBlock = Block,
		UncheckedExtrinsic = UncheckedExtrinsic
	{
		System: system::{Module, Call, Event<T>},
		Balances: pallet_balances::{Module, Call, Event<T>, Config<T>},
		Elections: elections::{Module, Call, Event<T>, Config<T>},
	}
);

pub struct ExtBuilder {
	balance_factor: u64,
	decay_ratio: u32,
	desired_seats: u32,
	voting_fee: u64,
	voter_bond: u64,
	bad_presentation_punishment: u64,
}

impl Default for ExtBuilder {
	fn default() -> Self {
		Self {
			balance_factor: 1,
			decay_ratio: 24,
			desired_seats: 2,
			voting_fee: 0,
			voter_bond: 0,
			bad_presentation_punishment: 1,
		}
	}
}

impl ExtBuilder {
	pub fn balance_factor(mut self, factor: u64) -> Self {
		self.balance_factor = factor;
		self
	}
	pub fn decay_ratio(mut self, ratio: u32) -> Self {
		self.decay_ratio = ratio;
		self
	}
	pub fn voting_fee(mut self, fee: u64) -> Self {
		self.voting_fee = fee;
		self
	}
	pub fn bad_presentation_punishment(mut self, fee: u64) -> Self {
		self.bad_presentation_punishment = fee;
		self
	}
	pub fn voter_bond(mut self, fee: u64) -> Self {
		self.voter_bond = fee;
		self
	}
	pub fn desired_seats(mut self, seats: u32) -> Self {
		self.desired_seats = seats;
		self
	}
	pub fn build(self) -> sp_io::TestExternalities {
		VOTER_BOND.with(|v| *v.borrow_mut() = self.voter_bond);
		VOTING_FEE.with(|v| *v.borrow_mut() = self.voting_fee);
		PRESENT_SLASH_PER_VOTER.with(|v| *v.borrow_mut() = self.bad_presentation_punishment);
		DECAY_RATIO.with(|v| *v.borrow_mut() = self.decay_ratio);
		let mut ext: sp_io::TestExternalities = GenesisConfig {
			pallet_balances: Some(pallet_balances::GenesisConfig::<Test>{
				balances: vec![
					(1, 10 * self.balance_factor),
					(2, 20 * self.balance_factor),
					(3, 30 * self.balance_factor),
					(4, 40 * self.balance_factor),
					(5, 50 * self.balance_factor),
					(6, 60 * self.balance_factor)
				],
			}),
			elections: Some(elections::GenesisConfig::<Test>{
				members: vec![],
				desired_seats: self.desired_seats,
				presentation_duration: 2,
				term_duration: 5,
			}),
		}.build_storage().unwrap().into();
		ext.execute_with(|| System::set_block_number(1));
		ext
	}
}

pub(crate) fn voter_ids() -> Vec<u64> {
	Elections::all_voters().iter().map(|v| v.unwrap_or(0) ).collect::<Vec<u64>>()
}

pub(crate) fn vote(i: u64, l: usize) {
	let _ = Balances::make_free_balance_be(&i, 20);
	assert_ok!(
		Elections::set_approvals(
			Origin::signed(i),
			(0..l).map(|_| true).collect::<Vec<bool>>(),
			0,
			0,
			20,
		)
	);
}

pub(crate) fn vote_at(i: u64, l: usize, index: elections::VoteIndex) {
	let _ = Balances::make_free_balance_be(&i, 20);
	assert_ok!(
		Elections::set_approvals(
			Origin::signed(i),
			(0..l).map(|_| true).collect::<Vec<bool>>(),
			0,
			index,
			20,
		)
	);
}

pub(crate) fn create_candidate(i: u64, index: u32) {
	let _ = Balances::make_free_balance_be(&i, 20);
	assert_ok!(Elections::submit_candidacy(Origin::signed(i), index));
}

pub(crate) fn balances(who: &u64) -> (u64, u64) {
	(Balances::free_balance(who), Balances::reserved_balance(who))
}

pub(crate) fn locks(who: &u64) -> Vec<u64> {
	Balances::locks(who).iter().map(|l| l.amount).collect::<Vec<u64>>()
}

pub(crate) fn new_test_ext_with_candidate_holes() -> sp_io::TestExternalities {
	let mut t = ExtBuilder::default().build();
	t.execute_with(|| {
		<elections::Candidates<Test>>::put(vec![0, 0, 1]);
		elections::CandidateCount::put(1);
		<elections::RegisterInfoOf<Test>>::insert(1, (0, 2));
	});
	t
}<|MERGE_RESOLUTION|>--- conflicted
+++ resolved
@@ -125,11 +125,7 @@
 }
 
 parameter_types!{
-<<<<<<< HEAD
-    pub const ElectionModuleId: LockIdentifier = *b"py/elect"; 
-=======
 	pub const ElectionModuleId: LockIdentifier = *b"py/elect"; 
->>>>>>> 7817e571
 }
 
 impl elections::Trait for Test {
@@ -148,13 +144,8 @@
 	type CarryCount = CarryCount;
 	type InactiveGracePeriod = InactiveGracePeriod;
 	type VotingPeriod = VotingPeriod;
-<<<<<<< HEAD
-    type DecayRatio = DecayRatio;
-    type ModuleId = ElectionModuleId;
-=======
 	type DecayRatio = DecayRatio;
 	type ModuleId = ElectionModuleId;
->>>>>>> 7817e571
 }
 
 pub type Block = sp_runtime::generic::Block<Header, UncheckedExtrinsic>;
