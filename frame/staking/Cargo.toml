--- conflicted
+++ resolved
@@ -45,16 +45,12 @@
 env_logger = "0.7.1"
 
 [features]
-<<<<<<< HEAD
-migrate = []
 testing-utils = [
 	"std",
 	"pallet-indices/std",
 	"sp-core/std",
 	"rand/std",
 ]
-=======
->>>>>>> 653c89f6
 default = ["std"]
 std = [
 	"serde",
