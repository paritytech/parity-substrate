// This file is part of Substrate.

// Copyright (C) 2017-2020 Parity Technologies (UK) Ltd.
// SPDX-License-Identifier: Apache-2.0

// Licensed under the Apache License, Version 2.0 (the "License");
// you may not use this file except in compliance with the License.
// You may obtain a copy of the License at
//
// 	http://www.apache.org/licenses/LICENSE-2.0
//
// Unless required by applicable law or agreed to in writing, software
// distributed under the License is distributed on an "AS IS" BASIS,
// WITHOUT WARRANTIES OR CONDITIONS OF ANY KIND, either express or implied.
// See the License for the specific language governing permissions and
// limitations under the License.

//! Tests for the module.

use super::*;
use mock::*;
use sp_runtime::{
	assert_eq_error_rate, traits::BadOrigin,
};
use sp_staking::offence::OffenceDetails;
use frame_support::{
	assert_ok, assert_noop, StorageMap,
	traits::{Currency, ReservableCurrency, OnInitialize, OnFinalize},
};
use pallet_balances::Error as BalancesError;
use substrate_test_utils::assert_eq_uvec;

#[test]
fn force_unstake_works() {
	ExtBuilder::default().build_and_execute(|| {
		// Account 11 is stashed and locked, and account 10 is the controller
		assert_eq!(Staking::bonded(&11), Some(10));
		// Adds 2 slashing spans
		add_slash(&11);
		// Cant transfer
		assert_noop!(
			Balances::transfer(Origin::signed(11), 1, 10),
			BalancesError::<Test, _>::LiquidityRestrictions
		);
		// Force unstake requires root.
		assert_noop!(Staking::force_unstake(Origin::signed(11), 11, 2), BadOrigin);
		// Force unstake needs correct number of slashing spans (for weight calculation)
		assert_noop!(Staking::force_unstake(Origin::signed(11), 11, 0), BadOrigin);
		// We now force them to unstake
		assert_ok!(Staking::force_unstake(Origin::root(), 11, 2));
		// No longer bonded.
		assert_eq!(Staking::bonded(&11), None);
		// Transfer works.
		assert_ok!(Balances::transfer(Origin::signed(11), 1, 10));
	});
}

#[test]
fn kill_stash_works() {
	ExtBuilder::default().build_and_execute(|| {
		// Account 11 is stashed and locked, and account 10 is the controller
		assert_eq!(Staking::bonded(&11), Some(10));
		// Adds 2 slashing spans
		add_slash(&11);
		// Only can kill a stash account
		assert_noop!(Staking::kill_stash(&12, 0), Error::<Test>::NotStash);
		// Respects slashing span count
		assert_noop!(Staking::kill_stash(&11, 0), Error::<Test>::IncorrectSlashingSpans);
		// Correct inputs, everything works
		assert_ok!(Staking::kill_stash(&11, 2));
		// No longer bonded.
		assert_eq!(Staking::bonded(&11), None);
	});
}

#[test]
fn basic_setup_works() {
	// Verifies initial conditions of mock
	ExtBuilder::default().build_and_execute(|| {
		// Account 11 is stashed and locked, and account 10 is the controller
		assert_eq!(Staking::bonded(&11), Some(10));
		// Account 21 is stashed and locked, and account 20 is the controller
		assert_eq!(Staking::bonded(&21), Some(20));
		// Account 1 is not a stashed
		assert_eq!(Staking::bonded(&1), None);

		// Account 10 controls the stash from account 11, which is 100 * balance_factor units
		assert_eq!(
			Staking::ledger(&10),
			Some(StakingLedger { stash: 11, total: 1000, active: 1000, unlocking: vec![], claimed_rewards: vec![] })
		);
		// Account 20 controls the stash from account 21, which is 200 * balance_factor units
		assert_eq!(
			Staking::ledger(&20),
			Some(StakingLedger { stash: 21, total: 1000, active: 1000, unlocking: vec![], claimed_rewards: vec![] })
		);
		// Account 1 does not control any stash
		assert_eq!(Staking::ledger(&1), None);

		// ValidatorPrefs are default
		assert_eq_uvec!(<Validators<Test>>::iter().collect::<Vec<_>>(), vec![
			(31, ValidatorPrefs::default()),
			(21, ValidatorPrefs::default()),
			(11, ValidatorPrefs::default())
		]);

		assert_eq!(
			Staking::ledger(100),
			Some(StakingLedger { stash: 101, total: 500, active: 500, unlocking: vec![], claimed_rewards: vec![] })
		);
		assert_eq!(Staking::nominators(101).unwrap().targets, vec![11, 21]);

		assert_eq!(
			Staking::eras_stakers(Staking::active_era().unwrap().index, 11),
			Exposure {
				total: 1125,
				own: 1000,
				others: vec![ IndividualExposure { who: 101, value: 125 }]
			},
		);
		assert_eq!(
			Staking::eras_stakers(Staking::active_era().unwrap().index, 21),
			Exposure {
				total: 1375,
				own: 1000,
				others: vec![ IndividualExposure { who: 101, value: 375 }]
			},
		);

		// initial total stake = 1125 + 1375
		assert_eq!(Staking::eras_total_stake(Staking::active_era().unwrap().index), 2500);


		// The number of validators required.
		assert_eq!(Staking::validator_count(), 2);

		// Initial Era and session
		assert_eq!(Staking::active_era().unwrap().index, 0);

		// Account 10 has `balance_factor` free balance
		assert_eq!(Balances::free_balance(10), 1);
		assert_eq!(Balances::free_balance(10), 1);

		// New era is not being forced
		assert_eq!(Staking::force_era(), Forcing::NotForcing);
	});
}

#[test]
fn change_controller_works() {
	ExtBuilder::default().build_and_execute(|| {
		// 10 and 11 are bonded as stash controller.
		assert_eq!(Staking::bonded(&11), Some(10));

		// 10 can control 11 who is initially a validator.
		assert_ok!(Staking::chill(Origin::signed(10)));

		// change controller
		assert_ok!(Staking::set_controller(Origin::signed(11), 5));
		assert_eq!(Staking::bonded(&11), Some(5));
		mock::start_active_era(1);

		// 10 is no longer in control.
		assert_noop!(
			Staking::validate(Origin::signed(10), ValidatorPrefs::default()),
			Error::<Test>::NotController,
		);
		assert_ok!(Staking::validate(Origin::signed(5), ValidatorPrefs::default()));
	})
}

#[test]
fn rewards_should_work() {
	ExtBuilder::default().nominate(true).session_per_era(3).build_and_execute(|| {
		let init_balance_10 = Balances::total_balance(&10);
		let init_balance_11 = Balances::total_balance(&11);
		let init_balance_20 = Balances::total_balance(&20);
		let init_balance_21 = Balances::total_balance(&21);
		let init_balance_100 = Balances::total_balance(&100);
		let init_balance_101 = Balances::total_balance(&101);

		// Set payees
		Payee::<Test>::insert(11, RewardDestination::Controller);
		Payee::<Test>::insert(21, RewardDestination::Controller);
		Payee::<Test>::insert(101, RewardDestination::Controller);

		<Module<Test>>::reward_by_ids(vec![(11, 50)]);
		<Module<Test>>::reward_by_ids(vec![(11, 50)]);
		// This is the second validator of the current elected set.
		<Module<Test>>::reward_by_ids(vec![(21, 50)]);

		// Compute total payout now for whole duration of the session.
		let total_payout_0 = current_total_payout_for_duration(time_per_era());
		let maximum_payout = maximum_payout_for_duration(time_per_era());

		start_session(1);

		assert_eq!(Balances::total_balance(&10), init_balance_10);
		assert_eq!(Balances::total_balance(&11), init_balance_11);
		assert_eq!(Balances::total_balance(&20), init_balance_20);
		assert_eq!(Balances::total_balance(&21), init_balance_21);
		assert_eq!(Balances::total_balance(&100), init_balance_100);
		assert_eq!(Balances::total_balance(&101), init_balance_101);
		assert_eq_uvec!(Session::validators(), vec![11, 21]);
		assert_eq!(
			Staking::eras_reward_points(Staking::active_era().unwrap().index),
			EraRewardPoints {
				total: 50 * 3,
				individual: vec![(11, 100), (21, 50)].into_iter().collect(),
			}
		);
		let part_for_10 = Perbill::from_rational_approximation::<u32>(1000, 1125);
		let part_for_20 = Perbill::from_rational_approximation::<u32>(1000, 1375);
		let part_for_100_from_10 = Perbill::from_rational_approximation::<u32>(125, 1125);
		let part_for_100_from_20 = Perbill::from_rational_approximation::<u32>(375, 1375);

		start_session(2);
		start_session(3);

		assert_eq!(Staking::active_era().unwrap().index, 1);
		assert_eq!(
			mock::REWARD_REMAINDER_UNBALANCED.with(|v| *v.borrow()),
			maximum_payout - total_payout_0,
		);
		assert_eq!(
			*mock::staking_events().last().unwrap(),
			RawEvent::EraPayout(0, total_payout_0, maximum_payout - total_payout_0)
		);
		mock::make_all_reward_payment(0);

		assert_eq_error_rate!(
			Balances::total_balance(&10),
			init_balance_10 + part_for_10 * total_payout_0 * 2 / 3,
			2,
		);
		assert_eq_error_rate!(Balances::total_balance(&11), init_balance_11, 2,);
		assert_eq_error_rate!(
			Balances::total_balance(&20),
			init_balance_20 + part_for_20 * total_payout_0 * 1 / 3,
			2,
		);
		assert_eq_error_rate!(Balances::total_balance(&21), init_balance_21, 2,);
		assert_eq_error_rate!(
			Balances::total_balance(&100),
			init_balance_100
				+ part_for_100_from_10 * total_payout_0 * 2/3
				+ part_for_100_from_20 * total_payout_0 * 1/3,
			2
		);
		assert_eq_error_rate!(Balances::total_balance(&101), init_balance_101, 2);

		assert_eq_uvec!(Session::validators(), vec![11, 21]);
		<Module<Test>>::reward_by_ids(vec![(11, 1)]);

		// Compute total payout now for whole duration as other parameter won't change
		let total_payout_1 = current_total_payout_for_duration(time_per_era());

		mock::start_active_era(2);
		assert_eq!(
			mock::REWARD_REMAINDER_UNBALANCED.with(|v| *v.borrow()),
			maximum_payout * 2 - total_payout_0 - total_payout_1,
		);
		assert_eq!(
			*mock::staking_events().last().unwrap(),
			RawEvent::EraPayout(1, total_payout_1, maximum_payout - total_payout_1)
		);
		mock::make_all_reward_payment(1);

		assert_eq_error_rate!(
			Balances::total_balance(&10),
			init_balance_10 + part_for_10 * (total_payout_0 * 2 / 3 + total_payout_1),
			2,
		);
		assert_eq_error_rate!(Balances::total_balance(&11), init_balance_11, 2,);
		assert_eq_error_rate!(
			Balances::total_balance(&20),
			init_balance_20 + part_for_20 * total_payout_0 * 1 / 3,
			2,
		);
		assert_eq_error_rate!(Balances::total_balance(&21), init_balance_21, 2,);
		assert_eq_error_rate!(
			Balances::total_balance(&100),
			init_balance_100
				+ part_for_100_from_10 * (total_payout_0 * 2/3 + total_payout_1)
				+ part_for_100_from_20 * total_payout_0 * 1/3,
			2
		);
		assert_eq_error_rate!(Balances::total_balance(&101), init_balance_101, 2);
	});
}

#[test]
fn staking_should_work() {
	ExtBuilder::default()
		.nominate(false)
		.fair(false) // to give 20 more staked value
		.build()
		.execute_with(|| {
			// remember + compare this along with the test.
			assert_eq_uvec!(validator_controllers(), vec![20, 10]);

			// put some money in account that we'll use.
			for i in 1..5 { let _ = Balances::make_free_balance_be(&i, 2000); }

			// --- Block 2:
			start_session(2);
			// add a new candidate for being a validator. account 3 controlled by 4.
			assert_ok!(Staking::bond(Origin::signed(3), 4, 1500, RewardDestination::Controller));
			assert_ok!(Staking::validate(Origin::signed(4), ValidatorPrefs::default()));

			// No effects will be seen so far.
			assert_eq_uvec!(validator_controllers(), vec![20, 10]);

			// --- Block 3:
			start_session(3);

			// No effects will be seen so far. Era has not been yet triggered.
			assert_eq_uvec!(validator_controllers(), vec![20, 10]);


			// --- Block 4: the validators will now be queued.
			start_session(4);
			assert_eq!(Staking::active_era().unwrap().index, 1);

			// --- Block 5: the validators are still in queue.
			start_session(5);

			// --- Block 6: the validators will now be changed.
			start_session(6);

			assert_eq_uvec!(validator_controllers(), vec![20, 4]);
			// --- Block 6: Unstake 4 as a validator, freeing up the balance stashed in 3
			// 4 will chill
			Staking::chill(Origin::signed(4)).unwrap();

			// --- Block 7: nothing. 4 is still there.
			start_session(7);
			assert_eq_uvec!(validator_controllers(), vec![20, 4]);

			// --- Block 8:
			start_session(8);

			// --- Block 9: 4 will not be a validator.
			start_session(9);
			assert_eq_uvec!(validator_controllers(), vec![20, 10]);

			// Note: the stashed value of 4 is still lock
			assert_eq!(
				Staking::ledger(&4),
				Some(StakingLedger {
					stash: 3,
					total: 1500,
					active: 1500,
					unlocking: vec![],
					claimed_rewards: vec![0],
				})
			);
			// e.g. it cannot reserve more than 500 that it has free from the total 2000
			assert_noop!(
				Balances::reserve(&3, 501),
				BalancesError::<Test, _>::LiquidityRestrictions
			);
			assert_ok!(Balances::reserve(&3, 409));
		});
}

#[test]
fn less_than_needed_candidates_works() {
	ExtBuilder::default()
		.minimum_validator_count(1)
		.validator_count(4)
		.nominate(false)
		.num_validators(3)
		.build()
		.execute_with(|| {
			assert_eq!(Staking::validator_count(), 4);
			assert_eq!(Staking::minimum_validator_count(), 1);
			assert_eq_uvec!(validator_controllers(), vec![30, 20, 10]);

			mock::start_active_era(1);

			// Previous set is selected. NO election algorithm is even executed.
			assert_eq_uvec!(validator_controllers(), vec![30, 20, 10]);

			// But the exposure is updated in a simple way. No external votes exists.
			// This is purely self-vote.
			assert!(
				ErasStakers::<Test>::iter_prefix_values(Staking::active_era().unwrap().index)
					.all(|exposure| exposure.others.is_empty())
			);
		});
}

#[test]
fn no_candidate_emergency_condition() {
	ExtBuilder::default()
		.minimum_validator_count(1)
		.validator_count(15)
		.num_validators(4)
		.validator_pool(true)
		.nominate(false)
		.build()
		.execute_with(|| {
			// initial validators
			assert_eq_uvec!(validator_controllers(), vec![10, 20, 30, 40]);
			let prefs = ValidatorPrefs { commission: Perbill::one() };
			<Staking as crate::Store>::Validators::insert(11, prefs.clone());

			// set the minimum validator count.
			<Staking as crate::Store>::MinimumValidatorCount::put(10);

			// try to chill
			let _ = Staking::chill(Origin::signed(10));

			// trigger era
			mock::start_active_era(1);

			// Previous ones are elected. chill is invalidates. TODO: #2494
			assert_eq_uvec!(validator_controllers(), vec![10, 20, 30, 40]);
			// Though the validator preferences has been removed.
			assert!(Staking::validators(11) != prefs);
		});
}

#[test]
fn nominating_and_rewards_should_work() {
	ExtBuilder::default()
		.nominate(false)
		.validator_pool(true)
		.build()
		.execute_with(|| {
			// initial validators -- everyone is actually even.
			assert_eq_uvec!(validator_controllers(), vec![40, 30]);

			// Set payee to controller
			assert_ok!(Staking::set_payee(Origin::signed(10), RewardDestination::Controller));
			assert_ok!(Staking::set_payee(Origin::signed(20), RewardDestination::Controller));
			assert_ok!(Staking::set_payee(Origin::signed(30), RewardDestination::Controller));
			assert_ok!(Staking::set_payee(Origin::signed(40), RewardDestination::Controller));

			// give the man some money
			let initial_balance = 1000;
			for i in [1, 2, 3, 4, 5, 10, 11, 20, 21].iter() {
				let _ = Balances::make_free_balance_be(i, initial_balance);
			}

			// bond two account pairs and state interest in nomination.
			// 2 will nominate for 10, 20, 30
			assert_ok!(Staking::bond(Origin::signed(1), 2, 1000, RewardDestination::Controller));
			assert_ok!(Staking::nominate(Origin::signed(2), vec![11, 21, 31]));
			// 4 will nominate for 10, 20, 40
			assert_ok!(Staking::bond(Origin::signed(3), 4, 1000, RewardDestination::Controller));
			assert_ok!(Staking::nominate(Origin::signed(4), vec![11, 21, 41]));

			// the total reward for era 0
			let total_payout_0 = current_total_payout_for_duration(time_per_era());
			<Module<Test>>::reward_by_ids(vec![(41, 1)]);
			<Module<Test>>::reward_by_ids(vec![(31, 1)]);

			mock::start_active_era(1);

			// 10 and 20 have more votes, they will be chosen.
			assert_eq_uvec!(validator_controllers(), vec![20, 10]);

			// OLD validators must have already received some rewards.
			mock::make_all_reward_payment(0);
			assert_eq!(Balances::total_balance(&40), 1 + total_payout_0 / 2);
			assert_eq!(Balances::total_balance(&30), 1 + total_payout_0 / 2);

			// ------ check the staked value of all parties.

			// 30 and 40 are not chosen anymore
			assert_eq!(ErasStakers::<Test>::iter_prefix_values(Staking::active_era().unwrap().index).count(), 2);
			assert_eq!(
				Staking::eras_stakers(Staking::active_era().unwrap().index, 11),
				Exposure {
					total: 1000 + 800,
					own: 1000,
					others: vec![
						IndividualExposure { who: 3, value: 400 },
						IndividualExposure { who: 1, value: 400 },
					]
				},
			);
			assert_eq!(
				Staking::eras_stakers(Staking::active_era().unwrap().index, 21),
				Exposure {
					total: 1000 + 1200,
					own: 1000,
					others: vec![
						IndividualExposure { who: 3, value: 600 },
						IndividualExposure { who: 1, value: 600 },
					]
				},
			);

			// the total reward for era 1
			let total_payout_1 = current_total_payout_for_duration(time_per_era());
			<Module<Test>>::reward_by_ids(vec![(21, 2)]);
			<Module<Test>>::reward_by_ids(vec![(11, 1)]);

			mock::start_active_era(2);

			// nothing else will happen, era ends and rewards are paid again,
			// it is expected that nominators will also be paid. See below

			mock::make_all_reward_payment(1);
			let payout_for_10 = total_payout_1 / 3;
			let payout_for_20 = 2 * total_payout_1 / 3;
			// Nominator 2: has [400/1800 ~ 2/9 from 10] + [600/2200 ~ 3/11 from 20]'s reward. ==> 2/9 + 3/11
			assert_eq_error_rate!(
				Balances::total_balance(&2),
				initial_balance + (2 * payout_for_10 / 9 + 3 * payout_for_20 / 11),
				2,
			);
			// Nominator 4: has [400/1800 ~ 2/9 from 10] + [600/2200 ~ 3/11 from 20]'s reward. ==> 2/9 + 3/11
			assert_eq_error_rate!(
				Balances::total_balance(&4),
				initial_balance + (2 * payout_for_10 / 9 + 3 * payout_for_20 / 11),
				2,
			);

			// Validator 10: got 800 / 1800 external stake => 8/18 =? 4/9 => Validator's share = 5/9
			assert_eq_error_rate!(
				Balances::total_balance(&10),
				initial_balance + 5 * payout_for_10 / 9,
				2,
			);
			// Validator 20: got 1200 / 2200 external stake => 12/22 =? 6/11 => Validator's share = 5/11
			assert_eq_error_rate!(
				Balances::total_balance(&20),
				initial_balance + 5 * payout_for_20 / 11,
				2,
			);
		});
}

#[test]
fn nominators_also_get_slashed_pro_rata() {
	ExtBuilder::default().build_and_execute(|| {
		mock::start_active_era(1);
		let slash_percent = Perbill::from_percent(5);
		let initial_exposure = Staking::eras_stakers(active_era(), 11);
		// 101 is a nominator for 11
		assert_eq!(
			initial_exposure.others.first().unwrap().who,
			101,
		);

		// staked values;
		let nominator_stake = Staking::ledger(100).unwrap().active;
		let nominator_balance = balances(&101).0;
		let validator_stake = Staking::ledger(10).unwrap().active;
		let validator_balance = balances(&11).0;
		let exposed_stake = initial_exposure.total;
		let exposed_validator = initial_exposure.own;
		let exposed_nominator = initial_exposure.others.first().unwrap().value;

		// 11 goes offline
		on_offence_now(
			&[OffenceDetails {
				offender: (
					11,
					initial_exposure.clone(),
				),
				reporters: vec![],
			}],
			&[slash_percent],
		);

		// both stakes must have been decreased.
		assert!(Staking::ledger(100).unwrap().active < nominator_stake);
		assert!(Staking::ledger(10).unwrap().active < validator_stake);

		let slash_amount = slash_percent * exposed_stake;
		let validator_share =
			Perbill::from_rational_approximation(exposed_validator, exposed_stake) * slash_amount;
		let nominator_share = Perbill::from_rational_approximation(
			exposed_nominator,
			exposed_stake,
		) * slash_amount;

		// both slash amounts need to be positive for the test to make sense.
		assert!(validator_share > 0);
		assert!(nominator_share > 0);

		// both stakes must have been decreased pro-rata.
		assert_eq!(
			Staking::ledger(100).unwrap().active,
			nominator_stake - nominator_share,
		);
		assert_eq!(
			Staking::ledger(10).unwrap().active,
			validator_stake - validator_share,
		);
		assert_eq!(
			balances(&101).0, // free balance
			nominator_balance - nominator_share,
		);
		assert_eq!(
			balances(&11).0, // free balance
			validator_balance - validator_share,
		);
		// Because slashing happened.
		assert!(is_disabled(10));
	});
}

#[test]
fn double_staking_should_fail() {
	// should test (in the same order):
	// * an account already bonded as stash cannot be be stashed again.
	// * an account already bonded as stash cannot nominate.
	// * an account already bonded as controller can nominate.
	ExtBuilder::default().build_and_execute(|| {
		let arbitrary_value = 5;
		// 2 = controller, 1 stashed => ok
		assert_ok!(
			Staking::bond(Origin::signed(1), 2, arbitrary_value,
			RewardDestination::default())
		);
		// 4 = not used so far, 1 stashed => not allowed.
		assert_noop!(
			Staking::bond(Origin::signed(1), 4, arbitrary_value,
			RewardDestination::default()), Error::<Test>::AlreadyBonded,
		);
		// 1 = stashed => attempting to nominate should fail.
		assert_noop!(Staking::nominate(Origin::signed(1), vec![1]), Error::<Test>::NotController);
		// 2 = controller  => nominating should work.
		assert_ok!(Staking::nominate(Origin::signed(2), vec![1]));
	});
}

#[test]
fn double_controlling_should_fail() {
	// should test (in the same order):
	// * an account already bonded as controller CANNOT be reused as the controller of another account.
	ExtBuilder::default().build_and_execute(|| {
		let arbitrary_value = 5;
		// 2 = controller, 1 stashed => ok
		assert_ok!(Staking::bond(
			Origin::signed(1),
			2,
			arbitrary_value,
			RewardDestination::default(),
		));
		// 2 = controller, 3 stashed (Note that 2 is reused.) => no-op
		assert_noop!(
			Staking::bond(Origin::signed(3), 2, arbitrary_value, RewardDestination::default()),
			Error::<Test>::AlreadyPaired,
		);
	});
}

#[test]
fn session_and_eras_work_simple() {
	ExtBuilder::default().period(1).build_and_execute(|| {
		assert_eq!(active_era(), 0);
		assert_eq!(current_era(), 0);
		assert_eq!(Session::current_index(), 1);
		assert_eq!(System::block_number(), 1);

		// Session 1: this is basically a noop. This has already been started.
		start_session(1);
		assert_eq!(Session::current_index(), 1);
		assert_eq!(active_era(), 0);
		assert_eq!(System::block_number(), 1);

		// Session 2: No change.
		start_session(2);
		assert_eq!(Session::current_index(), 2);
		assert_eq!(active_era(), 0);
		assert_eq!(System::block_number(), 2);

		// Session 3: Era increment.
		start_session(3);
		assert_eq!(Session::current_index(), 3);
		assert_eq!(active_era(), 1);
		assert_eq!(System::block_number(), 3);

		// Session 4: No change.
		start_session(4);
		assert_eq!(Session::current_index(), 4);
		assert_eq!(active_era(), 1);
		assert_eq!(System::block_number(), 4);

		// Session 5: No change.
		start_session(5);
		assert_eq!(Session::current_index(), 5);
		assert_eq!(active_era(), 1);
		assert_eq!(System::block_number(), 5);

		// Session 6: Era increment.
		start_session(6);
		assert_eq!(Session::current_index(), 6);
		assert_eq!(active_era(), 2);
		assert_eq!(System::block_number(), 6);
	});
}

#[test]
fn session_and_eras_work_complex() {
	ExtBuilder::default().period(5).build_and_execute(|| {
		assert_eq!(active_era(), 0);
		assert_eq!(Session::current_index(), 0);
		assert_eq!(System::block_number(), 1);

		start_session(1);
		assert_eq!(Session::current_index(), 1);
		assert_eq!(active_era(), 0);
		assert_eq!(System::block_number(), 5);

		start_session(2);
		assert_eq!(Session::current_index(), 2);
		assert_eq!(active_era(), 0);
		assert_eq!(System::block_number(), 10);

		start_session(3);
		assert_eq!(Session::current_index(), 3);
		assert_eq!(active_era(), 1);
		assert_eq!(System::block_number(), 15);

		start_session(4);
		assert_eq!(Session::current_index(), 4);
		assert_eq!(active_era(), 1);
		assert_eq!(System::block_number(), 20);

		start_session(5);
		assert_eq!(Session::current_index(), 5);
		assert_eq!(active_era(), 1);
		assert_eq!(System::block_number(), 25);

		start_session(6);
		assert_eq!(Session::current_index(), 6);
		assert_eq!(active_era(), 2);
		assert_eq!(System::block_number(), 30);
	});
}

#[test]
fn forcing_new_era_works() {
	ExtBuilder::default().build_and_execute(|| {
		// normal flow of session.
		start_session(1);
		assert_eq!(active_era(), 0);

		start_session(2);
		assert_eq!(active_era(), 0);

		start_session(3);
		assert_eq!(active_era(), 1);

		// no era change.
		ForceEra::put(Forcing::ForceNone);

		start_session(4);
		assert_eq!(active_era(), 1);

		start_session(5);
		assert_eq!(active_era(), 1);

		start_session(6);
		assert_eq!(active_era(), 1);

		start_session(7);
		assert_eq!(active_era(), 1);

		// back to normal.
		// this immediately starts a new session.
		ForceEra::put(Forcing::NotForcing);

		start_session(8);
		assert_eq!(active_era(), 1);

		start_session(9);
		assert_eq!(active_era(), 2);
		// forceful change
		ForceEra::put(Forcing::ForceAlways);

		start_session(10);
		assert_eq!(active_era(), 2);

		start_session(11);
		assert_eq!(active_era(), 3);

		start_session(12);
		assert_eq!(active_era(), 4);

		// just one forceful change
		ForceEra::put(Forcing::ForceNew);
		start_session(13);
		assert_eq!(active_era(), 5);
		assert_eq!(ForceEra::get(), Forcing::NotForcing);

		start_session(14);
		assert_eq!(active_era(), 6);

		start_session(15);
		assert_eq!(active_era(), 6);

	});
}

#[test]
fn cannot_transfer_staked_balance() {
	// Tests that a stash account cannot transfer funds
	ExtBuilder::default().nominate(false).build_and_execute(|| {
		// Confirm account 11 is stashed
		assert_eq!(Staking::bonded(&11), Some(10));
		// Confirm account 11 has some free balance
		assert_eq!(Balances::free_balance(11), 1000);
		// Confirm account 11 (via controller 10) is totally staked
		assert_eq!(Staking::eras_stakers(active_era(), 11).total, 1000);
		// Confirm account 11 cannot transfer as a result
		assert_noop!(
			Balances::transfer(Origin::signed(11), 20, 1),
			BalancesError::<Test, _>::LiquidityRestrictions
		);

		// Give account 11 extra free balance
		let _ = Balances::make_free_balance_be(&11, 10000);
		// Confirm that account 11 can now transfer some balance
		assert_ok!(Balances::transfer(Origin::signed(11), 20, 1));
	});
}

#[test]
fn cannot_transfer_staked_balance_2() {
	// Tests that a stash account cannot transfer funds
	// Same test as above but with 20, and more accurate.
	// 21 has 2000 free balance but 1000 at stake
	ExtBuilder::default().nominate(false).fair(true).build_and_execute(|| {
		// Confirm account 21 is stashed
		assert_eq!(Staking::bonded(&21), Some(20));
		// Confirm account 21 has some free balance
		assert_eq!(Balances::free_balance(21), 2000);
		// Confirm account 21 (via controller 20) is totally staked
		assert_eq!(Staking::eras_stakers(Staking::active_era().unwrap().index, 21).total, 1000);
		// Confirm account 21 can transfer at most 1000
		assert_noop!(
			Balances::transfer(Origin::signed(21), 20, 1001),
			BalancesError::<Test, _>::LiquidityRestrictions
		);
		assert_ok!(Balances::transfer(Origin::signed(21), 20, 1000));
	});
}

#[test]
fn cannot_reserve_staked_balance() {
	// Checks that a bonded account cannot reserve balance from free balance
	ExtBuilder::default().build_and_execute(|| {
		// Confirm account 11 is stashed
		assert_eq!(Staking::bonded(&11), Some(10));
		// Confirm account 11 has some free balance
		assert_eq!(Balances::free_balance(11), 1000);
		// Confirm account 11 (via controller 10) is totally staked
		assert_eq!(Staking::eras_stakers(Staking::active_era().unwrap().index, 11).own, 1000);
		// Confirm account 11 cannot reserve as a result
		assert_noop!(
			Balances::reserve(&11, 1),
			BalancesError::<Test, _>::LiquidityRestrictions,
		);

		// Give account 11 extra free balance
		let _ = Balances::make_free_balance_be(&11, 10000);
		// Confirm account 11 can now reserve balance
		assert_ok!(Balances::reserve(&11, 1));
	});
}

#[test]
fn reward_destination_works() {
	// Rewards go to the correct destination as determined in Payee
	ExtBuilder::default().nominate(false).build_and_execute(|| {
		// Check that account 11 is a validator
		assert!(Session::validators().contains(&11));
		// Check the balance of the validator account
		assert_eq!(Balances::free_balance(10), 1);
		// Check the balance of the stash account
		assert_eq!(Balances::free_balance(11), 1000);
		// Check how much is at stake
		assert_eq!(Staking::ledger(&10), Some(StakingLedger {
			stash: 11,
			total: 1000,
			active: 1000,
			unlocking: vec![],
			claimed_rewards: vec![],
		}));

		// Compute total payout now for whole duration as other parameter won't change
		let total_payout_0 = current_total_payout_for_duration(time_per_era());
		<Module<Test>>::reward_by_ids(vec![(11, 1)]);

		mock::start_active_era(1);
		mock::make_all_reward_payment(0);

		// Check that RewardDestination is Staked (default)
		assert_eq!(Staking::payee(&11), RewardDestination::Staked);
		// Check that reward went to the stash account of validator
		assert_eq!(Balances::free_balance(11), 1000 + total_payout_0);
		// Check that amount at stake increased accordingly
		assert_eq!(Staking::ledger(&10), Some(StakingLedger {
			stash: 11,
			total: 1000 + total_payout_0,
			active: 1000 + total_payout_0,
			unlocking: vec![],
			claimed_rewards: vec![0],
		}));

		//Change RewardDestination to Stash
		<Payee<Test>>::insert(&11, RewardDestination::Stash);

		// Compute total payout now for whole duration as other parameter won't change
		let total_payout_1 = current_total_payout_for_duration(time_per_era());
		<Module<Test>>::reward_by_ids(vec![(11, 1)]);

		mock::start_active_era(2);
		mock::make_all_reward_payment(1);

		// Check that RewardDestination is Stash
		assert_eq!(Staking::payee(&11), RewardDestination::Stash);
		// Check that reward went to the stash account
		assert_eq!(Balances::free_balance(11), 1000 + total_payout_0 + total_payout_1);
		// Record this value
		let recorded_stash_balance = 1000 + total_payout_0 + total_payout_1;
		// Check that amount at stake is NOT increased
		assert_eq!(Staking::ledger(&10), Some(StakingLedger {
			stash: 11,
			total: 1000 + total_payout_0,
			active: 1000 + total_payout_0,
			unlocking: vec![],
			claimed_rewards: vec![0,1],
		}));

		// Change RewardDestination to Controller
		<Payee<Test>>::insert(&11, RewardDestination::Controller);

		// Check controller balance
		assert_eq!(Balances::free_balance(10), 1);

		// Compute total payout now for whole duration as other parameter won't change
		let total_payout_2 = current_total_payout_for_duration(time_per_era());
		<Module<Test>>::reward_by_ids(vec![(11, 1)]);

		mock::start_active_era(3);
		mock::make_all_reward_payment(2);

		// Check that RewardDestination is Controller
		assert_eq!(Staking::payee(&11), RewardDestination::Controller);
		// Check that reward went to the controller account
		assert_eq!(Balances::free_balance(10), 1 + total_payout_2);
		// Check that amount at stake is NOT increased
		assert_eq!(Staking::ledger(&10), Some(StakingLedger {
			stash: 11,
			total: 1000 + total_payout_0,
			active: 1000 + total_payout_0,
			unlocking: vec![],
			claimed_rewards: vec![0,1,2],
		}));
		// Check that amount in staked account is NOT increased.
		assert_eq!(Balances::free_balance(11), recorded_stash_balance);
	});
}

#[test]
fn validator_payment_prefs_work() {
	// Test that validator preferences are correctly honored
	// Note: unstake threshold is being directly tested in slashing tests.
	// This test will focus on validator payment.
	ExtBuilder::default().build_and_execute(|| {
		let commission = Perbill::from_percent(40);
		<Validators<Test>>::insert(&11, ValidatorPrefs {
			commission: commission.clone(),
		});

		// Reward controller so staked ratio doesn't change.
		<Payee<Test>>::insert(&11, RewardDestination::Controller);
		<Payee<Test>>::insert(&101, RewardDestination::Controller);

		mock::start_active_era(1);
		mock::make_all_reward_payment(0);

		let balance_era_1_10 = Balances::total_balance(&10);
		let balance_era_1_100 = Balances::total_balance(&100);

		// Compute total payout now for whole duration as other parameter won't change
		let total_payout_1 = current_total_payout_for_duration(time_per_era());
		let exposure_1 = Staking::eras_stakers(Staking::active_era().unwrap().index, 11);
		<Module<Test>>::reward_by_ids(vec![(11, 1)]);

		mock::start_active_era(2);
		mock::make_all_reward_payment(1);

		let taken_cut = commission * total_payout_1;
		let shared_cut = total_payout_1 - taken_cut;
		let reward_of_10 = shared_cut * exposure_1.own / exposure_1.total + taken_cut;
		let reward_of_100 = shared_cut * exposure_1.others[0].value / exposure_1.total;
		assert_eq_error_rate!(Balances::total_balance(&10), balance_era_1_10 + reward_of_10, 2);
		assert_eq_error_rate!(Balances::total_balance(&100), balance_era_1_100 + reward_of_100, 2);
	});

}

#[test]
fn bond_extra_works() {
	// Tests that extra `free_balance` in the stash can be added to stake
	// NOTE: this tests only verifies `StakingLedger` for correct updates
	// See `bond_extra_and_withdraw_unbonded_works` for more details and updates on `Exposure`.
	ExtBuilder::default().build_and_execute(|| {
		// Check that account 10 is a validator
		assert!(<Validators<Test>>::contains_key(11));
		// Check that account 10 is bonded to account 11
		assert_eq!(Staking::bonded(&11), Some(10));
		// Check how much is at stake
		assert_eq!(Staking::ledger(&10), Some(StakingLedger {
			stash: 11,
			total: 1000,
			active: 1000,
			unlocking: vec![],
			claimed_rewards: vec![],
		}));

		// Give account 11 some large free balance greater than total
		let _ = Balances::make_free_balance_be(&11, 1000000);

		// Call the bond_extra function from controller, add only 100
		assert_ok!(Staking::bond_extra(Origin::signed(11), 100));
		// There should be 100 more `total` and `active` in the ledger
		assert_eq!(Staking::ledger(&10), Some(StakingLedger {
			stash: 11,
			total: 1000 + 100,
			active: 1000 + 100,
			unlocking: vec![],
			claimed_rewards: vec![],
		}));

		// Call the bond_extra function with a large number, should handle it
		assert_ok!(Staking::bond_extra(Origin::signed(11), Balance::max_value()));
		// The full amount of the funds should now be in the total and active
		assert_eq!(Staking::ledger(&10), Some(StakingLedger {
			stash: 11,
			total: 1000000,
			active: 1000000,
			unlocking: vec![],
			claimed_rewards: vec![],
		}));
	});
}

#[test]
fn bond_extra_and_withdraw_unbonded_works() {
	// * Should test
	// * Given an account being bonded [and chosen as a validator](not mandatory)
	// * It can add extra funds to the bonded account.
	// * it can unbond a portion of its funds from the stash account.
	// * Once the unbonding period is done, it can actually take the funds out of the stash.
	ExtBuilder::default().nominate(false).build_and_execute(|| {
		// Set payee to controller. avoids confusion
		assert_ok!(Staking::set_payee(Origin::signed(10), RewardDestination::Controller));

		// Give account 11 some large free balance greater than total
		let _ = Balances::make_free_balance_be(&11, 1000000);

		// Initial config should be correct
		assert_eq!(Staking::active_era().unwrap().index, 0);

		// check the balance of a validator accounts.
		assert_eq!(Balances::total_balance(&10), 1);

		// confirm that 10 is a normal validator and gets paid at the end of the era.
		mock::start_active_era(1);

		// Initial state of 10
		assert_eq!(Staking::ledger(&10), Some(StakingLedger {
			stash: 11,
			total: 1000,
			active: 1000,
			unlocking: vec![],
			claimed_rewards: vec![],
		}));
		assert_eq!(
			Staking::eras_stakers(Staking::active_era().unwrap().index, 11),
			Exposure { total: 1000, own: 1000, others: vec![] }
		);

		// deposit the extra 100 units
		Staking::bond_extra(Origin::signed(11), 100).unwrap();

		assert_eq!(Staking::ledger(&10), Some(StakingLedger {
			stash: 11,
			total: 1000 + 100,
			active: 1000 + 100,
			unlocking: vec![],
			claimed_rewards: vec![],
		}));
		// Exposure is a snapshot! only updated after the next era update.
		assert_ne!(
			Staking::eras_stakers(Staking::active_era().unwrap().index, 11),
			Exposure { total: 1000 + 100, own: 1000 + 100, others: vec![] }
		);

		// trigger next era.
		mock::start_active_era(2);
		assert_eq!(Staking::active_era().unwrap().index, 2);

		// ledger should be the same.
		assert_eq!(Staking::ledger(&10), Some(StakingLedger {
			stash: 11,
			total: 1000 + 100,
			active: 1000 + 100,
			unlocking: vec![],
			claimed_rewards: vec![],
		}));
		// Exposure is now updated.
		assert_eq!(
			Staking::eras_stakers(Staking::active_era().unwrap().index, 11),
			Exposure { total: 1000 + 100, own: 1000 + 100, others: vec![] }
		);

		// Unbond almost all of the funds in stash.
		Staking::unbond(Origin::signed(10), 1000).unwrap();
		assert_eq!(
			Staking::ledger(&10),
			Some(StakingLedger {
				stash: 11,
				total: 1000 + 100,
				active: 100,
				unlocking: vec![UnlockChunk{ value: 1000, era: 2 + 3}],
				claimed_rewards: vec![]
			}),
		);

		// Attempting to free the balances now will fail. 2 eras need to pass.
		assert_ok!(Staking::withdraw_unbonded(Origin::signed(10), 0));
		assert_eq!(
			Staking::ledger(&10),
			Some(StakingLedger {
				stash: 11,
				total: 1000 + 100,
				active: 100,
				unlocking: vec![UnlockChunk{ value: 1000, era: 2 + 3}],
				claimed_rewards: vec![]
			}),
		);

		// trigger next era.
		mock::start_active_era(3);

		// nothing yet
		assert_ok!(Staking::withdraw_unbonded(Origin::signed(10), 0));
		assert_eq!(
			Staking::ledger(&10),
			Some(StakingLedger {
				stash: 11,
				total: 1000 + 100,
				active: 100,
				unlocking: vec![UnlockChunk{ value: 1000, era: 2 + 3}],
				claimed_rewards: vec![]
			}),
		);

		// trigger next era.
		mock::start_active_era(5);

		assert_ok!(Staking::withdraw_unbonded(Origin::signed(10), 0));
		// Now the value is free and the staking ledger is updated.
		assert_eq!(
			Staking::ledger(&10),
			Some(StakingLedger {
				stash: 11,
				total: 100,
				active: 100,
				unlocking: vec![],
				claimed_rewards: vec![]
			}),
		);
	})
}

#[test]
fn too_many_unbond_calls_should_not_work() {
	ExtBuilder::default().build_and_execute(|| {
		// locked at era 0 until 3
		for _ in 0..MAX_UNLOCKING_CHUNKS-1 {
			assert_ok!(Staking::unbond(Origin::signed(10), 1));
		}

		mock::start_active_era(1);

		// locked at era 1 until 4
		assert_ok!(Staking::unbond(Origin::signed(10), 1));
		// can't do more.
		assert_noop!(Staking::unbond(Origin::signed(10), 1), Error::<Test>::NoMoreChunks);

		mock::start_active_era(3);

		assert_noop!(Staking::unbond(Origin::signed(10), 1), Error::<Test>::NoMoreChunks);
		// free up.
		assert_ok!(Staking::withdraw_unbonded(Origin::signed(10), 0));

		// Can add again.
		assert_ok!(Staking::unbond(Origin::signed(10), 1));
		assert_eq!(Staking::ledger(&10).unwrap().unlocking.len(), 2);
	})
}

#[test]
fn rebond_works() {
	// * Should test
	// * Given an account being bonded [and chosen as a validator](not mandatory)
	// * it can unbond a portion of its funds from the stash account.
	// * it can re-bond a portion of the funds scheduled to unlock.
	ExtBuilder::default()
		.nominate(false)
		.build()
		.execute_with(|| {
			// Set payee to controller. avoids confusion
			assert_ok!(Staking::set_payee(
				Origin::signed(10),
				RewardDestination::Controller
			));

			// Give account 11 some large free balance greater than total
			let _ = Balances::make_free_balance_be(&11, 1000000);

			// confirm that 10 is a normal validator and gets paid at the end of the era.
			mock::start_active_era(1);

			// Initial state of 10
			assert_eq!(
				Staking::ledger(&10),
				Some(StakingLedger {
					stash: 11,
					total: 1000,
					active: 1000,
					unlocking: vec![],
					claimed_rewards: vec![],
				})
			);

			mock::start_active_era(2);
			assert_eq!(Staking::active_era().unwrap().index, 2);

			// Try to rebond some funds. We get an error since no fund is unbonded.
			assert_noop!(
				Staking::rebond(Origin::signed(10), 500),
				Error::<Test>::NoUnlockChunk,
			);

			// Unbond almost all of the funds in stash.
			Staking::unbond(Origin::signed(10), 900).unwrap();
			assert_eq!(
				Staking::ledger(&10),
				Some(StakingLedger {
					stash: 11,
					total: 1000,
					active: 100,
					unlocking: vec![UnlockChunk {
						value: 900,
						era: 2 + 3,
					}],
					claimed_rewards: vec![],
				})
			);

			// Re-bond all the funds unbonded.
			Staking::rebond(Origin::signed(10), 900).unwrap();
			assert_eq!(
				Staking::ledger(&10),
				Some(StakingLedger {
					stash: 11,
					total: 1000,
					active: 1000,
					unlocking: vec![],
					claimed_rewards: vec![],
				})
			);

			// Unbond almost all of the funds in stash.
			Staking::unbond(Origin::signed(10), 900).unwrap();
			assert_eq!(
				Staking::ledger(&10),
				Some(StakingLedger {
					stash: 11,
					total: 1000,
					active: 100,
					unlocking: vec![UnlockChunk { value: 900, era: 5 }],
					claimed_rewards: vec![],
				})
			);

			// Re-bond part of the funds unbonded.
			Staking::rebond(Origin::signed(10), 500).unwrap();
			assert_eq!(
				Staking::ledger(&10),
				Some(StakingLedger {
					stash: 11,
					total: 1000,
					active: 600,
					unlocking: vec![UnlockChunk { value: 400, era: 5 }],
					claimed_rewards: vec![],
				})
			);

			// Re-bond the remainder of the funds unbonded.
			Staking::rebond(Origin::signed(10), 500).unwrap();
			assert_eq!(
				Staking::ledger(&10),
				Some(StakingLedger {
					stash: 11,
					total: 1000,
					active: 1000,
					unlocking: vec![],
					claimed_rewards: vec![],
				})
			);

			// Unbond parts of the funds in stash.
			Staking::unbond(Origin::signed(10), 300).unwrap();
			Staking::unbond(Origin::signed(10), 300).unwrap();
			Staking::unbond(Origin::signed(10), 300).unwrap();
			assert_eq!(
				Staking::ledger(&10),
				Some(StakingLedger {
					stash: 11,
					total: 1000,
					active: 100,
					unlocking: vec![
						UnlockChunk { value: 300, era: 5 },
						UnlockChunk { value: 300, era: 5 },
						UnlockChunk { value: 300, era: 5 },
					],
					claimed_rewards: vec![],
				})
			);

			// Re-bond part of the funds unbonded.
			Staking::rebond(Origin::signed(10), 500).unwrap();
			assert_eq!(
				Staking::ledger(&10),
				Some(StakingLedger {
					stash: 11,
					total: 1000,
					active: 600,
					unlocking: vec![
						UnlockChunk { value: 300, era: 5 },
						UnlockChunk { value: 100, era: 5 },
					],
					claimed_rewards: vec![],
				})
			);
		})
}

#[test]
fn rebond_is_fifo() {
	// Rebond should proceed by reversing the most recent bond operations.
	ExtBuilder::default()
		.nominate(false)
		.build()
		.execute_with(|| {
			// Set payee to controller. avoids confusion
			assert_ok!(Staking::set_payee(
				Origin::signed(10),
				RewardDestination::Controller
			));

			// Give account 11 some large free balance greater than total
			let _ = Balances::make_free_balance_be(&11, 1000000);

			// confirm that 10 is a normal validator and gets paid at the end of the era.
			mock::start_active_era(1);

			// Initial state of 10
			assert_eq!(
				Staking::ledger(&10),
				Some(StakingLedger {
					stash: 11,
					total: 1000,
					active: 1000,
					unlocking: vec![],
					claimed_rewards: vec![],
				})
			);

			mock::start_active_era(2);

			// Unbond some of the funds in stash.
			Staking::unbond(Origin::signed(10), 400).unwrap();
			assert_eq!(
				Staking::ledger(&10),
				Some(StakingLedger {
					stash: 11,
					total: 1000,
					active: 600,
					unlocking: vec![
						UnlockChunk { value: 400, era: 2 + 3 },
					],
					claimed_rewards: vec![],
				})
			);

			mock::start_active_era(3);

			// Unbond more of the funds in stash.
			Staking::unbond(Origin::signed(10), 300).unwrap();
			assert_eq!(
				Staking::ledger(&10),
				Some(StakingLedger {
					stash: 11,
					total: 1000,
					active: 300,
					unlocking: vec![
						UnlockChunk { value: 400, era: 2 + 3 },
						UnlockChunk { value: 300, era: 3 + 3 },
					],
					claimed_rewards: vec![],
				})
			);

			mock::start_active_era(4);

			// Unbond yet more of the funds in stash.
			Staking::unbond(Origin::signed(10), 200).unwrap();
			assert_eq!(
				Staking::ledger(&10),
				Some(StakingLedger {
					stash: 11,
					total: 1000,
					active: 100,
					unlocking: vec![
						UnlockChunk { value: 400, era: 2 + 3 },
						UnlockChunk { value: 300, era: 3 + 3 },
						UnlockChunk { value: 200, era: 4 + 3 },
					],
					claimed_rewards: vec![],
				})
			);

			// Re-bond half of the unbonding funds.
			Staking::rebond(Origin::signed(10), 400).unwrap();
			assert_eq!(
				Staking::ledger(&10),
				Some(StakingLedger {
					stash: 11,
					total: 1000,
					active: 500,
					unlocking: vec![
						UnlockChunk { value: 400, era: 2 + 3 },
						UnlockChunk { value: 100, era: 3 + 3 },
					],
					claimed_rewards: vec![],
				})
			);
		})
}

#[test]
fn reward_to_stake_works() {
	ExtBuilder::default().nominate(false).fair(false).build_and_execute(|| {
		// Confirm validator count is 2
		assert_eq!(Staking::validator_count(), 2);
		// Confirm account 10 and 20 are validators
		assert!(<Validators<Test>>::contains_key(&11) && <Validators<Test>>::contains_key(&21));

		assert_eq!(Staking::eras_stakers(Staking::active_era().unwrap().index, 11).total, 1000);
		assert_eq!(Staking::eras_stakers(Staking::active_era().unwrap().index, 21).total, 2000);

		// Give the man some money.
		let _ = Balances::make_free_balance_be(&10, 1000);
		let _ = Balances::make_free_balance_be(&20, 1000);

		// Bypass logic and change current exposure
		ErasStakers::<Test>::insert(0, 21, Exposure { total: 69, own: 69, others: vec![] });

		// Now lets lower account 20 stake
		assert_eq!(Staking::eras_stakers(Staking::active_era().unwrap().index, 21).total, 69);
		<Ledger<Test>>::insert(&20, StakingLedger { stash: 21, total: 69, active: 69, unlocking: vec![], claimed_rewards: vec![] });

		// Compute total payout now for whole duration as other parameter won't change
		let total_payout_0 = current_total_payout_for_duration(time_per_era());
		<Module<Test>>::reward_by_ids(vec![(11, 1)]);
		<Module<Test>>::reward_by_ids(vec![(21, 1)]);

		// New era --> rewards are paid --> stakes are changed
		mock::start_active_era(1);
		mock::make_all_reward_payment(0);

		assert_eq!(Staking::eras_stakers(Staking::active_era().unwrap().index, 11).total, 1000);
		assert_eq!(Staking::eras_stakers(Staking::active_era().unwrap().index, 21).total, 69);

		let _11_balance = Balances::free_balance(&11);
		assert_eq!(_11_balance, 1000 + total_payout_0 / 2);

		// Trigger another new era as the info are frozen before the era start.
		mock::start_active_era(2);

		// -- new infos
		assert_eq!(Staking::eras_stakers(Staking::active_era().unwrap().index, 11).total, 1000 + total_payout_0 / 2);
		assert_eq!(Staking::eras_stakers(Staking::active_era().unwrap().index, 21).total, 69 + total_payout_0 / 2);
	});
}

#[test]
fn on_free_balance_zero_stash_removes_validator() {
	// Tests that validator storage items are cleaned up when stash is empty
	// Tests that storage items are untouched when controller is empty
	ExtBuilder::default().existential_deposit(10).build_and_execute(|| {
		// Check the balance of the validator account
		assert_eq!(Balances::free_balance(10), 256);
		// Check the balance of the stash account
		assert_eq!(Balances::free_balance(11), 256000);
		// Check these two accounts are bonded
		assert_eq!(Staking::bonded(&11), Some(10));

		// Set some storage items which we expect to be cleaned up
		// Set payee information
		assert_ok!(Staking::set_payee(Origin::signed(10), RewardDestination::Stash));

		// Check storage items that should be cleaned up
		assert!(<Ledger<Test>>::contains_key(&10));
		assert!(<Bonded<Test>>::contains_key(&11));
		assert!(<Validators<Test>>::contains_key(&11));
		assert!(<Payee<Test>>::contains_key(&11));

		// Reduce free_balance of controller to 0
		let _ = Balances::slash(&10, Balance::max_value());

		// Check the balance of the stash account has not been touched
		assert_eq!(Balances::free_balance(11), 256000);
		// Check these two accounts are still bonded
		assert_eq!(Staking::bonded(&11), Some(10));

		// Check storage items have not changed
		assert!(<Ledger<Test>>::contains_key(&10));
		assert!(<Bonded<Test>>::contains_key(&11));
		assert!(<Validators<Test>>::contains_key(&11));
		assert!(<Payee<Test>>::contains_key(&11));

		// Reduce free_balance of stash to 0
		let _ = Balances::slash(&11, Balance::max_value());
		// Check total balance of stash
		assert_eq!(Balances::total_balance(&11), 0);

		// Reap the stash
		assert_ok!(Staking::reap_stash(Origin::none(), 11, 0));

		// Check storage items do not exist
		assert!(!<Ledger<Test>>::contains_key(&10));
		assert!(!<Bonded<Test>>::contains_key(&11));
		assert!(!<Validators<Test>>::contains_key(&11));
		assert!(!<Nominators<Test>>::contains_key(&11));
		assert!(!<Payee<Test>>::contains_key(&11));
	});
}

#[test]
fn on_free_balance_zero_stash_removes_nominator() {
	// Tests that nominator storage items are cleaned up when stash is empty
	// Tests that storage items are untouched when controller is empty
	ExtBuilder::default().existential_deposit(10).build_and_execute(|| {
		// Make 10 a nominator
		assert_ok!(Staking::nominate(Origin::signed(10), vec![20]));
		// Check that account 10 is a nominator
		assert!(<Nominators<Test>>::contains_key(11));
		// Check the balance of the nominator account
		assert_eq!(Balances::free_balance(10), 256);
		// Check the balance of the stash account
		assert_eq!(Balances::free_balance(11), 256000);

		// Set payee information
		assert_ok!(Staking::set_payee(Origin::signed(10), RewardDestination::Stash));

		// Check storage items that should be cleaned up
		assert!(<Ledger<Test>>::contains_key(&10));
		assert!(<Bonded<Test>>::contains_key(&11));
		assert!(<Nominators<Test>>::contains_key(&11));
		assert!(<Payee<Test>>::contains_key(&11));

		// Reduce free_balance of controller to 0
		let _ = Balances::slash(&10, Balance::max_value());
		// Check total balance of account 10
		assert_eq!(Balances::total_balance(&10), 0);

		// Check the balance of the stash account has not been touched
		assert_eq!(Balances::free_balance(11), 256000);
		// Check these two accounts are still bonded
		assert_eq!(Staking::bonded(&11), Some(10));

		// Check storage items have not changed
		assert!(<Ledger<Test>>::contains_key(&10));
		assert!(<Bonded<Test>>::contains_key(&11));
		assert!(<Nominators<Test>>::contains_key(&11));
		assert!(<Payee<Test>>::contains_key(&11));

		// Reduce free_balance of stash to 0
		let _ = Balances::slash(&11, Balance::max_value());
		// Check total balance of stash
		assert_eq!(Balances::total_balance(&11), 0);

		// Reap the stash
		assert_ok!(Staking::reap_stash(Origin::none(), 11, 0));

		// Check storage items do not exist
		assert!(!<Ledger<Test>>::contains_key(&10));
		assert!(!<Bonded<Test>>::contains_key(&11));
		assert!(!<Validators<Test>>::contains_key(&11));
		assert!(!<Nominators<Test>>::contains_key(&11));
		assert!(!<Payee<Test>>::contains_key(&11));
	});
}


#[test]
fn switching_roles() {
	// Test that it should be possible to switch between roles (nominator, validator, idle) with minimal overhead.
	ExtBuilder::default().nominate(false).build_and_execute(|| {
		// Reset reward destination
		for i in &[10, 20] { assert_ok!(Staking::set_payee(Origin::signed(*i), RewardDestination::Controller)); }

		assert_eq_uvec!(validator_controllers(), vec![20, 10]);

		// put some money in account that we'll use.
		for i in 1..7 { let _ = Balances::deposit_creating(&i, 5000); }

		// add 2 nominators
		assert_ok!(Staking::bond(Origin::signed(1), 2, 2000, RewardDestination::Controller));
		assert_ok!(Staking::nominate(Origin::signed(2), vec![11, 5]));

		assert_ok!(Staking::bond(Origin::signed(3), 4, 500, RewardDestination::Controller));
		assert_ok!(Staking::nominate(Origin::signed(4), vec![21, 1]));

		// add a new validator candidate
		assert_ok!(Staking::bond(Origin::signed(5), 6, 1000, RewardDestination::Controller));
		assert_ok!(Staking::validate(Origin::signed(6), ValidatorPrefs::default()));

		mock::start_active_era(1);

		// with current nominators 10 and 5 have the most stake
		assert_eq_uvec!(validator_controllers(), vec![6, 10]);

		// 2 decides to be a validator. Consequences:
		assert_ok!(Staking::validate(Origin::signed(2), ValidatorPrefs::default()));
		// new stakes:
		// 10: 1000 self vote
		// 20: 1000 self vote + 250 vote
		// 6 : 1000 self vote
		// 2 : 2000 self vote + 250 vote.
		// Winners: 20 and 2

		mock::start_active_era(2);

		assert_eq_uvec!(validator_controllers(), vec![2, 20]);
	});
}

#[test]
fn wrong_vote_is_null() {
	ExtBuilder::default().nominate(false).validator_pool(true).build_and_execute(|| {
		assert_eq_uvec!(validator_controllers(), vec![40, 30]);

		// put some money in account that we'll use.
		for i in 1..3 { let _ = Balances::deposit_creating(&i, 5000); }

		// add 1 nominators
		assert_ok!(Staking::bond(Origin::signed(1), 2, 2000, RewardDestination::default()));
		assert_ok!(Staking::nominate(Origin::signed(2), vec![
			11, 21, 			// good votes
			1, 2, 15, 1000, 25  // crap votes. No effect.
		]));

		// new block
		mock::start_active_era(1);

		assert_eq_uvec!(validator_controllers(), vec![20, 10]);
	});
}

#[test]
fn bond_with_no_staked_value() {
	// Behavior when someone bonds with no staked value.
	// Particularly when she votes and the candidate is elected.
	ExtBuilder::default()
		.validator_count(3)
		.existential_deposit(5)
		.nominate(false)
		.minimum_validator_count(1)
		.build()
		.execute_with(|| {
			// Can't bond with 1
			assert_noop!(
				Staking::bond(Origin::signed(1), 2, 1, RewardDestination::Controller),
				Error::<Test>::InsufficientValue,
			);
			// bonded with absolute minimum value possible.
			assert_ok!(Staking::bond(Origin::signed(1), 2, 5, RewardDestination::Controller));
			assert_eq!(Balances::locks(&1)[0].amount, 5);

			// unbonding even 1 will cause all to be unbonded.
			assert_ok!(Staking::unbond(Origin::signed(2), 1));
			assert_eq!(
				Staking::ledger(2),
				Some(StakingLedger {
					stash: 1,
					active: 0,
					total: 5,
					unlocking: vec![UnlockChunk {value: 5, era: 3}],
					claimed_rewards: vec![],
				})
			);

			mock::start_active_era(1);
			mock::start_active_era(2);

			// not yet removed.
			assert_ok!(Staking::withdraw_unbonded(Origin::signed(2), 0));
			assert!(Staking::ledger(2).is_some());
			assert_eq!(Balances::locks(&1)[0].amount, 5);

			mock::start_active_era(3);

			// poof. Account 1 is removed from the staking system.
			assert_ok!(Staking::withdraw_unbonded(Origin::signed(2), 0));
			assert!(Staking::ledger(2).is_none());
			assert_eq!(Balances::locks(&1).len(), 0);
		});
}

#[test]
fn bond_with_little_staked_value_bounded() {
	ExtBuilder::default()
		.validator_count(3)
		.nominate(false)
		.minimum_validator_count(1)
		.build()
		.execute_with(|| {
			// setup
			assert_ok!(Staking::chill(Origin::signed(30)));
			assert_ok!(Staking::set_payee(Origin::signed(10), RewardDestination::Controller));
			let init_balance_2 = Balances::free_balance(&2);
			let init_balance_10 = Balances::free_balance(&10);

			// Stingy validator.
			assert_ok!(Staking::bond(Origin::signed(1), 2, 1, RewardDestination::Controller));
			assert_ok!(Staking::validate(Origin::signed(2), ValidatorPrefs::default()));

			// 1 session's worth of reward.
			let total_payout_0 = current_total_payout_for_duration(time_per_era());

			reward_all_elected();
			mock::start_active_era(1);
			mock::make_all_reward_payment(0);

			// 2 is elected.
			assert_eq_uvec!(validator_controllers(), vec![20, 10, 2]);
			assert_eq!(Staking::eras_stakers(active_era(), 2).total, 0);

			// Old ones are rewarded.
			assert_eq!(Balances::free_balance(10), init_balance_10 + total_payout_0 / 3);
			// no rewards paid to 2. This was initial election.
			assert_eq!(Balances::free_balance(2), init_balance_2);

			// reward era 2
			let total_payout_1 = current_total_payout_for_duration(time_per_era());
			reward_all_elected();
			mock::start_active_era(2);
			mock::make_all_reward_payment(1);

			assert_eq_uvec!(validator_controllers(), vec![20, 10, 2]);
			assert_eq!(Staking::eras_stakers(active_era(), 2).total, 0);

			// 2 is now rewarded.
			assert_eq!(Balances::free_balance(2), init_balance_2 + total_payout_1 / 3);
			assert_eq!(
				Balances::free_balance(&10),
				init_balance_10 + total_payout_0 / 3 + total_payout_1 / 3,
			);
		});
}

#[test]
fn bond_with_duplicate_vote_should_be_ignored_by_npos_election() {
	ExtBuilder::default()
		.validator_count(2)
		.nominate(false)
		.minimum_validator_count(1)
		.build()
		.execute_with(|| {
			// disable the nominator
			assert_ok!(Staking::chill(Origin::signed(100)));
			// make stakes equal.
			assert_ok!(Staking::bond_extra(Origin::signed(31), 999));

			assert_eq!(
				<Validators<Test>>::iter()
					.map(|(v, _)| (v, Staking::ledger(v - 1).unwrap().total))
					.collect::<Vec<_>>(),
				vec![(31, 1000), (21, 1000), (11, 1000)],
			);
			assert!(<Nominators<Test>>::iter().map(|(n, _)| n).collect::<Vec<_>>().is_empty());

			// give the man some money
			let initial_balance = 1000;
			for i in [1, 2, 3, 4,].iter() {
				let _ = Balances::make_free_balance_be(i, initial_balance);
			}

			assert_ok!(Staking::bond(Origin::signed(1), 2, 1000, RewardDestination::Controller));
			assert_ok!(Staking::nominate(Origin::signed(2), vec![11, 11, 11, 21, 31,]));

			assert_ok!(Staking::bond(Origin::signed(3), 4, 1000, RewardDestination::Controller));
			assert_ok!(Staking::nominate(Origin::signed(4), vec![21, 31]));

			// winners should be 21 and 31. Otherwise this election is taking duplicates into account.
			let sp_npos_elections::ElectionResult {
				winners,
				assignments,
			} = Staking::do_phragmen::<Perbill>(0).unwrap();
			let winners = sp_npos_elections::to_without_backing(winners);

			assert_eq!(winners, vec![31, 21]);
			// only distribution to 21 and 31.
			assert_eq!(assignments.iter().find(|a| a.who == 1).unwrap().distribution.len(), 2);
		});
}

#[test]
fn bond_with_duplicate_vote_should_be_ignored_by_npos_election_elected() {
	// same as above but ensures that even when the duple is being elected, everything is sane.
	ExtBuilder::default()
		.validator_count(2)
		.nominate(false)
		.minimum_validator_count(1)
		.build()
		.execute_with(|| {
			// disable the nominator
			assert_ok!(Staking::chill(Origin::signed(100)));
			// make stakes equal.
			assert_ok!(Staking::bond_extra(Origin::signed(31), 99));

			assert_eq!(
				<Validators<Test>>::iter()
					.map(|(v, _)| (v, Staking::ledger(v - 1).unwrap().total))
					.collect::<Vec<_>>(),
				vec![(31, 100), (21, 1000), (11, 1000)],
			);
			assert!(<Nominators<Test>>::iter().map(|(n, _)| n).collect::<Vec<_>>().is_empty());

			// give the man some money
			let initial_balance = 1000;
			for i in [1, 2, 3, 4,].iter() {
				let _ = Balances::make_free_balance_be(i, initial_balance);
			}

			assert_ok!(Staking::bond(Origin::signed(1), 2, 1000, RewardDestination::Controller));
			assert_ok!(Staking::nominate(Origin::signed(2), vec![11, 11, 11, 21, 31,]));

			assert_ok!(Staking::bond(Origin::signed(3), 4, 1000, RewardDestination::Controller));
			assert_ok!(Staking::nominate(Origin::signed(4), vec![21, 31]));

			// winners should be 21 and 31. Otherwise this election is taking duplicates into account.

			let sp_npos_elections::ElectionResult {
				winners,
				assignments,
			} = Staking::do_phragmen::<Perbill>(0).unwrap();

			let winners = sp_npos_elections::to_without_backing(winners);
			assert_eq!(winners, vec![21, 11]);
			// only distribution to 21 and 31.
			assert_eq!(assignments.iter().find(|a| a.who == 1).unwrap().distribution.len(), 2);
		});
}

#[test]
fn new_era_elects_correct_number_of_validators() {
	ExtBuilder::default()
		.nominate(true)
		.validator_pool(true)
		.fair(true)
		.validator_count(1)
		.build()
		.execute_with(|| {
			assert_eq!(Staking::validator_count(), 1);
			assert_eq!(validator_controllers().len(), 1);

			Session::on_initialize(System::block_number());

			assert_eq!(validator_controllers().len(), 1);
		})
}

#[test]
fn phragmen_should_not_overflow() {
	ExtBuilder::default().nominate(false).build_and_execute(|| {
		// This is the maximum value that we can have as the outcome of CurrencyToVote.
		type Votes = u64;

		let _ = Staking::chill(Origin::signed(10));
		let _ = Staking::chill(Origin::signed(20));

		bond_validator(3, 2, Votes::max_value() as Balance);
		bond_validator(5, 4, Votes::max_value() as Balance);

		bond_nominator(7, 6, Votes::max_value() as Balance, vec![3, 5]);
		bond_nominator(9, 8, Votes::max_value() as Balance, vec![3, 5]);

		mock::start_active_era(1);

		assert_eq_uvec!(validator_controllers(), vec![4, 2]);

		// We can safely convert back to values within [u64, u128].
		assert!(Staking::eras_stakers(active_era(), 3).total > Votes::max_value() as Balance);
		assert!(Staking::eras_stakers(active_era(), 5).total > Votes::max_value() as Balance);
	})
}

#[test]
fn reward_validator_slashing_validator_does_not_overflow() {
	ExtBuilder::default().build_and_execute(|| {
		let stake = u64::max_value() as Balance * 2;
		let reward_slash = u64::max_value() as Balance * 2;

		// Assert multiplication overflows in balance arithmetic.
		assert!(stake.checked_mul(reward_slash).is_none());

		// Set staker
		let _ = Balances::make_free_balance_be(&11, stake);

		let exposure = Exposure::<AccountId, Balance> { total: stake, own: stake, others: vec![] };
		let reward = EraRewardPoints::<AccountId> {
			total: 1,
			individual: vec![(11, 1)].into_iter().collect(),
		};

		// Check reward
		ErasRewardPoints::<Test>::insert(0, reward);
		ErasStakers::<Test>::insert(0, 11, &exposure);
		ErasStakersClipped::<Test>::insert(0, 11, exposure);
		ErasValidatorReward::<Test>::insert(0, stake);
		assert_ok!(Staking::payout_stakers(Origin::signed(1337), 11, 0));
		assert_eq!(Balances::total_balance(&11), stake * 2);

		// Set staker
		let _ = Balances::make_free_balance_be(&11, stake);
		let _ = Balances::make_free_balance_be(&2, stake);

		// only slashes out of bonded stake are applied. without this line,
		// it is 0.
		Staking::bond(Origin::signed(2), 20000, stake - 1, RewardDestination::default()).unwrap();
		// Override exposure of 11
		ErasStakers::<Test>::insert(0, 11, Exposure {
			total: stake,
			own: 1,
			others: vec![ IndividualExposure { who: 2, value: stake - 1 }]
		});

		// Check slashing
		on_offence_now(
			&[
				OffenceDetails {
					offender: (11, Staking::eras_stakers(Staking::active_era().unwrap().index, 11)),
					reporters: vec![],
				},
			],
			&[Perbill::from_percent(100)],
		);

		assert_eq!(Balances::total_balance(&11), stake - 1);
		assert_eq!(Balances::total_balance(&2), 1);
	})
}

#[test]
fn reward_from_authorship_event_handler_works() {
	ExtBuilder::default().build_and_execute(|| {
		use pallet_authorship::EventHandler;

		assert_eq!(<pallet_authorship::Module<Test>>::author(), 11);

		<Module<Test>>::note_author(11);
		<Module<Test>>::note_uncle(21, 1);
		// Rewarding the same two times works.
		<Module<Test>>::note_uncle(11, 1);

		// Not mandatory but must be coherent with rewards
		assert_eq_uvec!(Session::validators(), vec![11, 21]);

		// 21 is rewarded as an uncle producer
		// 11 is rewarded as a block producer and uncle referencer and uncle producer
		assert_eq!(
			ErasRewardPoints::<Test>::get(Staking::active_era().unwrap().index),
			EraRewardPoints {
				individual: vec![(11, 20 + 2 * 2 + 1), (21, 1)].into_iter().collect(),
				total: 26,
			},
		);
	})
}

#[test]
fn add_reward_points_fns_works() {
	ExtBuilder::default().build_and_execute(|| {
		// Not mandatory but must be coherent with rewards
		assert_eq!(Session::validators(), vec![21, 11]);

		<Module<Test>>::reward_by_ids(vec![
			(21, 1),
			(11, 1),
			(11, 1),
		]);

		<Module<Test>>::reward_by_ids(vec![
			(21, 1),
			(11, 1),
			(11, 1),
		]);

		assert_eq!(
			ErasRewardPoints::<Test>::get(Staking::active_era().unwrap().index),
			EraRewardPoints {
				individual: vec![(11, 4), (21, 2)].into_iter().collect(),
				total: 6,
			},
		);
	})
}

#[test]
fn unbonded_balance_is_not_slashable() {
	ExtBuilder::default().build_and_execute(|| {
		// total amount staked is slashable.
		assert_eq!(Staking::slashable_balance_of(&11), 1000);

		assert_ok!(Staking::unbond(Origin::signed(10),  800));

		// only the active portion.
		assert_eq!(Staking::slashable_balance_of(&11), 200);
	})
}

#[test]
fn era_is_always_same_length() {
	// This ensures that the sessions is always of the same length if there is no forcing no
	// session changes.
	ExtBuilder::default().build_and_execute(|| {
		let session_per_era = <SessionsPerEra as Get<SessionIndex>>::get();

		mock::start_active_era(1);
		assert_eq!(Staking::eras_start_session_index(current_era()).unwrap(), session_per_era);

		mock::start_active_era(2);
		assert_eq!(Staking::eras_start_session_index(current_era()).unwrap(), session_per_era * 2u32);

		let session = Session::current_index();
		ForceEra::put(Forcing::ForceNew);
		advance_session();
		advance_session();
		assert_eq!(current_era(), 3);
		assert_eq!(Staking::eras_start_session_index(current_era()).unwrap(), session + 2);

		mock::start_active_era(4);
		assert_eq!(Staking::eras_start_session_index(current_era()).unwrap(), session + 2u32 + session_per_era);
	});
}

#[test]
fn offence_forces_new_era() {
	ExtBuilder::default().build_and_execute(|| {
		on_offence_now(
			&[OffenceDetails {
				offender: (
					11,
					Staking::eras_stakers(Staking::active_era().unwrap().index, 11),
				),
				reporters: vec![],
			}],
			&[Perbill::from_percent(5)],
		);

		assert_eq!(Staking::force_era(), Forcing::ForceNew);
	});
}

#[test]
fn offence_ensures_new_era_without_clobbering() {
	ExtBuilder::default().build_and_execute(|| {
		assert_ok!(Staking::force_new_era_always(Origin::root()));
		assert_eq!(Staking::force_era(), Forcing::ForceAlways);

		on_offence_now(
			&[OffenceDetails {
				offender: (
					11,
					Staking::eras_stakers(Staking::active_era().unwrap().index, 11),
				),
				reporters: vec![],
			}],
			&[Perbill::from_percent(5)],
		);

		assert_eq!(Staking::force_era(), Forcing::ForceAlways);
	});
}

#[test]
fn offence_deselects_validator_even_when_slash_is_zero() {
	ExtBuilder::default().build_and_execute(|| {
		assert!(Session::validators().contains(&11));
		assert!(<Validators<Test>>::contains_key(11));

		on_offence_now(
			&[OffenceDetails {
				offender: (
					11,
					Staking::eras_stakers(Staking::active_era().unwrap().index, 11),
				),
				reporters: vec![],
			}],
			&[Perbill::from_percent(0)],
		);

		assert_eq!(Staking::force_era(), Forcing::ForceNew);
		assert!(!<Validators<Test>>::contains_key(11));

		mock::start_active_era(1);

		assert!(!Session::validators().contains(&11));
		assert!(!<Validators<Test>>::contains_key(11));
	});
}

#[test]
fn slashing_performed_according_exposure() {
	// This test checks that slashing is performed according the exposure (or more precisely,
	// historical exposure), not the current balance.
	ExtBuilder::default().build_and_execute(|| {
		assert_eq!(Staking::eras_stakers(Staking::active_era().unwrap().index, 11).own, 1000);

		// Handle an offence with a historical exposure.
		on_offence_now(
			&[OffenceDetails {
				offender: (
					11,
					Exposure {
						total: 500,
						own: 500,
						others: vec![],
					},
				),
				reporters: vec![],
			}],
			&[Perbill::from_percent(50)],
		);

		// The stash account should be slashed for 250 (50% of 500).
		assert_eq!(Balances::free_balance(11), 1000 - 250);
	});
}

#[test]
fn slash_in_old_span_does_not_deselect() {
	ExtBuilder::default().build_and_execute(|| {
		mock::start_active_era(1);

		assert!(<Validators<Test>>::contains_key(11));
		assert!(Session::validators().contains(&11));

		on_offence_now(
			&[OffenceDetails {
				offender: (
					11,
					Staking::eras_stakers(Staking::active_era().unwrap().index, 11),
				),
				reporters: vec![],
			}],
			&[Perbill::from_percent(0)],
		);

		assert_eq!(Staking::force_era(), Forcing::ForceNew);
		assert!(!<Validators<Test>>::contains_key(11));

		mock::start_active_era(2);

		Staking::validate(Origin::signed(10), Default::default()).unwrap();
		assert_eq!(Staking::force_era(), Forcing::NotForcing);
		assert!(<Validators<Test>>::contains_key(11));
		assert!(!Session::validators().contains(&11));

		mock::start_active_era(3);

		// this staker is in a new slashing span now, having re-registered after
		// their prior slash.

		on_offence_in_era(
			&[OffenceDetails {
				offender: (
					11,
					Staking::eras_stakers(Staking::active_era().unwrap().index, 11),
				),
				reporters: vec![],
			}],
			&[Perbill::from_percent(0)],
			1,
		);

		// not forcing for zero-slash and previous span.
		assert_eq!(Staking::force_era(), Forcing::NotForcing);
		assert!(<Validators<Test>>::contains_key(11));
		assert!(Session::validators().contains(&11));

		on_offence_in_era(
			&[OffenceDetails {
				offender: (
					11,
					Staking::eras_stakers(Staking::active_era().unwrap().index, 11),
				),
				reporters: vec![],
			}],
			// NOTE: A 100% slash here would clean up the account, causing de-registration.
			&[Perbill::from_percent(95)],
			1,
		);

		// or non-zero.
		assert_eq!(Staking::force_era(), Forcing::NotForcing);
		assert!(<Validators<Test>>::contains_key(11));
		assert!(Session::validators().contains(&11));
	});
}

#[test]
fn reporters_receive_their_slice() {
	// This test verifies that the reporters of the offence receive their slice from the slashed
	// amount.
	ExtBuilder::default().build_and_execute(|| {
		// The reporters' reward is calculated from the total exposure.
		let initial_balance = 1125;

		assert_eq!(Staking::eras_stakers(Staking::active_era().unwrap().index, 11).total, initial_balance);

		on_offence_now(
			&[OffenceDetails {
				offender: (
					11,
					Staking::eras_stakers(Staking::active_era().unwrap().index, 11),
				),
				reporters: vec![1, 2],
			}],
			&[Perbill::from_percent(50)],
		);

		// F1 * (reward_proportion * slash - 0)
		// 50% * (10% * initial_balance / 2)
		let reward = (initial_balance / 20) / 2;
		let reward_each = reward / 2; // split into two pieces.
		assert_eq!(Balances::free_balance(1), 10 + reward_each);
		assert_eq!(Balances::free_balance(2), 20 + reward_each);
	});
}

#[test]
fn subsequent_reports_in_same_span_pay_out_less() {
	// This test verifies that the reporters of the offence receive their slice from the slashed
	// amount, but less and less if they submit multiple reports in one span.
	ExtBuilder::default().build_and_execute(|| {
		// The reporters' reward is calculated from the total exposure.
		let initial_balance = 1125;

		assert_eq!(Staking::eras_stakers(Staking::active_era().unwrap().index, 11).total, initial_balance);

		on_offence_now(
			&[OffenceDetails {
				offender: (
					11,
					Staking::eras_stakers(Staking::active_era().unwrap().index, 11),
				),
				reporters: vec![1],
			}],
			&[Perbill::from_percent(20)],
		);

		// F1 * (reward_proportion * slash - 0)
		// 50% * (10% * initial_balance * 20%)
		let reward = (initial_balance / 5) / 20;
		assert_eq!(Balances::free_balance(1), 10 + reward);

		on_offence_now(
			&[OffenceDetails {
				offender: (
					11,
					Staking::eras_stakers(Staking::active_era().unwrap().index, 11),
				),
				reporters: vec![1],
			}],
			&[Perbill::from_percent(50)],
		);

		let prior_payout = reward;

		// F1 * (reward_proportion * slash - prior_payout)
		// 50% * (10% * (initial_balance / 2) - prior_payout)
		let reward = ((initial_balance / 20) - prior_payout) / 2;
		assert_eq!(Balances::free_balance(1), 10 + prior_payout + reward);
	});
}

#[test]
fn invulnerables_are_not_slashed() {
	// For invulnerable validators no slashing is performed.
	ExtBuilder::default().invulnerables(vec![11]).build_and_execute(|| {
		assert_eq!(Balances::free_balance(11), 1000);
		assert_eq!(Balances::free_balance(21), 2000);

		let exposure = Staking::eras_stakers(Staking::active_era().unwrap().index, 21);
		let initial_balance = Staking::slashable_balance_of(&21);

		let nominator_balances: Vec<_> = exposure.others
			.iter().map(|o| Balances::free_balance(&o.who)).collect();

		on_offence_now(
			&[
				OffenceDetails {
					offender: (11, Staking::eras_stakers(Staking::active_era().unwrap().index, 11)),
					reporters: vec![],
				},
				OffenceDetails {
					offender: (21, Staking::eras_stakers(Staking::active_era().unwrap().index, 21)),
					reporters: vec![],
				},
			],
			&[Perbill::from_percent(50), Perbill::from_percent(20)],
		);

		// The validator 11 hasn't been slashed, but 21 has been.
		assert_eq!(Balances::free_balance(11), 1000);
		// 2000 - (0.2 * initial_balance)
		assert_eq!(Balances::free_balance(21), 2000 - (2 * initial_balance / 10));

		// ensure that nominators were slashed as well.
		for (initial_balance, other) in nominator_balances.into_iter().zip(exposure.others) {
			assert_eq!(
				Balances::free_balance(&other.who),
				initial_balance - (2 * other.value / 10),
			);
		}
	});
}

#[test]
fn dont_slash_if_fraction_is_zero() {
	// Don't slash if the fraction is zero.
	ExtBuilder::default().build_and_execute(|| {
		assert_eq!(Balances::free_balance(11), 1000);

		on_offence_now(
			&[OffenceDetails {
				offender: (
					11,
					Staking::eras_stakers(Staking::active_era().unwrap().index, 11),
				),
				reporters: vec![],
			}],
			&[Perbill::from_percent(0)],
		);

		// The validator hasn't been slashed. The new era is not forced.
		assert_eq!(Balances::free_balance(11), 1000);
		assert_eq!(Staking::force_era(), Forcing::ForceNew);
	});
}

#[test]
fn only_slash_for_max_in_era() {
	// multiple slashes within one era are only applied if it is more than any previous slash in the
	// same era.
	ExtBuilder::default().build_and_execute(|| {
		assert_eq!(Balances::free_balance(11), 1000);

		on_offence_now(
			&[
				OffenceDetails {
					offender: (11, Staking::eras_stakers(Staking::active_era().unwrap().index, 11)),
					reporters: vec![],
				},
			],
			&[Perbill::from_percent(50)],
		);

		// The validator has been slashed and has been force-chilled.
		assert_eq!(Balances::free_balance(11), 500);
		assert_eq!(Staking::force_era(), Forcing::ForceNew);

		on_offence_now(
			&[
				OffenceDetails {
					offender: (11, Staking::eras_stakers(Staking::active_era().unwrap().index, 11)),
					reporters: vec![],
				},
			],
			&[Perbill::from_percent(25)],
		);

		// The validator has not been slashed additionally.
		assert_eq!(Balances::free_balance(11), 500);

		on_offence_now(
			&[
				OffenceDetails {
					offender: (11, Staking::eras_stakers(Staking::active_era().unwrap().index, 11)),
					reporters: vec![],
				},
			],
			&[Perbill::from_percent(60)],
		);

		// The validator got slashed 10% more.
		assert_eq!(Balances::free_balance(11), 400);
	})
}

#[test]
fn garbage_collection_after_slashing() {
	// ensures that `SlashingSpans` and `SpanSlash` of an account is removed after reaping.
	ExtBuilder::default().existential_deposit(2).build_and_execute(|| {
		assert_eq!(Balances::free_balance(11), 256_000);

		on_offence_now(
			&[
				OffenceDetails {
					offender: (11, Staking::eras_stakers(Staking::active_era().unwrap().index, 11)),
					reporters: vec![],
				},
			],
			&[Perbill::from_percent(10)],
		);

		assert_eq!(Balances::free_balance(11), 256_000 - 25_600);
		assert!(<Staking as crate::Store>::SlashingSpans::get(&11).is_some());
		assert_eq!(<Staking as crate::Store>::SpanSlash::get(&(11, 0)).amount_slashed(), &25_600);

		on_offence_now(
			&[
				OffenceDetails {
					offender: (11, Staking::eras_stakers(Staking::active_era().unwrap().index, 11)),
					reporters: vec![],
				},
			],
			&[Perbill::from_percent(100)],
		);

		// validator and nominator slash in era are garbage-collected by era change,
		// so we don't test those here.

		assert_eq!(Balances::free_balance(11), 0);
		assert_eq!(Balances::total_balance(&11), 0);

		let slashing_spans = <Staking as crate::Store>::SlashingSpans::get(&11).unwrap();
		assert_eq!(slashing_spans.iter().count(), 2);

		// reap_stash respects num_slashing_spans so that weight is accurate
		assert_noop!(Staking::reap_stash(Origin::none(), 11, 0), Error::<Test>::IncorrectSlashingSpans);
		assert_ok!(Staking::reap_stash(Origin::none(), 11, 2));

		assert!(<Staking as crate::Store>::SlashingSpans::get(&11).is_none());
		assert_eq!(<Staking as crate::Store>::SpanSlash::get(&(11, 0)).amount_slashed(), &0);
	})
}

#[test]
fn garbage_collection_on_window_pruning() {
	// ensures that `ValidatorSlashInEra` and `NominatorSlashInEra` are cleared after
	// `BondingDuration`.
	ExtBuilder::default().build_and_execute(|| {
		mock::start_active_era(1);

		assert_eq!(Balances::free_balance(11), 1000);
		let now = Staking::active_era().unwrap().index;

		let exposure = Staking::eras_stakers(now, 11);
		assert_eq!(Balances::free_balance(101), 2000);
		let nominated_value = exposure.others.iter().find(|o| o.who == 101).unwrap().value;

		on_offence_now(
			&[
				OffenceDetails {
					offender: (11, Staking::eras_stakers(now, 11)),
					reporters: vec![],
				},
			],
			&[Perbill::from_percent(10)],
		);

		assert_eq!(Balances::free_balance(11), 900);
		assert_eq!(Balances::free_balance(101), 2000 - (nominated_value / 10));

		assert!(<Staking as crate::Store>::ValidatorSlashInEra::get(&now, &11).is_some());
		assert!(<Staking as crate::Store>::NominatorSlashInEra::get(&now, &101).is_some());

		// + 1 because we have to exit the bonding window.
		for era in (0..(BondingDuration::get() + 1)).map(|offset| offset + now + 1) {
			assert!(<Staking as crate::Store>::ValidatorSlashInEra::get(&now, &11).is_some());
			assert!(<Staking as crate::Store>::NominatorSlashInEra::get(&now, &101).is_some());

			mock::start_active_era(era);
		}

		assert!(<Staking as crate::Store>::ValidatorSlashInEra::get(&now, &11).is_none());
		assert!(<Staking as crate::Store>::NominatorSlashInEra::get(&now, &101).is_none());
	})
}

#[test]
fn slashing_nominators_by_span_max() {
	ExtBuilder::default().build_and_execute(|| {
		mock::start_active_era(1);
		mock::start_active_era(2);
		mock::start_active_era(3);

		assert_eq!(Balances::free_balance(11), 1000);
		assert_eq!(Balances::free_balance(21), 2000);
		assert_eq!(Balances::free_balance(101), 2000);
		assert_eq!(Staking::slashable_balance_of(&21), 1000);

		let exposure_11 = Staking::eras_stakers(Staking::active_era().unwrap().index, 11);
		let exposure_21 = Staking::eras_stakers(Staking::active_era().unwrap().index, 21);
		let nominated_value_11 = exposure_11.others.iter().find(|o| o.who == 101).unwrap().value;
		let nominated_value_21 = exposure_21.others.iter().find(|o| o.who == 101).unwrap().value;

		on_offence_in_era(
			&[
				OffenceDetails {
					offender: (11, Staking::eras_stakers(Staking::active_era().unwrap().index, 11)),
					reporters: vec![],
				},
			],
			&[Perbill::from_percent(10)],
			2,
		);

		assert_eq!(Balances::free_balance(11), 900);

		let slash_1_amount = Perbill::from_percent(10) * nominated_value_11;
		assert_eq!(Balances::free_balance(101), 2000 - slash_1_amount);

		let expected_spans = vec![
			slashing::SlashingSpan { index: 1, start: 4, length: None },
			slashing::SlashingSpan { index: 0, start: 0, length: Some(4) },
		];

		let get_span = |account| <Staking as crate::Store>::SlashingSpans::get(&account).unwrap();

		assert_eq!(
			get_span(11).iter().collect::<Vec<_>>(),
			expected_spans,
		);

		assert_eq!(
			get_span(101).iter().collect::<Vec<_>>(),
			expected_spans,
		);

		// second slash: higher era, higher value, same span.
		on_offence_in_era(
			&[
				OffenceDetails {
					offender: (21, Staking::eras_stakers(Staking::active_era().unwrap().index, 21)),
					reporters: vec![],
				},
			],
			&[Perbill::from_percent(30)],
			3,
		);

		// 11 was not further slashed, but 21 and 101 were.
		assert_eq!(Balances::free_balance(11), 900);
		assert_eq!(Balances::free_balance(21), 1700);

		let slash_2_amount = Perbill::from_percent(30) * nominated_value_21;
		assert!(slash_2_amount > slash_1_amount);

		// only the maximum slash in a single span is taken.
		assert_eq!(Balances::free_balance(101), 2000 - slash_2_amount);

		// third slash: in same era and on same validator as first, higher
		// in-era value, but lower slash value than slash 2.
		on_offence_in_era(
			&[
				OffenceDetails {
					offender: (11, Staking::eras_stakers(Staking::active_era().unwrap().index, 11)),
					reporters: vec![],
				},
			],
			&[Perbill::from_percent(20)],
			2,
		);

		// 11 was further slashed, but 21 and 101 were not.
		assert_eq!(Balances::free_balance(11), 800);
		assert_eq!(Balances::free_balance(21), 1700);

		let slash_3_amount = Perbill::from_percent(20) * nominated_value_21;
		assert!(slash_3_amount < slash_2_amount);
		assert!(slash_3_amount > slash_1_amount);

		// only the maximum slash in a single span is taken.
		assert_eq!(Balances::free_balance(101), 2000 - slash_2_amount);
	});
}

#[test]
fn slashes_are_summed_across_spans() {
	ExtBuilder::default().build_and_execute(|| {
		mock::start_active_era(1);
		mock::start_active_era(2);
		mock::start_active_era(3);

		assert_eq!(Balances::free_balance(21), 2000);
		assert_eq!(Staking::slashable_balance_of(&21), 1000);

		let get_span = |account| <Staking as crate::Store>::SlashingSpans::get(&account).unwrap();

		on_offence_now(
			&[
				OffenceDetails {
					offender: (21, Staking::eras_stakers(Staking::active_era().unwrap().index, 21)),
					reporters: vec![],
				},
			],
			&[Perbill::from_percent(10)],
		);

		let expected_spans = vec![
			slashing::SlashingSpan { index: 1, start: 4, length: None },
			slashing::SlashingSpan { index: 0, start: 0, length: Some(4) },
		];

		assert_eq!(get_span(21).iter().collect::<Vec<_>>(), expected_spans);
		assert_eq!(Balances::free_balance(21), 1900);

		// 21 has been force-chilled. re-signal intent to validate.
		Staking::validate(Origin::signed(20), Default::default()).unwrap();

		mock::start_active_era(4);

		assert_eq!(Staking::slashable_balance_of(&21), 900);

		on_offence_now(
			&[
				OffenceDetails {
					offender: (21, Staking::eras_stakers(Staking::active_era().unwrap().index, 21)),
					reporters: vec![],
				},
			],
			&[Perbill::from_percent(10)],
		);

		let expected_spans = vec![
			slashing::SlashingSpan { index: 2, start: 5, length: None },
			slashing::SlashingSpan { index: 1, start: 4, length: Some(1) },
			slashing::SlashingSpan { index: 0, start: 0, length: Some(4) },
		];

		assert_eq!(get_span(21).iter().collect::<Vec<_>>(), expected_spans);
		assert_eq!(Balances::free_balance(21), 1810);
	});
}

#[test]
fn deferred_slashes_are_deferred() {
	ExtBuilder::default()
		.slash_defer_duration(2)
		.build_and_execute(|| {
			mock::start_active_era(1);

			assert_eq!(Balances::free_balance(11), 1000);

			let exposure = Staking::eras_stakers(Staking::active_era().unwrap().index, 11);
			assert_eq!(Balances::free_balance(101), 2000);
			let nominated_value = exposure.others.iter().find(|o| o.who == 101).unwrap().value;

			on_offence_now(
			&[
				OffenceDetails {
					offender: (11, Staking::eras_stakers(Staking::active_era().unwrap().index, 11)),
					reporters: vec![],
				},
			],
			&[Perbill::from_percent(10)],
		);

			assert_eq!(Balances::free_balance(11), 1000);
			assert_eq!(Balances::free_balance(101), 2000);

			mock::start_active_era(2);

			assert_eq!(Balances::free_balance(11), 1000);
			assert_eq!(Balances::free_balance(101), 2000);

			mock::start_active_era(3);

			assert_eq!(Balances::free_balance(11), 1000);
			assert_eq!(Balances::free_balance(101), 2000);

			// at the start of era 4, slashes from era 1 are processed,
			// after being deferred for at least 2 full eras.
			mock::start_active_era(4);

			assert_eq!(Balances::free_balance(11), 900);
			assert_eq!(Balances::free_balance(101), 2000 - (nominated_value / 10));
		})
}

#[test]
fn remove_deferred() {
	ExtBuilder::default()
		.slash_defer_duration(2)
		.build_and_execute(|| {
			mock::start_active_era(1);

			assert_eq!(Balances::free_balance(11), 1000);

			let exposure = Staking::eras_stakers(Staking::active_era().unwrap().index, 11);
			assert_eq!(Balances::free_balance(101), 2000);
			let nominated_value = exposure.others.iter().find(|o| o.who == 101).unwrap().value;

			on_offence_now(
			&[
				OffenceDetails {
					offender: (11, exposure.clone()),
					reporters: vec![],
				},
			],
			&[Perbill::from_percent(10)],
		);

			assert_eq!(Balances::free_balance(11), 1000);
			assert_eq!(Balances::free_balance(101), 2000);

			mock::start_active_era(2);

			on_offence_in_era(
			&[
				OffenceDetails {
					offender: (11, exposure.clone()),
					reporters: vec![],
				},
			],
			&[Perbill::from_percent(15)],
			1,
		);

		// fails if empty
		assert_noop!(
			Staking::cancel_deferred_slash(Origin::root(), 1, vec![]),
			Error::<Test>::EmptyTargets
		);

			assert_ok!(Staking::cancel_deferred_slash(Origin::root(), 1, vec![0]));

			assert_eq!(Balances::free_balance(11), 1000);
			assert_eq!(Balances::free_balance(101), 2000);

			mock::start_active_era(3);

			assert_eq!(Balances::free_balance(11), 1000);
			assert_eq!(Balances::free_balance(101), 2000);

			// at the start of era 4, slashes from era 1 are processed,
			// after being deferred for at least 2 full eras.
			mock::start_active_era(4);

			// the first slash for 10% was cancelled, so no effect.
			assert_eq!(Balances::free_balance(11), 1000);
			assert_eq!(Balances::free_balance(101), 2000);

			mock::start_active_era(5);

			let slash_10 = Perbill::from_percent(10);
			let slash_15 = Perbill::from_percent(15);
			let initial_slash = slash_10 * nominated_value;

			let total_slash = slash_15 * nominated_value;
			let actual_slash = total_slash - initial_slash;

		// 5% slash (15 - 10) processed now.
		assert_eq!(Balances::free_balance(11), 950);
		assert_eq!(Balances::free_balance(101), 2000 - actual_slash);
	})
}

#[test]
fn remove_multi_deferred() {
	ExtBuilder::default()
		.slash_defer_duration(2)
		.build_and_execute(|| {
			mock::start_active_era(1);

			assert_eq!(Balances::free_balance(11), 1000);

			let exposure = Staking::eras_stakers(Staking::active_era().unwrap().index, 11);
			assert_eq!(Balances::free_balance(101), 2000);

			on_offence_now(
			&[
				OffenceDetails {
					offender: (11, exposure.clone()),
					reporters: vec![],
				},
			],
			&[Perbill::from_percent(10)],
		);

		on_offence_now(
			&[
				OffenceDetails {
					offender: (21, Staking::eras_stakers(Staking::active_era().unwrap().index, 21)),
					reporters: vec![],
				}
			],
			&[Perbill::from_percent(10)],
		);

		on_offence_now(
			&[
				OffenceDetails {
					offender: (11, exposure.clone()),
					reporters: vec![],
				},
			],
			&[Perbill::from_percent(25)],
		);

		on_offence_now(
			&[
				OffenceDetails {
					offender: (42, exposure.clone()),
					reporters: vec![],
				},
			],
			&[Perbill::from_percent(25)],
		);

		on_offence_now(
			&[
				OffenceDetails {
					offender: (69, exposure.clone()),
					reporters: vec![],
				},
			],
			&[Perbill::from_percent(25)],
		);

		assert_eq!(<Staking as Store>::UnappliedSlashes::get(&1).len(), 5);

		// fails if list is not sorted
		assert_noop!(
			Staking::cancel_deferred_slash(Origin::root(), 1, vec![2, 0, 4]),
			Error::<Test>::NotSortedAndUnique
		);
		// fails if list is not unique
		assert_noop!(
			Staking::cancel_deferred_slash(Origin::root(), 1, vec![0, 2, 2]),
			Error::<Test>::NotSortedAndUnique
		);
		// fails if bad index
		assert_noop!(
			Staking::cancel_deferred_slash(Origin::root(), 1, vec![1, 2, 3, 4, 5]),
			Error::<Test>::InvalidSlashIndex
		);

		assert_ok!(Staking::cancel_deferred_slash(Origin::root(), 1, vec![0, 2, 4]));

		let slashes = <Staking as Store>::UnappliedSlashes::get(&1);
		assert_eq!(slashes.len(), 2);
		assert_eq!(slashes[0].validator, 21);
		assert_eq!(slashes[1].validator, 42);
	})
}

mod offchain_election {
	use crate::*;
	use codec::Encode;
	use frame_support::{
		assert_noop, assert_ok, assert_err_with_weight,
		dispatch::DispatchResultWithPostInfo,
	};
	use sp_runtime::transaction_validity::TransactionSource;
	use mock::*;
	use parking_lot::RwLock;
	use sp_core::offchain::{
		testing::{PoolState, TestOffchainExt, TestTransactionPoolExt},
		OffchainExt, TransactionPoolExt,
	};
	use sp_io::TestExternalities;
	use sp_npos_elections::StakedAssignment;
	use frame_support::traits::OffchainWorker;
	use std::sync::Arc;
	use substrate_test_utils::assert_eq_uvec;

	fn percent(x: u16) -> OffchainAccuracy {
		OffchainAccuracy::from_percent(x)
	}

	/// setup a new set of validators and nominator storage items independent of the parent mock
	/// file. This produces a edge graph that can be reduced.
	pub fn build_offchain_election_test_ext() {
		for i in (10..=40).step_by(10) {
			// Note: we respect the convention of the mock (10, 11 pairs etc.) since these accounts
			// have corresponding keys in session which makes everything more ergonomic and
			// realistic.
			bond_validator(i + 1, i, 100);
		}

		let mut voter = 1;
		bond_nominator(voter, 1000 + voter, 100, vec![11]);
		voter = 2;
		bond_nominator(voter, 1000 + voter, 100, vec![11, 11]);
		voter = 3;
		bond_nominator(voter, 1000 + voter, 100, vec![21, 41]);
		voter = 4;
		bond_nominator(voter, 1000 + voter, 100, vec![21, 31, 41]);
		voter = 5;
		bond_nominator(voter, 1000 + voter, 100, vec![21, 31, 41]);
	}

	/// convert an externalities to one that can handle offchain worker tests.
	fn offchainify(ext: &mut TestExternalities, iterations: u32) -> Arc<RwLock<PoolState>> {
		let (offchain, offchain_state) = TestOffchainExt::new();
		let (pool, pool_state) = TestTransactionPoolExt::new();

		let mut seed = [0_u8; 32];
		seed[0..4].copy_from_slice(&iterations.to_le_bytes());
		offchain_state.write().seed = seed;

		ext.register_extension(OffchainExt::new(offchain));
		ext.register_extension(TransactionPoolExt::new(pool));

		pool_state
	}

	fn election_size() -> ElectionSize {
		ElectionSize {
			validators: Staking::snapshot_validators().unwrap().len() as ValidatorIndex,
			nominators: Staking::snapshot_nominators().unwrap().len() as NominatorIndex,
		}
	}

	fn submit_solution(
		origin: Origin,
		winners: Vec<ValidatorIndex>,
		compact: CompactAssignments,
		score: ElectionScore,
	) -> DispatchResultWithPostInfo {
		Staking::submit_election_solution(
			origin,
			winners,
			compact,
			score,
			current_era(),
			election_size(),
		)
	}

	#[test]
	fn is_current_session_final_works() {
		ExtBuilder::default()
			.session_per_era(3)
			.build()
			.execute_with(|| {
				mock::start_active_era(1);
				assert_eq!(Session::current_index(), 3);
				assert_eq!(Staking::current_era(), Some(1));
				assert_eq!(Staking::is_current_session_final(), false);

				start_session(4);
				assert_eq!(Session::current_index(), 4);
				assert_eq!(Staking::current_era(), Some(1));
				assert_eq!(Staking::is_current_session_final(), true);

				start_session(5);
				assert_eq!(Session::current_index(), 5);
				// era changed.
				assert_eq!(Staking::current_era(), Some(2));
				assert_eq!(Staking::is_current_session_final(), false);
			})
	}

	#[test]
	fn offchain_window_is_triggered() {
		ExtBuilder::default()
			.session_per_era(5)
			.period(10)
			.election_lookahead(3)
			.build()
			.execute_with(|| {
				run_to_block(7);
				assert_session_era!(0, 0);

				run_to_block(10);
				assert_session_era!(1, 0);
				assert_eq!(Staking::era_election_status(), ElectionStatus::Closed);
				assert!(Staking::snapshot_nominators().is_none());
				assert!(Staking::snapshot_validators().is_none());

				run_to_block(36);
				assert_session_era!(3, 0);

				// fist era has session 0, which has 0 blocks length, so we have in total 40 blocks
				// in the era.
				run_to_block(37);
				assert_session_era!(3, 0);
				assert_eq!(Staking::era_election_status(), ElectionStatus::Open(37));
				assert!(Staking::snapshot_nominators().is_some());
				assert!(Staking::snapshot_validators().is_some());

				run_to_block(38);
				assert_eq!(Staking::era_election_status(), ElectionStatus::Open(37));

				run_to_block(39);
				assert_eq!(Staking::era_election_status(), ElectionStatus::Open(37));

				run_to_block(40);
				assert_session_era!(4, 0);
				assert_eq!(Staking::era_election_status(), ElectionStatus::Closed);
				assert!(Staking::snapshot_nominators().is_none());
				assert!(Staking::snapshot_validators().is_none());

				run_to_block(86);
				assert_session_era!(8, 1);
				assert_eq!(Staking::era_election_status(), ElectionStatus::Closed);
				assert!(Staking::snapshot_nominators().is_none());
				assert!(Staking::snapshot_validators().is_none());

				// second era onwards has 50 blocks per era.
				run_to_block(87);
				assert_eq!(Staking::era_election_status(), ElectionStatus::Open(87));
				assert!(Staking::snapshot_nominators().is_some());
				assert!(Staking::snapshot_validators().is_some());

				run_to_block(90);
				assert_session_era!(9, 1);
				assert_eq!(Staking::era_election_status(), ElectionStatus::Closed);
				assert!(Staking::snapshot_nominators().is_none());
				assert!(Staking::snapshot_validators().is_none());
			})
	}

	#[test]
	fn offchain_window_is_triggered_when_forcing() {
		ExtBuilder::default()
			.session_per_era(5)
			.period(10)
			.election_lookahead(3)
			.build()
			.execute_with(|| {
				run_to_block(12);
				ForceEra::put(Forcing::ForceNew);
				run_to_block(13);
				assert_eq!(Staking::era_election_status(), ElectionStatus::Closed);

				run_to_block(17); // instead of 47
				assert_eq!(Staking::era_election_status(), ElectionStatus::Open(17));

				run_to_block(20);
				assert_eq!(Staking::era_election_status(), ElectionStatus::Closed);
			})
	}

	#[test]
	fn offchain_window_is_triggered_when_force_always() {
		ExtBuilder::default()
			.session_per_era(5)
			.period(10)
			.election_lookahead(3)
			.build()
			.execute_with(|| {
				ForceEra::put(Forcing::ForceAlways);
				run_to_block(16);
				assert_eq!(Staking::era_election_status(), ElectionStatus::Closed);

				run_to_block(17); // instead of 37
				assert_eq!(Staking::era_election_status(), ElectionStatus::Open(17));

				run_to_block(20);
				assert_eq!(Staking::era_election_status(), ElectionStatus::Closed);

				run_to_block(26);
				assert_eq!(Staking::era_election_status(), ElectionStatus::Closed);

				run_to_block(27); // next one again
				assert_eq!(Staking::era_election_status(), ElectionStatus::Open(27));
			})
	}

	#[test]
	fn offchain_window_closes_when_forcenone() {
		ExtBuilder::default()
			.session_per_era(5)
			.period(10)
			.election_lookahead(3)
			.build()
			.execute_with(|| {
				ForceEra::put(Forcing::ForceNone);

				run_to_block(36);
				assert_session_era!(3, 0);
				assert_eq!(Staking::era_election_status(), ElectionStatus::Closed);

				// opens
				run_to_block(37);
				assert_eq!(Staking::era_election_status(), ElectionStatus::Open(37));
				assert!(Staking::is_current_session_final());
				assert!(Staking::snapshot_validators().is_some());

				// closes normally
				run_to_block(40);
				assert_eq!(Staking::era_election_status(), ElectionStatus::Closed);
				assert!(!Staking::is_current_session_final());
				assert!(Staking::snapshot_validators().is_none());
				assert_session_era!(4, 0);

				run_to_block(47);
				assert_eq!(Staking::era_election_status(), ElectionStatus::Closed);
				assert_session_era!(4, 0);

				run_to_block(57);
				assert_eq!(Staking::era_election_status(), ElectionStatus::Closed);
				assert_session_era!(5, 0);

				run_to_block(67);
				assert_eq!(Staking::era_election_status(), ElectionStatus::Closed);

				// Will not open again as scheduled
				run_to_block(87);
				assert_eq!(Staking::era_election_status(), ElectionStatus::Closed);
				assert_session_era!(8, 0);

				run_to_block(90);
				assert_eq!(Staking::era_election_status(), ElectionStatus::Closed);
				assert_session_era!(9, 0);
			})
	}

	#[test]
	fn offchain_window_on_chain_fallback_works() {
		ExtBuilder::default().build_and_execute(|| {
			start_session(1);
			start_session(2);
			assert_eq!(Staking::era_election_status(), ElectionStatus::Closed);
			// some election must have happened by now.
			assert_eq!(
				System::events()
					.into_iter()
					.map(|r| r.event)
					.filter_map(|e| {
						if let MetaEvent::staking(inner) = e {
							Some(inner)
						} else {
							None
						}
					})
					.last()
					.unwrap(),
				RawEvent::StakingElection(ElectionCompute::OnChain),
			);
		})
	}

	#[test]
	#[ignore]
	fn offchain_wont_work_if_snapshot_fails() {
		ExtBuilder::default()
			.offchain_election_ext()
			.build()
			.execute_with(|| {
				run_to_block(12);
				assert!(Staking::snapshot_validators().is_some());
				assert_eq!(Staking::era_election_status(), ElectionStatus::Open(12));

				// validate more than the limit
				let limit: NominatorIndex = ValidatorIndex::max_value() as NominatorIndex + 1;
				let ctrl = 1_000_000;
				for i in 0..limit {
					bond_validator((1000 + i).into(), (1000 + i + ctrl).into(), 100);
				}

				// window stays closed since no snapshot was taken.
				run_to_block(27);
				assert!(Staking::snapshot_validators().is_none());
				assert_eq!(Staking::era_election_status(), ElectionStatus::Closed);
			})
	}

	#[test]
	fn staking_is_locked_when_election_window_open() {
		ExtBuilder::default()
			.offchain_election_ext()
			.election_lookahead(3)
			.build()
			.execute_with(|| {
				run_to_block(12);
				assert!(Staking::snapshot_validators().is_some());
				// given
				assert_eq!(Staking::era_election_status(), ElectionStatus::Open(12));

				// chill et. al. are now not allowed.
				assert_noop!(
					Staking::chill(Origin::signed(10)),
					Error::<Test>::CallNotAllowed,
				);
			})
	}

	#[test]
	fn signed_result_can_be_submitted() {
		// should check that we have a new validator set normally, event says that it comes from
		// offchain.
		ExtBuilder::default()
			.offchain_election_ext()
			.build()
			.execute_with(|| {
				run_to_block(12);
				assert_eq!(Staking::era_election_status(), ElectionStatus::Open(12));
				assert!(Staking::snapshot_validators().is_some());

				let (compact, winners, score) = prepare_submission_with(true, true, 2, |_| {});
				assert_ok!(submit_solution(
					Origin::signed(10),
					winners,
					compact,
					score,
				));

				let queued_result = Staking::queued_elected().unwrap();
				assert_eq!(queued_result.compute, ElectionCompute::Signed);
				assert_eq!(
					System::events()
						.into_iter()
						.map(|r| r.event)
						.filter_map(|e| {
							if let MetaEvent::staking(inner) = e {
								Some(inner)
							} else {
								None
							}
						})
						.last()
						.unwrap(),
					RawEvent::SolutionStored(ElectionCompute::Signed),
				);

				run_to_block(15);
				assert_eq!(Staking::era_election_status(), ElectionStatus::Closed);

				assert_eq!(
					System::events()
						.into_iter()
						.map(|r| r.event)
						.filter_map(|e| {
							if let MetaEvent::staking(inner) = e {
								Some(inner)
							} else {
								None
							}
						})
						.last()
						.unwrap(),
					RawEvent::StakingElection(ElectionCompute::Signed),
				);
			})
	}

	#[test]
	fn signed_result_can_be_submitted_later() {
		// same as `signed_result_can_be_submitted` but at a later block.
		ExtBuilder::default()
			.offchain_election_ext()
			.build()
			.execute_with(|| {
				run_to_block(14);
				assert_eq!(Staking::era_election_status(), ElectionStatus::Open(12));

				let (compact, winners, score) = prepare_submission_with(true, true, 2, |_| {});
				assert_ok!(submit_solution(Origin::signed(10), winners, compact, score));

				let queued_result = Staking::queued_elected().unwrap();
				assert_eq!(queued_result.compute, ElectionCompute::Signed);

				run_to_block(15);
				assert_eq!(Staking::era_election_status(), ElectionStatus::Closed);

				assert_eq!(
					System::events()
						.into_iter()
						.map(|r| r.event)
						.filter_map(|e| {
							if let MetaEvent::staking(inner) = e {
								Some(inner)
							} else {
								None
							}
						})
						.last()
						.unwrap(),
					RawEvent::StakingElection(ElectionCompute::Signed),
				);
			})
	}

	#[test]
	fn early_solution_submission_is_rejected() {
		// should check that we have a new validator set normally, event says that it comes from
		// offchain.
		ExtBuilder::default()
			.offchain_election_ext()
			.build()
			.execute_with(|| {
				run_to_block(11);
				// submission is not yet allowed
				assert_eq!(Staking::era_election_status(), ElectionStatus::Closed);

				// create all the indices just to build the solution.
				Staking::create_stakers_snapshot();
				let (compact, winners, score) = prepare_submission_with(true, true, 2, |_| {});
				Staking::kill_stakers_snapshot();

				assert_err_with_weight!(
					Staking::submit_election_solution(
						Origin::signed(10),
						winners.clone(),
						compact.clone(),
						score,
						current_era(),
						ElectionSize::default(),
					),
					Error::<Test>::OffchainElectionEarlySubmission,
					Some(<Test as frame_system::Config>::DbWeight::get().reads(1)),
				);
			})
	}

	#[test]
	fn weak_solution_is_rejected() {
		// A solution which is weaker than what we currently have on-chain is rejected.
		ExtBuilder::default()
			.offchain_election_ext()
			.has_stakers(false)
			.validator_count(4)
			.build()
			.execute_with(|| {
				build_offchain_election_test_ext();
				run_to_block(12);

				// a good solution
				let (compact, winners, score) = prepare_submission_with(true, true, 2, |_| {});
				assert_ok!(submit_solution(
					Origin::signed(10),
					winners,
					compact,
					score,
				));

				// a bad solution
				let (compact, winners, score) = horrible_npos_solution(false);
				assert_err_with_weight!(
					submit_solution(
						Origin::signed(10),
						winners.clone(),
						compact.clone(),
						score,
					),
					Error::<Test>::OffchainElectionWeakSubmission,
					Some(<Test as frame_system::Config>::DbWeight::get().reads(3))
				);
			})
	}

	#[test]
	fn better_solution_is_accepted() {
		// A solution which is better than what we currently have on-chain is accepted.
		ExtBuilder::default()
			.offchain_election_ext()
			.validator_count(4)
			.has_stakers(false)
			.build()
			.execute_with(|| {
				build_offchain_election_test_ext();
				run_to_block(12);

				// a meeeeh solution
				let (compact, winners, score) = horrible_npos_solution(false);
				assert_ok!(submit_solution(
					Origin::signed(10),
					winners,
					compact,
					score,
				));

				// a better solution
				let (compact, winners, score) = prepare_submission_with(true, true, 2, |_| {});
				assert_ok!(submit_solution(
					Origin::signed(10),
					winners,
					compact,
					score,
				));
			})
	}

	#[test]
	fn offchain_worker_runs_when_window_open() {
		// at the end of the first finalized block with ElectionStatus::open(_), it should execute.
		let mut ext = ExtBuilder::default()
			.offchain_election_ext()
			.validator_count(2)
			.build();
		let state = offchainify(&mut ext, 0);
		ext.execute_with(|| {
			run_to_block(12);

			// local key 11 is in the elected set.
			assert_eq_uvec!(Session::validators(), vec![11, 21]);
			assert_eq!(state.read().transactions.len(), 0);
			Staking::offchain_worker(12);
			assert_eq!(state.read().transactions.len(), 1);

			let encoded = state.read().transactions[0].clone();
			let extrinsic: Extrinsic = Decode::decode(&mut &*encoded).unwrap();

			let call = extrinsic.call;
			let inner = match call {
				mock::Call::Staking(inner) => inner,
			};

			assert_eq!(
				<Staking as sp_runtime::traits::ValidateUnsigned>::validate_unsigned(
					TransactionSource::Local,
					&inner,
				),
				TransactionValidity::Ok(ValidTransaction {
					priority: UnsignedPriority::get() + 1125, // the proposed slot stake.
					requires: vec![],
					provides: vec![("StakingOffchain", current_era()).encode()],
					longevity: 3,
					propagate: false,
				})
			)
		})
	}

	#[test]
	fn offchain_worker_runs_with_balancing() {
		// Offchain worker balances based on the number provided by randomness. See the difference
		// in the priority, which comes from the computed score.
		let mut ext = ExtBuilder::default()
			.offchain_election_ext()
			.validator_count(2)
			.max_offchain_iterations(2)
			.build();
		let state = offchainify(&mut ext, 2);
		ext.execute_with(|| {
			run_to_block(12);

			// local key 11 is in the elected set.
			assert_eq_uvec!(Session::validators(), vec![11, 21]);
			assert_eq!(state.read().transactions.len(), 0);
			Staking::offchain_worker(12);
			assert_eq!(state.read().transactions.len(), 1);

			let encoded = state.read().transactions[0].clone();
			let extrinsic: Extrinsic = Decode::decode(&mut &*encoded).unwrap();

			let call = extrinsic.call;
			let inner = match call {
				mock::Call::Staking(inner) => inner,
			};

			assert_eq!(
				<Staking as sp_runtime::traits::ValidateUnsigned>::validate_unsigned(
					TransactionSource::Local,
					&inner,
				),
				TransactionValidity::Ok(ValidTransaction {
					// the proposed slot stake, with balance_solution.
					priority: UnsignedPriority::get() + 1250,
					requires: vec![],
					provides: vec![("StakingOffchain", active_era()).encode()],
					longevity: 3,
					propagate: false,
				})
			)
		})
	}

	#[test]
	fn mediocre_submission_from_authority_is_early_rejected() {
		let mut ext = ExtBuilder::default()
			.offchain_election_ext()
			.validator_count(4)
			.build();
		let state = offchainify(&mut ext, 0);
		ext.execute_with(|| {
			run_to_block(12);
			// put a good solution on-chain
			let (compact, winners, score) = prepare_submission_with(true, true, 2, |_| {});
			assert_ok!(submit_solution(
				Origin::signed(10),
				winners,
				compact,
				score,
			),);

			// now run the offchain worker in the same chain state.
			Staking::offchain_worker(12);
			assert_eq!(state.read().transactions.len(), 1);

			let encoded = state.read().transactions[0].clone();
			let extrinsic: Extrinsic = Decode::decode(&mut &*encoded).unwrap();

			let call = extrinsic.call;
			let inner = match call {
				mock::Call::Staking(inner) => inner,
			};

			// pass this call to ValidateUnsigned
			assert_eq!(
				<Staking as sp_runtime::traits::ValidateUnsigned>::validate_unsigned(
					TransactionSource::Local,
					&inner,
				),
				TransactionValidity::Err(
					InvalidTransaction::Custom(<Error<Test>>::OffchainElectionWeakSubmission.as_u8()).into(),
				),
			)
		})
	}

	#[test]
	fn invalid_election_correct_number_of_winners() {
		ExtBuilder::default()
			.offchain_election_ext()
			.validator_count(4)
			.has_stakers(false)
			.build()
			.execute_with(|| {
				build_offchain_election_test_ext();
				run_to_block(12);

				ValidatorCount::put(3);
				let (compact, winners, score) = prepare_submission_with(true, true, 2, |_| {});
				ValidatorCount::put(4);

				assert_eq!(winners.len(), 3);

				assert_noop!(
					submit_solution(
						Origin::signed(10),
						winners,
						compact,
						score,
					),
					Error::<Test>::OffchainElectionBogusWinnerCount,
				);
			})
	}

	#[test]
	fn invalid_election_solution_size() {
		ExtBuilder::default()
			.offchain_election_ext()
			.build()
			.execute_with(|| {
				run_to_block(12);

				let (compact, winners, score) = prepare_submission_with(true, true, 2, |_| {});

				assert_noop!(
					Staking::submit_election_solution(
						Origin::signed(10),
						winners,
						compact,
						score,
						current_era(),
						ElectionSize::default(),
					),
					Error::<Test>::OffchainElectionBogusElectionSize,
				);
			})
	}

	#[test]
	fn invalid_election_correct_number_of_winners_1() {
		// if we have too little validators, then the number of candidates is the bound.
		ExtBuilder::default()
			.offchain_election_ext()
			.validator_count(8) // we simply cannot elect 8
			.has_stakers(false)
			.build()
			.execute_with(|| {
				build_offchain_election_test_ext();
				run_to_block(12);

				ValidatorCount::put(3);
				let (compact, winners, score) = prepare_submission_with(true, true, 2, |_| {});
				ValidatorCount::put(4);

				assert_eq!(winners.len(), 3);

				assert_noop!(
					submit_solution(
						Origin::signed(10),
						winners,
						compact,
						score,
					),
					Error::<Test>::OffchainElectionBogusWinnerCount,
				);
			})
	}

	#[test]
	fn invalid_election_correct_number_of_winners_2() {
		// if we have too little validators, then the number of candidates is the bound.
		ExtBuilder::default()
			.offchain_election_ext()
			.validator_count(8) // we simply cannot elect 8
			.has_stakers(false)
			.build()
			.execute_with(|| {
				build_offchain_election_test_ext();
				run_to_block(12);

				let (compact, winners, score) = prepare_submission_with(true, true, 2, |_| {});

				assert_eq!(winners.len(), 4);

				// all good. We chose 4 and it works.
				assert_ok!(submit_solution(
					Origin::signed(10),
					winners,
					compact,
					score,
				),);
			})
	}

	#[test]
	fn invalid_election_out_of_bound_nominator_index() {
		// A nominator index which is simply invalid
		ExtBuilder::default()
			.offchain_election_ext()
			.validator_count(4)
			.has_stakers(false)
			.build()
			.execute_with(|| {
				build_offchain_election_test_ext();
				run_to_block(12);

				assert_eq!(Staking::snapshot_nominators().unwrap().len(), 5 + 4);
				assert_eq!(Staking::snapshot_validators().unwrap().len(), 4);
				let (mut compact, winners, score) = prepare_submission_with(true, true, 2, |_| {});

				// index 9 doesn't exist.
				compact.votes1.push((9, 2));

				// The error type sadly cannot be more specific now.
				assert_noop!(
					submit_solution(
						Origin::signed(10),
						winners,
						compact,
						score,
					),
					Error::<Test>::OffchainElectionBogusCompact,
				);
			})
	}

	#[test]
	fn invalid_election_out_of_bound_validator_index() {
		// A validator index which is out of bound
		ExtBuilder::default()
			.offchain_election_ext()
			.validator_count(2)
			.has_stakers(false)
			.build()
			.execute_with(|| {
				build_offchain_election_test_ext();
				run_to_block(12);

				assert_eq!(Staking::snapshot_nominators().unwrap().len(), 5 + 4);
				assert_eq!(Staking::snapshot_validators().unwrap().len(), 4);
				let (mut compact, winners, score) = prepare_submission_with(true, true, 2, |_| {});

				// index 4 doesn't exist.
				compact.votes1.iter_mut().for_each(|(_, vidx)| if *vidx == 1 { *vidx = 4 });

				// The error type sadly cannot be more specific now.
				assert_noop!(
					submit_solution(
						Origin::signed(10),
						winners,
						compact,
						score,
					),
					Error::<Test>::OffchainElectionBogusCompact,
				);
			})
	}

	#[test]
	fn invalid_election_out_of_bound_winner_index() {
		// A winner index which is simply invalid
		ExtBuilder::default()
			.offchain_election_ext()
			.validator_count(4)
			.has_stakers(false)
			.build()
			.execute_with(|| {
				build_offchain_election_test_ext();
				run_to_block(12);

				assert_eq!(Staking::snapshot_nominators().unwrap().len(), 5 + 4);
				assert_eq!(Staking::snapshot_validators().unwrap().len(), 4);
				let (compact, _, score) = prepare_submission_with(true, true, 2, |_| {});

				// index 4 doesn't exist.
				let winners = vec![0, 1, 2, 4];

				assert_noop!(
					submit_solution(
						Origin::signed(10),
						winners,
						compact,
						score,
					),
					Error::<Test>::OffchainElectionBogusWinner,
				);
			})
	}

	#[test]
	fn invalid_election_non_winner_validator_index() {
		// An edge that points to a correct validator index who is NOT a winner. This is very
		// similar to the test that raises `OffchainElectionBogusNomination`.
		ExtBuilder::default()
			.offchain_election_ext()
			.validator_count(2) // we select only 2.
			.has_stakers(false)
			.build()
			.execute_with(|| {
				build_offchain_election_test_ext();
				run_to_block(12);

				assert_eq!(Staking::snapshot_nominators().unwrap().len(), 5 + 4);
				assert_eq!(Staking::snapshot_validators().unwrap().len(), 4);
				let (compact, winners, score) = prepare_submission_with(false, true, 2, |a| {
					// swap all 11 and 41s in the distribution with non-winners. Note that it is
					// important that the count of winners and the count of unique targets remain
					// valid.
					a.iter_mut().for_each(| StakedAssignment { who, distribution } |
						distribution.iter_mut().for_each(|(t, _)| {
							if *t == 41 { *t = 31 } else { *t = 21 }
							// if it is self vote, correct that.
							if *who == 41 { *who = 31 }
							if *who == 11 { *who = 21 }
						})
					);
				});

				assert_noop!(
					submit_solution(
						Origin::signed(10),
						winners,
						compact,
						score,
					),
					Error::<Test>::OffchainElectionBogusNomination,
				);
			})
	}

	#[test]
	fn offchain_election_unique_target_count_is_checked() {
		// Number of unique targets and and winners.len must match.
		ExtBuilder::default()
			.offchain_election_ext()
			.validator_count(2) // we select only 2.
			.has_stakers(false)
			.build()
			.execute_with(|| {
				build_offchain_election_test_ext();
				run_to_block(12);

				assert_eq!(Staking::snapshot_nominators().unwrap().len(), 5 + 4);
				assert_eq!(Staking::snapshot_validators().unwrap().len(), 4);

				let (compact, winners, score) = prepare_submission_with(false, true, 2, |a| {
					a.iter_mut()
						.find(|x| x.who == 5)
						// just add any new target.
						.map(|x| {
							// old value.
							assert_eq!(x.distribution, vec![(41, 100)]);
							// new value.
							x.distribution = vec![(21, 50), (41, 50)]
						});
				});

				assert_noop!(
					submit_solution(
						Origin::signed(10),
						winners,
						compact,
						score,
					),
					Error::<Test>::OffchainElectionBogusWinnerCount,
				);
			})
	}

	#[test]
	fn invalid_election_wrong_self_vote() {
		// A self vote for someone else.
		ExtBuilder::default()
			.offchain_election_ext()
			.validator_count(4)
			.has_stakers(false)
			.build()
			.execute_with(|| {
				build_offchain_election_test_ext();
				run_to_block(12);

				let (compact, winners, score) = prepare_submission_with(true, true, 2, |a| {
					// mutate a self vote to target someone else. That someone else is still among the
					// winners
					a.iter_mut().find(|x| x.who == 11).map(|x| {
						x.distribution
							.iter_mut()
							.find(|y| y.0 == 11)
							.map(|y| y.0 = 21)
					});
				});

				assert_noop!(
					submit_solution(
						Origin::signed(10),
						winners,
						compact,
						score,
					),
					Error::<Test>::OffchainElectionBogusSelfVote,
				);
			})
	}

	#[test]
	fn invalid_election_wrong_self_vote_2() {
		// A self validator voting for someone else next to self vote.
		ExtBuilder::default()
			.offchain_election_ext()
			.validator_count(4)
			.has_stakers(false)
			.build()
			.execute_with(|| {
				build_offchain_election_test_ext();
				run_to_block(12);

				let (compact, winners, score) = prepare_submission_with(true, true, 2, |a| {
					// Remove the self vote.
					a.retain(|x| x.who != 11);
					// add is as a new double vote
					a.push(StakedAssignment {
						who: 11,
						distribution: vec![(11, 50), (21, 50)],
					});
				});

				// This raises score issue.
				assert_noop!(
					submit_solution(
						Origin::signed(10),
						winners,
						compact,
						score,
					),
					Error::<Test>::OffchainElectionBogusSelfVote,
				);
			})
	}

	#[test]
	fn invalid_election_over_stake() {
		// Someone's edge ratios sums to more than 100%.
		ExtBuilder::default()
			.offchain_election_ext()
			.validator_count(4)
			.has_stakers(false)
			.build()
			.execute_with(|| {
				build_offchain_election_test_ext();
				run_to_block(12);

				// Note: we don't reduce here to be able to tweak votes3. votes3 will vanish if you
				// reduce.
				let (mut compact, winners, score) = prepare_submission_with(true, false, 0, |_| {});

				if let Some(c) = compact.votes3.iter_mut().find(|x| x.0 == 0) {
					// by default it should have been (0, [(2, 33%), (1, 33%)], 0)
					// now the sum is above 100%
					c.1 = [(2, percent(66)), (1, percent(66))];
				}

				assert_noop!(
					submit_solution(
						Origin::signed(10),
						winners,
						compact,
						score,
					),
					Error::<Test>::OffchainElectionBogusCompact,
				);
			})
	}

	#[test]
	fn invalid_election_under_stake() {
		// at the time of this writing, we cannot under stake someone. The compact assignment works
		// in a way that some of the stakes are presented by the submitter, and the last one is read
		// from chain by subtracting the rest from total. Hence, the sum is always correct.
		// This test is only here as a demonstration.
	}

	#[test]
	fn invalid_election_invalid_target_stealing() {
		// A valid voter who voted for someone who is a candidate, and is a correct winner, but is
		// actually NOT nominated by this nominator.
		ExtBuilder::default()
			.offchain_election_ext()
			.validator_count(4)
			.has_stakers(false)
			.build()
			.execute_with(|| {
				build_offchain_election_test_ext();
				run_to_block(12);

				let (compact, winners, score) = prepare_submission_with(true, false, 0, |a| {
					// 3 only voted for 20 and 40. We add a fake vote to 30. The stake sum is still
					// correctly 100.
					a.iter_mut()
						.find(|x| x.who == 3)
						.map(|x| x.distribution = vec![(21, 50), (41, 30), (31, 20)]);
				});

				assert_noop!(
					submit_solution(
						Origin::signed(10),
						winners,
						compact,
						score,
					),
					Error::<Test>::OffchainElectionBogusNomination,
				);
			})
	}

	#[test]
	fn nomination_slash_filter_is_checked() {
		// If a nominator has voted for someone who has been recently slashed, that particular
		// nomination should be disabled for the upcoming election. A solution must respect this
		// rule.
		ExtBuilder::default()
			.offchain_election_ext()
			.validator_count(4)
			.has_stakers(false)
			.build()
			.execute_with(|| {
				build_offchain_election_test_ext();

				// finalize the round with fallback. This is needed since all nominator submission
				// are in era zero and we want this one to pass with no problems.
				run_to_block(15);

				// go to the next session to trigger mock::start_era and bump the active era
				run_to_block(20);

				// slash 10. This must happen outside of the election window.
				let offender_expo = Staking::eras_stakers(Staking::active_era().unwrap().index, 11);
				on_offence_now(
					&[OffenceDetails {
						offender: (11, offender_expo.clone()),
						reporters: vec![],
					}],
					&[Perbill::from_percent(50)],
				);

				// validate 10 again for the next round. But this guy will not have the votes that
				// it should have had from 1 and 2.
				assert_ok!(Staking::validate(
					Origin::signed(10),
					Default::default()
				));

				// open the election window and create snapshots.
				run_to_block(32);

				// a solution that has been prepared after the slash.
				let (compact, winners, score) = prepare_submission_with(true, false, 0, |a| {
					// no one is allowed to vote for 10, except for itself.
					a.into_iter()
						.filter(|s| s.who != 11)
						.for_each(|s|
							assert!(s.distribution.iter().find(|(t, _)| *t == 11).is_none())
						);
				});

				// can be submitted.
				assert_ok!(submit_solution(
					Origin::signed(10),
					winners,
					compact,
					score,
				));

				// a wrong solution.
				let (compact, winners, score) = prepare_submission_with(true, false, 0, |a| {
					// add back the vote that has been filtered out.
					a.push(StakedAssignment {
						who: 1,
						distribution: vec![(11, 100)]
					});
				});

				// is rejected.
				assert_noop!(
					submit_solution(
						Origin::signed(10),
						winners,
						compact,
						score,
					),
					Error::<Test>::OffchainElectionSlashedNomination,
				);
			})
	}

	#[test]
	fn invalid_election_wrong_score() {
		// A valid voter who's total distributed stake is more than what they bond
		ExtBuilder::default()
			.offchain_election_ext()
			.validator_count(4)
			.has_stakers(false)
			.build()
			.execute_with(|| {
				build_offchain_election_test_ext();
				run_to_block(12);

				let (compact, winners, mut score) = prepare_submission_with(true, true, 2, |_| {});
				score[0] += 1;

				assert_noop!(
					submit_solution(
						Origin::signed(10),
						winners,
						compact,
						score,
					),
					Error::<Test>::OffchainElectionBogusScore,
				);
			})
	}

	#[test]
	fn offchain_storage_is_set() {
		let mut ext = ExtBuilder::default()
			.offchain_election_ext()
			.validator_count(4)
			.build();
		let state = offchainify(&mut ext, 0);

		ext.execute_with(|| {
			use offchain_election::OFFCHAIN_HEAD_DB;
			use sp_runtime::offchain::storage::StorageValueRef;

			run_to_block(12);

			Staking::offchain_worker(12);
			// it works
			assert_eq!(state.read().transactions.len(), 1);

			// and it is set
			let storage = StorageValueRef::persistent(&OFFCHAIN_HEAD_DB);
			assert_eq!(storage.get::<BlockNumber>().unwrap().unwrap(), 12);
		})
	}

	#[test]
	fn offchain_storage_prevents_duplicate() {
		let mut ext = ExtBuilder::default()
			.offchain_election_ext()
			.validator_count(4)
			.build();
		let _ = offchainify(&mut ext, 0);

		ext.execute_with(|| {
			use offchain_election::OFFCHAIN_HEAD_DB;
			use sp_runtime::offchain::storage::StorageValueRef;
			let storage = StorageValueRef::persistent(&OFFCHAIN_HEAD_DB);

			run_to_block(12);

			// first run -- ok
			assert_eq!(
				offchain_election::set_check_offchain_execution_status::<Test>(12),
				Ok(()),
			);
			assert_eq!(storage.get::<BlockNumber>().unwrap().unwrap(), 12);

			// re-execute after the next. not allowed.
			assert_eq!(
				offchain_election::set_check_offchain_execution_status::<Test>(13),
				Err("recently executed."),
			);

			// a fork like situation -- re-execute 10, 11, 12. But it won't go through.
			assert_eq!(
				offchain_election::set_check_offchain_execution_status::<Test>(10),
				Err("fork."),
			);
			assert_eq!(
				offchain_election::set_check_offchain_execution_status::<Test>(11),
				Err("fork."),
			);
			assert_eq!(
				offchain_election::set_check_offchain_execution_status::<Test>(12),
				Err("recently executed."),
			);
		})
	}

	#[test]
	#[should_panic]
	fn offence_is_blocked_when_window_open() {
		ExtBuilder::default()
			.offchain_election_ext()
			.validator_count(4)
			.has_stakers(false)
			.build()
			.execute_with(|| {
				run_to_block(12);
				assert_eq!(Staking::era_election_status(), ElectionStatus::Open(12));

				let offender_expo = Staking::eras_stakers(Staking::active_era().unwrap().index, 10);

				// panic from the impl in mock
				on_offence_now(
					&[OffenceDetails {
						offender: (10, offender_expo.clone()),
						reporters: vec![],
					}],
					&[Perbill::from_percent(10)],
				);
			})
	}
}

#[test]
fn slash_kicks_validators_not_nominators_and_disables_nominator_for_kicked_validator() {
	ExtBuilder::default().build_and_execute(|| {
		mock::start_active_era(1);
		assert_eq_uvec!(Session::validators(), vec![11, 21]);

		// pre-slash balance
		assert_eq!(Balances::free_balance(11), 1000);
		assert_eq!(Balances::free_balance(101), 2000);

		// 11 and 21 both have the support of 100
		let exposure_11 = Staking::eras_stakers(Staking::active_era().unwrap().index, &11);
		let exposure_21 = Staking::eras_stakers(Staking::active_era().unwrap().index, &21);

		assert_eq!(exposure_11.total, 1000 + 125);
		assert_eq!(exposure_21.total, 1000 + 375);

		on_offence_now(
			&[OffenceDetails {
				offender: (11, exposure_11.clone()),
				reporters: vec![],
			}],
			&[Perbill::from_percent(10)],
		);

		// post-slash balance
		let nominator_slash_amount_11 = 125 / 10;
		assert_eq!(Balances::free_balance(11), 900);
		assert_eq!(
			Balances::free_balance(101),
			2000 - nominator_slash_amount_11
		);

		// This is the best way to check that the validator was chilled; `get` will
		// return default value.
		for (stash, _) in <Staking as Store>::Validators::iter() {
			assert!(stash != 11);
		}

		let nominations = <Staking as Store>::Nominators::get(&101).unwrap();

		// and make sure that the vote will be ignored even if the validator
		// re-registers.
		let last_slash = <Staking as Store>::SlashingSpans::get(&11)
			.unwrap()
			.last_nonzero_slash();
		assert!(nominations.submitted_in < last_slash);

		// actually re-bond the slashed validator
		assert_ok!(Staking::validate(Origin::signed(10), Default::default()));

		mock::start_active_era(2);
		let exposure_11 = Staking::eras_stakers(Staking::active_era().unwrap().index, &11);
		let exposure_21 = Staking::eras_stakers(Staking::active_era().unwrap().index, &21);

		// 10 is re-elected, but without the support of 100
		assert_eq!(exposure_11.total, 900);

		// 20 is re-elected, with the (almost) entire support of 100
		assert_eq!(exposure_21.total, 1000 + 500 - nominator_slash_amount_11);
	});
}

#[test]
fn claim_reward_at_the_last_era_and_no_double_claim_and_invalid_claim() {
	// should check that:
	// * rewards get paid until history_depth for both validators and nominators
	// * an invalid era to claim doesn't update last_reward
	// * double claim of one era fails
	ExtBuilder::default().nominate(true).build_and_execute(|| {
		let init_balance_10 = Balances::total_balance(&10);
		let init_balance_100 = Balances::total_balance(&100);

		let part_for_10 = Perbill::from_rational_approximation::<u32>(1000, 1125);
		let part_for_100 = Perbill::from_rational_approximation::<u32>(125, 1125);

		// Check state
		Payee::<Test>::insert(11, RewardDestination::Controller);
		Payee::<Test>::insert(101, RewardDestination::Controller);

		<Module<Test>>::reward_by_ids(vec![(11, 1)]);
		// Compute total payout now for whole duration as other parameter won't change
		let total_payout_0 = current_total_payout_for_duration(time_per_era());

		mock::start_active_era(1);

		<Module<Test>>::reward_by_ids(vec![(11, 1)]);
		// Change total issuance in order to modify total payout
		let _ = Balances::deposit_creating(&999, 1_000_000_000);
		// Compute total payout now for whole duration as other parameter won't change
		let total_payout_1 = current_total_payout_for_duration(time_per_era());
		assert!(total_payout_1 != total_payout_0);

		mock::start_active_era(2);

		<Module<Test>>::reward_by_ids(vec![(11, 1)]);
		// Change total issuance in order to modify total payout
		let _ = Balances::deposit_creating(&999, 1_000_000_000);
		// Compute total payout now for whole duration as other parameter won't change
		let total_payout_2 = current_total_payout_for_duration(time_per_era());
		assert!(total_payout_2 != total_payout_0);
		assert!(total_payout_2 != total_payout_1);

		mock::start_active_era(Staking::history_depth() + 1);

		let active_era = Staking::active_era().unwrap().index;

		// This is the latest planned era in staking, not the active era
		let current_era = Staking::current_era().unwrap();

		// Last kept is 1:
		assert!(current_era - Staking::history_depth() == 1);
		assert_noop!(
			Staking::payout_stakers(Origin::signed(1337), 11, 0),
			// Fail: Era out of history
			Error::<Test>::InvalidEraToReward
		);
		assert_ok!(Staking::payout_stakers(Origin::signed(1337), 11, 1));
		assert_ok!(Staking::payout_stakers(Origin::signed(1337), 11, 2));
		assert_noop!(
			Staking::payout_stakers(Origin::signed(1337), 11, 2),
			// Fail: Double claim
			Error::<Test>::AlreadyClaimed
		);
		assert_noop!(
			Staking::payout_stakers(Origin::signed(1337), 11, active_era),
			// Fail: Era not finished yet
			Error::<Test>::InvalidEraToReward
		);

		// Era 0 can't be rewarded anymore and current era can't be rewarded yet
		// only era 1 and 2 can be rewarded.

		assert_eq!(
			Balances::total_balance(&10),
			init_balance_10 + part_for_10 * (total_payout_1 + total_payout_2),
		);
		assert_eq!(
			Balances::total_balance(&100),
			init_balance_100 + part_for_100 * (total_payout_1 + total_payout_2),
		);
	});
}

#[test]
fn zero_slash_keeps_nominators() {
	ExtBuilder::default().build_and_execute(|| {
		mock::start_active_era(1);

		assert_eq!(Balances::free_balance(11), 1000);

		let exposure = Staking::eras_stakers(Staking::active_era().unwrap().index, 11);
		assert_eq!(Balances::free_balance(101), 2000);

		on_offence_now(
			&[
				OffenceDetails {
					offender: (11, exposure.clone()),
					reporters: vec![],
				},
			],
			&[Perbill::from_percent(0)],
		);

		assert_eq!(Balances::free_balance(11), 1000);
		assert_eq!(Balances::free_balance(101), 2000);

		// This is the best way to check that the validator was chilled; `get` will
		// return default value.
		for (stash, _) in <Staking as Store>::Validators::iter() {
			assert!(stash != 11);
		}

		let nominations = <Staking as Store>::Nominators::get(&101).unwrap();

		// and make sure that the vote will not be ignored, because the slash was
		// zero.
		let last_slash = <Staking as Store>::SlashingSpans::get(&11).unwrap().last_nonzero_slash();
		assert!(nominations.submitted_in >= last_slash);
	});
}

#[test]
fn six_session_delay() {
	ExtBuilder::default().initialize_first_session(false).build_and_execute(|| {
		use pallet_session::SessionManager;

		let val_set = Session::validators();
		let init_session = Session::current_index();
		let init_active_era = Staking::active_era().unwrap().index;

		// pallet-session is delaying session by one, thus the next session to plan is +2.
		assert_eq!(<Staking as SessionManager<_>>::new_session(init_session + 2), None);
		assert_eq!(<Staking as SessionManager<_>>::new_session(init_session + 3), Some(val_set.clone()));
		assert_eq!(<Staking as SessionManager<_>>::new_session(init_session + 4), None);
		assert_eq!(<Staking as SessionManager<_>>::new_session(init_session + 5), None);
		assert_eq!(<Staking as SessionManager<_>>::new_session(init_session + 6), Some(val_set.clone()));

		<Staking as SessionManager<_>>::end_session(init_session);
		<Staking as SessionManager<_>>::start_session(init_session + 1);
		assert_eq!(active_era(), init_active_era);

		<Staking as SessionManager<_>>::end_session(init_session + 1);
		<Staking as SessionManager<_>>::start_session(init_session + 2);
		assert_eq!(active_era(), init_active_era);

		// Reward current era
		Staking::reward_by_ids(vec![(11, 1)]);

		// New active era is triggered here.
		<Staking as SessionManager<_>>::end_session(init_session + 2);
		<Staking as SessionManager<_>>::start_session(init_session + 3);
		assert_eq!(active_era(), init_active_era + 1);

		<Staking as SessionManager<_>>::end_session(init_session + 3);
		<Staking as SessionManager<_>>::start_session(init_session + 4);
		assert_eq!(active_era(), init_active_era + 1);

		<Staking as SessionManager<_>>::end_session(init_session + 4);
		<Staking as SessionManager<_>>::start_session(init_session + 5);
		assert_eq!(active_era(), init_active_era + 1);

		// Reward current era
		Staking::reward_by_ids(vec![(21, 2)]);

		// New active era is triggered here.
		<Staking as SessionManager<_>>::end_session(init_session + 5);
		<Staking as SessionManager<_>>::start_session(init_session + 6);
		assert_eq!(active_era(), init_active_era + 2);

		// That reward are correct
		assert_eq!(Staking::eras_reward_points(init_active_era).total, 1);
		assert_eq!(Staking::eras_reward_points(init_active_era + 1).total, 2);
	});
}

#[test]
fn test_max_nominator_rewarded_per_validator_and_cant_steal_someone_else_reward() {
	ExtBuilder::default().build_and_execute(|| {
		for i in 0..=<Test as Config>::MaxNominatorRewardedPerValidator::get() {
			let stash = 10_000 + i as AccountId;
			let controller = 20_000 + i as AccountId;
			let balance = 10_000 + i as Balance;
			Balances::make_free_balance_be(&stash, balance);
			assert_ok!(
				Staking::bond(
					Origin::signed(stash),
					controller,
					balance,
					RewardDestination::Stash
				)
			);
			assert_ok!(Staking::nominate(Origin::signed(controller), vec![11]));
		}
		mock::start_active_era(1);

		<Module<Test>>::reward_by_ids(vec![(11, 1)]);
		// compute and ensure the reward amount is greater than zero.
		let _ = current_total_payout_for_duration(time_per_era());

		mock::start_active_era(2);
		mock::make_all_reward_payment(1);

		// Assert only nominators from 1 to Max are rewarded
		for i in 0..=<Test as Config>::MaxNominatorRewardedPerValidator::get() {
			let stash = 10_000 + i as AccountId;
			let balance = 10_000 + i as Balance;
			if stash == 10_000 {
				assert!(Balances::free_balance(&stash) == balance);
			} else {
				assert!(Balances::free_balance(&stash) > balance);
			}
		}
	});
}

#[test]
fn set_history_depth_works() {
	ExtBuilder::default().build_and_execute(|| {
		mock::start_active_era(10);
		Staking::set_history_depth(Origin::root(), 20, 0).unwrap();
		assert!(<Staking as Store>::ErasTotalStake::contains_key(10 - 4));
		assert!(<Staking as Store>::ErasTotalStake::contains_key(10 - 5));
		Staking::set_history_depth(Origin::root(), 4, 0).unwrap();
		assert!(<Staking as Store>::ErasTotalStake::contains_key(10 - 4));
		assert!(!<Staking as Store>::ErasTotalStake::contains_key(10 - 5));
		Staking::set_history_depth(Origin::root(), 3, 0).unwrap();
		assert!(!<Staking as Store>::ErasTotalStake::contains_key(10 - 4));
		assert!(!<Staking as Store>::ErasTotalStake::contains_key(10 - 5));
		Staking::set_history_depth(Origin::root(), 8, 0).unwrap();
		assert!(!<Staking as Store>::ErasTotalStake::contains_key(10 - 4));
		assert!(!<Staking as Store>::ErasTotalStake::contains_key(10 - 5));
	});
}

#[test]
fn test_payout_stakers() {
	// Here we will test validator can set `max_nominators_payout` and it works.
	// We also test that `payout_extra_nominators` works.
	ExtBuilder::default().has_stakers(false).build_and_execute(|| {
		let balance = 1000;
		// Create a validator:
		bond_validator(11, 10, balance); // Default(64)

		// Create nominators, targeting stash of validators
		for i in 0..100 {
			bond_nominator(1000 + i, 100 + i, balance + i as Balance, vec![11]);
		}

		mock::start_active_era(1);
		Staking::reward_by_ids(vec![(11, 1)]);

		// compute and ensure the reward amount is greater than zero.
		let _ = current_total_payout_for_duration(time_per_era());

		mock::start_active_era(2);
		assert_ok!(Staking::payout_stakers(Origin::signed(1337), 11, 1));

		// Top 64 nominators of validator 11 automatically paid out, including the validator
		// Validator payout goes to controller.
		assert!(Balances::free_balance(&10) > balance);
		for i in 36..100 {
			assert!(Balances::free_balance(&(100 + i)) > balance + i as Balance);
		}
		// The bottom 36 do not
		for i in 0..36 {
			assert_eq!(Balances::free_balance(&(100 + i)), balance + i as Balance);
		}

		// We track rewards in `claimed_rewards` vec
		assert_eq!(
			Staking::ledger(&10),
			Some(StakingLedger { stash: 11, total: 1000, active: 1000, unlocking: vec![], claimed_rewards: vec![1] })
		);

		for i in 3..16 {
			Staking::reward_by_ids(vec![(11, 1)]);

			// compute and ensure the reward amount is greater than zero.
			let _ = current_total_payout_for_duration(time_per_era());

			mock::start_active_era(i);
			assert_ok!(Staking::payout_stakers(Origin::signed(1337), 11, i - 1));
		}

		// We track rewards in `claimed_rewards` vec
		assert_eq!(
			Staking::ledger(&10),
			Some(StakingLedger { stash: 11, total: 1000, active: 1000, unlocking: vec![], claimed_rewards: (1..=14).collect() })
		);

		for i in 16..100 {
			Staking::reward_by_ids(vec![(11, 1)]);
			// compute and ensure the reward amount is greater than zero.
			let _ = current_total_payout_for_duration(time_per_era());
			mock::start_active_era(i);
		}

		// We clean it up as history passes
		assert_ok!(Staking::payout_stakers(Origin::signed(1337), 11, 15));
		assert_ok!(Staking::payout_stakers(Origin::signed(1337), 11, 98));
		assert_eq!(
			Staking::ledger(&10),
			Some(StakingLedger { stash: 11, total: 1000, active: 1000, unlocking: vec![], claimed_rewards: vec![15, 98] })
		);

		// Out of order claims works.
		assert_ok!(Staking::payout_stakers(Origin::signed(1337), 11, 69));
		assert_ok!(Staking::payout_stakers(Origin::signed(1337), 11, 23));
		assert_ok!(Staking::payout_stakers(Origin::signed(1337), 11, 42));
		assert_eq!(
			Staking::ledger(&10),
			Some(StakingLedger { stash: 11, total: 1000, active: 1000, unlocking: vec![], claimed_rewards: vec![15, 23, 42, 69, 98] })
		);
	});
}

#[test]
fn payout_stakers_handles_basic_errors() {
	// Here we will test payouts handle all errors.
	ExtBuilder::default().has_stakers(false).build_and_execute(|| {
		// Same setup as the test above
		let balance = 1000;
		bond_validator(11, 10, balance); // Default(64)

		// Create nominators, targeting stash
		for i in 0..100 {
			bond_nominator(1000 + i, 100 + i, balance + i as Balance, vec![11]);
		}

		mock::start_active_era(1);
		Staking::reward_by_ids(vec![(11, 1)]);

		// compute and ensure the reward amount is greater than zero.
		let _ = current_total_payout_for_duration(time_per_era());

		mock::start_active_era(2);

		// Wrong Era, too big
		assert_noop!(Staking::payout_stakers(Origin::signed(1337), 11, 2), Error::<Test>::InvalidEraToReward);
		// Wrong Staker
		assert_noop!(Staking::payout_stakers(Origin::signed(1337), 10, 1), Error::<Test>::NotStash);

		for i in 3..100 {
			Staking::reward_by_ids(vec![(11, 1)]);
			// compute and ensure the reward amount is greater than zero.
			let _ = current_total_payout_for_duration(time_per_era());
			mock::start_active_era(i);
		}
		// We are at era 99, with history depth of 84
		// We should be able to payout era 15 through 98 (84 total eras), but not 14 or 99.
		assert_noop!(Staking::payout_stakers(Origin::signed(1337), 11, 14), Error::<Test>::InvalidEraToReward);
		assert_noop!(Staking::payout_stakers(Origin::signed(1337), 11, 99), Error::<Test>::InvalidEraToReward);
		assert_ok!(Staking::payout_stakers(Origin::signed(1337), 11, 15));
		assert_ok!(Staking::payout_stakers(Origin::signed(1337), 11, 98));

		// Can't claim again
		assert_noop!(Staking::payout_stakers(Origin::signed(1337), 11, 15), Error::<Test>::AlreadyClaimed);
		assert_noop!(Staking::payout_stakers(Origin::signed(1337), 11, 98), Error::<Test>::AlreadyClaimed);
	});
}

#[test]
fn bond_during_era_correctly_populates_claimed_rewards() {
	ExtBuilder::default().has_stakers(false).build_and_execute(|| {
		// Era = None
		bond_validator(9, 8, 1000);
		assert_eq!(
			Staking::ledger(&8),
			Some(StakingLedger {
				stash: 9,
				total: 1000,
				active: 1000,
				unlocking: vec![],
				claimed_rewards: vec![],
			})
		);
		mock::start_active_era(5);
		bond_validator(11, 10, 1000);
		assert_eq!(
			Staking::ledger(&10),
			Some(StakingLedger {
				stash: 11,
				total: 1000,
				active: 1000,
				unlocking: vec![],
				claimed_rewards: (0..5).collect(),
			})
		);
		mock::start_active_era(99);
		bond_validator(13, 12, 1000);
		assert_eq!(
			Staking::ledger(&12),
			Some(StakingLedger {
				stash: 13,
				total: 1000,
				active: 1000,
				unlocking: vec![],
				claimed_rewards: (15..99).collect(),
			})
		);
	});
}

#[test]
fn offences_weight_calculated_correctly() {
	ExtBuilder::default().nominate(true).build_and_execute(|| {
		// On offence with zero offenders: 4 Reads, 1 Write
		let zero_offence_weight = <Test as frame_system::Config>::DbWeight::get().reads_writes(4, 1);
		assert_eq!(Staking::on_offence(&[], &[Perbill::from_percent(50)], 0), Ok(zero_offence_weight));

		// On Offence with N offenders, Unapplied: 4 Reads, 1 Write + 4 Reads, 5 Writes
		let n_offence_unapplied_weight = <Test as frame_system::Config>::DbWeight::get().reads_writes(4, 1)
			+ <Test as frame_system::Config>::DbWeight::get().reads_writes(4, 5);

		let offenders: Vec<OffenceDetails<<Test as frame_system::Config>::AccountId, pallet_session::historical::IdentificationTuple<Test>>>
			= (1..10).map(|i|
				OffenceDetails {
					offender: (i, Staking::eras_stakers(Staking::active_era().unwrap().index, i)),
					reporters: vec![],
				}
			).collect();
		assert_eq!(Staking::on_offence(&offenders, &[Perbill::from_percent(50)], 0), Ok(n_offence_unapplied_weight));

		// On Offence with one offenders, Applied
		let one_offender = [
			OffenceDetails {
				offender: (11, Staking::eras_stakers(Staking::active_era().unwrap().index, 11)),
				reporters: vec![1],
			},
		];

		let n = 1; // Number of offenders
		let rw = 3 + 3 * n; // rw reads and writes
		let one_offence_unapplied_weight = <Test as frame_system::Config>::DbWeight::get().reads_writes(4, 1)
			+ <Test as frame_system::Config>::DbWeight::get().reads_writes(rw, rw)
			// One `slash_cost`
			+ <Test as frame_system::Config>::DbWeight::get().reads_writes(6, 5)
			// `slash_cost` * nominators (1)
			+ <Test as frame_system::Config>::DbWeight::get().reads_writes(6, 5)
			// `reward_cost` * reporters (1)
			+ <Test as frame_system::Config>::DbWeight::get().reads_writes(2, 2);

		assert_eq!(Staking::on_offence(&one_offender, &[Perbill::from_percent(50)], 0), Ok(one_offence_unapplied_weight));
	});
}

#[test]
fn on_initialize_weight_is_correct() {
	ExtBuilder::default().has_stakers(false).build_and_execute(|| {
		assert_eq!(Validators::<Test>::iter().count(), 0);
		assert_eq!(Nominators::<Test>::iter().count(), 0);
		// When this pallet has nothing, we do 4 reads each block
		let base_weight = <Test as frame_system::Config>::DbWeight::get().reads(4);
		assert_eq!(base_weight, Staking::on_initialize(0));
	});

	ExtBuilder::default()
	.offchain_election_ext()
	.validator_count(4)
	.has_stakers(false)
	.build()
	.execute_with(|| {
		crate::tests::offchain_election::build_offchain_election_test_ext();
		run_to_block(11);
		Staking::on_finalize(System::block_number());
		System::set_block_number((System::block_number() + 1).into());
		Timestamp::set_timestamp(System::block_number() * 1000 + INIT_TIMESTAMP);
		Session::on_initialize(System::block_number());

		assert_eq!(Validators::<Test>::iter().count(), 4);
		assert_eq!(Nominators::<Test>::iter().count(), 5);
		// With 4 validators and 5 nominator, we should increase weight by:
		// - (4 + 5) reads
		// - 3 Writes
		let final_weight = <Test as frame_system::Config>::DbWeight::get().reads_writes(4 + 9, 3);
		assert_eq!(final_weight, Staking::on_initialize(System::block_number()));
	});
}

#[test]
fn payout_creates_controller() {
	ExtBuilder::default().has_stakers(false).build_and_execute(|| {
		let balance = 1000;
		// Create a validator:
		bond_validator(11, 10, balance);

		// Create a stash/controller pair
		bond_nominator(1234, 1337, 100, vec![11]);

		// kill controller
		assert_ok!(Balances::transfer(Origin::signed(1337), 1234, 100));
		assert_eq!(Balances::free_balance(1337), 0);

		mock::start_active_era(1);
		Staking::reward_by_ids(vec![(11, 1)]);
		// compute and ensure the reward amount is greater than zero.
		let _ = current_total_payout_for_duration(time_per_era());
		mock::start_active_era(2);
		assert_ok!(Staking::payout_stakers(Origin::signed(1337), 11, 1));

		// Controller is created
		assert!(Balances::free_balance(1337) > 0);
	})
}

#[test]
fn payout_to_any_account_works() {
	ExtBuilder::default().has_stakers(false).build_and_execute(|| {
		let balance = 1000;
		// Create a validator:
		bond_validator(11, 10, balance); // Default(64)

		// Create a stash/controller pair
		bond_nominator(1234, 1337, 100, vec![11]);

		// Update payout location
		assert_ok!(Staking::set_payee(Origin::signed(1337), RewardDestination::Account(42)));

		// Reward Destination account doesn't exist
		assert_eq!(Balances::free_balance(42), 0);

		mock::start_active_era(1);
		Staking::reward_by_ids(vec![(11, 1)]);
		// compute and ensure the reward amount is greater than zero.
		let _ = current_total_payout_for_duration(time_per_era());
		mock::start_active_era(2);
		assert_ok!(Staking::payout_stakers(Origin::signed(1337), 11, 1));

		// Payment is successful
		assert!(Balances::free_balance(42) > 0);
	})
}

#[test]
<<<<<<< HEAD
fn session_buffering_with_offset() {
	// similar to live-chains, have some offset for the first session
	ExtBuilder::default()
		.offset(2)
		.period(5)
		.session_per_era(5)
		.build_and_execute(|| {
			assert_eq!(current_era(), 0);
			assert_eq!(active_era(), 0);
			assert_eq!(Session::current_index(), 0);

			start_session(1);
			assert_eq!(current_era(), 0);
			assert_eq!(active_era(), 0);
			assert_eq!(Session::current_index(), 1);
			assert_eq!(System::block_number(), 2);

			start_session(2);
			assert_eq!(current_era(), 0);
			assert_eq!(active_era(), 0);
			assert_eq!(Session::current_index(), 2);
			assert_eq!(System::block_number(), 7);

			start_session(3);
			assert_eq!(current_era(), 0);
			assert_eq!(active_era(), 0);
			assert_eq!(Session::current_index(), 3);
			assert_eq!(System::block_number(), 12);

			// active era is lagging behind by one session, because of how session module works.
			start_session(4);
			assert_eq!(current_era(), 1);
			assert_eq!(active_era(), 0);
			assert_eq!(Session::current_index(), 4);
			assert_eq!(System::block_number(), 17);

			start_session(5);
			assert_eq!(current_era(), 1);
			assert_eq!(active_era(), 1);
			assert_eq!(Session::current_index(), 5);
			assert_eq!(System::block_number(), 22);

			// go all the way to active 2.
			start_active_era(2);
			assert_eq!(current_era(), 2);
			assert_eq!(active_era(), 2);
			assert_eq!(Session::current_index(), 10);
=======
fn cannot_bond_extra_to_lower_than_ed() {
	ExtBuilder::default()
		.existential_deposit(10)
		.build_and_execute(|| {
			// stash must have more balance than bonded for this to work.
			assert_eq!(Balances::free_balance(&21), 512_000);

			// initial stuff.
			assert_eq!(
				Staking::ledger(&20).unwrap(),
				StakingLedger {
					stash: 21,
					total: 1000,
					active: 1000,
					unlocking: vec![],
					claimed_rewards: vec![]
				}
			);

			// unbond all of it.
			assert_ok!(Staking::unbond(Origin::signed(20), 1000));
			assert_eq!(
				Staking::ledger(&20).unwrap(),
				StakingLedger {
					stash: 21,
					total: 1000,
					active: 0,
					unlocking: vec![UnlockChunk { value: 1000, era: 3 }],
					claimed_rewards: vec![]
				}
			);

			// now bond a wee bit more
			assert_noop!(
				Staking::bond_extra(Origin::signed(21), 5),
				Error::<Test>::InsufficientValue,
			);
>>>>>>> 987a9723
		})
}

#[test]
<<<<<<< HEAD
fn session_buffering_no_offset() {
	// no offset, first session starts immediately
	ExtBuilder::default()
		.offset(0)
		.period(5)
		.session_per_era(5)
		.build_and_execute(|| {
			assert_eq!(current_era(), 0);
			assert_eq!(active_era(), 0);
			assert_eq!(Session::current_index(), 0);

			start_session(1);
			assert_eq!(current_era(), 0);
			assert_eq!(active_era(), 0);
			assert_eq!(Session::current_index(), 1);
			assert_eq!(System::block_number(), 5);

			start_session(2);
			assert_eq!(current_era(), 0);
			assert_eq!(active_era(), 0);
			assert_eq!(Session::current_index(), 2);
			assert_eq!(System::block_number(), 10);

			start_session(3);
			assert_eq!(current_era(), 0);
			assert_eq!(active_era(), 0);
			assert_eq!(Session::current_index(), 3);
			assert_eq!(System::block_number(), 15);

			// active era is lagging behind by one session, because of how session module works.
			start_session(4);
			assert_eq!(current_era(), 1);
			assert_eq!(active_era(), 0);
			assert_eq!(Session::current_index(), 4);
			assert_eq!(System::block_number(), 20);

			start_session(5);
			assert_eq!(current_era(), 1);
			assert_eq!(active_era(), 1);
			assert_eq!(Session::current_index(), 5);
			assert_eq!(System::block_number(), 25);

			// go all the way to active 2.
			start_active_era(2);
			assert_eq!(current_era(), 2);
			assert_eq!(active_era(), 2);
			assert_eq!(Session::current_index(), 10);
=======
fn cannot_rebond_to_lower_than_ed() {
	ExtBuilder::default()
		.existential_deposit(10)
		.build_and_execute(|| {
			// stash must have more balance than bonded for this to work.
			assert_eq!(Balances::free_balance(&21), 512_000);

			// initial stuff.
			assert_eq!(
				Staking::ledger(&20).unwrap(),
				StakingLedger {
					stash: 21,
					total: 1000,
					active: 1000,
					unlocking: vec![],
					claimed_rewards: vec![]
				}
			);

			// unbond all of it.
			assert_ok!(Staking::unbond(Origin::signed(20), 1000));
			assert_eq!(
				Staking::ledger(&20).unwrap(),
				StakingLedger {
					stash: 21,
					total: 1000,
					active: 0,
					unlocking: vec![UnlockChunk { value: 1000, era: 3 }],
					claimed_rewards: vec![]
				}
			);

			// now bond a wee bit more
			assert_noop!(
				Staking::rebond(Origin::signed(20), 5),
				Error::<Test>::InsufficientValue,
			);
>>>>>>> 987a9723
		})
}<|MERGE_RESOLUTION|>--- conflicted
+++ resolved
@@ -4761,7 +4761,6 @@
 }
 
 #[test]
-<<<<<<< HEAD
 fn session_buffering_with_offset() {
 	// similar to live-chains, have some offset for the first session
 	ExtBuilder::default()
@@ -4809,7 +4808,10 @@
 			assert_eq!(current_era(), 2);
 			assert_eq!(active_era(), 2);
 			assert_eq!(Session::current_index(), 10);
-=======
+
+		});
+}
+
 fn cannot_bond_extra_to_lower_than_ed() {
 	ExtBuilder::default()
 		.existential_deposit(10)
@@ -4847,12 +4849,10 @@
 				Staking::bond_extra(Origin::signed(21), 5),
 				Error::<Test>::InsufficientValue,
 			);
->>>>>>> 987a9723
 		})
 }
 
 #[test]
-<<<<<<< HEAD
 fn session_buffering_no_offset() {
 	// no offset, first session starts immediately
 	ExtBuilder::default()
@@ -4900,7 +4900,10 @@
 			assert_eq!(current_era(), 2);
 			assert_eq!(active_era(), 2);
 			assert_eq!(Session::current_index(), 10);
-=======
+
+		});
+}
+
 fn cannot_rebond_to_lower_than_ed() {
 	ExtBuilder::default()
 		.existential_deposit(10)
@@ -4938,6 +4941,5 @@
 				Staking::rebond(Origin::signed(20), 5),
 				Error::<Test>::InsufficientValue,
 			);
->>>>>>> 987a9723
 		})
 }