// Copyright 2019-2020 Parity Technologies (UK) Ltd.
// This file is part of Substrate.

// Substrate is free software: you can redistribute it and/or modify
// it under the terms of the GNU General Public License as published by
// the Free Software Foundation, either version 3 of the License, or
// (at your option) any later version.

// Substrate is distributed in the hope that it will be useful,
// but WITHOUT ANY WARRANTY; without even the implied warranty of
// MERCHANTABILITY or FITNESS FOR A PARTICULAR PURPOSE.  See the
// GNU General Public License for more details.

// You should have received a copy of the GNU General Public License
// along with Substrate.  If not, see <http://www.gnu.org/licenses/>.

//! A slashing implementation for NPoS systems.
//!
<<<<<<< HEAD
//! For the purposes of the economic model, it is easiest to think of each validator of a nominator
=======
//! For the purposes of the economic model, it is easiest to think of each validator as a nominator
>>>>>>> cd3df801
//! which nominates only its own identity.
//!
//! The act of nomination signals intent to unify economic identity with the validator - to take
//! part in the rewards of a job well done, and to take part in the punishment of a job done badly.
//!
//! There are 3 main difficulties to account for with slashing in NPoS:
//!   - A nominator can nominate multiple validators and be slashed via any of them.
//!   - Until slashed, stake is reused from era to era. Nominating with N coins for E eras in a row
//!     does not mean you have N*E coins to be slashed - you've only ever had N.
//!   - Slashable offences can be found after the fact and out of order.
//!
//! The algorithm implemented in this module tries to balance these 3 difficulties.
//!
//! First, we only slash participants for the _maximum_ slash they receive in some time period,
//! rather than the sum. This ensures a protection from overslashing.
//!
//! Second, we do not want the time period (or "span") that the maximum is computed
//! over to last indefinitely. That would allow participants to begin acting with
//! impunity after some point, fearing no further repercussions. For that reason, we
//! automatically "chill" validators and withdraw a nominator's nomination after a slashing event,
//! requiring them to re-enlist voluntarily (acknowledging the slash) and begin a new
//! slashing span.
//!
//! Typically, you will have a single slashing event per slashing span. Only in the case
//! where a validator releases many misbehaviors at once, or goes "back in time" to misbehave in
//! eras that have already passed, would you encounter situations where a slashing span
//! has multiple misbehaviors. However, accounting for such cases is necessary
//! to deter a class of "rage-quit" attacks.
//!
//! Based on research at https://research.web3.foundation/en/latest/polkadot/slashing/npos/

use super::{
	EraIndex, Trait, Module, Store, BalanceOf, Exposure, Perbill, SessionInterface,
	NegativeImbalanceOf, UnappliedSlash,
};
use sp_runtime::{traits::{Zero, Saturating}, PerThing, RuntimeDebug};
use frame_support::{
	StorageMap, StorageDoubleMap,
	traits::{Currency, OnUnbalanced, Imbalance},
};
use sp_std::vec::Vec;
use codec::{Encode, Decode};

/// The proportion of the slashing reward to be paid out on the first slashing detection.
/// This is f_1 in the paper.
const REWARD_F1: Perbill = Perbill::from_percent(50);

/// The index of a slashing span - unique to each stash.
pub type SpanIndex = u32;

// A range of start..end eras for a slashing span.
#[derive(Encode, Decode)]
#[cfg_attr(test, derive(Debug, PartialEq))]
pub(crate) struct SlashingSpan {
	pub(crate) index: SpanIndex,
	pub(crate) start: EraIndex,
	pub(crate) length: Option<EraIndex>, // the ongoing slashing span has indeterminate length.
}

impl SlashingSpan {
	fn contains_era(&self, era: EraIndex) -> bool {
		self.start <= era && self.length.map_or(true, |l| self.start + l > era)
	}
}

/// An encoding of all of a nominator's slashing spans.
#[derive(Encode, Decode, RuntimeDebug)]
pub struct SlashingSpans {
	// the index of the current slashing span of the nominator. different for
	// every stash, resets when the account hits free balance 0.
	span_index: SpanIndex,
	// the start era of the most recent (ongoing) slashing span.
	last_start: EraIndex,
	// the last era at which a non-zero slash occurred.
	last_nonzero_slash: EraIndex,
	// all prior slashing spans' start indices, in reverse order (most recent first)
	// encoded as offsets relative to the slashing span after it.
	prior: Vec<EraIndex>,
}

impl SlashingSpans {
	// creates a new record of slashing spans for a stash, starting at the beginning
	// of the bonding period, relative to now.
	fn new(window_start: EraIndex) -> Self {
		SlashingSpans {
			span_index: 0,
			last_start: window_start,
			// initialize to zero, as this structure is lazily created until
			// the first slash is applied. setting equal to `window_start` would
			// put a time limit on nominations.
			last_nonzero_slash: 0,
			prior: Vec::new(),
		}
	}

	// update the slashing spans to reflect the start of a new span at the era after `now`
	// returns `true` if a new span was started, `false` otherwise. `false` indicates
	// that internal state is unchanged.
	fn end_span(&mut self, now: EraIndex) -> bool {
		let next_start = now + 1;
		if next_start <= self.last_start { return false }

		let last_length = next_start - self.last_start;
		self.prior.insert(0, last_length);
		self.last_start = next_start;
		self.span_index += 1;
		true
	}

	// an iterator over all slashing spans in _reverse_ order - most recent first.
	pub(crate) fn iter(&'_ self) -> impl Iterator<Item = SlashingSpan> + '_ {
		let mut last_start = self.last_start;
		let mut index = self.span_index;
		let last = SlashingSpan { index, start: last_start, length: None };
		let prior = self.prior.iter().cloned().map(move |length| {
			let start = last_start - length;
			last_start = start;
			index -= 1;

			SlashingSpan { index, start, length: Some(length) }
		});

		sp_std::iter::once(last).chain(prior)
	}

	/// Yields the era index where the most recent non-zero slash occurred.
	pub fn last_nonzero_slash(&self) -> EraIndex {
		self.last_nonzero_slash
	}

	// prune the slashing spans against a window, whose start era index is given.
	//
	// If this returns `Some`, then it includes a range start..end of all the span
	// indices which were pruned.
	fn prune(&mut self, window_start: EraIndex) -> Option<(SpanIndex, SpanIndex)> {
		let old_idx = self.iter()
			.skip(1) // skip ongoing span.
			.position(|span| span.length.map_or(false, |len| span.start + len <= window_start));

		let earliest_span_index = self.span_index - self.prior.len() as SpanIndex;
		let pruned = match old_idx {
			Some(o) => {
				self.prior.truncate(o);
				let new_earliest = self.span_index - self.prior.len() as SpanIndex;
				Some((earliest_span_index, new_earliest))
			}
			None => None,
		};

		// readjust the ongoing span, if it started before the beginning of the window.
		self.last_start = sp_std::cmp::max(self.last_start, window_start);
		pruned
	}
}

/// A slashing-span record for a particular stash.
#[derive(Encode, Decode, Default)]
pub(crate) struct SpanRecord<Balance> {
	slashed: Balance,
	paid_out: Balance,
}

impl<Balance> SpanRecord<Balance> {
	/// The value of stash balance slashed in this span.
	#[cfg(test)]
	pub(crate) fn amount_slashed(&self) -> &Balance {
		&self.slashed
	}
}

/// Parameters for performing a slash.
#[derive(Clone)]
pub(crate) struct SlashParams<'a, T: 'a + Trait> {
	/// The stash account being slashed.
	pub(crate) stash: &'a T::AccountId,
	/// The proportion of the slash.
	pub(crate) slash: Perbill,
	/// The exposure of the stash and all nominators.
	pub(crate) exposure: &'a Exposure<T::AccountId, BalanceOf<T>>,
	/// The era where the offence occurred.
	pub(crate) slash_era: EraIndex,
	/// The first era in the current bonding period.
	pub(crate) window_start: EraIndex,
	/// The current era.
	pub(crate) now: EraIndex,
	/// The maximum percentage of a slash that ever gets paid out.
	/// This is f_inf in the paper.
	pub(crate) reward_proportion: Perbill,
}

/// Computes a slash of a validator and nominators. It returns an unapplied
/// record to be applied at some later point. Slashing metadata is updated in storage,
/// since unapplied records are only rarely intended to be dropped.
///
/// The pending slash record returned does not have initialized reporters. Those have
/// to be set at a higher level, if any.
pub(crate) fn compute_slash<T: Trait>(params: SlashParams<T>)
	-> Option<UnappliedSlash<T::AccountId, BalanceOf<T>>>
{
	let SlashParams {
		stash,
		slash,
		exposure,
		slash_era,
		window_start,
		now,
		reward_proportion,
	} = params.clone();

	let mut reward_payout = Zero::zero();
	let mut val_slashed = Zero::zero();

	// is the slash amount here a maximum for the era?
	let own_slash = slash * exposure.own;
	if slash * exposure.total == Zero::zero() {
		// kick out the validator even if they won't be slashed,
		// as long as the misbehavior is from their most recent slashing span.
		kick_out_if_recent::<T>(params);
		return None;
	}

	let (prior_slash_p, _era_slash) = <Module<T> as Store>::ValidatorSlashInEra::get(
		&slash_era,
		stash,
	).unwrap_or((Perbill::zero(), Zero::zero()));

	// compare slash proportions rather than slash values to avoid issues due to rounding
	// error.
	if slash.deconstruct() > prior_slash_p.deconstruct() {
		<Module<T> as Store>::ValidatorSlashInEra::insert(
			&slash_era,
			stash,
			&(slash, own_slash),
		);
	} else {
		// we slash based on the max in era - this new event is not the max,
		// so neither the validator or any nominators will need an update.
		//
		// this does lead to a divergence of our system from the paper, which
		// pays out some reward even if the latest report is not max-in-era.
		// we opt to avoid the nominator lookups and edits and leave more rewards
		// for more drastic misbehavior.
		return None;
	}

	// apply slash to validator.
	{
		let mut spans = fetch_spans::<T>(
			stash,
			window_start,
			&mut reward_payout,
			&mut val_slashed,
			reward_proportion,
		);

		let target_span = spans.compare_and_update_span_slash(
			slash_era,
			own_slash,
		);

		if target_span == Some(spans.span_index()) {
			// misbehavior occurred within the current slashing span - take appropriate
			// actions.

			// chill the validator - it misbehaved in the current span and should
			// not continue in the next election. also end the slashing span.
			spans.end_span(now);
			<Module<T>>::chill_stash(stash);

			// make sure to disable validator till the end of this session
			if T::SessionInterface::disable_validator(stash).unwrap_or(false) {
				// force a new era, to select a new validator set
				<Module<T>>::ensure_new_era()
			}
		}
	}

	let mut nominators_slashed = Vec::new();
	reward_payout += slash_nominators::<T>(params, prior_slash_p, &mut nominators_slashed);

	Some(UnappliedSlash {
		validator: stash.clone(),
		own: val_slashed,
		others: nominators_slashed,
		reporters: Vec::new(),
		payout: reward_payout,
	})
}

// doesn't apply any slash, but kicks out the validator if the misbehavior is from
// the most recent slashing span.
fn kick_out_if_recent<T: Trait>(
	params: SlashParams<T>,
) {
	// these are not updated by era-span or end-span.
	let mut reward_payout = Zero::zero();
	let mut val_slashed = Zero::zero();
	let mut spans = fetch_spans::<T>(
		params.stash,
		params.window_start,
		&mut reward_payout,
		&mut val_slashed,
		params.reward_proportion,
	);

	if spans.era_span(params.slash_era).map(|s| s.index) == Some(spans.span_index()) {
		spans.end_span(params.now);
		<Module<T>>::chill_stash(params.stash);

		// make sure to disable validator till the end of this session
		if T::SessionInterface::disable_validator(params.stash).unwrap_or(false) {
			// force a new era, to select a new validator set
			<Module<T>>::ensure_new_era()
		}
	}
}

/// Slash nominators. Accepts general parameters and the prior slash percentage of the validator.
///
/// Returns the amount of reward to pay out.
fn slash_nominators<T: Trait>(
	params: SlashParams<T>,
	prior_slash_p: Perbill,
	nominators_slashed: &mut Vec<(T::AccountId, BalanceOf<T>)>,
) -> BalanceOf<T> {
	let SlashParams {
		stash: _,
		slash,
		exposure,
		slash_era,
		window_start,
		now,
		reward_proportion,
	} = params;

	let mut reward_payout = Zero::zero();

	nominators_slashed.reserve(exposure.others.len());
	for nominator in &exposure.others {
		let stash = &nominator.who;
		let mut nom_slashed = Zero::zero();

		// the era slash of a nominator always grows, if the validator
		// had a new max slash for the era.
		let era_slash = {
			let own_slash_prior = prior_slash_p * nominator.value;
			let own_slash_by_validator = slash * nominator.value;
			let own_slash_difference = own_slash_by_validator.saturating_sub(own_slash_prior);

			let mut era_slash = <Module<T> as Store>::NominatorSlashInEra::get(
				&slash_era,
				stash,
			).unwrap_or(Zero::zero());

			era_slash += own_slash_difference;

			<Module<T> as Store>::NominatorSlashInEra::insert(
				&slash_era,
				stash,
				&era_slash,
			);

			era_slash
		};

		// compare the era slash against other eras in the same span.
		{
			let mut spans = fetch_spans::<T>(
				stash,
				window_start,
				&mut reward_payout,
				&mut nom_slashed,
				reward_proportion,
			);

			let target_span = spans.compare_and_update_span_slash(
				slash_era,
				era_slash,
			);

			if target_span == Some(spans.span_index()) {
				// End the span, but don't chill the nominator. its nomination
				// on this validator will be ignored in the future.
				spans.end_span(now);
			}
		}

		nominators_slashed.push((stash.clone(), nom_slashed));
	}

	reward_payout
}

// helper struct for managing a set of spans we are currently inspecting.
// writes alterations to disk on drop, but only if a slash has been carried out.
//
// NOTE: alterations to slashing metadata should not be done after this is dropped.
// dropping this struct applies any necessary slashes, which can lead to free balance
// being 0, and the account being garbage-collected -- a dead account should get no new
// metadata.
struct InspectingSpans<'a, T: Trait + 'a> {
	dirty: bool,
	window_start: EraIndex,
	stash: &'a T::AccountId,
	spans: SlashingSpans,
	paid_out: &'a mut BalanceOf<T>,
	slash_of: &'a mut BalanceOf<T>,
	reward_proportion: Perbill,
	_marker: sp_std::marker::PhantomData<T>,
}

// fetches the slashing spans record for a stash account, initializing it if necessary.
fn fetch_spans<'a, T: Trait + 'a>(
	stash: &'a T::AccountId,
	window_start: EraIndex,
	paid_out: &'a mut BalanceOf<T>,
	slash_of: &'a mut BalanceOf<T>,
	reward_proportion: Perbill,
) -> InspectingSpans<'a, T> {
	let spans = <Module<T> as Store>::SlashingSpans::get(stash).unwrap_or_else(|| {
		let spans = SlashingSpans::new(window_start);
		<Module<T> as Store>::SlashingSpans::insert(stash, &spans);
		spans
	});

	InspectingSpans {
		dirty: false,
		window_start,
		stash,
		spans,
		slash_of,
		paid_out,
		reward_proportion,
		_marker: sp_std::marker::PhantomData,
	}
}

impl<'a, T: 'a + Trait> InspectingSpans<'a, T> {
	fn span_index(&self) -> SpanIndex {
		self.spans.span_index
	}

	fn end_span(&mut self, now: EraIndex) {
		self.dirty = self.spans.end_span(now) || self.dirty;
	}

	// add some value to the slash of the staker.
	// invariant: the staker is being slashed for non-zero value here
	// although `amount` may be zero, as it is only a difference.
	fn add_slash(&mut self, amount: BalanceOf<T>, slash_era: EraIndex) {
		*self.slash_of += amount;
		self.spans.last_nonzero_slash = sp_std::cmp::max(self.spans.last_nonzero_slash, slash_era);
	}

	// find the span index of the given era, if covered.
	fn era_span(&self, era: EraIndex) -> Option<SlashingSpan> {
		self.spans.iter().find(|span| span.contains_era(era))
	}

	// compares the slash in an era to the overall current span slash.
	// if it's higher, applies the difference of the slashes and then updates the span on disk.
	//
	// returns the span index of the era where the slash occurred, if any.
	fn compare_and_update_span_slash(
		&mut self,
		slash_era: EraIndex,
		slash: BalanceOf<T>,
	) -> Option<SpanIndex> {
		let target_span = self.era_span(slash_era)?;
		let span_slash_key = (self.stash.clone(), target_span.index);
		let mut span_record = <Module<T> as Store>::SpanSlash::get(&span_slash_key);
		let mut changed = false;

		let reward = if span_record.slashed < slash {
			// new maximum span slash. apply the difference.
			let difference = slash - span_record.slashed;
			span_record.slashed = slash;

			// compute reward.
			let reward = REWARD_F1
				* (self.reward_proportion * slash).saturating_sub(span_record.paid_out);

			self.add_slash(difference, slash_era);
			changed = true;

			reward
		} else if span_record.slashed == slash {
			// compute reward. no slash difference to apply.
			REWARD_F1 * (self.reward_proportion * slash).saturating_sub(span_record.paid_out)
		} else {
			Zero::zero()
		};

		if !reward.is_zero() {
			changed = true;
			span_record.paid_out += reward;
			*self.paid_out += reward;
		}

		if changed {
			self.dirty = true;
			<Module<T> as Store>::SpanSlash::insert(&span_slash_key, &span_record);
		}

		Some(target_span.index)
	}
}

impl<'a, T: 'a + Trait> Drop for InspectingSpans<'a, T> {
	fn drop(&mut self) {
		// only update on disk if we slashed this account.
		if !self.dirty { return }

		if let Some((start, end)) = self.spans.prune(self.window_start) {
			for span_index in start..end {
				<Module<T> as Store>::SpanSlash::remove(&(self.stash.clone(), span_index));
			}
		}

		<Module<T> as Store>::SlashingSpans::insert(self.stash, &self.spans);
	}
}

/// Clear slashing metadata for an obsolete era.
pub(crate) fn clear_era_metadata<T: Trait>(obsolete_era: EraIndex) {
	<Module<T> as Store>::ValidatorSlashInEra::remove_prefix(&obsolete_era);
	<Module<T> as Store>::NominatorSlashInEra::remove_prefix(&obsolete_era);
}

/// Clear slashing metadata for a dead account.
pub(crate) fn clear_stash_metadata<T: Trait>(stash: &T::AccountId) {
	let spans = match <Module<T> as Store>::SlashingSpans::take(stash) {
		None => return,
		Some(s) => s,
	};

	// kill slashing-span metadata for account.
	//
	// this can only happen while the account is staked _if_ they are completely slashed.
	// in that case, they may re-bond, but it would count again as span 0. Further ancient
	// slashes would slash into this new bond, since metadata has now been cleared.
	for span in spans.iter() {
		<Module<T> as Store>::SpanSlash::remove(&(stash.clone(), span.index));
	}
}

// apply the slash to a stash account, deducting any missing funds from the reward
// payout, saturating at 0. this is mildly unfair but also an edge-case that
// can only occur when overlapping locked funds have been slashed.
pub fn do_slash<T: Trait>(
	stash: &T::AccountId,
	value: BalanceOf<T>,
	reward_payout: &mut BalanceOf<T>,
	slashed_imbalance: &mut NegativeImbalanceOf<T>,
) {
	let controller = match <Module<T>>::bonded(stash) {
		None => return, // defensive: should always exist.
		Some(c) => c,
	};

	let mut ledger = match <Module<T>>::ledger(&controller) {
		Some(ledger) => ledger,
		None => return, // nothing to do.
	};

	let value = ledger.slash(value, T::Currency::minimum_balance());

	if !value.is_zero() {
		let (imbalance, missing) = T::Currency::slash(stash, value);
		slashed_imbalance.subsume(imbalance);

		if !missing.is_zero() {
			// deduct overslash from the reward payout
			*reward_payout = reward_payout.saturating_sub(missing);
		}

		<Module<T>>::update_ledger(&controller, &ledger);

		// trigger the event
		<Module<T>>::deposit_event(
			super::RawEvent::Slash(stash.clone(), value)
		);
	}
}

/// Apply a previously-unapplied slash.
pub(crate) fn apply_slash<T: Trait>(unapplied_slash: UnappliedSlash<T::AccountId, BalanceOf<T>>) {
	let mut slashed_imbalance = NegativeImbalanceOf::<T>::zero();
	let mut reward_payout = unapplied_slash.payout;

	do_slash::<T>(
		&unapplied_slash.validator,
		unapplied_slash.own,
		&mut reward_payout,
		&mut slashed_imbalance,
	);

	for &(ref nominator, nominator_slash) in &unapplied_slash.others {
		do_slash::<T>(
			&nominator,
			nominator_slash,
			&mut reward_payout,
			&mut slashed_imbalance,
		);
	}

	pay_reporters::<T>(reward_payout, slashed_imbalance, &unapplied_slash.reporters);
}


/// Apply a reward payout to some reporters, paying the rewards out of the slashed imbalance.
fn pay_reporters<T: Trait>(
	reward_payout: BalanceOf<T>,
	slashed_imbalance: NegativeImbalanceOf<T>,
	reporters: &[T::AccountId],
) {
	if reward_payout.is_zero() || reporters.is_empty() {
		// nobody to pay out to or nothing to pay;
		// just treat the whole value as slashed.
		T::Slash::on_unbalanced(slashed_imbalance);
		return
	}

	// take rewards out of the slashed imbalance.
	let reward_payout = reward_payout.min(slashed_imbalance.peek());
	let (mut reward_payout, mut value_slashed) = slashed_imbalance.split(reward_payout);

	let per_reporter = reward_payout.peek() / (reporters.len() as u32).into();
	for reporter in reporters {
		let (reporter_reward, rest) = reward_payout.split(per_reporter);
		reward_payout = rest;

		// this cancels out the reporter reward imbalance internally, leading
		// to no change in total issuance.
		T::Currency::resolve_creating(reporter, reporter_reward);
	}

	// the rest goes to the on-slash imbalance handler (e.g. treasury)
	value_slashed.subsume(reward_payout); // remainder of reward division remains.
	T::Slash::on_unbalanced(value_slashed);
}

#[cfg(test)]
mod tests {
	use super::*;

	#[test]
	fn span_contains_era() {
		// unbounded end
		let span = SlashingSpan { index: 0, start: 1000, length: None };
		assert!(!span.contains_era(0));
		assert!(!span.contains_era(999));

		assert!(span.contains_era(1000));
		assert!(span.contains_era(1001));
		assert!(span.contains_era(10000));

		// bounded end - non-inclusive range.
		let span = SlashingSpan { index: 0, start: 1000, length: Some(10) };
		assert!(!span.contains_era(0));
		assert!(!span.contains_era(999));

		assert!(span.contains_era(1000));
		assert!(span.contains_era(1001));
		assert!(span.contains_era(1009));
		assert!(!span.contains_era(1010));
		assert!(!span.contains_era(1011));
	}

	#[test]
	fn single_slashing_span() {
		let spans = SlashingSpans {
			span_index: 0,
			last_start: 1000,
			last_nonzero_slash: 0,
			prior: Vec::new(),
		};

		assert_eq!(
			spans.iter().collect::<Vec<_>>(),
			vec![SlashingSpan { index: 0, start: 1000, length: None }],
		);
	}

	#[test]
	fn many_prior_spans() {
		let spans = SlashingSpans {
			span_index: 10,
			last_start: 1000,
			last_nonzero_slash: 0,
			prior: vec![10, 9, 8, 10],
		};

		assert_eq!(
			spans.iter().collect::<Vec<_>>(),
			vec![
				SlashingSpan { index: 10, start: 1000, length: None },
				SlashingSpan { index: 9, start: 990, length: Some(10) },
				SlashingSpan { index: 8, start: 981, length: Some(9) },
				SlashingSpan { index: 7, start: 973, length: Some(8) },
				SlashingSpan { index: 6, start: 963, length: Some(10) },
			],
		)
	}

	#[test]
	fn pruning_spans() {
		let mut spans = SlashingSpans {
			span_index: 10,
			last_start: 1000,
			last_nonzero_slash: 0,
			prior: vec![10, 9, 8, 10],
		};

		assert_eq!(spans.prune(981), Some((6, 8)));
		assert_eq!(
			spans.iter().collect::<Vec<_>>(),
			vec![
				SlashingSpan { index: 10, start: 1000, length: None },
				SlashingSpan { index: 9, start: 990, length: Some(10) },
				SlashingSpan { index: 8, start: 981, length: Some(9) },
			],
		);

		assert_eq!(spans.prune(982), None);
		assert_eq!(
			spans.iter().collect::<Vec<_>>(),
			vec![
				SlashingSpan { index: 10, start: 1000, length: None },
				SlashingSpan { index: 9, start: 990, length: Some(10) },
				SlashingSpan { index: 8, start: 981, length: Some(9) },
			],
		);

		assert_eq!(spans.prune(989), None);
		assert_eq!(
			spans.iter().collect::<Vec<_>>(),
			vec![
				SlashingSpan { index: 10, start: 1000, length: None },
				SlashingSpan { index: 9, start: 990, length: Some(10) },
				SlashingSpan { index: 8, start: 981, length: Some(9) },
			],
		);

		assert_eq!(spans.prune(1000), Some((8, 10)));
		assert_eq!(
			spans.iter().collect::<Vec<_>>(),
			vec![
				SlashingSpan { index: 10, start: 1000, length: None },
			],
		);

		assert_eq!(spans.prune(2000), None);
		assert_eq!(
			spans.iter().collect::<Vec<_>>(),
			vec![
				SlashingSpan { index: 10, start: 2000, length: None },
			],
		);

		// now all in one shot.
		let mut spans = SlashingSpans {
			span_index: 10,
			last_start: 1000,
			last_nonzero_slash: 0,
			prior: vec![10, 9, 8, 10],
		};
		assert_eq!(spans.prune(2000), Some((6, 10)));
		assert_eq!(
			spans.iter().collect::<Vec<_>>(),
			vec![
				SlashingSpan { index: 10, start: 2000, length: None },
			],
		);
	}

	#[test]
	fn ending_span() {
		let mut spans = SlashingSpans {
			span_index: 1,
			last_start: 10,
			last_nonzero_slash: 0,
			prior: Vec::new(),
		};

		assert!(spans.end_span(10));

		assert_eq!(
			spans.iter().collect::<Vec<_>>(),
			vec![
				SlashingSpan { index: 2, start: 11, length: None },
				SlashingSpan { index: 1, start: 10, length: Some(1) },
			],
		);

		assert!(spans.end_span(15));
		assert_eq!(
			spans.iter().collect::<Vec<_>>(),
			vec![
				SlashingSpan { index: 3, start: 16, length: None },
				SlashingSpan { index: 2, start: 11, length: Some(5) },
				SlashingSpan { index: 1, start: 10, length: Some(1) },
			],
		);

		// does nothing if not a valid end.
		assert!(!spans.end_span(15));
		assert_eq!(
			spans.iter().collect::<Vec<_>>(),
			vec![
				SlashingSpan { index: 3, start: 16, length: None },
				SlashingSpan { index: 2, start: 11, length: Some(5) },
				SlashingSpan { index: 1, start: 10, length: Some(1) },
			],
		);
	}
}<|MERGE_RESOLUTION|>--- conflicted
+++ resolved
@@ -16,11 +16,7 @@
 
 //! A slashing implementation for NPoS systems.
 //!
-<<<<<<< HEAD
-//! For the purposes of the economic model, it is easiest to think of each validator of a nominator
-=======
 //! For the purposes of the economic model, it is easiest to think of each validator as a nominator
->>>>>>> cd3df801
 //! which nominates only its own identity.
 //!
 //! The act of nomination signals intent to unify economic identity with the validator - to take
