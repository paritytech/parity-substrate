// This file is part of Substrate.

// Copyright (C) 2020 Parity Technologies (UK) Ltd.
// SPDX-License-Identifier: Apache-2.0

// Licensed under the Apache License, Version 2.0 (the "License");
// you may not use this file except in compliance with the License.
// You may obtain a copy of the License at
//
// 	http://www.apache.org/licenses/LICENSE-2.0
//
// Unless required by applicable law or agreed to in writing, software
// distributed under the License is distributed on an "AS IS" BASIS,
// WITHOUT WARRANTIES OR CONDITIONS OF ANY KIND, either express or implied.
// See the License for the specific language governing permissions and
// limitations under the License.

//! Helpers for offchain worker election.

use crate::{
	Call, CompactAssignments, ElectionSize, Module, NominatorIndex, Nominators, OffchainAccuracy,
	Trait, ValidatorIndex, WeightInfo,
};
use codec::Decode;
use frame_support::{traits::Get, weights::Weight, IterableStorageMap};
use frame_system::offchain::SubmitTransaction;
use sp_npos_elections::{
	build_support_map, evaluate_support, reduce, Assignment, ElectionResult, ElectionScore,
	ExtendedBalance,
};
use sp_runtime::{
	offchain::storage::StorageValueRef, traits::TrailingZeroInput, PerThing, RuntimeDebug,
};
use sp_std::{convert::TryInto, prelude::*};

/// Error types related to the offchain election machinery.
#[derive(RuntimeDebug)]
pub enum OffchainElectionError {
	/// election returned None. This means less candidate that minimum number of needed
	/// validators were present. The chain is in trouble and not much that we can do about it.
	ElectionFailed,
	/// Submission to the transaction pool failed.
	PoolSubmissionFailed,
	/// The snapshot data is not available.
	SnapshotUnavailable,
	/// Error from npos-election crate. This usually relates to compact operation.
	InternalElectionError(sp_npos_elections::Error),
	/// One of the computed winners is invalid.
	InvalidWinner,
	/// A nominator is not available in the snapshot.
	NominatorSnapshotCorrupt,
}

impl From<sp_npos_elections::Error> for OffchainElectionError {
	fn from(e: sp_npos_elections::Error) -> Self {
		Self::InternalElectionError(e)
	}
}

/// Storage key used to store the persistent offchain worker status.
pub(crate) const OFFCHAIN_HEAD_DB: &[u8] = b"parity/staking-election/";
/// The repeat threshold of the offchain worker. This means we won't run the offchain worker twice
/// within a window of 5 blocks.
pub(crate) const OFFCHAIN_REPEAT: u32 = 5;
/// Default number of blocks for which the unsigned transaction should stay in the pool
pub(crate) const DEFAULT_LONGEVITY: u64 = 25;

/// Checks if an execution of the offchain worker is permitted at the given block number, or not.
///
/// This essentially makes sure that we don't run on previous blocks in case of a re-org, and we
/// don't run twice within a window of length [`OFFCHAIN_REPEAT`].
///
/// Returns `Ok(())` if offchain worker should happen, `Err(reason)` otherwise.
pub(crate) fn set_check_offchain_execution_status<T: Trait>(
	now: T::BlockNumber,
) -> Result<(), &'static str> {
	let storage = StorageValueRef::persistent(&OFFCHAIN_HEAD_DB);
	let threshold = T::BlockNumber::from(OFFCHAIN_REPEAT);

	let mutate_stat =
		storage.mutate::<_, &'static str, _>(|maybe_head: Option<Option<T::BlockNumber>>| {
			match maybe_head {
				Some(Some(head)) if now < head => Err("fork."),
				Some(Some(head)) if now >= head && now <= head + threshold => {
					Err("recently executed.")
				}
				Some(Some(head)) if now > head + threshold => {
					// we can run again now. Write the new head.
					Ok(now)
				}
				_ => {
					// value doesn't exists. Probably this node just booted up. Write, and run
					Ok(now)
				}
			}
		});

	match mutate_stat {
		// all good
		Ok(Ok(_)) => Ok(()),
		// failed to write.
		Ok(Err(_)) => Err("failed to write to offchain db."),
		// fork etc.
		Err(why) => Err(why),
	}
}

/// The internal logic of the offchain worker of this module. This runs the phragmen election,
/// compacts and reduces the solution, computes the score and submits it back to the chain as an
/// unsigned transaction, without any signature.
pub(crate) fn compute_offchain_election<T: Trait>() -> Result<(), OffchainElectionError> {
	let iters = get_balancing_iters::<T>();
	// compute raw solution. Note that we use `OffchainAccuracy`.
	let ElectionResult {
		winners,
		assignments,
	} = <Module<T>>::do_phragmen::<OffchainAccuracy>(iters)
		.ok_or(OffchainElectionError::ElectionFailed)?;

	// process and prepare it for submission.
	let (winners, compact, score, size) = prepare_submission::<T>(
		assignments,
		winners,
		true,
		T::OffchainSolutionWeightLimit::get(),
	)?;

	crate::log!(
		info,
		"💸 prepared a seq-phragmen solution with {} balancing iterations and score {:?}",
		iters,
		score,
	);

	// defensive-only: current era can never be none except genesis.
	let current_era = <Module<T>>::current_era().unwrap_or_default();

	// send it.
	let call = Call::submit_election_solution_unsigned(
		winners,
		compact,
		score,
		current_era,
		size,
	).into();

	SubmitTransaction::<T, Call<T>>::submit_unsigned_transaction(call)
		.map_err(|_| OffchainElectionError::PoolSubmissionFailed)
}

/// Get a random number of iterations to run the balancing.
///
/// Uses the offchain seed to generate a random number.
pub fn get_balancing_iters<T: Trait>() -> usize {
	match T::MaxIterations::get() {
		0 => 0,
		max @ _ => {
			let seed = sp_io::offchain::random_seed();
			let random = <u32>::decode(&mut TrailingZeroInput::new(seed.as_ref()))
				.expect("input is padded with zeroes; qed") % max.saturating_add(1);
			random as usize
		}
	}
}

/// Find the maximum `len` that a compact can have in order to fit into the block weight.
///
/// This only returns a value between zero and `size.nominators`.
pub fn maximum_compact_len<W: crate::WeightInfo>(
	winners_len: u32,
	size: ElectionSize,
	max_weight: Weight,
) -> u32 {
	use sp_std::cmp::Ordering;

	if size.nominators < 1 {
		return size.nominators;
	}

	let max_voters = size.nominators.max(1);
	let mut voters = max_voters;

	// helper closures.
	let weight_with = |voters: u32| -> Weight {
		W::submit_solution_better(
			size.validators.into(),
			size.nominators.into(),
			voters,
			winners_len,
		)
	};

	let next_voters = |current_weight: Weight, voters: u32, step: u32| -> Result<u32, ()> {
		match current_weight.cmp(&max_weight) {
			Ordering::Less => {
				let next_voters = voters.checked_add(step);
				match next_voters {
					Some(voters) if voters < max_voters => Ok(voters),
					_ => Err(()),
				}
			},
			Ordering::Greater => voters.checked_sub(step).ok_or(()),
			Ordering::Equal => Ok(voters),
		}
	};

	// First binary-search the right amount of voters
	let mut step = voters / 2;
	let mut current_weight = weight_with(voters);
	while step > 0 {
		match next_voters(current_weight, voters, step) {
			// proceed with the binary search
			Ok(next) if next != voters => {
				voters = next;
			},
			// we are out of bounds, break out of the loop.
			Err(()) => {
				break;
			},
			// we found the right value - early exit the function.
			Ok(next) => return next
		}
		step = step / 2;
		current_weight = weight_with(voters);
	}


	// Time to finish.
	// We might have reduced less than expected due to rounding error. Increase one last time if we
	// have any room left, the reduce until we are sure we are below limit.
	while voters + 1 <= max_voters && weight_with(voters + 1) < max_weight {
		voters += 1;
	}
	while voters.checked_sub(1).is_some() && weight_with(voters) > max_weight {
		voters -= 1;
	}

	debug_assert!(
		weight_with(voters.min(size.nominators)) <= max_weight,
		"weight_with({}) <= {}", voters.min(size.nominators), max_weight,
	);
	voters.min(size.nominators)
}

/// Greedily reduce the size of the a solution to fit into the block, w.r.t. weight.
///
/// The weight of the solution is foremost a function of the number of voters (i.e.
/// `compact.len()`). Aside from this, the other components of the weight are invariant. The number
/// of winners shall not be changed (otherwise the solution is invalid) and the `ElectionSize` is
/// merely a representation of the total number of stakers.
///
/// Thus, we reside to stripping away some voters. This means only changing the `compact` struct.
///
/// Note that the solution is already computed, and the winners are elected based on the merit of
/// teh entire stake in the system. Nonetheless, some of the voters will be removed further down the
/// line.
///
/// Indeed, the score must be computed **after** this step. If this step reduces the score too much,
/// then the solution will be discarded.
pub fn trim_to_weight<T: Trait, FN>(
	maximum_allowed_voters: u32,
	mut compact: CompactAssignments,
	nominator_index: FN,
) -> Result<CompactAssignments, OffchainElectionError>
where
	for<'r> FN: Fn(&'r T::AccountId) -> Option<NominatorIndex>,
{
	match compact.len().checked_sub(maximum_allowed_voters as usize) {
		Some(to_remove) if to_remove > 0 => {
			// grab all voters and sort them by least stake.
			let mut voters_sorted = <Nominators<T>>::iter()
				.map(|(who, _)| {
					(
						who.clone(),
						<Module<T>>::slashable_balance_of_vote_weight(&who),
					)
				})
				.collect::<Vec<_>>();
			voters_sorted.sort_by_key(|(_, y)| *y);

			// start removing from the least stake. Iterate until we know enough have been removed.
			let mut removed = 0;
			for (maybe_index, _stake) in voters_sorted
				.iter()
				.map(|(who, stake)| (nominator_index(&who), stake))
			{
				let index = maybe_index.ok_or(OffchainElectionError::NominatorSnapshotCorrupt)?;
				if compact.remove_voter(index) {
					crate::log!(
						trace,
						"💸 removed a voter at index {} with stake {:?} from compact to reduce the size",
						index,
						_stake,
					);
					removed += 1
				}

				if removed >= to_remove {
					break;
				}
			}

			crate::log!(
					warn,
					"💸 {} nominators out of {} had to be removed from compact solution due to size limits.",
					removed,
					compact.len() + removed,
				);
			Ok(compact)
		}
		_ => {
			// nada, return as-is
			crate::log!(
				info,
				"💸 Compact solution did not get trimmed due to block weight limits.",
			);
			Ok(compact)
		}
	}
}

/// Takes an election result and spits out some data that can be submitted to the chain.
///
/// This does a lot of stuff; read the inline comments.
pub fn prepare_submission<T: Trait>(
	assignments: Vec<Assignment<T::AccountId, OffchainAccuracy>>,
	winners: Vec<(T::AccountId, ExtendedBalance)>,
	do_reduce: bool,
	maximum_weight: Weight,
) -> Result<
	(
		Vec<ValidatorIndex>,
		CompactAssignments,
		ElectionScore,
		ElectionSize,
	),
	OffchainElectionError,
>
where
	ExtendedBalance: From<<OffchainAccuracy as PerThing>::Inner>,
{
	// make sure that the snapshot is available.
	let snapshot_validators =
		<Module<T>>::snapshot_validators().ok_or(OffchainElectionError::SnapshotUnavailable)?;
	let snapshot_nominators =
		<Module<T>>::snapshot_nominators().ok_or(OffchainElectionError::SnapshotUnavailable)?;

	// all helper closures that we'd ever need.
	let nominator_index = |a: &T::AccountId| -> Option<NominatorIndex> {
		snapshot_nominators
			.iter()
			.position(|x| x == a)
			.and_then(|i| <usize as TryInto<NominatorIndex>>::try_into(i).ok())
	};
	let validator_index = |a: &T::AccountId| -> Option<ValidatorIndex> {
		snapshot_validators
			.iter()
			.position(|x| x == a)
			.and_then(|i| <usize as TryInto<ValidatorIndex>>::try_into(i).ok())
	};
	let nominator_at = |i: NominatorIndex| -> Option<T::AccountId> {
		snapshot_nominators.get(i as usize).cloned()
	};

	let validator_at = |i: ValidatorIndex| -> Option<T::AccountId> {
		snapshot_validators.get(i as usize).cloned()
	};

	// both conversions are safe; snapshots are not created if they exceed.
	let size = ElectionSize {
		validators: snapshot_validators.len() as ValidatorIndex,
		nominators: snapshot_nominators.len() as NominatorIndex,
	};

	// Clean winners.
	let winners = sp_npos_elections::to_without_backing(winners);

	// convert into absolute value and to obtain the reduced version.
	let mut staked = sp_npos_elections::assignment_ratio_to_staked(
		assignments,
		<Module<T>>::weight_of_fn(),
	);

	// reduce
	if do_reduce {
		reduce(&mut staked);
	}

	// Convert back to ratio assignment. This takes less space.
	let low_accuracy_assignment = sp_npos_elections::assignment_staked_to_ratio_normalized(staked)
		.map_err(|e| OffchainElectionError::from(e))?;

	// compact encode the assignment.
	let compact = CompactAssignments::from_assignment(
		low_accuracy_assignment,
		nominator_index,
		validator_index,
	)
	.map_err(|e| OffchainElectionError::from(e))?;

	// potentially reduce the size of the compact to fit weight.
	let maximum_allowed_voters =
		maximum_compact_len::<T::WeightInfo>(winners.len() as u32, size, maximum_weight);

	crate::log!(debug, "💸 Maximum weight = {:?} // current weight = {:?} // maximum voters = {:?} // current votes = {:?}",
		maximum_weight,
		T::WeightInfo::submit_solution_better(
				size.validators.into(),
				size.nominators.into(),
				compact.len() as u32,
				winners.len() as u32,
		),
		maximum_allowed_voters,
		compact.len(),
	);

	let compact = trim_to_weight::<T, _>(maximum_allowed_voters, compact, &nominator_index)?;

	// re-compute the score. We re-create what the chain will do. This is a bit verbose and wastes
	// CPU time, but it is necessary to ensure that the score that we claim is the same as the one
	// calculated by the chain.
	let score = {
		let compact = compact.clone();
		let assignments = compact.into_assignment(nominator_at, validator_at).unwrap();
		let staked = sp_npos_elections::assignment_ratio_to_staked(
<<<<<<< HEAD
			low_accuracy_assignment.clone(),
			<Module<T>>::weight_of_fn(),
=======
			assignments,
			<Module<T>>::slashable_balance_of_vote_weight,
>>>>>>> 81f3e7ca
		);

		let support_map = build_support_map::<T::AccountId>(&winners, &staked)
			.map_err(|_| OffchainElectionError::ElectionFailed)?;
		evaluate_support::<T::AccountId>(&support_map)
	};

	// winners to index. Use a simple for loop for a more expressive early exit in case of error.
	let mut winners_indexed: Vec<ValidatorIndex> = Vec::with_capacity(winners.len());
	for w in winners {
		if let Some(idx) = snapshot_validators.iter().position(|v| *v == w) {
			let compact_index: ValidatorIndex = idx
				.try_into()
				.map_err(|_| OffchainElectionError::InvalidWinner)?;
			winners_indexed.push(compact_index);
		} else {
			return Err(OffchainElectionError::InvalidWinner);
		}
	}

	Ok((winners_indexed, compact, score, size))
}

#[cfg(test)]
mod test {
	#![allow(unused_variables)]
	use super::*;
	use crate::ElectionSize;

	struct Staking;

	impl crate::WeightInfo for Staking {
		fn bond() -> Weight {
			unimplemented!()
		}
		fn bond_extra() -> Weight {
			unimplemented!()
		}
		fn unbond() -> Weight {
			unimplemented!()
		}
		fn withdraw_unbonded_update(s: u32) -> Weight {
			unimplemented!()
		}
		fn withdraw_unbonded_kill(s: u32) -> Weight {
			unimplemented!()
		}
		fn validate() -> Weight {
			unimplemented!()
		}
		fn nominate(n: u32) -> Weight {
			unimplemented!()
		}
		fn chill() -> Weight {
			unimplemented!()
		}
		fn set_payee() -> Weight {
			unimplemented!()
		}
		fn set_controller() -> Weight {
			unimplemented!()
		}
		fn set_validator_count() -> Weight {
			unimplemented!()
		}
		fn force_no_eras() -> Weight {
			unimplemented!()
		}
		fn force_new_era() -> Weight {
			unimplemented!()
		}
		fn force_new_era_always() -> Weight {
			unimplemented!()
		}
		fn set_invulnerables(v: u32) -> Weight {
			unimplemented!()
		}
		fn force_unstake(s: u32) -> Weight {
			unimplemented!()
		}
		fn cancel_deferred_slash(s: u32) -> Weight {
			unimplemented!()
		}
		fn payout_stakers_dead_controller(n: u32) -> Weight {
			unimplemented!()
		}
		fn payout_stakers_alive_staked(n: u32) -> Weight {
			unimplemented!()
		}
		fn rebond(l: u32) -> Weight {
			unimplemented!()
		}
		fn set_history_depth(e: u32) -> Weight {
			unimplemented!()
		}
		fn reap_stash(s: u32) -> Weight {
			unimplemented!()
		}
		fn new_era(v: u32, n: u32) -> Weight {
			unimplemented!()
		}
		fn submit_solution_better(v: u32, n: u32, a: u32, w: u32) -> Weight {
			(0 * v + 0 * n + 1000 * a + 0 * w) as Weight
		}
	}

	#[test]
	fn find_max_voter_binary_search_works() {
		let size = ElectionSize {
			validators: 0,
			nominators: 10,
		};

		assert_eq!(maximum_compact_len::<Staking>(0, size, 0), 0);
		assert_eq!(maximum_compact_len::<Staking>(0, size, 1), 0);
		assert_eq!(maximum_compact_len::<Staking>(0, size, 999), 0);
		assert_eq!(maximum_compact_len::<Staking>(0, size, 1000), 1);
		assert_eq!(maximum_compact_len::<Staking>(0, size, 1001), 1);
		assert_eq!(maximum_compact_len::<Staking>(0, size, 1990), 1);
		assert_eq!(maximum_compact_len::<Staking>(0, size, 1999), 1);
		assert_eq!(maximum_compact_len::<Staking>(0, size, 2000), 2);
		assert_eq!(maximum_compact_len::<Staking>(0, size, 2001), 2);
		assert_eq!(maximum_compact_len::<Staking>(0, size, 2010), 2);
		assert_eq!(maximum_compact_len::<Staking>(0, size, 2990), 2);
		assert_eq!(maximum_compact_len::<Staking>(0, size, 2999), 2);
		assert_eq!(maximum_compact_len::<Staking>(0, size, 3000), 3);
		assert_eq!(maximum_compact_len::<Staking>(0, size, 3333), 3);
		assert_eq!(maximum_compact_len::<Staking>(0, size, 5500), 5);
		assert_eq!(maximum_compact_len::<Staking>(0, size, 7777), 7);
		assert_eq!(maximum_compact_len::<Staking>(0, size, 9999), 9);
		assert_eq!(maximum_compact_len::<Staking>(0, size, 10_000), 10);
		assert_eq!(maximum_compact_len::<Staking>(0, size, 10_999), 10);
		assert_eq!(maximum_compact_len::<Staking>(0, size, 11_000), 10);
		assert_eq!(maximum_compact_len::<Staking>(0, size, 22_000), 10);

		let size = ElectionSize {
			validators: 0,
			nominators: 1,
		};

		assert_eq!(maximum_compact_len::<Staking>(0, size, 0), 0);
		assert_eq!(maximum_compact_len::<Staking>(0, size, 1), 0);
		assert_eq!(maximum_compact_len::<Staking>(0, size, 999), 0);
		assert_eq!(maximum_compact_len::<Staking>(0, size, 1000), 1);
		assert_eq!(maximum_compact_len::<Staking>(0, size, 1001), 1);
		assert_eq!(maximum_compact_len::<Staking>(0, size, 1990), 1);
		assert_eq!(maximum_compact_len::<Staking>(0, size, 1999), 1);
		assert_eq!(maximum_compact_len::<Staking>(0, size, 2000), 1);
		assert_eq!(maximum_compact_len::<Staking>(0, size, 2001), 1);
		assert_eq!(maximum_compact_len::<Staking>(0, size, 2010), 1);
		assert_eq!(maximum_compact_len::<Staking>(0, size, 3333), 1);

		let size = ElectionSize {
			validators: 0,
			nominators: 2,
		};

		assert_eq!(maximum_compact_len::<Staking>(0, size, 0), 0);
		assert_eq!(maximum_compact_len::<Staking>(0, size, 1), 0);
		assert_eq!(maximum_compact_len::<Staking>(0, size, 999), 0);
		assert_eq!(maximum_compact_len::<Staking>(0, size, 1000), 1);
		assert_eq!(maximum_compact_len::<Staking>(0, size, 1001), 1);
		assert_eq!(maximum_compact_len::<Staking>(0, size, 1999), 1);
		assert_eq!(maximum_compact_len::<Staking>(0, size, 2000), 2);
		assert_eq!(maximum_compact_len::<Staking>(0, size, 2001), 2);
		assert_eq!(maximum_compact_len::<Staking>(0, size, 2010), 2);
		assert_eq!(maximum_compact_len::<Staking>(0, size, 3333), 2);
	}
}<|MERGE_RESOLUTION|>--- conflicted
+++ resolved
@@ -268,13 +268,9 @@
 	match compact.len().checked_sub(maximum_allowed_voters as usize) {
 		Some(to_remove) if to_remove > 0 => {
 			// grab all voters and sort them by least stake.
+			let balance_of = <Module<T>>::slashable_balance_of_fn();
 			let mut voters_sorted = <Nominators<T>>::iter()
-				.map(|(who, _)| {
-					(
-						who.clone(),
-						<Module<T>>::slashable_balance_of_vote_weight(&who),
-					)
-				})
+				.map(|(who, _)| (who.clone(), balance_of(&who)))
 				.collect::<Vec<_>>();
 			voters_sorted.sort_by_key(|(_, y)| *y);
 
@@ -378,7 +374,7 @@
 	// convert into absolute value and to obtain the reduced version.
 	let mut staked = sp_npos_elections::assignment_ratio_to_staked(
 		assignments,
-		<Module<T>>::weight_of_fn(),
+		<Module<T>>::slashable_balance_of_fn(),
 	);
 
 	// reduce
@@ -423,13 +419,8 @@
 		let compact = compact.clone();
 		let assignments = compact.into_assignment(nominator_at, validator_at).unwrap();
 		let staked = sp_npos_elections::assignment_ratio_to_staked(
-<<<<<<< HEAD
-			low_accuracy_assignment.clone(),
-			<Module<T>>::weight_of_fn(),
-=======
-			assignments,
-			<Module<T>>::slashable_balance_of_vote_weight,
->>>>>>> 81f3e7ca
+			assignments.clone(),
+			<Module<T>>::slashable_balance_of_fn(),
 		);
 
 		let support_map = build_support_map::<T::AccountId>(&winners, &staked)
