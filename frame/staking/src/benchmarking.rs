// This file is part of Substrate.

// Copyright (C) 2020-2021 Parity Technologies (UK) Ltd.
// SPDX-License-Identifier: Apache-2.0

// Licensed under the Apache License, Version 2.0 (the "License");
// you may not use this file except in compliance with the License.
// You may obtain a copy of the License at
//
// 	http://www.apache.org/licenses/LICENSE-2.0
//
// Unless required by applicable law or agreed to in writing, software
// distributed under the License is distributed on an "AS IS" BASIS,
// WITHOUT WARRANTIES OR CONDITIONS OF ANY KIND, either express or implied.
// See the License for the specific language governing permissions and
// limitations under the License.

//! Staking pallet benchmarking.

use super::*;
use crate::Module as Staking;
use testing_utils::*;

use sp_runtime::traits::One;
use frame_system::RawOrigin;
pub use frame_benchmarking::{
	benchmarks, account, whitelisted_caller, whitelist_account, impl_benchmark_test_suite,
};

const SEED: u32 = 0;
const MAX_SPANS: u32 = 100;
const MAX_VALIDATORS: u32 = 1000;
const MAX_SLASHES: u32 = 1000;

// Add slashing spans to a user account. Not relevant for actual use, only to benchmark
// read and write operations.
fn add_slashing_spans<T: Config>(who: &T::AccountId, spans: u32) {
	if spans == 0 { return }

	// For the first slashing span, we initialize
	let mut slashing_spans = crate::slashing::SlashingSpans::new(0);
	SpanSlash::<T>::insert((who, 0), crate::slashing::SpanRecord::default());

	for i in 1 .. spans {
		assert!(slashing_spans.end_span(i));
		SpanSlash::<T>::insert((who, i), crate::slashing::SpanRecord::default());
	}
	SlashingSpans::<T>::insert(who, slashing_spans);
}

// This function clears all existing validators and nominators from the set, and generates one new
// validator being nominated by n nominators, and returns the validator stash account and the
// nominators' stash and controller. It also starts an era and creates pending payouts.
pub fn create_validator_with_nominators<T: Config>(
	n: u32,
	upper_bound: u32,
	dead: bool,
	destination: RewardDestination<T::AccountId>
) -> Result<(T::AccountId, Vec<(T::AccountId, T::AccountId)>), &'static str> {
	// Clean up any existing state.
	clear_validators_and_nominators::<T>();
	let mut points_total = 0;
	let mut points_individual = Vec::new();

	let (v_stash, v_controller) = create_stash_controller::<T>(0, 100, destination.clone())?;
	let validator_prefs = ValidatorPrefs {
		commission: Perbill::from_percent(50),
		.. Default::default()
	};
	Staking::<T>::validate(RawOrigin::Signed(v_controller).into(), validator_prefs)?;
	let stash_lookup: <T::Lookup as StaticLookup>::Source = T::Lookup::unlookup(v_stash.clone());

	points_total += 10;
	points_individual.push((v_stash.clone(), 10));

	let mut nominators = Vec::new();

	// Give the validator n nominators, but keep total users in the system the same.
	for i in 0 .. upper_bound {
		let (n_stash, n_controller) = if !dead {
			create_stash_controller::<T>(u32::max_value() - i, 100, destination.clone())?
		} else {
			create_stash_and_dead_controller::<T>(u32::max_value() - i, 100, destination.clone())?
		};
		if i < n {
			Staking::<T>::nominate(RawOrigin::Signed(n_controller.clone()).into(), vec![stash_lookup.clone()])?;
			nominators.push((n_stash, n_controller));
		}
	}

	ValidatorCount::put(1);

	// Start a new Era
	let new_validators = Staking::<T>::new_era(SessionIndex::one()).unwrap();

	assert!(new_validators.len() == 1);
	assert!(new_validators[0] == v_stash, "Our validator was not selected!");

	// Give Era Points
	let reward = EraRewardPoints::<T::AccountId> {
		total: points_total,
		individual: points_individual.into_iter().collect(),
	};

	let current_era = CurrentEra::get().unwrap();
	ErasRewardPoints::<T>::insert(current_era, reward);

	// Create reward pool
	let total_payout = T::Currency::minimum_balance()
		.saturating_mul(upper_bound.into())
		.saturating_mul(1000u32.into());
	<ErasValidatorReward<T>>::insert(current_era, total_payout);

	Ok((v_stash, nominators))
}

const USER_SEED: u32 = 999666;

benchmarks! {
	bond {
		let stash = create_funded_user::<T>("stash", USER_SEED, 100);
		let controller = create_funded_user::<T>("controller", USER_SEED, 100);
		let controller_lookup: <T::Lookup as StaticLookup>::Source = T::Lookup::unlookup(controller.clone());
		let reward_destination = RewardDestination::Staked;
		let amount = T::Currency::minimum_balance() * 10u32.into();
		whitelist_account!(stash);
	}: _(RawOrigin::Signed(stash.clone()), controller_lookup, amount, reward_destination)
	verify {
		assert!(Bonded::<T>::contains_key(stash));
		assert!(Ledger::<T>::contains_key(controller));
	}

	bond_extra {
		let (stash, controller) = create_stash_controller::<T>(USER_SEED, 100, Default::default())?;
		let max_additional = T::Currency::minimum_balance() * 10u32.into();
		let ledger = Ledger::<T>::get(&controller).ok_or("ledger not created before")?;
		let original_bonded: BalanceOf<T> = ledger.active;
		whitelist_account!(stash);
	}: _(RawOrigin::Signed(stash), max_additional)
	verify {
		let ledger = Ledger::<T>::get(&controller).ok_or("ledger not created after")?;
		let new_bonded: BalanceOf<T> = ledger.active;
		assert!(original_bonded < new_bonded);
	}

	unbond {
		let (_, controller) = create_stash_controller::<T>(USER_SEED, 100, Default::default())?;
		let amount = T::Currency::minimum_balance() * 10u32.into();
		let ledger = Ledger::<T>::get(&controller).ok_or("ledger not created before")?;
		let original_bonded: BalanceOf<T> = ledger.active;
		whitelist_account!(controller);
	}: _(RawOrigin::Signed(controller.clone()), amount)
	verify {
		let ledger = Ledger::<T>::get(&controller).ok_or("ledger not created after")?;
		let new_bonded: BalanceOf<T> = ledger.active;
		assert!(original_bonded > new_bonded);
	}

	// Withdraw only updates the ledger
	withdraw_unbonded_update {
		// Slashing Spans
		let s in 0 .. MAX_SPANS;
		let (stash, controller) = create_stash_controller::<T>(0, 100, Default::default())?;
		add_slashing_spans::<T>(&stash, s);
		let amount = T::Currency::minimum_balance() * 5u32.into(); // Half of total
		Staking::<T>::unbond(RawOrigin::Signed(controller.clone()).into(), amount)?;
		CurrentEra::put(EraIndex::max_value());
		let ledger = Ledger::<T>::get(&controller).ok_or("ledger not created before")?;
		let original_total: BalanceOf<T> = ledger.total;
		whitelist_account!(controller);
	}: withdraw_unbonded(RawOrigin::Signed(controller.clone()), s)
	verify {
		let ledger = Ledger::<T>::get(&controller).ok_or("ledger not created after")?;
		let new_total: BalanceOf<T> = ledger.total;
		assert!(original_total > new_total);
	}

	// Worst case scenario, everything is removed after the bonding duration
	withdraw_unbonded_kill {
		// Slashing Spans
		let s in 0 .. MAX_SPANS;
		let (stash, controller) = create_stash_controller::<T>(0, 100, Default::default())?;
		add_slashing_spans::<T>(&stash, s);
		let amount = T::Currency::minimum_balance() * 10u32.into();
		Staking::<T>::unbond(RawOrigin::Signed(controller.clone()).into(), amount)?;
		CurrentEra::put(EraIndex::max_value());
		let ledger = Ledger::<T>::get(&controller).ok_or("ledger not created before")?;
		let original_total: BalanceOf<T> = ledger.total;
		whitelist_account!(controller);
	}: withdraw_unbonded(RawOrigin::Signed(controller.clone()), s)
	verify {
		assert!(!Ledger::<T>::contains_key(controller));
	}

	validate {
		let (stash, controller) = create_stash_controller::<T>(USER_SEED, 100, Default::default())?;
		let prefs = ValidatorPrefs::default();
		whitelist_account!(controller);
	}: _(RawOrigin::Signed(controller), prefs)
	verify {
		assert!(Validators::<T>::contains_key(stash));
	}

	kick {
		// scenario: we want to kick `k` nominators from nominating us (we are a validator).
		// we'll assume that `k` is under 128 for the purposes of determining the slope.
		// each nominator should have `MAX_NOMINATIONS` validators nominated, and our validator
		// should be somewhere in there.
		let k in 1 .. 128;

		// these are the other validators; there are `MAX_NOMINATIONS - 1` of them, so there are a
		// total of `MAX_NOMINATIONS` validators in the system.
		let rest_of_validators = create_validators::<T>(MAX_NOMINATIONS as u32 - 1, 100)?;

		// this is the validator that will be kicking.
		let (stash, controller) = create_stash_controller::<T>(MAX_NOMINATIONS as u32 - 1, 100, Default::default())?;
		let stash_lookup: <T::Lookup as StaticLookup>::Source = T::Lookup::unlookup(stash.clone());

		// they start validating.
		Staking::<T>::validate(RawOrigin::Signed(controller.clone()).into(), Default::default())?;

		// we now create the nominators. there will be `k` of them; each will nominate all
		// validators. we will then kick each of the `k` nominators from the main validator.
		let mut nominator_stashes = Vec::with_capacity(k as usize);
		for i in 0 .. k {
			// create a nominator stash.
			let (n_stash, n_controller) = create_stash_controller::<T>(MAX_NOMINATIONS as u32 + i, 100, Default::default())?;

			// bake the nominations; we first clone them from the rest of the validators.
			let mut nominations = rest_of_validators.clone();
			// then insert "our" validator somewhere in there (we vary it) to avoid accidental
			// optimisations/pessimisations.
			nominations.insert(i as usize % (nominations.len() + 1), stash_lookup.clone());
			// then we nominate.
			Staking::<T>::nominate(RawOrigin::Signed(n_controller.clone()).into(), nominations)?;

			nominator_stashes.push(n_stash);
		}

		// all nominators now should be nominating our validator...
		for n in nominator_stashes.iter() {
			assert!(Nominators::<T>::get(n).unwrap().targets.contains(&stash));
		}

		// we need the unlookuped version of the nominator stash for the kick.
		let kicks = nominator_stashes.iter()
			.map(|n| T::Lookup::unlookup(n.clone()))
			.collect::<Vec<_>>();

		whitelist_account!(controller);
	}: _(RawOrigin::Signed(controller), kicks)
	verify {
		// all nominators now should *not* be nominating our validator...
		for n in nominator_stashes.iter() {
			assert!(!Nominators::<T>::get(n).unwrap().targets.contains(&stash));
		}
	}

	// Worst case scenario, MAX_NOMINATIONS
	nominate {
		let n in 1 .. MAX_NOMINATIONS as u32;
		let (stash, controller) = create_stash_controller::<T>(n + 1, 100, Default::default())?;
		let validators = create_validators::<T>(n, 100)?;
		whitelist_account!(controller);
	}: _(RawOrigin::Signed(controller), validators)
	verify {
		assert!(Nominators::<T>::contains_key(stash));
	}

	chill {
		let (_, controller) = create_stash_controller::<T>(USER_SEED, 100, Default::default())?;
		whitelist_account!(controller);
	}: _(RawOrigin::Signed(controller))

	set_payee {
		let (stash, controller) = create_stash_controller::<T>(USER_SEED, 100, Default::default())?;
		assert_eq!(Payee::<T>::get(&stash), RewardDestination::Staked);
		whitelist_account!(controller);
	}: _(RawOrigin::Signed(controller), RewardDestination::Controller)
	verify {
		assert_eq!(Payee::<T>::get(&stash), RewardDestination::Controller);
	}

	set_controller {
		let (stash, _) = create_stash_controller::<T>(USER_SEED, 100, Default::default())?;
		let new_controller = create_funded_user::<T>("new_controller", USER_SEED, 100);
		let new_controller_lookup = T::Lookup::unlookup(new_controller.clone());
		whitelist_account!(stash);
	}: _(RawOrigin::Signed(stash), new_controller_lookup)
	verify {
		assert!(Ledger::<T>::contains_key(&new_controller));
	}

	set_validator_count {
		let validator_count = MAX_VALIDATORS;
	}: _(RawOrigin::Root, validator_count)
	verify {
		assert_eq!(ValidatorCount::get(), validator_count);
	}

	force_no_eras {}: _(RawOrigin::Root)
	verify { assert_eq!(ForceEra::get(), Forcing::ForceNone); }

	force_new_era {}: _(RawOrigin::Root)
	verify { assert_eq!(ForceEra::get(), Forcing::ForceNew); }

	force_new_era_always {}: _(RawOrigin::Root)
	verify { assert_eq!(ForceEra::get(), Forcing::ForceAlways); }

	// Worst case scenario, the list of invulnerables is very long.
	set_invulnerables {
		let v in 0 .. MAX_VALIDATORS;
		let mut invulnerables = Vec::new();
		for i in 0 .. v {
			invulnerables.push(account("invulnerable", i, SEED));
		}
	}: _(RawOrigin::Root, invulnerables)
	verify {
		assert_eq!(Invulnerables::<T>::get().len(), v as usize);
	}

	force_unstake {
		// Slashing Spans
		let s in 0 .. MAX_SPANS;
		let (stash, controller) = create_stash_controller::<T>(0, 100, Default::default())?;
		add_slashing_spans::<T>(&stash, s);
	}: _(RawOrigin::Root, stash, s)
	verify {
		assert!(!Ledger::<T>::contains_key(&controller));
	}

	cancel_deferred_slash {
		let s in 1 .. MAX_SLASHES;
		let mut unapplied_slashes = Vec::new();
		let era = EraIndex::one();
		for _ in 0 .. MAX_SLASHES {
			unapplied_slashes.push(UnappliedSlash::<T::AccountId, BalanceOf<T>>::default());
		}
		UnappliedSlashes::<T>::insert(era, &unapplied_slashes);

		let slash_indices: Vec<u32> = (0 .. s).collect();
	}: _(RawOrigin::Root, era, slash_indices)
	verify {
		assert_eq!(UnappliedSlashes::<T>::get(&era).len(), (MAX_SLASHES - s) as usize);
	}

	payout_stakers_dead_controller {
		let n in 1 .. T::MaxNominatorRewardedPerValidator::get() as u32;
		let (validator, nominators) = create_validator_with_nominators::<T>(
			n,
			T::MaxNominatorRewardedPerValidator::get() as u32,
			true,
			RewardDestination::Controller,
		)?;

		let current_era = CurrentEra::get().unwrap();
		// set the commission for this particular era as well.
		<ErasValidatorPrefs<T>>::insert(current_era, validator.clone(), <Staking<T>>::validators(&validator));

		let caller = whitelisted_caller();
		let validator_controller = <Bonded<T>>::get(&validator).unwrap();
		let balance_before = T::Currency::free_balance(&validator_controller);
		for (_, controller) in &nominators {
			let balance = T::Currency::free_balance(&controller);
			ensure!(balance.is_zero(), "Controller has balance, but should be dead.");
		}
	}: payout_stakers(RawOrigin::Signed(caller), validator.clone(), current_era)
	verify {
		let balance_after = T::Currency::free_balance(&validator_controller);
		ensure!(
			balance_before < balance_after,
			"Balance of validator controller should have increased after payout.",
		);
		for (_, controller) in &nominators {
			let balance = T::Currency::free_balance(&controller);
			ensure!(!balance.is_zero(), "Payout not given to controller.");
		}
	}

	payout_stakers_alive_staked {
		let n in 1 .. T::MaxNominatorRewardedPerValidator::get() as u32;
		let (validator, nominators) = create_validator_with_nominators::<T>(
			n,
			T::MaxNominatorRewardedPerValidator::get() as u32,
			false,
			RewardDestination::Staked,
		)?;

		let current_era = CurrentEra::get().unwrap();
		// set the commission for this particular era as well.
		<ErasValidatorPrefs<T>>::insert(current_era, validator.clone(), <Staking<T>>::validators(&validator));

		let caller = whitelisted_caller();
		let balance_before = T::Currency::free_balance(&validator);
		let mut nominator_balances_before = Vec::new();
		for (stash, _) in &nominators {
			let balance = T::Currency::free_balance(&stash);
			nominator_balances_before.push(balance);
		}
	}: payout_stakers(RawOrigin::Signed(caller), validator.clone(), current_era)
	verify {
		let balance_after = T::Currency::free_balance(&validator);
		ensure!(
			balance_before < balance_after,
			"Balance of validator stash should have increased after payout.",
		);
		for ((stash, _), balance_before) in nominators.iter().zip(nominator_balances_before.iter()) {
			let balance_after = T::Currency::free_balance(&stash);
			ensure!(
				balance_before < &balance_after,
				"Balance of nominator stash should have increased after payout.",
			);
		}
	}

	rebond {
		let l in 1 .. MAX_UNLOCKING_CHUNKS as u32;
		let (_, controller) = create_stash_controller::<T>(USER_SEED, 100, Default::default())?;
		let mut staking_ledger = Ledger::<T>::get(controller.clone()).unwrap();
		let unlock_chunk = UnlockChunk::<BalanceOf<T>> {
			value: 1u32.into(),
			era: EraIndex::zero(),
		};
		for _ in 0 .. l {
			staking_ledger.unlocking.push(unlock_chunk.clone())
		}
		Ledger::<T>::insert(controller.clone(), staking_ledger.clone());
		let original_bonded: BalanceOf<T> = staking_ledger.active;
		whitelist_account!(controller);
	}: _(RawOrigin::Signed(controller.clone()), (l + 100).into())
	verify {
		let ledger = Ledger::<T>::get(&controller).ok_or("ledger not created after")?;
		let new_bonded: BalanceOf<T> = ledger.active;
		assert!(original_bonded < new_bonded);
	}

	set_history_depth {
		let e in 1 .. 100;
		HistoryDepth::put(e);
		CurrentEra::put(e);
		for i in 0 .. e {
			<ErasStakers<T>>::insert(i, T::AccountId::default(), Exposure::<T::AccountId, BalanceOf<T>>::default());
			<ErasStakersClipped<T>>::insert(i, T::AccountId::default(), Exposure::<T::AccountId, BalanceOf<T>>::default());
			<ErasValidatorPrefs<T>>::insert(i, T::AccountId::default(), ValidatorPrefs::default());
			<ErasValidatorReward<T>>::insert(i, BalanceOf::<T>::one());
			<ErasRewardPoints<T>>::insert(i, EraRewardPoints::<T::AccountId>::default());
			<ErasTotalStake<T>>::insert(i, BalanceOf::<T>::one());
			ErasStartSessionIndex::insert(i, i);
		}
	}: _(RawOrigin::Root, EraIndex::zero(), u32::max_value())
	verify {
		assert_eq!(HistoryDepth::get(), 0);
	}

	reap_stash {
		let s in 1 .. MAX_SPANS;
		let (stash, controller) = create_stash_controller::<T>(0, 100, Default::default())?;
		add_slashing_spans::<T>(&stash, s);
		T::Currency::make_free_balance_be(&stash, T::Currency::minimum_balance());
		whitelist_account!(controller);
	}: _(RawOrigin::Signed(controller), stash.clone(), s)
	verify {
		assert!(!Bonded::<T>::contains_key(&stash));
	}

	new_era {
		let v in 1 .. 10;
		let n in 1 .. 100;

		create_validators_with_nominators_for_era::<T>(v, n, MAX_NOMINATIONS, false, None)?;
		let session_index = SessionIndex::one();
	}: {
		let validators = Staking::<T>::new_era(session_index).ok_or("`new_era` failed")?;
		assert!(validators.len() == v as usize);
	}

	#[extra]
	payout_all {
		let v in 1 .. 10;
		let n in 1 .. 100;
		create_validators_with_nominators_for_era::<T>(v, n, MAX_NOMINATIONS, false, None)?;
		// Start a new Era
		let new_validators = Staking::<T>::new_era(SessionIndex::one()).unwrap();
		assert!(new_validators.len() == v as usize);

		let current_era = CurrentEra::get().unwrap();
		let mut points_total = 0;
		let mut points_individual = Vec::new();
		let mut payout_calls_arg = Vec::new();

		for validator in new_validators.iter() {
			points_total += 10;
			points_individual.push((validator.clone(), 10));
			payout_calls_arg.push((validator.clone(), current_era));
		}

		// Give Era Points
		let reward = EraRewardPoints::<T::AccountId> {
			total: points_total,
			individual: points_individual.into_iter().collect(),
		};

		ErasRewardPoints::<T>::insert(current_era, reward);

		// Create reward pool
		let total_payout = T::Currency::minimum_balance() * 1000u32.into();
		<ErasValidatorReward<T>>::insert(current_era, total_payout);

		let caller: T::AccountId = whitelisted_caller();
	}: {
		for arg in payout_calls_arg {
			<Staking<T>>::payout_stakers(RawOrigin::Signed(caller.clone()).into(), arg.0, arg.1)?;
		}
	}

	#[extra]
	do_slash {
		let l in 1 .. MAX_UNLOCKING_CHUNKS as u32;
		let (stash, controller) = create_stash_controller::<T>(0, 100, Default::default())?;
		let mut staking_ledger = Ledger::<T>::get(controller.clone()).unwrap();
		let unlock_chunk = UnlockChunk::<BalanceOf<T>> {
			value: 1u32.into(),
			era: EraIndex::zero(),
		};
		for _ in 0 .. l {
			staking_ledger.unlocking.push(unlock_chunk.clone())
		}
		Ledger::<T>::insert(controller, staking_ledger);
		let slash_amount = T::Currency::minimum_balance() * 10u32.into();
		let balance_before = T::Currency::free_balance(&stash);
	}: {
		crate::slashing::do_slash::<T>(
			&stash,
			slash_amount,
			&mut BalanceOf::<T>::zero(),
			&mut NegativeImbalanceOf::<T>::zero()
		);
	} verify {
		let balance_after = T::Currency::free_balance(&stash);
		assert!(balance_before > balance_after);
	}
<<<<<<< HEAD
=======

	// This benchmark create `v` validators intent, `n` nominators intent, in total creating `e`
	// edges.
	#[extra]
	submit_solution_initial {
		// number of validator intention. This will be equal to `ElectionSize::validators`.
		let v in 200 .. 400;
		// number of nominator intention. This will be equal to `ElectionSize::nominators`.
		let n in 500 .. 1000;
		// number of assignments. Basically, number of active nominators. This will be equal to
		// `compact.len()`.
		let a in 200 .. 400;
		// number of winners, also ValidatorCount. This will be equal to `winner.len()`.
		let w in 16 .. 100;

		ensure!(w as usize >= MAX_NOMINATIONS, "doesn't support lower value");

		let winners = create_validators_with_nominators_for_era::<T>(
			v,
			n,
			MAX_NOMINATIONS,
			false,
			Some(w),
		)?;

		// needed for the solution to be generates.
		assert!(<Staking<T>>::create_stakers_snapshot().0);

		// set number of winners
		ValidatorCount::put(w);

		// create a assignments in total for the w winners.
		let (winners, assignments) = create_assignments_for_offchain::<T>(a, winners)?;

		let (
			winners,
			compact,
			score,
			size
		) = offchain_election::prepare_submission::<T>(
			assignments,
			winners,
			false,
			T::BlockWeights::get().max_block,
		).unwrap();

		assert_eq!(
			winners.len(), compact.unique_targets().len(),
			"unique targets ({}) and winners ({}) count not same. This solution is not valid.",
			compact.unique_targets().len(),
			winners.len(),
		);

		// needed for the solution to be accepted
		<EraElectionStatus<T>>::put(ElectionStatus::Open(T::BlockNumber::from(1u32)));

		let era = <Staking<T>>::current_era().unwrap_or(0);
		let caller: T::AccountId = account("caller", n, SEED);
		whitelist_account!(caller);
	}: {
		let result = <Staking<T>>::submit_election_solution(
			RawOrigin::Signed(caller.clone()).into(),
			winners,
			compact,
			score.clone(),
			era,
			size,
		);
		assert!(result.is_ok());
	}
	verify {
		// new solution has been accepted.
		assert_eq!(<Staking<T>>::queued_score().unwrap(), score);
	}

	// same as submit_solution_initial but we place a very weak solution on chian first.
	submit_solution_better {
		// number of validator intention.
		let v in 200 .. 400;
		// number of nominator intention.
		let n in 500 .. 1000;
		// number of assignments. Basically, number of active nominators.
		let a in 200 .. 400;
		// number of winners, also ValidatorCount.
		let w in 16 .. 100;

		ensure!(w as usize >= MAX_NOMINATIONS, "doesn't support lower value");

		let winners = create_validators_with_nominators_for_era::<T>(
			v,
			n,
			MAX_NOMINATIONS,
			false,
			Some(w),
		)?;

		// needed for the solution to be generates.
		assert!(<Staking<T>>::create_stakers_snapshot().0);

		// set number of winners
		ValidatorCount::put(w);

		// create a assignments in total for the w winners.
		let (winners, assignments) = create_assignments_for_offchain::<T>(a, winners)?;

		let single_winner = winners[0].0.clone();

		let (
			winners,
			compact,
			score,
			size
		) = offchain_election::prepare_submission::<T>(
			assignments,
			winners,
			false,
			T::BlockWeights::get().max_block,
		).unwrap();

		assert_eq!(
			winners.len(), compact.unique_targets().len(),
			"unique targets ({}) and winners ({}) count not same. This solution is not valid.",
			compact.unique_targets().len(),
			winners.len(),
		);

		// needed for the solution to be accepted
		<EraElectionStatus<T>>::put(ElectionStatus::Open(T::BlockNumber::from(1u32)));

		let era = <Staking<T>>::current_era().unwrap_or(0);
		let caller: T::AccountId = account("caller", n, SEED);
		whitelist_account!(caller);

		// submit a very bad solution on-chain
		{
			// this is needed to fool the chain to accept this solution.
			ValidatorCount::put(1);
			let (winners, compact, score, size) = get_single_winner_solution::<T>(single_winner)?;
			assert!(
				<Staking<T>>::submit_election_solution(
					RawOrigin::Signed(caller.clone()).into(),
					winners,
					compact,
					score.clone(),
					era,
					size,
			).is_ok());

			// new solution has been accepted.
			assert_eq!(<Staking<T>>::queued_score().unwrap(), score);
			ValidatorCount::put(w);
		}
	}: {
		let result = <Staking<T>>::submit_election_solution(
			RawOrigin::Signed(caller.clone()).into(),
			winners,
			compact,
			score.clone(),
			era,
			size,
		);
		assert!(result.is_ok());
	}
	verify {
		// new solution has been accepted.
		assert_eq!(<Staking<T>>::queued_score().unwrap(), score);
	}

	// This will be early rejected based on the score.
	#[extra]
	submit_solution_weaker {
		// number of validator intention.
		let v in 200 .. 400;
		// number of nominator intention.
		let n in 500 .. 1000;

		create_validators_with_nominators_for_era::<T>(v, n, MAX_NOMINATIONS, false, None)?;

		// needed for the solution to be generates.
		assert!(<Staking<T>>::create_stakers_snapshot().0);

		// needed for the solution to be accepted
		<EraElectionStatus<T>>::put(ElectionStatus::Open(T::BlockNumber::from(1u32)));
		let era = <Staking<T>>::current_era().unwrap_or(0);
		let caller: T::AccountId = account("caller", n, SEED);
		whitelist_account!(caller);

		// submit a seq-phragmen with all the good stuff on chain.
		{
			let (winners, compact, score, size) = get_seq_phragmen_solution::<T>(true);
			assert_eq!(
				winners.len(), compact.unique_targets().len(),
				"unique targets ({}) and winners ({}) count not same. This solution is not valid.",
				compact.unique_targets().len(),
				winners.len(),
			);
			assert!(
				<Staking<T>>::submit_election_solution(
					RawOrigin::Signed(caller.clone()).into(),
					winners,
					compact,
					score.clone(),
					era,
					size,
				).is_ok()
			);

			// new solution has been accepted.
			assert_eq!(<Staking<T>>::queued_score().unwrap(), score);
		}

		// prepare a bad solution. This will be very early rejected.
		let (winners, compact, score, size) = get_weak_solution::<T>(true);
	}: {
		assert!(
			<Staking<T>>::submit_election_solution(
				RawOrigin::Signed(caller.clone()).into(),
				winners,
				compact,
				score.clone(),
				era,
				size,
			).is_err()
		);
	}

	get_npos_voters {
		// number of validator intention.
		let v in 200 .. 400;
		// number of nominator intention.
		let n in 200 .. 400;
		// total number of slashing spans. Assigned to validators randomly.
		let s in 1 .. 20;

		let validators = create_validators_with_nominators_for_era::<T>(v, n, MAX_NOMINATIONS, false, None)?
			.into_iter()
			.map(|v| T::Lookup::lookup(v).unwrap())
			.collect::<Vec<_>>();

		(0..s).for_each(|index| {
			add_slashing_spans::<T>(&validators[index as usize], 10);
		});
	}: {
		let voters = <Staking<T>>::get_npos_voters();
		assert_eq!(voters.len() as u32, v + n);
	}

	get_npos_targets {
		// number of validator intention.
		let v in 200 .. 400;
		// number of nominator intention.
		let n = 500;

		let _ = create_validators_with_nominators_for_era::<T>(v, n, MAX_NOMINATIONS, false, None)?;
	}: {
		let targets = <Staking<T>>::get_npos_targets();
		assert_eq!(targets.len() as u32, v);
	}
>>>>>>> 39b31316
}

#[cfg(test)]
mod tests {
	use super::*;
	use crate::mock::{ExtBuilder, Test, Balances, Staking, Origin};
	use frame_support::assert_ok;

	#[test]
	fn create_validators_with_nominators_for_era_works() {
		ExtBuilder::default().has_stakers(true).build().execute_with(|| {
			let v = 10;
			let n = 100;

			create_validators_with_nominators_for_era::<Test>(v, n, MAX_NOMINATIONS, false, None)
				.unwrap();

			let count_validators = Validators::<Test>::iter().count();
			let count_nominators = Nominators::<Test>::iter().count();

			assert_eq!(count_validators, v as usize);
			assert_eq!(count_nominators, n as usize);
		});
	}

	#[test]
	fn create_validator_with_nominators_works() {
		ExtBuilder::default().has_stakers(true).build().execute_with(|| {
			let n = 10;

			let (validator_stash, nominators) = create_validator_with_nominators::<Test>(
				n,
				<Test as Config>::MaxNominatorRewardedPerValidator::get() as u32,
				false,
				RewardDestination::Staked,
			).unwrap();

			assert_eq!(nominators.len() as u32, n);

			let current_era = CurrentEra::get().unwrap();

			let original_free_balance = Balances::free_balance(&validator_stash);
			assert_ok!(Staking::payout_stakers(Origin::signed(1337), validator_stash, current_era));
			let new_free_balance = Balances::free_balance(&validator_stash);

			assert!(original_free_balance < new_free_balance);
		});
	}

	#[test]
	fn add_slashing_spans_works() {
		ExtBuilder::default().has_stakers(true).build().execute_with(|| {
			let n = 10;

			let (validator_stash, _nominators) = create_validator_with_nominators::<Test>(
				n,
				<Test as Config>::MaxNominatorRewardedPerValidator::get() as u32,
				false,
				RewardDestination::Staked,
			).unwrap();

			// Add 20 slashing spans
			let num_of_slashing_spans = 20;
			add_slashing_spans::<Test>(&validator_stash, num_of_slashing_spans);

			let slashing_spans = SlashingSpans::<Test>::get(&validator_stash).unwrap();
			assert_eq!(slashing_spans.iter().count(), num_of_slashing_spans as usize);
			for i in 0 .. num_of_slashing_spans {
				assert!(SpanSlash::<Test>::contains_key((&validator_stash, i)));
			}

			// Test everything is cleaned up
			assert_ok!(Staking::kill_stash(&validator_stash, num_of_slashing_spans));
			assert!(SlashingSpans::<Test>::get(&validator_stash).is_none());
			for i in 0 .. num_of_slashing_spans {
				assert!(!SpanSlash::<Test>::contains_key((&validator_stash, i)));
			}
		});
	}

	#[test]
	fn test_payout_all() {
		ExtBuilder::default().has_stakers(true).build().execute_with(|| {
			let v = 10;
			let n = 100;

			let selected_benchmark = SelectedBenchmark::payout_all;
			let c = vec![(frame_benchmarking::BenchmarkParameter::v, v), (frame_benchmarking::BenchmarkParameter::n, n)];
			let closure_to_benchmark =
				<SelectedBenchmark as frame_benchmarking::BenchmarkingSetup<Test>>::instance(
					&selected_benchmark,
					&c,
					true
				).unwrap();

			assert_ok!(closure_to_benchmark());
		});
	}
<<<<<<< HEAD
=======

	#[test]
	#[ignore]
	fn test_benchmarks_offchain() {
		ExtBuilder::default().has_stakers(false).build().execute_with(|| {
			assert_ok!(test_benchmark_submit_solution_better::<Test>());
			assert_ok!(test_benchmark_submit_solution_weaker::<Test>());
		});
	}
>>>>>>> 39b31316
}

impl_benchmark_test_suite!(
	Staking,
	crate::mock::ExtBuilder::default().has_stakers(true).build(),
	crate::mock::Test,
);<|MERGE_RESOLUTION|>--- conflicted
+++ resolved
@@ -539,267 +539,6 @@
 		let balance_after = T::Currency::free_balance(&stash);
 		assert!(balance_before > balance_after);
 	}
-<<<<<<< HEAD
-=======
-
-	// This benchmark create `v` validators intent, `n` nominators intent, in total creating `e`
-	// edges.
-	#[extra]
-	submit_solution_initial {
-		// number of validator intention. This will be equal to `ElectionSize::validators`.
-		let v in 200 .. 400;
-		// number of nominator intention. This will be equal to `ElectionSize::nominators`.
-		let n in 500 .. 1000;
-		// number of assignments. Basically, number of active nominators. This will be equal to
-		// `compact.len()`.
-		let a in 200 .. 400;
-		// number of winners, also ValidatorCount. This will be equal to `winner.len()`.
-		let w in 16 .. 100;
-
-		ensure!(w as usize >= MAX_NOMINATIONS, "doesn't support lower value");
-
-		let winners = create_validators_with_nominators_for_era::<T>(
-			v,
-			n,
-			MAX_NOMINATIONS,
-			false,
-			Some(w),
-		)?;
-
-		// needed for the solution to be generates.
-		assert!(<Staking<T>>::create_stakers_snapshot().0);
-
-		// set number of winners
-		ValidatorCount::put(w);
-
-		// create a assignments in total for the w winners.
-		let (winners, assignments) = create_assignments_for_offchain::<T>(a, winners)?;
-
-		let (
-			winners,
-			compact,
-			score,
-			size
-		) = offchain_election::prepare_submission::<T>(
-			assignments,
-			winners,
-			false,
-			T::BlockWeights::get().max_block,
-		).unwrap();
-
-		assert_eq!(
-			winners.len(), compact.unique_targets().len(),
-			"unique targets ({}) and winners ({}) count not same. This solution is not valid.",
-			compact.unique_targets().len(),
-			winners.len(),
-		);
-
-		// needed for the solution to be accepted
-		<EraElectionStatus<T>>::put(ElectionStatus::Open(T::BlockNumber::from(1u32)));
-
-		let era = <Staking<T>>::current_era().unwrap_or(0);
-		let caller: T::AccountId = account("caller", n, SEED);
-		whitelist_account!(caller);
-	}: {
-		let result = <Staking<T>>::submit_election_solution(
-			RawOrigin::Signed(caller.clone()).into(),
-			winners,
-			compact,
-			score.clone(),
-			era,
-			size,
-		);
-		assert!(result.is_ok());
-	}
-	verify {
-		// new solution has been accepted.
-		assert_eq!(<Staking<T>>::queued_score().unwrap(), score);
-	}
-
-	// same as submit_solution_initial but we place a very weak solution on chian first.
-	submit_solution_better {
-		// number of validator intention.
-		let v in 200 .. 400;
-		// number of nominator intention.
-		let n in 500 .. 1000;
-		// number of assignments. Basically, number of active nominators.
-		let a in 200 .. 400;
-		// number of winners, also ValidatorCount.
-		let w in 16 .. 100;
-
-		ensure!(w as usize >= MAX_NOMINATIONS, "doesn't support lower value");
-
-		let winners = create_validators_with_nominators_for_era::<T>(
-			v,
-			n,
-			MAX_NOMINATIONS,
-			false,
-			Some(w),
-		)?;
-
-		// needed for the solution to be generates.
-		assert!(<Staking<T>>::create_stakers_snapshot().0);
-
-		// set number of winners
-		ValidatorCount::put(w);
-
-		// create a assignments in total for the w winners.
-		let (winners, assignments) = create_assignments_for_offchain::<T>(a, winners)?;
-
-		let single_winner = winners[0].0.clone();
-
-		let (
-			winners,
-			compact,
-			score,
-			size
-		) = offchain_election::prepare_submission::<T>(
-			assignments,
-			winners,
-			false,
-			T::BlockWeights::get().max_block,
-		).unwrap();
-
-		assert_eq!(
-			winners.len(), compact.unique_targets().len(),
-			"unique targets ({}) and winners ({}) count not same. This solution is not valid.",
-			compact.unique_targets().len(),
-			winners.len(),
-		);
-
-		// needed for the solution to be accepted
-		<EraElectionStatus<T>>::put(ElectionStatus::Open(T::BlockNumber::from(1u32)));
-
-		let era = <Staking<T>>::current_era().unwrap_or(0);
-		let caller: T::AccountId = account("caller", n, SEED);
-		whitelist_account!(caller);
-
-		// submit a very bad solution on-chain
-		{
-			// this is needed to fool the chain to accept this solution.
-			ValidatorCount::put(1);
-			let (winners, compact, score, size) = get_single_winner_solution::<T>(single_winner)?;
-			assert!(
-				<Staking<T>>::submit_election_solution(
-					RawOrigin::Signed(caller.clone()).into(),
-					winners,
-					compact,
-					score.clone(),
-					era,
-					size,
-			).is_ok());
-
-			// new solution has been accepted.
-			assert_eq!(<Staking<T>>::queued_score().unwrap(), score);
-			ValidatorCount::put(w);
-		}
-	}: {
-		let result = <Staking<T>>::submit_election_solution(
-			RawOrigin::Signed(caller.clone()).into(),
-			winners,
-			compact,
-			score.clone(),
-			era,
-			size,
-		);
-		assert!(result.is_ok());
-	}
-	verify {
-		// new solution has been accepted.
-		assert_eq!(<Staking<T>>::queued_score().unwrap(), score);
-	}
-
-	// This will be early rejected based on the score.
-	#[extra]
-	submit_solution_weaker {
-		// number of validator intention.
-		let v in 200 .. 400;
-		// number of nominator intention.
-		let n in 500 .. 1000;
-
-		create_validators_with_nominators_for_era::<T>(v, n, MAX_NOMINATIONS, false, None)?;
-
-		// needed for the solution to be generates.
-		assert!(<Staking<T>>::create_stakers_snapshot().0);
-
-		// needed for the solution to be accepted
-		<EraElectionStatus<T>>::put(ElectionStatus::Open(T::BlockNumber::from(1u32)));
-		let era = <Staking<T>>::current_era().unwrap_or(0);
-		let caller: T::AccountId = account("caller", n, SEED);
-		whitelist_account!(caller);
-
-		// submit a seq-phragmen with all the good stuff on chain.
-		{
-			let (winners, compact, score, size) = get_seq_phragmen_solution::<T>(true);
-			assert_eq!(
-				winners.len(), compact.unique_targets().len(),
-				"unique targets ({}) and winners ({}) count not same. This solution is not valid.",
-				compact.unique_targets().len(),
-				winners.len(),
-			);
-			assert!(
-				<Staking<T>>::submit_election_solution(
-					RawOrigin::Signed(caller.clone()).into(),
-					winners,
-					compact,
-					score.clone(),
-					era,
-					size,
-				).is_ok()
-			);
-
-			// new solution has been accepted.
-			assert_eq!(<Staking<T>>::queued_score().unwrap(), score);
-		}
-
-		// prepare a bad solution. This will be very early rejected.
-		let (winners, compact, score, size) = get_weak_solution::<T>(true);
-	}: {
-		assert!(
-			<Staking<T>>::submit_election_solution(
-				RawOrigin::Signed(caller.clone()).into(),
-				winners,
-				compact,
-				score.clone(),
-				era,
-				size,
-			).is_err()
-		);
-	}
-
-	get_npos_voters {
-		// number of validator intention.
-		let v in 200 .. 400;
-		// number of nominator intention.
-		let n in 200 .. 400;
-		// total number of slashing spans. Assigned to validators randomly.
-		let s in 1 .. 20;
-
-		let validators = create_validators_with_nominators_for_era::<T>(v, n, MAX_NOMINATIONS, false, None)?
-			.into_iter()
-			.map(|v| T::Lookup::lookup(v).unwrap())
-			.collect::<Vec<_>>();
-
-		(0..s).for_each(|index| {
-			add_slashing_spans::<T>(&validators[index as usize], 10);
-		});
-	}: {
-		let voters = <Staking<T>>::get_npos_voters();
-		assert_eq!(voters.len() as u32, v + n);
-	}
-
-	get_npos_targets {
-		// number of validator intention.
-		let v in 200 .. 400;
-		// number of nominator intention.
-		let n = 500;
-
-		let _ = create_validators_with_nominators_for_era::<T>(v, n, MAX_NOMINATIONS, false, None)?;
-	}: {
-		let targets = <Staking<T>>::get_npos_targets();
-		assert_eq!(targets.len() as u32, v);
-	}
->>>>>>> 39b31316
 }
 
 #[cfg(test)]
@@ -898,18 +637,6 @@
 			assert_ok!(closure_to_benchmark());
 		});
 	}
-<<<<<<< HEAD
-=======
-
-	#[test]
-	#[ignore]
-	fn test_benchmarks_offchain() {
-		ExtBuilder::default().has_stakers(false).build().execute_with(|| {
-			assert_ok!(test_benchmark_submit_solution_better::<Test>());
-			assert_ok!(test_benchmark_submit_solution_weaker::<Test>());
-		});
-	}
->>>>>>> 39b31316
 }
 
 impl_benchmark_test_suite!(
