--- conflicted
+++ resolved
@@ -320,12 +320,8 @@
 	type NextNewSession = Session;
 	type ElectionLookahead = ElectionLookahead;
 	type Call = Call;
-<<<<<<< HEAD
-	type SubmitTransaction = SubmitTransaction;
 	type Randomness = StaticRandomness;
 	type MaxIterations = MaxIterations;
-=======
->>>>>>> 68dbd07b
 	type MaxNominatorRewardedPerValidator = MaxNominatorRewardedPerValidator;
 	type UnsignedPriority = UnsignedPriority;
 }
