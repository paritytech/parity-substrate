// This file is part of Substrate.

// Copyright (C) 2017-2021 Parity Technologies (UK) Ltd.
// SPDX-License-Identifier: Apache-2.0

// Licensed under the Apache License, Version 2.0 (the "License");
// you may not use this file except in compliance with the License.
// You may obtain a copy of the License at
//
// 	http://www.apache.org/licenses/LICENSE-2.0
//
// Unless required by applicable law or agreed to in writing, software
// distributed under the License is distributed on an "AS IS" BASIS,
// WITHOUT WARRANTIES OR CONDITIONS OF ANY KIND, either express or implied.
// See the License for the specific language governing permissions and
// limitations under the License.

//! # Staking Pallet
//!
//! The Staking pallet is used to manage funds at stake by network maintainers.
//!
//! - [`Config`]
//! - [`Call`]
//! - [`Pallet`]
//!
//! ## Overview
//!
//! The Staking pallet is the means by which a set of network maintainers (known as _authorities_ in
//! some contexts and _validators_ in others) are chosen based upon those who voluntarily place
//! funds under deposit. Under deposit, those funds are rewarded under normal operation but are held
//! at pain of _slash_ (expropriation) should the staked maintainer be found not to be discharging
//! its duties properly.
//!
//! ### Terminology
//! <!-- Original author of paragraph: @gavofyork -->
//!
//! - Staking: The process of locking up funds for some time, placing them at risk of slashing
//!   (loss) in order to become a rewarded maintainer of the network.
//! - Validating: The process of running a node to actively maintain the network, either by
//!   producing blocks or guaranteeing finality of the chain.
//! - Nominating: The process of placing staked funds behind one or more validators in order to
//!   share in any reward, and punishment, they take.
//! - Stash account: The account holding an owner's funds used for staking.
//! - Controller account: The account that controls an owner's funds for staking.
//! - Era: A (whole) number of sessions, which is the period that the validator set (and each
//!   validator's active nominator set) is recalculated and where rewards are paid out.
//! - Slash: The punishment of a staker by reducing its funds.
//!
//! ### Goals
//! <!-- Original author of paragraph: @gavofyork -->
//!
//! The staking system in Substrate NPoS is designed to make the following possible:
//!
//! - Stake funds that are controlled by a cold wallet.
//! - Withdraw some, or deposit more, funds without interrupting the role of an entity.
//! - Switch between roles (nominator, validator, idle) with minimal overhead.
//!
//! ### Scenarios
//!
//! #### Staking
//!
//! Almost any interaction with the Staking pallet requires a process of _**bonding**_ (also known
//! as being a _staker_). To become *bonded*, a fund-holding account known as the _stash account_,
//! which holds some or all of the funds that become frozen in place as part of the staking process,
//! is paired with an active **controller** account, which issues instructions on how they shall be
//! used.
//!
//! An account pair can become bonded using the [`bond`](Call::bond) call.
//!
//! Stash accounts can change their associated controller using the
//! [`set_controller`](Call::set_controller) call.
//!
//! There are three possible roles that any staked account pair can be in: `Validator`, `Nominator`
//! and `Idle` (defined in [`StakerStatus`]). There are three
//! corresponding instructions to change between roles, namely:
//! [`validate`](Call::validate),
//! [`nominate`](Call::nominate), and [`chill`](Call::chill).
//!
//! #### Validating
//!
//! A **validator** takes the role of either validating blocks or ensuring their finality,
//! maintaining the veracity of the network. A validator should avoid both any sort of malicious
//! misbehavior and going offline. Bonded accounts that state interest in being a validator do NOT
//! get immediately chosen as a validator. Instead, they are declared as a _candidate_ and they
//! _might_ get elected at the _next era_ as a validator. The result of the election is determined
//! by nominators and their votes.
//!
//! An account can become a validator candidate via the
//! [`validate`](Call::validate) call.
//!
//! #### Nomination
//!
//! A **nominator** does not take any _direct_ role in maintaining the network, instead, it votes on
//! a set of validators  to be elected. Once interest in nomination is stated by an account, it
//! takes effect at the next election round. The funds in the nominator's stash account indicate the
//! _weight_ of its vote. Both the rewards and any punishment that a validator earns are shared
//! between the validator and its nominators. This rule incentivizes the nominators to NOT vote for
//! the misbehaving/offline validators as much as possible, simply because the nominators will also
//! lose funds if they vote poorly.
//!
//! An account can become a nominator via the [`nominate`](Call::nominate) call.
//!
//! #### Rewards and Slash
//!
//! The **reward and slashing** procedure is the core of the Staking pallet, attempting to _embrace
//! valid behavior_ while _punishing any misbehavior or lack of availability_.
//!
//! Rewards must be claimed for each era before it gets too old by `$HISTORY_DEPTH` using the
//! `payout_stakers` call. Any account can call `payout_stakers`, which pays the reward to the
//! validator as well as its nominators. Only the [`Config::MaxNominatorRewardedPerValidator`]
//! biggest stakers can claim their reward. This is to limit the i/o cost to mutate storage for each
//! nominator's account.
//!
//! Slashing can occur at any point in time, once misbehavior is reported. Once slashing is
//! determined, a value is deducted from the balance of the validator and all the nominators who
//! voted for this validator (values are deducted from the _stash_ account of the slashed entity).
//!
//! Slashing logic is further described in the documentation of the `slashing` pallet.
//!
//! Similar to slashing, rewards are also shared among a validator and its associated nominators.
//! Yet, the reward funds are not always transferred to the stash account and can be configured. See
//! [Reward Calculation](#reward-calculation) for more details.
//!
//! #### Chilling
//!
//! Finally, any of the roles above can choose to step back temporarily and just chill for a while.
//! This means that if they are a nominator, they will not be considered as voters anymore and if
//! they are validators, they will no longer be a candidate for the next election.
//!
//! An account can step back via the [`chill`](Call::chill) call.
//!
//! ### Session managing
//!
//! The pallet implement the trait `SessionManager`. Which is the only API to query new validator
//! set and allowing these validator set to be rewarded once their era is ended.
//!
//! ## Interface
//!
//! ### Dispatchable Functions
//!
//! The dispatchable functions of the Staking pallet enable the steps needed for entities to accept
//! and change their role, alongside some helper functions to get/set the metadata of the pallet.
//!
//! ### Public Functions
//!
//! The Staking pallet contains many public storage items and (im)mutable functions.
//!
//! ## Usage
//!
//! ### Example: Rewarding a validator by id.
//!
//! ```
//! use frame_support::{decl_module, dispatch};
//! use frame_system::ensure_signed;
//! use pallet_staking::{self as staking};
//!
//! pub trait Config: staking::Config {}
//!
//! decl_module! {
//!     pub struct Module<T: Config> for enum Call where origin: T::Origin {
//!         /// Reward a validator.
//!         #[weight = 0]
//!         pub fn reward_myself(origin) -> dispatch::DispatchResult {
//!             let reported = ensure_signed(origin)?;
//!             <staking::Pallet<T>>::reward_by_ids(vec![(reported, 10)]);
//!             Ok(())
//!         }
//!     }
//! }
//! # fn main() { }
//! ```
//!
//! ## Implementation Details
//!
//! ### Era payout
//!
//! The era payout is computed using yearly inflation curve defined at
//! [`Config::EraPayout`] as such:
//!
//! ```nocompile
//! staker_payout = yearly_inflation(npos_token_staked / total_tokens) * total_tokens / era_per_year
//! ```
//! This payout is used to reward stakers as defined in next section
//!
//! ```nocompile
//! remaining_payout = max_yearly_inflation * total_tokens / era_per_year - staker_payout
//! ```
//! The remaining reward is send to the configurable end-point
//! [`Config::RewardRemainder`].
//!
//! ### Reward Calculation
//!
//! Validators and nominators are rewarded at the end of each era. The total reward of an era is
//! calculated using the era duration and the staking rate (the total amount of tokens staked by
//! nominators and validators, divided by the total token supply). It aims to incentivize toward a
//! defined staking rate. The full specification can be found
//! [here](https://research.web3.foundation/en/latest/polkadot/Token%20Economics.html#inflation-model).
//!
//! Total reward is split among validators and their nominators depending on the number of points
//! they received during the era. Points are added to a validator using
//! [`reward_by_ids`](Pallet::reward_by_ids).
//!
//! [`Pallet`] implements
//! [`pallet_authorship::EventHandler`] to add reward
//! points to block producer and block producer of referenced uncles.
//!
//! The validator and its nominator split their reward as following:
//!
//! The validator can declare an amount, named
//! [`commission`](ValidatorPrefs::commission), that does not get shared
//! with the nominators at each reward payout through its
//! [`ValidatorPrefs`]. This value gets deducted from the total reward
//! that is paid to the validator and its nominators. The remaining portion is split among the
//! validator and all of the nominators that nominated the validator, proportional to the value
//! staked behind this validator (_i.e._ dividing the
//! [`own`](Exposure::own) or
//! [`others`](Exposure::others) by
//! [`total`](Exposure::total) in [`Exposure`]).
//!
//! All entities who receive a reward have the option to choose their reward destination through the
//! [`Payee`] storage item (see
//! [`set_payee`](Call::set_payee)), to be one of the following:
//!
//! - Controller account, (obviously) not increasing the staked value.
//! - Stash account, not increasing the staked value.
//! - Stash account, also increasing the staked value.
//!
//! ### Additional Fund Management Operations
//!
//! Any funds already placed into stash can be the target of the following operations:
//!
//! The controller account can free a portion (or all) of the funds using the
//! [`unbond`](Call::unbond) call. Note that the funds are not immediately
//! accessible. Instead, a duration denoted by
//! [`Config::BondingDuration`] (in number of eras) must
//! pass until the funds can actually be removed. Once the `BondingDuration` is over, the
//! [`withdraw_unbonded`](Call::withdraw_unbonded) call can be used to actually
//! withdraw the funds.
//!
//! Note that there is a limitation to the number of fund-chunks that can be scheduled to be
//! unlocked in the future via [`unbond`](Call::unbond). In case this maximum
//! (`MAX_UNLOCKING_CHUNKS`) is reached, the bonded account _must_ first wait until a successful
//! call to `withdraw_unbonded` to remove some of the chunks.
//!
//! ### Election Algorithm
//!
//! The current election algorithm is implemented based on Phragmén. The reference implementation
//! can be found [here](https://github.com/w3f/consensus/tree/master/NPoS).
//!
//! The election algorithm, aside from electing the validators with the most stake value and votes,
//! tries to divide the nominator votes among candidates in an equal manner. To further assure this,
//! an optional post-processing can be applied that iteratively normalizes the nominator staked
//! values until the total difference among votes of a particular nominator are less than a
//! threshold.
//!
//! ## GenesisConfig
//!
//! The Staking pallet depends on the [`GenesisConfig`]. The
//! `GenesisConfig` is optional and allow to set some initial stakers.
//!
//! ## Related Modules
//!
//! - [Balances](../pallet_balances/index.html): Used to manage values at stake.
//! - [Session](../pallet_session/index.html): Used to manage sessions. Also, a list of new
//!   validators is stored in the Session pallet's `Validators` at the end of each era.

#![recursion_limit = "128"]
#![cfg_attr(not(feature = "std"), no_std)]

#[cfg(test)]
mod mock;
#[cfg(test)]
mod tests;
#[cfg(any(feature = "runtime-benchmarks", test))]
pub mod testing_utils;
#[cfg(any(feature = "runtime-benchmarks", test))]
pub mod benchmarking;

pub mod slashing;
pub mod inflation;
pub mod weights;

use sp_std::{
	result,
	prelude::*,
	collections::btree_map::BTreeMap,
	convert::From,
};
use codec::{HasCompact, Encode, Decode};
use frame_support::{
	pallet_prelude::*,
	weights::{
		Weight, WithPostDispatchInfo,
		constants::{WEIGHT_PER_MICROS, WEIGHT_PER_NANOS},
	},
	traits::{
		Currency, LockIdentifier, LockableCurrency, WithdrawReasons, OnUnbalanced, Imbalance, Get,
		UnixTime, EstimateNextNewSession, EnsureOrigin, CurrencyToVote,
	},
};
use pallet_session::historical;
use sp_runtime::{
	Percent, Perbill, RuntimeDebug, DispatchError,
	curve::PiecewiseLinear,
	traits::{
		Convert, Zero, StaticLookup, CheckedSub, Saturating, SaturatedConversion,
		AtLeast32BitUnsigned, Bounded,
	},
};
use sp_staking::{
	SessionIndex,
	offence::{OnOffenceHandler, OffenceDetails, Offence, ReportOffence, OffenceError},
};
use frame_system::{
	ensure_signed, ensure_root, pallet_prelude::*,
	offchain::SendTransactionTypes,
};
use frame_election_provider_support::{ElectionProvider, VoteWeight, Supports, data_provider};
pub use weights::WeightInfo;
pub use pallet::*;

const STAKING_ID: LockIdentifier = *b"staking ";
pub(crate) const LOG_TARGET: &'static str = "runtime::staking";

// syntactic sugar for logging.
#[macro_export]
macro_rules! log {
	($level:tt, $patter:expr $(, $values:expr)* $(,)?) => {
		log::$level!(
			target: crate::LOG_TARGET,
			concat!("[{:?}] 💸 ", $patter), <frame_system::Pallet<T>>::block_number() $(, $values)*
		)
	};
}

pub const MAX_UNLOCKING_CHUNKS: usize = 32;

/// Counter for the number of eras that have passed.
pub type EraIndex = u32;

/// Counter for the number of "reward" points earned by a given validator.
pub type RewardPoint = u32;

/// The balance type of this pallet.
pub type BalanceOf<T> =
	<<T as Config>::Currency as Currency<<T as frame_system::Config>::AccountId>>::Balance;

type PositiveImbalanceOf<T> = <<T as Config>::Currency as Currency<
	<T as frame_system::Config>::AccountId,
>>::PositiveImbalance;
type NegativeImbalanceOf<T> = <<T as Config>::Currency as Currency<
	<T as frame_system::Config>::AccountId,
>>::NegativeImbalance;

/// Information regarding the active era (era in used in session).
#[derive(Encode, Decode, RuntimeDebug)]
pub struct ActiveEraInfo {
	/// Index of era.
	pub index: EraIndex,
	/// Moment of start expressed as millisecond from `$UNIX_EPOCH`.
	///
	/// Start can be none if start hasn't been set for the era yet,
	/// Start is set on the first on_finalize of the era to guarantee usage of `Time`.
	start: Option<u64>,
}

/// Reward points of an era. Used to split era total payout between validators.
///
/// This points will be used to reward validators and their respective nominators.
#[derive(PartialEq, Encode, Decode, Default, RuntimeDebug)]
pub struct EraRewardPoints<AccountId: Ord> {
	/// Total number of points. Equals the sum of reward points for each validator.
	total: RewardPoint,
	/// The reward points earned by a given validator.
	individual: BTreeMap<AccountId, RewardPoint>,
}

/// Indicates the initial status of the staker.
#[derive(RuntimeDebug)]
#[cfg_attr(feature = "std", derive(serde::Serialize, serde::Deserialize))]
pub enum StakerStatus<AccountId> {
	/// Chilling.
	Idle,
	/// Declared desire in validating or already participating in it.
	Validator,
	/// Nominating for a group of other stakers.
	Nominator(Vec<AccountId>),
}

/// A destination account for payment.
#[derive(PartialEq, Eq, Copy, Clone, Encode, Decode, RuntimeDebug)]
pub enum RewardDestination<AccountId> {
	/// Pay into the stash account, increasing the amount at stake accordingly.
	Staked,
	/// Pay into the stash account, not increasing the amount at stake.
	Stash,
	/// Pay into the controller account.
	Controller,
	/// Pay into a specified account.
	Account(AccountId),
	/// Receive no reward.
	None,
}

impl<AccountId> Default for RewardDestination<AccountId> {
	fn default() -> Self {
		RewardDestination::Staked
	}
}

/// Preference of what happens regarding validation.
#[derive(PartialEq, Eq, Clone, Encode, Decode, RuntimeDebug)]
pub struct ValidatorPrefs {
	/// Reward that validator takes up-front; only the rest is split between themselves and
	/// nominators.
	#[codec(compact)]
	pub commission: Perbill,
	/// Whether or not this validator is accepting more nominations. If `true`, then no nominator
	/// who is not already nominating this validator may nominate them. By default, validators
	/// are accepting nominations.
	pub blocked: bool,
}

impl Default for ValidatorPrefs {
	fn default() -> Self {
		ValidatorPrefs {
			commission: Default::default(),
			blocked: false,
		}
	}
}

/// Just a Balance/BlockNumber tuple to encode when a chunk of funds will be unlocked.
#[derive(PartialEq, Eq, Clone, Encode, Decode, RuntimeDebug)]
pub struct UnlockChunk<Balance: HasCompact> {
	/// Amount of funds to be unlocked.
	#[codec(compact)]
	value: Balance,
	/// Era number at which point it'll be unlocked.
	#[codec(compact)]
	era: EraIndex,
}

/// The ledger of a (bonded) stash.
#[derive(PartialEq, Eq, Clone, Encode, Decode, RuntimeDebug)]
pub struct StakingLedger<AccountId, Balance: HasCompact> {
	/// The stash account whose balance is actually locked and at stake.
	pub stash: AccountId,
	/// The total amount of the stash's balance that we are currently accounting for.
	/// It's just `active` plus all the `unlocking` balances.
	#[codec(compact)]
	pub total: Balance,
	/// The total amount of the stash's balance that will be at stake in any forthcoming
	/// rounds.
	#[codec(compact)]
	pub active: Balance,
	/// Any balance that is becoming free, which may eventually be transferred out
	/// of the stash (assuming it doesn't get slashed first).
	pub unlocking: Vec<UnlockChunk<Balance>>,
	/// List of eras for which the stakers behind a validator have claimed rewards. Only updated
	/// for validators.
	pub claimed_rewards: Vec<EraIndex>,
}

impl<
	AccountId,
	Balance: HasCompact + Copy + Saturating + AtLeast32BitUnsigned,
> StakingLedger<AccountId, Balance> {
	/// Remove entries from `unlocking` that are sufficiently old and reduce the
	/// total by the sum of their balances.
	fn consolidate_unlocked(self, current_era: EraIndex) -> Self {
		let mut total = self.total;
		let unlocking = self.unlocking.into_iter()
			.filter(|chunk| if chunk.era > current_era {
				true
			} else {
				total = total.saturating_sub(chunk.value);
				false
			})
			.collect();

		Self {
			stash: self.stash,
			total,
			active: self.active,
			unlocking,
			claimed_rewards: self.claimed_rewards
		}
	}

	/// Re-bond funds that were scheduled for unlocking.
	fn rebond(mut self, value: Balance) -> Self {
		let mut unlocking_balance: Balance = Zero::zero();

		while let Some(last) = self.unlocking.last_mut() {
			if unlocking_balance + last.value <= value {
				unlocking_balance += last.value;
				self.active += last.value;
				self.unlocking.pop();
			} else {
				let diff = value - unlocking_balance;

				unlocking_balance += diff;
				self.active += diff;
				last.value -= diff;
			}

			if unlocking_balance >= value {
				break
			}
		}

		self
	}
}

impl<AccountId, Balance> StakingLedger<AccountId, Balance> where
	Balance: AtLeast32BitUnsigned + Saturating + Copy,
{
	/// Slash the validator for a given amount of balance. This can grow the value
	/// of the slash in the case that the validator has less than `minimum_balance`
	/// active funds. Returns the amount of funds actually slashed.
	///
	/// Slashes from `active` funds first, and then `unlocking`, starting with the
	/// chunks that are closest to unlocking.
	fn slash(
		&mut self,
		mut value: Balance,
		minimum_balance: Balance,
	) -> Balance {
		let pre_total = self.total;
		let total = &mut self.total;
		let active = &mut self.active;

		let slash_out_of = |
			total_remaining: &mut Balance,
			target: &mut Balance,
			value: &mut Balance,
		| {
			let mut slash_from_target = (*value).min(*target);

			if !slash_from_target.is_zero() {
				*target -= slash_from_target;

				// Don't leave a dust balance in the staking system.
				if *target <= minimum_balance {
					slash_from_target += *target;
					*value += sp_std::mem::replace(target, Zero::zero());
				}

				*total_remaining = total_remaining.saturating_sub(slash_from_target);
				*value -= slash_from_target;
			}
		};

		slash_out_of(total, active, &mut value);

		let i = self.unlocking.iter_mut()
			.map(|chunk| {
				slash_out_of(total, &mut chunk.value, &mut value);
				chunk.value
			})
			.take_while(|value| value.is_zero()) // Take all fully-consumed chunks out.
			.count();

		// Kill all drained chunks.
		let _ = self.unlocking.drain(..i);

		pre_total.saturating_sub(*total)
	}
}

/// A record of the nominations made by a specific account.
#[derive(PartialEq, Eq, Clone, Encode, Decode, RuntimeDebug)]
pub struct Nominations<AccountId> {
	/// The targets of nomination.
	pub targets: Vec<AccountId>,
	/// The era the nominations were submitted.
	///
	/// Except for initial nominations which are considered submitted at era 0.
	pub submitted_in: EraIndex,
	/// Whether the nominations have been suppressed. This can happen due to slashing of the
	/// validators, or other events that might invalidate the nomination.
	///
	/// NOTE: this for future proofing and is thus far not used.
	pub suppressed: bool,
}

/// The amount of exposure (to slashing) than an individual nominator has.
#[derive(PartialEq, Eq, PartialOrd, Ord, Clone, Encode, Decode, RuntimeDebug)]
pub struct IndividualExposure<AccountId, Balance: HasCompact> {
	/// The stash account of the nominator in question.
	pub who: AccountId,
	/// Amount of funds exposed.
	#[codec(compact)]
	pub value: Balance,
}

/// A snapshot of the stake backing a single validator in the system.
#[derive(PartialEq, Eq, PartialOrd, Ord, Clone, Encode, Decode, Default, RuntimeDebug)]
pub struct Exposure<AccountId, Balance: HasCompact> {
	/// The total balance backing this validator.
	#[codec(compact)]
	pub total: Balance,
	/// The validator's own stash that is exposed.
	#[codec(compact)]
	pub own: Balance,
	/// The portions of nominators stashes that are exposed.
	pub others: Vec<IndividualExposure<AccountId, Balance>>,
}

/// A pending slash record. The value of the slash has been computed but not applied yet,
/// rather deferred for several eras.
#[derive(Encode, Decode, Default, RuntimeDebug)]
pub struct UnappliedSlash<AccountId, Balance: HasCompact> {
	/// The stash ID of the offending validator.
	validator: AccountId,
	/// The validator's own slash.
	own: Balance,
	/// All other slashed stakers and amounts.
	others: Vec<(AccountId, Balance)>,
	/// Reporters of the offence; bounty payout recipients.
	reporters: Vec<AccountId>,
	/// The amount of payout.
	payout: Balance,
}

/// Means for interacting with a specialized version of the `session` trait.
///
/// This is needed because `Staking` sets the `ValidatorIdOf` of the `pallet_session::Config`
pub trait SessionInterface<AccountId>: frame_system::Config {
	/// Disable a given validator by stash ID.
	///
	/// Returns `true` if new era should be forced at the end of this session.
	/// This allows preventing a situation where there is too many validators
	/// disabled and block production stalls.
	fn disable_validator(validator: &AccountId) -> Result<bool, ()>;
	/// Get the validators from session.
	fn validators() -> Vec<AccountId>;
	/// Prune historical session tries up to but not including the given index.
	fn prune_historical_up_to(up_to: SessionIndex);
}

impl<T: Config> SessionInterface<<T as frame_system::Config>::AccountId> for T where
	T: pallet_session::Config<ValidatorId = <T as frame_system::Config>::AccountId>,
	T: pallet_session::historical::Config<
		FullIdentification = Exposure<<T as frame_system::Config>::AccountId, BalanceOf<T>>,
		FullIdentificationOf = ExposureOf<T>,
	>,
	T::SessionHandler: pallet_session::SessionHandler<<T as frame_system::Config>::AccountId>,
	T::SessionManager: pallet_session::SessionManager<<T as frame_system::Config>::AccountId>,
	T::ValidatorIdOf:
		Convert<<T as frame_system::Config>::AccountId, Option<<T as frame_system::Config>::AccountId>>,
{
	fn disable_validator(validator: &<T as frame_system::Config>::AccountId) -> Result<bool, ()> {
		<pallet_session::Pallet<T>>::disable(validator)
	}

	fn validators() -> Vec<<T as frame_system::Config>::AccountId> {
		<pallet_session::Pallet<T>>::validators()
	}

	fn prune_historical_up_to(up_to: SessionIndex) {
		<pallet_session::historical::Pallet<T>>::prune_up_to(up_to);
	}
}

/// Handler for determining how much of a balance should be paid out on the current era.
pub trait EraPayout<Balance> {
	/// Determine the payout for this era.
	///
	/// Returns the amount to be paid to stakers in this era, as well as whatever else should be
	/// paid out ("the rest").
	fn era_payout(
		total_staked: Balance,
		total_issuance: Balance,
		era_duration_millis: u64,
	) -> (Balance, Balance);
}

impl<Balance: Default> EraPayout<Balance> for () {
	fn era_payout(
		_total_staked: Balance,
		_total_issuance: Balance,
		_era_duration_millis: u64,
	) -> (Balance, Balance) {
		(Default::default(), Default::default())
	}
}

/// Adaptor to turn a `PiecewiseLinear` curve definition into an `EraPayout` impl, used for
/// backwards compatibility.
pub struct ConvertCurve<T>(sp_std::marker::PhantomData<T>);
impl<
	Balance: AtLeast32BitUnsigned + Clone,
	T: Get<&'static PiecewiseLinear<'static>>,
> EraPayout<Balance> for ConvertCurve<T> {
	fn era_payout(
		total_staked: Balance,
		total_issuance: Balance,
		era_duration_millis: u64,
	) -> (Balance, Balance) {
		let (validator_payout, max_payout) = inflation::compute_total_payout(
			&T::get(),
			total_staked,
			total_issuance,
			// Duration of era; more than u64::MAX is rewarded as u64::MAX.
			era_duration_millis,
		);
		let rest = max_payout.saturating_sub(validator_payout.clone());
		(validator_payout, rest)
	}
}

/// Mode of era-forcing.
#[derive(Copy, Clone, PartialEq, Eq, Encode, Decode, RuntimeDebug)]
#[cfg_attr(feature = "std", derive(serde::Serialize, serde::Deserialize))]
pub enum Forcing {
	/// Not forcing anything - just let whatever happen.
	NotForcing,
	/// Force a new era, then reset to `NotForcing` as soon as it is done.
	/// Note that this will force to trigger an election until a new era is triggered, if the
	/// election failed, the next session end will trigger a new election again, until success.
	ForceNew,
	/// Avoid a new era indefinitely.
	ForceNone,
	/// Force a new era at the end of all sessions indefinitely.
	ForceAlways,
}

impl Default for Forcing {
	fn default() -> Self {
		Forcing::NotForcing
	}
}

// A value placed in storage that represents the current version of the Staking storage. This value
// is used by the `on_runtime_upgrade` logic to determine whether we run storage migration logic.
// This should match directly with the semantic versions of the Rust crate.
#[derive(Encode, Decode, Clone, Copy, PartialEq, Eq, RuntimeDebug)]
enum Releases {
	V1_0_0Ancient,
	V2_0_0,
	V3_0_0,
	V4_0_0,
	V5_0_0, // blockable validators.
	V6_0_0, // removal of all storage associated with offchain phragmen.
	V6_1_0, // keep track of number of nominators / validators in map, not used yet.
}

impl Default for Releases {
	fn default() -> Self {
		Releases::V6_0_0
	}
}

pub mod migrations {
	use super::*;

	pub mod v7 {
		use super::*;

		pub fn pre_migrate<T: Config>() -> Result<(), &'static str> {
			assert!(CurrentValidatorsCount::<T>::get().is_zero(), "CurrentValidatorsCount already set.");
			assert!(CurrentNominatorsCount::<T>::get().is_zero(), "CurrentNominatorsCount already set.");
			assert!(StorageVersion::<T>::get() == Releases::V6_0_0);
			Ok(())
		}

		pub fn migrate<T: Config>() -> Weight {
			log!(info, "Migrating staking to Releases::V6_1_0");
			let validator_count = Validators::<T>::iter().count() as u32;
			let nominator_count = Nominators::<T>::iter().count() as u32;

			CurrentValidatorsCount::<T>::put(validator_count);
			CurrentNominatorsCount::<T>::put(nominator_count);

			StorageVersion::<T>::put(Releases::V6_1_0);
			log!(info, "Done.");

			T::DbWeight::get().reads_writes(
				validator_count.saturating_add(nominator_count).into(),
				2,
			)
		}
	}

	pub mod v6 {
		use super::*;
		use frame_support::{traits::Get, weights::Weight, generate_storage_alias};

		// NOTE: value type doesn't matter, we just set it to () here.
		generate_storage_alias!(Staking, SnapshotValidators => Value<()>);
		generate_storage_alias!(Staking, SnapshotNominators => Value<()>);
		generate_storage_alias!(Staking, QueuedElected => Value<()>);
		generate_storage_alias!(Staking, QueuedScore => Value<()>);
		generate_storage_alias!(Staking, EraElectionStatus => Value<()>);
		generate_storage_alias!(Staking, IsCurrentSessionFinal => Value<()>);

		/// check to execute prior to migration.
		pub fn pre_migrate<T: Config>() -> Result<(), &'static str> {
			// these may or may not exist.
			log!(info, "SnapshotValidators.exits()? {:?}", SnapshotValidators::exists());
			log!(info, "SnapshotNominators.exits()? {:?}", SnapshotNominators::exists());
			log!(info, "QueuedElected.exits()? {:?}", QueuedElected::exists());
			log!(info, "QueuedScore.exits()? {:?}", QueuedScore::exists());
			// these must exist.
			assert!(IsCurrentSessionFinal::exists(), "IsCurrentSessionFinal storage item not found!");
			assert!(EraElectionStatus::exists(), "EraElectionStatus storage item not found!");
			Ok(())
		}

		/// Migrate storage to v6.
		pub fn migrate<T: Config>() -> Weight {
			log!(info, "Migrating staking to Releases::V6_0_0");

			SnapshotValidators::kill();
			SnapshotNominators::kill();
			QueuedElected::kill();
			QueuedScore::kill();
			EraElectionStatus::kill();
			IsCurrentSessionFinal::kill();

			StorageVersion::<T>::put(Releases::V6_0_0);
			log!(info, "Done.");
			T::DbWeight::get().writes(6 + 1)
		}
	}
}

#[frame_support::pallet]
pub mod pallet {
	use super::*;

	#[pallet::pallet]
	#[pallet::generate_store(pub(super) trait Store)]
	pub struct Pallet<T>(_);

	#[pallet::config]
	pub trait Config: frame_system::Config + SendTransactionTypes<Call<Self>> {
		/// The staking balance.
		type Currency: LockableCurrency<Self::AccountId, Moment = Self::BlockNumber>;

		/// Time used for computing era duration.
		///
		/// It is guaranteed to start being called from the first `on_finalize`. Thus value at genesis
		/// is not used.
		type UnixTime: UnixTime;

		/// Convert a balance into a number used for election calculation. This must fit into a `u64`
		/// but is allowed to be sensibly lossy. The `u64` is used to communicate with the
		/// [`sp_npos_elections`] crate which accepts u64 numbers and does operations in 128.
		/// Consequently, the backward convert is used convert the u128s from sp-elections back to a
		/// [`BalanceOf`].
		type CurrencyToVote: CurrencyToVote<BalanceOf<Self>>;

		/// Something that provides the election functionality.
		type ElectionProvider: frame_election_provider_support::ElectionProvider<
			Self::AccountId,
			Self::BlockNumber,
			// we only accept an election provider that has staking as data provider.
			DataProvider = Pallet<Self>,
		>;

		/// Something that provides the election functionality at genesis.
		type GenesisElectionProvider: frame_election_provider_support::ElectionProvider<
			Self::AccountId,
			Self::BlockNumber,
			DataProvider = Pallet<Self>,
		>;

		/// Maximum number of nominations per nominator.
		const MAX_NOMINATIONS: u32;

		/// Tokens have been minted and are unused for validator-reward.
		/// See [Era payout](./index.html#era-payout).
		type RewardRemainder: OnUnbalanced<NegativeImbalanceOf<Self>>;

		/// The overarching event type.
		type Event: From<Event<Self>> + IsType<<Self as frame_system::Config>::Event>;

		/// Handler for the unbalanced reduction when slashing a staker.
		type Slash: OnUnbalanced<NegativeImbalanceOf<Self>>;

		/// Handler for the unbalanced increment when rewarding a staker.
		type Reward: OnUnbalanced<PositiveImbalanceOf<Self>>;

		/// Number of sessions per era.
		#[pallet::constant]
		type SessionsPerEra: Get<SessionIndex>;

		/// Number of eras that staked funds must remain bonded for.
		#[pallet::constant]
		type BondingDuration: Get<EraIndex>;

		/// Number of eras that slashes are deferred by, after computation.
		///
		/// This should be less than the bonding duration. Set to 0 if slashes
		/// should be applied immediately, without opportunity for intervention.
		#[pallet::constant]
		type SlashDeferDuration: Get<EraIndex>;

		/// The origin which can cancel a deferred slash. Root can always do this.
		type SlashCancelOrigin: EnsureOrigin<Self::Origin>;

		/// Interface for interacting with a session pallet.
		type SessionInterface: self::SessionInterface<Self::AccountId>;

		/// The payout for validators and the system for the current era.
		/// See [Era payout](./index.html#era-payout).
		type EraPayout: EraPayout<BalanceOf<Self>>;

		/// Something that can estimate the next session change, accurately or as a best effort guess.
		type NextNewSession: EstimateNextNewSession<Self::BlockNumber>;

		/// The maximum number of nominators rewarded for each validator.
		///
		/// For each validator only the `$MaxNominatorRewardedPerValidator` biggest stakers can claim
		/// their reward. This used to limit the i/o cost for the nominator payout.
		#[pallet::constant]
		type MaxNominatorRewardedPerValidator: Get<u32>;

		/// Weight information for extrinsics in this pallet.
		type WeightInfo: WeightInfo;
	}

	#[pallet::extra_constants]
	impl<T: Config> Pallet<T> {
		//TODO: rename to snake case after https://github.com/paritytech/substrate/issues/8826 fixed.
		#[allow(non_snake_case)]
		fn MaxNominations() -> u32 {
			T::MAX_NOMINATIONS
		}
	}

	#[pallet::type_value]
	pub(crate) fn HistoryDepthOnEmpty() -> u32 { 84u32 }

	/// Number of eras to keep in history.
	///
	/// Information is kept for eras in `[current_era - history_depth; current_era]`.
	///
	/// Must be more than the number of eras delayed by session otherwise. I.e. active era must
	/// always be in history. I.e. `active_era > current_era - history_depth` must be
	/// guaranteed.
	#[pallet::storage]
	#[pallet::getter(fn history_depth)]
	pub(crate) type HistoryDepth<T> = StorageValue<_, u32, ValueQuery, HistoryDepthOnEmpty>;

	/// The ideal number of staking participants.
	#[pallet::storage]
	#[pallet::getter(fn validator_count)]
	pub type ValidatorCount<T> = StorageValue<_, u32, ValueQuery>;

	/// Minimum number of staking participants before emergency conditions are imposed.
	#[pallet::storage]
	#[pallet::getter(fn minimum_validator_count)]
	pub type MinimumValidatorCount<T> = StorageValue<_, u32, ValueQuery>;

	/// Any validators that may never be slashed or forcibly kicked. It's a Vec since they're
	/// easy to initialize and the performance hit is minimal (we expect no more than four
	/// invulnerables) and restricted to testnets.
	#[pallet::storage]
	#[pallet::getter(fn invulnerables)]
	pub type Invulnerables<T: Config> = StorageValue<_, Vec<T::AccountId>, ValueQuery>;

	/// Map from all locked "stash" accounts to the controller account.
	#[pallet::storage]
	#[pallet::getter(fn bonded)]
	pub type Bonded<T: Config> = StorageMap<_, Twox64Concat, T::AccountId, T::AccountId>;

	/// The minimum active bond to become and maintain the role of a nominator.
	#[pallet::storage]
	pub type MinNominatorBond<T: Config> = StorageValue<_, BalanceOf<T>, ValueQuery>;

	/// The minimum active bond to become and maintain the role of a validator.
	#[pallet::storage]
	pub type MinValidatorBond<T: Config> = StorageValue<_, BalanceOf<T>, ValueQuery>;

	/// Map from all (unlocked) "controller" accounts to the info regarding the staking.
	#[pallet::storage]
	#[pallet::getter(fn ledger)]
	pub type Ledger<T: Config> = StorageMap<
		_,
		Blake2_128Concat, T::AccountId,
		StakingLedger<T::AccountId, BalanceOf<T>>,
	>;

	/// Where the reward payment should be made. Keyed by stash.
	#[pallet::storage]
	#[pallet::getter(fn payee)]
	pub type Payee<T: Config> = StorageMap<
		_,
		Twox64Concat, T::AccountId,
		RewardDestination<T::AccountId>,
		ValueQuery,
	>;

	/// The map from (wannabe) validator stash key to the preferences of that validator.
	///
	/// When updating this storage item, you must also update the `CurrentValidatorsCount`.
	#[pallet::storage]
	#[pallet::getter(fn validators)]
	pub type Validators<T: Config> = StorageMap<_, Twox64Concat, T::AccountId, ValidatorPrefs, ValueQuery>;

	/// A tracker to keep count of the number of items in the `Validators` map.
	#[pallet::storage]
	pub type CurrentValidatorsCount<T> = StorageValue<_, u32, ValueQuery>;

	/// The maximum validator count before we stop allowing new validators to join.
	#[pallet::storage]
	pub type MaxValidatorsCount<T> = StorageValue<_, u32, OptionQuery>;

	/// The map from nominator stash key to the set of stash keys of all validators to nominate.
	///
	/// When updating this storage item, you must also update the `CurrentNominatorsCount`.
	#[pallet::storage]
	#[pallet::getter(fn nominators)]
	pub type Nominators<T: Config> = StorageMap<_, Twox64Concat, T::AccountId, Nominations<T::AccountId>>;

	/// A tracker to keep count of the number of items in the `Nominators` map.
	#[pallet::storage]
	pub type CurrentNominatorsCount<T> = StorageValue<_, u32, ValueQuery>;

	/// The maximum nominator count before we stop allowing new validators to join.
	#[pallet::storage]
	pub type MaxNominatorsCount<T> = StorageValue<_, u32, OptionQuery>;

	/// The current era index.
	///
	/// This is the latest planned era, depending on how the Session pallet queues the validator
	/// set, it might be active or not.
	#[pallet::storage]
	#[pallet::getter(fn current_era)]
	pub type CurrentEra<T> = StorageValue<_, EraIndex>;

	/// The active era information, it holds index and start.
	///
	/// The active era is the era being currently rewarded. Validator set of this era must be
	/// equal to [`SessionInterface::validators`].
	#[pallet::storage]
	#[pallet::getter(fn active_era)]
	pub type ActiveEra<T> = StorageValue<_, ActiveEraInfo>;

	/// The session index at which the era start for the last `HISTORY_DEPTH` eras.
	///
	/// Note: This tracks the starting session (i.e. session index when era start being active)
	/// for the eras in `[CurrentEra - HISTORY_DEPTH, CurrentEra]`.
	#[pallet::storage]
	#[pallet::getter(fn eras_start_session_index)]
	pub type ErasStartSessionIndex<T> = StorageMap<_, Twox64Concat, EraIndex, SessionIndex>;

	/// Exposure of validator at era.
	///
	/// This is keyed first by the era index to allow bulk deletion and then the stash account.
	///
	/// Is it removed after `HISTORY_DEPTH` eras.
	/// If stakers hasn't been set or has been removed then empty exposure is returned.
	#[pallet::storage]
	#[pallet::getter(fn eras_stakers)]
	pub type ErasStakers<T: Config> = StorageDoubleMap<
		_,
		Twox64Concat, EraIndex,
		Twox64Concat, T::AccountId,
		Exposure<T::AccountId, BalanceOf<T>>,
		ValueQuery,
	>;

	/// Clipped Exposure of validator at era.
	///
	/// This is similar to [`ErasStakers`] but number of nominators exposed is reduced to the
	/// `T::MaxNominatorRewardedPerValidator` biggest stakers.
	/// (Note: the field `total` and `own` of the exposure remains unchanged).
	/// This is used to limit the i/o cost for the nominator payout.
	///
	/// This is keyed fist by the era index to allow bulk deletion and then the stash account.
	///
	/// Is it removed after `HISTORY_DEPTH` eras.
	/// If stakers hasn't been set or has been removed then empty exposure is returned.
	#[pallet::storage]
	#[pallet::getter(fn eras_stakers_clipped)]
	pub type ErasStakersClipped<T: Config> = StorageDoubleMap<
		_,
		Twox64Concat, EraIndex,
		Twox64Concat, T::AccountId,
		Exposure<T::AccountId, BalanceOf<T>>,
		ValueQuery,
	>;

	/// Similar to `ErasStakers`, this holds the preferences of validators.
	///
	/// This is keyed first by the era index to allow bulk deletion and then the stash account.
	///
	/// Is it removed after `HISTORY_DEPTH` eras.
	// If prefs hasn't been set or has been removed then 0 commission is returned.
	#[pallet::storage]
	#[pallet::getter(fn eras_validator_prefs)]
	pub type ErasValidatorPrefs<T: Config> = StorageDoubleMap<
		_,
		Twox64Concat, EraIndex,
		Twox64Concat, T::AccountId,
		ValidatorPrefs,
		ValueQuery,
	>;

	/// The total validator era payout for the last `HISTORY_DEPTH` eras.
	///
	/// Eras that haven't finished yet or has been removed doesn't have reward.
	#[pallet::storage]
	#[pallet::getter(fn eras_validator_reward)]
	pub type ErasValidatorReward<T: Config> = StorageMap<_, Twox64Concat, EraIndex, BalanceOf<T>>;

	/// Rewards for the last `HISTORY_DEPTH` eras.
	/// If reward hasn't been set or has been removed then 0 reward is returned.
	#[pallet::storage]
	#[pallet::getter(fn eras_reward_points)]
	pub type ErasRewardPoints<T: Config> = StorageMap<
		_,
		Twox64Concat, EraIndex,
		EraRewardPoints<T::AccountId>,
		ValueQuery,
	>;

	/// The total amount staked for the last `HISTORY_DEPTH` eras.
	/// If total hasn't been set or has been removed then 0 stake is returned.
	#[pallet::storage]
	#[pallet::getter(fn eras_total_stake)]
	pub type ErasTotalStake<T: Config> = StorageMap<_, Twox64Concat, EraIndex, BalanceOf<T>, ValueQuery>;

	/// Mode of era forcing.
	#[pallet::storage]
	#[pallet::getter(fn force_era)]
	pub type ForceEra<T> = StorageValue<_, Forcing, ValueQuery>;

	/// The percentage of the slash that is distributed to reporters.
	///
	/// The rest of the slashed value is handled by the `Slash`.
	#[pallet::storage]
	#[pallet::getter(fn slash_reward_fraction)]
	pub type SlashRewardFraction<T> = StorageValue<_, Perbill, ValueQuery>;

	/// The amount of currency given to reporters of a slash event which was
	/// canceled by extraordinary circumstances (e.g. governance).
	#[pallet::storage]
	#[pallet::getter(fn canceled_payout)]
	pub type CanceledSlashPayout<T: Config> = StorageValue<_, BalanceOf<T>, ValueQuery>;

	/// All unapplied slashes that are queued for later.
	#[pallet::storage]
	pub type UnappliedSlashes<T: Config> = StorageMap<
		_,
		Twox64Concat, EraIndex,
		Vec<UnappliedSlash<T::AccountId, BalanceOf<T>>>,
		ValueQuery,
	>;

	/// A mapping from still-bonded eras to the first session index of that era.
	///
	/// Must contains information for eras for the range:
	/// `[active_era - bounding_duration; active_era]`
	#[pallet::storage]
	pub(crate) type BondedEras<T: Config> = StorageValue<_, Vec<(EraIndex, SessionIndex)>, ValueQuery>;

	/// All slashing events on validators, mapped by era to the highest slash proportion
	/// and slash value of the era.
	#[pallet::storage]
	pub(crate) type ValidatorSlashInEra<T: Config> = StorageDoubleMap<
		_,
		Twox64Concat, EraIndex,
		Twox64Concat, T::AccountId,
		(Perbill, BalanceOf<T>),
	>;

	/// All slashing events on nominators, mapped by era to the highest slash value of the era.
	#[pallet::storage]
	pub(crate) type NominatorSlashInEra<T: Config> = StorageDoubleMap<
		_,
		Twox64Concat, EraIndex,
		Twox64Concat, T::AccountId,
		BalanceOf<T>,
	>;

	/// Slashing spans for stash accounts.
	#[pallet::storage]
	pub(crate) type SlashingSpans<T: Config> = StorageMap<_, Twox64Concat, T::AccountId, slashing::SlashingSpans>;

	/// Records information about the maximum slash of a stash within a slashing span,
	/// as well as how much reward has been paid out.
	#[pallet::storage]
	pub(crate) type SpanSlash<T: Config> = StorageMap<
		_,
		Twox64Concat, (T::AccountId, slashing::SpanIndex),
		slashing::SpanRecord<BalanceOf<T>>,
		ValueQuery,
	>;

	/// The earliest era for which we have a pending, unapplied slash.
	#[pallet::storage]
	pub(crate) type EarliestUnappliedSlash<T> = StorageValue<_, EraIndex>;

	/// The last planned session scheduled by the session pallet.
	///
	/// This is basically in sync with the call to [`SessionManager::new_session`].
	#[pallet::storage]
	#[pallet::getter(fn current_planned_session)]
	pub type CurrentPlannedSession<T> = StorageValue<_, SessionIndex, ValueQuery>;

	/// True if network has been upgraded to this version.
	/// Storage version of the pallet.
	///
	/// This is set to v6.0.0 for new networks.
	#[pallet::storage]
	pub(crate) type StorageVersion<T: Config> = StorageValue<_, Releases, ValueQuery>;

	#[pallet::genesis_config]
	pub struct GenesisConfig<T: Config> {
		pub history_depth: u32,
		pub validator_count: u32,
		pub minimum_validator_count: u32,
		pub invulnerables: Vec<T::AccountId>,
		pub force_era: Forcing,
		pub slash_reward_fraction: Perbill,
		pub canceled_payout: BalanceOf<T>,
		pub stakers: Vec<(T::AccountId, T::AccountId, BalanceOf<T>, StakerStatus<T::AccountId>)>,
		pub min_nominator_bond: BalanceOf<T>,
		pub min_validator_bond: BalanceOf<T>,
	}

	#[cfg(feature = "std")]
	impl<T: Config> Default for GenesisConfig<T> {
		fn default() -> Self {
			GenesisConfig {
				history_depth: 84u32,
				validator_count: Default::default(),
				minimum_validator_count: Default::default(),
				invulnerables: Default::default(),
				force_era: Default::default(),
				slash_reward_fraction: Default::default(),
				canceled_payout: Default::default(),
				stakers: Default::default(),
				min_nominator_bond: T::Currency::minimum_balance(),
				min_validator_bond: T::Currency::minimum_balance(),
			}
		}
	}

	#[pallet::genesis_build]
	impl<T: Config> GenesisBuild<T> for GenesisConfig<T> {
		fn build(&self) {
			HistoryDepth::<T>::put(self.history_depth);
			ValidatorCount::<T>::put(self.validator_count);
			MinimumValidatorCount::<T>::put(self.minimum_validator_count);
			Invulnerables::<T>::put(&self.invulnerables);
			ForceEra::<T>::put(self.force_era);
			CanceledSlashPayout::<T>::put(self.canceled_payout);
			SlashRewardFraction::<T>::put(self.slash_reward_fraction);
			StorageVersion::<T>::put(Releases::V6_0_0);
			MinNominatorBond::<T>::put(self.min_nominator_bond);
			MinValidatorBond::<T>::put(self.min_validator_bond);

			assert!(
				MinNominatorBond::<T>::get() >= T::Currency::minimum_balance(),
				"`MinNominatorBond` should be at least the existential deposit.",
			);
			assert!(
				MinValidatorBond::<T>::get() >= T::Currency::minimum_balance(),
				"`MinValidatorBond` should be at least the existential deposit.",
			);

			for &(ref stash, ref controller, balance, ref status) in &self.stakers {
				assert!(
					T::Currency::free_balance(&stash) >= balance,
					"Stash does not have enough balance to bond."
				);
				let _ = <Pallet<T>>::bond(
					T::Origin::from(Some(stash.clone()).into()),
					T::Lookup::unlookup(controller.clone()),
					balance,
					RewardDestination::Staked,
				);
				let _ = match status {
					StakerStatus::Validator => {
						<Pallet<T>>::validate(
							T::Origin::from(Some(controller.clone()).into()),
							Default::default(),
						)
					},
					StakerStatus::Nominator(votes) => {
						<Pallet<T>>::nominate(
							T::Origin::from(Some(controller.clone()).into()),
							votes.iter().map(|l| T::Lookup::unlookup(l.clone())).collect(),
						)
					}, _ => Ok(())
				};
			}
		}
	}

	#[pallet::event]
	#[pallet::generate_deposit(pub(super) fn deposit_event)]
	#[pallet::metadata(T::AccountId = "AccountId", BalanceOf<T> = "Balance")]
	pub enum Event<T: Config> {
		/// The era payout has been set; the first balance is the validator-payout; the second is
		/// the remainder from the maximum amount of reward.
		/// \[era_index, validator_payout, remainder\]
		EraPayout(EraIndex, BalanceOf<T>, BalanceOf<T>),
		/// The staker has been rewarded by this amount. \[stash, amount\]
		Reward(T::AccountId, BalanceOf<T>),
		/// One validator (and its nominators) has been slashed by the given amount.
		/// \[validator, amount\]
		Slash(T::AccountId, BalanceOf<T>),
		/// An old slashing report from a prior era was discarded because it could
		/// not be processed. \[session_index\]
		OldSlashingReportDiscarded(SessionIndex),
		/// A new set of stakers was elected.
		StakingElection,
		/// An account has bonded this amount. \[stash, amount\]
		///
		/// NOTE: This event is only emitted when funds are bonded via a dispatchable. Notably,
		/// it will not be emitted for staking rewards when they are added to stake.
		Bonded(T::AccountId, BalanceOf<T>),
		/// An account has unbonded this amount. \[stash, amount\]
		Unbonded(T::AccountId, BalanceOf<T>),
		/// An account has called `withdraw_unbonded` and removed unbonding chunks worth `Balance`
		/// from the unlocking queue. \[stash, amount\]
		Withdrawn(T::AccountId, BalanceOf<T>),
		/// A nominator has been kicked from a validator. \[nominator, stash\]
		Kicked(T::AccountId, T::AccountId),
		/// The election failed. No new era is planned.
		StakingElectionFailed,
	}

	#[pallet::error]
	pub enum Error<T> {
		/// Not a controller account.
		NotController,
		/// Not a stash account.
		NotStash,
		/// Stash is already bonded.
		AlreadyBonded,
		/// Controller is already paired.
		AlreadyPaired,
		/// Targets cannot be empty.
		EmptyTargets,
		/// Duplicate index.
		DuplicateIndex,
		/// Slash record index out of bounds.
		InvalidSlashIndex,
		/// Can not bond with value less than minimum balance.
		InsufficientValue,
		/// Can not schedule more unlock chunks.
		NoMoreChunks,
		/// Can not rebond without unlocking chunks.
		NoUnlockChunk,
		/// Attempting to target a stash that still has funds.
		FundedTarget,
		/// Invalid era to reward.
		InvalidEraToReward,
		/// Invalid number of nominations.
		InvalidNumberOfNominations,
		/// Items are not sorted and unique.
		NotSortedAndUnique,
		/// Rewards for this era have already been claimed for this validator.
		AlreadyClaimed,
		/// Incorrect previous history depth input provided.
		IncorrectHistoryDepth,
		/// Incorrect number of slashing spans provided.
		IncorrectSlashingSpans,
		/// Internal state has become somehow corrupted and the operation cannot continue.
		BadState,
		/// Too many nomination targets supplied.
		TooManyTargets,
		/// A nomination target was supplied that was blocked or otherwise not a validator.
		BadTarget,
		/// The specified bond is too low to complete the operation.
		BondTooLow,
		/// The user has enough bond and thus cannot be chilled forcefully by an external person.
		CannotChillOther,
		/// There are too many nominators in the system. Governance needs to adjust the staking settings
		/// to keep things safe for the runtime.
		TooManyNominators,
		/// There are too many validators in the system. Governance needs to adjust the staking settings
		/// to keep things safe for the runtime.
		TooManyValidators,
	}

	#[pallet::hooks]
	impl<T: Config> Hooks<BlockNumberFor<T>> for Pallet<T> {
		fn on_runtime_upgrade() -> Weight {
			if StorageVersion::<T>::get() == Releases::V5_0_0 {
				migrations::v6::migrate::<T>()
			} else {
				T::DbWeight::get().reads(1)
			}
		}

		fn on_initialize(_now: BlockNumberFor<T>) -> Weight {
			// just return the weight of the on_finalize.
			T::DbWeight::get().reads(1)
		}

		fn on_finalize(_n: BlockNumberFor<T>) {
			// Set the start of the first era.
			if let Some(mut active_era) = Self::active_era() {
				if active_era.start.is_none() {
					let now_as_millis_u64 = T::UnixTime::now().as_millis().saturated_into::<u64>();
					active_era.start = Some(now_as_millis_u64);
					// This write only ever happens once, we don't include it in the weight in general
					ActiveEra::<T>::put(active_era);
				}
			}
			// `on_finalize` weight is tracked in `on_initialize`
		}

		fn integrity_test() {
			sp_std::if_std! {
				sp_io::TestExternalities::new_empty().execute_with(||
					assert!(
						T::SlashDeferDuration::get() < T::BondingDuration::get() || T::BondingDuration::get() == 0,
						"As per documentation, slash defer duration ({}) should be less than bonding duration ({}).",
						T::SlashDeferDuration::get(),
						T::BondingDuration::get(),
					)
				);
			}
		}
	}

	#[pallet::call]
	impl<T: Config> Pallet<T> {
		/// Take the origin account as a stash and lock up `value` of its balance. `controller` will
		/// be the account that controls it.
		///
		/// `value` must be more than the `minimum_balance` specified by `T::Currency`.
		///
		/// The dispatch origin for this call must be _Signed_ by the stash account.
		///
		/// Emits `Bonded`.
		///
		/// # <weight>
		/// - Independent of the arguments. Moderate complexity.
		/// - O(1).
		/// - Three extra DB entries.
		///
		/// NOTE: Two of the storage writes (`Self::bonded`, `Self::payee`) are _never_ cleaned
		/// unless the `origin` falls below _existential deposit_ and gets removed as dust.
		/// ------------------
		/// Weight: O(1)
		/// DB Weight:
		/// - Read: Bonded, Ledger, [Origin Account], Current Era, History Depth, Locks
		/// - Write: Bonded, Payee, [Origin Account], Locks, Ledger
		/// # </weight>
		#[pallet::weight(T::WeightInfo::bond())]
		pub fn bond(
			origin: OriginFor<T>,
			controller: <T::Lookup as StaticLookup>::Source,
			#[pallet::compact] value: BalanceOf<T>,
			payee: RewardDestination<T::AccountId>,
		) -> DispatchResult {
			let stash = ensure_signed(origin)?;

			if <Bonded<T>>::contains_key(&stash) {
				Err(Error::<T>::AlreadyBonded)?
			}

			let controller = T::Lookup::lookup(controller)?;

			if <Ledger<T>>::contains_key(&controller) {
				Err(Error::<T>::AlreadyPaired)?
			}

			// Reject a bond which is considered to be _dust_.
			if value < T::Currency::minimum_balance() {
				Err(Error::<T>::InsufficientValue)?
			}

			frame_system::Pallet::<T>::inc_consumers(&stash).map_err(|_| Error::<T>::BadState)?;

			// You're auto-bonded forever, here. We might improve this by only bonding when
			// you actually validate/nominate and remove once you unbond __everything__.
			<Bonded<T>>::insert(&stash, &controller);
			<Payee<T>>::insert(&stash, payee);

			let current_era = CurrentEra::<T>::get().unwrap_or(0);
			let history_depth = Self::history_depth();
			let last_reward_era = current_era.saturating_sub(history_depth);

			let stash_balance = T::Currency::free_balance(&stash);
			let value = value.min(stash_balance);
			Self::deposit_event(Event::<T>::Bonded(stash.clone(), value));
			let item = StakingLedger {
				stash,
				total: value,
				active: value,
				unlocking: vec![],
				claimed_rewards: (last_reward_era..current_era).collect(),
			};
			Self::update_ledger(&controller, &item);
			Ok(())
		}

		/// Add some extra amount that have appeared in the stash `free_balance` into the balance up
		/// for staking.
		///
		/// Use this if there are additional funds in your stash account that you wish to bond.
		/// Unlike [`bond`] or [`unbond`] this function does not impose any limitation on the amount
		/// that can be added.
		///
		/// The dispatch origin for this call must be _Signed_ by the stash, not the controller and
		/// it can be only called when [`EraElectionStatus`] is `Closed`.
		///
		/// Emits `Bonded`.
		///
		/// # <weight>
		/// - Independent of the arguments. Insignificant complexity.
		/// - O(1).
		/// - One DB entry.
		/// ------------
		/// DB Weight:
		/// - Read: Era Election Status, Bonded, Ledger, [Origin Account], Locks
		/// - Write: [Origin Account], Locks, Ledger
		/// # </weight>
		#[pallet::weight(T::WeightInfo::bond_extra())]
		pub fn bond_extra(
			origin: OriginFor<T>,
			#[pallet::compact] max_additional: BalanceOf<T>,
		) -> DispatchResult {
			let stash = ensure_signed(origin)?;

			let controller = Self::bonded(&stash).ok_or(Error::<T>::NotStash)?;
			let mut ledger = Self::ledger(&controller).ok_or(Error::<T>::NotController)?;

			let stash_balance = T::Currency::free_balance(&stash);
			if let Some(extra) = stash_balance.checked_sub(&ledger.total) {
				let extra = extra.min(max_additional);
				ledger.total += extra;
				ledger.active += extra;
				// Last check: the new active amount of ledger must be more than ED.
				ensure!(ledger.active >= T::Currency::minimum_balance(), Error::<T>::InsufficientValue);

				Self::deposit_event(Event::<T>::Bonded(stash, extra));
				Self::update_ledger(&controller, &ledger);
			}
			Ok(())
		}

		/// Schedule a portion of the stash to be unlocked ready for transfer out after the bond
		/// period ends. If this leaves an amount actively bonded less than
		/// T::Currency::minimum_balance(), then it is increased to the full amount.
		///
		/// Once the unlock period is done, you can call `withdraw_unbonded` to actually move
		/// the funds out of management ready for transfer.
		///
		/// No more than a limited number of unlocking chunks (see `MAX_UNLOCKING_CHUNKS`)
		/// can co-exists at the same time. In that case, [`Call::withdraw_unbonded`] need
		/// to be called first to remove some of the chunks (if possible).
		///
		/// The dispatch origin for this call must be _Signed_ by the controller, not the stash.
		/// And, it can be only called when [`EraElectionStatus`] is `Closed`.
		///
		/// Emits `Unbonded`.
		///
		/// See also [`Call::withdraw_unbonded`].
		///
		/// # <weight>
		/// - Independent of the arguments. Limited but potentially exploitable complexity.
		/// - Contains a limited number of reads.
		/// - Each call (requires the remainder of the bonded balance to be above `minimum_balance`)
		///   will cause a new entry to be inserted into a vector (`Ledger.unlocking`) kept in storage.
		///   The only way to clean the aforementioned storage item is also user-controlled via
		///   `withdraw_unbonded`.
		/// - One DB entry.
		/// ----------
		/// Weight: O(1)
		/// DB Weight:
		/// - Read: EraElectionStatus, Ledger, CurrentEra, Locks, BalanceOf Stash,
		/// - Write: Locks, Ledger, BalanceOf Stash,
		/// </weight>
		#[pallet::weight(T::WeightInfo::unbond())]
		pub fn unbond(origin: OriginFor<T>, #[pallet::compact] value: BalanceOf<T>) -> DispatchResult {
			let controller = ensure_signed(origin)?;
			let mut ledger = Self::ledger(&controller).ok_or(Error::<T>::NotController)?;
			ensure!(
				ledger.unlocking.len() < MAX_UNLOCKING_CHUNKS,
				Error::<T>::NoMoreChunks,
			);

			let mut value = value.min(ledger.active);

			if !value.is_zero() {
				ledger.active -= value;

				// Avoid there being a dust balance left in the staking system.
				if ledger.active < T::Currency::minimum_balance() {
					value += ledger.active;
					ledger.active = Zero::zero();
				}

				let min_active_bond = if Nominators::<T>::contains_key(&ledger.stash) {
					MinNominatorBond::<T>::get()
				} else if Validators::<T>::contains_key(&ledger.stash) {
					MinValidatorBond::<T>::get()
				} else {
					Zero::zero()
				};

				// Make sure that the user maintains enough active bond for their role.
				// If a user runs into this error, they should chill first.
				ensure!(ledger.active >= min_active_bond, Error::<T>::BondTooLow);

				// Note: in case there is no current era it is fine to bond one era more.
				let era = Self::current_era().unwrap_or(0) + T::BondingDuration::get();
				ledger.unlocking.push(UnlockChunk { value, era });
				Self::update_ledger(&controller, &ledger);
				Self::deposit_event(Event::<T>::Unbonded(ledger.stash, value));
			}
			Ok(())
		}

		/// Remove any unlocked chunks from the `unlocking` queue from our management.
		///
		/// This essentially frees up that balance to be used by the stash account to do
		/// whatever it wants.
		///
		/// The dispatch origin for this call must be _Signed_ by the controller, not the stash.
		/// And, it can be only called when [`EraElectionStatus`] is `Closed`.
		///
		/// Emits `Withdrawn`.
		///
		/// See also [`Call::unbond`].
		///
		/// # <weight>
		/// - Could be dependent on the `origin` argument and how much `unlocking` chunks exist.
		///  It implies `consolidate_unlocked` which loops over `Ledger.unlocking`, which is
		///  indirectly user-controlled. See [`unbond`] for more detail.
		/// - Contains a limited number of reads, yet the size of which could be large based on `ledger`.
		/// - Writes are limited to the `origin` account key.
		/// ---------------
		/// Complexity O(S) where S is the number of slashing spans to remove
		/// Update:
		/// - Reads: EraElectionStatus, Ledger, Current Era, Locks, [Origin Account]
		/// - Writes: [Origin Account], Locks, Ledger
		/// Kill:
		/// - Reads: EraElectionStatus, Ledger, Current Era, Bonded, Slashing Spans, [Origin
		///   Account], Locks, BalanceOf stash
		/// - Writes: Bonded, Slashing Spans (if S > 0), Ledger, Payee, Validators, Nominators,
		///   [Origin Account], Locks, BalanceOf stash.
		/// - Writes Each: SpanSlash * S
		/// NOTE: Weight annotation is the kill scenario, we refund otherwise.
		/// # </weight>
		#[pallet::weight(T::WeightInfo::withdraw_unbonded_kill(*num_slashing_spans))]
		pub fn withdraw_unbonded(
			origin: OriginFor<T>,
			num_slashing_spans: u32,
		) -> DispatchResultWithPostInfo {
			let controller = ensure_signed(origin)?;
			let mut ledger = Self::ledger(&controller).ok_or(Error::<T>::NotController)?;
			let (stash, old_total) = (ledger.stash.clone(), ledger.total);
			if let Some(current_era) = Self::current_era() {
				ledger = ledger.consolidate_unlocked(current_era)
			}

			let post_info_weight = if ledger.unlocking.is_empty() && ledger.active < T::Currency::minimum_balance() {
				// This account must have called `unbond()` with some value that caused the active
				// portion to fall below existential deposit + will have no more unlocking chunks
				// left. We can now safely remove all staking-related information.
				Self::kill_stash(&stash, num_slashing_spans)?;
				// Remove the lock.
				T::Currency::remove_lock(STAKING_ID, &stash);
				// This is worst case scenario, so we use the full weight and return None
				None
			} else {
				// This was the consequence of a partial unbond. just update the ledger and move on.
				Self::update_ledger(&controller, &ledger);

				// This is only an update, so we use less overall weight.
				Some(T::WeightInfo::withdraw_unbonded_update(num_slashing_spans))
			};

			// `old_total` should never be less than the new total because
			// `consolidate_unlocked` strictly subtracts balance.
			if ledger.total < old_total {
				// Already checked that this won't overflow by entry condition.
				let value = old_total - ledger.total;
				Self::deposit_event(Event::<T>::Withdrawn(stash, value));
			}

			Ok(post_info_weight.into())
		}

		/// Declare the desire to validate for the origin controller.
		///
		/// Effects will be felt at the beginning of the next era.
		///
		/// The dispatch origin for this call must be _Signed_ by the controller, not the stash.
		/// And, it can be only called when [`EraElectionStatus`] is `Closed`.
		///
		/// # <weight>
		/// - Independent of the arguments. Insignificant complexity.
		/// - Contains a limited number of reads.
		/// - Writes are limited to the `origin` account key.
		/// -----------
		/// Weight: O(1)
		/// DB Weight:
		/// - Read: Era Election Status, Ledger
		/// - Write: Nominators, Validators
		/// # </weight>
		#[pallet::weight(T::WeightInfo::validate())]
		pub fn validate(origin: OriginFor<T>, prefs: ValidatorPrefs) -> DispatchResult {
			let controller = ensure_signed(origin)?;

			// If this error is reached, we need to adjust the `MinValidatorBond` and start calling `chill_other`.
			// Until then, we explicitly block new validators to protect the runtime.
			if let Some(max_validators) = MaxValidatorsCount::<T>::get() {
				ensure!(CurrentValidatorsCount::<T>::get() < max_validators, Error::<T>::TooManyValidators);
			}

			let ledger = Self::ledger(&controller).ok_or(Error::<T>::NotController)?;
			ensure!(ledger.active >= MinValidatorBond::<T>::get(), Error::<T>::InsufficientValue);

			let stash = &ledger.stash;
			Self::do_remove_nominator(stash);
			Self::do_add_validator(stash, prefs);
			Ok(())
		}

		/// Declare the desire to nominate `targets` for the origin controller.
		///
		/// Effects will be felt at the beginning of the next era. This can only be called when
		/// [`EraElectionStatus`] is `Closed`.
		///
		/// The dispatch origin for this call must be _Signed_ by the controller, not the stash.
		/// And, it can be only called when [`EraElectionStatus`] is `Closed`.
		///
		/// # <weight>
		/// - The transaction's complexity is proportional to the size of `targets` (N)
		/// which is capped at CompactAssignments::LIMIT (MAX_NOMINATIONS).
		/// - Both the reads and writes follow a similar pattern.
		/// ---------
		/// Weight: O(N)
		/// where N is the number of targets
		/// DB Weight:
		/// - Reads: Era Election Status, Ledger, Current Era
		/// - Writes: Validators, Nominators
		/// # </weight>
		#[pallet::weight(T::WeightInfo::nominate(targets.len() as u32))]
		pub fn nominate(
			origin: OriginFor<T>,
			targets: Vec<<T::Lookup as StaticLookup>::Source>,
		) -> DispatchResult {
			let controller = ensure_signed(origin)?;

			// If this error is reached, we need to adjust the `MinNominatorBond` and start calling `chill_other`.
			// Until then, we explicitly block new nominators to protect the runtime.
			if let Some(max_nominators) = MaxNominatorsCount::<T>::get() {
				ensure!(CurrentNominatorsCount::<T>::get() < max_nominators, Error::<T>::TooManyNominators);
			}

			let ledger = Self::ledger(&controller).ok_or(Error::<T>::NotController)?;
			ensure!(ledger.active >= MinNominatorBond::<T>::get(), Error::<T>::InsufficientValue);

			let stash = &ledger.stash;
			ensure!(!targets.is_empty(), Error::<T>::EmptyTargets);
			ensure!(targets.len() <= T::MAX_NOMINATIONS as usize, Error::<T>::TooManyTargets);

			let old = Nominators::<T>::get(stash).map_or_else(Vec::new, |x| x.targets);

			let targets = targets.into_iter()
				.map(|t| T::Lookup::lookup(t).map_err(DispatchError::from))
				.map(|n| n.and_then(|n| if old.contains(&n) || !Validators::<T>::get(&n).blocked {
					Ok(n)
				} else {
					Err(Error::<T>::BadTarget.into())
				}))
				.collect::<result::Result<Vec<T::AccountId>, _>>()?;

			let nominations = Nominations {
				targets,
				// Initial nominations are considered submitted at era 0. See `Nominations` doc
				submitted_in: Self::current_era().unwrap_or(0),
				suppressed: false,
			};

			Self::do_remove_validator(stash);
			Self::do_add_nominator(stash, nominations);
			Ok(())
		}

		/// Declare no desire to either validate or nominate.
		///
		/// Effects will be felt at the beginning of the next era.
		///
		/// The dispatch origin for this call must be _Signed_ by the controller, not the stash.
		/// And, it can be only called when [`EraElectionStatus`] is `Closed`.
		///
		/// # <weight>
		/// - Independent of the arguments. Insignificant complexity.
		/// - Contains one read.
		/// - Writes are limited to the `origin` account key.
		/// --------
		/// Weight: O(1)
		/// DB Weight:
		/// - Read: EraElectionStatus, Ledger
		/// - Write: Validators, Nominators
		/// # </weight>
		#[pallet::weight(T::WeightInfo::chill())]
		pub fn chill(origin: OriginFor<T>) -> DispatchResult {
			let controller = ensure_signed(origin)?;
			let ledger = Self::ledger(&controller).ok_or(Error::<T>::NotController)?;
			Self::chill_stash(&ledger.stash);
			Ok(())
		}

		/// (Re-)set the payment target for a controller.
		///
		/// Effects will be felt at the beginning of the next era.
		///
		/// The dispatch origin for this call must be _Signed_ by the controller, not the stash.
		///
		/// # <weight>
		/// - Independent of the arguments. Insignificant complexity.
		/// - Contains a limited number of reads.
		/// - Writes are limited to the `origin` account key.
		/// ---------
		/// - Weight: O(1)
		/// - DB Weight:
		///     - Read: Ledger
		///     - Write: Payee
		/// # </weight>
		#[pallet::weight(T::WeightInfo::set_payee())]
		pub fn set_payee(
			origin: OriginFor<T>,
			payee: RewardDestination<T::AccountId>,
		) -> DispatchResult {
			let controller = ensure_signed(origin)?;
			let ledger = Self::ledger(&controller).ok_or(Error::<T>::NotController)?;
			let stash = &ledger.stash;
			<Payee<T>>::insert(stash, payee);
			Ok(())
		}

		/// (Re-)set the controller of a stash.
		///
		/// Effects will be felt at the beginning of the next era.
		///
		/// The dispatch origin for this call must be _Signed_ by the stash, not the controller.
		///
		/// # <weight>
		/// - Independent of the arguments. Insignificant complexity.
		/// - Contains a limited number of reads.
		/// - Writes are limited to the `origin` account key.
		/// ----------
		/// Weight: O(1)
		/// DB Weight:
		/// - Read: Bonded, Ledger New Controller, Ledger Old Controller
		/// - Write: Bonded, Ledger New Controller, Ledger Old Controller
		/// # </weight>
		#[pallet::weight(T::WeightInfo::set_controller())]
		pub fn set_controller(
			origin: OriginFor<T>,
			controller: <T::Lookup as StaticLookup>::Source,
		) -> DispatchResult {
			let stash = ensure_signed(origin)?;
			let old_controller = Self::bonded(&stash).ok_or(Error::<T>::NotStash)?;
			let controller = T::Lookup::lookup(controller)?;
			if <Ledger<T>>::contains_key(&controller) {
				Err(Error::<T>::AlreadyPaired)?
			}
			if controller != old_controller {
				<Bonded<T>>::insert(&stash, &controller);
				if let Some(l) = <Ledger<T>>::take(&old_controller) {
					<Ledger<T>>::insert(&controller, l);
				}
			}
			Ok(())
		}

		/// Sets the ideal number of validators.
		///
		/// The dispatch origin must be Root.
		///
		/// # <weight>
		/// Weight: O(1)
		/// Write: Validator Count
		/// # </weight>
		#[pallet::weight(T::WeightInfo::set_validator_count())]
		pub fn set_validator_count(
			origin: OriginFor<T>,
			#[pallet::compact] new: u32,
		) -> DispatchResult {
			ensure_root(origin)?;
			ValidatorCount::<T>::put(new);
			Ok(())
		}

		/// Increments the ideal number of validators.
		///
		/// The dispatch origin must be Root.
		///
		/// # <weight>
		/// Same as [`set_validator_count`].
		/// # </weight>
		#[pallet::weight(T::WeightInfo::set_validator_count())]
		pub fn increase_validator_count(
			origin: OriginFor<T>,
			#[pallet::compact] additional: u32,
		) -> DispatchResult {
			ensure_root(origin)?;
			ValidatorCount::<T>::mutate(|n| *n += additional);
			Ok(())
		}

		/// Scale up the ideal number of validators by a factor.
		///
		/// The dispatch origin must be Root.
		///
		/// # <weight>
		/// Same as [`set_validator_count`].
		/// # </weight>
		#[pallet::weight(T::WeightInfo::set_validator_count())]
		pub fn scale_validator_count(origin: OriginFor<T>, factor: Percent) -> DispatchResult {
			ensure_root(origin)?;
			ValidatorCount::<T>::mutate(|n| *n += factor * *n);
			Ok(())
		}

		/// Force there to be no new eras indefinitely.
		///
		/// The dispatch origin must be Root.
		///
		/// # Warning
		///
		/// The election process starts multiple blocks before the end of the era.
		/// Thus the election process may be ongoing when this is called. In this case the
		/// election will continue until the next era is triggered.
		///
		/// # <weight>
		/// - No arguments.
		/// - Weight: O(1)
		/// - Write: ForceEra
		/// # </weight>
		#[pallet::weight(T::WeightInfo::force_no_eras())]
		pub fn force_no_eras(origin: OriginFor<T>) -> DispatchResult {
			ensure_root(origin)?;
			ForceEra::<T>::put(Forcing::ForceNone);
			Ok(())
		}

		/// Force there to be a new era at the end of the next session. After this, it will be
		/// reset to normal (non-forced) behaviour.
		///
		/// The dispatch origin must be Root.
		///
		/// # Warning
		///
		/// The election process starts multiple blocks before the end of the era.
		/// If this is called just before a new era is triggered, the election process may not
		/// have enough blocks to get a result.
		///
		/// # <weight>
		/// - No arguments.
		/// - Weight: O(1)
		/// - Write ForceEra
		/// # </weight>
		#[pallet::weight(T::WeightInfo::force_new_era())]
		pub fn force_new_era(origin: OriginFor<T>) -> DispatchResult {
			ensure_root(origin)?;
			ForceEra::<T>::put(Forcing::ForceNew);
			Ok(())
		}

		/// Set the validators who cannot be slashed (if any).
		///
		/// The dispatch origin must be Root.
		///
		/// # <weight>
		/// - O(V)
		/// - Write: Invulnerables
		/// # </weight>
		#[pallet::weight(T::WeightInfo::set_invulnerables(invulnerables.len() as u32))]
		pub fn set_invulnerables(
			origin: OriginFor<T>,
			invulnerables: Vec<T::AccountId>,
		) -> DispatchResult {
			ensure_root(origin)?;
			<Invulnerables<T>>::put(invulnerables);
			Ok(())
		}

		/// Force a current staker to become completely unstaked, immediately.
		///
		/// The dispatch origin must be Root.
		///
		/// # <weight>
		/// O(S) where S is the number of slashing spans to be removed
		/// Reads: Bonded, Slashing Spans, Account, Locks
		/// Writes: Bonded, Slashing Spans (if S > 0), Ledger, Payee, Validators, Nominators, Account, Locks
		/// Writes Each: SpanSlash * S
		/// # </weight>
		#[pallet::weight(T::WeightInfo::force_unstake(*num_slashing_spans))]
		pub fn force_unstake(
			origin: OriginFor<T>,
			stash: T::AccountId,
			num_slashing_spans: u32,
		) -> DispatchResult {
			ensure_root(origin)?;

			// Remove all staking-related information.
			Self::kill_stash(&stash, num_slashing_spans)?;

			// Remove the lock.
			T::Currency::remove_lock(STAKING_ID, &stash);
			Ok(())
		}

		/// Force there to be a new era at the end of sessions indefinitely.
		///
		/// The dispatch origin must be Root.
		///
		/// # Warning
		///
		/// The election process starts multiple blocks before the end of the era.
		/// If this is called just before a new era is triggered, the election process may not
		/// have enough blocks to get a result.
		///
		/// # <weight>
		/// - Weight: O(1)
		/// - Write: ForceEra
		/// # </weight>
		#[pallet::weight(T::WeightInfo::force_new_era_always())]
		pub fn force_new_era_always(origin: OriginFor<T>) -> DispatchResult {
			ensure_root(origin)?;
			ForceEra::<T>::put(Forcing::ForceAlways);
			Ok(())
		}

		/// Cancel enactment of a deferred slash.
		///
		/// Can be called by the `T::SlashCancelOrigin`.
		///
		/// Parameters: era and indices of the slashes for that era to kill.
		///
		/// # <weight>
		/// Complexity: O(U + S)
		/// with U unapplied slashes weighted with U=1000
		/// and S is the number of slash indices to be canceled.
		/// - Read: Unapplied Slashes
		/// - Write: Unapplied Slashes
		/// # </weight>
		#[pallet::weight(T::WeightInfo::cancel_deferred_slash(slash_indices.len() as u32))]
		pub fn cancel_deferred_slash(
			origin: OriginFor<T>,
			era: EraIndex,
			slash_indices: Vec<u32>,
		) -> DispatchResult {
			T::SlashCancelOrigin::ensure_origin(origin)?;

			ensure!(!slash_indices.is_empty(), Error::<T>::EmptyTargets);
			ensure!(is_sorted_and_unique(&slash_indices), Error::<T>::NotSortedAndUnique);

			let mut unapplied = <Self as Store>::UnappliedSlashes::get(&era);
			let last_item = slash_indices[slash_indices.len() - 1];
			ensure!((last_item as usize) < unapplied.len(), Error::<T>::InvalidSlashIndex);

			for (removed, index) in slash_indices.into_iter().enumerate() {
				let index = (index as usize) - removed;
				unapplied.remove(index);
			}

			<Self as Store>::UnappliedSlashes::insert(&era, &unapplied);
			Ok(())
		}

		/// Pay out all the stakers behind a single validator for a single era.
		///
		/// - `validator_stash` is the stash account of the validator. Their nominators, up to
		///   `T::MaxNominatorRewardedPerValidator`, will also receive their rewards.
		/// - `era` may be any era between `[current_era - history_depth; current_era]`.
		///
		/// The origin of this call must be _Signed_. Any account can call this function, even if
		/// it is not one of the stakers.
		///
		/// This can only be called when [`EraElectionStatus`] is `Closed`.
		///
		/// # <weight>
		/// - Time complexity: at most O(MaxNominatorRewardedPerValidator).
		/// - Contains a limited number of reads and writes.
		/// -----------
		/// N is the Number of payouts for the validator (including the validator)
		/// Weight:
		/// - Reward Destination Staked: O(N)
		/// - Reward Destination Controller (Creating): O(N)
		/// DB Weight:
		/// - Read: EraElectionStatus, CurrentEra, HistoryDepth, ErasValidatorReward,
		///         ErasStakersClipped, ErasRewardPoints, ErasValidatorPrefs (8 items)
		/// - Read Each: Bonded, Ledger, Payee, Locks, System Account (5 items)
		/// - Write Each: System Account, Locks, Ledger (3 items)
		///
		///   NOTE: weights are assuming that payouts are made to alive stash account (Staked).
		///   Paying even a dead controller is cheaper weight-wise. We don't do any refunds here.
		/// # </weight>
		#[pallet::weight(T::WeightInfo::payout_stakers_alive_staked(T::MaxNominatorRewardedPerValidator::get()))]
		pub fn payout_stakers(
			origin: OriginFor<T>,
			validator_stash: T::AccountId,
			era: EraIndex,
		) -> DispatchResultWithPostInfo {
			ensure_signed(origin)?;
			Self::do_payout_stakers(validator_stash, era)
		}

		/// Rebond a portion of the stash scheduled to be unlocked.
		///
		/// The dispatch origin must be signed by the controller, and it can be only called when
		/// [`EraElectionStatus`] is `Closed`.
		///
		/// # <weight>
		/// - Time complexity: O(L), where L is unlocking chunks
		/// - Bounded by `MAX_UNLOCKING_CHUNKS`.
		/// - Storage changes: Can't increase storage, only decrease it.
		/// ---------------
		/// - DB Weight:
		///     - Reads: EraElectionStatus, Ledger, Locks, [Origin Account]
		///     - Writes: [Origin Account], Locks, Ledger
		/// # </weight>
		#[pallet::weight(T::WeightInfo::rebond(MAX_UNLOCKING_CHUNKS as u32))]
		pub fn rebond(
			origin: OriginFor<T>,
			#[pallet::compact] value: BalanceOf<T>,
		) -> DispatchResultWithPostInfo {
			let controller = ensure_signed(origin)?;
			let ledger = Self::ledger(&controller).ok_or(Error::<T>::NotController)?;
			ensure!(!ledger.unlocking.is_empty(), Error::<T>::NoUnlockChunk);

			let ledger = ledger.rebond(value);
<<<<<<< HEAD
			// last check: the new active amount of ledger must be more than the ED.
=======
			// Last check: the new active amount of ledger must be more than ED.
>>>>>>> c666a251
			ensure!(ledger.active >= T::Currency::minimum_balance(), Error::<T>::InsufficientValue);

			Self::deposit_event(Event::<T>::Bonded(ledger.stash.clone(), value));
			Self::update_ledger(&controller, &ledger);
			Ok(Some(
				35 * WEIGHT_PER_MICROS
				+ 50 * WEIGHT_PER_NANOS * (ledger.unlocking.len() as Weight)
				+ T::DbWeight::get().reads_writes(3, 2)
			).into())
		}

		/// Set `HistoryDepth` value. This function will delete any history information
		/// when `HistoryDepth` is reduced.
		///
		/// Parameters:
		/// - `new_history_depth`: The new history depth you would like to set.
		/// - `era_items_deleted`: The number of items that will be deleted by this dispatch.
		///    This should report all the storage items that will be deleted by clearing old
		///    era history. Needed to report an accurate weight for the dispatch. Trusted by
		///    `Root` to report an accurate number.
		///
		/// Origin must be root.
		///
		/// # <weight>
		/// - E: Number of history depths removed, i.e. 10 -> 7 = 3
		/// - Weight: O(E)
		/// - DB Weight:
		///     - Reads: Current Era, History Depth
		///     - Writes: History Depth
		///     - Clear Prefix Each: Era Stakers, EraStakersClipped, ErasValidatorPrefs
		///     - Writes Each: ErasValidatorReward, ErasRewardPoints, ErasTotalStake, ErasStartSessionIndex
		/// # </weight>
		#[pallet::weight(T::WeightInfo::set_history_depth(*_era_items_deleted))]
		pub fn set_history_depth(origin: OriginFor<T>,
			#[pallet::compact] new_history_depth: EraIndex,
			#[pallet::compact] _era_items_deleted: u32,
		) -> DispatchResult {
			ensure_root(origin)?;
			if let Some(current_era) = Self::current_era() {
				HistoryDepth::<T>::mutate(|history_depth| {
					let last_kept = current_era.checked_sub(*history_depth).unwrap_or(0);
					let new_last_kept = current_era.checked_sub(new_history_depth).unwrap_or(0);
					for era_index in last_kept..new_last_kept {
						Self::clear_era_information(era_index);
					}
					*history_depth = new_history_depth
				})
			}
			Ok(())
		}

		/// Remove all data structure concerning a staker/stash once its balance is at the minimum.
		/// This is essentially equivalent to `withdraw_unbonded` except it can be called by anyone
		/// and the target `stash` must have no funds left beyond the ED.
		///
		/// This can be called from any origin.
		///
		/// - `stash`: The stash account to reap. Its balance must be zero.
		///
		/// # <weight>
		/// Complexity: O(S) where S is the number of slashing spans on the account.
		/// DB Weight:
		/// - Reads: Stash Account, Bonded, Slashing Spans, Locks
		/// - Writes: Bonded, Slashing Spans (if S > 0), Ledger, Payee, Validators, Nominators, Stash Account, Locks
		/// - Writes Each: SpanSlash * S
		/// # </weight>
		#[pallet::weight(T::WeightInfo::reap_stash(*num_slashing_spans))]
		pub fn reap_stash(
			_origin: OriginFor<T>,
			stash: T::AccountId,
			num_slashing_spans: u32,
		) -> DispatchResult {
			let at_minimum = T::Currency::total_balance(&stash) == T::Currency::minimum_balance();
			ensure!(at_minimum, Error::<T>::FundedTarget);
			Self::kill_stash(&stash, num_slashing_spans)?;
			T::Currency::remove_lock(STAKING_ID, &stash);
			Ok(())
		}

		/// Remove the given nominations from the calling validator.
		///
		/// Effects will be felt at the beginning of the next era.
		///
		/// The dispatch origin for this call must be _Signed_ by the controller, not the stash.
		/// And, it can be only called when [`EraElectionStatus`] is `Closed`. The controller
		/// account should represent a validator.
		///
		/// - `who`: A list of nominator stash accounts who are nominating this validator which
		///   should no longer be nominating this validator.
		///
		/// Note: Making this call only makes sense if you first set the validator preferences to
		/// block any further nominations.
		#[pallet::weight(T::WeightInfo::kick(who.len() as u32))]
		pub fn kick(origin: OriginFor<T>, who: Vec<<T::Lookup as StaticLookup>::Source>) -> DispatchResult {
			let controller = ensure_signed(origin)?;
			let ledger = Self::ledger(&controller).ok_or(Error::<T>::NotController)?;
			let stash = &ledger.stash;

			for nom_stash in who.into_iter()
				.map(T::Lookup::lookup)
				.collect::<Result<Vec<T::AccountId>, _>>()?
				.into_iter()
			{
				Nominators::<T>::mutate(&nom_stash, |maybe_nom| if let Some(ref mut nom) = maybe_nom {
					if let Some(pos) = nom.targets.iter().position(|v| v == stash) {
						nom.targets.swap_remove(pos);
						Self::deposit_event(Event::<T>::Kicked(nom_stash.clone(), stash.clone()));
					}
				});
			}

			Ok(())
		}

		/// Update the various staking limits this pallet.
		///
		/// * `min_nominator_bond`: The minimum active bond needed to be a nominator.
		/// * `min_validator_bond`: The minimum active bond needed to be a validator.
		/// * `max_nominator_count`: The max number of users who can be a nominator at once.
		///   When set to `None`, no limit is enforced.
		/// * `max_validator_count`: The max number of users who can be a validator at once.
		///   When set to `None`, no limit is enforced.
		///
		/// Origin must be Root to call this function.
		///
		/// NOTE: Existing nominators and validators will not be affected by this update.
		/// to kick people under the new limits, `chill_other` should be called.
		#[pallet::weight(0)]
		pub fn update_staking_limits(
			origin: OriginFor<T>,
			min_nominator_bond: BalanceOf<T>,
			min_validator_bond: BalanceOf<T>,
			max_nominator_count: Option<u32>,
			max_validator_count: Option<u32>,
		) -> DispatchResult {
			ensure_root(origin)?;
			let min_nominator_bond = min_nominator_bond.max(T::Currency::minimum_balance());
			let min_validator_bond = min_validator_bond.max(T::Currency::minimum_balance());
			MinNominatorBond::<T>::set(min_nominator_bond);
			MinValidatorBond::<T>::set(min_validator_bond);
			MaxNominatorsCount::<T>::set(max_nominator_count);
			MaxValidatorsCount::<T>::set(max_validator_count);
			Ok(())
		}

		/// Declare a `controller` as having no desire to either validator or nominate.
		///
		/// Effects will be felt at the beginning of the next era.
		///
		/// The dispatch origin for this call must be _Signed_, but can be called by anyone.
		///
		/// If the caller is the same as the controller being targeted, then no further checks
		/// are enforced. However, this call can also be made by an third party user who witnesses
		/// that this controller does not satisfy the minimum bond requirements to be in their role.
		///
		/// This can be helpful if bond requirements are updated, and we need to remove old users
		/// who do not satisfy these requirements.
		///
		/// TODO: Maybe we can deprecate `chill` in the future.
		#[pallet::weight(0)]
		pub fn chill_other(
			origin: OriginFor<T>,
			controller: T::AccountId,
		) -> DispatchResult {
			// Anyone can call this function.
			let caller = ensure_signed(origin)?;
			let ledger = Self::ledger(&controller).ok_or(Error::<T>::NotController)?;
			let stash = ledger.stash;

			// If the caller is not the controller, we want to check that the minimum bond
			// requirements are not satisfied, and thus we have reason to chill this user.
			//
			// Otherwise, if caller is the same as the controller, this is just like `chill`.
			if caller != controller {
				let min_active_bond = if Nominators::<T>::contains_key(&stash) {
					MinNominatorBond::<T>::get()
				} else if Validators::<T>::contains_key(&stash) {
					MinValidatorBond::<T>::get()
				} else {
					Zero::zero()
				};

				ensure!(ledger.active >= min_active_bond, Error::<T>::CannotChillOther);
			}

			Self::chill_stash(&stash);
			Ok(())
		}
	}
}

impl<T: Config> Pallet<T> {
	/// The total balance that can be slashed from a stash account as of right now.
	pub fn slashable_balance_of(stash: &T::AccountId) -> BalanceOf<T> {
		// Weight note: consider making the stake accessible through stash.
		Self::bonded(stash).and_then(Self::ledger).map(|l| l.active).unwrap_or_default()
	}

	/// Internal impl of [`Self::slashable_balance_of`] that returns [`VoteWeight`].
	pub fn slashable_balance_of_vote_weight(
		stash: &T::AccountId,
		issuance: BalanceOf<T>,
	) -> VoteWeight {
		T::CurrencyToVote::to_vote(Self::slashable_balance_of(stash), issuance)
	}

	/// Returns a closure around `slashable_balance_of_vote_weight` that can be passed around.
	///
	/// This prevents call sites from repeatedly requesting `total_issuance` from backend. But it is
	/// important to be only used while the total issuance is not changing.
	pub fn slashable_balance_of_fn() -> Box<dyn Fn(&T::AccountId) -> VoteWeight> {
		// NOTE: changing this to unboxed `impl Fn(..)` return type and the pallet will still
		// compile, while some types in mock fail to resolve.
		let issuance = T::Currency::total_issuance();
		Box::new(move |who: &T::AccountId| -> VoteWeight {
			Self::slashable_balance_of_vote_weight(who, issuance)
		})
	}

	fn do_payout_stakers(validator_stash: T::AccountId, era: EraIndex) -> DispatchResultWithPostInfo {
		// Validate input data
		let current_era = CurrentEra::<T>::get().ok_or(
			Error::<T>::InvalidEraToReward.with_weight(T::WeightInfo::payout_stakers_alive_staked(0))
		)?;
		let history_depth = Self::history_depth();
		ensure!(
			era <= current_era && era >= current_era.saturating_sub(history_depth),
			Error::<T>::InvalidEraToReward.with_weight(T::WeightInfo::payout_stakers_alive_staked(0))
		);

		// Note: if era has no reward to be claimed, era may be future. better not to update
		// `ledger.claimed_rewards` in this case.
		let era_payout = <ErasValidatorReward<T>>::get(&era)
			.ok_or_else(||
				Error::<T>::InvalidEraToReward
					.with_weight(T::WeightInfo::payout_stakers_alive_staked(0))
			)?;

		let controller = Self::bonded(&validator_stash).ok_or(
			Error::<T>::NotStash.with_weight(T::WeightInfo::payout_stakers_alive_staked(0))
		)?;
		let mut ledger = <Ledger<T>>::get(&controller).ok_or_else(|| Error::<T>::NotController)?;

		ledger.claimed_rewards.retain(|&x| x >= current_era.saturating_sub(history_depth));
		match ledger.claimed_rewards.binary_search(&era) {
			Ok(_) => Err(
				Error::<T>::AlreadyClaimed.with_weight(T::WeightInfo::payout_stakers_alive_staked(0))
			)?,
			Err(pos) => ledger.claimed_rewards.insert(pos, era),
		}

		let exposure = <ErasStakersClipped<T>>::get(&era, &ledger.stash);

		/* Input data seems good, no errors allowed after this point */

		<Ledger<T>>::insert(&controller, &ledger);

		// Get Era reward points. It has TOTAL and INDIVIDUAL
		// Find the fraction of the era reward that belongs to the validator
		// Take that fraction of the eras rewards to split to nominator and validator
		//
		// Then look at the validator, figure out the proportion of their reward
		// which goes to them and each of their nominators.

		let era_reward_points = <ErasRewardPoints<T>>::get(&era);
		let total_reward_points = era_reward_points.total;
		let validator_reward_points = era_reward_points.individual.get(&ledger.stash)
			.map(|points| *points)
			.unwrap_or_else(|| Zero::zero());

		// Nothing to do if they have no reward points.
		if validator_reward_points.is_zero() {
			return Ok(Some(T::WeightInfo::payout_stakers_alive_staked(0)).into())
		}

		// This is the fraction of the total reward that the validator and the
		// nominators will get.
		let validator_total_reward_part = Perbill::from_rational(
			validator_reward_points,
			total_reward_points,
		);

		// This is how much validator + nominators are entitled to.
		let validator_total_payout = validator_total_reward_part * era_payout;

		let validator_prefs = Self::eras_validator_prefs(&era, &validator_stash);
		// Validator first gets a cut off the top.
		let validator_commission = validator_prefs.commission;
		let validator_commission_payout = validator_commission * validator_total_payout;

		let validator_leftover_payout = validator_total_payout - validator_commission_payout;
		// Now let's calculate how this is split to the validator.
		let validator_exposure_part = Perbill::from_rational(
			exposure.own,
			exposure.total,
		);
		let validator_staking_payout = validator_exposure_part * validator_leftover_payout;

		// We can now make total validator payout:
		if let Some(imbalance) = Self::make_payout(
			&ledger.stash,
			validator_staking_payout + validator_commission_payout
		) {
			Self::deposit_event(Event::<T>::Reward(ledger.stash, imbalance.peek()));
		}

		// Track the number of payout ops to nominators. Note: `WeightInfo::payout_stakers_alive_staked`
		// always assumes at least a validator is paid out, so we do not need to count their payout op.
		let mut nominator_payout_count: u32 = 0;

		// Lets now calculate how this is split to the nominators.
		// Reward only the clipped exposures. Note this is not necessarily sorted.
		for nominator in exposure.others.iter() {
			let nominator_exposure_part = Perbill::from_rational(
				nominator.value,
				exposure.total,
			);

			let nominator_reward: BalanceOf<T> = nominator_exposure_part * validator_leftover_payout;
			// We can now make nominator payout:
			if let Some(imbalance) = Self::make_payout(&nominator.who, nominator_reward) {
				// Note: this logic does not count payouts for `RewardDestination::None`.
				nominator_payout_count += 1;
				Self::deposit_event(Event::<T>::Reward(nominator.who.clone(), imbalance.peek()));
			}
		}

		debug_assert!(nominator_payout_count <= T::MaxNominatorRewardedPerValidator::get());
		Ok(Some(T::WeightInfo::payout_stakers_alive_staked(nominator_payout_count)).into())
	}

	/// Update the ledger for a controller.
	///
	/// This will also update the stash lock.
	fn update_ledger(
		controller: &T::AccountId,
		ledger: &StakingLedger<T::AccountId, BalanceOf<T>>
	) {
		T::Currency::set_lock(
			STAKING_ID,
			&ledger.stash,
			ledger.total,
			WithdrawReasons::all(),
		);
		<Ledger<T>>::insert(controller, ledger);
	}

	/// Chill a stash account.
	fn chill_stash(stash: &T::AccountId) {
		Self::do_remove_validator(stash);
		Self::do_remove_nominator(stash);
	}

	/// Actually make a payment to a staker. This uses the currency's reward function
	/// to pay the right payee for the given staker account.
	fn make_payout(stash: &T::AccountId, amount: BalanceOf<T>) -> Option<PositiveImbalanceOf<T>> {
		let dest = Self::payee(stash);
		match dest {
			RewardDestination::Controller => Self::bonded(stash)
				.and_then(|controller|
					Some(T::Currency::deposit_creating(&controller, amount))
				),
			RewardDestination::Stash =>
				T::Currency::deposit_into_existing(stash, amount).ok(),
			RewardDestination::Staked => Self::bonded(stash)
				.and_then(|c| Self::ledger(&c).map(|l| (c, l)))
				.and_then(|(controller, mut l)| {
					l.active += amount;
					l.total += amount;
					let r = T::Currency::deposit_into_existing(stash, amount).ok();
					Self::update_ledger(&controller, &l);
					r
				}),
			RewardDestination::Account(dest_account) => {
				Some(T::Currency::deposit_creating(&dest_account, amount))
			},
			RewardDestination::None => None,
		}
	}

	/// Plan a new session potentially trigger a new era.
	fn new_session(session_index: SessionIndex, is_genesis: bool) -> Option<Vec<T::AccountId>> {
		if let Some(current_era) = Self::current_era() {
			// Initial era has been set.
			let current_era_start_session_index = Self::eras_start_session_index(current_era)
				.unwrap_or_else(|| {
					frame_support::print("Error: start_session_index must be set for current_era");
					0
				});

			let era_length = session_index.checked_sub(current_era_start_session_index)
				.unwrap_or(0); // Must never happen.

			match ForceEra::<T>::get() {
				// Will be set to `NotForcing` again if a new era has been triggered.
				Forcing::ForceNew => (),
				// Short circuit to `try_trigger_new_era`.
				Forcing::ForceAlways => (),
				// Only go to `try_trigger_new_era` if deadline reached.
				Forcing::NotForcing if era_length >= T::SessionsPerEra::get() => (),
				_ => {
					// Either `Forcing::ForceNone`,
					// or `Forcing::NotForcing if era_length >= T::SessionsPerEra::get()`.
					return None
				},
			}

			// New era.
			let maybe_new_era_validators = Self::try_trigger_new_era(session_index, is_genesis);
			if maybe_new_era_validators.is_some()
				&& matches!(ForceEra::<T>::get(), Forcing::ForceNew)
			{
				ForceEra::<T>::put(Forcing::NotForcing);
			}

			maybe_new_era_validators
		} else {
			// Set initial era.
			log!(debug, "Starting the first era.");
			Self::try_trigger_new_era(session_index, is_genesis)
		}
	}

	/// Start a session potentially starting an era.
	fn start_session(start_session: SessionIndex) {
		let next_active_era = Self::active_era().map(|e| e.index + 1).unwrap_or(0);
		// This is only `Some` when current era has already progressed to the next era, while the
		// active era is one behind (i.e. in the *last session of the active era*, or *first session
		// of the new current era*, depending on how you look at it).
		if let Some(next_active_era_start_session_index) =
			Self::eras_start_session_index(next_active_era)
		{
			if next_active_era_start_session_index == start_session {
				Self::start_era(start_session);
			} else if next_active_era_start_session_index < start_session {
				// This arm should never happen, but better handle it than to stall the staking
				// pallet.
				frame_support::print("Warning: A session appears to have been skipped.");
				Self::start_era(start_session);
			}
		}
	}

	/// End a session potentially ending an era.
	fn end_session(session_index: SessionIndex) {
		if let Some(active_era) = Self::active_era() {
			if let Some(next_active_era_start_session_index) =
				Self::eras_start_session_index(active_era.index + 1)
			{
				if next_active_era_start_session_index == session_index + 1 {
					Self::end_era(active_era, session_index);
				}
			}
		}
	}

	/// * Increment `active_era.index`,
	/// * reset `active_era.start`,
	/// * update `BondedEras` and apply slashes.
	fn start_era(start_session: SessionIndex) {
		let active_era = ActiveEra::<T>::mutate(|active_era| {
			let new_index = active_era.as_ref().map(|info| info.index + 1).unwrap_or(0);
			*active_era = Some(ActiveEraInfo {
				index: new_index,
				// Set new active era start in next `on_finalize`. To guarantee usage of `Time`
				start: None,
			});
			new_index
		});

		let bonding_duration = T::BondingDuration::get();

		BondedEras::<T>::mutate(|bonded| {
			bonded.push((active_era, start_session));

			if active_era > bonding_duration {
				let first_kept = active_era - bonding_duration;

				// Prune out everything that's from before the first-kept index.
				let n_to_prune = bonded.iter()
					.take_while(|&&(era_idx, _)| era_idx < first_kept)
					.count();

				// Kill slashing metadata.
				for (pruned_era, _) in bonded.drain(..n_to_prune) {
					slashing::clear_era_metadata::<T>(pruned_era);
				}

				if let Some(&(_, first_session)) = bonded.first() {
					T::SessionInterface::prune_historical_up_to(first_session);
				}
			}
		});

		Self::apply_unapplied_slashes(active_era);
	}

	/// Compute payout for era.
	fn end_era(active_era: ActiveEraInfo, _session_index: SessionIndex) {
		// Note: active_era_start can be None if end era is called during genesis config.
		if let Some(active_era_start) = active_era.start {
			let now_as_millis_u64 = T::UnixTime::now().as_millis().saturated_into::<u64>();

			let era_duration = (now_as_millis_u64 - active_era_start).saturated_into::<u64>();
			let staked = Self::eras_total_stake(&active_era.index);
			let issuance = T::Currency::total_issuance();
			let (validator_payout, rest) = T::EraPayout::era_payout(staked, issuance, era_duration);

			Self::deposit_event(Event::<T>::EraPayout(active_era.index, validator_payout, rest));

			// Set ending era reward.
			<ErasValidatorReward<T>>::insert(&active_era.index, validator_payout);
			T::RewardRemainder::on_unbalanced(T::Currency::issue(rest));
		}
	}

	/// Plan a new era.
	///
	/// * Bump the current era storage (which holds the latest planned era).
	/// * Store start session index for the new planned era.
	/// * Clean old era information.
	/// * Store staking information for the new planned era
	///
	/// Returns the new validator set.
	pub fn trigger_new_era(
		start_session_index: SessionIndex,
		exposures: Vec<(T::AccountId, Exposure<T::AccountId, BalanceOf<T>>)>,
	) -> Vec<T::AccountId> {
		// Increment or set current era.
		let new_planned_era = CurrentEra::<T>::mutate(|s| {
			*s = Some(s.map(|s| s + 1).unwrap_or(0));
			s.unwrap()
		});
		ErasStartSessionIndex::<T>::insert(&new_planned_era, &start_session_index);

		// Clean old era information.
		if let Some(old_era) = new_planned_era.checked_sub(Self::history_depth() + 1) {
			Self::clear_era_information(old_era);
		}

		// Set staking information for the new era.
		Self::store_stakers_info(exposures, new_planned_era)
	}

	/// Potentially plan a new era.
	///
	/// Get election result from `T::ElectionProvider`.
	/// In case election result has more than [`MinimumValidatorCount`] validator trigger a new era.
	///
	/// In case a new era is planned, the new validator set is returned.
	fn try_trigger_new_era(start_session_index: SessionIndex, is_genesis: bool) -> Option<Vec<T::AccountId>> {
		let (election_result, weight) = if is_genesis {
			T::GenesisElectionProvider::elect().map_err(|e| {
				log!(warn, "genesis election provider failed due to {:?}", e);
				Self::deposit_event(Event::StakingElectionFailed);
			})
		} else {
			T::ElectionProvider::elect().map_err(|e| {
				log!(warn, "election provider failed due to {:?}", e);
				Self::deposit_event(Event::StakingElectionFailed);
			})
		}
		.ok()?;

		<frame_system::Pallet<T>>::register_extra_weight_unchecked(
			weight,
			frame_support::weights::DispatchClass::Mandatory,
		);

		let exposures = Self::collect_exposures(election_result);

		if (exposures.len() as u32) < Self::minimum_validator_count().max(1) {
			// Session will panic if we ever return an empty validator set, thus max(1) ^^.
			match CurrentEra::<T>::get() {
				Some(current_era) if current_era > 0 => log!(
					warn,
					"chain does not have enough staking candidates to operate for era {:?} ({} \
					elected, minimum is {})",
					CurrentEra::<T>::get().unwrap_or(0),
					exposures.len(),
					Self::minimum_validator_count(),
				),
				None => {
					// The initial era is allowed to have no exposures.
					// In this case the SessionManager is expected to choose a sensible validator
					// set.
					// TODO: this should be simplified #8911
					CurrentEra::<T>::put(0);
					ErasStartSessionIndex::<T>::insert(&0, &start_session_index);
				},
				_ => ()
			}

			Self::deposit_event(Event::StakingElectionFailed);
			return None
		}

		Self::deposit_event(Event::StakingElection);
		Some(Self::trigger_new_era(start_session_index, exposures))
	}

	/// Process the output of the election.
	///
	/// Store staking information for the new planned era
	pub fn store_stakers_info(
		exposures: Vec<(T::AccountId, Exposure<T::AccountId, BalanceOf<T>>)>,
		new_planned_era: EraIndex,
	) -> Vec<T::AccountId> {
		let elected_stashes = exposures.iter().cloned().map(|(x, _)| x).collect::<Vec<_>>();

		// Populate stakers, exposures, and the snapshot of validator prefs.
		let mut total_stake: BalanceOf<T> = Zero::zero();
		exposures.into_iter().for_each(|(stash, exposure)| {
			total_stake = total_stake.saturating_add(exposure.total);
			<ErasStakers<T>>::insert(new_planned_era, &stash, &exposure);

			let mut exposure_clipped = exposure;
			let clipped_max_len = T::MaxNominatorRewardedPerValidator::get() as usize;
			if exposure_clipped.others.len() > clipped_max_len {
				exposure_clipped.others.sort_by(|a, b| a.value.cmp(&b.value).reverse());
				exposure_clipped.others.truncate(clipped_max_len);
			}
			<ErasStakersClipped<T>>::insert(&new_planned_era, &stash, exposure_clipped);
		});

		// Insert current era staking information
		<ErasTotalStake<T>>::insert(&new_planned_era, total_stake);

		// Collect the pref of all winners.
		for stash in &elected_stashes {
			let pref = Self::validators(stash);
			<ErasValidatorPrefs<T>>::insert(&new_planned_era, stash, pref);
		}

		if new_planned_era > 0 {
			log!(
				info,
				"new validator set of size {:?} has been processed for era {:?}",
				elected_stashes.len(),
				new_planned_era,
			);
		}

		elected_stashes
	}

	/// Consume a set of [`Supports`] from [`sp_npos_elections`] and collect them into a
	/// [`Exposure`].
	fn collect_exposures(
		supports: Supports<T::AccountId>,
	) -> Vec<(T::AccountId, Exposure<T::AccountId, BalanceOf<T>>)> {
		let total_issuance = T::Currency::total_issuance();
		let to_currency = |e: frame_election_provider_support::ExtendedBalance| {
			T::CurrencyToVote::to_currency(e, total_issuance)
		};

		supports
			.into_iter()
			.map(|(validator, support)| {
				// Build `struct exposure` from `support`.
				let mut others = Vec::with_capacity(support.voters.len());
				let mut own: BalanceOf<T> = Zero::zero();
				let mut total: BalanceOf<T> = Zero::zero();
				support
					.voters
					.into_iter()
					.map(|(nominator, weight)| (nominator, to_currency(weight)))
					.for_each(|(nominator, stake)| {
						if nominator == validator {
						own = own.saturating_add(stake);
						} else {
							others.push(IndividualExposure { who: nominator, value: stake });
						}
						total = total.saturating_add(stake);
					});

				let exposure = Exposure { own, others, total };
				(validator, exposure)
			})
			.collect::<Vec<(T::AccountId, Exposure<_, _>)>>()
	}

	/// Remove all associated data of a stash account from the staking system.
	///
	/// Assumes storage is upgraded before calling.
	///
	/// This is called:
	/// - after a `withdraw_unbonded()` call that frees all of a stash's bonded balance.
	/// - through `reap_stash()` if the balance has fallen to zero (through slashing).
	fn kill_stash(stash: &T::AccountId, num_slashing_spans: u32) -> DispatchResult {
		let controller = <Bonded<T>>::get(stash).ok_or(Error::<T>::NotStash)?;

		slashing::clear_stash_metadata::<T>(stash, num_slashing_spans)?;

		<Bonded<T>>::remove(stash);
		<Ledger<T>>::remove(&controller);

		<Payee<T>>::remove(stash);
		Self::do_remove_validator(stash);
		Self::do_remove_nominator(stash);

		frame_system::Pallet::<T>::dec_consumers(stash);

		Ok(())
	}

	/// Clear all era information for given era.
	fn clear_era_information(era_index: EraIndex) {
		<ErasStakers<T>>::remove_prefix(era_index);
		<ErasStakersClipped<T>>::remove_prefix(era_index);
		<ErasValidatorPrefs<T>>::remove_prefix(era_index);
		<ErasValidatorReward<T>>::remove(era_index);
		<ErasRewardPoints<T>>::remove(era_index);
		<ErasTotalStake<T>>::remove(era_index);
		ErasStartSessionIndex::<T>::remove(era_index);
	}

	/// Apply previously-unapplied slashes on the beginning of a new era, after a delay.
	fn apply_unapplied_slashes(active_era: EraIndex) {
		let slash_defer_duration = T::SlashDeferDuration::get();
		<Self as Store>::EarliestUnappliedSlash::mutate(|earliest| if let Some(ref mut earliest) = earliest {
			let keep_from = active_era.saturating_sub(slash_defer_duration);
			for era in (*earliest)..keep_from {
				let era_slashes = <Self as Store>::UnappliedSlashes::take(&era);
				for slash in era_slashes {
					slashing::apply_slash::<T>(slash);
				}
			}

			*earliest = (*earliest).max(keep_from)
		})
	}

	/// Add reward points to validators using their stash account ID.
	///
	/// Validators are keyed by stash account ID and must be in the current elected set.
	///
	/// For each element in the iterator the given number of points in u32 is added to the
	/// validator, thus duplicates are handled.
	///
	/// At the end of the era each the total payout will be distributed among validator
	/// relatively to their points.
	///
	/// COMPLEXITY: Complexity is `number_of_validator_to_reward x current_elected_len`.
	pub fn reward_by_ids(
		validators_points: impl IntoIterator<Item = (T::AccountId, u32)>
	) {
		if let Some(active_era) = Self::active_era() {
			<ErasRewardPoints<T>>::mutate(active_era.index, |era_rewards| {
				for (validator, points) in validators_points.into_iter() {
					*era_rewards.individual.entry(validator).or_default() += points;
					era_rewards.total += points;
				}
			});
		}
	}

	/// Ensures that at the end of the current session there will be a new era.
	fn ensure_new_era() {
		match ForceEra::<T>::get() {
			Forcing::ForceAlways | Forcing::ForceNew => (),
			_ => ForceEra::<T>::put(Forcing::ForceNew),
		}
	}

	#[cfg(feature = "runtime-benchmarks")]
	pub fn add_era_stakers(
		current_era: EraIndex,
		controller: T::AccountId,
		exposure: Exposure<T::AccountId, BalanceOf<T>>,
	) {
		<ErasStakers<T>>::insert(&current_era, &controller, &exposure);
	}

	#[cfg(feature = "runtime-benchmarks")]
	pub fn set_slash_reward_fraction(fraction: Perbill) {
		SlashRewardFraction::<T>::put(fraction);
	}

	/// Get all of the voters that are eligible for the npos election.
	///
	/// This will use all on-chain nominators, and all the validators will inject a self vote.
	///
	/// ### Slashing
	///
	/// All nominations that have been submitted before the last non-zero slash of the validator are
	/// auto-chilled.
	///
	/// Note that this is VERY expensive. Use with care.
	pub fn get_npos_voters() -> Vec<(T::AccountId, VoteWeight, Vec<T::AccountId>)> {
		let weight_of = Self::slashable_balance_of_fn();
		let mut all_voters = Vec::new();

<<<<<<< HEAD
		for (validator, _) in Validators::<T>::iter() {
			// append self vote
=======
		for (validator, _) in <Validators<T>>::iter() {
			// Append self vote.
>>>>>>> c666a251
			let self_vote = (validator.clone(), weight_of(&validator), vec![validator.clone()]);
			all_voters.push(self_vote);
		}

		// Collect all slashing spans into a BTreeMap for further queries.
		let slashing_spans = <SlashingSpans<T>>::iter().collect::<BTreeMap<_, _>>();

		for (nominator, nominations) in Nominators::<T>::iter() {
			let Nominations { submitted_in, mut targets, suppressed: _ } = nominations;

			// Filter out nomination targets which were nominated before the most recent
			// slashing span.
			targets.retain(|stash| {
				slashing_spans
					.get(stash)
					.map_or(true, |spans| submitted_in >= spans.last_nonzero_slash())
			});

			if !targets.is_empty() {
				let vote_weight = weight_of(&nominator);
				all_voters.push((nominator, vote_weight, targets))
			}
		}

		all_voters
	}

	/// This is a very expensive function and result should be cached versus being called multiple times.
	pub fn get_npos_targets() -> Vec<T::AccountId> {
		Validators::<T>::iter().map(|(v, _)| v).collect::<Vec<_>>()
	}

	/// This function will add a nominator to the `Nominators` storage map,
	/// and keep track of the `CurrentNominatorsCount`.
	///
	/// If the nominator already exists, their nominations will be updated.
	pub fn do_add_nominator(who: &T::AccountId, nominations: Nominations<T::AccountId>) {
		if !Nominators::<T>::contains_key(who) {
			CurrentNominatorsCount::<T>::mutate(|x| x.saturating_inc())
		}
		Nominators::<T>::insert(who, nominations);
	}

	/// This function will remove a nominator from the `Nominators` storage map,
	/// and keep track of the `CurrentNominatorsCount`.
	pub fn do_remove_nominator(who: &T::AccountId) {
		if Nominators::<T>::contains_key(who) {
			Nominators::<T>::remove(who);
			CurrentNominatorsCount::<T>::mutate(|x| x.saturating_dec());
		}
	}

	/// This function will add a validator to the `Validators` storage map,
	/// and keep track of the `CurrentValidatorsCount`.
	///
	/// If the validator already exists, their preferences will be updated.
	pub fn do_add_validator(who: &T::AccountId, prefs: ValidatorPrefs) {
		if !Validators::<T>::contains_key(who) {
			CurrentValidatorsCount::<T>::mutate(|x| x.saturating_inc())
		}
		Validators::<T>::insert(who, prefs);
	}

	/// This function will remove a validator from the `Validators` storage map,
	/// and keep track of the `CurrentValidatorsCount`.
	pub fn do_remove_validator(who: &T::AccountId) {
		if Validators::<T>::contains_key(who) {
			Validators::<T>::remove(who);
			CurrentValidatorsCount::<T>::mutate(|x| x.saturating_dec());
		}
	}
}

impl<T: Config> frame_election_provider_support::ElectionDataProvider<T::AccountId, T::BlockNumber>
	for Pallet<T>
{
	const MAXIMUM_VOTES_PER_VOTER: u32 = T::MAX_NOMINATIONS;
	fn desired_targets() -> data_provider::Result<(u32, Weight)> {
		Ok((Self::validator_count(), <T as frame_system::Config>::DbWeight::get().reads(1)))
	}

	fn voters(
		maybe_max_len: Option<usize>,
	) -> data_provider::Result<(Vec<(T::AccountId, VoteWeight, Vec<T::AccountId>)>, Weight)> {
		// NOTE: reading these counts already needs to iterate a lot of storage keys, but they get
		// cached. This is okay for the case of `Ok(_)`, but bad for `Err(_)`, as the trait does not
		// report weight in failures.
		let nominator_count = CurrentNominatorsCount::<T>::get();
		let validator_count = CurrentValidatorsCount::<T>::get();
		let voter_count = nominator_count.saturating_add(validator_count) as usize;
		debug_assert!(<Nominators<T>>::iter().count() as u32 == CurrentNominatorsCount::<T>::get());
		debug_assert!(<Validators<T>>::iter().count() as u32 == CurrentValidatorsCount::<T>::get());

		if maybe_max_len.map_or(false, |max_len| voter_count > max_len) {
			return Err("Voter snapshot too big");
		}

		let slashing_span_count = <SlashingSpans<T>>::iter().count();
		let weight = T::WeightInfo::get_npos_voters(
			nominator_count,
			validator_count,
			slashing_span_count as u32,
		);
		Ok((Self::get_npos_voters(), weight))
	}

	fn targets(maybe_max_len: Option<usize>) -> data_provider::Result<(Vec<T::AccountId>, Weight)> {
		let target_count = CurrentValidatorsCount::<T>::get() as usize;

		if maybe_max_len.map_or(false, |max_len| target_count > max_len) {
			return Err("Target snapshot too big");
		}

		let weight = <T as frame_system::Config>::DbWeight::get().reads(target_count as u64);
		Ok((Self::get_npos_targets(), weight))
	}

	fn next_election_prediction(now: T::BlockNumber) -> T::BlockNumber {
		let current_era = Self::current_era().unwrap_or(0);
		let current_session = Self::current_planned_session();
		let current_era_start_session_index =
			Self::eras_start_session_index(current_era).unwrap_or(0);
		let era_length = current_session
			.saturating_sub(current_era_start_session_index)
			.min(T::SessionsPerEra::get());

		let until_this_session_end = T::NextNewSession::estimate_next_new_session(now)
			.0
			.unwrap_or_default()
			.saturating_sub(now);

		let session_length = T::NextNewSession::average_session_length();

		let sessions_left: T::BlockNumber = match ForceEra::<T>::get() {
			Forcing::ForceNone => Bounded::max_value(),
			Forcing::ForceNew | Forcing::ForceAlways => Zero::zero(),
			Forcing::NotForcing if era_length >= T::SessionsPerEra::get() => Zero::zero(),
			Forcing::NotForcing => T::SessionsPerEra::get()
				.saturating_sub(era_length)
				// One session is computed in this_session_end.
				.saturating_sub(1)
				.into(),
		};

		now.saturating_add(
			until_this_session_end.saturating_add(sessions_left.saturating_mul(session_length)),
		)
	}

	#[cfg(any(feature = "runtime-benchmarks", test))]
	fn put_snapshot(
		voters: Vec<(T::AccountId, VoteWeight, Vec<T::AccountId>)>,
		targets: Vec<T::AccountId>,
		target_stake: Option<VoteWeight>,
	) {
		use sp_std::convert::TryFrom;
		targets.into_iter().for_each(|v| {
			let stake: BalanceOf<T> = target_stake
				.and_then(|w| <BalanceOf<T>>::try_from(w).ok())
				.unwrap_or(MinNominatorBond::<T>::get() * 100u32.into());
			<Bonded<T>>::insert(v.clone(), v.clone());
			<Ledger<T>>::insert(
				v.clone(),
				StakingLedger {
					stash: v.clone(),
					active: stake,
					total: stake,
					unlocking: vec![],
					claimed_rewards: vec![],
				},
			);
			Self::do_add_validator(
				&v,
				ValidatorPrefs { commission: Perbill::zero(), blocked: false },
			);
		});

		voters.into_iter().for_each(|(v, s, t)| {
			let stake = <BalanceOf<T>>::try_from(s).unwrap_or_else(|_| {
				panic!("cannot convert a VoteWeight into BalanceOf, benchmark needs reconfiguring.")
			});
			<Bonded<T>>::insert(v.clone(), v.clone());
			<Ledger<T>>::insert(
				v.clone(),
				StakingLedger {
					stash: v.clone(),
					active: stake,
					total: stake,
					unlocking: vec![],
					claimed_rewards: vec![],
				},
			);
			Self::do_add_nominator(
				&v,
				Nominations { targets: t, submitted_in: 0, suppressed: false },
			);
		});
	}
}

/// In this implementation `new_session(session)` must be called before `end_session(session-1)`
/// i.e. the new session must be planned before the ending of the previous session.
///
/// Once the first new_session is planned, all session must start and then end in order, though
/// some session can lag in between the newest session planned and the latest session started.
impl<T: Config> pallet_session::SessionManager<T::AccountId> for Pallet<T> {
	fn new_session(new_index: SessionIndex) -> Option<Vec<T::AccountId>> {
		log!(trace, "planning new session {}", new_index);
		CurrentPlannedSession::<T>::put(new_index);
		Self::new_session(new_index, false)
	}
	fn new_session_genesis(new_index: SessionIndex) -> Option<Vec<T::AccountId>> {
		log!(trace, "planning new session {} at genesis", new_index);
		CurrentPlannedSession::<T>::put(new_index);
		Self::new_session(new_index, true)
	}
	fn start_session(start_index: SessionIndex) {
		log!(trace, "starting session {}", start_index);
		Self::start_session(start_index)
	}
	fn end_session(end_index: SessionIndex) {
		log!(trace, "ending session {}", end_index);
		Self::end_session(end_index)
	}
}

impl<T: Config> historical::SessionManager<T::AccountId, Exposure<T::AccountId, BalanceOf<T>>>
	for Pallet<T>
{
	fn new_session(
		new_index: SessionIndex,
	) -> Option<Vec<(T::AccountId, Exposure<T::AccountId, BalanceOf<T>>)>> {
		<Self as pallet_session::SessionManager<_>>::new_session(new_index).map(|validators| {
			let current_era = Self::current_era()
				// Must be some as a new era has been created.
				.unwrap_or(0);

			validators.into_iter().map(|v| {
				let exposure = Self::eras_stakers(current_era, &v);
				(v, exposure)
			}).collect()
		})
	}
	fn new_session_genesis(
		new_index: SessionIndex,
	) -> Option<Vec<(T::AccountId, Exposure<T::AccountId, BalanceOf<T>>)>> {
		<Self as pallet_session::SessionManager<_>>::new_session_genesis(new_index).map(|validators| {
			let current_era = Self::current_era()
				// Must be some as a new era has been created.
				.unwrap_or(0);

			validators.into_iter().map(|v| {
				let exposure = Self::eras_stakers(current_era, &v);
				(v, exposure)
			}).collect()
		})
	}
	fn start_session(start_index: SessionIndex) {
		<Self as pallet_session::SessionManager<_>>::start_session(start_index)
	}
	fn end_session(end_index: SessionIndex) {
		<Self as pallet_session::SessionManager<_>>::end_session(end_index)
	}
}

/// Add reward points to block authors:
/// * 20 points to the block producer for producing a (non-uncle) block in the relay chain,
/// * 2 points to the block producer for each reference to a previously unreferenced uncle, and
/// * 1 point to the producer of each referenced uncle block.
impl<T> pallet_authorship::EventHandler<T::AccountId, T::BlockNumber> for Pallet<T>
where
	T: Config + pallet_authorship::Config + pallet_session::Config,
{
	fn note_author(author: T::AccountId) {
		Self::reward_by_ids(vec![(author, 20)])
	}
	fn note_uncle(author: T::AccountId, _age: T::BlockNumber) {
		Self::reward_by_ids(vec![
			(<pallet_authorship::Pallet<T>>::author(), 2),
			(author, 1)
		])
	}
}

/// A `Convert` implementation that finds the stash of the given controller account,
/// if any.
pub struct StashOf<T>(sp_std::marker::PhantomData<T>);

impl<T: Config> Convert<T::AccountId, Option<T::AccountId>> for StashOf<T> {
	fn convert(controller: T::AccountId) -> Option<T::AccountId> {
		<Pallet<T>>::ledger(&controller).map(|l| l.stash)
	}
}

/// A typed conversion from stash account ID to the active exposure of nominators
/// on that account.
///
/// Active exposure is the exposure of the validator set currently validating, i.e. in
/// `active_era`. It can differ from the latest planned exposure in `current_era`.
pub struct ExposureOf<T>(sp_std::marker::PhantomData<T>);

impl<T: Config> Convert<T::AccountId, Option<Exposure<T::AccountId, BalanceOf<T>>>>
	for ExposureOf<T>
{
	fn convert(validator: T::AccountId) -> Option<Exposure<T::AccountId, BalanceOf<T>>> {
		<Pallet<T>>::active_era()
			.map(|active_era| <Pallet<T>>::eras_stakers(active_era.index, &validator))
	}
}

/// This is intended to be used with `FilterHistoricalOffences`.
impl<T: Config>
	OnOffenceHandler<T::AccountId, pallet_session::historical::IdentificationTuple<T>, Weight>
	for Pallet<T>
where
	T: pallet_session::Config<ValidatorId = <T as frame_system::Config>::AccountId>,
	T: pallet_session::historical::Config<
		FullIdentification = Exposure<<T as frame_system::Config>::AccountId, BalanceOf<T>>,
		FullIdentificationOf = ExposureOf<T>,
	>,
	T::SessionHandler: pallet_session::SessionHandler<<T as frame_system::Config>::AccountId>,
	T::SessionManager: pallet_session::SessionManager<<T as frame_system::Config>::AccountId>,
	T::ValidatorIdOf: Convert<
		<T as frame_system::Config>::AccountId,
		Option<<T as frame_system::Config>::AccountId>,
	>,
{
	fn on_offence(
		offenders: &[OffenceDetails<
			T::AccountId,
			pallet_session::historical::IdentificationTuple<T>,
		>],
		slash_fraction: &[Perbill],
		slash_session: SessionIndex,
	) -> Weight {
		let reward_proportion = SlashRewardFraction::<T>::get();
		let mut consumed_weight: Weight = 0;
		let mut add_db_reads_writes = |reads, writes| {
			consumed_weight += T::DbWeight::get().reads_writes(reads, writes);
		};

		let active_era = {
			let active_era = Self::active_era();
			add_db_reads_writes(1, 0);
			if active_era.is_none() {
				// This offence need not be re-submitted.
				return consumed_weight
			}
			active_era.expect("value checked not to be `None`; qed").index
		};
		let active_era_start_session_index = Self::eras_start_session_index(active_era)
			.unwrap_or_else(|| {
				frame_support::print("Error: start_session_index must be set for current_era");
				0
			});
		add_db_reads_writes(1, 0);

		let window_start = active_era.saturating_sub(T::BondingDuration::get());

		// Fast path for active-era report - most likely.
		// `slash_session` cannot be in a future active era. It must be in `active_era` or before.
		let slash_era = if slash_session >= active_era_start_session_index {
			active_era
		} else {
			let eras = BondedEras::<T>::get();
			add_db_reads_writes(1, 0);

			// Reverse because it's more likely to find reports from recent eras.
			match eras.iter().rev().filter(|&&(_, ref sesh)| sesh <= &slash_session).next() {
				Some(&(ref slash_era, _)) => *slash_era,
				// Before bonding period. defensive - should be filtered out.
				None => return consumed_weight,
			}
		};

		<Self as Store>::EarliestUnappliedSlash::mutate(|earliest| {
			if earliest.is_none() {
				*earliest = Some(active_era)
			}
		});
		add_db_reads_writes(1, 1);

		let slash_defer_duration = T::SlashDeferDuration::get();

		let invulnerables = Self::invulnerables();
		add_db_reads_writes(1, 0);

		for (details, slash_fraction) in offenders.iter().zip(slash_fraction) {
			let (stash, exposure) = &details.offender;

			// Skip if the validator is invulnerable.
			if invulnerables.contains(stash) {
				continue
			}

			let unapplied = slashing::compute_slash::<T>(slashing::SlashParams {
				stash,
				slash: *slash_fraction,
				exposure,
				slash_era,
				window_start,
				now: active_era,
				reward_proportion,
			});

			if let Some(mut unapplied) = unapplied {
				let nominators_len = unapplied.others.len() as u64;
				let reporters_len = details.reporters.len() as u64;

				{
					let upper_bound = 1 /* Validator/NominatorSlashInEra */ + 2 /* fetch_spans */;
					let rw = upper_bound + nominators_len * upper_bound;
					add_db_reads_writes(rw, rw);
				}
				unapplied.reporters = details.reporters.clone();
				if slash_defer_duration == 0 {
					// Apply right away.
					slashing::apply_slash::<T>(unapplied);
					{
						let slash_cost = (6, 5);
						let reward_cost = (2, 2);
						add_db_reads_writes(
							(1 + nominators_len) * slash_cost.0 + reward_cost.0 * reporters_len,
							(1 + nominators_len) * slash_cost.1 + reward_cost.1 * reporters_len
						);
					}
				} else {
					// Defer to end of some `slash_defer_duration` from now.
					<Self as Store>::UnappliedSlashes::mutate(
						active_era,
						move |for_later| for_later.push(unapplied),
					);
					add_db_reads_writes(1, 1);
				}
			} else {
				add_db_reads_writes(4 /* fetch_spans */, 5 /* kick_out_if_recent */)
			}
		}

		consumed_weight
	}
}

/// Filter historical offences out and only allow those from the bonding period.
pub struct FilterHistoricalOffences<T, R> {
	_inner: sp_std::marker::PhantomData<(T, R)>,
}

impl<T, Reporter, Offender, R, O> ReportOffence<Reporter, Offender, O>
	for FilterHistoricalOffences<Pallet<T>, R>
where
	T: Config,
	R: ReportOffence<Reporter, Offender, O>,
	O: Offence<Offender>,
{
	fn report_offence(reporters: Vec<Reporter>, offence: O) -> Result<(), OffenceError> {
		// Disallow any slashing from before the current bonding period.
		let offence_session = offence.session_index();
		let bonded_eras = BondedEras::<T>::get();

		if bonded_eras.first().filter(|(_, start)| offence_session >= *start).is_some() {
			R::report_offence(reporters, offence)
		} else {
			<Pallet<T>>::deposit_event(
				Event::<T>::OldSlashingReportDiscarded(offence_session)
			);
			Ok(())
		}
	}

	fn is_known_offence(offenders: &[Offender], time_slot: &O::TimeSlot) -> bool {
		R::is_known_offence(offenders, time_slot)
	}
}

/// Check that list is sorted and has no duplicates.
fn is_sorted_and_unique(list: &[u32]) -> bool {
	list.windows(2).all(|w| w[0] < w[1])
}<|MERGE_RESOLUTION|>--- conflicted
+++ resolved
@@ -2133,11 +2133,7 @@
 			ensure!(!ledger.unlocking.is_empty(), Error::<T>::NoUnlockChunk);
 
 			let ledger = ledger.rebond(value);
-<<<<<<< HEAD
-			// last check: the new active amount of ledger must be more than the ED.
-=======
 			// Last check: the new active amount of ledger must be more than ED.
->>>>>>> c666a251
 			ensure!(ledger.active >= T::Currency::minimum_balance(), Error::<T>::InsufficientValue);
 
 			Self::deposit_event(Event::<T>::Bonded(ledger.stash.clone(), value));
@@ -2931,13 +2927,8 @@
 		let weight_of = Self::slashable_balance_of_fn();
 		let mut all_voters = Vec::new();
 
-<<<<<<< HEAD
-		for (validator, _) in Validators::<T>::iter() {
-			// append self vote
-=======
 		for (validator, _) in <Validators<T>>::iter() {
 			// Append self vote.
->>>>>>> c666a251
 			let self_vote = (validator.clone(), weight_of(&validator), vec![validator.clone()]);
 			all_voters.push(self_vote);
 		}
