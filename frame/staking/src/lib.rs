// This file is part of Substrate.

// Copyright (C) 2017-2020 Parity Technologies (UK) Ltd.
// SPDX-License-Identifier: Apache-2.0

// Licensed under the Apache License, Version 2.0 (the "License");
// you may not use this file except in compliance with the License.
// You may obtain a copy of the License at
//
// 	http://www.apache.org/licenses/LICENSE-2.0
//
// Unless required by applicable law or agreed to in writing, software
// distributed under the License is distributed on an "AS IS" BASIS,
// WITHOUT WARRANTIES OR CONDITIONS OF ANY KIND, either express or implied.
// See the License for the specific language governing permissions and
// limitations under the License.

//! # Staking Module
//!
//! The Staking module is used to manage funds at stake by network maintainers.
//!
//! - [`staking::Trait`](./trait.Trait.html)
//! - [`Call`](./enum.Call.html)
//! - [`Module`](./struct.Module.html)
//!
//! ## Overview
//!
//! The Staking module is the means by which a set of network maintainers (known as _authorities_
//! in some contexts and _validators_ in others) are chosen based upon those who voluntarily place
//! funds under deposit. Under deposit, those funds are rewarded under normal operation but are
//! held at pain of _slash_ (expropriation) should the staked maintainer be found not to be
//! discharging its duties properly.
//!
//! ### Terminology
//! <!-- Original author of paragraph: @gavofyork -->
//!
//! - Staking: The process of locking up funds for some time, placing them at risk of slashing
//! (loss) in order to become a rewarded maintainer of the network.
//! - Validating: The process of running a node to actively maintain the network, either by
//! producing blocks or guaranteeing finality of the chain.
//! - Nominating: The process of placing staked funds behind one or more validators in order to
//! share in any reward, and punishment, they take.
//! - Stash account: The account holding an owner's funds used for staking.
//! - Controller account: The account that controls an owner's funds for staking.
//! - Era: A (whole) number of sessions, which is the period that the validator set (and each
//! validator's active nominator set) is recalculated and where rewards are paid out.
//! - Slash: The punishment of a staker by reducing its funds.
//!
//! ### Goals
//! <!-- Original author of paragraph: @gavofyork -->
//!
//! The staking system in Substrate NPoS is designed to make the following possible:
//!
//! - Stake funds that are controlled by a cold wallet.
//! - Withdraw some, or deposit more, funds without interrupting the role of an entity.
//! - Switch between roles (nominator, validator, idle) with minimal overhead.
//!
//! ### Scenarios
//!
//! #### Staking
//!
//! Almost any interaction with the Staking module requires a process of _**bonding**_ (also known
//! as being a _staker_). To become *bonded*, a fund-holding account known as the _stash account_,
//! which holds some or all of the funds that become frozen in place as part of the staking process,
//! is paired with an active **controller** account, which issues instructions on how they shall be
//! used.
//!
//! An account pair can become bonded using the [`bond`](./enum.Call.html#variant.bond) call.
//!
//! Stash accounts can change their associated controller using the
//! [`set_controller`](./enum.Call.html#variant.set_controller) call.
//!
//! There are three possible roles that any staked account pair can be in: `Validator`, `Nominator`
//! and `Idle` (defined in [`StakerStatus`](./enum.StakerStatus.html)). There are three
//! corresponding instructions to change between roles, namely:
//! [`validate`](./enum.Call.html#variant.validate),
//! [`nominate`](./enum.Call.html#variant.nominate), and [`chill`](./enum.Call.html#variant.chill).
//!
//! #### Validating
//!
//! A **validator** takes the role of either validating blocks or ensuring their finality,
//! maintaining the veracity of the network. A validator should avoid both any sort of malicious
//! misbehavior and going offline. Bonded accounts that state interest in being a validator do NOT
//! get immediately chosen as a validator. Instead, they are declared as a _candidate_ and they
//! _might_ get elected at the _next era_ as a validator. The result of the election is determined
//! by nominators and their votes.
//!
//! An account can become a validator candidate via the
//! [`validate`](./enum.Call.html#variant.validate) call.
//!
//! #### Nomination
//!
//! A **nominator** does not take any _direct_ role in maintaining the network, instead, it votes on
//! a set of validators  to be elected. Once interest in nomination is stated by an account, it
//! takes effect at the next election round. The funds in the nominator's stash account indicate the
//! _weight_ of its vote. Both the rewards and any punishment that a validator earns are shared
//! between the validator and its nominators. This rule incentivizes the nominators to NOT vote for
//! the misbehaving/offline validators as much as possible, simply because the nominators will also
//! lose funds if they vote poorly.
//!
//! An account can become a nominator via the [`nominate`](enum.Call.html#variant.nominate) call.
//!
//! #### Rewards and Slash
//!
//! The **reward and slashing** procedure is the core of the Staking module, attempting to _embrace
//! valid behavior_ while _punishing any misbehavior or lack of availability_.
//!
//! Rewards must be claimed for each era before it gets too old by `$HISTORY_DEPTH` using the
//! `payout_stakers` call. Any account can call `payout_stakers`, which pays the reward to
//! the validator as well as its nominators.
//! Only the [`T::MaxNominatorRewardedPerValidator`] biggest stakers can claim their reward. This
//! is to limit the i/o cost to mutate storage for each nominator's account.
//!
//! Slashing can occur at any point in time, once misbehavior is reported. Once slashing is
//! determined, a value is deducted from the balance of the validator and all the nominators who
//! voted for this validator (values are deducted from the _stash_ account of the slashed entity).
//!
//! Slashing logic is further described in the documentation of the `slashing` module.
//!
//! Similar to slashing, rewards are also shared among a validator and its associated nominators.
//! Yet, the reward funds are not always transferred to the stash account and can be configured.
//! See [Reward Calculation](#reward-calculation) for more details.
//!
//! #### Chilling
//!
//! Finally, any of the roles above can choose to step back temporarily and just chill for a while.
//! This means that if they are a nominator, they will not be considered as voters anymore and if
//! they are validators, they will no longer be a candidate for the next election.
//!
//! An account can step back via the [`chill`](enum.Call.html#variant.chill) call.
//!
//! ### Session managing
//!
//! The module implement the trait `SessionManager`. Which is the only API to query new validator
//! set and allowing these validator set to be rewarded once their era is ended.
//!
//! ## Interface
//!
//! ### Dispatchable Functions
//!
//! The dispatchable functions of the Staking module enable the steps needed for entities to accept
//! and change their role, alongside some helper functions to get/set the metadata of the module.
//!
//! ### Public Functions
//!
//! The Staking module contains many public storage items and (im)mutable functions.
//!
//! ## Usage
//!
//! ### Example: Rewarding a validator by id.
//!
//! ```
//! use frame_support::{decl_module, dispatch};
//! use frame_system::{self as system, ensure_signed};
//! use pallet_staking::{self as staking};
//!
//! pub trait Trait: staking::Trait {}
//!
//! decl_module! {
//! 	pub struct Module<T: Trait> for enum Call where origin: T::Origin {
//!			/// Reward a validator.
//! 		#[weight = 0]
//! 		pub fn reward_myself(origin) -> dispatch::DispatchResult {
//! 			let reported = ensure_signed(origin)?;
//! 			<staking::Module<T>>::reward_by_ids(vec![(reported, 10)]);
//! 			Ok(())
//! 		}
//! 	}
//! }
//! # fn main() { }
//! ```
//!
//! ## Implementation Details
//!
//! ### Era payout
//!
//! The era payout is computed using yearly inflation curve defined at
//! [`T::RewardCurve`](./trait.Trait.html#associatedtype.RewardCurve) as such:
//!
//! ```nocompile
//! staker_payout = yearly_inflation(npos_token_staked / total_tokens) * total_tokens / era_per_year
//! ```
//! This payout is used to reward stakers as defined in next section
//!
//! ```nocompile
//! remaining_payout = max_yearly_inflation * total_tokens / era_per_year - staker_payout
//! ```
//! The remaining reward is send to the configurable end-point
//! [`T::RewardRemainder`](./trait.Trait.html#associatedtype.RewardRemainder).
//!
//! ### Reward Calculation
//!
//! Validators and nominators are rewarded at the end of each era. The total reward of an era is
//! calculated using the era duration and the staking rate (the total amount of tokens staked by
//! nominators and validators, divided by the total token supply). It aims to incentivize toward a
//! defined staking rate. The full specification can be found
//! [here](https://research.web3.foundation/en/latest/polkadot/Token%20Economics.html#inflation-model).
//!
//! Total reward is split among validators and their nominators depending on the number of points
//! they received during the era. Points are added to a validator using
//! [`reward_by_ids`](./enum.Call.html#variant.reward_by_ids) or
//! [`reward_by_indices`](./enum.Call.html#variant.reward_by_indices).
//!
//! [`Module`](./struct.Module.html) implements
//! [`pallet_authorship::EventHandler`](../pallet_authorship/trait.EventHandler.html) to add reward
//! points to block producer and block producer of referenced uncles.
//!
//! The validator and its nominator split their reward as following:
//!
//! The validator can declare an amount, named
//! [`commission`](./struct.ValidatorPrefs.html#structfield.commission), that does not
//! get shared with the nominators at each reward payout through its
//! [`ValidatorPrefs`](./struct.ValidatorPrefs.html). This value gets deducted from the total reward
//! that is paid to the validator and its nominators. The remaining portion is split among the
//! validator and all of the nominators that nominated the validator, proportional to the value
//! staked behind this validator (_i.e._ dividing the
//! [`own`](./struct.Exposure.html#structfield.own) or
//! [`others`](./struct.Exposure.html#structfield.others) by
//! [`total`](./struct.Exposure.html#structfield.total) in [`Exposure`](./struct.Exposure.html)).
//!
//! All entities who receive a reward have the option to choose their reward destination
//! through the [`Payee`](./struct.Payee.html) storage item (see
//! [`set_payee`](enum.Call.html#variant.set_payee)), to be one of the following:
//!
//! - Controller account, (obviously) not increasing the staked value.
//! - Stash account, not increasing the staked value.
//! - Stash account, also increasing the staked value.
//!
//! ### Additional Fund Management Operations
//!
//! Any funds already placed into stash can be the target of the following operations:
//!
//! The controller account can free a portion (or all) of the funds using the
//! [`unbond`](enum.Call.html#variant.unbond) call. Note that the funds are not immediately
//! accessible. Instead, a duration denoted by [`BondingDuration`](./struct.BondingDuration.html)
//! (in number of eras) must pass until the funds can actually be removed. Once the
//! `BondingDuration` is over, the [`withdraw_unbonded`](./enum.Call.html#variant.withdraw_unbonded)
//! call can be used to actually withdraw the funds.
//!
//! Note that there is a limitation to the number of fund-chunks that can be scheduled to be
//! unlocked in the future via [`unbond`](enum.Call.html#variant.unbond). In case this maximum
//! (`MAX_UNLOCKING_CHUNKS`) is reached, the bonded account _must_ first wait until a successful
//! call to `withdraw_unbonded` to remove some of the chunks.
//!
//! ### Election Algorithm
//!
//! The current election algorithm is implemented based on Phragmén.
//! The reference implementation can be found
//! [here](https://github.com/w3f/consensus/tree/master/NPoS).
//!
//! The election algorithm, aside from electing the validators with the most stake value and votes,
//! tries to divide the nominator votes among candidates in an equal manner. To further assure this,
//! an optional post-processing can be applied that iteratively normalizes the nominator staked
//! values until the total difference among votes of a particular nominator are less than a
//! threshold.
//!
//! ## GenesisConfig
//!
//! The Staking module depends on the [`GenesisConfig`](./struct.GenesisConfig.html).
//! The `GenesisConfig` is optional and allow to set some initial stakers.
//!
//! ## Related Modules
//!
//! - [Balances](../pallet_balances/index.html): Used to manage values at stake.
//! - [Session](../pallet_session/index.html): Used to manage sessions. Also, a list of new
//!   validators is stored in the Session module's `Validators` at the end of each era.

#![recursion_limit = "128"]
#![cfg_attr(not(feature = "std"), no_std)]

#[cfg(test)]
mod mock;
#[cfg(test)]
mod tests;
#[cfg(any(feature = "runtime-benchmarks", test))]
pub mod testing_utils;
#[cfg(any(feature = "runtime-benchmarks", test))]
pub mod benchmarking;

pub mod slashing;
pub mod offchain_election;
pub mod inflation;

use sp_std::{
	result,
	prelude::*,
	collections::btree_map::BTreeMap,
	convert::{TryInto, From},
	mem::size_of,
};
use codec::{HasCompact, Encode, Decode};
use frame_support::{
	decl_module, decl_event, decl_storage, ensure, decl_error, debug,
	weights::{Weight, constants::{WEIGHT_PER_MICROS, WEIGHT_PER_NANOS}},
	storage::IterableStorageMap,
	dispatch::{IsSubType, DispatchResult, DispatchResultWithPostInfo, WithPostDispatchInfo},
	traits::{
		Currency, LockIdentifier, LockableCurrency, WithdrawReasons, OnUnbalanced, Imbalance, Get,
		UnixTime, EstimateNextNewSession, EnsureOrigin,
	}
};
use pallet_session::historical;
use sp_runtime::{
	Perbill, PerU16, PerThing, RuntimeDebug,
	curve::PiecewiseLinear,
	traits::{
		Convert, Zero, StaticLookup, CheckedSub, Saturating, SaturatedConversion, AtLeast32Bit,
		Dispatchable,
	},
	transaction_validity::{
		TransactionValidityError, TransactionValidity, ValidTransaction, InvalidTransaction,
		TransactionSource, TransactionPriority,
	},
};
use sp_staking::{
	SessionIndex,
	offence::{OnOffenceHandler, OffenceDetails, Offence, ReportOffence, OffenceError},
};
#[cfg(feature = "std")]
use sp_runtime::{Serialize, Deserialize};
use frame_system::{
	self as system, ensure_signed, ensure_root, ensure_none,
	offchain::SendTransactionTypes,
};
use sp_phragmen::{
	ExtendedBalance, Assignment, PhragmenScore, PhragmenResult, build_support_map, evaluate_support,
	elect, generate_compact_solution_type, is_score_better, VotingLimit, SupportMap, VoteWeight,
};

const DEFAULT_MINIMUM_VALIDATOR_COUNT: u32 = 4;
const STAKING_ID: LockIdentifier = *b"staking ";
pub const MAX_UNLOCKING_CHUNKS: usize = 32;
pub const MAX_NOMINATIONS: usize = <CompactAssignments as VotingLimit>::LIMIT;

// syntactic sugar for logging
#[cfg(feature = "std")]
const LOG_TARGET: &'static str = "staking";
macro_rules! log {
	($level:tt, $patter:expr $(, $values:expr)* $(,)?) => {
		debug::native::$level!(
			target: LOG_TARGET,
			$patter $(, $values)*
		)
	};
}

/// Data type used to index nominators in the compact type
pub type NominatorIndex = u32;

/// Data type used to index validators in the compact type.
pub type ValidatorIndex = u16;

// Ensure the size of both ValidatorIndex and NominatorIndex. They both need to be well below usize.
static_assertions::const_assert!(size_of::<ValidatorIndex>() <= size_of::<usize>());
static_assertions::const_assert!(size_of::<NominatorIndex>() <= size_of::<usize>());

/// Maximum number of stakers that can be stored in a snapshot.
pub(crate) const MAX_VALIDATORS: usize = ValidatorIndex::max_value() as usize;
pub(crate) const MAX_NOMINATORS: usize = NominatorIndex::max_value() as usize;

/// Counter for the number of eras that have passed.
pub type EraIndex = u32;

/// Counter for the number of "reward" points earned by a given validator.
pub type RewardPoint = u32;

// Note: Maximum nomination limit is set here -- 16.
generate_compact_solution_type!(pub GenericCompactAssignments, 16);

/// Information regarding the active era (era in used in session).
#[derive(Encode, Decode, RuntimeDebug)]
pub struct ActiveEraInfo {
	/// Index of era.
	pub index: EraIndex,
	/// Moment of start expresed as millisecond from `$UNIX_EPOCH`.
	///
	/// Start can be none if start hasn't been set for the era yet,
	/// Start is set on the first on_finalize of the era to guarantee usage of `Time`.
	start: Option<u64>,
}

/// Accuracy used for on-chain phragmen.
pub type ChainAccuracy = Perbill;

/// Accuracy used for off-chain phragmen. This better be small.
pub type OffchainAccuracy = PerU16;

/// The balance type of this module.
pub type BalanceOf<T> =
	<<T as Trait>::Currency as Currency<<T as frame_system::Trait>::AccountId>>::Balance;

/// The compact type for election solutions.
pub type CompactAssignments =
	GenericCompactAssignments<NominatorIndex, ValidatorIndex, OffchainAccuracy>;

type PositiveImbalanceOf<T> =
	<<T as Trait>::Currency as Currency<<T as frame_system::Trait>::AccountId>>::PositiveImbalance;
type NegativeImbalanceOf<T> =
	<<T as Trait>::Currency as Currency<<T as frame_system::Trait>::AccountId>>::NegativeImbalance;

/// Reward points of an era. Used to split era total payout between validators.
///
/// This points will be used to reward validators and their respective nominators.
#[derive(PartialEq, Encode, Decode, Default, RuntimeDebug)]
pub struct EraRewardPoints<AccountId: Ord> {
	/// Total number of points. Equals the sum of reward points for each validator.
	total: RewardPoint,
	/// The reward points earned by a given validator.
	individual: BTreeMap<AccountId, RewardPoint>,
}

/// Indicates the initial status of the staker.
#[derive(RuntimeDebug)]
#[cfg_attr(feature = "std", derive(Serialize, Deserialize))]
pub enum StakerStatus<AccountId> {
	/// Chilling.
	Idle,
	/// Declared desire in validating or already participating in it.
	Validator,
	/// Nominating for a group of other stakers.
	Nominator(Vec<AccountId>),
}

/// A destination account for payment.
#[derive(PartialEq, Eq, Copy, Clone, Encode, Decode, RuntimeDebug)]
pub enum RewardDestination {
	/// Pay into the stash account, increasing the amount at stake accordingly.
	Staked,
	/// Pay into the stash account, not increasing the amount at stake.
	Stash,
	/// Pay into the controller account.
	Controller,
}

impl Default for RewardDestination {
	fn default() -> Self {
		RewardDestination::Staked
	}
}

/// Preference of what happens regarding validation.
#[derive(PartialEq, Eq, Clone, Encode, Decode, RuntimeDebug)]
pub struct ValidatorPrefs {
	/// Reward that validator takes up-front; only the rest is split between themselves and
	/// nominators.
	#[codec(compact)]
	pub commission: Perbill,
}

impl Default for ValidatorPrefs {
	fn default() -> Self {
		ValidatorPrefs {
			commission: Default::default(),
		}
	}
}

/// Just a Balance/BlockNumber tuple to encode when a chunk of funds will be unlocked.
#[derive(PartialEq, Eq, Clone, Encode, Decode, RuntimeDebug)]
pub struct UnlockChunk<Balance: HasCompact> {
	/// Amount of funds to be unlocked.
	#[codec(compact)]
	value: Balance,
	/// Era number at which point it'll be unlocked.
	#[codec(compact)]
	era: EraIndex,
}

/// The ledger of a (bonded) stash.
#[derive(PartialEq, Eq, Clone, Encode, Decode, RuntimeDebug)]
pub struct StakingLedger<AccountId, Balance: HasCompact> {
	/// The stash account whose balance is actually locked and at stake.
	pub stash: AccountId,
	/// The total amount of the stash's balance that we are currently accounting for.
	/// It's just `active` plus all the `unlocking` balances.
	#[codec(compact)]
	pub total: Balance,
	/// The total amount of the stash's balance that will be at stake in any forthcoming
	/// rounds.
	#[codec(compact)]
	pub active: Balance,
	/// Any balance that is becoming free, which may eventually be transferred out
	/// of the stash (assuming it doesn't get slashed first).
	pub unlocking: Vec<UnlockChunk<Balance>>,
	/// List of eras for which the stakers behind a validator have claimed rewards. Only updated
	/// for validators.
	pub claimed_rewards: Vec<EraIndex>,
}

impl<
	AccountId,
	Balance: HasCompact + Copy + Saturating + AtLeast32Bit,
> StakingLedger<AccountId, Balance> {
	/// Remove entries from `unlocking` that are sufficiently old and reduce the
	/// total by the sum of their balances.
	fn consolidate_unlocked(self, current_era: EraIndex) -> Self {
		let mut total = self.total;
		let unlocking = self.unlocking.into_iter()
			.filter(|chunk| if chunk.era > current_era {
				true
			} else {
				total = total.saturating_sub(chunk.value);
				false
			})
			.collect();

		Self {
			stash: self.stash,
			total,
			active: self.active,
			unlocking,
			claimed_rewards: self.claimed_rewards
		}
	}

	/// Re-bond funds that were scheduled for unlocking.
	fn rebond(mut self, value: Balance) -> Self {
		let mut unlocking_balance: Balance = Zero::zero();

		while let Some(last) = self.unlocking.last_mut() {
			if unlocking_balance + last.value <= value {
				unlocking_balance += last.value;
				self.active += last.value;
				self.unlocking.pop();
			} else {
				let diff = value - unlocking_balance;

				unlocking_balance += diff;
				self.active += diff;
				last.value -= diff;
			}

			if unlocking_balance >= value {
				break
			}
		}

		self
	}
}

impl<AccountId, Balance> StakingLedger<AccountId, Balance> where
	Balance: AtLeast32Bit + Saturating + Copy,
{
	/// Slash the validator for a given amount of balance. This can grow the value
	/// of the slash in the case that the validator has less than `minimum_balance`
	/// active funds. Returns the amount of funds actually slashed.
	///
	/// Slashes from `active` funds first, and then `unlocking`, starting with the
	/// chunks that are closest to unlocking.
	fn slash(
		&mut self,
		mut value: Balance,
		minimum_balance: Balance,
	) -> Balance {
		let pre_total = self.total;
		let total = &mut self.total;
		let active = &mut self.active;

		let slash_out_of = |
			total_remaining: &mut Balance,
			target: &mut Balance,
			value: &mut Balance,
		| {
			let mut slash_from_target = (*value).min(*target);

			if !slash_from_target.is_zero() {
				*target -= slash_from_target;

				// don't leave a dust balance in the staking system.
				if *target <= minimum_balance {
					slash_from_target += *target;
					*value += sp_std::mem::replace(target, Zero::zero());
				}

				*total_remaining = total_remaining.saturating_sub(slash_from_target);
				*value -= slash_from_target;
			}
		};

		slash_out_of(total, active, &mut value);

		let i = self.unlocking.iter_mut()
			.map(|chunk| {
				slash_out_of(total, &mut chunk.value, &mut value);
				chunk.value
			})
			.take_while(|value| value.is_zero()) // take all fully-consumed chunks out.
			.count();

		// kill all drained chunks.
		let _ = self.unlocking.drain(..i);

		pre_total.saturating_sub(*total)
	}
}

/// A record of the nominations made by a specific account.
#[derive(PartialEq, Eq, Clone, Encode, Decode, RuntimeDebug)]
pub struct Nominations<AccountId> {
	/// The targets of nomination.
	pub targets: Vec<AccountId>,
	/// The era the nominations were submitted.
	///
	/// Except for initial nominations which are considered submitted at era 0.
	pub submitted_in: EraIndex,
	/// Whether the nominations have been suppressed.
	pub suppressed: bool,
}

/// The amount of exposure (to slashing) than an individual nominator has.
#[derive(PartialEq, Eq, PartialOrd, Ord, Clone, Encode, Decode, RuntimeDebug)]
pub struct IndividualExposure<AccountId, Balance: HasCompact> {
	/// The stash account of the nominator in question.
	pub who: AccountId,
	/// Amount of funds exposed.
	#[codec(compact)]
	pub value: Balance,
}

/// A snapshot of the stake backing a single validator in the system.
#[derive(PartialEq, Eq, PartialOrd, Ord, Clone, Encode, Decode, Default, RuntimeDebug)]
pub struct Exposure<AccountId, Balance: HasCompact> {
	/// The total balance backing this validator.
	#[codec(compact)]
	pub total: Balance,
	/// The validator's own stash that is exposed.
	#[codec(compact)]
	pub own: Balance,
	/// The portions of nominators stashes that are exposed.
	pub others: Vec<IndividualExposure<AccountId, Balance>>,
}

/// A pending slash record. The value of the slash has been computed but not applied yet,
/// rather deferred for several eras.
#[derive(Encode, Decode, Default, RuntimeDebug)]
pub struct UnappliedSlash<AccountId, Balance: HasCompact> {
	/// The stash ID of the offending validator.
	validator: AccountId,
	/// The validator's own slash.
	own: Balance,
	/// All other slashed stakers and amounts.
	others: Vec<(AccountId, Balance)>,
	/// Reporters of the offence; bounty payout recipients.
	reporters: Vec<AccountId>,
	/// The amount of payout.
	payout: Balance,
}

/// Indicate how an election round was computed.
#[derive(PartialEq, Eq, Clone, Copy, Encode, Decode, RuntimeDebug)]
pub enum ElectionCompute {
	/// Result was forcefully computed on chain at the end of the session.
	OnChain,
	/// Result was submitted and accepted to the chain via a signed transaction.
	Signed,
	/// Result was submitted and accepted to the chain via an unsigned transaction (by an
	/// authority).
	Unsigned,
}

/// The result of an election round.
#[derive(PartialEq, Eq, Clone, Encode, Decode, RuntimeDebug)]
pub struct ElectionResult<AccountId, Balance: HasCompact> {
	/// Flat list of validators who have been elected.
	elected_stashes: Vec<AccountId>,
	/// Flat list of new exposures, to be updated in the [`Exposure`] storage.
	exposures: Vec<(AccountId, Exposure<AccountId, Balance>)>,
	/// Type of the result. This is kept on chain only to track and report the best score's
	/// submission type. An optimisation could remove this.
	compute: ElectionCompute,
}

/// The status of the upcoming (offchain) election.
#[derive(PartialEq, Eq, Clone, Encode, Decode, RuntimeDebug)]
pub enum ElectionStatus<BlockNumber> {
	/// Nothing has and will happen for now. submission window is not open.
	Closed,
	/// The submission window has been open since the contained block number.
	Open(BlockNumber),
}

/// Some indications about the size of the election. This must be submitted with the solution.
///
/// Note that these values must reflect the __total__ number, not only those that are present in the
/// solution. In short, these should be the same size as the size of the values dumped in
/// `SnapshotValidators` and `SnapshotNominators`.
#[derive(PartialEq, Eq, Clone, Encode, Decode, RuntimeDebug, Default)]
pub struct ElectionSize {
	/// Number of validators in the snapshot of the current election round.
	#[codec(compact)]
	pub validators: ValidatorIndex,
	/// Number of nominators in the snapshot of the current election round.
	#[codec(compact)]
	pub nominators: NominatorIndex,
}


impl<BlockNumber: PartialEq> ElectionStatus<BlockNumber> {
	fn is_open_at(&self, n: BlockNumber) -> bool {
		*self == Self::Open(n)
	}

	fn is_closed(&self) -> bool {
		match self {
			Self::Closed => true,
			_ => false
		}
	}

	fn is_open(&self) -> bool {
		!self.is_closed()
	}
}

impl<BlockNumber> Default for ElectionStatus<BlockNumber> {
	fn default() -> Self {
		Self::Closed
	}
}

/// Means for interacting with a specialized version of the `session` trait.
///
/// This is needed because `Staking` sets the `ValidatorIdOf` of the `pallet_session::Trait`
pub trait SessionInterface<AccountId>: frame_system::Trait {
	/// Disable a given validator by stash ID.
	///
	/// Returns `true` if new era should be forced at the end of this session.
	/// This allows preventing a situation where there is too many validators
	/// disabled and block production stalls.
	fn disable_validator(validator: &AccountId) -> Result<bool, ()>;
	/// Get the validators from session.
	fn validators() -> Vec<AccountId>;
	/// Prune historical session tries up to but not including the given index.
	fn prune_historical_up_to(up_to: SessionIndex);
}

impl<T: Trait> SessionInterface<<T as frame_system::Trait>::AccountId> for T where
	T: pallet_session::Trait<ValidatorId = <T as frame_system::Trait>::AccountId>,
	T: pallet_session::historical::Trait<
		FullIdentification = Exposure<<T as frame_system::Trait>::AccountId, BalanceOf<T>>,
		FullIdentificationOf = ExposureOf<T>,
	>,
	T::SessionHandler: pallet_session::SessionHandler<<T as frame_system::Trait>::AccountId>,
	T::SessionManager: pallet_session::SessionManager<<T as frame_system::Trait>::AccountId>,
	T::ValidatorIdOf:
		Convert<<T as frame_system::Trait>::AccountId, Option<<T as frame_system::Trait>::AccountId>>,
{
	fn disable_validator(validator: &<T as frame_system::Trait>::AccountId) -> Result<bool, ()> {
		<pallet_session::Module<T>>::disable(validator)
	}

	fn validators() -> Vec<<T as frame_system::Trait>::AccountId> {
		<pallet_session::Module<T>>::validators()
	}

	fn prune_historical_up_to(up_to: SessionIndex) {
		<pallet_session::historical::Module<T>>::prune_up_to(up_to);
	}
}

pub mod weight {
	use super::*;

	/// All weight notes are pertaining to the case of a better solution, in which we execute
	/// the longest code path.
	/// Weight: 0 + (35 μs * v) + (25 μs * n)
	/// State reads:
	/// 	- Initial checks:
	/// 		- ElectionState, CurrentEra, QueuedScore
	/// 		- SnapshotValidators.len()
	/// 		- ValidatorCount
	/// 		- SnapshotValidators
	/// 		- SnapshotNominators
	/// 	- Iterate over nominators:
	/// 		- compact.len() * Nominators(who)
	/// 		- (non_self_vote_edges) * SlashingSpans
	/// 	- For `assignment_ratio_to_staked`: Basically read the staked value of each stash.
	/// 		- (winners.len() + compact.len()) * (Ledger + Bonded)
	/// 		- TotalIssuance (read a gzillion times potentially, but well it is cached.)
	/// - State writes:
	/// 	- QueuedElected, QueuedScore
	pub fn weight_for_submit_solution<T: Trait>(
		winners: &Vec<ValidatorIndex>,
		compact: &CompactAssignments,
		size: &ElectionSize,
	) -> Weight {
		(35 * WEIGHT_PER_MICROS * (size.validators as Weight))
			.saturating_add(25 * WEIGHT_PER_MICROS * (size.validators as Weight))
			.saturating_add(T::DbWeight::get().reads(7))
			.saturating_add(T::DbWeight::get().reads(compact.len() as Weight)) // Nominators
			.saturating_add(T::DbWeight::get().reads(compact.edge_count() as Weight))  // SlashingSpans
			.saturating_add(T::DbWeight::get().reads(2 * ((winners.len() + compact.len()) as Weight)))
			.saturating_add(T::DbWeight::get().reads(1))
			.saturating_add(T::DbWeight::get().writes(2))
	}
}

pub trait Trait: frame_system::Trait + SendTransactionTypes<Call<Self>> {
	/// The staking balance.
	type Currency: LockableCurrency<Self::AccountId, Moment=Self::BlockNumber>;

	/// Time used for computing era duration.
	///
	/// It is guaranteed to start being called from the first `on_finalize`. Thus value at genesis
	/// is not used.
	type UnixTime: UnixTime;

	/// Convert a balance into a number used for election calculation. This must fit into a `u64`
	/// but is allowed to be sensibly lossy. The `u64` is used to communicate with the
	/// [`sp_phragmen`] crate which accepts u64 numbers and does operations in 128. Consequently,
	/// the backward convert is used convert the u128s from phragmen back to a [`BalanceOf`].
	type CurrencyToVote: Convert<BalanceOf<Self>, VoteWeight> + Convert<u128, BalanceOf<Self>>;

	/// Tokens have been minted and are unused for validator-reward.
	/// See [Era payout](./index.html#era-payout).
	type RewardRemainder: OnUnbalanced<NegativeImbalanceOf<Self>>;

	/// The overarching event type.
	type Event: From<Event<Self>> + Into<<Self as frame_system::Trait>::Event>;

	/// Handler for the unbalanced reduction when slashing a staker.
	type Slash: OnUnbalanced<NegativeImbalanceOf<Self>>;

	/// Handler for the unbalanced increment when rewarding a staker.
	type Reward: OnUnbalanced<PositiveImbalanceOf<Self>>;

	/// Number of sessions per era.
	type SessionsPerEra: Get<SessionIndex>;

	/// Number of eras that staked funds must remain bonded for.
	type BondingDuration: Get<EraIndex>;

	/// Number of eras that slashes are deferred by, after computation. This
	/// should be less than the bonding duration. Set to 0 if slashes should be
	/// applied immediately, without opportunity for intervention.
	type SlashDeferDuration: Get<EraIndex>;

	/// The origin which can cancel a deferred slash. Root can always do this.
	type SlashCancelOrigin: EnsureOrigin<Self::Origin>;

	/// Interface for interacting with a session module.
	type SessionInterface: self::SessionInterface<Self::AccountId>;

	/// The NPoS reward curve used to define yearly inflation.
	/// See [Era payout](./index.html#era-payout).
	type RewardCurve: Get<&'static PiecewiseLinear<'static>>;

	/// Something that can estimate the next session change, accurately or as a best effort guess.
	type NextNewSession: EstimateNextNewSession<Self::BlockNumber>;

	/// How many blocks ahead of the era, within the last do we try to run the phragmen offchain?
	/// Setting this to zero will disable the offchain compute and only on-chain seq-phragmen will
	/// be used.
	type ElectionLookahead: Get<Self::BlockNumber>;

	/// The overarching call type.
	type Call: Dispatchable + From<Call<Self>> + IsSubType<Module<Self>, Self> + Clone;

	/// Maximum number of equalise iterations to run in the offchain submission. If set to 0,
	/// equalize will not be executed at all.
	type MaxIterations: Get<u32>;

	/// The maximum number of nominator rewarded for each validator.
	///
	/// For each validator only the `$MaxNominatorRewardedPerValidator` biggest stakers can claim
	/// their reward. This used to limit the i/o cost for the nominator payout.
	type MaxNominatorRewardedPerValidator: Get<u32>;

	/// A configuration for base priority of unsigned transactions.
	///
	/// This is exposed so that it can be tuned for particular runtime, when
	/// multiple pallets send unsigned transactions.
	type UnsignedPriority: Get<TransactionPriority>;
}

/// Mode of era-forcing.
#[derive(Copy, Clone, PartialEq, Eq, Encode, Decode, RuntimeDebug)]
#[cfg_attr(feature = "std", derive(Serialize, Deserialize))]
pub enum Forcing {
	/// Not forcing anything - just let whatever happen.
	NotForcing,
	/// Force a new era, then reset to `NotForcing` as soon as it is done.
	ForceNew,
	/// Avoid a new era indefinitely.
	ForceNone,
	/// Force a new era at the end of all sessions indefinitely.
	ForceAlways,
}

impl Default for Forcing {
	fn default() -> Self { Forcing::NotForcing }
}

// A value placed in storage that represents the current version of the Staking storage.
// This value is used by the `on_runtime_upgrade` logic to determine whether we run
// storage migration logic. This should match directly with the semantic versions of the Rust crate.
#[derive(Encode, Decode, Clone, Copy, PartialEq, Eq, RuntimeDebug)]
enum Releases {
	V1_0_0Ancient,
	V2_0_0,
	V3_0_0,
}

impl Default for Releases {
	fn default() -> Self {
		Releases::V3_0_0
	}
}

decl_storage! {
	trait Store for Module<T: Trait> as Staking {
		/// Number of eras to keep in history.
		///
		/// Information is kept for eras in `[current_era - history_depth; current_era]`.
		///
		/// Must be more than the number of eras delayed by session otherwise.
		/// I.e. active era must always be in history.
		/// I.e. `active_era > current_era - history_depth` must be guaranteed.
		HistoryDepth get(fn history_depth) config(): u32 = 84;

		/// The ideal number of staking participants.
		pub ValidatorCount get(fn validator_count) config(): u32;

		/// Minimum number of staking participants before emergency conditions are imposed.
		pub MinimumValidatorCount get(fn minimum_validator_count) config():
			u32 = DEFAULT_MINIMUM_VALIDATOR_COUNT;

		/// Any validators that may never be slashed or forcibly kicked. It's a Vec since they're
		/// easy to initialize and the performance hit is minimal (we expect no more than four
		/// invulnerables) and restricted to testnets.
		pub Invulnerables get(fn invulnerables) config(): Vec<T::AccountId>;

		/// Map from all locked "stash" accounts to the controller account.
		pub Bonded get(fn bonded): map hasher(twox_64_concat) T::AccountId => Option<T::AccountId>;

		/// Map from all (unlocked) "controller" accounts to the info regarding the staking.
		pub Ledger get(fn ledger):
			map hasher(blake2_128_concat) T::AccountId
			=> Option<StakingLedger<T::AccountId, BalanceOf<T>>>;

		/// Where the reward payment should be made. Keyed by stash.
		pub Payee get(fn payee): map hasher(twox_64_concat) T::AccountId => RewardDestination;

		/// The map from (wannabe) validator stash key to the preferences of that validator.
		pub Validators get(fn validators):
			map hasher(twox_64_concat) T::AccountId => ValidatorPrefs;

		/// The map from nominator stash key to the set of stash keys of all validators to nominate.
		pub Nominators get(fn nominators):
			map hasher(twox_64_concat) T::AccountId => Option<Nominations<T::AccountId>>;

		/// The current era index.
		///
		/// This is the latest planned era, depending on how the Session pallet queues the validator
		/// set, it might be active or not.
		pub CurrentEra get(fn current_era): Option<EraIndex>;

		/// The active era information, it holds index and start.
		///
		/// The active era is the era currently rewarded.
		/// Validator set of this era must be equal to `SessionInterface::validators`.
		pub ActiveEra get(fn active_era): Option<ActiveEraInfo>;

		/// The session index at which the era start for the last `HISTORY_DEPTH` eras.
		pub ErasStartSessionIndex get(fn eras_start_session_index):
			map hasher(twox_64_concat) EraIndex => Option<SessionIndex>;

		/// Exposure of validator at era.
		///
		/// This is keyed first by the era index to allow bulk deletion and then the stash account.
		///
		/// Is it removed after `HISTORY_DEPTH` eras.
		/// If stakers hasn't been set or has been removed then empty exposure is returned.
		pub ErasStakers get(fn eras_stakers):
			double_map hasher(twox_64_concat) EraIndex, hasher(twox_64_concat) T::AccountId
			=> Exposure<T::AccountId, BalanceOf<T>>;

		/// Clipped Exposure of validator at era.
		///
		/// This is similar to [`ErasStakers`] but number of nominators exposed is reduced to the
		/// `T::MaxNominatorRewardedPerValidator` biggest stakers.
		/// (Note: the field `total` and `own` of the exposure remains unchanged).
		/// This is used to limit the i/o cost for the nominator payout.
		///
		/// This is keyed fist by the era index to allow bulk deletion and then the stash account.
		///
		/// Is it removed after `HISTORY_DEPTH` eras.
		/// If stakers hasn't been set or has been removed then empty exposure is returned.
		pub ErasStakersClipped get(fn eras_stakers_clipped):
			double_map hasher(twox_64_concat) EraIndex, hasher(twox_64_concat) T::AccountId
			=> Exposure<T::AccountId, BalanceOf<T>>;

		/// Similar to `ErasStakers`, this holds the preferences of validators.
		///
		/// This is keyed first by the era index to allow bulk deletion and then the stash account.
		///
		/// Is it removed after `HISTORY_DEPTH` eras.
		// If prefs hasn't been set or has been removed then 0 commission is returned.
		pub ErasValidatorPrefs get(fn eras_validator_prefs):
			double_map hasher(twox_64_concat) EraIndex, hasher(twox_64_concat) T::AccountId
			=> ValidatorPrefs;

		/// The total validator era payout for the last `HISTORY_DEPTH` eras.
		///
		/// Eras that haven't finished yet or has been removed doesn't have reward.
		pub ErasValidatorReward get(fn eras_validator_reward):
			map hasher(twox_64_concat) EraIndex => Option<BalanceOf<T>>;

		/// Rewards for the last `HISTORY_DEPTH` eras.
		/// If reward hasn't been set or has been removed then 0 reward is returned.
		pub ErasRewardPoints get(fn eras_reward_points):
			map hasher(twox_64_concat) EraIndex => EraRewardPoints<T::AccountId>;

		/// The total amount staked for the last `HISTORY_DEPTH` eras.
		/// If total hasn't been set or has been removed then 0 stake is returned.
		pub ErasTotalStake get(fn eras_total_stake):
			map hasher(twox_64_concat) EraIndex => BalanceOf<T>;

		/// Mode of era forcing.
		pub ForceEra get(fn force_era) config(): Forcing;

		/// The percentage of the slash that is distributed to reporters.
		///
		/// The rest of the slashed value is handled by the `Slash`.
		pub SlashRewardFraction get(fn slash_reward_fraction) config(): Perbill;

		/// The amount of currency given to reporters of a slash event which was
		/// canceled by extraordinary circumstances (e.g. governance).
		pub CanceledSlashPayout get(fn canceled_payout) config(): BalanceOf<T>;

		/// All unapplied slashes that are queued for later.
		pub UnappliedSlashes:
			map hasher(twox_64_concat) EraIndex => Vec<UnappliedSlash<T::AccountId, BalanceOf<T>>>;

		/// A mapping from still-bonded eras to the first session index of that era.
		///
		/// Must contains information for eras for the range:
		/// `[active_era - bounding_duration; active_era]`
		BondedEras: Vec<(EraIndex, SessionIndex)>;

		/// All slashing events on validators, mapped by era to the highest slash proportion
		/// and slash value of the era.
		ValidatorSlashInEra:
			double_map hasher(twox_64_concat) EraIndex, hasher(twox_64_concat) T::AccountId
			=> Option<(Perbill, BalanceOf<T>)>;

		/// All slashing events on nominators, mapped by era to the highest slash value of the era.
		NominatorSlashInEra:
			double_map hasher(twox_64_concat) EraIndex, hasher(twox_64_concat) T::AccountId
			=> Option<BalanceOf<T>>;

		/// Slashing spans for stash accounts.
		SlashingSpans: map hasher(twox_64_concat) T::AccountId => Option<slashing::SlashingSpans>;

		/// Records information about the maximum slash of a stash within a slashing span,
		/// as well as how much reward has been paid out.
		SpanSlash:
			map hasher(twox_64_concat) (T::AccountId, slashing::SpanIndex)
			=> slashing::SpanRecord<BalanceOf<T>>;

		/// The earliest era for which we have a pending, unapplied slash.
		EarliestUnappliedSlash: Option<EraIndex>;

		/// Snapshot of validators at the beginning of the current election window. This should only
		/// have a value when [`EraElectionStatus`] == `ElectionStatus::Open(_)`.
		pub SnapshotValidators get(fn snapshot_validators): Option<Vec<T::AccountId>>;

		/// Snapshot of nominators at the beginning of the current election window. This should only
		/// have a value when [`EraElectionStatus`] == `ElectionStatus::Open(_)`.
		pub SnapshotNominators get(fn snapshot_nominators): Option<Vec<T::AccountId>>;

		/// The next validator set. At the end of an era, if this is available (potentially from the
		/// result of an offchain worker), it is immediately used. Otherwise, the on-chain election
		/// is executed.
		pub QueuedElected get(fn queued_elected): Option<ElectionResult<T::AccountId, BalanceOf<T>>>;

		/// The score of the current [`QueuedElected`].
		pub QueuedScore get(fn queued_score): Option<PhragmenScore>;

		/// Flag to control the execution of the offchain election. When `Open(_)`, we accept
		/// solutions to be submitted.
		pub EraElectionStatus get(fn era_election_status): ElectionStatus<T::BlockNumber>;

		/// True if the current **planned** session is final. Note that this does not take era
		/// forcing into account.
		pub IsCurrentSessionFinal get(fn is_current_session_final): bool = false;

		/// True if network has been upgraded to this version.
		/// Storage version of the pallet.
		///
		/// This is set to v3.0.0 for new networks.
		StorageVersion build(|_: &GenesisConfig<T>| Releases::V3_0_0): Releases;

		/// The era where we migrated from Lazy Payouts to Simple Payouts
		MigrateEra: Option<EraIndex>;
	}
	add_extra_genesis {
		config(stakers):
			Vec<(T::AccountId, T::AccountId, BalanceOf<T>, StakerStatus<T::AccountId>)>;
		build(|config: &GenesisConfig<T>| {
			for &(ref stash, ref controller, balance, ref status) in &config.stakers {
				assert!(
					T::Currency::free_balance(&stash) >= balance,
					"Stash does not have enough balance to bond."
				);
				let _ = <Module<T>>::bond(
					T::Origin::from(Some(stash.clone()).into()),
					T::Lookup::unlookup(controller.clone()),
					balance,
					RewardDestination::Staked,
				);
				let _ = match status {
					StakerStatus::Validator => {
						<Module<T>>::validate(
							T::Origin::from(Some(controller.clone()).into()),
							Default::default(),
						)
					},
					StakerStatus::Nominator(votes) => {
						<Module<T>>::nominate(
							T::Origin::from(Some(controller.clone()).into()),
							votes.iter().map(|l| T::Lookup::unlookup(l.clone())).collect(),
						)
					}, _ => Ok(())
				};
			}
		});
	}
}

decl_event!(
	pub enum Event<T> where Balance = BalanceOf<T>, <T as frame_system::Trait>::AccountId {
		/// The era payout has been set; the first balance is the validator-payout; the second is
		/// the remainder from the maximum amount of reward.
		EraPayout(EraIndex, Balance, Balance),
		/// The staker has been rewarded by this amount. `AccountId` is the stash account.
		Reward(AccountId, Balance),
		/// One validator (and its nominators) has been slashed by the given amount.
		Slash(AccountId, Balance),
		/// An old slashing report from a prior era was discarded because it could
		/// not be processed.
		OldSlashingReportDiscarded(SessionIndex),
		/// A new set of stakers was elected with the given computation method.
		StakingElection(ElectionCompute),
		/// An account has bonded this amount.
		///
		/// NOTE: This event is only emitted when funds are bonded via a dispatchable. Notably,
		/// it will not be emitted for staking rewards when they are added to stake.
		Bonded(AccountId, Balance),
		/// An account has unbonded this amount.
		Unbonded(AccountId, Balance),
		/// An account has called `withdraw_unbonded` and removed unbonding chunks worth `Balance`
		/// from the unlocking queue.
		Withdrawn(AccountId, Balance),
	}
);

decl_error! {
	/// Error for the staking module.
	pub enum Error for Module<T: Trait> {
		/// Not a controller account.
		NotController,
		/// Not a stash account.
		NotStash,
		/// Stash is already bonded.
		AlreadyBonded,
		/// Controller is already paired.
		AlreadyPaired,
		/// Targets cannot be empty.
		EmptyTargets,
		/// Duplicate index.
		DuplicateIndex,
		/// Slash record index out of bounds.
		InvalidSlashIndex,
		/// Can not bond with value less than minimum balance.
		InsufficientValue,
		/// Can not schedule more unlock chunks.
		NoMoreChunks,
		/// Can not rebond without unlocking chunks.
		NoUnlockChunk,
		/// Attempting to target a stash that still has funds.
		FundedTarget,
		/// Invalid era to reward.
		InvalidEraToReward,
		/// Invalid number of nominations.
		InvalidNumberOfNominations,
		/// Items are not sorted and unique.
		NotSortedAndUnique,
		/// Rewards for this era have already been claimed for this validator.
		AlreadyClaimed,
		/// The submitted result is received out of the open window.
		PhragmenEarlySubmission,
		/// The submitted result is not as good as the one stored on chain.
		PhragmenWeakSubmission,
		/// The snapshot data of the current window is missing.
		SnapshotUnavailable,
		/// Incorrect number of winners were presented.
		PhragmenBogusWinnerCount,
		/// One of the submitted winners is not an active candidate on chain (index is out of range
		/// in snapshot).
		PhragmenBogusWinner,
		/// Error while building the assignment type from the compact. This can happen if an index
		/// is invalid, or if the weights _overflow_.
		PhragmenBogusCompact,
		/// One of the submitted nominators is not an active nominator on chain.
		PhragmenBogusNominator,
		/// One of the submitted nominators has an edge to which they have not voted on chain.
		PhragmenBogusNomination,
		/// One of the submitted nominators has an edge which is submitted before the last non-zero
		/// slash of the target.
		PhragmenSlashedNomination,
		/// A self vote must only be originated from a validator to ONLY themselves.
		PhragmenBogusSelfVote,
		/// The submitted result has unknown edges that are not among the presented winners.
		PhragmenBogusEdge,
		/// The claimed score does not match with the one computed from the data.
		PhragmenBogusScore,
		/// The election size is invalid.
		PhragmenBogusElectionSize,
		/// The call is not allowed at the given time due to restrictions of election period.
		CallNotAllowed,
		/// Incorrect previous history depth input provided.
		IncorrectHistoryDepth,
		/// Incorrect number of slashing spans provided.
		IncorrectSlashingSpans,
	}
}

decl_module! {
	pub struct Module<T: Trait> for enum Call where origin: T::Origin {
		/// Number of sessions per era.
		const SessionsPerEra: SessionIndex = T::SessionsPerEra::get();

		/// Number of eras that staked funds must remain bonded for.
		const BondingDuration: EraIndex = T::BondingDuration::get();

		type Error = Error<T>;

		fn deposit_event() = default;

		/// sets `ElectionStatus` to `Open(now)` where `now` is the block number at which the
		/// election window has opened, if we are at the last session and less blocks than
		/// `T::ElectionLookahead` is remaining until the next new session schedule. The offchain
		/// worker, if applicable, will execute at the end of the current block, and solutions may
		/// be submitted.
		fn on_initialize(now: T::BlockNumber) -> Weight {
			let mut consumed_weight = 0;
			let mut add_weight = |reads, writes, weight| {
				consumed_weight += T::DbWeight::get().reads_writes(reads, writes);
				consumed_weight += weight;
			};
			if
				// if we don't have any ongoing offchain compute.
				Self::era_election_status().is_closed() &&
				// either current session final based on the plan, or we're forcing.
				(Self::is_current_session_final() || Self::will_era_be_forced())
			{
				if let Some(next_session_change) = T::NextNewSession::estimate_next_new_session(now){
					if let Some(remaining) = next_session_change.checked_sub(&now) {
						if remaining <= T::ElectionLookahead::get() && !remaining.is_zero() {
							// create snapshot.
							let (did_snapshot, snapshot_weight) = Self::create_stakers_snapshot();
							add_weight(0, 0, snapshot_weight);
							if did_snapshot {
								// Set the flag to make sure we don't waste any compute here in the same era
								// after we have triggered the offline compute.
								<EraElectionStatus<T>>::put(
									ElectionStatus::<T::BlockNumber>::Open(now)
								);
								add_weight(0, 1, 0);
								log!(info, "💸 Election window is Open({:?}). Snapshot created", now);
							} else {
								log!(warn, "💸 Failed to create snapshot at {:?}.", now);
							}
						}
					}
				} else {
					log!(warn, "💸 Estimating next session change failed.");
				}
				add_weight(0, 0, T::NextNewSession::weight(now))
			}
			// For `era_election_status`, `is_current_session_final`, `will_era_be_forced`
			add_weight(3, 0, 0);
			// Additional read from `on_finalize`
			add_weight(1, 0, 0);
			consumed_weight
		}

		/// Check if the current block number is the one at which the election window has been set
		/// to open. If so, it runs the offchain worker code.
		fn offchain_worker(now: T::BlockNumber) {
			use offchain_election::{set_check_offchain_execution_status, compute_offchain_election};

			if Self::era_election_status().is_open_at(now) {
				let offchain_status = set_check_offchain_execution_status::<T>(now);
				if let Err(why) = offchain_status {
					log!(debug, "skipping offchain worker in open election window due to [{}]", why);
				} else {
					if let Err(e) = compute_offchain_election::<T>() {
						log!(warn, "💸 Error in phragmen offchain worker: {:?}", e);
					} else {
						log!(debug, "Executed offchain worker thread without errors.");
					}
				}
			}
		}

		fn on_finalize() {
			// Set the start of the first era.
			if let Some(mut active_era) = Self::active_era() {
				if active_era.start.is_none() {
					let now_as_millis_u64 = T::UnixTime::now().as_millis().saturated_into::<u64>();
					active_era.start = Some(now_as_millis_u64);
					// This write only ever happens once, we don't include it in the weight in general
					ActiveEra::put(active_era);
				}
			}
			// `on_finalize` weight is tracked in `on_initialize`
		}

		/// Take the origin account as a stash and lock up `value` of its balance. `controller` will
		/// be the account that controls it.
		///
		/// `value` must be more than the `minimum_balance` specified by `T::Currency`.
		///
		/// The dispatch origin for this call must be _Signed_ by the stash account.
		///
		/// Emits `Bonded`.
		///
		/// # <weight>
		/// - Independent of the arguments. Moderate complexity.
		/// - O(1).
		/// - Three extra DB entries.
		///
		/// NOTE: Two of the storage writes (`Self::bonded`, `Self::payee`) are _never_ cleaned
		/// unless the `origin` falls below _existential deposit_ and gets removed as dust.
		/// ------------------
		/// Base Weight: 67.87 µs
		/// DB Weight:
		/// - Read: Bonded, Ledger, [Origin Account], Current Era, History Depth, Locks
		/// - Write: Bonded, Payee, [Origin Account], Locks, Ledger
		/// # </weight>
		#[weight = 67 * WEIGHT_PER_MICROS + T::DbWeight::get().reads_writes(5, 4)]
		pub fn bond(origin,
			controller: <T::Lookup as StaticLookup>::Source,
			#[compact] value: BalanceOf<T>,
			payee: RewardDestination,
		) {
			let stash = ensure_signed(origin)?;

			if <Bonded<T>>::contains_key(&stash) {
				Err(Error::<T>::AlreadyBonded)?
			}

			let controller = T::Lookup::lookup(controller)?;

			if <Ledger<T>>::contains_key(&controller) {
				Err(Error::<T>::AlreadyPaired)?
			}

			// reject a bond which is considered to be _dust_.
			if value < T::Currency::minimum_balance() {
				Err(Error::<T>::InsufficientValue)?
			}

			// You're auto-bonded forever, here. We might improve this by only bonding when
			// you actually validate/nominate and remove once you unbond __everything__.
			<Bonded<T>>::insert(&stash, &controller);
			<Payee<T>>::insert(&stash, payee);

			system::Module::<T>::inc_ref(&stash);

			let current_era = CurrentEra::get().unwrap_or(0);
			let history_depth = Self::history_depth();
			let last_reward_era = current_era.saturating_sub(history_depth);

			let stash_balance = T::Currency::free_balance(&stash);
			let value = value.min(stash_balance);
			Self::deposit_event(RawEvent::Bonded(stash.clone(), value));
			let item = StakingLedger {
				stash,
				total: value,
				active: value,
				unlocking: vec![],
				claimed_rewards: (last_reward_era..current_era).collect(),
			};
			Self::update_ledger(&controller, &item);
		}

		/// Add some extra amount that have appeared in the stash `free_balance` into the balance up
		/// for staking.
		///
		/// Use this if there are additional funds in your stash account that you wish to bond.
		/// Unlike [`bond`] or [`unbond`] this function does not impose any limitation on the amount
		/// that can be added.
		///
		/// The dispatch origin for this call must be _Signed_ by the stash, not the controller and
		/// it can be only called when [`EraElectionStatus`] is `Closed`.
		///
		/// Emits `Bonded`.
		///
		/// # <weight>
		/// - Independent of the arguments. Insignificant complexity.
		/// - O(1).
		/// - One DB entry.
		/// ------------
		/// Base Weight: 54.88 µs
		/// DB Weight:
		/// - Read: Era Election Status, Bonded, Ledger, [Origin Account], Locks
		/// - Write: [Origin Account], Locks, Ledger
		/// # </weight>
		#[weight = 55 * WEIGHT_PER_MICROS + T::DbWeight::get().reads_writes(4, 2)]
		fn bond_extra(origin, #[compact] max_additional: BalanceOf<T>) {
			ensure!(Self::era_election_status().is_closed(), Error::<T>::CallNotAllowed);
			let stash = ensure_signed(origin)?;

			let controller = Self::bonded(&stash).ok_or(Error::<T>::NotStash)?;
			let mut ledger = Self::ledger(&controller).ok_or(Error::<T>::NotController)?;

			let stash_balance = T::Currency::free_balance(&stash);

			if let Some(extra) = stash_balance.checked_sub(&ledger.total) {
				let extra = extra.min(max_additional);
				ledger.total += extra;
				ledger.active += extra;
				Self::deposit_event(RawEvent::Bonded(stash, extra));
				Self::update_ledger(&controller, &ledger);
			}
		}

		/// Schedule a portion of the stash to be unlocked ready for transfer out after the bond
		/// period ends. If this leaves an amount actively bonded less than
		/// T::Currency::minimum_balance(), then it is increased to the full amount.
		///
		/// Once the unlock period is done, you can call `withdraw_unbonded` to actually move
		/// the funds out of management ready for transfer.
		///
		/// No more than a limited number of unlocking chunks (see `MAX_UNLOCKING_CHUNKS`)
		/// can co-exists at the same time. In that case, [`Call::withdraw_unbonded`] need
		/// to be called first to remove some of the chunks (if possible).
		///
		/// The dispatch origin for this call must be _Signed_ by the controller, not the stash.
		/// And, it can be only called when [`EraElectionStatus`] is `Closed`.
		///
		/// Emits `Unbonded`.
		///
		/// See also [`Call::withdraw_unbonded`].
		///
		/// # <weight>
		/// - Independent of the arguments. Limited but potentially exploitable complexity.
		/// - Contains a limited number of reads.
		/// - Each call (requires the remainder of the bonded balance to be above `minimum_balance`)
		///   will cause a new entry to be inserted into a vector (`Ledger.unlocking`) kept in storage.
		///   The only way to clean the aforementioned storage item is also user-controlled via
		///   `withdraw_unbonded`.
		/// - One DB entry.
		/// ----------
		/// Base Weight: 50.34 µs
		/// DB Weight:
		/// - Read: Era Election Status, Ledger, Current Era, Locks, [Origin Account]
		/// - Write: [Origin Account], Locks, Ledger
		/// </weight>
		#[weight = 50 * WEIGHT_PER_MICROS + T::DbWeight::get().reads_writes(4, 2)]
		fn unbond(origin, #[compact] value: BalanceOf<T>) {
			ensure!(Self::era_election_status().is_closed(), Error::<T>::CallNotAllowed);
			let controller = ensure_signed(origin)?;
			let mut ledger = Self::ledger(&controller).ok_or(Error::<T>::NotController)?;
			ensure!(
				ledger.unlocking.len() < MAX_UNLOCKING_CHUNKS,
				Error::<T>::NoMoreChunks,
			);

			let mut value = value.min(ledger.active);

			if !value.is_zero() {
				ledger.active -= value;

				// Avoid there being a dust balance left in the staking system.
				if ledger.active < T::Currency::minimum_balance() {
					value += ledger.active;
					ledger.active = Zero::zero();
				}

				// Note: in case there is no current era it is fine to bond one era more.
				let era = Self::current_era().unwrap_or(0) + T::BondingDuration::get();
				ledger.unlocking.push(UnlockChunk { value, era });
				Self::update_ledger(&controller, &ledger);
				Self::deposit_event(RawEvent::Unbonded(ledger.stash.clone(), value));
			}
		}

		/// Remove any unlocked chunks from the `unlocking` queue from our management.
		///
		/// This essentially frees up that balance to be used by the stash account to do
		/// whatever it wants.
		///
		/// The dispatch origin for this call must be _Signed_ by the controller, not the stash.
		/// And, it can be only called when [`EraElectionStatus`] is `Closed`.
		///
		/// Emits `Withdrawn`.
		///
		/// See also [`Call::unbond`].
		///
		/// # <weight>
		/// - Could be dependent on the `origin` argument and how much `unlocking` chunks exist.
		///  It implies `consolidate_unlocked` which loops over `Ledger.unlocking`, which is
		///  indirectly user-controlled. See [`unbond`] for more detail.
		/// - Contains a limited number of reads, yet the size of which could be large based on `ledger`.
		/// - Writes are limited to the `origin` account key.
		/// ---------------
		/// Complexity O(S) where S is the number of slashing spans to remove
		/// Base Weight:
		/// Update: 50.52 + .028 * S µs
		/// - Reads: EraElectionStatus, Ledger, Current Era, Locks, [Origin Account]
		/// - Writes: [Origin Account], Locks, Ledger
		/// Kill: 79.41 + 2.366 * S µs
		/// - Reads: EraElectionStatus, Ledger, Current Era, Bonded, Slashing Spans, [Origin Account], Locks
		/// - Writes: Bonded, Slashing Spans (if S > 0), Ledger, Payee, Validators, Nominators, [Origin Account], Locks
		/// - Writes Each: SpanSlash * S
		/// NOTE: Weight annotation is the kill scenario, we refund otherwise.
		/// # </weight>
		#[weight = T::DbWeight::get().reads_writes(6, 6)
			.saturating_add(80 * WEIGHT_PER_MICROS)
			.saturating_add(
				(2 * WEIGHT_PER_MICROS).saturating_mul(Weight::from(*num_slashing_spans))
			)
			.saturating_add(T::DbWeight::get().writes(Weight::from(*num_slashing_spans)))
			// if slashing spans is non-zero, add 1 more write
			.saturating_add(T::DbWeight::get().writes(Weight::from(*num_slashing_spans).min(1)))
		]
		fn withdraw_unbonded(origin, num_slashing_spans: u32) -> DispatchResultWithPostInfo {
			ensure!(Self::era_election_status().is_closed(), Error::<T>::CallNotAllowed);
			let controller = ensure_signed(origin)?;
			let mut ledger = Self::ledger(&controller).ok_or(Error::<T>::NotController)?;
			let (stash, old_total) = (ledger.stash.clone(), ledger.total);
			if let Some(current_era) = Self::current_era() {
				ledger = ledger.consolidate_unlocked(current_era)
			}

			let post_info_weight = if ledger.unlocking.is_empty() && ledger.active.is_zero() {
				// This account must have called `unbond()` with some value that caused the active
				// portion to fall below existential deposit + will have no more unlocking chunks
				// left. We can now safely remove all staking-related information.
				Self::kill_stash(&stash, num_slashing_spans)?;
				// remove the lock.
				T::Currency::remove_lock(STAKING_ID, &stash);
				// This is worst case scenario, so we use the full weight and return None
				None
			} else {
				// This was the consequence of a partial unbond. just update the ledger and move on.
				Self::update_ledger(&controller, &ledger);
				// This is only an update, so we use less overall weight
				Some(50 * WEIGHT_PER_MICROS + T::DbWeight::get().reads_writes(4, 2))
			};

			// `old_total` should never be less than the new total because
			// `consolidate_unlocked` strictly subtracts balance.
			if ledger.total < old_total {
				// Already checked that this won't overflow by entry condition.
				let value = old_total - ledger.total;
				Self::deposit_event(RawEvent::Withdrawn(stash, value));
			}

			Ok(post_info_weight.into())
		}

		/// Declare the desire to validate for the origin controller.
		///
		/// Effects will be felt at the beginning of the next era.
		///
		/// The dispatch origin for this call must be _Signed_ by the controller, not the stash.
		/// And, it can be only called when [`EraElectionStatus`] is `Closed`.
		///
		/// # <weight>
		/// - Independent of the arguments. Insignificant complexity.
		/// - Contains a limited number of reads.
		/// - Writes are limited to the `origin` account key.
		/// -----------
		/// Base Weight: 17.13 µs
		/// DB Weight:
		/// - Read: Era Election Status, Ledger
		/// - Write: Nominators, Validators
		/// # </weight>
		#[weight = 17 * WEIGHT_PER_MICROS + T::DbWeight::get().reads_writes(2, 2)]
		pub fn validate(origin, prefs: ValidatorPrefs) {
			ensure!(Self::era_election_status().is_closed(), Error::<T>::CallNotAllowed);
			let controller = ensure_signed(origin)?;
			let ledger = Self::ledger(&controller).ok_or(Error::<T>::NotController)?;
			let stash = &ledger.stash;
			<Nominators<T>>::remove(stash);
			<Validators<T>>::insert(stash, prefs);
		}

		/// Declare the desire to nominate `targets` for the origin controller.
		///
		/// Effects will be felt at the beginning of the next era. This can only be called when
		/// [`EraElectionStatus`] is `Closed`.
		///
		/// The dispatch origin for this call must be _Signed_ by the controller, not the stash.
		/// And, it can be only called when [`EraElectionStatus`] is `Closed`.
		///
		/// # <weight>
		/// - The transaction's complexity is proportional to the size of `targets` (N)
		/// which is capped at CompactAssignments::LIMIT (MAX_NOMINATIONS).
		/// - Both the reads and writes follow a similar pattern.
		/// ---------
		/// Base Weight: 22.34 + .36 * N µs
		/// where N is the number of targets
		/// DB Weight:
		/// - Reads: Era Election Status, Ledger, Current Era
		/// - Writes: Validators, Nominators
		/// # </weight>
		#[weight = T::DbWeight::get().reads_writes(3, 2)
			.saturating_add(22 * WEIGHT_PER_MICROS)
			.saturating_add((360 * WEIGHT_PER_NANOS).saturating_mul(targets.len() as Weight))
		]
		pub fn nominate(origin, targets: Vec<<T::Lookup as StaticLookup>::Source>) {
			ensure!(Self::era_election_status().is_closed(), Error::<T>::CallNotAllowed);
			let controller = ensure_signed(origin)?;
			let ledger = Self::ledger(&controller).ok_or(Error::<T>::NotController)?;
			let stash = &ledger.stash;
			ensure!(!targets.is_empty(), Error::<T>::EmptyTargets);
			let targets = targets.into_iter()
				.take(MAX_NOMINATIONS)
				.map(|t| T::Lookup::lookup(t))
				.collect::<result::Result<Vec<T::AccountId>, _>>()?;

			let nominations = Nominations {
				targets,
				// initial nominations are considered submitted at era 0. See `Nominations` doc
				submitted_in: Self::current_era().unwrap_or(0),
				suppressed: false,
			};

			<Validators<T>>::remove(stash);
			<Nominators<T>>::insert(stash, &nominations);
		}

		/// Declare no desire to either validate or nominate.
		///
		/// Effects will be felt at the beginning of the next era.
		///
		/// The dispatch origin for this call must be _Signed_ by the controller, not the stash.
		/// And, it can be only called when [`EraElectionStatus`] is `Closed`.
		///
		/// # <weight>
		/// - Independent of the arguments. Insignificant complexity.
		/// - Contains one read.
		/// - Writes are limited to the `origin` account key.
		/// --------
		/// Base Weight: 16.53 µs
		/// DB Weight:
		/// - Read: EraElectionStatus, Ledger
		/// - Write: Validators, Nominators
		/// # </weight>
		#[weight = 16 * WEIGHT_PER_MICROS + T::DbWeight::get().reads_writes(2, 2)]
		fn chill(origin) {
			ensure!(Self::era_election_status().is_closed(), Error::<T>::CallNotAllowed);
			let controller = ensure_signed(origin)?;
			let ledger = Self::ledger(&controller).ok_or(Error::<T>::NotController)?;
			Self::chill_stash(&ledger.stash);
		}

		/// (Re-)set the payment target for a controller.
		///
		/// Effects will be felt at the beginning of the next era.
		///
		/// The dispatch origin for this call must be _Signed_ by the controller, not the stash.
		///
		/// # <weight>
		/// - Independent of the arguments. Insignificant complexity.
		/// - Contains a limited number of reads.
		/// - Writes are limited to the `origin` account key.
		/// ---------
		/// - Base Weight: 11.33 µs
		/// - DB Weight:
		///     - Read: Ledger
		///     - Write: Payee
		/// # </weight>
		#[weight = 11 * WEIGHT_PER_MICROS + T::DbWeight::get().reads_writes(1, 1)]
		fn set_payee(origin, payee: RewardDestination) {
			let controller = ensure_signed(origin)?;
			let ledger = Self::ledger(&controller).ok_or(Error::<T>::NotController)?;
			let stash = &ledger.stash;
			<Payee<T>>::insert(stash, payee);
		}

		/// (Re-)set the controller of a stash.
		///
		/// Effects will be felt at the beginning of the next era.
		///
		/// The dispatch origin for this call must be _Signed_ by the stash, not the controller.
		///
		/// # <weight>
		/// - Independent of the arguments. Insignificant complexity.
		/// - Contains a limited number of reads.
		/// - Writes are limited to the `origin` account key.
		/// ----------
		/// Base Weight: 25.22 µs
		/// DB Weight:
		/// - Read: Bonded, Ledger New Controller, Ledger Old Controller
		/// - Write: Bonded, Ledger New Controller, Ledger Old Controller
		/// # </weight>
		#[weight = 25 * WEIGHT_PER_MICROS + T::DbWeight::get().reads_writes(3, 3)]
		fn set_controller(origin, controller: <T::Lookup as StaticLookup>::Source) {
			let stash = ensure_signed(origin)?;
			let old_controller = Self::bonded(&stash).ok_or(Error::<T>::NotStash)?;
			let controller = T::Lookup::lookup(controller)?;
			if <Ledger<T>>::contains_key(&controller) {
				Err(Error::<T>::AlreadyPaired)?
			}
			if controller != old_controller {
				<Bonded<T>>::insert(&stash, &controller);
				if let Some(l) = <Ledger<T>>::take(&old_controller) {
					<Ledger<T>>::insert(&controller, l);
				}
			}
		}

		/// Sets the ideal number of validators.
		///
		/// The dispatch origin must be Root.
		///
		/// # <weight>
		/// Base Weight: 1.717 µs
		/// Write: Validator Count
		/// # </weight>
		#[weight = 2 * WEIGHT_PER_MICROS + T::DbWeight::get().writes(1)]
		fn set_validator_count(origin, #[compact] new: u32) {
			ensure_root(origin)?;
			ValidatorCount::put(new);
		}

		/// Force there to be no new eras indefinitely.
		///
		/// The dispatch origin must be Root.
		///
		/// # <weight>
		/// - No arguments.
		/// - Base Weight: 1.857 µs
		/// - Write: ForceEra
		/// # </weight>
		#[weight = 2 * WEIGHT_PER_MICROS + T::DbWeight::get().writes(1)]
		fn force_no_eras(origin) {
			ensure_root(origin)?;
			ForceEra::put(Forcing::ForceNone);
		}

		/// Force there to be a new era at the end of the next session. After this, it will be
		/// reset to normal (non-forced) behaviour.
		///
		/// The dispatch origin must be Root.
		///
		/// # <weight>
		/// - No arguments.
		/// - Base Weight: 1.959 µs
		/// - Write ForceEra
		/// # </weight>
		#[weight = 2 * WEIGHT_PER_MICROS + T::DbWeight::get().writes(1)]
		fn force_new_era(origin) {
			ensure_root(origin)?;
			ForceEra::put(Forcing::ForceNew);
		}

		/// Set the validators who cannot be slashed (if any).
		///
		/// The dispatch origin must be Root.
		///
		/// # <weight>
		/// - O(V)
		/// - Base Weight: 2.208 + .006 * V µs
		/// - Write: Invulnerables
		/// # </weight>
		#[weight = T::DbWeight::get().writes(1)
			.saturating_add(2 * WEIGHT_PER_MICROS)
			.saturating_add((6 * WEIGHT_PER_NANOS).saturating_mul(validators.len() as Weight))
		]
		fn set_invulnerables(origin, validators: Vec<T::AccountId>) {
			ensure_root(origin)?;
			<Invulnerables<T>>::put(validators);
		}

		/// Force a current staker to become completely unstaked, immediately.
		///
		/// The dispatch origin must be Root.
		///
		/// # <weight>
		/// O(S) where S is the number of slashing spans to be removed
		/// Base Weight: 53.07 + 2.365 * S µs
		/// Reads: Bonded, Slashing Spans, Account, Locks
		/// Writes: Bonded, Slashing Spans (if S > 0), Ledger, Payee, Validators, Nominators, Account, Locks
		/// Writes Each: SpanSlash * S
		/// # </weight>
		#[weight = T::DbWeight::get().reads_writes(4, 7)
			.saturating_add(53 * WEIGHT_PER_MICROS)
			.saturating_add(
				WEIGHT_PER_MICROS.saturating_mul(2).saturating_mul(Weight::from(*num_slashing_spans))
			)
			.saturating_add(T::DbWeight::get().writes(Weight::from(*num_slashing_spans)))
			// if slashing spans is non-zero, add 1 more write
			.saturating_add(T::DbWeight::get().writes(Weight::from(*num_slashing_spans > 0)))
		]
		fn force_unstake(origin, stash: T::AccountId, num_slashing_spans: u32) {
			ensure_root(origin)?;

			// remove all staking-related information.
			Self::kill_stash(&stash, num_slashing_spans)?;

			// remove the lock.
			T::Currency::remove_lock(STAKING_ID, &stash);
		}

		/// Force there to be a new era at the end of sessions indefinitely.
		///
		/// The dispatch origin must be Root.
		///
		/// # <weight>
		/// - Base Weight: 2.05 µs
		/// - Write: ForceEra
		/// # </weight>
		#[weight = 2 * WEIGHT_PER_MICROS + T::DbWeight::get().writes(1)]
		fn force_new_era_always(origin) {
			ensure_root(origin)?;
			ForceEra::put(Forcing::ForceAlways);
		}

		/// Cancel enactment of a deferred slash.
		///
		/// Can be called by either the root origin or the `T::SlashCancelOrigin`.
		///
		/// Parameters: era and indices of the slashes for that era to kill.
		///
		/// # <weight>
		/// Complexity: O(U + S)
		/// with U unapplied slashes weighted with U=1000
		/// and S is the number of slash indices to be canceled.
		/// - Base: 5870 + 34.61 * S µs
		/// - Read: Unapplied Slashes
		/// - Write: Unapplied Slashes
		/// # </weight>
		#[weight = T::DbWeight::get().reads_writes(1, 1)
			.saturating_add(5_870 * WEIGHT_PER_MICROS)
			.saturating_add((35 * WEIGHT_PER_MICROS).saturating_mul(slash_indices.len() as Weight))
		]
		fn cancel_deferred_slash(origin, era: EraIndex, slash_indices: Vec<u32>) {
			T::SlashCancelOrigin::try_origin(origin)
				.map(|_| ())
				.or_else(ensure_root)?;

			ensure!(!slash_indices.is_empty(), Error::<T>::EmptyTargets);
			ensure!(is_sorted_and_unique(&slash_indices), Error::<T>::NotSortedAndUnique);

			let mut unapplied = <Self as Store>::UnappliedSlashes::get(&era);
			let last_item = slash_indices[slash_indices.len() - 1];
			ensure!((last_item as usize) < unapplied.len(), Error::<T>::InvalidSlashIndex);

			for (removed, index) in slash_indices.into_iter().enumerate() {
				let index = (index as usize) - removed;
				unapplied.remove(index);
			}

			<Self as Store>::UnappliedSlashes::insert(&era, &unapplied);
		}

		/// **This extrinsic will be removed after `MigrationEra + HistoryDepth` has passed, giving
		/// opportunity for users to claim all rewards before moving to Simple Payouts. After this
		/// time, you should use `payout_stakers` instead.**
		///
		/// Make one nominator's payout for one era.
		///
		/// - `who` is the controller account of the nominator to pay out.
		/// - `era` may not be lower than one following the most recently paid era. If it is higher,
		///   then it indicates an instruction to skip the payout of all previous eras.
		/// - `validators` is the list of all validators that `who` had exposure to during `era`,
		///   alongside the index of `who` in the clipped exposure of the validator.
		///   I.e. each element is a tuple of
		///   `(validator, index of `who` in clipped exposure of validator)`.
		///   If it is incomplete, then less than the full reward will be paid out.
		///   It must not exceed `MAX_NOMINATIONS`.
		///
		/// WARNING: once an era is payed for a validator such validator can't claim the payout of
		/// previous era.
		///
		/// WARNING: Incorrect arguments here can result in loss of payout. Be very careful.
		///
		/// # <weight>
		/// - Number of storage read of `O(validators)`; `validators` is the argument of the call,
		///   and is bounded by `MAX_NOMINATIONS`.
		/// - Each storage read is `O(N)` size and decode complexity; `N` is the  maximum
		///   nominations that can be given to a single validator.
		/// - Computation complexity: `O(MAX_NOMINATIONS * logN)`; `MAX_NOMINATIONS` is the
		///   maximum number of validators that may be nominated by a single nominator, it is
		///   bounded only economically (all nominators are required to place a minimum stake).
		/// # </weight>
		#[weight = 500_000_000]
		fn payout_nominator(origin, era: EraIndex, validators: Vec<(T::AccountId, u32)>)
			-> DispatchResult
		{
			let ctrl = ensure_signed(origin)?;
			Self::do_payout_nominator(ctrl, era, validators)
		}

		/// **This extrinsic will be removed after `MigrationEra + HistoryDepth` has passed, giving
		/// opportunity for users to claim all rewards before moving to Simple Payouts. After this
		/// time, you should use `payout_stakers` instead.**
		///
		/// Make one validator's payout for one era.
		///
		/// - `who` is the controller account of the validator to pay out.
		/// - `era` may not be lower than one following the most recently paid era. If it is higher,
		///   then it indicates an instruction to skip the payout of all previous eras.
		///
		/// WARNING: once an era is payed for a validator such validator can't claim the payout of
		/// previous era.
		///
		/// WARNING: Incorrect arguments here can result in loss of payout. Be very careful.
		///
		/// # <weight>
		/// - Time complexity: O(1).
		/// - Contains a limited number of reads and writes.
		/// # </weight>
		#[weight = 500_000_000]
		fn payout_validator(origin, era: EraIndex) -> DispatchResult {
			let ctrl = ensure_signed(origin)?;
			Self::do_payout_validator(ctrl, era)
		}

		/// Pay out all the stakers behind a single validator for a single era.
		///
		/// - `validator_stash` is the stash account of the validator. Their nominators, up to
		///   `T::MaxNominatorRewardedPerValidator`, will also receive their rewards.
		/// - `era` may be any era between `[current_era - history_depth; current_era]`.
		///
		/// The origin of this call must be _Signed_. Any account can call this function, even if
		/// it is not one of the stakers.
		///
		/// This can only be called when [`EraElectionStatus`] is `Closed`.
		///
		/// # <weight>
		/// - Time complexity: at most O(MaxNominatorRewardedPerValidator).
		/// - Contains a limited number of reads and writes.
		/// -----------
		/// N is the Number of payouts for the validator (including the validator)
		/// Base Weight: 110 + 54.2 * N µs (Median Slopes)
		/// DB Weight:
		/// - Read: EraElectionStatus, CurrentEra, HistoryDepth, MigrateEra, ErasValidatorReward,
		///         ErasStakersClipped, ErasRewardPoints, ErasValidatorPrefs (8 items)
		/// - Read Each: Bonded, Ledger, Payee, Locks, System Account (5 items)
		/// - Write Each: System Account, Locks, Ledger (3 items)
		// TODO: Remove read on Migrate Era
		/// # </weight>
		#[weight =
			110 * WEIGHT_PER_MICROS
			+ 54 * WEIGHT_PER_MICROS * Weight::from(T::MaxNominatorRewardedPerValidator::get())
			+ T::DbWeight::get().reads(8)
			+ T::DbWeight::get().reads(5)  * Weight::from(T::MaxNominatorRewardedPerValidator::get() + 1)
			+ T::DbWeight::get().writes(3) * Weight::from(T::MaxNominatorRewardedPerValidator::get() + 1)
		]
		fn payout_stakers(origin, validator_stash: T::AccountId, era: EraIndex) -> DispatchResult {
			ensure!(Self::era_election_status().is_closed(), Error::<T>::CallNotAllowed);
			ensure_signed(origin)?;
			Self::do_payout_stakers(validator_stash, era)
		}

		/// Rebond a portion of the stash scheduled to be unlocked.
		///
		/// The dispatch origin must be signed by the controller, and it can be only called when
		/// [`EraElectionStatus`] is `Closed`.
		///
		/// # <weight>
		/// - Time complexity: O(L), where L is unlocking chunks
		/// - Bounded by `MAX_UNLOCKING_CHUNKS`.
		/// - Storage changes: Can't increase storage, only decrease it.
		/// ---------------
		/// - Base Weight: 34.51 µs * .048 L µs
		/// - DB Weight:
		///     - Reads: EraElectionStatus, Ledger, Locks, [Origin Account]
		///     - Writes: [Origin Account], Locks, Ledger
		/// # </weight>
		#[weight =
			35 * WEIGHT_PER_MICROS
			+ 50 * WEIGHT_PER_NANOS * (MAX_UNLOCKING_CHUNKS as Weight)
			+ T::DbWeight::get().reads_writes(3, 2)
		]
		fn rebond(origin, #[compact] value: BalanceOf<T>) -> DispatchResultWithPostInfo {
			ensure!(Self::era_election_status().is_closed(), Error::<T>::CallNotAllowed);
			let controller = ensure_signed(origin)?;
			let ledger = Self::ledger(&controller).ok_or(Error::<T>::NotController)?;
			ensure!(!ledger.unlocking.is_empty(), Error::<T>::NoUnlockChunk);

			let ledger = ledger.rebond(value);
			Self::update_ledger(&controller, &ledger);
			Ok(Some(
				35 * WEIGHT_PER_MICROS
				+ 50 * WEIGHT_PER_NANOS * (ledger.unlocking.len() as Weight)
				+ T::DbWeight::get().reads_writes(3, 2)
			).into())
		}

		/// Set `HistoryDepth` value. This function will delete any history information
		/// when `HistoryDepth` is reduced.
		///
		/// Parameters:
		/// - `new_history_depth`: The new history depth you would like to set.
		/// - `era_items_deleted`: The number of items that will be deleted by this dispatch.
		///    This should report all the storage items that will be deleted by clearing old
		///    era history. Needed to report an accurate weight for the dispatch. Trusted by
		///    `Root` to report an accurate number.
		///
		/// Origin must be root.
		///
		/// # <weight>
		/// - E: Number of history depths removed, i.e. 10 -> 7 = 3
		/// - Base Weight: 29.13 * E µs
		/// - DB Weight:
		///     - Reads: Current Era, History Depth
		///     - Writes: History Depth
		///     - Clear Prefix Each: Era Stakers, EraStakersClipped, ErasValidatorPrefs
		///     - Writes Each: ErasValidatorReward, ErasRewardPoints, ErasTotalStake, ErasStartSessionIndex
		/// # </weight>
		#[weight = {
			let items = Weight::from(*_era_items_deleted);
			T::DbWeight::get().reads_writes(2, 1)
				.saturating_add(T::DbWeight::get().reads_writes(items, items))

		}]
		fn set_history_depth(origin,
			#[compact] new_history_depth: EraIndex,
			#[compact] _era_items_deleted: u32,
		) {
			ensure_root(origin)?;
			if let Some(current_era) = Self::current_era() {
				HistoryDepth::mutate(|history_depth| {
					let last_kept = current_era.checked_sub(*history_depth).unwrap_or(0);
					let new_last_kept = current_era.checked_sub(new_history_depth).unwrap_or(0);
					for era_index in last_kept..new_last_kept {
						Self::clear_era_information(era_index);
					}
					*history_depth = new_history_depth
				})
			}
		}

		/// Remove all data structure concerning a staker/stash once its balance is zero.
		/// This is essentially equivalent to `withdraw_unbonded` except it can be called by anyone
		/// and the target `stash` must have no funds left.
		///
		/// This can be called from any origin.
		///
		/// - `stash`: The stash account to reap. Its balance must be zero.
		///
		/// # <weight>
		/// Complexity: O(S) where S is the number of slashing spans on the account.
		/// Base Weight: 75.94 + 2.396 * S µs
		/// DB Weight:
		/// - Reads: Stash Account, Bonded, Slashing Spans, Locks
		/// - Writes: Bonded, Slashing Spans (if S > 0), Ledger, Payee, Validators, Nominators, Stash Account, Locks
		/// - Writes Each: SpanSlash * S
		/// # </weight>
		#[weight = T::DbWeight::get().reads_writes(4, 7)
			.saturating_add(76 * WEIGHT_PER_MICROS)
			.saturating_add(
				WEIGHT_PER_MICROS.saturating_mul(2).saturating_mul(Weight::from(*num_slashing_spans))
			)
			.saturating_add(T::DbWeight::get().writes(Weight::from(*num_slashing_spans)))
			// if slashing spans is non-zero, add 1 more write
			.saturating_add(T::DbWeight::get().writes(Weight::from(*num_slashing_spans).min(1)))
		]
		fn reap_stash(_origin, stash: T::AccountId, num_slashing_spans: u32) {
			ensure!(T::Currency::total_balance(&stash).is_zero(), Error::<T>::FundedTarget);
			Self::kill_stash(&stash, num_slashing_spans)?;
			T::Currency::remove_lock(STAKING_ID, &stash);
		}

		/// Submit a phragmen result to the chain. If the solution:
		///
		/// 1. is valid.
		/// 2. has a better score than a potentially existing solution on chain.
		///
		/// then, it will be _put_ on chain.
		///
		/// A solution consists of two pieces of data:
		///
		/// 1. `winners`: a flat vector of all the winners of the round.
		/// 2. `assignments`: the compact version of an assignment vector that encodes the edge
		///    weights.
		///
		/// Both of which may be computed using [`phragmen`], or any other algorithm.
		///
		/// Additionally, the submitter must provide:
		///
		/// - The `score` that they claim their solution has.
		///
		/// Both validators and nominators will be represented by indices in the solution. The
		/// indices should respect the corresponding types ([`ValidatorIndex`] and
		/// [`NominatorIndex`]). Moreover, they should be valid when used to index into
		/// [`SnapshotValidators`] and [`SnapshotNominators`]. Any invalid index will cause the
		/// solution to be rejected. These two storage items are set during the election window and
		/// may be used to determine the indices.
		///
		/// A solution is valid if:
		///
		/// 0. It is submitted when [`EraElectionStatus`] is `Open`.
		/// 1. Its claimed score is equal to the score computed on-chain.
		/// 2. Presents the correct number of winners.
		/// 3. All indexes must be value according to the snapshot vectors. All edge values must
		///    also be correct and should not overflow the granularity of the ratio type (i.e. 256
		///    or billion).
		/// 4. For each edge, all targets are actually nominated by the voter.
		/// 5. Has correct self-votes.
		///
		/// A solutions score is consisted of 3 parameters:
		///
		/// 1. `min { support.total }` for each support of a winner. This value should be maximized.
		/// 2. `sum { support.total }` for each support of a winner. This value should be minimized.
		/// 3. `sum { support.total^2 }` for each support of a winner. This value should be
		///    minimized (to ensure less variance)
		///
		/// # <weight>
		/// See `crate::weight` module.
		/// # </weight>
<<<<<<< HEAD
		#[weight = weight::weight_for_submit_solution::<T>(winners, compact, size)]
=======
		#[weight =
			(35 * WEIGHT_PER_MICROS * (size.validators as Weight))
			.saturating_add(25 * WEIGHT_PER_MICROS * (size.nominators as Weight))
			.saturating_add(T::DbWeight::get().reads(7))
			.saturating_add(T::DbWeight::get().reads(compact.len() as Weight)) // Nominators
			.saturating_add( // SlashingSpans
				T::DbWeight::get().reads(
					compact.len()
						.saturating_sub(winners.len())
						.saturating_mul(compact.average_edge_count())
						as Weight
				)
			)
			.saturating_add(T::DbWeight::get().reads(2 * ((winners.len() + compact.len()) as Weight)))
			.saturating_add(T::DbWeight::get().reads(1))
			.saturating_add(T::DbWeight::get().writes(2))
		]
>>>>>>> c9a0f514
		pub fn submit_election_solution(
			origin,
			winners: Vec<ValidatorIndex>,
			compact: CompactAssignments,
			score: PhragmenScore,
			era: EraIndex,
			size: ElectionSize,
		) -> DispatchResultWithPostInfo {
			let _who = ensure_signed(origin)?;
			Self::check_and_replace_solution(
				winners,
				compact,
				ElectionCompute::Signed,
				score,
				era,
				size,
			)
		}

		/// Unsigned version of `submit_election_solution`.
		///
		/// Note that this must pass the [`ValidateUnsigned`] check which only allows transactions
		/// from the local node to be included. In other words, only the block author can include a
		/// transaction in the block.
		///
		/// # <weight>
		/// See `crate::weight` module.
		/// # </weight>
		#[weight = weight::weight_for_submit_solution::<T>(winners, compact, size)]
		pub fn submit_election_solution_unsigned(
			origin,
			winners: Vec<ValidatorIndex>,
			compact: CompactAssignments,
			score: PhragmenScore,
			era: EraIndex,
			size: ElectionSize,
		) -> DispatchResultWithPostInfo {
			ensure_none(origin)?;
			Self::check_and_replace_solution(
				winners,
				compact,
				ElectionCompute::Unsigned,
				score,
				era,
				size,
			)
			// TODO: instead of returning an error, panic. This makes the entire produced block
			// invalid.
			// This ensures that block authors will not ever try and submit a solution which is not
			// an improvement, since they will lose their authoring points/rewards.
		}
	}
}

impl<T: Trait> Module<T> {
	/// The total balance that can be slashed from a stash account as of right now.
	pub fn slashable_balance_of(stash: &T::AccountId) -> BalanceOf<T> {
		// Weight note: consider making the stake accessible through stash.
		Self::bonded(stash).and_then(Self::ledger).map(|l| l.active).unwrap_or_default()
	}

	/// internal impl of [`slashable_balance_of`] that returns [`VoteWeight`].
	fn slashable_balance_of_vote_weight(stash: &T::AccountId) -> VoteWeight {
		<T::CurrencyToVote as Convert<BalanceOf<T>, VoteWeight>>::convert(
			Self::slashable_balance_of(stash)
		)
	}

	/// Dump the list of validators and nominators into vectors and keep them on-chain.
	///
	/// This data is used to efficiently evaluate election results. returns `true` if the operation
	/// is successful.
	pub fn create_stakers_snapshot() -> (bool, Weight) {
		let mut consumed_weight = 0;
		let mut add_db_reads_writes = |reads, writes| {
			consumed_weight += T::DbWeight::get().reads_writes(reads, writes);
		};
		let validators = <Validators<T>>::iter().map(|(v, _)| v).collect::<Vec<_>>();
		let mut nominators = <Nominators<T>>::iter().map(|(n, _)| n).collect::<Vec<_>>();

		let num_validators = validators.len();
		let num_nominators = nominators.len();
		add_db_reads_writes((num_validators + num_nominators) as Weight, 0);

		if
			num_validators > MAX_VALIDATORS ||
			num_nominators.saturating_add(num_validators) > MAX_NOMINATORS
		{
			log!(
				warn,
				"💸 Snapshot size too big [{} <> {}][{} <> {}].",
				num_validators,
				MAX_VALIDATORS,
				num_nominators,
				MAX_NOMINATORS,
			);
			(false, consumed_weight)
		} else {
			// all validators nominate themselves;
			nominators.extend(validators.clone());

			<SnapshotValidators<T>>::put(validators);
			<SnapshotNominators<T>>::put(nominators);
			add_db_reads_writes(0, 2);
			(true, consumed_weight)
		}
	}

	/// Clears both snapshots of stakers.
	fn kill_stakers_snapshot() {
		<SnapshotValidators<T>>::kill();
		<SnapshotNominators<T>>::kill();
	}

	fn do_payout_nominator(ctrl: T::AccountId, era: EraIndex, validators: Vec<(T::AccountId, u32)>)
		-> DispatchResult
	{
		// validators len must not exceed `MAX_NOMINATIONS` to avoid querying more validator
		// exposure than necessary.
		if validators.len() > MAX_NOMINATIONS {
			return Err(Error::<T>::InvalidNumberOfNominations.into());
		}
		// If migrate_era is not populated, then you should use `payout_stakers`
		let migrate_era = MigrateEra::get().ok_or(Error::<T>::InvalidEraToReward)?;
		// This payout mechanism will only work for eras before the migration.
		// Subsequent payouts should use `payout_stakers`.
		ensure!(era < migrate_era, Error::<T>::InvalidEraToReward);
		let current_era = CurrentEra::get().ok_or(Error::<T>::InvalidEraToReward)?;
		ensure!(era <= current_era, Error::<T>::InvalidEraToReward);
		let history_depth = Self::history_depth();
		ensure!(era >= current_era.saturating_sub(history_depth), Error::<T>::InvalidEraToReward);

		// Note: if era has no reward to be claimed, era may be future. better not to update
		// `nominator_ledger.last_reward` in this case.
		let era_payout = <ErasValidatorReward<T>>::get(&era)
			.ok_or_else(|| Error::<T>::InvalidEraToReward)?;

		let mut nominator_ledger = <Ledger<T>>::get(&ctrl).ok_or_else(|| Error::<T>::NotController)?;

		ensure!(
			Self::era_election_status().is_closed() || Self::payee(&nominator_ledger.stash) != RewardDestination::Staked,
			Error::<T>::CallNotAllowed,
		);

		nominator_ledger.claimed_rewards.retain(|&x| x >= current_era.saturating_sub(history_depth));
		match nominator_ledger.claimed_rewards.binary_search(&era) {
			Ok(_) => Err(Error::<T>::AlreadyClaimed)?,
			Err(pos) => nominator_ledger.claimed_rewards.insert(pos, era),
		}

		<Ledger<T>>::insert(&ctrl, &nominator_ledger);

		let mut reward = Perbill::zero();
		let era_reward_points = <ErasRewardPoints<T>>::get(&era);

		for (validator, nominator_index) in validators.into_iter() {
			let commission = Self::eras_validator_prefs(&era, &validator).commission;
			let validator_exposure = <ErasStakersClipped<T>>::get(&era, &validator);

			if let Some(nominator_exposure) = validator_exposure.others
				.get(nominator_index as usize)
			{
				if nominator_exposure.who != nominator_ledger.stash {
					continue;
				}

				let nominator_exposure_part = Perbill::from_rational_approximation(
					nominator_exposure.value,
					validator_exposure.total,
				);
				let validator_point = era_reward_points.individual.get(&validator)
					.map(|points| *points)
					.unwrap_or_else(|| Zero::zero());
				let validator_point_part = Perbill::from_rational_approximation(
					validator_point,
					era_reward_points.total,
				);
				reward = reward.saturating_add(
					validator_point_part
						.saturating_mul(Perbill::one().saturating_sub(commission))
						.saturating_mul(nominator_exposure_part)
				);
			}
		}

		if let Some(imbalance) = Self::make_payout(&nominator_ledger.stash, reward * era_payout) {
			Self::deposit_event(RawEvent::Reward(ctrl, imbalance.peek()));
		}

		Ok(())
	}

	fn do_payout_validator(ctrl: T::AccountId, era: EraIndex) -> DispatchResult {
		// If migrate_era is not populated, then you should use `payout_stakers`
		let migrate_era = MigrateEra::get().ok_or(Error::<T>::InvalidEraToReward)?;
		// This payout mechanism will only work for eras before the migration.
		// Subsequent payouts should use `payout_stakers`.
		ensure!(era < migrate_era, Error::<T>::InvalidEraToReward);
		let current_era = CurrentEra::get().ok_or(Error::<T>::InvalidEraToReward)?;
		ensure!(era <= current_era, Error::<T>::InvalidEraToReward);
		let history_depth = Self::history_depth();
		ensure!(era >= current_era.saturating_sub(history_depth), Error::<T>::InvalidEraToReward);

		// Note: if era has no reward to be claimed, era may be future. better not to update
		// `ledger.last_reward` in this case.
		let era_payout = <ErasValidatorReward<T>>::get(&era)
			.ok_or_else(|| Error::<T>::InvalidEraToReward)?;

		let mut ledger = <Ledger<T>>::get(&ctrl).ok_or_else(|| Error::<T>::NotController)?;

		ensure!(
			Self::era_election_status().is_closed() || Self::payee(&ledger.stash) != RewardDestination::Staked,
			Error::<T>::CallNotAllowed,
		);

		ledger.claimed_rewards.retain(|&x| x >= current_era.saturating_sub(history_depth));
		match ledger.claimed_rewards.binary_search(&era) {
			Ok(_) => Err(Error::<T>::AlreadyClaimed)?,
			Err(pos) => ledger.claimed_rewards.insert(pos, era),
		}

		<Ledger<T>>::insert(&ctrl, &ledger);

		let era_reward_points = <ErasRewardPoints<T>>::get(&era);
		let commission = Self::eras_validator_prefs(&era, &ledger.stash).commission;
		let exposure = <ErasStakersClipped<T>>::get(&era, &ledger.stash);

		let exposure_part = Perbill::from_rational_approximation(
			exposure.own,
			exposure.total,
		);
		let validator_point = era_reward_points.individual.get(&ledger.stash)
			.map(|points| *points)
			.unwrap_or_else(|| Zero::zero());
		let validator_point_part = Perbill::from_rational_approximation(
			validator_point,
			era_reward_points.total,
		);
		let reward = validator_point_part.saturating_mul(
			commission.saturating_add(
				Perbill::one().saturating_sub(commission).saturating_mul(exposure_part)
			)
		);

		if let Some(imbalance) = Self::make_payout(&ledger.stash, reward * era_payout) {
			Self::deposit_event(RawEvent::Reward(ctrl, imbalance.peek()));
		}

		Ok(())
	}

	fn do_payout_stakers(
		validator_stash: T::AccountId,
		era: EraIndex,
	) -> DispatchResult {
		// Validate input data
		let current_era = CurrentEra::get().ok_or(Error::<T>::InvalidEraToReward)?;
		ensure!(era <= current_era, Error::<T>::InvalidEraToReward);
		let history_depth = Self::history_depth();
		ensure!(era >= current_era.saturating_sub(history_depth), Error::<T>::InvalidEraToReward);

		// If there was no migration, then this function is always valid.
		if let Some(migrate_era) = MigrateEra::get() {
			// This payout mechanism will only work for eras on and after the migration.
			// Payouts before then should use `payout_nominator`/`payout_validator`.
			ensure!(migrate_era <= era, Error::<T>::InvalidEraToReward);
		}

		// Note: if era has no reward to be claimed, era may be future. better not to update
		// `ledger.claimed_rewards` in this case.
		let era_payout = <ErasValidatorReward<T>>::get(&era)
			.ok_or_else(|| Error::<T>::InvalidEraToReward)?;

		let controller = Self::bonded(&validator_stash).ok_or(Error::<T>::NotStash)?;
		let mut ledger = <Ledger<T>>::get(&controller).ok_or_else(|| Error::<T>::NotController)?;

		ledger.claimed_rewards.retain(|&x| x >= current_era.saturating_sub(history_depth));
		match ledger.claimed_rewards.binary_search(&era) {
			Ok(_) => Err(Error::<T>::AlreadyClaimed)?,
			Err(pos) => ledger.claimed_rewards.insert(pos, era),
		}

		let exposure = <ErasStakersClipped<T>>::get(&era, &ledger.stash);

		/* Input data seems good, no errors allowed after this point */

		<Ledger<T>>::insert(&controller, &ledger);

		// Get Era reward points. It has TOTAL and INDIVIDUAL
		// Find the fraction of the era reward that belongs to the validator
		// Take that fraction of the eras rewards to split to nominator and validator
		//
		// Then look at the validator, figure out the proportion of their reward
		// which goes to them and each of their nominators.

		let era_reward_points = <ErasRewardPoints<T>>::get(&era);
		let total_reward_points = era_reward_points.total;
		let validator_reward_points = era_reward_points.individual.get(&ledger.stash)
			.map(|points| *points)
			.unwrap_or_else(|| Zero::zero());

		// Nothing to do if they have no reward points.
		if validator_reward_points.is_zero() { return Ok(())}

		// This is the fraction of the total reward that the validator and the
		// nominators will get.
		let validator_total_reward_part = Perbill::from_rational_approximation(
			validator_reward_points,
			total_reward_points,
		);

		// This is how much validator + nominators are entitled to.
		let validator_total_payout = validator_total_reward_part * era_payout;

		let validator_prefs = Self::eras_validator_prefs(&era, &validator_stash);
		// Validator first gets a cut off the top.
		let validator_commission = validator_prefs.commission;
		let validator_commission_payout = validator_commission * validator_total_payout;

		let validator_leftover_payout = validator_total_payout - validator_commission_payout;
		// Now let's calculate how this is split to the validator.
		let validator_exposure_part = Perbill::from_rational_approximation(
			exposure.own,
			exposure.total,
		);
		let validator_staking_payout = validator_exposure_part * validator_leftover_payout;

		// We can now make total validator payout:
		if let Some(imbalance) = Self::make_payout(
			&ledger.stash,
			validator_staking_payout + validator_commission_payout
		) {
			Self::deposit_event(RawEvent::Reward(ledger.stash, imbalance.peek()));
		}

		// Lets now calculate how this is split to the nominators.
		// Sort nominators by highest to lowest exposure, but only keep `max_nominator_payouts` of them.
		for nominator in exposure.others.iter() {
			let nominator_exposure_part = Perbill::from_rational_approximation(
				nominator.value,
				exposure.total,
			);

			let nominator_reward: BalanceOf<T> = nominator_exposure_part * validator_leftover_payout;
			// We can now make nominator payout:
			if let Some(imbalance) = Self::make_payout(&nominator.who, nominator_reward) {
				Self::deposit_event(RawEvent::Reward(nominator.who.clone(), imbalance.peek()));
			}
		}

		Ok(())
	}

	/// Update the ledger for a controller. This will also update the stash lock. The lock will
	/// will lock the entire funds except paying for further transactions.
	fn update_ledger(
		controller: &T::AccountId,
		ledger: &StakingLedger<T::AccountId, BalanceOf<T>>
	) {
		T::Currency::set_lock(
			STAKING_ID,
			&ledger.stash,
			ledger.total,
			WithdrawReasons::all(),
		);
		<Ledger<T>>::insert(controller, ledger);
	}

	/// Chill a stash account.
	fn chill_stash(stash: &T::AccountId) {
		<Validators<T>>::remove(stash);
		<Nominators<T>>::remove(stash);
	}

	/// Actually make a payment to a staker. This uses the currency's reward function
	/// to pay the right payee for the given staker account.
	fn make_payout(stash: &T::AccountId, amount: BalanceOf<T>) -> Option<PositiveImbalanceOf<T>> {
		let dest = Self::payee(stash);
		match dest {
			RewardDestination::Controller => Self::bonded(stash)
				.and_then(|controller|
					T::Currency::deposit_into_existing(&controller, amount).ok()
				),
			RewardDestination::Stash =>
				T::Currency::deposit_into_existing(stash, amount).ok(),
			RewardDestination::Staked => Self::bonded(stash)
				.and_then(|c| Self::ledger(&c).map(|l| (c, l)))
				.and_then(|(controller, mut l)| {
					l.active += amount;
					l.total += amount;
					let r = T::Currency::deposit_into_existing(stash, amount).ok();
					Self::update_ledger(&controller, &l);
					r
				}),
		}
	}

	/// Plan a new session potentially trigger a new era.
	fn new_session(session_index: SessionIndex) -> Option<Vec<T::AccountId>> {
		if let Some(current_era) = Self::current_era() {
			// Initial era has been set.

			let current_era_start_session_index = Self::eras_start_session_index(current_era)
				.unwrap_or_else(|| {
					frame_support::print("Error: start_session_index must be set for current_era");
					0
				});

			let era_length = session_index.checked_sub(current_era_start_session_index)
				.unwrap_or(0); // Must never happen.

			match ForceEra::get() {
				Forcing::ForceNew => ForceEra::kill(),
				Forcing::ForceAlways => (),
				Forcing::NotForcing if era_length >= T::SessionsPerEra::get() => (),
				_ => {
					// not forcing, not a new era either. If final, set the flag.
					if era_length + 1 >= T::SessionsPerEra::get() {
						IsCurrentSessionFinal::put(true);
					}
					return None
				},
			}

			// new era.
			IsCurrentSessionFinal::put(false);
			Self::new_era(session_index)
		} else {
			// Set initial era
			Self::new_era(session_index)
		}
	}

	/// Basic and cheap checks that we perform in validate unsigned, and in the execution.
	///
	/// State reads: ElectionState, CurrentEr, QueuedScore.
	///
	/// This function does weight refund in case of errors, which is based upon the fact that it is
	/// called at the very beginning of the call site's function.
	pub fn pre_dispatch_checks(score: PhragmenScore, era: EraIndex) -> DispatchResultWithPostInfo {
		// discard solutions that are not in-time
		// check window open
		ensure!(
			Self::era_election_status().is_open(),
			Error::<T>::PhragmenEarlySubmission.with_weight(T::DbWeight::get().reads(1)),
		);

		// check current era.
		if let Some(current_era) = Self::current_era() {
			ensure!(
				current_era == era,
				Error::<T>::PhragmenEarlySubmission.with_weight(T::DbWeight::get().reads(2)),
			)
		}

		// assume the given score is valid. Is it better than what we have on-chain, if we have any?
		if let Some(queued_score) = Self::queued_score() {
			ensure!(
				is_score_better(queued_score, score),
				Error::<T>::PhragmenWeakSubmission.with_weight(T::DbWeight::get().reads(3)),
			)
		}

		Ok(None.into())
	}

	/// Checks a given solution and if correct and improved, writes it on chain as the queued result
	/// of the next round. This may be called by both a signed and an unsigned transaction.
	pub fn check_and_replace_solution(
		winners: Vec<ValidatorIndex>,
		compact_assignments: CompactAssignments,
		compute: ElectionCompute,
		claimed_score: PhragmenScore,
		era: EraIndex,
		election_size: ElectionSize,
	) -> DispatchResultWithPostInfo {
		// Do the basic checks. era, claimed score and window open.
		Self::pre_dispatch_checks(claimed_score, era)?;
		// utilities for refund.
		// Weight note: sadly we have to recompute the original weight here. Maybe we can optimise
		// it someday.
		let original_weight = weight::weight_for_submit_solution::<T>(
			&winners,
			&compact_assignments,
			&election_size,
		);
		let mut refund: Weight = 0;
		let mut accumulate_read_refund = ||
			refund = refund.saturating_add(T::DbWeight::get().reads(1));

		// Check that the number of presented winners is sane. Most often we have more candidates
		// than we need. Then it should be `Self::validator_count()`. Else it should be all the
		// candidates.
		let snapshot_validators_length = <SnapshotValidators<T>>::decode_len()
			.map(|l| l as u32)
			.ok_or_else(|| Error::<T>::SnapshotUnavailable)?;

		// size of the solution must be correct.
		ensure!(
			snapshot_validators_length == election_size.validators.into(),
			Error::<T>::PhragmenBogusElectionSize,
		);

		// check the winner length only here and when we know the length of the snapshot validators
		// length.
		let desired_winners = Self::validator_count().min(snapshot_validators_length);
		ensure!(winners.len() as u32 == desired_winners, Error::<T>::PhragmenBogusWinnerCount);

		// decode snapshot validators.
		let snapshot_validators = Self::snapshot_validators()
			.ok_or(Error::<T>::SnapshotUnavailable)?;

		// check if all winners were legit; this is rather cheap. Replace with accountId.
		let winners = winners.into_iter().map(|widx| {
			// NOTE: at the moment, since staking is explicitly blocking any offence until election
			// is closed, we don't check here if the account id at `snapshot_validators[widx]` is
			// actually a validator. If this ever changes, this loop needs to also check this.
			snapshot_validators.get(widx as usize).cloned().ok_or(Error::<T>::PhragmenBogusWinner)
		}).collect::<Result<Vec<T::AccountId>, Error<T>>>()?;

		// decode the rest of the snapshot.
		let snapshot_nominators = Self::snapshot_nominators()
			.ok_or(Error::<T>::SnapshotUnavailable)?;

		// rest of the size of the solution must be correct.
		ensure!(
			snapshot_nominators.len() as u32 == election_size.nominators,
			Error::<T>::PhragmenBogusElectionSize,
		);

		// helpers
		let nominator_at = |i: NominatorIndex| -> Option<T::AccountId> {
			snapshot_nominators.get(i as usize).cloned()
		};
		let validator_at = |i: ValidatorIndex| -> Option<T::AccountId> {
			snapshot_validators.get(i as usize).cloned()
		};

		// un-compact.
		let assignments = compact_assignments.into_assignment(
			nominator_at,
			validator_at,
		).map_err(|e| {
			// log the error since it is not propagated into the runtime error.
			log!(warn, "💸 un-compacting solution failed due to {:?}", e);
			Error::<T>::PhragmenBogusCompact
		})?;

		// check all nominators actually including the claimed vote. Also check correct self votes.
		// Note that we assume all validators and nominators in `assignments` are properly bonded,
		// because they are coming from the snapshot via a given index.
		for Assignment { who, distribution } in assignments.iter() {
			let is_validator = <Validators<T>>::contains_key(&who);
			let maybe_nomination = Self::nominators(&who);

			if !(maybe_nomination.is_some() ^ is_validator) {
				// all of the indices must map to either a validator or a nominator. If this is ever
				// not the case, then the locking system of staking is most likely faulty, or we
				// have bigger problems.
				log!(error, "💸 detected an error in the staking locking and snapshot.");
				// abort.
				return Err(Error::<T>::PhragmenBogusNominator.into());
			}

			if !is_validator {
				// a normal vote
				let nomination = maybe_nomination.expect(
					"exactly one of `maybe_validator` and `maybe_nomination.is_some` is true. \
					is_validator is false; maybe_nomination is some; qed"
				);

				// NOTE: we don't really have to check here if the sum of all edges are the
				// nominator correct. Un-compacting assures this by definition.

				for (t, _) in distribution {
					// each target in the provided distribution must be actually nominated by the
					// nominator after the last non-zero slash.
					if nomination.targets.iter().find(|&tt| tt == t).is_none() {
						return Err(Error::<T>::PhragmenBogusNomination.into());
					}

					if <Self as Store>::SlashingSpans::get(&t).map_or(
						false,
						|spans| nomination.submitted_in < spans.last_nonzero_slash(),
					) {
						return Err(Error::<T>::PhragmenSlashedNomination.into());
					}
				}
			} else {
				// a self vote
				ensure!(distribution.len() == 1, Error::<T>::PhragmenBogusSelfVote);
				ensure!(distribution[0].0 == *who, Error::<T>::PhragmenBogusSelfVote);
				// defensive only. A compact assignment of length one does NOT encode the weight and
				// it is always created to be 100%.
				ensure!(
					distribution[0].1 == OffchainAccuracy::one(),
					Error::<T>::PhragmenBogusSelfVote,
				);
				// all good. We can refund some weight now.
				accumulate_read_refund();
			}
		}

		// convert into staked assignments.
		let staked_assignments = sp_phragmen::assignment_ratio_to_staked(
			assignments,
			Self::slashable_balance_of_vote_weight,
		);

		// build the support map thereof in order to evaluate.
		// OPTIMIZATION: loop to create the staked assignments but it would bloat the code. Okay for
		// now as it does not add to the complexity order.
		let (supports, num_error) = build_support_map::<T::AccountId>(
			&winners,
			&staked_assignments,
		);
		// This technically checks that all targets in all nominators were among the winners.
		ensure!(num_error == 0, Error::<T>::PhragmenBogusEdge);

		// Check if the score is the same as the claimed one.
		let submitted_score = evaluate_support(&supports);
		ensure!(submitted_score == claimed_score, Error::<T>::PhragmenBogusScore);

		// At last, alles Ok. Exposures and store the result.
		let exposures = Self::collect_exposure(supports);
		log!(
			info,
			"💸 A better solution (with compute {:?} and score {:?}) has been validated and stored on chain.",
			compute,
			submitted_score,
		);

		// write new results.
		<QueuedElected<T>>::put(ElectionResult {
			elected_stashes: winners,
			compute,
			exposures,
		});
		QueuedScore::put(submitted_score);

		Ok(Some(original_weight.saturating_sub(refund)).into())
	}

	/// Start a session potentially starting an era.
	fn start_session(start_session: SessionIndex) {
		let next_active_era = Self::active_era().map(|e| e.index + 1).unwrap_or(0);
		if let Some(next_active_era_start_session_index) =
			Self::eras_start_session_index(next_active_era)
		{
			if next_active_era_start_session_index == start_session {
				Self::start_era(start_session);
			} else if next_active_era_start_session_index < start_session {
				// This arm should never happen, but better handle it than to stall the
				// staking pallet.
				frame_support::print("Warning: A session appears to have been skipped.");
				Self::start_era(start_session);
			}
		}
	}

	/// End a session potentially ending an era.
	fn end_session(session_index: SessionIndex) {
		if let Some(active_era) = Self::active_era() {
			if let Some(next_active_era_start_session_index) =
				Self::eras_start_session_index(active_era.index + 1)
			{
				if next_active_era_start_session_index == session_index + 1 {
					Self::end_era(active_era, session_index);
				}
			}
		}
	}

	/// * Increment `active_era.index`,
	/// * reset `active_era.start`,
	/// * update `BondedEras` and apply slashes.
	fn start_era(start_session: SessionIndex) {
		let active_era = ActiveEra::mutate(|active_era| {
			let new_index = active_era.as_ref().map(|info| info.index + 1).unwrap_or(0);
			*active_era = Some(ActiveEraInfo {
				index: new_index,
				// Set new active era start in next `on_finalize`. To guarantee usage of `Time`
				start: None,
			});
			new_index
		});

		let bonding_duration = T::BondingDuration::get();

		BondedEras::mutate(|bonded| {
			bonded.push((active_era, start_session));

			if active_era > bonding_duration {
				let first_kept = active_era - bonding_duration;

				// prune out everything that's from before the first-kept index.
				let n_to_prune = bonded.iter()
					.take_while(|&&(era_idx, _)| era_idx < first_kept)
					.count();

				// kill slashing metadata.
				for (pruned_era, _) in bonded.drain(..n_to_prune) {
					slashing::clear_era_metadata::<T>(pruned_era);
				}

				if let Some(&(_, first_session)) = bonded.first() {
					T::SessionInterface::prune_historical_up_to(first_session);
				}
			}
		});

		Self::apply_unapplied_slashes(active_era);
	}

	/// Compute payout for era.
	fn end_era(active_era: ActiveEraInfo, _session_index: SessionIndex) {
		// Note: active_era_start can be None if end era is called during genesis config.
		if let Some(active_era_start) = active_era.start {
			let now_as_millis_u64 = T::UnixTime::now().as_millis().saturated_into::<u64>();

			let era_duration = now_as_millis_u64 - active_era_start;
			let (validator_payout, max_payout) = inflation::compute_total_payout(
				&T::RewardCurve::get(),
				Self::eras_total_stake(&active_era.index),
				T::Currency::total_issuance(),
				// Duration of era; more than u64::MAX is rewarded as u64::MAX.
				era_duration.saturated_into::<u64>(),
			);
			let rest = max_payout.saturating_sub(validator_payout);

			Self::deposit_event(RawEvent::EraPayout(active_era.index, validator_payout, rest));

			// Set ending era reward.
			<ErasValidatorReward<T>>::insert(&active_era.index, validator_payout);
			T::RewardRemainder::on_unbalanced(T::Currency::issue(rest));
		}
	}

	/// Plan a new era. Return the potential new staking set.
	fn new_era(start_session_index: SessionIndex) -> Option<Vec<T::AccountId>> {
		// Increment or set current era.
		let current_era = CurrentEra::mutate(|s| {
			*s = Some(s.map(|s| s + 1).unwrap_or(0));
			s.unwrap()
		});
		ErasStartSessionIndex::insert(&current_era, &start_session_index);

		// Clean old era information.
		if let Some(old_era) = current_era.checked_sub(Self::history_depth() + 1) {
			Self::clear_era_information(old_era);
		}

		// Set staking information for new era.
		let maybe_new_validators = Self::select_and_update_validators(current_era);

		maybe_new_validators
	}

	/// Select the new validator set at the end of the era.
	///
	/// Runs [`try_do_phragmen`] and updates the following storage items:
	/// - [`EraElectionStatus`]: with `None`.
	/// - [`ErasStakers`]: with the new staker set.
	/// - [`ErasStakersClipped`].
	/// - [`ErasValidatorPrefs`].
	/// - [`ErasTotalStake`]: with the new total stake.
	/// - [`SnapshotValidators`] and [`SnapshotNominators`] are both removed.
	///
	/// Internally, [`QueuedElected`], snapshots and [`QueuedScore`] are also consumed.
	///
	/// If the election has been successful, It passes the new set upwards.
	///
	/// This should only be called at the end of an era.
	fn select_and_update_validators(current_era: EraIndex) -> Option<Vec<T::AccountId>> {
		if let Some(ElectionResult::<T::AccountId, BalanceOf<T>> {
			elected_stashes,
			exposures,
			compute,
		}) = Self::try_do_phragmen() {
			// We have chosen the new validator set. Submission is no longer allowed.
			<EraElectionStatus<T>>::put(ElectionStatus::Closed);

			// kill the snapshots.
			Self::kill_stakers_snapshot();

			// Populate Stakers and write slot stake.
			let mut total_stake: BalanceOf<T> = Zero::zero();
			exposures.into_iter().for_each(|(stash, exposure)| {
				total_stake = total_stake.saturating_add(exposure.total);
				<ErasStakers<T>>::insert(current_era, &stash, &exposure);

				let mut exposure_clipped = exposure;
				let clipped_max_len = T::MaxNominatorRewardedPerValidator::get() as usize;
				if exposure_clipped.others.len() > clipped_max_len {
					exposure_clipped.others.sort_unstable_by(|a, b| a.value.cmp(&b.value).reverse());
					exposure_clipped.others.truncate(clipped_max_len);
				}
				<ErasStakersClipped<T>>::insert(&current_era, &stash, exposure_clipped);
			});

			// Insert current era staking information
			<ErasTotalStake<T>>::insert(&current_era, total_stake);

			// collect the pref of all winners
			for stash in &elected_stashes {
				let pref = Self::validators(stash);
				<ErasValidatorPrefs<T>>::insert(&current_era, stash, pref);
			}

			// emit event
			Self::deposit_event(RawEvent::StakingElection(compute));

			log!(
				info,
				"💸 new validator set of size {:?} has been elected via {:?} for era {:?}",
				elected_stashes.len(),
				compute,
				current_era,
			);

			Some(elected_stashes)
		} else {
			None
		}
	}

	/// Select a new validator set from the assembled stakers and their role preferences. It tries
	/// first to peek into [`QueuedElected`]. Otherwise, it runs a new phragmen.
	///
	/// If [`QueuedElected`] and [`QueuedScore`] exists, they are both removed. No further storage
	/// is updated.
	fn try_do_phragmen() -> Option<ElectionResult<T::AccountId, BalanceOf<T>>> {
		// a phragmen result from either a stored submission or locally executed one.
		let next_result = <QueuedElected<T>>::take().or_else(||
			Self::do_phragmen_with_post_processing::<ChainAccuracy>(ElectionCompute::OnChain)
		);

		// either way, kill this. We remove it here to make sure it always has the exact same
		// lifetime as `QueuedElected`.
		QueuedScore::kill();

		next_result
	}

	/// Execute phragmen and return the new results. The edge weights are processed into support
	/// values.
	///
	/// This is basically a wrapper around [`do_phragmen`] which translates `PhragmenResult` into
	/// `ElectionResult`.
	///
	/// No storage item is updated.
	fn do_phragmen_with_post_processing<Accuracy: PerThing>(compute: ElectionCompute)
		-> Option<ElectionResult<T::AccountId, BalanceOf<T>>>
	where
		Accuracy: sp_std::ops::Mul<ExtendedBalance, Output=ExtendedBalance>,
		ExtendedBalance: From<<Accuracy as PerThing>::Inner>,
	{
		if let Some(phragmen_result) = Self::do_phragmen::<Accuracy>() {
			let elected_stashes = phragmen_result.winners.iter()
				.map(|(s, _)| s.clone())
				.collect::<Vec<T::AccountId>>();
			let assignments = phragmen_result.assignments;

			let staked_assignments = sp_phragmen::assignment_ratio_to_staked(
				assignments,
				Self::slashable_balance_of_vote_weight,
			);

			let (supports, _) = build_support_map::<T::AccountId>(
				&elected_stashes,
				&staked_assignments,
			);

			// collect exposures
			let exposures = Self::collect_exposure(supports);

			// In order to keep the property required by `on_session_ending` that we must return the
			// new validator set even if it's the same as the old, as long as any underlying
			// economic conditions have changed, we don't attempt to do any optimization where we
			// compare against the prior set.
			Some(ElectionResult::<T::AccountId, BalanceOf<T>> {
				elected_stashes,
				exposures,
				compute,
			})
		} else {
			// There were not enough candidates for even our minimal level of functionality. This is
			// bad. We should probably disable all functionality except for block production and let
			// the chain keep producing blocks until we can decide on a sufficiently substantial
			// set. TODO: #2494
			None
		}
	}

	/// Execute phragmen and return the new results. No post-processing is applied and the raw edge
	/// weights are returned.
	///
	/// Self votes are added and nominations before the most recent slashing span are reaped.
	///
	/// No storage item is updated.
	fn do_phragmen<Accuracy: PerThing>() -> Option<PhragmenResult<T::AccountId, Accuracy>> {
		let mut all_nominators: Vec<(T::AccountId, VoteWeight, Vec<T::AccountId>)> = Vec::new();
		let mut all_validators = Vec::new();
		for (validator, _) in <Validators<T>>::iter() {
			// append self vote
			let self_vote = (validator.clone(), Self::slashable_balance_of_vote_weight(&validator), vec![validator.clone()]);
			all_nominators.push(self_vote);
			all_validators.push(validator);
		}

		let nominator_votes = <Nominators<T>>::iter().map(|(nominator, nominations)| {
			let Nominations { submitted_in, mut targets, suppressed: _ } = nominations;

			// Filter out nomination targets which were nominated before the most recent
			// slashing span.
			targets.retain(|stash| {
				<Self as Store>::SlashingSpans::get(&stash).map_or(
					true,
					|spans| submitted_in >= spans.last_nonzero_slash(),
				)
			});

			(nominator, targets)
		});
		all_nominators.extend(nominator_votes.map(|(n, ns)| {
			let s = Self::slashable_balance_of_vote_weight(&n);
			(n, s, ns)
		}));

		elect::<_, Accuracy>(
			Self::validator_count() as usize,
			Self::minimum_validator_count().max(1) as usize,
			all_validators,
			all_nominators,
		)
	}

	/// Consume a set of [`Supports`] from [`sp_phragmen`] and collect them into a [`Exposure`]
	fn collect_exposure(supports: SupportMap<T::AccountId>) -> Vec<(T::AccountId, Exposure<T::AccountId, BalanceOf<T>>)> {
		let to_balance = |e: ExtendedBalance|
			<T::CurrencyToVote as Convert<ExtendedBalance, BalanceOf<T>>>::convert(e);

		supports.into_iter().map(|(validator, support)| {
			// build `struct exposure` from `support`
			let mut others = Vec::with_capacity(support.voters.len());
			let mut own: BalanceOf<T> = Zero::zero();
			let mut total: BalanceOf<T> = Zero::zero();
			support.voters
				.into_iter()
				.map(|(nominator, weight)| (nominator, to_balance(weight)))
				.for_each(|(nominator, stake)| {
					if nominator == validator {
						own = own.saturating_add(stake);
					} else {
						others.push(IndividualExposure { who: nominator, value: stake });
					}
					total = total.saturating_add(stake);
				});

			let exposure = Exposure {
				own,
				others,
				total,
			};

			(validator, exposure)
		}).collect::<Vec<(T::AccountId, Exposure<_, _>)>>()
	}

	/// Remove all associated data of a stash account from the staking system.
	///
	/// Assumes storage is upgraded before calling.
	///
	/// This is called:
	/// - after a `withdraw_unbond()` call that frees all of a stash's bonded balance.
	/// - through `reap_stash()` if the balance has fallen to zero (through slashing).
	fn kill_stash(stash: &T::AccountId, num_slashing_spans: u32) -> DispatchResult {
		let controller = Bonded::<T>::get(stash).ok_or(Error::<T>::NotStash)?;

		slashing::clear_stash_metadata::<T>(stash, num_slashing_spans)?;

		Bonded::<T>::remove(stash);
		<Ledger<T>>::remove(&controller);

		<Payee<T>>::remove(stash);
		<Validators<T>>::remove(stash);
		<Nominators<T>>::remove(stash);

		system::Module::<T>::dec_ref(stash);

		Ok(())
	}

	/// Clear all era information for given era.
	fn clear_era_information(era_index: EraIndex) {
		<ErasStakers<T>>::remove_prefix(era_index);
		<ErasStakersClipped<T>>::remove_prefix(era_index);
		<ErasValidatorPrefs<T>>::remove_prefix(era_index);
		<ErasValidatorReward<T>>::remove(era_index);
		<ErasRewardPoints<T>>::remove(era_index);
		<ErasTotalStake<T>>::remove(era_index);
		ErasStartSessionIndex::remove(era_index);
	}

	/// Apply previously-unapplied slashes on the beginning of a new era, after a delay.
	fn apply_unapplied_slashes(active_era: EraIndex) {
		let slash_defer_duration = T::SlashDeferDuration::get();
		<Self as Store>::EarliestUnappliedSlash::mutate(|earliest| if let Some(ref mut earliest) = earliest {
			let keep_from = active_era.saturating_sub(slash_defer_duration);
			for era in (*earliest)..keep_from {
				let era_slashes = <Self as Store>::UnappliedSlashes::take(&era);
				for slash in era_slashes {
					slashing::apply_slash::<T>(slash);
				}
			}

			*earliest = (*earliest).max(keep_from)
		})
	}

	/// Add reward points to validators using their stash account ID.
	///
	/// Validators are keyed by stash account ID and must be in the current elected set.
	///
	/// For each element in the iterator the given number of points in u32 is added to the
	/// validator, thus duplicates are handled.
	///
	/// At the end of the era each the total payout will be distributed among validator
	/// relatively to their points.
	///
	/// COMPLEXITY: Complexity is `number_of_validator_to_reward x current_elected_len`.
	/// If you need to reward lots of validator consider using `reward_by_indices`.
	pub fn reward_by_ids(
		validators_points: impl IntoIterator<Item = (T::AccountId, u32)>
	) {
		if let Some(active_era) = Self::active_era() {
			<ErasRewardPoints<T>>::mutate(active_era.index, |era_rewards| {
				for (validator, points) in validators_points.into_iter() {
					*era_rewards.individual.entry(validator).or_default() += points;
					era_rewards.total += points;
				}
			});
		}
	}

	/// Ensures that at the end of the current session there will be a new era.
	fn ensure_new_era() {
		match ForceEra::get() {
			Forcing::ForceAlways | Forcing::ForceNew => (),
			_ => ForceEra::put(Forcing::ForceNew),
		}
	}

	fn will_era_be_forced() -> bool {
		match ForceEra::get() {
			Forcing::ForceAlways | Forcing::ForceNew => true,
			Forcing::ForceNone | Forcing::NotForcing => false,
		}
	}

	#[cfg(feature = "runtime-benchmarks")]
	pub fn add_era_stakers(current_era: EraIndex, controller: T::AccountId, exposure: Exposure<T::AccountId, BalanceOf<T>>) {
		<ErasStakers<T>>::insert(&current_era, &controller, &exposure);
	}

	#[cfg(feature = "runtime-benchmarks")]
	pub fn put_election_status(status: ElectionStatus::<T::BlockNumber>) {
		<EraElectionStatus<T>>::put(status);
	}

	#[cfg(feature = "runtime-benchmarks")]
	pub fn set_slash_reward_fraction(fraction: Perbill) {
		SlashRewardFraction::put(fraction);
	}

}

/// In this implementation `new_session(session)` must be called before `end_session(session-1)`
/// i.e. the new session must be planned before the ending of the previous session.
///
/// Once the first new_session is planned, all session must start and then end in order, though
/// some session can lag in between the newest session planned and the latest session started.
impl<T: Trait> pallet_session::SessionManager<T::AccountId> for Module<T> {
	fn new_session(new_index: SessionIndex) -> Option<Vec<T::AccountId>> {
		Self::new_session(new_index)
	}
	fn start_session(start_index: SessionIndex) {
		Self::start_session(start_index)
	}
	fn end_session(end_index: SessionIndex) {
		Self::end_session(end_index)
	}
}

impl<T: Trait> historical::SessionManager<T::AccountId, Exposure<T::AccountId, BalanceOf<T>>> for Module<T> {
	fn new_session(new_index: SessionIndex)
		-> Option<Vec<(T::AccountId, Exposure<T::AccountId, BalanceOf<T>>)>>
	{
		<Self as pallet_session::SessionManager<_>>::new_session(new_index).map(|validators| {
			let current_era = Self::current_era()
				// Must be some as a new era has been created.
				.unwrap_or(0);

			validators.into_iter().map(|v| {
				let exposure = Self::eras_stakers(current_era, &v);
				(v, exposure)
			}).collect()
		})
	}
	fn start_session(start_index: SessionIndex) {
		<Self as pallet_session::SessionManager<_>>::start_session(start_index)
	}
	fn end_session(end_index: SessionIndex) {
		<Self as pallet_session::SessionManager<_>>::end_session(end_index)
	}
}

/// Add reward points to block authors:
/// * 20 points to the block producer for producing a (non-uncle) block in the relay chain,
/// * 2 points to the block producer for each reference to a previously unreferenced uncle, and
/// * 1 point to the producer of each referenced uncle block.
impl<T> pallet_authorship::EventHandler<T::AccountId, T::BlockNumber> for Module<T>
	where
		T: Trait + pallet_authorship::Trait + pallet_session::Trait
{
	fn note_author(author: T::AccountId) {
		Self::reward_by_ids(vec![(author, 20)])
	}
	fn note_uncle(author: T::AccountId, _age: T::BlockNumber) {
		Self::reward_by_ids(vec![
			(<pallet_authorship::Module<T>>::author(), 2),
			(author, 1)
		])
	}
}

/// A `Convert` implementation that finds the stash of the given controller account,
/// if any.
pub struct StashOf<T>(sp_std::marker::PhantomData<T>);

impl<T: Trait> Convert<T::AccountId, Option<T::AccountId>> for StashOf<T> {
	fn convert(controller: T::AccountId) -> Option<T::AccountId> {
		<Module<T>>::ledger(&controller).map(|l| l.stash)
	}
}

/// A typed conversion from stash account ID to the active exposure of nominators
/// on that account.
///
/// Active exposure is the exposure of the validator set currently validating, i.e. in
/// `active_era`. It can differ from the latest planned exposure in `current_era`.
pub struct ExposureOf<T>(sp_std::marker::PhantomData<T>);

impl<T: Trait> Convert<T::AccountId, Option<Exposure<T::AccountId, BalanceOf<T>>>>
	for ExposureOf<T>
{
	fn convert(validator: T::AccountId) -> Option<Exposure<T::AccountId, BalanceOf<T>>> {
		if let Some(active_era) = <Module<T>>::active_era() {
			Some(<Module<T>>::eras_stakers(active_era.index, &validator))
		} else {
			None
		}
	}
}

/// This is intended to be used with `FilterHistoricalOffences`.
impl <T: Trait> OnOffenceHandler<T::AccountId, pallet_session::historical::IdentificationTuple<T>> for Module<T> where
	T: pallet_session::Trait<ValidatorId = <T as frame_system::Trait>::AccountId>,
	T: pallet_session::historical::Trait<
		FullIdentification = Exposure<<T as frame_system::Trait>::AccountId, BalanceOf<T>>,
		FullIdentificationOf = ExposureOf<T>,
	>,
	T::SessionHandler: pallet_session::SessionHandler<<T as frame_system::Trait>::AccountId>,
	T::SessionManager: pallet_session::SessionManager<<T as frame_system::Trait>::AccountId>,
	T::ValidatorIdOf: Convert<<T as frame_system::Trait>::AccountId, Option<<T as frame_system::Trait>::AccountId>>
{
	fn on_offence(
		offenders: &[OffenceDetails<T::AccountId, pallet_session::historical::IdentificationTuple<T>>],
		slash_fraction: &[Perbill],
		slash_session: SessionIndex,
	) -> Result<(), ()> {
		if !Self::can_report() {
			return Err(())
		}

		let reward_proportion = SlashRewardFraction::get();

		let active_era = {
			let active_era = Self::active_era();
			if active_era.is_none() {
				// this offence need not be re-submitted.
				return Ok(())
			}
			active_era.expect("value checked not to be `None`; qed").index
		};
		let active_era_start_session_index = Self::eras_start_session_index(active_era)
			.unwrap_or_else(|| {
				frame_support::print("Error: start_session_index must be set for current_era");
				0
			});

		let window_start = active_era.saturating_sub(T::BondingDuration::get());

		// fast path for active-era report - most likely.
		// `slash_session` cannot be in a future active era. It must be in `active_era` or before.
		let slash_era = if slash_session >= active_era_start_session_index {
			active_era
		} else {
			let eras = BondedEras::get();

			// reverse because it's more likely to find reports from recent eras.
			match eras.iter().rev().filter(|&&(_, ref sesh)| sesh <= &slash_session).next() {
				None => return Ok(()), // before bonding period. defensive - should be filtered out.
				Some(&(ref slash_era, _)) => *slash_era,
			}
		};

		<Self as Store>::EarliestUnappliedSlash::mutate(|earliest| {
			if earliest.is_none() {
				*earliest = Some(active_era)
			}
		});

		let slash_defer_duration = T::SlashDeferDuration::get();

		for (details, slash_fraction) in offenders.iter().zip(slash_fraction) {
			let (stash, exposure) = &details.offender;

			// Skip if the validator is invulnerable.
			if Self::invulnerables().contains(stash) {
				continue
			}

			let unapplied = slashing::compute_slash::<T>(slashing::SlashParams {
				stash,
				slash: *slash_fraction,
				exposure,
				slash_era,
				window_start,
				now: active_era,
				reward_proportion,
			});

			if let Some(mut unapplied) = unapplied {
				unapplied.reporters = details.reporters.clone();
				if slash_defer_duration == 0 {
					// apply right away.
					slashing::apply_slash::<T>(unapplied);
				} else {
					// defer to end of some `slash_defer_duration` from now.
					<Self as Store>::UnappliedSlashes::mutate(
						active_era,
						move |for_later| for_later.push(unapplied),
					);
				}
			}
		}

		Ok(())
	}

	fn can_report() -> bool {
		Self::era_election_status().is_closed()
	}
}

/// Filter historical offences out and only allow those from the bonding period.
pub struct FilterHistoricalOffences<T, R> {
	_inner: sp_std::marker::PhantomData<(T, R)>,
}

impl<T, Reporter, Offender, R, O> ReportOffence<Reporter, Offender, O>
	for FilterHistoricalOffences<Module<T>, R> where
	T: Trait,
	R: ReportOffence<Reporter, Offender, O>,
	O: Offence<Offender>,
{
	fn report_offence(reporters: Vec<Reporter>, offence: O) -> Result<(), OffenceError> {
		// disallow any slashing from before the current bonding period.
		let offence_session = offence.session_index();
		let bonded_eras = BondedEras::get();

		if bonded_eras.first().filter(|(_, start)| offence_session >= *start).is_some() {
			R::report_offence(reporters, offence)
		} else {
			<Module<T>>::deposit_event(
				RawEvent::OldSlashingReportDiscarded(offence_session)
			);
			Ok(())
		}
	}
}

#[allow(deprecated)]
impl<T: Trait> frame_support::unsigned::ValidateUnsigned for Module<T> {
	type Call = Call<T>;
	fn validate_unsigned(source: TransactionSource, call: &Self::Call) -> TransactionValidity {
		if let Call::submit_election_solution_unsigned(
			_,
			_,
			score,
			era,
			_,
		) = call {
			use offchain_election::DEFAULT_LONGEVITY;
			use sp_runtime::DispatchError;

			// discard solution not coming from the local OCW.
			match source {
				TransactionSource::Local | TransactionSource::InBlock => { /* allowed */ }
				_ => {
					log!(debug, "rejecting unsigned transaction because it is not local/in-block.");
					return InvalidTransaction::Call.into();
				}
			}

			if let Err(error_with_post_info) = Self::pre_dispatch_checks(*score, *era) {
				let error = error_with_post_info.error;
				let error_number = match error {
					DispatchError::Module { error, ..} => error,
					_ => 0,
				};
				log!(
					debug,
					"validate unsigned pre dispatch checks failed due to module error #{:?}.",
					error,
				);
				return InvalidTransaction::Custom(error_number).into();
			}

			log!(debug, "validateUnsigned succeeded for a solution at era {}.", era);

			ValidTransaction::with_tag_prefix("StakingOffchain")
				// The higher the score[0], the better a solution is.
				.priority(T::UnsignedPriority::get().saturating_add(score[0].saturated_into()))
				// Defensive only. A single solution can exist in the pool per era. Each validator
				// will run OCW at most once per era, hence there should never exist more than one
				// transaction anyhow.
				.and_provides(era)
				// Note: this can be more accurate in the future. We do something like
				// `era_end_block - current_block` but that is not needed now as we eagerly run
				// offchain workers now and the above should be same as `T::ElectionLookahead`
				// without the need to query more storage in the validation phase. If we randomize
				// offchain worker, then we might re-consider this.
				.longevity(TryInto::<u64>::try_into(
						T::ElectionLookahead::get()).unwrap_or(DEFAULT_LONGEVITY)
				)
				// We don't propagate this. This can never the validated at a remote node.
				.propagate(false)
				.build()
		} else {
			InvalidTransaction::Call.into()
		}
	}

	fn pre_dispatch(_: &Self::Call) -> Result<(), TransactionValidityError> {
		// IMPORTANT NOTE: By default, a sane `pre-dispatch` should always do the same checks as
		// `validate_unsigned` and overriding this should be done with care. this module has only
		// one unsigned entry point, in which we call into `<Module<T>>::pre_dispatch_checks()`
		// which is all the important checks that we do in `validate_unsigned`. Hence, we can safely
		// override this to save some time.
		Ok(())
	}
}

/// Check that list is sorted and has no duplicates.
fn is_sorted_and_unique(list: &[u32]) -> bool {
	list.windows(2).all(|w| w[0] < w[1])
}<|MERGE_RESOLUTION|>--- conflicted
+++ resolved
@@ -786,7 +786,7 @@
 		size: &ElectionSize,
 	) -> Weight {
 		(35 * WEIGHT_PER_MICROS * (size.validators as Weight))
-			.saturating_add(25 * WEIGHT_PER_MICROS * (size.validators as Weight))
+			.saturating_add(25 * WEIGHT_PER_MICROS * (size.nominators as Weight))
 			.saturating_add(T::DbWeight::get().reads(7))
 			.saturating_add(T::DbWeight::get().reads(compact.len() as Weight)) // Nominators
 			.saturating_add(T::DbWeight::get().reads(compact.edge_count() as Weight))  // SlashingSpans
@@ -2120,27 +2120,7 @@
 		/// # <weight>
 		/// See `crate::weight` module.
 		/// # </weight>
-<<<<<<< HEAD
 		#[weight = weight::weight_for_submit_solution::<T>(winners, compact, size)]
-=======
-		#[weight =
-			(35 * WEIGHT_PER_MICROS * (size.validators as Weight))
-			.saturating_add(25 * WEIGHT_PER_MICROS * (size.nominators as Weight))
-			.saturating_add(T::DbWeight::get().reads(7))
-			.saturating_add(T::DbWeight::get().reads(compact.len() as Weight)) // Nominators
-			.saturating_add( // SlashingSpans
-				T::DbWeight::get().reads(
-					compact.len()
-						.saturating_sub(winners.len())
-						.saturating_mul(compact.average_edge_count())
-						as Weight
-				)
-			)
-			.saturating_add(T::DbWeight::get().reads(2 * ((winners.len() + compact.len()) as Weight)))
-			.saturating_add(T::DbWeight::get().reads(1))
-			.saturating_add(T::DbWeight::get().writes(2))
-		]
->>>>>>> c9a0f514
 		pub fn submit_election_solution(
 			origin,
 			winners: Vec<ValidatorIndex>,
