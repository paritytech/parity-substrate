// Copyright 2017-2020 Parity Technologies (UK) Ltd.
// This file is part of Substrate.

// Substrate is free software: you can redistribute it and/or modify
// it under the terms of the GNU General Public License as published by
// the Free Software Foundation, either version 3 of the License, or
// (at your option) any later version.

// Substrate is distributed in the hope that it will be useful,
// but WITHOUT ANY WARRANTY; without even the implied warranty of
// MERCHANTABILITY or FITNESS FOR A PARTICULAR PURPOSE.  See the
// GNU General Public License for more details.

// You should have received a copy of the GNU General Public License
// along with Substrate.  If not, see <http://www.gnu.org/licenses/>.

//! # Staking Module
//!
//! The Staking module is used to manage funds at stake by network maintainers.
//!
//! - [`staking::Trait`](./trait.Trait.html)
//! - [`Call`](./enum.Call.html)
//! - [`Module`](./struct.Module.html)
//!
//! ## Overview
//!
//! The Staking module is the means by which a set of network maintainers (known as _authorities_
//! in some contexts and _validators_ in others) are chosen based upon those who voluntarily place
//! funds under deposit. Under deposit, those funds are rewarded under normal operation but are
//! held at pain of _slash_ (expropriation) should the staked maintainer be found not to be
//! discharging its duties properly.
//!
//! ### Terminology
//! <!-- Original author of paragraph: @gavofyork -->
//!
//! - Staking: The process of locking up funds for some time, placing them at risk of slashing
//! (loss) in order to become a rewarded maintainer of the network.
//! - Validating: The process of running a node to actively maintain the network, either by
//! producing blocks or guaranteeing finality of the chain.
//! - Nominating: The process of placing staked funds behind one or more validators in order to
//! share in any reward, and punishment, they take.
//! - Stash account: The account holding an owner's funds used for staking.
//! - Controller account: The account that controls an owner's funds for staking.
//! - Era: A (whole) number of sessions, which is the period that the validator set (and each
//! validator's active nominator set) is recalculated and where rewards are paid out.
//! - Slash: The punishment of a staker by reducing its funds.
//!
//! ### Goals
//! <!-- Original author of paragraph: @gavofyork -->
//!
//! The staking system in Substrate NPoS is designed to make the following possible:
//!
//! - Stake funds that are controlled by a cold wallet.
//! - Withdraw some, or deposit more, funds without interrupting the role of an entity.
//! - Switch between roles (nominator, validator, idle) with minimal overhead.
//!
//! ### Scenarios
//!
//! #### Staking
//!
//! Almost any interaction with the Staking module requires a process of _**bonding**_ (also known
//! as being a _staker_). To become *bonded*, a fund-holding account known as the _stash account_,
//! which holds some or all of the funds that become frozen in place as part of the staking process,
//! is paired with an active **controller** account, which issues instructions on how they shall be
//! used.
//!
//! An account pair can become bonded using the [`bond`](./enum.Call.html#variant.bond) call.
//!
//! Stash accounts can change their associated controller using the
//! [`set_controller`](./enum.Call.html#variant.set_controller) call.
//!
//! There are three possible roles that any staked account pair can be in: `Validator`, `Nominator`
//! and `Idle` (defined in [`StakerStatus`](./enum.StakerStatus.html)). There are three
//! corresponding instructions to change between roles, namely:
//! [`validate`](./enum.Call.html#variant.validate), [`nominate`](./enum.Call.html#variant.nominate),
//! and [`chill`](./enum.Call.html#variant.chill).
//!
//! #### Validating
//!
//! A **validator** takes the role of either validating blocks or ensuring their finality,
//! maintaining the veracity of the network. A validator should avoid both any sort of malicious
//! misbehavior and going offline. Bonded accounts that state interest in being a validator do NOT
//! get immediately chosen as a validator. Instead, they are declared as a _candidate_ and they
//! _might_ get elected at the _next era_ as a validator. The result of the election is determined
//! by nominators and their votes.
//!
//! An account can become a validator candidate via the
//! [`validate`](./enum.Call.html#variant.validate) call.
//!
//! #### Nomination
//!
//! A **nominator** does not take any _direct_ role in maintaining the network, instead, it votes on
//! a set of validators  to be elected. Once interest in nomination is stated by an account, it
//! takes effect at the next election round. The funds in the nominator's stash account indicate the
//! _weight_ of its vote. Both the rewards and any punishment that a validator earns are shared
//! between the validator and its nominators. This rule incentivizes the nominators to NOT vote for
//! the misbehaving/offline validators as much as possible, simply because the nominators will also
//! lose funds if they vote poorly.
//!
//! An account can become a nominator via the [`nominate`](enum.Call.html#variant.nominate) call.
//!
//! #### Rewards and Slash
//!
//! The **reward and slashing** procedure is the core of the Staking module, attempting to _embrace
//! valid behavior_ while _punishing any misbehavior or lack of availability_.
//!
//! Slashing can occur at any point in time, once misbehavior is reported. Once slashing is
//! determined, a value is deducted from the balance of the validator and all the nominators who
//! voted for this validator (values are deducted from the _stash_ account of the slashed entity).
//!
//! Slashing logic is further described in the documentation of the `slashing` module.
//!
//! Similar to slashing, rewards are also shared among a validator and its associated nominators.
//! Yet, the reward funds are not always transferred to the stash account and can be configured.
//! See [Reward Calculation](#reward-calculation) for more details.
//!
//! #### Chilling
//!
//! Finally, any of the roles above can choose to step back temporarily and just chill for a while.
//! This means that if they are a nominator, they will not be considered as voters anymore and if
//! they are validators, they will no longer be a candidate for the next election.
//!
//! An account can step back via the [`chill`](enum.Call.html#variant.chill) call.
//!
//! ## Interface
//!
//! ### Dispatchable Functions
//!
//! The dispatchable functions of the Staking module enable the steps needed for entities to accept
//! and change their role, alongside some helper functions to get/set the metadata of the module.
//!
//! ### Public Functions
//!
//! The Staking module contains many public storage items and (im)mutable functions.
//!
//! ## Usage
//!
//! ### Example: Rewarding a validator by id.
//!
//! ```
//! use frame_support::{decl_module, dispatch};
//! use frame_system::{self as system, ensure_signed};
//! use pallet_staking::{self as staking};
//!
//! pub trait Trait: staking::Trait {}
//!
//! decl_module! {
//! 	pub struct Module<T: Trait> for enum Call where origin: T::Origin {
//!			/// Reward a validator.
//! 		pub fn reward_myself(origin) -> dispatch::DispatchResult {
//! 			let reported = ensure_signed(origin)?;
//! 			<staking::Module<T>>::reward_by_ids(vec![(reported, 10)]);
//! 			Ok(())
//! 		}
//! 	}
//! }
//! # fn main() { }
//! ```
//!
//! ## Implementation Details
//!
//! ### Slot Stake
//!
//! The term [`SlotStake`](./struct.Module.html#method.slot_stake) will be used throughout this
//! section. It refers to a value calculated at the end of each era, containing the _minimum value
//! at stake among all validators._ Note that a validator's value at stake might be a combination
//! of the validator's own stake and the votes it received. See [`Exposure`](./struct.Exposure.html)
//! for more details.
//!
//! ### Reward Calculation
//!
//! Validators and nominators are rewarded at the end of each era. The total reward of an era is
//! calculated using the era duration and the staking rate (the total amount of tokens staked by
//! nominators and validators, divided by the total token supply). It aims to incentivise toward a
//! defined staking rate. The full specification can be found
//! [here](https://research.web3.foundation/en/latest/polkadot/Token%20Economics.html#inflation-model).
//!
//! Total reward is split among validators and their nominators depending on the number of points
//! they received during the era. Points are added to a validator using
//! [`reward_by_ids`](./enum.Call.html#variant.reward_by_ids) or
//! [`reward_by_indices`](./enum.Call.html#variant.reward_by_indices).
//!
//! [`Module`](./struct.Module.html) implements
//! [`pallet_authorship::EventHandler`](../pallet_authorship/trait.EventHandler.html) to add reward points
//! to block producer and block producer of referenced uncles.
//!
//! The validator and its nominator split their reward as following:
//!
//! The validator can declare an amount, named
//! [`commission`](./struct.ValidatorPrefs.html#structfield.commission), that does not
//! get shared with the nominators at each reward payout through its
//! [`ValidatorPrefs`](./struct.ValidatorPrefs.html). This value gets deducted from the total reward
//! that is paid to the validator and its nominators. The remaining portion is split among the
//! validator and all of the nominators that nominated the validator, proportional to the value
//! staked behind this validator (_i.e._ dividing the
//! [`own`](./struct.Exposure.html#structfield.own) or
//! [`others`](./struct.Exposure.html#structfield.others) by
//! [`total`](./struct.Exposure.html#structfield.total) in [`Exposure`](./struct.Exposure.html)).
//!
//! All entities who receive a reward have the option to choose their reward destination
//! through the [`Payee`](./struct.Payee.html) storage item (see
//! [`set_payee`](enum.Call.html#variant.set_payee)), to be one of the following:
//!
//! - Controller account, (obviously) not increasing the staked value.
//! - Stash account, not increasing the staked value.
//! - Stash account, also increasing the staked value.
//!
//! ### Additional Fund Management Operations
//!
//! Any funds already placed into stash can be the target of the following operations:
//!
//! The controller account can free a portion (or all) of the funds using the
//! [`unbond`](enum.Call.html#variant.unbond) call. Note that the funds are not immediately
//! accessible. Instead, a duration denoted by [`BondingDuration`](./struct.BondingDuration.html)
//! (in number of eras) must pass until the funds can actually be removed. Once the
//! `BondingDuration` is over, the [`withdraw_unbonded`](./enum.Call.html#variant.withdraw_unbonded)
//! call can be used to actually withdraw the funds.
//!
//! Note that there is a limitation to the number of fund-chunks that can be scheduled to be
//! unlocked in the future via [`unbond`](enum.Call.html#variant.unbond). In case this maximum
//! (`MAX_UNLOCKING_CHUNKS`) is reached, the bonded account _must_ first wait until a successful
//! call to `withdraw_unbonded` to remove some of the chunks.
//!
//! ### Election Algorithm
//!
//! The current election algorithm is implemented based on Phragmén.
//! The reference implementation can be found
//! [here](https://github.com/w3f/consensus/tree/master/NPoS).
//!
//! The election algorithm, aside from electing the validators with the most stake value and votes,
//! tries to divide the nominator votes among candidates in an equal manner. To further assure this,
//! an optional post-processing can be applied that iteratively normalizes the nominator staked
//! values until the total difference among votes of a particular nominator are less than a
//! threshold.
//!
//! ## GenesisConfig
//!
//! The Staking module depends on the [`GenesisConfig`](./struct.GenesisConfig.html).
//!
//! ## Related Modules
//!
//! - [Balances](../pallet_balances/index.html): Used to manage values at stake.
//! - [Session](../pallet_session/index.html): Used to manage sessions. Also, a list of new validators
//! is stored in the Session module's `Validators` at the end of each era.

#![recursion_limit="128"]
#![cfg_attr(not(feature = "std"), no_std)]

#[cfg(test)]
mod mock;
#[cfg(test)]
mod tests;
mod migration;
mod slashing;

pub mod inflation;

use sp_std::{prelude::*, result};
use codec::{HasCompact, Encode, Decode};
use frame_support::{
	decl_module, decl_event, decl_storage, ensure, decl_error,
	weights::SimpleDispatchInfo,
	traits::{
		Currency, OnFreeBalanceZero, LockIdentifier, LockableCurrency,
		WithdrawReasons, OnUnbalanced, Imbalance, Get, Time
	}
};
use pallet_session::{historical::OnSessionEnding, SelectInitialValidators};
use sp_runtime::{
	Perbill,
	RuntimeDebug,
	curve::PiecewiseLinear,
	traits::{
		Convert, Zero, One, StaticLookup, CheckedSub, Saturating, Bounded, SaturatedConversion,
		SimpleArithmetic, EnsureOrigin,
	}
};
use sp_staking::{
	SessionIndex,
	offence::{OnOffenceHandler, OffenceDetails, Offence, ReportOffence},
};
#[cfg(feature = "std")]
use sp_runtime::{Serialize, Deserialize};
use frame_system::{self as system, ensure_signed, ensure_root};

use sp_phragmen::{ExtendedBalance, PhragmenStakedAssignment};

const DEFAULT_MINIMUM_VALIDATOR_COUNT: u32 = 4;
const MAX_NOMINATIONS: usize = 16;
const MAX_UNLOCKING_CHUNKS: usize = 32;
const STAKING_ID: LockIdentifier = *b"staking ";

/// Counter for the number of eras that have passed.
pub type EraIndex = u32;

/// Counter for the number of "reward" points earned by a given validator.
pub type Points = u32;

/// Reward points of an era. Used to split era total payout between validators.
#[derive(Encode, Decode, Default)]
pub struct EraPoints {
	/// Total number of points. Equals the sum of reward points for each validator.
	total: Points,
	/// The reward points earned by a given validator. The index of this vec corresponds to the
	/// index into the current validator set.
	individual: Vec<Points>,
}

impl EraPoints {
	/// Add the reward to the validator at the given index. Index must be valid
	/// (i.e. `index < current_elected.len()`).
	fn add_points_to_index(&mut self, index: u32, points: u32) {
		if let Some(new_total) = self.total.checked_add(points) {
			self.total = new_total;
			self.individual.resize((index as usize + 1).max(self.individual.len()), 0);
			self.individual[index as usize] += points; // Addition is less than total
		}
	}
}

/// Indicates the initial status of the staker.
#[derive(RuntimeDebug)]
#[cfg_attr(feature = "std", derive(Serialize, Deserialize))]
pub enum StakerStatus<AccountId> {
	/// Chilling.
	Idle,
	/// Declared desire in validating or already participating in it.
	Validator,
	/// Nominating for a group of other stakers.
	Nominator(Vec<AccountId>),
}

/// A destination account for payment.
#[derive(PartialEq, Eq, Copy, Clone, Encode, Decode, RuntimeDebug)]
pub enum RewardDestination {
	/// Pay into the stash account, increasing the amount at stake accordingly.
	Staked,
	/// Pay into the stash account, not increasing the amount at stake.
	Stash,
	/// Pay into the controller account.
	Controller,
}

impl Default for RewardDestination {
	fn default() -> Self {
		RewardDestination::Staked
	}
}

/// Preference of what happens regarding validation.
#[derive(PartialEq, Eq, Clone, Encode, Decode, RuntimeDebug)]
pub struct ValidatorPrefs {
	/// Reward that validator takes up-front; only the rest is split between themselves and
	/// nominators.
	#[codec(compact)]
	pub commission: Perbill,
}

impl Default for ValidatorPrefs {
	fn default() -> Self {
		ValidatorPrefs {
			commission: Default::default(),
		}
	}
}

/// Just a Balance/BlockNumber tuple to encode when a chunk of funds will be unlocked.
#[derive(PartialEq, Eq, Clone, Encode, Decode, RuntimeDebug)]
pub struct UnlockChunk<Balance: HasCompact> {
	/// Amount of funds to be unlocked.
	#[codec(compact)]
	value: Balance,
	/// Era number at which point it'll be unlocked.
	#[codec(compact)]
	era: EraIndex,
}

/// The ledger of a (bonded) stash.
#[derive(PartialEq, Eq, Clone, Encode, Decode, RuntimeDebug)]
pub struct StakingLedger<AccountId, Balance: HasCompact> {
	/// The stash account whose balance is actually locked and at stake.
	pub stash: AccountId,
	/// The total amount of the stash's balance that we are currently accounting for.
	/// It's just `active` plus all the `unlocking` balances.
	#[codec(compact)]
	pub total: Balance,
	/// The total amount of the stash's balance that will be at stake in any forthcoming
	/// rounds.
	#[codec(compact)]
	pub active: Balance,
	/// Any balance that is becoming free, which may eventually be transferred out
	/// of the stash (assuming it doesn't get slashed first).
	pub unlocking: Vec<UnlockChunk<Balance>>,
}

impl<
	AccountId,
	Balance: HasCompact + Copy + Saturating + SimpleArithmetic,
> StakingLedger<AccountId, Balance> {
	/// Remove entries from `unlocking` that are sufficiently old and reduce the
	/// total by the sum of their balances.
	fn consolidate_unlocked(self, current_era: EraIndex) -> Self {
		let mut total = self.total;
		let unlocking = self.unlocking.into_iter()
			.filter(|chunk| if chunk.era > current_era {
				true
			} else {
				total = total.saturating_sub(chunk.value);
				false
			})
			.collect();
		Self { total, active: self.active, stash: self.stash, unlocking }
	}

	/// Re-bond funds that were scheduled for unlocking.
	fn rebond(mut self, value: Balance) -> Self {
		let mut unlocking_balance: Balance = Zero::zero();

		while let Some(last) = self.unlocking.last_mut() {
			if unlocking_balance + last.value <= value {
				unlocking_balance += last.value;
				self.active += last.value;
				self.unlocking.pop();
			} else {
				let diff = value - unlocking_balance;

				unlocking_balance += diff;
				self.active += diff;
				last.value -= diff;
			}

			if unlocking_balance >= value {
				break
			}
		}

		self
	}
}

impl<AccountId, Balance> StakingLedger<AccountId, Balance> where
	Balance: SimpleArithmetic + Saturating + Copy,
{
	/// Slash the validator for a given amount of balance. This can grow the value
	/// of the slash in the case that the validator has less than `minimum_balance`
	/// active funds. Returns the amount of funds actually slashed.
	///
	/// Slashes from `active` funds first, and then `unlocking`, starting with the
	/// chunks that are closest to unlocking.
	fn slash(
		&mut self,
		mut value: Balance,
		minimum_balance: Balance,
	) -> Balance {
		let pre_total = self.total;
		let total = &mut self.total;
		let active = &mut self.active;

		let slash_out_of = |
			total_remaining: &mut Balance,
			target: &mut Balance,
			value: &mut Balance,
		| {
			let mut slash_from_target = (*value).min(*target);

			if !slash_from_target.is_zero() {
				*target -= slash_from_target;

				// don't leave a dust balance in the staking system.
				if *target <= minimum_balance {
					slash_from_target += *target;
					*value += sp_std::mem::replace(target, Zero::zero());
				}

				*total_remaining = total_remaining.saturating_sub(slash_from_target);
				*value -= slash_from_target;
			}
		};

		slash_out_of(total, active, &mut value);

		let i = self.unlocking.iter_mut()
			.map(|chunk| {
				slash_out_of(total, &mut chunk.value, &mut value);
				chunk.value
			})
			.take_while(|value| value.is_zero()) // take all fully-consumed chunks out.
			.count();

		// kill all drained chunks.
		let _ = self.unlocking.drain(..i);

		pre_total.saturating_sub(*total)
	}
}

/// A record of the nominations made by a specific account.
#[derive(PartialEq, Eq, Clone, Encode, Decode, RuntimeDebug)]
pub struct Nominations<AccountId> {
	/// The targets of nomination.
	pub targets: Vec<AccountId>,
	/// The era the nominations were submitted.
	pub submitted_in: EraIndex,
	/// Whether the nominations have been suppressed.
	pub suppressed: bool,
}

/// The amount of exposure (to slashing) than an individual nominator has.
#[derive(PartialEq, Eq, PartialOrd, Ord, Clone, Encode, Decode, RuntimeDebug)]
pub struct IndividualExposure<AccountId, Balance: HasCompact> {
	/// The stash account of the nominator in question.
	who: AccountId,
	/// Amount of funds exposed.
	#[codec(compact)]
	value: Balance,
}

/// A snapshot of the stake backing a single validator in the system.
#[derive(PartialEq, Eq, PartialOrd, Ord, Clone, Encode, Decode, Default, RuntimeDebug)]
pub struct Exposure<AccountId, Balance: HasCompact> {
	/// The total balance backing this validator.
	#[codec(compact)]
	pub total: Balance,
	/// The validator's own stash that is exposed.
	#[codec(compact)]
	pub own: Balance,
	/// The portions of nominators stashes that are exposed.
	pub others: Vec<IndividualExposure<AccountId, Balance>>,
}

/// A pending slash record. The value of the slash has been computed but not applied yet,
/// rather deferred for several eras.
#[derive(Encode, Decode, Default, RuntimeDebug)]
pub struct UnappliedSlash<AccountId, Balance: HasCompact> {
	/// The stash ID of the offending validator.
	validator: AccountId,
	/// The validator's own slash.
	own: Balance,
	/// All other slashed stakers and amounts.
	others: Vec<(AccountId, Balance)>,
	/// Reporters of the offence; bounty payout recipients.
	reporters: Vec<AccountId>,
	/// The amount of payout.
	payout: Balance,
}

pub type BalanceOf<T> =
	<<T as Trait>::Currency as Currency<<T as frame_system::Trait>::AccountId>>::Balance;
type PositiveImbalanceOf<T> =
	<<T as Trait>::Currency as Currency<<T as frame_system::Trait>::AccountId>>::PositiveImbalance;
type NegativeImbalanceOf<T> =
	<<T as Trait>::Currency as Currency<<T as frame_system::Trait>::AccountId>>::NegativeImbalance;
type MomentOf<T> = <<T as Trait>::Time as Time>::Moment;

/// Means for interacting with a specialized version of the `session` trait.
///
/// This is needed because `Staking` sets the `ValidatorIdOf` of the `pallet_session::Trait`
pub trait SessionInterface<AccountId>: frame_system::Trait {
	/// Disable a given validator by stash ID.
	///
	/// Returns `true` if new era should be forced at the end of this session.
	/// This allows preventing a situation where there is too many validators
	/// disabled and block production stalls.
	fn disable_validator(validator: &AccountId) -> Result<bool, ()>;
	/// Get the validators from session.
	fn validators() -> Vec<AccountId>;
	/// Prune historical session tries up to but not including the given index.
	fn prune_historical_up_to(up_to: SessionIndex);
}

impl<T: Trait> SessionInterface<<T as frame_system::Trait>::AccountId> for T where
	T: pallet_session::Trait<ValidatorId = <T as frame_system::Trait>::AccountId>,
	T: pallet_session::historical::Trait<
		FullIdentification = Exposure<<T as frame_system::Trait>::AccountId, BalanceOf<T>>,
		FullIdentificationOf = ExposureOf<T>,
	>,
	T::SessionHandler: pallet_session::SessionHandler<<T as frame_system::Trait>::AccountId>,
	T::OnSessionEnding: pallet_session::OnSessionEnding<<T as frame_system::Trait>::AccountId>,
	T::SelectInitialValidators: pallet_session::SelectInitialValidators<<T as frame_system::Trait>::AccountId>,
	T::ValidatorIdOf: Convert<<T as frame_system::Trait>::AccountId, Option<<T as frame_system::Trait>::AccountId>>
{
	fn disable_validator(validator: &<T as frame_system::Trait>::AccountId) -> Result<bool, ()> {
		<pallet_session::Module<T>>::disable(validator)
	}

	fn validators() -> Vec<<T as frame_system::Trait>::AccountId> {
		<pallet_session::Module<T>>::validators()
	}

	fn prune_historical_up_to(up_to: SessionIndex) {
		<pallet_session::historical::Module<T>>::prune_up_to(up_to);
	}
}

pub trait Trait: frame_system::Trait {
	/// The staking balance.
	type Currency: LockableCurrency<Self::AccountId, Moment=Self::BlockNumber>;

	/// Time used for computing era duration.
	type Time: Time;

	/// Convert a balance into a number used for election calculation.
	/// This must fit into a `u64` but is allowed to be sensibly lossy.
	/// TODO: #1377
	/// The backward convert should be removed as the new Phragmen API returns ratio.
	/// The post-processing needs it but will be moved to off-chain. TODO: #2908
	type CurrencyToVote: Convert<BalanceOf<Self>, u64> + Convert<u128, BalanceOf<Self>>;

	/// Tokens have been minted and are unused for validator-reward.
	type RewardRemainder: OnUnbalanced<NegativeImbalanceOf<Self>>;

	/// The overarching event type.
	type Event: From<Event<Self>> + Into<<Self as frame_system::Trait>::Event>;

	/// Handler for the unbalanced reduction when slashing a staker.
	type Slash: OnUnbalanced<NegativeImbalanceOf<Self>>;

	/// Handler for the unbalanced increment when rewarding a staker.
	type Reward: OnUnbalanced<PositiveImbalanceOf<Self>>;

	/// Number of sessions per era.
	type SessionsPerEra: Get<SessionIndex>;

	/// Number of eras that staked funds must remain bonded for.
	type BondingDuration: Get<EraIndex>;

	/// Number of eras that slashes are deferred by, after computation. This
	/// should be less than the bonding duration. Set to 0 if slashes should be
	/// applied immediately, without opportunity for intervention.
	type SlashDeferDuration: Get<EraIndex>;

	/// The origin which can cancel a deferred slash. Root can always do this.
	type SlashCancelOrigin: EnsureOrigin<Self::Origin>;

	/// Interface for interacting with a session module.
	type SessionInterface: self::SessionInterface<Self::AccountId>;

	/// The NPoS reward curve to use.
	type RewardCurve: Get<&'static PiecewiseLinear<'static>>;
}

/// Mode of era-forcing.
#[derive(Copy, Clone, PartialEq, Eq, Encode, Decode, RuntimeDebug)]
#[cfg_attr(feature = "std", derive(Serialize, Deserialize))]
pub enum Forcing {
	/// Not forcing anything - just let whatever happen.
	NotForcing,
	/// Force a new era, then reset to `NotForcing` as soon as it is done.
	ForceNew,
	/// Avoid a new era indefinitely.
	ForceNone,
	/// Force a new era at the end of all sessions indefinitely.
	ForceAlways,
}

impl Default for Forcing {
	fn default() -> Self { Forcing::NotForcing }
}

decl_storage! {
	trait Store for Module<T: Trait> as Staking {

		/// The ideal number of staking participants.
		pub ValidatorCount get(fn validator_count) config(): u32;
		/// Minimum number of staking participants before emergency conditions are imposed.
		pub MinimumValidatorCount get(fn minimum_validator_count) config():
			u32 = DEFAULT_MINIMUM_VALIDATOR_COUNT;

		/// Any validators that may never be slashed or forcibly kicked. It's a Vec since they're
		/// easy to initialize and the performance hit is minimal (we expect no more than four
		/// invulnerables) and restricted to testnets.
		pub Invulnerables get(fn invulnerables) config(): Vec<T::AccountId>;

		/// Map from all locked "stash" accounts to the controller account.
		pub Bonded get(fn bonded): map T::AccountId => Option<T::AccountId>;
		/// Map from all (unlocked) "controller" accounts to the info regarding the staking.
		pub Ledger get(fn ledger):
			map T::AccountId => Option<StakingLedger<T::AccountId, BalanceOf<T>>>;

		/// Where the reward payment should be made. Keyed by stash.
		pub Payee get(fn payee): map T::AccountId => RewardDestination;

		/// The map from (wannabe) validator stash key to the preferences of that validator.
		pub Validators get(fn validators): linked_map T::AccountId => ValidatorPrefs;

		/// The map from nominator stash key to the set of stash keys of all validators to nominate.
		///
		/// NOTE: is private so that we can ensure upgraded before all typical accesses.
		/// Direct storage APIs can still bypass this protection.
		Nominators get(fn nominators): linked_map T::AccountId => Option<Nominations<T::AccountId>>;

		/// Nominators for a particular account that is in action right now. You can't iterate
		/// through validators here, but you can find them in the Session module.
		///
		/// This is keyed by the stash account.
		pub Stakers get(fn stakers): map T::AccountId => Exposure<T::AccountId, BalanceOf<T>>;

		/// The currently elected validator set keyed by stash account ID.
		pub CurrentElected get(fn current_elected): Vec<T::AccountId>;

		/// The current era index.
		pub CurrentEra get(fn current_era) config(): EraIndex;

		/// The start of the current era.
		pub CurrentEraStart get(fn current_era_start): MomentOf<T>;

		/// The session index at which the current era started.
		pub CurrentEraStartSessionIndex get(fn current_era_start_session_index): SessionIndex;

		/// Rewards for the current era. Using indices of current elected set.
		CurrentEraPointsEarned get(fn current_era_reward): EraPoints;

		/// The amount of balance actively at stake for each validator slot, currently.
		///
		/// This is used to derive rewards and punishments.
		pub SlotStake get(fn slot_stake) build(|config: &GenesisConfig<T>| {
			config.stakers.iter().map(|&(_, _, value, _)| value).min().unwrap_or_default()
		}): BalanceOf<T>;

		/// True if the next session change will be a new era regardless of index.
		pub ForceEra get(fn force_era) config(): Forcing;

		/// The percentage of the slash that is distributed to reporters.
		///
		/// The rest of the slashed value is handled by the `Slash`.
		pub SlashRewardFraction get(fn slash_reward_fraction) config(): Perbill;

		/// The amount of currency given to reporters of a slash event which was
		/// canceled by extraordinary circumstances (e.g. governance).
		pub CanceledSlashPayout get(fn canceled_payout) config(): BalanceOf<T>;

		/// All unapplied slashes that are queued for later.
		pub UnappliedSlashes: map EraIndex => Vec<UnappliedSlash<T::AccountId, BalanceOf<T>>>;

		/// A mapping from still-bonded eras to the first session index of that era.
		BondedEras: Vec<(EraIndex, SessionIndex)>;

		/// All slashing events on validators, mapped by era to the highest slash proportion
		/// and slash value of the era.
		ValidatorSlashInEra:
			double_map EraIndex, hasher(twox_128) T::AccountId => Option<(Perbill, BalanceOf<T>)>;

		/// All slashing events on nominators, mapped by era to the highest slash value of the era.
		NominatorSlashInEra:
			double_map EraIndex, hasher(twox_128) T::AccountId => Option<BalanceOf<T>>;

		/// Slashing spans for stash accounts.
		SlashingSpans: map T::AccountId => Option<slashing::SlashingSpans>;

		/// Records information about the maximum slash of a stash within a slashing span,
		/// as well as how much reward has been paid out.
		SpanSlash:
			map (T::AccountId, slashing::SpanIndex) => slashing::SpanRecord<BalanceOf<T>>;

		/// The earliest era for which we have a pending, unapplied slash.
		EarliestUnappliedSlash: Option<EraIndex>;

		/// The version of storage for upgrade.
		StorageVersion: u32;
	}
	add_extra_genesis {
		config(stakers):
			Vec<(T::AccountId, T::AccountId, BalanceOf<T>, StakerStatus<T::AccountId>)>;
		build(|config: &GenesisConfig<T>| {
			for &(ref stash, ref controller, balance, ref status) in &config.stakers {
				assert!(
					T::Currency::free_balance(&stash) >= balance,
					"Stash does not have enough balance to bond."
				);
				let _ = <Module<T>>::bond(
					T::Origin::from(Some(stash.clone()).into()),
					T::Lookup::unlookup(controller.clone()),
					balance,
					RewardDestination::Staked,
				);
				let _ = match status {
					StakerStatus::Validator => {
						<Module<T>>::validate(
							T::Origin::from(Some(controller.clone()).into()),
							Default::default(),
						)
					},
					StakerStatus::Nominator(votes) => {
						<Module<T>>::nominate(
							T::Origin::from(Some(controller.clone()).into()),
							votes.iter().map(|l| T::Lookup::unlookup(l.clone())).collect(),
						)
					}, _ => Ok(())
				};
			}

			StorageVersion::put(migration::CURRENT_VERSION);
		});
	}
}

decl_event!(
	pub enum Event<T> where Balance = BalanceOf<T>, <T as frame_system::Trait>::AccountId {
		/// All validators have been rewarded by the first balance; the second is the remainder
		/// from the maximum amount of reward.
		Reward(Balance, Balance),
		/// One validator (and its nominators) has been slashed by the given amount.
		Slash(AccountId, Balance),
		/// An old slashing report from a prior era was discarded because it could
		/// not be processed.
		OldSlashingReportDiscarded(SessionIndex),
	}
);

decl_error! {
	/// Error for the staking module.
	pub enum Error for Module<T: Trait> {
		/// Not a controller account.
		NotController,
		/// Not a stash account.
		NotStash,
		/// Stash is already bonded.
		AlreadyBonded,
		/// Controller is already paired.
		AlreadyPaired,
		/// Targets cannot be empty.
		EmptyTargets,
		/// Duplicate index.
		DuplicateIndex,
		/// Slash record index out of bounds.
		InvalidSlashIndex,
		/// Can not bond with value less than minimum balance.
		InsufficientValue,
		/// Can not schedule more unlock chunks.
		NoMoreChunks,
		/// Can not rebond without unlocking chunks.
		NoUnlockChunk,
	}
}

decl_module! {
	pub struct Module<T: Trait> for enum Call where origin: T::Origin {
		/// Number of sessions per era.
		const SessionsPerEra: SessionIndex = T::SessionsPerEra::get();

		/// Number of eras that staked funds must remain bonded for.
		const BondingDuration: EraIndex = T::BondingDuration::get();

		type Error = Error<T>;

		fn deposit_event() = default;

		fn on_initialize() {
			Self::ensure_storage_upgraded();
		}

		fn on_finalize() {
			// Set the start of the first era.
			if !<CurrentEraStart<T>>::exists() {
				<CurrentEraStart<T>>::put(T::Time::now());
			}
		}

		/// Take the origin account as a stash and lock up `value` of its balance. `controller` will
		/// be the account that controls it.
		///
		/// `value` must be more than the `minimum_balance` specified by `T::Currency`.
		///
		/// The dispatch origin for this call must be _Signed_ by the stash account.
		///
		/// # <weight>
		/// - Independent of the arguments. Moderate complexity.
		/// - O(1).
		/// - Three extra DB entries.
		///
		/// NOTE: Two of the storage writes (`Self::bonded`, `Self::payee`) are _never_ cleaned unless
		/// the `origin` falls below _existential deposit_ and gets removed as dust.
		/// # </weight>
		#[weight = SimpleDispatchInfo::FixedNormal(500_000)]
		fn bond(origin,
			controller: <T::Lookup as StaticLookup>::Source,
			#[compact] value: BalanceOf<T>,
			payee: RewardDestination
		) {
			let stash = ensure_signed(origin)?;

			if <Bonded<T>>::exists(&stash) {
				Err(Error::<T>::AlreadyBonded)?
			}

			let controller = T::Lookup::lookup(controller)?;

			if <Ledger<T>>::exists(&controller) {
				Err(Error::<T>::AlreadyPaired)?
			}

			// reject a bond which is considered to be _dust_.
			if value < T::Currency::minimum_balance() {
				Err(Error::<T>::InsufficientValue)?
			}

			// You're auto-bonded forever, here. We might improve this by only bonding when
			// you actually validate/nominate and remove once you unbond __everything__.
			<Bonded<T>>::insert(&stash, &controller);
			<Payee<T>>::insert(&stash, payee);

			let stash_balance = T::Currency::free_balance(&stash);
			let value = value.min(stash_balance);
			let item = StakingLedger { stash, total: value, active: value, unlocking: vec![] };
			Self::update_ledger(&controller, &item);
		}

		/// Add some extra amount that have appeared in the stash `free_balance` into the balance up
		/// for staking.
		///
		/// Use this if there are additional funds in your stash account that you wish to bond.
		/// Unlike [`bond`] or [`unbond`] this function does not impose any limitation on the amount
		/// that can be added.
		///
		/// The dispatch origin for this call must be _Signed_ by the stash, not the controller.
		///
		/// # <weight>
		/// - Independent of the arguments. Insignificant complexity.
		/// - O(1).
		/// - One DB entry.
		/// # </weight>
		#[weight = SimpleDispatchInfo::FixedNormal(500_000)]
		fn bond_extra(origin, #[compact] max_additional: BalanceOf<T>) {
			let stash = ensure_signed(origin)?;

			let controller = Self::bonded(&stash).ok_or(Error::<T>::NotStash)?;
			let mut ledger = Self::ledger(&controller).ok_or(Error::<T>::NotController)?;

			let stash_balance = T::Currency::free_balance(&stash);

			if let Some(extra) = stash_balance.checked_sub(&ledger.total) {
				let extra = extra.min(max_additional);
				ledger.total += extra;
				ledger.active += extra;
				Self::update_ledger(&controller, &ledger);
			}
		}

		/// Schedule a portion of the stash to be unlocked ready for transfer out after the bond
		/// period ends. If this leaves an amount actively bonded less than
		/// T::Currency::minimum_balance(), then it is increased to the full amount.
		///
		/// Once the unlock period is done, you can call `withdraw_unbonded` to actually move
		/// the funds out of management ready for transfer.
		///
		/// No more than a limited number of unlocking chunks (see `MAX_UNLOCKING_CHUNKS`)
		/// can co-exists at the same time. In that case, [`Call::withdraw_unbonded`] need
		/// to be called first to remove some of the chunks (if possible).
		///
		/// The dispatch origin for this call must be _Signed_ by the controller, not the stash.
		///
		/// See also [`Call::withdraw_unbonded`].
		///
		/// # <weight>
		/// - Independent of the arguments. Limited but potentially exploitable complexity.
		/// - Contains a limited number of reads.
		/// - Each call (requires the remainder of the bonded balance to be above `minimum_balance`)
		///   will cause a new entry to be inserted into a vector (`Ledger.unlocking`) kept in storage.
		///   The only way to clean the aforementioned storage item is also user-controlled via `withdraw_unbonded`.
		/// - One DB entry.
		/// </weight>
		#[weight = SimpleDispatchInfo::FixedNormal(400_000)]
		fn unbond(origin, #[compact] value: BalanceOf<T>) {
			let controller = ensure_signed(origin)?;
			let mut ledger = Self::ledger(&controller).ok_or(Error::<T>::NotController)?;
			ensure!(
				ledger.unlocking.len() < MAX_UNLOCKING_CHUNKS,
				Error::<T>::NoMoreChunks,
			);

			let mut value = value.min(ledger.active);

			if !value.is_zero() {
				ledger.active -= value;

				// Avoid there being a dust balance left in the staking system.
				if ledger.active < T::Currency::minimum_balance() {
					value += ledger.active;
					ledger.active = Zero::zero();
				}

				let era = Self::current_era() + T::BondingDuration::get();
				ledger.unlocking.push(UnlockChunk { value, era });
				Self::update_ledger(&controller, &ledger);
			}
		}

		/// Remove any unlocked chunks from the `unlocking` queue from our management.
		///
		/// This essentially frees up that balance to be used by the stash account to do
		/// whatever it wants.
		///
		/// The dispatch origin for this call must be _Signed_ by the controller, not the stash.
		///
		/// See also [`Call::unbond`].
		///
		/// # <weight>
		/// - Could be dependent on the `origin` argument and how much `unlocking` chunks exist.
		///  It implies `consolidate_unlocked` which loops over `Ledger.unlocking`, which is
		///  indirectly user-controlled. See [`unbond`] for more detail.
		/// - Contains a limited number of reads, yet the size of which could be large based on `ledger`.
		/// - Writes are limited to the `origin` account key.
		/// # </weight>
		#[weight = SimpleDispatchInfo::FixedNormal(400_000)]
		fn withdraw_unbonded(origin) {
			let controller = ensure_signed(origin)?;
			let ledger = Self::ledger(&controller).ok_or(Error::<T>::NotController)?;
			let ledger = ledger.consolidate_unlocked(Self::current_era());

			if ledger.unlocking.is_empty() && ledger.active.is_zero() {
				// This account must have called `unbond()` with some value that caused the active
				// portion to fall below existential deposit + will have no more unlocking chunks
				// left. We can now safely remove this.
				let stash = ledger.stash;
				// remove the lock.
				T::Currency::remove_lock(STAKING_ID, &stash);
				// remove all staking-related information.
				Self::kill_stash(&stash);
			} else {
				// This was the consequence of a partial unbond. just update the ledger and move on.
				Self::update_ledger(&controller, &ledger);
			}
		}

		/// Declare the desire to validate for the origin controller.
		///
		/// Effects will be felt at the beginning of the next era.
		///
		/// The dispatch origin for this call must be _Signed_ by the controller, not the stash.
		///
		/// # <weight>
		/// - Independent of the arguments. Insignificant complexity.
		/// - Contains a limited number of reads.
		/// - Writes are limited to the `origin` account key.
		/// # </weight>
		#[weight = SimpleDispatchInfo::FixedNormal(750_000)]
		fn validate(origin, prefs: ValidatorPrefs) {
			Self::ensure_storage_upgraded();

			let controller = ensure_signed(origin)?;
			let ledger = Self::ledger(&controller).ok_or(Error::<T>::NotController)?;
			let stash = &ledger.stash;
			<Nominators<T>>::remove(stash);
			<Validators<T>>::insert(stash, prefs);
		}

		/// Declare the desire to nominate `targets` for the origin controller.
		///
		/// Effects will be felt at the beginning of the next era.
		///
		/// The dispatch origin for this call must be _Signed_ by the controller, not the stash.
		///
		/// # <weight>
		/// - The transaction's complexity is proportional to the size of `targets`,
		/// which is capped at `MAX_NOMINATIONS`.
		/// - Both the reads and writes follow a similar pattern.
		/// # </weight>
		#[weight = SimpleDispatchInfo::FixedNormal(750_000)]
		fn nominate(origin, targets: Vec<<T::Lookup as StaticLookup>::Source>) {
			Self::ensure_storage_upgraded();

			let controller = ensure_signed(origin)?;
			let ledger = Self::ledger(&controller).ok_or(Error::<T>::NotController)?;
			let stash = &ledger.stash;
			ensure!(!targets.is_empty(), Error::<T>::EmptyTargets);
			let targets = targets.into_iter()
				.take(MAX_NOMINATIONS)
				.map(|t| T::Lookup::lookup(t))
				.collect::<result::Result<Vec<T::AccountId>, _>>()?;

			let nominations = Nominations {
				targets,
				submitted_in: Self::current_era(),
				suppressed: false,
			};

			<Validators<T>>::remove(stash);
			<Nominators<T>>::insert(stash, &nominations);
		}

		/// Declare no desire to either validate or nominate.
		///
		/// Effects will be felt at the beginning of the next era.
		///
		/// The dispatch origin for this call must be _Signed_ by the controller, not the stash.
		///
		/// # <weight>
		/// - Independent of the arguments. Insignificant complexity.
		/// - Contains one read.
		/// - Writes are limited to the `origin` account key.
		/// # </weight>
		#[weight = SimpleDispatchInfo::FixedNormal(500_000)]
		fn chill(origin) {
			let controller = ensure_signed(origin)?;
			let ledger = Self::ledger(&controller).ok_or(Error::<T>::NotController)?;
			Self::chill_stash(&ledger.stash);
		}

		/// (Re-)set the payment target for a controller.
		///
		/// Effects will be felt at the beginning of the next era.
		///
		/// The dispatch origin for this call must be _Signed_ by the controller, not the stash.
		///
		/// # <weight>
		/// - Independent of the arguments. Insignificant complexity.
		/// - Contains a limited number of reads.
		/// - Writes are limited to the `origin` account key.
		/// # </weight>
		#[weight = SimpleDispatchInfo::FixedNormal(500_000)]
		fn set_payee(origin, payee: RewardDestination) {
			let controller = ensure_signed(origin)?;
			let ledger = Self::ledger(&controller).ok_or(Error::<T>::NotController)?;
			let stash = &ledger.stash;
			<Payee<T>>::insert(stash, payee);
		}

		/// (Re-)set the controller of a stash.
		///
		/// Effects will be felt at the beginning of the next era.
		///
		/// The dispatch origin for this call must be _Signed_ by the stash, not the controller.
		///
		/// # <weight>
		/// - Independent of the arguments. Insignificant complexity.
		/// - Contains a limited number of reads.
		/// - Writes are limited to the `origin` account key.
		/// # </weight>
		#[weight = SimpleDispatchInfo::FixedNormal(750_000)]
		fn set_controller(origin, controller: <T::Lookup as StaticLookup>::Source) {
			let stash = ensure_signed(origin)?;
			let old_controller = Self::bonded(&stash).ok_or(Error::<T>::NotStash)?;
			let controller = T::Lookup::lookup(controller)?;
			if <Ledger<T>>::exists(&controller) {
				Err(Error::<T>::AlreadyPaired)?
			}
			if controller != old_controller {
				<Bonded<T>>::insert(&stash, &controller);
				if let Some(l) = <Ledger<T>>::take(&old_controller) {
					<Ledger<T>>::insert(&controller, l);
				}
			}
		}

		/// The ideal number of validators.
		#[weight = SimpleDispatchInfo::FreeOperational]
		fn set_validator_count(origin, #[compact] new: u32) {
			ensure_root(origin)?;
			ValidatorCount::put(new);
		}

		// ----- Root calls.

		/// Force there to be no new eras indefinitely.
		///
		/// # <weight>
		/// - No arguments.
		/// # </weight>
		#[weight = SimpleDispatchInfo::FreeOperational]
		fn force_no_eras(origin) {
			ensure_root(origin)?;
			ForceEra::put(Forcing::ForceNone);
		}

		/// Force there to be a new era at the end of the next session. After this, it will be
		/// reset to normal (non-forced) behaviour.
		///
		/// # <weight>
		/// - No arguments.
		/// # </weight>
		#[weight = SimpleDispatchInfo::FreeOperational]
		fn force_new_era(origin) {
			ensure_root(origin)?;
			ForceEra::put(Forcing::ForceNew);
		}

		/// Set the validators who cannot be slashed (if any).
		#[weight = SimpleDispatchInfo::FreeOperational]
		fn set_invulnerables(origin, validators: Vec<T::AccountId>) {
			ensure_root(origin)?;
			<Invulnerables<T>>::put(validators);
		}

		/// Force a current staker to become completely unstaked, immediately.
		#[weight = SimpleDispatchInfo::FreeOperational]
		fn force_unstake(origin, stash: T::AccountId) {
			ensure_root(origin)?;

			// remove the lock.
			T::Currency::remove_lock(STAKING_ID, &stash);
			// remove all staking-related information.
			Self::kill_stash(&stash);
		}

		/// Force there to be a new era at the end of sessions indefinitely.
		///
		/// # <weight>
		/// - One storage write
		/// # </weight>
		#[weight = SimpleDispatchInfo::FreeOperational]
		fn force_new_era_always(origin) {
			ensure_root(origin)?;
			ForceEra::put(Forcing::ForceAlways);
		}

		/// Cancel enactment of a deferred slash. Can be called by either the root origin or
		/// the `T::SlashCancelOrigin`.
		/// passing the era and indices of the slashes for that era to kill.
		///
		/// # <weight>
		/// - One storage write.
		/// # </weight>
		#[weight = SimpleDispatchInfo::FreeOperational]
		fn cancel_deferred_slash(origin, era: EraIndex, slash_indices: Vec<u32>) {
			T::SlashCancelOrigin::try_origin(origin)
				.map(|_| ())
				.or_else(ensure_root)?;

			let mut slash_indices = slash_indices;
			slash_indices.sort_unstable();
			let mut unapplied = <Self as Store>::UnappliedSlashes::get(&era);

			for (removed, index) in slash_indices.into_iter().enumerate() {
				let index = index as usize;

				// if `index` is not duplicate, `removed` must be <= index.
				ensure!(removed <= index, Error::<T>::DuplicateIndex);

				// all prior removals were from before this index, since the
				// list is sorted.
				let index = index - removed;
				ensure!(index < unapplied.len(), Error::<T>::InvalidSlashIndex);

				unapplied.remove(index);
			}

			<Self as Store>::UnappliedSlashes::insert(&era, &unapplied);
		}

		/// Rebond a portion of the stash scheduled to be unlocked.
		///
		/// # <weight>
		/// - Time complexity: O(1). Bounded by `MAX_UNLOCKING_CHUNKS`.
		/// - Storage changes: Can't increase storage, only decrease it.
		/// # </weight>
		#[weight = SimpleDispatchInfo::FixedNormal(500_000)]
		fn rebond(origin, #[compact] value: BalanceOf<T>) {
			let controller = ensure_signed(origin)?;
			let ledger = Self::ledger(&controller).ok_or(Error::<T>::NotController)?;
			ensure!(
				ledger.unlocking.len() > 0,
				Error::<T>::NoUnlockChunk,
			);

			let ledger = ledger.rebond(value);

			Self::update_ledger(&controller, &ledger);
		}
	}
}

impl<T: Trait> Module<T> {
	// PUBLIC IMMUTABLES

	/// The total balance that can be slashed from a stash account as of right now.
	pub fn slashable_balance_of(stash: &T::AccountId) -> BalanceOf<T> {
		Self::bonded(stash).and_then(Self::ledger).map(|l| l.active).unwrap_or_default()
	}

	// MUTABLES (DANGEROUS)

	/// Update the ledger for a controller. This will also update the stash lock. The lock will
	/// will lock the entire funds except paying for further transactions.
	fn update_ledger(
		controller: &T::AccountId,
		ledger: &StakingLedger<T::AccountId, BalanceOf<T>>
	) {
		T::Currency::set_lock(
			STAKING_ID,
			&ledger.stash,
			ledger.total,
			T::BlockNumber::max_value(),
			WithdrawReasons::all(),
		);
		<Ledger<T>>::insert(controller, ledger);
	}

	/// Chill a stash account.
	fn chill_stash(stash: &T::AccountId) {
		<Validators<T>>::remove(stash);
		<Nominators<T>>::remove(stash);
	}

	/// Ensures storage is upgraded to most recent necessary state.
	fn ensure_storage_upgraded() {
		migration::perform_migrations::<T>();
	}

	/// Actually make a payment to a staker. This uses the currency's reward function
	/// to pay the right payee for the given staker account.
	fn make_payout(stash: &T::AccountId, amount: BalanceOf<T>) -> Option<PositiveImbalanceOf<T>> {
		let dest = Self::payee(stash);
		match dest {
			RewardDestination::Controller => Self::bonded(stash)
				.and_then(|controller|
					T::Currency::deposit_into_existing(&controller, amount).ok()
				),
			RewardDestination::Stash =>
				T::Currency::deposit_into_existing(stash, amount).ok(),
			RewardDestination::Staked => Self::bonded(stash)
				.and_then(|c| Self::ledger(&c).map(|l| (c, l)))
				.and_then(|(controller, mut l)| {
					l.active += amount;
					l.total += amount;
					let r = T::Currency::deposit_into_existing(stash, amount).ok();
					Self::update_ledger(&controller, &l);
					r
				}),
		}
	}

	/// Reward a given validator by a specific amount. Add the reward to the validator's, and its
	/// nominators' balance, pro-rata based on their exposure, after having removed the validator's
	/// pre-payout cut.
	fn reward_validator(stash: &T::AccountId, reward: BalanceOf<T>) -> PositiveImbalanceOf<T> {
		let off_the_table = Self::validators(stash).commission * reward;
		let reward = reward.saturating_sub(off_the_table);
		let mut imbalance = <PositiveImbalanceOf<T>>::zero();
		let validator_cut = if reward.is_zero() {
			Zero::zero()
		} else {
			let exposure = Self::stakers(stash);
			let total = exposure.total.max(One::one());

			for i in &exposure.others {
				let per_u64 = Perbill::from_rational_approximation(i.value, total);
				imbalance.maybe_subsume(Self::make_payout(&i.who, per_u64 * reward));
			}

			let per_u64 = Perbill::from_rational_approximation(exposure.own, total);
			per_u64 * reward
		};

		imbalance.maybe_subsume(Self::make_payout(stash, validator_cut + off_the_table));

		imbalance
	}

	/// Session has just ended. Provide the validator set for the next session if it's an era-end, along
	/// with the exposure of the prior validator set.
	fn new_session(session_index: SessionIndex)
		-> Option<(Vec<T::AccountId>, Vec<(T::AccountId, Exposure<T::AccountId, BalanceOf<T>>)>)>
	{
		let era_length = session_index.checked_sub(Self::current_era_start_session_index()).unwrap_or(0);
		match ForceEra::get() {
			Forcing::ForceNew => ForceEra::kill(),
			Forcing::ForceAlways => (),
			Forcing::NotForcing if era_length >= T::SessionsPerEra::get() => (),
			_ => return None,
		}
		let validators = T::SessionInterface::validators();
		let prior = validators.into_iter()
			.map(|v| { let e = Self::stakers(&v); (v, e) })
			.collect();

		Self::new_era(session_index).map(move |new| (new, prior))
	}

	/// The era has changed - enact new staking set.
	///
	/// NOTE: This always happens immediately before a session change to ensure that new validators
	/// get a chance to set their session keys.
	fn new_era(start_session_index: SessionIndex) -> Option<Vec<T::AccountId>> {
		// Payout
		let points = CurrentEraPointsEarned::take();
		let now = T::Time::now();
		let previous_era_start = <CurrentEraStart<T>>::mutate(|v| {
			sp_std::mem::replace(v, now)
		});
		let era_duration = now - previous_era_start;
		if !era_duration.is_zero() {
			let validators = Self::current_elected();

			let validator_len: BalanceOf<T> = (validators.len() as u32).into();
			let total_rewarded_stake = Self::slot_stake() * validator_len;

			let (total_payout, max_payout) = inflation::compute_total_payout(
				&T::RewardCurve::get(),
				total_rewarded_stake.clone(),
				T::Currency::total_issuance(),
				// Duration of era; more than u64::MAX is rewarded as u64::MAX.
				era_duration.saturated_into::<u64>(),
			);

			let mut total_imbalance = <PositiveImbalanceOf<T>>::zero();

			for (v, p) in validators.iter().zip(points.individual.into_iter()) {
				if p != 0 {
					let reward = Perbill::from_rational_approximation(p, points.total) * total_payout;
					total_imbalance.subsume(Self::reward_validator(v, reward));
				}
			}

			// assert!(total_imbalance.peek() == total_payout)
			let total_payout = total_imbalance.peek();

			let rest = max_payout.saturating_sub(total_payout);
			Self::deposit_event(RawEvent::Reward(total_payout, rest));

			T::Reward::on_unbalanced(total_imbalance);
			T::RewardRemainder::on_unbalanced(T::Currency::issue(rest));
		}

		// Increment current era.
		let current_era = CurrentEra::mutate(|s| { *s += 1; *s });

		CurrentEraStartSessionIndex::mutate(|v| {
			*v = start_session_index;
		});
		let bonding_duration = T::BondingDuration::get();

		BondedEras::mutate(|bonded| {
			bonded.push((current_era, start_session_index));

			if current_era > bonding_duration {
				let first_kept = current_era - bonding_duration;

				// prune out everything that's from before the first-kept index.
				let n_to_prune = bonded.iter()
					.take_while(|&&(era_idx, _)| era_idx < first_kept)
					.count();

				// kill slashing metadata.
				for (pruned_era, _) in bonded.drain(..n_to_prune) {
					slashing::clear_era_metadata::<T>(pruned_era);
				}

				if let Some(&(_, first_session)) = bonded.first() {
					T::SessionInterface::prune_historical_up_to(first_session);
				}
			}
		});

		// Reassign all Stakers.
		let (_slot_stake, maybe_new_validators) = Self::select_validators();
		Self::apply_unapplied_slashes(current_era);

		maybe_new_validators
	}

	/// Apply previously-unapplied slashes on the beginning of a new era, after a delay.
	fn apply_unapplied_slashes(current_era: EraIndex) {
		let slash_defer_duration = T::SlashDeferDuration::get();
		<Self as Store>::EarliestUnappliedSlash::mutate(|earliest| if let Some(ref mut earliest) = earliest {
			let keep_from = current_era.saturating_sub(slash_defer_duration);
			for era in (*earliest)..keep_from {
				let era_slashes = <Self as Store>::UnappliedSlashes::take(&era);
				for slash in era_slashes {
					slashing::apply_slash::<T>(slash);
				}
			}

			*earliest = (*earliest).max(keep_from)
		})
	}

	/// Select a new validator set from the assembled stakers and their role preferences.
	///
	/// Returns the new `SlotStake` value and a set of newly selected _stash_ IDs.
	///
	/// Assumes storage is coherent with the declaration.
	fn select_validators() -> (BalanceOf<T>, Option<Vec<T::AccountId>>) {
		let mut all_nominators: Vec<(T::AccountId, Vec<T::AccountId>)> = Vec::new();
		let all_validator_candidates_iter = <Validators<T>>::enumerate();
		let all_validators = all_validator_candidates_iter.map(|(who, _pref)| {
			let self_vote = (who.clone(), vec![who.clone()]);
			all_nominators.push(self_vote);
			who
		}).collect::<Vec<T::AccountId>>();

		let nominator_votes = <Nominators<T>>::enumerate().map(|(nominator, nominations)| {
			let Nominations { submitted_in, mut targets, suppressed: _ } = nominations;

			// Filter out nomination targets which were nominated before the most recent
			// slashing span.
			targets.retain(|stash| {
				<Self as Store>::SlashingSpans::get(&stash).map_or(
					true,
					|spans| submitted_in >= spans.last_start(),
				)
			});

			(nominator, targets)
		});
		all_nominators.extend(nominator_votes);

		let maybe_phragmen_result = sp_phragmen::elect::<_, _, _, T::CurrencyToVote>(
			Self::validator_count() as usize,
			Self::minimum_validator_count().max(1) as usize,
			all_validators,
			all_nominators,
			Self::slashable_balance_of,
		);

		if let Some(phragmen_result) = maybe_phragmen_result {
			let elected_stashes = phragmen_result.winners.iter()
				.map(|(s, _)| s.clone())
				.collect::<Vec<T::AccountId>>();
			let assignments = phragmen_result.assignments;

			let to_votes = |b: BalanceOf<T>|
				<T::CurrencyToVote as Convert<BalanceOf<T>, u64>>::convert(b) as ExtendedBalance;
			let to_balance = |e: ExtendedBalance|
				<T::CurrencyToVote as Convert<ExtendedBalance, BalanceOf<T>>>::convert(e);

			let mut supports = sp_phragmen::build_support_map::<_, _, _, T::CurrencyToVote>(
				&elected_stashes,
				&assignments,
				Self::slashable_balance_of,
			);

<<<<<<< HEAD
			if cfg!(feature = "equalize") {
				let mut staked_assignments
					: Vec<(T::AccountId, Vec<PhragmenStakedAssignment<T::AccountId>>)>
					= Vec::with_capacity(assignments.len());
				for (n, assignment) in assignments.iter() {
					let mut staked_assignment
						: Vec<PhragmenStakedAssignment<T::AccountId>>
						= Vec::with_capacity(assignment.len());
					for (c, per_thing) in assignment.iter() {
						let nominator_stake = to_votes(Self::slashable_balance_of(n));
						let other_stake = *per_thing * nominator_stake;
						staked_assignment.push((c.clone(), other_stake));
					}
					staked_assignments.push((n.clone(), staked_assignment));
				}

				let tolerance = 0_u128;
				let iterations = 2_usize;
				sp_phragmen::equalize::<_, _, T::CurrencyToVote, _>(
					staked_assignments,
					&mut supports,
					tolerance,
					iterations,
					Self::slashable_balance_of,
				);
			}

=======
>>>>>>> d63ff7b9
			// Clear Stakers.
			for v in Self::current_elected().iter() {
				<Stakers<T>>::remove(v);
			}

			// Populate Stakers and figure out the minimum stake behind a slot.
			let mut slot_stake = BalanceOf::<T>::max_value();
			for (c, s) in supports.into_iter() {
				// build `struct exposure` from `support`
				let mut others = Vec::new();
				let mut own: BalanceOf<T> = Zero::zero();
				let mut total: BalanceOf<T> = Zero::zero();
				s.voters
					.into_iter()
					.map(|(who, value)| (who, to_balance(value)))
					.for_each(|(who, value)| {
						if who == c {
							own = own.saturating_add(value);
						} else {
							others.push(IndividualExposure { who, value });
						}
						total = total.saturating_add(value);
					});
				let exposure = Exposure {
					own,
					others,
					// This might reasonably saturate and we cannot do much about it. The sum of
					// someone's stake might exceed the balance type if they have the maximum amount
					// of balance and receive some support. This is super unlikely to happen, yet
					// we simulate it in some tests.
					total,
				};

				if exposure.total < slot_stake {
					slot_stake = exposure.total;
				}
				<Stakers<T>>::insert(&c, exposure.clone());
			}

			// Update slot stake.
			<SlotStake<T>>::put(&slot_stake);

			// Set the new validator set in sessions.
			<CurrentElected<T>>::put(&elected_stashes);

			// In order to keep the property required by `n_session_ending`
			// that we must return the new validator set even if it's the same as the old,
			// as long as any underlying economic conditions have changed, we don't attempt
			// to do any optimization where we compare against the prior set.
			(slot_stake, Some(elected_stashes))
		} else {
			// There were not enough candidates for even our minimal level of functionality.
			// This is bad.
			// We should probably disable all functionality except for block production
			// and let the chain keep producing blocks until we can decide on a sufficiently
			// substantial set.
			// TODO: #2494
			(Self::slot_stake(), None)
		}
	}

	/// Remove all associated data of a stash account from the staking system.
	///
	/// Assumes storage is upgraded before calling.
	///
	/// This is called :
	/// - Immediately when an account's balance falls below existential deposit.
	/// - after a `withdraw_unbond()` call that frees all of a stash's bonded balance.
	fn kill_stash(stash: &T::AccountId) {
		if let Some(controller) = <Bonded<T>>::take(stash) {
			<Ledger<T>>::remove(&controller);
		}
		<Payee<T>>::remove(stash);
		<Validators<T>>::remove(stash);
		<Nominators<T>>::remove(stash);

		slashing::clear_stash_metadata::<T>(stash);
	}

	/// Add reward points to validators using their stash account ID.
	///
	/// Validators are keyed by stash account ID and must be in the current elected set.
	///
	/// For each element in the iterator the given number of points in u32 is added to the
	/// validator, thus duplicates are handled.
	///
	/// At the end of the era each the total payout will be distributed among validator
	/// relatively to their points.
	///
	/// COMPLEXITY: Complexity is `number_of_validator_to_reward x current_elected_len`.
	/// If you need to reward lots of validator consider using `reward_by_indices`.
	pub fn reward_by_ids(validators_points: impl IntoIterator<Item = (T::AccountId, u32)>) {
		CurrentEraPointsEarned::mutate(|rewards| {
			let current_elected = <Module<T>>::current_elected();
			for (validator, points) in validators_points.into_iter() {
				if let Some(index) = current_elected.iter()
					.position(|elected| *elected == validator)
				{
					rewards.add_points_to_index(index as u32, points);
				}
			}
		});
	}

	/// Add reward points to validators using their validator index.
	///
	/// For each element in the iterator the given number of points in u32 is added to the
	/// validator, thus duplicates are handled.
	pub fn reward_by_indices(validators_points: impl IntoIterator<Item = (u32, u32)>) {
		// TODO: This can be optimised once #3302 is implemented.
		let current_elected_len = <Module<T>>::current_elected().len() as u32;

		CurrentEraPointsEarned::mutate(|rewards| {
			for (validator_index, points) in validators_points.into_iter() {
				if validator_index < current_elected_len {
					rewards.add_points_to_index(validator_index, points);
				}
			}
		});
	}

	/// Ensures that at the end of the current session there will be a new era.
	fn ensure_new_era() {
		match ForceEra::get() {
			Forcing::ForceAlways | Forcing::ForceNew => (),
			_ => ForceEra::put(Forcing::ForceNew),
		}
	}
}

impl<T: Trait> pallet_session::OnSessionEnding<T::AccountId> for Module<T> {
	fn on_session_ending(_ending: SessionIndex, start_session: SessionIndex) -> Option<Vec<T::AccountId>> {
		Self::ensure_storage_upgraded();
		Self::new_session(start_session - 1).map(|(new, _old)| new)
	}
}

impl<T: Trait> OnSessionEnding<T::AccountId, Exposure<T::AccountId, BalanceOf<T>>> for Module<T> {
	fn on_session_ending(_ending: SessionIndex, start_session: SessionIndex)
		-> Option<(Vec<T::AccountId>, Vec<(T::AccountId, Exposure<T::AccountId, BalanceOf<T>>)>)>
	{
		Self::ensure_storage_upgraded();
		Self::new_session(start_session - 1)
	}
}

impl<T: Trait> OnFreeBalanceZero<T::AccountId> for Module<T> {
	fn on_free_balance_zero(stash: &T::AccountId) {
		Self::ensure_storage_upgraded();
		Self::kill_stash(stash);
	}
}

/// Add reward points to block authors:
/// * 20 points to the block producer for producing a (non-uncle) block in the relay chain,
/// * 2 points to the block producer for each reference to a previously unreferenced uncle, and
/// * 1 point to the producer of each referenced uncle block.
impl<T: Trait + pallet_authorship::Trait> pallet_authorship::EventHandler<T::AccountId, T::BlockNumber> for Module<T> {
	fn note_author(author: T::AccountId) {
		Self::reward_by_ids(vec![(author, 20)]);
	}
	fn note_uncle(author: T::AccountId, _age: T::BlockNumber) {
		Self::reward_by_ids(vec![
			(<pallet_authorship::Module<T>>::author(), 2),
			(author, 1)
		])
	}
}

/// A `Convert` implementation that finds the stash of the given controller account,
/// if any.
pub struct StashOf<T>(sp_std::marker::PhantomData<T>);

impl<T: Trait> Convert<T::AccountId, Option<T::AccountId>> for StashOf<T> {
	fn convert(controller: T::AccountId) -> Option<T::AccountId> {
		<Module<T>>::ledger(&controller).map(|l| l.stash)
	}
}

/// A typed conversion from stash account ID to the current exposure of nominators
/// on that account.
pub struct ExposureOf<T>(sp_std::marker::PhantomData<T>);

impl<T: Trait> Convert<T::AccountId, Option<Exposure<T::AccountId, BalanceOf<T>>>>
	for ExposureOf<T>
{
	fn convert(validator: T::AccountId) -> Option<Exposure<T::AccountId, BalanceOf<T>>> {
		Some(<Module<T>>::stakers(&validator))
	}
}

impl<T: Trait> SelectInitialValidators<T::AccountId> for Module<T> {
	fn select_initial_validators() -> Option<Vec<T::AccountId>> {
		<Module<T>>::select_validators().1
	}
}

/// This is intended to be used with `FilterHistoricalOffences`.
impl <T: Trait> OnOffenceHandler<T::AccountId, pallet_session::historical::IdentificationTuple<T>> for Module<T> where
	T: pallet_session::Trait<ValidatorId = <T as frame_system::Trait>::AccountId>,
	T: pallet_session::historical::Trait<
		FullIdentification = Exposure<<T as frame_system::Trait>::AccountId, BalanceOf<T>>,
		FullIdentificationOf = ExposureOf<T>,
	>,
	T::SessionHandler: pallet_session::SessionHandler<<T as frame_system::Trait>::AccountId>,
	T::OnSessionEnding: pallet_session::OnSessionEnding<<T as frame_system::Trait>::AccountId>,
	T::SelectInitialValidators: pallet_session::SelectInitialValidators<<T as frame_system::Trait>::AccountId>,
	T::ValidatorIdOf: Convert<<T as frame_system::Trait>::AccountId, Option<<T as frame_system::Trait>::AccountId>>
{
	fn on_offence(
		offenders: &[OffenceDetails<T::AccountId, pallet_session::historical::IdentificationTuple<T>>],
		slash_fraction: &[Perbill],
		slash_session: SessionIndex,
	) {
		<Module<T>>::ensure_storage_upgraded();

		let reward_proportion = SlashRewardFraction::get();

		let era_now = Self::current_era();
		let window_start = era_now.saturating_sub(T::BondingDuration::get());
		let current_era_start_session = CurrentEraStartSessionIndex::get();

		// fast path for current-era report - most likely.
		let slash_era = if slash_session >= current_era_start_session {
			era_now
		} else {
			let eras = BondedEras::get();

			// reverse because it's more likely to find reports from recent eras.
			match eras.iter().rev().filter(|&&(_, ref sesh)| sesh <= &slash_session).next() {
				None => return, // before bonding period. defensive - should be filtered out.
				Some(&(ref slash_era, _)) => *slash_era,
			}
		};

		<Self as Store>::EarliestUnappliedSlash::mutate(|earliest| {
			if earliest.is_none() {
				*earliest = Some(era_now)
			}
		});

		let slash_defer_duration = T::SlashDeferDuration::get();

		for (details, slash_fraction) in offenders.iter().zip(slash_fraction) {
			let stash = &details.offender.0;
			let exposure = &details.offender.1;

			// Skip if the validator is invulnerable.
			if Self::invulnerables().contains(stash) {
				continue
			}

			let unapplied = slashing::compute_slash::<T>(slashing::SlashParams {
				stash,
				slash: *slash_fraction,
				exposure,
				slash_era,
				window_start,
				now: era_now,
				reward_proportion,
			});

			if let Some(mut unapplied) = unapplied {
				unapplied.reporters = details.reporters.clone();
				if slash_defer_duration == 0 {
					// apply right away.
					slashing::apply_slash::<T>(unapplied);
				} else {
					// defer to end of some `slash_defer_duration` from now.
					<Self as Store>::UnappliedSlashes::mutate(
						era_now,
						move |for_later| for_later.push(unapplied),
					);
				}
			}
		}
	}
}

/// Filter historical offences out and only allow those from the bonding period.
pub struct FilterHistoricalOffences<T, R> {
	_inner: sp_std::marker::PhantomData<(T, R)>,
}

impl<T, Reporter, Offender, R, O> ReportOffence<Reporter, Offender, O>
	for FilterHistoricalOffences<Module<T>, R> where
	T: Trait,
	R: ReportOffence<Reporter, Offender, O>,
	O: Offence<Offender>,
{
	fn report_offence(reporters: Vec<Reporter>, offence: O) {
		<Module<T>>::ensure_storage_upgraded();

		// disallow any slashing from before the current bonding period.
		let offence_session = offence.session_index();
		let bonded_eras = BondedEras::get();

		if bonded_eras.first().filter(|(_, start)| offence_session >= *start).is_some() {
			R::report_offence(reporters, offence)
		} else {
			<Module<T>>::deposit_event(
				RawEvent::OldSlashingReportDiscarded(offence_session)
			)
		}
	}
}<|MERGE_RESOLUTION|>--- conflicted
+++ resolved
@@ -1519,36 +1519,6 @@
 				Self::slashable_balance_of,
 			);
 
-<<<<<<< HEAD
-			if cfg!(feature = "equalize") {
-				let mut staked_assignments
-					: Vec<(T::AccountId, Vec<PhragmenStakedAssignment<T::AccountId>>)>
-					= Vec::with_capacity(assignments.len());
-				for (n, assignment) in assignments.iter() {
-					let mut staked_assignment
-						: Vec<PhragmenStakedAssignment<T::AccountId>>
-						= Vec::with_capacity(assignment.len());
-					for (c, per_thing) in assignment.iter() {
-						let nominator_stake = to_votes(Self::slashable_balance_of(n));
-						let other_stake = *per_thing * nominator_stake;
-						staked_assignment.push((c.clone(), other_stake));
-					}
-					staked_assignments.push((n.clone(), staked_assignment));
-				}
-
-				let tolerance = 0_u128;
-				let iterations = 2_usize;
-				sp_phragmen::equalize::<_, _, T::CurrencyToVote, _>(
-					staked_assignments,
-					&mut supports,
-					tolerance,
-					iterations,
-					Self::slashable_balance_of,
-				);
-			}
-
-=======
->>>>>>> d63ff7b9
 			// Clear Stakers.
 			for v in Self::current_elected().iter() {
 				<Stakers<T>>::remove(v);
