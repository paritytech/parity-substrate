--- conflicted
+++ resolved
@@ -2730,17 +2730,11 @@
 		offenders: &[OffenceDetails<T::AccountId, pallet_session::historical::IdentificationTuple<T>>],
 		slash_fraction: &[Perbill],
 		slash_session: SessionIndex,
-<<<<<<< HEAD
-	) -> Result<(), ()> {
-		<Module<T>>::ensure_storage_upgraded();
-
+	) {
 		if !Self::can_report() {
 			return Err(())
 		}
 
-=======
-	) {
->>>>>>> 81ddd48a
 		let reward_proportion = SlashRewardFraction::get();
 
 		let active_era = {
