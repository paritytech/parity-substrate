--- conflicted
+++ resolved
@@ -260,11 +260,7 @@
 pub mod offchain_election;
 pub mod inflation;
 
-<<<<<<< HEAD
-use sp_std::{prelude::*, result, convert::{TryInto, From}};
-=======
-use sp_std::{prelude::*, result, collections::btree_map::BTreeMap};
->>>>>>> 75116bd8
+use sp_std::{prelude::*, result, collections::btree_map::BTreeMap, convert::{TryInto, From}};
 use codec::{HasCompact, Encode, Decode};
 use frame_support::{
 	decl_module, decl_event, decl_storage, ensure, decl_error, debug, Parameter,
@@ -280,18 +276,12 @@
 	Perbill, PerU16, PerThing, RuntimeDebug, RuntimeAppPublic,
 	curve::PiecewiseLinear,
 	traits::{
-<<<<<<< HEAD
-		Convert, Zero, One, StaticLookup, CheckedSub, Saturating, Bounded, SaturatedConversion,
-		AtLeast32Bit, EnsureOrigin, Member, SignedExtension,
+		Convert, Zero, One, StaticLookup, CheckedSub, Saturating, SaturatedConversion, AtLeast32Bit,
+		EnsureOrigin, Member, SignedExtension,
 	},
 	transaction_validity::{
 		TransactionValidityError, TransactionValidity, ValidTransaction, InvalidTransaction,
 	},
-=======
-		Convert, Zero, StaticLookup, CheckedSub, Saturating, SaturatedConversion,
-		AtLeast32Bit, EnsureOrigin,
-	}
->>>>>>> 75116bd8
 };
 use sp_staking::{
 	SessionIndex,
@@ -310,6 +300,7 @@
 
 const DEFAULT_MINIMUM_VALIDATOR_COUNT: u32 = 4;
 const MAX_UNLOCKING_CHUNKS: usize = 32;
+const MAX_NOMINATIONS: usize = <CompactAssignments as VotingLimit>::LIMIT;
 const STAKING_ID: LockIdentifier = *b"staking ";
 
 /// Maximum number of stakers that can be stored in a snapshot.
@@ -762,7 +753,6 @@
 	/// The NPoS reward curve to use.
 	type RewardCurve: Get<&'static PiecewiseLinear<'static>>;
 
-<<<<<<< HEAD
 	/// Something that can estimate the next session change, accurately or as a best effort guess.
 	type NextSessionChange: EstimateNextSessionChange<Self::BlockNumber>;
 
@@ -779,13 +769,12 @@
 
 	/// Key type used to sign and verify transaction.
 	type KeyType: RuntimeAppPublic + Member + Parameter + Default;
-=======
+
 	/// The maximum number of nominator rewarded for each validator.
 	///
 	/// For each validator only the `$MaxNominatorRewardedPerValidator` biggest stakers can claim
 	/// their reward. This used to limit the i/o cost for the nominator payout.
 	type MaxNominatorRewardedPerValidator: Get<u32>;
->>>>>>> 75116bd8
 }
 
 /// Mode of era-forcing.
@@ -808,8 +797,6 @@
 
 decl_storage! {
 	trait Store for Module<T: Trait> as Staking {
-<<<<<<< HEAD
-=======
 		/// Number of era to keep in history.
 		///
 		/// Information is kept for eras in `[current_era - history_depth; current_era]
@@ -819,7 +806,6 @@
 		/// i.e. `active_era > current_era - history_depth` must be guaranteed.
 		HistoryDepth get(fn history_depth) config(): u32 = 84;
 
->>>>>>> 75116bd8
 		/// The ideal number of staking participants.
 		pub ValidatorCount get(fn validator_count) config(): u32;
 
@@ -857,35 +843,6 @@
 		/// set, it might be active or not.
 		pub CurrentEra get(fn current_era): Option<EraIndex>;
 
-<<<<<<< HEAD
-		/// Snapshot of validators at the beginning of the current election window. This should only
-		/// have a value when [`EraElectionStatus`] == `ElectionStatus::Open(_)`.
-		pub SnapshotValidators get(fn snapshot_validators): Option<Vec<T::AccountId>>;
-
-		/// Snapshot of nominators at the beginning of the current election window. This should only
-		/// have a value when [`EraElectionStatus`] == `ElectionStatus::Open(_)`.
-		pub SnapshotNominators get(fn snapshot_nominators): Option<Vec<T::AccountId>>;
-
-		/// The currently elected validator set keyed by stash account ID.
-		pub CurrentElected get(fn current_elected): Vec<T::AccountId>;
-
-		/// The current set of staking keys.
-		pub Keys get(fn keys): Vec<T::KeyType>;
-
-		/// The next validator set. At the end of an era, if this is available (potentially from the
-		/// result of an offchain worker), it is immediately used. Otherwise, the on-chain election
-		/// is executed.
-		pub QueuedElected get(fn queued_elected): Option<ElectionResult<T::AccountId, BalanceOf<T>>>;
-
-		/// The score of the current [`QueuedElected`].
-		pub QueuedScore get(fn queued_score): Option<PhragmenScore>;
-
-		/// Flag to control the execution of the offchain election.
-		pub EraElectionStatus get(fn era_election_status): ElectionStatus<T::BlockNumber>;
-
-		/// The current era index.
-		pub CurrentEra get(fn current_era) config(): EraIndex;
-=======
 		/// The active era information, it holds index and start.
 		///
 		/// The active era is the era currently rewarded.
@@ -895,7 +852,6 @@
 		/// The session index at which the era start for the last `HISTORY_DEPTH` eras
 		pub ErasStartSessionIndex get(fn eras_start_session_index):
 			map hasher(blake2_256) EraIndex => Option<SessionIndex>;
->>>>>>> 75116bd8
 
 		/// Exposure of validator at era.
 		///
@@ -991,6 +947,28 @@
 
 		/// The earliest era for which we have a pending, unapplied slash.
 		EarliestUnappliedSlash: Option<EraIndex>;
+
+		/// Snapshot of validators at the beginning of the current election window. This should only
+		/// have a value when [`EraElectionStatus`] == `ElectionStatus::Open(_)`.
+		pub SnapshotValidators get(fn snapshot_validators): Option<Vec<T::AccountId>>;
+
+		/// Snapshot of nominators at the beginning of the current election window. This should only
+		/// have a value when [`EraElectionStatus`] == `ElectionStatus::Open(_)`.
+		pub SnapshotNominators get(fn snapshot_nominators): Option<Vec<T::AccountId>>;
+
+		/// The current set of staking keys.
+		pub Keys get(fn keys): Vec<T::KeyType>;
+
+		/// The next validator set. At the end of an era, if this is available (potentially from the
+		/// result of an offchain worker), it is immediately used. Otherwise, the on-chain election
+		/// is executed.
+		pub QueuedElected get(fn queued_elected): Option<ElectionResult<T::AccountId, BalanceOf<T>>>;
+
+		/// The score of the current [`QueuedElected`].
+		pub QueuedScore get(fn queued_score): Option<PhragmenScore>;
+
+		/// Flag to control the execution of the offchain election.
+		pub EraElectionStatus get(fn era_election_status): ElectionStatus<T::BlockNumber>;
 
 		/// True if network has been upgraded to this version.
 		///
@@ -1070,7 +1048,10 @@
 		NoUnlockChunk,
 		/// Attempting to target a stash that still has funds.
 		FundedTarget,
-<<<<<<< HEAD
+		/// Invalid era to reward.
+		InvalidEraToReward,
+		/// Invalid number of nominations.
+		InvalidNumberOfNominations,
 		/// The submitted result is received out of the open window.
 		PhragmenEarlySubmission,
 		/// The submitted result is not as good as the one stored on chain.
@@ -1095,12 +1076,6 @@
 		PhragmenBogusEdge,
 		/// The claimed score does not match with the one computed from the data.
 		PhragmenBogusScore,
-=======
-		/// Invalid era to reward.
-		InvalidEraToReward,
-		/// Invalid number of nominations.
-		InvalidNumberOfNominations,
->>>>>>> 75116bd8
 	}
 }
 
@@ -1125,11 +1100,16 @@
 		///    this block until the end of the era.
 		fn on_initialize(now: T::BlockNumber) {
 			Self::ensure_storage_upgraded();
+			// @guillaume check: can this ever be none? except for the initial one? And what should I use here? this or ActiveEra?
+			let maybe_current_era = Self::active_era();
+			if maybe_current_era.is_none() { return; }
+			let current_era = maybe_current_era.expect("value checked to be 'Some'").index;
+
 			if
 				// if we don't have any ongoing offchain compute.
 				Self::era_election_status() == ElectionStatus::Closed &&
 				// and an era is about to be changed.
-				Self::is_current_session_final()
+				Self::is_current_session_final(current_era)
 			{
 				let next_session_change =
 					T::NextSessionChange::estimate_next_session_change(now);
@@ -1809,8 +1789,6 @@
 }
 
 impl<T: Trait> Module<T> {
-	// PUBLIC IMMUTABLES
-
 	/// The total balance that can be slashed from a stash account as of right now.
 	pub fn slashable_balance_of(stash: &T::AccountId) -> BalanceOf<T> {
 		Self::bonded(stash).and_then(Self::ledger).map(|l| l.active).unwrap_or_default()
@@ -1823,11 +1801,20 @@
 		) as ExtendedBalance
 	}
 
+	/// The session index of the current era TODO: @guillaume check
+	fn start_session_index_of(era: EraIndex) -> SessionIndex {
+		Self::eras_start_session_index(era)
+			.unwrap_or_else(|| {
+				frame_support::print("Error: start_session_index must be set for current_era");
+				0
+			})
+	}
+
 	/// returns true if the end of the current session leads to an era change.
-	fn is_current_session_final() -> bool {
+	fn is_current_session_final(current_era: EraIndex) -> bool {
 		let current_index = T::SessionInterface::current_index();
 		let era_length = current_index
-			.checked_sub(Self::current_era_start_session_index())
+			.checked_sub(Self::start_session_index_of(current_era))
 			.unwrap_or(0);
 		let session_per_era = T::SessionsPerEra::get()
 			.checked_sub(One::one())
@@ -1871,8 +1858,6 @@
 		<SnapshotValidators<T>>::kill();
 		<SnapshotNominators<T>>::kill();
 	}
-
-	// MUTABLES (DANGEROUS)
 
 	fn do_payout_nominator(who: T::AccountId, era: EraIndex, validators: Vec<(T::AccountId, u32)>)
 		-> DispatchResult
@@ -2033,18 +2018,21 @@
 
 	/// Plan a new session potentially trigger a new era.
 	fn new_session(session_index: SessionIndex) -> Option<Vec<T::AccountId>> {
+		println!("new session");
 		if let Some(current_era) = Self::current_era() {
 			// Initial era has been set.
 
-			let current_era_start_session_index = Self::eras_start_session_index(current_era)
-				.unwrap_or_else(|| {
-					frame_support::print("Error: start_session_index must be set for current_era");
-					0
-				});
+			let current_era_start_session_index = Self::start_session_index_of(current_era);
 
 			let era_length = session_index.checked_sub(current_era_start_session_index)
 				.unwrap_or(0); // Must never happen.
 
+			dbg!(
+				<frame_system::Module<T>>::block_number(),
+				Self::current_era(),
+				current_era_start_session_index,
+				session_index,
+			);
 			match ForceEra::get() {
 				Forcing::ForceNew => ForceEra::kill(),
 				Forcing::ForceAlways => (),
@@ -2052,43 +2040,12 @@
 				_ => return None,
 			}
 
-<<<<<<< HEAD
-			let per_u64 = Perbill::from_rational_approximation(exposure.own, total);
-			per_u64 * reward
-		};
-
-		imbalance.maybe_subsume(Self::make_payout(stash, validator_cut + off_the_table));
-
-		imbalance
-	}
-
-	/// Session has just ended. Provide the validator set for the next session if it's an era-end.
-	fn new_session(session_index: SessionIndex) -> Option<Vec<T::AccountId>> {
-		let era_length = session_index
-			.checked_sub(Self::current_era_start_session_index())
-			.unwrap_or(0);
-		match ForceEra::get() {
-			Forcing::ForceNew => ForceEra::kill(),
-			Forcing::ForceAlways => (),
-			Forcing::NotForcing if era_length >= T::SessionsPerEra::get() => (),
-			_ => return None,
-=======
+			dbg!("NEW ERAAAAAAA");
 			Self::new_era(session_index)
 		} else {
 			// Set initial era
 			Self::new_era(session_index)
->>>>>>> 75116bd8
-		}
-	}
-
-<<<<<<< HEAD
-	/// Initialize the first session (and consequently the first era)
-	fn initial_session() -> Option<Vec<T::AccountId>> {
-		// note: `CurrentEraStart` is set in `on_finalize` of the first block because now is not
-		// available yet.
-		CurrentEraStartSessionIndex::put(0);
-		BondedEras::mutate(|bonded| bonded.push((0, 0)));
-		Self::select_and_update_validators()
+		}
 	}
 
 	/// Checks a given solution and if correct and improved, writes it on chain as the queued result
@@ -2267,7 +2224,9 @@
 		QueuedScore::put(submitted_score);
 
 		Ok(())
-=======
+
+	}
+
 	/// Start a session potentially starting an era.
 	fn start_session(start_session: SessionIndex) {
 		let next_active_era = Self::active_era().map(|e| e.index + 1).unwrap_or(0);
@@ -2283,7 +2242,6 @@
 				Self::start_era(start_session);
 			}
 		}
->>>>>>> 75116bd8
 	}
 
 	/// End a session potentially ending an era.
@@ -2301,17 +2259,6 @@
 			if next_active_era_start_session_index == session_index + 1 {
 				Self::end_era(active_era, session_index);
 			}
-<<<<<<< HEAD
-
-			let total_payout = total_imbalance.peek();
-
-			let rest = max_payout.saturating_sub(total_payout);
-			Self::deposit_event(RawEvent::Reward(total_payout, rest));
-
-			T::Reward::on_unbalanced(total_imbalance);
-			T::RewardRemainder::on_unbalanced(T::Currency::issue(rest));
-=======
->>>>>>> 75116bd8
 		}
 	}
 
@@ -2353,11 +2300,6 @@
 			}
 		});
 
-<<<<<<< HEAD
-		// Reassign all Stakers.
-		let maybe_new_validators = Self::select_and_update_validators();
-		Self::apply_unapplied_slashes(current_era);
-=======
 		Self::apply_unapplied_slashes(active_era);
 	}
 
@@ -2396,47 +2338,19 @@
 		}
 
 		// Set staking information for new era.
-		let maybe_new_validators = Self::select_validators(current_era);
->>>>>>> 75116bd8
+		let maybe_new_validators = Self::select_and_update_validators(current_era);
 
 		maybe_new_validators
 	}
 
-	/// Clear all era information for given era.
-	fn clear_era_information(era_index: EraIndex) {
-		<ErasStakers<T>>::remove_prefix(era_index);
-		<ErasStakersClipped<T>>::remove_prefix(era_index);
-		<ErasValidatorPrefs<T>>::remove_prefix(era_index);
-		<ErasValidatorReward<T>>::remove(era_index);
-		<ErasRewardPoints<T>>::remove(era_index);
-		<ErasTotalStake<T>>::remove(era_index);
-		ErasStartSessionIndex::remove(era_index);
-	}
-
-	/// Apply previously-unapplied slashes on the beginning of a new era, after a delay.
-	fn apply_unapplied_slashes(active_era: EraIndex) {
-		let slash_defer_duration = T::SlashDeferDuration::get();
-		<Self as Store>::EarliestUnappliedSlash::mutate(|earliest| if let Some(ref mut earliest) = earliest {
-			let keep_from = active_era.saturating_sub(slash_defer_duration);
-			for era in (*earliest)..keep_from {
-				let era_slashes = <Self as Store>::UnappliedSlashes::take(&era);
-				for slash in era_slashes {
-					slashing::apply_slash::<T>(slash);
-				}
-			}
-
-			*earliest = (*earliest).max(keep_from)
-		})
-	}
-
-<<<<<<< HEAD
 	/// Select the new validator set at the end of the era.
 	///
 	/// Runs [`try_do_phragmen`] and updates the following storage items:
 	/// - [`EraElectionStatus`]: with `None`.
-	/// - [`Stakers`]: with the new staker set.
-	/// - [`SlotStake`]: with the new slot stake.
-	/// - [`CurrentElected`]: with the new elected set.
+	/// - [`ErasStakers`]: with the new staker set.
+	/// - [`ErasStakersClipped`].
+	/// - [`ErasValidatorPrefs`].
+	/// - [`ErasTotalStake`]: with the new total stake.
 	/// - [`SnapshotValidators`] and [`SnapshotNominators`] are both removed.
 	///
 	/// Internally, [`QueuedElected`], snapshots and [`QueuedScore`] are also consumed.
@@ -2444,7 +2358,7 @@
 	/// If the election has been successful, It passes the new set upwards.
 	///
 	/// This should only be called at the end of an era.
-	fn select_and_update_validators() -> Option<Vec<T::AccountId>> {
+	fn select_and_update_validators(current_era: EraIndex) -> Option<Vec<T::AccountId>> {
 		if let Some(ElectionResult::<T::AccountId, BalanceOf<T>> {
 			elected_stashes,
 			exposures,
@@ -2455,45 +2369,42 @@
 
 			// kill the snapshots.
 			Self::kill_stakers_snapshot();
-=======
-	/// Select a new validator set from the assembled stakers and their role preferences, and store
-	/// staking information for the new current era.
-	///
-	/// Fill the storages `ErasStakers`, `ErasStakersClipped`, `ErasValidatorPrefs` and
-	/// `ErasTotalStake` for current era.
-	///
-	/// Returns a set of newly selected _stash_ IDs.
-	///
-	/// Assumes storage is coherent with the declaration.
-	fn select_validators(current_era: EraIndex) -> Option<Vec<T::AccountId>> {
-		let mut all_nominators: Vec<(T::AccountId, Vec<T::AccountId>)> = Vec::new();
-		let mut all_validators_and_prefs = BTreeMap::new();
-		let mut all_validators = Vec::new();
-		for (validator, preference) in <Validators<T>>::enumerate() {
-			let self_vote = (validator.clone(), vec![validator.clone()]);
-			all_nominators.push(self_vote);
-			all_validators_and_prefs.insert(validator.clone(), preference);
-			all_validators.push(validator);
-		}
->>>>>>> 75116bd8
-
-			// Clear Stakers.
-			for v in Self::current_elected().iter() {
-				<Stakers<T>>::remove(v);
-			}
 
 			// Populate Stakers and write slot stake.
-			let mut slot_stake: BalanceOf<T> = Bounded::max_value();
-			exposures.into_iter().for_each(|(s, e)| {
-				if e.total < slot_stake { slot_stake = e.total }
-				<Stakers<T>>::insert(s, e);
+			let mut total_stake: BalanceOf<T> = Zero::zero();
+			exposures.into_iter().for_each(|(stash, exposure)| {
+				total_stake = total_stake.saturating_add(exposure.total);
+				<ErasStakers<T>>::insert(current_era, &stash, &exposure);
+
+				let mut exposure_clipped = exposure;
+				let clipped_max_len = T::MaxNominatorRewardedPerValidator::get() as usize;
+				if exposure_clipped.others.len() > clipped_max_len {
+					exposure_clipped.others.sort_unstable_by(|a, b| a.value.cmp(&b.value).reverse());
+					exposure_clipped.others.truncate(clipped_max_len);
+				}
+				<ErasStakersClipped<T>>::insert(&current_era, &stash, exposure_clipped);
 			});
 
-			// Update slot stake.
-			<SlotStake<T>>::put(&slot_stake);
-
-			// Update current elected.
-			<CurrentElected<T>>::put(&elected_stashes);
+			// Insert current era staking information
+			<ErasTotalStake<T>>::insert(&current_era, total_stake);
+
+			// --------
+			// TODO: this snapshot need to be taken elsewhere... this is super inefficient now.
+			// The current abstraction is such that we do `<Validators<T>>::enumerate()` down to line
+			// in `do_phragmen` and don't really update the values there. There are numerous ways to fix this.
+			// check @guillaume.
+			let mut all_validators_and_prefs = BTreeMap::new();
+			for (validator, preference) in <Validators<T>>::enumerate() {
+				all_validators_and_prefs.insert(validator.clone(), preference);
+			}
+			// ---------
+
+			let default_pref = ValidatorPrefs::default();
+			for stash in &elected_stashes {
+				let pref = all_validators_and_prefs.get(stash)
+					.unwrap_or(&default_pref); // Must never happen, but better to be safe.
+				<ErasValidatorPrefs<T>>::insert(&current_era, stash, pref);
+			}
 
 			// emit event
 			Self::deposit_event(RawEvent::StakingElection(compute));
@@ -2522,7 +2433,6 @@
 			Self::do_phragmen_with_post_processing::<ChainAccuracy>(ElectionCompute::OnChain)
 		);
 
-<<<<<<< HEAD
 		// either way, kill this. We remove it here to make sure it always has teh exact same
 		// lifetime as `QueuedElected`.
 		QueuedScore::kill();
@@ -2530,15 +2440,15 @@
 		next_result
 	}
 
-	/// Execute phragmen and return the new results. The edge weights are processed into  support
+	/// Execute phragmen and return the new results. The edge weights are processed into support
 	/// values.
 	///
+	/// This is basically a wrapper around [`do_phragmen`] which translates `PhragmenResult` into
+	/// `ElectionResult`.
+	///
 	/// No storage item is updated.
-	fn do_phragmen_with_post_processing<
-		Accuracy: PerThing,
-	>(
-		compute: ElectionCompute,
-	) -> Option<ElectionResult<T::AccountId, BalanceOf<T>>>
+	fn do_phragmen_with_post_processing<Accuracy: PerThing>(compute: ElectionCompute)
+	-> Option<ElectionResult<T::AccountId, BalanceOf<T>>>
 		where
 			Accuracy: sp_std::ops::Mul<ExtendedBalance, Output=ExtendedBalance>,
 			ExtendedBalance: From<<Accuracy as PerThing>::Inner>,
@@ -2546,11 +2456,6 @@
 		if let Some(phragmen_result) = Self::do_phragmen::<Accuracy>() {
 			let elected_stashes = phragmen_result.winners.iter()
 				.map(|(s, _)| s.clone())
-=======
-		if let Some(phragmen_result) = maybe_phragmen_result {
-			let elected_stashes = phragmen_result.winners.into_iter()
-				.map(|(s, _)| s)
->>>>>>> 75116bd8
 				.collect::<Vec<T::AccountId>>();
 			let assignments = phragmen_result.assignments;
 
@@ -2564,17 +2469,11 @@
 				&staked_assignments,
 			);
 
-<<<<<<< HEAD
 			let to_balance = |e: ExtendedBalance|
 				<T::CurrencyToVote as Convert<ExtendedBalance, BalanceOf<T>>>::convert(e);
 
 			// collect exposures
 			let exposures = supports.into_iter().map(|(validator, support)| {
-=======
-			// Populate stakers information and figure out the total stake.
-			let mut total_staked = BalanceOf::<T>::zero();
-			for (c, s) in supports.into_iter() {
->>>>>>> 75116bd8
 				// build `struct exposure` from `support`
 				let mut others = Vec::new();
 				let mut own: BalanceOf<T> = Zero::zero();
@@ -2591,8 +2490,6 @@
 						total = total.saturating_add(stake);
 					});
 
-				total_staked = total_staked.saturating_add(total);
-
 				let exposure = Exposure {
 					own,
 					others,
@@ -2602,9 +2499,7 @@
 					// simulate it in some tests.
 					total,
 				};
-				<ErasStakers<T>>::insert(&current_era, &c, &exposure);
-
-<<<<<<< HEAD
+
 				(validator, exposure)
 			}).collect::<Vec<(T::AccountId, Exposure<_, _>)>>();
 
@@ -2666,40 +2561,6 @@
 			all_nominators,
 			Self::slashable_balance_of,
 		)
-=======
-				let mut exposure_clipped = exposure;
-				let clipped_max_len = T::MaxNominatorRewardedPerValidator::get() as usize;
-				if exposure_clipped.others.len() > clipped_max_len {
-					exposure_clipped.others.sort_unstable_by(|a, b| a.value.cmp(&b.value).reverse());
-					exposure_clipped.others.truncate(clipped_max_len);
-				}
-				<ErasStakersClipped<T>>::insert(&current_era, &c, exposure_clipped);
-			}
-
-			// Insert current era staking informations
-			<ErasTotalStake<T>>::insert(&current_era, total_staked);
-			let default_pref = ValidatorPrefs::default();
-			for stash in &elected_stashes {
-				let pref = all_validators_and_prefs.get(stash)
-					.unwrap_or(&default_pref); // Must never happen, but better to be safe.
-				<ErasValidatorPrefs<T>>::insert(&current_era, stash, pref);
-			}
-
-			// In order to keep the property required by `n_session_ending`
-			// that we must return the new validator set even if it's the same as the old,
-			// as long as any underlying economic conditions have changed, we don't attempt
-			// to do any optimization where we compare against the prior set.
-			Some(elected_stashes)
-		} else {
-			// There were not enough candidates for even our minimal level of functionality.
-			// This is bad.
-			// We should probably disable all functionality except for block production
-			// and let the chain keep producing blocks until we can decide on a sufficiently
-			// substantial set.
-			// TODO: #2494
-			None
-		}
->>>>>>> 75116bd8
 	}
 
 	/// Remove all associated data of a stash account from the staking system.
@@ -2722,6 +2583,33 @@
 		system::Module::<T>::dec_ref(stash);
 
 		Ok(())
+	}
+
+	/// Clear all era information for given era.
+	fn clear_era_information(era_index: EraIndex) {
+		<ErasStakers<T>>::remove_prefix(era_index);
+		<ErasStakersClipped<T>>::remove_prefix(era_index);
+		<ErasValidatorPrefs<T>>::remove_prefix(era_index);
+		<ErasValidatorReward<T>>::remove(era_index);
+		<ErasRewardPoints<T>>::remove(era_index);
+		<ErasTotalStake<T>>::remove(era_index);
+		ErasStartSessionIndex::remove(era_index);
+	}
+
+	/// Apply previously-unapplied slashes on the beginning of a new era, after a delay.
+	fn apply_unapplied_slashes(active_era: EraIndex) {
+		let slash_defer_duration = T::SlashDeferDuration::get();
+		<Self as Store>::EarliestUnappliedSlash::mutate(|earliest| if let Some(ref mut earliest) = earliest {
+			let keep_from = active_era.saturating_sub(slash_defer_duration);
+			for era in (*earliest)..keep_from {
+				let era_slashes = <Self as Store>::UnappliedSlashes::take(&era);
+				for slash in era_slashes {
+					slashing::apply_slash::<T>(slash);
+				}
+			}
+
+			*earliest = (*earliest).max(keep_from)
+		})
 	}
 
 	/// Add reward points to validators using their stash account ID.
@@ -2917,13 +2805,7 @@
 	}
 }
 
-<<<<<<< HEAD
 impl<T: Trait> historical::SessionManager<T::AccountId, Exposure<T::AccountId, BalanceOf<T>>> for Module<T> {
-=======
-/// This implementation has the same constrains as the implementation of
-/// `pallet_session::SessionManager`.
-impl<T: Trait> SessionManager<T::AccountId, Exposure<T::AccountId, BalanceOf<T>>> for Module<T> {
->>>>>>> 75116bd8
 	fn new_session(new_index: SessionIndex)
 		-> Option<Vec<(T::AccountId, Exposure<T::AccountId, BalanceOf<T>>)>>
 	{
