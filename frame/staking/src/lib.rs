// This file is part of Substrate.

// Copyright (C) 2017-2021 Parity Technologies (UK) Ltd.
// SPDX-License-Identifier: Apache-2.0

// Licensed under the Apache License, Version 2.0 (the "License");
// you may not use this file except in compliance with the License.
// You may obtain a copy of the License at
//
// 	http://www.apache.org/licenses/LICENSE-2.0
//
// Unless required by applicable law or agreed to in writing, software
// distributed under the License is distributed on an "AS IS" BASIS,
// WITHOUT WARRANTIES OR CONDITIONS OF ANY KIND, either express or implied.
// See the License for the specific language governing permissions and
// limitations under the License.

//! # Staking Module
//!
//! The Staking module is used to manage funds at stake by network maintainers.
//!
//! - [`staking::Config`](./trait.Config.html)
//! - [`Call`](./enum.Call.html)
//! - [`Module`](./struct.Module.html)
//!
//! ## Overview
//!
//! The Staking module is the means by which a set of network maintainers (known as _authorities_ in
//! some contexts and _validators_ in others) are chosen based upon those who voluntarily place
//! funds under deposit. Under deposit, those funds are rewarded under normal operation but are held
//! at pain of _slash_ (expropriation) should the staked maintainer be found not to be discharging
//! its duties properly.
//!
//! ### Terminology
//! <!-- Original author of paragraph: @gavofyork -->
//!
//! - Staking: The process of locking up funds for some time, placing them at risk of slashing
//!   (loss) in order to become a rewarded maintainer of the network.
//! - Validating: The process of running a node to actively maintain the network, either by
//!   producing blocks or guaranteeing finality of the chain.
//! - Nominating: The process of placing staked funds behind one or more validators in order to
//!   share in any reward, and punishment, they take.
//! - Stash account: The account holding an owner's funds used for staking.
//! - Controller account: The account that controls an owner's funds for staking.
//! - Era: A (whole) number of sessions, which is the period that the validator set (and each
//!   validator's active nominator set) is recalculated and where rewards are paid out.
//! - Slash: The punishment of a staker by reducing its funds.
//!
//! ### Goals
//! <!-- Original author of paragraph: @gavofyork -->
//!
//! The staking system in Substrate NPoS is designed to make the following possible:
//!
//! - Stake funds that are controlled by a cold wallet.
//! - Withdraw some, or deposit more, funds without interrupting the role of an entity.
//! - Switch between roles (nominator, validator, idle) with minimal overhead.
//!
//! ### Scenarios
//!
//! #### Staking
//!
//! Almost any interaction with the Staking module requires a process of _**bonding**_ (also known
//! as being a _staker_). To become *bonded*, a fund-holding account known as the _stash account_,
//! which holds some or all of the funds that become frozen in place as part of the staking process,
//! is paired with an active **controller** account, which issues instructions on how they shall be
//! used.
//!
//! An account pair can become bonded using the [`bond`](./enum.Call.html#variant.bond) call.
//!
//! Stash accounts can change their associated controller using the
//! [`set_controller`](./enum.Call.html#variant.set_controller) call.
//!
//! There are three possible roles that any staked account pair can be in: `Validator`, `Nominator`
//! and `Idle` (defined in [`StakerStatus`](./enum.StakerStatus.html)). There are three
//! corresponding instructions to change between roles, namely:
//! [`validate`](./enum.Call.html#variant.validate),
//! [`nominate`](./enum.Call.html#variant.nominate), and [`chill`](./enum.Call.html#variant.chill).
//!
//! #### Validating
//!
//! A **validator** takes the role of either validating blocks or ensuring their finality,
//! maintaining the veracity of the network. A validator should avoid both any sort of malicious
//! misbehavior and going offline. Bonded accounts that state interest in being a validator do NOT
//! get immediately chosen as a validator. Instead, they are declared as a _candidate_ and they
//! _might_ get elected at the _next era_ as a validator. The result of the election is determined
//! by nominators and their votes.
//!
//! An account can become a validator candidate via the
//! [`validate`](./enum.Call.html#variant.validate) call.
//!
//! #### Nomination
//!
//! A **nominator** does not take any _direct_ role in maintaining the network, instead, it votes on
//! a set of validators  to be elected. Once interest in nomination is stated by an account, it
//! takes effect at the next election round. The funds in the nominator's stash account indicate the
//! _weight_ of its vote. Both the rewards and any punishment that a validator earns are shared
//! between the validator and its nominators. This rule incentivizes the nominators to NOT vote for
//! the misbehaving/offline validators as much as possible, simply because the nominators will also
//! lose funds if they vote poorly.
//!
//! An account can become a nominator via the [`nominate`](enum.Call.html#variant.nominate) call.
//!
//! #### Rewards and Slash
//!
//! The **reward and slashing** procedure is the core of the Staking module, attempting to _embrace
//! valid behavior_ while _punishing any misbehavior or lack of availability_.
//!
//! Rewards must be claimed for each era before it gets too old by `$HISTORY_DEPTH` using the
//! `payout_stakers` call. Any account can call `payout_stakers`, which pays the reward to the
//! validator as well as its nominators. Only the [`Config::MaxNominatorRewardedPerValidator`]
//! biggest stakers can claim their reward. This is to limit the i/o cost to mutate storage for each
//! nominator's account.
//!
//! Slashing can occur at any point in time, once misbehavior is reported. Once slashing is
//! determined, a value is deducted from the balance of the validator and all the nominators who
//! voted for this validator (values are deducted from the _stash_ account of the slashed entity).
//!
//! Slashing logic is further described in the documentation of the `slashing` module.
//!
//! Similar to slashing, rewards are also shared among a validator and its associated nominators.
//! Yet, the reward funds are not always transferred to the stash account and can be configured. See
//! [Reward Calculation](#reward-calculation) for more details.
//!
//! #### Chilling
//!
//! Finally, any of the roles above can choose to step back temporarily and just chill for a while.
//! This means that if they are a nominator, they will not be considered as voters anymore and if
//! they are validators, they will no longer be a candidate for the next election.
//!
//! An account can step back via the [`chill`](enum.Call.html#variant.chill) call.
//!
//! ### Session managing
//!
//! The module implement the trait `SessionManager`. Which is the only API to query new validator
//! set and allowing these validator set to be rewarded once their era is ended.
//!
//! ## Interface
//!
//! ### Dispatchable Functions
//!
//! The dispatchable functions of the Staking module enable the steps needed for entities to accept
//! and change their role, alongside some helper functions to get/set the metadata of the module.
//!
//! ### Public Functions
//!
//! The Staking module contains many public storage items and (im)mutable functions.
//!
//! ## Usage
//!
//! ### Example: Rewarding a validator by id.
//!
//! ```
//! use frame_support::{decl_module, dispatch};
//! use frame_system::ensure_signed;
//! use pallet_staking::{self as staking};
//!
//! pub trait Config: staking::Config {}
//!
//! decl_module! {
//!     pub struct Module<T: Config> for enum Call where origin: T::Origin {
//!         /// Reward a validator.
//!         #[weight = 0]
//!         pub fn reward_myself(origin) -> dispatch::DispatchResult {
//!             let reported = ensure_signed(origin)?;
//!             <staking::Module<T>>::reward_by_ids(vec![(reported, 10)]);
//!             Ok(())
//!         }
//!     }
//! }
//! # fn main() { }
//! ```
//!
//! ## Implementation Details
//!
//! ### Era payout
//!
//! The era payout is computed using yearly inflation curve defined at
//! [`T::RewardCurve`](./trait.Config.html#associatedtype.RewardCurve) as such:
//!
//! ```nocompile
//! staker_payout = yearly_inflation(npos_token_staked / total_tokens) * total_tokens / era_per_year
//! ```
//! This payout is used to reward stakers as defined in next section
//!
//! ```nocompile
//! remaining_payout = max_yearly_inflation * total_tokens / era_per_year - staker_payout
//! ```
//! The remaining reward is send to the configurable end-point
//! [`T::RewardRemainder`](./trait.Config.html#associatedtype.RewardRemainder).
//!
//! ### Reward Calculation
//!
//! Validators and nominators are rewarded at the end of each era. The total reward of an era is
//! calculated using the era duration and the staking rate (the total amount of tokens staked by
//! nominators and validators, divided by the total token supply). It aims to incentivize toward a
//! defined staking rate. The full specification can be found
//! [here](https://research.web3.foundation/en/latest/polkadot/Token%20Economics.html#inflation-model).
//!
//! Total reward is split among validators and their nominators depending on the number of points
//! they received during the era. Points are added to a validator using
//! [`reward_by_ids`](./enum.Call.html#variant.reward_by_ids) or
//! [`reward_by_indices`](./enum.Call.html#variant.reward_by_indices).
//!
//! [`Module`](./struct.Module.html) implements
//! [`pallet_authorship::EventHandler`](../pallet_authorship/trait.EventHandler.html) to add reward
//! points to block producer and block producer of referenced uncles.
//!
//! The validator and its nominator split their reward as following:
//!
//! The validator can declare an amount, named
//! [`commission`](./struct.ValidatorPrefs.html#structfield.commission), that does not get shared
//! with the nominators at each reward payout through its
//! [`ValidatorPrefs`](./struct.ValidatorPrefs.html). This value gets deducted from the total reward
//! that is paid to the validator and its nominators. The remaining portion is split among the
//! validator and all of the nominators that nominated the validator, proportional to the value
//! staked behind this validator (_i.e._ dividing the
//! [`own`](./struct.Exposure.html#structfield.own) or
//! [`others`](./struct.Exposure.html#structfield.others) by
//! [`total`](./struct.Exposure.html#structfield.total) in [`Exposure`](./struct.Exposure.html)).
//!
//! All entities who receive a reward have the option to choose their reward destination through the
//! [`Payee`](./struct.Payee.html) storage item (see
//! [`set_payee`](enum.Call.html#variant.set_payee)), to be one of the following:
//!
//! - Controller account, (obviously) not increasing the staked value.
//! - Stash account, not increasing the staked value.
//! - Stash account, also increasing the staked value.
//!
//! ### Additional Fund Management Operations
//!
//! Any funds already placed into stash can be the target of the following operations:
//!
//! The controller account can free a portion (or all) of the funds using the
//! [`unbond`](enum.Call.html#variant.unbond) call. Note that the funds are not immediately
//! accessible. Instead, a duration denoted by
//! [`BondingDuration`](./trait.Config.html#associatedtype.BondingDuration) (in number of eras) must
//! pass until the funds can actually be removed. Once the `BondingDuration` is over, the
//! [`withdraw_unbonded`](./enum.Call.html#variant.withdraw_unbonded) call can be used to actually
//! withdraw the funds.
//!
//! Note that there is a limitation to the number of fund-chunks that can be scheduled to be
//! unlocked in the future via [`unbond`](enum.Call.html#variant.unbond). In case this maximum
//! (`MAX_UNLOCKING_CHUNKS`) is reached, the bonded account _must_ first wait until a successful
//! call to `withdraw_unbonded` to remove some of the chunks.
//!
//! ### Election Algorithm
//!
//! The current election algorithm is implemented based on Phragmén. The reference implementation
//! can be found [here](https://github.com/w3f/consensus/tree/master/NPoS).
//!
//! The election algorithm, aside from electing the validators with the most stake value and votes,
//! tries to divide the nominator votes among candidates in an equal manner. To further assure this,
//! an optional post-processing can be applied that iteratively normalizes the nominator staked
//! values until the total difference among votes of a particular nominator are less than a
//! threshold.
//!
//! ## GenesisConfig
//!
//! The Staking module depends on the [`GenesisConfig`](./struct.GenesisConfig.html). The
//! `GenesisConfig` is optional and allow to set some initial stakers.
//!
//! ## Related Modules
//!
//! - [Balances](../pallet_balances/index.html): Used to manage values at stake.
//! - [Session](../pallet_session/index.html): Used to manage sessions. Also, a list of new
//!   validators is stored in the Session module's `Validators` at the end of each era.

#![recursion_limit = "128"]
#![cfg_attr(not(feature = "std"), no_std)]

#[cfg(test)]
mod mock;
#[cfg(test)]
mod tests;
#[cfg(any(feature = "runtime-benchmarks", test))]
pub mod testing_utils;
#[cfg(any(feature = "runtime-benchmarks", test))]
pub mod benchmarking;

pub mod slashing;
pub mod inflation;
pub mod weights;

#[doc(hidden)]
pub use sp_std;
#[doc(hidden)]
pub use frame_support;

use sp_std::{
	result,
	prelude::*,
	collections::btree_map::BTreeMap,
	convert::{TryInto, From},
	mem::size_of,
};
use codec::{HasCompact, Encode, Decode};
use frame_support::{
	decl_module, decl_event, decl_storage, ensure, decl_error,
	weights::{
		Weight,
		constants::{WEIGHT_PER_MICROS, WEIGHT_PER_NANOS},
	},
	storage::IterableStorageMap,
	dispatch::{DispatchResult, DispatchResultWithPostInfo},
	traits::{
		Currency, LockIdentifier, LockableCurrency, WithdrawReasons, OnUnbalanced, Imbalance, Get,
		UnixTime, EstimateNextNewSession, EnsureOrigin, CurrencyToVote,
	},
};
use pallet_session::historical;
use sp_runtime::{
	Percent, Perbill, PerU16, RuntimeDebug, DispatchError,
	curve::PiecewiseLinear,
	traits::{
		Convert, Zero, StaticLookup, CheckedSub, Saturating, SaturatedConversion,
		AtLeast32BitUnsigned,
	},
};
use sp_staking::{
	SessionIndex,
	offence::{OnOffenceHandler, OffenceDetails, Offence, ReportOffence, OffenceError},
};
#[cfg(feature = "std")]
use sp_runtime::{Serialize, Deserialize};
use frame_system::{
	self as system, ensure_signed, ensure_root,
	offchain::SendTransactionTypes,
};
use sp_election_providers::{ElectionProvider, VoteWeight, Supports};
pub use weights::WeightInfo;

const STAKING_ID: LockIdentifier = *b"staking ";
pub(crate) const LOG_TARGET: &'static str = "runtime::staking";

// syntactic sugar for logging.
#[macro_export]
macro_rules! log {
	($level:tt, $patter:expr $(, $values:expr)* $(,)?) => {
		log::$level!(
			target: crate::LOG_TARGET,
			concat!("[{:?}] 💸 ", $patter), <frame_system::Pallet<T>>::block_number() $(, $values)*
		)
	};
}

/// Data type used to index nominators in the compact type
pub type NominatorIndex = u32;

/// Data type used to index validators in the compact type.
pub type ValidatorIndex = u16;

// Ensure the size of both ValidatorIndex and NominatorIndex. They both need to be well below usize.
static_assertions::const_assert!(size_of::<ValidatorIndex>() <= size_of::<usize>());
static_assertions::const_assert!(size_of::<NominatorIndex>() <= size_of::<usize>());
static_assertions::const_assert!(size_of::<ValidatorIndex>() <= size_of::<u32>());
static_assertions::const_assert!(size_of::<NominatorIndex>() <= size_of::<u32>());

/// Maximum number of stakers that can be stored in a snapshot.
pub const MAX_NOMINATIONS: usize =
	<CompactAssignments as sp_npos_elections::CompactSolution>::LIMIT;

pub const MAX_UNLOCKING_CHUNKS: usize = 32;

/// Counter for the number of eras that have passed.
pub type EraIndex = u32;

/// Counter for the number of "reward" points earned by a given validator.
pub type RewardPoint = u32;

// Note: Maximum nomination limit is set here -- 16.
sp_npos_elections::generate_solution_type!(
	#[compact]
	pub struct CompactAssignments::<NominatorIndex, ValidatorIndex, OffchainAccuracy>(16)
);

/// Accuracy used for on-chain election.
pub type ChainAccuracy = Perbill;

/// Accuracy used for off-chain election. This better be small.
pub type OffchainAccuracy = PerU16;

/// The balance type of this module.
pub type BalanceOf<T> =
	<<T as Config>::Currency as Currency<<T as frame_system::Config>::AccountId>>::Balance;

type PositiveImbalanceOf<T> = <<T as Config>::Currency as Currency<
	<T as frame_system::Config>::AccountId,
>>::PositiveImbalance;
type NegativeImbalanceOf<T> = <<T as Config>::Currency as Currency<
	<T as frame_system::Config>::AccountId,
>>::NegativeImbalance;

/// Information regarding the active era (era in used in session).
#[derive(Encode, Decode, RuntimeDebug)]
pub struct ActiveEraInfo {
	/// Index of era.
	pub index: EraIndex,
	/// Moment of start expressed as millisecond from `$UNIX_EPOCH`.
	///
	/// Start can be none if start hasn't been set for the era yet,
	/// Start is set on the first on_finalize of the era to guarantee usage of `Time`.
	start: Option<u64>,
}

/// Reward points of an era. Used to split era total payout between validators.
///
/// This points will be used to reward validators and their respective nominators.
#[derive(PartialEq, Encode, Decode, Default, RuntimeDebug)]
pub struct EraRewardPoints<AccountId: Ord> {
	/// Total number of points. Equals the sum of reward points for each validator.
	total: RewardPoint,
	/// The reward points earned by a given validator.
	individual: BTreeMap<AccountId, RewardPoint>,
}

/// Indicates the initial status of the staker.
#[derive(RuntimeDebug)]
#[cfg_attr(feature = "std", derive(Serialize, Deserialize))]
pub enum StakerStatus<AccountId> {
	/// Chilling.
	Idle,
	/// Declared desire in validating or already participating in it.
	Validator,
	/// Nominating for a group of other stakers.
	Nominator(Vec<AccountId>),
}

/// A destination account for payment.
#[derive(PartialEq, Eq, Copy, Clone, Encode, Decode, RuntimeDebug)]
pub enum RewardDestination<AccountId> {
	/// Pay into the stash account, increasing the amount at stake accordingly.
	Staked,
	/// Pay into the stash account, not increasing the amount at stake.
	Stash,
	/// Pay into the controller account.
	Controller,
	/// Pay into a specified account.
	Account(AccountId),
	/// Receive no reward.
	None,
}

impl<AccountId> Default for RewardDestination<AccountId> {
	fn default() -> Self {
		RewardDestination::Staked
	}
}

/// Preference of what happens regarding validation.
#[derive(PartialEq, Eq, Clone, Encode, Decode, RuntimeDebug)]
pub struct ValidatorPrefs {
	/// Reward that validator takes up-front; only the rest is split between themselves and
	/// nominators.
	#[codec(compact)]
	pub commission: Perbill,
	/// Whether or not this validator is accepting more nominations. If `true`, then no nominator
	/// who is not already nominating this validator may nominate them. By default, validators
	/// are accepting nominations.
	pub blocked: bool,
}

impl Default for ValidatorPrefs {
	fn default() -> Self {
		ValidatorPrefs {
			commission: Default::default(),
			blocked: false,
		}
	}
}

/// Just a Balance/BlockNumber tuple to encode when a chunk of funds will be unlocked.
#[derive(PartialEq, Eq, Clone, Encode, Decode, RuntimeDebug)]
pub struct UnlockChunk<Balance: HasCompact> {
	/// Amount of funds to be unlocked.
	#[codec(compact)]
	value: Balance,
	/// Era number at which point it'll be unlocked.
	#[codec(compact)]
	era: EraIndex,
}

/// The ledger of a (bonded) stash.
#[derive(PartialEq, Eq, Clone, Encode, Decode, RuntimeDebug)]
pub struct StakingLedger<AccountId, Balance: HasCompact> {
	/// The stash account whose balance is actually locked and at stake.
	pub stash: AccountId,
	/// The total amount of the stash's balance that we are currently accounting for.
	/// It's just `active` plus all the `unlocking` balances.
	#[codec(compact)]
	pub total: Balance,
	/// The total amount of the stash's balance that will be at stake in any forthcoming
	/// rounds.
	#[codec(compact)]
	pub active: Balance,
	/// Any balance that is becoming free, which may eventually be transferred out
	/// of the stash (assuming it doesn't get slashed first).
	pub unlocking: Vec<UnlockChunk<Balance>>,
	/// List of eras for which the stakers behind a validator have claimed rewards. Only updated
	/// for validators.
	pub claimed_rewards: Vec<EraIndex>,
}

impl<
	AccountId,
	Balance: HasCompact + Copy + Saturating + AtLeast32BitUnsigned,
> StakingLedger<AccountId, Balance> {
	/// Remove entries from `unlocking` that are sufficiently old and reduce the
	/// total by the sum of their balances.
	fn consolidate_unlocked(self, current_era: EraIndex) -> Self {
		let mut total = self.total;
		let unlocking = self.unlocking.into_iter()
			.filter(|chunk| if chunk.era > current_era {
				true
			} else {
				total = total.saturating_sub(chunk.value);
				false
			})
			.collect();

		Self {
			stash: self.stash,
			total,
			active: self.active,
			unlocking,
			claimed_rewards: self.claimed_rewards
		}
	}

	/// Re-bond funds that were scheduled for unlocking.
	fn rebond(mut self, value: Balance) -> Self {
		let mut unlocking_balance: Balance = Zero::zero();

		while let Some(last) = self.unlocking.last_mut() {
			if unlocking_balance + last.value <= value {
				unlocking_balance += last.value;
				self.active += last.value;
				self.unlocking.pop();
			} else {
				let diff = value - unlocking_balance;

				unlocking_balance += diff;
				self.active += diff;
				last.value -= diff;
			}

			if unlocking_balance >= value {
				break
			}
		}

		self
	}
}

impl<AccountId, Balance> StakingLedger<AccountId, Balance> where
	Balance: AtLeast32BitUnsigned + Saturating + Copy,
{
	/// Slash the validator for a given amount of balance. This can grow the value
	/// of the slash in the case that the validator has less than `minimum_balance`
	/// active funds. Returns the amount of funds actually slashed.
	///
	/// Slashes from `active` funds first, and then `unlocking`, starting with the
	/// chunks that are closest to unlocking.
	fn slash(
		&mut self,
		mut value: Balance,
		minimum_balance: Balance,
	) -> Balance {
		let pre_total = self.total;
		let total = &mut self.total;
		let active = &mut self.active;

		let slash_out_of = |
			total_remaining: &mut Balance,
			target: &mut Balance,
			value: &mut Balance,
		| {
			let mut slash_from_target = (*value).min(*target);

			if !slash_from_target.is_zero() {
				*target -= slash_from_target;

				// don't leave a dust balance in the staking system.
				if *target <= minimum_balance {
					slash_from_target += *target;
					*value += sp_std::mem::replace(target, Zero::zero());
				}

				*total_remaining = total_remaining.saturating_sub(slash_from_target);
				*value -= slash_from_target;
			}
		};

		slash_out_of(total, active, &mut value);

		let i = self.unlocking.iter_mut()
			.map(|chunk| {
				slash_out_of(total, &mut chunk.value, &mut value);
				chunk.value
			})
			.take_while(|value| value.is_zero()) // take all fully-consumed chunks out.
			.count();

		// kill all drained chunks.
		let _ = self.unlocking.drain(..i);

		pre_total.saturating_sub(*total)
	}
}

/// A record of the nominations made by a specific account.
#[derive(PartialEq, Eq, Clone, Encode, Decode, RuntimeDebug)]
pub struct Nominations<AccountId> {
	/// The targets of nomination.
	pub targets: Vec<AccountId>,
	/// The era the nominations were submitted.
	///
	/// Except for initial nominations which are considered submitted at era 0.
	pub submitted_in: EraIndex,
	/// Whether the nominations have been suppressed. This can happen due to slashing of the
	/// validators, or other events that might invalidate the nomination.
	///
	/// NOTE: this for future proofing and is thus far not used.
	pub suppressed: bool,
}

/// The amount of exposure (to slashing) than an individual nominator has.
#[derive(PartialEq, Eq, PartialOrd, Ord, Clone, Encode, Decode, RuntimeDebug)]
pub struct IndividualExposure<AccountId, Balance: HasCompact> {
	/// The stash account of the nominator in question.
	pub who: AccountId,
	/// Amount of funds exposed.
	#[codec(compact)]
	pub value: Balance,
}

/// A snapshot of the stake backing a single validator in the system.
#[derive(PartialEq, Eq, PartialOrd, Ord, Clone, Encode, Decode, Default, RuntimeDebug)]
pub struct Exposure<AccountId, Balance: HasCompact> {
	/// The total balance backing this validator.
	#[codec(compact)]
	pub total: Balance,
	/// The validator's own stash that is exposed.
	#[codec(compact)]
	pub own: Balance,
	/// The portions of nominators stashes that are exposed.
	pub others: Vec<IndividualExposure<AccountId, Balance>>,
}

/// A pending slash record. The value of the slash has been computed but not applied yet,
/// rather deferred for several eras.
#[derive(Encode, Decode, Default, RuntimeDebug)]
pub struct UnappliedSlash<AccountId, Balance: HasCompact> {
	/// The stash ID of the offending validator.
	validator: AccountId,
	/// The validator's own slash.
	own: Balance,
	/// All other slashed stakers and amounts.
	others: Vec<(AccountId, Balance)>,
	/// Reporters of the offence; bounty payout recipients.
	reporters: Vec<AccountId>,
	/// The amount of payout.
	payout: Balance,
}

/// Means for interacting with a specialized version of the `session` trait.
///
/// This is needed because `Staking` sets the `ValidatorIdOf` of the `pallet_session::Config`
pub trait SessionInterface<AccountId>: frame_system::Config {
	/// Disable a given validator by stash ID.
	///
	/// Returns `true` if new era should be forced at the end of this session.
	/// This allows preventing a situation where there is too many validators
	/// disabled and block production stalls.
	fn disable_validator(validator: &AccountId) -> Result<bool, ()>;
	/// Get the validators from session.
	fn validators() -> Vec<AccountId>;
	/// Prune historical session tries up to but not including the given index.
	fn prune_historical_up_to(up_to: SessionIndex);
}

impl<T: Config> SessionInterface<<T as frame_system::Config>::AccountId> for T where
	T: pallet_session::Config<ValidatorId = <T as frame_system::Config>::AccountId>,
	T: pallet_session::historical::Config<
		FullIdentification = Exposure<<T as frame_system::Config>::AccountId, BalanceOf<T>>,
		FullIdentificationOf = ExposureOf<T>,
	>,
	T::SessionHandler: pallet_session::SessionHandler<<T as frame_system::Config>::AccountId>,
	T::SessionManager: pallet_session::SessionManager<<T as frame_system::Config>::AccountId>,
	T::ValidatorIdOf:
		Convert<<T as frame_system::Config>::AccountId, Option<<T as frame_system::Config>::AccountId>>,
{
	fn disable_validator(validator: &<T as frame_system::Config>::AccountId) -> Result<bool, ()> {
		<pallet_session::Module<T>>::disable(validator)
	}

	fn validators() -> Vec<<T as frame_system::Config>::AccountId> {
		<pallet_session::Module<T>>::validators()
	}

	fn prune_historical_up_to(up_to: SessionIndex) {
		<pallet_session::historical::Module<T>>::prune_up_to(up_to);
	}
}

pub trait Config: frame_system::Config + SendTransactionTypes<Call<Self>> {
	/// The staking balance.
	type Currency: LockableCurrency<Self::AccountId, Moment = Self::BlockNumber>;

	/// Time used for computing era duration.
	///
	/// It is guaranteed to start being called from the first `on_finalize`. Thus value at genesis
	/// is not used.
	type UnixTime: UnixTime;

	/// Convert a balance into a number used for election calculation. This must fit into a `u64`
	/// but is allowed to be sensibly lossy. The `u64` is used to communicate with the
	/// [`sp_npos_elections`] crate which accepts u64 numbers and does operations in 128.
	/// Consequently, the backward convert is used convert the u128s from sp-elections back to a
	/// [`BalanceOf`].
	type CurrencyToVote: CurrencyToVote<BalanceOf<Self>>;

	/// Something that provides the election functionality.
	type ElectionProvider: sp_election_providers::ElectionProvider<
		Self::AccountId,
		Self::BlockNumber,
		// we only accept an election provider that has staking as data provider.
		DataProvider = Module<Self>,
	>;

	/// Tokens have been minted and are unused for validator-reward.
	/// See [Era payout](./index.html#era-payout).
	type RewardRemainder: OnUnbalanced<NegativeImbalanceOf<Self>>;

	/// The overarching event type.
	type Event: From<Event<Self>> + Into<<Self as frame_system::Config>::Event>;

	/// Handler for the unbalanced reduction when slashing a staker.
	type Slash: OnUnbalanced<NegativeImbalanceOf<Self>>;

	/// Handler for the unbalanced increment when rewarding a staker.
	type Reward: OnUnbalanced<PositiveImbalanceOf<Self>>;

	/// Number of sessions per era.
	type SessionsPerEra: Get<SessionIndex>;

	/// Number of eras that staked funds must remain bonded for.
	type BondingDuration: Get<EraIndex>;

	/// Number of eras that slashes are deferred by, after computation.
	///
	/// This should be less than the bonding duration. Set to 0 if slashes
	/// should be applied immediately, without opportunity for intervention.
	type SlashDeferDuration: Get<EraIndex>;

	/// The origin which can cancel a deferred slash. Root can always do this.
	type SlashCancelOrigin: EnsureOrigin<Self::Origin>;

	/// Interface for interacting with a session module.
	type SessionInterface: self::SessionInterface<Self::AccountId>;

	/// The NPoS reward curve used to define yearly inflation.
	/// See [Era payout](./index.html#era-payout).
	type RewardCurve: Get<&'static PiecewiseLinear<'static>>;

	/// Something that can estimate the next session change, accurately or as a best effort guess.
	type NextNewSession: EstimateNextNewSession<Self::BlockNumber>;

	/// The maximum number of nominators rewarded for each validator.
	///
	/// For each validator only the `$MaxNominatorRewardedPerValidator` biggest stakers can claim
	/// their reward. This used to limit the i/o cost for the nominator payout.
	type MaxNominatorRewardedPerValidator: Get<u32>;

	/// Weight information for extrinsics in this pallet.
	type WeightInfo: WeightInfo;
}

/// Mode of era-forcing.
#[derive(Copy, Clone, PartialEq, Eq, Encode, Decode, RuntimeDebug)]
#[cfg_attr(feature = "std", derive(Serialize, Deserialize))]
pub enum Forcing {
	/// Not forcing anything - just let whatever happen.
	NotForcing,
	/// Force a new era, then reset to `NotForcing` as soon as it is done.
	ForceNew,
	/// Avoid a new era indefinitely.
	ForceNone,
	/// Force a new era at the end of all sessions indefinitely.
	ForceAlways,
}

impl Default for Forcing {
	fn default() -> Self {
		Forcing::NotForcing
	}
}

// A value placed in storage that represents the current version of the Staking storage. This value
// is used by the `on_runtime_upgrade` logic to determine whether we run storage migration logic.
// This should match directly with the semantic versions of the Rust crate.
#[derive(Encode, Decode, Clone, Copy, PartialEq, Eq, RuntimeDebug)]
enum Releases {
	V1_0_0Ancient,
	V2_0_0,
	V3_0_0,
	V4_0_0,
	V5_0_0, // blockable validators.
	V6_0_0, // removal of all storage associated with offchain phragmen.
}

impl Default for Releases {
	fn default() -> Self {
		Releases::V6_0_0
	}
}

decl_storage! {
	trait Store for Module<T: Config> as Staking {
		/// Number of eras to keep in history.
		///
		/// Information is kept for eras in `[current_era - history_depth; current_era]`.
		///
		/// Must be more than the number of eras delayed by session otherwise. I.e. active era must
		/// always be in history. I.e. `active_era > current_era - history_depth` must be
		/// guaranteed.
		HistoryDepth get(fn history_depth) config(): u32 = 84;

		/// The ideal number of staking participants.
		pub ValidatorCount get(fn validator_count) config(): u32;

		/// Minimum number of staking participants before emergency conditions are imposed.
		pub MinimumValidatorCount get(fn minimum_validator_count) config(): u32;

		/// Any validators that may never be slashed or forcibly kicked. It's a Vec since they're
		/// easy to initialize and the performance hit is minimal (we expect no more than four
		/// invulnerables) and restricted to testnets.
		pub Invulnerables get(fn invulnerables) config(): Vec<T::AccountId>;

		/// Map from all locked "stash" accounts to the controller account.
		pub Bonded get(fn bonded): map hasher(twox_64_concat) T::AccountId => Option<T::AccountId>;

		/// Map from all (unlocked) "controller" accounts to the info regarding the staking.
		pub Ledger get(fn ledger):
			map hasher(blake2_128_concat) T::AccountId
			=> Option<StakingLedger<T::AccountId, BalanceOf<T>>>;

		/// Where the reward payment should be made. Keyed by stash.
		pub Payee get(fn payee): map hasher(twox_64_concat) T::AccountId => RewardDestination<T::AccountId>;

		/// The map from (wannabe) validator stash key to the preferences of that validator.
		pub Validators get(fn validators):
			map hasher(twox_64_concat) T::AccountId => ValidatorPrefs;

		/// The map from nominator stash key to the set of stash keys of all validators to nominate.
		pub Nominators get(fn nominators):
			map hasher(twox_64_concat) T::AccountId => Option<Nominations<T::AccountId>>;

		/// The current era index.
		///
		/// This is the latest planned era, depending on how the Session pallet queues the validator
		/// set, it might be active or not.
		pub CurrentEra get(fn current_era): Option<EraIndex>;

		/// The active era information, it holds index and start.
		///
		/// The active era is the era being currently rewarded. Validator set of this era must be
		/// equal to [`SessionInterface::validators`].
		pub ActiveEra get(fn active_era): Option<ActiveEraInfo>;

		/// The session index at which the era start for the last `HISTORY_DEPTH` eras.
		///
		/// Note: This tracks the starting session (i.e. session index when era start being active)
		/// for the eras in `[CurrentEra - HISTORY_DEPTH, CurrentEra]`.
		pub ErasStartSessionIndex get(fn eras_start_session_index):
			map hasher(twox_64_concat) EraIndex => Option<SessionIndex>;

		/// Exposure of validator at era.
		///
		/// This is keyed first by the era index to allow bulk deletion and then the stash account.
		///
		/// Is it removed after `HISTORY_DEPTH` eras.
		/// If stakers hasn't been set or has been removed then empty exposure is returned.
		pub ErasStakers get(fn eras_stakers):
			double_map hasher(twox_64_concat) EraIndex, hasher(twox_64_concat) T::AccountId
			=> Exposure<T::AccountId, BalanceOf<T>>;

		/// Clipped Exposure of validator at era.
		///
		/// This is similar to [`ErasStakers`] but number of nominators exposed is reduced to the
		/// `T::MaxNominatorRewardedPerValidator` biggest stakers.
		/// (Note: the field `total` and `own` of the exposure remains unchanged).
		/// This is used to limit the i/o cost for the nominator payout.
		///
		/// This is keyed fist by the era index to allow bulk deletion and then the stash account.
		///
		/// Is it removed after `HISTORY_DEPTH` eras.
		/// If stakers hasn't been set or has been removed then empty exposure is returned.
		pub ErasStakersClipped get(fn eras_stakers_clipped):
			double_map hasher(twox_64_concat) EraIndex, hasher(twox_64_concat) T::AccountId
			=> Exposure<T::AccountId, BalanceOf<T>>;

		/// Similar to `ErasStakers`, this holds the preferences of validators.
		///
		/// This is keyed first by the era index to allow bulk deletion and then the stash account.
		///
		/// Is it removed after `HISTORY_DEPTH` eras.
		// If prefs hasn't been set or has been removed then 0 commission is returned.
		pub ErasValidatorPrefs get(fn eras_validator_prefs):
			double_map hasher(twox_64_concat) EraIndex, hasher(twox_64_concat) T::AccountId
			=> ValidatorPrefs;

		/// The total validator era payout for the last `HISTORY_DEPTH` eras.
		///
		/// Eras that haven't finished yet or has been removed doesn't have reward.
		pub ErasValidatorReward get(fn eras_validator_reward):
			map hasher(twox_64_concat) EraIndex => Option<BalanceOf<T>>;

		/// Rewards for the last `HISTORY_DEPTH` eras.
		/// If reward hasn't been set or has been removed then 0 reward is returned.
		pub ErasRewardPoints get(fn eras_reward_points):
			map hasher(twox_64_concat) EraIndex => EraRewardPoints<T::AccountId>;

		/// The total amount staked for the last `HISTORY_DEPTH` eras.
		/// If total hasn't been set or has been removed then 0 stake is returned.
		pub ErasTotalStake get(fn eras_total_stake):
			map hasher(twox_64_concat) EraIndex => BalanceOf<T>;

		/// Mode of era forcing.
		pub ForceEra get(fn force_era) config(): Forcing;

		/// The percentage of the slash that is distributed to reporters.
		///
		/// The rest of the slashed value is handled by the `Slash`.
		pub SlashRewardFraction get(fn slash_reward_fraction) config(): Perbill;

		/// The amount of currency given to reporters of a slash event which was
		/// canceled by extraordinary circumstances (e.g. governance).
		pub CanceledSlashPayout get(fn canceled_payout) config(): BalanceOf<T>;

		/// All unapplied slashes that are queued for later.
		pub UnappliedSlashes:
			map hasher(twox_64_concat) EraIndex => Vec<UnappliedSlash<T::AccountId, BalanceOf<T>>>;

		/// A mapping from still-bonded eras to the first session index of that era.
		///
		/// Must contains information for eras for the range:
		/// `[active_era - bounding_duration; active_era]`
		BondedEras: Vec<(EraIndex, SessionIndex)>;

		/// All slashing events on validators, mapped by era to the highest slash proportion
		/// and slash value of the era.
		ValidatorSlashInEra:
			double_map hasher(twox_64_concat) EraIndex, hasher(twox_64_concat) T::AccountId
			=> Option<(Perbill, BalanceOf<T>)>;

		/// All slashing events on nominators, mapped by era to the highest slash value of the era.
		NominatorSlashInEra:
			double_map hasher(twox_64_concat) EraIndex, hasher(twox_64_concat) T::AccountId
			=> Option<BalanceOf<T>>;

		/// Slashing spans for stash accounts.
		SlashingSpans get(fn slashing_spans): map hasher(twox_64_concat) T::AccountId => Option<slashing::SlashingSpans>;

		/// Records information about the maximum slash of a stash within a slashing span,
		/// as well as how much reward has been paid out.
		SpanSlash:
			map hasher(twox_64_concat) (T::AccountId, slashing::SpanIndex)
			=> slashing::SpanRecord<BalanceOf<T>>;

		/// The earliest era for which we have a pending, unapplied slash.
		EarliestUnappliedSlash: Option<EraIndex>;

		/// The last planned session scheduled by the session pallet.
		///
		/// This is basically in sync with the call to [`SessionManager::new_session`].
		pub CurrentPlannedSession get(fn current_planned_session): SessionIndex;

		/// True if network has been upgraded to this version.
		/// Storage version of the pallet.
		///
		/// This is set to v5.0.0 for new networks.
		StorageVersion build(|_: &GenesisConfig<T>| Releases::V6_0_0): Releases;
	}
	add_extra_genesis {
		config(stakers):
			Vec<(T::AccountId, T::AccountId, BalanceOf<T>, StakerStatus<T::AccountId>)>;
		build(|config: &GenesisConfig<T>| {
			for &(ref stash, ref controller, balance, ref status) in &config.stakers {
				assert!(
					T::Currency::free_balance(&stash) >= balance,
					"Stash does not have enough balance to bond."
				);
				let _ = <Module<T>>::bond(
					T::Origin::from(Some(stash.clone()).into()),
					T::Lookup::unlookup(controller.clone()),
					balance,
					RewardDestination::Staked,
				);
				let _ = match status {
					StakerStatus::Validator => {
						<Module<T>>::validate(
							T::Origin::from(Some(controller.clone()).into()),
							Default::default(),
						)
					},
					StakerStatus::Nominator(votes) => {
						<Module<T>>::nominate(
							T::Origin::from(Some(controller.clone()).into()),
							votes.iter().map(|l| T::Lookup::unlookup(l.clone())).collect(),
						)
					}, _ => Ok(())
				};
			}
		});
	}
}

pub mod migrations {
	use super::*;

	pub mod v6 {
		use super::*;
		use frame_support::{traits::Get, weights::Weight, pallet_prelude::*};

		pub trait V6Config: crate::Config {
			/// The storage prefix of the pallet set by the outer runtime declaration.
			type PalletPrefix: Get<&'static str>;
		}

		macro_rules! generate_storage_types {
			($name:ident<T: $trait:tt> => Map<$key:ty, $value:ty>) => {
				// NOTE: just demonstrating what could be done here, maybe we can move this to
				// frame-support so that other can use as well.
				compile_error!("unreachable!")
			};
			($name:ident<T: $trait:tt> => Value<$value:ty>) => {
				paste::paste! {
					struct [<$name Instance>]<T>($crate::sp_std::marker::PhantomData<T>);
					impl<T: $trait> $crate::frame_support::traits::StorageInstance for [<$name Instance>]<T> {
						fn pallet_prefix() -> &'static str {
							T::PalletPrefix::get()
						}
						const STORAGE_PREFIX: &'static str = stringify!($name);
					}
					type $name<T> = StorageValue<[<$name Instance>]<T>, $value, ValueQuery>;
				}
			}
		}

		// NOTE: value type doesn't matter, we just set it to () here.
		generate_storage_types!(SnapshotValidators<T: V6Config> => Value<()>);
		generate_storage_types!(SnapshotNominators<T: V6Config> => Value<()>);
		generate_storage_types!(QueuedElected<T: V6Config> => Value<()>);
		generate_storage_types!(QueuedScore<T: V6Config> => Value<()>);
		generate_storage_types!(EraElectionStatus<T: V6Config> => Value<()>);
		generate_storage_types!(IsCurrentSessionFinal<T: V6Config> => Value<()>);

		/// check to execute prior to migration.
		pub fn pre_migration<T: V6Config>() -> Result<(), &'static str> {
			// these may or may not exist.
			log!(info, "SnapshotValidators.exits()? {:?}", SnapshotValidators::<T>::exists());
			log!(info, "SnapshotNominators.exits()? {:?}", SnapshotNominators::<T>::exists());
			log!(info, "QueuedElected.exits()? {:?}", QueuedElected::<T>::exists());
			log!(info, "QueuedScore.exits()? {:?}", QueuedScore::<T>::exists());
			// these must exist.
			assert!(IsCurrentSessionFinal::<T>::exists(), "IsCurrentSessionFinal storage item not found!");
			assert!(EraElectionStatus::<T>::exists(), "EraElectionStatus storage item not found!");
			Ok(())
		}

		/// Migrate storage to v6.
		pub fn migrate<T: V6Config>() -> Weight {
			if StorageVersion::get() == Releases::V5_0_0 {
				log!(info, "Migrating staking to Releases::V6_0_0");

				SnapshotValidators::<T>::kill();
				SnapshotNominators::<T>::kill();
				QueuedElected::<T>::kill();
				QueuedScore::<T>::kill();
				EraElectionStatus::<T>::kill();
				IsCurrentSessionFinal::<T>::kill();

				StorageVersion::put(Releases::V6_0_0);
			}
			T::DbWeight::get().writes(6 + 1)
		}
	}
}

decl_event!(
	pub enum Event<T> where Balance = BalanceOf<T>, <T as frame_system::Config>::AccountId {
		/// The era payout has been set; the first balance is the validator-payout; the second is
		/// the remainder from the maximum amount of reward.
		/// \[era_index, validator_payout, remainder\]
		EraPayout(EraIndex, Balance, Balance),
		/// The staker has been rewarded by this amount. \[stash, amount\]
		Reward(AccountId, Balance),
		/// One validator (and its nominators) has been slashed by the given amount.
		/// \[validator, amount\]
		Slash(AccountId, Balance),
		/// An old slashing report from a prior era was discarded because it could
		/// not be processed. \[session_index\]
		OldSlashingReportDiscarded(SessionIndex),
		/// A new set of stakers was elected.
		StakingElection,
		/// An account has bonded this amount. \[stash, amount\]
		///
		/// NOTE: This event is only emitted when funds are bonded via a dispatchable. Notably,
		/// it will not be emitted for staking rewards when they are added to stake.
		Bonded(AccountId, Balance),
		/// An account has unbonded this amount. \[stash, amount\]
		Unbonded(AccountId, Balance),
		/// An account has called `withdraw_unbonded` and removed unbonding chunks worth `Balance`
		/// from the unlocking queue. \[stash, amount\]
		Withdrawn(AccountId, Balance),
		/// A nominator has been kicked from a validator. \[nominator, stash\]
		Kicked(AccountId, AccountId),
	}
);

decl_error! {
	/// Error for the staking module.
	pub enum Error for Module<T: Config> {
		/// Not a controller account.
		NotController,
		/// Not a stash account.
		NotStash,
		/// Stash is already bonded.
		AlreadyBonded,
		/// Controller is already paired.
		AlreadyPaired,
		/// Targets cannot be empty.
		EmptyTargets,
		/// Duplicate index.
		DuplicateIndex,
		/// Slash record index out of bounds.
		InvalidSlashIndex,
		/// Can not bond with value less than minimum balance.
		InsufficientValue,
		/// Can not schedule more unlock chunks.
		NoMoreChunks,
		/// Can not rebond without unlocking chunks.
		NoUnlockChunk,
		/// Attempting to target a stash that still has funds.
		FundedTarget,
		/// Invalid era to reward.
		InvalidEraToReward,
		/// Invalid number of nominations.
		InvalidNumberOfNominations,
		/// Items are not sorted and unique.
		NotSortedAndUnique,
		/// Rewards for this era have already been claimed for this validator.
		AlreadyClaimed,
		/// Incorrect previous history depth input provided.
		IncorrectHistoryDepth,
		/// Incorrect number of slashing spans provided.
		IncorrectSlashingSpans,
		/// Internal state has become somehow corrupted and the operation cannot continue.
		BadState,
		/// Too many nomination targets supplied.
		TooManyTargets,
		/// A nomination target was supplied that was blocked or otherwise not a validator.
		BadTarget,
	}
}

decl_module! {
	pub struct Module<T: Config> for enum Call where origin: T::Origin {
		/// Number of sessions per era.
		const SessionsPerEra: SessionIndex = T::SessionsPerEra::get();

		/// Number of eras that staked funds must remain bonded for.
		const BondingDuration: EraIndex = T::BondingDuration::get();

		/// Number of eras that slashes are deferred by, after computation.
		///
		/// This should be less than the bonding duration.
		/// Set to 0 if slashes should be applied immediately, without opportunity for
		/// intervention.
		const SlashDeferDuration: EraIndex = T::SlashDeferDuration::get();

		/// The maximum number of nominators rewarded for each validator.
		///
		/// For each validator only the `$MaxNominatorRewardedPerValidator` biggest stakers can claim
		/// their reward. This used to limit the i/o cost for the nominator payout.
		const MaxNominatorRewardedPerValidator: u32 = T::MaxNominatorRewardedPerValidator::get();

		type Error = Error<T>;

		fn deposit_event() = default;

		fn on_finalize() {
			// Set the start of the first era.
			if let Some(mut active_era) = Self::active_era() {
				if active_era.start.is_none() {
					let now_as_millis_u64 = T::UnixTime::now().as_millis().saturated_into::<u64>();
					active_era.start = Some(now_as_millis_u64);
					// This write only ever happens once, we don't include it in the weight in general
					ActiveEra::put(active_era);
				}
			}
			// `on_finalize` weight is tracked in `on_initialize`
		}

		fn integrity_test() {
			sp_io::TestExternalities::new_empty().execute_with(||
				assert!(
					T::SlashDeferDuration::get() < T::BondingDuration::get() || T::BondingDuration::get() == 0,
					"As per documentation, slash defer duration ({}) should be less than bonding duration ({}).",
					T::SlashDeferDuration::get(),
					T::BondingDuration::get(),
				)
			);

			use sp_runtime::UpperOf;
			// see the documentation of `Assignment::try_normalize`. Now we can ensure that this
			// will always return `Ok`.
			// 1. Maximum sum of Vec<ChainAccuracy> must fit into `UpperOf<ChainAccuracy>`.
			assert!(
				<usize as TryInto<UpperOf<ChainAccuracy>>>::try_into(MAX_NOMINATIONS)
				.unwrap()
				.checked_mul(<ChainAccuracy>::one().deconstruct().try_into().unwrap())
				.is_some()
			);

			// 2. Maximum sum of Vec<OffchainAccuracy> must fit into `UpperOf<OffchainAccuracy>`.
			assert!(
				<usize as TryInto<UpperOf<OffchainAccuracy>>>::try_into(MAX_NOMINATIONS)
				.unwrap()
				.checked_mul(<OffchainAccuracy>::one().deconstruct().try_into().unwrap())
				.is_some()
			);
		}

		/// Take the origin account as a stash and lock up `value` of its balance. `controller` will
		/// be the account that controls it.
		///
		/// `value` must be more than the `minimum_balance` specified by `T::Currency`.
		///
		/// The dispatch origin for this call must be _Signed_ by the stash account.
		///
		/// Emits `Bonded`.
		///
		/// # <weight>
		/// - Independent of the arguments. Moderate complexity.
		/// - O(1).
		/// - Three extra DB entries.
		///
		/// NOTE: Two of the storage writes (`Self::bonded`, `Self::payee`) are _never_ cleaned
		/// unless the `origin` falls below _existential deposit_ and gets removed as dust.
		/// ------------------
		/// Weight: O(1)
		/// DB Weight:
		/// - Read: Bonded, Ledger, [Origin Account], Current Era, History Depth, Locks
		/// - Write: Bonded, Payee, [Origin Account], Locks, Ledger
		/// # </weight>
		#[weight = T::WeightInfo::bond()]
		pub fn bond(origin,
			controller: <T::Lookup as StaticLookup>::Source,
			#[compact] value: BalanceOf<T>,
			payee: RewardDestination<T::AccountId>,
		) {
			let stash = ensure_signed(origin)?;

			if <Bonded<T>>::contains_key(&stash) {
				Err(Error::<T>::AlreadyBonded)?
			}

			let controller = T::Lookup::lookup(controller)?;

			if <Ledger<T>>::contains_key(&controller) {
				Err(Error::<T>::AlreadyPaired)?
			}

			// reject a bond which is considered to be _dust_.
			if value < T::Currency::minimum_balance() {
				Err(Error::<T>::InsufficientValue)?
			}

			system::Module::<T>::inc_consumers(&stash).map_err(|_| Error::<T>::BadState)?;

			// You're auto-bonded forever, here. We might improve this by only bonding when
			// you actually validate/nominate and remove once you unbond __everything__.
			<Bonded<T>>::insert(&stash, &controller);
			<Payee<T>>::insert(&stash, payee);

			let current_era = CurrentEra::get().unwrap_or(0);
			let history_depth = Self::history_depth();
			let last_reward_era = current_era.saturating_sub(history_depth);

			let stash_balance = T::Currency::free_balance(&stash);
			let value = value.min(stash_balance);
			Self::deposit_event(RawEvent::Bonded(stash.clone(), value));
			let item = StakingLedger {
				stash,
				total: value,
				active: value,
				unlocking: vec![],
				claimed_rewards: (last_reward_era..current_era).collect(),
			};
			Self::update_ledger(&controller, &item);
		}

		/// Add some extra amount that have appeared in the stash `free_balance` into the balance up
		/// for staking.
		///
		/// Use this if there are additional funds in your stash account that you wish to bond.
		/// Unlike [`bond`] or [`unbond`] this function does not impose any limitation on the amount
		/// that can be added.
		///
		/// The dispatch origin for this call must be _Signed_ by the stash, not the controller and
		/// it can be only called when [`EraElectionStatus`] is `Closed`.
		///
		/// Emits `Bonded`.
		///
		/// # <weight>
		/// - Independent of the arguments. Insignificant complexity.
		/// - O(1).
		/// - One DB entry.
		/// ------------
		/// DB Weight:
		/// - Read: Era Election Status, Bonded, Ledger, [Origin Account], Locks
		/// - Write: [Origin Account], Locks, Ledger
		/// # </weight>
		#[weight = T::WeightInfo::bond_extra()]
		fn bond_extra(origin, #[compact] max_additional: BalanceOf<T>) {
			let stash = ensure_signed(origin)?;

			let controller = Self::bonded(&stash).ok_or(Error::<T>::NotStash)?;
			let mut ledger = Self::ledger(&controller).ok_or(Error::<T>::NotController)?;

			let stash_balance = T::Currency::free_balance(&stash);
			if let Some(extra) = stash_balance.checked_sub(&ledger.total) {
				let extra = extra.min(max_additional);
				ledger.total += extra;
				ledger.active += extra;
				// last check: the new active amount of ledger must be more than ED.
				ensure!(ledger.active >= T::Currency::minimum_balance(), Error::<T>::InsufficientValue);

				Self::deposit_event(RawEvent::Bonded(stash, extra));
				Self::update_ledger(&controller, &ledger);
			}
		}

		/// Schedule a portion of the stash to be unlocked ready for transfer out after the bond
		/// period ends. If this leaves an amount actively bonded less than
		/// T::Currency::minimum_balance(), then it is increased to the full amount.
		///
		/// Once the unlock period is done, you can call `withdraw_unbonded` to actually move
		/// the funds out of management ready for transfer.
		///
		/// No more than a limited number of unlocking chunks (see `MAX_UNLOCKING_CHUNKS`)
		/// can co-exists at the same time. In that case, [`Call::withdraw_unbonded`] need
		/// to be called first to remove some of the chunks (if possible).
		///
		/// The dispatch origin for this call must be _Signed_ by the controller, not the stash.
		/// And, it can be only called when [`EraElectionStatus`] is `Closed`.
		///
		/// Emits `Unbonded`.
		///
		/// See also [`Call::withdraw_unbonded`].
		///
		/// # <weight>
		/// - Independent of the arguments. Limited but potentially exploitable complexity.
		/// - Contains a limited number of reads.
		/// - Each call (requires the remainder of the bonded balance to be above `minimum_balance`)
		///   will cause a new entry to be inserted into a vector (`Ledger.unlocking`) kept in storage.
		///   The only way to clean the aforementioned storage item is also user-controlled via
		///   `withdraw_unbonded`.
		/// - One DB entry.
		/// ----------
		/// Weight: O(1)
		/// DB Weight:
		/// - Read: EraElectionStatus, Ledger, CurrentEra, Locks, BalanceOf Stash,
		/// - Write: Locks, Ledger, BalanceOf Stash,
		/// </weight>
		#[weight = T::WeightInfo::unbond()]
		fn unbond(origin, #[compact] value: BalanceOf<T>) {
			let controller = ensure_signed(origin)?;
			let mut ledger = Self::ledger(&controller).ok_or(Error::<T>::NotController)?;
			ensure!(
				ledger.unlocking.len() < MAX_UNLOCKING_CHUNKS,
				Error::<T>::NoMoreChunks,
			);

			let mut value = value.min(ledger.active);

			if !value.is_zero() {
				ledger.active -= value;

				// Avoid there being a dust balance left in the staking system.
				if ledger.active < T::Currency::minimum_balance() {
					value += ledger.active;
					ledger.active = Zero::zero();
				}

				// Note: in case there is no current era it is fine to bond one era more.
				let era = Self::current_era().unwrap_or(0) + T::BondingDuration::get();
				ledger.unlocking.push(UnlockChunk { value, era });
				Self::update_ledger(&controller, &ledger);
				Self::deposit_event(RawEvent::Unbonded(ledger.stash, value));
			}
		}

		/// Remove any unlocked chunks from the `unlocking` queue from our management.
		///
		/// This essentially frees up that balance to be used by the stash account to do
		/// whatever it wants.
		///
		/// The dispatch origin for this call must be _Signed_ by the controller, not the stash.
		/// And, it can be only called when [`EraElectionStatus`] is `Closed`.
		///
		/// Emits `Withdrawn`.
		///
		/// See also [`Call::unbond`].
		///
		/// # <weight>
		/// - Could be dependent on the `origin` argument and how much `unlocking` chunks exist.
		///  It implies `consolidate_unlocked` which loops over `Ledger.unlocking`, which is
		///  indirectly user-controlled. See [`unbond`] for more detail.
		/// - Contains a limited number of reads, yet the size of which could be large based on `ledger`.
		/// - Writes are limited to the `origin` account key.
		/// ---------------
		/// Complexity O(S) where S is the number of slashing spans to remove
		/// Update:
		/// - Reads: EraElectionStatus, Ledger, Current Era, Locks, [Origin Account]
		/// - Writes: [Origin Account], Locks, Ledger
		/// Kill:
		/// - Reads: EraElectionStatus, Ledger, Current Era, Bonded, Slashing Spans, [Origin
		///   Account], Locks, BalanceOf stash
		/// - Writes: Bonded, Slashing Spans (if S > 0), Ledger, Payee, Validators, Nominators,
		///   [Origin Account], Locks, BalanceOf stash.
		/// - Writes Each: SpanSlash * S
		/// NOTE: Weight annotation is the kill scenario, we refund otherwise.
		/// # </weight>
		#[weight = T::WeightInfo::withdraw_unbonded_kill(*num_slashing_spans)]
		fn withdraw_unbonded(origin, num_slashing_spans: u32) -> DispatchResultWithPostInfo {
			let controller = ensure_signed(origin)?;
			let mut ledger = Self::ledger(&controller).ok_or(Error::<T>::NotController)?;
			let (stash, old_total) = (ledger.stash.clone(), ledger.total);
			if let Some(current_era) = Self::current_era() {
				ledger = ledger.consolidate_unlocked(current_era)
			}

			let post_info_weight = if ledger.unlocking.is_empty() && ledger.active < T::Currency::minimum_balance() {
				// This account must have called `unbond()` with some value that caused the active
				// portion to fall below existential deposit + will have no more unlocking chunks
				// left. We can now safely remove all staking-related information.
				Self::kill_stash(&stash, num_slashing_spans)?;
				// remove the lock.
				T::Currency::remove_lock(STAKING_ID, &stash);
				// This is worst case scenario, so we use the full weight and return None
				None
			} else {
				// This was the consequence of a partial unbond. just update the ledger and move on.
				Self::update_ledger(&controller, &ledger);

				// This is only an update, so we use less overall weight.
				Some(T::WeightInfo::withdraw_unbonded_update(num_slashing_spans))
			};

			// `old_total` should never be less than the new total because
			// `consolidate_unlocked` strictly subtracts balance.
			if ledger.total < old_total {
				// Already checked that this won't overflow by entry condition.
				let value = old_total - ledger.total;
				Self::deposit_event(RawEvent::Withdrawn(stash, value));
			}

			Ok(post_info_weight.into())
		}

		/// Declare the desire to validate for the origin controller.
		///
		/// Effects will be felt at the beginning of the next era.
		///
		/// The dispatch origin for this call must be _Signed_ by the controller, not the stash.
		/// And, it can be only called when [`EraElectionStatus`] is `Closed`.
		///
		/// # <weight>
		/// - Independent of the arguments. Insignificant complexity.
		/// - Contains a limited number of reads.
		/// - Writes are limited to the `origin` account key.
		/// -----------
		/// Weight: O(1)
		/// DB Weight:
		/// - Read: Era Election Status, Ledger
		/// - Write: Nominators, Validators
		/// # </weight>
		#[weight = T::WeightInfo::validate()]
		pub fn validate(origin, prefs: ValidatorPrefs) {
			let controller = ensure_signed(origin)?;
			let ledger = Self::ledger(&controller).ok_or(Error::<T>::NotController)?;
			let stash = &ledger.stash;
			<Nominators<T>>::remove(stash);
			<Validators<T>>::insert(stash, prefs);
		}

		/// Declare the desire to nominate `targets` for the origin controller.
		///
		/// Effects will be felt at the beginning of the next era. This can only be called when
		/// [`EraElectionStatus`] is `Closed`.
		///
		/// The dispatch origin for this call must be _Signed_ by the controller, not the stash.
		/// And, it can be only called when [`EraElectionStatus`] is `Closed`.
		///
		/// # <weight>
		/// - The transaction's complexity is proportional to the size of `targets` (N)
		/// which is capped at CompactAssignments::LIMIT (MAX_NOMINATIONS).
		/// - Both the reads and writes follow a similar pattern.
		/// ---------
		/// Weight: O(N)
		/// where N is the number of targets
		/// DB Weight:
		/// - Reads: Era Election Status, Ledger, Current Era
		/// - Writes: Validators, Nominators
		/// # </weight>
		#[weight = T::WeightInfo::nominate(targets.len() as u32)]
		pub fn nominate(origin, targets: Vec<<T::Lookup as StaticLookup>::Source>) {
			let controller = ensure_signed(origin)?;
			let ledger = Self::ledger(&controller).ok_or(Error::<T>::NotController)?;
			let stash = &ledger.stash;
			ensure!(!targets.is_empty(), Error::<T>::EmptyTargets);
			ensure!(targets.len() <= MAX_NOMINATIONS, Error::<T>::TooManyTargets);

			let old = Nominators::<T>::get(stash).map_or_else(Vec::new, |x| x.targets);

			let targets = targets.into_iter()
				.map(|t| T::Lookup::lookup(t).map_err(DispatchError::from))
				.map(|n| n.and_then(|n| if old.contains(&n) || !Validators::<T>::get(&n).blocked {
					Ok(n)
				} else {
					Err(Error::<T>::BadTarget.into())
				}))
				.collect::<result::Result<Vec<T::AccountId>, _>>()?;

			let nominations = Nominations {
				targets,
				// initial nominations are considered submitted at era 0. See `Nominations` doc
				submitted_in: Self::current_era().unwrap_or(0),
				suppressed: false,
			};

			<Validators<T>>::remove(stash);
			<Nominators<T>>::insert(stash, &nominations);
		}

		/// Declare no desire to either validate or nominate.
		///
		/// Effects will be felt at the beginning of the next era.
		///
		/// The dispatch origin for this call must be _Signed_ by the controller, not the stash.
		/// And, it can be only called when [`EraElectionStatus`] is `Closed`.
		///
		/// # <weight>
		/// - Independent of the arguments. Insignificant complexity.
		/// - Contains one read.
		/// - Writes are limited to the `origin` account key.
		/// --------
		/// Weight: O(1)
		/// DB Weight:
		/// - Read: EraElectionStatus, Ledger
		/// - Write: Validators, Nominators
		/// # </weight>
		#[weight = T::WeightInfo::chill()]
		fn chill(origin) {
			let controller = ensure_signed(origin)?;
			let ledger = Self::ledger(&controller).ok_or(Error::<T>::NotController)?;
			Self::chill_stash(&ledger.stash);
		}

		/// (Re-)set the payment target for a controller.
		///
		/// Effects will be felt at the beginning of the next era.
		///
		/// The dispatch origin for this call must be _Signed_ by the controller, not the stash.
		///
		/// # <weight>
		/// - Independent of the arguments. Insignificant complexity.
		/// - Contains a limited number of reads.
		/// - Writes are limited to the `origin` account key.
		/// ---------
		/// - Weight: O(1)
		/// - DB Weight:
		///     - Read: Ledger
		///     - Write: Payee
		/// # </weight>
		#[weight = T::WeightInfo::set_payee()]
		fn set_payee(origin, payee: RewardDestination<T::AccountId>) {
			let controller = ensure_signed(origin)?;
			let ledger = Self::ledger(&controller).ok_or(Error::<T>::NotController)?;
			let stash = &ledger.stash;
			<Payee<T>>::insert(stash, payee);
		}

		/// (Re-)set the controller of a stash.
		///
		/// Effects will be felt at the beginning of the next era.
		///
		/// The dispatch origin for this call must be _Signed_ by the stash, not the controller.
		///
		/// # <weight>
		/// - Independent of the arguments. Insignificant complexity.
		/// - Contains a limited number of reads.
		/// - Writes are limited to the `origin` account key.
		/// ----------
		/// Weight: O(1)
		/// DB Weight:
		/// - Read: Bonded, Ledger New Controller, Ledger Old Controller
		/// - Write: Bonded, Ledger New Controller, Ledger Old Controller
		/// # </weight>
		#[weight = T::WeightInfo::set_controller()]
		fn set_controller(origin, controller: <T::Lookup as StaticLookup>::Source) {
			let stash = ensure_signed(origin)?;
			let old_controller = Self::bonded(&stash).ok_or(Error::<T>::NotStash)?;
			let controller = T::Lookup::lookup(controller)?;
			if <Ledger<T>>::contains_key(&controller) {
				Err(Error::<T>::AlreadyPaired)?
			}
			if controller != old_controller {
				<Bonded<T>>::insert(&stash, &controller);
				if let Some(l) = <Ledger<T>>::take(&old_controller) {
					<Ledger<T>>::insert(&controller, l);
				}
			}
		}

		/// Sets the ideal number of validators.
		///
		/// The dispatch origin must be Root.
		///
		/// # <weight>
		/// Weight: O(1)
		/// Write: Validator Count
		/// # </weight>
		#[weight = T::WeightInfo::set_validator_count()]
		fn set_validator_count(origin, #[compact] new: u32) {
			ensure_root(origin)?;
			ValidatorCount::put(new);
		}

		/// Increments the ideal number of validators.
		///
		/// The dispatch origin must be Root.
		///
		/// # <weight>
		/// Same as [`set_validator_count`].
		/// # </weight>
		#[weight = T::WeightInfo::set_validator_count()]
		fn increase_validator_count(origin, #[compact] additional: u32) {
			ensure_root(origin)?;
			ValidatorCount::mutate(|n| *n += additional);
		}

		/// Scale up the ideal number of validators by a factor.
		///
		/// The dispatch origin must be Root.
		///
		/// # <weight>
		/// Same as [`set_validator_count`].
		/// # </weight>
		#[weight = T::WeightInfo::set_validator_count()]
		fn scale_validator_count(origin, factor: Percent) {
			ensure_root(origin)?;
			ValidatorCount::mutate(|n| *n += factor * *n);
		}

		/// Force there to be no new eras indefinitely.
		///
		/// The dispatch origin must be Root.
		///
		/// # <weight>
		/// - No arguments.
		/// - Weight: O(1)
		/// - Write: ForceEra
		/// # </weight>
		#[weight = T::WeightInfo::force_no_eras()]
		fn force_no_eras(origin) {
			ensure_root(origin)?;
			ForceEra::put(Forcing::ForceNone);
		}

		/// Force there to be a new era at the end of the next session. After this, it will be
		/// reset to normal (non-forced) behaviour.
		///
		/// The dispatch origin must be Root.
		///
		/// # <weight>
		/// - No arguments.
		/// - Weight: O(1)
		/// - Write ForceEra
		/// # </weight>
		#[weight = T::WeightInfo::force_new_era()]
		fn force_new_era(origin) {
			ensure_root(origin)?;
			ForceEra::put(Forcing::ForceNew);
		}

		/// Set the validators who cannot be slashed (if any).
		///
		/// The dispatch origin must be Root.
		///
		/// # <weight>
		/// - O(V)
		/// - Write: Invulnerables
		/// # </weight>
		#[weight = T::WeightInfo::set_invulnerables(invulnerables.len() as u32)]
		fn set_invulnerables(origin, invulnerables: Vec<T::AccountId>) {
			ensure_root(origin)?;
			<Invulnerables<T>>::put(invulnerables);
		}

		/// Force a current staker to become completely unstaked, immediately.
		///
		/// The dispatch origin must be Root.
		///
		/// # <weight>
		/// O(S) where S is the number of slashing spans to be removed
		/// Reads: Bonded, Slashing Spans, Account, Locks
		/// Writes: Bonded, Slashing Spans (if S > 0), Ledger, Payee, Validators, Nominators, Account, Locks
		/// Writes Each: SpanSlash * S
		/// # </weight>
		#[weight = T::WeightInfo::force_unstake(*num_slashing_spans)]
		fn force_unstake(origin, stash: T::AccountId, num_slashing_spans: u32) {
			ensure_root(origin)?;

			// remove all staking-related information.
			Self::kill_stash(&stash, num_slashing_spans)?;

			// remove the lock.
			T::Currency::remove_lock(STAKING_ID, &stash);
		}

		/// Force there to be a new era at the end of sessions indefinitely.
		///
		/// The dispatch origin must be Root.
		///
		/// # <weight>
		/// - Weight: O(1)
		/// - Write: ForceEra
		/// # </weight>
		#[weight = T::WeightInfo::force_new_era_always()]
		fn force_new_era_always(origin) {
			ensure_root(origin)?;
			ForceEra::put(Forcing::ForceAlways);
		}

		/// Cancel enactment of a deferred slash.
		///
		/// Can be called by the `T::SlashCancelOrigin`.
		///
		/// Parameters: era and indices of the slashes for that era to kill.
		///
		/// # <weight>
		/// Complexity: O(U + S)
		/// with U unapplied slashes weighted with U=1000
		/// and S is the number of slash indices to be canceled.
		/// - Read: Unapplied Slashes
		/// - Write: Unapplied Slashes
		/// # </weight>
		#[weight = T::WeightInfo::cancel_deferred_slash(slash_indices.len() as u32)]
		fn cancel_deferred_slash(origin, era: EraIndex, slash_indices: Vec<u32>) {
			T::SlashCancelOrigin::ensure_origin(origin)?;

			ensure!(!slash_indices.is_empty(), Error::<T>::EmptyTargets);
			ensure!(is_sorted_and_unique(&slash_indices), Error::<T>::NotSortedAndUnique);

			let mut unapplied = <Self as Store>::UnappliedSlashes::get(&era);
			let last_item = slash_indices[slash_indices.len() - 1];
			ensure!((last_item as usize) < unapplied.len(), Error::<T>::InvalidSlashIndex);

			for (removed, index) in slash_indices.into_iter().enumerate() {
				let index = (index as usize) - removed;
				unapplied.remove(index);
			}

			<Self as Store>::UnappliedSlashes::insert(&era, &unapplied);
		}

		/// Pay out all the stakers behind a single validator for a single era.
		///
		/// - `validator_stash` is the stash account of the validator. Their nominators, up to
		///   `T::MaxNominatorRewardedPerValidator`, will also receive their rewards.
		/// - `era` may be any era between `[current_era - history_depth; current_era]`.
		///
		/// The origin of this call must be _Signed_. Any account can call this function, even if
		/// it is not one of the stakers.
		///
		/// This can only be called when [`EraElectionStatus`] is `Closed`.
		///
		/// # <weight>
		/// - Time complexity: at most O(MaxNominatorRewardedPerValidator).
		/// - Contains a limited number of reads and writes.
		/// -----------
		/// N is the Number of payouts for the validator (including the validator)
		/// Weight:
		/// - Reward Destination Staked: O(N)
		/// - Reward Destination Controller (Creating): O(N)
		/// DB Weight:
		/// - Read: EraElectionStatus, CurrentEra, HistoryDepth, ErasValidatorReward,
		///         ErasStakersClipped, ErasRewardPoints, ErasValidatorPrefs (8 items)
		/// - Read Each: Bonded, Ledger, Payee, Locks, System Account (5 items)
		/// - Write Each: System Account, Locks, Ledger (3 items)
		///
		///   NOTE: weights are assuming that payouts are made to alive stash account (Staked).
		///   Paying even a dead controller is cheaper weight-wise. We don't do any refunds here.
		/// # </weight>
		#[weight = T::WeightInfo::payout_stakers_alive_staked(T::MaxNominatorRewardedPerValidator::get())]
		fn payout_stakers(origin, validator_stash: T::AccountId, era: EraIndex) -> DispatchResult {
			ensure_signed(origin)?;
			Self::do_payout_stakers(validator_stash, era)
		}

		/// Rebond a portion of the stash scheduled to be unlocked.
		///
		/// The dispatch origin must be signed by the controller, and it can be only called when
		/// [`EraElectionStatus`] is `Closed`.
		///
		/// # <weight>
		/// - Time complexity: O(L), where L is unlocking chunks
		/// - Bounded by `MAX_UNLOCKING_CHUNKS`.
		/// - Storage changes: Can't increase storage, only decrease it.
		/// ---------------
		/// - DB Weight:
		///     - Reads: EraElectionStatus, Ledger, Locks, [Origin Account]
		///     - Writes: [Origin Account], Locks, Ledger
		/// # </weight>
		#[weight = T::WeightInfo::rebond(MAX_UNLOCKING_CHUNKS as u32)]
		fn rebond(origin, #[compact] value: BalanceOf<T>) -> DispatchResultWithPostInfo {
			let controller = ensure_signed(origin)?;
			let ledger = Self::ledger(&controller).ok_or(Error::<T>::NotController)?;
			ensure!(!ledger.unlocking.is_empty(), Error::<T>::NoUnlockChunk);

			let ledger = ledger.rebond(value);
			// last check: the new active amount of ledger must be more than ED.
			ensure!(ledger.active >= T::Currency::minimum_balance(), Error::<T>::InsufficientValue);

			Self::update_ledger(&controller, &ledger);
			Ok(Some(
				35 * WEIGHT_PER_MICROS
				+ 50 * WEIGHT_PER_NANOS * (ledger.unlocking.len() as Weight)
				+ T::DbWeight::get().reads_writes(3, 2)
			).into())
		}

		/// Set `HistoryDepth` value. This function will delete any history information
		/// when `HistoryDepth` is reduced.
		///
		/// Parameters:
		/// - `new_history_depth`: The new history depth you would like to set.
		/// - `era_items_deleted`: The number of items that will be deleted by this dispatch.
		///    This should report all the storage items that will be deleted by clearing old
		///    era history. Needed to report an accurate weight for the dispatch. Trusted by
		///    `Root` to report an accurate number.
		///
		/// Origin must be root.
		///
		/// # <weight>
		/// - E: Number of history depths removed, i.e. 10 -> 7 = 3
		/// - Weight: O(E)
		/// - DB Weight:
		///     - Reads: Current Era, History Depth
		///     - Writes: History Depth
		///     - Clear Prefix Each: Era Stakers, EraStakersClipped, ErasValidatorPrefs
		///     - Writes Each: ErasValidatorReward, ErasRewardPoints, ErasTotalStake, ErasStartSessionIndex
		/// # </weight>
		#[weight = T::WeightInfo::set_history_depth(*_era_items_deleted)]
		fn set_history_depth(origin,
			#[compact] new_history_depth: EraIndex,
			#[compact] _era_items_deleted: u32,
		) {
			ensure_root(origin)?;
			if let Some(current_era) = Self::current_era() {
				HistoryDepth::mutate(|history_depth| {
					let last_kept = current_era.checked_sub(*history_depth).unwrap_or(0);
					let new_last_kept = current_era.checked_sub(new_history_depth).unwrap_or(0);
					for era_index in last_kept..new_last_kept {
						Self::clear_era_information(era_index);
					}
					*history_depth = new_history_depth
				})
			}
		}

		/// Remove all data structure concerning a staker/stash once its balance is at the minimum.
		/// This is essentially equivalent to `withdraw_unbonded` except it can be called by anyone
		/// and the target `stash` must have no funds left beyond the ED.
		///
		/// This can be called from any origin.
		///
		/// - `stash`: The stash account to reap. Its balance must be zero.
		///
		/// # <weight>
		/// Complexity: O(S) where S is the number of slashing spans on the account.
		/// DB Weight:
		/// - Reads: Stash Account, Bonded, Slashing Spans, Locks
		/// - Writes: Bonded, Slashing Spans (if S > 0), Ledger, Payee, Validators, Nominators, Stash Account, Locks
		/// - Writes Each: SpanSlash * S
		/// # </weight>
		#[weight = T::WeightInfo::reap_stash(*num_slashing_spans)]
		fn reap_stash(_origin, stash: T::AccountId, num_slashing_spans: u32) {
			let at_minimum = T::Currency::total_balance(&stash) == T::Currency::minimum_balance();
			ensure!(at_minimum, Error::<T>::FundedTarget);
			Self::kill_stash(&stash, num_slashing_spans)?;
			T::Currency::remove_lock(STAKING_ID, &stash);
		}

		/// Remove the given nominations from the calling validator.
		///
		/// Effects will be felt at the beginning of the next era.
		///
		/// The dispatch origin for this call must be _Signed_ by the controller, not the stash.
		/// And, it can be only called when [`EraElectionStatus`] is `Closed`. The controller
		/// account should represent a validator.
		///
		/// - `who`: A list of nominator stash accounts who are nominating this validator which
		///   should no longer be nominating this validator.
		///
		/// Note: Making this call only makes sense if you first set the validator preferences to
		/// block any further nominations.
		#[weight = T::WeightInfo::kick(who.len() as u32)]
		pub fn kick(origin, who: Vec<<T::Lookup as StaticLookup>::Source>) -> DispatchResult {
			let controller = ensure_signed(origin)?;
			let ledger = Self::ledger(&controller).ok_or(Error::<T>::NotController)?;
			let stash = &ledger.stash;

			for nom_stash in who.into_iter()
				.map(T::Lookup::lookup)
				.collect::<Result<Vec<T::AccountId>, _>>()?
				.into_iter()
			{
				Nominators::<T>::mutate(&nom_stash, |maybe_nom| if let Some(ref mut nom) = maybe_nom {
					if let Some(pos) = nom.targets.iter().position(|v| v == stash) {
						nom.targets.swap_remove(pos);
						Self::deposit_event(RawEvent::Kicked(nom_stash.clone(), stash.clone()));
					}
				});
			}

			Ok(())
		}
	}
}

impl<T: Config> Module<T> {
	/// The total balance that can be slashed from a stash account as of right now.
	pub fn slashable_balance_of(stash: &T::AccountId) -> BalanceOf<T> {
		// Weight note: consider making the stake accessible through stash.
		Self::bonded(stash).and_then(Self::ledger).map(|l| l.active).unwrap_or_default()
	}

	/// Internal impl of [`Self::slashable_balance_of`] that returns [`VoteWeight`].
	pub fn slashable_balance_of_vote_weight(
		stash: &T::AccountId,
		issuance: BalanceOf<T>,
	) -> VoteWeight {
		T::CurrencyToVote::to_vote(Self::slashable_balance_of(stash), issuance)
	}

	/// Returns a closure around `slashable_balance_of_vote_weight` that can be passed around.
	///
	/// This prevents call sites from repeatedly requesting `total_issuance` from backend. But it is
	/// important to be only used while the total issuance is not changing.
	pub fn slashable_balance_of_fn() -> Box<dyn Fn(&T::AccountId) -> VoteWeight> {
		// NOTE: changing this to unboxed `impl Fn(..)` return type and the module will still
		// compile, while some types in mock fail to resolve.
		let issuance = T::Currency::total_issuance();
		Box::new(move |who: &T::AccountId| -> VoteWeight {
			Self::slashable_balance_of_vote_weight(who, issuance)
		})
	}

	fn do_payout_stakers(validator_stash: T::AccountId, era: EraIndex) -> DispatchResult {
		// Validate input data
		let current_era = CurrentEra::get().ok_or(Error::<T>::InvalidEraToReward)?;
		ensure!(era <= current_era, Error::<T>::InvalidEraToReward);
		let history_depth = Self::history_depth();
		ensure!(era >= current_era.saturating_sub(history_depth), Error::<T>::InvalidEraToReward);

		// Note: if era has no reward to be claimed, era may be future. better not to update
		// `ledger.claimed_rewards` in this case.
		let era_payout = <ErasValidatorReward<T>>::get(&era)
			.ok_or_else(|| Error::<T>::InvalidEraToReward)?;

		let controller = Self::bonded(&validator_stash).ok_or(Error::<T>::NotStash)?;
		let mut ledger = <Ledger<T>>::get(&controller).ok_or_else(|| Error::<T>::NotController)?;

		ledger.claimed_rewards.retain(|&x| x >= current_era.saturating_sub(history_depth));
		match ledger.claimed_rewards.binary_search(&era) {
			Ok(_) => Err(Error::<T>::AlreadyClaimed)?,
			Err(pos) => ledger.claimed_rewards.insert(pos, era),
		}

		let exposure = <ErasStakersClipped<T>>::get(&era, &ledger.stash);

		/* Input data seems good, no errors allowed after this point */

		<Ledger<T>>::insert(&controller, &ledger);

		// Get Era reward points. It has TOTAL and INDIVIDUAL
		// Find the fraction of the era reward that belongs to the validator
		// Take that fraction of the eras rewards to split to nominator and validator
		//
		// Then look at the validator, figure out the proportion of their reward
		// which goes to them and each of their nominators.

		let era_reward_points = <ErasRewardPoints<T>>::get(&era);
		let total_reward_points = era_reward_points.total;
		let validator_reward_points = era_reward_points.individual.get(&ledger.stash)
			.map(|points| *points)
			.unwrap_or_else(|| Zero::zero());

		// Nothing to do if they have no reward points.
		if validator_reward_points.is_zero() { return Ok(())}

		// This is the fraction of the total reward that the validator and the
		// nominators will get.
		let validator_total_reward_part = Perbill::from_rational_approximation(
			validator_reward_points,
			total_reward_points,
		);

		// This is how much validator + nominators are entitled to.
		let validator_total_payout = validator_total_reward_part * era_payout;

		let validator_prefs = Self::eras_validator_prefs(&era, &validator_stash);
		// Validator first gets a cut off the top.
		let validator_commission = validator_prefs.commission;
		let validator_commission_payout = validator_commission * validator_total_payout;

		let validator_leftover_payout = validator_total_payout - validator_commission_payout;
		// Now let's calculate how this is split to the validator.
		let validator_exposure_part = Perbill::from_rational_approximation(
			exposure.own,
			exposure.total,
		);
		let validator_staking_payout = validator_exposure_part * validator_leftover_payout;

		// We can now make total validator payout:
		if let Some(imbalance) = Self::make_payout(
			&ledger.stash,
			validator_staking_payout + validator_commission_payout
		) {
			Self::deposit_event(RawEvent::Reward(ledger.stash, imbalance.peek()));
		}

		// Lets now calculate how this is split to the nominators.
		// Reward only the clipped exposures. Note this is not necessarily sorted.
		for nominator in exposure.others.iter() {
			let nominator_exposure_part = Perbill::from_rational_approximation(
				nominator.value,
				exposure.total,
			);

			let nominator_reward: BalanceOf<T> = nominator_exposure_part * validator_leftover_payout;
			// We can now make nominator payout:
			if let Some(imbalance) = Self::make_payout(&nominator.who, nominator_reward) {
				Self::deposit_event(RawEvent::Reward(nominator.who.clone(), imbalance.peek()));
			}
		}

		Ok(())
	}

	/// Update the ledger for a controller.
	///
	/// This will also update the stash lock.
	fn update_ledger(
		controller: &T::AccountId,
		ledger: &StakingLedger<T::AccountId, BalanceOf<T>>
	) {
		T::Currency::set_lock(
			STAKING_ID,
			&ledger.stash,
			ledger.total,
			WithdrawReasons::all(),
		);
		<Ledger<T>>::insert(controller, ledger);
	}

	/// Chill a stash account.
	fn chill_stash(stash: &T::AccountId) {
		<Validators<T>>::remove(stash);
		<Nominators<T>>::remove(stash);
	}

	/// Actually make a payment to a staker. This uses the currency's reward function
	/// to pay the right payee for the given staker account.
	fn make_payout(stash: &T::AccountId, amount: BalanceOf<T>) -> Option<PositiveImbalanceOf<T>> {
		let dest = Self::payee(stash);
		match dest {
			RewardDestination::Controller => Self::bonded(stash)
				.and_then(|controller|
					Some(T::Currency::deposit_creating(&controller, amount))
				),
			RewardDestination::Stash =>
				T::Currency::deposit_into_existing(stash, amount).ok(),
			RewardDestination::Staked => Self::bonded(stash)
				.and_then(|c| Self::ledger(&c).map(|l| (c, l)))
				.and_then(|(controller, mut l)| {
					l.active += amount;
					l.total += amount;
					let r = T::Currency::deposit_into_existing(stash, amount).ok();
					Self::update_ledger(&controller, &l);
					r
				}),
			RewardDestination::Account(dest_account) => {
				Some(T::Currency::deposit_creating(&dest_account, amount))
			},
			RewardDestination::None => None,
		}
	}

	/// Plan a new session potentially trigger a new era.
	fn new_session(session_index: SessionIndex) -> Option<Vec<T::AccountId>> {
		if let Some(current_era) = Self::current_era() {
			// Initial era has been set.

			let current_era_start_session_index = Self::eras_start_session_index(current_era)
				.unwrap_or_else(|| {
					frame_support::print("Error: start_session_index must be set for current_era");
					0
				});

			let era_length = session_index.checked_sub(current_era_start_session_index)
				.unwrap_or(0); // Must never happen.

			match ForceEra::get() {
				// Will set to default again, which is `NorForcing`.
				Forcing::ForceNew => ForceEra::kill(),
				// Short circuit to `new_era`.
				Forcing::ForceAlways => (),
				// Only go to `new_era` if deadline reached.
				Forcing::NotForcing if era_length >= T::SessionsPerEra::get() => (),
				_ => {
					// either `Forcing::ForceNone`,
					// or `Forcing::NotForcing if era_length >= T::SessionsPerEra::get()`.
					return None
				},
			}

			// new era.
			Self::new_era(session_index)
		} else {
			// Set initial era
			Self::new_era(session_index)
		}
	}

	/// Start a session potentially starting an era.
	fn start_session(start_session: SessionIndex) {
		let next_active_era = Self::active_era().map(|e| e.index + 1).unwrap_or(0);
		// This is only `Some` when current era has already progressed to the next era, while the
		// active era is one behind (i.e. in the *last session of the active era*, or *first session
		// of the new current era*, depending on how you look at it).
		if let Some(next_active_era_start_session_index) =
			Self::eras_start_session_index(next_active_era)
		{
			if next_active_era_start_session_index == start_session {
				Self::start_era(start_session);
			} else if next_active_era_start_session_index < start_session {
				// This arm should never happen, but better handle it than to stall the staking
				// pallet.
				frame_support::print("Warning: A session appears to have been skipped.");
				Self::start_era(start_session);
			}
		}
	}

	/// End a session potentially ending an era.
	fn end_session(session_index: SessionIndex) {
		if let Some(active_era) = Self::active_era() {
			if let Some(next_active_era_start_session_index) =
				Self::eras_start_session_index(active_era.index + 1)
			{
				if next_active_era_start_session_index == session_index + 1 {
					Self::end_era(active_era, session_index);
				}
			}
		}
	}

	/// * Increment `active_era.index`,
	/// * reset `active_era.start`,
	/// * update `BondedEras` and apply slashes.
	fn start_era(start_session: SessionIndex) {
		let active_era = ActiveEra::mutate(|active_era| {
			let new_index = active_era.as_ref().map(|info| info.index + 1).unwrap_or(0);
			*active_era = Some(ActiveEraInfo {
				index: new_index,
				// Set new active era start in next `on_finalize`. To guarantee usage of `Time`
				start: None,
			});
			new_index
		});

		let bonding_duration = T::BondingDuration::get();

		BondedEras::mutate(|bonded| {
			bonded.push((active_era, start_session));

			if active_era > bonding_duration {
				let first_kept = active_era - bonding_duration;

				// prune out everything that's from before the first-kept index.
				let n_to_prune = bonded.iter()
					.take_while(|&&(era_idx, _)| era_idx < first_kept)
					.count();

				// kill slashing metadata.
				for (pruned_era, _) in bonded.drain(..n_to_prune) {
					slashing::clear_era_metadata::<T>(pruned_era);
				}

				if let Some(&(_, first_session)) = bonded.first() {
					T::SessionInterface::prune_historical_up_to(first_session);
				}
			}
		});

		Self::apply_unapplied_slashes(active_era);
	}

	/// Compute payout for era.
	fn end_era(active_era: ActiveEraInfo, _session_index: SessionIndex) {
		// Note: active_era_start can be None if end era is called during genesis config.
		if let Some(active_era_start) = active_era.start {
			let now_as_millis_u64 = T::UnixTime::now().as_millis().saturated_into::<u64>();

			let era_duration = now_as_millis_u64 - active_era_start;
			let (validator_payout, max_payout) = inflation::compute_total_payout(
				&T::RewardCurve::get(),
				Self::eras_total_stake(&active_era.index),
				T::Currency::total_issuance(),
				// Duration of era; more than u64::MAX is rewarded as u64::MAX.
				era_duration.saturated_into::<u64>(),
			);
			let rest = max_payout.saturating_sub(validator_payout);

			Self::deposit_event(RawEvent::EraPayout(active_era.index, validator_payout, rest));

			// Set ending era reward.
			<ErasValidatorReward<T>>::insert(&active_era.index, validator_payout);
			T::RewardRemainder::on_unbalanced(T::Currency::issue(rest));
		}
	}

	/// Plan a new era. Return the potential new staking set.
	fn new_era(start_session_index: SessionIndex) -> Option<Vec<T::AccountId>> {
		// Increment or set current era.
		let current_era = CurrentEra::mutate(|s| {
			*s = Some(s.map(|s| s + 1).unwrap_or(0));
			s.unwrap()
		});
		ErasStartSessionIndex::insert(&current_era, &start_session_index);

		// Clean old era information.
		if let Some(old_era) = current_era.checked_sub(Self::history_depth() + 1) {
			Self::clear_era_information(old_era);
		}

		// Set staking information for new era.
		let maybe_new_validators = Self::enact_election(current_era);

		maybe_new_validators
	}

<<<<<<< HEAD
=======
	/// Remove all the storage items associated with the election.
	fn close_election_window() {
		// Close window.
		<EraElectionStatus<T>>::put(ElectionStatus::Closed);
		// Kill snapshots.
		Self::kill_stakers_snapshot();
		// Don't track final session.
		IsCurrentSessionFinal::put(false);
	}

	/// Select the new validator set at the end of the era.
	///
	/// Runs [`try_do_phragmen`] and updates the following storage items:
	/// - [`EraElectionStatus`]: with `None`.
	/// - [`ErasStakers`]: with the new staker set.
	/// - [`ErasStakersClipped`].
	/// - [`ErasValidatorPrefs`].
	/// - [`ErasTotalStake`]: with the new total stake.
	/// - [`SnapshotValidators`] and [`SnapshotNominators`] are both removed.
	///
	/// Internally, [`QueuedElected`], snapshots and [`QueuedScore`] are also consumed.
	///
	/// If the election has been successful, It passes the new set upwards.
	///
	/// This should only be called at the end of an era.
	fn select_and_update_validators(current_era: EraIndex) -> Option<Vec<T::AccountId>> {
		if let Some(ElectionResult::<T::AccountId, BalanceOf<T>> {
			elected_stashes,
			exposures,
			compute,
		}) = Self::try_do_election() {
			// Totally close the election round and data.
			Self::close_election_window();

			// Populate Stakers and write slot stake.
			let mut total_stake: BalanceOf<T> = Zero::zero();
			exposures.into_iter().for_each(|(stash, exposure)| {
				total_stake = total_stake.saturating_add(exposure.total);
				<ErasStakers<T>>::insert(current_era, &stash, &exposure);

				let mut exposure_clipped = exposure;
				let clipped_max_len = T::MaxNominatorRewardedPerValidator::get() as usize;
				if exposure_clipped.others.len() > clipped_max_len {
					exposure_clipped.others.sort_by(|a, b| a.value.cmp(&b.value).reverse());
					exposure_clipped.others.truncate(clipped_max_len);
				}
				<ErasStakersClipped<T>>::insert(&current_era, &stash, exposure_clipped);
			});

			// Insert current era staking information
			<ErasTotalStake<T>>::insert(&current_era, total_stake);

			// collect the pref of all winners
			for stash in &elected_stashes {
				let pref = Self::validators(stash);
				<ErasValidatorPrefs<T>>::insert(&current_era, stash, pref);
			}

			// emit event
			Self::deposit_event(RawEvent::StakingElection(compute));

			if current_era > 0 {
				log!(
					info,
					"new validator set of size {:?} has been elected via {:?} for staring era {:?}",
					elected_stashes.len(),
					compute,
					current_era,
				);
			}

			Some(elected_stashes)
		} else {
			None
		}
	}

	/// Select a new validator set from the assembled stakers and their role preferences. It tries
	/// first to peek into [`QueuedElected`]. Otherwise, it runs a new on-chain phragmen election.
	///
	/// If [`QueuedElected`] and [`QueuedScore`] exists, they are both removed. No further storage
	/// is updated.
	fn try_do_election() -> Option<ElectionResult<T::AccountId, BalanceOf<T>>> {
		// an election result from either a stored submission or locally executed one.
		let next_result = <QueuedElected<T>>::take().or_else(||
			Self::do_on_chain_phragmen()
		);

		// either way, kill this. We remove it here to make sure it always has the exact same
		// lifetime as `QueuedElected`.
		QueuedScore::kill();

		next_result
	}

	/// Execute election and return the new results. The edge weights are processed into support
	/// values.
	///
	/// This is basically a wrapper around [`Self::do_phragmen`] which translates
	/// `PrimitiveElectionResult` into `ElectionResult`.
	///
	/// No storage item is updated.
	pub fn do_on_chain_phragmen() -> Option<ElectionResult<T::AccountId, BalanceOf<T>>> {
		if let Some(phragmen_result) = Self::do_phragmen::<ChainAccuracy>(0) {
			let elected_stashes = phragmen_result.winners.iter()
				.map(|(s, _)| s.clone())
				.collect::<Vec<T::AccountId>>();
			let assignments = phragmen_result.assignments;

			let staked_assignments = sp_npos_elections::assignment_ratio_to_staked(
				assignments,
				Self::slashable_balance_of_fn(),
			);

			let supports = to_supports(
				&elected_stashes,
				&staked_assignments,
			)
			.map_err(|_|
				log!(
					error,
					"on-chain phragmen is failing due to a problem in the result. This must be a bug."
				)
			)
			.ok()?;

			// collect exposures
			let exposures = Self::collect_exposures(supports);

			// In order to keep the property required by `on_session_ending` that we must return the
			// new validator set even if it's the same as the old, as long as any underlying
			// economic conditions have changed, we don't attempt to do any optimization where we
			// compare against the prior set.
			Some(ElectionResult::<T::AccountId, BalanceOf<T>> {
				elected_stashes,
				exposures,
				compute: ElectionCompute::OnChain,
			})
		} else {
			// There were not enough candidates for even our minimal level of functionality. This is
			// bad. We should probably disable all functionality except for block production and let
			// the chain keep producing blocks until we can decide on a sufficiently substantial
			// set. TODO: #2494
			None
		}
	}

	/// Execute phragmen election and return the new results. No post-processing is applied and the
	/// raw edge weights are returned.
	///
	/// Self votes are added and nominations before the most recent slashing span are ignored.
	///
	/// No storage item is updated.
	pub fn do_phragmen<Accuracy: PerThing128>(
		iterations: usize,
	) -> Option<PrimitiveElectionResult<T::AccountId, Accuracy>> {
		let weight_of = Self::slashable_balance_of_fn();
		let mut all_nominators: Vec<(T::AccountId, VoteWeight, Vec<T::AccountId>)> = Vec::new();
		let mut all_validators = Vec::new();
		for (validator, _) in <Validators<T>>::iter() {
			// append self vote
			let self_vote = (validator.clone(), weight_of(&validator), vec![validator.clone()]);
			all_nominators.push(self_vote);
			all_validators.push(validator);
		}

		let nominator_votes = <Nominators<T>>::iter().map(|(nominator, nominations)| {
			let Nominations { submitted_in, mut targets, suppressed: _ } = nominations;

			// Filter out nomination targets which were nominated before the most recent
			// slashing span.
			targets.retain(|stash| {
				<Self as Store>::SlashingSpans::get(&stash).map_or(
					true,
					|spans| submitted_in >= spans.last_nonzero_slash(),
				)
			});

			(nominator, targets)
		});
		all_nominators.extend(nominator_votes.map(|(n, ns)| {
			let s = weight_of(&n);
			(n, s, ns)
		}));

		if all_validators.len() < Self::minimum_validator_count().max(1) as usize {
			// If we don't have enough candidates, nothing to do.
			log!(
				warn,
				"chain does not have enough staking candidates to operate. Era {:?}.",
				Self::current_era()
			);
			None
		} else {
			seq_phragmen::<_, Accuracy>(
				Self::validator_count() as usize,
				all_validators,
				all_nominators,
				Some((iterations, 0)), // exactly run `iterations` rounds.
			)
			.map_err(|err| log!(error, "Call to seq-phragmen failed due to {:?}", err))
			.ok()
		}
	}

>>>>>>> 35417694
	/// Consume a set of [`Supports`] from [`sp_npos_elections`] and collect them into a
	/// [`Exposure`].
	fn collect_exposures(
		supports: Supports<T::AccountId>,
	) -> Vec<(T::AccountId, Exposure<T::AccountId, BalanceOf<T>>)> {
		let total_issuance = T::Currency::total_issuance();
		let to_currency = |e: sp_election_providers::ExtendedBalance| {
			T::CurrencyToVote::to_currency(e, total_issuance)
		};

		supports
			.into_iter()
			.map(|(validator, support)| {
				// build `struct exposure` from `support`
				let mut others = Vec::with_capacity(support.voters.len());
				let mut own: BalanceOf<T> = Zero::zero();
				let mut total: BalanceOf<T> = Zero::zero();
				support
					.voters
					.into_iter()
					.map(|(nominator, weight)| (nominator, to_currency(weight)))
					.for_each(|(nominator, stake)| {
						if nominator == validator {
						own = own.saturating_add(stake);
						} else {
							others.push(IndividualExposure { who: nominator, value: stake });
						}
						total = total.saturating_add(stake);
					});

			let exposure = Exposure { own, others, total };

				(validator, exposure)
			})
			.collect::<Vec<(T::AccountId, Exposure<_, _>)>>()
	}

	/// Process the output of the election.
	///
	/// This ensures enough validators have been elected, converts all supports to exposures and
	/// writes them to the associated storage.
	///
	/// Returns `Err(())` if less than [`MinimumValidatorCount`] validators have been elected, `Ok`
	/// otherwise.
	pub fn process_election(
		flat_supports: sp_npos_elections::Supports<T::AccountId>,
		current_era: EraIndex,
	) -> Result<Vec<T::AccountId>, ()> {
		let exposures = Self::collect_exposures(flat_supports);
		let elected_stashes = exposures.iter().cloned().map(|(x, _)| x).collect::<Vec<_>>();

		if (elected_stashes.len() as u32) <= Self::minimum_validator_count() {
			if current_era > 0 {
				log!(
					warn,
					"chain does not have enough staking candidates to operate for era {:?}",
					current_era,
				);
			}
			return Err(());
		}

		// Populate stakers, exposures, and the snapshot of validator prefs.
		let mut total_stake: BalanceOf<T> = Zero::zero();
		exposures.into_iter().for_each(|(stash, exposure)| {
			total_stake = total_stake.saturating_add(exposure.total);
			<ErasStakers<T>>::insert(current_era, &stash, &exposure);

			let mut exposure_clipped = exposure;
			let clipped_max_len = T::MaxNominatorRewardedPerValidator::get() as usize;
			if exposure_clipped.others.len() > clipped_max_len {
				exposure_clipped.others.sort_by(|a, b| a.value.cmp(&b.value).reverse());
				exposure_clipped.others.truncate(clipped_max_len);
			}
			<ErasStakersClipped<T>>::insert(&current_era, &stash, exposure_clipped);
		});

		// Insert current era staking information
		<ErasTotalStake<T>>::insert(&current_era, total_stake);

		// collect the pref of all winners
		for stash in &elected_stashes {
			let pref = Self::validators(stash);
			<ErasValidatorPrefs<T>>::insert(&current_era, stash, pref);
		}

		// emit event
		Self::deposit_event(RawEvent::StakingElection);

		log!(
			info,
			"new validator set of size {:?} has been processed for era {:?}",
			elected_stashes.len(),
			current_era,
		);

		Ok(elected_stashes)
	}

	/// Enact and process the election using the `ElectionProvider` type.
	///
	/// This will also process the election, as noted in [`process_election`].
	fn enact_election(current_era: EraIndex) -> Option<Vec<T::AccountId>> {
		T::ElectionProvider::elect()
			.map_err(|e| log!(warn, "election provider failed due to {:?}", e))
			.and_then(|r| Self::process_election(r, current_era))
			.ok()
	}

	/// Remove all associated data of a stash account from the staking system.
	///
	/// Assumes storage is upgraded before calling.
	///
	/// This is called:
	/// - after a `withdraw_unbonded()` call that frees all of a stash's bonded balance.
	/// - through `reap_stash()` if the balance has fallen to zero (through slashing).
	fn kill_stash(stash: &T::AccountId, num_slashing_spans: u32) -> DispatchResult {
		let controller = <Bonded<T>>::get(stash).ok_or(Error::<T>::NotStash)?;

		slashing::clear_stash_metadata::<T>(stash, num_slashing_spans)?;

		<Bonded<T>>::remove(stash);
		<Ledger<T>>::remove(&controller);

		<Payee<T>>::remove(stash);
		<Validators<T>>::remove(stash);
		<Nominators<T>>::remove(stash);

		system::Module::<T>::dec_consumers(stash);

		Ok(())
	}

	/// Clear all era information for given era.
	fn clear_era_information(era_index: EraIndex) {
		<ErasStakers<T>>::remove_prefix(era_index);
		<ErasStakersClipped<T>>::remove_prefix(era_index);
		<ErasValidatorPrefs<T>>::remove_prefix(era_index);
		<ErasValidatorReward<T>>::remove(era_index);
		<ErasRewardPoints<T>>::remove(era_index);
		<ErasTotalStake<T>>::remove(era_index);
		ErasStartSessionIndex::remove(era_index);
	}

	/// Apply previously-unapplied slashes on the beginning of a new era, after a delay.
	fn apply_unapplied_slashes(active_era: EraIndex) {
		let slash_defer_duration = T::SlashDeferDuration::get();
		<Self as Store>::EarliestUnappliedSlash::mutate(|earliest| if let Some(ref mut earliest) = earliest {
			let keep_from = active_era.saturating_sub(slash_defer_duration);
			for era in (*earliest)..keep_from {
				let era_slashes = <Self as Store>::UnappliedSlashes::take(&era);
				for slash in era_slashes {
					slashing::apply_slash::<T>(slash);
				}
			}

			*earliest = (*earliest).max(keep_from)
		})
	}

	/// Add reward points to validators using their stash account ID.
	///
	/// Validators are keyed by stash account ID and must be in the current elected set.
	///
	/// For each element in the iterator the given number of points in u32 is added to the
	/// validator, thus duplicates are handled.
	///
	/// At the end of the era each the total payout will be distributed among validator
	/// relatively to their points.
	///
	/// COMPLEXITY: Complexity is `number_of_validator_to_reward x current_elected_len`.
	/// If you need to reward lots of validator consider using `reward_by_indices`.
	pub fn reward_by_ids(
		validators_points: impl IntoIterator<Item = (T::AccountId, u32)>
	) {
		if let Some(active_era) = Self::active_era() {
			<ErasRewardPoints<T>>::mutate(active_era.index, |era_rewards| {
				for (validator, points) in validators_points.into_iter() {
					*era_rewards.individual.entry(validator).or_default() += points;
					era_rewards.total += points;
				}
			});
		}
	}

	/// Ensures that at the end of the current session there will be a new era.
	fn ensure_new_era() {
		match ForceEra::get() {
			Forcing::ForceAlways | Forcing::ForceNew => (),
			_ => ForceEra::put(Forcing::ForceNew),
		}
	}

	#[cfg(feature = "runtime-benchmarks")]
	pub fn add_era_stakers(
		current_era: EraIndex,
		controller: T::AccountId,
		exposure: Exposure<T::AccountId, BalanceOf<T>>,
	) {
		<ErasStakers<T>>::insert(&current_era, &controller, &exposure);
	}

	#[cfg(feature = "runtime-benchmarks")]
	pub fn set_slash_reward_fraction(fraction: Perbill) {
		SlashRewardFraction::put(fraction);
	}

	/// Get all of the voters that are eligible for the npos election.
	///
	/// This will use all on-chain nominators, and all the validators will inject a self vote.
	///
	/// ### Slashing
	///
	/// All nominations that have been submitted before the last non-zero slash of the validator are
	/// auto-chilled.
	///
	/// Note that this is VERY expensive. Use with care.
	pub fn get_npos_voters() -> Vec<(T::AccountId, VoteWeight, Vec<T::AccountId>)> {
		let weight_of = Self::slashable_balance_of_fn();
		let mut all_voters = Vec::new();

		for (validator, _) in <Validators<T>>::iter() {
			// append self vote
			let self_vote = (validator.clone(), weight_of(&validator), vec![validator.clone()]);
			all_voters.push(self_vote);
		}

		for (nominator, nominations) in <Nominators<T>>::iter() {
			let Nominations { submitted_in, mut targets, suppressed: _ } = nominations;

			// Filter out nomination targets which were nominated before the most recent
			// slashing span.
			targets.retain(|stash| {
				Self::slashing_spans(&stash)
					.map_or(true, |spans| submitted_in >= spans.last_nonzero_slash())
			});

			let vote_weight = weight_of(&nominator);
			all_voters.push((nominator, vote_weight, targets))
		}

		all_voters
	}

	pub fn get_npos_targets() -> Vec<T::AccountId> {
		<Validators<T>>::iter().map(|(v, _)| v).collect::<Vec<_>>()
	}
}

impl<T: Config> sp_election_providers::ElectionDataProvider<T::AccountId, T::BlockNumber>
	for Module<T>
{
	fn desired_targets() -> u32 {
		Self::validator_count()
	}

	fn voters() -> Vec<(T::AccountId, VoteWeight, Vec<T::AccountId>)> {
		Self::get_npos_voters()
	}

	fn targets() -> Vec<T::AccountId> {
		Self::get_npos_targets()
	}

	fn next_election_prediction(now: T::BlockNumber) -> T::BlockNumber {
		let current_era = Self::current_era().unwrap_or(0);
		let current_session = Self::current_planned_session();
		let current_era_start_session_index =
			Self::eras_start_session_index(current_era).unwrap_or(0);
		let era_length = current_session
			.saturating_sub(current_era_start_session_index)
			.min(T::SessionsPerEra::get());

		let session_length = T::NextNewSession::average_session_length();

		let until_this_session_end = T::NextNewSession::estimate_next_new_session(now)
			.0
			.unwrap_or_default()
			.saturating_sub(now);

		let sessions_left: T::BlockNumber = T::SessionsPerEra::get()
			.saturating_sub(era_length)
			// one session is computed in this_session_end.
			.saturating_sub(1)
			.into();

		now.saturating_add(
			until_this_session_end.saturating_add(sessions_left.saturating_mul(session_length)),
		)
	}

	#[cfg(any(feature = "runtime-benchmarks", test))]
	fn put_snapshot(
		voters: Vec<(T::AccountId, VoteWeight, Vec<T::AccountId>)>,
		targets: Vec<T::AccountId>,
	) {
		targets.into_iter().for_each(|v| {
			<Validators<T>>::insert(
				v,
				ValidatorPrefs { commission: Perbill::zero(), blocked: false },
			);
		});

		voters.into_iter().for_each(|(v, _s, t)| {
			<Nominators<T>>::insert(
				v,
				Nominations { targets: t, submitted_in: 0, suppressed: false },
			);
		});
	}
}

/// In this implementation `new_session(session)` must be called before `end_session(session-1)`
/// i.e. the new session must be planned before the ending of the previous session.
///
/// Once the first new_session is planned, all session must start and then end in order, though
/// some session can lag in between the newest session planned and the latest session started.
impl<T: Config> pallet_session::SessionManager<T::AccountId> for Module<T> {
	fn new_session(new_index: SessionIndex) -> Option<Vec<T::AccountId>> {
		log!(trace, "planning new_session({})", new_index);
		CurrentPlannedSession::put(new_index);
		Self::new_session(new_index)
	}
	fn start_session(start_index: SessionIndex) {
		log!(trace, "starting start_session({})", start_index);
		Self::start_session(start_index)
	}
	fn end_session(end_index: SessionIndex) {
		log!(trace, "ending end_session({})", end_index);
		Self::end_session(end_index)
	}
}

impl<T: Config> historical::SessionManager<T::AccountId, Exposure<T::AccountId, BalanceOf<T>>>
	for Module<T>
{
	fn new_session(
		new_index: SessionIndex,
	) -> Option<Vec<(T::AccountId, Exposure<T::AccountId, BalanceOf<T>>)>> {
		<Self as pallet_session::SessionManager<_>>::new_session(new_index).map(|validators| {
			let current_era = Self::current_era()
				// Must be some as a new era has been created.
				.unwrap_or(0);

			validators.into_iter().map(|v| {
				let exposure = Self::eras_stakers(current_era, &v);
				(v, exposure)
			}).collect()
		})
	}
	fn start_session(start_index: SessionIndex) {
		<Self as pallet_session::SessionManager<_>>::start_session(start_index)
	}
	fn end_session(end_index: SessionIndex) {
		<Self as pallet_session::SessionManager<_>>::end_session(end_index)
	}
}

/// Add reward points to block authors:
/// * 20 points to the block producer for producing a (non-uncle) block in the relay chain,
/// * 2 points to the block producer for each reference to a previously unreferenced uncle, and
/// * 1 point to the producer of each referenced uncle block.
impl<T> pallet_authorship::EventHandler<T::AccountId, T::BlockNumber> for Module<T>
where
	T: Config + pallet_authorship::Config + pallet_session::Config,
{
	fn note_author(author: T::AccountId) {
		Self::reward_by_ids(vec![(author, 20)])
	}
	fn note_uncle(author: T::AccountId, _age: T::BlockNumber) {
		Self::reward_by_ids(vec![
			(<pallet_authorship::Module<T>>::author(), 2),
			(author, 1)
		])
	}
}

/// A `Convert` implementation that finds the stash of the given controller account,
/// if any.
pub struct StashOf<T>(sp_std::marker::PhantomData<T>);

impl<T: Config> Convert<T::AccountId, Option<T::AccountId>> for StashOf<T> {
	fn convert(controller: T::AccountId) -> Option<T::AccountId> {
		<Module<T>>::ledger(&controller).map(|l| l.stash)
	}
}

/// A typed conversion from stash account ID to the active exposure of nominators
/// on that account.
///
/// Active exposure is the exposure of the validator set currently validating, i.e. in
/// `active_era`. It can differ from the latest planned exposure in `current_era`.
pub struct ExposureOf<T>(sp_std::marker::PhantomData<T>);

impl<T: Config> Convert<T::AccountId, Option<Exposure<T::AccountId, BalanceOf<T>>>>
	for ExposureOf<T>
{
	fn convert(validator: T::AccountId) -> Option<Exposure<T::AccountId, BalanceOf<T>>> {
		if let Some(active_era) = <Module<T>>::active_era() {
			Some(<Module<T>>::eras_stakers(active_era.index, &validator))
		} else {
			None
		}
	}
}

/// This is intended to be used with `FilterHistoricalOffences`.
impl<T: Config>
	OnOffenceHandler<T::AccountId, pallet_session::historical::IdentificationTuple<T>, Weight>
	for Module<T>
where
	T: pallet_session::Config<ValidatorId = <T as frame_system::Config>::AccountId>,
	T: pallet_session::historical::Config<
		FullIdentification = Exposure<<T as frame_system::Config>::AccountId, BalanceOf<T>>,
		FullIdentificationOf = ExposureOf<T>,
	>,
	T::SessionHandler: pallet_session::SessionHandler<<T as frame_system::Config>::AccountId>,
	T::SessionManager: pallet_session::SessionManager<<T as frame_system::Config>::AccountId>,
	T::ValidatorIdOf: Convert<
		<T as frame_system::Config>::AccountId,
		Option<<T as frame_system::Config>::AccountId>,
	>,
{
	fn on_offence(
		offenders: &[OffenceDetails<
			T::AccountId,
			pallet_session::historical::IdentificationTuple<T>,
		>],
		slash_fraction: &[Perbill],
		slash_session: SessionIndex,
	) -> Result<Weight, ()> {
		if !Self::can_report() {
			return Err(());
		}

		let reward_proportion = SlashRewardFraction::get();
		let mut consumed_weight: Weight = 0;
		let mut add_db_reads_writes = |reads, writes| {
			consumed_weight += T::DbWeight::get().reads_writes(reads, writes);
		};

		let active_era = {
			let active_era = Self::active_era();
			add_db_reads_writes(1, 0);
			if active_era.is_none() {
				// this offence need not be re-submitted.
				return Ok(consumed_weight)
			}
			active_era.expect("value checked not to be `None`; qed").index
		};
		let active_era_start_session_index = Self::eras_start_session_index(active_era)
			.unwrap_or_else(|| {
				frame_support::print("Error: start_session_index must be set for current_era");
				0
			});
		add_db_reads_writes(1, 0);

		let window_start = active_era.saturating_sub(T::BondingDuration::get());

		// fast path for active-era report - most likely.
		// `slash_session` cannot be in a future active era. It must be in `active_era` or before.
		let slash_era = if slash_session >= active_era_start_session_index {
			active_era
		} else {
			let eras = BondedEras::get();
			add_db_reads_writes(1, 0);

			// reverse because it's more likely to find reports from recent eras.
			match eras.iter().rev().filter(|&&(_, ref sesh)| sesh <= &slash_session).next() {
				Some(&(ref slash_era, _)) => *slash_era,
				// before bonding period. defensive - should be filtered out.
				None => return Ok(consumed_weight),
			}
		};

		<Self as Store>::EarliestUnappliedSlash::mutate(|earliest| {
			if earliest.is_none() {
				*earliest = Some(active_era)
			}
		});
		add_db_reads_writes(1, 1);

		let slash_defer_duration = T::SlashDeferDuration::get();

		let invulnerables = Self::invulnerables();
		add_db_reads_writes(1, 0);

		for (details, slash_fraction) in offenders.iter().zip(slash_fraction) {
			let (stash, exposure) = &details.offender;

			// Skip if the validator is invulnerable.
			if invulnerables.contains(stash) {
				continue
			}

			let unapplied = slashing::compute_slash::<T>(slashing::SlashParams {
				stash,
				slash: *slash_fraction,
				exposure,
				slash_era,
				window_start,
				now: active_era,
				reward_proportion,
			});

			if let Some(mut unapplied) = unapplied {
				let nominators_len = unapplied.others.len() as u64;
				let reporters_len = details.reporters.len() as u64;

				{
					let upper_bound = 1 /* Validator/NominatorSlashInEra */ + 2 /* fetch_spans */;
					let rw = upper_bound + nominators_len * upper_bound;
					add_db_reads_writes(rw, rw);
				}
				unapplied.reporters = details.reporters.clone();
				if slash_defer_duration == 0 {
					// apply right away.
					slashing::apply_slash::<T>(unapplied);
					{
						let slash_cost = (6, 5);
						let reward_cost = (2, 2);
						add_db_reads_writes(
							(1 + nominators_len) * slash_cost.0 + reward_cost.0 * reporters_len,
							(1 + nominators_len) * slash_cost.1 + reward_cost.1 * reporters_len
						);
					}
				} else {
					// defer to end of some `slash_defer_duration` from now.
					<Self as Store>::UnappliedSlashes::mutate(
						active_era,
						move |for_later| for_later.push(unapplied),
					);
					add_db_reads_writes(1, 1);
				}
			} else {
				add_db_reads_writes(4 /* fetch_spans */, 5 /* kick_out_if_recent */)
			}
		}

		Ok(consumed_weight)
	}

	fn can_report() -> bool {
		// TODO: https://github.com/paritytech/substrate/issues/8343
		true
	}
}

/// Filter historical offences out and only allow those from the bonding period.
pub struct FilterHistoricalOffences<T, R> {
	_inner: sp_std::marker::PhantomData<(T, R)>,
}

impl<T, Reporter, Offender, R, O> ReportOffence<Reporter, Offender, O>
	for FilterHistoricalOffences<Module<T>, R>
where
	T: Config,
	R: ReportOffence<Reporter, Offender, O>,
	O: Offence<Offender>,
{
	fn report_offence(reporters: Vec<Reporter>, offence: O) -> Result<(), OffenceError> {
		// disallow any slashing from before the current bonding period.
		let offence_session = offence.session_index();
		let bonded_eras = BondedEras::get();

		if bonded_eras.first().filter(|(_, start)| offence_session >= *start).is_some() {
			R::report_offence(reporters, offence)
		} else {
			<Module<T>>::deposit_event(
				RawEvent::OldSlashingReportDiscarded(offence_session)
			);
			Ok(())
		}
	}

	fn is_known_offence(offenders: &[Offender], time_slot: &O::TimeSlot) -> bool {
		R::is_known_offence(offenders, time_slot)
	}
}

/// Check that list is sorted and has no duplicates.
fn is_sorted_and_unique(list: &[u32]) -> bool {
	list.windows(2).all(|w| w[0] < w[1])
}<|MERGE_RESOLUTION|>--- conflicted
+++ resolved
@@ -2266,8 +2266,6 @@
 		maybe_new_validators
 	}
 
-<<<<<<< HEAD
-=======
 	/// Remove all the storage items associated with the election.
 	fn close_election_window() {
 		// Close window.
@@ -2473,7 +2471,6 @@
 		}
 	}
 
->>>>>>> 35417694
 	/// Consume a set of [`Supports`] from [`sp_npos_elections`] and collect them into a
 	/// [`Exposure`].
 	fn collect_exposures(
