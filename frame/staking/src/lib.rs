--- conflicted
+++ resolved
@@ -317,21 +317,11 @@
 };
 #[cfg(feature = "std")]
 use sp_runtime::{Serialize, Deserialize};
-<<<<<<< HEAD
-use frame_system::{self as system, ensure_signed, ensure_root, offchain::SendTransactionTypes};
-use sp_election_providers::{ElectionProvider, VoteWeight, Supports};
-=======
 use frame_system::{
-	self as system, ensure_signed, ensure_root, ensure_none,
+	self as system, ensure_signed, ensure_root,
 	offchain::SendTransactionTypes,
 };
-use sp_npos_elections::{
-	ExtendedBalance, Assignment, ElectionScore, ElectionResult as PrimitiveElectionResult,
-	to_supports, EvaluateSupport, seq_phragmen, generate_solution_type, is_score_better, Supports,
-	VoteWeight, CompactSolution, PerThing128,
-};
-use sp_election_providers::ElectionProvider;
->>>>>>> ac1f7ff3
+use sp_election_providers::{ElectionProvider, VoteWeight, Supports};
 pub use weights::WeightInfo;
 
 const STAKING_ID: LockIdentifier = *b"staking ";
@@ -361,11 +351,6 @@
 static_assertions::const_assert!(size_of::<NominatorIndex>() <= size_of::<u32>());
 
 /// Maximum number of stakers that can be stored in a snapshot.
-<<<<<<< HEAD
-=======
-pub(crate) const MAX_VALIDATORS: usize = ValidatorIndex::max_value() as usize;
-pub(crate) const MAX_NOMINATORS: usize = NominatorIndex::max_value() as usize;
->>>>>>> ac1f7ff3
 pub const MAX_NOMINATIONS: usize =
 	<CompactAssignments as sp_npos_elections::CompactSolution>::LIMIT;
 
@@ -983,45 +968,6 @@
 		///
 		/// This is basically in sync with the call to [`SessionManager::new_session`].
 		pub CurrentPlannedSession get(fn current_planned_session): SessionIndex;
-<<<<<<< HEAD
-=======
-
-		/// Snapshot of validators at the beginning of the current election window. This should only
-		/// have a value when [`EraElectionStatus`] == `ElectionStatus::Open(_)`.
-		///
-		/// TWO_PHASE_NOTE: should be removed once we switch to multi-phase.
-		pub SnapshotValidators get(fn snapshot_validators): Option<Vec<T::AccountId>>;
-
-		/// Snapshot of nominators at the beginning of the current election window. This should only
-		/// have a value when [`EraElectionStatus`] == `ElectionStatus::Open(_)`.
-		///
-		/// TWO_PHASE_NOTE: should be removed once we switch to multi-phase.
-		pub SnapshotNominators get(fn snapshot_nominators): Option<Vec<T::AccountId>>;
-
-		/// The next validator set. At the end of an era, if this is available (potentially from the
-		/// result of an offchain worker), it is immediately used. Otherwise, the on-chain election
-		/// is executed.
-		///
-		/// TWO_PHASE_NOTE: should be removed once we switch to multi-phase.
-		pub QueuedElected get(fn queued_elected): Option<ElectionResult<T::AccountId, BalanceOf<T>>>;
-
-		/// The score of the current [`QueuedElected`].
-		///
-		/// TWO_PHASE_NOTE: should be removed once we switch to multi-phase.
-		pub QueuedScore get(fn queued_score): Option<ElectionScore>;
-
-		/// Flag to control the execution of the offchain election. When `Open(_)`, we accept
-		/// solutions to be submitted.
-		///
-		/// TWO_PHASE_NOTE: should be removed once we switch to multi-phase.
-		pub EraElectionStatus get(fn era_election_status): ElectionStatus<T::BlockNumber>;
-
-		/// True if the current **planned** session is final. Note that this does not take era
-		/// forcing into account.
-		///
-		/// TWO_PHASE_NOTE: should be removed once we switch to multi-phase.
-		pub IsCurrentSessionFinal get(fn is_current_session_final): bool = false;
->>>>>>> ac1f7ff3
 
 		/// True if network has been upgraded to this version.
 		/// Storage version of the pallet.
@@ -1156,7 +1102,6 @@
 		pub fn migrate<T: V6Config>() -> Weight {
 			if StorageVersion::get() == Releases::V5_0_0 {
 				log!(info, "Migrating staking to Releases::V6_0_0");
-				StorageVersion::put(Releases::V6_0_0);
 
 				SnapshotValidators::<T>::kill();
 				SnapshotNominators::<T>::kill();
@@ -1164,8 +1109,9 @@
 				QueuedScore::<T>::kill();
 				EraElectionStatus::<T>::kill();
 				IsCurrentSessionFinal::<T>::kill();
-			}
-
+
+				StorageVersion::put(Releases::V6_0_0);
+			}
 			T::DbWeight::get().writes(6)
 		}
 		// TODO: TODO: companion to call this, also, this needs some consideration: When will this
@@ -1288,76 +1234,6 @@
 			}
 		}
 
-<<<<<<< HEAD
-=======
-		/// sets `ElectionStatus` to `Open(now)` where `now` is the block number at which the
-		/// election window has opened, if we are at the last session and less blocks than
-		/// `T::ElectionLookahead` is remaining until the next new session schedule. The offchain
-		/// worker, if applicable, will execute at the end of the current block, and solutions may
-		/// be submitted.
-		fn on_initialize(now: T::BlockNumber) -> Weight {
-			let mut consumed_weight = 0;
-			let mut add_weight = |reads, writes, weight| {
-				consumed_weight += T::DbWeight::get().reads_writes(reads, writes);
-				consumed_weight += weight;
-			};
-
-			if
-				// if we don't have any ongoing offchain compute.
-				Self::era_election_status().is_closed() &&
-				// either current session final based on the plan, or we're forcing.
-				(Self::is_current_session_final() || Self::will_era_be_forced())
-			{
-				if let Some(next_session_change) = T::NextNewSession::estimate_next_new_session(now) {
-					if let Some(remaining) = next_session_change.checked_sub(&now) {
-						if remaining <= T::ElectionLookahead::get() && !remaining.is_zero() {
-							// create snapshot.
-							let (did_snapshot, snapshot_weight) = Self::create_stakers_snapshot();
-							add_weight(0, 0, snapshot_weight);
-							if did_snapshot {
-								// Set the flag to make sure we don't waste any compute here in the same era
-								// after we have triggered the offline compute.
-								<EraElectionStatus<T>>::put(
-									ElectionStatus::<T::BlockNumber>::Open(now)
-								);
-								add_weight(0, 1, 0);
-								log!(info, "Election window is Open({:?}). Snapshot created", now);
-							} else {
-								log!(warn, "Failed to create snapshot at {:?}.", now);
-							}
-						}
-					}
-				} else {
-					log!(warn, "Estimating next session change failed.");
-				}
-				add_weight(0, 0, T::NextNewSession::weight(now))
-			}
-			// For `era_election_status`, `is_current_session_final`, `will_era_be_forced`
-			add_weight(3, 0, 0);
-			// Additional read from `on_finalize`
-			add_weight(1, 0, 0);
-			consumed_weight
-		}
-
-		/// Check if the current block number is the one at which the election window has been set
-		/// to open. If so, it runs the offchain worker code.
-		fn offchain_worker(now: T::BlockNumber) {
-			use offchain_election::{set_check_offchain_execution_status, compute_offchain_election};
-			if Self::era_election_status().is_open_at(now) {
-				let offchain_status = set_check_offchain_execution_status::<T>(now);
-				if let Err(why) = offchain_status {
-					log!(warn, "skipping offchain worker in open election window due to [{}]", why);
-				} else {
-					if let Err(e) = compute_offchain_election::<T>() {
-						log!(error, "Error in election offchain worker: {:?}", e);
-					} else {
-						log!(debug, "Executed offchain worker thread without errors.");
-					}
-				}
-			}
-		}
-
->>>>>>> ac1f7ff3
 		fn on_finalize() {
 			// Set the start of the first era.
 			if let Some(mut active_era) = Self::active_era() {
@@ -2139,55 +2015,6 @@
 		})
 	}
 
-<<<<<<< HEAD
-=======
-	/// Dump the list of validators and nominators into vectors and keep them on-chain.
-	///
-	/// This data is used to efficiently evaluate election results. returns `true` if the operation
-	/// is successful.
-	pub fn create_stakers_snapshot() -> (bool, Weight) {
-		let mut consumed_weight = 0;
-		let mut add_db_reads_writes = |reads, writes| {
-			consumed_weight += T::DbWeight::get().reads_writes(reads, writes);
-		};
-		let validators = <Validators<T>>::iter().map(|(v, _)| v).collect::<Vec<_>>();
-		let mut nominators = <Nominators<T>>::iter().map(|(n, _)| n).collect::<Vec<_>>();
-
-		let num_validators = validators.len();
-		let num_nominators = nominators.len();
-		add_db_reads_writes((num_validators + num_nominators) as Weight, 0);
-
-		if
-			num_validators > MAX_VALIDATORS ||
-			num_nominators.saturating_add(num_validators) > MAX_NOMINATORS
-		{
-			log!(
-				warn,
-				"Snapshot size too big [{} <> {}][{} <> {}].",
-				num_validators,
-				MAX_VALIDATORS,
-				num_nominators,
-				MAX_NOMINATORS,
-			);
-			(false, consumed_weight)
-		} else {
-			// all validators nominate themselves;
-			nominators.extend(validators.clone());
-
-			<SnapshotValidators<T>>::put(validators);
-			<SnapshotNominators<T>>::put(nominators);
-			add_db_reads_writes(0, 2);
-			(true, consumed_weight)
-		}
-	}
-
-	/// Clears both snapshots of stakers.
-	fn kill_stakers_snapshot() {
-		<SnapshotValidators<T>>::kill();
-		<SnapshotNominators<T>>::kill();
-	}
-
->>>>>>> ac1f7ff3
 	fn do_payout_stakers(validator_stash: T::AccountId, era: EraIndex) -> DispatchResult {
 		// Validate input data
 		let current_era = CurrentEra::get().ok_or(Error::<T>::InvalidEraToReward)?;
@@ -2360,218 +2187,6 @@
 		}
 	}
 
-<<<<<<< HEAD
-=======
-	/// Basic and cheap checks that we perform in validate unsigned, and in the execution.
-	///
-	/// State reads: ElectionState, CurrentEr, QueuedScore.
-	///
-	/// This function does weight refund in case of errors, which is based upon the fact that it is
-	/// called at the very beginning of the call site's function.
-	pub fn pre_dispatch_checks(score: ElectionScore, era: EraIndex) -> DispatchResultWithPostInfo {
-		// discard solutions that are not in-time
-		// check window open
-		ensure!(
-			Self::era_election_status().is_open(),
-			Error::<T>::OffchainElectionEarlySubmission.with_weight(T::DbWeight::get().reads(1)),
-		);
-
-		// check current era.
-		if let Some(current_era) = Self::current_era() {
-			ensure!(
-				current_era == era,
-				Error::<T>::OffchainElectionEarlySubmission.with_weight(T::DbWeight::get().reads(2)),
-			)
-		}
-
-		// assume the given score is valid. Is it better than what we have on-chain, if we have any?
-		if let Some(queued_score) = Self::queued_score() {
-			ensure!(
-				is_score_better(score, queued_score, T::MinSolutionScoreBump::get()),
-				Error::<T>::OffchainElectionWeakSubmission.with_weight(T::DbWeight::get().reads(3)),
-			)
-		}
-
-		Ok(None.into())
-	}
-
-	/// Checks a given solution and if correct and improved, writes it on chain as the queued result
-	/// of the next round. This may be called by both a signed and an unsigned transaction.
-	pub fn check_and_replace_solution(
-		winners: Vec<ValidatorIndex>,
-		compact_assignments: CompactAssignments,
-		compute: ElectionCompute,
-		claimed_score: ElectionScore,
-		era: EraIndex,
-		election_size: ElectionSize,
-	) -> DispatchResultWithPostInfo {
-		// Do the basic checks. era, claimed score and window open.
-		let _ = Self::pre_dispatch_checks(claimed_score, era)?;
-
-		// before we read any further state, we check that the unique targets in compact is same as
-		// compact. is a all in-memory check and easy to do. Moreover, it ensures that the solution
-		// is not full of bogus edges that can cause lots of reads to SlashingSpans. Thus, we can
-		// assume that the storage access of this function is always O(|winners|), not
-		// O(|compact.edge_count()|).
-		ensure!(
-			compact_assignments.unique_targets().len() == winners.len(),
-			Error::<T>::OffchainElectionBogusWinnerCount,
-		);
-
-		// Check that the number of presented winners is sane. Most often we have more candidates
-		// than we need. Then it should be `Self::validator_count()`. Else it should be all the
-		// candidates.
-		let snapshot_validators_length = <SnapshotValidators<T>>::decode_len()
-			.map(|l| l as u32)
-			.ok_or_else(|| Error::<T>::SnapshotUnavailable)?;
-
-		// size of the solution must be correct.
-		ensure!(
-			snapshot_validators_length == u32::from(election_size.validators),
-			Error::<T>::OffchainElectionBogusElectionSize,
-		);
-
-		// check the winner length only here and when we know the length of the snapshot validators
-		// length.
-		let desired_winners = Self::validator_count().min(snapshot_validators_length);
-		ensure!(winners.len() as u32 == desired_winners, Error::<T>::OffchainElectionBogusWinnerCount);
-
-		let snapshot_nominators_len = <SnapshotNominators<T>>::decode_len()
-			.map(|l| l as u32)
-			.ok_or_else(|| Error::<T>::SnapshotUnavailable)?;
-
-		// rest of the size of the solution must be correct.
-		ensure!(
-			snapshot_nominators_len == election_size.nominators,
-			Error::<T>::OffchainElectionBogusElectionSize,
-		);
-
-		// decode snapshot validators.
-		let snapshot_validators = Self::snapshot_validators()
-			.ok_or(Error::<T>::SnapshotUnavailable)?;
-
-		// check if all winners were legit; this is rather cheap. Replace with accountId.
-		let winners = winners.into_iter().map(|widx| {
-			// NOTE: at the moment, since staking is explicitly blocking any offence until election
-			// is closed, we don't check here if the account id at `snapshot_validators[widx]` is
-			// actually a validator. If this ever changes, this loop needs to also check this.
-			snapshot_validators.get(widx as usize).cloned().ok_or(Error::<T>::OffchainElectionBogusWinner)
-		}).collect::<Result<Vec<T::AccountId>, Error<T>>>()?;
-
-		// decode the rest of the snapshot.
-		let snapshot_nominators = Self::snapshot_nominators()
-			.ok_or(Error::<T>::SnapshotUnavailable)?;
-
-		// helpers
-		let nominator_at = |i: NominatorIndex| -> Option<T::AccountId> {
-			snapshot_nominators.get(i as usize).cloned()
-		};
-		let validator_at = |i: ValidatorIndex| -> Option<T::AccountId> {
-			snapshot_validators.get(i as usize).cloned()
-		};
-
-		// un-compact.
-		let assignments = compact_assignments.into_assignment(
-			nominator_at,
-			validator_at,
-		).map_err(|e| {
-			// log the error since it is not propagated into the runtime error.
-			log!(warn, "un-compacting solution failed due to {:?}", e);
-			Error::<T>::OffchainElectionBogusCompact
-		})?;
-
-		// check all nominators actually including the claimed vote. Also check correct self votes.
-		// Note that we assume all validators and nominators in `assignments` are properly bonded,
-		// because they are coming from the snapshot via a given index.
-		for Assignment { who, distribution } in assignments.iter() {
-			let is_validator = <Validators<T>>::contains_key(&who);
-			let maybe_nomination = Self::nominators(&who);
-
-			if !(maybe_nomination.is_some() ^ is_validator) {
-				// all of the indices must map to either a validator or a nominator. If this is ever
-				// not the case, then the locking system of staking is most likely faulty, or we
-				// have bigger problems.
-				log!(error, "detected an error in the staking locking and snapshot.");
-				// abort.
-				return Err(Error::<T>::OffchainElectionBogusNominator.into());
-			}
-
-			if !is_validator {
-				// a normal vote
-				let nomination = maybe_nomination.expect(
-					"exactly one of `maybe_validator` and `maybe_nomination.is_some` is true. \
-					is_validator is false; maybe_nomination is some; qed"
-				);
-
-				// NOTE: we don't really have to check here if the sum of all edges are the
-				// nominator correct. Un-compacting assures this by definition.
-
-				for (t, _) in distribution {
-					// each target in the provided distribution must be actually nominated by the
-					// nominator after the last non-zero slash.
-					if nomination.targets.iter().find(|&tt| tt == t).is_none() {
-						return Err(Error::<T>::OffchainElectionBogusNomination.into());
-					}
-
-					if <Self as Store>::SlashingSpans::get(&t).map_or(
-						false,
-						|spans| nomination.submitted_in < spans.last_nonzero_slash(),
-					) {
-						return Err(Error::<T>::OffchainElectionSlashedNomination.into());
-					}
-				}
-			} else {
-				// a self vote
-				ensure!(distribution.len() == 1, Error::<T>::OffchainElectionBogusSelfVote);
-				ensure!(distribution[0].0 == *who, Error::<T>::OffchainElectionBogusSelfVote);
-				// defensive only. A compact assignment of length one does NOT encode the weight and
-				// it is always created to be 100%.
-				ensure!(
-					distribution[0].1 == OffchainAccuracy::one(),
-					Error::<T>::OffchainElectionBogusSelfVote,
-				);
-			}
-		}
-
-		// convert into staked assignments.
-		let staked_assignments = sp_npos_elections::assignment_ratio_to_staked(
-			assignments,
-			Self::slashable_balance_of_fn(),
-		);
-
-		// build the support map thereof in order to evaluate.
-		let supports = to_supports(&winners, &staked_assignments)
-			.map_err(|_| Error::<T>::OffchainElectionBogusEdge)?;
-
-		// Check if the score is the same as the claimed one.
-		let submitted_score = (&supports).evaluate();
-		ensure!(submitted_score == claimed_score, Error::<T>::OffchainElectionBogusScore);
-
-		// At last, alles Ok. Exposures and store the result.
-		let exposures = Self::collect_exposures(supports);
-		log!(
-			info,
-			"A better solution (with compute {:?} and score {:?}) has been validated and stored \
-			 on chain.",
-			compute,
-			submitted_score,
-		);
-
-		// write new results.
-		<QueuedElected<T>>::put(ElectionResult {
-			elected_stashes: winners,
-			compute,
-			exposures,
-		});
-		QueuedScore::put(submitted_score);
-
-		// emit event.
-		Self::deposit_event(RawEvent::SolutionStored(compute));
-
-		Ok(None.into())
-	}
-
->>>>>>> ac1f7ff3
 	/// Start a session potentially starting an era.
 	fn start_session(start_session: SessionIndex) {
 		let next_active_era = Self::active_era().map(|e| e.index + 1).unwrap_or(0);
@@ -2685,13 +2300,7 @@
 		}
 
 		// Set staking information for new era.
-<<<<<<< HEAD
 		let maybe_new_validators = Self::enact_election(current_era);
-=======
-		let maybe_new_validators = Self::select_and_update_validators(current_era);
-		// TWO_PHASE_NOTE: use this later on.
-		let _unused_new_validators = Self::enact_election(current_era);
->>>>>>> ac1f7ff3
 
 		maybe_new_validators
 	}
@@ -2749,15 +2358,8 @@
 
 		if (elected_stashes.len() as u32) <= Self::minimum_validator_count() {
 			log!(
-<<<<<<< HEAD
 				warn,
 				"chain does not have enough staking candidates to operate for era {:?}",
-=======
-				info,
-				"new validator set of size {:?} has been elected via {:?} for staring era {:?}",
-				elected_stashes.len(),
-				compute,
->>>>>>> ac1f7ff3
 				current_era,
 			);
 			return Err(());
@@ -2778,43 +2380,8 @@
 			<ErasStakersClipped<T>>::insert(&current_era, &stash, exposure_clipped);
 		});
 
-<<<<<<< HEAD
 		// Insert current era staking information
 		<ErasTotalStake<T>>::insert(&current_era, total_stake);
-=======
-			let supports = to_supports(
-				&elected_stashes,
-				&staked_assignments,
-			)
-			.map_err(|_|
-				log!(
-					error,
-					"on-chain phragmen is failing due to a problem in the result. This must be a bug."
-				)
-			)
-			.ok()?;
-
-			// collect exposures
-			let exposures = Self::collect_exposures(supports);
-
-			// In order to keep the property required by `on_session_ending` that we must return the
-			// new validator set even if it's the same as the old, as long as any underlying
-			// economic conditions have changed, we don't attempt to do any optimization where we
-			// compare against the prior set.
-			Some(ElectionResult::<T::AccountId, BalanceOf<T>> {
-				elected_stashes,
-				exposures,
-				compute: ElectionCompute::OnChain,
-			})
-		} else {
-			// There were not enough candidates for even our minimal level of functionality. This is
-			// bad. We should probably disable all functionality except for block production and let
-			// the chain keep producing blocks until we can decide on a sufficiently substantial
-			// set. TODO: #2494
-			None
-		}
-	}
->>>>>>> ac1f7ff3
 
 		// collect the pref of all winners
 		for stash in &elected_stashes {
@@ -2832,7 +2399,6 @@
 			current_era,
 		);
 
-<<<<<<< HEAD
 		Ok(elected_stashes)
 	}
 
@@ -2844,135 +2410,6 @@
 			.map_err(|e| log!(warn, "election provider failed due to {:?}", e))
 			.and_then(|r| Self::process_election(r, current_era))
 			.ok()
-=======
-		if all_validators.len() < Self::minimum_validator_count().max(1) as usize {
-			// If we don't have enough candidates, nothing to do.
-			log!(
-				warn,
-				"chain does not have enough staking candidates to operate. Era {:?}.",
-				Self::current_era()
-			);
-			None
-		} else {
-			seq_phragmen::<_, Accuracy>(
-				Self::validator_count() as usize,
-				all_validators,
-				all_nominators,
-				Some((iterations, 0)), // exactly run `iterations` rounds.
-			)
-			.map_err(|err| log!(error, "Call to seq-phragmen failed due to {:?}", err))
-			.ok()
-		}
-	}
-
-	/// Consume a set of [`Supports`] from [`sp_npos_elections`] and collect them into a
-	/// [`Exposure`].
-	fn collect_exposures(
-		supports: Supports<T::AccountId>,
-	) -> Vec<(T::AccountId, Exposure<T::AccountId, BalanceOf<T>>)> {
-		let total_issuance = T::Currency::total_issuance();
-		let to_currency = |e: ExtendedBalance| T::CurrencyToVote::to_currency(e, total_issuance);
-
-		supports.into_iter().map(|(validator, support)| {
-			// build `struct exposure` from `support`
-			let mut others = Vec::with_capacity(support.voters.len());
-			let mut own: BalanceOf<T> = Zero::zero();
-			let mut total: BalanceOf<T> = Zero::zero();
-			support.voters
-				.into_iter()
-				.map(|(nominator, weight)| (nominator, to_currency(weight)))
-				.for_each(|(nominator, stake)| {
-					if nominator == validator {
-						own = own.saturating_add(stake);
-					} else {
-						others.push(IndividualExposure { who: nominator, value: stake });
-					}
-					total = total.saturating_add(stake);
-				});
-
-			let exposure = Exposure {
-				own,
-				others,
-				total,
-			};
-
-			(validator, exposure)
-		}).collect::<Vec<(T::AccountId, Exposure<_, _>)>>()
->>>>>>> ac1f7ff3
-	}
-
-	/// Process the output of the election.
-	///
-	/// This ensures enough validators have been elected, converts all supports to exposures and
-	/// writes them to the associated storage.
-	///
-	/// Returns `Err(())` if less than [`MinimumValidatorCount`] validators have been elected, `Ok`
-	/// otherwise.
-	// TWO_PHASE_NOTE: remove the dead code.
-	#[allow(dead_code)]
-	pub fn process_election(
-		flat_supports: sp_npos_elections::Supports<T::AccountId>,
-		current_era: EraIndex,
-	) -> Result<Vec<T::AccountId>, ()> {
-		let exposures = Self::collect_exposures(flat_supports);
-		let elected_stashes = exposures.iter().cloned().map(|(x, _)| x).collect::<Vec<_>>();
-
-		if (elected_stashes.len() as u32) <= Self::minimum_validator_count() {
-			log!(
-				warn,
-				"chain does not have enough staking candidates to operate for era {:?}",
-				current_era,
-			);
-			return Err(());
-		}
-
-		// Populate Stakers and write slot stake.
-		let mut total_stake: BalanceOf<T> = Zero::zero();
-		exposures.into_iter().for_each(|(stash, exposure)| {
-			total_stake = total_stake.saturating_add(exposure.total);
-			<ErasStakers<T>>::insert(current_era, &stash, &exposure);
-
-			let mut exposure_clipped = exposure;
-			let clipped_max_len = T::MaxNominatorRewardedPerValidator::get() as usize;
-			if exposure_clipped.others.len() > clipped_max_len {
-				exposure_clipped.others.sort_by(|a, b| a.value.cmp(&b.value).reverse());
-				exposure_clipped.others.truncate(clipped_max_len);
-			}
-			<ErasStakersClipped<T>>::insert(&current_era, &stash, exposure_clipped);
-		});
-
-		// Insert current era staking information
-		<ErasTotalStake<T>>::insert(&current_era, total_stake);
-
-		// collect the pref of all winners
-		for stash in &elected_stashes {
-			let pref = Self::validators(stash);
-			<ErasValidatorPrefs<T>>::insert(&current_era, stash, pref);
-		}
-
-		// emit event
-		// TWO_PHASE_NOTE: remove the inner value.
-		Self::deposit_event(RawEvent::StakingElection(ElectionCompute::Signed));
-
-		log!(
-			info,
-			"new validator set of size {:?} has been processed for era {:?}",
-			elected_stashes.len(),
-			current_era,
-		);
-
-		Ok(elected_stashes)
-	}
-
-	/// Enact and process the election using the `ElectionProvider` type.
-	///
-	/// This will also process the election, as noted in [`process_election`].
-	fn enact_election(_current_era: EraIndex) -> Option<Vec<T::AccountId>> {
-		let _outcome = T::ElectionProvider::elect().map(|_| ());
-		log!(debug, "Experimental election provider outputted {:?}", _outcome);
-		// TWO_PHASE_NOTE: This code path shall not return anything for now. Later on, redirect the
-		// results to `process_election`.
-		None
 	}
 
 	/// Remove all associated data of a stash account from the staking system.
@@ -3066,11 +2503,6 @@
 		exposure: Exposure<T::AccountId, BalanceOf<T>>,
 	) {
 		<ErasStakers<T>>::insert(&current_era, &controller, &exposure);
-	}
-
-	#[cfg(feature = "runtime-benchmarks")]
-	pub fn put_election_status(status: ElectionStatus::<T::BlockNumber>) {
-		<EraElectionStatus<T>>::put(status);
 	}
 
 	#[cfg(feature = "runtime-benchmarks")]
@@ -3428,14 +2860,9 @@
 	}
 
 	fn can_report() -> bool {
-<<<<<<< HEAD
 		// TODO: follow up or a PR on top of this: remove this API now. No need for it anymore.
 		// Needs some small migrations in offences as well, so maybe do it separate.
 		true
-=======
-		// TWO_PHASE_NOTE: we can get rid of this API
-		Self::era_election_status().is_closed()
->>>>>>> ac1f7ff3
 	}
 }
 
@@ -3471,91 +2898,6 @@
 	}
 }
 
-<<<<<<< HEAD
-=======
-#[allow(deprecated)]
-impl<T: Config> frame_support::unsigned::ValidateUnsigned for Module<T> {
-	type Call = Call<T>;
-	fn validate_unsigned(source: TransactionSource, call: &Self::Call) -> TransactionValidity {
-		if let Call::submit_election_solution_unsigned(
-			_,
-			_,
-			score,
-			era,
-			_,
-		) = call {
-			use offchain_election::DEFAULT_LONGEVITY;
-
-			// discard solution not coming from the local OCW.
-			match source {
-				TransactionSource::Local | TransactionSource::InBlock => { /* allowed */ }
-				_ => {
-					log!(debug, "rejecting unsigned transaction because it is not local/in-block.");
-					return InvalidTransaction::Call.into();
-				}
-			}
-
-			if let Err(error_with_post_info) = Self::pre_dispatch_checks(*score, *era) {
-				let invalid = to_invalid(error_with_post_info);
-				log!(
-					debug,
-					"💸 validate unsigned pre dispatch checks failed due to error #{:?}.",
-					invalid,
-				);
-				return invalid.into();
-			}
-
-			log!(debug, "validateUnsigned succeeded for a solution at era {}.", era);
-
-			ValidTransaction::with_tag_prefix("StakingOffchain")
-				// The higher the score[0], the better a solution is.
-				.priority(T::UnsignedPriority::get().saturating_add(score[0].saturated_into()))
-				// Defensive only. A single solution can exist in the pool per era. Each validator
-				// will run OCW at most once per era, hence there should never exist more than one
-				// transaction anyhow.
-				.and_provides(era)
-				// Note: this can be more accurate in the future. We do something like
-				// `era_end_block - current_block` but that is not needed now as we eagerly run
-				// offchain workers now and the above should be same as `T::ElectionLookahead`
-				// without the need to query more storage in the validation phase. If we randomize
-				// offchain worker, then we might re-consider this.
-				.longevity(TryInto::<u64>::try_into(
-						T::ElectionLookahead::get()).unwrap_or(DEFAULT_LONGEVITY)
-				)
-				// We don't propagate this. This can never the validated at a remote node.
-				.propagate(false)
-				.build()
-		} else {
-			InvalidTransaction::Call.into()
-		}
-	}
-
-	fn pre_dispatch(call: &Self::Call) -> Result<(), TransactionValidityError> {
-		if let Call::submit_election_solution_unsigned(
-			_,
-			_,
-			score,
-			era,
-			_,
-		) = call {
-			// IMPORTANT NOTE: These checks are performed in the dispatch call itself, yet we need
-			// to duplicate them here to prevent a block producer from putting a previously
-			// validated, yet no longer valid solution on chain.
-			// OPTIMISATION NOTE: we could skip this in the `submit_election_solution_unsigned`
-			// since we already do it here. The signed version needs it though. Yer for now we keep
-			// this duplicate check here so both signed and unsigned can use a singular
-			// `check_and_replace_solution`.
-			Self::pre_dispatch_checks(*score, *era)
-				.map(|_| ())
-				.map_err(to_invalid)
-				.map_err(Into::into)
-		} else {
-			Err(InvalidTransaction::Call.into())
-		}
-	}
-}
-
->>>>>>> ac1f7ff3
 /// Check that list is sorted and has no duplicates.
 fn is_sorted_and_unique(list: &[u32]) -> bool {
 	list.windows(2).all(|w| w[0] < w[1])
