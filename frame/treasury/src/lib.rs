// This file is part of Substrate.

// Copyright (C) 2017-2020 Parity Technologies (UK) Ltd.
// SPDX-License-Identifier: Apache-2.0

// Licensed under the Apache License, Version 2.0 (the "License");
// you may not use this file except in compliance with the License.
// You may obtain a copy of the License at
//
// 	http://www.apache.org/licenses/LICENSE-2.0
//
// Unless required by applicable law or agreed to in writing, software
// distributed under the License is distributed on an "AS IS" BASIS,
// WITHOUT WARRANTIES OR CONDITIONS OF ANY KIND, either express or implied.
// See the License for the specific language governing permissions and
// limitations under the License.

//! # Treasury Module
//!
//! The Treasury module provides a "pot" of funds that can be managed by stakeholders in the
//! system and a structure for making spending proposals from this pot.
//!
//! - [`treasury::Trait`](./trait.Trait.html)
//! - [`Call`](./enum.Call.html)
//!
//! ## Overview
//!
//! The Treasury Module itself provides the pot to store funds, and a means for stakeholders to
//! propose, approve, and deny expenditures. The chain will need to provide a method (e.g.
//! inflation, fees) for collecting funds.
//!
//! By way of example, the Council could vote to fund the Treasury with a portion of the block
//! reward and use the funds to pay developers.
//!
//! ### Tipping
//!
//! A separate subsystem exists to allow for an agile "tipping" process, whereby a reward may be
//! given without first having a pre-determined stakeholder group come to consensus on how much
//! should be paid.
//!
//! A group of `Tippers` is determined through the config `Trait`. After half of these have declared
//! some amount that they believe a particular reported reason deserves, then a countdown period is
//! entered where any remaining members can declare their tip amounts also. After the close of the
//! countdown period, the median of all declared tips is paid to the reported beneficiary, along
//! with any finders fee, in case of a public (and bonded) original report.
//!
//! ### Bounty
//!
//! A Bounty Spending is a reward for a specified body of work - or specified set of objectives - that
//! needs to be executed for a predefined Treasury amount to be paid out. A curator is assigned after the bounty is approved and funded by Council, to be delegated
//! with the responsibility of assigning a payout address once the specified set of objectives is completed.
//!
//! After the Council has activated a bounty, it delegates the work that requires expertise to a curator in exchange of a deposit. Once the curator accepts the bounty, they
//! get to close the Active bounty. Closing the Active bounty enacts a delayed payout to the payout address, the curator fee and the return of the curator deposit. The
//! delay allows for intervention through regular democracy. The Council gets to unassign the curator, resulting in a new curator election. The Council also gets to cancel
//! the bounty if deemed necessary before assigning a curator or once the bounty is active or payout is pending, resulting in the slash of the curator's deposit.
//!
//!
//! ### Terminology
//!
//! - **Proposal:** A suggestion to allocate funds from the pot to a beneficiary.
//! - **Beneficiary:** An account who will receive the funds from a proposal iff
//! the proposal is approved.
//! - **Deposit:** Funds that a proposer must lock when making a proposal. The
//! deposit will be returned or slashed if the proposal is approved or rejected
//! respectively.
//! - **Pot:** Unspent funds accumulated by the treasury module.
//!
//! Tipping protocol:
//! - **Tipping:** The process of gathering declarations of amounts to tip and taking the median
//!   amount to be transferred from the treasury to a beneficiary account.
//! - **Tip Reason:** The reason for a tip; generally a URL which embodies or explains why a
//!   particular individual (identified by an account ID) is worthy of a recognition by the
//!   treasury.
//! - **Finder:** The original public reporter of some reason for tipping.
//! - **Finders Fee:** Some proportion of the tip amount that is paid to the reporter of the tip,
//!   rather than the main beneficiary.
//!
//! Bounty:
//! - **Bounty spending proposal:** A proposal to reward a predefined body of work upon completion by the Treasury.
//! - **Proposer:** An account proposing a bounty spending.
//! - **Curator:** An account managing the bounty and assigning a payout address receiving the reward for the completion of work.
//! - **Deposit:** The amount held on deposit for placing a bounty proposal plus the amount held on deposit per byte within the bounty description.
//! - **Curator deposit:** The payment from a candidate willing to curate an approved bounty. The deposit is returned when/if the bounty is completed.
//! - **Bounty value:** The total amount that should be paid to the Payout Address if the bounty is rewarded.
//! - **Payout address:** The account to which the total or part of the bounty is assigned to.
//! - **Payout Delay:** The delay period for which a bounty beneficiary needs to wait before claiming.
//! - **Curator fee:** The reserved upfront payment for a curator for work related to the bounty.
//!
//! ## Interface
//!
//! ### Dispatchable Functions
//!
//! General spending/proposal protocol:
//! - `propose_spend` - Make a spending proposal and stake the required deposit.
//! - `set_pot` - Set the spendable balance of funds.
//! - `configure` - Configure the module's proposal requirements.
//! - `reject_proposal` - Reject a proposal, slashing the deposit.
//! - `approve_proposal` - Accept the proposal, returning the deposit.
//!
//! Tipping protocol:
//! - `report_awesome` - Report something worthy of a tip and register for a finders fee.
//! - `retract_tip` - Retract a previous (finders fee registered) report.
//! - `tip_new` - Report an item worthy of a tip and declare a specific amount to tip.
//! - `tip` - Declare or redeclare an amount to tip for a particular reason.
//! - `close_tip` - Close and pay out a tip.
//!
//! Bounty protocol:
//! - `propose_bounty` - Propose a specific treasury amount to be earmarked for a predefined set of tasks and stake the required deposit.
//! - `reject_bounty` - Reject a specific treasury amount to be earmarked for a predefined body of work.
//! - `approve_bounty` - Accept a specific treasury amount to be earmarked for a predefined body of work.
//! - `assign_curator` - Assign an account to a bounty as candidate curator.
//! - `accept_curator` - Accept a bounty assignment from the Council, setting a curator deposit.
//! - `extend_bounty_expiry` - Extend the expiry block number of the bounty and stay active.
//! - `award_bounty` - Close and pay out the specified amount for the completed work.
//! - `claim_bounty` - Claim a specific bounty amount from the Payout Address.
//! - `unassign_curator` - Unassign an accepted curator from a specific earmark.
//! - `cancel_bounty` - Cancel the earmark for a specific treasury amount and close the bounty.
//!
//!
//! ## GenesisConfig
//!
//! The Treasury module depends on the [`GenesisConfig`](./struct.GenesisConfig.html).

#![cfg_attr(not(feature = "std"), no_std)]

#[cfg(feature = "std")]
use serde::{Serialize, Deserialize};
use sp_std::prelude::*;
use frame_support::{decl_module, decl_storage, decl_event, ensure, print, decl_error, Parameter};
use frame_support::traits::{
	Currency, Get, Imbalance, OnUnbalanced, ExistenceRequirement::{KeepAlive, AllowDeath},
	ReservableCurrency, WithdrawReason
};
use sp_runtime::{Permill, ModuleId, Percent, RuntimeDebug, DispatchResult, traits::{
	Zero, StaticLookup, AccountIdConversion, Saturating, Hash, BadOrigin
}};
use frame_support::weights::{Weight, DispatchClass};
use frame_support::traits::{Contains, ContainsLengthBound, EnsureOrigin};
use codec::{Encode, Decode};
use frame_system::{self as system, ensure_signed};

mod tests;
mod benchmarking;
mod default_weights;

type BalanceOf<T> = <<T as Trait>::Currency as Currency<<T as frame_system::Trait>::AccountId>>::Balance;
type PositiveImbalanceOf<T> = <<T as Trait>::Currency as Currency<<T as frame_system::Trait>::AccountId>>::PositiveImbalance;
type NegativeImbalanceOf<T> = <<T as Trait>::Currency as Currency<<T as frame_system::Trait>::AccountId>>::NegativeImbalance;

pub trait WeightInfo {
	fn propose_spend() -> Weight;
	fn reject_proposal() -> Weight;
	fn approve_proposal() -> Weight;
	fn report_awesome(r: u32, ) -> Weight;
	fn retract_tip() -> Weight;
	fn tip_new(r: u32, t: u32, ) -> Weight;
	fn tip(t: u32, ) -> Weight;
	fn close_tip(t: u32, ) -> Weight;
	fn propose_bounty(r: u32, ) -> Weight;
	fn approve_bounty() -> Weight;
	fn assign_curator() -> Weight;
	fn unassign_curator() -> Weight;
	fn accept_curator() -> Weight;
	fn reject_bounty() -> Weight;
	fn award_bounty() -> Weight;
	fn claim_bounty() -> Weight;
	fn cancel_bounty() -> Weight;
	fn extend_bounty_expiry() -> Weight;
	fn on_initialize_proposals(p: u32, ) -> Weight;
	fn on_initialize_bounties(b: u32, ) -> Weight;
}

<<<<<<< HEAD
=======
impl WeightInfo for () {
	fn propose_spend() -> Weight { 1_000_000_000 }
	fn reject_proposal() -> Weight { 1_000_000_000 }
	fn approve_proposal() -> Weight { 1_000_000_000 }
	fn report_awesome(_r: u32, ) -> Weight { 1_000_000_000 }
	fn retract_tip(_r: u32, ) -> Weight { 1_000_000_000 }
	fn tip_new(_r: u32, _t: u32, ) -> Weight { 1_000_000_000 }
	fn tip(_t: u32, ) -> Weight { 1_000_000_000 }
	fn close_tip(_t: u32, ) -> Weight { 1_000_000_000 }
	fn propose_bounty(_r: u32, ) -> Weight { 1_000_000_000 }
	fn approve_bounty() -> Weight { 1_000_000_000 }
	fn reject_bounty() -> Weight { 1_000_000_000 }
	fn award_bounty() -> Weight { 1_000_000_000 }
	fn claim_bounty() -> Weight { 1_000_000_000 }
	fn cancel_bounty() -> Weight { 1_000_000_000 }
	fn extend_bounty_expiry() -> Weight { 1_000_000_000 }
	fn on_initialize_proposals(_p: u32, ) -> Weight { 1_000_000_000 }
	fn on_initialize_bounties(_b: u32, ) -> Weight { 1_000_000_000 }
}

>>>>>>> 571059a7
pub trait Trait: frame_system::Trait {
	/// The treasury's module id, used for deriving its sovereign account ID.
	type ModuleId: Get<ModuleId>;

	/// The staking balance.
	type Currency: Currency<Self::AccountId> + ReservableCurrency<Self::AccountId>;

	/// Origin from which approvals must come.
	type ApproveOrigin: EnsureOrigin<Self::Origin>;

	/// Origin from which rejections must come.
	type RejectOrigin: EnsureOrigin<Self::Origin>;

	/// Origin from which tippers must come.
	///
	/// `ContainsLengthBound::max_len` must be cost free (i.e. no storage read or heavy operation).
	type Tippers: Contains<Self::AccountId> + ContainsLengthBound;

	/// The period for which a tip remains open after is has achieved threshold tippers.
	type TipCountdown: Get<Self::BlockNumber>;

	/// The percent of the final tip which goes to the original reporter of the tip.
	type TipFindersFee: Get<Percent>;

	/// The amount held on deposit for placing a tip report.
	type TipReportDepositBase: Get<BalanceOf<Self>>;

	/// The amount held on deposit per byte within the tip report reason or bounty description.
	type DataDepositPerByte: Get<BalanceOf<Self>>;

	/// The overarching event type.
	type Event: From<Event<Self>> + Into<<Self as frame_system::Trait>::Event>;

	/// Handler for the unbalanced decrease when slashing for a rejected proposal.
	type ProposalRejection: OnUnbalanced<NegativeImbalanceOf<Self>>;

	/// Fraction of a proposal's value that should be bonded in order to place the proposal.
	/// An accepted proposal gets these back. A rejected proposal does not.
	type ProposalBond: Get<Permill>;

	/// Minimum amount of funds that should be placed in a deposit for making a proposal.
	type ProposalBondMinimum: Get<BalanceOf<Self>>;

	/// Period between successive spends.
	type SpendPeriod: Get<Self::BlockNumber>;

	/// Percentage of spare funds (if any) that are burnt per spend period.
	type Burn: Get<Permill>;

	/// The amount held on deposit for placing a bounty proposal.
	type BountyDepositBase: Get<BalanceOf<Self>>;

	/// The delay period for which a bounty beneficiary need to wait before claim the payout.
	type BountyDepositPayoutDelay: Get<Self::BlockNumber>;

	/// Bounty duration in blocks.
	type BountyDuration: Get<Self::BlockNumber>;

	/// Percentage of the curator fee that will be reserved upfront as deposit for bounty curator.
	type BountyCuratorDeposit: Get<Permill>;

	/// Minimum value for a bounty.
	type BountyValueMinimum: Get<BalanceOf<Self>>;

	/// Maximum acceptable reason length.
	type MaximumReasonLength: Get<u32>;

	/// Handler for the unbalanced decrease when treasury funds are burned.
	type BurnDestination: OnUnbalanced<NegativeImbalanceOf<Self>>;

	/// Weight information for extrinsics in this pallet.
	type WeightInfo: WeightInfo;
}

/// An index of a proposal. Just a `u32`.
pub type ProposalIndex = u32;

/// A spending proposal.
#[cfg_attr(feature = "std", derive(Serialize, Deserialize))]
#[derive(Encode, Decode, Clone, PartialEq, Eq, RuntimeDebug)]
pub struct Proposal<AccountId, Balance> {
	/// The account proposing it.
	proposer: AccountId,
	/// The (total) amount that should be paid if the proposal is accepted.
	value: Balance,
	/// The account to whom the payment should be made if the proposal is accepted.
	beneficiary: AccountId,
	/// The amount held on deposit (reserved) for making this proposal.
	bond: Balance,
}

/// An open tipping "motion". Retains all details of a tip including information on the finder
/// and the members who have voted.
#[derive(Clone, Eq, PartialEq, Encode, Decode, RuntimeDebug)]
pub struct OpenTip<
	AccountId: Parameter,
	Balance: Parameter,
	BlockNumber: Parameter,
	Hash: Parameter,
> {
	/// The hash of the reason for the tip. The reason should be a human-readable UTF-8 encoded string. A URL would be
	/// sensible.
	reason: Hash,
	/// The account to be tipped.
	who: AccountId,
	/// The account who began this tip.
	finder: AccountId,
	/// The amount held on deposit for this tip.
	deposit: Balance,
	/// The block number at which this tip will close if `Some`. If `None`, then no closing is
	/// scheduled.
	closes: Option<BlockNumber>,
	/// The members who have voted for this tip. Sorted by AccountId.
	tips: Vec<(AccountId, Balance)>,
	/// Whether this tip should result in the finder taking a fee.
	finders_fee: bool,
}

/// An index of a bounty. Just a `u32`.
pub type BountyIndex = u32;

/// A bounty proposal.
#[derive(Encode, Decode, Clone, PartialEq, Eq, RuntimeDebug)]
pub struct Bounty<AccountId, Balance, BlockNumber> {
	/// The account proposing it.
	proposer: AccountId,
	/// The (total) amount that should be paid if the bounty is rewarded.
	value: Balance,
	/// The curator fee. Included in value.
	fee: Balance,
	/// The deposit of curator.
	curator_deposit: Balance,
	/// The amount held on deposit (reserved) for making this proposal.
	bond: Balance,
	/// The status of this bounty.
	status: BountyStatus<AccountId, BlockNumber>,
}

/// The status of a bounty proposal.
#[derive(Encode, Decode, Clone, PartialEq, Eq, RuntimeDebug)]
pub enum BountyStatus<AccountId, BlockNumber> {
	/// The bounty is proposed and waiting for approval.
	Proposed,
	/// The bounty is approved and waiting to become active at next spend period.
	Approved,
	/// The bounty is funded and waiting for curator assignment.
	Funded,
	/// A curator is assigned. Waiting for acceptance from curator.
	CuratorAssigned {
		/// The assigned curator of this bounty.
		curator: AccountId,
	},
	/// The bounty is active and waiting to be awarded.
	Active {
		/// The curator of this bounty.
		curator: AccountId,
		/// Expiry block
		expires: BlockNumber,
	},
	/// The bounty is awarded and waiting to released after a delay.
	PendingPayout {
		/// The curator of this bounty.
		curator: AccountId,
		/// The beneficiary of the bounty.
		beneficiary: AccountId,
		/// When the bounty can be claimed.
		unlock_at: BlockNumber,
	},
}

decl_storage! {
	trait Store for Module<T: Trait> as Treasury {
		/// Number of proposals that have been made.
		ProposalCount get(fn proposal_count): ProposalIndex;

		/// Proposals that have been made.
		Proposals get(fn proposals):
			map hasher(twox_64_concat) ProposalIndex
			=> Option<Proposal<T::AccountId, BalanceOf<T>>>;

		/// Proposal indices that have been approved but not yet awarded.
		Approvals get(fn approvals): Vec<ProposalIndex>;

		/// Tips that are not yet completed. Keyed by the hash of `(reason, who)` from the value.
		/// This has the insecure enumerable hash function since the key itself is already
		/// guaranteed to be a secure hash.
		pub Tips get(fn tips):
			map hasher(twox_64_concat) T::Hash
			=> Option<OpenTip<T::AccountId, BalanceOf<T>, T::BlockNumber, T::Hash>>;

		/// Simple preimage lookup from the reason's hash to the original data. Again, has an
		/// insecure enumerable hash since the key is guaranteed to be the result of a secure hash.
		pub Reasons get(fn reasons): map hasher(identity) T::Hash => Option<Vec<u8>>;

		/// Number of bounty proposals that have been made.
		pub BountyCount get(fn bounty_count): BountyIndex;

		/// Bounties that have been made.
		pub Bounties get(fn bounties):
			map hasher(twox_64_concat) BountyIndex
			=> Option<Bounty<T::AccountId, BalanceOf<T>, T::BlockNumber>>;

		/// The description of each bounty.
		pub BountyDescriptions get(fn bounty_descriptions): map hasher(twox_64_concat) BountyIndex => Option<Vec<u8>>;

		/// Bounty indices that have been approved but not yet funded.
		pub BountyApprovals get(fn bounty_approvals): Vec<BountyIndex>;
	}
	add_extra_genesis {
		build(|_config| {
			// Create Treasury account
			let _ = T::Currency::make_free_balance_be(
				&<Module<T>>::account_id(),
				T::Currency::minimum_balance(),
			);
		});
	}
}

decl_event!(
	pub enum Event<T>
	where
		Balance = BalanceOf<T>,
		<T as frame_system::Trait>::AccountId,
		<T as frame_system::Trait>::Hash,
	{
		/// New proposal. [proposal_index]
		Proposed(ProposalIndex),
		/// We have ended a spend period and will now allocate funds. [budget_remaining]
		Spending(Balance),
		/// Some funds have been allocated. [proposal_index, award, beneficiary]
		Awarded(ProposalIndex, Balance, AccountId),
		/// A proposal was rejected; funds were slashed. [proposal_index, slashed]
		Rejected(ProposalIndex, Balance),
		/// Some of our funds have been burnt. [burn]
		Burnt(Balance),
		/// Spending has finished; this is the amount that rolls over until next spend. [budget_remaining]
		Rollover(Balance),
		/// Some funds have been deposited. [deposit]
		Deposit(Balance),
		/// A new tip suggestion has been opened. [tip_hash]
		NewTip(Hash),
		/// A tip suggestion has reached threshold and is closing. [tip_hash]
		TipClosing(Hash),
		/// A tip suggestion has been closed. [tip_hash, who, payout]
		TipClosed(Hash, AccountId, Balance),
		/// A tip suggestion has been retracted. [tip_hash]
		TipRetracted(Hash),
		/// New bounty proposal.
		BountyProposed(BountyIndex),
		/// A bounty proposal was rejected; funds were slashed.
		BountyRejected(BountyIndex, Balance),
		/// A bounty proposal is funded and became active.
		BountyBecameActive(BountyIndex),
		/// A bounty is awarded to a beneficiary.
		BountyAwarded(BountyIndex, AccountId),
		/// A bounty is claimed by beneficiary.
		BountyClaimed(BountyIndex, Balance, AccountId),
		/// A bounty is cancelled.
		BountyCanceled(BountyIndex),
		/// A bounty expiry is extended.
		BountyExtended(BountyIndex),
	}
);

decl_error! {
	/// Error for the treasury module.
	pub enum Error for Module<T: Trait> {
		/// Proposer's balance is too low.
		InsufficientProposersBalance,
		/// No proposal or bounty at that index.
		InvalidIndex,
		/// The reason given is just too big.
		ReasonTooBig,
		/// The tip was already found/started.
		AlreadyKnown,
		/// The tip hash is unknown.
		UnknownTip,
		/// The account attempting to retract the tip is not the finder of the tip.
		NotFinder,
		/// The tip cannot be claimed/closed because there are not enough tippers yet.
		StillOpen,
		/// The tip cannot be claimed/closed because it's still in the countdown period.
		Premature,
		/// The bounty status is unexpected.
		UnexpectedStatus,
		/// Require bounty curator.
		RequireCurator,
		/// Invalid bounty value.
		InvalidValue,
		/// Invalid bounty fee.
		InvalidFee,
	}
}

decl_module! {
	pub struct Module<T: Trait> for enum Call where origin: T::Origin {
		/// Fraction of a proposal's value that should be bonded in order to place the proposal.
		/// An accepted proposal gets these back. A rejected proposal does not.
		const ProposalBond: Permill = T::ProposalBond::get();

		/// Minimum amount of funds that should be placed in a deposit for making a proposal.
		const ProposalBondMinimum: BalanceOf<T> = T::ProposalBondMinimum::get();

		/// Period between successive spends.
		const SpendPeriod: T::BlockNumber = T::SpendPeriod::get();

		/// Percentage of spare funds (if any) that are burnt per spend period.
		const Burn: Permill = T::Burn::get();

		/// The period for which a tip remains open after is has achieved threshold tippers.
		const TipCountdown: T::BlockNumber = T::TipCountdown::get();

		/// The amount of the final tip which goes to the original reporter of the tip.
		const TipFindersFee: Percent = T::TipFindersFee::get();

		/// The amount held on deposit for placing a tip report.
		const TipReportDepositBase: BalanceOf<T> = T::TipReportDepositBase::get();

		/// The amount held on deposit per byte within the tip report reason or bounty description.
		const DataDepositPerByte: BalanceOf<T> = T::DataDepositPerByte::get();

		/// The treasury's module id, used for deriving its sovereign account ID.
		const ModuleId: ModuleId = T::ModuleId::get();

		/// The amount held on deposit for placing a bounty proposal.
		const BountyDepositBase: BalanceOf<T> = T::BountyDepositBase::get();

		/// The delay period for which a bounty beneficiary need to wait before claim the payout.
		const BountyDepositPayoutDelay: T::BlockNumber = T::BountyDepositPayoutDelay::get();

		/// Percentage of the curator fee that will be reserved upfront as deposit for bounty curator.
		const BountyCuratorDeposit: Permill = T::BountyCuratorDeposit::get();

		const BountyValueMinimum: BalanceOf<T> = T::BountyValueMinimum::get();

		/// Maximum acceptable reason length.
		const MaximumReasonLength: u32 = T::MaximumReasonLength::get();

		type Error = Error<T>;

		fn deposit_event() = default;

		/// Put forward a suggestion for spending. A deposit proportional to the value
		/// is reserved and slashed if the proposal is rejected. It is returned once the
		/// proposal is awarded.
		///
		/// # <weight>
		/// - Complexity: O(1)
		/// - DbReads: `ProposalCount`, `origin account`
		/// - DbWrites: `ProposalCount`, `Proposals`, `origin account`
		/// # </weight>
		#[weight = T::WeightInfo::propose_spend()]
		fn propose_spend(
			origin,
			#[compact] value: BalanceOf<T>,
			beneficiary: <T::Lookup as StaticLookup>::Source
		) {
			let proposer = ensure_signed(origin)?;
			let beneficiary = T::Lookup::lookup(beneficiary)?;

			let bond = Self::calculate_bond(value);
			T::Currency::reserve(&proposer, bond)
				.map_err(|_| Error::<T>::InsufficientProposersBalance)?;

			let c = Self::proposal_count();
			ProposalCount::put(c + 1);
			<Proposals<T>>::insert(c, Proposal { proposer, value, beneficiary, bond });

			Self::deposit_event(RawEvent::Proposed(c));
		}

		/// Reject a proposed spend. The original deposit will be slashed.
		///
		/// May only be called from `T::RejectOrigin`.
		///
		/// # <weight>
		/// - Complexity: O(1)
		/// - DbReads: `Proposals`, `rejected proposer account`
		/// - DbWrites: `Proposals`, `rejected proposer account`
		/// # </weight>
		#[weight = (T::WeightInfo::reject_proposal(), DispatchClass::Operational)]
		fn reject_proposal(origin, #[compact] proposal_id: ProposalIndex) {
			T::RejectOrigin::ensure_origin(origin)?;

			let proposal = <Proposals<T>>::take(&proposal_id).ok_or(Error::<T>::InvalidIndex)?;
			let value = proposal.bond;
			let imbalance = T::Currency::slash_reserved(&proposal.proposer, value).0;
			T::ProposalRejection::on_unbalanced(imbalance);

			Self::deposit_event(Event::<T>::Rejected(proposal_id, value));
		}

		/// Approve a proposal. At a later time, the proposal will be allocated to the beneficiary
		/// and the original deposit will be returned.
		///
		/// May only be called from `T::ApproveOrigin`.
		///
		/// # <weight>
		/// - Complexity: O(1).
		/// - DbReads: `Proposals`, `Approvals`
		/// - DbWrite: `Approvals`
		/// # </weight>
		#[weight = (T::WeightInfo::approve_proposal(), DispatchClass::Operational)]
		fn approve_proposal(origin, #[compact] proposal_id: ProposalIndex) {
			T::ApproveOrigin::ensure_origin(origin)?;

			ensure!(<Proposals<T>>::contains_key(proposal_id), Error::<T>::InvalidIndex);
			Approvals::mutate(|v| v.push(proposal_id));
		}

		/// Report something `reason` that deserves a tip and claim any eventual the finder's fee.
		///
		/// The dispatch origin for this call must be _Signed_.
		///
		/// Payment: `TipReportDepositBase` will be reserved from the origin account, as well as
		/// `DataDepositPerByte` for each byte in `reason`.
		///
		/// - `reason`: The reason for, or the thing that deserves, the tip; generally this will be
		///   a UTF-8-encoded URL.
		/// - `who`: The account which should be credited for the tip.
		///
		/// Emits `NewTip` if successful.
		///
		/// # <weight>
		/// - Complexity: `O(R)` where `R` length of `reason`.
		///   - encoding and hashing of 'reason'
		/// - DbReads: `Reasons`, `Tips`
		/// - DbWrites: `Reasons`, `Tips`
		/// # </weight>
		#[weight = T::WeightInfo::report_awesome(reason.len() as u32)]
		fn report_awesome(origin, reason: Vec<u8>, who: T::AccountId) {
			let finder = ensure_signed(origin)?;

			ensure!(reason.len() <= T::MaximumReasonLength::get() as usize, Error::<T>::ReasonTooBig);

			let reason_hash = T::Hashing::hash(&reason[..]);
			ensure!(!Reasons::<T>::contains_key(&reason_hash), Error::<T>::AlreadyKnown);
			let hash = T::Hashing::hash_of(&(&reason_hash, &who));
			ensure!(!Tips::<T>::contains_key(&hash), Error::<T>::AlreadyKnown);

			let deposit = T::TipReportDepositBase::get()
				+ T::DataDepositPerByte::get() * (reason.len() as u32).into();
			T::Currency::reserve(&finder, deposit)?;

			Reasons::<T>::insert(&reason_hash, &reason);
			let tip = OpenTip {
				reason: reason_hash,
				who,
				finder,
				deposit,
				closes: None,
				tips: vec![],
				finders_fee: true
			};
			Tips::<T>::insert(&hash, tip);
			Self::deposit_event(RawEvent::NewTip(hash));
		}

		/// Retract a prior tip-report from `report_awesome`, and cancel the process of tipping.
		///
		/// If successful, the original deposit will be unreserved.
		///
		/// The dispatch origin for this call must be _Signed_ and the tip identified by `hash`
		/// must have been reported by the signing account through `report_awesome` (and not
		/// through `tip_new`).
		///
		/// - `hash`: The identity of the open tip for which a tip value is declared. This is formed
		///   as the hash of the tuple of the original tip `reason` and the beneficiary account ID.
		///
		/// Emits `TipRetracted` if successful.
		///
		/// # <weight>
		/// - Complexity: `O(1)`
		///   - Depends on the length of `T::Hash` which is fixed.
		/// - DbReads: `Tips`, `origin account`
		/// - DbWrites: `Reasons`, `Tips`, `origin account`
		/// # </weight>
		#[weight = T::WeightInfo::retract_tip()]
		fn retract_tip(origin, hash: T::Hash) {
			let who = ensure_signed(origin)?;
			let tip = Tips::<T>::get(&hash).ok_or(Error::<T>::UnknownTip)?;
			ensure!(tip.finder == who, Error::<T>::NotFinder);

			Reasons::<T>::remove(&tip.reason);
			Tips::<T>::remove(&hash);
			if !tip.deposit.is_zero() {
				let _ = T::Currency::unreserve(&who, tip.deposit);
			}
			Self::deposit_event(RawEvent::TipRetracted(hash));
		}

		/// Give a tip for something new; no finder's fee will be taken.
		///
		/// The dispatch origin for this call must be _Signed_ and the signing account must be a
		/// member of the `Tippers` set.
		///
		/// - `reason`: The reason for, or the thing that deserves, the tip; generally this will be
		///   a UTF-8-encoded URL.
		/// - `who`: The account which should be credited for the tip.
		/// - `tip_value`: The amount of tip that the sender would like to give. The median tip
		///   value of active tippers will be given to the `who`.
		///
		/// Emits `NewTip` if successful.
		///
		/// # <weight>
		/// - Complexity: `O(R + T)` where `R` length of `reason`, `T` is the number of tippers.
		///   - `O(T)`: decoding `Tipper` vec of length `T`
		///     `T` is charged as upper bound given by `ContainsLengthBound`.
		///     The actual cost depends on the implementation of `T::Tippers`.
		///   - `O(R)`: hashing and encoding of reason of length `R`
		/// - DbReads: `Tippers`, `Reasons`
		/// - DbWrites: `Reasons`, `Tips`
		/// # </weight>
		#[weight = T::WeightInfo::tip_new(reason.len() as u32, T::Tippers::max_len() as u32)]
		fn tip_new(origin, reason: Vec<u8>, who: T::AccountId, #[compact] tip_value: BalanceOf<T>) {
			let tipper = ensure_signed(origin)?;
			ensure!(T::Tippers::contains(&tipper), BadOrigin);
			let reason_hash = T::Hashing::hash(&reason[..]);
			ensure!(!Reasons::<T>::contains_key(&reason_hash), Error::<T>::AlreadyKnown);
			let hash = T::Hashing::hash_of(&(&reason_hash, &who));

			Reasons::<T>::insert(&reason_hash, &reason);
			Self::deposit_event(RawEvent::NewTip(hash.clone()));
			let tips = vec![(tipper.clone(), tip_value)];
			let tip = OpenTip {
				reason: reason_hash,
				who,
				finder: tipper,
				deposit: Zero::zero(),
				closes: None,
				tips,
				finders_fee: false,
			};
			Tips::<T>::insert(&hash, tip);
		}

		/// Declare a tip value for an already-open tip.
		///
		/// The dispatch origin for this call must be _Signed_ and the signing account must be a
		/// member of the `Tippers` set.
		///
		/// - `hash`: The identity of the open tip for which a tip value is declared. This is formed
		///   as the hash of the tuple of the hash of the original tip `reason` and the beneficiary
		///   account ID.
		/// - `tip_value`: The amount of tip that the sender would like to give. The median tip
		///   value of active tippers will be given to the `who`.
		///
		/// Emits `TipClosing` if the threshold of tippers has been reached and the countdown period
		/// has started.
		///
		/// # <weight>
		/// - Complexity: `O(T)` where `T` is the number of tippers.
		///   decoding `Tipper` vec of length `T`, insert tip and check closing,
		///   `T` is charged as upper bound given by `ContainsLengthBound`.
		///   The actual cost depends on the implementation of `T::Tippers`.
		///
		///   Actually weight could be lower as it depends on how many tips are in `OpenTip` but it
		///   is weighted as if almost full i.e of length `T-1`.
		/// - DbReads: `Tippers`, `Tips`
		/// - DbWrites: `Tips`
		/// # </weight>
		#[weight = T::WeightInfo::tip(T::Tippers::max_len() as u32)]
		fn tip(origin, hash: T::Hash, #[compact] tip_value: BalanceOf<T>) {
			let tipper = ensure_signed(origin)?;
			ensure!(T::Tippers::contains(&tipper), BadOrigin);

			let mut tip = Tips::<T>::get(hash).ok_or(Error::<T>::UnknownTip)?;
			if Self::insert_tip_and_check_closing(&mut tip, tipper, tip_value) {
				Self::deposit_event(RawEvent::TipClosing(hash.clone()));
			}
			Tips::<T>::insert(&hash, tip);
		}

		/// Close and payout a tip.
		///
		/// The dispatch origin for this call must be _Signed_.
		///
		/// The tip identified by `hash` must have finished its countdown period.
		///
		/// - `hash`: The identity of the open tip for which a tip value is declared. This is formed
		///   as the hash of the tuple of the original tip `reason` and the beneficiary account ID.
		///
		/// # <weight>
		/// - Complexity: `O(T)` where `T` is the number of tippers.
		///   decoding `Tipper` vec of length `T`.
		///   `T` is charged as upper bound given by `ContainsLengthBound`.
		///   The actual cost depends on the implementation of `T::Tippers`.
		/// - DbReads: `Tips`, `Tippers`, `tip finder`
		/// - DbWrites: `Reasons`, `Tips`, `Tippers`, `tip finder`
		/// # </weight>
		#[weight = T::WeightInfo::close_tip(T::Tippers::max_len() as u32)]
		fn close_tip(origin, hash: T::Hash) {
			ensure_signed(origin)?;

			let tip = Tips::<T>::get(hash).ok_or(Error::<T>::UnknownTip)?;
			let n = tip.closes.as_ref().ok_or(Error::<T>::StillOpen)?;
			ensure!(system::Module::<T>::block_number() >= *n, Error::<T>::Premature);
			// closed.
			Reasons::<T>::remove(&tip.reason);
			Tips::<T>::remove(hash);
			Self::payout_tip(hash, tip);
		}

		/// Propose for a new bounty.
		///
		/// The dispatch origin for this call must be _Signed_.
		///
		/// Payment: `TipReportDepositBase` will be reserved from the origin account, as well as
		/// `DataDepositPerByte` for each byte in `reason`. It will be unreserved upon approval,
		/// or slashed when rejected.
		///
		/// - `curator`: The curator account whom will manage this bounty.
		/// - `fee`: The curator fee.
		/// - `value`: The total payment amount of this bounty, curator fee included.
		/// - `description`: The description of this bounty.
		#[weight = T::WeightInfo::propose_bounty(description.len() as u32)]
		fn propose_bounty(
			origin,
			#[compact] value: BalanceOf<T>,
			description: Vec<u8>,
		) {
			let proposer = ensure_signed(origin)?;

			Self::create_bounty(proposer, description, value)?;
		}

		/// Reject a bounty proposal. The original deposit will be slashed.
		///
		/// # <weight>
		/// - O(1).
		/// - Limited storage reads.
		/// - Two DB clear.
		/// # </weight>
		#[weight = T::WeightInfo::reject_bounty()]
		fn reject_bounty(origin, #[compact] bounty_id: BountyIndex) {
			T::RejectOrigin::ensure_origin(origin)?;

			Bounties::<T>::try_mutate_exists(bounty_id, |maybe_bounty| -> DispatchResult {
				let bounty = maybe_bounty.as_ref().ok_or(Error::<T>::InvalidIndex)?;
				ensure!(bounty.status == BountyStatus::Proposed, Error::<T>::UnexpectedStatus);

				BountyDescriptions::remove(bounty_id);

				let value = bounty.bond;
				let imbalance = T::Currency::slash_reserved(&bounty.proposer, value).0;
				T::ProposalRejection::on_unbalanced(imbalance);

				Self::deposit_event(Event::<T>::BountyRejected(bounty_id, value));

				*maybe_bounty = None;

				Ok(())
			})?;
		}

		/// Approve a bounty proposal. At a later time, the bounty will be funded and become active
		/// and the original deposit will be returned.
		///
		/// May only be called from `T::ApproveOrigin`.
		///
		/// # <weight>
		/// - O(1).
		/// - Limited storage reads.
		/// - One DB change.
		/// # </weight>
		#[weight = T::WeightInfo::approve_bounty()]
		fn approve_bounty(origin, #[compact] bounty_id: ProposalIndex) {
			T::ApproveOrigin::ensure_origin(origin)?;

			Bounties::<T>::try_mutate_exists(bounty_id, |maybe_bounty| -> DispatchResult {
				let mut bounty = maybe_bounty.as_mut().ok_or(Error::<T>::InvalidIndex)?;
				ensure!(bounty.status == BountyStatus::Proposed, Error::<T>::UnexpectedStatus);

				bounty.status = BountyStatus::Approved;

				BountyApprovals::mutate(|v| v.push(bounty_id));

				Ok(())
			})?;
		}

		/// Assign a curator to a funded bounty.
		///
		/// May only be called from `T::ApproveOrigin`.
		///
		/// # <weight>
		/// - O(1).
		/// - Limited storage reads.
		/// - One DB change.
		/// # </weight>
		#[weight = T::WeightInfo::assign_curator()]
		fn assign_curator(
			origin,
			#[compact] bounty_id: ProposalIndex,
			curator: <T::Lookup as StaticLookup>::Source,
			#[compact] fee: BalanceOf<T>,
		) {
			T::ApproveOrigin::ensure_origin(origin)?;

			let curator = T::Lookup::lookup(curator)?;
			Bounties::<T>::try_mutate_exists(bounty_id, |maybe_bounty| -> DispatchResult {
				let mut bounty = maybe_bounty.as_mut().ok_or(Error::<T>::InvalidIndex)?;
				match bounty.status {
					BountyStatus::Funded | BountyStatus::CuratorAssigned { .. } => {},
					_ => return Err(Error::<T>::UnexpectedStatus.into()),
				};

				bounty.status = BountyStatus::CuratorAssigned { curator };
				bounty.fee = fee;

				Ok(())
			})?;
		}

		/// Unassign curator from a bounty.
		/// If the bounty is on active or pending payout status, the curator deposit will be slashed from curator.
		///
		/// May only be called from `T::ApproveOrigin` or the curator.
		///
		/// # <weight>
		/// - O(1).
		/// - Limited storage reads.
		/// - One DB change.
		/// # </weight>
		#[weight = T::WeightInfo::unassign_curator()]
		fn unassign_curator(
			origin,
			#[compact] bounty_id: ProposalIndex,
		) {
			let maybe_curator = ensure_signed(origin.clone())
				.map(Some)
				.or_else(|_| T::ApproveOrigin::ensure_origin(origin).map(|_| None))?;

			Bounties::<T>::try_mutate_exists(bounty_id, |maybe_bounty| -> DispatchResult {
				let mut bounty = maybe_bounty.as_mut().ok_or(Error::<T>::InvalidIndex)?;
				match bounty.status {
					BountyStatus::CuratorAssigned { ref curator } => {
						ensure!(maybe_curator.map_or(true, |c| c == *curator), BadOrigin);
					},
					BountyStatus::Active { ref curator, .. } | BountyStatus::PendingPayout { ref curator, .. } => {
						ensure!(maybe_curator.map_or(true, |c| c == *curator), BadOrigin);
						let _ = T::Currency::slash_reserved(curator, bounty.curator_deposit);
						bounty.curator_deposit = 0.into();
					},
					_ => return Err(Error::<T>::UnexpectedStatus.into()),
				};

				bounty.status = BountyStatus::Funded;
				Ok(())
			})?;
		}

		/// Accept the curator role for a bounty.
		/// A deposit will be reserved from curator and refund upon successful payout.
		///
		/// May only be called from the curator.
		///
		/// # <weight>
		/// - O(1).
		/// - Limited storage reads.
		/// - One DB change.
		/// # </weight>
		#[weight = T::WeightInfo::accept_curator()]
		fn accept_curator(origin, #[compact] bounty_id: ProposalIndex) {
			let signer = ensure_signed(origin)?;

			Bounties::<T>::try_mutate_exists(bounty_id, |maybe_bounty| -> DispatchResult {
				let mut bounty = maybe_bounty.as_mut().ok_or(Error::<T>::InvalidIndex)?;

				match bounty.status {
					BountyStatus::CuratorAssigned { ref curator } => {
						ensure!(signer == *curator, Error::<T>::RequireCurator);

						let deposit = T::BountyCuratorDeposit::get() * bounty.fee;
						T::Currency::reserve(curator, deposit)?;
						bounty.curator_deposit = deposit;

						let expires = system::Module::<T>::block_number() + T::BountyDuration::get();
						bounty.status = BountyStatus::Active { curator: curator.clone(), expires };

						Ok(())
					},
					_ => Err(Error::<T>::UnexpectedStatus.into()),
				}
			})?;
		}

		/// Award bounty to a beneficiary account. The beneficiary will be able to claim the funds after a delay.
		///
		/// The dispatch origin for this call must be the curator of this bounty.
		///
		/// - `bounty_id`: Bounty ID to award.
		/// - `beneficiary`: The beneficiary account whom will receive the payout.
		#[weight = T::WeightInfo::award_bounty()]
		fn award_bounty(origin, #[compact] bounty_id: ProposalIndex, beneficiary: <T::Lookup as StaticLookup>::Source) {
			let signer = ensure_signed(origin)?;
			let beneficiary = T::Lookup::lookup(beneficiary)?;

			Bounties::<T>::try_mutate_exists(bounty_id, |maybe_bounty| -> DispatchResult {
				let mut bounty = maybe_bounty.as_mut().ok_or(Error::<T>::InvalidIndex)?;
				match &bounty.status {
					BountyStatus::Active {
						curator,
						..
					} => {
						ensure!(signer == *curator, Error::<T>::RequireCurator);
					},
					_ => return Err(Error::<T>::UnexpectedStatus.into()),
				}
				bounty.status = BountyStatus::PendingPayout {
					curator: signer,
					beneficiary: beneficiary.clone(),
					unlock_at: system::Module::<T>::block_number() + T::BountyDepositPayoutDelay::get(),
				};

				Ok(())
			})?;

			Self::deposit_event(Event::<T>::BountyAwarded(bounty_id, beneficiary));
		}

		/// Claim the payout from an awarded bounty after payout delay.
		///
		/// The dispatch origin for this call must be the beneficiary of this bounty.
		///
		/// - `bounty_id`: Bounty ID to claim.
		#[weight = T::WeightInfo::claim_bounty()]
		fn claim_bounty(origin, #[compact] bounty_id: BountyIndex) {
			let _ = ensure_signed(origin)?; // anyone can trigger claim

			Bounties::<T>::try_mutate_exists(bounty_id, |maybe_bounty| -> DispatchResult {
				let bounty = maybe_bounty.take().ok_or(Error::<T>::InvalidIndex)?;
				if let BountyStatus::PendingPayout { curator, beneficiary, unlock_at } = bounty.status {
					ensure!(system::Module::<T>::block_number() >= unlock_at, Error::<T>::Premature);
					let bounty_account = Self::bounty_account_id(bounty_id);
					let balance = T::Currency::free_balance(&bounty_account);
					let fee = bounty.fee;
					let payout = balance.saturating_sub(fee);
					let _ = T::Currency::transfer(&bounty_account, &curator, fee, AllowDeath); // should not fail
					let _ = T::Currency::transfer(&bounty_account, &beneficiary, payout, AllowDeath); // should not fail
					*maybe_bounty = None;

					BountyDescriptions::remove(bounty_id);

					Self::deposit_event(Event::<T>::BountyClaimed(bounty_id, payout, beneficiary));
					Ok(())
				} else {
					Err(Error::<T>::UnexpectedStatus.into())
				}
			})?;
		}

		/// Cancel an active bounty. All the funds will be send to treasury.
		///
		/// The dispatch origin for this call must be the curator of this bounty.
		///
		/// - `bounty_id`: Bounty ID to cancel.
		#[weight = T::WeightInfo::cancel_bounty()]
		fn cancel_bounty(origin, #[compact] bounty_id: BountyIndex) {
			Bounties::<T>::try_mutate_exists(bounty_id, |maybe_bounty| -> DispatchResult {
				let bounty = maybe_bounty.as_ref().ok_or(Error::<T>::InvalidIndex)?;

				match &bounty.status {
					BountyStatus::Funded |
					BountyStatus::CuratorAssigned { .. } |
					BountyStatus::PendingPayout { .. } => {
						T::RejectOrigin::ensure_origin(origin)?;
					},
					BountyStatus::Active { curator, expires } => {
						let signer = ensure_signed(origin)?;

						let now = system::Module::<T>::block_number();
						if *expires > now {
							// only curator can cancel unexpired bounty
							ensure!(signer == *curator, Error::<T>::RequireCurator);
						}
					},
					_ => return Err(Error::<T>::UnexpectedStatus.into()),
				}

				let bounty_account = Self::bounty_account_id(bounty_id);

				BountyDescriptions::remove(bounty_id);

				let balance = T::Currency::free_balance(&bounty_account);
				let _ = T::Currency::transfer(&bounty_account, &Self::account_id(), balance, AllowDeath); // should not fail
				*maybe_bounty = None;

				Ok(())
			})?;

			Self::deposit_event(Event::<T>::BountyCanceled(bounty_id));
		}

		/// Extend the expiry time of an active bounty.
		///
		/// The dispatch origin for this call must be the curator of this bounty.
		///
		/// - `bounty_id`: Bounty ID to extend.
		/// - `remark`: additional information.
		#[weight = T::WeightInfo::extend_bounty_expiry()]
		fn extend_bounty_expiry(origin, #[compact] bounty_id: BountyIndex, _remark: Vec<u8>) {
			let signer = ensure_signed(origin)?;

			Bounties::<T>::try_mutate_exists(bounty_id, |maybe_bounty| -> DispatchResult {
				let bounty = maybe_bounty.as_mut().ok_or(Error::<T>::InvalidIndex)?;

				match bounty.status {
					BountyStatus::Active { ref curator, ref mut expires } => {
						ensure!(*curator == signer, Error::<T>::RequireCurator);
						*expires = (system::Module::<T>::block_number() + T::BountyDuration::get()).max(*expires);
					},
					_ => return Err(Error::<T>::UnexpectedStatus.into()),
				}

				Ok(())
			})?;

			Self::deposit_event(Event::<T>::BountyExtended(bounty_id));
		}

		/// # <weight>
		/// - Complexity: `O(A)` where `A` is the number of approvals
		/// - Db reads and writes: `Approvals`, `pot account data`
		/// - Db reads and writes per approval:
		///   `Proposals`, `proposer account data`, `beneficiary account data`
		/// - The weight is overestimated if some approvals got missed.
		/// # </weight>
		fn on_initialize(n: T::BlockNumber) -> Weight {
			// Check to see if we should spend some funds!
			if (n % T::SpendPeriod::get()).is_zero() {
				Self::spend_funds()
			} else {
				0
			}
		}
	}
}

impl<T: Trait> Module<T> {
	// Add public immutables and private mutables.

	/// The account ID of the treasury pot.
	///
	/// This actually does computation. If you need to keep using it, then make sure you cache the
	/// value and only call this once.
	pub fn account_id() -> T::AccountId {
		T::ModuleId::get().into_account()
	}

	/// The account ID of a bounty account
	pub fn bounty_account_id(id: BountyIndex) -> T::AccountId {
		// only use two byte prefix to support 16 byte account id (used by test)
		// "modl" ++ "py/trsry" ++ "bt" is 14 bytes, and two bytes remaining for bounty index
		T::ModuleId::get().into_sub_account(("bt", id))
	}

	/// The needed bond for a proposal whose spend is `value`.
	fn calculate_bond(value: BalanceOf<T>) -> BalanceOf<T> {
		T::ProposalBondMinimum::get().max(T::ProposalBond::get() * value)
	}

	/// Given a mutable reference to an `OpenTip`, insert the tip into it and check whether it
	/// closes, if so, then deposit the relevant event and set closing accordingly.
	///
	/// `O(T)` and one storage access.
	fn insert_tip_and_check_closing(
		tip: &mut OpenTip<T::AccountId, BalanceOf<T>, T::BlockNumber, T::Hash>,
		tipper: T::AccountId,
		tip_value: BalanceOf<T>,
	) -> bool {
		match tip.tips.binary_search_by_key(&&tipper, |x| &x.0) {
			Ok(pos) => tip.tips[pos] = (tipper, tip_value),
			Err(pos) => tip.tips.insert(pos, (tipper, tip_value)),
		}
		Self::retain_active_tips(&mut tip.tips);
		let threshold = (T::Tippers::count() + 1) / 2;
		if tip.tips.len() >= threshold && tip.closes.is_none() {
			tip.closes = Some(system::Module::<T>::block_number() + T::TipCountdown::get());
			true
		} else {
			false
		}
	}

	/// Remove any non-members of `Tippers` from a `tips` vector. `O(T)`.
	fn retain_active_tips(tips: &mut Vec<(T::AccountId, BalanceOf<T>)>) {
		let members = T::Tippers::sorted_members();
		let mut members_iter = members.iter();
		let mut member = members_iter.next();
		tips.retain(|(ref a, _)| loop {
			match member {
				None => break false,
				Some(m) if m > a => break false,
				Some(m) => {
					member = members_iter.next();
					if m < a {
						continue
					} else {
						break true;
					}
				}
			}
		});
	}

	/// Execute the payout of a tip.
	///
	/// Up to three balance operations.
	/// Plus `O(T)` (`T` is Tippers length).
	fn payout_tip(hash: T::Hash, tip: OpenTip<T::AccountId, BalanceOf<T>, T::BlockNumber, T::Hash>) {
		let mut tips = tip.tips;
		Self::retain_active_tips(&mut tips);
		tips.sort_by_key(|i| i.1);
		let treasury = Self::account_id();
		let max_payout = Self::pot();
		let mut payout = tips[tips.len() / 2].1.min(max_payout);
		if !tip.deposit.is_zero() {
			let _ = T::Currency::unreserve(&tip.finder, tip.deposit);
		}
		if tip.finders_fee {
			if tip.finder != tip.who {
				// pay out the finder's fee.
				let finders_fee = T::TipFindersFee::get() * payout;
				payout -= finders_fee;
				// this should go through given we checked it's at most the free balance, but still
				// we only make a best-effort.
				let _ = T::Currency::transfer(&treasury, &tip.finder, finders_fee, KeepAlive);
			}
		}
		// same as above: best-effort only.
		let _ = T::Currency::transfer(&treasury, &tip.who, payout, KeepAlive);
		Self::deposit_event(RawEvent::TipClosed(hash, tip.who, payout));
	}

	/// Spend some money! returns number of approvals before spend.
	fn spend_funds() -> Weight {
		let mut total_weight: Weight = Zero::zero();

		let mut budget_remaining = Self::pot();
		Self::deposit_event(RawEvent::Spending(budget_remaining));
		let account_id = Self::account_id();

		let mut missed_any = false;
		let mut imbalance = <PositiveImbalanceOf<T>>::zero();
		let proposals_len = Approvals::mutate(|v| {
			let proposals_approvals_len = v.len() as u32;
			v.retain(|&index| {
				// Should always be true, but shouldn't panic if false or we're screwed.
				if let Some(p) = Self::proposals(index) {
					if p.value <= budget_remaining {
						budget_remaining -= p.value;
						<Proposals<T>>::remove(index);

						// return their deposit.
						let _ = T::Currency::unreserve(&p.proposer, p.bond);

						// provide the allocation.
						imbalance.subsume(T::Currency::deposit_creating(&p.beneficiary, p.value));

						Self::deposit_event(RawEvent::Awarded(index, p.value, p.beneficiary));
						false
					} else {
						missed_any = true;
						true
					}
				} else {
					false
				}
			});
			proposals_approvals_len
		});

		total_weight += T::WeightInfo::on_initialize_proposals(proposals_len);

		let bounties_len = BountyApprovals::mutate(|v| {
			let bounties_approval_len = v.len() as u32;
			v.retain(|&index| {
				Bounties::<T>::mutate(index, |bounty| {
					// Should always be true, but shouldn't panic if false or we're screwed.
					if let Some(bounty) = bounty {
						if bounty.value <= budget_remaining {
							budget_remaining -= bounty.value;

							bounty.status = BountyStatus::Funded;

							// return their deposit.
							let _ = T::Currency::unreserve(&bounty.proposer, bounty.bond);

							// fund the bounty account
							imbalance.subsume(T::Currency::deposit_creating(&Self::bounty_account_id(index), bounty.value));

							Self::deposit_event(RawEvent::BountyBecameActive(index));
							false
						} else {
							missed_any = true;
							true
						}
					} else {
						false
					}
				})
			});
			bounties_approval_len
		});

		total_weight += T::WeightInfo::on_initialize_bounties(bounties_len);

		if !missed_any {
			// burn some proportion of the remaining budget if we run a surplus.
			let burn = (T::Burn::get() * budget_remaining).min(budget_remaining);
			budget_remaining -= burn;

			let (debit, credit) = T::Currency::pair(burn);
			imbalance.subsume(debit);
			T::BurnDestination::on_unbalanced(credit);
			Self::deposit_event(RawEvent::Burnt(burn))
		}

		// Must never be an error, but better to be safe.
		// proof: budget_remaining is account free balance minus ED;
		// Thus we can't spend more than account free balance minus ED;
		// Thus account is kept alive; qed;
		if let Err(problem) = T::Currency::settle(
			&account_id,
			imbalance,
			WithdrawReason::Transfer.into(),
			KeepAlive
		) {
			print("Inconsistent state - couldn't settle imbalance for funds spent by treasury");
			// Nothing else to do here.
			drop(problem);
		}

		Self::deposit_event(RawEvent::Rollover(budget_remaining));

		total_weight
	}

	/// Return the amount of money in the pot.
	// The existential deposit is not part of the pot so treasury account never gets deleted.
	fn pot() -> BalanceOf<T> {
		T::Currency::free_balance(&Self::account_id())
			// Must never be less than 0 but better be safe.
			.saturating_sub(T::Currency::minimum_balance())
	}

	fn create_bounty(
		proposer: T::AccountId,
		description: Vec<u8>,
		value: BalanceOf<T>,
	) -> DispatchResult {
		ensure!(description.len() <= T::MaximumReasonLength::get() as usize, Error::<T>::ReasonTooBig);
		ensure!(value >= T::BountyValueMinimum::get(), Error::<T>::InvalidValue);

		let index = Self::bounty_count();

		// reserve deposit for new bounty
		let bond = T::BountyDepositBase::get()
			+ T::DataDepositPerByte::get() * (description.len() as u32).into();
		T::Currency::reserve(&proposer, bond)
			.map_err(|_| Error::<T>::InsufficientProposersBalance)?;

		BountyCount::put(index + 1);

		let bounty = Bounty {
			proposer, value, fee: 0.into(), curator_deposit: 0.into(), bond, status: BountyStatus::Proposed,
		};

		Bounties::<T>::insert(index, &bounty);
		BountyDescriptions::insert(index, description);

		Self::deposit_event(RawEvent::BountyProposed(index));

		Ok(())
	}

	pub fn migrate_retract_tip_for_tip_new() {
		/// An open tipping "motion". Retains all details of a tip including information on the finder
		/// and the members who have voted.
		#[derive(Clone, Eq, PartialEq, Encode, Decode, RuntimeDebug)]
		pub struct OldOpenTip<
			AccountId: Parameter,
			Balance: Parameter,
			BlockNumber: Parameter,
			Hash: Parameter,
		> {
			/// The hash of the reason for the tip. The reason should be a human-readable UTF-8 encoded string. A URL would be
			/// sensible.
			reason: Hash,
			/// The account to be tipped.
			who: AccountId,
			/// The account who began this tip and the amount held on deposit.
			finder: Option<(AccountId, Balance)>,
			/// The block number at which this tip will close if `Some`. If `None`, then no closing is
			/// scheduled.
			closes: Option<BlockNumber>,
			/// The members who have voted for this tip. Sorted by AccountId.
			tips: Vec<(AccountId, Balance)>,
		}

		use frame_support::{Twox64Concat, migration::StorageKeyIterator};

		for (hash, old_tip) in StorageKeyIterator::<
			T::Hash,
			OldOpenTip<T::AccountId, BalanceOf<T>, T::BlockNumber, T::Hash>,
			Twox64Concat,
		>::new(b"Treasury", b"Tips").drain()
		{
			let (finder, deposit, finders_fee) = match old_tip.finder {
				Some((finder, deposit)) => (finder, deposit, true),
				None => (T::AccountId::default(), Zero::zero(), false),
			};
			let new_tip = OpenTip {
				reason: old_tip.reason,
				who: old_tip.who,
				finder,
				deposit,
				closes: old_tip.closes,
				tips: old_tip.tips,
				finders_fee
			};
			Tips::<T>::insert(hash, new_tip)
		}
	}
}

impl<T: Trait> OnUnbalanced<NegativeImbalanceOf<T>> for Module<T> {
	fn on_nonzero_unbalanced(amount: NegativeImbalanceOf<T>) {
		let numeric_amount = amount.peek();

		// Must resolve into existing but better to be safe.
		let _ = T::Currency::resolve_creating(&Self::account_id(), amount);

		Self::deposit_event(RawEvent::Deposit(numeric_amount));
	}
}<|MERGE_RESOLUTION|>--- conflicted
+++ resolved
@@ -171,29 +171,6 @@
 	fn on_initialize_bounties(b: u32, ) -> Weight;
 }
 
-<<<<<<< HEAD
-=======
-impl WeightInfo for () {
-	fn propose_spend() -> Weight { 1_000_000_000 }
-	fn reject_proposal() -> Weight { 1_000_000_000 }
-	fn approve_proposal() -> Weight { 1_000_000_000 }
-	fn report_awesome(_r: u32, ) -> Weight { 1_000_000_000 }
-	fn retract_tip(_r: u32, ) -> Weight { 1_000_000_000 }
-	fn tip_new(_r: u32, _t: u32, ) -> Weight { 1_000_000_000 }
-	fn tip(_t: u32, ) -> Weight { 1_000_000_000 }
-	fn close_tip(_t: u32, ) -> Weight { 1_000_000_000 }
-	fn propose_bounty(_r: u32, ) -> Weight { 1_000_000_000 }
-	fn approve_bounty() -> Weight { 1_000_000_000 }
-	fn reject_bounty() -> Weight { 1_000_000_000 }
-	fn award_bounty() -> Weight { 1_000_000_000 }
-	fn claim_bounty() -> Weight { 1_000_000_000 }
-	fn cancel_bounty() -> Weight { 1_000_000_000 }
-	fn extend_bounty_expiry() -> Weight { 1_000_000_000 }
-	fn on_initialize_proposals(_p: u32, ) -> Weight { 1_000_000_000 }
-	fn on_initialize_bounties(_b: u32, ) -> Weight { 1_000_000_000 }
-}
-
->>>>>>> 571059a7
 pub trait Trait: frame_system::Trait {
 	/// The treasury's module id, used for deriving its sovereign account ID.
 	type ModuleId: Get<ModuleId>;
