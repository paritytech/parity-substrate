// This file is part of Substrate.

// Copyright (C) 2017-2020 Parity Technologies (UK) Ltd.
// SPDX-License-Identifier: Apache-2.0

// Licensed under the Apache License, Version 2.0 (the "License");
// you may not use this file except in compliance with the License.
// You may obtain a copy of the License at
//
// 	http://www.apache.org/licenses/LICENSE-2.0
//
// Unless required by applicable law or agreed to in writing, software
// distributed under the License is distributed on an "AS IS" BASIS,
// WITHOUT WARRANTIES OR CONDITIONS OF ANY KIND, either express or implied.
// See the License for the specific language governing permissions and
// limitations under the License.

//! # Treasury Module
//!
//! The Treasury module provides a "pot" of funds that can be managed by stakeholders in the
//! system and a structure for making spending proposals from this pot.
//!
//! - [`treasury::Trait`](./trait.Trait.html)
//! - [`Call`](./enum.Call.html)
//!
//! ## Overview
//!
//! The Treasury Module itself provides the pot to store funds, and a means for stakeholders to
//! propose, approve, and deny expenditures. The chain will need to provide a method (e.g.
//! inflation, fees) for collecting funds.
//!
//! By way of example, the Council could vote to fund the Treasury with a portion of the block
//! reward and use the funds to pay developers.
//!
//! ### Tipping
//!
//! A separate subsystem exists to allow for an agile "tipping" process, whereby a reward may be
//! given without first having a pre-determined stakeholder group come to consensus on how much
//! should be paid.
//!
//! A group of `Tippers` is determined through the config `Trait`. After half of these have declared
//! some amount that they believe a particular reported reason deserves, then a countdown period is
//! entered where any remaining members can declare their tip amounts also. After the close of the
//! countdown period, the median of all declared tips is paid to the reported beneficiary, along
//! with any finders fee, in case of a public (and bonded) original report.
//!
//! ### Bounty
//!
//! A Bounty Spending is a reward for a specified body of work - or specified set of objectives - that
//! needs to be executed for a predefined Treasury amount to be paid out. A curator is assigned after
//! the bounty is approved and funded by Council, to be delegated
//! with the responsibility of assigning a payout address once the specified set of objectives is completed.
//!
//! After the Council has activated a bounty, it delegates the work that requires expertise to a curator
//! in exchange of a deposit. Once the curator accepts the bounty, they
//! get to close the Active bounty. Closing the Active bounty enacts a delayed payout to the payout
//! address, the curator fee and the return of the curator deposit. The
//! delay allows for intervention through regular democracy. The Council gets to unassign the curator,
//! resulting in a new curator election. The Council also gets to cancel
//! the bounty if deemed necessary before assigning a curator or once the bounty is active or payout
//! is pending, resulting in the slash of the curator's deposit.
//!
//!
//! ### Terminology
//!
//! - **Proposal:** A suggestion to allocate funds from the pot to a beneficiary.
//! - **Beneficiary:** An account who will receive the funds from a proposal iff
//! the proposal is approved.
//! - **Deposit:** Funds that a proposer must lock when making a proposal. The
//! deposit will be returned or slashed if the proposal is approved or rejected
//! respectively.
//! - **Pot:** Unspent funds accumulated by the treasury module.
//!
//! Tipping protocol:
//! - **Tipping:** The process of gathering declarations of amounts to tip and taking the median
//!   amount to be transferred from the treasury to a beneficiary account.
//! - **Tip Reason:** The reason for a tip; generally a URL which embodies or explains why a
//!   particular individual (identified by an account ID) is worthy of a recognition by the
//!   treasury.
//! - **Finder:** The original public reporter of some reason for tipping.
//! - **Finders Fee:** Some proportion of the tip amount that is paid to the reporter of the tip,
//!   rather than the main beneficiary.
//!
//! Bounty:
//! - **Bounty spending proposal:** A proposal to reward a predefined body of work upon completion by
//! the Treasury.
//! - **Proposer:** An account proposing a bounty spending.
//! - **Curator:** An account managing the bounty and assigning a payout address receiving the reward
//! for the completion of work.
//! - **Deposit:** The amount held on deposit for placing a bounty proposal plus the amount held on
//! deposit per byte within the bounty description.
//! - **Curator deposit:** The payment from a candidate willing to curate an approved bounty. The deposit
//! is returned when/if the bounty is completed.
//! - **Bounty value:** The total amount that should be paid to the Payout Address if the bounty is
//! rewarded.
//! - **Payout address:** The account to which the total or part of the bounty is assigned to.
//! - **Payout Delay:** The delay period for which a bounty beneficiary needs to wait before claiming.
//! - **Curator fee:** The reserved upfront payment for a curator for work related to the bounty.
//!
//! ## Interface
//!
//! ### Dispatchable Functions
//!
//! General spending/proposal protocol:
//! - `propose_spend` - Make a spending proposal and stake the required deposit.
//! - `set_pot` - Set the spendable balance of funds.
//! - `configure` - Configure the module's proposal requirements.
//! - `reject_proposal` - Reject a proposal, slashing the deposit.
//! - `approve_proposal` - Accept the proposal, returning the deposit.
//!
//! Tipping protocol:
//! - `report_awesome` - Report something worthy of a tip and register for a finders fee.
//! - `retract_tip` - Retract a previous (finders fee registered) report.
//! - `tip_new` - Report an item worthy of a tip and declare a specific amount to tip.
//! - `tip` - Declare or redeclare an amount to tip for a particular reason.
//! - `close_tip` - Close and pay out a tip.
//!
//! Bounty protocol:
//! - `propose_bounty` - Propose a specific treasury amount to be earmarked for a predefined set of
//! tasks and stake the required deposit.
//! - `reject_bounty` - Reject a specific treasury amount to be earmarked for a predefined body of work.
//! - `approve_bounty` - Accept a specific treasury amount to be earmarked for a predefined body of work.
//! - `assign_curator` - Assign an account to a bounty as candidate curator.
//! - `accept_curator` - Accept a bounty assignment from the Council, setting a curator deposit.
//! - `extend_bounty_expiry` - Extend the expiry block number of the bounty and stay active.
//! - `award_bounty` - Close and pay out the specified amount for the completed work.
//! - `claim_bounty` - Claim a specific bounty amount from the Payout Address.
//! - `unassign_curator` - Unassign an accepted curator from a specific earmark.
//! - `cancel_bounty` - Cancel the earmark for a specific treasury amount and close the bounty.
//!
//!
//! ## GenesisConfig
//!
//! The Treasury module depends on the [`GenesisConfig`](./struct.GenesisConfig.html).

#![cfg_attr(not(feature = "std"), no_std)]

#[cfg(feature = "std")]
use serde::{Serialize, Deserialize};
use sp_std::prelude::*;
use frame_support::{decl_module, decl_storage, decl_event, ensure, print, decl_error, Parameter};
use frame_support::traits::{
	Currency, Get, Imbalance, OnUnbalanced, ExistenceRequirement::{KeepAlive, AllowDeath},
	ReservableCurrency, WithdrawReason
};
use sp_runtime::{Permill, ModuleId, Percent, RuntimeDebug, DispatchResult, traits::{
	Zero, StaticLookup, AccountIdConversion, Saturating, Hash, BadOrigin
}};
use frame_support::weights::{Weight, DispatchClass};
use frame_support::traits::{Contains, ContainsLengthBound, EnsureOrigin};
use codec::{Encode, Decode};
use frame_system::{self as system, ensure_signed};

mod tests;
mod benchmarking;
mod default_weights;

type BalanceOf<T, I> =
	<<T as Trait<I>>::Currency as Currency<<T as frame_system::Trait>::AccountId>>::Balance;
type PositiveImbalanceOf<T, I> =
	<<T as Trait<I>>::Currency as Currency<<T as frame_system::Trait>::AccountId>>::PositiveImbalance;
type NegativeImbalanceOf<T, I> =
	<<T as Trait<I>>::Currency as Currency<<T as frame_system::Trait>::AccountId>>::NegativeImbalance;

pub trait WeightInfo {
	fn propose_spend() -> Weight;
	fn reject_proposal() -> Weight;
	fn approve_proposal() -> Weight;
	fn report_awesome(r: u32, ) -> Weight;
	fn retract_tip() -> Weight;
	fn tip_new(r: u32, t: u32, ) -> Weight;
	fn tip(t: u32, ) -> Weight;
	fn close_tip(t: u32, ) -> Weight;
	fn propose_bounty(r: u32, ) -> Weight;
	fn approve_bounty() -> Weight;
	fn assign_curator() -> Weight;
	fn unassign_curator() -> Weight;
	fn accept_curator() -> Weight;
	fn reject_bounty() -> Weight;
	fn award_bounty() -> Weight;
	fn claim_bounty() -> Weight;
	fn cancel_bounty() -> Weight;
	fn extend_bounty_expiry() -> Weight;
	fn on_initialize_proposals(p: u32, ) -> Weight;
	fn on_initialize_bounties(b: u32, ) -> Weight;
}

pub trait Trait<I=DefaultInstance>: frame_system::Trait {
	/// The treasury's module id, used for deriving its sovereign account ID.
	type ModuleId: Get<ModuleId>;

	/// The staking balance.
	type Currency: Currency<Self::AccountId> + ReservableCurrency<Self::AccountId>;

	/// Origin from which approvals must come.
	type ApproveOrigin: EnsureOrigin<Self::Origin>;

	/// Origin from which rejections must come.
	type RejectOrigin: EnsureOrigin<Self::Origin>;

	/// Origin from which tippers must come.
	///
	/// `ContainsLengthBound::max_len` must be cost free (i.e. no storage read or heavy operation).
	type Tippers: Contains<Self::AccountId> + ContainsLengthBound;

	/// The period for which a tip remains open after is has achieved threshold tippers.
	type TipCountdown: Get<Self::BlockNumber>;

	/// The percent of the final tip which goes to the original reporter of the tip.
	type TipFindersFee: Get<Percent>;

	/// The amount held on deposit for placing a tip report.
	type TipReportDepositBase: Get<BalanceOf<Self, I>>;

<<<<<<< HEAD
	/// The amount held on deposit per byte within the tip report reason or bounty description.
	type DataDepositPerByte: Get<BalanceOf<Self>>;
=======
	/// The amount held on deposit per byte within the tip report reason.
	type TipReportDepositPerByte: Get<BalanceOf<Self, I>>;
>>>>>>> 918313f9

	/// The overarching event type.
	type Event: From<Event<Self, I>> + Into<<Self as frame_system::Trait>::Event>;

<<<<<<< HEAD
	/// Handler for the unbalanced decrease when slashing for a rejected proposal or bounty.
	type OnSlash: OnUnbalanced<NegativeImbalanceOf<Self>>;
=======
	/// Handler for the unbalanced decrease when slashing for a rejected proposal.
	type ProposalRejection: OnUnbalanced<NegativeImbalanceOf<Self, I>>;
>>>>>>> 918313f9

	/// Fraction of a proposal's value that should be bonded in order to place the proposal.
	/// An accepted proposal gets these back. A rejected proposal does not.
	type ProposalBond: Get<Permill>;

	/// Minimum amount of funds that should be placed in a deposit for making a proposal.
	type ProposalBondMinimum: Get<BalanceOf<Self, I>>;

	/// Period between successive spends.
	type SpendPeriod: Get<Self::BlockNumber>;

	/// Percentage of spare funds (if any) that are burnt per spend period.
	type Burn: Get<Permill>;

	/// The amount held on deposit for placing a bounty proposal.
	type BountyDepositBase: Get<BalanceOf<Self>>;

	/// The delay period for which a bounty beneficiary need to wait before claim the payout.
	type BountyDepositPayoutDelay: Get<Self::BlockNumber>;

	/// Bounty duration in blocks.
	type BountyDuration: Get<Self::BlockNumber>;

	/// Percentage of the curator fee that will be reserved upfront as deposit for bounty curator.
	type BountyCuratorDeposit: Get<Permill>;

	/// Minimum value for a bounty.
	type BountyValueMinimum: Get<BalanceOf<Self>>;

	/// Maximum acceptable reason length.
	type MaximumReasonLength: Get<u32>;

	/// Handler for the unbalanced decrease when treasury funds are burned.
	type BurnDestination: OnUnbalanced<NegativeImbalanceOf<Self, I>>;

	/// Weight information for extrinsics in this pallet.
	type WeightInfo: WeightInfo;
}

/// An index of a proposal. Just a `u32`.
pub type ProposalIndex = u32;

/// A spending proposal.
#[cfg_attr(feature = "std", derive(Serialize, Deserialize))]
#[derive(Encode, Decode, Clone, PartialEq, Eq, RuntimeDebug)]
pub struct Proposal<AccountId, Balance> {
	/// The account proposing it.
	proposer: AccountId,
	/// The (total) amount that should be paid if the proposal is accepted.
	value: Balance,
	/// The account to whom the payment should be made if the proposal is accepted.
	beneficiary: AccountId,
	/// The amount held on deposit (reserved) for making this proposal.
	bond: Balance,
}

/// An open tipping "motion". Retains all details of a tip including information on the finder
/// and the members who have voted.
#[derive(Clone, Eq, PartialEq, Encode, Decode, RuntimeDebug)]
pub struct OpenTip<
	AccountId: Parameter,
	Balance: Parameter,
	BlockNumber: Parameter,
	Hash: Parameter,
> {
	/// The hash of the reason for the tip. The reason should be a human-readable UTF-8 encoded string. A URL would be
	/// sensible.
	reason: Hash,
	/// The account to be tipped.
	who: AccountId,
	/// The account who began this tip.
	finder: AccountId,
	/// The amount held on deposit for this tip.
	deposit: Balance,
	/// The block number at which this tip will close if `Some`. If `None`, then no closing is
	/// scheduled.
	closes: Option<BlockNumber>,
	/// The members who have voted for this tip. Sorted by AccountId.
	tips: Vec<(AccountId, Balance)>,
	/// Whether this tip should result in the finder taking a fee.
	finders_fee: bool,
}

/// An index of a bounty. Just a `u32`.
pub type BountyIndex = u32;

/// A bounty proposal.
#[derive(Encode, Decode, Clone, PartialEq, Eq, RuntimeDebug)]
pub struct Bounty<AccountId, Balance, BlockNumber> {
	/// The account proposing it.
	proposer: AccountId,
	/// The (total) amount that should be paid if the bounty is rewarded.
	value: Balance,
	/// The curator fee. Included in value.
	fee: Balance,
	/// The deposit of curator.
	curator_deposit: Balance,
	/// The amount held on deposit (reserved) for making this proposal.
	bond: Balance,
	/// The status of this bounty.
	status: BountyStatus<AccountId, BlockNumber>,
}

/// The status of a bounty proposal.
#[derive(Encode, Decode, Clone, PartialEq, Eq, RuntimeDebug)]
pub enum BountyStatus<AccountId, BlockNumber> {
	/// The bounty is proposed and waiting for approval.
	Proposed,
	/// The bounty is approved and waiting to become active at next spend period.
	Approved,
	/// The bounty is funded and waiting for curator assignment.
	Funded,
	/// A curator is assigned. Waiting for acceptance from curator.
	CuratorAssigned {
		/// The assigned curator of this bounty.
		curator: AccountId,
	},
	/// The bounty is active and waiting to be awarded.
	Active {
		/// The curator of this bounty.
		curator: AccountId,
		/// Expiry block
		expires: BlockNumber,
	},
	/// The bounty is awarded and waiting to released after a delay.
	PendingPayout {
		/// The curator of this bounty.
		curator: AccountId,
		/// The beneficiary of the bounty.
		beneficiary: AccountId,
		/// When the bounty can be claimed.
		unlock_at: BlockNumber,
	},
}

decl_storage! {
	trait Store for Module<T: Trait<I>, I: Instance=DefaultInstance> as Treasury {
		/// Number of proposals that have been made.
		ProposalCount get(fn proposal_count): ProposalIndex;

		/// Proposals that have been made.
		Proposals get(fn proposals):
			map hasher(twox_64_concat) ProposalIndex
			=> Option<Proposal<T::AccountId, BalanceOf<T, I>>>;

		/// Proposal indices that have been approved but not yet awarded.
		Approvals get(fn approvals): Vec<ProposalIndex>;

		/// Tips that are not yet completed. Keyed by the hash of `(reason, who)` from the value.
		/// This has the insecure enumerable hash function since the key itself is already
		/// guaranteed to be a secure hash.
		pub Tips get(fn tips):
			map hasher(twox_64_concat) T::Hash
			=> Option<OpenTip<T::AccountId, BalanceOf<T, I>, T::BlockNumber, T::Hash>>;

		/// Simple preimage lookup from the reason's hash to the original data. Again, has an
		/// insecure enumerable hash since the key is guaranteed to be the result of a secure hash.
		pub Reasons get(fn reasons): map hasher(identity) T::Hash => Option<Vec<u8>>;

		/// Number of bounty proposals that have been made.
		pub BountyCount get(fn bounty_count): BountyIndex;

		/// Bounties that have been made.
		pub Bounties get(fn bounties):
			map hasher(twox_64_concat) BountyIndex
			=> Option<Bounty<T::AccountId, BalanceOf<T>, T::BlockNumber>>;

		/// The description of each bounty.
		pub BountyDescriptions get(fn bounty_descriptions): map hasher(twox_64_concat) BountyIndex => Option<Vec<u8>>;

		/// Bounty indices that have been approved but not yet funded.
		pub BountyApprovals get(fn bounty_approvals): Vec<BountyIndex>;
	}
	add_extra_genesis {
		build(|_config| {
			// Create Treasury account
			let _ = T::Currency::make_free_balance_be(
				&<Module<T, I>>::account_id(),
				T::Currency::minimum_balance(),
			);
		});
	}
}

decl_event!(
	pub enum Event<T, I=DefaultInstance>
	where
		Balance = BalanceOf<T, I>,
		<T as frame_system::Trait>::AccountId,
		<T as frame_system::Trait>::Hash,
	{
		/// New proposal. \[proposal_index\]
		Proposed(ProposalIndex),
		/// We have ended a spend period and will now allocate funds. \[budget_remaining\]
		Spending(Balance),
		/// Some funds have been allocated. \[proposal_index, award, beneficiary\]
		Awarded(ProposalIndex, Balance, AccountId),
		/// A proposal was rejected; funds were slashed. \[proposal_index, slashed\]
		Rejected(ProposalIndex, Balance),
		/// Some of our funds have been burnt. \[burn\]
		Burnt(Balance),
		/// Spending has finished; this is the amount that rolls over until next spend.
		/// \[budget_remaining\]
		Rollover(Balance),
		/// Some funds have been deposited. \[deposit\]
		Deposit(Balance),
		/// A new tip suggestion has been opened. \[tip_hash\]
		NewTip(Hash),
		/// A tip suggestion has reached threshold and is closing. \[tip_hash\]
		TipClosing(Hash),
		/// A tip suggestion has been closed. \[tip_hash, who, payout\]
		TipClosed(Hash, AccountId, Balance),
		/// A tip suggestion has been retracted. \[tip_hash\]
		TipRetracted(Hash),
		/// New bounty proposal. [index]
		BountyProposed(BountyIndex),
		/// A bounty proposal was rejected; funds were slashed. [index, bond]
		BountyRejected(BountyIndex, Balance),
		/// A bounty proposal is funded and became active. [index]
		BountyBecameActive(BountyIndex),
		/// A bounty is awarded to a beneficiary. [index, beneficiary]
		BountyAwarded(BountyIndex, AccountId),
		/// A bounty is claimed by beneficiary. [index, payout, beneficiary]
		BountyClaimed(BountyIndex, Balance, AccountId),
		/// A bounty is cancelled. [index]
		BountyCanceled(BountyIndex),
		/// A bounty expiry is extended. [index]
		BountyExtended(BountyIndex),
	}
);

decl_error! {
	/// Error for the treasury module.
	pub enum Error for Module<T: Trait<I>, I: Instance> {
		/// Proposer's balance is too low.
		InsufficientProposersBalance,
		/// No proposal or bounty at that index.
		InvalidIndex,
		/// The reason given is just too big.
		ReasonTooBig,
		/// The tip was already found/started.
		AlreadyKnown,
		/// The tip hash is unknown.
		UnknownTip,
		/// The account attempting to retract the tip is not the finder of the tip.
		NotFinder,
		/// The tip cannot be claimed/closed because there are not enough tippers yet.
		StillOpen,
		/// The tip cannot be claimed/closed because it's still in the countdown period.
		Premature,
		/// The bounty status is unexpected.
		UnexpectedStatus,
		/// Require bounty curator.
		RequireCurator,
		/// Invalid bounty value.
		InvalidValue,
		/// Invalid bounty fee.
		InvalidFee,
	}
}

decl_module! {
	pub struct Module<T: Trait<I>, I: Instance=DefaultInstance>
		for enum Call
		where origin: T::Origin
	{
		/// Fraction of a proposal's value that should be bonded in order to place the proposal.
		/// An accepted proposal gets these back. A rejected proposal does not.
		const ProposalBond: Permill = T::ProposalBond::get();

		/// Minimum amount of funds that should be placed in a deposit for making a proposal.
		const ProposalBondMinimum: BalanceOf<T, I> = T::ProposalBondMinimum::get();

		/// Period between successive spends.
		const SpendPeriod: T::BlockNumber = T::SpendPeriod::get();

		/// Percentage of spare funds (if any) that are burnt per spend period.
		const Burn: Permill = T::Burn::get();

		/// The period for which a tip remains open after is has achieved threshold tippers.
		const TipCountdown: T::BlockNumber = T::TipCountdown::get();

		/// The amount of the final tip which goes to the original reporter of the tip.
		const TipFindersFee: Percent = T::TipFindersFee::get();

		/// The amount held on deposit for placing a tip report.
		const TipReportDepositBase: BalanceOf<T, I> = T::TipReportDepositBase::get();

<<<<<<< HEAD
		/// The amount held on deposit per byte within the tip report reason or bounty description.
		const DataDepositPerByte: BalanceOf<T> = T::DataDepositPerByte::get();
=======
		/// The amount held on deposit per byte within the tip report reason.
		const TipReportDepositPerByte: BalanceOf<T, I> = T::TipReportDepositPerByte::get();
>>>>>>> 918313f9

		/// The treasury's module id, used for deriving its sovereign account ID.
		const ModuleId: ModuleId = T::ModuleId::get();

<<<<<<< HEAD
		/// The amount held on deposit for placing a bounty proposal.
		const BountyDepositBase: BalanceOf<T> = T::BountyDepositBase::get();

		/// The delay period for which a bounty beneficiary need to wait before claim the payout.
		const BountyDepositPayoutDelay: T::BlockNumber = T::BountyDepositPayoutDelay::get();

		/// Percentage of the curator fee that will be reserved upfront as deposit for bounty curator.
		const BountyCuratorDeposit: Permill = T::BountyCuratorDeposit::get();

		const BountyValueMinimum: BalanceOf<T> = T::BountyValueMinimum::get();

		/// Maximum acceptable reason length.
		const MaximumReasonLength: u32 = T::MaximumReasonLength::get();

		type Error = Error<T>;
=======
		type Error = Error<T, I>;
>>>>>>> 918313f9

		fn deposit_event() = default;

		/// Put forward a suggestion for spending. A deposit proportional to the value
		/// is reserved and slashed if the proposal is rejected. It is returned once the
		/// proposal is awarded.
		///
		/// # <weight>
		/// - Complexity: O(1)
		/// - DbReads: `ProposalCount`, `origin account`
		/// - DbWrites: `ProposalCount`, `Proposals`, `origin account`
		/// # </weight>
		#[weight = T::WeightInfo::propose_spend()]
		fn propose_spend(
			origin,
			#[compact] value: BalanceOf<T, I>,
			beneficiary: <T::Lookup as StaticLookup>::Source
		) {
			let proposer = ensure_signed(origin)?;
			let beneficiary = T::Lookup::lookup(beneficiary)?;

			let bond = Self::calculate_bond(value);
			T::Currency::reserve(&proposer, bond)
				.map_err(|_| Error::<T, I>::InsufficientProposersBalance)?;

			let c = Self::proposal_count();
			<ProposalCount<I>>::put(c + 1);
			<Proposals<T, I>>::insert(c, Proposal { proposer, value, beneficiary, bond });

			Self::deposit_event(RawEvent::Proposed(c));
		}

		/// Reject a proposed spend. The original deposit will be slashed.
		///
		/// May only be called from `T::RejectOrigin`.
		///
		/// # <weight>
		/// - Complexity: O(1)
		/// - DbReads: `Proposals`, `rejected proposer account`
		/// - DbWrites: `Proposals`, `rejected proposer account`
		/// # </weight>
		#[weight = (T::WeightInfo::reject_proposal(), DispatchClass::Operational)]
		fn reject_proposal(origin, #[compact] proposal_id: ProposalIndex) {
			T::RejectOrigin::ensure_origin(origin)?;

<<<<<<< HEAD
			let proposal = <Proposals<T>>::take(&proposal_id).ok_or(Error::<T>::InvalidIndex)?;
=======
			let proposal = <Proposals<T, I>>::take(&proposal_id).ok_or(Error::<T, I>::InvalidProposalIndex)?;
>>>>>>> 918313f9
			let value = proposal.bond;
			let imbalance = T::Currency::slash_reserved(&proposal.proposer, value).0;
			T::OnSlash::on_unbalanced(imbalance);

			Self::deposit_event(Event::<T, I>::Rejected(proposal_id, value));
		}

		/// Approve a proposal. At a later time, the proposal will be allocated to the beneficiary
		/// and the original deposit will be returned.
		///
		/// May only be called from `T::ApproveOrigin`.
		///
		/// # <weight>
		/// - Complexity: O(1).
		/// - DbReads: `Proposals`, `Approvals`
		/// - DbWrite: `Approvals`
		/// # </weight>
		#[weight = (T::WeightInfo::approve_proposal(), DispatchClass::Operational)]
		fn approve_proposal(origin, #[compact] proposal_id: ProposalIndex) {
			T::ApproveOrigin::ensure_origin(origin)?;

<<<<<<< HEAD
			ensure!(<Proposals<T>>::contains_key(proposal_id), Error::<T>::InvalidIndex);
			Approvals::append(proposal_id);
=======
			ensure!(<Proposals<T, I>>::contains_key(proposal_id), Error::<T, I>::InvalidProposalIndex);
			<Approvals<I>>::mutate(|v| v.push(proposal_id));
>>>>>>> 918313f9
		}

		/// Report something `reason` that deserves a tip and claim any eventual the finder's fee.
		///
		/// The dispatch origin for this call must be _Signed_.
		///
		/// Payment: `TipReportDepositBase` will be reserved from the origin account, as well as
		/// `DataDepositPerByte` for each byte in `reason`.
		///
		/// - `reason`: The reason for, or the thing that deserves, the tip; generally this will be
		///   a UTF-8-encoded URL.
		/// - `who`: The account which should be credited for the tip.
		///
		/// Emits `NewTip` if successful.
		///
		/// # <weight>
		/// - Complexity: `O(R)` where `R` length of `reason`.
		///   - encoding and hashing of 'reason'
		/// - DbReads: `Reasons`, `Tips`
		/// - DbWrites: `Reasons`, `Tips`
		/// # </weight>
		#[weight = T::WeightInfo::report_awesome(reason.len() as u32)]
		fn report_awesome(origin, reason: Vec<u8>, who: T::AccountId) {
			let finder = ensure_signed(origin)?;

<<<<<<< HEAD
			ensure!(reason.len() <= T::MaximumReasonLength::get() as usize, Error::<T>::ReasonTooBig);
=======
			const MAX_SENSIBLE_REASON_LENGTH: usize = 16384;
			ensure!(reason.len() <= MAX_SENSIBLE_REASON_LENGTH, Error::<T, I>::ReasonTooBig);
>>>>>>> 918313f9

			let reason_hash = T::Hashing::hash(&reason[..]);
			ensure!(!Reasons::<T, I>::contains_key(&reason_hash), Error::<T, I>::AlreadyKnown);
			let hash = T::Hashing::hash_of(&(&reason_hash, &who));
			ensure!(!Tips::<T, I>::contains_key(&hash), Error::<T, I>::AlreadyKnown);

			let deposit = T::TipReportDepositBase::get()
				+ T::DataDepositPerByte::get() * (reason.len() as u32).into();
			T::Currency::reserve(&finder, deposit)?;

			Reasons::<T, I>::insert(&reason_hash, &reason);
			let tip = OpenTip {
				reason: reason_hash,
				who,
				finder,
				deposit,
				closes: None,
				tips: vec![],
				finders_fee: true
			};
			Tips::<T, I>::insert(&hash, tip);
			Self::deposit_event(RawEvent::NewTip(hash));
		}

		/// Retract a prior tip-report from `report_awesome`, and cancel the process of tipping.
		///
		/// If successful, the original deposit will be unreserved.
		///
		/// The dispatch origin for this call must be _Signed_ and the tip identified by `hash`
		/// must have been reported by the signing account through `report_awesome` (and not
		/// through `tip_new`).
		///
		/// - `hash`: The identity of the open tip for which a tip value is declared. This is formed
		///   as the hash of the tuple of the original tip `reason` and the beneficiary account ID.
		///
		/// Emits `TipRetracted` if successful.
		///
		/// # <weight>
		/// - Complexity: `O(1)`
		///   - Depends on the length of `T::Hash` which is fixed.
		/// - DbReads: `Tips`, `origin account`
		/// - DbWrites: `Reasons`, `Tips`, `origin account`
		/// # </weight>
		#[weight = T::WeightInfo::retract_tip()]
		fn retract_tip(origin, hash: T::Hash) {
			let who = ensure_signed(origin)?;
			let tip = Tips::<T, I>::get(&hash).ok_or(Error::<T, I>::UnknownTip)?;
			ensure!(tip.finder == who, Error::<T, I>::NotFinder);

			Reasons::<T, I>::remove(&tip.reason);
			Tips::<T, I>::remove(&hash);
			if !tip.deposit.is_zero() {
				let _ = T::Currency::unreserve(&who, tip.deposit);
			}
			Self::deposit_event(RawEvent::TipRetracted(hash));
		}

		/// Give a tip for something new; no finder's fee will be taken.
		///
		/// The dispatch origin for this call must be _Signed_ and the signing account must be a
		/// member of the `Tippers` set.
		///
		/// - `reason`: The reason for, or the thing that deserves, the tip; generally this will be
		///   a UTF-8-encoded URL.
		/// - `who`: The account which should be credited for the tip.
		/// - `tip_value`: The amount of tip that the sender would like to give. The median tip
		///   value of active tippers will be given to the `who`.
		///
		/// Emits `NewTip` if successful.
		///
		/// # <weight>
		/// - Complexity: `O(R + T)` where `R` length of `reason`, `T` is the number of tippers.
		///   - `O(T)`: decoding `Tipper` vec of length `T`
		///     `T` is charged as upper bound given by `ContainsLengthBound`.
		///     The actual cost depends on the implementation of `T::Tippers`.
		///   - `O(R)`: hashing and encoding of reason of length `R`
		/// - DbReads: `Tippers`, `Reasons`
		/// - DbWrites: `Reasons`, `Tips`
		/// # </weight>
<<<<<<< HEAD
		#[weight = T::WeightInfo::tip_new(reason.len() as u32, T::Tippers::max_len() as u32)]
		fn tip_new(origin, reason: Vec<u8>, who: T::AccountId, #[compact] tip_value: BalanceOf<T>) {
=======
		#[weight = 110_000_000
			+ 4_000 * reason.len() as Weight
			+ 480_000 * T::Tippers::max_len() as Weight
			+ T::DbWeight::get().reads_writes(2, 2)]
		fn tip_new(origin, reason: Vec<u8>, who: T::AccountId, tip_value: BalanceOf<T, I>) {
>>>>>>> 918313f9
			let tipper = ensure_signed(origin)?;
			ensure!(T::Tippers::contains(&tipper), BadOrigin);
			let reason_hash = T::Hashing::hash(&reason[..]);
			ensure!(!Reasons::<T, I>::contains_key(&reason_hash), Error::<T, I>::AlreadyKnown);
			let hash = T::Hashing::hash_of(&(&reason_hash, &who));

			Reasons::<T, I>::insert(&reason_hash, &reason);
			Self::deposit_event(RawEvent::NewTip(hash.clone()));
			let tips = vec![(tipper.clone(), tip_value)];
			let tip = OpenTip {
				reason: reason_hash,
				who,
				finder: tipper,
				deposit: Zero::zero(),
				closes: None,
				tips,
				finders_fee: false,
			};
			Tips::<T, I>::insert(&hash, tip);
		}

		/// Declare a tip value for an already-open tip.
		///
		/// The dispatch origin for this call must be _Signed_ and the signing account must be a
		/// member of the `Tippers` set.
		///
		/// - `hash`: The identity of the open tip for which a tip value is declared. This is formed
		///   as the hash of the tuple of the hash of the original tip `reason` and the beneficiary
		///   account ID.
		/// - `tip_value`: The amount of tip that the sender would like to give. The median tip
		///   value of active tippers will be given to the `who`.
		///
		/// Emits `TipClosing` if the threshold of tippers has been reached and the countdown period
		/// has started.
		///
		/// # <weight>
		/// - Complexity: `O(T)` where `T` is the number of tippers.
		///   decoding `Tipper` vec of length `T`, insert tip and check closing,
		///   `T` is charged as upper bound given by `ContainsLengthBound`.
		///   The actual cost depends on the implementation of `T::Tippers`.
		///
		///   Actually weight could be lower as it depends on how many tips are in `OpenTip` but it
		///   is weighted as if almost full i.e of length `T-1`.
		/// - DbReads: `Tippers`, `Tips`
		/// - DbWrites: `Tips`
		/// # </weight>
<<<<<<< HEAD
		#[weight = T::WeightInfo::tip(T::Tippers::max_len() as u32)]
		fn tip(origin, hash: T::Hash, #[compact] tip_value: BalanceOf<T>) {
=======
		#[weight = 68_000_000 + 2_000_000 * T::Tippers::max_len() as Weight
			+ T::DbWeight::get().reads_writes(2, 1)]
		fn tip(origin, hash: T::Hash, tip_value: BalanceOf<T, I>) {
>>>>>>> 918313f9
			let tipper = ensure_signed(origin)?;
			ensure!(T::Tippers::contains(&tipper), BadOrigin);

			let mut tip = Tips::<T, I>::get(hash).ok_or(Error::<T, I>::UnknownTip)?;
			if Self::insert_tip_and_check_closing(&mut tip, tipper, tip_value) {
				Self::deposit_event(RawEvent::TipClosing(hash.clone()));
			}
			Tips::<T, I>::insert(&hash, tip);
		}

		/// Close and payout a tip.
		///
		/// The dispatch origin for this call must be _Signed_.
		///
		/// The tip identified by `hash` must have finished its countdown period.
		///
		/// - `hash`: The identity of the open tip for which a tip value is declared. This is formed
		///   as the hash of the tuple of the original tip `reason` and the beneficiary account ID.
		///
		/// # <weight>
		/// - Complexity: `O(T)` where `T` is the number of tippers.
		///   decoding `Tipper` vec of length `T`.
		///   `T` is charged as upper bound given by `ContainsLengthBound`.
		///   The actual cost depends on the implementation of `T::Tippers`.
		/// - DbReads: `Tips`, `Tippers`, `tip finder`
		/// - DbWrites: `Reasons`, `Tips`, `Tippers`, `tip finder`
		/// # </weight>
		#[weight = T::WeightInfo::close_tip(T::Tippers::max_len() as u32)]
		fn close_tip(origin, hash: T::Hash) {
			ensure_signed(origin)?;

			let tip = Tips::<T, I>::get(hash).ok_or(Error::<T, I>::UnknownTip)?;
			let n = tip.closes.as_ref().ok_or(Error::<T, I>::StillOpen)?;
			ensure!(system::Module::<T>::block_number() >= *n, Error::<T, I>::Premature);
			// closed.
			Reasons::<T, I>::remove(&tip.reason);
			Tips::<T, I>::remove(hash);
			Self::payout_tip(hash, tip);
		}

		/// Propose for a new bounty.
		///
		/// The dispatch origin for this call must be _Signed_.
		///
		/// Payment: `TipReportDepositBase` will be reserved from the origin account, as well as
		/// `DataDepositPerByte` for each byte in `reason`. It will be unreserved upon approval,
		/// or slashed when rejected.
		///
		/// - `curator`: The curator account whom will manage this bounty.
		/// - `fee`: The curator fee.
		/// - `value`: The total payment amount of this bounty, curator fee included.
		/// - `description`: The description of this bounty.
		#[weight = T::WeightInfo::propose_bounty(description.len() as u32)]
		fn propose_bounty(
			origin,
			#[compact] value: BalanceOf<T>,
			description: Vec<u8>,
		) {
			let proposer = ensure_signed(origin)?;

			Self::create_bounty(proposer, description, value)?;
		}

		/// Reject a bounty proposal. The original deposit will be slashed.
		///
		/// # <weight>
		/// - O(1).
		/// - Limited storage reads.
		/// - Two DB clear.
		/// # </weight>
		#[weight = T::WeightInfo::reject_bounty()]
		fn reject_bounty(origin, #[compact] bounty_id: BountyIndex) {
			T::RejectOrigin::ensure_origin(origin)?;

			Bounties::<T>::try_mutate_exists(bounty_id, |maybe_bounty| -> DispatchResult {
				let bounty = maybe_bounty.as_ref().ok_or(Error::<T>::InvalidIndex)?;
				ensure!(bounty.status == BountyStatus::Proposed, Error::<T>::UnexpectedStatus);

				BountyDescriptions::remove(bounty_id);

				let value = bounty.bond;
				let imbalance = T::Currency::slash_reserved(&bounty.proposer, value).0;
				T::OnSlash::on_unbalanced(imbalance);

				Self::deposit_event(Event::<T>::BountyRejected(bounty_id, value));

				*maybe_bounty = None;

				Ok(())
			})?;
		}

		/// Approve a bounty proposal. At a later time, the bounty will be funded and become active
		/// and the original deposit will be returned.
		///
		/// May only be called from `T::ApproveOrigin`.
		///
		/// # <weight>
		/// - O(1).
		/// - Limited storage reads.
		/// - One DB change.
		/// # </weight>
		#[weight = T::WeightInfo::approve_bounty()]
		fn approve_bounty(origin, #[compact] bounty_id: ProposalIndex) {
			T::ApproveOrigin::ensure_origin(origin)?;

			Bounties::<T>::try_mutate_exists(bounty_id, |maybe_bounty| -> DispatchResult {
				let mut bounty = maybe_bounty.as_mut().ok_or(Error::<T>::InvalidIndex)?;
				ensure!(bounty.status == BountyStatus::Proposed, Error::<T>::UnexpectedStatus);

				bounty.status = BountyStatus::Approved;

				BountyApprovals::append(bounty_id);

				Ok(())
			})?;
		}

		/// Assign a curator to a funded bounty.
		///
		/// May only be called from `T::ApproveOrigin`.
		///
		/// # <weight>
		/// - O(1).
		/// - Limited storage reads.
		/// - One DB change.
		/// # </weight>
		#[weight = T::WeightInfo::assign_curator()]
		fn assign_curator(
			origin,
			#[compact] bounty_id: ProposalIndex,
			curator: <T::Lookup as StaticLookup>::Source,
			#[compact] fee: BalanceOf<T>,
		) {
			T::ApproveOrigin::ensure_origin(origin)?;

			let curator = T::Lookup::lookup(curator)?;
			Bounties::<T>::try_mutate_exists(bounty_id, |maybe_bounty| -> DispatchResult {
				let mut bounty = maybe_bounty.as_mut().ok_or(Error::<T>::InvalidIndex)?;
				match bounty.status {
					BountyStatus::Funded | BountyStatus::CuratorAssigned { .. } => {},
					_ => return Err(Error::<T>::UnexpectedStatus.into()),
				};

				ensure!(fee < bounty.value, Error::<T>::InvalidFee);

				bounty.status = BountyStatus::CuratorAssigned { curator };
				bounty.fee = fee;

				Ok(())
			})?;
		}

		/// Unassign curator from a bounty.
		/// If the bounty is on active or pending payout status, the curator deposit will be slashed from curator.
		///
		/// May only be called from `T::ApproveOrigin` or the curator.
		///
		/// # <weight>
		/// - O(1).
		/// - Limited storage reads.
		/// - One DB change.
		/// # </weight>
		#[weight = T::WeightInfo::unassign_curator()]
		fn unassign_curator(
			origin,
			#[compact] bounty_id: ProposalIndex,
		) {
			let maybe_curator = ensure_signed(origin.clone())
				.map(Some)
				.or_else(|_| T::RejectOrigin::ensure_origin(origin).map(|_| None))?;

			Bounties::<T>::try_mutate_exists(bounty_id, |maybe_bounty| -> DispatchResult {
				let mut bounty = maybe_bounty.as_mut().ok_or(Error::<T>::InvalidIndex)?;
				match bounty.status {
					BountyStatus::CuratorAssigned { ref curator } => {
						ensure!(maybe_curator.map_or(true, |c| c == *curator), BadOrigin);
					},
					BountyStatus::Active { ref curator, .. } | BountyStatus::PendingPayout { ref curator, .. } => {
						ensure!(maybe_curator.map_or(true, |c| c == *curator), BadOrigin);
						let imbalance = T::Currency::slash_reserved(curator, bounty.curator_deposit).0;
						T::OnSlash::on_unbalanced(imbalance);
						bounty.curator_deposit = Zero::zero();
					},
					_ => return Err(Error::<T>::UnexpectedStatus.into()),
				};

				bounty.status = BountyStatus::Funded;
				Ok(())
			})?;
		}

		/// Accept the curator role for a bounty.
		/// A deposit will be reserved from curator and refund upon successful payout.
		///
		/// May only be called from the curator.
		///
		/// # <weight>
		/// - O(1).
		/// - Limited storage reads.
		/// - One DB change.
		/// # </weight>
		#[weight = T::WeightInfo::accept_curator()]
		fn accept_curator(origin, #[compact] bounty_id: ProposalIndex) {
			let signer = ensure_signed(origin)?;

			Bounties::<T>::try_mutate_exists(bounty_id, |maybe_bounty| -> DispatchResult {
				let mut bounty = maybe_bounty.as_mut().ok_or(Error::<T>::InvalidIndex)?;

				match bounty.status {
					BountyStatus::CuratorAssigned { ref curator } => {
						ensure!(signer == *curator, Error::<T>::RequireCurator);

						let deposit = T::BountyCuratorDeposit::get() * bounty.fee;
						T::Currency::reserve(curator, deposit)?;
						bounty.curator_deposit = deposit;

						let expires = system::Module::<T>::block_number() + T::BountyDuration::get();
						bounty.status = BountyStatus::Active { curator: curator.clone(), expires };

						Ok(())
					},
					_ => Err(Error::<T>::UnexpectedStatus.into()),
				}
			})?;
		}

		/// Award bounty to a beneficiary account. The beneficiary will be able to claim the funds after a delay.
		///
		/// The dispatch origin for this call must be the curator of this bounty.
		///
		/// - `bounty_id`: Bounty ID to award.
		/// - `beneficiary`: The beneficiary account whom will receive the payout.
		#[weight = T::WeightInfo::award_bounty()]
		fn award_bounty(origin, #[compact] bounty_id: ProposalIndex, beneficiary: <T::Lookup as StaticLookup>::Source) {
			let signer = ensure_signed(origin)?;
			let beneficiary = T::Lookup::lookup(beneficiary)?;

			Bounties::<T>::try_mutate_exists(bounty_id, |maybe_bounty| -> DispatchResult {
				let mut bounty = maybe_bounty.as_mut().ok_or(Error::<T>::InvalidIndex)?;
				match &bounty.status {
					BountyStatus::Active {
						curator,
						..
					} => {
						ensure!(signer == *curator, Error::<T>::RequireCurator);
					},
					_ => return Err(Error::<T>::UnexpectedStatus.into()),
				}
				bounty.status = BountyStatus::PendingPayout {
					curator: signer,
					beneficiary: beneficiary.clone(),
					unlock_at: system::Module::<T>::block_number() + T::BountyDepositPayoutDelay::get(),
				};

				Ok(())
			})?;

			Self::deposit_event(Event::<T>::BountyAwarded(bounty_id, beneficiary));
		}

		/// Claim the payout from an awarded bounty after payout delay.
		///
		/// The dispatch origin for this call must be the beneficiary of this bounty.
		///
		/// - `bounty_id`: Bounty ID to claim.
		#[weight = T::WeightInfo::claim_bounty()]
		fn claim_bounty(origin, #[compact] bounty_id: BountyIndex) {
			let _ = ensure_signed(origin)?; // anyone can trigger claim

			Bounties::<T>::try_mutate_exists(bounty_id, |maybe_bounty| -> DispatchResult {
				let bounty = maybe_bounty.take().ok_or(Error::<T>::InvalidIndex)?;
				if let BountyStatus::PendingPayout { curator, beneficiary, unlock_at } = bounty.status {
					ensure!(system::Module::<T>::block_number() >= unlock_at, Error::<T>::Premature);
					let bounty_account = Self::bounty_account_id(bounty_id);
					let balance = T::Currency::free_balance(&bounty_account);
					let fee = bounty.fee.min(balance); // just to be safe
					let payout = balance.saturating_sub(fee);
					let _ = T::Currency::unreserve(&curator, bounty.curator_deposit);
					let _ = T::Currency::transfer(&bounty_account, &curator, fee, AllowDeath); // should not fail
					let _ = T::Currency::transfer(&bounty_account, &beneficiary, payout, AllowDeath); // should not fail
					*maybe_bounty = None;

					BountyDescriptions::remove(bounty_id);

					Self::deposit_event(Event::<T>::BountyClaimed(bounty_id, payout, beneficiary));
					Ok(())
				} else {
					Err(Error::<T>::UnexpectedStatus.into())
				}
			})?;
		}

		/// Cancel an active bounty. All the funds will be send to treasury.
		/// If cancel is not initiated by `T::RejectOrigin`, curator deposit will be slashed.
		///
		/// Only curator or `T::RejectOrigin` is able to cancel bounty.
		///
		/// - `bounty_id`: Bounty ID to cancel.
		#[weight = T::WeightInfo::cancel_bounty()]
		fn cancel_bounty(origin, #[compact] bounty_id: BountyIndex) {
			let maybe_curator = ensure_signed(origin.clone())
				.map(Some)
				.or_else(|_| T::RejectOrigin::ensure_origin(origin).map(|_| None))?;

			Bounties::<T>::try_mutate_exists(bounty_id, |maybe_bounty| -> DispatchResult {
				let bounty = maybe_bounty.as_ref().ok_or(Error::<T>::InvalidIndex)?;

				match &bounty.status {
					BountyStatus::Funded |
					BountyStatus::CuratorAssigned { .. } => {
						ensure!(maybe_curator.is_none(), BadOrigin);
					},
					BountyStatus::PendingPayout { curator, .. } => {
						if let Some(signer) = maybe_curator {
							ensure!(signer == *curator, Error::<T>::RequireCurator);

							let imbalance = T::Currency::slash_reserved(curator, bounty.curator_deposit).0;
							T::OnSlash::on_unbalanced(imbalance);
						} else {
							// Cancelled by council, refund deposit
							let _ = T::Currency::unreserve(&curator, bounty.curator_deposit);
						}
					},
					BountyStatus::Active { curator, expires } => {
						if let Some(signer) = maybe_curator {
							let now = system::Module::<T>::block_number();
							if *expires > now {
								// only curator can cancel unexpired bounty
								ensure!(signer == *curator, Error::<T>::RequireCurator);
							}

							let imbalance = T::Currency::slash_reserved(curator, bounty.curator_deposit).0;
							T::OnSlash::on_unbalanced(imbalance);
						} else {
							// Cancelled by council, refund deposit
							let _ = T::Currency::unreserve(&curator, bounty.curator_deposit);
						}
					},
					_ => return Err(Error::<T>::UnexpectedStatus.into()),
				}

				let bounty_account = Self::bounty_account_id(bounty_id);

				BountyDescriptions::remove(bounty_id);

				let balance = T::Currency::free_balance(&bounty_account);
				let _ = T::Currency::transfer(&bounty_account, &Self::account_id(), balance, AllowDeath); // should not fail
				*maybe_bounty = None;

				Ok(())
			})?;

			Self::deposit_event(Event::<T>::BountyCanceled(bounty_id));
		}

		/// Extend the expiry time of an active bounty.
		///
		/// The dispatch origin for this call must be the curator of this bounty.
		///
		/// - `bounty_id`: Bounty ID to extend.
		/// - `remark`: additional information.
		#[weight = T::WeightInfo::extend_bounty_expiry()]
		fn extend_bounty_expiry(origin, #[compact] bounty_id: BountyIndex, _remark: Vec<u8>) {
			let signer = ensure_signed(origin)?;

			Bounties::<T>::try_mutate_exists(bounty_id, |maybe_bounty| -> DispatchResult {
				let bounty = maybe_bounty.as_mut().ok_or(Error::<T>::InvalidIndex)?;

				match bounty.status {
					BountyStatus::Active { ref curator, ref mut expires } => {
						ensure!(*curator == signer, Error::<T>::RequireCurator);
						*expires = (system::Module::<T>::block_number() + T::BountyDuration::get()).max(*expires);
					},
					_ => return Err(Error::<T>::UnexpectedStatus.into()),
				}

				Ok(())
			})?;

			Self::deposit_event(Event::<T>::BountyExtended(bounty_id));
		}

		/// # <weight>
		/// - Complexity: `O(A)` where `A` is the number of approvals
		/// - Db reads and writes: `Approvals`, `pot account data`
		/// - Db reads and writes per approval:
		///   `Proposals`, `proposer account data`, `beneficiary account data`
		/// - The weight is overestimated if some approvals got missed.
		/// # </weight>
		fn on_initialize(n: T::BlockNumber) -> Weight {
			// Check to see if we should spend some funds!
			if (n % T::SpendPeriod::get()).is_zero() {
				Self::spend_funds()
			} else {
				0
			}
		}
	}
}

impl<T: Trait<I>, I: Instance> Module<T, I> {
	// Add public immutables and private mutables.

	/// The account ID of the treasury pot.
	///
	/// This actually does computation. If you need to keep using it, then make sure you cache the
	/// value and only call this once.
	pub fn account_id() -> T::AccountId {
		T::ModuleId::get().into_account()
	}

	/// The account ID of a bounty account
	pub fn bounty_account_id(id: BountyIndex) -> T::AccountId {
		// only use two byte prefix to support 16 byte account id (used by test)
		// "modl" ++ "py/trsry" ++ "bt" is 14 bytes, and two bytes remaining for bounty index
		T::ModuleId::get().into_sub_account(("bt", id))
	}

	/// The needed bond for a proposal whose spend is `value`.
	fn calculate_bond(value: BalanceOf<T, I>) -> BalanceOf<T, I> {
		T::ProposalBondMinimum::get().max(T::ProposalBond::get() * value)
	}

	/// Given a mutable reference to an `OpenTip`, insert the tip into it and check whether it
	/// closes, if so, then deposit the relevant event and set closing accordingly.
	///
	/// `O(T)` and one storage access.
	fn insert_tip_and_check_closing(
		tip: &mut OpenTip<T::AccountId, BalanceOf<T, I>, T::BlockNumber, T::Hash>,
		tipper: T::AccountId,
		tip_value: BalanceOf<T, I>,
	) -> bool {
		match tip.tips.binary_search_by_key(&&tipper, |x| &x.0) {
			Ok(pos) => tip.tips[pos] = (tipper, tip_value),
			Err(pos) => tip.tips.insert(pos, (tipper, tip_value)),
		}
		Self::retain_active_tips(&mut tip.tips);
		let threshold = (T::Tippers::count() + 1) / 2;
		if tip.tips.len() >= threshold && tip.closes.is_none() {
			tip.closes = Some(system::Module::<T>::block_number() + T::TipCountdown::get());
			true
		} else {
			false
		}
	}

	/// Remove any non-members of `Tippers` from a `tips` vector. `O(T)`.
	fn retain_active_tips(tips: &mut Vec<(T::AccountId, BalanceOf<T, I>)>) {
		let members = T::Tippers::sorted_members();
		let mut members_iter = members.iter();
		let mut member = members_iter.next();
		tips.retain(|(ref a, _)| loop {
			match member {
				None => break false,
				Some(m) if m > a => break false,
				Some(m) => {
					member = members_iter.next();
					if m < a {
						continue
					} else {
						break true;
					}
				}
			}
		});
	}

	/// Execute the payout of a tip.
	///
	/// Up to three balance operations.
	/// Plus `O(T)` (`T` is Tippers length).
	fn payout_tip(hash: T::Hash, tip: OpenTip<T::AccountId, BalanceOf<T, I>, T::BlockNumber, T::Hash>) {
		let mut tips = tip.tips;
		Self::retain_active_tips(&mut tips);
		tips.sort_by_key(|i| i.1);
		let treasury = Self::account_id();
		let max_payout = Self::pot();
		let mut payout = tips[tips.len() / 2].1.min(max_payout);
		if !tip.deposit.is_zero() {
			let _ = T::Currency::unreserve(&tip.finder, tip.deposit);
		}
		if tip.finders_fee {
			if tip.finder != tip.who {
				// pay out the finder's fee.
				let finders_fee = T::TipFindersFee::get() * payout;
				payout -= finders_fee;
				// this should go through given we checked it's at most the free balance, but still
				// we only make a best-effort.
				let _ = T::Currency::transfer(&treasury, &tip.finder, finders_fee, KeepAlive);
			}
		}
		// same as above: best-effort only.
		let _ = T::Currency::transfer(&treasury, &tip.who, payout, KeepAlive);
		Self::deposit_event(RawEvent::TipClosed(hash, tip.who, payout));
	}

	/// Spend some money! returns number of approvals before spend.
	fn spend_funds() -> Weight {
		let mut total_weight: Weight = Zero::zero();

		let mut budget_remaining = Self::pot();
		Self::deposit_event(RawEvent::Spending(budget_remaining));
		let account_id = Self::account_id();

		let mut missed_any = false;
<<<<<<< HEAD
		let mut imbalance = <PositiveImbalanceOf<T>>::zero();
		let proposals_len = Approvals::mutate(|v| {
			let proposals_approvals_len = v.len() as u32;
=======
		let mut imbalance = <PositiveImbalanceOf<T, I>>::zero();
		let prior_approvals_len = <Approvals<I>>::mutate(|v| {
			let prior_approvals_len = v.len() as u64;
>>>>>>> 918313f9
			v.retain(|&index| {
				// Should always be true, but shouldn't panic if false or we're screwed.
				if let Some(p) = Self::proposals(index) {
					if p.value <= budget_remaining {
						budget_remaining -= p.value;
						<Proposals<T, I>>::remove(index);

						// return their deposit.
						let _ = T::Currency::unreserve(&p.proposer, p.bond);

						// provide the allocation.
						imbalance.subsume(T::Currency::deposit_creating(&p.beneficiary, p.value));

						Self::deposit_event(RawEvent::Awarded(index, p.value, p.beneficiary));
						false
					} else {
						missed_any = true;
						true
					}
				} else {
					false
				}
			});
			proposals_approvals_len
		});

		total_weight += T::WeightInfo::on_initialize_proposals(proposals_len);

		let bounties_len = BountyApprovals::mutate(|v| {
			let bounties_approval_len = v.len() as u32;
			v.retain(|&index| {
				Bounties::<T>::mutate(index, |bounty| {
					// Should always be true, but shouldn't panic if false or we're screwed.
					if let Some(bounty) = bounty {
						if bounty.value <= budget_remaining {
							budget_remaining -= bounty.value;

							bounty.status = BountyStatus::Funded;

							// return their deposit.
							let _ = T::Currency::unreserve(&bounty.proposer, bounty.bond);

							// fund the bounty account
							imbalance.subsume(T::Currency::deposit_creating(&Self::bounty_account_id(index), bounty.value));

							Self::deposit_event(RawEvent::BountyBecameActive(index));
							false
						} else {
							missed_any = true;
							true
						}
					} else {
						false
					}
				})
			});
			bounties_approval_len
		});

		total_weight += T::WeightInfo::on_initialize_bounties(bounties_len);

		if !missed_any {
			// burn some proportion of the remaining budget if we run a surplus.
			let burn = (T::Burn::get() * budget_remaining).min(budget_remaining);
			budget_remaining -= burn;

			let (debit, credit) = T::Currency::pair(burn);
			imbalance.subsume(debit);
			T::BurnDestination::on_unbalanced(credit);
			Self::deposit_event(RawEvent::Burnt(burn))
		}

		// Must never be an error, but better to be safe.
		// proof: budget_remaining is account free balance minus ED;
		// Thus we can't spend more than account free balance minus ED;
		// Thus account is kept alive; qed;
		if let Err(problem) = T::Currency::settle(
			&account_id,
			imbalance,
			WithdrawReason::Transfer.into(),
			KeepAlive
		) {
			print("Inconsistent state - couldn't settle imbalance for funds spent by treasury");
			// Nothing else to do here.
			drop(problem);
		}

		Self::deposit_event(RawEvent::Rollover(budget_remaining));

		total_weight
	}

	/// Return the amount of money in the pot.
	// The existential deposit is not part of the pot so treasury account never gets deleted.
	fn pot() -> BalanceOf<T, I> {
		T::Currency::free_balance(&Self::account_id())
			// Must never be less than 0 but better be safe.
			.saturating_sub(T::Currency::minimum_balance())
	}

	fn create_bounty(
		proposer: T::AccountId,
		description: Vec<u8>,
		value: BalanceOf<T>,
	) -> DispatchResult {
		ensure!(description.len() <= T::MaximumReasonLength::get() as usize, Error::<T>::ReasonTooBig);
		ensure!(value >= T::BountyValueMinimum::get(), Error::<T>::InvalidValue);

		let index = Self::bounty_count();

		// reserve deposit for new bounty
		let bond = T::BountyDepositBase::get()
			+ T::DataDepositPerByte::get() * (description.len() as u32).into();
		T::Currency::reserve(&proposer, bond)
			.map_err(|_| Error::<T>::InsufficientProposersBalance)?;

		BountyCount::put(index + 1);

		let bounty = Bounty {
			proposer, value, fee: 0.into(), curator_deposit: 0.into(), bond, status: BountyStatus::Proposed,
		};

		Bounties::<T>::insert(index, &bounty);
		BountyDescriptions::insert(index, description);

		Self::deposit_event(RawEvent::BountyProposed(index));

		Ok(())
	}

	pub fn migrate_retract_tip_for_tip_new() {
		/// An open tipping "motion". Retains all details of a tip including information on the finder
		/// and the members who have voted.
		#[derive(Clone, Eq, PartialEq, Encode, Decode, RuntimeDebug)]
		pub struct OldOpenTip<
			AccountId: Parameter,
			Balance: Parameter,
			BlockNumber: Parameter,
			Hash: Parameter,
		> {
			/// The hash of the reason for the tip. The reason should be a human-readable UTF-8 encoded string. A URL would be
			/// sensible.
			reason: Hash,
			/// The account to be tipped.
			who: AccountId,
			/// The account who began this tip and the amount held on deposit.
			finder: Option<(AccountId, Balance)>,
			/// The block number at which this tip will close if `Some`. If `None`, then no closing is
			/// scheduled.
			closes: Option<BlockNumber>,
			/// The members who have voted for this tip. Sorted by AccountId.
			tips: Vec<(AccountId, Balance)>,
		}

		use frame_support::{Twox64Concat, migration::StorageKeyIterator};

		for (hash, old_tip) in StorageKeyIterator::<
			T::Hash,
			OldOpenTip<T::AccountId, BalanceOf<T, I>, T::BlockNumber, T::Hash>,
			Twox64Concat,
		>::new(I::PREFIX.as_bytes(), b"Tips").drain()
		{
			let (finder, deposit, finders_fee) = match old_tip.finder {
				Some((finder, deposit)) => (finder, deposit, true),
				None => (T::AccountId::default(), Zero::zero(), false),
			};
			let new_tip = OpenTip {
				reason: old_tip.reason,
				who: old_tip.who,
				finder,
				deposit,
				closes: old_tip.closes,
				tips: old_tip.tips,
				finders_fee
			};
			Tips::<T, I>::insert(hash, new_tip)
		}
	}
}

impl<T: Trait<I>, I: Instance> OnUnbalanced<NegativeImbalanceOf<T, I>> for Module<T, I> {
	fn on_nonzero_unbalanced(amount: NegativeImbalanceOf<T, I>) {
		let numeric_amount = amount.peek();

		// Must resolve into existing but better to be safe.
		let _ = T::Currency::resolve_creating(&Self::account_id(), amount);

		Self::deposit_event(RawEvent::Deposit(numeric_amount));
	}
}<|MERGE_RESOLUTION|>--- conflicted
+++ resolved
@@ -212,24 +212,14 @@
 	/// The amount held on deposit for placing a tip report.
 	type TipReportDepositBase: Get<BalanceOf<Self, I>>;
 
-<<<<<<< HEAD
 	/// The amount held on deposit per byte within the tip report reason or bounty description.
-	type DataDepositPerByte: Get<BalanceOf<Self>>;
-=======
-	/// The amount held on deposit per byte within the tip report reason.
-	type TipReportDepositPerByte: Get<BalanceOf<Self, I>>;
->>>>>>> 918313f9
+	type DataDepositPerByte: Get<BalanceOf<Self, I>>;
 
 	/// The overarching event type.
 	type Event: From<Event<Self, I>> + Into<<Self as frame_system::Trait>::Event>;
 
-<<<<<<< HEAD
 	/// Handler for the unbalanced decrease when slashing for a rejected proposal or bounty.
-	type OnSlash: OnUnbalanced<NegativeImbalanceOf<Self>>;
-=======
-	/// Handler for the unbalanced decrease when slashing for a rejected proposal.
-	type ProposalRejection: OnUnbalanced<NegativeImbalanceOf<Self, I>>;
->>>>>>> 918313f9
+	type OnSlash: OnUnbalanced<NegativeImbalanceOf<Self, I>>;
 
 	/// Fraction of a proposal's value that should be bonded in order to place the proposal.
 	/// An accepted proposal gets these back. A rejected proposal does not.
@@ -245,7 +235,7 @@
 	type Burn: Get<Permill>;
 
 	/// The amount held on deposit for placing a bounty proposal.
-	type BountyDepositBase: Get<BalanceOf<Self>>;
+	type BountyDepositBase: Get<BalanceOf<Self, I>>;
 
 	/// The delay period for which a bounty beneficiary need to wait before claim the payout.
 	type BountyDepositPayoutDelay: Get<Self::BlockNumber>;
@@ -257,7 +247,7 @@
 	type BountyCuratorDeposit: Get<Permill>;
 
 	/// Minimum value for a bounty.
-	type BountyValueMinimum: Get<BalanceOf<Self>>;
+	type BountyValueMinimum: Get<BalanceOf<Self, I>>;
 
 	/// Maximum acceptable reason length.
 	type MaximumReasonLength: Get<u32>;
@@ -395,7 +385,7 @@
 		/// Bounties that have been made.
 		pub Bounties get(fn bounties):
 			map hasher(twox_64_concat) BountyIndex
-			=> Option<Bounty<T::AccountId, BalanceOf<T>, T::BlockNumber>>;
+			=> Option<Bounty<T::AccountId, BalanceOf<T, I>, T::BlockNumber>>;
 
 		/// The description of each bounty.
 		pub BountyDescriptions get(fn bounty_descriptions): map hasher(twox_64_concat) BountyIndex => Option<Vec<u8>>;
@@ -518,20 +508,14 @@
 		/// The amount held on deposit for placing a tip report.
 		const TipReportDepositBase: BalanceOf<T, I> = T::TipReportDepositBase::get();
 
-<<<<<<< HEAD
 		/// The amount held on deposit per byte within the tip report reason or bounty description.
-		const DataDepositPerByte: BalanceOf<T> = T::DataDepositPerByte::get();
-=======
-		/// The amount held on deposit per byte within the tip report reason.
-		const TipReportDepositPerByte: BalanceOf<T, I> = T::TipReportDepositPerByte::get();
->>>>>>> 918313f9
+		const DataDepositPerByte: BalanceOf<T, I> = T::DataDepositPerByte::get();
 
 		/// The treasury's module id, used for deriving its sovereign account ID.
 		const ModuleId: ModuleId = T::ModuleId::get();
 
-<<<<<<< HEAD
 		/// The amount held on deposit for placing a bounty proposal.
-		const BountyDepositBase: BalanceOf<T> = T::BountyDepositBase::get();
+		const BountyDepositBase: BalanceOf<T, I> = T::BountyDepositBase::get();
 
 		/// The delay period for which a bounty beneficiary need to wait before claim the payout.
 		const BountyDepositPayoutDelay: T::BlockNumber = T::BountyDepositPayoutDelay::get();
@@ -539,15 +523,12 @@
 		/// Percentage of the curator fee that will be reserved upfront as deposit for bounty curator.
 		const BountyCuratorDeposit: Permill = T::BountyCuratorDeposit::get();
 
-		const BountyValueMinimum: BalanceOf<T> = T::BountyValueMinimum::get();
+		const BountyValueMinimum: BalanceOf<T, I> = T::BountyValueMinimum::get();
 
 		/// Maximum acceptable reason length.
 		const MaximumReasonLength: u32 = T::MaximumReasonLength::get();
 
-		type Error = Error<T>;
-=======
 		type Error = Error<T, I>;
->>>>>>> 918313f9
 
 		fn deposit_event() = default;
 
@@ -593,11 +574,7 @@
 		fn reject_proposal(origin, #[compact] proposal_id: ProposalIndex) {
 			T::RejectOrigin::ensure_origin(origin)?;
 
-<<<<<<< HEAD
-			let proposal = <Proposals<T>>::take(&proposal_id).ok_or(Error::<T>::InvalidIndex)?;
-=======
-			let proposal = <Proposals<T, I>>::take(&proposal_id).ok_or(Error::<T, I>::InvalidProposalIndex)?;
->>>>>>> 918313f9
+			let proposal = <Proposals<T, I>>::take(&proposal_id).ok_or(Error::<T, I>::InvalidIndex)?;
 			let value = proposal.bond;
 			let imbalance = T::Currency::slash_reserved(&proposal.proposer, value).0;
 			T::OnSlash::on_unbalanced(imbalance);
@@ -619,13 +596,8 @@
 		fn approve_proposal(origin, #[compact] proposal_id: ProposalIndex) {
 			T::ApproveOrigin::ensure_origin(origin)?;
 
-<<<<<<< HEAD
-			ensure!(<Proposals<T>>::contains_key(proposal_id), Error::<T>::InvalidIndex);
-			Approvals::append(proposal_id);
-=======
-			ensure!(<Proposals<T, I>>::contains_key(proposal_id), Error::<T, I>::InvalidProposalIndex);
-			<Approvals<I>>::mutate(|v| v.push(proposal_id));
->>>>>>> 918313f9
+			ensure!(<Proposals<T, I>>::contains_key(proposal_id), Error::<T, I>::InvalidIndex);
+			Approvals::<I>::append(proposal_id);
 		}
 
 		/// Report something `reason` that deserves a tip and claim any eventual the finder's fee.
@@ -651,12 +623,7 @@
 		fn report_awesome(origin, reason: Vec<u8>, who: T::AccountId) {
 			let finder = ensure_signed(origin)?;
 
-<<<<<<< HEAD
-			ensure!(reason.len() <= T::MaximumReasonLength::get() as usize, Error::<T>::ReasonTooBig);
-=======
-			const MAX_SENSIBLE_REASON_LENGTH: usize = 16384;
-			ensure!(reason.len() <= MAX_SENSIBLE_REASON_LENGTH, Error::<T, I>::ReasonTooBig);
->>>>>>> 918313f9
+			ensure!(reason.len() <= T::MaximumReasonLength::get() as usize, Error::<T, I>::ReasonTooBig);
 
 			let reason_hash = T::Hashing::hash(&reason[..]);
 			ensure!(!Reasons::<T, I>::contains_key(&reason_hash), Error::<T, I>::AlreadyKnown);
@@ -736,16 +703,8 @@
 		/// - DbReads: `Tippers`, `Reasons`
 		/// - DbWrites: `Reasons`, `Tips`
 		/// # </weight>
-<<<<<<< HEAD
 		#[weight = T::WeightInfo::tip_new(reason.len() as u32, T::Tippers::max_len() as u32)]
-		fn tip_new(origin, reason: Vec<u8>, who: T::AccountId, #[compact] tip_value: BalanceOf<T>) {
-=======
-		#[weight = 110_000_000
-			+ 4_000 * reason.len() as Weight
-			+ 480_000 * T::Tippers::max_len() as Weight
-			+ T::DbWeight::get().reads_writes(2, 2)]
-		fn tip_new(origin, reason: Vec<u8>, who: T::AccountId, tip_value: BalanceOf<T, I>) {
->>>>>>> 918313f9
+		fn tip_new(origin, reason: Vec<u8>, who: T::AccountId, #[compact] tip_value: BalanceOf<T, I>) {
 			let tipper = ensure_signed(origin)?;
 			ensure!(T::Tippers::contains(&tipper), BadOrigin);
 			let reason_hash = T::Hashing::hash(&reason[..]);
@@ -792,14 +751,8 @@
 		/// - DbReads: `Tippers`, `Tips`
 		/// - DbWrites: `Tips`
 		/// # </weight>
-<<<<<<< HEAD
 		#[weight = T::WeightInfo::tip(T::Tippers::max_len() as u32)]
-		fn tip(origin, hash: T::Hash, #[compact] tip_value: BalanceOf<T>) {
-=======
-		#[weight = 68_000_000 + 2_000_000 * T::Tippers::max_len() as Weight
-			+ T::DbWeight::get().reads_writes(2, 1)]
-		fn tip(origin, hash: T::Hash, tip_value: BalanceOf<T, I>) {
->>>>>>> 918313f9
+		fn tip(origin, hash: T::Hash, #[compact] tip_value: BalanceOf<T, I>) {
 			let tipper = ensure_signed(origin)?;
 			ensure!(T::Tippers::contains(&tipper), BadOrigin);
 
@@ -855,7 +808,7 @@
 		#[weight = T::WeightInfo::propose_bounty(description.len() as u32)]
 		fn propose_bounty(
 			origin,
-			#[compact] value: BalanceOf<T>,
+			#[compact] value: BalanceOf<T, I>,
 			description: Vec<u8>,
 		) {
 			let proposer = ensure_signed(origin)?;
@@ -874,17 +827,17 @@
 		fn reject_bounty(origin, #[compact] bounty_id: BountyIndex) {
 			T::RejectOrigin::ensure_origin(origin)?;
 
-			Bounties::<T>::try_mutate_exists(bounty_id, |maybe_bounty| -> DispatchResult {
-				let bounty = maybe_bounty.as_ref().ok_or(Error::<T>::InvalidIndex)?;
-				ensure!(bounty.status == BountyStatus::Proposed, Error::<T>::UnexpectedStatus);
-
-				BountyDescriptions::remove(bounty_id);
+			Bounties::<T, I>::try_mutate_exists(bounty_id, |maybe_bounty| -> DispatchResult {
+				let bounty = maybe_bounty.as_ref().ok_or(Error::<T, I>::InvalidIndex)?;
+				ensure!(bounty.status == BountyStatus::Proposed, Error::<T, I>::UnexpectedStatus);
+
+				BountyDescriptions::<I>::remove(bounty_id);
 
 				let value = bounty.bond;
 				let imbalance = T::Currency::slash_reserved(&bounty.proposer, value).0;
 				T::OnSlash::on_unbalanced(imbalance);
 
-				Self::deposit_event(Event::<T>::BountyRejected(bounty_id, value));
+				Self::deposit_event(Event::<T, I>::BountyRejected(bounty_id, value));
 
 				*maybe_bounty = None;
 
@@ -906,13 +859,13 @@
 		fn approve_bounty(origin, #[compact] bounty_id: ProposalIndex) {
 			T::ApproveOrigin::ensure_origin(origin)?;
 
-			Bounties::<T>::try_mutate_exists(bounty_id, |maybe_bounty| -> DispatchResult {
-				let mut bounty = maybe_bounty.as_mut().ok_or(Error::<T>::InvalidIndex)?;
-				ensure!(bounty.status == BountyStatus::Proposed, Error::<T>::UnexpectedStatus);
+			Bounties::<T, I>::try_mutate_exists(bounty_id, |maybe_bounty| -> DispatchResult {
+				let mut bounty = maybe_bounty.as_mut().ok_or(Error::<T, I>::InvalidIndex)?;
+				ensure!(bounty.status == BountyStatus::Proposed, Error::<T, I>::UnexpectedStatus);
 
 				bounty.status = BountyStatus::Approved;
 
-				BountyApprovals::append(bounty_id);
+				BountyApprovals::<I>::append(bounty_id);
 
 				Ok(())
 			})?;
@@ -932,19 +885,19 @@
 			origin,
 			#[compact] bounty_id: ProposalIndex,
 			curator: <T::Lookup as StaticLookup>::Source,
-			#[compact] fee: BalanceOf<T>,
+			#[compact] fee: BalanceOf<T, I>,
 		) {
 			T::ApproveOrigin::ensure_origin(origin)?;
 
 			let curator = T::Lookup::lookup(curator)?;
-			Bounties::<T>::try_mutate_exists(bounty_id, |maybe_bounty| -> DispatchResult {
-				let mut bounty = maybe_bounty.as_mut().ok_or(Error::<T>::InvalidIndex)?;
+			Bounties::<T, I>::try_mutate_exists(bounty_id, |maybe_bounty| -> DispatchResult {
+				let mut bounty = maybe_bounty.as_mut().ok_or(Error::<T, I>::InvalidIndex)?;
 				match bounty.status {
 					BountyStatus::Funded | BountyStatus::CuratorAssigned { .. } => {},
-					_ => return Err(Error::<T>::UnexpectedStatus.into()),
+					_ => return Err(Error::<T, I>::UnexpectedStatus.into()),
 				};
 
-				ensure!(fee < bounty.value, Error::<T>::InvalidFee);
+				ensure!(fee < bounty.value, Error::<T, I>::InvalidFee);
 
 				bounty.status = BountyStatus::CuratorAssigned { curator };
 				bounty.fee = fee;
@@ -972,8 +925,8 @@
 				.map(Some)
 				.or_else(|_| T::RejectOrigin::ensure_origin(origin).map(|_| None))?;
 
-			Bounties::<T>::try_mutate_exists(bounty_id, |maybe_bounty| -> DispatchResult {
-				let mut bounty = maybe_bounty.as_mut().ok_or(Error::<T>::InvalidIndex)?;
+			Bounties::<T, I>::try_mutate_exists(bounty_id, |maybe_bounty| -> DispatchResult {
+				let mut bounty = maybe_bounty.as_mut().ok_or(Error::<T, I>::InvalidIndex)?;
 				match bounty.status {
 					BountyStatus::CuratorAssigned { ref curator } => {
 						ensure!(maybe_curator.map_or(true, |c| c == *curator), BadOrigin);
@@ -984,7 +937,7 @@
 						T::OnSlash::on_unbalanced(imbalance);
 						bounty.curator_deposit = Zero::zero();
 					},
-					_ => return Err(Error::<T>::UnexpectedStatus.into()),
+					_ => return Err(Error::<T, I>::UnexpectedStatus.into()),
 				};
 
 				bounty.status = BountyStatus::Funded;
@@ -1006,12 +959,12 @@
 		fn accept_curator(origin, #[compact] bounty_id: ProposalIndex) {
 			let signer = ensure_signed(origin)?;
 
-			Bounties::<T>::try_mutate_exists(bounty_id, |maybe_bounty| -> DispatchResult {
-				let mut bounty = maybe_bounty.as_mut().ok_or(Error::<T>::InvalidIndex)?;
+			Bounties::<T, I>::try_mutate_exists(bounty_id, |maybe_bounty| -> DispatchResult {
+				let mut bounty = maybe_bounty.as_mut().ok_or(Error::<T, I>::InvalidIndex)?;
 
 				match bounty.status {
 					BountyStatus::CuratorAssigned { ref curator } => {
-						ensure!(signer == *curator, Error::<T>::RequireCurator);
+						ensure!(signer == *curator, Error::<T, I>::RequireCurator);
 
 						let deposit = T::BountyCuratorDeposit::get() * bounty.fee;
 						T::Currency::reserve(curator, deposit)?;
@@ -1022,7 +975,7 @@
 
 						Ok(())
 					},
-					_ => Err(Error::<T>::UnexpectedStatus.into()),
+					_ => Err(Error::<T, I>::UnexpectedStatus.into()),
 				}
 			})?;
 		}
@@ -1038,16 +991,16 @@
 			let signer = ensure_signed(origin)?;
 			let beneficiary = T::Lookup::lookup(beneficiary)?;
 
-			Bounties::<T>::try_mutate_exists(bounty_id, |maybe_bounty| -> DispatchResult {
-				let mut bounty = maybe_bounty.as_mut().ok_or(Error::<T>::InvalidIndex)?;
+			Bounties::<T, I>::try_mutate_exists(bounty_id, |maybe_bounty| -> DispatchResult {
+				let mut bounty = maybe_bounty.as_mut().ok_or(Error::<T, I>::InvalidIndex)?;
 				match &bounty.status {
 					BountyStatus::Active {
 						curator,
 						..
 					} => {
-						ensure!(signer == *curator, Error::<T>::RequireCurator);
+						ensure!(signer == *curator, Error::<T, I>::RequireCurator);
 					},
-					_ => return Err(Error::<T>::UnexpectedStatus.into()),
+					_ => return Err(Error::<T, I>::UnexpectedStatus.into()),
 				}
 				bounty.status = BountyStatus::PendingPayout {
 					curator: signer,
@@ -1058,7 +1011,7 @@
 				Ok(())
 			})?;
 
-			Self::deposit_event(Event::<T>::BountyAwarded(bounty_id, beneficiary));
+			Self::deposit_event(Event::<T, I>::BountyAwarded(bounty_id, beneficiary));
 		}
 
 		/// Claim the payout from an awarded bounty after payout delay.
@@ -1070,10 +1023,10 @@
 		fn claim_bounty(origin, #[compact] bounty_id: BountyIndex) {
 			let _ = ensure_signed(origin)?; // anyone can trigger claim
 
-			Bounties::<T>::try_mutate_exists(bounty_id, |maybe_bounty| -> DispatchResult {
-				let bounty = maybe_bounty.take().ok_or(Error::<T>::InvalidIndex)?;
+			Bounties::<T, I>::try_mutate_exists(bounty_id, |maybe_bounty| -> DispatchResult {
+				let bounty = maybe_bounty.take().ok_or(Error::<T, I>::InvalidIndex)?;
 				if let BountyStatus::PendingPayout { curator, beneficiary, unlock_at } = bounty.status {
-					ensure!(system::Module::<T>::block_number() >= unlock_at, Error::<T>::Premature);
+					ensure!(system::Module::<T>::block_number() >= unlock_at, Error::<T, I>::Premature);
 					let bounty_account = Self::bounty_account_id(bounty_id);
 					let balance = T::Currency::free_balance(&bounty_account);
 					let fee = bounty.fee.min(balance); // just to be safe
@@ -1083,12 +1036,12 @@
 					let _ = T::Currency::transfer(&bounty_account, &beneficiary, payout, AllowDeath); // should not fail
 					*maybe_bounty = None;
 
-					BountyDescriptions::remove(bounty_id);
-
-					Self::deposit_event(Event::<T>::BountyClaimed(bounty_id, payout, beneficiary));
+					BountyDescriptions::<I>::remove(bounty_id);
+
+					Self::deposit_event(Event::<T, I>::BountyClaimed(bounty_id, payout, beneficiary));
 					Ok(())
 				} else {
-					Err(Error::<T>::UnexpectedStatus.into())
+					Err(Error::<T, I>::UnexpectedStatus.into())
 				}
 			})?;
 		}
@@ -1105,8 +1058,8 @@
 				.map(Some)
 				.or_else(|_| T::RejectOrigin::ensure_origin(origin).map(|_| None))?;
 
-			Bounties::<T>::try_mutate_exists(bounty_id, |maybe_bounty| -> DispatchResult {
-				let bounty = maybe_bounty.as_ref().ok_or(Error::<T>::InvalidIndex)?;
+			Bounties::<T, I>::try_mutate_exists(bounty_id, |maybe_bounty| -> DispatchResult {
+				let bounty = maybe_bounty.as_ref().ok_or(Error::<T, I>::InvalidIndex)?;
 
 				match &bounty.status {
 					BountyStatus::Funded |
@@ -1115,7 +1068,7 @@
 					},
 					BountyStatus::PendingPayout { curator, .. } => {
 						if let Some(signer) = maybe_curator {
-							ensure!(signer == *curator, Error::<T>::RequireCurator);
+							ensure!(signer == *curator, Error::<T, I>::RequireCurator);
 
 							let imbalance = T::Currency::slash_reserved(curator, bounty.curator_deposit).0;
 							T::OnSlash::on_unbalanced(imbalance);
@@ -1129,7 +1082,7 @@
 							let now = system::Module::<T>::block_number();
 							if *expires > now {
 								// only curator can cancel unexpired bounty
-								ensure!(signer == *curator, Error::<T>::RequireCurator);
+								ensure!(signer == *curator, Error::<T, I>::RequireCurator);
 							}
 
 							let imbalance = T::Currency::slash_reserved(curator, bounty.curator_deposit).0;
@@ -1139,12 +1092,12 @@
 							let _ = T::Currency::unreserve(&curator, bounty.curator_deposit);
 						}
 					},
-					_ => return Err(Error::<T>::UnexpectedStatus.into()),
+					_ => return Err(Error::<T, I>::UnexpectedStatus.into()),
 				}
 
 				let bounty_account = Self::bounty_account_id(bounty_id);
 
-				BountyDescriptions::remove(bounty_id);
+				BountyDescriptions::<I>::remove(bounty_id);
 
 				let balance = T::Currency::free_balance(&bounty_account);
 				let _ = T::Currency::transfer(&bounty_account, &Self::account_id(), balance, AllowDeath); // should not fail
@@ -1153,7 +1106,7 @@
 				Ok(())
 			})?;
 
-			Self::deposit_event(Event::<T>::BountyCanceled(bounty_id));
+			Self::deposit_event(Event::<T, I>::BountyCanceled(bounty_id));
 		}
 
 		/// Extend the expiry time of an active bounty.
@@ -1166,21 +1119,21 @@
 		fn extend_bounty_expiry(origin, #[compact] bounty_id: BountyIndex, _remark: Vec<u8>) {
 			let signer = ensure_signed(origin)?;
 
-			Bounties::<T>::try_mutate_exists(bounty_id, |maybe_bounty| -> DispatchResult {
-				let bounty = maybe_bounty.as_mut().ok_or(Error::<T>::InvalidIndex)?;
+			Bounties::<T, I>::try_mutate_exists(bounty_id, |maybe_bounty| -> DispatchResult {
+				let bounty = maybe_bounty.as_mut().ok_or(Error::<T, I>::InvalidIndex)?;
 
 				match bounty.status {
 					BountyStatus::Active { ref curator, ref mut expires } => {
-						ensure!(*curator == signer, Error::<T>::RequireCurator);
+						ensure!(*curator == signer, Error::<T, I>::RequireCurator);
 						*expires = (system::Module::<T>::block_number() + T::BountyDuration::get()).max(*expires);
 					},
-					_ => return Err(Error::<T>::UnexpectedStatus.into()),
+					_ => return Err(Error::<T, I>::UnexpectedStatus.into()),
 				}
 
 				Ok(())
 			})?;
 
-			Self::deposit_event(Event::<T>::BountyExtended(bounty_id));
+			Self::deposit_event(Event::<T, I>::BountyExtended(bounty_id));
 		}
 
 		/// # <weight>
@@ -1306,15 +1259,9 @@
 		let account_id = Self::account_id();
 
 		let mut missed_any = false;
-<<<<<<< HEAD
-		let mut imbalance = <PositiveImbalanceOf<T>>::zero();
-		let proposals_len = Approvals::mutate(|v| {
+		let mut imbalance = <PositiveImbalanceOf<T, I>>::zero();
+		let proposals_len = Approvals::<I>::mutate(|v| {
 			let proposals_approvals_len = v.len() as u32;
-=======
-		let mut imbalance = <PositiveImbalanceOf<T, I>>::zero();
-		let prior_approvals_len = <Approvals<I>>::mutate(|v| {
-			let prior_approvals_len = v.len() as u64;
->>>>>>> 918313f9
 			v.retain(|&index| {
 				// Should always be true, but shouldn't panic if false or we're screwed.
 				if let Some(p) = Self::proposals(index) {
@@ -1343,10 +1290,10 @@
 
 		total_weight += T::WeightInfo::on_initialize_proposals(proposals_len);
 
-		let bounties_len = BountyApprovals::mutate(|v| {
+		let bounties_len = BountyApprovals::<I>::mutate(|v| {
 			let bounties_approval_len = v.len() as u32;
 			v.retain(|&index| {
-				Bounties::<T>::mutate(index, |bounty| {
+				Bounties::<T, I>::mutate(index, |bounty| {
 					// Should always be true, but shouldn't panic if false or we're screwed.
 					if let Some(bounty) = bounty {
 						if bounty.value <= budget_remaining {
@@ -1418,10 +1365,10 @@
 	fn create_bounty(
 		proposer: T::AccountId,
 		description: Vec<u8>,
-		value: BalanceOf<T>,
+		value: BalanceOf<T, I>,
 	) -> DispatchResult {
-		ensure!(description.len() <= T::MaximumReasonLength::get() as usize, Error::<T>::ReasonTooBig);
-		ensure!(value >= T::BountyValueMinimum::get(), Error::<T>::InvalidValue);
+		ensure!(description.len() <= T::MaximumReasonLength::get() as usize, Error::<T, I>::ReasonTooBig);
+		ensure!(value >= T::BountyValueMinimum::get(), Error::<T, I>::InvalidValue);
 
 		let index = Self::bounty_count();
 
@@ -1429,16 +1376,16 @@
 		let bond = T::BountyDepositBase::get()
 			+ T::DataDepositPerByte::get() * (description.len() as u32).into();
 		T::Currency::reserve(&proposer, bond)
-			.map_err(|_| Error::<T>::InsufficientProposersBalance)?;
-
-		BountyCount::put(index + 1);
+			.map_err(|_| Error::<T, I>::InsufficientProposersBalance)?;
+
+		BountyCount::<I>::put(index + 1);
 
 		let bounty = Bounty {
 			proposer, value, fee: 0.into(), curator_deposit: 0.into(), bond, status: BountyStatus::Proposed,
 		};
 
-		Bounties::<T>::insert(index, &bounty);
-		BountyDescriptions::insert(index, description);
+		Bounties::<T, I>::insert(index, &bounty);
+		BountyDescriptions::<I>::insert(index, description);
 
 		Self::deposit_event(RawEvent::BountyProposed(index));
 
