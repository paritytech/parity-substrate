[package]
name = "pallet-vesting"
version = "4.0.0-dev"
authors = ["Parity Technologies <admin@parity.io>"]
edition = "2018"
license = "Apache-2.0"
homepage = "https://substrate.dev"
repository = "https://github.com/paritytech/substrate/"
description = "FRAME pallet for manage vesting"
readme = "README.md"

[package.metadata.docs.rs]
targets = ["x86_64-unknown-linux-gnu"]

[dependencies]
codec = { package = "parity-scale-codec", version = "2.0.0", default-features = false, features = ["derive"] }
enumflags2 = { version = "0.6.2" }
<<<<<<< HEAD
sp-std = { version = "3.0.0", default-features = false, path = "../../primitives/std" }
sp-runtime = { version = "3.0.0", default-features = false, path = "../../primitives/runtime" }
frame-support = { version = "3.0.0", default-features = false, path = "../support" }
frame-system = { version = "3.0.0", default-features = false, path = "../system" }
frame-benchmarking = { version = "3.1.0", default-features = false, path = "../benchmarking", optional = true }
log = { version = "0.4.0", default-features = false  }
sp-io = { version = "3.0.0", default-features = false, path = "../../primitives/io" }

[dev-dependencies]
sp-core = { version = "3.0.0", path = "../../primitives/core" }
pallet-balances = { version = "3.0.0", path = "../balances" }
sp-storage = { version = "3.0.0", path = "../../primitives/storage" }
=======
sp-std = { version = "4.0.0-dev", default-features = false, path = "../../primitives/std" }
sp-runtime = { version = "4.0.0-dev", default-features = false, path = "../../primitives/runtime" }
frame-support = { version = "4.0.0-dev", default-features = false, path = "../support" }
frame-system = { version = "4.0.0-dev", default-features = false, path = "../system" }
frame-benchmarking = { version = "4.0.0-dev", default-features = false, path = "../benchmarking", optional = true }

[dev-dependencies]
sp-io = { version = "4.0.0-dev", path = "../../primitives/io" }
sp-core = { version = "4.0.0-dev", path = "../../primitives/core" }
pallet-balances = { version = "4.0.0-dev", path = "../balances" }
sp-storage = { version = "4.0.0-dev", path = "../../primitives/storage" }
>>>>>>> 993907f9
hex-literal = "0.3.1"

[features]
default = ["std"]
std = [
	"codec/std",
	"sp-std/std",
	"sp-runtime/std",
	"frame-support/std",
	"frame-system/std",
]
runtime-benchmarks = ["frame-benchmarking"]
try-runtime = ["frame-support/try-runtime"]<|MERGE_RESOLUTION|>--- conflicted
+++ resolved
@@ -15,7 +15,6 @@
 [dependencies]
 codec = { package = "parity-scale-codec", version = "2.0.0", default-features = false, features = ["derive"] }
 enumflags2 = { version = "0.6.2" }
-<<<<<<< HEAD
 sp-std = { version = "3.0.0", default-features = false, path = "../../primitives/std" }
 sp-runtime = { version = "3.0.0", default-features = false, path = "../../primitives/runtime" }
 frame-support = { version = "3.0.0", default-features = false, path = "../support" }
@@ -28,19 +27,7 @@
 sp-core = { version = "3.0.0", path = "../../primitives/core" }
 pallet-balances = { version = "3.0.0", path = "../balances" }
 sp-storage = { version = "3.0.0", path = "../../primitives/storage" }
-=======
-sp-std = { version = "4.0.0-dev", default-features = false, path = "../../primitives/std" }
-sp-runtime = { version = "4.0.0-dev", default-features = false, path = "../../primitives/runtime" }
-frame-support = { version = "4.0.0-dev", default-features = false, path = "../support" }
-frame-system = { version = "4.0.0-dev", default-features = false, path = "../system" }
-frame-benchmarking = { version = "4.0.0-dev", default-features = false, path = "../benchmarking", optional = true }
 
-[dev-dependencies]
-sp-io = { version = "4.0.0-dev", path = "../../primitives/io" }
-sp-core = { version = "4.0.0-dev", path = "../../primitives/core" }
-pallet-balances = { version = "4.0.0-dev", path = "../balances" }
-sp-storage = { version = "4.0.0-dev", path = "../../primitives/storage" }
->>>>>>> 993907f9
 hex-literal = "0.3.1"
 
 [features]
