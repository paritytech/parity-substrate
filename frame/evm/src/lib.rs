--- conflicted
+++ resolved
@@ -25,11 +25,7 @@
 
 use sp_std::{vec::Vec, marker::PhantomData};
 use frame_support::{ensure, decl_module, decl_storage, decl_event, decl_error};
-<<<<<<< HEAD
-use frame_support::weights::{Weight, MINIMUM_WEIGHT, DispatchClass, FunctionOf};
-=======
 use frame_support::weights::{Weight, DispatchClass, FunctionOf, Pays};
->>>>>>> 7817e571
 use frame_support::traits::{Currency, WithdrawReason, ExistenceRequirement, Get};
 use frame_system::{self as system, ensure_signed};
 use sp_runtime::ModuleId;
@@ -121,13 +117,8 @@
 
 /// EVM module trait
 pub trait Trait: frame_system::Trait + pallet_timestamp::Trait {
-<<<<<<< HEAD
-    /// The EVM's module id
-    type ModuleId: Get<ModuleId>;
-=======
 	/// The EVM's module id
 	type ModuleId: Get<ModuleId>;
->>>>>>> 7817e571
 	/// Calculator for current gas price.
 	type FeeCalculator: FeeCalculator;
 	/// Convert account ID to H160;
@@ -374,11 +365,7 @@
 	/// This actually does computation. If you need to keep using it, then make sure you cache the
 	/// value and only call this once.
 	pub fn account_id() -> T::AccountId {
-<<<<<<< HEAD
-        T::ModuleId::get().into_account()
-=======
 		T::ModuleId::get().into_account()
->>>>>>> 7817e571
 	}
 
 	/// Check whether an account is empty.
