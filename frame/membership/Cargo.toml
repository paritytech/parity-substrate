--- conflicted
+++ resolved
@@ -7,16 +7,6 @@
 [dependencies]
 serde = { version = "1.0.101", optional = true }
 codec = { package = "parity-scale-codec", version = "1.0.0", default-features = false }
-<<<<<<< HEAD
-sp-std = { path = "../../primitives/std", default-features = false }
-sp-io = { path = "../../primitives/io", default-features = false }
-frame-support = { path = "../support", default-features = false }
-frame-system = { path = "../system", default-features = false }
-
-[dev-dependencies]
-sp-core = { path = "../../primitives/core" }
-sp-runtime = { path = "../../primitives/runtime" }
-=======
 sp-std = { version = "2.0.0", default-features = false, path = "../../primitives/std" }
 sp-io = { version = "2.0.0", default-features = false, path = "../../primitives/io" }
 frame-support = { version = "2.0.0", default-features = false, path = "../support" }
@@ -25,7 +15,7 @@
 
 [dev-dependencies]
 sp-core = { version = "2.0.0", path = "../../primitives/core" }
->>>>>>> a8ea665d
+sp-runtime = { version = "2.0.0", path = "../../primitives/runtime" }
 
 [features]
 default = ["std"]
