--- conflicted
+++ resolved
@@ -22,13 +22,8 @@
 
 #[macro_export]
 macro_rules! log {
-<<<<<<< HEAD
-	($level:tt, $patter:expr $(, $values:expr)* $(,)?) => {
-		frame_support::log::$level!(
-=======
 	($level:tt, $pattern:expr $(, $values:expr)* $(,)?) => {
 		log::$level!(
->>>>>>> d309d836
 			target: $crate::LOG_TARGET,
 			concat!("🗳 ", $pattern) $(, $values)*
 		)
