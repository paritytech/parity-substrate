--- conflicted
+++ resolved
@@ -22,7 +22,7 @@
 	ElectionCompute, Error, FeasibilityError, Pallet, RawSolution, ReadySolution, RoundSnapshot,
 	SolutionOrSnapshotSize, Weight, WeightInfo,
 };
-use codec::Decode;
+use codec::{Encode, Decode};
 use frame_support::{dispatch::DispatchResult, ensure, traits::Get};
 use frame_system::offchain::SubmitTransaction;
 use sp_arithmetic::Perbill;
@@ -30,7 +30,7 @@
 	CompactSolution, ElectionResult, ElectionScore, assignment_ratio_to_staked_normalized,
 	assignment_staked_to_ratio_normalized, is_score_better, seq_phragmen,
 };
-use sp_runtime::{offchain::storage::StorageValueRef, traits::TrailingZeroInput};
+use sp_runtime::{offchain::storage::StorageValueRef, traits::TrailingZeroInput, SaturatedConversion};
 use sp_std::{cmp::Ordering, vec::Vec};
 
 /// Storage key used to store the persistent offchain worker status.
@@ -51,7 +51,6 @@
 	PreDispatchChecksFailed,
 	/// The solution generated from the miner is not feasible.
 	Feasibility(FeasibilityError),
-<<<<<<< HEAD
 	/// Something went wrong fetching the lock.
 	Lock(&'static str),
 	/// Cannot restore a solution that was not stored.
@@ -62,10 +61,8 @@
 	SolutionCallInvalid,
 	/// Failed to store a solution.
 	FailedToStoreSolution,
-=======
 	/// There are no more voters to remove to trim the solution.
 	NoMoreVoters,
->>>>>>> 3a19eb63
 }
 
 impl From<sp_npos_elections::Error> for MinerError {
@@ -179,8 +176,6 @@
 
 	/// Mine a new solution as a call. Performs all checks.
 	fn mine_checked_call() -> Result<(Call<T>, ElectionScore), MinerError> {
-		use codec::Encode;
-
 		let iters = Self::get_balancing_iters();
 		// get the solution, with a load of checks to ensure if submitted, IT IS ABSOLUTELY VALID.
 		let (raw_solution, witness) = Self::mine_and_check(iters)?;
@@ -691,18 +686,13 @@
 		CurrentPhase, InvalidTransaction, Phase, QueuedSolution, TransactionSource,
 		TransactionValidityError,
 		mock::{
-			Call as OuterCall, ExtBuilder, Extrinsic, MinerMaxWeight, MultiPhase, Origin, Runtime,
-			TestCompact, roll_to, roll_to_with_ocw, witness,
+			AccountId, Call as OuterCall, ExtBuilder, Extrinsic, MinerMaxWeight, MultiPhase, Origin, Runtime,
+			TestCompact, raw_solution, roll_to, roll_to_with_ocw, witness,
 		},
 	};
-<<<<<<< HEAD
 	use frame_benchmarking::Zero;
 	use frame_support::{assert_noop, assert_ok, dispatch::Dispatchable, traits::OffchainWorker};
-=======
-	use frame_support::{dispatch::Dispatchable, traits::OffchainWorker};
 	use helpers::voter_index_fn_linear;
-	use mock::Call as OuterCall;
->>>>>>> 3a19eb63
 	use frame_election_provider_support::Assignment;
 	use sp_runtime::{traits::ValidateUnsigned, PerU16};
 
@@ -1030,27 +1020,15 @@
 			assert!(MultiPhase::try_acquire_offchain_lock(25).is_ok());
 
 			// next block: rejected.
-			assert_noop!(MultiPhase::try_acquire_offchain_lock(26), "recently executed.");
+			assert_noop!(MultiPhase::try_acquire_offchain_lock(26), MinerError::Lock("recently executed."));
 
 			// allowed after `OFFCHAIN_REPEAT`
 			assert!(MultiPhase::try_acquire_offchain_lock((26 + offchain_repeat).into()).is_ok());
 
 			// a fork like situation: re-execute last 3.
-<<<<<<< HEAD
 			assert!(MultiPhase::try_acquire_offchain_lock((26 + offchain_repeat - 3).into()).is_err());
 			assert!(MultiPhase::try_acquire_offchain_lock((26 + offchain_repeat - 2).into()).is_err());
 			assert!(MultiPhase::try_acquire_offchain_lock((26 + offchain_repeat - 1).into()).is_err());
-=======
-			assert_noop!(
-				MultiPhase::try_acquire_offchain_lock((26 + OFFCHAIN_REPEAT - 3).into()), "fork."
-			);
-			assert_noop!(
-				MultiPhase::try_acquire_offchain_lock((26 + OFFCHAIN_REPEAT - 2).into()), "fork."
-			);
-			assert_noop!(
-				MultiPhase::try_acquire_offchain_lock((26 + OFFCHAIN_REPEAT - 1).into()), "fork."
-			);
->>>>>>> 3a19eb63
 		})
 	}
 
