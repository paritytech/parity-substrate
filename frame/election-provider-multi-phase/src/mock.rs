// This file is part of Substrate.

// Copyright (C) 2021 Parity Technologies (UK) Ltd.
// SPDX-License-Identifier: Apache-2.0

// Licensed under the Apache License, Version 2.0 (the "License");
// you may not use this file except in compliance with the License.
// You may obtain a copy of the License at
//
// 	http://www.apache.org/licenses/LICENSE-2.0
//
// Unless required by applicable law or agreed to in writing, software
// distributed under the License is distributed on an "AS IS" BASIS,
// WITHOUT WARRANTIES OR CONDITIONS OF ANY KIND, either express or implied.
// See the License for the specific language governing permissions and
// limitations under the License.

use super::*;
use crate as multi_phase;
pub use frame_support::{assert_noop, assert_ok};
use frame_support::{
	parameter_types,
	traits::{Hooks},
	weights::Weight,
};
use parking_lot::RwLock;
use sp_core::{
	offchain::{
		testing::{PoolState, TestOffchainExt, TestTransactionPoolExt},
		OffchainDbExt, OffchainWorkerExt, TransactionPoolExt,
	},
	H256,
};
use frame_election_provider_support::{ElectionDataProvider, data_provider};
use sp_npos_elections::{
	assignment_ratio_to_staked_normalized, seq_phragmen, to_supports, to_without_backing,
	CompactSolution, ElectionResult, EvaluateSupport,
};
use sp_runtime::{
	testing::Header,
	traits::{BlakeTwo256, IdentityLookup},
	PerU16,
};
use std::sync::Arc;

pub type Block = sp_runtime::generic::Block<Header, UncheckedExtrinsic>;
pub type UncheckedExtrinsic = sp_runtime::generic::UncheckedExtrinsic<AccountId, Call, (), ()>;

frame_support::construct_runtime!(
	pub enum Runtime where
		Block = Block,
		NodeBlock = Block,
		UncheckedExtrinsic = UncheckedExtrinsic
	{
		System: frame_system::{Pallet, Call, Event<T>, Config},
		Balances: pallet_balances::{Pallet, Call, Event<T>, Config<T>},
		MultiPhase: multi_phase::{Pallet, Call, Event<T>},
	}
);

pub(crate) type Balance = u64;
pub(crate) type AccountId = u64;
pub(crate) type VoterIndex = u32;
pub(crate) type TargetIndex = u16;

sp_npos_elections::generate_solution_type!(
	#[compact]
	pub struct TestCompact::<VoterIndex, TargetIndex, PerU16>(16)
);

/// All events of this pallet.
pub(crate) fn multi_phase_events() -> Vec<super::Event<Runtime>> {
	System::events()
		.into_iter()
		.map(|r| r.event)
		.filter_map(|e| if let Event::multi_phase(inner) = e { Some(inner) } else { None })
		.collect::<Vec<_>>()
}

/// To from `now` to block `n`.
pub fn roll_to(n: u64) {
	let now = System::block_number();
	for i in now + 1..=n {
		System::set_block_number(i);
		MultiPhase::on_initialize(i);
	}
}

pub fn roll_to_with_ocw(n: u64) {
	let now = System::block_number();
	for i in now + 1..=n {
		System::set_block_number(i);
		MultiPhase::on_initialize(i);
		MultiPhase::offchain_worker(i);
	}
}

/// Spit out a verifiable raw solution.
///
/// This is a good example of what an offchain miner would do.
pub fn raw_solution() -> RawSolution<CompactOf<Runtime>> {
	let RoundSnapshot { voters, targets } = MultiPhase::snapshot().unwrap();
	let desired_targets = MultiPhase::desired_targets().unwrap();

	// closures
	let cache = helpers::generate_voter_cache::<Runtime>(&voters);
	let voter_index = helpers::voter_index_fn_linear::<Runtime>(&voters);
	let target_index = helpers::target_index_fn_linear::<Runtime>(&targets);
	let stake_of = helpers::stake_of_fn::<Runtime>(&voters, &cache);

	let ElectionResult { winners, assignments } = seq_phragmen::<_, CompactAccuracyOf<Runtime>>(
		desired_targets as usize,
		targets.clone(),
		voters.clone(),
		None,
	)
	.unwrap();

	let winners = to_without_backing(winners);

	let score = {
		let staked = assignment_ratio_to_staked_normalized(assignments.clone(), &stake_of).unwrap();
		to_supports(&winners, &staked).unwrap().evaluate()
	};
	let compact =
		<CompactOf<Runtime>>::from_assignment(assignments, &voter_index, &target_index).unwrap();

	let round = MultiPhase::round();
	RawSolution { compact, score, round }
}

pub fn witness() -> SolutionOrSnapshotSize {
	MultiPhase::snapshot()
		.map(|snap| SolutionOrSnapshotSize {
			voters: snap.voters.len() as u32,
			targets: snap.targets.len() as u32,
		})
		.unwrap_or_default()
}

impl frame_system::Config for Runtime {
	type SS58Prefix = ();
	type BaseCallFilter = ();
	type Origin = Origin;
	type Index = u64;
	type BlockNumber = u64;
	type Call = Call;
	type Hash = H256;
	type Hashing = BlakeTwo256;
	type AccountId = AccountId;
	type Lookup = IdentityLookup<Self::AccountId>;
	type Header = Header;
	type Event = Event;
	type BlockHashCount = ();
	type DbWeight = ();
	type BlockLength = ();
	type BlockWeights = BlockWeights;
	type Version = ();
	type PalletInfo = PalletInfo;
	type AccountData = pallet_balances::AccountData<u64>;
	type OnNewAccount = ();
	type OnKilledAccount = ();
	type SystemWeightInfo = ();
}

const NORMAL_DISPATCH_RATIO: Perbill = Perbill::from_percent(75);
parameter_types! {
	pub const ExistentialDeposit: u64 = 1;
	pub BlockWeights: frame_system::limits::BlockWeights = frame_system::limits::BlockWeights
		::with_sensible_defaults(2 * frame_support::weights::constants::WEIGHT_PER_SECOND, NORMAL_DISPATCH_RATIO);
}

impl pallet_balances::Config for Runtime {
	type Balance = Balance;
	type Event = Event;
	type DustRemoval = ();
	type ExistentialDeposit = ExistentialDeposit;
	type AccountStore = System;
	type MaxLocks = ();
	type WeightInfo = ();
}

parameter_types! {
	pub static Targets: Vec<AccountId> = vec![10, 20, 30, 40];
	pub static Voters: Vec<(AccountId, VoteWeight, Vec<AccountId>)> = vec![
		(1, 10, vec![10, 20]),
		(2, 10, vec![30, 40]),
		(3, 10, vec![40]),
		(4, 10, vec![10, 20, 30, 40]),
		// self votes.
		(10, 10, vec![10]),
		(20, 20, vec![20]),
		(30, 30, vec![30]),
		(40, 40, vec![40]),
	];

	pub static Fallback: FallbackStrategy = FallbackStrategy::OnChain;
	pub static DesiredTargets: u32 = 2;
	pub static SignedPhase: u64 = 10;
	pub static UnsignedPhase: u64 = 5;
	pub static MaxSignedSubmissions: u32 = 5;

	pub static MinerMaxIterations: u32 = 5;
	pub static MinerTxPriority: u64 = 100;
	pub static SolutionImprovementThreshold: Perbill = Perbill::zero();
	pub static MinerMaxWeight: Weight = BlockWeights::get().max_block;
	pub static MockWeightInfo: bool = false;


	pub static EpochLength: u64 = 30;
}

// Hopefully this won't be too much of a hassle to maintain.
pub struct DualMockWeightInfo;
impl multi_phase::weights::WeightInfo for DualMockWeightInfo {
	fn on_initialize_nothing() -> Weight {
		if MockWeightInfo::get() {
			Zero::zero()
		} else {
			<() as multi_phase::weights::WeightInfo>::on_initialize_nothing()
		}
	}
	fn on_initialize_open_signed() -> Weight {
		if MockWeightInfo::get() {
			Zero::zero()
		} else {
			<() as multi_phase::weights::WeightInfo>::on_initialize_open_signed()
		}
	}
	fn on_initialize_open_unsigned_with_snapshot() -> Weight {
		if MockWeightInfo::get() {
			Zero::zero()
		} else {
			<() as multi_phase::weights::WeightInfo>::on_initialize_open_unsigned_with_snapshot()
		}
	}
	fn on_initialize_open_unsigned_without_snapshot() -> Weight {
		if MockWeightInfo::get() {
			Zero::zero()
		} else {
			<() as multi_phase::weights::WeightInfo>::on_initialize_open_unsigned_without_snapshot()
		}
	}
	fn elect_queued() -> Weight {
		if MockWeightInfo::get() {
			Zero::zero()
		} else {
			<() as multi_phase::weights::WeightInfo>::elect_queued()
		}
	}
	fn submit_unsigned(v: u32, t: u32, a: u32, d: u32) -> Weight {
		if MockWeightInfo::get() {
			// 10 base
			// 5 per edge.
			(10 as Weight).saturating_add((5 as Weight).saturating_mul(a as Weight))
		} else {
			<() as multi_phase::weights::WeightInfo>::submit_unsigned(v, t, a, d)
		}
	}
	fn feasibility_check(v: u32, t: u32, a: u32, d: u32) -> Weight {
		if MockWeightInfo::get() {
			// 10 base
			// 5 per edge.
			(10 as Weight).saturating_add((5 as Weight).saturating_mul(a as Weight))
		} else {
			<() as multi_phase::weights::WeightInfo>::feasibility_check(v, t, a, d)
		}
	}
}

impl crate::Config for Runtime {
	type Event = Event;
	type Currency = Balances;
	type SignedPhase = SignedPhase;
	type UnsignedPhase = UnsignedPhase;
	type SolutionImprovementThreshold = SolutionImprovementThreshold;
	type MinerMaxIterations = MinerMaxIterations;
	type MinerMaxWeight = MinerMaxWeight;
	type MinerTxPriority = MinerTxPriority;
	type DataProvider = StakingMock;
	type WeightInfo = DualMockWeightInfo;
	type BenchmarkingConfig = ();
	type OnChainAccuracy = Perbill;
	type Fallback = Fallback;
	type CompactSolution = TestCompact;
}

impl<LocalCall> frame_system::offchain::SendTransactionTypes<LocalCall> for Runtime
where
	Call: From<LocalCall>,
{
	type OverarchingCall = Call;
	type Extrinsic = Extrinsic;
}

pub type Extrinsic = sp_runtime::testing::TestXt<Call, ()>;

#[derive(Default)]
pub struct ExtBuilder {}

pub struct StakingMock;
impl ElectionDataProvider<AccountId, u64> for StakingMock {
<<<<<<< HEAD
	const MAXIMUM_VOTES_PER_VOTER: u32 = <TestCompact as CompactSolution>::LIMIT as u32;
	fn targets() -> Vec<AccountId> {
		Targets::get()
=======
	fn targets(maybe_max_len: Option<usize>) -> data_provider::Result<(Vec<AccountId>, Weight)> {
		let targets = Targets::get();

		if maybe_max_len.map_or(false, |max_len| targets.len() > max_len) {
			return Err("Targets too big");
		}

		Ok((targets, 0))
>>>>>>> 36d77bcf
	}

	fn voters(
		maybe_max_len: Option<usize>,
	) -> data_provider::Result<(Vec<(AccountId, VoteWeight, Vec<AccountId>)>, Weight)> {
		let voters = Voters::get();
		if maybe_max_len.map_or(false, |max_len| voters.len() > max_len) {
			return Err("Voters too big");
		}

		Ok((voters, 0))
	}
	fn desired_targets() -> data_provider::Result<(u32, Weight)> {
		Ok((DesiredTargets::get(), 0))
	}

	fn next_election_prediction(now: u64) -> u64 {
		now + EpochLength::get() - now % EpochLength::get()
	}

	#[cfg(any(feature = "runtime-benchmarks", test))]
	fn put_snapshot(
		voters: Vec<(AccountId, VoteWeight, Vec<AccountId>)>,
		targets: Vec<AccountId>,
		_target_stake: Option<VoteWeight>,
	) {
		Targets::set(targets);
		Voters::set(voters);
	}
}

impl ExtBuilder {
	pub fn miner_tx_priority(self, p: u64) -> Self {
		<MinerTxPriority>::set(p);
		self
	}
	pub fn solution_improvement_threshold(self, p: Perbill) -> Self {
		<SolutionImprovementThreshold>::set(p);
		self
	}
	pub fn phases(self, signed: u64, unsigned: u64) -> Self {
		<SignedPhase>::set(signed);
		<UnsignedPhase>::set(unsigned);
		self
	}
	pub fn fallback(self, fallback: FallbackStrategy) -> Self {
		<Fallback>::set(fallback);
		self
	}
	pub fn miner_weight(self, weight: Weight) -> Self {
		<MinerMaxWeight>::set(weight);
		self
	}
	pub fn mock_weight_info(self, mock: bool) -> Self {
		<MockWeightInfo>::set(mock);
		self
	}
	pub fn desired_targets(self, t: u32) -> Self {
		<DesiredTargets>::set(t);
		self
	}
	pub fn add_voter(self, who: AccountId, stake: Balance, targets: Vec<AccountId>) -> Self {
		VOTERS.with(|v| v.borrow_mut().push((who, stake, targets)));
		self
	}
	pub fn build(self) -> sp_io::TestExternalities {
		sp_tracing::try_init_simple();
		let mut storage =
			frame_system::GenesisConfig::default().build_storage::<Runtime>().unwrap();

		let _ = pallet_balances::GenesisConfig::<Runtime> {
			balances: vec![
				// bunch of account for submitting stuff only.
				(99, 100),
				(999, 100),
				(9999, 100),
			],
		}
		.assimilate_storage(&mut storage);

		sp_io::TestExternalities::from(storage)
	}

	pub fn build_offchainify(
		self,
		iters: u32,
	) -> (sp_io::TestExternalities, Arc<RwLock<PoolState>>) {
		let mut ext = self.build();
		let (offchain, offchain_state) = TestOffchainExt::new();
		let (pool, pool_state) = TestTransactionPoolExt::new();

		let mut seed = [0_u8; 32];
		seed[0..4].copy_from_slice(&iters.to_le_bytes());
		offchain_state.write().seed = seed;

		ext.register_extension(OffchainDbExt::new(offchain.clone()));
		ext.register_extension(OffchainWorkerExt::new(offchain));
		ext.register_extension(TransactionPoolExt::new(pool));

		(ext, pool_state)
	}

	pub fn build_and_execute(self, test: impl FnOnce() -> ()) {
		self.build().execute_with(test)
	}
}<|MERGE_RESOLUTION|>--- conflicted
+++ resolved
@@ -300,11 +300,7 @@
 
 pub struct StakingMock;
 impl ElectionDataProvider<AccountId, u64> for StakingMock {
-<<<<<<< HEAD
 	const MAXIMUM_VOTES_PER_VOTER: u32 = <TestCompact as CompactSolution>::LIMIT as u32;
-	fn targets() -> Vec<AccountId> {
-		Targets::get()
-=======
 	fn targets(maybe_max_len: Option<usize>) -> data_provider::Result<(Vec<AccountId>, Weight)> {
 		let targets = Targets::get();
 
@@ -313,7 +309,6 @@
 		}
 
 		Ok((targets, 0))
->>>>>>> 36d77bcf
 	}
 
 	fn voters(
