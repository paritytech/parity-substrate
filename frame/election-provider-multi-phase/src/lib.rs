// This file is part of Substrate.

// Copyright (C) 2021 Parity Technologies (UK) Ltd.
// SPDX-License-Identifier: Apache-2.0

// Licensed under the Apache License, Version 2.0 (the "License");
// you may not use this file except in compliance with the License.
// You may obtain a copy of the License at
//
// 	http://www.apache.org/licenses/LICENSE-2.0
//
// Unless required by applicable law or agreed to in writing, software
// distributed under the License is distributed on an "AS IS" BASIS,
// WITHOUT WARRANTIES OR CONDITIONS OF ANY KIND, either express or implied.
// See the License for the specific language governing permissions and
// limitations under the License.

//! # Multi phase, offchain election provider pallet.
//!
//! Currently, this election-provider has two distinct phases (see [`Phase`]), **signed** and
//! **unsigned**.
//!
//! ## Phases
//!
//! The timeline of pallet is as follows. At each block,
//! [`frame_election_provider_support::ElectionDataProvider::next_election_prediction`] is used to
//! estimate the time remaining to the next call to
//! [`frame_election_provider_support::ElectionProvider::elect`]. Based on this, a phase is chosen.
//! The timeline is as follows.
//!
//! ```ignore
//!                                                                    elect()
//!                 +   <--T::SignedPhase-->  +  <--T::UnsignedPhase-->   +
//!   +-------------------------------------------------------------------+
//!    Phase::Off   +       Phase::Signed     +      Phase::Unsigned      +
//! ```
//!
//! Note that the unsigned phase starts [`pallet::Config::UnsignedPhase`] blocks before the
//! `next_election_prediction`, but only ends when a call to [`ElectionProvider::elect`] happens. If
//! no `elect` happens, the signed phase is extended.
//!
//! > Given this, it is rather important for the user of this pallet to ensure it always terminates
//! election via `elect` before requesting a new one.
//!
//! Each of the phases can be disabled by essentially setting their length to zero. If both phases
//! have length zero, then the pallet essentially runs only the fallback strategy, denoted by
//! [`Config::Fallback`].
//! ### Signed Phase
//!
//!	In the signed phase, solutions (of type [`RawSolution`]) are submitted and queued on chain. A
//! deposit is reserved, based on the size of the solution, for the cost of keeping this solution
//! on-chain for a number of blocks, and the potential weight of the solution upon being checked. A
//! maximum of `pallet::Config::MaxSignedSubmissions` solutions are stored. The queue is always
//! sorted based on score (worse to best).
//!
//! Upon arrival of a new solution:
//!
//! 1. If the queue is not full, it is stored in the appropriate sorted index.
//! 2. If the queue is full but the submitted solution is better than one of the queued ones, the
//!    worse solution is discarded, the bond of the outgoing solution is returned, and the new
//!    solution is stored in the correct index.
//! 3. If the queue is full and the solution is not an improvement compared to any of the queued
//!    ones, it is instantly rejected and no additional bond is reserved.
//!
//! A signed solution cannot be reversed, taken back, updated, or retracted. In other words, the
//! origin can not bail out in any way, if their solution is queued.
//!
//! Upon the end of the signed phase, the solutions are examined from best to worse (i.e. `pop()`ed
//! until drained). Each solution undergoes an expensive `Pallet::feasibility_check`, which
//! ensures the score claimed by this score was correct, and it is valid based on the election data
//! (i.e. votes and candidates). At each step, if the current best solution passes the feasibility
//! check, it is considered to be the best one. The sender of the origin is rewarded, and the rest
//! of the queued solutions get their deposit back and are discarded, without being checked.
//!
//! The following example covers all of the cases at the end of the signed phase:
//!
//! ```ignore
//! Queue
//! +-------------------------------+
//! |Solution(score=20, valid=false)| +-->  Slashed
//! +-------------------------------+
//! |Solution(score=15, valid=true )| +-->  Rewarded, Saved
//! +-------------------------------+
//! |Solution(score=10, valid=true )| +-->  Discarded
//! +-------------------------------+
//! |Solution(score=05, valid=false)| +-->  Discarded
//! +-------------------------------+
//! |             None              |
//! +-------------------------------+
//! ```
//!
//! Note that both of the bottom solutions end up being discarded and get their deposit back,
//! despite one of them being *invalid*.
//!
//! ## Unsigned Phase
//!
//! The unsigned phase will always follow the signed phase, with the specified duration. In this
//! phase, only validator nodes can submit solutions. A validator node who has offchain workers
//! enabled will start to mine a solution in this phase and submits it back to the chain as an
//! unsigned transaction, thus the name _unsigned_ phase. This unsigned transaction can never be
//! valid if propagated, and it acts similar to an inherent.
//!
//! Validators will only submit solutions if the one that they have computed is sufficiently better
//! than the best queued one (see [`pallet::Config::SolutionImprovementThreshold`]) and will limit
//! the weigh of the solution to [`pallet::Config::MinerMaxWeight`].
//!
//! The unsigned phase can be made passive depending on how the previous signed phase went, by
//! setting the first inner value of [`Phase`] to `false`. For now, the signed phase is always
//! active.
//!
//! ### Fallback
//!
//! If we reach the end of both phases (i.e. call to [`ElectionProvider::elect`] happens) and no
//! good solution is queued, then the fallback strategy [`pallet::Config::Fallback`] is used to
//! determine what needs to be done. The on-chain election is slow, and contains no balancing or
//! reduction post-processing. See [`onchain::OnChainSequentialPhragmen`]. The
//! [`FallbackStrategy::Nothing`] should probably only be used for testing, and returns an error.
//!
//! ## Feasible Solution (correct solution)
//!
//! All submissions must undergo a feasibility check. Signed solutions are checked on by one at the
//! end of the signed phase, and the unsigned solutions are checked on the spot. A feasible solution
//! is as follows:
//!
//! 0. **all** of the used indices must be correct.
//! 1. present *exactly* correct number of winners.
//! 2. any assignment is checked to match with [`RoundSnapshot::voters`].
//! 3. the claimed score is valid, based on the fixed point arithmetic accuracy.
//!
//! ## Accuracy
//!
//! The accuracy of the election is configured via two trait parameters. namely,
//! [`OnChainAccuracyOf`] dictates the accuracy used to compute the on-chain fallback election and
//! [`CompactAccuracyOf`] is the accuracy that the submitted solutions must adhere to.
//!
//! Note that both accuracies are of great importance. The offchain solution should be as small as
//! possible, reducing solutions size/weight. The on-chain solution can use more space for accuracy,
//! but should still be fast to prevent massively large blocks in case of a fallback.
//!
//! ## Error types
//!
//! This pallet provides a verbose error system to ease future debugging and debugging. The
//! overall hierarchy of errors is as follows:
//!
//! 1. [`pallet::Error`]: These are the errors that can be returned in the dispatchables of the
//!    pallet, either signed or unsigned. Since decomposition with nested enums is not possible
//!    here, they are prefixed with the logical sub-system to which they belong.
//! 2. [`ElectionError`]: These are the errors that can be generated while the pallet is doing
//!    something in automatic scenarios, such as `offchain_worker` or `on_initialize`. These errors
//!    are helpful for logging and are thus nested as:
//!    - [`ElectionError::Miner`]: wraps a [`unsigned::MinerError`].
//!    - [`ElectionError::Feasibility`]: wraps a [`FeasibilityError`].
//!    - [`ElectionError::OnChainFallback`]: wraps a
//!      [`frame_election_provider_support::onchain::Error`].
//!
//! Note that there could be an overlap between these sub-errors. For example, A
//! `SnapshotUnavailable` can happen in both miner and feasibility check phase.
//!
//! ## Future Plans
//!
//! **Challenge Phase**. We plan adding a third phase to the pallet, called the challenge phase.
//! This is phase in which no further solutions are processed, and the current best solution might
//! be challenged by anyone (signed or unsigned). The main plan here is to enforce the solution to
//! be PJR. Checking PJR on-chain is quite expensive, yet proving that a solution is **not** PJR is
//! rather cheap. If a queued solution is challenged:
//!
//! 1. We must surely slash whoever submitted that solution (might be a challenge for unsigned
//!    solutions).
//! 2. It is probably fine to fallback to the on-chain election, as we expect this to happen rarely.
//!
//! **Bailing out**. The functionality of bailing out of a queued solution is nice. A miner can
//! submit a solution as soon as they _think_ it is high probability feasible, and do the checks
//! afterwards, and remove their solution (for a small cost of probably just transaction fees, or a
//! portion of the bond).
//!
//! **Conditionally open unsigned phase**: Currently, the unsigned phase is always opened. This is
//! useful because an honest validation will run our OCW code, which should be good enough to trump
//! a mediocre or malicious signed submission (assuming in the absence of honest signed bots). If an
//! when the signed submissions are checked against an absolute measure (e.g. PJR), then we can only
//! open the unsigned phase in extreme conditions (i.e. "not good signed solution received") to
//! spare some work in the validators
//!
//! **Allow smaller solutions and build up**: For now we only allow solutions that are exactly
//! [`DesiredTargets`], no more, no less. Over time, we can change this to a [min, max] where any
//! solution within this range is acceptable, where bigger solutions are prioritized.
//!
//! **Recursive Fallback**: Currently, the fallback is a separate enum. A different and fancier way
//! of doing this would be to have the fallback be another
//! [`frame_election_provider_support::ElectionProvider`]. In this case, this pallet can even have
//! the on-chain election provider as fallback, or special _noop_ fallback that simply returns an
//! error, thus replicating [`FallbackStrategy::Nothing`]. In this case, we won't need the
//! additional config OnChainAccuracy either.
//!
//! **Score based on (byte) size**: We should always prioritize small solutions over bigger ones, if
//! there is a tie. Even more harsh should be to enforce the bound of the `reduce` algorithm.
//!
//! **Make the number of nominators configurable from the runtime**. Remove `sp_npos_elections`
//! dependency from staking and the compact solution type. It should be generated at runtime, there
//! it should be encoded how many votes each nominators have. Essentially translate
//! <https://github.com/paritytech/substrate/pull/7929> to this pallet.
//!
//! **More accurate weight for error cases**: Both `ElectionDataProvider` and `ElectionProvider`
//! assume no weight is consumed in their functions, when operations fail with `Err`. This can
//! clearly be improved, but not a priority as we generally expect snapshot creation to fail only
//! due to extreme circumstances.
//!
//! **Take into account the encode/decode weight in benchmarks.** Currently, we only take into
//! account the weight of encode/decode in the `submit_unsigned` given its priority. Nonetheless,
//! all operations on the solution and the snapshot are worthy of taking this into account.

#![cfg_attr(not(feature = "std"), no_std)]

use codec::{Decode, Encode};
use frame_support::{
	dispatch::DispatchResultWithPostInfo,
	ensure,
	traits::{Currency, Get, ReservableCurrency},
	weights::Weight,
};
use frame_system::{ensure_none, offchain::SendTransactionTypes};
use frame_election_provider_support::{ElectionDataProvider, ElectionProvider, onchain};
use sp_npos_elections::{
	assignment_ratio_to_staked_normalized, CompactSolution, ElectionScore,
	EvaluateSupport, PerThing128, Supports, VoteWeight,
};
use sp_runtime::{
	transaction_validity::{
		InvalidTransaction, TransactionPriority, TransactionSource, TransactionValidity,
		TransactionValidityError, ValidTransaction,
	},
	DispatchError, PerThing, Perbill, RuntimeDebug, SaturatedConversion,
	traits::Bounded,
};
use sp_std::{
	convert::TryInto,
	prelude::*,
};
use sp_arithmetic::{
	UpperOf,
	traits::{Zero, CheckedAdd},
};

#[cfg(any(feature = "runtime-benchmarks", test))]
mod benchmarking;
#[cfg(test)]
mod mock;
#[macro_use]
pub mod helpers;

const LOG_TARGET: &'static str = "runtime::election-provider";

pub mod unsigned;
pub mod weights;

/// The weight declaration of the pallet.
pub use weights::WeightInfo;

/// The compact solution type used by this crate.
pub type CompactOf<T> = <T as Config>::CompactSolution;

/// The voter index. Derived from [`CompactOf`].
pub type CompactVoterIndexOf<T> = <CompactOf<T> as CompactSolution>::Voter;
/// The target index. Derived from [`CompactOf`].
pub type CompactTargetIndexOf<T> = <CompactOf<T> as CompactSolution>::Target;
/// The accuracy of the election, when submitted from offchain. Derived from [`CompactOf`].
pub type CompactAccuracyOf<T> = <CompactOf<T> as CompactSolution>::Accuracy;
/// The accuracy of the election, when computed on-chain. Equal to [`Config::OnChainAccuracy`].
pub type OnChainAccuracyOf<T> = <T as Config>::OnChainAccuracy;

/// Wrapper type that implements the configurations needed for the on-chain backup.
struct OnChainConfig<T: Config>(sp_std::marker::PhantomData<T>);
impl<T: Config> onchain::Config for OnChainConfig<T> {
	type AccountId = T::AccountId;
	type BlockNumber = T::BlockNumber;
	type BlockWeights = T::BlockWeights;
	type Accuracy = T::OnChainAccuracy;
	type DataProvider = T::DataProvider;
}

/// Configuration for the benchmarks of the pallet.
pub trait BenchmarkingConfig {
	/// Range of voters.
	const VOTERS: [u32; 2];
	/// Range of targets.
	const TARGETS: [u32; 2];
	/// Range of active voters.
	const ACTIVE_VOTERS: [u32; 2];
	/// Range of desired targets.
	const DESIRED_TARGETS: [u32; 2];
}

impl BenchmarkingConfig for () {
	const VOTERS: [u32; 2] = [4000, 6000];
	const TARGETS: [u32; 2] = [1000, 1600];
	const ACTIVE_VOTERS: [u32; 2] = [1000, 3000];
	const DESIRED_TARGETS: [u32; 2] = [400, 800];
}

/// Current phase of the pallet.
#[derive(PartialEq, Eq, Clone, Copy, Encode, Decode, RuntimeDebug)]
pub enum Phase<Bn> {
	/// Nothing, the election is not happening.
	Off,
	/// Signed phase is open.
	Signed,
	/// Unsigned phase. First element is whether it is active or not, second the starting block
	/// number.
	///
	/// We do not yet check whether the unsigned phase is active or passive. The intent is for the
	/// blockchain to be able to declare: "I believe that there exists an adequate signed solution,"
	/// advising validators not to bother running the unsigned offchain worker.
	///
	/// As validator nodes are free to edit their OCW code, they could simply ignore this advisory
	/// and always compute their own solution. However, by default, when the unsigned phase is
	/// passive, the offchain workers will not bother running.
	Unsigned((bool, Bn)),
	/// The emergency phase. This is enabled upon a failing call to `T::ElectionProvider::elect`.
	/// After that, the only way to leave this phase is through a successful
	/// `T::ElectionProvider::elect`.
	Emergency,
}

impl<Bn> Default for Phase<Bn> {
	fn default() -> Self {
		Phase::Off
	}
}

impl<Bn: PartialEq + Eq> Phase<Bn> {
	/// Whether the phase is emergency or not.
	pub fn is_emergency(&self) -> bool {
		matches!(self, Phase::Emergency)
	}

	/// Whether the phase is signed or not.
	pub fn is_signed(&self) -> bool {
		matches!(self, Phase::Signed)
	}

	/// Whether the phase is unsigned or not.
	pub fn is_unsigned(&self) -> bool {
		matches!(self, Phase::Unsigned(_))
	}

	/// Whether the phase is unsigned and open or not, with specific start.
	pub fn is_unsigned_open_at(&self, at: Bn) -> bool {
		matches!(self, Phase::Unsigned((true, real)) if *real == at)
	}

	/// Whether the phase is unsigned and open or not.
	pub fn is_unsigned_open(&self) -> bool {
		matches!(self, Phase::Unsigned((true, _)))
	}

	/// Whether the phase is off or not.
	pub fn is_off(&self) -> bool {
		matches!(self, Phase::Off)
	}
}

/// A configuration for the pallet to indicate what should happen in the case of a fallback i.e.
/// reaching a call to `elect` with no good solution.
#[cfg_attr(test, derive(Clone))]
pub enum FallbackStrategy {
	/// Run a on-chain sequential phragmen.
	///
	/// This might burn the chain for a few minutes due to a stall, but is generally a safe
	/// approach to maintain a sensible validator set.
	OnChain,
	/// Nothing. Return an error.
	Nothing,
}

/// The type of `Computation` that provided this election data.
#[derive(PartialEq, Eq, Clone, Copy, Encode, Decode, RuntimeDebug)]
pub enum ElectionCompute {
	/// Election was computed on-chain.
	OnChain,
	/// Election was computed with a signed submission.
	Signed,
	/// Election was computed with an unsigned submission.
	Unsigned,
}

impl Default for ElectionCompute {
	fn default() -> Self {
		ElectionCompute::OnChain
	}
}

/// A raw, unchecked solution.
///
/// This is what will get submitted to the chain.
///
/// Such a solution should never become effective in anyway before being checked by the
/// `Pallet::feasibility_check`
#[derive(PartialEq, Eq, Clone, Encode, Decode, RuntimeDebug)]
pub struct RawSolution<C> {
	/// Compact election edges.
	pub compact: C,
	/// The _claimed_ score of the solution.
	pub score: ElectionScore,
	/// The round at which this solution should be submitted.
	pub round: u32,
}

impl<C: Default> Default for RawSolution<C> {
	fn default() -> Self {
		// Round 0 is always invalid, only set this to 1.
		Self { round: 1, compact: Default::default(), score: Default::default() }
	}
}

/// A checked solution, ready to be enacted.
#[derive(PartialEq, Eq, Clone, Encode, Decode, RuntimeDebug, Default)]
pub struct ReadySolution<A> {
	/// The final supports of the solution.
	///
	/// This is target-major vector, storing each winners, total backing, and each individual
	/// backer.
	pub supports: Supports<A>,
	/// The score of the solution.
	///
	/// This is needed to potentially challenge the solution.
	pub score: ElectionScore,
	/// How this election was computed.
	pub compute: ElectionCompute,
}

/// A snapshot of all the data that is needed for en entire round. They are provided by
/// [`ElectionDataProvider`] and are kept around until the round is finished.
///
/// These are stored together because they are often accessed together.
#[derive(PartialEq, Eq, Clone, Encode, Decode, RuntimeDebug, Default)]
pub struct RoundSnapshot<A> {
	/// All of the voters.
	pub voters: Vec<(A, VoteWeight, Vec<A>)>,
	/// All of the targets.
	pub targets: Vec<A>,
}

/// Encodes the length of a solution or a snapshot.
///
/// This is stored automatically on-chain, and it contains the **size of the entire snapshot**.
/// This is also used in dispatchables as weight witness data and should **only contain the size of
/// the presented solution**, not the entire snapshot.
#[derive(PartialEq, Eq, Clone, Copy, Encode, Decode, RuntimeDebug, Default)]
pub struct SolutionOrSnapshotSize {
	/// The length of voters.
	#[codec(compact)]
	pub voters: u32,
	/// The length of targets.
	#[codec(compact)]
	pub targets: u32,
}

/// Internal errors of the pallet.
///
/// Note that this is different from [`pallet::Error`].
#[derive(Debug, Eq, PartialEq)]
pub enum ElectionError {
	/// An error happened in the feasibility check sub-system.
	Feasibility(FeasibilityError),
	/// An error in the miner (offchain) sub-system.
	Miner(unsigned::MinerError),
	/// An error in the on-chain fallback.
	OnChainFallback(onchain::Error),
	/// An error happened in the data provider.
	DataProvider(&'static str),
	/// No fallback is configured. This is a special case.
	NoFallbackConfigured,
}

impl From<onchain::Error> for ElectionError {
	fn from(e: onchain::Error) -> Self {
		ElectionError::OnChainFallback(e)
	}
}

impl From<FeasibilityError> for ElectionError {
	fn from(e: FeasibilityError) -> Self {
		ElectionError::Feasibility(e)
	}
}

impl From<unsigned::MinerError> for ElectionError {
	fn from(e: unsigned::MinerError) -> Self {
		ElectionError::Miner(e)
	}
}

/// Errors that can happen in the feasibility check.
#[derive(Debug, Eq, PartialEq)]
pub enum FeasibilityError {
	/// Wrong number of winners presented.
	WrongWinnerCount,
	/// The snapshot is not available.
	///
	/// Kinda defensive: The pallet should technically never attempt to do a feasibility check when
	/// no snapshot is present.
	SnapshotUnavailable,
	/// Internal error from the election crate.
	NposElection(sp_npos_elections::Error),
	/// A vote is invalid.
	InvalidVote,
	/// A voter is invalid.
	InvalidVoter,
	/// A winner is invalid.
	InvalidWinner,
	/// The given score was invalid.
	InvalidScore,
	/// The provided round is incorrect.
	InvalidRound,
	/// Comparison against `MinimumUntrustedScore` failed.
	UntrustedScoreTooLow,
}

impl From<sp_npos_elections::Error> for FeasibilityError {
	fn from(e: sp_npos_elections::Error) -> Self {
		FeasibilityError::NposElection(e)
	}
}

pub use pallet::*;
#[frame_support::pallet]
pub mod pallet {
	use super::*;
	use frame_support::pallet_prelude::*;
	use frame_system::pallet_prelude::*;

	#[pallet::config]
	pub trait Config: frame_system::Config + SendTransactionTypes<Call<Self>> {
		type Event: From<Event<Self>> + IsType<<Self as frame_system::Config>::Event> + TryInto<Event<Self>>;

		/// Currency type.
		type Currency: ReservableCurrency<Self::AccountId> + Currency<Self::AccountId>;

		/// Duration of the unsigned phase.
		#[pallet::constant]
		type UnsignedPhase: Get<Self::BlockNumber>;
		/// Duration of the signed phase.
		#[pallet::constant]
		type SignedPhase: Get<Self::BlockNumber>;

		/// The minimum amount of improvement to the solution score that defines a solution as
		/// "better" (in any phase).
		#[pallet::constant]
		type SolutionImprovementThreshold: Get<Perbill>;

		/// The repeat threshold of the offchain worker.
		///
		/// For example, if it is 5, that means that at least 5 blocks will elapse between attempts
		/// to submit the worker's solution.
		#[pallet::constant]
		type OffchainRepeat: Get<Self::BlockNumber>;

		/// The priority of the unsigned transaction submitted in the unsigned-phase
		type MinerTxPriority: Get<TransactionPriority>;
		/// Maximum number of iteration of balancing that will be executed in the embedded miner of
		/// the pallet.
		type MinerMaxIterations: Get<u32>;

		/// Maximum weight that the miner should consume.
		///
		/// The miner will ensure that the total weight of the unsigned solution will not exceed
		/// this value, based on [`WeightInfo::submit_unsigned`].
		type MinerMaxWeight: Get<Weight>;

		/// Maximum length (bytes) that the mined solution should consume.
		///
		/// The miner will ensure that the total length of the unsigned solution will not exceed
		/// this value.
		type MinerMaxLength: Get<u32>;

		/// Something that will provide the election data.
		type DataProvider: ElectionDataProvider<Self::AccountId, Self::BlockNumber>;

		/// The compact solution type
		type CompactSolution: codec::Codec
			+ Default
			+ PartialEq
			+ Eq
			+ Clone
			+ sp_std::fmt::Debug
			+ CompactSolution;

		/// Accuracy used for fallback on-chain election.
		type OnChainAccuracy: PerThing128;

		/// Configuration for the fallback
		type Fallback: Get<FallbackStrategy>;

<<<<<<< HEAD
		/// Origin that can control this pallet.
=======
		/// Origin that can set the minimum score.
>>>>>>> dcd291a1
		type ForceOrigin: EnsureOrigin<Self::Origin>;

		/// The configuration of benchmarking.
		type BenchmarkingConfig: BenchmarkingConfig;

		/// The weight of the pallet.
		type WeightInfo: WeightInfo;
	}

	#[pallet::hooks]
	impl<T: Config> Hooks<BlockNumberFor<T>> for Pallet<T> {
		fn on_initialize(now: T::BlockNumber) -> Weight {
			let next_election = T::DataProvider::next_election_prediction(now).max(now);

			let signed_deadline = T::SignedPhase::get() + T::UnsignedPhase::get();
			let unsigned_deadline = T::UnsignedPhase::get();

			let remaining = next_election - now;
			let current_phase = Self::current_phase();

			match current_phase {
				Phase::Off if remaining <= signed_deadline && remaining > unsigned_deadline => {
					// NOTE: if signed-phase length is zero, second part of the if-condition fails.
					match Self::on_initialize_open_signed() {
						Ok(snap_weight) => {
							log!(info, "Starting signed phase round {}.", Self::round());
							T::WeightInfo::on_initialize_open_signed().saturating_add(snap_weight)
						}
						Err(why) => {
							// not much we can do about this at this point.
							log!(warn, "failed to open signed phase due to {:?}", why);
							T::WeightInfo::on_initialize_nothing()
							// NOTE: ^^ The trait specifies that this is a noop in terms of weight
							// in case of error.
						}
					}
				}
				Phase::Signed | Phase::Off
					if remaining <= unsigned_deadline && remaining > Zero::zero() =>
				{
					// determine if followed by signed or not.
					let (need_snapshot, enabled, signed_weight) = if current_phase == Phase::Signed {
						// followed by a signed phase: close the signed phase, no need for snapshot.
						// TODO: proper weight https://github.com/paritytech/substrate/pull/7910.
						(false, true, Weight::zero())
					} else {
						// no signed phase: create a new snapshot, definitely `enable` the unsigned
						// phase.
						(true, true, Weight::zero())
					};

					match Self::on_initialize_open_unsigned(need_snapshot, enabled, now) {
						Ok(snap_weight) => {
							log!(info, "Starting unsigned phase({}).", enabled);
							let base_weight = if need_snapshot {
								T::WeightInfo::on_initialize_open_unsigned_with_snapshot()
							} else {
								T::WeightInfo::on_initialize_open_unsigned_without_snapshot()
							};

							base_weight.saturating_add(snap_weight).saturating_add(signed_weight)
						}
						Err(why) => {
							// not much we can do about this at this point.
							log!(warn, "failed to open unsigned phase due to {:?}", why);
							T::WeightInfo::on_initialize_nothing()
							// NOTE: ^^ The trait specifies that this is a noop in terms of weight
							// in case of error.
						}
					}
				}
				_ => T::WeightInfo::on_initialize_nothing(),
			}
		}

		fn offchain_worker(now: T::BlockNumber) {
			use sp_runtime::offchain::storage_lock::{StorageLock, BlockAndTime};

			// create a lock with the maximum deadline of number of blocks in the unsigned phase.
			// This should only come useful in an **abrupt** termination of execution, otherwise the
			// guard will be dropped upon successful execution.
			let mut lock = StorageLock::<BlockAndTime<frame_system::Pallet::<T>>>::with_block_deadline(
				unsigned::OFFCHAIN_LOCK,
				T::UnsignedPhase::get().saturated_into(),
			);

			match lock.try_lock() {
				Ok(_guard) => {
					Self::do_synchronized_offchain_worker(now);
				},
				Err(deadline) => {
					log!(debug, "offchain worker lock not released, deadline is {:?}", deadline);
				}
			};
		}

		fn integrity_test() {
			use sp_std::mem::size_of;
			// The index type of both voters and targets need to be smaller than that of usize (very
			// unlikely to be the case, but anyhow).
			assert!(size_of::<CompactVoterIndexOf<T>>() <= size_of::<usize>());
			assert!(size_of::<CompactTargetIndexOf<T>>() <= size_of::<usize>());

			// ----------------------------
			// based on the requirements of [`sp_npos_elections::Assignment::try_normalize`].
			let max_vote: usize = <CompactOf<T> as CompactSolution>::LIMIT;

			// 1. Maximum sum of [ChainAccuracy; 16] must fit into `UpperOf<ChainAccuracy>`..
			let maximum_chain_accuracy: Vec<UpperOf<OnChainAccuracyOf<T>>> = (0..max_vote)
				.map(|_| {
					<UpperOf<OnChainAccuracyOf<T>>>::from(
						<OnChainAccuracyOf<T>>::one().deconstruct(),
					)
				})
				.collect();
			let _: UpperOf<OnChainAccuracyOf<T>> = maximum_chain_accuracy
				.iter()
				.fold(Zero::zero(), |acc, x| acc.checked_add(x).unwrap());

			// 2. Maximum sum of [CompactAccuracy; 16] must fit into `UpperOf<OffchainAccuracy>`.
			let maximum_chain_accuracy: Vec<UpperOf<CompactAccuracyOf<T>>> = (0..max_vote)
				.map(|_| {
					<UpperOf<CompactAccuracyOf<T>>>::from(
						<CompactAccuracyOf<T>>::one().deconstruct(),
					)
				})
				.collect();
			let _: UpperOf<CompactAccuracyOf<T>> = maximum_chain_accuracy
				.iter()
				.fold(Zero::zero(), |acc, x| acc.checked_add(x).unwrap());

			// We only accept data provider who's maximum votes per voter matches our
			// `T::CompactSolution`'s `LIMIT`.
			//
			// NOTE that this pallet does not really need to enforce this in runtime. The compact
			// solution cannot represent any voters more than `LIMIT` anyhow.
			assert_eq!(
				<T::DataProvider as ElectionDataProvider<T::AccountId, T::BlockNumber>>::MAXIMUM_VOTES_PER_VOTER,
				<CompactOf<T> as CompactSolution>::LIMIT as u32,
			);
		}
	}

	#[pallet::call]
	impl<T: Config> Pallet<T> {
		/// Submit a solution for the unsigned phase.
		///
		/// The dispatch origin fo this call must be __none__.
		///
		/// This submission is checked on the fly. Moreover, this unsigned solution is only
		/// validated when submitted to the pool from the **local** node. Effectively, this means
		/// that only active validators can submit this transaction when authoring a block (similar
		/// to an inherent).
		///
		/// To prevent any incorrect solution (and thus wasted time/weight), this transaction will
		/// panic if the solution submitted by the validator is invalid in any way, effectively
		/// putting their authoring reward at risk.
		///
		/// No deposit or reward is associated with this submission.
		#[pallet::weight(T::WeightInfo::submit_unsigned(
			witness.voters,
			witness.targets,
			solution.compact.voter_count() as u32,
			solution.compact.unique_targets().len() as u32
		))]
		pub fn submit_unsigned(
			origin: OriginFor<T>,
			solution: RawSolution<CompactOf<T>>,
			witness: SolutionOrSnapshotSize,
		) -> DispatchResultWithPostInfo {
			ensure_none(origin)?;
			let error_message =
				"Invalid unsigned submission must produce invalid block and \
				 deprive validator from their authoring reward.";

			// Check score being an improvement, phase, and desired targets.
			Self::unsigned_pre_dispatch_checks(&solution).expect(error_message);

			// ensure witness was correct.
			let SolutionOrSnapshotSize { voters, targets } =
				Self::snapshot_metadata().expect(error_message);

			// NOTE: we are asserting, not `ensure`ing -- we want to panic here.
			assert!(voters as u32 == witness.voters, "{}", error_message);
			assert!(targets as u32 == witness.targets, "{}", error_message);

			let ready =
				Self::feasibility_check(solution, ElectionCompute::Unsigned).expect(error_message);

			// store the newly received solution.
			log!(info, "queued unsigned solution with score {:?}", ready.score);
			<QueuedSolution<T>>::put(ready);
			Self::deposit_event(Event::SolutionStored(ElectionCompute::Unsigned));

			Ok(None.into())
		}

		/// Set a new value for `MinimumUntrustedScore`.
		///
		/// Dispatch origin must be aligned with `T::ForceOrigin`.
		///
		/// This check can be turned off by setting the value to `None`.
		#[pallet::weight(T::DbWeight::get().writes(1))]
		fn set_minimum_untrusted_score(
			origin: OriginFor<T>,
			maybe_next_score: Option<ElectionScore>,
		) -> DispatchResult {
			T::ForceOrigin::ensure_origin(origin)?;
			<MinimumUntrustedScore<T>>::set(maybe_next_score);
			Ok(())
		}
<<<<<<< HEAD

		/// Set a solution in the queue, to be handed out to the client of this pallet in the next
		/// call to `ElectionProvider::elect`.
		///
		/// This can only be set by `T::ForceOrigin`, and only when the phase is `Emergency`.
		///
		/// The solution is not checked for any feasibility and is assumed to be trustworthy, as any
		/// feasibility check itself can in principle cause the election process to fail (due to
		/// memory/weight constrains).
		#[pallet::weight(T::DbWeight::get().reads_writes(1, 1))]
		fn set_emergency_election_result(
			origin: OriginFor<T>,
			solution: ReadySolution<T::AccountId>,
		) -> DispatchResult {
			T::ForceOrigin::ensure_origin(origin)?;
			ensure!(Self::current_phase().is_emergency(), <Error<T>>::CallNotAllowed);

			// Note: we don't `rotate_phase` at this point; the next call to
			// `ElectionProvider::elect` will not succeed and take care of that.

			<QueuedSolution<T>>::put(solution);
			Ok(())
		}
=======
>>>>>>> dcd291a1
	}

	#[pallet::event]
	#[pallet::metadata(<T as frame_system::Config>::AccountId = "AccountId")]
	#[pallet::generate_deposit(pub(super) fn deposit_event)]
	pub enum Event<T: Config> {
		/// A solution was stored with the given compute.
		///
		/// If the solution is signed, this means that it hasn't yet been processed. If the
		/// solution is unsigned, this means that it has also been processed.
		SolutionStored(ElectionCompute),
		/// The election has been finalized, with `Some` of the given computation, or else if the
		/// election failed, `None`.
		ElectionFinalized(Option<ElectionCompute>),
		/// An account has been rewarded for their signed submission being finalized.
		Rewarded(<T as frame_system::Config>::AccountId),
		/// An account has been slashed for submitting an invalid signed submission.
		Slashed(<T as frame_system::Config>::AccountId),
		/// The signed phase of the given round has started.
		SignedPhaseStarted(u32),
		/// The unsigned phase of the given round has started.
		UnsignedPhaseStarted(u32),
	}

	/// Error of the pallet that can be returned in response to dispatches.
	#[pallet::error]
	pub enum Error<T> {
		/// Submission was too early.
		PreDispatchEarlySubmission,
		/// Wrong number of winners presented.
		PreDispatchWrongWinnerCount,
		/// Submission was too weak, score-wise.
		PreDispatchWeakSubmission,
		/// OCW submitted solution for wrong round
		OcwCallWrongEra,
		/// The call is now allowed at this point.
		CallNotAllowed,
	}

	#[pallet::origin]
	pub struct Origin<T>(PhantomData<T>);
	#[pallet::validate_unsigned]
	impl<T: Config> ValidateUnsigned for Pallet<T> {
		type Call = Call<T>;
		fn validate_unsigned(source: TransactionSource, call: &Self::Call) -> TransactionValidity {
			if let Call::submit_unsigned(solution, _) = call {
				// discard solution not coming from the local OCW.
				match source {
					TransactionSource::Local | TransactionSource::InBlock => { /* allowed */ }
					_ => {
						return InvalidTransaction::Call.into();
					}
				}

				let _ = Self::unsigned_pre_dispatch_checks(solution)
					.map_err(|err| {
						log!(error, "unsigned transaction validation failed due to {:?}", err);
						err
					})
					.map_err(dispatch_error_to_invalid)?;

				ValidTransaction::with_tag_prefix("OffchainElection")
					// The higher the score[0], the better a solution is.
					.priority(
						T::MinerTxPriority::get().saturating_add(
							solution.score[0].saturated_into()
						),
					)
					// used to deduplicate unsigned solutions: each validator should produce one
					// solution per round at most, and solutions are not propagate.
					.and_provides(solution.round)
					// transaction should stay in the pool for the duration of the unsigned phase.
					.longevity(T::UnsignedPhase::get().saturated_into::<u64>())
					// We don't propagate this. This can never be validated at a remote node.
					.propagate(false)
					.build()
			} else {
				InvalidTransaction::Call.into()
			}
		}

		fn pre_dispatch(call: &Self::Call) -> Result<(), TransactionValidityError> {
			if let Call::submit_unsigned(solution, _) = call {
				Self::unsigned_pre_dispatch_checks(solution)
					.map_err(dispatch_error_to_invalid)
					.map_err(Into::into)
			} else {
				Err(InvalidTransaction::Call.into())
			}
		}
	}

	#[pallet::type_value]
	pub fn DefaultForRound() -> u32 {
		1
	}

	/// Internal counter for the number of rounds.
	///
	/// This is useful for de-duplication of transactions submitted to the pool, and general
	/// diagnostics of the pallet.
	///
	/// This is merely incremented once per every time that an upstream `elect` is called.
	#[pallet::storage]
	#[pallet::getter(fn round)]
	pub type Round<T: Config> = StorageValue<_, u32, ValueQuery, DefaultForRound>;

	/// Current phase.
	#[pallet::storage]
	#[pallet::getter(fn current_phase)]
	pub type CurrentPhase<T: Config> = StorageValue<_, Phase<T::BlockNumber>, ValueQuery>;

	/// Current best solution, signed or unsigned, queued to be returned upon `elect`.
	#[pallet::storage]
	#[pallet::getter(fn queued_solution)]
	pub type QueuedSolution<T: Config> = StorageValue<_, ReadySolution<T::AccountId>>;

	/// Snapshot data of the round.
	///
	/// This is created at the beginning of the signed phase and cleared upon calling `elect`.
	#[pallet::storage]
	#[pallet::getter(fn snapshot)]
	pub type Snapshot<T: Config> = StorageValue<_, RoundSnapshot<T::AccountId>>;

	/// Desired number of targets to elect for this round.
	///
	/// Only exists when [`Snapshot`] is present.
	#[pallet::storage]
	#[pallet::getter(fn desired_targets)]
	pub type DesiredTargets<T> = StorageValue<_, u32>;

	/// The metadata of the [`RoundSnapshot`]
	///
	/// Only exists when [`Snapshot`] is present.
	#[pallet::storage]
	#[pallet::getter(fn snapshot_metadata)]
	pub type SnapshotMetadata<T: Config> = StorageValue<_, SolutionOrSnapshotSize>;

	/// The minimum score that each 'untrusted' solution must attain in order to be considered
	/// feasible.
	///
	/// Can be set via `set_minimum_untrusted_score`.
	#[pallet::storage]
	#[pallet::getter(fn minimum_untrusted_score)]
	pub type MinimumUntrustedScore<T: Config> = StorageValue<_, ElectionScore>;

	#[pallet::pallet]
	#[pallet::generate_store(pub(super) trait Store)]
	pub struct Pallet<T>(PhantomData<T>);
}

impl<T: Config> Pallet<T> {
	/// Internal logic of the offchain worker, to be executed only when the offchain lock is
	/// acquired with success.
	fn do_synchronized_offchain_worker(now: T::BlockNumber) {
		log!(trace, "lock for offchain worker acquired.");
		match Self::current_phase() {
			Phase::Unsigned((true, opened)) if opened == now => {
				// mine a new solution, cache it, and attempt to submit it
				let initial_output = Self::ensure_offchain_repeat_frequency(now).and_then(|_| {
					Self::mine_check_save_submit()
				});
				log!(debug, "initial offchain thread output: {:?}", initial_output);
			}
			Phase::Unsigned((true, opened)) if opened < now => {
				// try and resubmit the cached solution, and recompute ONLY if it is not
				// feasible.
				let resubmit_output = Self::ensure_offchain_repeat_frequency(now).and_then(|_| {
					Self::restore_or_compute_then_maybe_submit()
				});
				log!(debug, "resubmit offchain thread output: {:?}", resubmit_output);
			}
			_ => {}
		}

		// after election finalization, clear OCW solution storage.
		if <frame_system::Pallet<T>>::events()
			.into_iter()
			.filter_map(|event_record| {
				let local_event = <T as Config>::Event::from(event_record.event);
				local_event.try_into().ok()
			})
			.any(|event| {
				matches!(event, Event::ElectionFinalized(_))
			})
		{
			unsigned::kill_ocw_solution::<T>();
		}
	}

	/// Logic for [`<Pallet as Hooks>::on_initialize`] when signed phase is being opened.
	///
	/// This is decoupled for easy weight calculation.
	///
	/// Returns `Ok(snapshot_weight)` if success, where `snapshot_weight` is the weight that
	/// needs to recorded for the creation of snapshot.
	pub fn on_initialize_open_signed() -> Result<Weight, ElectionError> {
		let weight = Self::create_snapshot()?;
		<CurrentPhase<T>>::put(Phase::Signed);
		Self::deposit_event(Event::SignedPhaseStarted(Self::round()));
		Ok(weight.saturating_add(T::DbWeight::get().writes(1)))
	}

	/// Logic for [`<Pallet as Hooks<T>>::on_initialize`] when unsigned phase is being opened.
	///
	/// This is decoupled for easy weight calculation.
	///
	/// Returns `Ok(snapshot_weight)` if success, where `snapshot_weight` is the weight that
	/// needs to recorded for the creation of snapshot.
	pub fn on_initialize_open_unsigned(
		need_snapshot: bool,
		enabled: bool,
		now: T::BlockNumber,
	) -> Result<Weight, ElectionError> {
		let weight = if need_snapshot {
			// if not being followed by a signed phase, then create the snapshots.
			debug_assert!(Self::snapshot().is_none());
			Self::create_snapshot()?
		} else {
			0
		};

		<CurrentPhase<T>>::put(Phase::Unsigned((enabled, now)));
		Self::deposit_event(Event::UnsignedPhaseStarted(Self::round()));
		Ok(weight.saturating_add(T::DbWeight::get().writes(1)))
	}

	/// Creates the snapshot. Writes new data to:
	///
	/// 1. [`SnapshotMetadata`]
	/// 2. [`RoundSnapshot`]
	/// 3. [`DesiredTargets`]
	///
	/// Returns `Ok(consumed_weight)` if operation is okay.
	pub fn create_snapshot() -> Result<Weight, ElectionError> {
		let target_limit = <CompactTargetIndexOf<T>>::max_value().saturated_into::<usize>();
		let voter_limit = <CompactVoterIndexOf<T>>::max_value().saturated_into::<usize>();

		let (targets, w1) =
			T::DataProvider::targets(Some(target_limit)).map_err(ElectionError::DataProvider)?;
		let (voters, w2) =
			T::DataProvider::voters(Some(voter_limit)).map_err(ElectionError::DataProvider)?;
		let (desired_targets, w3) =
			T::DataProvider::desired_targets().map_err(ElectionError::DataProvider)?;

		// defensive-only
		if targets.len() > target_limit || voters.len() > voter_limit {
			debug_assert!(false, "Snapshot limit has not been respected.");
			return Err(ElectionError::DataProvider("Snapshot too big for submission."));
		}

		// only write snapshot if all existed.
		<SnapshotMetadata<T>>::put(SolutionOrSnapshotSize {
			voters: voters.len() as u32,
			targets: targets.len() as u32,
		});
		<DesiredTargets<T>>::put(desired_targets);
		<Snapshot<T>>::put(RoundSnapshot { voters, targets });
		Ok(w1.saturating_add(w2).saturating_add(w3).saturating_add(T::DbWeight::get().writes(3)))
	}

	/// Kill everything created by [`Pallet::create_snapshot`].
	pub(crate) fn kill_snapshot() {
		<Snapshot<T>>::kill();
		<SnapshotMetadata<T>>::kill();
		<DesiredTargets<T>>::kill();
	}

	/// Checks the feasibility of a solution.
	fn feasibility_check(
		solution: RawSolution<CompactOf<T>>,
		compute: ElectionCompute,
	) -> Result<ReadySolution<T::AccountId>, FeasibilityError> {
		let RawSolution { compact, score, round } = solution;

		// first, check round.
		ensure!(Self::round() == round, FeasibilityError::InvalidRound);

		// winners are not directly encoded in the solution.
		let winners = compact.unique_targets();

		let desired_targets =
			Self::desired_targets().ok_or(FeasibilityError::SnapshotUnavailable)?;

		// NOTE: this is a bit of duplicate, but we keep it around for veracity. The unsigned path
		// already checked this in `unsigned_per_dispatch_checks`. The signed path *could* check it
		// upon arrival, thus we would then remove it here. Given overlay it is cheap anyhow
		ensure!(winners.len() as u32 == desired_targets, FeasibilityError::WrongWinnerCount);

		// ensure that the solution's score can pass absolute min-score.
		let submitted_score = solution.score.clone();
		ensure!(
			Self::minimum_untrusted_score().map_or(true, |min_score|
				sp_npos_elections::is_score_better(submitted_score, min_score, Perbill::zero())
			),
			FeasibilityError::UntrustedScoreTooLow
		);

		// read the entire snapshot.
		let RoundSnapshot { voters: snapshot_voters, targets: snapshot_targets } =
			Self::snapshot().ok_or(FeasibilityError::SnapshotUnavailable)?;

		// ----- Start building. First, we need some closures.
		let cache = helpers::generate_voter_cache::<T>(&snapshot_voters);
		let voter_at = helpers::voter_at_fn::<T>(&snapshot_voters);
		let target_at = helpers::target_at_fn::<T>(&snapshot_targets);
		let voter_index = helpers::voter_index_fn_usize::<T>(&cache);

		// first, make sure that all the winners are sane.
		// OPTIMIZATION: we could first build the assignments, and then extract the winners directly
		// from that, as that would eliminate a little bit of duplicate work. For now, we keep them
		// separate: First extract winners separately from compact, and then assignments. This is
		// also better, because we can reject solutions that don't meet `desired_targets` early on.
		let winners = winners
			.into_iter()
			.map(|i| target_at(i).ok_or(FeasibilityError::InvalidWinner))
			.collect::<Result<Vec<T::AccountId>, FeasibilityError>>()?;

		// Then convert compact -> assignment. This will fail if any of the indices are gibberish.
		let assignments = compact
			.into_assignment(voter_at, target_at)
			.map_err::<FeasibilityError, _>(Into::into)?;

		// Ensure that assignments is correct.
		let _ = assignments
			.iter()
			.map(|ref assignment| {
				// check that assignment.who is actually a voter (defensive-only).
				// NOTE: while using the index map from `voter_index` is better than a blind linear
				// search, this *still* has room for optimization. Note that we had the index when
				// we did `compact -> assignment` and we lost it. Ideal is to keep the index around.

				// defensive-only: must exist in the snapshot.
				let snapshot_index =
					voter_index(&assignment.who).ok_or(FeasibilityError::InvalidVoter)?;
				// defensive-only: index comes from the snapshot, must exist.
				let (_voter, _stake, targets) =
					snapshot_voters.get(snapshot_index).ok_or(FeasibilityError::InvalidVoter)?;

				// check that all of the targets are valid based on the snapshot.
				if assignment.distribution.iter().any(|(d, _)| !targets.contains(d)) {
					return Err(FeasibilityError::InvalidVote);
				}
				Ok(())
			})
			.collect::<Result<(), FeasibilityError>>()?;

		// ----- Start building support. First, we need one more closure.
		let stake_of = helpers::stake_of_fn::<T>(&snapshot_voters, &cache);

		// This might fail if the normalization fails. Very unlikely. See `integrity_test`.
		let staked_assignments = assignment_ratio_to_staked_normalized(assignments, stake_of)
			.map_err::<FeasibilityError, _>(Into::into)?;

		// This might fail if one of the voter edges is pointing to a non-winner, which is not
		// really possible anymore because all the winners come from the same `compact`.
		let supports = sp_npos_elections::to_supports(&winners, &staked_assignments)
			.map_err::<FeasibilityError, _>(Into::into)?;

		// Finally, check that the claimed score was indeed correct.
		let known_score = (&supports).evaluate();
		ensure!(known_score == score, FeasibilityError::InvalidScore);

		Ok(ReadySolution { supports, compute, score })
	}

	/// Perform the tasks to be done after a new `elect` has been triggered:
	///
	/// 1. Increment round.
	/// 2. Change phase to [`Phase::Off`]
	/// 3. Clear all snapshot data.
	fn rotate_round() {
		// inc round.
		<Round<T>>::mutate(|r| *r = *r + 1);

		// phase is off now.
		<CurrentPhase<T>>::put(Phase::Off);

		// kill snapshots.
		Self::kill_snapshot();
	}

	/// On-chain fallback of election.
	fn onchain_fallback() -> Result<(Supports<T::AccountId>, Weight), ElectionError> {
		<onchain::OnChainSequentialPhragmen<OnChainConfig<T>> as ElectionProvider<
			T::AccountId,
			T::BlockNumber,
		>>::elect()
		.map_err(Into::into)
	}

	fn do_elect() -> Result<(Supports<T::AccountId>, Weight), ElectionError> {
		<QueuedSolution<T>>::take()
			.map_or_else(
				|| match T::Fallback::get() {
					FallbackStrategy::OnChain => Self::onchain_fallback()
						.map(|(s, w)| (s, w, ElectionCompute::OnChain))
						.map_err(Into::into),
					FallbackStrategy::Nothing => Err(ElectionError::NoFallbackConfigured),
				},
				|ReadySolution { supports, compute, .. }| Ok((
					supports,
					T::WeightInfo::elect_queued(),
					compute
				)),
			)
			.map(|(supports, weight, compute)| {
				Self::deposit_event(Event::ElectionFinalized(Some(compute)));
				if Self::round() != 1 {
					log!(info, "Finalized election round with compute {:?}.", compute);
				}
				(supports, weight)
			})
			.map_err(|err| {
				Self::deposit_event(Event::ElectionFinalized(None));
				if Self::round() != 1 {
					log!(warn, "Failed to finalize election round. reason {:?}", err);
				}
				err
			})
	}
}

impl<T: Config> ElectionProvider<T::AccountId, T::BlockNumber> for Pallet<T> {
	type Error = ElectionError;
	type DataProvider = T::DataProvider;

	fn elect() -> Result<(Supports<T::AccountId>, Weight), Self::Error> {
		match Self::do_elect() {
			Ok((supports, weight)) => {
				// all went okay, put sign to be Off, clean snapshot, etc.
				Self::rotate_round();
				Ok((supports, weight))
			},
			Err(why) => {
				log!(error, "Entering emergency mode.");
				<CurrentPhase<T>>::put(Phase::Emergency);
				Err(why)
			}
		}
	}
}

/// convert a DispatchError to a custom InvalidTransaction with the inner code being the error
/// number.
pub fn dispatch_error_to_invalid(error: DispatchError) -> InvalidTransaction {
	let error_number = match error {
		DispatchError::Module { error, .. } => error,
		_ => 0,
	};
	InvalidTransaction::Custom(error_number)
}

#[cfg(test)]
mod feasibility_check {
	//! All of the tests here should be dedicated to only testing the feasibility check and nothing
	//! more. The best way to audit and review these tests is to try and come up with a solution
	//! that is invalid, but gets through the system as valid.

	use super::{mock::*, *};

	const COMPUTE: ElectionCompute = ElectionCompute::OnChain;

	#[test]
	fn snapshot_is_there() {
		ExtBuilder::default().build_and_execute(|| {
			roll_to(<EpochLength>::get() - <SignedPhase>::get() - <UnsignedPhase>::get());
			assert!(MultiPhase::current_phase().is_signed());
			let solution = raw_solution();

			// for whatever reason it might be:
			<Snapshot<Runtime>>::kill();

			assert_noop!(
				MultiPhase::feasibility_check(solution, COMPUTE),
				FeasibilityError::SnapshotUnavailable
			);
		})
	}

	#[test]
	fn round() {
		ExtBuilder::default().build_and_execute(|| {
			roll_to(<EpochLength>::get() - <SignedPhase>::get() - <UnsignedPhase>::get());
			assert!(MultiPhase::current_phase().is_signed());

			let mut solution = raw_solution();
			solution.round += 1;
			assert_noop!(
				MultiPhase::feasibility_check(solution, COMPUTE),
				FeasibilityError::InvalidRound
			);
		})
	}

	#[test]
	fn desired_targets() {
		ExtBuilder::default().desired_targets(8).build_and_execute(|| {
			roll_to(<EpochLength>::get() - <SignedPhase>::get() - <UnsignedPhase>::get());
			assert!(MultiPhase::current_phase().is_signed());

			let solution = raw_solution();

			assert_eq!(solution.compact.unique_targets().len(), 4);
			assert_eq!(MultiPhase::desired_targets().unwrap(), 8);

			assert_noop!(
				MultiPhase::feasibility_check(solution, COMPUTE),
				FeasibilityError::WrongWinnerCount,
			);
		})
	}

	#[test]
	fn winner_indices() {
		ExtBuilder::default().desired_targets(2).build_and_execute(|| {
			roll_to(<EpochLength>::get() - <SignedPhase>::get() - <UnsignedPhase>::get());
			assert!(MultiPhase::current_phase().is_signed());

			let mut solution = raw_solution();
			assert_eq!(MultiPhase::snapshot().unwrap().targets.len(), 4);
			// ----------------------------------------------------^^ valid range is [0..3].

			// swap all votes from 3 to 4. This will ensure that the number of unique winners
			// will still be 4, but one of the indices will be gibberish. Requirement is to make
			// sure 3 a winner, which we don't do here.
			solution
				.compact
				.votes1
				.iter_mut()
				.filter(|(_, t)| *t == TargetIndex::from(3u16))
				.for_each(|(_, t)| *t += 1);
			solution.compact.votes2.iter_mut().for_each(|(_, (t0, _), t1)| {
				if *t0 == TargetIndex::from(3u16) {
					*t0 += 1
				};
				if *t1 == TargetIndex::from(3u16) {
					*t1 += 1
				};
			});
			assert_noop!(
				MultiPhase::feasibility_check(solution, COMPUTE),
				FeasibilityError::InvalidWinner
			);
		})
	}

	#[test]
	fn voter_indices() {
		// should be caught in `compact.into_assignment`.
		ExtBuilder::default().desired_targets(2).build_and_execute(|| {
			roll_to(<EpochLength>::get() - <SignedPhase>::get() - <UnsignedPhase>::get());
			assert!(MultiPhase::current_phase().is_signed());

			let mut solution = raw_solution();
			assert_eq!(MultiPhase::snapshot().unwrap().voters.len(), 8);
			// ----------------------------------------------------^^ valid range is [0..7].

			// check that there is a index 7 in votes1, and flip to 8.
			assert!(
				solution
					.compact
					.votes1
					.iter_mut()
					.filter(|(v, _)| *v == VoterIndex::from(7u32))
					.map(|(v, _)| *v = 8)
					.count() > 0
			);
			assert_noop!(
				MultiPhase::feasibility_check(solution, COMPUTE),
				FeasibilityError::NposElection(sp_npos_elections::Error::CompactInvalidIndex),
			);
		})
	}

	#[test]
	fn voter_votes() {
		ExtBuilder::default().desired_targets(2).build_and_execute(|| {
			roll_to(<EpochLength>::get() - <SignedPhase>::get() - <UnsignedPhase>::get());
			assert!(MultiPhase::current_phase().is_signed());

			let mut solution = raw_solution();
			assert_eq!(MultiPhase::snapshot().unwrap().voters.len(), 8);
			// ----------------------------------------------------^^ valid range is [0..7].

			// first, check that voter at index 7 (40) actually voted for 3 (40) -- this is self
			// vote. Then, change the vote to 2 (30).
			assert_eq!(
				solution
					.compact
					.votes1
					.iter_mut()
					.filter(|(v, t)| *v == 7 && *t == 3)
					.map(|(_, t)| *t = 2)
					.count(),
				1,
			);
			assert_noop!(
				MultiPhase::feasibility_check(solution, COMPUTE),
				FeasibilityError::InvalidVote,
			);
		})
	}

	#[test]
	fn score() {
		ExtBuilder::default().desired_targets(2).build_and_execute(|| {
			roll_to(<EpochLength>::get() - <SignedPhase>::get() - <UnsignedPhase>::get());
			assert!(MultiPhase::current_phase().is_signed());

			let mut solution = raw_solution();
			assert_eq!(MultiPhase::snapshot().unwrap().voters.len(), 8);

			// simply faff with the score.
			solution.score[0] += 1;

			assert_noop!(
				MultiPhase::feasibility_check(solution, COMPUTE),
				FeasibilityError::InvalidScore,
			);
		})
	}
}

#[cfg(test)]
mod tests {
	use super::{mock::*, Event, *};
	use frame_election_provider_support::ElectionProvider;
	use sp_npos_elections::Support;

	#[test]
	fn phase_rotation_works() {
		ExtBuilder::default().build_and_execute(|| {
			// 0 ------- 15 ------- 25 ------- 30 ------- ------- 45 ------- 55 ------- 60
			//           |           |                            |           |
			//         Signed      Unsigned                     Signed     Unsigned

			assert_eq!(System::block_number(), 0);
			assert_eq!(MultiPhase::current_phase(), Phase::Off);
			assert_eq!(MultiPhase::round(), 1);

			roll_to(4);
			assert_eq!(MultiPhase::current_phase(), Phase::Off);
			assert!(MultiPhase::snapshot().is_none());
			assert_eq!(MultiPhase::round(), 1);

			roll_to(15);
			assert_eq!(MultiPhase::current_phase(), Phase::Signed);
			assert_eq!(multi_phase_events(), vec![Event::SignedPhaseStarted(1)]);
			assert!(MultiPhase::snapshot().is_some());
			assert_eq!(MultiPhase::round(), 1);

			roll_to(24);
			assert_eq!(MultiPhase::current_phase(), Phase::Signed);
			assert!(MultiPhase::snapshot().is_some());
			assert_eq!(MultiPhase::round(), 1);

			roll_to(25);
			assert_eq!(MultiPhase::current_phase(), Phase::Unsigned((true, 25)));
			assert_eq!(
				multi_phase_events(),
				vec![Event::SignedPhaseStarted(1), Event::UnsignedPhaseStarted(1)],
			);
			assert!(MultiPhase::snapshot().is_some());

			roll_to(29);
			assert_eq!(MultiPhase::current_phase(), Phase::Unsigned((true, 25)));
			assert!(MultiPhase::snapshot().is_some());

			roll_to(30);
			assert_eq!(MultiPhase::current_phase(), Phase::Unsigned((true, 25)));
			assert!(MultiPhase::snapshot().is_some());

			// we close when upstream tells us to elect.
			roll_to(32);
			assert_eq!(MultiPhase::current_phase(), Phase::Unsigned((true, 25)));
			assert!(MultiPhase::snapshot().is_some());

			MultiPhase::elect().unwrap();

			assert!(MultiPhase::current_phase().is_off());
			assert!(MultiPhase::snapshot().is_none());
			assert_eq!(MultiPhase::round(), 2);

			roll_to(44);
			assert!(MultiPhase::current_phase().is_off());

			roll_to(45);
			assert!(MultiPhase::current_phase().is_signed());

			roll_to(55);
			assert!(MultiPhase::current_phase().is_unsigned_open_at(55));
		})
	}

	#[test]
	fn signed_phase_void() {
		ExtBuilder::default().phases(0, 10).build_and_execute(|| {
			roll_to(15);
			assert!(MultiPhase::current_phase().is_off());

			roll_to(19);
			assert!(MultiPhase::current_phase().is_off());

			roll_to(20);
			assert!(MultiPhase::current_phase().is_unsigned_open_at(20));
			assert!(MultiPhase::snapshot().is_some());

			roll_to(30);
			assert!(MultiPhase::current_phase().is_unsigned_open_at(20));

			MultiPhase::elect().unwrap();

			assert!(MultiPhase::current_phase().is_off());
			assert!(MultiPhase::snapshot().is_none());
		});
	}

	#[test]
	fn unsigned_phase_void() {
		ExtBuilder::default().phases(10, 0).build_and_execute(|| {
			roll_to(15);
			assert!(MultiPhase::current_phase().is_off());

			roll_to(19);
			assert!(MultiPhase::current_phase().is_off());

			roll_to(20);
			assert!(MultiPhase::current_phase().is_signed());
			assert!(MultiPhase::snapshot().is_some());

			roll_to(30);
			assert!(MultiPhase::current_phase().is_signed());

			assert_ok!(MultiPhase::elect());

			assert!(MultiPhase::current_phase().is_off());
			assert!(MultiPhase::snapshot().is_none());
		});
	}

	#[test]
	fn both_phases_void() {
		ExtBuilder::default().phases(0, 0).build_and_execute(|| {
			roll_to(15);
			assert!(MultiPhase::current_phase().is_off());

			roll_to(19);
			assert!(MultiPhase::current_phase().is_off());

			roll_to(20);
			assert!(MultiPhase::current_phase().is_off());

			roll_to(30);
			assert!(MultiPhase::current_phase().is_off());

			// this module is now only capable of doing on-chain backup.
			assert_ok!(MultiPhase::elect());

			assert!(MultiPhase::current_phase().is_off());
		});
	}

	#[test]
	fn early_termination() {
		// an early termination in the signed phase, with no queued solution.
		ExtBuilder::default().build_and_execute(|| {
			// signed phase started at block 15 and will end at 25.
			roll_to(14);
			assert_eq!(MultiPhase::current_phase(), Phase::Off);

			roll_to(15);
			assert_eq!(multi_phase_events(), vec![Event::SignedPhaseStarted(1)]);
			assert_eq!(MultiPhase::current_phase(), Phase::Signed);
			assert_eq!(MultiPhase::round(), 1);

			// an unexpected call to elect.
			roll_to(20);
			MultiPhase::elect().unwrap();

			// we surely can't have any feasible solutions. This will cause an on-chain election.
			assert_eq!(
				multi_phase_events(),
				vec![
					Event::SignedPhaseStarted(1),
					Event::ElectionFinalized(Some(ElectionCompute::OnChain))
				],
			);
			// all storage items must be cleared.
			assert_eq!(MultiPhase::round(), 2);
			assert!(MultiPhase::snapshot().is_none());
			assert!(MultiPhase::snapshot_metadata().is_none());
			assert!(MultiPhase::desired_targets().is_none());
			assert!(MultiPhase::queued_solution().is_none());
		})
	}

	#[test]
	fn fallback_strategy_works() {
		ExtBuilder::default().fallback(FallbackStrategy::OnChain).build_and_execute(|| {
			roll_to(15);
			assert_eq!(MultiPhase::current_phase(), Phase::Signed);

			roll_to(25);
			assert_eq!(MultiPhase::current_phase(), Phase::Unsigned((true, 25)));

			// zilch solutions thus far.
			let (supports, _) = MultiPhase::elect().unwrap();

			assert_eq!(
				supports,
				vec![
					(30, Support { total: 40, voters: vec![(2, 5), (4, 5), (30, 30)] }),
					(40, Support { total: 60, voters: vec![(2, 5), (3, 10), (4, 5), (40, 40)] })
				]
			)
		});

		ExtBuilder::default().fallback(FallbackStrategy::Nothing).build_and_execute(|| {
			roll_to(15);
			assert_eq!(MultiPhase::current_phase(), Phase::Signed);

			roll_to(25);
			assert_eq!(MultiPhase::current_phase(), Phase::Unsigned((true, 25)));

			// zilch solutions thus far.
			assert_eq!(MultiPhase::elect().unwrap_err(), ElectionError::NoFallbackConfigured);
		})
	}

	#[test]
	fn snapshot_creation_fails_if_too_big() {
		ExtBuilder::default().build_and_execute(|| {
			Targets::set((0..(TargetIndex::max_value() as AccountId) + 1).collect::<Vec<_>>());

			// signed phase failed to open.
			roll_to(15);
			assert_eq!(MultiPhase::current_phase(), Phase::Off);

			// unsigned phase failed to open.
			roll_to(25);
			assert_eq!(MultiPhase::current_phase(), Phase::Off);

			// on-chain backup works though.
			roll_to(29);
			let (supports, _) = MultiPhase::elect().unwrap();
			assert!(supports.len() > 0);
		})
	}

	#[test]
	fn untrusted_score_verification_is_respected() {
		ExtBuilder::default().build_and_execute(|| {
			roll_to(15);
			assert_eq!(MultiPhase::current_phase(), Phase::Signed);


			let (solution, _) = MultiPhase::mine_solution(2).unwrap();
			// default solution has a score of [50, 100, 5000].
			assert_eq!(solution.score, [50, 100, 5000]);

			<MinimumUntrustedScore<Runtime>>::put([49, 0, 0]);
			assert_ok!(MultiPhase::feasibility_check(solution.clone(), ElectionCompute::Signed));

			<MinimumUntrustedScore<Runtime>>::put([51, 0, 0]);
			assert_noop!(
				MultiPhase::feasibility_check(
					solution,
					ElectionCompute::Signed
				),
				FeasibilityError::UntrustedScoreTooLow,
			);
		})
	}

	#[test]
	fn number_of_voters_allowed_2sec_block() {
		// Just a rough estimate with the substrate weights.
		assert!(!MockWeightInfo::get());

		let all_voters: u32 = 10_000;
		let all_targets: u32 = 5_000;
		let desired: u32 = 1_000;
		let weight_with = |active| {
			<Runtime as Config>::WeightInfo::submit_unsigned(
				all_voters,
				all_targets,
				active,
				desired,
			)
		};

		let mut active = 1;
		while weight_with(active)
			<= <Runtime as frame_system::Config>::BlockWeights::get().max_block
			|| active == all_voters
		{
			active += 1;
		}

		println!("can support {} voters to yield a weight of {}", active, weight_with(active));
	}
}<|MERGE_RESOLUTION|>--- conflicted
+++ resolved
@@ -590,11 +590,7 @@
 		/// Configuration for the fallback
 		type Fallback: Get<FallbackStrategy>;
 
-<<<<<<< HEAD
 		/// Origin that can control this pallet.
-=======
-		/// Origin that can set the minimum score.
->>>>>>> dcd291a1
 		type ForceOrigin: EnsureOrigin<Self::Origin>;
 
 		/// The configuration of benchmarking.
@@ -806,7 +802,6 @@
 			<MinimumUntrustedScore<T>>::set(maybe_next_score);
 			Ok(())
 		}
-<<<<<<< HEAD
 
 		/// Set a solution in the queue, to be handed out to the client of this pallet in the next
 		/// call to `ElectionProvider::elect`.
@@ -824,14 +819,12 @@
 			T::ForceOrigin::ensure_origin(origin)?;
 			ensure!(Self::current_phase().is_emergency(), <Error<T>>::CallNotAllowed);
 
-			// Note: we don't `rotate_phase` at this point; the next call to
+			// Note: we don't `rotate_round` at this point; the next call to
 			// `ElectionProvider::elect` will not succeed and take care of that.
 
 			<QueuedSolution<T>>::put(solution);
 			Ok(())
 		}
-=======
->>>>>>> dcd291a1
 	}
 
 	#[pallet::event]
