--- conflicted
+++ resolved
@@ -309,13 +309,10 @@
 		MinBalanceZero,
 		/// A mint operation lead to an overflow.
 		Overflow,
-<<<<<<< HEAD
+		/// Some internal state is broken.
+		BadState,
 		/// Invalid metadata given.
 		BadMetadata,
-=======
-		/// Some internal state is broken.
-		BadState,
->>>>>>> d3673c2d
 	}
 }
 
