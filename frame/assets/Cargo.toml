[package]
name = "pallet-assets"
version = "4.0.0-dev"
authors = ["Parity Technologies <admin@parity.io>"]
edition = "2018"
license = "Apache-2.0"
homepage = "https://substrate.dev"
repository = "https://github.com/paritytech/substrate/"
description = "FRAME asset management pallet"
readme = "README.md"

[package.metadata.docs.rs]
targets = ["x86_64-unknown-linux-gnu"]

[dependencies]
codec = { package = "parity-scale-codec", version = "2.0.0", default-features = false }
sp-std = { version = "4.0.0-dev", default-features = false, path = "../../primitives/std" }
# Needed for various traits. In our case, `OnFinalize`.
sp-runtime = { version = "4.0.0-dev", default-features = false, path = "../../primitives/runtime" }
# Needed for type-safe access to storage DB.
frame-support = { version = "4.0.0-dev", default-features = false, path = "../support" }
# `system` module provides us with all sorts of useful stuff and macros depend on it being around.
<<<<<<< HEAD
frame-system = { version = "4.0.0-dev", default-features = false, path = "../system" }
frame-benchmarking = { version = "4.0.0-dev", default-features = false, path = "../benchmarking", optional = true }
max-encoded-len = { version = "4.0.0-dev", default-features = false, path = "../../max-encoded-len", features = [ "derive" ] }
=======
frame-system = { version = "3.0.0", default-features = false, path = "../system" }
frame-benchmarking = { version = "3.1.0", default-features = false, path = "../benchmarking", optional = true }
>>>>>>> fdfb8b30

[dev-dependencies]
sp-core = { version = "4.0.0-dev", path = "../../primitives/core" }
sp-std = { version = "4.0.0-dev", path = "../../primitives/std" }
sp-io = { version = "4.0.0-dev", path = "../../primitives/io" }
pallet-balances = { version = "4.0.0-dev", path = "../balances" }

[features]
default = ["std"]
std = [
	"codec/std",
	"sp-std/std",
	"sp-runtime/std",
	"frame-support/std",
	"frame-system/std",
	"frame-benchmarking/std",
]
runtime-benchmarks = [
	"frame-benchmarking",
	"sp-runtime/runtime-benchmarks",
	"frame-system/runtime-benchmarks",
]
try-runtime = ["frame-support/try-runtime"]<|MERGE_RESOLUTION|>--- conflicted
+++ resolved
@@ -20,14 +20,8 @@
 # Needed for type-safe access to storage DB.
 frame-support = { version = "4.0.0-dev", default-features = false, path = "../support" }
 # `system` module provides us with all sorts of useful stuff and macros depend on it being around.
-<<<<<<< HEAD
 frame-system = { version = "4.0.0-dev", default-features = false, path = "../system" }
 frame-benchmarking = { version = "4.0.0-dev", default-features = false, path = "../benchmarking", optional = true }
-max-encoded-len = { version = "4.0.0-dev", default-features = false, path = "../../max-encoded-len", features = [ "derive" ] }
-=======
-frame-system = { version = "3.0.0", default-features = false, path = "../system" }
-frame-benchmarking = { version = "3.1.0", default-features = false, path = "../benchmarking", optional = true }
->>>>>>> fdfb8b30
 
 [dev-dependencies]
 sp-core = { version = "4.0.0-dev", path = "../../primitives/core" }
