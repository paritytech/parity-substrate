// This file is part of Substrate.

// Copyright (C) 2017-2021 Parity Technologies (UK) Ltd.
// SPDX-License-Identifier: Apache-2.0

// Licensed under the Apache License, Version 2.0 (the "License");
// you may not use this file except in compliance with the License.
// You may obtain a copy of the License at
//
// 	http://www.apache.org/licenses/LICENSE-2.0
//
// Unless required by applicable law or agreed to in writing, software
// distributed under the License is distributed on an "AS IS" BASIS,
// WITHOUT WARRANTIES OR CONDITIONS OF ANY KIND, either express or implied.
// See the License for the specific language governing permissions and
// limitations under the License.

//! Collective system: Members of a set of account IDs can make their collective feelings known
//! through dispatched calls from one of two specialized origins.
//!
//! The membership can be provided in one of two ways: either directly, using the Root-dispatchable
//! function `set_members`, or indirectly, through implementing the `ChangeMembers`.
//! The pallet assumes that the amount of members stays at or below `MaxMembers` for its weight
//! calculations, but enforces this neither in `set_members` nor in `change_members_sorted`.
//!
//! A "prime" member may be set to help determine the default vote behavior based on chain
//! config. If `PreimDefaultVote` is used, the prime vote acts as the default vote in case of any
//! abstentions after the voting period. If `MoreThanMajorityThenPrimeDefaultVote` is used, then
//! abstentations will first follow the majority of the collective voting, and then the prime
//! member.
//!
//! Voting happens through motions comprising a proposal (i.e. a curried dispatchable) plus a
//! number of approvals required for it to pass and be called. Motions are open for members to
//! vote on for a minimum period given by `MotionDuration`. As soon as the needed number of
//! approvals is given, the motion is closed and executed. If the number of approvals is not reached
//! during the voting period, then `close` may be called by any account in order to force the end
//! the motion explicitly. If a prime member is defined then their vote is used in place of any
//! abstentions and the proposal is executed if there are enough approvals counting the new votes.
//!
//! If there are not, or if no prime is set, then the motion is dropped without being executed.

#![cfg_attr(not(feature = "std"), no_std)]
#![recursion_limit = "128"]

use sp_std::{prelude::*, result};
use sp_core::u32_trait::Value as U32;
use sp_io::storage;
use sp_runtime::{RuntimeDebug, traits::Hash};

use frame_support::{
	codec::{Decode, Encode},
	decl_error, decl_event, decl_module, decl_storage,
	dispatch::{
		DispatchError, DispatchResult, DispatchResultWithPostInfo, Dispatchable, Parameter,
		PostDispatchInfo,
	},
	ensure,
	traits::{ChangeMembers, EnsureOrigin, Get, InitializeMembers},
	weights::{DispatchClass, GetDispatchInfo, Weight, Pays},
};
use frame_system::{self as system, ensure_signed, ensure_root};

#[cfg(feature = "runtime-benchmarks")]
mod benchmarking;

pub mod weights;
pub use weights::WeightInfo;

/// Simple index type for proposal counting.
pub type ProposalIndex = u32;

/// A number of members.
///
/// This also serves as a number of voting members, and since for motions, each member may
/// vote exactly once, therefore also the number of votes for any given motion.
pub type MemberCount = u32;

/// Default voting strategy when a member is inactive.
pub trait DefaultVote {
	/// Get the default voting strategy, given:
	///
	/// - Whether the prime member voted Aye.
	/// - Raw number of yes votes.
	/// - Raw number of no votes.
	/// - Total number of member count.
	fn default_vote(
		prime_vote: Option<bool>,
		yes_votes: MemberCount,
		no_votes: MemberCount,
		len: MemberCount,
	) -> bool;
}

/// Set the prime member's vote as the default vote.
pub struct PrimeDefaultVote;

impl DefaultVote for PrimeDefaultVote {
	fn default_vote(
		prime_vote: Option<bool>,
		_yes_votes: MemberCount,
		_no_votes: MemberCount,
		_len: MemberCount,
	) -> bool {
		prime_vote.unwrap_or(false)
	}
}

/// First see if yes vote are over majority of the whole collective. If so, set the default vote
/// as yes. Otherwise, use the prime meber's vote as the default vote.
pub struct MoreThanMajorityThenPrimeDefaultVote;

impl DefaultVote for MoreThanMajorityThenPrimeDefaultVote {
	fn default_vote(
		prime_vote: Option<bool>,
		yes_votes: MemberCount,
		_no_votes: MemberCount,
		len: MemberCount,
	) -> bool {
		let more_than_majority = yes_votes * 2 > len;
		more_than_majority || prime_vote.unwrap_or(false)
	}
}

pub trait Config<I: Instance=DefaultInstance>: frame_system::Config {
	/// The outer origin type.
	type Origin: From<RawOrigin<Self::AccountId, I>>;

	/// The outer call dispatch type.
	type Proposal: Parameter
		+ Dispatchable<Origin=<Self as Config<I>>::Origin, PostInfo=PostDispatchInfo>
		+ From<frame_system::Call<Self>>
		+ GetDispatchInfo;

	/// The outer event type.
	type Event: From<Event<Self, I>> + Into<<Self as frame_system::Config>::Event>;

	/// The time-out for council motions.
	type MotionDuration: Get<Self::BlockNumber>;

	/// Maximum number of proposals allowed to be active in parallel.
	type MaxProposals: Get<ProposalIndex>;

	/// The maximum number of members supported by the pallet. Used for weight estimation.
	///
	/// NOTE:
	/// + Benchmarks will need to be re-run and weights adjusted if this changes.
	/// + This pallet assumes that dependents keep to the limit without enforcing it.
	type MaxMembers: Get<MemberCount>;

	/// Default vote strategy of this collective.
	type DefaultVote: DefaultVote;

	/// Weight information for extrinsics in this pallet.
	type WeightInfo: WeightInfo;
}

/// Origin for the collective module.
#[derive(PartialEq, Eq, Clone, RuntimeDebug, Encode, Decode)]
pub enum RawOrigin<AccountId, I> {
	/// It has been condoned by a given number of members of the collective from a given total.
	Members(MemberCount, MemberCount),
	/// It has been condoned by a single member of the collective.
	Member(AccountId),
	/// Dummy to manage the fact we have instancing.
	_Phantom(sp_std::marker::PhantomData<I>),
}

/// Origin for the collective module.
pub type Origin<T, I=DefaultInstance> = RawOrigin<<T as frame_system::Config>::AccountId, I>;

#[derive(PartialEq, Eq, Clone, Encode, Decode, RuntimeDebug)]
/// Info for keeping track of a motion being voted on.
pub struct Votes<AccountId, BlockNumber> {
	/// The proposal's unique index.
	index: ProposalIndex,
	/// The number of approval votes that are needed to pass the motion.
	threshold: MemberCount,
	/// The current set of voters that approved it.
	ayes: Vec<AccountId>,
	/// The current set of voters that rejected it.
	nays: Vec<AccountId>,
	/// The hard end time of this vote.
	end: BlockNumber,
}

decl_storage! {
	trait Store for Module<T: Config<I>, I: Instance=DefaultInstance> as Collective {
		/// The hashes of the active proposals.
		pub Proposals get(fn proposals): Vec<T::Hash>;
		/// Actual proposal for a given hash, if it's current.
		pub ProposalOf get(fn proposal_of):
			map hasher(identity) T::Hash => Option<<T as Config<I>>::Proposal>;
		/// Votes on a given proposal, if it is ongoing.
		pub Voting get(fn voting):
			map hasher(identity) T::Hash => Option<Votes<T::AccountId, T::BlockNumber>>;
		/// Proposals so far.
		pub ProposalCount get(fn proposal_count): u32;
		/// The current members of the collective. This is stored sorted (just by value).
		pub Members get(fn members): Vec<T::AccountId>;
		/// The prime member that helps determine the default vote behavior in case of absentations.
		pub Prime get(fn prime): Option<T::AccountId>;
	}
	add_extra_genesis {
		config(phantom): sp_std::marker::PhantomData<I>;
		config(members): Vec<T::AccountId>;
		build(|config| Module::<T, I>::initialize_members(&config.members))
	}
}

decl_event! {
	pub enum Event<T, I=DefaultInstance> where
		<T as frame_system::Config>::Hash,
		<T as frame_system::Config>::AccountId,
	{
		/// A motion (given hash) has been proposed (by given account) with a threshold (given
		/// `MemberCount`).
		/// \[account, proposal_index, proposal_hash, threshold\]
		Proposed(AccountId, ProposalIndex, Hash, MemberCount),
		/// A motion (given hash) has been voted on by given account, leaving
		/// a tally (yes votes and no votes given respectively as `MemberCount`).
		/// \[account, proposal_hash, voted, yes, no\]
		Voted(AccountId, Hash, bool, MemberCount, MemberCount),
		/// A motion was approved by the required threshold.
		/// \[proposal_hash\]
		Approved(Hash),
		/// A motion was not approved by the required threshold.
		/// \[proposal_hash\]
		Disapproved(Hash),
		/// A motion was executed; result will be `Ok` if it returned without error.
		/// \[proposal_hash, result\]
		Executed(Hash, DispatchResult),
		/// A single member did some action; result will be `Ok` if it returned without error.
		/// \[proposal_hash, result\]
		MemberExecuted(Hash, DispatchResult),
		/// A proposal was closed because its threshold was reached or after its duration was up.
		/// \[proposal_hash, yes, no\]
		Closed(Hash, MemberCount, MemberCount),
	}
}

decl_error! {
	pub enum Error for Module<T: Config<I>, I: Instance> {
		/// Account is not a member
		NotMember,
		/// Duplicate proposals not allowed
		DuplicateProposal,
		/// Proposal must exist
		ProposalMissing,
		/// Mismatched index
		WrongIndex,
		/// Duplicate vote ignored
		DuplicateVote,
		/// Members are already initialized!
		AlreadyInitialized,
		/// The close call was made too early, before the end of the voting.
		TooEarly,
		/// There can only be a maximum of `MaxProposals` active proposals.
		TooManyProposals,
		/// The given weight bound for the proposal was too low.
		WrongProposalWeight,
		/// The given length bound for the proposal was too low.
		WrongProposalLength,
	}
}

/// Return the weight of a dispatch call result as an `Option`.
///
/// Will return the weight regardless of what the state of the result is.
fn get_result_weight(result: DispatchResultWithPostInfo) -> Option<Weight> {
	match result {
		Ok(post_info) => post_info.actual_weight,
		Err(err) => err.post_info.actual_weight,
	}
}


// Note that councillor operations are assigned to the operational class.
decl_module! {
	pub struct Module<T: Config<I>, I: Instance=DefaultInstance> for enum Call where origin: <T as frame_system::Config>::Origin {
		type Error = Error<T, I>;

		fn deposit_event() = default;

		/// Set the collective's membership.
		///
		/// - `new_members`: The new member list. Be nice to the chain and provide it sorted.
		/// - `prime`: The prime member whose vote sets the default.
		/// - `old_count`: The upper bound for the previous number of members in storage.
		///                Used for weight estimation.
		///
		/// Requires root origin.
		///
		/// NOTE: Does not enforce the expected `MaxMembers` limit on the amount of members, but
		///       the weight estimations rely on it to estimate dispatchable weight.
		///
		/// # <weight>
		/// ## Weight
		/// - `O(MP + N)` where:
		///   - `M` old-members-count (code- and governance-bounded)
		///   - `N` new-members-count (code- and governance-bounded)
		///   - `P` proposals-count (code-bounded)
		/// - DB:
		///   - 1 storage mutation (codec `O(M)` read, `O(N)` write) for reading and writing the members
		///   - 1 storage read (codec `O(P)`) for reading the proposals
		///   - `P` storage mutations (codec `O(M)`) for updating the votes for each proposal
		///   - 1 storage write (codec `O(1)`) for deleting the old `prime` and setting the new one
		/// # </weight>
		#[weight = (
			T::WeightInfo::set_members(
				*old_count, // M
				new_members.len() as u32, // N
				T::MaxProposals::get() // P
			),
			DispatchClass::Operational
		)]
		fn set_members(origin,
			new_members: Vec<T::AccountId>,
			prime: Option<T::AccountId>,
			old_count: MemberCount,
		) -> DispatchResultWithPostInfo {
			ensure_root(origin)?;
			if new_members.len() > T::MaxMembers::get() as usize {
<<<<<<< HEAD
				tracing::error!(
					target: "runtime::collective",
					expected = %T::MaxMembers::get(),
					actual = %new_members.len(),
					"New members count exceeds maximum amount of members expected.",
=======
				log::error!(
					target: "runtime::collective",
					"New members count ({}) exceeds maximum amount of members expected ({}).",
					new_members.len(),
					T::MaxMembers::get(),
>>>>>>> d309d836
				);
			}

			let old = Members::<T, I>::get();
			if old.len() > old_count as usize {
<<<<<<< HEAD
				tracing::warn!(
					target: "runtime::collective",
					expected = %old_count,
					actual = %old.len(),
					"Wrong count used to estimate set_members weight.",
=======
				log::warn!(
					target: "runtime::collective",
					"Wrong count used to estimate set_members weight. expected ({}) vs actual ({})",
					old_count,
					old.len(),
>>>>>>> d309d836
				);
			}
			let mut new_members = new_members;
			new_members.sort();
			<Self as ChangeMembers<T::AccountId>>::set_members_sorted(&new_members, &old);
			Prime::<T, I>::set(prime);

			Ok(Some(T::WeightInfo::set_members(
				old.len() as u32, // M
				new_members.len() as u32, // N
				T::MaxProposals::get(), // P
			)).into())
		}

		/// Dispatch a proposal from a member using the `Member` origin.
		///
		/// Origin must be a member of the collective.
		///
		/// # <weight>
		/// ## Weight
		/// - `O(M + P)` where `M` members-count (code-bounded) and `P` complexity of dispatching `proposal`
		/// - DB: 1 read (codec `O(M)`) + DB access of `proposal`
		/// - 1 event
		/// # </weight>
		#[weight = (
			T::WeightInfo::execute(
				*length_bound, // B
				T::MaxMembers::get(), // M
			).saturating_add(proposal.get_dispatch_info().weight), // P
			DispatchClass::Operational
		)]
		fn execute(origin,
			proposal: Box<<T as Config<I>>::Proposal>,
			#[compact] length_bound: u32,
		) -> DispatchResultWithPostInfo {
			let who = ensure_signed(origin)?;
			let members = Self::members();
			ensure!(members.contains(&who), Error::<T, I>::NotMember);
			let proposal_len = proposal.using_encoded(|x| x.len());
			ensure!(proposal_len <= length_bound as usize, Error::<T, I>::WrongProposalLength);

			let proposal_hash = T::Hashing::hash_of(&proposal);
			let result = proposal.dispatch(RawOrigin::Member(who).into());
			Self::deposit_event(
				RawEvent::MemberExecuted(proposal_hash, result.map(|_| ()).map_err(|e| e.error))
			);

			Ok(get_result_weight(result).map(|w| {
				T::WeightInfo::execute(
					proposal_len as u32,  // B
					members.len() as u32, // M
				).saturating_add(w) // P
			}).into())
		}

		/// Add a new proposal to either be voted on or executed directly.
		///
		/// Requires the sender to be member.
		///
		/// `threshold` determines whether `proposal` is executed directly (`threshold < 2`)
		/// or put up for voting.
		///
		/// # <weight>
		/// ## Weight
		/// - `O(B + M + P1)` or `O(B + M + P2)` where:
		///   - `B` is `proposal` size in bytes (length-fee-bounded)
		///   - `M` is members-count (code- and governance-bounded)
		///   - branching is influenced by `threshold` where:
		///     - `P1` is proposal execution complexity (`threshold < 2`)
		///     - `P2` is proposals-count (code-bounded) (`threshold >= 2`)
		/// - DB:
		///   - 1 storage read `is_member` (codec `O(M)`)
		///   - 1 storage read `ProposalOf::contains_key` (codec `O(1)`)
		///   - DB accesses influenced by `threshold`:
		///     - EITHER storage accesses done by `proposal` (`threshold < 2`)
		///     - OR proposal insertion (`threshold <= 2`)
		///       - 1 storage mutation `Proposals` (codec `O(P2)`)
		///       - 1 storage mutation `ProposalCount` (codec `O(1)`)
		///       - 1 storage write `ProposalOf` (codec `O(B)`)
		///       - 1 storage write `Voting` (codec `O(M)`)
		///   - 1 event
		/// # </weight>
		#[weight = (
			if *threshold < 2 {
				T::WeightInfo::propose_execute(
					*length_bound, // B
					T::MaxMembers::get(), // M
				).saturating_add(proposal.get_dispatch_info().weight) // P1
			} else {
				T::WeightInfo::propose_proposed(
					*length_bound, // B
					T::MaxMembers::get(), // M
					T::MaxProposals::get(), // P2
				)
			},
			DispatchClass::Operational
		)]
		fn propose(origin,
			#[compact] threshold: MemberCount,
			proposal: Box<<T as Config<I>>::Proposal>,
			#[compact] length_bound: u32
		) -> DispatchResultWithPostInfo {
			let who = ensure_signed(origin)?;
			let members = Self::members();
			ensure!(members.contains(&who), Error::<T, I>::NotMember);

			let proposal_len = proposal.using_encoded(|x| x.len());
			ensure!(proposal_len <= length_bound as usize, Error::<T, I>::WrongProposalLength);
			let proposal_hash = T::Hashing::hash_of(&proposal);
			ensure!(!<ProposalOf<T, I>>::contains_key(proposal_hash), Error::<T, I>::DuplicateProposal);

			if threshold < 2 {
				let seats = Self::members().len() as MemberCount;
				let result = proposal.dispatch(RawOrigin::Members(1, seats).into());
				Self::deposit_event(
					RawEvent::Executed(proposal_hash, result.map(|_| ()).map_err(|e| e.error))
				);

				Ok(get_result_weight(result).map(|w| {
					T::WeightInfo::propose_execute(
						proposal_len as u32, // B
						members.len() as u32, // M
					).saturating_add(w) // P1
				}).into())
			} else {
				let active_proposals =
					<Proposals<T, I>>::try_mutate(|proposals| -> Result<usize, DispatchError> {
						proposals.push(proposal_hash);
						ensure!(
							proposals.len() <= T::MaxProposals::get() as usize,
							Error::<T, I>::TooManyProposals
						);
						Ok(proposals.len())
					})?;
				let index = Self::proposal_count();
				<ProposalCount<I>>::mutate(|i| *i += 1);
				<ProposalOf<T, I>>::insert(proposal_hash, *proposal);
				let end = system::Module::<T>::block_number() + T::MotionDuration::get();
				let votes = Votes { index, threshold, ayes: vec![who.clone()], nays: vec![], end };
				<Voting<T, I>>::insert(proposal_hash, votes);

				Self::deposit_event(RawEvent::Proposed(who, index, proposal_hash, threshold));

				Ok(Some(T::WeightInfo::propose_proposed(
					proposal_len as u32, // B
					members.len() as u32, // M
					active_proposals as u32, // P2
				)).into())
			}
		}

		/// Add an aye or nay vote for the sender to the given proposal.
		///
		/// Requires the sender to be a member.
		///
		/// Transaction fees will be waived if the member is voting on any particular proposal
		/// for the first time and the call is successful. Subsequent vote changes will charge a fee.
		/// # <weight>
		/// ## Weight
		/// - `O(M)` where `M` is members-count (code- and governance-bounded)
		/// - DB:
		///   - 1 storage read `Members` (codec `O(M)`)
		///   - 1 storage mutation `Voting` (codec `O(M)`)
		/// - 1 event
		/// # </weight>
		#[weight = (
			T::WeightInfo::vote(T::MaxMembers::get()),
			DispatchClass::Operational
		)]
		fn vote(origin,
			proposal: T::Hash,
			#[compact] index: ProposalIndex,
			approve: bool,
		) -> DispatchResultWithPostInfo {
			let who = ensure_signed(origin)?;
			let members = Self::members();
			ensure!(members.contains(&who), Error::<T, I>::NotMember);

			let mut voting = Self::voting(&proposal).ok_or(Error::<T, I>::ProposalMissing)?;
			ensure!(voting.index == index, Error::<T, I>::WrongIndex);

			let position_yes = voting.ayes.iter().position(|a| a == &who);
			let position_no = voting.nays.iter().position(|a| a == &who);

			// Detects first vote of the member in the motion
			let is_account_voting_first_time = position_yes.is_none() && position_no.is_none();

			if approve {
				if position_yes.is_none() {
					voting.ayes.push(who.clone());
				} else {
					Err(Error::<T, I>::DuplicateVote)?
				}
				if let Some(pos) = position_no {
					voting.nays.swap_remove(pos);
				}
			} else {
				if position_no.is_none() {
					voting.nays.push(who.clone());
				} else {
					Err(Error::<T, I>::DuplicateVote)?
				}
				if let Some(pos) = position_yes {
					voting.ayes.swap_remove(pos);
				}
			}

			let yes_votes = voting.ayes.len() as MemberCount;
			let no_votes = voting.nays.len() as MemberCount;
			Self::deposit_event(RawEvent::Voted(who, proposal, approve, yes_votes, no_votes));

			Voting::<T, I>::insert(&proposal, voting);

			if is_account_voting_first_time {
				Ok((
					Some(T::WeightInfo::vote(members.len() as u32)),
					Pays::No,
				).into())
			} else {
				Ok((
					Some(T::WeightInfo::vote(members.len() as u32)),
					Pays::Yes,
				).into())
			}
		}

		/// Close a vote that is either approved, disapproved or whose voting period has ended.
		///
		/// May be called by any signed account in order to finish voting and close the proposal.
		///
		/// If called before the end of the voting period it will only close the vote if it is
		/// has enough votes to be approved or disapproved.
		///
		/// If called after the end of the voting period abstentions are counted as rejections
		/// unless there is a prime member set and the prime member cast an approval.
		///
		/// If the close operation completes successfully with disapproval, the transaction fee will
		/// be waived. Otherwise execution of the approved operation will be charged to the caller.
		///
		/// + `proposal_weight_bound`: The maximum amount of weight consumed by executing the closed proposal.
		/// + `length_bound`: The upper bound for the length of the proposal in storage. Checked via
		///                   `storage::read` so it is `size_of::<u32>() == 4` larger than the pure length.
		///
		/// # <weight>
		/// ## Weight
		/// - `O(B + M + P1 + P2)` where:
		///   - `B` is `proposal` size in bytes (length-fee-bounded)
		///   - `M` is members-count (code- and governance-bounded)
		///   - `P1` is the complexity of `proposal` preimage.
		///   - `P2` is proposal-count (code-bounded)
		/// - DB:
		///  - 2 storage reads (`Members`: codec `O(M)`, `Prime`: codec `O(1)`)
		///  - 3 mutations (`Voting`: codec `O(M)`, `ProposalOf`: codec `O(B)`, `Proposals`: codec `O(P2)`)
		///  - any mutations done while executing `proposal` (`P1`)
		/// - up to 3 events
		/// # </weight>
		#[weight = (
			{
				let b = *length_bound;
				let m = T::MaxMembers::get();
				let p1 = *proposal_weight_bound;
				let p2 = T::MaxProposals::get();
				T::WeightInfo::close_early_approved(b, m, p2)
					.max(T::WeightInfo::close_early_disapproved(m, p2))
					.max(T::WeightInfo::close_approved(b, m, p2))
					.max(T::WeightInfo::close_disapproved(m, p2))
					.saturating_add(p1)
			},
			DispatchClass::Operational
		)]
		fn close(origin,
			proposal_hash: T::Hash,
			#[compact] index: ProposalIndex,
			#[compact] proposal_weight_bound: Weight,
			#[compact] length_bound: u32
		) -> DispatchResultWithPostInfo {
			let _ = ensure_signed(origin)?;

			let voting = Self::voting(&proposal_hash).ok_or(Error::<T, I>::ProposalMissing)?;
			ensure!(voting.index == index, Error::<T, I>::WrongIndex);

			let mut no_votes = voting.nays.len() as MemberCount;
			let mut yes_votes = voting.ayes.len() as MemberCount;
			let seats = Self::members().len() as MemberCount;
			let approved = yes_votes >= voting.threshold;
			let disapproved = seats.saturating_sub(no_votes) < voting.threshold;
			// Allow (dis-)approving the proposal as soon as there are enough votes.
			if approved {
				let (proposal, len) = Self::validate_and_get_proposal(
					&proposal_hash,
					length_bound,
					proposal_weight_bound,
				)?;
				Self::deposit_event(RawEvent::Closed(proposal_hash, yes_votes, no_votes));
				let (proposal_weight, proposal_count) =
					Self::do_approve_proposal(seats, voting, proposal_hash, proposal);
				return Ok((
					Some(T::WeightInfo::close_early_approved(len as u32, seats, proposal_count)
					.saturating_add(proposal_weight)),
					Pays::Yes,
				).into());

			} else if disapproved {
				Self::deposit_event(RawEvent::Closed(proposal_hash, yes_votes, no_votes));
				let proposal_count = Self::do_disapprove_proposal(proposal_hash);
				return Ok((
					Some(T::WeightInfo::close_early_disapproved(seats, proposal_count)),
					Pays::No,
				).into());
			}

			// Only allow actual closing of the proposal after the voting period has ended.
			ensure!(system::Module::<T>::block_number() >= voting.end, Error::<T, I>::TooEarly);

			let prime_vote = Self::prime().map(|who| voting.ayes.iter().any(|a| a == &who));

			// default voting strategy.
			let default = T::DefaultVote::default_vote(prime_vote, yes_votes, no_votes, seats);

			let abstentions = seats - (yes_votes + no_votes);
			match default {
				true => yes_votes += abstentions,
				false => no_votes += abstentions,
			}
			let approved = yes_votes >= voting.threshold;

			if approved {
				let (proposal, len) = Self::validate_and_get_proposal(
					&proposal_hash,
					length_bound,
					proposal_weight_bound,
				)?;
				Self::deposit_event(RawEvent::Closed(proposal_hash, yes_votes, no_votes));
				let (proposal_weight, proposal_count) =
					Self::do_approve_proposal(seats, voting, proposal_hash, proposal);
				return Ok((
					Some(T::WeightInfo::close_approved(len as u32, seats, proposal_count)
					.saturating_add(proposal_weight)),
					Pays::Yes,
				).into());
			} else {
				Self::deposit_event(RawEvent::Closed(proposal_hash, yes_votes, no_votes));
				let proposal_count = Self::do_disapprove_proposal(proposal_hash);
				return Ok((
					Some(T::WeightInfo::close_disapproved(seats, proposal_count)),
					Pays::No,
				).into());
			}
		}

		/// Disapprove a proposal, close, and remove it from the system, regardless of its current state.
		///
		/// Must be called by the Root origin.
		///
		/// Parameters:
		/// * `proposal_hash`: The hash of the proposal that should be disapproved.
		///
		/// # <weight>
		/// Complexity: O(P) where P is the number of max proposals
		/// DB Weight:
		/// * Reads: Proposals
		/// * Writes: Voting, Proposals, ProposalOf
		/// # </weight>
		#[weight = T::WeightInfo::disapprove_proposal(T::MaxProposals::get())]
		fn disapprove_proposal(origin, proposal_hash: T::Hash) -> DispatchResultWithPostInfo {
			ensure_root(origin)?;
			let proposal_count = Self::do_disapprove_proposal(proposal_hash);
			Ok(Some(T::WeightInfo::disapprove_proposal(proposal_count)).into())
		}
	}
}

impl<T: Config<I>, I: Instance> Module<T, I> {
	/// Check whether `who` is a member of the collective.
	pub fn is_member(who: &T::AccountId) -> bool {
		// Note: The dispatchables *do not* use this to check membership so make sure
		// to update those if this is changed.
		Self::members().contains(who)
	}

	/// Ensure that the right proposal bounds were passed and get the proposal from storage.
	///
	/// Checks the length in storage via `storage::read` which adds an extra `size_of::<u32>() == 4`
	/// to the length.
	fn validate_and_get_proposal(
		hash: &T::Hash,
		length_bound: u32,
		weight_bound: Weight
	) -> Result<(<T as Config<I>>::Proposal, usize), DispatchError> {
		let key = ProposalOf::<T, I>::hashed_key_for(hash);
		// read the length of the proposal storage entry directly
		let proposal_len = storage::read(&key, &mut [0; 0], 0)
			.ok_or(Error::<T, I>::ProposalMissing)?;
		ensure!(proposal_len <= length_bound, Error::<T, I>::WrongProposalLength);
		let proposal = ProposalOf::<T, I>::get(hash).ok_or(Error::<T, I>::ProposalMissing)?;
		let proposal_weight = proposal.get_dispatch_info().weight;
		ensure!(proposal_weight <= weight_bound, Error::<T, I>::WrongProposalWeight);
		Ok((proposal, proposal_len as usize))
	}

	/// Weight:
	/// If `approved`:
	/// - the weight of `proposal` preimage.
	/// - two events deposited.
	/// - two removals, one mutation.
	/// - computation and i/o `O(P + L)` where:
	///   - `P` is number of active proposals,
	///   - `L` is the encoded length of `proposal` preimage.
	///
	/// If not `approved`:
	/// - one event deposited.
	/// Two removals, one mutation.
	/// Computation and i/o `O(P)` where:
	/// - `P` is number of active proposals
	fn do_approve_proposal(
		seats: MemberCount,
		voting: Votes<T::AccountId, T::BlockNumber>,
		proposal_hash: T::Hash,
		proposal: <T as Config<I>>::Proposal,
	) -> (Weight, u32) {
		Self::deposit_event(RawEvent::Approved(proposal_hash));

		let dispatch_weight = proposal.get_dispatch_info().weight;
		let origin = RawOrigin::Members(voting.threshold, seats).into();
		let result = proposal.dispatch(origin);
		Self::deposit_event(
			RawEvent::Executed(proposal_hash, result.map(|_| ()).map_err(|e| e.error))
		);
		// default to the dispatch info weight for safety
		let proposal_weight = get_result_weight(result).unwrap_or(dispatch_weight); // P1

		let proposal_count = Self::remove_proposal(proposal_hash);
		(proposal_weight, proposal_count)
	}

	fn do_disapprove_proposal(proposal_hash: T::Hash) -> u32 {
		// disapproved
		Self::deposit_event(RawEvent::Disapproved(proposal_hash));
		Self::remove_proposal(proposal_hash)
	}

	// Removes a proposal from the pallet, cleaning up votes and the vector of proposals.
	fn remove_proposal(proposal_hash: T::Hash) -> u32 {
		// remove proposal and vote
		ProposalOf::<T, I>::remove(&proposal_hash);
		Voting::<T, I>::remove(&proposal_hash);
		let num_proposals = Proposals::<T, I>::mutate(|proposals| {
			proposals.retain(|h| h != &proposal_hash);
			proposals.len() + 1 // calculate weight based on original length
		});
		num_proposals as u32
	}
}

impl<T: Config<I>, I: Instance> ChangeMembers<T::AccountId> for Module<T, I> {
	/// Update the members of the collective. Votes are updated and the prime is reset.
	///
	/// NOTE: Does not enforce the expected `MaxMembers` limit on the amount of members, but
	///       the weight estimations rely on it to estimate dispatchable weight.
	///
	/// # <weight>
	/// ## Weight
	/// - `O(MP + N)`
	///   - where `M` old-members-count (governance-bounded)
	///   - where `N` new-members-count (governance-bounded)
	///   - where `P` proposals-count
	/// - DB:
	///   - 1 storage read (codec `O(P)`) for reading the proposals
	///   - `P` storage mutations for updating the votes (codec `O(M)`)
	///   - 1 storage write (codec `O(N)`) for storing the new members
	///   - 1 storage write (codec `O(1)`) for deleting the old prime
	/// # </weight>
	fn change_members_sorted(
		_incoming: &[T::AccountId],
		outgoing: &[T::AccountId],
		new: &[T::AccountId],
	) {
		if new.len() > T::MaxMembers::get() as usize {
<<<<<<< HEAD
			tracing::error!(
				target: "runtime::collective",
				expected = %T::MaxMembers::get(),
				actual = %new.len(),
				"New members count exceeds maximum amount of members expected.",
=======
			log::error!(
				target: "runtime::collective",
				"New members count ({}) exceeds maximum amount of members expected ({}).",
				new.len(),
				T::MaxMembers::get(),
>>>>>>> d309d836
			);
		}
		// remove accounts from all current voting in motions.
		let mut outgoing = outgoing.to_vec();
		outgoing.sort();
		for h in Self::proposals().into_iter() {
			<Voting<T, I>>::mutate(h, |v|
				if let Some(mut votes) = v.take() {
					votes.ayes = votes.ayes.into_iter()
						.filter(|i| outgoing.binary_search(i).is_err())
						.collect();
					votes.nays = votes.nays.into_iter()
						.filter(|i| outgoing.binary_search(i).is_err())
						.collect();
					*v = Some(votes);
				}
			);
		}
		Members::<T, I>::put(new);
		Prime::<T, I>::kill();
	}

	fn set_prime(prime: Option<T::AccountId>) {
		Prime::<T, I>::set(prime);
	}

	fn get_prime() -> Option<T::AccountId> {
		Prime::<T, I>::get()
	}
}

impl<T: Config<I>, I: Instance> InitializeMembers<T::AccountId> for Module<T, I> {
	fn initialize_members(members: &[T::AccountId]) {
		if !members.is_empty() {
			assert!(<Members<T, I>>::get().is_empty(), "Members are already initialized!");
			<Members<T, I>>::put(members);
		}
	}
}

/// Ensure that the origin `o` represents at least `n` members. Returns `Ok` or an `Err`
/// otherwise.
pub fn ensure_members<OuterOrigin, AccountId, I>(o: OuterOrigin, n: MemberCount)
	-> result::Result<MemberCount, &'static str>
where
	OuterOrigin: Into<result::Result<RawOrigin<AccountId, I>, OuterOrigin>>
{
	match o.into() {
		Ok(RawOrigin::Members(x, _)) if x >= n => Ok(n),
		_ => Err("bad origin: expected to be a threshold number of members"),
	}
}

pub struct EnsureMember<AccountId, I=DefaultInstance>(sp_std::marker::PhantomData<(AccountId, I)>);
impl<
	O: Into<Result<RawOrigin<AccountId, I>, O>> + From<RawOrigin<AccountId, I>>,
	AccountId: Default,
	I,
> EnsureOrigin<O> for EnsureMember<AccountId, I> {
	type Success = AccountId;
	fn try_origin(o: O) -> Result<Self::Success, O> {
		o.into().and_then(|o| match o {
			RawOrigin::Member(id) => Ok(id),
			r => Err(O::from(r)),
		})
	}

	#[cfg(feature = "runtime-benchmarks")]
	fn successful_origin() -> O {
		O::from(RawOrigin::Member(Default::default()))
	}
}

pub struct EnsureMembers<N: U32, AccountId, I=DefaultInstance>(sp_std::marker::PhantomData<(N, AccountId, I)>);
impl<
	O: Into<Result<RawOrigin<AccountId, I>, O>> + From<RawOrigin<AccountId, I>>,
	N: U32,
	AccountId,
	I,
> EnsureOrigin<O> for EnsureMembers<N, AccountId, I> {
	type Success = (MemberCount, MemberCount);
	fn try_origin(o: O) -> Result<Self::Success, O> {
		o.into().and_then(|o| match o {
			RawOrigin::Members(n, m) if n >= N::VALUE => Ok((n, m)),
			r => Err(O::from(r)),
		})
	}

	#[cfg(feature = "runtime-benchmarks")]
	fn successful_origin() -> O {
		O::from(RawOrigin::Members(N::VALUE, N::VALUE))
	}
}

pub struct EnsureProportionMoreThan<N: U32, D: U32, AccountId, I=DefaultInstance>(
	sp_std::marker::PhantomData<(N, D, AccountId, I)>
);
impl<
	O: Into<Result<RawOrigin<AccountId, I>, O>> + From<RawOrigin<AccountId, I>>,
	N: U32,
	D: U32,
	AccountId,
	I,
> EnsureOrigin<O> for EnsureProportionMoreThan<N, D, AccountId, I> {
	type Success = ();
	fn try_origin(o: O) -> Result<Self::Success, O> {
		o.into().and_then(|o| match o {
			RawOrigin::Members(n, m) if n * D::VALUE > N::VALUE * m => Ok(()),
			r => Err(O::from(r)),
		})
	}

	#[cfg(feature = "runtime-benchmarks")]
	fn successful_origin() -> O {
		O::from(RawOrigin::Members(1u32, 0u32))
	}
}

pub struct EnsureProportionAtLeast<N: U32, D: U32, AccountId, I=DefaultInstance>(
	sp_std::marker::PhantomData<(N, D, AccountId, I)>
);
impl<
	O: Into<Result<RawOrigin<AccountId, I>, O>> + From<RawOrigin<AccountId, I>>,
	N: U32,
	D: U32,
	AccountId,
	I,
> EnsureOrigin<O> for EnsureProportionAtLeast<N, D, AccountId, I> {
	type Success = ();
	fn try_origin(o: O) -> Result<Self::Success, O> {
		o.into().and_then(|o| match o {
			RawOrigin::Members(n, m) if n * D::VALUE >= N::VALUE * m => Ok(()),
			r => Err(O::from(r)),
		})
	}

	#[cfg(feature = "runtime-benchmarks")]
	fn successful_origin() -> O {
		O::from(RawOrigin::Members(0u32, 0u32))
	}
}

#[cfg(test)]
mod tests {
	use super::*;
	use frame_support::{Hashable, assert_ok, assert_noop, parameter_types};
	use frame_system::{self as system, EventRecord, Phase};
	use hex_literal::hex;
	use sp_core::H256;
	use sp_runtime::{
		traits::{BlakeTwo256, IdentityLookup}, testing::Header,
		BuildStorage,
	};
	use crate as collective;

	parameter_types! {
		pub const BlockHashCount: u64 = 250;
		pub const MotionDuration: u64 = 3;
		pub const MaxProposals: u32 = 100;
		pub const MaxMembers: u32 = 100;
		pub BlockWeights: frame_system::limits::BlockWeights =
			frame_system::limits::BlockWeights::simple_max(1024);
	}
	impl frame_system::Config for Test {
		type BaseCallFilter = ();
		type BlockWeights = ();
		type BlockLength = ();
		type DbWeight = ();
		type Origin = Origin;
		type Index = u64;
		type BlockNumber = u64;
		type Call = Call;
		type Hash = H256;
		type Hashing = BlakeTwo256;
		type AccountId = u64;
		type Lookup = IdentityLookup<Self::AccountId>;
		type Header = Header;
		type Event = Event;
		type BlockHashCount = BlockHashCount;
		type Version = ();
		type PalletInfo = PalletInfo;
		type AccountData = ();
		type OnNewAccount = ();
		type OnKilledAccount = ();
		type SystemWeightInfo = ();
		type SS58Prefix = ();
	}
	impl Config<Instance1> for Test {
		type Origin = Origin;
		type Proposal = Call;
		type Event = Event;
		type MotionDuration = MotionDuration;
		type MaxProposals = MaxProposals;
		type MaxMembers = MaxMembers;
		type DefaultVote = PrimeDefaultVote;
		type WeightInfo = ();
	}
	impl Config<Instance2> for Test {
		type Origin = Origin;
		type Proposal = Call;
		type Event = Event;
		type MotionDuration = MotionDuration;
		type MaxProposals = MaxProposals;
		type MaxMembers = MaxMembers;
		type DefaultVote = MoreThanMajorityThenPrimeDefaultVote;
		type WeightInfo = ();
	}
	impl Config for Test {
		type Origin = Origin;
		type Proposal = Call;
		type Event = Event;
		type MotionDuration = MotionDuration;
		type MaxProposals = MaxProposals;
		type MaxMembers = MaxMembers;
		type DefaultVote = PrimeDefaultVote;
		type WeightInfo = ();
	}

	pub type Block = sp_runtime::generic::Block<Header, UncheckedExtrinsic>;
	pub type UncheckedExtrinsic = sp_runtime::generic::UncheckedExtrinsic<u32, u64, Call, ()>;

	frame_support::construct_runtime!(
		pub enum Test where
			Block = Block,
			NodeBlock = Block,
			UncheckedExtrinsic = UncheckedExtrinsic
		{
			System: system::{Module, Call, Event<T>},
			Collective: collective::<Instance1>::{Module, Call, Event<T>, Origin<T>, Config<T>},
			CollectiveMajority: collective::<Instance2>::{Module, Call, Event<T>, Origin<T>, Config<T>},
			DefaultCollective: collective::{Module, Call, Event<T>, Origin<T>, Config<T>},
		}
	);

	pub fn new_test_ext() -> sp_io::TestExternalities {
		let mut ext: sp_io::TestExternalities = GenesisConfig {
			collective_Instance1: Some(collective::GenesisConfig {
				members: vec![1, 2, 3],
				phantom: Default::default(),
			}),
			collective_Instance2: Some(collective::GenesisConfig {
				members: vec![1, 2, 3, 4, 5],
				phantom: Default::default(),
			}),
			collective: None,
		}.build_storage().unwrap().into();
		ext.execute_with(|| System::set_block_number(1));
		ext
	}

	fn make_proposal(value: u64) -> Call {
		Call::System(frame_system::Call::remark(value.encode()))
	}

	#[test]
	fn motions_basic_environment_works() {
		new_test_ext().execute_with(|| {
			assert_eq!(Collective::members(), vec![1, 2, 3]);
			assert_eq!(Collective::proposals(), Vec::<H256>::new());
		});
	}

	#[test]
	fn close_works() {
		new_test_ext().execute_with(|| {
			let proposal = make_proposal(42);
			let proposal_len: u32 = proposal.using_encoded(|p| p.len() as u32);
			let proposal_weight = proposal.get_dispatch_info().weight;
			let hash = BlakeTwo256::hash_of(&proposal);

			assert_ok!(Collective::propose(Origin::signed(1), 3, Box::new(proposal.clone()), proposal_len));
			assert_ok!(Collective::vote(Origin::signed(2), hash.clone(), 0, true));

			System::set_block_number(3);
			assert_noop!(
				Collective::close(Origin::signed(4), hash.clone(), 0, proposal_weight, proposal_len),
				Error::<Test, Instance1>::TooEarly
			);

			System::set_block_number(4);
			assert_ok!(Collective::close(Origin::signed(4), hash.clone(), 0, proposal_weight, proposal_len));

			let record = |event| EventRecord { phase: Phase::Initialization, event, topics: vec![] };
			assert_eq!(System::events(), vec![
				record(Event::collective_Instance1(RawEvent::Proposed(1, 0, hash.clone(), 3))),
				record(Event::collective_Instance1(RawEvent::Voted(2, hash.clone(), true, 2, 0))),
				record(Event::collective_Instance1(RawEvent::Closed(hash.clone(), 2, 1))),
				record(Event::collective_Instance1(RawEvent::Disapproved(hash.clone())))
			]);
		});
	}

	#[test]
	fn proposal_weight_limit_works_on_approve() {
		new_test_ext().execute_with(|| {
			let proposal = Call::Collective(crate::Call::set_members(vec![1, 2, 3], None, MaxMembers::get()));
			let proposal_len: u32 = proposal.using_encoded(|p| p.len() as u32);
			let proposal_weight = proposal.get_dispatch_info().weight;
			let hash = BlakeTwo256::hash_of(&proposal);
			// Set 1 as prime voter
			Prime::<Test, Instance1>::set(Some(1));
			assert_ok!(Collective::propose(Origin::signed(1), 3, Box::new(proposal.clone()), proposal_len));
			// With 1's prime vote, this should pass
			System::set_block_number(4);
			assert_noop!(
				Collective::close(Origin::signed(4), hash.clone(), 0, proposal_weight - 100, proposal_len),
				Error::<Test, Instance1>::WrongProposalWeight
			);
			assert_ok!(Collective::close(Origin::signed(4), hash.clone(), 0, proposal_weight, proposal_len));
		})
	}

	#[test]
	fn proposal_weight_limit_ignored_on_disapprove() {
		new_test_ext().execute_with(|| {
			let proposal = Call::Collective(crate::Call::set_members(vec![1, 2, 3], None, MaxMembers::get()));
			let proposal_len: u32 = proposal.using_encoded(|p| p.len() as u32);
			let proposal_weight = proposal.get_dispatch_info().weight;
			let hash = BlakeTwo256::hash_of(&proposal);

			assert_ok!(Collective::propose(Origin::signed(1), 3, Box::new(proposal.clone()), proposal_len));
			// No votes, this proposal wont pass
			System::set_block_number(4);
			assert_ok!(
				Collective::close(Origin::signed(4), hash.clone(), 0, proposal_weight - 100, proposal_len)
			);
		})
	}

	#[test]
	fn close_with_prime_works() {
		new_test_ext().execute_with(|| {
			let proposal = make_proposal(42);
			let proposal_len: u32 = proposal.using_encoded(|p| p.len() as u32);
			let proposal_weight = proposal.get_dispatch_info().weight;
			let hash = BlakeTwo256::hash_of(&proposal);
			assert_ok!(Collective::set_members(Origin::root(), vec![1, 2, 3], Some(3), MaxMembers::get()));

			assert_ok!(Collective::propose(Origin::signed(1), 3, Box::new(proposal.clone()), proposal_len));
			assert_ok!(Collective::vote(Origin::signed(2), hash.clone(), 0, true));

			System::set_block_number(4);
			assert_ok!(Collective::close(Origin::signed(4), hash.clone(), 0, proposal_weight, proposal_len));

			let record = |event| EventRecord { phase: Phase::Initialization, event, topics: vec![] };
			assert_eq!(System::events(), vec![
				record(Event::collective_Instance1(RawEvent::Proposed(1, 0, hash.clone(), 3))),
				record(Event::collective_Instance1(RawEvent::Voted(2, hash.clone(), true, 2, 0))),
				record(Event::collective_Instance1(RawEvent::Closed(hash.clone(), 2, 1))),
				record(Event::collective_Instance1(RawEvent::Disapproved(hash.clone())))
			]);
		});
	}

	#[test]
	fn close_with_voting_prime_works() {
		new_test_ext().execute_with(|| {
			let proposal = make_proposal(42);
			let proposal_len: u32 = proposal.using_encoded(|p| p.len() as u32);
			let proposal_weight = proposal.get_dispatch_info().weight;
			let hash = BlakeTwo256::hash_of(&proposal);
			assert_ok!(Collective::set_members(Origin::root(), vec![1, 2, 3], Some(1), MaxMembers::get()));

			assert_ok!(Collective::propose(Origin::signed(1), 3, Box::new(proposal.clone()), proposal_len));
			assert_ok!(Collective::vote(Origin::signed(2), hash.clone(), 0, true));

			System::set_block_number(4);
			assert_ok!(Collective::close(Origin::signed(4), hash.clone(), 0, proposal_weight, proposal_len));

			let record = |event| EventRecord { phase: Phase::Initialization, event, topics: vec![] };
			assert_eq!(System::events(), vec![
				record(Event::collective_Instance1(RawEvent::Proposed(1, 0, hash.clone(), 3))),
				record(Event::collective_Instance1(RawEvent::Voted(2, hash.clone(), true, 2, 0))),
				record(Event::collective_Instance1(RawEvent::Closed(hash.clone(), 3, 0))),
				record(Event::collective_Instance1(RawEvent::Approved(hash.clone()))),
				record(Event::collective_Instance1(RawEvent::Executed(hash.clone(), Err(DispatchError::BadOrigin))))
			]);
		});
	}

	#[test]
	fn close_with_no_prime_but_majority_works() {
		new_test_ext().execute_with(|| {
			let proposal = make_proposal(42);
			let proposal_len: u32 = proposal.using_encoded(|p| p.len() as u32);
			let proposal_weight = proposal.get_dispatch_info().weight;
			let hash = BlakeTwo256::hash_of(&proposal);
			assert_ok!(CollectiveMajority::set_members(Origin::root(), vec![1, 2, 3, 4, 5], Some(5), MaxMembers::get()));

			assert_ok!(CollectiveMajority::propose(Origin::signed(1), 5, Box::new(proposal.clone()), proposal_len));
			assert_ok!(CollectiveMajority::vote(Origin::signed(2), hash.clone(), 0, true));
			assert_ok!(CollectiveMajority::vote(Origin::signed(3), hash.clone(), 0, true));

			System::set_block_number(4);
			assert_ok!(CollectiveMajority::close(Origin::signed(4), hash.clone(), 0, proposal_weight, proposal_len));

			let record = |event| EventRecord { phase: Phase::Initialization, event, topics: vec![] };
			assert_eq!(System::events(), vec![
				record(Event::collective_Instance2(RawEvent::Proposed(1, 0, hash.clone(), 5))),
				record(Event::collective_Instance2(RawEvent::Voted(2, hash.clone(), true, 2, 0))),
				record(Event::collective_Instance2(RawEvent::Voted(3, hash.clone(), true, 3, 0))),
				record(Event::collective_Instance2(RawEvent::Closed(hash.clone(), 5, 0))),
				record(Event::collective_Instance2(RawEvent::Approved(hash.clone()))),
				record(Event::collective_Instance2(RawEvent::Executed(hash.clone(), Err(DispatchError::BadOrigin))))
			]);
		});
	}

	#[test]
	fn removal_of_old_voters_votes_works() {
		new_test_ext().execute_with(|| {
			let proposal = make_proposal(42);
			let proposal_len: u32 = proposal.using_encoded(|p| p.len() as u32);
			let hash = BlakeTwo256::hash_of(&proposal);
			let end = 4;
			assert_ok!(Collective::propose(Origin::signed(1), 3, Box::new(proposal.clone()), proposal_len));
			assert_ok!(Collective::vote(Origin::signed(2), hash.clone(), 0, true));
			assert_eq!(
				Collective::voting(&hash),
				Some(Votes { index: 0, threshold: 3, ayes: vec![1, 2], nays: vec![], end })
			);
			Collective::change_members_sorted(&[4], &[1], &[2, 3, 4]);
			assert_eq!(
				Collective::voting(&hash),
				Some(Votes { index: 0, threshold: 3, ayes: vec![2], nays: vec![], end })
			);

			let proposal = make_proposal(69);
			let proposal_len: u32 = proposal.using_encoded(|p| p.len() as u32);
			let hash = BlakeTwo256::hash_of(&proposal);
			assert_ok!(Collective::propose(Origin::signed(2), 2, Box::new(proposal.clone()), proposal_len));
			assert_ok!(Collective::vote(Origin::signed(3), hash.clone(), 1, false));
			assert_eq!(
				Collective::voting(&hash),
				Some(Votes { index: 1, threshold: 2, ayes: vec![2], nays: vec![3], end })
			);
			Collective::change_members_sorted(&[], &[3], &[2, 4]);
			assert_eq!(
				Collective::voting(&hash),
				Some(Votes { index: 1, threshold: 2, ayes: vec![2], nays: vec![], end })
			);
		});
	}

	#[test]
	fn removal_of_old_voters_votes_works_with_set_members() {
		new_test_ext().execute_with(|| {
			let proposal = make_proposal(42);
			let proposal_len: u32 = proposal.using_encoded(|p| p.len() as u32);
			let hash = BlakeTwo256::hash_of(&proposal);
			let end = 4;
			assert_ok!(Collective::propose(Origin::signed(1), 3, Box::new(proposal.clone()), proposal_len));
			assert_ok!(Collective::vote(Origin::signed(2), hash.clone(), 0, true));
			assert_eq!(
				Collective::voting(&hash),
				Some(Votes { index: 0, threshold: 3, ayes: vec![1, 2], nays: vec![], end })
			);
			assert_ok!(Collective::set_members(Origin::root(), vec![2, 3, 4], None, MaxMembers::get()));
			assert_eq!(
				Collective::voting(&hash),
				Some(Votes { index: 0, threshold: 3, ayes: vec![2], nays: vec![], end })
			);

			let proposal = make_proposal(69);
			let proposal_len: u32 = proposal.using_encoded(|p| p.len() as u32);
			let hash = BlakeTwo256::hash_of(&proposal);
			assert_ok!(Collective::propose(Origin::signed(2), 2, Box::new(proposal.clone()), proposal_len));
			assert_ok!(Collective::vote(Origin::signed(3), hash.clone(), 1, false));
			assert_eq!(
				Collective::voting(&hash),
				Some(Votes { index: 1, threshold: 2, ayes: vec![2], nays: vec![3], end })
			);
			assert_ok!(Collective::set_members(Origin::root(), vec![2, 4], None, MaxMembers::get()));
			assert_eq!(
				Collective::voting(&hash),
				Some(Votes { index: 1, threshold: 2, ayes: vec![2], nays: vec![], end })
			);
		});
	}

	#[test]
	fn propose_works() {
		new_test_ext().execute_with(|| {
			let proposal = make_proposal(42);
			let proposal_len: u32 = proposal.using_encoded(|p| p.len() as u32);
			let hash = proposal.blake2_256().into();
			let end = 4;
			assert_ok!(Collective::propose(Origin::signed(1), 3, Box::new(proposal.clone()), proposal_len));
			assert_eq!(Collective::proposals(), vec![hash]);
			assert_eq!(Collective::proposal_of(&hash), Some(proposal));
			assert_eq!(
				Collective::voting(&hash),
				Some(Votes { index: 0, threshold: 3, ayes: vec![1], nays: vec![], end })
			);

			assert_eq!(System::events(), vec![
				EventRecord {
					phase: Phase::Initialization,
					event: Event::collective_Instance1(RawEvent::Proposed(
						1,
						0,
						hex!["68eea8f20b542ec656c6ac2d10435ae3bd1729efc34d1354ab85af840aad2d35"].into(),
						3,
					)),
					topics: vec![],
				}
			]);
		});
	}

	#[test]
	fn limit_active_proposals() {
		new_test_ext().execute_with(|| {
			for i in 0..MaxProposals::get() {
				let proposal = make_proposal(i as u64);
				let proposal_len: u32 = proposal.using_encoded(|p| p.len() as u32);
				assert_ok!(Collective::propose(Origin::signed(1), 3, Box::new(proposal.clone()), proposal_len));
			}
			let proposal = make_proposal(MaxProposals::get() as u64 + 1);
			let proposal_len: u32 = proposal.using_encoded(|p| p.len() as u32);
			assert_noop!(
				Collective::propose(Origin::signed(1), 3, Box::new(proposal.clone()), proposal_len),
				Error::<Test, Instance1>::TooManyProposals
			);
		})
	}

	#[test]
	fn correct_validate_and_get_proposal() {
		new_test_ext().execute_with(|| {
			let proposal = Call::Collective(crate::Call::set_members(vec![1, 2, 3], None, MaxMembers::get()));
			let length = proposal.encode().len() as u32;
			assert_ok!(Collective::propose(Origin::signed(1), 3, Box::new(proposal.clone()), length));

			let hash = BlakeTwo256::hash_of(&proposal);
			let weight = proposal.get_dispatch_info().weight;
			assert_noop!(
				Collective::validate_and_get_proposal(&BlakeTwo256::hash_of(&vec![3; 4]), length, weight),
				Error::<Test, Instance1>::ProposalMissing
			);
			assert_noop!(
				Collective::validate_and_get_proposal(&hash, length - 2, weight),
				Error::<Test, Instance1>::WrongProposalLength
			);
			assert_noop!(
				Collective::validate_and_get_proposal(&hash, length, weight - 10),
				Error::<Test, Instance1>::WrongProposalWeight
			);
			let res = Collective::validate_and_get_proposal(&hash, length, weight);
			assert_ok!(res.clone());
			let (retrieved_proposal, len) = res.unwrap();
			assert_eq!(length as usize, len);
			assert_eq!(proposal, retrieved_proposal);
		})
	}

	#[test]
	fn motions_ignoring_non_collective_proposals_works() {
		new_test_ext().execute_with(|| {
			let proposal = make_proposal(42);
			let proposal_len: u32 = proposal.using_encoded(|p| p.len() as u32);
			assert_noop!(
				Collective::propose(Origin::signed(42), 3, Box::new(proposal.clone()), proposal_len),
				Error::<Test, Instance1>::NotMember
			);
		});
	}

	#[test]
	fn motions_ignoring_non_collective_votes_works() {
		new_test_ext().execute_with(|| {
			let proposal = make_proposal(42);
			let proposal_len: u32 = proposal.using_encoded(|p| p.len() as u32);
			let hash: H256 = proposal.blake2_256().into();
			assert_ok!(Collective::propose(Origin::signed(1), 3, Box::new(proposal.clone()), proposal_len));
			assert_noop!(
				Collective::vote(Origin::signed(42), hash.clone(), 0, true),
				Error::<Test, Instance1>::NotMember,
			);
		});
	}

	#[test]
	fn motions_ignoring_bad_index_collective_vote_works() {
		new_test_ext().execute_with(|| {
			System::set_block_number(3);
			let proposal = make_proposal(42);
			let proposal_len: u32 = proposal.using_encoded(|p| p.len() as u32);
			let hash: H256 = proposal.blake2_256().into();
			assert_ok!(Collective::propose(Origin::signed(1), 3, Box::new(proposal.clone()), proposal_len));
			assert_noop!(
				Collective::vote(Origin::signed(2), hash.clone(), 1, true),
				Error::<Test, Instance1>::WrongIndex,
			);
		});
	}

	#[test]
	fn motions_revoting_works() {
		new_test_ext().execute_with(|| {
			let proposal = make_proposal(42);
			let proposal_len: u32 = proposal.using_encoded(|p| p.len() as u32);
			let hash: H256 = proposal.blake2_256().into();
			let end = 4;
			assert_ok!(Collective::propose(Origin::signed(1), 2, Box::new(proposal.clone()), proposal_len));
			assert_eq!(
				Collective::voting(&hash),
				Some(Votes { index: 0, threshold: 2, ayes: vec![1], nays: vec![], end })
			);
			assert_noop!(
				Collective::vote(Origin::signed(1), hash.clone(), 0, true),
				Error::<Test, Instance1>::DuplicateVote,
			);
			assert_ok!(Collective::vote(Origin::signed(1), hash.clone(), 0, false));
			assert_eq!(
				Collective::voting(&hash),
				Some(Votes { index: 0, threshold: 2, ayes: vec![], nays: vec![1], end })
			);
			assert_noop!(
				Collective::vote(Origin::signed(1), hash.clone(), 0, false),
				Error::<Test, Instance1>::DuplicateVote,
			);

			assert_eq!(System::events(), vec![
				EventRecord {
					phase: Phase::Initialization,
					event: Event::collective_Instance1(RawEvent::Proposed(
						1,
						0,
						hex!["68eea8f20b542ec656c6ac2d10435ae3bd1729efc34d1354ab85af840aad2d35"].into(),
						2,
					)),
					topics: vec![],
				},
				EventRecord {
					phase: Phase::Initialization,
					event: Event::collective_Instance1(RawEvent::Voted(
						1,
						hex!["68eea8f20b542ec656c6ac2d10435ae3bd1729efc34d1354ab85af840aad2d35"].into(),
						false,
						0,
						1,
					)),
					topics: vec![],
				}
			]);
		});
	}

	#[test]
	fn motions_all_first_vote_free_works() {
		new_test_ext().execute_with(|| {
			let proposal = make_proposal(42);
			let proposal_len: u32 = proposal.using_encoded(|p| p.len() as u32);
			let hash: H256 = proposal.blake2_256().into();
			let end = 4;
			assert_ok!(
				Collective::propose(
					Origin::signed(1),
					2,
					Box::new(proposal.clone()),
					proposal_len,
				)
			);
			assert_eq!(
				Collective::voting(&hash),
				Some(Votes { index: 0, threshold: 2, ayes: vec![1], nays: vec![], end })
			);

			// For the motion, acc 2's first vote, expecting Ok with Pays::No.
			let vote_rval: DispatchResultWithPostInfo = Collective::vote(
				Origin::signed(2),
				hash.clone(),
				0,
				true,
			);
			assert_eq!(vote_rval.unwrap().pays_fee, Pays::No);

			// Duplicate vote, expecting error with Pays::Yes.
			let vote_rval: DispatchResultWithPostInfo = Collective::vote(
				Origin::signed(2),
				hash.clone(),
				0,
				true,
			);
			assert_eq!(vote_rval.unwrap_err().post_info.pays_fee, Pays::Yes);

			// Modifying vote, expecting ok with Pays::Yes.
			let vote_rval: DispatchResultWithPostInfo = Collective::vote(
				Origin::signed(2),
				hash.clone(),
				0,
				false,
			);
			assert_eq!(vote_rval.unwrap().pays_fee, Pays::Yes);

			// For the motion, acc 3's first vote, expecting Ok with Pays::No.
			let vote_rval: DispatchResultWithPostInfo = Collective::vote(
				Origin::signed(3),
				hash.clone(),
				0,
				true,
			);
			assert_eq!(vote_rval.unwrap().pays_fee, Pays::No);

			// acc 3 modify the vote, expecting Ok with Pays::Yes.
			let vote_rval: DispatchResultWithPostInfo = Collective::vote(
				Origin::signed(3),
				hash.clone(),
				0,
				false,
			);
			assert_eq!(vote_rval.unwrap().pays_fee, Pays::Yes);

			// Test close() Extrincis | Check DispatchResultWithPostInfo with Pay Info

			let proposal_weight = proposal.get_dispatch_info().weight;
			let close_rval: DispatchResultWithPostInfo = Collective::close(
				Origin::signed(2),
				hash.clone(),
				0,
				proposal_weight,
				proposal_len,
			);
			assert_eq!(close_rval.unwrap().pays_fee, Pays::No);

			// trying to close the proposal, which is already closed.
			// Expecting error "ProposalMissing" with Pays::Yes
			let close_rval: DispatchResultWithPostInfo = Collective::close(
				Origin::signed(2),
				hash.clone(),
				0,
				proposal_weight,
				proposal_len,
			);
			assert_eq!(close_rval.unwrap_err().post_info.pays_fee, Pays::Yes);
		});
	}

	#[test]
	fn motions_reproposing_disapproved_works() {
		new_test_ext().execute_with(|| {
			let proposal = make_proposal(42);
			let proposal_len: u32 = proposal.using_encoded(|p| p.len() as u32);
			let proposal_weight = proposal.get_dispatch_info().weight;
			let hash: H256 = proposal.blake2_256().into();
			assert_ok!(Collective::propose(Origin::signed(1), 3, Box::new(proposal.clone()), proposal_len));
			assert_ok!(Collective::vote(Origin::signed(2), hash.clone(), 0, false));
			assert_ok!(Collective::close(Origin::signed(2), hash.clone(), 0, proposal_weight, proposal_len));
			assert_eq!(Collective::proposals(), vec![]);
			assert_ok!(Collective::propose(Origin::signed(1), 2, Box::new(proposal.clone()), proposal_len));
			assert_eq!(Collective::proposals(), vec![hash]);
		});
	}

	#[test]
	fn motions_disapproval_works() {
		new_test_ext().execute_with(|| {
			let proposal = make_proposal(42);
			let proposal_len: u32 = proposal.using_encoded(|p| p.len() as u32);
			let proposal_weight = proposal.get_dispatch_info().weight;
			let hash: H256 = proposal.blake2_256().into();
			assert_ok!(Collective::propose(Origin::signed(1), 3, Box::new(proposal.clone()), proposal_len));
			assert_ok!(Collective::vote(Origin::signed(2), hash.clone(), 0, false));
			assert_ok!(Collective::close(Origin::signed(2), hash.clone(), 0, proposal_weight, proposal_len));

			assert_eq!(System::events(), vec![
				EventRecord {
					phase: Phase::Initialization,
					event: Event::collective_Instance1(
						RawEvent::Proposed(
							1,
							0,
							hex!["68eea8f20b542ec656c6ac2d10435ae3bd1729efc34d1354ab85af840aad2d35"].into(),
							3,
						)),
					topics: vec![],
				},
				EventRecord {
					phase: Phase::Initialization,
					event: Event::collective_Instance1(RawEvent::Voted(
						2,
						hex!["68eea8f20b542ec656c6ac2d10435ae3bd1729efc34d1354ab85af840aad2d35"].into(),
						false,
						1,
						1,
					)),
					topics: vec![],
				},
				EventRecord {
					phase: Phase::Initialization,
					event: Event::collective_Instance1(RawEvent::Closed(
						hex!["68eea8f20b542ec656c6ac2d10435ae3bd1729efc34d1354ab85af840aad2d35"].into(), 1, 1,
					)),
					topics: vec![],
				},
				EventRecord {
					phase: Phase::Initialization,
					event: Event::collective_Instance1(RawEvent::Disapproved(
						hex!["68eea8f20b542ec656c6ac2d10435ae3bd1729efc34d1354ab85af840aad2d35"].into(),
					)),
					topics: vec![],
				}
			]);
		});
	}

	#[test]
	fn motions_approval_works() {
		new_test_ext().execute_with(|| {
			let proposal = make_proposal(42);
			let proposal_len: u32 = proposal.using_encoded(|p| p.len() as u32);
			let proposal_weight = proposal.get_dispatch_info().weight;
			let hash: H256 = proposal.blake2_256().into();
			assert_ok!(Collective::propose(Origin::signed(1), 2, Box::new(proposal.clone()), proposal_len));
			assert_ok!(Collective::vote(Origin::signed(2), hash.clone(), 0, true));
			assert_ok!(Collective::close(Origin::signed(2), hash.clone(), 0, proposal_weight, proposal_len));

			assert_eq!(System::events(), vec![
				EventRecord {
					phase: Phase::Initialization,
					event: Event::collective_Instance1(RawEvent::Proposed(
						1,
						0,
						hex!["68eea8f20b542ec656c6ac2d10435ae3bd1729efc34d1354ab85af840aad2d35"].into(),
						2,
					)),
					topics: vec![],
				},
				EventRecord {
					phase: Phase::Initialization,
					event: Event::collective_Instance1(RawEvent::Voted(
						2,
						hex!["68eea8f20b542ec656c6ac2d10435ae3bd1729efc34d1354ab85af840aad2d35"].into(),
						true,
						2,
						0,
					)),
					topics: vec![],
				},
				EventRecord {
					phase: Phase::Initialization,
					event: Event::collective_Instance1(RawEvent::Closed(
						hex!["68eea8f20b542ec656c6ac2d10435ae3bd1729efc34d1354ab85af840aad2d35"].into(), 2, 0,
					)),
					topics: vec![],
				},
				EventRecord {
					phase: Phase::Initialization,
					event: Event::collective_Instance1(RawEvent::Approved(
						hex!["68eea8f20b542ec656c6ac2d10435ae3bd1729efc34d1354ab85af840aad2d35"].into(),
					)),
					topics: vec![],
				},
				EventRecord {
					phase: Phase::Initialization,
					event: Event::collective_Instance1(RawEvent::Executed(
						hex!["68eea8f20b542ec656c6ac2d10435ae3bd1729efc34d1354ab85af840aad2d35"].into(),
						Err(DispatchError::BadOrigin),
					)),
					topics: vec![],
				}
			]);
		});
	}

	#[test]
	fn close_disapprove_does_not_care_about_weight_or_len() {
		// This test confirms that if you close a proposal that would be disapproved,
		// we do not care about the proposal length or proposal weight since it will
		// not be read from storage or executed.
		new_test_ext().execute_with(|| {
			let proposal = make_proposal(42);
			let proposal_len: u32 = proposal.using_encoded(|p| p.len() as u32);
			let hash: H256 = proposal.blake2_256().into();
			assert_ok!(Collective::propose(Origin::signed(1), 2, Box::new(proposal.clone()), proposal_len));
			// First we make the proposal succeed
			assert_ok!(Collective::vote(Origin::signed(2), hash.clone(), 0, true));
			// It will not close with bad weight/len information
			assert_noop!(
				Collective::close(Origin::signed(2), hash.clone(), 0, 0, 0),
				Error::<Test, Instance1>::WrongProposalLength,
			);
			assert_noop!(
				Collective::close(Origin::signed(2), hash.clone(), 0, 0, proposal_len),
				Error::<Test, Instance1>::WrongProposalWeight,
			);
			// Now we make the proposal fail
			assert_ok!(Collective::vote(Origin::signed(1), hash.clone(), 0, false));
			assert_ok!(Collective::vote(Origin::signed(2), hash.clone(), 0, false));
			// It can close even if the weight/len information is bad
			assert_ok!(Collective::close(Origin::signed(2), hash.clone(), 0, 0, 0));
		})
	}

	#[test]
	fn disapprove_proposal_works() {
		new_test_ext().execute_with(|| {
			let proposal = make_proposal(42);
			let proposal_len: u32 = proposal.using_encoded(|p| p.len() as u32);
			let hash: H256 = proposal.blake2_256().into();
			assert_ok!(Collective::propose(Origin::signed(1), 2, Box::new(proposal.clone()), proposal_len));
			// Proposal would normally succeed
			assert_ok!(Collective::vote(Origin::signed(2), hash.clone(), 0, true));
			// But Root can disapprove and remove it anyway
			assert_ok!(Collective::disapprove_proposal(Origin::root(), hash.clone()));
			let record = |event| EventRecord { phase: Phase::Initialization, event, topics: vec![] };
			assert_eq!(System::events(), vec![
				record(Event::collective_Instance1(RawEvent::Proposed(1, 0, hash.clone(), 2))),
				record(Event::collective_Instance1(RawEvent::Voted(2, hash.clone(), true, 2, 0))),
				record(Event::collective_Instance1(RawEvent::Disapproved(hash.clone()))),
			]);
		})
	}
}<|MERGE_RESOLUTION|>--- conflicted
+++ resolved
@@ -320,37 +320,21 @@
 		) -> DispatchResultWithPostInfo {
 			ensure_root(origin)?;
 			if new_members.len() > T::MaxMembers::get() as usize {
-<<<<<<< HEAD
-				tracing::error!(
-					target: "runtime::collective",
-					expected = %T::MaxMembers::get(),
-					actual = %new_members.len(),
-					"New members count exceeds maximum amount of members expected.",
-=======
 				log::error!(
 					target: "runtime::collective",
 					"New members count ({}) exceeds maximum amount of members expected ({}).",
 					new_members.len(),
 					T::MaxMembers::get(),
->>>>>>> d309d836
 				);
 			}
 
 			let old = Members::<T, I>::get();
 			if old.len() > old_count as usize {
-<<<<<<< HEAD
-				tracing::warn!(
-					target: "runtime::collective",
-					expected = %old_count,
-					actual = %old.len(),
-					"Wrong count used to estimate set_members weight.",
-=======
 				log::warn!(
 					target: "runtime::collective",
 					"Wrong count used to estimate set_members weight. expected ({}) vs actual ({})",
 					old_count,
 					old.len(),
->>>>>>> d309d836
 				);
 			}
 			let mut new_members = new_members;
@@ -829,19 +813,11 @@
 		new: &[T::AccountId],
 	) {
 		if new.len() > T::MaxMembers::get() as usize {
-<<<<<<< HEAD
-			tracing::error!(
-				target: "runtime::collective",
-				expected = %T::MaxMembers::get(),
-				actual = %new.len(),
-				"New members count exceeds maximum amount of members expected.",
-=======
 			log::error!(
 				target: "runtime::collective",
 				"New members count ({}) exceeds maximum amount of members expected ({}).",
 				new.len(),
 				T::MaxMembers::get(),
->>>>>>> d309d836
 			);
 		}
 		// remove accounts from all current voting in motions.
