// This file is part of Substrate.

// Copyright (C) 2017-2021 Parity Technologies (UK) Ltd.
// SPDX-License-Identifier: Apache-2.0

// Licensed under the Apache License, Version 2.0 (the "License");
// you may not use this file except in compliance with the License.
// You may obtain a copy of the License at
//
// 	http://www.apache.org/licenses/LICENSE-2.0
//
// Unless required by applicable law or agreed to in writing, software
// distributed under the License is distributed on an "AS IS" BASIS,
// WITHOUT WARRANTIES OR CONDITIONS OF ANY KIND, either express or implied.
// See the License for the specific language governing permissions and
// limitations under the License.

//! Collective system: Members of a set of account IDs can make their collective feelings known
//! through dispatched calls from one of two specialized origins.
//!
//! The membership can be provided in one of two ways: either directly, using the Root-dispatchable
//! function `set_members`, or indirectly, through implementing the `ChangeMembers`.
//! The pallet assumes that the amount of members stays at or below `MaxMembers` for its weight
//! calculations, but enforces this neither in `set_members` nor in `change_members_sorted`.
//!
//! A "prime" member may be set to help determine the default vote behavior based on chain
//! config. If `PreimDefaultVote` is used, the prime vote acts as the default vote in case of any
//! abstentions after the voting period. If `MoreThanMajorityThenPrimeDefaultVote` is used, then
//! abstentations will first follow the majority of the collective voting, and then the prime
//! member.
//!
//! Voting happens through motions comprising a proposal (i.e. a curried dispatchable) plus a
//! number of approvals required for it to pass and be called. Motions are open for members to
//! vote on for a minimum period given by `MotionDuration`. As soon as the needed number of
//! approvals is given, the motion is closed and executed. If the number of approvals is not reached
//! during the voting period, then `close` may be called by any account in order to force the end
//! the motion explicitly. If a prime member is defined then their vote is used in place of any
//! abstentions and the proposal is executed if there are enough approvals counting the new votes.
//!
//! If there are not, or if no prime is set, then the motion is dropped without being executed.

#![cfg_attr(not(feature = "std"), no_std)]
#![recursion_limit = "128"]

use sp_std::{prelude::*, result};
use sp_core::u32_trait::Value as U32;
use sp_io::storage;
use sp_runtime::{RuntimeDebug, traits::Hash};

use frame_support::{
<<<<<<< HEAD
	codec::{Decode, Encode}, debug,
=======
	codec::{Decode, Encode},
	decl_error, decl_event, decl_module, decl_storage,
>>>>>>> 099ee148
	dispatch::{
		DispatchError, DispatchResult, DispatchResultWithPostInfo, Dispatchable,
		PostDispatchInfo,
	},
	ensure,
	traits::{ChangeMembers, EnsureOrigin, Get, InitializeMembers},
	weights::{GetDispatchInfo, Weight},
};
#[cfg(feature = "std")]
use frame_support::traits::GenesisBuild;

use frame_system::{self as system};

#[cfg(feature = "runtime-benchmarks")]
mod benchmarking;

pub mod weights;
pub use weights::WeightInfo;

pub use pallet::*;

/// Simple index type for proposal counting.
pub type ProposalIndex = u32;

/// A number of members.
///
/// This also serves as a number of voting members, and since for motions, each member may
/// vote exactly once, therefore also the number of votes for any given motion.
pub type MemberCount = u32;

/// Default voting strategy when a member is inactive.
pub trait DefaultVote {
	/// Get the default voting strategy, given:
	///
	/// - Whether the prime member voted Aye.
	/// - Raw number of yes votes.
	/// - Raw number of no votes.
	/// - Total number of member count.
	fn default_vote(
		prime_vote: Option<bool>,
		yes_votes: MemberCount,
		no_votes: MemberCount,
		len: MemberCount,
	) -> bool;
}

/// Set the prime member's vote as the default vote.
pub struct PrimeDefaultVote;

impl DefaultVote for PrimeDefaultVote {
	fn default_vote(
		prime_vote: Option<bool>,
		_yes_votes: MemberCount,
		_no_votes: MemberCount,
		_len: MemberCount,
	) -> bool {
		prime_vote.unwrap_or(false)
	}
}

/// First see if yes vote are over majority of the whole collective. If so, set the default vote
/// as yes. Otherwise, use the prime meber's vote as the default vote.
pub struct MoreThanMajorityThenPrimeDefaultVote;

impl DefaultVote for MoreThanMajorityThenPrimeDefaultVote {
	fn default_vote(
		prime_vote: Option<bool>,
		yes_votes: MemberCount,
		_no_votes: MemberCount,
		len: MemberCount,
	) -> bool {
		let more_than_majority = yes_votes * 2 > len;
		more_than_majority || prime_vote.unwrap_or(false)
	}
}

#[frame_support::pallet]
pub mod pallet {
	use frame_support::pallet_prelude::*;
	use frame_system::pallet_prelude::*;
	use super::*;

	#[pallet::config]
	pub trait Config<I: 'static = ()>: frame_system::Config {

		/// The outer origin type.
		type Origin: From<RawOrigin<Self::AccountId, I>>;

		/// The outer call dispatch type.
		type Proposal: Parameter
			+ Dispatchable<Origin=<Self as Config<I>>::Origin, PostInfo=PostDispatchInfo>
			+ From<frame_system::Call<Self>>
			+ GetDispatchInfo;

		/// The overarching event type.
		type Event: From<Event<Self, I>> + IsType<<Self as frame_system::Config>::Event>;

		/// The time-out for council motions.
		#[pallet::constant]
		type MotionDuration: Get<Self::BlockNumber>;

		/// Maximum number of proposals allowed to be active in parallel.
		#[pallet::constant]
		type MaxProposals: Get<ProposalIndex>;

		/// The maximum number of members supported by the pallet. Used for weight estimation.
		///
		/// NOTE:
		/// + Benchmarks will need to be re-run and weights adjusted if this changes.
		/// + This pallet assumes that dependents keep to the limit without enforcing it.
		#[pallet::constant]
		type MaxMembers: Get<MemberCount>;

		/// Default vote strategy of this collective.
		type DefaultVote: DefaultVote;

		/// Weight information for extrinsics in this pallet.
		type WeightInfo: WeightInfo;
	}

	#[pallet::pallet]
	#[pallet::generate_store(pub(super) trait Store)]
	pub struct Pallet<T, I=()>(PhantomData<(T, I)>);

	/// Origin for the collective module.
	#[pallet::origin]
	pub type Origin<T, I = ()> = RawOrigin<<T as frame_system::Config>::AccountId, I>;

	#[pallet::hooks]
	impl<T: Config<I>, I: 'static> Hooks<BlockNumberFor<T>> for Pallet<T, I> {
	}

	#[pallet::call]
	impl<T: Config<I>, I: 'static> Pallet<T, I> {

		/// Set the collective's membership.
		///
		/// - `new_members`: The new member list. Be nice to the chain and provide it sorted.
		/// - `prime`: The prime member whose vote sets the default.
		/// - `old_count`: The upper bound for the previous number of members in storage.
		///                Used for weight estimation.
		///
		/// Requires root origin.
		///
		/// NOTE: Does not enforce the expected `MaxMembers` limit on the amount of members, but
		///       the weight estimations rely on it to estimate dispatchable weight.
		#[pallet::weight((
			T::WeightInfo::set_members(
				*old_count, // M
				new_members.len() as u32, // N
				T::MaxProposals::get() // P
			),
			DispatchClass::Operational
		))]
		pub fn set_members(
			origin: OriginFor<T>,
			new_members: Vec<T::AccountId>,
			prime: Option<T::AccountId>,
			old_count: MemberCount,
		) -> DispatchResultWithPostInfo {
			ensure_root(origin)?;
			if new_members.len() > T::MaxMembers::get() as usize {
<<<<<<< HEAD
				debug::error!(
					"New members count exceeds MAX members expected.(Expct: {}, Act: {})",
=======
				log::error!(
					target: "runtime::collective",
					"New members count ({}) exceeds maximum amount of members expected ({}).",
					new_members.len(),
>>>>>>> 099ee148
					T::MaxMembers::get(),
				);
			}

			let old = Members::<T, I>::get();
			if old.len() > old_count as usize {
<<<<<<< HEAD
				debug::warn!(
					"Wrong count used to estimate set_members weight.(Expct: {}, Act: {})",
=======
				log::warn!(
					target: "runtime::collective",
					"Wrong count used to estimate set_members weight. expected ({}) vs actual ({})",
>>>>>>> 099ee148
					old_count,
					old.len(),
				);
			}
			let mut new_members = new_members;
			new_members.sort();
			<Self as ChangeMembers<T::AccountId>>::set_members_sorted(&new_members, &old);
			Prime::<T, I>::set(prime);

			Ok(Some(T::WeightInfo::set_members(
				old.len() as u32, // M
				new_members.len() as u32, // N
				T::MaxProposals::get(), // P
			)).into())
		}

		/// Dispatch a proposal from a member using the `Member` origin.
		///
		/// Origin must be a member of the collective.
		#[pallet::weight((
			T::WeightInfo::execute(
				*length_bound, // B
				T::MaxMembers::get(), // M
			).saturating_add(proposal.get_dispatch_info().weight), // P
			DispatchClass::Operational,
		))]
		pub fn execute(
			origin: OriginFor<T>,
			proposal: Box<<T as Config<I>>::Proposal>,
			#[pallet::compact] length_bound: u32,
		) -> DispatchResultWithPostInfo {
			let who = ensure_signed(origin)?;
			let members = Self::members();
			ensure!(members.contains(&who), <Error<T, I>>::NotMember);
			let proposal_len = proposal.using_encoded(|x| x.len());
			ensure!(proposal_len <= length_bound as usize, <Error<T, I>>::WrongProposalLength);

			let proposal_hash = T::Hashing::hash_of(&proposal);
			let result = proposal.dispatch(RawOrigin::Member(who).into());
			Self::deposit_event(
				Event::MemberExecuted(proposal_hash, result.map(|_| ()).map_err(|e| e.error))
			);

			Ok(get_result_weight(result).map(|w| {
				T::WeightInfo::execute(
					proposal_len as u32,  // B
					members.len() as u32, // M
				).saturating_add(w) // P
			}).into())
		}

		/// Add a new proposal to either be voted on or executed directly.
		///
		/// Requires the sender to be member.
		///
		/// `threshold` determines whether `proposal` is executed directly (`threshold < 2`)
		/// or put up for voting.
		///
		#[pallet::weight((
			if *threshold < 2 {
				T::WeightInfo::propose_execute(
					*length_bound, // B
					T::MaxMembers::get(), // M
				).saturating_add(proposal.get_dispatch_info().weight) // P1
			} else {
				T::WeightInfo::propose_proposed(
					*length_bound, // B
					T::MaxMembers::get(), // M
					T::MaxProposals::get(), // P2
				)
			},
			DispatchClass::Operational
		))]
		pub fn propose(
			origin: OriginFor<T>,
			#[pallet::compact] threshold: MemberCount,
			proposal: Box<T::Proposal>,
			#[pallet::compact] length_bound: u32
		) -> DispatchResultWithPostInfo {
			let who = ensure_signed(origin)?;
			let members = Self::members();
			ensure!(members.contains(&who), <Error<T, I>>::NotMember);

			let proposal_len = proposal.using_encoded(|x| x.len());
			ensure!(proposal_len <= length_bound as usize, <Error<T, I>>::WrongProposalLength);
			let proposal_hash = T::Hashing::hash_of(&proposal);

			ensure!(!<ProposalOf<T, I>>::contains_key(proposal_hash),<Error<T, I>>::DuplicateProposal);

			if threshold < 2 {
				let seats = Self::members().len() as MemberCount;
				let result = proposal.dispatch(RawOrigin::Members(1, seats).into());
				Self::deposit_event(
					Event::Executed(proposal_hash, result.map(|_| ()).map_err(|e| e.error))
				);

				Ok(get_result_weight(result).map(|w| {
					T::WeightInfo::propose_execute(
						proposal_len as u32, // B
						members.len() as u32, // M
					).saturating_add(w) // P1
				}).into())
			} else {
				let active_proposals =
					<Proposals<T, I>>::try_mutate(|proposals| -> Result<usize, DispatchError> {
						proposals.push(proposal_hash);
						ensure!(proposals.len() <= T::MaxProposals::get() as usize, <Error<T, I>>::TooManyProposals);
						Ok(proposals.len())
					})?;
				let index = Self::proposal_count();

				<ProposalCount<T, I>>::mutate(|i| *i += 1);
				<ProposalOf<T, I>>::insert(proposal_hash, *proposal);
				let end = system::Pallet::<T>::block_number() + T::MotionDuration::get();
				let votes = Votes { index, threshold, ayes: vec![who.clone()], nays: vec![], end };
				<Voting<T, I>>::insert(proposal_hash, votes);

				Self::deposit_event(Event::Proposed(who, index, proposal_hash, threshold));

				Ok(Some(T::WeightInfo::propose_proposed(
					proposal_len as u32, // B
					members.len() as u32, // M
					active_proposals as u32, // P2
				)).into())
			}
		}

		/// Add an aye or nay vote for the sender to the given proposal.
		///
		/// Requires the sender to be a member.
		///
		/// Transaction fees will be waived if the member is voting on any particular proposal
		/// for the first time and the call is successful. Subsequent vote changes will charge a fee.
		#[pallet::weight((
			T::WeightInfo::vote(T::MaxMembers::get()),
			DispatchClass::Operational
		))]
		pub fn vote(
			origin: OriginFor<T>,
			proposal: T::Hash,
			#[pallet::compact] index: ProposalIndex,
			approve: bool,
		) -> DispatchResultWithPostInfo {
			let who = ensure_signed(origin)?;
			let members = Self::members();
			ensure!(members.contains(&who), <Error<T, I>>::NotMember);

			let mut voting = Self::voting(&proposal).ok_or(<Error<T, I>>::ProposalMissing)?;
			ensure!(voting.index == index, <Error<T, I>>::WrongIndex);

			let position_yes = voting.ayes.iter().position(|a| a == &who);
			let position_no = voting.nays.iter().position(|a| a == &who);

			// Detects first vote of the member in the motion
			let is_account_voting_first_time = position_yes.is_none() && position_no.is_none();

			if approve {
				if position_yes.is_none() {
					voting.ayes.push(who.clone());
				} else {
					Err(<Error<T, I>>::DuplicateVote)?
				}
				if let Some(pos) = position_no {
					voting.nays.swap_remove(pos);
				}
			} else {
				if position_no.is_none() {
					voting.nays.push(who.clone());
				} else {
					Err(<Error<T, I>>::DuplicateVote)?
				}
				if let Some(pos) = position_yes {
					voting.ayes.swap_remove(pos);
				}
			}

			let yes_votes = voting.ayes.len() as MemberCount;
			let no_votes = voting.nays.len() as MemberCount;
			Self::deposit_event(Event::Voted(who, proposal, approve, yes_votes, no_votes));

			<Voting<T, I>>::insert(&proposal, voting);

			if is_account_voting_first_time {
				Ok((
					Some(T::WeightInfo::vote(members.len() as u32)),
					Pays::No,
				).into())
			} else {
				Ok((
					Some(T::WeightInfo::vote(members.len() as u32)),
					Pays::Yes,
				).into())
			}
		}

		/// Close a vote that is either approved, disapproved or whose voting period has ended.
		///
		/// May be called by any signed account in order to finish voting and close the proposal.
		///
		/// If called before the end of the voting period it will only close the vote if it is
		/// has enough votes to be approved or disapproved.
		///
		/// If called after the end of the voting period abstentions are counted as rejections
		/// unless there is a prime member set and the prime member cast an approval.
		///
		/// If the close operation completes successfully with disapproval, the transaction fee will
		/// be waived. Otherwise execution of the approved operation will be charged to the caller.
		///
		/// + `proposal_weight_bound`: The maximum amount of weight consumed by executing the closed proposal.
		/// + `length_bound`: The upper bound for the length of the proposal in storage. Checked via
		///                   `storage::read` so it is `size_of::<u32>() == 4` larger than the pure length.
		///
		#[pallet::weight((
			{
				let b = *length_bound;
				let m = T::MaxMembers::get();
				let p1 = *proposal_weight_bound;
				let p2 = T::MaxProposals::get();
				T::WeightInfo::close_early_approved(b, m, p2)
					.max(T::WeightInfo::close_early_disapproved(m, p2))
					.max(T::WeightInfo::close_approved(b, m, p2))
					.max(T::WeightInfo::close_disapproved(m, p2))
					.saturating_add(p1)
			},
			DispatchClass::Operational
		))]
		pub fn close(
			origin: OriginFor<T>,
			proposal_hash: T::Hash,
			#[pallet::compact] index: ProposalIndex,
			#[pallet::compact] proposal_weight_bound: Weight,
			#[pallet::compact] length_bound: u32
		) -> DispatchResultWithPostInfo {
			let _ = ensure_signed(origin)?;

			let voting = Self::voting(&proposal_hash).ok_or(<Error<T, I>>::ProposalMissing)?;
			ensure!(voting.index == index, <Error<T, I>>::WrongIndex);

			let mut no_votes = voting.nays.len() as MemberCount;
			let mut yes_votes = voting.ayes.len() as MemberCount;
			let seats = Self::members().len() as MemberCount;
			let approved = yes_votes >= voting.threshold;
			let disapproved = seats.saturating_sub(no_votes) < voting.threshold;
			// Allow (dis-)approving the proposal as soon as there are enough votes.
			if approved {
				let (proposal, len) = Self::validate_and_get_proposal(
					&proposal_hash,
					length_bound,
					proposal_weight_bound,
				)?;
				Self::deposit_event(Event::Closed(proposal_hash, yes_votes, no_votes));
				let (proposal_weight, proposal_count) =
					Self::do_approve_proposal(seats, voting, proposal_hash, proposal);
				return Ok((
					Some(T::WeightInfo::close_early_approved(len as u32, seats, proposal_count)
					.saturating_add(proposal_weight)),
					Pays::Yes,
				).into());

			} else if disapproved {
				Self::deposit_event(Event::Closed(proposal_hash, yes_votes, no_votes));
				let proposal_count = Self::do_disapprove_proposal(proposal_hash);
				return Ok((
					Some(T::WeightInfo::close_early_disapproved(seats, proposal_count)),
					Pays::No,
				).into());
			}

			// Only allow actual closing of the proposal after the voting period has ended.
<<<<<<< HEAD
			ensure!(system::Module::<T>::block_number() >= voting.end, <Error<T, I>>::TooEarly);
=======
			ensure!(system::Pallet::<T>::block_number() >= voting.end, Error::<T, I>::TooEarly);
>>>>>>> 099ee148

			let prime_vote = Self::prime().map(|who| voting.ayes.iter().any(|a| a == &who));

			// default voting strategy.
			let default = T::DefaultVote::default_vote(prime_vote, yes_votes, no_votes, seats);

			let abstentions = seats - (yes_votes + no_votes);
			match default {
				true => yes_votes += abstentions,
				false => no_votes += abstentions,
			}
			let approved = yes_votes >= voting.threshold;

			if approved {
				let (proposal, len) = Self::validate_and_get_proposal(
					&proposal_hash,
					length_bound,
					proposal_weight_bound,
				)?;
				Self::deposit_event(Event::Closed(proposal_hash, yes_votes, no_votes));
				let (proposal_weight, proposal_count) =
					Self::do_approve_proposal(seats, voting, proposal_hash, proposal);
				return Ok((
					Some(T::WeightInfo::close_approved(len as u32, seats, proposal_count)
					.saturating_add(proposal_weight)),
					Pays::Yes,
				).into());
			} else {
				Self::deposit_event(Event::Closed(proposal_hash, yes_votes, no_votes));
				let proposal_count = Self::do_disapprove_proposal(proposal_hash);
				return Ok((
					Some(T::WeightInfo::close_disapproved(seats, proposal_count)),
					Pays::No,
				).into());
			}
		}

		/// Disapprove a proposal, close, and remove it from the system,
		/// regardless of its current state.
		///
		/// Must be called by the Root origin.
		///
		/// Parameters:
		/// * `proposal_hash`: The hash of the proposal that should be disapproved.
		#[pallet::weight(
			T::WeightInfo::disapprove_proposal(T::MaxProposals::get())
		)]
		pub fn disapprove_proposal(
			origin: OriginFor<T>,
			proposal_hash: T::Hash
		) -> DispatchResultWithPostInfo {
			ensure_root(origin)?;
			let proposal_count = Self::do_disapprove_proposal(proposal_hash);
			Ok(Some(T::WeightInfo::disapprove_proposal(proposal_count)).into())
		}
	}

	#[pallet::event]
	#[pallet::generate_deposit(pub(super) fn deposit_event)]
	#[pallet::metadata(T::AccountId = "AccountId", T::Hash = "Hash")]
	pub enum Event<T: Config<I>, I: 'static = ()> {
		/// A motion (given hash) has been proposed (by given account) with a threshold (given
		/// `MemberCount`).
		/// \[account, proposal_index, proposal_hash, threshold\]
		Proposed(T::AccountId, ProposalIndex, T::Hash, MemberCount),
		/// A motion (given hash) has been voted on by given account, leaving
		/// a tally (yes votes and no votes given respectively as `MemberCount`).
		/// \[account, proposal_hash, voted, yes, no\]
		Voted(T::AccountId, T::Hash, bool, MemberCount, MemberCount),
		/// A motion was approved by the required threshold.
		/// \[proposal_hash\]
		Approved(T::Hash),
		/// A motion was not approved by the required threshold.
		/// \[proposal_hash\]
		Disapproved(T::Hash),
		/// A motion was executed; result will be `Ok` if it returned without error.
		/// \[proposal_hash, result\]
		Executed(T::Hash, DispatchResult),
		/// A single member did some action; result will be `Ok` if it returned without error.
		/// \[proposal_hash, result\]
		MemberExecuted(T::Hash, DispatchResult),
		/// A proposal was closed because its threshold was reached or after its duration was up.
		/// \[proposal_hash, yes, no\]
		Closed(T::Hash, MemberCount, MemberCount),
	}

	/// Old name generated by `decl_event`.
	#[deprecated(note = "use `Event` instead")]
	pub type RawEvent<T, I = ()> = Event<T, I>;

	#[pallet::error]
	pub enum Error<T, I = ()> {
		/// Account is not a member
		NotMember,
		/// Duplicate proposals not allowed
		DuplicateProposal,
		/// Proposal must exist
		ProposalMissing,
		/// Mismatched index
		WrongIndex,
		/// Duplicate vote ignored
		DuplicateVote,
		/// Members are already initialized!
		AlreadyInitialized,
		/// The close call was made too early, before the end of the voting.
		TooEarly,
		/// There can only be a maximum of `MaxProposals` active proposals.
		TooManyProposals,
		/// The given weight bound for the proposal was too low.
		WrongProposalWeight,
		/// The given length bound for the proposal was too low.
		WrongProposalLength,
	}

	/// The hashes of the active proposals.
	#[pallet::storage]
	#[pallet::getter(fn proposals)]
	pub type Proposals<T: Config<I>, I: 'static = ()> = StorageValue<_, Vec<T::Hash>, ValueQuery>;

	/// Actual proposal for a given hash, if it's current.
	#[pallet::storage]
	#[pallet::getter(fn proposal_of)]
	pub type ProposalOf<T: Config<I>, I: 'static = ()> = StorageMap<
		_,
		Identity,
		T::Hash,
		T::Proposal,
		OptionQuery,
	>;

	/// Votes on a given proposal, if it is ongoing.
	#[pallet::storage]
	#[pallet::getter(fn voting)]
	pub type Voting<T: Config<I>, I: 'static = ()> = StorageMap<
		_,
		Identity,
		T::Hash,
		Votes<T::AccountId, T::BlockNumber>,
		OptionQuery
	>;

	/// Proposals so far.
	#[pallet::storage]
	#[pallet::getter(fn proposal_count)]
	pub type ProposalCount<T: Config<I>, I: 'static = ()> = StorageValue<_, u32, ValueQuery>;

	/// The current members of the collective. This is stored sorted (just by value).
	#[pallet::storage]
	#[pallet::getter(fn members)]
	pub type Members<T: Config<I>, I: 'static = ()> = StorageValue<_, Vec<T::AccountId>, ValueQuery>;

	/// The prime member that helps determine the default vote behavior in case of absentations.
	#[pallet::storage]
	#[pallet::getter(fn prime)]
	pub type Prime<T: Config<I>, I: 'static = ()> = StorageValue<_, T::AccountId, OptionQuery>;

	#[pallet::genesis_config]
	pub struct GenesisConfig<T: Config<I>, I: 'static = ()>{
		pub members: Vec<T::AccountId>,
		pub phantom: sp_std::marker::PhantomData<(T, I)>,
	}

	#[cfg(feature = "std")]
	impl<T: Config<I>, I: 'static> Default for GenesisConfig<T, I> {
		fn default() -> Self {
			Self {
				members: Default::default(),
				phantom: Default::default(),
			}
		}
	}

	#[pallet::genesis_build]
	impl<T: Config<I>, I: 'static> GenesisBuild<T, I> for GenesisConfig<T, I> {
		fn build(&self) {
			Pallet::<T, I>::initialize_members(&self.members);
		}
	}
}

#[cfg(feature = "std")]
impl<T: Config<I>, I: 'static> GenesisConfig<T, I> {
	/// Direct implementation of `GenesisBuild::build_storage`.
	///
	/// Kept in order not to break dependency.
	pub fn build_storage(&self) -> Result<sp_runtime::Storage, String> {
		<Self as GenesisBuild<T, I>>::build_storage(self)
	}

	/// Direct implementation of `GenesisBuild::assimilate_storage`.
	///
	/// Kept in order not to break dependency.
	pub fn assimilate_storage(
		&self,
		storage: &mut sp_runtime::Storage
	) -> Result<(), String> {
		<Self as GenesisBuild<T, I>>::assimilate_storage(self, storage)
	}
}

/// Origin for the collective module.
#[derive(PartialEq, Eq, Clone, RuntimeDebug, Encode, Decode)]
pub enum RawOrigin<AccountId, I> {
	/// It has been condoned by a given number of members of the collective from a given total.
	Members(MemberCount, MemberCount),
	/// It has been condoned by a single member of the collective.
	Member(AccountId),
	/// Dummy to manage the fact we have instancing.
	_Phantom(sp_std::marker::PhantomData<I>),
}

#[derive(PartialEq, Eq, Clone, Encode, Decode, RuntimeDebug)]
/// Info for keeping track of a motion being voted on.
pub struct Votes<AccountId, BlockNumber> {
	/// The proposal's unique index.
	index: ProposalIndex,
	/// The number of approval votes that are needed to pass the motion.
	threshold: MemberCount,
	/// The current set of voters that approved it.
	ayes: Vec<AccountId>,
	/// The current set of voters that rejected it.
	nays: Vec<AccountId>,
	/// The hard end time of this vote.
	end: BlockNumber,
}

impl<T: Config<I>, I: 'static>  Pallet<T, I> {
	/// Check whether `who` is a member of the collective.
	pub fn is_member(who: &T::AccountId) -> bool {
		// Note: The dispatchables *do not* use this to check membership so make sure
		// to update those if this is changed.
		Self::members().contains(who)
	}

	/// Ensure that the right proposal bounds were passed and get the proposal from storage.
	///
	/// Checks the length in storage via `storage::read` which adds an extra `size_of::<u32>() == 4`
	/// to the length.
	fn validate_and_get_proposal(
		hash: &T::Hash,
		length_bound: u32,
		weight_bound: Weight
	) -> Result<(<T as Config<I>>::Proposal, usize), DispatchError> {
		let key = ProposalOf::<T, I>::hashed_key_for(hash);
		// read the length of the proposal storage entry directly
		let proposal_len = storage::read(&key, &mut [0; 0], 0)
			.ok_or(Error::<T, I>::ProposalMissing)?;

		ensure!(proposal_len <= length_bound, Error::<T, I>::WrongProposalLength);

		let proposal = ProposalOf::<T, I>::get(hash).ok_or(Error::<T, I>::ProposalMissing)?;
		let proposal_weight = proposal.get_dispatch_info().weight;
		ensure!(proposal_weight <= weight_bound, Error::<T, I>::WrongProposalWeight);
		Ok((proposal, proposal_len as usize))
	}

	// Approve proposal
	fn do_approve_proposal(
		seats: MemberCount,
		voting: Votes<T::AccountId, T::BlockNumber>,
		proposal_hash: T::Hash,
		proposal: <T as Config<I>>::Proposal,
	) -> (Weight, u32) {
		Self::deposit_event(Event::Approved(proposal_hash));

		let dispatch_weight = proposal.get_dispatch_info().weight;
		let origin = RawOrigin::Members(voting.threshold, seats).into();
		let result = proposal.dispatch(origin);
		Self::deposit_event(
			Event::Executed(proposal_hash, result.map(|_| ()).map_err(|e| e.error))
		);
		// default to the dispatch info weight for safety
		let proposal_weight = get_result_weight(result).unwrap_or(dispatch_weight); // P1

		let proposal_count = Self::remove_proposal(proposal_hash);
		(proposal_weight, proposal_count)
	}

	// disapprove proposal from the pallet
	fn do_disapprove_proposal(proposal_hash: T::Hash) -> u32 {
		// disapproved
		Self::deposit_event(Event::Disapproved(proposal_hash));
		Self::remove_proposal(proposal_hash)
	}

	// Removes a proposal from the pallet, cleaning up votes and the vector of proposals.
	fn remove_proposal(proposal_hash: T::Hash) -> u32 {
		// remove proposal and vote
		ProposalOf::<T, I>::remove(&proposal_hash);
		Voting::<T, I>::remove(&proposal_hash);
		let num_proposals = Proposals::<T, I>::mutate(|proposals| {
			proposals.retain(|h| h != &proposal_hash);
			proposals.len() + 1 // calculate weight based on original length
		});
		num_proposals as u32
	}
}

impl<T: Config<I>, I: 'static> ChangeMembers<T::AccountId> for Pallet<T, I> {
	/// Update the members of the collective. Votes are updated and the prime is reset.
	///
	/// NOTE: Does not enforce the expected `MaxMembers` limit on the amount of members, but
	///       the weight estimations rely on it to estimate dispatchable weight.
	fn change_members_sorted(
		_incoming: &[T::AccountId],
		outgoing: &[T::AccountId],
		new: &[T::AccountId],
	) {
		if new.len() > T::MaxMembers::get() as usize {
			log::error!(
				target: "runtime::collective",
				"New members count ({}) exceeds maximum amount of members expected ({}).",
				new.len(),
				T::MaxMembers::get(),
			);
		}
		// remove accounts from all current voting in motions.
		let mut outgoing = outgoing.to_vec();
		outgoing.sort();
		for h in Self::proposals().into_iter() {
			<Voting<T, I>>::mutate(h, |v|
				if let Some(mut votes) = v.take() {
					votes.ayes = votes.ayes.into_iter()
						.filter(|i| outgoing.binary_search(i).is_err())
						.collect();
					votes.nays = votes.nays.into_iter()
						.filter(|i| outgoing.binary_search(i).is_err())
						.collect();
					*v = Some(votes);
				}
			);
		}
		Members::<T, I>::put(new);
		Prime::<T, I>::kill();
	}

	fn set_prime(prime: Option<T::AccountId>) {
		Prime::<T, I>::set(prime);
	}

	fn get_prime() -> Option<T::AccountId> {
		Prime::<T, I>::get()
	}
}

/// Return the weight of a dispatch call result as an `Option`.
///
/// Will return the weight regardless of what the state of the result is.
fn get_result_weight(result: DispatchResultWithPostInfo) -> Option<Weight> {
	match result {
		Ok(post_info) => post_info.actual_weight,
		Err(err) => err.post_info.actual_weight,
	}
}

impl<T: Config<I>, I: 'static> InitializeMembers<T::AccountId> for Pallet<T, I> {
	fn initialize_members(members: &[T::AccountId]) {
		if !members.is_empty() {
			assert!(<Members<T, I>>::get().is_empty(), "Members are already initialized!");
			<Members<T, I>>::put(members);
		}
	}
}

/// Ensure that the origin `o` represents at least `n` members. Returns `Ok` or an `Err`
/// otherwise.
pub fn ensure_members<OuterOrigin, AccountId, I>(o: OuterOrigin, n: MemberCount)
	-> result::Result<MemberCount, &'static str>
where
	OuterOrigin: Into<result::Result<RawOrigin<AccountId, I>, OuterOrigin>>
{
	match o.into() {
		Ok(RawOrigin::Members(x, _)) if x >= n => Ok(n),
		_ => Err("bad origin: expected to be a threshold number of members"),
	}
}

pub struct EnsureMember<AccountId, I: 'static>(sp_std::marker::PhantomData<(AccountId, I)>);
impl<
	O: Into<Result<RawOrigin<AccountId, I>, O>> + From<RawOrigin<AccountId, I>>,
	AccountId: Default,
	I,
> EnsureOrigin<O> for EnsureMember<AccountId, I> {
	type Success = AccountId;
	fn try_origin(o: O) -> Result<Self::Success, O> {
		o.into().and_then(|o| match o {
			RawOrigin::Member(id) => Ok(id),
			r => Err(O::from(r)),
		})
	}

	#[cfg(feature = "runtime-benchmarks")]
	fn successful_origin() -> O {
		O::from(RawOrigin::Member(Default::default()))
	}
}

pub struct EnsureMembers<N: U32, AccountId, I: 'static>(sp_std::marker::PhantomData<(N, AccountId, I)>);
impl<
	O: Into<Result<RawOrigin<AccountId, I>, O>> + From<RawOrigin<AccountId, I>>,
	N: U32,
	AccountId,
	I,
> EnsureOrigin<O> for EnsureMembers<N, AccountId, I> {
	type Success = (MemberCount, MemberCount);
	fn try_origin(o: O) -> Result<Self::Success, O> {
		o.into().and_then(|o| match o {
			RawOrigin::Members(n, m) if n >= N::VALUE => Ok((n, m)),
			r => Err(O::from(r)),
		})
	}

	#[cfg(feature = "runtime-benchmarks")]
	fn successful_origin() -> O {
		O::from(RawOrigin::Members(N::VALUE, N::VALUE))
	}
}

pub struct EnsureProportionMoreThan<N: U32, D: U32, AccountId, I: 'static>(
	sp_std::marker::PhantomData<(N, D, AccountId, I)>
);
impl<
	O: Into<Result<RawOrigin<AccountId, I>, O>> + From<RawOrigin<AccountId, I>>,
	N: U32,
	D: U32,
	AccountId,
	I,
> EnsureOrigin<O> for EnsureProportionMoreThan<N, D, AccountId, I> {
	type Success = ();
	fn try_origin(o: O) -> Result<Self::Success, O> {
		o.into().and_then(|o| match o {
			RawOrigin::Members(n, m) if n * D::VALUE > N::VALUE * m => Ok(()),
			r => Err(O::from(r)),
		})
	}

	#[cfg(feature = "runtime-benchmarks")]
	fn successful_origin() -> O {
		O::from(RawOrigin::Members(1u32, 0u32))
	}
}

pub struct EnsureProportionAtLeast<N: U32, D: U32, AccountId, I: 'static>(
	sp_std::marker::PhantomData<(N, D, AccountId, I)>
);
impl<
	O: Into<Result<RawOrigin<AccountId, I>, O>> + From<RawOrigin<AccountId, I>>,
	N: U32,
	D: U32,
	AccountId,
	I,
> EnsureOrigin<O> for EnsureProportionAtLeast<N, D, AccountId, I> {
	type Success = ();
	fn try_origin(o: O) -> Result<Self::Success, O> {
		o.into().and_then(|o| match o {
			RawOrigin::Members(n, m) if n * D::VALUE >= N::VALUE * m => Ok(()),
			r => Err(O::from(r)),
		})
	}

	#[cfg(feature = "runtime-benchmarks")]
	fn successful_origin() -> O {
		O::from(RawOrigin::Members(0u32, 0u32))
	}
}


#[cfg(test)]
mod tests {
	use super::*;
	use frame_support::{
		Hashable, assert_ok, assert_noop, parameter_types,
		weights::{Pays},
	};
	use frame_system::{self as system, EventRecord, Phase};
	use hex_literal::hex;
	use sp_core::H256;
	use sp_runtime::{
		traits::{BlakeTwo256, IdentityLookup}, testing::Header,
		BuildStorage,
	};
	use crate as collective;

	parameter_types! {
		pub const BlockHashCount: u64 = 250;
		pub const MotionDuration: u64 = 3;
		pub const MaxProposals: u32 = 100;
		pub const MaxMembers: u32 = 100;
		pub BlockWeights: frame_system::limits::BlockWeights =
			frame_system::limits::BlockWeights::simple_max(1024);
	}
	impl frame_system::Config for Test {
		type BaseCallFilter = ();
		type BlockWeights = ();
		type BlockLength = ();
		type DbWeight = ();
		type Origin = Origin;
		type Index = u64;
		type BlockNumber = u64;
		type Call = Call;
		type Hash = H256;
		type Hashing = BlakeTwo256;
		type AccountId = u64;
		type Lookup = IdentityLookup<Self::AccountId>;
		type Header = Header;
		type Event = Event;
		type BlockHashCount = BlockHashCount;
		type Version = ();
		type PalletInfo = PalletInfo;
		type AccountData = ();
		type OnNewAccount = ();
		type OnKilledAccount = ();
		type SystemWeightInfo = ();
		type SS58Prefix = ();
	}
	impl Config<Instance1> for Test {
		type Origin = Origin;
		type Proposal = Call;
		type Event = Event;
		type MotionDuration = MotionDuration;
		type MaxProposals = MaxProposals;
		type MaxMembers = MaxMembers;
		type DefaultVote = PrimeDefaultVote;
		type WeightInfo = ();
	}
	impl Config<Instance2> for Test {
		type Origin = Origin;
		type Proposal = Call;
		type Event = Event;
		type MotionDuration = MotionDuration;
		type MaxProposals = MaxProposals;
		type MaxMembers = MaxMembers;
		type DefaultVote = MoreThanMajorityThenPrimeDefaultVote;
		type WeightInfo = ();
	}
	impl Config for Test {
		type Origin = Origin;
		type Proposal = Call;
		type Event = Event;
		type MotionDuration = MotionDuration;
		type MaxProposals = MaxProposals;
		type MaxMembers = MaxMembers;
		type DefaultVote = PrimeDefaultVote;
		type WeightInfo = ();
	}

	pub type Block = sp_runtime::generic::Block<Header, UncheckedExtrinsic>;
	pub type UncheckedExtrinsic = sp_runtime::generic::UncheckedExtrinsic<u32, u64, Call, ()>;

	frame_support::construct_runtime!(
		pub enum Test where
			Block = Block,
			NodeBlock = Block,
			UncheckedExtrinsic = UncheckedExtrinsic
		{
<<<<<<< HEAD
			System: system::{Module, Call, Event<T>},
			Collective: collective::<Instance1>::{Module, Call, Storage, Event<T>, Origin<T>, Config<T>},
			CollectiveMajority: collective::<Instance2>::{Module, Call, Storage, Event<T>, Origin<T>, Config<T>},
			DefaultCollective: collective::{Module, Call, Storage, Event<T>, Origin<T>, Config<T>},
=======
			System: system::{Pallet, Call, Event<T>},
			Collective: collective::<Instance1>::{Pallet, Call, Event<T>, Origin<T>, Config<T>},
			CollectiveMajority: collective::<Instance2>::{Pallet, Call, Event<T>, Origin<T>, Config<T>},
			DefaultCollective: collective::{Pallet, Call, Event<T>, Origin<T>, Config<T>},
>>>>>>> 099ee148
		}
	);

	pub fn new_test_ext() -> sp_io::TestExternalities {
		let mut ext: sp_io::TestExternalities = GenesisConfig {
			collective_Instance1: collective::GenesisConfig {
				members: vec![1, 2, 3],
				phantom: Default::default(),
			},
			collective_Instance2: collective::GenesisConfig {
				members: vec![1, 2, 3, 4, 5],
				phantom: Default::default(),
			},
			collective: Default::default(),
		}.build_storage().unwrap().into();
		ext.execute_with(|| System::set_block_number(1));
		ext
	}

	fn make_proposal(value: u64) -> Call {
		Call::System(frame_system::Call::remark(value.encode()))
	}

	#[test]
	fn motions_basic_environment_works() {
		new_test_ext().execute_with(|| {
			assert_eq!(Collective::members(), vec![1, 2, 3]);
			assert_eq!(Collective::proposals(), Vec::<H256>::new());
		});
	}

	#[test]
	fn close_works() {
		new_test_ext().execute_with(|| {
			let proposal = make_proposal(42);
			let proposal_len: u32 = proposal.using_encoded(|p| p.len() as u32);
			let proposal_weight = proposal.get_dispatch_info().weight;
			let hash = BlakeTwo256::hash_of(&proposal);

			assert_ok!(Collective::propose(Origin::signed(1), 3, Box::new(proposal.clone()), proposal_len));
			assert_ok!(Collective::vote(Origin::signed(2), hash.clone(), 0, true));

			System::set_block_number(3);
			assert_noop!(
				Collective::close(Origin::signed(4), hash.clone(), 0, proposal_weight, proposal_len),
				Error::<Test, Instance1>::TooEarly
			);

			System::set_block_number(4);
			assert_ok!(Collective::close(Origin::signed(4), hash.clone(), 0, proposal_weight, proposal_len));

			let record = |event| EventRecord { phase: Phase::Initialization, event, topics: vec![] };
			assert_eq!(System::events(), vec![
				record(Event::collective_Instance1(RawEvent::Proposed(1, 0, hash.clone(), 3))),
				record(Event::collective_Instance1(RawEvent::Voted(2, hash.clone(), true, 2, 0))),
				record(Event::collective_Instance1(RawEvent::Closed(hash.clone(), 2, 1))),
				record(Event::collective_Instance1(RawEvent::Disapproved(hash.clone())))
			]);
		});
	}

	#[test]
	fn proposal_weight_limit_works_on_approve() {
		new_test_ext().execute_with(|| {
			let proposal = Call::Collective(crate::Call::set_members(vec![1, 2, 3], None, MaxMembers::get()));
			let proposal_len: u32 = proposal.using_encoded(|p| p.len() as u32);
			let proposal_weight = proposal.get_dispatch_info().weight;
			let hash = BlakeTwo256::hash_of(&proposal);
			// Set 1 as prime voter
			Prime::<Test, Instance1>::set(Some(1));
			assert_ok!(Collective::propose(Origin::signed(1), 3, Box::new(proposal.clone()), proposal_len));
			// With 1's prime vote, this should pass
			System::set_block_number(4);
			assert_noop!(
				Collective::close(Origin::signed(4), hash.clone(), 0, proposal_weight - 100, proposal_len),
				Error::<Test, Instance1>::WrongProposalWeight
			);
			assert_ok!(Collective::close(Origin::signed(4), hash.clone(), 0, proposal_weight, proposal_len));
		})
	}

	#[test]
	fn proposal_weight_limit_ignored_on_disapprove() {
		new_test_ext().execute_with(|| {
			let proposal = Call::Collective(crate::Call::set_members(vec![1, 2, 3], None, MaxMembers::get()));
			let proposal_len: u32 = proposal.using_encoded(|p| p.len() as u32);
			let proposal_weight = proposal.get_dispatch_info().weight;
			let hash = BlakeTwo256::hash_of(&proposal);

			assert_ok!(Collective::propose(Origin::signed(1), 3, Box::new(proposal.clone()), proposal_len));
			// No votes, this proposal wont pass
			System::set_block_number(4);
			assert_ok!(
				Collective::close(Origin::signed(4), hash.clone(), 0, proposal_weight - 100, proposal_len)
			);
		})
	}

	#[test]
	fn close_with_prime_works() {
		new_test_ext().execute_with(|| {
			let proposal = make_proposal(42);
			let proposal_len: u32 = proposal.using_encoded(|p| p.len() as u32);
			let proposal_weight = proposal.get_dispatch_info().weight;
			let hash = BlakeTwo256::hash_of(&proposal);
			assert_ok!(Collective::set_members(Origin::root(), vec![1, 2, 3], Some(3), MaxMembers::get()));

			assert_ok!(Collective::propose(Origin::signed(1), 3, Box::new(proposal.clone()), proposal_len));
			assert_ok!(Collective::vote(Origin::signed(2), hash.clone(), 0, true));

			System::set_block_number(4);
			assert_ok!(Collective::close(Origin::signed(4), hash.clone(), 0, proposal_weight, proposal_len));

			let record = |event| EventRecord { phase: Phase::Initialization, event, topics: vec![] };
			assert_eq!(System::events(), vec![
				record(Event::collective_Instance1(RawEvent::Proposed(1, 0, hash.clone(), 3))),
				record(Event::collective_Instance1(RawEvent::Voted(2, hash.clone(), true, 2, 0))),
				record(Event::collective_Instance1(RawEvent::Closed(hash.clone(), 2, 1))),
				record(Event::collective_Instance1(RawEvent::Disapproved(hash.clone())))
			]);
		});
	}

	#[test]
	fn close_with_voting_prime_works() {
		new_test_ext().execute_with(|| {
			let proposal = make_proposal(42);
			let proposal_len: u32 = proposal.using_encoded(|p| p.len() as u32);
			let proposal_weight = proposal.get_dispatch_info().weight;
			let hash = BlakeTwo256::hash_of(&proposal);
			assert_ok!(Collective::set_members(Origin::root(), vec![1, 2, 3], Some(1), MaxMembers::get()));

			assert_ok!(Collective::propose(Origin::signed(1), 3, Box::new(proposal.clone()), proposal_len));
			assert_ok!(Collective::vote(Origin::signed(2), hash.clone(), 0, true));

			System::set_block_number(4);
			assert_ok!(Collective::close(Origin::signed(4), hash.clone(), 0, proposal_weight, proposal_len));

			let record = |event| EventRecord { phase: Phase::Initialization, event, topics: vec![] };
			assert_eq!(System::events(), vec![
				record(Event::collective_Instance1(RawEvent::Proposed(1, 0, hash.clone(), 3))),
				record(Event::collective_Instance1(RawEvent::Voted(2, hash.clone(), true, 2, 0))),
				record(Event::collective_Instance1(RawEvent::Closed(hash.clone(), 3, 0))),
				record(Event::collective_Instance1(RawEvent::Approved(hash.clone()))),
				record(Event::collective_Instance1(RawEvent::Executed(hash.clone(), Err(DispatchError::BadOrigin))))
			]);
		});
	}

	#[test]
	fn close_with_no_prime_but_majority_works() {
		new_test_ext().execute_with(|| {
			let proposal = make_proposal(42);
			let proposal_len: u32 = proposal.using_encoded(|p| p.len() as u32);
			let proposal_weight = proposal.get_dispatch_info().weight;
			let hash = BlakeTwo256::hash_of(&proposal);
			assert_ok!(CollectiveMajority::set_members(Origin::root(), vec![1, 2, 3, 4, 5], Some(5), MaxMembers::get()));

			assert_ok!(CollectiveMajority::propose(Origin::signed(1), 5, Box::new(proposal.clone()), proposal_len));
			assert_ok!(CollectiveMajority::vote(Origin::signed(2), hash.clone(), 0, true));
			assert_ok!(CollectiveMajority::vote(Origin::signed(3), hash.clone(), 0, true));

			System::set_block_number(4);
			assert_ok!(CollectiveMajority::close(Origin::signed(4), hash.clone(), 0, proposal_weight, proposal_len));

			let record = |event| EventRecord { phase: Phase::Initialization, event, topics: vec![] };
			assert_eq!(System::events(), vec![
				record(Event::collective_Instance2(RawEvent::Proposed(1, 0, hash.clone(), 5))),
				record(Event::collective_Instance2(RawEvent::Voted(2, hash.clone(), true, 2, 0))),
				record(Event::collective_Instance2(RawEvent::Voted(3, hash.clone(), true, 3, 0))),
				record(Event::collective_Instance2(RawEvent::Closed(hash.clone(), 5, 0))),
				record(Event::collective_Instance2(RawEvent::Approved(hash.clone()))),
				record(Event::collective_Instance2(RawEvent::Executed(hash.clone(), Err(DispatchError::BadOrigin))))
			]);
		});
	}

	#[test]
	fn removal_of_old_voters_votes_works() {
		new_test_ext().execute_with(|| {
			let proposal = make_proposal(42);
			let proposal_len: u32 = proposal.using_encoded(|p| p.len() as u32);
			let hash = BlakeTwo256::hash_of(&proposal);
			let end = 4;
			assert_ok!(Collective::propose(Origin::signed(1), 3, Box::new(proposal.clone()), proposal_len));
			assert_ok!(Collective::vote(Origin::signed(2), hash.clone(), 0, true));
			assert_eq!(
				Collective::voting(&hash),
				Some(Votes { index: 0, threshold: 3, ayes: vec![1, 2], nays: vec![], end })
			);
			Collective::change_members_sorted(&[4], &[1], &[2, 3, 4]);
			assert_eq!(
				Collective::voting(&hash),
				Some(Votes { index: 0, threshold: 3, ayes: vec![2], nays: vec![], end })
			);

			let proposal = make_proposal(69);
			let proposal_len: u32 = proposal.using_encoded(|p| p.len() as u32);
			let hash = BlakeTwo256::hash_of(&proposal);
			assert_ok!(Collective::propose(Origin::signed(2), 2, Box::new(proposal.clone()), proposal_len));
			assert_ok!(Collective::vote(Origin::signed(3), hash.clone(), 1, false));
			assert_eq!(
				Collective::voting(&hash),
				Some(Votes { index: 1, threshold: 2, ayes: vec![2], nays: vec![3], end })
			);
			Collective::change_members_sorted(&[], &[3], &[2, 4]);
			assert_eq!(
				Collective::voting(&hash),
				Some(Votes { index: 1, threshold: 2, ayes: vec![2], nays: vec![], end })
			);
		});
	}

	#[test]
	fn removal_of_old_voters_votes_works_with_set_members() {
		new_test_ext().execute_with(|| {
			let proposal = make_proposal(42);
			let proposal_len: u32 = proposal.using_encoded(|p| p.len() as u32);
			let hash = BlakeTwo256::hash_of(&proposal);
			let end = 4;
			assert_ok!(Collective::propose(Origin::signed(1), 3, Box::new(proposal.clone()), proposal_len));
			assert_ok!(Collective::vote(Origin::signed(2), hash.clone(), 0, true));
			assert_eq!(
				Collective::voting(&hash),
				Some(Votes { index: 0, threshold: 3, ayes: vec![1, 2], nays: vec![], end })
			);
			assert_ok!(Collective::set_members(Origin::root(), vec![2, 3, 4], None, MaxMembers::get()));
			assert_eq!(
				Collective::voting(&hash),
				Some(Votes { index: 0, threshold: 3, ayes: vec![2], nays: vec![], end })
			);

			let proposal = make_proposal(69);
			let proposal_len: u32 = proposal.using_encoded(|p| p.len() as u32);
			let hash = BlakeTwo256::hash_of(&proposal);
			assert_ok!(Collective::propose(Origin::signed(2), 2, Box::new(proposal.clone()), proposal_len));
			assert_ok!(Collective::vote(Origin::signed(3), hash.clone(), 1, false));
			assert_eq!(
				Collective::voting(&hash),
				Some(Votes { index: 1, threshold: 2, ayes: vec![2], nays: vec![3], end })
			);
			assert_ok!(Collective::set_members(Origin::root(), vec![2, 4], None, MaxMembers::get()));
			assert_eq!(
				Collective::voting(&hash),
				Some(Votes { index: 1, threshold: 2, ayes: vec![2], nays: vec![], end })
			);
		});
	}

	#[test]
	fn propose_works() {
		new_test_ext().execute_with(|| {
			let proposal = make_proposal(42);
			let proposal_len: u32 = proposal.using_encoded(|p| p.len() as u32);
			let hash = proposal.blake2_256().into();
			let end = 4;
			assert_ok!(Collective::propose(Origin::signed(1), 3, Box::new(proposal.clone()), proposal_len));
			assert_eq!(Collective::proposals(), vec![hash]);
			assert_eq!(Collective::proposal_of(&hash), Some(proposal));
			assert_eq!(
				Collective::voting(&hash),
				Some(Votes { index: 0, threshold: 3, ayes: vec![1], nays: vec![], end })
			);

			assert_eq!(System::events(), vec![
				EventRecord {
					phase: Phase::Initialization,
					event: Event::collective_Instance1(RawEvent::Proposed(
						1,
						0,
						hex!["68eea8f20b542ec656c6ac2d10435ae3bd1729efc34d1354ab85af840aad2d35"].into(),
						3,
					)),
					topics: vec![],
				}
			]);
		});
	}

	#[test]
	fn limit_active_proposals() {
		new_test_ext().execute_with(|| {
			for i in 0..MaxProposals::get() {
				let proposal = make_proposal(i as u64);
				let proposal_len: u32 = proposal.using_encoded(|p| p.len() as u32);
				assert_ok!(Collective::propose(Origin::signed(1), 3, Box::new(proposal.clone()), proposal_len));
			}
			let proposal = make_proposal(MaxProposals::get() as u64 + 1);
			let proposal_len: u32 = proposal.using_encoded(|p| p.len() as u32);
			assert_noop!(
				Collective::propose(Origin::signed(1), 3, Box::new(proposal.clone()), proposal_len),
				Error::<Test, Instance1>::TooManyProposals
			);
		})
	}

	#[test]
	fn correct_validate_and_get_proposal() {
		new_test_ext().execute_with(|| {
			let proposal = Call::Collective(crate::Call::set_members(vec![1, 2, 3], None, MaxMembers::get()));
			let length = proposal.encode().len() as u32;
			assert_ok!(Collective::propose(Origin::signed(1), 3, Box::new(proposal.clone()), length));

			let hash = BlakeTwo256::hash_of(&proposal);
			let weight = proposal.get_dispatch_info().weight;
			assert_noop!(
				Collective::validate_and_get_proposal(&BlakeTwo256::hash_of(&vec![3; 4]), length, weight),
				Error::<Test, Instance1>::ProposalMissing
			);
			assert_noop!(
				Collective::validate_and_get_proposal(&hash, length - 2, weight),
				Error::<Test, Instance1>::WrongProposalLength
			);
			assert_noop!(
				Collective::validate_and_get_proposal(&hash, length, weight - 10),
				Error::<Test, Instance1>::WrongProposalWeight
			);
			let res = Collective::validate_and_get_proposal(&hash, length, weight);
			assert_ok!(res.clone());
			let (retrieved_proposal, len) = res.unwrap();
			assert_eq!(length as usize, len);
			assert_eq!(proposal, retrieved_proposal);
		})
	}

	#[test]
	fn motions_ignoring_non_collective_proposals_works() {
		new_test_ext().execute_with(|| {
			let proposal = make_proposal(42);
			let proposal_len: u32 = proposal.using_encoded(|p| p.len() as u32);
			assert_noop!(
				Collective::propose(Origin::signed(42), 3, Box::new(proposal.clone()), proposal_len),
				Error::<Test, Instance1>::NotMember
			);
		});
	}

	#[test]
	fn motions_ignoring_non_collective_votes_works() {
		new_test_ext().execute_with(|| {
			let proposal = make_proposal(42);
			let proposal_len: u32 = proposal.using_encoded(|p| p.len() as u32);
			let hash: H256 = proposal.blake2_256().into();
			assert_ok!(Collective::propose(Origin::signed(1), 3, Box::new(proposal.clone()), proposal_len));
			assert_noop!(
				Collective::vote(Origin::signed(42), hash.clone(), 0, true),
				Error::<Test, Instance1>::NotMember,
			);
		});
	}

	#[test]
	fn motions_ignoring_bad_index_collective_vote_works() {
		new_test_ext().execute_with(|| {
			System::set_block_number(3);
			let proposal = make_proposal(42);
			let proposal_len: u32 = proposal.using_encoded(|p| p.len() as u32);
			let hash: H256 = proposal.blake2_256().into();
			assert_ok!(Collective::propose(Origin::signed(1), 3, Box::new(proposal.clone()), proposal_len));
			assert_noop!(
				Collective::vote(Origin::signed(2), hash.clone(), 1, true),
				Error::<Test, Instance1>::WrongIndex,
			);
		});
	}

	#[test]
	fn motions_revoting_works() {
		new_test_ext().execute_with(|| {
			let proposal = make_proposal(42);
			let proposal_len: u32 = proposal.using_encoded(|p| p.len() as u32);
			let hash: H256 = proposal.blake2_256().into();
			let end = 4;
			assert_ok!(Collective::propose(Origin::signed(1), 2, Box::new(proposal.clone()), proposal_len));
			assert_eq!(
				Collective::voting(&hash),
				Some(Votes { index: 0, threshold: 2, ayes: vec![1], nays: vec![], end })
			);
			assert_noop!(
				Collective::vote(Origin::signed(1), hash.clone(), 0, true),
				Error::<Test, Instance1>::DuplicateVote,
			);
			assert_ok!(Collective::vote(Origin::signed(1), hash.clone(), 0, false));
			assert_eq!(
				Collective::voting(&hash),
				Some(Votes { index: 0, threshold: 2, ayes: vec![], nays: vec![1], end })
			);
			assert_noop!(
				Collective::vote(Origin::signed(1), hash.clone(), 0, false),
				Error::<Test, Instance1>::DuplicateVote,
			);

			assert_eq!(System::events(), vec![
				EventRecord {
					phase: Phase::Initialization,
					event: Event::collective_Instance1(RawEvent::Proposed(
						1,
						0,
						hex!["68eea8f20b542ec656c6ac2d10435ae3bd1729efc34d1354ab85af840aad2d35"].into(),
						2,
					)),
					topics: vec![],
				},
				EventRecord {
					phase: Phase::Initialization,
					event: Event::collective_Instance1(RawEvent::Voted(
						1,
						hex!["68eea8f20b542ec656c6ac2d10435ae3bd1729efc34d1354ab85af840aad2d35"].into(),
						false,
						0,
						1,
					)),
					topics: vec![],
				}
			]);
		});
	}

	#[test]
	fn motions_all_first_vote_free_works() {
		new_test_ext().execute_with(|| {
			let proposal = make_proposal(42);
			let proposal_len: u32 = proposal.using_encoded(|p| p.len() as u32);
			let hash: H256 = proposal.blake2_256().into();
			let end = 4;
			assert_ok!(
				Collective::propose(
					Origin::signed(1),
					2,
					Box::new(proposal.clone()),
					proposal_len,
				)
			);
			assert_eq!(
				Collective::voting(&hash),
				Some(Votes { index: 0, threshold: 2, ayes: vec![1], nays: vec![], end })
			);

			// For the motion, acc 2's first vote, expecting Ok with Pays::No.
			let vote_rval: DispatchResultWithPostInfo = Collective::vote(
				Origin::signed(2),
				hash.clone(),
				0,
				true,
			);
			assert_eq!(vote_rval.unwrap().pays_fee, Pays::No);

			// Duplicate vote, expecting error with Pays::Yes.
			let vote_rval: DispatchResultWithPostInfo = Collective::vote(
				Origin::signed(2),
				hash.clone(),
				0,
				true,
			);
			assert_eq!(vote_rval.unwrap_err().post_info.pays_fee, Pays::Yes);

			// Modifying vote, expecting ok with Pays::Yes.
			let vote_rval: DispatchResultWithPostInfo = Collective::vote(
				Origin::signed(2),
				hash.clone(),
				0,
				false,
			);
			assert_eq!(vote_rval.unwrap().pays_fee, Pays::Yes);

			// For the motion, acc 3's first vote, expecting Ok with Pays::No.
			let vote_rval: DispatchResultWithPostInfo = Collective::vote(
				Origin::signed(3),
				hash.clone(),
				0,
				true,
			);
			assert_eq!(vote_rval.unwrap().pays_fee, Pays::No);

			// acc 3 modify the vote, expecting Ok with Pays::Yes.
			let vote_rval: DispatchResultWithPostInfo = Collective::vote(
				Origin::signed(3),
				hash.clone(),
				0,
				false,
			);
			assert_eq!(vote_rval.unwrap().pays_fee, Pays::Yes);

			// Test close() Extrincis | Check DispatchResultWithPostInfo with Pay Info

			let proposal_weight = proposal.get_dispatch_info().weight;
			let close_rval: DispatchResultWithPostInfo = Collective::close(
				Origin::signed(2),
				hash.clone(),
				0,
				proposal_weight,
				proposal_len,
			);
			assert_eq!(close_rval.unwrap().pays_fee, Pays::No);

			// trying to close the proposal, which is already closed.
			// Expecting error "ProposalMissing" with Pays::Yes
			let close_rval: DispatchResultWithPostInfo = Collective::close(
				Origin::signed(2),
				hash.clone(),
				0,
				proposal_weight,
				proposal_len,
			);
			assert_eq!(close_rval.unwrap_err().post_info.pays_fee, Pays::Yes);
		});
	}

	#[test]
	fn motions_reproposing_disapproved_works() {
		new_test_ext().execute_with(|| {
			let proposal = make_proposal(42);
			let proposal_len: u32 = proposal.using_encoded(|p| p.len() as u32);
			let proposal_weight = proposal.get_dispatch_info().weight;
			let hash: H256 = proposal.blake2_256().into();
			assert_ok!(Collective::propose(Origin::signed(1), 3, Box::new(proposal.clone()), proposal_len));
			assert_ok!(Collective::vote(Origin::signed(2), hash.clone(), 0, false));
			assert_ok!(Collective::close(Origin::signed(2), hash.clone(), 0, proposal_weight, proposal_len));
			assert_eq!(Collective::proposals(), vec![]);
			assert_ok!(Collective::propose(Origin::signed(1), 2, Box::new(proposal.clone()), proposal_len));
			assert_eq!(Collective::proposals(), vec![hash]);
		});
	}

	#[test]
	fn motions_disapproval_works() {
		new_test_ext().execute_with(|| {
			let proposal = make_proposal(42);
			let proposal_len: u32 = proposal.using_encoded(|p| p.len() as u32);
			let proposal_weight = proposal.get_dispatch_info().weight;
			let hash: H256 = proposal.blake2_256().into();
			assert_ok!(Collective::propose(Origin::signed(1), 3, Box::new(proposal.clone()), proposal_len));
			assert_ok!(Collective::vote(Origin::signed(2), hash.clone(), 0, false));
			assert_ok!(Collective::close(Origin::signed(2), hash.clone(), 0, proposal_weight, proposal_len));

			assert_eq!(System::events(), vec![
				EventRecord {
					phase: Phase::Initialization,
					event: Event::collective_Instance1(
						RawEvent::Proposed(
							1,
							0,
							hex!["68eea8f20b542ec656c6ac2d10435ae3bd1729efc34d1354ab85af840aad2d35"].into(),
							3,
						)),
					topics: vec![],
				},
				EventRecord {
					phase: Phase::Initialization,
					event: Event::collective_Instance1(RawEvent::Voted(
						2,
						hex!["68eea8f20b542ec656c6ac2d10435ae3bd1729efc34d1354ab85af840aad2d35"].into(),
						false,
						1,
						1,
					)),
					topics: vec![],
				},
				EventRecord {
					phase: Phase::Initialization,
					event: Event::collective_Instance1(RawEvent::Closed(
						hex!["68eea8f20b542ec656c6ac2d10435ae3bd1729efc34d1354ab85af840aad2d35"].into(), 1, 1,
					)),
					topics: vec![],
				},
				EventRecord {
					phase: Phase::Initialization,
					event: Event::collective_Instance1(RawEvent::Disapproved(
						hex!["68eea8f20b542ec656c6ac2d10435ae3bd1729efc34d1354ab85af840aad2d35"].into(),
					)),
					topics: vec![],
				}
			]);
		});
	}

	#[test]
	fn motions_approval_works() {
		new_test_ext().execute_with(|| {
			let proposal = make_proposal(42);
			let proposal_len: u32 = proposal.using_encoded(|p| p.len() as u32);
			let proposal_weight = proposal.get_dispatch_info().weight;
			let hash: H256 = proposal.blake2_256().into();
			assert_ok!(Collective::propose(Origin::signed(1), 2, Box::new(proposal.clone()), proposal_len));
			assert_ok!(Collective::vote(Origin::signed(2), hash.clone(), 0, true));
			assert_ok!(Collective::close(Origin::signed(2), hash.clone(), 0, proposal_weight, proposal_len));

			assert_eq!(System::events(), vec![
				EventRecord {
					phase: Phase::Initialization,
					event: Event::collective_Instance1(RawEvent::Proposed(
						1,
						0,
						hex!["68eea8f20b542ec656c6ac2d10435ae3bd1729efc34d1354ab85af840aad2d35"].into(),
						2,
					)),
					topics: vec![],
				},
				EventRecord {
					phase: Phase::Initialization,
					event: Event::collective_Instance1(RawEvent::Voted(
						2,
						hex!["68eea8f20b542ec656c6ac2d10435ae3bd1729efc34d1354ab85af840aad2d35"].into(),
						true,
						2,
						0,
					)),
					topics: vec![],
				},
				EventRecord {
					phase: Phase::Initialization,
					event: Event::collective_Instance1(RawEvent::Closed(
						hex!["68eea8f20b542ec656c6ac2d10435ae3bd1729efc34d1354ab85af840aad2d35"].into(), 2, 0,
					)),
					topics: vec![],
				},
				EventRecord {
					phase: Phase::Initialization,
					event: Event::collective_Instance1(RawEvent::Approved(
						hex!["68eea8f20b542ec656c6ac2d10435ae3bd1729efc34d1354ab85af840aad2d35"].into(),
					)),
					topics: vec![],
				},
				EventRecord {
					phase: Phase::Initialization,
					event: Event::collective_Instance1(RawEvent::Executed(
						hex!["68eea8f20b542ec656c6ac2d10435ae3bd1729efc34d1354ab85af840aad2d35"].into(),
						Err(DispatchError::BadOrigin),
					)),
					topics: vec![],
				}
			]);
		});
	}

	#[test]
	fn close_disapprove_does_not_care_about_weight_or_len() {
		// This test confirms that if you close a proposal that would be disapproved,
		// we do not care about the proposal length or proposal weight since it will
		// not be read from storage or executed.
		new_test_ext().execute_with(|| {
			let proposal = make_proposal(42);
			let proposal_len: u32 = proposal.using_encoded(|p| p.len() as u32);
			let hash: H256 = proposal.blake2_256().into();
			assert_ok!(Collective::propose(Origin::signed(1), 2, Box::new(proposal.clone()), proposal_len));
			// First we make the proposal succeed
			assert_ok!(Collective::vote(Origin::signed(2), hash.clone(), 0, true));
			// It will not close with bad weight/len information
			assert_noop!(
				Collective::close(Origin::signed(2), hash.clone(), 0, 0, 0),
				Error::<Test, Instance1>::WrongProposalLength,
			);
			assert_noop!(
				Collective::close(Origin::signed(2), hash.clone(), 0, 0, proposal_len),
				Error::<Test, Instance1>::WrongProposalWeight,
			);
			// Now we make the proposal fail
			assert_ok!(Collective::vote(Origin::signed(1), hash.clone(), 0, false));
			assert_ok!(Collective::vote(Origin::signed(2), hash.clone(), 0, false));
			// It can close even if the weight/len information is bad
			assert_ok!(Collective::close(Origin::signed(2), hash.clone(), 0, 0, 0));
		})
	}

	#[test]
	fn disapprove_proposal_works() {
		new_test_ext().execute_with(|| {
			let proposal = make_proposal(42);
			let proposal_len: u32 = proposal.using_encoded(|p| p.len() as u32);
			let hash: H256 = proposal.blake2_256().into();
			assert_ok!(Collective::propose(Origin::signed(1), 2, Box::new(proposal.clone()), proposal_len));
			// Proposal would normally succeed
			assert_ok!(Collective::vote(Origin::signed(2), hash.clone(), 0, true));
			// But Root can disapprove and remove it anyway
			assert_ok!(Collective::disapprove_proposal(Origin::root(), hash.clone()));
			let record = |event| EventRecord { phase: Phase::Initialization, event, topics: vec![] };
			assert_eq!(System::events(), vec![
				record(Event::collective_Instance1(RawEvent::Proposed(1, 0, hash.clone(), 2))),
				record(Event::collective_Instance1(RawEvent::Voted(2, hash.clone(), true, 2, 0))),
				record(Event::collective_Instance1(RawEvent::Disapproved(hash.clone()))),
			]);
		})
	}
}<|MERGE_RESOLUTION|>--- conflicted
+++ resolved
@@ -48,14 +48,9 @@
 use sp_runtime::{RuntimeDebug, traits::Hash};
 
 use frame_support::{
-<<<<<<< HEAD
-	codec::{Decode, Encode}, debug,
-=======
 	codec::{Decode, Encode},
-	decl_error, decl_event, decl_module, decl_storage,
->>>>>>> 099ee148
 	dispatch::{
-		DispatchError, DispatchResult, DispatchResultWithPostInfo, Dispatchable,
+		DispatchError, DispatchResultWithPostInfo, Dispatchable,
 		PostDispatchInfo,
 	},
 	ensure,
@@ -216,29 +211,19 @@
 		) -> DispatchResultWithPostInfo {
 			ensure_root(origin)?;
 			if new_members.len() > T::MaxMembers::get() as usize {
-<<<<<<< HEAD
-				debug::error!(
-					"New members count exceeds MAX members expected.(Expct: {}, Act: {})",
-=======
 				log::error!(
 					target: "runtime::collective",
 					"New members count ({}) exceeds maximum amount of members expected ({}).",
 					new_members.len(),
->>>>>>> 099ee148
 					T::MaxMembers::get(),
 				);
 			}
 
 			let old = Members::<T, I>::get();
 			if old.len() > old_count as usize {
-<<<<<<< HEAD
-				debug::warn!(
-					"Wrong count used to estimate set_members weight.(Expct: {}, Act: {})",
-=======
 				log::warn!(
 					target: "runtime::collective",
 					"Wrong count used to estimate set_members weight. expected ({}) vs actual ({})",
->>>>>>> 099ee148
 					old_count,
 					old.len(),
 				);
@@ -508,11 +493,7 @@
 			}
 
 			// Only allow actual closing of the proposal after the voting period has ended.
-<<<<<<< HEAD
-			ensure!(system::Module::<T>::block_number() >= voting.end, <Error<T, I>>::TooEarly);
-=======
 			ensure!(system::Pallet::<T>::block_number() >= voting.end, Error::<T, I>::TooEarly);
->>>>>>> 099ee148
 
 			let prime_vote = Self::prime().map(|who| voting.ayes.iter().any(|a| a == &who));
 
@@ -1068,17 +1049,10 @@
 			NodeBlock = Block,
 			UncheckedExtrinsic = UncheckedExtrinsic
 		{
-<<<<<<< HEAD
-			System: system::{Module, Call, Event<T>},
-			Collective: collective::<Instance1>::{Module, Call, Storage, Event<T>, Origin<T>, Config<T>},
-			CollectiveMajority: collective::<Instance2>::{Module, Call, Storage, Event<T>, Origin<T>, Config<T>},
-			DefaultCollective: collective::{Module, Call, Storage, Event<T>, Origin<T>, Config<T>},
-=======
 			System: system::{Pallet, Call, Event<T>},
 			Collective: collective::<Instance1>::{Pallet, Call, Event<T>, Origin<T>, Config<T>},
 			CollectiveMajority: collective::<Instance2>::{Pallet, Call, Event<T>, Origin<T>, Config<T>},
 			DefaultCollective: collective::{Pallet, Call, Event<T>, Origin<T>, Config<T>},
->>>>>>> 099ee148
 		}
 	);
 
@@ -1132,10 +1106,10 @@
 
 			let record = |event| EventRecord { phase: Phase::Initialization, event, topics: vec![] };
 			assert_eq!(System::events(), vec![
-				record(Event::collective_Instance1(RawEvent::Proposed(1, 0, hash.clone(), 3))),
-				record(Event::collective_Instance1(RawEvent::Voted(2, hash.clone(), true, 2, 0))),
-				record(Event::collective_Instance1(RawEvent::Closed(hash.clone(), 2, 1))),
-				record(Event::collective_Instance1(RawEvent::Disapproved(hash.clone())))
+				record(Event::collective_Instance1(collective::Event::Proposed(1, 0, hash.clone(), 3))),
+				record(Event::collective_Instance1(collective::Event::Voted(2, hash.clone(), true, 2, 0))),
+				record(Event::collective_Instance1(collective::Event::Closed(hash.clone(), 2, 1))),
+				record(Event::collective_Instance1(collective::Event::Disapproved(hash.clone())))
 			]);
 		});
 	}
@@ -1194,10 +1168,10 @@
 
 			let record = |event| EventRecord { phase: Phase::Initialization, event, topics: vec![] };
 			assert_eq!(System::events(), vec![
-				record(Event::collective_Instance1(RawEvent::Proposed(1, 0, hash.clone(), 3))),
-				record(Event::collective_Instance1(RawEvent::Voted(2, hash.clone(), true, 2, 0))),
-				record(Event::collective_Instance1(RawEvent::Closed(hash.clone(), 2, 1))),
-				record(Event::collective_Instance1(RawEvent::Disapproved(hash.clone())))
+				record(Event::collective_Instance1(collective::Event::Proposed(1, 0, hash.clone(), 3))),
+				record(Event::collective_Instance1(collective::Event::Voted(2, hash.clone(), true, 2, 0))),
+				record(Event::collective_Instance1(collective::Event::Closed(hash.clone(), 2, 1))),
+				record(Event::collective_Instance1(collective::Event::Disapproved(hash.clone())))
 			]);
 		});
 	}
@@ -1219,11 +1193,11 @@
 
 			let record = |event| EventRecord { phase: Phase::Initialization, event, topics: vec![] };
 			assert_eq!(System::events(), vec![
-				record(Event::collective_Instance1(RawEvent::Proposed(1, 0, hash.clone(), 3))),
-				record(Event::collective_Instance1(RawEvent::Voted(2, hash.clone(), true, 2, 0))),
-				record(Event::collective_Instance1(RawEvent::Closed(hash.clone(), 3, 0))),
-				record(Event::collective_Instance1(RawEvent::Approved(hash.clone()))),
-				record(Event::collective_Instance1(RawEvent::Executed(hash.clone(), Err(DispatchError::BadOrigin))))
+				record(Event::collective_Instance1(collective::Event::Proposed(1, 0, hash.clone(), 3))),
+				record(Event::collective_Instance1(collective::Event::Voted(2, hash.clone(), true, 2, 0))),
+				record(Event::collective_Instance1(collective::Event::Closed(hash.clone(), 3, 0))),
+				record(Event::collective_Instance1(collective::Event::Approved(hash.clone()))),
+				record(Event::collective_Instance1(collective::Event::Executed(hash.clone(), Err(DispatchError::BadOrigin))))
 			]);
 		});
 	}
@@ -1246,12 +1220,12 @@
 
 			let record = |event| EventRecord { phase: Phase::Initialization, event, topics: vec![] };
 			assert_eq!(System::events(), vec![
-				record(Event::collective_Instance2(RawEvent::Proposed(1, 0, hash.clone(), 5))),
-				record(Event::collective_Instance2(RawEvent::Voted(2, hash.clone(), true, 2, 0))),
-				record(Event::collective_Instance2(RawEvent::Voted(3, hash.clone(), true, 3, 0))),
-				record(Event::collective_Instance2(RawEvent::Closed(hash.clone(), 5, 0))),
-				record(Event::collective_Instance2(RawEvent::Approved(hash.clone()))),
-				record(Event::collective_Instance2(RawEvent::Executed(hash.clone(), Err(DispatchError::BadOrigin))))
+				record(Event::collective_Instance2(collective::Event::Proposed(1, 0, hash.clone(), 5))),
+				record(Event::collective_Instance2(collective::Event::Voted(2, hash.clone(), true, 2, 0))),
+				record(Event::collective_Instance2(collective::Event::Voted(3, hash.clone(), true, 3, 0))),
+				record(Event::collective_Instance2(collective::Event::Closed(hash.clone(), 5, 0))),
+				record(Event::collective_Instance2(collective::Event::Approved(hash.clone()))),
+				record(Event::collective_Instance2(collective::Event::Executed(hash.clone(), Err(DispatchError::BadOrigin))))
 			]);
 		});
 	}
@@ -1346,7 +1320,7 @@
 			assert_eq!(System::events(), vec![
 				EventRecord {
 					phase: Phase::Initialization,
-					event: Event::collective_Instance1(RawEvent::Proposed(
+					event: Event::collective_Instance1(collective::Event::Proposed(
 						1,
 						0,
 						hex!["68eea8f20b542ec656c6ac2d10435ae3bd1729efc34d1354ab85af840aad2d35"].into(),
@@ -1474,7 +1448,7 @@
 			assert_eq!(System::events(), vec![
 				EventRecord {
 					phase: Phase::Initialization,
-					event: Event::collective_Instance1(RawEvent::Proposed(
+					event: Event::collective_Instance1(collective::Event::Proposed(
 						1,
 						0,
 						hex!["68eea8f20b542ec656c6ac2d10435ae3bd1729efc34d1354ab85af840aad2d35"].into(),
@@ -1484,7 +1458,7 @@
 				},
 				EventRecord {
 					phase: Phase::Initialization,
-					event: Event::collective_Instance1(RawEvent::Voted(
+					event: Event::collective_Instance1(collective::Event::Voted(
 						1,
 						hex!["68eea8f20b542ec656c6ac2d10435ae3bd1729efc34d1354ab85af840aad2d35"].into(),
 						false,
@@ -1618,7 +1592,7 @@
 				EventRecord {
 					phase: Phase::Initialization,
 					event: Event::collective_Instance1(
-						RawEvent::Proposed(
+						collective::Event::Proposed(
 							1,
 							0,
 							hex!["68eea8f20b542ec656c6ac2d10435ae3bd1729efc34d1354ab85af840aad2d35"].into(),
@@ -1628,7 +1602,7 @@
 				},
 				EventRecord {
 					phase: Phase::Initialization,
-					event: Event::collective_Instance1(RawEvent::Voted(
+					event: Event::collective_Instance1(collective::Event::Voted(
 						2,
 						hex!["68eea8f20b542ec656c6ac2d10435ae3bd1729efc34d1354ab85af840aad2d35"].into(),
 						false,
@@ -1639,14 +1613,14 @@
 				},
 				EventRecord {
 					phase: Phase::Initialization,
-					event: Event::collective_Instance1(RawEvent::Closed(
+					event: Event::collective_Instance1(collective::Event::Closed(
 						hex!["68eea8f20b542ec656c6ac2d10435ae3bd1729efc34d1354ab85af840aad2d35"].into(), 1, 1,
 					)),
 					topics: vec![],
 				},
 				EventRecord {
 					phase: Phase::Initialization,
-					event: Event::collective_Instance1(RawEvent::Disapproved(
+					event: Event::collective_Instance1(collective::Event::Disapproved(
 						hex!["68eea8f20b542ec656c6ac2d10435ae3bd1729efc34d1354ab85af840aad2d35"].into(),
 					)),
 					topics: vec![],
@@ -1669,7 +1643,7 @@
 			assert_eq!(System::events(), vec![
 				EventRecord {
 					phase: Phase::Initialization,
-					event: Event::collective_Instance1(RawEvent::Proposed(
+					event: Event::collective_Instance1(collective::Event::Proposed(
 						1,
 						0,
 						hex!["68eea8f20b542ec656c6ac2d10435ae3bd1729efc34d1354ab85af840aad2d35"].into(),
@@ -1679,7 +1653,7 @@
 				},
 				EventRecord {
 					phase: Phase::Initialization,
-					event: Event::collective_Instance1(RawEvent::Voted(
+					event: Event::collective_Instance1(collective::Event::Voted(
 						2,
 						hex!["68eea8f20b542ec656c6ac2d10435ae3bd1729efc34d1354ab85af840aad2d35"].into(),
 						true,
@@ -1690,21 +1664,21 @@
 				},
 				EventRecord {
 					phase: Phase::Initialization,
-					event: Event::collective_Instance1(RawEvent::Closed(
+					event: Event::collective_Instance1(collective::Event::Closed(
 						hex!["68eea8f20b542ec656c6ac2d10435ae3bd1729efc34d1354ab85af840aad2d35"].into(), 2, 0,
 					)),
 					topics: vec![],
 				},
 				EventRecord {
 					phase: Phase::Initialization,
-					event: Event::collective_Instance1(RawEvent::Approved(
+					event: Event::collective_Instance1(collective::Event::Approved(
 						hex!["68eea8f20b542ec656c6ac2d10435ae3bd1729efc34d1354ab85af840aad2d35"].into(),
 					)),
 					topics: vec![],
 				},
 				EventRecord {
 					phase: Phase::Initialization,
-					event: Event::collective_Instance1(RawEvent::Executed(
+					event: Event::collective_Instance1(collective::Event::Executed(
 						hex!["68eea8f20b542ec656c6ac2d10435ae3bd1729efc34d1354ab85af840aad2d35"].into(),
 						Err(DispatchError::BadOrigin),
 					)),
@@ -1756,10 +1730,11 @@
 			assert_ok!(Collective::disapprove_proposal(Origin::root(), hash.clone()));
 			let record = |event| EventRecord { phase: Phase::Initialization, event, topics: vec![] };
 			assert_eq!(System::events(), vec![
-				record(Event::collective_Instance1(RawEvent::Proposed(1, 0, hash.clone(), 2))),
-				record(Event::collective_Instance1(RawEvent::Voted(2, hash.clone(), true, 2, 0))),
-				record(Event::collective_Instance1(RawEvent::Disapproved(hash.clone()))),
+				record(Event::collective_Instance1(collective::Event::Proposed(1, 0, hash.clone(), 2))),
+				record(Event::collective_Instance1(collective::Event::Voted(2, hash.clone(), true, 2, 0))),
+				record(Event::collective_Instance1(collective::Event::Disapproved(hash.clone()))),
 			]);
 		})
 	}
+
 }