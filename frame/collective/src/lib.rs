--- conflicted
+++ resolved
@@ -906,12 +906,9 @@
 		pub const BlockHashCount: u64 = 250;
 		pub const MotionDuration: u64 = 3;
 		pub const MaxProposals: u32 = 100;
-<<<<<<< HEAD
+		pub const MaxMembers: u32 = 100;
 		pub BlockWeights: frame_system::limits::BlockWeights =
 			frame_system::limits::BlockWeights::simple_max(1024);
-=======
-		pub const MaxMembers: u32 = 100;
->>>>>>> 86ae27e0
 	}
 	impl frame_system::Trait for Test {
 		type BaseCallFilter = ();
