// Copyright 2019-2020
//     by  Centrality Investments Ltd.
//     and Parity Technologies (UK) Ltd.
// This file is part of Substrate.

// Substrate is free software: you can redistribute it and/or modify
// it under the terms of the GNU General Public License as published by
// the Free Software Foundation, either version 3 of the License, or
// (at your option) any later version.

// Substrate is distributed in the hope that it will be useful,
// but WITHOUT ANY WARRANTY; without even the implied warranty of
// MERCHANTABILITY or FITNESS FOR A PARTICULAR PURPOSE.  See the
// GNU General Public License for more details.

// You should have received a copy of the GNU General Public License
// along with Substrate.  If not, see <http://www.gnu.org/licenses/>.

//! # Generic Asset Module
//!
//! The Generic Asset module provides functionality for handling accounts and asset balances.
//!
//! ## Overview
//!
//! The Generic Asset module provides functions for:
//!
//! - Creating a new kind of asset.
//! - Setting permissions of an asset.
//! - Getting and setting free balances.
//! - Retrieving total, reserved and unreserved balances.
//! - Repatriating a reserved balance to a beneficiary account.
//! - Transferring a balance between accounts (when not reserved).
//! - Slashing an account balance.
//! - Managing total issuance.
//! - Setting and managing locks.
//!
//! ### Terminology
//!
//! - **Staking Asset:** The asset for staking, to participate as Validators in the network.
//! - **Spending Asset:** The asset for payment, such as paying transfer fees, gas fees, etc.
//! - **Permissions:** A set of rules for a kind of asset, defining the allowed operations to the asset, and which
//! accounts are allowed to possess it.
//! - **Total Issuance:** The total number of units in existence in a system.
//! - **Free Balance:** The portion of a balance that is not reserved. The free balance is the only balance that matters
//! for most operations. When this balance falls below the existential deposit, most functionality of the account is
//! removed. When both it and the reserved balance are deleted, then the account is said to be dead.
//! - **Reserved Balance:** Reserved balance still belongs to the account holder, but is suspended. Reserved balance
//! can still be slashed, but only after all the free balance has been slashed. If the reserved balance falls below the
//! existential deposit then it and any related functionality will be deleted. When both it and the free balance are
//! deleted, then the account is said to be dead.
//! - **Imbalance:** A condition when some assets were credited or debited without equal and opposite accounting
//! (i.e. a difference between total issuance and account balances). Functions that result in an imbalance will
//! return an object of the `Imbalance` trait that can be managed within your runtime logic. (If an imbalance is
//! simply dropped, it should automatically maintain any book-keeping such as total issuance.)
//! - **Lock:** A freeze on a specified amount of an account's free balance until a specified block number. Multiple
//! locks always operate over the same funds, so they "overlay" rather than "stack".
//!
//! ### Implementations
//!
//! The Generic Asset module provides `AssetCurrency`, which implements the following traits. If these traits provide
//! the functionality that you need, you can avoid coupling with the Generic Asset module.
//!
//! - `Currency`: Functions for dealing with a fungible assets system.
//! - `ReservableCurrency`: Functions for dealing with assets that can be reserved from an account.
//! - `LockableCurrency`: Functions for dealing with accounts that allow liquidity restrictions.
//! - `Imbalance`: Functions for handling imbalances between total issuance in the system and account balances.
//! Must be used when a function creates new assets (e.g. a reward) or destroys some assets (e.g. a system fee).
//!
//! The Generic Asset module provides two types of `AssetCurrency` as follows.
//!
//! - `StakingAssetCurrency`: Currency for staking.
//! - `SpendingAssetCurrency`: Currency for payments such as transfer fee, gas fee.
//!
//! ## Interface
//!
//! ### Dispatchable Functions
//!
//! - `create`: Create a new kind of asset.
//! - `transfer`: Transfer some liquid free balance to another account.
//! - `update_permission`: Updates permission for a given `asset_id` and an account. The origin of this call
//! must have update permissions.
//! - `mint`: Mint an asset, increases its total issuance. The origin of this call must have mint permissions.
//! - `burn`: Burn an asset, decreases its total issuance. The origin of this call must have burn permissions.
//! - `create_reserved`: Create a new kind of reserved asset. The origin of this call must be root.
//!
//! ### Public Functions
//!
//! - `total_balance`: Get an account's total balance of an asset kind.
//! - `free_balance`: Get an account's free balance of an asset kind.
//! - `reserved_balance`: Get an account's reserved balance of an asset kind.
//! - `create_asset`: Creates an asset.
//! - `make_transfer`: Transfer some liquid free balance from one account to another.
//! This will not emit the `Transferred` event.
//! - `make_transfer_with_event`: Transfer some liquid free balance from one account to another.
//! This will emit the `Transferred` event.
//! - `reserve`: Moves an amount from free balance to reserved balance.
//! - `unreserve`: Move up to an amount from reserved balance to free balance. This function cannot fail.
//! - `mint_free`: Mint to an account's free balance.
//! - `burn_free`: Burn an account's free balance.
//! - `slash`: Deduct up to an amount from the combined balance of `who`, preferring to deduct from the
//!	free balance. This function cannot fail.
//! - `slash_reserved`: Deduct up to an amount from reserved balance of an account. This function cannot fail.
//! - `repatriate_reserved`: Move up to an amount from reserved balance of an account to free balance of another
//! account.
//! - `check_permission`: Check permission to perform burn, mint or update.
//! - `ensure_can_withdraw`: Check if the account is able to make a withdrawal of the given amount
//!	for the given reason.
//!
//! ### Usage
//!
//! The following examples show how to use the Generic Asset module in your custom module.
//!
//! ### Examples from the SRML
//!
//! The Fees module uses the `Currency` trait to handle fee charge/refund, and its types inherit from `Currency`:
//!
//! ```
//! use frame_support::{
//! 	dispatch,
//! 	traits::{Currency, ExistenceRequirement, WithdrawReason},
//! };
//! # pub trait Trait: frame_system::Trait {
//! # 	type Currency: Currency<Self::AccountId>;
//! # }
//! type AssetOf<T> = <<T as Trait>::Currency as Currency<<T as frame_system::Trait>::AccountId>>::Balance;
//!
//! fn charge_fee<T: Trait>(transactor: &T::AccountId, amount: AssetOf<T>) -> dispatch::DispatchResult {
//! 	// ...
//! 	T::Currency::withdraw(
//! 		transactor,
//! 		amount,
//! 		WithdrawReason::TransactionPayment.into(),
//! 		ExistenceRequirement::KeepAlive,
//! 	)?;
//! 	// ...
//! 	Ok(())
//! }
//!
//! fn refund_fee<T: Trait>(transactor: &T::AccountId, amount: AssetOf<T>) -> dispatch::DispatchResult {
//! 	// ...
//! 	T::Currency::deposit_into_existing(transactor, amount)?;
//! 	// ...
//! 	Ok(())
//! }
//!
//! # fn main() {}
//! ```
//!
//! ## Genesis config
//!
//! The Generic Asset module depends on the [`GenesisConfig`](./struct.GenesisConfig.html).

#![cfg_attr(not(feature = "std"), no_std)]

use codec::{Decode, Encode, HasCompact, Input, Output, Error as CodecError};

use sp_runtime::{RuntimeDebug, DispatchResult, DispatchError};
use sp_runtime::traits::{
	CheckedAdd, CheckedSub, MaybeSerializeDeserialize, Member, One, Saturating, SimpleArithmetic,
	Zero, Bounded,
};

use sp_std::prelude::*;
use sp_std::{cmp, result, fmt::Debug};
use frame_support::{
	decl_event, decl_module, decl_storage, ensure, dispatch, decl_error,
	traits::{
		Currency, ExistenceRequirement, Imbalance, LockIdentifier, LockableCurrency, ReservableCurrency,
		SignedImbalance, UpdateBalanceOutcome, WithdrawReason, WithdrawReasons, TryDrop,
	},
	Parameter, StorageMap,
};
use frame_system::{self as system, ensure_signed, ensure_root};

mod mock;
mod tests;

pub use self::imbalances::{NegativeImbalance, PositiveImbalance};

pub trait Trait: frame_system::Trait {
	type Balance: Parameter
		+ Member
		+ SimpleArithmetic
		+ Default
		+ Copy
		+ MaybeSerializeDeserialize
		+ Debug;
	type AssetId: Parameter + Member + SimpleArithmetic + Default + Copy;
	type Event: From<Event<Self>> + Into<<Self as frame_system::Trait>::Event>;
}

pub trait Subtrait: frame_system::Trait {
	type Balance: Parameter
		+ Member
		+ SimpleArithmetic
		+ Default
		+ Copy
		+ MaybeSerializeDeserialize
		+ Debug;
	type AssetId: Parameter + Member + SimpleArithmetic + Default + Copy;
}

impl<T: Trait> Subtrait for T {
	type Balance = T::Balance;
	type AssetId = T::AssetId;
}

/// Asset creation options.
#[derive(Clone, Encode, Decode, PartialEq, Eq, RuntimeDebug)]
pub struct AssetOptions<Balance: HasCompact, AccountId> {
	/// Initial issuance of this asset. All deposit to the creater of the asset.
	#[codec(compact)]
	pub initial_issuance: Balance,
	/// Which accounts are allowed to possess this asset.
	pub permissions: PermissionLatest<AccountId>,
}

/// Owner of an asset.
#[derive(Clone, Encode, Decode, PartialEq, Eq, RuntimeDebug)]
pub enum Owner<AccountId> {
	/// No owner.
	None,
	/// Owned by an AccountId
	Address(AccountId),
}

impl<AccountId> Default for Owner<AccountId> {
	fn default() -> Self {
		Owner::None
	}
}

/// Asset permissions
#[derive(Clone, Encode, Decode, PartialEq, Eq, RuntimeDebug)]
pub struct PermissionsV1<AccountId> {
	/// Who have permission to update asset permission
	pub update: Owner<AccountId>,
	/// Who have permission to mint new asset
	pub mint: Owner<AccountId>,
	/// Who have permission to burn asset
	pub burn: Owner<AccountId>,
}

#[derive(Clone, Encode, Decode, PartialEq, Eq, RuntimeDebug)]
#[repr(u8)]
enum PermissionVersionNumber {
	V1 = 0,
}

/// Versioned asset permission
#[derive(Clone, PartialEq, Eq, RuntimeDebug)]
pub enum PermissionVersions<AccountId> {
	V1(PermissionsV1<AccountId>),
}

/// Asset permission types
pub enum PermissionType {
	/// Permission to burn asset permission
	Burn,
	/// Permission to mint new asset
	Mint,
	/// Permission to update asset
	Update,
}

/// Alias to latest asset permissions
pub type PermissionLatest<AccountId> = PermissionsV1<AccountId>;

impl<AccountId> Default for PermissionVersions<AccountId> {
	fn default() -> Self {
		PermissionVersions::V1(Default::default())
	}
}

impl<AccountId: Encode> Encode for PermissionVersions<AccountId> {
	fn encode_to<T: Output>(&self, dest: &mut T) {
		match self {
			PermissionVersions::V1(payload) => {
				dest.push(&PermissionVersionNumber::V1);
				dest.push(payload);
			},
		}
	}
}

impl<AccountId: Encode> codec::EncodeLike for PermissionVersions<AccountId> {}

impl<AccountId: Decode> Decode for PermissionVersions<AccountId> {
	fn decode<I: Input>(input: &mut I) -> core::result::Result<Self, CodecError> {
		let version = PermissionVersionNumber::decode(input)?;
		Ok(
			match version {
				PermissionVersionNumber::V1 => PermissionVersions::V1(Decode::decode(input)?)
			}
		)
	}
}

impl<AccountId> Default for PermissionsV1<AccountId> {
	fn default() -> Self {
		PermissionsV1 {
			update: Owner::None,
			mint: Owner::None,
			burn: Owner::None,
		}
	}
}

impl<AccountId> Into<PermissionLatest<AccountId>> for PermissionVersions<AccountId> {
	fn into(self) -> PermissionLatest<AccountId> {
		match self {
			PermissionVersions::V1(v1) => v1,
		}
	}
}

/// Converts the latest permission to other version.
impl<AccountId> Into<PermissionVersions<AccountId>> for PermissionLatest<AccountId> {
	fn into(self) -> PermissionVersions<AccountId> {
		PermissionVersions::V1(self)
	}
}

decl_error! {
	/// Error for the generic-asset module.
	pub enum Error for Module<T: Trait> {
		/// No new assets id available.
		NoIdAvailable,
		/// Cannot transfer zero amount.
		ZeroAmount,
		/// The origin does not have enough permission to update permissions.
		NoUpdatePermission,
		/// The origin does not have permission to mint an asset.
		NoMintPermission,
		/// The origin does not have permission to burn an asset.
		NoBurnPermission,
		/// Total issuance got overflowed after minting.
		TotalMintingOverflow,
		/// Free balance got overflowed after minting.
		FreeMintingOverflow,
		/// Total issuance got underflowed after burning.
		TotalBurningUnderflow,
		/// Free balance got underflowed after burning.
		FreeBurningUnderflow,
		/// Asset id is already taken.
		IdAlreadyTaken,
		/// Asset id not available.
		IdUnavailable,
		/// The balance is too low to send amount.
		InsufficientBalance,
		/// The account liquidity restrictions prevent withdrawal.
		LiquidityRestrictions,
	}
}

decl_module! {
	pub struct Module<T: Trait> for enum Call where origin: T::Origin {
		type Error = Error<T>;

		fn deposit_event() = default;

		/// Create a new kind of asset.
		fn create(origin, options: AssetOptions<T::Balance, T::AccountId>) -> dispatch::DispatchResult {
			let origin = ensure_signed(origin)?;
			let id = Self::next_asset_id();

			let permissions: PermissionVersions<T::AccountId> = options.permissions.clone().into();

			// The last available id serves as the overflow mark and won't be used.
			let next_id = id.checked_add(&One::one()).ok_or_else(|| Error::<T>::NoIdAvailable)?;

			<NextAssetId<T>>::put(next_id);
			<TotalIssuance<T>>::insert(id, &options.initial_issuance);
			<FreeBalance<T>>::insert(&id, &origin, &options.initial_issuance);
			<Permissions<T>>::insert(&id, permissions);

			Self::deposit_event(RawEvent::Created(id, origin, options));

			Ok(())
		}

		/// Transfer some liquid free balance to another account.
		pub fn transfer(origin, #[compact] asset_id: T::AssetId, to: T::AccountId, #[compact] amount: T::Balance) {
			let origin = ensure_signed(origin)?;
			ensure!(!amount.is_zero(), Error::<T>::ZeroAmount);
			Self::make_transfer_with_event(&asset_id, &origin, &to, amount)?;
		}

		/// Updates permission for a given `asset_id` and an account.
		///
		/// The `origin` must have `update` permission.
		fn update_permission(
			origin,
			#[compact] asset_id: T::AssetId,
			new_permission: PermissionLatest<T::AccountId>
		) -> dispatch::DispatchResult {
			let origin = ensure_signed(origin)?;

			let permissions: PermissionVersions<T::AccountId> = new_permission.into();

			if Self::check_permission(&asset_id, &origin, &PermissionType::Update) {
				<Permissions<T>>::insert(asset_id, &permissions);

				Self::deposit_event(RawEvent::PermissionUpdated(asset_id, permissions.into()));

				Ok(())
			} else {
				Err(Error::<T>::NoUpdatePermission)?
			}
		}

		/// Mints an asset, increases its total issuance.
		/// The origin must have `mint` permissions.
<<<<<<< HEAD
		fn mint(origin, #[compact] asset_id: T::AssetId, to: T::AccountId, amount: T::Balance) -> Result {
			let who = ensure_signed(origin)?;
			Self::mint_free(&asset_id, &who, &to, &amount)?;
			Self::deposit_event(RawEvent::Minted(asset_id, to, amount));
			Ok(())
=======
		fn mint(origin, #[compact] asset_id: T::AssetId, to: T::AccountId, amount: T::Balance)
			-> dispatch::DispatchResult
		{
			let origin = ensure_signed(origin)?;
			if Self::check_permission(&asset_id, &origin, &PermissionType::Mint) {
				let original_free_balance = Self::free_balance(&asset_id, &to);
				let current_total_issuance = <TotalIssuance<T>>::get(asset_id);
				let new_total_issuance = current_total_issuance.checked_add(&amount)
					.ok_or(Error::<T>::TotalMintingOverflow)?;
				let value = original_free_balance.checked_add(&amount)
					.ok_or(Error::<T>::FreeMintingOverflow)?;

				<TotalIssuance<T>>::insert(asset_id, new_total_issuance);
				Self::set_free_balance(&asset_id, &to, value);

				Self::deposit_event(RawEvent::Minted(asset_id, to, amount));

				Ok(())
			} else {
				Err(Error::<T>::NoMintPermission)?
			}
>>>>>>> dc4216a5
		}

		/// Burns an asset, decreases its total issuance.
		/// The `origin` must have `burn` permissions.
<<<<<<< HEAD
		fn burn(origin, #[compact] asset_id: T::AssetId, to: T::AccountId, amount: T::Balance) -> Result {
			let who = ensure_signed(origin)?;
			Self::burn_free(&asset_id, &who, &to, &amount)?;
			Self::deposit_event(RawEvent::Burned(asset_id, to, amount));
			Ok(())
=======
		fn burn(origin, #[compact] asset_id: T::AssetId, to: T::AccountId, amount: T::Balance)
			-> dispatch::DispatchResult
		{
			let origin = ensure_signed(origin)?;

			if Self::check_permission(&asset_id, &origin, &PermissionType::Burn) {
				let original_free_balance = Self::free_balance(&asset_id, &to);

				let current_total_issuance = <TotalIssuance<T>>::get(asset_id);
				let new_total_issuance = current_total_issuance.checked_sub(&amount)
					.ok_or(Error::<T>::TotalBurningUnderflow)?;
				let value = original_free_balance.checked_sub(&amount)
					.ok_or(Error::<T>::FreeBurningUnderflow)?;

				<TotalIssuance<T>>::insert(asset_id, new_total_issuance);

				Self::set_free_balance(&asset_id, &to, value);

				Self::deposit_event(RawEvent::Burned(asset_id, to, amount));

				Ok(())
			} else {
				Err(Error::<T>::NoBurnPermission)?
			}
>>>>>>> dc4216a5
		}

		/// Can be used to create reserved tokens.
		/// Requires Root call.
		fn create_reserved(
			origin,
			asset_id: T::AssetId,
			options: AssetOptions<T::Balance, T::AccountId>
		) -> dispatch::DispatchResult {
			ensure_root(origin)?;
			Self::create_asset(Some(asset_id), None, options)
		}
	}
}

#[derive(Encode, Decode, Clone, PartialEq, Eq, RuntimeDebug)]
pub struct BalanceLock<Balance, BlockNumber> {
	pub id: LockIdentifier,
	pub amount: Balance,
	pub until: BlockNumber,
	pub reasons: WithdrawReasons,
}

decl_storage! {
	trait Store for Module<T: Trait> as GenericAsset {
		/// Total issuance of a given asset.
		pub TotalIssuance get(fn total_issuance) build(|config: &GenesisConfig<T>| {
			let issuance = config.initial_balance * (config.endowed_accounts.len() as u32).into();
			config.assets.iter().map(|id| (id.clone(), issuance)).collect::<Vec<_>>()
		}): map T::AssetId => T::Balance;

		/// The free balance of a given asset under an account.
		pub FreeBalance: double_map T::AssetId, hasher(twox_128) T::AccountId => T::Balance;

		/// The reserved balance of a given asset under an account.
		pub ReservedBalance: double_map T::AssetId, hasher(twox_128) T::AccountId => T::Balance;

		/// Next available ID for user-created asset.
		pub NextAssetId get(fn next_asset_id) config(): T::AssetId;

		/// Permission options for a given asset.
		pub Permissions get(fn get_permission): map T::AssetId => PermissionVersions<T::AccountId>;

		/// Any liquidity locks on some account balances.
		pub Locks get(fn locks): map T::AccountId => Vec<BalanceLock<T::Balance, T::BlockNumber>>;

		/// The identity of the asset which is the one that is designated for the chain's staking system.
		pub StakingAssetId get(fn staking_asset_id) config(): T::AssetId;

		/// The identity of the asset which is the one that is designated for paying the chain's transaction fee.
		pub SpendingAssetId get(fn spending_asset_id) config(): T::AssetId;
	}
	add_extra_genesis {
		config(assets): Vec<T::AssetId>;
		config(initial_balance): T::Balance;
		config(endowed_accounts): Vec<T::AccountId>;

		build(|config: &GenesisConfig<T>| {
			config.assets.iter().for_each(|asset_id| {
				config.endowed_accounts.iter().for_each(|account_id| {
					<FreeBalance<T>>::insert(asset_id, account_id, &config.initial_balance);
				});
			});
		});
	}
}

decl_event!(
	pub enum Event<T> where
		<T as frame_system::Trait>::AccountId,
		<T as Trait>::Balance,
		<T as Trait>::AssetId,
		AssetOptions = AssetOptions<<T as Trait>::Balance, <T as frame_system::Trait>::AccountId>
	{
		/// Asset created (asset_id, creator, asset_options).
		Created(AssetId, AccountId, AssetOptions),
		/// Asset transfer succeeded (asset_id, from, to, amount).
		Transferred(AssetId, AccountId, AccountId, Balance),
		/// Asset permission updated (asset_id, new_permissions).
		PermissionUpdated(AssetId, PermissionLatest<AccountId>),
		/// New asset minted (asset_id, account, amount).
		Minted(AssetId, AccountId, Balance),
		/// Asset burned (asset_id, account, amount).
		Burned(AssetId, AccountId, Balance),
	}
);

impl<T: Trait> Module<T> {
	// PUBLIC IMMUTABLES

	/// Get an account's total balance of an asset kind.
	pub fn total_balance(asset_id: &T::AssetId, who: &T::AccountId) -> T::Balance {
		Self::free_balance(asset_id, who) + Self::reserved_balance(asset_id, who)
	}

	/// Get an account's free balance of an asset kind.
	pub fn free_balance(asset_id: &T::AssetId, who: &T::AccountId) -> T::Balance {
		<FreeBalance<T>>::get(asset_id, who)
	}

	/// Get an account's reserved balance of an asset kind.
	pub fn reserved_balance(asset_id: &T::AssetId, who: &T::AccountId) -> T::Balance {
		<ReservedBalance<T>>::get(asset_id, who)
	}

	/// Mint to an account's free balance, without event
	pub fn mint_free(
		asset_id: &T::AssetId,
		who: &T::AccountId,
		to: &T::AccountId,
		amount: &T::Balance,
	) -> Result {
		if Self::check_permission(asset_id, who, &PermissionType::Mint) {
			let original_free_balance = Self::free_balance(&asset_id, &to);
			let current_total_issuance = <TotalIssuance<T>>::get(asset_id);
			let new_total_issuance = current_total_issuance.checked_add(&amount)
				.ok_or_else(|| "total_issuance got overflow after minting.")?;
			let value = original_free_balance.checked_add(&amount)
				.ok_or_else(|| "free balance got overflow after minting.")?;

			<TotalIssuance<T>>::insert(asset_id, new_total_issuance);
			Self::set_free_balance(&asset_id, &to, value);
			Ok(())
		} else {
			Err("The origin does not have permission to mint an asset.")
		}
	}

	/// Burn an account's free balance, without event
	pub fn burn_free(
		asset_id: &T::AssetId,
		who: &T::AccountId,
		to: &T::AccountId,
		amount: &T::Balance,
	) -> Result {
		if Self::check_permission(asset_id, who, &PermissionType::Burn) {
			let original_free_balance = Self::free_balance(asset_id, to);

			let current_total_issuance = <TotalIssuance<T>>::get(asset_id);
			let new_total_issuance = current_total_issuance.checked_sub(amount)
				.ok_or_else(|| "total_issuance got underflow after burning")?;
			let value = original_free_balance.checked_sub(amount)
				.ok_or_else(|| "free_balance got underflow after burning")?;

			<TotalIssuance<T>>::insert(asset_id, new_total_issuance);
			Self::set_free_balance(asset_id, to, value);
			Ok(())
		} else {
			Err("The origin does not have permission to burn an asset.")
		}
	}

	/// Creates an asset.
	///
	/// # Arguments
	/// * `asset_id`: An ID of a reserved asset.
	/// If not provided, a user-generated asset will be created with the next available ID.
	/// * `from_account`: The initiator account of this call
	/// * `asset_options`: Asset creation options.
	///
	pub fn create_asset(
		asset_id: Option<T::AssetId>,
		from_account: Option<T::AccountId>,
		options: AssetOptions<T::Balance, T::AccountId>,
	) -> dispatch::DispatchResult {
		let asset_id = if let Some(asset_id) = asset_id {
			ensure!(!<TotalIssuance<T>>::exists(&asset_id), Error::<T>::IdAlreadyTaken);
			ensure!(asset_id < Self::next_asset_id(), Error::<T>::IdUnavailable);
			asset_id
		} else {
			let asset_id = Self::next_asset_id();
			let next_id = asset_id
				.checked_add(&One::one())
				.ok_or(Error::<T>::NoIdAvailable)?;
			<NextAssetId<T>>::put(next_id);
			asset_id
		};

		let account_id = from_account.unwrap_or_default();
		let permissions: PermissionVersions<T::AccountId> = options.permissions.clone().into();

		<TotalIssuance<T>>::insert(asset_id, &options.initial_issuance);
		<FreeBalance<T>>::insert(&asset_id, &account_id, &options.initial_issuance);
		<Permissions<T>>::insert(&asset_id, permissions);

		Self::deposit_event(RawEvent::Created(asset_id, account_id, options));

		Ok(())
	}

	/// Transfer some liquid free balance from one account to another.
	/// This will not emit the `Transferred` event.
	pub fn make_transfer(
		asset_id: &T::AssetId,
		from: &T::AccountId,
		to: &T::AccountId,
		amount: T::Balance
	) -> dispatch::DispatchResult {
		let new_balance = Self::free_balance(asset_id, from)
			.checked_sub(&amount)
			.ok_or(Error::<T>::InsufficientBalance)?;
		Self::ensure_can_withdraw(asset_id, from, amount, WithdrawReason::Transfer.into(), new_balance)?;

		if from != to {
			<FreeBalance<T>>::mutate(asset_id, from, |balance| *balance -= amount);
			<FreeBalance<T>>::mutate(asset_id, to, |balance| *balance += amount);
		}

		Ok(())
	}

	/// Transfer some liquid free balance from one account to another.
	/// This will emit the `Transferred` event.
	pub fn make_transfer_with_event(
		asset_id: &T::AssetId,
		from: &T::AccountId,
		to: &T::AccountId,
		amount: T::Balance,
	) -> dispatch::DispatchResult {
		Self::make_transfer(asset_id, from, to, amount)?;

		if from != to {
			Self::deposit_event(RawEvent::Transferred(*asset_id, from.clone(), to.clone(), amount));
		}

		Ok(())
	}

	/// Move `amount` from free balance to reserved balance.
	///
	/// If the free balance is lower than `amount`, then no funds will be moved and an `Err` will
	/// be returned. This is different behavior than `unreserve`.
	pub fn reserve(asset_id: &T::AssetId, who: &T::AccountId, amount: T::Balance)
		-> dispatch::DispatchResult
	{
		// Do we need to consider that this is an atomic transaction?
		let original_reserve_balance = Self::reserved_balance(asset_id, who);
		let original_free_balance = Self::free_balance(asset_id, who);
		if original_free_balance < amount {
			Err(Error::<T>::InsufficientBalance)?
		}
		let new_reserve_balance = original_reserve_balance + amount;
		Self::set_reserved_balance(asset_id, who, new_reserve_balance);
		let new_free_balance = original_free_balance - amount;
		Self::set_free_balance(asset_id, who, new_free_balance);
		Ok(())
	}

	/// Moves up to `amount` from reserved balance to free balance. This function cannot fail.
	///
	/// As many assets up to `amount` will be moved as possible. If the reserve balance of `who`
	/// is less than `amount`, then the remaining amount will be returned.
	/// NOTE: This is different behavior than `reserve`.
	pub fn unreserve(asset_id: &T::AssetId, who: &T::AccountId, amount: T::Balance) -> T::Balance {
		let b = Self::reserved_balance(asset_id, who);
		let actual = sp_std::cmp::min(b, amount);
		let original_free_balance = Self::free_balance(asset_id, who);
		let new_free_balance = original_free_balance + actual;
		Self::set_free_balance(asset_id, who, new_free_balance);
		Self::set_reserved_balance(asset_id, who, b - actual);
		amount - actual
	}

	/// Deduct up to `amount` from the combined balance of `who`, preferring to deduct from the
	/// free balance. This function cannot fail.
	///
	/// As much funds up to `amount` will be deducted as possible. If this is less than `amount`
	/// then `Some(remaining)` will be returned. Full completion is given by `None`.
	/// NOTE: LOW-LEVEL: This will not attempt to maintain total issuance. It is expected that
	/// the caller will do this.
	pub fn slash(asset_id: &T::AssetId, who: &T::AccountId, amount: T::Balance) -> Option<T::Balance> {
		let free_balance = Self::free_balance(asset_id, who);
		let free_slash = sp_std::cmp::min(free_balance, amount);
		let new_free_balance = free_balance - free_slash;
		Self::set_free_balance(asset_id, who, new_free_balance);
		if free_slash < amount {
			Self::slash_reserved(asset_id, who, amount - free_slash)
		} else {
			None
		}
	}

	/// Deducts up to `amount` from reserved balance of `who`. This function cannot fail.
	///
	/// As much funds up to `amount` will be deducted as possible. If the reserve balance of `who`
	/// is less than `amount`, then a non-zero second item will be returned.
	/// NOTE: LOW-LEVEL: This will not attempt to maintain total issuance. It is expected that
	/// the caller will do this.
	pub fn slash_reserved(asset_id: &T::AssetId, who: &T::AccountId, amount: T::Balance) -> Option<T::Balance> {
		let original_reserve_balance = Self::reserved_balance(asset_id, who);
		let slash = sp_std::cmp::min(original_reserve_balance, amount);
		let new_reserve_balance = original_reserve_balance - slash;
		Self::set_reserved_balance(asset_id, who, new_reserve_balance);
		if amount == slash {
			None
		} else {
			Some(amount - slash)
		}
	}

	/// Move up to `amount` from reserved balance of account `who` to free balance of account
	/// `beneficiary`.
	///
	/// As much funds up to `amount` will be moved as possible. If this is less than `amount`, then
	/// the `remaining` would be returned, else `Zero::zero()`.
	/// NOTE: LOW-LEVEL: This will not attempt to maintain total issuance. It is expected that
	/// the caller will do this.
	pub fn repatriate_reserved(
		asset_id: &T::AssetId,
		who: &T::AccountId,
		beneficiary: &T::AccountId,
		amount: T::Balance,
	) -> T::Balance {
		let b = Self::reserved_balance(asset_id, who);
		let slash = sp_std::cmp::min(b, amount);

		let original_free_balance = Self::free_balance(asset_id, beneficiary);
		let new_free_balance = original_free_balance + slash;
		Self::set_free_balance(asset_id, beneficiary, new_free_balance);

		let new_reserve_balance = b - slash;
		Self::set_reserved_balance(asset_id, who, new_reserve_balance);
		amount - slash
	}

	/// Check permission to perform burn, mint or update.
	///
	/// # Arguments
	/// * `asset_id`:  A `T::AssetId` type that contains the `asset_id`, which has the permission embedded.
	/// * `who`: A `T::AccountId` type that contains the `account_id` for which to check permissions.
	/// * `what`: The permission to check.
	///
	pub fn check_permission(asset_id: &T::AssetId, who: &T::AccountId, what: &PermissionType) -> bool {
		let permission_versions: PermissionVersions<T::AccountId> = Self::get_permission(asset_id);
		let permission = permission_versions.into();

		match (what, permission) {
			(
				PermissionType::Burn,
				PermissionLatest {
					burn: Owner::Address(account),
					..
				},
			) => account == *who,
			(
				PermissionType::Mint,
				PermissionLatest {
					mint: Owner::Address(account),
					..
				},
			) => account == *who,
			(
				PermissionType::Update,
				PermissionLatest {
					update: Owner::Address(account),
					..
				},
			) => account == *who,
			_ => false,
		}
	}

	/// Return `Ok` iff the account is able to make a withdrawal of the given amount
	/// for the given reason.
	///
	/// `Err(...)` with the reason why not otherwise.
	pub fn ensure_can_withdraw(
		asset_id: &T::AssetId,
		who: &T::AccountId,
		_amount: T::Balance,
		reasons: WithdrawReasons,
		new_balance: T::Balance,
	) -> dispatch::DispatchResult {
		if asset_id != &Self::staking_asset_id() {
			return Ok(());
		}

		let locks = Self::locks(who);
		if locks.is_empty() {
			return Ok(());
		}
		let now = <frame_system::Module<T>>::block_number();
		if Self::locks(who)
			.into_iter()
			.all(|l| now >= l.until || new_balance >= l.amount || !l.reasons.intersects(reasons))
		{
			Ok(())
		} else {
			Err(Error::<T>::LiquidityRestrictions)?
		}
	}

	// PRIVATE MUTABLES

	/// NOTE: LOW-LEVEL: This will not attempt to maintain total issuance. It is expected that
	/// the caller will do this.
	fn set_reserved_balance(asset_id: &T::AssetId, who: &T::AccountId, balance: T::Balance) {
		<ReservedBalance<T>>::insert(asset_id, who, &balance);
	}

	/// NOTE: LOW-LEVEL: This will not attempt to maintain total issuance. It is expected that
	/// the caller will do this.
	fn set_free_balance(asset_id: &T::AssetId, who: &T::AccountId, balance: T::Balance) {
		<FreeBalance<T>>::insert(asset_id, who, &balance);
	}

	fn set_lock(
		id: LockIdentifier,
		who: &T::AccountId,
		amount: T::Balance,
		until: T::BlockNumber,
		reasons: WithdrawReasons,
	) {
		let now = <frame_system::Module<T>>::block_number();
		let mut new_lock = Some(BalanceLock {
			id,
			amount,
			until,
			reasons,
		});
		let mut locks = <Module<T>>::locks(who)
			.into_iter()
			.filter_map(|l| {
				if l.id == id {
					new_lock.take()
				} else if l.until > now {
					Some(l)
				} else {
					None
				}
			})
			.collect::<Vec<_>>();
		if let Some(lock) = new_lock {
			locks.push(lock)
		}
		<Locks<T>>::insert(who, locks);
	}

	fn extend_lock(
		id: LockIdentifier,
		who: &T::AccountId,
		amount: T::Balance,
		until: T::BlockNumber,
		reasons: WithdrawReasons,
	) {
		let now = <frame_system::Module<T>>::block_number();
		let mut new_lock = Some(BalanceLock {
			id,
			amount,
			until,
			reasons,
		});
		let mut locks = <Module<T>>::locks(who)
			.into_iter()
			.filter_map(|l| {
				if l.id == id {
					new_lock.take().map(|nl| BalanceLock {
						id: l.id,
						amount: l.amount.max(nl.amount),
						until: l.until.max(nl.until),
						reasons: l.reasons | nl.reasons,
					})
				} else if l.until > now {
					Some(l)
				} else {
					None
				}
			})
			.collect::<Vec<_>>();
		if let Some(lock) = new_lock {
			locks.push(lock)
		}
		<Locks<T>>::insert(who, locks);
	}

	fn remove_lock(id: LockIdentifier, who: &T::AccountId) {
		let now = <frame_system::Module<T>>::block_number();
		let locks = <Module<T>>::locks(who)
			.into_iter()
			.filter_map(|l| if l.until > now && l.id != id { Some(l) } else { None })
			.collect::<Vec<_>>();
		<Locks<T>>::insert(who, locks);
	}
}

pub trait AssetIdProvider {
	type AssetId;
	fn asset_id() -> Self::AssetId;
}

// wrapping these imbalanes in a private module is necessary to ensure absolute privacy
// of the inner member.
mod imbalances {
	use super::{
		result, AssetIdProvider, Imbalance, Saturating, StorageMap, Subtrait, Zero, TryDrop
	};
	use sp_std::mem;

	/// Opaque, move-only struct with private fields that serves as a token denoting that
	/// funds have been created without any equal and opposite accounting.
	#[must_use]
	pub struct PositiveImbalance<T: Subtrait, U: AssetIdProvider<AssetId = T::AssetId>>(
		T::Balance,
		sp_std::marker::PhantomData<U>,
	);
	impl<T, U> PositiveImbalance<T, U>
	where
		T: Subtrait,
		U: AssetIdProvider<AssetId = T::AssetId>,
	{
		pub fn new(amount: T::Balance) -> Self {
			PositiveImbalance(amount, Default::default())
		}
	}

	/// Opaque, move-only struct with private fields that serves as a token denoting that
	/// funds have been destroyed without any equal and opposite accounting.
	#[must_use]
	pub struct NegativeImbalance<T: Subtrait, U: AssetIdProvider<AssetId = T::AssetId>>(
		T::Balance,
		sp_std::marker::PhantomData<U>,
	);
	impl<T, U> NegativeImbalance<T, U>
	where
		T: Subtrait,
		U: AssetIdProvider<AssetId = T::AssetId>,
	{
		pub fn new(amount: T::Balance) -> Self {
			NegativeImbalance(amount, Default::default())
		}
	}

	impl<T, U> TryDrop for PositiveImbalance<T, U>
	where
		T: Subtrait,
		U: AssetIdProvider<AssetId = T::AssetId>,
	{
		fn try_drop(self) -> result::Result<(), Self> {
			self.drop_zero()
		}
	}

	impl<T, U> Imbalance<T::Balance> for PositiveImbalance<T, U>
	where
		T: Subtrait,
		U: AssetIdProvider<AssetId = T::AssetId>,
	{
		type Opposite = NegativeImbalance<T, U>;

		fn zero() -> Self {
			Self::new(Zero::zero())
		}
		fn drop_zero(self) -> result::Result<(), Self> {
			if self.0.is_zero() {
				Ok(())
			} else {
				Err(self)
			}
		}
		fn split(self, amount: T::Balance) -> (Self, Self) {
			let first = self.0.min(amount);
			let second = self.0 - first;

			mem::forget(self);
			(Self::new(first), Self::new(second))
		}
		fn merge(mut self, other: Self) -> Self {
			self.0 = self.0.saturating_add(other.0);
			mem::forget(other);

			self
		}
		fn subsume(&mut self, other: Self) {
			self.0 = self.0.saturating_add(other.0);
			mem::forget(other);
		}
		fn offset(self, other: Self::Opposite) -> result::Result<Self, Self::Opposite> {
			let (a, b) = (self.0, other.0);
			mem::forget((self, other));

			if a >= b {
				Ok(Self::new(a - b))
			} else {
				Err(NegativeImbalance::new(b - a))
			}
		}
		fn peek(&self) -> T::Balance {
			self.0.clone()
		}
	}

	impl<T, U> TryDrop for NegativeImbalance<T, U>
	where
		T: Subtrait,
		U: AssetIdProvider<AssetId = T::AssetId>,
	{
		fn try_drop(self) -> result::Result<(), Self> {
			self.drop_zero()
		}
	}

	impl<T, U> Imbalance<T::Balance> for NegativeImbalance<T, U>
	where
		T: Subtrait,
		U: AssetIdProvider<AssetId = T::AssetId>,
	{
		type Opposite = PositiveImbalance<T, U>;

		fn zero() -> Self {
			Self::new(Zero::zero())
		}
		fn drop_zero(self) -> result::Result<(), Self> {
			if self.0.is_zero() {
				Ok(())
			} else {
				Err(self)
			}
		}
		fn split(self, amount: T::Balance) -> (Self, Self) {
			let first = self.0.min(amount);
			let second = self.0 - first;

			mem::forget(self);
			(Self::new(first), Self::new(second))
		}
		fn merge(mut self, other: Self) -> Self {
			self.0 = self.0.saturating_add(other.0);
			mem::forget(other);

			self
		}
		fn subsume(&mut self, other: Self) {
			self.0 = self.0.saturating_add(other.0);
			mem::forget(other);
		}
		fn offset(self, other: Self::Opposite) -> result::Result<Self, Self::Opposite> {
			let (a, b) = (self.0, other.0);
			mem::forget((self, other));

			if a >= b {
				Ok(Self::new(a - b))
			} else {
				Err(PositiveImbalance::new(b - a))
			}
		}
		fn peek(&self) -> T::Balance {
			self.0.clone()
		}
	}

	impl<T, U> Drop for PositiveImbalance<T, U>
	where
		T: Subtrait,
		U: AssetIdProvider<AssetId = T::AssetId>,
	{
		/// Basic drop handler will just square up the total issuance.
		fn drop(&mut self) {
			<super::TotalIssuance<super::ElevatedTrait<T>>>::mutate(&U::asset_id(), |v| *v = v.saturating_add(self.0));
		}
	}

	impl<T, U> Drop for NegativeImbalance<T, U>
	where
		T: Subtrait,
		U: AssetIdProvider<AssetId = T::AssetId>,
	{
		/// Basic drop handler will just square up the total issuance.
		fn drop(&mut self) {
			<super::TotalIssuance<super::ElevatedTrait<T>>>::mutate(&U::asset_id(), |v| *v = v.saturating_sub(self.0));
		}
	}
}

// TODO: #2052
// Somewhat ugly hack in order to gain access to module's `increase_total_issuance_by`
// using only the Subtrait (which defines only the types that are not dependent
// on Positive/NegativeImbalance). Subtrait must be used otherwise we end up with a
// circular dependency with Trait having some types be dependent on PositiveImbalance<Trait>
// and PositiveImbalance itself depending back on Trait for its Drop impl (and thus
// its type declaration).
// This works as long as `increase_total_issuance_by` doesn't use the Imbalance
// types (basically for charging fees).
// This should eventually be refactored so that the three type items that do
// depend on the Imbalance type (TransactionPayment, TransferPayment, DustRemoval)
// are placed in their own SRML module.
struct ElevatedTrait<T: Subtrait>(T);
impl<T: Subtrait> Clone for ElevatedTrait<T> {
	fn clone(&self) -> Self {
		unimplemented!()
	}
}
impl<T: Subtrait> PartialEq for ElevatedTrait<T> {
	fn eq(&self, _: &Self) -> bool {
		unimplemented!()
	}
}
impl<T: Subtrait> Eq for ElevatedTrait<T> {}
impl<T: Subtrait> frame_system::Trait for ElevatedTrait<T> {
	type Origin = T::Origin;
	type Call = T::Call;
	type Index = T::Index;
	type BlockNumber = T::BlockNumber;
	type Hash = T::Hash;
	type Hashing = T::Hashing;
	type AccountId = T::AccountId;
	type Lookup = T::Lookup;
	type Header = T::Header;
	type Event = ();
	type MaximumBlockWeight = T::MaximumBlockWeight;
	type MaximumBlockLength = T::MaximumBlockLength;
	type AvailableBlockRatio = T::AvailableBlockRatio;
	type BlockHashCount = T::BlockHashCount;
	type Version = T::Version;
	type ModuleToIndex = ();
}
impl<T: Subtrait> Trait for ElevatedTrait<T> {
	type Balance = T::Balance;
	type AssetId = T::AssetId;
	type Event = ();
}

#[derive(Encode, Decode, Clone, PartialEq, Eq, RuntimeDebug)]
pub struct AssetCurrency<T, U>(sp_std::marker::PhantomData<T>, sp_std::marker::PhantomData<U>);

impl<T, U> Currency<T::AccountId> for AssetCurrency<T, U>
where
	T: Trait,
	U: AssetIdProvider<AssetId = T::AssetId>,
{
	type Balance = T::Balance;
	type PositiveImbalance = PositiveImbalance<T, U>;
	type NegativeImbalance = NegativeImbalance<T, U>;

	fn total_balance(who: &T::AccountId) -> Self::Balance {
		Self::free_balance(&who) + Self::reserved_balance(&who)
	}

	fn free_balance(who: &T::AccountId) -> Self::Balance {
		<Module<T>>::free_balance(&U::asset_id(), &who)
	}

	/// Returns the total staking asset issuance
	fn total_issuance() -> Self::Balance {
		<Module<T>>::total_issuance(U::asset_id())
	}

	fn minimum_balance() -> Self::Balance {
		Zero::zero()
	}

	fn transfer(
		transactor: &T::AccountId,
		dest: &T::AccountId,
		value: Self::Balance,
		_: ExistenceRequirement, // no existential deposit policy for generic asset
	) -> DispatchResult {
		<Module<T>>::make_transfer(&U::asset_id(), transactor, dest, value)
	}

	fn ensure_can_withdraw(
		who: &T::AccountId,
		amount: Self::Balance,
		reasons: WithdrawReasons,
		new_balance: Self::Balance,
	) -> DispatchResult {
		<Module<T>>::ensure_can_withdraw(&U::asset_id(), who, amount, reasons, new_balance)
	}

	fn withdraw(
		who: &T::AccountId,
		value: Self::Balance,
		reasons: WithdrawReasons,
		_: ExistenceRequirement, // no existential deposit policy for generic asset
	) -> result::Result<Self::NegativeImbalance, DispatchError> {
		let new_balance = Self::free_balance(who)
			.checked_sub(&value)
			.ok_or(Error::<T>::InsufficientBalance)?;
		Self::ensure_can_withdraw(who, value, reasons, new_balance)?;
		<Module<T>>::set_free_balance(&U::asset_id(), who, new_balance);
		Ok(NegativeImbalance::new(value))
	}

	fn deposit_into_existing(
		who: &T::AccountId,
		value: Self::Balance,
	) -> result::Result<Self::PositiveImbalance, DispatchError> {
		// No existential deposit rule and creation fee in GA. `deposit_into_existing` is same with `deposit_creating`.
		Ok(Self::deposit_creating(who, value))
	}

	fn deposit_creating(who: &T::AccountId, value: Self::Balance) -> Self::PositiveImbalance {
		let (imbalance, _) = Self::make_free_balance_be(who, Self::free_balance(who) + value);
		if let SignedImbalance::Positive(p) = imbalance {
			p
		} else {
			// Impossible, but be defensive.
			Self::PositiveImbalance::zero()
		}
	}

	fn make_free_balance_be(
		who: &T::AccountId,
		balance: Self::Balance,
	) -> (
		SignedImbalance<Self::Balance, Self::PositiveImbalance>,
		UpdateBalanceOutcome,
	) {
		let original = <Module<T>>::free_balance(&U::asset_id(), who);
		let imbalance = if original <= balance {
			SignedImbalance::Positive(PositiveImbalance::new(balance - original))
		} else {
			SignedImbalance::Negative(NegativeImbalance::new(original - balance))
		};
		<Module<T>>::set_free_balance(&U::asset_id(), who, balance);
		(imbalance, UpdateBalanceOutcome::Updated)
	}

	fn can_slash(who: &T::AccountId, value: Self::Balance) -> bool {
		<Module<T>>::free_balance(&U::asset_id(), &who) >= value
	}

	fn slash(who: &T::AccountId, value: Self::Balance) -> (Self::NegativeImbalance, Self::Balance) {
		let remaining = <Module<T>>::slash(&U::asset_id(), who, value);
		if let Some(r) = remaining {
			(NegativeImbalance::new(value - r), r)
		} else {
			(NegativeImbalance::new(value), Zero::zero())
		}
	}

	fn burn(mut amount: Self::Balance) -> Self::PositiveImbalance {
		<TotalIssuance<T>>::mutate(&U::asset_id(), |issued|
			issued.checked_sub(&amount).unwrap_or_else(|| {
				amount = *issued;
				Zero::zero()
			})
		);
		PositiveImbalance::new(amount)
	}

	fn issue(mut amount: Self::Balance) -> Self::NegativeImbalance {
		<TotalIssuance<T>>::mutate(&U::asset_id(), |issued|
			*issued = issued.checked_add(&amount).unwrap_or_else(|| {
				amount = Self::Balance::max_value() - *issued;
				Self::Balance::max_value()
			})
		);
		NegativeImbalance::new(amount)
	}
}

impl<T, U> ReservableCurrency<T::AccountId> for AssetCurrency<T, U>
where
	T: Trait,
	U: AssetIdProvider<AssetId = T::AssetId>,
{
	fn can_reserve(who: &T::AccountId, value: Self::Balance) -> bool {
		Self::free_balance(who)
			.checked_sub(&value)
			.map_or(false, |new_balance|
				<Module<T>>::ensure_can_withdraw(
					&U::asset_id(), who, value, WithdrawReason::Reserve.into(), new_balance
				).is_ok()
			)
	}

	fn reserved_balance(who: &T::AccountId) -> Self::Balance {
		<Module<T>>::reserved_balance(&U::asset_id(), &who)
	}

	fn reserve(who: &T::AccountId, value: Self::Balance) -> DispatchResult {
		<Module<T>>::reserve(&U::asset_id(), who, value)
	}

	fn unreserve(who: &T::AccountId, value: Self::Balance) -> Self::Balance {
		<Module<T>>::unreserve(&U::asset_id(), who, value)
	}

	fn slash_reserved(who: &T::AccountId, value: Self::Balance) -> (Self::NegativeImbalance, Self::Balance) {
		let b = Self::reserved_balance(&who.clone());
		let slash = cmp::min(b, value);

		<Module<T>>::set_reserved_balance(&U::asset_id(), who, b - slash);
		(NegativeImbalance::new(slash), value - slash)
	}

	fn repatriate_reserved(
		slashed: &T::AccountId,
		beneficiary: &T::AccountId,
		value: Self::Balance,
	) -> result::Result<Self::Balance, DispatchError> {
		Ok(<Module<T>>::repatriate_reserved(&U::asset_id(), slashed, beneficiary, value))
	}
}

pub struct StakingAssetIdProvider<T>(sp_std::marker::PhantomData<T>);

impl<T: Trait> AssetIdProvider for StakingAssetIdProvider<T> {
	type AssetId = T::AssetId;
	fn asset_id() -> Self::AssetId {
		<Module<T>>::staking_asset_id()
	}
}

pub struct SpendingAssetIdProvider<T>(sp_std::marker::PhantomData<T>);

impl<T: Trait> AssetIdProvider for SpendingAssetIdProvider<T> {
	type AssetId = T::AssetId;
	fn asset_id() -> Self::AssetId {
		<Module<T>>::spending_asset_id()
	}
}

impl<T> LockableCurrency<T::AccountId> for AssetCurrency<T, StakingAssetIdProvider<T>>
where
	T: Trait,
	T::Balance: MaybeSerializeDeserialize + Debug,
{
	type Moment = T::BlockNumber;

	fn set_lock(
		id: LockIdentifier,
		who: &T::AccountId,
		amount: T::Balance,
		until: T::BlockNumber,
		reasons: WithdrawReasons,
	) {
		<Module<T>>::set_lock(id, who, amount, until, reasons)
	}

	fn extend_lock(
		id: LockIdentifier,
		who: &T::AccountId,
		amount: T::Balance,
		until: T::BlockNumber,
		reasons: WithdrawReasons,
	) {
		<Module<T>>::extend_lock(id, who, amount, until, reasons)
	}

	fn remove_lock(id: LockIdentifier, who: &T::AccountId) {
		<Module<T>>::remove_lock(id, who)
	}
}

pub type StakingAssetCurrency<T> = AssetCurrency<T, StakingAssetIdProvider<T>>;
pub type SpendingAssetCurrency<T> = AssetCurrency<T, SpendingAssetIdProvider<T>>;<|MERGE_RESOLUTION|>--- conflicted
+++ resolved
@@ -411,71 +411,20 @@
 
 		/// Mints an asset, increases its total issuance.
 		/// The origin must have `mint` permissions.
-<<<<<<< HEAD
-		fn mint(origin, #[compact] asset_id: T::AssetId, to: T::AccountId, amount: T::Balance) -> Result {
+		fn mint(origin, #[compact] asset_id: T::AssetId, to: T::AccountId, amount: T::Balance) -> dispatch::DispatchResult {
 			let who = ensure_signed(origin)?;
 			Self::mint_free(&asset_id, &who, &to, &amount)?;
 			Self::deposit_event(RawEvent::Minted(asset_id, to, amount));
 			Ok(())
-=======
-		fn mint(origin, #[compact] asset_id: T::AssetId, to: T::AccountId, amount: T::Balance)
-			-> dispatch::DispatchResult
-		{
-			let origin = ensure_signed(origin)?;
-			if Self::check_permission(&asset_id, &origin, &PermissionType::Mint) {
-				let original_free_balance = Self::free_balance(&asset_id, &to);
-				let current_total_issuance = <TotalIssuance<T>>::get(asset_id);
-				let new_total_issuance = current_total_issuance.checked_add(&amount)
-					.ok_or(Error::<T>::TotalMintingOverflow)?;
-				let value = original_free_balance.checked_add(&amount)
-					.ok_or(Error::<T>::FreeMintingOverflow)?;
-
-				<TotalIssuance<T>>::insert(asset_id, new_total_issuance);
-				Self::set_free_balance(&asset_id, &to, value);
-
-				Self::deposit_event(RawEvent::Minted(asset_id, to, amount));
-
-				Ok(())
-			} else {
-				Err(Error::<T>::NoMintPermission)?
-			}
->>>>>>> dc4216a5
 		}
 
 		/// Burns an asset, decreases its total issuance.
 		/// The `origin` must have `burn` permissions.
-<<<<<<< HEAD
-		fn burn(origin, #[compact] asset_id: T::AssetId, to: T::AccountId, amount: T::Balance) -> Result {
+		fn burn(origin, #[compact] asset_id: T::AssetId, to: T::AccountId, amount: T::Balance) -> DispatchResult {
 			let who = ensure_signed(origin)?;
 			Self::burn_free(&asset_id, &who, &to, &amount)?;
 			Self::deposit_event(RawEvent::Burned(asset_id, to, amount));
 			Ok(())
-=======
-		fn burn(origin, #[compact] asset_id: T::AssetId, to: T::AccountId, amount: T::Balance)
-			-> dispatch::DispatchResult
-		{
-			let origin = ensure_signed(origin)?;
-
-			if Self::check_permission(&asset_id, &origin, &PermissionType::Burn) {
-				let original_free_balance = Self::free_balance(&asset_id, &to);
-
-				let current_total_issuance = <TotalIssuance<T>>::get(asset_id);
-				let new_total_issuance = current_total_issuance.checked_sub(&amount)
-					.ok_or(Error::<T>::TotalBurningUnderflow)?;
-				let value = original_free_balance.checked_sub(&amount)
-					.ok_or(Error::<T>::FreeBurningUnderflow)?;
-
-				<TotalIssuance<T>>::insert(asset_id, new_total_issuance);
-
-				Self::set_free_balance(&asset_id, &to, value);
-
-				Self::deposit_event(RawEvent::Burned(asset_id, to, amount));
-
-				Ok(())
-			} else {
-				Err(Error::<T>::NoBurnPermission)?
-			}
->>>>>>> dc4216a5
 		}
 
 		/// Can be used to create reserved tokens.
@@ -610,7 +559,7 @@
 		who: &T::AccountId,
 		to: &T::AccountId,
 		amount: &T::Balance,
-	) -> Result {
+	) -> dispatch::DispatchResult {
 		if Self::check_permission(asset_id, who, &PermissionType::Burn) {
 			let original_free_balance = Self::free_balance(asset_id, to);
 
