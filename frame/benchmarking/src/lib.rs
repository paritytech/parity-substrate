--- conflicted
+++ resolved
@@ -188,71 +188,63 @@
 			{ $( $( $where_ty: $where_bound ),* )? }
 			{ $( { $common , $common_from , $common_to , $common_instancer } )* }
 			( )
+			$( $rest )*
+		);
+	}
+}
+
+/// Same as [`benchmarks`] but for instantiable module.
+#[macro_export]
+macro_rules! benchmarks_instance {
+	(
+		$( where_clause { where $( $where_ty:ty: $where_bound:path ),* $(,)? } )?
+		_ {
+			$(
+				let $common:ident in $common_from:tt .. $common_to:expr => $common_instancer:expr;
+			)*
+		}
+		$( $rest:tt )*
+	) => {
+		$crate::benchmarks_iter!(
+			{ I }
+			{ $( $( $where_ty: $where_bound ),* )? }
+			{ $( { $common , $common_from , $common_to , $common_instancer } )* }
 			( )
 			$( $rest )*
 		);
 	}
 }
 
-/// Same as [`benchmarks`] but for instantiable module.
-#[macro_export]
-macro_rules! benchmarks_instance {
-	(
-		$( where_clause { where $( $where_ty:ty: $where_bound:path ),* $(,)? } )?
-		_ {
-			$(
-				let $common:ident in $common_from:tt .. $common_to:expr => $common_instancer:expr;
-			)*
-		}
-		$( $rest:tt )*
-	) => {
-		$crate::benchmarks_iter!(
-			{ I }
-			{ $( $( $where_ty: $where_bound ),* )? }
-			{ $( { $common , $common_from , $common_to , $common_instancer } )* }
-			( )
-			( )
-			$( $rest )*
-		);
-	}
-}
-
 #[macro_export]
 #[doc(hidden)]
 macro_rules! benchmarks_iter {
-	// detect and extract extra tag:
-	(
-		$instance:ident
+	// mutation arm:
+	(
+		{ $( $instance:ident )? }
 		{ $( $where_clause:tt )* }
 		{ $( $common:tt )* }
-		( $( $names:ident )* )
-		( $( $names_extra:ident )* )
-		#[extra]
-		$name:ident
-		$( $rest:tt )*
-	) => {
-		$crate::benchmarks_iter!(
-			$instance
+		( $( $names:tt )* ) // This contains $( $( { $instance } )? $name:ident )*
+		$name:ident { $( $code:tt )* }: _ ( $origin:expr $( , $arg:expr )* )
+		verify $postcode:block
+		$( $rest:tt )*
+	) => {
+		$crate::benchmarks_iter! {
+			{ $( $instance)? }
 			{ $( $where_clause )* }
 			{ $( $common )* }
 			( $( $names )* )
-			( $( $names_extra )* $name )
-			$name
+			$name { $( $code )* }: $name ( $origin $( , $arg )* )
+			verify $postcode
 			$( $rest )*
-		);
+		}
 	};
 	// mutation arm:
 	(
 		{ $( $instance:ident )? }
 		{ $( $where_clause:tt )* }
 		{ $( $common:tt )* }
-<<<<<<< HEAD
-		( $( $names:ident )* )
-		( $( $names_extra:ident )* )
-=======
-		( $( $names:tt )* ) // This contains $( $( { $instance } )? $name:ident )*
->>>>>>> 075182ee
-		$name:ident { $( $code:tt )* }: _ ( $origin:expr $( , $arg:expr )* )
+		( $( $names:tt )* )
+		$name:ident { $( $code:tt )* }: $dispatch:ident ( $origin:expr $( , $arg:expr )* )
 		verify $postcode:block
 		$( $rest:tt )*
 	) => {
@@ -261,63 +253,6 @@
 			{ $( $where_clause )* }
 			{ $( $common )* }
 			( $( $names )* )
-			( $( $names_extra )* )
-			$name { $( $code )* }: $name ( $origin $( , $arg )* )
-			verify $postcode
-			$( $rest )*
-		}
-	};
-<<<<<<< HEAD
-	// no instance mutation arm:
-	(
-		NO_INSTANCE
-		{ $( $where_clause:tt )* }
-		{ $( $common:tt )* }
-		( $( $names:ident )* )
-		( $( $names_extra:ident )* )
-		$name:ident { $( $code:tt )* }: $dispatch:ident ( $origin:expr $( , $arg:expr )* )
-		verify $postcode:block
-		$( $rest:tt )*
-	) => {
-		$crate::benchmarks_iter! {
-			NO_INSTANCE
-			{ $( $where_clause )* }
-			{ $( $common )* }
-			( $( $names )* )
-			( $( $names_extra )* )
-			$name { $( $code )* }: {
-				<
-					Call<T> as $crate::frame_support::traits::UnfilteredDispatchable
-				>::dispatch_bypass_filter(Call::<T>::$dispatch($($arg),*), $origin.into())?;
-			}
-			verify $postcode
-			$( $rest )*
-		}
-	};
-	// instance mutation arm:
-=======
-	// mutation arm:
->>>>>>> 075182ee
-	(
-		{ $( $instance:ident )? }
-		{ $( $where_clause:tt )* }
-		{ $( $common:tt )* }
-<<<<<<< HEAD
-		( $( $names:ident )* )
-		( $( $names_extra:ident )* )
-=======
-		( $( $names:tt )* )
->>>>>>> 075182ee
-		$name:ident { $( $code:tt )* }: $dispatch:ident ( $origin:expr $( , $arg:expr )* )
-		verify $postcode:block
-		$( $rest:tt )*
-	) => {
-		$crate::benchmarks_iter! {
-			{ $( $instance)? }
-			{ $( $where_clause )* }
-			{ $( $common )* }
-			( $( $names )* )
-			( $( $names_extra )* )
 			$name { $( $code )* }: {
 				<
 					Call<T $(, $instance)? > as $crate::frame_support::traits::UnfilteredDispatchable
@@ -334,12 +269,7 @@
 		{ $( $instance:ident )? }
 		{ $( $where_clause:tt )* }
 		{ $( $common:tt )* }
-<<<<<<< HEAD
-		( $( $names:ident )* )
-		( $( $names_extra:ident )* )
-=======
 		( $( $names:tt )* )
->>>>>>> 075182ee
 		$name:ident { $( $code:tt )* }: $eval:block
 		verify $postcode:block
 		$( $rest:tt )*
@@ -366,36 +296,12 @@
 			{ $( $instance)? }
 			{ $( $where_clause )* }
 			{ $( $common )* }
-<<<<<<< HEAD
-			( $( $names )* $name )
-			( $( $names_extra )* )
-=======
 			( $( $names )* { $( $instance )? } $name )
->>>>>>> 075182ee
 			$( $rest )*
 		);
 	};
 	// iteration-exit arm
 	(
-<<<<<<< HEAD
-		$instance:ident
-		{ $( $where_clause:tt )* }
-		{ $( $common:tt )* }
-		( $( $names:ident )* )
-		( $( $names_extra:ident )* )
-	) => {
-		$crate::selected_benchmark!(
-			{ $( $where_clause)* }
-			$instance
-			$( $names ),*
-		);
-		$crate::impl_benchmark!(
-			{ $( $where_clause )* }
-			$instance
-			( $( $names ),* )
-			( $( $names_extra ),* )
-		);
-=======
 		{ $( $instance:ident )? }
 		{ $( $where_clause:tt )* }
 		{ $( $common:tt )* }
@@ -403,19 +309,13 @@
 	) => {
 		$crate::selected_benchmark!( { $( $where_clause)* } { $( $instance)? } $( $names )* );
 		$crate::impl_benchmark!( { $( $where_clause )* } { $( $instance)? } $( $names )* );
->>>>>>> 075182ee
 	};
 	// add verify block to _() format
 	(
 		{ $( $instance:ident )? }
 		{ $( $where_clause:tt )* }
 		{ $( $common:tt )* }
-<<<<<<< HEAD
-		( $( $names:ident )* )
-		( $( $names_extra:ident )* )
-=======
 		( $( $names:tt )* )
->>>>>>> 075182ee
 		$name:ident { $( $code:tt )* }: _ ( $origin:expr $( , $arg:expr )* )
 		$( $rest:tt )*
 	) => {
@@ -424,7 +324,6 @@
 			{ $( $where_clause )* }
 			{ $( $common )* }
 			( $( $names )* )
-			( $( $names_extra )* )
 			$name { $( $code )* }: _ ( $origin $( , $arg )* )
 			verify { }
 			$( $rest )*
@@ -435,12 +334,7 @@
 		{ $( $instance:ident )? }
 		{ $( $where_clause:tt )* }
 		{ $( $common:tt )* }
-<<<<<<< HEAD
-		( $( $names:ident )* )
-		( $( $names_extra:ident )* )
-=======
 		( $( $names:tt )* )
->>>>>>> 075182ee
 		$name:ident { $( $code:tt )* }: $dispatch:ident ( $origin:expr $( , $arg:expr )* )
 		$( $rest:tt )*
 	) => {
@@ -449,7 +343,6 @@
 			{ $( $where_clause )* }
 			{ $( $common )* }
 			( $( $names )* )
-			( $( $names_extra )* )
 			$name { $( $code )* }: $dispatch ( $origin $( , $arg )* )
 			verify { }
 			$( $rest )*
@@ -460,12 +353,7 @@
 		{ $( $instance:ident )? }
 		{ $( $where_clause:tt )* }
 		{ $( $common:tt )* }
-<<<<<<< HEAD
-		( $( $names:ident )* )
-		( $( $names_extra:ident )* )
-=======
 		( $( $names:tt )* )
->>>>>>> 075182ee
 		$name:ident { $( $code:tt )* }: $eval:block
 		$( $rest:tt )*
 	) => {
@@ -474,7 +362,6 @@
 			{ $( $where_clause )* }
 			{ $( $common )* }
 			( $( $names )* )
-			( $( $names_extra )* )
 			$name { $( $code )* }: $eval
 			verify { }
 			$( $rest )*
@@ -771,26 +658,15 @@
 macro_rules! impl_benchmark {
 	(
 		{ $( $where_clause:tt )* }
-<<<<<<< HEAD
-		NO_INSTANCE
-		( $( $name:ident ),* )
-		( $( $name_extra:ident ),* )
-=======
 		{ $( $instance:ident )? }
 		$( { $( $name_inst:ident )? } $name:ident )*
->>>>>>> 075182ee
 	) => {
 		impl<T: Trait $(<$instance>, I: Instance)? >
 			$crate::Benchmarking<$crate::BenchmarkResults> for Module<T $(, $instance)? >
 			where T: frame_system::Trait, $( $where_clause )*
 		{
-			fn benchmarks(extra: bool) -> Vec<&'static [u8]> {
-				let mut all = vec![ $( stringify!($name).as_ref() ),* ];
-				if !extra {
-					let extra = [ $( stringify!($name_extra).as_ref() ),* ];
-					all.retain(|x| !extra.contains(x));
-				}
-				all
+			fn benchmarks() -> Vec<&'static [u8]> {
+				vec![ $( stringify!($name).as_ref() ),* ]
 			}
 
 			fn run_benchmark(
@@ -939,177 +815,6 @@
 			}
 		}
 	};
-<<<<<<< HEAD
-	(
-		{ $( $where_clause:tt )* }
-		INSTANCE
-		( $( $name:ident ),* )
-		( $( $name_extra:ident ),* )
-	) => {
-		impl<T: Trait<I>, I: Instance> $crate::Benchmarking<$crate::BenchmarkResults>
-			for Module<T, I>
-			where T: frame_system::Trait, $( $where_clause )*
-		{
-			fn benchmarks(extra: bool) -> Vec<&'static [u8]> {
-				let mut all = vec![ $( stringify!($name).as_ref() ),* ];
-				if !extra {
-					let extra = [ $( stringify!($name_extra).as_ref() ),* ];
-					all.retain(|x| !extra.contains(x));
-				}
-				all
-			}
-
-			fn run_benchmark(
-				extrinsic: &[u8],
-				lowest_range_values: &[u32],
-				highest_range_values: &[u32],
-				steps: &[u32],
-				repeat: u32,
-				whitelist: &[Vec<u8>]
-			) -> Result<Vec<$crate::BenchmarkResults>, &'static str> {
-				// Map the input to the selected benchmark.
-				let extrinsic = sp_std::str::from_utf8(extrinsic)
-					.map_err(|_| "`extrinsic` is not a valid utf8 string!")?;
-				let selected_benchmark = match extrinsic {
-					$( stringify!($name) => SelectedBenchmark::$name, )*
-					_ => return Err("Could not find extrinsic."),
-				};
-
-				// Add whitelist to DB
-				$crate::benchmarking::set_whitelist(whitelist.to_vec());
-
-				// Warm up the DB
-				$crate::benchmarking::commit_db();
-				$crate::benchmarking::wipe_db();
-
-				let components = <
-					SelectedBenchmark as $crate::BenchmarkingSetupInstance<T, I>
-				>::components(&selected_benchmark);
-				let mut results: Vec<$crate::BenchmarkResults> = Vec::new();
-
-				// Default number of steps for a component.
-				let mut prev_steps = 10;
-
-				let repeat_benchmark = |
-					repeat: u32,
-					c: Vec<($crate::BenchmarkParameter, u32)>,
-					results: &mut Vec<$crate::BenchmarkResults>,
-				| -> Result<(), &'static str> {
-					// Run the benchmark `repeat` times.
-					for _ in 0..repeat {
-						// Set up the externalities environment for the setup we want to
-						// benchmark.
-						let closure_to_benchmark = <
-							SelectedBenchmark as $crate::BenchmarkingSetupInstance<T, I>
-						>::instance(&selected_benchmark, &c)?;
-
-						// Set the block number to at least 1 so events are deposited.
-						if $crate::Zero::is_zero(&frame_system::Module::<T>::block_number()) {
-							frame_system::Module::<T>::set_block_number(1.into());
-						}
-
-						// Commit the externalities to the database, flushing the DB cache.
-						// This will enable worst case scenario for reading from the database.
-						$crate::benchmarking::commit_db();
-
-						// Reset the read/write counter so we don't count operations in the setup process.
-						$crate::benchmarking::reset_read_write_count();
-
-						// Time the extrinsic logic.
-						frame_support::debug::trace!(
-							target: "benchmark",
-							"Start Benchmark: {:?}",
-							c,
-						);
-
-						let start_extrinsic = $crate::benchmarking::current_time();
-						closure_to_benchmark()?;
-						let finish_extrinsic = $crate::benchmarking::current_time();
-						let elapsed_extrinsic = finish_extrinsic - start_extrinsic;
-						// Commit the changes to get proper write count
-						$crate::benchmarking::commit_db();
-						frame_support::debug::trace!(
-							target: "benchmark",
-							"End Benchmark: {} ns",
-							elapsed_extrinsic,
-						);
-						let read_write_count = $crate::benchmarking::read_write_count();
-						frame_support::debug::trace!(
-							target: "benchmark",
-							"Read/Write Count {:?}",
-							read_write_count,
-						);
-
-						// Time the storage root recalculation.
-						let start_storage_root = $crate::benchmarking::current_time();
-						$crate::storage_root();
-						let finish_storage_root = $crate::benchmarking::current_time();
-						let elapsed_storage_root = finish_storage_root - start_storage_root;
-
-						results.push($crate::BenchmarkResults {
-							components: c.clone(),
-							extrinsic_time: elapsed_extrinsic,
-							storage_root_time: elapsed_storage_root,
-							reads: read_write_count.0,
-							repeat_reads: read_write_count.1,
-							writes: read_write_count.2,
-							repeat_writes: read_write_count.3,
-						});
-
-						// Wipe the DB back to the genesis state.
-						$crate::benchmarking::wipe_db();
-					}
-
-					Ok(())
-				};
-
-				if components.is_empty() {
-					repeat_benchmark(repeat, Default::default(), &mut results)?;
-				} else {
-					// Select the component we will be benchmarking. Each component will be benchmarked.
-					for (idx, (name, low, high)) in components.iter().enumerate() {
-						// Get the number of steps for this component.
-						let steps = steps.get(idx).cloned().unwrap_or(prev_steps);
-						prev_steps = steps;
-
-						// Skip this loop if steps is zero
-						if steps == 0 { continue }
-
-						let lowest = lowest_range_values.get(idx).cloned().unwrap_or(*low);
-						let highest = highest_range_values.get(idx).cloned().unwrap_or(*high);
-
-						let diff = highest - lowest;
-
-						// Create up to `STEPS` steps for that component between high and low.
-						let step_size = (diff / steps).max(1);
-						let num_of_steps = diff / step_size + 1;
-
-						for s in 0..num_of_steps {
-							// This is the value we will be testing for component `name`
-							let component_value = lowest + step_size * s;
-
-							// Select the max value for all the other components.
-							let c: Vec<($crate::BenchmarkParameter, u32)> = components.iter()
-								.enumerate()
-								.map(|(idx, (n, _, h))|
-									if n == name {
-										(*n, component_value)
-									} else {
-										(*n, *highest_range_values.get(idx).unwrap_or(h))
-									}
-								)
-								.collect();
-
-							repeat_benchmark(repeat, c, &mut results)?;
-						}
-					}
-				}
-				return Ok(results);
-			}
-		}
-	}
-=======
->>>>>>> 075182ee
 }
 
 // This creates a unit test for one benchmark of the main benchmark macro.
@@ -1226,10 +931,10 @@
 macro_rules! add_benchmark {
 	( $params:ident, $batches:ident, $name:ident, $( $location:tt )* ) => (
 		let name_string = stringify!($name).as_bytes();
-		let (pallet, benchmark, lowest_range_values, highest_range_values, steps, repeat, whitelist, extra) = $params;
+		let (pallet, benchmark, lowest_range_values, highest_range_values, steps, repeat, whitelist) = $params;
 		if &pallet[..] == &name_string[..] || &pallet[..] == &b"*"[..] {
 			if &pallet[..] == &b"*"[..] || &benchmark[..] == &b"*"[..] {
-				for benchmark in $( $location )*::benchmarks(extra) {
+				for benchmark in $( $location )*::benchmarks().into_iter() {
 					$batches.push($crate::BenchmarkBatch {
 						results: $( $location )*::run_benchmark(
 							benchmark,
