--- conflicted
+++ resolved
@@ -15,12 +15,8 @@
 
 
 [dependencies]
-<<<<<<< HEAD
-codec = { package = "parity-scale-codec", version = "2.0.0", default-features = false, features = ["derive"] }
+codec = { package = "parity-scale-codec", version = "2.2.0", default-features = false, features = ["derive", "max-encoded-len"] }
 scale-info = { version = "0.9.0", default-features = false, features = ["derive"] }
-=======
-codec = { package = "parity-scale-codec", version = "2.2.0", default-features = false, features = ["derive", "max-encoded-len"] }
->>>>>>> 8c868a26
 sp-std = { version = "3.0.0", default-features = false, path = "../../primitives/std" }
 sp-io = { version = "3.0.0", default-features = false, path = "../../primitives/io", optional = true }
 sp-runtime = { version = "3.0.0", default-features = false, path = "../../primitives/runtime" }
