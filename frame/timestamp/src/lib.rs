--- conflicted
+++ resolved
@@ -116,11 +116,8 @@
 	pub trait Config: frame_system::Config {
 		/// Type used for expressing timestamp.
 		type Moment: Parameter + Default + AtLeast32Bit
-<<<<<<< HEAD
-			+ Scale<Self::BlockNumber, Output = Self::Moment> + Copy + scale_info::StaticTypeInfo;
-=======
-			+ Scale<Self::BlockNumber, Output = Self::Moment> + Copy + MaxEncodedLen;
->>>>>>> 24a92c32
+			+ Scale<Self::BlockNumber, Output = Self::Moment> + Copy + MaxEncodedLen
+			+ scale_info::StaticTypeInfo;
 
 		/// Something which can be notified when the timestamp is set. Set this to `()` if not needed.
 		type OnTimestampSet: OnTimestampSet<Self::Moment>;
