// Copyright 2017-2020 Parity Technologies (UK) Ltd.
// This file is part of Substrate.

// Substrate is free software: you can redistribute it and/or modify
// it under the terms of the GNU General Public License as published by
// the Free Software Foundation, either version 3 of the License, or
// (at your option) any later version.

// Substrate is distributed in the hope that it will be useful,
// but WITHOUT ANY WARRANTY; without even the implied warranty of
// MERCHANTABILITY or FITNESS FOR A PARTICULAR PURPOSE.  See the
// GNU General Public License for more details.

// You should have received a copy of the GNU General Public License
// along with Substrate.  If not, see <http://www.gnu.org/licenses/>.

//! # Timestamp Module
//!
//! The Timestamp module provides functionality to get and set the on-chain time.
//!
//! - [`timestamp::Trait`](./trait.Trait.html)
//! - [`Call`](./enum.Call.html)
//! - [`Module`](./struct.Module.html)
//!
//! ## Overview
//!
//! The Timestamp module allows the validators to set and validate a timestamp with each block.
//!
//! It uses inherents for timestamp data, which is provided by the block author and validated/verified
//! by other validators. The timestamp can be set only once per block and must be set each block.
//! There could be a constraint on how much time must pass before setting the new timestamp.
//!
//! **NOTE:** The Timestamp module is the recommended way to query the on-chain time instead of using
//! an approach based on block numbers. The block number based time measurement can cause issues
//! because of cumulative calculation errors and hence should be avoided.
//!
//! ## Interface
//!
//! ### Dispatchable Functions
//!
//! * `set` - Sets the current time.
//!
//! ### Public functions
//!
//! * `get` - Gets the current time for the current block. If this function is called prior to
//! setting the timestamp, it will return the timestamp of the previous block.
//!
//! ### Trait Getters
//!
//! * `MinimumPeriod` - Gets the minimum (and advised) period between blocks for the chain.
//!
//! ## Usage
//!
//! The following example shows how to use the Timestamp module in your custom module to query the current timestamp.
//!
//! ### Prerequisites
//!
//! Import the Timestamp module into your custom module and derive the module configuration
//! trait from the timestamp trait.
//!
//! ### Get current timestamp
//!
//! ```
//! use frame_support::{decl_module, dispatch};
//! # use pallet_timestamp as timestamp;
//! use frame_system::{self as system, ensure_signed};
//!
//! pub trait Trait: timestamp::Trait {}
//!
//! decl_module! {
//! 	pub struct Module<T: Trait> for enum Call where origin: T::Origin {
//! 		#[weight = 0]
//! 		pub fn get_time(origin) -> dispatch::DispatchResult {
//! 			let _sender = ensure_signed(origin)?;
//! 			let _now = <timestamp::Module<T>>::get();
//! 			Ok(())
//! 		}
//! 	}
//! }
//! # fn main() {}
//! ```
//!
//! ### Example from the FRAME
//!
//! The [Session module](https://github.com/paritytech/substrate/blob/master/frame/session/src/lib.rs) uses
//! the Timestamp module for session management.
//!
//! ## Related Modules
//!
//! * [Session](../pallet_session/index.html)

#![cfg_attr(not(feature = "std"), no_std)]

mod benchmarking;

use sp_std::{result, cmp};
use sp_inherents::{ProvideInherent, InherentData, InherentIdentifier};
#[cfg(feature = "std")]
use frame_support::debug;
use frame_support::{
	Parameter, decl_storage, decl_module,
	traits::{Time, UnixTime, Get},
<<<<<<< HEAD
	weights::{DispatchClass, Weight},
=======
	weights::{DispatchClass},
>>>>>>> 92be4400
};
use sp_runtime::{
	RuntimeString,
	traits::{
		AtLeast32Bit, Zero, SaturatedConversion, Scale
	}
};
use frame_system::ensure_none;
use sp_timestamp::{
	InherentError, INHERENT_IDENTIFIER, InherentType,
	OnTimestampSet,
};

/// The module configuration trait
pub trait Trait: frame_system::Trait {
	/// Type used for expressing timestamp.
	type Moment: Parameter + Default + AtLeast32Bit
		+ Scale<Self::BlockNumber, Output = Self::Moment> + Copy;

	/// Something which can be notified when the timestamp is set. Set this to `()` if not needed.
	type OnTimestampSet: OnTimestampSet<Self::Moment>;

	/// The minimum period between blocks. Beware that this is different to the *expected* period
	/// that the block production apparatus provides. Your chosen consensus system will generally
	/// work with this to determine a sensible block time. e.g. For Aura, it will be double this
	/// period on default settings.
	type MinimumPeriod: Get<Self::Moment>;
}

decl_module! {
	pub struct Module<T: Trait> for enum Call where origin: T::Origin {
		/// The minimum period between blocks. Beware that this is different to the *expected* period
		/// that the block production apparatus provides. Your chosen consensus system will generally
		/// work with this to determine a sensible block time. e.g. For Aura, it will be double this
		/// period on default settings.
		const MinimumPeriod: T::Moment = T::MinimumPeriod::get();

		/// Set the current time.
		///
		/// This call should be invoked exactly once per block. It will panic at the finalization
		/// phase, if this call hasn't been invoked by that time.
		///
		/// The timestamp should be greater than the previous one by the amount specified by
		/// `MinimumPeriod`.
		///
		/// The dispatch origin for this call must be `Inherent`.
		///
		/// # <weight>
		/// - `O(T)` where `T` complexity of `on_timestamp_set`
		/// - 1 storage read and 1 storage mutation (codec `O(1)`). (because of `DidUpdate::take` in `on_finalize`)
		/// - 1 event handler `on_timestamp_set` `O(T)`.
		/// - Benchmark: 27.36 (median slopes analysis)
		///   - NOTE: This benchmark was done for a runtime with insignificant `on_timestamp_set` handlers.
		///     New benchmarking is needed when adding new handlers.
		/// # </weight>
<<<<<<< HEAD
		#[weight = (
			T::DbWeight::get().reads_writes(2, 1) + 28_000_000,
			DispatchClass::Mandatory
		)]
=======
		#[weight = (0, DispatchClass::Mandatory)]
>>>>>>> 92be4400
		fn set(origin, #[compact] now: T::Moment) {
			ensure_none(origin)?;
			assert!(!<Self as Store>::DidUpdate::exists(), "Timestamp must be updated only once in the block");
			let prev = Self::now();
			assert!(
				prev.is_zero() || now >= prev + T::MinimumPeriod::get(),
				"Timestamp must increment by at least <MinimumPeriod> between sequential blocks"
			);
			<Self as Store>::Now::put(now);
			<Self as Store>::DidUpdate::put(true);

			<T::OnTimestampSet as OnTimestampSet<_>>::on_timestamp_set(now);
		}

		/// dummy `on_initialize` to return the weight used in `on_finalize`.
		fn on_initialize() -> Weight {
			// weight of `on_finalize`
			19_000_000
		}

		/// # <weight>
		/// - `O(1)`
		/// - 1 storage deletion (codec `O(1)`).
		/// - Benchmark: 18.7 µs (min squares analysis)
		/// # </weight>
		fn on_finalize() {
			assert!(<Self as Store>::DidUpdate::take(), "Timestamp must be updated once in the block");
		}
	}
}

decl_storage! {
	trait Store for Module<T: Trait> as Timestamp {
		/// Current time for the current block.
		pub Now get(fn now) build(|_| 0.into()): T::Moment;

		/// Did the timestamp get updated in this block?
		DidUpdate: bool;
	}
}

impl<T: Trait> Module<T> {
	/// Get the current time for the current block.
	///
	/// NOTE: if this function is called prior to setting the timestamp,
	/// it will return the timestamp of the previous block.
	pub fn get() -> T::Moment {
		Self::now()
	}

	/// Set the timestamp to something in particular. Only used for tests.
	#[cfg(feature = "std")]
	pub fn set_timestamp(now: T::Moment) {
		<Self as Store>::Now::put(now);
	}
}

fn extract_inherent_data(data: &InherentData) -> Result<InherentType, RuntimeString> {
	data.get_data::<InherentType>(&INHERENT_IDENTIFIER)
		.map_err(|_| RuntimeString::from("Invalid timestamp inherent data encoding."))?
		.ok_or_else(|| "Timestamp inherent data is not provided.".into())
}

impl<T: Trait> ProvideInherent for Module<T> {
	type Call = Call<T>;
	type Error = InherentError;
	const INHERENT_IDENTIFIER: InherentIdentifier = INHERENT_IDENTIFIER;

	fn create_inherent(data: &InherentData) -> Option<Self::Call> {
		let data: T::Moment = extract_inherent_data(data)
			.expect("Gets and decodes timestamp inherent data")
			.saturated_into();

		let next_time = cmp::max(data, Self::now() + T::MinimumPeriod::get());
		Some(Call::set(next_time.into()))
	}

	fn check_inherent(call: &Self::Call, data: &InherentData) -> result::Result<(), Self::Error> {
		const MAX_TIMESTAMP_DRIFT_MILLIS: u64 = 30 * 1000;

		let t: u64 = match call {
			Call::set(ref t) => t.clone().saturated_into::<u64>(),
			_ => return Ok(()),
		};

		let data = extract_inherent_data(data).map_err(|e| InherentError::Other(e))?;

		let minimum = (Self::now() + T::MinimumPeriod::get()).saturated_into::<u64>();
		if t > data + MAX_TIMESTAMP_DRIFT_MILLIS {
			Err(InherentError::Other("Timestamp too far in future to accept".into()))
		} else if t < minimum {
			Err(InherentError::ValidAtTimestamp(minimum))
		} else {
			Ok(())
		}
	}
}

impl<T: Trait> Time for Module<T> {
	type Moment = T::Moment;

	/// Before the first set of now with inherent the value returned is zero.
	fn now() -> Self::Moment {
		Self::now()
	}
}

/// Before the timestamp inherent is applied, it returns the time of previous block.
///
/// On genesis the time returned is not valid.
impl<T: Trait> UnixTime for Module<T> {
	fn now() -> core::time::Duration {
		// now is duration since unix epoch in millisecond as documented in
		// `sp_timestamp::InherentDataProvider`.
		let now = Self::now();
		sp_std::if_std! {
			if now == T::Moment::zero() {
				debug::error!(
					"`pallet_timestamp::UnixTime::now` is called at genesis, invalid value returned: 0"
				);
			}
		}
		core::time::Duration::from_millis(now.saturated_into::<u64>())
	}
}

#[cfg(test)]
mod tests {
	use super::*;

	use frame_support::{impl_outer_origin, assert_ok, parameter_types, weights::Weight};
	use sp_io::TestExternalities;
	use sp_core::H256;
	use sp_runtime::{Perbill, traits::{BlakeTwo256, IdentityLookup}, testing::Header};

	pub fn new_test_ext() -> TestExternalities {
		let t = frame_system::GenesisConfig::default().build_storage::<Test>().unwrap();
		TestExternalities::new(t)
	}

	impl_outer_origin! {
		pub enum Origin for Test  where system = frame_system {}
	}

	#[derive(Clone, Eq, PartialEq)]
	pub struct Test;
	parameter_types! {
		pub const BlockHashCount: u64 = 250;
		pub const MaximumBlockWeight: Weight = 1024;
		pub const MaximumBlockLength: u32 = 2 * 1024;
		pub const AvailableBlockRatio: Perbill = Perbill::one();
	}
	impl frame_system::Trait for Test {
		type Origin = Origin;
		type Index = u64;
		type BlockNumber = u64;
		type Call = ();
		type Hash = H256;
		type Hashing = BlakeTwo256;
		type AccountId = u64;
		type Lookup = IdentityLookup<Self::AccountId>;
		type Header = Header;
		type Event = ();
		type BlockHashCount = BlockHashCount;
		type MaximumBlockWeight = MaximumBlockWeight;
		type DbWeight = ();
		type BlockExecutionWeight = ();
		type ExtrinsicBaseWeight = ();
		type AvailableBlockRatio = AvailableBlockRatio;
		type MaximumBlockLength = MaximumBlockLength;
		type Version = ();
		type ModuleToIndex = ();
		type AccountData = ();
		type OnNewAccount = ();
		type OnKilledAccount = ();
	}
	parameter_types! {
		pub const MinimumPeriod: u64 = 5;
	}
	impl Trait for Test {
		type Moment = u64;
		type OnTimestampSet = ();
		type MinimumPeriod = MinimumPeriod;
	}
	type Timestamp = Module<Test>;

	#[test]
	fn timestamp_works() {
		new_test_ext().execute_with(|| {
			Timestamp::set_timestamp(42);
			assert_ok!(Timestamp::dispatch(Call::set(69), Origin::NONE));
			assert_eq!(Timestamp::now(), 69);
		});
	}

	#[test]
	#[should_panic(expected = "Timestamp must be updated only once in the block")]
	fn double_timestamp_should_fail() {
		new_test_ext().execute_with(|| {
			Timestamp::set_timestamp(42);
			assert_ok!(Timestamp::dispatch(Call::set(69), Origin::NONE));
			let _ = Timestamp::dispatch(Call::set(70), Origin::NONE);
		});
	}

	#[test]
	#[should_panic(expected = "Timestamp must increment by at least <MinimumPeriod> between sequential blocks")]
	fn block_period_minimum_enforced() {
		new_test_ext().execute_with(|| {
			Timestamp::set_timestamp(42);
			let _ = Timestamp::dispatch(Call::set(46), Origin::NONE);
		});
	}
}<|MERGE_RESOLUTION|>--- conflicted
+++ resolved
@@ -100,11 +100,7 @@
 use frame_support::{
 	Parameter, decl_storage, decl_module,
 	traits::{Time, UnixTime, Get},
-<<<<<<< HEAD
 	weights::{DispatchClass, Weight},
-=======
-	weights::{DispatchClass},
->>>>>>> 92be4400
 };
 use sp_runtime::{
 	RuntimeString,
@@ -160,14 +156,10 @@
 		///   - NOTE: This benchmark was done for a runtime with insignificant `on_timestamp_set` handlers.
 		///     New benchmarking is needed when adding new handlers.
 		/// # </weight>
-<<<<<<< HEAD
 		#[weight = (
 			T::DbWeight::get().reads_writes(2, 1) + 28_000_000,
 			DispatchClass::Mandatory
 		)]
-=======
-		#[weight = (0, DispatchClass::Mandatory)]
->>>>>>> 92be4400
 		fn set(origin, #[compact] now: T::Moment) {
 			ensure_none(origin)?;
 			assert!(!<Self as Store>::DidUpdate::exists(), "Timestamp must be updated only once in the block");
