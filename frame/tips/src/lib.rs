--- conflicted
+++ resolved
@@ -336,14 +336,11 @@
 
 			let tip = <Tips<T>>::get(hash).ok_or(Error::<T>::UnknownTip)?;
 			let n = tip.closes.as_ref().ok_or(Error::<T>::StillOpen)?;
-<<<<<<< HEAD
 			ensure!(
-				system::Module::<T>::block_number() >= *n,
+				// system::Module::<T>::block_number() >= *n,
+				system::Pallet::<T>::block_number() >= *n,
 				Error::<T>::Premature
 			);
-=======
-			ensure!(system::Pallet::<T>::block_number() >= *n, Error::<T>::Premature);
->>>>>>> e60597df
 			// closed.
 			<Reasons<T>>::remove(&tip.reason);
 			<Tips<T>>::remove(hash);
@@ -539,7 +536,8 @@
 		tips.sort_by_key(|i| i.1);
 
 		let treasury = Self::account_id();
-		let max_payout = pallet_treasury::Module::<T>::pot();
+		// let max_payout = pallet_treasury::Module::<T>::pot();
+		let max_payout = pallet_treasury::Pallet::<T>::pot();
 
 		let mut payout = tips[tips.len() / 2].1.min(max_payout);
 		if !tip.deposit.is_zero() {
@@ -558,14 +556,9 @@
 		}
 
 		// same as above: best-effort only.
-<<<<<<< HEAD
-		let _ = T::Currency::transfer(&treasury, &tip.who, payout, KeepAlive);
-		Self::deposit_event(Event::TipClosed(hash, tip.who, payout));
-=======
 		let res = T::Currency::transfer(&treasury, &tip.who, payout, KeepAlive);
 		debug_assert!(res.is_ok());
-		Self::deposit_event(RawEvent::TipClosed(hash, tip.who, payout));
->>>>>>> e60597df
+		Self::deposit_event(Event::TipClosed(hash, tip.who, payout));
 	}
 
 	pub fn migrate_retract_tip_for_tip_new() {
