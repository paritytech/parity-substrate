--- conflicted
+++ resolved
@@ -9,13 +9,8 @@
 safe-mix = { version = "1.0.0", default-features = false }
 codec = { package = "parity-scale-codec", version = "1.0.0", default-features = false, features = ["derive"] }
 sp-keyring = { path = "../../primitives/keyring", optional = true }
-<<<<<<< HEAD
-rstd = { package = "sp-std", path = "../../primitives/sr-std", default-features = false }
 sp-io = { path = "../../primitives/io", default-features = false }
-=======
 sp-std = { path = "../../primitives/std", default-features = false }
-runtime-io = { package = "sp-io", path = "../../primitives/sr-io", default-features = false }
->>>>>>> f588aa53
 sp-runtime = { path = "../../primitives/runtime", default-features = false }
 primitives = { package = "sp-core",  path = "../../primitives/core", default-features = false }
 support = { package = "frame-support", path = "../support", default-features = false }
@@ -32,13 +27,8 @@
 	"sp-keyring",
 	"codec/std",
 	"primitives/std",
-<<<<<<< HEAD
-	"rstd/std",
 	"sp-io/std",
-=======
 	"sp-std/std",
-	"runtime-io/std",
->>>>>>> f588aa53
 	"support/std",
 	"sp-runtime/std",
 	"system/std",
