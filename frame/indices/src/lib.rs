// Copyright 2017-2020 Parity Technologies (UK) Ltd.
// This file is part of Substrate.

// Substrate is free software: you can redistribute it and/or modify
// it under the terms of the GNU General Public License as published by
// the Free Software Foundation, either version 3 of the License, or
// (at your option) any later version.

// Substrate is distributed in the hope that it will be useful,
// but WITHOUT ANY WARRANTY; without even the implied warranty of
// MERCHANTABILITY or FITNESS FOR A PARTICULAR PURPOSE.  See the
// GNU General Public License for more details.

// You should have received a copy of the GNU General Public License
// along with Substrate.  If not, see <http://www.gnu.org/licenses/>.

//! An index is a short form of an address. This module handles allocation
//! of indices for a newly created accounts.

#![cfg_attr(not(feature = "std"), no_std)]

use sp_std::prelude::*;
use codec::Codec;
use sp_runtime::traits::{
	StaticLookup, Member, LookupError, Zero, One, BlakeTwo256, Hash, Saturating, AtLeast32Bit
};
use frame_support::{Parameter, decl_module, decl_error, decl_event, decl_storage, ensure};
use frame_support::dispatch::DispatchResult;
use frame_support::traits::{Currency, ReservableCurrency, Get, BalanceStatus::Reserved};
use frame_support::storage::migration::take_storage_value;
use frame_system::{ensure_signed, ensure_root};
use self::address::Address as RawAddress;

mod mock;
pub mod address;
mod tests;

pub type Address<T> = RawAddress<<T as frame_system::Trait>::AccountId, <T as Trait>::AccountIndex>;
type BalanceOf<T> = <<T as Trait>::Currency as Currency<<T as frame_system::Trait>::AccountId>>::Balance;

/// The module's config trait.
pub trait Trait: frame_system::Trait {
	/// Type used for storing an account's index; implies the maximum number of accounts the system
	/// can hold.
	type AccountIndex: Parameter + Member + Codec + Default + AtLeast32Bit + Copy;

	/// The currency trait.
	type Currency: ReservableCurrency<Self::AccountId>;

	/// The deposit needed for reserving an index.
	type Deposit: Get<BalanceOf<Self>>;

	/// The overarching event type.
	type Event: From<Event<Self>> + Into<<Self as frame_system::Trait>::Event>;
}

decl_storage! {
	trait Store for Module<T: Trait> as Indices {
		/// The lookup from index to account.
		pub Accounts build(|config: &GenesisConfig<T>|
			config.indices.iter()
				.cloned()
				.map(|(a, b)| (a, (b, Zero::zero())))
				.collect::<Vec<_>>()
		): map hasher(blake2_128_concat) T::AccountIndex => Option<(T::AccountId, BalanceOf<T>)>;
	}
	add_extra_genesis {
		config(indices): Vec<(T::AccountIndex, T::AccountId)>;
	}
}

decl_event!(
	pub enum Event<T> where
		<T as frame_system::Trait>::AccountId,
		<T as Trait>::AccountIndex
	{
		/// A account index was assigned.
		IndexAssigned(AccountId, AccountIndex),
		/// A account index has been freed up (unassigned).
		IndexFreed(AccountIndex),
	}
);

decl_error! {
	pub enum Error for Module<T: Trait> {
		/// The index was not already assigned.
		NotAssigned,
		/// The index is assigned to another account.
		NotOwner,
		/// The index was not available.
		InUse,
		/// The source and destination accounts are identical.
		NotTransfer,
	}
}

decl_module! {
	pub struct Module<T: Trait> for enum Call where origin: T::Origin, system = frame_system {
		fn deposit_event() = default;

		fn on_initialize() {
			Self::migrations();
		}

		/// Assign an previously unassigned index.
		///
		/// Payment: `Deposit` is reserved from the sender account.
		///
		/// The dispatch origin for this call must be _Signed_.
		///
		/// - `index`: the index to be claimed. This must not be in use.
		///
		/// Emits `IndexAssigned` if successful.
		///
		/// # <weight>
		/// - `O(1)`.
		/// - One storage mutation (codec `O(1)`).
		/// - One reserve operation.
		/// - One event.
		/// # </weight>
		fn claim(origin, index: T::AccountIndex) {
			let who = ensure_signed(origin)?;

			Accounts::<T>::try_mutate(index, |maybe_value| {
				ensure!(maybe_value.is_none(), Error::<T>::InUse);
				*maybe_value = Some((who.clone(), T::Deposit::get()));
				T::Currency::reserve(&who, T::Deposit::get())
			})?;
			Self::deposit_event(RawEvent::IndexAssigned(who, index));
		}

		/// Assign an index already owned by the sender to another account. The balance reservation
		/// is effectively transferred to the new account.
		///
		/// The dispatch origin for this call must be _Signed_.
		///
		/// - `index`: the index to be re-assigned. This must be owned by the sender.
		/// - `new`: the new owner of the index. This function is a no-op if it is equal to sender.
		///
		/// Emits `IndexAssigned` if successful.
		///
		/// # <weight>
		/// - `O(1)`.
		/// - One storage mutation (codec `O(1)`).
		/// - One transfer operation.
		/// - One event.
		/// # </weight>
		fn transfer(origin, new: T::AccountId, index: T::AccountIndex) {
			let who = ensure_signed(origin)?;
			ensure!(who != new, Error::<T>::NotTransfer);

			Accounts::<T>::try_mutate(index, |maybe_value| -> DispatchResult {
				let (account, amount) = maybe_value.take().ok_or(Error::<T>::NotAssigned)?;
				ensure!(&account == &who, Error::<T>::NotOwner);
				let lost = T::Currency::repatriate_reserved(&who, &new, amount, Reserved)?;
				*maybe_value = Some((new.clone(), amount.saturating_sub(lost)));
				Ok(())
			})?;
			Self::deposit_event(RawEvent::IndexAssigned(new, index));
		}

		/// Free up an index owned by the sender.
		///
		/// Payment: Any previous deposit placed for the index is unreserved in the sender account.
		///
		/// The dispatch origin for this call must be _Signed_ and the sender must own the index.
		///
		/// - `index`: the index to be freed. This must be owned by the sender.
		///
		/// Emits `IndexFreed` if successful.
		///
		/// # <weight>
		/// - `O(1)`.
		/// - One storage mutation (codec `O(1)`).
		/// - One reserve operation.
		/// - One event.
		/// # </weight>
		fn free(origin, index: T::AccountIndex) {
			let who = ensure_signed(origin)?;

			Accounts::<T>::try_mutate(index, |maybe_value| -> DispatchResult {
				let (account, amount) = maybe_value.take().ok_or(Error::<T>::NotAssigned)?;
				ensure!(&account == &who, Error::<T>::NotOwner);
				T::Currency::unreserve(&who, amount);
				Ok(())
			})?;
			Self::deposit_event(RawEvent::IndexFreed(index));
		}

		/// Force an index to an account. This doesn't require a deposit. If the index is already
		/// held, then any deposit is reimbursed to its current owner.
		///
		/// The dispatch origin for this call must be _Root_.
		///
		/// - `index`: the index to be (re-)assigned.
		/// - `new`: the new owner of the index. This function is a no-op if it is equal to sender.
		///
		/// Emits `IndexAssigned` if successful.
		///
		/// # <weight>
		/// - `O(1)`.
		/// - One storage mutation (codec `O(1)`).
		/// - Up to one reserve operation.
		/// - One event.
		/// # </weight>
		fn force_transfer(origin, new: T::AccountId, index: T::AccountIndex) {
			ensure_root(origin)?;

			Accounts::<T>::mutate(index, |maybe_value| {
				if let Some((account, amount)) = maybe_value.take() {
					T::Currency::unreserve(&account, amount);
				}
				*maybe_value = Some((new.clone(), Zero::zero()));
			});
			Self::deposit_event(RawEvent::IndexAssigned(new, index));
		}
	}
}

impl<T: Trait> Module<T> {
	// PUBLIC IMMUTABLES

	/// Lookup an T::AccountIndex to get an Id, if there's one there.
	///
	/// *O(1)*.
	pub fn lookup_index(index: T::AccountIndex) -> Option<T::AccountId> {
<<<<<<< HEAD
		let enum_set_size = Self::enum_set_size();
		let set = Self::enum_set(index / enum_set_size);
		let i: usize = (index % enum_set_size).try_into().ok()?;
		set.get(i).cloned()
	}

	/// `true` if the account `index` is ready for reclaim.
	///
	/// *O(1)*.
	pub fn can_reclaim(try_index: T::AccountIndex) -> bool {
		let enum_set_size = Self::enum_set_size();
		let try_set = Self::enum_set(try_index / enum_set_size);
		let maybe_usize: Result<usize, _> = (try_index % enum_set_size).try_into();
		if let Ok(i) = maybe_usize {
			i < try_set.len() && T::IsDeadAccount::is_dead_account(&try_set[i])
		} else {
			false
		}
=======
		Accounts::<T>::get(index).map(|x| x.0)
>>>>>>> a439a7aa
	}

	/// Lookup an address to get an Id, if there's one there.
	///
	/// *O(1)*.
	pub fn lookup_address(
		a: address::Address<T::AccountId, T::AccountIndex>
	) -> Option<T::AccountId> {
		match a {
			address::Address::Id(i) => Some(i),
			address::Address::Index(i) => Self::lookup_index(i),
		}
	}

	/// Do any migrations.
	fn migrations() {
		if let Some(set_count) = take_storage_value::<T::AccountIndex>(b"Indices", b"NextEnumSet", b"") {
			// migrations need doing.
			let set_size: T::AccountIndex = 64.into();

			let mut set_index: T::AccountIndex = Zero::zero();
			while set_index < set_count {
				let maybe_accounts = take_storage_value::<Vec<T::AccountId>>(b"Indices", b"EnumSet", BlakeTwo256::hash_of(&set_index).as_ref());
				if let Some(accounts) = maybe_accounts {
					for (item_index, target) in accounts.into_iter().enumerate() {
						if target != T::AccountId::default() && !T::Currency::total_balance(&target).is_zero() {
							let index = set_index * set_size + T::AccountIndex::from(item_index as u32);
							Accounts::<T>::insert(index, (target, BalanceOf::<T>::zero()));
						}
					}
				} else {
					break;
				}
				set_index += One::one();
			}
		}
	}
}

impl<T: Trait> StaticLookup for Module<T> {
	type Source = address::Address<T::AccountId, T::AccountIndex>;
	type Target = T::AccountId;

	fn lookup(a: Self::Source) -> Result<Self::Target, LookupError> {
		Self::lookup_address(a).ok_or(LookupError)
	}

	fn unlookup(a: Self::Target) -> Self::Source {
		address::Address::Id(a)
	}
}<|MERGE_RESOLUTION|>--- conflicted
+++ resolved
@@ -224,28 +224,7 @@
 	///
 	/// *O(1)*.
 	pub fn lookup_index(index: T::AccountIndex) -> Option<T::AccountId> {
-<<<<<<< HEAD
-		let enum_set_size = Self::enum_set_size();
-		let set = Self::enum_set(index / enum_set_size);
-		let i: usize = (index % enum_set_size).try_into().ok()?;
-		set.get(i).cloned()
-	}
-
-	/// `true` if the account `index` is ready for reclaim.
-	///
-	/// *O(1)*.
-	pub fn can_reclaim(try_index: T::AccountIndex) -> bool {
-		let enum_set_size = Self::enum_set_size();
-		let try_set = Self::enum_set(try_index / enum_set_size);
-		let maybe_usize: Result<usize, _> = (try_index % enum_set_size).try_into();
-		if let Ok(i) = maybe_usize {
-			i < try_set.len() && T::IsDeadAccount::is_dead_account(&try_set[i])
-		} else {
-			false
-		}
-=======
 		Accounts::<T>::get(index).map(|x| x.0)
->>>>>>> a439a7aa
 	}
 
 	/// Lookup an address to get an Id, if there's one there.
