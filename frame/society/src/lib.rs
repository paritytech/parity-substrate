--- conflicted
+++ resolved
@@ -1580,11 +1580,7 @@
 	/// This actually does computation. If you need to keep using it, then make sure you cache the
 	/// value and only call this once.
 	pub fn account_id() -> T::AccountId {
-<<<<<<< HEAD
-        T::ModuleId::get().into_account()
-=======
 		T::ModuleId::get().into_account()
->>>>>>> 7817e571
 	}
 
 	/// The account ID of the payouts pot. This is where payouts are made from.
@@ -1592,11 +1588,7 @@
 	/// This actually does computation. If you need to keep using it, then make sure you cache the
 	/// value and only call this once.
 	pub fn payouts() -> T::AccountId {
-<<<<<<< HEAD
-        T::ModuleId::get().into_sub_account(b"payouts")
-=======
 		T::ModuleId::get().into_sub_account(b"payouts")
->>>>>>> 7817e571
 	}
 
 	/// Return the duration of the lock, in blocks, with the given number of members.
