--- conflicted
+++ resolved
@@ -34,6 +34,7 @@
 
 #[cfg(test)]
 mod tests {
+	use substrate_executor::error::Result;
 	use super::Executor;
 	use {balances, contracts, indices, system, timestamp};
 	use codec::{Encode, Decode, Joiner};
@@ -122,6 +123,26 @@
 		ext.place_storage(well_known_keys::HEAP_PAGES.to_vec(), Some(heap_pages.encode()));
 	}
 
+	fn executor_call<
+		R:Decode + Encode + PartialEq,
+		NC: FnOnce() -> std::result::Result<R, String> + std::panic::UnwindSafe
+	>(
+		t: &mut TestExternalities<Blake2Hasher>,
+		method: &str,
+		data: &[u8],
+		use_native: bool,
+		native_call: Option<NC>,
+	) -> (Result<NativeOrEncoded<R>>, bool) {
+		let mut t = t.ext();
+		executor().call::<_, R, NC>(
+			&mut t,
+			method,
+			data,
+			use_native,
+			native_call,
+		)
+	}
+
 	#[test]
 	fn panic_execution_with_foreign_code_gives_error() {
 		let mut t = TestExternalities::<Blake2Hasher>::new_with_code(BLOATY_CODE, (map![
@@ -139,9 +160,7 @@
 			}
 		], map![]));
 
-		let mut t = t.ext();
-
-		let r = executor().call::<_, NeverNativeValue, fn() -> _>(
+		let r = executor_call::<NeverNativeValue, fn() -> _>(
 			&mut t,
 			"Core_initialize_block",
 			&vec![].and(&from_block_number(1u32)),
@@ -149,7 +168,7 @@
 			None,
 		).0;
 		assert!(r.is_ok());
-		let v = executor().call::<_, NeverNativeValue, fn() -> _>(
+		let v = executor_call::<NeverNativeValue, fn() -> _>(
 			&mut t,
 			"BlockBuilder_apply_extrinsic",
 			&vec![].and(&xt()),
@@ -177,9 +196,7 @@
 			}
 		], map![]));
 
-		let mut t = t.ext();
-
-		let r = executor().call::<_, NeverNativeValue, fn() -> _>(
+		let r = executor_call::<NeverNativeValue, fn() -> _>(
 			&mut t,
 			"Core_initialize_block",
 			&vec![].and(&from_block_number(1u32)),
@@ -187,7 +204,7 @@
 			None,
 		).0;
 		assert!(r.is_ok());
-		let v = executor().call::<_, NeverNativeValue, fn() -> _>(
+		let v = executor_call::<NeverNativeValue, fn() -> _>(
 			&mut t,
 			"BlockBuilder_apply_extrinsic",
 			&vec![].and(&xt()),
@@ -211,29 +228,7 @@
 			<system::BlockHash<Runtime>>::hashed_key_for(0) => vec![0u8; 32]
 		], map![]));
 
-<<<<<<< HEAD
-		{
-			let mut t = t.ext();
-
-			let r = executor().call::<_, NeverNativeValue, fn() -> _>(
-				&mut t,
-				"Core_initialize_block",
-				&vec![].and(&from_block_number(1u32)),
-				true,
-				None,
-			).0;
-			assert!(r.is_ok());
-			let r = executor().call::<_, NeverNativeValue, fn() -> _>(
-				&mut t,
-				"BlockBuilder_apply_extrinsic",
-				&vec![].and(&xt()),
-				true,
-				None,
-			).0;
-			assert!(r.is_ok());
-		}
-=======
-		let r = executor().call::<_, NeverNativeValue, fn() -> _>(
+		let r = executor_call::<NeverNativeValue, fn() -> _>(
 			&mut t,
 			"Core_initialize_block",
 			&vec![].and(&from_block_number(1u32)),
@@ -244,7 +239,7 @@
 
 		let fm = t.execute_with(TransactionPayment::next_fee_multiplier);
 
-		let r = executor().call::<_, NeverNativeValue, fn() -> _>(
+		let r = executor_call::<NeverNativeValue, fn() -> _>(
 			&mut t,
 			"BlockBuilder_apply_extrinsic",
 			&vec![].and(&xt()),
@@ -252,7 +247,6 @@
 			None,
 		).0;
 		assert!(r.is_ok());
->>>>>>> df1582be
 
 		t.execute_with(|| {
 			assert_eq!(Balances::total_balance(&alice()), 42 * DOLLARS - transfer_fee(&xt(), fm));
@@ -273,29 +267,7 @@
 			<system::BlockHash<Runtime>>::hashed_key_for(0) => vec![0u8; 32]
 		], map![]));
 
-<<<<<<< HEAD
-		{
-			let mut t = t.ext();
-
-			let r = executor().call::<_, NeverNativeValue, fn() -> _>(
-				&mut t,
-				"Core_initialize_block",
-				&vec![].and(&from_block_number(1u32)),
-				true,
-				None,
-			).0;
-			assert!(r.is_ok());
-			let r = executor().call::<_, NeverNativeValue, fn() -> _>(
-				&mut t,
-				"BlockBuilder_apply_extrinsic",
-				&vec![].and(&xt()),
-				true,
-				None,
-			).0;
-			assert!(r.is_ok());
-		}
-=======
-		let r = executor().call::<_, NeverNativeValue, fn() -> _>(
+		let r = executor_call::<NeverNativeValue, fn() -> _>(
 			&mut t,
 			"Core_initialize_block",
 			&vec![].and(&from_block_number(1u32)),
@@ -306,7 +278,7 @@
 
 		let fm = t.execute_with(TransactionPayment::next_fee_multiplier);
 
-		let r = executor().call::<_, NeverNativeValue, fn() -> _>(
+		let r = executor_call::<NeverNativeValue, fn() -> _>(
 			&mut t,
 			"BlockBuilder_apply_extrinsic",
 			&vec![].and(&xt()),
@@ -314,7 +286,6 @@
 			None,
 		).0;
 		assert!(r.is_ok());
->>>>>>> df1582be
 
 		t.execute_with(|| {
 			assert_eq!(Balances::total_balance(&alice()), 42 * DOLLARS - transfer_fee(&xt(), fm));
@@ -356,11 +327,8 @@
 			digest: Default::default(),
 		};
 
-		let mut env = env.ext();
-		let env = &mut env;
-
 		// execute the block to get the real header.
-		executor().call::<_, NeverNativeValue, fn() -> _>(
+		executor_call::<NeverNativeValue, fn() -> _>(
 			env,
 			"Core_initialize_block",
 			&header.encode(),
@@ -369,7 +337,7 @@
 		).0.unwrap();
 
 		for i in extrinsics.iter() {
-			executor().call::<_, NeverNativeValue, fn() -> _>(
+			executor_call::<NeverNativeValue, fn() -> _>(
 				env,
 				"BlockBuilder_apply_extrinsic",
 				&i.encode(),
@@ -378,7 +346,7 @@
 			).0.unwrap();
 		}
 
-		let header = match executor().call::<_, NeverNativeValue, fn() -> _>(
+		let header = match executor_call::<NeverNativeValue, fn() -> _>(
 			env,
 			"BlockBuilder_finalize_block",
 			&[0u8;0],
@@ -482,30 +450,16 @@
 
 		let (block1, block2) = blocks();
 
-<<<<<<< HEAD
-		{
-			let mut t = t.ext();
-
-			executor().call::<_, NeverNativeValue, fn() -> _>(
-				&mut t,
-				"Core_execute_block",
-				&block1.0,
-				true,
-				None,
-			).0.unwrap();
-		}
-=======
 		let mut alice_last_known_balance: Balance = Default::default();
 		let mut fm = t.execute_with(TransactionPayment::next_fee_multiplier);
 
-		executor().call::<_, NeverNativeValue, fn() -> _>(
+		executor_call::<NeverNativeValue, fn() -> _>(
 			&mut t,
 			"Core_execute_block",
 			&block1.0,
 			true,
 			None,
 		).0.unwrap();
->>>>>>> df1582be
 
 		t.execute_with(|| {
 			assert_eq!(Balances::total_balance(&alice()), 42 * DOLLARS - transfer_fee(&xt(), fm));
@@ -535,29 +489,16 @@
 			];
 			assert_eq!(System::events(), events);
 		});
-<<<<<<< HEAD
-		{
-			let mut t = t.ext();
-			executor().call::<_, NeverNativeValue, fn() -> _>(
-				&mut t,
-				"Core_execute_block",
-				&block2.0,
-				true,
-				None,
-			).0.unwrap();
-		}
-=======
 
 		fm = t.execute_with(TransactionPayment::next_fee_multiplier);
 
-		executor().call::<_, NeverNativeValue, fn() -> _>(
+		executor_call::<NeverNativeValue, fn() -> _>(
 			&mut t,
 			"Core_execute_block",
 			&block2.0,
 			true,
 			None,
 		).0.unwrap();
->>>>>>> df1582be
 
 		t.execute_with(|| {
 			// NOTE: fees differ slightly in tests that execute more than one block due to the
@@ -621,29 +562,16 @@
 
 		let (block1, block2) = blocks();
 
-<<<<<<< HEAD
-		{
-			let mut t = t.ext();
-			executor().call::<_, NeverNativeValue, fn() -> _>(
-				&mut t,
-				"Core_execute_block",
-				&block1.0,
-				false,
-				None,
-			).0.unwrap();
-		}
-=======
 		let mut alice_last_known_balance: Balance = Default::default();
 		let mut fm = t.execute_with(TransactionPayment::next_fee_multiplier);
 
-		executor().call::<_, NeverNativeValue, fn() -> _>(
+		executor_call::<NeverNativeValue, fn() -> _>(
 			&mut t,
 			"Core_execute_block",
 			&block1.0,
 			false,
 			None,
 		).0.unwrap();
->>>>>>> df1582be
 
 		t.execute_with(|| {
 			assert_eq!(Balances::total_balance(&alice()), 42 * DOLLARS - transfer_fee(&xt(), fm));
@@ -651,28 +579,15 @@
 			alice_last_known_balance = Balances::total_balance(&alice());
 		});
 
-<<<<<<< HEAD
-		{
-			let mut t = t.ext();
-			executor().call::<_, NeverNativeValue, fn() -> _>(
-				&mut t,
-				"Core_execute_block",
-				&block2.0,
-				false,
-				None,
-			).0.unwrap();
-		}
-=======
 		fm = t.execute_with(TransactionPayment::next_fee_multiplier);
 
-		executor().call::<_, NeverNativeValue, fn() -> _>(
+		executor_call::<NeverNativeValue, fn() -> _>(
 			&mut t,
 			"Core_execute_block",
 			&block2.0,
 			false,
 			None,
 		).0.unwrap();
->>>>>>> df1582be
 
 		t.execute_with(|| {
 			assert_eq!(
@@ -826,16 +741,13 @@
 
 		let mut t = new_test_ext(COMPACT_CODE, false);
 
-		{
-			let mut t = t.ext();
-			executor().call::<_, NeverNativeValue, fn() -> _>(
-				&mut t,
-				"Core_execute_block",
-				&b.0,
-				false,
-				None,
-			).0.unwrap();
-		}
+		executor_call::<NeverNativeValue, fn() -> _>(
+			&mut t,
+			"Core_execute_block",
+			&b.0,
+			false,
+			None,
+		).0.unwrap();
 
 		t.execute_with(|| {
 			// Verify that the contract constructor worked well and code of TRANSFER contract is actually deployed.
@@ -852,11 +764,10 @@
 	#[test]
 	fn wasm_big_block_import_fails() {
 		let mut t = new_test_ext(COMPACT_CODE, false);
-		let mut t = t.ext();
-
-		set_heap_pages(&mut t, 4);
-
-		let result = executor().call::<_, NeverNativeValue, fn() -> _>(
+
+		set_heap_pages(&mut t.ext(), 4);
+
+		let result = executor_call::<NeverNativeValue, fn() -> _>(
 			&mut t,
 			"Core_execute_block",
 			&block_with_size(42, 0, 120_000).0,
@@ -869,9 +780,8 @@
 	#[test]
 	fn native_big_block_import_succeeds() {
 		let mut t = new_test_ext(COMPACT_CODE, false);
-		let mut t = t.ext();
-
-		executor().call::<_, NeverNativeValue, fn() -> _>(
+
+		executor_call::<NeverNativeValue, fn() -> _>(
 			&mut t,
 			"Core_execute_block",
 			&block_with_size(42, 0, 120_000).0,
@@ -883,10 +793,9 @@
 	#[test]
 	fn native_big_block_import_fails_on_fallback() {
 		let mut t = new_test_ext(COMPACT_CODE, false);
-		let mut t = t.ext();
 
 		assert!(
-			executor().call::<_, NeverNativeValue, fn() -> _>(
+			executor_call::<NeverNativeValue, fn() -> _>(
 				&mut t,
 				"Core_execute_block",
 				&block_with_size(42, 0, 120_000).0,
@@ -909,9 +818,7 @@
 			<system::BlockHash<Runtime>>::hashed_key_for(0) => vec![0u8; 32]
 		], map![]));
 
-		let mut t = t.ext();
-
-		let r = executor().call::<_, NeverNativeValue, fn() -> _>(
+		let r = executor_call::<NeverNativeValue, fn() -> _>(
 			&mut t,
 			"Core_initialize_block",
 			&vec![].and(&from_block_number(1u32)),
@@ -919,7 +826,7 @@
 			None,
 		).0;
 		assert!(r.is_ok());
-		let r = executor().call::<_, NeverNativeValue, fn() -> _>(
+		let r = executor_call::<NeverNativeValue, fn() -> _>(
 			&mut t,
 			"BlockBuilder_apply_extrinsic",
 			&vec![].and(&xt()),
@@ -943,33 +850,7 @@
 			<system::BlockHash<Runtime>>::hashed_key_for(0) => vec![0u8; 32]
 		], map![]));
 
-<<<<<<< HEAD
-		{
-			let mut t = t.ext();
-
-			let r = executor().call::<_, NeverNativeValue, fn() -> _>(
-				&mut t,
-				"Core_initialize_block",
-				&vec![].and(&from_block_number(1u32)),
-				false,
-				None,
-			).0;
-			assert!(r.is_ok());
-			let r = executor().call::<_, NeverNativeValue, fn() -> _>(
-				&mut t,
-				"BlockBuilder_apply_extrinsic",
-				&vec![].and(&xt()),
-				false,
-				None,
-			).0.unwrap().into_encoded();
-			ApplyResult::decode(&mut &r[..])
-				.unwrap()
-				.expect("Extrinsic could be applied")
-				.expect("Extrinsic did not fail");
-		}
-
-=======
-		let r = executor().call::<_, NeverNativeValue, fn() -> _>(
+		let r = executor_call::<NeverNativeValue, fn() -> _>(
 			&mut t,
 			"Core_initialize_block",
 			&vec![].and(&from_block_number(1u32)),
@@ -978,7 +859,7 @@
 		).0;
 		assert!(r.is_ok());
 		let fm = t.execute_with(TransactionPayment::next_fee_multiplier);
-		let r = executor().call::<_, NeverNativeValue, fn() -> _>(
+		let r = executor_call::<NeverNativeValue, fn() -> _>(
 			&mut t,
 			"BlockBuilder_apply_extrinsic",
 			&vec![].and(&xt()),
@@ -989,7 +870,6 @@
 			.unwrap()
 			.expect("Extrinsic could be applied")
 			.expect("Extrinsic did not fail");
->>>>>>> df1582be
 
 		t.execute_with(|| {
 			assert_eq!(Balances::total_balance(&alice()), 42 * DOLLARS - 1 * transfer_fee(&xt(), fm));
@@ -1004,8 +884,7 @@
 		let block = Block::decode(&mut &block_data[..]).unwrap();
 
 		let mut t = new_test_ext(COMPACT_CODE, true);
-		let mut t = t.ext();
-		executor().call::<_, NeverNativeValue, fn() -> _>(
+		executor_call::<NeverNativeValue, fn() -> _>(
 			&mut t,
 			"Core_execute_block",
 			&block.encode(),
@@ -1013,7 +892,7 @@
 			None,
 		).0.unwrap();
 
-		assert!(t.storage_changes_root(GENESIS_HASH.into()).unwrap().is_some());
+		assert!(t.ext().storage_changes_root(GENESIS_HASH.into()).unwrap().is_some());
 	}
 
 	#[test]
@@ -1021,8 +900,7 @@
 		let block1 = changes_trie_block();
 
 		let mut t = new_test_ext(COMPACT_CODE, true);
-		let mut t = t.ext();
-		executor().call::<_, NeverNativeValue, fn() -> _>(
+		executor_call::<NeverNativeValue, fn() -> _>(
 			&mut t,
 			"Core_execute_block",
 			&block1.0,
@@ -1030,7 +908,7 @@
 			None,
 		).0.unwrap();
 
-		assert!(t.storage_changes_root(GENESIS_HASH.into()).unwrap().is_some());
+		assert!(t.ext().storage_changes_root(GENESIS_HASH.into()).unwrap().is_some());
 	}
 
 	#[test]
@@ -1095,17 +973,14 @@
 
 		println!("++ Block 1 size: {} / Block 2 size {}", block1.0.encode().len(), block2.0.encode().len());
 
-		{
-			let mut t = t.ext();
-			// execute a big block.
-			executor().call::<_, NeverNativeValue, fn() -> _>(
-				&mut t,
-				"Core_execute_block",
-				&block1.0,
-				true,
-				None,
-			).0.unwrap();
-		}
+		// execute a big block.
+		executor_call::<NeverNativeValue, fn() -> _>(
+			&mut t,
+			"Core_execute_block",
+			&block1.0,
+			true,
+			None,
+		).0.unwrap();
 
 		// weight multiplier is increased for next block.
 		t.execute_with(|| {
@@ -1115,17 +990,14 @@
 			prev_multiplier = fm;
 		});
 
-		{
-			let mut t = t.ext();
-			// execute a big block.
-			executor().call::<_, NeverNativeValue, fn() -> _>(
-				&mut t,
-				"Core_execute_block",
-				&block2.0,
-				true,
-				None,
-			).0.unwrap();
-		}
+		// execute a big block.
+		executor_call::<NeverNativeValue, fn() -> _>(
+			&mut t,
+			"Core_execute_block",
+			&block2.0,
+			true,
+			None,
+		).0.unwrap();
 
 		// weight multiplier is increased for next block.
 		t.execute_with(|| {
@@ -1158,33 +1030,29 @@
 			<system::BlockHash<Runtime>>::hashed_key_for(0) => vec![0u8; 32]
 		], map![]));
 
-
 		let tip = 1_000_000;
 		let xt = sign(CheckedExtrinsic {
 			signed: Some((alice(), signed_extra(0, tip))),
 			function: Call::Balances(default_transfer_call()),
 		});
 
-		{
-			let mut t = t.ext();
-			let r = executor().call::<_, NeverNativeValue, fn() -> _>(
-				&mut t,
-				"Core_initialize_block",
-				&vec![].and(&from_block_number(1u32)),
-				true,
-				None,
-			).0;
-
-			assert!(r.is_ok());
-			let r = executor().call::<_, NeverNativeValue, fn() -> _>(
-				&mut t,
-				"BlockBuilder_apply_extrinsic",
-				&vec![].and(&xt.clone()),
-				true,
-				None,
-			).0;
-			assert!(r.is_ok());
-		}
+		let r = executor_call::<NeverNativeValue, fn() -> _>(
+			&mut t,
+			"Core_initialize_block",
+			&vec![].and(&from_block_number(1u32)),
+			true,
+			None,
+		).0;
+
+		assert!(r.is_ok());
+		let r = executor_call::<NeverNativeValue, fn() -> _>(
+			&mut t,
+			"BlockBuilder_apply_extrinsic",
+			&vec![].and(&xt.clone()),
+			true,
+			None,
+		).0;
+		assert!(r.is_ok());
 
 		t.execute_with(|| {
 			assert_eq!(Balances::total_balance(&bob()), (10 + 69) * DOLLARS);
@@ -1262,7 +1130,7 @@
 				len / 1024 / 1024,
 			);
 
-			let r = executor().call::<_, NeverNativeValue, fn() -> _>(
+			let r = executor_call::<NeverNativeValue, fn() -> _>(
 				&mut t,
 				"Core_execute_block",
 				&block.0,
@@ -1326,7 +1194,7 @@
 				len / 1024 / 1024,
 			);
 
-			let r = executor().call::<_, NeverNativeValue, fn() -> _>(
+			let r = executor_call::<NeverNativeValue, fn() -> _>(
 				&mut t,
 				"Core_execute_block",
 				&block.0,
