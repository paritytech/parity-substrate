// Copyright 2018 Parity Technologies (UK) Ltd.
// This file is part of Substrate.

// Substrate is free software: you can redistribute it and/or modify
// it under the terms of the GNU General Public License as published by
// the Free Software Foundation, either version 3 of the License, or
// (at your option) any later version.

// Substrate is distributed in the hope that it will be useful,
// but WITHOUT ANY WARRANTY; without even the implied warranty of
// MERCHANTABILITY or FITNESS FOR A PARTICULAR PURPOSE.  See the
// GNU General Public License for more details.

// You should have received a copy of the GNU General Public License
// along with Substrate.  If not, see <http://www.gnu.org/licenses/>.

//! A `CodeExecutor` specialisation which uses natively compiled runtime when the wasm to be
//! executed is equivalent to the natively compiled code.

extern crate node_runtime;
#[macro_use] extern crate substrate_executor;
extern crate parity_codec as codec;
extern crate substrate_state_machine as state_machine;
extern crate sr_io as runtime_io;
extern crate substrate_primitives as primitives;
extern crate node_primitives;
extern crate triehash;

#[cfg(test)] extern crate substrate_keyring as keyring;
#[cfg(test)] extern crate sr_primitives as runtime_primitives;
#[cfg(test)] extern crate srml_support as runtime_support;
#[cfg(test)] extern crate srml_balances as balances;
#[cfg(test)] extern crate srml_session as session;
#[cfg(test)] extern crate srml_staking as staking;
#[cfg(test)] extern crate srml_system as system;
#[cfg(test)] extern crate srml_consensus as consensus;
#[cfg(test)] extern crate srml_timestamp as timestamp;
#[cfg(test)] extern crate srml_treasury as treasury;
#[cfg(test)] #[macro_use] extern crate hex_literal;

pub use substrate_executor::NativeExecutor;
native_executor_instance!(pub Executor, node_runtime::api::dispatch, node_runtime::VERSION, include_bytes!("../../runtime/wasm/target/wasm32-unknown-unknown/release/node_runtime.compact.wasm"));

#[cfg(test)]
mod tests {
	use runtime_io;
	use super::Executor;
	use substrate_executor::{WasmExecutor, NativeExecutionDispatch};
	use codec::{Encode, Decode, Joiner};
	use keyring::Keyring;
	use runtime_support::{Hashable, StorageValue, StorageMap};
	use state_machine::{CodeExecutor, Externalities, TestExternalities};
	use primitives::{twox_128, Blake2Hasher, RlpCodec, ChangesTrieConfiguration,
		ed25519::{Public, Pair}};
	use node_primitives::{Hash, BlockNumber, AccountId};
	use runtime_primitives::traits::{Header as HeaderT, Digest as DigestT};
	use runtime_primitives::{generic, generic::Era, ApplyOutcome, ApplyError, ApplyResult, Perbill};
	use {balances, staking, session, system, consensus, timestamp, treasury};
	use system::{EventRecord, Phase};
	use node_runtime::{Header, Block, UncheckedExtrinsic, CheckedExtrinsic, Call, Runtime, Balances,
		BuildStorage, GenesisConfig, BalancesConfig, SessionConfig, StakingConfig, System,
		SystemConfig, Event, Log};

	const BLOATY_CODE: &[u8] = include_bytes!("../../runtime/wasm/target/wasm32-unknown-unknown/release/node_runtime.wasm");
	const COMPACT_CODE: &[u8] = include_bytes!("../../runtime/wasm/target/wasm32-unknown-unknown/release/node_runtime.compact.wasm");
	const GENESIS_HASH: [u8; 32] = [69u8; 32];

	// TODO: move into own crate.
	macro_rules! map {
		($( $name:expr => $value:expr ),*) => (
			vec![ $( ( $name, $value ) ),* ].into_iter().collect()
		)
	}

	fn alice() -> AccountId {
		AccountId::from(Keyring::Alice.to_raw_public())
	}

	fn bob() -> AccountId {
		AccountId::from(Keyring::Bob.to_raw_public())
	}

	fn sign(xt: CheckedExtrinsic) -> UncheckedExtrinsic {
		match xt.signed {
			Some((signed, index)) => {
				let era = Era::mortal(256, 0);
				let payload = (index, xt.function, era, GENESIS_HASH);
				let pair = Pair::from(Keyring::from_public(Public::from_raw(signed.clone().into())).unwrap());
				let signature = pair.sign(&payload.encode()).into();
				UncheckedExtrinsic {
					signature: Some((balances::address::Address::Id(signed), signature, payload.0, era)),
					function: payload.1,
				}
			}
			None => UncheckedExtrinsic {
				signature: None,
				function: xt.function,
			},
		}
	}

	fn xt() -> UncheckedExtrinsic {
		sign(CheckedExtrinsic {
			signed: Some((alice(), 0)),
			function: Call::Balances(balances::Call::transfer::<Runtime>(bob().into(), 69)),
		})
	}

	fn from_block_number(n: u64) -> Header {
		Header::new(n, Default::default(), Default::default(), [69; 32].into(), Default::default())
	}

	fn executor() -> ::substrate_executor::NativeExecutor<Executor> {
		::substrate_executor::NativeExecutor::new()
	}

	#[test]
	fn panic_execution_with_foreign_code_gives_error() {
		let mut t = TestExternalities::<Blake2Hasher, RlpCodec>::new(map![
			twox_128(&<balances::FreeBalance<Runtime>>::key_for(alice())).to_vec() => vec![69u8, 0, 0, 0, 0, 0, 0, 0],
			twox_128(<balances::TotalIssuance<Runtime>>::key()).to_vec() => vec![69u8, 0, 0, 0, 0, 0, 0, 0],
			twox_128(<balances::TransactionBaseFee<Runtime>>::key()).to_vec() => vec![70u8; 8],
			twox_128(<balances::TransactionByteFee<Runtime>>::key()).to_vec() => vec![0u8; 8],
			twox_128(<balances::ExistentialDeposit<Runtime>>::key()).to_vec() => vec![0u8; 8],
			twox_128(<balances::CreationFee<Runtime>>::key()).to_vec() => vec![0u8; 8],
			twox_128(<balances::TransferFee<Runtime>>::key()).to_vec() => vec![0u8; 8],
			twox_128(<balances::NextEnumSet<Runtime>>::key()).to_vec() => vec![0u8; 8],
			twox_128(&<system::BlockHash<Runtime>>::key_for(0)).to_vec() => vec![0u8; 32]
		]);

		let r = executor().call(&mut t, 8, BLOATY_CODE, "initialise_block", &vec![].and(&from_block_number(1u64)), true).0;
		assert!(r.is_ok());
		let v = executor().call(&mut t, 8, BLOATY_CODE, "apply_extrinsic", &vec![].and(&xt()), true).0.unwrap();
		let r = ApplyResult::decode(&mut &v[..]).unwrap();
		assert_eq!(r, Err(ApplyError::CantPay));
	}

	#[test]
	fn bad_extrinsic_with_native_equivalent_code_gives_error() {
		let mut t = TestExternalities::<Blake2Hasher, RlpCodec>::new(map![
			twox_128(&<balances::FreeBalance<Runtime>>::key_for(alice())).to_vec() => vec![69u8, 0, 0, 0, 0, 0, 0, 0],
			twox_128(<balances::TotalIssuance<Runtime>>::key()).to_vec() => vec![69u8, 0, 0, 0, 0, 0, 0, 0],
			twox_128(<balances::TransactionBaseFee<Runtime>>::key()).to_vec() => vec![70u8; 8],
			twox_128(<balances::TransactionByteFee<Runtime>>::key()).to_vec() => vec![0u8; 8],
			twox_128(<balances::ExistentialDeposit<Runtime>>::key()).to_vec() => vec![0u8; 8],
			twox_128(<balances::CreationFee<Runtime>>::key()).to_vec() => vec![0u8; 8],
			twox_128(<balances::TransferFee<Runtime>>::key()).to_vec() => vec![0u8; 8],
			twox_128(<balances::NextEnumSet<Runtime>>::key()).to_vec() => vec![0u8; 8],
			twox_128(&<system::BlockHash<Runtime>>::key_for(0)).to_vec() => vec![0u8; 32]
		]);

		let r = executor().call(&mut t, 8, COMPACT_CODE, "initialise_block", &vec![].and(&from_block_number(1u64)), true).0;
		assert!(r.is_ok());
		let v = executor().call(&mut t, 8, COMPACT_CODE, "apply_extrinsic", &vec![].and(&xt()), true).0.unwrap();
		let r = ApplyResult::decode(&mut &v[..]).unwrap();
		assert_eq!(r, Err(ApplyError::CantPay));
	}

	#[test]
	fn successful_execution_with_native_equivalent_code_gives_ok() {
		let mut t = TestExternalities::<Blake2Hasher, RlpCodec>::new(map![
			twox_128(&<balances::FreeBalance<Runtime>>::key_for(alice())).to_vec() => vec![111u8, 0, 0, 0, 0, 0, 0, 0],
			twox_128(<balances::TotalIssuance<Runtime>>::key()).to_vec() => vec![111u8, 0, 0, 0, 0, 0, 0, 0],
			twox_128(<balances::TransactionBaseFee<Runtime>>::key()).to_vec() => vec![0u8; 8],
			twox_128(<balances::TransactionByteFee<Runtime>>::key()).to_vec() => vec![0u8; 8],
			twox_128(<balances::ExistentialDeposit<Runtime>>::key()).to_vec() => vec![0u8; 8],
			twox_128(<balances::CreationFee<Runtime>>::key()).to_vec() => vec![0u8; 8],
			twox_128(<balances::TransferFee<Runtime>>::key()).to_vec() => vec![0u8; 8],
			twox_128(<balances::NextEnumSet<Runtime>>::key()).to_vec() => vec![0u8; 8],
			twox_128(&<system::BlockHash<Runtime>>::key_for(0)).to_vec() => vec![0u8; 32]
		]);

		let r = executor().call(&mut t, 8, COMPACT_CODE, "initialise_block", &vec![].and(&from_block_number(1u64)), true).0;
		assert!(r.is_ok());
		let r = executor().call(&mut t, 8, COMPACT_CODE, "apply_extrinsic", &vec![].and(&xt()), true).0;
		assert!(r.is_ok());

		runtime_io::with_externalities(&mut t, || {
			assert_eq!(Balances::total_balance(&alice()), 42);
			assert_eq!(Balances::total_balance(&bob()), 69);
		});
	}

	#[test]
	fn successful_execution_with_foreign_code_gives_ok() {
		let mut t = TestExternalities::<Blake2Hasher, RlpCodec>::new(map![
			twox_128(&<balances::FreeBalance<Runtime>>::key_for(alice())).to_vec() => vec![111u8, 0, 0, 0, 0, 0, 0, 0],
			twox_128(<balances::TotalIssuance<Runtime>>::key()).to_vec() => vec![111u8, 0, 0, 0, 0, 0, 0, 0],
			twox_128(<balances::TransactionBaseFee<Runtime>>::key()).to_vec() => vec![0u8; 8],
			twox_128(<balances::TransactionByteFee<Runtime>>::key()).to_vec() => vec![0u8; 8],
			twox_128(<balances::ExistentialDeposit<Runtime>>::key()).to_vec() => vec![0u8; 8],
			twox_128(<balances::CreationFee<Runtime>>::key()).to_vec() => vec![0u8; 8],
			twox_128(<balances::TransferFee<Runtime>>::key()).to_vec() => vec![0u8; 8],
			twox_128(<balances::NextEnumSet<Runtime>>::key()).to_vec() => vec![0u8; 8],
			twox_128(&<system::BlockHash<Runtime>>::key_for(0)).to_vec() => vec![0u8; 32]
		]);

		let r = executor().call(&mut t, 8, BLOATY_CODE, "initialise_block", &vec![].and(&from_block_number(1u64)), true).0;
		assert!(r.is_ok());
		let r = executor().call(&mut t, 8, BLOATY_CODE, "apply_extrinsic", &vec![].and(&xt()), true).0;
		assert!(r.is_ok());

		runtime_io::with_externalities(&mut t, || {
			assert_eq!(Balances::total_balance(&alice()), 42);
			assert_eq!(Balances::total_balance(&bob()), 69);
		});
	}

	fn new_test_ext(support_changes_trie: bool) -> TestExternalities<Blake2Hasher, RlpCodec> {
		use keyring::Keyring::*;
		let three = [3u8; 32].into();
		TestExternalities::new(GenesisConfig {
			consensus: Some(Default::default()),
			system: Some(SystemConfig {
				changes_trie_config: if support_changes_trie { Some(ChangesTrieConfiguration {
					digest_interval: 2,
					digest_levels: 2,
				}) } else { None },
				..Default::default()
			}),
			balances: Some(BalancesConfig {
				balances: vec![(alice(), 111)],
				transaction_base_fee: 1,
				transaction_byte_fee: 0,
				existential_deposit: 0,
				transfer_fee: 0,
				creation_fee: 0,
				reclaim_rebate: 0,
			}),
			session: Some(SessionConfig {
				session_length: 2,
				validators: vec![One.to_raw_public().into(), Two.to_raw_public().into(), three],
			}),
			staking: Some(StakingConfig {
				sessions_per_era: 2,
				current_era: 0,
				intentions: vec![alice(), bob(), Charlie.to_raw_public().into()],
				validator_count: 3,
				minimum_validator_count: 0,
				bonding_duration: 0,
				offline_slash: Perbill::zero(),
				session_reward: Perbill::zero(),
				current_offline_slash: 0,
				current_session_reward: 0,
				offline_slash_grace: 0,
			}),
			democracy: Some(Default::default()),
			council: Some(Default::default()),
			timestamp: Some(Default::default()),
			treasury: Some(Default::default()),
			contract: Some(Default::default()),
		}.build_storage().unwrap())
	}

	fn construct_block(
		number: BlockNumber,
		parent_hash: Hash,
		state_root: Hash,
		changes_root: Option<Hash>,
		extrinsics: Vec<CheckedExtrinsic>
	) -> (Vec<u8>, Hash) {
		use triehash::ordered_trie_root;

		let extrinsics = extrinsics.into_iter().map(sign).collect::<Vec<_>>();
		let extrinsics_root = ordered_trie_root::<Blake2Hasher, _, _>(extrinsics.iter().map(Encode::encode)).0.into();

		let mut digest = generic::Digest::<Log>::default();
		if let Some(changes_root) = changes_root {
			digest.push(Log::from(system::RawLog::ChangesTrieRoot::<Hash>(changes_root)));
		}

		let header = Header {
			parent_hash,
			number,
			state_root,
			extrinsics_root,
			digest,
		};
		let hash = header.blake2_256();

		(Block { header, extrinsics }.encode(), hash.into())
	}

	fn block1(support_changes_trie: bool) -> (Vec<u8>, Hash) {
		construct_block(
			1,
			GENESIS_HASH.into(),
			if support_changes_trie {
				hex!("6ed28a339a836a106e244dd78a2952606169cdeef3f72e29fa61c6ab827626c1").into()
			} else {
				hex!("fc51c67ef0f8b2b91db40e6d8757e12ee670b9775479312f3d25bab66b1bec35").into()
			},
			if support_changes_trie {
				Some(hex!("d7ff76d7fbb9b613e8d140da6f1d561b4928785d4e4818ed959bd1bd35abc7e8").into())
			} else {
				None
			},
			vec![
				CheckedExtrinsic {
					signed: None,
					function: Call::Timestamp(timestamp::Call::set(42)),
				},
				CheckedExtrinsic {
					signed: Some((alice(), 0)),
					function: Call::Balances(balances::Call::transfer(bob().into(), 69)),
				},
			]
		)
	}

	fn block2() -> (Vec<u8>, Hash) {
		construct_block(
			2,
			block1(false).1,
<<<<<<< HEAD
			hex!("2634c3f7dc45c3125d8ffe8fb4ee1a2f557fafc9e298d48185e8016d7ec0e3cd").into(),
=======
			hex!("0acf8b3c169ce8f16faf5610f646f371681dcc3b544d3dd05036dbae7890e399").into(),
>>>>>>> 2eb36233
			None,
			vec![
				CheckedExtrinsic {
					signed: None,
					function: Call::Timestamp(timestamp::Call::set(52)),
				},
				CheckedExtrinsic {
					signed: Some((bob(), 0)),
					function: Call::Balances(balances::Call::transfer(alice().into(), 5)),
				},
				CheckedExtrinsic {
					signed: Some((alice(), 1)),
					function: Call::Balances(balances::Call::transfer(bob().into(), 15)),
				}
			]
		)
	}

	fn block1big() -> (Vec<u8>, Hash) {
		construct_block(
			1,
			GENESIS_HASH.into(),
			hex!("681893f1698410a9b378ff7b69c7a0d8f7cc417a274583f6217d041b84c3cbae").into(),
			None,
			vec![
				CheckedExtrinsic {
					signed: None,
					function: Call::Timestamp(timestamp::Call::set(42)),
				},
				CheckedExtrinsic {
					signed: Some((alice(), 0)),
					function: Call::Consensus(consensus::Call::remark(vec![0; 120000])),
				}
			]
		)
	}

	#[test]
	fn full_native_block_import_works() {
		let mut t = new_test_ext(false);

		executor().call(&mut t, 8, COMPACT_CODE, "execute_block", &block1(false).0, true).0.unwrap();

		runtime_io::with_externalities(&mut t, || {
			assert_eq!(Balances::total_balance(&alice()), 41);
			assert_eq!(Balances::total_balance(&bob()), 69);
			assert_eq!(System::events(), vec![
				EventRecord {
					phase: Phase::ApplyExtrinsic(0),
					event: Event::system(system::Event::ExtrinsicSuccess)
				},
				EventRecord {
					phase: Phase::ApplyExtrinsic(1),
					event: Event::balances(balances::RawEvent::NewAccount(bob(), 1, balances::NewAccountOutcome::NoHint))
				},
				EventRecord {
					phase: Phase::ApplyExtrinsic(1),
					event: Event::balances(balances::RawEvent::Transfer(
						hex!["d172a74cda4c865912c32ba0a80a57ae69abae410e5ccb59dee84e2f4432db4f"].into(),
						hex!["d7568e5f0a7eda67a82691ff379ac4bba4f9c9b859fe779b5d46363b61ad2db9"].into(),
						69,
						0
					))
				},
				EventRecord {
					phase: Phase::ApplyExtrinsic(1),
					event: Event::system(system::Event::ExtrinsicSuccess)
				},
				EventRecord {
					phase: Phase::Finalization,
					event: Event::treasury(treasury::RawEvent::Spending(0))
				},
				EventRecord {
					phase: Phase::Finalization,
					event: Event::treasury(treasury::RawEvent::Burnt(0))
				},
				EventRecord {
					phase: Phase::Finalization,
					event: Event::treasury(treasury::RawEvent::Rollover(0))
				}
			]);
		});

		executor().call(&mut t, 8, COMPACT_CODE, "execute_block", &block2().0, true).0.unwrap();

		runtime_io::with_externalities(&mut t, || {
			assert_eq!(Balances::total_balance(&alice()), 30);
			assert_eq!(Balances::total_balance(&bob()), 78);
			assert_eq!(System::events(), vec![
				EventRecord {
					phase: Phase::ApplyExtrinsic(0),
					event: Event::system(system::Event::ExtrinsicSuccess)
				},
				EventRecord {
					phase: Phase::ApplyExtrinsic(1),
					event: Event::balances(
						balances::RawEvent::Transfer(
							hex!["d7568e5f0a7eda67a82691ff379ac4bba4f9c9b859fe779b5d46363b61ad2db9"].into(),
							hex!["d172a74cda4c865912c32ba0a80a57ae69abae410e5ccb59dee84e2f4432db4f"].into(),
							5,
							0
						)
					)
				},
				EventRecord {
					phase: Phase::ApplyExtrinsic(1),
					event: Event::system(system::Event::ExtrinsicSuccess)
				},
				EventRecord {
					phase: Phase::ApplyExtrinsic(2),
					event: Event::balances(
						balances::RawEvent::Transfer(
							hex!["d172a74cda4c865912c32ba0a80a57ae69abae410e5ccb59dee84e2f4432db4f"].into(),
							hex!["d7568e5f0a7eda67a82691ff379ac4bba4f9c9b859fe779b5d46363b61ad2db9"].into(),
							15,
							0
						)
					)
				},
				EventRecord {
					phase: Phase::ApplyExtrinsic(2),
					event: Event::system(system::Event::ExtrinsicSuccess)
				},
				EventRecord {
					phase: Phase::Finalization,
					event: Event::session(session::RawEvent::NewSession(1))
				},
				EventRecord {
					phase: Phase::Finalization,
					event: Event::staking(staking::RawEvent::Reward(0))
				},
				EventRecord {
					phase: Phase::Finalization,
					event: Event::treasury(treasury::RawEvent::Spending(0))
				},
				EventRecord {
					phase: Phase::Finalization,
					event: Event::treasury(treasury::RawEvent::Burnt(0))
				},
				EventRecord {
					phase: Phase::Finalization,
					event: Event::treasury(treasury::RawEvent::Rollover(0))
				}
			]);
		});
	}

	#[test]
	fn full_wasm_block_import_works() {
		let mut t = new_test_ext(false);

		WasmExecutor::new().call(&mut t, 8, COMPACT_CODE, "execute_block", &block1(false).0).unwrap();

		runtime_io::with_externalities(&mut t, || {
			assert_eq!(Balances::total_balance(&alice()), 41);
			assert_eq!(Balances::total_balance(&bob()), 69);
		});

		WasmExecutor::new().call(&mut t, 8, COMPACT_CODE, "execute_block", &block2().0).unwrap();

		runtime_io::with_externalities(&mut t, || {
			assert_eq!(Balances::total_balance(&alice()), 30);
			assert_eq!(Balances::total_balance(&bob()), 78);
		});
	}

	#[test]
	fn wasm_big_block_import_fails() {
		let mut t = new_test_ext(false);

		let r = WasmExecutor::new().call(&mut t, 8, COMPACT_CODE, "execute_block", &block1big().0);
		assert!(!r.is_ok());
	}

	#[test]
	fn native_big_block_import_succeeds() {
		let mut t = new_test_ext(false);

		let r = Executor::new().call(&mut t, 8, COMPACT_CODE, "execute_block", &block1big().0, true).0;
		assert!(r.is_ok());
	}

	#[test]
	fn native_big_block_import_fails_on_fallback() {
		let mut t = new_test_ext(false);

		let r = Executor::new().call(&mut t, 8, COMPACT_CODE, "execute_block", &block1big().0, false).0;
		assert!(!r.is_ok());
	}

	#[test]
	fn panic_execution_gives_error() {
		let mut t = TestExternalities::<Blake2Hasher, RlpCodec>::new(map![
			twox_128(&<balances::FreeBalance<Runtime>>::key_for(alice())).to_vec() => vec![69u8, 0, 0, 0, 0, 0, 0, 0],
			twox_128(<balances::TotalIssuance<Runtime>>::key()).to_vec() => vec![69u8, 0, 0, 0, 0, 0, 0, 0],
			twox_128(<balances::TransactionBaseFee<Runtime>>::key()).to_vec() => vec![70u8; 8],
			twox_128(<balances::TransactionByteFee<Runtime>>::key()).to_vec() => vec![0u8; 8],
			twox_128(<balances::ExistentialDeposit<Runtime>>::key()).to_vec() => vec![0u8; 8],
			twox_128(<balances::CreationFee<Runtime>>::key()).to_vec() => vec![0u8; 8],
			twox_128(<balances::TransferFee<Runtime>>::key()).to_vec() => vec![0u8; 8],
			twox_128(<balances::NextEnumSet<Runtime>>::key()).to_vec() => vec![0u8; 8],
			twox_128(&<system::BlockHash<Runtime>>::key_for(0)).to_vec() => vec![0u8; 32]
		]);

		let foreign_code = include_bytes!("../../runtime/wasm/target/wasm32-unknown-unknown/release/node_runtime.wasm");
		let r = WasmExecutor::new().call(&mut t, 8, &foreign_code[..], "initialise_block", &vec![].and(&from_block_number(1u64)));
		assert!(r.is_ok());
		let r = WasmExecutor::new().call(&mut t, 8, &foreign_code[..], "apply_extrinsic", &vec![].and(&xt())).unwrap();
		let r = ApplyResult::decode(&mut &r[..]).unwrap();
		assert_eq!(r, Err(ApplyError::CantPay));
	}

	#[test]
	fn successful_execution_gives_ok() {
		let mut t = TestExternalities::<Blake2Hasher, RlpCodec>::new(map![
			twox_128(&<balances::FreeBalance<Runtime>>::key_for(alice())).to_vec() => vec![111u8, 0, 0, 0, 0, 0, 0, 0],
			twox_128(<balances::TotalIssuance<Runtime>>::key()).to_vec() => vec![111u8, 0, 0, 0, 0, 0, 0, 0],
			twox_128(<balances::TransactionBaseFee<Runtime>>::key()).to_vec() => vec![0u8; 8],
			twox_128(<balances::TransactionByteFee<Runtime>>::key()).to_vec() => vec![0u8; 8],
			twox_128(<balances::ExistentialDeposit<Runtime>>::key()).to_vec() => vec![0u8; 8],
			twox_128(<balances::CreationFee<Runtime>>::key()).to_vec() => vec![0u8; 8],
			twox_128(<balances::TransferFee<Runtime>>::key()).to_vec() => vec![0u8; 8],
			twox_128(<balances::NextEnumSet<Runtime>>::key()).to_vec() => vec![0u8; 8],
			twox_128(&<system::BlockHash<Runtime>>::key_for(0)).to_vec() => vec![0u8; 32]
		]);

		let foreign_code = include_bytes!("../../runtime/wasm/target/wasm32-unknown-unknown/release/node_runtime.compact.wasm");
		let r = WasmExecutor::new().call(&mut t, 8, &foreign_code[..], "initialise_block", &vec![].and(&from_block_number(1u64)));
		assert!(r.is_ok());
		let r = WasmExecutor::new().call(&mut t, 8, &foreign_code[..], "apply_extrinsic", &vec![].and(&xt())).unwrap();
		let r = ApplyResult::decode(&mut &r[..]).unwrap();
		assert_eq!(r, Ok(ApplyOutcome::Success));

		runtime_io::with_externalities(&mut t, || {
			assert_eq!(Balances::total_balance(&alice()), 42);
			assert_eq!(Balances::total_balance(&bob()), 69);
		});
	}

	#[test]
	fn full_native_block_import_works_with_changes_trie() {
		let mut t = new_test_ext(true);
		Executor::new().call(&mut t, 8, COMPACT_CODE, "execute_block", &block1(true).0, true).0.unwrap();

		assert!(t.storage_changes_root(1).is_some());
	}

	#[test]
	fn full_wasm_block_import_works_with_changes_trie() {
		let mut t = new_test_ext(true);
		WasmExecutor::new().call(&mut t, 8, COMPACT_CODE, "execute_block", &block1(true).0).unwrap();

		assert!(t.storage_changes_root(1).is_some());
	}
}<|MERGE_RESOLUTION|>--- conflicted
+++ resolved
@@ -312,11 +312,7 @@
 		construct_block(
 			2,
 			block1(false).1,
-<<<<<<< HEAD
 			hex!("2634c3f7dc45c3125d8ffe8fb4ee1a2f557fafc9e298d48185e8016d7ec0e3cd").into(),
-=======
-			hex!("0acf8b3c169ce8f16faf5610f646f371681dcc3b544d3dd05036dbae7890e399").into(),
->>>>>>> 2eb36233
 			None,
 			vec![
 				CheckedExtrinsic {
