// Copyright 2018-2019 Parity Technologies (UK) Ltd.
// This file is part of Substrate.

// Substrate is free software: you can redistribute it and/or modify
// it under the terms of the GNU General Public License as published by
// the Free Software Foundation, either version 3 of the License, or
// (at your option) any later version.

// Substrate is distributed in the hope that it will be useful,
// but WITHOUT ANY WARRANTY; without even the implied warranty of
// MERCHANTABILITY or FITNESS FOR A PARTICULAR PURPOSE.  See the
// GNU General Public License for more details.

// You should have received a copy of the GNU General Public License
// along with Substrate.  If not, see <http://www.gnu.org/licenses/>.

//! A `CodeExecutor` specialization which uses natively compiled runtime when the wasm to be
//! executed is equivalent to the natively compiled code.

#![cfg_attr(feature = "benchmarks", feature(test))]

#[cfg(feature = "benchmarks")] extern crate test;

pub use substrate_executor::NativeExecutor;
use substrate_executor::native_executor_instance;

// Declare an instance of the native executor named `Executor`. Include the wasm binary as the
// equivalent wasm code.
native_executor_instance!(
	pub Executor,
	node_runtime::api::dispatch,
	node_runtime::native_version,
	node_runtime::WASM_BINARY
);

#[cfg(test)]
mod tests {
	use runtime_io;
	use super::Executor;
	use substrate_executor::{WasmExecutor, NativeExecutionDispatch};
	use parity_codec::{Encode, Decode, Joiner};
	use keyring::{AuthorityKeyring, AccountKeyring};
	use runtime_support::{Hashable, StorageValue, StorageMap, traits::Currency};
	use state_machine::{CodeExecutor, Externalities, TestExternalities as CoreTestExternalities};
	use primitives::{
		twox_128, blake2_256, Blake2Hasher, ChangesTrieConfiguration, NeverNativeValue,
		NativeOrEncoded
	};
	use node_primitives::{Hash, BlockNumber, AccountId};
	use runtime_primitives::traits::{Header as HeaderT, Hash as HashT};
	use runtime_primitives::{generic::Era, ApplyOutcome, ApplyError, ApplyResult, Perbill};
	use {balances, contracts, indices, staking, system, timestamp};
	use contracts::ContractAddressFor;
	use system::{EventRecord, Phase};
	use node_runtime::{
<<<<<<< HEAD
		Header, Block, UncheckedExtrinsic, CheckedExtrinsic, Call, Runtime, Balances,
		BuildStorage, GenesisConfig, BalancesConfig, SessionConfig, StakingConfig,
		System, SystemConfig, GrandpaConfig, IndicesConfig, ContractsConfig, Event,
		SessionKeys, CENTS, DOLLARS, MILLICENTS
=======
		Header, Block, UncheckedExtrinsic, CheckedExtrinsic, Call, Runtime, Balances, BuildStorage,
		GenesisConfig, BalancesConfig, SessionConfig, StakingConfig, System, SystemConfig,
		GrandpaConfig, IndicesConfig, ContractsConfig, Event, SessionKeys, CENTS, DOLLARS, MILLICENTS
>>>>>>> 47586361
	};
	use wabt;
	use primitives::map;

	/// The wasm runtime code.
	///
	/// `compact` since it is after post-processing with wasm-gc which performs tree-shaking thus
	/// making the binary slimmer. There is a convention to use compact version of the runtime
	/// as canonical. This is why `native_executor_instance` also uses the compact version of the
	/// runtime.
	const COMPACT_CODE: &[u8] = node_runtime::WASM_BINARY;

	/// The wasm runtime binary which hasn't undergone the compacting process.
	///
	/// The idea here is to pass it as the current runtime code to the executor so the executor will
	/// have to execute provided wasm code instead of the native equivalent. This trick is used to
	/// test code paths that differ between native and wasm versions.
	const BLOATY_CODE: &[u8] = node_runtime::WASM_BINARY_BLOATY;

	const GENESIS_HASH: [u8; 32] = [69u8; 32];

	const TX_FEE: u128 = 3 * CENTS + 460 * MILLICENTS;

	type TestExternalities<H> = CoreTestExternalities<H, u64>;

	fn alice() -> AccountId {
		AccountKeyring::Alice.into()
	}

	fn bob() -> AccountId {
		AccountKeyring::Bob.into()
	}

	fn charlie() -> AccountId {
		AccountKeyring::Charlie.into()
	}

	fn dave() -> AccountId {
		AccountKeyring::Dave.into()
	}

	fn eve() -> AccountId {
		AccountKeyring::Eve.into()
	}

	fn ferdie() -> AccountId {
		AccountKeyring::Ferdie.into()
	}

	fn sign(xt: CheckedExtrinsic) -> UncheckedExtrinsic {
		match xt.signed {
			Some((signed, index)) => {
				let era = Era::mortal(256, 0);
				let payload = (index.into(), xt.function, era, GENESIS_HASH);
				let key = AccountKeyring::from_public(&signed).unwrap();
				let signature = payload.using_encoded(|b| {
					if b.len() > 256 {
						key.sign(&runtime_io::blake2_256(b))
					} else {
						key.sign(b)
					}
				}).into();
				UncheckedExtrinsic {
					signature: Some((indices::address::Address::Id(signed), signature, payload.0, era)),
					function: payload.1,
				}
			}
			None => UncheckedExtrinsic {
				signature: None,
				function: xt.function,
			},
		}
	}

	fn xt() -> UncheckedExtrinsic {
		sign(CheckedExtrinsic {
			signed: Some((alice(), 0)),
			function: Call::Balances(balances::Call::transfer::<Runtime>(bob().into(), 69 * DOLLARS)),
		})
	}

	fn from_block_number(n: u64) -> Header {
		Header::new(n, Default::default(), Default::default(), [69; 32].into(), Default::default())
	}

	fn executor() -> ::substrate_executor::NativeExecutor<Executor> {
		substrate_executor::NativeExecutor::new(None)
	}

	#[test]
	fn panic_execution_with_foreign_code_gives_error() {
		let mut t = TestExternalities::<Blake2Hasher>::new_with_code(BLOATY_CODE, map![
			blake2_256(&<balances::FreeBalance<Runtime>>::key_for(alice())).to_vec() => {
				vec![0u8; 16]
			},
			twox_128(<balances::TotalIssuance<Runtime>>::key()).to_vec() => {
				vec![0u8; 16]
			},
			twox_128(<indices::NextEnumSet<Runtime>>::key()).to_vec() => {
				vec![0u8; 16]
			},
			blake2_256(&<system::BlockHash<Runtime>>::key_for(0)).to_vec() => {
				vec![0u8; 32]
			}
		]);

		let r = executor().call::<_, NeverNativeValue, fn() -> _>(
			&mut t,
			"Core_initialize_block",
			&vec![].and(&from_block_number(1u64)),
			true,
			None,
		).0;
		assert!(r.is_ok());
		let v = executor().call::<_, NeverNativeValue, fn() -> _>(
			&mut t,
			"BlockBuilder_apply_extrinsic",
			&vec![].and(&xt()),
			true,
			None,
		).0.unwrap();
		let r = ApplyResult::decode(&mut &v.as_encoded()[..]).unwrap();
		assert_eq!(r, Err(ApplyError::CantPay));
	}

	#[test]
	fn bad_extrinsic_with_native_equivalent_code_gives_error() {
		let mut t = TestExternalities::<Blake2Hasher>::new_with_code(COMPACT_CODE, map![
			blake2_256(&<balances::FreeBalance<Runtime>>::key_for(alice())).to_vec() => {
				vec![0u8; 16]
			},
			twox_128(<balances::TotalIssuance<Runtime>>::key()).to_vec() => {
				vec![0u8; 16]
			},
			twox_128(<indices::NextEnumSet<Runtime>>::key()).to_vec() => {
				vec![0u8; 16]
			},
			blake2_256(&<system::BlockHash<Runtime>>::key_for(0)).to_vec() => {
				vec![0u8; 32]
			}
		]);

		let r = executor().call::<_, NeverNativeValue, fn() -> _>(
			&mut t,
			"Core_initialize_block",
			&vec![].and(&from_block_number(1u64)),
			true,
			None,
		).0;
		assert!(r.is_ok());
		let v = executor().call::<_, NeverNativeValue, fn() -> _>(
			&mut t,
			"BlockBuilder_apply_extrinsic",
			&vec![].and(&xt()),
			true,
			None,
		).0.unwrap();
		let r = ApplyResult::decode(&mut &v.as_encoded()[..]).unwrap();
		assert_eq!(r, Err(ApplyError::CantPay));
	}

	#[test]
	fn successful_execution_with_native_equivalent_code_gives_ok() {
		let mut t = TestExternalities::<Blake2Hasher>::new_with_code(COMPACT_CODE, map![
			blake2_256(&<balances::FreeBalance<Runtime>>::key_for(alice())).to_vec() => {
				(111 * DOLLARS).encode()
			},
			twox_128(<balances::TotalIssuance<Runtime>>::key()).to_vec() => {
				(111 * DOLLARS).encode()
			},
			twox_128(<indices::NextEnumSet<Runtime>>::key()).to_vec() => vec![0u8; 16],
			blake2_256(&<system::BlockHash<Runtime>>::key_for(0)).to_vec() => vec![0u8; 32]
		]);

		let r = executor().call::<_, NeverNativeValue, fn() -> _>(
			&mut t,
			"Core_initialize_block",
			&vec![].and(&from_block_number(1u64)),
			true,
			None,
		).0;
		assert!(r.is_ok());
		let r = executor().call::<_, NeverNativeValue, fn() -> _>(
			&mut t,
			"BlockBuilder_apply_extrinsic",
			&vec![].and(&xt()),
			true,
			None,
		).0;
		assert!(r.is_ok());

		runtime_io::with_externalities(&mut t, || {
			assert_eq!(Balances::total_balance(&alice()), 42 * DOLLARS - 1 * TX_FEE);
			assert_eq!(Balances::total_balance(&bob()), 69 * DOLLARS);
		});
	}

	#[test]
	fn successful_execution_with_foreign_code_gives_ok() {
		let mut t = TestExternalities::<Blake2Hasher>::new_with_code(BLOATY_CODE, map![
			blake2_256(&<balances::FreeBalance<Runtime>>::key_for(alice())).to_vec() => {
				(111 * DOLLARS).encode()
			},
			twox_128(<balances::TotalIssuance<Runtime>>::key()).to_vec() => {
				(111 * DOLLARS).encode()
			},
			twox_128(<indices::NextEnumSet<Runtime>>::key()).to_vec() => vec![0u8; 16],
			blake2_256(&<system::BlockHash<Runtime>>::key_for(0)).to_vec() => vec![0u8; 32]
		]);

		let r = executor().call::<_, NeverNativeValue, fn() -> _>(
			&mut t,
			"Core_initialize_block",
			&vec![].and(&from_block_number(1u64)),
			true,
			None,
		).0;
		assert!(r.is_ok());
		let r = executor().call::<_, NeverNativeValue, fn() -> _>(
			&mut t,
			"BlockBuilder_apply_extrinsic",
			&vec![].and(&xt()),
			true,
			None,
		).0;
		assert!(r.is_ok());

		runtime_io::with_externalities(&mut t, || {
			assert_eq!(Balances::total_balance(&alice()), 42 * DOLLARS - 1 * TX_FEE);
			assert_eq!(Balances::total_balance(&bob()), 69 * DOLLARS);
		});
	}

	fn to_session_keys(ring: &AuthorityKeyring) -> SessionKeys {
		SessionKeys {
			ed25519: ring.to_owned().into(),
		}
	}

	fn new_test_ext(code: &[u8], support_changes_trie: bool) -> TestExternalities<Blake2Hasher> {
		let mut ext = TestExternalities::new_with_code(code, GenesisConfig {
			aura: Some(Default::default()),
			system: Some(SystemConfig {
				changes_trie_config: if support_changes_trie { Some(ChangesTrieConfiguration {
					digest_interval: 2,
					digest_levels: 2,
				}) } else { None },
				..Default::default()
			}),
			indices: Some(IndicesConfig {
				ids: vec![alice(), bob(), charlie(), dave(), eve(), ferdie()],
			}),
			balances: Some(BalancesConfig {
				balances: vec![
					(alice(), 111 * DOLLARS),
					(bob(), 100 * DOLLARS),
					(charlie(), 100_000_000 * DOLLARS),
					(dave(), 111 * DOLLARS),
					(eve(), 101 * DOLLARS),
					(ferdie(), 100 * DOLLARS),
				],
				vesting: vec![],
			}),
			session: Some(SessionConfig {
				keys: vec![
					(alice(), to_session_keys(&AuthorityKeyring::Alice)),
					(bob(), to_session_keys(&AuthorityKeyring::Bob)),
					(charlie(), to_session_keys(&AuthorityKeyring::Charlie)),
				]
			}),
			staking: Some(StakingConfig {
				current_era: 0,
				stakers: vec![
					(dave(), alice(), 111 * DOLLARS, staking::StakerStatus::Validator),
					(eve(), bob(), 100 * DOLLARS, staking::StakerStatus::Validator),
					(ferdie(), charlie(), 100 * DOLLARS, staking::StakerStatus::Validator)
				],
				validator_count: 3,
				minimum_validator_count: 0,
				offline_slash: Perbill::zero(),
				session_reward: Perbill::zero(),
				current_session_reward: 0,
				offline_slash_grace: 0,
				invulnerables: vec![alice(), bob(), charlie()],
			}),
			democracy: Some(Default::default()),
			council_seats: Some(Default::default()),
			timestamp: Some(Default::default()),
			contracts: Some(ContractsConfig {
				current_schedule: Default::default(),
				gas_price: 1 * MILLICENTS,
			}),
			sudo: Some(Default::default()),
			grandpa: Some(GrandpaConfig {
				authorities: vec![],
			}),
		}.build_storage().unwrap().0);
		ext.changes_trie_storage().insert(0, GENESIS_HASH.into(), Default::default());
		ext
	}

	fn construct_block(
		env: &mut TestExternalities<Blake2Hasher>,
		number: BlockNumber,
		parent_hash: Hash,
		extrinsics: Vec<CheckedExtrinsic>,
	) -> (Vec<u8>, Hash) {
		use trie::ordered_trie_root;

		// sign extrinsics.
		let extrinsics = extrinsics.into_iter().map(sign).collect::<Vec<_>>();

		// calculate the header fields that we can.
		let extrinsics_root = ordered_trie_root::<Blake2Hasher, _, _>(
				extrinsics.iter().map(Encode::encode)
			).to_fixed_bytes()
			.into();

		let header = Header {
			parent_hash,
			number,
			extrinsics_root,
			state_root: Default::default(),
			digest: Default::default(),
		};

		// execute the block to get the real header.
		Executor::new(None).call::<_, NeverNativeValue, fn() -> _>(
			env,
			"Core_initialize_block",
			&header.encode(),
			true,
			None,
		).0.unwrap();

		for i in extrinsics.iter() {
			Executor::new(None).call::<_, NeverNativeValue, fn() -> _>(
				env,
				"BlockBuilder_apply_extrinsic",
				&i.encode(),
				true,
				None,
			).0.unwrap();
		}

		let header = match Executor::new(None).call::<_, NeverNativeValue, fn() -> _>(
			env,
			"BlockBuilder_finalize_block",
			&[0u8;0],
			true,
			None,
		).0.unwrap() {
			NativeOrEncoded::Native(_) => unreachable!(),
			NativeOrEncoded::Encoded(h) => Header::decode(&mut &h[..]).unwrap(),
		};

		let hash = header.blake2_256();
		(Block { header, extrinsics }.encode(), hash.into())
	}

	fn changes_trie_block() -> (Vec<u8>, Hash) {
		construct_block(
			&mut new_test_ext(COMPACT_CODE, true),
			1,
			GENESIS_HASH.into(),
			vec![
				CheckedExtrinsic {
					signed: None,
					function: Call::Timestamp(timestamp::Call::set(42)),
				},
				CheckedExtrinsic {
					signed: Some((alice(), 0)),
					function: Call::Balances(balances::Call::transfer(bob().into(), 69 * DOLLARS)),
				},
			]
		)
	}

	// block 1 and 2 must be created together to ensure transactions are only signed once (since they
	// are not guaranteed to be deterministic) and to ensure that the correct state is propagated
	// from block1's execution to block2 to derive the correct storage_root.
	fn blocks() -> ((Vec<u8>, Hash), (Vec<u8>, Hash)) {
		let mut t = new_test_ext(COMPACT_CODE, false);
		let block1 = construct_block(
			&mut t,
			1,
			GENESIS_HASH.into(),
			vec![
				CheckedExtrinsic {
					signed: None,
					function: Call::Timestamp(timestamp::Call::set(42)),
				},
				CheckedExtrinsic {
					signed: Some((alice(), 0)),
					function: Call::Balances(balances::Call::transfer(bob().into(), 69 * DOLLARS)),
				},
			]
		);
		let block2 = construct_block(
			&mut t,
			2,
			block1.1.clone(),
			vec![
				CheckedExtrinsic {
					signed: None,
					function: Call::Timestamp(timestamp::Call::set(52)),
				},
				CheckedExtrinsic {
					signed: Some((bob(), 0)),
					function: Call::Balances(balances::Call::transfer(alice().into(), 5 * DOLLARS)),
				},
				CheckedExtrinsic {
					signed: Some((alice(), 1)),
					function: Call::Balances(balances::Call::transfer(bob().into(), 15 * DOLLARS)),
				}
			]
		);

		// session change => consensus authorities change => authorities change digest item appears
		let digest = Header::decode(&mut &block2.0[..]).unwrap().digest;
		assert_eq!(digest.logs().len(), 0);
//		assert!(digest.logs()[0].as_consensus().is_some());

		(block1, block2)
	}

	fn big_block() -> (Vec<u8>, Hash) {
		construct_block(
			&mut new_test_ext(COMPACT_CODE, false),
			1,
			GENESIS_HASH.into(),
			vec![
				CheckedExtrinsic {
					signed: None,
					function: Call::Timestamp(timestamp::Call::set(42)),
				},
				CheckedExtrinsic {
					signed: Some((alice(), 0)),
					function: Call::System(system::Call::remark(vec![0; 120000])),
				}
			]
		)
	}

	#[test]
	fn full_native_block_import_works() {
		let mut t = new_test_ext(COMPACT_CODE, false);

		let (block1, block2) = blocks();

		executor().call::<_, NeverNativeValue, fn() -> _>(
			&mut t,
			"Core_execute_block",
			&block1.0,
			true,
			None,
		).0.unwrap();

		runtime_io::with_externalities(&mut t, || {
			// block1 transfers from alice 69 to bob.
			// -1 is the default fee
			assert_eq!(Balances::total_balance(&alice()), 42 * DOLLARS - 1 * TX_FEE);
			assert_eq!(Balances::total_balance(&bob()), 169 * DOLLARS);
			let events = vec![
				EventRecord {
					phase: Phase::ApplyExtrinsic(0),
					event: Event::system(system::Event::ExtrinsicSuccess),
					topics: vec![],
				},
				EventRecord {
					phase: Phase::ApplyExtrinsic(1),
					event: Event::balances(balances::RawEvent::Transfer(
						alice().into(),
						bob().into(),
						69 * DOLLARS,
						1 * CENTS
					)),
					topics: vec![],
				},
				EventRecord {
					phase: Phase::ApplyExtrinsic(1),
					event: Event::system(system::Event::ExtrinsicSuccess),
					topics: vec![],
				},
			];
			assert_eq!(System::events(), events);
		});

		executor().call::<_, NeverNativeValue, fn() -> _>(
			&mut t,
			"Core_execute_block",
			&block2.0,
			true,
			None,
		).0.unwrap();

		runtime_io::with_externalities(&mut t, || {
			// bob sends 5, alice sends 15 | bob += 10, alice -= 10
			// 111 - 69 - 10 = 32
			assert_eq!(Balances::total_balance(&alice()), 32 * DOLLARS - 2 * TX_FEE);
			// 100 + 69 + 10 = 179
			assert_eq!(Balances::total_balance(&bob()), 179 * DOLLARS - 1 * TX_FEE);
			let events = vec![
				EventRecord {
					phase: Phase::ApplyExtrinsic(0),
					event: Event::system(system::Event::ExtrinsicSuccess),
					topics: vec![],
				},
				EventRecord {
					phase: Phase::ApplyExtrinsic(1),
					event: Event::balances(
						balances::RawEvent::Transfer(
							bob().into(),
							alice().into(),
							5 * DOLLARS,
							1 * CENTS,
						)
					),
					topics: vec![],
				},
				EventRecord {
					phase: Phase::ApplyExtrinsic(1),
					event: Event::system(system::Event::ExtrinsicSuccess),
					topics: vec![],
				},
				EventRecord {
					phase: Phase::ApplyExtrinsic(2),
					event: Event::balances(
						balances::RawEvent::Transfer(
							alice().into(),
							bob().into(),
							15 * DOLLARS,
							1 * CENTS,
						)
					),
					topics: vec![],
				},
				EventRecord {
					phase: Phase::ApplyExtrinsic(2),
					event: Event::system(system::Event::ExtrinsicSuccess),
					topics: vec![],
				},
			];
			assert_eq!(System::events(), events);
		});
	}

	#[test]
	fn full_wasm_block_import_works() {
		let mut t = new_test_ext(COMPACT_CODE, false);

		let (block1, block2) = blocks();

		WasmExecutor::new().call(&mut t, 8, COMPACT_CODE, "Core_execute_block", &block1.0).unwrap();

		runtime_io::with_externalities(&mut t, || {
			// block1 transfers from alice 69 to bob.
			assert_eq!(Balances::total_balance(&alice()), 42 * DOLLARS - 1 * TX_FEE);
			assert_eq!(Balances::total_balance(&bob()), 169 * DOLLARS);
		});

		WasmExecutor::new().call(&mut t, 8, COMPACT_CODE, "Core_execute_block", &block2.0).unwrap();

		runtime_io::with_externalities(&mut t, || {
			// bob sends 5, alice sends 15 | bob += 10, alice -= 10
			// 111 - 69 - 10 = 32
			assert_eq!(Balances::total_balance(&alice()), 32 * DOLLARS - 2 * TX_FEE);
			// 100 + 69 + 10 = 179
			assert_eq!(Balances::total_balance(&bob()), 179 * DOLLARS - 1 * TX_FEE);
		});
	}

	const CODE_TRANSFER: &str = r#"
(module
	;; ext_call(
	;;    callee_ptr: u32,
	;;    callee_len: u32,
	;;    gas: u64,
	;;    value_ptr: u32,
	;;    value_len: u32,
	;;    input_data_ptr: u32,
	;;    input_data_len: u32
	;; ) -> u32
	(import "env" "ext_call" (func $ext_call (param i32 i32 i64 i32 i32 i32 i32) (result i32)))
	(import "env" "ext_scratch_size" (func $ext_scratch_size (result i32)))
	(import "env" "ext_scratch_copy" (func $ext_scratch_copy (param i32 i32 i32)))
	(import "env" "memory" (memory 1 1))
	(func (export "deploy")
	)
	(func (export "call")
		(block $fail
			;; load and check the input data (which is stored in the scratch buffer).
			;; fail if the input size is not != 4
			(br_if $fail
				(i32.ne
					(i32.const 4)
					(call $ext_scratch_size)
				)
			)

			(call $ext_scratch_copy
				(i32.const 0)
				(i32.const 0)
				(i32.const 4)
			)


			(br_if $fail
				(i32.ne
					(i32.load8_u (i32.const 0))
					(i32.const 0)
				)
			)
			(br_if $fail
				(i32.ne
					(i32.load8_u (i32.const 1))
					(i32.const 1)
				)
			)
			(br_if $fail
				(i32.ne
					(i32.load8_u (i32.const 2))
					(i32.const 2)
				)
			)
			(br_if $fail
				(i32.ne
					(i32.load8_u (i32.const 3))
					(i32.const 3)
				)
			)

			(drop
				(call $ext_call
					(i32.const 4)  ;; Pointer to "callee" address.
					(i32.const 32)  ;; Length of "callee" address.
					(i64.const 0)  ;; How much gas to devote for the execution. 0 = all.
					(i32.const 36)  ;; Pointer to the buffer with value to transfer
					(i32.const 16)   ;; Length of the buffer with value to transfer.
					(i32.const 0)   ;; Pointer to input data buffer address
					(i32.const 0)   ;; Length of input data buffer
				)
			)

			(return)
		)
		unreachable
	)
	;; Destination AccountId to transfer the funds.
	;; Represented by H256 (32 bytes long) in little endian.
	(data (i32.const 4)
		"\09\00\00\00\00\00\00\00\00\00\00\00\00\00\00\00\00\00\00\00\00\00\00\00\00\00\00\00\00\00"
		"\00\00\00\00\00\00\00\00\00\00\00\00\00\00\00\00\00\00\00\00\00\00\00\00\00\00\00\00\00\00"
		"\00\00\00\00"
	)
	;; Amount of value to transfer.
	;; Represented by u128 (16 bytes long) in little endian.
	(data (i32.const 36)
		"\06\00\00\00\00\00\00\00\00\00\00\00\00\00\00\00\00\00\00\00\00\00\00\00\00\00\00\00\00\00"
		"\00\00"
	)
)
"#;

	#[test]
	fn deploying_wasm_contract_should_work() {

		let transfer_code = wabt::wat2wasm(CODE_TRANSFER).unwrap();
		let transfer_ch = <Runtime as system::Trait>::Hashing::hash(&transfer_code);

		let addr = <Runtime as contracts::Trait>::DetermineContractAddress::contract_address_for(
			&transfer_ch,
			&[],
			&charlie(),
		);

		let b = construct_block(
			&mut new_test_ext(COMPACT_CODE, false),
			1,
			GENESIS_HASH.into(),
			vec![
				CheckedExtrinsic {
					signed: None,
					function: Call::Timestamp(timestamp::Call::set(42)),
				},
				CheckedExtrinsic {
					signed: Some((charlie(), 0)),
					function: Call::Contracts(
						contracts::Call::put_code::<Runtime>(10_000, transfer_code)
					),
				},
				CheckedExtrinsic {
					signed: Some((charlie(), 1)),
					function: Call::Contracts(
						contracts::Call::create::<Runtime>(1 * DOLLARS, 10_000, transfer_ch, Vec::new())
					),
				},
				CheckedExtrinsic {
					signed: Some((charlie(), 2)),
					function: Call::Contracts(
						contracts::Call::call::<Runtime>(
							indices::address::Address::Id(addr.clone()),
							10,
							10_000,
							vec![0x00, 0x01, 0x02, 0x03]
						)
					),
				},
			]
		);

		let mut t = new_test_ext(COMPACT_CODE, false);

		WasmExecutor::new().call(&mut t, 8, COMPACT_CODE,"Core_execute_block", &b.0).unwrap();

		runtime_io::with_externalities(&mut t, || {
			// Verify that the contract constructor worked well and code of TRANSFER contract is actually deployed.
			assert_eq!(
				&contracts::ContractInfoOf::<Runtime>::get(addr)
					.and_then(|c| c.get_alive())
					.unwrap()
					.code_hash,
				&transfer_ch
			);
		});
	}

	#[test]
	fn wasm_big_block_import_fails() {
		let mut t = new_test_ext(COMPACT_CODE, false);

		assert!(
			WasmExecutor::new().call(
				&mut t,
				4,
				COMPACT_CODE,
				"Core_execute_block",
				&big_block().0
			).is_err()
		);
	}

	#[test]
	fn native_big_block_import_succeeds() {
		let mut t = new_test_ext(COMPACT_CODE, false);

		Executor::new(None).call::<_, NeverNativeValue, fn() -> _>(
			&mut t,
			"Core_execute_block",
			&big_block().0,
			true,
			None,
		).0.unwrap();
	}

	#[test]
	fn native_big_block_import_fails_on_fallback() {
		let mut t = new_test_ext(COMPACT_CODE, false);

		assert!(
			Executor::new(None).call::<_, NeverNativeValue, fn() -> _>(
				&mut t,
				"Core_execute_block",
				&big_block().0,
				false,
				None,
			).0.is_err()
		);
	}

	#[test]
	fn panic_execution_gives_error() {
		let mut t = TestExternalities::<Blake2Hasher>::new_with_code(BLOATY_CODE, map![
			blake2_256(&<balances::FreeBalance<Runtime>>::key_for(alice())).to_vec() => {
				vec![0u8; 16]
			},
			twox_128(<balances::TotalIssuance<Runtime>>::key()).to_vec() => {
				vec![0u8; 16]
			},
			twox_128(<indices::NextEnumSet<Runtime>>::key()).to_vec() => vec![0u8; 16],
			blake2_256(&<system::BlockHash<Runtime>>::key_for(0)).to_vec() => vec![0u8; 32]
		]);

		let r = WasmExecutor::new()
			.call(&mut t, 8, COMPACT_CODE, "Core_initialize_block", &vec![].and(&from_block_number(1u64)));
		assert!(r.is_ok());
		let r = WasmExecutor::new()
			.call(&mut t, 8, COMPACT_CODE, "BlockBuilder_apply_extrinsic", &vec![].and(&xt())).unwrap();
		let r = ApplyResult::decode(&mut &r[..]).unwrap();
		assert_eq!(r, Err(ApplyError::CantPay));
	}

	#[test]
	fn successful_execution_gives_ok() {
		let mut t = TestExternalities::<Blake2Hasher>::new_with_code(COMPACT_CODE, map![
			blake2_256(&<balances::FreeBalance<Runtime>>::key_for(alice())).to_vec() => {
				(111 * DOLLARS).encode()
			},
			twox_128(<balances::TotalIssuance<Runtime>>::key()).to_vec() => {
				(111 * DOLLARS).encode()
			},
			twox_128(<indices::NextEnumSet<Runtime>>::key()).to_vec() => vec![0u8; 16],
			blake2_256(&<system::BlockHash<Runtime>>::key_for(0)).to_vec() => vec![0u8; 32]
		]);

		let r = WasmExecutor::new()
			.call(&mut t, 8, COMPACT_CODE, "Core_initialize_block", &vec![].and(&from_block_number(1u64)));
		assert!(r.is_ok());
		let r = WasmExecutor::new()
			.call(&mut t, 8, COMPACT_CODE, "BlockBuilder_apply_extrinsic", &vec![].and(&xt())).unwrap();
		let r = ApplyResult::decode(&mut &r[..]).unwrap();
		assert_eq!(r, Ok(ApplyOutcome::Success));

		runtime_io::with_externalities(&mut t, || {
			assert_eq!(Balances::total_balance(&alice()), 42 * DOLLARS - 1 * TX_FEE);
			assert_eq!(Balances::total_balance(&bob()), 69 * DOLLARS);
		});
	}

	#[test]
	fn full_native_block_import_works_with_changes_trie() {
		let block1 = changes_trie_block();
		let block_data = block1.0;
		let block = Block::decode(&mut &block_data[..]).unwrap();

		let mut t = new_test_ext(COMPACT_CODE, true);
		Executor::new(None).call::<_, NeverNativeValue, fn() -> _>(
			&mut t,
			"Core_execute_block",
			&block.encode(),
			true,
			None,
		).0.unwrap();

		assert!(t.storage_changes_root(GENESIS_HASH.into()).unwrap().is_some());
	}

	#[test]
	fn full_wasm_block_import_works_with_changes_trie() {
		let block1 = changes_trie_block();

		let mut t = new_test_ext(COMPACT_CODE, true);
		WasmExecutor::new()
			.call(&mut t, 8, COMPACT_CODE, "Core_execute_block", &block1.0).unwrap();

		assert!(t.storage_changes_root(GENESIS_HASH.into()).unwrap().is_some());
	}

	#[test]
	fn should_import_block_with_test_client() {
		use test_client::{ClientExt, TestClientBuilder, consensus::BlockOrigin};

		let client = TestClientBuilder::default()
			.build_with_native_executor::<Block, node_runtime::RuntimeApi, _>(executor())
			.0;

		let block1 = changes_trie_block();
		let block_data = block1.0;
		let block = Block::decode(&mut &block_data[..]).unwrap();

		client.import(BlockOrigin::Own, block).unwrap();
	}

	#[cfg(feature = "benchmarks")]
	mod benches {
		use super::*;
		use test::Bencher;

		#[bench]
		fn wasm_execute_block(b: &mut Bencher) {
			let (block1, block2) = blocks();

			b.iter(|| {
				let mut t = new_test_ext(COMPACT_CODE, false);
				WasmExecutor::new().call(&mut t, "Core_execute_block", &block1.0).unwrap();
				WasmExecutor::new().call(&mut t, "Core_execute_block", &block2.0).unwrap();
			});
		}
	}
}<|MERGE_RESOLUTION|>--- conflicted
+++ resolved
@@ -53,16 +53,10 @@
 	use contracts::ContractAddressFor;
 	use system::{EventRecord, Phase};
 	use node_runtime::{
-<<<<<<< HEAD
-		Header, Block, UncheckedExtrinsic, CheckedExtrinsic, Call, Runtime, Balances,
-		BuildStorage, GenesisConfig, BalancesConfig, SessionConfig, StakingConfig,
-		System, SystemConfig, GrandpaConfig, IndicesConfig, ContractsConfig, Event,
-		SessionKeys, CENTS, DOLLARS, MILLICENTS
-=======
 		Header, Block, UncheckedExtrinsic, CheckedExtrinsic, Call, Runtime, Balances, BuildStorage,
 		GenesisConfig, BalancesConfig, SessionConfig, StakingConfig, System, SystemConfig,
-		GrandpaConfig, IndicesConfig, ContractsConfig, Event, SessionKeys, CENTS, DOLLARS, MILLICENTS
->>>>>>> 47586361
+		GrandpaConfig, IndicesConfig, ContractsConfig, Event, SessionKeys,
+		CENTS, DOLLARS, MILLICENTS,
 	};
 	use wabt;
 	use primitives::map;
