// Copyright 2018-2019 Parity Technologies (UK) Ltd.
// This file is part of Substrate.

// Substrate is free software: you can redistribute it and/or modify
// it under the terms of the GNU General Public License as published by
// the Free Software Foundation, either version 3 of the License, or
// (at your option) any later version.

// Substrate is distributed in the hope that it will be useful,
// but WITHOUT ANY WARRANTY; without even the implied warranty of
// MERCHANTABILITY or FITNESS FOR A PARTICULAR PURPOSE.  See the
// GNU General Public License for more details.

// You should have received a copy of the GNU General Public License
// along with Substrate.  If not, see <http://www.gnu.org/licenses/>.

//! A `CodeExecutor` specialization which uses natively compiled runtime when the wasm to be
//! executed is equivalent to the natively compiled code.

#![cfg_attr(feature = "benchmarks", feature(test))]

#[cfg(feature = "benchmarks")] extern crate test;

pub use substrate_executor::NativeExecutor;
use substrate_executor::native_executor_instance;

// Declare an instance of the native executor named `Executor`. Include the wasm binary as the
// equivalent wasm code.
native_executor_instance!(
	pub Executor,
	node_runtime::api::dispatch,
	node_runtime::native_version,
	node_runtime::WASM_BINARY
);

#[cfg(test)]
mod tests {
	use runtime_io;
	use super::Executor;
	use substrate_executor::{WasmExecutor, NativeExecutionDispatch};
	use parity_codec::{Encode, Decode, Joiner};
	use keyring::{AuthorityKeyring, AccountKeyring};
	use runtime_support::{Hashable, StorageValue, StorageMap, traits::Currency};
	use state_machine::{CodeExecutor, Externalities, TestExternalities as CoreTestExternalities};
	use primitives::{
		twox_128, blake2_256, Blake2Hasher, ChangesTrieConfiguration, NeverNativeValue,
		NativeOrEncoded
	};
	use node_primitives::{Hash, BlockNumber, AccountId};
	use runtime_primitives::traits::{Header as HeaderT, Hash as HashT};
	use runtime_primitives::{generic::Era, ApplyOutcome, ApplyError, ApplyResult, Perbill};
	use {balances, contracts, indices, staking, system, timestamp};
	use contracts::ContractAddressFor;
	use system::{EventRecord, Phase};
	use node_runtime::{
		Header, Block, UncheckedExtrinsic, CheckedExtrinsic, Call, Runtime, Balances,
<<<<<<< HEAD
		BuildStorage, GenesisConfig, BalancesConfig, SessionConfig, StakingConfig, System,
		SystemConfig, GrandpaConfig, IndicesConfig, Event, SessionKeys
=======
		BuildStorage, GenesisConfig, BalancesConfig, SessionConfig, StakingConfig,
		System, SystemConfig, GrandpaConfig, IndicesConfig, ContractsConfig, Event,
		SessionKeys, Treasury, CENTS, DOLLARS, MILLICENTS
>>>>>>> 0e90af17
	};
	use wabt;
	use primitives::map;

	/// The wasm runtime code.
	///
	/// `compact` since it is after post-processing with wasm-gc which performs tree-shaking thus
	/// making the binary slimmer. There is a convention to use compact version of the runtime
	/// as canonical. This is why `native_executor_instance` also uses the compact version of the
	/// runtime.
	const COMPACT_CODE: &[u8] = node_runtime::WASM_BINARY;

	/// The wasm runtime binary which hasn't undergone the compacting process.
	///
	/// The idea here is to pass it as the current runtime code to the executor so the executor will
	/// have to execute provided wasm code instead of the native equivalent. This trick is used to
	/// test code paths that differ between native and wasm versions.
	const BLOATY_CODE: &[u8] = node_runtime::WASM_BINARY_BLOATY;

	const GENESIS_HASH: [u8; 32] = [69u8; 32];

	const TX_FEE: u128 = 3 * CENTS + 460 * MILLICENTS;

	type TestExternalities<H> = CoreTestExternalities<H, u64>;

	fn alice() -> AccountId {
		AccountKeyring::Alice.into()
	}

	fn bob() -> AccountId {
		AccountKeyring::Bob.into()
	}

	fn charlie() -> AccountId {
		AccountKeyring::Charlie.into()
	}

	fn dave() -> AccountId {
		AccountKeyring::Dave.into()
	}

	fn eve() -> AccountId {
		AccountKeyring::Eve.into()
	}

	fn ferdie() -> AccountId {
		AccountKeyring::Ferdie.into()
	}

	fn sign(xt: CheckedExtrinsic) -> UncheckedExtrinsic {
		match xt.signed {
			Some((signed, index)) => {
				let era = Era::mortal(256, 0);
				let payload = (index.into(), xt.function, era, GENESIS_HASH);
				let key = AccountKeyring::from_public(&signed).unwrap();
				let signature = payload.using_encoded(|b| {
					if b.len() > 256 {
						key.sign(&runtime_io::blake2_256(b))
					} else {
						key.sign(b)
					}
				}).into();
				UncheckedExtrinsic {
					signature: Some((indices::address::Address::Id(signed), signature, payload.0, era)),
					function: payload.1,
				}
			}
			None => UncheckedExtrinsic {
				signature: None,
				function: xt.function,
			},
		}
	}

	fn xt() -> UncheckedExtrinsic {
		sign(CheckedExtrinsic {
			signed: Some((alice(), 0)),
			function: Call::Balances(balances::Call::transfer::<Runtime>(bob().into(), 69 * DOLLARS)),
		})
	}

	fn from_block_number(n: u64) -> Header {
		Header::new(n, Default::default(), Default::default(), [69; 32].into(), Default::default())
	}

	fn executor() -> ::substrate_executor::NativeExecutor<Executor> {
		substrate_executor::NativeExecutor::new(None)
	}

	#[test]
	fn panic_execution_with_foreign_code_gives_error() {
		let mut t = TestExternalities::<Blake2Hasher>::new_with_code(BLOATY_CODE, map![
			blake2_256(&<balances::FreeBalance<Runtime>>::key_for(alice())).to_vec() => {
				vec![0u8; 16]
			},
			twox_128(<balances::TotalIssuance<Runtime>>::key()).to_vec() => {
				vec![0u8; 16]
			},
			twox_128(<indices::NextEnumSet<Runtime>>::key()).to_vec() => {
				vec![0u8; 16]
			},
			blake2_256(&<system::BlockHash<Runtime>>::key_for(0)).to_vec() => {
				vec![0u8; 32]
			}
		]);

		let r = executor().call::<_, NeverNativeValue, fn() -> _>(
			&mut t,
			"Core_initialize_block",
			&vec![].and(&from_block_number(1u64)),
			true,
			None,
		).0;
		assert!(r.is_ok());
		let v = executor().call::<_, NeverNativeValue, fn() -> _>(
			&mut t,
			"BlockBuilder_apply_extrinsic",
			&vec![].and(&xt()),
			true,
			None,
		).0.unwrap();
		let r = ApplyResult::decode(&mut &v.as_encoded()[..]).unwrap();
		assert_eq!(r, Err(ApplyError::CantPay));
	}

	#[test]
	fn bad_extrinsic_with_native_equivalent_code_gives_error() {
		let mut t = TestExternalities::<Blake2Hasher>::new_with_code(COMPACT_CODE, map![
			blake2_256(&<balances::FreeBalance<Runtime>>::key_for(alice())).to_vec() => {
				vec![0u8; 16]
			},
			twox_128(<balances::TotalIssuance<Runtime>>::key()).to_vec() => {
				vec![0u8; 16]
			},
			twox_128(<indices::NextEnumSet<Runtime>>::key()).to_vec() => {
				vec![0u8; 16]
			},
			blake2_256(&<system::BlockHash<Runtime>>::key_for(0)).to_vec() => {
				vec![0u8; 32]
			}
		]);

		let r = executor().call::<_, NeverNativeValue, fn() -> _>(
			&mut t,
			"Core_initialize_block",
			&vec![].and(&from_block_number(1u64)),
			true,
			None,
		).0;
		assert!(r.is_ok());
		let v = executor().call::<_, NeverNativeValue, fn() -> _>(
			&mut t,
			"BlockBuilder_apply_extrinsic",
			&vec![].and(&xt()),
			true,
			None,
		).0.unwrap();
		let r = ApplyResult::decode(&mut &v.as_encoded()[..]).unwrap();
		assert_eq!(r, Err(ApplyError::CantPay));
	}

	#[test]
	fn successful_execution_with_native_equivalent_code_gives_ok() {
		let mut t = TestExternalities::<Blake2Hasher>::new_with_code(COMPACT_CODE, map![
			blake2_256(&<balances::FreeBalance<Runtime>>::key_for(alice())).to_vec() => {
				(111 * DOLLARS).encode()
			},
			twox_128(<balances::TotalIssuance<Runtime>>::key()).to_vec() => {
				(111 * DOLLARS).encode()
			},
			twox_128(<indices::NextEnumSet<Runtime>>::key()).to_vec() => vec![0u8; 16],
			blake2_256(&<system::BlockHash<Runtime>>::key_for(0)).to_vec() => vec![0u8; 32]
		]);

		let r = executor().call::<_, NeverNativeValue, fn() -> _>(
			&mut t,
			"Core_initialize_block",
			&vec![].and(&from_block_number(1u64)),
			true,
			None,
		).0;
		assert!(r.is_ok());
		let r = executor().call::<_, NeverNativeValue, fn() -> _>(
			&mut t,
			"BlockBuilder_apply_extrinsic",
			&vec![].and(&xt()),
			true,
			None,
		).0;
		assert!(r.is_ok());

		runtime_io::with_externalities(&mut t, || {
			assert_eq!(Balances::total_balance(&alice()), 42 * DOLLARS - 1 * TX_FEE);
			assert_eq!(Balances::total_balance(&bob()), 69 * DOLLARS);
		});
	}

	#[test]
	fn successful_execution_with_foreign_code_gives_ok() {
		let mut t = TestExternalities::<Blake2Hasher>::new_with_code(BLOATY_CODE, map![
			blake2_256(&<balances::FreeBalance<Runtime>>::key_for(alice())).to_vec() => {
				(111 * DOLLARS).encode()
			},
			twox_128(<balances::TotalIssuance<Runtime>>::key()).to_vec() => {
				(111 * DOLLARS).encode()
			},
			twox_128(<indices::NextEnumSet<Runtime>>::key()).to_vec() => vec![0u8; 16],
			blake2_256(&<system::BlockHash<Runtime>>::key_for(0)).to_vec() => vec![0u8; 32]
		]);

		let r = executor().call::<_, NeverNativeValue, fn() -> _>(
			&mut t,
			"Core_initialize_block",
			&vec![].and(&from_block_number(1u64)),
			true,
			None,
		).0;
		assert!(r.is_ok());
		let r = executor().call::<_, NeverNativeValue, fn() -> _>(
			&mut t,
			"BlockBuilder_apply_extrinsic",
			&vec![].and(&xt()),
			true,
			None,
		).0;
		assert!(r.is_ok());

		runtime_io::with_externalities(&mut t, || {
			assert_eq!(Balances::total_balance(&alice()), 42 * DOLLARS - 1 * TX_FEE);
			assert_eq!(Balances::total_balance(&bob()), 69 * DOLLARS);
		});
	}

	fn to_session_keys(ring: &AuthorityKeyring) -> SessionKeys {
		SessionKeys(ring.to_owned().into(), ring.to_owned().into())
	}

	fn new_test_ext(code: &[u8], support_changes_trie: bool) -> TestExternalities<Blake2Hasher> {
		let three = AccountId::from_raw([3u8; 32]);
		let mut ext = TestExternalities::new_with_code(code, GenesisConfig {
			aura: Some(Default::default()),
			system: Some(SystemConfig {
				changes_trie_config: if support_changes_trie { Some(ChangesTrieConfiguration {
					digest_interval: 2,
					digest_levels: 2,
				}) } else { None },
				..Default::default()
			}),
			indices: Some(IndicesConfig {
				ids: vec![alice(), bob(), charlie(), dave(), eve(), ferdie()],
			}),
			balances: Some(BalancesConfig {
				balances: vec![
					(alice(), 111 * DOLLARS),
					(bob(), 100 * DOLLARS),
					(charlie(), 100_000_000 * DOLLARS),
					(dave(), 111 * DOLLARS),
					(eve(), 101 * DOLLARS),
					(ferdie(), 100 * DOLLARS),
				],
				vesting: vec![],
			}),
			session: Some(SessionConfig {
				validators: vec![AccountKeyring::One.into(), AccountKeyring::Two.into(), three],
				keys: vec![
					(alice(), to_session_keys(&AuthorityKeyring::Alice)),
					(bob(), to_session_keys(&AuthorityKeyring::Bob)),
					(charlie(), to_session_keys(&AuthorityKeyring::Charlie)),
				]
			}),
			staking: Some(StakingConfig {
				current_era: 0,
				stakers: vec![
					(dave(), alice(), 111 * DOLLARS, staking::StakerStatus::Validator),
					(eve(), bob(), 100 * DOLLARS, staking::StakerStatus::Validator),
					(ferdie(), charlie(), 100 * DOLLARS, staking::StakerStatus::Validator)
				],
				validator_count: 3,
				minimum_validator_count: 0,
				offline_slash: Perbill::zero(),
				session_reward: Perbill::zero(),
				current_session_reward: 0,
				offline_slash_grace: 0,
				invulnerables: vec![alice(), bob(), charlie()],
			}),
			democracy: Some(Default::default()),
			council_seats: Some(Default::default()),
			timestamp: Some(Default::default()),
			contracts: Some(ContractsConfig {
				current_schedule: Default::default(),
				gas_price: 1 * MILLICENTS,
			}),
			sudo: Some(Default::default()),
			grandpa: Some(GrandpaConfig {
				authorities: vec![],
			}),
		}.build_storage().unwrap().0);
		ext.changes_trie_storage().insert(0, GENESIS_HASH.into(), Default::default());
		ext
	}

	fn construct_block(
		env: &mut TestExternalities<Blake2Hasher>,
		number: BlockNumber,
		parent_hash: Hash,
		extrinsics: Vec<CheckedExtrinsic>,
	) -> (Vec<u8>, Hash) {
		use trie::ordered_trie_root;

		// sign extrinsics.
		let extrinsics = extrinsics.into_iter().map(sign).collect::<Vec<_>>();

		// calculate the header fields that we can.
		let extrinsics_root = ordered_trie_root::<Blake2Hasher, _, _>(
				extrinsics.iter().map(Encode::encode)
			).to_fixed_bytes()
			.into();

		let header = Header {
			parent_hash,
			number,
			extrinsics_root,
			state_root: Default::default(),
			digest: Default::default(),
		};

		// execute the block to get the real header.
		Executor::new(None).call::<_, NeverNativeValue, fn() -> _>(
			env,
			"Core_initialize_block",
			&header.encode(),
			true,
			None,
		).0.unwrap();

		for i in extrinsics.iter() {
			Executor::new(None).call::<_, NeverNativeValue, fn() -> _>(
				env,
				"BlockBuilder_apply_extrinsic",
				&i.encode(),
				true,
				None,
			).0.unwrap();
		}

		let header = match Executor::new(None).call::<_, NeverNativeValue, fn() -> _>(
			env,
			"BlockBuilder_finalize_block",
			&[0u8;0],
			true,
			None,
		).0.unwrap() {
			NativeOrEncoded::Native(_) => unreachable!(),
			NativeOrEncoded::Encoded(h) => Header::decode(&mut &h[..]).unwrap(),
		};

		let hash = header.blake2_256();
		(Block { header, extrinsics }.encode(), hash.into())
	}

	fn changes_trie_block() -> (Vec<u8>, Hash) {
		construct_block(
			&mut new_test_ext(COMPACT_CODE, true),
			1,
			GENESIS_HASH.into(),
			vec![
				CheckedExtrinsic {
					signed: None,
					function: Call::Timestamp(timestamp::Call::set(42)),
				},
				CheckedExtrinsic {
					signed: Some((alice(), 0)),
					function: Call::Balances(balances::Call::transfer(bob().into(), 69 * DOLLARS)),
				},
			]
		)
	}

	// block 1 and 2 must be created together to ensure transactions are only signed once (since they
	// are not guaranteed to be deterministic) and to ensure that the correct state is propagated
	// from block1's execution to block2 to derive the correct storage_root.
	fn blocks() -> ((Vec<u8>, Hash), (Vec<u8>, Hash)) {
		let mut t = new_test_ext(COMPACT_CODE, false);
		let block1 = construct_block(
			&mut t,
			1,
			GENESIS_HASH.into(),
			vec![
				CheckedExtrinsic {
					signed: None,
					function: Call::Timestamp(timestamp::Call::set(42)),
				},
				CheckedExtrinsic {
					signed: Some((alice(), 0)),
					function: Call::Balances(balances::Call::transfer(bob().into(), 69 * DOLLARS)),
				},
			]
		);
		let block2 = construct_block(
			&mut t,
			2,
			block1.1.clone(),
			vec![
				CheckedExtrinsic {
					signed: None,
					function: Call::Timestamp(timestamp::Call::set(52)),
				},
				CheckedExtrinsic {
					signed: Some((bob(), 0)),
					function: Call::Balances(balances::Call::transfer(alice().into(), 5 * DOLLARS)),
				},
				CheckedExtrinsic {
					signed: Some((alice(), 1)),
					function: Call::Balances(balances::Call::transfer(bob().into(), 15 * DOLLARS)),
				}
			]
		);

		// session change => consensus authorities change => authorities change digest item appears
		let digest = Header::decode(&mut &block2.0[..]).unwrap().digest;
		assert_eq!(digest.logs().len(), 0);
//		assert!(digest.logs()[0].as_consensus().is_some());

		(block1, block2)
	}

	fn big_block() -> (Vec<u8>, Hash) {
		construct_block(
			&mut new_test_ext(COMPACT_CODE, false),
			1,
			GENESIS_HASH.into(),
			vec![
				CheckedExtrinsic {
					signed: None,
					function: Call::Timestamp(timestamp::Call::set(42)),
				},
				CheckedExtrinsic {
					signed: Some((alice(), 0)),
					function: Call::System(system::Call::remark(vec![0; 120000])),
				}
			]
		)
	}

	#[test]
	fn full_native_block_import_works() {
		let mut t = new_test_ext(COMPACT_CODE, false);

		let (block1, block2) = blocks();

		executor().call::<_, NeverNativeValue, fn() -> _>(
			&mut t,
			"Core_execute_block",
			&block1.0,
			true,
			None,
		).0.unwrap();

		runtime_io::with_externalities(&mut t, || {
			// block1 transfers from alice 69 to bob.
			// -1 is the default fee
			assert_eq!(Balances::total_balance(&alice()), 42 * DOLLARS - 1 * TX_FEE);
			assert_eq!(Balances::total_balance(&bob()), 169 * DOLLARS);
			let events = vec![
				EventRecord {
					phase: Phase::ApplyExtrinsic(0),
					event: Event::system(system::Event::ExtrinsicSuccess),
					topics: vec![],
				},
				EventRecord {
					phase: Phase::ApplyExtrinsic(1),
					event: Event::balances(balances::RawEvent::Transfer(
						alice().into(),
						bob().into(),
						69 * DOLLARS,
						1 * CENTS
					)),
					topics: vec![],
				},
				EventRecord {
					phase: Phase::ApplyExtrinsic(1),
					event: Event::system(system::Event::ExtrinsicSuccess),
					topics: vec![],
				},
			];
			assert_eq!(System::events(), events);
		});

		executor().call::<_, NeverNativeValue, fn() -> _>(
			&mut t,
			"Core_execute_block",
			&block2.0,
			true,
			None,
		).0.unwrap();

		runtime_io::with_externalities(&mut t, || {
			// bob sends 5, alice sends 15 | bob += 10, alice -= 10
			// 111 - 69 - 10 = 32
			assert_eq!(Balances::total_balance(&alice()), 32 * DOLLARS - 2 * TX_FEE);
			// 100 + 69 + 10 = 179
			assert_eq!(Balances::total_balance(&bob()), 179 * DOLLARS - 1 * TX_FEE);
			let events = vec![
				EventRecord {
					phase: Phase::ApplyExtrinsic(0),
					event: Event::system(system::Event::ExtrinsicSuccess),
					topics: vec![],
				},
				EventRecord {
					phase: Phase::ApplyExtrinsic(1),
					event: Event::balances(
						balances::RawEvent::Transfer(
							bob().into(),
							alice().into(),
							5 * DOLLARS,
							1 * CENTS,
						)
					),
					topics: vec![],
				},
				EventRecord {
					phase: Phase::ApplyExtrinsic(1),
					event: Event::system(system::Event::ExtrinsicSuccess),
					topics: vec![],
				},
				EventRecord {
					phase: Phase::ApplyExtrinsic(2),
					event: Event::balances(
						balances::RawEvent::Transfer(
							alice().into(),
							bob().into(),
							15 * DOLLARS,
							1 * CENTS,
						)
					),
					topics: vec![],
				},
				EventRecord {
					phase: Phase::ApplyExtrinsic(2),
					event: Event::system(system::Event::ExtrinsicSuccess),
					topics: vec![],
				},
			];
			assert_eq!(System::events(), events);
		});
	}

	#[test]
	fn full_wasm_block_import_works() {
		let mut t = new_test_ext(COMPACT_CODE, false);

		let (block1, block2) = blocks();

		WasmExecutor::new().call(&mut t, 8, COMPACT_CODE, "Core_execute_block", &block1.0).unwrap();

		runtime_io::with_externalities(&mut t, || {
			// block1 transfers from alice 69 to bob.
			assert_eq!(Balances::total_balance(&alice()), 42 * DOLLARS - 1 * TX_FEE);
			assert_eq!(Balances::total_balance(&bob()), 169 * DOLLARS);
		});

		WasmExecutor::new().call(&mut t, 8, COMPACT_CODE, "Core_execute_block", &block2.0).unwrap();

		runtime_io::with_externalities(&mut t, || {
			// bob sends 5, alice sends 15 | bob += 10, alice -= 10
			// 111 - 69 - 10 = 32
			assert_eq!(Balances::total_balance(&alice()), 32 * DOLLARS - 2 * TX_FEE);
			// 100 + 69 + 10 = 179
			assert_eq!(Balances::total_balance(&bob()), 179 * DOLLARS - 1 * TX_FEE);
		});
	}

	const CODE_TRANSFER: &str = r#"
(module
	;; ext_call(
	;;    callee_ptr: u32,
	;;    callee_len: u32,
	;;    gas: u64,
	;;    value_ptr: u32,
	;;    value_len: u32,
	;;    input_data_ptr: u32,
	;;    input_data_len: u32
	;; ) -> u32
	(import "env" "ext_call" (func $ext_call (param i32 i32 i64 i32 i32 i32 i32) (result i32)))
	(import "env" "ext_scratch_size" (func $ext_scratch_size (result i32)))
	(import "env" "ext_scratch_copy" (func $ext_scratch_copy (param i32 i32 i32)))
	(import "env" "memory" (memory 1 1))
	(func (export "deploy")
	)
	(func (export "call")
		(block $fail
			;; load and check the input data (which is stored in the scratch buffer).
			;; fail if the input size is not != 4
			(br_if $fail
				(i32.ne
					(i32.const 4)
					(call $ext_scratch_size)
				)
			)

			(call $ext_scratch_copy
				(i32.const 0)
				(i32.const 0)
				(i32.const 4)
			)


			(br_if $fail
				(i32.ne
					(i32.load8_u (i32.const 0))
					(i32.const 0)
				)
			)
			(br_if $fail
				(i32.ne
					(i32.load8_u (i32.const 1))
					(i32.const 1)
				)
			)
			(br_if $fail
				(i32.ne
					(i32.load8_u (i32.const 2))
					(i32.const 2)
				)
			)
			(br_if $fail
				(i32.ne
					(i32.load8_u (i32.const 3))
					(i32.const 3)
				)
			)

			(drop
				(call $ext_call
					(i32.const 4)  ;; Pointer to "callee" address.
					(i32.const 32)  ;; Length of "callee" address.
					(i64.const 0)  ;; How much gas to devote for the execution. 0 = all.
					(i32.const 36)  ;; Pointer to the buffer with value to transfer
					(i32.const 16)   ;; Length of the buffer with value to transfer.
					(i32.const 0)   ;; Pointer to input data buffer address
					(i32.const 0)   ;; Length of input data buffer
				)
			)

			(return)
		)
		unreachable
	)
	;; Destination AccountId to transfer the funds.
	;; Represented by H256 (32 bytes long) in little endian.
	(data (i32.const 4)
		"\09\00\00\00\00\00\00\00\00\00\00\00\00\00\00\00\00\00\00\00\00\00\00\00\00\00\00\00\00\00"
		"\00\00\00\00\00\00\00\00\00\00\00\00\00\00\00\00\00\00\00\00\00\00\00\00\00\00\00\00\00\00"
		"\00\00\00\00"
	)
	;; Amount of value to transfer.
	;; Represented by u128 (16 bytes long) in little endian.
	(data (i32.const 36)
		"\06\00\00\00\00\00\00\00\00\00\00\00\00\00\00\00\00\00\00\00\00\00\00\00\00\00\00\00\00\00"
		"\00\00"
	)
)
"#;

	#[test]
	fn deploying_wasm_contract_should_work() {

		let transfer_code = wabt::wat2wasm(CODE_TRANSFER).unwrap();
		let transfer_ch = <Runtime as system::Trait>::Hashing::hash(&transfer_code);

		let addr = <Runtime as contracts::Trait>::DetermineContractAddress::contract_address_for(
			&transfer_ch,
			&[],
			&charlie(),
		);

		let b = construct_block(
			&mut new_test_ext(COMPACT_CODE, false),
			1,
			GENESIS_HASH.into(),
			vec![
				CheckedExtrinsic {
					signed: None,
					function: Call::Timestamp(timestamp::Call::set(42)),
				},
				CheckedExtrinsic {
					signed: Some((charlie(), 0)),
					function: Call::Contracts(
						contracts::Call::put_code::<Runtime>(10_000, transfer_code)
					),
				},
				CheckedExtrinsic {
					signed: Some((charlie(), 1)),
					function: Call::Contracts(
						contracts::Call::create::<Runtime>(1 * DOLLARS, 10_000, transfer_ch, Vec::new())
					),
				},
				CheckedExtrinsic {
					signed: Some((charlie(), 2)),
					function: Call::Contracts(
						contracts::Call::call::<Runtime>(
							indices::address::Address::Id(addr.clone()),
							10,
							10_000,
							vec![0x00, 0x01, 0x02, 0x03]
						)
					),
				},
			]
		);

		let mut t = new_test_ext(COMPACT_CODE, false);

		WasmExecutor::new().call(&mut t, 8, COMPACT_CODE,"Core_execute_block", &b.0).unwrap();

		runtime_io::with_externalities(&mut t, || {
			// Verify that the contract constructor worked well and code of TRANSFER contract is actually deployed.
			assert_eq!(
				&contracts::ContractInfoOf::<Runtime>::get(addr)
					.and_then(|c| c.get_alive())
					.unwrap()
					.code_hash,
				&transfer_ch
			);
		});
	}

	#[test]
	fn wasm_big_block_import_fails() {
		let mut t = new_test_ext(COMPACT_CODE, false);

		assert!(
			WasmExecutor::new().call(
				&mut t,
				4,
				COMPACT_CODE,
				"Core_execute_block",
				&big_block().0
			).is_err()
		);
	}

	#[test]
	fn native_big_block_import_succeeds() {
		let mut t = new_test_ext(COMPACT_CODE, false);

		Executor::new(None).call::<_, NeverNativeValue, fn() -> _>(
			&mut t,
			"Core_execute_block",
			&big_block().0,
			true,
			None,
		).0.unwrap();
	}

	#[test]
	fn native_big_block_import_fails_on_fallback() {
		let mut t = new_test_ext(COMPACT_CODE, false);

		assert!(
			Executor::new(None).call::<_, NeverNativeValue, fn() -> _>(
				&mut t,
				"Core_execute_block",
				&big_block().0,
				false,
				None,
			).0.is_err()
		);
	}

	#[test]
	fn panic_execution_gives_error() {
		let mut t = TestExternalities::<Blake2Hasher>::new_with_code(BLOATY_CODE, map![
			blake2_256(&<balances::FreeBalance<Runtime>>::key_for(alice())).to_vec() => {
				vec![0u8; 16]
			},
			twox_128(<balances::TotalIssuance<Runtime>>::key()).to_vec() => {
				vec![0u8; 16]
			},
			twox_128(<indices::NextEnumSet<Runtime>>::key()).to_vec() => vec![0u8; 16],
			blake2_256(&<system::BlockHash<Runtime>>::key_for(0)).to_vec() => vec![0u8; 32]
		]);

		let r = WasmExecutor::new()
			.call(&mut t, 8, COMPACT_CODE, "Core_initialize_block", &vec![].and(&from_block_number(1u64)));
		assert!(r.is_ok());
		let r = WasmExecutor::new()
			.call(&mut t, 8, COMPACT_CODE, "BlockBuilder_apply_extrinsic", &vec![].and(&xt())).unwrap();
		let r = ApplyResult::decode(&mut &r[..]).unwrap();
		assert_eq!(r, Err(ApplyError::CantPay));
	}

	#[test]
	fn successful_execution_gives_ok() {
		let mut t = TestExternalities::<Blake2Hasher>::new_with_code(COMPACT_CODE, map![
			blake2_256(&<balances::FreeBalance<Runtime>>::key_for(alice())).to_vec() => {
				(111 * DOLLARS).encode()
			},
			twox_128(<balances::TotalIssuance<Runtime>>::key()).to_vec() => {
				(111 * DOLLARS).encode()
			},
			twox_128(<indices::NextEnumSet<Runtime>>::key()).to_vec() => vec![0u8; 16],
			blake2_256(&<system::BlockHash<Runtime>>::key_for(0)).to_vec() => vec![0u8; 32]
		]);

		let r = WasmExecutor::new()
			.call(&mut t, 8, COMPACT_CODE, "Core_initialize_block", &vec![].and(&from_block_number(1u64)));
		assert!(r.is_ok());
		let r = WasmExecutor::new()
			.call(&mut t, 8, COMPACT_CODE, "BlockBuilder_apply_extrinsic", &vec![].and(&xt())).unwrap();
		let r = ApplyResult::decode(&mut &r[..]).unwrap();
		assert_eq!(r, Ok(ApplyOutcome::Success));

		runtime_io::with_externalities(&mut t, || {
			assert_eq!(Balances::total_balance(&alice()), 42 * DOLLARS - 1 * TX_FEE);
			assert_eq!(Balances::total_balance(&bob()), 69 * DOLLARS);
		});
	}

	#[test]
	fn full_native_block_import_works_with_changes_trie() {
		let block1 = changes_trie_block();
		let block_data = block1.0;
		let block = Block::decode(&mut &block_data[..]).unwrap();

		let mut t = new_test_ext(COMPACT_CODE, true);
		Executor::new(None).call::<_, NeverNativeValue, fn() -> _>(
			&mut t,
			"Core_execute_block",
			&block.encode(),
			true,
			None,
		).0.unwrap();

		assert!(t.storage_changes_root(GENESIS_HASH.into()).unwrap().is_some());
	}

	#[test]
	fn full_wasm_block_import_works_with_changes_trie() {
		let block1 = changes_trie_block();

		let mut t = new_test_ext(COMPACT_CODE, true);
		WasmExecutor::new()
			.call(&mut t, 8, COMPACT_CODE, "Core_execute_block", &block1.0).unwrap();

		assert!(t.storage_changes_root(GENESIS_HASH.into()).unwrap().is_some());
	}

	#[test]
	fn should_import_block_with_test_client() {
		use test_client::{ClientExt, TestClientBuilder, consensus::BlockOrigin};

		let client = TestClientBuilder::default()
			.build_with_native_executor::<Block, node_runtime::RuntimeApi, _>(executor())
			.0;

		let block1 = changes_trie_block();
		let block_data = block1.0;
		let block = Block::decode(&mut &block_data[..]).unwrap();

		client.import(BlockOrigin::Own, block).unwrap();
	}

	#[cfg(feature = "benchmarks")]
	mod benches {
		use super::*;
		use test::Bencher;

		#[bench]
		fn wasm_execute_block(b: &mut Bencher) {
			let (block1, block2) = blocks();

			b.iter(|| {
				let mut t = new_test_ext(COMPACT_CODE, false);
				WasmExecutor::new().call(&mut t, "Core_execute_block", &block1.0).unwrap();
				WasmExecutor::new().call(&mut t, "Core_execute_block", &block2.0).unwrap();
			});
		}
	}
}<|MERGE_RESOLUTION|>--- conflicted
+++ resolved
@@ -54,14 +54,9 @@
 	use system::{EventRecord, Phase};
 	use node_runtime::{
 		Header, Block, UncheckedExtrinsic, CheckedExtrinsic, Call, Runtime, Balances,
-<<<<<<< HEAD
-		BuildStorage, GenesisConfig, BalancesConfig, SessionConfig, StakingConfig, System,
-		SystemConfig, GrandpaConfig, IndicesConfig, Event, SessionKeys
-=======
 		BuildStorage, GenesisConfig, BalancesConfig, SessionConfig, StakingConfig,
 		System, SystemConfig, GrandpaConfig, IndicesConfig, ContractsConfig, Event,
 		SessionKeys, Treasury, CENTS, DOLLARS, MILLICENTS
->>>>>>> 0e90af17
 	};
 	use wabt;
 	use primitives::map;
