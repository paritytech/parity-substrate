[package]
name = "node-runtime"
version = "2.0.0"
authors = ["Parity Technologies <admin@parity.io>"]
edition = "2018"

[dependencies]
integer-sqrt = { version = "0.1.2" }
safe-mix = { version = "1.0", default-features = false }
<<<<<<< HEAD
parity-codec = { version = "3.5", default-features = false, features = ["derive"] }
=======
parity-codec = { version = "4.1.1", default-features = false, features = ["derive"] }
>>>>>>> e63598b6
substrate-primitives = { path = "../../core/primitives", default-features = false }
client = { package = "substrate-client", path = "../../core/client", default-features = false }
rstd = { package = "sr-std", path = "../../core/sr-std", default-features = false }
runtime_primitives = { package = "sr-primitives", path = "../../core/sr-primitives", default-features = false }
offchain-primitives = { package = "substrate-offchain-primitives", path = "../../core/offchain/primitives", default-features = false }
version = { package = "sr-version", path = "../../core/sr-version", default-features = false }
support = { package = "srml-support", path = "../../srml/support", default-features = false }
aura = { package = "srml-aura", path = "../../srml/aura", default-features = false }
balances = { package = "srml-balances", path = "../../srml/balances", default-features = false }
contracts = { package = "srml-contracts", path = "../../srml/contracts", default-features = false }
council = { package = "srml-council", path = "../../srml/council", default-features = false }
democracy = { package = "srml-democracy", path = "../../srml/democracy", default-features = false }
executive = { package = "srml-executive", path = "../../srml/executive", default-features = false }
finality-tracker = { package = "srml-finality-tracker", path = "../../srml/finality-tracker", default-features = false }
grandpa = { package = "srml-grandpa", path = "../../srml/grandpa", default-features = false }
indices = { package = "srml-indices", path = "../../srml/indices", default-features = false }
session = { package = "srml-session", path = "../../srml/session", default-features = false }
staking = { package = "srml-staking", path = "../../srml/staking", default-features = false }
system = { package = "srml-system", path = "../../srml/system", default-features = false }
timestamp = { package = "srml-timestamp", path = "../../srml/timestamp", default-features = false }
treasury = { package = "srml-treasury", path = "../../srml/treasury", default-features = false }
sudo = { package = "srml-sudo", path = "../../srml/sudo", default-features = false }
node-primitives = { path = "../primitives", default-features = false }
consensus_aura = { package = "substrate-consensus-aura-primitives", path = "../../core/consensus/aura/primitives", default-features = false }
rustc-hex = { version = "2.0", optional = true }
serde = { version = "1.0", optional = true }
substrate-keyring = { path = "../../core/keyring", optional = true }

[features]
default = ["std"]
core = [
	"contracts/core",
]
std = [
	"parity-codec/std",
	"substrate-primitives/std",
	"rstd/std",
	"runtime_primitives/std",
	"support/std",
	"aura/std",
	"balances/std",
	"contracts/std",
	"council/std",
	"democracy/std",
	"executive/std",
	"finality-tracker/std",
	"grandpa/std",
	"indices/std",
	"session/std",
	"staking/std",
	"system/std",
	"timestamp/std",
	"treasury/std",
	"sudo/std",
	"version/std",
	"node-primitives/std",
	"serde",
	"safe-mix/std",
	"client/std",
	"consensus_aura/std",
	"rustc-hex",
	"substrate-keyring",
	"offchain-primitives/std",
]<|MERGE_RESOLUTION|>--- conflicted
+++ resolved
@@ -7,11 +7,7 @@
 [dependencies]
 integer-sqrt = { version = "0.1.2" }
 safe-mix = { version = "1.0", default-features = false }
-<<<<<<< HEAD
-parity-codec = { version = "3.5", default-features = false, features = ["derive"] }
-=======
 parity-codec = { version = "4.1.1", default-features = false, features = ["derive"] }
->>>>>>> e63598b6
 substrate-primitives = { path = "../../core/primitives", default-features = false }
 client = { package = "substrate-client", path = "../../core/client", default-features = false }
 rstd = { package = "sr-std", path = "../../core/sr-std", default-features = false }
@@ -20,6 +16,7 @@
 version = { package = "sr-version", path = "../../core/sr-version", default-features = false }
 support = { package = "srml-support", path = "../../srml/support", default-features = false }
 aura = { package = "srml-aura", path = "../../srml/aura", default-features = false }
+authorship = { package = "srml-authorship", path = "../../srml/authorship", default-features = false }
 balances = { package = "srml-balances", path = "../../srml/balances", default-features = false }
 contracts = { package = "srml-contracts", path = "../../srml/contracts", default-features = false }
 council = { package = "srml-council", path = "../../srml/council", default-features = false }
