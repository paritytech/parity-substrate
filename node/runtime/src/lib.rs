// Copyright 2018-2019 Parity Technologies (UK) Ltd.
// This file is part of Substrate.

// Substrate is free software: you can redistribute it and/or modify
// it under the terms of the GNU General Public License as published by
// the Free Software Foundation, either version 3 of the License, or
// (at your option) any later version.

// Substrate is distributed in the hope that it will be useful,
// but WITHOUT ANY WARRANTY; without even the implied warranty of
// MERCHANTABILITY or FITNESS FOR A PARTICULAR PURPOSE.  See the
// GNU General Public License for more details.

// You should have received a copy of the GNU General Public License
// along with Substrate.  If not, see <http://www.gnu.org/licenses/>.

//! The Substrate runtime. This can be compiled with ``#[no_std]`, ready for Wasm.

#![cfg_attr(not(feature = "std"), no_std)]
// `construct_runtime!` does a lot of recursion and requires us to increase the limit to 256.
#![recursion_limit="256"]

use rstd::prelude::*;
use support::{
	construct_runtime, parameter_types, traits::{SplitTwoWays, Currency}
};
use primitives::u32_trait::{_1, _2, _3, _4};
use node_primitives::{
	AccountId, AccountIndex, Balance, BlockNumber, Hash, Index,
	Moment, Signature,
};
use babe::{AuthorityId as BabeId};
use grandpa::fg_primitives::{self, ScheduledChange};
use client::{
	block_builder::api::{self as block_builder_api, InherentData, CheckInherentsResult},
	runtime_api as client_api, impl_runtime_apis
};
use sr_primitives::{ApplyResult, impl_opaque_keys, generic, create_runtime_str, key_types};
use sr_primitives::transaction_validity::TransactionValidity;
use sr_primitives::weights::Weight;
use sr_primitives::traits::{
	BlakeTwo256, Block as BlockT, DigestFor, NumberFor, StaticLookup,
};
use version::RuntimeVersion;
use elections::VoteIndex;
#[cfg(any(feature = "std", test))]
use version::NativeVersion;
use primitives::OpaqueMetadata;
use grandpa::{AuthorityId as GrandpaId, AuthorityWeight as GrandpaWeight};
use im_online::{AuthorityId as ImOnlineId};
use finality_tracker::{DEFAULT_REPORT_LATENCY, DEFAULT_WINDOW_SIZE};

#[cfg(any(feature = "std", test))]
pub use sr_primitives::BuildStorage;
pub use timestamp::Call as TimestampCall;
pub use balances::Call as BalancesCall;
pub use contracts::Gas;
pub use sr_primitives::{Permill, Perbill};
pub use support::StorageValue;
pub use staking::StakerStatus;

/// Implementations of some helper traits passed into runtime modules as associated types.
pub mod impls;
use impls::{CurrencyToVoteHandler, WeightMultiplierUpdateHandler, Author, WeightToFee};

/// Constant values used within the runtime.
pub mod constants;
use constants::{time::*, currency::*};

// Make the WASM binary available.
#[cfg(feature = "std")]
include!(concat!(env!("OUT_DIR"), "/wasm_binary.rs"));

/// Runtime version.
pub const VERSION: RuntimeVersion = RuntimeVersion {
	spec_name: create_runtime_str!("node"),
	impl_name: create_runtime_str!("substrate-node"),
	authoring_version: 10,
	// Per convention: if the runtime behavior changes, increment spec_version
	// and set impl_version to equal spec_version. If only runtime
	// implementation changes and behavior does not, then leave spec_version as
	// is and increment impl_version.
<<<<<<< HEAD
	spec_version: 138,
	impl_version: 138,
=======
	spec_version: 144,
	impl_version: 145,
>>>>>>> 755a6c44
	apis: RUNTIME_API_VERSIONS,
};

/// Native version.
#[cfg(any(feature = "std", test))]
pub fn native_version() -> NativeVersion {
	NativeVersion {
		runtime_version: VERSION,
		can_author_with: Default::default(),
	}
}

type NegativeImbalance = <Balances as Currency<AccountId>>::NegativeImbalance;

pub type DealWithFees = SplitTwoWays<
	Balance,
	NegativeImbalance,
	_4, Treasury,   // 4 parts (80%) goes to the treasury.
	_1, Author,     // 1 part (20%) goes to the block author.
>;

parameter_types! {
	pub const BlockHashCount: BlockNumber = 250;
	pub const MaximumBlockWeight: Weight = 1_000_000_000;
	pub const AvailableBlockRatio: Perbill = Perbill::from_percent(75);
	pub const MaximumBlockLength: u32 = 5 * 1024 * 1024;
}

impl system::Trait for Runtime {
	type Origin = Origin;
	type Call = Call;
	type Index = Index;
	type BlockNumber = BlockNumber;
	type Hash = Hash;
	type Hashing = BlakeTwo256;
	type AccountId = AccountId;
	type Lookup = Indices;
	type Header = generic::Header<BlockNumber, BlakeTwo256>;
	type WeightMultiplierUpdate = WeightMultiplierUpdateHandler;
	type Event = Event;
	type BlockHashCount = BlockHashCount;
	type MaximumBlockWeight = MaximumBlockWeight;
	type MaximumBlockLength = MaximumBlockLength;
	type AvailableBlockRatio = AvailableBlockRatio;
}

parameter_types! {
	pub const EpochDuration: u64 = EPOCH_DURATION_IN_SLOTS;
	pub const ExpectedBlockTime: Moment = MILLISECS_PER_BLOCK;
}

impl babe::Trait for Runtime {
	type EpochDuration = EpochDuration;
	type ExpectedBlockTime = ExpectedBlockTime;
}

impl indices::Trait for Runtime {
	type AccountIndex = AccountIndex;
	type IsDeadAccount = Balances;
	type ResolveHint = indices::SimpleResolveHint<Self::AccountId, Self::AccountIndex>;
	type Event = Event;
}

parameter_types! {
	pub const ExistentialDeposit: Balance = 1 * DOLLARS;
	pub const TransferFee: Balance = 1 * CENTS;
	pub const CreationFee: Balance = 1 * CENTS;
	pub const TransactionBaseFee: Balance = 1 * CENTS;
	pub const TransactionByteFee: Balance = 10 * MILLICENTS;
}

impl balances::Trait for Runtime {
	type Balance = Balance;
	type OnFreeBalanceZero = ((Staking, Contracts), Session);
	type OnNewAccount = Indices;
	type Event = Event;
	type TransactionPayment = DealWithFees;
	type DustRemoval = ();
	type TransferPayment = ();
	type ExistentialDeposit = ExistentialDeposit;
	type TransferFee = TransferFee;
	type CreationFee = CreationFee;
	type TransactionBaseFee = TransactionBaseFee;
	type TransactionByteFee = TransactionByteFee;
	type WeightToFee = WeightToFee;
}

parameter_types! {
	pub const MinimumPeriod: Moment = SLOT_DURATION / 2;
}
impl timestamp::Trait for Runtime {
	type Moment = Moment;
	type OnTimestampSet = Babe;
	type MinimumPeriod = MinimumPeriod;
}

parameter_types! {
	pub const UncleGenerations: BlockNumber = 5;
}

impl authorship::Trait for Runtime {
	type FindAuthor = session::FindAccountFromAuthorIndex<Self, Babe>;
	type UncleGenerations = UncleGenerations;
	type FilterUncle = ();
	type EventHandler = Staking;
}

type SessionHandlers = (Grandpa, Babe, ImOnline);

impl_opaque_keys! {
	pub struct SessionKeys {
		#[id(key_types::GRANDPA)]
		pub grandpa: GrandpaId,
		#[id(key_types::BABE)]
		pub babe: BabeId,
		#[id(key_types::IM_ONLINE)]
		pub im_online: ImOnlineId,
	}
}

// NOTE: `SessionHandler` and `SessionKeys` are co-dependent: One key will be used for each handler.
// The number and order of items in `SessionHandler` *MUST* be the same number and order of keys in
// `SessionKeys`.
// TODO: Introduce some structure to tie these together to make it a bit less of a footgun. This
// should be easy, since OneSessionHandler trait provides the `Key` as an associated type. #2858

impl session::Trait for Runtime {
	type OnSessionEnding = Staking;
	type SessionHandler = SessionHandlers;
	type ShouldEndSession = Babe;
	type Event = Event;
	type Keys = SessionKeys;
	type ValidatorId = AccountId;
	type ValidatorIdOf = staking::StashOf<Self>;
	type SelectInitialValidators = Staking;
}

impl session::historical::Trait for Runtime {
	type FullIdentification = staking::Exposure<AccountId, Balance>;
	type FullIdentificationOf = staking::ExposureOf<Runtime>;
}

parameter_types! {
	pub const SessionsPerEra: session::SessionIndex = 6;
	pub const BondingDuration: staking::EraIndex = 24 * 28;
}

impl staking::Trait for Runtime {
	type Currency = Balances;
	type Time = Timestamp;
	type CurrencyToVote = CurrencyToVoteHandler;
	type OnRewardMinted = Treasury;
	type Event = Event;
	type Slash = ();
	type Reward = ();
	type SessionsPerEra = SessionsPerEra;
	type BondingDuration = BondingDuration;
	type SessionInterface = Self;
}

parameter_types! {
	pub const LaunchPeriod: BlockNumber = 28 * 24 * 60 * MINUTES;
	pub const VotingPeriod: BlockNumber = 28 * 24 * 60 * MINUTES;
	pub const EmergencyVotingPeriod: BlockNumber = 3 * 24 * 60 * MINUTES;
	pub const MinimumDeposit: Balance = 100 * DOLLARS;
	pub const EnactmentPeriod: BlockNumber = 30 * 24 * 60 * MINUTES;
	pub const CooloffPeriod: BlockNumber = 28 * 24 * 60 * MINUTES;
}

impl democracy::Trait for Runtime {
	type Proposal = Call;
	type Event = Event;
	type Currency = Balances;
	type EnactmentPeriod = EnactmentPeriod;
	type LaunchPeriod = LaunchPeriod;
	type VotingPeriod = VotingPeriod;
	type EmergencyVotingPeriod = EmergencyVotingPeriod;
	type MinimumDeposit = MinimumDeposit;
	/// A straight majority of the council can decide what their next motion is.
	type ExternalOrigin = collective::EnsureProportionAtLeast<_1, _2, AccountId, CouncilCollective>;
	/// A super-majority can have the next scheduled referendum be a straight majority-carries vote.
	type ExternalMajorityOrigin = collective::EnsureProportionAtLeast<_3, _4, AccountId, CouncilCollective>;
	/// A unanimous council can have the next scheduled referendum be a straight default-carries
	/// (NTB) vote.
	type ExternalDefaultOrigin = collective::EnsureProportionAtLeast<_1, _1, AccountId, CouncilCollective>;
	/// Two thirds of the technical committee can have an ExternalMajority/ExternalDefault vote
	/// be tabled immediately and with a shorter voting/enactment period.
	type FastTrackOrigin = collective::EnsureProportionAtLeast<_2, _3, AccountId, TechnicalCollective>;
	// To cancel a proposal which has been passed, 2/3 of the council must agree to it.
	type CancellationOrigin = collective::EnsureProportionAtLeast<_2, _3, AccountId, CouncilCollective>;
	// Any single technical committee member may veto a coming council proposal, however they can
	// only do it once and it lasts only for the cooloff period.
	type VetoOrigin = collective::EnsureMember<AccountId, TechnicalCollective>;
	type CooloffPeriod = CooloffPeriod;
}

type CouncilCollective = collective::Instance1;
impl collective::Trait<CouncilCollective> for Runtime {
	type Origin = Origin;
	type Proposal = Call;
	type Event = Event;
}

parameter_types! {
	pub const CandidacyBond: Balance = 10 * DOLLARS;
	pub const VotingBond: Balance = 1 * DOLLARS;
	pub const VotingFee: Balance = 2 * DOLLARS;
	pub const PresentSlashPerVoter: Balance = 1 * CENTS;
	pub const CarryCount: u32 = 6;
	// one additional vote should go by before an inactive voter can be reaped.
	pub const InactiveGracePeriod: VoteIndex = 1;
	pub const ElectionsVotingPeriod: BlockNumber = 2 * DAYS;
	pub const DecayRatio: u32 = 0;
}

impl elections::Trait for Runtime {
	type Event = Event;
	type Currency = Balances;
	type BadPresentation = ();
	type BadReaper = ();
	type BadVoterIndex = ();
	type LoserCandidate = ();
	type ChangeMembers = Council;
	type CandidacyBond = CandidacyBond;
	type VotingBond = VotingBond;
	type VotingFee = VotingFee;
	type PresentSlashPerVoter = PresentSlashPerVoter;
	type CarryCount = CarryCount;
	type InactiveGracePeriod = InactiveGracePeriod;
	type VotingPeriod = ElectionsVotingPeriod;
	type DecayRatio = DecayRatio;
}

type TechnicalCollective = collective::Instance2;
impl collective::Trait<TechnicalCollective> for Runtime {
	type Origin = Origin;
	type Proposal = Call;
	type Event = Event;
}

impl membership::Trait<membership::Instance1> for Runtime {
	type Event = Event;
	type AddOrigin = collective::EnsureProportionMoreThan<_1, _2, AccountId, CouncilCollective>;
	type RemoveOrigin = collective::EnsureProportionMoreThan<_1, _2, AccountId, CouncilCollective>;
	type SwapOrigin = collective::EnsureProportionMoreThan<_1, _2, AccountId, CouncilCollective>;
	type ResetOrigin = collective::EnsureProportionMoreThan<_1, _2, AccountId, CouncilCollective>;
	type MembershipInitialized = TechnicalCommittee;
	type MembershipChanged = TechnicalCommittee;
}

parameter_types! {
	pub const ProposalBond: Permill = Permill::from_percent(5);
	pub const ProposalBondMinimum: Balance = 1 * DOLLARS;
	pub const SpendPeriod: BlockNumber = 1 * DAYS;
	pub const Burn: Permill = Permill::from_percent(50);
}

impl treasury::Trait for Runtime {
	type Currency = Balances;
	type ApproveOrigin = collective::EnsureMembers<_4, AccountId, CouncilCollective>;
	type RejectOrigin = collective::EnsureMembers<_2, AccountId, CouncilCollective>;
	type Event = Event;
	type MintedForSpending = ();
	type ProposalRejection = ();
	type ProposalBond = ProposalBond;
	type ProposalBondMinimum = ProposalBondMinimum;
	type SpendPeriod = SpendPeriod;
	type Burn = Burn;
}

parameter_types! {
	pub const ContractTransferFee: Balance = 1 * CENTS;
	pub const ContractCreationFee: Balance = 1 * CENTS;
	pub const ContractTransactionBaseFee: Balance = 1 * CENTS;
	pub const ContractTransactionByteFee: Balance = 10 * MILLICENTS;
	pub const ContractFee: Balance = 1 * CENTS;
}

impl contracts::Trait for Runtime {
	type Currency = Balances;
	type Call = Call;
	type Event = Event;
	type DetermineContractAddress = contracts::SimpleAddressDeterminator<Runtime>;
	type ComputeDispatchFee = contracts::DefaultDispatchFeeComputor<Runtime>;
	type TrieIdGenerator = contracts::TrieIdFromParentCounter<Runtime>;
	type GasPayment = ();
	type SignedClaimHandicap = contracts::DefaultSignedClaimHandicap;
	type TombstoneDeposit = contracts::DefaultTombstoneDeposit;
	type StorageSizeOffset = contracts::DefaultStorageSizeOffset;
	type RentByteFee = contracts::DefaultRentByteFee;
	type RentDepositOffset = contracts::DefaultRentDepositOffset;
	type SurchargeReward = contracts::DefaultSurchargeReward;
	type TransferFee = ContractTransferFee;
	type CreationFee = ContractCreationFee;
	type TransactionBaseFee = ContractTransactionBaseFee;
	type TransactionByteFee = ContractTransactionByteFee;
	type ContractFee = ContractFee;
	type CallBaseFee = contracts::DefaultCallBaseFee;
	type CreateBaseFee = contracts::DefaultCreateBaseFee;
	type MaxDepth = contracts::DefaultMaxDepth;
	type MaxValueSize = contracts::DefaultMaxValueSize;
	type BlockGasLimit = contracts::DefaultBlockGasLimit;
}

impl sudo::Trait for Runtime {
	type Event = Event;
	type Proposal = Call;
}

impl im_online::Trait for Runtime {
	type Call = Call;
	type Event = Event;
	type UncheckedExtrinsic = UncheckedExtrinsic;
}

impl grandpa::Trait for Runtime {
	type Event = Event;
}

parameter_types! {
	pub const WindowSize: BlockNumber = DEFAULT_WINDOW_SIZE.into();
	pub const ReportLatency: BlockNumber = DEFAULT_REPORT_LATENCY.into();
}

impl finality_tracker::Trait for Runtime {
	type OnFinalizationStalled = Grandpa;
	type WindowSize = WindowSize;
	type ReportLatency = ReportLatency;
}

construct_runtime!(
	pub enum Runtime where
		Block = Block,
		NodeBlock = node_primitives::Block,
		UncheckedExtrinsic = UncheckedExtrinsic
	{
		System: system::{Module, Call, Storage, Config, Event},
		Babe: babe::{Module, Call, Storage, Config, Inherent(Timestamp)},
		Timestamp: timestamp::{Module, Call, Storage, Inherent},
		Authorship: authorship::{Module, Call, Storage, Inherent},
		Indices: indices,
		Balances: balances,
		Staking: staking::{default, OfflineWorker},
		Session: session::{Module, Call, Storage, Event, Config<T>},
		Democracy: democracy::{Module, Call, Storage, Config, Event<T>},
		Council: collective::<Instance1>::{Module, Call, Storage, Origin<T>, Event<T>, Config<T>},
		TechnicalCommittee: collective::<Instance2>::{Module, Call, Storage, Origin<T>, Event<T>, Config<T>},
		Elections: elections::{Module, Call, Storage, Event<T>, Config<T>},
		TechnicalMembership: membership::<Instance1>::{Module, Call, Storage, Event<T>, Config<T>},
		FinalityTracker: finality_tracker::{Module, Call, Inherent},
		Grandpa: grandpa::{Module, Call, Storage, Config, Event},
		Treasury: treasury::{Module, Call, Storage, Event<T>},
		Contracts: contracts,
		Sudo: sudo,
		ImOnline: im_online::{Module, Call, Storage, Event, ValidateUnsigned, Config},
	}
);

/// The address format for describing accounts.
pub type Address = <Indices as StaticLookup>::Source;
/// Block header type as expected by this runtime.
pub type Header = generic::Header<BlockNumber, BlakeTwo256>;
/// Block type as expected by this runtime.
pub type Block = generic::Block<Header, UncheckedExtrinsic>;
/// A Block signed with a Justification
pub type SignedBlock = generic::SignedBlock<Block>;
/// BlockId type as expected by this runtime.
pub type BlockId = generic::BlockId<Block>;
/// The SignedExtension to the basic transaction logic.
pub type SignedExtra = (
	system::CheckGenesis<Runtime>,
	system::CheckEra<Runtime>,
	system::CheckNonce<Runtime>,
	system::CheckWeight<Runtime>,
	balances::TakeFees<Runtime>
);
/// Unchecked extrinsic type as expected by this runtime.
pub type UncheckedExtrinsic = generic::UncheckedExtrinsic<Address, Call, Signature, SignedExtra>;
/// Extrinsic type that has already been checked.
pub type CheckedExtrinsic = generic::CheckedExtrinsic<AccountId, Call, SignedExtra>;
/// Executive: handles dispatch to the various modules.
pub type Executive = executive::Executive<Runtime, Block, system::ChainContext<Runtime>, Runtime, AllModules>;

impl_runtime_apis! {
	impl client_api::Core<Block> for Runtime {
		fn version() -> RuntimeVersion {
			VERSION
		}

		fn execute_block(block: Block) {
			Executive::execute_block(block)
		}

		fn initialize_block(header: &<Block as BlockT>::Header) {
			Executive::initialize_block(header)
		}
	}

	impl client_api::Metadata<Block> for Runtime {
		fn metadata() -> OpaqueMetadata {
			Runtime::metadata().into()
		}
	}

	impl block_builder_api::BlockBuilder<Block> for Runtime {
		fn apply_extrinsic(extrinsic: <Block as BlockT>::Extrinsic) -> ApplyResult {
			Executive::apply_extrinsic(extrinsic)
		}

		fn finalize_block() -> <Block as BlockT>::Header {
			Executive::finalize_block()
		}

		fn inherent_extrinsics(data: InherentData) -> Vec<<Block as BlockT>::Extrinsic> {
			data.create_extrinsics()
		}

		fn check_inherents(block: Block, data: InherentData) -> CheckInherentsResult {
			data.check_extrinsics(&block)
		}

		fn random_seed() -> <Block as BlockT>::Hash {
			System::random_seed()
		}
	}

	impl client_api::TaggedTransactionQueue<Block> for Runtime {
		fn validate_transaction(tx: <Block as BlockT>::Extrinsic) -> TransactionValidity {
			Executive::validate_transaction(tx)
		}
	}

	impl offchain_primitives::OffchainWorkerApi<Block> for Runtime {
		fn offchain_worker(number: NumberFor<Block>) {
			Executive::offchain_worker(number)
		}
	}

	impl fg_primitives::GrandpaApi<Block> for Runtime {
		fn grandpa_pending_change(digest: &DigestFor<Block>)
			-> Option<ScheduledChange<NumberFor<Block>>>
		{
			Grandpa::pending_change(digest)
		}

		fn grandpa_forced_change(digest: &DigestFor<Block>)
			-> Option<(NumberFor<Block>, ScheduledChange<NumberFor<Block>>)>
		{
			Grandpa::forced_change(digest)
		}

		fn grandpa_authorities() -> Vec<(GrandpaId, GrandpaWeight)> {
			Grandpa::grandpa_authorities()
		}
	}

	impl babe_primitives::BabeApi<Block> for Runtime {
		fn startup_data() -> babe_primitives::BabeConfiguration {
			// The choice of `c` parameter (where `1 - c` represents the
			// probability of a slot being empty), is done in accordance to the
			// slot duration and expected target block time, for safely
			// resisting network delays of maximum two seconds.
			// <https://research.web3.foundation/en/latest/polkadot/BABE/Babe/#6-practical-results>
			babe_primitives::BabeConfiguration {
				median_required_blocks: 1000,
				slot_duration: Babe::slot_duration(),
				c: (278, 1000),
			}
		}

		fn epoch() -> babe_primitives::Epoch {
			babe_primitives::Epoch {
				start_slot: Babe::epoch_start_slot(),
				authorities: Babe::authorities(),
				epoch_index: Babe::epoch_index(),
				randomness: Babe::randomness(),
				duration: EpochDuration::get(),
			}
		}
	}

	impl node_primitives::AccountNonceApi<Block> for Runtime {
		fn account_nonce(account: AccountId) -> Index {
			System::account_nonce(account)
		}
	}

	impl consensus_primitives::ConsensusApi<Block, babe_primitives::AuthorityId> for Runtime {
		fn authorities() -> Vec<babe_primitives::AuthorityId> {
			Babe::authorities().into_iter().map(|(a, _)| a).collect()
		}
	}

	impl substrate_session::SessionKeys<Block> for Runtime {
		fn generate_session_keys(seed: Option<Vec<u8>>) -> Vec<u8> {
			let seed = seed.as_ref().map(|s| rstd::str::from_utf8(&s).expect("Seed is an utf8 string"));
			SessionKeys::generate(seed)
		}
	}
}<|MERGE_RESOLUTION|>--- conflicted
+++ resolved
@@ -80,13 +80,8 @@
 	// and set impl_version to equal spec_version. If only runtime
 	// implementation changes and behavior does not, then leave spec_version as
 	// is and increment impl_version.
-<<<<<<< HEAD
-	spec_version: 138,
-	impl_version: 138,
-=======
-	spec_version: 144,
+	spec_version: 145,
 	impl_version: 145,
->>>>>>> 755a6c44
 	apis: RUNTIME_API_VERSIONS,
 };
 
