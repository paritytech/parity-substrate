// Copyright 2018-2019 Parity Technologies (UK) Ltd.
// This file is part of Substrate.

// Substrate is free software: you can redistribute it and/or modify
// it under the terms of the GNU General Public License as published by
// the Free Software Foundation, either version 3 of the License, or
// (at your option) any later version.

// Substrate is distributed in the hope that it will be useful,
// but WITHOUT ANY WARRANTY; without even the implied warranty of
// MERCHANTABILITY or FITNESS FOR A PARTICULAR PURPOSE.  See the
// GNU General Public License for more details.

// You should have received a copy of the GNU General Public License
// along with Substrate.  If not, see <http://www.gnu.org/licenses/>.

//! The Substrate runtime. This can be compiled with ``#[no_std]`, ready for Wasm.

#![cfg_attr(not(feature = "std"), no_std)]
// `construct_runtime!` does a lot of recursion and requires us to increase the limit to 256.
#![recursion_limit="256"]

use rstd::prelude::*;
use support::{
	construct_runtime, parameter_types, traits::{SplitTwoWays, Currency}
};
use primitives::u32_trait::{_1, _2, _3, _4};
use node_primitives::{
	AccountId, AccountIndex, Balance, BlockNumber, Hash, Index,
	Moment, Signature,
};
use babe::{AuthorityId as BabeId};
use grandpa::fg_primitives::{self, ScheduledChange};
use client::{
	block_builder::api::{self as block_builder_api, InherentData, CheckInherentsResult},
	runtime_api as client_api, impl_runtime_apis
};
use sr_primitives::{ApplyResult, impl_opaque_keys, generic, create_runtime_str, key_types};
use sr_primitives::transaction_validity::TransactionValidity;
use sr_primitives::weights::Weight;
use sr_primitives::traits::{
	BlakeTwo256, Block as BlockT, DigestFor, NumberFor, StaticLookup,
};
use version::RuntimeVersion;
use elections::VoteIndex;
#[cfg(any(feature = "std", test))]
use version::NativeVersion;
use primitives::OpaqueMetadata;
use grandpa::{AuthorityId as GrandpaId, AuthorityWeight as GrandpaWeight};
<<<<<<< HEAD
use im_online::{AuthorityId as ImOnlineId};
use finality_tracker::{DEFAULT_REPORT_LATENCY, DEFAULT_WINDOW_SIZE};
use authority_discovery_primitives::{AuthorityId as EncodedAuthorityId, Signature as EncodedSignature};
use codec::{Encode, Decode};
=======
use im_online::sr25519::{AuthorityId as ImOnlineId};
>>>>>>> 409f5aa1

#[cfg(any(feature = "std", test))]
pub use sr_primitives::BuildStorage;
pub use timestamp::Call as TimestampCall;
pub use balances::Call as BalancesCall;
pub use contracts::Gas;
pub use sr_primitives::{Permill, Perbill};
pub use support::StorageValue;
pub use staking::StakerStatus;

/// Implementations of some helper traits passed into runtime modules as associated types.
pub mod impls;
use impls::{CurrencyToVoteHandler, WeightMultiplierUpdateHandler, Author, WeightToFee};

/// Constant values used within the runtime.
pub mod constants;
use constants::{time::*, currency::*};

// Make the WASM binary available.
#[cfg(feature = "std")]
include!(concat!(env!("OUT_DIR"), "/wasm_binary.rs"));

/// Runtime version.
pub const VERSION: RuntimeVersion = RuntimeVersion {
	spec_name: create_runtime_str!("node"),
	impl_name: create_runtime_str!("substrate-node"),
	authoring_version: 10,
	// Per convention: if the runtime behavior changes, increment spec_version
	// and set impl_version to equal spec_version. If only runtime
	// implementation changes and behavior does not, then leave spec_version as
	// is and increment impl_version.
	spec_version: 154,
	impl_version: 157,
	apis: RUNTIME_API_VERSIONS,
};

/// Native version.
#[cfg(any(feature = "std", test))]
pub fn native_version() -> NativeVersion {
	NativeVersion {
		runtime_version: VERSION,
		can_author_with: Default::default(),
	}
}

type NegativeImbalance = <Balances as Currency<AccountId>>::NegativeImbalance;

pub type DealWithFees = SplitTwoWays<
	Balance,
	NegativeImbalance,
	_4, Treasury,   // 4 parts (80%) goes to the treasury.
	_1, Author,     // 1 part (20%) goes to the block author.
>;

parameter_types! {
	pub const BlockHashCount: BlockNumber = 250;
	pub const MaximumBlockWeight: Weight = 1_000_000_000;
	pub const AvailableBlockRatio: Perbill = Perbill::from_percent(75);
	pub const MaximumBlockLength: u32 = 5 * 1024 * 1024;
	pub const Version: RuntimeVersion = VERSION;
}

impl system::Trait for Runtime {
	type Origin = Origin;
	type Call = Call;
	type Index = Index;
	type BlockNumber = BlockNumber;
	type Hash = Hash;
	type Hashing = BlakeTwo256;
	type AccountId = AccountId;
	type Lookup = Indices;
	type Header = generic::Header<BlockNumber, BlakeTwo256>;
	type WeightMultiplierUpdate = WeightMultiplierUpdateHandler;
	type Event = Event;
	type BlockHashCount = BlockHashCount;
	type MaximumBlockWeight = MaximumBlockWeight;
	type MaximumBlockLength = MaximumBlockLength;
	type AvailableBlockRatio = AvailableBlockRatio;
	type Version = Version;
}

parameter_types! {
	pub const EpochDuration: u64 = EPOCH_DURATION_IN_SLOTS;
	pub const ExpectedBlockTime: Moment = MILLISECS_PER_BLOCK;
}

impl babe::Trait for Runtime {
	type EpochDuration = EpochDuration;
	type ExpectedBlockTime = ExpectedBlockTime;
}

impl indices::Trait for Runtime {
	type AccountIndex = AccountIndex;
	type IsDeadAccount = Balances;
	type ResolveHint = indices::SimpleResolveHint<Self::AccountId, Self::AccountIndex>;
	type Event = Event;
}

parameter_types! {
	pub const ExistentialDeposit: Balance = 1 * DOLLARS;
	pub const TransferFee: Balance = 1 * CENTS;
	pub const CreationFee: Balance = 1 * CENTS;
	pub const TransactionBaseFee: Balance = 1 * CENTS;
	pub const TransactionByteFee: Balance = 10 * MILLICENTS;
}

impl balances::Trait for Runtime {
	type Balance = Balance;
	type OnFreeBalanceZero = ((Staking, Contracts), Session);
	type OnNewAccount = Indices;
	type Event = Event;
	type TransactionPayment = DealWithFees;
	type DustRemoval = ();
	type TransferPayment = ();
	type ExistentialDeposit = ExistentialDeposit;
	type TransferFee = TransferFee;
	type CreationFee = CreationFee;
	type TransactionBaseFee = TransactionBaseFee;
	type TransactionByteFee = TransactionByteFee;
	type WeightToFee = WeightToFee;
}

parameter_types! {
	pub const MinimumPeriod: Moment = SLOT_DURATION / 2;
}
impl timestamp::Trait for Runtime {
	type Moment = Moment;
	type OnTimestampSet = Babe;
	type MinimumPeriod = MinimumPeriod;
}

parameter_types! {
	pub const UncleGenerations: BlockNumber = 5;
}

impl authorship::Trait for Runtime {
	type FindAuthor = session::FindAccountFromAuthorIndex<Self, Babe>;
	type UncleGenerations = UncleGenerations;
	type FilterUncle = ();
	type EventHandler = Staking;
}

type SessionHandlers = (Grandpa, Babe, ImOnline, AuthorityDiscovery);

impl_opaque_keys! {
	pub struct SessionKeys {
		#[id(key_types::GRANDPA)]
		pub grandpa: GrandpaId,
		#[id(key_types::BABE)]
		pub babe: BabeId,
		#[id(key_types::IM_ONLINE)]
		pub im_online: ImOnlineId,
	}
}

// NOTE: `SessionHandler` and `SessionKeys` are co-dependent: One key will be used for each handler.
// The number and order of items in `SessionHandler` *MUST* be the same number and order of keys in
// `SessionKeys`.
// TODO: Introduce some structure to tie these together to make it a bit less of a footgun. This
// should be easy, since OneSessionHandler trait provides the `Key` as an associated type. #2858

impl session::Trait for Runtime {
	type OnSessionEnding = Staking;
	type SessionHandler = SessionHandlers;
	type ShouldEndSession = Babe;
	type Event = Event;
	type Keys = SessionKeys;
	type ValidatorId = AccountId;
	type ValidatorIdOf = staking::StashOf<Self>;
	type SelectInitialValidators = Staking;
}

impl session::historical::Trait for Runtime {
	type FullIdentification = staking::Exposure<AccountId, Balance>;
	type FullIdentificationOf = staking::ExposureOf<Runtime>;
}

parameter_types! {
	pub const SessionsPerEra: sr_staking_primitives::SessionIndex = 6;
	pub const BondingDuration: staking::EraIndex = 24 * 28;
}

impl staking::Trait for Runtime {
	type Currency = Balances;
	type Time = Timestamp;
	type CurrencyToVote = CurrencyToVoteHandler;
	type OnRewardMinted = Treasury;
	type Event = Event;
	type Slash = Treasury; // send the slashed funds to the treasury.
	type Reward = (); // rewards are minted from the void
	type SessionsPerEra = SessionsPerEra;
	type BondingDuration = BondingDuration;
	type SessionInterface = Self;
}

parameter_types! {
	pub const LaunchPeriod: BlockNumber = 28 * 24 * 60 * MINUTES;
	pub const VotingPeriod: BlockNumber = 28 * 24 * 60 * MINUTES;
	pub const EmergencyVotingPeriod: BlockNumber = 3 * 24 * 60 * MINUTES;
	pub const MinimumDeposit: Balance = 100 * DOLLARS;
	pub const EnactmentPeriod: BlockNumber = 30 * 24 * 60 * MINUTES;
	pub const CooloffPeriod: BlockNumber = 28 * 24 * 60 * MINUTES;
}

impl democracy::Trait for Runtime {
	type Proposal = Call;
	type Event = Event;
	type Currency = Balances;
	type EnactmentPeriod = EnactmentPeriod;
	type LaunchPeriod = LaunchPeriod;
	type VotingPeriod = VotingPeriod;
	type EmergencyVotingPeriod = EmergencyVotingPeriod;
	type MinimumDeposit = MinimumDeposit;
	/// A straight majority of the council can decide what their next motion is.
	type ExternalOrigin = collective::EnsureProportionAtLeast<_1, _2, AccountId, CouncilCollective>;
	/// A super-majority can have the next scheduled referendum be a straight majority-carries vote.
	type ExternalMajorityOrigin = collective::EnsureProportionAtLeast<_3, _4, AccountId, CouncilCollective>;
	/// A unanimous council can have the next scheduled referendum be a straight default-carries
	/// (NTB) vote.
	type ExternalDefaultOrigin = collective::EnsureProportionAtLeast<_1, _1, AccountId, CouncilCollective>;
	/// Two thirds of the technical committee can have an ExternalMajority/ExternalDefault vote
	/// be tabled immediately and with a shorter voting/enactment period.
	type FastTrackOrigin = collective::EnsureProportionAtLeast<_2, _3, AccountId, TechnicalCollective>;
	// To cancel a proposal which has been passed, 2/3 of the council must agree to it.
	type CancellationOrigin = collective::EnsureProportionAtLeast<_2, _3, AccountId, CouncilCollective>;
	// Any single technical committee member may veto a coming council proposal, however they can
	// only do it once and it lasts only for the cooloff period.
	type VetoOrigin = collective::EnsureMember<AccountId, TechnicalCollective>;
	type CooloffPeriod = CooloffPeriod;
}

type CouncilCollective = collective::Instance1;
impl collective::Trait<CouncilCollective> for Runtime {
	type Origin = Origin;
	type Proposal = Call;
	type Event = Event;
}

parameter_types! {
	pub const CandidacyBond: Balance = 10 * DOLLARS;
	pub const VotingBond: Balance = 1 * DOLLARS;
	pub const VotingFee: Balance = 2 * DOLLARS;
	pub const PresentSlashPerVoter: Balance = 1 * CENTS;
	pub const CarryCount: u32 = 6;
	// one additional vote should go by before an inactive voter can be reaped.
	pub const InactiveGracePeriod: VoteIndex = 1;
	pub const ElectionsVotingPeriod: BlockNumber = 2 * DAYS;
	pub const DecayRatio: u32 = 0;
}

impl elections::Trait for Runtime {
	type Event = Event;
	type Currency = Balances;
	type BadPresentation = ();
	type BadReaper = ();
	type BadVoterIndex = ();
	type LoserCandidate = ();
	type ChangeMembers = Council;
	type CandidacyBond = CandidacyBond;
	type VotingBond = VotingBond;
	type VotingFee = VotingFee;
	type PresentSlashPerVoter = PresentSlashPerVoter;
	type CarryCount = CarryCount;
	type InactiveGracePeriod = InactiveGracePeriod;
	type VotingPeriod = ElectionsVotingPeriod;
	type DecayRatio = DecayRatio;
}

type TechnicalCollective = collective::Instance2;
impl collective::Trait<TechnicalCollective> for Runtime {
	type Origin = Origin;
	type Proposal = Call;
	type Event = Event;
}

impl membership::Trait<membership::Instance1> for Runtime {
	type Event = Event;
	type AddOrigin = collective::EnsureProportionMoreThan<_1, _2, AccountId, CouncilCollective>;
	type RemoveOrigin = collective::EnsureProportionMoreThan<_1, _2, AccountId, CouncilCollective>;
	type SwapOrigin = collective::EnsureProportionMoreThan<_1, _2, AccountId, CouncilCollective>;
	type ResetOrigin = collective::EnsureProportionMoreThan<_1, _2, AccountId, CouncilCollective>;
	type MembershipInitialized = TechnicalCommittee;
	type MembershipChanged = TechnicalCommittee;
}

parameter_types! {
	pub const ProposalBond: Permill = Permill::from_percent(5);
	pub const ProposalBondMinimum: Balance = 1 * DOLLARS;
	pub const SpendPeriod: BlockNumber = 1 * DAYS;
	pub const Burn: Permill = Permill::from_percent(50);
}

impl treasury::Trait for Runtime {
	type Currency = Balances;
	type ApproveOrigin = collective::EnsureMembers<_4, AccountId, CouncilCollective>;
	type RejectOrigin = collective::EnsureMembers<_2, AccountId, CouncilCollective>;
	type Event = Event;
	type MintedForSpending = ();
	type ProposalRejection = ();
	type ProposalBond = ProposalBond;
	type ProposalBondMinimum = ProposalBondMinimum;
	type SpendPeriod = SpendPeriod;
	type Burn = Burn;
}

parameter_types! {
	pub const ContractTransferFee: Balance = 1 * CENTS;
	pub const ContractCreationFee: Balance = 1 * CENTS;
	pub const ContractTransactionBaseFee: Balance = 1 * CENTS;
	pub const ContractTransactionByteFee: Balance = 10 * MILLICENTS;
	pub const ContractFee: Balance = 1 * CENTS;
}

impl contracts::Trait for Runtime {
	type Currency = Balances;
	type Call = Call;
	type Event = Event;
	type DetermineContractAddress = contracts::SimpleAddressDeterminator<Runtime>;
	type ComputeDispatchFee = contracts::DefaultDispatchFeeComputor<Runtime>;
	type TrieIdGenerator = contracts::TrieIdFromParentCounter<Runtime>;
	type GasPayment = ();
	type SignedClaimHandicap = contracts::DefaultSignedClaimHandicap;
	type TombstoneDeposit = contracts::DefaultTombstoneDeposit;
	type StorageSizeOffset = contracts::DefaultStorageSizeOffset;
	type RentByteFee = contracts::DefaultRentByteFee;
	type RentDepositOffset = contracts::DefaultRentDepositOffset;
	type SurchargeReward = contracts::DefaultSurchargeReward;
	type TransferFee = ContractTransferFee;
	type CreationFee = ContractCreationFee;
	type TransactionBaseFee = ContractTransactionBaseFee;
	type TransactionByteFee = ContractTransactionByteFee;
	type ContractFee = ContractFee;
	type CallBaseFee = contracts::DefaultCallBaseFee;
	type CreateBaseFee = contracts::DefaultCreateBaseFee;
	type MaxDepth = contracts::DefaultMaxDepth;
	type MaxValueSize = contracts::DefaultMaxValueSize;
	type BlockGasLimit = contracts::DefaultBlockGasLimit;
}

impl sudo::Trait for Runtime {
	type Event = Event;
	type Proposal = Call;
}

impl im_online::Trait for Runtime {
	type AuthorityId = ImOnlineId;
	type Call = Call;
	type Event = Event;
	type UncheckedExtrinsic = UncheckedExtrinsic;
	type ReportUnresponsiveness = Offences;
	type CurrentElectedSet = staking::CurrentElectedStashAccounts<Runtime>;
}

impl offences::Trait for Runtime {
	type Event = Event;
	type IdentificationTuple = session::historical::IdentificationTuple<Self>;
	type OnOffenceHandler = Staking;
}

impl authority_discovery::Trait for Runtime {}

impl grandpa::Trait for Runtime {
	type Event = Event;
}

parameter_types! {
	pub const WindowSize: BlockNumber = 101;
	pub const ReportLatency: BlockNumber = 1000;
}

impl finality_tracker::Trait for Runtime {
	type OnFinalizationStalled = Grandpa;
	type WindowSize = WindowSize;
	type ReportLatency = ReportLatency;
}

construct_runtime!(
	pub enum Runtime where
		Block = Block,
		NodeBlock = node_primitives::Block,
		UncheckedExtrinsic = UncheckedExtrinsic
	{
		System: system::{Module, Call, Storage, Config, Event},
		Babe: babe::{Module, Call, Storage, Config, Inherent(Timestamp)},
		Timestamp: timestamp::{Module, Call, Storage, Inherent},
		Authorship: authorship::{Module, Call, Storage, Inherent},
		Indices: indices,
		Balances: balances,
		Staking: staking::{default, OfflineWorker},
		Session: session::{Module, Call, Storage, Event, Config<T>},
		Democracy: democracy::{Module, Call, Storage, Config, Event<T>},
		Council: collective::<Instance1>::{Module, Call, Storage, Origin<T>, Event<T>, Config<T>},
		TechnicalCommittee: collective::<Instance2>::{Module, Call, Storage, Origin<T>, Event<T>, Config<T>},
		Elections: elections::{Module, Call, Storage, Event<T>, Config<T>},
		TechnicalMembership: membership::<Instance1>::{Module, Call, Storage, Event<T>, Config<T>},
		FinalityTracker: finality_tracker::{Module, Call, Inherent},
		Grandpa: grandpa::{Module, Call, Storage, Config, Event},
		Treasury: treasury::{Module, Call, Storage, Event<T>},
		Contracts: contracts,
		Sudo: sudo,
		ImOnline: im_online::{Module, Call, Storage, Event<T>, ValidateUnsigned, Config<T>},
		AuthorityDiscovery: authority_discovery::{Module, Call, Config<T>},
		Offences: offences::{Module, Call, Storage, Event},
	}
);

/// The address format for describing accounts.
pub type Address = <Indices as StaticLookup>::Source;
/// Block header type as expected by this runtime.
pub type Header = generic::Header<BlockNumber, BlakeTwo256>;
/// Block type as expected by this runtime.
pub type Block = generic::Block<Header, UncheckedExtrinsic>;
/// A Block signed with a Justification
pub type SignedBlock = generic::SignedBlock<Block>;
/// BlockId type as expected by this runtime.
pub type BlockId = generic::BlockId<Block>;
/// The SignedExtension to the basic transaction logic.
pub type SignedExtra = (
	system::CheckVersion<Runtime>,
	system::CheckGenesis<Runtime>,
	system::CheckEra<Runtime>,
	system::CheckNonce<Runtime>,
	system::CheckWeight<Runtime>,
	balances::TakeFees<Runtime>
);
/// Unchecked extrinsic type as expected by this runtime.
pub type UncheckedExtrinsic = generic::UncheckedExtrinsic<Address, Call, Signature, SignedExtra>;
/// Extrinsic type that has already been checked.
pub type CheckedExtrinsic = generic::CheckedExtrinsic<AccountId, Call, SignedExtra>;
/// Executive: handles dispatch to the various modules.
pub type Executive = executive::Executive<Runtime, Block, system::ChainContext<Runtime>, Runtime, AllModules>;

impl_runtime_apis! {
	impl client_api::Core<Block> for Runtime {
		fn version() -> RuntimeVersion {
			VERSION
		}

		fn execute_block(block: Block) {
			Executive::execute_block(block)
		}

		fn initialize_block(header: &<Block as BlockT>::Header) {
			Executive::initialize_block(header)
		}
	}

	impl client_api::Metadata<Block> for Runtime {
		fn metadata() -> OpaqueMetadata {
			Runtime::metadata().into()
		}
	}

	impl block_builder_api::BlockBuilder<Block> for Runtime {
		fn apply_extrinsic(extrinsic: <Block as BlockT>::Extrinsic) -> ApplyResult {
			Executive::apply_extrinsic(extrinsic)
		}

		fn finalize_block() -> <Block as BlockT>::Header {
			Executive::finalize_block()
		}

		fn inherent_extrinsics(data: InherentData) -> Vec<<Block as BlockT>::Extrinsic> {
			data.create_extrinsics()
		}

		fn check_inherents(block: Block, data: InherentData) -> CheckInherentsResult {
			data.check_extrinsics(&block)
		}

		fn random_seed() -> <Block as BlockT>::Hash {
			System::random_seed()
		}
	}

	impl client_api::TaggedTransactionQueue<Block> for Runtime {
		fn validate_transaction(tx: <Block as BlockT>::Extrinsic) -> TransactionValidity {
			Executive::validate_transaction(tx)
		}
	}

	impl offchain_primitives::OffchainWorkerApi<Block> for Runtime {
		fn offchain_worker(number: NumberFor<Block>) {
			Executive::offchain_worker(number)
		}
	}

	impl fg_primitives::GrandpaApi<Block> for Runtime {
		fn grandpa_pending_change(digest: &DigestFor<Block>)
			-> Option<ScheduledChange<NumberFor<Block>>>
		{
			Grandpa::pending_change(digest)
		}

		fn grandpa_forced_change(digest: &DigestFor<Block>)
			-> Option<(NumberFor<Block>, ScheduledChange<NumberFor<Block>>)>
		{
			Grandpa::forced_change(digest)
		}

		fn grandpa_authorities() -> Vec<(GrandpaId, GrandpaWeight)> {
			Grandpa::grandpa_authorities()
		}
	}

	impl babe_primitives::BabeApi<Block> for Runtime {
		fn startup_data() -> babe_primitives::BabeConfiguration {
			// The choice of `c` parameter (where `1 - c` represents the
			// probability of a slot being empty), is done in accordance to the
			// slot duration and expected target block time, for safely
			// resisting network delays of maximum two seconds.
			// <https://research.web3.foundation/en/latest/polkadot/BABE/Babe/#6-practical-results>
			babe_primitives::BabeConfiguration {
				median_required_blocks: 1000,
				slot_duration: Babe::slot_duration(),
				c: PRIMARY_PROBABILITY,
			}
		}

		fn epoch() -> babe_primitives::Epoch {
			babe_primitives::Epoch {
				start_slot: Babe::epoch_start_slot(),
				authorities: Babe::authorities(),
				epoch_index: Babe::epoch_index(),
				randomness: Babe::randomness(),
				duration: EpochDuration::get(),
				secondary_slots: Babe::secondary_slots().0,
			}
		}
	}

<<<<<<< HEAD
	impl authority_discovery_primitives::AuthorityDiscoveryApi<Block> for Runtime {
		fn authorities() -> Vec<EncodedAuthorityId> {
			AuthorityDiscovery::authorities().into_iter()
				.map(|id| id.encode())
				.map(EncodedAuthorityId)
				.collect()
		}

		fn sign(payload: Vec<u8>) -> Option<(EncodedSignature, EncodedAuthorityId)> {
			  AuthorityDiscovery::sign(payload).map(|(sig, id)| {
            (EncodedSignature(sig.encode()), EncodedAuthorityId(id.encode()))
        })
		}

		fn verify(payload: Vec<u8>, signature: EncodedSignature, authority_id: EncodedAuthorityId) -> bool {
			let signature = match im_online::AuthoritySignature::decode(&mut &signature.0[..]) {
				Ok(s) => s,
				_ => return false,
			};

			let authority_id = match im_online::AuthorityId::decode(&mut &authority_id.0[..]) {
				Ok(id) => id,
				_ => return false,
			};

			AuthorityDiscovery::verify(payload, signature, authority_id)
=======
	impl authority_discovery_primitives::AuthorityDiscoveryApi<Block, ImOnlineId> for Runtime {
		fn authority_id() -> Option<ImOnlineId> {
			AuthorityDiscovery::authority_id()
		}
		fn authorities() -> Vec<ImOnlineId> {
			AuthorityDiscovery::authorities()
		}

		fn sign(payload: Vec<u8>, authority_id: ImOnlineId) -> Option<Vec<u8>> {
			AuthorityDiscovery::sign(payload, authority_id)
		}

		fn verify(payload: Vec<u8>, signature: Vec<u8>, public_key: ImOnlineId) -> bool {
			AuthorityDiscovery::verify(payload, signature, public_key)
>>>>>>> 409f5aa1
		}
	}

	impl node_primitives::AccountNonceApi<Block> for Runtime {
		fn account_nonce(account: AccountId) -> Index {
			System::account_nonce(account)
		}
	}

	impl substrate_session::SessionKeys<Block> for Runtime {
		fn generate_session_keys(seed: Option<Vec<u8>>) -> Vec<u8> {
			let seed = seed.as_ref().map(|s| rstd::str::from_utf8(&s).expect("Seed is an utf8 string"));
			SessionKeys::generate(seed)
		}
	}
}<|MERGE_RESOLUTION|>--- conflicted
+++ resolved
@@ -47,14 +47,9 @@
 use version::NativeVersion;
 use primitives::OpaqueMetadata;
 use grandpa::{AuthorityId as GrandpaId, AuthorityWeight as GrandpaWeight};
-<<<<<<< HEAD
-use im_online::{AuthorityId as ImOnlineId};
-use finality_tracker::{DEFAULT_REPORT_LATENCY, DEFAULT_WINDOW_SIZE};
+use im_online::sr25519::{AuthorityId as ImOnlineId, AuthoritySignature as ImOnlineSignature};
 use authority_discovery_primitives::{AuthorityId as EncodedAuthorityId, Signature as EncodedSignature};
 use codec::{Encode, Decode};
-=======
-use im_online::sr25519::{AuthorityId as ImOnlineId};
->>>>>>> 409f5aa1
 
 #[cfg(any(feature = "std", test))]
 pub use sr_primitives::BuildStorage;
@@ -586,7 +581,6 @@
 		}
 	}
 
-<<<<<<< HEAD
 	impl authority_discovery_primitives::AuthorityDiscoveryApi<Block> for Runtime {
 		fn authorities() -> Vec<EncodedAuthorityId> {
 			AuthorityDiscovery::authorities().into_iter()
@@ -602,33 +596,17 @@
 		}
 
 		fn verify(payload: Vec<u8>, signature: EncodedSignature, authority_id: EncodedAuthorityId) -> bool {
-			let signature = match im_online::AuthoritySignature::decode(&mut &signature.0[..]) {
+			let signature = match ImOnlineSignature::decode(&mut &signature.0[..]) {
 				Ok(s) => s,
 				_ => return false,
 			};
 
-			let authority_id = match im_online::AuthorityId::decode(&mut &authority_id.0[..]) {
+			let authority_id = match ImOnlineId::decode(&mut &authority_id.0[..]) {
 				Ok(id) => id,
 				_ => return false,
 			};
 
 			AuthorityDiscovery::verify(payload, signature, authority_id)
-=======
-	impl authority_discovery_primitives::AuthorityDiscoveryApi<Block, ImOnlineId> for Runtime {
-		fn authority_id() -> Option<ImOnlineId> {
-			AuthorityDiscovery::authority_id()
-		}
-		fn authorities() -> Vec<ImOnlineId> {
-			AuthorityDiscovery::authorities()
-		}
-
-		fn sign(payload: Vec<u8>, authority_id: ImOnlineId) -> Option<Vec<u8>> {
-			AuthorityDiscovery::sign(payload, authority_id)
-		}
-
-		fn verify(payload: Vec<u8>, signature: Vec<u8>, public_key: ImOnlineId) -> bool {
-			AuthorityDiscovery::verify(payload, signature, public_key)
->>>>>>> 409f5aa1
 		}
 	}
 
