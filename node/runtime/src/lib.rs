// Copyright 2018-2019 Parity Technologies (UK) Ltd.
// This file is part of Substrate.

// Substrate is free software: you can redistribute it and/or modify
// it under the terms of the GNU General Public License as published by
// the Free Software Foundation, either version 3 of the License, or
// (at your option) any later version.

// Substrate is distributed in the hope that it will be useful,
// but WITHOUT ANY WARRANTY; without even the implied warranty of
// MERCHANTABILITY or FITNESS FOR A PARTICULAR PURPOSE.  See the
// GNU General Public License for more details.

// You should have received a copy of the GNU General Public License
// along with Substrate.  If not, see <http://www.gnu.org/licenses/>.

//! The Substrate runtime. This can be compiled with ``#[no_std]`, ready for Wasm.

#![cfg_attr(not(feature = "std"), no_std)]
// `construct_runtime!` does a lot of recursion and requires us to increase the limit to 256.
#![recursion_limit="256"]

use rstd::prelude::*;
use support::{construct_runtime, parameter_types};
use substrate_primitives::u32_trait::{_1, _2, _3, _4};
use node_primitives::{
	AccountId, AccountIndex, Balance, BlockNumber, Hash, Index, AuthorityId, Signature, AuthoritySignature
};
use grandpa::fg_primitives::{self, ScheduledChange};
use client::{
	block_builder::api::{self as block_builder_api, InherentData, CheckInherentsResult},
	runtime_api as client_api, impl_runtime_apis
};
use runtime_primitives::{ApplyResult, generic, create_runtime_str};
use runtime_primitives::transaction_validity::TransactionValidity;
use runtime_primitives::traits::{
	BlakeTwo256, Block as BlockT, DigestFor, NumberFor, StaticLookup, AuthorityIdFor, Convert,
};
use version::RuntimeVersion;
use council::{motions as council_motions};
#[cfg(feature = "std")]
use council::seats as council_seats;
#[cfg(any(feature = "std", test))]
use version::NativeVersion;
use substrate_primitives::OpaqueMetadata;

#[cfg(any(feature = "std", test))]
pub use runtime_primitives::BuildStorage;
pub use consensus::Call as ConsensusCall;
pub use timestamp::Call as TimestampCall;
pub use balances::Call as BalancesCall;
pub use runtime_primitives::{Permill, Perbill};
pub use support::StorageValue;
pub use staking::StakerStatus;

/// Runtime version.
pub const VERSION: RuntimeVersion = RuntimeVersion {
	spec_name: create_runtime_str!("node"),
	impl_name: create_runtime_str!("substrate-node"),
<<<<<<< HEAD
	authoring_version: 11,
	spec_version: 92,
=======
	authoring_version: 10,
	spec_version: 93,
>>>>>>> 698e5af4
	impl_version: 94,
	apis: RUNTIME_API_VERSIONS,
};

/// Native version.
#[cfg(any(feature = "std", test))]
pub fn native_version() -> NativeVersion {
	NativeVersion {
		runtime_version: VERSION,
		can_author_with: Default::default(),
	}
}

pub struct CurrencyToVoteHandler;

impl CurrencyToVoteHandler {
	fn factor() -> u128 { (Balances::total_issuance() / u64::max_value() as u128).max(1) }
}

impl Convert<u128, u64> for CurrencyToVoteHandler {
	fn convert(x: u128) -> u64 { (x / Self::factor()) as u64 }
}

impl Convert<u128, u128> for CurrencyToVoteHandler {
	fn convert(x: u128) -> u128 { x * Self::factor() }
}

impl system::Trait for Runtime {
	type Origin = Origin;
	type Index = Index;
	type BlockNumber = BlockNumber;
	type Hash = Hash;
	type Hashing = BlakeTwo256;
	type Digest = generic::Digest<Log>;
	type AccountId = AccountId;
	type Lookup = Indices;
	type Header = generic::Header<BlockNumber, BlakeTwo256, Log>;
	type Event = Event;
	type Log = Log;
}

impl aura::Trait for Runtime {
	type HandleReport = aura::StakingSlasher<Runtime>;
}

impl indices::Trait for Runtime {
	type AccountIndex = AccountIndex;
	type IsDeadAccount = Balances;
	type ResolveHint = indices::SimpleResolveHint<Self::AccountId, Self::AccountIndex>;
	type Event = Event;
}

impl balances::Trait for Runtime {
	type Balance = Balance;
	type OnFreeBalanceZero = ((Staking, Contract), Session);
	type OnNewAccount = Indices;
	type Event = Event;
	type TransactionPayment = ();
	type DustRemoval = ();
	type TransferPayment = ();
}

impl consensus::Trait for Runtime {
	type Log = Log;
	type SessionKey = AuthorityId;

	// The Aura module handles offline-reports internally
	// rather than using an explicit report system.
	type InherentOfflineReport = ();
}

impl timestamp::Trait for Runtime {
	type Moment = u64;
	type OnTimestampSet = Aura;
}

impl session::Trait for Runtime {
	type ConvertAccountIdToSessionKey = ();
	type OnSessionChange = (Staking, grandpa::SyncedAuthorities<Runtime>);
	type Event = Event;
}

impl staking::Trait for Runtime {
	type Currency = Balances;
	type CurrencyToVote = CurrencyToVoteHandler;
	type OnRewardMinted = Treasury;
	type Event = Event;
	type Slash = ();
	type Reward = ();
}

const MINUTES: BlockNumber = 6;
const BUCKS: Balance = 1_000_000_000_000;

parameter_types! {
	pub const LaunchPeriod: BlockNumber = 28 * 24 * 60 * MINUTES;
	pub const VotingPeriod: BlockNumber = 28 * 24 * 60 * MINUTES;
	pub const EmergencyVotingPeriod: BlockNumber = 3 * 24 * 60 * MINUTES;
	pub const MinimumDeposit: Balance = 100 * BUCKS;
	pub const EnactmentPeriod: BlockNumber = 30 * 24 * 60 * MINUTES;
	pub const CooloffPeriod: BlockNumber = 30 * 24 * 60 * MINUTES;
}
impl democracy::Trait for Runtime {
	type Proposal = Call;
	type Event = Event;
	type Currency = Balances;
	type EnactmentPeriod = EnactmentPeriod;
	type LaunchPeriod = LaunchPeriod;
	type VotingPeriod = VotingPeriod;
	type EmergencyVotingPeriod = EmergencyVotingPeriod;
	type MinimumDeposit = MinimumDeposit;
	type ExternalOrigin = council_motions::EnsureProportionAtLeast<_1, _2, AccountId>;
	type ExternalMajorityOrigin = council_motions::EnsureProportionAtLeast<_2, _3, AccountId>;
	type EmergencyOrigin = council_motions::EnsureProportionAtLeast<_1, _1, AccountId>;
	type CancellationOrigin = council_motions::EnsureProportionAtLeast<_2, _3, AccountId>;
	type VetoOrigin = council_motions::EnsureMember<AccountId>;
	type CooloffPeriod = CooloffPeriod;
}

impl council::Trait for Runtime {
	type Event = Event;
	type BadPresentation = ();
	type BadReaper = ();
	type BadVoterIndex = ();
	type LoserCandidate = ();
	type OnMembersChanged = CouncilMotions;
}


impl council::motions::Trait for Runtime {
	type Origin = Origin;
	type Proposal = Call;
	type Event = Event;
}

impl treasury::Trait for Runtime {
	type Currency = Balances;
	type ApproveOrigin = council_motions::EnsureMembers<_4, AccountId>;
	type RejectOrigin = council_motions::EnsureMembers<_2, AccountId>;
	type Event = Event;
	type MintedForSpending = ();
	type ProposalRejection = ();
}

impl contract::Trait for Runtime {
	type Currency = Balances;
	type Call = Call;
	type Event = Event;
	type Gas = u64;
	type DetermineContractAddress = contract::SimpleAddressDeterminator<Runtime>;
	type ComputeDispatchFee = contract::DefaultDispatchFeeComputor<Runtime>;
	type TrieIdGenerator = contract::TrieIdFromParentCounter<Runtime>;
	type GasPayment = ();
}

impl sudo::Trait for Runtime {
	type Event = Event;
	type Proposal = Call;
}

impl grandpa::Trait for Runtime {
	type SessionKey = AuthorityId;
	type Log = Log;
	type Event = Event;
}

impl finality_tracker::Trait for Runtime {
	type OnFinalizationStalled = grandpa::SyncedAuthorities<Runtime>;
}

construct_runtime!(
	pub enum Runtime with Log(InternalLog: DigestItem<Hash, AuthorityId, AuthoritySignature>) where
		Block = Block,
		NodeBlock = node_primitives::Block,
		UncheckedExtrinsic = UncheckedExtrinsic
	{
		System: system::{default, Log(ChangesTrieRoot)},
		Aura: aura::{Module, Inherent(Timestamp), Log(PreRuntime)},
		Timestamp: timestamp::{Module, Call, Storage, Config<T>, Inherent},
		Consensus: consensus::{Module, Call, Storage, Config<T>, Log(AuthoritiesChange), Inherent},
		Indices: indices,
		Balances: balances,
		Session: session,
		Staking: staking::{default, OfflineWorker},
		Democracy: democracy,
		Council: council::{Module, Call, Storage, Event<T>},
		CouncilMotions: council_motions::{Module, Call, Storage, Event<T>, Origin<T>},
		CouncilSeats: council_seats::{Config<T>},
		FinalityTracker: finality_tracker::{Module, Call, Inherent},
		Grandpa: grandpa::{Module, Call, Storage, Config<T>, Log(), Event<T>},
		Treasury: treasury,
		Contract: contract::{Module, Call, Storage, Config<T>, Event<T>},
		Sudo: sudo,
	}
);

/// The address format for describing accounts.
pub type Address = <Indices as StaticLookup>::Source;
/// Block header type as expected by this runtime.
pub type Header = generic::Header<BlockNumber, BlakeTwo256, Log>;
/// Block type as expected by this runtime.
pub type Block = generic::Block<Header, UncheckedExtrinsic>;
/// A Block signed with a Justification
pub type SignedBlock = generic::SignedBlock<Block>;
/// BlockId type as expected by this runtime.
pub type BlockId = generic::BlockId<Block>;
/// Unchecked extrinsic type as expected by this runtime.
pub type UncheckedExtrinsic = generic::UncheckedMortalCompactExtrinsic<Address, Index, Call, Signature>;
/// Extrinsic type that has already been checked.
pub type CheckedExtrinsic = generic::CheckedExtrinsic<AccountId, Index, Call>;
/// Executive: handles dispatch to the various modules.
pub type Executive = executive::Executive<Runtime, Block, system::ChainContext<Runtime>, Balances, Runtime, AllModules>;

impl_runtime_apis! {
	impl client_api::Core<Block> for Runtime {
		fn version() -> RuntimeVersion {
			VERSION
		}

		fn execute_block(block: Block) {
			Executive::execute_block(block)
		}

		fn initialize_block(header: &<Block as BlockT>::Header) {
			Executive::initialize_block(header)
		}
	}

	impl client_api::Metadata<Block> for Runtime {
		fn metadata() -> OpaqueMetadata {
			Runtime::metadata().into()
		}
	}

	impl block_builder_api::BlockBuilder<Block> for Runtime {
		fn apply_extrinsic(extrinsic: <Block as BlockT>::Extrinsic) -> ApplyResult {
			Executive::apply_extrinsic(extrinsic)
		}

		fn finalize_block() -> <Block as BlockT>::Header {
			Executive::finalize_block()
		}

		fn inherent_extrinsics(data: InherentData) -> Vec<<Block as BlockT>::Extrinsic> {
			data.create_extrinsics()
		}

		fn check_inherents(block: Block, data: InherentData) -> CheckInherentsResult {
			data.check_extrinsics(&block)
		}

		fn random_seed() -> <Block as BlockT>::Hash {
			System::random_seed()
		}
	}

	impl client_api::TaggedTransactionQueue<Block> for Runtime {
		fn validate_transaction(tx: <Block as BlockT>::Extrinsic) -> TransactionValidity {
			Executive::validate_transaction(tx)
		}
	}

	impl offchain_primitives::OffchainWorkerApi<Block> for Runtime {
		fn offchain_worker(number: NumberFor<Block>) {
			Executive::offchain_worker(number)
		}
	}

	impl fg_primitives::GrandpaApi<Block> for Runtime {
		fn grandpa_pending_change(digest: &DigestFor<Block>)
			-> Option<ScheduledChange<NumberFor<Block>>>
		{
			for log in digest.logs.iter().filter_map(|l| match l {
				Log(InternalLog::grandpa(grandpa_signal)) => Some(grandpa_signal),
				_ => None
			}) {
				if let Some(change) = Grandpa::scrape_digest_change(log) {
					return Some(change);
				}
			}
			None
		}

		fn grandpa_forced_change(digest: &DigestFor<Block>)
			-> Option<(NumberFor<Block>, ScheduledChange<NumberFor<Block>>)>
		{
			for log in digest.logs.iter().filter_map(|l| match l {
				Log(InternalLog::grandpa(grandpa_signal)) => Some(grandpa_signal),
				_ => None
			}) {
				if let Some(change) = Grandpa::scrape_digest_forced_change(log) {
					return Some(change);
				}
			}
			None
		}

		fn grandpa_authorities() -> Vec<(AuthorityId, u64)> {
			Grandpa::grandpa_authorities()
		}
	}

	impl consensus_aura::AuraApi<Block> for Runtime {
		fn slot_duration() -> u64 {
			Aura::slot_duration()
		}
	}

	impl consensus_authorities::AuthoritiesApi<Block> for Runtime {
		fn authorities() -> Vec<AuthorityIdFor<Block>> {
			Consensus::authorities()
		}
	}
}<|MERGE_RESOLUTION|>--- conflicted
+++ resolved
@@ -57,14 +57,9 @@
 pub const VERSION: RuntimeVersion = RuntimeVersion {
 	spec_name: create_runtime_str!("node"),
 	impl_name: create_runtime_str!("substrate-node"),
-<<<<<<< HEAD
 	authoring_version: 11,
-	spec_version: 92,
-=======
-	authoring_version: 10,
-	spec_version: 93,
->>>>>>> 698e5af4
-	impl_version: 94,
+	spec_version: 94,
+	impl_version: 95,
 	apis: RUNTIME_API_VERSIONS,
 };
 
