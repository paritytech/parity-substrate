// Copyright 2018-2019 Parity Technologies (UK) Ltd.
// This file is part of Substrate.

// Substrate is free software: you can redistribute it and/or modify
// it under the terms of the GNU General Public License as published by
// the Free Software Foundation, either version 3 of the License, or
// (at your option) any later version.

// Substrate is distributed in the hope that it will be useful,
// but WITHOUT ANY WARRANTY; without even the implied warranty of
// MERCHANTABILITY or FITNESS FOR A PARTICULAR PURPOSE.  See the
// GNU General Public License for more details.

// You should have received a copy of the GNU General Public License
// along with Substrate.  If not, see <http://www.gnu.org/licenses/>.

//! The Substrate runtime. This can be compiled with ``#[no_std]`, ready for Wasm.

#![cfg_attr(not(feature = "std"), no_std)]
// `construct_runtime!` does a lot of recursion and requires us to increase the limit to 256.
#![recursion_limit="256"]

use rstd::prelude::*;
use support::{
	construct_runtime, parameter_types, traits::{SplitTwoWays, Currency, OnUnbalanced}
};
use substrate_primitives::u32_trait::{_1, _2, _3, _4};
use node_primitives::{
	AccountId, AccountIndex, AuraId, Balance, BlockNumber, Hash, Index,
	Moment, Signature,
};
use grandpa::fg_primitives::{self, ScheduledChange};
use client::{
	block_builder::api::{self as block_builder_api, InherentData, CheckInherentsResult},
	runtime_api as client_api, impl_runtime_apis
};
use runtime_primitives::{ApplyResult, impl_opaque_keys, generic, create_runtime_str, key_types};
use runtime_primitives::transaction_validity::TransactionValidity;
use runtime_primitives::traits::{
	BlakeTwo256, Block as BlockT, DigestFor, NumberFor, StaticLookup, Convert,
};
use version::RuntimeVersion;
use council::{motions as council_motions, VoteIndex};
#[cfg(feature = "std")]
use council::seats as council_seats;
#[cfg(any(feature = "std", test))]
use version::NativeVersion;
use substrate_primitives::OpaqueMetadata;
use grandpa::{AuthorityId as GrandpaId, AuthorityWeight as GrandpaWeight};
use finality_tracker::{DEFAULT_REPORT_LATENCY, DEFAULT_WINDOW_SIZE};

#[cfg(any(feature = "std", test))]
pub use runtime_primitives::BuildStorage;
pub use timestamp::Call as TimestampCall;
pub use balances::Call as BalancesCall;
pub use contracts::Gas;
pub use runtime_primitives::{Permill, Perbill};
pub use support::StorageValue;
pub use staking::StakerStatus;

// Make the WASM binary available.
#[cfg(feature = "std")]
include!(concat!(env!("OUT_DIR"), "/wasm_binary.rs"));

/// Runtime version.
pub const VERSION: RuntimeVersion = RuntimeVersion {
	spec_name: create_runtime_str!("node"),
	impl_name: create_runtime_str!("substrate-node"),
	authoring_version: 10,
	// Per convention: if the runtime behavior changes, increment spec_version
	// and set impl_version to equal spec_version. If only runtime
	// implementation changes and behavior does not, then leave spec_version as
	// is and increment impl_version.
<<<<<<< HEAD
	spec_version: 104,
=======
	spec_version: 106,
>>>>>>> d5dc301e
	impl_version: 106,
	apis: RUNTIME_API_VERSIONS,
};

/// Native version.
#[cfg(any(feature = "std", test))]
pub fn native_version() -> NativeVersion {
	NativeVersion {
		runtime_version: VERSION,
		can_author_with: Default::default(),
	}
}

pub const MILLICENTS: Balance = 1_000_000_000;
pub const CENTS: Balance = 1_000 * MILLICENTS;    // assume this is worth about a cent.
pub const DOLLARS: Balance = 100 * CENTS;

type NegativeImbalance = <Balances as Currency<AccountId>>::NegativeImbalance;

pub struct Author;

impl OnUnbalanced<NegativeImbalance> for Author {
	fn on_unbalanced(amount: NegativeImbalance) {
		Balances::resolve_creating(&Authorship::author(), amount);
	}
}

pub type DealWithFees = SplitTwoWays<
	Balance,
	NegativeImbalance,
	_4, Treasury,   // 4 parts (80%) goes to the treasury.
	_1, Author,     // 1 part (20%) goes to the block author.
>;

pub const SECS_PER_BLOCK: Moment = 6;
pub const MINUTES: Moment = 60 / SECS_PER_BLOCK;
pub const HOURS: Moment = MINUTES * 60;
pub const DAYS: Moment = HOURS * 24;

impl system::Trait for Runtime {
	type Origin = Origin;
	type Index = Index;
	type BlockNumber = BlockNumber;
	type Hash = Hash;
	type Hashing = BlakeTwo256;
	type AccountId = AccountId;
	type Lookup = Indices;
	type Header = generic::Header<BlockNumber, BlakeTwo256>;
	type Event = Event;
}

impl aura::Trait for Runtime {
	type HandleReport = aura::StakingSlasher<Runtime>;
	type AuthorityId = AuraId;
}

impl indices::Trait for Runtime {
	type AccountIndex = AccountIndex;
	type IsDeadAccount = Balances;
	type ResolveHint = indices::SimpleResolveHint<Self::AccountId, Self::AccountIndex>;
	type Event = Event;
}

parameter_types! {
	pub const ExistentialDeposit: Balance = 1 * DOLLARS;
	pub const TransferFee: Balance = 1 * CENTS;
	pub const CreationFee: Balance = 1 * CENTS;
	pub const TransactionBaseFee: Balance = 1 * CENTS;
	pub const TransactionByteFee: Balance = 10 * MILLICENTS;
}

impl balances::Trait for Runtime {
	type Balance = Balance;
	type OnFreeBalanceZero = ((Staking, Contracts), Session);
	type OnNewAccount = Indices;
	type Event = Event;
	type TransactionPayment = DealWithFees;
	type DustRemoval = ();
	type TransferPayment = ();
	type ExistentialDeposit = ExistentialDeposit;
	type TransferFee = TransferFee;
	type CreationFee = CreationFee;
	type TransactionBaseFee = TransactionBaseFee;
	type TransactionByteFee = TransactionByteFee;
}

impl timestamp::Trait for Runtime {
	type Moment = Moment;
	type OnTimestampSet = Aura;
}

parameter_types! {
	pub const UncleGenerations: u64 = 0;
}

// TODO: #2986 implement this properly
impl authorship::Trait for Runtime {
	type FindAuthor = ();
	type UncleGenerations = UncleGenerations;
	type FilterUncle = ();
	type EventHandler = ();
}

parameter_types! {
	pub const Period: BlockNumber = 10 * MINUTES;
	pub const Offset: BlockNumber = 0;
}

type SessionHandlers = (Grandpa, Aura);

impl_opaque_keys! {
	pub struct SessionKeys {
		#[id(key_types::ED25519)]
		pub ed25519: GrandpaId,
	}
}

// NOTE: `SessionHandler` and `SessionKeys` are co-dependent: One key will be used for each handler.
// The number and order of items in `SessionHandler` *MUST* be the same number and order of keys in
// `SessionKeys`.
// TODO: Introduce some structure to tie these together to make it a bit less of a footgun. This
// should be easy, since OneSessionHandler trait provides the `Key` as an associated type. #2858

impl session::Trait for Runtime {
	type OnSessionEnding = Staking;
	type SessionHandler = SessionHandlers;
	type ShouldEndSession = session::PeriodicSessions<Period, Offset>;
	type Event = Event;
	type Keys = SessionKeys;
	type ValidatorId = AccountId;
	type ValidatorIdOf = staking::StashOf<Self>;
	type SelectInitialValidators = Staking;
}

impl session::historical::Trait for Runtime {
	type FullIdentification = staking::Exposure<AccountId, Balance>;
	type FullIdentificationOf = staking::ExposureOf<Runtime>;
}

parameter_types! {
	pub const SessionsPerEra: session::SessionIndex = 6;
	pub const BondingDuration: staking::EraIndex = 24 * 28;
}

pub struct CurrencyToVoteHandler;

impl CurrencyToVoteHandler {
	fn factor() -> u128 { (Balances::total_issuance() / u64::max_value() as u128).max(1) }
}

impl Convert<u128, u64> for CurrencyToVoteHandler {
	fn convert(x: u128) -> u64 { (x / Self::factor()) as u64 }
}

impl Convert<u128, u128> for CurrencyToVoteHandler {
	fn convert(x: u128) -> u128 { x * Self::factor() }
}

impl staking::Trait for Runtime {
	type Currency = Balances;
	type CurrencyToVote = CurrencyToVoteHandler;
	type OnRewardMinted = Treasury;
	type Event = Event;
	type Slash = ();
	type Reward = ();
	type SessionsPerEra = SessionsPerEra;
	type BondingDuration = BondingDuration;
	type SessionInterface = Self;
}

parameter_types! {
	pub const LaunchPeriod: BlockNumber = 28 * 24 * 60 * MINUTES;
	pub const VotingPeriod: BlockNumber = 28 * 24 * 60 * MINUTES;
	pub const EmergencyVotingPeriod: BlockNumber = 3 * 24 * 60 * MINUTES;
	pub const MinimumDeposit: Balance = 100 * DOLLARS;
	pub const EnactmentPeriod: BlockNumber = 30 * 24 * 60 * MINUTES;
	pub const CooloffPeriod: BlockNumber = 30 * 24 * 60 * MINUTES;
}

impl democracy::Trait for Runtime {
	type Proposal = Call;
	type Event = Event;
	type Currency = Balances;
	type EnactmentPeriod = EnactmentPeriod;
	type LaunchPeriod = LaunchPeriod;
	type VotingPeriod = VotingPeriod;
	type EmergencyVotingPeriod = EmergencyVotingPeriod;
	type MinimumDeposit = MinimumDeposit;
	type ExternalOrigin = council_motions::EnsureProportionAtLeast<_1, _2, AccountId>;
	type ExternalMajorityOrigin = council_motions::EnsureProportionAtLeast<_2, _3, AccountId>;
	type EmergencyOrigin = council_motions::EnsureProportionAtLeast<_1, _1, AccountId>;
	type CancellationOrigin = council_motions::EnsureProportionAtLeast<_2, _3, AccountId>;
	type VetoOrigin = council_motions::EnsureMember<AccountId>;
	type CooloffPeriod = CooloffPeriod;
}

parameter_types! {
	pub const CandidacyBond: Balance = 10 * DOLLARS;
	pub const VotingBond: Balance = 1 * DOLLARS;
	pub const VotingFee: Balance = 2 * DOLLARS;
	pub const PresentSlashPerVoter: Balance = 1 * CENTS;
	pub const CarryCount: u32 = 6;
	// one additional vote should go by before an inactive voter can be reaped.
	pub const InactiveGracePeriod: VoteIndex = 1;
	pub const CouncilVotingPeriod: BlockNumber = 2 * DAYS;
	pub const DecayRatio: u32 = 0;
}

impl council::Trait for Runtime {
	type Event = Event;
	type BadPresentation = ();
	type BadReaper = ();
	type BadVoterIndex = ();
	type LoserCandidate = ();
	type OnMembersChanged = CouncilMotions;
	type CandidacyBond = CandidacyBond;
	type VotingBond = VotingBond;
	type VotingFee = VotingFee;
	type PresentSlashPerVoter = PresentSlashPerVoter;
	type CarryCount = CarryCount;
	type InactiveGracePeriod = InactiveGracePeriod;
	type CouncilVotingPeriod = CouncilVotingPeriod;
	type DecayRatio = DecayRatio;
}

impl council::motions::Trait for Runtime {
	type Origin = Origin;
	type Proposal = Call;
	type Event = Event;
}

parameter_types! {
	pub const ProposalBond: Permill = Permill::from_percent(5);
	pub const ProposalBondMinimum: Balance = 1 * DOLLARS;
	pub const SpendPeriod: BlockNumber = 1 * DAYS;
	pub const Burn: Permill = Permill::from_percent(50);
}

impl treasury::Trait for Runtime {
	type Currency = Balances;
	type ApproveOrigin = council_motions::EnsureMembers<_4, AccountId>;
	type RejectOrigin = council_motions::EnsureMembers<_2, AccountId>;
	type Event = Event;
	type MintedForSpending = ();
	type ProposalRejection = ();
	type ProposalBond = ProposalBond;
	type ProposalBondMinimum = ProposalBondMinimum;
	type SpendPeriod = SpendPeriod;
	type Burn = Burn;
}

parameter_types! {
	pub const SignedClaimHandicap: BlockNumber = 2;
	pub const TombstoneDeposit: Balance = 16;
	pub const StorageSizeOffset: u32 = 8;
	pub const RentByteFee: Balance = 4;
	pub const RentDepositOffset: Balance = 1000;
	pub const SurchargeReward: Balance = 150;
	pub const ContractTransferFee: Balance = 1 * CENTS;
	pub const ContractCreationFee: Balance = 1 * CENTS;
	pub const ContractTransactionBaseFee: Balance = 1 * CENTS;
	pub const ContractTransactionByteFee: Balance = 10 * MILLICENTS;
	pub const ContractFee: Balance = 1 * CENTS;
	pub const CallBaseFee: Gas = 1000;
	pub const CreateBaseFee: Gas = 1000;
	pub const MaxDepth: u32 = 1024;
	pub const BlockGasLimit: Gas = 10_000_000;
}

impl contracts::Trait for Runtime {
	type Currency = Balances;
	type Call = Call;
	type Event = Event;
	type DetermineContractAddress = contracts::SimpleAddressDeterminator<Runtime>;
	type ComputeDispatchFee = contracts::DefaultDispatchFeeComputor<Runtime>;
	type TrieIdGenerator = contracts::TrieIdFromParentCounter<Runtime>;
	type GasPayment = ();
	type SignedClaimHandicap = SignedClaimHandicap;
	type TombstoneDeposit = TombstoneDeposit;
	type StorageSizeOffset = StorageSizeOffset;
	type RentByteFee = RentByteFee;
	type RentDepositOffset = RentDepositOffset;
	type SurchargeReward = SurchargeReward;
	type TransferFee = ContractTransferFee;
	type CreationFee = ContractCreationFee;
	type TransactionBaseFee = ContractTransactionBaseFee;
	type TransactionByteFee = ContractTransactionByteFee;
	type ContractFee = ContractFee;
	type CallBaseFee = CallBaseFee;
	type CreateBaseFee = CreateBaseFee;
	type MaxDepth = MaxDepth;
	type BlockGasLimit = BlockGasLimit;
}

impl sudo::Trait for Runtime {
	type Event = Event;
	type Proposal = Call;
}

impl grandpa::Trait for Runtime {
	type Event = Event;
}

parameter_types! {
	pub const WindowSize: BlockNumber = DEFAULT_WINDOW_SIZE.into();
	pub const ReportLatency: BlockNumber = DEFAULT_REPORT_LATENCY.into();
}

impl finality_tracker::Trait for Runtime {
	type OnFinalizationStalled = Grandpa;
	type WindowSize = WindowSize;
	type ReportLatency = ReportLatency;
}

construct_runtime!(
	pub enum Runtime where
		Block = Block,
		NodeBlock = node_primitives::Block,
		UncheckedExtrinsic = UncheckedExtrinsic
	{
		System: system::{Module, Call, Storage, Config, Event},
		Aura: aura::{Module, Config<T>, Inherent(Timestamp)},
		Timestamp: timestamp::{Module, Call, Storage, Config<T>, Inherent},
		Authorship: authorship::{Module, Call, Storage},
		Indices: indices,
		Balances: balances,
		Session: session::{Module, Call, Storage, Event, Config<T>},
		Staking: staking::{default, OfflineWorker},
		Democracy: democracy::{Module, Call, Storage, Config, Event<T>},
		Council: council::{Module, Call, Storage, Event<T>},
		CouncilMotions: council_motions::{Module, Call, Storage, Event<T>, Origin<T>},
		CouncilSeats: council_seats::{Config<T>},
		FinalityTracker: finality_tracker::{Module, Call, Inherent},
		Grandpa: grandpa::{Module, Call, Storage, Config, Event},
		Treasury: treasury::{Module, Call, Storage, Event<T>},
		Contracts: contracts,
		Sudo: sudo,
	}
);

/// The address format for describing accounts.
pub type Address = <Indices as StaticLookup>::Source;
/// Block header type as expected by this runtime.
pub type Header = generic::Header<BlockNumber, BlakeTwo256>;
/// Block type as expected by this runtime.
pub type Block = generic::Block<Header, UncheckedExtrinsic>;
/// A Block signed with a Justification
pub type SignedBlock = generic::SignedBlock<Block>;
/// BlockId type as expected by this runtime.
pub type BlockId = generic::BlockId<Block>;
/// Unchecked extrinsic type as expected by this runtime.
pub type UncheckedExtrinsic = generic::UncheckedMortalCompactExtrinsic<Address, Index, Call, Signature>;
/// Extrinsic type that has already been checked.
pub type CheckedExtrinsic = generic::CheckedExtrinsic<AccountId, Index, Call>;
/// Executive: handles dispatch to the various modules.
pub type Executive = executive::Executive<Runtime, Block, system::ChainContext<Runtime>, Balances, Runtime, AllModules>;

impl_runtime_apis! {
	impl client_api::Core<Block> for Runtime {
		fn version() -> RuntimeVersion {
			VERSION
		}

		fn execute_block(block: Block) {
			Executive::execute_block(block)
		}

		fn initialize_block(header: &<Block as BlockT>::Header) {
			Executive::initialize_block(header)
		}
	}

	impl client_api::Metadata<Block> for Runtime {
		fn metadata() -> OpaqueMetadata {
			Runtime::metadata().into()
		}
	}

	impl block_builder_api::BlockBuilder<Block> for Runtime {
		fn apply_extrinsic(extrinsic: <Block as BlockT>::Extrinsic) -> ApplyResult {
			Executive::apply_extrinsic(extrinsic)
		}

		fn finalize_block() -> <Block as BlockT>::Header {
			Executive::finalize_block()
		}

		fn inherent_extrinsics(data: InherentData) -> Vec<<Block as BlockT>::Extrinsic> {
			data.create_extrinsics()
		}

		fn check_inherents(block: Block, data: InherentData) -> CheckInherentsResult {
			data.check_extrinsics(&block)
		}

		fn random_seed() -> <Block as BlockT>::Hash {
			System::random_seed()
		}
	}

	impl client_api::TaggedTransactionQueue<Block> for Runtime {
		fn validate_transaction(tx: <Block as BlockT>::Extrinsic) -> TransactionValidity {
			Executive::validate_transaction(tx)
		}
	}

	impl offchain_primitives::OffchainWorkerApi<Block> for Runtime {
		fn offchain_worker(number: NumberFor<Block>) {
			Executive::offchain_worker(number)
		}
	}

	impl fg_primitives::GrandpaApi<Block> for Runtime {
		fn grandpa_pending_change(digest: &DigestFor<Block>)
			-> Option<ScheduledChange<NumberFor<Block>>>
		{
			Grandpa::pending_change(digest)
		}

		fn grandpa_forced_change(digest: &DigestFor<Block>)
			-> Option<(NumberFor<Block>, ScheduledChange<NumberFor<Block>>)>
		{
			Grandpa::forced_change(digest)
		}

		fn grandpa_authorities() -> Vec<(GrandpaId, GrandpaWeight)> {
			Grandpa::grandpa_authorities()
		}
	}

	impl consensus_aura::AuraApi<Block, AuraId> for Runtime {
		fn slot_duration() -> u64 {
			Aura::slot_duration()
		}
		fn authorities() -> Vec<AuraId> {
			Aura::authorities()
		}
	}
}<|MERGE_RESOLUTION|>--- conflicted
+++ resolved
@@ -71,12 +71,8 @@
 	// and set impl_version to equal spec_version. If only runtime
 	// implementation changes and behavior does not, then leave spec_version as
 	// is and increment impl_version.
-<<<<<<< HEAD
-	spec_version: 104,
-=======
-	spec_version: 106,
->>>>>>> d5dc301e
-	impl_version: 106,
+	spec_version: 107,
+	impl_version: 107,
 	apis: RUNTIME_API_VERSIONS,
 };
 
