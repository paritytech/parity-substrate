// Copyright 2018-2019 Parity Technologies (UK) Ltd.
// This file is part of Substrate.

// Substrate is free software: you can redistribute it and/or modify
// it under the terms of the GNU General Public License as published by
// the Free Software Foundation, either version 3 of the License, or
// (at your option) any later version.

// Substrate is distributed in the hope that it will be useful,
// but WITHOUT ANY WARRANTY; without even the implied warranty of
// MERCHANTABILITY or FITNESS FOR A PARTICULAR PURPOSE.  See the
// GNU General Public License for more details.

// You should have received a copy of the GNU General Public License
// along with Substrate.  If not, see <http://www.gnu.org/licenses/>.

//! The Substrate runtime. This can be compiled with ``#[no_std]`, ready for Wasm.

#![cfg_attr(not(feature = "std"), no_std)]
// `construct_runtime!` does a lot of recursion and requires us to increase the limit to 256.
#![recursion_limit="256"]

use rstd::prelude::*;
use support::{
	construct_runtime, parameter_types,
	traits::{
		SplitTwoWays, Currency, KeyOwnerProofSystem
	}
};
use primitives::u32_trait::{_1, _2, _3, _4};
use node_primitives::{
	AccountId, AccountIndex, Balance, BlockNumber, Hash, Index,
	Moment, Signature,
};
use codec::{Encode, Decode};
use babe::{AuthorityId as BabeId};
use babe_primitives::EquivocationProof;
use grandpa::fg_primitives::{self, ScheduledChange, GrandpaEquivocationFrom};
use client::{
	block_builder::api::{self as block_builder_api, InherentData, CheckInherentsResult},
	runtime_api as client_api, impl_runtime_apis
};
use sr_primitives::{ApplyResult, impl_opaque_keys, generic, create_runtime_str, key_types};
use sr_primitives::transaction_validity::TransactionValidity;
use sr_primitives::weights::Weight;
use sr_primitives::traits::{
	BlakeTwo256, Block as BlockT, DigestFor, NumberFor, StaticLookup,
};
use version::RuntimeVersion;
use elections::VoteIndex;
#[cfg(any(feature = "std", test))]
use version::NativeVersion;
use primitives::OpaqueMetadata;
use grandpa::{AuthorityId as GrandpaId, AuthorityWeight as GrandpaWeight};
use im_online::{AuthorityId as ImOnlineId};
use finality_tracker::{DEFAULT_REPORT_LATENCY, DEFAULT_WINDOW_SIZE};
use session::historical;

#[cfg(any(feature = "std", test))]
pub use sr_primitives::BuildStorage;
pub use timestamp::Call as TimestampCall;
pub use balances::Call as BalancesCall;
pub use babe::Call as BabeCall;
pub use grandpa::Call as GrandpaCall;
pub use contracts::Gas;
pub use sr_primitives::{Permill, Perbill};
pub use support::StorageValue;
pub use staking::StakerStatus;

/// Implementations of some helper traits passed into runtime modules as associated types.
pub mod impls;
use impls::{CurrencyToVoteHandler, WeightMultiplierUpdateHandler, Author, WeightToFee};

/// Constant values used within the runtime.
pub mod constants;
use constants::{time::*, currency::*};

// Make the WASM binary available.
#[cfg(feature = "std")]
include!(concat!(env!("OUT_DIR"), "/wasm_binary.rs"));

/// Runtime version.
pub const VERSION: RuntimeVersion = RuntimeVersion {
	spec_name: create_runtime_str!("node"),
	impl_name: create_runtime_str!("substrate-node"),
	authoring_version: 10,
	// Per convention: if the runtime behavior changes, increment spec_version
	// and set impl_version to equal spec_version. If only runtime
	// implementation changes and behavior does not, then leave spec_version as
	// is and increment impl_version.
<<<<<<< HEAD
	spec_version: 141,
	impl_version: 141,
=======
	spec_version: 144,
	impl_version: 145,
>>>>>>> 755a6c44
	apis: RUNTIME_API_VERSIONS,
};

/// Native version.
#[cfg(any(feature = "std", test))]
pub fn native_version() -> NativeVersion {
	NativeVersion {
		runtime_version: VERSION,
		can_author_with: Default::default(),
	}
}

type NegativeImbalance = <Balances as Currency<AccountId>>::NegativeImbalance;

pub type DealWithFees = SplitTwoWays<
	Balance,
	NegativeImbalance,
	_4, Treasury,   // 4 parts (80%) goes to the treasury.
	_1, Author,     // 1 part (20%) goes to the block author.
>;

parameter_types! {
	pub const BlockHashCount: BlockNumber = 250;
	pub const MaximumBlockWeight: Weight = 1_000_000_000;
	pub const AvailableBlockRatio: Perbill = Perbill::from_percent(75);
	pub const MaximumBlockLength: u32 = 5 * 1024 * 1024;
}

impl system::Trait for Runtime {
	type Origin = Origin;
	type Call = Call;
	type Index = Index;
	type BlockNumber = BlockNumber;
	type Hash = Hash;
	type Hashing = BlakeTwo256;
	type AccountId = AccountId;
	type Lookup = Indices;
	type Header = generic::Header<BlockNumber, BlakeTwo256>;
	type WeightMultiplierUpdate = WeightMultiplierUpdateHandler;
	type Event = Event;
	type BlockHashCount = BlockHashCount;
	type MaximumBlockWeight = MaximumBlockWeight;
	type MaximumBlockLength = MaximumBlockLength;
	type AvailableBlockRatio = AvailableBlockRatio;
}

parameter_types! {
	pub const EpochDuration: u64 = EPOCH_DURATION_IN_SLOTS;
	pub const ExpectedBlockTime: Moment = MILLISECS_PER_BLOCK;
}

impl babe::Trait for Runtime {
	type EpochDuration = EpochDuration;
	type ExpectedBlockTime = ExpectedBlockTime;
	type KeyOwnerSystem = Historical;
	type ReportEquivocation = Offences;
}

impl indices::Trait for Runtime {
	type AccountIndex = AccountIndex;
	type IsDeadAccount = Balances;
	type ResolveHint = indices::SimpleResolveHint<Self::AccountId, Self::AccountIndex>;
	type Event = Event;
}

parameter_types! {
	pub const ExistentialDeposit: Balance = 1 * DOLLARS;
	pub const TransferFee: Balance = 1 * CENTS;
	pub const CreationFee: Balance = 1 * CENTS;
	pub const TransactionBaseFee: Balance = 1 * CENTS;
	pub const TransactionByteFee: Balance = 10 * MILLICENTS;
}

impl balances::Trait for Runtime {
	type Balance = Balance;
	type OnFreeBalanceZero = ((Staking, Contracts), Session);
	type OnNewAccount = Indices;
	type Event = Event;
	type TransactionPayment = DealWithFees;
	type DustRemoval = ();
	type TransferPayment = ();
	type ExistentialDeposit = ExistentialDeposit;
	type TransferFee = TransferFee;
	type CreationFee = CreationFee;
	type TransactionBaseFee = TransactionBaseFee;
	type TransactionByteFee = TransactionByteFee;
	type WeightToFee = WeightToFee;
}

parameter_types! {
	pub const MinimumPeriod: Moment = SLOT_DURATION / 2;
}
impl timestamp::Trait for Runtime {
	type Moment = Moment;
	type OnTimestampSet = Babe;
	type MinimumPeriod = MinimumPeriod;
}

parameter_types! {
	pub const UncleGenerations: BlockNumber = 5;
}

impl authorship::Trait for Runtime {
	type FindAuthor = session::FindAccountFromAuthorIndex<Self, Babe>;
	type UncleGenerations = UncleGenerations;
	type FilterUncle = ();
	type EventHandler = Staking;
}

type SessionHandlers = (Grandpa, Babe, ImOnline);

impl_opaque_keys! {
	pub struct SessionKeys {
		#[id(key_types::GRANDPA)]
		pub grandpa: GrandpaId,
		#[id(key_types::BABE)]
		pub babe: BabeId,
		#[id(key_types::IM_ONLINE)]
		pub im_online: ImOnlineId,
	}
}

// NOTE: `SessionHandler` and `SessionKeys` are co-dependent: One key will be used for each handler.
// The number and order of items in `SessionHandler` *MUST* be the same number and order of keys in
// `SessionKeys`.
// TODO: Introduce some structure to tie these together to make it a bit less of a footgun. This
// should be easy, since OneSessionHandler trait provides the `Key` as an associated type. #2858

impl session::Trait for Runtime {
	type OnSessionEnding = Staking;
	type SessionHandler = SessionHandlers;
	type ShouldEndSession = Babe;
	type Event = Event;
	type Keys = SessionKeys;
	type ValidatorId = AccountId;
	type ValidatorIdOf = staking::StashOf<Self>;
	type SelectInitialValidators = Staking;
}

impl session::historical::Trait for Runtime {
	type FullIdentification = staking::Exposure<AccountId, Balance>;
	type FullIdentificationOf = staking::ExposureOf<Runtime>;
}

parameter_types! {
	pub const SessionsPerEra: sr_staking_primitives::SessionIndex = 6;
	pub const BondingDuration: staking::EraIndex = 24 * 28;
}

impl staking::Trait for Runtime {
	type Currency = Balances;
	type Time = Timestamp;
	type CurrencyToVote = CurrencyToVoteHandler;
	type OnRewardMinted = Treasury;
	type Event = Event;
	type Slash = ();
	type Reward = ();
	type SessionsPerEra = SessionsPerEra;
	type BondingDuration = BondingDuration;
	type SessionInterface = Self;
}

parameter_types! {
	pub const LaunchPeriod: BlockNumber = 28 * 24 * 60 * MINUTES;
	pub const VotingPeriod: BlockNumber = 28 * 24 * 60 * MINUTES;
	pub const EmergencyVotingPeriod: BlockNumber = 3 * 24 * 60 * MINUTES;
	pub const MinimumDeposit: Balance = 100 * DOLLARS;
	pub const EnactmentPeriod: BlockNumber = 30 * 24 * 60 * MINUTES;
	pub const CooloffPeriod: BlockNumber = 28 * 24 * 60 * MINUTES;
}

impl democracy::Trait for Runtime {
	type Proposal = Call;
	type Event = Event;
	type Currency = Balances;
	type EnactmentPeriod = EnactmentPeriod;
	type LaunchPeriod = LaunchPeriod;
	type VotingPeriod = VotingPeriod;
	type EmergencyVotingPeriod = EmergencyVotingPeriod;
	type MinimumDeposit = MinimumDeposit;
	/// A straight majority of the council can decide what their next motion is.
	type ExternalOrigin = collective::EnsureProportionAtLeast<_1, _2, AccountId, CouncilCollective>;
	/// A super-majority can have the next scheduled referendum be a straight majority-carries vote.
	type ExternalMajorityOrigin = collective::EnsureProportionAtLeast<_3, _4, AccountId, CouncilCollective>;
	/// A unanimous council can have the next scheduled referendum be a straight default-carries
	/// (NTB) vote.
	type ExternalDefaultOrigin = collective::EnsureProportionAtLeast<_1, _1, AccountId, CouncilCollective>;
	/// Two thirds of the technical committee can have an ExternalMajority/ExternalDefault vote
	/// be tabled immediately and with a shorter voting/enactment period.
	type FastTrackOrigin = collective::EnsureProportionAtLeast<_2, _3, AccountId, TechnicalCollective>;
	// To cancel a proposal which has been passed, 2/3 of the council must agree to it.
	type CancellationOrigin = collective::EnsureProportionAtLeast<_2, _3, AccountId, CouncilCollective>;
	// Any single technical committee member may veto a coming council proposal, however they can
	// only do it once and it lasts only for the cooloff period.
	type VetoOrigin = collective::EnsureMember<AccountId, TechnicalCollective>;
	type CooloffPeriod = CooloffPeriod;
}

type CouncilCollective = collective::Instance1;
impl collective::Trait<CouncilCollective> for Runtime {
	type Origin = Origin;
	type Proposal = Call;
	type Event = Event;
}

parameter_types! {
	pub const CandidacyBond: Balance = 10 * DOLLARS;
	pub const VotingBond: Balance = 1 * DOLLARS;
	pub const VotingFee: Balance = 2 * DOLLARS;
	pub const PresentSlashPerVoter: Balance = 1 * CENTS;
	pub const CarryCount: u32 = 6;
	// one additional vote should go by before an inactive voter can be reaped.
	pub const InactiveGracePeriod: VoteIndex = 1;
	pub const ElectionsVotingPeriod: BlockNumber = 2 * DAYS;
	pub const DecayRatio: u32 = 0;
}

impl elections::Trait for Runtime {
	type Event = Event;
	type Currency = Balances;
	type BadPresentation = ();
	type BadReaper = ();
	type BadVoterIndex = ();
	type LoserCandidate = ();
	type ChangeMembers = Council;
	type CandidacyBond = CandidacyBond;
	type VotingBond = VotingBond;
	type VotingFee = VotingFee;
	type PresentSlashPerVoter = PresentSlashPerVoter;
	type CarryCount = CarryCount;
	type InactiveGracePeriod = InactiveGracePeriod;
	type VotingPeriod = ElectionsVotingPeriod;
	type DecayRatio = DecayRatio;
}

type TechnicalCollective = collective::Instance2;
impl collective::Trait<TechnicalCollective> for Runtime {
	type Origin = Origin;
	type Proposal = Call;
	type Event = Event;
}

impl membership::Trait<membership::Instance1> for Runtime {
	type Event = Event;
	type AddOrigin = collective::EnsureProportionMoreThan<_1, _2, AccountId, CouncilCollective>;
	type RemoveOrigin = collective::EnsureProportionMoreThan<_1, _2, AccountId, CouncilCollective>;
	type SwapOrigin = collective::EnsureProportionMoreThan<_1, _2, AccountId, CouncilCollective>;
	type ResetOrigin = collective::EnsureProportionMoreThan<_1, _2, AccountId, CouncilCollective>;
	type MembershipInitialized = TechnicalCommittee;
	type MembershipChanged = TechnicalCommittee;
}

parameter_types! {
	pub const ProposalBond: Permill = Permill::from_percent(5);
	pub const ProposalBondMinimum: Balance = 1 * DOLLARS;
	pub const SpendPeriod: BlockNumber = 1 * DAYS;
	pub const Burn: Permill = Permill::from_percent(50);
}

impl treasury::Trait for Runtime {
	type Currency = Balances;
	type ApproveOrigin = collective::EnsureMembers<_4, AccountId, CouncilCollective>;
	type RejectOrigin = collective::EnsureMembers<_2, AccountId, CouncilCollective>;
	type Event = Event;
	type MintedForSpending = ();
	type ProposalRejection = ();
	type ProposalBond = ProposalBond;
	type ProposalBondMinimum = ProposalBondMinimum;
	type SpendPeriod = SpendPeriod;
	type Burn = Burn;
}

parameter_types! {
	pub const ContractTransferFee: Balance = 1 * CENTS;
	pub const ContractCreationFee: Balance = 1 * CENTS;
	pub const ContractTransactionBaseFee: Balance = 1 * CENTS;
	pub const ContractTransactionByteFee: Balance = 10 * MILLICENTS;
	pub const ContractFee: Balance = 1 * CENTS;
}

impl contracts::Trait for Runtime {
	type Currency = Balances;
	type Call = Call;
	type Event = Event;
	type DetermineContractAddress = contracts::SimpleAddressDeterminator<Runtime>;
	type ComputeDispatchFee = contracts::DefaultDispatchFeeComputor<Runtime>;
	type TrieIdGenerator = contracts::TrieIdFromParentCounter<Runtime>;
	type GasPayment = ();
	type SignedClaimHandicap = contracts::DefaultSignedClaimHandicap;
	type TombstoneDeposit = contracts::DefaultTombstoneDeposit;
	type StorageSizeOffset = contracts::DefaultStorageSizeOffset;
	type RentByteFee = contracts::DefaultRentByteFee;
	type RentDepositOffset = contracts::DefaultRentDepositOffset;
	type SurchargeReward = contracts::DefaultSurchargeReward;
	type TransferFee = ContractTransferFee;
	type CreationFee = ContractCreationFee;
	type TransactionBaseFee = ContractTransactionBaseFee;
	type TransactionByteFee = ContractTransactionByteFee;
	type ContractFee = ContractFee;
	type CallBaseFee = contracts::DefaultCallBaseFee;
	type CreateBaseFee = contracts::DefaultCreateBaseFee;
	type MaxDepth = contracts::DefaultMaxDepth;
	type MaxValueSize = contracts::DefaultMaxValueSize;
	type BlockGasLimit = contracts::DefaultBlockGasLimit;
}

impl sudo::Trait for Runtime {
	type Event = Event;
	type Proposal = Call;
}

impl im_online::Trait for Runtime {
	type Call = Call;
	type Event = Event;
	type UncheckedExtrinsic = UncheckedExtrinsic;
	type ReportUnresponsiveness = Offences;
	type CurrentElectedSet = staking::CurrentElectedStashAccounts<Runtime>;
}

impl offences::Trait for Runtime {
	type Event = Event;
	type IdentificationTuple = session::historical::IdentificationTuple<Self>;
	type OnOffenceHandler = Staking;
}

impl grandpa::Trait for Runtime {
	type Event = Event;
	// type KeyOwnerSystem = Historical;
}

parameter_types! {
	pub const WindowSize: BlockNumber = DEFAULT_WINDOW_SIZE.into();
	pub const ReportLatency: BlockNumber = DEFAULT_REPORT_LATENCY.into();
}

impl finality_tracker::Trait for Runtime {
	type OnFinalizationStalled = Grandpa;
	type WindowSize = WindowSize;
	type ReportLatency = ReportLatency;
}

construct_runtime!(
	pub enum Runtime where
		Block = Block,
		NodeBlock = node_primitives::Block,
		UncheckedExtrinsic = UncheckedExtrinsic
	{
		System: system::{Module, Call, Storage, Config, Event},
		Babe: babe::{Module, Call, Storage, Config, Inherent(Timestamp), ValidateUnsigned},
		Timestamp: timestamp::{Module, Call, Storage, Inherent},
		Authorship: authorship::{Module, Call, Storage, Inherent},
		Indices: indices,
		Balances: balances,
		Historical: historical::{Module},
		Staking: staking::{default, OfflineWorker},
		Session: session::{Module, Call, Storage, Event, Config<T>},
		Democracy: democracy::{Module, Call, Storage, Config, Event<T>},
		Council: collective::<Instance1>::{Module, Call, Storage, Origin<T>, Event<T>, Config<T>},
		TechnicalCommittee: collective::<Instance2>::{Module, Call, Storage, Origin<T>, Event<T>, Config<T>},
		Elections: elections::{Module, Call, Storage, Event<T>, Config<T>},
		TechnicalMembership: membership::<Instance1>::{Module, Call, Storage, Event<T>, Config<T>},
		FinalityTracker: finality_tracker::{Module, Call, Inherent},
		Grandpa: grandpa::{Module, Call, Storage, Config, Event, ValidateUnsigned},
		Treasury: treasury::{Module, Call, Storage, Event<T>},
		Contracts: contracts,
		Sudo: sudo,
		ImOnline: im_online::{Module, Call, Storage, Event, ValidateUnsigned, Config},
		Offences: offences::{Module, Call, Storage, Event},
	}
);

/// The address format for describing accounts.
pub type Address = <Indices as StaticLookup>::Source;
/// Block header type as expected by this runtime.
pub type Header = generic::Header<BlockNumber, BlakeTwo256>;
/// Block type as expected by this runtime.
pub type Block = generic::Block<Header, UncheckedExtrinsic>;
/// A Block signed with a Justification
pub type SignedBlock = generic::SignedBlock<Block>;
/// BlockId type as expected by this runtime.
pub type BlockId = generic::BlockId<Block>;
/// The SignedExtension to the basic transaction logic.
pub type SignedExtra = (
	system::CheckGenesis<Runtime>,
	system::CheckEra<Runtime>,
	system::CheckNonce<Runtime>,
	system::CheckWeight<Runtime>,
	balances::TakeFees<Runtime>
);
/// Unchecked extrinsic type as expected by this runtime.
pub type UncheckedExtrinsic = generic::UncheckedExtrinsic<Address, Call, Signature, SignedExtra>;
/// Extrinsic type that has already been checked.
pub type CheckedExtrinsic = generic::CheckedExtrinsic<AccountId, Call, SignedExtra>;
/// Executive: handles dispatch to the various modules.
pub type Executive = executive::Executive<Runtime, Block, system::ChainContext<Runtime>, Runtime, AllModules>;

impl_runtime_apis! {
	impl client_api::Core<Block> for Runtime {
		fn version() -> RuntimeVersion {
			VERSION
		}

		fn execute_block(block: Block) {
			Executive::execute_block(block)
		}

		fn initialize_block(header: &<Block as BlockT>::Header) {
			Executive::initialize_block(header)
		}
	}

	impl client_api::Metadata<Block> for Runtime {
		fn metadata() -> OpaqueMetadata {
			Runtime::metadata().into()
		}
	}

	impl block_builder_api::BlockBuilder<Block> for Runtime {
		fn apply_extrinsic(extrinsic: <Block as BlockT>::Extrinsic) -> ApplyResult {
			Executive::apply_extrinsic(extrinsic)
		}

		fn finalize_block() -> <Block as BlockT>::Header {
			Executive::finalize_block()
		}

		fn inherent_extrinsics(data: InherentData) -> Vec<<Block as BlockT>::Extrinsic> {
			data.create_extrinsics()
		}

		fn check_inherents(block: Block, data: InherentData) -> CheckInherentsResult {
			data.check_extrinsics(&block)
		}

		fn random_seed() -> <Block as BlockT>::Hash {
			System::random_seed()
		}
	}

	impl client_api::TaggedTransactionQueue<Block> for Runtime {
		fn validate_transaction(tx: <Block as BlockT>::Extrinsic) -> TransactionValidity {
			Executive::validate_transaction(tx)
		}
	}

	impl offchain_primitives::OffchainWorkerApi<Block> for Runtime {
		fn offchain_worker(number: NumberFor<Block>) {
			Executive::offchain_worker(number)
		}
	}

	impl fg_primitives::GrandpaApi<Block> for Runtime {
		fn grandpa_pending_change(digest: &DigestFor<Block>)
			-> Option<ScheduledChange<NumberFor<Block>>>
		{
			Grandpa::pending_change(digest)
		}

		fn grandpa_forced_change(digest: &DigestFor<Block>)
			-> Option<(NumberFor<Block>, ScheduledChange<NumberFor<Block>>)>
		{
			Grandpa::forced_change(digest)
		}

		fn grandpa_authorities() -> Vec<(GrandpaId, GrandpaWeight)> {
			Grandpa::grandpa_authorities()
		}

		fn construct_equivocation_transaction(
			equivocation: GrandpaEquivocationFrom<Block>
		) -> Option<Vec<u8>> {
			let proof = Historical::prove((key_types::GRANDPA, equivocation.identity.encode()))?;
			let local_keys = runtime_io::ed25519_public_keys(key_types::GRANDPA);
		
			if local_keys.len() > 0 {
				let reporter = &local_keys[0];
				let to_sign = (equivocation.clone(), proof.clone());
				
				let maybe_signature = to_sign.using_encoded(|payload| if payload.len() > 256 {
					runtime_io::ed25519_sign(key_types::GRANDPA, reporter, &runtime_io::blake2_256(payload))
				} else {
					runtime_io::ed25519_sign(key_types::GRANDPA, reporter, &payload)
				});
				
				if let Some(signature) = maybe_signature {
					let call = GrandpaCall::report_equivocation(equivocation, proof, signature.into());
					let grandpa_call = Call::Grandpa(call);
					let ex = UncheckedExtrinsic::new_unsigned(grandpa_call);
					return Some(ex.encode())
				}
			}

			None
		}
	}

	impl babe_primitives::BabeApi<Block> for Runtime {
		fn startup_data() -> babe_primitives::BabeConfiguration {
			// The choice of `c` parameter (where `1 - c` represents the
			// probability of a slot being empty), is done in accordance to the
			// slot duration and expected target block time, for safely
			// resisting network delays of maximum two seconds.
			// <https://research.web3.foundation/en/latest/polkadot/BABE/Babe/#6-practical-results>
			babe_primitives::BabeConfiguration {
				median_required_blocks: 1000,
				slot_duration: Babe::slot_duration(),
				c: (278, 1000),
			}
		}

		fn epoch() -> babe_primitives::Epoch {
			babe_primitives::Epoch {
				start_slot: Babe::epoch_start_slot(),
				authorities: Babe::authorities(),
				epoch_index: Babe::epoch_index(),
				randomness: Babe::randomness(),
				duration: EpochDuration::get(),
			}
		}

		fn construct_equivocation_transaction(
			equivocation: EquivocationProof<<Block as BlockT>::Header, babe_primitives::AuthorityId, babe_primitives::AuthoritySignature>,
		) -> Option<Vec<u8>> {
			let proof = Historical::prove((key_types::BABE, equivocation.identity.encode()))?;
			let local_keys = runtime_io::sr25519_public_keys(key_types::GRANDPA);
		
			if local_keys.len() > 0 {
				let reporter = &local_keys[0];
				let to_sign = (equivocation.clone(), proof.clone());
				
				let maybe_signature = to_sign.using_encoded(|payload| if payload.len() > 256 {
					runtime_io::sr25519_sign(key_types::BABE, reporter, &runtime_io::blake2_256(payload))
				} else {
					runtime_io::sr25519_sign(key_types::BABE, reporter, &payload)
				});
				
				if let Some(signature) = maybe_signature {
					let call = BabeCall::report_equivocation(equivocation, proof, signature.into());
					let babe_call = Call::Babe(call);
					let ex = UncheckedExtrinsic::new_unsigned(babe_call);
					return Some(ex.encode())
				}
			}

			None
		}
	}

	impl consensus_primitives::ConsensusApi<Block, babe_primitives::AuthorityId> for Runtime {
		fn authorities() -> Vec<babe_primitives::AuthorityId> {
			Babe::authorities().into_iter().map(|(a, _)| a).collect()
		}
	}

	impl substrate_session::SessionKeys<Block> for Runtime {
		fn generate_session_keys(seed: Option<Vec<u8>>) -> Vec<u8> {
			let seed = seed.as_ref().map(|s| rstd::str::from_utf8(&s).expect("Seed is an utf8 string"));
			SessionKeys::generate(seed)
		}
	}
}<|MERGE_RESOLUTION|>--- conflicted
+++ resolved
@@ -88,13 +88,8 @@
 	// and set impl_version to equal spec_version. If only runtime
 	// implementation changes and behavior does not, then leave spec_version as
 	// is and increment impl_version.
-<<<<<<< HEAD
-	spec_version: 141,
-	impl_version: 141,
-=======
-	spec_version: 144,
+	spec_version: 145,
 	impl_version: 145,
->>>>>>> 755a6c44
 	apis: RUNTIME_API_VERSIONS,
 };
 
@@ -568,17 +563,17 @@
 		) -> Option<Vec<u8>> {
 			let proof = Historical::prove((key_types::GRANDPA, equivocation.identity.encode()))?;
 			let local_keys = runtime_io::ed25519_public_keys(key_types::GRANDPA);
-		
+
 			if local_keys.len() > 0 {
 				let reporter = &local_keys[0];
 				let to_sign = (equivocation.clone(), proof.clone());
-				
+
 				let maybe_signature = to_sign.using_encoded(|payload| if payload.len() > 256 {
 					runtime_io::ed25519_sign(key_types::GRANDPA, reporter, &runtime_io::blake2_256(payload))
 				} else {
 					runtime_io::ed25519_sign(key_types::GRANDPA, reporter, &payload)
 				});
-				
+
 				if let Some(signature) = maybe_signature {
 					let call = GrandpaCall::report_equivocation(equivocation, proof, signature.into());
 					let grandpa_call = Call::Grandpa(call);
@@ -620,17 +615,17 @@
 		) -> Option<Vec<u8>> {
 			let proof = Historical::prove((key_types::BABE, equivocation.identity.encode()))?;
 			let local_keys = runtime_io::sr25519_public_keys(key_types::GRANDPA);
-		
+
 			if local_keys.len() > 0 {
 				let reporter = &local_keys[0];
 				let to_sign = (equivocation.clone(), proof.clone());
-				
+
 				let maybe_signature = to_sign.using_encoded(|payload| if payload.len() > 256 {
 					runtime_io::sr25519_sign(key_types::BABE, reporter, &runtime_io::blake2_256(payload))
 				} else {
 					runtime_io::sr25519_sign(key_types::BABE, reporter, &payload)
 				});
-				
+
 				if let Some(signature) = maybe_signature {
 					let call = BabeCall::report_equivocation(equivocation, proof, signature.into());
 					let babe_call = Call::Babe(call);
