--- conflicted
+++ resolved
@@ -58,12 +58,8 @@
 	spec_name: create_runtime_str!("node"),
 	impl_name: create_runtime_str!("substrate-node"),
 	authoring_version: 10,
-<<<<<<< HEAD
 	spec_version: 91,
-=======
-	spec_version: 90,
->>>>>>> 6ea53d86
-	impl_version: 91,
+	impl_version: 92,
 	apis: RUNTIME_API_VERSIONS,
 };
 
