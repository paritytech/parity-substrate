--- conflicted
+++ resolved
@@ -58,11 +58,7 @@
 	spec_name: create_runtime_str!("node"),
 	impl_name: create_runtime_str!("substrate-node"),
 	authoring_version: 10,
-<<<<<<< HEAD
-	spec_version: 46,
-=======
 	spec_version: 47,
->>>>>>> dc3969e7
 	impl_version: 47,
 	apis: RUNTIME_API_VERSIONS,
 };
