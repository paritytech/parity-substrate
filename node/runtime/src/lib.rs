--- conflicted
+++ resolved
@@ -59,13 +59,8 @@
 	spec_name: create_runtime_str!("node"),
 	impl_name: create_runtime_str!("substrate-node"),
 	authoring_version: 10,
-<<<<<<< HEAD
 	spec_version: 63,
-	impl_version: 63,
-=======
-	spec_version: 62,
 	impl_version: 64,
->>>>>>> 2fd2e4ba
 	apis: RUNTIME_API_VERSIONS,
 };
 
