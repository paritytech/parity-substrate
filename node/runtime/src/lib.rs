--- conflicted
+++ resolved
@@ -172,11 +172,8 @@
 	type Gas = u64;
 	type DetermineContractAddress = contract::SimpleAddressDeterminator<Runtime>;
 	type ComputeDispatchFee = contract::DefaultDispatchFeeComputor<Runtime>;
-<<<<<<< HEAD
 	type KeySpaceGenerator = contract::KeySpaceFromParentCounter<Runtime>;
-=======
 	type GasPayment = ();
->>>>>>> c1d342a3
 }
 
 impl sudo::Trait for Runtime {
