// Copyright 2018-2019 Parity Technologies (UK) Ltd.
// This file is part of Substrate.

// Substrate is free software: you can redistribute it and/or modify
// it under the terms of the GNU General Public License as published by
// the Free Software Foundation, either version 3 of the License, or
// (at your option) any later version.

// Substrate is distributed in the hope that it will be useful,
// but WITHOUT ANY WARRANTY; without even the implied warranty of
// MERCHANTABILITY or FITNESS FOR A PARTICULAR PURPOSE.  See the
// GNU General Public License for more details.

// You should have received a copy of the GNU General Public License
// along with Substrate.  If not, see <http://www.gnu.org/licenses/>.

//! The Substrate runtime. This can be compiled with ``#[no_std]`, ready for Wasm.

#![cfg_attr(not(feature = "std"), no_std)]
// `construct_runtime!` does a lot of recursion and requires us to increase the limit to 256.
#![recursion_limit="256"]

use rstd::prelude::*;
use support::construct_runtime;
use substrate_primitives::u32_trait::{_2, _4};
use node_primitives::{
	AccountId, AccountIndex, Balance, BlockNumber, Hash, Index, AuthorityId, Signature, AuthoritySignature
};
use grandpa::fg_primitives::{self, ScheduledChange};
use client::{
	block_builder::api::{self as block_builder_api, InherentData, CheckInherentsResult},
	runtime_api as client_api, impl_runtime_apis
};
use runtime_primitives::{ApplyResult, generic, create_runtime_str};
use runtime_primitives::transaction_validity::TransactionValidity;
use runtime_primitives::traits::{
	BlakeTwo256, Block as BlockT, DigestFor, NumberFor, StaticLookup, AuthorityIdFor, Convert,
};
use version::RuntimeVersion;
use council::{motions as council_motions, voting as council_voting};
#[cfg(feature = "std")]
use council::seats as council_seats;
#[cfg(any(feature = "std", test))]
use version::NativeVersion;
use substrate_primitives::OpaqueMetadata;

#[cfg(any(feature = "std", test))]
pub use runtime_primitives::BuildStorage;
pub use consensus::Call as ConsensusCall;
pub use timestamp::Call as TimestampCall;
pub use balances::Call as BalancesCall;
pub use runtime_primitives::{Permill, Perbill};
pub use support::StorageValue;
pub use staking::StakerStatus;

/// Runtime version.
pub const VERSION: RuntimeVersion = RuntimeVersion {
	spec_name: create_runtime_str!("node"),
	impl_name: create_runtime_str!("substrate-node"),
	authoring_version: 10,
<<<<<<< HEAD
	spec_version: 73,
=======
	spec_version: 75,
>>>>>>> 62f1c09c
	impl_version: 75,
	apis: RUNTIME_API_VERSIONS,
};

/// Native version.
#[cfg(any(feature = "std", test))]
pub fn native_version() -> NativeVersion {
	NativeVersion {
		runtime_version: VERSION,
		can_author_with: Default::default(),
	}
}

pub struct CurrencyToVoteHandler;

impl CurrencyToVoteHandler {
	fn factor() -> u128 { (Balances::total_issuance() / u64::max_value() as u128).max(1) }
}

impl Convert<u128, u64> for CurrencyToVoteHandler {
	fn convert(x: u128) -> u64 { (x / Self::factor()) as u64 }
}

impl Convert<u128, u128> for CurrencyToVoteHandler {
	fn convert(x: u128) -> u128 { x * Self::factor() }
}

impl system::Trait for Runtime {
	type Origin = Origin;
	type Index = Index;
	type BlockNumber = BlockNumber;
	type Hash = Hash;
	type Hashing = BlakeTwo256;
	type Digest = generic::Digest<Log>;
	type AccountId = AccountId;
	type Lookup = Indices;
	type Header = generic::Header<BlockNumber, BlakeTwo256, Log>;
	type Event = Event;
	type Log = Log;
}

impl aura::Trait for Runtime {
	type HandleReport = aura::StakingSlasher<Runtime>;
}

impl indices::Trait for Runtime {
	type AccountIndex = AccountIndex;
	type IsDeadAccount = Balances;
	type ResolveHint = indices::SimpleResolveHint<Self::AccountId, Self::AccountIndex>;
	type Event = Event;
}

impl balances::Trait for Runtime {
	type Balance = Balance;
	type OnFreeBalanceZero = ((Staking, Contract), Session);
	type OnNewAccount = Indices;
	type Event = Event;
	type TransactionPayment = ();
	type DustRemoval = ();
	type TransferPayment = ();
}

impl consensus::Trait for Runtime {
	type Log = Log;
	type SessionKey = AuthorityId;

	// The Aura module handles offline-reports internally
	// rather than using an explicit report system.
	type InherentOfflineReport = ();
}

impl timestamp::Trait for Runtime {
	type Moment = u64;
	type OnTimestampSet = Aura;
}

impl session::Trait for Runtime {
	type ConvertAccountIdToSessionKey = ();
	type OnSessionChange = (Staking, grandpa::SyncedAuthorities<Runtime>);
	type Event = Event;
}

impl staking::Trait for Runtime {
	type Currency = Balances;
	type CurrencyToVote = CurrencyToVoteHandler;
	type OnRewardMinted = Treasury;
	type Event = Event;
	type Slash = ();
	type Reward = ();
}

impl democracy::Trait for Runtime {
	type Currency = Balances;
	type Proposal = Call;
	type Event = Event;
}

impl council::Trait for Runtime {
	type Event = Event;
	type BadPresentation = ();
	type BadReaper = ();
}

impl council::voting::Trait for Runtime {
	type Event = Event;
}

impl council::motions::Trait for Runtime {
	type Origin = Origin;
	type Proposal = Call;
	type Event = Event;
}

impl treasury::Trait for Runtime {
	type Currency = Balances;
	type ApproveOrigin = council_motions::EnsureMembers<_4>;
	type RejectOrigin = council_motions::EnsureMembers<_2>;
	type Event = Event;
	type MintedForSpending = ();
	type ProposalRejection = ();
}

impl contract::Trait for Runtime {
	type Currency = Balances;
	type Call = Call;
	type Event = Event;
	type Gas = u64;
	type DetermineContractAddress = contract::SimpleAddressDeterminator<Runtime>;
	type ComputeDispatchFee = contract::DefaultDispatchFeeComputor<Runtime>;
	type TrieIdGenerator = contract::TrieIdFromParentCounter<Runtime>;
	type GasPayment = ();
}

impl sudo::Trait for Runtime {
	type Event = Event;
	type Proposal = Call;
}

impl grandpa::Trait for Runtime {
	type SessionKey = AuthorityId;
	type Log = Log;
	type Event = Event;
}

impl finality_tracker::Trait for Runtime {
	type OnFinalizationStalled = grandpa::SyncedAuthorities<Runtime>;
}

construct_runtime!(
	pub enum Runtime with Log(InternalLog: DigestItem<Hash, AuthorityId, AuthoritySignature>) where
		Block = Block,
		NodeBlock = node_primitives::Block,
		UncheckedExtrinsic = UncheckedExtrinsic
	{
		System: system::{default, Log(ChangesTrieRoot)},
		Aura: aura::{Module, Inherent(Timestamp)},
		Timestamp: timestamp::{Module, Call, Storage, Config<T>, Inherent},
		Consensus: consensus::{Module, Call, Storage, Config<T>, Log(AuthoritiesChange), Inherent},
		Indices: indices,
		Balances: balances,
		Session: session,
		Staking: staking::{default, OfflineWorker},
		Democracy: democracy,
		Council: council::{Module, Call, Storage, Event<T>},
		CouncilVoting: council_voting,
		CouncilMotions: council_motions::{Module, Call, Storage, Event<T>, Origin},
		CouncilSeats: council_seats::{Config<T>},
		FinalityTracker: finality_tracker::{Module, Call, Inherent},
		Grandpa: grandpa::{Module, Call, Storage, Config<T>, Log(), Event<T>},
		Treasury: treasury,
		Contract: contract::{Module, Call, Storage, Config<T>, Event<T>},
		Sudo: sudo,
	}
);

/// The address format for describing accounts.
pub type Address = <Indices as StaticLookup>::Source;
/// Block header type as expected by this runtime.
pub type Header = generic::Header<BlockNumber, BlakeTwo256, Log>;
/// Block type as expected by this runtime.
pub type Block = generic::Block<Header, UncheckedExtrinsic>;
/// A Block signed with a Justification
pub type SignedBlock = generic::SignedBlock<Block>;
/// BlockId type as expected by this runtime.
pub type BlockId = generic::BlockId<Block>;
/// Unchecked extrinsic type as expected by this runtime.
pub type UncheckedExtrinsic = generic::UncheckedMortalCompactExtrinsic<Address, Index, Call, Signature>;
/// Extrinsic type that has already been checked.
pub type CheckedExtrinsic = generic::CheckedExtrinsic<AccountId, Index, Call>;
/// Executive: handles dispatch to the various modules.
pub type Executive = executive::Executive<Runtime, Block, system::ChainContext<Runtime>, Balances, Runtime, AllModules>;

impl_runtime_apis! {
	impl client_api::Core<Block> for Runtime {
		fn version() -> RuntimeVersion {
			VERSION
		}

		fn execute_block(block: Block) {
			Executive::execute_block(block)
		}

		fn initialize_block(header: &<Block as BlockT>::Header) {
			Executive::initialize_block(header)
		}

		fn authorities() -> Vec<AuthorityIdFor<Block>> {
			panic!("Deprecated, please use `AuthoritiesApi`.")
		}
	}

	impl client_api::Metadata<Block> for Runtime {
		fn metadata() -> OpaqueMetadata {
			Runtime::metadata().into()
		}
	}

	impl block_builder_api::BlockBuilder<Block> for Runtime {
		fn apply_extrinsic(extrinsic: <Block as BlockT>::Extrinsic) -> ApplyResult {
			Executive::apply_extrinsic(extrinsic)
		}

		fn finalize_block() -> <Block as BlockT>::Header {
			Executive::finalize_block()
		}

		fn inherent_extrinsics(data: InherentData) -> Vec<<Block as BlockT>::Extrinsic> {
			data.create_extrinsics()
		}

		fn check_inherents(block: Block, data: InherentData) -> CheckInherentsResult {
			data.check_extrinsics(&block)
		}

		fn random_seed() -> <Block as BlockT>::Hash {
			System::random_seed()
		}
	}

	impl client_api::TaggedTransactionQueue<Block> for Runtime {
		fn validate_transaction(tx: <Block as BlockT>::Extrinsic) -> TransactionValidity {
			Executive::validate_transaction(tx)
		}
	}

	impl offchain_primitives::OffchainWorkerApi<Block> for Runtime {
		fn offchain_worker(number: NumberFor<Block>) {
			Executive::offchain_worker(number)
		}
	}

	impl fg_primitives::GrandpaApi<Block> for Runtime {
		fn grandpa_pending_change(digest: &DigestFor<Block>)
			-> Option<ScheduledChange<NumberFor<Block>>>
		{
			for log in digest.logs.iter().filter_map(|l| match l {
				Log(InternalLog::grandpa(grandpa_signal)) => Some(grandpa_signal),
				_ => None
			}) {
				if let Some(change) = Grandpa::scrape_digest_change(log) {
					return Some(change);
				}
			}
			None
		}

		fn grandpa_forced_change(digest: &DigestFor<Block>)
			-> Option<(NumberFor<Block>, ScheduledChange<NumberFor<Block>>)>
		{
			for log in digest.logs.iter().filter_map(|l| match l {
				Log(InternalLog::grandpa(grandpa_signal)) => Some(grandpa_signal),
				_ => None
			}) {
				if let Some(change) = Grandpa::scrape_digest_forced_change(log) {
					return Some(change);
				}
			}
			None
		}

		fn grandpa_authorities() -> Vec<(AuthorityId, u64)> {
			Grandpa::grandpa_authorities()
		}
	}

	impl consensus_aura::AuraApi<Block> for Runtime {
		fn slot_duration() -> u64 {
			Aura::slot_duration()
		}
	}

	impl consensus_authorities::AuthoritiesApi<Block> for Runtime {
		fn authorities() -> Vec<AuthorityIdFor<Block>> {
			Consensus::authorities()
		}
	}
}<|MERGE_RESOLUTION|>--- conflicted
+++ resolved
@@ -58,12 +58,8 @@
 	spec_name: create_runtime_str!("node"),
 	impl_name: create_runtime_str!("substrate-node"),
 	authoring_version: 10,
-<<<<<<< HEAD
-	spec_version: 73,
-=======
-	spec_version: 75,
->>>>>>> 62f1c09c
-	impl_version: 75,
+	spec_version: 76,
+	impl_version: 76,
 	apis: RUNTIME_API_VERSIONS,
 };
 
