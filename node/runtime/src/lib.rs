--- conflicted
+++ resolved
@@ -61,13 +61,8 @@
 	spec_name: create_runtime_str!("node"),
 	impl_name: create_runtime_str!("substrate-node"),
 	authoring_version: 10,
-<<<<<<< HEAD
 	spec_version: 36,
 	impl_version: 37,
-=======
-	spec_version: 35,
-	impl_version: 36,
->>>>>>> 8162aa35
 	apis: RUNTIME_API_VERSIONS,
 };
 
