--- conflicted
+++ resolved
@@ -84,12 +84,8 @@
 	// and set impl_version to equal spec_version. If only runtime
 	// implementation changes and behavior does not, then leave spec_version as
 	// is and increment impl_version.
-<<<<<<< HEAD
-	spec_version: 165,
-=======
-	spec_version: 167,
->>>>>>> aae1a9e2
-	impl_version: 167,
+	spec_version: 168,
+	impl_version: 168,
 	apis: RUNTIME_API_VERSIONS,
 };
 
