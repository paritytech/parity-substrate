// Copyright 2018-2019 Parity Technologies (UK) Ltd.
// This file is part of Substrate.

// Substrate is free software: you can redistribute it and/or modify
// it under the terms of the GNU General Public License as published by
// the Free Software Foundation, either version 3 of the License, or
// (at your option) any later version.

// Substrate is distributed in the hope that it will be useful,
// but WITHOUT ANY WARRANTY; without even the implied warranty of
// MERCHANTABILITY or FITNESS FOR A PARTICULAR PURPOSE.  See the
// GNU General Public License for more details.

// You should have received a copy of the GNU General Public License
// along with Substrate.  If not, see <http://www.gnu.org/licenses/>.

//! The Substrate runtime. This can be compiled with ``#[no_std]`, ready for Wasm.

#![cfg_attr(not(feature = "std"), no_std)]
// `construct_runtime!` does a lot of recursion and requires us to increase the limit to 256.
#![recursion_limit="256"]

use rstd::prelude::*;
use support::construct_runtime;
use substrate_primitives::u32_trait::{_2, _4};
use node_primitives::{
	AccountId, AccountIndex, Balance, BlockNumber, Hash, Index, AuthorityId, Signature, AuthoritySignature
};
use grandpa::fg_primitives::{self, ScheduledChange};
use client::{
	block_builder::api::{self as block_builder_api, InherentData, CheckInherentsResult},
	runtime_api as client_api, impl_runtime_apis
};
use runtime_primitives::{ApplyResult, generic, create_runtime_str};
use runtime_primitives::transaction_validity::TransactionValidity;
use runtime_primitives::traits::{
	BlakeTwo256, Block as BlockT, DigestFor, NumberFor, StaticLookup, CurrencyToVoteHandler,
	AuthorityIdFor,
};
use version::RuntimeVersion;
use council::{motions as council_motions, voting as council_voting};
#[cfg(feature = "std")]
use council::seats as council_seats;
#[cfg(any(feature = "std", test))]
use version::NativeVersion;
use substrate_primitives::OpaqueMetadata;

#[cfg(any(feature = "std", test))]
pub use runtime_primitives::BuildStorage;
pub use consensus::Call as ConsensusCall;
pub use timestamp::Call as TimestampCall;
pub use balances::Call as BalancesCall;
pub use runtime_primitives::{Permill, Perbill};
pub use support::StorageValue;
pub use staking::StakerStatus;

/// Runtime version.
pub const VERSION: RuntimeVersion = RuntimeVersion {
	spec_name: create_runtime_str!("node"),
	impl_name: create_runtime_str!("substrate-node"),
	authoring_version: 10,
	spec_version: 63,
<<<<<<< HEAD
	impl_version: 64,
=======
	impl_version: 65,
>>>>>>> 3ec6247e
	apis: RUNTIME_API_VERSIONS,
};

/// Native version.
#[cfg(any(feature = "std", test))]
pub fn native_version() -> NativeVersion {
	NativeVersion {
		runtime_version: VERSION,
		can_author_with: Default::default(),
	}
}

impl system::Trait for Runtime {
	type Origin = Origin;
	type Index = Index;
	type BlockNumber = BlockNumber;
	type Hash = Hash;
	type Hashing = BlakeTwo256;
	type Digest = generic::Digest<Log>;
	type AccountId = AccountId;
	type Lookup = Indices;
	type Header = generic::Header<BlockNumber, BlakeTwo256, Log>;
	type Event = Event;
	type Log = Log;
}

impl aura::Trait for Runtime {
	type HandleReport = aura::StakingSlasher<Runtime>;
}

impl indices::Trait for Runtime {
	type AccountIndex = AccountIndex;
	type IsDeadAccount = Balances;
	type ResolveHint = indices::SimpleResolveHint<Self::AccountId, Self::AccountIndex>;
	type Event = Event;
}

impl balances::Trait for Runtime {
	type Balance = Balance;
	type OnFreeBalanceZero = ((Staking, Contract), Session);
	type OnNewAccount = Indices;
	type Event = Event;
	type TransactionPayment = ();
	type DustRemoval = ();
	type TransferPayment = ();
}

impl consensus::Trait for Runtime {
	type Log = Log;
	type SessionKey = AuthorityId;

	// The Aura module handles offline-reports internally
	// rather than using an explicit report system.
	type InherentOfflineReport = ();
}

impl timestamp::Trait for Runtime {
	type Moment = u64;
	type OnTimestampSet = Aura;
}

impl session::Trait for Runtime {
	type ConvertAccountIdToSessionKey = ();
	type OnSessionChange = (Staking, grandpa::SyncedAuthorities<Runtime>);
	type Event = Event;
}

impl staking::Trait for Runtime {
	type Currency = Balances;
	type CurrencyToVote = CurrencyToVoteHandler;
	type OnRewardMinted = Treasury;
	type Event = Event;
	type Slash = ();
	type Reward = ();
}

impl democracy::Trait for Runtime {
	type Currency = Balances;
	type Proposal = Call;
	type Event = Event;
}

impl council::Trait for Runtime {
	type Event = Event;
	type BadPresentation = ();
	type BadReaper = ();
}

impl council::voting::Trait for Runtime {
	type Event = Event;
}

impl council::motions::Trait for Runtime {
	type Origin = Origin;
	type Proposal = Call;
	type Event = Event;
}

impl treasury::Trait for Runtime {
	type Currency = Balances;
	type ApproveOrigin = council_motions::EnsureMembers<_4>;
	type RejectOrigin = council_motions::EnsureMembers<_2>;
	type Event = Event;
	type MintedForSpending = ();
	type ProposalRejection = ();
}

impl contract::Trait for Runtime {
	type Currency = Balances;
	type Call = Call;
	type Event = Event;
	type Gas = u64;
	type DetermineContractAddress = contract::SimpleAddressDeterminator<Runtime>;
	type ComputeDispatchFee = contract::DefaultDispatchFeeComputor<Runtime>;
	type TrieIdGenerator = contract::TrieIdFromParentCounter<Runtime>;
	type GasPayment = ();
}

impl sudo::Trait for Runtime {
	type Event = Event;
	type Proposal = Call;
}

impl grandpa::Trait for Runtime {
	type SessionKey = AuthorityId;
	type Log = Log;
	type Event = Event;
}

impl finality_tracker::Trait for Runtime {
	type OnFinalizationStalled = grandpa::SyncedAuthorities<Runtime>;
}

construct_runtime!(
	pub enum Runtime with Log(InternalLog: DigestItem<Hash, AuthorityId, AuthoritySignature>) where
		Block = Block,
		NodeBlock = node_primitives::Block,
		UncheckedExtrinsic = UncheckedExtrinsic
	{
		System: system::{default, Log(ChangesTrieRoot)},
		Aura: aura::{Module, Inherent(Timestamp)},
		Timestamp: timestamp::{Module, Call, Storage, Config<T>, Inherent},
		Consensus: consensus::{Module, Call, Storage, Config<T>, Log(AuthoritiesChange), Inherent},
		Indices: indices,
		Balances: balances,
		Session: session,
		Staking: staking::{default, OfflineWorker},
		Democracy: democracy,
		Council: council::{Module, Call, Storage, Event<T>},
		CouncilVoting: council_voting,
		CouncilMotions: council_motions::{Module, Call, Storage, Event<T>, Origin},
		CouncilSeats: council_seats::{Config<T>},
		FinalityTracker: finality_tracker::{Module, Call, Inherent},
		Grandpa: grandpa::{Module, Call, Storage, Config<T>, Log(), Event<T>},
		Treasury: treasury,
		Contract: contract::{Module, Call, Storage, Config<T>, Event<T>},
		Sudo: sudo,
	}
);

/// The address format for describing accounts.
pub type Address = <Indices as StaticLookup>::Source;
/// Block header type as expected by this runtime.
pub type Header = generic::Header<BlockNumber, BlakeTwo256, Log>;
/// Block type as expected by this runtime.
pub type Block = generic::Block<Header, UncheckedExtrinsic>;
/// A Block signed with a Justification
pub type SignedBlock = generic::SignedBlock<Block>;
/// BlockId type as expected by this runtime.
pub type BlockId = generic::BlockId<Block>;
/// Unchecked extrinsic type as expected by this runtime.
pub type UncheckedExtrinsic = generic::UncheckedMortalCompactExtrinsic<Address, Index, Call, Signature>;
/// Extrinsic type that has already been checked.
pub type CheckedExtrinsic = generic::CheckedExtrinsic<AccountId, Index, Call>;
/// Executive: handles dispatch to the various modules.
pub type Executive = executive::Executive<Runtime, Block, system::ChainContext<Runtime>, Balances, AllModules>;

impl_runtime_apis! {
	impl client_api::Core<Block> for Runtime {
		fn version() -> RuntimeVersion {
			VERSION
		}

		fn execute_block(block: Block) {
			Executive::execute_block(block)
		}

		fn initialize_block(header: &<Block as BlockT>::Header) {
			Executive::initialize_block(header)
		}

		fn authorities() -> Vec<AuthorityIdFor<Block>> {
			panic!("Deprecated, please use `AuthoritiesApi`.")
		}
	}

	impl client_api::Metadata<Block> for Runtime {
		fn metadata() -> OpaqueMetadata {
			Runtime::metadata().into()
		}
	}

	impl block_builder_api::BlockBuilder<Block> for Runtime {
		fn apply_extrinsic(extrinsic: <Block as BlockT>::Extrinsic) -> ApplyResult {
			Executive::apply_extrinsic(extrinsic)
		}

		fn finalize_block() -> <Block as BlockT>::Header {
			Executive::finalize_block()
		}

		fn inherent_extrinsics(data: InherentData) -> Vec<<Block as BlockT>::Extrinsic> {
			data.create_extrinsics()
		}

		fn check_inherents(block: Block, data: InherentData) -> CheckInherentsResult {
			data.check_extrinsics(&block)
		}

		fn random_seed() -> <Block as BlockT>::Hash {
			System::random_seed()
		}
	}

	impl client_api::TaggedTransactionQueue<Block> for Runtime {
		fn validate_transaction(tx: <Block as BlockT>::Extrinsic) -> TransactionValidity {
			Executive::validate_transaction(tx)
		}
	}

	impl offchain_primitives::OffchainWorkerApi<Block> for Runtime {
		fn offchain_worker(number: NumberFor<Block>) {
			Executive::offchain_worker(number)
		}
	}

	impl fg_primitives::GrandpaApi<Block> for Runtime {
		fn grandpa_pending_change(digest: &DigestFor<Block>)
			-> Option<ScheduledChange<NumberFor<Block>>>
		{
			for log in digest.logs.iter().filter_map(|l| match l {
				Log(InternalLog::grandpa(grandpa_signal)) => Some(grandpa_signal),
				_ => None
			}) {
				if let Some(change) = Grandpa::scrape_digest_change(log) {
					return Some(change);
				}
			}
			None
		}

		fn grandpa_forced_change(digest: &DigestFor<Block>)
			-> Option<(NumberFor<Block>, ScheduledChange<NumberFor<Block>>)>
		{
			for log in digest.logs.iter().filter_map(|l| match l {
				Log(InternalLog::grandpa(grandpa_signal)) => Some(grandpa_signal),
				_ => None
			}) {
				if let Some(change) = Grandpa::scrape_digest_forced_change(log) {
					return Some(change);
				}
			}
			None
		}

		fn grandpa_authorities() -> Vec<(AuthorityId, u64)> {
			Grandpa::grandpa_authorities()
		}
	}

	impl consensus_aura::AuraApi<Block> for Runtime {
		fn slot_duration() -> u64 {
			Aura::slot_duration()
		}
	}

	impl consensus_authorities::AuthoritiesApi<Block> for Runtime {
		fn authorities() -> Vec<AuthorityIdFor<Block>> {
			Consensus::authorities()
		}
	}
}<|MERGE_RESOLUTION|>--- conflicted
+++ resolved
@@ -59,12 +59,8 @@
 	spec_name: create_runtime_str!("node"),
 	impl_name: create_runtime_str!("substrate-node"),
 	authoring_version: 10,
-	spec_version: 63,
-<<<<<<< HEAD
-	impl_version: 64,
-=======
+	spec_version: 64,
 	impl_version: 65,
->>>>>>> 3ec6247e
 	apis: RUNTIME_API_VERSIONS,
 };
 
