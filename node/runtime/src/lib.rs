--- conflicted
+++ resolved
@@ -58,11 +58,7 @@
 	spec_name: create_runtime_str!("node"),
 	impl_name: create_runtime_str!("substrate-node"),
 	authoring_version: 10,
-<<<<<<< HEAD
 	spec_version: 100,
-=======
-	spec_version: 99,
->>>>>>> 563a7136
 	impl_version: 104,
 	apis: RUNTIME_API_VERSIONS,
 };
