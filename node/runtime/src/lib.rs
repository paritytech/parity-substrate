// Copyright 2018 Parity Technologies (UK) Ltd.
// This file is part of Substrate.

// Substrate is free software: you can redistribute it and/or modify
// it under the terms of the GNU General Public License as published by
// the Free Software Foundation, either version 3 of the License, or
// (at your option) any later version.

// Substrate is distributed in the hope that it will be useful,
// but WITHOUT ANY WARRANTY; without even the implied warranty of
// MERCHANTABILITY or FITNESS FOR A PARTICULAR PURPOSE.  See the
// GNU General Public License for more details.

// You should have received a copy of the GNU General Public License
// along with Substrate.  If not, see <http://www.gnu.org/licenses/>.

//! The Substrate runtime. This can be compiled with ``#[no_std]`, ready for Wasm.

#![cfg_attr(not(feature = "std"), no_std)]
// `construct_runtime!` does a lot of recursion and requires us to increase the limit to 256.
#![recursion_limit="256"]

#[macro_use]
extern crate runtime_primitives;

use rstd::prelude::*;
use parity_codec_derive::{Encode, Decode};
use substrate_metadata_derive::EncodeMetadata;
#[cfg(feature = "std")]
use support::{Serialize, Deserialize};
use support::construct_runtime;
use substrate_primitives::u32_trait::{_2, _4};
use node_primitives::{
	AccountId, AccountIndex, Balance, BlockNumber, Hash, Index, SessionKey, Signature
};
use grandpa::fg_primitives::{self, ScheduledChange};
use client::{
	block_builder::api::{self as block_builder_api, InherentData, CheckInherentsResult},
	runtime_api as client_api, impl_runtime_apis
};
use runtime_primitives::ApplyResult;
use runtime_primitives::transaction_validity::TransactionValidity;
use runtime_primitives::generic;
use runtime_primitives::traits::{
	Convert, BlakeTwo256, Block as BlockT, DigestFor, NumberFor, StaticLookup,
};
use version::RuntimeVersion;
use council::{motions as council_motions, voting as council_voting};
#[cfg(feature = "std")]
use council::seats as council_seats;
#[cfg(any(feature = "std", test))]
use version::NativeVersion;
use substrate_primitives::OpaqueMetadata;

#[cfg(any(feature = "std", test))]
pub use runtime_primitives::BuildStorage;
pub use consensus::Call as ConsensusCall;
pub use timestamp::Call as TimestampCall;
pub use balances::Call as BalancesCall;
pub use runtime_primitives::{Permill, Perbill};
pub use support::StorageValue;

/// Runtime version.
pub const VERSION: RuntimeVersion = RuntimeVersion {
	spec_name: create_runtime_str!("node"),
	impl_name: create_runtime_str!("substrate-node"),
	authoring_version: 10,
<<<<<<< HEAD
	spec_version: 26,
	impl_version: 26,
=======
	spec_version: 27,
	impl_version: 27,
>>>>>>> 6288a477
	apis: RUNTIME_API_VERSIONS,
};

/// Native version.
#[cfg(any(feature = "std", test))]
pub fn native_version() -> NativeVersion {
	NativeVersion {
		runtime_version: VERSION,
		can_author_with: Default::default(),
	}
}

impl system::Trait for Runtime {
	type Origin = Origin;
	type Index = Index;
	type BlockNumber = BlockNumber;
	type Hash = Hash;
	type Hashing = BlakeTwo256;
	type Digest = generic::Digest<Log>;
	type AccountId = AccountId;
	type Lookup = Indices;
	type Header = generic::Header<BlockNumber, BlakeTwo256, Log>;
	type Event = Event;
	type Log = Log;
}

impl aura::Trait for Runtime {
	type HandleReport = aura::StakingSlasher<Runtime>;
}

impl indices::Trait for Runtime {
	type AccountIndex = AccountIndex;
	type IsDeadAccount = Balances;
	type ResolveHint = indices::SimpleResolveHint<Self::AccountId, Self::AccountIndex>;
	type Event = Event;
}

impl balances::Trait for Runtime {
	type Balance = Balance;
	type OnFreeBalanceZero = ((Staking, Contract), Democracy);
	type OnNewAccount = Indices;
	type EnsureAccountLiquid = (Staking, Democracy);
	type Event = Event;
}

impl consensus::Trait for Runtime {
	type Log = Log;
	type SessionKey = SessionKey;

	// the aura module handles offline-reports internally
	// rather than using an explicit report system.
	type InherentOfflineReport = ();
}

impl timestamp::Trait for Runtime {
	type Moment = u64;
	type OnTimestampSet = Aura;
}

/// Session key conversion.
pub struct SessionKeyConversion;
impl Convert<AccountId, SessionKey> for SessionKeyConversion {
	fn convert(a: AccountId) -> SessionKey {
		a.to_fixed_bytes().into()
	}
}

impl session::Trait for Runtime {
	type ConvertAccountIdToSessionKey = SessionKeyConversion;
	type OnSessionChange = (Staking, grandpa::SyncedAuthorities<Runtime>);
	type Event = Event;
}

impl staking::Trait for Runtime {
	type Currency = balances::Module<Self>;
	type OnRewardMinted = Treasury;
	type Event = Event;
}

impl democracy::Trait for Runtime {
	type Currency = balances::Module<Self>;
	type Proposal = Call;
	type Event = Event;
}

impl council::Trait for Runtime {
	type Event = Event;
}

impl council::voting::Trait for Runtime {
	type Event = Event;
}

impl council::motions::Trait for Runtime {
	type Origin = Origin;
	type Proposal = Call;
	type Event = Event;
}

impl treasury::Trait for Runtime {
	type Currency = balances::Module<Self>;
	type ApproveOrigin = council_motions::EnsureMembers<_4>;
	type RejectOrigin = council_motions::EnsureMembers<_2>;
	type Event = Event;
}

impl contract::Trait for Runtime {
	type Call = Call;
	type Event = Event;
	type Gas = u64;
	type DetermineContractAddress = contract::SimpleAddressDeterminator<Runtime>;
	type ComputeDispatchFee = contract::DefaultDispatchFeeComputor<Runtime>;
}

impl sudo::Trait for Runtime {
	type Event = Event;
	type Proposal = Call;
}

impl grandpa::Trait for Runtime {
	type SessionKey = SessionKey;
	type Log = Log;
	type Event = Event;
}

construct_runtime!(
	pub enum Runtime with Log(InternalLog: DigestItem<Hash, SessionKey>) where
		Block = Block,
		NodeBlock = node_primitives::Block,
		UncheckedExtrinsic = UncheckedExtrinsic
	{
		System: system::{default, Log(ChangesTrieRoot)},
		Aura: aura::{Module, Inherent(Timestamp)},
		Timestamp: timestamp::{Module, Call, Storage, Config<T>, Inherent},
		Consensus: consensus::{Module, Call, Storage, Config<T>, Log(AuthoritiesChange), Inherent},
		Indices: indices,
		Balances: balances,
		Session: session,
		Staking: staking::{default, OfflineWorker},
		Democracy: democracy,
		Council: council::{Module, Call, Storage, Event<T>},
		CouncilVoting: council_voting,
		CouncilMotions: council_motions::{Module, Call, Storage, Event<T>, Origin},
		CouncilSeats: council_seats::{Config<T>},
		Grandpa: grandpa::{Module, Call, Storage, Config<T>, Log(), Event<T>},
		Treasury: treasury,
		Contract: contract::{Module, Call, Storage, Config<T>, Event<T>},
		Sudo: sudo,
	}
);

/// The address format for describing accounts.
pub type Address = <Indices as StaticLookup>::Source;
/// Block header type as expected by this runtime.
pub type Header = generic::Header<BlockNumber, BlakeTwo256, Log>;
/// Block type as expected by this runtime.
pub type Block = generic::Block<Header, UncheckedExtrinsic>;
/// A Block signed with a Justification
pub type SignedBlock = generic::SignedBlock<Block>;
/// BlockId type as expected by this runtime.
pub type BlockId = generic::BlockId<Block>;
/// Unchecked extrinsic type as expected by this runtime.
pub type UncheckedExtrinsic = generic::UncheckedMortalCompactExtrinsic<Address, Index, Call, Signature>;
/// Extrinsic type that has already been checked.
pub type CheckedExtrinsic = generic::CheckedExtrinsic<AccountId, Index, Call>;
/// Executive: handles dispatch to the various modules.
pub type Executive = executive::Executive<Runtime, Block, system::ChainContext<Runtime>, Balances, AllModules>;

impl_runtime_apis! {
	impl client_api::Core<Block> for Runtime {
		fn version() -> RuntimeVersion {
			VERSION
		}

		fn authorities() -> Vec<SessionKey> {
			Consensus::authorities()
		}

		fn execute_block(block: Block) {
			Executive::execute_block(block)
		}

		fn initialise_block(header: &<Block as BlockT>::Header) {
			Executive::initialise_block(header)
		}
	}

	impl client_api::Metadata<Block> for Runtime {
		fn metadata() -> OpaqueMetadata {
			Runtime::metadata().into()
		}
	}

	impl block_builder_api::BlockBuilder<Block> for Runtime {
		fn apply_extrinsic(extrinsic: <Block as BlockT>::Extrinsic) -> ApplyResult {
			Executive::apply_extrinsic(extrinsic)
		}

		fn finalise_block() -> <Block as BlockT>::Header {
			Executive::finalise_block()
		}

		fn inherent_extrinsics(data: InherentData) -> Vec<<Block as BlockT>::Extrinsic> {
			data.create_extrinsics()
		}

		fn check_inherents(block: Block, data: InherentData) -> CheckInherentsResult {
			data.check_extrinsics(&block)
		}

		fn random_seed() -> <Block as BlockT>::Hash {
			System::random_seed()
		}
	}

	impl client_api::TaggedTransactionQueue<Block> for Runtime {
		fn validate_transaction(tx: <Block as BlockT>::Extrinsic) -> TransactionValidity {
			Executive::validate_transaction(tx)
		}
	}

	impl fg_primitives::GrandpaApi<Block> for Runtime {
		fn grandpa_pending_change(digest: &DigestFor<Block>)
			-> Option<ScheduledChange<NumberFor<Block>>>
		{
			for log in digest.logs.iter().filter_map(|l| match l {
				Log(InternalLog::grandpa(grandpa_signal)) => Some(grandpa_signal),
				_=> None
			}) {
				if let Some(change) = Grandpa::scrape_digest_change(log) {
					return Some(change);
				}
			}
			None
		}

		fn grandpa_authorities() -> Vec<(SessionKey, u64)> {
			Grandpa::grandpa_authorities()
		}
	}

	impl consensus_aura::AuraApi<Block> for Runtime {
		fn slot_duration() -> u64 {
			Aura::slot_duration()
		}
	}
}<|MERGE_RESOLUTION|>--- conflicted
+++ resolved
@@ -65,13 +65,8 @@
 	spec_name: create_runtime_str!("node"),
 	impl_name: create_runtime_str!("substrate-node"),
 	authoring_version: 10,
-<<<<<<< HEAD
-	spec_version: 26,
-	impl_version: 26,
-=======
-	spec_version: 27,
-	impl_version: 27,
->>>>>>> 6288a477
+	spec_version: 28,
+	impl_version: 28,
 	apis: RUNTIME_API_VERSIONS,
 };
 
