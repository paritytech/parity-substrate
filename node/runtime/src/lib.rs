// Copyright 2018-2019 Parity Technologies (UK) Ltd.
// This file is part of Substrate.

// Substrate is free software: you can redistribute it and/or modify
// it under the terms of the GNU General Public License as published by
// the Free Software Foundation, either version 3 of the License, or
// (at your option) any later version.

// Substrate is distributed in the hope that it will be useful,
// but WITHOUT ANY WARRANTY; without even the implied warranty of
// MERCHANTABILITY or FITNESS FOR A PARTICULAR PURPOSE.  See the
// GNU General Public License for more details.

// You should have received a copy of the GNU General Public License
// along with Substrate.  If not, see <http://www.gnu.org/licenses/>.

//! The Substrate runtime. This can be compiled with ``#[no_std]`, ready for Wasm.

#![cfg_attr(not(feature = "std"), no_std)]
// `construct_runtime!` does a lot of recursion and requires us to increase the limit to 256.
#![recursion_limit="256"]

use rstd::prelude::*;
use support::construct_runtime;
use substrate_primitives::u32_trait::{_2, _4};
use node_primitives::{
	AccountId, AccountIndex, Balance, BlockNumber, Hash, Index, AuthorityId, Signature, AuthoritySignature
};
use grandpa::fg_primitives::{self, ScheduledChange};
use client::{
	block_builder::api::{self as block_builder_api, InherentData, CheckInherentsResult},
	runtime_api as client_api, impl_runtime_apis
};
use runtime_primitives::{ApplyResult, generic, create_runtime_str};
use runtime_primitives::transaction_validity::TransactionValidity;
use runtime_primitives::traits::{
	BlakeTwo256, Block as BlockT, DigestFor, NumberFor, StaticLookup, AuthorityIdFor, Convert
};
use version::RuntimeVersion;
use council::{motions as council_motions, voting as council_voting};
#[cfg(feature = "std")]
use council::seats as council_seats;
#[cfg(any(feature = "std", test))]
use version::NativeVersion;
use substrate_primitives::OpaqueMetadata;

#[cfg(any(feature = "std", test))]
pub use runtime_primitives::BuildStorage;
pub use consensus::Call as ConsensusCall;
pub use timestamp::Call as TimestampCall;
pub use balances::Call as BalancesCall;
pub use runtime_primitives::{Permill, Perbill};
pub use support::StorageValue;
pub use staking::StakerStatus;

/// Runtime version.
pub const VERSION: RuntimeVersion = RuntimeVersion {
	spec_name: create_runtime_str!("node"),
	impl_name: create_runtime_str!("substrate-node"),
	authoring_version: 10,
<<<<<<< HEAD
	spec_version: 69,
	impl_version: 71,
=======
	spec_version: 72,
	impl_version: 72,
>>>>>>> 14bc1b40
	apis: RUNTIME_API_VERSIONS,
};

/// Native version.
#[cfg(any(feature = "std", test))]
pub fn native_version() -> NativeVersion {
	NativeVersion {
		runtime_version: VERSION,
		can_author_with: Default::default(),
	}
}

pub struct CurrencyToVoteHandler;

impl CurrencyToVoteHandler {
	fn factor() -> u128 { (Balances::total_issuance() / u64::max_value() as u128).max(1) }
}

impl Convert<u128, u64> for CurrencyToVoteHandler {
	fn convert(x: u128) -> u64 { (x / Self::factor()) as u64 }
}

impl Convert<u128, u128> for CurrencyToVoteHandler {
	fn convert(x: u128) -> u128 { x * Self::factor() }
}

impl system::Trait for Runtime {
	type Origin = Origin;
	type Index = Index;
	type BlockNumber = BlockNumber;
	type Hash = Hash;
	type Hashing = BlakeTwo256;
	type Digest = generic::Digest<Log>;
	type AccountId = AccountId;
	type Lookup = Indices;
	type Header = generic::Header<BlockNumber, BlakeTwo256, Log>;
	type Event = Event;
	type Log = Log;
}

impl aura::Trait for Runtime {
	type HandleReport = aura::StakingSlasher<Runtime>;
}

impl indices::Trait for Runtime {
	type AccountIndex = AccountIndex;
	type IsDeadAccount = Balances;
	type ResolveHint = indices::SimpleResolveHint<Self::AccountId, Self::AccountIndex>;
	type Event = Event;
}

impl balances::Trait for Runtime {
	type Balance = Balance;
	type OnFreeBalanceZero = ((Staking, Contract), Session);
	type OnNewAccount = Indices;
	type Event = Event;
	type TransactionPayment = ();
	type DustRemoval = ();
	type TransferPayment = ();
}

impl consensus::Trait for Runtime {
	type Log = Log;
	type SessionKey = AuthorityId;

	// The Aura module handles offline-reports internally
	// rather than using an explicit report system.
	type InherentOfflineReport = ();
}

impl timestamp::Trait for Runtime {
	type Moment = u64;
	type OnTimestampSet = Aura;
}

impl session::Trait for Runtime {
	type ConvertAccountIdToSessionKey = ();
	type OnSessionChange = (Staking, grandpa::SyncedAuthorities<Runtime>);
	type Event = Event;
}

impl staking::Trait for Runtime {
	type Currency = Balances;
	type CurrencyToVote = CurrencyToVoteHandler;
	type OnRewardMinted = Treasury;
	type Event = Event;
	type Slash = ();
	type Reward = ();
}

impl democracy::Trait for Runtime {
	type Currency = Balances;
	type Proposal = Call;
	type Event = Event;
}

impl council::Trait for Runtime {
	type Event = Event;
	type BadPresentation = ();
	type BadReaper = ();
}

impl council::voting::Trait for Runtime {
	type Event = Event;
}

impl council::motions::Trait for Runtime {
	type Origin = Origin;
	type Proposal = Call;
	type Event = Event;
}

impl treasury::Trait for Runtime {
	type Currency = Balances;
	type ApproveOrigin = council_motions::EnsureMembers<_4>;
	type RejectOrigin = council_motions::EnsureMembers<_2>;
	type Event = Event;
	type MintedForSpending = ();
	type ProposalRejection = ();
}

impl contract::Trait for Runtime {
	type Currency = Balances;
	type Call = Call;
	type Event = Event;
	type Gas = u64;
	type DetermineContractAddress = contract::SimpleAddressDeterminator<Runtime>;
	type ComputeDispatchFee = contract::DefaultDispatchFeeComputor<Runtime>;
	type TrieIdGenerator = contract::TrieIdFromParentCounter<Runtime>;
	type GasPayment = ();
}

impl sudo::Trait for Runtime {
	type Event = Event;
	type Proposal = Call;
}

impl grandpa::Trait for Runtime {
	type SessionKey = AuthorityId;
	type Log = Log;
	type Event = Event;
}

impl finality_tracker::Trait for Runtime {
	type OnFinalizationStalled = grandpa::SyncedAuthorities<Runtime>;
}

construct_runtime!(
	pub enum Runtime with Log(InternalLog: DigestItem<Hash, AuthorityId, AuthoritySignature>) where
		Block = Block,
		NodeBlock = node_primitives::Block,
		UncheckedExtrinsic = UncheckedExtrinsic
	{
		System: system::{default, Log(ChangesTrieRoot)},
		Aura: aura::{Module, Inherent(Timestamp)},
		Timestamp: timestamp::{Module, Call, Storage, Config<T>, Inherent},
		Consensus: consensus::{Module, Call, Storage, Config<T>, Log(AuthoritiesChange), Inherent},
		Indices: indices,
		Balances: balances,
		Session: session,
		Staking: staking::{default, OfflineWorker},
		Democracy: democracy,
		Council: council::{Module, Call, Storage, Event<T>},
		CouncilVoting: council_voting,
		CouncilMotions: council_motions::{Module, Call, Storage, Event<T>, Origin},
		CouncilSeats: council_seats::{Config<T>},
		FinalityTracker: finality_tracker::{Module, Call, Inherent},
		Grandpa: grandpa::{Module, Call, Storage, Config<T>, Log(), Event<T>},
		Treasury: treasury,
		Contract: contract::{Module, Call, Storage, Config<T>, Event<T>},
		Sudo: sudo,
	}
);

/// The address format for describing accounts.
pub type Address = <Indices as StaticLookup>::Source;
/// Block header type as expected by this runtime.
pub type Header = generic::Header<BlockNumber, BlakeTwo256, Log>;
/// Block type as expected by this runtime.
pub type Block = generic::Block<Header, UncheckedExtrinsic>;
/// A Block signed with a Justification
pub type SignedBlock = generic::SignedBlock<Block>;
/// BlockId type as expected by this runtime.
pub type BlockId = generic::BlockId<Block>;
/// Unchecked extrinsic type as expected by this runtime.
pub type UncheckedExtrinsic = generic::UncheckedMortalCompactExtrinsic<Address, Index, Call, Signature>;
/// Extrinsic type that has already been checked.
pub type CheckedExtrinsic = generic::CheckedExtrinsic<AccountId, Index, Call>;
/// Executive: handles dispatch to the various modules.
pub type Executive = executive::Executive<Runtime, Block, system::ChainContext<Runtime>, Balances, AllModules>;

impl_runtime_apis! {
	impl client_api::Core<Block> for Runtime {
		fn version() -> RuntimeVersion {
			VERSION
		}

		fn execute_block(block: Block) {
			Executive::execute_block(block)
		}

		fn initialize_block(header: &<Block as BlockT>::Header) {
			Executive::initialize_block(header)
		}

		fn authorities() -> Vec<AuthorityIdFor<Block>> {
			panic!("Deprecated, please use `AuthoritiesApi`.")
		}
	}

	impl client_api::Metadata<Block> for Runtime {
		fn metadata() -> OpaqueMetadata {
			Runtime::metadata().into()
		}
	}

	impl block_builder_api::BlockBuilder<Block> for Runtime {
		fn apply_extrinsic(extrinsic: <Block as BlockT>::Extrinsic) -> ApplyResult {
			Executive::apply_extrinsic(extrinsic)
		}

		fn finalize_block() -> <Block as BlockT>::Header {
			Executive::finalize_block()
		}

		fn inherent_extrinsics(data: InherentData) -> Vec<<Block as BlockT>::Extrinsic> {
			data.create_extrinsics()
		}

		fn check_inherents(block: Block, data: InherentData) -> CheckInherentsResult {
			data.check_extrinsics(&block)
		}

		fn random_seed() -> <Block as BlockT>::Hash {
			System::random_seed()
		}
	}

	impl client_api::TaggedTransactionQueue<Block> for Runtime {
		fn validate_transaction(tx: <Block as BlockT>::Extrinsic) -> TransactionValidity {
			Executive::validate_transaction(tx)
		}
	}

	impl offchain_primitives::OffchainWorkerApi<Block> for Runtime {
		fn offchain_worker(number: NumberFor<Block>) {
			Executive::offchain_worker(number)
		}
	}

	impl fg_primitives::GrandpaApi<Block> for Runtime {
		fn grandpa_pending_change(digest: &DigestFor<Block>)
			-> Option<ScheduledChange<NumberFor<Block>>>
		{
			for log in digest.logs.iter().filter_map(|l| match l {
				Log(InternalLog::grandpa(grandpa_signal)) => Some(grandpa_signal),
				_ => None
			}) {
				if let Some(change) = Grandpa::scrape_digest_change(log) {
					return Some(change);
				}
			}
			None
		}

		fn grandpa_forced_change(digest: &DigestFor<Block>)
			-> Option<(NumberFor<Block>, ScheduledChange<NumberFor<Block>>)>
		{
			for log in digest.logs.iter().filter_map(|l| match l {
				Log(InternalLog::grandpa(grandpa_signal)) => Some(grandpa_signal),
				_ => None
			}) {
				if let Some(change) = Grandpa::scrape_digest_forced_change(log) {
					return Some(change);
				}
			}
			None
		}

		fn grandpa_authorities() -> Vec<(AuthorityId, u64)> {
			Grandpa::grandpa_authorities()
		}
	}

	impl consensus_aura::AuraApi<Block> for Runtime {
		fn slot_duration() -> u64 {
			Aura::slot_duration()
		}
	}

	impl consensus_authorities::AuthoritiesApi<Block> for Runtime {
		fn authorities() -> Vec<AuthorityIdFor<Block>> {
			Consensus::authorities()
		}
	}
}<|MERGE_RESOLUTION|>--- conflicted
+++ resolved
@@ -58,13 +58,8 @@
 	spec_name: create_runtime_str!("node"),
 	impl_name: create_runtime_str!("substrate-node"),
 	authoring_version: 10,
-<<<<<<< HEAD
-	spec_version: 69,
-	impl_version: 71,
-=======
 	spec_version: 72,
-	impl_version: 72,
->>>>>>> 14bc1b40
+	impl_version: 73,
 	apis: RUNTIME_API_VERSIONS,
 };
 
