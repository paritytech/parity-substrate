--- conflicted
+++ resolved
@@ -58,13 +58,8 @@
 	spec_name: create_runtime_str!("node"),
 	impl_name: create_runtime_str!("substrate-node"),
 	authoring_version: 10,
-<<<<<<< HEAD
-	spec_version: 81,
+	spec_version: 82,
 	impl_version: 83,
-=======
-	spec_version: 82,
-	impl_version: 82,
->>>>>>> 8037b252
 	apis: RUNTIME_API_VERSIONS,
 };
 
