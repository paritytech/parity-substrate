// Copyright 2018-2019 Parity Technologies (UK) Ltd.
// This file is part of Substrate.

// Substrate is free software: you can redistribute it and/or modify
// it under the terms of the GNU General Public License as published by
// the Free Software Foundation, either version 3 of the License, or
// (at your option) any later version.

// Substrate is distributed in the hope that it will be useful,
// but WITHOUT ANY WARRANTY; without even the implied warranty of
// MERCHANTABILITY or FITNESS FOR A PARTICULAR PURPOSE.  See the
// GNU General Public License for more details.

// You should have received a copy of the GNU General Public License
// along with Substrate.  If not, see <http://www.gnu.org/licenses/>.

//! The Substrate runtime. This can be compiled with ``#[no_std]`, ready for Wasm.

#![cfg_attr(not(feature = "std"), no_std)]
// `construct_runtime!` does a lot of recursion and requires us to increase the limit to 256.
#![recursion_limit="256"]

use rstd::prelude::*;
use codec::{Encode, Decode};
use support::{
	construct_runtime, parameter_types, traits::{SplitTwoWays, Currency, Randomness}
};
use primitives::u32_trait::{_1, _2, _3, _4};
use node_primitives::{
	AccountId, AccountIndex, Balance, BlockNumber, Hash, Index,
	Moment, Signature,
};
use babe_primitives::AuthorityId as BabeId;
use grandpa::fg_primitives;
use client::{
	block_builder::api::{self as block_builder_api, InherentData, CheckInherentsResult},
	runtime_api as client_api, impl_runtime_apis
};
use sr_primitives::{
	Permill, Perbill, ApplyResult, impl_opaque_keys, generic, create_runtime_str, key_types
};
use sr_primitives::curve::PiecewiseLinear;
use sr_primitives::transaction_validity::TransactionValidity;
use sr_primitives::weights::Weight;
use sr_primitives::traits::{
	self, BlakeTwo256, Block as BlockT, NumberFor, StaticLookup, SaturatedConversion,
};
use version::RuntimeVersion;
#[cfg(any(feature = "std", test))]
use version::NativeVersion;
use primitives::OpaqueMetadata;
use grandpa::{AuthorityId as GrandpaId, AuthorityWeight as GrandpaWeight};
use im_online::sr25519::{AuthorityId as ImOnlineId};
<<<<<<< HEAD
use transaction_payment_rpc_runtime_api::RuntimeDispatchInfo;
use authority_discovery_primitives::{AuthorityId as EncodedAuthorityId, Signature as EncodedSignature};
use contracts_rpc_runtime_api::ContractExecResult;
=======
>>>>>>> 2ceb89e8
use system::offchain::TransactionSubmitter;

#[cfg(any(feature = "std", test))]
pub use sr_primitives::BuildStorage;
pub use timestamp::Call as TimestampCall;
pub use balances::Call as BalancesCall;
pub use contracts::Gas;
pub use support::StorageValue;
pub use staking::StakerStatus;

/// Implementations of some helper traits passed into runtime modules as associated types.
pub mod impls;
use impls::{CurrencyToVoteHandler, Author, LinearWeightToFee, TargetedFeeAdjustment};

/// Constant values used within the runtime.
pub mod constants;
use constants::{time::*, currency::*};

// Make the WASM binary available.
#[cfg(feature = "std")]
include!(concat!(env!("OUT_DIR"), "/wasm_binary.rs"));

/// Runtime version.
pub const VERSION: RuntimeVersion = RuntimeVersion {
	spec_name: create_runtime_str!("node"),
	impl_name: create_runtime_str!("substrate-node"),
	authoring_version: 10,
	// Per convention: if the runtime behavior changes, increment spec_version
	// and set impl_version to equal spec_version. If only runtime
	// implementation changes and behavior does not, then leave spec_version as
	// is and increment impl_version.
	spec_version: 189,
	impl_version: 189,
	apis: RUNTIME_API_VERSIONS,
};

/// Native version.
#[cfg(any(feature = "std", test))]
pub fn native_version() -> NativeVersion {
	NativeVersion {
		runtime_version: VERSION,
		can_author_with: Default::default(),
	}
}

type NegativeImbalance = <Balances as Currency<AccountId>>::NegativeImbalance;

pub type DealWithFees = SplitTwoWays<
	Balance,
	NegativeImbalance,
	_4, Treasury,   // 4 parts (80%) goes to the treasury.
	_1, Author,     // 1 part (20%) goes to the block author.
>;

parameter_types! {
	pub const BlockHashCount: BlockNumber = 250;
	pub const MaximumBlockWeight: Weight = 1_000_000_000;
	pub const MaximumBlockLength: u32 = 5 * 1024 * 1024;
	pub const Version: RuntimeVersion = VERSION;
	pub const AvailableBlockRatio: Perbill = Perbill::from_percent(75);
}

impl system::Trait for Runtime {
	type Origin = Origin;
	type Call = Call;
	type Index = Index;
	type BlockNumber = BlockNumber;
	type Hash = Hash;
	type Hashing = BlakeTwo256;
	type AccountId = AccountId;
	type Lookup = Indices;
	type Header = generic::Header<BlockNumber, BlakeTwo256>;
	type Event = Event;
	type BlockHashCount = BlockHashCount;
	type MaximumBlockWeight = MaximumBlockWeight;
	type MaximumBlockLength = MaximumBlockLength;
	type AvailableBlockRatio = AvailableBlockRatio;
	type Version = Version;
}

impl utility::Trait for Runtime {
	type Event = Event;
	type Call = Call;
}

parameter_types! {
	pub const EpochDuration: u64 = EPOCH_DURATION_IN_SLOTS;
	pub const ExpectedBlockTime: Moment = MILLISECS_PER_BLOCK;
}

impl babe::Trait for Runtime {
	type EpochDuration = EpochDuration;
	type ExpectedBlockTime = ExpectedBlockTime;
	type EpochChangeTrigger = babe::ExternalTrigger;
}

impl indices::Trait for Runtime {
	type AccountIndex = AccountIndex;
	type IsDeadAccount = Balances;
	type ResolveHint = indices::SimpleResolveHint<Self::AccountId, Self::AccountIndex>;
	type Event = Event;
}

parameter_types! {
	pub const ExistentialDeposit: Balance = 1 * DOLLARS;
	pub const TransferFee: Balance = 1 * CENTS;
	pub const CreationFee: Balance = 1 * CENTS;
}

impl balances::Trait for Runtime {
	type Balance = Balance;
	type OnFreeBalanceZero = ((Staking, Contracts), Session);
	type OnNewAccount = Indices;
	type Event = Event;
	type DustRemoval = ();
	type TransferPayment = ();
	type ExistentialDeposit = ExistentialDeposit;
	type TransferFee = TransferFee;
	type CreationFee = CreationFee;
}

parameter_types! {
	pub const TransactionBaseFee: Balance = 1 * CENTS;
	pub const TransactionByteFee: Balance = 10 * MILLICENTS;
	// setting this to zero will disable the weight fee.
	pub const WeightFeeCoefficient: Balance = 1_000;
	// for a sane configuration, this should always be less than `AvailableBlockRatio`.
	pub const TargetBlockFullness: Perbill = Perbill::from_percent(25);
}

impl transaction_payment::Trait for Runtime {
	type Currency = Balances;
	type OnTransactionPayment = DealWithFees;
	type TransactionBaseFee = TransactionBaseFee;
	type TransactionByteFee = TransactionByteFee;
	type WeightToFee = LinearWeightToFee<WeightFeeCoefficient>;
	type FeeMultiplierUpdate = TargetedFeeAdjustment<TargetBlockFullness>;
}

parameter_types! {
	pub const MinimumPeriod: Moment = SLOT_DURATION / 2;
}
impl timestamp::Trait for Runtime {
	type Moment = Moment;
	type OnTimestampSet = Babe;
	type MinimumPeriod = MinimumPeriod;
}

parameter_types! {
	pub const UncleGenerations: BlockNumber = 5;
}

impl authorship::Trait for Runtime {
	type FindAuthor = session::FindAccountFromAuthorIndex<Self, Babe>;
	type UncleGenerations = UncleGenerations;
	type FilterUncle = ();
	type EventHandler = Staking;
}

// !!!!!!!!!!!!!
// WARNING!!!!!!  SEE NOTE BELOW BEFORE TOUCHING THIS CODE
// !!!!!!!!!!!!!
type SessionHandlers = (Grandpa, Babe, ImOnline);

impl_opaque_keys! {
	pub struct SessionKeys {
		#[id(key_types::GRANDPA)]
		pub grandpa: GrandpaId,
		#[id(key_types::BABE)]
		pub babe: BabeId,
		#[id(key_types::IM_ONLINE)]
		pub im_online: ImOnlineId,
	}
}

// NOTE: `SessionHandler` and `SessionKeys` are co-dependent: One key will be used for each handler.
// The number and order of items in `SessionHandler` *MUST* be the same number and order of keys in
// `SessionKeys`.
// TODO: Introduce some structure to tie these together to make it a bit less of a footgun. This
// should be easy, since OneSessionHandler trait provides the `Key` as an associated type. #2858
parameter_types! {
	pub const DisabledValidatorsThreshold: Perbill = Perbill::from_percent(17);
}

impl session::Trait for Runtime {
	type OnSessionEnding = Staking;
	type SessionHandler = SessionHandlers;
	type ShouldEndSession = Babe;
	type Event = Event;
	type Keys = SessionKeys;
	type ValidatorId = <Self as system::Trait>::AccountId;
	type ValidatorIdOf = staking::StashOf<Self>;
	type SelectInitialValidators = Staking;
	type DisabledValidatorsThreshold = DisabledValidatorsThreshold;
}

impl session::historical::Trait for Runtime {
	type FullIdentification = staking::Exposure<AccountId, Balance>;
	type FullIdentificationOf = staking::ExposureOf<Runtime>;
}

srml_staking_reward_curve::build! {
	const REWARD_CURVE: PiecewiseLinear<'static> = curve!(
		min_inflation: 0_025_000,
		max_inflation: 0_100_000,
		ideal_stake: 0_500_000,
		falloff: 0_050_000,
		max_piece_count: 40,
		test_precision: 0_005_000,
	);
}

parameter_types! {
	pub const SessionsPerEra: sr_staking_primitives::SessionIndex = 6;
	pub const BondingDuration: staking::EraIndex = 24 * 28;
	pub const RewardCurve: &'static PiecewiseLinear<'static> = &REWARD_CURVE;
}

impl staking::Trait for Runtime {
	type Currency = Balances;
	type Time = Timestamp;
	type CurrencyToVote = CurrencyToVoteHandler;
	type OnRewardMinted = Treasury;
	type Event = Event;
	type Slash = Treasury; // send the slashed funds to the treasury.
	type Reward = (); // rewards are minted from the void
	type SessionsPerEra = SessionsPerEra;
	type BondingDuration = BondingDuration;
	type SessionInterface = Self;
	type RewardCurve = RewardCurve;
}

parameter_types! {
	pub const LaunchPeriod: BlockNumber = 28 * 24 * 60 * MINUTES;
	pub const VotingPeriod: BlockNumber = 28 * 24 * 60 * MINUTES;
	pub const EmergencyVotingPeriod: BlockNumber = 3 * 24 * 60 * MINUTES;
	pub const MinimumDeposit: Balance = 100 * DOLLARS;
	pub const EnactmentPeriod: BlockNumber = 30 * 24 * 60 * MINUTES;
	pub const CooloffPeriod: BlockNumber = 28 * 24 * 60 * MINUTES;
}

impl democracy::Trait for Runtime {
	type Proposal = Call;
	type Event = Event;
	type Currency = Balances;
	type EnactmentPeriod = EnactmentPeriod;
	type LaunchPeriod = LaunchPeriod;
	type VotingPeriod = VotingPeriod;
	type EmergencyVotingPeriod = EmergencyVotingPeriod;
	type MinimumDeposit = MinimumDeposit;
	/// A straight majority of the council can decide what their next motion is.
	type ExternalOrigin = collective::EnsureProportionAtLeast<_1, _2, AccountId, CouncilCollective>;
	/// A super-majority can have the next scheduled referendum be a straight majority-carries vote.
	type ExternalMajorityOrigin = collective::EnsureProportionAtLeast<_3, _4, AccountId, CouncilCollective>;
	/// A unanimous council can have the next scheduled referendum be a straight default-carries
	/// (NTB) vote.
	type ExternalDefaultOrigin = collective::EnsureProportionAtLeast<_1, _1, AccountId, CouncilCollective>;
	/// Two thirds of the technical committee can have an ExternalMajority/ExternalDefault vote
	/// be tabled immediately and with a shorter voting/enactment period.
	type FastTrackOrigin = collective::EnsureProportionAtLeast<_2, _3, AccountId, TechnicalCollective>;
	// To cancel a proposal which has been passed, 2/3 of the council must agree to it.
	type CancellationOrigin = collective::EnsureProportionAtLeast<_2, _3, AccountId, CouncilCollective>;
	// Any single technical committee member may veto a coming council proposal, however they can
	// only do it once and it lasts only for the cooloff period.
	type VetoOrigin = collective::EnsureMember<AccountId, TechnicalCollective>;
	type CooloffPeriod = CooloffPeriod;
}

type CouncilCollective = collective::Instance1;
impl collective::Trait<CouncilCollective> for Runtime {
	type Origin = Origin;
	type Proposal = Call;
	type Event = Event;
}

parameter_types! {
	pub const CandidacyBond: Balance = 10 * DOLLARS;
	pub const VotingBond: Balance = 1 * DOLLARS;
}

impl elections_phragmen::Trait for Runtime {
	type Event = Event;
	type Currency = Balances;
	type CurrencyToVote = CurrencyToVoteHandler;
	type CandidacyBond = CandidacyBond;
	type VotingBond = VotingBond;
	type LoserCandidate = ();
	type BadReport = ();
	type KickedMember = ();
	type ChangeMembers = Council;
}

type TechnicalCollective = collective::Instance2;
impl collective::Trait<TechnicalCollective> for Runtime {
	type Origin = Origin;
	type Proposal = Call;
	type Event = Event;
}

impl membership::Trait<membership::Instance1> for Runtime {
	type Event = Event;
	type AddOrigin = collective::EnsureProportionMoreThan<_1, _2, AccountId, CouncilCollective>;
	type RemoveOrigin = collective::EnsureProportionMoreThan<_1, _2, AccountId, CouncilCollective>;
	type SwapOrigin = collective::EnsureProportionMoreThan<_1, _2, AccountId, CouncilCollective>;
	type ResetOrigin = collective::EnsureProportionMoreThan<_1, _2, AccountId, CouncilCollective>;
	type MembershipInitialized = TechnicalCommittee;
	type MembershipChanged = TechnicalCommittee;
}

parameter_types! {
	pub const ProposalBond: Permill = Permill::from_percent(5);
	pub const ProposalBondMinimum: Balance = 1 * DOLLARS;
	pub const SpendPeriod: BlockNumber = 1 * DAYS;
	pub const Burn: Permill = Permill::from_percent(50);
}

impl treasury::Trait for Runtime {
	type Currency = Balances;
	type ApproveOrigin = collective::EnsureMembers<_4, AccountId, CouncilCollective>;
	type RejectOrigin = collective::EnsureMembers<_2, AccountId, CouncilCollective>;
	type Event = Event;
	type ProposalRejection = ();
	type ProposalBond = ProposalBond;
	type ProposalBondMinimum = ProposalBondMinimum;
	type SpendPeriod = SpendPeriod;
	type Burn = Burn;
}

parameter_types! {
	pub const ContractTransferFee: Balance = 1 * CENTS;
	pub const ContractCreationFee: Balance = 1 * CENTS;
	pub const ContractTransactionBaseFee: Balance = 1 * CENTS;
	pub const ContractTransactionByteFee: Balance = 10 * MILLICENTS;
	pub const ContractFee: Balance = 1 * CENTS;
	pub const TombstoneDeposit: Balance = 1 * DOLLARS;
	pub const RentByteFee: Balance = 1 * DOLLARS;
	pub const RentDepositOffset: Balance = 1000 * DOLLARS;
	pub const SurchargeReward: Balance = 150 * DOLLARS;
}

impl contracts::Trait for Runtime {
	type Currency = Balances;
	type Time = Timestamp;
	type Randomness = RandomnessCollectiveFlip;
	type Call = Call;
	type Event = Event;
	type DetermineContractAddress = contracts::SimpleAddressDeterminator<Runtime>;
	type ComputeDispatchFee = contracts::DefaultDispatchFeeComputor<Runtime>;
	type TrieIdGenerator = contracts::TrieIdFromParentCounter<Runtime>;
	type GasPayment = ();
	type RentPayment = ();
	type SignedClaimHandicap = contracts::DefaultSignedClaimHandicap;
	type TombstoneDeposit = TombstoneDeposit;
	type StorageSizeOffset = contracts::DefaultStorageSizeOffset;
	type RentByteFee = RentByteFee;
	type RentDepositOffset = RentDepositOffset;
	type SurchargeReward = SurchargeReward;
	type TransferFee = ContractTransferFee;
	type CreationFee = ContractCreationFee;
	type TransactionBaseFee = ContractTransactionBaseFee;
	type TransactionByteFee = ContractTransactionByteFee;
	type ContractFee = ContractFee;
	type CallBaseFee = contracts::DefaultCallBaseFee;
	type InstantiateBaseFee = contracts::DefaultInstantiateBaseFee;
	type MaxDepth = contracts::DefaultMaxDepth;
	type MaxValueSize = contracts::DefaultMaxValueSize;
	type BlockGasLimit = contracts::DefaultBlockGasLimit;
}

impl sudo::Trait for Runtime {
	type Event = Event;
	type Proposal = Call;
}

type SubmitTransaction = TransactionSubmitter<ImOnlineId, Runtime, UncheckedExtrinsic>;

impl im_online::Trait for Runtime {
	type AuthorityId = ImOnlineId;
	type Call = Call;
	type Event = Event;
	type SubmitTransaction = SubmitTransaction;
	type ReportUnresponsiveness = Offences;
}

impl offences::Trait for Runtime {
	type Event = Event;
	type IdentificationTuple = session::historical::IdentificationTuple<Self>;
	type OnOffenceHandler = Staking;
}

impl grandpa::Trait for Runtime {
	type Event = Event;
}

parameter_types! {
	pub const WindowSize: BlockNumber = 101;
	pub const ReportLatency: BlockNumber = 1000;
}

impl finality_tracker::Trait for Runtime {
	type OnFinalizationStalled = Grandpa;
	type WindowSize = WindowSize;
	type ReportLatency = ReportLatency;
}

parameter_types! {
	pub const ReservationFee: Balance = 1 * DOLLARS;
	pub const MinLength: usize = 3;
	pub const MaxLength: usize = 16;
}

impl nicks::Trait for Runtime {
	type Event = Event;
	type Currency = Balances;
	type ReservationFee = ReservationFee;
	type Slashed = Treasury;
	type ForceOrigin = collective::EnsureMember<AccountId, CouncilCollective>;
	type MinLength = MinLength;
	type MaxLength = MaxLength;
}

impl system::offchain::CreateTransaction<Runtime, UncheckedExtrinsic> for Runtime {
	type Public = <Signature as traits::Verify>::Signer;
	type Signature = Signature;

	fn create_transaction<F: system::offchain::Signer<Self::Public, Self::Signature>>(
		call: Call,
		public: Self::Public,
		account: AccountId,
		index: Index,
	) -> Option<(Call, <UncheckedExtrinsic as traits::Extrinsic>::SignaturePayload)> {
		let period = 1 << 8;
		let current_block = System::block_number().saturated_into::<u64>();
		let tip = 0;
		let extra: SignedExtra = (
			system::CheckVersion::<Runtime>::new(),
			system::CheckGenesis::<Runtime>::new(),
			system::CheckEra::<Runtime>::from(generic::Era::mortal(period, current_block)),
			system::CheckNonce::<Runtime>::from(index),
			system::CheckWeight::<Runtime>::new(),
			transaction_payment::ChargeTransactionPayment::<Runtime>::from(tip),
			Default::default(),
		);
		let raw_payload = SignedPayload::new(call, extra).ok()?;
		let signature = F::sign(public, &raw_payload)?;
		let address = Indices::unlookup(account);
		let (call, extra, _) = raw_payload.deconstruct();
		Some((call, (address, signature, extra)))
	}
}

construct_runtime!(
	pub enum Runtime where
		Block = Block,
		NodeBlock = node_primitives::Block,
		UncheckedExtrinsic = UncheckedExtrinsic
	{
		System: system::{Module, Call, Storage, Config, Event},
		Utility: utility::{Module, Call, Event},
		Babe: babe::{Module, Call, Storage, Config, Inherent(Timestamp)},
		Timestamp: timestamp::{Module, Call, Storage, Inherent},
		Authorship: authorship::{Module, Call, Storage, Inherent},
		Indices: indices,
		Balances: balances::{default, Error},
		TransactionPayment: transaction_payment::{Module, Storage},
		Staking: staking::{default, OfflineWorker},
		Session: session::{Module, Call, Storage, Event, Config<T>},
		Democracy: democracy::{Module, Call, Storage, Config, Event<T>},
		Council: collective::<Instance1>::{Module, Call, Storage, Origin<T>, Event<T>, Config<T>},
		TechnicalCommittee: collective::<Instance2>::{Module, Call, Storage, Origin<T>, Event<T>, Config<T>},
		Elections: elections_phragmen::{Module, Call, Storage, Event<T>, Config<T>},
		TechnicalMembership: membership::<Instance1>::{Module, Call, Storage, Event<T>, Config<T>},
		FinalityTracker: finality_tracker::{Module, Call, Inherent},
		Grandpa: grandpa::{Module, Call, Storage, Config, Event},
		Treasury: treasury::{Module, Call, Storage, Config, Event<T>},
		Contracts: contracts,
		Sudo: sudo,
		ImOnline: im_online::{Module, Call, Storage, Event<T>, ValidateUnsigned, Config<T>},
		Offences: offences::{Module, Call, Storage, Event},
		RandomnessCollectiveFlip: randomness_collective_flip::{Module, Call, Storage},
		Nicks: nicks::{Module, Call, Storage, Event<T>},
	}
);

/// The address format for describing accounts.
pub type Address = <Indices as StaticLookup>::Source;
/// Block header type as expected by this runtime.
pub type Header = generic::Header<BlockNumber, BlakeTwo256>;
/// Block type as expected by this runtime.
pub type Block = generic::Block<Header, UncheckedExtrinsic>;
/// A Block signed with a Justification
pub type SignedBlock = generic::SignedBlock<Block>;
/// BlockId type as expected by this runtime.
pub type BlockId = generic::BlockId<Block>;
/// The SignedExtension to the basic transaction logic.
pub type SignedExtra = (
	system::CheckVersion<Runtime>,
	system::CheckGenesis<Runtime>,
	system::CheckEra<Runtime>,
	system::CheckNonce<Runtime>,
	system::CheckWeight<Runtime>,
	transaction_payment::ChargeTransactionPayment<Runtime>,
	contracts::CheckBlockGasLimit<Runtime>,
);
/// Unchecked extrinsic type as expected by this runtime.
pub type UncheckedExtrinsic = generic::UncheckedExtrinsic<Address, Call, Signature, SignedExtra>;
/// The payload being signed in transactions.
pub type SignedPayload = generic::SignedPayload<Call, SignedExtra>;
/// Extrinsic type that has already been checked.
pub type CheckedExtrinsic = generic::CheckedExtrinsic<AccountId, Call, SignedExtra>;
/// Executive: handles dispatch to the various modules.
pub type Executive = executive::Executive<Runtime, Block, system::ChainContext<Runtime>, Runtime, AllModules>;

impl_runtime_apis! {
	impl client_api::Core<Block> for Runtime {
		fn version() -> RuntimeVersion {
			VERSION
		}

		fn execute_block(block: Block) {
			Executive::execute_block(block)
		}

		fn initialize_block(header: &<Block as BlockT>::Header) {
			Executive::initialize_block(header)
		}
	}

	impl client_api::Metadata<Block> for Runtime {
		fn metadata() -> OpaqueMetadata {
			Runtime::metadata().into()
		}
	}

	impl block_builder_api::BlockBuilder<Block> for Runtime {
		fn apply_extrinsic(extrinsic: <Block as BlockT>::Extrinsic) -> ApplyResult {
			Executive::apply_extrinsic(extrinsic)
		}

		fn finalize_block() -> <Block as BlockT>::Header {
			Executive::finalize_block()
		}

		fn inherent_extrinsics(data: InherentData) -> Vec<<Block as BlockT>::Extrinsic> {
			data.create_extrinsics()
		}

		fn check_inherents(block: Block, data: InherentData) -> CheckInherentsResult {
			data.check_extrinsics(&block)
		}

		fn random_seed() -> <Block as BlockT>::Hash {
			RandomnessCollectiveFlip::random_seed()
		}
	}

	impl client_api::TaggedTransactionQueue<Block> for Runtime {
		fn validate_transaction(tx: <Block as BlockT>::Extrinsic) -> TransactionValidity {
			Executive::validate_transaction(tx)
		}
	}

	impl offchain_primitives::OffchainWorkerApi<Block> for Runtime {
		fn offchain_worker(number: NumberFor<Block>) {
			Executive::offchain_worker(number)
		}
	}

	impl fg_primitives::GrandpaApi<Block> for Runtime {
		fn grandpa_authorities() -> Vec<(GrandpaId, GrandpaWeight)> {
			Grandpa::grandpa_authorities()
		}
	}

	impl babe_primitives::BabeApi<Block> for Runtime {
		fn configuration() -> babe_primitives::BabeConfiguration {
			// The choice of `c` parameter (where `1 - c` represents the
			// probability of a slot being empty), is done in accordance to the
			// slot duration and expected target block time, for safely
			// resisting network delays of maximum two seconds.
			// <https://research.web3.foundation/en/latest/polkadot/BABE/Babe/#6-practical-results>
			babe_primitives::BabeConfiguration {
				slot_duration: Babe::slot_duration(),
				epoch_length: EpochDuration::get(),
				c: PRIMARY_PROBABILITY,
				genesis_authorities: Babe::authorities(),
				randomness: Babe::randomness(),
				secondary_slots: true,
			}
		}
	}

<<<<<<< HEAD
	impl authority_discovery_primitives::AuthorityDiscoveryApi<Block> for Runtime {
		fn authorities() -> Vec<EncodedAuthorityId> {
			AuthorityDiscovery::authorities().into_iter()
				.map(|id| id.encode())
				.map(EncodedAuthorityId)
				.collect()
		}

		fn sign(payload: &Vec<u8>) -> Option<(EncodedSignature, EncodedAuthorityId)> {
			AuthorityDiscovery::sign(payload).map(|(sig, id)| {
				(EncodedSignature(sig.encode()), EncodedAuthorityId(id.encode()))
			})
		}

		fn verify(
			payload: &Vec<u8>,
			signature: &EncodedSignature,
			authority_id: &EncodedAuthorityId,
		) -> bool {
			let signature = match BabeSignature::decode(&mut &signature.0[..]) {
				Ok(s) => s,
				_ => return false,
			};

			let authority_id = match BabeId::decode(&mut &authority_id.0[..]) {
				Ok(id) => id,
				_ => return false,
			};

			AuthorityDiscovery::verify(payload, signature, authority_id)
		}
	}

=======
>>>>>>> 2ceb89e8
	impl system_rpc_runtime_api::AccountNonceApi<Block, AccountId, Index> for Runtime {
		fn account_nonce(account: AccountId) -> Index {
			System::account_nonce(account)
		}
	}

	impl contracts_rpc_runtime_api::ContractsApi<Block, AccountId, Balance> for Runtime {
		fn call(
			origin: AccountId,
			dest: AccountId,
			value: Balance,
			gas_limit: u64,
			input_data: Vec<u8>,
		) -> ContractExecResult {
			let exec_result = Contracts::bare_call(
				origin,
				dest.into(),
				value,
				gas_limit,
				input_data,
			);
			match exec_result {
				Ok(v) => ContractExecResult::Success {
					status: v.status,
					data: v.data,
				},
				Err(_) => ContractExecResult::Error,
			}
		}
	}

	impl transaction_payment_rpc_runtime_api::TransactionPaymentApi<
		Block,
		Balance,
		UncheckedExtrinsic,
	> for Runtime {
		fn query_info(uxt: UncheckedExtrinsic, len: u32) -> RuntimeDispatchInfo<Balance> {
			TransactionPayment::query_info(uxt, len)
		}
	}

	impl substrate_session::SessionKeys<Block> for Runtime {
		fn generate_session_keys(seed: Option<Vec<u8>>) -> Vec<u8> {
			let seed = seed.as_ref().map(|s| rstd::str::from_utf8(&s)
				.expect("Seed is an utf8 string"));
			SessionKeys::generate(seed)
		}
	}
}
#[cfg(test)]
mod tests {
	use super::*;
	use system::offchain::SubmitSignedTransaction;

	fn is_submit_signed_transaction<T>(_arg: T) where
		T: SubmitSignedTransaction<
			Runtime,
			Call,
			Extrinsic=UncheckedExtrinsic,
			CreateTransaction=Runtime,
			Signer=ImOnlineId,
		>,
	{}

	#[test]
	fn validate_bounds() {
		let x = SubmitTransaction::default();
		is_submit_signed_transaction(x);
	}
}<|MERGE_RESOLUTION|>--- conflicted
+++ resolved
@@ -51,12 +51,8 @@
 use primitives::OpaqueMetadata;
 use grandpa::{AuthorityId as GrandpaId, AuthorityWeight as GrandpaWeight};
 use im_online::sr25519::{AuthorityId as ImOnlineId};
-<<<<<<< HEAD
 use transaction_payment_rpc_runtime_api::RuntimeDispatchInfo;
-use authority_discovery_primitives::{AuthorityId as EncodedAuthorityId, Signature as EncodedSignature};
 use contracts_rpc_runtime_api::ContractExecResult;
-=======
->>>>>>> 2ceb89e8
 use system::offchain::TransactionSubmitter;
 
 #[cfg(any(feature = "std", test))]
@@ -649,42 +645,6 @@
 		}
 	}
 
-<<<<<<< HEAD
-	impl authority_discovery_primitives::AuthorityDiscoveryApi<Block> for Runtime {
-		fn authorities() -> Vec<EncodedAuthorityId> {
-			AuthorityDiscovery::authorities().into_iter()
-				.map(|id| id.encode())
-				.map(EncodedAuthorityId)
-				.collect()
-		}
-
-		fn sign(payload: &Vec<u8>) -> Option<(EncodedSignature, EncodedAuthorityId)> {
-			AuthorityDiscovery::sign(payload).map(|(sig, id)| {
-				(EncodedSignature(sig.encode()), EncodedAuthorityId(id.encode()))
-			})
-		}
-
-		fn verify(
-			payload: &Vec<u8>,
-			signature: &EncodedSignature,
-			authority_id: &EncodedAuthorityId,
-		) -> bool {
-			let signature = match BabeSignature::decode(&mut &signature.0[..]) {
-				Ok(s) => s,
-				_ => return false,
-			};
-
-			let authority_id = match BabeId::decode(&mut &authority_id.0[..]) {
-				Ok(id) => id,
-				_ => return false,
-			};
-
-			AuthorityDiscovery::verify(payload, signature, authority_id)
-		}
-	}
-
-=======
->>>>>>> 2ceb89e8
 	impl system_rpc_runtime_api::AccountNonceApi<Block, AccountId, Index> for Runtime {
 		fn account_nonce(account: AccountId) -> Index {
 			System::account_nonce(account)
