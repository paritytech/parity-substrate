--- conflicted
+++ resolved
@@ -58,13 +58,8 @@
 	spec_name: create_runtime_str!("node"),
 	impl_name: create_runtime_str!("substrate-node"),
 	authoring_version: 10,
-<<<<<<< HEAD
-	spec_version: 38,
-	impl_version: 40,
-=======
 	spec_version: 41,
 	impl_version: 41,
->>>>>>> 2f135205
 	apis: RUNTIME_API_VERSIONS,
 };
 
