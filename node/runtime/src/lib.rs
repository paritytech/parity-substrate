--- conflicted
+++ resolved
@@ -61,13 +61,8 @@
 	spec_name: create_runtime_str!("node"),
 	impl_name: create_runtime_str!("substrate-node"),
 	authoring_version: 10,
-<<<<<<< HEAD
 	spec_version: 101,
 	impl_version: 101,
-=======
-	spec_version: 99,
-	impl_version: 105,
->>>>>>> e5a71e54
 	apis: RUNTIME_API_VERSIONS,
 };
 
@@ -357,13 +352,8 @@
 		CouncilMotions: council_motions::{Module, Call, Storage, Event<T>, Origin<T>},
 		CouncilSeats: council_seats::{Config<T>},
 		FinalityTracker: finality_tracker::{Module, Call, Inherent},
-<<<<<<< HEAD
-		Grandpa: grandpa::{Module, Call, Storage, Config<T>, Event},
+		Grandpa: grandpa::{Module, Call, Storage, Config, Event},
 		Treasury: treasury::{Module, Call, Storage, Event<T>},
-=======
-		Grandpa: grandpa::{Module, Call, Storage, Config, Event},
-		Treasury: treasury,
->>>>>>> e5a71e54
 		Contracts: contracts,
 		Sudo: sudo,
 	}
