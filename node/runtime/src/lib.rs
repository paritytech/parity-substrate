// Copyright 2018-2019 Parity Technologies (UK) Ltd.
// This file is part of Substrate.

// Substrate is free software: you can redistribute it and/or modify
// it under the terms of the GNU General Public License as published by
// the Free Software Foundation, either version 3 of the License, or
// (at your option) any later version.

// Substrate is distributed in the hope that it will be useful,
// but WITHOUT ANY WARRANTY; without even the implied warranty of
// MERCHANTABILITY or FITNESS FOR A PARTICULAR PURPOSE.  See the
// GNU General Public License for more details.

// You should have received a copy of the GNU General Public License
// along with Substrate.  If not, see <http://www.gnu.org/licenses/>.

//! The Substrate runtime. This can be compiled with ``#[no_std]`, ready for Wasm.

#![cfg_attr(not(feature = "std"), no_std)]
// `construct_runtime!` does a lot of recursion and requires us to increase the limit to 256.
#![recursion_limit="256"]

use rstd::prelude::*;
use support::{
	construct_runtime, parameter_types, traits::{SplitTwoWays, Currency}
};
use primitives::u32_trait::{_1, _2, _3, _4};
use node_primitives::{
	AccountId, AccountIndex, Balance, BlockNumber, Hash, Index,
	Moment, Signature,
};
use babe::{AuthorityId as BabeId};
use grandpa::fg_primitives::{self, ScheduledChange};
use client::{
	block_builder::api::{self as block_builder_api, InherentData, CheckInherentsResult},
	runtime_api as client_api, impl_runtime_apis
};
use sr_primitives::{ApplyResult, impl_opaque_keys, generic, create_runtime_str, key_types};
use sr_primitives::transaction_validity::TransactionValidity;
use sr_primitives::weights::Weight;
use sr_primitives::traits::{
	self, BlakeTwo256, Block as BlockT, DigestFor, NumberFor, StaticLookup, SaturatedConversion,
};
use version::RuntimeVersion;
use elections::VoteIndex;
#[cfg(any(feature = "std", test))]
use version::NativeVersion;
use primitives::OpaqueMetadata;
use grandpa::{AuthorityId as GrandpaId, AuthorityWeight as GrandpaWeight};
<<<<<<< HEAD
use im_online::sr25519::{AuthorityId as ImOnlineId, AuthoritySignature as ImOnlineSignature};
use authority_discovery_primitives::{AuthorityId as EncodedAuthorityId, Signature as EncodedSignature};
use codec::{Encode, Decode};
=======
use im_online::sr25519::{AuthorityId as ImOnlineId};
use system::offchain::TransactionSubmitter;
>>>>>>> 6f4d992b

#[cfg(any(feature = "std", test))]
pub use sr_primitives::BuildStorage;
pub use timestamp::Call as TimestampCall;
pub use balances::Call as BalancesCall;
pub use contracts::Gas;
pub use sr_primitives::{Permill, Perbill};
pub use support::StorageValue;
pub use staking::StakerStatus;

/// Implementations of some helper traits passed into runtime modules as associated types.
pub mod impls;
use impls::{CurrencyToVoteHandler, WeightMultiplierUpdateHandler, Author, WeightToFee};

/// Constant values used within the runtime.
pub mod constants;
use constants::{time::*, currency::*};

// Make the WASM binary available.
#[cfg(feature = "std")]
include!(concat!(env!("OUT_DIR"), "/wasm_binary.rs"));

/// Runtime version.
pub const VERSION: RuntimeVersion = RuntimeVersion {
	spec_name: create_runtime_str!("node"),
	impl_name: create_runtime_str!("substrate-node"),
	authoring_version: 10,
	// Per convention: if the runtime behavior changes, increment spec_version
	// and set impl_version to equal spec_version. If only runtime
	// implementation changes and behavior does not, then leave spec_version as
	// is and increment impl_version.
<<<<<<< HEAD
	spec_version: 155,
	impl_version: 155,
=======
	spec_version: 154,
	impl_version: 159,
>>>>>>> 6f4d992b
	apis: RUNTIME_API_VERSIONS,
};

/// Native version.
#[cfg(any(feature = "std", test))]
pub fn native_version() -> NativeVersion {
	NativeVersion {
		runtime_version: VERSION,
		can_author_with: Default::default(),
	}
}

type NegativeImbalance = <Balances as Currency<AccountId>>::NegativeImbalance;

pub type DealWithFees = SplitTwoWays<
	Balance,
	NegativeImbalance,
	_4, Treasury,   // 4 parts (80%) goes to the treasury.
	_1, Author,     // 1 part (20%) goes to the block author.
>;

parameter_types! {
	pub const BlockHashCount: BlockNumber = 250;
	pub const MaximumBlockWeight: Weight = 1_000_000_000;
	pub const AvailableBlockRatio: Perbill = Perbill::from_percent(75);
	pub const MaximumBlockLength: u32 = 5 * 1024 * 1024;
	pub const Version: RuntimeVersion = VERSION;
}

impl system::Trait for Runtime {
	type Origin = Origin;
	type Call = Call;
	type Index = Index;
	type BlockNumber = BlockNumber;
	type Hash = Hash;
	type Hashing = BlakeTwo256;
	type AccountId = AccountId;
	type Lookup = Indices;
	type Header = generic::Header<BlockNumber, BlakeTwo256>;
	type WeightMultiplierUpdate = WeightMultiplierUpdateHandler;
	type Event = Event;
	type BlockHashCount = BlockHashCount;
	type MaximumBlockWeight = MaximumBlockWeight;
	type MaximumBlockLength = MaximumBlockLength;
	type AvailableBlockRatio = AvailableBlockRatio;
	type Version = Version;
}

parameter_types! {
	pub const EpochDuration: u64 = EPOCH_DURATION_IN_SLOTS;
	pub const ExpectedBlockTime: Moment = MILLISECS_PER_BLOCK;
}

impl babe::Trait for Runtime {
	type EpochDuration = EpochDuration;
	type ExpectedBlockTime = ExpectedBlockTime;
}

impl indices::Trait for Runtime {
	type AccountIndex = AccountIndex;
	type IsDeadAccount = Balances;
	type ResolveHint = indices::SimpleResolveHint<Self::AccountId, Self::AccountIndex>;
	type Event = Event;
}

parameter_types! {
	pub const ExistentialDeposit: Balance = 1 * DOLLARS;
	pub const TransferFee: Balance = 1 * CENTS;
	pub const CreationFee: Balance = 1 * CENTS;
	pub const TransactionBaseFee: Balance = 1 * CENTS;
	pub const TransactionByteFee: Balance = 10 * MILLICENTS;
}

impl balances::Trait for Runtime {
	type Balance = Balance;
	type OnFreeBalanceZero = ((Staking, Contracts), Session);
	type OnNewAccount = Indices;
	type Event = Event;
	type TransactionPayment = DealWithFees;
	type DustRemoval = ();
	type TransferPayment = ();
	type ExistentialDeposit = ExistentialDeposit;
	type TransferFee = TransferFee;
	type CreationFee = CreationFee;
	type TransactionBaseFee = TransactionBaseFee;
	type TransactionByteFee = TransactionByteFee;
	type WeightToFee = WeightToFee;
}

parameter_types! {
	pub const MinimumPeriod: Moment = SLOT_DURATION / 2;
}
impl timestamp::Trait for Runtime {
	type Moment = Moment;
	type OnTimestampSet = Babe;
	type MinimumPeriod = MinimumPeriod;
}

parameter_types! {
	pub const UncleGenerations: BlockNumber = 5;
}

impl authorship::Trait for Runtime {
	type FindAuthor = session::FindAccountFromAuthorIndex<Self, Babe>;
	type UncleGenerations = UncleGenerations;
	type FilterUncle = ();
	type EventHandler = Staking;
}

type SessionHandlers = (Grandpa, Babe, ImOnline, AuthorityDiscovery);

impl_opaque_keys! {
	pub struct SessionKeys {
		#[id(key_types::GRANDPA)]
		pub grandpa: GrandpaId,
		#[id(key_types::BABE)]
		pub babe: BabeId,
		#[id(key_types::IM_ONLINE)]
		pub im_online: ImOnlineId,
	}
}

// NOTE: `SessionHandler` and `SessionKeys` are co-dependent: One key will be used for each handler.
// The number and order of items in `SessionHandler` *MUST* be the same number and order of keys in
// `SessionKeys`.
// TODO: Introduce some structure to tie these together to make it a bit less of a footgun. This
// should be easy, since OneSessionHandler trait provides the `Key` as an associated type. #2858

impl session::Trait for Runtime {
	type OnSessionEnding = Staking;
	type SessionHandler = SessionHandlers;
	type ShouldEndSession = Babe;
	type Event = Event;
	type Keys = SessionKeys;
	type ValidatorId = AccountId;
	type ValidatorIdOf = staking::StashOf<Self>;
	type SelectInitialValidators = Staking;
}

impl session::historical::Trait for Runtime {
	type FullIdentification = staking::Exposure<AccountId, Balance>;
	type FullIdentificationOf = staking::ExposureOf<Runtime>;
}

parameter_types! {
	pub const SessionsPerEra: sr_staking_primitives::SessionIndex = 6;
	pub const BondingDuration: staking::EraIndex = 24 * 28;
}

impl staking::Trait for Runtime {
	type Currency = Balances;
	type Time = Timestamp;
	type CurrencyToVote = CurrencyToVoteHandler;
	type OnRewardMinted = Treasury;
	type Event = Event;
	type Slash = Treasury; // send the slashed funds to the treasury.
	type Reward = (); // rewards are minted from the void
	type SessionsPerEra = SessionsPerEra;
	type BondingDuration = BondingDuration;
	type SessionInterface = Self;
}

parameter_types! {
	pub const LaunchPeriod: BlockNumber = 28 * 24 * 60 * MINUTES;
	pub const VotingPeriod: BlockNumber = 28 * 24 * 60 * MINUTES;
	pub const EmergencyVotingPeriod: BlockNumber = 3 * 24 * 60 * MINUTES;
	pub const MinimumDeposit: Balance = 100 * DOLLARS;
	pub const EnactmentPeriod: BlockNumber = 30 * 24 * 60 * MINUTES;
	pub const CooloffPeriod: BlockNumber = 28 * 24 * 60 * MINUTES;
}

impl democracy::Trait for Runtime {
	type Proposal = Call;
	type Event = Event;
	type Currency = Balances;
	type EnactmentPeriod = EnactmentPeriod;
	type LaunchPeriod = LaunchPeriod;
	type VotingPeriod = VotingPeriod;
	type EmergencyVotingPeriod = EmergencyVotingPeriod;
	type MinimumDeposit = MinimumDeposit;
	/// A straight majority of the council can decide what their next motion is.
	type ExternalOrigin = collective::EnsureProportionAtLeast<_1, _2, AccountId, CouncilCollective>;
	/// A super-majority can have the next scheduled referendum be a straight majority-carries vote.
	type ExternalMajorityOrigin = collective::EnsureProportionAtLeast<_3, _4, AccountId, CouncilCollective>;
	/// A unanimous council can have the next scheduled referendum be a straight default-carries
	/// (NTB) vote.
	type ExternalDefaultOrigin = collective::EnsureProportionAtLeast<_1, _1, AccountId, CouncilCollective>;
	/// Two thirds of the technical committee can have an ExternalMajority/ExternalDefault vote
	/// be tabled immediately and with a shorter voting/enactment period.
	type FastTrackOrigin = collective::EnsureProportionAtLeast<_2, _3, AccountId, TechnicalCollective>;
	// To cancel a proposal which has been passed, 2/3 of the council must agree to it.
	type CancellationOrigin = collective::EnsureProportionAtLeast<_2, _3, AccountId, CouncilCollective>;
	// Any single technical committee member may veto a coming council proposal, however they can
	// only do it once and it lasts only for the cooloff period.
	type VetoOrigin = collective::EnsureMember<AccountId, TechnicalCollective>;
	type CooloffPeriod = CooloffPeriod;
}

type CouncilCollective = collective::Instance1;
impl collective::Trait<CouncilCollective> for Runtime {
	type Origin = Origin;
	type Proposal = Call;
	type Event = Event;
}

parameter_types! {
	pub const CandidacyBond: Balance = 10 * DOLLARS;
	pub const VotingBond: Balance = 1 * DOLLARS;
	pub const VotingFee: Balance = 2 * DOLLARS;
	pub const PresentSlashPerVoter: Balance = 1 * CENTS;
	pub const CarryCount: u32 = 6;
	// one additional vote should go by before an inactive voter can be reaped.
	pub const InactiveGracePeriod: VoteIndex = 1;
	pub const ElectionsVotingPeriod: BlockNumber = 2 * DAYS;
	pub const DecayRatio: u32 = 0;
}

impl elections::Trait for Runtime {
	type Event = Event;
	type Currency = Balances;
	type BadPresentation = ();
	type BadReaper = ();
	type BadVoterIndex = ();
	type LoserCandidate = ();
	type ChangeMembers = Council;
	type CandidacyBond = CandidacyBond;
	type VotingBond = VotingBond;
	type VotingFee = VotingFee;
	type PresentSlashPerVoter = PresentSlashPerVoter;
	type CarryCount = CarryCount;
	type InactiveGracePeriod = InactiveGracePeriod;
	type VotingPeriod = ElectionsVotingPeriod;
	type DecayRatio = DecayRatio;
}

type TechnicalCollective = collective::Instance2;
impl collective::Trait<TechnicalCollective> for Runtime {
	type Origin = Origin;
	type Proposal = Call;
	type Event = Event;
}

impl membership::Trait<membership::Instance1> for Runtime {
	type Event = Event;
	type AddOrigin = collective::EnsureProportionMoreThan<_1, _2, AccountId, CouncilCollective>;
	type RemoveOrigin = collective::EnsureProportionMoreThan<_1, _2, AccountId, CouncilCollective>;
	type SwapOrigin = collective::EnsureProportionMoreThan<_1, _2, AccountId, CouncilCollective>;
	type ResetOrigin = collective::EnsureProportionMoreThan<_1, _2, AccountId, CouncilCollective>;
	type MembershipInitialized = TechnicalCommittee;
	type MembershipChanged = TechnicalCommittee;
}

parameter_types! {
	pub const ProposalBond: Permill = Permill::from_percent(5);
	pub const ProposalBondMinimum: Balance = 1 * DOLLARS;
	pub const SpendPeriod: BlockNumber = 1 * DAYS;
	pub const Burn: Permill = Permill::from_percent(50);
}

impl treasury::Trait for Runtime {
	type Currency = Balances;
	type ApproveOrigin = collective::EnsureMembers<_4, AccountId, CouncilCollective>;
	type RejectOrigin = collective::EnsureMembers<_2, AccountId, CouncilCollective>;
	type Event = Event;
	type MintedForSpending = ();
	type ProposalRejection = ();
	type ProposalBond = ProposalBond;
	type ProposalBondMinimum = ProposalBondMinimum;
	type SpendPeriod = SpendPeriod;
	type Burn = Burn;
}

parameter_types! {
	pub const ContractTransferFee: Balance = 1 * CENTS;
	pub const ContractCreationFee: Balance = 1 * CENTS;
	pub const ContractTransactionBaseFee: Balance = 1 * CENTS;
	pub const ContractTransactionByteFee: Balance = 10 * MILLICENTS;
	pub const ContractFee: Balance = 1 * CENTS;
}

impl contracts::Trait for Runtime {
	type Currency = Balances;
	type Call = Call;
	type Event = Event;
	type DetermineContractAddress = contracts::SimpleAddressDeterminator<Runtime>;
	type ComputeDispatchFee = contracts::DefaultDispatchFeeComputor<Runtime>;
	type TrieIdGenerator = contracts::TrieIdFromParentCounter<Runtime>;
	type GasPayment = ();
	type SignedClaimHandicap = contracts::DefaultSignedClaimHandicap;
	type TombstoneDeposit = contracts::DefaultTombstoneDeposit;
	type StorageSizeOffset = contracts::DefaultStorageSizeOffset;
	type RentByteFee = contracts::DefaultRentByteFee;
	type RentDepositOffset = contracts::DefaultRentDepositOffset;
	type SurchargeReward = contracts::DefaultSurchargeReward;
	type TransferFee = ContractTransferFee;
	type CreationFee = ContractCreationFee;
	type TransactionBaseFee = ContractTransactionBaseFee;
	type TransactionByteFee = ContractTransactionByteFee;
	type ContractFee = ContractFee;
	type CallBaseFee = contracts::DefaultCallBaseFee;
	type CreateBaseFee = contracts::DefaultCreateBaseFee;
	type MaxDepth = contracts::DefaultMaxDepth;
	type MaxValueSize = contracts::DefaultMaxValueSize;
	type BlockGasLimit = contracts::DefaultBlockGasLimit;
}

impl sudo::Trait for Runtime {
	type Event = Event;
	type Proposal = Call;
}

type SubmitTransaction = TransactionSubmitter<ImOnlineId, Runtime, UncheckedExtrinsic>;

impl im_online::Trait for Runtime {
	type AuthorityId = ImOnlineId;
	type Call = Call;
	type Event = Event;
	type SubmitTransaction = SubmitTransaction;
	type ReportUnresponsiveness = Offences;
	type CurrentElectedSet = staking::CurrentElectedStashAccounts<Runtime>;
}

impl offences::Trait for Runtime {
	type Event = Event;
	type IdentificationTuple = session::historical::IdentificationTuple<Self>;
	type OnOffenceHandler = Staking;
}

impl authority_discovery::Trait for Runtime {}

impl grandpa::Trait for Runtime {
	type Event = Event;
}

parameter_types! {
	pub const WindowSize: BlockNumber = 101;
	pub const ReportLatency: BlockNumber = 1000;
}

impl finality_tracker::Trait for Runtime {
	type OnFinalizationStalled = Grandpa;
	type WindowSize = WindowSize;
	type ReportLatency = ReportLatency;
}

impl system::offchain::CreateTransaction<Runtime, UncheckedExtrinsic> for Runtime {
	type Signature = Signature;

	fn create_transaction<F: system::offchain::Signer<AccountId, Self::Signature>>(
		call: Call,
		account: AccountId,
		index: Index,
	) -> Option<(Call, <UncheckedExtrinsic as traits::Extrinsic>::SignaturePayload)> {
		let period = 1 << 8;
		let current_block = System::block_number().saturated_into::<u64>();
		let tip = 0;
		let extra: SignedExtra = (
			system::CheckVersion::<Runtime>::new(),
			system::CheckGenesis::<Runtime>::new(),
			system::CheckEra::<Runtime>::from(generic::Era::mortal(period, current_block)),
			system::CheckNonce::<Runtime>::from(index),
			system::CheckWeight::<Runtime>::new(),
			balances::TakeFees::<Runtime>::from(tip),
		);
		let raw_payload = SignedPayload::new(call, extra).ok()?;
		let signature = F::sign(account.clone(), &raw_payload)?;
		let address = Indices::unlookup(account);
		let (call, extra, _) = raw_payload.deconstruct();
		Some((call, (address, signature, extra)))
	}
}

construct_runtime!(
	pub enum Runtime where
		Block = Block,
		NodeBlock = node_primitives::Block,
		UncheckedExtrinsic = UncheckedExtrinsic
	{
		System: system::{Module, Call, Storage, Config, Event},
		Babe: babe::{Module, Call, Storage, Config, Inherent(Timestamp)},
		Timestamp: timestamp::{Module, Call, Storage, Inherent},
		Authorship: authorship::{Module, Call, Storage, Inherent},
		Indices: indices,
		Balances: balances,
		Staking: staking::{default, OfflineWorker},
		Session: session::{Module, Call, Storage, Event, Config<T>},
		Democracy: democracy::{Module, Call, Storage, Config, Event<T>},
		Council: collective::<Instance1>::{Module, Call, Storage, Origin<T>, Event<T>, Config<T>},
		TechnicalCommittee: collective::<Instance2>::{Module, Call, Storage, Origin<T>, Event<T>, Config<T>},
		Elections: elections::{Module, Call, Storage, Event<T>, Config<T>},
		TechnicalMembership: membership::<Instance1>::{Module, Call, Storage, Event<T>, Config<T>},
		FinalityTracker: finality_tracker::{Module, Call, Inherent},
		Grandpa: grandpa::{Module, Call, Storage, Config, Event},
		Treasury: treasury::{Module, Call, Storage, Event<T>},
		Contracts: contracts,
		Sudo: sudo,
		ImOnline: im_online::{Module, Call, Storage, Event<T>, ValidateUnsigned, Config<T>},
		AuthorityDiscovery: authority_discovery::{Module, Call, Config<T>},
		Offences: offences::{Module, Call, Storage, Event},
	}
);

/// The address format for describing accounts.
pub type Address = <Indices as StaticLookup>::Source;
/// Block header type as expected by this runtime.
pub type Header = generic::Header<BlockNumber, BlakeTwo256>;
/// Block type as expected by this runtime.
pub type Block = generic::Block<Header, UncheckedExtrinsic>;
/// A Block signed with a Justification
pub type SignedBlock = generic::SignedBlock<Block>;
/// BlockId type as expected by this runtime.
pub type BlockId = generic::BlockId<Block>;
/// The SignedExtension to the basic transaction logic.
pub type SignedExtra = (
	system::CheckVersion<Runtime>,
	system::CheckGenesis<Runtime>,
	system::CheckEra<Runtime>,
	system::CheckNonce<Runtime>,
	system::CheckWeight<Runtime>,
	balances::TakeFees<Runtime>
);
/// Unchecked extrinsic type as expected by this runtime.
pub type UncheckedExtrinsic = generic::UncheckedExtrinsic<Address, Call, Signature, SignedExtra>;
/// The payload being signed in transactions.
pub type SignedPayload = generic::SignedPayload<Call, SignedExtra>;
/// Extrinsic type that has already been checked.
pub type CheckedExtrinsic = generic::CheckedExtrinsic<AccountId, Call, SignedExtra>;
/// Executive: handles dispatch to the various modules.
pub type Executive = executive::Executive<Runtime, Block, system::ChainContext<Runtime>, Runtime, AllModules>;

impl_runtime_apis! {
	impl client_api::Core<Block> for Runtime {
		fn version() -> RuntimeVersion {
			VERSION
		}

		fn execute_block(block: Block) {
			Executive::execute_block(block)
		}

		fn initialize_block(header: &<Block as BlockT>::Header) {
			Executive::initialize_block(header)
		}
	}

	impl client_api::Metadata<Block> for Runtime {
		fn metadata() -> OpaqueMetadata {
			Runtime::metadata().into()
		}
	}

	impl block_builder_api::BlockBuilder<Block> for Runtime {
		fn apply_extrinsic(extrinsic: <Block as BlockT>::Extrinsic) -> ApplyResult {
			Executive::apply_extrinsic(extrinsic)
		}

		fn finalize_block() -> <Block as BlockT>::Header {
			Executive::finalize_block()
		}

		fn inherent_extrinsics(data: InherentData) -> Vec<<Block as BlockT>::Extrinsic> {
			data.create_extrinsics()
		}

		fn check_inherents(block: Block, data: InherentData) -> CheckInherentsResult {
			data.check_extrinsics(&block)
		}

		fn random_seed() -> <Block as BlockT>::Hash {
			System::random_seed()
		}
	}

	impl client_api::TaggedTransactionQueue<Block> for Runtime {
		fn validate_transaction(tx: <Block as BlockT>::Extrinsic) -> TransactionValidity {
			Executive::validate_transaction(tx)
		}
	}

	impl offchain_primitives::OffchainWorkerApi<Block> for Runtime {
		fn offchain_worker(number: NumberFor<Block>) {
			Executive::offchain_worker(number)
		}
	}

	impl fg_primitives::GrandpaApi<Block> for Runtime {
		fn grandpa_pending_change(digest: &DigestFor<Block>)
			-> Option<ScheduledChange<NumberFor<Block>>>
		{
			Grandpa::pending_change(digest)
		}

		fn grandpa_forced_change(digest: &DigestFor<Block>)
			-> Option<(NumberFor<Block>, ScheduledChange<NumberFor<Block>>)>
		{
			Grandpa::forced_change(digest)
		}

		fn grandpa_authorities() -> Vec<(GrandpaId, GrandpaWeight)> {
			Grandpa::grandpa_authorities()
		}
	}

	impl babe_primitives::BabeApi<Block> for Runtime {
		fn startup_data() -> babe_primitives::BabeConfiguration {
			// The choice of `c` parameter (where `1 - c` represents the
			// probability of a slot being empty), is done in accordance to the
			// slot duration and expected target block time, for safely
			// resisting network delays of maximum two seconds.
			// <https://research.web3.foundation/en/latest/polkadot/BABE/Babe/#6-practical-results>
			babe_primitives::BabeConfiguration {
				median_required_blocks: 1000,
				slot_duration: Babe::slot_duration(),
				c: PRIMARY_PROBABILITY,
			}
		}

		fn epoch() -> babe_primitives::Epoch {
			babe_primitives::Epoch {
				start_slot: Babe::epoch_start_slot(),
				authorities: Babe::authorities(),
				epoch_index: Babe::epoch_index(),
				randomness: Babe::randomness(),
				duration: EpochDuration::get(),
				secondary_slots: Babe::secondary_slots().0,
			}
		}
	}

	impl authority_discovery_primitives::AuthorityDiscoveryApi<Block> for Runtime {
		fn authorities() -> Vec<EncodedAuthorityId> {
			AuthorityDiscovery::authorities().into_iter()
				.map(|id| id.encode())
				.map(EncodedAuthorityId)
				.collect()
		}

		fn sign(payload: Vec<u8>) -> Option<(EncodedSignature, EncodedAuthorityId)> {
			  AuthorityDiscovery::sign(payload).map(|(sig, id)| {
            (EncodedSignature(sig.encode()), EncodedAuthorityId(id.encode()))
        })
		}

		fn verify(payload: Vec<u8>, signature: EncodedSignature, authority_id: EncodedAuthorityId) -> bool {
			let signature = match ImOnlineSignature::decode(&mut &signature.0[..]) {
				Ok(s) => s,
				_ => return false,
			};

			let authority_id = match ImOnlineId::decode(&mut &authority_id.0[..]) {
				Ok(id) => id,
				_ => return false,
			};

			AuthorityDiscovery::verify(payload, signature, authority_id)
		}
	}

	impl node_primitives::AccountNonceApi<Block> for Runtime {
		fn account_nonce(account: AccountId) -> Index {
			System::account_nonce(account)
		}
	}

	impl substrate_session::SessionKeys<Block> for Runtime {
		fn generate_session_keys(seed: Option<Vec<u8>>) -> Vec<u8> {
			let seed = seed.as_ref().map(|s| rstd::str::from_utf8(&s).expect("Seed is an utf8 string"));
			SessionKeys::generate(seed)
		}
	}
}

#[cfg(test)]
mod tests {
	use super::*;
	use sr_primitives::app_crypto::RuntimeAppPublic;
	use system::offchain::SubmitSignedTransaction;

	fn is_submit_signed_transaction<T, Signer>(_arg: T) where
		T: SubmitSignedTransaction<
			Runtime,
			Call,
			Extrinsic=UncheckedExtrinsic,
			CreateTransaction=Runtime,
			Signer=Signer,
		>,
		Signer: RuntimeAppPublic + From<AccountId>,
		Signer::Signature: Into<Signature>,
	{}

	#[test]
	fn validate_bounds() {
		let x = SubmitTransaction::default();
		is_submit_signed_transaction(x);
	}
}<|MERGE_RESOLUTION|>--- conflicted
+++ resolved
@@ -47,14 +47,10 @@
 use version::NativeVersion;
 use primitives::OpaqueMetadata;
 use grandpa::{AuthorityId as GrandpaId, AuthorityWeight as GrandpaWeight};
-<<<<<<< HEAD
 use im_online::sr25519::{AuthorityId as ImOnlineId, AuthoritySignature as ImOnlineSignature};
 use authority_discovery_primitives::{AuthorityId as EncodedAuthorityId, Signature as EncodedSignature};
 use codec::{Encode, Decode};
-=======
-use im_online::sr25519::{AuthorityId as ImOnlineId};
 use system::offchain::TransactionSubmitter;
->>>>>>> 6f4d992b
 
 #[cfg(any(feature = "std", test))]
 pub use sr_primitives::BuildStorage;
@@ -86,13 +82,8 @@
 	// and set impl_version to equal spec_version. If only runtime
 	// implementation changes and behavior does not, then leave spec_version as
 	// is and increment impl_version.
-<<<<<<< HEAD
 	spec_version: 155,
 	impl_version: 155,
-=======
-	spec_version: 154,
-	impl_version: 159,
->>>>>>> 6f4d992b
 	apis: RUNTIME_API_VERSIONS,
 };
 
