// Copyright 2018-2019 Parity Technologies (UK) Ltd.
// This file is part of Substrate.

// Substrate is free software: you can redistribute it and/or modify
// it under the terms of the GNU General Public License as published by
// the Free Software Foundation, either version 3 of the License, or
// (at your option) any later version.

// Substrate is distributed in the hope that it will be useful,
// but WITHOUT ANY WARRANTY; without even the implied warranty of
// MERCHANTABILITY or FITNESS FOR A PARTICULAR PURPOSE.  See the
// GNU General Public License for more details.

// You should have received a copy of the GNU General Public License
// along with Substrate.  If not, see <http://www.gnu.org/licenses/>.

//! The Substrate runtime. This can be compiled with ``#[no_std]`, ready for Wasm.

#![cfg_attr(not(feature = "std"), no_std)]
// `construct_runtime!` does a lot of recursion and requires us to increase the limit to 256.
#![recursion_limit="256"]

use rstd::prelude::*;
use support::{
	construct_runtime, parameter_types, traits::{SplitTwoWays, Currency, OnUnbalanced}
};
use substrate_primitives::u32_trait::{_1, _2, _3, _4};
use node_primitives::{
	AccountId, AccountIndex, AuraId, Balance, BlockNumber, Hash, Index,
	Moment, Signature,
};
use grandpa::fg_primitives::{self, ScheduledChange};
use client::{
	block_builder::api::{self as block_builder_api, InherentData, CheckInherentsResult},
	runtime_api as client_api, impl_runtime_apis
};
use runtime_primitives::{ApplyResult, impl_opaque_keys, generic, create_runtime_str, key_types};
use runtime_primitives::transaction_validity::TransactionValidity;
use runtime_primitives::traits::{
	BlakeTwo256, Block as BlockT, DigestFor, NumberFor, StaticLookup, Convert,
};
use version::RuntimeVersion;
use council::{motions as council_motions, VoteIndex};
#[cfg(feature = "std")]
use council::seats as council_seats;
#[cfg(any(feature = "std", test))]
use version::NativeVersion;
use substrate_primitives::OpaqueMetadata;
use grandpa::{AuthorityId as GrandpaId, AuthorityWeight as GrandpaWeight};
use finality_tracker::{DEFAULT_REPORT_LATENCY, DEFAULT_WINDOW_SIZE};

#[cfg(any(feature = "std", test))]
pub use runtime_primitives::BuildStorage;
pub use timestamp::Call as TimestampCall;
pub use balances::Call as BalancesCall;
pub use contracts::Gas;
pub use runtime_primitives::{Permill, Perbill};
pub use support::StorageValue;
pub use staking::StakerStatus;

// Make the WASM binary available.
#[cfg(feature = "std")]
include!(concat!(env!("OUT_DIR"), "/wasm_binary.rs"));

/// Runtime version.
pub const VERSION: RuntimeVersion = RuntimeVersion {
	spec_name: create_runtime_str!("node"),
	impl_name: create_runtime_str!("substrate-node"),
	authoring_version: 10,
<<<<<<< HEAD
	spec_version: 99,
	impl_version: 106,
=======
	// Per convention: if the runtime behavior changes, increment spec_version
	// and set impl_version to equal spec_version. If only runtime
	// implementation changes and behavior does not, then leave spec_version as
	// is and increment impl_version.
	spec_version: 107,
	impl_version: 107,
>>>>>>> 57615712
	apis: RUNTIME_API_VERSIONS,
};

/// Native version.
#[cfg(any(feature = "std", test))]
pub fn native_version() -> NativeVersion {
	NativeVersion {
		runtime_version: VERSION,
		can_author_with: Default::default(),
	}
}

pub const MILLICENTS: Balance = 1_000_000_000;
pub const CENTS: Balance = 1_000 * MILLICENTS;    // assume this is worth about a cent.
pub const DOLLARS: Balance = 100 * CENTS;

type NegativeImbalance = <Balances as Currency<AccountId>>::NegativeImbalance;

pub struct Author;

impl OnUnbalanced<NegativeImbalance> for Author {
	fn on_unbalanced(amount: NegativeImbalance) {
		Balances::resolve_creating(&Authorship::author(), amount);
	}
}

pub type DealWithFees = SplitTwoWays<
	Balance,
	NegativeImbalance,
	_4, Treasury,   // 4 parts (80%) goes to the treasury.
	_1, Author,     // 1 part (20%) goes to the block author.
>;

pub const SECS_PER_BLOCK: Moment = 6;
pub const MINUTES: Moment = 60 / SECS_PER_BLOCK;
pub const HOURS: Moment = MINUTES * 60;
pub const DAYS: Moment = HOURS * 24;

parameter_types! {
	pub const BlockHashCount: BlockNumber = 250;
}

impl system::Trait for Runtime {
	type Origin = Origin;
	type Index = Index;
	type BlockNumber = BlockNumber;
	type Hash = Hash;
	type Hashing = BlakeTwo256;
	type AccountId = AccountId;
	type Lookup = Indices;
	type Header = generic::Header<BlockNumber, BlakeTwo256>;
	type Event = Event;
	type BlockHashCount = BlockHashCount;
}

impl aura::Trait for Runtime {
	type HandleReport = aura::StakingSlasher<Runtime>;
	type AuthorityId = AuraId;
}

impl indices::Trait for Runtime {
	type AccountIndex = AccountIndex;
	type IsDeadAccount = Balances;
	type ResolveHint = indices::SimpleResolveHint<Self::AccountId, Self::AccountIndex>;
	type Event = Event;
}

parameter_types! {
	pub const ExistentialDeposit: Balance = 1 * DOLLARS;
	pub const TransferFee: Balance = 1 * CENTS;
	pub const CreationFee: Balance = 1 * CENTS;
	pub const TransactionBaseFee: Balance = 1 * CENTS;
	pub const TransactionByteFee: Balance = 10 * MILLICENTS;
}

impl balances::Trait for Runtime {
	type Balance = Balance;
	type OnFreeBalanceZero = ((Staking, Contracts), Session);
	type OnNewAccount = Indices;
	type Event = Event;
	type TransactionPayment = DealWithFees;
	type DustRemoval = ();
	type TransferPayment = ();
	type ExistentialDeposit = ExistentialDeposit;
	type TransferFee = TransferFee;
	type CreationFee = CreationFee;
	type TransactionBaseFee = TransactionBaseFee;
	type TransactionByteFee = TransactionByteFee;
}

impl timestamp::Trait for Runtime {
	type Moment = Moment;
	type OnTimestampSet = Aura;
}

parameter_types! {
	pub const UncleGenerations: u64 = 0;
}

// TODO: #2986 implement this properly
impl authorship::Trait for Runtime {
	type FindAuthor = ();
	type UncleGenerations = UncleGenerations;
	type FilterUncle = ();
	type EventHandler = ();
}

parameter_types! {
	pub const Period: BlockNumber = 10 * MINUTES;
	pub const Offset: BlockNumber = 0;
}

type SessionHandlers = (Grandpa, Aura);

impl_opaque_keys! {
	pub struct SessionKeys {
		#[id(key_types::ED25519)]
		pub ed25519: GrandpaId,
	}
}

// NOTE: `SessionHandler` and `SessionKeys` are co-dependent: One key will be used for each handler.
// The number and order of items in `SessionHandler` *MUST* be the same number and order of keys in
// `SessionKeys`.
// TODO: Introduce some structure to tie these together to make it a bit less of a footgun. This
// should be easy, since OneSessionHandler trait provides the `Key` as an associated type. #2858

impl session::Trait for Runtime {
	type OnSessionEnding = Staking;
	type SessionHandler = SessionHandlers;
	type ShouldEndSession = session::PeriodicSessions<Period, Offset>;
	type Event = Event;
	type Keys = SessionKeys;
	type ValidatorId = AccountId;
	type ValidatorIdOf = staking::StashOf<Self>;
	type SelectInitialValidators = Staking;
}

impl session::historical::Trait for Runtime {
	type FullIdentification = staking::Exposure<AccountId, Balance>;
	type FullIdentificationOf = staking::ExposureOf<Runtime>;
}

parameter_types! {
	pub const SessionsPerEra: session::SessionIndex = 6;
	pub const BondingDuration: staking::EraIndex = 24 * 28;
}

pub struct CurrencyToVoteHandler;

impl CurrencyToVoteHandler {
	fn factor() -> u128 { (Balances::total_issuance() / u64::max_value() as u128).max(1) }
}

impl Convert<u128, u64> for CurrencyToVoteHandler {
	fn convert(x: u128) -> u64 { (x / Self::factor()) as u64 }
}

impl Convert<u128, u128> for CurrencyToVoteHandler {
	fn convert(x: u128) -> u128 { x * Self::factor() }
}

impl staking::Trait for Runtime {
	type Currency = Balances;
	type CurrencyToVote = CurrencyToVoteHandler;
	type OnRewardMinted = Treasury;
	type Event = Event;
	type Slash = ();
	type Reward = ();
	type SessionsPerEra = SessionsPerEra;
	type BondingDuration = BondingDuration;
	type SessionInterface = Self;
}

parameter_types! {
	pub const LaunchPeriod: BlockNumber = 28 * 24 * 60 * MINUTES;
	pub const VotingPeriod: BlockNumber = 28 * 24 * 60 * MINUTES;
	pub const EmergencyVotingPeriod: BlockNumber = 3 * 24 * 60 * MINUTES;
	pub const MinimumDeposit: Balance = 100 * DOLLARS;
	pub const EnactmentPeriod: BlockNumber = 30 * 24 * 60 * MINUTES;
	pub const CooloffPeriod: BlockNumber = 30 * 24 * 60 * MINUTES;
}

impl democracy::Trait for Runtime {
	type Proposal = Call;
	type Event = Event;
	type Currency = Balances;
	type EnactmentPeriod = EnactmentPeriod;
	type LaunchPeriod = LaunchPeriod;
	type VotingPeriod = VotingPeriod;
	type EmergencyVotingPeriod = EmergencyVotingPeriod;
	type MinimumDeposit = MinimumDeposit;
	type ExternalOrigin = council_motions::EnsureProportionAtLeast<_1, _2, AccountId>;
	type ExternalMajorityOrigin = council_motions::EnsureProportionAtLeast<_2, _3, AccountId>;
	type EmergencyOrigin = council_motions::EnsureProportionAtLeast<_1, _1, AccountId>;
	type CancellationOrigin = council_motions::EnsureProportionAtLeast<_2, _3, AccountId>;
	type VetoOrigin = council_motions::EnsureMember<AccountId>;
	type CooloffPeriod = CooloffPeriod;
}

parameter_types! {
	pub const CandidacyBond: Balance = 10 * DOLLARS;
	pub const VotingBond: Balance = 1 * DOLLARS;
	pub const VotingFee: Balance = 2 * DOLLARS;
	pub const PresentSlashPerVoter: Balance = 1 * CENTS;
	pub const CarryCount: u32 = 6;
	// one additional vote should go by before an inactive voter can be reaped.
	pub const InactiveGracePeriod: VoteIndex = 1;
	pub const CouncilVotingPeriod: BlockNumber = 2 * DAYS;
	pub const DecayRatio: u32 = 0;
}

impl council::Trait for Runtime {
	type Event = Event;
	type BadPresentation = ();
	type BadReaper = ();
	type BadVoterIndex = ();
	type LoserCandidate = ();
	type OnMembersChanged = CouncilMotions;
	type CandidacyBond = CandidacyBond;
	type VotingBond = VotingBond;
	type VotingFee = VotingFee;
	type PresentSlashPerVoter = PresentSlashPerVoter;
	type CarryCount = CarryCount;
	type InactiveGracePeriod = InactiveGracePeriod;
	type CouncilVotingPeriod = CouncilVotingPeriod;
	type DecayRatio = DecayRatio;
}

impl council::motions::Trait for Runtime {
	type Origin = Origin;
	type Proposal = Call;
	type Event = Event;
}

parameter_types! {
	pub const ProposalBond: Permill = Permill::from_percent(5);
	pub const ProposalBondMinimum: Balance = 1 * DOLLARS;
	pub const SpendPeriod: BlockNumber = 1 * DAYS;
	pub const Burn: Permill = Permill::from_percent(50);
}

impl treasury::Trait for Runtime {
	type Currency = Balances;
	type ApproveOrigin = council_motions::EnsureMembers<_4, AccountId>;
	type RejectOrigin = council_motions::EnsureMembers<_2, AccountId>;
	type Event = Event;
	type MintedForSpending = ();
	type ProposalRejection = ();
	type ProposalBond = ProposalBond;
	type ProposalBondMinimum = ProposalBondMinimum;
	type SpendPeriod = SpendPeriod;
	type Burn = Burn;
}

parameter_types! {
	pub const SignedClaimHandicap: BlockNumber = 2;
	pub const TombstoneDeposit: Balance = 16;
	pub const StorageSizeOffset: u32 = 8;
	pub const RentByteFee: Balance = 4;
	pub const RentDepositOffset: Balance = 1000;
	pub const SurchargeReward: Balance = 150;
	pub const ContractTransferFee: Balance = 1 * CENTS;
	pub const ContractCreationFee: Balance = 1 * CENTS;
	pub const ContractTransactionBaseFee: Balance = 1 * CENTS;
	pub const ContractTransactionByteFee: Balance = 10 * MILLICENTS;
	pub const ContractFee: Balance = 1 * CENTS;
	pub const CallBaseFee: Gas = 1000;
	pub const CreateBaseFee: Gas = 1000;
	pub const MaxDepth: u32 = 1024;
	pub const BlockGasLimit: Gas = 10_000_000;
}

impl contracts::Trait for Runtime {
	type Currency = Balances;
	type Call = Call;
	type Event = Event;
	type DetermineContractAddress = contracts::SimpleAddressDeterminator<Runtime>;
	type ComputeDispatchFee = contracts::DefaultDispatchFeeComputor<Runtime>;
	type TrieIdGenerator = contracts::TrieIdFromParentCounter<Runtime>;
	type GasPayment = ();
	type SignedClaimHandicap = SignedClaimHandicap;
	type TombstoneDeposit = TombstoneDeposit;
	type StorageSizeOffset = StorageSizeOffset;
	type RentByteFee = RentByteFee;
	type RentDepositOffset = RentDepositOffset;
	type SurchargeReward = SurchargeReward;
	type TransferFee = ContractTransferFee;
	type CreationFee = ContractCreationFee;
	type TransactionBaseFee = ContractTransactionBaseFee;
	type TransactionByteFee = ContractTransactionByteFee;
	type ContractFee = ContractFee;
	type CallBaseFee = CallBaseFee;
	type CreateBaseFee = CreateBaseFee;
	type MaxDepth = MaxDepth;
	type BlockGasLimit = BlockGasLimit;
}

impl sudo::Trait for Runtime {
	type Event = Event;
	type Proposal = Call;
}

impl grandpa::Trait for Runtime {
	type Event = Event;
}

parameter_types! {
	pub const WindowSize: BlockNumber = DEFAULT_WINDOW_SIZE.into();
	pub const ReportLatency: BlockNumber = DEFAULT_REPORT_LATENCY.into();
}

impl finality_tracker::Trait for Runtime {
	type OnFinalizationStalled = Grandpa;
	type WindowSize = WindowSize;
	type ReportLatency = ReportLatency;
}

construct_runtime!(
	pub enum Runtime where
		Block = Block,
		NodeBlock = node_primitives::Block,
		UncheckedExtrinsic = UncheckedExtrinsic
	{
		System: system::{Module, Call, Storage, Config, Event},
		Aura: aura::{Module, Config<T>, Inherent(Timestamp)},
		Timestamp: timestamp::{Module, Call, Storage, Config<T>, Inherent},
		Authorship: authorship::{Module, Call, Storage},
		Indices: indices,
		Balances: balances,
		Session: session::{Module, Call, Storage, Event, Config<T>},
		Staking: staking::{default, OfflineWorker},
		Democracy: democracy::{Module, Call, Storage, Config, Event<T>},
		Council: council::{Module, Call, Storage, Event<T>},
		CouncilMotions: council_motions::{Module, Call, Storage, Event<T>, Origin<T>},
		CouncilSeats: council_seats::{Config<T>},
		FinalityTracker: finality_tracker::{Module, Call, Inherent},
		Grandpa: grandpa::{Module, Call, Storage, Config, Event},
		Treasury: treasury::{Module, Call, Storage, Event<T>},
		Contracts: contracts,
		Sudo: sudo,
	}
);

/// The address format for describing accounts.
pub type Address = <Indices as StaticLookup>::Source;
/// Block header type as expected by this runtime.
pub type Header = generic::Header<BlockNumber, BlakeTwo256>;
/// Block type as expected by this runtime.
pub type Block = generic::Block<Header, UncheckedExtrinsic>;
/// A Block signed with a Justification
pub type SignedBlock = generic::SignedBlock<Block>;
/// BlockId type as expected by this runtime.
pub type BlockId = generic::BlockId<Block>;
/// Unchecked extrinsic type as expected by this runtime.
pub type UncheckedExtrinsic = generic::UncheckedMortalCompactExtrinsic<Address, Index, Call, Signature>;
/// Extrinsic type that has already been checked.
pub type CheckedExtrinsic = generic::CheckedExtrinsic<AccountId, Index, Call, Balance>;
/// Executive: handles dispatch to the various modules.
pub type Executive = executive::Executive<
	Runtime, Block,
	system::ChainContext<Runtime>,
	Balances,
	Balance,
	Runtime,
	AllModules,
>;

impl_runtime_apis! {
	impl client_api::Core<Block> for Runtime {
		fn version() -> RuntimeVersion {
			VERSION
		}

		fn execute_block(block: Block) {
			Executive::execute_block(block)
		}

		fn initialize_block(header: &<Block as BlockT>::Header) {
			Executive::initialize_block(header)
		}
	}

	impl client_api::Metadata<Block> for Runtime {
		fn metadata() -> OpaqueMetadata {
			Runtime::metadata().into()
		}
	}

	impl block_builder_api::BlockBuilder<Block> for Runtime {
		fn apply_extrinsic(extrinsic: <Block as BlockT>::Extrinsic) -> ApplyResult {
			Executive::apply_extrinsic(extrinsic)
		}

		fn finalize_block() -> <Block as BlockT>::Header {
			Executive::finalize_block()
		}

		fn inherent_extrinsics(data: InherentData) -> Vec<<Block as BlockT>::Extrinsic> {
			data.create_extrinsics()
		}

		fn check_inherents(block: Block, data: InherentData) -> CheckInherentsResult {
			data.check_extrinsics(&block)
		}

		fn random_seed() -> <Block as BlockT>::Hash {
			System::random_seed()
		}
	}

	impl client_api::TaggedTransactionQueue<Block> for Runtime {
		fn validate_transaction(tx: <Block as BlockT>::Extrinsic) -> TransactionValidity {
			Executive::validate_transaction(tx)
		}
	}

	impl offchain_primitives::OffchainWorkerApi<Block> for Runtime {
		fn offchain_worker(number: NumberFor<Block>) {
			Executive::offchain_worker(number)
		}
	}

	impl fg_primitives::GrandpaApi<Block> for Runtime {
		fn grandpa_pending_change(digest: &DigestFor<Block>)
			-> Option<ScheduledChange<NumberFor<Block>>>
		{
			Grandpa::pending_change(digest)
		}

		fn grandpa_forced_change(digest: &DigestFor<Block>)
			-> Option<(NumberFor<Block>, ScheduledChange<NumberFor<Block>>)>
		{
			Grandpa::forced_change(digest)
		}

		fn grandpa_authorities() -> Vec<(GrandpaId, GrandpaWeight)> {
			Grandpa::grandpa_authorities()
		}
	}

	impl consensus_aura::AuraApi<Block, AuraId> for Runtime {
		fn slot_duration() -> u64 {
			Aura::slot_duration()
		}
		fn authorities() -> Vec<AuraId> {
			Aura::authorities()
		}
	}
}<|MERGE_RESOLUTION|>--- conflicted
+++ resolved
@@ -67,17 +67,12 @@
 	spec_name: create_runtime_str!("node"),
 	impl_name: create_runtime_str!("substrate-node"),
 	authoring_version: 10,
-<<<<<<< HEAD
-	spec_version: 99,
-	impl_version: 106,
-=======
 	// Per convention: if the runtime behavior changes, increment spec_version
 	// and set impl_version to equal spec_version. If only runtime
 	// implementation changes and behavior does not, then leave spec_version as
 	// is and increment impl_version.
-	spec_version: 107,
-	impl_version: 107,
->>>>>>> 57615712
+	spec_version: 108,
+	impl_version: 108,
 	apis: RUNTIME_API_VERSIONS,
 };
 
