--- conflicted
+++ resolved
@@ -58,13 +58,8 @@
 	spec_name: create_runtime_str!("node"),
 	impl_name: create_runtime_str!("substrate-node"),
 	authoring_version: 10,
-<<<<<<< HEAD
-	spec_version: 63,
-	impl_version: 64,
-=======
 	spec_version: 66,
-	impl_version: 67,
->>>>>>> 2899be9e
+	impl_version: 68,
 	apis: RUNTIME_API_VERSIONS,
 };
 
