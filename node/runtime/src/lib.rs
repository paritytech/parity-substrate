// Copyright 2018-2019 Parity Technologies (UK) Ltd.
// This file is part of Substrate.

// Substrate is free software: you can redistribute it and/or modify
// it under the terms of the GNU General Public License as published by
// the Free Software Foundation, either version 3 of the License, or
// (at your option) any later version.

// Substrate is distributed in the hope that it will be useful,
// but WITHOUT ANY WARRANTY; without even the implied warranty of
// MERCHANTABILITY or FITNESS FOR A PARTICULAR PURPOSE.  See the
// GNU General Public License for more details.

// You should have received a copy of the GNU General Public License
// along with Substrate.  If not, see <http://www.gnu.org/licenses/>.

//! The Substrate runtime. This can be compiled with ``#[no_std]`, ready for Wasm.

#![cfg_attr(not(feature = "std"), no_std)]
// `construct_runtime!` does a lot of recursion and requires us to increase the limit to 256.
#![recursion_limit="256"]

use rstd::prelude::*;
use support::construct_runtime;
use substrate_primitives::u32_trait::{_2, _4};
use node_primitives::{
	AccountId, AccountIndex, Balance, BlockNumber, Hash, Index, AuthorityId, Signature, AuthoritySignature
};
use grandpa::fg_primitives::{self, ScheduledChange};
use client::{
	block_builder::api::{self as block_builder_api, InherentData, CheckInherentsResult},
	runtime_api as client_api, impl_runtime_apis
};
use runtime_primitives::{ApplyResult, generic, create_runtime_str};
use runtime_primitives::transaction_validity::TransactionValidity;
use runtime_primitives::traits::{
	BlakeTwo256, Block as BlockT, DigestFor, NumberFor, StaticLookup, CurrencyToVoteHandler,
	AuthorityIdFor,
};
use version::RuntimeVersion;
use council::{motions as council_motions, voting as council_voting};
#[cfg(feature = "std")]
use council::seats as council_seats;
#[cfg(any(feature = "std", test))]
use version::NativeVersion;
use substrate_primitives::OpaqueMetadata;

#[cfg(any(feature = "std", test))]
pub use runtime_primitives::BuildStorage;
pub use consensus::Call as ConsensusCall;
pub use timestamp::Call as TimestampCall;
pub use balances::Call as BalancesCall;
pub use runtime_primitives::{Permill, Perbill};
pub use support::StorageValue;
pub use staking::StakerStatus;

/// Runtime version.
pub const VERSION: RuntimeVersion = RuntimeVersion {
	spec_name: create_runtime_str!("node"),
	impl_name: create_runtime_str!("substrate-node"),
	authoring_version: 10,
<<<<<<< HEAD
	spec_version: 62,
	impl_version: 66,
=======
	spec_version: 63,
	impl_version: 65,
>>>>>>> 1abc4212
	apis: RUNTIME_API_VERSIONS,
};

/// Native version.
#[cfg(any(feature = "std", test))]
pub fn native_version() -> NativeVersion {
	NativeVersion {
		runtime_version: VERSION,
		can_author_with: Default::default(),
	}
}

impl system::Trait for Runtime {
	type Origin = Origin;
	type Index = Index;
	type BlockNumber = BlockNumber;
	type Hash = Hash;
	type Hashing = BlakeTwo256;
	type Digest = generic::Digest<Log>;
	type AccountId = AccountId;
	type Lookup = Indices;
	type Header = generic::Header<BlockNumber, BlakeTwo256, Log>;
	type Event = Event;
	type Log = Log;
}

impl aura::Trait for Runtime {
	type HandleReport = aura::StakingSlasher<Runtime>;
}

impl indices::Trait for Runtime {
	type AccountIndex = AccountIndex;
	type IsDeadAccount = Balances;
	type ResolveHint = indices::SimpleResolveHint<Self::AccountId, Self::AccountIndex>;
	type Event = Event;
}

impl balances::Trait for Runtime {
	type Balance = Balance;
	type OnFreeBalanceZero = ((Staking, Contract), Session);
	type OnNewAccount = Indices;
	type Event = Event;
	type TransactionPayment = ();
	type DustRemoval = ();
	type TransferPayment = ();
}

impl consensus::Trait for Runtime {
	type Log = Log;
	type SessionKey = AuthorityId;

	// The Aura module handles offline-reports internally
	// rather than using an explicit report system.
	type InherentOfflineReport = ();
}

impl timestamp::Trait for Runtime {
	type Moment = u64;
	type OnTimestampSet = Aura;
}

impl session::Trait for Runtime {
	type ConvertAccountIdToSessionKey = ();
	type OnSessionChange = (Staking, grandpa::SyncedAuthorities<Runtime>);
	type Event = Event;
}

impl staking::Trait for Runtime {
	type Currency = Balances;
	type CurrencyToVote = CurrencyToVoteHandler;
	type OnRewardMinted = Treasury;
	type Event = Event;
	type Slash = ();
	type Reward = ();
}

impl democracy::Trait for Runtime {
	type Currency = Balances;
	type Proposal = Call;
	type Event = Event;
}

impl council::Trait for Runtime {
	type Event = Event;
	type BadPresentation = ();
	type BadReaper = ();
}

impl council::voting::Trait for Runtime {
	type Event = Event;
}

impl council::motions::Trait for Runtime {
	type Origin = Origin;
	type Proposal = Call;
	type Event = Event;
}

impl treasury::Trait for Runtime {
	type Currency = Balances;
	type ApproveOrigin = council_motions::EnsureMembers<_4>;
	type RejectOrigin = council_motions::EnsureMembers<_2>;
	type Event = Event;
	type MintedForSpending = ();
	type ProposalRejection = ();
}

impl contract::Trait for Runtime {
	type Currency = Balances;
	type Call = Call;
	type Event = Event;
	type Gas = u64;
	type DetermineContractAddress = contract::SimpleAddressDeterminator<Runtime>;
	type ComputeDispatchFee = contract::DefaultDispatchFeeComputor<Runtime>;
	type TrieIdGenerator = contract::TrieIdFromParentCounter<Runtime>;
	type GasPayment = ();
}

impl sudo::Trait for Runtime {
	type Event = Event;
	type Proposal = Call;
}

impl grandpa::Trait for Runtime {
	type SessionKey = AuthorityId;
	type Log = Log;
	type Event = Event;
}

impl finality_tracker::Trait for Runtime {
	type OnFinalizationStalled = grandpa::SyncedAuthorities<Runtime>;
}

construct_runtime!(
	pub enum Runtime with Log(InternalLog: DigestItem<Hash, AuthorityId, AuthoritySignature>) where
		Block = Block,
		NodeBlock = node_primitives::Block,
		UncheckedExtrinsic = UncheckedExtrinsic
	{
		System: system::{default, Log(ChangesTrieRoot)},
		Aura: aura::{Module, Inherent(Timestamp)},
		Timestamp: timestamp::{Module, Call, Storage, Config<T>, Inherent},
		Consensus: consensus::{Module, Call, Storage, Config<T>, Log(AuthoritiesChange), Inherent},
		Indices: indices,
		Balances: balances,
		Session: session,
		Staking: staking::{default, OfflineWorker},
		Democracy: democracy,
		Council: council::{Module, Call, Storage, Event<T>},
		CouncilVoting: council_voting,
		CouncilMotions: council_motions::{Module, Call, Storage, Event<T>, Origin},
		CouncilSeats: council_seats::{Config<T>},
		FinalityTracker: finality_tracker::{Module, Call, Inherent},
		Grandpa: grandpa::{Module, Call, Storage, Config<T>, Log(), Event<T>},
		Treasury: treasury,
		Contract: contract::{Module, Call, Storage, Config<T>, Event<T>},
		Sudo: sudo,
	}
);

/// The address format for describing accounts.
pub type Address = <Indices as StaticLookup>::Source;
/// Block header type as expected by this runtime.
pub type Header = generic::Header<BlockNumber, BlakeTwo256, Log>;
/// Block type as expected by this runtime.
pub type Block = generic::Block<Header, UncheckedExtrinsic>;
/// A Block signed with a Justification
pub type SignedBlock = generic::SignedBlock<Block>;
/// BlockId type as expected by this runtime.
pub type BlockId = generic::BlockId<Block>;
/// Unchecked extrinsic type as expected by this runtime.
pub type UncheckedExtrinsic = generic::UncheckedMortalCompactExtrinsic<Address, Index, Call, Signature>;
/// Extrinsic type that has already been checked.
pub type CheckedExtrinsic = generic::CheckedExtrinsic<AccountId, Index, Call>;
/// Executive: handles dispatch to the various modules.
pub type Executive = executive::Executive<Runtime, Block, system::ChainContext<Runtime>, Balances, AllModules>;

impl_runtime_apis! {
	impl client_api::Core<Block> for Runtime {
		fn version() -> RuntimeVersion {
			VERSION
		}

		fn execute_block(block: Block) {
			Executive::execute_block(block)
		}

		fn initialize_block(header: &<Block as BlockT>::Header) {
			Executive::initialize_block(header)
		}

		fn authorities() -> Vec<AuthorityIdFor<Block>> {
			panic!("Deprecated, please use `AuthoritiesApi`.")
		}
	}

	impl client_api::Metadata<Block> for Runtime {
		fn metadata() -> OpaqueMetadata {
			Runtime::metadata().into()
		}
	}

	impl block_builder_api::BlockBuilder<Block> for Runtime {
		fn apply_extrinsic(extrinsic: <Block as BlockT>::Extrinsic) -> ApplyResult {
			Executive::apply_extrinsic(extrinsic)
		}

		fn finalize_block() -> <Block as BlockT>::Header {
			Executive::finalize_block()
		}

		fn inherent_extrinsics(data: InherentData) -> Vec<<Block as BlockT>::Extrinsic> {
			data.create_extrinsics()
		}

		fn check_inherents(block: Block, data: InherentData) -> CheckInherentsResult {
			data.check_extrinsics(&block)
		}

		fn random_seed() -> <Block as BlockT>::Hash {
			System::random_seed()
		}
	}

	impl client_api::TaggedTransactionQueue<Block> for Runtime {
		fn validate_transaction(tx: <Block as BlockT>::Extrinsic) -> TransactionValidity {
			Executive::validate_transaction(tx)
		}
	}

	impl offchain_primitives::OffchainWorkerApi<Block> for Runtime {
		fn offchain_worker(number: NumberFor<Block>) {
			Executive::offchain_worker(number)
		}
	}

	impl fg_primitives::GrandpaApi<Block> for Runtime {
		fn grandpa_pending_change(digest: &DigestFor<Block>)
			-> Option<ScheduledChange<NumberFor<Block>>>
		{
			for log in digest.logs.iter().filter_map(|l| match l {
				Log(InternalLog::grandpa(grandpa_signal)) => Some(grandpa_signal),
				_ => None
			}) {
				if let Some(change) = Grandpa::scrape_digest_change(log) {
					return Some(change);
				}
			}
			None
		}

		fn grandpa_forced_change(digest: &DigestFor<Block>)
			-> Option<(NumberFor<Block>, ScheduledChange<NumberFor<Block>>)>
		{
			for log in digest.logs.iter().filter_map(|l| match l {
				Log(InternalLog::grandpa(grandpa_signal)) => Some(grandpa_signal),
				_ => None
			}) {
				if let Some(change) = Grandpa::scrape_digest_forced_change(log) {
					return Some(change);
				}
			}
			None
		}

		fn grandpa_authorities() -> Vec<(AuthorityId, u64)> {
			Grandpa::grandpa_authorities()
		}
	}

	impl consensus_aura::AuraApi<Block> for Runtime {
		fn slot_duration() -> u64 {
			Aura::slot_duration()
		}
	}

	impl consensus_authorities::AuthoritiesApi<Block> for Runtime {
		fn authorities() -> Vec<AuthorityIdFor<Block>> {
			Consensus::authorities()
		}
	}
}<|MERGE_RESOLUTION|>--- conflicted
+++ resolved
@@ -59,13 +59,8 @@
 	spec_name: create_runtime_str!("node"),
 	impl_name: create_runtime_str!("substrate-node"),
 	authoring_version: 10,
-<<<<<<< HEAD
-	spec_version: 62,
+	spec_version: 63,
 	impl_version: 66,
-=======
-	spec_version: 63,
-	impl_version: 65,
->>>>>>> 1abc4212
 	apis: RUNTIME_API_VERSIONS,
 };
 
