// Copyright 2018-2019 Parity Technologies (UK) Ltd.
// This file is part of Substrate.

// Substrate is free software: you can redistribute it and/or modify
// it under the terms of the GNU General Public License as published by
// the Free Software Foundation, either version 3 of the License, or
// (at your option) any later version.

// Substrate is distributed in the hope that it will be useful,
// but WITHOUT ANY WARRANTY; without even the implied warranty of
// MERCHANTABILITY or FITNESS FOR A PARTICULAR PURPOSE.  See the
// GNU General Public License for more details.

// You should have received a copy of the GNU General Public License
// along with Substrate.  If not, see <http://www.gnu.org/licenses/>.

//! The Substrate runtime. This can be compiled with ``#[no_std]`, ready for Wasm.

#![cfg_attr(not(feature = "std"), no_std)]
// `construct_runtime!` does a lot of recursion and requires us to increase the limit to 256.
#![recursion_limit="256"]

use rstd::prelude::*;
use support::construct_runtime;
use substrate_primitives::u32_trait::{_2, _4};
use node_primitives::{
	AccountId, AccountIndex, Balance, BlockNumber, Hash, Index, AuthorityId, Signature, AuthoritySignature
};
use grandpa::fg_primitives::{self, ScheduledChange};
use client::{
	block_builder::api::{self as block_builder_api, InherentData, CheckInherentsResult},
	runtime_api as client_api, impl_runtime_apis
};
use runtime_primitives::{ApplyResult, generic, create_runtime_str};
use runtime_primitives::transaction_validity::TransactionValidity;
use runtime_primitives::traits::{
	BlakeTwo256, Block as BlockT, DigestFor, NumberFor, StaticLookup, AuthorityIdFor, Convert
};
use version::RuntimeVersion;
use council::{motions as council_motions, voting as council_voting};
#[cfg(feature = "std")]
use council::seats as council_seats;
#[cfg(any(feature = "std", test))]
use version::NativeVersion;
use substrate_primitives::OpaqueMetadata;

#[cfg(any(feature = "std", test))]
pub use runtime_primitives::BuildStorage;
pub use consensus::Call as ConsensusCall;
pub use timestamp::Call as TimestampCall;
pub use balances::Call as BalancesCall;
pub use runtime_primitives::{Permill, Perbill};
pub use support::StorageValue;
pub use staking::StakerStatus;

/// Runtime version.
pub const VERSION: RuntimeVersion = RuntimeVersion {
	spec_name: create_runtime_str!("node"),
	impl_name: create_runtime_str!("substrate-node"),
	authoring_version: 10,
	spec_version: 70,
<<<<<<< HEAD
	impl_version: 71,
=======
	impl_version: 70,
>>>>>>> 2e2bcab0
	apis: RUNTIME_API_VERSIONS,
};

/// Native version.
#[cfg(any(feature = "std", test))]
pub fn native_version() -> NativeVersion {
	NativeVersion {
		runtime_version: VERSION,
		can_author_with: Default::default(),
	}
}

pub struct CurrencyToVoteHandler;

impl CurrencyToVoteHandler {
	fn factor() -> u128 { (Balances::total_issuance() / u64::max_value() as u128).max(1) }
}

impl Convert<u128, u64> for CurrencyToVoteHandler {
	fn convert(x: u128) -> u64 { (x / Self::factor()) as u64 }
}

impl Convert<u128, u128> for CurrencyToVoteHandler {
	fn convert(x: u128) -> u128 { x * Self::factor() }
}

impl system::Trait for Runtime {
	type Origin = Origin;
	type Index = Index;
	type BlockNumber = BlockNumber;
	type Hash = Hash;
	type Hashing = BlakeTwo256;
	type Digest = generic::Digest<Log>;
	type AccountId = AccountId;
	type Lookup = Indices;
	type Header = generic::Header<BlockNumber, BlakeTwo256, Log>;
	type Event = Event;
	type Log = Log;
}

impl aura::Trait for Runtime {
	type HandleReport = aura::StakingSlasher<Runtime>;
}

impl indices::Trait for Runtime {
	type AccountIndex = AccountIndex;
	type IsDeadAccount = Balances;
	type ResolveHint = indices::SimpleResolveHint<Self::AccountId, Self::AccountIndex>;
	type Event = Event;
}

impl balances::Trait for Runtime {
	type Balance = Balance;
	type OnFreeBalanceZero = ((Staking, Contract), Session);
	type OnNewAccount = Indices;
	type Event = Event;
	type TransactionPayment = ();
	type DustRemoval = ();
	type TransferPayment = ();
}

impl consensus::Trait for Runtime {
	type Log = Log;
	type SessionKey = AuthorityId;

	// The Aura module handles offline-reports internally
	// rather than using an explicit report system.
	type InherentOfflineReport = ();
}

impl timestamp::Trait for Runtime {
	type Moment = u64;
	type OnTimestampSet = Aura;
}

impl session::Trait for Runtime {
	type ConvertAccountIdToSessionKey = ();
	type OnSessionChange = (Staking, grandpa::SyncedAuthorities<Runtime>);
	type Event = Event;
}

impl staking::Trait for Runtime {
	type Currency = Balances;
	type CurrencyToVote = CurrencyToVoteHandler;
	type OnRewardMinted = Treasury;
	type Event = Event;
	type Slash = ();
	type Reward = ();
}

impl democracy::Trait for Runtime {
	type Currency = Balances;
	type Proposal = Call;
	type Event = Event;
}

impl council::Trait for Runtime {
	type Event = Event;
	type BadPresentation = ();
	type BadReaper = ();
}

impl council::voting::Trait for Runtime {
	type Event = Event;
}

impl council::motions::Trait for Runtime {
	type Origin = Origin;
	type Proposal = Call;
	type Event = Event;
}

impl treasury::Trait for Runtime {
	type Currency = Balances;
	type ApproveOrigin = council_motions::EnsureMembers<_4>;
	type RejectOrigin = council_motions::EnsureMembers<_2>;
	type Event = Event;
	type MintedForSpending = ();
	type ProposalRejection = ();
}

impl contract::Trait for Runtime {
	type Currency = Balances;
	type Call = Call;
	type Event = Event;
	type Gas = u64;
	type DetermineContractAddress = contract::SimpleAddressDeterminator<Runtime>;
	type ComputeDispatchFee = contract::DefaultDispatchFeeComputor<Runtime>;
	type TrieIdGenerator = contract::TrieIdFromParentCounter<Runtime>;
	type GasPayment = ();
}

impl sudo::Trait for Runtime {
	type Event = Event;
	type Proposal = Call;
}

impl grandpa::Trait for Runtime {
	type SessionKey = AuthorityId;
	type Log = Log;
	type Event = Event;
}

impl finality_tracker::Trait for Runtime {
	type OnFinalizationStalled = grandpa::SyncedAuthorities<Runtime>;
}

construct_runtime!(
	pub enum Runtime with Log(InternalLog: DigestItem<Hash, AuthorityId, AuthoritySignature>) where
		Block = Block,
		NodeBlock = node_primitives::Block,
		UncheckedExtrinsic = UncheckedExtrinsic
	{
		System: system::{default, Log(ChangesTrieRoot)},
		Aura: aura::{Module, Inherent(Timestamp)},
		Timestamp: timestamp::{Module, Call, Storage, Config<T>, Inherent},
		Consensus: consensus::{Module, Call, Storage, Config<T>, Log(AuthoritiesChange), Inherent},
		Indices: indices,
		Balances: balances,
		Session: session,
		Staking: staking::{default, OfflineWorker},
		Democracy: democracy,
		Council: council::{Module, Call, Storage, Event<T>},
		CouncilVoting: council_voting,
		CouncilMotions: council_motions::{Module, Call, Storage, Event<T>, Origin},
		CouncilSeats: council_seats::{Config<T>},
		FinalityTracker: finality_tracker::{Module, Call, Inherent},
		Grandpa: grandpa::{Module, Call, Storage, Config<T>, Log(), Event<T>},
		Treasury: treasury,
		Contract: contract::{Module, Call, Storage, Config<T>, Event<T>},
		Sudo: sudo,
	}
);

/// The address format for describing accounts.
pub type Address = <Indices as StaticLookup>::Source;
/// Block header type as expected by this runtime.
pub type Header = generic::Header<BlockNumber, BlakeTwo256, Log>;
/// Block type as expected by this runtime.
pub type Block = generic::Block<Header, UncheckedExtrinsic>;
/// A Block signed with a Justification
pub type SignedBlock = generic::SignedBlock<Block>;
/// BlockId type as expected by this runtime.
pub type BlockId = generic::BlockId<Block>;
/// Unchecked extrinsic type as expected by this runtime.
pub type UncheckedExtrinsic = generic::UncheckedMortalCompactExtrinsic<Address, Index, Call, Signature>;
/// Extrinsic type that has already been checked.
pub type CheckedExtrinsic = generic::CheckedExtrinsic<AccountId, Index, Call>;
/// Executive: handles dispatch to the various modules.
pub type Executive = executive::Executive<Runtime, Block, system::ChainContext<Runtime>, Balances, AllModules>;

impl_runtime_apis! {
	impl client_api::Core<Block> for Runtime {
		fn version() -> RuntimeVersion {
			VERSION
		}

		fn execute_block(block: Block) {
			Executive::execute_block(block)
		}

		fn initialize_block(header: &<Block as BlockT>::Header) {
			Executive::initialize_block(header)
		}

		fn authorities() -> Vec<AuthorityIdFor<Block>> {
			panic!("Deprecated, please use `AuthoritiesApi`.")
		}
	}

	impl client_api::Metadata<Block> for Runtime {
		fn metadata() -> OpaqueMetadata {
			Runtime::metadata().into()
		}
	}

	impl block_builder_api::BlockBuilder<Block> for Runtime {
		fn apply_extrinsic(extrinsic: <Block as BlockT>::Extrinsic) -> ApplyResult {
			Executive::apply_extrinsic(extrinsic)
		}

		fn finalize_block() -> <Block as BlockT>::Header {
			Executive::finalize_block()
		}

		fn inherent_extrinsics(data: InherentData) -> Vec<<Block as BlockT>::Extrinsic> {
			data.create_extrinsics()
		}

		fn check_inherents(block: Block, data: InherentData) -> CheckInherentsResult {
			data.check_extrinsics(&block)
		}

		fn random_seed() -> <Block as BlockT>::Hash {
			System::random_seed()
		}
	}

	impl client_api::TaggedTransactionQueue<Block> for Runtime {
		fn validate_transaction(tx: <Block as BlockT>::Extrinsic) -> TransactionValidity {
			Executive::validate_transaction(tx)
		}
	}

	impl offchain_primitives::OffchainWorkerApi<Block> for Runtime {
		fn offchain_worker(number: NumberFor<Block>) {
			Executive::offchain_worker(number)
		}
	}

	impl fg_primitives::GrandpaApi<Block> for Runtime {
		fn grandpa_pending_change(digest: &DigestFor<Block>)
			-> Option<ScheduledChange<NumberFor<Block>>>
		{
			for log in digest.logs.iter().filter_map(|l| match l {
				Log(InternalLog::grandpa(grandpa_signal)) => Some(grandpa_signal),
				_ => None
			}) {
				if let Some(change) = Grandpa::scrape_digest_change(log) {
					return Some(change);
				}
			}
			None
		}

		fn grandpa_forced_change(digest: &DigestFor<Block>)
			-> Option<(NumberFor<Block>, ScheduledChange<NumberFor<Block>>)>
		{
			for log in digest.logs.iter().filter_map(|l| match l {
				Log(InternalLog::grandpa(grandpa_signal)) => Some(grandpa_signal),
				_ => None
			}) {
				if let Some(change) = Grandpa::scrape_digest_forced_change(log) {
					return Some(change);
				}
			}
			None
		}

		fn grandpa_authorities() -> Vec<(AuthorityId, u64)> {
			Grandpa::grandpa_authorities()
		}
	}

	impl consensus_aura::AuraApi<Block> for Runtime {
		fn slot_duration() -> u64 {
			Aura::slot_duration()
		}
	}

	impl consensus_authorities::AuthoritiesApi<Block> for Runtime {
		fn authorities() -> Vec<AuthorityIdFor<Block>> {
			Consensus::authorities()
		}
	}
}<|MERGE_RESOLUTION|>--- conflicted
+++ resolved
@@ -58,12 +58,8 @@
 	spec_name: create_runtime_str!("node"),
 	impl_name: create_runtime_str!("substrate-node"),
 	authoring_version: 10,
-	spec_version: 70,
-<<<<<<< HEAD
-	impl_version: 71,
-=======
-	impl_version: 70,
->>>>>>> 2e2bcab0
+	spec_version: 71,
+	impl_version: 72,
 	apis: RUNTIME_API_VERSIONS,
 };
 
