--- conflicted
+++ resolved
@@ -58,12 +58,8 @@
 	spec_name: create_runtime_str!("node"),
 	impl_name: create_runtime_str!("substrate-node"),
 	authoring_version: 10,
-<<<<<<< HEAD
-	spec_version: 95,
-=======
 	spec_version: 96,
->>>>>>> a6f8d3dd
-	impl_version: 96,
+	impl_version: 97,
 	apis: RUNTIME_API_VERSIONS,
 };
 
