--- conflicted
+++ resolved
@@ -58,13 +58,8 @@
 	spec_name: create_runtime_str!("node"),
 	impl_name: create_runtime_str!("substrate-node"),
 	authoring_version: 10,
-<<<<<<< HEAD
 	spec_version: 36,
-	impl_version: 38,
-=======
-	spec_version: 35,
 	impl_version: 39,
->>>>>>> df733337
 	apis: RUNTIME_API_VERSIONS,
 };
 
