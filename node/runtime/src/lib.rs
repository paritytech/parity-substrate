// Copyright 2018-2019 Parity Technologies (UK) Ltd.
// This file is part of Substrate.

// Substrate is free software: you can redistribute it and/or modify
// it under the terms of the GNU General Public License as published by
// the Free Software Foundation, either version 3 of the License, or
// (at your option) any later version.

// Substrate is distributed in the hope that it will be useful,
// but WITHOUT ANY WARRANTY; without even the implied warranty of
// MERCHANTABILITY or FITNESS FOR A PARTICULAR PURPOSE.  See the
// GNU General Public License for more details.

// You should have received a copy of the GNU General Public License
// along with Substrate.  If not, see <http://www.gnu.org/licenses/>.

//! The Substrate runtime. This can be compiled with ``#[no_std]`, ready for Wasm.

#![cfg_attr(not(feature = "std"), no_std)]
// `construct_runtime!` does a lot of recursion and requires us to increase the limit to 256.
#![recursion_limit="256"]

use rstd::prelude::*;
use support::{
	construct_runtime, parameter_types, traits::{SplitTwoWays, Currency}
};
use primitives::u32_trait::{_1, _2, _3, _4};
use node_primitives::{
	AccountId, AccountIndex, Balance, BlockNumber, Hash, Index,
	Moment, Signature,
};
use babe::{AuthorityId as BabeId};
use grandpa::fg_primitives::{self, ScheduledChange};
use client::{
	block_builder::api::{self as block_builder_api, InherentData, CheckInherentsResult},
	runtime_api as client_api, impl_runtime_apis
};
use sr_primitives::{ApplyResult, impl_opaque_keys, generic, create_runtime_str, key_types};
use sr_primitives::transaction_validity::TransactionValidity;
use sr_primitives::weights::Weight;
use sr_primitives::traits::{
	BlakeTwo256, Block as BlockT, DigestFor, NumberFor, StaticLookup,
};
use version::RuntimeVersion;
use elections::VoteIndex;
#[cfg(any(feature = "std", test))]
use version::NativeVersion;
use primitives::OpaqueMetadata;
use grandpa::{AuthorityId as GrandpaId, AuthorityWeight as GrandpaWeight};
use finality_tracker::{DEFAULT_REPORT_LATENCY, DEFAULT_WINDOW_SIZE};

#[cfg(any(feature = "std", test))]
pub use sr_primitives::BuildStorage;
pub use timestamp::Call as TimestampCall;
pub use balances::Call as BalancesCall;
pub use contracts::Gas;
pub use sr_primitives::{Permill, Perbill};
pub use support::StorageValue;
pub use staking::StakerStatus;

/// Implementations of some helper traits passed into runtime modules as associated types.
pub mod impls;
use impls::{CurrencyToVoteHandler, WeightMultiplierUpdateHandler, Author, WeightToFee};

/// Constant values used within the runtime.
pub mod constants;
use constants::{time::*, currency::*};

// Make the WASM binary available.
#[cfg(feature = "std")]
include!(concat!(env!("OUT_DIR"), "/wasm_binary.rs"));

/// Runtime version.
pub const VERSION: RuntimeVersion = RuntimeVersion {
	spec_name: create_runtime_str!("node"),
	impl_name: create_runtime_str!("substrate-node"),
	authoring_version: 10,
	// Per convention: if the runtime behavior changes, increment spec_version
	// and set impl_version to equal spec_version. If only runtime
	// implementation changes and behavior does not, then leave spec_version as
	// is and increment impl_version.
<<<<<<< HEAD
	spec_version: 123,
	impl_version: 123,
=======
	spec_version: 127,
	impl_version: 128,
>>>>>>> 9ede42b1
	apis: RUNTIME_API_VERSIONS,
};

/// Native version.
#[cfg(any(feature = "std", test))]
pub fn native_version() -> NativeVersion {
	NativeVersion {
		runtime_version: VERSION,
		can_author_with: Default::default(),
	}
}

type NegativeImbalance = <Balances as Currency<AccountId>>::NegativeImbalance;

pub type DealWithFees = SplitTwoWays<
	Balance,
	NegativeImbalance,
	_4, Treasury,   // 4 parts (80%) goes to the treasury.
	_1, Author,     // 1 part (20%) goes to the block author.
>;

parameter_types! {
	pub const BlockHashCount: BlockNumber = 250;
	pub const MaximumBlockWeight: Weight = 1_000_000_000;
	pub const AvailableBlockRatio: Perbill = Perbill::from_percent(75);
	pub const MaximumBlockLength: u32 = 5 * 1024 * 1024;
}

impl system::Trait for Runtime {
	type Origin = Origin;
	type Index = Index;
	type BlockNumber = BlockNumber;
	type Hash = Hash;
	type Hashing = BlakeTwo256;
	type AccountId = AccountId;
	type Lookup = Indices;
	type Header = generic::Header<BlockNumber, BlakeTwo256>;
	type WeightMultiplierUpdate = WeightMultiplierUpdateHandler;
	type Event = Event;
	type BlockHashCount = BlockHashCount;
	type MaximumBlockWeight = MaximumBlockWeight;
	type MaximumBlockLength = MaximumBlockLength;
	type AvailableBlockRatio = AvailableBlockRatio;
}

parameter_types! {
	pub const EpochDuration: u64 = EPOCH_DURATION_IN_SLOTS;
	pub const ExpectedBlockTime: Moment = MILLISECS_PER_BLOCK;
}

impl babe::Trait for Runtime {
	type EpochDuration = EpochDuration;
<<<<<<< HEAD
	type CurrentSessionKeys = session::CurrentSessionKeys<Self>;
=======
	type ExpectedBlockTime = ExpectedBlockTime;
>>>>>>> 9ede42b1
}

impl indices::Trait for Runtime {
	type AccountIndex = AccountIndex;
	type IsDeadAccount = Balances;
	type ResolveHint = indices::SimpleResolveHint<Self::AccountId, Self::AccountIndex>;
	type Event = Event;
}

parameter_types! {
	pub const ExistentialDeposit: Balance = 1 * DOLLARS;
	pub const TransferFee: Balance = 1 * CENTS;
	pub const CreationFee: Balance = 1 * CENTS;
	pub const TransactionBaseFee: Balance = 1 * CENTS;
	pub const TransactionByteFee: Balance = 10 * MILLICENTS;
}

impl balances::Trait for Runtime {
	type Balance = Balance;
	type OnFreeBalanceZero = ((Staking, Contracts), Session);
	type OnNewAccount = Indices;
	type Event = Event;
	type TransactionPayment = DealWithFees;
	type DustRemoval = ();
	type TransferPayment = ();
	type ExistentialDeposit = ExistentialDeposit;
	type TransferFee = TransferFee;
	type CreationFee = CreationFee;
	type TransactionBaseFee = TransactionBaseFee;
	type TransactionByteFee = TransactionByteFee;
	type WeightToFee = WeightToFee;
}

parameter_types! {
	pub const MinimumPeriod: Moment = SLOT_DURATION / 2;
}
impl timestamp::Trait for Runtime {
	type Moment = Moment;
	type OnTimestampSet = Babe;
	type MinimumPeriod = MinimumPeriod;
}

parameter_types! {
	pub const UncleGenerations: u64 = 0;
}

impl authorship::Trait for Runtime {
	type FindAuthor = session::FindAccountFromAuthorIndex<Self, Babe>;
	type UncleGenerations = UncleGenerations;
	type FilterUncle = ();
<<<<<<< HEAD
	type EventHandler = (ImOnline);
=======
	type EventHandler = Staking;
>>>>>>> 9ede42b1
}

type SessionHandlers = (Grandpa, Babe, ImOnline);

impl_opaque_keys! {
	pub struct SessionKeys {
		#[id(key_types::ED25519)]
		pub ed25519: GrandpaId,
		#[id(key_types::SR25519)]
		pub sr25519: BabeId,
	}
}

// NOTE: `SessionHandler` and `SessionKeys` are co-dependent: One key will be used for each handler.
// The number and order of items in `SessionHandler` *MUST* be the same number and order of keys in
// `SessionKeys`.
// TODO: Introduce some structure to tie these together to make it a bit less of a footgun. This
// should be easy, since OneSessionHandler trait provides the `Key` as an associated type. #2858

impl session::Trait for Runtime {
	type OnSessionEnding = Staking;
	type SessionHandler = SessionHandlers;
	type ShouldEndSession = Babe;
	type Event = Event;
	type Keys = SessionKeys;
	type ValidatorId = AccountId;
	type ValidatorIdOf = staking::StashOf<Self>;
	type AccountIdOf = staking::ControllerOf<Self>;
	type SelectInitialValidators = Staking;
}

impl session::historical::Trait for Runtime {
	type FullIdentification = staking::Exposure<AccountId, Balance>;
	type FullIdentificationOf = staking::ExposureOf<Runtime>;
}

parameter_types! {
	pub const SessionsPerEra: session::SessionIndex = 6;
	pub const BondingDuration: staking::EraIndex = 24 * 28;
}

impl staking::Trait for Runtime {
	type Currency = Balances;
	type Time = Timestamp;
	type CurrencyToVote = CurrencyToVoteHandler;
	type OnRewardMinted = Treasury;
	type Event = Event;
	type Slash = ();
	type Reward = ();
	type SessionsPerEra = SessionsPerEra;
	type BondingDuration = BondingDuration;
	type SessionInterface = Self;
}

parameter_types! {
	pub const LaunchPeriod: BlockNumber = 28 * 24 * 60 * MINUTES;
	pub const VotingPeriod: BlockNumber = 28 * 24 * 60 * MINUTES;
	pub const EmergencyVotingPeriod: BlockNumber = 3 * 24 * 60 * MINUTES;
	pub const MinimumDeposit: Balance = 100 * DOLLARS;
	pub const EnactmentPeriod: BlockNumber = 30 * 24 * 60 * MINUTES;
	pub const CooloffPeriod: BlockNumber = 30 * 24 * 60 * MINUTES;
}

impl democracy::Trait for Runtime {
	type Proposal = Call;
	type Event = Event;
	type Currency = Balances;
	type EnactmentPeriod = EnactmentPeriod;
	type LaunchPeriod = LaunchPeriod;
	type VotingPeriod = VotingPeriod;
	type EmergencyVotingPeriod = EmergencyVotingPeriod;
	type MinimumDeposit = MinimumDeposit;
	type ExternalOrigin = collective::EnsureProportionAtLeast<_1, _2, AccountId, CouncilInstance>;
	type ExternalMajorityOrigin = collective::EnsureProportionAtLeast<_2, _3, AccountId, CouncilInstance>;
	type ExternalPushOrigin = collective::EnsureProportionAtLeast<_2, _3, AccountId, TechnicalInstance>;
	type EmergencyOrigin = collective::EnsureProportionAtLeast<_1, _1, AccountId, CouncilInstance>;
	type CancellationOrigin = collective::EnsureProportionAtLeast<_2, _3, AccountId, CouncilInstance>;
	type VetoOrigin = collective::EnsureMember<AccountId, CouncilInstance>;
	type CooloffPeriod = CooloffPeriod;
}

type CouncilInstance = collective::Instance1;
impl collective::Trait<CouncilInstance> for Runtime {
	type Origin = Origin;
	type Proposal = Call;
	type Event = Event;
}

parameter_types! {
	pub const CandidacyBond: Balance = 10 * DOLLARS;
	pub const VotingBond: Balance = 1 * DOLLARS;
	pub const VotingFee: Balance = 2 * DOLLARS;
	pub const PresentSlashPerVoter: Balance = 1 * CENTS;
	pub const CarryCount: u32 = 6;
	// one additional vote should go by before an inactive voter can be reaped.
	pub const InactiveGracePeriod: VoteIndex = 1;
	pub const ElectionsVotingPeriod: BlockNumber = 2 * DAYS;
	pub const DecayRatio: u32 = 0;
}

impl elections::Trait for Runtime {
	type Event = Event;
	type Currency = Balances;
	type BadPresentation = ();
	type BadReaper = ();
	type BadVoterIndex = ();
	type LoserCandidate = ();
	type ChangeMembers = Council;
	type CandidacyBond = CandidacyBond;
	type VotingBond = VotingBond;
	type VotingFee = VotingFee;
	type PresentSlashPerVoter = PresentSlashPerVoter;
	type CarryCount = CarryCount;
	type InactiveGracePeriod = InactiveGracePeriod;
	type VotingPeriod = ElectionsVotingPeriod;
	type DecayRatio = DecayRatio;
}

type TechnicalInstance = collective::Instance2;
impl collective::Trait<TechnicalInstance> for Runtime {
	type Origin = Origin;
	type Proposal = Call;
	type Event = Event;
}

parameter_types! {
	pub const ProposalBond: Permill = Permill::from_percent(5);
	pub const ProposalBondMinimum: Balance = 1 * DOLLARS;
	pub const SpendPeriod: BlockNumber = 1 * DAYS;
	pub const Burn: Permill = Permill::from_percent(50);
}

impl treasury::Trait for Runtime {
	type Currency = Balances;
	type ApproveOrigin = collective::EnsureMembers<_4, AccountId, CouncilInstance>;
	type RejectOrigin = collective::EnsureMembers<_2, AccountId, CouncilInstance>;
	type Event = Event;
	type MintedForSpending = ();
	type ProposalRejection = ();
	type ProposalBond = ProposalBond;
	type ProposalBondMinimum = ProposalBondMinimum;
	type SpendPeriod = SpendPeriod;
	type Burn = Burn;
}

parameter_types! {
	pub const ContractTransferFee: Balance = 1 * CENTS;
	pub const ContractCreationFee: Balance = 1 * CENTS;
	pub const ContractTransactionBaseFee: Balance = 1 * CENTS;
	pub const ContractTransactionByteFee: Balance = 10 * MILLICENTS;
	pub const ContractFee: Balance = 1 * CENTS;
}

impl contracts::Trait for Runtime {
	type Currency = Balances;
	type Call = Call;
	type Event = Event;
	type DetermineContractAddress = contracts::SimpleAddressDeterminator<Runtime>;
	type ComputeDispatchFee = contracts::DefaultDispatchFeeComputor<Runtime>;
	type TrieIdGenerator = contracts::TrieIdFromParentCounter<Runtime>;
	type GasPayment = ();
	type SignedClaimHandicap = contracts::DefaultSignedClaimHandicap;
	type TombstoneDeposit = contracts::DefaultTombstoneDeposit;
	type StorageSizeOffset = contracts::DefaultStorageSizeOffset;
	type RentByteFee = contracts::DefaultRentByteFee;
	type RentDepositOffset = contracts::DefaultRentDepositOffset;
	type SurchargeReward = contracts::DefaultSurchargeReward;
	type TransferFee = ContractTransferFee;
	type CreationFee = ContractCreationFee;
	type TransactionBaseFee = ContractTransactionBaseFee;
	type TransactionByteFee = ContractTransactionByteFee;
	type ContractFee = ContractFee;
	type CallBaseFee = contracts::DefaultCallBaseFee;
	type CreateBaseFee = contracts::DefaultCreateBaseFee;
	type MaxDepth = contracts::DefaultMaxDepth;
	type MaxValueSize = contracts::DefaultMaxValueSize;
	type BlockGasLimit = contracts::DefaultBlockGasLimit;
}

impl sudo::Trait for Runtime {
	type Event = Event;
	type Proposal = Call;
}

impl im_online::Trait for Runtime {
	type AuthorityId = BabeId;
	type Call = Call;
	type Event = Event;
	type SessionsPerEra = SessionsPerEra;
	type UncheckedExtrinsic = UncheckedExtrinsic;
	type IsValidAuthorityId = Babe;
	type AuthorityIdOf = babe::AuthorityIdOf<Self, BabeId>;
	type DisableValidator = staking::DisableValidatorInterface<Self>;
}

impl grandpa::Trait for Runtime {
	type Event = Event;
}

parameter_types! {
	pub const WindowSize: BlockNumber = DEFAULT_WINDOW_SIZE.into();
	pub const ReportLatency: BlockNumber = DEFAULT_REPORT_LATENCY.into();
}

impl finality_tracker::Trait for Runtime {
	type OnFinalizationStalled = Grandpa;
	type WindowSize = WindowSize;
	type ReportLatency = ReportLatency;
}

construct_runtime!(
	pub enum Runtime where
		Block = Block,
		NodeBlock = node_primitives::Block,
		UncheckedExtrinsic = UncheckedExtrinsic
	{
		System: system::{Module, Call, Storage, Config, Event},
		Babe: babe::{Module, Call, Storage, Config, Inherent(Timestamp)},
		Timestamp: timestamp::{Module, Call, Storage, Inherent},
		Authorship: authorship::{Module, Call, Storage},
		Indices: indices,
		Balances: balances,
		Staking: staking::{default, OfflineWorker},
		Session: session::{Module, Call, Storage, Event, Config<T>},
		Democracy: democracy::{Module, Call, Storage, Config, Event<T>},
		Council: collective::<Instance1>::{Module, Call, Storage, Origin<T>, Event<T>, Config<T>},
		TechnicalCommittee: collective::<Instance2>::{Module, Call, Storage, Origin<T>, Event<T>, Config<T>},
		Elections: elections::{Module, Call, Storage, Event<T>, Config<T>},
		FinalityTracker: finality_tracker::{Module, Call, Inherent},
		Grandpa: grandpa::{Module, Call, Storage, Config, Event},
		Treasury: treasury::{Module, Call, Storage, Event<T>},
		Contracts: contracts,
		Sudo: sudo,
		ImOnline: im_online::{default, ValidateUnsigned},
	}
);

/// The address format for describing accounts.
pub type Address = <Indices as StaticLookup>::Source;
/// Block header type as expected by this runtime.
pub type Header = generic::Header<BlockNumber, BlakeTwo256>;
/// Block type as expected by this runtime.
pub type Block = generic::Block<Header, UncheckedExtrinsic>;
/// A Block signed with a Justification
pub type SignedBlock = generic::SignedBlock<Block>;
/// BlockId type as expected by this runtime.
pub type BlockId = generic::BlockId<Block>;
/// The SignedExtension to the basic transaction logic.
pub type SignedExtra = (
	system::CheckGenesis<Runtime>,
	system::CheckEra<Runtime>,
	system::CheckNonce<Runtime>,
	system::CheckWeight<Runtime>,
	balances::TakeFees<Runtime>
);
/// Unchecked extrinsic type as expected by this runtime.
pub type UncheckedExtrinsic = generic::UncheckedExtrinsic<Address, Call, Signature, SignedExtra>;
/// Extrinsic type that has already been checked.
pub type CheckedExtrinsic = generic::CheckedExtrinsic<AccountId, Call, SignedExtra>;
/// Executive: handles dispatch to the various modules.
pub type Executive = executive::Executive<Runtime, Block, system::ChainContext<Runtime>, Runtime, AllModules>;

impl_runtime_apis! {
	impl client_api::Core<Block> for Runtime {
		fn version() -> RuntimeVersion {
			VERSION
		}

		fn execute_block(block: Block) {
			Executive::execute_block(block)
		}

		fn initialize_block(header: &<Block as BlockT>::Header) {
			Executive::initialize_block(header)
		}
	}

	impl client_api::Metadata<Block> for Runtime {
		fn metadata() -> OpaqueMetadata {
			Runtime::metadata().into()
		}
	}

	impl block_builder_api::BlockBuilder<Block> for Runtime {
		fn apply_extrinsic(extrinsic: <Block as BlockT>::Extrinsic) -> ApplyResult {
			Executive::apply_extrinsic(extrinsic)
		}

		fn finalize_block() -> <Block as BlockT>::Header {
			Executive::finalize_block()
		}

		fn inherent_extrinsics(data: InherentData) -> Vec<<Block as BlockT>::Extrinsic> {
			data.create_extrinsics()
		}

		fn check_inherents(block: Block, data: InherentData) -> CheckInherentsResult {
			data.check_extrinsics(&block)
		}

		fn random_seed() -> <Block as BlockT>::Hash {
			System::random_seed()
		}
	}

	impl client_api::TaggedTransactionQueue<Block> for Runtime {
		fn validate_transaction(tx: <Block as BlockT>::Extrinsic) -> TransactionValidity {
			Executive::validate_transaction(tx)
		}
	}

	impl offchain_primitives::OffchainWorkerApi<Block> for Runtime {
		fn offchain_worker(number: NumberFor<Block>) {
			Executive::offchain_worker(number)
		}
	}

	impl fg_primitives::GrandpaApi<Block> for Runtime {
		fn grandpa_pending_change(digest: &DigestFor<Block>)
			-> Option<ScheduledChange<NumberFor<Block>>>
		{
			Grandpa::pending_change(digest)
		}

		fn grandpa_forced_change(digest: &DigestFor<Block>)
			-> Option<(NumberFor<Block>, ScheduledChange<NumberFor<Block>>)>
		{
			Grandpa::forced_change(digest)
		}

		fn grandpa_authorities() -> Vec<(GrandpaId, GrandpaWeight)> {
			Grandpa::grandpa_authorities()
		}
	}

	impl babe_primitives::BabeApi<Block> for Runtime {
		fn startup_data() -> babe_primitives::BabeConfiguration {
			// The choice of `c` parameter (where `1 - c` represents the
			// probability of a slot being empty), is done in accordance to the
			// slot duration and expected target block time, for safely
			// resisting network delays of maximum two seconds.
			// <https://research.web3.foundation/en/latest/polkadot/BABE/Babe/#6-practical-results>
			babe_primitives::BabeConfiguration {
				median_required_blocks: 1000,
				slot_duration: Babe::slot_duration(),
				c: (278, 1000),
			}
		}

		fn epoch() -> babe_primitives::Epoch {
			babe_primitives::Epoch {
				start_slot: Babe::epoch_start_slot(),
				authorities: Babe::authorities(),
				epoch_index: Babe::epoch_index(),
				randomness: Babe::randomness(),
				duration: EpochDuration::get(),
			}
		}
	}

	impl consensus_primitives::ConsensusApi<Block, babe_primitives::AuthorityId> for Runtime {
		fn authorities() -> Vec<babe_primitives::AuthorityId> {
			Babe::authorities().into_iter().map(|(a, _)| a).collect()
		}
	}
}<|MERGE_RESOLUTION|>--- conflicted
+++ resolved
@@ -79,13 +79,8 @@
 	// and set impl_version to equal spec_version. If only runtime
 	// implementation changes and behavior does not, then leave spec_version as
 	// is and increment impl_version.
-<<<<<<< HEAD
-	spec_version: 123,
-	impl_version: 123,
-=======
-	spec_version: 127,
-	impl_version: 128,
->>>>>>> 9ede42b1
+	spec_version: 128,
+	impl_version: 129,
 	apis: RUNTIME_API_VERSIONS,
 };
 
@@ -138,11 +133,8 @@
 
 impl babe::Trait for Runtime {
 	type EpochDuration = EpochDuration;
-<<<<<<< HEAD
+	type ExpectedBlockTime = ExpectedBlockTime;
 	type CurrentSessionKeys = session::CurrentSessionKeys<Self>;
-=======
-	type ExpectedBlockTime = ExpectedBlockTime;
->>>>>>> 9ede42b1
 }
 
 impl indices::Trait for Runtime {
@@ -193,11 +185,7 @@
 	type FindAuthor = session::FindAccountFromAuthorIndex<Self, Babe>;
 	type UncleGenerations = UncleGenerations;
 	type FilterUncle = ();
-<<<<<<< HEAD
-	type EventHandler = (ImOnline);
-=======
-	type EventHandler = Staking;
->>>>>>> 9ede42b1
+	type EventHandler = (ImOnline, Staking);
 }
 
 type SessionHandlers = (Grandpa, Babe, ImOnline);
