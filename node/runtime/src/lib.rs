// Copyright 2018-2019 Parity Technologies (UK) Ltd.
// This file is part of Substrate.

// Substrate is free software: you can redistribute it and/or modify
// it under the terms of the GNU General Public License as published by
// the Free Software Foundation, either version 3 of the License, or
// (at your option) any later version.

// Substrate is distributed in the hope that it will be useful,
// but WITHOUT ANY WARRANTY; without even the implied warranty of
// MERCHANTABILITY or FITNESS FOR A PARTICULAR PURPOSE.  See the
// GNU General Public License for more details.

// You should have received a copy of the GNU General Public License
// along with Substrate.  If not, see <http://www.gnu.org/licenses/>.

//! The Substrate runtime. This can be compiled with ``#[no_std]`, ready for Wasm.

#![cfg_attr(not(feature = "std"), no_std)]
// `construct_runtime!` does a lot of recursion and requires us to increase the limit to 256.
#![recursion_limit="256"]

use rstd::prelude::*;
use support::{construct_runtime, parameter_types};
use substrate_primitives::u32_trait::{_1, _2, _3, _4};
use node_primitives::{
	AccountId, AccountIndex, Balance, BlockNumber, Hash, Index, AuthorityId, Signature, AuthoritySignature
};
use grandpa::fg_primitives::{self, ScheduledChange};
use client::{
	block_builder::api::{self as block_builder_api, InherentData, CheckInherentsResult},
	runtime_api as client_api, impl_runtime_apis
};
use runtime_primitives::{ApplyResult, generic, create_runtime_str};
use runtime_primitives::transaction_validity::TransactionValidity;
use runtime_primitives::traits::{
	BlakeTwo256, Block as BlockT, DigestFor, NumberFor, StaticLookup, AuthorityIdFor, Convert,
};
use version::RuntimeVersion;
use council::{motions as council_motions};
#[cfg(feature = "std")]
use council::seats as council_seats;
#[cfg(any(feature = "std", test))]
use version::NativeVersion;
use substrate_primitives::{OpaqueMetadata, ed25519};

#[cfg(any(feature = "std", test))]
pub use runtime_primitives::BuildStorage;
pub use consensus::Call as ConsensusCall;
pub use aura::Call as AuraCall;
pub use grandpa::Call as GrandpaCall;
pub use timestamp::Call as TimestampCall;
pub use balances::Call as BalancesCall;
pub use runtime_primitives::{Permill, Perbill};
pub use support::StorageValue;
pub use staking::StakerStatus;

/// Runtime version.
pub const VERSION: RuntimeVersion = RuntimeVersion {
	spec_name: create_runtime_str!("node"),
	impl_name: create_runtime_str!("substrate-node"),
	authoring_version: 10,
<<<<<<< HEAD
	spec_version: 91,
=======
	spec_version: 92,
>>>>>>> 49845251
	impl_version: 92,
	apis: RUNTIME_API_VERSIONS,
};

/// Native version.
#[cfg(any(feature = "std", test))]
pub fn native_version() -> NativeVersion {
	NativeVersion {
		runtime_version: VERSION,
		can_author_with: Default::default(),
	}
}

pub struct CurrencyToVoteHandler;

impl CurrencyToVoteHandler {
	fn factor() -> u128 { (Balances::total_issuance() / u64::max_value() as u128).max(1) }
}

impl Convert<u128, u64> for CurrencyToVoteHandler {
	fn convert(x: u128) -> u64 { (x / Self::factor()) as u64 }
}

impl Convert<u128, u128> for CurrencyToVoteHandler {
	fn convert(x: u128) -> u128 { x * Self::factor() }
}

impl system::Trait for Runtime {
	type Origin = Origin;
	type Index = Index;
	type BlockNumber = BlockNumber;
	type Hash = Hash;
	type Hashing = BlakeTwo256;
	type Digest = generic::Digest<Log>;
	type AccountId = AccountId;
	type Lookup = Indices;
	type Header = generic::Header<BlockNumber, BlakeTwo256, Log>;
	type Event = Event;
	type Log = Log;
}

impl aura::Trait for Runtime {
	type HandleReport = aura::StakingSlasher<Runtime>;
	type Signature = ed25519::Signature;
	type DigestItem = generic::DigestItem<Self::Hash, ed25519::Public, ed25519::Signature>;
	type Digest = generic::Digest<Self::DigestItem>;
	type Header = generic::Header<BlockNumber, BlakeTwo256, Self::DigestItem>;
}

impl indices::Trait for Runtime {
	type AccountIndex = AccountIndex;
	type IsDeadAccount = Balances;
	type ResolveHint = indices::SimpleResolveHint<Self::AccountId, Self::AccountIndex>;
	type Event = Event;
}

impl balances::Trait for Runtime {
	type Balance = Balance;
	type OnFreeBalanceZero = ((Staking, Contract), Session);
	type OnNewAccount = Indices;
	type Event = Event;
	type TransactionPayment = ();
	type DustRemoval = ();
	type TransferPayment = ();
}

impl consensus::Trait for Runtime {
	type Log = Log;
	type SessionKey = AuthorityId;

	// The Aura module handles offline-reports internally
	// rather than using an explicit report system.
	type InherentOfflineReport = ();
}

impl timestamp::Trait for Runtime {
	type Moment = u64;
	type OnTimestampSet = Aura;
}

impl session::Trait for Runtime {
	type ConvertAccountIdToSessionKey = ();
	type OnSessionChange = (Staking, grandpa::SyncedAuthorities<Runtime>);
	type Event = Event;
}

impl staking::Trait for Runtime {
	type Currency = Balances;
	type CurrencyToVote = CurrencyToVoteHandler;
	type OnRewardMinted = Treasury;
	type Event = Event;
	type Slash = ();
	type Reward = ();
}

const MINUTES: BlockNumber = 6;
const BUCKS: Balance = 1_000_000_000_000;

parameter_types! {
	pub const LaunchPeriod: BlockNumber = 28 * 24 * 60 * MINUTES;
	pub const VotingPeriod: BlockNumber = 28 * 24 * 60 * MINUTES;
	pub const EmergencyVotingPeriod: BlockNumber = 3 * 24 * 60 * MINUTES;
	pub const MinimumDeposit: Balance = 100 * BUCKS;
	pub const EnactmentPeriod: BlockNumber = 30 * 24 * 60 * MINUTES;
	pub const CooloffPeriod: BlockNumber = 30 * 24 * 60 * MINUTES;
}
impl democracy::Trait for Runtime {
	type Proposal = Call;
	type Event = Event;
	type Currency = Balances;
	type EnactmentPeriod = EnactmentPeriod;
	type LaunchPeriod = LaunchPeriod;
	type VotingPeriod = VotingPeriod;
	type EmergencyVotingPeriod = EmergencyVotingPeriod;
	type MinimumDeposit = MinimumDeposit;
	type ExternalOrigin = council_motions::EnsureProportionAtLeast<_1, _2, AccountId>;
	type ExternalMajorityOrigin = council_motions::EnsureProportionAtLeast<_2, _3, AccountId>;
	type EmergencyOrigin = council_motions::EnsureProportionAtLeast<_1, _1, AccountId>;
	type CancellationOrigin = council_motions::EnsureProportionAtLeast<_2, _3, AccountId>;
	type VetoOrigin = council_motions::EnsureMember<AccountId>;
	type CooloffPeriod = CooloffPeriod;
}

impl council::Trait for Runtime {
	type Event = Event;
	type BadPresentation = ();
	type BadReaper = ();
	type OnMembersChanged = CouncilMotions;
}

impl council::motions::Trait for Runtime {
	type Origin = Origin;
	type Proposal = Call;
	type Event = Event;
}

impl treasury::Trait for Runtime {
	type Currency = Balances;
	type ApproveOrigin = council_motions::EnsureMembers<_4, AccountId>;
	type RejectOrigin = council_motions::EnsureMembers<_2, AccountId>;
	type Event = Event;
	type MintedForSpending = ();
	type ProposalRejection = ();
}

impl contract::Trait for Runtime {
	type Currency = Balances;
	type Call = Call;
	type Event = Event;
	type Gas = u64;
	type DetermineContractAddress = contract::SimpleAddressDeterminator<Runtime>;
	type ComputeDispatchFee = contract::DefaultDispatchFeeComputor<Runtime>;
	type TrieIdGenerator = contract::TrieIdFromParentCounter<Runtime>;
	type GasPayment = ();
}

impl sudo::Trait for Runtime {
	type Event = Event;
	type Proposal = Call;
}

impl grandpa::Trait for Runtime {
	type SessionKey = AuthorityId;
	type Signature = ed25519::Signature;
	type Log = Log;
	type Event = Event;
}

impl finality_tracker::Trait for Runtime {
	type OnFinalizationStalled = grandpa::SyncedAuthorities<Runtime>;
}

construct_runtime!(
	pub enum Runtime with Log(InternalLog: DigestItem<Hash, AuthorityId, AuthoritySignature>) where
		Block = Block,
		NodeBlock = node_primitives::Block,
		UncheckedExtrinsic = UncheckedExtrinsic
	{
		System: system::{default, Log(ChangesTrieRoot)},
<<<<<<< HEAD
		Aura: aura::{Module, Call, Inherent(Timestamp), Log(PreRuntime), ValidateUnsigned},
=======
		Aura: aura::{Module, Inherent(Timestamp), Log(PreRuntime)},
>>>>>>> 49845251
		Timestamp: timestamp::{Module, Call, Storage, Config<T>, Inherent},
		Consensus: consensus::{Module, Call, Storage, Config<T>, Log(AuthoritiesChange), Inherent},
		Indices: indices,
		Balances: balances,
		Session: session,
		Staking: staking::{default, OfflineWorker},
		Democracy: democracy,
		Council: council::{Module, Call, Storage, Event<T>},
		CouncilMotions: council_motions::{Module, Call, Storage, Event<T>, Origin<T>},
		CouncilSeats: council_seats::{Config<T>},
		FinalityTracker: finality_tracker::{Module, Call, Inherent},
		Grandpa: grandpa::{Module, Call, Storage, Config<T>, Log(), Event<T>, ValidateUnsigned},
		Treasury: treasury,
		Contract: contract::{Module, Call, Storage, Config<T>, Event<T>},
		Sudo: sudo,
	}
);

/// The address format for describing accounts.
pub type Address = <Indices as StaticLookup>::Source;
/// Block header type as expected by this runtime.
pub type Header = generic::Header<BlockNumber, BlakeTwo256, Log>;
/// Block type as expected by this runtime.
pub type Block = generic::Block<Header, UncheckedExtrinsic>;
/// A Block signed with a Justification
pub type SignedBlock = generic::SignedBlock<Block>;
/// BlockId type as expected by this runtime.
pub type BlockId = generic::BlockId<Block>;
/// Unchecked extrinsic type as expected by this runtime.
pub type UncheckedExtrinsic = generic::UncheckedMortalCompactExtrinsic<Address, Index, Call, Signature>;
/// Extrinsic type that has already been checked.
pub type CheckedExtrinsic = generic::CheckedExtrinsic<AccountId, Index, Call>;
/// Executive: handles dispatch to the various modules.
pub type Executive = executive::Executive<Runtime, Block, system::ChainContext<Runtime>, Balances, Runtime, AllModules>;

impl_runtime_apis! {
	impl client_api::Core<Block> for Runtime {
		fn version() -> RuntimeVersion {
			VERSION
		}

		fn execute_block(block: Block) {
			Executive::execute_block(block)
		}

		fn initialize_block(header: &<Block as BlockT>::Header) {
			Executive::initialize_block(header)
		}
	}

	impl client_api::Metadata<Block> for Runtime {
		fn metadata() -> OpaqueMetadata {
			Runtime::metadata().into()
		}
	}

	impl block_builder_api::BlockBuilder<Block> for Runtime {
		fn apply_extrinsic(extrinsic: <Block as BlockT>::Extrinsic) -> ApplyResult {
			Executive::apply_extrinsic(extrinsic)
		}

		fn finalize_block() -> <Block as BlockT>::Header {
			Executive::finalize_block()
		}

		fn inherent_extrinsics(data: InherentData) -> Vec<<Block as BlockT>::Extrinsic> {
			data.create_extrinsics()
		}

		fn check_inherents(block: Block, data: InherentData) -> CheckInherentsResult {
			data.check_extrinsics(&block)
		}

		fn random_seed() -> <Block as BlockT>::Hash {
			System::random_seed()
		}
	}

	impl client_api::TaggedTransactionQueue<Block> for Runtime {
		fn validate_transaction(tx: <Block as BlockT>::Extrinsic) -> TransactionValidity {
			Executive::validate_transaction(tx)
		}
	}

	impl offchain_primitives::OffchainWorkerApi<Block> for Runtime {
		fn offchain_worker(number: NumberFor<Block>) {
			Executive::offchain_worker(number)
		}
	}

	impl fg_primitives::GrandpaApi<Block> for Runtime {
		fn grandpa_pending_change(digest: &DigestFor<Block>)
			-> Option<ScheduledChange<NumberFor<Block>>>
		{
			for log in digest.logs.iter().filter_map(|l| match l {
				Log(InternalLog::grandpa(grandpa_signal)) => Some(grandpa_signal),
				_ => None
			}) {
				if let Some(change) = Grandpa::scrape_digest_change(log) {
					return Some(change);
				}
			}
			None
		}

		fn grandpa_forced_change(digest: &DigestFor<Block>)
			-> Option<(NumberFor<Block>, ScheduledChange<NumberFor<Block>>)>
		{
			for log in digest.logs.iter().filter_map(|l| match l {
				Log(InternalLog::grandpa(grandpa_signal)) => Some(grandpa_signal),
				_ => None
			}) {
				if let Some(change) = Grandpa::scrape_digest_forced_change(log) {
					return Some(change);
				}
			}
			None
		}

		fn grandpa_authorities() -> Vec<(AuthorityId, u64)> {
			Grandpa::grandpa_authorities()
		}
	}

	impl consensus_aura::AuraApi<Block> for Runtime {
		fn slot_duration() -> u64 {
			Aura::slot_duration()
		}
	}

	impl consensus_authorities::AuthoritiesApi<Block> for Runtime {
		fn authorities() -> Vec<AuthorityIdFor<Block>> {
			Consensus::authorities()
		}
	}
}<|MERGE_RESOLUTION|>--- conflicted
+++ resolved
@@ -60,12 +60,8 @@
 	spec_name: create_runtime_str!("node"),
 	impl_name: create_runtime_str!("substrate-node"),
 	authoring_version: 10,
-<<<<<<< HEAD
-	spec_version: 91,
-=======
-	spec_version: 92,
->>>>>>> 49845251
-	impl_version: 92,
+	spec_version: 93,
+	impl_version: 93,
 	apis: RUNTIME_API_VERSIONS,
 };
 
@@ -244,11 +240,7 @@
 		UncheckedExtrinsic = UncheckedExtrinsic
 	{
 		System: system::{default, Log(ChangesTrieRoot)},
-<<<<<<< HEAD
 		Aura: aura::{Module, Call, Inherent(Timestamp), Log(PreRuntime), ValidateUnsigned},
-=======
-		Aura: aura::{Module, Inherent(Timestamp), Log(PreRuntime)},
->>>>>>> 49845251
 		Timestamp: timestamp::{Module, Call, Storage, Config<T>, Inherent},
 		Consensus: consensus::{Module, Call, Storage, Config<T>, Log(AuthoritiesChange), Inherent},
 		Indices: indices,
