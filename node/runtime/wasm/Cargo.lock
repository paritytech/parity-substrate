[[package]]
name = "arrayvec"
version = "0.4.8"
source = "registry+https://github.com/rust-lang/crates.io-index"
dependencies = [
 "nodrop 0.1.13 (registry+https://github.com/rust-lang/crates.io-index)",
]

[[package]]
name = "backtrace"
version = "0.3.9"
source = "registry+https://github.com/rust-lang/crates.io-index"
dependencies = [
 "backtrace-sys 0.1.24 (registry+https://github.com/rust-lang/crates.io-index)",
 "cfg-if 0.1.6 (registry+https://github.com/rust-lang/crates.io-index)",
 "libc 0.2.44 (registry+https://github.com/rust-lang/crates.io-index)",
 "rustc-demangle 0.1.9 (registry+https://github.com/rust-lang/crates.io-index)",
 "winapi 0.3.6 (registry+https://github.com/rust-lang/crates.io-index)",
]

[[package]]
name = "backtrace-sys"
version = "0.1.24"
source = "registry+https://github.com/rust-lang/crates.io-index"
dependencies = [
 "cc 1.0.25 (registry+https://github.com/rust-lang/crates.io-index)",
 "libc 0.2.44 (registry+https://github.com/rust-lang/crates.io-index)",
]

[[package]]
name = "base58"
version = "0.1.0"
source = "registry+https://github.com/rust-lang/crates.io-index"

[[package]]
name = "bitflags"
version = "1.0.4"
source = "registry+https://github.com/rust-lang/crates.io-index"

[[package]]
name = "blake2-rfc"
version = "0.2.18"
source = "registry+https://github.com/rust-lang/crates.io-index"
dependencies = [
 "arrayvec 0.4.8 (registry+https://github.com/rust-lang/crates.io-index)",
 "constant_time_eq 0.1.3 (registry+https://github.com/rust-lang/crates.io-index)",
]

[[package]]
name = "byteorder"
version = "1.2.7"
source = "registry+https://github.com/rust-lang/crates.io-index"

[[package]]
name = "bytes"
version = "0.4.11"
source = "registry+https://github.com/rust-lang/crates.io-index"
dependencies = [
 "byteorder 1.2.7 (registry+https://github.com/rust-lang/crates.io-index)",
 "iovec 0.1.2 (registry+https://github.com/rust-lang/crates.io-index)",
]

[[package]]
name = "cc"
version = "1.0.25"
source = "registry+https://github.com/rust-lang/crates.io-index"

[[package]]
name = "cfg-if"
version = "0.1.6"
source = "registry+https://github.com/rust-lang/crates.io-index"

[[package]]
name = "chrono"
version = "0.4.6"
source = "registry+https://github.com/rust-lang/crates.io-index"
dependencies = [
 "num-integer 0.1.39 (registry+https://github.com/rust-lang/crates.io-index)",
 "num-traits 0.2.6 (registry+https://github.com/rust-lang/crates.io-index)",
 "time 0.1.40 (registry+https://github.com/rust-lang/crates.io-index)",
]

[[package]]
name = "cloudabi"
version = "0.0.3"
source = "registry+https://github.com/rust-lang/crates.io-index"
dependencies = [
 "bitflags 1.0.4 (registry+https://github.com/rust-lang/crates.io-index)",
]

[[package]]
name = "constant_time_eq"
version = "0.1.3"
source = "registry+https://github.com/rust-lang/crates.io-index"

[[package]]
name = "crossbeam"
version = "0.2.12"
source = "registry+https://github.com/rust-lang/crates.io-index"

[[package]]
name = "crossbeam-deque"
version = "0.6.2"
source = "registry+https://github.com/rust-lang/crates.io-index"
dependencies = [
 "crossbeam-epoch 0.6.1 (registry+https://github.com/rust-lang/crates.io-index)",
 "crossbeam-utils 0.6.2 (registry+https://github.com/rust-lang/crates.io-index)",
]

[[package]]
name = "crossbeam-epoch"
version = "0.6.1"
source = "registry+https://github.com/rust-lang/crates.io-index"
dependencies = [
 "arrayvec 0.4.8 (registry+https://github.com/rust-lang/crates.io-index)",
 "cfg-if 0.1.6 (registry+https://github.com/rust-lang/crates.io-index)",
 "crossbeam-utils 0.6.2 (registry+https://github.com/rust-lang/crates.io-index)",
 "lazy_static 1.2.0 (registry+https://github.com/rust-lang/crates.io-index)",
 "memoffset 0.2.1 (registry+https://github.com/rust-lang/crates.io-index)",
 "scopeguard 0.3.3 (registry+https://github.com/rust-lang/crates.io-index)",
]

[[package]]
name = "crossbeam-utils"
version = "0.6.2"
source = "registry+https://github.com/rust-lang/crates.io-index"
dependencies = [
 "cfg-if 0.1.6 (registry+https://github.com/rust-lang/crates.io-index)",
]

[[package]]
name = "crunchy"
version = "0.1.6"
source = "registry+https://github.com/rust-lang/crates.io-index"

[[package]]
name = "crunchy"
version = "0.2.1"
source = "registry+https://github.com/rust-lang/crates.io-index"

[[package]]
name = "elastic-array"
version = "0.10.0"
source = "registry+https://github.com/rust-lang/crates.io-index"
dependencies = [
 "heapsize 0.4.2 (registry+https://github.com/rust-lang/crates.io-index)",
]

[[package]]
name = "environmental"
version = "1.0.0"
source = "registry+https://github.com/rust-lang/crates.io-index"

[[package]]
name = "error-chain"
version = "0.12.0"
source = "registry+https://github.com/rust-lang/crates.io-index"
dependencies = [
 "backtrace 0.3.9 (registry+https://github.com/rust-lang/crates.io-index)",
]

[[package]]
name = "fixed-hash"
version = "0.3.0"
source = "registry+https://github.com/rust-lang/crates.io-index"
dependencies = [
 "byteorder 1.2.7 (registry+https://github.com/rust-lang/crates.io-index)",
 "heapsize 0.4.2 (registry+https://github.com/rust-lang/crates.io-index)",
 "libc 0.2.44 (registry+https://github.com/rust-lang/crates.io-index)",
 "rand 0.5.5 (registry+https://github.com/rust-lang/crates.io-index)",
 "rustc-hex 2.0.1 (registry+https://github.com/rust-lang/crates.io-index)",
 "static_assertions 0.2.5 (registry+https://github.com/rust-lang/crates.io-index)",
]

[[package]]
name = "fnv"
version = "1.0.6"
source = "registry+https://github.com/rust-lang/crates.io-index"

[[package]]
name = "foreign-types"
version = "0.3.2"
source = "registry+https://github.com/rust-lang/crates.io-index"
dependencies = [
 "foreign-types-shared 0.1.1 (registry+https://github.com/rust-lang/crates.io-index)",
]

[[package]]
name = "foreign-types-shared"
version = "0.1.1"
source = "registry+https://github.com/rust-lang/crates.io-index"

[[package]]
name = "fuchsia-zircon"
version = "0.3.3"
source = "registry+https://github.com/rust-lang/crates.io-index"
dependencies = [
 "bitflags 1.0.4 (registry+https://github.com/rust-lang/crates.io-index)",
 "fuchsia-zircon-sys 0.3.3 (registry+https://github.com/rust-lang/crates.io-index)",
]

[[package]]
name = "fuchsia-zircon-sys"
version = "0.3.3"
source = "registry+https://github.com/rust-lang/crates.io-index"

[[package]]
name = "futures"
version = "0.1.25"
source = "registry+https://github.com/rust-lang/crates.io-index"

[[package]]
name = "hash-db"
version = "0.9.0"
source = "registry+https://github.com/rust-lang/crates.io-index"

[[package]]
name = "hash256-std-hasher"
version = "0.9.0"
source = "registry+https://github.com/rust-lang/crates.io-index"
dependencies = [
 "crunchy 0.1.6 (registry+https://github.com/rust-lang/crates.io-index)",
]

[[package]]
name = "heapsize"
version = "0.4.2"
source = "registry+https://github.com/rust-lang/crates.io-index"
dependencies = [
 "winapi 0.3.6 (registry+https://github.com/rust-lang/crates.io-index)",
]

[[package]]
name = "hex-literal"
version = "0.1.1"
source = "registry+https://github.com/rust-lang/crates.io-index"
dependencies = [
 "hex-literal-impl 0.1.1 (registry+https://github.com/rust-lang/crates.io-index)",
 "proc-macro-hack 0.4.1 (registry+https://github.com/rust-lang/crates.io-index)",
]

[[package]]
name = "hex-literal-impl"
version = "0.1.1"
source = "registry+https://github.com/rust-lang/crates.io-index"
dependencies = [
 "proc-macro-hack 0.4.1 (registry+https://github.com/rust-lang/crates.io-index)",
]

[[package]]
name = "httparse"
version = "1.3.3"
source = "registry+https://github.com/rust-lang/crates.io-index"

[[package]]
name = "idna"
version = "0.1.5"
source = "registry+https://github.com/rust-lang/crates.io-index"
dependencies = [
 "matches 0.1.8 (registry+https://github.com/rust-lang/crates.io-index)",
 "unicode-bidi 0.3.4 (registry+https://github.com/rust-lang/crates.io-index)",
 "unicode-normalization 0.1.7 (registry+https://github.com/rust-lang/crates.io-index)",
]

[[package]]
name = "impl-codec"
version = "0.1.1"
source = "registry+https://github.com/rust-lang/crates.io-index"
dependencies = [
 "parity-codec 2.2.0 (registry+https://github.com/rust-lang/crates.io-index)",
]

[[package]]
name = "impl-serde"
version = "0.1.1"
source = "registry+https://github.com/rust-lang/crates.io-index"
dependencies = [
 "rustc-hex 2.0.1 (registry+https://github.com/rust-lang/crates.io-index)",
 "serde 1.0.81 (registry+https://github.com/rust-lang/crates.io-index)",
]

[[package]]
name = "integer-sqrt"
version = "0.1.2"
source = "registry+https://github.com/rust-lang/crates.io-index"

[[package]]
name = "iovec"
version = "0.1.2"
source = "registry+https://github.com/rust-lang/crates.io-index"
dependencies = [
 "libc 0.2.44 (registry+https://github.com/rust-lang/crates.io-index)",
 "winapi 0.2.8 (registry+https://github.com/rust-lang/crates.io-index)",
]

[[package]]
name = "itoa"
version = "0.4.3"
source = "registry+https://github.com/rust-lang/crates.io-index"

[[package]]
name = "kernel32-sys"
version = "0.2.2"
source = "registry+https://github.com/rust-lang/crates.io-index"
dependencies = [
 "winapi 0.2.8 (registry+https://github.com/rust-lang/crates.io-index)",
 "winapi-build 0.1.1 (registry+https://github.com/rust-lang/crates.io-index)",
]

[[package]]
name = "kvdb"
version = "0.1.0"
source = "git+https://github.com/paritytech/parity-common?rev=b0317f649ab2c665b7987b8475878fc4d2e1f81d#b0317f649ab2c665b7987b8475878fc4d2e1f81d"
dependencies = [
 "elastic-array 0.10.0 (registry+https://github.com/rust-lang/crates.io-index)",
 "parity-bytes 0.1.0 (git+https://github.com/paritytech/parity-common?rev=b0317f649ab2c665b7987b8475878fc4d2e1f81d)",
]

[[package]]
name = "lazy_static"
version = "0.2.11"
source = "registry+https://github.com/rust-lang/crates.io-index"

[[package]]
name = "lazy_static"
version = "1.2.0"
source = "registry+https://github.com/rust-lang/crates.io-index"

[[package]]
name = "lazycell"
version = "1.2.1"
source = "registry+https://github.com/rust-lang/crates.io-index"

[[package]]
name = "libc"
version = "0.2.44"
source = "registry+https://github.com/rust-lang/crates.io-index"

[[package]]
name = "lock_api"
version = "0.1.5"
source = "registry+https://github.com/rust-lang/crates.io-index"
dependencies = [
 "owning_ref 0.4.0 (registry+https://github.com/rust-lang/crates.io-index)",
 "scopeguard 0.3.3 (registry+https://github.com/rust-lang/crates.io-index)",
]

[[package]]
name = "log"
version = "0.3.9"
source = "registry+https://github.com/rust-lang/crates.io-index"
dependencies = [
 "log 0.4.6 (registry+https://github.com/rust-lang/crates.io-index)",
]

[[package]]
name = "log"
version = "0.4.6"
source = "registry+https://github.com/rust-lang/crates.io-index"
dependencies = [
 "cfg-if 0.1.6 (registry+https://github.com/rust-lang/crates.io-index)",
]

[[package]]
name = "mashup"
version = "0.1.9"
source = "registry+https://github.com/rust-lang/crates.io-index"
dependencies = [
 "mashup-impl 0.1.9 (registry+https://github.com/rust-lang/crates.io-index)",
 "proc-macro-hack 0.4.1 (registry+https://github.com/rust-lang/crates.io-index)",
]

[[package]]
name = "mashup-impl"
version = "0.1.9"
source = "registry+https://github.com/rust-lang/crates.io-index"
dependencies = [
 "proc-macro-hack 0.4.1 (registry+https://github.com/rust-lang/crates.io-index)",
 "proc-macro2 0.4.24 (registry+https://github.com/rust-lang/crates.io-index)",
]

[[package]]
name = "matches"
version = "0.1.8"
source = "registry+https://github.com/rust-lang/crates.io-index"

[[package]]
name = "memoffset"
version = "0.2.1"
source = "registry+https://github.com/rust-lang/crates.io-index"

[[package]]
name = "memory-db"
version = "0.9.0"
source = "registry+https://github.com/rust-lang/crates.io-index"
dependencies = [
 "hash-db 0.9.0 (registry+https://github.com/rust-lang/crates.io-index)",
 "heapsize 0.4.2 (registry+https://github.com/rust-lang/crates.io-index)",
]

[[package]]
name = "memory_units"
version = "0.3.0"
source = "registry+https://github.com/rust-lang/crates.io-index"

[[package]]
name = "mio"
version = "0.6.16"
source = "registry+https://github.com/rust-lang/crates.io-index"
dependencies = [
 "fuchsia-zircon 0.3.3 (registry+https://github.com/rust-lang/crates.io-index)",
 "fuchsia-zircon-sys 0.3.3 (registry+https://github.com/rust-lang/crates.io-index)",
 "iovec 0.1.2 (registry+https://github.com/rust-lang/crates.io-index)",
 "kernel32-sys 0.2.2 (registry+https://github.com/rust-lang/crates.io-index)",
 "lazycell 1.2.1 (registry+https://github.com/rust-lang/crates.io-index)",
 "libc 0.2.44 (registry+https://github.com/rust-lang/crates.io-index)",
 "log 0.4.6 (registry+https://github.com/rust-lang/crates.io-index)",
 "miow 0.2.1 (registry+https://github.com/rust-lang/crates.io-index)",
 "net2 0.2.33 (registry+https://github.com/rust-lang/crates.io-index)",
 "slab 0.4.1 (registry+https://github.com/rust-lang/crates.io-index)",
 "winapi 0.2.8 (registry+https://github.com/rust-lang/crates.io-index)",
]

[[package]]
name = "mio-extras"
version = "2.0.5"
source = "registry+https://github.com/rust-lang/crates.io-index"
dependencies = [
 "lazycell 1.2.1 (registry+https://github.com/rust-lang/crates.io-index)",
 "log 0.4.6 (registry+https://github.com/rust-lang/crates.io-index)",
 "mio 0.6.16 (registry+https://github.com/rust-lang/crates.io-index)",
 "slab 0.4.1 (registry+https://github.com/rust-lang/crates.io-index)",
]

[[package]]
name = "mio-uds"
version = "0.6.7"
source = "registry+https://github.com/rust-lang/crates.io-index"
dependencies = [
 "iovec 0.1.2 (registry+https://github.com/rust-lang/crates.io-index)",
 "libc 0.2.44 (registry+https://github.com/rust-lang/crates.io-index)",
 "mio 0.6.16 (registry+https://github.com/rust-lang/crates.io-index)",
]

[[package]]
name = "miow"
version = "0.2.1"
source = "registry+https://github.com/rust-lang/crates.io-index"
dependencies = [
 "kernel32-sys 0.2.2 (registry+https://github.com/rust-lang/crates.io-index)",
 "net2 0.2.33 (registry+https://github.com/rust-lang/crates.io-index)",
 "winapi 0.2.8 (registry+https://github.com/rust-lang/crates.io-index)",
 "ws2_32-sys 0.2.1 (registry+https://github.com/rust-lang/crates.io-index)",
]

[[package]]
name = "net2"
version = "0.2.33"
source = "registry+https://github.com/rust-lang/crates.io-index"
dependencies = [
 "cfg-if 0.1.6 (registry+https://github.com/rust-lang/crates.io-index)",
 "libc 0.2.44 (registry+https://github.com/rust-lang/crates.io-index)",
 "winapi 0.3.6 (registry+https://github.com/rust-lang/crates.io-index)",
]

[[package]]
name = "node-primitives"
version = "0.1.0"
dependencies = [
 "parity-codec 2.2.0 (registry+https://github.com/rust-lang/crates.io-index)",
 "parity-codec-derive 2.2.0 (registry+https://github.com/rust-lang/crates.io-index)",
 "serde 1.0.81 (registry+https://github.com/rust-lang/crates.io-index)",
 "serde_derive 1.0.81 (registry+https://github.com/rust-lang/crates.io-index)",
 "sr-primitives 0.1.0",
 "sr-std 0.1.0",
 "substrate-primitives 0.1.0",
]

[[package]]
name = "node-runtime"
version = "0.1.0"
dependencies = [
 "hex-literal 0.1.1 (registry+https://github.com/rust-lang/crates.io-index)",
 "integer-sqrt 0.1.2 (registry+https://github.com/rust-lang/crates.io-index)",
 "node-primitives 0.1.0",
 "parity-codec 2.2.0 (registry+https://github.com/rust-lang/crates.io-index)",
 "parity-codec-derive 2.2.0 (registry+https://github.com/rust-lang/crates.io-index)",
 "rustc-hex 1.0.0 (registry+https://github.com/rust-lang/crates.io-index)",
 "safe-mix 1.0.0 (registry+https://github.com/rust-lang/crates.io-index)",
 "serde 1.0.81 (registry+https://github.com/rust-lang/crates.io-index)",
 "sr-primitives 0.1.0",
 "sr-std 0.1.0",
 "sr-version 0.1.0",
 "srml-aura 0.1.0",
 "srml-balances 0.1.0",
 "srml-consensus 0.1.0",
 "srml-contract 0.1.0",
 "srml-council 0.1.0",
 "srml-democracy 0.1.0",
 "srml-executive 0.1.0",
 "srml-grandpa 0.1.0",
 "srml-indices 0.1.0",
 "srml-session 0.1.0",
 "srml-staking 0.1.0",
 "srml-sudo 0.1.0",
 "srml-support 0.1.0",
 "srml-system 0.1.0",
 "srml-timestamp 0.1.0",
 "srml-treasury 0.1.0",
 "srml-upgrade-key 0.1.0",
 "substrate-client 0.1.0",
 "substrate-consensus-aura-primitives 0.1.0",
 "substrate-keyring 0.1.0",
 "substrate-metadata 0.1.0",
 "substrate-metadata-derive 0.1.0",
 "substrate-primitives 0.1.0",
]

[[package]]
name = "node-runtime-wasm"
version = "0.1.0"
dependencies = [
 "node-runtime 0.1.0",
]

[[package]]
name = "nodrop"
version = "0.1.13"
source = "registry+https://github.com/rust-lang/crates.io-index"

[[package]]
name = "num-integer"
version = "0.1.39"
source = "registry+https://github.com/rust-lang/crates.io-index"
dependencies = [
 "num-traits 0.2.6 (registry+https://github.com/rust-lang/crates.io-index)",
]

[[package]]
name = "num-traits"
version = "0.2.6"
source = "registry+https://github.com/rust-lang/crates.io-index"

[[package]]
name = "num_cpus"
version = "1.8.0"
source = "registry+https://github.com/rust-lang/crates.io-index"
dependencies = [
 "libc 0.2.44 (registry+https://github.com/rust-lang/crates.io-index)",
]

[[package]]
name = "once_cell"
version = "0.1.6"
source = "registry+https://github.com/rust-lang/crates.io-index"

[[package]]
name = "openssl"
version = "0.10.16"
source = "registry+https://github.com/rust-lang/crates.io-index"
dependencies = [
 "bitflags 1.0.4 (registry+https://github.com/rust-lang/crates.io-index)",
 "cfg-if 0.1.6 (registry+https://github.com/rust-lang/crates.io-index)",
 "foreign-types 0.3.2 (registry+https://github.com/rust-lang/crates.io-index)",
 "lazy_static 1.2.0 (registry+https://github.com/rust-lang/crates.io-index)",
 "libc 0.2.44 (registry+https://github.com/rust-lang/crates.io-index)",
 "openssl-sys 0.9.40 (registry+https://github.com/rust-lang/crates.io-index)",
]

[[package]]
name = "openssl-sys"
version = "0.9.40"
source = "registry+https://github.com/rust-lang/crates.io-index"
dependencies = [
 "cc 1.0.25 (registry+https://github.com/rust-lang/crates.io-index)",
 "libc 0.2.44 (registry+https://github.com/rust-lang/crates.io-index)",
 "pkg-config 0.3.14 (registry+https://github.com/rust-lang/crates.io-index)",
 "vcpkg 0.2.6 (registry+https://github.com/rust-lang/crates.io-index)",
]

[[package]]
name = "owning_ref"
version = "0.4.0"
source = "registry+https://github.com/rust-lang/crates.io-index"
dependencies = [
 "stable_deref_trait 1.1.1 (registry+https://github.com/rust-lang/crates.io-index)",
]

[[package]]
name = "parity-bytes"
version = "0.1.0"
source = "git+https://github.com/paritytech/parity-common?rev=b0317f649ab2c665b7987b8475878fc4d2e1f81d#b0317f649ab2c665b7987b8475878fc4d2e1f81d"

[[package]]
name = "parity-codec"
version = "2.2.0"
source = "registry+https://github.com/rust-lang/crates.io-index"
dependencies = [
 "arrayvec 0.4.8 (registry+https://github.com/rust-lang/crates.io-index)",
 "serde 1.0.81 (registry+https://github.com/rust-lang/crates.io-index)",
]

[[package]]
name = "parity-codec-derive"
version = "2.2.0"
source = "registry+https://github.com/rust-lang/crates.io-index"
dependencies = [
 "proc-macro2 0.4.24 (registry+https://github.com/rust-lang/crates.io-index)",
 "quote 0.6.10 (registry+https://github.com/rust-lang/crates.io-index)",
 "syn 0.15.22 (registry+https://github.com/rust-lang/crates.io-index)",
]

[[package]]
name = "parity-wasm"
version = "0.31.3"
source = "registry+https://github.com/rust-lang/crates.io-index"
dependencies = [
 "byteorder 1.2.7 (registry+https://github.com/rust-lang/crates.io-index)",
]

[[package]]
name = "parking_lot"
version = "0.6.4"
source = "registry+https://github.com/rust-lang/crates.io-index"
dependencies = [
 "lock_api 0.1.5 (registry+https://github.com/rust-lang/crates.io-index)",
 "parking_lot_core 0.3.1 (registry+https://github.com/rust-lang/crates.io-index)",
]

[[package]]
name = "parking_lot"
version = "0.7.1"
source = "registry+https://github.com/rust-lang/crates.io-index"
dependencies = [
 "lock_api 0.1.5 (registry+https://github.com/rust-lang/crates.io-index)",
 "parking_lot_core 0.4.0 (registry+https://github.com/rust-lang/crates.io-index)",
]

[[package]]
name = "parking_lot_core"
version = "0.3.1"
source = "registry+https://github.com/rust-lang/crates.io-index"
dependencies = [
 "libc 0.2.44 (registry+https://github.com/rust-lang/crates.io-index)",
 "rand 0.5.5 (registry+https://github.com/rust-lang/crates.io-index)",
 "rustc_version 0.2.3 (registry+https://github.com/rust-lang/crates.io-index)",
 "smallvec 0.6.7 (registry+https://github.com/rust-lang/crates.io-index)",
 "winapi 0.3.6 (registry+https://github.com/rust-lang/crates.io-index)",
]

[[package]]
name = "parking_lot_core"
version = "0.4.0"
source = "registry+https://github.com/rust-lang/crates.io-index"
dependencies = [
 "libc 0.2.44 (registry+https://github.com/rust-lang/crates.io-index)",
 "rand 0.6.1 (registry+https://github.com/rust-lang/crates.io-index)",
 "rustc_version 0.2.3 (registry+https://github.com/rust-lang/crates.io-index)",
 "smallvec 0.6.7 (registry+https://github.com/rust-lang/crates.io-index)",
 "winapi 0.3.6 (registry+https://github.com/rust-lang/crates.io-index)",
]

[[package]]
name = "percent-encoding"
version = "1.0.1"
source = "registry+https://github.com/rust-lang/crates.io-index"

[[package]]
name = "pkg-config"
version = "0.3.14"
source = "registry+https://github.com/rust-lang/crates.io-index"

[[package]]
name = "primitive-types"
version = "0.1.4"
source = "registry+https://github.com/rust-lang/crates.io-index"
dependencies = [
 "crunchy 0.2.1 (registry+https://github.com/rust-lang/crates.io-index)",
 "fixed-hash 0.3.0 (registry+https://github.com/rust-lang/crates.io-index)",
 "impl-codec 0.1.1 (registry+https://github.com/rust-lang/crates.io-index)",
 "impl-serde 0.1.1 (registry+https://github.com/rust-lang/crates.io-index)",
 "uint 0.5.0 (registry+https://github.com/rust-lang/crates.io-index)",
]

[[package]]
name = "proc-macro-hack"
version = "0.4.1"
source = "registry+https://github.com/rust-lang/crates.io-index"
dependencies = [
 "proc-macro-hack-impl 0.4.1 (registry+https://github.com/rust-lang/crates.io-index)",
]

[[package]]
name = "proc-macro-hack-impl"
version = "0.4.1"
source = "registry+https://github.com/rust-lang/crates.io-index"

[[package]]
name = "proc-macro2"
version = "0.4.24"
source = "registry+https://github.com/rust-lang/crates.io-index"
dependencies = [
 "unicode-xid 0.1.0 (registry+https://github.com/rust-lang/crates.io-index)",
]

[[package]]
name = "pwasm-utils"
version = "0.6.1"
source = "registry+https://github.com/rust-lang/crates.io-index"
dependencies = [
 "byteorder 1.2.7 (registry+https://github.com/rust-lang/crates.io-index)",
 "log 0.4.6 (registry+https://github.com/rust-lang/crates.io-index)",
 "parity-wasm 0.31.3 (registry+https://github.com/rust-lang/crates.io-index)",
]

[[package]]
name = "quote"
version = "0.6.10"
source = "registry+https://github.com/rust-lang/crates.io-index"
dependencies = [
 "proc-macro2 0.4.24 (registry+https://github.com/rust-lang/crates.io-index)",
]

[[package]]
name = "rand"
version = "0.4.3"
source = "registry+https://github.com/rust-lang/crates.io-index"
dependencies = [
 "fuchsia-zircon 0.3.3 (registry+https://github.com/rust-lang/crates.io-index)",
 "libc 0.2.44 (registry+https://github.com/rust-lang/crates.io-index)",
 "winapi 0.3.6 (registry+https://github.com/rust-lang/crates.io-index)",
]

[[package]]
name = "rand"
version = "0.5.5"
source = "registry+https://github.com/rust-lang/crates.io-index"
dependencies = [
 "cloudabi 0.0.3 (registry+https://github.com/rust-lang/crates.io-index)",
 "fuchsia-zircon 0.3.3 (registry+https://github.com/rust-lang/crates.io-index)",
 "libc 0.2.44 (registry+https://github.com/rust-lang/crates.io-index)",
 "rand_core 0.2.2 (registry+https://github.com/rust-lang/crates.io-index)",
 "winapi 0.3.6 (registry+https://github.com/rust-lang/crates.io-index)",
]

[[package]]
name = "rand"
version = "0.6.1"
source = "registry+https://github.com/rust-lang/crates.io-index"
dependencies = [
 "cloudabi 0.0.3 (registry+https://github.com/rust-lang/crates.io-index)",
 "fuchsia-zircon 0.3.3 (registry+https://github.com/rust-lang/crates.io-index)",
 "libc 0.2.44 (registry+https://github.com/rust-lang/crates.io-index)",
 "rand_chacha 0.1.0 (registry+https://github.com/rust-lang/crates.io-index)",
 "rand_core 0.3.0 (registry+https://github.com/rust-lang/crates.io-index)",
 "rand_hc 0.1.0 (registry+https://github.com/rust-lang/crates.io-index)",
 "rand_isaac 0.1.1 (registry+https://github.com/rust-lang/crates.io-index)",
 "rand_pcg 0.1.1 (registry+https://github.com/rust-lang/crates.io-index)",
 "rand_xorshift 0.1.0 (registry+https://github.com/rust-lang/crates.io-index)",
 "rustc_version 0.2.3 (registry+https://github.com/rust-lang/crates.io-index)",
 "winapi 0.3.6 (registry+https://github.com/rust-lang/crates.io-index)",
]

[[package]]
name = "rand_chacha"
version = "0.1.0"
source = "registry+https://github.com/rust-lang/crates.io-index"
dependencies = [
 "rand_core 0.3.0 (registry+https://github.com/rust-lang/crates.io-index)",
 "rustc_version 0.2.3 (registry+https://github.com/rust-lang/crates.io-index)",
]

[[package]]
name = "rand_core"
version = "0.2.2"
source = "registry+https://github.com/rust-lang/crates.io-index"
dependencies = [
 "rand_core 0.3.0 (registry+https://github.com/rust-lang/crates.io-index)",
]

[[package]]
name = "rand_core"
version = "0.3.0"
source = "registry+https://github.com/rust-lang/crates.io-index"

[[package]]
name = "rand_hc"
version = "0.1.0"
source = "registry+https://github.com/rust-lang/crates.io-index"
dependencies = [
 "rand_core 0.3.0 (registry+https://github.com/rust-lang/crates.io-index)",
]

[[package]]
name = "rand_isaac"
version = "0.1.1"
source = "registry+https://github.com/rust-lang/crates.io-index"
dependencies = [
 "rand_core 0.3.0 (registry+https://github.com/rust-lang/crates.io-index)",
]

[[package]]
name = "rand_pcg"
version = "0.1.1"
source = "registry+https://github.com/rust-lang/crates.io-index"
dependencies = [
 "rand_core 0.3.0 (registry+https://github.com/rust-lang/crates.io-index)",
 "rustc_version 0.2.3 (registry+https://github.com/rust-lang/crates.io-index)",
]

[[package]]
name = "rand_xorshift"
version = "0.1.0"
source = "registry+https://github.com/rust-lang/crates.io-index"
dependencies = [
 "rand_core 0.3.0 (registry+https://github.com/rust-lang/crates.io-index)",
]

[[package]]
name = "redox_syscall"
version = "0.1.43"
source = "registry+https://github.com/rust-lang/crates.io-index"

[[package]]
name = "ring"
version = "0.13.5"
source = "registry+https://github.com/rust-lang/crates.io-index"
dependencies = [
 "cc 1.0.25 (registry+https://github.com/rust-lang/crates.io-index)",
 "lazy_static 1.2.0 (registry+https://github.com/rust-lang/crates.io-index)",
 "libc 0.2.44 (registry+https://github.com/rust-lang/crates.io-index)",
 "untrusted 0.6.2 (registry+https://github.com/rust-lang/crates.io-index)",
]

[[package]]
name = "rustc-demangle"
version = "0.1.9"
source = "registry+https://github.com/rust-lang/crates.io-index"

[[package]]
name = "rustc-hex"
version = "1.0.0"
source = "registry+https://github.com/rust-lang/crates.io-index"

[[package]]
name = "rustc-hex"
version = "2.0.1"
source = "registry+https://github.com/rust-lang/crates.io-index"

[[package]]
name = "rustc_version"
version = "0.2.3"
source = "registry+https://github.com/rust-lang/crates.io-index"
dependencies = [
 "semver 0.9.0 (registry+https://github.com/rust-lang/crates.io-index)",
]

[[package]]
name = "ryu"
version = "0.2.7"
source = "registry+https://github.com/rust-lang/crates.io-index"

[[package]]
name = "safe-mix"
version = "1.0.0"
source = "registry+https://github.com/rust-lang/crates.io-index"
dependencies = [
 "rustc_version 0.2.3 (registry+https://github.com/rust-lang/crates.io-index)",
]

[[package]]
name = "scopeguard"
version = "0.3.3"
source = "registry+https://github.com/rust-lang/crates.io-index"

[[package]]
name = "semver"
version = "0.9.0"
source = "registry+https://github.com/rust-lang/crates.io-index"
dependencies = [
 "semver-parser 0.7.0 (registry+https://github.com/rust-lang/crates.io-index)",
]

[[package]]
name = "semver-parser"
version = "0.7.0"
source = "registry+https://github.com/rust-lang/crates.io-index"

[[package]]
name = "serde"
version = "1.0.81"
source = "registry+https://github.com/rust-lang/crates.io-index"

[[package]]
name = "serde_derive"
version = "1.0.81"
source = "registry+https://github.com/rust-lang/crates.io-index"
dependencies = [
 "proc-macro2 0.4.24 (registry+https://github.com/rust-lang/crates.io-index)",
 "quote 0.6.10 (registry+https://github.com/rust-lang/crates.io-index)",
 "syn 0.15.22 (registry+https://github.com/rust-lang/crates.io-index)",
]

[[package]]
name = "serde_json"
version = "1.0.33"
source = "registry+https://github.com/rust-lang/crates.io-index"
dependencies = [
 "itoa 0.4.3 (registry+https://github.com/rust-lang/crates.io-index)",
 "ryu 0.2.7 (registry+https://github.com/rust-lang/crates.io-index)",
 "serde 1.0.81 (registry+https://github.com/rust-lang/crates.io-index)",
]

[[package]]
name = "sha1"
version = "0.6.0"
source = "registry+https://github.com/rust-lang/crates.io-index"

[[package]]
name = "slab"
version = "0.4.1"
source = "registry+https://github.com/rust-lang/crates.io-index"

[[package]]
name = "slog"
version = "2.4.1"
source = "registry+https://github.com/rust-lang/crates.io-index"

[[package]]
name = "slog-async"
version = "2.3.0"
source = "registry+https://github.com/rust-lang/crates.io-index"
dependencies = [
 "slog 2.4.1 (registry+https://github.com/rust-lang/crates.io-index)",
 "take_mut 0.2.2 (registry+https://github.com/rust-lang/crates.io-index)",
 "thread_local 0.3.6 (registry+https://github.com/rust-lang/crates.io-index)",
]

[[package]]
name = "slog-json"
version = "2.3.0"
source = "registry+https://github.com/rust-lang/crates.io-index"
dependencies = [
 "chrono 0.4.6 (registry+https://github.com/rust-lang/crates.io-index)",
 "serde 1.0.81 (registry+https://github.com/rust-lang/crates.io-index)",
 "serde_json 1.0.33 (registry+https://github.com/rust-lang/crates.io-index)",
 "slog 2.4.1 (registry+https://github.com/rust-lang/crates.io-index)",
]

[[package]]
name = "slog-scope"
version = "4.0.1"
source = "registry+https://github.com/rust-lang/crates.io-index"
dependencies = [
 "crossbeam 0.2.12 (registry+https://github.com/rust-lang/crates.io-index)",
 "lazy_static 0.2.11 (registry+https://github.com/rust-lang/crates.io-index)",
 "slog 2.4.1 (registry+https://github.com/rust-lang/crates.io-index)",
]

[[package]]
name = "smallvec"
version = "0.6.7"
source = "registry+https://github.com/rust-lang/crates.io-index"
dependencies = [
 "unreachable 1.0.0 (registry+https://github.com/rust-lang/crates.io-index)",
]

[[package]]
name = "sr-api-macros"
version = "0.1.0"
dependencies = [
 "blake2-rfc 0.2.18 (registry+https://github.com/rust-lang/crates.io-index)",
 "proc-macro2 0.4.24 (registry+https://github.com/rust-lang/crates.io-index)",
 "quote 0.6.10 (registry+https://github.com/rust-lang/crates.io-index)",
 "syn 0.15.22 (registry+https://github.com/rust-lang/crates.io-index)",
]

[[package]]
name = "sr-io"
version = "0.1.0"
dependencies = [
 "environmental 1.0.0 (registry+https://github.com/rust-lang/crates.io-index)",
 "hash-db 0.9.0 (registry+https://github.com/rust-lang/crates.io-index)",
 "parity-codec 2.2.0 (registry+https://github.com/rust-lang/crates.io-index)",
 "rustc_version 0.2.3 (registry+https://github.com/rust-lang/crates.io-index)",
 "sr-std 0.1.0",
 "substrate-primitives 0.1.0",
 "substrate-state-machine 0.1.0",
 "substrate-trie 0.4.0",
]

[[package]]
name = "sr-primitives"
version = "0.1.0"
dependencies = [
 "integer-sqrt 0.1.2 (registry+https://github.com/rust-lang/crates.io-index)",
 "log 0.4.6 (registry+https://github.com/rust-lang/crates.io-index)",
 "num-traits 0.2.6 (registry+https://github.com/rust-lang/crates.io-index)",
 "parity-codec 2.2.0 (registry+https://github.com/rust-lang/crates.io-index)",
 "parity-codec-derive 2.2.0 (registry+https://github.com/rust-lang/crates.io-index)",
 "serde 1.0.81 (registry+https://github.com/rust-lang/crates.io-index)",
 "serde_derive 1.0.81 (registry+https://github.com/rust-lang/crates.io-index)",
 "sr-io 0.1.0",
 "sr-std 0.1.0",
 "substrate-metadata 0.1.0",
 "substrate-metadata-derive 0.1.0",
 "substrate-primitives 0.1.0",
]

[[package]]
name = "sr-sandbox"
version = "0.1.0"
dependencies = [
 "parity-codec 2.2.0 (registry+https://github.com/rust-lang/crates.io-index)",
 "rustc_version 0.2.3 (registry+https://github.com/rust-lang/crates.io-index)",
 "sr-std 0.1.0",
 "substrate-primitives 0.1.0",
 "wasmi 0.4.3 (registry+https://github.com/rust-lang/crates.io-index)",
]

[[package]]
name = "sr-std"
version = "0.1.0"
dependencies = [
 "rustc_version 0.2.3 (registry+https://github.com/rust-lang/crates.io-index)",
]

[[package]]
name = "sr-version"
version = "0.1.0"
dependencies = [
 "impl-serde 0.1.1 (registry+https://github.com/rust-lang/crates.io-index)",
 "parity-codec 2.2.0 (registry+https://github.com/rust-lang/crates.io-index)",
 "parity-codec-derive 2.2.0 (registry+https://github.com/rust-lang/crates.io-index)",
 "serde 1.0.81 (registry+https://github.com/rust-lang/crates.io-index)",
 "serde_derive 1.0.81 (registry+https://github.com/rust-lang/crates.io-index)",
 "sr-primitives 0.1.0",
 "sr-std 0.1.0",
]

[[package]]
name = "srml-aura"
version = "0.1.0"
dependencies = [
 "hex-literal 0.1.1 (registry+https://github.com/rust-lang/crates.io-index)",
 "parity-codec 2.2.0 (registry+https://github.com/rust-lang/crates.io-index)",
 "parity-codec-derive 2.2.0 (registry+https://github.com/rust-lang/crates.io-index)",
 "serde 1.0.81 (registry+https://github.com/rust-lang/crates.io-index)",
 "sr-io 0.1.0",
 "sr-primitives 0.1.0",
 "sr-std 0.1.0",
 "srml-consensus 0.1.0",
 "srml-staking 0.1.0",
 "srml-support 0.1.0",
 "srml-system 0.1.0",
 "srml-timestamp 0.1.0",
<<<<<<< HEAD
 "substrate-metadata 0.1.0",
 "substrate-metadata-derive 0.1.0",
=======
 "substrate-inherents 0.1.0",
>>>>>>> 53bf81e5
 "substrate-primitives 0.1.0",
]

[[package]]
name = "srml-balances"
version = "0.1.0"
dependencies = [
 "hex-literal 0.1.1 (registry+https://github.com/rust-lang/crates.io-index)",
 "parity-codec 2.2.0 (registry+https://github.com/rust-lang/crates.io-index)",
 "parity-codec-derive 2.2.0 (registry+https://github.com/rust-lang/crates.io-index)",
 "safe-mix 1.0.0 (registry+https://github.com/rust-lang/crates.io-index)",
 "serde 1.0.81 (registry+https://github.com/rust-lang/crates.io-index)",
 "sr-io 0.1.0",
 "sr-primitives 0.1.0",
 "sr-std 0.1.0",
 "srml-support 0.1.0",
 "srml-system 0.1.0",
 "substrate-keyring 0.1.0",
 "substrate-metadata 0.1.0",
 "substrate-metadata-derive 0.1.0",
 "substrate-primitives 0.1.0",
]

[[package]]
name = "srml-consensus"
version = "0.1.0"
dependencies = [
 "hex-literal 0.1.1 (registry+https://github.com/rust-lang/crates.io-index)",
 "parity-codec 2.2.0 (registry+https://github.com/rust-lang/crates.io-index)",
 "parity-codec-derive 2.2.0 (registry+https://github.com/rust-lang/crates.io-index)",
 "serde 1.0.81 (registry+https://github.com/rust-lang/crates.io-index)",
 "sr-io 0.1.0",
 "sr-primitives 0.1.0",
 "sr-std 0.1.0",
 "srml-support 0.1.0",
 "srml-system 0.1.0",
<<<<<<< HEAD
 "substrate-metadata 0.1.0",
 "substrate-metadata-derive 0.1.0",
=======
 "substrate-inherents 0.1.0",
>>>>>>> 53bf81e5
 "substrate-primitives 0.1.0",
]

[[package]]
name = "srml-contract"
version = "0.1.0"
dependencies = [
 "parity-codec 2.2.0 (registry+https://github.com/rust-lang/crates.io-index)",
 "parity-codec-derive 2.2.0 (registry+https://github.com/rust-lang/crates.io-index)",
 "parity-wasm 0.31.3 (registry+https://github.com/rust-lang/crates.io-index)",
 "pwasm-utils 0.6.1 (registry+https://github.com/rust-lang/crates.io-index)",
 "serde 1.0.81 (registry+https://github.com/rust-lang/crates.io-index)",
 "sr-io 0.1.0",
 "sr-primitives 0.1.0",
 "sr-sandbox 0.1.0",
 "sr-std 0.1.0",
 "srml-balances 0.1.0",
 "srml-support 0.1.0",
 "srml-system 0.1.0",
 "substrate-metadata 0.1.0",
 "substrate-metadata-derive 0.1.0",
 "substrate-primitives 0.1.0",
]

[[package]]
name = "srml-council"
version = "0.1.0"
dependencies = [
 "hex-literal 0.1.1 (registry+https://github.com/rust-lang/crates.io-index)",
 "parity-codec 2.2.0 (registry+https://github.com/rust-lang/crates.io-index)",
 "parity-codec-derive 2.2.0 (registry+https://github.com/rust-lang/crates.io-index)",
 "safe-mix 1.0.0 (registry+https://github.com/rust-lang/crates.io-index)",
 "serde 1.0.81 (registry+https://github.com/rust-lang/crates.io-index)",
 "sr-io 0.1.0",
 "sr-primitives 0.1.0",
 "sr-std 0.1.0",
 "srml-balances 0.1.0",
 "srml-democracy 0.1.0",
 "srml-support 0.1.0",
 "srml-system 0.1.0",
 "substrate-metadata 0.1.0",
 "substrate-metadata-derive 0.1.0",
 "substrate-primitives 0.1.0",
]

[[package]]
name = "srml-democracy"
version = "0.1.0"
dependencies = [
 "hex-literal 0.1.1 (registry+https://github.com/rust-lang/crates.io-index)",
 "parity-codec 2.2.0 (registry+https://github.com/rust-lang/crates.io-index)",
 "parity-codec-derive 2.2.0 (registry+https://github.com/rust-lang/crates.io-index)",
 "safe-mix 1.0.0 (registry+https://github.com/rust-lang/crates.io-index)",
 "serde 1.0.81 (registry+https://github.com/rust-lang/crates.io-index)",
 "sr-io 0.1.0",
 "sr-primitives 0.1.0",
 "sr-std 0.1.0",
 "srml-balances 0.1.0",
 "srml-support 0.1.0",
 "srml-system 0.1.0",
 "substrate-metadata 0.1.0",
 "substrate-metadata-derive 0.1.0",
 "substrate-primitives 0.1.0",
]

[[package]]
name = "srml-executive"
version = "0.1.0"
dependencies = [
 "hex-literal 0.1.1 (registry+https://github.com/rust-lang/crates.io-index)",
 "parity-codec 2.2.0 (registry+https://github.com/rust-lang/crates.io-index)",
 "parity-codec-derive 2.2.0 (registry+https://github.com/rust-lang/crates.io-index)",
 "serde 1.0.81 (registry+https://github.com/rust-lang/crates.io-index)",
 "sr-io 0.1.0",
 "sr-primitives 0.1.0",
 "sr-std 0.1.0",
 "srml-support 0.1.0",
 "srml-system 0.1.0",
]

[[package]]
name = "srml-grandpa"
version = "0.1.0"
dependencies = [
 "hex-literal 0.1.1 (registry+https://github.com/rust-lang/crates.io-index)",
 "parity-codec 2.2.0 (registry+https://github.com/rust-lang/crates.io-index)",
 "parity-codec-derive 2.2.0 (registry+https://github.com/rust-lang/crates.io-index)",
 "serde 1.0.81 (registry+https://github.com/rust-lang/crates.io-index)",
 "serde_derive 1.0.81 (registry+https://github.com/rust-lang/crates.io-index)",
 "sr-io 0.1.0",
 "sr-primitives 0.1.0",
 "sr-std 0.1.0",
 "srml-session 0.1.0",
 "srml-support 0.1.0",
 "srml-system 0.1.0",
 "substrate-finality-grandpa-primitives 0.1.0",
 "substrate-metadata 0.1.0",
 "substrate-metadata-derive 0.1.0",
 "substrate-primitives 0.1.0",
]

[[package]]
name = "srml-indices"
version = "0.1.0"
dependencies = [
 "hex-literal 0.1.1 (registry+https://github.com/rust-lang/crates.io-index)",
 "parity-codec 2.2.0 (registry+https://github.com/rust-lang/crates.io-index)",
 "parity-codec-derive 2.2.0 (registry+https://github.com/rust-lang/crates.io-index)",
 "safe-mix 1.0.0 (registry+https://github.com/rust-lang/crates.io-index)",
 "serde 1.0.81 (registry+https://github.com/rust-lang/crates.io-index)",
 "sr-io 0.1.0",
 "sr-primitives 0.1.0",
 "sr-std 0.1.0",
 "srml-support 0.1.0",
 "srml-system 0.1.0",
 "substrate-keyring 0.1.0",
 "substrate-primitives 0.1.0",
]

[[package]]
name = "srml-metadata"
version = "0.1.0"
dependencies = [
 "parity-codec 2.2.0 (registry+https://github.com/rust-lang/crates.io-index)",
 "parity-codec-derive 2.2.0 (registry+https://github.com/rust-lang/crates.io-index)",
 "serde 1.0.81 (registry+https://github.com/rust-lang/crates.io-index)",
 "serde_derive 1.0.81 (registry+https://github.com/rust-lang/crates.io-index)",
 "sr-std 0.1.0",
 "substrate-metadata 0.1.0",
 "substrate-primitives 0.1.0",
]

[[package]]
name = "srml-session"
version = "0.1.0"
dependencies = [
 "hex-literal 0.1.1 (registry+https://github.com/rust-lang/crates.io-index)",
 "parity-codec 2.2.0 (registry+https://github.com/rust-lang/crates.io-index)",
 "parity-codec-derive 2.2.0 (registry+https://github.com/rust-lang/crates.io-index)",
 "safe-mix 1.0.0 (registry+https://github.com/rust-lang/crates.io-index)",
 "serde 1.0.81 (registry+https://github.com/rust-lang/crates.io-index)",
 "sr-io 0.1.0",
 "sr-primitives 0.1.0",
 "sr-std 0.1.0",
 "srml-consensus 0.1.0",
 "srml-support 0.1.0",
 "srml-system 0.1.0",
 "srml-timestamp 0.1.0",
 "substrate-metadata 0.1.0",
 "substrate-metadata-derive 0.1.0",
 "substrate-primitives 0.1.0",
]

[[package]]
name = "srml-staking"
version = "0.1.0"
dependencies = [
 "hex-literal 0.1.1 (registry+https://github.com/rust-lang/crates.io-index)",
 "parity-codec 2.2.0 (registry+https://github.com/rust-lang/crates.io-index)",
 "parity-codec-derive 2.2.0 (registry+https://github.com/rust-lang/crates.io-index)",
 "safe-mix 1.0.0 (registry+https://github.com/rust-lang/crates.io-index)",
 "serde 1.0.81 (registry+https://github.com/rust-lang/crates.io-index)",
 "sr-io 0.1.0",
 "sr-primitives 0.1.0",
 "sr-std 0.1.0",
 "srml-balances 0.1.0",
 "srml-consensus 0.1.0",
 "srml-session 0.1.0",
 "srml-support 0.1.0",
 "srml-system 0.1.0",
 "srml-timestamp 0.1.0",
 "substrate-keyring 0.1.0",
 "substrate-metadata 0.1.0",
 "substrate-metadata-derive 0.1.0",
 "substrate-primitives 0.1.0",
]

[[package]]
name = "srml-sudo"
version = "0.1.0"
dependencies = [
 "hex-literal 0.1.1 (registry+https://github.com/rust-lang/crates.io-index)",
 "parity-codec 2.2.0 (registry+https://github.com/rust-lang/crates.io-index)",
 "parity-codec-derive 2.2.0 (registry+https://github.com/rust-lang/crates.io-index)",
 "serde 1.0.81 (registry+https://github.com/rust-lang/crates.io-index)",
 "sr-io 0.1.0",
 "sr-primitives 0.1.0",
 "sr-std 0.1.0",
 "srml-support 0.1.0",
 "srml-support-procedural 0.1.0",
 "srml-system 0.1.0",
 "substrate-metadata 0.1.0",
 "substrate-metadata-derive 0.1.0",
 "substrate-primitives 0.1.0",
]

[[package]]
name = "srml-support"
version = "0.1.0"
dependencies = [
 "hex-literal 0.1.1 (registry+https://github.com/rust-lang/crates.io-index)",
 "mashup 0.1.9 (registry+https://github.com/rust-lang/crates.io-index)",
 "once_cell 0.1.6 (registry+https://github.com/rust-lang/crates.io-index)",
 "parity-codec 2.2.0 (registry+https://github.com/rust-lang/crates.io-index)",
 "serde 1.0.81 (registry+https://github.com/rust-lang/crates.io-index)",
 "serde_derive 1.0.81 (registry+https://github.com/rust-lang/crates.io-index)",
 "sr-io 0.1.0",
 "sr-primitives 0.1.0",
 "sr-std 0.1.0",
 "srml-metadata 0.1.0",
 "srml-support-procedural 0.1.0",
<<<<<<< HEAD
 "substrate-metadata 0.1.0",
 "substrate-metadata-derive 0.1.0",
=======
 "substrate-inherents 0.1.0",
>>>>>>> 53bf81e5
]

[[package]]
name = "srml-support-procedural"
version = "0.1.0"
dependencies = [
 "proc-macro2 0.4.24 (registry+https://github.com/rust-lang/crates.io-index)",
 "quote 0.6.10 (registry+https://github.com/rust-lang/crates.io-index)",
 "sr-api-macros 0.1.0",
 "srml-support-procedural-tools 0.1.0",
 "syn 0.15.22 (registry+https://github.com/rust-lang/crates.io-index)",
]

[[package]]
name = "srml-support-procedural-tools"
version = "0.1.0"
dependencies = [
 "proc-macro2 0.4.24 (registry+https://github.com/rust-lang/crates.io-index)",
 "quote 0.6.10 (registry+https://github.com/rust-lang/crates.io-index)",
 "srml-support-procedural-tools-derive 0.1.0",
 "syn 0.15.22 (registry+https://github.com/rust-lang/crates.io-index)",
]

[[package]]
name = "srml-support-procedural-tools-derive"
version = "0.1.0"
dependencies = [
 "proc-macro2 0.4.24 (registry+https://github.com/rust-lang/crates.io-index)",
 "quote 0.6.10 (registry+https://github.com/rust-lang/crates.io-index)",
 "syn 0.15.22 (registry+https://github.com/rust-lang/crates.io-index)",
]

[[package]]
name = "srml-system"
version = "0.1.0"
dependencies = [
 "hex-literal 0.1.1 (registry+https://github.com/rust-lang/crates.io-index)",
 "parity-codec 2.2.0 (registry+https://github.com/rust-lang/crates.io-index)",
 "parity-codec-derive 2.2.0 (registry+https://github.com/rust-lang/crates.io-index)",
 "safe-mix 1.0.0 (registry+https://github.com/rust-lang/crates.io-index)",
 "serde 1.0.81 (registry+https://github.com/rust-lang/crates.io-index)",
 "sr-io 0.1.0",
 "sr-primitives 0.1.0",
 "sr-std 0.1.0",
 "srml-support 0.1.0",
 "substrate-metadata 0.1.0",
 "substrate-metadata-derive 0.1.0",
 "substrate-primitives 0.1.0",
]

[[package]]
name = "srml-timestamp"
version = "0.1.0"
dependencies = [
 "hex-literal 0.1.1 (registry+https://github.com/rust-lang/crates.io-index)",
 "parity-codec 2.2.0 (registry+https://github.com/rust-lang/crates.io-index)",
 "parity-codec-derive 2.2.0 (registry+https://github.com/rust-lang/crates.io-index)",
 "serde 1.0.81 (registry+https://github.com/rust-lang/crates.io-index)",
 "sr-io 0.1.0",
 "sr-primitives 0.1.0",
 "sr-std 0.1.0",
 "srml-consensus 0.1.0",
 "srml-support 0.1.0",
 "srml-system 0.1.0",
<<<<<<< HEAD
 "substrate-metadata 0.1.0",
 "substrate-metadata-derive 0.1.0",
=======
 "substrate-inherents 0.1.0",
>>>>>>> 53bf81e5
 "substrate-primitives 0.1.0",
]

[[package]]
name = "srml-treasury"
version = "0.1.0"
dependencies = [
 "hex-literal 0.1.1 (registry+https://github.com/rust-lang/crates.io-index)",
 "parity-codec 2.2.0 (registry+https://github.com/rust-lang/crates.io-index)",
 "parity-codec-derive 2.2.0 (registry+https://github.com/rust-lang/crates.io-index)",
 "serde 1.0.81 (registry+https://github.com/rust-lang/crates.io-index)",
 "sr-io 0.1.0",
 "sr-primitives 0.1.0",
 "sr-std 0.1.0",
 "srml-balances 0.1.0",
 "srml-support 0.1.0",
 "srml-system 0.1.0",
 "substrate-metadata 0.1.0",
 "substrate-metadata-derive 0.1.0",
 "substrate-primitives 0.1.0",
]

[[package]]
name = "srml-upgrade-key"
version = "0.1.0"
dependencies = [
 "hex-literal 0.1.1 (registry+https://github.com/rust-lang/crates.io-index)",
 "parity-codec 2.2.0 (registry+https://github.com/rust-lang/crates.io-index)",
 "parity-codec-derive 2.2.0 (registry+https://github.com/rust-lang/crates.io-index)",
 "serde 1.0.81 (registry+https://github.com/rust-lang/crates.io-index)",
 "sr-io 0.1.0",
 "sr-primitives 0.1.0",
 "sr-std 0.1.0",
 "srml-consensus 0.1.0",
 "srml-support 0.1.0",
 "srml-support-procedural 0.1.0",
 "srml-system 0.1.0",
 "substrate-metadata 0.1.0",
 "substrate-metadata-derive 0.1.0",
 "substrate-primitives 0.1.0",
]

[[package]]
name = "stable_deref_trait"
version = "1.1.1"
source = "registry+https://github.com/rust-lang/crates.io-index"

[[package]]
name = "static_assertions"
version = "0.2.5"
source = "registry+https://github.com/rust-lang/crates.io-index"

[[package]]
name = "substrate-client"
version = "0.1.0"
dependencies = [
 "error-chain 0.12.0 (registry+https://github.com/rust-lang/crates.io-index)",
 "fnv 1.0.6 (registry+https://github.com/rust-lang/crates.io-index)",
 "futures 0.1.25 (registry+https://github.com/rust-lang/crates.io-index)",
 "hash-db 0.9.0 (registry+https://github.com/rust-lang/crates.io-index)",
 "heapsize 0.4.2 (registry+https://github.com/rust-lang/crates.io-index)",
 "hex-literal 0.1.1 (registry+https://github.com/rust-lang/crates.io-index)",
 "kvdb 0.1.0 (git+https://github.com/paritytech/parity-common?rev=b0317f649ab2c665b7987b8475878fc4d2e1f81d)",
 "log 0.4.6 (registry+https://github.com/rust-lang/crates.io-index)",
 "parity-codec 2.2.0 (registry+https://github.com/rust-lang/crates.io-index)",
 "parking_lot 0.7.1 (registry+https://github.com/rust-lang/crates.io-index)",
 "slog 2.4.1 (registry+https://github.com/rust-lang/crates.io-index)",
 "sr-api-macros 0.1.0",
 "sr-primitives 0.1.0",
 "sr-std 0.1.0",
 "sr-version 0.1.0",
 "substrate-consensus-common 0.1.0",
 "substrate-executor 0.1.0",
 "substrate-inherents 0.1.0",
 "substrate-keyring 0.1.0",
 "substrate-primitives 0.1.0",
 "substrate-state-machine 0.1.0",
 "substrate-telemetry 0.3.0",
 "substrate-trie 0.4.0",
]

[[package]]
name = "substrate-consensus-aura-primitives"
version = "0.1.0"
dependencies = [
 "parity-codec 2.2.0 (registry+https://github.com/rust-lang/crates.io-index)",
 "sr-io 0.1.0",
 "sr-primitives 0.1.0",
 "sr-version 0.1.0",
 "srml-support 0.1.0",
 "substrate-client 0.1.0",
 "substrate-primitives 0.1.0",
]

[[package]]
name = "substrate-consensus-common"
version = "0.1.0"
dependencies = [
 "error-chain 0.12.0 (registry+https://github.com/rust-lang/crates.io-index)",
 "futures 0.1.25 (registry+https://github.com/rust-lang/crates.io-index)",
 "log 0.4.6 (registry+https://github.com/rust-lang/crates.io-index)",
 "parity-codec 2.2.0 (registry+https://github.com/rust-lang/crates.io-index)",
 "parity-codec-derive 2.2.0 (registry+https://github.com/rust-lang/crates.io-index)",
 "parking_lot 0.7.1 (registry+https://github.com/rust-lang/crates.io-index)",
 "sr-primitives 0.1.0",
 "sr-version 0.1.0",
 "substrate-inherents 0.1.0",
 "substrate-primitives 0.1.0",
 "tokio 0.1.13 (registry+https://github.com/rust-lang/crates.io-index)",
]

[[package]]
name = "substrate-executor"
version = "0.1.0"
dependencies = [
 "byteorder 1.2.7 (registry+https://github.com/rust-lang/crates.io-index)",
 "error-chain 0.12.0 (registry+https://github.com/rust-lang/crates.io-index)",
 "fnv 1.0.6 (registry+https://github.com/rust-lang/crates.io-index)",
 "lazy_static 1.2.0 (registry+https://github.com/rust-lang/crates.io-index)",
 "log 0.4.6 (registry+https://github.com/rust-lang/crates.io-index)",
 "parity-codec 2.2.0 (registry+https://github.com/rust-lang/crates.io-index)",
 "parking_lot 0.7.1 (registry+https://github.com/rust-lang/crates.io-index)",
 "serde 1.0.81 (registry+https://github.com/rust-lang/crates.io-index)",
 "serde_derive 1.0.81 (registry+https://github.com/rust-lang/crates.io-index)",
 "sr-io 0.1.0",
 "sr-version 0.1.0",
 "substrate-primitives 0.1.0",
 "substrate-serializer 0.1.0",
 "substrate-state-machine 0.1.0",
 "substrate-trie 0.4.0",
 "wasmi 0.4.3 (registry+https://github.com/rust-lang/crates.io-index)",
]

[[package]]
name = "substrate-finality-grandpa-primitives"
version = "0.1.0"
dependencies = [
 "parity-codec 2.2.0 (registry+https://github.com/rust-lang/crates.io-index)",
 "parity-codec-derive 2.2.0 (registry+https://github.com/rust-lang/crates.io-index)",
 "sr-primitives 0.1.0",
 "sr-std 0.1.0",
 "substrate-client 0.1.0",
 "substrate-primitives 0.1.0",
]

[[package]]
name = "substrate-inherents"
version = "0.1.0"
dependencies = [
 "parity-codec 2.2.0 (registry+https://github.com/rust-lang/crates.io-index)",
 "parity-codec-derive 2.2.0 (registry+https://github.com/rust-lang/crates.io-index)",
 "parking_lot 0.7.1 (registry+https://github.com/rust-lang/crates.io-index)",
 "sr-primitives 0.1.0",
 "sr-std 0.1.0",
]

[[package]]
name = "substrate-keyring"
version = "0.1.0"
dependencies = [
 "hex-literal 0.1.1 (registry+https://github.com/rust-lang/crates.io-index)",
 "lazy_static 1.2.0 (registry+https://github.com/rust-lang/crates.io-index)",
 "substrate-primitives 0.1.0",
]

[[package]]
name = "substrate-metadata"
version = "0.1.0"
dependencies = [
 "parity-codec 2.1.5 (registry+https://github.com/rust-lang/crates.io-index)",
 "parity-codec-derive 2.1.0 (registry+https://github.com/rust-lang/crates.io-index)",
 "serde 1.0.81 (registry+https://github.com/rust-lang/crates.io-index)",
 "serde_derive 1.0.81 (registry+https://github.com/rust-lang/crates.io-index)",
 "sr-std 0.1.0",
]

[[package]]
name = "substrate-metadata-derive"
version = "0.1.0"
dependencies = [
 "proc-macro2 0.4.24 (registry+https://github.com/rust-lang/crates.io-index)",
 "quote 0.6.10 (registry+https://github.com/rust-lang/crates.io-index)",
 "syn 0.15.22 (registry+https://github.com/rust-lang/crates.io-index)",
]

[[package]]
name = "substrate-primitives"
version = "0.1.0"
dependencies = [
 "base58 0.1.0 (registry+https://github.com/rust-lang/crates.io-index)",
 "blake2-rfc 0.2.18 (registry+https://github.com/rust-lang/crates.io-index)",
 "byteorder 1.2.7 (registry+https://github.com/rust-lang/crates.io-index)",
 "hash-db 0.9.0 (registry+https://github.com/rust-lang/crates.io-index)",
 "hash256-std-hasher 0.9.0 (registry+https://github.com/rust-lang/crates.io-index)",
 "hex-literal 0.1.1 (registry+https://github.com/rust-lang/crates.io-index)",
 "impl-serde 0.1.1 (registry+https://github.com/rust-lang/crates.io-index)",
 "parity-codec 2.2.0 (registry+https://github.com/rust-lang/crates.io-index)",
 "parity-codec-derive 2.2.0 (registry+https://github.com/rust-lang/crates.io-index)",
 "primitive-types 0.1.4 (registry+https://github.com/rust-lang/crates.io-index)",
 "ring 0.13.5 (registry+https://github.com/rust-lang/crates.io-index)",
 "rustc-hex 2.0.1 (registry+https://github.com/rust-lang/crates.io-index)",
 "serde 1.0.81 (registry+https://github.com/rust-lang/crates.io-index)",
 "serde_derive 1.0.81 (registry+https://github.com/rust-lang/crates.io-index)",
 "sr-std 0.1.0",
 "substrate-metadata 0.1.0",
 "substrate-metadata-derive 0.1.0",
 "twox-hash 1.1.2 (registry+https://github.com/rust-lang/crates.io-index)",
 "untrusted 0.6.2 (registry+https://github.com/rust-lang/crates.io-index)",
 "wasmi 0.4.3 (registry+https://github.com/rust-lang/crates.io-index)",
]

[[package]]
name = "substrate-serializer"
version = "0.1.0"
dependencies = [
 "serde 1.0.81 (registry+https://github.com/rust-lang/crates.io-index)",
 "serde_json 1.0.33 (registry+https://github.com/rust-lang/crates.io-index)",
]

[[package]]
name = "substrate-state-machine"
version = "0.1.0"
dependencies = [
 "hash-db 0.9.0 (registry+https://github.com/rust-lang/crates.io-index)",
 "heapsize 0.4.2 (registry+https://github.com/rust-lang/crates.io-index)",
 "hex-literal 0.1.1 (registry+https://github.com/rust-lang/crates.io-index)",
 "log 0.4.6 (registry+https://github.com/rust-lang/crates.io-index)",
 "parity-codec 2.2.0 (registry+https://github.com/rust-lang/crates.io-index)",
 "parking_lot 0.7.1 (registry+https://github.com/rust-lang/crates.io-index)",
 "substrate-primitives 0.1.0",
 "substrate-trie 0.4.0",
 "trie-db 0.9.0 (registry+https://github.com/rust-lang/crates.io-index)",
 "trie-root 0.9.0 (registry+https://github.com/rust-lang/crates.io-index)",
]

[[package]]
name = "substrate-telemetry"
version = "0.3.0"
dependencies = [
 "lazy_static 1.2.0 (registry+https://github.com/rust-lang/crates.io-index)",
 "log 0.4.6 (registry+https://github.com/rust-lang/crates.io-index)",
 "parking_lot 0.7.1 (registry+https://github.com/rust-lang/crates.io-index)",
 "slog 2.4.1 (registry+https://github.com/rust-lang/crates.io-index)",
 "slog-async 2.3.0 (registry+https://github.com/rust-lang/crates.io-index)",
 "slog-json 2.3.0 (registry+https://github.com/rust-lang/crates.io-index)",
 "slog-scope 4.0.1 (registry+https://github.com/rust-lang/crates.io-index)",
 "ws 0.7.9 (registry+https://github.com/rust-lang/crates.io-index)",
]

[[package]]
name = "substrate-trie"
version = "0.4.0"
dependencies = [
 "hash-db 0.9.0 (registry+https://github.com/rust-lang/crates.io-index)",
 "memory-db 0.9.0 (registry+https://github.com/rust-lang/crates.io-index)",
 "parity-codec 2.2.0 (registry+https://github.com/rust-lang/crates.io-index)",
 "trie-db 0.9.0 (registry+https://github.com/rust-lang/crates.io-index)",
 "trie-root 0.9.0 (registry+https://github.com/rust-lang/crates.io-index)",
]

[[package]]
name = "syn"
version = "0.15.22"
source = "registry+https://github.com/rust-lang/crates.io-index"
dependencies = [
 "proc-macro2 0.4.24 (registry+https://github.com/rust-lang/crates.io-index)",
 "quote 0.6.10 (registry+https://github.com/rust-lang/crates.io-index)",
 "unicode-xid 0.1.0 (registry+https://github.com/rust-lang/crates.io-index)",
]

[[package]]
name = "take_mut"
version = "0.2.2"
source = "registry+https://github.com/rust-lang/crates.io-index"

[[package]]
name = "thread_local"
version = "0.3.6"
source = "registry+https://github.com/rust-lang/crates.io-index"
dependencies = [
 "lazy_static 1.2.0 (registry+https://github.com/rust-lang/crates.io-index)",
]

[[package]]
name = "time"
version = "0.1.40"
source = "registry+https://github.com/rust-lang/crates.io-index"
dependencies = [
 "libc 0.2.44 (registry+https://github.com/rust-lang/crates.io-index)",
 "redox_syscall 0.1.43 (registry+https://github.com/rust-lang/crates.io-index)",
 "winapi 0.3.6 (registry+https://github.com/rust-lang/crates.io-index)",
]

[[package]]
name = "tokio"
version = "0.1.13"
source = "registry+https://github.com/rust-lang/crates.io-index"
dependencies = [
 "bytes 0.4.11 (registry+https://github.com/rust-lang/crates.io-index)",
 "futures 0.1.25 (registry+https://github.com/rust-lang/crates.io-index)",
 "mio 0.6.16 (registry+https://github.com/rust-lang/crates.io-index)",
 "num_cpus 1.8.0 (registry+https://github.com/rust-lang/crates.io-index)",
 "tokio-codec 0.1.1 (registry+https://github.com/rust-lang/crates.io-index)",
 "tokio-current-thread 0.1.4 (registry+https://github.com/rust-lang/crates.io-index)",
 "tokio-executor 0.1.5 (registry+https://github.com/rust-lang/crates.io-index)",
 "tokio-fs 0.1.4 (registry+https://github.com/rust-lang/crates.io-index)",
 "tokio-io 0.1.10 (registry+https://github.com/rust-lang/crates.io-index)",
 "tokio-reactor 0.1.7 (registry+https://github.com/rust-lang/crates.io-index)",
 "tokio-tcp 0.1.2 (registry+https://github.com/rust-lang/crates.io-index)",
 "tokio-threadpool 0.1.9 (registry+https://github.com/rust-lang/crates.io-index)",
 "tokio-timer 0.2.8 (registry+https://github.com/rust-lang/crates.io-index)",
 "tokio-udp 0.1.3 (registry+https://github.com/rust-lang/crates.io-index)",
 "tokio-uds 0.2.4 (registry+https://github.com/rust-lang/crates.io-index)",
]

[[package]]
name = "tokio-codec"
version = "0.1.1"
source = "registry+https://github.com/rust-lang/crates.io-index"
dependencies = [
 "bytes 0.4.11 (registry+https://github.com/rust-lang/crates.io-index)",
 "futures 0.1.25 (registry+https://github.com/rust-lang/crates.io-index)",
 "tokio-io 0.1.10 (registry+https://github.com/rust-lang/crates.io-index)",
]

[[package]]
name = "tokio-current-thread"
version = "0.1.4"
source = "registry+https://github.com/rust-lang/crates.io-index"
dependencies = [
 "futures 0.1.25 (registry+https://github.com/rust-lang/crates.io-index)",
 "tokio-executor 0.1.5 (registry+https://github.com/rust-lang/crates.io-index)",
]

[[package]]
name = "tokio-executor"
version = "0.1.5"
source = "registry+https://github.com/rust-lang/crates.io-index"
dependencies = [
 "futures 0.1.25 (registry+https://github.com/rust-lang/crates.io-index)",
]

[[package]]
name = "tokio-fs"
version = "0.1.4"
source = "registry+https://github.com/rust-lang/crates.io-index"
dependencies = [
 "futures 0.1.25 (registry+https://github.com/rust-lang/crates.io-index)",
 "tokio-io 0.1.10 (registry+https://github.com/rust-lang/crates.io-index)",
 "tokio-threadpool 0.1.9 (registry+https://github.com/rust-lang/crates.io-index)",
]

[[package]]
name = "tokio-io"
version = "0.1.10"
source = "registry+https://github.com/rust-lang/crates.io-index"
dependencies = [
 "bytes 0.4.11 (registry+https://github.com/rust-lang/crates.io-index)",
 "futures 0.1.25 (registry+https://github.com/rust-lang/crates.io-index)",
 "log 0.4.6 (registry+https://github.com/rust-lang/crates.io-index)",
]

[[package]]
name = "tokio-reactor"
version = "0.1.7"
source = "registry+https://github.com/rust-lang/crates.io-index"
dependencies = [
 "crossbeam-utils 0.6.2 (registry+https://github.com/rust-lang/crates.io-index)",
 "futures 0.1.25 (registry+https://github.com/rust-lang/crates.io-index)",
 "lazy_static 1.2.0 (registry+https://github.com/rust-lang/crates.io-index)",
 "log 0.4.6 (registry+https://github.com/rust-lang/crates.io-index)",
 "mio 0.6.16 (registry+https://github.com/rust-lang/crates.io-index)",
 "num_cpus 1.8.0 (registry+https://github.com/rust-lang/crates.io-index)",
 "parking_lot 0.6.4 (registry+https://github.com/rust-lang/crates.io-index)",
 "slab 0.4.1 (registry+https://github.com/rust-lang/crates.io-index)",
 "tokio-executor 0.1.5 (registry+https://github.com/rust-lang/crates.io-index)",
 "tokio-io 0.1.10 (registry+https://github.com/rust-lang/crates.io-index)",
]

[[package]]
name = "tokio-tcp"
version = "0.1.2"
source = "registry+https://github.com/rust-lang/crates.io-index"
dependencies = [
 "bytes 0.4.11 (registry+https://github.com/rust-lang/crates.io-index)",
 "futures 0.1.25 (registry+https://github.com/rust-lang/crates.io-index)",
 "iovec 0.1.2 (registry+https://github.com/rust-lang/crates.io-index)",
 "mio 0.6.16 (registry+https://github.com/rust-lang/crates.io-index)",
 "tokio-io 0.1.10 (registry+https://github.com/rust-lang/crates.io-index)",
 "tokio-reactor 0.1.7 (registry+https://github.com/rust-lang/crates.io-index)",
]

[[package]]
name = "tokio-threadpool"
version = "0.1.9"
source = "registry+https://github.com/rust-lang/crates.io-index"
dependencies = [
 "crossbeam-deque 0.6.2 (registry+https://github.com/rust-lang/crates.io-index)",
 "crossbeam-utils 0.6.2 (registry+https://github.com/rust-lang/crates.io-index)",
 "futures 0.1.25 (registry+https://github.com/rust-lang/crates.io-index)",
 "log 0.4.6 (registry+https://github.com/rust-lang/crates.io-index)",
 "num_cpus 1.8.0 (registry+https://github.com/rust-lang/crates.io-index)",
 "rand 0.6.1 (registry+https://github.com/rust-lang/crates.io-index)",
 "tokio-executor 0.1.5 (registry+https://github.com/rust-lang/crates.io-index)",
]

[[package]]
name = "tokio-timer"
version = "0.2.8"
source = "registry+https://github.com/rust-lang/crates.io-index"
dependencies = [
 "crossbeam-utils 0.6.2 (registry+https://github.com/rust-lang/crates.io-index)",
 "futures 0.1.25 (registry+https://github.com/rust-lang/crates.io-index)",
 "slab 0.4.1 (registry+https://github.com/rust-lang/crates.io-index)",
 "tokio-executor 0.1.5 (registry+https://github.com/rust-lang/crates.io-index)",
]

[[package]]
name = "tokio-udp"
version = "0.1.3"
source = "registry+https://github.com/rust-lang/crates.io-index"
dependencies = [
 "bytes 0.4.11 (registry+https://github.com/rust-lang/crates.io-index)",
 "futures 0.1.25 (registry+https://github.com/rust-lang/crates.io-index)",
 "log 0.4.6 (registry+https://github.com/rust-lang/crates.io-index)",
 "mio 0.6.16 (registry+https://github.com/rust-lang/crates.io-index)",
 "tokio-codec 0.1.1 (registry+https://github.com/rust-lang/crates.io-index)",
 "tokio-io 0.1.10 (registry+https://github.com/rust-lang/crates.io-index)",
 "tokio-reactor 0.1.7 (registry+https://github.com/rust-lang/crates.io-index)",
]

[[package]]
name = "tokio-uds"
version = "0.2.4"
source = "registry+https://github.com/rust-lang/crates.io-index"
dependencies = [
 "bytes 0.4.11 (registry+https://github.com/rust-lang/crates.io-index)",
 "futures 0.1.25 (registry+https://github.com/rust-lang/crates.io-index)",
 "iovec 0.1.2 (registry+https://github.com/rust-lang/crates.io-index)",
 "libc 0.2.44 (registry+https://github.com/rust-lang/crates.io-index)",
 "log 0.4.6 (registry+https://github.com/rust-lang/crates.io-index)",
 "mio 0.6.16 (registry+https://github.com/rust-lang/crates.io-index)",
 "mio-uds 0.6.7 (registry+https://github.com/rust-lang/crates.io-index)",
 "tokio-codec 0.1.1 (registry+https://github.com/rust-lang/crates.io-index)",
 "tokio-io 0.1.10 (registry+https://github.com/rust-lang/crates.io-index)",
 "tokio-reactor 0.1.7 (registry+https://github.com/rust-lang/crates.io-index)",
]

[[package]]
name = "trie-db"
version = "0.9.0"
source = "registry+https://github.com/rust-lang/crates.io-index"
dependencies = [
 "elastic-array 0.10.0 (registry+https://github.com/rust-lang/crates.io-index)",
 "hash-db 0.9.0 (registry+https://github.com/rust-lang/crates.io-index)",
 "log 0.3.9 (registry+https://github.com/rust-lang/crates.io-index)",
 "rand 0.4.3 (registry+https://github.com/rust-lang/crates.io-index)",
]

[[package]]
name = "trie-root"
version = "0.9.0"
source = "registry+https://github.com/rust-lang/crates.io-index"
dependencies = [
 "hash-db 0.9.0 (registry+https://github.com/rust-lang/crates.io-index)",
]

[[package]]
name = "twox-hash"
version = "1.1.2"
source = "registry+https://github.com/rust-lang/crates.io-index"
dependencies = [
 "rand 0.6.1 (registry+https://github.com/rust-lang/crates.io-index)",
]

[[package]]
name = "uint"
version = "0.5.0"
source = "registry+https://github.com/rust-lang/crates.io-index"
dependencies = [
 "byteorder 1.2.7 (registry+https://github.com/rust-lang/crates.io-index)",
 "crunchy 0.2.1 (registry+https://github.com/rust-lang/crates.io-index)",
 "heapsize 0.4.2 (registry+https://github.com/rust-lang/crates.io-index)",
 "rustc-hex 2.0.1 (registry+https://github.com/rust-lang/crates.io-index)",
]

[[package]]
name = "unicode-bidi"
version = "0.3.4"
source = "registry+https://github.com/rust-lang/crates.io-index"
dependencies = [
 "matches 0.1.8 (registry+https://github.com/rust-lang/crates.io-index)",
]

[[package]]
name = "unicode-normalization"
version = "0.1.7"
source = "registry+https://github.com/rust-lang/crates.io-index"

[[package]]
name = "unicode-xid"
version = "0.1.0"
source = "registry+https://github.com/rust-lang/crates.io-index"

[[package]]
name = "unreachable"
version = "1.0.0"
source = "registry+https://github.com/rust-lang/crates.io-index"
dependencies = [
 "void 1.0.2 (registry+https://github.com/rust-lang/crates.io-index)",
]

[[package]]
name = "untrusted"
version = "0.6.2"
source = "registry+https://github.com/rust-lang/crates.io-index"

[[package]]
name = "url"
version = "1.7.2"
source = "registry+https://github.com/rust-lang/crates.io-index"
dependencies = [
 "idna 0.1.5 (registry+https://github.com/rust-lang/crates.io-index)",
 "matches 0.1.8 (registry+https://github.com/rust-lang/crates.io-index)",
 "percent-encoding 1.0.1 (registry+https://github.com/rust-lang/crates.io-index)",
]

[[package]]
name = "vcpkg"
version = "0.2.6"
source = "registry+https://github.com/rust-lang/crates.io-index"

[[package]]
name = "void"
version = "1.0.2"
source = "registry+https://github.com/rust-lang/crates.io-index"

[[package]]
name = "wasmi"
version = "0.4.3"
source = "registry+https://github.com/rust-lang/crates.io-index"
dependencies = [
 "byteorder 1.2.7 (registry+https://github.com/rust-lang/crates.io-index)",
 "memory_units 0.3.0 (registry+https://github.com/rust-lang/crates.io-index)",
 "parity-wasm 0.31.3 (registry+https://github.com/rust-lang/crates.io-index)",
]

[[package]]
name = "winapi"
version = "0.2.8"
source = "registry+https://github.com/rust-lang/crates.io-index"

[[package]]
name = "winapi"
version = "0.3.6"
source = "registry+https://github.com/rust-lang/crates.io-index"
dependencies = [
 "winapi-i686-pc-windows-gnu 0.4.0 (registry+https://github.com/rust-lang/crates.io-index)",
 "winapi-x86_64-pc-windows-gnu 0.4.0 (registry+https://github.com/rust-lang/crates.io-index)",
]

[[package]]
name = "winapi-build"
version = "0.1.1"
source = "registry+https://github.com/rust-lang/crates.io-index"

[[package]]
name = "winapi-i686-pc-windows-gnu"
version = "0.4.0"
source = "registry+https://github.com/rust-lang/crates.io-index"

[[package]]
name = "winapi-x86_64-pc-windows-gnu"
version = "0.4.0"
source = "registry+https://github.com/rust-lang/crates.io-index"

[[package]]
name = "ws"
version = "0.7.9"
source = "registry+https://github.com/rust-lang/crates.io-index"
dependencies = [
 "byteorder 1.2.7 (registry+https://github.com/rust-lang/crates.io-index)",
 "bytes 0.4.11 (registry+https://github.com/rust-lang/crates.io-index)",
 "httparse 1.3.3 (registry+https://github.com/rust-lang/crates.io-index)",
 "log 0.4.6 (registry+https://github.com/rust-lang/crates.io-index)",
 "mio 0.6.16 (registry+https://github.com/rust-lang/crates.io-index)",
 "mio-extras 2.0.5 (registry+https://github.com/rust-lang/crates.io-index)",
 "openssl 0.10.16 (registry+https://github.com/rust-lang/crates.io-index)",
 "rand 0.4.3 (registry+https://github.com/rust-lang/crates.io-index)",
 "sha1 0.6.0 (registry+https://github.com/rust-lang/crates.io-index)",
 "slab 0.4.1 (registry+https://github.com/rust-lang/crates.io-index)",
 "url 1.7.2 (registry+https://github.com/rust-lang/crates.io-index)",
]

[[package]]
name = "ws2_32-sys"
version = "0.2.1"
source = "registry+https://github.com/rust-lang/crates.io-index"
dependencies = [
 "winapi 0.2.8 (registry+https://github.com/rust-lang/crates.io-index)",
 "winapi-build 0.1.1 (registry+https://github.com/rust-lang/crates.io-index)",
]

[metadata]
"checksum arrayvec 0.4.8 (registry+https://github.com/rust-lang/crates.io-index)" = "f405cc4c21cd8b784f6c8fc2adf9bc00f59558f0049b5ec21517f875963040cc"
"checksum backtrace 0.3.9 (registry+https://github.com/rust-lang/crates.io-index)" = "89a47830402e9981c5c41223151efcced65a0510c13097c769cede7efb34782a"
"checksum backtrace-sys 0.1.24 (registry+https://github.com/rust-lang/crates.io-index)" = "c66d56ac8dabd07f6aacdaf633f4b8262f5b3601a810a0dcddffd5c22c69daa0"
"checksum base58 0.1.0 (registry+https://github.com/rust-lang/crates.io-index)" = "5024ee8015f02155eee35c711107ddd9a9bf3cb689cf2a9089c97e79b6e1ae83"
"checksum bitflags 1.0.4 (registry+https://github.com/rust-lang/crates.io-index)" = "228047a76f468627ca71776ecdebd732a3423081fcf5125585bcd7c49886ce12"
"checksum blake2-rfc 0.2.18 (registry+https://github.com/rust-lang/crates.io-index)" = "5d6d530bdd2d52966a6d03b7a964add7ae1a288d25214066fd4b600f0f796400"
"checksum byteorder 1.2.7 (registry+https://github.com/rust-lang/crates.io-index)" = "94f88df23a25417badc922ab0f5716cc1330e87f71ddd9203b3a3ccd9cedf75d"
"checksum bytes 0.4.11 (registry+https://github.com/rust-lang/crates.io-index)" = "40ade3d27603c2cb345eb0912aec461a6dec7e06a4ae48589904e808335c7afa"
"checksum cc 1.0.25 (registry+https://github.com/rust-lang/crates.io-index)" = "f159dfd43363c4d08055a07703eb7a3406b0dac4d0584d96965a3262db3c9d16"
"checksum cfg-if 0.1.6 (registry+https://github.com/rust-lang/crates.io-index)" = "082bb9b28e00d3c9d39cc03e64ce4cea0f1bb9b3fde493f0cbc008472d22bdf4"
"checksum chrono 0.4.6 (registry+https://github.com/rust-lang/crates.io-index)" = "45912881121cb26fad7c38c17ba7daa18764771836b34fab7d3fbd93ed633878"
"checksum cloudabi 0.0.3 (registry+https://github.com/rust-lang/crates.io-index)" = "ddfc5b9aa5d4507acaf872de71051dfd0e309860e88966e1051e462a077aac4f"
"checksum constant_time_eq 0.1.3 (registry+https://github.com/rust-lang/crates.io-index)" = "8ff012e225ce166d4422e0e78419d901719760f62ae2b7969ca6b564d1b54a9e"
"checksum crossbeam 0.2.12 (registry+https://github.com/rust-lang/crates.io-index)" = "bd66663db5a988098a89599d4857919b3acf7f61402e61365acfd3919857b9be"
"checksum crossbeam-deque 0.6.2 (registry+https://github.com/rust-lang/crates.io-index)" = "4fe1b6f945f824c7a25afe44f62e25d714c0cc523f8e99d8db5cd1026e1269d3"
"checksum crossbeam-epoch 0.6.1 (registry+https://github.com/rust-lang/crates.io-index)" = "2449aaa4ec7ef96e5fb24db16024b935df718e9ae1cec0a1e68feeca2efca7b8"
"checksum crossbeam-utils 0.6.2 (registry+https://github.com/rust-lang/crates.io-index)" = "e07fc155212827475223f0bcfae57e945e694fc90950ddf3f6695bbfd5555c72"
"checksum crunchy 0.1.6 (registry+https://github.com/rust-lang/crates.io-index)" = "a2f4a431c5c9f662e1200b7c7f02c34e91361150e382089a8f2dec3ba680cbda"
"checksum crunchy 0.2.1 (registry+https://github.com/rust-lang/crates.io-index)" = "c240f247c278fa08a6d4820a6a222bfc6e0d999e51ba67be94f44c905b2161f2"
"checksum elastic-array 0.10.0 (registry+https://github.com/rust-lang/crates.io-index)" = "88d4851b005ef16de812ea9acdb7bece2f0a40dd86c07b85631d7dafa54537bb"
"checksum environmental 1.0.0 (registry+https://github.com/rust-lang/crates.io-index)" = "db746025e3ea695bfa0ae744dbacd5fcfc8db51b9760cf8bd0ab69708bb93c49"
"checksum error-chain 0.12.0 (registry+https://github.com/rust-lang/crates.io-index)" = "07e791d3be96241c77c43846b665ef1384606da2cd2a48730abe606a12906e02"
"checksum fixed-hash 0.3.0 (registry+https://github.com/rust-lang/crates.io-index)" = "a557e80084b05c32b455963ff565a9de6f2866da023d6671705c6aff6f65e01c"
"checksum fnv 1.0.6 (registry+https://github.com/rust-lang/crates.io-index)" = "2fad85553e09a6f881f739c29f0b00b0f01357c743266d478b68951ce23285f3"
"checksum foreign-types 0.3.2 (registry+https://github.com/rust-lang/crates.io-index)" = "f6f339eb8adc052cd2ca78910fda869aefa38d22d5cb648e6485e4d3fc06f3b1"
"checksum foreign-types-shared 0.1.1 (registry+https://github.com/rust-lang/crates.io-index)" = "00b0228411908ca8685dba7fc2cdd70ec9990a6e753e89b6ac91a84c40fbaf4b"
"checksum fuchsia-zircon 0.3.3 (registry+https://github.com/rust-lang/crates.io-index)" = "2e9763c69ebaae630ba35f74888db465e49e259ba1bc0eda7d06f4a067615d82"
"checksum fuchsia-zircon-sys 0.3.3 (registry+https://github.com/rust-lang/crates.io-index)" = "3dcaa9ae7725d12cdb85b3ad99a434db70b468c09ded17e012d86b5c1010f7a7"
"checksum futures 0.1.25 (registry+https://github.com/rust-lang/crates.io-index)" = "49e7653e374fe0d0c12de4250f0bdb60680b8c80eed558c5c7538eec9c89e21b"
"checksum hash-db 0.9.0 (registry+https://github.com/rust-lang/crates.io-index)" = "dc5ec43724866bbc8337e09cab4d4b5f9fdbbe589f04bdc8bfda906a639ad338"
"checksum hash256-std-hasher 0.9.0 (registry+https://github.com/rust-lang/crates.io-index)" = "811bd8c26961527b7d5623b71162d865325639f8ca204d4ec90b5b87473a122d"
"checksum heapsize 0.4.2 (registry+https://github.com/rust-lang/crates.io-index)" = "1679e6ea370dee694f91f1dc469bf94cf8f52051d147aec3e1f9497c6fc22461"
"checksum hex-literal 0.1.1 (registry+https://github.com/rust-lang/crates.io-index)" = "4da5f0e01bd8a71a224a4eedecaacfcabda388dbb7a80faf04d3514287572d95"
"checksum hex-literal-impl 0.1.1 (registry+https://github.com/rust-lang/crates.io-index)" = "1d340b6514f232f6db1bd16db65302a5278a04fef9ce867cb932e7e5fa21130a"
"checksum httparse 1.3.3 (registry+https://github.com/rust-lang/crates.io-index)" = "e8734b0cfd3bc3e101ec59100e101c2eecd19282202e87808b3037b442777a83"
"checksum idna 0.1.5 (registry+https://github.com/rust-lang/crates.io-index)" = "38f09e0f0b1fb55fdee1f17470ad800da77af5186a1a76c026b679358b7e844e"
"checksum impl-codec 0.1.1 (registry+https://github.com/rust-lang/crates.io-index)" = "9c88568d828291c50eed30cd7fb9f8e688ad0013620186fa3e777b9f206c79f2"
"checksum impl-serde 0.1.1 (registry+https://github.com/rust-lang/crates.io-index)" = "5158079de9d4158e0ce1de3ae0bd7be03904efc40b3d7dd8b8c301cbf6b52b56"
"checksum integer-sqrt 0.1.2 (registry+https://github.com/rust-lang/crates.io-index)" = "ea155abb3ba6f382a75f1418988c05fe82959ed9ce727de427f9cfd425b0c903"
"checksum iovec 0.1.2 (registry+https://github.com/rust-lang/crates.io-index)" = "dbe6e417e7d0975db6512b90796e8ce223145ac4e33c377e4a42882a0e88bb08"
"checksum itoa 0.4.3 (registry+https://github.com/rust-lang/crates.io-index)" = "1306f3464951f30e30d12373d31c79fbd52d236e5e896fd92f96ec7babbbe60b"
"checksum kernel32-sys 0.2.2 (registry+https://github.com/rust-lang/crates.io-index)" = "7507624b29483431c0ba2d82aece8ca6cdba9382bff4ddd0f7490560c056098d"
"checksum kvdb 0.1.0 (git+https://github.com/paritytech/parity-common?rev=b0317f649ab2c665b7987b8475878fc4d2e1f81d)" = "<none>"
"checksum lazy_static 0.2.11 (registry+https://github.com/rust-lang/crates.io-index)" = "76f033c7ad61445c5b347c7382dd1237847eb1bce590fe50365dcb33d546be73"
"checksum lazy_static 1.2.0 (registry+https://github.com/rust-lang/crates.io-index)" = "a374c89b9db55895453a74c1e38861d9deec0b01b405a82516e9d5de4820dea1"
"checksum lazycell 1.2.1 (registry+https://github.com/rust-lang/crates.io-index)" = "b294d6fa9ee409a054354afc4352b0b9ef7ca222c69b8812cbea9e7d2bf3783f"
"checksum libc 0.2.44 (registry+https://github.com/rust-lang/crates.io-index)" = "10923947f84a519a45c8fefb7dd1b3e8c08747993381adee176d7a82b4195311"
"checksum lock_api 0.1.5 (registry+https://github.com/rust-lang/crates.io-index)" = "62ebf1391f6acad60e5c8b43706dde4582df75c06698ab44511d15016bc2442c"
"checksum log 0.3.9 (registry+https://github.com/rust-lang/crates.io-index)" = "e19e8d5c34a3e0e2223db8e060f9e8264aeeb5c5fc64a4ee9965c062211c024b"
"checksum log 0.4.6 (registry+https://github.com/rust-lang/crates.io-index)" = "c84ec4b527950aa83a329754b01dbe3f58361d1c5efacd1f6d68c494d08a17c6"
"checksum mashup 0.1.9 (registry+https://github.com/rust-lang/crates.io-index)" = "f2d82b34c7fb11bb41719465c060589e291d505ca4735ea30016a91f6fc79c3b"
"checksum mashup-impl 0.1.9 (registry+https://github.com/rust-lang/crates.io-index)" = "aa607bfb674b4efb310512527d64266b065de3f894fc52f84efcbf7eaa5965fb"
"checksum matches 0.1.8 (registry+https://github.com/rust-lang/crates.io-index)" = "7ffc5c5338469d4d3ea17d269fa8ea3512ad247247c30bd2df69e68309ed0a08"
"checksum memoffset 0.2.1 (registry+https://github.com/rust-lang/crates.io-index)" = "0f9dc261e2b62d7a622bf416ea3c5245cdd5d9a7fcc428c0d06804dfce1775b3"
"checksum memory-db 0.9.0 (registry+https://github.com/rust-lang/crates.io-index)" = "812321f5fb5adb04c60a872d9e45c6f060f77ed4df7a28eee49d1565cb0af47f"
"checksum memory_units 0.3.0 (registry+https://github.com/rust-lang/crates.io-index)" = "71d96e3f3c0b6325d8ccd83c33b28acb183edcb6c67938ba104ec546854b0882"
"checksum mio 0.6.16 (registry+https://github.com/rust-lang/crates.io-index)" = "71646331f2619b1026cc302f87a2b8b648d5c6dd6937846a16cc8ce0f347f432"
"checksum mio-extras 2.0.5 (registry+https://github.com/rust-lang/crates.io-index)" = "46e73a04c2fa6250b8d802134d56d554a9ec2922bf977777c805ea5def61ce40"
"checksum mio-uds 0.6.7 (registry+https://github.com/rust-lang/crates.io-index)" = "966257a94e196b11bb43aca423754d87429960a768de9414f3691d6957abf125"
"checksum miow 0.2.1 (registry+https://github.com/rust-lang/crates.io-index)" = "8c1f2f3b1cf331de6896aabf6e9d55dca90356cc9960cca7eaaf408a355ae919"
"checksum net2 0.2.33 (registry+https://github.com/rust-lang/crates.io-index)" = "42550d9fb7b6684a6d404d9fa7250c2eb2646df731d1c06afc06dcee9e1bcf88"
"checksum nodrop 0.1.13 (registry+https://github.com/rust-lang/crates.io-index)" = "2f9667ddcc6cc8a43afc9b7917599d7216aa09c463919ea32c59ed6cac8bc945"
"checksum num-integer 0.1.39 (registry+https://github.com/rust-lang/crates.io-index)" = "e83d528d2677f0518c570baf2b7abdcf0cd2d248860b68507bdcb3e91d4c0cea"
"checksum num-traits 0.2.6 (registry+https://github.com/rust-lang/crates.io-index)" = "0b3a5d7cc97d6d30d8b9bc8fa19bf45349ffe46241e8816f50f62f6d6aaabee1"
"checksum num_cpus 1.8.0 (registry+https://github.com/rust-lang/crates.io-index)" = "c51a3322e4bca9d212ad9a158a02abc6934d005490c054a2778df73a70aa0a30"
"checksum once_cell 0.1.6 (registry+https://github.com/rust-lang/crates.io-index)" = "d7ce3535d54560c937c1652ba4a0da66bfc63e0f8e07bed127483afb6e5ee925"
"checksum openssl 0.10.16 (registry+https://github.com/rust-lang/crates.io-index)" = "ec7bd7ca4cce6dbdc77e7c1230682740d307d1218a87fb0349a571272be749f9"
"checksum openssl-sys 0.9.40 (registry+https://github.com/rust-lang/crates.io-index)" = "1bb974e77de925ef426b6bc82fce15fd45bdcbeb5728bffcfc7cdeeb7ce1c2d6"
"checksum owning_ref 0.4.0 (registry+https://github.com/rust-lang/crates.io-index)" = "49a4b8ea2179e6a2e27411d3bca09ca6dd630821cf6894c6c7c8467a8ee7ef13"
"checksum parity-bytes 0.1.0 (git+https://github.com/paritytech/parity-common?rev=b0317f649ab2c665b7987b8475878fc4d2e1f81d)" = "<none>"
"checksum parity-codec 2.2.0 (registry+https://github.com/rust-lang/crates.io-index)" = "e7b6a1290fe78aa6bbb5f3338ecede3062687a98b9e40cd1dbcaa47261d44097"
"checksum parity-codec-derive 2.2.0 (registry+https://github.com/rust-lang/crates.io-index)" = "e2632f530f37c8b939c7c194636a82ecbe41ab115e74e88f947ad41e483bbf19"
"checksum parity-wasm 0.31.3 (registry+https://github.com/rust-lang/crates.io-index)" = "511379a8194230c2395d2f5fa627a5a7e108a9f976656ce723ae68fca4097bfc"
"checksum parking_lot 0.6.4 (registry+https://github.com/rust-lang/crates.io-index)" = "f0802bff09003b291ba756dc7e79313e51cc31667e94afbe847def490424cde5"
"checksum parking_lot 0.7.1 (registry+https://github.com/rust-lang/crates.io-index)" = "ab41b4aed082705d1056416ae4468b6ea99d52599ecf3169b00088d43113e337"
"checksum parking_lot_core 0.3.1 (registry+https://github.com/rust-lang/crates.io-index)" = "ad7f7e6ebdc79edff6fdcb87a55b620174f7a989e3eb31b65231f4af57f00b8c"
"checksum parking_lot_core 0.4.0 (registry+https://github.com/rust-lang/crates.io-index)" = "94c8c7923936b28d546dfd14d4472eaf34c99b14e1c973a32b3e6d4eb04298c9"
"checksum percent-encoding 1.0.1 (registry+https://github.com/rust-lang/crates.io-index)" = "31010dd2e1ac33d5b46a5b413495239882813e0369f8ed8a5e266f173602f831"
"checksum pkg-config 0.3.14 (registry+https://github.com/rust-lang/crates.io-index)" = "676e8eb2b1b4c9043511a9b7bea0915320d7e502b0a079fb03f9635a5252b18c"
"checksum primitive-types 0.1.4 (registry+https://github.com/rust-lang/crates.io-index)" = "f47c18b4601125931d69fcf7b000c2c16a304e4f84d58218d6470b4502e00b58"
"checksum proc-macro-hack 0.4.1 (registry+https://github.com/rust-lang/crates.io-index)" = "2c725b36c99df7af7bf9324e9c999b9e37d92c8f8caf106d82e1d7953218d2d8"
"checksum proc-macro-hack-impl 0.4.1 (registry+https://github.com/rust-lang/crates.io-index)" = "2b753ad9ed99dd8efeaa7d2fb8453c8f6bc3e54b97966d35f1bc77ca6865254a"
"checksum proc-macro2 0.4.24 (registry+https://github.com/rust-lang/crates.io-index)" = "77619697826f31a02ae974457af0b29b723e5619e113e9397b8b82c6bd253f09"
"checksum pwasm-utils 0.6.1 (registry+https://github.com/rust-lang/crates.io-index)" = "7e9135bed7b452e20dbb395a2d519abaf0c46d60e7ecc02daeeab447d29bada1"
"checksum quote 0.6.10 (registry+https://github.com/rust-lang/crates.io-index)" = "53fa22a1994bd0f9372d7a816207d8a2677ad0325b073f5c5332760f0fb62b5c"
"checksum rand 0.4.3 (registry+https://github.com/rust-lang/crates.io-index)" = "8356f47b32624fef5b3301c1be97e5944ecdd595409cc5da11d05f211db6cfbd"
"checksum rand 0.5.5 (registry+https://github.com/rust-lang/crates.io-index)" = "e464cd887e869cddcae8792a4ee31d23c7edd516700695608f5b98c67ee0131c"
"checksum rand 0.6.1 (registry+https://github.com/rust-lang/crates.io-index)" = "ae9d223d52ae411a33cf7e54ec6034ec165df296ccd23533d671a28252b6f66a"
"checksum rand_chacha 0.1.0 (registry+https://github.com/rust-lang/crates.io-index)" = "771b009e3a508cb67e8823dda454aaa5368c7bc1c16829fb77d3e980440dd34a"
"checksum rand_core 0.2.2 (registry+https://github.com/rust-lang/crates.io-index)" = "1961a422c4d189dfb50ffa9320bf1f2a9bd54ecb92792fb9477f99a1045f3372"
"checksum rand_core 0.3.0 (registry+https://github.com/rust-lang/crates.io-index)" = "0905b6b7079ec73b314d4c748701f6931eb79fd97c668caa3f1899b22b32c6db"
"checksum rand_hc 0.1.0 (registry+https://github.com/rust-lang/crates.io-index)" = "7b40677c7be09ae76218dc623efbf7b18e34bced3f38883af07bb75630a21bc4"
"checksum rand_isaac 0.1.1 (registry+https://github.com/rust-lang/crates.io-index)" = "ded997c9d5f13925be2a6fd7e66bf1872597f759fd9dd93513dd7e92e5a5ee08"
"checksum rand_pcg 0.1.1 (registry+https://github.com/rust-lang/crates.io-index)" = "086bd09a33c7044e56bb44d5bdde5a60e7f119a9e95b0775f545de759a32fe05"
"checksum rand_xorshift 0.1.0 (registry+https://github.com/rust-lang/crates.io-index)" = "effa3fcaa47e18db002bdde6060944b6d2f9cfd8db471c30e873448ad9187be3"
"checksum redox_syscall 0.1.43 (registry+https://github.com/rust-lang/crates.io-index)" = "679da7508e9a6390aeaf7fbd02a800fdc64b73fe2204dd2c8ae66d22d9d5ad5d"
"checksum ring 0.13.5 (registry+https://github.com/rust-lang/crates.io-index)" = "2c4db68a2e35f3497146b7e4563df7d4773a2433230c5e4b448328e31740458a"
"checksum rustc-demangle 0.1.9 (registry+https://github.com/rust-lang/crates.io-index)" = "bcfe5b13211b4d78e5c2cadfebd7769197d95c639c35a50057eb4c05de811395"
"checksum rustc-hex 1.0.0 (registry+https://github.com/rust-lang/crates.io-index)" = "0ceb8ce7a5e520de349e1fa172baeba4a9e8d5ef06c47471863530bc4972ee1e"
"checksum rustc-hex 2.0.1 (registry+https://github.com/rust-lang/crates.io-index)" = "403bb3a286107a04825a5f82e1270acc1e14028d3d554d7a1e08914549575ab8"
"checksum rustc_version 0.2.3 (registry+https://github.com/rust-lang/crates.io-index)" = "138e3e0acb6c9fb258b19b67cb8abd63c00679d2851805ea151465464fe9030a"
"checksum ryu 0.2.7 (registry+https://github.com/rust-lang/crates.io-index)" = "eb9e9b8cde282a9fe6a42dd4681319bfb63f121b8a8ee9439c6f4107e58a46f7"
"checksum safe-mix 1.0.0 (registry+https://github.com/rust-lang/crates.io-index)" = "7f7bf422d23a88c16d5090d455f182bc99c60af4df6a345c63428acf5129e347"
"checksum scopeguard 0.3.3 (registry+https://github.com/rust-lang/crates.io-index)" = "94258f53601af11e6a49f722422f6e3425c52b06245a5cf9bc09908b174f5e27"
"checksum semver 0.9.0 (registry+https://github.com/rust-lang/crates.io-index)" = "1d7eb9ef2c18661902cc47e535f9bc51b78acd254da71d375c2f6720d9a40403"
"checksum semver-parser 0.7.0 (registry+https://github.com/rust-lang/crates.io-index)" = "388a1df253eca08550bef6c72392cfe7c30914bf41df5269b68cbd6ff8f570a3"
"checksum serde 1.0.81 (registry+https://github.com/rust-lang/crates.io-index)" = "c91eb5b0190ae87b4e2e39cbba6e3bed3ac6186935fe265f0426156c4c49961b"
"checksum serde_derive 1.0.81 (registry+https://github.com/rust-lang/crates.io-index)" = "477b13b646f5b5b56fc95bedfc3b550d12141ce84f466f6c44b9a17589923885"
"checksum serde_json 1.0.33 (registry+https://github.com/rust-lang/crates.io-index)" = "c37ccd6be3ed1fdf419ee848f7c758eb31b054d7cd3ae3600e3bae0adf569811"
"checksum sha1 0.6.0 (registry+https://github.com/rust-lang/crates.io-index)" = "2579985fda508104f7587689507983eadd6a6e84dd35d6d115361f530916fa0d"
"checksum slab 0.4.1 (registry+https://github.com/rust-lang/crates.io-index)" = "5f9776d6b986f77b35c6cf846c11ad986ff128fe0b2b63a3628e3755e8d3102d"
"checksum slog 2.4.1 (registry+https://github.com/rust-lang/crates.io-index)" = "1e1a2eec401952cd7b12a84ea120e2d57281329940c3f93c2bf04f462539508e"
"checksum slog-async 2.3.0 (registry+https://github.com/rust-lang/crates.io-index)" = "e544d16c6b230d84c866662fe55e31aacfca6ae71e6fc49ae9a311cb379bfc2f"
"checksum slog-json 2.3.0 (registry+https://github.com/rust-lang/crates.io-index)" = "ddc0d2aff1f8f325ef660d9a0eb6e6dcd20b30b3f581a5897f58bf42d061c37a"
"checksum slog-scope 4.0.1 (registry+https://github.com/rust-lang/crates.io-index)" = "053344c94c0e2b22da6305efddb698d7c485809427cf40555dc936085f67a9df"
"checksum smallvec 0.6.7 (registry+https://github.com/rust-lang/crates.io-index)" = "b73ea3738b47563803ef814925e69be00799a8c07420be8b996f8e98fb2336db"
"checksum stable_deref_trait 1.1.1 (registry+https://github.com/rust-lang/crates.io-index)" = "dba1a27d3efae4351c8051072d619e3ade2820635c3958d826bfea39d59b54c8"
"checksum static_assertions 0.2.5 (registry+https://github.com/rust-lang/crates.io-index)" = "c19be23126415861cb3a23e501d34a708f7f9b2183c5252d690941c2e69199d5"
"checksum syn 0.15.22 (registry+https://github.com/rust-lang/crates.io-index)" = "ae8b29eb5210bc5cf63ed6149cbf9adfc82ac0be023d8735c176ee74a2db4da7"
"checksum take_mut 0.2.2 (registry+https://github.com/rust-lang/crates.io-index)" = "f764005d11ee5f36500a149ace24e00e3da98b0158b3e2d53a7495660d3f4d60"
"checksum thread_local 0.3.6 (registry+https://github.com/rust-lang/crates.io-index)" = "c6b53e329000edc2b34dbe8545fd20e55a333362d0a321909685a19bd28c3f1b"
"checksum time 0.1.40 (registry+https://github.com/rust-lang/crates.io-index)" = "d825be0eb33fda1a7e68012d51e9c7f451dc1a69391e7fdc197060bb8c56667b"
"checksum tokio 0.1.13 (registry+https://github.com/rust-lang/crates.io-index)" = "a7817d4c98cc5be21360b3b37d6036fe9b7aefa5b7a201b7b16ff33423822f7d"
"checksum tokio-codec 0.1.1 (registry+https://github.com/rust-lang/crates.io-index)" = "5c501eceaf96f0e1793cf26beb63da3d11c738c4a943fdf3746d81d64684c39f"
"checksum tokio-current-thread 0.1.4 (registry+https://github.com/rust-lang/crates.io-index)" = "331c8acc267855ec06eb0c94618dcbbfea45bed2d20b77252940095273fb58f6"
"checksum tokio-executor 0.1.5 (registry+https://github.com/rust-lang/crates.io-index)" = "c117b6cf86bb730aab4834f10df96e4dd586eff2c3c27d3781348da49e255bde"
"checksum tokio-fs 0.1.4 (registry+https://github.com/rust-lang/crates.io-index)" = "60ae25f6b17d25116d2cba342083abe5255d3c2c79cb21ea11aa049c53bf7c75"
"checksum tokio-io 0.1.10 (registry+https://github.com/rust-lang/crates.io-index)" = "7392fe0a70d5ce0c882c4778116c519bd5dbaa8a7c3ae3d04578b3afafdcda21"
"checksum tokio-reactor 0.1.7 (registry+https://github.com/rust-lang/crates.io-index)" = "502b625acb4ee13cbb3b90b8ca80e0addd263ddacf6931666ef751e610b07fb5"
"checksum tokio-tcp 0.1.2 (registry+https://github.com/rust-lang/crates.io-index)" = "7ad235e9dadd126b2d47f6736f65aa1fdcd6420e66ca63f44177bc78df89f912"
"checksum tokio-threadpool 0.1.9 (registry+https://github.com/rust-lang/crates.io-index)" = "56c5556262383032878afad66943926a1d1f0967f17e94bd7764ceceb3b70e7f"
"checksum tokio-timer 0.2.8 (registry+https://github.com/rust-lang/crates.io-index)" = "4f37f0111d76cc5da132fe9bc0590b9b9cfd079bc7e75ac3846278430a299ff8"
"checksum tokio-udp 0.1.3 (registry+https://github.com/rust-lang/crates.io-index)" = "66268575b80f4a4a710ef83d087fdfeeabdce9b74c797535fbac18a2cb906e92"
"checksum tokio-uds 0.2.4 (registry+https://github.com/rust-lang/crates.io-index)" = "99ce87382f6c1a24b513a72c048b2c8efe66cb5161c9061d00bee510f08dc168"
"checksum trie-db 0.9.0 (registry+https://github.com/rust-lang/crates.io-index)" = "6fce41ab9c34e9a79f3f3c149c17dfedba15d10ee273ef1ae40dd48f7d91eb0e"
"checksum trie-root 0.9.0 (registry+https://github.com/rust-lang/crates.io-index)" = "5d6c08a925fd6305f1b7ebbbb663352ddbfe3033648303a91ab127b8b5b12f04"
"checksum twox-hash 1.1.2 (registry+https://github.com/rust-lang/crates.io-index)" = "555cd4909480122bbbf21e34faac4cb08a171f324775670447ed116726c474af"
"checksum uint 0.5.0 (registry+https://github.com/rust-lang/crates.io-index)" = "082df6964410f6aa929a61ddfafc997e4f32c62c22490e439ac351cec827f436"
"checksum unicode-bidi 0.3.4 (registry+https://github.com/rust-lang/crates.io-index)" = "49f2bd0c6468a8230e1db229cff8029217cf623c767ea5d60bfbd42729ea54d5"
"checksum unicode-normalization 0.1.7 (registry+https://github.com/rust-lang/crates.io-index)" = "6a0180bc61fc5a987082bfa111f4cc95c4caff7f9799f3e46df09163a937aa25"
"checksum unicode-xid 0.1.0 (registry+https://github.com/rust-lang/crates.io-index)" = "fc72304796d0818e357ead4e000d19c9c174ab23dc11093ac919054d20a6a7fc"
"checksum unreachable 1.0.0 (registry+https://github.com/rust-lang/crates.io-index)" = "382810877fe448991dfc7f0dd6e3ae5d58088fd0ea5e35189655f84e6814fa56"
"checksum untrusted 0.6.2 (registry+https://github.com/rust-lang/crates.io-index)" = "55cd1f4b4e96b46aeb8d4855db4a7a9bd96eeeb5c6a1ab54593328761642ce2f"
"checksum url 1.7.2 (registry+https://github.com/rust-lang/crates.io-index)" = "dd4e7c0d531266369519a4aa4f399d748bd37043b00bde1e4ff1f60a120b355a"
"checksum vcpkg 0.2.6 (registry+https://github.com/rust-lang/crates.io-index)" = "def296d3eb3b12371b2c7d0e83bfe1403e4db2d7a0bba324a12b21c4ee13143d"
"checksum void 1.0.2 (registry+https://github.com/rust-lang/crates.io-index)" = "6a02e4885ed3bc0f2de90ea6dd45ebcbb66dacffe03547fadbb0eeae2770887d"
"checksum wasmi 0.4.3 (registry+https://github.com/rust-lang/crates.io-index)" = "21ef487a11df1ed468cf613c78798c26282da5c30e9d49f824872d4c77b47d1d"
"checksum winapi 0.2.8 (registry+https://github.com/rust-lang/crates.io-index)" = "167dc9d6949a9b857f3451275e911c3f44255842c1f7a76f33c55103a909087a"
"checksum winapi 0.3.6 (registry+https://github.com/rust-lang/crates.io-index)" = "92c1eb33641e276cfa214a0522acad57be5c56b10cb348b3c5117db75f3ac4b0"
"checksum winapi-build 0.1.1 (registry+https://github.com/rust-lang/crates.io-index)" = "2d315eee3b34aca4797b2da6b13ed88266e6d612562a0c46390af8299fc699bc"
"checksum winapi-i686-pc-windows-gnu 0.4.0 (registry+https://github.com/rust-lang/crates.io-index)" = "ac3b87c63620426dd9b991e5ce0329eff545bccbbb34f3be09ff6fb6ab51b7b6"
"checksum winapi-x86_64-pc-windows-gnu 0.4.0 (registry+https://github.com/rust-lang/crates.io-index)" = "712e227841d057c1ee1cd2fb22fa7e5a5461ae8e48fa2ca79ec42cfc1931183f"
"checksum ws 0.7.9 (registry+https://github.com/rust-lang/crates.io-index)" = "329d3e6dd450a9c5c73024e1047f0be7e24121a68484eb0b5368977bee3cf8c3"
"checksum ws2_32-sys 0.2.1 (registry+https://github.com/rust-lang/crates.io-index)" = "d59cefebd0c892fa2dd6de581e937301d8552cb44489cdff035c6187cb63fa5e"<|MERGE_RESOLUTION|>--- conflicted
+++ resolved
@@ -1054,12 +1054,7 @@
  "srml-support 0.1.0",
  "srml-system 0.1.0",
  "srml-timestamp 0.1.0",
-<<<<<<< HEAD
- "substrate-metadata 0.1.0",
- "substrate-metadata-derive 0.1.0",
-=======
  "substrate-inherents 0.1.0",
->>>>>>> 53bf81e5
  "substrate-primitives 0.1.0",
 ]
 
@@ -1096,12 +1091,7 @@
  "sr-std 0.1.0",
  "srml-support 0.1.0",
  "srml-system 0.1.0",
-<<<<<<< HEAD
- "substrate-metadata 0.1.0",
- "substrate-metadata-derive 0.1.0",
-=======
  "substrate-inherents 0.1.0",
->>>>>>> 53bf81e5
  "substrate-primitives 0.1.0",
 ]
 
@@ -1313,12 +1303,7 @@
  "sr-std 0.1.0",
  "srml-metadata 0.1.0",
  "srml-support-procedural 0.1.0",
-<<<<<<< HEAD
- "substrate-metadata 0.1.0",
- "substrate-metadata-derive 0.1.0",
-=======
  "substrate-inherents 0.1.0",
->>>>>>> 53bf81e5
 ]
 
 [[package]]
@@ -1383,12 +1368,7 @@
  "srml-consensus 0.1.0",
  "srml-support 0.1.0",
  "srml-system 0.1.0",
-<<<<<<< HEAD
- "substrate-metadata 0.1.0",
- "substrate-metadata-derive 0.1.0",
-=======
  "substrate-inherents 0.1.0",
->>>>>>> 53bf81e5
  "substrate-primitives 0.1.0",
 ]
 
