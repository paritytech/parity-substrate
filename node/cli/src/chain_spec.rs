--- conflicted
+++ resolved
@@ -116,12 +116,7 @@
 				.collect::<Vec<_>>(),
 		}),
 		session: Some(SessionConfig {
-<<<<<<< HEAD
-			validators: initial_authorities.iter().map(|x| x.1.clone()).collect(),
 			keys: initial_authorities.iter().map(|x| (x.1.clone(), session_keys(x.2.clone()))).collect::<Vec<_>>(),
-=======
-			keys: initial_authorities.iter().map(|x| (x.1.clone(), SessionKeys(x.2.clone(),x.2.clone()))).collect::<Vec<_>>(),
->>>>>>> 47586361
 		}),
 		staking: Some(StakingConfig {
 			current_era: 0,
@@ -248,12 +243,7 @@
 			vesting: vec![],
 		}),
 		session: Some(SessionConfig {
-<<<<<<< HEAD
-			validators: initial_authorities.iter().map(|x| x.1.clone()).collect(),
 			keys: initial_authorities.iter().map(|x| (x.1.clone(), session_keys(x.2.clone()))).collect::<Vec<_>>(),
-=======
-			keys: initial_authorities.iter().map(|x| (x.1.clone(), SessionKeys(x.2.clone(), x.2.clone()))).collect::<Vec<_>>(),
->>>>>>> 47586361
 		}),
 		staking: Some(StakingConfig {
 			current_era: 0,
