--- conflicted
+++ resolved
@@ -85,119 +85,4 @@
 		Some(spec) => Some(spec.load()?),
 		None => None,
 	})
-<<<<<<< HEAD
-}
-
-type CustomConf = ();
-
-/// Parse command line arguments into service configuration.
-pub fn run<I, T, E>(args: I, exit: E, version: cli::VersionInfo) -> error::Result<()> where
-	I: IntoIterator<Item = T>,
-	T: Into<std::ffi::OsString> + Clone,
-	E: IntoExit,
-{
-	type Config<A, B> = Configuration<CustomConf, A, B>;
-
-	match parse_and_prepare::<CustomSubcommands, NoCustom, _>(&version, "substrate-node", args) {
-		ParseAndPrepare::Run(cmd) => cmd.run(load_spec, exit,
-		|exit, _cli_args, _custom_args, config: Config<_, _>| {
-			info!("{}", version.name);
-			info!("  version {}", config.full_version());
-			info!("  by Parity Technologies, 2017-2019");
-			info!("Chain specification: {}", config.chain_spec.name());
-			info!("Node name: {}", config.name);
-			info!("Roles: {}", display_role(&config));
-			let runtime = RuntimeBuilder::new().name_prefix("main-tokio-").build()
-				.map_err(|e| format!("{:?}", e))?;
-			match config.roles {
-				ServiceRoles::LIGHT => run_until_exit(
-					runtime,
-					service::new_light(config)?,
-					exit
-				),
-				_ => run_until_exit(
-					runtime,
-					service::new_full(config)?,
-					exit
-				),
-			}
-		}),
-		ParseAndPrepare::BuildSpec(cmd) => cmd.run::<CustomConf, _, _, _>(load_spec),
-		ParseAndPrepare::ExportBlocks(cmd) => cmd.run_with_builder(|config: Config<_, _>|
-			Ok(new_full_start!(config).0), load_spec, exit),
-		ParseAndPrepare::ImportBlocks(cmd) => cmd.run_with_builder(|config: Config<_, _>|
-			Ok(new_full_start!(config).0), load_spec, exit),
-		ParseAndPrepare::PurgeChain(cmd) => cmd.run(load_spec),
-		ParseAndPrepare::RevertChain(cmd) => cmd.run_with_builder(|config: Config<_, _>|
-			Ok(new_full_start!(config).0), load_spec),
-		ParseAndPrepare::CustomCommand(CustomSubcommands::Factory(cli_args)) => {
-			let mut config: Config<_, _> = cli::create_config_with_db_path(
-				load_spec,
-				&cli_args.shared_params,
-				&version,
-			)?;
-			config.execution_strategies = ExecutionStrategies {
-				importing: cli_args.execution.into(),
-				block_construction: cli_args.execution.into(),
-				other: cli_args.execution.into(),
-				..Default::default()
-			};
-
-			match ChainSpec::from(config.chain_spec.id()) {
-				Some(ref c) if c == &ChainSpec::Development || c == &ChainSpec::LocalTestnet => {},
-				_ => panic!("Factory is only supported for development and local testnet."),
-			}
-
-			let factory_state = FactoryState::new(
-				cli_args.mode.clone(),
-				cli_args.num,
-				cli_args.rounds,
-			);
-
-			let service_builder = new_full_start!(config).0;
-			transaction_factory::factory::<FactoryState<_>, _, _, _, _, _>(
-				factory_state,
-				service_builder.client(),
-				service_builder.select_chain()
-					.expect("The select_chain is always initialized by new_full_start!; QED")
-			).map_err(|e| format!("Error in transaction factory: {}", e))?;
-
-			Ok(())
-		}
-	}
-}
-
-fn run_until_exit<T, E>(
-	mut runtime: Runtime,
-	service: T,
-	e: E,
-) -> error::Result<()>
-where
-	T: AbstractService,
-	E: IntoExit,
-{
-	let (exit_send, exit) = exit_future::signal();
-
-	let informant = cli::informant::build(&service);
-	runtime.executor().spawn(exit.until(informant).map(|_| ()));
-
-	// we eagerly drop the service so that the internal exit future is fired,
-	// but we need to keep holding a reference to the global telemetry guard
-	let _telemetry = service.telemetry();
-
-	let service_res = {
-		let exit = e.into_exit().map_err(|_| error::Error::Other("Exit future failed.".into()));
-		let service = service.map_err(|err| error::Error::Service(err));
-		let select = service.select(exit).map(|_| ()).map_err(|(err, _)| err);
-		runtime.block_on(select)
-	};
-
-	exit_send.fire();
-
-	// TODO [andre]: timeout this future #1318
-	let _ = runtime.shutdown_on_idle().wait();
-
-	service_res
-=======
->>>>>>> a2191eed
 }