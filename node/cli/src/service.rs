// Copyright 2018-2019 Parity Technologies (UK) Ltd.
// This file is part of Substrate.

// Substrate is free software: you can redistribute it and/or modify
// it under the terms of the GNU General Public License as published by
// the Free Software Foundation, either version 3 of the License, or
// (at your option) any later version.

// Substrate is distributed in the hope that it will be useful,
// but WITHOUT ANY WARRANTY; without even the implied warranty of
// MERCHANTABILITY or FITNESS FOR A PARTICULAR PURPOSE.  See the
// GNU General Public License for more details.

// You should have received a copy of the GNU General Public License
// along with Substrate.  If not, see <http://www.gnu.org/licenses/>.

#![warn(unused_extern_crates)]

//! Service and ServiceFactory implementation. Specialized wrapper over substrate service.

use std::sync::Arc;
use std::time::Duration;

use aura::{import_queue, start_aura, AuraImportQueue, SlotDuration};
use client::{self, LongestChain};
use grandpa::{self, FinalityProofProvider as GrandpaFinalityProofProvider};
use node_executor;
use primitives::Pair;
use futures::prelude::*;
use node_primitives::{AuraPair, Block};
use node_runtime::{GenesisConfig, RuntimeApi};
use substrate_service::{
	FactoryFullConfiguration, LightComponents, FullComponents, FullBackend,
	FullClient, LightClient, LightBackend, FullExecutor, LightExecutor,
	error::{Error as ServiceError},
};
use transaction_pool::{self, txpool::{Pool as TransactionPool}};
use inherents::InherentDataProviders;
use network::construct_simple_protocol;
use substrate_service::construct_service_factory;
use log::info;
use substrate_service::TelemetryOnConnect;

construct_simple_protocol! {
	/// Demo protocol attachment for substrate.
	pub struct NodeProtocol where Block = Block { }
}

/// Node specific configuration
pub struct NodeConfig<F: substrate_service::ServiceFactory> {
	/// grandpa connection to import block
	// FIXME #1134 rather than putting this on the config, let's have an actual intermediate setup state
	pub grandpa_import_setup: Option<(Arc<grandpa::BlockImportForService<F>>, grandpa::LinkHalfForService<F>)>,
	inherent_data_providers: InherentDataProviders,
}

impl<F> Default for NodeConfig<F> where F: substrate_service::ServiceFactory {
	fn default() -> NodeConfig<F> {
		NodeConfig {
			grandpa_import_setup: None,
			inherent_data_providers: InherentDataProviders::new(),
		}
	}
}

construct_service_factory! {
	struct Factory {
		Block = Block,
		RuntimeApi = RuntimeApi,
		NetworkProtocol = NodeProtocol { |config| Ok(NodeProtocol::new()) },
		RuntimeDispatch = node_executor::Executor,
		FullTransactionPoolApi = transaction_pool::ChainApi<client::Client<FullBackend<Self>, FullExecutor<Self>, Block, RuntimeApi>, Block>
			{ |config, client| Ok(TransactionPool::new(config, transaction_pool::ChainApi::new(client))) },
		LightTransactionPoolApi = transaction_pool::ChainApi<client::Client<LightBackend<Self>, LightExecutor<Self>, Block, RuntimeApi>, Block>
			{ |config, client| Ok(TransactionPool::new(config, transaction_pool::ChainApi::new(client))) },
		Genesis = GenesisConfig,
		Configuration = NodeConfig<Self>,
		FullService = FullComponents<Self>
			{ |config: FactoryFullConfiguration<Self>|
				FullComponents::<Factory>::new(config) },
		AuthoritySetup = {
			|mut service: Self::FullService| {
				let (block_import, link_half) = service.config.custom.grandpa_import_setup.take()
					.expect("Link Half and Block Import are present for Full Services or setup failed before. qed");

				if let Some(aura_key) = service.authority_key::<AuraPair>() {
					info!("Using aura key {}", aura_key.public());

					let proposer = Arc::new(substrate_basic_authorship::ProposerFactory {
						client: service.client(),
						transaction_pool: service.transaction_pool(),
					});

					let client = service.client();
					let select_chain = service.select_chain()
						.ok_or(ServiceError::SelectChainRequired)?;

					let aura = start_aura(
						SlotDuration::get_or_compute(&*client)?,
						Arc::new(aura_key),
						client,
						select_chain,
						block_import.clone(),
						proposer,
						service.network(),
						service.config.custom.inherent_data_providers.clone(),
						service.config.force_authoring,
					)?;
					let select = aura.select(service.on_exit()).then(|_| Ok(()));
					service.spawn_task(Box::new(select));
				}

				let grandpa_key = if service.config.disable_grandpa {
					None
				} else {
					service.authority_key::<grandpa_primitives::AuthorityPair>()
				};

				let config = grandpa::Config {
					local_key: grandpa_key.map(Arc::new),
					// FIXME #1578 make this available through chainspec
					gossip_duration: Duration::from_millis(333),
					justification_period: 4096,
					name: Some(service.config.name.clone())
				};

				match config.local_key {
					None => {
						service.spawn_task(Box::new(grandpa::run_grandpa_observer(
							config,
							link_half,
							service.network(),
							service.on_exit(),
						)?));
					},
					Some(_) => {
						let telemetry_on_connect = TelemetryOnConnect {
							telemetry_connection_sinks: service.telemetry_on_connect_stream(),
						};
						let grandpa_config = grandpa::GrandpaParams {
							config: config,
							link: link_half,
							network: service.network(),
							inherent_data_providers: service.config.custom.inherent_data_providers.clone(),
							on_exit: service.on_exit(),
							telemetry_on_connect: Some(telemetry_on_connect),
							transaction_pool: service.transaction_pool(),
						};
						service.spawn_task(Box::new(grandpa::run_grandpa_voter(grandpa_config)?));
					},
				}

				Ok(service)
			}
		},
		LightService = LightComponents<Self>
			{ |config| <LightComponents<Factory>>::new(config) },
		FullImportQueue = AuraImportQueue<Self::Block>
<<<<<<< HEAD
			{ 	|
					config: &mut FactoryFullConfiguration<Self>,
					client: Arc<FullClient<Self>>,
					transaction_pool: Option<Arc<TransactionPool<Self::FullTransactionPoolApi>>>,
					select_chain: Self::SelectChain,
				|
				{
					let slot_duration = SlotDuration::get_or_compute(&*client)?;
					let (block_import, link_half) =
						grandpa::block_import::<_, _, _, RuntimeApi, FullClient<Self>, _, _>(
							client.clone(), client.clone(), select_chain, transaction_pool.clone()
						)?;
					let block_import = Arc::new(block_import);
					let justification_import = block_import.clone();

					config.custom.grandpa_import_setup = Some((block_import.clone(), link_half));

					import_queue::<_, _, ed25519::Pair, TransactionPool<Self::FullTransactionPoolApi>>(
						slot_duration,
						block_import,
						Some(justification_import),
						None,
						None,
						client,
						transaction_pool,
						config.custom.inherent_data_providers.clone(),
					).map_err(Into::into)
				}
			},
=======
			{ |config: &mut FactoryFullConfiguration<Self> , client: Arc<FullClient<Self>>, select_chain: Self::SelectChain| {
				let slot_duration = SlotDuration::get_or_compute(&*client)?;
				let (block_import, link_half) =
					grandpa::block_import::<_, _, _, RuntimeApi, FullClient<Self>, _>(
						client.clone(), client.clone(), select_chain
					)?;
				let block_import = Arc::new(block_import);
				let justification_import = block_import.clone();

				config.custom.grandpa_import_setup = Some((block_import.clone(), link_half));

				import_queue::<_, _, AuraPair>(
					slot_duration,
					block_import,
					Some(justification_import),
					None,
					None,
					client,
					config.custom.inherent_data_providers.clone(),
				).map_err(Into::into)
			}},
>>>>>>> 637a2b45
		LightImportQueue = AuraImportQueue<Self::Block>
			{ |config: &FactoryFullConfiguration<Self>, client: Arc<LightClient<Self>>| {
				#[allow(deprecated)]
				let fetch_checker = client.backend().blockchain().fetcher()
					.upgrade()
					.map(|fetcher| fetcher.checker().clone())
					.ok_or_else(|| "Trying to start light import queue without active fetch checker")?;
				let block_import = grandpa::light_block_import::<_, _, _, RuntimeApi, LightClient<Self>>(
					client.clone(), Arc::new(fetch_checker), client.clone()
				)?;
				let block_import = Arc::new(block_import);
				let finality_proof_import = block_import.clone();
				let finality_proof_request_builder = finality_proof_import.create_finality_proof_request_builder();

<<<<<<< HEAD
				import_queue::<_, _, ed25519::Pair, TransactionPool<Self::FullTransactionPoolApi>>(
=======
				import_queue::<_, _, AuraPair>(
>>>>>>> 637a2b45
					SlotDuration::get_or_compute(&*client)?,
					block_import,
					None,
					Some(finality_proof_import),
					Some(finality_proof_request_builder),
					client,
					None,
					config.custom.inherent_data_providers.clone(),
				).map_err(Into::into)
			}},
		SelectChain = LongestChain<FullBackend<Self>, Self::Block>
			{ |config: &FactoryFullConfiguration<Self>, client: Arc<FullClient<Self>>| {
				#[allow(deprecated)]
				Ok(LongestChain::new(client.backend().clone()))
			}
		},
		FinalityProofProvider = { |client: Arc<FullClient<Self>>| {
			Ok(Some(Arc::new(GrandpaFinalityProofProvider::new(client.clone(), client)) as _))
		}},
	}
}


#[cfg(test)]
mod tests {
	use std::sync::Arc;
	use aura::CompatibleDigestItem;
	use consensus_common::{Environment, Proposer, ImportBlock, BlockOrigin, ForkChoiceStrategy};
	use node_primitives::DigestItem;
	use node_runtime::{BalancesCall, Call, CENTS, UncheckedExtrinsic};
	use parity_codec::{Compact, Encode, Decode};
	use primitives::{
		crypto::Pair as CryptoPair, ed25519::Signature, blake2_256,
		sr25519::Public as AddressPublic, H256,
	};
	use sr_primitives::{generic::{BlockId, Era, Digest}, traits::Block, OpaqueExtrinsic};
	use timestamp;
	use finality_tracker;
	use keyring::{ed25519::Keyring as AuthorityKeyring, sr25519::Keyring as AccountKeyring};
	use substrate_service::ServiceFactory;
	use service_test::SyncService;
	use crate::service::Factory;

	#[cfg(feature = "rhd")]
	fn test_sync() {
		use {service_test, Factory};
		use client::{ImportBlock, BlockOrigin};

		let alice: Arc<ed25519::Pair> = Arc::new(Keyring::Alice.into());
		let bob: Arc<ed25519::Pair> = Arc::new(Keyring::Bob.into());
		let validators = vec![alice.public().0.into(), bob.public().0.into()];
		let keys: Vec<&ed25519::Pair> = vec![&*alice, &*bob];
		let dummy_runtime = ::tokio::runtime::Runtime::new().unwrap();
		let block_factory = |service: &<Factory as service::ServiceFactory>::FullService| {
			let block_id = BlockId::number(service.client().info().chain.best_number);
			let parent_header = service.client().header(&block_id).unwrap().unwrap();
			let consensus_net = ConsensusNetwork::new(service.network(), service.client().clone());
			let proposer_factory = consensus::ProposerFactory {
				client: service.client().clone(),
				transaction_pool: service.transaction_pool().clone(),
				network: consensus_net,
				force_delay: 0,
				handle: dummy_runtime.executor(),
			};
			let (proposer, _, _) = proposer_factory.init(&parent_header, &validators, alice.clone()).unwrap();
			let block = proposer.propose().expect("Error making test block");
			ImportBlock {
				origin: BlockOrigin::File,
				justification: Vec::new(),
				internal_justification: Vec::new(),
				finalized: true,
				body: Some(block.extrinsics),
				header: block.header,
				auxiliary: Vec::new(),
			}
		};
		let extrinsic_factory = |service: &SyncService<<Factory as service::ServiceFactory>::FullService>| {
			let payload = (
				0,
				Call::Balances(BalancesCall::transfer(RawAddress::Id(bob.public().0.into()), 69.into())),
				Era::immortal(),
				service.client().genesis_hash()
			);
			let signature = alice.sign(&payload.encode()).into();
			let id = alice.public().0.into();
			let xt = UncheckedExtrinsic {
				signature: Some((RawAddress::Id(id), signature, payload.0, Era::immortal())),
				function: payload.1,
			}.encode();
			let v: Vec<u8> = Decode::decode(&mut xt.as_slice()).unwrap();
			OpaqueExtrinsic(v)
		};
		service_test::sync::<Factory, _, _>(
			chain_spec::integration_test_config(),
			block_factory,
			extrinsic_factory,
		);
	}

	#[test]
	#[ignore]
	fn test_sync() {
		let chain_spec = crate::chain_spec::tests::integration_test_config_with_single_authority();

		let alice = Arc::new(AuthorityKeyring::Alice.pair());
		let mut slot_num = 1u64;
		let block_factory = |service: &SyncService<<Factory as ServiceFactory>::FullService>| {
			let service = service.get();
			let mut inherent_data = service
				.config
				.custom
				.inherent_data_providers
				.create_inherent_data()
				.expect("Creates inherent data.");
			inherent_data.replace_data(finality_tracker::INHERENT_IDENTIFIER, &1u64);
			inherent_data.replace_data(timestamp::INHERENT_IDENTIFIER, &(slot_num * 10));

			let parent_id = BlockId::number(service.client().info().chain.best_number);
			let parent_header = service.client().header(&parent_id).unwrap().unwrap();
			let proposer_factory = Arc::new(substrate_basic_authorship::ProposerFactory {
				client: service.client(),
				transaction_pool: service.transaction_pool(),
			});

			let mut digest = Digest::<H256>::default();
			digest.push(<DigestItem as CompatibleDigestItem<Signature>>::aura_pre_digest(slot_num * 10 / 2));
			let proposer = proposer_factory.init(&parent_header).unwrap();
			let new_block = proposer.propose(
				inherent_data,
				digest,
				std::time::Duration::from_secs(1),
			).expect("Error making test block");

			let (new_header, new_body) = new_block.deconstruct();
			let pre_hash = new_header.hash();
			// sign the pre-sealed hash of the block and then
			// add it to a digest item.
			let to_sign = pre_hash.encode();
			let signature = alice.sign(&to_sign[..]);
			let item = <DigestItem as CompatibleDigestItem<Signature>>::aura_seal(
				signature,
			);
			slot_num += 1;

			ImportBlock {
				origin: BlockOrigin::File,
				header: new_header,
				justification: None,
				post_digests: vec![item],
				body: Some(new_body),
				finalized: true,
				auxiliary: Vec::new(),
				fork_choice: ForkChoiceStrategy::LongestChain,
			}
		};

		let bob = Arc::new(AccountKeyring::Bob.pair());
		let charlie = Arc::new(AccountKeyring::Charlie.pair());

		let mut index = 0;
		let extrinsic_factory = |service: &SyncService<<Factory as ServiceFactory>::FullService>| {
			let amount = 5 * CENTS;
			let to = AddressPublic::from_raw(bob.public().0);
			let from = AddressPublic::from_raw(charlie.public().0);
			let genesis_hash = service.get().client().block_hash(0).unwrap().unwrap();
			let signer = charlie.clone();

			let function = Call::Balances(BalancesCall::transfer(to.into(), amount));
			let era = Era::immortal();
			let raw_payload = (Compact(index), function, era, genesis_hash);
			let signature = raw_payload.using_encoded(|payload| if payload.len() > 256 {
				signer.sign(&blake2_256(payload)[..])
			} else {
				signer.sign(payload)
			});
			let xt = UncheckedExtrinsic::new_signed(
				index,
				raw_payload.1,
				from.into(),
				signature.into(),
				era,
			).encode();
			let v: Vec<u8> = Decode::decode(&mut xt.as_slice()).unwrap();

			index += 1;
			OpaqueExtrinsic(v)
		};

		service_test::sync::<Factory, _, _>(
			chain_spec,
			block_factory,
			extrinsic_factory,
		);
	}

	#[test]
	#[ignore]
	fn test_consensus() {
		use super::Factory;

		service_test::consensus::<Factory>(
			crate::chain_spec::tests::integration_test_config_with_two_authorities(),
			vec![
				"//Alice".into(),
				"//Bob".into(),
			],
		)
	}
}<|MERGE_RESOLUTION|>--- conflicted
+++ resolved
@@ -156,7 +156,6 @@
 		LightService = LightComponents<Self>
 			{ |config| <LightComponents<Factory>>::new(config) },
 		FullImportQueue = AuraImportQueue<Self::Block>
-<<<<<<< HEAD
 			{ 	|
 					config: &mut FactoryFullConfiguration<Self>,
 					client: Arc<FullClient<Self>>,
@@ -174,7 +173,7 @@
 
 					config.custom.grandpa_import_setup = Some((block_import.clone(), link_half));
 
-					import_queue::<_, _, ed25519::Pair, TransactionPool<Self::FullTransactionPoolApi>>(
+					import_queue::<_, _, AuraPair, TransactionPool<Self::FullTransactionPoolApi>>(
 						slot_duration,
 						block_import,
 						Some(justification_import),
@@ -186,29 +185,6 @@
 					).map_err(Into::into)
 				}
 			},
-=======
-			{ |config: &mut FactoryFullConfiguration<Self> , client: Arc<FullClient<Self>>, select_chain: Self::SelectChain| {
-				let slot_duration = SlotDuration::get_or_compute(&*client)?;
-				let (block_import, link_half) =
-					grandpa::block_import::<_, _, _, RuntimeApi, FullClient<Self>, _>(
-						client.clone(), client.clone(), select_chain
-					)?;
-				let block_import = Arc::new(block_import);
-				let justification_import = block_import.clone();
-
-				config.custom.grandpa_import_setup = Some((block_import.clone(), link_half));
-
-				import_queue::<_, _, AuraPair>(
-					slot_duration,
-					block_import,
-					Some(justification_import),
-					None,
-					None,
-					client,
-					config.custom.inherent_data_providers.clone(),
-				).map_err(Into::into)
-			}},
->>>>>>> 637a2b45
 		LightImportQueue = AuraImportQueue<Self::Block>
 			{ |config: &FactoryFullConfiguration<Self>, client: Arc<LightClient<Self>>| {
 				#[allow(deprecated)]
@@ -223,11 +199,7 @@
 				let finality_proof_import = block_import.clone();
 				let finality_proof_request_builder = finality_proof_import.create_finality_proof_request_builder();
 
-<<<<<<< HEAD
-				import_queue::<_, _, ed25519::Pair, TransactionPool<Self::FullTransactionPoolApi>>(
-=======
-				import_queue::<_, _, AuraPair>(
->>>>>>> 637a2b45
+				import_queue::<_, _, AuraPair, TransactionPool<Self::FullTransactionPoolApi>>(
 					SlotDuration::get_or_compute(&*client)?,
 					block_import,
 					None,
