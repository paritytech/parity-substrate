// Copyright 2018-2019 Parity Technologies (UK) Ltd.
// This file is part of Substrate.

// Substrate is free software: you can redistribute it and/or modify
// it under the terms of the GNU General Public License as published by
// the Free Software Foundation, either version 3 of the License, or
// (at your option) any later version.

// Substrate is distributed in the hope that it will be useful,
// but WITHOUT ANY WARRANTY; without even the implied warranty of
// MERCHANTABILITY or FITNESS FOR A PARTICULAR PURPOSE.  See the
// GNU General Public License for more details.

// You should have received a copy of the GNU General Public License
// along with Substrate.  If not, see <http://www.gnu.org/licenses/>.

#![warn(unused_extern_crates)]

//! Service implementation. Specialized wrapper over substrate service.

use std::sync::Arc;

use babe::{import_queue, Config};
use client::{self, LongestChain};
use grandpa::{self, FinalityProofProvider as GrandpaFinalityProofProvider};
use node_executor;
use node_primitives::Block;
use node_runtime::{GenesisConfig, RuntimeApi};
use substrate_service::{
	AbstractService, ServiceBuilder, config::Configuration, error::{Error as ServiceError},
};
use transaction_pool::{self, txpool::{Pool as TransactionPool}};
use inherents::InherentDataProviders;
use network::construct_simple_protocol;

construct_simple_protocol! {
	/// Demo protocol attachment for substrate.
	pub struct NodeProtocol where Block = Block { }
}

/// Starts a `ServiceBuilder` for a full service.
///
/// Use this macro if you don't actually need the full service, but just the builder in order to
/// be able to perform chain operations.
macro_rules! new_full_start {
	($config:expr) => {{
		let mut import_setup = None;
		let inherent_data_providers = inherents::InherentDataProviders::new();
		let mut tasks_to_spawn = Vec::new();

		let builder = substrate_service::ServiceBuilder::new_full::<
			node_primitives::Block, node_runtime::RuntimeApi, node_executor::Executor
		>($config)?
			.with_select_chain(|_config, backend| {
				Ok(client::LongestChain::new(backend.clone()))
			})?
			.with_transaction_pool(|config, client|
				Ok(transaction_pool::txpool::Pool::new(config, transaction_pool::ChainApi::new(client)))
			)?
			.with_import_queue(|_config, client, mut select_chain, transaction_pool| {
				let select_chain = select_chain.take()
					.ok_or_else(|| substrate_service::Error::SelectChainRequired)?;
				let (block_import, link_half) =
					grandpa::block_import::<_, _, _, node_runtime::RuntimeApi, _, _>(
						client.clone(), client.clone(), select_chain
					)?;
				let justification_import = block_import.clone();

				let (import_queue, babe_link, babe_block_import, pruning_task) = babe::import_queue(
					babe::Config::get_or_compute(&*client)?,
					block_import,
					Some(Box::new(justification_import)),
					None,
					client.clone(),
					client,
					inherent_data_providers.clone(),
					Some(transaction_pool)
				)?;

				import_setup = Some((babe_block_import.clone(), link_half, babe_link));
				tasks_to_spawn.push(Box::new(pruning_task));

				Ok(import_queue)
			})?
			.with_rpc_extensions(|client, pool| {
				use node_rpc::accounts::{Accounts, AccountsApi};

				let mut io = jsonrpc_core::IoHandler::<substrate_service::RpcMetadata>::default();
				io.extend_with(
					AccountsApi::to_delegate(Accounts::new(client, pool))
				);
				io
			})?;

		(builder, import_setup, inherent_data_providers, tasks_to_spawn)
	}}
}

/// Creates a full service from the configuration.
///
/// We need to use a macro because the test suit doesn't work with an opaque service. It expects
/// concrete types instead.
macro_rules! new_full {
	($config:expr) => {{
		use futures::Future;

		let (
			is_authority,
			force_authoring,
			name,
			disable_grandpa
		) = (
			$config.roles.is_authority(),
			$config.force_authoring,
			$config.name.clone(),
			$config.disable_grandpa
		);

		let (builder, mut import_setup, inherent_data_providers, mut tasks_to_spawn) = new_full_start!($config);

		let service = builder.with_network_protocol(|_| Ok(crate::service::NodeProtocol::new()))?
			.with_finality_proof_provider(|client, backend|
				Ok(Arc::new(grandpa::FinalityProofProvider::new(backend, client)) as _)
			)?
			.build()?;

		let (block_import, link_half, babe_link) = import_setup.take()
				.expect("Link Half and Block Import are present for Full Services or setup failed before. qed");

		// spawn any futures that were created in the previous setup steps
		for task in tasks_to_spawn.drain(..) {
			service.spawn_task(
				task.select(service.on_exit())
					.map(|_| ())
					.map_err(|_| ())
			);
		}

		if is_authority {
			let proposer = substrate_basic_authorship::ProposerFactory {
				client: service.client(),
				transaction_pool: service.transaction_pool(),
			};

			let client = service.client();
			let select_chain = service.select_chain()
				.ok_or(substrate_service::Error::SelectChainRequired)?;

			let babe_config = babe::BabeParams {
				config: babe::Config::get_or_compute(&*client)?,
				keystore: service.keystore(),
				client,
				select_chain,
				block_import,
				env: proposer,
				sync_oracle: service.network(),
				inherent_data_providers: inherent_data_providers.clone(),
				force_authoring: force_authoring,
				time_source: babe_link,
			};

			let babe = babe::start_babe(babe_config)?;
			let select = babe.select(service.on_exit()).then(|_| Ok(()));
			service.spawn_task(Box::new(select));
		}

		let config = grandpa::Config {
			// FIXME #1578 make this available through chainspec
			gossip_duration: std::time::Duration::from_millis(333),
			justification_period: 4096,
			name: Some(name),
			keystore: Some(service.keystore()),
		};

		match (is_authority, disable_grandpa) {
			(false, false) => {
				// start the lightweight GRANDPA observer
				service.spawn_task(Box::new(grandpa::run_grandpa_observer(
					config,
					link_half,
					service.network(),
					service.on_exit(),
				)?));
			},
			(true, false) => {
				// start the full GRANDPA voter
				let grandpa_config = grandpa::GrandpaParams {
					config: config,
					link: link_half,
					network: service.network(),
					inherent_data_providers: inherent_data_providers.clone(),
					on_exit: service.on_exit(),
					telemetry_on_connect: Some(service.telemetry_on_connect_stream()),
				};
				service.spawn_task(Box::new(grandpa::run_grandpa_voter(grandpa_config)?));
			},
			(_, true) => {
				grandpa::setup_disabled_grandpa(
					service.client(),
					&inherent_data_providers,
					service.network(),
				)?;
			},
		}

		Ok((service, inherent_data_providers))
	}}
}

/// Builds a new service for a full client.
pub fn new_full<C: Send + Default + 'static>(config: Configuration<C, GenesisConfig>)
-> Result<impl AbstractService, ServiceError> {
	new_full!(config).map(|(service, _)| service)
}

/// Builds a new service for a light client.
pub fn new_light<C: Send + Default + 'static>(config: Configuration<C, GenesisConfig>)
-> Result<impl AbstractService, ServiceError> {
	use futures::Future;

	let inherent_data_providers = InherentDataProviders::new();
	let mut tasks_to_spawn = Vec::new();

	let service = ServiceBuilder::new_light::<Block, RuntimeApi, node_executor::Executor>(config)?
		.with_select_chain(|_config, backend| {
			Ok(LongestChain::new(backend.clone()))
		})?
		.with_transaction_pool(|config, client|
			Ok(TransactionPool::new(config, transaction_pool::ChainApi::new(client)))
		)?
		.with_import_queue_and_fprb(|_config, client, backend, _select_chain, transaction_pool| {
			let fetch_checker = backend.blockchain().fetcher()
				.upgrade()
				.map(|fetcher| fetcher.checker().clone())
				.ok_or_else(|| "Trying to start light import queue without active fetch checker")?;
			let block_import = grandpa::light_block_import::<_, _, _, RuntimeApi, _>(
				client.clone(), backend, Arc::new(fetch_checker), client.clone()
			)?;

			let finality_proof_import = block_import.clone();
			let finality_proof_request_builder =
				finality_proof_import.create_finality_proof_request_builder();

			let (import_queue, _, _, pruning_task) = import_queue(
				Config::get_or_compute(&*client)?,
				block_import,
				None,
				Some(Box::new(finality_proof_import)),
				client.clone(),
				client,
				inherent_data_providers.clone(),
				Some(transaction_pool)
			)?;

			tasks_to_spawn.push(Box::new(pruning_task));

			Ok((import_queue, finality_proof_request_builder))
		})?
		.with_network_protocol(|_| Ok(NodeProtocol::new()))?
		.with_finality_proof_provider(|client, backend|
			Ok(Arc::new(GrandpaFinalityProofProvider::new(backend, client)) as _)
		)?
		.with_rpc_extensions(|client, pool| {
			use node_rpc::accounts::{Accounts, AccountsApi};

			let mut io = jsonrpc_core::IoHandler::default();
			io.extend_with(
				AccountsApi::to_delegate(Accounts::new(client, pool))
			);
			io
		})?
		.build()?;

	// spawn any futures that were created in the previous setup steps
	for task in tasks_to_spawn.drain(..) {
		service.spawn_task(
			task.select(service.on_exit())
				.map(|_| ())
				.map_err(|_| ())
		);
	}

	Ok(service)
}

#[cfg(test)]
mod tests {
	use std::sync::Arc;
	use babe::CompatibleDigestItem;
	use consensus_common::{
		Environment, Proposer, BlockImportParams, BlockOrigin, ForkChoiceStrategy
	};
	use node_primitives::DigestItem;
	use node_runtime::{BalancesCall, Call, UncheckedExtrinsic};
	use node_runtime::constants::{currency::CENTS, time::{PRIMARY_PROBABILITY, SLOT_DURATION}};
	use codec::{Encode, Decode};
	use primitives::{
		crypto::Pair as CryptoPair, blake2_256,
		sr25519::Public as AddressPublic, H256,
	};
	use sr_primitives::{generic::{BlockId, Era, Digest, SignedPayload}, traits::Block, OpaqueExtrinsic};
	use timestamp;
	use finality_tracker;
	use keyring::AccountKeyring;
	use substrate_service::AbstractService;
	use crate::service::{new_full, new_light};

	#[cfg(feature = "rhd")]
	fn test_sync() {
		use primitives::ed25519::Pair;

		use {service_test, Factory};
		use client::{BlockImportParams, BlockOrigin};

		let alice: Arc<ed25519::Pair> = Arc::new(Keyring::Alice.into());
		let bob: Arc<ed25519::Pair> = Arc::new(Keyring::Bob.into());
		let validators = vec![alice.public().0.into(), bob.public().0.into()];
		let keys: Vec<&ed25519::Pair> = vec![&*alice, &*bob];
		let dummy_runtime = ::tokio::runtime::Runtime::new().unwrap();
		let block_factory = |service: &<Factory as service::ServiceFactory>::FullService| {
			let block_id = BlockId::number(service.client().info().chain.best_number);
			let parent_header = service.client().header(&block_id).unwrap().unwrap();
			let consensus_net = ConsensusNetwork::new(service.network(), service.client().clone());
			let proposer_factory = consensus::ProposerFactory {
				client: service.client().clone(),
				transaction_pool: service.transaction_pool().clone(),
				network: consensus_net,
				force_delay: 0,
				handle: dummy_runtime.executor(),
			};
			let (proposer, _, _) = proposer_factory.init(&parent_header, &validators, alice.clone()).unwrap();
			let block = proposer.propose().expect("Error making test block");
			BlockImportParams {
				origin: BlockOrigin::File,
				justification: Vec::new(),
				internal_justification: Vec::new(),
				finalized: true,
				body: Some(block.extrinsics),
				header: block.header,
				auxiliary: Vec::new(),
			}
		};
		let extrinsic_factory =
			|service: &SyncService<<Factory as service::ServiceFactory>::FullService>|
		{
			let payload = (
				0,
				Call::Balances(BalancesCall::transfer(RawAddress::Id(bob.public().0.into()), 69.into())),
				Era::immortal(),
				service.client().genesis_hash()
			);
			let signature = alice.sign(&payload.encode()).into();
			let id = alice.public().0.into();
			let xt = UncheckedExtrinsic {
				signature: Some((RawAddress::Id(id), signature, payload.0, Era::immortal())),
				function: payload.1,
			}.encode();
			let v: Vec<u8> = Decode::decode(&mut xt.as_slice()).unwrap();
			OpaqueExtrinsic(v)
		};
		service_test::sync(
			chain_spec::integration_test_config(),
			|config| new_full(config),
			|config| new_light(config),
			block_factory,
			extrinsic_factory,
		);
	}

	#[test]
	#[ignore]
	fn test_sync() {
		let keystore_path = tempfile::tempdir().expect("Creates keystore path");
		let keystore = keystore::Store::open(keystore_path.path(), None)
			.expect("Creates keystore");
		let alice = keystore.write().insert_ephemeral_from_seed::<babe::AuthorityPair>("//Alice")
			.expect("Creates authority pair");

		let chain_spec = crate::chain_spec::tests::integration_test_config_with_single_authority();

		// For the block factory
		let mut slot_num = 1u64;

		// For the extrinsics factory
		let bob = Arc::new(AccountKeyring::Bob.pair());
		let charlie = Arc::new(AccountKeyring::Charlie.pair());
		let mut index = 0;

		service_test::sync(
			chain_spec,
			|config| new_full!(config),
			|config| new_light(config),
			|service, inherent_data_providers| {
				let mut inherent_data = inherent_data_providers
					.create_inherent_data()
					.expect("Creates inherent data.");
				inherent_data.replace_data(finality_tracker::INHERENT_IDENTIFIER, &1u64);

				let parent_id = BlockId::number(service.client().info().chain.best_number);
				let parent_header = service.client().header(&parent_id).unwrap().unwrap();
				let mut proposer_factory = substrate_basic_authorship::ProposerFactory {
					client: service.client(),
					transaction_pool: service.transaction_pool(),
				};

				let mut digest = Digest::<H256>::default();

				// even though there's only one authority some slots might be empty,
				// so we must keep trying the next slots until we can claim one.
				let babe_pre_digest = loop {
					inherent_data.replace_data(timestamp::INHERENT_IDENTIFIER, &(slot_num * SLOT_DURATION));
					if let Some(babe_pre_digest) = babe::test_helpers::claim_slot(
						slot_num,
						&parent_header,
						&*service.client(),
						PRIMARY_PROBABILITY,
						&keystore,
					) {
						break babe_pre_digest;
					}

					slot_num += 1;
				};

				digest.push(<DigestItem as CompatibleDigestItem>::babe_pre_digest(babe_pre_digest));

				let mut proposer = proposer_factory.init(&parent_header).unwrap();
				let new_block = futures03::executor::block_on(proposer.propose(
					inherent_data,
					digest,
					std::time::Duration::from_secs(1),
				)).expect("Error making test block");

				let (new_header, new_body) = new_block.deconstruct();
				let pre_hash = new_header.hash();
				// sign the pre-sealed hash of the block and then
				// add it to a digest item.
				let to_sign = pre_hash.encode();
				let signature = alice.sign(&to_sign[..]);
				let item = <DigestItem as CompatibleDigestItem>::babe_seal(
					signature.into(),
				);
				slot_num += 1;

				BlockImportParams {
					origin: BlockOrigin::File,
					header: new_header,
					justification: None,
					post_digests: vec![item],
					body: Some(new_body),
					finalized: true,
					auxiliary: Vec::new(),
					fork_choice: ForkChoiceStrategy::LongestChain,
				}
			},
			|service, _| {
				let amount = 5 * CENTS;
				let to = AddressPublic::from_raw(bob.public().0);
				let from = AddressPublic::from_raw(charlie.public().0);
				let genesis_hash = service.client().block_hash(0).unwrap().unwrap();
				let best_block_id = BlockId::number(service.client().info().chain.best_number);
				let version = service.client().runtime_version_at(&best_block_id).unwrap().spec_version;
				let signer = charlie.clone();

				let function = Call::Balances(BalancesCall::transfer(to.into(), amount));

				let check_version = system::CheckVersion::new();
				let check_genesis = system::CheckGenesis::new();
				let check_era = system::CheckEra::from(Era::Immortal);
				let check_nonce = system::CheckNonce::from(index);
				let check_weight = system::CheckWeight::new();
				let take_fees = balances::TakeFees::from(0);
<<<<<<< HEAD
				let extra = (
					check_version,
					check_genesis,
					check_era,
					check_nonce,
					check_weight,
					take_fees,
					Default::default(),
				);

				let raw_payload = (function, extra.clone(), version, genesis_hash, genesis_hash);
				let signature = raw_payload.using_encoded(|payload| if payload.len() > 256 {
					signer.sign(&blake2_256(payload)[..])
				} else {
=======
				let extra = (check_version, check_genesis, check_era, check_nonce, check_weight, take_fees);
				let raw_payload = SignedPayload::from_raw(
					function,
					extra,
					(version, genesis_hash, genesis_hash, (), (), ())
				);
				let signature = raw_payload.using_encoded(|payload|	{
>>>>>>> fc3adc87
					signer.sign(payload)
				});
				let (function, extra, _) = raw_payload.deconstruct();
				let xt = UncheckedExtrinsic::new_signed(
					function,
					from.into(),
					signature.into(),
					extra,
				).encode();
				let v: Vec<u8> = Decode::decode(&mut xt.as_slice()).unwrap();

				index += 1;
				OpaqueExtrinsic(v)
			},
		);
	}

	#[test]
	#[ignore]
	fn test_consensus() {
		service_test::consensus(
			crate::chain_spec::tests::integration_test_config_with_two_authorities(),
			|config| new_full(config),
			|config| new_light(config),
			vec![
				"//Alice".into(),
				"//Bob".into(),
			],
		)
	}
}<|MERGE_RESOLUTION|>--- conflicted
+++ resolved
@@ -470,7 +470,6 @@
 				let check_nonce = system::CheckNonce::from(index);
 				let check_weight = system::CheckWeight::new();
 				let take_fees = balances::TakeFees::from(0);
-<<<<<<< HEAD
 				let extra = (
 					check_version,
 					check_genesis,
@@ -480,20 +479,12 @@
 					take_fees,
 					Default::default(),
 				);
-
-				let raw_payload = (function, extra.clone(), version, genesis_hash, genesis_hash);
-				let signature = raw_payload.using_encoded(|payload| if payload.len() > 256 {
-					signer.sign(&blake2_256(payload)[..])
-				} else {
-=======
-				let extra = (check_version, check_genesis, check_era, check_nonce, check_weight, take_fees);
 				let raw_payload = SignedPayload::from_raw(
 					function,
 					extra,
 					(version, genesis_hash, genesis_hash, (), (), ())
 				);
 				let signature = raw_payload.using_encoded(|payload|	{
->>>>>>> fc3adc87
 					signer.sign(payload)
 				});
 				let (function, extra, _) = raw_payload.deconstruct();
