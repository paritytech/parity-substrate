// Copyright 2018 Parity Technologies (UK) Ltd.
// This file is part of Substrate.

// Substrate is free software: you can redistribute it and/or modify
// it under the terms of the GNU General Public License as published by
// the Free Software Foundation, either version 3 of the License, or
// (at your option) any later version.

// Substrate is distributed in the hope that it will be useful,
// but WITHOUT ANY WARRANTY; without even the implied warranty of
// MERCHANTABILITY or FITNESS FOR A PARTICULAR PURPOSE.  See the
// GNU General Public License for more details.

// You should have received a copy of the GNU General Public License
// along with Substrate.  If not, see <http://www.gnu.org/licenses/>.

#![warn(unused_extern_crates)]

//! Service and ServiceFactory implementation. Specialized wrapper over substrate service.

use std::sync::Arc;
use transaction_pool::{self, txpool::{Pool as TransactionPool}};
use node_runtime::{GenesisConfig, ClientWithApi};
use node_primitives::Block;
use substrate_service::{
	FactoryFullConfiguration, LightComponents, FullComponents, FullBackend,
	FullClient, LightClient, LightBackend, FullExecutor, LightExecutor, TaskExecutor,
};
use node_executor;
use consensus::{import_queue, start_aura, Config as AuraConfig, AuraImportQueue};
<<<<<<< HEAD
use primitives::ed25519::Pair;
=======
use client;
>>>>>>> 152f481d

const AURA_SLOT_DURATION: u64 = 6;

construct_simple_protocol! {
	/// Demo protocol attachment for substrate.
	pub struct NodeProtocol where Block = Block { }
}

<<<<<<< HEAD
/// Node specific configuration
pub struct NodeConfig {
	/// should run as a grandpa authority
	pub grandpa_authority: bool,
	/// should run as a grandpa authority only, don't validate as usual
	pub grandpa_authority_only: bool
}

impl Default for NodeConfig {
	fn default() -> NodeConfig {
		NodeConfig {
			grandpa_authority: false,
			grandpa_authority_only: false
		}
	}
}

construct_simple_service!(Service);

=======
>>>>>>> 152f481d
construct_service_factory! {
	struct Factory {
		Block = Block,
		RuntimeApi = ClientWithApi,
		NetworkProtocol = NodeProtocol { |config| Ok(NodeProtocol::new()) },
		RuntimeDispatch = node_executor::Executor,
		FullTransactionPoolApi = transaction_pool::ChainApi<client::Client<FullBackend<Self>, FullExecutor<Self>, Block, ClientWithApi>, Block>
			{ |config, client| Ok(TransactionPool::new(config, transaction_pool::ChainApi::new(client))) },
		LightTransactionPoolApi = transaction_pool::ChainApi<client::Client<LightBackend<Self>, LightExecutor<Self>, Block, ClientWithApi>, Block>
			{ |config, client| Ok(TransactionPool::new(config, transaction_pool::ChainApi::new(client))) },
		Genesis = GenesisConfig,
<<<<<<< HEAD
		Configuration = NodeConfig,
		FullService = Service<FullComponents<Self>>
			{ |config: FactoryFullConfiguration<Self>, executor: TaskExecutor| 
				Service::<FullComponents<Factory>>::new(config, executor) },
		AuthoritySetup = {
			|service: Self::FullService, executor: TaskExecutor, key: Arc<Pair>| {
				if service.config().custom.grandpa_authority {
					info!("Running Grandpa session as Authority {}", key.public());
				}
				if !service.config().custom.grandpa_authority_only {
					info!("Using authority key {}", key.public());
					executor.spawn(start_aura(
						AuraConfig {
							local_key: Some(key),
							slot_duration: AURA_SLOT_DURATION,
						},
						service.client(),
						service.proposer(),
						service.network(),
					));
				}
				Ok(service)
=======
		Configuration = (),
		FullService = FullComponents<Self>
			{ |config: FactoryFullConfiguration<Self>, executor: TaskExecutor| {
				let is_auth = config.roles == Roles::AUTHORITY;
				FullComponents::<Factory>::new(config, executor.clone()).map(move |service|{
					if is_auth {
						if let Ok(Some(Ok(key))) = service.keystore().contents()
							.map(|keys| keys.get(0).map(|k| service.keystore().load(k, "")))
						{
							info!("Using authority key {}", key.public());
							let task = start_aura(
								AuraConfig {
									local_key:  Some(Arc::new(key)),
									slot_duration: AURA_SLOT_DURATION,
								},
								service.client(),
								service.proposer(),
								service.network(),
							);

							executor.spawn(task);
						}
					}

					service
				})
>>>>>>> 152f481d
			}
		},
		LightService = LightComponents<Self>
			{ |config, executor| <LightComponents<Factory>>::new(config, executor) },
		FullImportQueue = AuraImportQueue<Self::Block, FullClient<Self>>
			{ |config, client| Ok(import_queue(AuraConfig {
						local_key: None,
						slot_duration: 5
					}, client)) },
		LightImportQueue = AuraImportQueue<Self::Block, LightClient<Self>>
			{ |config, client| Ok(
				import_queue(AuraConfig {
					local_key: None,
					slot_duration: 5
				}, client))
			},
	}
}


#[cfg(test)]
mod tests {
	#[cfg(feature = "rhd")]
	fn test_sync() {
		use {service_test, Factory};
		use client::{ImportBlock, BlockOrigin};

		let alice: Arc<ed25519::Pair> = Arc::new(Keyring::Alice.into());
		let bob: Arc<ed25519::Pair> = Arc::new(Keyring::Bob.into());
		let validators = vec![alice.public().0.into(), bob.public().0.into()];
		let keys: Vec<&ed25519::Pair> = vec![&*alice, &*bob];
		let offline = Arc::new(RwLock::new(OfflineTracker::new()));
		let dummy_runtime = ::tokio::runtime::Runtime::new().unwrap();
		let block_factory = |service: &<Factory as service::ServiceFactory>::FullService| {
			let block_id = BlockId::number(service.client().info().unwrap().chain.best_number);
			let parent_header = service.client().header(&block_id).unwrap().unwrap();
			let consensus_net = ConsensusNetwork::new(service.network(), service.client().clone());
			let proposer_factory = consensus::ProposerFactory {
				client: service.client().clone(),
				transaction_pool: service.transaction_pool().clone(),
				network: consensus_net,
				offline: offline.clone(),
				force_delay: 0,
				handle: dummy_runtime.executor(),
			};
			let (proposer, _, _) = proposer_factory.init(&parent_header, &validators, alice.clone()).unwrap();
			let block = proposer.propose().expect("Error making test block");
			ImportBlock {
				origin: BlockOrigin::File,
				justification: Vec::new(),
				internal_justification: Vec::new(),
				finalized: true,
				body: Some(block.extrinsics),
				header: block.header,
				auxiliary: Vec::new(),
			}
		};
		let extrinsic_factory = |service: &<Factory as service::ServiceFactory>::FullService| {
			let payload = (0, Call::Balances(BalancesCall::transfer(RawAddress::Id(bob.public().0.into()), 69.into())), Era::immortal(), service.client().genesis_hash());
			let signature = alice.sign(&payload.encode()).into();
			let id = alice.public().0.into();
			let xt = UncheckedExtrinsic {
				signature: Some((RawAddress::Id(id), signature, payload.0, Era::immortal())),
				function: payload.1,
			}.encode();
			let v: Vec<u8> = Decode::decode(&mut xt.as_slice()).unwrap();
			OpaqueExtrinsic(v)
		};
		service_test::sync::<Factory, _, _>(chain_spec::integration_test_config(), block_factory, extrinsic_factory);
	}

}<|MERGE_RESOLUTION|>--- conflicted
+++ resolved
@@ -25,14 +25,12 @@
 use substrate_service::{
 	FactoryFullConfiguration, LightComponents, FullComponents, FullBackend,
 	FullClient, LightClient, LightBackend, FullExecutor, LightExecutor, TaskExecutor,
+	Service,
 };
 use node_executor;
 use consensus::{import_queue, start_aura, Config as AuraConfig, AuraImportQueue};
-<<<<<<< HEAD
 use primitives::ed25519::Pair;
-=======
 use client;
->>>>>>> 152f481d
 
 const AURA_SLOT_DURATION: u64 = 6;
 
@@ -41,7 +39,6 @@
 	pub struct NodeProtocol where Block = Block { }
 }
 
-<<<<<<< HEAD
 /// Node specific configuration
 pub struct NodeConfig {
 	/// should run as a grandpa authority
@@ -59,10 +56,6 @@
 	}
 }
 
-construct_simple_service!(Service);
-
-=======
->>>>>>> 152f481d
 construct_service_factory! {
 	struct Factory {
 		Block = Block,
@@ -74,10 +67,9 @@
 		LightTransactionPoolApi = transaction_pool::ChainApi<client::Client<LightBackend<Self>, LightExecutor<Self>, Block, ClientWithApi>, Block>
 			{ |config, client| Ok(TransactionPool::new(config, transaction_pool::ChainApi::new(client))) },
 		Genesis = GenesisConfig,
-<<<<<<< HEAD
 		Configuration = NodeConfig,
 		FullService = Service<FullComponents<Self>>
-			{ |config: FactoryFullConfiguration<Self>, executor: TaskExecutor| 
+			{ |config: FactoryFullConfiguration<Self>, executor: TaskExecutor|
 				Service::<FullComponents<Factory>>::new(config, executor) },
 		AuthoritySetup = {
 			|service: Self::FullService, executor: TaskExecutor, key: Arc<Pair>| {
@@ -97,34 +89,6 @@
 					));
 				}
 				Ok(service)
-=======
-		Configuration = (),
-		FullService = FullComponents<Self>
-			{ |config: FactoryFullConfiguration<Self>, executor: TaskExecutor| {
-				let is_auth = config.roles == Roles::AUTHORITY;
-				FullComponents::<Factory>::new(config, executor.clone()).map(move |service|{
-					if is_auth {
-						if let Ok(Some(Ok(key))) = service.keystore().contents()
-							.map(|keys| keys.get(0).map(|k| service.keystore().load(k, "")))
-						{
-							info!("Using authority key {}", key.public());
-							let task = start_aura(
-								AuraConfig {
-									local_key:  Some(Arc::new(key)),
-									slot_duration: AURA_SLOT_DURATION,
-								},
-								service.client(),
-								service.proposer(),
-								service.network(),
-							);
-
-							executor.spawn(task);
-						}
-					}
-
-					service
-				})
->>>>>>> 152f481d
 			}
 		},
 		LightService = LightComponents<Self>
