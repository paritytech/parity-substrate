--- conflicted
+++ resolved
@@ -225,14 +225,6 @@
 	}}
 }
 
-<<<<<<< HEAD
-/// A specialized configuration object for setting up the node..
-pub type NodeConfiguration<C> = Configuration<C, GenesisConfig, crate::chain_spec::Extensions>;
-
-/// Builds a new service for a full client.
-pub fn new_full<C: Send + Default + 'static>(config: NodeConfiguration<C>)
--> Result<impl AbstractService, ServiceError> {
-=======
 #[allow(dead_code)]
 type ConcreteBlock = node_primitives::Block;
 #[allow(dead_code)]
@@ -247,8 +239,11 @@
 #[allow(dead_code)]
 type ConcreteBackend = Backend<ConcreteBlock>;
 
+/// A specialized configuration object for setting up the node..
+pub type NodeConfiguration<C> = Configuration<C, GenesisConfig, crate::chain_spec::Extensions>;
+
 /// Builds a new service for a full client.
-pub fn new_full<C: Send + Default + 'static>(config: Configuration<C, GenesisConfig>)
+pub fn new_full<C: Send + Default + 'static>(config: NodeConfiguration<C>)
 -> Result<
 	NewService<
 		ConcreteBlock,
@@ -266,7 +261,6 @@
 	ServiceError,
 >
 {
->>>>>>> 35bbdc61
 	new_full!(config).map(|(service, _)| service)
 }
 
