// Copyright 2018-2019 Parity Technologies (UK) Ltd.
// This file is part of Substrate.

// Substrate is free software: you can redistribute it and/or modify
// it under the terms of the GNU General Public License as published by
// the Free Software Foundation, either version 3 of the License, or
// (at your option) any later version.

// Substrate is distributed in the hope that it will be useful,
// but WITHOUT ANY WARRANTY; without even the implied warranty of
// MERCHANTABILITY or FITNESS FOR A PARTICULAR PURPOSE.  See the
// GNU General Public License for more details.

// You should have received a copy of the GNU General Public License
// along with Substrate.  If not, see <http://www.gnu.org/licenses/>.

#![warn(unused_extern_crates)]

//! Service and ServiceFactory implementation. Specialized wrapper over substrate service.

use std::sync::Arc;
use std::time::Duration;

use babe::{import_queue, start_babe, BabeImportQueue, Config};
use babe_primitives::AuthorityPair as BabePair;
use client::{self, LongestChain};
use grandpa::{self, FinalityProofProvider as GrandpaFinalityProofProvider};
use node_executor;
use primitives::Pair;
use grandpa_primitives::AuthorityPair as GrandpaPair;
use futures::prelude::*;
use node_primitives::Block;
use node_runtime::{GenesisConfig, RuntimeApi};
use substrate_service::{
	FactoryFullConfiguration, LightComponents, FullComponents, FullBackend,
	FullClient, LightClient, LightBackend, FullExecutor, LightExecutor,
	FullComponentsSetupState, LightComponentsSetupState, error::{Error as ServiceError},
};
use transaction_pool::{self, txpool::{Pool as TransactionPool}};
use inherents::InherentDataProviders;
use network::construct_simple_protocol;
use substrate_service::construct_service_factory;
use log::info;
use substrate_service::TelemetryOnConnect;

construct_simple_protocol! {
	/// Demo protocol attachment for substrate.
	pub struct NodeProtocol where Block = Block { }
}

type BabeBlockImportForService<F> = babe::BabeBlockImport<
	FullBackend<F>,
	FullExecutor<F>,
	<F as crate::ServiceFactory>::Block,
	grandpa::BlockImportForService<F>,
	<F as crate::ServiceFactory>::RuntimeApi,
	client::Client<
		FullBackend<F>,
		FullExecutor<F>,
		<F as crate::ServiceFactory>::Block,
		<F as crate::ServiceFactory>::RuntimeApi
	>,
>;

/// Node specific configuration
<<<<<<< HEAD
pub struct NodeSetupState<F: substrate_service::ServiceFactory> {
	/// grandpa connection to import block
=======
pub struct NodeConfig<F: substrate_service::ServiceFactory> {
	/// GRANDPA and BABE connection to import block.
>>>>>>> 855ad098
	// FIXME #1134 rather than putting this on the config, let's have an actual intermediate setup state
	pub import_setup: Option<(
		BabeBlockImportForService<F>,
		grandpa::LinkHalfForService<F>,
		babe::BabeLink,
	)>,
	/// Tasks that were created by previous setup steps and should be spawned.
	pub tasks_to_spawn: Option<Vec<Box<dyn Future<Item = (), Error = ()> + Send>>>,
	inherent_data_providers: InherentDataProviders,
}

<<<<<<< HEAD
impl<F> Default for NodeSetupState<F> where F: substrate_service::ServiceFactory {
	fn default() -> NodeSetupState<F> {
		NodeSetupState {
			grandpa_import_setup: None,
=======
impl<F> Default for NodeConfig<F> where F: substrate_service::ServiceFactory {
	fn default() -> NodeConfig<F> {
		NodeConfig {
			import_setup: None,
>>>>>>> 855ad098
			inherent_data_providers: InherentDataProviders::new(),
			tasks_to_spawn: None,
		}
	}
}

construct_service_factory! {
	struct Factory {
		Block = Block,
		ConsensusPair = BabePair,
		FinalityPair = GrandpaPair,
		RuntimeApi = RuntimeApi,
		NetworkProtocol = NodeProtocol { |config| Ok(NodeProtocol::new()) },
		RuntimeDispatch = node_executor::Executor,
		FullTransactionPoolApi = transaction_pool::ChainApi<client::Client<FullBackend<Self>, FullExecutor<Self>, Block, RuntimeApi>, Block>
			{ |config, client| Ok(TransactionPool::new(config, transaction_pool::ChainApi::new(client))) },
		LightTransactionPoolApi = transaction_pool::ChainApi<client::Client<LightBackend<Self>, LightExecutor<Self>, Block, RuntimeApi>, Block>
			{ |config, client| Ok(TransactionPool::new(config, transaction_pool::ChainApi::new(client))) },
		Genesis = GenesisConfig,
		SetupState = NodeSetupState<Self>,
		Configuration = (),
		FullService = FullComponents<Self>
			{ |config: FactoryFullConfiguration<Self>|
				FullComponents::<Factory>::new(config) },
		AuthoritySetup = {
<<<<<<< HEAD
			|service: Self::FullService, mut state: FullComponentsSetupState<Self>| {
				let (block_import, link_half) = state.custom.grandpa_import_setup.take()
=======
			|mut service: Self::FullService| {
				let (block_import, link_half, babe_link) = service.config.custom.import_setup.take()
>>>>>>> 855ad098
					.expect("Link Half and Block Import are present for Full Services or setup failed before. qed");

				// spawn any futures that were created in the previous setup steps
				if let Some(tasks) = service.config.custom.tasks_to_spawn.take() {
					for task in tasks {
						service.spawn_task(
							task.select(service.on_exit())
								.map(|_| ())
								.map_err(|_| ())
						);
					}
				}

				if let Some(babe_key) = service.authority_key() {
					info!("Using BABE key {}", babe_key.public());

					let proposer = Arc::new(substrate_basic_authorship::ProposerFactory {
						client: service.client(),
						transaction_pool: service.transaction_pool(),
					});

					let client = service.client();
					let select_chain = service.select_chain()
						.ok_or(ServiceError::SelectChainRequired)?;

					let babe_config = babe::BabeParams {
						config: Config::get_or_compute(&*client)?,
						local_key: Arc::new(babe_key),
						client,
						select_chain,
						block_import,
<<<<<<< HEAD
						proposer,
						service.network(),
						state.custom.inherent_data_providers.clone(),
						state.config.force_authoring,
					)?;
					let select = aura.select(service.on_exit()).then(|_| Ok(()));
=======
						env: proposer,
						sync_oracle: service.network(),
						inherent_data_providers: service.config.custom.inherent_data_providers.clone(),
						force_authoring: service.config.force_authoring,
						time_source: babe_link,
					};

					let babe = start_babe(babe_config)?;
					let select = babe.select(service.on_exit()).then(|_| Ok(()));
>>>>>>> 855ad098
					service.spawn_task(Box::new(select));
				}

				let grandpa_key = if state.config.disable_grandpa {
					None
				} else {
					service.fg_authority_key()
				};

				let config = grandpa::Config {
					local_key: grandpa_key.map(Arc::new),
					// FIXME #1578 make this available through chainspec
					gossip_duration: Duration::from_millis(333),
					justification_period: 4096,
					name: Some(state.config.name.clone())
				};

				match config.local_key {
					None if !state.config.grandpa_voter => {
						service.spawn_task(Box::new(grandpa::run_grandpa_observer(
							config,
							link_half,
							service.network(),
							service.on_exit(),
						)?));
					},
					// Either config.local_key is set, or user forced voter service via `--grandpa-voter` flag.
					_ => {
						let telemetry_on_connect = TelemetryOnConnect {
							telemetry_connection_sinks: service.telemetry_on_connect_stream(),
						};
						let grandpa_config = grandpa::GrandpaParams {
							config: config,
							link: link_half,
							network: service.network(),
							inherent_data_providers: state.custom.inherent_data_providers.clone(),
							on_exit: service.on_exit(),
							telemetry_on_connect: Some(telemetry_on_connect),
						};
						service.spawn_task(Box::new(grandpa::run_grandpa_voter(grandpa_config)?));
					},
				}

				Ok(service)
			}
		},
		LightService = LightComponents<Self>
			{ |config| <LightComponents<Factory>>::new(config) },
<<<<<<< HEAD
		FullImportQueue = AuraImportQueue<Self::Block>
			{ |state: &mut FullComponentsSetupState<Self>, client: Arc<FullClient<Self>>, select_chain: Self::SelectChain| {
				let slot_duration = SlotDuration::get_or_compute(&*client)?;
=======
		FullImportQueue = BabeImportQueue<Self::Block>
			{ |config: &mut FactoryFullConfiguration<Self> , client: Arc<FullClient<Self>>, select_chain: Self::SelectChain| {
>>>>>>> 855ad098
				let (block_import, link_half) =
					grandpa::block_import::<_, _, _, RuntimeApi, FullClient<Self>, _>(
						client.clone(), client.clone(), select_chain
					)?;
				let justification_import = block_import.clone();

<<<<<<< HEAD
				state.custom.grandpa_import_setup = Some((block_import.clone(), link_half));

				import_queue::<_, _, AuraPair>(
					slot_duration,
					Box::new(block_import),
=======
				let (import_queue, babe_link, babe_block_import, pruning_task) = import_queue(
					Config::get_or_compute(&*client)?,
					block_import,
>>>>>>> 855ad098
					Some(Box::new(justification_import)),
					None,
					client.clone(),
					client,
<<<<<<< HEAD
					state.custom.inherent_data_providers.clone(),
				).map_err(Into::into)
			}},
		LightImportQueue = AuraImportQueue<Self::Block>
			{ |state: &LightComponentsSetupState<Self>, client: Arc<LightClient<Self>>| {
				let fetch_checker = state.backend.blockchain().fetcher()
=======
					config.custom.inherent_data_providers.clone(),
				)?;

				config.custom.import_setup = Some((babe_block_import.clone(), link_half, babe_link));
				config.custom.tasks_to_spawn = Some(vec![Box::new(pruning_task)]);

				Ok(import_queue)
			}},
		LightImportQueue = BabeImportQueue<Self::Block>
			{ |config: &FactoryFullConfiguration<Self>, client: Arc<LightClient<Self>>| {
				#[allow(deprecated)]
				let fetch_checker = client.backend().blockchain().fetcher()
>>>>>>> 855ad098
					.upgrade()
					.map(|fetcher| fetcher.checker().clone())
					.ok_or_else(|| "Trying to start light import queue without active fetch checker")?;
				let block_import = grandpa::light_block_import::<_, _, _, RuntimeApi, LightClient<Self>>(
					client.clone(), state.backend.clone(), Arc::new(fetch_checker), client.clone()
				)?;

				let finality_proof_import = block_import.clone();
				let finality_proof_request_builder = finality_proof_import.create_finality_proof_request_builder();

				// FIXME: pruning task isn't started since light client doesn't do `AuthoritySetup`.
				let (import_queue, ..) = import_queue(
					Config::get_or_compute(&*client)?,
					block_import,
					None,
					Some(Box::new(finality_proof_import)),
					client.clone(),
					client,
<<<<<<< HEAD
					state.custom.inherent_data_providers.clone(),
				).map(|q| (q, finality_proof_request_builder)).map_err(Into::into)
=======
					config.custom.inherent_data_providers.clone(),
				)?;

				Ok((import_queue, finality_proof_request_builder))
>>>>>>> 855ad098
			}},
		SelectChain = LongestChain<FullBackend<Self>, Self::Block>
			{ |state: &FullComponentsSetupState<Self>, client: Arc<FullClient<Self>>| {
				Ok(LongestChain::new(state.backend.clone()))
			}
		},
		FinalityProofProvider = { |state: &mut FullComponentsSetupState<Self>, client: Arc<FullClient<Self>>| {
			Ok(Some(Arc::new(GrandpaFinalityProofProvider::new(state.backend.clone(), client)) as _))
		}},
	}
}


#[cfg(test)]
mod tests {
	use std::sync::Arc;
	use babe::CompatibleDigestItem;
	use consensus_common::{Environment, Proposer, BlockImportParams, BlockOrigin, ForkChoiceStrategy};
	use node_primitives::DigestItem;
	use node_runtime::{BalancesCall, Call, UncheckedExtrinsic};
	use node_runtime::constants::{currency::CENTS, time::SLOT_DURATION};
	use parity_codec::{Encode, Decode};
	use primitives::{
		crypto::Pair as CryptoPair, blake2_256,
		sr25519::Public as AddressPublic, H256,
	};
	use sr_primitives::{generic::{BlockId, Era, Digest}, traits::Block, OpaqueExtrinsic};
	use timestamp;
	use finality_tracker;
	use keyring::{AccountKeyring, Sr25519Keyring};
	use substrate_service::ServiceFactory;
	use service_test::SyncService;
	use crate::service::Factory;

	#[cfg(feature = "rhd")]
	fn test_sync() {
		use primitives::ed25519::Pair;

		use {service_test, Factory};
		use client::{BlockImportParams, BlockOrigin};

		let alice: Arc<ed25519::Pair> = Arc::new(Keyring::Alice.into());
		let bob: Arc<ed25519::Pair> = Arc::new(Keyring::Bob.into());
		let validators = vec![alice.public().0.into(), bob.public().0.into()];
		let keys: Vec<&ed25519::Pair> = vec![&*alice, &*bob];
		let dummy_runtime = ::tokio::runtime::Runtime::new().unwrap();
		let block_factory = |service: &<Factory as service::ServiceFactory>::FullService| {
			let block_id = BlockId::number(service.client().info().chain.best_number);
			let parent_header = service.client().header(&block_id).unwrap().unwrap();
			let consensus_net = ConsensusNetwork::new(service.network(), service.client().clone());
			let proposer_factory = consensus::ProposerFactory {
				client: service.client().clone(),
				transaction_pool: service.transaction_pool().clone(),
				network: consensus_net,
				force_delay: 0,
				handle: dummy_runtime.executor(),
			};
			let (proposer, _, _) = proposer_factory.init(&parent_header, &validators, alice.clone()).unwrap();
			let block = proposer.propose().expect("Error making test block");
			BlockImportParams {
				origin: BlockOrigin::File,
				justification: Vec::new(),
				internal_justification: Vec::new(),
				finalized: true,
				body: Some(block.extrinsics),
				header: block.header,
				auxiliary: Vec::new(),
			}
		};
		let extrinsic_factory = |service: &SyncService<<Factory as service::ServiceFactory>::FullService>| {
			let payload = (
				0,
				Call::Balances(BalancesCall::transfer(RawAddress::Id(bob.public().0.into()), 69.into())),
				Era::immortal(),
				service.client().genesis_hash()
			);
			let signature = alice.sign(&payload.encode()).into();
			let id = alice.public().0.into();
			let xt = UncheckedExtrinsic {
				signature: Some((RawAddress::Id(id), signature, payload.0, Era::immortal())),
				function: payload.1,
			}.encode();
			let v: Vec<u8> = Decode::decode(&mut xt.as_slice()).unwrap();
			OpaqueExtrinsic(v)
		};
		service_test::sync::<Factory, _, _>(
			chain_spec::integration_test_config(),
			block_factory,
			extrinsic_factory,
		);
	}

	#[test]
	#[ignore]
	fn test_sync() {
		let chain_spec = crate::chain_spec::tests::integration_test_config_with_single_authority();

		let alice = Arc::new(Sr25519Keyring::Alice.pair());
		let mut slot_num = 1u64;
		let block_factory = |service: &SyncService<<Factory as ServiceFactory>::FullService>| {
			let service = service.get();
			let mut inherent_data = state
				.custom
				.inherent_data_providers
				.create_inherent_data()
				.expect("Creates inherent data.");
			inherent_data.replace_data(finality_tracker::INHERENT_IDENTIFIER, &1u64);

			let parent_id = BlockId::number(service.client().info().chain.best_number);
			let parent_header = service.client().header(&parent_id).unwrap().unwrap();
			let proposer_factory = Arc::new(substrate_basic_authorship::ProposerFactory {
				client: service.client(),
				transaction_pool: service.transaction_pool(),
			});

			let mut digest = Digest::<H256>::default();

			// even though there's only one authority some slots might be empty,
			// so we must keep trying the next slots until we can claim one.
			let babe_pre_digest = loop {
				inherent_data.replace_data(timestamp::INHERENT_IDENTIFIER, &(slot_num * SLOT_DURATION));
				if let Some(babe_pre_digest) = babe::test_helpers::claim_slot(
					&*service.client(),
					&parent_id,
					slot_num,
					&alice,
					(3, 10),
				) {
					break babe_pre_digest;
				}

				slot_num += 1;
			};

			digest.push(<DigestItem as CompatibleDigestItem>::babe_pre_digest(babe_pre_digest));

			let proposer = proposer_factory.init(&parent_header).unwrap();
			let new_block = futures03::executor::block_on(proposer.propose(
				inherent_data,
				digest,
				std::time::Duration::from_secs(1),
			)).expect("Error making test block");

			let (new_header, new_body) = new_block.deconstruct();
			let pre_hash = new_header.hash();
			// sign the pre-sealed hash of the block and then
			// add it to a digest item.
			let to_sign = pre_hash.encode();
			let signature = alice.sign(&to_sign[..]);
			let item = <DigestItem as CompatibleDigestItem>::babe_seal(
				signature,
			);
			slot_num += 1;

			BlockImportParams {
				origin: BlockOrigin::File,
				header: new_header,
				justification: None,
				post_digests: vec![item],
				body: Some(new_body),
				finalized: true,
				auxiliary: Vec::new(),
				fork_choice: ForkChoiceStrategy::LongestChain,
			}
		};

		let bob = Arc::new(AccountKeyring::Bob.pair());
		let charlie = Arc::new(AccountKeyring::Charlie.pair());

		let mut index = 0;
		let extrinsic_factory = |service: &SyncService<<Factory as ServiceFactory>::FullService>| {
			let amount = 5 * CENTS;
			let to = AddressPublic::from_raw(bob.public().0);
			let from = AddressPublic::from_raw(charlie.public().0);
			let genesis_hash = service.get().client().block_hash(0).unwrap().unwrap();
			let signer = charlie.clone();

			let function = Call::Balances(BalancesCall::transfer(to.into(), amount));

			let check_era = system::CheckEra::from(Era::Immortal);
			let check_nonce = system::CheckNonce::from(index);
			let check_weight = system::CheckWeight::from();
			let take_fees = balances::TakeFees::from(0);
			let extra = (check_era, check_nonce, check_weight, take_fees);

			let raw_payload = (function, extra.clone(), genesis_hash);
			let signature = raw_payload.using_encoded(|payload| if payload.len() > 256 {
				signer.sign(&blake2_256(payload)[..])
			} else {
				signer.sign(payload)
			});
			let xt = UncheckedExtrinsic::new_signed(
				raw_payload.0,
				from.into(),
				signature.into(),
				extra,
			).encode();
			let v: Vec<u8> = Decode::decode(&mut xt.as_slice()).unwrap();

			index += 1;
			OpaqueExtrinsic(v)
		};

		service_test::sync::<Factory, _, _>(
			chain_spec,
			block_factory,
			extrinsic_factory,
		);
	}

	#[test]
	#[ignore]
	fn test_consensus() {
		use super::Factory;

		service_test::consensus::<Factory>(
			crate::chain_spec::tests::integration_test_config_with_two_authorities(),
			vec![
				"//Alice".into(),
				"//Bob".into(),
			],
		)
	}
}<|MERGE_RESOLUTION|>--- conflicted
+++ resolved
@@ -63,14 +63,8 @@
 >;
 
 /// Node specific configuration
-<<<<<<< HEAD
 pub struct NodeSetupState<F: substrate_service::ServiceFactory> {
-	/// grandpa connection to import block
-=======
-pub struct NodeConfig<F: substrate_service::ServiceFactory> {
 	/// GRANDPA and BABE connection to import block.
->>>>>>> 855ad098
-	// FIXME #1134 rather than putting this on the config, let's have an actual intermediate setup state
 	pub import_setup: Option<(
 		BabeBlockImportForService<F>,
 		grandpa::LinkHalfForService<F>,
@@ -81,17 +75,10 @@
 	inherent_data_providers: InherentDataProviders,
 }
 
-<<<<<<< HEAD
 impl<F> Default for NodeSetupState<F> where F: substrate_service::ServiceFactory {
 	fn default() -> NodeSetupState<F> {
 		NodeSetupState {
-			grandpa_import_setup: None,
-=======
-impl<F> Default for NodeConfig<F> where F: substrate_service::ServiceFactory {
-	fn default() -> NodeConfig<F> {
-		NodeConfig {
 			import_setup: None,
->>>>>>> 855ad098
 			inherent_data_providers: InherentDataProviders::new(),
 			tasks_to_spawn: None,
 		}
@@ -117,13 +104,8 @@
 			{ |config: FactoryFullConfiguration<Self>|
 				FullComponents::<Factory>::new(config) },
 		AuthoritySetup = {
-<<<<<<< HEAD
 			|service: Self::FullService, mut state: FullComponentsSetupState<Self>| {
-				let (block_import, link_half) = state.custom.grandpa_import_setup.take()
-=======
-			|mut service: Self::FullService| {
-				let (block_import, link_half, babe_link) = service.config.custom.import_setup.take()
->>>>>>> 855ad098
+				let (block_import, link_half, babe_link) = state.custom.import_setup.take()
 					.expect("Link Half and Block Import are present for Full Services or setup failed before. qed");
 
 				// spawn any futures that were created in the previous setup steps
@@ -155,24 +137,15 @@
 						client,
 						select_chain,
 						block_import,
-<<<<<<< HEAD
-						proposer,
-						service.network(),
-						state.custom.inherent_data_providers.clone(),
-						state.config.force_authoring,
-					)?;
-					let select = aura.select(service.on_exit()).then(|_| Ok(()));
-=======
 						env: proposer,
 						sync_oracle: service.network(),
-						inherent_data_providers: service.config.custom.inherent_data_providers.clone(),
-						force_authoring: service.config.force_authoring,
+						inherent_data_providers: state.custom.inherent_data_providers.clone(),
+						force_authoring: state.config.force_authoring,
 						time_source: babe_link,
 					};
 
 					let babe = start_babe(babe_config)?;
 					let select = babe.select(service.on_exit()).then(|_| Ok(()));
->>>>>>> 855ad098
 					service.spawn_task(Box::new(select));
 				}
 
@@ -221,56 +194,32 @@
 		},
 		LightService = LightComponents<Self>
 			{ |config| <LightComponents<Factory>>::new(config) },
-<<<<<<< HEAD
-		FullImportQueue = AuraImportQueue<Self::Block>
-			{ |state: &mut FullComponentsSetupState<Self>, client: Arc<FullClient<Self>>, select_chain: Self::SelectChain| {
-				let slot_duration = SlotDuration::get_or_compute(&*client)?;
-=======
 		FullImportQueue = BabeImportQueue<Self::Block>
-			{ |config: &mut FactoryFullConfiguration<Self> , client: Arc<FullClient<Self>>, select_chain: Self::SelectChain| {
->>>>>>> 855ad098
+			{ |state: &mut FullComponentsSetupState<Self> , client: Arc<FullClient<Self>>, select_chain: Self::SelectChain| {
 				let (block_import, link_half) =
 					grandpa::block_import::<_, _, _, RuntimeApi, FullClient<Self>, _>(
 						client.clone(), client.clone(), select_chain
 					)?;
 				let justification_import = block_import.clone();
 
-<<<<<<< HEAD
-				state.custom.grandpa_import_setup = Some((block_import.clone(), link_half));
-
-				import_queue::<_, _, AuraPair>(
-					slot_duration,
-					Box::new(block_import),
-=======
 				let (import_queue, babe_link, babe_block_import, pruning_task) = import_queue(
 					Config::get_or_compute(&*client)?,
 					block_import,
->>>>>>> 855ad098
 					Some(Box::new(justification_import)),
 					None,
 					client.clone(),
 					client,
-<<<<<<< HEAD
 					state.custom.inherent_data_providers.clone(),
-				).map_err(Into::into)
-			}},
-		LightImportQueue = AuraImportQueue<Self::Block>
-			{ |state: &LightComponentsSetupState<Self>, client: Arc<LightClient<Self>>| {
-				let fetch_checker = state.backend.blockchain().fetcher()
-=======
-					config.custom.inherent_data_providers.clone(),
 				)?;
 
-				config.custom.import_setup = Some((babe_block_import.clone(), link_half, babe_link));
-				config.custom.tasks_to_spawn = Some(vec![Box::new(pruning_task)]);
+				state.custom.import_setup = Some((babe_block_import.clone(), link_half, babe_link));
+				state.custom.tasks_to_spawn = Some(vec![Box::new(pruning_task)]);
 
 				Ok(import_queue)
 			}},
 		LightImportQueue = BabeImportQueue<Self::Block>
-			{ |config: &FactoryFullConfiguration<Self>, client: Arc<LightClient<Self>>| {
-				#[allow(deprecated)]
-				let fetch_checker = client.backend().blockchain().fetcher()
->>>>>>> 855ad098
+			{ |state: &LightComponentsSetupState<Self>, client: Arc<LightClient<Self>>| {
+				let fetch_checker = state.backend.blockchain().fetcher()
 					.upgrade()
 					.map(|fetcher| fetcher.checker().clone())
 					.ok_or_else(|| "Trying to start light import queue without active fetch checker")?;
@@ -289,15 +238,10 @@
 					Some(Box::new(finality_proof_import)),
 					client.clone(),
 					client,
-<<<<<<< HEAD
 					state.custom.inherent_data_providers.clone(),
-				).map(|q| (q, finality_proof_request_builder)).map_err(Into::into)
-=======
-					config.custom.inherent_data_providers.clone(),
 				)?;
 
 				Ok((import_queue, finality_proof_request_builder))
->>>>>>> 855ad098
 			}},
 		SelectChain = LongestChain<FullBackend<Self>, Self::Block>
 			{ |state: &FullComponentsSetupState<Self>, client: Arc<FullClient<Self>>| {
