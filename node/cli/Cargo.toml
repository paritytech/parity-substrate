[package]
name = "node-cli"
version = "2.0.0"
authors = ["Parity Technologies <admin@parity.io>"]
description = "Substrate node implementation in Rust."
build = "build.rs"
edition = "2018"
default-run = "substrate"

[badges]
travis-ci = { repository = "paritytech/substrate", branch = "master" }
maintenance = { status = "actively-developed" }
is-it-maintained-issue-resolution = { repository = "paritytech/substrate" }
is-it-maintained-open-issues = { repository = "paritytech/substrate" }

[[bin]]
name = "substrate"
path = "bin/main.rs"
required-features = ["cli"]

[lib]
crate-type = ["cdylib", "rlib"]

[dependencies]
# third-party dependencies
codec = { package = "parity-scale-codec", version = "1.0.6" }
serde = { version = "1.0.102", features = [ "derive" ] }
futures = "0.1.29"
<<<<<<< HEAD
futures03 = { package = "futures-preview", version = "0.3.0-alpha.19", features = ["compat"] }
=======
hex-literal = "0.2.1"
>>>>>>> 9cda7fab
jsonrpc-core = "14.0.3"
log = "0.4.8"
rand = "0.7.2"
structopt = "0.3.3"

# primitives
primitives = { package = "substrate-primitives", path = "../../core/primitives" }
sr-primitives = { path = "../../core/sr-primitives" }
babe-primitives = { package = "substrate-consensus-babe-primitives", path = "../../core/consensus/babe/primitives" }
grandpa_primitives = { package = "substrate-finality-grandpa-primitives", path = "../../core/finality-grandpa/primitives" }

# core dependencies
sr-io = { path = "../../core/sr-io" }
client = { package = "substrate-client", path = "../../core/client" }
inherents = { package = "substrate-inherents", path = "../../core/inherents" }
chain-spec = { package = "substrate-chain-spec", path = "../../core/chain-spec" }
transaction_pool = { package = "substrate-transaction-pool", path = "../../core/transaction-pool" }
network = { package = "substrate-network", path = "../../core/network" }
babe = { package = "substrate-consensus-babe", path = "../../core/consensus/babe" }
grandpa = { package = "substrate-finality-grandpa", path = "../../core/finality-grandpa" }
keyring = { package = "substrate-keyring", path = "../../core/keyring" }
client_db = { package = "substrate-client-db", path = "../../core/client/db", default-features = false }
offchain = { package = "substrate-offchain", path = "../../core/offchain" }
substrate-rpc = { package = "substrate-rpc", path = "../../core/rpc" }
substrate-basic-authorship = { path = "../../core/basic-authorship" }
substrate-service = { path = "../../core/service", default-features = false }
substrate-telemetry = { package = "substrate-telemetry", path = "../../core/telemetry" }

# srml dependencies
indices = { package = "srml-indices", path = "../../srml/indices" }
timestamp = { package = "srml-timestamp", path = "../../srml/timestamp", default-features = false }
finality_tracker = { package = "srml-finality-tracker", path = "../../srml/finality-tracker", default-features = false }
contracts = { package = "srml-contracts", path = "../../srml/contracts" }
system = { package = "srml-system", path = "../../srml/system" }
balances = { package = "srml-balances", path = "../../srml/balances" }
transaction-payment = { package = "srml-transaction-payment", path = "../../srml/transaction-payment" }
support = { package = "srml-support", path = "../../srml/support", default-features = false }
im_online = { package = "srml-im-online", path = "../../srml/im-online", default-features = false }
<<<<<<< HEAD
sr-authority-discovery = { package = "srml-authority-discovery", path = "../../srml/authority-discovery", default-features = false }
authority-discovery = { package = "substrate-authority-discovery", path = "../../core/authority-discovery"}
authority-discovery-primitives = { package = "substrate-authority-discovery-primitives", path = "../../core/authority-discovery/primitives"}
serde = { version = "1.0.101", features = [ "derive" ] }
client_db = { package = "substrate-client-db", path = "../../core/client/db", default-features = false }
offchain = { package = "substrate-offchain", path = "../../core/offchain" }
=======

# node-specific dependencies
node-runtime = { path = "../runtime" }
node-rpc = { path = "../rpc" }
node-primitives = { path = "../primitives" }
node-executor = { path = "../executor" }
>>>>>>> 9cda7fab

# CLI-specific dependencies
tokio = { version = "0.1.22", optional = true }
exit-future = { version = "0.1.4", optional = true }
substrate-cli = { path = "../../core/cli", optional = true }
transaction-factory = { path = "../../test-utils/transaction-factory", optional = true }
ctrlc = { version = "3.1.3", features = ["termination"], optional = true }

# WASM-specific dependencies
libp2p = { version = "0.13.0", default-features = false, optional = true }
clear_on_drop = { version = "0.2.3", features = ["no_cc"], optional = true }	# Imported just for the `no_cc` feature
console_error_panic_hook = { version = "0.1.1", optional = true }
console_log = { version = "0.1.2", optional = true }
js-sys = { version = "0.3.22", optional = true }
wasm-bindgen = { version = "0.2.45", optional = true }
wasm-bindgen-futures = { version = "0.3.22", optional = true }
kvdb-memorydb = { git = "https://github.com/paritytech/parity-common", rev="b0317f649ab2c665b7987b8475878fc4d2e1f81d", optional = true }
rand6 = { package = "rand", version = "0.6", features = ["wasm-bindgen"], optional = true }	# Imported just for the `wasm-bindgen` feature

[dev-dependencies]
keystore = { package = "substrate-keystore", path = "../../core/keystore" }
babe = { package = "substrate-consensus-babe", path = "../../core/consensus/babe", features = ["test-helpers"] }
consensus-common = { package = "substrate-consensus-common", path = "../../core/consensus/common" }
service-test = { package = "substrate-service-test", path = "../../core/service/test" }
futures03 = { package = "futures-preview", version = "0.3.0-alpha.19" }
tempfile = "3.1.0"

[build-dependencies]
substrate-cli = { package = "substrate-cli", path = "../../core/cli" }
build-script-utils = { package = "substrate-build-script-utils", path = "../../core/utils/build-script-utils" }
structopt = "0.3.3"
vergen = "3.0.4"

[features]
default = ["cli"]
browser = [
	"clear_on_drop",
	"console_error_panic_hook",
	"console_log",
	"js-sys",
	"libp2p",
	"wasm-bindgen",
	"wasm-bindgen-futures",
	"kvdb-memorydb",
	"rand/wasm-bindgen",
	"rand6"
]
cli = [
	"substrate-cli",
	"transaction-factory",
	"tokio",
	"exit-future",
	"ctrlc",
	"substrate-service/rocksdb"
]
wasmtime = [
	"cli",
	"node-executor/wasmtime",
	"substrate-cli/wasmtime",
	"substrate-service/wasmtime",
]<|MERGE_RESOLUTION|>--- conflicted
+++ resolved
@@ -26,11 +26,8 @@
 codec = { package = "parity-scale-codec", version = "1.0.6" }
 serde = { version = "1.0.102", features = [ "derive" ] }
 futures = "0.1.29"
-<<<<<<< HEAD
 futures03 = { package = "futures-preview", version = "0.3.0-alpha.19", features = ["compat"] }
-=======
 hex-literal = "0.2.1"
->>>>>>> 9cda7fab
 jsonrpc-core = "14.0.3"
 log = "0.4.8"
 rand = "0.7.2"
@@ -41,6 +38,7 @@
 sr-primitives = { path = "../../core/sr-primitives" }
 babe-primitives = { package = "substrate-consensus-babe-primitives", path = "../../core/consensus/babe/primitives" }
 grandpa_primitives = { package = "substrate-finality-grandpa-primitives", path = "../../core/finality-grandpa/primitives" }
+authority-discovery-primitives = { package = "substrate-authority-discovery-primitives", path = "../../core/authority-discovery/primitives"}
 
 # core dependencies
 sr-io = { path = "../../core/sr-io" }
@@ -51,6 +49,7 @@
 network = { package = "substrate-network", path = "../../core/network" }
 babe = { package = "substrate-consensus-babe", path = "../../core/consensus/babe" }
 grandpa = { package = "substrate-finality-grandpa", path = "../../core/finality-grandpa" }
+authority-discovery = { package = "substrate-authority-discovery", path = "../../core/authority-discovery"}
 keyring = { package = "substrate-keyring", path = "../../core/keyring" }
 client_db = { package = "substrate-client-db", path = "../../core/client/db", default-features = false }
 offchain = { package = "substrate-offchain", path = "../../core/offchain" }
@@ -69,21 +68,13 @@
 transaction-payment = { package = "srml-transaction-payment", path = "../../srml/transaction-payment" }
 support = { package = "srml-support", path = "../../srml/support", default-features = false }
 im_online = { package = "srml-im-online", path = "../../srml/im-online", default-features = false }
-<<<<<<< HEAD
 sr-authority-discovery = { package = "srml-authority-discovery", path = "../../srml/authority-discovery", default-features = false }
-authority-discovery = { package = "substrate-authority-discovery", path = "../../core/authority-discovery"}
-authority-discovery-primitives = { package = "substrate-authority-discovery-primitives", path = "../../core/authority-discovery/primitives"}
-serde = { version = "1.0.101", features = [ "derive" ] }
-client_db = { package = "substrate-client-db", path = "../../core/client/db", default-features = false }
-offchain = { package = "substrate-offchain", path = "../../core/offchain" }
-=======
 
 # node-specific dependencies
 node-runtime = { path = "../runtime" }
 node-rpc = { path = "../rpc" }
 node-primitives = { path = "../primitives" }
 node-executor = { path = "../executor" }
->>>>>>> 9cda7fab
 
 # CLI-specific dependencies
 tokio = { version = "0.1.22", optional = true }
