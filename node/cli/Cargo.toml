--- conflicted
+++ resolved
@@ -24,12 +24,8 @@
 [dependencies]
 log = "0.4.8"
 futures = "0.1.29"
-<<<<<<< HEAD
 futures03 = { package = "futures-preview", version = "0.3.0-alpha.19", features = ["compat"] }
-jsonrpc-core = "13.2.0"
-=======
 jsonrpc-core = "14.0.3"
->>>>>>> 7874be86
 codec = { package = "parity-scale-codec", version = "1.0.0" }
 sr-io = { path = "../../core/sr-io" }
 client = { package = "substrate-client", path = "../../core/client" }
