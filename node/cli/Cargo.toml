[package]
name = "node-cli"
version = "2.0.0"
authors = ["Parity Technologies <admin@parity.io>"]
description = "Substrate node implementation in Rust."
build = "build.rs"
edition = "2018"
default-run = "substrate"

[badges]
travis-ci = { repository = "paritytech/substrate", branch = "master" }
maintenance = { status = "actively-developed" }
is-it-maintained-issue-resolution = { repository = "paritytech/substrate" }
is-it-maintained-open-issues = { repository = "paritytech/substrate" }

[[bin]]
name = "substrate"
path = "bin/main.rs"
required-features = ["cli"]

[lib]
crate-type = ["cdylib", "rlib"]

[dependencies]
log = "0.4.8"
futures = "0.1.29"
jsonrpc-core = "13.2.0"
codec = { package = "parity-scale-codec", version = "1.0.0" }
sr-io = { path = "../../core/sr-io" }
client = { package = "substrate-client", path = "../../core/client" }
primitives = { package = "substrate-primitives", path = "../../core/primitives" }
inherents = { package = "substrate-inherents", path = "../../core/inherents" }
node-runtime = { path = "../runtime" }
node-rpc = { path = "../rpc" }
node-primitives = { path = "../primitives" }
hex-literal = "0.2.1"
substrate-rpc = { package = "substrate-rpc", path = "../../core/rpc" }
substrate-basic-authorship = { path = "../../core/basic-authorship" }
substrate-service = { path = "../../core/service", default-features = false }
chain-spec = { package = "substrate-chain-spec", path = "../../core/chain-spec" }
transaction_pool = { package = "substrate-transaction-pool", path = "../../core/transaction-pool" }
network = { package = "substrate-network", path = "../../core/network" }
babe = { package = "substrate-consensus-babe", path = "../../core/consensus/babe" }
babe-primitives = { package = "substrate-consensus-babe-primitives", path = "../../core/consensus/babe/primitives" }
grandpa = { package = "substrate-finality-grandpa", path = "../../core/finality-grandpa" }
grandpa_primitives = { package = "substrate-finality-grandpa-primitives", path = "../../core/finality-grandpa/primitives" }
sr-primitives = { path = "../../core/sr-primitives" }
node-executor = { path = "../executor" }
substrate-telemetry = { package = "substrate-telemetry", path = "../../core/telemetry" }
structopt = "0.3.3"
keyring = { package = "substrate-keyring", path = "../../core/keyring" }
indices = { package = "srml-indices", path = "../../srml/indices" }
timestamp = { package = "srml-timestamp", path = "../../srml/timestamp", default-features = false }
rand = "0.7.2"
finality_tracker = { package = "srml-finality-tracker", path = "../../srml/finality-tracker", default-features = false }
contracts = { package = "srml-contracts", path = "../../srml/contracts" }
system = { package = "srml-system", path = "../../srml/system" }
balances = { package = "srml-balances", path = "../../srml/balances" }
transaction-payment = { package = "srml-transaction-payment", path = "../../srml/transaction-payment" }
support = { package = "srml-support", path = "../../srml/support", default-features = false }
im_online = { package = "srml-im-online", path = "../../srml/im-online", default-features = false }
serde = { version = "1.0.101", features = [ "derive" ] }
client_db = { package = "substrate-client-db", path = "../../core/client/db", default-features = false }
offchain = { package = "substrate-offchain", path = "../../core/offchain" }

# CLI-specific dependencies
tokio = { version = "0.1.22", optional = true }
exit-future = { version = "0.1.4", optional = true }
substrate-cli = { path = "../../core/cli", optional = true }
transaction-factory = { path = "../../test-utils/transaction-factory", optional = true }
ctrlc = { version = "3.1.3", features = ["termination"], optional = true }

# WASM-specific dependencies
libp2p = { version = "0.12.0", default-features = false, optional = true }
clear_on_drop = { version = "0.2.3", features = ["no_cc"], optional = true }	# Imported just for the `no_cc` feature
console_error_panic_hook = { version = "0.1.1", optional = true }
console_log = { version = "0.1.2", optional = true }
js-sys = { version = "0.3.22", optional = true }
wasm-bindgen = { version = "0.2.45", optional = true }
wasm-bindgen-futures = { version = "0.3.22", optional = true }
kvdb-memorydb = { git = "https://github.com/paritytech/parity-common", rev="b0317f649ab2c665b7987b8475878fc4d2e1f81d", optional = true }
rand6 = { package = "rand", version = "0.6", features = ["wasm-bindgen"], optional = true }	# Imported just for the `wasm-bindgen` feature

[dev-dependencies]
keystore = { package = "substrate-keystore", path = "../../core/keystore" }
babe = { package = "substrate-consensus-babe", path = "../../core/consensus/babe", features = ["test-helpers"] }
consensus-common = { package = "substrate-consensus-common", path = "../../core/consensus/common" }
service-test = { package = "substrate-service-test", path = "../../core/service/test" }
futures03 = { package = "futures-preview", version = "0.3.0-alpha.19" }
tempfile = "3.1.0"

[build-dependencies]
substrate-cli = { package = "substrate-cli", path = "../../core/cli" }
structopt = "0.3.3"
vergen = "3.0.4"

[features]
<<<<<<< HEAD
wasmtime = [
    "cli/wasmtime",
    "node-executor/wasmtime",
    "substrate-service/wasmtime",
=======
default = ["cli"]
browser = [
	"clear_on_drop",
	"console_error_panic_hook",
	"console_log",
	"js-sys",
	"libp2p",
	"wasm-bindgen",
	"wasm-bindgen-futures",
	"kvdb-memorydb",
	"rand/wasm-bindgen",
	"rand6"
]
cli = [
	"substrate-cli",
	"transaction-factory",
	"tokio",
	"exit-future",
	"ctrlc",
	"substrate-service/rocksdb"
>>>>>>> c63610a5
]<|MERGE_RESOLUTION|>--- conflicted
+++ resolved
@@ -95,12 +95,6 @@
 vergen = "3.0.4"
 
 [features]
-<<<<<<< HEAD
-wasmtime = [
-    "cli/wasmtime",
-    "node-executor/wasmtime",
-    "substrate-service/wasmtime",
-=======
 default = ["cli"]
 browser = [
 	"clear_on_drop",
@@ -121,5 +115,10 @@
 	"exit-future",
 	"ctrlc",
 	"substrate-service/rocksdb"
->>>>>>> c63610a5
+]
+wasmtime = [
+	"cli",
+    "node-executor/wasmtime",
+    "substrate-cli/wasmtime",
+    "substrate-service/wasmtime",
 ]