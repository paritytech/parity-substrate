--- conflicted
+++ resolved
@@ -82,17 +82,12 @@
       - "--chain=local"
       - "--port"
       - "30333"
-<<<<<<< HEAD
-      - "--bootnodes"
-=======
-      - "--charlie"
       - "--sentry"
->>>>>>> 710722f0
+      - "/dns4/validator-a/tcp/30333/p2p/QmRpheLN4JWdAnY7HGJfWFNbfkQCb6tFf4vvA6hgjMZKrR"
+      - "--reserved-nodes"
       - "/dns4/validator-a/tcp/30333/p2p/QmRpheLN4JWdAnY7HGJfWFNbfkQCb6tFf4vvA6hgjMZKrR"
       - "--bootnodes"
       - "/dns4/validator-b/tcp/30333/p2p/QmSVnNf9HwVMT1Y4cK1P6aoJcEZjmoTXpjKBmAABLMnZEk"
-      - "--reserved-nodes"
-      - "/dns4/validator-a/tcp/30333/p2p/QmRpheLN4JWdAnY7HGJfWFNbfkQCb6tFf4vvA6hgjMZKrR"
       - "--no-telemetry"
       - "--rpc-cors"
       - "all"
@@ -101,12 +96,7 @@
       - "--unsafe-rpc-external"
       - "--log"
       - "sub-authority-discovery=trace"
-      - "--sentry"
-<<<<<<< HEAD
-      - "/dns4/validator-a/tcp/30333/p2p/QmRpheLN4JWdAnY7HGJfWFNbfkQCb6tFf4vvA6hgjMZKrR"
-=======
       - "--prometheus-external"
->>>>>>> 710722f0
 
   validator-b:
     image: parity/substrate
