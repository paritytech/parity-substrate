# .gitlab-ci.yml
#
# substrate
#
# pipelines can be triggered manually in the web

# SAMPLE JOB TEMPLATE - This is not a complete example but is enough to build a
# simple CI job. For full documentation, visit https://docs.gitlab.com/ee/ci/yaml/
#
# my-example-job:
#   stage:                           test # One of the stages listed below this job (required)
#   image:                           paritytech/tools:latest # Any docker image (required)
#   allow_failure:                   true # Allow the pipeline to continue if this job fails (default: false)
#   needs:
#     - job:                         test-linux # Any jobs that are required to run before this job (optional)
#   variables:
#     MY_ENVIRONMENT_VARIABLE:       "some useful value" # Environment variables passed to the job (optional)
#   script:
#     - echo "List of shell commands to run in your job"
#     - echo "You can also just specify a script here, like so:"
#     - ./.maintain/gitlab/my_amazing_script.sh

stages:
  - check
  - test
  - build
  - publish
  - deploy
  - flaming-fir

workflow:
  rules:
    - if: $CI_COMMIT_TAG
    - if: $CI_COMMIT_BRANCH

variables:                         &default-vars
  GIT_STRATEGY:                    fetch
  GIT_DEPTH:                       100
  CARGO_INCREMENTAL:               0
  DOCKER_OS:                       "debian:stretch"
  ARCH:                            "x86_64"
  CI_IMAGE:                        "paritytech/ci-linux:production"
  # FIXME set to release
  CARGO_UNLEASH_INSTALL_PARAMS:    "--version 1.0.0-alpha.11"
  CARGO_UNLEASH_PKG_DEF:           "--skip node node-* pallet-template pallet-example pallet-example-* subkey chain-spec-builder"

default:
  cache:                           {}

.collect-artifacts:                &collect-artifacts
  artifacts:
    name:                          "${CI_JOB_NAME}_${CI_COMMIT_REF_NAME}"
    when:                          on_success
    expire_in:                     7 days
    paths:
      - artifacts/

.kubernetes-build:                 &kubernetes-build
  tags:
    - kubernetes-parity-build
  interruptible:                   true

.docker-env:                       &docker-env
  image:                           "${CI_IMAGE}"
  before_script:
    - rustup show
    - cargo --version
    - sccache -s
  retry:
    max: 2
    when:
      - runner_system_failure
      - unknown_failure
      - api_failure
  interruptible:                   true
  tags:
    - linux-docker

.test-refs:                        &test-refs
  rules:
    - if: $CI_PIPELINE_SOURCE == "web"
    - if: $CI_PIPELINE_SOURCE == "schedule"
    - if: $CI_COMMIT_REF_NAME == "master"
    - if: $CI_COMMIT_REF_NAME == "tags"
    - if: $CI_COMMIT_REF_NAME =~ /^[0-9]+$/                         # PRs
    - if: $CI_COMMIT_REF_NAME =~ /^v[0-9]+\.[0-9]+.*$/              # i.e. v1.0, v2.1rc1

.test-refs-no-trigger:             &test-refs-no-trigger
  rules:
    - if: $CI_PIPELINE_SOURCE == "pipeline"
      when: never
    - if: $CI_PIPELINE_SOURCE == "web"
    - if: $CI_PIPELINE_SOURCE == "schedule"
    - if: $CI_COMMIT_REF_NAME == "master"
    - if: $CI_COMMIT_REF_NAME == "tags"
    - if: $CI_COMMIT_REF_NAME =~ /^[0-9]+$/                         # PRs
    - if: $CI_COMMIT_REF_NAME =~ /^v[0-9]+\.[0-9]+.*$/              # i.e. v1.0, v2.1rc1

.build-refs:                       &build-refs
  rules:
    # .publish-refs with manual on PRs
    - if: $CI_PIPELINE_SOURCE == "pipeline"
      when: never
    - if: $CI_PIPELINE_SOURCE == "web"
    - if: $CI_COMMIT_REF_NAME == "master"
    - if: $CI_COMMIT_REF_NAME == "tags"
    - if: $CI_COMMIT_REF_NAME =~ /^v[0-9]+\.[0-9]+.*$/              # i.e. v1.0, v2.1rc1
    - if: $CI_COMMIT_REF_NAME =~ /^[0-9]+$/                         # PRs
      when: manual
      allow_failure: true

.publish-refs:                     &publish-refs
  rules:
    - if: $CI_PIPELINE_SOURCE == "pipeline"
      when: never
    - if: $CI_PIPELINE_SOURCE == "web"
    - if: $CI_PIPELINE_SOURCE == "schedule"
    - if: $CI_COMMIT_REF_NAME == "master"
    - if: $CI_COMMIT_REF_NAME == "tags"
    - if: $CI_COMMIT_REF_NAME =~ /^v[0-9]+\.[0-9]+.*$/              # i.e. v1.0, v2.1rc1

#### stage:                       .pre

skip-if-draft:
  image:                           paritytech/tools:latest
  <<:                              *kubernetes-build
  stage:                           .pre
  rules:
    - if: $CI_COMMIT_REF_NAME =~ /^[0-9]+$/                         # PRs
  script:
     - echo "Commit message is ${CI_COMMIT_MESSAGE}"
     - echo "Ref is ${CI_COMMIT_REF_NAME}"
     - echo "pipeline source is ${CI_PIPELINE_SOURCE}"
     - ./.maintain/gitlab/skip_if_draft.sh

#### stage:                        check

check-runtime:
  stage:                           check
  image:                           paritytech/tools:latest
  <<:                              *kubernetes-build
  rules:
    - if: $CI_COMMIT_REF_NAME =~ /^[0-9]+$/                         # PRs
  variables:
    <<:                            *default-vars
    GITLAB_API:                    "https://gitlab.parity.io/api/v4"
    GITHUB_API_PROJECT:            "parity%2Finfrastructure%2Fgithub-api"
  script:
    - ./.maintain/gitlab/check_runtime.sh
  allow_failure:                   true

check-signed-tag:
  stage:                           check
  image:                           paritytech/tools:latest
  <<:                              *kubernetes-build
  rules:
    - if: $CI_COMMIT_REF_NAME =~ /^ci-release-.*$/
    - if: $CI_COMMIT_REF_NAME =~ /^v[0-9]+\.[0-9]+.*$/              # i.e. v1.0, v2.1rc1
  script:
    - ./.maintain/gitlab/check_signed.sh

check-line-width:
  stage:                           check
  image:                           paritytech/tools:latest
  <<:                              *kubernetes-build
  rules:
    - if: $CI_COMMIT_REF_NAME =~ /^[0-9]+$/                         # PRs
  script:
    - ./.maintain/gitlab/check_line_width.sh
  allow_failure:                   true

test-dependency-rules:
  stage:                           check
  image:                           paritytech/tools:latest
  <<:                              *kubernetes-build
  rules:
    - if: $CI_COMMIT_REF_NAME =~ /^[0-9]+$/                         # PRs
  script:
    - .maintain/ensure-deps.sh

test-prometheus-alerting-rules:
  stage:                           check
  image:                           paritytech/tools:latest
  <<:                              *kubernetes-build
  rules:
    - if: $CI_PIPELINE_SOURCE == "pipeline"
      when: never
    - if: $CI_COMMIT_BRANCH
      changes:
        - .gitlab-ci.yml
        - .maintain/monitoring/**/*
  script:
    - promtool check rules .maintain/monitoring/alerting-rules/alerting-rules.yaml
    - cat .maintain/monitoring/alerting-rules/alerting-rules.yaml |
        promtool test rules .maintain/monitoring/alerting-rules/alerting-rule-tests.yaml

#### stage:                        test

cargo-deny:
  stage:                           test
  <<:                              *docker-env
  rules:
    - if: $CI_PIPELINE_SOURCE == "pipeline"
      when: never
    - changes:
      - "Cargo.lock"
      - "**/Cargo.toml"
    - if: $CI_PIPELINE_SOURCE == "web"
    - if: $CI_PIPELINE_SOURCE == "schedule"
    - if: $CI_COMMIT_REF_NAME == "master"
    - if: $CI_COMMIT_REF_NAME == "tags"
    - if: $CI_COMMIT_REF_NAME =~ /^v[0-9]+\.[0-9]+.*$/              # i.e. v1.0, v2.1rc1
  script:
    - cargo deny check --hide-inclusion-graph -c .maintain/deny.toml
  after_script:
    - echo "___The complete log is in the artifacts___"
    - cargo deny check -c .maintain/deny.toml 2> deny.log
  artifacts:
    name:                          $CI_COMMIT_SHORT_SHA
    expire_in:                     3 days
    when:                          always
    paths:
      - deny.log
  # FIXME: Temorarily allow to fail.
  allow_failure:                   true

cargo-check-benches:
  stage:                           test
  <<:                              *docker-env
  <<:                              *test-refs-no-trigger
  script:
    - SKIP_WASM_BUILD=1 time cargo +nightly check --benches --all
    - cargo run --release -p node-bench -- ::node::import::native::sr25519::transfer_keep_alive::paritydb::small
    - cargo run --release -p node-bench -- ::trie::read::small
    - sccache -s

cargo-check-subkey:
  stage:                           test
  <<:                              *docker-env
  <<:                              *test-refs
  script:
    - cd ./bin/utils/subkey
    - SKIP_WASM_BUILD=1 time cargo check --release
    - sccache -s

test-deterministic-wasm:
  stage:                           test
  <<:                              *docker-env
  <<:                              *test-refs
  variables:
    <<:                            *default-vars
    WASM_BUILD_NO_COLOR:           1
  script:
    # build runtime
    - cargo build --verbose --release -p node-runtime
    # make checksum
    - sha256sum target/release/wbuild/node-runtime/target/wasm32-unknown-unknown/release/node_runtime.wasm > checksum.sha256
    # clean up – FIXME: can we reuse some of the artifacts?
    - cargo clean
    # build again
    - cargo build --verbose --release -p node-runtime
    # confirm checksum
    - sha256sum -c checksum.sha256
    - sccache -s

test-linux-stable:                 &test-linux
  stage:                           test
  <<:                              *docker-env
  <<:                              *test-refs
  variables:
    <<:                            *default-vars
    # Enable debug assertions since we are running optimized builds for testing
    # but still want to have debug assertions.
    RUSTFLAGS:                     "-Cdebug-assertions=y -Dwarnings"
    RUST_BACKTRACE:                1
    WASM_BUILD_NO_COLOR:           1
  script:
    # this job runs all tests in former runtime-benchmarks, frame-staking and wasmtime tests
    - time cargo test --workspace --locked --release --verbose --features runtime-benchmarks --manifest-path bin/node/cli/Cargo.toml
    - SUBSTRATE_TEST_TIMEOUT=1 time cargo test -p substrate-test-utils --release --verbose --locked -- --ignored timeout
    - sccache -s

unleash-check:
  stage:                           test
  <<:                              *docker-env
  rules:
    - if: $CI_PIPELINE_SOURCE == "pipeline"
      when: never
    - if: $CI_COMMIT_REF_NAME == "master"
    - if: $CI_COMMIT_REF_NAME == "tags"
    - if: $CI_COMMIT_REF_NAME =~ /^v[0-9]+\.[0-9]+.*$/              # i.e. v1.0, v2.1rc1
  script:
    - cargo install cargo-unleash ${CARGO_UNLEASH_INSTALL_PARAMS}
    - cargo unleash check ${CARGO_UNLEASH_PKG_DEF}

test-frame-examples-compile-to-wasm:
  # into one job
  stage:                           test
  <<:                              *docker-env
  <<:                              *test-refs
  variables:
    <<:                            *default-vars
    # Enable debug assertions since we are running optimized builds for testing
    # but still want to have debug assertions.
    RUSTFLAGS:                     "-Cdebug-assertions=y"
    RUST_BACKTRACE: 1
  script:
    - cd frame/example-offchain-worker/
    - cargo +nightly build --target=wasm32-unknown-unknown --no-default-features
    - cd ../example
    - cargo +nightly build --target=wasm32-unknown-unknown --no-default-features
    - sccache -s

test-linux-stable-int:
  <<:                              *test-linux
  script:
    - echo "___Logs will be partly shown at the end in case of failure.___"
    - echo "___Full log will be saved to the job artifacts only in case of failure.___"
    - WASM_BUILD_NO_COLOR=1
      RUST_LOG=sync=trace,consensus=trace,client=trace,state-db=trace,db=trace,forks=trace,state_db=trace,storage_cache=trace
        time cargo test -p node-cli --release --verbose --locked -- --ignored
        &> ${CI_COMMIT_SHORT_SHA}_int_failure.log
    - sccache -s
  after_script:
    - awk '/FAILED|^error\[/,0' ${CI_COMMIT_SHORT_SHA}_int_failure.log
  artifacts:
    name:                          $CI_COMMIT_SHORT_SHA
    when:                          on_failure
    expire_in:                     3 days
    paths:
      - ${CI_COMMIT_SHORT_SHA}_int_failure.log

check-web-wasm:
  stage:                           test
  <<:                              *docker-env
  <<:                              *test-refs
  script:
    # WASM support is in progress. As more and more crates support WASM, we
    # should add entries here. See https://github.com/paritytech/substrate/issues/2416
    # Note: we don't need to test crates imported in `bin/node/cli`
    - time cargo build --manifest-path=client/consensus/aura/Cargo.toml --target=wasm32-unknown-unknown --features getrandom
    # Note: the command below is a bit weird because several Cargo issues prevent us from compiling the node in a more straight-forward way.
    - time cargo +nightly build --manifest-path=bin/node/cli/Cargo.toml --no-default-features --features browser --target=wasm32-unknown-unknown -Z features=itarget
    # with-tracing must be explicitly activated, we run a test to ensure this works as expected in both cases
    - time cargo +nightly test --manifest-path primitives/tracing/Cargo.toml --no-default-features
    - time cargo +nightly test --manifest-path primitives/tracing/Cargo.toml --no-default-features --features=with-tracing
    - sccache -s

test-full-crypto-feature:
  stage:                           test
  <<:                              *docker-env
  <<:                              *test-refs
  variables:
    <<:                            *default-vars
    # Enable debug assertions since we are running optimized builds for testing
    # but still want to have debug assertions.
    RUSTFLAGS:                     "-Cdebug-assertions=y"
    RUST_BACKTRACE: 1
  script:
    - cd primitives/core/
    - time cargo +nightly build --verbose --no-default-features --features full_crypto
    - cd ../application-crypto
    - time cargo +nightly build --verbose --no-default-features --features full_crypto
    - sccache -s

cargo-check-macos:
  stage:                           test
  # shell runner on mac ignores the image set in *docker-env
  <<:                              *docker-env
  <<:                              *test-refs-no-trigger
  script:
    - SKIP_WASM_BUILD=1 time cargo check --release
    - sccache -s
  tags:
    - osx

#### stage:                        build

check-polkadot-companion-status:
  stage:                           build
  image:                           paritytech/tools:latest
  <<:                              *kubernetes-build
  rules:
    - if: $CI_COMMIT_REF_NAME =~ /^[0-9]+$/                         # PRs
  script:
    - ./.maintain/gitlab/check_polkadot_companion_status.sh

check-polkadot-companion-build:
  stage:                           build
  <<:                              *docker-env
  <<:                              *test-refs-no-trigger
  needs:
    - job:                         test-linux-stable-int
      artifacts:                   false
  script:
    - ./.maintain/gitlab/check_polkadot_companion_build.sh
  after_script:
    - cd polkadot && git rev-parse --abbrev-ref HEAD
  allow_failure:                   true

test-browser-node:
  stage:                           build
  <<:                              *docker-env
  <<:                              *test-refs
  needs:
    - job:                         check-web-wasm
      artifacts:                   false
  variables:
    <<:                                         *default-vars
    CHROMEDRIVER_ARGS:                          "--log-level=INFO --whitelisted-ips=127.0.0.1"
    CARGO_TARGET_WASM32_UNKNOWN_UNKNOWN_RUNNER: "wasm-bindgen-test-runner"
    WASM_BINDGEN_TEST_TIMEOUT:                  120
  script:
    - cargo +nightly test --target wasm32-unknown-unknown -p node-browser-testing -Z features=itarget

build-linux-substrate:             &build-binary
  stage:                           build
  <<:                              *collect-artifacts
  <<:                              *docker-env
  <<:                              *build-refs
  needs:
    - job:                         test-linux-stable
      artifacts:                   false
  before_script:
    - mkdir -p ./artifacts/substrate/
  script:
    - WASM_BUILD_NO_COLOR=1 time cargo build --release --verbose
    - mv ./target/release/substrate ./artifacts/substrate/.
    - echo -n "Substrate version = "
    - if [ "${CI_COMMIT_TAG}" ]; then
        echo "${CI_COMMIT_TAG}" | tee ./artifacts/substrate/VERSION;
      else
        ./artifacts/substrate/substrate --version |
          sed -n -E 's/^substrate ([0-9.]+.*-[0-9a-f]{7,13})-.*$/\1/p' |
            tee ./artifacts/substrate/VERSION;
      fi
    - sha256sum ./artifacts/substrate/substrate | tee ./artifacts/substrate/substrate.sha256
    - printf '\n# building node-template\n\n'
    - ./.maintain/node-template-release.sh ./artifacts/substrate/substrate-node-template.tar.gz
    - cp -r .maintain/docker/substrate.Dockerfile ./artifacts/substrate/
    - sccache -s

build-linux-subkey:                &build-subkey
  stage:                           build
  <<:                              *collect-artifacts
  <<:                              *docker-env
  <<:                              *build-refs
  needs:
    - job:                         cargo-check-subkey
      artifacts:                   false
  before_script:
    - mkdir -p ./artifacts/subkey
  script:
    - cd ./bin/utils/subkey
    - SKIP_WASM_BUILD=1 time cargo build --release --verbose
    - cd -
    - mv ./target/release/subkey ./artifacts/subkey/.
    - echo -n "Subkey version = "
    - ./artifacts/subkey/subkey --version |
        sed -n -E 's/^subkey ([0-9.]+.*)/\1/p' |
          tee ./artifacts/subkey/VERSION;
    - sha256sum ./artifacts/subkey/subkey | tee ./artifacts/subkey/subkey.sha256
    - cp -r .maintain/docker/subkey.Dockerfile ./artifacts/subkey/
    - sccache -s

build-macos-subkey:
  <<:                              *build-subkey
  tags:
    - osx

<<<<<<< HEAD
build-rust-doc:
  stage:                           build
  <<:                              *docker-env
  <<:                              *test-refs-no-trigger
  needs:
    - job:                         test-linux-stable
      artifacts:                   false
  variables:
    <<:                            *default-vars
    RUSTFLAGS:                     "-Dwarnings"
  artifacts:
    name:                          "${CI_JOB_NAME}_${CI_COMMIT_REF_NAME}-doc"
    when:                          on_success
    expire_in:                     7 days
    paths:
    - ./crate-docs/
  script:
    - rm -f ./crate-docs/index.html # use it as an indicator if the job succeeds
    - SKIP_WASM_BUILD=1 RUSTDOCFLAGS="--html-in-header $(pwd)/.maintain/rustdoc-header.html"
        time cargo +nightly doc --no-deps --workspace --all-features --verbose
    - mv ./target/doc ./crate-docs
    - echo "<meta http-equiv=refresh content=0;url=sc_service/index.html>" > ./crate-docs/index.html
    - sccache -s

=======
>>>>>>> 1c842c45
#### stage:                        publish

.build-push-docker-image:          &build-push-docker-image
  <<:                              *publish-refs
  <<:                              *kubernetes-build
  image:                           quay.io/buildah/stable
  variables:                       &docker-build-vars
    <<:                            *default-vars
    GIT_STRATEGY:                  none
    DOCKERFILE:                    $PRODUCT.Dockerfile
    IMAGE_NAME:                    docker.io/parity/$PRODUCT
  before_script:
    - cd ./artifacts/$PRODUCT/
    - VERSION="$(cat ./VERSION)"
    - echo "${PRODUCT} version = ${VERSION}"
    - test -z "${VERSION}" && exit 1
  script:
    - test "$Docker_Hub_User_Parity" -a "$Docker_Hub_Pass_Parity" ||
        ( echo "no docker credentials provided"; exit 1 )
    - buildah bud
        --format=docker
        --build-arg VCS_REF="${CI_COMMIT_SHA}"
        --build-arg BUILD_DATE="$(date -u '+%Y-%m-%dT%H:%M:%SZ')"
        --tag "$IMAGE_NAME:$VERSION"
        --tag "$IMAGE_NAME:latest"
        --file "$DOCKERFILE" .
    - echo "$Docker_Hub_Pass_Parity" |
        buildah login --username "$Docker_Hub_User_Parity" --password-stdin docker.io
    - buildah info
    - buildah push --format=v2s2 "$IMAGE_NAME:$VERSION"
    - buildah push --format=v2s2 "$IMAGE_NAME:latest"
    - buildah logout "$IMAGE_NAME"

publish-docker-substrate:
  stage:                           publish
  <<:                              *build-push-docker-image
  needs:
    - job:                         build-linux-substrate
      artifacts:                   true
  variables:
    <<:                            *docker-build-vars
    PRODUCT:                       substrate
  after_script:
    - echo "VERSION=${VERSION}" >> build.env
  artifacts:
    reports:
      # this artifact is used in trigger-simnet job
      # https://docs.gitlab.com/ee/ci/multi_project_pipelines.html#with-variable-inheritance
      dotenv: artifacts/substrate/build.env

publish-docker-subkey:
  stage:                           publish
  <<:                              *build-push-docker-image
  needs:
    - job:                         build-linux-subkey
      artifacts:                   true
  variables:
    <<:                            *docker-build-vars
    PRODUCT:                       subkey

publish-s3-release:
  stage:                           publish
  <<:                              *publish-refs
  <<:                              *kubernetes-build
  needs:
    - job:                         build-linux-substrate
      artifacts:                   true
    - job:                         build-linux-subkey
      artifacts:                   true
  image:                           paritytech/awscli:latest
  variables:
    GIT_STRATEGY:                  none
    BUCKET:                        "releases.parity.io"
    PREFIX:                        "substrate/${ARCH}-${DOCKER_OS}"
  script:
    - aws s3 sync ./artifacts/ s3://${BUCKET}/${PREFIX}/$(cat ./artifacts/substrate/VERSION)/
    - echo "update objects in latest path"
    - aws s3 sync s3://${BUCKET}/${PREFIX}/$(cat ./artifacts/substrate/VERSION)/ s3://${BUCKET}/${PREFIX}/latest/
  after_script:
    - aws s3 ls s3://${BUCKET}/${PREFIX}/latest/
        --recursive --human-readable --summarize

<<<<<<< HEAD
publish-s3-doc:
  stage:                           publish
  image:                           paritytech/awscli:latest
  allow_failure:                   true
  needs:
    - job:                         build-rust-doc
      artifacts:                   true
    - job:                         build-linux-substrate
      artifacts:                   false
  <<:                              *publish-refs
  <<:                              *kubernetes-build
  variables:
    GIT_STRATEGY:                  none
    BUCKET:                        "releases.parity.io"
    PREFIX:                        "substrate-rustdoc"
  script:
    - test -r ./crate-docs/index.html || (
        echo "./crate-docs/index.html not present, build:rust:doc:release job not complete";
        exit 1
      )
    - aws s3 sync --delete --size-only --only-show-errors
        ./crate-docs/ s3://${BUCKET}/${PREFIX}/
  after_script:
    - aws s3 ls s3://${BUCKET}/${PREFIX}/
        --human-readable --summarize

=======
>>>>>>> 1c842c45
publish-draft-release:
  stage:                           publish
  image:                           paritytech/tools:latest
  rules:
    - if: $CI_COMMIT_REF_NAME =~ /^ci-release-.*$/
    - if: $CI_COMMIT_REF_NAME =~ /^v[0-9]+\.[0-9]+.*$/              # i.e. v1.0, v2.1rc1
  script:
    - ./.maintain/gitlab/publish_draft_release.sh
  allow_failure:                   true

publish-to-crates-io:
  stage:                           publish
  <<:                              *docker-env
  rules:
    - if: $CI_COMMIT_REF_NAME =~ /^ci-release-.*$/
    - if: $CI_COMMIT_REF_NAME =~ /^v[0-9]+\.[0-9]+.*$/              # i.e. v1.0, v2.1rc1
  script:
    - cargo install cargo-unleash ${CARGO_UNLEASH_INSTALL_PARAMS}
    - cargo unleash em-dragons --no-check --owner github:paritytech:core-devs ${CARGO_UNLEASH_PKG_DEF}
  allow_failure:                   true

#### stage:                        deploy

deploy-prometheus-alerting-rules:
  stage:                           deploy
  needs:
    - job:                         test-prometheus-alerting-rules
      artifacts:                   false
  interruptible:                   true
  retry:                           1
  tags:
    - kubernetes-parity-build
  image:                           paritytech/kubetools:latest
  environment:
    name: parity-mgmt-polkadot-alerting
  variables:
    NAMESPACE:                     monitoring
    PROMETHEUSRULE:                prometheus-k8s-rules-polkadot-alerting
    RULES:                         .maintain/monitoring/alerting-rules/alerting-rules.yaml
  script:
    - echo "deploying prometheus alerting rules"
    - kubectl -n ${NAMESPACE} patch prometheusrule ${PROMETHEUSRULE}
        --type=merge --patch "$(sed 's/^/  /;1s/^/spec:\n/' ${RULES})"
  rules:
    - if: $CI_PIPELINE_SOURCE == "pipeline"
      when: never
    - if: $CI_COMMIT_REF_NAME == "master"
      changes:
        - .gitlab-ci.yml
        - .maintain/monitoring/**/*

trigger-simnet:
  stage:                           deploy
  rules:
    # this job runs only on nightly pipeline with the mentioned variable, against `master` branch
    - if: $CI_COMMIT_REF_NAME == "master" && $CI_PIPELINE_SOURCE == "schedule" && $PIPELINE == "nightly"
  needs:
    - job:                         publish-docker-substrate
  trigger:
    project:                       parity/simnet
    branch:                        master
    strategy:                      depend<|MERGE_RESOLUTION|>--- conflicted
+++ resolved
@@ -468,33 +468,6 @@
   tags:
     - osx
 
-<<<<<<< HEAD
-build-rust-doc:
-  stage:                           build
-  <<:                              *docker-env
-  <<:                              *test-refs-no-trigger
-  needs:
-    - job:                         test-linux-stable
-      artifacts:                   false
-  variables:
-    <<:                            *default-vars
-    RUSTFLAGS:                     "-Dwarnings"
-  artifacts:
-    name:                          "${CI_JOB_NAME}_${CI_COMMIT_REF_NAME}-doc"
-    when:                          on_success
-    expire_in:                     7 days
-    paths:
-    - ./crate-docs/
-  script:
-    - rm -f ./crate-docs/index.html # use it as an indicator if the job succeeds
-    - SKIP_WASM_BUILD=1 RUSTDOCFLAGS="--html-in-header $(pwd)/.maintain/rustdoc-header.html"
-        time cargo +nightly doc --no-deps --workspace --all-features --verbose
-    - mv ./target/doc ./crate-docs
-    - echo "<meta http-equiv=refresh content=0;url=sc_service/index.html>" > ./crate-docs/index.html
-    - sccache -s
-
-=======
->>>>>>> 1c842c45
 #### stage:                        publish
 
 .build-push-docker-image:          &build-push-docker-image
@@ -577,35 +550,6 @@
     - aws s3 ls s3://${BUCKET}/${PREFIX}/latest/
         --recursive --human-readable --summarize
 
-<<<<<<< HEAD
-publish-s3-doc:
-  stage:                           publish
-  image:                           paritytech/awscli:latest
-  allow_failure:                   true
-  needs:
-    - job:                         build-rust-doc
-      artifacts:                   true
-    - job:                         build-linux-substrate
-      artifacts:                   false
-  <<:                              *publish-refs
-  <<:                              *kubernetes-build
-  variables:
-    GIT_STRATEGY:                  none
-    BUCKET:                        "releases.parity.io"
-    PREFIX:                        "substrate-rustdoc"
-  script:
-    - test -r ./crate-docs/index.html || (
-        echo "./crate-docs/index.html not present, build:rust:doc:release job not complete";
-        exit 1
-      )
-    - aws s3 sync --delete --size-only --only-show-errors
-        ./crate-docs/ s3://${BUCKET}/${PREFIX}/
-  after_script:
-    - aws s3 ls s3://${BUCKET}/${PREFIX}/
-        --human-readable --summarize
-
-=======
->>>>>>> 1c842c45
 publish-draft-release:
   stage:                           publish
   image:                           paritytech/tools:latest
