--- conflicted
+++ resolved
@@ -151,11 +151,7 @@
     - time cargo web build -p substrate-keyring
     - time cargo web build -p substrate-keystore
     - time cargo web build -p substrate-executor
-<<<<<<< HEAD
-=======
     - time cargo web build -p substrate-network
-    - time cargo web build -p substrate-network-libp2p
->>>>>>> 45cb40b2
     - time cargo web build -p substrate-panic-handler
     - time cargo web build -p substrate-peerset
     - time cargo web build -p substrate-primitives
