# .gitlab-ci.yml
#
# substrate
#
# pipelines can be triggered manually in the web
# setting DEPLOY_TAG will only deploy the tagged image


stages:
  - test
  - build
  - publish
  - kubernetes
  - flaming-fir

variables:
  GIT_STRATEGY:                    fetch
  CARGO_HOME:                      "/ci-cache/${CI_PROJECT_NAME}/cargo/${CI_JOB_NAME}"
  SCCACHE_DIR:                     "/ci-cache/${CI_PROJECT_NAME}/sccache"
  CARGO_INCREMENTAL:               0
  CI_SERVER_NAME:                  "GitLab CI"
  DOCKER_OS:                       "debian:stretch"
  ARCH:                            "x86_64"


.collect-artifacts:                &collect-artifacts
  artifacts:
    name:                          "${CI_JOB_NAME}_${CI_COMMIT_REF_NAME}"
    when:                          on_success
    expire_in:                     7 days
    paths:
      - artifacts/

.kubernetes-build:                 &kubernetes-build
  tags:
    - kubernetes-parity-build
  environment:
    name: parity-build

.docker-env:                       &docker-env
  image:                           parity/rust-builder:latest
  before_script:
    - rustup show
    - cargo --version
    - sccache -s
  only:
    - tags
    - master
    - /^v[0-9]+\.[0-9]+.*$/        # i.e. v1.0, v2.1rc1
    - schedules
    - web
    - /^[0-9]+$/                   # PRs
  tags:
    - linux-docker


#### stage:                        test

check-runtime:
  stage:                           test
  image:                           parity/tools:latest
  <<:                              *kubernetes-build
  only:
    - /^[0-9]+$/
  variables:
    GITLAB_API:                    "https://gitlab.parity.io/api/v4"
    GITHUB_API_PROJECT:            "parity%2Finfrastructure%2Fgithub-api"
  script:
    - ./scripts/gitlab/check_runtime.sh
  allow_failure:                   true


check-line-width:
  stage:                           test
  image:                           parity/tools:latest
  <<:                              *kubernetes-build
  only:
    - /^[0-9]+$/
  script:
    - ./scripts/gitlab/check_line_width.sh
  allow_failure:                   true


cargo-audit:
  stage:                           test
  <<:                              *docker-env
  except:
    - /^[0-9]+$/
  script:
    - cargo audit
  allow_failure:                   true


<<<<<<< HEAD
check-warnings:
  stage:                           test
  <<:                              *docker-env
  except:
    - /^[0-9]+$/
  script:
    - ./scripts/build.sh --locked
    - RUSTFLAGS="-D warnings" time cargo check --all --release --verbose
    - sccache -s
  allow_failure:                   true
=======
cargo-check-benches:
  stage:                           test
  <<:                              *docker-env
  script:
    - ./scripts/build.sh --locked
    - time cargo check --benches
    - sccache -s
>>>>>>> b78dc002


cargo-check-subkey:
  stage:                           test
  <<:                              *docker-env
  except:
    - /^v[0-9]+\.[0-9]+.*$/        # i.e. v1.0, v2.1rc1
  script:
    - cd ./subkey
    - time cargo check --release   # makes sense to save artifacts for building it
    - sccache -s


test-linux-stable:                 &test-linux
  stage:                           test
  <<:                              *docker-env
  variables:
    # Enable debug assertions since we are running optimized builds for testing
    # but still want to have debug assertions.
    RUSTFLAGS: -Cdebug-assertions=y
  except:
    variables:
      - $DEPLOY_TAG
  script:
    - ./scripts/build.sh --locked
    - time cargo test --all --release --verbose --locked
    - sccache -s

test-linux-stable-int:
  <<:                              *test-linux
  except:
    refs:
      - /^v[0-9]+\.[0-9]+.*$/        # i.e. v1.0, v2.1rc1
    variables:
      - $DEPLOY_TAG
  script:
    - ./scripts/build.sh --locked
    - time RUST_LOG=sync=trace,consensus=trace,client=trace,state-db=trace,db=trace,forks=trace,state_db=trace,storage_cache=trace
        cargo test -p node-cli --release --verbose --locked -- --ignored --test-threads=1
    - sccache -s
  allow_failure:                   true


check-web-wasm:
  stage:                           test
  <<:                              *docker-env
  allow_failure:                   true
  except:
    - /^v[0-9]+\.[0-9]+.*$/        # i.e. v1.0, v2.1rc1
  script:
    # WASM support is in progress. As more and more crates support WASM, we
    # should add entries here. See https://github.com/paritytech/substrate/issues/2416
    - time cargo web build -p sr-io
    - time cargo web build -p sr-primitives
    - time cargo web build -p sr-std
    - time cargo web build -p substrate-client
    - time cargo web build -p substrate-consensus-aura
    - time cargo web build -p substrate-consensus-babe
    - time cargo web build -p substrate-consensus-common
    - time cargo web build -p substrate-keyring
    - time cargo web build -p substrate-keystore
    - time cargo web build -p substrate-executor
    - time cargo web build -p substrate-network
    - time cargo web build -p substrate-panic-handler
    - time cargo web build -p substrate-peerset
    - time cargo web build -p substrate-primitives
    - time cargo web build -p substrate-serializer
    - time cargo web build -p substrate-state-db
    - time cargo web build -p substrate-state-machine
    - time cargo web build -p substrate-telemetry
    - time cargo web build -p substrate-trie
    - sccache -s

.build-only:                       &build-only
  only:
    - master
    - tags
    - web

#### stage:                        build

build-linux-release:
  stage:                           build
  <<:                              *collect-artifacts
  <<:                              *docker-env
  <<:                              *build-only
  except:
    variables:
      - $DEPLOY_TAG
  script:
    - ./scripts/build.sh --locked
    - time cargo build --release --verbose
    - mkdir -p ./artifacts
    - mv ./target/release/substrate ./artifacts/.
    - echo -n "Substrate version = "
    - if [ "${CI_COMMIT_TAG}" ]; then
        echo "${CI_COMMIT_TAG}" | tee ./artifacts/VERSION;
      else
        ./artifacts/substrate --version |
        sed -n -r 's/^substrate ([0-9.]+.*-[0-9a-f]{7,13})-.*$/\1/p' |
        tee ./artifacts/VERSION;
      fi
    - sha256sum ./artifacts/substrate | tee ./artifacts/substrate.sha256
    - printf '\n# building node-template\n\n'
    - ./scripts/node-template-release.sh ./artifacts/substrate-node-template.tar.gz
    - cp -r scripts/docker/* ./artifacts
    - sccache -s

build-rust-doc-release:
  stage:                           build
  <<:                              *docker-env
  allow_failure:                   true
  artifacts:
    name:                          "${CI_JOB_NAME}_${CI_COMMIT_REF_NAME}-doc"
    when:                          on_success
    expire_in:                     7 days
    paths:
    - ./crate-docs
  <<:                              *build-only
  script:
    - ./scripts/build.sh --locked
    - rm -f ./crate-docs/index.html # use it as an indicator if the job succeeds
    - time cargo +nightly doc --release --all --verbose
    - cp -R ./target/doc ./crate-docs
    - echo "<meta http-equiv=refresh content=0;url=substrate_service/index.html>" > ./crate-docs/index.html
    - sccache -s

#### stage:                        publish

.publish-build:                    &publish-build
  stage:                           publish
  dependencies:
    - build-linux-release
  <<:                              *build-only
  <<:                              *kubernetes-build

publish-docker-release:
  <<:                              *publish-build
  image:                           docker:stable
  services:
    - docker:dind
  # collect VERSION artifact here to pass it on to kubernetes
  <<:                              *collect-artifacts
  variables:
    DOCKER_HOST:                   tcp://localhost:2375
    DOCKER_DRIVER:                 overlay2
    GIT_STRATEGY:                  none
    # DOCKERFILE:                  scripts/docker/Dockerfile
    CONTAINER_IMAGE:               parity/substrate
  before_script:
    - test "$Docker_Hub_User_Parity" -a "$Docker_Hub_Pass_Parity"
        || ( echo "no docker credentials provided"; exit 1 )
    - docker login -u "$Docker_Hub_User_Parity" -p "$Docker_Hub_Pass_Parity"
    - docker info
  script:
    - VERSION="$(cat ./artifacts/VERSION)"
    - echo "Substrate version = ${VERSION}"
    - test -z "${VERSION}" && exit 1
    - cd ./artifacts
    - docker build
      --build-arg VCS_REF="${CI_COMMIT_SHA}"
      --build-arg BUILD_DATE="$(date -u '+%Y-%m-%dT%H:%M:%SZ')"
      --tag $CONTAINER_IMAGE:$VERSION
      --tag $CONTAINER_IMAGE:latest .
    - docker push $CONTAINER_IMAGE:$VERSION
    - docker push $CONTAINER_IMAGE:latest
  after_script:
    - docker logout
    # only VERSION information is needed for the deployment
    - find ./artifacts/ -depth -not -name VERSION -not -name artifacts -delete

publish-s3-release:
  <<:                              *publish-build
  image:                           parity/awscli:latest
  variables:
    GIT_STRATEGY:                  none
    BUCKET:                        "releases.parity.io"
    PREFIX:                        "substrate/${ARCH}-${DOCKER_OS}"
  script:
    - aws s3 sync ./artifacts/ s3://${BUCKET}/${PREFIX}/$(cat ./artifacts/VERSION)/
    - echo "update objects in latest path"
    - for file in ./artifacts/*; do
      name="$(basename ${file})";
      aws s3api copy-object
        --copy-source ${BUCKET}/${PREFIX}/$(cat ./artifacts/VERSION)/${name}
        --bucket ${BUCKET} --key ${PREFIX}/latest/${name};
      done
  after_script:
    - aws s3 ls s3://${BUCKET}/${PREFIX}/latest/
        --recursive --human-readable --summarize

publish-s3-doc:
  stage:                           publish
  image:                           parity/awscli:latest
  allow_failure:                   true
  dependencies:
    - build-rust-doc-release
  cache:                           {}
  <<:                              *build-only
  <<:                              *kubernetes-build
  variables:
    GIT_STRATEGY:                  none
    BUCKET:                        "releases.parity.io"
    PREFIX:                        "substrate-rustdoc"
  script:
    - test -r ./crate-docs/index.html || (
        echo "./crate-docs/index.html not present, build:rust:doc:release job not complete";
        exit 1
      )
    - aws s3 sync --delete --size-only --only-show-errors
        ./crate-docs/ s3://${BUCKET}/${PREFIX}/
  after_script:
    - aws s3 ls s3://${BUCKET}/${PREFIX}/
        --human-readable --summarize

.deploy-template:                  &deploy
  stage:                           kubernetes
  when:                            manual
  retry:                           1
  image:                           parity/kubetools:latest
  <<:                              *build-only
  tags:
    # this is the runner that is used to deploy it
    - kubernetes-parity-build
  before_script:
    - test -z "${DEPLOY_TAG}" &&
      test -f ./artifacts/VERSION &&
      DEPLOY_TAG="$(cat ./artifacts/VERSION)"
    - test "${DEPLOY_TAG}" || ( echo "Neither DEPLOY_TAG nor VERSION information available"; exit 1 )
  script:
    - echo "Substrate version = ${DEPLOY_TAG}"
    # or use helm to render the template
    - helm template
      --values ./scripts/kubernetes/values.yaml
      --set image.tag=${DEPLOY_TAG}
      --set validator.keys=${VALIDATOR_KEYS}
      ./scripts/kubernetes | kubectl apply -f - --dry-run=false
    - echo "# substrate namespace ${KUBE_NAMESPACE}"
    - kubectl -n ${KUBE_NAMESPACE} get all
    - echo "# substrate's nodes' external ip addresses:"
    - kubectl get nodes -l node=substrate
      -o jsonpath='{range .items[*]}{.metadata.name}{"\t"}{range @.status.addresses[?(@.type=="ExternalIP")]}{.address}{"\n"}{end}'
    - echo "# substrate' nodes"
    - kubectl -n ${KUBE_NAMESPACE} get pods
      -o jsonpath='{range .items[*]}{.metadata.name}{"\t"}{.spec.nodeName}{"\n"}{end}'
    - echo "# wait for the rollout to complete"
    - kubectl -n ${KUBE_NAMESPACE} rollout status statefulset/substrate

# have environment:url eventually point to the logs

.deploy-cibuild:                   &deploy-cibuild
  <<:                              *deploy
  dependencies:
    - publish-docker-release

.deploy-tag:                       &deploy-tag
  <<:                              *deploy
  only:
    variables:
      - $DEPLOY_TAG

# have environment:url eventually point to the logs

deploy-ew3:
  <<:                              *deploy-cibuild
  environment:
    name:                          parity-prod-ew3

deploy-ue1:
  <<:                              *deploy-cibuild
  environment:
    name:                          parity-prod-ue1

deploy-ew3-tag:
  <<:                              *deploy-tag
  environment:
    name:                          parity-prod-ew3

deploy-ue1-tag:
  <<:                              *deploy-tag
  environment:
    name:                          parity-prod-ue1

.validator-deploy:                 &validator-deploy
  stage:                           flaming-fir
  dependencies:
    - build-linux-release
  image:                           parity/azure-ansible:v1
  allow_failure:                   true
  when:                            manual
  tags:
    - linux-docker

validator 1 4:
  <<:                              *validator-deploy
  script:
    - ./scripts/flamingfir-deploy.sh flamingfir-validator1
validator 2 4:
  <<:                              *validator-deploy
  script:
    - ./scripts/flamingfir-deploy.sh flamingfir-validator2
validator 3 4:
  <<:                              *validator-deploy
  script:
    - ./scripts/flamingfir-deploy.sh flamingfir-validator3
validator 4 4:
  <<:                              *validator-deploy
  script:
    - ./scripts/flamingfir-deploy.sh flamingfir-validator4<|MERGE_RESOLUTION|>--- conflicted
+++ resolved
@@ -91,7 +91,6 @@
   allow_failure:                   true
 
 
-<<<<<<< HEAD
 check-warnings:
   stage:                           test
   <<:                              *docker-env
@@ -102,7 +101,8 @@
     - RUSTFLAGS="-D warnings" time cargo check --all --release --verbose
     - sccache -s
   allow_failure:                   true
-=======
+
+
 cargo-check-benches:
   stage:                           test
   <<:                              *docker-env
@@ -110,7 +110,6 @@
     - ./scripts/build.sh --locked
     - time cargo check --benches
     - sccache -s
->>>>>>> b78dc002
 
 
 cargo-check-subkey:
