// Copyright 2017-2019 Parity Technologies (UK) Ltd.
// This file is part of Substrate.

// Substrate is free software: you can redistribute it and/or modify
// it under the terms of the GNU General Public License as published by
// the Free Software Foundation, either version 3 of the License, or
// (at your option) any later version.

// Substrate is distributed in the hope that it will be useful,
// but WITHOUT ANY WARRANTY; without even the implied warranty of
// MERCHANTABILITY or FITNESS FOR A PARTICULAR PURPOSE.  See the
// GNU General Public License for more details.

// You should have received a copy of the GNU General Public License
// along with Substrate.  If not, see <http://www.gnu.org/licenses/>.

//! The Substrate runtime. This can be compiled with #[no_std], ready for Wasm.

#![cfg_attr(not(feature = "std"), no_std)]

#[cfg(feature = "std")]
pub mod genesismap;
pub mod system;

use sp_std::{prelude::*, marker::PhantomData};
use codec::{Encode, Decode, Input, Error};

use primitives::{Blake2Hasher, OpaqueMetadata, RuntimeDebug};
use app_crypto::{ed25519, sr25519, RuntimeAppPublic};
pub use app_crypto;
use trie_db::{TrieMut, Trie};
use sp_trie::PrefixedMemoryDB;
use sp_trie::trie_types::{TrieDB, TrieDBMut};

use sp_api::{decl_runtime_apis, impl_runtime_apis};
use sp_runtime::{
	ApplyExtrinsicResult, create_runtime_str, Perbill, impl_opaque_keys,
	transaction_validity::{
		TransactionValidity, ValidTransaction, TransactionValidityError, InvalidTransaction,
	},
	traits::{
		BlindCheckable, BlakeTwo256, Block as BlockT, Extrinsic as ExtrinsicT,
		GetNodeBlockType, GetRuntimeBlockType, Verify, IdentityLookup,
	},
};
use runtime_version::RuntimeVersion;
pub use primitives::{hash::H256};
#[cfg(any(feature = "std", test))]
use runtime_version::NativeVersion;
use runtime_support::{impl_outer_origin, parameter_types, weights::Weight};
use inherents::{CheckInherentsResult, InherentData};
use cfg_if::cfg_if;
use primitives::storage::ChildType;

// Ensure Babe and Aura use the same crypto to simplify things a bit.
pub use babe_primitives::AuthorityId;
pub type AuraId = aura_primitives::sr25519::AuthorityId;

// Inlucde the WASM binary
#[cfg(feature = "std")]
include!(concat!(env!("OUT_DIR"), "/wasm_binary.rs"));

/// Test runtime version.
pub const VERSION: RuntimeVersion = RuntimeVersion {
	spec_name: create_runtime_str!("test"),
	impl_name: create_runtime_str!("parity-test"),
	authoring_version: 1,
	spec_version: 1,
	impl_version: 1,
	apis: RUNTIME_API_VERSIONS,
};

fn version() -> RuntimeVersion {
	VERSION
}

/// Native version.
#[cfg(any(feature = "std", test))]
pub fn native_version() -> NativeVersion {
	NativeVersion {
		runtime_version: VERSION,
		can_author_with: Default::default(),
	}
}

/// Calls in transactions.
#[derive(Clone, PartialEq, Eq, Encode, Decode, RuntimeDebug)]
pub struct Transfer {
	pub from: AccountId,
	pub to: AccountId,
	pub amount: u64,
	pub nonce: u64,
}

impl Transfer {
	/// Convert into a signed extrinsic.
	#[cfg(feature = "std")]
	pub fn into_signed_tx(self) -> Extrinsic {
		let signature = keyring::AccountKeyring::from_public(&self.from)
			.expect("Creates keyring from public key.").sign(&self.encode()).into();
		Extrinsic::Transfer(self, signature)
	}
}

/// Extrinsic for test-runtime.
#[derive(Clone, PartialEq, Eq, Encode, Decode, RuntimeDebug)]
pub enum Extrinsic {
	AuthoritiesChange(Vec<AuthorityId>),
	Transfer(Transfer, AccountSignature),
	IncludeData(Vec<u8>),
	StorageChange(Vec<u8>, Option<Vec<u8>>),
}

#[cfg(feature = "std")]
impl serde::Serialize for Extrinsic {
	fn serialize<S>(&self, seq: S) -> Result<S::Ok, S::Error> where S: ::serde::Serializer {
		self.using_encoded(|bytes| seq.serialize_bytes(bytes))
	}
}

impl BlindCheckable for Extrinsic {
	type Checked = Self;

	fn check(self) -> Result<Self, TransactionValidityError> {
		match self {
			Extrinsic::AuthoritiesChange(new_auth) => Ok(Extrinsic::AuthoritiesChange(new_auth)),
			Extrinsic::Transfer(transfer, signature) => {
				if sp_runtime::verify_encoded_lazy(&signature, &transfer, &transfer.from) {
					Ok(Extrinsic::Transfer(transfer, signature))
				} else {
					Err(InvalidTransaction::BadProof.into())
				}
			},
			Extrinsic::IncludeData(_) => Err(InvalidTransaction::BadProof.into()),
			Extrinsic::StorageChange(key, value) => Ok(Extrinsic::StorageChange(key, value)),
		}
	}
}

impl ExtrinsicT for Extrinsic {
	type Call = Extrinsic;
	type SignaturePayload = ();

	fn is_signed(&self) -> Option<bool> {
		if let Extrinsic::IncludeData(_) = *self {
			Some(false)
		} else {
			Some(true)
		}
	}

	fn new(call: Self::Call, _signature_payload: Option<Self::SignaturePayload>) -> Option<Self> {
		Some(call)
	}
}

impl Extrinsic {
	pub fn transfer(&self) -> &Transfer {
		match self {
			Extrinsic::Transfer(ref transfer, _) => transfer,
			_ => panic!("cannot convert to transfer ref"),
		}
	}
}

/// The signature type used by accounts/transactions.
pub type AccountSignature = sr25519::Signature;
/// An identifier for an account on this system.
pub type AccountId = <AccountSignature as Verify>::Signer;
/// A simple hash type for all our hashing.
pub type Hash = H256;
/// The block number type used in this runtime.
pub type BlockNumber = u64;
/// Index of a transaction.
pub type Index = u64;
/// The item of a block digest.
pub type DigestItem = sp_runtime::generic::DigestItem<H256>;
/// The digest of a block.
pub type Digest = sp_runtime::generic::Digest<H256>;
/// A test block.
pub type Block = sp_runtime::generic::Block<Header, Extrinsic>;
/// A test block's header.
pub type Header = sp_runtime::generic::Header<BlockNumber, BlakeTwo256>;

/// Run whatever tests we have.
pub fn run_tests(mut input: &[u8]) -> Vec<u8> {
	use sp_runtime::print;

	print("run_tests...");
	let block = Block::decode(&mut input).unwrap();
	print("deserialized block.");
	let stxs = block.extrinsics.iter().map(Encode::encode).collect::<Vec<_>>();
	print("reserialized transactions.");
	[stxs.len() as u8].encode()
}

/// Changes trie configuration (optionally) used in tests.
pub fn changes_trie_config() -> primitives::ChangesTrieConfiguration {
	primitives::ChangesTrieConfiguration {
		digest_interval: 4,
		digest_levels: 2,
	}
}

/// A type that can not be decoded.
#[derive(PartialEq)]
pub struct DecodeFails<B: BlockT> {
	_phantom: PhantomData<B>,
}

impl<B: BlockT> Encode for DecodeFails<B> {
	fn encode(&self) -> Vec<u8> {
		Vec::new()
	}
}

impl<B: BlockT> codec::EncodeLike for DecodeFails<B> {}

impl<B: BlockT> DecodeFails<B> {
	/// Create a new instance.
	pub fn new() -> DecodeFails<B> {
		DecodeFails {
			_phantom: Default::default(),
		}
	}
}

impl<B: BlockT> Decode for DecodeFails<B> {
	fn decode<I: Input>(_: &mut I) -> Result<Self, Error> {
		Err("DecodeFails always fails".into())
	}
}

cfg_if! {
	if #[cfg(feature = "std")] {
		decl_runtime_apis! {
			#[api_version(2)]
			pub trait TestAPI {
				/// Return the balance of the given account id.
				fn balance_of(id: AccountId) -> u64;
				/// A benchmark function that adds one to the given value and returns the result.
				fn benchmark_add_one(val: &u64) -> u64;
				/// A benchmark function that adds one to each value in the given vector and returns the
				/// result.
				fn benchmark_vector_add_one(vec: &Vec<u64>) -> Vec<u64>;
				/// A function that always fails to convert a parameter between runtime and node.
				fn fail_convert_parameter(param: DecodeFails<Block>);
				/// A function that always fails to convert its return value between runtime and node.
				fn fail_convert_return_value() -> DecodeFails<Block>;
				/// A function for that the signature changed in version `2`.
				#[changed_in(2)]
				fn function_signature_changed() -> Vec<u64>;
				/// The new signature.
				fn function_signature_changed() -> u64;
				fn fail_on_native() -> u64;
				fn fail_on_wasm() -> u64;
				/// trie no_std testing
				fn use_trie() -> u64;
				fn benchmark_indirect_call() -> u64;
				fn benchmark_direct_call() -> u64;
				fn returns_mutable_static() -> u64;
				fn allocates_huge_stack_array(trap: bool) -> Vec<u8>;
				fn vec_with_capacity(size: u32) -> Vec<u8>;
				/// Returns the initialized block number.
				fn get_block_number() -> u64;
				/// Takes and returns the initialized block number.
				fn take_block_number() -> Option<u64>;
				/// Returns if no block was initialized.
				#[skip_initialize_block]
				fn without_initialize_block() -> bool;
				/// Test that `ed25519` crypto works in the runtime.
				///
				/// Returns the signature generated for the message `ed25519` and the public key.
				fn test_ed25519_crypto() -> (ed25519::AppSignature, ed25519::AppPublic);
				/// Test that `sr25519` crypto works in the runtime.
				///
				/// Returns the signature generated for the message `sr25519`.
				fn test_sr25519_crypto() -> (sr25519::AppSignature, sr25519::AppPublic);
				/// Run various tests against storage.
				fn test_storage();
			}
		}
	} else {
		decl_runtime_apis! {
			pub trait TestAPI {
				/// Return the balance of the given account id.
				fn balance_of(id: AccountId) -> u64;
				/// A benchmark function that adds one to the given value and returns the result.
				fn benchmark_add_one(val: &u64) -> u64;
				/// A benchmark function that adds one to each value in the given vector and returns the
				/// result.
				fn benchmark_vector_add_one(vec: &Vec<u64>) -> Vec<u64>;
				/// A function that always fails to convert a parameter between runtime and node.
				fn fail_convert_parameter(param: DecodeFails<Block>);
				/// A function that always fails to convert its return value between runtime and node.
				fn fail_convert_return_value() -> DecodeFails<Block>;
				/// In wasm we just emulate the old behavior.
				fn function_signature_changed() -> Vec<u64>;
				fn fail_on_native() -> u64;
				fn fail_on_wasm() -> u64;
				/// trie no_std testing
				fn use_trie() -> u64;
				fn benchmark_indirect_call() -> u64;
				fn benchmark_direct_call() -> u64;
				fn returns_mutable_static() -> u64;
				fn allocates_huge_stack_array(trap: bool) -> Vec<u8>;
				fn vec_with_capacity(size: u32) -> Vec<u8>;
				/// Returns the initialized block number.
				fn get_block_number() -> u64;
				/// Takes and returns the initialized block number.
				fn take_block_number() -> Option<u64>;
				/// Returns if no block was initialized.
				#[skip_initialize_block]
				fn without_initialize_block() -> bool;
				/// Test that `ed25519` crypto works in the runtime.
				///
				/// Returns the signature generated for the message `ed25519` and the public key.
				fn test_ed25519_crypto() -> (ed25519::AppSignature, ed25519::AppPublic);
				/// Test that `sr25519` crypto works in the runtime.
				///
				/// Returns the signature generated for the message `sr25519`.
				fn test_sr25519_crypto() -> (sr25519::AppSignature, sr25519::AppPublic);
				/// Run various tests against storage.
				fn test_storage();
			}
		}
	}
}

#[derive(Clone, Eq, PartialEq)]
pub struct Runtime;

impl GetNodeBlockType for Runtime {
	type NodeBlock = Block;
}

impl GetRuntimeBlockType for Runtime {
	type RuntimeBlock = Block;
}

impl_outer_origin!{
	pub enum Origin for Runtime where system = frame_system {}
}

#[derive(Clone, Encode, Decode, Eq, PartialEq, RuntimeDebug)]
pub struct Event;

impl From<frame_system::Event> for Event {
	fn from(_evt: frame_system::Event) -> Self {
		unimplemented!("Not required in tests!")
	}
}

parameter_types! {
	pub const BlockHashCount: BlockNumber = 250;
	pub const MinimumPeriod: u64 = 5;
	pub const MaximumBlockWeight: Weight = 4 * 1024 * 1024;
	pub const MaximumBlockLength: u32 = 4 * 1024 * 1024;
	pub const AvailableBlockRatio: Perbill = Perbill::from_percent(75);
}

impl frame_system::Trait for Runtime {
	type Origin = Origin;
	type Call = Extrinsic;
	type Index = u64;
	type BlockNumber = u64;
	type Hash = H256;
	type Hashing = BlakeTwo256;
	type AccountId = u64;
	type Lookup = IdentityLookup<Self::AccountId>;
	type Header = Header;
	type Event = Event;
	type BlockHashCount = BlockHashCount;
	type MaximumBlockWeight = MaximumBlockWeight;
	type MaximumBlockLength = MaximumBlockLength;
	type AvailableBlockRatio = AvailableBlockRatio;
	type Version = ();
}

impl pallet_timestamp::Trait for Runtime {
	/// A timestamp: milliseconds since the unix epoch.
	type Moment = u64;
	type OnTimestampSet = ();
	type MinimumPeriod = MinimumPeriod;
}

parameter_types! {
	pub const EpochDuration: u64 = 6;
	pub const ExpectedBlockTime: u64 = 10_000;
}

impl pallet_babe::Trait for Runtime {
	type EpochDuration = EpochDuration;
	type ExpectedBlockTime = ExpectedBlockTime;
	// there is no actual runtime in this test-runtime, so testing crates
	// are manually adding the digests. normally in this situation you'd use
	// pallet_babe::SameAuthoritiesForever.
	type EpochChangeTrigger = pallet_babe::ExternalTrigger;
}

/// Adds one to the given input and returns the final result.
#[inline(never)]
fn benchmark_add_one(i: u64) -> u64 {
	i + 1
}

/// The `benchmark_add_one` function as function pointer.
#[cfg(not(feature = "std"))]
static BENCHMARK_ADD_ONE: runtime_interface::wasm::ExchangeableFunction<fn(u64) -> u64> =
	runtime_interface::wasm::ExchangeableFunction::new(benchmark_add_one);

fn code_using_trie() -> u64 {
	let pairs = [
		(b"0103000000000000000464".to_vec(), b"0400000000".to_vec()),
		(b"0103000000000000000469".to_vec(), b"0401000000".to_vec()),
	].to_vec();

	let mut mdb = PrefixedMemoryDB::default();
	let mut root = sp_std::default::Default::default();
	let _ = {
		let v = &pairs;
		let mut t = TrieDBMut::<Blake2Hasher>::new(&mut mdb, &mut root);
		for i in 0..v.len() {
			let key: &[u8]= &v[i].0;
			let val: &[u8] = &v[i].1;
			if !t.insert(key, val).is_ok() {
				return 101;
			}
		}
		t
	};

	if let Ok(trie) = TrieDB::<Blake2Hasher>::new(&mdb, &root) {
		if let Ok(iter) = trie.iter() {
			let mut iter_pairs = Vec::new();
			for pair in iter {
				if let Ok((key, value)) = pair {
					iter_pairs.push((key, value.to_vec()));
				}
			}
			iter_pairs.len() as u64
		} else { 102 }
	} else { 103 }
}

impl_opaque_keys! {
	pub struct SessionKeys {
		pub ed25519: ed25519::AppPublic,
		pub sr25519: sr25519::AppPublic,
	}
}

#[cfg(not(feature = "std"))]
/// Mutable static variables should be always observed to have
/// the initialized value at the start of a runtime call.
static mut MUTABLE_STATIC: u64 = 32;

cfg_if! {
	if #[cfg(feature = "std")] {
		impl_runtime_apis! {
			impl sp_api::Core<Block> for Runtime {
				fn version() -> RuntimeVersion {
					version()
				}

				fn execute_block(block: Block) {
					system::execute_block(block)
				}

				fn initialize_block(header: &<Block as BlockT>::Header) {
					system::initialize_block(header)
				}
			}

			impl sp_api::Metadata<Block> for Runtime {
				fn metadata() -> OpaqueMetadata {
					unimplemented!()
				}
			}

			impl sp_transaction_pool::runtime_api::TaggedTransactionQueue<Block> for Runtime {
				fn validate_transaction(utx: <Block as BlockT>::Extrinsic) -> TransactionValidity {
					if let Extrinsic::IncludeData(data) = utx {
						return Ok(ValidTransaction {
							priority: data.len() as u64,
							requires: vec![],
							provides: vec![data],
							longevity: 1,
							propagate: false,
						});
					}

					system::validate_transaction(utx)
				}
			}

			impl block_builder_api::BlockBuilder<Block> for Runtime {
				fn apply_extrinsic(extrinsic: <Block as BlockT>::Extrinsic) -> ApplyExtrinsicResult {
					system::execute_transaction(extrinsic)
				}

				fn finalize_block() -> <Block as BlockT>::Header {
					system::finalize_block()
				}

				fn inherent_extrinsics(_data: InherentData) -> Vec<<Block as BlockT>::Extrinsic> {
					vec![]
				}

				fn check_inherents(_block: Block, _data: InherentData) -> CheckInherentsResult {
					CheckInherentsResult::new()
				}

				fn random_seed() -> <Block as BlockT>::Hash {
					unimplemented!()
				}
			}

			impl self::TestAPI<Block> for Runtime {
				fn balance_of(id: AccountId) -> u64 {
					system::balance_of(id)
				}

				fn benchmark_add_one(val: &u64) -> u64 {
					val + 1
				}

				fn benchmark_vector_add_one(vec: &Vec<u64>) -> Vec<u64> {
					let mut vec = vec.clone();
					vec.iter_mut().for_each(|v| *v += 1);
					vec
				}

				fn fail_convert_parameter(_: DecodeFails<Block>) {}

				fn fail_convert_return_value() -> DecodeFails<Block> {
					DecodeFails::new()
				}

				fn function_signature_changed() -> u64 {
					1
				}

				fn fail_on_native() -> u64 {
					panic!("Failing because we are on native")
				}
				fn fail_on_wasm() -> u64 {
					1
				}

				fn use_trie() -> u64 {
					code_using_trie()
				}

				fn benchmark_indirect_call() -> u64 {
					let function = benchmark_add_one;
					(0..1000).fold(0, |p, i| p + function(i))
				}
				fn benchmark_direct_call() -> u64 {
					(0..1000).fold(0, |p, i| p + benchmark_add_one(i))
				}

				fn returns_mutable_static() -> u64 {
					unimplemented!("is not expected to be invoked from non-wasm builds");
				}

				fn allocates_huge_stack_array(_trap: bool) -> Vec<u8> {
					unimplemented!("is not expected to be invoked from non-wasm builds");
				}

				fn vec_with_capacity(_size: u32) -> Vec<u8> {
					unimplemented!("is not expected to be invoked from non-wasm builds");
				}

				fn get_block_number() -> u64 {
					system::get_block_number().expect("Block number is initialized")
				}

				fn without_initialize_block() -> bool {
					system::get_block_number().is_none()
				}

				fn take_block_number() -> Option<u64> {
					system::take_block_number()
				}

				fn test_ed25519_crypto() -> (ed25519::AppSignature, ed25519::AppPublic) {
					test_ed25519_crypto()
				}

				fn test_sr25519_crypto() -> (sr25519::AppSignature, sr25519::AppPublic) {
					test_sr25519_crypto()
				}

				fn test_storage() {
					test_read_storage();
					test_read_child_storage();
				}
			}

			impl aura_primitives::AuraApi<Block, AuraId> for Runtime {
				fn slot_duration() -> u64 { 1000 }
				fn authorities() -> Vec<AuraId> {
					system::authorities().into_iter().map(|a| {
						let authority: sr25519::Public = a.into();
						AuraId::from(authority)
					}).collect()
				}
			}

			impl babe_primitives::BabeApi<Block> for Runtime {
				fn configuration() -> babe_primitives::BabeConfiguration {
					babe_primitives::BabeConfiguration {
						slot_duration: 1000,
						epoch_length: EpochDuration::get(),
						c: (3, 10),
						genesis_authorities: system::authorities()
							.into_iter().map(|x|(x, 1)).collect(),
						randomness: <pallet_babe::Module<Runtime>>::randomness(),
						secondary_slots: true,
					}
				}
			}

			impl offchain_primitives::OffchainWorkerApi<Block> for Runtime {
				fn offchain_worker(block: u64) {
					let ex = Extrinsic::IncludeData(block.encode());
					sp_io::offchain::submit_transaction(ex.encode()).unwrap();
				}
			}

			impl session::SessionKeys<Block> for Runtime {
				fn generate_session_keys(_: Option<Vec<u8>>) -> Vec<u8> {
					SessionKeys::generate(None)
				}
			}

			impl frame_system_rpc_runtime_api::AccountNonceApi<Block, AccountId, Index> for Runtime {
				fn account_nonce(_account: AccountId) -> Index {
					0
				}
			}
		}
	} else {
		impl_runtime_apis! {
			impl sp_api::Core<Block> for Runtime {
				fn version() -> RuntimeVersion {
					version()
				}

				fn execute_block(block: Block) {
					system::execute_block(block)
				}

				fn initialize_block(header: &<Block as BlockT>::Header) {
					system::initialize_block(header)
				}
			}

			impl sp_api::Metadata<Block> for Runtime {
				fn metadata() -> OpaqueMetadata {
					unimplemented!()
				}
			}

			impl sp_transaction_pool::runtime_api::TaggedTransactionQueue<Block> for Runtime {
				fn validate_transaction(utx: <Block as BlockT>::Extrinsic) -> TransactionValidity {
					if let Extrinsic::IncludeData(data) = utx {
						return Ok(ValidTransaction{
							priority: data.len() as u64,
							requires: vec![],
							provides: vec![data],
							longevity: 1,
							propagate: false,
						});
					}

					system::validate_transaction(utx)
				}
			}

			impl block_builder_api::BlockBuilder<Block> for Runtime {
				fn apply_extrinsic(extrinsic: <Block as BlockT>::Extrinsic) -> ApplyExtrinsicResult {
					system::execute_transaction(extrinsic)
				}

				fn finalize_block() -> <Block as BlockT>::Header {
					system::finalize_block()
				}

				fn inherent_extrinsics(_data: InherentData) -> Vec<<Block as BlockT>::Extrinsic> {
					vec![]
				}

				fn check_inherents(_block: Block, _data: InherentData) -> CheckInherentsResult {
					CheckInherentsResult::new()
				}

				fn random_seed() -> <Block as BlockT>::Hash {
					unimplemented!()
				}
			}

			impl self::TestAPI<Block> for Runtime {
				fn balance_of(id: AccountId) -> u64 {
					system::balance_of(id)
				}

				fn benchmark_add_one(val: &u64) -> u64 {
					val + 1
				}

				fn benchmark_vector_add_one(vec: &Vec<u64>) -> Vec<u64> {
					let mut vec = vec.clone();
					vec.iter_mut().for_each(|v| *v += 1);
					vec
				}

				fn fail_convert_parameter(_: DecodeFails<Block>) {}

				fn fail_convert_return_value() -> DecodeFails<Block> {
					DecodeFails::new()
				}

				fn function_signature_changed() -> Vec<u64> {
					let mut vec = Vec::new();
					vec.push(1);
					vec.push(2);
					vec
				}

				fn fail_on_native() -> u64 {
					1
				}

				fn fail_on_wasm() -> u64 {
					panic!("Failing because we are on wasm")
				}

				fn use_trie() -> u64 {
					code_using_trie()
				}

				fn benchmark_indirect_call() -> u64 {
					(0..10000).fold(0, |p, i| p + BENCHMARK_ADD_ONE.get()(i))
				}

				fn benchmark_direct_call() -> u64 {
					(0..10000).fold(0, |p, i| p + benchmark_add_one(i))
				}

				fn returns_mutable_static() -> u64 {
					unsafe {
						MUTABLE_STATIC += 1;
						MUTABLE_STATIC
					}
				}

				fn allocates_huge_stack_array(trap: bool) -> Vec<u8> {
					// Allocate a stack frame that is approx. 75% of the stack (assuming it is 1MB).
					// This will just decrease (stacks in wasm32-u-u grow downwards) the stack
					// pointer. This won't trap on the current compilers.
					let mut data = [0u8; 1024 * 768];

					// Then make sure we actually write something to it.
					//
					// If:
					// 1. the stack area is placed at the beginning of the linear memory space, and
					// 2. the stack pointer points to out-of-bounds area, and
					// 3. a write is performed around the current stack pointer.
					//
					// then a trap should happen.
					//
					for (i, v) in data.iter_mut().enumerate() {
						*v = i as u8; // deliberate truncation
					}

					if trap {
						// There is a small chance of this to be pulled up in theory. In practice
						// the probability of that is rather low.
						panic!()
					}

					data.to_vec()
				}

				fn vec_with_capacity(size: u32) -> Vec<u8> {
					Vec::with_capacity(size as usize)
				}

				fn get_block_number() -> u64 {
					system::get_block_number().expect("Block number is initialized")
				}

				fn without_initialize_block() -> bool {
					system::get_block_number().is_none()
				}

				fn take_block_number() -> Option<u64> {
					system::take_block_number()
				}

				fn test_ed25519_crypto() -> (ed25519::AppSignature, ed25519::AppPublic) {
					test_ed25519_crypto()
				}

				fn test_sr25519_crypto() -> (sr25519::AppSignature, sr25519::AppPublic) {
					test_sr25519_crypto()
				}

				fn test_storage() {
					test_read_storage();
					test_read_child_storage();
				}
			}

			impl aura_primitives::AuraApi<Block, AuraId> for Runtime {
				fn slot_duration() -> u64 { 1000 }
				fn authorities() -> Vec<AuraId> {
					system::authorities().into_iter().map(|a| {
						let authority: sr25519::Public = a.into();
						AuraId::from(authority)
					}).collect()
				}
			}

			impl babe_primitives::BabeApi<Block> for Runtime {
				fn configuration() -> babe_primitives::BabeConfiguration {
					babe_primitives::BabeConfiguration {
						slot_duration: 1000,
						epoch_length: EpochDuration::get(),
						c: (3, 10),
						genesis_authorities: system::authorities()
							.into_iter().map(|x|(x, 1)).collect(),
						randomness: <pallet_babe::Module<Runtime>>::randomness(),
						secondary_slots: true,
					}
				}
			}

			impl offchain_primitives::OffchainWorkerApi<Block> for Runtime {
				fn offchain_worker(block: u64) {
					let ex = Extrinsic::IncludeData(block.encode());
					sp_io::offchain::submit_transaction(ex.encode()).unwrap()
				}
			}

			impl session::SessionKeys<Block> for Runtime {
				fn generate_session_keys(_: Option<Vec<u8>>) -> Vec<u8> {
					SessionKeys::generate(None)
				}
			}

			impl frame_system_rpc_runtime_api::AccountNonceApi<Block, AccountId, Index> for Runtime {
				fn account_nonce(_account: AccountId) -> Index {
					0
				}
			}
		}
	}
}

fn test_ed25519_crypto() -> (ed25519::AppSignature, ed25519::AppPublic) {
	let public0 = ed25519::AppPublic::generate_pair(None);
	let public1 = ed25519::AppPublic::generate_pair(None);
	let public2 = ed25519::AppPublic::generate_pair(None);

	let all = ed25519::AppPublic::all();
	assert!(all.contains(&public0));
	assert!(all.contains(&public1));
	assert!(all.contains(&public2));

	let signature = public0.sign(&"ed25519").expect("Generates a valid `ed25519` signature.");
	assert!(public0.verify(&"ed25519", &signature));
	(signature, public0)
}

fn test_sr25519_crypto() -> (sr25519::AppSignature, sr25519::AppPublic) {
	let public0 = sr25519::AppPublic::generate_pair(None);
	let public1 = sr25519::AppPublic::generate_pair(None);
	let public2 = sr25519::AppPublic::generate_pair(None);

	let all = sr25519::AppPublic::all();
	assert!(all.contains(&public0));
	assert!(all.contains(&public1));
	assert!(all.contains(&public2));

	let signature = public0.sign(&"sr25519").expect("Generates a valid `sr25519` signature.");
	assert!(public0.verify(&"sr25519", &signature));
	(signature, public0)
}

fn test_read_storage() {
	const KEY: &[u8] = b":read_storage";
	sp_io::storage::set(KEY, b"test");

	let mut v = [0u8; 4];
	let r = sp_io::storage::read(
		KEY,
		&mut v,
		0
	);
	assert_eq!(r, Some(4));
	assert_eq!(&v, b"test");

	let mut v = [0u8; 4];
	let r = sp_io::storage::read(KEY, &mut v, 8);
	assert_eq!(r, Some(4));
	assert_eq!(&v, &[0, 0, 0, 0]);
}

fn test_read_child_storage() {
	const CHILD_KEY: &[u8] = b":child_storage:default:read_child_storage";
	const UNIQUE_ID: &[u8] = b":unique_id";
	const KEY: &[u8] = b":read_child_storage";
<<<<<<< HEAD
	runtime_io::storage::child_set(
		CHILD_KEY,
		UNIQUE_ID,
		ChildType::CryptoUniqueId as u32,
		KEY,
		b"test",
	);
=======
	sp_io::storage::child_set(CHILD_KEY, KEY, b"test");
>>>>>>> 600843e2

	let mut v = [0u8; 4];
	let r = sp_io::storage::child_read(
		CHILD_KEY,
		UNIQUE_ID,
		ChildType::CryptoUniqueId as u32,
		KEY,
		&mut v,
		0,
	);
	assert_eq!(r, Some(4));
	assert_eq!(&v, b"test");

	let mut v = [0u8; 4];
<<<<<<< HEAD
	let r = runtime_io::storage::child_read(
		CHILD_KEY,
		UNIQUE_ID,
		ChildType::CryptoUniqueId as u32,
		KEY,
		&mut v,
		8,
	);
=======
	let r = sp_io::storage::child_read(CHILD_KEY, KEY, &mut v, 8);
>>>>>>> 600843e2
	assert_eq!(r, Some(4));
	assert_eq!(&v, &[0, 0, 0, 0]);
}

#[cfg(test)]
mod tests {
	use substrate_test_runtime_client::{
		prelude::*,
		consensus::BlockOrigin,
		DefaultTestClientBuilderExt, TestClientBuilder,
		runtime::TestAPI,
	};
	use sp_runtime::{
		generic::BlockId,
		traits::ProvideRuntimeApi,
	};
	use primitives::storage::well_known_keys::HEAP_PAGES;
	use state_machine::ExecutionStrategy;
	use codec::Encode;

	#[test]
	fn returns_mutable_static() {
		let client = TestClientBuilder::new().set_execution_strategy(ExecutionStrategy::AlwaysWasm).build();
		let runtime_api = client.runtime_api();
		let block_id = BlockId::Number(client.info().chain.best_number);

		let ret = runtime_api.returns_mutable_static(&block_id).unwrap();
		assert_eq!(ret, 33);

		// We expect that every invocation will need to return the initial
		// value plus one. If the value increases more than that then it is
		// a sign that the wasm runtime preserves the memory content.
		let ret = runtime_api.returns_mutable_static(&block_id).unwrap();
		assert_eq!(ret, 33);
	}

	// If we didn't restore the wasm instance properly, on a trap the stack pointer would not be
	// returned to its initial value and thus the stack space is going to be leaked.
	//
	// See https://github.com/paritytech/substrate/issues/2967 for details
	#[test]
	fn restoration_of_globals() {
		// Allocate 32 pages (of 65536 bytes) which gives the runtime 2048KB of heap to operate on
		// (plus some additional space unused from the initial pages requested by the wasm runtime
		// module).
		//
		// The fixture performs 2 allocations of 768KB and this theoretically gives 1536KB, however, due
		// to our allocator algorithm there are inefficiencies.
		const REQUIRED_MEMORY_PAGES: u64 = 32;

		let client = TestClientBuilder::new()
			.set_execution_strategy(ExecutionStrategy::AlwaysWasm)
			.set_heap_pages(REQUIRED_MEMORY_PAGES)
			.build();
		let runtime_api = client.runtime_api();
		let block_id = BlockId::Number(client.info().chain.best_number);

		// On the first invocation we allocate approx. 768KB (75%) of stack and then trap.
		let ret = runtime_api.allocates_huge_stack_array(&block_id, true);
		assert!(ret.is_err());

		// On the second invocation we allocate yet another 768KB (75%) of stack
		let ret = runtime_api.allocates_huge_stack_array(&block_id, false);
		assert!(ret.is_ok());
	}

	#[test]
	fn heap_pages_is_respected() {
		// This tests that the on-chain HEAP_PAGES parameter is respected.

		// Create a client devoting only 8 pages of wasm memory. This gives us ~512k of heap memory.
		let client = TestClientBuilder::new()
			.set_execution_strategy(ExecutionStrategy::AlwaysWasm)
			.set_heap_pages(8)
			.build();
		let runtime_api = client.runtime_api();
		let block_id = BlockId::Number(client.info().chain.best_number);

		// Try to allocate 1024k of memory on heap. This is going to fail since it is twice larger
		// than the heap.
		let ret = runtime_api.vec_with_capacity(&block_id, 1048576);
		assert!(ret.is_err());

		// Create a block that sets the `:heap_pages` to 32 pages of memory which corresponds to
		// ~2048k of heap memory.
		let new_block_id = {
			let mut builder = client.new_block(Default::default()).unwrap();
			builder.push_storage_change(HEAP_PAGES.to_vec(), Some(32u64.encode())).unwrap();
			let block = builder.bake().unwrap();
			let hash = block.header.hash();
			client.import(BlockOrigin::Own, block).unwrap();
			BlockId::Hash(hash)
		};

		// Allocation of 1024k while having ~2048k should succeed.
		let ret = runtime_api.vec_with_capacity(&new_block_id, 1048576);
		assert!(ret.is_ok());
	}

	#[test]
	fn test_storage() {
		let client = TestClientBuilder::new()
			.set_execution_strategy(ExecutionStrategy::Both)
			.build();
		let runtime_api = client.runtime_api();
		let block_id = BlockId::Number(client.info().chain.best_number);

		runtime_api.test_storage(&block_id).unwrap();
	}
}<|MERGE_RESOLUTION|>--- conflicted
+++ resolved
@@ -913,17 +913,13 @@
 	const CHILD_KEY: &[u8] = b":child_storage:default:read_child_storage";
 	const UNIQUE_ID: &[u8] = b":unique_id";
 	const KEY: &[u8] = b":read_child_storage";
-<<<<<<< HEAD
-	runtime_io::storage::child_set(
+	sp_io::storage::child_set(
 		CHILD_KEY,
 		UNIQUE_ID,
 		ChildType::CryptoUniqueId as u32,
 		KEY,
 		b"test",
 	);
-=======
-	sp_io::storage::child_set(CHILD_KEY, KEY, b"test");
->>>>>>> 600843e2
 
 	let mut v = [0u8; 4];
 	let r = sp_io::storage::child_read(
@@ -938,8 +934,7 @@
 	assert_eq!(&v, b"test");
 
 	let mut v = [0u8; 4];
-<<<<<<< HEAD
-	let r = runtime_io::storage::child_read(
+	let r = sp_io::storage::child_read(
 		CHILD_KEY,
 		UNIQUE_ID,
 		ChildType::CryptoUniqueId as u32,
@@ -947,9 +942,6 @@
 		&mut v,
 		8,
 	);
-=======
-	let r = sp_io::storage::child_read(CHILD_KEY, KEY, &mut v, 8);
->>>>>>> 600843e2
 	assert_eq!(r, Some(4));
 	assert_eq!(&v, &[0, 0, 0, 0]);
 }
