// This file is part of Substrate.

// Copyright (C) 2021 Parity Technologies (UK) Ltd.
// SPDX-License-Identifier: GPL-3.0-or-later WITH Classpath-exception-2.0

// This program is free software: you can redistribute it and/or modify
// it under the terms of the GNU General Public License as published by
// the Free Software Foundation, either version 3 of the License, or
// (at your option) any later version.

// This program is distributed in the hope that it will be useful,
// but WITHOUT ANY WARRANTY; without even the implied warranty of
// MERCHANTABILITY or FITNESS FOR A PARTICULAR PURPOSE. See the
// GNU General Public License for more details.

// You should have received a copy of the GNU General Public License
// along with this program. If not, see <https://www.gnu.org/licenses/>.

use std::sync::Arc;

use futures::{FutureExt, SinkExt, channel::{mpsc, oneshot}};
use jsonrpc_core::MetaIoHandler;
use parking_lot::Mutex;
use manual_seal::EngineCommand;
use sc_client_api::{backend::{self, Backend}, CallExecutor, ExecutorProvider};
use sc_service::{TFullBackend, TFullCallExecutor, TFullClient, TaskManager};
use sp_api::{OverlayedChanges, StorageTransactionCache};
use sp_blockchain::HeaderBackend;
use sp_core::ExecutionContext;
<<<<<<< HEAD
use sp_runtime::{
	generic::{BlockId, UncheckedExtrinsic},
	traits::{Block as BlockT, Header, Extrinsic, NumberFor},
	transaction_validity::TransactionSource, MultiSignature, MultiAddress
};
use crate::ChainInfo;
use sp_transaction_pool::TransactionPool;
use sp_state_machine::Ext;
=======
use sp_offchain::OffchainWorkerApi;
use sp_runtime::traits::{Block as BlockT, Extrinsic};
use sp_runtime::{generic::BlockId, transaction_validity::TransactionSource, MultiSignature, MultiAddress};
use sp_runtime::{generic::UncheckedExtrinsic, traits::NumberFor};
use sp_session::SessionKeys;
use sp_state_machine::Ext;
use sp_transaction_pool::runtime_api::TaggedTransactionQueue;
use sc_transaction_pool_api::TransactionPool;

use crate::{ChainInfo, utils::logger};
use log::LevelFilter;
>>>>>>> d3db3c1d

/// This holds a reference to a running node on another thread,
/// the node process is dropped when this struct is dropped
/// also holds logs from the process.
pub struct Node<T: ChainInfo> {
	/// rpc handler for communicating with the node over rpc.
	rpc_handler: Arc<MetaIoHandler<sc_rpc::Metadata, sc_rpc_server::RpcMiddleware>>,
	/// handle to the running node.
	task_manager: Mutex<Option<TaskManager>>,
	/// client instance
	client: Arc<TFullClient<T::Block, T::RuntimeApi, T::Executor>>,
	/// transaction pool
<<<<<<< HEAD
	pool: Arc<dyn TransactionPool<
		Block = <T as ChainInfo>::Block,
		Hash = <<T as ChainInfo>::Block as BlockT>::Hash,
		Error = sc_transaction_pool::error::Error,
		InPoolTransaction = sc_transaction_graph::base_pool::Transaction<
			<<T as ChainInfo>::Block as BlockT>::Hash,
			<<T as ChainInfo>::Block as BlockT>::Extrinsic,
=======
	pool: Arc<
		dyn TransactionPool<
			Block = T::Block,
			Hash = <T::Block as BlockT>::Hash,
			Error = sc_transaction_pool::error::Error,
			InPoolTransaction = sc_transaction_pool::Transaction<
				<T::Block as BlockT>::Hash,
				<T::Block as BlockT>::Extrinsic,
			>,
>>>>>>> d3db3c1d
		>,
	>>,
	/// channel to communicate with manual seal on.
	manual_seal_command_sink: mpsc::Sender<EngineCommand<<T::Block as BlockT>::Hash>>,
	/// backend type.
	backend: Arc<TFullBackend<T::Block>>,
	/// Block number at initialization of this Node.
	initial_block_number: NumberFor<T::Block>
}

type EventRecord<T> = frame_system::EventRecord<<T as frame_system::Config>::Event, <T as frame_system::Config>::Hash>;

impl<T> Node<T>
	where
<<<<<<< HEAD
		T: ChainInfo,
		<<T::Block as BlockT>::Header as Header>::Number: From<u32>,
{
	/// Creates a new node.
	pub fn new(
		rpc_handler: Arc<MetaIoHandler<sc_rpc::Metadata, sc_rpc_server::RpcMiddleware>>,
		task_manager: TaskManager,
		client: Arc<TFullClient<T::Block, T::RuntimeApi, T::Executor>>,
		pool: Arc<dyn TransactionPool<
			Block = <T as ChainInfo>::Block,
			Hash = <<T as ChainInfo>::Block as BlockT>::Hash,
			Error = sc_transaction_pool::error::Error,
			InPoolTransaction = sc_transaction_graph::base_pool::Transaction<
				<<T as ChainInfo>::Block as BlockT>::Hash,
				<<T as ChainInfo>::Block as BlockT>::Extrinsic,
			>,
		>>,
		command_sink: mpsc::Sender<EngineCommand<<T::Block as BlockT>::Hash>>,
		backend: Arc<TFullBackend<T::Block>>,
	) -> Arc<Self> {
		Arc::new(Self {
=======
		<T::RuntimeApi as ConstructRuntimeApi<T::Block, TFullClient<T::Block, T::RuntimeApi, T::Executor>>>::RuntimeApi:
			Core<T::Block>
				+ Metadata<T::Block>
				+ OffchainWorkerApi<T::Block>
				+ SessionKeys<T::Block>
				+ TaggedTransactionQueue<T::Block>
				+ BlockBuilder<T::Block>
				+ ApiExt<T::Block, StateBackend = <TFullBackend<T::Block> as Backend<T::Block>>::State>,
	{
		let NodeConfig { log_targets, } = node_config;
		let tokio_runtime = build_runtime().unwrap();
		let runtime_handle = tokio_runtime.handle().clone();
		let task_executor = move |fut, task_type| match task_type {
			TaskType::Async => runtime_handle.spawn(fut).map(drop),
			TaskType::Blocking => runtime_handle
				.spawn_blocking(move || futures::executor::block_on(fut))
				.map(drop),
		};
		// unbounded logs, should be fine, test is shortlived.
		let (log_sink, log_stream) = mpsc::unbounded();

		logger(log_targets, tokio_runtime.handle().clone(), log_sink);
		let config = T::config(task_executor.into());

		let (
			client,
			backend,
			keystore,
			mut task_manager,
			create_inherent_data_providers,
			consensus_data_provider,
			select_chain,
			block_import,
		) = T::create_client_parts(&config)?;

		let import_queue =
			manual_seal::import_queue(Box::new(block_import.clone()), &task_manager.spawn_essential_handle(), None);

		let transaction_pool = BasicPool::new_full(
			config.transaction_pool.clone(),
			true.into(),
			config.prometheus_registry(),
			task_manager.spawn_essential_handle(),
			client.clone(),
		);

		let (network, system_rpc_tx, network_starter) = {
			let params = BuildNetworkParams {
				config: &config,
				client: client.clone(),
				transaction_pool: transaction_pool.clone(),
				spawn_handle: task_manager.spawn_handle(),
				import_queue,
				on_demand: None,
				block_announce_validator_builder: None,
			};
			build_network(params)?
		};

		sc_service::build_offchain_workers(
			&config,
			task_manager.spawn_handle(),
			client.clone(),
			network.clone(),
		);

		// Proposer object for block authorship.
		let env = sc_basic_authorship::ProposerFactory::new(
			task_manager.spawn_handle(),
			client.clone(),
			transaction_pool.clone(),
			config.prometheus_registry(),
			None
		);

		// Channel for the rpc handler to communicate with the authorship task.
		let (command_sink, commands_stream) = mpsc::channel(10);

		let rpc_handlers = {
			let params = SpawnTasksParams {
				config,
				client: client.clone(),
				backend: backend.clone(),
				task_manager: &mut task_manager,
				keystore,
				on_demand: None,
				transaction_pool: transaction_pool.clone(),
				rpc_extensions_builder: Box::new(move |_, _| jsonrpc_core::IoHandler::default()),
				remote_blockchain: None,
				network,
				system_rpc_tx,
				telemetry: None
			};
			spawn_tasks(params)?
		};

		// Background authorship future.
		let authorship_future = run_manual_seal(ManualSealParams {
			block_import,
			env,
			client: client.clone(),
			pool: transaction_pool.clone(),
			commands_stream,
			select_chain,
			consensus_data_provider,
			create_inherent_data_providers,
		});

		// spawn the authorship task as an essential task.
		task_manager
			.spawn_essential_handle()
			.spawn("manual-seal", authorship_future);

		network_starter.start_network();
		let rpc_handler = rpc_handlers.io_handler();
		let initial_number = client.info().best_number;

		Ok(Self {
>>>>>>> d3db3c1d
			rpc_handler,
			task_manager: Mutex::new(Some(task_manager)),
			client: client.clone(),
			pool,
			backend,
			manual_seal_command_sink: command_sink,
			initial_block_number: client.info().best_number,
		})
	}

	/// Returns a reference to the rpc handlers.
	pub fn rpc_handler(&self) -> Arc<MetaIoHandler<sc_rpc::Metadata, sc_rpc_server::RpcMiddleware>> {
		self.rpc_handler.clone()
	}

	/// Return a reference to the Client
	pub fn client(&self) -> Arc<TFullClient<T::Block, T::RuntimeApi, T::Executor>> {
		self.client.clone()
	}

	/// Executes closure in an externalities provided environment.
	pub fn with_state<R>(&self, closure: impl FnOnce() -> R) -> R
	where
		<TFullCallExecutor<T::Block, T::Executor> as CallExecutor<T::Block>>::Error: std::fmt::Debug,
	{
		let id = BlockId::Hash(self.client.info().best_hash);
		let mut overlay = OverlayedChanges::default();
		let changes_trie = backend::changes_tries_state_at_block(&id, self.backend.changes_trie_storage()).unwrap();
		let mut cache =
			StorageTransactionCache::<T::Block, <TFullBackend<T::Block> as Backend<T::Block>>::State>::default();
		let mut extensions = self
			.client
			.execution_extensions()
			.extensions(&id, ExecutionContext::BlockConstruction);
		let state_backend = self
			.backend
			.state_at(id.clone())
			.expect(&format!("State at block {} not found", id));

		let mut ext = Ext::new(
			&mut overlay,
			&mut cache,
			&state_backend,
			changes_trie.clone(),
			Some(&mut extensions),
		);
		sp_externalities::set_and_run_with_externalities(&mut ext, closure)
	}

	/// submit some extrinsic to the node, providing the sending account.
	pub async fn submit_extrinsic(
		&self,
		call: impl Into<<T::Runtime as frame_system::Config>::Call>,
		from: <T::Runtime as frame_system::Config>::AccountId,
	) -> Result<<T::Block as BlockT>::Hash, sc_transaction_pool::error::Error>
	where
		<T::Block as BlockT>::Extrinsic: From<
			UncheckedExtrinsic<
				MultiAddress<
					<T::Runtime as frame_system::Config>::AccountId,
					<T::Runtime as frame_system::Config>::Index,
				>,
				<T::Runtime as frame_system::Config>::Call,
				MultiSignature,
				T::SignedExtras,
			>,
		>,
	{
		let extra = self.with_state(|| T::signed_extras(from.clone()));
		let signed_data = Some((from.into(), MultiSignature::Sr25519(Default::default()), extra));
		let ext = UncheckedExtrinsic::<
			MultiAddress<
				<T::Runtime as frame_system::Config>::AccountId,
				<T::Runtime as frame_system::Config>::Index,
			>,
			<T::Runtime as frame_system::Config>::Call,
			MultiSignature,
			T::SignedExtras,
		>::new(call.into(), signed_data)
		.expect("UncheckedExtrinsic::new() always returns Some");
		let at = self.client.info().best_hash;

		self.pool.submit_one(&BlockId::Hash(at), TransactionSource::Local, ext.into()).await
	}

	/// Get the events of the most recently produced block
	pub fn events(&self) -> Vec<EventRecord<T::Runtime>> {
		self.with_state(|| frame_system::Pallet::<T::Runtime>::events())
	}

	/// Instructs manual seal to seal new, possibly empty blocks.
	pub async fn seal_blocks(&self, num: usize) {
		let mut sink =  self.manual_seal_command_sink.clone();

		for count in 0..num {
			let (sender, future_block) = oneshot::channel();
			let future = sink.send(EngineCommand::SealNewBlock {
				create_empty: true,
				finalize: false,
				parent_hash: None,
				sender: Some(sender),
			});

			const ERROR: &'static str = "manual-seal authorship task is shutting down";
			future.await.expect(ERROR);

			match future_block.await.expect(ERROR) {
				Ok(block) => log::info!("sealed {} (hash: {}) of {} blocks", count + 1, block.hash, num),
				Err(err) => log::error!("failed to seal block {} of {}, error: {:?}", count + 1, num, err),
			}
		}
	}

	/// Revert count number of blocks from the chain.
	pub fn revert_blocks(&self, count: NumberFor<T::Block>) {
		self.backend.revert(count, true).expect("Failed to revert blocks: ");
	}

	/// Revert all blocks added since creation of the node.
	pub fn clean(&self) {
		// if the initial block number wasn't 0, then revert blocks
		if self.initial_block_number != 0u32.into() {
			let diff = self.client.info().best_number - self.initial_block_number;
			self.revert_blocks(diff);
		}
	}

	/// so you've decided to run the test runner as a binary, use this to shutdown gracefully.
	pub async fn until_shutdown(&self) {
		let manager = self.task_manager.lock().take();
		if let Some(mut task_manager) = manager {
			let task = task_manager.future().fuse();
			let signal = tokio::signal::ctrl_c();
			futures::pin_mut!(signal);
			futures::future::select(task, signal).await;
			// we don't really care whichever comes first.
			task_manager.clean_shutdown().await
		}
	}
}

impl<T: ChainInfo> Drop for Node<T> {
	fn drop(&mut self) {
		self.clean();
	}
}<|MERGE_RESOLUTION|>--- conflicted
+++ resolved
@@ -27,28 +27,14 @@
 use sp_api::{OverlayedChanges, StorageTransactionCache};
 use sp_blockchain::HeaderBackend;
 use sp_core::ExecutionContext;
-<<<<<<< HEAD
 use sp_runtime::{
 	generic::{BlockId, UncheckedExtrinsic},
 	traits::{Block as BlockT, Header, Extrinsic, NumberFor},
 	transaction_validity::TransactionSource, MultiSignature, MultiAddress
 };
 use crate::ChainInfo;
-use sp_transaction_pool::TransactionPool;
+use sc_transaction_pool_api::TransactionPool;
 use sp_state_machine::Ext;
-=======
-use sp_offchain::OffchainWorkerApi;
-use sp_runtime::traits::{Block as BlockT, Extrinsic};
-use sp_runtime::{generic::BlockId, transaction_validity::TransactionSource, MultiSignature, MultiAddress};
-use sp_runtime::{generic::UncheckedExtrinsic, traits::NumberFor};
-use sp_session::SessionKeys;
-use sp_state_machine::Ext;
-use sp_transaction_pool::runtime_api::TaggedTransactionQueue;
-use sc_transaction_pool_api::TransactionPool;
-
-use crate::{ChainInfo, utils::logger};
-use log::LevelFilter;
->>>>>>> d3db3c1d
 
 /// This holds a reference to a running node on another thread,
 /// the node process is dropped when this struct is dropped
@@ -61,25 +47,13 @@
 	/// client instance
 	client: Arc<TFullClient<T::Block, T::RuntimeApi, T::Executor>>,
 	/// transaction pool
-<<<<<<< HEAD
 	pool: Arc<dyn TransactionPool<
 		Block = <T as ChainInfo>::Block,
 		Hash = <<T as ChainInfo>::Block as BlockT>::Hash,
 		Error = sc_transaction_pool::error::Error,
-		InPoolTransaction = sc_transaction_graph::base_pool::Transaction<
+		InPoolTransaction = sc_transaction_pool::Transaction<
 			<<T as ChainInfo>::Block as BlockT>::Hash,
 			<<T as ChainInfo>::Block as BlockT>::Extrinsic,
-=======
-	pool: Arc<
-		dyn TransactionPool<
-			Block = T::Block,
-			Hash = <T::Block as BlockT>::Hash,
-			Error = sc_transaction_pool::error::Error,
-			InPoolTransaction = sc_transaction_pool::Transaction<
-				<T::Block as BlockT>::Hash,
-				<T::Block as BlockT>::Extrinsic,
-			>,
->>>>>>> d3db3c1d
 		>,
 	>>,
 	/// channel to communicate with manual seal on.
@@ -94,7 +68,6 @@
 
 impl<T> Node<T>
 	where
-<<<<<<< HEAD
 		T: ChainInfo,
 		<<T::Block as BlockT>::Header as Header>::Number: From<u32>,
 {
@@ -107,7 +80,7 @@
 			Block = <T as ChainInfo>::Block,
 			Hash = <<T as ChainInfo>::Block as BlockT>::Hash,
 			Error = sc_transaction_pool::error::Error,
-			InPoolTransaction = sc_transaction_graph::base_pool::Transaction<
+			InPoolTransaction = sc_transaction_pool::Transaction<
 				<<T as ChainInfo>::Block as BlockT>::Hash,
 				<<T as ChainInfo>::Block as BlockT>::Extrinsic,
 			>,
@@ -116,126 +89,6 @@
 		backend: Arc<TFullBackend<T::Block>>,
 	) -> Arc<Self> {
 		Arc::new(Self {
-=======
-		<T::RuntimeApi as ConstructRuntimeApi<T::Block, TFullClient<T::Block, T::RuntimeApi, T::Executor>>>::RuntimeApi:
-			Core<T::Block>
-				+ Metadata<T::Block>
-				+ OffchainWorkerApi<T::Block>
-				+ SessionKeys<T::Block>
-				+ TaggedTransactionQueue<T::Block>
-				+ BlockBuilder<T::Block>
-				+ ApiExt<T::Block, StateBackend = <TFullBackend<T::Block> as Backend<T::Block>>::State>,
-	{
-		let NodeConfig { log_targets, } = node_config;
-		let tokio_runtime = build_runtime().unwrap();
-		let runtime_handle = tokio_runtime.handle().clone();
-		let task_executor = move |fut, task_type| match task_type {
-			TaskType::Async => runtime_handle.spawn(fut).map(drop),
-			TaskType::Blocking => runtime_handle
-				.spawn_blocking(move || futures::executor::block_on(fut))
-				.map(drop),
-		};
-		// unbounded logs, should be fine, test is shortlived.
-		let (log_sink, log_stream) = mpsc::unbounded();
-
-		logger(log_targets, tokio_runtime.handle().clone(), log_sink);
-		let config = T::config(task_executor.into());
-
-		let (
-			client,
-			backend,
-			keystore,
-			mut task_manager,
-			create_inherent_data_providers,
-			consensus_data_provider,
-			select_chain,
-			block_import,
-		) = T::create_client_parts(&config)?;
-
-		let import_queue =
-			manual_seal::import_queue(Box::new(block_import.clone()), &task_manager.spawn_essential_handle(), None);
-
-		let transaction_pool = BasicPool::new_full(
-			config.transaction_pool.clone(),
-			true.into(),
-			config.prometheus_registry(),
-			task_manager.spawn_essential_handle(),
-			client.clone(),
-		);
-
-		let (network, system_rpc_tx, network_starter) = {
-			let params = BuildNetworkParams {
-				config: &config,
-				client: client.clone(),
-				transaction_pool: transaction_pool.clone(),
-				spawn_handle: task_manager.spawn_handle(),
-				import_queue,
-				on_demand: None,
-				block_announce_validator_builder: None,
-			};
-			build_network(params)?
-		};
-
-		sc_service::build_offchain_workers(
-			&config,
-			task_manager.spawn_handle(),
-			client.clone(),
-			network.clone(),
-		);
-
-		// Proposer object for block authorship.
-		let env = sc_basic_authorship::ProposerFactory::new(
-			task_manager.spawn_handle(),
-			client.clone(),
-			transaction_pool.clone(),
-			config.prometheus_registry(),
-			None
-		);
-
-		// Channel for the rpc handler to communicate with the authorship task.
-		let (command_sink, commands_stream) = mpsc::channel(10);
-
-		let rpc_handlers = {
-			let params = SpawnTasksParams {
-				config,
-				client: client.clone(),
-				backend: backend.clone(),
-				task_manager: &mut task_manager,
-				keystore,
-				on_demand: None,
-				transaction_pool: transaction_pool.clone(),
-				rpc_extensions_builder: Box::new(move |_, _| jsonrpc_core::IoHandler::default()),
-				remote_blockchain: None,
-				network,
-				system_rpc_tx,
-				telemetry: None
-			};
-			spawn_tasks(params)?
-		};
-
-		// Background authorship future.
-		let authorship_future = run_manual_seal(ManualSealParams {
-			block_import,
-			env,
-			client: client.clone(),
-			pool: transaction_pool.clone(),
-			commands_stream,
-			select_chain,
-			consensus_data_provider,
-			create_inherent_data_providers,
-		});
-
-		// spawn the authorship task as an essential task.
-		task_manager
-			.spawn_essential_handle()
-			.spawn("manual-seal", authorship_future);
-
-		network_starter.start_network();
-		let rpc_handler = rpc_handlers.io_handler();
-		let initial_number = client.info().best_number;
-
-		Ok(Self {
->>>>>>> d3db3c1d
 			rpc_handler,
 			task_manager: Mutex::new(Some(task_manager)),
 			client: client.clone(),
