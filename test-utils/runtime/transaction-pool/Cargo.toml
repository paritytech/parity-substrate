--- conflicted
+++ resolved
@@ -15,16 +15,9 @@
 substrate-test-runtime-client = { version = "2.0.0", path = "../client" }
 parking_lot = "0.11.1"
 codec = { package = "parity-scale-codec", version = "2.0.0" }
-<<<<<<< HEAD
 sp-blockchain = { version = "4.0.0-dev", path = "../../../primitives/blockchain" }
 sp-runtime = { version = "4.0.0-dev", path = "../../../primitives/runtime" }
-sp-transaction-pool = { version = "4.0.0-dev", path = "../../../primitives/transaction-pool" }
-sc-transaction-graph = { version = "4.0.0-dev", path = "../../../client/transaction-pool/graph" }
-=======
-sp-blockchain = { version = "3.0.0", path = "../../../primitives/blockchain" }
-sp-runtime = { version = "3.0.0", path = "../../../primitives/runtime" }
-sc-transaction-pool = { version = "3.0.0", path = "../../../client/transaction-pool", features = ["test-helpers"] }
-sc-transaction-pool-api = { version = "3.0.0", path = "../../../client/transaction-pool/api" }
->>>>>>> deac6324
+sc-transaction-pool = { version = "4.0.0-dev", path = "../../../client/transaction-pool", features = ["test-helpers"] }
+sc-transaction-pool-api = { version = "4.0.0-dev", path = "../../../client/transaction-pool/api" }
 futures = { version = "0.3.1", features = ["compat"] }
 derive_more = "0.99.2"