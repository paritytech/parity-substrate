// Copyright 2017-2019 Parity Technologies (UK) Ltd.
// This file is part of Substrate.

// Substrate is free software: you can redistribute it and/or modify
// it under the terms of the GNU General Public License as published by
// the Free Software Foundation, either version 3 of the License, or
// (at your option) any later version.

// Substrate is distributed in the hope that it will be useful,
// but WITHOUT ANY WARRANTY; without even the implied warranty of
// MERCHANTABILITY or FITNESS FOR A PARTICULAR PURPOSE.  See the
// GNU General Public License for more details.

// You should have received a copy of the GNU General Public License
// along with Substrate.  If not, see <http://www.gnu.org/licenses/>.

//! The Substrate runtime. This can be compiled with #[no_std], ready for Wasm.

#![cfg_attr(not(feature = "std"), no_std)]

#[cfg(feature = "std")]
pub mod genesismap;
pub mod system;

use sp_std::{prelude::*, marker::PhantomData};
use codec::{Encode, Decode, Input, Error};

use sp_core::{Blake2Hasher, OpaqueMetadata, RuntimeDebug};
use sp_application_crypto::{ed25519, sr25519, RuntimeAppPublic};
use trie_db::{TrieMut, Trie};
use sp_trie::PrefixedMemoryDB;
use sp_trie::trie_types::{TrieDB, TrieDBMut};

use sp_api::{decl_runtime_apis, impl_runtime_apis};
use sp_runtime::{
	ApplyExtrinsicResult, create_runtime_str, Perbill, impl_opaque_keys,
	transaction_validity::{
		TransactionValidity, ValidTransaction, TransactionValidityError, InvalidTransaction,
	},
	traits::{
		BlindCheckable, BlakeTwo256, Block as BlockT, Extrinsic as ExtrinsicT,
		GetNodeBlockType, GetRuntimeBlockType, Verify, IdentityLookup, NumberFor,
	},
};
use sp_version::RuntimeVersion;
pub use sp_core::{hash::H256};
#[cfg(any(feature = "std", test))]
use sp_version::NativeVersion;
use frame_support::{impl_outer_origin, parameter_types, weights::Weight};
use sp_inherents::{CheckInherentsResult, InherentData};
use cfg_if::cfg_if;
use sp_core::storage::ChildType;

// Ensure Babe and Aura use the same crypto to simplify things a bit.
pub use sp_consensus_babe::AuthorityId;
pub type AuraId = sp_consensus_aura::sr25519::AuthorityId;

// Inlucde the WASM binary
#[cfg(feature = "std")]
include!(concat!(env!("OUT_DIR"), "/wasm_binary.rs"));

/// Test runtime version.
pub const VERSION: RuntimeVersion = RuntimeVersion {
	spec_name: create_runtime_str!("test"),
	impl_name: create_runtime_str!("parity-test"),
	authoring_version: 1,
	spec_version: 1,
	impl_version: 1,
	apis: RUNTIME_API_VERSIONS,
};

fn version() -> RuntimeVersion {
	VERSION
}

/// Native version.
#[cfg(any(feature = "std", test))]
pub fn native_version() -> NativeVersion {
	NativeVersion {
		runtime_version: VERSION,
		can_author_with: Default::default(),
	}
}

/// Calls in transactions.
#[derive(Clone, PartialEq, Eq, Encode, Decode, RuntimeDebug)]
pub struct Transfer {
	pub from: AccountId,
	pub to: AccountId,
	pub amount: u64,
	pub nonce: u64,
}

impl Transfer {
	/// Convert into a signed extrinsic.
	#[cfg(feature = "std")]
	pub fn into_signed_tx(self) -> Extrinsic {
		let signature = sp_keyring::AccountKeyring::from_public(&self.from)
			.expect("Creates keyring from public key.").sign(&self.encode()).into();
		Extrinsic::Transfer(self, signature)
	}
}

/// Extrinsic for test-runtime.
#[derive(Clone, PartialEq, Eq, Encode, Decode, RuntimeDebug)]
pub enum Extrinsic {
	AuthoritiesChange(Vec<AuthorityId>),
	Transfer(Transfer, AccountSignature),
	IncludeData(Vec<u8>),
	StorageChange(Vec<u8>, Option<Vec<u8>>),
}

#[cfg(feature = "std")]
impl serde::Serialize for Extrinsic {
	fn serialize<S>(&self, seq: S) -> Result<S::Ok, S::Error> where S: ::serde::Serializer {
		self.using_encoded(|bytes| seq.serialize_bytes(bytes))
	}
}

impl BlindCheckable for Extrinsic {
	type Checked = Self;

	fn check(self) -> Result<Self, TransactionValidityError> {
		match self {
			Extrinsic::AuthoritiesChange(new_auth) => Ok(Extrinsic::AuthoritiesChange(new_auth)),
			Extrinsic::Transfer(transfer, signature) => {
				if sp_runtime::verify_encoded_lazy(&signature, &transfer, &transfer.from) {
					Ok(Extrinsic::Transfer(transfer, signature))
				} else {
					Err(InvalidTransaction::BadProof.into())
				}
			},
			Extrinsic::IncludeData(_) => Err(InvalidTransaction::BadProof.into()),
			Extrinsic::StorageChange(key, value) => Ok(Extrinsic::StorageChange(key, value)),
		}
	}
}

impl ExtrinsicT for Extrinsic {
	type Call = Extrinsic;
	type SignaturePayload = ();

	fn is_signed(&self) -> Option<bool> {
		if let Extrinsic::IncludeData(_) = *self {
			Some(false)
		} else {
			Some(true)
		}
	}

	fn new(call: Self::Call, _signature_payload: Option<Self::SignaturePayload>) -> Option<Self> {
		Some(call)
	}
}

impl Extrinsic {
	pub fn transfer(&self) -> &Transfer {
		match self {
			Extrinsic::Transfer(ref transfer, _) => transfer,
			_ => panic!("cannot convert to transfer ref"),
		}
	}
}

/// The signature type used by accounts/transactions.
pub type AccountSignature = sr25519::Signature;
/// An identifier for an account on this system.
pub type AccountId = <AccountSignature as Verify>::Signer;
/// A simple hash type for all our hashing.
pub type Hash = H256;
/// The block number type used in this runtime.
pub type BlockNumber = u64;
/// Index of a transaction.
pub type Index = u64;
/// The item of a block digest.
pub type DigestItem = sp_runtime::generic::DigestItem<H256>;
/// The digest of a block.
pub type Digest = sp_runtime::generic::Digest<H256>;
/// A test block.
pub type Block = sp_runtime::generic::Block<Header, Extrinsic>;
/// A test block's header.
pub type Header = sp_runtime::generic::Header<BlockNumber, BlakeTwo256>;

/// Run whatever tests we have.
pub fn run_tests(mut input: &[u8]) -> Vec<u8> {
	use sp_runtime::print;

	print("run_tests...");
	let block = Block::decode(&mut input).unwrap();
	print("deserialized block.");
	let stxs = block.extrinsics.iter().map(Encode::encode).collect::<Vec<_>>();
	print("reserialized transactions.");
	[stxs.len() as u8].encode()
}

/// Changes trie configuration (optionally) used in tests.
pub fn changes_trie_config() -> sp_core::ChangesTrieConfiguration {
	sp_core::ChangesTrieConfiguration {
		digest_interval: 4,
		digest_levels: 2,
	}
}

/// A type that can not be decoded.
#[derive(PartialEq)]
pub struct DecodeFails<B: BlockT> {
	_phantom: PhantomData<B>,
}

impl<B: BlockT> Encode for DecodeFails<B> {
	fn encode(&self) -> Vec<u8> {
		Vec::new()
	}
}

impl<B: BlockT> codec::EncodeLike for DecodeFails<B> {}

impl<B: BlockT> DecodeFails<B> {
	/// Create a new instance.
	pub fn new() -> DecodeFails<B> {
		DecodeFails {
			_phantom: Default::default(),
		}
	}
}

impl<B: BlockT> Decode for DecodeFails<B> {
	fn decode<I: Input>(_: &mut I) -> Result<Self, Error> {
		Err("DecodeFails always fails".into())
	}
}

cfg_if! {
	if #[cfg(feature = "std")] {
		decl_runtime_apis! {
			#[api_version(2)]
			pub trait TestAPI {
				/// Return the balance of the given account id.
				fn balance_of(id: AccountId) -> u64;
				/// A benchmark function that adds one to the given value and returns the result.
				fn benchmark_add_one(val: &u64) -> u64;
				/// A benchmark function that adds one to each value in the given vector and returns the
				/// result.
				fn benchmark_vector_add_one(vec: &Vec<u64>) -> Vec<u64>;
				/// A function that always fails to convert a parameter between runtime and node.
				fn fail_convert_parameter(param: DecodeFails<Block>);
				/// A function that always fails to convert its return value between runtime and node.
				fn fail_convert_return_value() -> DecodeFails<Block>;
				/// A function for that the signature changed in version `2`.
				#[changed_in(2)]
				fn function_signature_changed() -> Vec<u64>;
				/// The new signature.
				fn function_signature_changed() -> u64;
				fn fail_on_native() -> u64;
				fn fail_on_wasm() -> u64;
				/// trie no_std testing
				fn use_trie() -> u64;
				fn benchmark_indirect_call() -> u64;
				fn benchmark_direct_call() -> u64;
				fn returns_mutable_static() -> u64;
				fn allocates_huge_stack_array(trap: bool) -> Vec<u8>;
				fn vec_with_capacity(size: u32) -> Vec<u8>;
				/// Returns the initialized block number.
				fn get_block_number() -> u64;
				/// Takes and returns the initialized block number.
				fn take_block_number() -> Option<u64>;
				/// Returns if no block was initialized.
				#[skip_initialize_block]
				fn without_initialize_block() -> bool;
				/// Test that `ed25519` crypto works in the runtime.
				///
				/// Returns the signature generated for the message `ed25519` and the public key.
				fn test_ed25519_crypto() -> (ed25519::AppSignature, ed25519::AppPublic);
				/// Test that `sr25519` crypto works in the runtime.
				///
				/// Returns the signature generated for the message `sr25519`.
				fn test_sr25519_crypto() -> (sr25519::AppSignature, sr25519::AppPublic);
				/// Run various tests against storage.
				fn test_storage();
			}
		}
	} else {
		decl_runtime_apis! {
			pub trait TestAPI {
				/// Return the balance of the given account id.
				fn balance_of(id: AccountId) -> u64;
				/// A benchmark function that adds one to the given value and returns the result.
				fn benchmark_add_one(val: &u64) -> u64;
				/// A benchmark function that adds one to each value in the given vector and returns the
				/// result.
				fn benchmark_vector_add_one(vec: &Vec<u64>) -> Vec<u64>;
				/// A function that always fails to convert a parameter between runtime and node.
				fn fail_convert_parameter(param: DecodeFails<Block>);
				/// A function that always fails to convert its return value between runtime and node.
				fn fail_convert_return_value() -> DecodeFails<Block>;
				/// In wasm we just emulate the old behavior.
				fn function_signature_changed() -> Vec<u64>;
				fn fail_on_native() -> u64;
				fn fail_on_wasm() -> u64;
				/// trie no_std testing
				fn use_trie() -> u64;
				fn benchmark_indirect_call() -> u64;
				fn benchmark_direct_call() -> u64;
				fn returns_mutable_static() -> u64;
				fn allocates_huge_stack_array(trap: bool) -> Vec<u8>;
				fn vec_with_capacity(size: u32) -> Vec<u8>;
				/// Returns the initialized block number.
				fn get_block_number() -> u64;
				/// Takes and returns the initialized block number.
				fn take_block_number() -> Option<u64>;
				/// Returns if no block was initialized.
				#[skip_initialize_block]
				fn without_initialize_block() -> bool;
				/// Test that `ed25519` crypto works in the runtime.
				///
				/// Returns the signature generated for the message `ed25519` and the public key.
				fn test_ed25519_crypto() -> (ed25519::AppSignature, ed25519::AppPublic);
				/// Test that `sr25519` crypto works in the runtime.
				///
				/// Returns the signature generated for the message `sr25519`.
				fn test_sr25519_crypto() -> (sr25519::AppSignature, sr25519::AppPublic);
				/// Run various tests against storage.
				fn test_storage();
			}
		}
	}
}

#[derive(Clone, Eq, PartialEq)]
pub struct Runtime;

impl GetNodeBlockType for Runtime {
	type NodeBlock = Block;
}

impl GetRuntimeBlockType for Runtime {
	type RuntimeBlock = Block;
}

impl_outer_origin!{
	pub enum Origin for Runtime where system = frame_system {}
}

#[derive(Clone, Encode, Decode, Eq, PartialEq, RuntimeDebug)]
pub struct Event;

impl From<frame_system::Event> for Event {
	fn from(_evt: frame_system::Event) -> Self {
		unimplemented!("Not required in tests!")
	}
}

parameter_types! {
	pub const BlockHashCount: BlockNumber = 250;
	pub const MinimumPeriod: u64 = 5;
	pub const MaximumBlockWeight: Weight = 4 * 1024 * 1024;
	pub const MaximumBlockLength: u32 = 4 * 1024 * 1024;
	pub const AvailableBlockRatio: Perbill = Perbill::from_percent(75);
}

impl frame_system::Trait for Runtime {
	type Origin = Origin;
	type Call = Extrinsic;
	type Index = u64;
	type BlockNumber = u64;
	type Hash = H256;
	type Hashing = BlakeTwo256;
	type AccountId = u64;
	type Lookup = IdentityLookup<Self::AccountId>;
	type Header = Header;
	type Event = Event;
	type BlockHashCount = BlockHashCount;
	type MaximumBlockWeight = MaximumBlockWeight;
	type MaximumBlockLength = MaximumBlockLength;
	type AvailableBlockRatio = AvailableBlockRatio;
	type Version = ();
}

impl pallet_timestamp::Trait for Runtime {
	/// A timestamp: milliseconds since the unix epoch.
	type Moment = u64;
	type OnTimestampSet = ();
	type MinimumPeriod = MinimumPeriod;
}

parameter_types! {
	pub const EpochDuration: u64 = 6;
	pub const ExpectedBlockTime: u64 = 10_000;
}

impl pallet_babe::Trait for Runtime {
	type EpochDuration = EpochDuration;
	type ExpectedBlockTime = ExpectedBlockTime;
	// there is no actual runtime in this test-runtime, so testing crates
	// are manually adding the digests. normally in this situation you'd use
	// pallet_babe::SameAuthoritiesForever.
	type EpochChangeTrigger = pallet_babe::ExternalTrigger;
}

/// Adds one to the given input and returns the final result.
#[inline(never)]
fn benchmark_add_one(i: u64) -> u64 {
	i + 1
}

/// The `benchmark_add_one` function as function pointer.
#[cfg(not(feature = "std"))]
static BENCHMARK_ADD_ONE: sp_runtime_interface::wasm::ExchangeableFunction<fn(u64) -> u64> =
	sp_runtime_interface::wasm::ExchangeableFunction::new(benchmark_add_one);

fn code_using_trie() -> u64 {
	let pairs = [
		(b"0103000000000000000464".to_vec(), b"0400000000".to_vec()),
		(b"0103000000000000000469".to_vec(), b"0401000000".to_vec()),
	].to_vec();

	let mut mdb = PrefixedMemoryDB::default();
	let mut root = sp_std::default::Default::default();
	let _ = {
		let v = &pairs;
		let mut t = TrieDBMut::<Blake2Hasher>::new(&mut mdb, &mut root);
		for i in 0..v.len() {
			let key: &[u8]= &v[i].0;
			let val: &[u8] = &v[i].1;
			if !t.insert(key, val).is_ok() {
				return 101;
			}
		}
		t
	};

	if let Ok(trie) = TrieDB::<Blake2Hasher>::new(&mdb, &root) {
		if let Ok(iter) = trie.iter() {
			let mut iter_pairs = Vec::new();
			for pair in iter {
				if let Ok((key, value)) = pair {
					iter_pairs.push((key, value.to_vec()));
				}
			}
			iter_pairs.len() as u64
		} else { 102 }
	} else { 103 }
}

impl_opaque_keys! {
	pub struct SessionKeys {
		pub ed25519: ed25519::AppPublic,
		pub sr25519: sr25519::AppPublic,
	}
}

#[cfg(not(feature = "std"))]
/// Mutable static variables should be always observed to have
/// the initialized value at the start of a runtime call.
static mut MUTABLE_STATIC: u64 = 32;

cfg_if! {
	if #[cfg(feature = "std")] {
		impl_runtime_apis! {
			impl sp_api::Core<Block> for Runtime {
				fn version() -> RuntimeVersion {
					version()
				}

				fn execute_block(block: Block) {
					system::execute_block(block)
				}

				fn initialize_block(header: &<Block as BlockT>::Header) {
					system::initialize_block(header)
				}
			}

			impl sp_api::Metadata<Block> for Runtime {
				fn metadata() -> OpaqueMetadata {
					unimplemented!()
				}
			}

			impl sp_transaction_pool::runtime_api::TaggedTransactionQueue<Block> for Runtime {
				fn validate_transaction(utx: <Block as BlockT>::Extrinsic) -> TransactionValidity {
					if let Extrinsic::IncludeData(data) = utx {
						return Ok(ValidTransaction {
							priority: data.len() as u64,
							requires: vec![],
							provides: vec![data],
							longevity: 1,
							propagate: false,
						});
					}

					system::validate_transaction(utx)
				}
			}

			impl sp_block_builder::BlockBuilder<Block> for Runtime {
				fn apply_extrinsic(extrinsic: <Block as BlockT>::Extrinsic) -> ApplyExtrinsicResult {
					system::execute_transaction(extrinsic)
				}

				fn finalize_block() -> <Block as BlockT>::Header {
					system::finalize_block()
				}

				fn inherent_extrinsics(_data: InherentData) -> Vec<<Block as BlockT>::Extrinsic> {
					vec![]
				}

				fn check_inherents(_block: Block, _data: InherentData) -> CheckInherentsResult {
					CheckInherentsResult::new()
				}

				fn random_seed() -> <Block as BlockT>::Hash {
					unimplemented!()
				}
			}

			impl self::TestAPI<Block> for Runtime {
				fn balance_of(id: AccountId) -> u64 {
					system::balance_of(id)
				}

				fn benchmark_add_one(val: &u64) -> u64 {
					val + 1
				}

				fn benchmark_vector_add_one(vec: &Vec<u64>) -> Vec<u64> {
					let mut vec = vec.clone();
					vec.iter_mut().for_each(|v| *v += 1);
					vec
				}

				fn fail_convert_parameter(_: DecodeFails<Block>) {}

				fn fail_convert_return_value() -> DecodeFails<Block> {
					DecodeFails::new()
				}

				fn function_signature_changed() -> u64 {
					1
				}

				fn fail_on_native() -> u64 {
					panic!("Failing because we are on native")
				}
				fn fail_on_wasm() -> u64 {
					1
				}

				fn use_trie() -> u64 {
					code_using_trie()
				}

				fn benchmark_indirect_call() -> u64 {
					let function = benchmark_add_one;
					(0..1000).fold(0, |p, i| p + function(i))
				}
				fn benchmark_direct_call() -> u64 {
					(0..1000).fold(0, |p, i| p + benchmark_add_one(i))
				}

				fn returns_mutable_static() -> u64 {
					unimplemented!("is not expected to be invoked from non-wasm builds");
				}

				fn allocates_huge_stack_array(_trap: bool) -> Vec<u8> {
					unimplemented!("is not expected to be invoked from non-wasm builds");
				}

				fn vec_with_capacity(_size: u32) -> Vec<u8> {
					unimplemented!("is not expected to be invoked from non-wasm builds");
				}

				fn get_block_number() -> u64 {
					system::get_block_number().expect("Block number is initialized")
				}

				fn without_initialize_block() -> bool {
					system::get_block_number().is_none()
				}

				fn take_block_number() -> Option<u64> {
					system::take_block_number()
				}

				fn test_ed25519_crypto() -> (ed25519::AppSignature, ed25519::AppPublic) {
					test_ed25519_crypto()
				}

				fn test_sr25519_crypto() -> (sr25519::AppSignature, sr25519::AppPublic) {
					test_sr25519_crypto()
				}

				fn test_storage() {
					test_read_storage();
					test_read_child_storage();
				}
			}

			impl sp_consensus_aura::AuraApi<Block, AuraId> for Runtime {
				fn slot_duration() -> u64 { 1000 }
				fn authorities() -> Vec<AuraId> {
					system::authorities().into_iter().map(|a| {
						let authority: sr25519::Public = a.into();
						AuraId::from(authority)
					}).collect()
				}
			}

			impl sp_consensus_babe::BabeApi<Block> for Runtime {
				fn configuration() -> sp_consensus_babe::BabeConfiguration {
					sp_consensus_babe::BabeConfiguration {
						slot_duration: 1000,
						epoch_length: EpochDuration::get(),
						c: (3, 10),
						genesis_authorities: system::authorities()
							.into_iter().map(|x|(x, 1)).collect(),
						randomness: <pallet_babe::Module<Runtime>>::randomness(),
						secondary_slots: true,
					}
				}
			}

<<<<<<< HEAD
			impl offchain_primitives::OffchainWorkerApi<Block> for Runtime {
				fn offchain_worker(block: NumberFor<Block>) {
=======
			impl sp_offchain::OffchainWorkerApi<Block> for Runtime {
				fn offchain_worker(block: u64) {
>>>>>>> 40a16efe
					let ex = Extrinsic::IncludeData(block.encode());
					sp_io::offchain::submit_transaction(ex.encode()).unwrap();
				}
			}

			impl sp_session::SessionKeys<Block> for Runtime {
				fn generate_session_keys(_: Option<Vec<u8>>) -> Vec<u8> {
					SessionKeys::generate(None)
				}
			}

			impl frame_system_rpc_runtime_api::AccountNonceApi<Block, AccountId, Index> for Runtime {
				fn account_nonce(_account: AccountId) -> Index {
					0
				}
			}
		}
	} else {
		impl_runtime_apis! {
			impl sp_api::Core<Block> for Runtime {
				fn version() -> RuntimeVersion {
					version()
				}

				fn execute_block(block: Block) {
					system::execute_block(block)
				}

				fn initialize_block(header: &<Block as BlockT>::Header) {
					system::initialize_block(header)
				}
			}

			impl sp_api::Metadata<Block> for Runtime {
				fn metadata() -> OpaqueMetadata {
					unimplemented!()
				}
			}

			impl sp_transaction_pool::runtime_api::TaggedTransactionQueue<Block> for Runtime {
				fn validate_transaction(utx: <Block as BlockT>::Extrinsic) -> TransactionValidity {
					if let Extrinsic::IncludeData(data) = utx {
						return Ok(ValidTransaction{
							priority: data.len() as u64,
							requires: vec![],
							provides: vec![data],
							longevity: 1,
							propagate: false,
						});
					}

					system::validate_transaction(utx)
				}
			}

			impl sp_block_builder::BlockBuilder<Block> for Runtime {
				fn apply_extrinsic(extrinsic: <Block as BlockT>::Extrinsic) -> ApplyExtrinsicResult {
					system::execute_transaction(extrinsic)
				}

				fn finalize_block() -> <Block as BlockT>::Header {
					system::finalize_block()
				}

				fn inherent_extrinsics(_data: InherentData) -> Vec<<Block as BlockT>::Extrinsic> {
					vec![]
				}

				fn check_inherents(_block: Block, _data: InherentData) -> CheckInherentsResult {
					CheckInherentsResult::new()
				}

				fn random_seed() -> <Block as BlockT>::Hash {
					unimplemented!()
				}
			}

			impl self::TestAPI<Block> for Runtime {
				fn balance_of(id: AccountId) -> u64 {
					system::balance_of(id)
				}

				fn benchmark_add_one(val: &u64) -> u64 {
					val + 1
				}

				fn benchmark_vector_add_one(vec: &Vec<u64>) -> Vec<u64> {
					let mut vec = vec.clone();
					vec.iter_mut().for_each(|v| *v += 1);
					vec
				}

				fn fail_convert_parameter(_: DecodeFails<Block>) {}

				fn fail_convert_return_value() -> DecodeFails<Block> {
					DecodeFails::new()
				}

				fn function_signature_changed() -> Vec<u64> {
					let mut vec = Vec::new();
					vec.push(1);
					vec.push(2);
					vec
				}

				fn fail_on_native() -> u64 {
					1
				}

				fn fail_on_wasm() -> u64 {
					panic!("Failing because we are on wasm")
				}

				fn use_trie() -> u64 {
					code_using_trie()
				}

				fn benchmark_indirect_call() -> u64 {
					(0..10000).fold(0, |p, i| p + BENCHMARK_ADD_ONE.get()(i))
				}

				fn benchmark_direct_call() -> u64 {
					(0..10000).fold(0, |p, i| p + benchmark_add_one(i))
				}

				fn returns_mutable_static() -> u64 {
					unsafe {
						MUTABLE_STATIC += 1;
						MUTABLE_STATIC
					}
				}

				fn allocates_huge_stack_array(trap: bool) -> Vec<u8> {
					// Allocate a stack frame that is approx. 75% of the stack (assuming it is 1MB).
					// This will just decrease (stacks in wasm32-u-u grow downwards) the stack
					// pointer. This won't trap on the current compilers.
					let mut data = [0u8; 1024 * 768];

					// Then make sure we actually write something to it.
					//
					// If:
					// 1. the stack area is placed at the beginning of the linear memory space, and
					// 2. the stack pointer points to out-of-bounds area, and
					// 3. a write is performed around the current stack pointer.
					//
					// then a trap should happen.
					//
					for (i, v) in data.iter_mut().enumerate() {
						*v = i as u8; // deliberate truncation
					}

					if trap {
						// There is a small chance of this to be pulled up in theory. In practice
						// the probability of that is rather low.
						panic!()
					}

					data.to_vec()
				}

				fn vec_with_capacity(size: u32) -> Vec<u8> {
					Vec::with_capacity(size as usize)
				}

				fn get_block_number() -> u64 {
					system::get_block_number().expect("Block number is initialized")
				}

				fn without_initialize_block() -> bool {
					system::get_block_number().is_none()
				}

				fn take_block_number() -> Option<u64> {
					system::take_block_number()
				}

				fn test_ed25519_crypto() -> (ed25519::AppSignature, ed25519::AppPublic) {
					test_ed25519_crypto()
				}

				fn test_sr25519_crypto() -> (sr25519::AppSignature, sr25519::AppPublic) {
					test_sr25519_crypto()
				}

				fn test_storage() {
					test_read_storage();
					test_read_child_storage();
				}
			}

			impl sp_consensus_aura::AuraApi<Block, AuraId> for Runtime {
				fn slot_duration() -> u64 { 1000 }
				fn authorities() -> Vec<AuraId> {
					system::authorities().into_iter().map(|a| {
						let authority: sr25519::Public = a.into();
						AuraId::from(authority)
					}).collect()
				}
			}

			impl sp_consensus_babe::BabeApi<Block> for Runtime {
				fn configuration() -> sp_consensus_babe::BabeConfiguration {
					sp_consensus_babe::BabeConfiguration {
						slot_duration: 1000,
						epoch_length: EpochDuration::get(),
						c: (3, 10),
						genesis_authorities: system::authorities()
							.into_iter().map(|x|(x, 1)).collect(),
						randomness: <pallet_babe::Module<Runtime>>::randomness(),
						secondary_slots: true,
					}
				}
			}

<<<<<<< HEAD
			impl offchain_primitives::OffchainWorkerApi<Block> for Runtime {
				fn offchain_worker(block: NumberFor<Block>) {
=======
			impl sp_offchain::OffchainWorkerApi<Block> for Runtime {
				fn offchain_worker(block: u64) {
>>>>>>> 40a16efe
					let ex = Extrinsic::IncludeData(block.encode());
					sp_io::offchain::submit_transaction(ex.encode()).unwrap()
				}
			}

			impl sp_session::SessionKeys<Block> for Runtime {
				fn generate_session_keys(_: Option<Vec<u8>>) -> Vec<u8> {
					SessionKeys::generate(None)
				}
			}

			impl frame_system_rpc_runtime_api::AccountNonceApi<Block, AccountId, Index> for Runtime {
				fn account_nonce(_account: AccountId) -> Index {
					0
				}
			}
		}
	}
}

fn test_ed25519_crypto() -> (ed25519::AppSignature, ed25519::AppPublic) {
	let public0 = ed25519::AppPublic::generate_pair(None);
	let public1 = ed25519::AppPublic::generate_pair(None);
	let public2 = ed25519::AppPublic::generate_pair(None);

	let all = ed25519::AppPublic::all();
	assert!(all.contains(&public0));
	assert!(all.contains(&public1));
	assert!(all.contains(&public2));

	let signature = public0.sign(&"ed25519").expect("Generates a valid `ed25519` signature.");
	assert!(public0.verify(&"ed25519", &signature));
	(signature, public0)
}

fn test_sr25519_crypto() -> (sr25519::AppSignature, sr25519::AppPublic) {
	let public0 = sr25519::AppPublic::generate_pair(None);
	let public1 = sr25519::AppPublic::generate_pair(None);
	let public2 = sr25519::AppPublic::generate_pair(None);

	let all = sr25519::AppPublic::all();
	assert!(all.contains(&public0));
	assert!(all.contains(&public1));
	assert!(all.contains(&public2));

	let signature = public0.sign(&"sr25519").expect("Generates a valid `sr25519` signature.");
	assert!(public0.verify(&"sr25519", &signature));
	(signature, public0)
}

fn test_read_storage() {
	const KEY: &[u8] = b":read_storage";
	sp_io::storage::set(KEY, b"test");

	let mut v = [0u8; 4];
	let r = sp_io::storage::read(
		KEY,
		&mut v,
		0
	);
	assert_eq!(r, Some(4));
	assert_eq!(&v, b"test");

	let mut v = [0u8; 4];
	let r = sp_io::storage::read(KEY, &mut v, 8);
	assert_eq!(r, Some(4));
	assert_eq!(&v, &[0, 0, 0, 0]);
}

fn test_read_child_storage() {
	const CHILD_KEY: &[u8] = b":child_storage:default:read_child_storage";
	const UNIQUE_ID: &[u8] = b":unique_id";
	const KEY: &[u8] = b":read_child_storage";
	sp_io::storage::child_set(
		CHILD_KEY,
		UNIQUE_ID,
		ChildType::CryptoUniqueId as u32,
		KEY,
		b"test",
	);

	let mut v = [0u8; 4];
	let r = sp_io::storage::child_read(
		CHILD_KEY,
		UNIQUE_ID,
		ChildType::CryptoUniqueId as u32,
		KEY,
		&mut v,
		0,
	);
	assert_eq!(r, Some(4));
	assert_eq!(&v, b"test");

	let mut v = [0u8; 4];
	let r = sp_io::storage::child_read(
		CHILD_KEY,
		UNIQUE_ID,
		ChildType::CryptoUniqueId as u32,
		KEY,
		&mut v,
		8,
	);
	assert_eq!(r, Some(4));
	assert_eq!(&v, &[0, 0, 0, 0]);
}

#[cfg(test)]
mod tests {
	use substrate_test_runtime_client::{
<<<<<<< HEAD
		prelude::*, consensus::BlockOrigin, DefaultTestClientBuilderExt, TestClientBuilder,
		runtime::TestAPI,
	};
	use sp_runtime::generic::BlockId;
	use sp_api::ProvideRuntimeApi;
	use primitives::storage::well_known_keys::HEAP_PAGES;
	use state_machine::ExecutionStrategy;
=======
		prelude::*,
		sp_consensus::BlockOrigin,
		DefaultTestClientBuilderExt, TestClientBuilder,
		runtime::TestAPI,
	};
	use sp_runtime::{
		generic::BlockId,
		traits::ProvideRuntimeApi,
	};
	use sp_core::storage::well_known_keys::HEAP_PAGES;
	use sp_state_machine::ExecutionStrategy;
>>>>>>> 40a16efe
	use codec::Encode;

	#[test]
	fn returns_mutable_static() {
		let client = TestClientBuilder::new()
			.set_execution_strategy(ExecutionStrategy::AlwaysWasm)
			.build();
		let runtime_api = client.runtime_api();
		let block_id = BlockId::Number(client.info().chain.best_number);

		let ret = runtime_api.returns_mutable_static(&block_id).unwrap();
		assert_eq!(ret, 33);

		// We expect that every invocation will need to return the initial
		// value plus one. If the value increases more than that then it is
		// a sign that the wasm runtime preserves the memory content.
		let ret = runtime_api.returns_mutable_static(&block_id).unwrap();
		assert_eq!(ret, 33);
	}

	// If we didn't restore the wasm instance properly, on a trap the stack pointer would not be
	// returned to its initial value and thus the stack space is going to be leaked.
	//
	// See https://github.com/paritytech/substrate/issues/2967 for details
	#[test]
	fn restoration_of_globals() {
		// Allocate 32 pages (of 65536 bytes) which gives the runtime 2048KB of heap to operate on
		// (plus some additional space unused from the initial pages requested by the wasm runtime
		// module).
		//
		// The fixture performs 2 allocations of 768KB and this theoretically gives 1536KB, however, due
		// to our allocator algorithm there are inefficiencies.
		const REQUIRED_MEMORY_PAGES: u64 = 32;

		let client = TestClientBuilder::new()
			.set_execution_strategy(ExecutionStrategy::AlwaysWasm)
			.set_heap_pages(REQUIRED_MEMORY_PAGES)
			.build();
		let runtime_api = client.runtime_api();
		let block_id = BlockId::Number(client.info().chain.best_number);

		// On the first invocation we allocate approx. 768KB (75%) of stack and then trap.
		let ret = runtime_api.allocates_huge_stack_array(&block_id, true);
		assert!(ret.is_err());

		// On the second invocation we allocate yet another 768KB (75%) of stack
		let ret = runtime_api.allocates_huge_stack_array(&block_id, false);
		assert!(ret.is_ok());
	}

	#[test]
	fn heap_pages_is_respected() {
		// This tests that the on-chain HEAP_PAGES parameter is respected.

		// Create a client devoting only 8 pages of wasm memory. This gives us ~512k of heap memory.
		let mut client = TestClientBuilder::new()
			.set_execution_strategy(ExecutionStrategy::AlwaysWasm)
			.set_heap_pages(8)
			.build();
		let block_id = BlockId::Number(client.info().chain.best_number);

		// Try to allocate 1024k of memory on heap. This is going to fail since it is twice larger
		// than the heap.
		let ret = client.runtime_api().vec_with_capacity(&block_id, 1048576);
		assert!(ret.is_err());

		// Create a block that sets the `:heap_pages` to 32 pages of memory which corresponds to
		// ~2048k of heap memory.
		let (new_block_id, block) = {
			let mut builder = client.new_block(Default::default()).unwrap();
			builder.push_storage_change(HEAP_PAGES.to_vec(), Some(32u64.encode())).unwrap();
			let block = builder.build().unwrap().block;
			let hash = block.header.hash();
			(BlockId::Hash(hash), block)
		};

		client.import(BlockOrigin::Own, block).unwrap();

		// Allocation of 1024k while having ~2048k should succeed.
		let ret = client.runtime_api().vec_with_capacity(&new_block_id, 1048576);
		assert!(ret.is_ok());
	}

	#[test]
	fn test_storage() {
		let client = TestClientBuilder::new()
			.set_execution_strategy(ExecutionStrategy::Both)
			.build();
		let runtime_api = client.runtime_api();
		let block_id = BlockId::Number(client.info().chain.best_number);

		runtime_api.test_storage(&block_id).unwrap();
	}
}<|MERGE_RESOLUTION|>--- conflicted
+++ resolved
@@ -621,13 +621,8 @@
 				}
 			}
 
-<<<<<<< HEAD
-			impl offchain_primitives::OffchainWorkerApi<Block> for Runtime {
+			impl sp_offchain::OffchainWorkerApi<Block> for Runtime {
 				fn offchain_worker(block: NumberFor<Block>) {
-=======
-			impl sp_offchain::OffchainWorkerApi<Block> for Runtime {
-				fn offchain_worker(block: u64) {
->>>>>>> 40a16efe
 					let ex = Extrinsic::IncludeData(block.encode());
 					sp_io::offchain::submit_transaction(ex.encode()).unwrap();
 				}
@@ -842,13 +837,8 @@
 				}
 			}
 
-<<<<<<< HEAD
-			impl offchain_primitives::OffchainWorkerApi<Block> for Runtime {
+			impl sp_offchain::OffchainWorkerApi<Block> for Runtime {
 				fn offchain_worker(block: NumberFor<Block>) {
-=======
-			impl sp_offchain::OffchainWorkerApi<Block> for Runtime {
-				fn offchain_worker(block: u64) {
->>>>>>> 40a16efe
 					let ex = Extrinsic::IncludeData(block.encode());
 					sp_io::offchain::submit_transaction(ex.encode()).unwrap()
 				}
@@ -958,27 +948,15 @@
 #[cfg(test)]
 mod tests {
 	use substrate_test_runtime_client::{
-<<<<<<< HEAD
-		prelude::*, consensus::BlockOrigin, DefaultTestClientBuilderExt, TestClientBuilder,
-		runtime::TestAPI,
-	};
-	use sp_runtime::generic::BlockId;
-	use sp_api::ProvideRuntimeApi;
-	use primitives::storage::well_known_keys::HEAP_PAGES;
-	use state_machine::ExecutionStrategy;
-=======
 		prelude::*,
 		sp_consensus::BlockOrigin,
 		DefaultTestClientBuilderExt, TestClientBuilder,
 		runtime::TestAPI,
 	};
-	use sp_runtime::{
-		generic::BlockId,
-		traits::ProvideRuntimeApi,
-	};
+	use sp_api::ProvideRuntimeApi;
+	use sp_runtime::generic::BlockId;
 	use sp_core::storage::well_known_keys::HEAP_PAGES;
 	use sp_state_machine::ExecutionStrategy;
->>>>>>> 40a16efe
 	use codec::Encode;
 
 	#[test]
