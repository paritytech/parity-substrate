// Copyright 2018-2020 Parity Technologies (UK) Ltd.
// This file is part of Substrate.

// Substrate is free software: you can redistribute it and/or modify
// it under the terms of the GNU General Public License as published by
// the Free Software Foundation, either version 3 of the License, or
// (at your option) any later version.

// Substrate is distributed in the hope that it will be useful,
// but WITHOUT ANY WARRANTY; without even the implied warranty of
// MERCHANTABILITY or FITNESS FOR A PARTICULAR PURPOSE.  See the
// GNU General Public License for more details.

// You should have received a copy of the GNU General Public License
// along with Substrate.  If not, see <http://www.gnu.org/licenses/>.

//! Client extension for tests.

use sc_client::{self, Client};
use sc_client_api::backend::Finalizer;
use sp_consensus::{
	BlockImportParams, BlockImport, BlockOrigin, Error as ConsensusError,
	ForkChoiceStrategy,
};
use sp_runtime::Justification;
use sp_runtime::traits::{Block as BlockT};
use sp_runtime::generic::BlockId;
use codec::alloc::collections::hash_map::HashMap;

/// Extension trait for a test client.
pub trait ClientExt<Block: BlockT>: Sized {
	/// Finalize a block.
	fn finalize_block(
		&self,
		id: BlockId<Block>,
		justification: Option<Justification>,
	) -> sp_blockchain::Result<()>;

	/// Returns hash of the genesis block.
	fn genesis_hash(&self) -> <Block as BlockT>::Hash;
}

/// Extension trait for a test client around block importing.
pub trait ClientBlockImportExt<Block: BlockT>: Sized {
	/// Import block to the chain. No finality.
	fn import(&mut self, origin: BlockOrigin, block: Block) -> Result<(), ConsensusError>;

	/// Import a block and make it our best block if possible.
	fn import_as_best(&mut self, origin: BlockOrigin, block: Block) -> Result<(), ConsensusError>;

	/// Import a block and finalize it.
	fn import_as_final(&mut self, origin: BlockOrigin, block: Block)
		-> Result<(), ConsensusError>;

	/// Import block with justification, finalizes block.
	fn import_justified(
		&mut self,
		origin: BlockOrigin,
		block: Block,
		justification: Justification
	) -> Result<(), ConsensusError>;
}

impl<B, E, RA, Block> ClientExt<Block> for Client<B, E, Block, RA>
	where
		B: sc_client_api::backend::Backend<Block>,
		E: sc_client::CallExecutor<Block>,
		Self: BlockImport<Block, Error = ConsensusError>,
		Block: BlockT,
{
	fn finalize_block(
		&self,
		id: BlockId<Block>,
		justification: Option<Justification>,
	) -> sp_blockchain::Result<()> {
		Finalizer::finalize_block(self, id, justification, true)
	}

	fn genesis_hash(&self) -> <Block as BlockT>::Hash {
		self.block_hash(0.into()).unwrap().unwrap()
	}
}

<<<<<<< HEAD
impl<B, E, RA, Block> ClientExt<Block> for Client<B, E, Block, RA>
	where
		B: sc_client_api::backend::Backend<Block, Blake2Hasher>,
		E: sc_client::CallExecutor<Block, Blake2Hasher> + 'static,
		for<'r> &'r Self: BlockImport<Block, Error=ConsensusError>,
		Block: BlockT<Hash=<Blake2Hasher as Hasher>::Out>,
=======
/// This implementation is required, because of the weird api requirements around `BlockImport`.
impl<Block: BlockT, T, Transaction> ClientBlockImportExt<Block> for std::sync::Arc<T>
	where for<'r> &'r T: BlockImport<Block, Error = ConsensusError, Transaction = Transaction>
>>>>>>> dc4216a5
{
	fn import(&mut self, origin: BlockOrigin, block: Block) -> Result<(), ConsensusError> {
		let (header, extrinsics) = block.deconstruct();
		let import = BlockImportParams {
			origin,
			header,
			justification: None,
			post_digests: vec![],
			body: Some(extrinsics),
			storage_changes: None,
			finalized: false,
			auxiliary: Vec::new(),
			fork_choice: ForkChoiceStrategy::LongestChain,
			allow_missing_state: false,
			import_existing: false,
		};

		BlockImport::import_block(self, import, HashMap::new()).map(|_| ())
	}

	fn import_as_best(&mut self, origin: BlockOrigin, block: Block) -> Result<(), ConsensusError> {
		let (header, extrinsics) = block.deconstruct();
		let import = BlockImportParams {
			origin,
			header,
			justification: None,
			post_digests: vec![],
			body: Some(extrinsics),
			storage_changes: None,
			finalized: false,
			auxiliary: Vec::new(),
			fork_choice: ForkChoiceStrategy::Custom(true),
			allow_missing_state: false,
			import_existing: false,
		};

		BlockImport::import_block(self, import, HashMap::new()).map(|_| ())
	}

	fn import_as_final(&mut self, origin: BlockOrigin, block: Block) -> Result<(), ConsensusError> {
		let (header, extrinsics) = block.deconstruct();
		let import = BlockImportParams {
			origin,
			header,
			justification: None,
			post_digests: vec![],
			body: Some(extrinsics),
			storage_changes: None,
			finalized: true,
			auxiliary: Vec::new(),
			fork_choice: ForkChoiceStrategy::Custom(true),
			allow_missing_state: false,
			import_existing: false,
		};

		BlockImport::import_block(self, import, HashMap::new()).map(|_| ())
	}

	fn import_justified(
		&mut self,
		origin: BlockOrigin,
		block: Block,
		justification: Justification,
	) -> Result<(), ConsensusError> {
		let (header, extrinsics) = block.deconstruct();
		let import = BlockImportParams {
			origin,
			header,
			justification: Some(justification),
			post_digests: vec![],
			body: Some(extrinsics),
			storage_changes: None,
			finalized: true,
			auxiliary: Vec::new(),
			fork_choice: ForkChoiceStrategy::LongestChain,
			allow_missing_state: false,
			import_existing: false,
		};

		BlockImport::import_block(self, import, HashMap::new()).map(|_| ())
	}
}

impl<B, E, RA, Block: BlockT> ClientBlockImportExt<Block> for Client<B, E, Block, RA>
	where
		Self: BlockImport<Block, Error = ConsensusError>,
{
	fn import(&mut self, origin: BlockOrigin, block: Block) -> Result<(), ConsensusError> {
		let (header, extrinsics) = block.deconstruct();
		let import = BlockImportParams {
			origin,
			header,
			justification: None,
			post_digests: vec![],
			body: Some(extrinsics),
			storage_changes: None,
			finalized: false,
			auxiliary: Vec::new(),
			fork_choice: ForkChoiceStrategy::LongestChain,
			allow_missing_state: false,
			import_existing: false,
		};

		BlockImport::import_block(self, import, HashMap::new()).map(|_| ())
	}

	fn import_as_best(&mut self, origin: BlockOrigin, block: Block) -> Result<(), ConsensusError> {
		let (header, extrinsics) = block.deconstruct();
		let import = BlockImportParams {
			origin,
			header,
			justification: None,
			post_digests: vec![],
			body: Some(extrinsics),
			storage_changes: None,
			finalized: false,
			auxiliary: Vec::new(),
			fork_choice: ForkChoiceStrategy::Custom(true),
			allow_missing_state: false,
			import_existing: false,
		};

		BlockImport::import_block(self, import, HashMap::new()).map(|_| ())
	}

	fn import_as_final(&mut self, origin: BlockOrigin, block: Block) -> Result<(), ConsensusError> {
		let (header, extrinsics) = block.deconstruct();
		let import = BlockImportParams {
			origin,
			header,
			justification: None,
			post_digests: vec![],
			body: Some(extrinsics),
			storage_changes: None,
			finalized: true,
			auxiliary: Vec::new(),
			fork_choice: ForkChoiceStrategy::Custom(true),
			allow_missing_state: false,
			import_existing: false,
		};

		BlockImport::import_block(self, import, HashMap::new()).map(|_| ())
	}

	fn import_justified(
		&mut self,
		origin: BlockOrigin,
		block: Block,
		justification: Justification,
	) -> Result<(), ConsensusError> {
		let (header, extrinsics) = block.deconstruct();
		let import = BlockImportParams {
			origin,
			header,
			justification: Some(justification),
			post_digests: vec![],
			body: Some(extrinsics),
			storage_changes: None,
			finalized: true,
			auxiliary: Vec::new(),
			fork_choice: ForkChoiceStrategy::LongestChain,
			allow_missing_state: false,
			import_existing: false,
		};

		BlockImport::import_block(self, import, HashMap::new()).map(|_| ())
	}
}<|MERGE_RESOLUTION|>--- conflicted
+++ resolved
@@ -81,18 +81,9 @@
 	}
 }
 
-<<<<<<< HEAD
-impl<B, E, RA, Block> ClientExt<Block> for Client<B, E, Block, RA>
-	where
-		B: sc_client_api::backend::Backend<Block, Blake2Hasher>,
-		E: sc_client::CallExecutor<Block, Blake2Hasher> + 'static,
-		for<'r> &'r Self: BlockImport<Block, Error=ConsensusError>,
-		Block: BlockT<Hash=<Blake2Hasher as Hasher>::Out>,
-=======
 /// This implementation is required, because of the weird api requirements around `BlockImport`.
 impl<Block: BlockT, T, Transaction> ClientBlockImportExt<Block> for std::sync::Arc<T>
 	where for<'r> &'r T: BlockImport<Block, Error = ConsensusError, Transaction = Transaction>
->>>>>>> dc4216a5
 {
 	fn import(&mut self, origin: BlockOrigin, block: Block) -> Result<(), ConsensusError> {
 		let (header, extrinsics) = block.deconstruct();
