// Copyright 2019-2020 Parity Technologies (UK) Ltd.
// This file is part of Substrate.

// Substrate is free software: you can redistribute it and/or modify
// it under the terms of the GNU General Public License as published by
// the Free Software Foundation, either version 3 of the License, or
// (at your option) any later version.

// Substrate is distributed in the hope that it will be useful,
// but WITHOUT ANY WARRANTY; without even the implied warranty of
// MERCHANTABILITY or FITNESS FOR A PARTICULAR PURPOSE.  See the
// GNU General Public License for more details.

// You should have received a copy of the GNU General Public License
// along with Substrate.  If not, see <http://www.gnu.org/licenses/>.

//! Client testing utilities.

#![warn(missing_docs)]

pub mod client_ext;

pub use sc_client::{blockchain, self};
pub use sc_client_api::execution_extensions::{ExecutionStrategies, ExecutionExtensions};
pub use sc_client_db::{Backend, self};
pub use sp_consensus;
pub use sc_executor::{NativeExecutor, WasmExecutionMethod, self};
pub use sp_keyring::{
	AccountKeyring,
	ed25519::Keyring as Ed25519Keyring,
	sr25519::Keyring as Sr25519Keyring,
};
pub use sp_core::{Blake2Hasher, traits::BareCryptoStorePtr};
pub use sp_runtime::{Storage, StorageChild};
pub use sp_state_machine::ExecutionStrategy;

pub use self::client_ext::{ClientExt, ClientBlockImportExt};

use std::sync::Arc;
use std::collections::HashMap;
use sp_core::storage::{well_known_keys, ChildInfo};
use sp_runtime::traits::Block as BlockT;
use sc_client::LocalCallExecutor;

/// Test client light database backend.
pub type LightBackend<Block> = sc_client::light::backend::Backend<
	sc_client_db::light::LightStorage<Block>,
	Blake2Hasher,
>;

/// A genesis storage initialisation trait.
pub trait GenesisInit: Default {
	/// Construct genesis storage.
	fn genesis_storage(&self) -> Storage;
}

impl GenesisInit for () {
	fn genesis_storage(&self) -> Storage {
		Default::default()
	}
}

/// A builder for creating a test client instance.
pub struct TestClientBuilder<Executor, Backend, G: GenesisInit> {
	execution_strategies: ExecutionStrategies,
	genesis_init: G,
	child_storage_extension: HashMap<Vec<u8>, StorageChild>,
	backend: Arc<Backend>,
	_executor: std::marker::PhantomData<Executor>,
	keystore: Option<BareCryptoStorePtr>,
}

impl<Block: BlockT, Executor, G: GenesisInit> Default
	for TestClientBuilder<Executor, Backend<Block>, G> {
	fn default() -> Self {
		Self::with_default_backend()
	}
}

impl<Block: BlockT, Executor, G: GenesisInit> TestClientBuilder<Executor, Backend<Block>, G> {
	/// Create new `TestClientBuilder` with default backend.
	pub fn with_default_backend() -> Self {
		let backend = Arc::new(Backend::new_test(std::u32::MAX, std::u64::MAX));
		Self::with_backend(backend)
	}

	/// Create new `TestClientBuilder` with default backend and pruning window size
	pub fn with_pruning_window(keep_blocks: u32) -> Self {
		let backend = Arc::new(Backend::new_test(keep_blocks, 0));
		Self::with_backend(backend)
	}
}

impl<Executor, Backend, G: GenesisInit> TestClientBuilder<Executor, Backend, G> {
	/// Create a new instance of the test client builder.
	pub fn with_backend(backend: Arc<Backend>) -> Self {
		TestClientBuilder {
			backend,
			execution_strategies: ExecutionStrategies::default(),
			child_storage_extension: Default::default(),
			genesis_init: Default::default(),
			_executor: Default::default(),
			keystore: None,
		}
	}

	/// Set the keystore that should be used by the externalities.
	pub fn set_keystore(mut self, keystore: BareCryptoStorePtr) -> Self {
		self.keystore = Some(keystore);
		self
	}

	/// Alter the genesis storage parameters.
	pub fn genesis_init_mut(&mut self) -> &mut G {
		&mut self.genesis_init
	}

	/// Give access to the underlying backend of these clients
	pub fn backend(&self) -> Arc<Backend> {
		self.backend.clone()
	}

	/// Extend child storage
	pub fn add_child_storage(
		mut self,
		key: impl AsRef<[u8]>,
		child_key: impl AsRef<[u8]>,
		child_info: ChildInfo,
		value: impl AsRef<[u8]>,
	) -> Self {
		let entry = self.child_storage_extension.entry(key.as_ref().to_vec())
			.or_insert_with(|| StorageChild {
				data: Default::default(),
				child_info: child_info.to_owned(),
			});
		entry.data.insert(child_key.as_ref().to_vec(), value.as_ref().to_vec());
		self
	}

	/// Set the execution strategy that should be used by all contexts.
	pub fn set_execution_strategy(
		mut self,
		execution_strategy: ExecutionStrategy
	) -> Self {
		self.execution_strategies = ExecutionStrategies {
			syncing: execution_strategy,
			importing: execution_strategy,
			block_construction: execution_strategy,
			offchain_worker: execution_strategy,
			other: execution_strategy,
		};
		self
	}

	/// Build the test client with the given native executor.
	pub fn build_with_executor<Block, RuntimeApi>(
		self,
		executor: Executor,
	) -> (
		sc_client::Client<
			Backend,
			Executor,
			Block,
			RuntimeApi,
		>,
		sc_client::LongestChain<Backend, Block>,
	) where
<<<<<<< HEAD
		Executor: sc_client::CallExecutor<Block, Blake2Hasher> + 'static,
		Backend: sc_client_api::backend::Backend<Block, Blake2Hasher>,
		Block: BlockT<Hash=<Blake2Hasher as Hasher>::Out>,
=======
		Executor: sc_client::CallExecutor<Block>,
		Backend: sc_client_api::backend::Backend<Block>,
		Block: BlockT,
>>>>>>> dc4216a5
	{

		let storage = {
			let mut storage = self.genesis_init.genesis_storage();

			// Add some child storage keys.
			for (key, child_content) in self.child_storage_extension {
				storage.children.insert(
					well_known_keys::CHILD_STORAGE_KEY_PREFIX.iter().cloned().chain(key).collect(),
					StorageChild {
						data: child_content.data.into_iter().collect(),
						child_info: child_content.child_info,
					},
				);
			}

			storage
		};

		let client = sc_client::Client::new(
			self.backend.clone(),
			executor,
			storage,
			Default::default(),
			Default::default(),
			ExecutionExtensions::new(
				self.execution_strategies,
				self.keystore.clone(),
			)
		).expect("Creates new client");

		let longest_chain = sc_client::LongestChain::new(self.backend);

		(client, longest_chain)
	}
}

impl<E, Backend, G: GenesisInit> TestClientBuilder<
	sc_client::LocalCallExecutor<Backend, NativeExecutor<E>>,
	Backend,
	G,
> {
	/// Build the test client with the given native executor.
	pub fn build_with_native_executor<Block, RuntimeApi, I>(
		self,
		executor: I,
	) -> (
		sc_client::Client<
			Backend,
			sc_client::LocalCallExecutor<Backend, NativeExecutor<E>>,
			Block,
			RuntimeApi
		>,
		sc_client::LongestChain<Backend, Block>,
	) where
		I: Into<Option<NativeExecutor<E>>>,
<<<<<<< HEAD
		E: sc_executor::NativeExecutionDispatch + 'static,
		Backend: sc_client_api::backend::Backend<Block, Blake2Hasher> + 'static,
		Block: BlockT<Hash=<Blake2Hasher as Hasher>::Out>,
=======
		E: sc_executor::NativeExecutionDispatch,
		Backend: sc_client_api::backend::Backend<Block>,
		Block: BlockT,
>>>>>>> dc4216a5
	{
		let executor = executor.into().unwrap_or_else(||
			NativeExecutor::new(WasmExecutionMethod::Interpreted, None)
		);
		let executor = LocalCallExecutor::new(self.backend.clone(), executor);

		self.build_with_executor(executor)
	}
}<|MERGE_RESOLUTION|>--- conflicted
+++ resolved
@@ -165,15 +165,9 @@
 		>,
 		sc_client::LongestChain<Backend, Block>,
 	) where
-<<<<<<< HEAD
-		Executor: sc_client::CallExecutor<Block, Blake2Hasher> + 'static,
-		Backend: sc_client_api::backend::Backend<Block, Blake2Hasher>,
-		Block: BlockT<Hash=<Blake2Hasher as Hasher>::Out>,
-=======
-		Executor: sc_client::CallExecutor<Block>,
+		Executor: sc_client::CallExecutor<Block> + 'static,
 		Backend: sc_client_api::backend::Backend<Block>,
 		Block: BlockT,
->>>>>>> dc4216a5
 	{
 
 		let storage = {
@@ -230,15 +224,9 @@
 		sc_client::LongestChain<Backend, Block>,
 	) where
 		I: Into<Option<NativeExecutor<E>>>,
-<<<<<<< HEAD
 		E: sc_executor::NativeExecutionDispatch + 'static,
-		Backend: sc_client_api::backend::Backend<Block, Blake2Hasher> + 'static,
-		Block: BlockT<Hash=<Blake2Hasher as Hasher>::Out>,
-=======
-		E: sc_executor::NativeExecutionDispatch,
-		Backend: sc_client_api::backend::Backend<Block>,
+		Backend: sc_client_api::backend::Backend<Block> + 'static,
 		Block: BlockT,
->>>>>>> dc4216a5
 	{
 		let executor = executor.into().unwrap_or_else(||
 			NativeExecutor::new(WasmExecutionMethod::Interpreted, None)
