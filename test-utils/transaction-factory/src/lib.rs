--- conflicted
+++ resolved
@@ -94,12 +94,8 @@
 /// `mode`, `num` and `rounds`.
 pub fn factory<RA, Backend, Exec, Block, RtApi, Sc>(
 	mut factory_state: RA,
-<<<<<<< HEAD
-	config: FactoryFullConfiguration<F>,
-=======
 	client: &Arc<Client<Backend, Exec, Block, RtApi>>,
 	select_chain: &Sc,
->>>>>>> 223770a8
 ) -> cli::error::Result<()>
 where
 	Block: BlockT<Hash = <Blake2Hasher as Hasher>::Out>,
@@ -117,15 +113,7 @@
 		return Err(cli::error::Error::Input(msg));
 	}
 
-<<<<<<< HEAD
-	let (client, mut state) = new_client::<F>(config)?;
-
-	let select_chain = F::build_select_chain(&mut state, client.clone())?;
-
-	let best_header: Result<<F::Block as BlockT>::Header, cli::error::Error> =
-=======
 	let best_header: Result<<Block as BlockT>::Header, cli::error::Error> =
->>>>>>> 223770a8
 		select_chain.best_chain().map_err(|e| format!("{:?}", e).into());
 	let mut best_hash = best_header?.hash();
 	let best_block_id = BlockId::<Block>::hash(best_hash);
