// Copyright 2015-2019 Parity Technologies (UK) Ltd.
// This file is part of Substrate.

// Parity is free software: you can redistribute it and/or modify
// it under the terms of the GNU General Public License as published by
// the Free Software Foundation, either version 3 of the License, or
// (at your option) any later version.

// Parity is distributed in the hope that it will be useful,
// but WITHOUT ANY WARRANTY; without even the implied warranty of
// MERCHANTABILITY or FITNESS FOR A PARTICULAR PURPOSE.  See the
// GNU General Public License for more details.

// You should have received a copy of the GNU General Public License
// along with Parity.  If not, see <http://www.gnu.org/licenses/>.

//! Utility functions to interact with Substrate's Base-16 Modified Merkle Patricia tree ("trie").

#![cfg_attr(not(feature = "std"), no_std)]

mod error;
mod node_header;
mod node_codec;
mod trie_stream;

use primitives::child_trie::{ChildTrieReadRef, KeySpace, keyspace_as_prefix_alloc};
use rstd::boxed::Box;
use rstd::vec::Vec;
use rstd::marker::PhantomData;
use hash_db::Hasher;
/// Our `NodeCodec`-specific error.
pub use error::Error;
/// The Substrate format implementation of `TrieStream`.
pub use trie_stream::TrieStream;
/// The Substrate format implementation of `NodeCodec`.
pub use node_codec::NodeCodec;
/// Various re-exports from the `trie-db` crate.
pub use trie_db::{Trie, TrieMut, DBValue, Recorder, CError,
	Query, TrieLayout, TrieConfiguration, nibble_ops};
/// Various re-exports from the `memory-db` crate.
pub use memory_db::KeyFunction;
<<<<<<< HEAD
pub use primitives::child_trie::prefixed_key;
=======
pub use memory_db::prefixed_key;
>>>>>>> 523e2575
/// Various re-exports from the `hash-db` crate.
pub use hash_db::{HashDB as HashDBT, EMPTY_PREFIX};


#[derive(Default)]
/// substrate trie layout
pub struct Layout<H>(rstd::marker::PhantomData<H>);

impl<H: Hasher> TrieLayout for Layout<H> {
	const USE_EXTENSION: bool = false;
	type Hash = H;
	type Codec = NodeCodec<Self::Hash>;
}

impl<H: Hasher> TrieConfiguration for Layout<H> {
	fn trie_root<I, A, B>(input: I) -> <Self::Hash as Hasher>::Out where
		I: IntoIterator<Item = (A, B)>,
		A: AsRef<[u8]> + Ord,
		B: AsRef<[u8]>,
	{
		trie_root::trie_root_no_extension::<H, TrieStream, _, _, _>(input)
	}

	fn trie_root_unhashed<I, A, B>(input: I) -> Vec<u8> where
		I: IntoIterator<Item = (A, B)>,
		A: AsRef<[u8]> + Ord,
		B: AsRef<[u8]>,
	{
		trie_root::unhashed_trie_no_extension::<H, TrieStream, _, _, _>(input)
	}

	fn encode_index(input: u32) -> Vec<u8> {
		codec::Encode::encode(&codec::Compact(input))
	}
}

/// TrieDB error over `TrieConfiguration` trait.
pub type TrieError<L> = trie_db::TrieError<TrieHash<L>, CError<L>>;
/// Reexport from `hash_db`, with genericity set for `Hasher` trait.
pub trait AsHashDB<H: Hasher>: hash_db::AsHashDB<H, trie_db::DBValue> {}
impl<H: Hasher, T: hash_db::AsHashDB<H, trie_db::DBValue>> AsHashDB<H> for T {}
/// Reexport from `hash_db`, with genericity set for `Hasher` trait.
pub type HashDB<'a, H> = dyn hash_db::HashDB<H, trie_db::DBValue> + 'a;
/// Reexport from `hash_db`, with genericity set for key only.
pub type PlainDB<'a, K> = dyn hash_db::PlainDB<K, trie_db::DBValue> + 'a;
/// Reexport from `hash_db`, with genericity set for `Hasher` trait.
/// This uses a `KeyFunction` for prefixing keys internally (avoiding
/// key conflict for non random keys).
pub type PrefixedMemoryDB<H> = memory_db::MemoryDB<H, memory_db::PrefixedKey<H>, trie_db::DBValue>;
/// Reexport from `hash_db`, with genericity set for `Hasher` trait.
/// This uses the `KeyFunction` for prefixing keys internally (avoiding
/// This uses a noops `KeyFunction` (key addressing must be hashed or using
/// an encoding scheme that avoid key conflict).
pub type MemoryDB<H> = memory_db::MemoryDB<H, memory_db::HashKey<H>, trie_db::DBValue>;
/// Reexport from `hash_db`, with genericity set for `Hasher` trait.
pub type GenericMemoryDB<H, KF> = memory_db::MemoryDB<H, KF, trie_db::DBValue>;

/// Persistent trie database read-access interface for the a given hasher.
pub type TrieDB<'a, L> = trie_db::TrieDB<'a, L>;
/// Persistent trie database write-access interface for the a given hasher.
pub type TrieDBMut<'a, L> = trie_db::TrieDBMut<'a, L>;
/// Querying interface, as in `trie_db` but less generic.
<<<<<<< HEAD
pub type Lookup<'a, H, Q> = trie_db::Lookup<'a, H, NodeCodec<H>, Q>;


/// Determine a trie root given its ordered contents, closed form.
pub fn trie_root<H: Hasher, I, A, B>(input: I) -> H::Out where
	I: IntoIterator<Item = (A, B)>,
	A: AsRef<[u8]> + Ord,
	B: AsRef<[u8]>,
{
	trie_root::trie_root::<H, TrieStream, _, _, _>(input)
=======
pub type Lookup<'a, L, Q> = trie_db::Lookup<'a, L, Q>;
/// Hash type for a trie layout.
pub type TrieHash<L> = <<L as TrieLayout>::Hash as Hasher>::Out;

/// This module is for non generic definition of trie type.
/// Only the `Hasher` trait is generic in this case.
pub mod trie_types {
	pub type Layout<H> = super::Layout<H>;
	/// Persistent trie database read-access interface for the a given hasher.
	pub type TrieDB<'a, H> = super::TrieDB<'a, Layout<H>>;
	/// Persistent trie database write-access interface for the a given hasher.
	pub type TrieDBMut<'a, H> = super::TrieDBMut<'a, Layout<H>>;
	/// Querying interface, as in `trie_db` but less generic.
	pub type Lookup<'a, H, Q> = trie_db::Lookup<'a, Layout<H>, Q>;
	/// As in `trie_db`, but less generic, error type for the crate.
	pub type TrieError<H> = trie_db::TrieError<H, super::Error>;
>>>>>>> 523e2575
}

/// Determine a trie root given a hash DB and delta values.
pub fn delta_trie_root<L: TrieConfiguration, I, A, B, DB>(
	db: &mut DB,
	mut root: TrieHash<L>,
	delta: I
) -> Result<TrieHash<L>, Box<TrieError<L>>> where
	I: IntoIterator<Item = (A, Option<B>)>,
	A: AsRef<[u8]> + Ord,
	B: AsRef<[u8]>,
	DB: hash_db::HashDB<L::Hash, trie_db::DBValue>,
{
	{
<<<<<<< HEAD
		let mut db = KeySpacedDBMut::new(db, None);
		let mut trie = TrieDBMut::<H>::from_existing(&mut db, &mut root)?;
=======
		let mut trie = TrieDBMut::<L>::from_existing(&mut *db, &mut root)?;
>>>>>>> 523e2575

		for (key, change) in delta {
			match change {
				Some(val) => trie.insert(key.as_ref(), val.as_ref())?,
				None => trie.remove(key.as_ref())?,
			};
		}
	}

	Ok(root)
}

/// Read a value from the trie.
pub fn read_trie_value<L: TrieConfiguration, DB: hash_db::HashDBRef<L::Hash, trie_db::DBValue>>(
	db: &DB,
	root: &TrieHash<L>,
	key: &[u8]
<<<<<<< HEAD
) -> Result<Option<Vec<u8>>, Box<TrieError<H::Out>>> {
	let db = KeySpacedDB::new(db, None);
	let db = TrieDB::<H>::new(&db, root)?;
	Ok(db.get(key).map(|x| x.map(|val| val.to_vec()))?)
=======
) -> Result<Option<Vec<u8>>, Box<TrieError<L>>> {
	Ok(TrieDB::<L>::new(&*db, root)?.get(key).map(|x| x.map(|val| val.to_vec()))?)
>>>>>>> 523e2575
}

/// Read a value from the trie with given Query.
pub fn read_trie_value_with<
	L: TrieConfiguration,
	Q: Query<L::Hash, Item=DBValue>,
	DB: hash_db::HashDBRef<L::Hash, trie_db::DBValue>
>(
	db: &DB,
	root: &TrieHash<L>,
	key: &[u8],
	query: Q
<<<<<<< HEAD
) -> Result<Option<Vec<u8>>, Box<TrieError<H::Out>>> {
	let db = KeySpacedDB::new(db, None);
	let db = TrieDB::<H>::new(&db, root)?;
	Ok(db.get_with(key, query).map(|x| x.map(|val| val.to_vec()))?)
}

/// Determine a trie root node's data given its ordered contents, closed form.
pub fn unhashed_trie<H: Hasher, I, A, B>(input: I) -> Vec<u8> where
	I: IntoIterator<Item = (A, B)>,
	A: AsRef<[u8]> + Ord,
	B: AsRef<[u8]>,
{
	trie_root::unhashed_trie::<H, TrieStream, _, _, _>(input)
}

/// A trie root formed from the items, with keys attached according to their
/// compact-encoded index (using `parity-codec` crate).
pub fn ordered_trie_root<H: Hasher, I, A>(input: I) -> H::Out where
	I: IntoIterator<Item = A>,
	A: AsRef<[u8]>,
{
	trie_root::<H, _, _, _>(input
		.into_iter()
		.enumerate()
		.map(|(i, v)| (codec::Encode::encode(&codec::Compact(i as u32)), v))
	)
}

/// Determine the default child trie root.
/// see issue FIXME #2741, this is not efficient.
pub fn default_child_trie_root<H: Hasher>() -> Vec<u8> {
	trie_root::<H, _, Vec<u8>, Vec<u8>>(core::iter::empty()).as_ref().iter().cloned().collect()
}

/// Determine a child trie root given its ordered contents, closed form. H is the default hasher, but a generic
/// implementation may ignore this type parameter and use other hashers.
pub fn child_trie_root<H: Hasher, I, A, B>(input: I) -> Vec<u8> where
	I: IntoIterator<Item = (A, B)>,
	A: AsRef<[u8]> + Ord,
	B: AsRef<[u8]>,
=======
) -> Result<Option<Vec<u8>>, Box<TrieError<L>>> {
	Ok(TrieDB::<L>::new(&*db, root)?.get_with(key, query).map(|x| x.map(|val| val.to_vec()))?)
}

/// Determine whether a child trie key is valid.
///
/// For now, the only valid child trie key is `:child_storage:default:`.
///
/// `child_trie_root` and `child_delta_trie_root` can panic if invalid value is provided to them.
pub fn is_child_trie_key_valid<L: TrieConfiguration>(storage_key: &[u8]) -> bool {
	use primitives::storage::well_known_keys;
	let has_right_prefix = storage_key.starts_with(b":child_storage:default:");
	if has_right_prefix {
		// This is an attempt to catch a change of `is_child_storage_key`, which
		// just checks if the key has prefix `:child_storage:` at the moment of writing.
		debug_assert!(
			well_known_keys::is_child_storage_key(&storage_key),
			"`is_child_trie_key_valid` is a subset of `is_child_storage_key`",
		);
	}
	has_right_prefix
}

/// Determine the default child trie root.
pub fn default_child_trie_root<L: TrieConfiguration>(_storage_key: &[u8]) -> Vec<u8> {
	L::trie_root::<_, Vec<u8>, Vec<u8>>(core::iter::empty()).as_ref().iter().cloned().collect()
}

/// Determine a child trie root given its ordered contents, closed form. H is the default hasher,
/// but a generic implementation may ignore this type parameter and use other hashers.
pub fn child_trie_root<L: TrieConfiguration, I, A, B>(_storage_key: &[u8], input: I) -> Vec<u8>
	where
		I: IntoIterator<Item = (A, B)>,
		A: AsRef<[u8]> + Ord,
		B: AsRef<[u8]>,
>>>>>>> 523e2575
{
	L::trie_root(input).as_ref().iter().cloned().collect()
}

<<<<<<< HEAD
/// Determine a child trie root given a hash DB and delta values. H is the default hasher, but a generic implementation may ignore this type parameter and use other hashers.
pub fn child_delta_trie_root<H: Hasher, I, A, B, DB>(
	child_trie: ChildTrieReadRef,
=======
/// Determine a child trie root given a hash DB and delta values. H is the default hasher,
/// but a generic implementation may ignore this type parameter and use other hashers.
pub fn child_delta_trie_root<L: TrieConfiguration, I, A, B, DB>(
	_storage_key: &[u8],
>>>>>>> 523e2575
	db: &mut DB,
	default_root: &[u8],
	delta: I
) -> Result<Vec<u8>, Box<TrieError<L>>>
	where
		I: IntoIterator<Item = (A, Option<B>)>,
		A: AsRef<[u8]> + Ord,
		B: AsRef<[u8]>,
		DB: hash_db::HashDB<L::Hash, trie_db::DBValue>
			+ hash_db::PlainDB<TrieHash<L>, trie_db::DBValue>,
{
<<<<<<< HEAD
=======
	let mut root = TrieHash::<L>::default();
	// root is fetched from DB, not writable by runtime, so it's always valid.
	root.as_mut().copy_from_slice(&root_vec);
>>>>>>> 523e2575

	let (root, keyspace) = match child_trie {
		ChildTrieReadRef::Existing(root, keyspace) => (root, keyspace),
		ChildTrieReadRef::New(keyspace) => (default_root, keyspace),
	};
	// keyspaced is needed (db can be init from this operation, this is not only root calculation)
	let mut db = KeySpacedDBMut::new(&mut *db, Some(keyspace));
	let mut root = trie_root_as_hash::<H,_>(root);
	{
<<<<<<< HEAD
		let mut trie = TrieDBMut::<H>::from_existing(&mut db, &mut root)?;
=======
		let mut trie = TrieDBMut::<L>::from_existing(&mut *db, &mut root)?;

>>>>>>> 523e2575
		for (key, change) in delta {
			match change {
				Some(val) => trie.insert(key.as_ref(), val.as_ref())?,
				None => trie.remove(key.as_ref())?,
			};
		}
	}
	Ok(root.as_ref().to_vec())

}

/// Call `f` for all keys in a child trie.
<<<<<<< HEAD
pub fn for_keys_in_child_trie<H: Hasher, F: FnMut(&[u8]), DB>(
	child_trie: ChildTrieReadRef,
=======
pub fn for_keys_in_child_trie<L: TrieConfiguration, F: FnMut(&[u8]), DB>(
	_storage_key: &[u8],
>>>>>>> 523e2575
	db: &DB,
	mut f: F
) -> Result<(), Box<TrieError<L>>>
	where
		DB: hash_db::HashDBRef<L::Hash, trie_db::DBValue>
			+ hash_db::PlainDBRef<TrieHash<L>, trie_db::DBValue>,
{
<<<<<<< HEAD
	if let ChildTrieReadRef::Existing(root, keyspace) = child_trie {
		let root = trie_root_as_hash::<H,_>(root);

		let db = KeySpacedDB::new(&*db, Some(keyspace));
		let trie = TrieDB::<H>::new(&db, &root)?;
		let iter = trie.iter()?;
=======
	let mut root = TrieHash::<L>::default();
	// root is fetched from DB, not writable by runtime, so it's always valid.
	root.as_mut().copy_from_slice(root_slice);

	let trie = TrieDB::<L>::new(&*db, &root)?;
	let iter = trie.iter()?;
>>>>>>> 523e2575

		for x in iter {
			let (key, _) = x?;
			f(&key);
		}
	}

	Ok(())
}

/// Record all keys for a given root.
pub fn record_all_keys<L: TrieConfiguration, DB>(
	db: &DB,
	root: &TrieHash<L>,
	recorder: &mut Recorder<TrieHash<L>>
) -> Result<(), Box<TrieError<L>>> where
	DB: hash_db::HashDBRef<L::Hash, trie_db::DBValue>
{
<<<<<<< HEAD
	let db = KeySpacedDB::new(db, None);
	let trie = TrieDB::<H>::new(&db, root)?;
=======
	let trie = TrieDB::<L>::new(&*db, root)?;
>>>>>>> 523e2575
	let iter = trie.iter()?;

	for x in iter {
		let (key, _) = x?;

		// there's currently no API like iter_with()
		// => use iter to enumerate all keys AND lookup each
		// key using get_with
		trie.get_with(&key, &mut *recorder)?;
	}

	Ok(())
}

/// Read a value from the child trie.
<<<<<<< HEAD
pub fn read_child_trie_value<H: Hasher, DB>(
	child_trie: ChildTrieReadRef,
=======
pub fn read_child_trie_value<L: TrieConfiguration, DB>(
	_storage_key: &[u8],
>>>>>>> 523e2575
	db: &DB,
	key: &[u8]
) -> Result<Option<Vec<u8>>, Box<TrieError<L>>>
	where
		DB: hash_db::HashDBRef<L::Hash, trie_db::DBValue>
			+ hash_db::PlainDBRef<TrieHash<L>, trie_db::DBValue>,
{
<<<<<<< HEAD
	if let ChildTrieReadRef::Existing(root, keyspace) = child_trie {
		let root = trie_root_as_hash::<H,_>(root);
		let db = KeySpacedDB::new(&*db, Some(keyspace));
		Ok(TrieDB::<H>::new(&db, &root)?.get(key).map(|x| x.map(|val| val.to_vec()))?)
	} else {
		Ok(None)
	}
}

/// Read a value from the child trie with given query.
pub fn read_child_trie_value_with<H: Hasher, Q: Query<H, Item=DBValue>, DB>(
	child_trie: ChildTrieReadRef,
=======
	let mut root = TrieHash::<L>::default();
	// root is fetched from DB, not writable by runtime, so it's always valid.
	root.as_mut().copy_from_slice(root_slice);

	Ok(TrieDB::<L>::new(&*db, &root)?.get(key).map(|x| x.map(|val| val.to_vec()))?)
}

/// Read a value from the child trie with given query.
pub fn read_child_trie_value_with<L: TrieConfiguration, Q: Query<L::Hash, Item=DBValue>, DB>(
	_storage_key: &[u8],
>>>>>>> 523e2575
	db: &DB,
	key: &[u8],
	query: Q
) -> Result<Option<Vec<u8>>, Box<TrieError<L>>>
	where
		DB: hash_db::HashDBRef<L::Hash, trie_db::DBValue>
			+ hash_db::PlainDBRef<TrieHash<L>, trie_db::DBValue>,
{
<<<<<<< HEAD
	if let ChildTrieReadRef::Existing(root, keyspace) = child_trie {
		let root = trie_root_as_hash::<H,_>(root);
		let db = KeySpacedDB::new(&*db, Some(keyspace));
		Ok(TrieDB::<H>::new(&db, &root)?.get_with(key, query).map(|x| x.map(|val| val.to_vec()))?)
	} else {
		Ok(None)
	}
}

/// `HashDB` implementation that append a encoded `KeySpace` (unique id in as bytes) with the
/// prefix of every key value.
pub struct KeySpacedDB<'a, DB, H>(&'a DB, Option<&'a KeySpace>, PhantomData<H>);
/// `HashDBMut` implementation that append a encoded `KeySpace` (unique id in as bytes) with the
/// prefix of every key value.
///
/// Mutable variant of `KeySpacedDB`, see [`KeySpacedDB`].
pub struct KeySpacedDBMut<'a, DB, H>(&'a mut DB, Option<&'a KeySpace>, PhantomData<H>);


impl<'a, DB, H> KeySpacedDB<'a, DB, H> where
	H: Hasher,
{
	/// instantiate new keyspaced db
	pub fn new(db: &'a DB, ks: Option<&'a KeySpace>) -> Self {
		KeySpacedDB(db, ks, PhantomData)
	}
}
impl<'a, DB, H> KeySpacedDBMut<'a, DB, H> where
	H: Hasher,
{
	/// instantiate new keyspaced db
	pub fn new(db: &'a mut DB, ks: Option<&'a KeySpace>) -> Self {
		KeySpacedDBMut(db, ks, PhantomData)
	}
}

impl<'a, DB, H, T> hash_db::HashDBRef<H, T> for KeySpacedDB<'a, DB, H> where
	DB: hash_db::HashDBRef<H, T>,
	H: Hasher,
	T: From<&'static [u8]>,
{
	fn get(&self, key: &H::Out, prefix: &[u8]) -> Option<T> {
		let derived_prefix = keyspace_as_prefix_alloc(self.1, prefix);
		self.0.get(key, &derived_prefix)
	}

	fn contains(&self, key: &H::Out, prefix: &[u8]) -> bool {
		let derived_prefix = keyspace_as_prefix_alloc(self.1, prefix);
		self.0.contains(key, &derived_prefix)
	}
}

impl<'a, DB, H, T> hash_db::HashDB<H, T> for KeySpacedDBMut<'a, DB, H> where
	DB: hash_db::HashDB<H, T>,
	H: Hasher,
	T: Default + PartialEq<T> + for<'b> From<&'b [u8]> + Clone + Send + Sync,
{
	fn get(&self, key: &H::Out, prefix: &[u8]) -> Option<T> {
		let derived_prefix = keyspace_as_prefix_alloc(self.1, prefix);
		self.0.get(key, &derived_prefix)
	}

	fn contains(&self, key: &H::Out, prefix: &[u8]) -> bool {
		let derived_prefix = keyspace_as_prefix_alloc(self.1, prefix);
		self.0.contains(key, &derived_prefix)
	}

	fn insert(&mut self, prefix: &[u8], value: &[u8]) -> H::Out {
		let derived_prefix = keyspace_as_prefix_alloc(self.1, prefix);
		self.0.insert(&derived_prefix, value)
	}

	fn emplace(&mut self, key: H::Out, prefix: &[u8], value: T) {
		let derived_prefix = keyspace_as_prefix_alloc(self.1, prefix);
		self.0.emplace(key, &derived_prefix, value)
	}

	fn remove(&mut self, key: &H::Out, prefix: &[u8]) {
		let derived_prefix = keyspace_as_prefix_alloc(self.1, prefix);
		self.0.remove(key, &derived_prefix)
	}
}

impl<'a, DB, H, T> hash_db::AsHashDB<H, T> for KeySpacedDBMut<'a, DB, H> where
	DB: hash_db::HashDB<H, T>,
	H: Hasher,
	T: Default + PartialEq<T> + for<'b> From<&'b [u8]> + Clone + Send + Sync,
{
	fn as_hash_db(&self) -> &dyn hash_db::HashDB<H, T> { &*self }
	fn as_hash_db_mut<'b>(&'b mut self) -> &'b mut (dyn hash_db::HashDB<H, T> + 'b) {
		&mut *self
	}

}


// Utilities (not exported):


const EMPTY_TRIE: u8 = 0;
const LEAF_NODE_OFFSET: u8 = 1;
const LEAF_NODE_BIG: u8 = 127;
const EXTENSION_NODE_OFFSET: u8 = 128;
const EXTENSION_NODE_BIG: u8 = 253;
const BRANCH_NODE_NO_VALUE: u8 = 254;
const BRANCH_NODE_WITH_VALUE: u8 = 255;
const LEAF_NODE_THRESHOLD: u8 = LEAF_NODE_BIG - LEAF_NODE_OFFSET;
const EXTENSION_NODE_THRESHOLD: u8 = EXTENSION_NODE_BIG - EXTENSION_NODE_OFFSET;	//125
const LEAF_NODE_SMALL_MAX: u8 = LEAF_NODE_BIG - 1;
const EXTENSION_NODE_SMALL_MAX: u8 = EXTENSION_NODE_BIG - 1;

fn trie_root_as_hash<H: Hasher, R: AsRef<[u8]>> (trie_root: R) -> H::Out {
	let mut root = H::Out::default();
	// root is fetched from DB, not writable by runtime, so it's always valid.
	root.as_mut().copy_from_slice(trie_root.as_ref());
	root
}

fn take<'a>(input: &mut &'a[u8], count: usize) -> Option<&'a[u8]> {
	if input.len() < count {
		return None
	}
	let r = &(*input)[..count];
	*input = &(*input)[count..];
	Some(r)
}

fn partial_to_key(partial: &[u8], offset: u8, big: u8) -> Vec<u8> {
	let nibble_count = (partial.len() - 1) * 2 + if partial[0] & 16 == 16 { 1 } else { 0 };
	let (first_byte_small, big_threshold) = (offset, (big - offset) as usize);
	let mut output = [first_byte_small + nibble_count.min(big_threshold) as u8].to_vec();
	if nibble_count >= big_threshold { output.push((nibble_count - big_threshold) as u8) }
	if nibble_count % 2 == 1 {
		output.push(partial[0] & 0x0f);
	}
	output.extend_from_slice(&partial[1..]);
	output
}

fn branch_node(has_value: bool, has_children: impl Iterator<Item = bool>) -> [u8; 3] {
	let first = if has_value {
		BRANCH_NODE_WITH_VALUE
	} else {
		BRANCH_NODE_NO_VALUE
	};
	let mut bitmap: u16 = 0;
	let mut cursor: u16 = 1;
	for v in has_children {
		if v { bitmap |= cursor }
		cursor <<= 1;
	}
	[first, (bitmap % 256 ) as u8, (bitmap / 256 ) as u8]
=======
	let mut root = TrieHash::<L>::default();
	// root is fetched from DB, not writable by runtime, so it's always valid.
	root.as_mut().copy_from_slice(root_slice);

	Ok(TrieDB::<L>::new(&*db, &root)?.get_with(key, query).map(|x| x.map(|val| val.to_vec()))?)
}

/// Constants used into trie simplification codec.
mod trie_constants {
	pub const EMPTY_TRIE: u8 = 0;
	pub const NIBBLE_SIZE_BOUND: usize = u16::max_value() as usize;
	pub const LEAF_PREFIX_MASK: u8 = 0b_01 << 6;
	pub const BRANCH_WITHOUT_MASK: u8 = 0b_10 << 6;
	pub const BRANCH_WITH_MASK: u8 = 0b_11 << 6;
>>>>>>> 523e2575
}



#[cfg(test)]
mod tests {
	use super::*;
	use codec::{Encode, Compact};
	use primitives::Blake2Hasher;
	use hash_db::{HashDB, Hasher};
	use trie_db::{DBValue, TrieMut, Trie, NodeCodec as NodeCodecT};
	use trie_standardmap::{Alphabet, ValueMode, StandardMap};
	use hex_literal::hex;

	type Layout = super::Layout<Blake2Hasher>;

	fn hashed_null_node<T: TrieConfiguration>() -> TrieHash<T> {
		<T::Codec as NodeCodecT<_>>::hashed_null_node()
	}

	fn check_equivalent<T: TrieConfiguration>(input: &Vec<(&[u8], &[u8])>) {
		{
			let closed_form = T::trie_root(input.clone());
			let d = T::trie_root_unhashed(input.clone());
			println!("Data: {:#x?}, {:#x?}", d, Blake2Hasher::hash(&d[..]));
			let persistent = {
				let mut memdb = MemoryDB::default();
				let mut root = Default::default();
				let mut t = TrieDBMut::<T>::new(&mut memdb, &mut root);
				for (x, y) in input.iter().rev() {
					t.insert(x, y).unwrap();
				}
				t.root().clone()
			};
			assert_eq!(closed_form, persistent);
		}
	}

	fn check_iteration<T: TrieConfiguration>(input: &Vec<(&[u8], &[u8])>) {
		let mut memdb = MemoryDB::default();
		let mut root = Default::default();
		{
			let mut t = TrieDBMut::<T>::new(&mut memdb, &mut root);
			for (x, y) in input.clone() {
				t.insert(x, y).unwrap();
			}
		}
		{
			let t = TrieDB::<T>::new(&mut memdb, &root).unwrap();
			assert_eq!(
				input.iter().map(|(i, j)| (i.to_vec(), j.to_vec())).collect::<Vec<_>>(),
				t.iter().unwrap()
					.map(|x| x.map(|y| (y.0, y.1.to_vec())).unwrap())
					.collect::<Vec<_>>()
			);
		}
	}

	#[test]
	fn default_trie_root() {
		let mut db = MemoryDB::default();
		let mut root = TrieHash::<Layout>::default();
		let mut empty = TrieDBMut::<Layout>::new(&mut db, &mut root);
		empty.commit();
		let root1 = empty.root().as_ref().to_vec();
		let root2: Vec<u8> = Layout::trie_root::<_, Vec<u8>, Vec<u8>>(
			std::iter::empty(),
		).as_ref().iter().cloned().collect();

		assert_eq!(root1, root2);
	}

	#[test]
	fn empty_is_equivalent() {
		let input: Vec<(&[u8], &[u8])> = vec![];
		check_equivalent::<Layout>(&input);
		check_iteration::<Layout>(&input);
	}

	#[test]
	fn leaf_is_equivalent() {
		let input: Vec<(&[u8], &[u8])> = vec![(&[0xaa][..], &[0xbb][..])];
		check_equivalent::<Layout>(&input);
		check_iteration::<Layout>(&input);
	}

	#[test]
	fn branch_is_equivalent() {
		let input: Vec<(&[u8], &[u8])> = vec![
			(&[0xaa][..], &[0x10][..]),
			(&[0xba][..], &[0x11][..]),
		];
		check_equivalent::<Layout>(&input);
		check_iteration::<Layout>(&input);
	}

	#[test]
	fn extension_and_branch_is_equivalent() {
		let input: Vec<(&[u8], &[u8])> = vec![
			(&[0xaa][..], &[0x10][..]),
			(&[0xab][..], &[0x11][..]),
		];
		check_equivalent::<Layout>(&input);
		check_iteration::<Layout>(&input);
	}

	#[test]
	fn standard_is_equivalent() {
		let st = StandardMap {
			alphabet: Alphabet::All,
			min_key: 32,
			journal_key: 0,
			value_mode: ValueMode::Random,
			count: 1000,
		};
		let mut d = st.make();
		d.sort_unstable_by(|&(ref a, _), &(ref b, _)| a.cmp(b));
		let dr = d.iter().map(|v| (&v.0[..], &v.1[..])).collect();
		check_equivalent::<Layout>(&dr);
		check_iteration::<Layout>(&dr);
	}

	#[test]
	fn extension_and_branch_with_value_is_equivalent() {
		let input: Vec<(&[u8], &[u8])> = vec![
			(&[0xaa][..], &[0xa0][..]),
			(&[0xaa, 0xaa][..], &[0xaa][..]),
			(&[0xaa, 0xbb][..], &[0xab][..])
		];
		check_equivalent::<Layout>(&input);
		check_iteration::<Layout>(&input);
	}

	#[test]
	fn bigger_extension_and_branch_with_value_is_equivalent() {
		let input: Vec<(&[u8], &[u8])> = vec![
			(&[0xaa][..], &[0xa0][..]),
			(&[0xaa, 0xaa][..], &[0xaa][..]),
			(&[0xaa, 0xbb][..], &[0xab][..]),
			(&[0xbb][..], &[0xb0][..]),
			(&[0xbb, 0xbb][..], &[0xbb][..]),
			(&[0xbb, 0xcc][..], &[0xbc][..]),
		];
		check_equivalent::<Layout>(&input);
		check_iteration::<Layout>(&input);
	}

	#[test]
	fn single_long_leaf_is_equivalent() {
		let input: Vec<(&[u8], &[u8])> = vec![
			(&[0xaa][..], &b"ABCABCABCABCABCABCABCABCABCABCABCABCABCABCABCABCABCABCABCABCABCABCABCABC"[..]),
			(&[0xba][..], &[0x11][..]),
		];
		check_equivalent::<Layout>(&input);
		check_iteration::<Layout>(&input);
	}

	#[test]
	fn two_long_leaves_is_equivalent() {
		let input: Vec<(&[u8], &[u8])> = vec![
			(&[0xaa][..], &b"ABCABCABCABCABCABCABCABCABCABCABCABCABCABCABCABCABCABCABCABCABCABCABCABC"[..]),
			(&[0xba][..], &b"ABCABCABCABCABCABCABCABCABCABCABCABCABCABCABCABCABCABCABCABCABCABCABCABC"[..])
		];
		check_equivalent::<Layout>(&input);
		check_iteration::<Layout>(&input);
	}

	fn populate_trie<'db, T: TrieConfiguration>(
		db: &'db mut dyn HashDB<T::Hash, DBValue>,
		root: &'db mut TrieHash<T>,
		v: &[(Vec<u8>, Vec<u8>)]
	) -> TrieDBMut<'db, T> {
		let mut t = TrieDBMut::<T>::new(db, root);
		for i in 0..v.len() {
			let key: &[u8]= &v[i].0;
			let val: &[u8] = &v[i].1;
			t.insert(key, val).unwrap();
		}
		t
	}

	fn unpopulate_trie<'db, T: TrieConfiguration>(
		t: &mut TrieDBMut<'db, T>,
		v: &[(Vec<u8>, Vec<u8>)],
	) {
		for i in v {
			let key: &[u8]= &i.0;
			t.remove(key).unwrap();
		}
	}

	#[test]
	fn random_should_work() {
		let mut seed = <Blake2Hasher as Hasher>::Out::zero();
		for test_i in 0..10000 {
			if test_i % 50 == 0 {
				println!("{:?} of 10000 stress tests done", test_i);
			}
			let x = StandardMap {
				alphabet: Alphabet::Custom(b"@QWERTYUIOPASDFGHJKLZXCVBNM[/]^_".to_vec()),
				min_key: 5,
				journal_key: 0,
				value_mode: ValueMode::Index,
				count: 100,
			}.make_with(seed.as_fixed_bytes_mut());

			let real = Layout::trie_root(x.clone());
			let mut memdb = MemoryDB::default();
			let mut root = Default::default();
			let mut memtrie = populate_trie::<Layout>(&mut memdb, &mut root, &x);

			memtrie.commit();
			if *memtrie.root() != real {
				println!("TRIE MISMATCH");
				println!("");
				println!("{:?} vs {:?}", memtrie.root(), real);
				for i in &x {
					println!("{:#x?} -> {:#x?}", i.0, i.1);
				}
			}
			assert_eq!(*memtrie.root(), real);
			unpopulate_trie::<Layout>(&mut memtrie, &x);
			memtrie.commit();
			let hashed_null_node = hashed_null_node::<Layout>();
			if *memtrie.root() != hashed_null_node {
				println!("- TRIE MISMATCH");
				println!("");
				println!("{:?} vs {:?}", memtrie.root(), hashed_null_node);
				for i in &x {
					println!("{:#x?} -> {:#x?}", i.0, i.1);
				}
			}
			assert_eq!(*memtrie.root(), hashed_null_node);
		}
	}

	fn to_compact(n: u8) -> u8 {
		Compact(n).encode()[0]
	}

	#[test]
	fn codec_trie_empty() {
		let input: Vec<(&[u8], &[u8])> = vec![];
		let trie = Layout::trie_root_unhashed::<_, _, _>(input);
		println!("trie: {:#x?}", trie);
		assert_eq!(trie, vec![0x0]);
	}

	#[test]
	fn codec_trie_single_tuple() {
		let input = vec![
			(vec![0xaa], vec![0xbb])
		];
		let trie = Layout::trie_root_unhashed::<_, _, _>(input);
		println!("trie: {:#x?}", trie);
		assert_eq!(trie, vec![
			0x42,					// leaf 0x40 (2^6) with (+) key of 2 nibbles (0x02)
			0xaa,					// key data
			to_compact(1),			// length of value in bytes as Compact
			0xbb					// value data
		]);
	}

	#[test]
	fn codec_trie_two_tuples_disjoint_keys() {
		let input = vec![(&[0x48, 0x19], &[0xfe]), (&[0x13, 0x14], &[0xff])];
		let trie = Layout::trie_root_unhashed::<_, _, _>(input);
		println!("trie: {:#x?}", trie);
		let mut ex = Vec::<u8>::new();
		ex.push(0x80);									// branch, no value (0b_10..) no nibble
		ex.push(0x12);									// slots 1 & 4 are taken from 0-7
		ex.push(0x00);									// no slots from 8-15
		ex.push(to_compact(0x05));						// first slot: LEAF, 5 bytes long.
		ex.push(0x43);									// leaf 0x40 with 3 nibbles
		ex.push(0x03);									// first nibble
		ex.push(0x14);									// second & third nibble
		ex.push(to_compact(0x01));						// 1 byte data
		ex.push(0xff);									// value data
		ex.push(to_compact(0x05));						// second slot: LEAF, 5 bytes long.
		ex.push(0x43);									// leaf with 3 nibbles
		ex.push(0x08);									// first nibble
		ex.push(0x19);									// second & third nibble
		ex.push(to_compact(0x01));						// 1 byte data
		ex.push(0xfe);									// value data

		assert_eq!(trie, ex);
	}

	#[test]
	fn iterator_works() {
		let pairs = vec![
			(hex!("0103000000000000000464").to_vec(), hex!("0400000000").to_vec()),
			(hex!("0103000000000000000469").to_vec(), hex!("0401000000").to_vec()),
		];

		let mut mdb = MemoryDB::default();
		let mut root = Default::default();
		let _ = populate_trie::<Layout>(&mut mdb, &mut root, &pairs);

		let trie = TrieDB::<Layout>::new(&mdb, &root).unwrap();

		let iter = trie.iter().unwrap();
		let mut iter_pairs = Vec::new();
		for pair in iter {
			let (key, value) = pair.unwrap();
			iter_pairs.push((key, value.to_vec()));
		}

		assert_eq!(pairs, iter_pairs);
	}
}<|MERGE_RESOLUTION|>--- conflicted
+++ resolved
@@ -27,7 +27,7 @@
 use rstd::boxed::Box;
 use rstd::vec::Vec;
 use rstd::marker::PhantomData;
-use hash_db::Hasher;
+use hash_db::{Hasher, Prefix};
 /// Our `NodeCodec`-specific error.
 pub use error::Error;
 /// The Substrate format implementation of `TrieStream`.
@@ -39,11 +39,7 @@
 	Query, TrieLayout, TrieConfiguration, nibble_ops};
 /// Various re-exports from the `memory-db` crate.
 pub use memory_db::KeyFunction;
-<<<<<<< HEAD
-pub use primitives::child_trie::prefixed_key;
-=======
 pub use memory_db::prefixed_key;
->>>>>>> 523e2575
 /// Various re-exports from the `hash-db` crate.
 pub use hash_db::{HashDB as HashDBT, EMPTY_PREFIX};
 
@@ -106,21 +102,10 @@
 /// Persistent trie database write-access interface for the a given hasher.
 pub type TrieDBMut<'a, L> = trie_db::TrieDBMut<'a, L>;
 /// Querying interface, as in `trie_db` but less generic.
-<<<<<<< HEAD
-pub type Lookup<'a, H, Q> = trie_db::Lookup<'a, H, NodeCodec<H>, Q>;
-
-
-/// Determine a trie root given its ordered contents, closed form.
-pub fn trie_root<H: Hasher, I, A, B>(input: I) -> H::Out where
-	I: IntoIterator<Item = (A, B)>,
-	A: AsRef<[u8]> + Ord,
-	B: AsRef<[u8]>,
-{
-	trie_root::trie_root::<H, TrieStream, _, _, _>(input)
-=======
 pub type Lookup<'a, L, Q> = trie_db::Lookup<'a, L, Q>;
 /// Hash type for a trie layout.
 pub type TrieHash<L> = <<L as TrieLayout>::Hash as Hasher>::Out;
+
 
 /// This module is for non generic definition of trie type.
 /// Only the `Hasher` trait is generic in this case.
@@ -134,7 +119,6 @@
 	pub type Lookup<'a, H, Q> = trie_db::Lookup<'a, Layout<H>, Q>;
 	/// As in `trie_db`, but less generic, error type for the crate.
 	pub type TrieError<H> = trie_db::TrieError<H, super::Error>;
->>>>>>> 523e2575
 }
 
 /// Determine a trie root given a hash DB and delta values.
@@ -149,12 +133,8 @@
 	DB: hash_db::HashDB<L::Hash, trie_db::DBValue>,
 {
 	{
-<<<<<<< HEAD
 		let mut db = KeySpacedDBMut::new(db, None);
-		let mut trie = TrieDBMut::<H>::from_existing(&mut db, &mut root)?;
-=======
-		let mut trie = TrieDBMut::<L>::from_existing(&mut *db, &mut root)?;
->>>>>>> 523e2575
+		let mut trie = TrieDBMut::<L>::from_existing(&mut db, &mut root)?;
 
 		for (key, change) in delta {
 			match change {
@@ -172,15 +152,10 @@
 	db: &DB,
 	root: &TrieHash<L>,
 	key: &[u8]
-<<<<<<< HEAD
-) -> Result<Option<Vec<u8>>, Box<TrieError<H::Out>>> {
+) -> Result<Option<Vec<u8>>, Box<TrieError<L>>> {
 	let db = KeySpacedDB::new(db, None);
-	let db = TrieDB::<H>::new(&db, root)?;
+	let db = TrieDB::<L>::new(&db, root)?;
 	Ok(db.get(key).map(|x| x.map(|val| val.to_vec()))?)
-=======
-) -> Result<Option<Vec<u8>>, Box<TrieError<L>>> {
-	Ok(TrieDB::<L>::new(&*db, root)?.get(key).map(|x| x.map(|val| val.to_vec()))?)
->>>>>>> 523e2575
 }
 
 /// Read a value from the trie with given Query.
@@ -193,98 +168,32 @@
 	root: &TrieHash<L>,
 	key: &[u8],
 	query: Q
-<<<<<<< HEAD
-) -> Result<Option<Vec<u8>>, Box<TrieError<H::Out>>> {
+) -> Result<Option<Vec<u8>>, Box<TrieError<L>>> {
 	let db = KeySpacedDB::new(db, None);
-	let db = TrieDB::<H>::new(&db, root)?;
+	let db = TrieDB::<L>::new(&db, root)?;
 	Ok(db.get_with(key, query).map(|x| x.map(|val| val.to_vec()))?)
 }
 
-/// Determine a trie root node's data given its ordered contents, closed form.
-pub fn unhashed_trie<H: Hasher, I, A, B>(input: I) -> Vec<u8> where
+/// Determine the default child trie root.
+/// see issue FIXME #2741, this is not efficient.
+pub fn default_child_trie_root<L: TrieConfiguration>() -> Vec<u8> {
+	L::trie_root::<_, Vec<u8>, Vec<u8>>(core::iter::empty()).as_ref().iter().cloned().collect()
+}
+
+/// Determine a child trie root given its ordered contents, closed form. H is the default hasher,
+/// but a generic implementation may ignore this type parameter and use other hashers.
+pub fn child_trie_root<L: TrieConfiguration, I, A, B>(input: I) -> Vec<u8> where
 	I: IntoIterator<Item = (A, B)>,
 	A: AsRef<[u8]> + Ord,
 	B: AsRef<[u8]>,
 {
-	trie_root::unhashed_trie::<H, TrieStream, _, _, _>(input)
-}
-
-/// A trie root formed from the items, with keys attached according to their
-/// compact-encoded index (using `parity-codec` crate).
-pub fn ordered_trie_root<H: Hasher, I, A>(input: I) -> H::Out where
-	I: IntoIterator<Item = A>,
-	A: AsRef<[u8]>,
-{
-	trie_root::<H, _, _, _>(input
-		.into_iter()
-		.enumerate()
-		.map(|(i, v)| (codec::Encode::encode(&codec::Compact(i as u32)), v))
-	)
-}
-
-/// Determine the default child trie root.
-/// see issue FIXME #2741, this is not efficient.
-pub fn default_child_trie_root<H: Hasher>() -> Vec<u8> {
-	trie_root::<H, _, Vec<u8>, Vec<u8>>(core::iter::empty()).as_ref().iter().cloned().collect()
-}
-
-/// Determine a child trie root given its ordered contents, closed form. H is the default hasher, but a generic
-/// implementation may ignore this type parameter and use other hashers.
-pub fn child_trie_root<H: Hasher, I, A, B>(input: I) -> Vec<u8> where
-	I: IntoIterator<Item = (A, B)>,
-	A: AsRef<[u8]> + Ord,
-	B: AsRef<[u8]>,
-=======
-) -> Result<Option<Vec<u8>>, Box<TrieError<L>>> {
-	Ok(TrieDB::<L>::new(&*db, root)?.get_with(key, query).map(|x| x.map(|val| val.to_vec()))?)
-}
-
-/// Determine whether a child trie key is valid.
-///
-/// For now, the only valid child trie key is `:child_storage:default:`.
-///
-/// `child_trie_root` and `child_delta_trie_root` can panic if invalid value is provided to them.
-pub fn is_child_trie_key_valid<L: TrieConfiguration>(storage_key: &[u8]) -> bool {
-	use primitives::storage::well_known_keys;
-	let has_right_prefix = storage_key.starts_with(b":child_storage:default:");
-	if has_right_prefix {
-		// This is an attempt to catch a change of `is_child_storage_key`, which
-		// just checks if the key has prefix `:child_storage:` at the moment of writing.
-		debug_assert!(
-			well_known_keys::is_child_storage_key(&storage_key),
-			"`is_child_trie_key_valid` is a subset of `is_child_storage_key`",
-		);
-	}
-	has_right_prefix
-}
-
-/// Determine the default child trie root.
-pub fn default_child_trie_root<L: TrieConfiguration>(_storage_key: &[u8]) -> Vec<u8> {
-	L::trie_root::<_, Vec<u8>, Vec<u8>>(core::iter::empty()).as_ref().iter().cloned().collect()
-}
-
-/// Determine a child trie root given its ordered contents, closed form. H is the default hasher,
-/// but a generic implementation may ignore this type parameter and use other hashers.
-pub fn child_trie_root<L: TrieConfiguration, I, A, B>(_storage_key: &[u8], input: I) -> Vec<u8>
-	where
-		I: IntoIterator<Item = (A, B)>,
-		A: AsRef<[u8]> + Ord,
-		B: AsRef<[u8]>,
->>>>>>> 523e2575
-{
 	L::trie_root(input).as_ref().iter().cloned().collect()
 }
 
-<<<<<<< HEAD
-/// Determine a child trie root given a hash DB and delta values. H is the default hasher, but a generic implementation may ignore this type parameter and use other hashers.
-pub fn child_delta_trie_root<H: Hasher, I, A, B, DB>(
-	child_trie: ChildTrieReadRef,
-=======
 /// Determine a child trie root given a hash DB and delta values. H is the default hasher,
 /// but a generic implementation may ignore this type parameter and use other hashers.
 pub fn child_delta_trie_root<L: TrieConfiguration, I, A, B, DB>(
-	_storage_key: &[u8],
->>>>>>> 523e2575
+	child_trie: ChildTrieReadRef,
 	db: &mut DB,
 	default_root: &[u8],
 	delta: I
@@ -296,12 +205,6 @@
 		DB: hash_db::HashDB<L::Hash, trie_db::DBValue>
 			+ hash_db::PlainDB<TrieHash<L>, trie_db::DBValue>,
 {
-<<<<<<< HEAD
-=======
-	let mut root = TrieHash::<L>::default();
-	// root is fetched from DB, not writable by runtime, so it's always valid.
-	root.as_mut().copy_from_slice(&root_vec);
->>>>>>> 523e2575
 
 	let (root, keyspace) = match child_trie {
 		ChildTrieReadRef::Existing(root, keyspace) => (root, keyspace),
@@ -309,14 +212,10 @@
 	};
 	// keyspaced is needed (db can be init from this operation, this is not only root calculation)
 	let mut db = KeySpacedDBMut::new(&mut *db, Some(keyspace));
-	let mut root = trie_root_as_hash::<H,_>(root);
+	let mut root = trie_root_as_hash::<L, _>(root);
 	{
-<<<<<<< HEAD
-		let mut trie = TrieDBMut::<H>::from_existing(&mut db, &mut root)?;
-=======
-		let mut trie = TrieDBMut::<L>::from_existing(&mut *db, &mut root)?;
-
->>>>>>> 523e2575
+		let mut trie = TrieDBMut::<L>::from_existing(&mut db, &mut root)?;
+
 		for (key, change) in delta {
 			match change {
 				Some(val) => trie.insert(key.as_ref(), val.as_ref())?,
@@ -329,13 +228,8 @@
 }
 
 /// Call `f` for all keys in a child trie.
-<<<<<<< HEAD
-pub fn for_keys_in_child_trie<H: Hasher, F: FnMut(&[u8]), DB>(
+pub fn for_keys_in_child_trie<L: TrieConfiguration, F: FnMut(&[u8]), DB>(
 	child_trie: ChildTrieReadRef,
-=======
-pub fn for_keys_in_child_trie<L: TrieConfiguration, F: FnMut(&[u8]), DB>(
-	_storage_key: &[u8],
->>>>>>> 523e2575
 	db: &DB,
 	mut f: F
 ) -> Result<(), Box<TrieError<L>>>
@@ -343,21 +237,12 @@
 		DB: hash_db::HashDBRef<L::Hash, trie_db::DBValue>
 			+ hash_db::PlainDBRef<TrieHash<L>, trie_db::DBValue>,
 {
-<<<<<<< HEAD
 	if let ChildTrieReadRef::Existing(root, keyspace) = child_trie {
-		let root = trie_root_as_hash::<H,_>(root);
+		let root = trie_root_as_hash::<L, _>(root);
 
 		let db = KeySpacedDB::new(&*db, Some(keyspace));
-		let trie = TrieDB::<H>::new(&db, &root)?;
+		let trie = TrieDB::<L>::new(&db, &root)?;
 		let iter = trie.iter()?;
-=======
-	let mut root = TrieHash::<L>::default();
-	// root is fetched from DB, not writable by runtime, so it's always valid.
-	root.as_mut().copy_from_slice(root_slice);
-
-	let trie = TrieDB::<L>::new(&*db, &root)?;
-	let iter = trie.iter()?;
->>>>>>> 523e2575
 
 		for x in iter {
 			let (key, _) = x?;
@@ -376,12 +261,8 @@
 ) -> Result<(), Box<TrieError<L>>> where
 	DB: hash_db::HashDBRef<L::Hash, trie_db::DBValue>
 {
-<<<<<<< HEAD
 	let db = KeySpacedDB::new(db, None);
-	let trie = TrieDB::<H>::new(&db, root)?;
-=======
-	let trie = TrieDB::<L>::new(&*db, root)?;
->>>>>>> 523e2575
+	let trie = TrieDB::<L>::new(&db, root)?;
 	let iter = trie.iter()?;
 
 	for x in iter {
@@ -397,13 +278,8 @@
 }
 
 /// Read a value from the child trie.
-<<<<<<< HEAD
-pub fn read_child_trie_value<H: Hasher, DB>(
+pub fn read_child_trie_value<L: TrieConfiguration, DB>(
 	child_trie: ChildTrieReadRef,
-=======
-pub fn read_child_trie_value<L: TrieConfiguration, DB>(
-	_storage_key: &[u8],
->>>>>>> 523e2575
 	db: &DB,
 	key: &[u8]
 ) -> Result<Option<Vec<u8>>, Box<TrieError<L>>>
@@ -411,31 +287,18 @@
 		DB: hash_db::HashDBRef<L::Hash, trie_db::DBValue>
 			+ hash_db::PlainDBRef<TrieHash<L>, trie_db::DBValue>,
 {
-<<<<<<< HEAD
 	if let ChildTrieReadRef::Existing(root, keyspace) = child_trie {
-		let root = trie_root_as_hash::<H,_>(root);
+		let root = trie_root_as_hash::<L, _>(root);
 		let db = KeySpacedDB::new(&*db, Some(keyspace));
-		Ok(TrieDB::<H>::new(&db, &root)?.get(key).map(|x| x.map(|val| val.to_vec()))?)
+		Ok(TrieDB::<L>::new(&db, &root)?.get(key).map(|x| x.map(|val| val.to_vec()))?)
 	} else {
 		Ok(None)
 	}
 }
 
 /// Read a value from the child trie with given query.
-pub fn read_child_trie_value_with<H: Hasher, Q: Query<H, Item=DBValue>, DB>(
+pub fn read_child_trie_value_with<L: TrieConfiguration, Q: Query<L::Hash, Item=DBValue>, DB>(
 	child_trie: ChildTrieReadRef,
-=======
-	let mut root = TrieHash::<L>::default();
-	// root is fetched from DB, not writable by runtime, so it's always valid.
-	root.as_mut().copy_from_slice(root_slice);
-
-	Ok(TrieDB::<L>::new(&*db, &root)?.get(key).map(|x| x.map(|val| val.to_vec()))?)
-}
-
-/// Read a value from the child trie with given query.
-pub fn read_child_trie_value_with<L: TrieConfiguration, Q: Query<L::Hash, Item=DBValue>, DB>(
-	_storage_key: &[u8],
->>>>>>> 523e2575
 	db: &DB,
 	key: &[u8],
 	query: Q
@@ -444,11 +307,10 @@
 		DB: hash_db::HashDBRef<L::Hash, trie_db::DBValue>
 			+ hash_db::PlainDBRef<TrieHash<L>, trie_db::DBValue>,
 {
-<<<<<<< HEAD
 	if let ChildTrieReadRef::Existing(root, keyspace) = child_trie {
-		let root = trie_root_as_hash::<H,_>(root);
+		let root = trie_root_as_hash::<L, _>(root);
 		let db = KeySpacedDB::new(&*db, Some(keyspace));
-		Ok(TrieDB::<H>::new(&db, &root)?.get_with(key, query).map(|x| x.map(|val| val.to_vec()))?)
+		Ok(TrieDB::<L>::new(&db, &root)?.get_with(key, query).map(|x| x.map(|val| val.to_vec()))?)
 	} else {
 		Ok(None)
 	}
@@ -486,14 +348,14 @@
 	H: Hasher,
 	T: From<&'static [u8]>,
 {
-	fn get(&self, key: &H::Out, prefix: &[u8]) -> Option<T> {
+	fn get(&self, key: &H::Out, prefix: Prefix) -> Option<T> {
 		let derived_prefix = keyspace_as_prefix_alloc(self.1, prefix);
-		self.0.get(key, &derived_prefix)
-	}
-
-	fn contains(&self, key: &H::Out, prefix: &[u8]) -> bool {
+		self.0.get(key, (&derived_prefix.0, derived_prefix.1))
+	}
+
+	fn contains(&self, key: &H::Out, prefix: Prefix) -> bool {
 		let derived_prefix = keyspace_as_prefix_alloc(self.1, prefix);
-		self.0.contains(key, &derived_prefix)
+		self.0.contains(key, (&derived_prefix.0, derived_prefix.1))
 	}
 }
 
@@ -502,29 +364,29 @@
 	H: Hasher,
 	T: Default + PartialEq<T> + for<'b> From<&'b [u8]> + Clone + Send + Sync,
 {
-	fn get(&self, key: &H::Out, prefix: &[u8]) -> Option<T> {
+	fn get(&self, key: &H::Out, prefix: Prefix) -> Option<T> {
 		let derived_prefix = keyspace_as_prefix_alloc(self.1, prefix);
-		self.0.get(key, &derived_prefix)
-	}
-
-	fn contains(&self, key: &H::Out, prefix: &[u8]) -> bool {
+		self.0.get(key, (&derived_prefix.0, derived_prefix.1))
+	}
+
+	fn contains(&self, key: &H::Out, prefix: Prefix) -> bool {
 		let derived_prefix = keyspace_as_prefix_alloc(self.1, prefix);
-		self.0.contains(key, &derived_prefix)
-	}
-
-	fn insert(&mut self, prefix: &[u8], value: &[u8]) -> H::Out {
+		self.0.contains(key, (&derived_prefix.0, derived_prefix.1))
+	}
+
+	fn insert(&mut self, prefix: Prefix, value: &[u8]) -> H::Out {
 		let derived_prefix = keyspace_as_prefix_alloc(self.1, prefix);
-		self.0.insert(&derived_prefix, value)
-	}
-
-	fn emplace(&mut self, key: H::Out, prefix: &[u8], value: T) {
+		self.0.insert((&derived_prefix.0, derived_prefix.1), value)
+	}
+
+	fn emplace(&mut self, key: H::Out, prefix: Prefix, value: T) {
 		let derived_prefix = keyspace_as_prefix_alloc(self.1, prefix);
-		self.0.emplace(key, &derived_prefix, value)
-	}
-
-	fn remove(&mut self, key: &H::Out, prefix: &[u8]) {
+		self.0.emplace(key, (&derived_prefix.0, derived_prefix.1), value)
+	}
+
+	fn remove(&mut self, key: &H::Out, prefix: Prefix) {
 		let derived_prefix = keyspace_as_prefix_alloc(self.1, prefix);
-		self.0.remove(key, &derived_prefix)
+		self.0.remove(key, (&derived_prefix.0, derived_prefix.1))
 	}
 }
 
@@ -542,68 +404,6 @@
 
 
 // Utilities (not exported):
-
-
-const EMPTY_TRIE: u8 = 0;
-const LEAF_NODE_OFFSET: u8 = 1;
-const LEAF_NODE_BIG: u8 = 127;
-const EXTENSION_NODE_OFFSET: u8 = 128;
-const EXTENSION_NODE_BIG: u8 = 253;
-const BRANCH_NODE_NO_VALUE: u8 = 254;
-const BRANCH_NODE_WITH_VALUE: u8 = 255;
-const LEAF_NODE_THRESHOLD: u8 = LEAF_NODE_BIG - LEAF_NODE_OFFSET;
-const EXTENSION_NODE_THRESHOLD: u8 = EXTENSION_NODE_BIG - EXTENSION_NODE_OFFSET;	//125
-const LEAF_NODE_SMALL_MAX: u8 = LEAF_NODE_BIG - 1;
-const EXTENSION_NODE_SMALL_MAX: u8 = EXTENSION_NODE_BIG - 1;
-
-fn trie_root_as_hash<H: Hasher, R: AsRef<[u8]>> (trie_root: R) -> H::Out {
-	let mut root = H::Out::default();
-	// root is fetched from DB, not writable by runtime, so it's always valid.
-	root.as_mut().copy_from_slice(trie_root.as_ref());
-	root
-}
-
-fn take<'a>(input: &mut &'a[u8], count: usize) -> Option<&'a[u8]> {
-	if input.len() < count {
-		return None
-	}
-	let r = &(*input)[..count];
-	*input = &(*input)[count..];
-	Some(r)
-}
-
-fn partial_to_key(partial: &[u8], offset: u8, big: u8) -> Vec<u8> {
-	let nibble_count = (partial.len() - 1) * 2 + if partial[0] & 16 == 16 { 1 } else { 0 };
-	let (first_byte_small, big_threshold) = (offset, (big - offset) as usize);
-	let mut output = [first_byte_small + nibble_count.min(big_threshold) as u8].to_vec();
-	if nibble_count >= big_threshold { output.push((nibble_count - big_threshold) as u8) }
-	if nibble_count % 2 == 1 {
-		output.push(partial[0] & 0x0f);
-	}
-	output.extend_from_slice(&partial[1..]);
-	output
-}
-
-fn branch_node(has_value: bool, has_children: impl Iterator<Item = bool>) -> [u8; 3] {
-	let first = if has_value {
-		BRANCH_NODE_WITH_VALUE
-	} else {
-		BRANCH_NODE_NO_VALUE
-	};
-	let mut bitmap: u16 = 0;
-	let mut cursor: u16 = 1;
-	for v in has_children {
-		if v { bitmap |= cursor }
-		cursor <<= 1;
-	}
-	[first, (bitmap % 256 ) as u8, (bitmap / 256 ) as u8]
-=======
-	let mut root = TrieHash::<L>::default();
-	// root is fetched from DB, not writable by runtime, so it's always valid.
-	root.as_mut().copy_from_slice(root_slice);
-
-	Ok(TrieDB::<L>::new(&*db, &root)?.get_with(key, query).map(|x| x.map(|val| val.to_vec()))?)
-}
 
 /// Constants used into trie simplification codec.
 mod trie_constants {
@@ -612,10 +412,14 @@
 	pub const LEAF_PREFIX_MASK: u8 = 0b_01 << 6;
 	pub const BRANCH_WITHOUT_MASK: u8 = 0b_10 << 6;
 	pub const BRANCH_WITH_MASK: u8 = 0b_11 << 6;
->>>>>>> 523e2575
-}
-
-
+}
+
+fn trie_root_as_hash<L: TrieConfiguration, R: AsRef<[u8]>> (trie_root: R) -> TrieHash<L> {
+	let mut root = <TrieHash<L>>::default();
+	// root is fetched from DB, not writable by runtime, so it's always valid.
+	root.as_mut().copy_from_slice(trie_root.as_ref());
+	root
+}
 
 #[cfg(test)]
 mod tests {
