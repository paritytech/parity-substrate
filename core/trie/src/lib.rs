--- conflicted
+++ resolved
@@ -23,7 +23,7 @@
 mod node_codec;
 mod trie_stream;
 
-use substrate_primitives::child_trie::{ChildTrieReadRef, KeySpace, keyspace_as_prefix_alloc};
+use primitives::child_trie::{ChildTrieReadRef, KeySpace, keyspace_as_prefix_alloc};
 use rstd::boxed::Box;
 use rstd::vec::Vec;
 use rstd::marker::PhantomData;
@@ -38,7 +38,7 @@
 pub use trie_db::{Trie, TrieMut, DBValue, Recorder, Query};
 /// Various re-exports from the `memory-db` crate.
 pub use memory_db::KeyFunction;
-pub use substrate_primitives::child_trie::prefixed_key;
+pub use primitives::child_trie::prefixed_key;
 /// Various re-exports from the `hash-db` crate.
 pub use hash_db::HashDB as HashDBT;
 
@@ -146,33 +146,9 @@
 	)
 }
 
-<<<<<<< HEAD
-/// This function returns the default child trie root.
+/// Determine the default child trie root.
 /// see issue FIXME #2741, this is not efficient.
 pub fn default_child_trie_root<H: Hasher>() -> Vec<u8> {
-=======
-/// Determine whether a child trie key is valid.
-///
-/// For now, the only valid child trie key is `:child_storage:default:`.
-///
-/// `child_trie_root` and `child_delta_trie_root` can panic if invalid value is provided to them.
-pub fn is_child_trie_key_valid<H: Hasher>(storage_key: &[u8]) -> bool {
-	use primitives::storage::well_known_keys;
-	let has_right_prefix = storage_key.starts_with(b":child_storage:default:");
-	if has_right_prefix {
-		// This is an attempt to catch a change of `is_child_storage_key`, which
-		// just checks if the key has prefix `:child_storage:` at the moment of writing.
-		debug_assert!(
-			well_known_keys::is_child_storage_key(&storage_key),
-			"`is_child_trie_key_valid` is a subset of `is_child_storage_key`",
-		);
-	}
-	has_right_prefix
-}
-
-/// Determine the default child trie root.
-pub fn default_child_trie_root<H: Hasher>(_storage_key: &[u8]) -> Vec<u8> {
->>>>>>> d60cdba5
 	trie_root::<H, _, Vec<u8>, Vec<u8>>(core::iter::empty()).as_ref().iter().cloned().collect()
 }
 
