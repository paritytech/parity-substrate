--- conflicted
+++ resolved
@@ -173,13 +173,8 @@
 /// For now, the only valid child trie key is `:child_storage:default:`.
 ///
 /// `child_trie_root` and `child_delta_trie_root` can panic if invalid value is provided to them.
-<<<<<<< HEAD
 pub fn is_child_trie_key_valid<L: TrieConfiguration>(storage_key: &[u8]) -> bool {
-	use substrate_primitives::storage::well_known_keys;
-=======
-pub fn is_child_trie_key_valid<H: Hasher>(storage_key: &[u8]) -> bool {
 	use primitives::storage::well_known_keys;
->>>>>>> d60cdba5
 	let has_right_prefix = storage_key.starts_with(b":child_storage:default:");
 	if has_right_prefix {
 		// This is an attempt to catch a change of `is_child_storage_key`, which
