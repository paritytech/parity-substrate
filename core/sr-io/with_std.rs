// Copyright 2017-2019 Parity Technologies (UK) Ltd.
// This file is part of Substrate.

// Substrate is free software: you can redistribute it and/or modify
// it under the terms of the GNU General Public License as published by
// the Free Software Foundation, either version 3 of the License, or
// (at your option) any later version.

// Substrate is distributed in the hope that it will be useful,
// but WITHOUT ANY WARRANTY; without even the implied warranty of
// MERCHANTABILITY or FITNESS FOR A PARTICULAR PURPOSE.  See the
// GNU General Public License for more details.

// You should have received a copy of the GNU General Public License
// along with Substrate.  If not, see <http://www.gnu.org/licenses/>.

// re-export hashing functions.
pub use primitives::{
	blake2_128, blake2_256, twox_128, twox_256, twox_64, ed25519, Blake2Hasher,
<<<<<<< HEAD
	sr25519, Pair, child_trie::{ChildTrie, ChildTrieReadRef, KeySpace},
=======
	sr25519, Pair, child_trie::{ChildTrie, ChildTrieReadRef},
>>>>>>> 7d96338b
};
// Switch to this after PoC-3
// pub use primitives::BlakeHasher;
pub use substrate_state_machine::{
<<<<<<< HEAD
	Externalities,
	BasicExternalities,
	TestExternalities,
};

pub use substrate_state_machine::backend::{
	MapTransaction,
	StorageOverlay,
	ChildrenStorageOverlay,
=======
	Externalities, BasicExternalities, TestExternalities,
	backend::{MapTransaction, StorageOverlay, ChildrenStorageOverlay},
>>>>>>> 7d96338b
};

use environmental::environmental;
use primitives::{offchain, hexdisplay::HexDisplay, H256};
use trie::{TrieConfiguration, trie_types::Layout};

<<<<<<< HEAD
=======
use std::convert::TryFrom;

>>>>>>> 7d96338b
environmental!(ext: trait Externalities<Blake2Hasher>);

/// Additional bounds for `Hasher` trait for with_std.
pub trait HasherBounds {}
impl<T: Hasher> HasherBounds for T {}

impl StorageApi for () {
	fn storage(key: &[u8]) -> Option<Vec<u8>> {
		ext::with(|ext| ext.storage(key).map(|s| s.to_vec()))
			.expect("storage cannot be called outside of an Externalities-provided environment.")
	}

	fn read_storage(key: &[u8], value_out: &mut [u8], value_offset: usize) -> Option<usize> {
		ext::with(|ext| ext.storage(key).map(|value| {
			let value = &value[value_offset..];
			let written = std::cmp::min(value.len(), value_out.len());
			value_out[..written].copy_from_slice(&value[..written]);
			value.len()
		})).expect("read_storage cannot be called outside of an Externalities-provided environment.")
	}

	fn child_trie(storage_key: &[u8]) -> Option<ChildTrie> {
		ext::with(|ext| ext.child_trie(storage_key))
			.expect("storage cannot be called outside of an Externalities-provided environment.")
	}

	fn set_child_trie(ct: ChildTrie) -> bool {
		ext::with(|ext| ext.set_child_trie(ct))
			.expect("storage cannot be called outside of an Externalities-provided environment.")
	}

	fn child_storage(child_trie: ChildTrieReadRef, key: &[u8]) -> Option<Vec<u8>> {
		ext::with(|ext| {
			ext.child_storage(child_trie, key).map(|s| s.to_vec())
		})
		.expect("storage cannot be called outside of an Externalities-provided environment.")
	}

	fn set_storage(key: &[u8], value: &[u8]) {
		ext::with(|ext|
			ext.set_storage(key.to_vec(), value.to_vec())
		);
	}

	fn read_child_storage(
		child_trie: ChildTrieReadRef,
		key: &[u8],
		value_out: &mut [u8],
		value_offset: usize,
	) -> Option<usize> {
		ext::with(|ext| {
			ext.child_storage(child_trie, key)
				.map(|value| {
					let value = &value[value_offset..];
					let written = std::cmp::min(value.len(), value_out.len());
					value_out[..written].copy_from_slice(&value[..written]);
					value.len()
				})
		})
		.expect("read_child_storage cannot be called outside of an Externalities-provided environment.")
	}

	fn set_child_storage(child_trie: &ChildTrie, key: &[u8], value: &[u8]) {
		ext::with(|ext| {
			ext.set_child_storage(child_trie, key.to_vec(), value.to_vec())
		});
	}

	fn clear_storage(key: &[u8]) {
		ext::with(|ext|
			ext.clear_storage(key)
		);
	}

	fn clear_child_storage(child_trie: &ChildTrie, key: &[u8]) {
		ext::with(|ext| {
			ext.clear_child_storage(child_trie, key)
		});
	}

	fn kill_child_storage(child_trie: &ChildTrie) {
		ext::with(|ext| {
			ext.kill_child_storage(child_trie)
		});
	}

	fn exists_storage(key: &[u8]) -> bool {
		ext::with(|ext|
			ext.exists_storage(key)
		).unwrap_or(false)
	}

	fn exists_child_storage(child_trie: ChildTrieReadRef, key: &[u8]) -> bool {
		ext::with(|ext| {
			ext.exists_child_storage(child_trie, key)
		}).unwrap_or(false)
	}

	fn clear_prefix(prefix: &[u8]) {
		ext::with(|ext|
			ext.clear_prefix(prefix)
		);
	}

	fn clear_child_prefix(child_trie: &ChildTrie, prefix: &[u8]) {
		ext::with(|ext| {
			ext.clear_child_prefix(child_trie, prefix)
		});
	}

	fn storage_root() -> [u8; 32] {
		ext::with(|ext|
			ext.storage_root()
		).unwrap_or(H256::zero()).into()
	}

	fn child_storage_root(child_trie: &ChildTrie) -> Vec<u8> {
		ext::with(|ext| {
			ext.child_storage_root(child_trie)
		}).expect("child_storage_root cannot be called outside of an Externalities-provided environment.")
	}

	fn storage_changes_root(parent_hash: [u8; 32]) -> Option<[u8; 32]> {
		ext::with(|ext|
			ext.storage_changes_root(parent_hash.into()).map(|h| h.map(|h| h.into()))
		).unwrap_or(Ok(None)).expect("Invalid parent hash passed to storage_changes_root")
	}

	fn enumerated_trie_root<H>(input: &[&[u8]]) -> H::Out
	where
		H: Hasher,
		H::Out: Ord,
	{
		Layout::<H>::ordered_trie_root(input)
	}

	fn trie_root<H, I, A, B>(input: I) -> H::Out
	where
		I: IntoIterator<Item = (A, B)>,
		A: AsRef<[u8]> + Ord,
		B: AsRef<[u8]>,
		H: Hasher,
		H::Out: Ord,
	{
		Layout::<H>::trie_root(input)
	}

	fn ordered_trie_root<H, I, A>(input: I) -> H::Out
	where
		I: IntoIterator<Item = A>,
		A: AsRef<[u8]>,
		H: Hasher,
		H::Out: Ord,
	{
		Layout::<H>::ordered_trie_root(input)
	}
}

impl OtherApi for () {
	fn chain_id() -> u64 {
		ext::with(|ext|
			ext.chain_id()
		).unwrap_or(0)
	}

	fn print<T: Printable + Sized>(value: T) {
		value.print()
	}
}

impl CryptoApi for () {
	fn ed25519_public_keys(id: KeyTypeId) -> Vec<ed25519::Public> {
		ext::with(|ext| {
			ext.keystore()
				.expect("No `keystore` associated for the current context!")
				.write()
				.ed25519_public_keys(id)
		}).expect("`ed25519_public_keys` cannot be called outside of an Externalities-provided environment.")
	}

	fn ed25519_generate(id: KeyTypeId, seed: Option<&str>) -> ed25519::Public {
		ext::with(|ext| {
			ext.keystore()
				.expect("No `keystore` associated for the current context!")
				.write()
				.ed25519_generate_new(id, seed)
				.expect("`ed25519_generate` failed")
		}).expect("`ed25519_generate` cannot be called outside of an Externalities-provided environment.")
	}

	fn ed25519_sign<M: AsRef<[u8]>>(
		id: KeyTypeId,
		pubkey: &ed25519::Public,
		msg: &M,
	) -> Option<ed25519::Signature> {
		let pub_key = ed25519::Public::try_from(pubkey.as_ref()).ok()?;

		ext::with(|ext| {
			ext.keystore()
				.expect("No `keystore` associated for the current context!")
				.read()
				.ed25519_key_pair(id, &pub_key)
				.map(|k| k.sign(msg.as_ref()).into())
		}).expect("`ed25519_sign` cannot be called outside of an Externalities-provided environment.")
	}

	fn ed25519_verify(sig: &ed25519::Signature, msg: &[u8], pubkey: &ed25519::Public) -> bool {
		ed25519::Pair::verify(sig, msg, pubkey)
	}

	fn sr25519_public_keys(id: KeyTypeId) -> Vec<sr25519::Public> {
		ext::with(|ext| {
			ext.keystore()
				.expect("No `keystore` associated for the current context!")
				.write()
				.sr25519_public_keys(id)
		}).expect("`sr25519_public_keys` cannot be called outside of an Externalities-provided environment.")
	}

	fn sr25519_generate(id: KeyTypeId, seed: Option<&str>) -> sr25519::Public {
		ext::with(|ext| {
			ext.keystore()
				.expect("No `keystore` associated for the current context!")
				.write()
				.sr25519_generate_new(id, seed)
				.expect("`sr25519_generate` failed")
		}).expect("`sr25519_generate` cannot be called outside of an Externalities-provided environment.")
	}

	fn sr25519_sign<M: AsRef<[u8]>>(
		id: KeyTypeId,
		pubkey: &sr25519::Public,
		msg: &M,
	) -> Option<sr25519::Signature> {
		let pub_key = sr25519::Public::try_from(pubkey.as_ref()).ok()?;

		ext::with(|ext| {
			ext.keystore()
				.expect("No `keystore` associated for the current context!")
				.read()
				.sr25519_key_pair(id, &pub_key)
				.map(|k| k.sign(msg.as_ref()).into())
		}).expect("`sr25519_sign` cannot be called outside of an Externalities-provided environment.")
	}

	fn sr25519_verify(sig: &sr25519::Signature, msg: &[u8], pubkey: &sr25519::Public) -> bool {
		sr25519::Pair::verify(sig, msg, pubkey)
	}

	fn secp256k1_ecdsa_recover(sig: &[u8; 65], msg: &[u8; 32]) -> Result<[u8; 64], EcdsaVerifyError> {
		let rs = secp256k1::Signature::parse_slice(&sig[0..64])
			.map_err(|_| EcdsaVerifyError::BadRS)?;
		let v = secp256k1::RecoveryId::parse(if sig[64] > 26 { sig[64] - 27 } else { sig[64] } as u8)
			.map_err(|_| EcdsaVerifyError::BadV)?;
		let pubkey = secp256k1::recover(&secp256k1::Message::parse(msg), &rs, &v)
			.map_err(|_| EcdsaVerifyError::BadSignature)?;
		let mut res = [0u8; 64];
		res.copy_from_slice(&pubkey.serialize()[1..65]);
		Ok(res)
	}
}

impl HashingApi for () {
	fn keccak_256(data: &[u8]) -> [u8; 32] {
		tiny_keccak::keccak256(data)
	}

	fn blake2_128(data: &[u8]) -> [u8; 16] {
		blake2_128(data)
	}

	fn blake2_256(data: &[u8]) -> [u8; 32] {
		blake2_256(data)
	}

	fn twox_256(data: &[u8]) -> [u8; 32] {
		twox_256(data)
	}

	fn twox_128(data: &[u8]) -> [u8; 16] {
		twox_128(data)
	}

	fn twox_64(data: &[u8]) -> [u8; 8] {
		twox_64(data)
	}
}

fn with_offchain<R>(f: impl FnOnce(&mut dyn offchain::Externalities) -> R, msg: &'static str) -> R {
	ext::with(|ext| ext
		.offchain()
		.map(|ext| f(ext))
		.expect(msg)
	).expect("offchain-worker functions cannot be called outside of an Externalities-provided environment.")
}

impl OffchainApi for () {
	fn submit_transaction<T: codec::Encode>(data: &T) -> Result<(), ()> {
		with_offchain(|ext| {
			ext.submit_transaction(codec::Encode::encode(data))
		}, "submit_transaction can be called only in the offchain worker context")
	}

	fn network_state() -> Result<OpaqueNetworkState, ()> {
		with_offchain(|ext| {
			ext.network_state()
		}, "network_state can be called only in the offchain worker context")
	}

	fn timestamp() -> offchain::Timestamp {
		with_offchain(|ext| {
			ext.timestamp()
		}, "timestamp can be called only in the offchain worker context")
	}

	fn sleep_until(deadline: offchain::Timestamp) {
		with_offchain(|ext| {
			ext.sleep_until(deadline)
		}, "sleep_until can be called only in the offchain worker context")
	}

	fn random_seed() -> [u8; 32] {
		with_offchain(|ext| {
			ext.random_seed()
		}, "random_seed can be called only in the offchain worker context")
	}

	fn local_storage_set(kind: offchain::StorageKind, key: &[u8], value: &[u8]) {
		with_offchain(|ext| {
			ext.local_storage_set(kind, key, value)
		}, "local_storage_set can be called only in the offchain worker context")
	}

	fn local_storage_compare_and_set(
		kind: offchain::StorageKind,
		key: &[u8],
		old_value: Option<&[u8]>,
		new_value: &[u8],
	) -> bool {
		with_offchain(|ext| {
			ext.local_storage_compare_and_set(kind, key, old_value, new_value)
		}, "local_storage_compare_and_set can be called only in the offchain worker context")
	}

	fn local_storage_get(kind: offchain::StorageKind, key: &[u8]) -> Option<Vec<u8>> {
		with_offchain(|ext| {
			ext.local_storage_get(kind, key)
		}, "local_storage_get can be called only in the offchain worker context")
	}

	fn http_request_start(
		method: &str,
		uri: &str,
		meta: &[u8]
	) -> Result<offchain::HttpRequestId, ()> {
		with_offchain(|ext| {
			ext.http_request_start(method, uri, meta)
		}, "http_request_start can be called only in the offchain worker context")
	}

	fn http_request_add_header(
		request_id: offchain::HttpRequestId,
		name: &str,
		value: &str
	) -> Result<(), ()> {
		with_offchain(|ext| {
			ext.http_request_add_header(request_id, name, value)
		}, "http_request_add_header can be called only in the offchain worker context")
	}

	fn http_request_write_body(
		request_id: offchain::HttpRequestId,
		chunk: &[u8],
		deadline: Option<offchain::Timestamp>
	) -> Result<(), offchain::HttpError> {
		with_offchain(|ext| {
			ext.http_request_write_body(request_id, chunk, deadline)
		}, "http_request_write_body can be called only in the offchain worker context")
	}

	fn http_response_wait(
		ids: &[offchain::HttpRequestId],
		deadline: Option<offchain::Timestamp>
	) -> Vec<offchain::HttpRequestStatus> {
		with_offchain(|ext| {
			ext.http_response_wait(ids, deadline)
		}, "http_response_wait can be called only in the offchain worker context")
	}

	fn http_response_headers(
		request_id: offchain::HttpRequestId
	) -> Vec<(Vec<u8>, Vec<u8>)> {
		with_offchain(|ext| {
			ext.http_response_headers(request_id)
		}, "http_response_headers can be called only in the offchain worker context")
	}

	fn http_response_read_body(
		request_id: offchain::HttpRequestId,
		buffer: &mut [u8],
		deadline: Option<offchain::Timestamp>
	) -> Result<usize, offchain::HttpError> {
		with_offchain(|ext| {
			ext.http_response_read_body(request_id, buffer, deadline)
		}, "http_response_read_body can be called only in the offchain worker context")
	}
}

impl Api for () {}

/// Execute the given closure with global function available whose functionality routes into the
/// externalities `ext`. Forwards the value that the closure returns.
// NOTE: need a concrete hasher here due to limitations of the `environmental!` macro, otherwise a type param would have been fine I think.
pub fn with_externalities<R, F: FnOnce() -> R>(ext: &mut dyn Externalities<Blake2Hasher>, f: F) -> R {
	ext::using(ext, f)
}

/// Execute the given closure with global functions available whose functionality routes into
<<<<<<< HEAD
/// externalities that draw from and populate `storage`. Forwards the value that the closure returns.
pub fn with_storage<R, F: FnOnce() -> R>(storage: &mut StorageOverlay, f: F) -> R {
	let mut alt_storage = Default::default();
	rstd::mem::swap(&mut alt_storage, storage);
	let mut ext = BasicExternalities::new(alt_storage);
	let r = ext::using(&mut ext, f);
	*storage = ext.into_storages().top;
	r
}

/// Execute the given closure with global functions available whose functionality routes into
/// externalities that draw from and populate `storage` and `children_storage`.
/// Forwards the value that the closure returns.
pub fn with_storage_and_children<R, F: FnOnce() -> R>(
=======
/// externalities that draw from and populate `storage`.
/// Forwards the value that the closure returns.
pub fn with_storage<R, F: FnOnce() -> R>(
>>>>>>> 7d96338b
	storage: &mut MapTransaction,
	f: F
) -> R {
	let mut alt_storage = Default::default();
	rstd::mem::swap(&mut alt_storage, storage);

<<<<<<< HEAD
	let mut ext = BasicExternalities::new_with_children(alt_storage);
	let r = ext::using(&mut ext, f);

	let storage_tuple = ext.into_storages();
	*storage = storage_tuple;
=======
	let mut ext = BasicExternalities::new(alt_storage);
	let r = ext::using(&mut ext, f);

	*storage = ext.into_storages();
>>>>>>> 7d96338b

	r
}

impl<'a> Printable for &'a [u8] {
	fn print(self) {
		println!("Runtime: {}", HexDisplay::from(&self));
	}
}

impl<'a> Printable for &'a str {
	fn print(self) {
		println!("Runtime: {}", self);
	}
}

impl Printable for u64 {
	fn print(self) {
		println!("Runtime: {}", self);
	}
}

#[cfg(test)]
mod std_tests {
	use super::*;
	use primitives::map;

	#[test]
	fn storage_works() {
		let mut t = BasicExternalities::default();
		assert!(with_externalities(&mut t, || {
			assert_eq!(storage(b"hello"), None);
			set_storage(b"hello", b"world");
			assert_eq!(storage(b"hello"), Some(b"world".to_vec()));
			assert_eq!(storage(b"foo"), None);
			set_storage(b"foo", &[1, 2, 3][..]);
			true
		}));

		t = BasicExternalities::new(MapTransaction {
      top: map![b"foo".to_vec() => b"bar".to_vec()],
      children: map![],
    });

		assert!(!with_externalities(&mut t, || {
			assert_eq!(storage(b"hello"), None);
			assert_eq!(storage(b"foo"), Some(b"bar".to_vec()));
			false
		}));
	}

	#[test]
	fn read_storage_works() {
		let mut t = BasicExternalities::new(MapTransaction { top: map![
			b":test".to_vec() => b"\x0b\0\0\0Hello world".to_vec()
		], children: map![]});

		with_externalities(&mut t, || {
			let mut v = [0u8; 4];
			assert!(read_storage(b":test", &mut v[..], 0).unwrap() >= 4);
			assert_eq!(v, [11u8, 0, 0, 0]);
			let mut w = [0u8; 11];
			assert!(read_storage(b":test", &mut w[..], 4).unwrap() >= 11);
			assert_eq!(&w, b"Hello world");
		});
	}

	#[test]
	fn clear_prefix_works() {
		let mut t = BasicExternalities::new(MapTransaction { top: map![
			b":a".to_vec() => b"\x0b\0\0\0Hello world".to_vec(),
			b":abcd".to_vec() => b"\x0b\0\0\0Hello world".to_vec(),
			b":abc".to_vec() => b"\x0b\0\0\0Hello world".to_vec(),
			b":abdd".to_vec() => b"\x0b\0\0\0Hello world".to_vec()
		], children: map![]});

		with_externalities(&mut t, || {
			clear_prefix(b":abc");

			assert!(storage(b":a").is_some());
			assert!(storage(b":abdd").is_some());
			assert!(storage(b":abcd").is_none());
			assert!(storage(b":abc").is_none());
		});
	}
}<|MERGE_RESOLUTION|>--- conflicted
+++ resolved
@@ -14,43 +14,23 @@
 // You should have received a copy of the GNU General Public License
 // along with Substrate.  If not, see <http://www.gnu.org/licenses/>.
 
-// re-export hashing functions.
-pub use primitives::{
+use primitives::{
 	blake2_128, blake2_256, twox_128, twox_256, twox_64, ed25519, Blake2Hasher,
-<<<<<<< HEAD
-	sr25519, Pair, child_trie::{ChildTrie, ChildTrieReadRef, KeySpace},
-=======
 	sr25519, Pair, child_trie::{ChildTrie, ChildTrieReadRef},
->>>>>>> 7d96338b
 };
 // Switch to this after PoC-3
 // pub use primitives::BlakeHasher;
 pub use substrate_state_machine::{
-<<<<<<< HEAD
-	Externalities,
-	BasicExternalities,
-	TestExternalities,
-};
-
-pub use substrate_state_machine::backend::{
-	MapTransaction,
-	StorageOverlay,
-	ChildrenStorageOverlay,
-=======
 	Externalities, BasicExternalities, TestExternalities,
 	backend::{MapTransaction, StorageOverlay, ChildrenStorageOverlay},
->>>>>>> 7d96338b
 };
 
 use environmental::environmental;
 use primitives::{offchain, hexdisplay::HexDisplay, H256};
 use trie::{TrieConfiguration, trie_types::Layout};
 
-<<<<<<< HEAD
-=======
 use std::convert::TryFrom;
 
->>>>>>> 7d96338b
 environmental!(ext: trait Externalities<Blake2Hasher>);
 
 /// Additional bounds for `Hasher` trait for with_std.
@@ -469,44 +449,19 @@
 }
 
 /// Execute the given closure with global functions available whose functionality routes into
-<<<<<<< HEAD
-/// externalities that draw from and populate `storage`. Forwards the value that the closure returns.
-pub fn with_storage<R, F: FnOnce() -> R>(storage: &mut StorageOverlay, f: F) -> R {
-	let mut alt_storage = Default::default();
-	rstd::mem::swap(&mut alt_storage, storage);
-	let mut ext = BasicExternalities::new(alt_storage);
-	let r = ext::using(&mut ext, f);
-	*storage = ext.into_storages().top;
-	r
-}
-
-/// Execute the given closure with global functions available whose functionality routes into
-/// externalities that draw from and populate `storage` and `children_storage`.
-/// Forwards the value that the closure returns.
-pub fn with_storage_and_children<R, F: FnOnce() -> R>(
-=======
 /// externalities that draw from and populate `storage`.
 /// Forwards the value that the closure returns.
 pub fn with_storage<R, F: FnOnce() -> R>(
->>>>>>> 7d96338b
 	storage: &mut MapTransaction,
 	f: F
 ) -> R {
 	let mut alt_storage = Default::default();
 	rstd::mem::swap(&mut alt_storage, storage);
 
-<<<<<<< HEAD
-	let mut ext = BasicExternalities::new_with_children(alt_storage);
-	let r = ext::using(&mut ext, f);
-
-	let storage_tuple = ext.into_storages();
-	*storage = storage_tuple;
-=======
 	let mut ext = BasicExternalities::new(alt_storage);
 	let r = ext::using(&mut ext, f);
 
 	*storage = ext.into_storages();
->>>>>>> 7d96338b
 
 	r
 }
