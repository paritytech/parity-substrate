// Copyright 2017-2019 Parity Technologies (UK) Ltd.
// This file is part of Substrate.

// Substrate is free software: you can redistribute it and/or modify
// it under the terms of the GNU General Public License as published by
// the Free Software Foundation, either version 3 of the License, or
// (at your option) any later version.

// Substrate is distributed in the hope that it will be useful,
// but WITHOUT ANY WARRANTY; without even the implied warranty of
// MERCHANTABILITY or FITNESS FOR A PARTICULAR PURPOSE.  See the
// GNU General Public License for more details.

// You should have received a copy of the GNU General Public License
// along with Substrate.  If not, see <http://www.gnu.org/licenses/>.

#[doc(hidden)]
pub use rstd;
pub use rstd::{mem, slice};

use core::{intrinsics, panic::PanicInfo};
<<<<<<< HEAD
use rstd::{vec::Vec, cell::Cell, convert::TryInto, ptr};
use primitives::{offchain, Blake2Hasher,
	child_trie::{ChildTrie, ChildTrieReadRef}};
=======
use rstd::{vec::Vec, cell::Cell, convert::TryInto, convert::TryFrom};
use primitives::{offchain, Blake2Hasher};
>>>>>>> d60cdba5

#[cfg(not(feature = "no_panic_handler"))]
#[panic_handler]
#[no_mangle]
pub fn panic(info: &PanicInfo) -> ! {
	unsafe {
		#[cfg(feature = "wasm-nice-panic-message")]
		{
			let message = rstd::alloc::format!("{}", info);
			extern_functions_host_impl::ext_print_utf8(message.as_ptr() as *const u8, message.len() as u32);
		}
		#[cfg(not(feature = "wasm-nice-panic-message"))]
		{
			if let Some(loc) = info.location() {
				extern_functions_host_impl::ext_print_utf8(loc.file().as_ptr() as *const u8, loc.file().len() as u32);
				extern_functions_host_impl::ext_print_num(loc.line() as u64);
				extern_functions_host_impl::ext_print_num(loc.column() as u64);
			}
		}
		intrinsics::abort()
	}
}

#[cfg(not(feature = "no_oom"))]
#[alloc_error_handler]
pub extern fn oom(_: ::core::alloc::Layout) -> ! {
	static OOM_MSG: &str = "Runtime memory exhausted. Aborting";

	unsafe {
		extern_functions_host_impl::ext_print_utf8(OOM_MSG.as_ptr(), OOM_MSG.len() as u32);
		intrinsics::abort();
	}
}

/// External (Host) APIs
pub mod ext {
	use super::*;

	/// The state of an exchangeable function.
	#[derive(Clone, Copy)]
	enum ExchangeableFunctionState {
		/// Original function is present
		Original,
		/// The function has been replaced.
		Replaced,
	}

	/// A function which implementation can be exchanged.
	///
	/// Internally this works by swapping function pointers.
	pub struct ExchangeableFunction<T>(Cell<(T, ExchangeableFunctionState)>);

	impl<T> ExchangeableFunction<T> {
		/// Create a new instance of `ExchangeableFunction`.
		pub const fn new(impl_: T) -> Self {
			Self(Cell::new((impl_, ExchangeableFunctionState::Original)))
		}
	}

	impl<T: Copy> ExchangeableFunction<T> {
		/// Replace the implementation with `new_impl`.
		///
		/// # Panics
		///
		/// Panics when trying to replace an already replaced implementation.
		///
		/// # Returns
		///
		/// Returns the original implementation wrapped in [`RestoreImplementation`].
		pub fn replace_implementation(&'static self, new_impl: T) -> RestoreImplementation<T> {
			if let ExchangeableFunctionState::Replaced = self.0.get().1 {
				panic!("Trying to replace an already replaced implementation!")
			}

			let old = self.0.replace((new_impl, ExchangeableFunctionState::Replaced));

			RestoreImplementation(self, Some(old.0))
		}

		/// Restore the original implementation.
		fn restore_orig_implementation(&self, orig: T) {
			self.0.set((orig, ExchangeableFunctionState::Original));
		}

		/// Returns the internal function pointer.
		pub fn get(&self) -> T {
			self.0.get().0
		}
	}

	// WASM does not support threads, so this is safe; qed.
	unsafe impl<T> Sync for ExchangeableFunction<T> {}

	/// Restores a function implementation on drop.
	///
	/// Stores a static reference to the function object and the original implementation.
	pub struct RestoreImplementation<T: 'static + Copy>(&'static ExchangeableFunction<T>, Option<T>);

	impl<T: Copy> Drop for RestoreImplementation<T> {
		fn drop(&mut self) {
			self.0.restore_orig_implementation(self.1.take().expect("Value is only taken on drop; qed"));
		}
	}

	/// Ensures we use the right crypto when calling into native
	pub trait ExternTrieCrypto: Hasher {
		/// Calculate enumerated trie root.
		fn enumerated_trie_root(values: &[&[u8]]) -> Self::Out;
	}

	/// Additional bounds for Hasher trait for without_std.
	pub trait HasherBounds: ExternTrieCrypto {}
	impl<T: ExternTrieCrypto + Hasher> HasherBounds for T {}

	// Ensures we use a Blake2_256-flavored Hasher when calling into native
	impl ExternTrieCrypto for Blake2Hasher {
		fn enumerated_trie_root(values: &[&[u8]]) -> Self::Out {
			let lengths = values.iter().map(|v| (v.len() as u32).to_le()).collect::<Vec<_>>();
			let values = values.iter().fold(Vec::new(), |mut acc, sl| { acc.extend_from_slice(sl); acc });
			let mut result: [u8; 32] = Default::default();
			unsafe {
				ext_blake2_256_enumerated_trie_root.get()(
					values.as_ptr(),
					lengths.as_ptr(),
					lengths.len() as u32,
					result.as_mut_ptr()
				);
			}
			result.into()
		}
	}

	/// Declare extern functions
	macro_rules! extern_functions {
		(
			$(
				$( #[$attr:meta] )*
				fn $name:ident ( $( $arg:ident : $arg_ty:ty ),* ) $( -> $ret:ty )?;
			)*
		) => {
			$(
				$( #[$attr] )*
				#[allow(non_upper_case_globals)]
				pub static $name: ExchangeableFunction<unsafe fn ( $( $arg_ty ),* ) $( -> $ret )?> =
					ExchangeableFunction::new(extern_functions_host_impl::$name);
			)*

			/// The exchangeable extern functions host implementations.
			pub(crate) mod extern_functions_host_impl {
				$(
					pub unsafe fn $name ( $( $arg : $arg_ty ),* ) $( -> $ret )? {
						implementation::$name ( $( $arg ),* )
					}
				)*

				mod implementation {
					extern "C" {
						$(
							pub fn $name ( $( $arg : $arg_ty ),* ) $( -> $ret )?;
						)*
					}
				}
			}
		};
	}

	/// Host functions, provided by the executor.
	/// A WebAssembly runtime module would "import" these to access the execution environment
	/// (most importantly, storage) or perform heavy hash calculations.
	/// See also "ext_" functions in sr-sandbox and sr-std
	extern_functions! {
		/// Host functions for printing, useful for debugging.
		fn ext_print_utf8(utf8_data: *const u8, utf8_len: u32);
		/// Print data as hex.
		fn ext_print_hex(data: *const u8, len: u32);
		/// Print a number
		fn ext_print_num(value: u64);

		/// Set value for key in storage.
		fn ext_set_storage(key_data: *const u8, key_len: u32, value_data: *const u8, value_len: u32);
		/// Get child trie at a storage location.
		///
		/// # Returns
		///
		/// - `1` if child trie found and content written.
		/// - `0` otherwhise.
		fn ext_child_trie(
			storage_key_data: *const u8,
			storage_key_len: u32,
			keyspace: *mut *mut u8,
			keyspace_len: *mut u32,
			root: *mut *mut u8,
			root_len: *mut u32,
			parent: *mut *mut u8,
			parent_len: *mut u32,
			extension: *mut *mut u8,
			extension_len: *mut u32
		) -> u32;
		/// Set child trie return false if there is an attempt to change non empty root.
		/// # Returns
		///
		/// - `1` if set successfull
		/// - `0` if not
		fn ext_set_child_trie(
			keyspace: *const u8,
			keyspace_len: u32,
			root: *const u8,
			root_len: u32,
			parent: *const u8,
			parent_len: u32,
			extension: *const u8,
			extension_len: u32
		) -> u32;
		/// Remove key and value from storage.
		fn ext_clear_storage(key_data: *const u8, key_len: u32);
		/// Checks if the given key exists in the storage.
		///
		/// # Returns
		///
		/// - `1` if the value exists.
		/// - `0` if the value does not exists.
		fn ext_exists_storage(key_data: *const u8, key_len: u32) -> u32;
		/// Remove storage entries which key starts with given prefix.
		fn ext_clear_prefix(prefix_data: *const u8, prefix_len: u32);
		/// Gets the value of the given key from storage.
		///
		/// The host allocates the memory for storing the value.
		///
		/// # Returns
		///
		/// - `0` if no value exists to the given key. `written_out` is set to `u32::max_value()`.
		/// - Otherwise, pointer to the value in memory. `written_out` contains the length of the value.
		fn ext_get_allocated_storage(key_data: *const u8, key_len: u32, written_out: *mut u32) -> *mut u8;
		/// Gets the value of the given key from storage.
		///
		/// The value is written into `value` starting at `value_offset`.
		///
		/// If the value length is greater than `value_len - value_offset`, the value is written partially.
		///
		/// # Returns
		///
		/// - `u32::max_value()` if the value does not exists.
		///
		/// - Otherwise, the number of bytes written for value.
		fn ext_get_storage_into(
			key_data: *const u8,
			key_len: u32,
			value_data: *mut u8,
			value_len: u32,
			value_offset: u32
		) -> u32;
		/// Gets the trie root of the storage.
		fn ext_storage_root(result: *mut u8);
		/// Get the change trie root of the current storage overlay at a block with given parent.
		///
		/// # Returns
		///
		/// - `1` if the change trie root was found.
		/// - `0` if the change trie root was not found.
		fn ext_storage_changes_root(
			parent_hash_data: *const u8, parent_hash_len: u32, result: *mut u8) -> u32;

		/// A child storage function.
		///
		/// See [`ext_set_storage`] for details.
		///
		/// A child storage is used e.g. by a contract.
		fn ext_set_child_storage(
			storage_key_data: *const u8,
			storage_key_len: u32,
			key_data: *const u8,
			key_len: u32,
			value_data: *const u8,
			value_len: u32
		);
		/// A child storage function.
		///
		/// See [`ext_clear_storage`] for details.
		///
		/// A child storage is used e.g. by a contract.
		fn ext_clear_child_storage(
			storage_key_data: *const u8,
			storage_key_len: u32,
			key_data: *const u8,
			key_len: u32
		);
		/// A child storage function.
		///
		/// See [`ext_exists_storage`] for details.
		///
		/// A child storage is used e.g. by a contract.
		fn ext_exists_child_storage(
			keyspace_data: *const u8,
			keyspace_len: u32,
			root_data: *const u8,
			root_len: u32,
			key_data: *const u8,
			key_len: u32
		) -> u32;
		/// A child storage function.
		///
		/// See [`ext_kill_storage`] for details.
		///
		/// A child storage is used e.g. by a contract.
		fn ext_kill_child_storage(prefix_storage_key_data: *const u8, storage_key_len: u32);
		/// A child storage function.
		///
		/// See [`ext_get_allocated_storage`] for details.
		///
		/// A child storage is used e.g. by a contract.
		fn ext_get_allocated_child_storage(
			keyspace_data: *const u8,
			keyspace_len: u32,
			root_data: *const u8,
			root_len: u32,
			key_data: *const u8,
			key_len: u32,
			written_out: *mut u32
		) -> *mut u8;
		/// A child storage function.
		///
		/// See [`ext_get_storage_into`] for details.
		///
		/// A child storage is used e.g. by a contract.
		fn ext_get_child_storage_into(
			keyspace_data: *const u8,
			keyspace_len: u32,
			root_data: *const u8,
			root_len: u32,
			key_data: *const u8,
			key_len: u32,
			value_data: *mut u8,
			value_len: u32,
			value_offset: u32
		) -> u32;
		/// Commits all changes and calculates the child-storage root.
		///
		/// A child storage is used e.g. by a contract.
		///
		/// # Returns
		///
		/// - The pointer to the result vector and `written_out` contains its length.
		fn ext_child_storage_root(
			storage_key_data: *const u8,
			storage_key_len: u32,
			written_out: *mut u32
		) -> *mut u8;

		/// The current relay chain identifier.
		fn ext_chain_id() -> u64;

		/// Calculate a blake2_256 merkle trie root.
		fn ext_blake2_256_enumerated_trie_root(
			values_data: *const u8,
			lens_data: *const u32,
			lens_len: u32,
			result: *mut u8
		);
		/// BLAKE2_128 hash
		fn ext_blake2_128(data: *const u8, len: u32, out: *mut u8);
		/// BLAKE2_256 hash
		fn ext_blake2_256(data: *const u8, len: u32, out: *mut u8);
		/// XX64 hash
		fn ext_twox_64(data: *const u8, len: u32, out: *mut u8);
		/// XX128 hash
		fn ext_twox_128(data: *const u8, len: u32, out: *mut u8);
		/// XX256 hash
		fn ext_twox_256(data: *const u8, len: u32, out: *mut u8);
		/// Keccak256 hash
		fn ext_keccak_256(data: *const u8, len: u32, out: *mut u8);
		/// Note: ext_ed25519_verify returns 0 if the signature is correct, nonzero otherwise.
		fn ext_ed25519_verify(
			msg_data: *const u8,
			msg_len: u32,
			sig_data: *const u8,
			pubkey_data: *const u8
		) -> u32;
		/// Note: ext_sr25519_verify returns 0 if the signature is correct, nonzero otherwise.
		fn ext_sr25519_verify(
			msg_data: *const u8,
			msg_len: u32,
			sig_data: *const u8,
			pubkey_data: *const u8
		) -> u32;
		/// Note: ext_secp256k1_ecdsa_recover returns 0 if the signature is correct, nonzero otherwise.
		fn ext_secp256k1_ecdsa_recover(
			msg_data: *const u8,
			sig_data: *const u8,
			pubkey_data: *mut u8
		) -> u32;

		//================================
		// Offchain-worker Context
		//================================

		/// Submit transaction.
		///
		/// # Returns
		///
		/// - 0 if it was successfuly added to the pool
		/// - nonzero otherwise.
		fn ext_submit_transaction(data: *const u8, len: u32) -> u32;

		/// Returns information about the local node's network state.
		///
		/// # Returns
		///
		/// The encoded `Result<offchain::OpaqueNetworkState, ()>`.
		/// `written_out` contains the length of the message.
		///
		/// The ownership of the returned buffer is transferred to the runtime
		/// code and the runtime is responsible for freeing it. This is always
		/// a properly allocated pointer (which cannot be NULL), hence the
		/// runtime code can always rely on it.
		fn ext_network_state(written_out: *mut u32) -> *mut u8;

		/// Returns the locally configured authority public key, if available.
		/// The `crypto` argument is `offchain::CryptoKind` converted to `u32`.
		///
		/// # Returns
		///
		/// The encoded `Result<PublicKey encoded to Vec<u8>, ()>`.
		/// `written_out` contains the length of the message.
		///
		/// The ownership of the returned buffer is transferred to the runtime
		/// code and the runtime is responsible for freeing it. This is always
		/// a properly allocated pointer (which cannot be NULL), hence the
		/// runtime code can always rely on it.
		fn ext_pubkey(key: u64, written_out: *mut u32) -> *mut u8;

		/// Create new key(pair) for signing/encryption/decryption.
		///
		/// # Returns
		///
		/// - A crypto key id (if the value is less than u16::max_value)
		/// - `u32::max_value` in case the crypto is not supported
		fn ext_new_crypto_key(crypto: u32) -> u64;

		/// Encrypt a piece of data using given crypto key.
		///
		/// If `key` is `0`, it will attempt to use current authority key of given `kind`.
		///
		/// # Returns
		///
		/// - `0` in case the key is invalid, `msg_len` is set to `u32::max_value`
		/// - Otherwise, pointer to the encrypted message in memory,
		///	`msg_len` contains the length of the message.
		fn ext_encrypt(
			key: u64,
			data: *const u8,
			data_len: u32,
			msg_len: *mut u32
		) -> *mut u8;

		/// Decrypt a piece of data using given crypto key.
		///
		/// If `key` is `0`, it will attempt to use current authority key of given `kind`.
		///
		/// # Returns
		///
		/// - `0` in case the key is invalid or data couldn't be decrypted,
		/// `msg_len` is set to `u32::max_value`
		/// - Otherwise, pointer to the decrypted message in memory,
		///	`msg_len` contains the length of the message.
		fn ext_decrypt(
			key: u64,
			data: *const u8,
			data_len: u32,
			msg_len: *mut u32
		) -> *mut u8;

		/// Sign a piece of data using given crypto key.
		///
		/// If `key` is `0`, it will attempt to use current authority key of given `kind`.
		///
		/// # Returns
		///
		/// - `0` in case the key is invalid,
		/// `sig_data_len` is set to `u32::max_value`
		/// - Otherwise, pointer to the signature in memory,
		///	`sig_data_len` contains the length of the signature.
		fn ext_sign(
			key: u64,
			data: *const u8,
			data_len: u32,
			sig_data_len: *mut u32
		) -> *mut u8;

		/// Verifies that `signature` for `msg` matches given `key`.
		///
		/// If `key` is `0`, it will attempt to use current authority key of given `kind`.
		///
		/// # Returns
		/// - `0` in case the signature is correct
		/// - `1` in case it doesn't match the key
		/// - `u32::max_value` if the key is invalid.
		fn ext_verify(
			key: u64,
			msg: *const u8,
			msg_len: u32,
			signature: *const u8,
			signature_len: u32
		) -> u32;

		/// Returns current UNIX timestamp (milliseconds)
		fn ext_timestamp() -> u64;

		/// Pause execution until given timestamp (milliseconds; `deadline`) is reached.
		///
		/// The deadline is obtained by querying the current timestamp via `ext_timestamp`
		/// and then adding some time to it.
		fn ext_sleep_until(deadline: u64);

		/// Generate a random seed
		///
		/// `data` has to be a pointer to a slice of 32 bytes.
		fn ext_random_seed(data: *mut u8);

		/// Write a value to local storage.
		fn ext_local_storage_set(kind: u32, key: *const u8, key_len: u32, value: *const u8, value_len: u32);

		/// Write a value to local storage in atomic fashion.
		///
		/// # Returns
		/// - `0` in case the value has been set
		/// - `1` if the `old_value` didn't match
		fn ext_local_storage_compare_and_set(
			kind: u32,
			key: *const u8,
			key_len: u32,
			old_value: *const u8,
			old_value_len: u32,
			new_value: *const u8,
			new_value_len: u32
		) -> u32;

		/// Read a value from local storage.
		///
		///
		/// # Returns
		///
		/// - 0 if the value has not been found, the `value_len` is set to `u32::max_value`.
		/// - Otherwise, pointer to the value in memory. `value_len` contains the length of the value.
		fn ext_local_storage_get(kind: u32, key: *const u8, key_len: u32, value_len: *mut u32) -> *mut u8;

		/// Initiates a http request.
		///
		/// `meta` is parity-codec encoded additional parameters to the request (like redirection policy,
		/// timeouts, certificates policy, etc). The format is not yet specified and the field is currently
		/// only reserved for future use.
		///
		/// # Returns
		///
		///	`RequestId(u16)` of initiated request, any value beyond `u16::max_value`
		/// signifies an error.
		fn ext_http_request_start(
			method: *const u8,
			method_len: u32,
			url: *const u8,
			url_len: u32,
			meta: *const u8,
			meta_len: u32
		) -> u32;

		/// Add a header to the request.
		///
		/// # Returns
		///
		/// - `0` if successful (and the request id exists)
		/// - nonzero otherwise
		fn ext_http_request_add_header(
			request_id: u32,
			name: *const u8,
			name_len: u32,
			value: *const u8,
			value_len: u32
		) -> u32;

		/// Write a chunk of request body.
		///
		/// Writing an empty chunks finalises the request.
		/// Passing `0` as deadline blocks forever.
		///
		/// # Returns
		///
		/// - `0` if successful,
		/// - nonzero otherwise (see HttpError for the codes)
		fn ext_http_request_write_body(
			request_id: u32,
			chunk: *const u8,
			chunk_len: u32,
			deadline: u64
		) -> u32;

		/// Block and wait for the responses for given requests.
		///
		/// Note that if deadline is 0 the method will block indefinitely,
		/// otherwise unready responses will produce `DeadlineReached` status.
		/// (see #primitives::offchain::HttpRequestStatus)
		///
		/// Make sure that `statuses` have the same length as ids.
		fn ext_http_response_wait(
			ids: *const u32,
			ids_len: u32,
			statuses: *mut u32,
			deadline: u64
		);

		/// Read all response headers.
		///
		/// Note the headers are only available before response body is fully consumed.
		///
		/// # Returns
		///
		/// - A pointer to parity-codec encoded vector of pairs `(HeaderKey, HeaderValue)`.
		/// - In case invalid `id` is passed it returns a pointer to parity-encoded empty vector.
		fn ext_http_response_headers(
			id: u32,
			written_out: *mut u32
		) -> *mut u8;

		/// Read a chunk of body response to given buffer.
		///
		/// Passing `0` as deadline blocks forever.
		///
		/// # Returns
		///
		/// The number of bytes written if successful,
		/// - if it's `0` it means response has been fully consumed,
		/// - if it's greater than `u32::max_value() - 255` it means reading body failed.
		///
		/// In case of failure, the error code should be mapped to `HttpError`
		/// in a following manner:
		/// - `u32::max_value()` HttpError code 1 (DeadlineReached)
		/// - `u32::max_value() - 1` HttpError code 2 (IoError)
		/// The rest is reserved for potential future errors.
		fn ext_http_response_read_body(
			id: u32,
			buffer: *mut u8,
			buffer_len: u32,
			deadline: u64
		) -> u32;
	}
}

pub use self::ext::*;

impl StorageApi for () {
	fn storage(key: &[u8]) -> Option<Vec<u8>> {
		let mut length: u32 = 0;
		unsafe {
			let ptr = ext_get_allocated_storage.get()(key.as_ptr(), key.len() as u32, &mut length);
			from_raw_parts(ptr, length)
		}
	}

	fn read_storage(key: &[u8], value_out: &mut [u8], value_offset: usize) -> Option<usize> {
		unsafe {
			match ext_get_storage_into.get()(
				key.as_ptr(),
				key.len() as u32,
				value_out.as_mut_ptr(),
				value_out.len() as u32,
				value_offset as u32,
			) {
				none if none == u32::max_value() => None,
				length => Some(length as usize),
			}
		}
	}

	/// Get child trie at storage key location.
	fn child_trie(storage_key: &[u8]) -> Option<ChildTrie> {
		let mut k = ptr::null_mut();
		let mut kl = 0u32;
		let mut r = ptr::null_mut();
		let mut rl = 0u32;
		let mut p = ptr::null_mut();
		let mut pl = 0u32;
		let mut e = ptr::null_mut();
		let mut el = 0u32;
		unsafe {
			if ext_child_trie.get()(
				storage_key.as_ptr(),
				storage_key.len() as u32,
				&mut k as *mut _,
				&mut kl,
				&mut r as *mut _,
				&mut rl,
				&mut p as *mut _,
				&mut pl,
				&mut e as *mut _,
				&mut el,
			) == 1 {
				Some(ChildTrie::unsafe_from_ptr_child_trie(k, kl, r, rl, p, pl, e, el))
			} else {
				None
			}
		}
	}

	/// Set child trie. Can fail and return false (eg change of root).
	fn set_child_trie(ct: ChildTrie) -> bool {
		unsafe {
			let p = ct.ptr_child_trie();
			ext_set_child_trie.get()(p.0, p.1, p.2, p.3, p.4, p.5, p.6, p.7)
				== 1
		}
	}


	fn child_storage(child_trie: ChildTrieReadRef, key: &[u8]) -> Option<Vec<u8>> {
		let mut length: u32 = 0;
		let empty_byte: [u8;0] = [];
		let (keyspace, root) = match child_trie {
			ChildTrieReadRef::New(keyspace) => (keyspace, &empty_byte[..]),
			ChildTrieReadRef::Existing (root, keyspace) => (keyspace, root),
		};
		unsafe {
			let ptr = ext_get_allocated_child_storage.get()(
				keyspace.as_ptr(),
				keyspace.len() as u32,
				root.as_ptr(),
				root.len() as u32,
				key.as_ptr(),
				key.len() as u32,
				&mut length
			);
			from_raw_parts(ptr, length)
		}
	}

	fn read_child_storage(
		child_trie: ChildTrieReadRef,
		key: &[u8],
		value_out: &mut [u8],
		value_offset: usize
	) -> Option<usize> {
		let empty_byte: [u8;0] = [];
		let (keyspace, root) = match child_trie {
			ChildTrieReadRef::New(keyspace) => (keyspace, &empty_byte[..]),
			ChildTrieReadRef::Existing (root, keyspace) => (keyspace, root),
		};
		unsafe {
			match ext_get_child_storage_into.get()(
				keyspace.as_ptr(),
				keyspace.len() as u32,
				root.as_ptr(),
				root.len() as u32,
				key.as_ptr(), key.len() as u32,
				value_out.as_mut_ptr(), value_out.len() as u32,
				value_offset as u32
			) {
				none if none == u32::max_value() => None,
				length => Some(length as usize),
			}
		}
	}

	fn set_storage(key: &[u8], value: &[u8]) {
		unsafe {
			ext_set_storage.get()(
				key.as_ptr(), key.len() as u32,
				value.as_ptr(), value.len() as u32
			);
		}
	}

	fn set_child_storage(child_trie: &ChildTrie, key: &[u8], value: &[u8]) {
		let storage_key = child_trie.parent_slice();
		unsafe {
			ext_set_child_storage.get()(
				storage_key.as_ptr(), storage_key.len() as u32,
				key.as_ptr(), key.len() as u32,
				value.as_ptr(), value.len() as u32
			);
		}
	}

	fn clear_storage(key: &[u8]) {
		unsafe {
			ext_clear_storage.get()(
				key.as_ptr(), key.len() as u32
			);
		}
	}

	fn clear_child_storage(child_trie: &ChildTrie, key: &[u8]) {
		let storage_key = child_trie.parent_slice();
		unsafe {
			ext_clear_child_storage.get()(
				storage_key.as_ptr(), storage_key.len() as u32,
				key.as_ptr(), key.len() as u32
			);
		}
	}

	fn exists_storage(key: &[u8]) -> bool {
		unsafe {
			ext_exists_storage.get()(
				key.as_ptr(), key.len() as u32
			) != 0
		}
	}

	fn exists_child_storage(child_trie: ChildTrieReadRef, key: &[u8]) -> bool {
		let (keyspace, root) = match child_trie {
			ChildTrieReadRef::New(keyspace) => (keyspace, &[][..]),
			ChildTrieReadRef::Existing (root, keyspace) => (keyspace, root),
		};
		unsafe {
			ext_exists_child_storage.get()(
				keyspace.as_ptr(),
				keyspace.len() as u32,
				root.as_ptr(),
				root.len() as u32,
				key.as_ptr(), key.len() as u32
			) != 0
		}
	}

	fn clear_prefix(prefix: &[u8]) {
		unsafe {
			ext_clear_prefix.get()(
				prefix.as_ptr(),
				prefix.len() as u32
			);
		}
	}

	fn kill_child_storage(child_trie: &ChildTrie) {
		let storage_key = child_trie.parent_slice();
		unsafe {
			ext_kill_child_storage.get()(
				storage_key.as_ptr(),
				storage_key.len() as u32
			);
		}
	}

	fn storage_root() -> [u8; 32] {
		let mut result: [u8; 32] = Default::default();
		unsafe {
			ext_storage_root.get()(result.as_mut_ptr());
		}
		result
	}

	fn child_storage_root(child_trie: &ChildTrie) -> Vec<u8> {
		let storage_key = child_trie.parent_slice();
		let mut length: u32 = 0;
		unsafe {
			let ptr = ext_child_storage_root.get()(
				storage_key.as_ptr(),
				storage_key.len() as u32,
				&mut length
			);
			from_raw_parts(ptr, length).expect("ext_child_storage_root never returns u32::max_value; qed")
		}
	}

	fn storage_changes_root(parent_hash: [u8; 32]) -> Option<[u8; 32]> {
		let mut result: [u8; 32] = Default::default();
		let is_set = unsafe {
			ext_storage_changes_root.get()(parent_hash.as_ptr(), parent_hash.len() as u32, result.as_mut_ptr())
		};

		if is_set != 0 {
			Some(result)
		} else {
			None
		}
	}

	fn enumerated_trie_root<H: Hasher + ExternTrieCrypto>(values: &[&[u8]]) -> H::Out {
		H::enumerated_trie_root(values)
	}

	fn trie_root<
		H: Hasher + ExternTrieCrypto,
		I: IntoIterator<Item = (A, B)>,
		A: AsRef<[u8]> + Ord,
		B: AsRef<[u8]>,
	>(_input: I) -> H::Out {
		unimplemented!()
	}

	fn ordered_trie_root<
		H: Hasher + ExternTrieCrypto,
		I: IntoIterator<Item = A>,
		A: AsRef<[u8]>
	>(_input: I) -> H::Out {
		unimplemented!()
	}
}

impl OtherApi for () {
	fn chain_id() -> u64 {
		unsafe {
			ext_chain_id.get()()
		}
	}

	fn print<T: Printable + Sized>(value: T) {
		value.print()
	}

}

impl HashingApi for () {
	fn keccak_256(data: &[u8]) -> [u8; 32] {
		let mut result: [u8; 32] = Default::default();
		unsafe {
			ext_keccak_256.get()(data.as_ptr(), data.len() as u32, result.as_mut_ptr());
		}
		result
	}

	fn blake2_128(data: &[u8]) -> [u8; 16] {
		let mut result: [u8; 16] = Default::default();
		unsafe {
			ext_blake2_128.get()(data.as_ptr(), data.len() as u32, result.as_mut_ptr());
		}
		result
	}

	fn blake2_256(data: &[u8]) -> [u8; 32] {
		let mut result: [u8; 32] = Default::default();
		unsafe {
			ext_blake2_256.get()(data.as_ptr(), data.len() as u32, result.as_mut_ptr());
		}
		result
	}

	fn twox_256(data: &[u8]) -> [u8; 32] {
		let mut result: [u8; 32] = Default::default();
		unsafe {
			ext_twox_256.get()(data.as_ptr(), data.len() as u32, result.as_mut_ptr());
		}
		result
	}

	fn twox_128(data: &[u8]) -> [u8; 16] {
		let mut result: [u8; 16] = Default::default();
		unsafe {
			ext_twox_128.get()(data.as_ptr(), data.len() as u32, result.as_mut_ptr());
		}
		result
	}

	fn twox_64(data: &[u8]) -> [u8; 8] {
		let mut result: [u8; 8] = Default::default();
		unsafe {
			ext_twox_64.get()(data.as_ptr(), data.len() as u32, result.as_mut_ptr());
		}
		result
	}
}

impl CryptoApi for () {
	fn ed25519_verify<P: AsRef<[u8]>>(sig: &[u8; 64], msg: &[u8], pubkey: P) -> bool {
		unsafe {
			ext_ed25519_verify.get()(msg.as_ptr(), msg.len() as u32, sig.as_ptr(), pubkey.as_ref().as_ptr()) == 0
		}
	}

	fn sr25519_verify<P: AsRef<[u8]>>(sig: &[u8; 64], msg: &[u8], pubkey: P) -> bool {
		unsafe {
			ext_sr25519_verify.get()(msg.as_ptr(), msg.len() as u32, sig.as_ptr(), pubkey.as_ref().as_ptr()) == 0
		}
	}

	fn secp256k1_ecdsa_recover(sig: &[u8; 65], msg: &[u8; 32]) -> Result<[u8; 64], EcdsaVerifyError> {
		let mut pubkey = [0u8; 64];
		match unsafe {
			ext_secp256k1_ecdsa_recover.get()(msg.as_ptr(), sig.as_ptr(), pubkey.as_mut_ptr())
		} {
			0 => Ok(pubkey),
			1 => Err(EcdsaVerifyError::BadRS),
			2 => Err(EcdsaVerifyError::BadV),
			3 => Err(EcdsaVerifyError::BadSignature),
			_ => unreachable!("`ext_secp256k1_ecdsa_recover` only returns 0, 1, 2 or 3; qed"),
		}
	}
}

impl OffchainApi for () {
	fn submit_transaction<T: codec::Encode>(data: &T) -> Result<(), ()> {
		let encoded_data = codec::Encode::encode(data);
		let ret = unsafe {
			ext_submit_transaction.get()(encoded_data.as_ptr(), encoded_data.len() as u32)
		};

		if ret == 0 {
			Ok(())
		} else {
			Err(())
		}
	}

	fn network_state() -> Result<offchain::OpaqueNetworkState, ()> {
		let mut len = 0_u32;
		let raw_result = unsafe {
			let ptr = ext_network_state.get()(&mut len);

			from_raw_parts(ptr, len)
		};

		match raw_result {
			Some(raw_result) => codec::Decode::decode(&mut &*raw_result).unwrap_or(Err(())),
			None => Err(())
		}
	}

	fn pubkey(key: CryptoKey) -> Result<Vec<u8>, ()> {
		let mut len = 0u32;
		let raw_result = unsafe {
			let ptr = ext_pubkey.get()(
				key.into(),
				&mut len,
			);

			from_raw_parts(ptr, len)
		};

		match raw_result {
			Some(raw_result) => codec::Decode::decode(&mut &*raw_result).unwrap_or(Err(())),
			None => Err(())
		}
	}

	fn new_crypto_key(crypto: offchain::CryptoKind) -> Result<offchain::CryptoKey, ()> {
		let crypto = crypto.into();
		let ret = unsafe {
			ext_new_crypto_key.get()(crypto)
		};
		offchain::CryptoKey::try_from(ret)
	}

	fn encrypt(
		key: offchain::CryptoKey,
		data: &[u8],
	) -> Result<Vec<u8>, ()> {
		let mut len = 0_u32;
		unsafe {
			let ptr = ext_encrypt.get()(
				key.into(),
				data.as_ptr(),
				data.len() as u32,
				&mut len
			);

			from_raw_parts(ptr, len).ok_or(())
		}
	}

	fn decrypt(
		key: offchain::CryptoKey,
		data: &[u8],
	) -> Result<Vec<u8>, ()> {
		let mut len = 0_u32;
		unsafe {
			let ptr = ext_decrypt.get()(
				key.into(),
				data.as_ptr(),
				data.len() as u32,
				&mut len
			);

			from_raw_parts(ptr, len).ok_or(())
		}
	}

	fn sign(
		key: offchain::CryptoKey,
		data: &[u8],
	) -> Result<Vec<u8>, ()> {
		let mut len = 0_u32;
		unsafe {
			let ptr = ext_sign.get()(
				key.into(),
				data.as_ptr(),
				data.len() as u32,
				&mut len
			);

			from_raw_parts(ptr, len).ok_or(())
		}
	}

	fn verify(
		key: offchain::CryptoKey,
		msg: &[u8],
		signature: &[u8],
	) -> Result<bool, ()> {
		let val = unsafe {
			ext_verify.get()(
				key.into(),
				msg.as_ptr(),
				msg.len() as u32,
				signature.as_ptr(),
				signature.len() as u32,
			)
		};

		match val {
			0 => Ok(true),
			1 => Ok(false),
			_ => Err(()),
		}
	}

	fn timestamp() -> offchain::Timestamp {
		offchain::Timestamp::from_unix_millis(unsafe {
			ext_timestamp.get()()
		})
	}

	fn sleep_until(deadline: offchain::Timestamp) {
		unsafe {
			ext_sleep_until.get()(deadline.unix_millis())
		}
	}

	fn random_seed() -> [u8; 32] {
		let mut result = [0_u8; 32];
		unsafe {
			ext_random_seed.get()(result.as_mut_ptr())
		}
		result
	}

	fn local_storage_set(kind: offchain::StorageKind, key: &[u8], value: &[u8]) {
		unsafe {
			ext_local_storage_set.get()(
				kind.into(),
				key.as_ptr(),
				key.len() as u32,
				value.as_ptr(),
				value.len() as u32,
			)
		}
	}

	fn local_storage_compare_and_set(
		kind: offchain::StorageKind,
		key: &[u8],
		old_value: Option<&[u8]>,
		new_value: &[u8],
	) -> bool {
		let (ptr, len) = match old_value {
			Some(old_value) => (
				old_value.as_ptr(),
				old_value.len() as u32,
			),
			None => (0 as *const u8, u32::max_value()),
		};

		unsafe {
			ext_local_storage_compare_and_set.get()(
				kind.into(),
				key.as_ptr(),
				key.len() as u32,
				ptr,
				len,
				new_value.as_ptr(),
				new_value.len() as u32,
			) == 0
		}
	}

	fn local_storage_get(kind: offchain::StorageKind, key: &[u8]) -> Option<Vec<u8>> {
		let mut len = 0u32;
		unsafe {
			let ptr = ext_local_storage_get.get()(
				kind.into(),
				key.as_ptr(),
				key.len() as u32,
				&mut len,
			);

			from_raw_parts(ptr, len)
		}
	}

	fn http_request_start(method: &str, url: &str, meta: &[u8]) -> Result<offchain::HttpRequestId, ()> {
		let method = method.as_bytes();
		let url = url.as_bytes();

		let result = unsafe {
			ext_http_request_start.get()(
				method.as_ptr(),
				method.len() as u32,
				url.as_ptr(),
				url.len() as u32,
				meta.as_ptr(),
				meta.len() as u32,
			)
		};

		if result > u16::max_value() as u32 {
			Err(())
		} else {
			Ok(offchain::HttpRequestId(result as u16))
		}
	}

	fn http_request_add_header(request_id: offchain::HttpRequestId, name: &str, value: &str) -> Result<(), ()> {
		let name = name.as_bytes();
		let value = value.as_bytes();

		let result = unsafe {
			ext_http_request_add_header.get()(
				request_id.into(),
				name.as_ptr(),
				name.len() as u32,
				value.as_ptr(),
				value.len() as u32,
			)
		};

		if result == 0 {
			Ok(())
		} else {
			Err(())
		}
	}

	fn http_request_write_body(
		request_id: offchain::HttpRequestId,
		chunk: &[u8],
		deadline: Option<offchain::Timestamp>
	) -> Result<(), offchain::HttpError> {
		let res = unsafe {
			ext_http_request_write_body.get()(
				request_id.into(),
				chunk.as_ptr(),
				chunk.len() as u32,
				deadline.map_or(0, |x| x.unix_millis()),
			)
		};

		if res == 0 {
			Ok(())
		} else {
			Err(res.try_into().unwrap_or(offchain::HttpError::IoError))
		}
	}

	fn http_response_wait(
		ids: &[offchain::HttpRequestId],
		deadline: Option<offchain::Timestamp>
	) -> Vec<offchain::HttpRequestStatus> {
		let ids = ids.iter().map(|x| x.0 as u32).collect::<Vec<_>>();
		let mut statuses = Vec::new();
		statuses.resize(ids.len(), 0u32);

		unsafe {
			ext_http_response_wait.get()(
				ids.as_ptr(),
				ids.len() as u32,
				statuses.as_mut_ptr(),
				deadline.map_or(0, |x| x.unix_millis()),
			)
		}

		statuses
			.into_iter()
			.map(|status| status.try_into().unwrap_or(offchain::HttpRequestStatus::Unknown))
			.collect()
	}

	fn http_response_headers(
		request_id: offchain::HttpRequestId,
	) -> Vec<(Vec<u8>, Vec<u8>)> {
		let mut len = 0u32;
		let raw_result = unsafe {
			let ptr = ext_http_response_headers.get()(
				request_id.into(),
				&mut len,
			);

			from_raw_parts(ptr, len).expect("ext_http_response_headers never return u32::max_value; qed")
		};

		codec::Decode::decode(&mut &*raw_result).unwrap_or_default()
	}

	fn http_response_read_body(
		request_id: offchain::HttpRequestId,
		buffer: &mut [u8],
		deadline: Option<offchain::Timestamp>,
	) -> Result<usize, offchain::HttpError> {
		let res = unsafe {
			ext_http_response_read_body.get()(
				request_id.into(),
				buffer.as_mut_ptr(),
				buffer.len() as u32,
				deadline.map_or(0, |x| x.unix_millis()),
			)
		};

		if res >= u32::max_value() - 255 {
			let code = (u32::max_value() - res) + 1;
			code.try_into().map_err(|_| offchain::HttpError::IoError)
		} else {
			Ok(res as usize)
		}
	}
}

unsafe fn from_raw_parts(ptr: *mut u8, len: u32) -> Option<Vec<u8>> {
	if len == u32::max_value() {
		None
	} else {
		// Invariants required by Vec::from_raw_parts are not formally fulfilled.
		// We don't allocate via String/Vec<T>, but use a custom allocator instead.
		// See #300 for more details.
		Some(<Vec<u8>>::from_raw_parts(ptr, len as usize, len as usize))
	}
}

impl Api for () {}

impl<'a> Printable for &'a [u8] {
	fn print(self) {
		unsafe {
			ext_print_hex.get()(self.as_ptr(), self.len() as u32);
		}
	}
}

impl<'a> Printable for &'a str {
	fn print(self) {
		unsafe {
			ext_print_utf8.get()(self.as_ptr() as *const u8, self.len() as u32);
		}
	}
}

impl Printable for u64 {
	fn print(self) {
		unsafe { ext_print_num.get()(self); }
	}
}<|MERGE_RESOLUTION|>--- conflicted
+++ resolved
@@ -19,14 +19,9 @@
 pub use rstd::{mem, slice};
 
 use core::{intrinsics, panic::PanicInfo};
-<<<<<<< HEAD
-use rstd::{vec::Vec, cell::Cell, convert::TryInto, ptr};
+use rstd::{vec::Vec, cell::Cell, convert::TryInto, convert::TryFrom, ptr};
 use primitives::{offchain, Blake2Hasher,
 	child_trie::{ChildTrie, ChildTrieReadRef}};
-=======
-use rstd::{vec::Vec, cell::Cell, convert::TryInto, convert::TryFrom};
-use primitives::{offchain, Blake2Hasher};
->>>>>>> d60cdba5
 
 #[cfg(not(feature = "no_panic_handler"))]
 #[panic_handler]
@@ -700,28 +695,37 @@
 
 	/// Get child trie at storage key location.
 	fn child_trie(storage_key: &[u8]) -> Option<ChildTrie> {
-		let mut k = ptr::null_mut();
-		let mut kl = 0u32;
-		let mut r = ptr::null_mut();
-		let mut rl = 0u32;
-		let mut p = ptr::null_mut();
-		let mut pl = 0u32;
-		let mut e = ptr::null_mut();
-		let mut el = 0u32;
+		let mut key = ptr::null_mut();
+		let mut key_length = 0u32;
+		let mut root = ptr::null_mut();
+		let mut root_length = 0u32;
+		let mut parent = ptr::null_mut();
+		let mut parent_length = 0u32;
+		let mut extension = ptr::null_mut();
+		let mut extension_length = 0u32;
 		unsafe {
 			if ext_child_trie.get()(
 				storage_key.as_ptr(),
 				storage_key.len() as u32,
-				&mut k as *mut _,
-				&mut kl,
-				&mut r as *mut _,
-				&mut rl,
-				&mut p as *mut _,
-				&mut pl,
-				&mut e as *mut _,
-				&mut el,
+				&mut key as *mut _,
+				&mut key_length,
+				&mut root as *mut _,
+				&mut root_length,
+				&mut parent as *mut _,
+				&mut parent_length,
+				&mut extension as *mut _,
+				&mut extension_length,
 			) == 1 {
-				Some(ChildTrie::unsafe_from_ptr_child_trie(k, kl, r, rl, p, pl, e, el))
+				Some(ChildTrie::unsafe_from_ptr_child_trie(
+					key,
+					key_length,
+					root,
+					root_length,
+					parent,
+					parent_length,
+					extension,
+					extension_length,
+				))
 			} else {
 				None
 			}
