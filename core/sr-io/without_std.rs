--- conflicted
+++ resolved
@@ -19,18 +19,12 @@
 pub use rstd::{mem, slice};
 
 use core::{intrinsics, panic::PanicInfo};
-<<<<<<< HEAD
-use rstd::{vec::Vec, cell::Cell, convert::TryInto, convert::TryFrom, ptr};
-use primitives::{offchain, Blake2Hasher,
-	child_trie::{ChildTrie, ChildTrieReadRef}};
-=======
 use rstd::{vec::Vec, cell::Cell, convert::TryInto, ptr};
 use primitives::{
 	offchain, Blake2Hasher,
 	child_trie::{ChildTrie, ChildTrieReadRef},
 };
 use codec::Decode;
->>>>>>> 7d96338b
 
 #[cfg(not(feature = "no_panic_handler"))]
 #[panic_handler]
@@ -835,8 +829,6 @@
 		}
 	}
 
-<<<<<<< HEAD
-=======
 	fn clear_child_prefix(child_trie: &ChildTrie, prefix: &[u8]) {
 		let storage_key = child_trie.parent_slice();
 		unsafe {
@@ -848,7 +840,6 @@
 		}
 	}
 
->>>>>>> 7d96338b
 	fn kill_child_storage(child_trie: &ChildTrie) {
 		let storage_key = child_trie.parent_slice();
 		unsafe {
