--- conflicted
+++ resolved
@@ -34,20 +34,11 @@
 
 pub use primitives::Blake2Hasher;
 pub use primitives::child_trie::{ChildTrie, ChildTrieReadRef};
-<<<<<<< HEAD
-use primitives::offchain::{
-	Timestamp,
-	HttpRequestId, HttpRequestStatus, HttpError,
-	CryptoKind, CryptoKey,
-	StorageKind,
-	OpaqueNetworkState,
-=======
 use primitives::{
 	crypto::KeyTypeId, ed25519, sr25519,
 	offchain::{
 		Timestamp, HttpRequestId, HttpRequestStatus, HttpError, StorageKind, OpaqueNetworkState,
 	},
->>>>>>> 7d96338b
 };
 
 /// Error verifying ECDSA signature
@@ -431,11 +422,7 @@
 
 #[cfg(feature = "std")]
 pub use self::imp::{
-<<<<<<< HEAD
-	StorageOverlay, ChildrenStorageOverlay, with_storage, with_storage_and_children,
-=======
 	StorageOverlay, ChildrenStorageOverlay, with_storage,
->>>>>>> 7d96338b
 	with_externalities, MapTransaction,
 };
 #[cfg(not(feature = "std"))]
