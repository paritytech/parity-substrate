--- conflicted
+++ resolved
@@ -13,13 +13,8 @@
 primitives = { package = "substrate-primitives", path = "../primitives", default-features = false }
 codec = { package = "parity-scale-codec", version = "1.0.0", default-features = false }
 hash-db = { version = "0.15.2", default-features = false }
-<<<<<<< HEAD
-libsecp256k1 = { version = "0.2.2", optional = true }
+libsecp256k1 = { version = "0.3.0", optional = true }
 tiny-keccak = { version = "1.5.0", optional = true }
-=======
-libsecp256k1 = { version = "0.3", optional = true }
-tiny-keccak = { version = "1.4.2", optional = true }
->>>>>>> e84f6158
 environmental = { version = "1.0.1", optional = true }
 substrate-state-machine = { path = "../state-machine", optional = true }
 trie = { package = "substrate-trie", path = "../trie", optional = true }
