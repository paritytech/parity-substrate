--- conflicted
+++ resolved
@@ -7,25 +7,20 @@
 edition = "2018"
 
 [dependencies]
-bytes = "0.4"
+bytes = "0.4.12"
 client = { package = "substrate-client", path = "../../core/client" }
-<<<<<<< HEAD
 futures-preview = "0.3.0-alpha.18"
 log = "0.4.8"
-=======
-fnv = "1.0"
+fnv = "1.0.6"
 futures01 = { package = "futures", version = "0.1" }
-futures-preview = "=0.3.0-alpha.17"
-futures-timer = "0.2.1"
+futures-timer = "0.3.0"
 hyper = "0.12.33"
 hyper-tls = "0.3.2"
-log = "0.4"
->>>>>>> 409f5aa1
 offchain-primitives = { package = "substrate-offchain-primitives", path = "./primitives" }
 codec = { package = "parity-scale-codec", version = "1.0.0", features = ["derive"] }
 parking_lot = "0.9.0"
 primitives = { package = "substrate-primitives", path = "../../core/primitives" }
-rand = "0.7"
+rand = "0.7.0"
 sr-primitives = { path = "../../core/sr-primitives" }
 transaction_pool = { package = "substrate-transaction-pool", path = "../../core/transaction-pool" }
 network = { package = "substrate-network", path = "../../core/network" }
@@ -35,7 +30,7 @@
 env_logger = "0.6.2"
 client-db = { package = "substrate-client-db", path = "../../core/client/db/", default-features = true }
 test-client = { package = "substrate-test-runtime-client", path = "../../core/test-runtime/client" }
-tokio = "0.1"
+tokio = "0.1.22"
 
 [features]
 default = []