// Copyright 2019 Parity Technologies (UK) Ltd.
// This file is part of Substrate.

// Substrate is free software: you can redistribute it and/or modify
// it under the terms of the GNU General Public License as published by
// the Free Software Foundation, either version 3 of the License, or
// (at your option) any later version.

// Substrate is distributed in the hope that it will be useful,
// but WITHOUT ANY WARRANTY; without even the implied warranty of
// MERCHANTABILITY or FITNESS FOR A PARTICULAR PURPOSE.  See the
// GNU General Public License for more details.

// You should have received a copy of the GNU General Public License
// along with Substrate.  If not, see <http://www.gnu.org/licenses/>.

//! Substrate offchain workers.
//!
//! The offchain workers is a special function of the runtime that
//! gets executed after block is imported. During execution
//! it's able to asynchronously submit extrinsics that will either
//! be propagated to other nodes added to the next block
//! produced by the node as unsigned transactions.
//!
//! Offchain workers can be used for computation-heavy tasks
//! that are not feasible for execution during regular block processing.
//! It can either be tasks that no consensus is required for,
//! or some form of consensus over the data can be built on-chain
//! for instance via:
//! 1. Challenge period for incorrect computations
//! 2. Majority voting for results
//! 3. etc

#![warn(missing_docs)]

use std::{
	fmt,
	marker::PhantomData,
	sync::Arc,
};

use client::runtime_api::ApiExt;
use futures::future::Future;
use log::{debug, warn};
use network::NetworkStateInfo;
<<<<<<< HEAD
use primitives::{ExecutionContext, traits::BareCryptoStorePtr};
use sr_primitives::{
	generic::BlockId,
	traits::{self, ProvideRuntimeApi},
};
=======
use primitives::ExecutionContext;
use sr_primitives::{generic::BlockId, traits::{self, ProvideRuntimeApi}};
>>>>>>> ecae8346
use transaction_pool::txpool::{Pool, ChainApi};

mod api;

pub mod testing;

pub use offchain_primitives::OffchainWorkerApi;

/// An offchain workers manager.
pub struct OffchainWorkers<Client, Storage, Block: traits::Block> {
	client: Arc<Client>,
	db: Storage,
<<<<<<< HEAD
	keystore: Option<BareCryptoStorePtr>,
=======
>>>>>>> ecae8346
	_block: PhantomData<Block>,
}

impl<Client, Storage, Block: traits::Block> OffchainWorkers<Client, Storage, Block> {
	/// Creates new `OffchainWorkers`.
<<<<<<< HEAD
	pub fn new(client: Arc<Client>, db: Storage, keystore: Option<BareCryptoStorePtr>) -> Self {
=======
	pub fn new(client: Arc<Client>, db: Storage) -> Self {
>>>>>>> ecae8346
		Self {
			client,
			db,
			_block: PhantomData,
		}
	}
}

impl<Client, Storage, Block: traits::Block> fmt::Debug for OffchainWorkers<
	Client,
	Storage,
	Block,
> {
	fn fmt(&self, f: &mut fmt::Formatter) -> fmt::Result {
		f.debug_tuple("OffchainWorkers").finish()
	}
}

impl<Client, Storage, Block> OffchainWorkers<
	Client,
	Storage,
	Block,
> where
	Block: traits::Block,
	Client: ProvideRuntimeApi + Send + Sync + 'static,
	Client::Api: OffchainWorkerApi<Block>,
	Storage: client::backend::OffchainStorage + 'static,
{
	/// Start the offchain workers after given block.
	#[must_use]
	pub fn on_block_imported<A>(
		&self,
		number: &<Block::Header as traits::Header>::Number,
		pool: &Arc<Pool<A>>,
		network_state: Arc<dyn NetworkStateInfo + Send + Sync>,
	) -> impl Future<Item = (), Error = ()> where
		A: ChainApi<Block=Block> + 'static,
	{
		let runtime = self.client.runtime_api();
		let at = BlockId::number(*number);
		let has_api = runtime.has_api::<dyn OffchainWorkerApi<Block>>(&at);
		debug!("Checking offchain workers at {:?}: {:?}", at, has_api);

		if has_api.unwrap_or(false) {
			let (api, runner) = api::AsyncApi::new(
				pool.clone(),
				self.db.clone(),
				at.clone(),
				network_state.clone(),
			);
			debug!("Spawning offchain workers at {:?}", at);
			let number = *number;
			let client = self.client.clone();
			spawn_worker(move || {
				let runtime = client.runtime_api();
				let api = Box::new(api);
				debug!("Running offchain workers at {:?}", at);
				let run = runtime.offchain_worker_with_context(
					&at,
					ExecutionContext::OffchainWorker(api),
					number,
				);
				if let Err(e) =	run {
					log::error!("Error running offchain workers at {:?}: {:?}", at, e);
				}
			});
			futures::future::Either::A(runner.process())
		} else {
			futures::future::Either::B(futures::future::ok(()))
		}
	}
}

/// Spawns a new offchain worker.
///
/// We spawn offchain workers for each block in a separate thread,
/// since they can run for a significant amount of time
/// in a blocking fashion and we don't want to block the runtime.
///
/// Note that we should avoid that if we switch to future-based runtime in the future,
/// alternatively:
/// TODO [ToDr] (#1458) we can consider using a thread pool instead.
fn spawn_worker(f: impl FnOnce() -> () + Send + 'static) {
	std::thread::spawn(f);
}

#[cfg(test)]
mod tests {
	use super::*;
	use futures::Future;
	use network::{Multiaddr, PeerId};

	struct MockNetworkStateInfo();

	impl NetworkStateInfo for MockNetworkStateInfo {
		fn external_addresses(&self) -> Vec<Multiaddr> {
			Vec::new()
		}

		fn peer_id(&self) -> PeerId {
			PeerId::random()
		}
	}

	#[test]
	fn should_call_into_runtime_and_produce_extrinsic() {
		// given
		let _ = env_logger::try_init();
		let runtime = tokio::runtime::Runtime::new().unwrap();
		let client = Arc::new(test_client::new());
		let pool = Arc::new(Pool::new(Default::default(), transaction_pool::ChainApi::new(client.clone())));
		let db = client_db::offchain::LocalStorage::new_test();
		let network_state = Arc::new(MockNetworkStateInfo());

		// when
		let offchain = OffchainWorkers::new(client, db);
		runtime.executor().spawn(offchain.on_block_imported(&0u64, &pool, network_state.clone()));

		// then
		runtime.shutdown_on_idle().wait().unwrap();
		assert_eq!(pool.status().ready, 1);
		assert_eq!(pool.ready().next().unwrap().is_propagateable(), false);
	}
}<|MERGE_RESOLUTION|>--- conflicted
+++ resolved
@@ -43,16 +43,8 @@
 use futures::future::Future;
 use log::{debug, warn};
 use network::NetworkStateInfo;
-<<<<<<< HEAD
-use primitives::{ExecutionContext, traits::BareCryptoStorePtr};
-use sr_primitives::{
-	generic::BlockId,
-	traits::{self, ProvideRuntimeApi},
-};
-=======
 use primitives::ExecutionContext;
 use sr_primitives::{generic::BlockId, traits::{self, ProvideRuntimeApi}};
->>>>>>> ecae8346
 use transaction_pool::txpool::{Pool, ChainApi};
 
 mod api;
@@ -65,20 +57,12 @@
 pub struct OffchainWorkers<Client, Storage, Block: traits::Block> {
 	client: Arc<Client>,
 	db: Storage,
-<<<<<<< HEAD
-	keystore: Option<BareCryptoStorePtr>,
-=======
->>>>>>> ecae8346
 	_block: PhantomData<Block>,
 }
 
 impl<Client, Storage, Block: traits::Block> OffchainWorkers<Client, Storage, Block> {
 	/// Creates new `OffchainWorkers`.
-<<<<<<< HEAD
-	pub fn new(client: Arc<Client>, db: Storage, keystore: Option<BareCryptoStorePtr>) -> Self {
-=======
 	pub fn new(client: Arc<Client>, db: Storage) -> Self {
->>>>>>> ecae8346
 		Self {
 			client,
 			db,
