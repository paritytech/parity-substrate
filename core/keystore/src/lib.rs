// Copyright 2017-2019 Parity Technologies (UK) Ltd.
// This file is part of Substrate.

// Substrate is free software: you can redistribute it and/or modify
// it under the terms of the GNU General Public License as published by
// the Free Software Foundation, either version 3 of the License, or
// (at your option) any later version.

// Substrate is distributed in the hope that it will be useful,
// but WITHOUT ANY WARRANTY; without even the implied warranty of
// MERCHANTABILITY or FITNESS FOR A PARTICULAR PURPOSE.  See the
// GNU General Public License for more details.

// You should have received a copy of the GNU General Public License
// along with Substrate. If not, see <http://www.gnu.org/licenses/>.

//! Keystore (and session key management) for ed25519 based chains like Polkadot.

#![warn(missing_docs)]

use std::{collections::HashMap, path::PathBuf, fs::{self, File}, io::{self, Write}, sync::Arc};

use primitives::{
	crypto::{KeyTypeId, Pair as PairT, Public, IsWrappedBy, Protected}, traits::BareCryptoStore,
};

use app_crypto::{AppKey, AppPublic, AppPair, ed25519, sr25519};

use parking_lot::RwLock;

/// Keystore pointer
pub type KeyStorePtr = Arc<RwLock<Store>>;

/// Keystore error.
#[derive(Debug, derive_more::Display, derive_more::From)]
pub enum Error {
	/// IO error.
	Io(io::Error),
	/// JSON error.
	Json(serde_json::Error),
	/// Invalid password.
	#[display(fmt="Invalid password")]
	InvalidPassword,
	/// Invalid BIP39 phrase
	#[display(fmt="Invalid recovery phrase (BIP39) data")]
	InvalidPhrase,
	/// Invalid seed
	#[display(fmt="Invalid seed")]
	InvalidSeed,
	/// Keystore unavailable
	#[display(fmt="Keystore unavailable")]
	Unavailable,
}

/// Keystore Result
pub type Result<T> = std::result::Result<T, Error>;

impl std::error::Error for Error {
	fn source(&self) -> Option<&(dyn std::error::Error + 'static)> {
		match self {
			Error::Io(ref err) => Some(err),
			Error::Json(ref err) => Some(err),
			_ => None,
		}
	}
}

/// Key store.
///
/// Stores key pairs in a file system store + short lived key pairs in memory.
///
/// Every pair that is being generated by a `seed`, will be placed in memory.
pub struct Store {
	path: PathBuf,
	additional: HashMap<(KeyTypeId, Vec<u8>), Vec<u8>>,
	password: Option<Protected<String>>,
}

impl Store {
	/// Open the store at the given path.
	///
	/// Optionally takes a password that will be used to encrypt/decrypt the keys.
	pub fn open<T: Into<PathBuf>>(path: T, password: Option<Protected<String>>) -> Result<KeyStorePtr> {
		let path = path.into();
		fs::create_dir_all(&path)?;

		let instance = Self { path, additional: HashMap::new(), password };
		Ok(Arc::new(RwLock::new(instance)))
	}

	/// Get the public/private key pair for the given public key and key type.
	fn get_additional_pair<Pair: PairT>(
		&self,
		public: &Pair::Public,
		key_type: KeyTypeId,
	) -> Result<Option<Pair>> {
		let key = (key_type, public.to_raw_vec());
		self.additional
			.get(&key)
			.map(|bytes| Pair::from_seed_slice(bytes).map_err(|_| Error::InvalidSeed))
			.transpose()
	}

	/// Insert the given public/private key pair with the given key type.
	/// 
	/// Does not place it into the file system store.
	fn insert_ephemeral_pair<Pair: PairT>(&mut self, pair: &Pair, key_type: KeyTypeId) {
		let key = (key_type, pair.public().to_raw_vec());
		self.additional.insert(key, pair.to_raw_vec());
	}

	/// Insert a new key with anonymous crypto.
	///
	/// Places it into the file system store.
	fn insert_unknown(&self, key_type: KeyTypeId, suri: &str, public: &[u8]) -> Result<()> {
		let mut file = File::create(self.key_file_path(public, key_type)).map_err(Error::Io)?;
		serde_json::to_writer(&file, &suri).map_err(Error::Json)?;
		file.flush().map_err(Error::Io)?;
		Ok(())
	}

	/// Insert a new key.
	///
	/// Places it into the file system store.
	pub fn insert_by_type<Pair: PairT>(&self, key_type: KeyTypeId, suri: &str) -> Result<Pair> {
		let pair = Pair::from_string(
			suri,
			self.password.as_ref().map(|p| &***p)
		).map_err(|_| Error::InvalidSeed)?;
		self.insert_unknown(key_type, suri, pair.public().as_slice())
			.map_err(|_| Error::Unavailable)?;
		Ok(pair)
	}

	/// Insert a new key.
	///
	/// Places it into the file system store.
	pub fn insert<Pair: AppPair>(&self, suri: &str) -> Result<Pair> {
		self.insert_by_type::<Pair::Generic>(Pair::ID, suri).map(Into::into)
	}

	/// Generate a new key.
	///
	/// Places it into the file system store.
	pub fn generate_by_type<Pair: PairT>(&self, key_type: KeyTypeId) -> Result<Pair> {
		let (pair, phrase, _) = Pair::generate_with_phrase(self.password.as_ref().map(|p| &***p));
		let mut file = File::create(self.key_file_path(pair.public().as_slice(), key_type))?;
		serde_json::to_writer(&file, &phrase)?;
		file.flush()?;
		Ok(pair)
	}

	/// Generate a new key.
	///
	/// Places it into the file system store.
	pub fn generate<Pair: AppPair>(&self) -> Result<Pair> {
		self.generate_by_type::<Pair::Generic>(Pair::ID).map(Into::into)
	}

	/// Create a new key from seed.
	///
	/// Does not place it into the file system store.
	pub fn insert_ephemeral_from_seed_by_type<Pair: PairT>(
		&mut self,
		seed: &str,
		key_type: KeyTypeId,
	) -> Result<Pair> {
		let pair = Pair::from_string(seed, None).map_err(|_| Error::InvalidSeed)?;
		self.insert_ephemeral_pair(&pair, key_type);
		Ok(pair)
	}

	/// Create a new key from seed.
	///
	/// Does not place it into the file system store.
	pub fn insert_ephemeral_from_seed<Pair: AppPair>(&mut self, seed: &str) -> Result<Pair> {
		self.insert_ephemeral_from_seed_by_type::<Pair::Generic>(seed, Pair::ID).map(Into::into)
	}

	/// Get a key pair for the given public key and key type.
	pub fn key_pair_by_type<Pair: PairT>(&self,
		public: &Pair::Public,
		key_type: KeyTypeId,
	) -> Result<Pair> {
		if let Some(pair) = self.get_additional_pair(public, key_type)? {
			return Ok(pair)
		}

		let path = self.key_file_path(public.as_slice(), key_type);
		let file = File::open(path)?;

		let phrase: String = serde_json::from_reader(&file)?;
		let pair = Pair::from_phrase(
			&phrase,
			self.password.as_ref().map(|p| &***p),
		).map_err(|_| Error::InvalidPhrase)?.0;

		if &pair.public() == public {
			Ok(pair)
		} else {
			Err(Error::InvalidPassword)
		}
	}

	/// Get a key pair for the given public key.
	pub fn key_pair<Pair: AppPair>(&self, public: &<Pair as AppKey>::Public) -> Result<Pair> {
		self.key_pair_by_type::<Pair::Generic>(IsWrappedBy::from_ref(public), Pair::ID).map(Into::into)
	}

	/// Get public keys of all stored keys that match the given key type.
	pub fn public_keys_by_type<TPublic: Public>(&self, key_type: KeyTypeId) -> Result<Vec<TPublic>> {
		let mut public_keys: Vec<TPublic> = self.additional.keys()
			.filter_map(|(ty, public)| {
				if *ty == key_type {
					Some(TPublic::from_slice(public))
				} else {
					None
				}
			})
			.collect();

		for entry in fs::read_dir(&self.path)? {
			let entry = entry?;
			let path = entry.path();

			// skip directories and non-unicode file names (hex is unicode)
			if let Some(name) = path.file_name().and_then(|n| n.to_str()) {
				match hex::decode(name) {
					Ok(ref hex) => {
						if &hex[0..4] != &key_type.0 { continue	}
						let public = TPublic::from_slice(&hex[4..]);
						public_keys.push(public);
					}
					_ => continue,
				}
			}
		}

		Ok(public_keys)
	}

	/// Get public keys of all stored keys that match the key type.
	///
	/// This will just use the type of the public key (a list of which to be returned) in order
	/// to determine the key type. Unless you use a specialised application-type public key, then
	/// this only give you keys registered under generic cryptography, and will not return keys
	/// registered under the application type.
	pub fn public_keys<Public: AppPublic>(&self) -> Result<Vec<Public>> {
		self.public_keys_by_type::<Public::Generic>(Public::ID)
			.map(|v| v.into_iter().map(Into::into).collect())
	}

	/// Returns the file path for the given public key and key type.
	fn key_file_path(&self, public: &[u8], key_type: KeyTypeId) -> PathBuf {
		let mut buf = self.path.clone();
		let key_type = hex::encode(key_type.0);
		let key = hex::encode(public);
		buf.push(key_type + key.as_str());
		buf
	}
}

<<<<<<< HEAD
impl BareCryptoStore for Store {
=======
impl KeyStore for Store {
	fn sr25519_public_keys(&self, key_type: KeyTypeId) -> Vec<sr25519::Public> {
		self.public_keys_by_type::<sr25519::Public>(key_type).unwrap_or_default()
	}

>>>>>>> ecae8346
	fn sr25519_generate_new(
		&mut self,
		id: KeyTypeId,
		seed: Option<&str>,
	) -> std::result::Result<sr25519::Public, String> {
		let pair = match seed {
			Some(seed) => self.insert_ephemeral_from_seed_by_type::<sr25519::Pair>(seed, id),
			None => self.generate_by_type::<sr25519::Pair>(id),
		}.map_err(|e| e.to_string())?;

		Ok(pair.public())
	}

	fn sr25519_key_pair(&self, id: KeyTypeId, pub_key: &sr25519::Public) -> Option<sr25519::Pair> {
		self.key_pair_by_type::<sr25519::Pair>(pub_key, id).ok()
	}

	fn ed25519_public_keys(&self, key_type: KeyTypeId) -> Vec<ed25519::Public> {
		self.public_keys_by_type::<ed25519::Public>(key_type).unwrap_or_default()
	}

	fn ed25519_generate_new(
		&mut self,
		id: KeyTypeId,
		seed: Option<&str>,
	) -> std::result::Result<ed25519::Public, String> {
		let pair = match seed {
			Some(seed) => self.insert_ephemeral_from_seed_by_type::<ed25519::Pair>(seed, id),
			None => self.generate_by_type::<ed25519::Pair>(id),
		}.map_err(|e| e.to_string())?;

		Ok(pair.public())
	}

	fn ed25519_key_pair(&self, id: KeyTypeId, pub_key: &ed25519::Public) -> Option<ed25519::Pair> {
		self.key_pair_by_type::<ed25519::Pair>(pub_key, id).ok()
	}

	fn insert_unknown(&mut self, key_type: KeyTypeId, suri: &str, public: &[u8])
		-> std::result::Result<(), ()>
	{
		Store::insert_unknown(self, key_type, suri, public).map_err(|_| ())
	}

	fn password(&self) -> Option<&str> {
		self.password.as_ref().map(|x| x.as_str())
	}
}

#[cfg(test)]
mod tests {
	use super::*;
	use tempdir::TempDir;
	use primitives::crypto::Ss58Codec;

	#[test]
	fn basic_store() {
		let temp_dir = TempDir::new("keystore").unwrap();
		let store = Store::open(temp_dir.path(), None).unwrap();

		assert!(store.read().public_keys::<ed25519::AppPublic>().unwrap().is_empty());

		let key: ed25519::AppPair = store.write().generate().unwrap();
		let key2: ed25519::AppPair = store.read().key_pair(&key.public()).unwrap();

		assert_eq!(key.public(), key2.public());

		assert_eq!(store.read().public_keys::<ed25519::AppPublic>().unwrap()[0], key.public());
	}

	#[test]
	fn test_insert_ephemeral_from_seed() {
		let temp_dir = TempDir::new("keystore").unwrap();
		let store = Store::open(temp_dir.path(), None).unwrap();

		let pair: ed25519::AppPair = store
			.write()
			.insert_ephemeral_from_seed("0x3d97c819d68f9bafa7d6e79cb991eebcd77d966c5334c0b94d9e1fa7ad0869dc")
			.unwrap();
		assert_eq!(
			"5DKUrgFqCPV8iAXx9sjy1nyBygQCeiUYRFWurZGhnrn3HJCA",
			pair.public().to_ss58check()
		);

		drop(store);
		let store = Store::open(temp_dir.path(), None).unwrap();
		// Keys generated from seed should not be persisted!
		assert!(store.read().key_pair::<ed25519::AppPair>(&pair.public()).is_err());
	}

	#[test]
	fn password_being_used() {
		let password = String::from("password");
		let temp_dir = TempDir::new("keystore").unwrap();
		let store = Store::open(temp_dir.path(), Some(password.clone().into())).unwrap();

		let pair: ed25519::AppPair = store.write().generate().unwrap();
		assert_eq!(
			pair.public(),
			store.read().key_pair::<ed25519::AppPair>(&pair.public()).unwrap().public(),
		);

		// Without the password the key should not be retrievable
		let store = Store::open(temp_dir.path(), None).unwrap();
		assert!(store.read().key_pair::<ed25519::AppPair>(&pair.public()).is_err());

		let store = Store::open(temp_dir.path(), Some(password.into())).unwrap();
		assert_eq!(
			pair.public(),
			store.read().key_pair::<ed25519::AppPair>(&pair.public()).unwrap().public(),
		);
	}

	#[test]
	fn public_keys_are_returned() {
		let temp_dir = TempDir::new("keystore").unwrap();
		let store = Store::open(temp_dir.path(), None).unwrap();

		let mut public_keys = Vec::new();
		for i in 0..10 {
			public_keys.push(store.write().generate::<ed25519::AppPair>().unwrap().public());
			public_keys.push(store.write().insert_ephemeral_from_seed::<ed25519::AppPair>(
				&format!("0x3d97c819d68f9bafa7d6e79cb991eebcd7{}d966c5334c0b94d9e1fa7ad0869dc", i),
			).unwrap().public());
		}

		// Generate a key of a different type
		store.write().generate::<sr25519::AppPair>().unwrap();

		public_keys.sort();
		let mut store_pubs = store.read().public_keys::<ed25519::AppPublic>().unwrap();
		store_pubs.sort();

		assert_eq!(public_keys, store_pubs);
	}
}<|MERGE_RESOLUTION|>--- conflicted
+++ resolved
@@ -102,7 +102,7 @@
 	}
 
 	/// Insert the given public/private key pair with the given key type.
-	/// 
+	///
 	/// Does not place it into the file system store.
 	fn insert_ephemeral_pair<Pair: PairT>(&mut self, pair: &Pair, key_type: KeyTypeId) {
 		let key = (key_type, pair.public().to_raw_vec());
@@ -260,15 +260,11 @@
 	}
 }
 
-<<<<<<< HEAD
 impl BareCryptoStore for Store {
-=======
-impl KeyStore for Store {
 	fn sr25519_public_keys(&self, key_type: KeyTypeId) -> Vec<sr25519::Public> {
 		self.public_keys_by_type::<sr25519::Public>(key_type).unwrap_or_default()
 	}
 
->>>>>>> ecae8346
 	fn sr25519_generate_new(
 		&mut self,
 		id: KeyTypeId,
