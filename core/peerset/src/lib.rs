// Copyright 2018-2019 Parity Technologies (UK) Ltd.
// This file is part of Substrate.

// Substrate is free software: you can redistribute it and/or modify
// it under the terms of the GNU General Public License as published by
// the Free Software Foundation, either version 3 of the License, or
// (at your option) any later version.

// Substrate is distributed in the hope that it will be useful,
// but WITHOUT ANY WARRANTY; without even the implied warranty of
// MERCHANTABILITY or FITNESS FOR A PARTICULAR PURPOSE.  See the
// GNU General Public License for more details.

// You should have received a copy of the GNU General Public License
// along with Substrate.  If not, see <http://www.gnu.org/licenses/>.

//! Peer Set Manager (PSM). Contains the strategy for choosing which nodes the network should be
//! connected to.

mod slots;

use std::collections::VecDeque;
use futures::{prelude::*, sync::mpsc, try_ready};
use libp2p::PeerId;
use log::trace;
use lru_cache::LruCache;
use slots::{SlotType, SlotState, Slots};
pub use serde_json::Value;

const PEERSET_SCORES_CACHE_SIZE: usize = 1000;
const DISCOVERED_NODES_LIMIT: u32 = 1000;

#[derive(Debug)]
struct PeersetData {
	/// List of nodes that we know exist, but we are not connected to.
	/// Elements in this list must never be in `out_slots` or `in_slots`.
	discovered: Slots,
	/// If true, we only accept reserved nodes.
	reserved_only: bool,
	/// Node slots for outgoing connections.
	out_slots: Slots,
	/// Node slots for incoming connections.
	in_slots: Slots,
	/// List of node scores.
	scores: LruCache<PeerId, i32>,
}

#[derive(Debug)]
enum Action {
	AddReservedPeer(PeerId),
	RemoveReservedPeer(PeerId),
	SetReservedOnly(bool),
	ReportPeer(PeerId, i32),
}

/// Shared handle to the peer set manager (PSM). Distributed around the code.
#[derive(Debug, Clone)]
pub struct PeersetHandle {
	tx: mpsc::UnboundedSender<Action>,
}

impl PeersetHandle {
	/// Adds a new reserved peer. The peerset will make an effort to always remain connected to
	/// this peer.
	///
	/// Has no effect if the node was already a reserved peer.
	///
	/// > **Note**: Keep in mind that the networking has to know an address for this node,
	/// >			otherwise it will not be able to connect to it.
	pub fn add_reserved_peer(&self, peer_id: PeerId) {
		let _ = self.tx.unbounded_send(Action::AddReservedPeer(peer_id));
	}

	/// Remove a previously-added reserved peer.
	///
	/// Has no effect if the node was not a reserved peer.
	pub fn remove_reserved_peer(&self, peer_id: PeerId) {
		let _ = self.tx.unbounded_send(Action::RemoveReservedPeer(peer_id));
	}

	/// Sets whether or not the peerset only has connections .
	pub fn set_reserved_only(&self, reserved: bool) {
		let _ = self.tx.unbounded_send(Action::SetReservedOnly(reserved));
	}

	/// Reports an adjustment to the reputation of the given peer.
	pub fn report_peer(&self, peer_id: PeerId, score_diff: i32) {
		let _ = self.tx.unbounded_send(Action::ReportPeer(peer_id, score_diff));
	}
}

/// Message that can be sent by the peer set manager (PSM).
#[derive(Debug, PartialEq)]
pub enum Message {
	/// Request to open a connection to the given peer. From the point of view of the PSM, we are
	/// immediately connected.
	Connect(PeerId),

	/// Drop the connection to the given peer, or cancel the connection attempt after a `Connect`.
	Drop(PeerId),

	/// Equivalent to `Connect` for the peer corresponding to this incoming index.
	Accept(IncomingIndex),

	/// Equivalent to `Drop` for the peer corresponding to this incoming index.
	Reject(IncomingIndex),
}

/// Opaque identifier for an incoming connection. Allocated by the network.
#[derive(Debug, Copy, Clone, PartialEq, Eq)]
pub struct IncomingIndex(pub u64);

impl From<u64> for IncomingIndex {
	fn from(val: u64) -> IncomingIndex {
		IncomingIndex(val)
	}
}

/// Configuration to pass when creating the peer set manager.
#[derive(Debug)]
pub struct PeersetConfig {
	/// Maximum number of ingoing links to peers.
	pub in_peers: u32,

	/// Maximum number of outgoing links to peers.
	pub out_peers: u32,

	/// List of bootstrap nodes to initialize the peer with.
	///
	/// > **Note**: Keep in mind that the networking has to know an address for these nodes,
	/// >			otherwise it will not be able to connect to them.
	pub bootnodes: Vec<PeerId>,

	/// If true, we only accept reserved nodes.
	pub reserved_only: bool,

	/// List of nodes that we should always be connected to.
	///
	/// > **Note**: Keep in mind that the networking has to know an address for these nodes,
	/// >			otherwise it will not be able to connect to them.
	pub reserved_nodes: Vec<PeerId>,
}

/// Side of the peer set manager owned by the network. In other words, the "receiving" side.
///
/// Implements the `Stream` trait and can be polled for messages. The `Stream` never ends and never
/// errors.
#[derive(Debug)]
pub struct Peerset {
	data: PeersetData,
	rx: mpsc::UnboundedReceiver<Action>,
	message_queue: VecDeque<Message>,
}

impl Peerset {
	/// Builds a new peerset from the given configuration.
	pub fn from_config(config: PeersetConfig) -> (Peerset, PeersetHandle) {
		let (tx, rx) = mpsc::unbounded();

		let data = PeersetData {
			discovered: Slots::new(DISCOVERED_NODES_LIMIT),
			reserved_only: config.reserved_only,
			out_slots: Slots::new(config.out_peers),
			in_slots: Slots::new(config.in_peers),
			scores: LruCache::new(PEERSET_SCORES_CACHE_SIZE),
		};

		let handle = PeersetHandle {
			tx,
		};

		let mut peerset = Peerset {
			data,
			rx,
			message_queue: VecDeque::new(),
		};

		for peer_id in config.reserved_nodes {
			peerset.data.discovered.add_peer(peer_id, SlotType::Reserved);
		}

		for peer_id in config.bootnodes {
			peerset.data.discovered.add_peer(peer_id, SlotType::Common);
		}

		peerset.alloc_slots();
		(peerset, handle)
	}

	fn on_add_reserved_peer(&mut self, peer_id: PeerId) {
		// Nothing more to do if we're already connected.
		if self.data.in_slots.contains(&peer_id) {
			self.data.in_slots.mark_reserved(&peer_id);
			return;
		}

		match self.data.out_slots.add_peer(peer_id, SlotType::Reserved) {
			SlotState::Added(peer_id) => {
				// reserved node may have been previously stored as normal node in discovered list
				self.data.discovered.remove_peer(&peer_id);

				// notify that connection has been made
				trace!(target: "peerset", "Connecting to new reserved peer {}", peer_id);
				self.message_queue.push_back(Message::Connect(peer_id));
				return;
			},
			SlotState::Swaped { removed, added } => {
				// reserved node may have been previously stored as normal node in discovered list
				self.data.discovered.remove_peer(&added);
				// let's add the peer we disconnected from to the discovered list again
				self.data.discovered.add_peer(removed.clone(), SlotType::Common);
				// swap connections
				trace!(target: "peerset", "Connecting to new reserved peer {}, dropping {}", added, removed);
				self.message_queue.push_back(Message::Drop(removed));
				self.message_queue.push_back(Message::Connect(added));
			}
			SlotState::AlreadyExists(_) | SlotState::Upgraded(_) => {
				return;
			}
			SlotState::MaxCapacity(peer_id) => {
				self.data.discovered.add_peer(peer_id, SlotType::Reserved);
				return;
			}
		}
	}

	fn on_remove_reserved_peer(&mut self, peer_id: PeerId) {
		self.data.in_slots.mark_not_reserved(&peer_id);
		self.data.out_slots.mark_not_reserved(&peer_id);
		self.data.discovered.mark_not_reserved(&peer_id);
		if self.data.reserved_only {
			if self.data.in_slots.remove_peer(&peer_id) || self.data.out_slots.remove_peer(&peer_id) {
				// insert peer back into discovered list
				self.data.discovered.add_peer(peer_id.clone(), SlotType::Common);
				self.message_queue.push_back(Message::Drop(peer_id));
				// call alloc_slots again, cause we may have some reserved peers in discovered list
				// waiting for the slot that was just cleared
				self.alloc_slots();
			}
		}
	}

	fn on_set_reserved_only(&mut self, reserved_only: bool) {
		// Disconnect non-reserved nodes.
		self.data.reserved_only = reserved_only;
		if self.data.reserved_only {
			for peer_id in self.data.in_slots.clear_common_slots().into_iter().chain(self.data.out_slots.clear_common_slots().into_iter()) {
				// insert peer back into discovered list
				self.data.discovered.add_peer(peer_id.clone(), SlotType::Common);
				self.message_queue.push_back(Message::Drop(peer_id));
			}
		} else {
			self.alloc_slots();
		}
	}

	fn on_report_peer(&mut self, peer_id: PeerId, score_diff: i32) {
		let score = match self.data.scores.get_mut(&peer_id) {
			Some(score) => {
				*score = score.saturating_add(score_diff);
				*score
			},
			None => {
				self.data.scores.insert(peer_id.clone(), score_diff);
				score_diff
			}
		};

		if score < 0 {
			// peer will be removed from `in_slots` or `out_slots` in `on_dropped` method
			if self.data.in_slots.contains(&peer_id) || self.data.out_slots.contains(&peer_id) {
				self.data.in_slots.remove_peer(&peer_id);
				self.data.out_slots.remove_peer(&peer_id);
				self.message_queue.push_back(Message::Drop(peer_id));
			}
		}
	}

	fn alloc_slots(&mut self) {
		while let Some((peer_id, slot_type)) = self.data.discovered.pop_most_important_peer(self.data.reserved_only) {
			match self.data.out_slots.add_peer(peer_id, slot_type) {
				SlotState::Added(peer_id) => {
					trace!(target: "peerset", "Connecting to new peer {}", peer_id);
					self.message_queue.push_back(Message::Connect(peer_id));
				},
				SlotState::Swaped { removed, added } => {
					// insert peer back into discovered list
					trace!(target: "peerset", "Connecting to new peer {}, dropping {}", added, removed);
					self.data.discovered.add_peer(removed.clone(), SlotType::Common);
					self.message_queue.push_back(Message::Drop(removed));
					self.message_queue.push_back(Message::Connect(added));
				}
				SlotState::Upgraded(_) | SlotState::AlreadyExists(_) => {
					// TODO: we should never reach this point
				},
				SlotState::MaxCapacity(peer_id) => {
					self.data.discovered.add_peer(peer_id, slot_type);
					break;
				},
			}
		}
	}

	/// Indicate that we received an incoming connection. Must be answered either with
	/// a corresponding `Accept` or `Reject`, except if we were already connected to this peer.
	///
	/// Note that this mechanism is orthogonal to `Connect`/`Drop`. Accepting an incoming
	/// connection implicitely means `Accept`, but incoming connections aren't cancelled by
	/// `dropped`.
	///
	/// Because of concurrency issues, it is acceptable to call `incoming` with a `PeerId` the
	/// peerset is already connected to, in which case it must not answer.
	pub fn incoming(&mut self, peer_id: PeerId, index: IncomingIndex) {
		trace!(
			target: "peerset",
			"Incoming {:?}\nin_slots={:?}\nout_slots={:?}",
			peer_id, self.data.in_slots, self.data.out_slots
		);
		// if `reserved_only` is set, but this peer is not a part of our discovered list,
		// a) it is not reserved, so we reject the connection
		// b) we are already connected to it, so we reject the connection
		if self.data.reserved_only && !self.data.discovered.is_reserved(&peer_id) {
			self.message_queue.push_back(Message::Reject(index));
			return;
		}

		// check if we are already connected to this peer
		if self.data.out_slots.contains(&peer_id) {
			// we are already connected. in this case we do not answer
			return;
		}

		let slot_type = if self.data.reserved_only {
			SlotType::Reserved
		} else {
			SlotType::Common
		};

		match self.data.in_slots.add_peer(peer_id, slot_type) {
			SlotState::Added(peer_id) => {
				// reserved node may have been previously stored as normal node in discovered list
				self.data.discovered.remove_peer(&peer_id);
				self.message_queue.push_back(Message::Accept(index));
				return;
			},
			SlotState::Swaped { removed, added } => {
				// reserved node may have been previously stored as normal node in discovered list
				self.data.discovered.remove_peer(&added);
				// swap connections.
				self.message_queue.push_back(Message::Drop(removed));
				self.message_queue.push_back(Message::Accept(index));
			},
			SlotState::AlreadyExists(_) | SlotState::Upgraded(_) => {
				// we are already connected. in this case we do not answer
				return;
			},
			SlotState::MaxCapacity(peer_id) => {
				self.data.discovered.add_peer(peer_id, slot_type);
				self.message_queue.push_back(Message::Reject(index));
				return;
			},
		}
	}

	/// Indicate that we dropped an active connection with a peer, or that we failed to connect.
	///
	/// Must only be called after the PSM has either generated a `Connect` message with this
	/// `PeerId`, or accepted an incoming connection with this `PeerId`.
	pub fn dropped(&mut self, peer_id: PeerId) {
		trace!(
			target: "peerset",
			"Dropping {:?}\nin_slots={:?}\nout_slots={:?}",
			peer_id, self.data.in_slots, self.data.out_slots
		);
		// Automatically connect back if reserved.
<<<<<<< HEAD
		if self.data.in_slots.is_connected_and_reserved(&peer_id) || self.data.out_slots.is_connected_and_reserved(&peer_id) {
			trace!(target: "peerset", "Not dropped because reseved");
=======
		if self.data.in_slots.is_reserved(&peer_id) || self.data.out_slots.is_reserved(&peer_id) {
>>>>>>> 4c41126b
			self.message_queue.push_back(Message::Connect(peer_id));
			return;
		}

		// Otherwise, free the slot.
		self.data.in_slots.remove_peer(&peer_id);
		self.data.out_slots.remove_peer(&peer_id);

		// Note: in this dummy implementation we consider that peers never expire. As soon as we
		// are disconnected from a peer, we try again.
		self.data.discovered.add_peer(peer_id, SlotType::Common);
		self.alloc_slots();
	}

	/// Adds discovered peer ids to the PSM.
	///
	/// > **Note**: There is no equivalent "expired" message, meaning that it is the responsibility
	/// >			of the PSM to remove `PeerId`s that fail to dial too often.
	pub fn discovered<I: IntoIterator<Item = PeerId>>(&mut self, peer_ids: I) {
		for peer_id in peer_ids {
			if !self.data.in_slots.contains(&peer_id) && !self.data.out_slots.contains(&peer_id) && !self.data.discovered.contains(&peer_id) {
				trace!(target: "peerset", "Discovered new peer: {:?}", peer_id);
				self.data.discovered.add_peer(peer_id, SlotType::Common);
			} else {
				trace!(target: "peerset", "Discovered known peer: {:?}", peer_id);
			}
		}

		self.alloc_slots();
	}

	/// Produces a JSON object containing the state of the peerset manager, for debugging purposes.
	pub fn debug_info(&self) -> serde_json::Value {
		serde_json::Value::Null
	}
}

impl Stream for Peerset {
	type Item = Message;
	type Error = ();

	fn poll(&mut self) -> Poll<Option<Self::Item>, Self::Error> {
		loop {
			if let Some(message) = self.message_queue.pop_front() {
				return Ok(Async::Ready(Some(message)));
			}
			match try_ready!(self.rx.poll()) {
				None => return Ok(Async::Ready(None)),
				Some(action) => match action {
					Action::AddReservedPeer(peer_id) => self.on_add_reserved_peer(peer_id),
					Action::RemoveReservedPeer(peer_id) => self.on_remove_reserved_peer(peer_id),
					Action::SetReservedOnly(reserved) => self.on_set_reserved_only(reserved),
					Action::ReportPeer(peer_id, score_diff) => self.on_report_peer(peer_id, score_diff),
				}
			}
		}
	}
}

#[cfg(test)]
mod tests {
	use libp2p::PeerId;
	use futures::prelude::*;
	use super::{PeersetConfig, Peerset, Message, IncomingIndex};

	fn assert_messages(mut peerset: Peerset, messages: Vec<Message>) -> Peerset {
		for expected_message in messages {
			let (message, p) = next_message(peerset).expect("expected message");
			assert_eq!(message, expected_message);
			peerset = p;
		}
		assert!(peerset.message_queue.is_empty());
		peerset
	}

	fn next_message(peerset: Peerset) -> Result<(Message, Peerset), ()> {
		let (next, peerset) = peerset.into_future()
			.wait()
			.map_err(|_| ())?;
		let message = next.ok_or_else(|| ())?;
		Ok((message, peerset))
	}

	#[test]
	fn test_peerset_from_config_with_bootnodes() {
		let bootnode = PeerId::random();
		let bootnode2 = PeerId::random();
		let config = PeersetConfig {
			in_peers: 0,
			out_peers: 2,
			bootnodes: vec![bootnode.clone(), bootnode2.clone()],
			reserved_only: false,
			reserved_nodes: Vec::new(),
		};

		let (peerset, _handle) = Peerset::from_config(config);

		assert_messages(peerset, vec![
			Message::Connect(bootnode),
			Message::Connect(bootnode2),
		]);
	}

	#[test]
	fn test_peerset_from_config_with_reserved_nodes() {
		let bootnode = PeerId::random();
		let bootnode2 = PeerId::random();
		let reserved_peer = PeerId::random();
		let reserved_peer2 = PeerId::random();
		let config = PeersetConfig {
			in_peers: 0,
			out_peers: 3,
			bootnodes: vec![bootnode.clone(), bootnode2.clone()],
			reserved_only: false,
			reserved_nodes: vec![reserved_peer.clone(), reserved_peer2.clone()],
		};

		let (peerset, _handle) = Peerset::from_config(config);

		assert_messages(peerset, vec![
			Message::Connect(reserved_peer),
			Message::Connect(reserved_peer2),
			Message::Connect(bootnode)
		]);
	}

	#[test]
	fn test_peerset_add_reserved_peer() {
		let bootnode = PeerId::random();
		let reserved_peer = PeerId::random();
		let reserved_peer2 = PeerId::random();
		let config = PeersetConfig {
			in_peers: 0,
			out_peers: 2,
			bootnodes: vec![bootnode],
			reserved_only: true,
			reserved_nodes: Vec::new(),
		};

		let (peerset, handle) = Peerset::from_config(config);
		handle.add_reserved_peer(reserved_peer.clone());
		handle.add_reserved_peer(reserved_peer2.clone());

		assert_messages(peerset, vec![
			Message::Connect(reserved_peer),
			Message::Connect(reserved_peer2)
		]);
	}

	#[test]
	fn test_peerset_remove_reserved_peer() {
		let reserved_peer = PeerId::random();
		let reserved_peer2 = PeerId::random();
		let config = PeersetConfig {
			in_peers: 0,
			out_peers: 2,
			bootnodes: vec![],
			reserved_only: false,
			reserved_nodes: vec![reserved_peer.clone(), reserved_peer2.clone()],
		};

		let (peerset, handle) = Peerset::from_config(config);
		handle.remove_reserved_peer(reserved_peer.clone());

		let peerset = assert_messages(peerset, vec![
			Message::Connect(reserved_peer.clone()),
			Message::Connect(reserved_peer2.clone()),
		]);

		handle.set_reserved_only(true);
		handle.remove_reserved_peer(reserved_peer2.clone());

		assert_messages(peerset, vec![
			Message::Drop(reserved_peer),
			Message::Drop(reserved_peer2),
		]);
	}

	#[test]
	fn test_peerset_set_reserved_only() {
		let bootnode = PeerId::random();
		let bootnode2 = PeerId::random();
		let reserved_peer = PeerId::random();
		let reserved_peer2 = PeerId::random();
		let config = PeersetConfig {
			in_peers: 0,
			out_peers: 4,
			bootnodes: vec![bootnode.clone(), bootnode2.clone()],
			reserved_only: false,
			reserved_nodes: vec![reserved_peer.clone(), reserved_peer2.clone()],
		};

		let (peerset, handle) = Peerset::from_config(config);
		handle.set_reserved_only(true);
		handle.set_reserved_only(false);

		assert_messages(peerset, vec![
			Message::Connect(reserved_peer),
			Message::Connect(reserved_peer2),
			Message::Connect(bootnode.clone()),
			Message::Connect(bootnode2.clone()),
			Message::Drop(bootnode.clone()),
			Message::Drop(bootnode2.clone()),
			Message::Connect(bootnode),
			Message::Connect(bootnode2),
		]);
	}

	#[test]
	fn test_peerset_report_peer() {
		let bootnode = PeerId::random();
		let bootnode2 = PeerId::random();
		let config = PeersetConfig {
			in_peers: 0,
			out_peers: 1,
			bootnodes: vec![bootnode.clone(), bootnode2.clone()],
			reserved_only: false,
			reserved_nodes: Vec::new(),
		};

		let (peerset, handle) = Peerset::from_config(config);
		handle.report_peer(bootnode2, -1);
		handle.report_peer(bootnode.clone(), -1);

		assert_messages(peerset, vec![
			Message::Connect(bootnode.clone()),
			Message::Drop(bootnode)
		]);
	}

	#[test]
	fn test_peerset_incoming() {
		let bootnode = PeerId::random();
		let incoming = PeerId::random();
		let incoming2 = PeerId::random();
		let incoming3 = PeerId::random();
		let ii = IncomingIndex(1);
		let ii2 = IncomingIndex(2);
		let ii3 = IncomingIndex(3);
		let ii4 = IncomingIndex(3);
		let config = PeersetConfig {
			in_peers: 2,
			out_peers: 1,
			bootnodes: vec![bootnode.clone()],
			reserved_only: false,
			reserved_nodes: Vec::new(),
		};

		let (mut peerset, _handle) = Peerset::from_config(config);
		peerset.incoming(incoming.clone(), ii);
		peerset.incoming(incoming.clone(), ii4);
		peerset.incoming(incoming2.clone(), ii2);
		peerset.incoming(incoming3.clone(), ii3);

		assert_messages(peerset, vec![
			Message::Connect(bootnode.clone()),
			Message::Accept(ii),
			Message::Accept(ii2),
			Message::Reject(ii3),
		]);
	}

	#[test]
	fn test_peerset_dropped() {
		let bootnode = PeerId::random();
		let bootnode2 = PeerId::random();
		let reserved_peer = PeerId::random();
		let config = PeersetConfig {
			in_peers: 0,
			out_peers: 2,
			bootnodes: vec![bootnode.clone(), bootnode2.clone()],
			reserved_only: false,
			reserved_nodes: vec![reserved_peer.clone()],
		};

		let (peerset, _handle) = Peerset::from_config(config);

		let mut peerset = assert_messages(peerset, vec![
			Message::Connect(reserved_peer.clone()),
			Message::Connect(bootnode.clone()),
		]);

		peerset.dropped(reserved_peer.clone());
		peerset.dropped(bootnode);

		let _peerset = assert_messages(peerset, vec![
			Message::Connect(reserved_peer),
			Message::Connect(bootnode2),
		]);
	}

	#[test]
	fn test_peerset_discovered() {
		let bootnode = PeerId::random();
		let discovered = PeerId::random();
		let discovered2 = PeerId::random();
		let config = PeersetConfig {
			in_peers: 0,
			out_peers: 2,
			bootnodes: vec![bootnode.clone()],
			reserved_only: false,
			reserved_nodes: vec![],
		};

		let (mut peerset, _handle) = Peerset::from_config(config);
		peerset.discovered(Some(discovered.clone()));
		peerset.discovered(Some(discovered.clone()));
		peerset.discovered(Some(discovered2));

		assert_messages(peerset, vec![
			Message::Connect(bootnode),
			Message::Connect(discovered),
		]);
	}
}<|MERGE_RESOLUTION|>--- conflicted
+++ resolved
@@ -373,12 +373,7 @@
 			peer_id, self.data.in_slots, self.data.out_slots
 		);
 		// Automatically connect back if reserved.
-<<<<<<< HEAD
-		if self.data.in_slots.is_connected_and_reserved(&peer_id) || self.data.out_slots.is_connected_and_reserved(&peer_id) {
-			trace!(target: "peerset", "Not dropped because reseved");
-=======
 		if self.data.in_slots.is_reserved(&peer_id) || self.data.out_slots.is_reserved(&peer_id) {
->>>>>>> 4c41126b
 			self.message_queue.push_back(Message::Connect(peer_id));
 			return;
 		}
