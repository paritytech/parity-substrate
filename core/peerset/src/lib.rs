// Copyright 2018-2019 Parity Technologies (UK) Ltd.
// This file is part of Substrate.

// Substrate is free software: you can redistribute it and/or modify
// it under the terms of the GNU General Public License as published by
// the Free Software Foundation, either version 3 of the License, or
// (at your option) any later version.

// Substrate is distributed in the hope that it will be useful,
// but WITHOUT ANY WARRANTY; without even the implied warranty of
// MERCHANTABILITY or FITNESS FOR A PARTICULAR PURPOSE.  See the
// GNU General Public License for more details.

// You should have received a copy of the GNU General Public License
// along with Substrate.  If not, see <http://www.gnu.org/licenses/>.

//! Peer Set Manager (PSM). Contains the strategy for choosing which nodes the network should be
//! connected to.

mod slots;

use std::collections::VecDeque;
use futures::{prelude::*, sync::mpsc, try_ready};
use libp2p::PeerId;
<<<<<<< HEAD
use linked_hash_map::LinkedHashMap;
=======
>>>>>>> 4c41126b
use log::trace;
use lru_cache::LruCache;
use slots::{SlotType, SlotState, Slots};
pub use serde_json::Value;

const PEERSET_SCORES_CACHE_SIZE: usize = 1000;
<<<<<<< HEAD

/// FIFO-ordered list of nodes that we know exist, but we are not connected to.
#[derive(Debug, Default)]
struct Discovered {
	/// Nodes we should connect to first.
	reserved: LinkedHashMap<PeerId, ()>,
	/// All remaining nodes.
	common: LinkedHashMap<PeerId, ()>,
}

impl Discovered {
	/// Returns true if we already know given node.
	fn contains(&self, peer_id: &PeerId) -> bool {
		self.reserved.contains_key(peer_id) || self.common.contains_key(peer_id)
	}

	/// Returns true if given node is reserved.
	fn is_reserved(&self, peer_id: &PeerId) -> bool {
		self.reserved.contains_key(peer_id)
	}

	/// Adds new peer of a given type.
	fn add_peer(&mut self, peer_id: PeerId, slot_type: SlotType) {
		if !self.contains(&peer_id) {
			match slot_type {
				SlotType::Common => self.common.insert(peer_id, ()),
				SlotType::Reserved => self.reserved.insert(peer_id, ()),
			};
		}
	}

	/// Pops the oldest peer from the list.
	fn pop_peer(&mut self, reserved_only: bool) -> Option<(PeerId, SlotType)> {
		if let Some((peer_id, _)) = self.reserved.pop_front() {
			return Some((peer_id, SlotType::Reserved));
		}

		if reserved_only {
			return None;
		}

		self.common.pop_front()
			.map(|(peer_id, _)| (peer_id, SlotType::Common))
	}

	/// Marks the node as not reserved.
	fn mark_not_reserved(&mut self, peer_id: &PeerId) {
		if let Some(_) = self.reserved.remove(peer_id) {
			self.common.insert(peer_id.clone(), ());
		}
	}

	/// Removes the node from the list.
	fn remove_peer(&mut self, peer_id: &PeerId) {
		self.reserved.remove(peer_id);
		self.common.remove(peer_id);
	}
}

=======
const DISCOVERED_NODES_LIMIT: u32 = 1000;

>>>>>>> 4c41126b
#[derive(Debug)]
struct PeersetData {
	/// List of nodes that we know exist, but we are not connected to.
	/// Elements in this list must never be in `out_slots` or `in_slots`.
<<<<<<< HEAD
	discovered: Discovered,
=======
	discovered: Slots,
>>>>>>> 4c41126b
	/// If true, we only accept reserved nodes.
	reserved_only: bool,
	/// Node slots for outgoing connections.
	out_slots: Slots,
	/// Node slots for incoming connections.
	in_slots: Slots,
	/// List of node scores.
	scores: LruCache<PeerId, i32>,
}

#[derive(Debug)]
enum Action {
	AddReservedPeer(PeerId),
	RemoveReservedPeer(PeerId),
	SetReservedOnly(bool),
	ReportPeer(PeerId, i32),
}

/// Shared handle to the peer set manager (PSM). Distributed around the code.
#[derive(Debug, Clone)]
pub struct PeersetHandle {
	tx: mpsc::UnboundedSender<Action>,
}

impl PeersetHandle {
	/// Adds a new reserved peer. The peerset will make an effort to always remain connected to
	/// this peer.
	///
	/// Has no effect if the node was already a reserved peer.
	///
	/// > **Note**: Keep in mind that the networking has to know an address for this node,
	/// >			otherwise it will not be able to connect to it.
	pub fn add_reserved_peer(&self, peer_id: PeerId) {
		let _ = self.tx.unbounded_send(Action::AddReservedPeer(peer_id));
	}

	/// Remove a previously-added reserved peer.
	///
	/// Has no effect if the node was not a reserved peer.
	pub fn remove_reserved_peer(&self, peer_id: PeerId) {
		let _ = self.tx.unbounded_send(Action::RemoveReservedPeer(peer_id));
	}

	/// Sets whether or not the peerset only has connections .
	pub fn set_reserved_only(&self, reserved: bool) {
		let _ = self.tx.unbounded_send(Action::SetReservedOnly(reserved));
	}

	/// Reports an adjustment to the reputation of the given peer.
	pub fn report_peer(&self, peer_id: PeerId, score_diff: i32) {
		let _ = self.tx.unbounded_send(Action::ReportPeer(peer_id, score_diff));
	}
}

/// Message that can be sent by the peer set manager (PSM).
#[derive(Debug, PartialEq)]
pub enum Message {
	/// Request to open a connection to the given peer. From the point of view of the PSM, we are
	/// immediately connected.
	Connect(PeerId),

	/// Drop the connection to the given peer, or cancel the connection attempt after a `Connect`.
	Drop(PeerId),

	/// Equivalent to `Connect` for the peer corresponding to this incoming index.
	Accept(IncomingIndex),

	/// Equivalent to `Drop` for the peer corresponding to this incoming index.
	Reject(IncomingIndex),
}

/// Opaque identifier for an incoming connection. Allocated by the network.
#[derive(Debug, Copy, Clone, PartialEq, Eq)]
pub struct IncomingIndex(pub u64);

impl From<u64> for IncomingIndex {
	fn from(val: u64) -> IncomingIndex {
		IncomingIndex(val)
	}
}

/// Configuration to pass when creating the peer set manager.
#[derive(Debug)]
pub struct PeersetConfig {
	/// Maximum number of ingoing links to peers.
	pub in_peers: u32,

	/// Maximum number of outgoing links to peers.
	pub out_peers: u32,

	/// List of bootstrap nodes to initialize the peer with.
	///
	/// > **Note**: Keep in mind that the networking has to know an address for these nodes,
	/// >			otherwise it will not be able to connect to them.
	pub bootnodes: Vec<PeerId>,

	/// If true, we only accept reserved nodes.
	pub reserved_only: bool,

	/// List of nodes that we should always be connected to.
	///
	/// > **Note**: Keep in mind that the networking has to know an address for these nodes,
	/// >			otherwise it will not be able to connect to them.
	pub reserved_nodes: Vec<PeerId>,
}

/// Side of the peer set manager owned by the network. In other words, the "receiving" side.
///
/// Implements the `Stream` trait and can be polled for messages. The `Stream` never ends and never
/// errors.
#[derive(Debug)]
pub struct Peerset {
	data: PeersetData,
	rx: mpsc::UnboundedReceiver<Action>,
	message_queue: VecDeque<Message>,
}

impl Peerset {
	/// Builds a new peerset from the given configuration.
	pub fn from_config(config: PeersetConfig) -> (Peerset, PeersetHandle) {
		let (tx, rx) = mpsc::unbounded();

		let data = PeersetData {
<<<<<<< HEAD
			discovered: Default::default(),
=======
			discovered: Slots::new(DISCOVERED_NODES_LIMIT),
>>>>>>> 4c41126b
			reserved_only: config.reserved_only,
			out_slots: Slots::new(config.out_peers),
			in_slots: Slots::new(config.in_peers),
			scores: LruCache::new(PEERSET_SCORES_CACHE_SIZE),
		};

		let handle = PeersetHandle {
			tx,
		};

		let mut peerset = Peerset {
			data,
			rx,
			message_queue: VecDeque::new(),
		};

		for peer_id in config.reserved_nodes {
			peerset.data.discovered.add_peer(peer_id, SlotType::Reserved);
		}

		for peer_id in config.bootnodes {
			peerset.data.discovered.add_peer(peer_id, SlotType::Common);
		}

		peerset.alloc_slots();
		(peerset, handle)
	}

	fn on_add_reserved_peer(&mut self, peer_id: PeerId) {
		// Nothing more to do if we're already connected.
		if self.data.in_slots.contains(&peer_id) {
			self.data.in_slots.mark_reserved(&peer_id);
			return;
		}

		match self.data.out_slots.add_peer(peer_id, SlotType::Reserved) {
			SlotState::Added(peer_id) => {
				// reserved node may have been previously stored as normal node in discovered list
				self.data.discovered.remove_peer(&peer_id);

				// notify that connection has been made
				self.message_queue.push_back(Message::Connect(peer_id));
				return;
			},
			SlotState::Swaped { removed, added } => {
				// reserved node may have been previously stored as normal node in discovered list
				self.data.discovered.remove_peer(&added);
				// let's add the peer we disconnected from to the discovered list again
				self.data.discovered.add_peer(removed.clone(), SlotType::Common);
				// swap connections
				self.message_queue.push_back(Message::Drop(removed));
				self.message_queue.push_back(Message::Connect(added));
			}
<<<<<<< HEAD
			SlotState::AlreadyConnected(_) | SlotState::Upgraded(_) => {
				return;
			}
			SlotState::MaxConnections(peer_id) => {
=======
			SlotState::AlreadyExists(_) | SlotState::Upgraded(_) => {
				return;
			}
			SlotState::MaxCapacity(peer_id) => {
>>>>>>> 4c41126b
				self.data.discovered.add_peer(peer_id, SlotType::Reserved);
				return;
			}
		}
	}

	fn on_remove_reserved_peer(&mut self, peer_id: PeerId) {
		self.data.in_slots.mark_not_reserved(&peer_id);
		self.data.out_slots.mark_not_reserved(&peer_id);
		self.data.discovered.mark_not_reserved(&peer_id);
		if self.data.reserved_only {
<<<<<<< HEAD
			if self.data.in_slots.clear_slot(&peer_id) || self.data.out_slots.clear_slot(&peer_id) {
=======
			if self.data.in_slots.remove_peer(&peer_id) || self.data.out_slots.remove_peer(&peer_id) {
>>>>>>> 4c41126b
				// insert peer back into discovered list
				self.data.discovered.add_peer(peer_id.clone(), SlotType::Common);
				self.message_queue.push_back(Message::Drop(peer_id));
				// call alloc_slots again, cause we may have some reserved peers in discovered list
				// waiting for the slot that was just cleared
				self.alloc_slots();
			}
		}
	}

	fn on_set_reserved_only(&mut self, reserved_only: bool) {
		// Disconnect non-reserved nodes.
		self.data.reserved_only = reserved_only;
		if self.data.reserved_only {
			for peer_id in self.data.in_slots.clear_common_slots().into_iter().chain(self.data.out_slots.clear_common_slots().into_iter()) {
				// insert peer back into discovered list
				self.data.discovered.add_peer(peer_id.clone(), SlotType::Common);
				self.message_queue.push_back(Message::Drop(peer_id));
			}
		} else {
			self.alloc_slots();
		}
	}

	fn on_report_peer(&mut self, peer_id: PeerId, score_diff: i32) {
		let score = match self.data.scores.get_mut(&peer_id) {
			Some(score) => {
				*score = score.saturating_add(score_diff);
				*score
			},
			None => {
				self.data.scores.insert(peer_id.clone(), score_diff);
				score_diff
			}
		};

		if score < 0 {
			// peer will be removed from `in_slots` or `out_slots` in `on_dropped` method
			if self.data.in_slots.contains(&peer_id) || self.data.out_slots.contains(&peer_id) {
<<<<<<< HEAD
				self.data.in_slots.clear_slot(&peer_id);
				self.data.out_slots.clear_slot(&peer_id);
=======
				self.data.in_slots.remove_peer(&peer_id);
				self.data.out_slots.remove_peer(&peer_id);
>>>>>>> 4c41126b
				self.message_queue.push_back(Message::Drop(peer_id));
			}
		}
	}

	fn alloc_slots(&mut self) {
<<<<<<< HEAD
		while let Some((peer_id, slot_type)) = self.data.discovered.pop_peer(self.data.reserved_only) {
=======
		while let Some((peer_id, slot_type)) = self.data.discovered.pop_most_important_peer(self.data.reserved_only) {
>>>>>>> 4c41126b
			match self.data.out_slots.add_peer(peer_id, slot_type) {
				SlotState::Added(peer_id) => {
					self.message_queue.push_back(Message::Connect(peer_id));
				},
				SlotState::Swaped { removed, added } => {
					// insert peer back into discovered list
					self.data.discovered.add_peer(removed.clone(), SlotType::Common);
					self.message_queue.push_back(Message::Drop(removed));
					self.message_queue.push_back(Message::Connect(added));
				}
<<<<<<< HEAD
				SlotState::Upgraded(_) | SlotState::AlreadyConnected(_) => {
					// TODO: we should never reach this point
				},
				SlotState::MaxConnections(peer_id) => {
=======
				SlotState::Upgraded(_) | SlotState::AlreadyExists(_) => {
					// TODO: we should never reach this point
				},
				SlotState::MaxCapacity(peer_id) => {
>>>>>>> 4c41126b
					self.data.discovered.add_peer(peer_id, slot_type);
					break;
				},
			}
		}
	}

	/// Indicate that we received an incoming connection. Must be answered either with
	/// a corresponding `Accept` or `Reject`, except if we were already connected to this peer.
	///
	/// Note that this mechanism is orthogonal to `Connect`/`Drop`. Accepting an incoming
	/// connection implicitely means `Accept`, but incoming connections aren't cancelled by
	/// `dropped`.
	///
	/// Because of concurrency issues, it is acceptable to call `incoming` with a `PeerId` the
	/// peerset is already connected to, in which case it must not answer.
	pub fn incoming(&mut self, peer_id: PeerId, index: IncomingIndex) {
		trace!(
			target: "peerset",
			"Incoming {:?}\nin_slots={:?}\nout_slots={:?}",
			peer_id, self.data.in_slots, self.data.out_slots
		);
		// if `reserved_only` is set, but this peer is not a part of our discovered list,
		// a) it is not reserved, so we reject the connection
		// b) we are already connected to it, so we reject the connection
		if self.data.reserved_only && !self.data.discovered.is_reserved(&peer_id) {
			self.message_queue.push_back(Message::Reject(index));
			return;
		}

		// check if we are already connected to this peer
		if self.data.out_slots.contains(&peer_id) {
			// we are already connected. in this case we do not answer
			return;
		}

		let slot_type = if self.data.reserved_only {
			SlotType::Reserved
		} else {
			SlotType::Common
		};

		match self.data.in_slots.add_peer(peer_id, slot_type) {
			SlotState::Added(peer_id) => {
				// reserved node may have been previously stored as normal node in discovered list
				self.data.discovered.remove_peer(&peer_id);
				self.message_queue.push_back(Message::Accept(index));
				return;
			},
			SlotState::Swaped { removed, added } => {
				// reserved node may have been previously stored as normal node in discovered list
				self.data.discovered.remove_peer(&added);
				// swap connections.
				self.message_queue.push_back(Message::Drop(removed));
				self.message_queue.push_back(Message::Accept(index));
			},
<<<<<<< HEAD
			SlotState::AlreadyConnected(_) | SlotState::Upgraded(_) => {
				// we are already connected. in this case we do not answer
				return;
			},
			SlotState::MaxConnections(peer_id) => {
=======
			SlotState::AlreadyExists(_) | SlotState::Upgraded(_) => {
				// we are already connected. in this case we do not answer
				return;
			},
			SlotState::MaxCapacity(peer_id) => {
>>>>>>> 4c41126b
				self.data.discovered.add_peer(peer_id, slot_type);
				self.message_queue.push_back(Message::Reject(index));
				return;
			},
		}
	}

	/// Indicate that we dropped an active connection with a peer, or that we failed to connect.
	///
	/// Must only be called after the PSM has either generated a `Connect` message with this
	/// `PeerId`, or accepted an incoming connection with this `PeerId`.
	pub fn dropped(&mut self, peer_id: PeerId) {
		trace!(
			target: "peerset",
			"Dropping {:?}\nin_slots={:?}\nout_slots={:?}",
			peer_id, self.data.in_slots, self.data.out_slots
		);
		// Automatically connect back if reserved.
<<<<<<< HEAD
		if self.data.in_slots.is_connected_and_reserved(&peer_id) || self.data.out_slots.is_connected_and_reserved(&peer_id) {
=======
		if self.data.in_slots.is_reserved(&peer_id) || self.data.out_slots.is_reserved(&peer_id) {
>>>>>>> 4c41126b
			self.message_queue.push_back(Message::Connect(peer_id));
			return;
		}

		// Otherwise, free the slot.
<<<<<<< HEAD
		self.data.in_slots.clear_slot(&peer_id);
		self.data.out_slots.clear_slot(&peer_id);
=======
		self.data.in_slots.remove_peer(&peer_id);
		self.data.out_slots.remove_peer(&peer_id);
>>>>>>> 4c41126b

		// Note: in this dummy implementation we consider that peers never expire. As soon as we
		// are disconnected from a peer, we try again.
		self.data.discovered.add_peer(peer_id, SlotType::Common);
		self.alloc_slots();
	}

	/// Adds discovered peer ids to the PSM.
	///
	/// > **Note**: There is no equivalent "expired" message, meaning that it is the responsibility
	/// >			of the PSM to remove `PeerId`s that fail to dial too often.
	pub fn discovered<I: IntoIterator<Item = PeerId>>(&mut self, peer_ids: I) {
		for peer_id in peer_ids {
			if !self.data.in_slots.contains(&peer_id) && !self.data.out_slots.contains(&peer_id) && !self.data.discovered.contains(&peer_id) {
				trace!(target: "peerset", "Discovered new peer: {:?}", peer_id);
				self.data.discovered.add_peer(peer_id, SlotType::Common);
			} else {
				trace!(target: "peerset", "Discovered known peer: {:?}", peer_id);
			}
		}

		self.alloc_slots();
	}

	/// Produces a JSON object containing the state of the peerset manager, for debugging purposes.
	pub fn debug_info(&self) -> serde_json::Value {
		serde_json::Value::Null
	}
}

impl Stream for Peerset {
	type Item = Message;
	type Error = ();

	fn poll(&mut self) -> Poll<Option<Self::Item>, Self::Error> {
		loop {
			if let Some(message) = self.message_queue.pop_front() {
				return Ok(Async::Ready(Some(message)));
			}
			match try_ready!(self.rx.poll()) {
				None => return Ok(Async::Ready(None)),
				Some(action) => match action {
					Action::AddReservedPeer(peer_id) => self.on_add_reserved_peer(peer_id),
					Action::RemoveReservedPeer(peer_id) => self.on_remove_reserved_peer(peer_id),
					Action::SetReservedOnly(reserved) => self.on_set_reserved_only(reserved),
					Action::ReportPeer(peer_id, score_diff) => self.on_report_peer(peer_id, score_diff),
				}
			}
		}
	}
}

#[cfg(test)]
mod tests {
	use libp2p::PeerId;
	use futures::prelude::*;
	use super::{PeersetConfig, Peerset, Message, IncomingIndex};

	fn assert_messages(mut peerset: Peerset, messages: Vec<Message>) -> Peerset {
		for expected_message in messages {
			let (message, p) = next_message(peerset).expect("expected message");
			assert_eq!(message, expected_message);
			peerset = p;
		}
		assert!(peerset.message_queue.is_empty());
		peerset
	}

	fn next_message(peerset: Peerset) -> Result<(Message, Peerset), ()> {
		let (next, peerset) = peerset.into_future()
			.wait()
			.map_err(|_| ())?;
		let message = next.ok_or_else(|| ())?;
		Ok((message, peerset))
	}

	#[test]
	fn test_peerset_from_config_with_bootnodes() {
		let bootnode = PeerId::random();
		let bootnode2 = PeerId::random();
		let config = PeersetConfig {
			in_peers: 0,
			out_peers: 2,
			bootnodes: vec![bootnode.clone(), bootnode2.clone()],
			reserved_only: false,
			reserved_nodes: Vec::new(),
		};

		let (peerset, _handle) = Peerset::from_config(config);

		assert_messages(peerset, vec![
			Message::Connect(bootnode),
			Message::Connect(bootnode2),
		]);
	}

	#[test]
	fn test_peerset_from_config_with_reserved_nodes() {
		let bootnode = PeerId::random();
		let bootnode2 = PeerId::random();
		let reserved_peer = PeerId::random();
		let reserved_peer2 = PeerId::random();
		let config = PeersetConfig {
			in_peers: 0,
			out_peers: 3,
			bootnodes: vec![bootnode.clone(), bootnode2.clone()],
			reserved_only: false,
			reserved_nodes: vec![reserved_peer.clone(), reserved_peer2.clone()],
		};

		let (peerset, _handle) = Peerset::from_config(config);

		assert_messages(peerset, vec![
			Message::Connect(reserved_peer),
			Message::Connect(reserved_peer2),
			Message::Connect(bootnode)
		]);
	}

	#[test]
	fn test_peerset_add_reserved_peer() {
		let bootnode = PeerId::random();
		let reserved_peer = PeerId::random();
		let reserved_peer2 = PeerId::random();
		let config = PeersetConfig {
			in_peers: 0,
			out_peers: 2,
			bootnodes: vec![bootnode],
			reserved_only: true,
			reserved_nodes: Vec::new(),
		};

		let (peerset, handle) = Peerset::from_config(config);
		handle.add_reserved_peer(reserved_peer.clone());
		handle.add_reserved_peer(reserved_peer2.clone());

		assert_messages(peerset, vec![
			Message::Connect(reserved_peer),
			Message::Connect(reserved_peer2)
		]);
	}

	#[test]
	fn test_peerset_remove_reserved_peer() {
		let reserved_peer = PeerId::random();
		let reserved_peer2 = PeerId::random();
		let config = PeersetConfig {
			in_peers: 0,
			out_peers: 2,
			bootnodes: vec![],
			reserved_only: false,
			reserved_nodes: vec![reserved_peer.clone(), reserved_peer2.clone()],
		};

		let (peerset, handle) = Peerset::from_config(config);
		handle.remove_reserved_peer(reserved_peer.clone());

		let peerset = assert_messages(peerset, vec![
			Message::Connect(reserved_peer.clone()),
			Message::Connect(reserved_peer2.clone()),
		]);

		handle.set_reserved_only(true);
		handle.remove_reserved_peer(reserved_peer2.clone());

		assert_messages(peerset, vec![
			Message::Drop(reserved_peer),
			Message::Drop(reserved_peer2),
		]);
	}

	#[test]
	fn test_peerset_set_reserved_only() {
		let bootnode = PeerId::random();
		let bootnode2 = PeerId::random();
		let reserved_peer = PeerId::random();
		let reserved_peer2 = PeerId::random();
		let config = PeersetConfig {
			in_peers: 0,
			out_peers: 4,
			bootnodes: vec![bootnode.clone(), bootnode2.clone()],
			reserved_only: false,
			reserved_nodes: vec![reserved_peer.clone(), reserved_peer2.clone()],
		};

		let (peerset, handle) = Peerset::from_config(config);
		handle.set_reserved_only(true);
		handle.set_reserved_only(false);

		assert_messages(peerset, vec![
			Message::Connect(reserved_peer),
			Message::Connect(reserved_peer2),
			Message::Connect(bootnode.clone()),
			Message::Connect(bootnode2.clone()),
			Message::Drop(bootnode.clone()),
			Message::Drop(bootnode2.clone()),
			Message::Connect(bootnode),
			Message::Connect(bootnode2),
		]);
	}

	#[test]
	fn test_peerset_report_peer() {
		let bootnode = PeerId::random();
		let bootnode2 = PeerId::random();
		let config = PeersetConfig {
			in_peers: 0,
			out_peers: 1,
			bootnodes: vec![bootnode.clone(), bootnode2.clone()],
			reserved_only: false,
			reserved_nodes: Vec::new(),
		};

		let (peerset, handle) = Peerset::from_config(config);
		handle.report_peer(bootnode2, -1);
		handle.report_peer(bootnode.clone(), -1);

		assert_messages(peerset, vec![
			Message::Connect(bootnode.clone()),
			Message::Drop(bootnode)
		]);
	}

	#[test]
	fn test_peerset_incoming() {
		let bootnode = PeerId::random();
		let incoming = PeerId::random();
		let incoming2 = PeerId::random();
		let incoming3 = PeerId::random();
		let ii = IncomingIndex(1);
		let ii2 = IncomingIndex(2);
		let ii3 = IncomingIndex(3);
		let ii4 = IncomingIndex(3);
		let config = PeersetConfig {
			in_peers: 2,
			out_peers: 1,
			bootnodes: vec![bootnode.clone()],
			reserved_only: false,
			reserved_nodes: Vec::new(),
		};

		let (mut peerset, _handle) = Peerset::from_config(config);
		peerset.incoming(incoming.clone(), ii);
		peerset.incoming(incoming.clone(), ii4);
		peerset.incoming(incoming2.clone(), ii2);
		peerset.incoming(incoming3.clone(), ii3);

		assert_messages(peerset, vec![
			Message::Connect(bootnode.clone()),
			Message::Accept(ii),
			Message::Accept(ii2),
			Message::Reject(ii3),
		]);
	}

	#[test]
	fn test_peerset_dropped() {
		let bootnode = PeerId::random();
		let bootnode2 = PeerId::random();
		let reserved_peer = PeerId::random();
		let config = PeersetConfig {
			in_peers: 0,
			out_peers: 2,
			bootnodes: vec![bootnode.clone(), bootnode2.clone()],
			reserved_only: false,
			reserved_nodes: vec![reserved_peer.clone()],
		};

		let (peerset, _handle) = Peerset::from_config(config);

		let mut peerset = assert_messages(peerset, vec![
			Message::Connect(reserved_peer.clone()),
			Message::Connect(bootnode.clone()),
		]);

		peerset.dropped(reserved_peer.clone());
		peerset.dropped(bootnode);

		let _peerset = assert_messages(peerset, vec![
			Message::Connect(reserved_peer),
			Message::Connect(bootnode2),
		]);
	}

	#[test]
	fn test_peerset_discovered() {
		let bootnode = PeerId::random();
		let discovered = PeerId::random();
		let discovered2 = PeerId::random();
		let config = PeersetConfig {
			in_peers: 0,
			out_peers: 2,
			bootnodes: vec![bootnode.clone()],
			reserved_only: false,
			reserved_nodes: vec![],
		};

		let (mut peerset, _handle) = Peerset::from_config(config);
		peerset.discovered(Some(discovered.clone()));
		peerset.discovered(Some(discovered.clone()));
		peerset.discovered(Some(discovered2));

		assert_messages(peerset, vec![
			Message::Connect(bootnode),
			Message::Connect(discovered),
		]);
	}
}<|MERGE_RESOLUTION|>--- conflicted
+++ resolved
@@ -22,89 +22,20 @@
 use std::collections::VecDeque;
 use futures::{prelude::*, sync::mpsc, try_ready};
 use libp2p::PeerId;
-<<<<<<< HEAD
 use linked_hash_map::LinkedHashMap;
-=======
->>>>>>> 4c41126b
 use log::trace;
 use lru_cache::LruCache;
 use slots::{SlotType, SlotState, Slots};
 pub use serde_json::Value;
 
 const PEERSET_SCORES_CACHE_SIZE: usize = 1000;
-<<<<<<< HEAD
-
-/// FIFO-ordered list of nodes that we know exist, but we are not connected to.
-#[derive(Debug, Default)]
-struct Discovered {
-	/// Nodes we should connect to first.
-	reserved: LinkedHashMap<PeerId, ()>,
-	/// All remaining nodes.
-	common: LinkedHashMap<PeerId, ()>,
-}
-
-impl Discovered {
-	/// Returns true if we already know given node.
-	fn contains(&self, peer_id: &PeerId) -> bool {
-		self.reserved.contains_key(peer_id) || self.common.contains_key(peer_id)
-	}
-
-	/// Returns true if given node is reserved.
-	fn is_reserved(&self, peer_id: &PeerId) -> bool {
-		self.reserved.contains_key(peer_id)
-	}
-
-	/// Adds new peer of a given type.
-	fn add_peer(&mut self, peer_id: PeerId, slot_type: SlotType) {
-		if !self.contains(&peer_id) {
-			match slot_type {
-				SlotType::Common => self.common.insert(peer_id, ()),
-				SlotType::Reserved => self.reserved.insert(peer_id, ()),
-			};
-		}
-	}
-
-	/// Pops the oldest peer from the list.
-	fn pop_peer(&mut self, reserved_only: bool) -> Option<(PeerId, SlotType)> {
-		if let Some((peer_id, _)) = self.reserved.pop_front() {
-			return Some((peer_id, SlotType::Reserved));
-		}
-
-		if reserved_only {
-			return None;
-		}
-
-		self.common.pop_front()
-			.map(|(peer_id, _)| (peer_id, SlotType::Common))
-	}
-
-	/// Marks the node as not reserved.
-	fn mark_not_reserved(&mut self, peer_id: &PeerId) {
-		if let Some(_) = self.reserved.remove(peer_id) {
-			self.common.insert(peer_id.clone(), ());
-		}
-	}
-
-	/// Removes the node from the list.
-	fn remove_peer(&mut self, peer_id: &PeerId) {
-		self.reserved.remove(peer_id);
-		self.common.remove(peer_id);
-	}
-}
-
-=======
 const DISCOVERED_NODES_LIMIT: u32 = 1000;
 
->>>>>>> 4c41126b
 #[derive(Debug)]
 struct PeersetData {
 	/// List of nodes that we know exist, but we are not connected to.
 	/// Elements in this list must never be in `out_slots` or `in_slots`.
-<<<<<<< HEAD
-	discovered: Discovered,
-=======
 	discovered: Slots,
->>>>>>> 4c41126b
 	/// If true, we only accept reserved nodes.
 	reserved_only: bool,
 	/// Node slots for outgoing connections.
@@ -228,11 +159,7 @@
 		let (tx, rx) = mpsc::unbounded();
 
 		let data = PeersetData {
-<<<<<<< HEAD
-			discovered: Default::default(),
-=======
 			discovered: Slots::new(DISCOVERED_NODES_LIMIT),
->>>>>>> 4c41126b
 			reserved_only: config.reserved_only,
 			out_slots: Slots::new(config.out_peers),
 			in_slots: Slots::new(config.in_peers),
@@ -286,17 +213,10 @@
 				self.message_queue.push_back(Message::Drop(removed));
 				self.message_queue.push_back(Message::Connect(added));
 			}
-<<<<<<< HEAD
-			SlotState::AlreadyConnected(_) | SlotState::Upgraded(_) => {
-				return;
-			}
-			SlotState::MaxConnections(peer_id) => {
-=======
 			SlotState::AlreadyExists(_) | SlotState::Upgraded(_) => {
 				return;
 			}
 			SlotState::MaxCapacity(peer_id) => {
->>>>>>> 4c41126b
 				self.data.discovered.add_peer(peer_id, SlotType::Reserved);
 				return;
 			}
@@ -308,11 +228,7 @@
 		self.data.out_slots.mark_not_reserved(&peer_id);
 		self.data.discovered.mark_not_reserved(&peer_id);
 		if self.data.reserved_only {
-<<<<<<< HEAD
-			if self.data.in_slots.clear_slot(&peer_id) || self.data.out_slots.clear_slot(&peer_id) {
-=======
 			if self.data.in_slots.remove_peer(&peer_id) || self.data.out_slots.remove_peer(&peer_id) {
->>>>>>> 4c41126b
 				// insert peer back into discovered list
 				self.data.discovered.add_peer(peer_id.clone(), SlotType::Common);
 				self.message_queue.push_back(Message::Drop(peer_id));
@@ -352,24 +268,15 @@
 		if score < 0 {
 			// peer will be removed from `in_slots` or `out_slots` in `on_dropped` method
 			if self.data.in_slots.contains(&peer_id) || self.data.out_slots.contains(&peer_id) {
-<<<<<<< HEAD
-				self.data.in_slots.clear_slot(&peer_id);
-				self.data.out_slots.clear_slot(&peer_id);
-=======
 				self.data.in_slots.remove_peer(&peer_id);
 				self.data.out_slots.remove_peer(&peer_id);
->>>>>>> 4c41126b
 				self.message_queue.push_back(Message::Drop(peer_id));
 			}
 		}
 	}
 
 	fn alloc_slots(&mut self) {
-<<<<<<< HEAD
-		while let Some((peer_id, slot_type)) = self.data.discovered.pop_peer(self.data.reserved_only) {
-=======
 		while let Some((peer_id, slot_type)) = self.data.discovered.pop_most_important_peer(self.data.reserved_only) {
->>>>>>> 4c41126b
 			match self.data.out_slots.add_peer(peer_id, slot_type) {
 				SlotState::Added(peer_id) => {
 					self.message_queue.push_back(Message::Connect(peer_id));
@@ -380,17 +287,10 @@
 					self.message_queue.push_back(Message::Drop(removed));
 					self.message_queue.push_back(Message::Connect(added));
 				}
-<<<<<<< HEAD
-				SlotState::Upgraded(_) | SlotState::AlreadyConnected(_) => {
-					// TODO: we should never reach this point
-				},
-				SlotState::MaxConnections(peer_id) => {
-=======
 				SlotState::Upgraded(_) | SlotState::AlreadyExists(_) => {
 					// TODO: we should never reach this point
 				},
 				SlotState::MaxCapacity(peer_id) => {
->>>>>>> 4c41126b
 					self.data.discovered.add_peer(peer_id, slot_type);
 					break;
 				},
@@ -447,19 +347,11 @@
 				self.message_queue.push_back(Message::Drop(removed));
 				self.message_queue.push_back(Message::Accept(index));
 			},
-<<<<<<< HEAD
-			SlotState::AlreadyConnected(_) | SlotState::Upgraded(_) => {
-				// we are already connected. in this case we do not answer
-				return;
-			},
-			SlotState::MaxConnections(peer_id) => {
-=======
 			SlotState::AlreadyExists(_) | SlotState::Upgraded(_) => {
 				// we are already connected. in this case we do not answer
 				return;
 			},
 			SlotState::MaxCapacity(peer_id) => {
->>>>>>> 4c41126b
 				self.data.discovered.add_peer(peer_id, slot_type);
 				self.message_queue.push_back(Message::Reject(index));
 				return;
@@ -478,23 +370,14 @@
 			peer_id, self.data.in_slots, self.data.out_slots
 		);
 		// Automatically connect back if reserved.
-<<<<<<< HEAD
-		if self.data.in_slots.is_connected_and_reserved(&peer_id) || self.data.out_slots.is_connected_and_reserved(&peer_id) {
-=======
 		if self.data.in_slots.is_reserved(&peer_id) || self.data.out_slots.is_reserved(&peer_id) {
->>>>>>> 4c41126b
 			self.message_queue.push_back(Message::Connect(peer_id));
 			return;
 		}
 
 		// Otherwise, free the slot.
-<<<<<<< HEAD
-		self.data.in_slots.clear_slot(&peer_id);
-		self.data.out_slots.clear_slot(&peer_id);
-=======
 		self.data.in_slots.remove_peer(&peer_id);
 		self.data.out_slots.remove_peer(&peer_id);
->>>>>>> 4c41126b
 
 		// Note: in this dummy implementation we consider that peers never expire. As soon as we
 		// are disconnected from a peer, we try again.
