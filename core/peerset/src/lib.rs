// Copyright 2018-2019 Parity Technologies (UK) Ltd.
// This file is part of Substrate.

// Substrate is free software: you can redistribute it and/or modify
// it under the terms of the GNU General Public License as published by
// the Free Software Foundation, either version 3 of the License, or
// (at your option) any later version.

// Substrate is distributed in the hope that it will be useful,
// but WITHOUT ANY WARRANTY; without even the implied warranty of
// MERCHANTABILITY or FITNESS FOR A PARTICULAR PURPOSE.  See the
// GNU General Public License for more details.

// You should have received a copy of the GNU General Public License
// along with Substrate.  If not, see <http://www.gnu.org/licenses/>.

//! Peer Set Manager (PSM). Contains the strategy for choosing which nodes the network should be
//! connected to.

<<<<<<< HEAD
mod slots;
=======
use std::collections::HashSet;
use futures::{prelude::*, sync::mpsc};
use libp2p::PeerId;
use parking_lot::Mutex;
use std::sync::Arc;
use log::trace;
>>>>>>> d90833d7

use std::collections::VecDeque;
use futures::{prelude::*, sync::mpsc, try_ready};
use libp2p::PeerId;
use linked_hash_map::LinkedHashMap;
use lru_cache::LruCache;
use slots::{SlotType, SlotState, Slots};
pub use serde_json::Value;

const PEERSET_SCORES_CACHE_SIZE: usize = 1000;

/// FIFO-ordered list of nodes that we know exist, but we are not connected to.
#[derive(Debug, Default)]
struct Discovered {
	/// Nodes we should connect to first.
	reserved: LinkedHashMap<PeerId, ()>,
	/// All remaining nodes.
	common: LinkedHashMap<PeerId, ()>,
}

impl Discovered {
	/// Returns true if we already know given node.
	fn contains(&self, peer_id: &PeerId) -> bool {
		self.reserved.contains_key(peer_id) || self.common.contains_key(peer_id)
	}

	/// Returns true if given node is reserved.
	fn is_reserved(&self, peer_id: &PeerId) -> bool {
		self.reserved.contains_key(peer_id)
	}

	/// Adds new peer of a given type.
	fn add_peer(&mut self, peer_id: PeerId, slot_type: SlotType) {
		if !self.contains(&peer_id) {
			match slot_type {
				SlotType::Common => self.common.insert(peer_id, ()),
				SlotType::Reserved => self.reserved.insert(peer_id, ()),
			};
		}
	}

	/// Pops the oldest peer from the list.
	fn pop_peer(&mut self, reserved_only: bool) -> Option<(PeerId, SlotType)> {
		if let Some((peer_id, _)) = self.reserved.pop_front() {
			return Some((peer_id, SlotType::Reserved));
		}

		if reserved_only {
			return None;
		}

		self.common.pop_front()
			.map(|(peer_id, _)| (peer_id, SlotType::Common))
	}

	/// Marks the node as not reserved.
	fn mark_not_reserved(&mut self, peer_id: &PeerId) {
		if let Some(_) = self.reserved.remove(peer_id) {
			self.common.insert(peer_id.clone(), ());
		}
	}

	/// Removes the node from the list.
	fn remove_peer(&mut self, peer_id: &PeerId) {
		self.reserved.remove(peer_id);
		self.common.remove(peer_id);
	}
}

#[derive(Debug)]
struct PeersetData {
	/// List of nodes that we know exist, but we are not connected to.
	/// Elements in this list must never be in `out_slots` or `in_slots`.
	discovered: Discovered,
	/// If true, we only accept reserved nodes.
	reserved_only: bool,
	/// Node slots for outgoing connections.
	out_slots: Slots,
	/// Node slots for incoming connections.
	in_slots: Slots,
	/// List of node scores.
	scores: LruCache<PeerId, i32>,
}

#[derive(Debug)]
enum Action {
	AddReservedPeer(PeerId),
	RemoveReservedPeer(PeerId),
	SetReservedOnly(bool),
	ReportPeer(PeerId, i32),
}

/// Shared handle to the peer set manager (PSM). Distributed around the code.
#[derive(Debug, Clone)]
pub struct PeersetHandle {
	tx: mpsc::UnboundedSender<Action>,
}

impl PeersetHandle {
	/// Adds a new reserved peer. The peerset will make an effort to always remain connected to
	/// this peer.
	///
	/// Has no effect if the node was already a reserved peer.
	///
	/// > **Note**: Keep in mind that the networking has to know an address for this node,
	/// >			otherwise it will not be able to connect to it.
	pub fn add_reserved_peer(&self, peer_id: PeerId) {
		let _ = self.tx.unbounded_send(Action::AddReservedPeer(peer_id));
	}

	/// Remove a previously-added reserved peer.
	///
	/// Has no effect if the node was not a reserved peer.
	pub fn remove_reserved_peer(&self, peer_id: PeerId) {
		let _ = self.tx.unbounded_send(Action::RemoveReservedPeer(peer_id));
	}

	/// Sets whether or not the peerset only has connections .
	pub fn set_reserved_only(&self, reserved: bool) {
		let _ = self.tx.unbounded_send(Action::SetReservedOnly(reserved));
	}

	/// Reports an adjustment to the reputation of the given peer.
	pub fn report_peer(&self, peer_id: PeerId, score_diff: i32) {
		let _ = self.tx.unbounded_send(Action::ReportPeer(peer_id, score_diff));
	}
}

/// Message that can be sent by the peer set manager (PSM).
#[derive(Debug, PartialEq)]
pub enum Message {
	/// Request to open a connection to the given peer. From the point of view of the PSM, we are
	/// immediately connected.
	Connect(PeerId),

	/// Drop the connection to the given peer, or cancel the connection attempt after a `Connect`.
	Drop(PeerId),

	/// Equivalent to `Connect` for the peer corresponding to this incoming index.
	Accept(IncomingIndex),

	/// Equivalent to `Drop` for the peer corresponding to this incoming index.
	Reject(IncomingIndex),
}

/// Opaque identifier for an incoming connection. Allocated by the network.
#[derive(Debug, Copy, Clone, PartialEq, Eq)]
pub struct IncomingIndex(pub u64);

impl From<u64> for IncomingIndex {
	fn from(val: u64) -> IncomingIndex {
		IncomingIndex(val)
	}
}

/// Configuration to pass when creating the peer set manager.
#[derive(Debug)]
pub struct PeersetConfig {
	/// Maximum number of ingoing links to peers.
	pub in_peers: u32,

	/// Maximum number of outgoing links to peers.
	pub out_peers: u32,

	/// List of bootstrap nodes to initialize the peer with.
	///
	/// > **Note**: Keep in mind that the networking has to know an address for these nodes,
	/// >			otherwise it will not be able to connect to them.
	pub bootnodes: Vec<PeerId>,

	/// If true, we only accept reserved nodes.
	pub reserved_only: bool,

	/// List of nodes that we should always be connected to.
	///
	/// > **Note**: Keep in mind that the networking has to know an address for these nodes,
	/// >			otherwise it will not be able to connect to them.
	pub reserved_nodes: Vec<PeerId>,
}

/// Side of the peer set manager owned by the network. In other words, the "receiving" side.
///
/// Implements the `Stream` trait and can be polled for messages. The `Stream` never ends and never
/// errors.
#[derive(Debug)]
pub struct Peerset {
	data: PeersetData,
	rx: mpsc::UnboundedReceiver<Action>,
	message_queue: VecDeque<Message>,
}

impl Peerset {
	/// Builds a new peerset from the given configuration.
	pub fn from_config(config: PeersetConfig) -> (Peerset, PeersetHandle) {
		let (tx, rx) = mpsc::unbounded();

		let data = PeersetData {
			discovered: Default::default(),
			reserved_only: config.reserved_only,
			out_slots: Slots::new(config.out_peers),
			in_slots: Slots::new(config.in_peers),
			scores: LruCache::new(PEERSET_SCORES_CACHE_SIZE),
		};

		let handle = PeersetHandle {
			tx,
		};

		let mut peerset = Peerset {
			data,
			rx,
			message_queue: VecDeque::new(),
		};

		for peer_id in config.reserved_nodes {
			peerset.data.discovered.add_peer(peer_id, SlotType::Reserved);
		}

		for peer_id in config.bootnodes {
			peerset.data.discovered.add_peer(peer_id, SlotType::Common);
		}

		peerset.alloc_slots();
		(peerset, handle)
	}

	fn on_add_reserved_peer(&mut self, peer_id: PeerId) {
		// Nothing more to do if we're already connected.
		if self.data.in_slots.contains(&peer_id) {
			self.data.in_slots.mark_reserved(&peer_id);
			return;
		}

		match self.data.out_slots.add_peer(peer_id, SlotType::Reserved) {
			SlotState::Added(peer_id) => {
				// reserved node may have been previously stored as normal node in discovered list
				self.data.discovered.remove_peer(&peer_id);

				// notify that connection has been made
				self.message_queue.push_back(Message::Connect(peer_id));
				return;
			},
			SlotState::Swaped { removed, added } => {
				// reserved node may have been previously stored as normal node in discovered list
				self.data.discovered.remove_peer(&added);
				// let's add the peer we disconnected from to the discovered list again
				self.data.discovered.add_peer(removed.clone(), SlotType::Common);
				// swap connections
				self.message_queue.push_back(Message::Drop(removed));
				self.message_queue.push_back(Message::Connect(added));
			}
			SlotState::AlreadyConnected(_) | SlotState::Upgraded(_) => {
				return;
			}
			SlotState::MaxConnections(peer_id) => {
				self.data.discovered.add_peer(peer_id, SlotType::Reserved);
				return;
			}
		}
	}

	fn on_remove_reserved_peer(&mut self, peer_id: PeerId) {
		self.data.in_slots.mark_not_reserved(&peer_id);
		self.data.out_slots.mark_not_reserved(&peer_id);
		self.data.discovered.mark_not_reserved(&peer_id);
		if self.data.reserved_only {
			if self.data.in_slots.clear_slot(&peer_id) || self.data.out_slots.clear_slot(&peer_id) {
				// insert peer back into discovered list
				self.data.discovered.add_peer(peer_id.clone(), SlotType::Common);
				self.message_queue.push_back(Message::Drop(peer_id));
				// call alloc_slots again, cause we may have some reserved peers in discovered list
				// waiting for the slot that was just cleared
				self.alloc_slots();
			}
		}
	}

	fn on_set_reserved_only(&mut self, reserved_only: bool) {
		// Disconnect non-reserved nodes.
		self.data.reserved_only = reserved_only;
		if self.data.reserved_only {
			for peer_id in self.data.in_slots.clear_common_slots().into_iter().chain(self.data.out_slots.clear_common_slots().into_iter()) {
				// insert peer back into discovered list
				self.data.discovered.add_peer(peer_id.clone(), SlotType::Common);
				self.message_queue.push_back(Message::Drop(peer_id));
			}
		} else {
			self.alloc_slots();
		}
	}

	fn on_report_peer(&mut self, peer_id: PeerId, score_diff: i32) {
		let score = match self.data.scores.get_mut(&peer_id) {
			Some(score) => {
				*score = score.saturating_add(score_diff);
				*score
			},
			None => {
				self.data.scores.insert(peer_id.clone(), score_diff);
				score_diff
			}
		};

		if score < 0 {
			// peer will be removed from `in_slots` or `out_slots` in `on_dropped` method
			if self.data.in_slots.contains(&peer_id) || self.data.out_slots.contains(&peer_id) {
				self.data.in_slots.clear_slot(&peer_id);
				self.data.out_slots.clear_slot(&peer_id);
				self.message_queue.push_back(Message::Drop(peer_id));
			}
		}
	}

	fn alloc_slots(&mut self) {
		while let Some((peer_id, slot_type)) = self.data.discovered.pop_peer(self.data.reserved_only) {
			match self.data.out_slots.add_peer(peer_id, slot_type) {
				SlotState::Added(peer_id) => {
					self.message_queue.push_back(Message::Connect(peer_id));
				},
				SlotState::Swaped { removed, added } => {
					// insert peer back into discovered list
					self.data.discovered.add_peer(removed.clone(), SlotType::Common);
					self.message_queue.push_back(Message::Drop(removed));
					self.message_queue.push_back(Message::Connect(added));
				}
				SlotState::Upgraded(_) | SlotState::AlreadyConnected(_) => {
					// TODO: we should never reach this point
				},
				SlotState::MaxConnections(peer_id) => {
					self.data.discovered.add_peer(peer_id, slot_type);
					break;
				},
			}
		}
	}

	/// Indicate that we received an incoming connection. Must be answered either with
	/// a corresponding `Accept` or `Reject`, except if we were already connected to this peer.
	///
	/// Note that this mechanism is orthogonal to `Connect`/`Drop`. Accepting an incoming
	/// connection implicitely means `Accept`, but incoming connections aren't cancelled by
	/// `dropped`.
	///
	/// Because of concurrency issues, it is acceptable to call `incoming` with a `PeerId` the
	/// peerset is already connected to, in which case it must not answer.
<<<<<<< HEAD
	pub fn incoming(&mut self, peer_id: PeerId, index: IncomingIndex) {
		// if `reserved_only` is set, but this peer is not a part of our discovered list,
		// a) it is not reserved, so we reject the connection
		// b) we are already connected to it, so we reject the connection
		if self.data.reserved_only && !self.data.discovered.is_reserved(&peer_id) {
			self.message_queue.push_back(Message::Reject(index));
			return;
		}

		// check if we are already connected to this peer
		if self.data.out_slots.contains(&peer_id) {
			// we are already connected. in this case we do not answer
			return;
=======
	pub fn incoming(&self, peer_id: PeerId, index: IncomingIndex) {
		let mut inner = self.parent.inner.lock();
		trace!("Incoming {}\nin_slots={:?}\nout_slots={:?}", peer_id, inner.in_slots, inner.out_slots);
		if inner.out_slots.iter().chain(inner.in_slots.iter()).any(|s| s.as_ref() == Some(&peer_id)) {
			return
>>>>>>> d90833d7
		}

		let slot_type = if self.data.reserved_only {
			SlotType::Reserved
		} else {
			SlotType::Common
		};

		match self.data.in_slots.add_peer(peer_id, slot_type) {
			SlotState::Added(peer_id) => {
				// reserved node may have been previously stored as normal node in discovered list
				self.data.discovered.remove_peer(&peer_id);
				self.message_queue.push_back(Message::Accept(index));
				return;
			},
			SlotState::Swaped { removed, added } => {
				// reserved node may have been previously stored as normal node in discovered list
				self.data.discovered.remove_peer(&added);
				// swap connections.
				self.message_queue.push_back(Message::Drop(removed));
				self.message_queue.push_back(Message::Accept(index));
			},
			SlotState::AlreadyConnected(_) | SlotState::Upgraded(_) => {
				// we are already connected. in this case we do not answer
				return;
			},
			SlotState::MaxConnections(peer_id) => {
				self.data.discovered.add_peer(peer_id, slot_type);
				self.message_queue.push_back(Message::Reject(index));
				return;
			},
		}
	}

	/// Indicate that we dropped an active connection with a peer, or that we failed to connect.
	///
	/// Must only be called after the PSM has either generated a `Connect` message with this
	/// `PeerId`, or accepted an incoming connection with this `PeerId`.
<<<<<<< HEAD
	pub fn dropped(&mut self, peer_id: PeerId) {
=======
	pub fn dropped(&self, peer_id: &PeerId) {
		let mut inner = self.parent.inner.lock();
		let inner = &mut *inner;	// Fixes a borrowing issue.
		trace!("Dropping {}\nin_slots={:?}\nout_slots={:?}", peer_id, inner.in_slots, inner.out_slots);

>>>>>>> d90833d7
		// Automatically connect back if reserved.
		if self.data.in_slots.is_connected_and_reserved(&peer_id) || self.data.out_slots.is_connected_and_reserved(&peer_id) {
			self.message_queue.push_back(Message::Connect(peer_id));
			return;
		}

		// Otherwise, free the slot.
		self.data.in_slots.clear_slot(&peer_id);
		self.data.out_slots.clear_slot(&peer_id);

		// Note: in this dummy implementation we consider that peers never expire. As soon as we
		// are disconnected from a peer, we try again.
		self.data.discovered.add_peer(peer_id, SlotType::Common);
		self.alloc_slots();
	}

	/// Adds a discovered peer id to the PSM.
	///
	/// > **Note**: There is no equivalent "expired" message, meaning that it is the responsibility
	/// >			of the PSM to remove `PeerId`s that fail to dial too often.
	pub fn discovered(&mut self, peer_id: PeerId) {
		if self.data.in_slots.contains(&peer_id) || self.data.out_slots.contains(&peer_id) {
			return;
		}

		self.data.discovered.add_peer(peer_id, SlotType::Common);
		self.alloc_slots();
	}

	/// Produces a JSON object containing the state of the peerset manager, for debugging purposes.
	pub fn debug_info(&self) -> serde_json::Value {
		serde_json::Value::Null
	}
}

impl Stream for Peerset {
	type Item = Message;
	type Error = ();

	fn poll(&mut self) -> Poll<Option<Self::Item>, Self::Error> {
		loop {
			if let Some(message) = self.message_queue.pop_front() {
				return Ok(Async::Ready(Some(message)));
			}
			match try_ready!(self.rx.poll()) {
				None => return Ok(Async::Ready(None)),
				Some(action) => match action {
					Action::AddReservedPeer(peer_id) => self.on_add_reserved_peer(peer_id),
					Action::RemoveReservedPeer(peer_id) => self.on_remove_reserved_peer(peer_id),
					Action::SetReservedOnly(reserved) => self.on_set_reserved_only(reserved),
					Action::ReportPeer(peer_id, score_diff) => self.on_report_peer(peer_id, score_diff),
				}
			}
		}
	}
}

#[cfg(test)]
mod tests {
	use libp2p::PeerId;
	use futures::prelude::*;
	use super::{PeersetConfig, Peerset, Message, IncomingIndex};

	fn assert_messages(mut peerset: Peerset, messages: Vec<Message>) -> Peerset {
		for expected_message in messages {
			let (message, p) = next_message(peerset).expect("expected message");
			assert_eq!(message, expected_message);
			peerset = p;
		}
		assert!(peerset.message_queue.is_empty());
		peerset
	}

	fn next_message(peerset: Peerset) -> Result<(Message, Peerset), ()> {
		let (next, peerset) = peerset.into_future()
			.wait()
			.map_err(|_| ())?;
		let message = next.ok_or_else(|| ())?;
		Ok((message, peerset))
	}

	#[test]
	fn test_peerset_from_config_with_bootnodes() {
		let bootnode = PeerId::random();
		let bootnode2 = PeerId::random();
		let config = PeersetConfig {
			in_peers: 0,
			out_peers: 2,
			bootnodes: vec![bootnode.clone(), bootnode2.clone()],
			reserved_only: false,
			reserved_nodes: Vec::new(),
		};

		let (peerset, _handle) = Peerset::from_config(config);

		assert_messages(peerset, vec![
			Message::Connect(bootnode),
			Message::Connect(bootnode2),
		]);
	}

	#[test]
	fn test_peerset_from_config_with_reserved_nodes() {
		let bootnode = PeerId::random();
		let bootnode2 = PeerId::random();
		let reserved_peer = PeerId::random();
		let reserved_peer2 = PeerId::random();
		let config = PeersetConfig {
			in_peers: 0,
			out_peers: 3,
			bootnodes: vec![bootnode.clone(), bootnode2.clone()],
			reserved_only: false,
			reserved_nodes: vec![reserved_peer.clone(), reserved_peer2.clone()],
		};

		let (peerset, _handle) = Peerset::from_config(config);

		assert_messages(peerset, vec![
			Message::Connect(reserved_peer),
			Message::Connect(reserved_peer2),
			Message::Connect(bootnode)
		]);
	}

	#[test]
	fn test_peerset_add_reserved_peer() {
		let bootnode = PeerId::random();
		let reserved_peer = PeerId::random();
		let reserved_peer2 = PeerId::random();
		let config = PeersetConfig {
			in_peers: 0,
			out_peers: 2,
			bootnodes: vec![bootnode],
			reserved_only: true,
			reserved_nodes: Vec::new(),
		};

		let (peerset, handle) = Peerset::from_config(config);
		handle.add_reserved_peer(reserved_peer.clone());
		handle.add_reserved_peer(reserved_peer2.clone());

		assert_messages(peerset, vec![
			Message::Connect(reserved_peer),
			Message::Connect(reserved_peer2)
		]);
	}

	#[test]
	fn test_peerset_remove_reserved_peer() {
		let reserved_peer = PeerId::random();
		let reserved_peer2 = PeerId::random();
		let config = PeersetConfig {
			in_peers: 0,
			out_peers: 2,
			bootnodes: vec![],
			reserved_only: false,
			reserved_nodes: vec![reserved_peer.clone(), reserved_peer2.clone()],
		};

		let (peerset, handle) = Peerset::from_config(config);
		handle.remove_reserved_peer(reserved_peer.clone());

		let peerset = assert_messages(peerset, vec![
			Message::Connect(reserved_peer.clone()),
			Message::Connect(reserved_peer2.clone()),
		]);

		handle.set_reserved_only(true);
		handle.remove_reserved_peer(reserved_peer2.clone());

		assert_messages(peerset, vec![
			Message::Drop(reserved_peer),
			Message::Drop(reserved_peer2),
		]);
	}

	#[test]
	fn test_peerset_set_reserved_only() {
		let bootnode = PeerId::random();
		let bootnode2 = PeerId::random();
		let reserved_peer = PeerId::random();
		let reserved_peer2 = PeerId::random();
		let config = PeersetConfig {
			in_peers: 0,
			out_peers: 4,
			bootnodes: vec![bootnode.clone(), bootnode2.clone()],
			reserved_only: false,
			reserved_nodes: vec![reserved_peer.clone(), reserved_peer2.clone()],
		};

		let (peerset, handle) = Peerset::from_config(config);
		handle.set_reserved_only(true);
		handle.set_reserved_only(false);

		assert_messages(peerset, vec![
			Message::Connect(reserved_peer),
			Message::Connect(reserved_peer2),
			Message::Connect(bootnode.clone()),
			Message::Connect(bootnode2.clone()),
			Message::Drop(bootnode.clone()),
			Message::Drop(bootnode2.clone()),
			Message::Connect(bootnode),
			Message::Connect(bootnode2),
		]);
	}

	#[test]
	fn test_peerset_report_peer() {
		let bootnode = PeerId::random();
		let bootnode2 = PeerId::random();
		let config = PeersetConfig {
			in_peers: 0,
			out_peers: 1,
			bootnodes: vec![bootnode.clone(), bootnode2.clone()],
			reserved_only: false,
			reserved_nodes: Vec::new(),
		};

		let (peerset, handle) = Peerset::from_config(config);
		handle.report_peer(bootnode2, -1);
		handle.report_peer(bootnode.clone(), -1);

		assert_messages(peerset, vec![
			Message::Connect(bootnode.clone()),
			Message::Drop(bootnode)
		]);
	}

	#[test]
	fn test_peerset_incoming() {
		let bootnode = PeerId::random();
		let incoming = PeerId::random();
		let incoming2 = PeerId::random();
		let incoming3 = PeerId::random();
		let ii = IncomingIndex(1);
		let ii2 = IncomingIndex(2);
		let ii3 = IncomingIndex(3);
		let ii4 = IncomingIndex(3);
		let config = PeersetConfig {
			in_peers: 2,
			out_peers: 1,
			bootnodes: vec![bootnode.clone()],
			reserved_only: false,
			reserved_nodes: Vec::new(),
		};

		let (mut peerset, _handle) = Peerset::from_config(config);
		peerset.incoming(incoming.clone(), ii);
		peerset.incoming(incoming.clone(), ii4);
		peerset.incoming(incoming2.clone(), ii2);
		peerset.incoming(incoming3.clone(), ii3);

		assert_messages(peerset, vec![
			Message::Connect(bootnode.clone()),
			Message::Accept(ii),
			Message::Accept(ii2),
			Message::Reject(ii3),
		]);
	}

	#[test]
	fn test_peerset_dropped() {
		let bootnode = PeerId::random();
		let bootnode2 = PeerId::random();
		let reserved_peer = PeerId::random();
		let config = PeersetConfig {
			in_peers: 0,
			out_peers: 2,
			bootnodes: vec![bootnode.clone(), bootnode2.clone()],
			reserved_only: false,
			reserved_nodes: vec![reserved_peer.clone()],
		};

		let (peerset, _handle) = Peerset::from_config(config);

		let mut peerset = assert_messages(peerset, vec![
			Message::Connect(reserved_peer.clone()),
			Message::Connect(bootnode.clone()),
		]);

		peerset.dropped(reserved_peer.clone());
		peerset.dropped(bootnode);

		let _peerset = assert_messages(peerset, vec![
			Message::Connect(reserved_peer),
			Message::Connect(bootnode2),
		]);
	}

	#[test]
	fn test_peerset_discovered() {
		let bootnode = PeerId::random();
		let discovered = PeerId::random();
		let discovered2 = PeerId::random();
		let config = PeersetConfig {
			in_peers: 0,
			out_peers: 2,
			bootnodes: vec![bootnode.clone()],
			reserved_only: false,
			reserved_nodes: vec![],
		};

		let (mut peerset, _handle) = Peerset::from_config(config);
		peerset.discovered(discovered.clone());
		peerset.discovered(discovered.clone());
		peerset.discovered(discovered2);

		assert_messages(peerset, vec![
			Message::Connect(bootnode),
			Message::Connect(discovered),
		]);
	}
}<|MERGE_RESOLUTION|>--- conflicted
+++ resolved
@@ -17,21 +17,13 @@
 //! Peer Set Manager (PSM). Contains the strategy for choosing which nodes the network should be
 //! connected to.
 
-<<<<<<< HEAD
 mod slots;
-=======
-use std::collections::HashSet;
-use futures::{prelude::*, sync::mpsc};
-use libp2p::PeerId;
-use parking_lot::Mutex;
-use std::sync::Arc;
-use log::trace;
->>>>>>> d90833d7
 
 use std::collections::VecDeque;
 use futures::{prelude::*, sync::mpsc, try_ready};
 use libp2p::PeerId;
 use linked_hash_map::LinkedHashMap;
+use log::trace;
 use lru_cache::LruCache;
 use slots::{SlotType, SlotState, Slots};
 pub use serde_json::Value;
@@ -372,8 +364,8 @@
 	///
 	/// Because of concurrency issues, it is acceptable to call `incoming` with a `PeerId` the
 	/// peerset is already connected to, in which case it must not answer.
-<<<<<<< HEAD
 	pub fn incoming(&mut self, peer_id: PeerId, index: IncomingIndex) {
+		trace!("Incoming {}\nin_slots={:?}\nout_slots={:?}", peer_id, self.data.in_slots, self.data.out_slots);
 		// if `reserved_only` is set, but this peer is not a part of our discovered list,
 		// a) it is not reserved, so we reject the connection
 		// b) we are already connected to it, so we reject the connection
@@ -386,13 +378,6 @@
 		if self.data.out_slots.contains(&peer_id) {
 			// we are already connected. in this case we do not answer
 			return;
-=======
-	pub fn incoming(&self, peer_id: PeerId, index: IncomingIndex) {
-		let mut inner = self.parent.inner.lock();
-		trace!("Incoming {}\nin_slots={:?}\nout_slots={:?}", peer_id, inner.in_slots, inner.out_slots);
-		if inner.out_slots.iter().chain(inner.in_slots.iter()).any(|s| s.as_ref() == Some(&peer_id)) {
-			return
->>>>>>> d90833d7
 		}
 
 		let slot_type = if self.data.reserved_only {
@@ -431,15 +416,8 @@
 	///
 	/// Must only be called after the PSM has either generated a `Connect` message with this
 	/// `PeerId`, or accepted an incoming connection with this `PeerId`.
-<<<<<<< HEAD
 	pub fn dropped(&mut self, peer_id: PeerId) {
-=======
-	pub fn dropped(&self, peer_id: &PeerId) {
-		let mut inner = self.parent.inner.lock();
-		let inner = &mut *inner;	// Fixes a borrowing issue.
-		trace!("Dropping {}\nin_slots={:?}\nout_slots={:?}", peer_id, inner.in_slots, inner.out_slots);
-
->>>>>>> d90833d7
+		trace!("Dropping {}\nin_slots={:?}\nout_slots={:?}", peer_id, self.data.in_slots, self.data.out_slots);
 		// Automatically connect back if reserved.
 		if self.data.in_slots.is_connected_and_reserved(&peer_id) || self.data.out_slots.is_connected_and_reserved(&peer_id) {
 			self.message_queue.push_back(Message::Connect(peer_id));
