--- conflicted
+++ resolved
@@ -334,13 +334,8 @@
 	/// See `prune_tags` if you want this.
 	pub fn clear_stale(&self, at: &BlockId<B::Block>) -> Result<(), B::Error> {
 		let block_number = self.api.block_id_to_number(at)?
-<<<<<<< HEAD
 				.ok_or_else(|| error::Error::InvalidBlockId(format!("{:?}", at)).into())?
-				.as_();
-=======
-				.ok_or_else(|| error::ErrorKind::Msg(format!("Invalid block id: {:?}", at)).into())?
 				.saturated_into::<u64>();
->>>>>>> fec0e46b
 		let now = time::Instant::now();
 		let to_remove = {
 			self.ready()
