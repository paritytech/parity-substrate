[package]
name = "substrate-transaction-graph"
version = "2.0.0"
authors = ["Parity Technologies <admin@parity.io>"]
edition = "2018"

[dependencies]
derive_more = "0.14.0"
futures = "0.1"
log = "0.4"
parking_lot = "0.8.0"
serde = { version = "1.0", features = ["derive"] }
substrate-primitives = { path = "../../primitives" }
sr-primitives = { path = "../../sr-primitives" }

[dev-dependencies]
assert_matches = "1.3.0"
env_logger = "0.6.1"
<<<<<<< HEAD
parity-codec = "3.5"
=======
parity-codec = "4.1.1"
>>>>>>> e63598b6
test_runtime = { package = "substrate-test-runtime", path = "../../test-runtime" }<|MERGE_RESOLUTION|>--- conflicted
+++ resolved
@@ -16,9 +16,5 @@
 [dev-dependencies]
 assert_matches = "1.3.0"
 env_logger = "0.6.1"
-<<<<<<< HEAD
-parity-codec = "3.5"
-=======
 parity-codec = "4.1.1"
->>>>>>> e63598b6
 test_runtime = { package = "substrate-test-runtime", path = "../../test-runtime" }