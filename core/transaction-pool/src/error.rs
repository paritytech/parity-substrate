--- conflicted
+++ resolved
@@ -18,7 +18,6 @@
 
 use client;
 use txpool;
-<<<<<<< HEAD
 
 /// Transaction pool result.
 pub type Result<T> = std::result::Result<T, Error>;
@@ -30,22 +29,10 @@
 	Client(client::error::Error),
 	/// Pool error.
 	Pool(txpool::error::Error),
-=======
-use std::{error, fmt};
-
-/// Result type alias.
-pub type Result<T> = std::result::Result<T, Error>;
-
-/// Error type.
-pub enum Error {
-	/// Client error
-	Client(client::error::Error),
-	/// Pool error
-	Pool(txpool::error::Error),
 }
 
-impl error::Error for Error {
-	fn source(&self) -> Option<&(dyn error::Error + 'static)> {
+impl std::error::Error for Error {
+	fn source(&self) -> Option<&(dyn std::error::Error + 'static)> {
 		match self {
 			Error::Client(ref err) => Some(err),
 			Error::Pool(ref err) => Some(err),
@@ -53,44 +40,10 @@
 	}
 }
 
-impl fmt::Debug for Error {
-	fn fmt(&self, f: &mut fmt::Formatter) -> fmt::Result {
-		fmt::Display::fmt(self, f)
-	}
-}
-
-impl fmt::Display for Error {
-	fn fmt(&self, f: &mut fmt::Formatter) -> fmt::Result {
-		match self {
-			Error::Client(ref err) => write!(f, "{}", err),
-			Error::Pool(ref err) => write!(f, "{}", err),
-		}
-	}
-}
-
-impl From<client::error::Error> for Error {
-	fn from(err: client::error::Error) -> Error {
-		Error::Client(err)
-	}
-}
-
-impl From<txpool::error::Error> for Error {
-	fn from(err: txpool::error::Error) -> Error {
-		Error::Pool(err)
-	}
->>>>>>> 049318ed
-}
-
-impl std::error::Error for Error {}
-
 impl txpool::IntoPoolError for Error {
 	fn into_pool_error(self) -> std::result::Result<txpool::error::Error, Self> {
 		match self {
-<<<<<<< HEAD
 			Error::Pool(e) => Ok(e),
-=======
-			Error::Pool(e) => Ok(txpool::error::Error(e, c)),
->>>>>>> 049318ed
 			e => Err(e),
 		}
 	}
