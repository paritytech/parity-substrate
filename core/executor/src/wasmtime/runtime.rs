// Copyright 2019 Parity Technologies (UK) Ltd.
// This file is part of Substrate.

// Substrate is free software: you can redistribute it and/or modify
// it under the terms of the GNU General Public License as published by
// the Free Software Foundation, either version 3 of the License, or
// (at your option) any later version.

// Substrate is distributed in the hope that it will be useful,
// but WITHOUT ANY WARRANTY; without even the implied warranty of
// MERCHANTABILITY or FITNESS FOR A PARTICULAR PURPOSE.  See the
// GNU General Public License for more details.

// You should have received a copy of the GNU General Public License
// along with Substrate.  If not, see <http://www.gnu.org/licenses/>.

//! Defines the compiled Wasm runtime that uses Wasmtime internally.

use crate::error::{Error, Result, WasmError};
use crate::wasm_runtime::WasmRuntime;
use crate::wasm_utils::interpret_runtime_api_result;
use crate::wasmtime::function_executor::FunctionExecutorState;
use crate::wasmtime::trampoline::{EnvState, make_trampoline};
use crate::wasmtime::util::{cranelift_ir_signature, read_memory_into, write_memory_from};
use crate::Externalities;

use cranelift_codegen::ir;
use cranelift_codegen::isa::TargetIsa;
use cranelift_entity::{EntityRef, PrimaryMap};
use cranelift_frontend::FunctionBuilderContext;
use cranelift_wasm::DefinedFuncIndex;
use std::cell::RefCell;
use std::collections::HashMap;
use std::convert::TryFrom;
use std::rc::Rc;
use wasm_interface::{Pointer, WordSize, Function};
use wasmtime_environ::{Module, translate_signature};
use wasmtime_jit::{
	ActionOutcome, ActionError, CodeMemory, CompilationStrategy, CompiledModule, Compiler, Context,
	SetupError, RuntimeValue,
};
use wasmtime_runtime::{Export, Imports, InstanceHandle, VMFunctionBody};

/// A `WasmRuntime` implementation using the Wasmtime JIT to compile the runtime module to native
/// and execute the compiled code.
pub struct WasmtimeRuntime {
	module: CompiledModule,
	context: Context,
	max_heap_pages: Option<u32>,
	heap_pages: u32,
<<<<<<< HEAD
	version: Option<RuntimeVersion>,
	/// The host functions registered for this instance.
	host_functions: Vec<&'static dyn Function>,
=======
>>>>>>> 9cda7fab
}

impl WasmRuntime for WasmtimeRuntime {
	fn update_heap_pages(&mut self, heap_pages: u64) -> bool {
		match heap_pages_valid(heap_pages, self.max_heap_pages) {
			Some(heap_pages) => {
				self.heap_pages = heap_pages;
				true
			}
			None => false,
		}
	}

	fn host_functions(&self) -> &[&'static dyn Function] {
		&self.host_functions
	}

	fn call(&mut self, ext: &mut dyn Externalities, method: &str, data: &[u8]) -> Result<Vec<u8>> {
		call_method(
			&mut self.context,
			&mut self.module,
			ext,
			method,
			data,
			self.heap_pages,
		)
	}
}

/// Create a new `WasmtimeRuntime` given the code. This function performs translation from Wasm to
/// machine code, which can be computationally heavy.
<<<<<<< HEAD
pub fn create_instance<E: Externalities>(
	ext: &mut E,
	code: &[u8],
	heap_pages: u64,
	host_functions: Vec<&'static dyn Function>,
) -> std::result::Result<WasmtimeRuntime, WasmError> {
	let (mut compiled_module, mut context) = create_compiled_unit(code, &host_functions)?;
=======
pub fn create_instance(code: &[u8], heap_pages: u64)
	-> std::result::Result<WasmtimeRuntime, WasmError>
{
	let (compiled_module, context) = create_compiled_unit(code)?;
>>>>>>> 9cda7fab

	// Inspect the module for the min and max memory sizes.
	let (min_memory_size, max_memory_size) = {
		let module = compiled_module.module_ref();
		let memory_index = match module.exports.get("memory") {
			Some(wasmtime_environ::Export::Memory(memory_index)) => *memory_index,
			_ => return Err(WasmError::InvalidMemory),
		};
		let memory_plan = module.memory_plans.get(memory_index)
			.expect("memory_index is retrieved from the module's exports map; qed");
		(memory_plan.memory.minimum, memory_plan.memory.maximum)
	};

	// Check that heap_pages is within the allowed range.
	let max_heap_pages = max_memory_size.map(|max| max.saturating_sub(min_memory_size));
	let heap_pages = heap_pages_valid(heap_pages, max_heap_pages)
		.ok_or_else(|| WasmError::InvalidHeapPages)?;

	Ok(WasmtimeRuntime {
		module: compiled_module,
		context,
		max_heap_pages,
		heap_pages,
<<<<<<< HEAD
		version,
		host_functions,
=======
>>>>>>> 9cda7fab
	})
}

fn create_compiled_unit(
	code: &[u8],
	host_functions: &[&'static dyn Function],
) -> std::result::Result<(CompiledModule, Context), WasmError> {
	let compilation_strategy = CompilationStrategy::Cranelift;

	let compiler = new_compiler(compilation_strategy)?;
	let mut context = Context::new(Box::new(compiler));

	// Enable/disable producing of debug info.
	context.set_debug_info(false);

	// Instantiate and link the env module.
	let global_exports = context.get_global_exports();
	let compiler = new_compiler(compilation_strategy)?;
	let env_module = instantiate_env_module(global_exports, compiler, host_functions)?;
	context.name_instance("env".to_owned(), env_module);

	// Compile the wasm module.
	let module = context.compile_module(&code)
		.map_err(WasmError::WasmtimeSetup)?;

	Ok((module, context))
}

/// Call a function inside a precompiled Wasm module.
fn call_method(
	context: &mut Context,
	module: &mut CompiledModule,
	ext: &mut dyn Externalities,
	method: &str,
	data: &[u8],
	heap_pages: u32,
) -> Result<Vec<u8>> {
	// Old exports get clobbered in `InstanceHandle::new` if we don't explicitly remove them first.
	//
	// The global exports mechanism is temporary in Wasmtime and expected to be removed.
	// https://github.com/CraneStation/wasmtime/issues/332
	clear_globals(&mut *context.get_global_exports().borrow_mut());

	let mut instance = module.instantiate()
		.map_err(SetupError::Instantiate)
		.map_err(ActionError::Setup)
		.map_err(Error::Wasmtime)?;

	// Ideally there would be a way to set the heap pages during instantiation rather than
	// growing the memory after the fact. Currently this may require an additional mmap and copy.
	// However, the wasmtime API doesn't support modifying the size of memory on instantiation
	// at this time.
	grow_memory(&mut instance, heap_pages)?;

	// Initialize the function executor state.
	let heap_base = get_heap_base(&instance)?;
	let executor_state = FunctionExecutorState::new(heap_base);
	reset_env_state_and_take_trap(context, Some(executor_state))?;

	// Write the input data into guest memory.
	let (data_ptr, data_len) = inject_input_data(context, &mut instance, data)?;
	let args = [RuntimeValue::I32(u32::from(data_ptr) as i32), RuntimeValue::I32(data_len as i32)];

	// Invoke the function in the runtime.
	let outcome = externalities::set_and_run_with_externalities(ext, || {
		context
			.invoke(&mut instance, method, &args[..])
			.map_err(Error::Wasmtime)
	})?;
	let trap_error = reset_env_state_and_take_trap(context, None)?;
	let (output_ptr, output_len) = match outcome {
		ActionOutcome::Returned { values } => match values.as_slice() {
			[RuntimeValue::I64(retval)] => interpret_runtime_api_result(*retval),
			_ => return Err(Error::InvalidReturn),
		}
		ActionOutcome::Trapped { message } => return Err(trap_error.unwrap_or_else(
			|| format!("Wasm execution trapped: {}", message).into()
		)),
	};

	// Read the output data from guest memory.
	let mut output = vec![0; output_len as usize];
	let memory = get_memory_mut(&mut instance)?;
	read_memory_into(memory, output_ptr, &mut output)?;
	Ok(output)
}

/// The implementation is based on wasmtime_wasi::instantiate_wasi.
fn instantiate_env_module(
	global_exports: Rc<RefCell<HashMap<String, Option<Export>>>>,
	compiler: Compiler,
	host_functions: &[&'static dyn Function],
) -> std::result::Result<InstanceHandle, WasmError>
{
	let isa = target_isa()?;
	let pointer_type = isa.pointer_type();
	let call_conv = isa.default_call_conv();

	let mut fn_builder_ctx = FunctionBuilderContext::new();
	let mut module = Module::new();
	let mut finished_functions = <PrimaryMap<DefinedFuncIndex, *const VMFunctionBody>>::new();
	let mut code_memory = CodeMemory::new();

	for function in host_functions {
		let sig = translate_signature(
			cranelift_ir_signature(function.signature(), &call_conv),
			pointer_type
		);
		let sig_id = module.signatures.push(sig.clone());
		let func_id = module.functions.push(sig_id);
		module
			.exports
			.insert(function.name().to_string(), wasmtime_environ::Export::Function(func_id));

		let trampoline = make_trampoline(
			isa.as_ref(),
			&mut code_memory,
			&mut fn_builder_ctx,
			func_id.index() as u32,
			&sig,
		)?;
		finished_functions.push(trampoline);
	}

	code_memory.publish();

	let imports = Imports::none();
	let data_initializers = Vec::new();
	let signatures = PrimaryMap::new();
	let env_state = EnvState::new(code_memory, compiler, host_functions);

	let result = InstanceHandle::new(
		Rc::new(module),
		global_exports,
		finished_functions.into_boxed_slice(),
		imports,
		&data_initializers,
		signatures.into_boxed_slice(),
		None,
		Box::new(env_state),
	);
	result.map_err(|e| WasmError::WasmtimeSetup(SetupError::Instantiate(e)))
}

/// Build a new TargetIsa for the host machine.
fn target_isa() -> std::result::Result<Box<dyn TargetIsa>, WasmError> {
	let isa_builder = cranelift_native::builder()
		.map_err(WasmError::MissingCompilerSupport)?;
	let flag_builder = cranelift_codegen::settings::builder();
	Ok(isa_builder.finish(cranelift_codegen::settings::Flags::new(flag_builder)))
}

fn new_compiler(strategy: CompilationStrategy) -> std::result::Result<Compiler, WasmError> {
	let isa = target_isa()?;
	Ok(Compiler::new(isa, strategy))
}

fn clear_globals(global_exports: &mut HashMap<String, Option<Export>>) {
	global_exports.remove("memory");
	global_exports.remove("__heap_base");
	global_exports.remove("__indirect_function_table");
}

fn grow_memory(instance: &mut InstanceHandle, pages: u32) -> Result<()> {
	// This is safe to wrap in an unsafe block as:
	// - The result of the `lookup_immutable` call is not mutated
	// - The definition pointer is returned by a lookup on a valid instance
	let memory_index = unsafe {
		match instance.lookup_immutable("memory") {
			Some(Export::Memory { definition, vmctx: _, memory: _ }) =>
				instance.memory_index(&*definition),
			_ => return Err(Error::InvalidMemoryReference),
		}
	};
	instance.memory_grow(memory_index, pages)
		.map(|_| ())
		.ok_or_else(|| "requested heap_pages would exceed maximum memory size".into())
}

fn get_env_state(context: &mut Context) -> Result<&mut EnvState> {
	let env_instance = context.get_instance("env")
		.map_err(|err| format!("cannot find \"env\" module: {}", err))?;
	env_instance
		.host_state()
		.downcast_mut::<EnvState>()
		.ok_or_else(|| "cannot get \"env\" module host state".into())
}

fn reset_env_state_and_take_trap(
	context: &mut Context,
	executor_state: Option<FunctionExecutorState>,
) -> Result<Option<Error>>
{
	let env_state = get_env_state(context)?;
	env_state.executor_state = executor_state;
	Ok(env_state.take_trap())
}

fn inject_input_data(
	context: &mut Context,
	instance: &mut InstanceHandle,
	data: &[u8],
) -> Result<(Pointer<u8>, WordSize)> {
	let env_state = get_env_state(context)?;
	let executor_state = env_state.executor_state
		.as_mut()
		.ok_or_else(|| "cannot get \"env\" module executor state")?;

	let memory = get_memory_mut(instance)?;

	let data_len = data.len() as WordSize;
	let data_ptr = executor_state.heap().allocate(memory, data_len)?;
	write_memory_from(memory, data_ptr, data)?;
	Ok((data_ptr, data_len))
}

fn get_memory_mut(instance: &mut InstanceHandle) -> Result<&mut [u8]> {
	match instance.lookup("memory") {
		// This is safe to wrap in an unsafe block as:
		// - The definition pointer is returned by a lookup on a valid instance and thus points to
		//   a valid memory definition
		Some(Export::Memory { definition, vmctx: _, memory: _ }) => unsafe {
			Ok(std::slice::from_raw_parts_mut(
				(*definition).base,
				(*definition).current_length,
			))
		},
		_ => Err(Error::InvalidMemoryReference),
	}
}

fn get_heap_base(instance: &InstanceHandle) -> Result<u32> {
	// This is safe to wrap in an unsafe block as:
	// - The result of the `lookup_immutable` call is not mutated
	// - The definition pointer is returned by a lookup on a valid instance
	// - The defined value is checked to be an I32, which can be read safely as a u32
	unsafe {
		match instance.lookup_immutable("__heap_base") {
			Some(Export::Global { definition, vmctx: _, global })
				if global.ty == ir::types::I32 =>
				Ok(*(*definition).as_u32()),
			_ => return Err(Error::HeapBaseNotFoundOrInvalid),
		}
	}
}

/// Checks whether the heap_pages parameter is within the valid range and converts it to a u32.
/// Returns None if heaps_pages in not in range.
fn heap_pages_valid(heap_pages: u64, max_heap_pages: Option<u32>)
	-> Option<u32>
{
	let heap_pages = u32::try_from(heap_pages).ok()?;
	if let Some(max_heap_pages) = max_heap_pages {
		if heap_pages > max_heap_pages {
			return None;
		}
	}
	Some(heap_pages)
}<|MERGE_RESOLUTION|>--- conflicted
+++ resolved
@@ -48,12 +48,8 @@
 	context: Context,
 	max_heap_pages: Option<u32>,
 	heap_pages: u32,
-<<<<<<< HEAD
-	version: Option<RuntimeVersion>,
 	/// The host functions registered for this instance.
 	host_functions: Vec<&'static dyn Function>,
-=======
->>>>>>> 9cda7fab
 }
 
 impl WasmRuntime for WasmtimeRuntime {
@@ -85,20 +81,12 @@
 
 /// Create a new `WasmtimeRuntime` given the code. This function performs translation from Wasm to
 /// machine code, which can be computationally heavy.
-<<<<<<< HEAD
-pub fn create_instance<E: Externalities>(
-	ext: &mut E,
+pub fn create_instance(
 	code: &[u8],
 	heap_pages: u64,
 	host_functions: Vec<&'static dyn Function>,
 ) -> std::result::Result<WasmtimeRuntime, WasmError> {
 	let (mut compiled_module, mut context) = create_compiled_unit(code, &host_functions)?;
-=======
-pub fn create_instance(code: &[u8], heap_pages: u64)
-	-> std::result::Result<WasmtimeRuntime, WasmError>
-{
-	let (compiled_module, context) = create_compiled_unit(code)?;
->>>>>>> 9cda7fab
 
 	// Inspect the module for the min and max memory sizes.
 	let (min_memory_size, max_memory_size) = {
@@ -122,11 +110,7 @@
 		context,
 		max_heap_pages,
 		heap_pages,
-<<<<<<< HEAD
-		version,
 		host_functions,
-=======
->>>>>>> 9cda7fab
 	})
 }
 
