--- conflicted
+++ resolved
@@ -351,40 +351,6 @@
 	data: &[u8],
 	host_functions: &[&'static dyn Function],
 ) -> Result<Vec<u8>, Error> {
-<<<<<<< HEAD
-=======
-	call_in_wasm_module_with_custom_signature(
-		ext,
-		module_instance,
-		method,
-		|alloc| {
-			let offset = alloc(data)?;
-			Ok(vec![I32(offset as i32), I32(data.len() as i32)])
-		},
-		|res, memory| {
-			if let Some(I64(retval)) = res {
-				let (ptr, length) = interpret_runtime_api_result(retval);
-				memory.get(ptr.into(), length as usize).map_err(|_| Error::Runtime).map(Some)
-			} else {
-				Ok(None)
-			}
-		}
-	)
-}
-
-/// Call a given method in the given wasm-module runtime.
-fn call_in_wasm_module_with_custom_signature<
-	F: FnOnce(&mut dyn FnMut(&[u8]) -> Result<u32, Error>) -> Result<Vec<RuntimeValue>, Error>,
-	FR: FnOnce(Option<RuntimeValue>, &MemoryRef) -> Result<Option<R>, Error>,
-	R,
->(
-	ext: &mut dyn Externalities,
-	module_instance: &ModuleRef,
-	method: &str,
-	create_parameters: F,
-	filter_result: FR,
-) -> Result<R, Error> {
->>>>>>> cf90ba6f
 	// extract a reference to a linear memory, optional reference to a table
 	// and then initialize FunctionExecutor.
 	let memory = get_mem_instance(module_instance)?;
@@ -410,8 +376,7 @@
 
 	match result {
 		Ok(Some(I64(r))) => {
-			let offset = r as u32;
-			let length = (r as u64 >> 32) as usize;
+			let (ptr, length) = interpret_runtime_api_result(r);
 			memory.get(offset, length).map_err(|_| Error::Runtime)
 		},
 		Err(e) => {
@@ -633,13 +598,8 @@
 	let data_segments = extract_data_segments(&code)?;
 
 	// Instantiate this module.
-<<<<<<< HEAD
 	let instance = instantiate_module(heap_pages as usize, &module, &host_functions)
-		.map_err(WasmError::Instantiation)?;
-=======
-	let instance = instantiate_module(heap_pages as usize, &module)
 		.map_err(|e| WasmError::Instantiation(e.to_string()))?;
->>>>>>> cf90ba6f
 
 	// Take state snapshot before executing anything.
 	let state_snapshot = StateSnapshot::take(&instance, data_segments, heap_pages)
@@ -652,25 +612,19 @@
 
 	let mut ext = AssertUnwindSafe(ext);
 	let call_instance = AssertUnwindSafe(&instance);
-<<<<<<< HEAD
 	let host_functions_slice = host_functions.as_slice();
-	let version = crate::native_executor::safe_call(
+	let version_result = crate::native_executor::safe_call(
 		move || call_in_wasm_module(
 			&mut **ext,
 			*call_instance,
 			"Core_version",
 			&[],
-			host_functions_slice,
-		).ok().and_then(|v| RuntimeVersion::decode(&mut v.as_slice()).ok())
-	).map_err(WasmError::Instantiation)?;
-=======
-	let version_result = crate::native_executor::safe_call(
-		move || call_in_wasm_module(&mut **ext, *call_instance, "Core_version", &[])
+			host_function_slice,
+		)
 	).map_err(|_| WasmError::Instantiation("panic in call to get runtime version".to_string()))?;
 	let version = version_result
 		.ok()
 		.and_then(|v| RuntimeVersion::decode(&mut v.as_slice()).ok());
->>>>>>> cf90ba6f
 
 	Ok(WasmiRuntime {
 		instance,
@@ -693,324 +647,4 @@
 		.unwrap_or(&[])
 		.to_vec();
 	Ok(segments)
-<<<<<<< HEAD
-}
-
-#[cfg(test)]
-mod tests {
-	use super::*;
-
-	use state_machine::TestExternalities as CoreTestExternalities;
-	use hex_literal::hex;
-	use primitives::{
-		Blake2Hasher, blake2_128, blake2_256, ed25519, sr25519, map, Pair, offchain::OffchainExt,
-	};
-	use runtime_test::WASM_BINARY;
-	use substrate_offchain::testing;
-	use trie::{TrieConfiguration, trie_types::Layout};
-	use codec::{Encode, Decode};
-	use wasm_interface::HostFunctions;
-
-	type TestExternalities = CoreTestExternalities<Blake2Hasher, u64>;
-
-	fn call<E: Externalities>(
-		ext: &mut E,
-		heap_pages: u64,
-		code: &[u8],
-		method: &str,
-		data: &[u8],
-	) -> Result<Vec<u8>, Error> {
-		let mut instance = create_instance(
-			ext,
-			code,
-			heap_pages,
-			runtime_io::SubstrateHostFunctions::host_functions(),
-		).map_err(|err| err.to_string())?;
-		instance.call(ext, method, data)
-	}
-
-	#[test]
-	fn returning_should_work() {
-		let mut ext = TestExternalities::default();
-		let mut ext = ext.ext();
-		let test_code = WASM_BINARY;
-
-		let output = call(&mut ext, 8, &test_code[..], "test_empty_return", &[]).unwrap();
-		assert_eq!(output, vec![0u8; 0]);
-	}
-
-	#[test]
-	fn panicking_should_work() {
-		let mut ext = TestExternalities::default();
-		let mut ext = ext.ext();
-		let test_code = WASM_BINARY;
-
-		let output = call(&mut ext, 8, &test_code[..], "test_panic", &[]);
-		assert!(output.is_err());
-
-		let output = call(&mut ext, 8, &test_code[..], "test_conditional_panic", &[0]);
-		assert_eq!(Decode::decode(&mut &output.unwrap()[..]), Ok(Vec::<u8>::new()));
-
-		let output = call(&mut ext, 8, &test_code[..], "test_conditional_panic", &vec![2].encode());
-		assert!(output.is_err());
-	}
-
-	#[test]
-	fn storage_should_work() {
-		let mut ext = TestExternalities::default();
-
-		{
-			let mut ext = ext.ext();
-			ext.set_storage(b"foo".to_vec(), b"bar".to_vec());
-			let test_code = WASM_BINARY;
-
-			let output = call(
-				&mut ext,
-				8,
-				&test_code[..],
-				"test_data_in",
-				&b"Hello world".to_vec().encode(),
-			).unwrap();
-
-			assert_eq!(output, b"all ok!".to_vec().encode());
-		}
-
-		let expected = TestExternalities::new((map![
-			b"input".to_vec() => b"Hello world".to_vec(),
-			b"foo".to_vec() => b"bar".to_vec(),
-			b"baz".to_vec() => b"bar".to_vec()
-		], map![]));
-		assert_eq!(ext, expected);
-	}
-
-	#[test]
-	fn clear_prefix_should_work() {
-		let mut ext = TestExternalities::default();
-		{
-			let mut ext = ext.ext();
-			ext.set_storage(b"aaa".to_vec(), b"1".to_vec());
-			ext.set_storage(b"aab".to_vec(), b"2".to_vec());
-			ext.set_storage(b"aba".to_vec(), b"3".to_vec());
-			ext.set_storage(b"abb".to_vec(), b"4".to_vec());
-			ext.set_storage(b"bbb".to_vec(), b"5".to_vec());
-			let test_code = WASM_BINARY;
-
-			// This will clear all entries which prefix is "ab".
-			let output = call(
-				&mut ext,
-				8,
-				&test_code[..],
-				"test_clear_prefix",
-				&b"ab".to_vec().encode(),
-			).unwrap();
-
-			assert_eq!(output, b"all ok!".to_vec().encode());
-		}
-
-		let expected = TestExternalities::new((map![
-			b"aaa".to_vec() => b"1".to_vec(),
-			b"aab".to_vec() => b"2".to_vec(),
-			b"bbb".to_vec() => b"5".to_vec()
-		], map![]));
-		assert_eq!(expected, ext);
-	}
-
-	#[test]
-	fn blake2_256_should_work() {
-		let mut ext = TestExternalities::default();
-		let mut ext = ext.ext();
-		let test_code = WASM_BINARY;
-		assert_eq!(
-			call(&mut ext, 8, &test_code[..], "test_blake2_256", &[0]).unwrap(),
-			blake2_256(&b""[..]).to_vec().encode(),
-		);
-		assert_eq!(
-			call(
-				&mut ext,
-				8,
-				&test_code[..],
-				"test_blake2_256",
-				&b"Hello world!".to_vec().encode(),
-			).unwrap(),
-			blake2_256(&b"Hello world!"[..]).to_vec().encode(),
-		);
-	}
-
-	#[test]
-	fn blake2_128_should_work() {
-		let mut ext = TestExternalities::default();
-		let mut ext = ext.ext();
-		let test_code = WASM_BINARY;
-		assert_eq!(
-			call(&mut ext, 8, &test_code[..], "test_blake2_128", &[0]).unwrap(),
-			blake2_128(&b""[..]).to_vec().encode(),
-		);
-		assert_eq!(
-			call(
-				&mut ext,
-				8,
-				&test_code[..],
-				"test_blake2_128",
-				&b"Hello world!".to_vec().encode(),
-			).unwrap(),
-			blake2_128(&b"Hello world!"[..]).to_vec().encode(),
-		);
-	}
-
-	#[test]
-	fn twox_256_should_work() {
-		let mut ext = TestExternalities::default();
-		let mut ext = ext.ext();
-		let test_code = WASM_BINARY;
-		assert_eq!(
-			call(&mut ext, 8, &test_code[..], "test_twox_256", &[0]).unwrap(),
-			hex!(
-				"99e9d85137db46ef4bbea33613baafd56f963c64b1f3685a4eb4abd67ff6203a"
-			).to_vec().encode(),
-		);
-		assert_eq!(
-			call(
-				&mut ext,
-				8,
-				&test_code[..],
-				"test_twox_256",
-				&b"Hello world!".to_vec().encode(),
-			).unwrap(),
-			hex!(
-				"b27dfd7f223f177f2a13647b533599af0c07f68bda23d96d059da2b451a35a74"
-			).to_vec().encode(),
-		);
-	}
-
-	#[test]
-	fn twox_128_should_work() {
-		let mut ext = TestExternalities::default();
-		let mut ext = ext.ext();
-		let test_code = WASM_BINARY;
-		assert_eq!(
-			call(&mut ext, 8, &test_code[..], "test_twox_128", &[0]).unwrap(),
-			hex!("99e9d85137db46ef4bbea33613baafd5").to_vec().encode(),
-		);
-		assert_eq!(
-			call(
-				&mut ext,
-				8,
-				&test_code[..],
-				"test_twox_128",
-				&b"Hello world!".to_vec().encode(),
-			).unwrap(),
-			hex!("b27dfd7f223f177f2a13647b533599af").to_vec().encode(),
-		);
-	}
-
-	#[test]
-	fn ed25519_verify_should_work() {
-		let mut ext = TestExternalities::default();
-		let mut ext = ext.ext();
-		let test_code = WASM_BINARY;
-		let key = ed25519::Pair::from_seed(&blake2_256(b"test"));
-		let sig = key.sign(b"all ok!");
-		let mut calldata = vec![];
-		calldata.extend_from_slice(key.public().as_ref());
-		calldata.extend_from_slice(sig.as_ref());
-
-		assert_eq!(
-			call(&mut ext, 8, &test_code[..], "test_ed25519_verify", &calldata.encode()).unwrap(),
-			true.encode(),
-		);
-
-		let other_sig = key.sign(b"all is not ok!");
-		let mut calldata = vec![];
-		calldata.extend_from_slice(key.public().as_ref());
-		calldata.extend_from_slice(other_sig.as_ref());
-
-		assert_eq!(
-			call(&mut ext, 8, &test_code[..], "test_ed25519_verify", &calldata.encode()).unwrap(),
-			false.encode(),
-		);
-	}
-
-	#[test]
-	fn sr25519_verify_should_work() {
-		let mut ext = TestExternalities::default();
-		let mut ext = ext.ext();
-		let test_code = WASM_BINARY;
-		let key = sr25519::Pair::from_seed(&blake2_256(b"test"));
-		let sig = key.sign(b"all ok!");
-		let mut calldata = vec![];
-		calldata.extend_from_slice(key.public().as_ref());
-		calldata.extend_from_slice(sig.as_ref());
-
-		assert_eq!(
-			call(&mut ext, 8, &test_code[..], "test_sr25519_verify", &calldata.encode()).unwrap(),
-			true.encode(),
-		);
-
-		let other_sig = key.sign(b"all is not ok!");
-		let mut calldata = vec![];
-		calldata.extend_from_slice(key.public().as_ref());
-		calldata.extend_from_slice(other_sig.as_ref());
-
-		assert_eq!(
-			call(&mut ext, 8, &test_code[..], "test_sr25519_verify", &calldata.encode()).unwrap(),
-			false.encode(),
-		);
-	}
-
-	#[test]
-	fn ordered_trie_root_should_work() {
-		let mut ext = TestExternalities::default();
-		let mut ext = ext.ext();
-		let trie_input = vec![b"zero".to_vec(), b"one".to_vec(), b"two".to_vec()];
-		let test_code = WASM_BINARY;
-		assert_eq!(
-			call(&mut ext, 8, &test_code[..], "test_ordered_trie_root", &[0]).unwrap(),
-			Layout::<Blake2Hasher>::ordered_trie_root(trie_input.iter()).as_bytes().encode(),
-		);
-	}
-
-	#[test]
-	fn offchain_local_storage_should_work() {
-		use substrate_client::backend::OffchainStorage;
-
-		let mut ext = TestExternalities::default();
-		let (offchain, state) = testing::TestOffchainExt::new();
-		ext.register_extension(OffchainExt::new(offchain));
-		let test_code = WASM_BINARY;
-		let mut ext = ext.ext();
-		assert_eq!(
-			call(&mut ext, 8, &test_code[..], "test_offchain_local_storage", &[0]).unwrap(),
-			true.encode(),
-		);
-		assert_eq!(state.read().persistent_storage.get(b"", b"test"), Some(vec![]));
-	}
-
-	#[test]
-	fn offchain_http_should_work() {
-		let mut ext = TestExternalities::default();
-		let (offchain, state) = testing::TestOffchainExt::new();
-		ext.register_extension(OffchainExt::new(offchain));
-		state.write().expect_request(
-			0,
-			testing::PendingRequest {
-				method: "POST".into(),
-				uri: "http://localhost:12345".into(),
-				body: vec![1, 2, 3, 4],
-				headers: vec![("X-Auth".to_owned(), "test".to_owned())],
-				sent: true,
-				response: Some(vec![1, 2, 3]),
-				response_headers: vec![("X-Auth".to_owned(), "hello".to_owned())],
-				..Default::default()
-			},
-		);
-
-		let test_code = WASM_BINARY;
-		let mut ext = ext.ext();
-		assert_eq!(
-			call(&mut ext, 8, &test_code[..], "test_offchain_http", &[0]).unwrap(),
-			true.encode(),
-		);
-	}
-=======
->>>>>>> cf90ba6f
 }