// Copyright 2017-2019 Parity Technologies (UK) Ltd.
// This file is part of Substrate.

// Substrate is free software: you can redistribute it and/or modify
// it under the terms of the GNU General Public License as published by
// the Free Software Foundation, either version 3 of the License, or
// (at your option) any later version.

// Substrate is distributed in the hope that it will be useful,
// but WITHOUT ANY WARRANTY; without even the implied warranty of
// MERCHANTABILITY or FITNESS FOR A PARTICULAR PURPOSE.  See the
// GNU General Public License for more details.

// You should have received a copy of the GNU General Public License
// along with Substrate.  If not, see <http://www.gnu.org/licenses/>.

//! Rust implementation of Substrate contracts.

use std::{collections::HashMap, convert::TryFrom, str};
use tiny_keccak;
use secp256k1;

use wasmi::{
	Module, ModuleInstance, MemoryInstance, MemoryRef, TableRef, ImportsBuilder, ModuleRef,
	memory_units::Pages, RuntimeValue::{I32, I64, self},
};
use state_machine::{Externalities, ChildStorageKey};
use crate::error::{Error, Result};
<<<<<<< HEAD
use parity_codec::Encode;
use primitives::{
	blake2_128, blake2_256, twox_64, twox_128, twox_256, ed25519, sr25519, Pair, crypto::KeyTypeId,
	offchain, hexdisplay::HexDisplay, sandbox as sandbox_primitives, H256, Blake2Hasher,
};
=======
use codec::Encode;
use primitives::{blake2_128, blake2_256, twox_64, twox_128, twox_256, ed25519, sr25519, Pair};
use primitives::offchain;
use primitives::hexdisplay::HexDisplay;
use primitives::sandbox as sandbox_primitives;
use primitives::{H256, Blake2Hasher};
>>>>>>> 31983882
use trie::{TrieConfiguration, trie_types::Layout};
use crate::sandbox;
use crate::allocator;
use log::trace;

#[cfg(feature="wasm-extern-trace")]
macro_rules! debug_trace {
	( $( $x:tt )* ) => ( trace!( $( $x )* ) )
}
#[cfg(not(feature="wasm-extern-trace"))]
macro_rules! debug_trace {
	( $( $x:tt )* ) => ()
}

struct FunctionExecutor<'e, E: Externalities<Blake2Hasher> + 'e> {
	sandbox_store: sandbox::Store,
	heap: allocator::FreeingBumpHeapAllocator,
	memory: MemoryRef,
	table: Option<TableRef>,
	ext: &'e mut E,
	hash_lookup: HashMap<Vec<u8>, Vec<u8>>,
}

impl<'e, E: Externalities<Blake2Hasher>> FunctionExecutor<'e, E> {
	fn new(m: MemoryRef, heap_base: u32, t: Option<TableRef>, e: &'e mut E) -> Result<Self> {
		Ok(FunctionExecutor {
			sandbox_store: sandbox::Store::new(),
			heap: allocator::FreeingBumpHeapAllocator::new(m.clone(), heap_base),
			memory: m,
			table: t,
			ext: e,
			hash_lookup: HashMap::new(),
		})
	}
}

impl<'e, E: Externalities<Blake2Hasher>> sandbox::SandboxCapabilities for FunctionExecutor<'e, E> {
	fn store(&self) -> &sandbox::Store {
		&self.sandbox_store
	}
	fn store_mut(&mut self) -> &mut sandbox::Store {
		&mut self.sandbox_store
	}
	fn allocate(&mut self, len: u32) -> Result<u32> {
		self.heap.allocate(len)
	}
	fn deallocate(&mut self, ptr: u32) -> Result<()> {
		self.heap.deallocate(ptr)
	}
	fn write_memory(&mut self, ptr: u32, data: &[u8]) -> Result<()> {
		self.memory.set(ptr, data).map_err(Into::into)
	}
	fn read_memory(&self, ptr: u32, len: u32) -> Result<Vec<u8>> {
		self.memory.get(ptr, len as usize).map_err(Into::into)
	}
}

trait WritePrimitive<T: Sized> {
	fn write_primitive(&self, offset: u32, t: T) -> Result<()>;
}

impl WritePrimitive<u32> for MemoryInstance {
	fn write_primitive(&self, offset: u32, t: u32) -> Result<()> {
		use byteorder::{LittleEndian, ByteOrder};
		let mut r = [0u8; 4];
		LittleEndian::write_u32(&mut r, t);
		self.set(offset, &r).map_err(Into::into)
	}
}

trait ReadPrimitive<T: Sized> {
	fn read_primitive(&self, offset: u32) -> Result<T>;
}

impl ReadPrimitive<u32> for MemoryInstance {
	fn read_primitive(&self, offset: u32) -> Result<u32> {
		use byteorder::{LittleEndian, ByteOrder};
		let result = self.get(offset, 4)?;
		Ok(LittleEndian::read_u32(&result))
	}
}

fn deadline_to_timestamp(deadline: u64) -> Option<offchain::Timestamp> {
	if deadline == 0 {
		None
	} else {
		Some(offchain::Timestamp::from_unix_millis(deadline))
	}
}

impl_function_executor!(this: FunctionExecutor<'e, E>,
	ext_print_utf8(utf8_data: *const u8, utf8_len: u32) => {
		if let Ok(utf8) = this.memory.get(utf8_data, utf8_len as usize) {
			if let Ok(message) = String::from_utf8(utf8) {
				println!("{}", message);
			}
		}
		Ok(())
	},
	ext_print_hex(data: *const u8, len: u32) => {
		if let Ok(hex) = this.memory.get(data, len as usize) {
			println!("{}", HexDisplay::from(&hex));
		}
		Ok(())
	},
	ext_print_num(number: u64) => {
		println!("{}", number);
		Ok(())
	},
	ext_malloc(size: usize) -> *mut u8 => {
		let r = this.heap.allocate(size)?;
		debug_trace!(target: "sr-io", "malloc {} bytes at {}", size, r);
		Ok(r)
	},
	ext_free(addr: *mut u8) => {
		this.heap.deallocate(addr)?;
		debug_trace!(target: "sr-io", "free {}", addr);
		Ok(())
	},
	ext_set_storage(key_data: *const u8, key_len: u32, value_data: *const u8, value_len: u32) => {
		let key = this.memory.get(key_data, key_len as usize)
			.map_err(|_| "Invalid attempt to determine key in ext_set_storage")?;
		let value = this.memory.get(value_data, value_len as usize)
			.map_err(|_| "Invalid attempt to determine value in ext_set_storage")?;
		if let Some(_preimage) = this.hash_lookup.get(&key) {
			debug_trace!(
				target: "wasm-trace",
				"*** Setting storage: %{} -> {}   [k={}]",
				primitives::hexdisplay::ascii_format(&_preimage),
				HexDisplay::from(&value),
				HexDisplay::from(&key),
			);
		} else {
			debug_trace!(
				target: "wasm-trace",
				"*** Setting storage:  {} -> {}   [k={}]",
				primitives::hexdisplay::ascii_format(&key),
				HexDisplay::from(&value),
				HexDisplay::from(&key),
			);
		}
		this.ext.set_storage(key, value);
		Ok(())
	},
	ext_set_child_storage(
		storage_key_data: *const u8,
		storage_key_len: u32,
		key_data: *const u8,
		key_len: u32,
		value_data: *const u8,
		value_len: u32
	) => {
		let storage_key = this.memory.get(storage_key_data, storage_key_len as usize)
			.map_err(|_| "Invalid attempt to determine storage_key in ext_set_child_storage")?;
		let key = this.memory.get(key_data, key_len as usize)
			.map_err(|_| "Invalid attempt to determine key in ext_set_child_storage")?;
		let value = this.memory.get(value_data, value_len as usize)
			.map_err(|_| "Invalid attempt to determine value in ext_set_child_storage")?;
		if let Some(_preimage) = this.hash_lookup.get(&key) {
			debug_trace!(
				target: "wasm-trace", "*** Setting child storage: {} -> %{} -> {}   [k={}]",
				primitives::hexdisplay::ascii_format(&storage_key),
				primitives::hexdisplay::ascii_format(&_preimage),
				HexDisplay::from(&value),
				HexDisplay::from(&key)
			);
		} else {
			debug_trace!(
				target: "wasm-trace", "*** Setting child storage: {} ->  {} -> {}   [k={}]",
				primitives::hexdisplay::ascii_format(&storage_key),
				primitives::hexdisplay::ascii_format(&key),
				HexDisplay::from(&value),
				HexDisplay::from(&key)
			);
		}
		let storage_key = ChildStorageKey::from_vec(storage_key)
			.ok_or_else(|| "ext_set_child_storage: child storage key is invalid")?;
		this.ext.set_child_storage(storage_key, key, value);
		Ok(())
	},
	ext_clear_child_storage(
		storage_key_data: *const u8,
		storage_key_len: u32,
		key_data: *const u8,
		key_len: u32
	) => {
		let storage_key = this.memory.get(
			storage_key_data,
			storage_key_len as usize
		).map_err(|_| "Invalid attempt to determine storage_key in ext_clear_child_storage")?;
		let key = this.memory.get(key_data, key_len as usize)
			.map_err(|_| "Invalid attempt to determine key in ext_clear_child_storage")?;
		debug_trace!(
			target: "wasm-trace", "*** Clearing child storage: {} -> {}   [k={}]",
			primitives::hexdisplay::ascii_format(&storage_key),
			if let Some(_preimage) = this.hash_lookup.get(&key) {
				format!("%{}", primitives::hexdisplay::ascii_format(&_preimage))
			} else {
				format!(" {}", primitives::hexdisplay::ascii_format(&key))
			},
			HexDisplay::from(&key)
		);
		let storage_key = ChildStorageKey::from_vec(storage_key)
			.ok_or_else(|| "ext_clear_child_storage: child storage key is not valid")?;

		this.ext.clear_child_storage(storage_key, &key);
		Ok(())
	},
	ext_clear_storage(key_data: *const u8, key_len: u32) => {
		let key = this.memory.get(key_data, key_len as usize)
			.map_err(|_| "Invalid attempt to determine key in ext_clear_storage")?;
		debug_trace!(
			target: "wasm-trace", "*** Clearing storage: {}   [k={}]",
			if let Some(_preimage) = this.hash_lookup.get(&key) {
				format!("%{}", ::primitives::hexdisplay::ascii_format(&_preimage))
			} else {
				format!(" {}", ::primitives::hexdisplay::ascii_format(&key))
			},
			HexDisplay::from(&key)
		);
		this.ext.clear_storage(&key);
		Ok(())
	},
	ext_exists_storage(key_data: *const u8, key_len: u32) -> u32 => {
		let key = this.memory.get(key_data, key_len as usize)
			.map_err(|_| "Invalid attempt to determine key in ext_exists_storage")?;
		Ok(if this.ext.exists_storage(&key) { 1 } else { 0 })
	},
	ext_exists_child_storage(
		storage_key_data: *const u8,
		storage_key_len: u32,
		key_data: *const u8,
		key_len: u32
	) -> u32 => {
		let storage_key = this.memory.get(
			storage_key_data,
			storage_key_len as usize
		).map_err(|_| "Invalid attempt to determine storage_key in ext_exists_child_storage")?;
		let key = this.memory.get(key_data, key_len as usize)
			.map_err(|_| "Invalid attempt to determine key in ext_exists_child_storage")?;
		let storage_key = ChildStorageKey::from_vec(storage_key)
			.ok_or_else(|| "ext_exists_child_storage: child storage key is not valid")?;
		Ok(if this.ext.exists_child_storage(storage_key, &key) { 1 } else { 0 })
	},
	ext_clear_prefix(prefix_data: *const u8, prefix_len: u32) => {
		let prefix = this.memory.get(prefix_data, prefix_len as usize)
			.map_err(|_| "Invalid attempt to determine prefix in ext_clear_prefix")?;
		this.ext.clear_prefix(&prefix);
		Ok(())
	},
	ext_kill_child_storage(storage_key_data: *const u8, storage_key_len: u32) => {
		let storage_key = this.memory.get(
			storage_key_data,
			storage_key_len as usize
		).map_err(|_| "Invalid attempt to determine storage_key in ext_kill_child_storage")?;
		let storage_key = ChildStorageKey::from_vec(storage_key)
			.ok_or_else(|| "ext_exists_child_storage: child storage key is not valid")?;
		this.ext.kill_child_storage(storage_key);
		Ok(())
	},
	// return 0 and place u32::max_value() into written_out if no value exists for the key.
	ext_get_allocated_storage(key_data: *const u8, key_len: u32, written_out: *mut u32) -> *mut u8 => {
		let key = this.memory.get(
			key_data,
			key_len as usize
		).map_err(|_| "Invalid attempt to determine key in ext_get_allocated_storage")?;
		let maybe_value = this.ext.storage(&key);

		debug_trace!(
			target: "wasm-trace", "*** Getting storage: {} == {}   [k={}]",
			if let Some(_preimage) = this.hash_lookup.get(&key) {
				format!("%{}", ::primitives::hexdisplay::ascii_format(&_preimage))
			} else {
				format!(" {}", ::primitives::hexdisplay::ascii_format(&key))
			},
			if let Some(ref b) = maybe_value {
				&format!("{}", HexDisplay::from(b))
			} else {
				"<empty>"
			},
			HexDisplay::from(&key),
		);

		if let Some(value) = maybe_value {
			let offset = this.heap.allocate(value.len() as u32)? as u32;
			this.memory.set(offset, &value)
				.map_err(|_| "Invalid attempt to set memory in ext_get_allocated_storage")?;
			this.memory.write_primitive(written_out, value.len() as u32)
				.map_err(|_| "Invalid attempt to write written_out in ext_get_allocated_storage")?;
			Ok(offset)
		} else {
			this.memory.write_primitive(written_out, u32::max_value())
				.map_err(|_| "Invalid attempt to write failed written_out in ext_get_allocated_storage")?;
			Ok(0)
		}
	},
	// return 0 and place u32::max_value() into written_out if no value exists for the key.
	ext_get_allocated_child_storage(
		storage_key_data: *const u8,
		storage_key_len: u32,
		key_data: *const u8,
		key_len: u32,
		written_out: *mut u32
	) -> *mut u8 => {
		let storage_key = this.memory.get(
			storage_key_data,
			storage_key_len as usize
		).map_err(|_| "Invalid attempt to determine storage_key in ext_get_allocated_child_storage")?;
		let key = this.memory.get(
			key_data,
			key_len as usize
		).map_err(|_| "Invalid attempt to determine key in ext_get_allocated_child_storage")?;

		let maybe_value = {
			let storage_key = ChildStorageKey::from_slice(&storage_key)
				.ok_or_else(|| "ext_get_allocated_child_storage: child storage key is not valid")?;
			this.ext.child_storage(storage_key, &key)
		};

		debug_trace!(
			target: "wasm-trace", "*** Getting child storage: {} -> {} == {}   [k={}]",
			primitives::hexdisplay::ascii_format(&storage_key),
			if let Some(_preimage) = this.hash_lookup.get(&key) {
				format!("%{}", ::primitives::hexdisplay::ascii_format(&_preimage))
			} else {
				format!(" {}", ::primitives::hexdisplay::ascii_format(&key))
			},
			if let Some(ref b) = maybe_value {
				&format!("{}", HexDisplay::from(b))
			} else {
				"<empty>"
			},
			HexDisplay::from(&key),
		);

		if let Some(value) = maybe_value {
			let offset = this.heap.allocate(value.len() as u32)? as u32;
			this.memory.set(offset, &value)
				.map_err(|_| "Invalid attempt to set memory in ext_get_allocated_child_storage")?;
			this.memory.write_primitive(written_out, value.len() as u32)
				.map_err(|_| "Invalid attempt to write written_out in ext_get_allocated_child_storage")?;
			Ok(offset)
		} else {
			this.memory.write_primitive(written_out, u32::max_value())
				.map_err(|_| "Invalid attempt to write failed written_out in ext_get_allocated_child_storage")?;
			Ok(0)
		}
	},
	// return u32::max_value() if no value exists for the key.
	ext_get_storage_into(
		key_data: *const u8,
		key_len: u32,
		value_data: *mut u8,
		value_len: u32,
		value_offset: u32
	) -> u32 => {
		let key = this.memory.get(key_data, key_len as usize)
			.map_err(|_| "Invalid attempt to get key in ext_get_storage_into")?;
		let maybe_value = this.ext.storage(&key);
		debug_trace!(
			target: "wasm-trace", "*** Getting storage: {} == {}   [k={}]",
			if let Some(_preimage) = this.hash_lookup.get(&key) {
				format!("%{}", primitives::hexdisplay::ascii_format(&_preimage))
			} else {
				format!(" {}", primitives::hexdisplay::ascii_format(&key))
			},
			if let Some(ref b) = maybe_value {
				&format!("{}", HexDisplay::from(b))
			} else {
				"<empty>"
			},
			HexDisplay::from(&key),
		);

		if let Some(value) = maybe_value {
			let value = &value[value_offset as usize..];
			let written = std::cmp::min(value_len as usize, value.len());
			this.memory.set(value_data, &value[..written])
				.map_err(|_| "Invalid attempt to set value in ext_get_storage_into")?;
			Ok(value.len() as u32)
		} else {
			Ok(u32::max_value())
		}
	},
	// return u32::max_value() if no value exists for the key.
	ext_get_child_storage_into(
		storage_key_data: *const u8,
		storage_key_len: u32,
		key_data: *const u8,
		key_len: u32,
		value_data: *mut u8,
		value_len: u32,
		value_offset: u32
	) -> u32 => {
		let storage_key = this.memory.get(
			storage_key_data,
			storage_key_len as usize
		).map_err(|_| "Invalid attempt to determine storage_key in ext_get_child_storage_into")?;
		let key = this.memory.get(
			key_data,
			key_len as usize
		).map_err(|_| "Invalid attempt to get key in ext_get_child_storage_into")?;

		let maybe_value = {
			let storage_key = ChildStorageKey::from_slice(&*storage_key)
				.ok_or_else(|| "ext_get_child_storage_into: child storage key is not valid")?;
			this.ext.child_storage(storage_key, &key)
		};
		debug_trace!(
			target: "wasm-trace", "*** Getting storage: {} -> {} == {}   [k={}]",
			primitives::hexdisplay::ascii_format(&storage_key),
			if let Some(_preimage) = this.hash_lookup.get(&key) {
				format!("%{}", ::primitives::hexdisplay::ascii_format(&_preimage))
			} else {
				format!(" {}", ::primitives::hexdisplay::ascii_format(&key))
			},
			if let Some(ref b) = maybe_value {
				&format!("{}", HexDisplay::from(b))
			} else {
				"<empty>"
			},
			HexDisplay::from(&key),
		);

		if let Some(value) = maybe_value {
			let value = &value[value_offset as usize..];
			let written = std::cmp::min(value_len as usize, value.len());
			this.memory.set(value_data, &value[..written])
				.map_err(|_| "Invalid attempt to set value in ext_get_child_storage_into")?;
			Ok(value.len() as u32)
		} else {
			Ok(u32::max_value())
		}
	},
	ext_storage_root(result: *mut u8) => {
		let r = this.ext.storage_root();
		this.memory.set(result, r.as_ref())
			.map_err(|_| "Invalid attempt to set memory in ext_storage_root")?;
		Ok(())
	},
	ext_child_storage_root(
		storage_key_data: *const u8,
		storage_key_len: u32,
		written_out: *mut u32
	) -> *mut u8 => {
		let storage_key = this.memory.get(storage_key_data, storage_key_len as usize)
			.map_err(|_| "Invalid attempt to determine storage_key in ext_child_storage_root")?;
		let storage_key = ChildStorageKey::from_slice(&*storage_key)
			.ok_or_else(|| "ext_child_storage_root: child storage key is not valid")?;
		let value = this.ext.child_storage_root(storage_key);

		let offset = this.heap.allocate(value.len() as u32)? as u32;
		this.memory.set(offset, &value)
			.map_err(|_| "Invalid attempt to set memory in ext_child_storage_root")?;
		this.memory.write_primitive(written_out, value.len() as u32)
			.map_err(|_| "Invalid attempt to write written_out in ext_child_storage_root")?;
		Ok(offset)
	},
	ext_storage_changes_root(parent_hash_data: *const u8, parent_hash_len: u32, result: *mut u8) -> u32 => {
		let mut parent_hash = H256::default();
		if parent_hash_len != parent_hash.as_ref().len() as u32 {
			return Err("Invalid parent_hash_len in ext_storage_changes_root".into());
		}
		let raw_parent_hash = this.memory.get(parent_hash_data, parent_hash_len as usize)
			.map_err(|_| "Invalid attempt to get parent_hash in ext_storage_changes_root")?;
		parent_hash.as_mut().copy_from_slice(&raw_parent_hash[..]);
		let r = this.ext.storage_changes_root(parent_hash)
			.map_err(|_| "Invaid parent_hash passed to ext_storage_changes_root")?;
		if let Some(r) = r {
			this.memory.set(result, &r[..])
				.map_err(|_| "Invalid attempt to set memory in ext_storage_changes_root")?;
			Ok(1)
		} else {
			Ok(0)
		}
	},
	ext_blake2_256_enumerated_trie_root(
		values_data: *const u8,
		lens_data: *const u32,
		lens_len: u32,
		result: *mut u8
	) => {
		let values = (0..lens_len)
			.map(|i| this.memory.read_primitive(lens_data + i * 4))
			.collect::<Result<Vec<u32>>>()?
			.into_iter()
			.scan(0u32, |acc, v| { let o = *acc; *acc += v; Some((o, v)) })
			.map(|(offset, len)|
				this.memory.get(values_data + offset, len as usize)
					.map_err(|_|
						Error::from(
							"Invalid attempt to get memory in ext_blake2_256_enumerated_trie_root"
						)
					)
			)
			.collect::<Result<Vec<_>>>()?;
		let r = Layout::<Blake2Hasher>::ordered_trie_root(values.into_iter());
		this.memory.set(result, &r[..])
			.map_err(|_| "Invalid attempt to set memory in ext_blake2_256_enumerated_trie_root")?;
		Ok(())
	},
	ext_chain_id() -> u64 => {
		Ok(this.ext.chain_id())
	},
	ext_twox_64(data: *const u8, len: u32, out: *mut u8) => {
		let result: [u8; 8] = if len == 0 {
			let hashed = twox_64(&[0u8; 0]);
			debug_trace!(target: "xxhash", "XXhash: '' -> {}", HexDisplay::from(&hashed));
			this.hash_lookup.insert(hashed.to_vec(), vec![]);
			hashed
		} else {
			let key = this.memory.get(data, len as usize)
				.map_err(|_| "Invalid attempt to get key in ext_twox_64")?;
			let hashed_key = twox_64(&key);

			debug_trace!(
				target: "xxhash", "XXhash: {} -> {}",
				if let Ok(_skey) = str::from_utf8(&key) {
					_skey
				} else {
					&format!("{}", HexDisplay::from(&key))
				},
				HexDisplay::from(&hashed_key),
			);

			this.hash_lookup.insert(hashed_key.to_vec(), key);
			hashed_key
		};

		this.memory.set(out, &result).map_err(|_| "Invalid attempt to set result in ext_twox_64")?;
		Ok(())
	},
	ext_twox_128(data: *const u8, len: u32, out: *mut u8) => {
		let result: [u8; 16] = if len == 0 {
			let hashed = twox_128(&[0u8; 0]);
			debug_trace!(target: "xxhash", "XXhash: '' -> {}", HexDisplay::from(&hashed));
			this.hash_lookup.insert(hashed.to_vec(), vec![]);
			hashed
		} else {
			let key = this.memory.get(data, len as usize)
				.map_err(|_| "Invalid attempt to get key in ext_twox_128")?;
			let hashed_key = twox_128(&key);
			debug_trace!(
				target: "xxhash", "XXhash: {} -> {}",
				&if let Ok(_skey) = str::from_utf8(&key) {
					*_skey
				} else {
					format!("{}", HexDisplay::from(&key))
				},
				HexDisplay::from(&hashed_key),
			);
			this.hash_lookup.insert(hashed_key.to_vec(), key);
			hashed_key
		};

		this.memory.set(out, &result)
			.map_err(|_| "Invalid attempt to set result in ext_twox_128")?;
		Ok(())
	},
	ext_twox_256(data: *const u8, len: u32, out: *mut u8) => {
		let result: [u8; 32] = if len == 0 {
			twox_256(&[0u8; 0])
		} else {
			let mem = this.memory.get(data, len as usize)
				.map_err(|_| "Invalid attempt to get data in ext_twox_256")?;
			twox_256(&mem)
		};
		this.memory.set(out, &result).map_err(|_| "Invalid attempt to set result in ext_twox_256")?;
		Ok(())
	},
	ext_blake2_128(data: *const u8, len: u32, out: *mut u8) => {
		let result: [u8; 16] = if len == 0 {
			let hashed = blake2_128(&[0u8; 0]);
			this.hash_lookup.insert(hashed.to_vec(), vec![]);
			hashed
		} else {
			let key = this.memory.get(data, len as usize)
				.map_err(|_| "Invalid attempt to get key in ext_blake2_128")?;
			let hashed_key = blake2_128(&key);
			this.hash_lookup.insert(hashed_key.to_vec(), key);
			hashed_key
		};

		this.memory.set(out, &result)
			.map_err(|_| "Invalid attempt to set result in ext_blake2_128")?;
		Ok(())
	},
	ext_blake2_256(data: *const u8, len: u32, out: *mut u8) => {
		let result: [u8; 32] = if len == 0 {
			blake2_256(&[0u8; 0])
		} else {
			let mem = this.memory.get(data, len as usize)
				.map_err(|_| "Invalid attempt to get data in ext_blake2_256")?;
			blake2_256(&mem)
		};
		this.memory.set(out, &result).map_err(|_| "Invalid attempt to set result in ext_blake2_256")?;
		Ok(())
	},
	ext_keccak_256(data: *const u8, len: u32, out: *mut u8) => {
		let result: [u8; 32] = if len == 0 {
			tiny_keccak::keccak256(&[0u8; 0])
		} else {
			let mem = this.memory.get(data, len as usize)
				.map_err(|_| "Invalid attempt to get data in ext_keccak_256")?;
			tiny_keccak::keccak256(&mem)
		};
		this.memory.set(out, &result).map_err(|_| "Invalid attempt to set result in ext_keccak_256")?;
		Ok(())
	},
	ext_ed25519_verify(
		msg_data: *const u8,
		msg_len: u32,
		sig_data: *const u8,
		pubkey_data: *const u8,
	) -> u32 => {
		let mut sig = [0u8; 64];
		this.memory.get_into(sig_data, &mut sig[..])
			.map_err(|_| "Invalid attempt to get signature in ext_ed25519_verify")?;
		let mut pubkey = [0u8; 32];
		this.memory.get_into(pubkey_data, &mut pubkey[..])
			.map_err(|_| "Invalid attempt to get pubkey in ext_ed25519_verify")?;
		let msg = this.memory.get(msg_data, msg_len as usize)
			.map_err(|_| "Invalid attempt to get message in ext_ed25519_verify")?;

		Ok(if ed25519::Pair::verify_weak(&sig, &msg, &pubkey) {
			0
		} else {
			5
		})
	},
	ext_ed25519_generate(id_data: *const u8, seed: *const u8, seed_len: u32, out: *mut u8) => {
		let mut id = [0u8; 4];
		this.memory.get_into(id_data, &mut id[..])
			.map_err(|_| "Invalid attempt to get id in ext_ed25519_generate")?;
		let key_type = KeyTypeId(id);

		let seed = if seed_len == 0 {
			None
		} else {
			Some(
				this.memory.get(seed, seed_len as usize)
					.map_err(|_| "Invalid attempt to get seed in ext_ed25519_generate")?
			)
		};

		let seed = seed.as_ref()
			.map(|seed|
				std::str::from_utf8(&seed)
					.map_err(|_| "Seed not a valid utf8 string in ext_sr25119_generate")
			).transpose()?;

		let pubkey = runtime_io::ed25519_generate(key_type, seed);

		this.memory.set(out, pubkey.as_ref())
			.map_err(|_| "Invalid attempt to set out in ext_ed25519_generate".into())
	},
	ext_ed25519_sign(
		id_data: *const u8,
		pubkey_data: *const u8,
		msg_data: *const u8,
		msg_len: u32,
		out: *mut u8,
	) -> u32 => {
		let mut id = [0u8; 4];
		this.memory.get_into(id_data, &mut id[..])
			.map_err(|_| "Invalid attempt to get id in ext_ed25519_sign")?;
		let key_type = KeyTypeId(id);

		let mut pubkey = [0u8; 32];
		this.memory.get_into(pubkey_data, &mut pubkey[..])
			.map_err(|_| "Invalid attempt to get pubkey in ext_ed25519_sign")?;

		let msg = this.memory.get(msg_data, msg_len as usize)
			.map_err(|_| "Invalid attempt to get message in ext_ed25519_sign")?;

		let signature = runtime_io::ed25519_sign(key_type, &pubkey, &msg);

		match signature {
			Some(signature) => {
				this.memory
					.set(out, signature.as_ref())
					.map_err(|_| "Invalid attempt to set out in ext_ed25519_sign")?;
				Ok(0)
			},
			None => Ok(1),
		}
	},
	ext_sr25519_verify(
		msg_data: *const u8,
		msg_len: u32,
		sig_data: *const u8,
		pubkey_data: *const u8,
	) -> u32 => {
		let mut sig = [0u8; 64];
		this.memory.get_into(sig_data, &mut sig[..])
			.map_err(|_| "Invalid attempt to get signature in ext_sr25519_verify")?;
		let mut pubkey = [0u8; 32];
		this.memory.get_into(pubkey_data, &mut pubkey[..])
			.map_err(|_| "Invalid attempt to get pubkey in ext_sr25519_verify")?;
		let msg = this.memory.get(msg_data, msg_len as usize)
			.map_err(|_| "Invalid attempt to get message in ext_sr25519_verify")?;

		Ok(if sr25519::Pair::verify_weak(&sig, &msg, &pubkey) {
			0
		} else {
			5
		})
	},
	ext_sr25519_generate(id_data: *const u8, seed: *const u8, seed_len: u32, out: *mut u8) => {
		let mut id = [0u8; 4];
		this.memory.get_into(id_data, &mut id[..])
			.map_err(|_| "Invalid attempt to get id in ext_sr25519_generate")?;
		let key_type = KeyTypeId(id);
		let seed = if seed_len == 0 {
			None
		} else {
			Some(
				this.memory.get(seed, seed_len as usize)
					.map_err(|_| "Invalid attempt to get seed in ext_sr25519_generate")?
			)
		};

		let seed = seed.as_ref()
			.map(|seed|
				std::str::from_utf8(&seed)
					.map_err(|_| "Seed not a valid utf8 string in ext_sr25119_generate")
			)
			.transpose()?;

		let pubkey = runtime_io::sr25519_generate(key_type, seed);

		this.memory.set(out, pubkey.as_ref())
			.map_err(|_| "Invalid attempt to set out in ext_sr25519_generate".into())
	},
	ext_sr25519_sign(
		id_data: *const u8,
		pubkey_data: *const u8,
		msg_data: *const u8,
		msg_len: u32,
		out: *mut u8,
	) -> u32 => {
		let mut id = [0u8; 4];
		this.memory.get_into(id_data, &mut id[..])
			.map_err(|_| "Invalid attempt to get id in ext_sr25519_sign")?;
		let key_type = KeyTypeId(id);

		let mut pubkey = [0u8; 32];
		this.memory.get_into(pubkey_data, &mut pubkey[..])
			.map_err(|_| "Invalid attempt to get pubkey in ext_sr25519_sign")?;

		let msg = this.memory.get(msg_data, msg_len as usize)
			.map_err(|_| "Invalid attempt to get message in ext_sr25519_sign")?;

		let signature = runtime_io::sr25519_sign(key_type, &pubkey, &msg);

		match signature {
			Some(signature) => {
				this.memory.set(out, signature.as_ref())
					.map_err(|_| "Invalid attempt to set out in ext_sr25519_sign")?;
				Ok(0)
			},
			None => Ok(1),
		}
	},
	ext_secp256k1_ecdsa_recover(msg_data: *const u8, sig_data: *const u8, pubkey_data: *mut u8) -> u32 => {
		let mut sig = [0u8; 65];
		this.memory.get_into(sig_data, &mut sig[..])
			.map_err(|_| "Invalid attempt to get signature in ext_secp256k1_ecdsa_recover")?;
		let rs = match secp256k1::Signature::parse_slice(&sig[0..64]) {
			Ok(rs) => rs,
			_ => return Ok(1),
		};
		let v = match secp256k1::RecoveryId::parse(if sig[64] > 26 { sig[64] - 27 } else { sig[64] } as u8) {
			Ok(v) => v,
			_ => return Ok(2),
		};


		let mut msg = [0u8; 32];
		this.memory.get_into(msg_data, &mut msg[..])
			.map_err(|_| "Invalid attempt to get message in ext_secp256k1_ecdsa_recover")?;

		let pubkey = match secp256k1::recover(&secp256k1::Message::parse(&msg), &rs, &v) {
			Ok(pk) => pk,
			_ => return Ok(3),
		};

		this.memory.set(pubkey_data, &pubkey.serialize()[1..65])
			.map_err(|_| "Invalid attempt to set pubkey in ext_secp256k1_ecdsa_recover")?;

		Ok(0)
	},
	ext_submit_transaction(msg_data: *const u8, len: u32) -> u32 => {
		let extrinsic = this.memory.get(msg_data, len as usize)
			.map_err(|_| "OOB while ext_submit_transaction: wasm")?;

		let res = this.ext.offchain()
			.map(|api| api.submit_transaction(extrinsic))
			.ok_or_else(|| "Calling unavailable API ext_submit_transaction: wasm")?;

		Ok(if res.is_ok() { 0 } else { 1 })
	},
	ext_network_state(written_out: *mut u32) -> *mut u8 => {
		let res = this.ext.offchain()
			.map(|api| api.network_state())
			.ok_or_else(|| "Calling unavailable API ext_network_state: wasm")?;

		let encoded = res.encode();
		let len = encoded.len() as u32;
		let offset = this.heap.allocate(len)? as u32;
		this.memory.set(offset, &encoded)
			.map_err(|_| "Invalid attempt to set memory in ext_network_state")?;

		this.memory.write_primitive(written_out, len)
			.map_err(|_| "Invalid attempt to write written_out in ext_network_state")?;

		Ok(offset)
	},
	ext_new_key(
		crypto: u32,
		key_type: u32,
		written_out: *mut u32
	) -> *mut u8 => {
		let kind = offchain::CryptoKind::try_from(crypto)
			.map_err(|_| "crypto kind OOB while ext_new_key: wasm")?;
		let key_type = offchain::KeyTypeId::try_from(key_type)
			.map_err(|_| "crypto kind OOB while ext_new_key: wasm")?;

		let res = this.ext.offchain()
			.map(|api| api.new_key(kind, key_type))
			.ok_or_else(|| "Calling unavailable API ext_new_key: wasm")?;

		let encoded = res.encode();
		let len = encoded.len() as u32;
		let offset = this.heap.allocate(len)? as u32;
		this.memory.set(offset, &encoded)
			.map_err(|_| "Invalid attempt to set memory in ext_new_key")?;
		this.memory.write_primitive(written_out, len)
			.map_err(|_| "Invalid attempt to write written_out in ext_new_key")?;
		Ok(offset)
	},
	ext_public_keys(
		crypto: u32,
		key_type: u32,
		written_out: *mut u32
	) -> *mut u8 => {
		let kind = offchain::CryptoKind::try_from(crypto)
			.map_err(|_| "crypto kind OOB while ext_public_keys: wasm")?;
		let key_type = offchain::KeyTypeId::try_from(key_type)
			.map_err(|_| "crypto kind OOB while ext_public_keys: wasm")?;

		let res = this.ext.offchain()
			.map(|api| api.public_keys(kind, key_type))
			.ok_or_else(|| "Calling unavailable API ext_public_keys: wasm")?;

		let encoded = res.encode();
		let len = encoded.len() as u32;
		let offset = this.heap.allocate(len)? as u32;
		this.memory.set(offset, &encoded)
			.map_err(|_| "Invalid attempt to set memory in ext_public_keys")?;
		this.memory.write_primitive(written_out, len)
			.map_err(|_| "Invalid attempt to write written_out in ext_public_keys")?;
		Ok(offset)
	},

	ext_encrypt(
		key: *const u8,
		key_len: u32,
		data: *const u8,
		data_len: u32,
		msg_len: *mut u32
	) -> *mut u8 => {
		use parity_codec::Decode;

		let key = this.memory.get(key, key_len as usize)
			.ok()
			.and_then(|x| offchain::CryptoKey::decode(&mut &*x))
			.ok_or("Key OOB while ext_encrypt: wasm")?;
		let message = this.memory.get(data, data_len as usize)
			.map_err(|_| "OOB while ext_encrypt: wasm")?;

		let res = this.ext.offchain()
			.map(|api| api.encrypt(key, &*message))
			.ok_or_else(|| "Calling unavailable API ext_encrypt: wasm")?;

		let (offset,len) = match res {
			Ok(encrypted) => {
				let len = encrypted.len() as u32;
				let offset = this.heap.allocate(len)? as u32;
				this.memory.set(offset, &encrypted)
					.map_err(|_| "Invalid attempt to set memory in ext_encrypt")?;
				(offset, len)
			},
			Err(()) => (0, u32::max_value()),
		};

		this.memory.write_primitive(msg_len, len)
			.map_err(|_| "Invalid attempt to write msg_len in ext_encrypt")?;

		Ok(offset)
	},
	ext_decrypt(
		key: *const u8,
		key_len: u32,
		data: *const u8,
		data_len: u32,
		msg_len: *mut u32
	) -> *mut u8 => {
		use parity_codec::Decode;

		let key = this.memory.get(key, key_len as usize)
			.ok()
			.and_then(|x| offchain::CryptoKey::decode(&mut &*x))
			.ok_or("Key OOB while ext_decrypt: wasm")?;
		let message = this.memory.get(data, data_len as usize)
			.map_err(|_| "OOB while ext_decrypt: wasm")?;

		let res = this.ext.offchain()
			.map(|api| api.decrypt(key, &*message))
			.ok_or_else(|| "Calling unavailable API ext_decrypt: wasm")?;

		let (offset,len) = match res {
			Ok(decrypted) => {
				let len = decrypted.len() as u32;
				let offset = this.heap.allocate(len)? as u32;
				this.memory.set(offset, &decrypted)
					.map_err(|_| "Invalid attempt to set memory in ext_decrypt")?;
				(offset, len)
			},
			Err(()) => (0, u32::max_value()),
		};

		this.memory.write_primitive(msg_len, len)
			.map_err(|_| "Invalid attempt to write msg_len in ext_decrypt")?;

		Ok(offset)
	},
	ext_sign(
		key: *const u8,
		key_len: u32,
		data: *const u8,
		data_len: u32,
		sig_data_len: *mut u32
	) -> *mut u8  => {
		use parity_codec::Decode;

		let key = this.memory.get(key, key_len as usize)
			.ok()
			.and_then(|x| offchain::CryptoKey::decode(&mut &*x))
			.ok_or("Key OOB while ext_sign: wasm")?;
		let message = this.memory.get(data, data_len as usize)
			.map_err(|_| "OOB while ext_sign: wasm")?;

		let res = this.ext.offchain()
			.map(|api| api.sign(key, &*message))
			.ok_or_else(|| "Calling unavailable API ext_sign: wasm")?;

		let (offset,len) = match res {
			Ok(signature) => {
				let len = signature.len() as u32;
				let offset = this.heap.allocate(len)? as u32;
				this.memory.set(offset, &signature)
					.map_err(|_| "Invalid attempt to set memory in ext_sign")?;
				(offset, len)
			},
			Err(()) => (0, u32::max_value()),
		};

		this.memory.write_primitive(sig_data_len, len)
			.map_err(|_| "Invalid attempt to write sig_data_len in ext_sign")?;

		Ok(offset)
	},
	ext_verify(
		key: *const u8,
		key_len: u32,
		msg: *const u8,
		msg_len: u32,
		signature: *const u8,
		signature_len: u32
	) -> u32 => {
		use parity_codec::Decode;

		let key = this.memory.get(key, key_len as usize)
			.ok()
			.and_then(|x| offchain::CryptoKey::decode(&mut &*x))
			.ok_or("Key OOB while ext_verify: wasm")?;
		let message = this.memory.get(msg, msg_len as usize)
			.map_err(|_| "OOB while ext_verify: wasm")?;
		let signature = this.memory.get(signature, signature_len as usize)
			.map_err(|_| "OOB while ext_verify: wasm")?;

		let res = this.ext.offchain()
			.map(|api| api.verify(key, &*message, &*signature))
			.ok_or_else(|| "Calling unavailable API ext_verify: wasm")?;

		match res {
			Ok(true) => Ok(0),
			Ok(false) => Ok(1),
			Err(()) => Ok(u32::max_value()),
		}
	},
	ext_timestamp() -> u64 => {
		let timestamp = this.ext.offchain()
			.map(|api| api.timestamp())
			.ok_or_else(|| "Calling unavailable API ext_timestamp: wasm")?;
		Ok(timestamp.unix_millis())
	},
	ext_sleep_until(deadline: u64) => {
		this.ext.offchain()
			.map(|api| api.sleep_until(offchain::Timestamp::from_unix_millis(deadline)))
			.ok_or_else(|| "Calling unavailable API ext_sleep_until: wasm")?;
		Ok(())
	},
	ext_random_seed(seed_data: *mut u8) => {
		// NOTE the runtime as assumptions about seed size.
		let seed: [u8; 32] = this.ext.offchain()
			.map(|api| api.random_seed())
			.ok_or_else(|| "Calling unavailable API ext_random_seed: wasm")?;

		this.memory.set(seed_data, &seed)
			.map_err(|_| "Invalid attempt to set value in ext_random_seed")?;
		Ok(())
	},
	ext_local_storage_set(kind: u32, key: *const u8, key_len: u32, value: *const u8, value_len: u32) => {
		let kind = offchain::StorageKind::try_from(kind)
				.map_err(|_| "storage kind OOB while ext_local_storage_set: wasm")?;
		let key = this.memory.get(key, key_len as usize)
			.map_err(|_| "OOB while ext_local_storage_set: wasm")?;
		let value = this.memory.get(value, value_len as usize)
			.map_err(|_| "OOB while ext_local_storage_set: wasm")?;

		this.ext.offchain()
			.map(|api| api.local_storage_set(kind, &key, &value))
			.ok_or_else(|| "Calling unavailable API ext_local_storage_set: wasm")?;

		Ok(())
	},
	ext_local_storage_get(kind: u32, key: *const u8, key_len: u32, value_len: *mut u32) -> *mut u8 => {
		let kind = offchain::StorageKind::try_from(kind)
				.map_err(|_| "storage kind OOB while ext_local_storage_get: wasm")?;
		let key = this.memory.get(key, key_len as usize)
			.map_err(|_| "OOB while ext_local_storage_get: wasm")?;

		let maybe_value = this.ext.offchain()
			.map(|api| api.local_storage_get(kind, &key))
			.ok_or_else(|| "Calling unavailable API ext_local_storage_get: wasm")?;

		let (offset, len) = if let Some(value) = maybe_value {
			let offset = this.heap.allocate(value.len() as u32)? as u32;
			this.memory.set(offset, &value)
				.map_err(|_| "Invalid attempt to set memory in ext_local_storage_get")?;
			(offset, value.len() as u32)
		} else {
			(0, u32::max_value())
		};

		this.memory.write_primitive(value_len, len)
			.map_err(|_| "Invalid attempt to write value_len in ext_local_storage_get")?;

		Ok(offset)
	},
	ext_local_storage_compare_and_set(
		kind: u32,
		key: *const u8,
		key_len: u32,
		old_value: *const u8,
		old_value_len: u32,
		new_value: *const u8,
		new_value_len: u32
	) -> u32 => {
		let kind = offchain::StorageKind::try_from(kind)
				.map_err(|_| "storage kind OOB while ext_local_storage_compare_and_set: wasm")?;
		let key = this.memory.get(key, key_len as usize)
			.map_err(|_| "OOB while ext_local_storage_compare_and_set: wasm")?;
		let new_value = this.memory.get(new_value, new_value_len as usize)
			.map_err(|_| "OOB while ext_local_storage_compare_and_set: wasm")?;

		let res = {
			if old_value == u32::max_value() {
				this.ext.offchain()
					.map(|api| api.local_storage_compare_and_set(kind, &key, None, &new_value))
					.ok_or_else(|| "Calling unavailable API ext_local_storage_compare_and_set: wasm")?
			} else {
				let v = this.memory.get(old_value, old_value_len as  usize)
					.map_err(|_| "OOB while ext_local_storage_compare_and_set: wasm")?;
				this.ext.offchain()
					.map(|api| api.local_storage_compare_and_set(kind, &key, Some(v.as_slice()), &new_value))
					.ok_or_else(|| "Calling unavailable API ext_local_storage_compare_and_set: wasm")?
			}
		};

		Ok(if res { 0 } else { 1 })
	},
	ext_http_request_start(
		method: *const u8,
		method_len: u32,
		url: *const u8,
		url_len: u32,
		meta: *const u8,
		meta_len: u32
	) -> u32 => {
		let method = this.memory.get(method, method_len as usize)
			.map_err(|_| "OOB while ext_http_request_start: wasm")?;
		let url = this.memory.get(url, url_len as usize)
			.map_err(|_| "OOB while ext_http_request_start: wasm")?;
		let meta = this.memory.get(meta, meta_len as usize)
			.map_err(|_| "OOB while ext_http_request_start: wasm")?;

		let method_str = str::from_utf8(&method)
			.map_err(|_| "invalid str while ext_http_request_start: wasm")?;
		let url_str = str::from_utf8(&url)
			.map_err(|_| "invalid str while ext_http_request_start: wasm")?;

		let id = this.ext.offchain()
			.map(|api| api.http_request_start(method_str, url_str, &*meta))
			.ok_or_else(|| "Calling unavailable API ext_http_request_start: wasm")?;

		if let Ok(id) = id {
			Ok(id.into())
		} else {
			Ok(u32::max_value())
		}
	},
	ext_http_request_add_header(
		request_id: u32,
		name: *const u8,
		name_len: u32,
		value: *const u8,
		value_len: u32
	) -> u32 => {
		let name = this.memory.get(name, name_len as usize)
			.map_err(|_| "OOB while ext_http_request_add_header: wasm")?;
		let value = this.memory.get(value, value_len as usize)
			.map_err(|_| "OOB while ext_http_request_add_header: wasm")?;

		let name_str = str::from_utf8(&name)
			.map_err(|_| "Invalid str while ext_http_request_add_header: wasm")?;
		let value_str = str::from_utf8(&value)
			.map_err(|_| "Invalid str while ext_http_request_add_header: wasm")?;

		let res = this.ext.offchain()
			.map(|api| api.http_request_add_header(
				offchain::HttpRequestId(request_id as u16),
				&name_str,
				&value_str,
			))
			.ok_or_else(|| "Calling unavailable API ext_http_request_add_header: wasm")?;

		Ok(if res.is_ok() { 0 } else { 1 })
	},
	ext_http_request_write_body(
		request_id: u32,
		chunk: *const u8,
		chunk_len: u32,
		deadline: u64
	) -> u32 => {
		let chunk = this.memory.get(chunk, chunk_len as usize)
			.map_err(|_| "OOB while ext_http_request_write_body: wasm")?;

		let res = this.ext.offchain()
			.map(|api| api.http_request_write_body(
				offchain::HttpRequestId(request_id as u16),
				&chunk,
				deadline_to_timestamp(deadline)
			))
			.ok_or_else(|| "Calling unavailable API ext_http_request_write_body: wasm")?;

		Ok(match res {
			Ok(()) => 0,
			Err(e) => e.into(),
		})
	},
	ext_http_response_wait(
		ids: *const u32,
		ids_len: u32,
		statuses: *mut u32,
		deadline: u64
	) => {
		let ids = (0..ids_len)
			.map(|i|
				 this.memory.read_primitive(ids + i * 4)
					.map(|id: u32| offchain::HttpRequestId(id as u16))
					.map_err(|_| "OOB while ext_http_response_wait: wasm")
			)
			.collect::<::std::result::Result<Vec<_>, _>>()?;

		let res = this.ext.offchain()
			.map(|api| api.http_response_wait(&ids, deadline_to_timestamp(deadline)))
			.ok_or_else(|| "Calling unavailable API ext_http_response_wait: wasm")?
			.into_iter()
			.map(|status| status.into())
			.enumerate()
			// make sure to take up to `ids_len` to avoid exceeding the mem.
			.take(ids_len as usize);

		for (i, status) in res {
			this.memory.write_primitive(statuses + i as u32 * 4, status)
				.map_err(|_| "Invalid attempt to set memory in ext_http_response_wait")?;
		}

		Ok(())
	},
	ext_http_response_headers(
		request_id: u32,
		written_out: *mut u32
	) -> *mut u8 => {
		use codec::Encode;

		let headers = this.ext.offchain()
			.map(|api| api.http_response_headers(offchain::HttpRequestId(request_id as u16)))
			.ok_or_else(|| "Calling unavailable API ext_http_response_headers: wasm")?;

		let encoded = headers.encode();
		let len = encoded.len() as u32;
		let offset = this.heap.allocate(len)? as u32;
		this.memory.set(offset, &encoded)
			.map_err(|_| "Invalid attempt to set memory in ext_http_response_headers")?;
		this.memory.write_primitive(written_out, len)
			.map_err(|_| "Invalid attempt to write written_out in ext_http_response_headers")?;

		Ok(offset)
	},
	ext_http_response_read_body(
		request_id: u32,
		buffer: *mut u8,
		buffer_len: u32,
		deadline: u64
	) -> u32 => {
		let mut internal_buffer = Vec::with_capacity(buffer_len as usize);
		internal_buffer.resize(buffer_len as usize, 0);

		let res = this.ext.offchain()
			.map(|api| api.http_response_read_body(
				offchain::HttpRequestId(request_id as u16),
				&mut internal_buffer,
				deadline_to_timestamp(deadline),
			))
			.ok_or_else(|| "Calling unavailable API ext_http_response_read_body: wasm")?;

		Ok(match res {
			Ok(read) => {
				this.memory.set(buffer, &internal_buffer[..read])
					.map_err(|_| "Invalid attempt to set memory in ext_http_response_read_body")?;

				read as u32
			},
			Err(err) => {
				u32::max_value() - u32::from(err) + 1
			}
		})
	},
	ext_sandbox_instantiate(
		dispatch_thunk_idx: usize,
		wasm_ptr: *const u8,
		wasm_len: usize,
		imports_ptr: *const u8,
		imports_len: usize,
		state: usize
	) -> u32 => {
		let wasm = this.memory.get(wasm_ptr, wasm_len as usize)
			.map_err(|_| "OOB while ext_sandbox_instantiate: wasm")?;
		let raw_env_def = this.memory.get(imports_ptr, imports_len as usize)
			.map_err(|_| "OOB while ext_sandbox_instantiate: imports")?;

		// Extract a dispatch thunk from instance's table by the specified index.
		let dispatch_thunk = {
			let table = this.table.as_ref()
				.ok_or_else(|| "Runtime doesn't have a table; sandbox is unavailable")?;
			table.get(dispatch_thunk_idx)
				.map_err(|_| "dispatch_thunk_idx is out of the table bounds")?
				.ok_or_else(|| "dispatch_thunk_idx points on an empty table entry")?
				.clone()
		};

		let instance_idx_or_err_code =
			match sandbox::instantiate(this, dispatch_thunk, &wasm, &raw_env_def, state) {
				Ok(instance_idx) => instance_idx,
				Err(sandbox::InstantiationError::StartTrapped) => sandbox_primitives::ERR_EXECUTION,
				Err(_) => sandbox_primitives::ERR_MODULE,
			};

		Ok(instance_idx_or_err_code as u32)
	},
	ext_sandbox_instance_teardown(instance_idx: u32) => {
		this.sandbox_store.instance_teardown(instance_idx)?;
		Ok(())
	},
	ext_sandbox_invoke(
		instance_idx: u32,
		export_ptr: *const u8,
		export_len: usize,
		args_ptr: *const u8,
		args_len: usize,
		return_val_ptr: *const u8,
		return_val_len: usize,
		state: usize
	) -> u32 => {
		use codec::{Decode, Encode};

		trace!(target: "sr-sandbox", "invoke, instance_idx={}", instance_idx);
		let export = this.memory.get(export_ptr, export_len as usize)
			.map_err(|_| "OOB while ext_sandbox_invoke: export")
			.and_then(|b|
				String::from_utf8(b)
					.map_err(|_| "Export name should be a valid utf-8 sequence")
			)?;

		// Deserialize arguments and convert them into wasmi types.
		let serialized_args = this.memory.get(args_ptr, args_len as usize)
			.map_err(|_| "OOB while ext_sandbox_invoke: args")?;
		let args = Vec::<sandbox_primitives::TypedValue>::decode(&mut &serialized_args[..])
			.map_err(|_| "Can't decode serialized arguments for the invocation")?
			.into_iter()
			.map(Into::into)
			.collect::<Vec<_>>();

		let instance = this.sandbox_store.instance(instance_idx)?;
		let result = instance.invoke(&export, &args, this, state);

		match result {
			Ok(None) => Ok(sandbox_primitives::ERR_OK),
			Ok(Some(val)) => {
				// Serialize return value and write it back into the memory.
				sandbox_primitives::ReturnValue::Value(val.into()).using_encoded(|val| {
					if val.len() > return_val_len as usize {
						Err("Return value buffer is too small")?;
					}
					this.memory
						.set(return_val_ptr, val)
						.map_err(|_| "Return value buffer is OOB")?;
					Ok(sandbox_primitives::ERR_OK)
				})
			}
			Err(_) => Ok(sandbox_primitives::ERR_EXECUTION),
		}
	},
	ext_sandbox_memory_new(initial: u32, maximum: u32) -> u32 => {
		let mem_idx = this.sandbox_store.new_memory(initial, maximum)?;
		Ok(mem_idx)
	},
	ext_sandbox_memory_get(memory_idx: u32, offset: u32, buf_ptr: *mut u8, buf_len: u32) -> u32 => {
		let sandboxed_memory = this.sandbox_store.memory(memory_idx)?;

		match MemoryInstance::transfer(
			&sandboxed_memory,
			offset as usize,
			&this.memory,
			buf_ptr as usize,
			buf_len as usize,
		) {
			Ok(()) => Ok(sandbox_primitives::ERR_OK),
			Err(_) => Ok(sandbox_primitives::ERR_OUT_OF_BOUNDS),
		}
	},
	ext_sandbox_memory_set(memory_idx: u32, offset: u32, val_ptr: *const u8, val_len: u32) -> u32 => {
		let sandboxed_memory = this.sandbox_store.memory(memory_idx)?;

		match MemoryInstance::transfer(
			&this.memory,
			val_ptr as usize,
			&sandboxed_memory,
			offset as usize,
			val_len as usize,
		) {
			Ok(()) => Ok(sandbox_primitives::ERR_OK),
			Err(_) => Ok(sandbox_primitives::ERR_OUT_OF_BOUNDS),
		}
	},
	ext_sandbox_memory_teardown(memory_idx: u32) => {
		this.sandbox_store.memory_teardown(memory_idx)?;
		Ok(())
	},
	=> <'e, E: Externalities<Blake2Hasher> + 'e>
);

/// Wasm rust executor for contracts.
///
/// Executes the provided code in a sandboxed wasm runtime.
#[derive(Debug, Clone)]
pub struct WasmExecutor;

impl WasmExecutor {

	/// Create a new instance.
	pub fn new() -> Self {
		WasmExecutor
	}

	/// Call a given method in the given code.
	///
	/// Signature of this method needs to be `(I32, I32) -> I64`.
	///
	/// This should be used for tests only.
	pub fn call<E: Externalities<Blake2Hasher>>(
		&self,
		ext: &mut E,
		heap_pages: usize,
		code: &[u8],
		method: &str,
		data: &[u8],
	) -> Result<Vec<u8>> {
		let module = ::wasmi::Module::from_buffer(code)?;
		let module = Self::instantiate_module::<E>(heap_pages, &module)?;
		self.call_in_wasm_module(ext, &module, method, data)
	}

	/// Call a given method with a custom signature in the given code.
	///
	/// This should be used for tests only.
	pub fn call_with_custom_signature<
		E: Externalities<Blake2Hasher>,
		F: FnOnce(&mut dyn FnMut(&[u8]) -> Result<u32>) -> Result<Vec<RuntimeValue>>,
		FR: FnOnce(Option<RuntimeValue>, &MemoryRef) -> Result<Option<R>>,
		R,
	>(
		&self,
		ext: &mut E,
		heap_pages: usize,
		code: &[u8],
		method: &str,
		create_parameters: F,
		filter_result: FR,
	) -> Result<R> {
		let module = wasmi::Module::from_buffer(code)?;
		let module = Self::instantiate_module::<E>(heap_pages, &module)?;
		self.call_in_wasm_module_with_custom_signature(
			ext,
			&module,
			method,
			create_parameters,
			filter_result,
		)
	}

	fn get_mem_instance(module: &ModuleRef) -> Result<MemoryRef> {
		Ok(module
			.export_by_name("memory")
			.ok_or_else(|| Error::InvalidMemoryReference)?
			.as_memory()
			.ok_or_else(|| Error::InvalidMemoryReference)?
			.clone())
	}

	/// Find the global named `__heap_base` in the given wasm module instance and
	/// tries to get its value.
	fn get_heap_base(module: &ModuleRef) -> Result<u32> {
		let heap_base_val = module
			.export_by_name("__heap_base")
			.ok_or_else(|| Error::HeapBaseNotFoundOrInvalid)?
			.as_global()
			.ok_or_else(|| Error::HeapBaseNotFoundOrInvalid)?
			.get();

		Ok(match heap_base_val {
			wasmi::RuntimeValue::I32(v) => v as u32,
			_ => return Err(Error::HeapBaseNotFoundOrInvalid),
		})
	}

	/// Call a given method in the given wasm-module runtime.
	pub fn call_in_wasm_module<E: Externalities<Blake2Hasher>>(
		&self,
		ext: &mut E,
		module_instance: &ModuleRef,
		method: &str,
		data: &[u8],
	) -> Result<Vec<u8>> {
		self.call_in_wasm_module_with_custom_signature(
			ext,
			module_instance,
			method,
			|alloc| {
				let offset = alloc(data)?;
				Ok(vec![I32(offset as i32), I32(data.len() as i32)])
			},
			|res, memory| {
				if let Some(I64(r)) = res {
					let offset = r as u32;
					let length = (r as u64 >> 32) as usize;
					memory.get(offset, length).map_err(|_| Error::Runtime).map(Some)
				} else {
					Ok(None)
				}
			}
		)
	}

	/// Call a given method in the given wasm-module runtime.
	fn call_in_wasm_module_with_custom_signature<
		E: Externalities<Blake2Hasher>,
		F: FnOnce(&mut dyn FnMut(&[u8]) -> Result<u32>) -> Result<Vec<RuntimeValue>>,
		FR: FnOnce(Option<RuntimeValue>, &MemoryRef) -> Result<Option<R>>,
		R,
	>(
		&self,
		ext: &mut E,
		module_instance: &ModuleRef,
		method: &str,
		create_parameters: F,
		filter_result: FR,
	) -> Result<R> {
		// extract a reference to a linear memory, optional reference to a table
		// and then initialize FunctionExecutor.
		let memory = Self::get_mem_instance(module_instance)?;
		let table: Option<TableRef> = module_instance
			.export_by_name("__indirect_function_table")
			.and_then(|e| e.as_table().cloned());
		let heap_base = Self::get_heap_base(module_instance)?;

		let mut fec = FunctionExecutor::new(memory.clone(), heap_base, table, ext)?;
		let parameters = create_parameters(&mut |data: &[u8]| {
			let offset = fec.heap.allocate(data.len() as u32)?;
			memory.set(offset, &data)?;
			Ok(offset)
		})?;

		let result = module_instance.invoke_export(
			method,
			&parameters,
			&mut fec
		);
		let result = match result {
			Ok(val) => match filter_result(val, &memory)? {
				Some(val) => Ok(val),
				None => Err(Error::InvalidReturn),
			},
			Err(e) => {
				trace!(target: "wasm-executor", "Failed to execute code with {} pages", memory.current_size().0);
				Err(e.into())
			},
		};

		result
	}

	/// Prepare module instance
	pub fn instantiate_module<E: Externalities<Blake2Hasher>>(
		heap_pages: usize,
		module: &Module,
	) -> Result<ModuleRef> {
		// start module instantiation. Don't run 'start' function yet.
		let intermediate_instance = ModuleInstance::new(
			module,
			&ImportsBuilder::new()
			.with_resolver("env", FunctionExecutor::<E>::resolver())
		)?;

		// Verify that the module has the heap base global variable.
		let _ = Self::get_heap_base(intermediate_instance.not_started_instance())?;

		// Extract a reference to a linear memory.
		let memory = Self::get_mem_instance(intermediate_instance.not_started_instance())?;
		memory.grow(Pages(heap_pages)).map_err(|_| Error::Runtime)?;

		if intermediate_instance.has_start() {
			// Runtime is not allowed to have the `start` function.
			Err(Error::RuntimeHasStartFn)
		} else {
			Ok(intermediate_instance.assert_no_start())
		}
	}
}


#[cfg(test)]
mod tests {
	use super::*;

	use codec::Encode;

	use state_machine::TestExternalities as CoreTestExternalities;
	use hex_literal::hex;
	use primitives::map;
	use runtime_test::WASM_BINARY;
	use substrate_offchain::testing;

	type TestExternalities<H> = CoreTestExternalities<H, u64>;

	#[test]
	fn returning_should_work() {
		let mut ext = TestExternalities::default();
		let test_code = WASM_BINARY;

		let output = WasmExecutor::new().call(&mut ext, 8, &test_code[..], "test_empty_return", &[]).unwrap();
		assert_eq!(output, vec![0u8; 0]);
	}

	#[test]
	fn panicking_should_work() {
		let mut ext = TestExternalities::default();
		let test_code = WASM_BINARY;

		let output = WasmExecutor::new().call(&mut ext, 8, &test_code[..], "test_panic", &[]);
		assert!(output.is_err());

		let output = WasmExecutor::new().call(&mut ext, 8, &test_code[..], "test_conditional_panic", &[]);
		assert_eq!(output.unwrap(), vec![0u8; 0]);

		let output = WasmExecutor::new().call(&mut ext, 8, &test_code[..], "test_conditional_panic", &[2]);
		assert!(output.is_err());
	}

	#[test]
	fn storage_should_work() {
		let mut ext = TestExternalities::default();
		ext.set_storage(b"foo".to_vec(), b"bar".to_vec());
		let test_code = WASM_BINARY;

		let output = WasmExecutor::new().call(&mut ext, 8, &test_code[..], "test_data_in", b"Hello world").unwrap();

		assert_eq!(output, b"all ok!".to_vec());

		let expected = TestExternalities::new(map![
			b"input".to_vec() => b"Hello world".to_vec(),
			b"foo".to_vec() => b"bar".to_vec(),
			b"baz".to_vec() => b"bar".to_vec()
		]);
		assert_eq!(ext, expected);
	}

	#[test]
	fn clear_prefix_should_work() {
		let mut ext = TestExternalities::default();
		ext.set_storage(b"aaa".to_vec(), b"1".to_vec());
		ext.set_storage(b"aab".to_vec(), b"2".to_vec());
		ext.set_storage(b"aba".to_vec(), b"3".to_vec());
		ext.set_storage(b"abb".to_vec(), b"4".to_vec());
		ext.set_storage(b"bbb".to_vec(), b"5".to_vec());
		let test_code = WASM_BINARY;

		// This will clear all entries which prefix is "ab".
		let output = WasmExecutor::new().call(&mut ext, 8, &test_code[..], "test_clear_prefix", b"ab").unwrap();

		assert_eq!(output, b"all ok!".to_vec());

		let expected: TestExternalities<_> = map![
			b"aaa".to_vec() => b"1".to_vec(),
			b"aab".to_vec() => b"2".to_vec(),
			b"bbb".to_vec() => b"5".to_vec()
		];
		assert_eq!(expected, ext);
	}

	#[test]
	fn blake2_256_should_work() {
		let mut ext = TestExternalities::default();
		let test_code = WASM_BINARY;
		assert_eq!(
			WasmExecutor::new().call(&mut ext, 8, &test_code[..], "test_blake2_256", &[]).unwrap(),
			blake2_256(&b""[..]).encode()
		);
		assert_eq!(
			WasmExecutor::new().call(&mut ext, 8, &test_code[..], "test_blake2_256", b"Hello world!").unwrap(),
			blake2_256(&b"Hello world!"[..]).encode()
		);
	}

	#[test]
	fn blake2_128_should_work() {
		let mut ext = TestExternalities::default();
		let test_code = WASM_BINARY;
		assert_eq!(
			WasmExecutor::new().call(&mut ext, 8, &test_code[..], "test_blake2_128", &[]).unwrap(),
			blake2_128(&b""[..]).encode()
		);
		assert_eq!(
			WasmExecutor::new().call(&mut ext, 8, &test_code[..], "test_blake2_128", b"Hello world!").unwrap(),
			blake2_128(&b"Hello world!"[..]).encode()
		);
	}

	#[test]
	fn twox_256_should_work() {
		let mut ext = TestExternalities::default();
		let test_code = WASM_BINARY;
		assert_eq!(
			WasmExecutor::new().call(&mut ext, 8, &test_code[..], "test_twox_256", &[]).unwrap(),
			hex!("99e9d85137db46ef4bbea33613baafd56f963c64b1f3685a4eb4abd67ff6203a")
		);
		assert_eq!(
			WasmExecutor::new().call(&mut ext, 8, &test_code[..], "test_twox_256", b"Hello world!").unwrap(),
			hex!("b27dfd7f223f177f2a13647b533599af0c07f68bda23d96d059da2b451a35a74")
		);
	}

	#[test]
	fn twox_128_should_work() {
		let mut ext = TestExternalities::default();
		let test_code = WASM_BINARY;
		assert_eq!(
			WasmExecutor::new().call(&mut ext, 8, &test_code[..], "test_twox_128", &[]).unwrap(),
			hex!("99e9d85137db46ef4bbea33613baafd5")
		);
		assert_eq!(
			WasmExecutor::new().call(&mut ext, 8, &test_code[..], "test_twox_128", b"Hello world!").unwrap(),
			hex!("b27dfd7f223f177f2a13647b533599af")
		);
	}

	#[test]
	fn ed25519_verify_should_work() {
		let mut ext = TestExternalities::<Blake2Hasher>::default();
		let test_code = WASM_BINARY;
		let key = ed25519::Pair::from_seed(&blake2_256(b"test"));
		let sig = key.sign(b"all ok!");
		let mut calldata = vec![];
		calldata.extend_from_slice(key.public().as_ref());
		calldata.extend_from_slice(sig.as_ref());

		assert_eq!(
			WasmExecutor::new().call(&mut ext, 8, &test_code[..], "test_ed25519_verify", &calldata).unwrap(),
			vec![1]
		);

		let other_sig = key.sign(b"all is not ok!");
		let mut calldata = vec![];
		calldata.extend_from_slice(key.public().as_ref());
		calldata.extend_from_slice(other_sig.as_ref());

		assert_eq!(
			WasmExecutor::new().call(&mut ext, 8, &test_code[..], "test_ed25519_verify", &calldata).unwrap(),
			vec![0]
		);
	}

	#[test]
	fn sr25519_verify_should_work() {
		let mut ext = TestExternalities::<Blake2Hasher>::default();
		let test_code = WASM_BINARY;
		let key = sr25519::Pair::from_seed(&blake2_256(b"test"));
		let sig = key.sign(b"all ok!");
		let mut calldata = vec![];
		calldata.extend_from_slice(key.public().as_ref());
		calldata.extend_from_slice(sig.as_ref());

		assert_eq!(
			WasmExecutor::new().call(&mut ext, 8, &test_code[..], "test_sr25519_verify", &calldata).unwrap(),
			vec![1]
		);

		let other_sig = key.sign(b"all is not ok!");
		let mut calldata = vec![];
		calldata.extend_from_slice(key.public().as_ref());
		calldata.extend_from_slice(other_sig.as_ref());

		assert_eq!(
			WasmExecutor::new().call(&mut ext, 8, &test_code[..], "test_sr25519_verify", &calldata).unwrap(),
			vec![0]
		);
	}

	#[test]
	fn enumerated_trie_root_should_work() {
		let mut ext = TestExternalities::<Blake2Hasher>::default();
		let trie_input = vec![b"zero".to_vec(), b"one".to_vec(), b"two".to_vec()];
		let test_code = WASM_BINARY;
		assert_eq!(
			WasmExecutor::new().call(&mut ext, 8, &test_code[..], "test_enumerated_trie_root", &[]).unwrap(),
			Layout::<Blake2Hasher>::ordered_trie_root(trie_input.iter()).as_fixed_bytes().encode()
		);
	}

	#[test]
	fn offchain_local_storage_should_work() {
		use substrate_client::backend::OffchainStorage;

		let mut ext = TestExternalities::<Blake2Hasher>::default();
		let (offchain, state) = testing::TestOffchainExt::new();
		ext.set_offchain_externalities(offchain);
		let test_code = WASM_BINARY;
		assert_eq!(
			WasmExecutor::new().call(&mut ext, 8, &test_code[..], "test_offchain_local_storage", &[]).unwrap(),
			vec![0]
		);
		assert_eq!(state.read().persistent_storage.get(b"", b"test"), Some(vec![]));
	}

	#[test]
	fn offchain_http_should_work() {
		let mut ext = TestExternalities::<Blake2Hasher>::default();
		let (offchain, state) = testing::TestOffchainExt::new();
		ext.set_offchain_externalities(offchain);
		state.write().expect_request(
			0,
			testing::PendingRequest {
				method: "POST".into(),
				uri: "http://localhost:12345".into(),
				body: vec![1, 2, 3, 4],
				headers: vec![("X-Auth".to_owned(), "test".to_owned())],
				sent: true,
				response: vec![1, 2, 3],
				response_headers: vec![("X-Auth".to_owned(), "hello".to_owned())],
				..Default::default()
			},
		);

		let test_code = WASM_BINARY;
		assert_eq!(
			WasmExecutor::new().call(&mut ext, 8, &test_code[..], "test_offchain_http", &[]).unwrap(),
			vec![0]
		);
	}
}<|MERGE_RESOLUTION|>--- conflicted
+++ resolved
@@ -26,20 +26,11 @@
 };
 use state_machine::{Externalities, ChildStorageKey};
 use crate::error::{Error, Result};
-<<<<<<< HEAD
-use parity_codec::Encode;
+use codec::{Encode, Decode};
 use primitives::{
 	blake2_128, blake2_256, twox_64, twox_128, twox_256, ed25519, sr25519, Pair, crypto::KeyTypeId,
 	offchain, hexdisplay::HexDisplay, sandbox as sandbox_primitives, H256, Blake2Hasher,
 };
-=======
-use codec::Encode;
-use primitives::{blake2_128, blake2_256, twox_64, twox_128, twox_256, ed25519, sr25519, Pair};
-use primitives::offchain;
-use primitives::hexdisplay::HexDisplay;
-use primitives::sandbox as sandbox_primitives;
-use primitives::{H256, Blake2Hasher};
->>>>>>> 31983882
 use trie::{TrieConfiguration, trie_types::Layout};
 use crate::sandbox;
 use crate::allocator;
@@ -912,11 +903,9 @@
 		data_len: u32,
 		msg_len: *mut u32
 	) -> *mut u8 => {
-		use parity_codec::Decode;
-
 		let key = this.memory.get(key, key_len as usize)
 			.ok()
-			.and_then(|x| offchain::CryptoKey::decode(&mut &*x))
+			.and_then(|x| offchain::CryptoKey::decode(&mut &*x).ok())
 			.ok_or("Key OOB while ext_encrypt: wasm")?;
 		let message = this.memory.get(data, data_len as usize)
 			.map_err(|_| "OOB while ext_encrypt: wasm")?;
@@ -948,11 +937,9 @@
 		data_len: u32,
 		msg_len: *mut u32
 	) -> *mut u8 => {
-		use parity_codec::Decode;
-
 		let key = this.memory.get(key, key_len as usize)
 			.ok()
-			.and_then(|x| offchain::CryptoKey::decode(&mut &*x))
+			.and_then(|x| offchain::CryptoKey::decode(&mut &*x).ok())
 			.ok_or("Key OOB while ext_decrypt: wasm")?;
 		let message = this.memory.get(data, data_len as usize)
 			.map_err(|_| "OOB while ext_decrypt: wasm")?;
@@ -984,11 +971,9 @@
 		data_len: u32,
 		sig_data_len: *mut u32
 	) -> *mut u8  => {
-		use parity_codec::Decode;
-
 		let key = this.memory.get(key, key_len as usize)
 			.ok()
-			.and_then(|x| offchain::CryptoKey::decode(&mut &*x))
+			.and_then(|x| offchain::CryptoKey::decode(&mut &*x).ok())
 			.ok_or("Key OOB while ext_sign: wasm")?;
 		let message = this.memory.get(data, data_len as usize)
 			.map_err(|_| "OOB while ext_sign: wasm")?;
@@ -1021,11 +1006,9 @@
 		signature: *const u8,
 		signature_len: u32
 	) -> u32 => {
-		use parity_codec::Decode;
-
 		let key = this.memory.get(key, key_len as usize)
 			.ok()
-			.and_then(|x| offchain::CryptoKey::decode(&mut &*x))
+			.and_then(|x| offchain::CryptoKey::decode(&mut &*x).ok())
 			.ok_or("Key OOB while ext_verify: wasm")?;
 		let message = this.memory.get(msg, msg_len as usize)
 			.map_err(|_| "OOB while ext_verify: wasm")?;
