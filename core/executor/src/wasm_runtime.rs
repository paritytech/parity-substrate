--- conflicted
+++ resolved
@@ -19,15 +19,9 @@
 //! The primary means of accessing the runtimes is through a cache which saves the reusable
 //! components of the runtime that are expensive to initialize.
 
-<<<<<<< HEAD
 use crate::{wasmi_execution, error::{Error, WasmError}};
-
-=======
-use crate::error::{Error, WasmError};
-use crate::wasmi_execution;
 #[cfg(feature = "wasmtime")]
 use crate::wasmtime;
->>>>>>> cf90ba6f
 use log::{trace, warn};
 
 use codec::Decode;
