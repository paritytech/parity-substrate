// Copyright 2019 Parity Technologies (UK) Ltd.
// This file is part of Substrate.

// Substrate is free software: you can redistribute it and/or modify
// it under the terms of the GNU General Public License as published by
// the Free Software Foundation, either version 3 of the License, or
// (at your option) any later version.

// Substrate is distributed in the hope that it will be useful,
// but WITHOUT ANY WARRANTY; without even the implied warranty of
// MERCHANTABILITY or FITNESS FOR A PARTICULAR PURPOSE.  See the
// GNU General Public License for more details.

// You should have received a copy of the GNU General Public License
// along with Substrate.  If not, see <http://www.gnu.org/licenses/>.

//! Traits and accessor functions for calling into the Substrate Wasm runtime.
//!
//! The primary means of accessing the runtimes is through a cache which saves the reusable
//! components of the runtime that are expensive to initialize.

use crate::{wasmi_execution, error::{Error, WasmError}};

use log::{trace, warn};

use codec::Decode;
<<<<<<< HEAD

use primitives::{storage::well_known_keys, traits::Externalities};

=======
use primitives::{storage::well_known_keys, traits::Externalities, H256};
>>>>>>> 57c4ed98
use runtime_version::RuntimeVersion;

use std::{collections::hash_map::{Entry, HashMap}};

use wasm_interface::Function;

/// The Substrate Wasm runtime.
pub trait WasmRuntime {
	/// Attempt to update the number of heap pages available during execution.
	///
	/// Returns false if the update cannot be applied. The function is guaranteed to return true if
	/// the heap pages would not change from its current value.
	fn update_heap_pages(&mut self, heap_pages: u64) -> bool;

	/// Return the host functions that are registered for this Wasm runtime.
	fn host_functions(&self) -> &[&'static dyn Function];

	/// Call a method in the Substrate runtime by name. Returns the encoded result on success.
	fn call(&mut self, ext: &mut dyn Externalities, method: &str, data: &[u8])
		-> Result<Vec<u8>, Error>;

	/// Returns the version of this runtime.
	///
	/// Returns `None` if the runtime doesn't provide the information or there was an error
	/// while fetching it.
	fn version(&self) -> Option<RuntimeVersion>;
}

/// Specification of different methods of executing the runtime Wasm code.
#[derive(Debug, PartialEq, Eq, Hash, Copy, Clone)]
pub enum WasmExecutionMethod {
	/// Uses the Wasmi interpreter.
	Interpreted,
}

/// Cache for the runtimes.
///
/// When an instance is requested for the first time it is added to this cache. Metadata is kept
/// with the instance so that it can be efficiently reinitialized.
///
/// When using the Wasmi interpreter execution method, the metadata includes the initial memory and
/// values of mutable globals. Follow-up requests to fetch a runtime return this one instance with
/// the memory reset to the initial memory. So, one runtime instance is reused for every fetch
/// request.
///
/// For now the cache grows indefinitely, but that should be fine for now since runtimes can only be
/// upgraded rarely and there are no other ways to make the node to execute some other runtime.
pub struct RuntimesCache {
	/// A cache of runtime instances along with metadata, ready to be reused.
	///
	/// Instances are keyed by the Wasm execution method and the hash of their code.
	instances: HashMap<(WasmExecutionMethod, [u8; 32]), Result<Box<dyn WasmRuntime>, WasmError>>,
}

impl RuntimesCache {
	/// Creates a new instance of a runtimes cache.
	pub fn new() -> RuntimesCache {
		RuntimesCache {
			instances: HashMap::new(),
		}
	}

	/// Fetches an instance of the runtime.
	///
	/// On first use we create a new runtime instance, save it to the cache
	/// and persist its initial memory.
	///
	/// Each subsequent request will return this instance, with its memory restored
	/// to the persisted initial memory. Thus, we reuse one single runtime instance
	/// for every `fetch_runtime` invocation.
	///
	/// # Parameters
	///
	/// `ext` - Externalities to use for the runtime. This is used for setting
	/// up an initial runtime instance. The parameter is only needed for calling
	/// into the Wasm module to find out the `Core_version`.
	///
	/// `default_heap_pages` - Number of 64KB pages to allocate for Wasm execution.
	///
	/// `host_functions` - The host functions that should be registered for the Wasm runtime.
	///
	/// # Return value
	///
	/// If no error occurred a tuple `(&mut WasmRuntime, H256)` is
	/// returned. `H256` is the hash of the runtime code.
	///
	/// In case of failure one of two errors can be returned:
	///
	/// `Err::InvalidCode` is returned for runtime code issues.
	///
	/// `Error::InvalidMemoryReference` is returned if no memory export with the
	/// identifier `memory` can be found in the runtime.
	pub fn fetch_runtime<E: Externalities>(
		&mut self,
		ext: &mut E,
		wasm_method: WasmExecutionMethod,
		default_heap_pages: u64,
<<<<<<< HEAD
		host_functions: Vec<&'static dyn Function>,
	) -> Result<&mut (dyn WasmRuntime + 'static), Error> {
=======
	) -> Result<(&mut (dyn WasmRuntime + 'static), H256), Error> {
>>>>>>> 57c4ed98
		let code_hash = ext
			.original_storage_hash(well_known_keys::CODE)
			.ok_or(Error::InvalidCode("`CODE` not found in storage.".into()))?;

		let heap_pages = ext
			.storage(well_known_keys::HEAP_PAGES)
			.and_then(|pages| u64::decode(&mut &pages[..]).ok())
			.unwrap_or(default_heap_pages);

		let result = match self.instances.entry((wasm_method, code_hash.into())) {
			Entry::Occupied(o) => {
				let result = o.into_mut();
				if let Ok(ref mut cached_runtime) = result {
					let heap_pages_changed = !cached_runtime.update_heap_pages(heap_pages);
					let host_functions_changed = cached_runtime.host_functions() != &host_functions[..];
					if heap_pages_changed || host_functions_changed {
						let changed = if heap_pages_changed {
							"heap_pages"
						} else {
							"host functions"
						};

						trace!(
							target: "runtimes_cache",
<<<<<<< HEAD
							"{} were changed. Reinstantiating the instance",
							changed,
=======
							"heap_pages were changed. Reinstantiating the instance",
>>>>>>> 57c4ed98
						);
						*result = create_wasm_runtime(ext, wasm_method, heap_pages, host_functions);
						if let Err(ref err) = result {
							warn!(target: "runtimes_cache", "cannot create a runtime: {:?}", err);
						}
					}
				}
				result
			},
			Entry::Vacant(v) => {
				trace!(target: "runtimes_cache", "no instance found in cache, creating now.");
				let result = create_wasm_runtime(ext, wasm_method, heap_pages, host_functions);
				if let Err(ref err) = result {
					warn!(target: "runtimes_cache", "cannot create a runtime: {:?}", err);
				}
				v.insert(result)
			}
		};

		result.as_mut()
			.map(|runtime| (runtime.as_mut(), code_hash))
			.map_err(|ref e| Error::InvalidCode(format!("{:?}", e)))
	}

	/// Invalidate the runtime for the given `wasm_method` and `code_hash`.
	///
	/// Invalidation of a runtime is useful when there was a `panic!` in native while executing it.
	/// The `panic!` maybe have brought the runtime into a poisoned state and so, it is better to
	/// invalidate this runtime instance.
	pub fn invalidate_runtime(
		&mut self,
		wasm_method: WasmExecutionMethod,
		code_hash: H256,
	) {
		// Just remove the instance, it will be re-created the next time it is requested.
		self.instances.remove(&(wasm_method, code_hash.into()));
	}
}

/// Create a wasm runtime with the given `code`.
pub fn create_wasm_runtime_with_code<E: Externalities>(
	ext: &mut E,
	wasm_method: WasmExecutionMethod,
	heap_pages: u64,
	code: &[u8],
	host_functions: Vec<&'static dyn Function>,
) -> Result<Box<dyn WasmRuntime>, WasmError> {
	match wasm_method {
		WasmExecutionMethod::Interpreted =>
			wasmi_execution::create_instance(ext, code, heap_pages, host_functions)
				.map(|runtime| -> Box<dyn WasmRuntime> { Box::new(runtime) }),
	}
}

fn create_wasm_runtime<E: Externalities>(
	ext: &mut E,
	wasm_method: WasmExecutionMethod,
	heap_pages: u64,
	host_functions: Vec<&'static dyn Function>,
) -> Result<Box<dyn WasmRuntime>, WasmError> {
	let code = ext
		.original_storage(well_known_keys::CODE)
		.ok_or(WasmError::CodeNotFound)?;
	create_wasm_runtime_with_code(ext, wasm_method, heap_pages, &code, host_functions)
}<|MERGE_RESOLUTION|>--- conflicted
+++ resolved
@@ -24,13 +24,9 @@
 use log::{trace, warn};
 
 use codec::Decode;
-<<<<<<< HEAD
-
-use primitives::{storage::well_known_keys, traits::Externalities};
-
-=======
+
 use primitives::{storage::well_known_keys, traits::Externalities, H256};
->>>>>>> 57c4ed98
+
 use runtime_version::RuntimeVersion;
 
 use std::{collections::hash_map::{Entry, HashMap}};
@@ -128,12 +124,8 @@
 		ext: &mut E,
 		wasm_method: WasmExecutionMethod,
 		default_heap_pages: u64,
-<<<<<<< HEAD
 		host_functions: Vec<&'static dyn Function>,
-	) -> Result<&mut (dyn WasmRuntime + 'static), Error> {
-=======
 	) -> Result<(&mut (dyn WasmRuntime + 'static), H256), Error> {
->>>>>>> 57c4ed98
 		let code_hash = ext
 			.original_storage_hash(well_known_keys::CODE)
 			.ok_or(Error::InvalidCode("`CODE` not found in storage.".into()))?;
@@ -158,12 +150,8 @@
 
 						trace!(
 							target: "runtimes_cache",
-<<<<<<< HEAD
 							"{} were changed. Reinstantiating the instance",
 							changed,
-=======
-							"heap_pages were changed. Reinstantiating the instance",
->>>>>>> 57c4ed98
 						);
 						*result = create_wasm_runtime(ext, wasm_method, heap_pages, host_functions);
 						if let Err(ref err) = result {
