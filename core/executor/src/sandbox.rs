// Copyright 2018-2019 Parity Technologies (UK) Ltd.
// This file is part of Substrate.

// Substrate is free software: you can redistribute it and/or modify
// it under the terms of the GNU General Public License as published by
// the Free Software Foundation, either version 3 of the License, or
// (at your option) any later version.

// Substrate is distributed in the hope that it will be useful,
// but WITHOUT ANY WARRANTY; without even the implied warranty of
// MERCHANTABILITY or FITNESS FOR A PARTICULAR PURPOSE.  See the
// GNU General Public License for more details.

// You should have received a copy of the GNU General Public License
// along with Substrate.  If not, see <http://www.gnu.org/licenses/>.

#![warn(missing_docs)]

//! This module implements sandboxing support in the runtime.

use crate::error::{Result, Error};
use std::{collections::HashMap, rc::Rc};
use codec::{Decode, Encode};
use primitives::sandbox as sandbox_primitives;
use wasmi::{
	Externals, ImportResolver, MemoryInstance, MemoryRef, Module, ModuleInstance,
	ModuleRef, RuntimeArgs, RuntimeValue, Trap, TrapKind, memory_units::Pages,
};
use wasm_interface::{Pointer, WordSize};

/// Index of a function inside the supervisor.
///
/// This is a typically an index in the default table of the supervisor, however
/// the exact meaning of this index is depends on the implementation of dispatch function.
#[derive(Copy, Clone, Debug, PartialEq)]
pub struct SupervisorFuncIndex(usize);

impl From<SupervisorFuncIndex> for usize {
	fn from(index: SupervisorFuncIndex) -> Self {
		index.0
	}
}

/// Index of a function within guest index space.
///
/// This index is supposed to be used with as index for `Externals`.
#[derive(Copy, Clone, Debug, PartialEq)]
struct GuestFuncIndex(usize);

/// This struct holds a mapping from guest index space to supervisor.
struct GuestToSupervisorFunctionMapping {
	funcs: Vec<SupervisorFuncIndex>,
}

impl GuestToSupervisorFunctionMapping {
	fn new() -> GuestToSupervisorFunctionMapping {
		GuestToSupervisorFunctionMapping { funcs: Vec::new() }
	}

	fn define(&mut self, supervisor_func: SupervisorFuncIndex) -> GuestFuncIndex {
		let idx = self.funcs.len();
		self.funcs.push(supervisor_func);
		GuestFuncIndex(idx)
	}

	fn func_by_guest_index(&self, guest_func_idx: GuestFuncIndex) -> Option<SupervisorFuncIndex> {
		self.funcs.get(guest_func_idx.0).cloned()
	}
}

struct Imports {
	func_map: HashMap<(Vec<u8>, Vec<u8>), GuestFuncIndex>,
	memories_map: HashMap<(Vec<u8>, Vec<u8>), MemoryRef>,
}

impl ImportResolver for Imports {
	fn resolve_func(
		&self,
		module_name: &str,
		field_name: &str,
		signature: &::wasmi::Signature,
	) -> std::result::Result<wasmi::FuncRef, wasmi::Error> {
		let key = (
			module_name.as_bytes().to_owned(),
			field_name.as_bytes().to_owned(),
		);
		let idx = *self.func_map.get(&key).ok_or_else(|| {
			wasmi::Error::Instantiation(format!(
				"Export {}:{} not found",
				module_name, field_name
			))
		})?;
		Ok(wasmi::FuncInstance::alloc_host(signature.clone(), idx.0))
	}

	fn resolve_memory(
		&self,
		module_name: &str,
		field_name: &str,
		_memory_type: &::wasmi::MemoryDescriptor,
	) -> std::result::Result<MemoryRef, wasmi::Error> {
		let key = (
			module_name.as_bytes().to_vec(),
			field_name.as_bytes().to_vec(),
		);
		let mem = self.memories_map
			.get(&key)
			.ok_or_else(|| {
				wasmi::Error::Instantiation(format!(
					"Export {}:{} not found",
					module_name, field_name
				))
			})?
			.clone();
		Ok(mem)
	}

	fn resolve_global(
		&self,
		module_name: &str,
		field_name: &str,
		_global_type: &::wasmi::GlobalDescriptor,
	) -> std::result::Result<wasmi::GlobalRef, wasmi::Error> {
		Err(wasmi::Error::Instantiation(format!(
			"Export {}:{} not found",
			module_name, field_name
		)))
	}

	fn resolve_table(
		&self,
		module_name: &str,
		field_name: &str,
		_table_type: &::wasmi::TableDescriptor,
	) -> std::result::Result<wasmi::TableRef, wasmi::Error> {
		Err(wasmi::Error::Instantiation(format!(
			"Export {}:{} not found",
			module_name, field_name
		)))
	}
}

/// This trait encapsulates sandboxing capabilities.
///
/// Note that this functions are only called in the `supervisor` context.
pub trait SandboxCapabilities {
	/// Represents a function reference into the supervisor environment.
	type SupervisorFuncRef;

	/// Returns a reference to an associated sandbox `Store`.
	fn store(&self) -> &Store<Self::SupervisorFuncRef>;

	/// Returns a mutable reference to an associated sandbox `Store`.
	fn store_mut(&mut self) -> &mut Store<Self::SupervisorFuncRef>;

	/// Allocate space of the specified length in the supervisor memory.
	///
	/// # Errors
	///
	/// Returns `Err` if allocation not possible or errors during heap management.
	///
	/// Returns pointer to the allocated block.
	fn allocate(&mut self, len: WordSize) -> Result<Pointer<u8>>;

	/// Deallocate space specified by the pointer that was previously returned by [`allocate`].
	///
	/// # Errors
	///
	/// Returns `Err` if deallocation not possible or because of errors in heap management.
	///
	/// [`allocate`]: #tymethod.allocate
	fn deallocate(&mut self, ptr: Pointer<u8>) -> Result<()>;

	/// Write `data` into the supervisor memory at offset specified by `ptr`.
	///
	/// # Errors
	///
	/// Returns `Err` if `ptr + data.len()` is out of bounds.
	fn write_memory(&mut self, ptr: Pointer<u8>, data: &[u8]) -> Result<()>;

	/// Read `len` bytes from the supervisor memory.
	///
	/// # Errors
	///
	/// Returns `Err` if `ptr + len` is out of bounds.
	fn read_memory(&self, ptr: Pointer<u8>, len: WordSize) -> Result<Vec<u8>>;

	/// Invoke a function in the supervisor environment.
	///
	/// This first invokes the dispatch_thunk function, passing in the function index of the
	/// desired function to call and serialized arguments. The thunk calls the desired function
	/// with the deserialized arguments, then serializes the result into memory and returns
	/// reference. The pointer to and length of the result in linear memory is encoded into an i64,
	/// with the upper 32 bits representing the pointer and the lower 32 bits representing the
	/// length.
	///
	/// # Errors
	///
	/// Returns `Err` if the dispatch_thunk function has an incorrect signature or traps during
	/// execution.
	fn invoke(
		&mut self,
		dispatch_thunk: &Self::SupervisorFuncRef,
		invoke_args_ptr: Pointer<u8>,
		invoke_args_len: WordSize,
		state: u32,
		func_idx: SupervisorFuncIndex,
	) -> Result<i64>;
}

/// Implementation of [`Externals`] that allows execution of guest module with
/// [externals][`Externals`] that might refer functions defined by supervisor.
///
/// [`Externals`]: ../../wasmi/trait.Externals.html
pub struct GuestExternals<'a, FE: SandboxCapabilities + 'a> {
	supervisor_externals: &'a mut FE,
	sandbox_instance: &'a SandboxInstance<FE::SupervisorFuncRef>,
	state: u32,
}

fn trap(msg: &'static str) -> Trap {
	TrapKind::Host(Box::new(Error::Other(msg.into()))).into()
}

fn deserialize_result(serialized_result: &[u8]) -> std::result::Result<Option<RuntimeValue>, Trap> {
	use self::sandbox_primitives::{HostError, ReturnValue};
	let result_val = std::result::Result::<ReturnValue, HostError>::decode(&mut &serialized_result[..])
		.map_err(|_| trap("Decoding Result<ReturnValue, HostError> failed!"))?;

	match result_val {
		Ok(return_value) => Ok(match return_value {
			ReturnValue::Unit => None,
			ReturnValue::Value(typed_value) => Some(RuntimeValue::from(typed_value)),
		}),
		Err(HostError) => Err(trap("Supervisor function returned sandbox::HostError")),
	}
}

impl<'a, FE: SandboxCapabilities + 'a> Externals for GuestExternals<'a, FE> {
	fn invoke_index(
		&mut self,
		index: usize,
		args: RuntimeArgs,
	) -> std::result::Result<Option<RuntimeValue>, Trap> {
		// Make `index` typesafe again.
		let index = GuestFuncIndex(index);

		let func_idx = self.sandbox_instance
			.guest_to_supervisor_mapping
			.func_by_guest_index(index)
			.expect(
				"`invoke_index` is called with indexes registered via `FuncInstance::alloc_host`;
					`FuncInstance::alloc_host` is called with indexes that was obtained from `guest_to_supervisor_mapping`;
					`func_by_guest_index` called with `index` can't return `None`;
					qed"
			);

		// Serialize arguments into a byte vector.
		let invoke_args_data: Vec<u8> = args.as_ref()
			.iter()
			.cloned()
			.map(sandbox_primitives::TypedValue::from)
			.collect::<Vec<_>>()
			.encode();

		let state = self.state;

		// Move serialized arguments inside the memory and invoke dispatch thunk and
		// then free allocated memory.
		let invoke_args_len = invoke_args_data.len() as WordSize;
		let invoke_args_ptr = self.supervisor_externals.allocate(invoke_args_len)?;
		self.supervisor_externals.write_memory(invoke_args_ptr, &invoke_args_data)?;
		let result = self.supervisor_externals.invoke(
			&self.sandbox_instance.dispatch_thunk,
			invoke_args_ptr,
			invoke_args_len,
			state,
			func_idx,
		)?;
		self.supervisor_externals.deallocate(invoke_args_ptr)?;

		// dispatch_thunk returns pointer to serialized arguments.
		// Unpack pointer and len of the serialized result data.
		let (serialized_result_val_ptr, serialized_result_val_len) = {
			// Cast to u64 to use zero-extension.
			let v = result as u64;
			let ptr = (v as u64 >> 32) as u32;
			let len = (v & 0xFFFFFFFF) as u32;
			(Pointer::new(ptr), len)
		};

		let serialized_result_val = self.supervisor_externals
			.read_memory(serialized_result_val_ptr, serialized_result_val_len)?;
		self.supervisor_externals
			.deallocate(serialized_result_val_ptr)?;

		deserialize_result(&serialized_result_val)
	}
}

fn with_guest_externals<FE, R, F>(
	supervisor_externals: &mut FE,
	sandbox_instance: &SandboxInstance<FE::SupervisorFuncRef>,
	state: u32,
	f: F,
) -> R
where
	FE: SandboxCapabilities,
	F: FnOnce(&mut GuestExternals<FE>) -> R,
{
	let mut guest_externals = GuestExternals {
		supervisor_externals,
		sandbox_instance,
		state,
	};
	f(&mut guest_externals)
}

/// Sandboxed instance of a wasm module.
///
/// It's primary purpose is to [`invoke`] exported functions on it.
///
/// All imports of this instance are specified at the creation time and
/// imports are implemented by the supervisor.
///
/// Hence, in order to invoke an exported function on a sandboxed module instance,
/// it's required to provide supervisor externals: it will be used to execute
/// code in the supervisor context.
///
/// This is generic over a supervisor function reference type.
///
/// [`invoke`]: #method.invoke
pub struct SandboxInstance<FR> {
	instance: ModuleRef,
	dispatch_thunk: FR,
	guest_to_supervisor_mapping: GuestToSupervisorFunctionMapping,
}

impl<FR> SandboxInstance<FR> {
	/// Invoke an exported function by a name.
	///
	/// `supervisor_externals` is required to execute the implementations
	/// of the syscalls that published to a sandboxed module instance.
	///
	/// The `state` parameter can be used to provide custom data for
	/// these syscall implementations.
	pub fn invoke<FE: SandboxCapabilities<SupervisorFuncRef=FR>>(
		&self,
		export_name: &str,
		args: &[RuntimeValue],
		supervisor_externals: &mut FE,
		state: u32,
	) -> std::result::Result<Option<wasmi::RuntimeValue>, wasmi::Error> {
		with_guest_externals(
			supervisor_externals,
			self,
			state,
			|guest_externals| {
				self.instance
					.invoke_export(export_name, args, guest_externals)
			},
		)
	}
}

/// Error occurred during instantiation of a sandboxed module.
pub enum InstantiationError {
	/// Something wrong with the environment definition. It either can't
	/// be decoded, have a reference to a non-existent or torn down memory instance.
	EnvironmentDefinitionCorrupted,
	/// Provided module isn't recognized as a valid webassembly binary.
	ModuleDecoding,
	/// Module is a well-formed webassembly binary but could not be instantiated. This could
	/// happen because, e.g. the module imports entries not provided by the environment.
	Instantiation,
	/// Module is well-formed, instantiated and linked, but while executing the start function
	/// a trap was generated.
	StartTrapped,
}

fn decode_environment_definition(
	raw_env_def: &[u8],
	memories: &[Option<MemoryRef>],
) -> std::result::Result<(Imports, GuestToSupervisorFunctionMapping), InstantiationError> {
	let env_def = sandbox_primitives::EnvironmentDefinition::decode(&mut &raw_env_def[..])
		.map_err(|_| InstantiationError::EnvironmentDefinitionCorrupted)?;

	let mut func_map = HashMap::new();
	let mut memories_map = HashMap::new();
	let mut guest_to_supervisor_mapping = GuestToSupervisorFunctionMapping::new();

	for entry in &env_def.entries {
		let module = entry.module_name.clone();
		let field = entry.field_name.clone();

		match entry.entity {
			sandbox_primitives::ExternEntity::Function(func_idx) => {
				let externals_idx =
					guest_to_supervisor_mapping.define(SupervisorFuncIndex(func_idx as usize));
				func_map.insert((module, field), externals_idx);
			}
			sandbox_primitives::ExternEntity::Memory(memory_idx) => {
				let memory_ref = memories
					.get(memory_idx as usize)
					.cloned()
					.ok_or_else(|| InstantiationError::EnvironmentDefinitionCorrupted)?
					.ok_or_else(|| InstantiationError::EnvironmentDefinitionCorrupted)?;
				memories_map.insert((module, field), memory_ref);
			}
		}
	}

	Ok((
		Imports {
			func_map,
			memories_map,
		},
		guest_to_supervisor_mapping,
	))
}

/// Instantiate a guest module and return it's index in the store.
///
/// The guest module's code is specified in `wasm`. Environment that will be available to
/// guest module is specified in `raw_env_def` (serialized version of [`EnvironmentDefinition`]).
/// `dispatch_thunk` is used as function that handle calls from guests.
///
/// # Errors
///
/// Returns `Err` if any of the following conditions happens:
///
/// - `raw_env_def` can't be deserialized as a [`EnvironmentDefinition`].
/// - Module in `wasm` is invalid or couldn't be instantiated.
///
/// [`EnvironmentDefinition`]: ../../sandbox/struct.EnvironmentDefinition.html
pub fn instantiate<FE: SandboxCapabilities>(
	supervisor_externals: &mut FE,
	dispatch_thunk: FE::SupervisorFuncRef,
	wasm: &[u8],
	raw_env_def: &[u8],
	state: u32,
) -> std::result::Result<u32, InstantiationError> {
	let (imports, guest_to_supervisor_mapping) =
		decode_environment_definition(raw_env_def, &supervisor_externals.store().memories)?;

	let module = Module::from_buffer(wasm).map_err(|_| InstantiationError::ModuleDecoding)?;
	let instance = ModuleInstance::new(&module, &imports).map_err(|_| InstantiationError::Instantiation)?;

	let sandbox_instance = Rc::new(SandboxInstance {
		// In general, it's not a very good idea to use `.not_started_instance()` for anything
		// but for extracting memory and tables. But in this particular case, we are extracting
		// for the purpose of running `start` function which should be ok.
		instance: instance.not_started_instance().clone(),
		dispatch_thunk,
		guest_to_supervisor_mapping,
	});

	with_guest_externals(
		supervisor_externals,
		&sandbox_instance,
		state,
		|guest_externals| {
			instance
				.run_start(guest_externals)
				.map_err(|_| InstantiationError::StartTrapped)
		},
	)?;

	// At last, register the instance.
	let instance_idx = supervisor_externals
		.store_mut()
		.register_sandbox_instance(sandbox_instance);
	Ok(instance_idx)
}

/// This struct keeps track of all sandboxed components.
///
/// This is generic over a supervisor function reference type.
pub struct Store<FR> {
	// Memories and instances are `Some` untill torndown.
	instances: Vec<Option<Rc<SandboxInstance<FR>>>>,
	memories: Vec<Option<MemoryRef>>,
}

impl<FR> Store<FR> {
	/// Create a new empty sandbox store.
	pub fn new() -> Self {
		Store {
			instances: Vec::new(),
			memories: Vec::new(),
		}
	}

	/// Create a new memory instance and return it's index.
	///
	/// # Errors
	///
	/// Returns `Err` if the memory couldn't be created.
	/// Typically happens if `initial` is more than `maximum`.
	pub fn new_memory(&mut self, initial: u32, maximum: u32) -> Result<u32> {
		let maximum = match maximum {
			sandbox_primitives::MEM_UNLIMITED => None,
			specified_limit => Some(Pages(specified_limit as usize)),
		};

		let mem =
			MemoryInstance::alloc(
				Pages(initial as usize),
				maximum,
			)?;

		let mem_idx = self.memories.len();
		self.memories.push(Some(mem));
		Ok(mem_idx as u32)
	}

	/// Returns `SandboxInstance` by `instance_idx`.
	///
	/// # Errors
	///
	/// Returns `Err` If `instance_idx` isn't a valid index of an instance or
	/// instance is already torndown.
	pub fn instance(&self, instance_idx: u32) -> Result<Rc<SandboxInstance<FR>>> {
		self.instances
			.get(instance_idx as usize)
			.cloned()
			.ok_or_else(|| "Trying to access a non-existent instance")?
			.ok_or_else(|| "Trying to access a torndown instance".into())
	}

	/// Returns reference to a memory instance by `memory_idx`.
	///
	/// # Errors
	///
	/// Returns `Err` If `memory_idx` isn't a valid index of an memory or
	/// if memory has been torn down.
	pub fn memory(&self, memory_idx: u32) -> Result<MemoryRef> {
		self.memories
			.get(memory_idx as usize)
			.cloned()
			.ok_or_else(|| "Trying to access a non-existent sandboxed memory")?
			.ok_or_else(|| "Trying to access a torndown sandboxed memory".into())
	}

	/// Tear down the memory at the specified index.
	///
	/// # Errors
	///
	/// Returns `Err` if `memory_idx` isn't a valid index of an memory or
	/// if it has been torn down.
	pub fn memory_teardown(&mut self, memory_idx: u32) -> Result<()> {
		match self.memories.get_mut(memory_idx as usize) {
			None => Err("Trying to teardown a non-existent sandboxed memory".into()),
			Some(None) => Err("Double teardown of a sandboxed memory".into()),
			Some(memory) => {
				*memory = None;
				Ok(())
			}
		}
	}

	/// Tear down the instance at the specified index.
	///
	/// # Errors
	///
	/// Returns `Err` if `instance_idx` isn't a valid index of an instance or
	/// if it has been torn down.
	pub fn instance_teardown(&mut self, instance_idx: u32) -> Result<()> {
		match self.instances.get_mut(instance_idx as usize) {
			None => Err("Trying to teardown a non-existent instance".into()),
			Some(None) => Err("Double teardown of an instance".into()),
			Some(instance) => {
				*instance = None;
				Ok(())
			}
		}
	}

	fn register_sandbox_instance(&mut self, sandbox_instance: Rc<SandboxInstance<FR>>) -> u32 {
		let instance_idx = self.instances.len();
		self.instances.push(Some(sandbox_instance));
		instance_idx as u32
	}
<<<<<<< HEAD
}

#[cfg(test)]
mod tests {
	use super::*;
	use primitives::{Blake2Hasher, traits::Externalities};
	use crate::wasm_runtime::WasmRuntime;
	use crate::wasmi_execution;
	use state_machine::TestExternalities as CoreTestExternalities;
	use wabt;
	use runtime_test::WASM_BINARY;
	use wasm_interface::HostFunctions;

	type TestExternalities = CoreTestExternalities<Blake2Hasher, u64>;

	fn call_wasm<E: Externalities>(
		ext: &mut E,
		heap_pages: u64,
		code: &[u8],
		method: &str,
		data: &[u8],
	) -> Result<Vec<u8>> {
		let mut instance = wasmi_execution::create_instance(
			ext,
			code,
			heap_pages,
			runtime_io::SubstrateHostFunctions::host_functions(),
		).map_err(|err| err.to_string())?;
		instance.call(ext, method, data)
	}

	#[test]
	fn sandbox_should_work() {
		let mut ext = TestExternalities::default();
		let mut ext = ext.ext();
		let test_code = WASM_BINARY;

		let code = wabt::wat2wasm(r#"
		(module
			(import "env" "assert" (func $assert (param i32)))
			(import "env" "inc_counter" (func $inc_counter (param i32) (result i32)))
			(func (export "call")
				(drop
					(call $inc_counter (i32.const 5))
				)

				(call $inc_counter (i32.const 3))
				;; current counter value is on the stack

				;; check whether current == 8
				i32.const 8
				i32.eq

				call $assert
			)
		)
		"#).unwrap().encode();

		assert_eq!(
			call_wasm(&mut ext, 8, &test_code[..], "test_sandbox", &code).unwrap(),
			true.encode(),
		);
	}

	#[test]
	fn sandbox_trap() {
		let mut ext = TestExternalities::default();
		let mut ext = ext.ext();
		let test_code = WASM_BINARY;

		let code = wabt::wat2wasm(r#"
		(module
			(import "env" "assert" (func $assert (param i32)))
			(func (export "call")
				i32.const 0
				call $assert
			)
		)
		"#).unwrap();

		assert_eq!(
			call_wasm(&mut ext, 8, &test_code[..], "test_sandbox", &code).unwrap(),
			vec![0],
		);
	}

	#[test]
	#[should_panic(expected = "Failed to allocate memory: \"AllocatorOutOfSpace\"")]
	fn sandbox_should_trap_when_heap_exhausted() {
		let mut ext = TestExternalities::default();
		let mut ext = ext.ext();
		let test_code = WASM_BINARY;

		let code = wabt::wat2wasm(r#"
		(module
			(import "env" "assert" (func $assert (param i32)))
			(func (export "call")
				i32.const 0
				call $assert
			)
		)
		"#).unwrap().encode();

		call_wasm(&mut ext, 8, &test_code[..], "test_exhaust_heap", &code).unwrap();
	}

	#[test]
	fn start_called() {
		let mut ext = TestExternalities::default();
		let mut ext = ext.ext();
		let test_code = WASM_BINARY;

		let code = wabt::wat2wasm(r#"
		(module
			(import "env" "assert" (func $assert (param i32)))
			(import "env" "inc_counter" (func $inc_counter (param i32) (result i32)))

			;; Start function
			(start $start)
			(func $start
				;; Increment counter by 1
				(drop
					(call $inc_counter (i32.const 1))
				)
			)

			(func (export "call")
				;; Increment counter by 1. The current value is placed on the stack.
				(call $inc_counter (i32.const 1))

				;; Counter is incremented twice by 1, once there and once in `start` func.
				;; So check the returned value is equal to 2.
				i32.const 2
				i32.eq
				call $assert
			)
		)
		"#).unwrap().encode();

		assert_eq!(
			call_wasm(&mut ext, 8, &test_code[..], "test_sandbox", &code).unwrap(),
			true.encode(),
		);
	}

	#[test]
	fn invoke_args() {
		let mut ext = TestExternalities::default();
		let mut ext = ext.ext();
		let test_code = WASM_BINARY;

		let code = wabt::wat2wasm(r#"
		(module
			(import "env" "assert" (func $assert (param i32)))

			(func (export "call") (param $x i32) (param $y i64)
				;; assert that $x = 0x12345678
				(call $assert
					(i32.eq
						(get_local $x)
						(i32.const 0x12345678)
					)
				)

				(call $assert
					(i64.eq
						(get_local $y)
						(i64.const 0x1234567887654321)
					)
				)
			)
		)
		"#).unwrap().encode();

		assert_eq!(
			call_wasm(&mut ext, 8, &test_code[..], "test_sandbox_args", &code).unwrap(),
			true.encode(),
		);
	}

	#[test]
	fn return_val() {
		let mut ext = TestExternalities::default();
		let mut ext = ext.ext();
		let test_code = WASM_BINARY;

		let code = wabt::wat2wasm(r#"
		(module
			(func (export "call") (param $x i32) (result i32)
				(i32.add
					(get_local $x)
					(i32.const 1)
				)
			)
		)
		"#).unwrap().encode();

		assert_eq!(
			call_wasm(&mut ext, 8, &test_code[..], "test_sandbox_return_val", &code).unwrap(),
			true.encode(),
		);
	}

	#[test]
	fn unlinkable_module() {
		let mut ext = TestExternalities::default();
		let mut ext = ext.ext();
		let test_code = WASM_BINARY;

		let code = wabt::wat2wasm(r#"
		(module
			(import "env" "non-existent" (func))

			(func (export "call")
			)
		)
		"#).unwrap().encode();

		assert_eq!(
			call_wasm(&mut ext, 8, &test_code[..], "test_sandbox_instantiate", &code).unwrap(),
			1u8.encode(),
		);
	}

	#[test]
	fn corrupted_module() {
		let mut ext = TestExternalities::default();
		let mut ext = ext.ext();
		let test_code = WASM_BINARY;

		// Corrupted wasm file
		let code = vec![0u8, 0, 0, 0, 1, 0, 0, 0].encode();

		assert_eq!(
			call_wasm(&mut ext, 8, &test_code[..], "test_sandbox_instantiate", &code).unwrap(),
			1u8.encode(),
		);
	}

	#[test]
	fn start_fn_ok() {
		let mut ext = TestExternalities::default();
		let mut ext = ext.ext();
		let test_code = WASM_BINARY;

		let code = wabt::wat2wasm(r#"
		(module
			(func (export "call")
			)

			(func $start
			)

			(start $start)
		)
		"#).unwrap().encode();

		assert_eq!(
			call_wasm(&mut ext, 8, &test_code[..], "test_sandbox_instantiate", &code).unwrap(),
			0u8.encode(),
		);
	}

	#[test]
	fn start_fn_traps() {
		let mut ext = TestExternalities::default();
		let mut ext = ext.ext();
		let test_code = WASM_BINARY;

		let code = wabt::wat2wasm(r#"
		(module
			(func (export "call")
			)

			(func $start
				unreachable
			)

			(start $start)
		)
		"#).unwrap().encode();

		assert_eq!(
			call_wasm(&mut ext, 8, &test_code[..], "test_sandbox_instantiate", &code).unwrap(),
			2u8.encode(),
		);
	}
=======
>>>>>>> cf90ba6f
}<|MERGE_RESOLUTION|>--- conflicted
+++ resolved
@@ -581,294 +581,4 @@
 		self.instances.push(Some(sandbox_instance));
 		instance_idx as u32
 	}
-<<<<<<< HEAD
-}
-
-#[cfg(test)]
-mod tests {
-	use super::*;
-	use primitives::{Blake2Hasher, traits::Externalities};
-	use crate::wasm_runtime::WasmRuntime;
-	use crate::wasmi_execution;
-	use state_machine::TestExternalities as CoreTestExternalities;
-	use wabt;
-	use runtime_test::WASM_BINARY;
-	use wasm_interface::HostFunctions;
-
-	type TestExternalities = CoreTestExternalities<Blake2Hasher, u64>;
-
-	fn call_wasm<E: Externalities>(
-		ext: &mut E,
-		heap_pages: u64,
-		code: &[u8],
-		method: &str,
-		data: &[u8],
-	) -> Result<Vec<u8>> {
-		let mut instance = wasmi_execution::create_instance(
-			ext,
-			code,
-			heap_pages,
-			runtime_io::SubstrateHostFunctions::host_functions(),
-		).map_err(|err| err.to_string())?;
-		instance.call(ext, method, data)
-	}
-
-	#[test]
-	fn sandbox_should_work() {
-		let mut ext = TestExternalities::default();
-		let mut ext = ext.ext();
-		let test_code = WASM_BINARY;
-
-		let code = wabt::wat2wasm(r#"
-		(module
-			(import "env" "assert" (func $assert (param i32)))
-			(import "env" "inc_counter" (func $inc_counter (param i32) (result i32)))
-			(func (export "call")
-				(drop
-					(call $inc_counter (i32.const 5))
-				)
-
-				(call $inc_counter (i32.const 3))
-				;; current counter value is on the stack
-
-				;; check whether current == 8
-				i32.const 8
-				i32.eq
-
-				call $assert
-			)
-		)
-		"#).unwrap().encode();
-
-		assert_eq!(
-			call_wasm(&mut ext, 8, &test_code[..], "test_sandbox", &code).unwrap(),
-			true.encode(),
-		);
-	}
-
-	#[test]
-	fn sandbox_trap() {
-		let mut ext = TestExternalities::default();
-		let mut ext = ext.ext();
-		let test_code = WASM_BINARY;
-
-		let code = wabt::wat2wasm(r#"
-		(module
-			(import "env" "assert" (func $assert (param i32)))
-			(func (export "call")
-				i32.const 0
-				call $assert
-			)
-		)
-		"#).unwrap();
-
-		assert_eq!(
-			call_wasm(&mut ext, 8, &test_code[..], "test_sandbox", &code).unwrap(),
-			vec![0],
-		);
-	}
-
-	#[test]
-	#[should_panic(expected = "Failed to allocate memory: \"AllocatorOutOfSpace\"")]
-	fn sandbox_should_trap_when_heap_exhausted() {
-		let mut ext = TestExternalities::default();
-		let mut ext = ext.ext();
-		let test_code = WASM_BINARY;
-
-		let code = wabt::wat2wasm(r#"
-		(module
-			(import "env" "assert" (func $assert (param i32)))
-			(func (export "call")
-				i32.const 0
-				call $assert
-			)
-		)
-		"#).unwrap().encode();
-
-		call_wasm(&mut ext, 8, &test_code[..], "test_exhaust_heap", &code).unwrap();
-	}
-
-	#[test]
-	fn start_called() {
-		let mut ext = TestExternalities::default();
-		let mut ext = ext.ext();
-		let test_code = WASM_BINARY;
-
-		let code = wabt::wat2wasm(r#"
-		(module
-			(import "env" "assert" (func $assert (param i32)))
-			(import "env" "inc_counter" (func $inc_counter (param i32) (result i32)))
-
-			;; Start function
-			(start $start)
-			(func $start
-				;; Increment counter by 1
-				(drop
-					(call $inc_counter (i32.const 1))
-				)
-			)
-
-			(func (export "call")
-				;; Increment counter by 1. The current value is placed on the stack.
-				(call $inc_counter (i32.const 1))
-
-				;; Counter is incremented twice by 1, once there and once in `start` func.
-				;; So check the returned value is equal to 2.
-				i32.const 2
-				i32.eq
-				call $assert
-			)
-		)
-		"#).unwrap().encode();
-
-		assert_eq!(
-			call_wasm(&mut ext, 8, &test_code[..], "test_sandbox", &code).unwrap(),
-			true.encode(),
-		);
-	}
-
-	#[test]
-	fn invoke_args() {
-		let mut ext = TestExternalities::default();
-		let mut ext = ext.ext();
-		let test_code = WASM_BINARY;
-
-		let code = wabt::wat2wasm(r#"
-		(module
-			(import "env" "assert" (func $assert (param i32)))
-
-			(func (export "call") (param $x i32) (param $y i64)
-				;; assert that $x = 0x12345678
-				(call $assert
-					(i32.eq
-						(get_local $x)
-						(i32.const 0x12345678)
-					)
-				)
-
-				(call $assert
-					(i64.eq
-						(get_local $y)
-						(i64.const 0x1234567887654321)
-					)
-				)
-			)
-		)
-		"#).unwrap().encode();
-
-		assert_eq!(
-			call_wasm(&mut ext, 8, &test_code[..], "test_sandbox_args", &code).unwrap(),
-			true.encode(),
-		);
-	}
-
-	#[test]
-	fn return_val() {
-		let mut ext = TestExternalities::default();
-		let mut ext = ext.ext();
-		let test_code = WASM_BINARY;
-
-		let code = wabt::wat2wasm(r#"
-		(module
-			(func (export "call") (param $x i32) (result i32)
-				(i32.add
-					(get_local $x)
-					(i32.const 1)
-				)
-			)
-		)
-		"#).unwrap().encode();
-
-		assert_eq!(
-			call_wasm(&mut ext, 8, &test_code[..], "test_sandbox_return_val", &code).unwrap(),
-			true.encode(),
-		);
-	}
-
-	#[test]
-	fn unlinkable_module() {
-		let mut ext = TestExternalities::default();
-		let mut ext = ext.ext();
-		let test_code = WASM_BINARY;
-
-		let code = wabt::wat2wasm(r#"
-		(module
-			(import "env" "non-existent" (func))
-
-			(func (export "call")
-			)
-		)
-		"#).unwrap().encode();
-
-		assert_eq!(
-			call_wasm(&mut ext, 8, &test_code[..], "test_sandbox_instantiate", &code).unwrap(),
-			1u8.encode(),
-		);
-	}
-
-	#[test]
-	fn corrupted_module() {
-		let mut ext = TestExternalities::default();
-		let mut ext = ext.ext();
-		let test_code = WASM_BINARY;
-
-		// Corrupted wasm file
-		let code = vec![0u8, 0, 0, 0, 1, 0, 0, 0].encode();
-
-		assert_eq!(
-			call_wasm(&mut ext, 8, &test_code[..], "test_sandbox_instantiate", &code).unwrap(),
-			1u8.encode(),
-		);
-	}
-
-	#[test]
-	fn start_fn_ok() {
-		let mut ext = TestExternalities::default();
-		let mut ext = ext.ext();
-		let test_code = WASM_BINARY;
-
-		let code = wabt::wat2wasm(r#"
-		(module
-			(func (export "call")
-			)
-
-			(func $start
-			)
-
-			(start $start)
-		)
-		"#).unwrap().encode();
-
-		assert_eq!(
-			call_wasm(&mut ext, 8, &test_code[..], "test_sandbox_instantiate", &code).unwrap(),
-			0u8.encode(),
-		);
-	}
-
-	#[test]
-	fn start_fn_traps() {
-		let mut ext = TestExternalities::default();
-		let mut ext = ext.ext();
-		let test_code = WASM_BINARY;
-
-		let code = wabt::wat2wasm(r#"
-		(module
-			(func (export "call")
-			)
-
-			(func $start
-				unreachable
-			)
-
-			(start $start)
-		)
-		"#).unwrap().encode();
-
-		assert_eq!(
-			call_wasm(&mut ext, 8, &test_code[..], "test_sandbox_instantiate", &code).unwrap(),
-			2u8.encode(),
-		);
-	}
-=======
->>>>>>> cf90ba6f
 }