[package]
name = "substrate-executor"
version = "2.0.0"
authors = ["Parity Technologies <admin@parity.io>"]
edition = "2018"

[dependencies]
derive_more = "0.15.0"
codec = { package = "parity-scale-codec", version = "1.0.0" }
runtime_io = { package = "sr-io", path = "../sr-io" }
primitives = { package = "substrate-primitives", path = "../primitives" }
trie = { package = "substrate-trie", path = "../trie" }
serializer = { package = "substrate-serializer", path = "../serializer" }
runtime_version = { package = "sr-version", path = "../sr-version" }
panic-handler = { package = "substrate-panic-handler", path = "../panic-handler" }
wasmi = "0.5.1"
parity-wasm = "0.40.3"
lazy_static = "1.4.0"
wasm-interface = { package = "substrate-wasm-interface", path = "../wasm-interface" }
<<<<<<< HEAD
runtime-interface = { package = "substrate-runtime-interface", path = "../runtime-interface" }
wasmi = "0.5.0"
parity-wasm = "0.40.1"
lazy_static = "1.3"
=======
externalities = { package = "substrate-externalities", path = "../externalities" }
>>>>>>> 79c776af
parking_lot = "0.9.0"
log = "0.4.8"
libsecp256k1 = "0.3.0"
tiny-keccak = "1.5.0"

[dev-dependencies]
assert_matches = "1.3.0"
wabt = "0.9.2"
hex-literal = "0.2.1"
runtime-test = { package = "substrate-runtime-test", path = "runtime-test" }
substrate-client = { path = "../client" }
substrate-offchain = { path = "../offchain/" }
state_machine = { package = "substrate-state-machine", path = "../state-machine"  }

[features]
default = []
wasm-extern-trace = []<|MERGE_RESOLUTION|>--- conflicted
+++ resolved
@@ -17,14 +17,8 @@
 parity-wasm = "0.40.3"
 lazy_static = "1.4.0"
 wasm-interface = { package = "substrate-wasm-interface", path = "../wasm-interface" }
-<<<<<<< HEAD
 runtime-interface = { package = "substrate-runtime-interface", path = "../runtime-interface" }
-wasmi = "0.5.0"
-parity-wasm = "0.40.1"
-lazy_static = "1.3"
-=======
 externalities = { package = "substrate-externalities", path = "../externalities" }
->>>>>>> 79c776af
 parking_lot = "0.9.0"
 log = "0.4.8"
 libsecp256k1 = "0.3.0"
