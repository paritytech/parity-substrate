// Copyright 2017-2019 Parity Technologies (UK) Ltd.
// This file is part of Substrate.

// Substrate is free software: you can redistribute it and/or modify
// it under the terms of the GNU General Public License as published by
// the Free Software Foundation, either version 3 of the License, or
// (at your option) any later version.

// Substrate is distributed in the hope that it will be useful,
// but WITHOUT ANY WARRANTY; without even the implied warranty of
// MERCHANTABILITY or FITNESS FOR A PARTICULAR PURPOSE.  See the
// GNU General Public License for more details.

// You should have received a copy of the GNU General Public License
// along with Substrate.  If not, see <http://www.gnu.org/licenses/>.

use std::collections::HashMap;
use std::{fs, io, path::Path};
use std::sync::Arc;
use std::sync::atomic::{AtomicBool, Ordering};
use std::time::Duration;

use log::{warn, debug, error, info};
use libp2p::core::swarm::NetworkBehaviour;
use libp2p::core::{nodes::Substream, transport::boxed::Boxed, muxing::StreamMuxerBox};
use futures::{prelude::*, sync::oneshot, sync::mpsc};
use parking_lot::{Mutex, RwLock};
use crate::custom_proto::{CustomProto, CustomProtoOut};
use crate::{behaviour::Behaviour, parse_str_addr, ProtocolId};
use crate::{NetworkState, NetworkStateNotConnectedPeer, NetworkStatePeer};
use crate::{transport, config::NodeKeyConfig, config::NonReservedPeerMode, config::NetworkConfiguration};
use peerset::PeersetHandle;
use consensus::import_queue::{ImportQueue, Link, SharedFinalityProofRequestBuilder};
use runtime_primitives::{traits::{Block as BlockT, NumberFor}, ConsensusEngineId};

use crate::AlwaysBadChecker;
use crate::chain::FinalityProofProvider;
use crate::protocol::consensus_gossip::{ConsensusGossip, MessageRecipient as GossipMessageRecipient};
use crate::protocol::message::Message;
use crate::protocol::on_demand::RequestData;
use crate::protocol::{self, Context, CustomMessageOutcome, Protocol, ConnectedPeer};
use crate::protocol::{ProtocolStatus, PeerInfo, NetworkOut};
use crate::config::Params;
use crate::error::Error;
use crate::protocol::specialization::NetworkSpecialization;

mod tests;

/// Interval at which we send status updates on the SyncProvider status stream.
const STATUS_INTERVAL: Duration = Duration::from_millis(5000);
/// Interval at which we update the `peers` field on the main thread.
const CONNECTED_PEERS_INTERVAL: Duration = Duration::from_millis(500);

pub use libp2p::PeerId;

/// Type that represents fetch completion future.
pub type FetchFuture = oneshot::Receiver<Vec<u8>>;

/// Sync status
pub trait SyncProvider<B: BlockT>: Send + Sync {
	/// Get a stream of sync statuses.
	fn status(&self) -> mpsc::UnboundedReceiver<ProtocolStatus<B>>;
	/// Get network state.
	fn network_state(&self) -> NetworkState;

	/// Get currently connected peers.
	///
	/// > **Warning**: This method can return outdated information and should only ever be used
	/// > when obtaining outdated information is acceptable.
	fn peers_debug_info(&self) -> Vec<(PeerId, PeerInfo<B>)>;

	/// Are we in the process of downloading the chain?
	fn is_major_syncing(&self) -> bool;
}

/// Minimum Requirements for a Hash within Networking
pub trait ExHashT:
	::std::hash::Hash + Eq + ::std::fmt::Debug + Clone + Send + Sync + 'static
{
}
impl<T> ExHashT for T where
	T: ::std::hash::Hash + Eq + ::std::fmt::Debug + Clone + Send + Sync + 'static
{
}

/// Transaction pool interface
pub trait TransactionPool<H: ExHashT, B: BlockT>: Send + Sync {
	/// Get transactions from the pool that are ready to be propagated.
	fn transactions(&self) -> Vec<(H, B::Extrinsic)>;
	/// Import a transaction into the pool.
	fn import(&self, transaction: &B::Extrinsic) -> Option<H>;
	/// Notify the pool about transactions broadcast.
	fn on_broadcasted(&self, propagations: HashMap<H, Vec<String>>);
}

/// A cloneable handle for reporting cost/benefits of peers.
#[derive(Clone)]
pub struct ReportHandle {
	inner: PeersetHandle, // wraps it so we don't have to worry about breaking API.
}

impl ReportHandle {
	/// Report a given peer as either beneficial (+) or costly (-) according to the
	/// given scalar.
	pub fn report_peer(&self, who: PeerId, cost_benefit: i32) {
		self.inner.report_peer(who, cost_benefit);
	}
}

/// Substrate network service. Handles network IO and manages connectivity.
pub struct NetworkService<B: BlockT + 'static, S: NetworkSpecialization<B>> {
	/// Sinks to propagate status updates.
	status_sinks: Arc<Mutex<Vec<mpsc::UnboundedSender<ProtocolStatus<B>>>>>,
	/// Are we connected to any peer?
	is_offline: Arc<AtomicBool>,
	/// Are we actively catching up with the chain?
	is_major_syncing: Arc<AtomicBool>,
	/// Peers whom we are connected with.
	peers: Arc<RwLock<HashMap<PeerId, ConnectedPeer<B>>>>,
	/// Channel for networking messages processed by the background thread.
	network_chan: mpsc::UnboundedSender<NetworkMsg<B>>,
	/// Network service
	network: Arc<Mutex<Swarm<B>>>,
	/// Bandwidth logging system. Can be queried to know the average bandwidth consumed.
	bandwidth: Arc<transport::BandwidthSinks>,
	/// Peerset manager (PSM); manages the reputation of nodes and indicates the network which
	/// nodes it should be connected to or not.
	peerset: PeersetHandle,
	/// Protocol sender
	protocol_sender: mpsc::UnboundedSender<ProtocolMsg<B, S>>,
}

impl<B: BlockT + 'static, S: NetworkSpecialization<B>, H: ExHashT> NetworkWorker<B, S, H> {
	/// Creates the network service.
	///
	/// Returns a `NetworkWorker` that implements `Future` and must be regularly polled in order
	/// for the network processing to advance. From it, you can extract a `NetworkService` using
	/// `worker.service()`. The `NetworkService` can be shared through the codebase.
	pub fn new(
		params: Params<B, S, H>,
	) -> Result<NetworkWorker<B, S, H>, Error> {
		let (network_chan, network_port) = mpsc::unbounded();
		let (protocol_sender, protocol_rx) = mpsc::unbounded();
		let status_sinks = Arc::new(Mutex::new(Vec::new()));

		// Start in off-line mode, since we're not connected to any nodes yet.
		let is_offline = Arc::new(AtomicBool::new(true));
		let is_major_syncing = Arc::new(AtomicBool::new(false));
		let peers: Arc<RwLock<HashMap<PeerId, ConnectedPeer<B>>>> = Arc::new(Default::default());
		let protocol = Protocol::new(
			protocol::ProtocolConfig { roles: params.roles },
			params.chain,
			params.on_demand.as_ref().map(|od| od.checker().clone())
				.unwrap_or(Arc::new(AlwaysBadChecker)),
			params.specialization,
		)?;
		let versions: Vec<_> = ((protocol::MIN_VERSION as u8)..=(protocol::CURRENT_VERSION as u8)).collect();

		// Start the main service.
		let (network, bandwidth, peerset) =
			match start_service::<B, _>(params.network_config, params.protocol_id, &versions) {
				Ok((network, bandwidth, peerset)) => (Arc::new(Mutex::new(network)), bandwidth, peerset),
				Err(err) => {
					warn!("Error starting network: {}", err);
					return Err(err.into())
				},
			};

		let service = Arc::new(NetworkService {
			status_sinks: status_sinks.clone(),
			bandwidth,
			is_offline: is_offline.clone(),
			is_major_syncing: is_major_syncing.clone(),
			network_chan,
			peers: peers.clone(),
			peerset: peerset.clone(),
			network: network.clone(),
			protocol_sender: protocol_sender.clone(),
		});

		Ok(NetworkWorker {
			is_offline,
			is_major_syncing,
			network_service: network,
			peerset,
			service,
			protocol,
			peers,
			import_queue: params.import_queue,
			transaction_pool: params.transaction_pool,
			finality_proof_provider: params.finality_proof_provider,
			network_port,
			protocol_rx,
			status_sinks,
			on_demand_in: params.on_demand.and_then(|od| od.extract_receiver()),
			status_interval: tokio_timer::Interval::new_interval(STATUS_INTERVAL),
			connected_peers_interval: tokio_timer::Interval::new_interval(CONNECTED_PEERS_INTERVAL),
		})
	}

	/// Return a `NetworkService` that can be shared through the code base and can be used to
	/// manipulate the worker.
	pub fn service(&self) -> &Arc<NetworkService<B, S>> {
		&self.service
	}
}

impl<B: BlockT + 'static, S: NetworkSpecialization<B>> NetworkService<B, S> {
	/// Returns the downloaded bytes per second averaged over the past few seconds.
	pub fn average_download_per_sec(&self) -> u64 {
		self.bandwidth.average_download_per_sec()
	}

	/// Returns the uploaded bytes per second averaged over the past few seconds.
	pub fn average_upload_per_sec(&self) -> u64 {
		self.bandwidth.average_upload_per_sec()
	}

	/// Returns the network identity of the node.
	pub fn local_peer_id(&self) -> PeerId {
		Swarm::<B>::local_peer_id(&*self.network.lock()).clone()
	}

	/// Called when a new block is imported by the client.
	pub fn on_block_imported(&self, hash: B::Hash, header: B::Header) {
		let _ = self
			.protocol_sender
			.unbounded_send(ProtocolMsg::BlockImported(hash, header));
	}

	/// Called when a new block is finalized by the client.
	pub fn on_block_finalized(&self, hash: B::Hash, header: B::Header) {
		let _ = self
			.protocol_sender
			.unbounded_send(ProtocolMsg::BlockFinalized(hash, header));
	}

	/// Called when new transactons are imported by the client.
	pub fn trigger_repropagate(&self) {
		let _ = self.protocol_sender.unbounded_send(ProtocolMsg::PropagateExtrinsics);
	}

	/// Make sure an important block is propagated to peers.
	///
	/// In chain-based consensus, we often need to make sure non-best forks are
	/// at least temporarily synced.
	pub fn announce_block(&self, hash: B::Hash) {
		let _ = self.protocol_sender.unbounded_send(ProtocolMsg::AnnounceBlock(hash));
	}

	/// Send a consensus message through the gossip
	pub fn gossip_consensus_message(
		&self,
		topic: B::Hash,
		engine_id: ConsensusEngineId,
		message: Vec<u8>,
		recipient: GossipMessageRecipient,
	) {
		let _ = self
			.protocol_sender
			.unbounded_send(ProtocolMsg::GossipConsensusMessage(
				topic, engine_id, message, recipient,
			));
	}

	/// Report a given peer as either beneficial (+) or costly (-) according to the
	/// given scalar.
	pub fn report_peer(&self, who: PeerId, cost_benefit: i32) {
		self.peerset.report_peer(who, cost_benefit);
	}

	/// Send a message to the given peer. Has no effect if we're not connected to this peer.
	///
	/// This method is extremely poor in terms of API and should be eventually removed.
	pub fn disconnect_peer(&self, who: PeerId) {
		let _ = self.network_chan.unbounded_send(NetworkMsg::DisconnectPeer(who));
	}

	/// Send a message to the given peer. Has no effect if we're not connected to this peer.
	///
	/// This method is extremely poor in terms of API and should be eventually removed.
	pub fn send_request(&self, who: PeerId, message: Message<B>) {
		let _ = self.network_chan.unbounded_send(NetworkMsg::Outgoing(who, message));
	}

	/// Execute a closure with the chain-specific network specialization.
	pub fn with_spec<F>(&self, f: F)
		where F: FnOnce(&mut S, &mut dyn Context<B>) + Send + 'static
	{
		let _ = self
			.protocol_sender
			.unbounded_send(ProtocolMsg::ExecuteWithSpec(Box::new(f)));
	}

	/// Execute a closure with the consensus gossip.
	pub fn with_gossip<F>(&self, f: F)
		where F: FnOnce(&mut ConsensusGossip<B>, &mut dyn Context<B>) + Send + 'static
	{
		let _ = self
			.protocol_sender
			.unbounded_send(ProtocolMsg::ExecuteWithGossip(Box::new(f)));
	}

	/// Are we in the process of downloading the chain?
	/// Used by both SyncProvider and SyncOracle.
	fn is_major_syncing(&self) -> bool {
		self.is_major_syncing.load(Ordering::Relaxed)
	}
}

impl<B: BlockT + 'static, S: NetworkSpecialization<B>> ::consensus::SyncOracle for NetworkService<B, S> {
	fn is_major_syncing(&self) -> bool {
		self.is_major_syncing()
	}

	fn is_offline(&self) -> bool {
		self.is_offline.load(Ordering::Relaxed)
	}
}

impl<B: BlockT + 'static, S: NetworkSpecialization<B>> SyncProvider<B> for NetworkService<B, S> {
	fn is_major_syncing(&self) -> bool {
		self.is_major_syncing()
	}

	/// Get sync status
	fn status(&self) -> mpsc::UnboundedReceiver<ProtocolStatus<B>> {
		let (sink, stream) = mpsc::unbounded();
		self.status_sinks.lock().push(sink);
		stream
	}

	fn network_state(&self) -> NetworkState {
		let mut swarm = self.network.lock();
		let open = swarm.user_protocol().open_peers().cloned().collect::<Vec<_>>();

		let connected_peers = {
			let swarm = &mut *swarm;
			open.iter().filter_map(move |peer_id| {
				let known_addresses = NetworkBehaviour::addresses_of_peer(&mut **swarm, peer_id)
					.into_iter().collect();

				let endpoint = if let Some(e) = swarm.node(peer_id).map(|i| i.endpoint()) {
					e.clone().into()
				} else {
					error!(target: "sub-libp2p", "Found state inconsistency between custom protocol \
						and debug information about {:?}", peer_id);
					return None
				};

				Some((peer_id.to_base58(), NetworkStatePeer {
					endpoint,
					version_string: swarm.node(peer_id).and_then(|i| i.client_version().map(|s| s.to_owned())).clone(),
					latest_ping_time: swarm.node(peer_id).and_then(|i| i.latest_ping()),
					enabled: swarm.user_protocol().is_enabled(&peer_id),
					open: swarm.user_protocol().is_open(&peer_id),
					known_addresses,
				}))
			}).collect()
		};

		let not_connected_peers = {
			let swarm = &mut *swarm;
			let list = swarm.known_peers().filter(|p| open.iter().all(|n| n != *p))
				.cloned().collect::<Vec<_>>();
			list.into_iter().map(move |peer_id| {
				(peer_id.to_base58(), NetworkStateNotConnectedPeer {
					version_string: swarm.node(&peer_id).and_then(|i| i.client_version().map(|s| s.to_owned())).clone(),
					latest_ping_time: swarm.node(&peer_id).and_then(|i| i.latest_ping()),
					known_addresses: NetworkBehaviour::addresses_of_peer(&mut **swarm, &peer_id)
						.into_iter().collect(),
				})
			}).collect()
		};

		NetworkState {
			peer_id: Swarm::<B>::local_peer_id(&swarm).to_base58(),
			listened_addresses: Swarm::<B>::listeners(&swarm).cloned().collect(),
			external_addresses: Swarm::<B>::external_addresses(&swarm).cloned().collect(),
			average_download_per_sec: self.bandwidth.average_download_per_sec(),
			average_upload_per_sec: self.bandwidth.average_upload_per_sec(),
			connected_peers,
			not_connected_peers,
			peerset: swarm.user_protocol_mut().peerset_debug_info(),
		}
	}

	fn peers_debug_info(&self) -> Vec<(PeerId, PeerInfo<B>)> {
		let peers = (*self.peers.read()).clone();
		peers.into_iter().map(|(idx, connected)| (idx, connected.peer_info)).collect()
	}
}

/// Trait for managing network
pub trait ManageNetwork {
	/// Set to allow unreserved peers to connect
	fn accept_unreserved_peers(&self);
	/// Set to deny unreserved peers to connect
	fn deny_unreserved_peers(&self);
	/// Remove reservation for the peer
	fn remove_reserved_peer(&self, peer: PeerId);
	/// Add reserved peer
	fn add_reserved_peer(&self, peer: String) -> Result<(), String>;
}

impl<B: BlockT + 'static, S: NetworkSpecialization<B>> ManageNetwork for NetworkService<B, S> {
	fn accept_unreserved_peers(&self) {
		self.peerset.set_reserved_only(false);
	}

	fn deny_unreserved_peers(&self) {
		self.peerset.set_reserved_only(true);
	}

	fn remove_reserved_peer(&self, peer: PeerId) {
		self.peerset.remove_reserved_peer(peer);
	}

	fn add_reserved_peer(&self, peer: String) -> Result<(), String> {
		let (peer_id, addr) = parse_str_addr(&peer).map_err(|e| format!("{:?}", e))?;
		self.peerset.add_reserved_peer(peer_id.clone());
		self.network.lock().add_known_address(peer_id, addr);
		Ok(())
	}
}

/// Messages to be handled by Libp2pNetService.
#[derive(Debug)]
pub enum NetworkMsg<B: BlockT + 'static> {
	/// Send an outgoing custom message.
	Outgoing(PeerId, Message<B>),
	/// Disconnect a peer we're connected to, or do nothing if we're not connected.
	DisconnectPeer(PeerId),
	/// Performs a reputation adjustement on a peer.
	ReportPeer(PeerId, i32),
	/// Synchronization response.
	#[cfg(any(test, feature = "test-helpers"))]
	Synchronized,
}

/// Messages sent to Protocol from elsewhere inside the system.
pub enum ProtocolMsg<B: BlockT, S: NetworkSpecialization<B>> {
	/// A batch of blocks has been processed, with or without errors.
	BlocksProcessed(Vec<B::Hash>, bool),
	/// Tell protocol to restart sync.
	RestartSync,
	/// Tell protocol to propagate extrinsics.
	PropagateExtrinsics,
	/// Tell protocol that a block was imported (sent by the import-queue).
	BlockImportedSync(B::Hash, NumberFor<B>),
	/// Tell protocol to clear all pending justification requests.
	ClearJustificationRequests,
	/// Tell protocol to request justification for a block.
	RequestJustification(B::Hash, NumberFor<B>),
	/// Inform protocol whether a justification was successfully imported.
	JustificationImportResult(B::Hash, NumberFor<B>, bool),
	/// Set finality proof request builder.
	SetFinalityProofRequestBuilder(SharedFinalityProofRequestBuilder<B>),
	/// Tell protocol to request finality proof for a block.
	RequestFinalityProof(B::Hash, NumberFor<B>),
	/// Inform protocol whether a finality proof was successfully imported.
	FinalityProofImportResult((B::Hash, NumberFor<B>), Result<(B::Hash, NumberFor<B>), ()>),
	/// Propagate a block to peers.
	AnnounceBlock(B::Hash),
	/// A block has been imported (sent by the client).
	BlockImported(B::Hash, B::Header),
	/// A block has been finalized (sent by the client).
	BlockFinalized(B::Hash, B::Header),
	/// Execute a closure with the chain-specific network specialization.
	ExecuteWithSpec(Box<dyn SpecTask<B, S> + Send + 'static>),
	/// Execute a closure with the consensus gossip.
	ExecuteWithGossip(Box<dyn GossipTask<B> + Send + 'static>),
	/// Incoming gossip consensus message.
	GossipConsensusMessage(B::Hash, ConsensusEngineId, Vec<u8>, GossipMessageRecipient),
	/// Tell protocol to perform regular maintenance.
	#[cfg(any(test, feature = "test-helpers"))]
	Tick,
	/// Synchronization request.
	#[cfg(any(test, feature = "test-helpers"))]
	Synchronize,
}

/// A task, consisting of a user-provided closure, to be executed on the Protocol thread.
pub trait SpecTask<B: BlockT, S: NetworkSpecialization<B>> {
	fn call_box(self: Box<Self>, spec: &mut S, context: &mut dyn Context<B>);
}

impl<B: BlockT, S: NetworkSpecialization<B>, F: FnOnce(&mut S, &mut dyn Context<B>)> SpecTask<B, S> for F {
	fn call_box(self: Box<F>, spec: &mut S, context: &mut dyn Context<B>) {
		(*self)(spec, context)
	}
}

/// A task, consisting of a user-provided closure, to be executed on the Protocol thread.
pub trait GossipTask<B: BlockT> {
	fn call_box(self: Box<Self>, gossip: &mut ConsensusGossip<B>, context: &mut dyn Context<B>);
}

impl<B: BlockT, F: FnOnce(&mut ConsensusGossip<B>, &mut dyn Context<B>)> GossipTask<B> for F {
	fn call_box(self: Box<F>, gossip: &mut ConsensusGossip<B>, context: &mut dyn Context<B>) {
		(*self)(gossip, context)
	}
}

/// Future tied to the `Network` service and that must be polled in order for the network to
/// advance.
#[must_use = "The NetworkWorker must be polled in order for the network to work"]
pub struct NetworkWorker<B: BlockT + 'static, S: NetworkSpecialization<B>, H: ExHashT> {
	is_offline: Arc<AtomicBool>,
	is_major_syncing: Arc<AtomicBool>,
	protocol: Protocol<B, S, H>,
	/// The network service that can be extracted and shared through the codebase.
	service: Arc<NetworkService<B, S>>,
	network_service: Arc<Mutex<Swarm<B>>>,
	peers: Arc<RwLock<HashMap<PeerId, ConnectedPeer<B>>>>,
	import_queue: Box<dyn ImportQueue<B>>,
	transaction_pool: Arc<dyn TransactionPool<H, B>>,
	finality_proof_provider: Option<Arc<dyn FinalityProofProvider<B>>>,
	network_port: mpsc::UnboundedReceiver<NetworkMsg<B>>,
	protocol_rx: mpsc::UnboundedReceiver<ProtocolMsg<B, S>>,
	status_sinks: Arc<Mutex<Vec<mpsc::UnboundedSender<ProtocolStatus<B>>>>>,
	peerset: PeersetHandle,
	on_demand_in: Option<mpsc::UnboundedReceiver<RequestData<B>>>,

	/// Interval at which we send status updates on the `status_sinks`.
	status_interval: tokio_timer::Interval,
	/// Interval at which we update the `connected_peers` Arc.
	connected_peers_interval: tokio_timer::Interval,
}

impl<B: BlockT + 'static, S: NetworkSpecialization<B>, H: ExHashT> Future for NetworkWorker<B, S, H> {
	type Item = ();
	type Error = io::Error;

	fn poll(&mut self) -> Poll<Self::Item, Self::Error> {
<<<<<<< HEAD
		// Implementation of `protocol::NetworkOut` trait using the available local variables.
		struct Context<'a, B: BlockT>(&'a mut Libp2pNetService<Message<B>>, &'a PeersetHandle);
=======
		// Implementation of `protocol::NetworkOut` using the available local variables.
		struct Context<'a, B: BlockT>(&'a mut Swarm<B>, &'a PeersetHandle);
>>>>>>> b96ddc30
		impl<'a, B: BlockT> NetworkOut<B> for Context<'a, B> {
			fn report_peer(&mut self, who: PeerId, reputation: i32) {
				self.1.report_peer(who, reputation)
			}
			fn disconnect_peer(&mut self, who: PeerId) {
				self.0.user_protocol_mut().disconnect_peer(&who)
			}
			fn send_message(&mut self, who: PeerId, message: Message<B>) {
				self.0.user_protocol_mut().send_packet(&who, message)
			}
		}

		// Implementation of `import_queue::Link` trait using the available local variables.
		struct NetworkLink<'a, B: BlockT, S: NetworkSpecialization<B>, H: ExHashT> {
			protocol: &'a mut Protocol<B, S, H>,
			context: Context<'a, B>,
		}
		impl<'a, B: BlockT, S: NetworkSpecialization<B>, H: ExHashT> Link<B> for NetworkLink<'a, B, S, H> {
			fn block_imported(&mut self, hash: &B::Hash, number: NumberFor<B>) {
				self.protocol.block_imported(&hash, number)
			}
			fn blocks_processed(&mut self, hashes: Vec<B::Hash>, has_error: bool) {
				self.protocol.blocks_processed(&mut self.context, hashes, has_error)
			}
			fn justification_imported(&mut self, who: PeerId, hash: &B::Hash, number: NumberFor<B>, success: bool) {
				self.protocol.justification_import_result(hash.clone(), number, success);
				if !success {
					info!("Invalid justification provided by {} for #{}", who, hash);
					self.context.0.drop_node(&who);
					self.context.1.report_peer(who, i32::min_value());
				}
			}
			fn clear_justification_requests(&mut self) {
				self.protocol.clear_justification_requests()
			}
			fn request_justification(&mut self, hash: &B::Hash, number: NumberFor<B>) {
				self.protocol.request_justification(&mut self.context, hash, number)
			}
			fn request_finality_proof(&mut self, hash: &B::Hash, number: NumberFor<B>) {
				self.protocol.request_finality_proof(&mut self.context, hash, number)
			}
			fn finality_proof_imported(
				&mut self,
				who: PeerId,
				request_block: (B::Hash, NumberFor<B>),
				finalization_result: Result<(B::Hash, NumberFor<B>), ()>,
			) {
				let success = finalization_result.is_ok();
				self.protocol.finality_proof_import_result(request_block, finalization_result);
				if !success {
					info!("Invalid finality proof provided by {} for #{}", who, request_block.0);
					self.context.0.drop_node(&who);
					self.context.1.report_peer(who, i32::min_value());
				}
			}
			fn report_peer(&mut self, who: PeerId, reputation_change: i32) {
				self.context.1.report_peer(who, reputation_change)
			}
			fn restart(&mut self) {
				self.protocol.restart(&mut self.context)
			}
			fn set_finality_proof_request_builder(&mut self, builder: SharedFinalityProofRequestBuilder<B>) {
				self.protocol.set_finality_proof_request_builder(builder)
			}
		}

		while let Ok(Async::Ready(_)) = self.status_interval.poll() {
			let status = self.protocol.status();
			self.status_sinks.lock().retain(|sink| sink.unbounded_send(status.clone()).is_ok());
		}

		{
			let mut network_service = self.network_service.lock();
			let mut link = NetworkLink {
				protocol: &mut self.protocol,
				context: Context(&mut network_service, &self.peerset),
			};
			self.import_queue.poll_actions(&mut link);
		}

		while let Ok(Async::Ready(_)) = self.connected_peers_interval.poll() {
			let infos = self.protocol.peers_info().map(|(id, info)| {
				(id.clone(), ConnectedPeer { peer_info: info.clone() })
			}).collect();
			*self.peers.write() = infos;
		}

		{
			let mut network_service = self.network_service.lock();
			let mut ctxt = Context(&mut *network_service, &self.peerset);
			match self.protocol.poll(&mut ctxt, &*self.transaction_pool) {
				Ok(Async::Ready(v)) => void::unreachable(v),
				Ok(Async::NotReady) => {}
				Err(err) => void::unreachable(err),
			}
		}

		// Check for new incoming on-demand requests.
		if let Some(on_demand_in) = self.on_demand_in.as_mut() {
			while let Ok(Async::Ready(Some(rq))) = on_demand_in.poll() {
				self.protocol.add_on_demand_request(&mut Context(&mut self.network_service.lock(), &self.peerset), rq);
			}
		}

		loop {
			match self.network_port.poll() {
				Ok(Async::NotReady) => break,
				Ok(Async::Ready(Some(NetworkMsg::Outgoing(who, outgoing_message)))) =>
					self.network_service.lock().user_protocol_mut().send_packet(&who, outgoing_message),
				Ok(Async::Ready(Some(NetworkMsg::ReportPeer(who, reputation)))) =>
					self.peerset.report_peer(who, reputation),
				Ok(Async::Ready(Some(NetworkMsg::DisconnectPeer(who)))) =>
					self.network_service.lock().user_protocol_mut().disconnect_peer(&who),

				#[cfg(any(test, feature = "test-helpers"))]
				Ok(Async::Ready(Some(NetworkMsg::Synchronized))) => {}

				Ok(Async::Ready(None)) | Err(_) => return Ok(Async::Ready(())),
			}
		}

		loop {
			let msg = match self.protocol_rx.poll() {
				Ok(Async::Ready(Some(msg))) => msg,
				Ok(Async::Ready(None)) | Err(_) => return Ok(Async::Ready(())),
				Ok(Async::NotReady) => break,
			};

			let mut network_service = self.network_service.lock();
			let mut network_out = Context(&mut network_service, &self.peerset);

			match msg {
				ProtocolMsg::BlockImported(hash, header) =>
					self.protocol.on_block_imported(&mut network_out, hash, &header),
				ProtocolMsg::BlockFinalized(hash, header) =>
					self.protocol.on_block_finalized(&mut network_out, hash, &header),
				ProtocolMsg::ExecuteWithSpec(task) => {
					let (mut context, spec) = self.protocol.specialization_lock(&mut network_out);
					task.call_box(spec, &mut context);
				},
				ProtocolMsg::ExecuteWithGossip(task) => {
					let (mut context, gossip) = self.protocol.consensus_gossip_lock(&mut network_out);
					task.call_box(gossip, &mut context);
				}
				ProtocolMsg::GossipConsensusMessage(topic, engine_id, message, recipient) =>
					self.protocol.gossip_consensus_message(&mut network_out, topic, engine_id, message, recipient),
				ProtocolMsg::BlocksProcessed(hashes, has_error) =>
					self.protocol.blocks_processed(&mut network_out, hashes, has_error),
				ProtocolMsg::RestartSync =>
					self.protocol.restart(&mut network_out),
				ProtocolMsg::AnnounceBlock(hash) =>
					self.protocol.announce_block(&mut network_out, hash),
				ProtocolMsg::BlockImportedSync(hash, number) =>
					self.protocol.block_imported(&hash, number),
				ProtocolMsg::ClearJustificationRequests =>
					self.protocol.clear_justification_requests(),
				ProtocolMsg::RequestJustification(hash, number) =>
					self.protocol.request_justification(&mut network_out, &hash, number),
				ProtocolMsg::JustificationImportResult(hash, number, success) =>
					self.protocol.justification_import_result(hash, number, success),
				ProtocolMsg::SetFinalityProofRequestBuilder(builder) =>
					self.protocol.set_finality_proof_request_builder(builder),
				ProtocolMsg::RequestFinalityProof(hash, number) =>
					self.protocol.request_finality_proof(&mut network_out, &hash, number),
				ProtocolMsg::FinalityProofImportResult(requested_block, finalziation_result) =>
					self.protocol.finality_proof_import_result(requested_block, finalziation_result),
				ProtocolMsg::PropagateExtrinsics =>
					self.protocol.propagate_extrinsics(&mut network_out, &*self.transaction_pool),
				#[cfg(any(test, feature = "test-helpers"))]
				ProtocolMsg::Tick => self.protocol.tick(&mut network_out),
				#[cfg(any(test, feature = "test-helpers"))]
				ProtocolMsg::Synchronize => {},
			}
		}

		loop {
			let mut network_service = self.network_service.lock();
			let poll_value = network_service.poll();
			let mut network_out = Context(&mut network_service, &self.peerset);

			let outcome = match poll_value {
				Ok(Async::NotReady) => break,
				Ok(Async::Ready(Some(CustomProtoOut::CustomProtocolOpen { peer_id, version, .. }))) => {
					debug_assert!(
						version <= protocol::CURRENT_VERSION as u8
						&& version >= protocol::MIN_VERSION as u8
					);
					self.protocol.on_peer_connected(&mut network_out, peer_id);
					CustomMessageOutcome::None
				}
				Ok(Async::Ready(Some(CustomProtoOut::CustomProtocolClosed { peer_id, .. }))) => {
					self.protocol.on_peer_disconnected(&mut network_out, peer_id);
					CustomMessageOutcome::None
				},
				Ok(Async::Ready(Some(CustomProtoOut::CustomMessage { peer_id, message }))) =>
					self.protocol.on_custom_message(
						&mut network_out,
						&*self.transaction_pool,
						peer_id,
						message,
						self.finality_proof_provider.as_ref().map(|p| &**p)
					),
				Ok(Async::Ready(Some(CustomProtoOut::Clogged { peer_id, messages, .. }))) => {
					debug!(target: "sync", "{} clogging messages:", messages.len());
					for msg in messages.into_iter().take(5) {
						debug!(target: "sync", "{:?}", msg);
						self.protocol.on_clogged_peer(&mut network_out, peer_id.clone(), Some(msg));
					}
					CustomMessageOutcome::None
				}
				Ok(Async::Ready(None)) => return Ok(Async::Ready(())),
				Err(err) => {
					error!(target: "sync", "Error in the network: {:?}", err);
					return Err(err)
				}
			};

			match outcome {
				CustomMessageOutcome::BlockImport(origin, blocks) =>
					self.import_queue.import_blocks(origin, blocks),
				CustomMessageOutcome::JustificationImport(origin, hash, nb, justification) =>
					self.import_queue.import_justification(origin, hash, nb, justification),
				CustomMessageOutcome::FinalityProofImport(origin, hash, nb, proof) =>
					self.import_queue.import_finality_proof(origin, hash, nb, proof),
				CustomMessageOutcome::None => {}
			}
		}

		self.is_offline.store(self.protocol.is_offline(), Ordering::Relaxed);
		self.is_major_syncing.store(self.protocol.is_major_syncing(), Ordering::Relaxed);

		Ok(Async::NotReady)
	}
}

/// The libp2p swarm, customized for our needs.
type Swarm<B> = libp2p::core::Swarm<
	Boxed<(PeerId, StreamMuxerBox), io::Error>,
	Behaviour<CustomProto<Message<B>, Substream<StreamMuxerBox>>, CustomProtoOut<Message<B>>, Substream<StreamMuxerBox>>
>;

/// Starts the substrate libp2p service.
///
/// Returns a stream that must be polled regularly in order for the networking to function.
fn start_service<B: BlockT, Pid: Into<ProtocolId>>(
	config: NetworkConfiguration,
	protocol_id: Pid,
	versions: &[u8],
) -> Result<(Swarm<B>, Arc<transport::BandwidthSinks>, peerset::PeersetHandle), io::Error> {

	if let Some(ref path) = config.net_config_path {
		fs::create_dir_all(Path::new(path))?;
	}

	// List of multiaddresses that we know in the network.
	let mut known_addresses = Vec::new();
	let mut bootnodes = Vec::new();
	let mut reserved_nodes = Vec::new();

	// Process the bootnodes.
	for bootnode in config.boot_nodes.iter() {
		match parse_str_addr(bootnode) {
			Ok((peer_id, addr)) => {
				bootnodes.push(peer_id.clone());
				known_addresses.push((peer_id, addr));
			},
			Err(_) => warn!(target: "sub-libp2p", "Not a valid bootnode address: {}", bootnode),
		}
	}

	// Initialize the reserved peers.
	for reserved in config.reserved_nodes.iter() {
		if let Ok((peer_id, addr)) = parse_str_addr(reserved) {
			reserved_nodes.push(peer_id.clone());
			known_addresses.push((peer_id, addr));
		} else {
			warn!(target: "sub-libp2p", "Not a valid reserved node address: {}", reserved);
		}
	}

	// Build the peerset.
	let (peerset, peerset_handle) = peerset::Peerset::from_config(peerset::PeersetConfig {
		in_peers: config.in_peers,
		out_peers: config.out_peers,
		bootnodes,
		reserved_only: config.non_reserved_mode == NonReservedPeerMode::Deny,
		reserved_nodes,
	});

	// Private and public keys configuration.
	if let NodeKeyConfig::Secp256k1(_) = config.node_key {
		warn!(target: "sub-libp2p", "Secp256k1 keys are deprecated in favour of ed25519");
	}
	let local_identity = config.node_key.clone().into_keypair()?;
	let local_public = local_identity.public();
	let local_peer_id = local_public.clone().into_peer_id();
	info!(target: "sub-libp2p", "Local node identity is: {}", local_peer_id.to_base58());

	// Build the swarm.
	let (mut swarm, bandwidth) = {
		let user_agent = format!("{} ({})", config.client_version, config.node_name);
		let proto = CustomProto::new(protocol_id, versions, peerset);
		let behaviour = Behaviour::new(proto, user_agent, local_public, known_addresses, config.enable_mdns);
		let (transport, bandwidth) = transport::build_transport(
			local_identity,
			config.wasm_external_transport
		);
		(Swarm::<B>::new(transport, behaviour, local_peer_id.clone()), bandwidth)
	};

	// Listen on multiaddresses.
	for addr in &config.listen_addresses {
		if let Err(err) = Swarm::<B>::listen_on(&mut swarm, addr.clone()) {
			warn!(target: "sub-libp2p", "Can't listen on {} because: {:?}", addr, err)
		}
	}

	// Add external addresses.
	for addr in &config.public_addresses {
		Swarm::<B>::add_external_address(&mut swarm, addr.clone());
	}

	Ok((swarm, bandwidth, peerset_handle))
}<|MERGE_RESOLUTION|>--- conflicted
+++ resolved
@@ -533,13 +533,8 @@
 	type Error = io::Error;
 
 	fn poll(&mut self) -> Poll<Self::Item, Self::Error> {
-<<<<<<< HEAD
 		// Implementation of `protocol::NetworkOut` trait using the available local variables.
-		struct Context<'a, B: BlockT>(&'a mut Libp2pNetService<Message<B>>, &'a PeersetHandle);
-=======
-		// Implementation of `protocol::NetworkOut` using the available local variables.
 		struct Context<'a, B: BlockT>(&'a mut Swarm<B>, &'a PeersetHandle);
->>>>>>> b96ddc30
 		impl<'a, B: BlockT> NetworkOut<B> for Context<'a, B> {
 			fn report_peer(&mut self, who: PeerId, reputation: i32) {
 				self.1.report_peer(who, reputation)
@@ -568,7 +563,7 @@
 				self.protocol.justification_import_result(hash.clone(), number, success);
 				if !success {
 					info!("Invalid justification provided by {} for #{}", who, hash);
-					self.context.0.drop_node(&who);
+					self.context.0.user_protocol_mut().disconnect_peer(&who);
 					self.context.1.report_peer(who, i32::min_value());
 				}
 			}
@@ -591,7 +586,7 @@
 				self.protocol.finality_proof_import_result(request_block, finalization_result);
 				if !success {
 					info!("Invalid finality proof provided by {} for #{}", who, request_block.0);
-					self.context.0.drop_node(&who);
+					self.context.0.user_protocol_mut().disconnect_peer(&who);
 					self.context.1.report_peer(who, i32::min_value());
 				}
 			}
