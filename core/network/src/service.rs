--- conflicted
+++ resolved
@@ -19,13 +19,8 @@
 use std::sync::atomic::{AtomicBool, Ordering};
 use std::{io, thread};
 use log::{warn, debug, error, trace, info};
-<<<<<<< HEAD
 use futures::{Async, Future, Stream, stream, sync::oneshot, sync::mpsc};
-use parking_lot::Mutex;
-=======
-use futures::{Async, Future, Stream, stream, sync::oneshot};
 use parking_lot::{Mutex, RwLock};
->>>>>>> 4ec33d1c
 use network_libp2p::{ProtocolId, NetworkConfiguration, NodeIndex, ErrorKind, Severity};
 use network_libp2p::{start_service, parse_str_addr, Service as NetworkService, ServiceEvent as NetworkServiceEvent};
 use network_libp2p::{Protocol as Libp2pProtocol, RegisteredProtocol};
@@ -53,13 +48,9 @@
 	/// Get a stream of sync statuses.
 	fn status(&self) -> mpsc::UnboundedReceiver<ProtocolStatus<B>>;
 	/// Get currently connected peers
-<<<<<<< HEAD
-	fn peers(&self) -> Vec<(NodeIndex, Option<PeerId>, PeerInfo<B>)>;
+	fn peers(&self) -> Vec<(NodeIndex, PeerInfo<B>)>;
 	/// Are we in the process of downloading the chain?
 	fn is_major_syncing(&self) -> bool;
-=======
-	fn peers(&self) -> Vec<(NodeIndex, PeerInfo<B>)>;
->>>>>>> 4ec33d1c
 }
 
 /// Minimum Requirements for a Hash within Networking
@@ -130,11 +121,8 @@
 
 /// Substrate network service. Handles network IO and manages connectivity.
 pub struct Service<B: BlockT + 'static, S: NetworkSpecialization<B>> {
-<<<<<<< HEAD
 	/// Sinks to propagate status updates.
 	status_sinks: Arc<Mutex<Vec<mpsc::UnboundedSender<ProtocolStatus<B>>>>>,
-=======
->>>>>>> 4ec33d1c
 	/// Are we connected to any peer?
 	is_offline: Arc<AtomicBool>,
 	/// Are we actively catching up with the chain?
