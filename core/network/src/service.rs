--- conflicted
+++ resolved
@@ -49,7 +49,6 @@
 use crate::protocol::consensus_gossip::{ConsensusGossip, MessageRecipient as GossipMessageRecipient};
 use crate::protocol::{event::Event, light_dispatch::{AlwaysBadChecker, RequestData}};
 use crate::protocol::specialization::NetworkSpecialization;
-use crate::protocol::message::BlockAnnounce;
 use crate::protocol::sync::SyncState;
 
 /// Minimum Requirements for a Hash within Networking
@@ -297,15 +296,8 @@
 	}
 
 	/// You must call this when a new block is imported by the client.
-<<<<<<< HEAD
-	pub fn on_block_imported(&mut self, hash: B::Hash, header: B::Header, data: Vec<u8>) {
-		self.network_service
-			.user_protocol_mut()
-			.on_block_imported(hash, BlockAnnounce { header, data });
-=======
-	pub fn on_block_imported(&mut self, hash: B::Hash, header: B::Header, is_best: bool) {
-		self.network_service.user_protocol_mut().on_block_imported(hash, &header, is_best);
->>>>>>> 37bc8c54
+	pub fn on_block_imported(&mut self, hash: B::Hash, header: B::Header, data: Vec<u8>, is_best: bool) {
+		self.network_service.user_protocol_mut().on_block_imported(hash, &header, data, is_best);
 	}
 
 	/// You must call this when a new block is finalized by the client.
