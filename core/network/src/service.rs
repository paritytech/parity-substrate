// Copyright 2017-2018 Parity Technologies (UK) Ltd.
// This file is part of Substrate.

// Substrate is free software: you can redistribute it and/or modify
// it under the terms of the GNU General Public License as published by
// the Free Software Foundation, either version 3 of the License, or
// (at your option) any later version.

// Substrate is distributed in the hope that it will be useful,
// but WITHOUT ANY WARRANTY; without even the implied warranty of
// MERCHANTABILITY or FITNESS FOR A PARTICULAR PURPOSE.  See the
// GNU General Public License for more details.

// You should have received a copy of the GNU General Public License
// along with Substrate.  If not, see <http://www.gnu.org/licenses/>.

use std::collections::HashMap;
use std::sync::Arc;
use std::sync::atomic::{AtomicBool, Ordering};
use std::{io, thread};
use log::{warn, debug, error, trace, info};
use futures::{Async, Future, Stream, stream, sync::oneshot, sync::mpsc};
use parking_lot::Mutex;
use network_libp2p::{ProtocolId, NetworkConfiguration, NodeIndex, ErrorKind, Severity};
use network_libp2p::{start_service, parse_str_addr, Service as NetworkService, ServiceEvent as NetworkServiceEvent};
use network_libp2p::{Protocol as Libp2pProtocol, RegisteredProtocol};
use consensus::import_queue::{ImportQueue, Link};
use crate::consensus_gossip::ConsensusGossip;
use crate::message::{Message, ConsensusEngineId};
use crate::protocol::{self, Context, Protocol, ProtocolMsg, ProtocolStatus, PeerInfo};
use crate::config::Params;
use crossbeam_channel::{self as channel, Receiver, Sender, TryRecvError};
use crate::error::Error;
use runtime_primitives::traits::{Block as BlockT, NumberFor};
use crate::specialization::NetworkSpecialization;

use tokio::prelude::task::AtomicTask;
use tokio::runtime::Builder as RuntimeBuilder;

pub use network_libp2p::PeerId;

/// Type that represents fetch completion future.
pub type FetchFuture = oneshot::Receiver<Vec<u8>>;


/// Sync status
pub trait SyncProvider<B: BlockT>: Send + Sync {
	/// Get a stream of syns statuses.
	fn status(&self) -> mpsc::UnboundedReceiver<ProtocolStatus<B>>;
	/// Get currently connected peers
	fn peers(&self) -> Vec<(NodeIndex, Option<PeerId>, PeerInfo<B>)>;
	/// Are we in the process of downloading the chain?
	fn is_major_syncing(&self) -> bool;
}

/// Minimum Requirements for a Hash within Networking
pub trait ExHashT:
	::std::hash::Hash + Eq + ::std::fmt::Debug + Clone + Send + Sync + 'static
{
}
impl<T> ExHashT for T where
	T: ::std::hash::Hash + Eq + ::std::fmt::Debug + Clone + Send + Sync + 'static
{
}

/// Transaction pool interface
pub trait TransactionPool<H: ExHashT, B: BlockT>: Send + Sync {
	/// Get transactions from the pool that are ready to be propagated.
	fn transactions(&self) -> Vec<(H, B::Extrinsic)>;
	/// Import a transaction into the pool.
	fn import(&self, transaction: &B::Extrinsic) -> Option<H>;
	/// Notify the pool about transactions broadcast.
	fn on_broadcasted(&self, propagations: HashMap<H, Vec<String>>);
}

/// A link implementation that connects to the network.
pub struct NetworkLink<B: BlockT, S: NetworkSpecialization<B>> {
	/// The protocol sender
	pub(crate) protocol_sender: Sender<ProtocolMsg<B, S>>,
	/// The network sender
	pub(crate) network_sender: NetworkChan<B>,
}

impl<B: BlockT, S: NetworkSpecialization<B>> Link<B> for NetworkLink<B, S> {
	fn block_imported(&self, hash: &B::Hash, number: NumberFor<B>) {
		let _ = self.protocol_sender.send(ProtocolMsg::BlockImportedSync(hash.clone(), number));
	}

	fn justification_imported(&self, who: NodeIndex, hash: &B::Hash, number: NumberFor<B>, success: bool) {
		let _ = self.protocol_sender.send(ProtocolMsg::JustificationImportResult(hash.clone(), number, success));
		if !success {
			let reason = Severity::Bad(format!("Invalid justification provided for #{}", hash).to_string());
			let _ = self.network_sender.send(NetworkMsg::ReportPeer(who, reason));
		}
	}

	fn request_justification(&self, hash: &B::Hash, number: NumberFor<B>) {
		let _ = self.protocol_sender.send(ProtocolMsg::RequestJustification(hash.clone(), number));
	}

	fn maintain_sync(&self) {
		let _ = self.protocol_sender.send(ProtocolMsg::MaintainSync);
	}

	fn useless_peer(&self, who: NodeIndex, reason: &str) {
		trace!(target:"sync", "Useless peer {}, {}", who, reason);
		self.network_sender.send(NetworkMsg::ReportPeer(who, Severity::Useless(reason.to_string())));
	}

	fn note_useless_and_restart_sync(&self, who: NodeIndex, reason: &str) {
		trace!(target:"sync", "Bad peer {}, {}", who, reason);
		// is this actually malign or just useless?
		self.network_sender.send(NetworkMsg::ReportPeer(who, Severity::Useless(reason.to_string())));
		let _ = self.protocol_sender.send(ProtocolMsg::RestartSync);
	}

	fn restart(&self) {
		let _ = self.protocol_sender.send(ProtocolMsg::RestartSync);
	}
}

/// Substrate network service. Handles network IO and manages connectivity.
pub struct Service<B: BlockT + 'static, S: NetworkSpecialization<B>> {
<<<<<<< HEAD
	status_sinks: Arc<Mutex<Vec<mpsc::UnboundedSender<ProtocolStatus<B>>>>>,
=======
	// Are we connected to any peer?
	is_offline: Arc<AtomicBool>,
	// Are we actively catching up with the chain?
	is_major_syncing: Arc<AtomicBool>,
>>>>>>> a6ca090c
	/// Network service
	network: Arc<Mutex<NetworkService<Message<B>>>>,
	/// Protocol sender
	protocol_sender: Sender<ProtocolMsg<B, S>>,
	/// Sender for messages to the background service task, and handle for the background thread.
	/// Dropping the sender should close the task and the thread.
	/// This is an `Option` because we need to extract it in the destructor.
	bg_thread: Option<(oneshot::Sender<()>, thread::JoinHandle<()>)>,
}

impl<B: BlockT + 'static, S: NetworkSpecialization<B>> Service<B, S> {
	/// Creates and register protocol with the network service
	pub fn new<H: ExHashT>(
		params: Params<B, S, H>,
		protocol_id: ProtocolId,
		import_queue: Box<ImportQueue<B>>,
	) -> Result<(Arc<Service<B, S>>, NetworkChan<B>), Error> {
		let (network_chan, network_port) = network_channel(protocol_id);
<<<<<<< HEAD
		let status_sinks = Arc::new(Mutex::new(Vec::new()));
		let protocol_sender = Protocol::new(
			status_sinks.clone(),
=======
		// Start in off-line mode, since we're not connected to any nodes yet.
		let is_offline = Arc::new(AtomicBool::new(true));
		let is_major_syncing = Arc::new(AtomicBool::new(false));
		let protocol_sender = Protocol::new(
			is_offline.clone(),
			is_major_syncing.clone(),
>>>>>>> a6ca090c
			network_chan.clone(),
			params.config,
			params.chain,
			import_queue.clone(),
			params.on_demand,
			params.transaction_pool,
			params.specialization,
		)?;
		let versions = [(protocol::CURRENT_VERSION as u8)];
		let registered = RegisteredProtocol::new(protocol_id, &versions[..]);
		let (thread, network) = start_thread(
			protocol_sender.clone(),
			network_port,
			params.network_config,
			registered,
		)?;

		let service = Arc::new(Service {
<<<<<<< HEAD
			status_sinks,
=======
			is_offline,
			is_major_syncing,
>>>>>>> a6ca090c
			network,
			protocol_sender: protocol_sender.clone(),
			bg_thread: Some(thread),
		});

		// connect the import-queue to the network service.
		let link = NetworkLink {
			protocol_sender,
			network_sender: network_chan.clone(),
		};

		import_queue.start(Box::new(link))?;

		Ok((service, network_chan))
	}

	/// Returns the downloaded bytes per second averaged over the past few seconds.
	#[inline]
	pub fn average_download_per_sec(&self) -> u64 {
		self.network.lock().average_download_per_sec()
	}

	/// Returns the uploaded bytes per second averaged over the past few seconds.
	#[inline]
	pub fn average_upload_per_sec(&self) -> u64 {
		self.network.lock().average_upload_per_sec()
	}

	/// Returns the network identity of the node.
	pub fn local_peer_id(&self) -> PeerId {
		self.network.lock().peer_id().clone()
	}

	/// Called when a new block is imported by the client.
	pub fn on_block_imported(&self, hash: B::Hash, header: B::Header) {
		let _ = self
			.protocol_sender
			.send(ProtocolMsg::BlockImported(hash, header));
	}

	/// Called when a new block is finalized by the client.
	pub fn on_block_finalized(&self, hash: B::Hash, header: B::Header) {
		let _ = self
			.protocol_sender
			.send(ProtocolMsg::BlockFinalized(hash, header));
	}

	/// Called when new transactons are imported by the client.
	pub fn trigger_repropagate(&self) {
		let _ = self.protocol_sender.send(ProtocolMsg::PropagateExtrinsics);
	}

	/// Make sure an important block is propagated to peers.
	///
	/// In chain-based consensus, we often need to make sure non-best forks are
	/// at least temporarily synced.
	pub fn announce_block(&self, hash: B::Hash) {
		let _ = self.protocol_sender.send(ProtocolMsg::AnnounceBlock(hash));
	}

	/// Send a consensus message through the gossip
	pub fn gossip_consensus_message(&self, topic: B::Hash, engine_id: ConsensusEngineId, message: Vec<u8>) {
		let _ = self
			.protocol_sender
			.send(ProtocolMsg::GossipConsensusMessage(
				topic, engine_id, message,
			));
	}

	/// Execute a closure with the chain-specific network specialization.
	pub fn with_spec<F>(&self, f: F)
		where F: FnOnce(&mut S, &mut Context<B>) + Send + 'static
	{
		let _ = self
			.protocol_sender
			.send(ProtocolMsg::ExecuteWithSpec(Box::new(f)));
	}

	/// Execute a closure with the consensus gossip.
	pub fn with_gossip<F>(&self, f: F)
		where F: FnOnce(&mut ConsensusGossip<B>, &mut Context<B>) + Send + 'static
	{
		let _ = self
			.protocol_sender
			.send(ProtocolMsg::ExecuteWithGossip(Box::new(f)));
	}

	/// Are we in the process of downloading the chain?
	/// Used by both SyncProvider and SyncOracle.
	fn is_major_syncing(&self) -> bool {
		self.is_major_syncing.load(Ordering::Relaxed)
	}
}

impl<B: BlockT + 'static, S: NetworkSpecialization<B>> ::consensus::SyncOracle for Service<B, S> {
	fn is_major_syncing(&self) -> bool {
		self.is_major_syncing()
	}
	fn is_offline(&self) -> bool {
		self.is_offline.load(Ordering::Relaxed)
	}
}

impl<B: BlockT + 'static, S: NetworkSpecialization<B>> Drop for Service<B, S> {
	fn drop(&mut self) {
		if let Some((sender, join)) = self.bg_thread.take() {
			let _ = sender.send(());
			if let Err(e) = join.join() {
				error!("Error while waiting on background thread: {:?}", e);
			}
		}
	}
}

impl<B: BlockT + 'static, S: NetworkSpecialization<B>> SyncProvider<B> for Service<B, S> {
	fn is_major_syncing(&self) -> bool {
		self.is_major_syncing()
	}
	/// Get sync status
	fn status(&self) -> mpsc::UnboundedReceiver<ProtocolStatus<B>> {
		let (sink, stream) = mpsc::unbounded();
		self.status_sinks.lock().push(sink);
		stream
	}

	fn peers(&self) -> Vec<(NodeIndex, Option<PeerId>, PeerInfo<B>)> {
		let (sender, port) = channel::unbounded();
		let _ = self.protocol_sender.send(ProtocolMsg::Peers(sender));
		let peers = port.recv().expect("1. Protocol keeps handling messages until all senders are dropped,
			or the ProtocolMsg::Stop message is received,
			2 Service keeps a sender to protocol, and the ProtocolMsg::Stop is never sent.");
		let network = self.network.lock();
		peers.into_iter().map(|(idx, info)| {
			(idx, network.peer_id_of_node(idx).map(|p| p.clone()), info)
		}).collect::<Vec<_>>()
	}
}

/// Trait for managing network
pub trait ManageNetwork {
	/// Set to allow unreserved peers to connect
	fn accept_unreserved_peers(&self);
	/// Set to deny unreserved peers to connect
	fn deny_unreserved_peers(&self);
	/// Remove reservation for the peer
	fn remove_reserved_peer(&self, peer: PeerId);
	/// Add reserved peer
	fn add_reserved_peer(&self, peer: String) -> Result<(), String>;
	/// Returns a user-friendly identifier of our node.
	fn node_id(&self) -> Option<String>;
}

impl<B: BlockT + 'static, S: NetworkSpecialization<B>> ManageNetwork for Service<B, S> {
	fn accept_unreserved_peers(&self) {
		self.network.lock().accept_unreserved_peers();
	}

	fn deny_unreserved_peers(&self) {
		self.network.lock().deny_unreserved_peers();
	}

	fn remove_reserved_peer(&self, peer: PeerId) {
		self.network.lock().remove_reserved_peer(peer);
	}

	fn add_reserved_peer(&self, peer: String) -> Result<(), String> {
		let (addr, peer_id) = parse_str_addr(&peer).map_err(|e| format!("{:?}", e))?;
		self.network.lock().add_reserved_peer(addr, peer_id);
		Ok(())
	}

	fn node_id(&self) -> Option<String> {
		let network = self.network.lock();
		let ret = network
			.listeners()
			.next()
			.map(|addr| {
				let mut addr = addr.clone();
				addr.append(Libp2pProtocol::P2p(network.peer_id().clone().into()));
				addr.to_string()
			});
		ret
	}
}


/// Create a NetworkPort/Chan pair.
pub fn network_channel<B: BlockT + 'static>(protocol_id: ProtocolId) -> (NetworkChan<B>, NetworkPort<B>) {
	let (network_sender, network_receiver) = channel::unbounded();
	let task_notify = Arc::new(AtomicTask::new());
	let network_port = NetworkPort::new(network_receiver, protocol_id, task_notify.clone());
	let network_chan = NetworkChan::new(network_sender, task_notify);
	(network_chan, network_port)
}


/// A sender of NetworkMsg that notifies a task when a message has been sent.
#[derive(Clone)]
pub struct NetworkChan<B: BlockT + 'static> {
	sender: Sender<NetworkMsg<B>>,
	task_notify: Arc<AtomicTask>,
}

impl<B: BlockT + 'static> NetworkChan<B> {
	/// Create a new network chan.
	pub fn new(sender: Sender<NetworkMsg<B>>, task_notify: Arc<AtomicTask>) -> Self {
		 NetworkChan {
			sender,
			task_notify,
		}
	}

	/// Send a messaging, to be handled on a stream. Notify the task handling the stream.
	pub fn send(&self, msg: NetworkMsg<B>) {
		let _ = self.sender.send(msg);
		self.task_notify.notify();
	}
}

impl<B: BlockT + 'static> Drop for NetworkChan<B> {
	/// Notifying the task when a sender is dropped(when all are dropped, the stream is finished).
	fn drop(&mut self) {
		self.task_notify.notify();
	}
}


/// A receiver of NetworkMsg that makes the protocol-id available with each message.
pub struct NetworkPort<B: BlockT + 'static> {
	receiver: Receiver<NetworkMsg<B>>,
	protocol_id: ProtocolId,
	task_notify: Arc<AtomicTask>,
}

impl<B: BlockT + 'static> NetworkPort<B> {
	/// Create a new network port for a given protocol-id.
	pub fn new(receiver: Receiver<NetworkMsg<B>>, protocol_id: ProtocolId, task_notify: Arc<AtomicTask>) -> Self {
		Self {
			receiver,
			protocol_id,
			task_notify,
		}
	}

	/// Receive a message, if any is currently-enqueued.
	/// Register the current tokio task for notification when a new message is available.
	pub fn take_one_message(&self) -> Result<Option<(ProtocolId, NetworkMsg<B>)>, ()> {
		self.task_notify.register();
		match self.receiver.try_recv() {
			Ok(msg) => Ok(Some((self.protocol_id.clone(), msg))),
			Err(TryRecvError::Empty) => Ok(None),
			Err(TryRecvError::Disconnected) => Err(()),
		}
	}

	/// Get a reference to the underlying crossbeam receiver.
	#[cfg(any(test, feature = "test-helpers"))]
	pub fn receiver(&self) -> &Receiver<NetworkMsg<B>> {
		&self.receiver
	}
}

/// Messages to be handled by NetworkService.
#[derive(Debug)]
pub enum NetworkMsg<B: BlockT + 'static> {
	/// Ask network to convert a list of nodes, to a list of peers.
	PeerIds(Vec<NodeIndex>, Sender<Vec<(NodeIndex, Option<PeerId>)>>),
	/// Send an outgoing custom message.
	Outgoing(NodeIndex, Message<B>),
	/// Report a peer.
	ReportPeer(NodeIndex, Severity),
	/// Get a peer id.
	GetPeerId(NodeIndex, Sender<Option<String>>),
}

/// Starts the background thread that handles the networking.
fn start_thread<B: BlockT + 'static, S: NetworkSpecialization<B>>(
	protocol_sender: Sender<ProtocolMsg<B, S>>,
	network_port: NetworkPort<B>,
	config: NetworkConfiguration,
	registered: RegisteredProtocol<Message<B>>,
) -> Result<((oneshot::Sender<()>, thread::JoinHandle<()>), Arc<Mutex<NetworkService<Message<B>>>>), Error> {
	let protocol_id = registered.id();

	// Start the main service.
	let service = match start_service(config, Some(registered)) {
		Ok(service) => Arc::new(Mutex::new(service)),
		Err(err) => {
			match err.kind() {
				ErrorKind::Io(ref e) if e.kind() == io::ErrorKind::AddrInUse =>
					warn!("Network port is already in use, make sure that another instance of Substrate client is not running or change the port using the --port option."),
				_ => warn!("Error starting network: {}", err),
			};
			return Err(err.into())
		},
	};

	let (close_tx, close_rx) = oneshot::channel();
	let service_clone = service.clone();
	let mut runtime = RuntimeBuilder::new().name_prefix("libp2p-").build()?;
	let thread = thread::Builder::new().name("network".to_string()).spawn(move || {
		let fut = run_thread(protocol_sender, service_clone, network_port, protocol_id)
			.select(close_rx.then(|_| Ok(())))
			.map(|(val, _)| val)
			.map_err(|(err,_ )| err);

		// Note that we use `block_on` and not `block_on_all` because we want to kill the thread
		// instantly if `close_rx` receives something.
		match runtime.block_on(fut) {
			Ok(()) => debug!(target: "sub-libp2p", "Networking thread finished"),
			Err(err) => error!(target: "sub-libp2p", "Error while running libp2p: {:?}", err),
		};
	})?;

	Ok(((close_tx, thread), service))
}

/// Runs the background thread that handles the networking.
fn run_thread<B: BlockT + 'static, S: NetworkSpecialization<B>>(
	protocol_sender: Sender<ProtocolMsg<B, S>>,
	network_service: Arc<Mutex<NetworkService<Message<B>>>>,
	network_port: NetworkPort<B>,
	protocol_id: ProtocolId,
) -> impl Future<Item = (), Error = io::Error> {

	let network_service_2 = network_service.clone();

	// Protocol produces a stream of messages about what happens in sync.
	let protocol = stream::poll_fn(move || {
		match network_port.take_one_message() {
			Ok(Some(message)) => Ok(Async::Ready(Some(message))),
			Ok(None) => Ok(Async::NotReady),
			Err(_) => Err(())
		}
	}).for_each(move |(protocol_id, msg)| {
		// Handle message from Protocol.
		match msg {
			NetworkMsg::PeerIds(node_idxs, sender) => {
				let reply = node_idxs.into_iter().map(|idx| {
					(idx, network_service_2.lock().peer_id_of_node(idx).map(|p| p.clone()))
				}).collect::<Vec<_>>();
				let _ = sender.send(reply);
			}
			NetworkMsg::Outgoing(who, outgoing_message) => {
				network_service_2
					.lock()
					.send_custom_message(who, protocol_id, outgoing_message);
			},
			NetworkMsg::ReportPeer(who, severity) => {
				match severity {
					Severity::Bad(message) => {
						info!(target: "sync", "Banning {:?} because {:?}", who, message);
						network_service_2.lock().ban_node(who)
					},
					Severity::Useless(_) => network_service_2.lock().drop_node(who),
					Severity::Timeout => network_service_2.lock().drop_node(who),
				}
			},
			NetworkMsg::GetPeerId(who, sender) => {
				let node_id = network_service_2
					.lock()
					.peer_id_of_node(who)
					.cloned()
					.map(|id| id.to_base58());
				let _ = sender.send(node_id);
			},
		}
		Ok(())
	})
	.then(|res| {
		match res {
			Ok(()) => (),
			Err(_) => error!("Protocol disconnected"),
		};
		Ok(())
	});

	// The network service produces events about what happens on the network. Let's process them.
	let network = stream::poll_fn(move || network_service.lock().poll()).for_each(move |event| {
		match event {
			NetworkServiceEvent::ClosedCustomProtocols { node_index, protocols, debug_info } => {
				if !protocols.is_empty() {
					debug_assert_eq!(protocols, &[protocol_id]);
					let _ = protocol_sender.send(
						ProtocolMsg::PeerDisconnected(node_index, debug_info));
				}
			}
			NetworkServiceEvent::OpenedCustomProtocol { node_index, version, debug_info, .. } => {
				debug_assert_eq!(version, protocol::CURRENT_VERSION as u8);
				let _ = protocol_sender.send(ProtocolMsg::PeerConnected(node_index, debug_info));
			}
			NetworkServiceEvent::ClosedCustomProtocol { node_index, debug_info, .. } => {
				let _ = protocol_sender.send(ProtocolMsg::PeerDisconnected(node_index, debug_info));
			}
			NetworkServiceEvent::CustomMessage { node_index, message, .. } => {
				let _ = protocol_sender.send(ProtocolMsg::CustomMessage(node_index, message));
				return Ok(())
			}
			NetworkServiceEvent::Clogged { node_index, messages, .. } => {
				debug!(target: "sync", "{} clogging messages:", messages.len());
				for msg in messages.into_iter().take(5) {
					debug!(target: "sync", "{:?}", msg);
					let _ = protocol_sender.send(ProtocolMsg::PeerClogged(node_index, Some(msg)));
				}
			}
		};
		Ok(())
	});

	// Merge all futures into one.
	let futures: Vec<Box<Future<Item = (), Error = io::Error> + Send>> = vec![
		Box::new(protocol) as Box<_>,
		Box::new(network) as Box<_>
	];

	futures::select_all(futures)
		.and_then(move |_| {
			debug!("Networking ended");
			Ok(())
		})
		.map_err(|(r, _, _)| r)
}<|MERGE_RESOLUTION|>--- conflicted
+++ resolved
@@ -121,14 +121,12 @@
 
 /// Substrate network service. Handles network IO and manages connectivity.
 pub struct Service<B: BlockT + 'static, S: NetworkSpecialization<B>> {
-<<<<<<< HEAD
+	/// Sinks to propagate status updates.
 	status_sinks: Arc<Mutex<Vec<mpsc::UnboundedSender<ProtocolStatus<B>>>>>,
-=======
-	// Are we connected to any peer?
+	/// Are we connected to any peer?
 	is_offline: Arc<AtomicBool>,
-	// Are we actively catching up with the chain?
+	/// Are we actively catching up with the chain?
 	is_major_syncing: Arc<AtomicBool>,
->>>>>>> a6ca090c
 	/// Network service
 	network: Arc<Mutex<NetworkService<Message<B>>>>,
 	/// Protocol sender
@@ -147,18 +145,14 @@
 		import_queue: Box<ImportQueue<B>>,
 	) -> Result<(Arc<Service<B, S>>, NetworkChan<B>), Error> {
 		let (network_chan, network_port) = network_channel(protocol_id);
-<<<<<<< HEAD
 		let status_sinks = Arc::new(Mutex::new(Vec::new()));
-		let protocol_sender = Protocol::new(
-			status_sinks.clone(),
-=======
 		// Start in off-line mode, since we're not connected to any nodes yet.
 		let is_offline = Arc::new(AtomicBool::new(true));
 		let is_major_syncing = Arc::new(AtomicBool::new(false));
 		let protocol_sender = Protocol::new(
+			status_sinks.clone(),
 			is_offline.clone(),
 			is_major_syncing.clone(),
->>>>>>> a6ca090c
 			network_chan.clone(),
 			params.config,
 			params.chain,
@@ -177,12 +171,9 @@
 		)?;
 
 		let service = Arc::new(Service {
-<<<<<<< HEAD
 			status_sinks,
-=======
 			is_offline,
 			is_major_syncing,
->>>>>>> a6ca090c
 			network,
 			protocol_sender: protocol_sender.clone(),
 			bg_thread: Some(thread),
