// Copyright 2017-2019 Parity Technologies (UK) Ltd.
// This file is part of Substrate.

// Substrate is free software: you can redistribute it and/or modify
// it under the terms of the GNU General Public License as published by
// the Free Software Foundation, either version 3 of the License, or
// (at your option) any later version.

// Substrate is distributed in the hope that it will be useful,
// but WITHOUT ANY WARRANTY; without even the implied warranty of
// MERCHANTABILITY or FITNESS FOR A PARTICULAR PURPOSE.  See the
// GNU General Public License for more details.

// You should have received a copy of the GNU General Public License
// along with Substrate.  If not, see <http://www.gnu.org/licenses/>.

use std::collections::HashMap;
use std::{fs, io, path::Path};
use std::sync::Arc;
use std::sync::atomic::{AtomicBool, Ordering};
use std::time::Duration;

use log::{warn, error, info};
use libp2p::core::swarm::NetworkBehaviour;
use libp2p::core::{nodes::Substream, transport::boxed::Boxed, muxing::StreamMuxerBox};
use futures::{prelude::*, sync::oneshot, sync::mpsc};
use parking_lot::{Mutex, RwLock};
use crate::protocol_behaviour::ProtocolBehaviour;
use crate::{behaviour::Behaviour, parse_str_addr};
use crate::{NetworkState, NetworkStateNotConnectedPeer, NetworkStatePeer};
use crate::{transport, config::NodeKeyConfig, config::NonReservedPeerMode};
use peerset::PeersetHandle;
use consensus::import_queue::{ImportQueue, Link, SharedFinalityProofRequestBuilder};
use runtime_primitives::{traits::{Block as BlockT, NumberFor}, ConsensusEngineId};

use crate::AlwaysBadChecker;
use crate::protocol::consensus_gossip::{ConsensusGossip, MessageRecipient as GossipMessageRecipient};
use crate::protocol::message::Message;
use crate::protocol::on_demand::RequestData;
<<<<<<< HEAD
use crate::protocol::{self, Context, CustomMessageOutcome, ConnectedPeer};
use crate::protocol::{ProtocolStatus, PeerInfo, NetworkOut};
=======
use crate::protocol::{self, Context, CustomMessageOutcome, Protocol, ConnectedPeer};
use crate::protocol::{PeerInfo, NetworkOut};
use crate::protocol::sync::SyncState;
>>>>>>> 6f0d2886
use crate::config::Params;
use crate::error::Error;
use crate::protocol::specialization::NetworkSpecialization;

/// Interval at which we update the `peers` field on the main thread.
const CONNECTED_PEERS_INTERVAL: Duration = Duration::from_millis(500);

pub use libp2p::PeerId;

/// Type that represents fetch completion future.
pub type FetchFuture = oneshot::Receiver<Vec<u8>>;

/// Minimum Requirements for a Hash within Networking
pub trait ExHashT:
	::std::hash::Hash + Eq + ::std::fmt::Debug + Clone + Send + Sync + 'static
{
}
impl<T> ExHashT for T where
	T: ::std::hash::Hash + Eq + ::std::fmt::Debug + Clone + Send + Sync + 'static
{
}

/// Transaction pool interface
pub trait TransactionPool<H: ExHashT, B: BlockT>: Send + Sync {
	/// Get transactions from the pool that are ready to be propagated.
	fn transactions(&self) -> Vec<(H, B::Extrinsic)>;
	/// Import a transaction into the pool.
	fn import(&self, transaction: &B::Extrinsic) -> Option<H>;
	/// Notify the pool about transactions broadcast.
	fn on_broadcasted(&self, propagations: HashMap<H, Vec<String>>);
}

/// A cloneable handle for reporting cost/benefits of peers.
#[derive(Clone)]
pub struct ReportHandle {
	inner: PeersetHandle, // wraps it so we don't have to worry about breaking API.
}

impl ReportHandle {
	/// Report a given peer as either beneficial (+) or costly (-) according to the
	/// given scalar.
	pub fn report_peer(&self, who: PeerId, cost_benefit: i32) {
		self.inner.report_peer(who, cost_benefit);
	}
}

/// Substrate network service. Handles network IO and manages connectivity.
<<<<<<< HEAD
pub struct NetworkService<B: BlockT + 'static, S: NetworkSpecialization<B>, H: ExHashT> {
	/// Sinks to propagate status updates.
	status_sinks: Arc<Mutex<Vec<mpsc::UnboundedSender<ProtocolStatus<B>>>>>,
=======
pub struct NetworkService<B: BlockT + 'static, S: NetworkSpecialization<B>> {
>>>>>>> 6f0d2886
	/// Are we connected to any peer?
	is_offline: Arc<AtomicBool>,
	/// Are we actively catching up with the chain?
	is_major_syncing: Arc<AtomicBool>,
	/// Peers whom we are connected with.
	peers: Arc<RwLock<HashMap<PeerId, ConnectedPeer<B>>>>,
	/// Channel for networking messages processed by the background thread.
	network_chan: mpsc::UnboundedSender<NetworkMsg<B>>,
	/// Network service
	network: Arc<Mutex<Swarm<B, S, H>>>,
	/// Bandwidth logging system. Can be queried to know the average bandwidth consumed.
	bandwidth: Arc<transport::BandwidthSinks>,
	/// Peerset manager (PSM); manages the reputation of nodes and indicates the network which
	/// nodes it should be connected to or not.
	peerset: PeersetHandle,
	/// Protocol sender
	protocol_sender: mpsc::UnboundedSender<ProtocolMsg<B, S>>,
}

impl<B: BlockT + 'static, S: NetworkSpecialization<B>, H: ExHashT> NetworkWorker<B, S, H> {
	/// Creates the network service.
	///
	/// Returns a `NetworkWorker` that implements `Future` and must be regularly polled in order
	/// for the network processing to advance. From it, you can extract a `NetworkService` using
	/// `worker.service()`. The `NetworkService` can be shared through the codebase.
	pub fn new(
		params: Params<B, S, H>,
	) -> Result<NetworkWorker<B, S, H>, Error> {
		let (network_chan, network_port) = mpsc::unbounded();
		let (protocol_sender, protocol_rx) = mpsc::unbounded();

		if let Some(ref path) = params.network_config.net_config_path {
			fs::create_dir_all(Path::new(path))?;
		}

		// List of multiaddresses that we know in the network.
		let mut known_addresses = Vec::new();
		let mut bootnodes = Vec::new();
		let mut reserved_nodes = Vec::new();

		// Process the bootnodes.
		for bootnode in params.network_config.boot_nodes.iter() {
			match parse_str_addr(bootnode) {
				Ok((peer_id, addr)) => {
					bootnodes.push(peer_id.clone());
					known_addresses.push((peer_id, addr));
				},
				Err(_) => warn!(target: "sub-libp2p", "Not a valid bootnode address: {}", bootnode),
			}
		}

		// Initialize the reserved peers.
		for reserved in params.network_config.reserved_nodes.iter() {
			if let Ok((peer_id, addr)) = parse_str_addr(reserved) {
				reserved_nodes.push(peer_id.clone());
				known_addresses.push((peer_id, addr));
			} else {
				warn!(target: "sub-libp2p", "Not a valid reserved node address: {}", reserved);
			}
		}

		// Build the peerset.
		let (peerset, peerset_handle) = peerset::Peerset::from_config(peerset::PeersetConfig {
			in_peers: params.network_config.in_peers,
			out_peers: params.network_config.out_peers,
			bootnodes,
			reserved_only: params.network_config.non_reserved_mode == NonReservedPeerMode::Deny,
			reserved_nodes,
		});

		// Private and public keys configuration.
		if let NodeKeyConfig::Secp256k1(_) = params.network_config.node_key {
			warn!(target: "sub-libp2p", "Secp256k1 keys are deprecated in favour of ed25519");
		}
		let local_identity = params.network_config.node_key.clone().into_keypair()?;
		let local_public = local_identity.public();
		let local_peer_id = local_public.clone().into_peer_id();
		info!(target: "sub-libp2p", "Local node identity is: {}", local_peer_id.to_base58());

		// Start in off-line mode, since we're not connected to any nodes yet.
		let is_offline = Arc::new(AtomicBool::new(true));
		let is_major_syncing = Arc::new(AtomicBool::new(false));
		let peers: Arc<RwLock<HashMap<PeerId, ConnectedPeer<B>>>> = Arc::new(Default::default());
		let protocol = ProtocolBehaviour::new(
			protocol::ProtocolConfig { roles: params.roles },
			params.chain,
			params.on_demand.as_ref().map(|od| od.checker().clone())
				.unwrap_or(Arc::new(AlwaysBadChecker)),
			params.specialization,
			params.transaction_pool,
			params.finality_proof_provider,
			params.protocol_id,
			&((protocol::MIN_VERSION as u8)..=(protocol::CURRENT_VERSION as u8)).collect::<Vec<u8>>(),
			peerset,
			peerset_handle.clone(),
		)?;

		// Build the swarm.
		let (mut swarm, bandwidth) = {
			let user_agent = format!(
				"{} ({})",
				params.network_config.client_version,
				params.network_config.node_name
			);
			let behaviour = Behaviour::new(
				protocol,
				user_agent,
				local_public,
				known_addresses,
				params.network_config.enable_mdns
			);
			let (transport, bandwidth) = transport::build_transport(
				local_identity,
				params.network_config.wasm_external_transport
			);
			(Swarm::<B, S, H>::new(transport, behaviour, local_peer_id.clone()), bandwidth)
		};

		// Listen on multiaddresses.
		for addr in &params.network_config.listen_addresses {
			if let Err(err) = Swarm::<B, S, H>::listen_on(&mut swarm, addr.clone()) {
				warn!(target: "sub-libp2p", "Can't listen on {} because: {:?}", addr, err)
			}
		}

		// Add external addresses.
		for addr in &params.network_config.public_addresses {
			Swarm::<B, S, H>::add_external_address(&mut swarm, addr.clone());
		}

		let network = Arc::new(Mutex::new(swarm));

		let service = Arc::new(NetworkService {
			bandwidth,
			is_offline: is_offline.clone(),
			is_major_syncing: is_major_syncing.clone(),
			network_chan,
			peers: peers.clone(),
			peerset: peerset_handle.clone(),
			network: network.clone(),
			protocol_sender: protocol_sender.clone(),
		});

		Ok(NetworkWorker {
			is_offline,
			is_major_syncing,
			network_service: network,
			peerset: peerset_handle,
			service,
			peers,
			import_queue: params.import_queue,
			network_port,
			protocol_rx,
			on_demand_in: params.on_demand.and_then(|od| od.extract_receiver()),
			connected_peers_interval: tokio_timer::Interval::new_interval(CONNECTED_PEERS_INTERVAL),
		})
	}

<<<<<<< HEAD
	/// Return a `NetworkService` that can be shared through the code base and can be used to
	/// manipulate the worker.
	pub fn service(&self) -> &Arc<NetworkService<B, S, H>> {
		&self.service
	}
}

impl<B: BlockT + 'static, S: NetworkSpecialization<B>, H: ExHashT> NetworkService<B, S, H> {
=======
>>>>>>> 6f0d2886
	/// Returns the downloaded bytes per second averaged over the past few seconds.
	pub fn average_download_per_sec(&self) -> u64 {
		self.service.bandwidth.average_download_per_sec()
	}

	/// Returns the uploaded bytes per second averaged over the past few seconds.
	pub fn average_upload_per_sec(&self) -> u64 {
		self.service.bandwidth.average_upload_per_sec()
	}

	/// Returns the number of peers we're connected to.
	pub fn num_connected_peers(&self) -> usize {
		self.protocol.num_connected_peers()
	}

	/// Returns the number of peers we're connected to and that are being queried.
	pub fn num_active_peers(&self) -> usize {
		self.protocol.num_active_peers()
	}

	/// Current global sync state.
	pub fn sync_state(&self) -> SyncState {
		self.protocol.sync_state()
	}

	/// Target sync block number.
	pub fn best_seen_block(&self) -> Option<NumberFor<B>> {
		self.protocol.best_seen_block()
	}

	/// Number of peers participating in syncing.
	pub fn num_sync_peers(&self) -> u32 {
		self.protocol.num_sync_peers()
	}

	/// Return a `NetworkService` that can be shared through the code base and can be used to
	/// manipulate the worker.
	pub fn service(&self) -> &Arc<NetworkService<B, S>> {
		&self.service
	}
}

impl<B: BlockT + 'static, S: NetworkSpecialization<B>> NetworkService<B, S> {
	/// Returns the network identity of the node.
	pub fn local_peer_id(&self) -> PeerId {
		Swarm::<B, S, H>::local_peer_id(&*self.network.lock()).clone()
	}

	/// Called when a new block is imported by the client.
	pub fn on_block_imported(&self, hash: B::Hash, header: B::Header) {
		let _ = self
			.protocol_sender
			.unbounded_send(ProtocolMsg::BlockImported(hash, header));
	}

	/// Called when a new block is finalized by the client.
	pub fn on_block_finalized(&self, hash: B::Hash, header: B::Header) {
		let _ = self
			.protocol_sender
			.unbounded_send(ProtocolMsg::BlockFinalized(hash, header));
	}

	/// Called when new transactons are imported by the client.
	pub fn trigger_repropagate(&self) {
		let _ = self.protocol_sender.unbounded_send(ProtocolMsg::PropagateExtrinsics);
	}

	/// Make sure an important block is propagated to peers.
	///
	/// In chain-based consensus, we often need to make sure non-best forks are
	/// at least temporarily synced.
	pub fn announce_block(&self, hash: B::Hash) {
		let _ = self.protocol_sender.unbounded_send(ProtocolMsg::AnnounceBlock(hash));
	}

	/// Send a consensus message through the gossip
	pub fn gossip_consensus_message(
		&self,
		topic: B::Hash,
		engine_id: ConsensusEngineId,
		message: Vec<u8>,
		recipient: GossipMessageRecipient,
	) {
		let _ = self
			.protocol_sender
			.unbounded_send(ProtocolMsg::GossipConsensusMessage(
				topic, engine_id, message, recipient,
			));
	}

	/// Report a given peer as either beneficial (+) or costly (-) according to the
	/// given scalar.
	pub fn report_peer(&self, who: PeerId, cost_benefit: i32) {
		self.peerset.report_peer(who, cost_benefit);
	}

	/// Send a message to the given peer. Has no effect if we're not connected to this peer.
	///
	/// This method is extremely poor in terms of API and should be eventually removed.
	pub fn disconnect_peer(&self, who: PeerId) {
		let _ = self.network_chan.unbounded_send(NetworkMsg::DisconnectPeer(who));
	}

	/// Execute a closure with the chain-specific network specialization.
	pub fn with_spec<F>(&self, f: F)
		where F: FnOnce(&mut S, &mut dyn Context<B>) + Send + 'static
	{
		let _ = self
			.protocol_sender
			.unbounded_send(ProtocolMsg::ExecuteWithSpec(Box::new(f)));
	}

	/// Execute a closure with the consensus gossip.
	pub fn with_gossip<F>(&self, f: F)
		where F: FnOnce(&mut ConsensusGossip<B>, &mut dyn Context<B>) + Send + 'static
	{
		let _ = self
			.protocol_sender
			.unbounded_send(ProtocolMsg::ExecuteWithGossip(Box::new(f)));
	}

	/// Are we in the process of downloading the chain?
	pub fn is_major_syncing(&self) -> bool {
		self.is_major_syncing.load(Ordering::Relaxed)
	}
}

<<<<<<< HEAD
impl<B: BlockT + 'static, S: NetworkSpecialization<B>, H: ExHashT> NetworkService<B, S, H> {
	/// Get sync status
	pub fn status(&self) -> mpsc::UnboundedReceiver<ProtocolStatus<B>> {
		let (sink, stream) = mpsc::unbounded();
		self.status_sinks.lock().push(sink);
		stream
	}

=======
>>>>>>> 6f0d2886
	/// Get network state.
	pub fn network_state(&self) -> NetworkState {
		let mut swarm = self.network.lock();
		let open = swarm.user_protocol().open_peers().cloned().collect::<Vec<_>>();

		let connected_peers = {
			let swarm = &mut *swarm;
			open.iter().filter_map(move |peer_id| {
				let known_addresses = NetworkBehaviour::addresses_of_peer(&mut **swarm, peer_id)
					.into_iter().collect();

				let endpoint = if let Some(e) = swarm.node(peer_id).map(|i| i.endpoint()) {
					e.clone().into()
				} else {
					error!(target: "sub-libp2p", "Found state inconsistency between custom protocol \
						and debug information about {:?}", peer_id);
					return None
				};

				Some((peer_id.to_base58(), NetworkStatePeer {
					endpoint,
					version_string: swarm.node(peer_id)
						.and_then(|i| i.client_version().map(|s| s.to_owned())).clone(),
					latest_ping_time: swarm.node(peer_id).and_then(|i| i.latest_ping()),
					enabled: swarm.user_protocol().is_enabled(&peer_id),
					open: swarm.user_protocol().is_open(&peer_id),
					known_addresses,
				}))
			}).collect()
		};

		let not_connected_peers = {
			let swarm = &mut *swarm;
			let list = swarm.known_peers().filter(|p| open.iter().all(|n| n != *p))
				.cloned().collect::<Vec<_>>();
			list.into_iter().map(move |peer_id| {
				(peer_id.to_base58(), NetworkStateNotConnectedPeer {
					version_string: swarm.node(&peer_id)
						.and_then(|i| i.client_version().map(|s| s.to_owned())).clone(),
					latest_ping_time: swarm.node(&peer_id).and_then(|i| i.latest_ping()),
					known_addresses: NetworkBehaviour::addresses_of_peer(&mut **swarm, &peer_id)
						.into_iter().collect(),
				})
			}).collect()
		};

		NetworkState {
			peer_id: Swarm::<B, S, H>::local_peer_id(&swarm).to_base58(),
			listened_addresses: Swarm::<B, S, H>::listeners(&swarm).cloned().collect(),
			external_addresses: Swarm::<B, S, H>::external_addresses(&swarm).cloned().collect(),
			average_download_per_sec: self.bandwidth.average_download_per_sec(),
			average_upload_per_sec: self.bandwidth.average_upload_per_sec(),
			connected_peers,
			not_connected_peers,
			peerset: swarm.user_protocol_mut().peerset_debug_info(),
		}
	}

	/// Get currently connected peers.
	///
	/// > **Warning**: This method can return outdated information and should only ever be used
	/// > when obtaining outdated information is acceptable.
	pub fn peers_debug_info(&self) -> Vec<(PeerId, PeerInfo<B>)> {
		let peers = (*self.peers.read()).clone();
		peers.into_iter().map(|(idx, connected)| (idx, connected.peer_info)).collect()
	}
}

impl<B: BlockT + 'static, S: NetworkSpecialization<B>, H: ExHashT>
	::consensus::SyncOracle for NetworkService<B, S, H> {
	fn is_major_syncing(&self) -> bool {
		self.is_major_syncing()
	}

	fn is_offline(&self) -> bool {
		self.is_offline.load(Ordering::Relaxed)
	}
}

/// Trait for managing network
pub trait ManageNetwork {
	/// Set to allow unreserved peers to connect
	fn accept_unreserved_peers(&self);
	/// Set to deny unreserved peers to connect
	fn deny_unreserved_peers(&self);
	/// Remove reservation for the peer
	fn remove_reserved_peer(&self, peer: PeerId);
	/// Add reserved peer
	fn add_reserved_peer(&self, peer: String) -> Result<(), String>;
}

impl<B: BlockT + 'static, S: NetworkSpecialization<B>, H: ExHashT> ManageNetwork for NetworkService<B, S, H> {
	fn accept_unreserved_peers(&self) {
		self.peerset.set_reserved_only(false);
	}

	fn deny_unreserved_peers(&self) {
		self.peerset.set_reserved_only(true);
	}

	fn remove_reserved_peer(&self, peer: PeerId) {
		self.peerset.remove_reserved_peer(peer);
	}

	fn add_reserved_peer(&self, peer: String) -> Result<(), String> {
		let (peer_id, addr) = parse_str_addr(&peer).map_err(|e| format!("{:?}", e))?;
		self.peerset.add_reserved_peer(peer_id.clone());
		self.network.lock().add_known_address(peer_id, addr);
		Ok(())
	}
}

/// Messages to be handled by Libp2pNetService.
#[derive(Debug)]
pub enum NetworkMsg<B: BlockT + 'static> {
	/// Send an outgoing custom message.
	Outgoing(PeerId, Message<B>),
	/// Disconnect a peer we're connected to, or do nothing if we're not connected.
	DisconnectPeer(PeerId),
	/// Performs a reputation adjustement on a peer.
	ReportPeer(PeerId, i32),
	/// Synchronization response.
	#[cfg(any(test, feature = "test-helpers"))]
	Synchronized,
}

/// Messages sent to Protocol from elsewhere inside the system.
pub enum ProtocolMsg<B: BlockT, S: NetworkSpecialization<B>> {
	/// A batch of blocks has been processed, with or without errors.
	BlocksProcessed(Vec<B::Hash>, bool),
	/// Tell protocol to restart sync.
	RestartSync,
	/// Tell protocol to propagate extrinsics.
	PropagateExtrinsics,
	/// Tell protocol that a block was imported (sent by the import-queue).
	BlockImportedSync(B::Hash, NumberFor<B>),
	/// Tell protocol to clear all pending justification requests.
	ClearJustificationRequests,
	/// Tell protocol to request justification for a block.
	RequestJustification(B::Hash, NumberFor<B>),
	/// Inform protocol whether a justification was successfully imported.
	JustificationImportResult(B::Hash, NumberFor<B>, bool),
	/// Set finality proof request builder.
	SetFinalityProofRequestBuilder(SharedFinalityProofRequestBuilder<B>),
	/// Tell protocol to request finality proof for a block.
	RequestFinalityProof(B::Hash, NumberFor<B>),
	/// Inform protocol whether a finality proof was successfully imported.
	FinalityProofImportResult((B::Hash, NumberFor<B>), Result<(B::Hash, NumberFor<B>), ()>),
	/// Propagate a block to peers.
	AnnounceBlock(B::Hash),
	/// A block has been imported (sent by the client).
	BlockImported(B::Hash, B::Header),
	/// A block has been finalized (sent by the client).
	BlockFinalized(B::Hash, B::Header),
	/// Execute a closure with the chain-specific network specialization.
	ExecuteWithSpec(Box<dyn SpecTask<B, S> + Send + 'static>),
	/// Execute a closure with the consensus gossip.
	ExecuteWithGossip(Box<dyn GossipTask<B> + Send + 'static>),
	/// Incoming gossip consensus message.
	GossipConsensusMessage(B::Hash, ConsensusEngineId, Vec<u8>, GossipMessageRecipient),
	/// Tell protocol to perform regular maintenance.
	#[cfg(any(test, feature = "test-helpers"))]
	Tick,
	/// Synchronization request.
	#[cfg(any(test, feature = "test-helpers"))]
	Synchronize,
}

/// A task, consisting of a user-provided closure, to be executed on the Protocol thread.
pub trait SpecTask<B: BlockT, S: NetworkSpecialization<B>> {
	fn call_box(self: Box<Self>, spec: &mut S, context: &mut dyn Context<B>);
}

impl<B: BlockT, S: NetworkSpecialization<B>, F: FnOnce(&mut S, &mut dyn Context<B>)> SpecTask<B, S> for F {
	fn call_box(self: Box<F>, spec: &mut S, context: &mut dyn Context<B>) {
		(*self)(spec, context)
	}
}

/// A task, consisting of a user-provided closure, to be executed on the Protocol thread.
pub trait GossipTask<B: BlockT> {
	fn call_box(self: Box<Self>, gossip: &mut ConsensusGossip<B>, context: &mut dyn Context<B>);
}

impl<B: BlockT, F: FnOnce(&mut ConsensusGossip<B>, &mut dyn Context<B>)> GossipTask<B> for F {
	fn call_box(self: Box<F>, gossip: &mut ConsensusGossip<B>, context: &mut dyn Context<B>) {
		(*self)(gossip, context)
	}
}

/// Future tied to the `Network` service and that must be polled in order for the network to
/// advance.
#[must_use = "The NetworkWorker must be polled in order for the network to work"]
pub struct NetworkWorker<B: BlockT + 'static, S: NetworkSpecialization<B>, H: ExHashT> {
	is_offline: Arc<AtomicBool>,
	is_major_syncing: Arc<AtomicBool>,
	/// The network service that can be extracted and shared through the codebase.
	service: Arc<NetworkService<B, S, H>>,
	network_service: Arc<Mutex<Swarm<B, S, H>>>,
	peers: Arc<RwLock<HashMap<PeerId, ConnectedPeer<B>>>>,
	import_queue: Box<dyn ImportQueue<B>>,
	network_port: mpsc::UnboundedReceiver<NetworkMsg<B>>,
	protocol_rx: mpsc::UnboundedReceiver<ProtocolMsg<B, S>>,
	peerset: PeersetHandle,
	on_demand_in: Option<mpsc::UnboundedReceiver<RequestData<B>>>,

	/// Interval at which we update the `connected_peers` Arc.
	connected_peers_interval: tokio_timer::Interval,
}

impl<B: BlockT + 'static, S: NetworkSpecialization<B>, H: ExHashT> Future for NetworkWorker<B, S, H> {
	type Item = ();
	type Error = io::Error;

	fn poll(&mut self) -> Poll<Self::Item, Self::Error> {
		// Implementation of `protocol::NetworkOut` trait using the available local variables.
		struct Context<'a, B: BlockT + 'static, S: NetworkSpecialization<B>, H: ExHashT>(
			&'a mut Swarm<B, S, H>,
			&'a PeersetHandle
		);
		impl<'a, B: BlockT + 'static, S: NetworkSpecialization<B>, H: ExHashT> NetworkOut<B> for Context<'a, B, S, H> {
			fn report_peer(&mut self, who: PeerId, reputation: i32) {
				self.1.report_peer(who, reputation)
			}
			fn disconnect_peer(&mut self, who: PeerId) {
				self.0.user_protocol_mut().disconnect_peer(&who)
			}
			fn send_message(&mut self, who: PeerId, message: Message<B>) {
				self.0.user_protocol_mut().send_packet(&who, message)
			}
		}

		// Implementation of `import_queue::Link` trait using the available local variables.
		struct NetworkLink<'a, B: BlockT, S: NetworkSpecialization<B>, H: ExHashT> {
			protocol: &'a mut Swarm<B, S, H>,
		}
		impl<'a, B: BlockT, S: NetworkSpecialization<B>, H: ExHashT> Link<B> for NetworkLink<'a, B, S, H> {
			fn block_imported(&mut self, hash: &B::Hash, number: NumberFor<B>) {
				self.protocol.user_protocol_mut().block_imported(&hash, number)
			}
			fn blocks_processed(&mut self, hashes: Vec<B::Hash>, has_error: bool) {
				self.protocol.user_protocol_mut().blocks_processed(hashes, has_error)
			}
			fn justification_imported(&mut self, who: PeerId, hash: &B::Hash, number: NumberFor<B>, success: bool) {
				self.protocol.user_protocol_mut().justification_import_result(hash.clone(), number, success);
				if !success {
					info!("Invalid justification provided by {} for #{}", who, hash);
					self.protocol.user_protocol_mut().disconnect_peer(&who);
					self.protocol.user_protocol_mut().report_peer(who, i32::min_value());
				}
			}
			fn clear_justification_requests(&mut self) {
				self.protocol.user_protocol_mut().clear_justification_requests()
			}
			fn request_justification(&mut self, hash: &B::Hash, number: NumberFor<B>) {
				self.protocol.user_protocol_mut().request_justification(hash, number)
			}
			fn request_finality_proof(&mut self, hash: &B::Hash, number: NumberFor<B>) {
				self.protocol.user_protocol_mut().request_finality_proof(hash, number)
			}
			fn finality_proof_imported(
				&mut self,
				who: PeerId,
				request_block: (B::Hash, NumberFor<B>),
				finalization_result: Result<(B::Hash, NumberFor<B>), ()>,
			) {
				let success = finalization_result.is_ok();
				self.protocol.user_protocol_mut().finality_proof_import_result(request_block, finalization_result);
				if !success {
					info!("Invalid finality proof provided by {} for #{}", who, request_block.0);
					self.protocol.user_protocol_mut().disconnect_peer(&who);
					self.protocol.user_protocol_mut().report_peer(who, i32::min_value());
				}
			}
			fn report_peer(&mut self, who: PeerId, reputation_change: i32) {
				self.protocol.user_protocol_mut().report_peer(who, reputation_change)
			}
			fn restart(&mut self) {
				self.protocol.user_protocol_mut().restart()
			}
			fn set_finality_proof_request_builder(&mut self, builder: SharedFinalityProofRequestBuilder<B>) {
				self.protocol.user_protocol_mut().set_finality_proof_request_builder(builder)
			}
		}

<<<<<<< HEAD
		while let Ok(Async::Ready(_)) = self.status_interval.poll() {
			let mut network_service = self.network_service.lock();
			let status = network_service.user_protocol_mut().status();
			self.status_sinks.lock().retain(|sink| sink.unbounded_send(status.clone()).is_ok());
		}

=======
>>>>>>> 6f0d2886
		{
			let mut network_service = self.network_service.lock();
			let mut link = NetworkLink {
				protocol: &mut network_service,
			};
			self.import_queue.poll_actions(&mut link);
		}

		while let Ok(Async::Ready(_)) = self.connected_peers_interval.poll() {
			let mut network_service = self.network_service.lock();
			let infos = network_service.user_protocol_mut().peers_info().map(|(id, info)| {
				(id.clone(), ConnectedPeer { peer_info: info.clone() })
			}).collect();
			*self.peers.write() = infos;
		}

		// Check for new incoming on-demand requests.
		if let Some(on_demand_in) = self.on_demand_in.as_mut() {
			while let Ok(Async::Ready(Some(rq))) = on_demand_in.poll() {
				let mut network_service = self.network_service.lock();
				network_service.user_protocol_mut().add_on_demand_request(rq);
			}
		}

		loop {
			match self.network_port.poll() {
				Ok(Async::NotReady) => break,
				Ok(Async::Ready(Some(NetworkMsg::Outgoing(who, outgoing_message)))) =>
					self.network_service.lock().user_protocol_mut().send_packet(&who, outgoing_message),
				Ok(Async::Ready(Some(NetworkMsg::ReportPeer(who, reputation)))) =>
					self.peerset.report_peer(who, reputation),
				Ok(Async::Ready(Some(NetworkMsg::DisconnectPeer(who)))) =>
					self.network_service.lock().user_protocol_mut().disconnect_peer(&who),

				#[cfg(any(test, feature = "test-helpers"))]
				Ok(Async::Ready(Some(NetworkMsg::Synchronized))) => {}

				Ok(Async::Ready(None)) | Err(_) => return Ok(Async::Ready(())),
			}
		}

		loop {
			let msg = match self.protocol_rx.poll() {
				Ok(Async::Ready(Some(msg))) => msg,
				Ok(Async::Ready(None)) | Err(_) => return Ok(Async::Ready(())),
				Ok(Async::NotReady) => break,
			};

			let mut network_service = self.network_service.lock();

			match msg {
				ProtocolMsg::BlockImported(hash, header) =>
					network_service.user_protocol_mut().on_block_imported(hash, &header),
				ProtocolMsg::BlockFinalized(hash, header) =>
					network_service.user_protocol_mut().on_block_finalized(hash, &header),
				ProtocolMsg::ExecuteWithSpec(task) => {
					let (protocol, mut net_out) = network_service.user_protocol_mut().protocol_context_lock();
					let (mut context, spec) = protocol.specialization_lock(&mut net_out);
					task.call_box(spec, &mut context);
				},
				ProtocolMsg::ExecuteWithGossip(task) => {
					let (protocol, mut net_out) = network_service.user_protocol_mut().protocol_context_lock();
					let (mut context, gossip) = protocol.consensus_gossip_lock(&mut net_out);
					task.call_box(gossip, &mut context);
				}
				ProtocolMsg::GossipConsensusMessage(topic, engine_id, message, recipient) =>
					network_service.user_protocol_mut().gossip_consensus_message(topic, engine_id, message, recipient),
				ProtocolMsg::BlocksProcessed(hashes, has_error) =>
					network_service.user_protocol_mut().blocks_processed(hashes, has_error),
				ProtocolMsg::RestartSync =>
					network_service.user_protocol_mut().restart(),
				ProtocolMsg::AnnounceBlock(hash) =>
					network_service.user_protocol_mut().announce_block(hash),
				ProtocolMsg::BlockImportedSync(hash, number) =>
					network_service.user_protocol_mut().block_imported(&hash, number),
				ProtocolMsg::ClearJustificationRequests =>
					network_service.user_protocol_mut().clear_justification_requests(),
				ProtocolMsg::RequestJustification(hash, number) =>
					network_service.user_protocol_mut().request_justification(&hash, number),
				ProtocolMsg::JustificationImportResult(hash, number, success) =>
					network_service.user_protocol_mut().justification_import_result(hash, number, success),
				ProtocolMsg::SetFinalityProofRequestBuilder(builder) =>
					network_service.user_protocol_mut().set_finality_proof_request_builder(builder),
				ProtocolMsg::RequestFinalityProof(hash, number) =>
					network_service.user_protocol_mut().request_finality_proof(&hash, number),
				ProtocolMsg::FinalityProofImportResult(requested_block, finalziation_result) =>
					network_service.user_protocol_mut()
						.finality_proof_import_result(requested_block, finalziation_result),
				ProtocolMsg::PropagateExtrinsics =>
					network_service.user_protocol_mut().propagate_extrinsics(),
				#[cfg(any(test, feature = "test-helpers"))]
				ProtocolMsg::Tick => network_service.user_protocol_mut().tick(),
				#[cfg(any(test, feature = "test-helpers"))]
				ProtocolMsg::Synchronize => {},
			}
		}

		loop {
			let mut network_service = self.network_service.lock();
			let poll_value = network_service.poll();

			let outcome = match poll_value {
				Ok(Async::NotReady) => break,
				Ok(Async::Ready(Some(outcome))) => outcome,
				Ok(Async::Ready(None)) => CustomMessageOutcome::None,
				Err(err) => {
					error!(target: "sync", "Error in the network: {:?}", err);
					return Err(err)
				}
			};

			match outcome {
				CustomMessageOutcome::BlockImport(origin, blocks) =>
					self.import_queue.import_blocks(origin, blocks),
				CustomMessageOutcome::JustificationImport(origin, hash, nb, justification) =>
					self.import_queue.import_justification(origin, hash, nb, justification),
				CustomMessageOutcome::FinalityProofImport(origin, hash, nb, proof) =>
					self.import_queue.import_finality_proof(origin, hash, nb, proof),
				CustomMessageOutcome::None => {}
			}
		}

<<<<<<< HEAD
		let mut network_service = self.network_service.lock();
		self.is_offline.store(network_service.user_protocol_mut().is_offline(), Ordering::Relaxed);
		self.is_major_syncing.store(network_service.user_protocol_mut().is_major_syncing(), Ordering::Relaxed);
=======
		self.is_offline.store(self.protocol.num_connected_peers() == 0, Ordering::Relaxed);
		self.is_major_syncing.store(match self.protocol.sync_state() {
			SyncState::Idle => false,
			SyncState::Downloading => true,
		}, Ordering::Relaxed);
>>>>>>> 6f0d2886

		Ok(Async::NotReady)
	}
}

/// The libp2p swarm, customized for our needs.
type Swarm<B, S, H> = libp2p::core::Swarm<
	Boxed<(PeerId, StreamMuxerBox), io::Error>,
	Behaviour<ProtocolBehaviour<B, S, H>, CustomMessageOutcome<B>, Substream<StreamMuxerBox>>
>;<|MERGE_RESOLUTION|>--- conflicted
+++ resolved
@@ -37,14 +37,8 @@
 use crate::protocol::consensus_gossip::{ConsensusGossip, MessageRecipient as GossipMessageRecipient};
 use crate::protocol::message::Message;
 use crate::protocol::on_demand::RequestData;
-<<<<<<< HEAD
-use crate::protocol::{self, Context, CustomMessageOutcome, ConnectedPeer};
-use crate::protocol::{ProtocolStatus, PeerInfo, NetworkOut};
-=======
-use crate::protocol::{self, Context, CustomMessageOutcome, Protocol, ConnectedPeer};
-use crate::protocol::{PeerInfo, NetworkOut};
+use crate::protocol::{self, Context, CustomMessageOutcome, ConnectedPeer, PeerInfo};
 use crate::protocol::sync::SyncState;
->>>>>>> 6f0d2886
 use crate::config::Params;
 use crate::error::Error;
 use crate::protocol::specialization::NetworkSpecialization;
@@ -92,13 +86,7 @@
 }
 
 /// Substrate network service. Handles network IO and manages connectivity.
-<<<<<<< HEAD
 pub struct NetworkService<B: BlockT + 'static, S: NetworkSpecialization<B>, H: ExHashT> {
-	/// Sinks to propagate status updates.
-	status_sinks: Arc<Mutex<Vec<mpsc::UnboundedSender<ProtocolStatus<B>>>>>,
-=======
-pub struct NetworkService<B: BlockT + 'static, S: NetworkSpecialization<B>> {
->>>>>>> 6f0d2886
 	/// Are we connected to any peer?
 	is_offline: Arc<AtomicBool>,
 	/// Are we actively catching up with the chain?
@@ -257,7 +245,41 @@
 		})
 	}
 
-<<<<<<< HEAD
+	/// Returns the downloaded bytes per second averaged over the past few seconds.
+	pub fn average_download_per_sec(&self) -> u64 {
+		self.service.bandwidth.average_download_per_sec()
+	}
+
+	/// Returns the uploaded bytes per second averaged over the past few seconds.
+	pub fn average_upload_per_sec(&self) -> u64 {
+		self.service.bandwidth.average_upload_per_sec()
+	}
+
+	/// Returns the number of peers we're connected to.
+	pub fn num_connected_peers(&self) -> usize {
+		self.network_service.lock().user_protocol_mut().num_connected_peers()
+	}
+
+	/// Returns the number of peers we're connected to and that are being queried.
+	pub fn num_active_peers(&self) -> usize {
+		self.network_service.lock().user_protocol_mut().num_active_peers()
+	}
+
+	/// Current global sync state.
+	pub fn sync_state(&self) -> SyncState {
+		self.network_service.lock().user_protocol_mut().sync_state()
+	}
+
+	/// Target sync block number.
+	pub fn best_seen_block(&self) -> Option<NumberFor<B>> {
+		self.network_service.lock().user_protocol_mut().best_seen_block()
+	}
+
+	/// Number of peers participating in syncing.
+	pub fn num_sync_peers(&self) -> u32 {
+		self.network_service.lock().user_protocol_mut().num_sync_peers()
+	}
+
 	/// Return a `NetworkService` that can be shared through the code base and can be used to
 	/// manipulate the worker.
 	pub fn service(&self) -> &Arc<NetworkService<B, S, H>> {
@@ -266,51 +288,6 @@
 }
 
 impl<B: BlockT + 'static, S: NetworkSpecialization<B>, H: ExHashT> NetworkService<B, S, H> {
-=======
->>>>>>> 6f0d2886
-	/// Returns the downloaded bytes per second averaged over the past few seconds.
-	pub fn average_download_per_sec(&self) -> u64 {
-		self.service.bandwidth.average_download_per_sec()
-	}
-
-	/// Returns the uploaded bytes per second averaged over the past few seconds.
-	pub fn average_upload_per_sec(&self) -> u64 {
-		self.service.bandwidth.average_upload_per_sec()
-	}
-
-	/// Returns the number of peers we're connected to.
-	pub fn num_connected_peers(&self) -> usize {
-		self.protocol.num_connected_peers()
-	}
-
-	/// Returns the number of peers we're connected to and that are being queried.
-	pub fn num_active_peers(&self) -> usize {
-		self.protocol.num_active_peers()
-	}
-
-	/// Current global sync state.
-	pub fn sync_state(&self) -> SyncState {
-		self.protocol.sync_state()
-	}
-
-	/// Target sync block number.
-	pub fn best_seen_block(&self) -> Option<NumberFor<B>> {
-		self.protocol.best_seen_block()
-	}
-
-	/// Number of peers participating in syncing.
-	pub fn num_sync_peers(&self) -> u32 {
-		self.protocol.num_sync_peers()
-	}
-
-	/// Return a `NetworkService` that can be shared through the code base and can be used to
-	/// manipulate the worker.
-	pub fn service(&self) -> &Arc<NetworkService<B, S>> {
-		&self.service
-	}
-}
-
-impl<B: BlockT + 'static, S: NetworkSpecialization<B>> NetworkService<B, S> {
 	/// Returns the network identity of the node.
 	pub fn local_peer_id(&self) -> PeerId {
 		Swarm::<B, S, H>::local_peer_id(&*self.network.lock()).clone()
@@ -395,17 +372,7 @@
 	}
 }
 
-<<<<<<< HEAD
 impl<B: BlockT + 'static, S: NetworkSpecialization<B>, H: ExHashT> NetworkService<B, S, H> {
-	/// Get sync status
-	pub fn status(&self) -> mpsc::UnboundedReceiver<ProtocolStatus<B>> {
-		let (sink, stream) = mpsc::unbounded();
-		self.status_sinks.lock().push(sink);
-		stream
-	}
-
-=======
->>>>>>> 6f0d2886
 	/// Get network state.
 	pub fn network_state(&self) -> NetworkState {
 		let mut swarm = self.network.lock();
@@ -621,23 +588,6 @@
 	type Error = io::Error;
 
 	fn poll(&mut self) -> Poll<Self::Item, Self::Error> {
-		// Implementation of `protocol::NetworkOut` trait using the available local variables.
-		struct Context<'a, B: BlockT + 'static, S: NetworkSpecialization<B>, H: ExHashT>(
-			&'a mut Swarm<B, S, H>,
-			&'a PeersetHandle
-		);
-		impl<'a, B: BlockT + 'static, S: NetworkSpecialization<B>, H: ExHashT> NetworkOut<B> for Context<'a, B, S, H> {
-			fn report_peer(&mut self, who: PeerId, reputation: i32) {
-				self.1.report_peer(who, reputation)
-			}
-			fn disconnect_peer(&mut self, who: PeerId) {
-				self.0.user_protocol_mut().disconnect_peer(&who)
-			}
-			fn send_message(&mut self, who: PeerId, message: Message<B>) {
-				self.0.user_protocol_mut().send_packet(&who, message)
-			}
-		}
-
 		// Implementation of `import_queue::Link` trait using the available local variables.
 		struct NetworkLink<'a, B: BlockT, S: NetworkSpecialization<B>, H: ExHashT> {
 			protocol: &'a mut Swarm<B, S, H>,
@@ -691,15 +641,6 @@
 			}
 		}
 
-<<<<<<< HEAD
-		while let Ok(Async::Ready(_)) = self.status_interval.poll() {
-			let mut network_service = self.network_service.lock();
-			let status = network_service.user_protocol_mut().status();
-			self.status_sinks.lock().retain(|sink| sink.unbounded_send(status.clone()).is_ok());
-		}
-
-=======
->>>>>>> 6f0d2886
 		{
 			let mut network_service = self.network_service.lock();
 			let mut link = NetworkLink {
@@ -822,17 +763,12 @@
 			}
 		}
 
-<<<<<<< HEAD
 		let mut network_service = self.network_service.lock();
-		self.is_offline.store(network_service.user_protocol_mut().is_offline(), Ordering::Relaxed);
-		self.is_major_syncing.store(network_service.user_protocol_mut().is_major_syncing(), Ordering::Relaxed);
-=======
-		self.is_offline.store(self.protocol.num_connected_peers() == 0, Ordering::Relaxed);
-		self.is_major_syncing.store(match self.protocol.sync_state() {
+		self.is_offline.store(network_service.user_protocol_mut().num_connected_peers() == 0, Ordering::Relaxed);
+		self.is_major_syncing.store(match network_service.user_protocol_mut().sync_state() {
 			SyncState::Idle => false,
 			SyncState::Downloading => true,
 		}, Ordering::Relaxed);
->>>>>>> 6f0d2886
 
 		Ok(Async::NotReady)
 	}
