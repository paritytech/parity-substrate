--- conflicted
+++ resolved
@@ -208,11 +208,7 @@
 			network_chan.clone(),
 			params.config,
 			params.chain,
-<<<<<<< HEAD
 			params.finality_proof_provider,
-			import_queue.clone(),
-=======
->>>>>>> 3eb88956
 			params.on_demand,
 			params.transaction_pool,
 			params.specialization,
@@ -627,6 +623,8 @@
 					import_queue.import_blocks(origin, blocks),
 				CustomMessageOutcome::JustificationImport(origin, hash, nb, justification) =>
 					import_queue.import_justification(origin, hash, nb, justification),
+				CustomMessageOutcome::FinalityProofImport(origin, hash, nb, proof) =>
+					import_queue.import_finality_proof(origin, hash, nb, proof),
 				CustomMessageOutcome::None => {}
 			}
 		}
