// Copyright 2017-2018 Parity Technologies (UK) Ltd.
// This file is part of Substrate.

// Substrate is free software: you can redistribute it and/or modify
// it under the terms of the GNU General Public License as published by
// the Free Software Foundation, either version 3 of the License, or
// (at your option) any later version.

// Substrate is distributed in the hope that it will be useful,
// but WITHOUT ANY WARRANTY; without even the implied warranty of
// MERCHANTABILITY or FITNESS FOR A PARTICULAR PURPOSE.  See the
// GNU General Public License for more details.

// You should have received a copy of the GNU General Public License
// along with Substrate.  If not, see <http://www.gnu.org/licenses/>.

//! Blockchain access trait

<<<<<<< HEAD
use client::{self, Client as SubstrateClient, ImportResult, ClientInfo, BlockStatus, BlockOrigin, CallExecutor};
use client::light::fetcher::ChangesProof;
use client::error::Error;
use runtime_primitives::traits::{Block as BlockT, Header as HeaderT};
use runtime_primitives::generic::BlockId;
use runtime_primitives::bft::Justification;
use primitives::{Blake2Hasher};
=======
use client::{self, Client as SubstrateClient, ClientInfo, BlockStatus, CallExecutor};
use client::error::Error;
use consensus::BlockImport;
use runtime_primitives::traits::{Block as BlockT, Header as HeaderT, NumberFor};
use runtime_primitives::generic::{BlockId};
use consensus::{ImportBlock, ImportResult};
use runtime_primitives::Justification;
use primitives::{H256, Blake2Hasher, AuthorityId};
>>>>>>> 068cbcae

/// Local client abstraction for the network.
pub trait Client<Block: BlockT>: Send + Sync {
	/// Import a new block. Parent is supposed to be existing in the blockchain.
	fn import(&self, block: ImportBlock<Block>, new_authorities: Option<Vec<AuthorityId>>)
		-> Result<ImportResult, Error>;

	/// Get blockchain info.
	fn info(&self) -> Result<ClientInfo<Block>, Error>;

	/// Get block status.
	fn block_status(&self, id: &BlockId<Block>) -> Result<BlockStatus, Error>;

	/// Get block hash by number.
	fn block_hash(&self, block_number: <Block::Header as HeaderT>::Number) -> Result<Option<Block::Hash>, Error>;

	/// Get block header.
	fn header(&self, id: &BlockId<Block>) -> Result<Option<Block::Header>, Error>;

	/// Get block body.
	fn body(&self, id: &BlockId<Block>) -> Result<Option<Vec<Block::Extrinsic>>, Error>;

	/// Get block justification.
	fn justification(&self, id: &BlockId<Block>) -> Result<Option<Justification>, Error>;

	/// Get block header proof.
	fn header_proof(&self, block_number: <Block::Header as HeaderT>::Number) -> Result<(Block::Header, Vec<Vec<u8>>), Error>;

	/// Get storage read execution proof.
	fn read_proof(&self, block: &Block::Hash, key: &[u8]) -> Result<Vec<Vec<u8>>, Error>;

	/// Get method execution proof.
	fn execution_proof(&self, block: &Block::Hash, method: &str, data: &[u8]) -> Result<(Vec<u8>, Vec<Vec<u8>>), Error>;

	/// Get key changes proof.
	fn key_changes_proof(
		&self,
		first: Block::Hash,
		last: Block::Hash,
		min: Block::Hash,
		max: Block::Hash,
		key: &[u8]
	) -> Result<ChangesProof<Block::Header>, Error>;
}

impl<B, E, Block, RA> Client<Block> for SubstrateClient<B, E, Block, RA> where
	B: client::backend::Backend<Block, Blake2Hasher> + Send + Sync + 'static,
	E: CallExecutor<Block, Blake2Hasher> + Send + Sync + 'static,
	Self: BlockImport<Block, Error=Error>,
	Block: BlockT<Hash=H256>,
	RA: Send + Sync
{
	fn import(&self, block: ImportBlock<Block>, new_authorities: Option<Vec<AuthorityId>>)
		-> Result<ImportResult, Error>
	{
		(self as &SubstrateClient<B, E, Block, RA>).import_block(block, new_authorities)
	}

	fn info(&self) -> Result<ClientInfo<Block>, Error> {
		(self as &SubstrateClient<B, E, Block, RA>).info()
	}

	fn block_status(&self, id: &BlockId<Block>) -> Result<BlockStatus, Error> {
		(self as &SubstrateClient<B, E, Block, RA>).block_status(id)
	}

	fn block_hash(&self, block_number: <Block::Header as HeaderT>::Number) -> Result<Option<Block::Hash>, Error> {
		(self as &SubstrateClient<B, E, Block, RA>).block_hash(block_number)
	}

	fn header(&self, id: &BlockId<Block>) -> Result<Option<Block::Header>, Error> {
		(self as &SubstrateClient<B, E, Block, RA>).header(id)
	}

	fn body(&self, id: &BlockId<Block>) -> Result<Option<Vec<Block::Extrinsic>>, Error> {
		(self as &SubstrateClient<B, E, Block, RA>).body(id)
	}

	fn justification(&self, id: &BlockId<Block>) -> Result<Option<Justification>, Error> {
		(self as &SubstrateClient<B, E, Block, RA>).justification(id)
	}

	fn header_proof(&self, block_number: <Block::Header as HeaderT>::Number) -> Result<(Block::Header, Vec<Vec<u8>>), Error> {
		(self as &SubstrateClient<B, E, Block, RA>).header_proof(&BlockId::Number(block_number))
	}

	fn read_proof(&self, block: &Block::Hash, key: &[u8]) -> Result<Vec<Vec<u8>>, Error> {
		(self as &SubstrateClient<B, E, Block, RA>).read_proof(&BlockId::Hash(block.clone()), key)
	}

	fn execution_proof(&self, block: &Block::Hash, method: &str, data: &[u8]) -> Result<(Vec<u8>, Vec<Vec<u8>>), Error> {
		(self as &SubstrateClient<B, E, Block, RA>).execution_proof(&BlockId::Hash(block.clone()), method, data)
	}

	fn key_changes_proof(
		&self,
		first: Block::Hash,
		last: Block::Hash,
		min: Block::Hash,
		max: Block::Hash,
		key: &[u8]
<<<<<<< HEAD
	) -> Result<ChangesProof<Block::Header>, Error> {
		(self as &SubstrateClient<B, E, Block>).key_changes_proof(first, last, min, max, key)
=======
	) -> Result<(NumberFor<Block>, Vec<Vec<u8>>), Error> {
		(self as &SubstrateClient<B, E, Block, RA>).key_changes_proof(first, last, max, key)
>>>>>>> 068cbcae
	}
}<|MERGE_RESOLUTION|>--- conflicted
+++ resolved
@@ -16,24 +16,15 @@
 
 //! Blockchain access trait
 
-<<<<<<< HEAD
-use client::{self, Client as SubstrateClient, ImportResult, ClientInfo, BlockStatus, BlockOrigin, CallExecutor};
-use client::light::fetcher::ChangesProof;
-use client::error::Error;
-use runtime_primitives::traits::{Block as BlockT, Header as HeaderT};
-use runtime_primitives::generic::BlockId;
-use runtime_primitives::bft::Justification;
-use primitives::{Blake2Hasher};
-=======
 use client::{self, Client as SubstrateClient, ClientInfo, BlockStatus, CallExecutor};
 use client::error::Error;
+use client::light::fetcher::ChangesProof;
 use consensus::BlockImport;
-use runtime_primitives::traits::{Block as BlockT, Header as HeaderT, NumberFor};
+use runtime_primitives::traits::{Block as BlockT, Header as HeaderT};
 use runtime_primitives::generic::{BlockId};
 use consensus::{ImportBlock, ImportResult};
 use runtime_primitives::Justification;
 use primitives::{H256, Blake2Hasher, AuthorityId};
->>>>>>> 068cbcae
 
 /// Local client abstraction for the network.
 pub trait Client<Block: BlockT>: Send + Sync {
@@ -135,12 +126,7 @@
 		min: Block::Hash,
 		max: Block::Hash,
 		key: &[u8]
-<<<<<<< HEAD
 	) -> Result<ChangesProof<Block::Header>, Error> {
-		(self as &SubstrateClient<B, E, Block>).key_changes_proof(first, last, min, max, key)
-=======
-	) -> Result<(NumberFor<Block>, Vec<Vec<u8>>), Error> {
-		(self as &SubstrateClient<B, E, Block, RA>).key_changes_proof(first, last, max, key)
->>>>>>> 068cbcae
+		(self as &SubstrateClient<B, E, Block, RA>).key_changes_proof(first, last, min, max, key)
 	}
 }