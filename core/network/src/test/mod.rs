// Copyright 2017-2019 Parity Technologies (UK) Ltd.
// This file is part of Substrate.

// Substrate is free software: you can redistribute it and/or modify
// it under the terms of the GNU General Public License as published by
// the Free Software Foundation, either version 3 of the License, or
// (at your option) any later version.

// Substrate is distributed in the hope that it will be useful,
// but WITHOUT ANY WARRANTY; without even the implied warranty of
// MERCHANTABILITY or FITNESS FOR A PARTICULAR PURPOSE.  See the
// GNU General Public License for more details.

// You should have received a copy of the GNU General Public License
// along with Substrate.  If not, see <http://www.gnu.org/licenses/>.

#![allow(missing_docs)]

#[cfg(test)]
mod block_import;
#[cfg(test)]
mod sync;

use std::collections::{HashMap, HashSet, VecDeque};
use std::sync::Arc;
use std::sync::atomic::AtomicBool;

use log::trace;
use crate::chain::FinalityProofProvider;
use client::{self, ClientInfo, BlockchainEvents, FinalityNotifications, in_mem::Backend as InMemoryBackend, error::Result as ClientResult};
use client::block_builder::BlockBuilder;
use client::backend::AuxStore;
use crate::config::{ProtocolConfig, Roles};
use consensus::import_queue::{BasicQueue, ImportQueue, IncomingBlock};
use consensus::import_queue::{
	Link, SharedBlockImport, SharedJustificationImport, Verifier, SharedFinalityProofImport,
	SharedFinalityProofRequestBuilder,
};
use consensus::{Error as ConsensusError, ErrorKind as ConsensusErrorKind};
use consensus::{BlockOrigin, ForkChoiceStrategy, ImportBlock, JustificationImport};
use crate::consensus_gossip::{ConsensusGossip, MessageRecipient as GossipMessageRecipient, TopicNotification};
use crossbeam_channel::{Sender, RecvError};
use futures::Future;
use futures::sync::{mpsc, oneshot};
use crate::message::Message;
use network_libp2p::PeerId;
use parking_lot::{Mutex, RwLock};
<<<<<<< HEAD
use primitives::{H256, ed25519::Public as AuthorityId, Blake2Hasher};
=======
use primitives::{H256, sr25519::Public as AuthorityId};
>>>>>>> 3669cf7b
use crate::protocol::{ConnectedPeer, Context, FromNetworkMsg, Protocol, ProtocolMsg};
use runtime_primitives::generic::BlockId;
use runtime_primitives::traits::{AuthorityIdFor, Block as BlockT, Digest, DigestItem, Header, NumberFor};
use runtime_primitives::{Justification, ConsensusEngineId};
use crate::service::{network_channel, NetworkChan, NetworkLink, NetworkMsg, NetworkPort, TransactionPool};
use crate::specialization::NetworkSpecialization;
use test_client::{self, AccountKeyring};
use log::debug;

pub use test_client::runtime::{Block, Extrinsic, Hash, Transfer};
pub use test_client::TestClient;

#[cfg(any(test, feature = "test-helpers"))]
/// A Verifier that accepts all blocks and passes them on with the configured
/// finality to be imported.
pub struct PassThroughVerifier(pub bool);

#[cfg(any(test, feature = "test-helpers"))]
/// This `Verifier` accepts all data as valid.
impl<B: BlockT> Verifier<B> for PassThroughVerifier {
	fn verify(
		&self,
		origin: BlockOrigin,
		header: B::Header,
		justification: Option<Justification>,
		body: Option<Vec<B::Extrinsic>>
	) -> Result<(ImportBlock<B>, Option<Vec<AuthorityIdFor<B>>>), String> {
		let new_authorities = header.digest().log(DigestItem::as_authorities_change)
			.map(|auth| auth.iter().cloned().collect());

		Ok((ImportBlock {
			origin,
			header,
			body,
			finalized: self.0,
			justification,
			post_digests: vec![],
			auxiliary: Vec::new(),
			fork_choice: ForkChoiceStrategy::LongestChain,
		}, new_authorities))
	}
}

/// A link implementation that does nothing.
pub struct NoopLink { }

impl<B: BlockT> Link<B> for NoopLink { }

/// The test specialization.
#[derive(Clone)]
pub struct DummySpecialization;

impl NetworkSpecialization<Block> for DummySpecialization {
	fn status(&self) -> Vec<u8> {
		vec![]
	}

	fn on_connect(&mut self, _ctx: &mut Context<Block>, _peer_id: PeerId, _status: crate::message::Status<Block>) {
	}

	fn on_disconnect(&mut self, _ctx: &mut Context<Block>, _peer_id: PeerId) {
	}

	fn on_message(
		&mut self,
		_ctx: &mut Context<Block>,
		_peer_id: PeerId,
		_message: &mut Option<crate::message::Message<Block>>,
	) {
	}
}

pub type PeersFullClient = client::Client<test_client::Backend, test_client::Executor, Block, test_client::runtime::RuntimeApi>;
pub type PeersLightClient = client::Client<test_client::LightBackend, test_client::LightExecutor, Block, test_client::runtime::RuntimeApi>;

#[derive(Clone)]
pub enum PeersClient {
	Full(Arc<PeersFullClient>),
	Light(Arc<PeersLightClient>),
}

impl PeersClient {
	pub fn as_full(&self) -> Option<Arc<PeersFullClient>> {
		match *self {
			PeersClient::Full(ref client) => Some(client.clone()),
			_ => None,
		}
	}

	pub fn as_block_import(&self) -> SharedBlockImport<Block> {
		match *self {
			PeersClient::Full(ref client) => client.clone() as _,
			PeersClient::Light(ref client) => client.clone() as _,
		}
	}

	pub fn as_in_memory_backend(&self) -> InMemoryBackend<Block, Blake2Hasher> {
		match *self {
			PeersClient::Full(ref client) => client.backend().as_in_memory(),
			PeersClient::Light(_) => unimplemented!("TODO"),
		}
	}

	pub fn get_aux(&self, key: &[u8]) -> ClientResult<Option<Vec<u8>>> {
		match *self {
			PeersClient::Full(ref client) => client.backend().get_aux(key),
			PeersClient::Light(ref client) => client.backend().get_aux(key),
		}
	}

	pub fn info(&self) -> ClientResult<ClientInfo<Block>> {
		match *self {
			PeersClient::Full(ref client) => client.info(),
			PeersClient::Light(ref client) => client.info(),
		}
	}

	pub fn header(&self, block: &BlockId<Block>) -> ClientResult<Option<<Block as BlockT>::Header>> {
		match *self {
			PeersClient::Full(ref client) => client.header(block),
			PeersClient::Light(ref client) => client.header(block),
		}
	}

	pub fn justification(&self, block: &BlockId<Block>) -> ClientResult<Option<Justification>> {
		match *self {
			PeersClient::Full(ref client) => client.justification(block),
			PeersClient::Light(ref client) => client.justification(block),
		}
	}

	pub fn finality_notification_stream(&self) -> FinalityNotifications<Block> {
		match *self {
			PeersClient::Full(ref client) => client.finality_notification_stream(),
			PeersClient::Light(ref client) => client.finality_notification_stream(),
		}
	}

	pub fn finalize_block(&self, id: BlockId<Block>, justification: Option<Justification>, notify: bool) -> ClientResult<()> {
		match *self {
			PeersClient::Full(ref client) => client.finalize_block(id, justification, notify),
			PeersClient::Light(ref client) => client.finalize_block(id, justification, notify),
		}
	}
}

/// A Link that can wait for a block to have been imported.
pub struct TestLink<S: NetworkSpecialization<Block>> {
	link: NetworkLink<Block, S>,

	#[cfg(any(test, feature = "test-helpers"))]
	network_to_protocol_sender: Sender<FromNetworkMsg<Block>>,
}

impl<S: NetworkSpecialization<Block>> TestLink<S> {
	fn new(
		protocol_sender: Sender<ProtocolMsg<Block, S>>,
		_network_to_protocol_sender: Sender<FromNetworkMsg<Block>>,
		network_sender: NetworkChan<Block>
	) -> TestLink<S> {
		TestLink {
			#[cfg(any(test, feature = "test-helpers"))]
			network_to_protocol_sender: _network_to_protocol_sender,
			link: NetworkLink {
				protocol_sender,
				network_sender,
			}
		}
	}
}

impl<S: NetworkSpecialization<Block>> Link<Block> for TestLink<S> {
	fn block_imported(&self, hash: &Hash, number: NumberFor<Block>) {
		self.link.block_imported(hash, number);
	}

	fn blocks_processed(&self, processed_blocks: Vec<Hash>, has_error: bool) {
		self.link.blocks_processed(processed_blocks, has_error);
	}

	fn justification_imported(&self, who: PeerId, hash: &Hash, number:NumberFor<Block>, success: bool) {
		self.link.justification_imported(who, hash, number, success);
	}

	fn request_justification(&self, hash: &Hash, number: NumberFor<Block>) {
		self.link.request_justification(hash, number);
	}

	fn finality_proof_imported(
		&self,
		who: PeerId,
		request_block: (Hash, NumberFor<Block>),
		finalization_result: Result<(Hash, NumberFor<Block>), ()>,
	) {
		self.link.finality_proof_imported(who, request_block, finalization_result);
	}

	fn request_finality_proof(&self, hash: &Hash, number: NumberFor<Block>) {
		self.link.request_finality_proof(hash, number);
	}

	fn set_finality_proof_request_builder(&self, request_builder: SharedFinalityProofRequestBuilder<Block>) {
		self.link.set_finality_proof_request_builder(request_builder);
	}

	fn useless_peer(&self, who: PeerId, reason: &str) {
		self.link.useless_peer(who, reason);
	}

	fn note_useless_and_restart_sync(&self, who: PeerId, reason: &str) {
		self.link.note_useless_and_restart_sync(who, reason);
	}

	fn restart(&self) {
		self.link.restart();
	}

	/// Send synchronization request to the block import channel.
	///
	/// The caller should wait for the `Link::synchronized` call to ensure that it has synchronized
	/// with `ImportQueue`.
	#[cfg(any(test, feature = "test-helpers"))]
	fn synchronized(&self) {
		trace!(target: "test_network", "Synchronizing");
		drop(self.network_to_protocol_sender.send(FromNetworkMsg::Synchronize))
	}
}

pub struct Peer<D, S: NetworkSpecialization<Block>> {
	pub is_offline: Arc<AtomicBool>,
	pub is_major_syncing: Arc<AtomicBool>,
	pub peers: Arc<RwLock<HashMap<PeerId, ConnectedPeer<Block>>>>,
	pub peer_id: PeerId,
	client: PeersClient,
	net_proto_channel: ProtocolChannel<S>,
	pub import_queue: Box<BasicQueue<Block>>,
	pub data: D,
	best_hash: Mutex<Option<H256>>,
	finalized_hash: Mutex<Option<H256>>,
}

type MessageFilter = Fn(&NetworkMsg<Block>) -> bool;

struct ProtocolChannel<S: NetworkSpecialization<Block>> {
	buffered_messages: Mutex<VecDeque<NetworkMsg<Block>>>,
	network_to_protocol_sender: Sender<FromNetworkMsg<Block>>,
	client_to_protocol_sender: Sender<ProtocolMsg<Block, S>>,
	protocol_to_network_receiver: NetworkPort<Block>,
}

impl<S: NetworkSpecialization<Block>> ProtocolChannel<S> {
	/// Create new buffered network port.
	pub fn new(
		network_to_protocol_sender: Sender<FromNetworkMsg<Block>>,
		client_to_protocol_sender: Sender<ProtocolMsg<Block, S>>,
		protocol_to_network_receiver: NetworkPort<Block>,
	) -> Self {
		ProtocolChannel {
			buffered_messages: Mutex::new(VecDeque::new()),
			network_to_protocol_sender,
			client_to_protocol_sender,
			protocol_to_network_receiver,
		}
	}

	/// Send message from network to protocol.
	pub fn send_from_net(&self, message: FromNetworkMsg<Block>) {
		let _ = self.network_to_protocol_sender.send(message);

		let _ = self.network_to_protocol_sender.send(FromNetworkMsg::Synchronize);
		let _ = self.wait_sync();
	}

	/// Send message from client to protocol.
	pub fn send_from_client(&self, message: ProtocolMsg<Block, S>) {
		let _ = self.client_to_protocol_sender.send(message);

		let _ = self.client_to_protocol_sender.send(ProtocolMsg::Synchronize);
		let _ = self.wait_sync();
	}

	/// Wait until synchronization response is generated by the protocol.
	pub fn wait_sync(&self) -> Result<(), RecvError> {
		trace!(target: "test_network", "Waiting for sync");
		loop {
			match self.protocol_to_network_receiver.receiver().recv() {
				Ok(NetworkMsg::Synchronized) => return Ok(()),
				Err(error) => return Err(error),
				Ok(msg) => self.buffered_messages.lock().push_back(msg),
			}
			trace!(target: "test_network", "Retrying sync");
		}
	}

	/// Produce the next pending message to send to another peer.
	fn pending_message(&self, message_filter: &MessageFilter) -> Option<NetworkMsg<Block>> {
		if let Some(message) = self.buffered_message(message_filter) {
			return Some(message);
		}

		while let Some(message) = self.channel_message() {
			if message_filter(&message) {
				return Some(message)
			} else {
				self.buffered_messages.lock().push_back(message);
			}
		}

		None
	}

	/// Whether this peer is done syncing (has no messages to send).
	fn is_done(&self) -> bool {
		self.buffered_messages.lock().is_empty()
			&& self.protocol_to_network_receiver.receiver().is_empty()
	}

	/// Return oldest buffered message if it exists.
	fn buffered_message(&self, message_filter: &MessageFilter) -> Option<NetworkMsg<Block>> {
		let mut buffered_messages = self.buffered_messages.lock();
		for i in 0..buffered_messages.len() {
			if message_filter(&buffered_messages[i]) {
				return buffered_messages.remove(i);
			}
		}

		None
	}

	/// Receive message from the channel.
	fn channel_message(&self) -> Option<NetworkMsg<Block>> {
		self.protocol_to_network_receiver.receiver().try_recv().ok()
	}
}

impl<D, S: NetworkSpecialization<Block>> Peer<D, S> {
	fn new(
		is_offline: Arc<AtomicBool>,
		is_major_syncing: Arc<AtomicBool>,
		peers: Arc<RwLock<HashMap<PeerId, ConnectedPeer<Block>>>>,
		client: PeersClient,
		import_queue: Box<BasicQueue<Block>>,
		network_to_protocol_sender: Sender<FromNetworkMsg<Block>>,
		protocol_sender: Sender<ProtocolMsg<Block, S>>,
		network_sender: NetworkChan<Block>,
		network_port: NetworkPort<Block>,
		data: D,
	) -> Self {
		let net_proto_channel = ProtocolChannel::new(
			network_to_protocol_sender.clone(),
			protocol_sender.clone(),
			network_port,
		);
		let network_link = TestLink::new(
			protocol_sender.clone(),
			network_to_protocol_sender.clone(),
			network_sender.clone(),
		);
		import_queue.start(Box::new(network_link)).expect("Test ImportQueue always starts");
		Peer {
			is_offline,
			is_major_syncing,
			peers,
			peer_id: PeerId::random(),
			client,
			import_queue,
			net_proto_channel,
			data,
			best_hash: Mutex::new(None),
			finalized_hash: Mutex::new(None),
		}
	}
	/// Called after blockchain has been populated to updated current state.
	pub fn start(&self) {
		// Update the sync state to the latest chain state.
		let info = self.client.info().expect("In-mem client does not fail");
		let header = self
			.client
			.header(&BlockId::Hash(info.chain.best_hash))
			.unwrap()
			.unwrap();
		self.net_proto_channel.send_from_client(ProtocolMsg::BlockImported(info.chain.best_hash, header));
	}

	pub fn on_block_imported(
		&self,
		hash: <Block as BlockT>::Hash,
		header: &<Block as BlockT>::Header,
	) {
		self.net_proto_channel.send_from_client(ProtocolMsg::BlockImported(hash, header.clone()));
	}

	/// SyncOracle: are we connected to any peer?
	#[cfg(test)]
	pub fn is_offline(&self) -> bool {
		self.is_offline.load(std::sync::atomic::Ordering::Relaxed)
	}

	/// SyncOracle: are we in the process of catching-up with the chain?
	#[cfg(test)]
	pub fn is_major_syncing(&self) -> bool {
		self.is_major_syncing.load(std::sync::atomic::Ordering::Relaxed)
	}

	/// Called on connection to other indicated peer.
	fn on_connect(&self, other: &Self) {
		self.net_proto_channel.send_from_net(FromNetworkMsg::PeerConnected(other.peer_id.clone(), String::new()));
	}

	/// Called on disconnect from other indicated peer.
	fn on_disconnect(&self, other: &Self) {
		self.net_proto_channel.send_from_net(FromNetworkMsg::PeerDisconnected(other.peer_id.clone(), String::new()));
	}

	/// Receive a message from another peer. Return a set of peers to disconnect.
	fn receive_message(&self, from: &PeerId, msg: Message<Block>) {
		self.net_proto_channel.send_from_net(FromNetworkMsg::CustomMessage(from.clone(), msg));
	}

	/// Produce the next pending message to send to another peer.
	fn pending_message(&self, message_filter: &MessageFilter) -> Option<NetworkMsg<Block>> {
		self.net_proto_channel.pending_message(message_filter)
	}

	/// Whether this peer is done syncing (has no messages to send).
	fn is_done(&self) -> bool {
		self.net_proto_channel.is_done()
	}

	/// Synchronize with import queue.
	#[cfg(any(test, feature = "test-helpers"))]
	fn import_queue_sync(&self) {
		trace!(target: "test_network", "syncing this queue");
		self.import_queue.synchronize();
		trace!(target: "test_network", "wating for sync to finish");
		let _ = self.net_proto_channel.wait_sync();
	}

	/// Execute a "sync step". This is called for each peer after it sends a packet.
	fn sync_step(&self) {
		self.net_proto_channel.send_from_client(ProtocolMsg::Tick);
	}

	/// Send block import notifications.
	fn send_import_notifications(&self) {
		let info = self.client.info().expect("In-mem client does not fail");

		let mut best_hash = self.best_hash.lock();
		match *best_hash {
			None => {},
			Some(hash) if hash != info.chain.best_hash => {},
			_ => return,
		}

		let header = self.client.header(&BlockId::Hash(info.chain.best_hash)).unwrap().unwrap();
		self.net_proto_channel.send_from_client(ProtocolMsg::BlockImported(info.chain.best_hash, header));
		*best_hash = Some(info.chain.best_hash);
	}

	/// Send block finalization notifications.
	pub fn send_finality_notifications(&self) {
		let info = self.client.info().expect("In-mem client does not fail");

		let mut finalized_hash = self.finalized_hash.lock();
		match *finalized_hash {
			None => {},
			Some(hash) if hash != info.chain.finalized_hash => {},
			_ => return,
		}

		let header = self.client.header(&BlockId::Hash(info.chain.finalized_hash)).unwrap().unwrap();
		self.net_proto_channel.send_from_client(ProtocolMsg::BlockFinalized(info.chain.finalized_hash, header.clone()));
		*finalized_hash = Some(info.chain.finalized_hash);
	}

	/// Restart sync for a peer.
	fn restart_sync(&self) {
		self.net_proto_channel.send_from_client(ProtocolMsg::Abort);
	}

	/// Push a message into the gossip network and relay to peers.
	/// `TestNet::sync_step` needs to be called to ensure it's propagated.
	pub fn gossip_message(
		&self,
		topic: <Block as BlockT>::Hash,
		engine_id: ConsensusEngineId,
		data: Vec<u8>,
		force: bool,
	) {
		let recipient = if force {
			GossipMessageRecipient::BroadcastToAll
		} else {
			GossipMessageRecipient::BroadcastNew
		};
		self.net_proto_channel.send_from_client(
			ProtocolMsg::GossipConsensusMessage(topic, engine_id, data, recipient),
		);
	}

	pub fn consensus_gossip_collect_garbage_for_topic(&self, _topic: <Block as BlockT>::Hash) {
		self.with_gossip(move |gossip, _| gossip.collect_garbage())
	}

	/// access the underlying consensus gossip handler
	pub fn consensus_gossip_messages_for(
		&self,
		engine_id: ConsensusEngineId,
		topic: <Block as BlockT>::Hash,
	) -> mpsc::UnboundedReceiver<TopicNotification> {
		let (tx, rx) = oneshot::channel();
		self.with_gossip(move |gossip, _| {
			let inner_rx = gossip.messages_for(engine_id, topic);
			let _ = tx.send(inner_rx);
		});
		rx.wait().ok().expect("1. Network is running, 2. it should handle the above closure successfully")
	}

	/// Execute a closure with the consensus gossip.
	pub fn with_gossip<F>(&self, f: F)
		where F: FnOnce(&mut ConsensusGossip<Block>, &mut Context<Block>) + Send + 'static
	{
		self.net_proto_channel.send_from_client(ProtocolMsg::ExecuteWithGossip(Box::new(f)));
	}

	/// Announce a block to peers.
	pub fn announce_block(&self, block: Hash) {
		self.net_proto_channel.send_from_client(ProtocolMsg::AnnounceBlock(block));
	}

	/// Request a justification for the given block.
	#[cfg(test)]
	fn request_justification(&self, hash: &::primitives::H256, number: NumberFor<Block>) {
		self.net_proto_channel.send_from_client(ProtocolMsg::RequestJustification(hash.clone(), number));
	}

	/// Add blocks to the peer -- edit the block before adding
	pub fn generate_blocks<F>(&self, count: usize, origin: BlockOrigin, edit_block: F) -> H256
		where F: FnMut(BlockBuilder<Block, PeersFullClient>) -> Block
	{
		let best_hash = self.client.info().unwrap().chain.best_hash;
		self.generate_blocks_at(BlockId::Hash(best_hash), count, origin, edit_block)
	}

	/// Add blocks to the peer -- edit the block before adding. The chain will
	/// start at the given block iD.
	pub fn generate_blocks_at<F>(&self, at: BlockId<Block>, count: usize, origin: BlockOrigin, mut edit_block: F) -> H256
		where F: FnMut(BlockBuilder<Block, PeersFullClient>) -> Block
	{
		let full_client = self.client.as_full().expect("blocks could only be generated by full clients");
		let mut at = full_client.header(&at).unwrap().unwrap().hash();
		for _  in 0..count {
			let builder = full_client.new_block_at(&BlockId::Hash(at)).unwrap();
			let block = edit_block(builder);
			let hash = block.header.hash();
			trace!(
				target: "test_network",
				"Generating {}, (#{}, parent={})",
				hash,
				block.header.number,
				block.header.parent_hash
			);
			let header = block.header.clone();
			at = hash;
			self.import_queue.import_blocks(
				origin,
				vec![IncomingBlock {
					origin: None,
					hash,
					header: Some(header),
					body: Some(block.extrinsics),
					justification: None,
				}],
			);

			// make sure block import has completed
			self.import_queue_sync();
		}

		at
	}

	/// Push blocks to the peer (simplified: with or without a TX)
	pub fn push_blocks(&self, count: usize, with_tx: bool) -> H256 {
		let best_hash = self.client.info().unwrap().chain.best_hash;
		self.push_blocks_at(BlockId::Hash(best_hash), count, with_tx)
	}

	/// Push blocks to the peer (simplified: with or without a TX) starting from
	/// given hash.
	pub fn push_blocks_at(&self, at: BlockId<Block>, count: usize, with_tx: bool) -> H256 {
		let mut nonce = 0;
		if with_tx {
			self.generate_blocks_at(at, count, BlockOrigin::File, |mut builder| {
				let transfer = Transfer {
					from: AccountKeyring::Alice.into(),
					to: AccountKeyring::Alice.into(),
					amount: 1,
					nonce,
				};
				builder.push(transfer.into_signed_tx()).unwrap();
				nonce = nonce + 1;
				builder.bake().unwrap()
			})
		} else {
			self.generate_blocks_at(at, count, BlockOrigin::File, |builder| builder.bake().unwrap())
		}
	}

	pub fn push_authorities_change_block(&self, new_authorities: Vec<AuthorityId>) -> H256 {
		self.generate_blocks(1, BlockOrigin::File, |mut builder| {
			builder.push(Extrinsic::AuthoritiesChange(new_authorities.clone())).unwrap();
			builder.bake().unwrap()
		})
	}

	/// Get a reference to the client.
	pub fn client(&self) -> &PeersClient {
		&self.client
	}
}

pub struct EmptyTransactionPool;

impl TransactionPool<Hash, Block> for EmptyTransactionPool {
	fn transactions(&self) -> Vec<(Hash, Extrinsic)> {
		Vec::new()
	}

	fn import(&self, _transaction: &Extrinsic) -> Option<Hash> {
		None
	}

	fn on_broadcasted(&self, _: HashMap<Hash, Vec<String>>) {}
}

pub trait SpecializationFactory {
	fn create() -> Self;
}

impl SpecializationFactory for DummySpecialization {
	fn create() -> DummySpecialization {
		DummySpecialization
	}
}

pub trait TestNetFactory: Sized {
	type Specialization: NetworkSpecialization<Block> + SpecializationFactory;
	type Verifier: 'static + Verifier<Block>;
	type PeerData: Default;

	/// These two need to be implemented!
	fn from_config(config: &ProtocolConfig) -> Self;
	fn make_verifier(&self, client: PeersClient, config: &ProtocolConfig) -> Arc<Self::Verifier>;

	/// Get reference to peer.
	fn peer(&self, i: usize) -> &Peer<Self::PeerData, Self::Specialization>;
	fn peers(&self) -> &Vec<Arc<Peer<Self::PeerData, Self::Specialization>>>;
	fn mut_peers<F: FnOnce(&mut Vec<Arc<Peer<Self::PeerData, Self::Specialization>>>)>(&mut self, closure: F);

	fn started(&self) -> bool;
	fn set_started(&mut self, now: bool);

	/// Get custom block import handle for fresh client, along with peer data.
	fn make_block_import(&self, client: PeersClient)
		-> (
			SharedBlockImport<Block>,
			Option<SharedJustificationImport<Block>>,
			Option<SharedFinalityProofImport<Block>>,
			Option<SharedFinalityProofRequestBuilder<Block>>,
			Self::PeerData,
		)
	{
		(client.as_block_import(), None, None, None, Default::default())
	}

	/// Get finality proof provider (if supported).
	fn make_finality_proof_provider(&self, _client: PeersClient) -> Option<Arc<FinalityProofProvider<Block>>> {
		None
	}

	fn default_config() -> ProtocolConfig {
		ProtocolConfig::default()
	}

	/// Create new test network with this many peers.
	fn new(n: usize) -> Self {
		trace!(target: "test_network", "Creating test network");
		let config = Self::default_config();
		let mut net = Self::from_config(&config);

<<<<<<< HEAD
		for _ in 0..n {
			net.add_full_peer(&config);
=======
		for i in 0..n {
			trace!(target: "test_network", "Adding peer {}", i);
			net.add_peer(&config);
>>>>>>> 3669cf7b
		}
		net
	}

	/// Add created peer.
	fn add_peer(&mut self, peer: Arc<Peer<Self::PeerData, Self::Specialization>>) {
		if self.started() {
			peer.start();
			self.peers().iter().for_each(|other| {
				other.on_connect(&*peer);
				peer.on_connect(other);
			});
		}

		self.mut_peers(|peers| {
			peers.push(peer)
		});
	}

	/// Add a full peer.
	fn add_full_peer(&mut self, config: &ProtocolConfig) {
		let client = Arc::new(test_client::new());
		let tx_pool = Arc::new(EmptyTransactionPool);
		let verifier = self.make_verifier(PeersClient::Full(client.clone()), config);
		let (block_import, justification_import, finality_proof_import, finality_proof_request_builder, data)
			= self.make_block_import(PeersClient::Full(client.clone()));
		let (network_sender, network_port) = network_channel();

		let import_queue = Box::new(BasicQueue::new(
			verifier,
			block_import,
			justification_import,
			finality_proof_import,
			finality_proof_request_builder,
		));
		let status_sinks = Arc::new(Mutex::new(Vec::new()));
		let is_offline = Arc::new(AtomicBool::new(true));
		let is_major_syncing = Arc::new(AtomicBool::new(false));
		let specialization = self::SpecializationFactory::create();
		let peers: Arc<RwLock<HashMap<PeerId, ConnectedPeer<Block>>>> = Arc::new(Default::default());

		let (protocol_sender, network_to_protocol_sender) = Protocol::new(
			status_sinks,
			is_offline.clone(),
			is_major_syncing.clone(),
			peers.clone(),
			network_sender.clone(),
			config.clone(),
			client.clone(),
			self.make_finality_proof_provider(PeersClient::Full(client.clone())),
			import_queue.clone(),
			None,
			tx_pool,
			specialization,
		).unwrap();

		self.add_peer(Arc::new(Peer::new(
			is_offline,
			is_major_syncing,
			peers,
			PeersClient::Full(client),
			import_queue,
			network_to_protocol_sender,
			protocol_sender,
			network_sender,
			network_port,
			data,
		)));
	}

	/// Add a light peer.
	fn add_light_peer(&mut self, config: &ProtocolConfig) {
		let mut config = config.clone();
		config.roles = Roles::LIGHT;

		let client = Arc::new(test_client::new_light());
		let tx_pool = Arc::new(EmptyTransactionPool);
		let verifier = self.make_verifier(PeersClient::Light(client.clone()), &config);
		let (block_import, justification_import, finality_proof_import, finality_proof_request_builder, data)
			= self.make_block_import(PeersClient::Light(client.clone()));
		let (network_sender, network_port) = network_channel();

		let import_queue = Box::new(BasicQueue::new(
			verifier,
			block_import,
			justification_import,
			finality_proof_import,
			finality_proof_request_builder,
		));
		let status_sinks = Arc::new(Mutex::new(Vec::new()));
		let is_offline = Arc::new(AtomicBool::new(true));
		let is_major_syncing = Arc::new(AtomicBool::new(false));
		let specialization = self::SpecializationFactory::create();
		let peers: Arc<RwLock<HashMap<PeerId, ConnectedPeer<Block>>>> = Arc::new(Default::default());

		let (protocol_sender, network_to_protocol_sender) = Protocol::new(
			status_sinks,
			is_offline.clone(),
			is_major_syncing.clone(),
			peers.clone(),
			network_sender.clone(),
			config,
			client.clone(),
			self.make_finality_proof_provider(PeersClient::Light(client.clone())),
			import_queue.clone(),
			None,
			tx_pool,
			specialization,
		).unwrap();

		self.add_peer(Arc::new(Peer::new(
			is_offline,
			is_major_syncing,
			peers,
			PeersClient::Light(client),
			import_queue,
			network_to_protocol_sender,
			protocol_sender,
			network_sender,
			network_port,
			data,
		)));
	}

	/// Start network.
	fn start(&mut self) {
		if self.started() {
			return;
		}
		for peer in self.peers() {
			peer.start();
			for client in self.peers() {
				if peer.peer_id != client.peer_id {
					peer.on_connect(client);
				}
			}
		}

		loop {
			debug!(target: "test_network", "loop iteration");
			// we only deliver Status messages during start
			let need_continue = self.route_single(true, None, &|msg| match *msg {
				NetworkMsg::Outgoing(_, crate::message::generic::Message::Status(_)) => true,
				NetworkMsg::Outgoing(_, _) => false,
				NetworkMsg::ReportPeer(_, _) | NetworkMsg::Synchronized => true,
			});
			if !need_continue {
				break;
			}
		}

		self.set_started(true);
	}

	/// Do single round of message routing: single message from every peer is routed.
	fn route_single(
		&mut self,
		disconnect: bool,
		disconnected: Option<HashSet<usize>>,
		message_filter: &MessageFilter,
	) -> bool {
		let mut had_messages = false;
		let mut to_disconnect = HashSet::new();
		let peers = self.peers();
		for peer in peers {
			debug!(target: "test_network", "checking peer");
			if let Some(message) = peer.pending_message(message_filter) {
				match message {
					NetworkMsg::Outgoing(recipient_id, packet) => {
						had_messages = true;

						let sender_pos = peers.iter().position(|p| p.peer_id == peer.peer_id).unwrap();
						let recipient_pos = peers.iter().position(|p| p.peer_id == recipient_id).unwrap();
						if disconnect {
							if let Some(ref disconnected) = disconnected {
								let mut current = HashSet::new();
								current.insert(sender_pos);
								current.insert(recipient_pos);
								// Not routing message between "disconnected" nodes.
								if disconnected.is_subset(&current) {
									continue;
								}
							}
						}

						peers[recipient_pos].receive_message(&peer.peer_id, packet);
					},
					NetworkMsg::ReportPeer(who, _) => {
						if disconnect {
							to_disconnect.insert(who);
						}
					},
					_ => (),
				}
			}
		}

		for d in to_disconnect {
			if let Some(d) = peers.iter().find(|p| p.peer_id == d) {
				for peer in 0..peers.len() {
					peers[peer].on_disconnect(d);
				}
			}
		}
		debug!(target: "test_network", "syncing queues");

		// make sure that the protocol(s) has processed all messages that have been queued
		self.peers().iter().for_each(|peer| peer.import_queue_sync());

		debug!(target: "test_network", "queues synced");

		had_messages
	}

	/// Send block import notifications for all peers.
	fn send_import_notifications(&mut self) {
		self.peers().iter().for_each(|peer| peer.send_import_notifications())
	}

	/// Send block finalization notifications for all peers.
	fn send_finality_notifications(&mut self) {
		self.peers().iter().for_each(|peer| peer.send_finality_notifications())
	}

	/// Restart sync for a peer.
	fn restart_peer(&mut self, i: usize) {
		self.peers()[i].restart_sync();
	}

	/// Maintain sync for a peer.
	fn tick_peer(&mut self, i: usize) {
		self.peers()[i].sync_step();
	}

	/// Perform synchronization until complete, if provided the
	/// given nodes set are excluded from sync.
	fn sync_with(&mut self, disconnect: bool, disconnected: Option<HashSet<usize>>) {
		self.start();
		while self.route_single(disconnect, disconnected.clone(), &|_| true) {
			// give protocol a chance to do its maintain procedures
			self.peers().iter().for_each(|peer| peer.sync_step());
		}
	}

	/// Deliver at most 1 pending message from every peer.
	fn sync_step(&mut self) {
		self.route_single(true, None, &|_| true);
	}

	/// Deliver pending messages until there are no more.
	fn sync(&mut self) {
		self.sync_with(true, None)
	}

	/// Deliver pending messages until there are no more. Do not disconnect nodes.
	fn sync_without_disconnects(&mut self) {
		self.sync_with(false, None)
	}

	/// Whether all peers have no pending outgoing messages.
	fn done(&self) -> bool {
		self.peers().iter().all(|p| p.is_done())
	}
}

pub struct TestNet {
	peers: Vec<Arc<Peer<(), DummySpecialization>>>,
	started: bool,
}

impl TestNetFactory for TestNet {
	type Specialization = DummySpecialization;
	type Verifier = PassThroughVerifier;
	type PeerData = ();

	/// Create new test network with peers and given config.
	fn from_config(_config: &ProtocolConfig) -> Self {
		TestNet {
			peers: Vec::new(),
			started: false
		}
	}

	fn make_verifier(&self, _client: PeersClient, _config: &ProtocolConfig)
		-> Arc<Self::Verifier>
	{
		Arc::new(PassThroughVerifier(false))
	}

	fn peer(&self, i: usize) -> &Peer<(), Self::Specialization> {
		&self.peers[i]
	}

	fn peers(&self) -> &Vec<Arc<Peer<(), Self::Specialization>>> {
		&self.peers
	}

	fn mut_peers<F: FnOnce(&mut Vec<Arc<Peer<(), Self::Specialization>>>)>(&mut self, closure: F) {
		closure(&mut self.peers);
	}

	fn started(&self) -> bool {
		self.started
	}

	fn set_started(&mut self, new: bool) {
		self.started = new;
	}
}

pub struct ForceFinalized(PeersClient);

impl JustificationImport<Block> for ForceFinalized {
	type Error = ConsensusError;

	fn import_justification(
		&self,
		hash: H256,
		_number: NumberFor<Block>,
		justification: Justification,
	) -> Result<(), Self::Error> {
		self.0.finalize_block(BlockId::Hash(hash), Some(justification), true)
			.map_err(|_| ConsensusErrorKind::InvalidJustification.into())
	}
}

pub struct JustificationTestNet(TestNet);

impl TestNetFactory for JustificationTestNet {
	type Specialization = DummySpecialization;
	type Verifier = PassThroughVerifier;
	type PeerData = ();

	fn from_config(config: &ProtocolConfig) -> Self {
		JustificationTestNet(TestNet::from_config(config))
	}

	fn make_verifier(&self, client: PeersClient, config: &ProtocolConfig)
		-> Arc<Self::Verifier>
	{
		self.0.make_verifier(client, config)
	}

	fn peer(&self, i: usize) -> &Peer<Self::PeerData, Self::Specialization> {
		self.0.peer(i)
	}

	fn peers(&self) -> &Vec<Arc<Peer<Self::PeerData, Self::Specialization>>> {
		self.0.peers()
	}

	fn mut_peers<F: FnOnce(&mut Vec<Arc<Peer<Self::PeerData, Self::Specialization>>>)>(&mut self, closure: F ) {
		self.0.mut_peers(closure)
	}

	fn started(&self) -> bool {
		self.0.started()
	}

	fn set_started(&mut self, new: bool) {
		self.0.set_started(new)
	}

	fn make_block_import(&self, client: PeersClient)
		-> (
			SharedBlockImport<Block>,
			Option<SharedJustificationImport<Block>>,
			Option<SharedFinalityProofImport<Block>>,
			Option<SharedFinalityProofRequestBuilder<Block>>,
			Self::PeerData,
		)
	{
		(client.as_block_import(), Some(Arc::new(ForceFinalized(client))), None, None, Default::default())
	}
}<|MERGE_RESOLUTION|>--- conflicted
+++ resolved
@@ -45,11 +45,7 @@
 use crate::message::Message;
 use network_libp2p::PeerId;
 use parking_lot::{Mutex, RwLock};
-<<<<<<< HEAD
-use primitives::{H256, ed25519::Public as AuthorityId, Blake2Hasher};
-=======
-use primitives::{H256, sr25519::Public as AuthorityId};
->>>>>>> 3669cf7b
+use primitives::{H256, sr25519::Public as AuthorityId, Blake2Hasher};
 use crate::protocol::{ConnectedPeer, Context, FromNetworkMsg, Protocol, ProtocolMsg};
 use runtime_primitives::generic::BlockId;
 use runtime_primitives::traits::{AuthorityIdFor, Block as BlockT, Digest, DigestItem, Header, NumberFor};
@@ -740,14 +736,9 @@
 		let config = Self::default_config();
 		let mut net = Self::from_config(&config);
 
-<<<<<<< HEAD
-		for _ in 0..n {
-			net.add_full_peer(&config);
-=======
 		for i in 0..n {
 			trace!(target: "test_network", "Adding peer {}", i);
-			net.add_peer(&config);
->>>>>>> 3669cf7b
+			net.add_full_peer(&config);
 		}
 		net
 	}
