--- conflicted
+++ resolved
@@ -44,13 +44,8 @@
 use crate::message::Message;
 use network_libp2p::PeerId;
 use parking_lot::{Mutex, RwLock};
-<<<<<<< HEAD
 use primitives::{H256, sr25519::Public as AuthorityId, Blake2Hasher};
-use crate::protocol::{ConnectedPeer, Context, FromNetworkMsg, Protocol, ProtocolMsg};
-=======
-use primitives::{H256, sr25519::Public as AuthorityId};
 use crate::protocol::{ConnectedPeer, Context, Protocol, ProtocolMsg};
->>>>>>> d14f56ad
 use runtime_primitives::generic::BlockId;
 use runtime_primitives::traits::{AuthorityIdFor, Block as BlockT, Digest, DigestItem, Header, NumberFor};
 use runtime_primitives::{Justification, ConsensusEngineId};
@@ -289,7 +284,7 @@
 
 type MessageFilter = Fn(&NetworkMsg<Block>) -> bool;
 
-enum FromNetworkMsg<B: BlockT> {
+pub enum FromNetworkMsg<B: BlockT> {
 	/// A peer connected, with debug info.
 	PeerConnected(PeerId, String),
 	/// A peer disconnected, with debug info.
@@ -755,7 +750,35 @@
 	}
 
 	/// Add created peer.
-	fn add_peer(&mut self, peer: Arc<Peer<Self::PeerData, Self::Specialization>>) {
+	fn add_peer(
+		&mut self,
+		mut protocol: Protocol<Block, Self::Specialization, Hash>,
+		mut network_to_protocol_rx: mpsc::UnboundedReceiver<FromNetworkMsg<Block>>,
+		peer: Arc<Peer<Self::PeerData, Self::Specialization>>,
+	) {
+		std::thread::spawn(move || {
+			tokio::run(futures::future::poll_fn(move || {
+				while let Async::Ready(msg) = network_to_protocol_rx.poll().unwrap() {
+					match msg {
+						Some(FromNetworkMsg::PeerConnected(peer_id, debug_msg)) =>
+							protocol.on_peer_connected(peer_id, debug_msg),
+						Some(FromNetworkMsg::PeerDisconnected(peer_id, debug_msg)) =>
+							protocol.on_peer_disconnected(peer_id, debug_msg),
+						Some(FromNetworkMsg::CustomMessage(peer_id, message)) =>
+							protocol.on_custom_message(peer_id, message),
+						Some(FromNetworkMsg::Synchronize) => protocol.synchronize(),
+						None => return Ok(Async::Ready(())),
+					}
+				}
+
+				if let Async::Ready(_) = protocol.poll().unwrap() {
+					return Ok(Async::Ready(()))
+				}
+
+				Ok(Async::NotReady)
+			}));
+		});
+
 		if self.started() {
 			peer.start();
 			self.peers().iter().for_each(|other| {
@@ -778,7 +801,6 @@
 			= self.make_block_import(PeersClient::Full(client.clone()));
 		let (network_sender, network_port) = network_channel();
 
-<<<<<<< HEAD
 		let import_queue = Box::new(BasicQueue::new(
 			verifier,
 			block_import,
@@ -786,18 +808,14 @@
 			finality_proof_import,
 			finality_proof_request_builder,
 		));
-		let status_sinks = Arc::new(Mutex::new(Vec::new()));
-=======
-		let import_queue = Box::new(BasicQueue::new(verifier, block_import, justification_import));
->>>>>>> d14f56ad
 		let is_offline = Arc::new(AtomicBool::new(true));
 		let is_major_syncing = Arc::new(AtomicBool::new(false));
 		let specialization = self::SpecializationFactory::create();
 		let peers: Arc<RwLock<HashMap<PeerId, ConnectedPeer<Block>>>> = Arc::new(Default::default());
 
-		let (network_to_protocol_sender, mut network_to_protocol_rx) = mpsc::unbounded();
-
-		let (mut protocol, protocol_sender) = Protocol::new(
+		let (network_to_protocol_sender, network_to_protocol_rx) = mpsc::unbounded();
+
+		let (protocol, protocol_sender) = Protocol::new(
 			is_offline.clone(),
 			is_major_syncing.clone(),
 			peers.clone(),
@@ -811,34 +829,7 @@
 			specialization,
 		).unwrap();
 
-<<<<<<< HEAD
-		self.add_peer(Arc::new(Peer::new(
-=======
-		std::thread::spawn(move || {
-			tokio::run(futures::future::poll_fn(move || {
-				while let Async::Ready(msg) = network_to_protocol_rx.poll().unwrap() {
-					match msg {
-						Some(FromNetworkMsg::PeerConnected(peer_id, debug_msg)) =>
-							protocol.on_peer_connected(peer_id, debug_msg),
-						Some(FromNetworkMsg::PeerDisconnected(peer_id, debug_msg)) =>
-							protocol.on_peer_disconnected(peer_id, debug_msg),
-						Some(FromNetworkMsg::CustomMessage(peer_id, message)) =>
-							protocol.on_custom_message(peer_id, message),
-						Some(FromNetworkMsg::Synchronize) => protocol.synchronize(),
-						None => return Ok(Async::Ready(()))
-					}
-				}
-
-				if let Async::Ready(_) = protocol.poll().unwrap() {
-					return Ok(Async::Ready(()))
-				}
-
-				Ok(Async::NotReady)
-			}));
-		});
-
-		let peer = Arc::new(Peer::new(
->>>>>>> d14f56ad
+		self.add_peer(protocol, network_to_protocol_rx, Arc::new(Peer::new(
 			is_offline,
 			is_major_syncing,
 			peers,
@@ -871,14 +862,14 @@
 			finality_proof_import,
 			finality_proof_request_builder,
 		));
-		let status_sinks = Arc::new(Mutex::new(Vec::new()));
 		let is_offline = Arc::new(AtomicBool::new(true));
 		let is_major_syncing = Arc::new(AtomicBool::new(false));
 		let specialization = self::SpecializationFactory::create();
 		let peers: Arc<RwLock<HashMap<PeerId, ConnectedPeer<Block>>>> = Arc::new(Default::default());
 
-		let (protocol_sender, network_to_protocol_sender) = Protocol::new(
-			status_sinks,
+		let (network_to_protocol_sender, network_to_protocol_rx) = mpsc::unbounded();
+
+		let (protocol, protocol_sender) = Protocol::new(
 			is_offline.clone(),
 			is_major_syncing.clone(),
 			peers.clone(),
@@ -892,7 +883,7 @@
 			specialization,
 		).unwrap();
 
-		self.add_peer(Arc::new(Peer::new(
+		self.add_peer(protocol, network_to_protocol_rx, Arc::new(Peer::new(
 			is_offline,
 			is_major_syncing,
 			peers,
