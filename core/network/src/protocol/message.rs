// Copyright 2017-2019 Parity Technologies (UK) Ltd.
// This file is part of Substrate.

// Substrate is free software: you can redistribute it and/or modify
// it under the terms of the GNU General Public License as published by
// the Free Software Foundation, either version 3 of the License, or
// (at your option) any later version.

// Substrate is distributed in the hope that it will be useful,
// but WITHOUT ANY WARRANTY; without even the implied warranty of
// MERCHANTABILITY or FITNESS FOR A PARTICULAR PURPOSE.  See the
// GNU General Public License for more details.

// You should have received a copy of the GNU General Public License
// along with Substrate.  If not, see <http://www.gnu.org/licenses/>.

//! Network packet message types. These get serialized and put into the lower level protocol payload.

use bitflags::bitflags;
use sr_primitives::{ConsensusEngineId, traits::{Block as BlockT, Header as HeaderT}};
use codec::{Encode, Decode, Input, Output, Error};
pub use self::generic::{
	BlockAnnounce, RemoteCallRequest, RemoteReadRequest,
	RemoteHeaderRequest, RemoteHeaderResponse,
	RemoteChangesRequest, RemoteChangesResponse,
	FinalityProofRequest, FinalityProofResponse,
	FromBlock, RemoteReadChildRequest,
};

/// A unique ID of a request.
pub type RequestId = u64;

/// Type alias for using the message type using block type parameters.
pub type Message<B> = generic::Message<
	<B as BlockT>::Header,
	<B as BlockT>::Hash,
	<<B as BlockT>::Header as HeaderT>::Number,
	<B as BlockT>::Extrinsic,
>;

/// Type alias for using the status type using block type parameters.
pub type Status<B> = generic::Status<
	<B as BlockT>::Hash,
	<<B as BlockT>::Header as HeaderT>::Number,
>;

/// Type alias for using the block request type using block type parameters.
pub type BlockRequest<B> = generic::BlockRequest<
	<B as BlockT>::Hash,
	<<B as BlockT>::Header as HeaderT>::Number,
>;

/// Type alias for using the BlockData type using block type parameters.
pub type BlockData<B> = generic::BlockData<
	<B as BlockT>::Header,
	<B as BlockT>::Hash,
	<B as BlockT>::Extrinsic,
>;

/// Type alias for using the BlockResponse type using block type parameters.
pub type BlockResponse<B> = generic::BlockResponse<
	<B as BlockT>::Header,
	<B as BlockT>::Hash,
	<B as BlockT>::Extrinsic,
>;

/// A set of transactions.
pub type Transactions<E> = Vec<E>;

// Bits of block data and associated artifacts to request.
bitflags! {
	/// Node roles bitmask.
	pub struct BlockAttributes: u8 {
		/// Include block header.
		const HEADER = 0b00000001;
		/// Include block body.
		const BODY = 0b00000010;
		/// Include block receipt.
		const RECEIPT = 0b00000100;
		/// Include block message queue.
		const MESSAGE_QUEUE = 0b00001000;
		/// Include a justification for the block.
		const JUSTIFICATION = 0b00010000;
	}
}

impl Encode for BlockAttributes {
	fn encode_to<T: Output>(&self, dest: &mut T) {
		dest.push_byte(self.bits())
	}
}

impl codec::EncodeLike for BlockAttributes {}

impl Decode for BlockAttributes {
	fn decode<I: Input>(input: &mut I) -> Result<Self, Error> {
		Self::from_bits(input.read_byte()?).ok_or_else(|| Error::from("Invalid bytes"))
	}
}

#[derive(Debug, PartialEq, Eq, Clone, Copy, Encode, Decode)]
/// Block enumeration direction.
pub enum Direction {
	/// Enumerate in ascending order (from child to parent).
	Ascending = 0,
	/// Enumerate in descendfing order (from parent to canonical child).
	Descending = 1,
}

/// Block state in the chain.
#[derive(Debug, PartialEq, Eq, Clone, Copy, Encode, Decode)]
pub enum BlockState {
	/// Block is not part of the best chain.
	Normal,
	/// Latest best block.
	Best,
}

/// Remote call response.
#[derive(Debug, PartialEq, Eq, Clone, Encode, Decode)]
pub struct RemoteCallResponse {
	/// Id of a request this response was made for.
	pub id: RequestId,
	/// Execution proof.
	pub proof: Vec<Vec<u8>>,
}

#[derive(Debug, PartialEq, Eq, Clone, Encode, Decode)]
/// Remote read response.
pub struct RemoteReadResponse {
	/// Id of a request this response was made for.
	pub id: RequestId,
	/// Read proof.
	pub proof: Vec<Vec<u8>>,
}

/// Generic types.
pub mod generic {
	use codec::{Encode, Decode, Input, Output};
	use sr_primitives::Justification;
	use crate::config::Roles;
	use super::{
		RemoteReadResponse, Transactions, Direction,
		RequestId, BlockAttributes, RemoteCallResponse, ConsensusEngineId,
		BlockState,
	};
	/// Consensus is mostly opaque to us
	#[derive(Debug, PartialEq, Eq, Clone, Encode, Decode)]
	pub struct ConsensusMessage {
		/// Identifies consensus engine.
		pub engine_id: ConsensusEngineId,
		/// Message payload.
		pub data: Vec<u8>,
	}

	/// Block data sent in the response.
	#[derive(Debug, PartialEq, Eq, Clone, Encode, Decode)]
	pub struct BlockData<Header, Hash, Extrinsic> {
		/// Block header hash.
		pub hash: Hash,
		/// Block header if requested.
		pub header: Option<Header>,
		/// Block body if requested.
		pub body: Option<Vec<Extrinsic>>,
		/// Block receipt if requested.
		pub receipt: Option<Vec<u8>>,
		/// Block message queue if requested.
		pub message_queue: Option<Vec<u8>>,
		/// Justification if requested.
		pub justification: Option<Justification>,
	}

	/// Identifies starting point of a block sequence.
	#[derive(Debug, PartialEq, Eq, Clone, Encode, Decode)]
	pub enum FromBlock<Hash, Number> {
		/// Start with given hash.
		Hash(Hash),
		/// Start with given block number.
		Number(Number),
	}

	/// A network message.
	#[derive(Debug, PartialEq, Eq, Clone, Encode, Decode)]
	pub enum Message<Header, Hash, Number, Extrinsic> {
		/// Status packet.
		Status(Status<Hash, Number>),
		/// Block request.
		BlockRequest(BlockRequest<Hash, Number>),
		/// Block response.
		BlockResponse(BlockResponse<Header, Hash, Extrinsic>),
		/// Block announce.
		BlockAnnounce(BlockAnnounce<Header>),
		/// Transactions.
		Transactions(Transactions<Extrinsic>),
		/// Consensus protocol message.
		Consensus(ConsensusMessage),
		/// Remote method call request.
		RemoteCallRequest(RemoteCallRequest<Hash>),
		/// Remote method call response.
		RemoteCallResponse(RemoteCallResponse),
		/// Remote storage read request.
		RemoteReadRequest(RemoteReadRequest<Hash>),
		/// Remote storage read response.
		RemoteReadResponse(RemoteReadResponse),
		/// Remote header request.
		RemoteHeaderRequest(RemoteHeaderRequest<Number>),
		/// Remote header response.
		RemoteHeaderResponse(RemoteHeaderResponse<Header>),
		/// Remote changes request.
		RemoteChangesRequest(RemoteChangesRequest<Hash>),
		/// Remote changes reponse.
		RemoteChangesResponse(RemoteChangesResponse<Number, Hash>),
		/// Remote child storage read request.
		RemoteReadChildRequest(RemoteReadChildRequest<Hash>),
		/// Finality proof request.
		FinalityProofRequest(FinalityProofRequest<Hash>),
		/// Finality proof reponse.
		FinalityProofResponse(FinalityProofResponse<Hash>),
		/// Chain-specific message.
		#[codec(index = "255")]
		ChainSpecific(Vec<u8>),
	}

	/// Status sent on connection.
	#[derive(Debug, PartialEq, Eq, Clone, Encode, Decode)]
	pub struct Status<Hash, Number> {
		/// Protocol version.
		pub version: u32,
		/// Minimum supported version.
		pub min_supported_version: u32,
		/// Supported roles.
		pub roles: Roles,
		/// Best block number.
		pub best_number: Number,
		/// Best block hash.
		pub best_hash: Hash,
		/// Genesis block hash.
		pub genesis_hash: Hash,
		/// Chain-specific status.
		pub chain_status: Vec<u8>,
	}

	/// Request block data from a peer.
	#[derive(Debug, PartialEq, Eq, Clone, Encode, Decode)]
	pub struct BlockRequest<Hash, Number> {
		/// Unique request id.
		pub id: RequestId,
		/// Bits of block data to request.
		pub fields: BlockAttributes,
		/// Start from this block.
		pub from: FromBlock<Hash, Number>,
		/// End at this block. An implementation defined maximum is used when unspecified.
		pub to: Option<Hash>,
		/// Sequence direction.
		pub direction: Direction,
		/// Maximum number of blocks to return. An implementation defined maximum is used when unspecified.
		pub max: Option<u32>,
	}

	/// Response to `BlockRequest`
	#[derive(Debug, PartialEq, Eq, Clone, Encode, Decode)]
	pub struct BlockResponse<Header, Hash, Extrinsic> {
		/// Id of a request this response was made for.
		pub id: RequestId,
		/// Block data for the requested sequence.
		pub blocks: Vec<BlockData<Header, Hash, Extrinsic>>,
	}

	/// Announce a new complete relay chain block on the network.
	#[derive(Debug, PartialEq, Eq, Clone)]
	pub struct BlockAnnounce<H> {
		/// New block header.
		pub header: H,
<<<<<<< HEAD
		/// Data associated with this block announcement, e.g. a candidate message.
		pub data: Vec<u8>
=======
		/// Block state. TODO: Remove `Option` and custom encoding when v4 becomes common.
		pub state: Option<BlockState>,
	}

	// Custom Encode/Decode impl to maintain backwards compatibility with v3.
	// This assumes that the packet contains nothing but the announcement message.
	// TODO: Get rid of it once protocol v4 is common.
	impl<H: Encode> Encode for BlockAnnounce<H> {
		fn encode_to<T: Output>(&self, dest: &mut T) {
			self.header.encode_to(dest);
			if let Some(state) = &self.state {
				state.encode_to(dest);
			}
		}
	}

	impl<H: Decode> Decode for BlockAnnounce<H> {
		fn decode<I: Input>(input: &mut I) -> Result<Self, codec::Error> {
			let header = H::decode(input)?;
			let state = BlockState::decode(input).ok();
			Ok(BlockAnnounce {
				header,
				state,
			})
		}
>>>>>>> 37bc8c54
	}

	#[derive(Debug, PartialEq, Eq, Clone, Encode, Decode)]
	/// Remote call request.
	pub struct RemoteCallRequest<H> {
		/// Unique request id.
		pub id: RequestId,
		/// Block at which to perform call.
		pub block: H,
		/// Method name.
		pub method: String,
		/// Call data.
		pub data: Vec<u8>,
	}

	#[derive(Debug, PartialEq, Eq, Clone, Encode, Decode)]
	/// Remote storage read request.
	pub struct RemoteReadRequest<H> {
		/// Unique request id.
		pub id: RequestId,
		/// Block at which to perform call.
		pub block: H,
		/// Storage key.
		pub keys: Vec<Vec<u8>>,
	}

	#[derive(Debug, PartialEq, Eq, Clone, Encode, Decode)]
	/// Remote storage read child request.
	pub struct RemoteReadChildRequest<H> {
		/// Unique request id.
		pub id: RequestId,
		/// Block at which to perform call.
		pub block: H,
		/// Child Storage key.
		pub storage_key: Vec<u8>,
		/// Storage key.
		pub keys: Vec<Vec<u8>>,
	}

	#[derive(Debug, PartialEq, Eq, Clone, Encode, Decode)]
	/// Remote header request.
	pub struct RemoteHeaderRequest<N> {
		/// Unique request id.
		pub id: RequestId,
		/// Block number to request header for.
		pub block: N,
	}

	#[derive(Debug, PartialEq, Eq, Clone, Encode, Decode)]
	/// Remote header response.
	pub struct RemoteHeaderResponse<Header> {
		/// Id of a request this response was made for.
		pub id: RequestId,
		/// Header. None if proof generation has failed (e.g. header is unknown).
		pub header: Option<Header>,
		/// Header proof.
		pub proof: Vec<Vec<u8>>,
	}

	#[derive(Debug, PartialEq, Eq, Clone, Encode, Decode)]
	/// Remote changes request.
	pub struct RemoteChangesRequest<H> {
		/// Unique request id.
		pub id: RequestId,
		/// Hash of the first block of the range (including first) where changes are requested.
		pub first: H,
		/// Hash of the last block of the range (including last) where changes are requested.
		pub last: H,
		/// Hash of the first block for which the requester has the changes trie root. All other
		/// affected roots must be proved.
		pub min: H,
		/// Hash of the last block that we can use when querying changes.
		pub max: H,
		/// Storage child node key which changes are requested.
		pub storage_key: Option<Vec<u8>>,
		/// Storage key which changes are requested.
		pub key: Vec<u8>,
	}

	#[derive(Debug, PartialEq, Eq, Clone, Encode, Decode)]
	/// Remote changes response.
	pub struct RemoteChangesResponse<N, H> {
		/// Id of a request this response was made for.
		pub id: RequestId,
		/// Proof has been generated using block with this number as a max block. Should be
		/// less than or equal to the RemoteChangesRequest::max block number.
		pub max: N,
		/// Changes proof.
		pub proof: Vec<Vec<u8>>,
		/// Changes tries roots missing on the requester' node.
		pub roots: Vec<(N, H)>,
		/// Missing changes tries roots proof.
		pub roots_proof: Vec<Vec<u8>>,
	}

	#[derive(Debug, PartialEq, Eq, Clone, Encode, Decode)]
	/// Finality proof request.
	pub struct FinalityProofRequest<H> {
		/// Unique request id.
		pub id: RequestId,
		/// Hash of the block to request proof for.
		pub block: H,
		/// Additional data blob (that both requester and provider understood) required for proving finality.
		pub request: Vec<u8>,
	}

	#[derive(Debug, PartialEq, Eq, Clone, Encode, Decode)]
	/// Finality proof response.
	pub struct FinalityProofResponse<H> {
		/// Id of a request this response was made for.
		pub id: RequestId,
		/// Hash of the block (the same as in the FinalityProofRequest).
		pub block: H,
		/// Finality proof (if available).
		pub proof: Option<Vec<u8>>,
	}
}<|MERGE_RESOLUTION|>--- conflicted
+++ resolved
@@ -271,12 +271,10 @@
 	pub struct BlockAnnounce<H> {
 		/// New block header.
 		pub header: H,
-<<<<<<< HEAD
-		/// Data associated with this block announcement, e.g. a candidate message.
-		pub data: Vec<u8>
-=======
 		/// Block state. TODO: Remove `Option` and custom encoding when v4 becomes common.
 		pub state: Option<BlockState>,
+		/// Data associated with this block announcement, e.g. a candidate message.
+		pub data: Vec<u8>,
 	}
 
 	// Custom Encode/Decode impl to maintain backwards compatibility with v3.
@@ -288,6 +286,9 @@
 			if let Some(state) = &self.state {
 				state.encode_to(dest);
 			}
+			if !self.data.is_empty() {
+				self.data.encode_to(dest)
+			}
 		}
 	}
 
@@ -295,12 +296,13 @@
 		fn decode<I: Input>(input: &mut I) -> Result<Self, codec::Error> {
 			let header = H::decode(input)?;
 			let state = BlockState::decode(input).ok();
+			let data = Vec::<u8>::decode(input).unwrap_or(Vec::new());
 			Ok(BlockAnnounce {
 				header,
 				state,
+				data,
 			})
 		}
->>>>>>> 37bc8c54
 	}
 
 	#[derive(Debug, PartialEq, Eq, Clone, Encode, Decode)]
