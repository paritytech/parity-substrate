// Copyright 2017-2019 Parity Technologies (UK) Ltd.
// This file is part of Substrate.

// Substrate is free software: you can redistribute it and/or modify
// it under the terms of the GNU General Public License as published by
// the Free Software Foundation, either version 3 of the License, or
// (at your option) any later version.

// Substrate is distributed in the hope that it will be useful,
// but WITHOUT ANY WARRANTY; without even the implied warranty of
// MERCHANTABILITY or FITNESS FOR A PARTICULAR PURPOSE.  See the
// GNU General Public License for more details.

// You should have received a copy of the GNU General Public License
// along with Substrate.  If not, see <http://www.gnu.org/licenses/>.

//! Configuration of the networking layer.
//!
//! The [`Params`] struct is the struct that must be passed in order to initialize the networking.
//! See the documentation of [`Params`].

pub use crate::protocol::ProtocolConfig;
pub use libp2p::{identity, core::PublicKey, wasm_ext::ExtTransport, build_multiaddr};

use crate::chain::{Client, FinalityProofProvider};
use crate::on_demand_layer::OnDemand;
use crate::service::{ExHashT, TransactionPool};
use bitflags::bitflags;
use consensus::{block_validation::BlockAnnounceValidator, import_queue::ImportQueue};
use sr_primitives::traits::{Block as BlockT};
use libp2p::identity::{Keypair, ed25519};
use libp2p::wasm_ext;
use libp2p::{PeerId, Multiaddr, multiaddr};
use core::{fmt, iter};
use std::{error::Error, fs, io::{self, Write}, net::Ipv4Addr, path::{Path, PathBuf}, sync::Arc};
use zeroize::Zeroize;

/// Network initialization parameters.
pub struct Params<B: BlockT, S, H: ExHashT> {
	/// Assigned roles for our node (full, light, ...).
	pub roles: Roles,

	/// Network layer configuration.
	pub network_config: NetworkConfiguration,

	/// Client that contains the blockchain.
	pub chain: Arc<dyn Client<B>>,

	/// Finality proof provider.
	///
	/// This object, if `Some`, is used when a node on the network requests a proof of finality
	/// from us.
	pub finality_proof_provider: Option<Arc<dyn FinalityProofProvider<B>>>,

	/// How to build requests for proofs of finality.
	///
	/// This object, if `Some`, is used when we need a proof of finality from another node.
	pub finality_proof_request_builder: Option<BoxFinalityProofRequestBuilder<B>>,

	/// The `OnDemand` object acts as a "receiver" for block data requests from the client.
	/// If `Some`, the network worker will process these requests and answer them.
	/// Normally used only for light clients.
	pub on_demand: Option<Arc<OnDemand<B>>>,

	/// Pool of transactions.
	///
	/// The network worker will fetch transactions from this object in order to propagate them on
	/// the network.
	pub transaction_pool: Arc<dyn TransactionPool<H, B>>,

	/// Name of the protocol to use on the wire. Should be different for each chain.
	pub protocol_id: ProtocolId,

	/// Import queue to use.
	///
	/// The import queue is the component that verifies that blocks received from other nodes are
	/// valid.
	pub import_queue: Box<dyn ImportQueue<B>>,

	/// Customization of the network. Use this to plug additional networking capabilities.
	pub specialization: S,

	/// Type to check incoming block announcements.
	pub block_announce_validator: Box<dyn BlockAnnounceValidator<B> + Send>,
}

bitflags! {
	/// Bitmask of the roles that a node fulfills.
	pub struct Roles: u8 {
		/// No network.
		const NONE = 0b00000000;
		/// Full node, does not participate in consensus.
		const FULL = 0b00000001;
		/// Light client node.
		const LIGHT = 0b00000010;
		/// Act as an authority
		const AUTHORITY = 0b00000100;
	}
}

impl Roles {
	/// Does this role represents a client that holds full chain data locally?
	pub fn is_full(&self) -> bool {
		self.intersects(Roles::FULL | Roles::AUTHORITY)
	}

	/// Does this role represents a client that does not participates in the consensus?
	pub fn is_authority(&self) -> bool {
		*self == Roles::AUTHORITY
	}

	/// Does this role represents a client that does not hold full chain data locally?
	pub fn is_light(&self) -> bool {
		!self.is_full()
	}
}

impl codec::Encode for Roles {
	fn encode_to<T: codec::Output>(&self, dest: &mut T) {
		dest.push_byte(self.bits())
	}
}

impl codec::EncodeLike for Roles {}

impl codec::Decode for Roles {
	fn decode<I: codec::Input>(input: &mut I) -> Result<Self, codec::Error> {
		Self::from_bits(input.read_byte()?).ok_or_else(|| codec::Error::from("Invalid bytes"))
	}
}

/// Finality proof request builder.
pub trait FinalityProofRequestBuilder<B: BlockT>: Send {
	/// Build data blob, associated with the request.
	fn build_request_data(&mut self, hash: &B::Hash) -> Vec<u8>;
}

/// Implementation of `FinalityProofRequestBuilder` that builds a dummy empty request.
#[derive(Debug, Default)]
pub struct DummyFinalityProofRequestBuilder;

impl<B: BlockT> FinalityProofRequestBuilder<B> for DummyFinalityProofRequestBuilder {
	fn build_request_data(&mut self, _: &B::Hash) -> Vec<u8> {
		Vec::new()
	}
}

/// Shared finality proof request builder struct used by the queue.
pub type BoxFinalityProofRequestBuilder<B> = Box<dyn FinalityProofRequestBuilder<B> + Send + Sync>;

/// Name of a protocol, transmitted on the wire. Should be unique for each chain.
#[derive(Debug, Clone, PartialEq, Eq, Hash)]
pub struct ProtocolId(smallvec::SmallVec<[u8; 6]>);

impl<'a> From<&'a [u8]> for ProtocolId {
	fn from(bytes: &'a [u8]) -> ProtocolId {
		ProtocolId(bytes.into())
	}
}

impl ProtocolId {
	/// Exposes the `ProtocolId` as bytes.
	pub fn as_bytes(&self) -> &[u8] {
		self.0.as_ref()
	}
}

/// Parses a string address and splits it into Multiaddress and PeerId, if
/// valid.
///
/// # Example
///
/// ```
/// # use substrate_network::{Multiaddr, PeerId, config::parse_str_addr};
/// let (peer_id, addr) = parse_str_addr(
/// 	"/ip4/198.51.100.19/tcp/30333/p2p/QmSk5HQbn6LhUwDiNMseVUjuRYhEtYj4aUZ6WfWoGURpdV"
/// ).unwrap();
/// assert_eq!(peer_id, "QmSk5HQbn6LhUwDiNMseVUjuRYhEtYj4aUZ6WfWoGURpdV".parse::<PeerId>().unwrap());
/// assert_eq!(addr, "/ip4/198.51.100.19/tcp/30333".parse::<Multiaddr>().unwrap());
/// ```
///
pub fn parse_str_addr(addr_str: &str) -> Result<(PeerId, Multiaddr), ParseErr> {
	let addr: Multiaddr = addr_str.parse()?;
	parse_addr(addr)
}

/// Splits a Multiaddress into a Multiaddress and PeerId.
pub fn parse_addr(mut addr: Multiaddr)-> Result<(PeerId, Multiaddr), ParseErr> {
	let who = match addr.pop() {
		Some(multiaddr::Protocol::P2p(key)) => PeerId::from_multihash(key)
			.map_err(|_| ParseErr::InvalidPeerId)?,
		_ => return Err(ParseErr::PeerIdMissing),
	};

	Ok((who, addr))
}

/// Error that can be generated by `parse_str_addr`.
#[derive(Debug)]
pub enum ParseErr {
	/// Error while parsing the multiaddress.
	MultiaddrParse(multiaddr::Error),
	/// Multihash of the peer ID is invalid.
	InvalidPeerId,
	/// The peer ID is missing from the address.
	PeerIdMissing,
}

impl fmt::Display for ParseErr {
	fn fmt(&self, f: &mut fmt::Formatter<'_>) -> fmt::Result {
		match self {
			ParseErr::MultiaddrParse(err) => write!(f, "{}", err),
			ParseErr::InvalidPeerId => write!(f, "Peer id at the end of the address is invalid"),
			ParseErr::PeerIdMissing => write!(f, "Peer id is missing from the address"),
		}
	}
}

impl std::error::Error for ParseErr {
	fn source(&self) -> Option<&(dyn std::error::Error + 'static)> {
		match self {
			ParseErr::MultiaddrParse(err) => Some(err),
			ParseErr::InvalidPeerId => None,
			ParseErr::PeerIdMissing => None,
		}
	}
}

impl From<multiaddr::Error> for ParseErr {
	fn from(err: multiaddr::Error) -> ParseErr {
		ParseErr::MultiaddrParse(err)
	}
}

/// Network service configuration.
#[derive(Clone, Debug)]
pub struct NetworkConfiguration {
	/// Directory path to store general network configuration. None means nothing will be saved.
	pub config_path: Option<String>,
	/// Directory path to store network-specific configuration. None means nothing will be saved.
	pub net_config_path: Option<String>,
	/// Multiaddresses to listen for incoming connections.
	pub listen_addresses: Vec<Multiaddr>,
	/// Multiaddresses to advertise. Detected automatically if empty.
	pub public_addresses: Vec<Multiaddr>,
	/// List of initial node addresses
	pub boot_nodes: Vec<String>,
	/// The node key configuration, which determines the node's network identity keypair.
	pub node_key: NodeKeyConfig,
	/// Maximum allowed number of incoming connections.
	pub in_peers: u32,
	/// Number of outgoing connections we're trying to maintain.
	pub out_peers: u32,
	/// List of reserved node addresses.
	pub reserved_nodes: Vec<String>,
	/// The non-reserved peer mode.
	pub non_reserved_mode: NonReservedPeerMode,
	/// Client identifier. Sent over the wire for debugging purposes.
	pub client_version: String,
	/// Name of the node. Sent over the wire for debugging purposes.
	pub node_name: String,
	/// Configuration for the transport layer.
	pub transport: TransportConfig,
<<<<<<< HEAD

	/// Extra protocol names for the request-response scheme.
	///
	/// If a remote tries to open a substream with one of these protocol names, we know that it is
	/// a request-response type of protocol.
	pub extra_request_response_protos: Vec<Vec<u8>>,

	/// Extra protocol names for the gossiping scheme.
	///
	/// If a remote tries to open a substream with one of these protocol names, we know that it is
	/// a gossiping protocol that requires a handshake message.
	pub extra_gossip_protos: Vec<Vec<u8>>,
=======
	/// Maximum number of peers to ask the same blocks in parallel.
	pub max_parallel_downloads: u32,
>>>>>>> 9cda7fab
}

impl Default for NetworkConfiguration {
	fn default() -> Self {
		NetworkConfiguration {
			config_path: None,
			net_config_path: None,
			listen_addresses: Vec::new(),
			public_addresses: Vec::new(),
			boot_nodes: Vec::new(),
			node_key: NodeKeyConfig::Ed25519(Secret::New),
			in_peers: 25,
			out_peers: 75,
			reserved_nodes: Vec::new(),
			non_reserved_mode: NonReservedPeerMode::Accept,
			client_version: "unknown".into(),
			node_name: "unknown".into(),
			transport: TransportConfig::Normal {
				enable_mdns: false,
				wasm_external_transport: None,
			},
<<<<<<< HEAD
			extra_request_response_protos: Vec::new(),
			extra_gossip_protos: Vec::new(),
=======
			max_parallel_downloads: 5,
>>>>>>> 9cda7fab
		}
	}
}

impl NetworkConfiguration {
	/// Create a new instance of default settings.
	pub fn new() -> Self {
		Self::default()
	}

	/// Create new default configuration for localhost-only connection with random port (useful for testing)
	pub fn new_local() -> NetworkConfiguration {
		let mut config = NetworkConfiguration::new();
		config.listen_addresses = vec![
			iter::once(multiaddr::Protocol::Ip4(Ipv4Addr::new(127, 0, 0, 1)))
				.chain(iter::once(multiaddr::Protocol::Tcp(0)))
				.collect()
		];
		config
	}

	/// Create new default configuration for localhost-only connection with random port (useful for testing)
	pub fn new_memory() -> NetworkConfiguration {
		let mut config = NetworkConfiguration::new();
		config.listen_addresses = vec![
			iter::once(multiaddr::Protocol::Ip4(Ipv4Addr::new(127, 0, 0, 1)))
				.chain(iter::once(multiaddr::Protocol::Tcp(0)))
				.collect()
		];
		config
	}
}

/// Configuration for the transport layer.
#[derive(Clone, Debug)]
pub enum TransportConfig {
	/// Normal transport mode.
	Normal {
		/// If true, the network will use mDNS to discover other libp2p nodes on the local network
		/// and connect to them if they support the same chain.
		enable_mdns: bool,

		/// Optional external implementation of a libp2p transport. Used in WASM contexts where we
		/// need some binding between the networking provided by the operating system or environment
		/// and libp2p.
		///
		/// This parameter exists whatever the target platform is, but it is expected to be set to
		/// `Some` only when compiling for WASM.
		wasm_external_transport: Option<wasm_ext::ExtTransport>,
	},

	/// Only allow connections within the same process.
	/// Only addresses of the form `/memory/...` will be supported.
	MemoryOnly,
}

/// The policy for connections to non-reserved peers.
#[derive(Clone, Debug, PartialEq, Eq)]
pub enum NonReservedPeerMode {
	/// Accept them. This is the default.
	Accept,
	/// Deny them.
	Deny,
}

impl NonReservedPeerMode {
	/// Attempt to parse the peer mode from a string.
	pub fn parse(s: &str) -> Option<Self> {
		match s {
			"accept" => Some(NonReservedPeerMode::Accept),
			"deny" => Some(NonReservedPeerMode::Deny),
			_ => None,
		}
	}
}

/// The configuration of a node's secret key, describing the type of key
/// and how it is obtained. A node's identity keypair is the result of
/// the evaluation of the node key configuration.
#[derive(Clone, Debug)]
pub enum NodeKeyConfig {
	/// A Ed25519 secret key configuration.
	Ed25519(Secret<ed25519::SecretKey>)
}

/// The options for obtaining a Ed25519 secret key.
pub type Ed25519Secret = Secret<ed25519::SecretKey>;

/// The configuration options for obtaining a secret key `K`.
#[derive(Clone)]
pub enum Secret<K> {
	/// Use the given secret key `K`.
	Input(K),
	/// Read the secret key from a file. If the file does not exist,
	/// it is created with a newly generated secret key `K`. The format
	/// of the file is determined by `K`:
	///
	///   * `ed25519::SecretKey`: An unencoded 32 bytes Ed25519 secret key.
	File(PathBuf),
	/// Always generate a new secret key `K`.
	New
}

impl<K> fmt::Debug for Secret<K> {
	fn fmt(&self, f: &mut fmt::Formatter) -> fmt::Result {
		match self {
			Secret::Input(_) => f.debug_tuple("Secret::Input").finish(),
			Secret::File(path) => f.debug_tuple("Secret::File").field(path).finish(),
			Secret::New => f.debug_tuple("Secret::New").finish(),
		}
	}
}

impl NodeKeyConfig {
	/// Evaluate a `NodeKeyConfig` to obtain an identity `Keypair`:
	///
	///  * If the secret is configured as input, the corresponding keypair is returned.
	///
	///  * If the secret is configured as a file, it is read from that file, if it exists.
	///    Otherwise a new secret is generated and stored. In either case, the
	///    keypair obtained from the secret is returned.
	///
	///  * If the secret is configured to be new, it is generated and the corresponding
	///    keypair is returned.
	pub fn into_keypair(self) -> io::Result<Keypair> {
		use NodeKeyConfig::*;
		match self {
			Ed25519(Secret::New) =>
				Ok(Keypair::generate_ed25519()),

			Ed25519(Secret::Input(k)) =>
				Ok(Keypair::Ed25519(k.into())),

			Ed25519(Secret::File(f)) =>
				get_secret(f,
					|mut b| ed25519::SecretKey::from_bytes(&mut b),
					ed25519::SecretKey::generate,
					|b| b.as_ref().to_vec())
				.map(ed25519::Keypair::from)
				.map(Keypair::Ed25519),
		}
	}
}

/// Load a secret key from a file, if it exists, or generate a
/// new secret key and write it to that file. In either case,
/// the secret key is returned.
fn get_secret<P, F, G, E, W, K>(file: P, parse: F, generate: G, serialize: W) -> io::Result<K>
where
	P: AsRef<Path>,
	F: for<'r> FnOnce(&'r mut [u8]) -> Result<K, E>,
	G: FnOnce() -> K,
	E: Error + Send + Sync + 'static,
	W: Fn(&K) -> Vec<u8>,
{
	std::fs::read(&file)
		.and_then(|mut sk_bytes|
			parse(&mut sk_bytes)
				.map_err(|e| io::Error::new(io::ErrorKind::InvalidData, e)))
		.or_else(|e| {
			if e.kind() == io::ErrorKind::NotFound {
				file.as_ref().parent().map_or(Ok(()), fs::create_dir_all)?;
				let sk = generate();
				let mut sk_vec = serialize(&sk);
				write_secret_file(file, &sk_vec)?;
				sk_vec.zeroize();
				Ok(sk)
			} else {
				Err(e)
			}
		})
}

/// Write secret bytes to a file.
fn write_secret_file<P>(path: P, sk_bytes: &[u8]) -> io::Result<()>
where
	P: AsRef<Path>
{
	let mut file = open_secret_file(&path)?;
	file.write_all(sk_bytes)
}

/// Opens a file containing a secret key in write mode.
#[cfg(unix)]
fn open_secret_file<P>(path: P) -> io::Result<fs::File>
where
	P: AsRef<Path>
{
	use std::os::unix::fs::OpenOptionsExt;
	fs::OpenOptions::new()
		.write(true)
		.create_new(true)
		.mode(0o600)
		.open(path)
}

/// Opens a file containing a secret key in write mode.
#[cfg(not(unix))]
fn open_secret_file<P>(path: P) -> Result<fs::File, io::Error>
where
	P: AsRef<Path>
{
	fs::OpenOptions::new()
		.write(true)
		.create_new(true)
		.open(path)
}

#[cfg(test)]
mod tests {
	use super::*;
	use tempdir::TempDir;

	fn secret_bytes(kp: &Keypair) -> Vec<u8> {
		match kp {
			Keypair::Ed25519(p) => p.secret().as_ref().iter().cloned().collect(),
			Keypair::Secp256k1(p) => p.secret().to_bytes().to_vec(),
			_ => panic!("Unexpected keypair.")
		}
	}

	#[test]
	fn test_secret_file() {
		let tmp = TempDir::new("x").unwrap();
		std::fs::remove_dir(tmp.path()).unwrap(); // should be recreated
		let file = tmp.path().join("x").to_path_buf();
		let kp1 = NodeKeyConfig::Ed25519(Secret::File(file.clone())).into_keypair().unwrap();
		let kp2 = NodeKeyConfig::Ed25519(Secret::File(file.clone())).into_keypair().unwrap();
		assert!(file.is_file() && secret_bytes(&kp1) == secret_bytes(&kp2))
	}

	#[test]
	fn test_secret_input() {
		let sk = ed25519::SecretKey::generate();
		let kp1 = NodeKeyConfig::Ed25519(Secret::Input(sk.clone())).into_keypair().unwrap();
		let kp2 = NodeKeyConfig::Ed25519(Secret::Input(sk)).into_keypair().unwrap();
		assert!(secret_bytes(&kp1) == secret_bytes(&kp2));
	}

	#[test]
	fn test_secret_new() {
		let kp1 = NodeKeyConfig::Ed25519(Secret::New).into_keypair().unwrap();
		let kp2 = NodeKeyConfig::Ed25519(Secret::New).into_keypair().unwrap();
		assert!(secret_bytes(&kp1) != secret_bytes(&kp2));
	}
}<|MERGE_RESOLUTION|>--- conflicted
+++ resolved
@@ -261,7 +261,6 @@
 	pub node_name: String,
 	/// Configuration for the transport layer.
 	pub transport: TransportConfig,
-<<<<<<< HEAD
 
 	/// Extra protocol names for the request-response scheme.
 	///
@@ -274,10 +273,9 @@
 	/// If a remote tries to open a substream with one of these protocol names, we know that it is
 	/// a gossiping protocol that requires a handshake message.
 	pub extra_gossip_protos: Vec<Vec<u8>>,
-=======
+
 	/// Maximum number of peers to ask the same blocks in parallel.
 	pub max_parallel_downloads: u32,
->>>>>>> 9cda7fab
 }
 
 impl Default for NetworkConfiguration {
@@ -299,12 +297,9 @@
 				enable_mdns: false,
 				wasm_external_transport: None,
 			},
-<<<<<<< HEAD
 			extra_request_response_protos: Vec::new(),
 			extra_gossip_protos: Vec::new(),
-=======
 			max_parallel_downloads: 5,
->>>>>>> 9cda7fab
 		}
 	}
 }
