// Copyright 2017-2019 Parity Technologies (UK) Ltd.
// This file is part of Substrate.

// Substrate is free software: you can redistribute it and/or modify
// it under the terms of the GNU General Public License as published by
// the Free Software Foundation, either version 3 of the License, or
// (at your option) any later version.

// Substrate is distributed in the hope that it will be useful,
// but WITHOUT ANY WARRANTY; without even the implied warranty of
// MERCHANTABILITY or FITNESS FOR A PARTICULAR PURPOSE.  See the
// GNU General Public License for more details.

// You should have received a copy of the GNU General Public License
// along with Substrate.  If not, see <http://www.gnu.org/licenses/>.

//! Contains the state of the chain synchronization process
//!
//! At any given point in time, a running node tries as much as possible to be at the head of the
//! chain. This module handles the logic of which blocks to request from remotes, and processing
//! responses. It yields blocks to check and potentially move to the database.
//!
//! # Usage
//!
//! The `ChainSync` struct maintains the state of the block requests. Whenever something happens on
//! the network, or whenever a block has been successfully verified, call the appropriate method in
//! order to update it. You must also regularly call `tick()`.
//!
//! To each of these methods, you must pass a `Context` object that the `ChainSync` will use to
//! send its new outgoing requests.
//!

use std::cmp::max;
use std::ops::Range;
use std::collections::{HashMap, VecDeque};
use log::{debug, trace, warn, info, error};
use crate::protocol::PeerInfo as ProtocolPeerInfo;
use network_libp2p::PeerId;
use client::{BlockStatus, ClientInfo};
use consensus::{BlockOrigin, import_queue::{IncomingBlock, SharedFinalityProofRequestBuilder}};
use client::error::Error as ClientError;
use crate::blocks::BlockCollection;
use crate::sync::extra_requests::ExtraRequestsAggregator;
use runtime_primitives::traits::{
	Block as BlockT, Header as HeaderT, NumberFor, Zero, One,
	CheckedSub, SaturatedConversion
};
use runtime_primitives::{Justification, generic::BlockId};
use crate::message;
use crate::config::Roles;
use std::collections::HashSet;

mod extra_requests;

// Maximum blocks to request in a single packet.
const MAX_BLOCKS_TO_REQUEST: usize = 128;
// Maximum blocks to store in the import queue.
const MAX_IMPORTING_BLOCKS: usize = 2048;
// Number of blocks in the queue that prevents ancestry search.
const MAJOR_SYNC_BLOCKS: usize = 5;
// Number of recently announced blocks to track for each peer.
const ANNOUNCE_HISTORY_SIZE: usize = 64;
// Max number of blocks to download for unknown forks.
const MAX_UNKNOWN_FORK_DOWNLOAD_LEN: u32 = 32;
/// Reputation change when a peer sent us a status message that led to a database read error.
const BLOCKCHAIN_STATUS_READ_ERROR_REPUTATION_CHANGE: i32 = -(1 << 16);
/// Reputation change when a peer failed to answer our legitimate ancestry block search.
const ANCESTRY_BLOCK_ERROR_REPUTATION_CHANGE: i32 = -(1 << 9);
/// Reputation change when a peer sent us a status message with a different genesis than us.
const GENESIS_MISMATCH_REPUTATION_CHANGE: i32 = i32::min_value() + 1;

/// Context for a network-specific handler.
pub trait Context<B: BlockT> {
	/// Get a reference to the client.
	fn client(&self) -> &dyn crate::chain::Client<B>;

	/// Adjusts the reputation of the peer. Use this to point out that a peer has been malign or
	/// irresponsible or appeared lazy.
	fn report_peer(&mut self, who: PeerId, reputation: i32);

	/// Force disconnecting from a peer. Use this when a peer misbehaved.
	fn disconnect_peer(&mut self, who: PeerId);

	/// Request a finality proof from a peer.
	fn send_finality_proof_request(&mut self, who: PeerId, request: message::FinalityProofRequest<B::Hash>);

	/// Request a block from a peer.
	fn send_block_request(&mut self, who: PeerId, request: message::BlockRequest<B>);
}

#[derive(Debug)]
pub(crate) struct PeerSync<B: BlockT> {
	pub common_number: NumberFor<B>,
	pub best_hash: B::Hash,
	pub best_number: NumberFor<B>,
	pub state: PeerSyncState<B>,
	pub recently_announced: VecDeque<B::Hash>,
}

#[derive(Debug)]
/// Peer sync status.
pub(crate) struct PeerInfo<B: BlockT> {
	/// Their best block hash.
	pub best_hash: B::Hash,
	/// Their best block number.
	pub best_number: NumberFor<B>,
}

#[derive(Copy, Clone, Eq, PartialEq, Debug)]
pub(crate) enum AncestorSearchState<B: BlockT> {
	/// Use exponential backoff to find an ancestor, then switch to binary search.
	/// We keep track of the exponent.
	ExponentialBackoff(NumberFor<B>),
	/// Using binary search to find the best ancestor.
	/// We keep track of left and right bounds.
	BinarySearch(NumberFor<B>, NumberFor<B>),
}

#[derive(Copy, Clone, Eq, PartialEq, Debug)]
pub(crate) enum PeerSyncState<B: BlockT> {
	AncestorSearch(NumberFor<B>, AncestorSearchState<B>),
	Available,
	DownloadingNew(NumberFor<B>),
	DownloadingStale(B::Hash),
	DownloadingJustification(B::Hash),
	DownloadingFinalityProof(B::Hash),
}

/// Relay chain sync strategy.
pub struct ChainSync<B: BlockT> {
	_genesis_hash: B::Hash,
	peers: HashMap<PeerId, PeerSync<B>>,
	blocks: BlockCollection<B>,
	best_queued_number: NumberFor<B>,
	best_queued_hash: B::Hash,
	role: Roles,
	required_block_attributes: message::BlockAttributes,
	extra_requests: ExtraRequestsAggregator<B>,
	queue_blocks: HashSet<B::Hash>,
	best_importing_number: NumberFor<B>,
}

/// Reported sync state.
#[derive(Clone, Eq, PartialEq, Debug)]
pub enum SyncState {
	/// Initial sync is complete, keep-up sync is active.
	Idle,
	/// Actively catching up with the chain.
	Downloading
}

/// Syncing status and statistics
#[derive(Clone)]
pub struct Status<B: BlockT> {
	/// Current global sync state.
	pub state: SyncState,
	/// Target sync block number.
	pub best_seen_block: Option<NumberFor<B>>,
	/// Number of peers participating in syncing.
	pub num_peers: u32,
}

impl<B: BlockT> Status<B> {
	/// Whether the synchronization status is doing major downloading work or
	/// is near the head of the chain.
	pub fn is_major_syncing(&self) -> bool {
		match self.state {
			SyncState::Idle => false,
			SyncState::Downloading => true,
		}
	}

	/// Are we all alone?
	pub fn is_offline(&self) -> bool {
		self.num_peers == 0
	}
}

impl<B: BlockT> ChainSync<B> {
	/// Create a new instance. Pass the initial known state of the chain.
	pub(crate) fn new(
		role: Roles,
		info: &ClientInfo<B>,
	) -> Self {
		let mut required_block_attributes = message::BlockAttributes::HEADER | message::BlockAttributes::JUSTIFICATION;
		if role.is_full() {
			required_block_attributes |= message::BlockAttributes::BODY;
		}

		ChainSync {
			_genesis_hash: info.chain.genesis_hash,
			peers: HashMap::new(),
			blocks: BlockCollection::new(),
			best_queued_hash: info.best_queued_hash.unwrap_or(info.chain.best_hash),
			best_queued_number: info.best_queued_number.unwrap_or(info.chain.best_number),
			extra_requests: ExtraRequestsAggregator::new(),
			role,
			required_block_attributes,
			queue_blocks: Default::default(),
			best_importing_number: Zero::zero(),
		}
	}

	fn best_seen_block(&self) -> Option<NumberFor<B>> {
		self.peers.values().max_by_key(|p| p.best_number).map(|p| p.best_number)
	}

	fn state(&self, best_seen: &Option<NumberFor<B>>) -> SyncState {
		match best_seen {
			&Some(n) if n > self.best_queued_number && n - self.best_queued_number > 5.into() => SyncState::Downloading,
			_ => SyncState::Idle,
		}
	}

	/// Returns the state of the sync of the given peer. Returns `None` if the peer is unknown.
	pub(crate) fn peer_info(&self, who: &PeerId) -> Option<PeerInfo<B>> {
		self.peers.get(who).map(|peer| {
			PeerInfo {
				best_hash: peer.best_hash,
				best_number: peer.best_number,
			}
		})
	}

	/// Returns sync status.
	pub(crate) fn status(&self) -> Status<B> {
		let best_seen = self.best_seen_block();
		let state = self.state(&best_seen);
		Status {
			state,
			best_seen_block: best_seen,
			num_peers: self.peers.len() as u32,
		}
	}

	/// Handle new connected peer. Call this method whenever we connect to a new peer.
<<<<<<< HEAD
	pub(crate) fn new_peer(
		&mut self,
		protocol: &mut Context<B>,
		who: PeerId,
		info: ProtocolPeerInfo<B>
	) {
		// there's nothing sync can get from the node that has no blockchain data
		// (the opposite is not true, but all requests are served at protocol level)
		if !info.roles.is_full() {
			return;
		}
=======
	pub(crate) fn new_peer(&mut self, protocol: &mut dyn Context<B>, who: PeerId) {
		if let Some(info) = protocol.peer_info(&who) {
			// there's nothing sync can get from the node that has no blockchain data
			// (the opposite is not true, but all requests are served at protocol level)
			if !info.roles.is_full() {
				return;
			}
>>>>>>> 9a8e8b7d

		let status = block_status(&*protocol.client(), &self.queue_blocks, info.best_hash);
		match (status, info.best_number) {
			(Err(e), _) => {
				debug!(target:"sync", "Error reading blockchain: {:?}", e);
				protocol.report_peer(who.clone(), BLOCKCHAIN_STATUS_READ_ERROR_REPUTATION_CHANGE);
				protocol.disconnect_peer(who);
			},
			(Ok(BlockStatus::KnownBad), _) => {
				info!("New peer with known bad best block {} ({}).", info.best_hash, info.best_number);
				protocol.report_peer(who.clone(), i32::min_value());
				protocol.disconnect_peer(who);
			},
			(Ok(BlockStatus::Unknown), b) if b.is_zero() => {
				info!("New peer with unknown genesis hash {} ({}).", info.best_hash, info.best_number);
				protocol.report_peer(who.clone(), i32::min_value());
				protocol.disconnect_peer(who);
			},
			(Ok(BlockStatus::Unknown), _) if self.queue_blocks.len() > MAJOR_SYNC_BLOCKS => {
				// when actively syncing the common point moves too fast.
				debug!(
					target:"sync",
					"New peer with unknown best hash {} ({}), assuming common block.",
					self.best_queued_hash,
					self.best_queued_number
				);
				self.peers.insert(who, PeerSync {
					common_number: self.best_queued_number,
					best_hash: info.best_hash,
					best_number: info.best_number,
					state: PeerSyncState::Available,
					recently_announced: Default::default(),
				});
			}
			(Ok(BlockStatus::Unknown), _) => {
				let our_best = self.best_queued_number;
				if our_best.is_zero() {
					// We are at genesis, just start downloading
					debug!(target:"sync", "New peer with best hash {} ({}).", info.best_hash, info.best_number);
					self.peers.insert(who.clone(), PeerSync {
						common_number: Zero::zero(),
						best_hash: info.best_hash,
						best_number: info.best_number,
						state: PeerSyncState::Available,
						recently_announced: Default::default(),
					});
					self.download_new(protocol, who)
				} else {
					let common_best = ::std::cmp::min(our_best, info.best_number);
					debug!(target:"sync",
						"New peer with unknown best hash {} ({}), searching for common ancestor.",
						info.best_hash,
						info.best_number
					);
					self.peers.insert(who.clone(), PeerSync {
						common_number: Zero::zero(),
						best_hash: info.best_hash,
						best_number: info.best_number,
						state: PeerSyncState::AncestorSearch(common_best, AncestorSearchState::ExponentialBackoff(One::one())),
						recently_announced: Default::default(),
					});
					Self::request_ancestry(protocol, who, common_best)
				}
			},
			(Ok(BlockStatus::Queued), _) | (Ok(BlockStatus::InChainWithState), _) | (Ok(BlockStatus::InChainPruned), _) => {
				debug!(target:"sync", "New peer with known best hash {} ({}).", info.best_hash, info.best_number);
				self.peers.insert(who.clone(), PeerSync {
					common_number: info.best_number,
					best_hash: info.best_hash,
					best_number: info.best_number,
					state: PeerSyncState::Available,
					recently_announced: Default::default(),
				});
			}
		}
	}

	fn handle_ancestor_search_state(
		state: AncestorSearchState<B>,
		curr_block_num: NumberFor<B>,
		block_hash_match: bool,
	) -> Option<(AncestorSearchState<B>, NumberFor<B>)> {
		let two = <NumberFor<B>>::one() + <NumberFor<B>>::one();
		match state {
			AncestorSearchState::ExponentialBackoff(next_distance_to_tip) => {
				if block_hash_match && next_distance_to_tip == One::one() {
					// We found the ancestor in the first step so there is no need to execute binary search.
					return None;
				}
				if block_hash_match {
					let left = curr_block_num;
					let right = left + next_distance_to_tip / two;
					let middle = left + (right - left) / two;
					Some((AncestorSearchState::BinarySearch(left, right), middle))
				} else {
					let next_block_num = curr_block_num.checked_sub(&next_distance_to_tip)
						.unwrap_or_else(Zero::zero);
					let next_distance_to_tip = next_distance_to_tip * two;
					Some((AncestorSearchState::ExponentialBackoff(next_distance_to_tip), next_block_num))
				}
			},
			AncestorSearchState::BinarySearch(mut left, mut right) => {
				if left >= curr_block_num {
					return None;
				}
				if block_hash_match {
					left = curr_block_num;
				} else {
					right = curr_block_num;
				}
				assert!(right >= left);
				let middle = left + (right - left) / two;
				Some((AncestorSearchState::BinarySearch(left, right), middle))
			},
		}
	}

	/// Handle a response from the remote to a block request that we made.
	///
	/// `request` must be the original request that triggered `response`.
	///
	/// If this corresponds to a valid block, this outputs the block that must be imported in the
	/// import queue.
	#[must_use]
	pub(crate) fn on_block_data(
		&mut self,
		protocol: &mut dyn Context<B>,
		who: PeerId,
		request: message::BlockRequest<B>,
		response: message::BlockResponse<B>
	) -> Option<(BlockOrigin, Vec<IncomingBlock<B>>)> {
		let new_blocks: Vec<IncomingBlock<B>> = if let Some(ref mut peer) = self.peers.get_mut(&who) {
			let mut blocks = response.blocks;
			if request.direction == message::Direction::Descending {
				trace!(target: "sync", "Reversing incoming block list");
				blocks.reverse();
			}
			let peer_state = peer.state.clone();
			match peer_state {
				PeerSyncState::DownloadingNew(start_block) => {
					self.blocks.clear_peer_download(&who);
					peer.state = PeerSyncState::Available;
					self.blocks.insert(start_block, blocks, who);
					self.blocks
						.drain(self.best_queued_number + One::one())
						.into_iter()
						.map(|block_data| {
							IncomingBlock {
								hash: block_data.block.hash,
								header: block_data.block.header,
								body: block_data.block.body,
								justification: block_data.block.justification,
								origin: block_data.origin,
							}
						}).collect()
				},
				PeerSyncState::DownloadingStale(_) => {
					peer.state = PeerSyncState::Available;
					blocks.into_iter().map(|b| {
						IncomingBlock {
							hash: b.hash,
							header: b.header,
							body: b.body,
							justification: b.justification,
							origin: Some(who.clone()),
						}
					}).collect()
				},
				PeerSyncState::AncestorSearch(num, state) => {
					let block_hash_match = match (blocks.get(0), protocol.client().block_hash(num)) {
						(Some(ref block), Ok(maybe_our_block_hash)) => {
							trace!(target: "sync", "Got ancestry block #{} ({}) from peer {}", num, block.hash, who);
							maybe_our_block_hash.map_or(false, |x| x == block.hash)
						},
						(None, _) => {
							debug!(target: "sync", "Invalid response when searching for ancestor from {}", who);
							protocol.report_peer(who.clone(), i32::min_value());
							protocol.disconnect_peer(who);
							return None
						},
						(_, Err(e)) => {
							info!("Error answering legitimate blockchain query: {:?}", e);
							protocol.report_peer(who.clone(), ANCESTRY_BLOCK_ERROR_REPUTATION_CHANGE);
							protocol.disconnect_peer(who);
							return None
						},
					};
					if block_hash_match && peer.common_number < num {
						peer.common_number = num;
					}
					if !block_hash_match && num.is_zero() {
						trace!(target:"sync", "Ancestry search: genesis mismatch for peer {}", who);
						protocol.report_peer(who.clone(), GENESIS_MISMATCH_REPUTATION_CHANGE);
						protocol.disconnect_peer(who);
						return None
					}
					if let Some((next_state, next_block_num)) = Self::handle_ancestor_search_state(state, num, block_hash_match) {
						peer.state = PeerSyncState::AncestorSearch(next_block_num, next_state);
						Self::request_ancestry(protocol, who, next_block_num);
						return None
					} else {
						peer.state = PeerSyncState::Available;
						vec![]
					}
				},
				PeerSyncState::Available | PeerSyncState::DownloadingJustification(..) | PeerSyncState::DownloadingFinalityProof(..) => Vec::new(),
			}
		} else {
			Vec::new()
		};

		let is_recent = new_blocks
			.first()
			.map(|block| self.peers.iter().any(|(_, peer)| peer.recently_announced.contains(&block.hash)))
			.unwrap_or(false);
		let origin = if is_recent { BlockOrigin::NetworkBroadcast } else { BlockOrigin::NetworkInitialSync };

		if let Some((hash, number)) = new_blocks.last()
			.and_then(|b| b.header.as_ref().map(|h| (b.hash.clone(), *h.number())))
		{
			trace!(target:"sync", "Accepted {} blocks ({:?}) with origin {:?}", new_blocks.len(), hash, origin);
			self.block_queued(&hash, number);
		}
		self.maintain_sync(protocol);
		let new_best_importing_number = new_blocks
			.last()
			.and_then(|b| b.header.as_ref().map(|h| h.number().clone()))
			.unwrap_or_else(|| Zero::zero());
		self.queue_blocks
			.extend(new_blocks.iter().map(|b| b.hash.clone()));
		self.best_importing_number = max(new_best_importing_number, self.best_importing_number);
		Some((origin, new_blocks))
	}

	/// Handle a response from the remote to a justification request that we made.
	///
	/// `request` must be the original request that triggered `response`.
	///
	/// Returns `Some` if this produces a justification that must be imported into the import
	/// queue.
	#[must_use]
	pub(crate) fn on_block_justification_data(
		&mut self,
		protocol: &mut dyn Context<B>,
		who: PeerId,
		_request: message::BlockRequest<B>,
		response: message::BlockResponse<B>,
	) -> Option<(PeerId, B::Hash, NumberFor<B>, Justification)> {
		let peer = if let Some(peer) = self.peers.get_mut(&who) {
			peer
		} else {
			error!(target: "sync", "Called on_block_justification_data with a bad peer ID");
			return None;
		};

		if let PeerSyncState::DownloadingJustification(hash) = peer.state {
			peer.state = PeerSyncState::Available;

			// we only request one justification at a time
			match response.blocks.into_iter().next() {
				Some(response) => {
					if hash != response.hash {
						info!("Invalid block justification provided by {}: requested: {:?} got: {:?}",
							who, hash, response.hash);
						protocol.report_peer(who.clone(), i32::min_value());
						protocol.disconnect_peer(who);
						return None;
					}

					return self.extra_requests.justifications().on_response(
						who,
						response.justification,
					);
				},
				None => {
					// we might have asked the peer for a justification on a block that we thought it had
					// (regardless of whether it had a justification for it or not).
					trace!(target: "sync", "Peer {:?} provided empty response for justification request {:?}",
						who,
						hash,
					);
					return None;
				},
			}
		}

		self.maintain_sync(protocol);
		None
	}

	/// Handle new finality proof data.
	pub(crate) fn on_block_finality_proof_data(
		&mut self,
		protocol: &mut dyn Context<B>,
		who: PeerId,
		response: message::FinalityProofResponse<B::Hash>,
	) -> Option<(PeerId, B::Hash, NumberFor<B>, Vec<u8>)> {
		let peer = if let Some(peer) = self.peers.get_mut(&who) {
			peer
		} else {
			error!(target: "sync", "Called on_block_finality_proof_data with a bad peer ID");
			return None;
		};

		if let PeerSyncState::DownloadingFinalityProof(hash) = peer.state {
			peer.state = PeerSyncState::Available;

			// we only request one finality proof at a time
			if hash != response.block {
				info!(
					"Invalid block finality proof provided: requested: {:?} got: {:?}",
					hash,
					response.block,
				);

				protocol.report_peer(who.clone(), i32::min_value());
				protocol.disconnect_peer(who);
				return None;
			}

			return self.extra_requests.finality_proofs().on_response(
				who,
				response.proof,
			);
		}

		self.maintain_sync(protocol);
		None
	}

	/// A batch of blocks have been processed, with or without errors.
	/// Call this when a batch of blocks have been processed by the import queue, with or without
	/// errors.
	pub fn blocks_processed(&mut self, protocol: &mut Context<B>, processed_blocks: Vec<B::Hash>, has_error: bool) {
		for hash in processed_blocks {
			self.queue_blocks.remove(&hash);
		}
		if has_error {
			self.best_importing_number = Zero::zero();
		}
		self.maintain_sync(protocol)
	}

	/// Maintain the sync process (download new blocks, fetch justifications).
<<<<<<< HEAD
	fn maintain_sync(&mut self, protocol: &mut Context<B>) {
=======
	pub fn maintain_sync(&mut self, protocol: &mut dyn Context<B>) {
>>>>>>> 9a8e8b7d
		let peers: Vec<PeerId> = self.peers.keys().map(|p| p.clone()).collect();
		for peer in peers {
			self.download_new(protocol, peer);
		}
		self.extra_requests.dispatch(&mut self.peers, protocol);
	}

	/// Called periodically to perform any time-based actions. Must be called at a regular
	/// interval.
	pub fn tick(&mut self, protocol: &mut dyn Context<B>) {
		self.extra_requests.dispatch(&mut self.peers, protocol);
	}

	/// Request a justification for the given block.
	///
	/// Uses `protocol` to queue a new justification request and tries to dispatch all pending
	/// requests.
	pub fn request_justification(&mut self, hash: &B::Hash, number: NumberFor<B>, protocol: &mut dyn Context<B>) {
		self.extra_requests.justifications().queue_request(
			(*hash, number),
			|base, block| protocol.client().is_descendent_of(base, block),
		);

		self.extra_requests.justifications().dispatch(&mut self.peers, protocol);
	}

	/// Clears all pending justification requests.
	pub fn clear_justification_requests(&mut self) {
		self.extra_requests.justifications().clear();
	}

	/// Call this when a justification has been processed by the import queue, with or without
	/// errors.
	pub fn justification_import_result(&mut self, hash: B::Hash, number: NumberFor<B>, success: bool) {
		let finalization_result = if success { Ok((hash, number)) } else { Err(()) };
		if !self.extra_requests.justifications().on_import_result((hash, number), finalization_result) {
			debug!(target: "sync", "Got justification import result for unknown justification {:?} {:?} request.",
				hash,
				number,
			);
		}
	}

	/// Request a finality proof for the given block.
	///
	/// Queues a new finality proof request and tries to dispatch all pending requests.
	pub fn request_finality_proof(&mut self, hash: &B::Hash, number: NumberFor<B>, protocol: &mut dyn Context<B>) {
		self.extra_requests.finality_proofs().queue_request(
			(*hash, number),
			|base, block| protocol.client().is_descendent_of(base, block),
		);

		self.extra_requests.finality_proofs().dispatch(&mut self.peers, protocol);
	}

	pub fn finality_proof_import_result(
		&mut self,
		request_block: (B::Hash, NumberFor<B>),
		finalization_result: Result<(B::Hash, NumberFor<B>), ()>,
	) {
		self.extra_requests.finality_proofs().on_import_result(request_block, finalization_result);
	}

	pub fn set_finality_proof_request_builder(&mut self, request_builder: SharedFinalityProofRequestBuilder<B>) {
		self.extra_requests.finality_proofs().essence().0 = Some(request_builder);
	}

	/// Notify about successful import of the given block.
	pub fn block_imported(&mut self, hash: &B::Hash, number: NumberFor<B>) {
		trace!(target: "sync", "Block imported successfully {} ({})", number, hash);
	}

	/// Notify about finalization of the given block.
	pub fn on_block_finalized(&mut self, hash: &B::Hash, number: NumberFor<B>, protocol: &mut dyn Context<B>) {
		if let Err(err) = self.extra_requests.on_block_finalized(
			hash,
			number,
			&|base, block| protocol.client().is_descendent_of(base, block),
		) {
			warn!(target: "sync", "Error cleaning up pending extra data requests: {:?}", err);
		};
	}

	fn block_queued(&mut self, hash: &B::Hash, number: NumberFor<B>) {
		if number > self.best_queued_number {
			self.best_queued_number = number;
			self.best_queued_hash = *hash;
		}
		// Update common blocks
		for (n, peer) in self.peers.iter_mut() {
			if let PeerSyncState::AncestorSearch(_, _) = peer.state {
				// Abort search.
				peer.state = PeerSyncState::Available;
			}
			let new_common_number = if peer.best_number >= number {
				number
			} else {
				peer.best_number
			};
			trace!(
				target: "sync",
				"Updating peer {} info, ours={}, common={}->{}, their best={}",
				n,
				number,
				peer.common_number,
				new_common_number,
				peer.best_number,
			);
			peer.common_number = new_common_number;
		}
	}

	/// Sets the new head of chain.
	pub(crate) fn update_chain_info(&mut self, best_header: &B::Header) {
		let hash = best_header.hash();
		self.block_queued(&hash, best_header.number().clone())
	}

	/// Call when a node announces a new block.
	///
	/// If true is returned, then the caller MUST try to import passed header (call `on_block_data).
	/// The network request isn't sent in this case.
	#[must_use]
	pub(crate) fn on_block_announce(
		&mut self,
		protocol: &mut dyn Context<B>,
		who: PeerId,
		hash: B::Hash,
		header: &B::Header,
	) -> bool {
		let number = *header.number();
		debug!(target: "sync", "Received block announcement with number {:?}", number);
		if number.is_zero() {
			warn!(target: "sync", "Ignored invalid block announcement from {}: {}", who, hash);
			return false;
		}
		let parent_status = block_status(&*protocol.client(), &self.queue_blocks, header.parent_hash().clone()).ok()
			.unwrap_or(BlockStatus::Unknown);
		let known_parent = parent_status != BlockStatus::Unknown;
		let ancient_parent = parent_status == BlockStatus::InChainPruned;

		let known = self.is_known(protocol, &hash);
		let peer = if let Some(peer) = self.peers.get_mut(&who) {
			peer
		} else {
			error!(target: "sync", "Called on_block_announce with a bad peer ID");
			return false;
		};
		while peer.recently_announced.len() >= ANNOUNCE_HISTORY_SIZE {
			peer.recently_announced.pop_front();
		}
		peer.recently_announced.push_back(hash.clone());
		if number > peer.best_number {
			// update their best block
			peer.best_number = number;
			peer.best_hash = hash;
		}
		if let PeerSyncState::AncestorSearch(_, _) = peer.state {
			return false;
		}
		if header.parent_hash() == &self.best_queued_hash || known_parent {
			peer.common_number = number - One::one();
		} else if known {
			peer.common_number = number
		}

		// known block case
		if known || self.is_already_downloading(&hash) {
			trace!(target: "sync", "Known block announce from {}: {}", who, hash);
			return false;
		}

		// stale block case
		let requires_additional_data = !self.role.is_light();
		let stale = number <= self.best_queued_number;
		if stale {
			if !(known_parent || self.is_already_downloading(header.parent_hash())) {
				if protocol.client().block_status(&BlockId::Number(*header.number()))
					.unwrap_or(BlockStatus::Unknown) == BlockStatus::InChainPruned
				{
					trace!(target: "sync", "Ignored unknown ancient block announced from {}: {} {:?}", who, hash, header);
					return false;
				}

				trace!(target: "sync", "Considering new unknown stale block announced from {}: {} {:?}", who, hash, header);
				let request = self.download_unknown_stale(&who, &hash);
				match request {
					Some(request) => if requires_additional_data {
						protocol.send_block_request(who, request);
						return false;
					} else {
						return true;
					},
					None => return false,
				}
			} else {
				if ancient_parent {
					trace!(target: "sync", "Ignored ancient stale block announced from {}: {} {:?}", who, hash, header);
					return false;
				}

				let request = self.download_stale(&who, &hash);
				match request {
					Some(request) => if requires_additional_data {
						protocol.send_block_request(who, request);
						return false;
					} else {
						return true;
					},
					None => return false,
				}
			}
		}

		if ancient_parent {
			trace!(target: "sync", "Ignored ancient block announced from {}: {} {:?}", who, hash, header);
			return false;
		}

		trace!(target: "sync", "Considering new block announced from {}: {} {:?}", who, hash, header);
		let (range, request) = match self.select_new_blocks(who.clone()) {
			Some((range, request)) => (range, request),
			None => return false,
		};
		let is_required_data_available =
			!requires_additional_data &&
			range.end - range.start == One::one() &&
			range.start == *header.number();
		if !is_required_data_available {
			protocol.send_block_request(who, request);
			return false;
		}

		true
	}

	fn is_already_downloading(&self, hash: &B::Hash) -> bool {
		self.peers.iter().any(|(_, p)| p.state == PeerSyncState::DownloadingStale(*hash))
	}

	fn is_known(&self, protocol: &mut dyn Context<B>, hash: &B::Hash) -> bool {
		block_status(&*protocol.client(), &self.queue_blocks, *hash).ok().map_or(false, |s| s != BlockStatus::Unknown)
	}

	/// Call when a peer has disconnected.
	pub(crate) fn peer_disconnected(&mut self, protocol: &mut dyn Context<B>, who: PeerId) {
		self.blocks.clear_peer_download(&who);
		self.peers.remove(&who);
		self.extra_requests.peer_disconnected(who);
		self.maintain_sync(protocol);
	}

	/// Restart the sync process.
<<<<<<< HEAD
	pub(crate) fn restart(
		&mut self,
		protocol: &mut Context<B>,
		mut peer_info: impl FnMut(&PeerId) -> Option<ProtocolPeerInfo<B>>
	) {
=======
	pub(crate) fn restart(&mut self, protocol: &mut dyn Context<B>) {
>>>>>>> 9a8e8b7d
		self.queue_blocks.clear();
		self.best_importing_number = Zero::zero();
		self.blocks.clear();
		let info = protocol.client().info();
		self.best_queued_hash = info.best_queued_hash.unwrap_or(info.chain.best_hash);
		self.best_queued_number = info.best_queued_number.unwrap_or(info.chain.best_number);
		debug!(target:"sync", "Restarted with {} ({})", self.best_queued_number, self.best_queued_hash);
		let ids: Vec<PeerId> = self.peers.drain().map(|(id, _)| id).collect();
		for id in ids {
			if let Some(info) = peer_info(&id) {
				self.new_peer(protocol, id, info);
			}
		}
	}

	// Download old block with known parent.
	fn download_stale(
		&mut self,
		who: &PeerId,
		hash: &B::Hash,
	) -> Option<message::BlockRequest<B>> {
		let peer = self.peers.get_mut(who)?;
		match peer.state {
			PeerSyncState::Available => {
				peer.state = PeerSyncState::DownloadingStale(*hash);
				Some(message::generic::BlockRequest {
					id: 0,
					fields: self.required_block_attributes.clone(),
					from: message::FromBlock::Hash(*hash),
					to: None,
					direction: message::Direction::Ascending,
					max: Some(1),
				})
			},
			_ => None,
		}
	}

	// Download old block with unknown parent.
	fn download_unknown_stale(
		&mut self,
		who: &PeerId,
		hash: &B::Hash,
	) -> Option<message::BlockRequest<B>> {
		let peer = self.peers.get_mut(who)?;
		match peer.state {
			PeerSyncState::Available => {
				peer.state = PeerSyncState::DownloadingStale(*hash);
				Some(message::generic::BlockRequest {
					id: 0,
					fields: self.required_block_attributes.clone(),
					from: message::FromBlock::Hash(*hash),
					to: None,
					direction: message::Direction::Descending,
					max: Some(MAX_UNKNOWN_FORK_DOWNLOAD_LEN),
				})
			},
			_ => None,
		}
	}

	// Issue a request for a peer to download new blocks, if any are available.
	fn download_new(&mut self, protocol: &mut dyn Context<B>, who: PeerId) {
		if let Some((_, request)) = self.select_new_blocks(who.clone()) {
			protocol.send_block_request(who, request);
		}
	}

	// Select a range of NEW blocks to download from peer.
	fn select_new_blocks(&mut self, who: PeerId) -> Option<(Range<NumberFor<B>>, message::BlockRequest<B>)> {
		// when there are too many blocks in the queue => do not try to download new blocks
		if self.queue_blocks.len() > MAX_IMPORTING_BLOCKS {
			trace!(target: "sync", "Too many blocks in the queue.");
			return None;
		}

		let peer = self.peers.get_mut(&who)?;
		match peer.state {
			PeerSyncState::Available => {
				trace!(
					target: "sync",
					"Considering new block download from {}, common block is {}, best is {:?}",
					who,
					peer.common_number,
					peer.best_number,
				);
				let range = self.blocks.needed_blocks(who.clone(), MAX_BLOCKS_TO_REQUEST, peer.best_number, peer.common_number);
				match range {
					Some(range) => {
						trace!(target: "sync", "Requesting blocks from {}, ({} to {})", who, range.start, range.end);
						let from = message::FromBlock::Number(range.start);
						let max = Some((range.end - range.start).saturated_into::<u32>());
						peer.state = PeerSyncState::DownloadingNew(range.start);
						Some((
							range,
							message::generic::BlockRequest {
								id: 0,
								fields: self.required_block_attributes.clone(),
								from,
								to: None,
								direction: message::Direction::Ascending,
								max,
							},
						))
					},
					None => {
						trace!(target: "sync", "Nothing to request");
						None
					},
				}
			},
			_ => {
				trace!(target: "sync", "Peer {} is busy", who);
				None
			},
		}
	}

	fn request_ancestry(protocol: &mut dyn Context<B>, who: PeerId, block: NumberFor<B>) {
		trace!(target: "sync", "Requesting ancestry block #{} from {}", block, who);
		let request = message::generic::BlockRequest {
			id: 0,
			fields: message::BlockAttributes::HEADER | message::BlockAttributes::JUSTIFICATION,
			from: message::FromBlock::Number(block),
			to: None,
			direction: message::Direction::Ascending,
			max: Some(1),
		};
		protocol.send_block_request(who, request);
	}
}

/// Get block status, taking into account import queue.
fn block_status<B: BlockT>(
	chain: &dyn crate::chain::Client<B>,
	queue_blocks: &HashSet<B::Hash>,
	hash: B::Hash) -> Result<BlockStatus, ClientError>
{
	if queue_blocks.contains(&hash) {
		return Ok(BlockStatus::Queued);
	}

	chain.block_status(&BlockId::Hash(hash))
}<|MERGE_RESOLUTION|>--- conflicted
+++ resolved
@@ -234,10 +234,9 @@
 	}
 
 	/// Handle new connected peer. Call this method whenever we connect to a new peer.
-<<<<<<< HEAD
 	pub(crate) fn new_peer(
 		&mut self,
-		protocol: &mut Context<B>,
+		protocol: &mut dyn Context<B>,
 		who: PeerId,
 		info: ProtocolPeerInfo<B>
 	) {
@@ -246,15 +245,6 @@
 		if !info.roles.is_full() {
 			return;
 		}
-=======
-	pub(crate) fn new_peer(&mut self, protocol: &mut dyn Context<B>, who: PeerId) {
-		if let Some(info) = protocol.peer_info(&who) {
-			// there's nothing sync can get from the node that has no blockchain data
-			// (the opposite is not true, but all requests are served at protocol level)
-			if !info.roles.is_full() {
-				return;
-			}
->>>>>>> 9a8e8b7d
 
 		let status = block_status(&*protocol.client(), &self.queue_blocks, info.best_hash);
 		match (status, info.best_number) {
@@ -599,11 +589,7 @@
 	}
 
 	/// Maintain the sync process (download new blocks, fetch justifications).
-<<<<<<< HEAD
-	fn maintain_sync(&mut self, protocol: &mut Context<B>) {
-=======
-	pub fn maintain_sync(&mut self, protocol: &mut dyn Context<B>) {
->>>>>>> 9a8e8b7d
+	fn maintain_sync(&mut self, protocol: &mut dyn Context<B>) {
 		let peers: Vec<PeerId> = self.peers.keys().map(|p| p.clone()).collect();
 		for peer in peers {
 			self.download_new(protocol, peer);
@@ -857,15 +843,11 @@
 	}
 
 	/// Restart the sync process.
-<<<<<<< HEAD
 	pub(crate) fn restart(
 		&mut self,
-		protocol: &mut Context<B>,
+		protocol: &mut dyn Context<B>,
 		mut peer_info: impl FnMut(&PeerId) -> Option<ProtocolPeerInfo<B>>
 	) {
-=======
-	pub(crate) fn restart(&mut self, protocol: &mut dyn Context<B>) {
->>>>>>> 9a8e8b7d
 		self.queue_blocks.clear();
 		self.best_importing_number = Zero::zero();
 		self.blocks.clear();
