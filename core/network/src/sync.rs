--- conflicted
+++ resolved
@@ -16,17 +16,9 @@
 
 use std::cmp::max;
 use std::collections::{HashMap, VecDeque};
-<<<<<<< HEAD
-use log::{debug, trace, warn};
+use log::{debug, trace, warn, info};
 use crate::protocol::Context;
-use network_libp2p::{Severity, PeerId};
-=======
-use std::time::{Duration, Instant};
-use log::{debug, trace, info, warn};
-use crate::protocol::Context;
-use fork_tree::ForkTree;
 use network_libp2p::PeerId;
->>>>>>> 17dcbe6c
 use client::{BlockStatus, ClientInfo};
 use consensus::BlockOrigin;
 use consensus::import_queue::{ImportQueue, IncomingBlock, SharedFinalityProofRequestBuilder};
@@ -513,13 +505,14 @@
 
 				// we only request one finality proof at a time
 				if hash != response.block {
-					let msg = format!(
+					info!(
 						"Invalid block finality proof provided: requested: {:?} got: {:?}",
 						hash,
 						response.block,
 					);
 
-					protocol.report_peer(who, Severity::Bad(msg));
+					protocol.report_peer(who.clone(), i32::min_value());
+					protocol.disconnect_peer(who);
 					return;
 				}
 
