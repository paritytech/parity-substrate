// Copyright 2017-2018 Parity Technologies (UK) Ltd.
// This file is part of Substrate.

// Substrate is free software: you can redistribute it and/or modify
// it under the terms of the GNU General Public License as published by
// the Free Software Foundation, either version 3 of the License, or
// (at your option) any later version.

// Substrate is distributed in the hope that it will be useful,
// but WITHOUT ANY WARRANTY; without even the implied warranty of
// MERCHANTABILITY or FITNESS FOR A PARTICULAR PURPOSE.  See the
// GNU General Public License for more details.

// You should have received a copy of the GNU General Public License
// along with Substrate.  If not, see <http://www.gnu.org/licenses/>.

use crossbeam_channel::{self as channel, Receiver, Sender, select};
<<<<<<< HEAD
use futures::sync::mpsc;
use parking_lot::Mutex;
use network_libp2p::{NodeIndex, Severity};
=======
use network_libp2p::{NodeIndex, PeerId, Severity};
>>>>>>> 4ec33d1c
use primitives::storage::StorageKey;
use runtime_primitives::generic::BlockId;
use runtime_primitives::traits::{As, Block as BlockT, Header as HeaderT, NumberFor, Zero};
use consensus::import_queue::ImportQueue;
use crate::message::{self, Message, ConsensusEngineId};
use crate::message::generic::{Message as GenericMessage, ConsensusMessage};
use crate::consensus_gossip::ConsensusGossip;
use crate::on_demand::OnDemandService;
use crate::specialization::NetworkSpecialization;
use crate::sync::{ChainSync, Status as SyncStatus, SyncState};
use crate::service::{NetworkChan, NetworkMsg, TransactionPool, ExHashT};
use crate::config::{ProtocolConfig, Roles};
use parking_lot::RwLock;
use rustc_hex::ToHex;
use std::collections::{BTreeMap, HashMap};
use std::sync::Arc;
use std::sync::atomic::AtomicBool;
use std::{cmp, num::NonZeroUsize, thread, time};
use log::{trace, debug, warn};
use crate::chain::Client;
use client::light::fetcher::ChangesProof;
use crate::{error, util::LruHashSet};

const REQUEST_TIMEOUT_SEC: u64 = 40;
/// Interval at which we perform time based maintenance
const TICK_TIMEOUT: time::Duration = time::Duration::from_millis(1000);
/// Interval at which we propagate exstrinsics;
const PROPAGATE_TIMEOUT: time::Duration = time::Duration::from_millis(2500);
/// Interval at which we send status updates on the SyncProvider status stream.
const STATUS_INTERVAL: time::Duration = time::Duration::from_millis(5000);

/// Current protocol version.
pub(crate) const CURRENT_VERSION: u32 = 2;
/// Lowest version we support
const MIN_VERSION: u32 = 2;

// Maximum allowed entries in `BlockResponse`
const MAX_BLOCK_DATA_RESPONSE: u32 = 128;
/// When light node connects to the full node and the full node is behind light node
/// for at least `LIGHT_MAXIMAL_BLOCKS_DIFFERENCE` blocks, we consider it unuseful
/// and disconnect to free connection slot.
const LIGHT_MAXIMAL_BLOCKS_DIFFERENCE: u64 = 8192;

// Lock must always be taken in order declared here.
pub struct Protocol<B: BlockT, S: NetworkSpecialization<B>, H: ExHashT> {
	status_sinks: Arc<Mutex<Vec<mpsc::UnboundedSender<ProtocolStatus<B>>>>>,
	network_chan: NetworkChan<B>,
	port: Receiver<ProtocolMsg<B, S>>,
	from_network_port: Receiver<FromNetworkMsg<B>>,
	config: ProtocolConfig,
	on_demand: Option<Arc<OnDemandService<B>>>,
	genesis_hash: B::Hash,
	sync: ChainSync<B>,
	specialization: S,
	consensus_gossip: ConsensusGossip<B>,
	context_data: ContextData<B, H>,
	// Connected peers pending Status message.
	handshaking_peers: HashMap<NodeIndex, HandshakingPeer>,
	// Connected peers from whom we received a Status message,
	// similar to context_data.peers but shared with the SyncProvider.
	connected_peers: Arc<RwLock<HashMap<NodeIndex, ConnectedPeer<B>>>>,
	transaction_pool: Arc<TransactionPool<H, B>>,
}

/// A peer from whom we have received a Status message.
#[derive(Clone)]
pub struct ConnectedPeer<B: BlockT> {
	pub peer_info: PeerInfo<B>
}

/// A peer that we are connected to
/// and from whom we have not yet received a Status message.
struct HandshakingPeer {
	timestamp: time::Instant,
	peer_id: PeerId,
}

/// Syncing status and statistics
#[derive(Clone)]
pub struct ProtocolStatus<B: BlockT> {
	/// Sync status.
	pub sync: SyncStatus<B>,
	/// Total number of connected peers
	pub num_peers: usize,
	/// Total number of active peers.
	pub num_active_peers: usize,
}

/// Peer information
#[derive(Debug)]
struct Peer<B: BlockT, H: ExHashT> {
	info: PeerInfo<B>,
	/// Current block request, if any.
	block_request: Option<(time::Instant, message::BlockRequest<B>)>,
	/// Requests we are no longer insterested in.
	obsolete_requests: HashMap<message::RequestId, time::Instant>,
	/// Holds a set of transactions known to this peer.
	known_extrinsics: LruHashSet<H>,
	/// Holds a set of blocks known to this peer.
	known_blocks: LruHashSet<B::Hash>,
	/// Request counter,
	next_request_id: message::RequestId,
}

/// Info about a peer's known state.
#[derive(Clone, Debug)]
pub struct PeerInfo<B: BlockT> {
	/// Network id.
	pub peer_id: PeerId,
	/// Roles
	pub roles: Roles,
	/// Protocol version
	pub protocol_version: u32,
	/// Peer best block hash
	pub best_hash: B::Hash,
	/// Peer best block number
	pub best_number: <B::Header as HeaderT>::Number,
}

/// Context for a network-specific handler.
pub trait Context<B: BlockT> {
	/// Get a reference to the client.
	fn client(&self) -> &crate::chain::Client<B>;

	/// Point out that a peer has been malign or irresponsible or appeared lazy.
	fn report_peer(&mut self, who: NodeIndex, reason: Severity);

	/// Get peer info.
	fn peer_info(&self, peer: NodeIndex) -> Option<PeerInfo<B>>;

	/// Send a message to a peer.
	fn send_message(&mut self, who: NodeIndex, data: crate::message::Message<B>);
}

/// Protocol context.
struct ProtocolContext<'a, B: 'a + BlockT, H: 'a + ExHashT> {
	network_chan: &'a NetworkChan<B>,
	context_data: &'a mut ContextData<B, H>,
}

impl<'a, B: BlockT + 'a, H: 'a + ExHashT> ProtocolContext<'a, B, H> {
	fn new(context_data: &'a mut ContextData<B, H>, network_chan: &'a NetworkChan<B>) -> Self {
		ProtocolContext { network_chan, context_data }
	}
}

impl<'a, B: BlockT + 'a, H: ExHashT + 'a> Context<B> for ProtocolContext<'a, B, H> {
	fn send_message(&mut self, who: NodeIndex, message: Message<B>) {
		send_message(&mut self.context_data.peers, &self.network_chan, who, message)
	}

	fn report_peer(&mut self, who: NodeIndex, reason: Severity) {
		self.network_chan.send(NetworkMsg::ReportPeer(who, reason))
	}

	fn peer_info(&self, who: NodeIndex) -> Option<PeerInfo<B>> {
		self.context_data.peers.get(&who).map(|p| p.info.clone())
	}

	fn client(&self) -> &Client<B> {
		&*self.context_data.chain
	}
}

/// Data necessary to create a context.
struct ContextData<B: BlockT, H: ExHashT> {
	// All connected peers
	peers: HashMap<NodeIndex, Peer<B, H>>,
	pub chain: Arc<Client<B>>,
}

/// A task, consisting of a user-provided closure, to be executed on the Protocol thread.
pub trait SpecTask<B: BlockT, S: NetworkSpecialization<B>>  {
    fn call_box(self: Box<Self>, spec: &mut S, context: &mut Context<B>);
}

impl<B: BlockT, S: NetworkSpecialization<B>, F: FnOnce(&mut S, &mut Context<B>)> SpecTask<B, S> for F {
    fn call_box(self: Box<F>, spec: &mut S, context: &mut Context<B>) {
        (*self)(spec, context)
    }
}

/// A task, consisting of a user-provided closure, to be executed on the Protocol thread.
pub trait GossipTask<B: BlockT>  {
    fn call_box(self: Box<Self>, gossip: &mut ConsensusGossip<B>, context: &mut Context<B>);
}

impl<B: BlockT, F: FnOnce(&mut ConsensusGossip<B>, &mut Context<B>)> GossipTask<B> for F {
    fn call_box(self: Box<F>, gossip: &mut ConsensusGossip<B>, context: &mut Context<B>) {
        (*self)(gossip, context)
    }
}

/// Messages sent to Protocol from elsewhere inside the system.
pub enum ProtocolMsg<B: BlockT, S: NetworkSpecialization<B>> {
	/// Tell protocol to maintain sync.
	MaintainSync,
	/// Tell protocol to restart sync.
	RestartSync,
	/// Propagate status updates.
	Status,
	/// Tell protocol to propagate extrinsics.
	PropagateExtrinsics,
	/// Tell protocol that a block was imported (sent by the import-queue).
	BlockImportedSync(B::Hash, NumberFor<B>),
	/// Tell protocol to request justification for a block.
	RequestJustification(B::Hash, NumberFor<B>),
	/// Inform protocol whether a justification was successfully imported.
	JustificationImportResult(B::Hash, NumberFor<B>, bool),
	/// Propagate a block to peers.
	AnnounceBlock(B::Hash),
	/// A block has been imported (sent by the client).
	BlockImported(B::Hash, B::Header),
	/// A block has been finalized (sent by the client).
	BlockFinalized(B::Hash, B::Header),
	/// Execute a closure with the chain-specific network specialization.
	ExecuteWithSpec(Box<SpecTask<B, S> + Send + 'static>),
	/// Execute a closure with the consensus gossip.
	ExecuteWithGossip(Box<GossipTask<B> + Send + 'static>),
	/// Incoming gossip consensus message.
	GossipConsensusMessage(B::Hash, ConsensusEngineId, Vec<u8>),
	/// Tell protocol to abort sync (does not stop protocol).
	/// Only used in tests.
	#[cfg(any(test, feature = "test-helpers"))]
	Abort,
	/// Tell protocol to abort sync and stop.
	Stop,
	/// Tell protocol to perform regular maintenance.
	Tick,
}

/// Messages sent to Protocol from Network-libp2p.
pub enum FromNetworkMsg<B: BlockT> {
	/// A peer connected, with debug info.
	PeerConnected(PeerId, NodeIndex, String),
	/// A peer disconnected, with debug info.
	PeerDisconnected(NodeIndex, String),
	/// A custom message from another peer.
	CustomMessage(NodeIndex, Message<B>),
	/// Let protocol know a peer is currenlty clogged.
	PeerClogged(NodeIndex, Option<Message<B>>),
}

enum Incoming<B: BlockT, S: NetworkSpecialization<B>> {
	FromNetwork(FromNetworkMsg<B>),
	FromClient(ProtocolMsg<B, S>)
}

impl<B: BlockT, S: NetworkSpecialization<B>, H: ExHashT> Protocol<B, S, H> {
	/// Create a new instance.
	pub fn new(
		status_sinks: Arc<Mutex<Vec<mpsc::UnboundedSender<ProtocolStatus<B>>>>>,
		is_offline: Arc<AtomicBool>,
		is_major_syncing: Arc<AtomicBool>,
		connected_peers: Arc<RwLock<HashMap<NodeIndex, ConnectedPeer<B>>>>,
		network_chan: NetworkChan<B>,
		config: ProtocolConfig,
		chain: Arc<Client<B>>,
		import_queue: Box<ImportQueue<B>>,
		on_demand: Option<Arc<OnDemandService<B>>>,
		transaction_pool: Arc<TransactionPool<H, B>>,
		specialization: S,
	) -> error::Result<(Sender<ProtocolMsg<B, S>>, Sender<FromNetworkMsg<B>>)> {
		let (protocol_sender, port) = channel::unbounded();
		let (from_network_sender, from_network_port) = channel::bounded(4);
		let info = chain.info()?;
		let sync = ChainSync::new(is_offline, is_major_syncing, config.roles, &info, import_queue);
		let _ = thread::Builder::new()
			.name("Protocol".into())
			.spawn(move || {
				let mut protocol = Protocol {
					status_sinks,
					network_chan,
					from_network_port,
					port,
					config: config,
					context_data: ContextData {
						peers: HashMap::new(),
						chain,
					},
					on_demand,
					genesis_hash: info.chain.genesis_hash,
					sync,
					specialization: specialization,
					consensus_gossip: ConsensusGossip::new(),
					handshaking_peers: HashMap::new(),
					connected_peers,
					transaction_pool: transaction_pool,
				};
				let tick_timeout = channel::tick(TICK_TIMEOUT);
				let propagate_timeout = channel::tick(PROPAGATE_TIMEOUT);
				let status_interval = channel::tick(STATUS_INTERVAL);
				while protocol.run(&tick_timeout, &propagate_timeout, &status_interval) {
					// Running until all senders have been dropped...
				}
			})
			.expect("Protocol thread spawning failed");
		Ok((protocol_sender, from_network_sender))
	}

	fn run(
		&mut self,
		tick_timeout: &Receiver<time::Instant>,
		propagate_timeout: &Receiver<time::Instant>,
		status_interval: &Receiver<time::Instant>,
	) -> bool {
		let msg = select! {
			recv(self.port) -> event => {
				match event {
					Ok(msg) => Incoming::FromClient(msg),
					// Our sender has been dropped, quit.
					Err(_) => {
						Incoming::FromClient(ProtocolMsg::Stop)
					},
				}
			},
			recv(self.from_network_port) -> event => {
				match event {
					Ok(msg) => Incoming::FromNetwork(msg),
					// Our sender has been dropped, quit.
					Err(_) => {
						Incoming::FromClient(ProtocolMsg::Stop)
					},
				}
			},
			recv(tick_timeout) -> _ => {
				Incoming::FromClient(ProtocolMsg::Tick)
			},
			recv(propagate_timeout) -> _ => {
				Incoming::FromClient(ProtocolMsg::PropagateExtrinsics)
			},
			recv(status_interval) -> _ => {
				Incoming::FromClient(ProtocolMsg::Status)
			},
		};
		self.handle_msg(msg)
	}

	fn handle_msg(&mut self, msg: Incoming<B, S>) -> bool {
		match msg {
			Incoming::FromNetwork(msg) => self.handle_network_msg(msg),
			Incoming::FromClient(msg) => self.handle_client_msg(msg),
		}
	}

	fn handle_client_msg(&mut self, msg: ProtocolMsg<B, S>) -> bool {
		match msg {
<<<<<<< HEAD
			ProtocolMsg::Peers(sender) => {
				let peers = self.context_data.peers.iter().map(|(idx, p)| (*idx, p.info.clone())).collect();
				let _ = sender.send(peers);
			},
			ProtocolMsg::Status => self.on_status(),
=======
			ProtocolMsg::Status(sender) => self.status(sender),
>>>>>>> 4ec33d1c
			ProtocolMsg::BlockImported(hash, header) => self.on_block_imported(hash, &header),
			ProtocolMsg::BlockFinalized(hash, header) => self.on_block_finalized(hash, &header),
			ProtocolMsg::ExecuteWithSpec(task) => {
				let mut context =
					ProtocolContext::new(&mut self.context_data, &self.network_chan);
				task.call_box(&mut self.specialization, &mut context);
			},
			ProtocolMsg::ExecuteWithGossip(task) => {
				let mut context =
					ProtocolContext::new(&mut self.context_data, &self.network_chan);
				task.call_box(&mut self.consensus_gossip, &mut context);
			}
			ProtocolMsg::GossipConsensusMessage(topic, engine_id, message) => {
				self.gossip_consensus_message(topic, engine_id, message)
			}
			ProtocolMsg::MaintainSync => {
				let mut context =
					ProtocolContext::new(&mut self.context_data, &self.network_chan);
				self.sync.maintain_sync(&mut context);
			}
			ProtocolMsg::RestartSync => {
				let mut context =
					ProtocolContext::new(&mut self.context_data, &self.network_chan);
				self.sync.restart(&mut context);
			}
			ProtocolMsg::AnnounceBlock(hash) => self.announce_block(hash),
			ProtocolMsg::BlockImportedSync(hash, number) => self.sync.block_imported(&hash, number),
			ProtocolMsg::RequestJustification(hash, number) => {
				let mut context =
					ProtocolContext::new(&mut self.context_data, &self.network_chan);
				self.sync.request_justification(&hash, number, &mut context);
			},
			ProtocolMsg::JustificationImportResult(hash, number, success) => self.sync.justification_import_result(hash, number, success),
			ProtocolMsg::PropagateExtrinsics => self.propagate_extrinsics(),
			ProtocolMsg::Tick => self.tick(),
			#[cfg(any(test, feature = "test-helpers"))]
			ProtocolMsg::Abort => self.abort(),
			ProtocolMsg::Stop => {
				self.stop();
				return false;
			},
		}
		true
	}

	fn handle_network_msg(&mut self, msg: FromNetworkMsg<B>) -> bool {
		match msg {
			FromNetworkMsg::PeerDisconnected(who, debug_info) => self.on_peer_disconnected(who, debug_info),
			FromNetworkMsg::PeerConnected(peer_id, who, debug_info) => self.on_peer_connected(peer_id, who, debug_info),
			FromNetworkMsg::PeerClogged(who, message) => self.on_clogged_peer(who, message),
			FromNetworkMsg::CustomMessage(who, message) => {
				self.on_custom_message(who, message)
			},
		}
		true
	}

	fn handle_response(&mut self, who: NodeIndex, response: &message::BlockResponse<B>) -> Option<message::BlockRequest<B>> {
		if let Some(ref mut peer) = self.context_data.peers.get_mut(&who) {
			if let Some(_) = peer.obsolete_requests.remove(&response.id) {
				trace!(target: "sync", "Ignoring obsolete block response packet from {} ({})", who, response.id,);
				return None;
			}
			// Clear the request. If the response is invalid peer will be disconnected anyway.
			let request = peer.block_request.take();
			if request.as_ref().map_or(false, |(_, r)| r.id == response.id) {
				return request.map(|(_, r)| r)
			}
			trace!(target: "sync", "Unexpected response packet from {} ({})", who, response.id,);
			let severity = Severity::Bad("Unexpected response packet received from peer".to_string());
			self.network_chan.send(NetworkMsg::ReportPeer(who, severity))
		}
		None
	}

	/// Propagates protocol statuses.
	fn on_status(&mut self) {
		let status = ProtocolStatus {
			sync: self.sync.status(),
			num_peers: self.context_data.peers.values().count(),
			num_active_peers: self
				.context_data
				.peers
				.values()
				.filter(|p| p.block_request.is_some())
				.count(),
		};
		self.status_sinks.lock().retain(|sink| sink.unbounded_send(status.clone()).is_ok());
	}

	fn on_custom_message(&mut self, who: NodeIndex, message: Message<B>) {
		match message {
			GenericMessage::Status(s) => self.on_status_message(who, s),
			GenericMessage::BlockRequest(r) => self.on_block_request(who, r),
			GenericMessage::BlockResponse(r) => {
				if let Some(request) = self.handle_response(who, &r) {
					self.on_block_response(who, request, r);
				}
			},
			GenericMessage::BlockAnnounce(announce) => self.on_block_announce(who, announce),
			GenericMessage::Transactions(m) => self.on_extrinsics(who, m),
			GenericMessage::RemoteCallRequest(request) => self.on_remote_call_request(who, request),
			GenericMessage::RemoteCallResponse(response) => self.on_remote_call_response(who, response),
			GenericMessage::RemoteReadRequest(request) => self.on_remote_read_request(who, request),
			GenericMessage::RemoteReadResponse(response) => self.on_remote_read_response(who, response),
			GenericMessage::RemoteHeaderRequest(request) => self.on_remote_header_request(who, request),
			GenericMessage::RemoteHeaderResponse(response) => self.on_remote_header_response(who, response),
			GenericMessage::RemoteChangesRequest(request) => self.on_remote_changes_request(who, request),
			GenericMessage::RemoteChangesResponse(response) => self.on_remote_changes_response(who, response),
			GenericMessage::Consensus(msg) => {
				self.consensus_gossip.on_incoming(
					&mut ProtocolContext::new(&mut self.context_data, &self.network_chan),
					who,
					msg,
					self.sync.status().is_major_syncing(),
				);
			}
			other => self.specialization.on_message(
				&mut ProtocolContext::new(&mut self.context_data, &self.network_chan),
				who,
				&mut Some(other),
			),
		}
	}

	fn send_message(&mut self, who: NodeIndex, message: Message<B>) {
		send_message::<B, H>(
			&mut self.context_data.peers,
			&self.network_chan,
			who,
			message,
		);
	}

	fn gossip_consensus_message(&mut self, topic: B::Hash, engine_id: ConsensusEngineId, message: Vec<u8>) {
		self.consensus_gossip.multicast(
			&mut ProtocolContext::new(&mut self.context_data, &self.network_chan),
			topic,
			ConsensusMessage{ data: message, engine_id },
		);
	}

	/// Called when a new peer is connected
	fn on_peer_connected(&mut self, peer_id: PeerId, who: NodeIndex, debug_info: String) {
		trace!(target: "sync", "Connecting {}: {}", who, debug_info);
		self.handshaking_peers.insert(who, HandshakingPeer { timestamp: time::Instant::now(), peer_id });
		self.send_status(who);
	}

	/// Called by peer when it is disconnecting
	fn on_peer_disconnected(&mut self, peer: NodeIndex, debug_info: String) {
		trace!(target: "sync", "Disconnecting {}: {}", peer, debug_info);
		// lock all the the peer lists so that add/remove peer events are in order
		let removed = {
			self.handshaking_peers.remove(&peer);
			self.connected_peers.write().remove(&peer);
			self.context_data.peers.remove(&peer).is_some()
		};
		if removed {
			let mut context = ProtocolContext::new(&mut self.context_data, &self.network_chan);
			self.consensus_gossip.peer_disconnected(&mut context, peer);
			self.sync.peer_disconnected(&mut context, peer);
			self.specialization.on_disconnect(&mut context, peer);
			self.on_demand.as_ref().map(|s| s.on_disconnect(peer));
		}
	}

	/// Called as a back-pressure mechanism if the networking detects that the peer cannot process
	/// our messaging rate fast enough.
	pub fn on_clogged_peer(&self, who: NodeIndex, _msg: Option<Message<B>>) {
		// We don't do anything but print some diagnostics for now.
		if let Some(peer) = self.context_data.peers.get(&who) {
			debug!(target: "sync", "Clogged peer {} (protocol_version: {:?}; roles: {:?}; \
				known_extrinsics: {:?}; known_blocks: {:?}; best_hash: {:?}; best_number: {:?})",
				who, peer.info.protocol_version, peer.info.roles, peer.known_extrinsics, peer.known_blocks,
				peer.info.best_hash, peer.info.best_number);
		} else {
			debug!(target: "sync", "Peer clogged before being properly connected");
		}
	}

	fn on_block_request(&mut self, peer: NodeIndex, request: message::BlockRequest<B>) {
		trace!(target: "sync", "BlockRequest {} from {}: from {:?} to {:?} max {:?}",
			request.id,
			peer,
			request.from,
			request.to,
			request.max);
		let mut blocks = Vec::new();
		let mut id = match request.from {
			message::FromBlock::Hash(h) => BlockId::Hash(h),
			message::FromBlock::Number(n) => BlockId::Number(n),
		};
		let max = cmp::min(request.max.unwrap_or(u32::max_value()), MAX_BLOCK_DATA_RESPONSE) as usize;
		let get_header = request.fields.contains(message::BlockAttributes::HEADER);
		let get_body = request.fields.contains(message::BlockAttributes::BODY);
		let get_justification = request
			.fields
			.contains(message::BlockAttributes::JUSTIFICATION);
		while let Some(header) = self.context_data.chain.header(&id).unwrap_or(None) {
			if blocks.len() >= max {
				break;
			}
			let number = header.number().clone();
			let hash = header.hash();
			let parent_hash = header.parent_hash().clone();
			let justification = if get_justification {
				self.context_data.chain.justification(&BlockId::Hash(hash)).unwrap_or(None)
			} else {
				None
			};
			let block_data = message::generic::BlockData {
				hash: hash,
				header: if get_header { Some(header) } else { None },
				body: if get_body {
					self.context_data
						.chain
						.body(&BlockId::Hash(hash))
						.unwrap_or(None)
				} else {
					None
				},
				receipt: None,
				message_queue: None,
				justification,
			};
			blocks.push(block_data);
			match request.direction {
				message::Direction::Ascending => id = BlockId::Number(number + As::sa(1)),
				message::Direction::Descending => {
					if number == As::sa(0) {
						break;
					}
					id = BlockId::Hash(parent_hash)
				}
			}
		}
		let response = message::generic::BlockResponse {
			id: request.id,
			blocks: blocks,
		};
		trace!(target: "sync", "Sending BlockResponse with {} blocks", response.blocks.len());
		self.send_message(peer, GenericMessage::BlockResponse(response))
	}

	fn on_block_response(
		&mut self,
		peer: NodeIndex,
		request: message::BlockRequest<B>,
		response: message::BlockResponse<B>,
	) {
		let blocks_range = match (
				response.blocks.first().and_then(|b| b.header.as_ref().map(|h| h.number())),
				response.blocks.last().and_then(|b| b.header.as_ref().map(|h| h.number())),
			) {
				(Some(first), Some(last)) if first != last => format!(" ({}..{})", first, last),
				(Some(first), Some(_)) => format!(" ({})", first),
				_ => Default::default(),
			};
		trace!(target: "sync", "BlockResponse {} from {} with {} blocks {}",
			response.id, peer, response.blocks.len(), blocks_range);

		// TODO [andre]: move this logic to the import queue so that
		// justifications are imported asynchronously (#1482)
		if request.fields == message::BlockAttributes::JUSTIFICATION {
			self.sync.on_block_justification_data(
				&mut ProtocolContext::new(&mut self.context_data, &self.network_chan),
				peer,
				request,
				response,
			);
		} else {
			// import_queue.import_blocks also acquires sync.write();
			// Break the cycle by doing these separately from the outside;
			let new_blocks = {
				self.sync.on_block_data(&mut ProtocolContext::new(&mut self.context_data, &self.network_chan), peer, request, response)
			};

			if let Some((origin, new_blocks)) = new_blocks {
				let import_queue = self.sync.import_queue();
				import_queue.import_blocks(origin, new_blocks);
			}
		}
	}

	/// Perform time based maintenance.
	fn tick(&mut self) {
		self.consensus_gossip.collect_garbage();
		self.maintain_peers();
		self.sync.tick(&mut ProtocolContext::new(&mut self.context_data, &self.network_chan));
		self.on_demand
			.as_ref()
			.map(|s| s.maintain_peers());
	}

	fn maintain_peers(&mut self) {
		let tick = time::Instant::now();
		let mut aborting = Vec::new();
		{
			for (who, peer) in self.context_data.peers.iter() {
				if peer.block_request.as_ref().map_or(false, |(t, _)| (tick - *t).as_secs() > REQUEST_TIMEOUT_SEC) {
					trace!(target: "sync", "Reqeust timeout {}", who);
					aborting.push(*who);
				} else if peer.obsolete_requests.values().any(|t| (tick - *t).as_secs() > REQUEST_TIMEOUT_SEC) {
					trace!(target: "sync", "Obsolete timeout {}", who);
					aborting.push(*who);
				}
			}
			for (who, _) in self.handshaking_peers.iter().filter(|(_, handshaking)| (tick - handshaking.timestamp).as_secs() > REQUEST_TIMEOUT_SEC) {
				trace!(target: "sync", "Handshake timeout {}", who);
				aborting.push(*who);
			}
		}

		self.specialization.maintain_peers(&mut ProtocolContext::new(&mut self.context_data, &self.network_chan));
		for p in aborting {
			let _ = self
				.network_chan
				.send(NetworkMsg::ReportPeer(p, Severity::Timeout));
		}
	}

	/// Called by peer to report status
	fn on_status_message(&mut self, who: NodeIndex, status: message::Status<B>) {
		trace!(target: "sync", "New peer {} {:?}", who, status);
		{
			if self.context_data.peers.contains_key(&who) {
				debug!("Unexpected status packet from {}", who);
				return;
			}
			if status.genesis_hash != self.genesis_hash {
				let reason = format!(
					"Peer is on different chain (our genesis: {} theirs: {})",
					self.genesis_hash, status.genesis_hash
				);
				self.network_chan.send(NetworkMsg::ReportPeer(
					who,
					Severity::Bad(reason),
				));
				return;
			}
			if status.version < MIN_VERSION && CURRENT_VERSION < status.min_supported_version {
				let reason = format!("Peer using unsupported protocol version {}", status.version);
				self.network_chan.send(NetworkMsg::ReportPeer(
					who,
					Severity::Bad(reason),
				));
				return;
			}
			if self.config.roles & Roles::LIGHT == Roles::LIGHT {
				let self_best_block = self
					.context_data
					.chain
					.info()
					.ok()
					.and_then(|info| info.best_queued_number)
					.unwrap_or_else(|| Zero::zero());
				let blocks_difference = self_best_block
					.as_()
					.checked_sub(status.best_number.as_())
					.unwrap_or(0);
				if blocks_difference > LIGHT_MAXIMAL_BLOCKS_DIFFERENCE {
					self.network_chan.send(NetworkMsg::ReportPeer(
						who,
						Severity::Useless(
							"Peer is far behind us and will unable to serve light requests"
								.to_string(),
						),
					));
					return;
				}
			}

			let cache_limit = NonZeroUsize::new(1_000_000).expect("1_000_000 > 0; qed");

			let info = match self.handshaking_peers.remove(&who) {
				Some(handshaking) => {
					let peer_info = PeerInfo {
						peer_id: handshaking.peer_id,
						protocol_version: status.version,
						roles: status.roles,
						best_hash: status.best_hash,
						best_number: status.best_number
					};
					self.connected_peers
						.write()
						.insert(who, ConnectedPeer { peer_info: peer_info.clone() });
					peer_info
				},
				None => {
					debug!(target: "sync", "Received status from previously unconnected node {}", who);
					return;
				},
			};

			let peer = Peer {
				info,
				block_request: None,
				known_extrinsics: LruHashSet::new(cache_limit),
				known_blocks: LruHashSet::new(cache_limit),
				next_request_id: 0,
				obsolete_requests: HashMap::new(),
			};
			self.context_data.peers.insert(who.clone(), peer);

			debug!(target: "sync", "Connected {}", who);
		}

		let mut context = ProtocolContext::new(&mut self.context_data, &self.network_chan);
		self.on_demand
			.as_ref()
			.map(|s| s.on_connect(who, status.roles, status.best_number));
		self.sync.new_peer(&mut context, who);
		self.consensus_gossip
			.new_peer(&mut context, who, status.roles);
		self.specialization.on_connect(&mut context, who, status);
	}

	/// Called when peer sends us new extrinsics
	fn on_extrinsics(&mut self, who: NodeIndex, extrinsics: message::Transactions<B::Extrinsic>) {
		// Accept extrinsics only when fully synced
		if self.sync.status().state != SyncState::Idle {
			trace!(target: "sync", "{} Ignoring extrinsics while syncing", who);
			return;
		}
		trace!(target: "sync", "Received {} extrinsics from {}", extrinsics.len(), who);
		if let Some(ref mut peer) = self.context_data.peers.get_mut(&who) {
			for t in extrinsics {
				if let Some(hash) = self.transaction_pool.import(&t) {
					peer.known_extrinsics.insert(hash);
				} else {
					trace!(target: "sync", "Extrinsic rejected");
				}
			}
		}
	}

	/// Called when we propagate ready extrinsics to peers.
	fn propagate_extrinsics(&mut self) {
		debug!(target: "sync", "Propagating extrinsics");

		// Accept transactions only when fully synced
		if self.sync.status().state != SyncState::Idle {
			return;
		}

		let extrinsics = self.transaction_pool.transactions();
		let mut propagated_to = HashMap::new();
		for (who, peer) in self.context_data.peers.iter_mut() {
			let (hashes, to_send): (Vec<_>, Vec<_>) = extrinsics
				.iter()
				.filter(|&(ref hash, _)| peer.known_extrinsics.insert(hash.clone()))
				.cloned()
				.unzip();

			if !to_send.is_empty() {
				for hash in hashes {
					propagated_to
						.entry(hash)
						.or_insert_with(Vec::new)
						.push(peer.info.peer_id.to_base58());
				}
				trace!(target: "sync", "Sending {} transactions to {}", to_send.len(), who);
				self.network_chan.send(NetworkMsg::Outgoing(*who, GenericMessage::Transactions(to_send)))
			}
		}
		self.transaction_pool.on_broadcasted(propagated_to);
	}

	/// Make sure an important block is propagated to peers.
	///
	/// In chain-based consensus, we often need to make sure non-best forks are
	/// at least temporarily synced.
	pub fn announce_block(&mut self, hash: B::Hash) {
		let header = match self.context_data.chain.header(&BlockId::Hash(hash)) {
			Ok(Some(header)) => header,
			Ok(None) => {
				warn!("Trying to announce unknown block: {}", hash);
				return;
			}
			Err(e) => {
				warn!("Error reading block header {}: {:?}", hash, e);
				return;
			}
		};
		let hash = header.hash();

		let message = GenericMessage::BlockAnnounce(message::BlockAnnounce { header: header.clone() });

		for (who, ref mut peer) in self.context_data.peers.iter_mut() {
			trace!(target: "sync", "Reannouncing block {:?} to {}", hash, who);
			peer.known_blocks.insert(hash);
			self.network_chan.send(NetworkMsg::Outgoing(*who, message.clone()))
		}
	}

	/// Send Status message
	fn send_status(&mut self, who: NodeIndex) {
		if let Ok(info) = self.context_data.chain.info() {
			let status = message::generic::Status {
				version: CURRENT_VERSION,
				min_supported_version: MIN_VERSION,
				genesis_hash: info.chain.genesis_hash,
				roles: self.config.roles.into(),
				best_number: info.chain.best_number,
				best_hash: info.chain.best_hash,
				chain_status: self.specialization.status(),
			};
			self.send_message(who, GenericMessage::Status(status))
		}
	}

	fn abort(&mut self) {
		self.sync.clear();
		self.specialization.on_abort();
		self.context_data.peers.clear();
		self.handshaking_peers.clear();
		self.consensus_gossip.abort();
	}

	fn stop(&mut self) {
		// stop processing import requests first (without holding a sync lock)
		self.sync.stop();

		// and then clear all the sync data
		self.abort();
	}

	fn on_block_announce(&mut self, who: NodeIndex, announce: message::BlockAnnounce<B::Header>) {
		let header = announce.header;
		let hash = header.hash();
		{
			if let Some(ref mut peer) = self.context_data.peers.get_mut(&who) {
				peer.known_blocks.insert(hash.clone());
			}
		}
		self.on_demand
			.as_ref()
			.map(|s| s.on_block_announce(who, *header.number()));
		self.sync.on_block_announce(
			&mut ProtocolContext::new(&mut self.context_data, &self.network_chan),
			who,
			hash,
			&header,
		);
	}

	fn on_block_imported(&mut self, hash: B::Hash, header: &B::Header) {
		self.sync.update_chain_info(header);
		self.specialization.on_block_imported(
			&mut ProtocolContext::new(&mut self.context_data, &self.network_chan),
			hash.clone(),
			header,
		);

		// blocks are not announced by light clients
		if self.config.roles & Roles::LIGHT == Roles::LIGHT {
			return;
		}

		// send out block announcements

		let message = GenericMessage::BlockAnnounce(message::BlockAnnounce { header: header.clone() });

		for (who, ref mut peer) in self.context_data.peers.iter_mut() {
			if peer.known_blocks.insert(hash.clone()) {
				trace!(target: "sync", "Announcing block {:?} to {}", hash, who);
				self.network_chan.send(NetworkMsg::Outgoing(*who, message.clone()))
			}
		}
	}

	fn on_block_finalized(&mut self, hash: B::Hash, header: &B::Header) {
		self.sync.on_block_finalized(
			&hash,
			*header.number(),
			&mut ProtocolContext::new(&mut self.context_data, &self.network_chan),
		);
	}

	fn on_remote_call_request(
		&mut self,
		who: NodeIndex,
		request: message::RemoteCallRequest<B::Hash>,
	) {
		trace!(target: "sync", "Remote call request {} from {} ({} at {})", request.id, who, request.method, request.block);
		let proof = match self.context_data.chain.execution_proof(
			&request.block,
			&request.method,
			&request.data,
		) {
			Ok((_, proof)) => proof,
			Err(error) => {
				trace!(target: "sync", "Remote call request {} from {} ({} at {}) failed with: {}",
					request.id, who, request.method, request.block, error);
				Default::default()
			}
		};

		self.send_message(
			who,
			GenericMessage::RemoteCallResponse(message::RemoteCallResponse {
				id: request.id,
				proof,
			}),
		);
	}

	fn on_remote_call_response(&mut self, who: NodeIndex, response: message::RemoteCallResponse) {
		trace!(target: "sync", "Remote call response {} from {}", response.id, who);
		self.on_demand
			.as_ref()
			.map(|s| s.on_remote_call_response(who, response));
	}

	fn on_remote_read_request(
		&mut self,
		who: NodeIndex,
		request: message::RemoteReadRequest<B::Hash>,
	) {
		trace!(target: "sync", "Remote read request {} from {} ({} at {})",
			request.id, who, request.key.to_hex::<String>(), request.block);
		let proof = match self.context_data.chain.read_proof(&request.block, &request.key) {
			Ok(proof) => proof,
			Err(error) => {
				trace!(target: "sync", "Remote read request {} from {} ({} at {}) failed with: {}",
					request.id, who, request.key.to_hex::<String>(), request.block, error);
				Default::default()
			}
		};
		self.send_message(
			who,
			GenericMessage::RemoteReadResponse(message::RemoteReadResponse {
				id: request.id,
				proof,
			}),
		);
	}
	fn on_remote_read_response(&mut self, who: NodeIndex, response: message::RemoteReadResponse) {
		trace!(target: "sync", "Remote read response {} from {}", response.id, who);
		self.on_demand
			.as_ref()
			.map(|s| s.on_remote_read_response(who, response));
	}

	fn on_remote_header_request(
		&mut self,
		who: NodeIndex,
		request: message::RemoteHeaderRequest<NumberFor<B>>,
	) {
		trace!(target: "sync", "Remote header proof request {} from {} ({})",
			request.id, who, request.block);
		let (header, proof) = match self.context_data.chain.header_proof(request.block) {
			Ok((header, proof)) => (Some(header), proof),
			Err(error) => {
				trace!(target: "sync", "Remote header proof request {} from {} ({}) failed with: {}",
					request.id, who, request.block, error);
				(Default::default(), Default::default())
			}
		};
		self.send_message(
			who,
			GenericMessage::RemoteHeaderResponse(message::RemoteHeaderResponse {
				id: request.id,
				header,
				proof,
			}),
		);
	}

	fn on_remote_header_response(
		&mut self,
		who: NodeIndex,
		response: message::RemoteHeaderResponse<B::Header>,
	) {
		trace!(target: "sync", "Remote header proof response {} from {}", response.id, who);
		self.on_demand
			.as_ref()
			.map(|s| s.on_remote_header_response(who, response));
	}

	fn on_remote_changes_request(
		&mut self,
		who: NodeIndex,
		request: message::RemoteChangesRequest<B::Hash>,
	) {
		trace!(target: "sync", "Remote changes proof request {} from {} for key {} ({}..{})",
			request.id, who, request.key.to_hex::<String>(), request.first, request.last);
		let key = StorageKey(request.key);
		let proof = match self.context_data.chain.key_changes_proof(request.first, request.last, request.min, request.max, &key) {
			Ok(proof) => proof,
			Err(error) => {
				trace!(target: "sync", "Remote changes proof request {} from {} for key {} ({}..{}) failed with: {}",
					request.id, who, key.0.to_hex::<String>(), request.first, request.last, error);
				ChangesProof::<B::Header> {
					max_block: Zero::zero(),
					proof: vec![],
					roots: BTreeMap::new(),
					roots_proof: vec![],
				}
			}
		};
		self.send_message(
			who,
			GenericMessage::RemoteChangesResponse(message::RemoteChangesResponse {
				id: request.id,
				max: proof.max_block,
				proof: proof.proof,
				roots: proof.roots.into_iter().collect(),
				roots_proof: proof.roots_proof,
			}),
		);
	}

	fn on_remote_changes_response(
		&mut self,
		who: NodeIndex,
		response: message::RemoteChangesResponse<NumberFor<B>, B::Hash>,
	) {
		trace!(target: "sync", "Remote changes proof response {} from {} (max={})",
			response.id, who, response.max);
		self.on_demand
			.as_ref()
			.map(|s| s.on_remote_changes_response(who, response));
	}
}

fn send_message<B: BlockT, H: ExHashT>(
	peers: &mut HashMap<NodeIndex, Peer<B, H>>,
	network_chan: &NetworkChan<B>,
	who: NodeIndex,
	mut message: Message<B>,
) {
	if let GenericMessage::BlockRequest(ref mut r) = message {
		if let Some(ref mut peer) = peers.get_mut(&who) {
			r.id = peer.next_request_id;
			peer.next_request_id = peer.next_request_id + 1;
			if let Some((timestamp, request)) = peer.block_request.take() {
				trace!(target: "sync", "Request {} for {} is now obsolete.", request.id, who);
				peer.obsolete_requests.insert(request.id, timestamp);
			}
			peer.block_request = Some((time::Instant::now(), r.clone()));
		}
	}
	network_chan.send(NetworkMsg::Outgoing(who, message));
}

/// Construct a simple protocol that is composed of several sub protocols.
/// Each "sub protocol" needs to implement `Specialization` and needs to provide a `new()` function.
/// For more fine grained implementations, this macro is not usable.
///
/// # Example
///
/// ```nocompile
/// construct_simple_protocol! {
///     pub struct MyProtocol where Block = MyBlock {
///         consensus_gossip: ConsensusGossip<MyBlock>,
///         other_protocol: MyCoolStuff,
///     }
/// }
/// ```
///
/// You can also provide an optional parameter after `where Block = MyBlock`, so it looks like
/// `where Block = MyBlock, Status = consensus_gossip`. This will instruct the implementation to
/// use the `status()` function from the `ConsensusGossip` protocol. By default, `status()` returns
/// an empty vector.
#[macro_export]
macro_rules! construct_simple_protocol {
	(
		$( #[ $attr:meta ] )*
		pub struct $protocol:ident where
			Block = $block:ident
			$( , Status = $status_protocol_name:ident )*
		{
			$( $sub_protocol_name:ident : $sub_protocol:ident $( <$protocol_block:ty> )*, )*
		}
	) => {
		$( #[$attr] )*
		pub struct $protocol {
			$( $sub_protocol_name: $sub_protocol $( <$protocol_block> )*, )*
		}

		impl $protocol {
			/// Instantiate a node protocol handler.
			pub fn new() -> Self {
				Self {
					$( $sub_protocol_name: $sub_protocol::new(), )*
				}
			}
		}

		impl $crate::specialization::NetworkSpecialization<$block> for $protocol {
			fn status(&self) -> Vec<u8> {
				$(
					let status = self.$status_protocol_name.status();

					if !status.is_empty() {
						return status;
					}
				)*

				Vec::new()
			}

			fn on_connect(
				&mut self,
				_ctx: &mut $crate::Context<$block>,
				_who: $crate::NodeIndex,
				_status: $crate::StatusMessage<$block>
			) {
				$( self.$sub_protocol_name.on_connect(_ctx, _who, _status); )*
			}

			fn on_disconnect(&mut self, _ctx: &mut $crate::Context<$block>, _who: $crate::NodeIndex) {
				$( self.$sub_protocol_name.on_disconnect(_ctx, _who); )*
			}

			fn on_message(
				&mut self,
				_ctx: &mut $crate::Context<$block>,
				_who: $crate::NodeIndex,
				_message: &mut Option<$crate::message::Message<$block>>
			) {
				$( self.$sub_protocol_name.on_message(_ctx, _who, _message); )*
			}

			fn on_abort(&mut self) {
				$( self.$sub_protocol_name.on_abort(); )*
			}

			fn maintain_peers(&mut self, _ctx: &mut $crate::Context<$block>) {
				$( self.$sub_protocol_name.maintain_peers(_ctx); )*
			}

			fn on_block_imported(
				&mut self,
				_ctx: &mut $crate::Context<$block>,
				_hash: <$block as $crate::BlockT>::Hash,
				_header: &<$block as $crate::BlockT>::Header
			) {
				$( self.$sub_protocol_name.on_block_imported(_ctx, _hash, _header); )*
			}
		}
	}
}<|MERGE_RESOLUTION|>--- conflicted
+++ resolved
@@ -15,13 +15,9 @@
 // along with Substrate.  If not, see <http://www.gnu.org/licenses/>.
 
 use crossbeam_channel::{self as channel, Receiver, Sender, select};
-<<<<<<< HEAD
 use futures::sync::mpsc;
 use parking_lot::Mutex;
-use network_libp2p::{NodeIndex, Severity};
-=======
 use network_libp2p::{NodeIndex, PeerId, Severity};
->>>>>>> 4ec33d1c
 use primitives::storage::StorageKey;
 use runtime_primitives::generic::BlockId;
 use runtime_primitives::traits::{As, Block as BlockT, Header as HeaderT, NumberFor, Zero};
@@ -369,15 +365,7 @@
 
 	fn handle_client_msg(&mut self, msg: ProtocolMsg<B, S>) -> bool {
 		match msg {
-<<<<<<< HEAD
-			ProtocolMsg::Peers(sender) => {
-				let peers = self.context_data.peers.iter().map(|(idx, p)| (*idx, p.info.clone())).collect();
-				let _ = sender.send(peers);
-			},
 			ProtocolMsg::Status => self.on_status(),
-=======
-			ProtocolMsg::Status(sender) => self.status(sender),
->>>>>>> 4ec33d1c
 			ProtocolMsg::BlockImported(hash, header) => self.on_block_imported(hash, &header),
 			ProtocolMsg::BlockFinalized(hash, header) => self.on_block_finalized(hash, &header),
 			ProtocolMsg::ExecuteWithSpec(task) => {
