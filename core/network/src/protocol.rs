--- conflicted
+++ resolved
@@ -325,75 +325,6 @@
 		let (protocol_sender, port) = mpsc::unbounded();
 		let info = chain.info()?;
 		let sync = ChainSync::new(is_offline, is_major_syncing, config.roles, &info, import_queue);
-<<<<<<< HEAD
-		let _ = thread::Builder::new()
-			.name("Protocol".into())
-			.spawn(move || {
-				let mut protocol = Protocol {
-					status_sinks,
-					network_chan,
-					from_network_port,
-					port,
-					config: config,
-					context_data: ContextData {
-						peers: HashMap::new(),
-						chain,
-						finality_proof_provider,
-					},
-					on_demand,
-					genesis_hash: info.chain.genesis_hash,
-					sync,
-					specialization: specialization,
-					consensus_gossip: ConsensusGossip::new(),
-					handshaking_peers: HashMap::new(),
-					connected_peers,
-					transaction_pool: transaction_pool,
-				};
-				let tick_timeout = channel::tick(TICK_TIMEOUT);
-				let propagate_timeout = channel::tick(PROPAGATE_TIMEOUT);
-				let status_interval = channel::tick(STATUS_INTERVAL);
-				while protocol.run(&tick_timeout, &propagate_timeout, &status_interval) {
-					// Running until all senders have been dropped...
-				}
-			})
-			.expect("Protocol thread spawning failed");
-		Ok((protocol_sender, from_network_sender))
-	}
-
-	fn run(
-		&mut self,
-		tick_timeout: &Receiver<time::Instant>,
-		propagate_timeout: &Receiver<time::Instant>,
-		status_interval: &Receiver<time::Instant>,
-	) -> bool {
-		let msg = select! {
-			recv(self.port) -> event => {
-				match event {
-					Ok(msg) => Incoming::FromClient(msg),
-					// Our sender has been dropped, quit.
-					Err(_) => {
-						Incoming::FromClient(ProtocolMsg::Stop)
-					},
-				}
-			},
-			recv(self.from_network_port) -> event => {
-				match event {
-					Ok(msg) => Incoming::FromNetwork(msg),
-					// Our sender has been dropped, quit.
-					Err(_) => {
-						Incoming::FromClient(ProtocolMsg::Stop)
-					},
-				}
-			},
-			recv(tick_timeout) -> _ => {
-				Incoming::FromClient(ProtocolMsg::Tick)
-			},
-			recv(propagate_timeout) -> _ => {
-				Incoming::FromClient(ProtocolMsg::PropagateExtrinsics)
-			},
-			recv(status_interval) -> _ => {
-				Incoming::FromClient(ProtocolMsg::Status)
-=======
 		let protocol = Protocol {
 			network_chan,
 			port,
@@ -403,7 +334,7 @@
 			context_data: ContextData {
 				peers: HashMap::new(),
 				chain,
->>>>>>> d14f56ad
+				finality_proof_provider,
 			},
 			on_demand,
 			genesis_hash: info.chain.genesis_hash,
