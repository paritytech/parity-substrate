// Copyright 2017-2018 Parity Technologies (UK) Ltd.
// This file is part of Substrate.

// Substrate is free software: you can redistribute it and/or modify
// it under the terms of the GNU General Public License as published by
// the Free Software Foundation, either version 3 of the License, or
// (at your option) any later version.

// Substrate is distributed in the hope that it will be useful,
// but WITHOUT ANY WARRANTY; without even the implied warranty of
// MERCHANTABILITY or FITNESS FOR A PARTICULAR PURPOSE.  See the
// GNU General Public License for more details.

// You should have received a copy of the GNU General Public License
// along with Substrate.  If not, see <http://www.gnu.org/licenses/>.

use crossbeam_channel::{self as channel, Receiver, Sender, select};
use futures::sync::mpsc;
use parking_lot::Mutex;
use network_libp2p::{NodeIndex, Severity};
use primitives::storage::StorageKey;
use runtime_primitives::generic::BlockId;
use runtime_primitives::traits::{As, Block as BlockT, Header as HeaderT, NumberFor, Zero};
use consensus::import_queue::ImportQueue;
use crate::message::{self, Message, ConsensusEngineId};
use crate::message::generic::{Message as GenericMessage, ConsensusMessage};
use crate::consensus_gossip::ConsensusGossip;
use crate::on_demand::OnDemandService;
use crate::specialization::NetworkSpecialization;
use crate::sync::{ChainSync, Status as SyncStatus, SyncState};
use crate::service::{NetworkChan, NetworkMsg, TransactionPool, ExHashT};
use crate::config::{ProtocolConfig, Roles};
use rustc_hex::ToHex;
use std::collections::{BTreeMap, HashMap};
use std::sync::Arc;
use std::sync::atomic::AtomicBool;
use std::{cmp, num::NonZeroUsize, thread, time};
use log::{trace, debug, warn};
use crate::chain::Client;
use client::light::fetcher::ChangesProof;
use crate::{error, util::LruHashSet};

/// Interval at which we send status updates on the SyncProvider status stream.
pub const STATUS_INTERVAL_MS: u64 = 5000;

const REQUEST_TIMEOUT_SEC: u64 = 40;
const TICK_TIMEOUT: time::Duration = time::Duration::from_millis(1000);
const PROPAGATE_TIMEOUT: time::Duration = time::Duration::from_millis(STATUS_INTERVAL_MS + 100);
const STATUS_INTERVAL: time::Duration = time::Duration::from_millis(STATUS_INTERVAL_MS);

/// Current protocol version.
pub(crate) const CURRENT_VERSION: u32 = 2;
/// Lowest version we support
const MIN_VERSION: u32 = 2;

// Maximum allowed entries in `BlockResponse`
const MAX_BLOCK_DATA_RESPONSE: u32 = 128;
/// When light node connects to the full node and the full node is behind light node
/// for at least `LIGHT_MAXIMAL_BLOCKS_DIFFERENCE` blocks, we consider it unuseful
/// and disconnect to free connection slot.
const LIGHT_MAXIMAL_BLOCKS_DIFFERENCE: u64 = 8192;

// Lock must always be taken in order declared here.
pub struct Protocol<B: BlockT, S: NetworkSpecialization<B>, H: ExHashT> {
	status_sinks: Arc<Mutex<Vec<mpsc::UnboundedSender<ProtocolStatus<B>>>>>,
	network_chan: NetworkChan<B>,
	port: Receiver<ProtocolMsg<B, S>>,
	config: ProtocolConfig,
	on_demand: Option<Arc<OnDemandService<B>>>,
	genesis_hash: B::Hash,
	sync: ChainSync<B>,
	specialization: S,
	consensus_gossip: ConsensusGossip<B>,
	context_data: ContextData<B, H>,
	// Connected peers pending Status message.
	handshaking_peers: HashMap<NodeIndex, time::Instant>,
	transaction_pool: Arc<TransactionPool<H, B>>,
}
/// Syncing status and statistics
#[derive(Clone)]
pub struct ProtocolStatus<B: BlockT> {
	/// Sync status.
	pub sync: SyncStatus<B>,
	/// Total number of connected peers
	pub num_peers: usize,
	/// Total number of active peers.
	pub num_active_peers: usize,
}

/// Peer information
#[derive(Debug)]
struct Peer<B: BlockT, H: ExHashT> {
	info: PeerInfo<B>,
	/// Current block request, if any.
	block_request: Option<(time::Instant, message::BlockRequest<B>)>,
	/// Requests we are no longer insterested in.
	obsolete_requests: HashMap<message::RequestId, time::Instant>,
	/// Holds a set of transactions known to this peer.
	known_extrinsics: LruHashSet<H>,
	/// Holds a set of blocks known to this peer.
	known_blocks: LruHashSet<B::Hash>,
	/// Request counter,
	next_request_id: message::RequestId,
}

/// Info about a peer's known state.
#[derive(Clone, Debug)]
pub struct PeerInfo<B: BlockT> {
	/// Roles
	pub roles: Roles,
	/// Protocol version
	pub protocol_version: u32,
	/// Peer best block hash
	pub best_hash: B::Hash,
	/// Peer best block number
	pub best_number: <B::Header as HeaderT>::Number,
}

/// Context for a network-specific handler.
pub trait Context<B: BlockT> {
	/// Get a reference to the client.
	fn client(&self) -> &crate::chain::Client<B>;

	/// Point out that a peer has been malign or irresponsible or appeared lazy.
	fn report_peer(&mut self, who: NodeIndex, reason: Severity);

	/// Get peer info.
	fn peer_info(&self, peer: NodeIndex) -> Option<PeerInfo<B>>;

	/// Send a message to a peer.
	fn send_message(&mut self, who: NodeIndex, data: crate::message::Message<B>);
}

/// Protocol context.
struct ProtocolContext<'a, B: 'a + BlockT, H: 'a + ExHashT> {
	network_chan: &'a NetworkChan<B>,
	context_data: &'a mut ContextData<B, H>,
}

impl<'a, B: BlockT + 'a, H: 'a + ExHashT> ProtocolContext<'a, B, H> {
	fn new(context_data: &'a mut ContextData<B, H>, network_chan: &'a NetworkChan<B>) -> Self {
		ProtocolContext { network_chan, context_data }
	}
}

impl<'a, B: BlockT + 'a, H: ExHashT + 'a> Context<B> for ProtocolContext<'a, B, H> {
	fn send_message(&mut self, who: NodeIndex, message: Message<B>) {
		send_message(&mut self.context_data.peers, &self.network_chan, who, message)
	}

	fn report_peer(&mut self, who: NodeIndex, reason: Severity) {
		self.network_chan.send(NetworkMsg::ReportPeer(who, reason))
	}

	fn peer_info(&self, who: NodeIndex) -> Option<PeerInfo<B>> {
		self.context_data.peers.get(&who).map(|p| p.info.clone())
	}

	fn client(&self) -> &Client<B> {
		&*self.context_data.chain
	}
}

/// Data necessary to create a context.
struct ContextData<B: BlockT, H: ExHashT> {
	// All connected peers
	peers: HashMap<NodeIndex, Peer<B, H>>,
	pub chain: Arc<Client<B>>,
}

/// A task, consisting of a user-provided closure, to be executed on the Protocol thread.
pub trait SpecTask<B: BlockT, S: NetworkSpecialization<B>>  {
    fn call_box(self: Box<Self>, spec: &mut S, context: &mut Context<B>);
}

impl<B: BlockT, S: NetworkSpecialization<B>, F: FnOnce(&mut S, &mut Context<B>)> SpecTask<B, S> for F {
    fn call_box(self: Box<F>, spec: &mut S, context: &mut Context<B>) {
        (*self)(spec, context)
    }
}

/// A task, consisting of a user-provided closure, to be executed on the Protocol thread.
pub trait GossipTask<B: BlockT>  {
    fn call_box(self: Box<Self>, gossip: &mut ConsensusGossip<B>, context: &mut Context<B>);
}

impl<B: BlockT, F: FnOnce(&mut ConsensusGossip<B>, &mut Context<B>)> GossipTask<B> for F {
    fn call_box(self: Box<F>, gossip: &mut ConsensusGossip<B>, context: &mut Context<B>) {
        (*self)(gossip, context)
    }
}

/// Messages sent to Protocol.
pub enum ProtocolMsg<B: BlockT, S: NetworkSpecialization<B>,> {
	/// A peer connected, with debug info.
	PeerConnected(NodeIndex, String),
	/// A peer disconnected, with debug info.
	PeerDisconnected(NodeIndex, String),
	/// A custom message from another peer.
	CustomMessage(NodeIndex, Message<B>),
	/// Propagate status updates.
	Status,
	/// Tell protocol to propagate extrinsics.
	PropagateExtrinsics,
	/// Execute a closure with the chain-specific network specialization.
	ExecuteWithSpec(Box<SpecTask<B, S> + Send + 'static>),
	/// Execute a closure with the consensus gossip.
	ExecuteWithGossip(Box<GossipTask<B> + Send + 'static>),
	/// Incoming gossip consensus message.
	GossipConsensusMessage(B::Hash, ConsensusEngineId, Vec<u8>),
	/// Return a list of peers currently known to protocol.
	Peers(Sender<Vec<(NodeIndex, PeerInfo<B>)>>),
	/// Let protocol know a peer is currenlty clogged.
	PeerClogged(NodeIndex, Option<Message<B>>),
	/// Tell protocol to maintain sync.
	MaintainSync,
	/// Tell protocol to restart sync.
	RestartSync,
	/// Propagate a block to peers.
	AnnounceBlock(B::Hash),
	/// Tell protocol that a block was imported (sent by the import-queue).
	BlockImportedSync(B::Hash, NumberFor<B>),
	/// Tell protocol to request justification for a block.
	RequestJustification(B::Hash, NumberFor<B>),
	/// Inform protocol whether a justification was successfully imported.
	JustificationImportResult(B::Hash, NumberFor<B>, bool),
	/// A block has been imported (sent by the client).
	BlockImported(B::Hash, B::Header),
	/// A block has been finalized (sent by the client).
	BlockFinalized(B::Hash, B::Header),
	/// Tell protocol to abort sync (does not stop protocol).
	/// Only used in tests.
	#[cfg(any(test, feature = "test-helpers"))]
	Abort,
	/// Tell protocol to abort sync and stop.
	Stop,
	/// Tell protocol to perform regular maintenance.
	Tick,
}

impl<B: BlockT, S: NetworkSpecialization<B>, H: ExHashT> Protocol<B, S, H> {
	/// Create a new instance.
	pub fn new(
<<<<<<< HEAD
		status_sinks: Arc<Mutex<Vec<mpsc::UnboundedSender<ProtocolStatus<B>>>>>,
=======
		is_offline: Arc<AtomicBool>,
		is_major_syncing: Arc<AtomicBool>,
>>>>>>> a6ca090c
		network_chan: NetworkChan<B>,
		config: ProtocolConfig,
		chain: Arc<Client<B>>,
		import_queue: Box<ImportQueue<B>>,
		on_demand: Option<Arc<OnDemandService<B>>>,
		transaction_pool: Arc<TransactionPool<H, B>>,
		specialization: S,
	) -> error::Result<Sender<ProtocolMsg<B, S>>> {
		let (sender, port) = channel::unbounded();
		let info = chain.info()?;
		let sync = ChainSync::new(is_offline, is_major_syncing, config.roles, &info, import_queue);
		let _ = thread::Builder::new()
			.name("Protocol".into())
			.spawn(move || {
				let mut protocol = Protocol {
					status_sinks,
					network_chan,
					port,
					config: config,
					context_data: ContextData {
						peers: HashMap::new(),
						chain,
					},
					on_demand,
					genesis_hash: info.chain.genesis_hash,
					sync,
					specialization: specialization,
					consensus_gossip: ConsensusGossip::new(),
					handshaking_peers: HashMap::new(),
					transaction_pool: transaction_pool,
				};
				let tick_timeout = channel::tick(TICK_TIMEOUT);
				let propagate_timeout = channel::tick(PROPAGATE_TIMEOUT);
				let status_interval = channel::tick(STATUS_INTERVAL);
				while protocol.run(&tick_timeout, &propagate_timeout, &status_interval) {
					// Running until all senders have been dropped...
				}
			})
			.expect("Protocol thread spawning failed");
		Ok(sender)
	}

	fn run(
		&mut self,
		tick_timeout: &Receiver<time::Instant>,
		propagate_timeout: &Receiver<time::Instant>,
		status_interval: &Receiver<time::Instant>,
	) -> bool {
		let msg = select! {
			recv(self.port) -> event => {
				match event {
					Ok(msg) => msg,
					// Our sender has been dropped, quit.
					Err(_) => {
						ProtocolMsg::Stop
					},
				}
			},
			recv(tick_timeout) -> _ => {
				ProtocolMsg::Tick
			},
			recv(propagate_timeout) -> _ => {
				ProtocolMsg::PropagateExtrinsics
			},
			recv(status_interval) -> _ => {
				ProtocolMsg::Status
			},
		};
		self.handle_msg(msg)
	}

	fn handle_msg(&mut self, msg: ProtocolMsg<B, S>) -> bool {
		match msg {
			ProtocolMsg::Peers(sender) => {
				let peers = self.context_data.peers.iter().map(|(idx, p)| (*idx, p.info.clone())).collect();
				let _ = sender.send(peers);
			},
			ProtocolMsg::PeerDisconnected(who, debug_info) => self.on_peer_disconnected(who, debug_info),
			ProtocolMsg::PeerConnected(who, debug_info) => self.on_peer_connected(who, debug_info),
			ProtocolMsg::PeerClogged(who, message) => self.on_clogged_peer(who, message),
			ProtocolMsg::CustomMessage(who, message) => {
				self.on_custom_message(who, message)
			},
			ProtocolMsg::Status => self.status(),
			ProtocolMsg::BlockImported(hash, header) => self.on_block_imported(hash, &header),
			ProtocolMsg::BlockFinalized(hash, header) => self.on_block_finalized(hash, &header),
			ProtocolMsg::ExecuteWithSpec(task) => {
				let mut context =
					ProtocolContext::new(&mut self.context_data, &self.network_chan);
				task.call_box(&mut self.specialization, &mut context);
			},
			ProtocolMsg::ExecuteWithGossip(task) => {
				let mut context =
					ProtocolContext::new(&mut self.context_data, &self.network_chan);
				task.call_box(&mut self.consensus_gossip, &mut context);
			}
			ProtocolMsg::GossipConsensusMessage(topic, engine_id, message) => {
				self.gossip_consensus_message(topic, engine_id, message)
			}
			ProtocolMsg::MaintainSync => {
				let mut context =
					ProtocolContext::new(&mut self.context_data, &self.network_chan);
				self.sync.maintain_sync(&mut context);
			}
			ProtocolMsg::RestartSync => {
				let mut context =
					ProtocolContext::new(&mut self.context_data, &self.network_chan);
				self.sync.restart(&mut context);
			}
			ProtocolMsg::AnnounceBlock(hash) => self.announce_block(hash),
			ProtocolMsg::BlockImportedSync(hash, number) => self.sync.block_imported(&hash, number),
			ProtocolMsg::RequestJustification(hash, number) => {
				let mut context =
					ProtocolContext::new(&mut self.context_data, &self.network_chan);
				self.sync.request_justification(&hash, number, &mut context);
			},
			ProtocolMsg::JustificationImportResult(hash, number, success) => self.sync.justification_import_result(hash, number, success),
			ProtocolMsg::PropagateExtrinsics => self.propagate_extrinsics(),
			ProtocolMsg::Tick => self.tick(),
			#[cfg(any(test, feature = "test-helpers"))]
			ProtocolMsg::Abort => self.abort(),
			ProtocolMsg::Stop => {
				self.stop();
				return false;
			},
		}
		true
	}

	fn handle_response(&mut self, who: NodeIndex, response: &message::BlockResponse<B>) -> Option<message::BlockRequest<B>> {
		if let Some(ref mut peer) = self.context_data.peers.get_mut(&who) {
			if let Some(_) = peer.obsolete_requests.remove(&response.id) {
				trace!(target: "sync", "Ignoring obsolete block response packet from {} ({})", who, response.id,);
				return None;
			}
			// Clear the request. If the response is invalid peer will be disconnected anyway.
			let request = peer.block_request.take();
			if request.as_ref().map_or(false, |(_, r)| r.id == response.id) {
				return request.map(|(_, r)| r)
			}
			trace!(target: "sync", "Unexpected response packet from {} ({})", who, response.id,);
			let severity = Severity::Bad("Unexpected response packet received from peer".to_string());
			self.network_chan.send(NetworkMsg::ReportPeer(who, severity))
		}
		None
	}

	/// Returns protocol status
	fn status(&mut self) {
		let status = ProtocolStatus {
			sync: self.sync.status(),
			num_peers: self.context_data.peers.values().count(),
			num_active_peers: self
				.context_data
				.peers
				.values()
				.filter(|p| p.block_request.is_some())
				.count(),
		};
		for sink in &*self.status_sinks.lock() {
			let _ = sink.unbounded_send(status.clone());
		}
	}

	fn on_custom_message(&mut self, who: NodeIndex, message: Message<B>) {
		match message {
			GenericMessage::Status(s) => self.on_status_message(who, s),
			GenericMessage::BlockRequest(r) => self.on_block_request(who, r),
			GenericMessage::BlockResponse(r) => {
				if let Some(request) = self.handle_response(who, &r) {
					self.on_block_response(who, request, r);
				}
			},
			GenericMessage::BlockAnnounce(announce) => self.on_block_announce(who, announce),
			GenericMessage::Transactions(m) => self.on_extrinsics(who, m),
			GenericMessage::RemoteCallRequest(request) => self.on_remote_call_request(who, request),
			GenericMessage::RemoteCallResponse(response) => self.on_remote_call_response(who, response),
			GenericMessage::RemoteReadRequest(request) => self.on_remote_read_request(who, request),
			GenericMessage::RemoteReadResponse(response) => self.on_remote_read_response(who, response),
			GenericMessage::RemoteHeaderRequest(request) => self.on_remote_header_request(who, request),
			GenericMessage::RemoteHeaderResponse(response) => self.on_remote_header_response(who, response),
			GenericMessage::RemoteChangesRequest(request) => self.on_remote_changes_request(who, request),
			GenericMessage::RemoteChangesResponse(response) => self.on_remote_changes_response(who, response),
			GenericMessage::Consensus(msg) => {
				self.consensus_gossip.on_incoming(
					&mut ProtocolContext::new(&mut self.context_data, &self.network_chan),
					who,
					msg,
					self.sync.status().is_major_syncing(),
				);
			}
			other => self.specialization.on_message(
				&mut ProtocolContext::new(&mut self.context_data, &self.network_chan),
				who,
				&mut Some(other),
			),
		}
	}

	fn send_message(&mut self, who: NodeIndex, message: Message<B>) {
		send_message::<B, H>(
			&mut self.context_data.peers,
			&self.network_chan,
			who,
			message,
		);
	}

	fn gossip_consensus_message(&mut self, topic: B::Hash, engine_id: ConsensusEngineId, message: Vec<u8>) {
		self.consensus_gossip.multicast(
			&mut ProtocolContext::new(&mut self.context_data, &self.network_chan),
			topic,
			ConsensusMessage{ data: message, engine_id },
		);
	}

	/// Called when a new peer is connected
	fn on_peer_connected(&mut self, who: NodeIndex, debug_info: String) {
		trace!(target: "sync", "Connecting {}: {}", who, debug_info);
		self.handshaking_peers.insert(who, time::Instant::now());
		self.send_status(who);
	}

	/// Called by peer when it is disconnecting
	fn on_peer_disconnected(&mut self, peer: NodeIndex, debug_info: String) {
		trace!(target: "sync", "Disconnecting {}: {}", peer, debug_info);
		// lock all the the peer lists so that add/remove peer events are in order
		let removed = {
			self.handshaking_peers.remove(&peer);
			self.context_data.peers.remove(&peer).is_some()
		};
		if removed {
			let mut context = ProtocolContext::new(&mut self.context_data, &self.network_chan);
			self.consensus_gossip.peer_disconnected(&mut context, peer);
			self.sync.peer_disconnected(&mut context, peer);
			self.specialization.on_disconnect(&mut context, peer);
			self.on_demand.as_ref().map(|s| s.on_disconnect(peer));
		}
	}

	/// Called as a back-pressure mechanism if the networking detects that the peer cannot process
	/// our messaging rate fast enough.
	pub fn on_clogged_peer(&self, who: NodeIndex, _msg: Option<Message<B>>) {
		// We don't do anything but print some diagnostics for now.
		if let Some(peer) = self.context_data.peers.get(&who) {
			debug!(target: "sync", "Clogged peer {} (protocol_version: {:?}; roles: {:?}; \
				known_extrinsics: {:?}; known_blocks: {:?}; best_hash: {:?}; best_number: {:?})",
				who, peer.info.protocol_version, peer.info.roles, peer.known_extrinsics, peer.known_blocks,
				peer.info.best_hash, peer.info.best_number);
		} else {
			debug!(target: "sync", "Peer clogged before being properly connected");
		}
	}

	fn on_block_request(&mut self, peer: NodeIndex, request: message::BlockRequest<B>) {
		trace!(target: "sync", "BlockRequest {} from {}: from {:?} to {:?} max {:?}",
			request.id,
			peer,
			request.from,
			request.to,
			request.max);
		let mut blocks = Vec::new();
		let mut id = match request.from {
			message::FromBlock::Hash(h) => BlockId::Hash(h),
			message::FromBlock::Number(n) => BlockId::Number(n),
		};
		let max = cmp::min(request.max.unwrap_or(u32::max_value()), MAX_BLOCK_DATA_RESPONSE) as usize;
		let get_header = request.fields.contains(message::BlockAttributes::HEADER);
		let get_body = request.fields.contains(message::BlockAttributes::BODY);
		let get_justification = request
			.fields
			.contains(message::BlockAttributes::JUSTIFICATION);
		while let Some(header) = self.context_data.chain.header(&id).unwrap_or(None) {
			if blocks.len() >= max {
				break;
			}
			let number = header.number().clone();
			let hash = header.hash();
			let parent_hash = header.parent_hash().clone();
			let justification = if get_justification {
				self.context_data.chain.justification(&BlockId::Hash(hash)).unwrap_or(None)
			} else {
				None
			};
			let block_data = message::generic::BlockData {
				hash: hash,
				header: if get_header { Some(header) } else { None },
				body: if get_body {
					self.context_data
						.chain
						.body(&BlockId::Hash(hash))
						.unwrap_or(None)
				} else {
					None
				},
				receipt: None,
				message_queue: None,
				justification,
			};
			blocks.push(block_data);
			match request.direction {
				message::Direction::Ascending => id = BlockId::Number(number + As::sa(1)),
				message::Direction::Descending => {
					if number == As::sa(0) {
						break;
					}
					id = BlockId::Hash(parent_hash)
				}
			}
		}
		let response = message::generic::BlockResponse {
			id: request.id,
			blocks: blocks,
		};
		trace!(target: "sync", "Sending BlockResponse with {} blocks", response.blocks.len());
		self.send_message(peer, GenericMessage::BlockResponse(response))
	}

	fn on_block_response(
		&mut self,
		peer: NodeIndex,
		request: message::BlockRequest<B>,
		response: message::BlockResponse<B>,
	) {
		let blocks_range = match (
				response.blocks.first().and_then(|b| b.header.as_ref().map(|h| h.number())),
				response.blocks.last().and_then(|b| b.header.as_ref().map(|h| h.number())),
			) {
				(Some(first), Some(last)) if first != last => format!(" ({}..{})", first, last),
				(Some(first), Some(_)) => format!(" ({})", first),
				_ => Default::default(),
			};
		trace!(target: "sync", "BlockResponse {} from {} with {} blocks {}",
			response.id, peer, response.blocks.len(), blocks_range);

		// TODO [andre]: move this logic to the import queue so that
		// justifications are imported asynchronously (#1482)
		if request.fields == message::BlockAttributes::JUSTIFICATION {
			self.sync.on_block_justification_data(
				&mut ProtocolContext::new(&mut self.context_data, &self.network_chan),
				peer,
				request,
				response,
			);
		} else {
			// import_queue.import_blocks also acquires sync.write();
			// Break the cycle by doing these separately from the outside;
			let new_blocks = {
				self.sync.on_block_data(&mut ProtocolContext::new(&mut self.context_data, &self.network_chan), peer, request, response)
			};

			if let Some((origin, new_blocks)) = new_blocks {
				let import_queue = self.sync.import_queue();
				import_queue.import_blocks(origin, new_blocks);
			}
		}
	}

	/// Perform time based maintenance.
	fn tick(&mut self) {
		self.consensus_gossip.collect_garbage();
		self.maintain_peers();
		self.sync.tick(&mut ProtocolContext::new(&mut self.context_data, &self.network_chan));
		self.on_demand
			.as_ref()
			.map(|s| s.maintain_peers());
	}

	fn maintain_peers(&mut self) {
		let tick = time::Instant::now();
		let mut aborting = Vec::new();
		{
			for (who, peer) in self.context_data.peers.iter() {
				if peer.block_request.as_ref().map_or(false, |(t, _)| (tick - *t).as_secs() > REQUEST_TIMEOUT_SEC) {
					trace!(target: "sync", "Reqeust timeout {}", who);
					aborting.push(*who);
				} else if peer.obsolete_requests.values().any(|t| (tick - *t).as_secs() > REQUEST_TIMEOUT_SEC) {
					trace!(target: "sync", "Obsolete timeout {}", who);
					aborting.push(*who);
				}
			}
			for (who, _) in self.handshaking_peers.iter().filter(|(_, t)| (tick - **t).as_secs() > REQUEST_TIMEOUT_SEC) {
				trace!(target: "sync", "Handshake timeout {}", who);
				aborting.push(*who);
			}
		}

		self.specialization.maintain_peers(&mut ProtocolContext::new(&mut self.context_data, &self.network_chan));
		for p in aborting {
			let _ = self
				.network_chan
				.send(NetworkMsg::ReportPeer(p, Severity::Timeout));
		}
	}

	/// Called by peer to report status
	fn on_status_message(&mut self, who: NodeIndex, status: message::Status<B>) {
		trace!(target: "sync", "New peer {} {:?}", who, status);
		{
			if self.context_data.peers.contains_key(&who) {
				debug!("Unexpected status packet from {}", who);
				return;
			}
			if status.genesis_hash != self.genesis_hash {
				let reason = format!(
					"Peer is on different chain (our genesis: {} theirs: {})",
					self.genesis_hash, status.genesis_hash
				);
				self.network_chan.send(NetworkMsg::ReportPeer(
					who,
					Severity::Bad(reason),
				));
				return;
			}
			if status.version < MIN_VERSION && CURRENT_VERSION < status.min_supported_version {
				let reason = format!("Peer using unsupported protocol version {}", status.version);
				self.network_chan.send(NetworkMsg::ReportPeer(
					who,
					Severity::Bad(reason),
				));
				return;
			}
			if self.config.roles & Roles::LIGHT == Roles::LIGHT {
				let self_best_block = self
					.context_data
					.chain
					.info()
					.ok()
					.and_then(|info| info.best_queued_number)
					.unwrap_or_else(|| Zero::zero());
				let blocks_difference = self_best_block
					.as_()
					.checked_sub(status.best_number.as_())
					.unwrap_or(0);
				if blocks_difference > LIGHT_MAXIMAL_BLOCKS_DIFFERENCE {
					self.network_chan.send(NetworkMsg::ReportPeer(
						who,
						Severity::Useless(
							"Peer is far behind us and will unable to serve light requests"
								.to_string(),
						),
					));
					return;
				}
			}

			let cache_limit = NonZeroUsize::new(1_000_000).expect("1_000_000 > 0; qed");

			let peer = Peer {
				info: PeerInfo {
					protocol_version: status.version,
					roles: status.roles,
					best_hash: status.best_hash,
					best_number: status.best_number
				},
				block_request: None,
				known_extrinsics: LruHashSet::new(cache_limit),
				known_blocks: LruHashSet::new(cache_limit),
				next_request_id: 0,
				obsolete_requests: HashMap::new(),
			};
			self.context_data.peers.insert(who.clone(), peer);
			self.handshaking_peers.remove(&who);
			debug!(target: "sync", "Connected {}", who);
		}

		let mut context = ProtocolContext::new(&mut self.context_data, &self.network_chan);
		self.on_demand
			.as_ref()
			.map(|s| s.on_connect(who, status.roles, status.best_number));
		self.sync.new_peer(&mut context, who);
		self.consensus_gossip
			.new_peer(&mut context, who, status.roles);
		self.specialization.on_connect(&mut context, who, status);
	}

	/// Called when peer sends us new extrinsics
	fn on_extrinsics(&mut self, who: NodeIndex, extrinsics: message::Transactions<B::Extrinsic>) {
		// Accept extrinsics only when fully synced
		if self.sync.status().state != SyncState::Idle {
			trace!(target: "sync", "{} Ignoring extrinsics while syncing", who);
			return;
		}
		trace!(target: "sync", "Received {} extrinsics from {}", extrinsics.len(), who);
		if let Some(ref mut peer) = self.context_data.peers.get_mut(&who) {
			for t in extrinsics {
				if let Some(hash) = self.transaction_pool.import(&t) {
					peer.known_extrinsics.insert(hash);
				} else {
					trace!(target: "sync", "Extrinsic rejected");
				}
			}
		}
	}

	/// Called when we propagate ready extrinsics to peers.
	fn propagate_extrinsics(&mut self) {
		debug!(target: "sync", "Propagating extrinsics");

		// Accept transactions only when fully synced
		if self.sync.status().state != SyncState::Idle {
			return;
		}

		let extrinsics = self.transaction_pool.transactions();
		let mut propagated_to = HashMap::new();
		for (who, ref mut peer) in self.context_data.peers.iter_mut() {
			let (hashes, to_send): (Vec<_>, Vec<_>) = extrinsics
				.iter()
				.filter(|&(ref hash, _)| peer.known_extrinsics.insert(hash.clone()))
				.cloned()
				.unzip();

			if !to_send.is_empty() {
				let (sender, port) = channel::unbounded();
				let _ = self
					.network_chan
					.send(NetworkMsg::GetPeerId(who.clone(), sender));
				let node_id = port.recv().expect("1. We are running 2. Network should be running too.");
				if let Some(id) = node_id {
					for hash in hashes {
						propagated_to
							.entry(hash)
							.or_insert_with(Vec::new)
							.push(id.clone());
					}
				}
				trace!(target: "sync", "Sending {} transactions to {}", to_send.len(), who);
				self.network_chan.send(NetworkMsg::Outgoing(*who, GenericMessage::Transactions(to_send)))
			}
		}
		self.transaction_pool.on_broadcasted(propagated_to);
	}

	/// Make sure an important block is propagated to peers.
	///
	/// In chain-based consensus, we often need to make sure non-best forks are
	/// at least temporarily synced.
	pub fn announce_block(&mut self, hash: B::Hash) {
		let header = match self.context_data.chain.header(&BlockId::Hash(hash)) {
			Ok(Some(header)) => header,
			Ok(None) => {
				warn!("Trying to announce unknown block: {}", hash);
				return;
			}
			Err(e) => {
				warn!("Error reading block header {}: {:?}", hash, e);
				return;
			}
		};
		let hash = header.hash();

		let message = GenericMessage::BlockAnnounce(message::BlockAnnounce { header: header.clone() });

		for (who, ref mut peer) in self.context_data.peers.iter_mut() {
			trace!(target: "sync", "Reannouncing block {:?} to {}", hash, who);
			peer.known_blocks.insert(hash);
			self.network_chan.send(NetworkMsg::Outgoing(*who, message.clone()))
		}
	}

	/// Send Status message
	fn send_status(&mut self, who: NodeIndex) {
		if let Ok(info) = self.context_data.chain.info() {
			let status = message::generic::Status {
				version: CURRENT_VERSION,
				min_supported_version: MIN_VERSION,
				genesis_hash: info.chain.genesis_hash,
				roles: self.config.roles.into(),
				best_number: info.chain.best_number,
				best_hash: info.chain.best_hash,
				chain_status: self.specialization.status(),
			};
			self.send_message(who, GenericMessage::Status(status))
		}
	}

	fn abort(&mut self) {
		self.sync.clear();
		self.specialization.on_abort();
		self.context_data.peers.clear();
		self.handshaking_peers.clear();
		self.consensus_gossip.abort();
	}

	fn stop(&mut self) {
		// stop processing import requests first (without holding a sync lock)
		self.sync.stop();

		// and then clear all the sync data
		self.abort();
	}

	fn on_block_announce(&mut self, who: NodeIndex, announce: message::BlockAnnounce<B::Header>) {
		let header = announce.header;
		let hash = header.hash();
		{
			if let Some(ref mut peer) = self.context_data.peers.get_mut(&who) {
				peer.known_blocks.insert(hash.clone());
			}
		}
		self.on_demand
			.as_ref()
			.map(|s| s.on_block_announce(who, *header.number()));
		self.sync.on_block_announce(
			&mut ProtocolContext::new(&mut self.context_data, &self.network_chan),
			who,
			hash,
			&header,
		);
	}

	fn on_block_imported(&mut self, hash: B::Hash, header: &B::Header) {
		self.sync.update_chain_info(header);
		self.specialization.on_block_imported(
			&mut ProtocolContext::new(&mut self.context_data, &self.network_chan),
			hash.clone(),
			header,
		);

		// blocks are not announced by light clients
		if self.config.roles & Roles::LIGHT == Roles::LIGHT {
			return;
		}

		// send out block announcements

		let message = GenericMessage::BlockAnnounce(message::BlockAnnounce { header: header.clone() });

		for (who, ref mut peer) in self.context_data.peers.iter_mut() {
			if peer.known_blocks.insert(hash.clone()) {
				trace!(target: "sync", "Announcing block {:?} to {}", hash, who);
				self.network_chan.send(NetworkMsg::Outgoing(*who, message.clone()))
			}
		}
	}

	fn on_block_finalized(&mut self, hash: B::Hash, header: &B::Header) {
		self.sync.on_block_finalized(
			&hash,
			*header.number(),
			&mut ProtocolContext::new(&mut self.context_data, &self.network_chan),
		);
	}

	fn on_remote_call_request(
		&mut self,
		who: NodeIndex,
		request: message::RemoteCallRequest<B::Hash>,
	) {
		trace!(target: "sync", "Remote call request {} from {} ({} at {})", request.id, who, request.method, request.block);
		let proof = match self.context_data.chain.execution_proof(
			&request.block,
			&request.method,
			&request.data,
		) {
			Ok((_, proof)) => proof,
			Err(error) => {
				trace!(target: "sync", "Remote call request {} from {} ({} at {}) failed with: {}",
					request.id, who, request.method, request.block, error);
				Default::default()
			}
		};

		self.send_message(
			who,
			GenericMessage::RemoteCallResponse(message::RemoteCallResponse {
				id: request.id,
				proof,
			}),
		);
	}

	fn on_remote_call_response(&mut self, who: NodeIndex, response: message::RemoteCallResponse) {
		trace!(target: "sync", "Remote call response {} from {}", response.id, who);
		self.on_demand
			.as_ref()
			.map(|s| s.on_remote_call_response(who, response));
	}

	fn on_remote_read_request(
		&mut self,
		who: NodeIndex,
		request: message::RemoteReadRequest<B::Hash>,
	) {
		trace!(target: "sync", "Remote read request {} from {} ({} at {})",
			request.id, who, request.key.to_hex::<String>(), request.block);
		let proof = match self.context_data.chain.read_proof(&request.block, &request.key) {
			Ok(proof) => proof,
			Err(error) => {
				trace!(target: "sync", "Remote read request {} from {} ({} at {}) failed with: {}",
					request.id, who, request.key.to_hex::<String>(), request.block, error);
				Default::default()
			}
		};
		self.send_message(
			who,
			GenericMessage::RemoteReadResponse(message::RemoteReadResponse {
				id: request.id,
				proof,
			}),
		);
	}
	fn on_remote_read_response(&mut self, who: NodeIndex, response: message::RemoteReadResponse) {
		trace!(target: "sync", "Remote read response {} from {}", response.id, who);
		self.on_demand
			.as_ref()
			.map(|s| s.on_remote_read_response(who, response));
	}

	fn on_remote_header_request(
		&mut self,
		who: NodeIndex,
		request: message::RemoteHeaderRequest<NumberFor<B>>,
	) {
		trace!(target: "sync", "Remote header proof request {} from {} ({})",
			request.id, who, request.block);
		let (header, proof) = match self.context_data.chain.header_proof(request.block) {
			Ok((header, proof)) => (Some(header), proof),
			Err(error) => {
				trace!(target: "sync", "Remote header proof request {} from {} ({}) failed with: {}",
					request.id, who, request.block, error);
				(Default::default(), Default::default())
			}
		};
		self.send_message(
			who,
			GenericMessage::RemoteHeaderResponse(message::RemoteHeaderResponse {
				id: request.id,
				header,
				proof,
			}),
		);
	}

	fn on_remote_header_response(
		&mut self,
		who: NodeIndex,
		response: message::RemoteHeaderResponse<B::Header>,
	) {
		trace!(target: "sync", "Remote header proof response {} from {}", response.id, who);
		self.on_demand
			.as_ref()
			.map(|s| s.on_remote_header_response(who, response));
	}

	fn on_remote_changes_request(
		&mut self,
		who: NodeIndex,
		request: message::RemoteChangesRequest<B::Hash>,
	) {
		trace!(target: "sync", "Remote changes proof request {} from {} for key {} ({}..{})",
			request.id, who, request.key.to_hex::<String>(), request.first, request.last);
		let key = StorageKey(request.key);
		let proof = match self.context_data.chain.key_changes_proof(request.first, request.last, request.min, request.max, &key) {
			Ok(proof) => proof,
			Err(error) => {
				trace!(target: "sync", "Remote changes proof request {} from {} for key {} ({}..{}) failed with: {}",
					request.id, who, key.0.to_hex::<String>(), request.first, request.last, error);
				ChangesProof::<B::Header> {
					max_block: Zero::zero(),
					proof: vec![],
					roots: BTreeMap::new(),
					roots_proof: vec![],
				}
			}
		};
		self.send_message(
			who,
			GenericMessage::RemoteChangesResponse(message::RemoteChangesResponse {
				id: request.id,
				max: proof.max_block,
				proof: proof.proof,
				roots: proof.roots.into_iter().collect(),
				roots_proof: proof.roots_proof,
			}),
		);
	}

	fn on_remote_changes_response(
		&mut self,
		who: NodeIndex,
		response: message::RemoteChangesResponse<NumberFor<B>, B::Hash>,
	) {
		trace!(target: "sync", "Remote changes proof response {} from {} (max={})",
			response.id, who, response.max);
		self.on_demand
			.as_ref()
			.map(|s| s.on_remote_changes_response(who, response));
	}
}

fn send_message<B: BlockT, H: ExHashT>(
	peers: &mut HashMap<NodeIndex, Peer<B, H>>,
	network_chan: &NetworkChan<B>,
	who: NodeIndex,
	mut message: Message<B>,
) {
	if let GenericMessage::BlockRequest(ref mut r) = message {
		if let Some(ref mut peer) = peers.get_mut(&who) {
			r.id = peer.next_request_id;
			peer.next_request_id = peer.next_request_id + 1;
			if let Some((timestamp, request)) = peer.block_request.take() {
				trace!(target: "sync", "Request {} for {} is now obsolete.", request.id, who);
				peer.obsolete_requests.insert(request.id, timestamp);
			}
			peer.block_request = Some((time::Instant::now(), r.clone()));
		}
	}
	network_chan.send(NetworkMsg::Outgoing(who, message));
}

/// Construct a simple protocol that is composed of several sub protocols.
/// Each "sub protocol" needs to implement `Specialization` and needs to provide a `new()` function.
/// For more fine grained implementations, this macro is not usable.
///
/// # Example
///
/// ```nocompile
/// construct_simple_protocol! {
///     pub struct MyProtocol where Block = MyBlock {
///         consensus_gossip: ConsensusGossip<MyBlock>,
///         other_protocol: MyCoolStuff,
///     }
/// }
/// ```
///
/// You can also provide an optional parameter after `where Block = MyBlock`, so it looks like
/// `where Block = MyBlock, Status = consensus_gossip`. This will instruct the implementation to
/// use the `status()` function from the `ConsensusGossip` protocol. By default, `status()` returns
/// an empty vector.
#[macro_export]
macro_rules! construct_simple_protocol {
	(
		$( #[ $attr:meta ] )*
		pub struct $protocol:ident where
			Block = $block:ident
			$( , Status = $status_protocol_name:ident )*
		{
			$( $sub_protocol_name:ident : $sub_protocol:ident $( <$protocol_block:ty> )*, )*
		}
	) => {
		$( #[$attr] )*
		pub struct $protocol {
			$( $sub_protocol_name: $sub_protocol $( <$protocol_block> )*, )*
		}

		impl $protocol {
			/// Instantiate a node protocol handler.
			pub fn new() -> Self {
				Self {
					$( $sub_protocol_name: $sub_protocol::new(), )*
				}
			}
		}

		impl $crate::specialization::NetworkSpecialization<$block> for $protocol {
			fn status(&self) -> Vec<u8> {
				$(
					let status = self.$status_protocol_name.status();

					if !status.is_empty() {
						return status;
					}
				)*

				Vec::new()
			}

			fn on_connect(
				&mut self,
				_ctx: &mut $crate::Context<$block>,
				_who: $crate::NodeIndex,
				_status: $crate::StatusMessage<$block>
			) {
				$( self.$sub_protocol_name.on_connect(_ctx, _who, _status); )*
			}

			fn on_disconnect(&mut self, _ctx: &mut $crate::Context<$block>, _who: $crate::NodeIndex) {
				$( self.$sub_protocol_name.on_disconnect(_ctx, _who); )*
			}

			fn on_message(
				&mut self,
				_ctx: &mut $crate::Context<$block>,
				_who: $crate::NodeIndex,
				_message: &mut Option<$crate::message::Message<$block>>
			) {
				$( self.$sub_protocol_name.on_message(_ctx, _who, _message); )*
			}

			fn on_abort(&mut self) {
				$( self.$sub_protocol_name.on_abort(); )*
			}

			fn maintain_peers(&mut self, _ctx: &mut $crate::Context<$block>) {
				$( self.$sub_protocol_name.maintain_peers(_ctx); )*
			}

			fn on_block_imported(
				&mut self,
				_ctx: &mut $crate::Context<$block>,
				_hash: <$block as $crate::BlockT>::Hash,
				_header: &<$block as $crate::BlockT>::Header
			) {
				$( self.$sub_protocol_name.on_block_imported(_ctx, _hash, _header); )*
			}
		}
	}
}<|MERGE_RESOLUTION|>--- conflicted
+++ resolved
@@ -241,12 +241,9 @@
 impl<B: BlockT, S: NetworkSpecialization<B>, H: ExHashT> Protocol<B, S, H> {
 	/// Create a new instance.
 	pub fn new(
-<<<<<<< HEAD
 		status_sinks: Arc<Mutex<Vec<mpsc::UnboundedSender<ProtocolStatus<B>>>>>,
-=======
 		is_offline: Arc<AtomicBool>,
 		is_major_syncing: Arc<AtomicBool>,
->>>>>>> a6ca090c
 		network_chan: NetworkChan<B>,
 		config: ProtocolConfig,
 		chain: Arc<Client<B>>,
