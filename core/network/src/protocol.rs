// Copyright 2017-2019 Parity Technologies (UK) Ltd.
// This file is part of Substrate.

// Substrate is free software: you can redistribute it and/or modify
// it under the terms of the GNU General Public License as published by
// the Free Software Foundation, either version 3 of the License, or
// (at your option) any later version.

// Substrate is distributed in the hope that it will be useful,
// but WITHOUT ANY WARRANTY; without even the implied warranty of
// MERCHANTABILITY or FITNESS FOR A PARTICULAR PURPOSE.  See the
// GNU General Public License for more details.

// You should have received a copy of the GNU General Public License
// along with Substrate.  If not, see <http://www.gnu.org/licenses/>.

use crate::{DiscoveryNetBehaviour, config::ProtocolId};
use crate::legacy_proto::{LegacyProto, LegacyProtoOut};
use futures::prelude::*;
use futures03::{StreamExt as _, TryStreamExt as _};
use libp2p::{Multiaddr, PeerId};
use libp2p::core::{ConnectedPoint, nodes::Substream, muxing::StreamMuxerBox};
use libp2p::swarm::{ProtocolsHandler, IntoProtocolsHandler};
use libp2p::swarm::{NetworkBehaviour, NetworkBehaviourAction, PollParameters};
use primitives::storage::StorageKey;
use consensus::{
	BlockOrigin,
	block_validation::BlockAnnounceValidator,
	import_queue::{BlockImportResult, BlockImportError, IncomingBlock, Origin}
};
use sr_primitives::{generic::BlockId, ConsensusEngineId, Justification};
use sr_primitives::traits::{
	Block as BlockT, Header as HeaderT, NumberFor, One, Zero,
	CheckedSub, SaturatedConversion
};
use message::{BlockAnnounce, BlockAttributes, Direction, FromBlock, Message, RequestId};
use message::generic::{Message as GenericMessage, ConsensusMessage};
use event::Event;
use consensus_gossip::{ConsensusGossip, MessageRecipient as GossipMessageRecipient};
use light_dispatch::{LightDispatch, LightDispatchNetwork, RequestData};
use specialization::NetworkSpecialization;
use sync::{ChainSync, SyncState};
use crate::service::{TransactionPool, ExHashT};
use crate::config::{BoxFinalityProofRequestBuilder, Roles};
use rustc_hex::ToHex;
use std::collections::{BTreeMap, HashMap};
use std::sync::Arc;
use std::{cmp, num::NonZeroUsize, time};
use log::{trace, debug, warn, error};
use crate::chain::{Client, FinalityProofProvider};
use client::light::fetcher::{FetchChecker, ChangesProof};
use crate::error;
use util::LruHashSet;

mod util;
pub mod consensus_gossip;
pub mod message;
pub mod event;
pub mod light_dispatch;
pub mod specialization;
pub mod sync;

const REQUEST_TIMEOUT_SEC: u64 = 40;
/// Interval at which we perform time based maintenance
const TICK_TIMEOUT: time::Duration = time::Duration::from_millis(1100);
/// Interval at which we propagate exstrinsics;
const PROPAGATE_TIMEOUT: time::Duration = time::Duration::from_millis(2900);

/// Current protocol version.
pub(crate) const CURRENT_VERSION: u32 = 4;
/// Lowest version we support
pub(crate) const MIN_VERSION: u32 = 3;

// Maximum allowed entries in `BlockResponse`
const MAX_BLOCK_DATA_RESPONSE: u32 = 128;
/// When light node connects to the full node and the full node is behind light node
/// for at least `LIGHT_MAXIMAL_BLOCKS_DIFFERENCE` blocks, we consider it unuseful
/// and disconnect to free connection slot.
const LIGHT_MAXIMAL_BLOCKS_DIFFERENCE: u64 = 8192;

/// Reputation change when a peer is "clogged", meaning that it's not fast enough to process our
/// messages.
const CLOGGED_PEER_REPUTATION_CHANGE: i32 = -(1 << 12);
/// Reputation change when a peer doesn't respond in time to our messages.
const TIMEOUT_REPUTATION_CHANGE: i32 = -(1 << 10);
/// Reputation change when a peer sends us a status message while we already received one.
const UNEXPECTED_STATUS_REPUTATION_CHANGE: i32 = -(1 << 20);
/// Reputation change when we are a light client and a peer is behind us.
const PEER_BEHIND_US_LIGHT_REPUTATION_CHANGE: i32 = -(1 << 8);
/// Reputation change when a peer sends us an extrinsic that we didn't know about.
const NEW_EXTRINSIC_REPUTATION_CHANGE: i32 = 1 << 7;
/// We sent an RPC query to the given node, but it failed.
const RPC_FAILED_REPUTATION_CHANGE: i32 = -(1 << 12);

// Lock must always be taken in order declared here.
pub struct Protocol<B: BlockT, S: NetworkSpecialization<B>, H: ExHashT> {
	/// Interval at which we call `tick`.
	tick_timeout: Box<dyn Stream<Item = (), Error = ()> + Send>,
	/// Interval at which we call `propagate_extrinsics`.
	propagate_timeout: Box<dyn Stream<Item = (), Error = ()> + Send>,
	config: ProtocolConfig,
	/// Handler for light client requests.
	light_dispatch: LightDispatch<B>,
	genesis_hash: B::Hash,
	sync: ChainSync<B>,
	specialization: S,
	consensus_gossip: ConsensusGossip<B>,
	context_data: ContextData<B, H>,
	// Connected peers pending Status message.
	handshaking_peers: HashMap<PeerId, HandshakingPeer>,
	/// Used to report reputation changes.
	peerset_handle: peerset::PeersetHandle,
	transaction_pool: Arc<dyn TransactionPool<H, B>>,
	/// When asked for a proof of finality, we use this struct to build one.
	finality_proof_provider: Option<Arc<dyn FinalityProofProvider<B>>>,
	/// Handles opening the unique substream and sending and receiving raw messages.
	behaviour: LegacyProto<B, Substream<StreamMuxerBox>>,
}

/// A peer that we are connected to
/// and from whom we have not yet received a Status message.
struct HandshakingPeer {
	timestamp: time::Instant,
}

/// Peer information
#[derive(Debug, Clone)]
struct Peer<B: BlockT, H: ExHashT> {
	info: PeerInfo<B>,
	/// Current block request, if any.
	block_request: Option<(time::Instant, message::BlockRequest<B>)>,
	/// Requests we are no longer insterested in.
	obsolete_requests: HashMap<message::RequestId, time::Instant>,
	/// Holds a set of transactions known to this peer.
	known_extrinsics: LruHashSet<H>,
	/// Holds a set of blocks known to this peer.
	known_blocks: LruHashSet<B::Hash>,
	/// Request counter,
	next_request_id: message::RequestId,
}

/// Info about a peer's known state.
#[derive(Clone, Debug)]
pub struct PeerInfo<B: BlockT> {
	/// Roles
	pub roles: Roles,
	/// Protocol version
	pub protocol_version: u32,
	/// Peer best block hash
	pub best_hash: B::Hash,
	/// Peer best block number
	pub best_number: <B::Header as HeaderT>::Number,
}

struct LightDispatchIn<'a, B: BlockT> {
	behaviour: &'a mut LegacyProto<B, Substream<StreamMuxerBox>>,
	peerset: peerset::PeersetHandle,
}

impl<'a, B: BlockT> LightDispatchNetwork<B> for LightDispatchIn<'a, B> {
	fn report_peer(&mut self, who: &PeerId, reputation: i32) {
		self.peerset.report_peer(who.clone(), reputation)
	}

	fn disconnect_peer(&mut self, who: &PeerId) {
		self.behaviour.disconnect_peer(who)
	}

	fn send_header_request(&mut self, who: &PeerId, id: RequestId, block: <<B as BlockT>::Header as HeaderT>::Number) {
		let message = message::generic::Message::RemoteHeaderRequest(message::RemoteHeaderRequest {
			id,
			block,
		});

		self.behaviour.send_packet(who, message)
	}

	fn send_read_request(
		&mut self,
		who: &PeerId,
		id: RequestId,
		block: <B as BlockT>::Hash,
		keys: Vec<Vec<u8>>,
	) {
		let message = message::generic::Message::RemoteReadRequest(message::RemoteReadRequest {
			id,
			block,
			keys,
		});

		self.behaviour.send_packet(who, message)
	}

	fn send_read_child_request(
		&mut self,
		who: &PeerId,
		id: RequestId,
		block: <B as BlockT>::Hash,
		storage_key: Vec<u8>,
		keys: Vec<Vec<u8>>,
	) {
		let message = message::generic::Message::RemoteReadChildRequest(message::RemoteReadChildRequest {
			id,
			block,
			storage_key,
			keys,
		});

		self.behaviour.send_packet(who, message)
	}

	fn send_call_request(
		&mut self,
		who: &PeerId,
		id: RequestId,
		block: <B as BlockT>::Hash,
		method: String,
		data: Vec<u8>
	) {
		let message = message::generic::Message::RemoteCallRequest(message::RemoteCallRequest {
			id,
			block,
			method,
			data,
		});

		self.behaviour.send_packet(who, message)
	}

	fn send_changes_request(
		&mut self,
		who: &PeerId,
		id: RequestId,
		first: <B as BlockT>::Hash,
		last: <B as BlockT>::Hash,
		min: <B as BlockT>::Hash,
		max: <B as BlockT>::Hash,
		storage_key: Option<Vec<u8>>,
		key: Vec<u8>,
	) {
		let message = message::generic::Message::RemoteChangesRequest(message::RemoteChangesRequest {
			id,
			first,
			last,
			min,
			max,
			storage_key,
			key,
		});

		self.behaviour.send_packet(who, message)
	}

	fn send_body_request(
		&mut self,
		who: &PeerId,
		id: RequestId,
		fields: BlockAttributes,
		from: FromBlock<<B as BlockT>::Hash, <<B as BlockT>::Header as HeaderT>::Number>,
		to: Option<<B as BlockT>::Hash>,
		direction: Direction,
		max: Option<u32>
	) {
		let message = message::generic::Message::BlockRequest(message::BlockRequest::<B> {
			id,
			fields,
			from,
			to,
			direction,
			max,
		});

		self.behaviour.send_packet(who, message)
	}
}

/// Context for a network-specific handler.
pub trait Context<B: BlockT> {
	/// Adjusts the reputation of the peer. Use this to point out that a peer has been malign or
	/// irresponsible or appeared lazy.
	fn report_peer(&mut self, who: PeerId, reputation: i32);

	/// Force disconnecting from a peer. Use this when a peer misbehaved.
	fn disconnect_peer(&mut self, who: PeerId);

	/// Send a consensus message to a peer.
	fn send_consensus(&mut self, who: PeerId, consensus: ConsensusMessage);

	/// Send a chain-specific message to a peer.
	fn send_chain_specific(&mut self, who: PeerId, message: Vec<u8>);
}

/// Protocol context.
struct ProtocolContext<'a, B: 'a + BlockT, H: 'a + ExHashT> {
	behaviour: &'a mut LegacyProto<B, Substream<StreamMuxerBox>>,
	context_data: &'a mut ContextData<B, H>,
	peerset_handle: &'a peerset::PeersetHandle,
}

impl<'a, B: BlockT + 'a, H: 'a + ExHashT> ProtocolContext<'a, B, H> {
	fn new(
		context_data: &'a mut ContextData<B, H>,
		behaviour: &'a mut LegacyProto<B, Substream<StreamMuxerBox>>,
		peerset_handle: &'a peerset::PeersetHandle,
	) -> Self {
		ProtocolContext { context_data, peerset_handle, behaviour }
	}
}

impl<'a, B: BlockT + 'a, H: ExHashT + 'a> Context<B> for ProtocolContext<'a, B, H> {
	fn report_peer(&mut self, who: PeerId, reputation: i32) {
		self.peerset_handle.report_peer(who, reputation)
	}

	fn disconnect_peer(&mut self, who: PeerId) {
		self.behaviour.disconnect_peer(&who)
	}

	fn send_consensus(&mut self, who: PeerId, consensus: ConsensusMessage) {
		send_message(
			self.behaviour,
			&mut self.context_data.peers,
			who,
			GenericMessage::Consensus(consensus)
		)
	}

	fn send_chain_specific(&mut self, who: PeerId, message: Vec<u8>) {
		send_message(
			self.behaviour,
			&mut self.context_data.peers,
			who,
			GenericMessage::ChainSpecific(message)
		)
	}
}

/// Data necessary to create a context.
struct ContextData<B: BlockT, H: ExHashT> {
	// All connected peers
	peers: HashMap<PeerId, Peer<B, H>>,
	pub chain: Arc<dyn Client<B>>,
}

/// Configuration for the Substrate-specific part of the networking layer.
#[derive(Clone)]
pub struct ProtocolConfig {
	/// Assigned roles.
	pub roles: Roles,
}

impl Default for ProtocolConfig {
	fn default() -> ProtocolConfig {
		ProtocolConfig {
			roles: Roles::FULL,
		}
	}
}

impl<B: BlockT, S: NetworkSpecialization<B>, H: ExHashT> Protocol<B, S, H> {
	/// Create a new instance.
	pub fn new(
		config: ProtocolConfig,
		chain: Arc<dyn Client<B>>,
		checker: Arc<dyn FetchChecker<B>>,
		specialization: S,
		transaction_pool: Arc<dyn TransactionPool<H, B>>,
		finality_proof_provider: Option<Arc<dyn FinalityProofProvider<B>>>,
		finality_proof_request_builder: Option<BoxFinalityProofRequestBuilder<B>>,
		protocol_id: ProtocolId,
		peerset_config: peerset::PeersetConfig,
		block_announce_validator: Box<dyn BlockAnnounceValidator<B> + Send>
	) -> error::Result<(Protocol<B, S, H>, peerset::PeersetHandle)> {
		let info = chain.info();
		let sync = ChainSync::new(
			config.roles,
			chain.clone(),
			&info,
			finality_proof_request_builder,
			block_announce_validator,
		);
		let (peerset, peerset_handle) = peerset::Peerset::from_config(peerset_config);
		let versions = &((MIN_VERSION as u8)..=(CURRENT_VERSION as u8)).collect::<Vec<u8>>();
		let behaviour = LegacyProto::new(protocol_id, versions, peerset);

		let protocol = Protocol {
			tick_timeout: Box::new(futures_timer::Interval::new(TICK_TIMEOUT).map(|v| Ok::<_, ()>(v)).compat()),
			propagate_timeout: Box::new(futures_timer::Interval::new(PROPAGATE_TIMEOUT).map(|v| Ok::<_, ()>(v)).compat()),
			config,
			context_data: ContextData {
				peers: HashMap::new(),
				chain,
			},
			light_dispatch: LightDispatch::new(checker),
			genesis_hash: info.chain.genesis_hash,
			sync,
			specialization,
			consensus_gossip: ConsensusGossip::new(),
			handshaking_peers: HashMap::new(),
			transaction_pool,
			finality_proof_provider,
			peerset_handle: peerset_handle.clone(),
			behaviour,
		};

		Ok((protocol, peerset_handle))
	}

	/// Returns the list of all the peers we have an open channel to.
	pub fn open_peers(&self) -> impl Iterator<Item = &PeerId> {
		self.behaviour.open_peers()
	}

	/// Returns true if we have a channel open with this node.
	pub fn is_open(&self, peer_id: &PeerId) -> bool {
		self.behaviour.is_open(peer_id)
	}

	/// Disconnects the given peer if we are connected to it.
	pub fn disconnect_peer(&mut self, peer_id: &PeerId) {
		self.behaviour.disconnect_peer(peer_id)
	}

	/// Returns true if we try to open protocols with the given peer.
	pub fn is_enabled(&self, peer_id: &PeerId) -> bool {
		self.behaviour.is_enabled(peer_id)
	}

	/// Returns the state of the peerset manager, for debugging purposes.
	pub fn peerset_debug_info(&mut self) -> serde_json::Value {
		self.behaviour.peerset_debug_info()
	}

	/// Returns the number of peers we're connected to.
	pub fn num_connected_peers(&self) -> usize {
		self.context_data.peers.values().count()
	}

	/// Returns the number of peers we're connected to and that are being queried.
	pub fn num_active_peers(&self) -> usize {
		self.context_data
			.peers
			.values()
			.filter(|p| p.block_request.is_some())
			.count()
	}

	/// Current global sync state.
	pub fn sync_state(&self) -> SyncState {
		self.sync.status().state
	}

	/// Target sync block number.
	pub fn best_seen_block(&self) -> Option<NumberFor<B>> {
		self.sync.status().best_seen_block
	}

	/// Number of peers participating in syncing.
	pub fn num_sync_peers(&self) -> u32 {
		self.sync.status().num_peers
	}

	/// Number of blocks in the import queue.
	pub fn num_queued_blocks(&self) -> u32 {
		self.sync.status().queued_blocks
	}

	/// Starts a new data demand request.
	///
	/// The parameter contains a `Sender` where the result, once received, must be sent.
	pub(crate) fn add_light_client_request(&mut self, rq: RequestData<B>) {
		self.light_dispatch.add_request(LightDispatchIn {
			behaviour: &mut self.behaviour,
			peerset: self.peerset_handle.clone(),
		}, rq);
	}

	fn is_light_response(&self, who: &PeerId, response_id: message::RequestId) -> bool {
		self.light_dispatch.is_light_response(&who, response_id)
	}

	fn handle_response(
		&mut self,
		who: PeerId,
		response: &message::BlockResponse<B>
	) -> Option<message::BlockRequest<B>> {
		if let Some(ref mut peer) = self.context_data.peers.get_mut(&who) {
			if let Some(_) = peer.obsolete_requests.remove(&response.id) {
				trace!(target: "sync", "Ignoring obsolete block response packet from {} ({})", who, response.id);
				return None;
			}
			// Clear the request. If the response is invalid peer will be disconnected anyway.
			let request = peer.block_request.take();
			if request.as_ref().map_or(false, |(_, r)| r.id == response.id) {
				return request.map(|(_, r)| r)
			}
			trace!(target: "sync", "Unexpected response packet from {} ({})", who, response.id);
			self.peerset_handle.report_peer(who.clone(), i32::min_value());
			self.behaviour.disconnect_peer(&who);
		}
		None
	}

	fn update_peer_info(&mut self, who: &PeerId) {
		if let Some(info) = self.sync.peer_info(who) {
			if let Some(ref mut peer) = self.context_data.peers.get_mut(who) {
				peer.info.best_hash = info.best_hash;
				peer.info.best_number = info.best_number;
			}
		}
	}

	/// Returns information about all the peers we are connected to after the handshake message.
	pub fn peers_info(&self) -> impl Iterator<Item = (&PeerId, &PeerInfo<B>)> {
		self.context_data.peers.iter().map(|(id, peer)| (id, &peer.info))
	}

	pub fn on_event(&mut self, event: Event) {
		self.specialization.on_event(event);
	}

	pub fn on_custom_message(
		&mut self,
		who: PeerId,
		message: Message<B>,
	) -> CustomMessageOutcome<B> {
		match message {
			GenericMessage::Status(s) => self.on_status_message(who, s),
			GenericMessage::BlockRequest(r) => self.on_block_request(who, r),
			GenericMessage::BlockResponse(r) => {
				// Note, this is safe because only `ordinary bodies` and `remote bodies` are received in this matter.
				if self.is_light_response(&who, r.id) {
					self.on_remote_body_response(who, r);
				} else {
					if let Some(request) = self.handle_response(who.clone(), &r) {
						let outcome = self.on_block_response(who.clone(), request, r);
						self.update_peer_info(&who);
						return outcome
					}
				}
			},
			GenericMessage::BlockAnnounce(announce) => {
				let outcome = self.on_block_announce(who.clone(), announce);
				self.update_peer_info(&who);
				return outcome;
			},
			GenericMessage::Transactions(m) =>
				self.on_extrinsics(who, m),
			GenericMessage::RemoteCallRequest(request) => self.on_remote_call_request(who, request),
			GenericMessage::RemoteCallResponse(response) =>
				self.on_remote_call_response(who, response),
			GenericMessage::RemoteReadRequest(request) =>
				self.on_remote_read_request(who, request),
			GenericMessage::RemoteReadResponse(response) =>
				self.on_remote_read_response(who, response),
			GenericMessage::RemoteHeaderRequest(request) =>
				self.on_remote_header_request(who, request),
			GenericMessage::RemoteHeaderResponse(response) =>
				self.on_remote_header_response(who, response),
			GenericMessage::RemoteChangesRequest(request) =>
				self.on_remote_changes_request(who, request),
			GenericMessage::RemoteChangesResponse(response) =>
				self.on_remote_changes_response(who, response),
			GenericMessage::FinalityProofRequest(request) =>
				self.on_finality_proof_request(who, request),
			GenericMessage::FinalityProofResponse(response) =>
				return self.on_finality_proof_response(who, response),
			GenericMessage::RemoteReadChildRequest(request) =>
				self.on_remote_read_child_request(who, request),
			GenericMessage::Consensus(msg) => {
				if self.context_data.peers.get(&who).map_or(false, |peer| peer.info.protocol_version > 2) {
					self.consensus_gossip.on_incoming(
						&mut ProtocolContext::new(&mut self.context_data, &mut self.behaviour, &self.peerset_handle),
						who,
						msg,
					);
				}
			}
			GenericMessage::ChainSpecific(msg) => self.specialization.on_message(
				&mut ProtocolContext::new(&mut self.context_data, &mut self.behaviour, &self.peerset_handle),
				who,
				msg,
			),
		}

		CustomMessageOutcome::None
	}

	fn send_message(&mut self, who: PeerId, message: Message<B>) {
		send_message::<B, H>(
			&mut self.behaviour,
			&mut self.context_data.peers,
			who,
			message,
		);
	}

	/// Locks `self` and returns a context plus the `ConsensusGossip` struct.
	pub fn consensus_gossip_lock<'a>(
		&'a mut self,
	) -> (impl Context<B> + 'a, &'a mut ConsensusGossip<B>) {
		let context = ProtocolContext::new(&mut self.context_data, &mut self.behaviour, &self.peerset_handle);
		(context, &mut self.consensus_gossip)
	}

	/// Locks `self` and returns a context plus the network specialization.
	pub fn specialization_lock<'a>(
		&'a mut self,
	) -> (impl Context<B> + 'a, &'a mut S) {
		let context = ProtocolContext::new(&mut self.context_data, &mut self.behaviour, &self.peerset_handle);
		(context, &mut self.specialization)
	}

	/// Gossip a consensus message to the network.
	pub fn gossip_consensus_message(
		&mut self,
		topic: B::Hash,
		engine_id: ConsensusEngineId,
		message: Vec<u8>,
		recipient: GossipMessageRecipient,
	) {
		let mut context = ProtocolContext::new(&mut self.context_data, &mut self.behaviour, &self.peerset_handle);
		let message = ConsensusMessage { data: message, engine_id };
		match recipient {
			GossipMessageRecipient::BroadcastToAll =>
				self.consensus_gossip.multicast(&mut context, topic, message, true),
			GossipMessageRecipient::BroadcastNew =>
				self.consensus_gossip.multicast(&mut context, topic, message, false),
			GossipMessageRecipient::Peer(who) =>
				self.send_message(who, GenericMessage::Consensus(message)),
		}
	}

	/// Called when a new peer is connected
	pub fn on_peer_connected(&mut self, who: PeerId) {
		trace!(target: "sync", "Connecting {}", who);
		self.handshaking_peers.insert(who.clone(), HandshakingPeer { timestamp: time::Instant::now() });
		self.send_status(who);
	}

	/// Called by peer when it is disconnecting
	pub fn on_peer_disconnected(&mut self, peer: PeerId) {
		trace!(target: "sync", "Disconnecting {}", peer);
		// lock all the the peer lists so that add/remove peer events are in order
		let removed = {
			self.handshaking_peers.remove(&peer);
			self.context_data.peers.remove(&peer)
		};
		if let Some(peer_data) = removed {
			let mut context = ProtocolContext::new(&mut self.context_data, &mut self.behaviour, &self.peerset_handle);
			if peer_data.info.protocol_version > 2 {
				self.consensus_gossip.peer_disconnected(&mut context, peer.clone());
			}
			self.sync.peer_disconnected(peer.clone());
			self.specialization.on_disconnect(&mut context, peer.clone());
			self.light_dispatch.on_disconnect(LightDispatchIn {
				behaviour: &mut self.behaviour,
				peerset: self.peerset_handle.clone(),
			}, peer);
		}
	}

	/// Called as a back-pressure mechanism if the networking detects that the peer cannot process
	/// our messaging rate fast enough.
	pub fn on_clogged_peer(&self, who: PeerId, _msg: Option<Message<B>>) {
		self.peerset_handle.report_peer(who.clone(), CLOGGED_PEER_REPUTATION_CHANGE);

		// Print some diagnostics.
		if let Some(peer) = self.context_data.peers.get(&who) {
			debug!(target: "sync", "Clogged peer {} (protocol_version: {:?}; roles: {:?}; \
				known_extrinsics: {:?}; known_blocks: {:?}; best_hash: {:?}; best_number: {:?})",
				who, peer.info.protocol_version, peer.info.roles, peer.known_extrinsics, peer.known_blocks,
				peer.info.best_hash, peer.info.best_number);
		} else {
			debug!(target: "sync", "Peer clogged before being properly connected");
		}
	}

	fn on_block_request(
		&mut self,
		peer: PeerId,
		request: message::BlockRequest<B>
	) {
		trace!(target: "sync", "BlockRequest {} from {}: from {:?} to {:?} max {:?}",
			request.id,
			peer,
			request.from,
			request.to,
			request.max);

		// sending block requests to the node that is unable to serve it is considered a bad behavior
		if !self.config.roles.is_full() {
			trace!(target: "sync", "Peer {} is trying to sync from the light node", peer);
			self.behaviour.disconnect_peer(&peer);
			self.peerset_handle.report_peer(peer, i32::min_value());
			return;
		}

		let mut blocks = Vec::new();
		let mut id = match request.from {
			message::FromBlock::Hash(h) => BlockId::Hash(h),
			message::FromBlock::Number(n) => BlockId::Number(n),
		};
		let max = cmp::min(request.max.unwrap_or(u32::max_value()), MAX_BLOCK_DATA_RESPONSE) as usize;
		let get_header = request.fields.contains(message::BlockAttributes::HEADER);
		let get_body = request.fields.contains(message::BlockAttributes::BODY);
		let get_justification = request
			.fields
			.contains(message::BlockAttributes::JUSTIFICATION);
		while let Some(header) = self.context_data.chain.header(&id).unwrap_or(None) {
			if blocks.len() >= max {
				break;
			}
			let number = header.number().clone();
			let hash = header.hash();
			let parent_hash = header.parent_hash().clone();
			let justification = if get_justification {
				self.context_data.chain.justification(&BlockId::Hash(hash)).unwrap_or(None)
			} else {
				None
			};
			let block_data = message::generic::BlockData {
				hash: hash,
				header: if get_header { Some(header) } else { None },
				body: if get_body {
					self.context_data
						.chain
						.body(&BlockId::Hash(hash))
						.unwrap_or(None)
				} else {
					None
				},
				receipt: None,
				message_queue: None,
				justification,
			};
			blocks.push(block_data);
			match request.direction {
				message::Direction::Ascending => id = BlockId::Number(number + One::one()),
				message::Direction::Descending => {
					if number.is_zero() {
						break;
					}
					id = BlockId::Hash(parent_hash)
				}
			}
		}
		let response = message::generic::BlockResponse {
			id: request.id,
			blocks: blocks,
		};
		trace!(target: "sync", "Sending BlockResponse with {} blocks", response.blocks.len());
		self.send_message(peer, GenericMessage::BlockResponse(response))
	}

	/// Adjusts the reputation of a node.
	pub fn report_peer(&self, who: PeerId, reputation: i32) {
		self.peerset_handle.report_peer(who, reputation)
	}

	fn on_block_response(
		&mut self,
		peer: PeerId,
		request: message::BlockRequest<B>,
		response: message::BlockResponse<B>,
	) -> CustomMessageOutcome<B> {
		let blocks_range = match (
			response.blocks.first().and_then(|b| b.header.as_ref().map(|h| h.number())),
			response.blocks.last().and_then(|b| b.header.as_ref().map(|h| h.number())),
		) {
			(Some(first), Some(last)) if first != last => format!(" ({}..{})", first, last),
			(Some(first), Some(_)) => format!(" ({})", first),
			_ => Default::default(),
		};
		trace!(target: "sync", "BlockResponse {} from {} with {} blocks {}",
			response.id,
			peer,
			response.blocks.len(),
			blocks_range
		);

		// TODO [andre]: move this logic to the import queue so that
		// justifications are imported asynchronously (#1482)
		if request.fields == message::BlockAttributes::JUSTIFICATION {
			match self.sync.on_block_justification(peer, response) {
				Ok(sync::OnBlockJustification::Nothing) => CustomMessageOutcome::None,
				Ok(sync::OnBlockJustification::Import { peer, hash, number, justification }) =>
					CustomMessageOutcome::JustificationImport(peer, hash, number, justification),
				Err(sync::BadPeer(id, repu)) => {
					self.behaviour.disconnect_peer(&id);
					self.peerset_handle.report_peer(id, repu);
					CustomMessageOutcome::None
				}
			}
		} else {
			match self.sync.on_block_data(peer, request, response) {
				Ok(sync::OnBlockData::Import(origin, blocks)) =>
					CustomMessageOutcome::BlockImport(origin, blocks),
				Ok(sync::OnBlockData::Request(peer, req)) => {
					self.send_message(peer, GenericMessage::BlockRequest(req));
					CustomMessageOutcome::None
				}
				Err(sync::BadPeer(id, repu)) => {
					self.behaviour.disconnect_peer(&id);
					self.peerset_handle.report_peer(id, repu);
					CustomMessageOutcome::None
				}
			}
		}
	}

	/// Perform time based maintenance.
	///
	/// > **Note**: This method normally doesn't have to be called except for testing purposes.
	pub fn tick(&mut self) {
		self.consensus_gossip.tick(
			&mut ProtocolContext::new(&mut self.context_data, &mut self.behaviour, &self.peerset_handle)
		);
		self.maintain_peers();
		self.light_dispatch.maintain_peers(LightDispatchIn {
			behaviour: &mut self.behaviour,
			peerset: self.peerset_handle.clone(),
		});
	}

	fn maintain_peers(&mut self) {
		let tick = time::Instant::now();
		let mut aborting = Vec::new();
		{
			for (who, peer) in self.context_data.peers.iter() {
				if peer.block_request.as_ref().map_or(false, |(t, _)| (tick - *t).as_secs() > REQUEST_TIMEOUT_SEC) {
					trace!(target: "sync", "Request timeout {}", who);
					aborting.push(who.clone());
				} else if peer.obsolete_requests.values().any(|t| (tick - *t).as_secs() > REQUEST_TIMEOUT_SEC) {
					trace!(target: "sync", "Obsolete timeout {}", who);
					aborting.push(who.clone());
				}
			}
			for (who, _) in self.handshaking_peers.iter()
				.filter(|(_, handshaking)| (tick - handshaking.timestamp).as_secs() > REQUEST_TIMEOUT_SEC)
			{
				trace!(target: "sync", "Handshake timeout {}", who);
				aborting.push(who.clone());
			}
		}

		self.specialization.maintain_peers(
			&mut ProtocolContext::new(&mut self.context_data, &mut self.behaviour, &self.peerset_handle)
		);
		for p in aborting {
			self.behaviour.disconnect_peer(&p);
			self.peerset_handle.report_peer(p, TIMEOUT_REPUTATION_CHANGE);
		}
	}

	/// Called by peer to report status
	fn on_status_message(&mut self, who: PeerId, status: message::Status<B>) {
		trace!(target: "sync", "New peer {} {:?}", who, status);
		let protocol_version = {
			if self.context_data.peers.contains_key(&who) {
				debug!("Unexpected status packet from {}", who);
				self.peerset_handle.report_peer(who, UNEXPECTED_STATUS_REPUTATION_CHANGE);
				return;
			}
			if status.genesis_hash != self.genesis_hash {
				trace!(
					target: "protocol",
					"Peer is on different chain (our genesis: {} theirs: {})",
					self.genesis_hash, status.genesis_hash
				);
				self.peerset_handle.report_peer(who.clone(), i32::min_value());
				self.behaviour.disconnect_peer(&who);
				return;
			}
			if status.version < MIN_VERSION && CURRENT_VERSION < status.min_supported_version {
				trace!(target: "protocol", "Peer {:?} using unsupported protocol version {}", who, status.version);
				self.peerset_handle.report_peer(who.clone(), i32::min_value());
				self.behaviour.disconnect_peer(&who);
				return;
			}

			if self.config.roles.is_light() {
				// we're not interested in light peers
				if status.roles.is_light() {
					debug!(target: "sync", "Peer {} is unable to serve light requests", who);
					self.peerset_handle.report_peer(who.clone(), i32::min_value());
					self.behaviour.disconnect_peer(&who);
					return;
				}

				// we don't interested in peers that are far behind us
				let self_best_block = self
					.context_data
					.chain
					.info()
					.chain.best_number;
				let blocks_difference = self_best_block
					.checked_sub(&status.best_number)
					.unwrap_or_else(Zero::zero)
					.saturated_into::<u64>();
				if blocks_difference > LIGHT_MAXIMAL_BLOCKS_DIFFERENCE {
					debug!(target: "sync", "Peer {} is far behind us and will unable to serve light requests", who);
					self.peerset_handle.report_peer(who.clone(), PEER_BEHIND_US_LIGHT_REPUTATION_CHANGE);
					self.behaviour.disconnect_peer(&who);
					return;
				}
			}

			let cache_limit = NonZeroUsize::new(1_000_000).expect("1_000_000 > 0; qed");

			let info = match self.handshaking_peers.remove(&who) {
				Some(_handshaking) => {
					PeerInfo {
						protocol_version: status.version,
						roles: status.roles,
						best_hash: status.best_hash,
						best_number: status.best_number
					}
				},
				None => {
					error!(target: "sync", "Received status from previously unconnected node {}", who);
					return;
				},
			};

			let peer = Peer {
				info,
				block_request: None,
				known_extrinsics: LruHashSet::new(cache_limit),
				known_blocks: LruHashSet::new(cache_limit),
				next_request_id: 0,
				obsolete_requests: HashMap::new(),
			};
			self.context_data.peers.insert(who.clone(), peer);

			debug!(target: "sync", "Connected {}", who);
			status.version
		};

		let info = self.context_data.peers.get(&who).expect("We just inserted above; QED").info.clone();
		self.light_dispatch.on_connect(LightDispatchIn {
			behaviour: &mut self.behaviour,
			peerset: self.peerset_handle.clone(),
		}, who.clone(), status.roles, status.best_number);
		match self.sync.new_peer(who.clone(), info) {
			Ok(None) => (),
			Ok(Some(req)) => self.send_message(who.clone(), GenericMessage::BlockRequest(req)),
			Err(sync::BadPeer(id, repu)) => {
				self.behaviour.disconnect_peer(&id);
				self.peerset_handle.report_peer(id, repu)
			}
		}
		let mut context = ProtocolContext::new(&mut self.context_data, &mut self.behaviour, &self.peerset_handle);
		if protocol_version > 2 {
			self.consensus_gossip.new_peer(&mut context, who.clone(), status.roles);
		}
		self.specialization.on_connect(&mut context, who, status);
	}

	/// Called when peer sends us new extrinsics
	fn on_extrinsics(
		&mut self,
		who: PeerId,
		extrinsics: message::Transactions<B::Extrinsic>
	) {
		// Accept extrinsics only when fully synced
		if self.sync.status().state != SyncState::Idle {
			trace!(target: "sync", "{} Ignoring extrinsics while syncing", who);
			return;
		}
		trace!(target: "sync", "Received {} extrinsics from {}", extrinsics.len(), who);
		if let Some(ref mut peer) = self.context_data.peers.get_mut(&who) {
			for t in extrinsics {
				if let Some(hash) = self.transaction_pool.import(&t) {
					self.peerset_handle.report_peer(who.clone(), NEW_EXTRINSIC_REPUTATION_CHANGE);
					peer.known_extrinsics.insert(hash);
				} else {
					trace!(target: "sync", "Extrinsic rejected");
				}
			}
		}
	}

	/// Call when we must propagate ready extrinsics to peers.
	pub fn propagate_extrinsics(
		&mut self,
	) {
		debug!(target: "sync", "Propagating extrinsics");

		// Accept transactions only when fully synced
		if self.sync.status().state != SyncState::Idle {
			return;
		}

		let extrinsics = self.transaction_pool.transactions();
		let mut propagated_to = HashMap::new();
		for (who, peer) in self.context_data.peers.iter_mut() {
			let (hashes, to_send): (Vec<_>, Vec<_>) = extrinsics
				.iter()
				.filter(|&(ref hash, _)| peer.known_extrinsics.insert(hash.clone()))
				.cloned()
				.unzip();

			if !to_send.is_empty() {
				for hash in hashes {
					propagated_to
						.entry(hash)
						.or_insert_with(Vec::new)
						.push(who.to_base58());
				}
				trace!(target: "sync", "Sending {} transactions to {}", to_send.len(), who);
				self.behaviour.send_packet(who, GenericMessage::Transactions(to_send))
			}
		}

		self.transaction_pool.on_broadcasted(propagated_to);
	}

	/// Make sure an important block is propagated to peers.
	///
	/// In chain-based consensus, we often need to make sure non-best forks are
	/// at least temporarily synced.
	pub fn announce_block(&mut self, hash: B::Hash, data: Vec<u8>) {
		let header = match self.context_data.chain.header(&BlockId::Hash(hash)) {
			Ok(Some(header)) => header,
			Ok(None) => {
				warn!("Trying to announce unknown block: {}", hash);
				return;
			}
			Err(e) => {
				warn!("Error reading block header {}: {:?}", hash, e);
				return;
			}
		};

		// don't announce genesis block since it will be ignored
		if header.number().is_zero() {
			return;
		}

		let is_best = self.context_data.chain.info().chain.best_hash == hash;
		debug!(target: "sync", "Reannouncing block {:?}", hash);
		self.send_announcement(&header, is_best, true)
	}

<<<<<<< HEAD
		let message = GenericMessage::BlockAnnounce(message::BlockAnnounce {
			header: header.clone(),
			data,
		});
=======
	fn send_announcement(&mut self, header: &B::Header, is_best: bool, force: bool) {
		let hash = header.hash();
>>>>>>> 37bc8c54

		for (who, ref mut peer) in self.context_data.peers.iter_mut() {
			trace!(target: "sync", "Announcing block {:?} to {}", hash, who);
			let inserted = peer.known_blocks.insert(hash);
			if inserted || force {
				let message = GenericMessage::BlockAnnounce(message::BlockAnnounce {
					header: header.clone(),
					state: if peer.info.protocol_version >= 4  {
						if is_best {
							Some(message::BlockState::Best)
						} else {
							Some(message::BlockState::Normal)
						}
					} else  {
						None
					}
				});

				self.behaviour.send_packet(who, message)
			}
		}
	}

	/// Send Status message
	fn send_status(&mut self, who: PeerId) {
		let info = self.context_data.chain.info();
		let status = message::generic::Status {
			version: CURRENT_VERSION,
			min_supported_version: MIN_VERSION,
			genesis_hash: info.chain.genesis_hash,
			roles: self.config.roles.into(),
			best_number: info.chain.best_number,
			best_hash: info.chain.best_hash,
			chain_status: self.specialization.status(),
		};

		self.send_message(who, GenericMessage::Status(status))
	}

	fn on_block_announce(&mut self, who: PeerId, announce: BlockAnnounce<B::Header>) -> CustomMessageOutcome<B> {
		let hash = announce.header.hash();
		if let Some(ref mut peer) = self.context_data.peers.get_mut(&who) {
			peer.known_blocks.insert(hash.clone());
		}
		self.light_dispatch.update_best_number(LightDispatchIn {
			behaviour: &mut self.behaviour,
			peerset: self.peerset_handle.clone(),
		}, who.clone(), *announce.header.number());

<<<<<<< HEAD
		match self.sync.on_block_announce(who.clone(), &announce) {
=======
		let is_their_best = match announce.state.unwrap_or(message::BlockState::Best) {
			message::BlockState::Best => true,
			message::BlockState::Normal => false,
		};

		match self.sync.on_block_announce(who.clone(), hash, &header, is_their_best) {
>>>>>>> 37bc8c54
			sync::OnBlockAnnounce::Request(peer, req) => {
				self.send_message(peer, GenericMessage::BlockRequest(req));
				return CustomMessageOutcome::None
			}
			sync::OnBlockAnnounce::Nothing => {
				// try_import is only true when we have all data required to import block
				// in the BlockAnnounce message. This is only when:
				// 1) we're on light client;
				// AND
				// - EITHER 2.1) announced block is stale;
				// - OR 2.2) announced block is NEW and we normally only want to download this single block (i.e.
				//           there are no ascendants of this block scheduled for retrieval)
				return CustomMessageOutcome::None
			}
			sync::OnBlockAnnounce::ImportHeader => () // We proceed with the import.
		}

		// to import header from announced block let's construct response to request that normally would have
		// been sent over network (but it is not in our case)
		let blocks_to_import = self.sync.on_block_data(
			who.clone(),
			message::generic::BlockRequest {
				id: 0,
				fields: BlockAttributes::HEADER,
				from: message::FromBlock::Hash(hash),
				to: None,
				direction: message::Direction::Ascending,
				max: Some(1),
			},
			message::generic::BlockResponse {
				id: 0,
				blocks: vec![
					message::generic::BlockData {
						hash: hash,
						header: Some(announce.header),
						body: None,
						receipt: None,
						message_queue: None,
						justification: None,
					},
				],
			},
		);
		match blocks_to_import {
			Ok(sync::OnBlockData::Import(origin, blocks)) => CustomMessageOutcome::BlockImport(origin, blocks),
			Ok(sync::OnBlockData::Request(peer, req)) => {
				self.send_message(peer, GenericMessage::BlockRequest(req));
				CustomMessageOutcome::None
			}
			Err(sync::BadPeer(id, repu)) => {
				self.behaviour.disconnect_peer(&id);
				self.peerset_handle.report_peer(id, repu);
				CustomMessageOutcome::None
			}
		}
	}

	/// Call this when a block has been imported in the import queue and we should announce it on
	/// the network.
<<<<<<< HEAD
	pub fn on_block_imported(&mut self, hash: B::Hash, block: message::BlockAnnounce<B::Header>) {
		self.sync.update_chain_info(&block.header);
=======
	pub fn on_block_imported(&mut self, hash: B::Hash, header: &B::Header, is_best: bool) {
		if is_best {
			self.sync.update_chain_info(header);
		}
>>>>>>> 37bc8c54
		self.specialization.on_block_imported(
			&mut ProtocolContext::new(&mut self.context_data, &mut self.behaviour, &self.peerset_handle),
			hash.clone(),
			&block.header,
		);

		// blocks are not announced by light clients
		if self.config.roles.is_light() {
			return;
		}

		// send out block announcements
<<<<<<< HEAD

		let message = GenericMessage::BlockAnnounce(block);

		for (who, ref mut peer) in self.context_data.peers.iter_mut() {
			if peer.known_blocks.insert(hash.clone()) {
				trace!(target: "sync", "Announcing block {:?} to {}", hash, who);
				self.behaviour.send_packet(who, message.clone())
			}
		}
=======
		self.send_announcement(&header, is_best, false);
>>>>>>> 37bc8c54
	}

	/// Call this when a block has been finalized. The sync layer may have some additional
	/// requesting to perform.
	pub fn on_block_finalized(&mut self, hash: B::Hash, header: &B::Header) {
		self.sync.on_block_finalized(&hash, *header.number())
	}

	fn on_remote_call_request(
		&mut self,
		who: PeerId,
		request: message::RemoteCallRequest<B::Hash>,
	) {
		trace!(target: "sync", "Remote call request {} from {} ({} at {})",
			request.id,
			who,
			request.method,
			request.block
		);
		let proof = match self.context_data.chain.execution_proof(
			&request.block,
			&request.method,
			&request.data,
		) {
			Ok((_, proof)) => proof,
			Err(error) => {
				trace!(target: "sync", "Remote call request {} from {} ({} at {}) failed with: {}",
					request.id,
					who,
					request.method,
					request.block,
					error
				);
				self.peerset_handle.report_peer(who.clone(), RPC_FAILED_REPUTATION_CHANGE);
				Default::default()
			}
		};

		self.send_message(
			who,
			GenericMessage::RemoteCallResponse(message::RemoteCallResponse {
				id: request.id,
				proof,
			}),
		);
	}

	/// Request a justification for the given block.
	///
	/// Uses `protocol` to queue a new justification request and tries to dispatch all pending
	/// requests.
	pub fn request_justification(&mut self, hash: &B::Hash, number: NumberFor<B>) {
		self.sync.request_justification(&hash, number)
	}

	/// A batch of blocks have been processed, with or without errors.
	/// Call this when a batch of blocks have been processed by the importqueue, with or without
	/// errors.
	pub fn blocks_processed(
		&mut self,
		imported: usize,
		count: usize,
		results: Vec<(Result<BlockImportResult<NumberFor<B>>, BlockImportError>, B::Hash)>
	) {
		let peers = self.context_data.peers.clone();
		let results = self.sync.on_blocks_processed(
			imported,
			count,
			results,
			|peer_id| peers.get(peer_id).map(|i| i.info.clone())
		);
		for result in results {
			match result {
				Ok((id, req)) => {
					let msg = GenericMessage::BlockRequest(req);
					send_message(&mut self.behaviour, &mut self.context_data.peers, id, msg)
				}
				Err(sync::BadPeer(id, repu)) => {
					self.behaviour.disconnect_peer(&id);
					self.peerset_handle.report_peer(id, repu)
				}
			}
		}
	}

	/// Call this when a justification has been processed by the import queue, with or without
	/// errors.
	pub fn justification_import_result(&mut self, hash: B::Hash, number: NumberFor<B>, success: bool) {
		self.sync.on_justification_import(hash, number, success)
	}

	/// Request a finality proof for the given block.
	///
	/// Queues a new finality proof request and tries to dispatch all pending requests.
	pub fn request_finality_proof(&mut self, hash: &B::Hash, number: NumberFor<B>) {
		self.sync.request_finality_proof(&hash, number)
	}

	pub fn finality_proof_import_result(
		&mut self,
		request_block: (B::Hash, NumberFor<B>),
		finalization_result: Result<(B::Hash, NumberFor<B>), ()>,
	) {
		self.sync.on_finality_proof_import(request_block, finalization_result)
	}

	fn on_remote_call_response(
		&mut self,
		who: PeerId,
		response: message::RemoteCallResponse
	) {
		trace!(target: "sync", "Remote call response {} from {}", response.id, who);
		self.light_dispatch.on_remote_call_response(LightDispatchIn {
			behaviour: &mut self.behaviour,
			peerset: self.peerset_handle.clone(),
		}, who, response);
	}

	fn on_remote_read_request(
		&mut self,
		who: PeerId,
		request: message::RemoteReadRequest<B::Hash>,
	) {
		let keys_str = || match request.keys.len() {
			1 => request.keys[0].to_hex::<String>(),
			_ => format!(
				"{}..{}",
				request.keys[0].to_hex::<String>(),
				request.keys[request.keys.len() - 1].to_hex::<String>(),
			),
		};

		trace!(target: "sync", "Remote read request {} from {} ({} at {})",
			request.id, who, keys_str(), request.block);
		let proof = match self.context_data.chain.read_proof(&request.block, &request.keys) {
			Ok(proof) => proof,
			Err(error) => {
				trace!(target: "sync", "Remote read request {} from {} ({} at {}) failed with: {}",
					request.id,
					who,
					keys_str(),
					request.block,
					error
				);
				Default::default()
			}
		};
		self.send_message(
			who,
			GenericMessage::RemoteReadResponse(message::RemoteReadResponse {
				id: request.id,
				proof,
			}),
		);
	}

	fn on_remote_read_child_request(
		&mut self,
		who: PeerId,
		request: message::RemoteReadChildRequest<B::Hash>,
	) {
		let keys_str = || match request.keys.len() {
			1 => request.keys[0].to_hex::<String>(),
			_ => format!(
				"{}..{}",
				request.keys[0].to_hex::<String>(),
				request.keys[request.keys.len() - 1].to_hex::<String>(),
			),
		};

		trace!(target: "sync", "Remote read child request {} from {} ({} {} at {})",
			request.id, who, request.storage_key.to_hex::<String>(), keys_str(), request.block);
		let proof = match self.context_data.chain.read_child_proof(
			&request.block,
			&request.storage_key,
			&request.keys,
		) {
			Ok(proof) => proof,
			Err(error) => {
				trace!(target: "sync", "Remote read child request {} from {} ({} {} at {}) failed with: {}",
					request.id,
					who,
					request.storage_key.to_hex::<String>(),
					keys_str(),
					request.block,
					error
				);
				Default::default()
			}
		};
		self.send_message(
			who,
			GenericMessage::RemoteReadResponse(message::RemoteReadResponse {
				id: request.id,
				proof,
			}),
		);
	}

	fn on_remote_read_response(
		&mut self,
		who: PeerId,
		response: message::RemoteReadResponse
	) {
		trace!(target: "sync", "Remote read response {} from {}", response.id, who);
		self.light_dispatch.on_remote_read_response(LightDispatchIn {
			behaviour: &mut self.behaviour,
			peerset: self.peerset_handle.clone(),
		}, who, response);
	}

	fn on_remote_header_request(
		&mut self,
		who: PeerId,
		request: message::RemoteHeaderRequest<NumberFor<B>>,
	) {
		trace!(target: "sync", "Remote header proof request {} from {} ({})",
			request.id, who, request.block);
		let (header, proof) = match self.context_data.chain.header_proof(request.block) {
			Ok((header, proof)) => (Some(header), proof),
			Err(error) => {
				trace!(target: "sync", "Remote header proof request {} from {} ({}) failed with: {}",
					request.id,
					who,
					request.block,
					error
				);
				(Default::default(), Default::default())
			}
		};
		self.send_message(
			who,
			GenericMessage::RemoteHeaderResponse(message::RemoteHeaderResponse {
				id: request.id,
				header,
				proof,
			}),
		);
	}

	fn on_remote_header_response(
		&mut self,
		who: PeerId,
		response: message::RemoteHeaderResponse<B::Header>,
	) {
		trace!(target: "sync", "Remote header proof response {} from {}", response.id, who);
		self.light_dispatch.on_remote_header_response(LightDispatchIn {
			behaviour: &mut self.behaviour,
			peerset: self.peerset_handle.clone(),
		}, who, response);
	}

	fn on_remote_changes_request(
		&mut self,
		who: PeerId,
		request: message::RemoteChangesRequest<B::Hash>,
	) {
		trace!(target: "sync", "Remote changes proof request {} from {} for key {} ({}..{})",
			request.id,
			who,
			if let Some(sk) = request.storage_key.as_ref() {
				format!("{} : {}", sk.to_hex::<String>(), request.key.to_hex::<String>())
			} else {
				request.key.to_hex::<String>()
			},
			request.first,
			request.last
		);
		let storage_key = request.storage_key.map(|sk| StorageKey(sk));
		let key = StorageKey(request.key);
		let proof = match self.context_data.chain.key_changes_proof(
			request.first,
			request.last,
			request.min,
			request.max,
			storage_key.as_ref(),
			&key,
		) {
			Ok(proof) => proof,
			Err(error) => {
				trace!(target: "sync", "Remote changes proof request {} from {} for key {} ({}..{}) failed with: {}",
					request.id,
					who,
					if let Some(sk) = storage_key {
						format!("{} : {}", sk.0.to_hex::<String>(), key.0.to_hex::<String>())
					} else {
						key.0.to_hex::<String>()
					},
					request.first,
					request.last,
					error
				);
				ChangesProof::<B::Header> {
					max_block: Zero::zero(),
					proof: vec![],
					roots: BTreeMap::new(),
					roots_proof: vec![],
				}
			}
		};
		self.send_message(
			who,
			GenericMessage::RemoteChangesResponse(message::RemoteChangesResponse {
				id: request.id,
				max: proof.max_block,
				proof: proof.proof,
				roots: proof.roots.into_iter().collect(),
				roots_proof: proof.roots_proof,
			}),
		);
	}

	fn on_remote_changes_response(
		&mut self,
		who: PeerId,
		response: message::RemoteChangesResponse<NumberFor<B>, B::Hash>,
	) {
		trace!(target: "sync", "Remote changes proof response {} from {} (max={})",
			response.id,
			who,
			response.max
		);
		self.light_dispatch.on_remote_changes_response(LightDispatchIn {
			behaviour: &mut self.behaviour,
			peerset: self.peerset_handle.clone(),
		}, who, response);
	}

	fn on_finality_proof_request(
		&mut self,
		who: PeerId,
		request: message::FinalityProofRequest<B::Hash>,
	) {
		trace!(target: "sync", "Finality proof request from {} for {}", who, request.block);
		let finality_proof = self.finality_proof_provider.as_ref()
			.ok_or_else(|| String::from("Finality provider is not configured"))
			.and_then(|provider|
				provider.prove_finality(request.block, &request.request).map_err(|e| e.to_string())
			);
		let finality_proof = match finality_proof {
			Ok(finality_proof) => finality_proof,
			Err(error) => {
				trace!(target: "sync", "Finality proof request from {} for {} failed with: {}",
					who,
					request.block,
					error
				);
				None
			},
		};
 		self.send_message(
			who,
			GenericMessage::FinalityProofResponse(message::FinalityProofResponse {
				id: 0,
				block: request.block,
				proof: finality_proof,
			}),
		);
	}

	fn on_finality_proof_response(
		&mut self,
		who: PeerId,
		response: message::FinalityProofResponse<B::Hash>,
	) -> CustomMessageOutcome<B> {
		trace!(target: "sync", "Finality proof response from {} for {}", who, response.block);
		match self.sync.on_block_finality_proof(who, response) {
			Ok(sync::OnBlockFinalityProof::Nothing) => CustomMessageOutcome::None,
			Ok(sync::OnBlockFinalityProof::Import { peer, hash, number, proof }) =>
				CustomMessageOutcome::FinalityProofImport(peer, hash, number, proof),
			Err(sync::BadPeer(id, repu)) => {
				self.behaviour.disconnect_peer(&id);
				self.peerset_handle.report_peer(id, repu);
				CustomMessageOutcome::None
			}
		}
	}

	fn on_remote_body_response(
		&mut self,
		peer: PeerId,
		response: message::BlockResponse<B>
	) {
		self.light_dispatch.on_remote_body_response(LightDispatchIn {
			behaviour: &mut self.behaviour,
			peerset: self.peerset_handle.clone(),
		}, peer, response);
	}
}

/// Outcome of an incoming custom message.
#[derive(Debug)]
pub enum CustomMessageOutcome<B: BlockT> {
	BlockImport(BlockOrigin, Vec<IncomingBlock<B>>),
	JustificationImport(Origin, B::Hash, NumberFor<B>, Justification),
	FinalityProofImport(Origin, B::Hash, NumberFor<B>, Vec<u8>),
	None,
}

fn send_message<B: BlockT, H: ExHashT>(
	behaviour: &mut LegacyProto<B, Substream<StreamMuxerBox>>,
	peers: &mut HashMap<PeerId, Peer<B, H>>,
	who: PeerId,
	mut message: Message<B>,
) {
	if let GenericMessage::BlockRequest(ref mut r) = message {
		if let Some(ref mut peer) = peers.get_mut(&who) {
			r.id = peer.next_request_id;
			peer.next_request_id = peer.next_request_id + 1;
			if let Some((timestamp, request)) = peer.block_request.take() {
				trace!(target: "sync", "Request {} for {} is now obsolete.", request.id, who);
				peer.obsolete_requests.insert(request.id, timestamp);
			}
			peer.block_request = Some((time::Instant::now(), r.clone()));
		}
	}
	behaviour.send_packet(&who, message);
}

impl<B: BlockT, S: NetworkSpecialization<B>, H: ExHashT> NetworkBehaviour for
Protocol<B, S, H> {
	type ProtocolsHandler = <LegacyProto<B, Substream<StreamMuxerBox>> as NetworkBehaviour>::ProtocolsHandler;
	type OutEvent = CustomMessageOutcome<B>;

	fn new_handler(&mut self) -> Self::ProtocolsHandler {
		self.behaviour.new_handler()
	}

	fn addresses_of_peer(&mut self, peer_id: &PeerId) -> Vec<Multiaddr> {
		self.behaviour.addresses_of_peer(peer_id)
	}

	fn inject_connected(&mut self, peer_id: PeerId, endpoint: ConnectedPoint) {
		self.behaviour.inject_connected(peer_id, endpoint)
	}

	fn inject_disconnected(&mut self, peer_id: &PeerId, endpoint: ConnectedPoint) {
		self.behaviour.inject_disconnected(peer_id, endpoint)
	}

	fn inject_node_event(
		&mut self,
		peer_id: PeerId,
		event: <<Self::ProtocolsHandler as IntoProtocolsHandler>::Handler as ProtocolsHandler>::OutEvent,
	) {
		self.behaviour.inject_node_event(peer_id, event)
	}

	fn poll(
		&mut self,
		params: &mut impl PollParameters,
	) -> Async<
		NetworkBehaviourAction<
			<<Self::ProtocolsHandler as IntoProtocolsHandler>::Handler as ProtocolsHandler>::InEvent,
			Self::OutEvent
		>
	> {
		while let Ok(Async::Ready(_)) = self.tick_timeout.poll() {
			self.tick();
		}

		while let Ok(Async::Ready(_)) = self.propagate_timeout.poll() {
			self.propagate_extrinsics();
		}

		for (id, r) in self.sync.block_requests() {
			send_message(&mut self.behaviour, &mut self.context_data.peers, id, GenericMessage::BlockRequest(r))
		}
		for (id, r) in self.sync.justification_requests() {
			send_message(&mut self.behaviour, &mut self.context_data.peers, id, GenericMessage::BlockRequest(r))
		}
		for (id, r) in self.sync.finality_proof_requests() {
			send_message(&mut self.behaviour, &mut self.context_data.peers, id, GenericMessage::FinalityProofRequest(r))
		}

		let event = match self.behaviour.poll(params) {
			Async::NotReady => return Async::NotReady,
			Async::Ready(NetworkBehaviourAction::GenerateEvent(ev)) => ev,
			Async::Ready(NetworkBehaviourAction::DialAddress { address }) =>
				return Async::Ready(NetworkBehaviourAction::DialAddress { address }),
			Async::Ready(NetworkBehaviourAction::DialPeer { peer_id }) =>
				return Async::Ready(NetworkBehaviourAction::DialPeer { peer_id }),
			Async::Ready(NetworkBehaviourAction::SendEvent { peer_id, event }) =>
				return Async::Ready(NetworkBehaviourAction::SendEvent { peer_id, event }),
			Async::Ready(NetworkBehaviourAction::ReportObservedAddr { address }) =>
				return Async::Ready(NetworkBehaviourAction::ReportObservedAddr { address }),
		};

		let outcome = match event {
			LegacyProtoOut::CustomProtocolOpen { peer_id, version, .. } => {
				debug_assert!(
					version <= CURRENT_VERSION as u8
					&& version >= MIN_VERSION as u8
				);
				self.on_peer_connected(peer_id);
				CustomMessageOutcome::None
			}
			LegacyProtoOut::CustomProtocolClosed { peer_id, .. } => {
				self.on_peer_disconnected(peer_id);
				CustomMessageOutcome::None
			},
			LegacyProtoOut::CustomMessage { peer_id, message } =>
				self.on_custom_message(peer_id, message),
			LegacyProtoOut::Clogged { peer_id, messages } => {
				debug!(target: "sync", "{} clogging messages:", messages.len());
				for msg in messages.into_iter().take(5) {
					debug!(target: "sync", "{:?}", msg);
					self.on_clogged_peer(peer_id.clone(), Some(msg));
				}
				CustomMessageOutcome::None
			}
		};

		if let CustomMessageOutcome::None = outcome {
			Async::NotReady
		} else {
			Async::Ready(NetworkBehaviourAction::GenerateEvent(outcome))
		}
	}

	fn inject_replaced(&mut self, peer_id: PeerId, closed_endpoint: ConnectedPoint, new_endpoint: ConnectedPoint) {
		self.behaviour.inject_replaced(peer_id, closed_endpoint, new_endpoint)
	}

	fn inject_addr_reach_failure(
		&mut self,
		peer_id: Option<&PeerId>,
		addr: &Multiaddr,
		error: &dyn std::error::Error
	) {
		self.behaviour.inject_addr_reach_failure(peer_id, addr, error)
	}

	fn inject_dial_failure(&mut self, peer_id: &PeerId) {
		self.behaviour.inject_dial_failure(peer_id)
	}

	fn inject_new_listen_addr(&mut self, addr: &Multiaddr) {
		self.behaviour.inject_new_listen_addr(addr)
	}

	fn inject_expired_listen_addr(&mut self, addr: &Multiaddr) {
		self.behaviour.inject_expired_listen_addr(addr)
	}

	fn inject_new_external_addr(&mut self, addr: &Multiaddr) {
		self.behaviour.inject_new_external_addr(addr)
	}
}

impl<B: BlockT, S: NetworkSpecialization<B>, H: ExHashT> DiscoveryNetBehaviour for Protocol<B, S, H> {
	fn add_discovered_nodes(&mut self, peer_ids: impl Iterator<Item = PeerId>) {
		self.behaviour.add_discovered_nodes(peer_ids)
	}
}<|MERGE_RESOLUTION|>--- conflicted
+++ resolved
@@ -1040,18 +1040,11 @@
 
 		let is_best = self.context_data.chain.info().chain.best_hash == hash;
 		debug!(target: "sync", "Reannouncing block {:?}", hash);
-		self.send_announcement(&header, is_best, true)
-	}
-
-<<<<<<< HEAD
-		let message = GenericMessage::BlockAnnounce(message::BlockAnnounce {
-			header: header.clone(),
-			data,
-		});
-=======
-	fn send_announcement(&mut self, header: &B::Header, is_best: bool, force: bool) {
+		self.send_announcement(&header, data, is_best, true)
+	}
+
+	fn send_announcement(&mut self, header: &B::Header, data: Vec<u8>, is_best: bool, force: bool) {
 		let hash = header.hash();
->>>>>>> 37bc8c54
 
 		for (who, ref mut peer) in self.context_data.peers.iter_mut() {
 			trace!(target: "sync", "Announcing block {:?} to {}", hash, who);
@@ -1067,7 +1060,8 @@
 						}
 					} else  {
 						None
-					}
+					},
+					data: data.clone()
 				});
 
 				self.behaviour.send_packet(who, message)
@@ -1101,16 +1095,12 @@
 			peerset: self.peerset_handle.clone(),
 		}, who.clone(), *announce.header.number());
 
-<<<<<<< HEAD
-		match self.sync.on_block_announce(who.clone(), &announce) {
-=======
 		let is_their_best = match announce.state.unwrap_or(message::BlockState::Best) {
 			message::BlockState::Best => true,
 			message::BlockState::Normal => false,
 		};
 
-		match self.sync.on_block_announce(who.clone(), hash, &header, is_their_best) {
->>>>>>> 37bc8c54
+		match self.sync.on_block_announce(who.clone(), hash, &announce, is_their_best) {
 			sync::OnBlockAnnounce::Request(peer, req) => {
 				self.send_message(peer, GenericMessage::BlockRequest(req));
 				return CustomMessageOutcome::None
@@ -1170,19 +1160,14 @@
 
 	/// Call this when a block has been imported in the import queue and we should announce it on
 	/// the network.
-<<<<<<< HEAD
-	pub fn on_block_imported(&mut self, hash: B::Hash, block: message::BlockAnnounce<B::Header>) {
-		self.sync.update_chain_info(&block.header);
-=======
-	pub fn on_block_imported(&mut self, hash: B::Hash, header: &B::Header, is_best: bool) {
+	pub fn on_block_imported(&mut self, hash: B::Hash, header: &B::Header, data: Vec<u8>, is_best: bool) {
 		if is_best {
 			self.sync.update_chain_info(header);
 		}
->>>>>>> 37bc8c54
 		self.specialization.on_block_imported(
 			&mut ProtocolContext::new(&mut self.context_data, &mut self.behaviour, &self.peerset_handle),
 			hash.clone(),
-			&block.header,
+			header,
 		);
 
 		// blocks are not announced by light clients
@@ -1191,19 +1176,7 @@
 		}
 
 		// send out block announcements
-<<<<<<< HEAD
-
-		let message = GenericMessage::BlockAnnounce(block);
-
-		for (who, ref mut peer) in self.context_data.peers.iter_mut() {
-			if peer.known_blocks.insert(hash.clone()) {
-				trace!(target: "sync", "Announcing block {:?} to {}", hash, who);
-				self.behaviour.send_packet(who, message.clone())
-			}
-		}
-=======
-		self.send_announcement(&header, is_best, false);
->>>>>>> 37bc8c54
+		self.send_announcement(header, data, is_best, false);
 	}
 
 	/// Call this when a block has been finalized. The sync layer may have some additional
