// Copyright 2017-2019 Parity Technologies (UK) Ltd.
// This file is part of Substrate.

// Substrate is free software: you can redistribute it and/or modify
// it under the terms of the GNU General Public License as published by
// the Free Software Foundation, either version 3 of the License, or
// (at your option) any later version.

// Substrate is distributed in the hope that it will be useful,
// but WITHOUT ANY WARRANTY; without even the implied warranty of
// MERCHANTABILITY or FITNESS FOR A PARTICULAR PURPOSE.  See the
// GNU General Public License for more details.

// You should have received a copy of the GNU General Public License
// along with Substrate.  If not, see <http://www.gnu.org/licenses/>.

use crate::{DiscoveryNetBehaviour, config::ProtocolId};
use crate::custom_proto::{CustomProto, CustomProtoOut};
use futures::prelude::*;
use libp2p::{Multiaddr, PeerId};
use libp2p::core::swarm::{ConnectedPoint, NetworkBehaviour, NetworkBehaviourAction, PollParameters};
use libp2p::core::{nodes::Substream, muxing::StreamMuxerBox};
use libp2p::core::protocols_handler::{ProtocolsHandler, IntoProtocolsHandler};
use primitives::storage::StorageKey;
use consensus::{import_queue::IncomingBlock, import_queue::Origin, BlockOrigin};
use runtime_primitives::{generic::BlockId, ConsensusEngineId, Justification};
use runtime_primitives::traits::{
	Block as BlockT, Header as HeaderT, NumberFor, One, Zero,
	CheckedSub, SaturatedConversion
};
<<<<<<< HEAD
use consensus::import_queue::BoxFinalityProofRequestBuilder;
use message::{BlockAttributes, Direction, FromBlock, Message, RequestId};
=======
use message::{
	BlockRequest as BlockRequestMessage,
	FinalityProofRequest as FinalityProofRequestMessage, Message,
};
use message::{BlockAttributes, Direction, FromBlock, RequestId};
>>>>>>> 95057137
use message::generic::{Message as GenericMessage, ConsensusMessage};
use event::Event;
use consensus_gossip::{ConsensusGossip, MessageRecipient as GossipMessageRecipient};
use on_demand::{OnDemandCore, OnDemandNetwork, RequestData};
use specialization::NetworkSpecialization;
use sync::{ChainSync, SyncState};
use crate::service::{TransactionPool, ExHashT};
use crate::config::{BoxFinalityProofRequestBuilder, Roles};
use rustc_hex::ToHex;
use std::collections::{BTreeMap, HashMap};
use std::sync::Arc;
use std::{cmp, num::NonZeroUsize, time};
use log::{trace, debug, warn, error};
use crate::chain::{Client, FinalityProofProvider};
use client::light::fetcher::{FetchChecker, ChangesProof};
use crate::error;
use util::LruHashSet;

mod util;
pub mod consensus_gossip;
pub mod message;
pub mod event;
pub mod on_demand;
pub mod specialization;
pub mod sync;

const REQUEST_TIMEOUT_SEC: u64 = 40;
/// Interval at which we perform time based maintenance
const TICK_TIMEOUT: time::Duration = time::Duration::from_millis(1100);
/// Interval at which we propagate exstrinsics;
const PROPAGATE_TIMEOUT: time::Duration = time::Duration::from_millis(2900);

/// Current protocol version.
pub(crate) const CURRENT_VERSION: u32 = 3;
/// Lowest version we support
pub(crate) const MIN_VERSION: u32 = 2;

// Maximum allowed entries in `BlockResponse`
const MAX_BLOCK_DATA_RESPONSE: u32 = 128;
/// When light node connects to the full node and the full node is behind light node
/// for at least `LIGHT_MAXIMAL_BLOCKS_DIFFERENCE` blocks, we consider it unuseful
/// and disconnect to free connection slot.
const LIGHT_MAXIMAL_BLOCKS_DIFFERENCE: u64 = 8192;

/// Reputation change when a peer is "clogged", meaning that it's not fast enough to process our
/// messages.
const CLOGGED_PEER_REPUTATION_CHANGE: i32 = -(1 << 12);
/// Reputation change when a peer doesn't respond in time to our messages.
const TIMEOUT_REPUTATION_CHANGE: i32 = -(1 << 10);
/// Reputation change when a peer sends us a status message while we already received one.
const UNEXPECTED_STATUS_REPUTATION_CHANGE: i32 = -(1 << 20);
/// Reputation change when we are a light client and a peer is behind us.
const PEER_BEHIND_US_LIGHT_REPUTATION_CHANGE: i32 = -(1 << 8);
/// Reputation change when a peer sends us an extrinsic that we didn't know about.
const NEW_EXTRINSIC_REPUTATION_CHANGE: i32 = 1 << 7;
/// We sent an RPC query to the given node, but it failed.
const RPC_FAILED_REPUTATION_CHANGE: i32 = -(1 << 12);

// Lock must always be taken in order declared here.
pub struct Protocol<B: BlockT, S: NetworkSpecialization<B>, H: ExHashT> {
	/// Interval at which we call `tick`.
	tick_timeout: tokio_timer::Interval,
	/// Interval at which we call `propagate_extrinsics`.
	propagate_timeout: tokio_timer::Interval,
	config: ProtocolConfig,
	/// Handler for on-demand requests.
	on_demand_core: OnDemandCore<B>,
	genesis_hash: B::Hash,
	sync: ChainSync<B>,
	specialization: S,
	consensus_gossip: ConsensusGossip<B>,
	context_data: ContextData<B, H>,
	// Connected peers pending Status message.
	handshaking_peers: HashMap<PeerId, HandshakingPeer>,
	/// Used to report reputation changes.
	peerset_handle: peerset::PeersetHandle,
	transaction_pool: Arc<dyn TransactionPool<H, B>>,
	/// When asked for a proof of finality, we use this struct to build one.
	finality_proof_provider: Option<Arc<dyn FinalityProofProvider<B>>>,
	/// Handles opening the unique substream and sending and receiving raw messages.
	behaviour: CustomProto<Message<B>, Substream<StreamMuxerBox>>,
}

/// A peer that we are connected to
/// and from whom we have not yet received a Status message.
struct HandshakingPeer {
	timestamp: time::Instant,
}

/// Peer information
#[derive(Debug, Clone)]
struct Peer<B: BlockT, H: ExHashT> {
	info: PeerInfo<B>,
	/// Current block request, if any.
	block_request: Option<(time::Instant, message::BlockRequest<B>)>,
	/// Requests we are no longer insterested in.
	obsolete_requests: HashMap<message::RequestId, time::Instant>,
	/// Holds a set of transactions known to this peer.
	known_extrinsics: LruHashSet<H>,
	/// Holds a set of blocks known to this peer.
	known_blocks: LruHashSet<B::Hash>,
	/// Request counter,
	next_request_id: message::RequestId,
}

/// Info about a peer's known state.
#[derive(Clone, Debug)]
pub struct PeerInfo<B: BlockT> {
	/// Roles
	pub roles: Roles,
	/// Protocol version
	pub protocol_version: u32,
	/// Peer best block hash
	pub best_hash: B::Hash,
	/// Peer best block number
	pub best_number: <B::Header as HeaderT>::Number,
}

struct OnDemandIn<'a, B: BlockT> {
	behaviour: &'a mut CustomProto<Message<B>, Substream<StreamMuxerBox>>,
	peerset: peerset::PeersetHandle,
}

impl<'a, B: BlockT> OnDemandNetwork<B> for OnDemandIn<'a, B> {
	fn report_peer(&mut self, who: &PeerId, reputation: i32) {
		self.peerset.report_peer(who.clone(), reputation)
	}

	fn disconnect_peer(&mut self, who: &PeerId) {
		self.behaviour.disconnect_peer(who)
	}

	fn send_header_request(&mut self, who: &PeerId, id: RequestId, block: <<B as BlockT>::Header as HeaderT>::Number) {
		let message = message::generic::Message::RemoteHeaderRequest(message::RemoteHeaderRequest {
			id,
			block,
		});

		self.behaviour.send_packet(who, message)
	}

	fn send_read_request(&mut self, who: &PeerId, id: RequestId, block: <B as BlockT>::Hash, key: Vec<u8>) {
		let message = message::generic::Message::RemoteReadRequest(message::RemoteReadRequest {
			id,
			block,
			key,
		});

		self.behaviour.send_packet(who, message)
	}

	fn send_read_child_request(
		&mut self,
		who: &PeerId,
		id: RequestId,
		block: <B as BlockT>::Hash,
		storage_key: Vec<u8>,
		key: Vec<u8>
	) {
		let message = message::generic::Message::RemoteReadChildRequest(message::RemoteReadChildRequest {
			id,
			block,
			storage_key,
			key,
		});

		self.behaviour.send_packet(who, message)
	}

	fn send_call_request(
		&mut self,
		who: &PeerId,
		id: RequestId,
		block: <B as BlockT>::Hash,
		method: String,
		data: Vec<u8>
	) {
		let message = message::generic::Message::RemoteCallRequest(message::RemoteCallRequest {
			id,
			block,
			method,
			data,
		});

		self.behaviour.send_packet(who, message)
	}

	fn send_changes_request(
		&mut self,
		who: &PeerId,
		id: RequestId,
		first: <B as BlockT>::Hash,
		last: <B as BlockT>::Hash,
		min: <B as BlockT>::Hash,
		max: <B as BlockT>::Hash,
		key: Vec<u8>
	) {
		let message = message::generic::Message::RemoteChangesRequest(message::RemoteChangesRequest {
			id,
			first,
			last,
			min,
			max,
			key,
		});

		self.behaviour.send_packet(who, message)
	}

	fn send_body_request(
		&mut self,
		who: &PeerId,
		id: RequestId,
		fields: BlockAttributes,
		from: FromBlock<<B as BlockT>::Hash, <<B as BlockT>::Header as HeaderT>::Number>,
		to: Option<<B as BlockT>::Hash>,
		direction: Direction,
		max: Option<u32>
	) {
		let message = message::generic::Message::BlockRequest(message::BlockRequest::<B> {
			id,
			fields,
			from,
			to,
			direction,
			max,
		});

		self.behaviour.send_packet(who, message)
	}
}

/// Context for a network-specific handler.
pub trait Context<B: BlockT> {
	/// Adjusts the reputation of the peer. Use this to point out that a peer has been malign or
	/// irresponsible or appeared lazy.
	fn report_peer(&mut self, who: PeerId, reputation: i32);

	/// Force disconnecting from a peer. Use this when a peer misbehaved.
	fn disconnect_peer(&mut self, who: PeerId);

	/// Send a consensus message to a peer.
	fn send_consensus(&mut self, who: PeerId, consensus: ConsensusMessage);

	/// Send a chain-specific message to a peer.
	fn send_chain_specific(&mut self, who: PeerId, message: Vec<u8>);
}

/// Protocol context.
struct ProtocolContext<'a, B: 'a + BlockT, H: 'a + ExHashT> {
	behaviour: &'a mut CustomProto<Message<B>, Substream<StreamMuxerBox>>,
	context_data: &'a mut ContextData<B, H>,
	peerset_handle: &'a peerset::PeersetHandle,
}

impl<'a, B: BlockT + 'a, H: 'a + ExHashT> ProtocolContext<'a, B, H> {
	fn new(
		context_data: &'a mut ContextData<B, H>,
		behaviour: &'a mut CustomProto<Message<B>, Substream<StreamMuxerBox>>,
		peerset_handle: &'a peerset::PeersetHandle,
	) -> Self {
		ProtocolContext { context_data, peerset_handle, behaviour }
	}
}

impl<'a, B: BlockT + 'a, H: ExHashT + 'a> Context<B> for ProtocolContext<'a, B, H> {
	fn report_peer(&mut self, who: PeerId, reputation: i32) {
		self.peerset_handle.report_peer(who, reputation)
	}

	fn disconnect_peer(&mut self, who: PeerId) {
		self.behaviour.disconnect_peer(&who)
	}

	fn send_consensus(&mut self, who: PeerId, consensus: ConsensusMessage) {
		send_message(
			self.behaviour,
			&mut self.context_data.peers,
			who,
			GenericMessage::Consensus(consensus)
		)
	}

	fn send_chain_specific(&mut self, who: PeerId, message: Vec<u8>) {
		send_message(
			self.behaviour,
			&mut self.context_data.peers,
			who,
			GenericMessage::ChainSpecific(message)
		)
	}
}

/// Data necessary to create a context.
struct ContextData<B: BlockT, H: ExHashT> {
	// All connected peers
	peers: HashMap<PeerId, Peer<B, H>>,
	pub chain: Arc<dyn Client<B>>,
}

/// Configuration for the Substrate-specific part of the networking layer.
#[derive(Clone)]
pub struct ProtocolConfig {
	/// Assigned roles.
	pub roles: Roles,
}

impl Default for ProtocolConfig {
	fn default() -> ProtocolConfig {
		ProtocolConfig {
			roles: Roles::FULL,
		}
	}
}

impl<B: BlockT, S: NetworkSpecialization<B>, H: ExHashT> Protocol<B, S, H> {
	/// Create a new instance.
	pub fn new(
		config: ProtocolConfig,
		chain: Arc<dyn Client<B>>,
		checker: Arc<dyn FetchChecker<B>>,
		specialization: S,
		transaction_pool: Arc<dyn TransactionPool<H, B>>,
		finality_proof_provider: Option<Arc<dyn FinalityProofProvider<B>>>,
		finality_proof_request_builder: Option<BoxFinalityProofRequestBuilder<B>>,
		protocol_id: ProtocolId,
		peerset_config: peerset::PeersetConfig,
	) -> error::Result<(Protocol<B, S, H>, peerset::PeersetHandle)> {
		let info = chain.info();
<<<<<<< HEAD
		let sync = ChainSync::new(config.roles, chain.clone(), &info);
=======
		let sync = ChainSync::new(config.roles, &info, finality_proof_request_builder);
>>>>>>> 95057137
		let (peerset, peerset_handle) = peerset::Peerset::from_config(peerset_config);
		let versions = &((MIN_VERSION as u8)..=(CURRENT_VERSION as u8)).collect::<Vec<u8>>();
		let behaviour = CustomProto::new(protocol_id, versions, peerset);

		let protocol = Protocol {
			tick_timeout: tokio_timer::Interval::new_interval(TICK_TIMEOUT),
			propagate_timeout: tokio_timer::Interval::new_interval(PROPAGATE_TIMEOUT),
			config: config,
			context_data: ContextData {
				peers: HashMap::new(),
				chain,
			},
			on_demand_core: OnDemandCore::new(checker),
			genesis_hash: info.chain.genesis_hash,
			sync,
			specialization: specialization,
			consensus_gossip: ConsensusGossip::new(),
			handshaking_peers: HashMap::new(),
			transaction_pool,
			finality_proof_provider,
			peerset_handle: peerset_handle.clone(),
			behaviour,
		};

		Ok((protocol, peerset_handle))
	}

	/// Returns the list of all the peers we have an open channel to.
	pub fn open_peers(&self) -> impl Iterator<Item = &PeerId> {
		self.behaviour.open_peers()
	}

	/// Returns true if we have a channel open with this node.
	pub fn is_open(&self, peer_id: &PeerId) -> bool {
		self.behaviour.is_open(peer_id)
	}

	/// Disconnects the given peer if we are connected to it.
	pub fn disconnect_peer(&mut self, peer_id: &PeerId) {
		self.behaviour.disconnect_peer(peer_id)
	}

	/// Returns true if we try to open protocols with the given peer.
	pub fn is_enabled(&self, peer_id: &PeerId) -> bool {
		self.behaviour.is_enabled(peer_id)
	}

	/// Returns the state of the peerset manager, for debugging purposes.
	pub fn peerset_debug_info(&mut self) -> serde_json::Value {
		self.behaviour.peerset_debug_info()
	}

	/// Returns the number of peers we're connected to.
	pub fn num_connected_peers(&self) -> usize {
		self.context_data.peers.values().count()
	}

	/// Returns the number of peers we're connected to and that are being queried.
	pub fn num_active_peers(&self) -> usize {
		self.context_data
			.peers
			.values()
			.filter(|p| p.block_request.is_some())
			.count()
	}

	/// Current global sync state.
	pub fn sync_state(&self) -> SyncState {
		self.sync.status().state
	}

	/// Target sync block number.
	pub fn best_seen_block(&self) -> Option<NumberFor<B>> {
		self.sync.status().best_seen_block
	}

	/// Number of peers participating in syncing.
	pub fn num_sync_peers(&self) -> u32 {
		self.sync.status().num_peers
	}

	/// Starts a new data demand request.
	///
	/// The parameter contains a `Sender` where the result, once received, must be sent.
	pub(crate) fn add_on_demand_request(&mut self, rq: RequestData<B>) {
		self.on_demand_core.add_request(OnDemandIn {
			behaviour: &mut self.behaviour,
			peerset: self.peerset_handle.clone(),
		}, rq);
	}

	fn is_on_demand_response(&self, who: &PeerId, response_id: message::RequestId) -> bool {
		self.on_demand_core.is_on_demand_response(&who, response_id)
	}

	fn handle_response(
		&mut self,
		who: PeerId,
		response: &message::BlockResponse<B>
	) -> Option<message::BlockRequest<B>> {
		if let Some(ref mut peer) = self.context_data.peers.get_mut(&who) {
			if let Some(_) = peer.obsolete_requests.remove(&response.id) {
				trace!(target: "sync", "Ignoring obsolete block response packet from {} ({})", who, response.id);
				return None;
			}
			// Clear the request. If the response is invalid peer will be disconnected anyway.
			let request = peer.block_request.take();
			if request.as_ref().map_or(false, |(_, r)| r.id == response.id) {
				return request.map(|(_, r)| r)
			}
			trace!(target: "sync", "Unexpected response packet from {} ({})", who, response.id);
			self.peerset_handle.report_peer(who.clone(), i32::min_value());
			self.behaviour.disconnect_peer(&who);
		}
		None
	}

	fn update_peer_info(&mut self, who: &PeerId) {
		if let Some(info) = self.sync.peer_info(who) {
			if let Some(ref mut peer) = self.context_data.peers.get_mut(who) {
				peer.info.best_hash = info.best_hash;
				peer.info.best_number = info.best_number;
			}
		}
	}

	/// Returns information about all the peers we are connected to after the handshake message.
	pub fn peers_info(&self) -> impl Iterator<Item = (&PeerId, &PeerInfo<B>)> {
		self.context_data.peers.iter().map(|(id, peer)| (id, &peer.info))
	}

	pub fn on_event(&mut self, event: Event) {
		self.specialization.on_event(event);
	}

	pub fn on_custom_message(
		&mut self,
		who: PeerId,
		message: Message<B>,
	) -> CustomMessageOutcome<B> {
		match message {
			GenericMessage::Status(s) => self.on_status_message(who, s),
			GenericMessage::BlockRequest(r) => self.on_block_request(who, r),
			GenericMessage::BlockResponse(r) => {
				// Note, this is safe because only `ordinary bodies` and `remote bodies` are received in this matter.
				if self.is_on_demand_response(&who, r.id) {
					self.on_remote_body_response(who, r);
				} else {
					if let Some(request) = self.handle_response(who.clone(), &r) {
						let outcome = self.on_block_response(who.clone(), request, r);
						self.update_peer_info(&who);
						return outcome
					}
				}
			},
			GenericMessage::BlockAnnounce(announce) => {
				let outcome = self.on_block_announce(who.clone(), announce);
				self.update_peer_info(&who);
				return outcome;
			},
			GenericMessage::Transactions(m) =>
				self.on_extrinsics(who, m),
			GenericMessage::RemoteCallRequest(request) => self.on_remote_call_request(who, request),
			GenericMessage::RemoteCallResponse(response) =>
				self.on_remote_call_response(who, response),
			GenericMessage::RemoteReadRequest(request) =>
				self.on_remote_read_request(who, request),
			GenericMessage::RemoteReadResponse(response) =>
				self.on_remote_read_response(who, response),
			GenericMessage::RemoteHeaderRequest(request) =>
				self.on_remote_header_request(who, request),
			GenericMessage::RemoteHeaderResponse(response) =>
				self.on_remote_header_response(who, response),
			GenericMessage::RemoteChangesRequest(request) =>
				self.on_remote_changes_request(who, request),
			GenericMessage::RemoteChangesResponse(response) =>
				self.on_remote_changes_response(who, response),
			GenericMessage::FinalityProofRequest(request) =>
				self.on_finality_proof_request(who, request),
			GenericMessage::FinalityProofResponse(response) =>
				return self.on_finality_proof_response(who, response),
			GenericMessage::RemoteReadChildRequest(_) => {}
			GenericMessage::Consensus(msg) => {
				if self.context_data.peers.get(&who).map_or(false, |peer| peer.info.protocol_version > 2) {
					self.consensus_gossip.on_incoming(
						&mut ProtocolContext::new(&mut self.context_data, &mut self.behaviour, &self.peerset_handle),
						who,
						msg,
					);
				}
			}
			GenericMessage::ChainSpecific(msg) => self.specialization.on_message(
				&mut ProtocolContext::new(&mut self.context_data, &mut self.behaviour, &self.peerset_handle),
				who,
				msg,
			),
		}

		CustomMessageOutcome::None
	}

	fn send_message(&mut self, who: PeerId, message: Message<B>) {
		send_message::<B, H>(
			&mut self.behaviour,
			&mut self.context_data.peers,
			who,
			message,
		);
	}

	/// Locks `self` and returns a context plus the `ConsensusGossip` struct.
	pub fn consensus_gossip_lock<'a>(
		&'a mut self,
	) -> (impl Context<B> + 'a, &'a mut ConsensusGossip<B>) {
		let context = ProtocolContext::new(&mut self.context_data, &mut self.behaviour, &self.peerset_handle);
		(context, &mut self.consensus_gossip)
	}

	/// Locks `self` and returns a context plus the network specialization.
	pub fn specialization_lock<'a>(
		&'a mut self,
	) -> (impl Context<B> + 'a, &'a mut S) {
		let context = ProtocolContext::new(&mut self.context_data, &mut self.behaviour, &self.peerset_handle);
		(context, &mut self.specialization)
	}

	/// Gossip a consensus message to the network.
	pub fn gossip_consensus_message(
		&mut self,
		topic: B::Hash,
		engine_id: ConsensusEngineId,
		message: Vec<u8>,
		recipient: GossipMessageRecipient,
	) {
		let mut context = ProtocolContext::new(&mut self.context_data, &mut self.behaviour, &self.peerset_handle);
		let message = ConsensusMessage { data: message, engine_id };
		match recipient {
			GossipMessageRecipient::BroadcastToAll =>
				self.consensus_gossip.multicast(&mut context, topic, message, true),
			GossipMessageRecipient::BroadcastNew =>
				self.consensus_gossip.multicast(&mut context, topic, message, false),
			GossipMessageRecipient::Peer(who) =>
				self.send_message(who, GenericMessage::Consensus(message)),
		}
	}

	/// Called when a new peer is connected
	pub fn on_peer_connected(&mut self, who: PeerId) {
		trace!(target: "sync", "Connecting {}", who);
		self.handshaking_peers.insert(who.clone(), HandshakingPeer { timestamp: time::Instant::now() });
		self.send_status(who);
	}

	/// Called by peer when it is disconnecting
	pub fn on_peer_disconnected(&mut self, peer: PeerId) {
		trace!(target: "sync", "Disconnecting {}", peer);
		// lock all the the peer lists so that add/remove peer events are in order
		let removed = {
			self.handshaking_peers.remove(&peer);
			self.context_data.peers.remove(&peer)
		};
		if let Some(peer_data) = removed {
			let mut context = ProtocolContext::new(&mut self.context_data, &mut self.behaviour, &self.peerset_handle);
			if peer_data.info.protocol_version > 2 {
				self.consensus_gossip.peer_disconnected(&mut context, peer.clone());
			}
			self.sync.peer_disconnected(peer.clone());
			self.specialization.on_disconnect(&mut context, peer.clone());
			self.on_demand_core.on_disconnect(OnDemandIn {
				behaviour: &mut self.behaviour,
				peerset: self.peerset_handle.clone(),
			}, peer);
		}
	}

	/// Called as a back-pressure mechanism if the networking detects that the peer cannot process
	/// our messaging rate fast enough.
	pub fn on_clogged_peer(&self, who: PeerId, _msg: Option<Message<B>>) {
		self.peerset_handle.report_peer(who.clone(), CLOGGED_PEER_REPUTATION_CHANGE);

		// Print some diagnostics.
		if let Some(peer) = self.context_data.peers.get(&who) {
			debug!(target: "sync", "Clogged peer {} (protocol_version: {:?}; roles: {:?}; \
				known_extrinsics: {:?}; known_blocks: {:?}; best_hash: {:?}; best_number: {:?})",
				who, peer.info.protocol_version, peer.info.roles, peer.known_extrinsics, peer.known_blocks,
				peer.info.best_hash, peer.info.best_number);
		} else {
			debug!(target: "sync", "Peer clogged before being properly connected");
		}
	}

	fn on_block_request(
		&mut self,
		peer: PeerId,
		request: message::BlockRequest<B>
	) {
		trace!(target: "sync", "BlockRequest {} from {}: from {:?} to {:?} max {:?}",
			request.id,
			peer,
			request.from,
			request.to,
			request.max);

		// sending block requests to the node that is unable to serve it is considered a bad behavior
		if !self.config.roles.is_full() {
			trace!(target: "sync", "Peer {} is trying to sync from the light node", peer);
			self.behaviour.disconnect_peer(&peer);
			self.peerset_handle.report_peer(peer, i32::min_value());
			return;
		}

		let mut blocks = Vec::new();
		let mut id = match request.from {
			message::FromBlock::Hash(h) => BlockId::Hash(h),
			message::FromBlock::Number(n) => BlockId::Number(n),
		};
		let max = cmp::min(request.max.unwrap_or(u32::max_value()), MAX_BLOCK_DATA_RESPONSE) as usize;
		let get_header = request.fields.contains(message::BlockAttributes::HEADER);
		let get_body = request.fields.contains(message::BlockAttributes::BODY);
		let get_justification = request
			.fields
			.contains(message::BlockAttributes::JUSTIFICATION);
		while let Some(header) = self.context_data.chain.header(&id).unwrap_or(None) {
			if blocks.len() >= max {
				break;
			}
			let number = header.number().clone();
			let hash = header.hash();
			let parent_hash = header.parent_hash().clone();
			let justification = if get_justification {
				self.context_data.chain.justification(&BlockId::Hash(hash)).unwrap_or(None)
			} else {
				None
			};
			let block_data = message::generic::BlockData {
				hash: hash,
				header: if get_header { Some(header) } else { None },
				body: if get_body {
					self.context_data
						.chain
						.body(&BlockId::Hash(hash))
						.unwrap_or(None)
				} else {
					None
				},
				receipt: None,
				message_queue: None,
				justification,
			};
			blocks.push(block_data);
			match request.direction {
				message::Direction::Ascending => id = BlockId::Number(number + One::one()),
				message::Direction::Descending => {
					if number.is_zero() {
						break;
					}
					id = BlockId::Hash(parent_hash)
				}
			}
		}
		let response = message::generic::BlockResponse {
			id: request.id,
			blocks: blocks,
		};
		trace!(target: "sync", "Sending BlockResponse with {} blocks", response.blocks.len());
		self.send_message(peer, GenericMessage::BlockResponse(response))
	}

	/// Adjusts the reputation of a node.
	pub fn report_peer(&self, who: PeerId, reputation: i32) {
		self.peerset_handle.report_peer(who, reputation)
	}

	fn on_block_response(
		&mut self,
		peer: PeerId,
		request: message::BlockRequest<B>,
		response: message::BlockResponse<B>,
	) -> CustomMessageOutcome<B> {
		let blocks_range = match (
			response.blocks.first().and_then(|b| b.header.as_ref().map(|h| h.number())),
			response.blocks.last().and_then(|b| b.header.as_ref().map(|h| h.number())),
		) {
			(Some(first), Some(last)) if first != last => format!(" ({}..{})", first, last),
			(Some(first), Some(_)) => format!(" ({})", first),
			_ => Default::default(),
		};
		trace!(target: "sync", "BlockResponse {} from {} with {} blocks {}",
			response.id,
			peer,
			response.blocks.len(),
			blocks_range
		);

		// TODO [andre]: move this logic to the import queue so that
		// justifications are imported asynchronously (#1482)
		if request.fields == message::BlockAttributes::JUSTIFICATION {
			match self.sync.on_block_justification(peer, response) {
				Ok(sync::OnBlockJustification::Nothing) => CustomMessageOutcome::None,
				Ok(sync::OnBlockJustification::Import { peer, hash, number, justification }) =>
					CustomMessageOutcome::JustificationImport(peer, hash, number, justification),
				Err(sync::BadPeer(id, repu)) => {
					self.behaviour.disconnect_peer(&id);
					self.peerset_handle.report_peer(id, repu);
					CustomMessageOutcome::None
				}
			}
		} else {
			match self.sync.on_block_data(peer, request, response) {
				Ok(sync::OnBlockData::Import(origin, blocks)) =>
					CustomMessageOutcome::BlockImport(origin, blocks),
				Ok(sync::OnBlockData::Request(peer, req)) => {
					self.send_message(peer, GenericMessage::BlockRequest(req));
					CustomMessageOutcome::None
				}
				Err(sync::BadPeer(id, repu)) => {
					self.behaviour.disconnect_peer(&id);
					self.peerset_handle.report_peer(id, repu);
					CustomMessageOutcome::None
				}
			}
		}
	}

	/// Perform time based maintenance.
	///
	/// > **Note**: This method normally doesn't have to be called except for testing purposes.
	pub fn tick(&mut self) {
		self.consensus_gossip.tick(
			&mut ProtocolContext::new(&mut self.context_data, &mut self.behaviour, &self.peerset_handle)
		);
		self.maintain_peers();
		self.on_demand_core.maintain_peers(OnDemandIn {
			behaviour: &mut self.behaviour,
			peerset: self.peerset_handle.clone(),
		});
	}

	fn maintain_peers(&mut self) {
		let tick = time::Instant::now();
		let mut aborting = Vec::new();
		{
			for (who, peer) in self.context_data.peers.iter() {
				if peer.block_request.as_ref().map_or(false, |(t, _)| (tick - *t).as_secs() > REQUEST_TIMEOUT_SEC) {
					trace!(target: "sync", "Request timeout {}", who);
					aborting.push(who.clone());
				} else if peer.obsolete_requests.values().any(|t| (tick - *t).as_secs() > REQUEST_TIMEOUT_SEC) {
					trace!(target: "sync", "Obsolete timeout {}", who);
					aborting.push(who.clone());
				}
			}
			for (who, _) in self.handshaking_peers.iter()
				.filter(|(_, handshaking)| (tick - handshaking.timestamp).as_secs() > REQUEST_TIMEOUT_SEC)
			{
				trace!(target: "sync", "Handshake timeout {}", who);
				aborting.push(who.clone());
			}
		}

		self.specialization.maintain_peers(
			&mut ProtocolContext::new(&mut self.context_data, &mut self.behaviour, &self.peerset_handle)
		);
		for p in aborting {
			self.behaviour.disconnect_peer(&p);
			self.peerset_handle.report_peer(p, TIMEOUT_REPUTATION_CHANGE);
		}
	}

	/// Called by peer to report status
	fn on_status_message(&mut self, who: PeerId, status: message::Status<B>) {
		trace!(target: "sync", "New peer {} {:?}", who, status);
		let protocol_version = {
			if self.context_data.peers.contains_key(&who) {
				debug!("Unexpected status packet from {}", who);
				self.peerset_handle.report_peer(who, UNEXPECTED_STATUS_REPUTATION_CHANGE);
				return;
			}
			if status.genesis_hash != self.genesis_hash {
				trace!(
					target: "protocol",
					"Peer is on different chain (our genesis: {} theirs: {})",
					self.genesis_hash, status.genesis_hash
				);
				self.peerset_handle.report_peer(who.clone(), i32::min_value());
				self.behaviour.disconnect_peer(&who);
				return;
			}
			if status.version < MIN_VERSION && CURRENT_VERSION < status.min_supported_version {
				trace!(target: "protocol", "Peer {:?} using unsupported protocol version {}", who, status.version);
				self.peerset_handle.report_peer(who.clone(), i32::min_value());
				self.behaviour.disconnect_peer(&who);
				return;
			}

			if self.config.roles.is_light() {
				// we're not interested in light peers
				if status.roles.is_light() {
					debug!(target: "sync", "Peer {} is unable to serve light requests", who);
					self.peerset_handle.report_peer(who.clone(), i32::min_value());
					self.behaviour.disconnect_peer(&who);
					return;
				}

				// we don't interested in peers that are far behind us
				let self_best_block = self
					.context_data
					.chain
					.info()
					.chain.best_number;
				let blocks_difference = self_best_block
					.checked_sub(&status.best_number)
					.unwrap_or_else(Zero::zero)
					.saturated_into::<u64>();
				if blocks_difference > LIGHT_MAXIMAL_BLOCKS_DIFFERENCE {
					debug!(target: "sync", "Peer {} is far behind us and will unable to serve light requests", who);
					self.peerset_handle.report_peer(who.clone(), PEER_BEHIND_US_LIGHT_REPUTATION_CHANGE);
					self.behaviour.disconnect_peer(&who);
					return;
				}
			}

			let cache_limit = NonZeroUsize::new(1_000_000).expect("1_000_000 > 0; qed");

			let info = match self.handshaking_peers.remove(&who) {
				Some(_handshaking) => {
					PeerInfo {
						protocol_version: status.version,
						roles: status.roles,
						best_hash: status.best_hash,
						best_number: status.best_number
					}
				},
				None => {
					error!(target: "sync", "Received status from previously unconnected node {}", who);
					return;
				},
			};

			let peer = Peer {
				info,
				block_request: None,
				known_extrinsics: LruHashSet::new(cache_limit),
				known_blocks: LruHashSet::new(cache_limit),
				next_request_id: 0,
				obsolete_requests: HashMap::new(),
			};
			self.context_data.peers.insert(who.clone(), peer);

			debug!(target: "sync", "Connected {}", who);
			status.version
		};

		let info = self.context_data.peers.get(&who).expect("We just inserted above; QED").info.clone();
		self.on_demand_core.on_connect(OnDemandIn {
			behaviour: &mut self.behaviour,
			peerset: self.peerset_handle.clone(),
		}, who.clone(), status.roles, status.best_number);
		match self.sync.new_peer(who.clone(), info) {
			Ok(None) => (),
			Ok(Some(req)) => self.send_message(who.clone(), GenericMessage::BlockRequest(req)),
			Err(sync::BadPeer(id, repu)) => {
				self.behaviour.disconnect_peer(&id);
				self.peerset_handle.report_peer(id, repu)
			}
		}
		let mut context = ProtocolContext::new(&mut self.context_data, &mut self.behaviour, &self.peerset_handle);
		if protocol_version > 2 {
			self.consensus_gossip.new_peer(&mut context, who.clone(), status.roles);
		}
		self.specialization.on_connect(&mut context, who, status);
	}

	/// Called when peer sends us new extrinsics
	fn on_extrinsics(
		&mut self,
		who: PeerId,
		extrinsics: message::Transactions<B::Extrinsic>
	) {
		// Accept extrinsics only when fully synced
		if self.sync.status().state != SyncState::Idle {
			trace!(target: "sync", "{} Ignoring extrinsics while syncing", who);
			return;
		}
		trace!(target: "sync", "Received {} extrinsics from {}", extrinsics.len(), who);
		if let Some(ref mut peer) = self.context_data.peers.get_mut(&who) {
			for t in extrinsics {
				if let Some(hash) = self.transaction_pool.import(&t) {
					self.peerset_handle.report_peer(who.clone(), NEW_EXTRINSIC_REPUTATION_CHANGE);
					peer.known_extrinsics.insert(hash);
				} else {
					trace!(target: "sync", "Extrinsic rejected");
				}
			}
		}
	}

	/// Call when we must propagate ready extrinsics to peers.
	pub fn propagate_extrinsics(
		&mut self,
	) {
		debug!(target: "sync", "Propagating extrinsics");

		// Accept transactions only when fully synced
		if self.sync.status().state != SyncState::Idle {
			return;
		}

		let extrinsics = self.transaction_pool.transactions();
		let mut propagated_to = HashMap::new();
		for (who, peer) in self.context_data.peers.iter_mut() {
			let (hashes, to_send): (Vec<_>, Vec<_>) = extrinsics
				.iter()
				.filter(|&(ref hash, _)| peer.known_extrinsics.insert(hash.clone()))
				.cloned()
				.unzip();

			if !to_send.is_empty() {
				for hash in hashes {
					propagated_to
						.entry(hash)
						.or_insert_with(Vec::new)
						.push(who.to_base58());
				}
				trace!(target: "sync", "Sending {} transactions to {}", to_send.len(), who);
				self.behaviour.send_packet(who, GenericMessage::Transactions(to_send))
			}
		}

		self.transaction_pool.on_broadcasted(propagated_to);
	}

	/// Make sure an important block is propagated to peers.
	///
	/// In chain-based consensus, we often need to make sure non-best forks are
	/// at least temporarily synced.
	pub fn announce_block(&mut self, hash: B::Hash) {
		let header = match self.context_data.chain.header(&BlockId::Hash(hash)) {
			Ok(Some(header)) => header,
			Ok(None) => {
				warn!("Trying to announce unknown block: {}", hash);
				return;
			}
			Err(e) => {
				warn!("Error reading block header {}: {:?}", hash, e);
				return;
			}
		};

		// don't announce genesis block since it will be ignored
		if header.number().is_zero() {
			return;
		}

		let hash = header.hash();

		let message = GenericMessage::BlockAnnounce(message::BlockAnnounce { header: header.clone() });

		for (who, ref mut peer) in self.context_data.peers.iter_mut() {
			trace!(target: "sync", "Reannouncing block {:?} to {}", hash, who);
			peer.known_blocks.insert(hash);
			self.behaviour.send_packet(who, message.clone())
		}
	}

	/// Send Status message
	fn send_status(&mut self, who: PeerId) {
		let info = self.context_data.chain.info();
		let status = message::generic::Status {
			version: CURRENT_VERSION,
			min_supported_version: MIN_VERSION,
			genesis_hash: info.chain.genesis_hash,
			roles: self.config.roles.into(),
			best_number: info.chain.best_number,
			best_hash: info.chain.best_hash,
			chain_status: self.specialization.status(),
		};

		self.send_message(who, GenericMessage::Status(status))
	}

	fn on_block_announce(
		&mut self,
		who: PeerId,
		announce: message::BlockAnnounce<B::Header>
	) -> CustomMessageOutcome<B>  {
		let header = announce.header;
		let hash = header.hash();
		{
			if let Some(ref mut peer) = self.context_data.peers.get_mut(&who) {
				peer.known_blocks.insert(hash.clone());
			}
		}
		self.on_demand_core.on_block_announce(OnDemandIn {
			behaviour: &mut self.behaviour,
			peerset: self.peerset_handle.clone(),
		}, who.clone(), *header.number());

		match self.sync.on_block_announce(who.clone(), hash, &header) {
			sync::OnBlockAnnounce::Request(peer, req) => {
				self.send_message(peer, GenericMessage::BlockRequest(req));
				return CustomMessageOutcome::None
			}
			sync::OnBlockAnnounce::Nothing => {
				// try_import is only true when we have all data required to import block
				// in the BlockAnnounce message. This is only when:
				// 1) we're on light client;
				// AND
				// - EITHER 2.1) announced block is stale;
				// - OR 2.2) announced block is NEW and we normally only want to download this single block (i.e.
				//           there are no ascendants of this block scheduled for retrieval)
				return CustomMessageOutcome::None
			}
			sync::OnBlockAnnounce::ImportHeader => () // We proceed with the import.
		}

		// to import header from announced block let's construct response to request that normally would have
		// been sent over network (but it is not in our case)
		let blocks_to_import = self.sync.on_block_data(
			who.clone(),
			message::generic::BlockRequest {
				id: 0,
				fields: BlockAttributes::HEADER,
				from: message::FromBlock::Hash(hash),
				to: None,
				direction: message::Direction::Ascending,
				max: Some(1),
			},
			message::generic::BlockResponse {
				id: 0,
				blocks: vec![
					message::generic::BlockData {
						hash: hash,
						header: Some(header),
						body: None,
						receipt: None,
						message_queue: None,
						justification: None,
					},
				],
			},
		);
		match blocks_to_import {
			Ok(sync::OnBlockData::Import(origin, blocks)) => CustomMessageOutcome::BlockImport(origin, blocks),
			Ok(sync::OnBlockData::Request(peer, req)) => {
				self.send_message(peer, GenericMessage::BlockRequest(req));
				CustomMessageOutcome::None
			}
			Err(sync::BadPeer(id, repu)) => {
				self.behaviour.disconnect_peer(&id);
				self.peerset_handle.report_peer(id, repu);
				CustomMessageOutcome::None
			}
		}
	}

	/// Call this when a block has been imported in the import queue and we should announce it on
	/// the network.
	pub fn on_block_imported(&mut self, hash: B::Hash, header: &B::Header) {
		self.sync.update_chain_info(header);
		self.specialization.on_block_imported(
			&mut ProtocolContext::new(&mut self.context_data, &mut self.behaviour, &self.peerset_handle),
			hash.clone(),
			header,
		);

		// blocks are not announced by light clients
		if self.config.roles.is_light() {
			return;
		}

		// send out block announcements

		let message = GenericMessage::BlockAnnounce(message::BlockAnnounce { header: header.clone() });

		for (who, ref mut peer) in self.context_data.peers.iter_mut() {
			if peer.known_blocks.insert(hash.clone()) {
				trace!(target: "sync", "Announcing block {:?} to {}", hash, who);
				self.behaviour.send_packet(who, message.clone())
			}
		}
	}

	/// Call this when a block has been finalized. The sync layer may have some additional
	/// requesting to perform.
	pub fn on_block_finalized(&mut self, hash: B::Hash, header: &B::Header) {
		self.sync.on_block_finalized(&hash, *header.number())
	}

	fn on_remote_call_request(
		&mut self,
		who: PeerId,
		request: message::RemoteCallRequest<B::Hash>,
	) {
		trace!(target: "sync", "Remote call request {} from {} ({} at {})",
			request.id,
			who,
			request.method,
			request.block
		);
		let proof = match self.context_data.chain.execution_proof(
			&request.block,
			&request.method,
			&request.data,
		) {
			Ok((_, proof)) => proof,
			Err(error) => {
				trace!(target: "sync", "Remote call request {} from {} ({} at {}) failed with: {}",
					request.id,
					who,
					request.method,
					request.block,
					error
				);
				self.peerset_handle.report_peer(who.clone(), RPC_FAILED_REPUTATION_CHANGE);
				Default::default()
			}
		};

		self.send_message(
			who,
			GenericMessage::RemoteCallResponse(message::RemoteCallResponse {
				id: request.id,
				proof,
			}),
		);
	}

	/// Request a justification for the given block.
	///
	/// Uses `protocol` to queue a new justification request and tries to dispatch all pending
	/// requests.
	pub fn request_justification(&mut self, hash: &B::Hash, number: NumberFor<B>) {
		self.sync.request_justification(&hash, number)
	}

	/// Clears all pending justification requests.
	pub fn clear_justification_requests(&mut self) {
		self.sync.clear_justification_requests()
	}

	/// A batch of blocks have been processed, with or without errors.
	/// Call this when a batch of blocks have been processed by the import queue, with or without
	/// errors.
	pub fn blocks_processed(&mut self, processed_blocks: Vec<B::Hash>, has_error: bool) {
		self.sync.on_blocks_processed(processed_blocks, has_error);
	}

	/// Restart the sync process.
	pub fn restart(&mut self) {
		let peers = self.context_data.peers.clone();
		for result in self.sync.restart(|peer_id| peers.get(peer_id).map(|i| i.info.clone())) {
			match result {
				Ok((id, req)) => {
					let msg = GenericMessage::BlockRequest(req);
					send_message(&mut self.behaviour, &mut self.context_data.peers, id, msg)
				}
				Err(sync::BadPeer(id, repu)) => {
					self.behaviour.disconnect_peer(&id);
					self.peerset_handle.report_peer(id, repu)
				}
			}
		}
	}

	/// Notify about successful import of the given block.
	pub fn block_imported(&mut self, hash: &B::Hash, number: NumberFor<B>) {
		trace!(target: "sync", "Block imported successfully {} ({})", number, hash)
	}

	/// Call this when a justification has been processed by the import queue, with or without
	/// errors.
	pub fn justification_import_result(&mut self, hash: B::Hash, number: NumberFor<B>, success: bool) {
		self.sync.on_justification_import(hash, number, success)
	}

	/// Request a finality proof for the given block.
	///
	/// Queues a new finality proof request and tries to dispatch all pending requests.
	pub fn request_finality_proof(&mut self, hash: &B::Hash, number: NumberFor<B>) {
		self.sync.request_finality_proof(&hash, number)
	}

	pub fn finality_proof_import_result(
		&mut self,
		request_block: (B::Hash, NumberFor<B>),
		finalization_result: Result<(B::Hash, NumberFor<B>), ()>,
	) {
		self.sync.on_finality_proof_import(request_block, finalization_result)
	}

	fn on_remote_call_response(
		&mut self,
		who: PeerId,
		response: message::RemoteCallResponse
	) {
		trace!(target: "sync", "Remote call response {} from {}", response.id, who);
		self.on_demand_core.on_remote_call_response(OnDemandIn {
			behaviour: &mut self.behaviour,
			peerset: self.peerset_handle.clone(),
		}, who, response);
	}

	fn on_remote_read_request(
		&mut self,
		who: PeerId,
		request: message::RemoteReadRequest<B::Hash>,
	) {
		trace!(target: "sync", "Remote read request {} from {} ({} at {})",
			request.id, who, request.key.to_hex::<String>(), request.block);
		let proof = match self.context_data.chain.read_proof(&request.block, &request.key) {
			Ok(proof) => proof,
			Err(error) => {
				trace!(target: "sync", "Remote read request {} from {} ({} at {}) failed with: {}",
					request.id,
					who,
					request.key.to_hex::<String>(),
					request.block,
					error
				);
				Default::default()
			}
		};
		self.send_message(
			who,
			GenericMessage::RemoteReadResponse(message::RemoteReadResponse {
				id: request.id,
				proof,
			}),
		);
	}

	fn on_remote_read_response(
		&mut self,
		who: PeerId,
		response: message::RemoteReadResponse
	) {
		trace!(target: "sync", "Remote read response {} from {}", response.id, who);
		self.on_demand_core.on_remote_read_response(OnDemandIn {
			behaviour: &mut self.behaviour,
			peerset: self.peerset_handle.clone(),
		}, who, response);
	}

	fn on_remote_header_request(
		&mut self,
		who: PeerId,
		request: message::RemoteHeaderRequest<NumberFor<B>>,
	) {
		trace!(target: "sync", "Remote header proof request {} from {} ({})",
			request.id, who, request.block);
		let (header, proof) = match self.context_data.chain.header_proof(request.block) {
			Ok((header, proof)) => (Some(header), proof),
			Err(error) => {
				trace!(target: "sync", "Remote header proof request {} from {} ({}) failed with: {}",
					request.id,
					who,
					request.block,
					error
				);
				(Default::default(), Default::default())
			}
		};
		self.send_message(
			who,
			GenericMessage::RemoteHeaderResponse(message::RemoteHeaderResponse {
				id: request.id,
				header,
				proof,
			}),
		);
	}

	fn on_remote_header_response(
		&mut self,
		who: PeerId,
		response: message::RemoteHeaderResponse<B::Header>,
	) {
		trace!(target: "sync", "Remote header proof response {} from {}", response.id, who);
		self.on_demand_core.on_remote_header_response(OnDemandIn {
			behaviour: &mut self.behaviour,
			peerset: self.peerset_handle.clone(),
		}, who, response);
	}

	fn on_remote_changes_request(
		&mut self,
		who: PeerId,
		request: message::RemoteChangesRequest<B::Hash>,
	) {
		trace!(target: "sync", "Remote changes proof request {} from {} for key {} ({}..{})",
			request.id,
			who,
			request.key.to_hex::<String>(),
			request.first,
			request.last
		);
		let key = StorageKey(request.key);
		let proof = match self.context_data.chain.key_changes_proof(
			request.first,
			request.last,
			request.min,
			request.max,
			&key
		) {
			Ok(proof) => proof,
			Err(error) => {
				trace!(target: "sync", "Remote changes proof request {} from {} for key {} ({}..{}) failed with: {}",
					request.id,
					who,
					key.0.to_hex::<String>(),
					request.first,
					request.last,
					error
				);
				ChangesProof::<B::Header> {
					max_block: Zero::zero(),
					proof: vec![],
					roots: BTreeMap::new(),
					roots_proof: vec![],
				}
			}
		};
		self.send_message(
			who,
			GenericMessage::RemoteChangesResponse(message::RemoteChangesResponse {
				id: request.id,
				max: proof.max_block,
				proof: proof.proof,
				roots: proof.roots.into_iter().collect(),
				roots_proof: proof.roots_proof,
			}),
		);
	}

	fn on_remote_changes_response(
		&mut self,
		who: PeerId,
		response: message::RemoteChangesResponse<NumberFor<B>, B::Hash>,
	) {
		trace!(target: "sync", "Remote changes proof response {} from {} (max={})",
			response.id,
			who,
			response.max
		);
		self.on_demand_core.on_remote_changes_response(OnDemandIn {
			behaviour: &mut self.behaviour,
			peerset: self.peerset_handle.clone(),
		}, who, response);
	}

	fn on_finality_proof_request(
		&mut self,
		who: PeerId,
		request: message::FinalityProofRequest<B::Hash>,
	) {
		trace!(target: "sync", "Finality proof request from {} for {}", who, request.block);
		let finality_proof = self.finality_proof_provider.as_ref()
			.ok_or_else(|| String::from("Finality provider is not configured"))
			.and_then(|provider|
				provider.prove_finality(request.block, &request.request).map_err(|e| e.to_string())
			);
		let finality_proof = match finality_proof {
			Ok(finality_proof) => finality_proof,
			Err(error) => {
				trace!(target: "sync", "Finality proof request from {} for {} failed with: {}",
					who,
					request.block,
					error
				);
				None
			},
		};
 		self.send_message(
			who,
			GenericMessage::FinalityProofResponse(message::FinalityProofResponse {
				id: 0,
				block: request.block,
				proof: finality_proof,
			}),
		);
	}

	fn on_finality_proof_response(
		&mut self,
		who: PeerId,
		response: message::FinalityProofResponse<B::Hash>,
	) -> CustomMessageOutcome<B> {
		trace!(target: "sync", "Finality proof response from {} for {}", who, response.block);
		match self.sync.on_block_finality_proof(who, response) {
			Ok(sync::OnBlockFinalityProof::Nothing) => CustomMessageOutcome::None,
			Ok(sync::OnBlockFinalityProof::Import { peer, hash, number, proof }) =>
				CustomMessageOutcome::FinalityProofImport(peer, hash, number, proof),
			Err(sync::BadPeer(id, repu)) => {
				self.behaviour.disconnect_peer(&id);
				self.peerset_handle.report_peer(id, repu);
				CustomMessageOutcome::None
			}
		}
	}

	fn on_remote_body_response(
		&mut self,
		peer: PeerId,
		response: message::BlockResponse<B>
	) {
		self.on_demand_core.on_remote_body_response(OnDemandIn {
			behaviour: &mut self.behaviour,
			peerset: self.peerset_handle.clone(),
		}, peer, response);
	}
}

/// Outcome of an incoming custom message.
#[derive(Debug)]
pub enum CustomMessageOutcome<B: BlockT> {
	BlockImport(BlockOrigin, Vec<IncomingBlock<B>>),
	JustificationImport(Origin, B::Hash, NumberFor<B>, Justification),
	FinalityProofImport(Origin, B::Hash, NumberFor<B>, Vec<u8>),
	None,
}

fn send_message<B: BlockT, H: ExHashT>(
	behaviour: &mut CustomProto<Message<B>, Substream<StreamMuxerBox>>,
	peers: &mut HashMap<PeerId, Peer<B, H>>,
	who: PeerId,
	mut message: Message<B>,
) {
	if let GenericMessage::BlockRequest(ref mut r) = message {
		if let Some(ref mut peer) = peers.get_mut(&who) {
			r.id = peer.next_request_id;
			peer.next_request_id = peer.next_request_id + 1;
			if let Some((timestamp, request)) = peer.block_request.take() {
				trace!(target: "sync", "Request {} for {} is now obsolete.", request.id, who);
				peer.obsolete_requests.insert(request.id, timestamp);
			}
			peer.block_request = Some((time::Instant::now(), r.clone()));
		}
	}
	behaviour.send_packet(&who, message);
}

impl<B: BlockT, S: NetworkSpecialization<B>, H: ExHashT> NetworkBehaviour for
Protocol<B, S, H> {
	type ProtocolsHandler = <CustomProto<Message<B>, Substream<StreamMuxerBox>> as NetworkBehaviour>::ProtocolsHandler;
	type OutEvent = CustomMessageOutcome<B>;

	fn new_handler(&mut self) -> Self::ProtocolsHandler {
		self.behaviour.new_handler()
	}

	fn addresses_of_peer(&mut self, peer_id: &PeerId) -> Vec<Multiaddr> {
		self.behaviour.addresses_of_peer(peer_id)
	}

	fn inject_connected(&mut self, peer_id: PeerId, endpoint: ConnectedPoint) {
		self.behaviour.inject_connected(peer_id, endpoint)
	}

	fn inject_disconnected(&mut self, peer_id: &PeerId, endpoint: ConnectedPoint) {
		self.behaviour.inject_disconnected(peer_id, endpoint)
	}

	fn inject_node_event(
		&mut self,
		peer_id: PeerId,
		event: <<Self::ProtocolsHandler as IntoProtocolsHandler>::Handler as ProtocolsHandler>::OutEvent,
	) {
		self.behaviour.inject_node_event(peer_id, event)
	}

	fn poll(
		&mut self,
		params: &mut impl PollParameters,
	) -> Async<
		NetworkBehaviourAction<
			<<Self::ProtocolsHandler as IntoProtocolsHandler>::Handler as ProtocolsHandler>::InEvent,
			Self::OutEvent
		>
	> {
		while let Ok(Async::Ready(_)) = self.tick_timeout.poll() {
			self.tick();
		}

		while let Ok(Async::Ready(_)) = self.propagate_timeout.poll() {
			self.propagate_extrinsics();
		}

		for (id, r) in self.sync.block_requests() {
			send_message(&mut self.behaviour, &mut self.context_data.peers, id, GenericMessage::BlockRequest(r))
		}
		for (id, r) in self.sync.justification_requests() {
			send_message(&mut self.behaviour, &mut self.context_data.peers, id, GenericMessage::BlockRequest(r))
		}
		for (id, r) in self.sync.finality_proof_requests() {
			send_message(&mut self.behaviour, &mut self.context_data.peers, id, GenericMessage::FinalityProofRequest(r))
		}

		let event = match self.behaviour.poll(params) {
			Async::NotReady => return Async::NotReady,
			Async::Ready(NetworkBehaviourAction::GenerateEvent(ev)) => ev,
			Async::Ready(NetworkBehaviourAction::DialAddress { address }) =>
				return Async::Ready(NetworkBehaviourAction::DialAddress { address }),
			Async::Ready(NetworkBehaviourAction::DialPeer { peer_id }) =>
				return Async::Ready(NetworkBehaviourAction::DialPeer { peer_id }),
			Async::Ready(NetworkBehaviourAction::SendEvent { peer_id, event }) =>
				return Async::Ready(NetworkBehaviourAction::SendEvent { peer_id, event }),
			Async::Ready(NetworkBehaviourAction::ReportObservedAddr { address }) =>
				return Async::Ready(NetworkBehaviourAction::ReportObservedAddr { address }),
		};

		let outcome = match event {
			CustomProtoOut::CustomProtocolOpen { peer_id, version, .. } => {
				debug_assert!(
					version <= CURRENT_VERSION as u8
					&& version >= MIN_VERSION as u8
				);
				self.on_peer_connected(peer_id);
				CustomMessageOutcome::None
			}
			CustomProtoOut::CustomProtocolClosed { peer_id, .. } => {
				self.on_peer_disconnected(peer_id);
				CustomMessageOutcome::None
			},
			CustomProtoOut::CustomMessage { peer_id, message } =>
				self.on_custom_message(peer_id, message),
			CustomProtoOut::Clogged { peer_id, messages } => {
				debug!(target: "sync", "{} clogging messages:", messages.len());
				for msg in messages.into_iter().take(5) {
					debug!(target: "sync", "{:?}", msg);
					self.on_clogged_peer(peer_id.clone(), Some(msg));
				}
				CustomMessageOutcome::None
			}
		};

		if let CustomMessageOutcome::None = outcome {
			Async::NotReady
		} else {
			Async::Ready(NetworkBehaviourAction::GenerateEvent(outcome))
		}
	}

	fn inject_replaced(&mut self, peer_id: PeerId, closed_endpoint: ConnectedPoint, new_endpoint: ConnectedPoint) {
		self.behaviour.inject_replaced(peer_id, closed_endpoint, new_endpoint)
	}

	fn inject_addr_reach_failure(
		&mut self,
		peer_id: Option<&PeerId>,
		addr: &Multiaddr,
		error: &dyn std::error::Error
	) {
		self.behaviour.inject_addr_reach_failure(peer_id, addr, error)
	}

	fn inject_dial_failure(&mut self, peer_id: &PeerId) {
		self.behaviour.inject_dial_failure(peer_id)
	}

	fn inject_new_listen_addr(&mut self, addr: &Multiaddr) {
		self.behaviour.inject_new_listen_addr(addr)
	}

	fn inject_expired_listen_addr(&mut self, addr: &Multiaddr) {
		self.behaviour.inject_expired_listen_addr(addr)
	}

	fn inject_new_external_addr(&mut self, addr: &Multiaddr) {
		self.behaviour.inject_new_external_addr(addr)
	}
}

impl<B: BlockT, S: NetworkSpecialization<B>, H: ExHashT> DiscoveryNetBehaviour for Protocol<B, S, H> {
	fn add_discovered_nodes(&mut self, peer_ids: impl Iterator<Item = PeerId>) {
		self.behaviour.add_discovered_nodes(peer_ids)
	}
}<|MERGE_RESOLUTION|>--- conflicted
+++ resolved
@@ -28,16 +28,7 @@
 	Block as BlockT, Header as HeaderT, NumberFor, One, Zero,
 	CheckedSub, SaturatedConversion
 };
-<<<<<<< HEAD
-use consensus::import_queue::BoxFinalityProofRequestBuilder;
 use message::{BlockAttributes, Direction, FromBlock, Message, RequestId};
-=======
-use message::{
-	BlockRequest as BlockRequestMessage,
-	FinalityProofRequest as FinalityProofRequestMessage, Message,
-};
-use message::{BlockAttributes, Direction, FromBlock, RequestId};
->>>>>>> 95057137
 use message::generic::{Message as GenericMessage, ConsensusMessage};
 use event::Event;
 use consensus_gossip::{ConsensusGossip, MessageRecipient as GossipMessageRecipient};
@@ -367,11 +358,7 @@
 		peerset_config: peerset::PeersetConfig,
 	) -> error::Result<(Protocol<B, S, H>, peerset::PeersetHandle)> {
 		let info = chain.info();
-<<<<<<< HEAD
-		let sync = ChainSync::new(config.roles, chain.clone(), &info);
-=======
-		let sync = ChainSync::new(config.roles, &info, finality_proof_request_builder);
->>>>>>> 95057137
+		let sync = ChainSync::new(config.roles, chain.clone(), &info, finality_proof_request_builder);
 		let (peerset, peerset_handle) = peerset::Peerset::from_config(peerset_config);
 		let versions = &((MIN_VERSION as u8)..=(CURRENT_VERSION as u8)).collect::<Vec<u8>>();
 		let behaviour = CustomProto::new(protocol_id, versions, peerset);
