--- conflicted
+++ resolved
@@ -328,14 +328,10 @@
 		Ok(Async::NotReady)
 	}
 
-<<<<<<< HEAD
-=======
-impl<B: BlockT, S: NetworkSpecialization<B>, H: ExHashT> Protocol<B, S, H> {
 	fn is_on_demand_response(&self, who: &PeerId, response_id: message::RequestId) -> bool {
 		self.on_demand.as_ref().map_or(false, |od| od.is_on_demand_response(&who, response_id))
 	}
 
->>>>>>> c8c7cfd2
 	fn handle_response(
 		&mut self,
 		network_out: &mut dyn NetworkOut<B>,
@@ -383,22 +379,15 @@
 			GenericMessage::Status(s) => self.on_status_message(network_out, who, s),
 			GenericMessage::BlockRequest(r) => self.on_block_request(network_out, who, r),
 			GenericMessage::BlockResponse(r) => {
-<<<<<<< HEAD
-				if let Some(request) = self.handle_response(network_out, who.clone(), &r) {
-					let outcome = self.on_block_response(network_out, who.clone(), request, r);
-					self.update_peer_info(&who);
-					return outcome
-=======
 				// Note, this is safe because only `ordinary bodies` and `remote bodies` are received in this matter.
 				if self.is_on_demand_response(&who, r.id) {
 					self.on_remote_body_response(who, r);
 				} else {
-					if let Some(request) = self.handle_response(who.clone(), &r) {
-						let outcome = self.on_block_response(who.clone(), request, r);
+					if let Some(request) = self.handle_response(network_out, who.clone(), &r) {
+						let outcome = self.on_block_response(network_out, who.clone(), request, r);
 						self.update_peer_info(&who);
 						return outcome
 					}
->>>>>>> c8c7cfd2
 				}
 			},
 			GenericMessage::BlockAnnounce(announce) => {
