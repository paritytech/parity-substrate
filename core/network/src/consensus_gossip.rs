--- conflicted
+++ resolved
@@ -75,17 +75,11 @@
 
 /// Message validation result.
 pub enum ValidationResult<H> {
-<<<<<<< HEAD
-	/// Message should be stored under the given topic.
-	Keep(H),
-	/// Message should be discarded.
-=======
 	/// Message should be stored and propagated under given topic.
 	KeepAndPropagate(H),
 	/// Message should be processed, but not propagated.
 	ProcessAndDiscard(H),
 	/// Message should be ignored.
->>>>>>> da217ff3
 	Discard,
 }
 
@@ -349,14 +343,9 @@
 				let mut context = ValidatorContext { gossip: self, protocol, engine_id };
 				v.validate(&mut context, &who, &message.data)
 			});
-<<<<<<< HEAD
-		let topic = match validation {
-			Some(ValidationResult::Keep(topic)) => Some(topic),
-=======
 		let validation_result = match validation {
 			Some(ValidationResult::KeepAndPropagate(topic)) => Some((topic, true)),
 			Some(ValidationResult::ProcessAndDiscard(topic)) => Some((topic, false)),
->>>>>>> da217ff3
 			Some(ValidationResult::Discard) => None,
 			None => {
 				protocol.report_peer(
@@ -437,15 +426,8 @@
 
 	struct AllowAll;
 	impl Validator<Block> for AllowAll {
-<<<<<<< HEAD
-		fn validate(&self, _context: &mut ValidatorContext<Block>, _who: &NodeIndex, _data: &[u8])
-			-> ValidationResult<H256>
-		{
-			ValidationResult::Keep(H256::default())
-=======
 		fn validate(&self, _context: &mut ValidatorContext<Block>, _sender: &NodeIndex, _data: &[u8]) -> ValidationResult<H256> {
 			ValidationResult::KeepAndPropagate(H256::default())
->>>>>>> da217ff3
 		}
 	}
 
@@ -455,11 +437,7 @@
 		impl Validator<Block> for AllowOne {
 			fn validate(&self, _context: &mut ValidatorContext<Block>, _sender: &NodeIndex, data: &[u8]) -> ValidationResult<H256> {
 				if data[0] == 1 {
-<<<<<<< HEAD
-					ValidationResult::Keep(H256::default())
-=======
 					ValidationResult::KeepAndPropagate(H256::default())
->>>>>>> da217ff3
 				} else {
 					ValidationResult::Discard
 				}
