// Copyright 2017-2018 Parity Technologies (UK) Ltd.
// This file is part of Substrate.

// Substrate is free software: you can redistribute it and/or modify
// it under the terms of the GNU General Public License as published by
// the Free Software Foundation, either version 3 of the License, or
// (at your option) any later version.

// Substrate is distributed in the hope that it will be useful,
// but WITHOUT ANY WARRANTY; without even the implied warranty of
// MERCHANTABILITY or FITNESS FOR A PARTICULAR PURPOSE.  See the
// GNU General Public License for more details.

// You should have received a copy of the GNU General Public License
// along with Substrate.  If not, see <http://www.gnu.org/licenses/>.

//! Utility for gossip of network messages between authorities.
//! Handles chain-specific and standard BFT messages.

use std::collections::{HashMap, HashSet};
use futures::sync::mpsc;
use std::time::{Instant, Duration};
use rand::{self, Rng};
use network_libp2p::NodeIndex;
use runtime_primitives::traits::{Block as BlockT, Header as HeaderT, Hash, HashFor};
use runtime_primitives::generic::BlockId;
use message::generic::{Message, ConsensusMessage};
use protocol::Context;
use service::Roles;
use specialization::Specialization;
use StatusMessage;
use generic_message;

// TODO: Add additional spam/DoS attack protection.
const MESSAGE_LIFETIME: Duration = Duration::from_secs(600);

struct PeerConsensus<H> {
	known_messages: HashSet<H>,
	is_authority: bool,
}

struct MessageEntry<B: BlockT> {
	topic: B::Hash,
	message_hash: B::Hash,
	message: ConsensusMessage,
	instant: Instant,
}

/// Consensus network protocol handler. Manages statements and candidate requests.
pub struct ConsensusGossip<B: BlockT> {
	peers: HashMap<NodeIndex, PeerConsensus<(B::Hash, B::Hash)>>,
	live_message_sinks: HashMap<B::Hash, mpsc::UnboundedSender<ConsensusMessage>>,
	messages: Vec<MessageEntry<B>>,
	known_messages: HashSet<(B::Hash, B::Hash)>,
	session_start: Option<B::Hash>,
}

impl<B: BlockT> ConsensusGossip<B>
where
	B::Header: HeaderT<Number=u64>
{
	/// Create a new instance.
	pub fn new() -> Self {
		ConsensusGossip {
			peers: HashMap::new(),
			live_message_sinks: HashMap::new(),
			messages: Default::default(),
			known_messages: Default::default(),
			session_start: None
		}
	}

	/// Closes all notification streams.
	pub fn abort(&mut self) {
		self.live_message_sinks.clear();
	}

	/// Handle new connected peer.
	pub fn new_peer(&mut self, protocol: &mut Context<B>, who: NodeIndex, roles: Roles) {
		if roles.intersects(Roles::AUTHORITY) {
			trace!(target:"gossip", "Registering {:?} {}", roles, who);
			// Send out all known messages to authorities.
			// TODO: limit by size
			let mut known_messages = HashSet::new();
			for entry in self.messages.iter() {
				known_messages.insert((entry.topic, entry.message_hash));
				protocol.send_message(who, Message::Consensus(entry.topic.clone(), entry.message.clone()));
			}
			self.peers.insert(who, PeerConsensus {
				known_messages,
				is_authority: true,
			});
		}
		else if roles.intersects(Roles::FULL) {
			self.peers.insert(who, PeerConsensus {
				known_messages: HashSet::new(),
				is_authority: false,
			});
		}
	}

	fn propagate<F>(
		&mut self,
		protocol: &mut Context<B>,
		message_hash: B::Hash,
		topic: B::Hash,
		get_message: F,
	)
		where F: Fn() -> ConsensusMessage,
	{
		let mut non_authorities: Vec<_> = self.peers.iter()
			.filter_map(|(id, ref peer)| if !peer.is_authority && !peer.known_messages.contains(&(topic, message_hash)) { Some(*id) } else { None })
			.collect();

		rand::thread_rng().shuffle(&mut non_authorities);
		let non_authorities: HashSet<_> = if non_authorities.is_empty() {
			HashSet::new()
		} else {
			non_authorities[0..non_authorities.len().min(((non_authorities.len() as f64).sqrt() as usize).max(3))].iter().collect()
		};

		for (id, ref mut peer) in self.peers.iter_mut() {
			if peer.is_authority {
<<<<<<< HEAD
				if peer.known_messages.insert((topic.clone(), message_hash.clone())) {
					let message = get_message();
					debug!(target:"gossip", "Propagating to authority {}: {:?}", id, message);
					protocol.send_message(*id, Message::Consensus(topic, message));
				}
			} else if non_authorities.contains(&id) {
				let message = get_message();
				debug!(target:"gossip", "Propagating to {}: {:?}", id, message);
				peer.known_messages.insert((topic.clone(), message_hash.clone()));
				protocol.send_message(*id, Message::Consensus(topic, message));
=======
				if peer.known_messages.insert(hash.clone()) {
					debug!(target:"gossip", "Propagating to authority {}: {:?}", id, message);
					protocol.send_message(*id, message.clone());
				}
			}
			else if non_authorities.contains(&id) {
				debug!(target:"gossip", "Propagating to {}: {:?}", id, message);
				peer.known_messages.insert(hash.clone());
				protocol.send_message(*id, message.clone());
>>>>>>> 0f94a81a
			}
		}
	}

	fn register_message<F>(&mut self, message_hash: B::Hash, topic: B::Hash, get_message: F)
		where F: Fn() -> ConsensusMessage
	{
		if self.known_messages.insert((topic, message_hash)) {
			self.messages.push(MessageEntry {
				topic,
				message_hash,
				instant: Instant::now(),
				message: get_message(),
			});
		}
	}

	/// Call when a peer has been disconnected to stop tracking gossip status.
	pub fn peer_disconnected(&mut self, _protocol: &mut Context<B>, who: NodeIndex) {
		self.peers.remove(&who);
	}

	/// Prune old or no longer relevant consensus messages. Provide a predicate
	/// for pruning, which returns `false` when the items with a given topic should be pruned.
	pub fn collect_garbage<P: Fn(&B::Hash) -> bool>(&mut self, predicate: P) {
		self.live_message_sinks.retain(|_, sink| !sink.is_closed());

		let hashes = &mut self.known_messages;
		let before = self.messages.len();
		let now = Instant::now();
		self.messages.retain(|entry| {
			if entry.instant + MESSAGE_LIFETIME >= now && predicate(&entry.topic) {
				true
			} else {
				hashes.remove(&(entry.topic, entry.message_hash));
				false
			}
		});
		trace!(target:"gossip", "Cleaned up {} stale messages, {} left", before - self.messages.len(), self.messages.len());
		for (_, ref mut peer) in self.peers.iter_mut() {
			peer.known_messages.retain(|h| hashes.contains(h));
		}
	}

	/// Get all incoming messages for a topic.
	pub fn messages_for(&mut self, topic: B::Hash) -> mpsc::UnboundedReceiver<ConsensusMessage> {
		let (tx, rx) = mpsc::unbounded();
		for entry in self.messages.iter().filter(|e| e.topic == topic) {
			tx.unbounded_send(entry.message.clone()).expect("receiver known to be live; qed");
		}
		self.live_message_sinks.insert(topic, tx);

		rx
	}

	/// Handle an incoming ConsensusMessage for topic by who via protocol. Discard message if topic
	/// already known, the message is old, its source peers isn't a registered peer or the connection
	/// to them is broken. Return `Some(topic, message)` if it was added to the internal queue, `None`
	/// in all other cases.
	pub fn on_incoming(
		&mut self,
		protocol: &mut Context<B>,
		who: NodeIndex,
		topic: B::Hash,
		message: ConsensusMessage,
	) -> Option<(B::Hash, ConsensusMessage)> {
		let message_hash = HashFor::<B>::hash(&message[..]);

		if self.known_messages.contains(&(topic, message_hash)) {
			trace!(target:"gossip", "Ignored already known message from {} in {}", who, topic);
			return None;
		}

		match (protocol.client().info(), protocol.client().header(&BlockId::Hash(topic))) {
			(_, Err(e)) | (Err(e), _) => {
				debug!(target:"gossip", "Error reading blockchain: {:?}", e);
				return None;
			},
			(Ok(info), Ok(Some(header))) => {
				if header.number() < &info.chain.best_number {
					trace!(target:"gossip", "Ignored ancient message from {}, hash={}", who, topic);
					return None;
				}
			},
			(Ok(_), Ok(None)) => {},
		}


		if let Some(ref mut peer) = self.peers.get_mut(&who) {
<<<<<<< HEAD
			use std::collections::hash_map::Entry;
			peer.known_messages.insert((topic, message_hash));
			if let Entry::Occupied(mut entry) = self.live_message_sinks.entry(topic) {
				debug!(target: "gossip", "Pushing consensus message to sink for {}.", topic);
				if let Err(e) = entry.get().unbounded_send(message.clone()) {
					trace!(target:"gossip", "Error broadcasting message notification: {:?}", e);
=======
			peer.known_messages.insert(hash);
			if let Some((sink, parent_hash)) = self.message_sink.take() {
				if parent == parent_hash {
					debug!(target: "gossip", "Pushing relevant consensus message to sink.");
					if let Err(e) = sink.unbounded_send(message.clone()) {
<<<<<<< HEAD
						trace!(target:"gossip", "Error broadcasting message notification: {:?}", e);
					} else {
						debug!(target: "gossip", "Pushed message into sink: {}", message.clone());
=======
						debug!(target:"gossip", "Error broadcasting message notification: {:?}", e);
					} else {
						debug!(target: "gossip", "Pushed message into sink: {:?}", message.clone());
>>>>>>> 0f94a81a
					}
>>>>>>> Upgrade trace consensus gossip to debug and debug received proposal msgs
				}

				if entry.get().is_closed() {
					entry.remove_entry();
				}
			}
		} else {
			trace!(target:"gossip", "Ignored statement from unregistered peer {}", who);
			return None;
		}

		self.multicast_inner(protocol, message_hash, topic, || message.clone());
		Some((topic, message))
	}

	/// Multicast a message to all peers.
	pub fn multicast(&mut self, protocol: &mut Context<B>, topic: B::Hash, message: ConsensusMessage) {
		let message_hash = HashFor::<B>::hash(&message);
		self.multicast_inner(protocol, message_hash, topic, || message.clone());
	}

	fn multicast_inner<F>(&mut self, protocol: &mut Context<B>, message_hash: B::Hash, topic: B::Hash, get_message: F)
		where F: Fn() -> ConsensusMessage
	{
		self.register_message(message_hash, topic, &get_message);
		self.propagate(protocol, message_hash, topic, get_message);
	}

	/// Note new consensus session.
	pub fn new_session(&mut self, parent_hash: B::Hash) {
		let old_session = self.session_start.take();
		self.session_start = Some(parent_hash);
		self.collect_garbage(|topic| old_session.as_ref().map_or(true, |h| topic != h));
	}
}

impl<Block: BlockT> Specialization<Block> for ConsensusGossip<Block> where
	Block::Header: HeaderT<Number=u64>
{
	fn status(&self) -> Vec<u8> {
		Vec::new()
	}

	fn on_connect(&mut self, ctx: &mut Context<Block>, who: NodeIndex, status: StatusMessage<Block>) {
		self.new_peer(ctx, who, status.roles);
	}

	fn on_disconnect(&mut self, ctx: &mut Context<Block>, who: NodeIndex) {
		self.peer_disconnected(ctx, who);
	}

	fn on_message(
		&mut self,
		ctx: &mut Context<Block>,
		who: NodeIndex,
		message: &mut Option<::message::Message<Block>>
	) {
		match message.take() {
			Some(generic_message::Message::Consensus(topic, msg)) => {
				trace!(target: "gossip", "Consensus message from {}: {:?}", who, msg);
				self.on_incoming(ctx, who, topic, msg);
			}
			r => *message = r,
		}
	}

	fn on_abort(&mut self) {
		self.abort();
	}

	fn maintain_peers(&mut self, _ctx: &mut Context<Block>) {
		self.collect_garbage(|_| true);
	}

	fn on_block_imported(
		&mut self,
		_ctx: &mut Context<Block>,
		_hash: <Block as BlockT>::Hash,
		_header: &<Block as BlockT>::Header)
	{}
}

#[cfg(test)]
mod tests {
	use runtime_primitives::testing::{H256, Block as RawBlock};
	use std::time::Instant;
	use super::*;

	type Block = RawBlock<u64>;

	#[test]
	fn collects_garbage() {
		let prev_hash = H256::random();
		let best_hash = H256::random();
		let mut consensus = ConsensusGossip::<Block>::new();
		let now = Instant::now();
		let m1_hash = H256::random();
		let m2_hash = H256::random();
		let m1 = vec![1, 2, 3];
		let m2 = vec![4, 5, 6];

		macro_rules! push_msg {
			($topic:expr, $hash: expr, $now: expr, $m:expr) => {
				consensus.messages.push(MessageEntry {
					topic: $topic,
					message_hash: $hash,
					instant: $now,
					message: $m,
				})
			}
		}

		push_msg!(prev_hash, m1_hash, now, m1);
		push_msg!(best_hash, m2_hash, now, m2.clone());
		consensus.known_messages.insert((prev_hash, m1_hash));
		consensus.known_messages.insert((best_hash, m2_hash));

		// nothing to collect
		consensus.collect_garbage(|_t| true);
		assert_eq!(consensus.messages.len(), 2);
		assert_eq!(consensus.known_messages.len(), 2);

		// nothing to collect with default.
		consensus.collect_garbage(|&topic| topic != Default::default());
		assert_eq!(consensus.messages.len(), 2);
		assert_eq!(consensus.known_messages.len(), 2);

		// topic that was used in one message.
		consensus.collect_garbage(|topic| topic != &prev_hash);
		assert_eq!(consensus.messages.len(), 1);
		assert_eq!(consensus.known_messages.len(), 1);
		assert!(consensus.known_messages.contains(&(best_hash, m2_hash)));

		// make timestamp expired
		consensus.messages.clear();
		push_msg!(best_hash, m2_hash, now - MESSAGE_LIFETIME, m2);
		consensus.collect_garbage(|_topic| true);
		assert!(consensus.messages.is_empty());
		assert!(consensus.known_messages.is_empty());
	}

	#[test]
	fn message_stream_include_those_sent_before_asking_for_stream() {
		use futures::Stream;

		let mut consensus = ConsensusGossip::<Block>::new();

		let message = vec![1, 2, 3];

		let message_hash = HashFor::<Block>::hash(&message);
		let topic = HashFor::<Block>::hash(&[1,2,3]);

		consensus.register_message(message_hash, topic, || message.clone());
		let stream = consensus.messages_for(topic);

		assert_eq!(stream.wait().next(), Some(Ok(message)));
	}

	#[test]
	fn can_keep_multiple_messages_per_topic() {
		let mut consensus = ConsensusGossip::<Block>::new();

		let topic = [1; 32].into();
		let msg_a = vec![1, 2, 3];
		let msg_b = vec![4, 5, 6];

		consensus.register_message(HashFor::<Block>::hash(&msg_a), topic, || msg_a.clone());
		consensus.register_message(HashFor::<Block>::hash(&msg_b), topic, || msg_b.clone());

		assert_eq!(consensus.messages.len(), 2);
	}
}<|MERGE_RESOLUTION|>--- conflicted
+++ resolved
@@ -121,7 +121,6 @@
 
 		for (id, ref mut peer) in self.peers.iter_mut() {
 			if peer.is_authority {
-<<<<<<< HEAD
 				if peer.known_messages.insert((topic.clone(), message_hash.clone())) {
 					let message = get_message();
 					debug!(target:"gossip", "Propagating to authority {}: {:?}", id, message);
@@ -132,17 +131,6 @@
 				debug!(target:"gossip", "Propagating to {}: {:?}", id, message);
 				peer.known_messages.insert((topic.clone(), message_hash.clone()));
 				protocol.send_message(*id, Message::Consensus(topic, message));
-=======
-				if peer.known_messages.insert(hash.clone()) {
-					debug!(target:"gossip", "Propagating to authority {}: {:?}", id, message);
-					protocol.send_message(*id, message.clone());
-				}
-			}
-			else if non_authorities.contains(&id) {
-				debug!(target:"gossip", "Propagating to {}: {:?}", id, message);
-				peer.known_messages.insert(hash.clone());
-				protocol.send_message(*id, message.clone());
->>>>>>> 0f94a81a
 			}
 		}
 	}
@@ -232,30 +220,14 @@
 
 
 		if let Some(ref mut peer) = self.peers.get_mut(&who) {
-<<<<<<< HEAD
 			use std::collections::hash_map::Entry;
 			peer.known_messages.insert((topic, message_hash));
 			if let Entry::Occupied(mut entry) = self.live_message_sinks.entry(topic) {
 				debug!(target: "gossip", "Pushing consensus message to sink for {}.", topic);
 				if let Err(e) = entry.get().unbounded_send(message.clone()) {
-					trace!(target:"gossip", "Error broadcasting message notification: {:?}", e);
-=======
-			peer.known_messages.insert(hash);
-			if let Some((sink, parent_hash)) = self.message_sink.take() {
-				if parent == parent_hash {
-					debug!(target: "gossip", "Pushing relevant consensus message to sink.");
-					if let Err(e) = sink.unbounded_send(message.clone()) {
-<<<<<<< HEAD
-						trace!(target:"gossip", "Error broadcasting message notification: {:?}", e);
-					} else {
-						debug!(target: "gossip", "Pushed message into sink: {}", message.clone());
-=======
-						debug!(target:"gossip", "Error broadcasting message notification: {:?}", e);
-					} else {
-						debug!(target: "gossip", "Pushed message into sink: {:?}", message.clone());
->>>>>>> 0f94a81a
-					}
->>>>>>> Upgrade trace consensus gossip to debug and debug received proposal msgs
+					debug!(target:"gossip", "Error broadcasting message notification: {:?}", e);
+				} else {
+					debug!(target: "gossip", "Pushed message into sink: {:?}", message.clone());
 				}
 
 				if entry.get().is_closed() {
