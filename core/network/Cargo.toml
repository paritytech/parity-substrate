--- conflicted
+++ resolved
@@ -19,12 +19,8 @@
 lru-cache = "0.1.1"
 rustc-hex = "2.0"
 rand = "0.6"
-<<<<<<< HEAD
+libp2p = { version = "0.9.1", default-features = false, features = ["secp256k1", "libp2p-websocket"] }
 fork-tree = { path = "../../core/utils/fork-tree" }
-=======
-libp2p = { version = "0.9.1", default-features = false, features = ["secp256k1", "libp2p-websocket"] }
-fork-tree = { path = "../../core/util/fork-tree" }
->>>>>>> b78dc002
 primitives = { package = "substrate-primitives", path = "../../core/primitives" }
 consensus = { package = "substrate-consensus-common", path = "../../core/consensus/common" }
 client = { package = "substrate-client", path = "../../core/client" }
