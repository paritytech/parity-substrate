[package]
description = "Substrate network protocol"
name = "substrate-network"
version = "2.0.0"
license = "GPL-3.0"
authors = ["Parity Technologies <admin@parity.io>"]
edition = "2018"

[dependencies]
bytes = "0.4.12"
derive_more = "0.15.0"
either = "1.5.2"
log = "0.4.8"
parking_lot = "0.9.0"
<<<<<<< HEAD
bitflags = "1.1.0"
fnv = "1.0.6"
futures = "0.1.29"
futures03 = { package = "futures-preview", version = "=0.3.0-alpha.18", features = ["compat"] }
futures-timer = "0.4.0"
linked-hash-map = "0.5.2"
=======
bitflags = "1.0"
fnv = "1.0"
futures = "0.1.17"
futures03 = { package = "futures-preview", version = "0.3.0-alpha.18", features = ["compat"] }
futures-timer = "0.3"
linked-hash-map = "0.5"
>>>>>>> 58da1c76
linked_hash_set = "0.1.3"
lru-cache = "0.1.2"
rustc-hex = "2.0.1"
rand = "0.7.0"
libp2p = { version = "0.12.0", default-features = false, features = ["secp256k1", "libp2p-websocket"] }
fork-tree = { path = "../../core/utils/fork-tree" }
consensus = { package = "substrate-consensus-common", path = "../../core/consensus/common" }
client = { package = "substrate-client", path = "../../core/client" }
sr-primitives = { path = "../../core/sr-primitives" }
primitives = { package = "substrate-primitives", path = "../../core/primitives" }
codec = { package = "parity-scale-codec", version = "1.0.0", features = ["derive"] }
peerset = { package = "substrate-peerset", path = "../../core/peerset" }
serde = { version = "1.0.100", features = ["derive"] }
serde_json = "1.0.40"
slog = { version = "2.5.2", features = ["nested-values"] }
slog_derive = "0.1.1"
smallvec = "0.6.10"
tokio-io = "0.1.12"
tokio = { version = "0.1.22", optional = true }
unsigned-varint = { version = "0.2.2", features = ["codec"] }
keyring = { package = "substrate-keyring", path = "../../core/keyring", optional = true }
test_client = { package = "substrate-test-client", path = "../../core/test-client", optional = true }
test-client = { package = "substrate-test-runtime-client", path = "../../core/test-runtime/client", optional = true }
erased-serde = "0.3.9"
void = "1.0.2"
zeroize = "0.10.1"
babe-primitives = { package = "substrate-consensus-babe-primitives", path = "../consensus/babe/primitives" }

[dev-dependencies]
env_logger = "0.6.2"
keyring = { package = "substrate-keyring", path = "../../core/keyring" }
quickcheck = "0.9.0"
rand = "0.7.0"
test-client = { package = "substrate-test-runtime-client", path = "../../core/test-runtime/client" }
test_runtime = { package = "substrate-test-runtime", path = "../../core/test-runtime" }
tempdir = "0.3.7"
tokio = "0.1.22"

[features]
default = []
test-helpers = ["keyring", "test-client", "tokio"]<|MERGE_RESOLUTION|>--- conflicted
+++ resolved
@@ -12,21 +12,12 @@
 either = "1.5.2"
 log = "0.4.8"
 parking_lot = "0.9.0"
-<<<<<<< HEAD
 bitflags = "1.1.0"
 fnv = "1.0.6"
 futures = "0.1.29"
-futures03 = { package = "futures-preview", version = "=0.3.0-alpha.18", features = ["compat"] }
+futures03 = { package = "futures-preview", version = "0.3.0-alpha.18", features = ["compat"] }
 futures-timer = "0.4.0"
 linked-hash-map = "0.5.2"
-=======
-bitflags = "1.0"
-fnv = "1.0"
-futures = "0.1.17"
-futures03 = { package = "futures-preview", version = "0.3.0-alpha.18", features = ["compat"] }
-futures-timer = "0.3"
-linked-hash-map = "0.5"
->>>>>>> 58da1c76
 linked_hash_set = "0.1.3"
 lru-cache = "0.1.2"
 rustc-hex = "2.0.1"
