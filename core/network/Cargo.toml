[package]
description = "Substrate network protocol"
name = "substrate-network"
version = "2.0.0"
license = "GPL-3.0"
authors = ["Parity Technologies <admin@parity.io>"]
edition = "2018"

[dependencies]
bytes = "0.4.12"
derive_more = "0.15.0"
either = "1.5.3"
log = "0.4.8"
parking_lot = "0.9.0"
bitflags = "1.2.0"
fnv = "1.0.6"
futures = "0.1.29"
futures03 = { package = "futures-preview", version = "0.3.0-alpha.19", features = ["compat"] }
futures-timer = "0.4.0"
linked-hash-map = "0.5.2"
linked_hash_set = "0.1.3"
lru-cache = "0.1.2"
<<<<<<< HEAD
rustc-hex = "2.0.1"
rand = "0.7.2"
=======
rustc-hex = "2.0"
rand = "0.6"
>>>>>>> d7be2906
libp2p = { version = "0.12.0", default-features = false, features = ["secp256k1", "libp2p-websocket"] }
fork-tree = { path = "../../core/utils/fork-tree" }
consensus = { package = "substrate-consensus-common", path = "../../core/consensus/common" }
client = { package = "substrate-client", path = "../../core/client" }
header_metadata = { package = "substrate-header-metadata", path = "../../core/client/header-metadata" }
sr-primitives = { path = "../../core/sr-primitives" }
primitives = { package = "substrate-primitives", path = "../../core/primitives" }
codec = { package = "parity-scale-codec", version = "1.0.0", features = ["derive"] }
peerset = { package = "substrate-peerset", path = "../../core/peerset" }
serde = { version = "1.0.101", features = ["derive"] }
serde_json = "1.0.40"
slog = { version = "2.5.2", features = ["nested-values"] }
slog_derive = "0.1.1"
smallvec = "0.6.10"
tokio-io = "0.1.12"
tokio = { version = "0.1.22", optional = true }
unsigned-varint = { version = "0.2.2", features = ["codec"] }
keyring = { package = "substrate-keyring", path = "../../core/keyring", optional = true }
test_client = { package = "substrate-test-client", path = "../../core/test-client", optional = true }
test-client = { package = "substrate-test-runtime-client", path = "../../core/test-runtime/client", optional = true }
erased-serde = "0.3.9"
void = "1.0.2"
zeroize = "0.10.1"
babe-primitives = { package = "substrate-consensus-babe-primitives", path = "../consensus/babe/primitives" }

[dev-dependencies]
env_logger = "0.6.2"
keyring = { package = "substrate-keyring", path = "../../core/keyring" }
quickcheck = "0.9.0"
rand = "0.7.2"
test-client = { package = "substrate-test-runtime-client", path = "../../core/test-runtime/client" }
test_runtime = { package = "substrate-test-runtime", path = "../../core/test-runtime" }
tempdir = "0.3.7"
tokio = "0.1.22"

[features]
default = []
test-helpers = ["keyring", "test-client", "tokio"]<|MERGE_RESOLUTION|>--- conflicted
+++ resolved
@@ -20,13 +20,8 @@
 linked-hash-map = "0.5.2"
 linked_hash_set = "0.1.3"
 lru-cache = "0.1.2"
-<<<<<<< HEAD
 rustc-hex = "2.0.1"
 rand = "0.7.2"
-=======
-rustc-hex = "2.0"
-rand = "0.6"
->>>>>>> d7be2906
 libp2p = { version = "0.12.0", default-features = false, features = ["secp256k1", "libp2p-websocket"] }
 fork-tree = { path = "../../core/utils/fork-tree" }
 consensus = { package = "substrate-consensus-common", path = "../../core/consensus/common" }
