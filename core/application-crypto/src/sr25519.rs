// Copyright 2019 Parity Technologies (UK) Ltd.
// This file is part of Substrate.

// Substrate is free software: you can redistribute it and/or modify
// it under the terms of the GNU General Public License as published by
// the Free Software Foundation, either version 3 of the License, or
// (at your option) any later version.

// Substrate is distributed in the hope that it will be useful,
// but WITHOUT ANY WARRANTY; without even the implied warranty of
// MERCHANTABILITY or FITNESS FOR A PARTICULAR PURPOSE.  See the
// GNU General Public License for more details.

// You should have received a copy of the GNU General Public License
// along with Substrate.  If not, see <http://www.gnu.org/licenses/>.

//! Sr25519 crypto types.

use crate::{RuntimePublic, KeyTypeId};

use rstd::vec::Vec;

pub use primitives::sr25519::*;

mod app {
	use primitives::testing::SR25519;
	crate::app_crypto!(super, SR25519);

	impl crate::traits::BoundToRuntimeAppPublic for Public {
		type Public = Self;
	}
}

<<<<<<< HEAD
pub use app::{Public as AppPublic, Signature as AppSignature};
#[cfg(feature="std")]
=======
pub use app::Public as AppPublic;
pub use app::Signature as AppSignature;
#[cfg(feature = "full_crypto")]
>>>>>>> 9cda7fab
pub use app::Pair as AppPair;

impl RuntimePublic for Public {
	type Signature = Signature;

	fn all(key_type: KeyTypeId) -> crate::Vec<Self> {
		runtime_io::crypto::sr25519_public_keys(key_type)
	}

	fn generate_pair(key_type: KeyTypeId, seed: Option<Vec<u8>>) -> Self {
		runtime_io::crypto::sr25519_generate(key_type, seed)
	}

	fn sign<M: AsRef<[u8]>>(&self, key_type: KeyTypeId, msg: &M) -> Option<Self::Signature> {
		runtime_io::crypto::sr25519_sign(key_type, self, msg.as_ref())
	}

	fn verify<M: AsRef<[u8]>>(&self, msg: &M, signature: &Self::Signature) -> bool {
		runtime_io::crypto::sr25519_verify(&signature, msg.as_ref(), self)
	}
}

#[cfg(test)]
mod tests {
	use sr_primitives::{generic::BlockId, traits::ProvideRuntimeApi};
	use primitives::{testing::{KeyStore, SR25519}, crypto::Pair};
	use test_client::{
		TestClientBuilder, DefaultTestClientBuilderExt, TestClientBuilderExt,
		runtime::{TestAPI, app_crypto::sr25519::{AppPair, AppPublic}},
	};

	#[test]
	fn sr25519_works_in_runtime() {
		let keystore = KeyStore::new();
		let test_client = TestClientBuilder::new().set_keystore(keystore.clone()).build();
		let (signature, public) = test_client.runtime_api()
			.test_sr25519_crypto(&BlockId::Number(0))
			.expect("Tests `sr25519` crypto.");

		let key_pair = keystore.read().sr25519_key_pair(SR25519, public.as_ref())
			.expect("There should be at a `sr25519` key in the keystore for the given public key.");

		assert!(AppPair::verify(&signature, "sr25519", &AppPublic::from(key_pair.public())));
	}
}<|MERGE_RESOLUTION|>--- conflicted
+++ resolved
@@ -31,14 +31,8 @@
 	}
 }
 
-<<<<<<< HEAD
 pub use app::{Public as AppPublic, Signature as AppSignature};
-#[cfg(feature="std")]
-=======
-pub use app::Public as AppPublic;
-pub use app::Signature as AppSignature;
 #[cfg(feature = "full_crypto")]
->>>>>>> 9cda7fab
 pub use app::Pair as AppPair;
 
 impl RuntimePublic for Public {
