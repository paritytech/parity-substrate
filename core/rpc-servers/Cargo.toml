--- conflicted
+++ resolved
@@ -5,17 +5,10 @@
 edition = "2018"
 
 [dependencies]
-<<<<<<< HEAD
-jsonrpc-core = "13.0.0"
-pubsub = { package = "jsonrpc-pubsub", version = "13.0.0" }
+jsonrpc-core = "13.1.0"
+pubsub = { package = "jsonrpc-pubsub", version = "13.1.0" }
 log = "0.4.8"
 serde = "1.0.99"
-=======
-jsonrpc-core = "13.1.0"
-pubsub = { package = "jsonrpc-pubsub", version = "13.1.0" }
-log = "0.4"
-serde = "1.0"
->>>>>>> 409f5aa1
 sr-primitives = { path = "../sr-primitives" }
 
 [target.'cfg(not(target_os = "unknown"))'.dependencies]
