// Copyright 2017-2019 Parity Technologies (UK) Ltd.
// This file is part of Substrate.

// Substrate is free software: you can redistribute it and/or modify
// it under the terms of the GNU General Public License as published by
// the Free Software Foundation, either version 3 of the License, or
// (at your option) any later version.

// Substrate is distributed in the hope that it will be useful,
// but WITHOUT ANY WARRANTY; without even the implied warranty of
// MERCHANTABILITY or FITNESS FOR A PARTICULAR PURPOSE.  See the
// GNU General Public License for more details.

// You should have received a copy of the GNU General Public License
// along with Substrate.  If not, see <http://www.gnu.org/licenses/>.

//! Changes trie storage utilities.

use std::collections::BTreeMap;
use hash_db::{Hasher, Prefix};
use trie::DBValue;
use trie::MemoryDB;
use parking_lot::RwLock;
use crate::changes_trie::{RootsStorage, Storage, AnchorBlockId, BlockNumber};
use crate::trie_backend_essence::TrieBackendStorage;

#[cfg(test)]
use std::collections::HashSet;
#[cfg(test)]
use crate::backend::insert_into_memory_db;
#[cfg(test)]
use crate::changes_trie::input::InputPair;

/// In-memory implementation of changes trie storage.
pub struct InMemoryStorage<H: Hasher, Number: BlockNumber> {
	data: RwLock<InMemoryStorageData<H, Number>>,
}

/// Adapter for using changes trie storage as a TrieBackendEssence' storage.
pub struct TrieBackendAdapter<'a, H: Hasher, Number: BlockNumber> {
	storage: &'a Storage<H, Number>,
	_hasher: ::std::marker::PhantomData<(H, Number)>,
}

struct InMemoryStorageData<H: Hasher, Number: BlockNumber> {
	roots: BTreeMap<Number, H::Out>,
	mdb: MemoryDB<H>,
}

impl<H: Hasher, Number: BlockNumber> InMemoryStorage<H, Number> {
	/// Creates storage from given in-memory database.
	pub fn with_db(mdb: MemoryDB<H>) -> Self {
		Self {
			data: RwLock::new(InMemoryStorageData {
				roots: BTreeMap::new(),
				mdb,
			}),
		}
	}

	/// Creates storage with empty database.
	pub fn new() -> Self {
		Self::with_db(Default::default())
	}

	/// Creates storage with given proof.
	pub fn with_proof(proof: Vec<Vec<u8>>) -> Self {
		use hash_db::HashDB;

		let mut proof_db = MemoryDB::<H>::default();
		for item in proof {
			proof_db.insert(&[], &item);
		}
		Self::with_db(proof_db)
	}

	/// Creates storage with given blocks.
	pub fn with_blocks(blocks: Vec<(Number, H::Out)>) -> Self {
		Self {
			data: RwLock::new(InMemoryStorageData {
				roots: blocks.into_iter().collect(),
				mdb: MemoryDB::default(),
			}),
		}
	}

	#[cfg(test)]
	pub fn with_inputs(inputs: Vec<(Number, Vec<InputPair<Number>>)>) -> Self {
		let mut mdb = MemoryDB::default();
		let mut roots = BTreeMap::new();
		for (block, pairs) in inputs {
			let root = insert_into_memory_db::<H, _>(&mut mdb, pairs.into_iter().map(Into::into));
			if let Some(root) = root {
				roots.insert(block, root);
			}
		}

		InMemoryStorage {
			data: RwLock::new(InMemoryStorageData {
				roots,
				mdb,
			}),
		}
	}

	#[cfg(test)]
	pub fn clear_storage(&self) {
		self.data.write().mdb = MemoryDB::default();	// use new to be more correct
	}

	#[cfg(test)]
	pub fn remove_from_storage(&self, keys: &HashSet<H::Out>) {
		let mut data = self.data.write();
		for key in keys {
			data.mdb.remove_and_purge(key, hash_db::EMPTY_PREFIX);
		}
	}

	#[cfg(test)]
	pub fn into_mdb(self) -> MemoryDB<H> {
		self.data.into_inner().mdb
	}

	/// Insert changes trie for given block.
	pub fn insert(&self, block: Number, changes_trie_root: H::Out, trie: MemoryDB<H>) {
		let mut data = self.data.write();
		data.roots.insert(block, changes_trie_root);
		data.mdb.consolidate(trie);
	}
}

impl<H: Hasher, Number: BlockNumber> RootsStorage<H, Number> for InMemoryStorage<H, Number> {
	fn build_anchor(&self, parent_hash: H::Out) -> Result<AnchorBlockId<H::Out, Number>, String> {
		self.data.read().roots.iter()
			.find(|(_, v)| **v == parent_hash)
			.map(|(k, _)| AnchorBlockId { hash: parent_hash, number: k.clone() })
			.ok_or_else(|| format!("Can't find associated number for block {:?}", parent_hash))
	}

	fn root(&self, _anchor_block: &AnchorBlockId<H::Out, Number>, block: Number) -> Result<Option<H::Out>, String> {
		Ok(self.data.read().roots.get(&block).cloned())
	}
}

impl<H: Hasher, Number: BlockNumber> Storage<H, Number> for InMemoryStorage<H, Number> {
<<<<<<< HEAD
	fn as_roots_storage(&self) -> &dyn RootsStorage<H, Number> {
		self
	}

	fn get(&self, key: &H::Out, prefix: &[u8]) -> Result<Option<DBValue>, String> {
=======
	fn get(&self, key: &H::Out, prefix: Prefix) -> Result<Option<DBValue>, String> {
>>>>>>> 4408fa7d
		MemoryDB::<H>::get(&self.data.read().mdb, key, prefix)
	}
}

impl<'a, H: Hasher, Number: BlockNumber> TrieBackendAdapter<'a, H, Number> {
	pub fn new(storage: &'a Storage<H, Number>) -> Self {
		Self { storage, _hasher: Default::default() }
	}
}

impl<'a, H, Number> TrieBackendStorage<H> for TrieBackendAdapter<'a, H, Number>
	where
		Number: BlockNumber,
		H: Hasher,
{
	type Overlay = MemoryDB<H>;

	fn get(&self, key: &H::Out, prefix: Prefix) -> Result<Option<DBValue>, String> {
		self.storage.get(key, prefix)
	}
}<|MERGE_RESOLUTION|>--- conflicted
+++ resolved
@@ -17,7 +17,7 @@
 //! Changes trie storage utilities.
 
 use std::collections::BTreeMap;
-use hash_db::{Hasher, Prefix};
+use hash_db::{Hasher, Prefix, EMPTY_PREFIX};
 use trie::DBValue;
 use trie::MemoryDB;
 use parking_lot::RwLock;
@@ -69,7 +69,7 @@
 
 		let mut proof_db = MemoryDB::<H>::default();
 		for item in proof {
-			proof_db.insert(&[], &item);
+			proof_db.insert(EMPTY_PREFIX, &item);
 		}
 		Self::with_db(proof_db)
 	}
@@ -143,15 +143,11 @@
 }
 
 impl<H: Hasher, Number: BlockNumber> Storage<H, Number> for InMemoryStorage<H, Number> {
-<<<<<<< HEAD
 	fn as_roots_storage(&self) -> &dyn RootsStorage<H, Number> {
 		self
 	}
 
-	fn get(&self, key: &H::Out, prefix: &[u8]) -> Result<Option<DBValue>, String> {
-=======
 	fn get(&self, key: &H::Out, prefix: Prefix) -> Result<Option<DBValue>, String> {
->>>>>>> 4408fa7d
 		MemoryDB::<H>::get(&self.data.read().mdb, key, prefix)
 	}
 }
