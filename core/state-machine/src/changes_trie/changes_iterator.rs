// Copyright 2017-2019 Parity Technologies (UK) Ltd.
// This file is part of Substrate.

// Substrate is free software: you can redistribute it and/or modify
// it under the terms of the GNU General Public License as published by
// the Free Software Foundation, either version 3 of the License, or
// (at your option) any later version.

// Substrate is distributed in the hope that it will be useful,
// but WITHOUT ANY WARRANTY; without even the implied warranty of
// MERCHANTABILITY or FITNESS FOR A PARTICULAR PURPOSE.  See the
// GNU General Public License for more details.

// You should have received a copy of the GNU General Public License
// along with Substrate.  If not, see <http://www.gnu.org/licenses/>.

//! Functions + iterator that traverses changes tries and returns all
//! (block, extrinsic) pairs where given key has been changed.

use std::cell::RefCell;
use std::collections::VecDeque;
use codec::{Decode, Encode};
<<<<<<< HEAD
use hash_db::{HashDB, Hasher, EMPTY_PREFIX};
use num_traits::One;
use trie::{Recorder, MemoryDB};
use crate::changes_trie::{AnchorBlockId, Configuration, RootsStorage, Storage, BlockNumber};
use crate::changes_trie::input::{DigestIndex, ExtrinsicIndex, DigestIndexValue, ExtrinsicIndexValue, ChildIndex};
=======
use hash_db::Hasher;
use num_traits::Zero;
use trie::Recorder;
use crate::changes_trie::{AnchorBlockId, ConfigurationRange, RootsStorage, Storage, BlockNumber};
use crate::changes_trie::input::{DigestIndex, ExtrinsicIndex, DigestIndexValue, ExtrinsicIndexValue};
>>>>>>> b14ce6de
use crate::changes_trie::storage::{TrieBackendAdapter, InMemoryStorage};
use crate::changes_trie::surface_iterator::{surface_iterator, SurfaceIterator};
use crate::proving_backend::ProvingBackendEssence;
use crate::trie_backend_essence::{TrieBackendEssence};

/// Return changes of given key at given blocks range.
/// `max` is the number of best known block.
/// Changes are returned in descending order (i.e. last block comes first).
pub fn key_changes<'a, H: Hasher, Number: BlockNumber>(
	config: ConfigurationRange<'a, Number>,
	storage: &'a dyn Storage<H, Number>,
	begin: Number,
	end: &'a AnchorBlockId<H::Out, Number>,
	max: Number,
	storage_key: Option<&'a [u8]>,
	key: &'a [u8],
) -> Result<DrilldownIterator<'a, H, Number>, String> {
	// we can't query any roots before root
	let max = ::std::cmp::min(max.clone(), end.number.clone());

	Ok(DrilldownIterator {
		essence: DrilldownIteratorEssence {
			storage_key,
			key,
			roots_storage: storage.as_roots_storage(),
			storage,
			begin: begin.clone(),
			end,
			config: config.clone(),
			surface: surface_iterator(
				config,
				max,
				begin,
				end.number.clone(),
			)?,

			extrinsics: Default::default(),
			blocks: Default::default(),

			_hasher: ::std::marker::PhantomData::<H>::default(),
		},
	})
}


/// Returns proof of changes of given key at given blocks range.
/// `max` is the number of best known block.
pub fn key_changes_proof<'a, H: Hasher, Number: BlockNumber>(
	config: ConfigurationRange<'a, Number>,
	storage: &dyn Storage<H, Number>,
	begin: Number,
	end: &AnchorBlockId<H::Out, Number>,
	max: Number,
	storage_key: Option<&[u8]>,
	key: &[u8],
) -> Result<Vec<Vec<u8>>, String> {
	// we can't query any roots before root
	let max = ::std::cmp::min(max.clone(), end.number.clone());

	let mut iter = ProvingDrilldownIterator {
		essence: DrilldownIteratorEssence {
			storage_key,
			key,
			roots_storage: storage.as_roots_storage(),
			storage,
			begin: begin.clone(),
			end,
			config: config.clone(),
			surface: surface_iterator(
				config,
				max,
				begin,
				end.number.clone(),
			)?,

			extrinsics: Default::default(),
			blocks: Default::default(),

			_hasher: ::std::marker::PhantomData::<H>::default(),
		},
		proof_recorder: Default::default(),
	};

	// iterate to collect proof
	while let Some(item) = iter.next() {
		item?;
	}

	Ok(iter.extract_proof())
}

/// Check key changes proof and return changes of the key at given blocks range.
/// `max` is the number of best known block.
/// Changes are returned in descending order (i.e. last block comes first).
pub fn key_changes_proof_check<'a, H: Hasher, Number: BlockNumber>(
	config: ConfigurationRange<'a, Number>,
	roots_storage: &dyn RootsStorage<H, Number>,
	proof: Vec<Vec<u8>>,
	begin: Number,
	end: &AnchorBlockId<H::Out, Number>,
	max: Number,
	storage_key: Option<&[u8]>,
	key: &[u8]
) -> Result<Vec<(Number, u32)>, String> {
	key_changes_proof_check_with_db(
		config,
		roots_storage,
		&InMemoryStorage::with_proof(proof),
		begin,
		end,
		max,
		key,
	)
}

/// Similar to the `key_changes_proof_check` function, but works with prepared proof storage.
pub fn key_changes_proof_check_with_db<'a, H: Hasher, Number: BlockNumber>(
	config: ConfigurationRange<'a, Number>,
	roots_storage: &dyn RootsStorage<H, Number>,
	proof_db: &InMemoryStorage<H, Number>,
	begin: Number,
	end: &AnchorBlockId<H::Out, Number>,
	max: Number,
	key: &[u8]
) -> Result<Vec<(Number, u32)>, String> {
	// we can't query any roots before root
	let max = ::std::cmp::min(max.clone(), end.number.clone());

	DrilldownIterator {
		essence: DrilldownIteratorEssence {
			storage_key,
			key,
			roots_storage,
			storage: proof_db,
			begin: begin.clone(),
			end,
			config: config.clone(),
			surface: surface_iterator(
				config,
				max,
				begin,
				end.number.clone(),
			)?,

			extrinsics: Default::default(),
			blocks: Default::default(),

			_hasher: ::std::marker::PhantomData::<H>::default(),
		},
	}.collect()
}

/// Drilldown iterator - receives 'digest points' from surface iterator and explores
/// every point until extrinsic is found.
pub struct DrilldownIteratorEssence<'a, H, Number>
	where
		H: Hasher,
		Number: BlockNumber,
		H::Out: 'a,
{
	storage_key: Option<&'a [u8]>,
	key: &'a [u8],
	roots_storage: &'a dyn RootsStorage<H, Number>,
	storage: &'a dyn Storage<H, Number>,
	begin: Number,
	end: &'a AnchorBlockId<H::Out, Number>,
	config: ConfigurationRange<'a, Number>,
	surface: SurfaceIterator<'a, Number>,

	extrinsics: VecDeque<(Number, u32)>,
	blocks: VecDeque<(Number, Option<u32>)>,

	_hasher: ::std::marker::PhantomData<H>,
}

impl<'a, H, Number> DrilldownIteratorEssence<'a, H, Number>
	where
		H: Hasher,
		Number: BlockNumber,
		H::Out: 'a,
{
	pub fn next<F>(&mut self, trie_reader: F) -> Option<Result<(Number, u32), String>>
		where
			F: FnMut(&dyn Storage<H, Number>, H::Out, &[u8]) -> Result<Option<Vec<u8>>, String>,
	{
		match self.do_next(trie_reader) {
			Ok(Some(res)) => Some(Ok(res)),
			Ok(None) => None,
			Err(err) => Some(Err(err)),
		}
	}

	fn do_next<F>(&mut self, mut trie_reader: F) -> Result<Option<(Number, u32)>, String>
		where
			F: FnMut(&dyn Storage<H, Number>, H::Out, &[u8]) -> Result<Option<Vec<u8>>, String>,
	{
		loop {
			if let Some((block, extrinsic)) = self.extrinsics.pop_front() {
				return Ok(Some((block, extrinsic)));
			}

			if let Some((block, level)) = self.blocks.pop_front() {
				// not having a changes trie root is an error because:
				// we never query roots for future blocks
				// AND trie roots for old blocks are known (both on full + light node)
				let trie_root = self.roots_storage.root(&self.end, block.clone())?
					.ok_or_else(|| format!("Changes trie root for block {} is not found", block.clone()))?;
				let trie_root = if let Some(storage_key) = self.storage_key {
					let child_key = ChildIndex {
						block: block.clone(),
						storage_key: storage_key.to_vec(),
					}.encode();
					if let Some(trie_root) = trie_reader(&self.storage, trie_root, &child_key)?
						.and_then(|v| <Vec<u8>>::decode(&mut &v[..]).ok())
						.map(|v| {
							let mut hash = H::Out::default();
							hash.as_mut().copy_from_slice(&v[..]);
							hash
						}) {
						trie_root
					} else {
						continue;
					}
				} else {
					trie_root
				};

				// only return extrinsics for blocks before self.max
				// most of blocks will be filtered out before pushing to `self.blocks`
				// here we just throwing away changes at digest blocks we're processing
				debug_assert!(block >= self.begin, "We shall not touch digests earlier than a range' begin");
				if block <= self.end.number {
					let extrinsics_key = ExtrinsicIndex { block: block.clone(), key: self.key.to_vec() }.encode();
					let extrinsics = trie_reader(self.storage, trie_root, &extrinsics_key);
					if let Some(extrinsics) = extrinsics? {
						if let Ok(extrinsics) = ExtrinsicIndexValue::decode(&mut &extrinsics[..]) {
							self.extrinsics.extend(extrinsics.into_iter().rev().map(|e| (block.clone(), e)));
						}
					}
				}

				let blocks_key = DigestIndex { block: block.clone(), key: self.key.to_vec() }.encode();
				let blocks = trie_reader(self.storage, trie_root, &blocks_key);
				if let Some(blocks) = blocks? {
					if let Ok(blocks) = <DigestIndexValue<Number>>::decode(&mut &blocks[..]) {
						// filter level0 blocks here because we tend to use digest blocks,
						// AND digest block changes could also include changes for out-of-range blocks
						let begin = self.begin.clone();
						let end = self.end.number.clone();
						let config = self.config.clone();
						self.blocks.extend(blocks.into_iter()
							.rev()
							.filter(|b| level.map(|level| level > 1).unwrap_or(true) || (*b >= begin && *b <= end))
							.map(|b| {
								let prev_level = level
									.map(|level| Some(level - 1))
									.unwrap_or_else(||
										Some(config.config.digest_level_at_block(config.zero.clone(), b.clone())
											.map(|(level, _, _)| level)
											.unwrap_or_else(|| Zero::zero())));
								(b, prev_level)
							})
						);
					}
				}

				continue;
			}

			match self.surface.next() {
				Some(Ok(block)) => self.blocks.push_back(block),
				Some(Err(err)) => return Err(err),
				None => return Ok(None),
			}
		}
	}
}

/// Exploring drilldown operator.
pub struct DrilldownIterator<'a, H, Number>
	where
		Number: BlockNumber,
		H: Hasher,
		H::Out: 'a,
{
	essence: DrilldownIteratorEssence<'a, H, Number>,
}

impl<'a, H: Hasher, Number: BlockNumber> Iterator
	for DrilldownIterator<'a, H, Number>
{
	type Item = Result<(Number, u32), String>;

	fn next(&mut self) -> Option<Self::Item> {
		self.essence.next(|storage, root, key|
			TrieBackendEssence::<_, H>::new(TrieBackendAdapter::new(storage), root).storage(key))
	}
}

/// Proving drilldown iterator.
struct ProvingDrilldownIterator<'a, H, Number>
	where
		Number: BlockNumber,
		H: Hasher,
		H::Out: 'a,
{
	essence: DrilldownIteratorEssence<'a, H, Number>,
	proof_recorder: RefCell<Recorder<H::Out>>,
}

impl<'a, H, Number> ProvingDrilldownIterator<'a, H, Number>
	where
		Number: BlockNumber,
		H: Hasher,
		H::Out: 'a,
{
	/// Consume the iterator, extracting the gathered proof in lexicographical order
	/// by value.
	pub fn extract_proof(self) -> Vec<Vec<u8>> {
		self.proof_recorder.into_inner().drain()
			.into_iter()
			.map(|n| n.data.to_vec())
			.collect()
	}
}

impl<'a, H, Number> Iterator for ProvingDrilldownIterator<'a, H, Number>
	where
		Number: BlockNumber,
		H: Hasher,
		H::Out: 'a,
{
	type Item = Result<(Number, u32), String>;

	fn next(&mut self) -> Option<Self::Item> {
		let proof_recorder = &mut *self.proof_recorder.try_borrow_mut()
			.expect("only fails when already borrowed; storage() is non-reentrant; qed");
		self.essence.next(|storage, root, key|
			ProvingBackendEssence::<_, H> {
				backend: &TrieBackendEssence::new(TrieBackendAdapter::new(storage), root),
				proof_recorder,
			}.storage(key))
	}
}

#[cfg(test)]
mod tests {
	use std::iter::FromIterator;
	use primitives::Blake2Hasher;
	use crate::changes_trie::Configuration;
	use crate::changes_trie::input::InputPair;
	use crate::changes_trie::storage::InMemoryStorage;
	use super::*;

	fn prepare_for_drilldown() -> (Configuration, InMemoryStorage<Blake2Hasher, u64>) {
		let config = Configuration { digest_interval: 4, digest_levels: 2 };
		let backend = InMemoryStorage::with_inputs(vec![
			// digest: 1..4 => [(3, 0)]
			(1, vec![
			]),
			(2, vec![
			]),
			(3, vec![
				InputPair::ExtrinsicIndex(ExtrinsicIndex { block: 3, key: vec![42] }, vec![0]),
			]),
			(4, vec![
				InputPair::DigestIndex(DigestIndex { block: 4, key: vec![42] }, vec![3]),
			]),
			// digest: 5..8 => [(6, 3), (8, 1+2)]
			(5, vec![]),
			(6, vec![
				InputPair::ExtrinsicIndex(ExtrinsicIndex { block: 6, key: vec![42] }, vec![3]),
			]),
			(7, vec![]),
			(8, vec![
				InputPair::ExtrinsicIndex(ExtrinsicIndex { block: 8, key: vec![42] }, vec![1, 2]),
				InputPair::DigestIndex(DigestIndex { block: 8, key: vec![42] }, vec![6]),
			]),
			// digest: 9..12 => []
			(9, vec![]),
			(10, vec![]),
			(11, vec![]),
			(12, vec![]),
			// digest: 0..16 => [4, 8]
			(13, vec![]),
			(14, vec![]),
			(15, vec![]),
			(16, vec![
				InputPair::DigestIndex(DigestIndex { block: 16, key: vec![42] }, vec![4, 8]),
			]),
		], vec![(b"1".to_vec(), vec![
				(1, vec![
					InputPair::ExtrinsicIndex(ExtrinsicIndex { block: 1, key: vec![42] }, vec![0]),
				]),
				(2, vec![
					InputPair::ExtrinsicIndex(ExtrinsicIndex { block: 2, key: vec![42] }, vec![3]),
				]),
				(16, vec![
					InputPair::ExtrinsicIndex(ExtrinsicIndex { block: 16, key: vec![42] }, vec![5]),

					InputPair::DigestIndex(DigestIndex { block: 16, key: vec![42] }, vec![2]),
				]),
			]),
		]);

		(config, backend)
	}

	fn configuration_range<'a>(config: &'a Configuration, zero: u64) -> ConfigurationRange<'a, u64> {
		ConfigurationRange {
			config,
			zero,
			end: None,
		}
	}

	#[test]
	fn drilldown_iterator_works() {
		let (config, storage) = prepare_for_drilldown();
<<<<<<< HEAD
		let drilldown_result = key_changes::<InMemoryStorage<Blake2Hasher, u64>, Blake2Hasher, u64>(
			&config, &storage, 0,
			&AnchorBlockId { hash: Default::default(), number: 16 }, 16, None, &[42])
			.and_then(Result::from_iter);
		assert_eq!(drilldown_result, Ok(vec![(8, 2), (8, 1), (6, 3), (3, 0)]));

		let drilldown_result = key_changes::<InMemoryStorage<Blake2Hasher, u64>, Blake2Hasher, u64>(
			&config, &storage, 0,
			&AnchorBlockId { hash: Default::default(), number: 16 }, 16, Some(&b"1"[..]), &[42])
			.and_then(Result::from_iter);
		assert_eq!(drilldown_result, Ok(vec![(16, 5), (2, 3)]));

		let drilldown_result = key_changes::<InMemoryStorage<Blake2Hasher, u64>, Blake2Hasher, u64>(
			&config, &storage, 0,
			&AnchorBlockId { hash: Default::default(), number: 2 }, 4, None, &[42])
			.and_then(Result::from_iter);
		assert_eq!(drilldown_result, Ok(vec![]));

		let drilldown_result = key_changes::<InMemoryStorage<Blake2Hasher, u64>, Blake2Hasher, u64>(
			&config, &storage, 0,
			&AnchorBlockId { hash: Default::default(), number: 3 }, 4, None, &[42])
			.and_then(Result::from_iter);
		assert_eq!(drilldown_result, Ok(vec![(3, 0)]));

		let drilldown_result = key_changes::<InMemoryStorage<Blake2Hasher, u64>, Blake2Hasher, u64>(
			&config, &storage, 7,
			&AnchorBlockId { hash: Default::default(), number: 8 }, 8, None, &[42])
			.and_then(Result::from_iter);
		assert_eq!(drilldown_result, Ok(vec![(8, 2), (8, 1)]));

		let drilldown_result = key_changes::<InMemoryStorage<Blake2Hasher, u64>, Blake2Hasher, u64>(
			&config, &storage, 5,
			&AnchorBlockId { hash: Default::default(), number: 7 }, 8, None, &[42])
			.and_then(Result::from_iter);
=======
		let drilldown_result = key_changes::<Blake2Hasher, u64>(
			configuration_range(&config, 0),
			&storage,
			1,
			&AnchorBlockId { hash: Default::default(), number: 16 },
			16,
			&[42],
		).and_then(Result::from_iter);
		assert_eq!(drilldown_result, Ok(vec![(8, 2), (8, 1), (6, 3), (3, 0)]));

		let drilldown_result = key_changes::<Blake2Hasher, u64>(
			configuration_range(&config, 0),
			&storage,
			1,
			&AnchorBlockId { hash: Default::default(), number: 2 },
			4,
			&[42],
		).and_then(Result::from_iter);
		assert_eq!(drilldown_result, Ok(vec![]));

		let drilldown_result = key_changes::<Blake2Hasher, u64>(
			configuration_range(&config, 0),
			&storage,
			1,
			&AnchorBlockId { hash: Default::default(), number: 3 },
			4,
			&[42],
		).and_then(Result::from_iter);
		assert_eq!(drilldown_result, Ok(vec![(3, 0)]));

		let drilldown_result = key_changes::<Blake2Hasher, u64>(
			configuration_range(&config, 0),
			&storage,
			1,
			&AnchorBlockId { hash: Default::default(), number: 7 },
			7,
			&[42],
		).and_then(Result::from_iter);
		assert_eq!(drilldown_result, Ok(vec![(6, 3), (3, 0)]));

		let drilldown_result = key_changes::<Blake2Hasher, u64>(
			configuration_range(&config, 0),
			&storage,
			7,
			&AnchorBlockId { hash: Default::default(), number: 8 },
			8,
			&[42],
		).and_then(Result::from_iter);
		assert_eq!(drilldown_result, Ok(vec![(8, 2), (8, 1)]));

		let drilldown_result = key_changes::<Blake2Hasher, u64>(
			configuration_range(&config, 0),
			&storage,
			5,
			&AnchorBlockId { hash: Default::default(), number: 7 },
			8,
			&[42],
		).and_then(Result::from_iter);
>>>>>>> b14ce6de
		assert_eq!(drilldown_result, Ok(vec![(6, 3)]));
	}

	#[test]
	fn drilldown_iterator_fails_when_storage_fails() {
		let (config, storage) = prepare_for_drilldown();
		storage.clear_storage();

<<<<<<< HEAD
		assert!(key_changes::<InMemoryStorage<Blake2Hasher, u64>, Blake2Hasher, u64>(
			&config, &storage, 0,
			&AnchorBlockId { hash: Default::default(), number: 100 }, 1000, None, &[42])
			.and_then(|i| i.collect::<Result<Vec<_>, _>>()).is_err());

		assert!(key_changes::<InMemoryStorage<Blake2Hasher, u64>, Blake2Hasher, u64>(
			&config, &storage, 0,
			&AnchorBlockId { hash: Default::default(), number: 100 }, 1000, Some(&b"1"[..]), &[42])
			.and_then(|i| i.collect::<Result<Vec<_>, _>>()).is_err());

=======
		assert!(key_changes::<Blake2Hasher, u64>(
			configuration_range(&config, 0),
			&storage,
			1,
			&AnchorBlockId { hash: Default::default(), number: 100 },
			1000,
			&[42],
		).and_then(|i| i.collect::<Result<Vec<_>, _>>()).is_err());
>>>>>>> b14ce6de
	}

	#[test]
	fn drilldown_iterator_fails_when_range_is_invalid() {
		let (config, storage) = prepare_for_drilldown();
<<<<<<< HEAD
		assert!(key_changes::<InMemoryStorage<Blake2Hasher, u64>, Blake2Hasher, u64>(
			&config, &storage, 0,
			&AnchorBlockId { hash: Default::default(), number: 100 }, 50, None, &[42]).is_err());
		assert!(key_changes::<InMemoryStorage<Blake2Hasher, u64>, Blake2Hasher, u64>(
			&config, &storage, 20,
			&AnchorBlockId { hash: Default::default(), number: 10 }, 100, None, &[42]).is_err());
=======
		assert!(key_changes::<Blake2Hasher, u64>(
			configuration_range(&config, 0),
			&storage,
			1,
			&AnchorBlockId { hash: Default::default(), number: 100 },
			50,
			&[42],
		).is_err());
		assert!(key_changes::<Blake2Hasher, u64>(
			configuration_range(&config, 0),
			&storage,
			20,
			&AnchorBlockId { hash: Default::default(), number: 10 },
			100,
			&[42],
		).is_err());
>>>>>>> b14ce6de
	}


	#[test]
	fn proving_drilldown_iterator_works() {
		// happens on remote full node:

		// create drilldown iterator that records all trie nodes during drilldown
		let (remote_config, remote_storage) = prepare_for_drilldown();
<<<<<<< HEAD
		let remote_proof = key_changes_proof::<InMemoryStorage<Blake2Hasher, u64>, Blake2Hasher, u64>(
			&remote_config, &remote_storage,
			0, &AnchorBlockId { hash: Default::default(), number: 16 }, 16, None, &[42]).unwrap();

		let (remote_config, remote_storage) = prepare_for_drilldown();
		let remote_proof_child = key_changes_proof::<InMemoryStorage<Blake2Hasher, u64>, Blake2Hasher, u64>(
			&remote_config, &remote_storage,
			0, &AnchorBlockId { hash: Default::default(), number: 16 }, 16, Some(&b"1"[..]), &[42]).unwrap();
=======
		let remote_proof = key_changes_proof::<Blake2Hasher, u64>(
			configuration_range(&remote_config, 0), &remote_storage,
			1, &AnchorBlockId { hash: Default::default(), number: 16 }, 16, &[42]).unwrap();
>>>>>>> b14ce6de

		// happens on local light node:

		// create drilldown iterator that works the same, but only depends on trie
		let (local_config, local_storage) = prepare_for_drilldown();
		local_storage.clear_storage();
<<<<<<< HEAD
		let local_result = key_changes_proof_check::<InMemoryStorage<Blake2Hasher, u64>, Blake2Hasher, u64>(
			&local_config, &local_storage, remote_proof,
			0, &AnchorBlockId { hash: Default::default(), number: 16 }, 16, None, &[42]);

		let (local_config, local_storage) = prepare_for_drilldown();
		local_storage.clear_storage();
		let local_result_child = key_changes_proof_check::<InMemoryStorage<Blake2Hasher, u64>, Blake2Hasher, u64>(
			&local_config, &local_storage, remote_proof_child,
			0, &AnchorBlockId { hash: Default::default(), number: 16 }, 16, Some(&b"1"[..]), &[42]);


=======
		let local_result = key_changes_proof_check::<Blake2Hasher, u64>(
			configuration_range(&local_config, 0), &local_storage, remote_proof,
			1, &AnchorBlockId { hash: Default::default(), number: 16 }, 16, &[42]);
>>>>>>> b14ce6de

		// check that drilldown result is the same as if it was happening at the full node
		assert_eq!(local_result, Ok(vec![(8, 2), (8, 1), (6, 3), (3, 0)]));
		assert_eq!(local_result_child, Ok(vec![(16, 5), (2, 3)]));
	}

	#[test]
	fn drilldown_iterator_works_with_skewed_digest() {
		let config = Configuration { digest_interval: 4, digest_levels: 3 };
		let mut config_range = configuration_range(&config, 0);
		config_range.end = Some(91);

		// when 4^3 deactivates at block 91:
		// last L3 digest has been created at block#64
		// skewed digest covers:
		// L2 digests at blocks: 80
		// L1 digests at blocks: 84, 88
		// regular blocks: 89, 90, 91
		let mut input = (1u64..92u64).map(|b| (b, vec![])).collect::<Vec<_>>();
		// changed at block#63 and covered by L3 digest at block#64
		input[63 - 1].1.push(InputPair::ExtrinsicIndex(ExtrinsicIndex { block: 63, key: vec![42] }, vec![0]));
		input[64 - 1].1.push(InputPair::DigestIndex(DigestIndex { block: 64, key: vec![42] }, vec![63]));
		// changed at block#79 and covered by L2 digest at block#80 + skewed digest at block#91
		input[79 - 1].1.push(InputPair::ExtrinsicIndex(ExtrinsicIndex { block: 79, key: vec![42] }, vec![1]));
		input[80 - 1].1.push(InputPair::DigestIndex(DigestIndex { block: 80, key: vec![42] }, vec![79]));
		input[91 - 1].1.push(InputPair::DigestIndex(DigestIndex { block: 91, key: vec![42] }, vec![80]));
		let storage = InMemoryStorage::with_inputs(input);

		let drilldown_result = key_changes::<Blake2Hasher, u64>(
			config_range, &storage, 1, &AnchorBlockId { hash: Default::default(), number: 91 }, 100_000u64, &[42])
			.and_then(Result::from_iter);
		assert_eq!(drilldown_result, Ok(vec![(79, 1), (63, 0)]));
	}
}<|MERGE_RESOLUTION|>--- conflicted
+++ resolved
@@ -20,20 +20,13 @@
 use std::cell::RefCell;
 use std::collections::VecDeque;
 use codec::{Decode, Encode};
-<<<<<<< HEAD
-use hash_db::{HashDB, Hasher, EMPTY_PREFIX};
-use num_traits::One;
-use trie::{Recorder, MemoryDB};
-use crate::changes_trie::{AnchorBlockId, Configuration, RootsStorage, Storage, BlockNumber};
-use crate::changes_trie::input::{DigestIndex, ExtrinsicIndex, DigestIndexValue, ExtrinsicIndexValue, ChildIndex};
-=======
 use hash_db::Hasher;
 use num_traits::Zero;
 use trie::Recorder;
 use crate::changes_trie::{AnchorBlockId, ConfigurationRange, RootsStorage, Storage, BlockNumber};
 use crate::changes_trie::input::{DigestIndex, ExtrinsicIndex, DigestIndexValue, ExtrinsicIndexValue};
->>>>>>> b14ce6de
 use crate::changes_trie::storage::{TrieBackendAdapter, InMemoryStorage};
+use crate::changes_trie::input::ChildIndex;
 use crate::changes_trie::surface_iterator::{surface_iterator, SurfaceIterator};
 use crate::proving_backend::ProvingBackendEssence;
 use crate::trie_backend_essence::{TrieBackendEssence};
@@ -144,6 +137,7 @@
 		begin,
 		end,
 		max,
+		storage_key,
 		key,
 	)
 }
@@ -156,6 +150,7 @@
 	begin: Number,
 	end: &AnchorBlockId<H::Out, Number>,
 	max: Number,
+	storage_key: Option<&[u8]>,
 	key: &[u8]
 ) -> Result<Vec<(Number, u32)>, String> {
 	// we can't query any roots before root
@@ -245,7 +240,7 @@
 						block: block.clone(),
 						storage_key: storage_key.to_vec(),
 					}.encode();
-					if let Some(trie_root) = trie_reader(&self.storage, trie_root, &child_key)?
+					if let Some(trie_root) = trie_reader(self.storage, trie_root, &child_key)?
 						.and_then(|v| <Vec<u8>>::decode(&mut &v[..]).ok())
 						.map(|v| {
 							let mut hash = H::Out::default();
@@ -452,48 +447,13 @@
 	#[test]
 	fn drilldown_iterator_works() {
 		let (config, storage) = prepare_for_drilldown();
-<<<<<<< HEAD
-		let drilldown_result = key_changes::<InMemoryStorage<Blake2Hasher, u64>, Blake2Hasher, u64>(
-			&config, &storage, 0,
-			&AnchorBlockId { hash: Default::default(), number: 16 }, 16, None, &[42])
-			.and_then(Result::from_iter);
-		assert_eq!(drilldown_result, Ok(vec![(8, 2), (8, 1), (6, 3), (3, 0)]));
-
-		let drilldown_result = key_changes::<InMemoryStorage<Blake2Hasher, u64>, Blake2Hasher, u64>(
-			&config, &storage, 0,
-			&AnchorBlockId { hash: Default::default(), number: 16 }, 16, Some(&b"1"[..]), &[42])
-			.and_then(Result::from_iter);
-		assert_eq!(drilldown_result, Ok(vec![(16, 5), (2, 3)]));
-
-		let drilldown_result = key_changes::<InMemoryStorage<Blake2Hasher, u64>, Blake2Hasher, u64>(
-			&config, &storage, 0,
-			&AnchorBlockId { hash: Default::default(), number: 2 }, 4, None, &[42])
-			.and_then(Result::from_iter);
-		assert_eq!(drilldown_result, Ok(vec![]));
-
-		let drilldown_result = key_changes::<InMemoryStorage<Blake2Hasher, u64>, Blake2Hasher, u64>(
-			&config, &storage, 0,
-			&AnchorBlockId { hash: Default::default(), number: 3 }, 4, None, &[42])
-			.and_then(Result::from_iter);
-		assert_eq!(drilldown_result, Ok(vec![(3, 0)]));
-
-		let drilldown_result = key_changes::<InMemoryStorage<Blake2Hasher, u64>, Blake2Hasher, u64>(
-			&config, &storage, 7,
-			&AnchorBlockId { hash: Default::default(), number: 8 }, 8, None, &[42])
-			.and_then(Result::from_iter);
-		assert_eq!(drilldown_result, Ok(vec![(8, 2), (8, 1)]));
-
-		let drilldown_result = key_changes::<InMemoryStorage<Blake2Hasher, u64>, Blake2Hasher, u64>(
-			&config, &storage, 5,
-			&AnchorBlockId { hash: Default::default(), number: 7 }, 8, None, &[42])
-			.and_then(Result::from_iter);
-=======
 		let drilldown_result = key_changes::<Blake2Hasher, u64>(
 			configuration_range(&config, 0),
 			&storage,
 			1,
 			&AnchorBlockId { hash: Default::default(), number: 16 },
 			16,
+			None,
 			&[42],
 		).and_then(Result::from_iter);
 		assert_eq!(drilldown_result, Ok(vec![(8, 2), (8, 1), (6, 3), (3, 0)]));
@@ -504,6 +464,7 @@
 			1,
 			&AnchorBlockId { hash: Default::default(), number: 2 },
 			4,
+			None,
 			&[42],
 		).and_then(Result::from_iter);
 		assert_eq!(drilldown_result, Ok(vec![]));
@@ -514,6 +475,7 @@
 			1,
 			&AnchorBlockId { hash: Default::default(), number: 3 },
 			4,
+			None,
 			&[42],
 		).and_then(Result::from_iter);
 		assert_eq!(drilldown_result, Ok(vec![(3, 0)]));
@@ -524,6 +486,7 @@
 			1,
 			&AnchorBlockId { hash: Default::default(), number: 7 },
 			7,
+			None,
 			&[42],
 		).and_then(Result::from_iter);
 		assert_eq!(drilldown_result, Ok(vec![(6, 3), (3, 0)]));
@@ -534,6 +497,7 @@
 			7,
 			&AnchorBlockId { hash: Default::default(), number: 8 },
 			8,
+			None,
 			&[42],
 		).and_then(Result::from_iter);
 		assert_eq!(drilldown_result, Ok(vec![(8, 2), (8, 1)]));
@@ -544,9 +508,9 @@
 			5,
 			&AnchorBlockId { hash: Default::default(), number: 7 },
 			8,
+			None,
 			&[42],
 		).and_then(Result::from_iter);
->>>>>>> b14ce6de
 		assert_eq!(drilldown_result, Ok(vec![(6, 3)]));
 	}
 
@@ -555,46 +519,37 @@
 		let (config, storage) = prepare_for_drilldown();
 		storage.clear_storage();
 
-<<<<<<< HEAD
-		assert!(key_changes::<InMemoryStorage<Blake2Hasher, u64>, Blake2Hasher, u64>(
-			&config, &storage, 0,
-			&AnchorBlockId { hash: Default::default(), number: 100 }, 1000, None, &[42])
-			.and_then(|i| i.collect::<Result<Vec<_>, _>>()).is_err());
-
-		assert!(key_changes::<InMemoryStorage<Blake2Hasher, u64>, Blake2Hasher, u64>(
-			&config, &storage, 0,
-			&AnchorBlockId { hash: Default::default(), number: 100 }, 1000, Some(&b"1"[..]), &[42])
-			.and_then(|i| i.collect::<Result<Vec<_>, _>>()).is_err());
-
-=======
 		assert!(key_changes::<Blake2Hasher, u64>(
 			configuration_range(&config, 0),
 			&storage,
 			1,
 			&AnchorBlockId { hash: Default::default(), number: 100 },
 			1000,
+			None,
 			&[42],
 		).and_then(|i| i.collect::<Result<Vec<_>, _>>()).is_err());
->>>>>>> b14ce6de
+
+		assert!(key_changes::<Blake2Hasher, u64>(
+			configuration_range(&config, 0),
+			&storage,
+			1,
+			&AnchorBlockId { hash: Default::default(), number: 100 },
+			1000,
+			Some(&b"1"[..]),
+			&[42],
+		).and_then(|i| i.collect::<Result<Vec<_>, _>>()).is_err());
 	}
 
 	#[test]
 	fn drilldown_iterator_fails_when_range_is_invalid() {
 		let (config, storage) = prepare_for_drilldown();
-<<<<<<< HEAD
-		assert!(key_changes::<InMemoryStorage<Blake2Hasher, u64>, Blake2Hasher, u64>(
-			&config, &storage, 0,
-			&AnchorBlockId { hash: Default::default(), number: 100 }, 50, None, &[42]).is_err());
-		assert!(key_changes::<InMemoryStorage<Blake2Hasher, u64>, Blake2Hasher, u64>(
-			&config, &storage, 20,
-			&AnchorBlockId { hash: Default::default(), number: 10 }, 100, None, &[42]).is_err());
-=======
 		assert!(key_changes::<Blake2Hasher, u64>(
 			configuration_range(&config, 0),
 			&storage,
 			1,
 			&AnchorBlockId { hash: Default::default(), number: 100 },
 			50,
+			None,
 			&[42],
 		).is_err());
 		assert!(key_changes::<Blake2Hasher, u64>(
@@ -603,9 +558,9 @@
 			20,
 			&AnchorBlockId { hash: Default::default(), number: 10 },
 			100,
+			None,
 			&[42],
 		).is_err());
->>>>>>> b14ce6de
 	}
 
 
@@ -615,43 +570,29 @@
 
 		// create drilldown iterator that records all trie nodes during drilldown
 		let (remote_config, remote_storage) = prepare_for_drilldown();
-<<<<<<< HEAD
-		let remote_proof = key_changes_proof::<InMemoryStorage<Blake2Hasher, u64>, Blake2Hasher, u64>(
-			&remote_config, &remote_storage,
-			0, &AnchorBlockId { hash: Default::default(), number: 16 }, 16, None, &[42]).unwrap();
+		let remote_proof = key_changes_proof::<Blake2Hasher, u64>(
+			configuration_range(&remote_config, 0), &remote_storage, 1,
+			&AnchorBlockId { hash: Default::default(), number: 16 }, 16, None, &[42]).unwrap();
 
 		let (remote_config, remote_storage) = prepare_for_drilldown();
-		let remote_proof_child = key_changes_proof::<InMemoryStorage<Blake2Hasher, u64>, Blake2Hasher, u64>(
-			&remote_config, &remote_storage,
-			0, &AnchorBlockId { hash: Default::default(), number: 16 }, 16, Some(&b"1"[..]), &[42]).unwrap();
-=======
-		let remote_proof = key_changes_proof::<Blake2Hasher, u64>(
-			configuration_range(&remote_config, 0), &remote_storage,
-			1, &AnchorBlockId { hash: Default::default(), number: 16 }, 16, &[42]).unwrap();
->>>>>>> b14ce6de
+		let remote_proof_child = key_changes_proof::<Blake2Hasher, u64>(
+			configuration_range(&remote_config, 0), &remote_storage, 1,
+			&AnchorBlockId { hash: Default::default(), number: 16 }, 16, Some(&b"1"[..]), &[42]).unwrap();
 
 		// happens on local light node:
 
 		// create drilldown iterator that works the same, but only depends on trie
 		let (local_config, local_storage) = prepare_for_drilldown();
 		local_storage.clear_storage();
-<<<<<<< HEAD
-		let local_result = key_changes_proof_check::<InMemoryStorage<Blake2Hasher, u64>, Blake2Hasher, u64>(
-			&local_config, &local_storage, remote_proof,
-			0, &AnchorBlockId { hash: Default::default(), number: 16 }, 16, None, &[42]);
+		let local_result = key_changes_proof_check::<Blake2Hasher, u64>(
+			configuration_range(&local_config, 0), &local_storage, remote_proof, 1,
+			&AnchorBlockId { hash: Default::default(), number: 16 }, 16, None, &[42]);
 
 		let (local_config, local_storage) = prepare_for_drilldown();
 		local_storage.clear_storage();
-		let local_result_child = key_changes_proof_check::<InMemoryStorage<Blake2Hasher, u64>, Blake2Hasher, u64>(
-			&local_config, &local_storage, remote_proof_child,
-			0, &AnchorBlockId { hash: Default::default(), number: 16 }, 16, Some(&b"1"[..]), &[42]);
-
-
-=======
-		let local_result = key_changes_proof_check::<Blake2Hasher, u64>(
-			configuration_range(&local_config, 0), &local_storage, remote_proof,
-			1, &AnchorBlockId { hash: Default::default(), number: 16 }, 16, &[42]);
->>>>>>> b14ce6de
+		let local_result_child = key_changes_proof_check::<Blake2Hasher, u64>(
+			configuration_range(&local_config, 0), &local_storage, remote_proof_child, 1,
+			&AnchorBlockId { hash: Default::default(), number: 16 }, 16, Some(&b"1"[..]), &[42]);
 
 		// check that drilldown result is the same as if it was happening at the full node
 		assert_eq!(local_result, Ok(vec![(8, 2), (8, 1), (6, 3), (3, 0)]));
@@ -678,11 +619,17 @@
 		input[79 - 1].1.push(InputPair::ExtrinsicIndex(ExtrinsicIndex { block: 79, key: vec![42] }, vec![1]));
 		input[80 - 1].1.push(InputPair::DigestIndex(DigestIndex { block: 80, key: vec![42] }, vec![79]));
 		input[91 - 1].1.push(InputPair::DigestIndex(DigestIndex { block: 91, key: vec![42] }, vec![80]));
-		let storage = InMemoryStorage::with_inputs(input);
+		let storage = InMemoryStorage::with_inputs(input, vec![]);
 
 		let drilldown_result = key_changes::<Blake2Hasher, u64>(
-			config_range, &storage, 1, &AnchorBlockId { hash: Default::default(), number: 91 }, 100_000u64, &[42])
-			.and_then(Result::from_iter);
+			config_range,
+			&storage,
+			1,
+			&AnchorBlockId { hash: Default::default(), number: 91 },
+			100_000u64,
+			None,
+			&[42],
+		).and_then(Result::from_iter);
 		assert_eq!(drilldown_result, Ok(vec![(79, 1), (63, 0)]));
 	}
 }