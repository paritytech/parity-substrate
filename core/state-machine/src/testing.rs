--- conflicted
+++ resolved
@@ -25,10 +25,7 @@
 use triehash::trie_root;
 use backend::InMemory;
 use changes_trie::{compute_changes_trie_root, InMemoryStorage as ChangesTrieInMemoryStorage};
-<<<<<<< HEAD
-=======
 use primitives::storage::well_known_keys::CHANGES_TRIE_CONFIG;
->>>>>>> 55b0d928
 use super::{Externalities, OverlayedChanges};
 
 /// Simple HashMap-based Externalities impl.
@@ -45,11 +42,7 @@
 		let mut overlay = OverlayedChanges::default();
 		super::set_changes_trie_config(
 			&mut overlay,
-<<<<<<< HEAD
-			inner.get(&b":changes_trie".to_vec()).cloned())
-=======
 			inner.get(&CHANGES_TRIE_CONFIG.to_vec()).cloned())
->>>>>>> 55b0d928
 			.expect("changes trie configuration is correct in test env; qed");
 
 		TestExternalities {
