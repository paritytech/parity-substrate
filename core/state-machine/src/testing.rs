// Copyright 2017-2019 Parity Technologies (UK) Ltd.
// This file is part of Substrate.

// Substrate is free software: you can redistribute it and/or modify
// it under the terms of the GNU General Public License as published by
// the Free Software Foundation, either version 3 of the License, or
// (at your option) any later version.

// Substrate is distributed in the hope that it will be useful,
// but WITHOUT ANY WARRANTY; without even the implied warranty of
// MERCHANTABILITY or FITNESS FOR A PARTICULAR PURPOSE.  See the
// GNU General Public License for more details.

// You should have received a copy of the GNU General Public License
// along with Substrate.  If not, see <http://www.gnu.org/licenses/>.

//! Test implementation for Externalities.

use std::collections::{HashMap, BTreeMap};
use std::iter::FromIterator;
use std::marker::PhantomData;
use hash_db::Hasher;
use crate::backend::{InMemory, Backend};
use primitives::storage::well_known_keys::is_child_storage_key;
use crate::changes_trie::{
	compute_changes_trie_root, InMemoryStorage as ChangesTrieInMemoryStorage, AnchorBlockId
};
use primitives::storage::well_known_keys::{CHANGES_TRIE_CONFIG, CODE, HEAP_PAGES};
use primitives::subtrie::SubTrie;
use primitives::subtrie::SubTrieReadRef;
use parity_codec::Encode;
use super::{Externalities, OverlayedChanges};

const EXT_NOT_ALLOWED_TO_FAIL: &str = "Externalities not allowed to fail within runtime";

/// Simple HashMap-based Externalities impl.
pub struct TestExternalities<H: Hasher> {
	overlay: OverlayedChanges,
	backend: InMemory<H>,
	changes_trie_storage: ChangesTrieInMemoryStorage<H>,
	_hasher: PhantomData<H>,
}

impl<H: Hasher> TestExternalities<H> {
	/// Create a new instance of `TestExternalities`
	pub fn new(inner: HashMap<Vec<u8>, Vec<u8>>) -> Self {
		Self::new_with_code(&[], inner)
	}

	/// Create a new instance of `TestExternalities`
	pub fn new_with_code(code: &[u8], mut inner: HashMap<Vec<u8>, Vec<u8>>) -> Self {
		let mut overlay = OverlayedChanges::default();

		super::set_changes_trie_config(
			&mut overlay,
			inner.get(&CHANGES_TRIE_CONFIG.to_vec()).cloned(),
			false,
		).expect("changes trie configuration is correct in test env; qed");

		inner.insert(HEAP_PAGES.to_vec(), 8u64.encode());
		inner.insert(CODE.to_vec(), code.to_vec());

		TestExternalities {
			overlay,
			changes_trie_storage: ChangesTrieInMemoryStorage::new(),
			backend: inner.into(),
			_hasher: Default::default(),
		}
	}

	/// Insert key/value into backend
	pub fn insert(&mut self, k: Vec<u8>, v: Vec<u8>) {
		self.backend = self.backend.update(vec![(None, k, Some(v))]);
	}

	/// Iter to all pairs in key order
	pub fn iter_pairs_in_order(&self) -> impl Iterator<Item=(Vec<u8>, Vec<u8>)> {
		self.backend.pairs().iter()
			.map(|&(ref k, ref v)| (k.to_vec(), Some(v.to_vec())))
			.chain(self.overlay.committed.top.clone().into_iter().map(|(k, v)| (k, v.value)))
			.chain(self.overlay.prospective.top.clone().into_iter().map(|(k, v)| (k, v.value)))
			.collect::<BTreeMap<_, _>>()
			.into_iter()
			.filter_map(|(k, maybe_val)| maybe_val.map(|val| (k, val)))
	}
}

impl<H: Hasher> ::std::fmt::Debug for TestExternalities<H> {
	fn fmt(&self, f: &mut ::std::fmt::Formatter) -> ::std::fmt::Result {
		write!(f, "overlay: {:?}\nbackend: {:?}", self.overlay, self.backend.pairs())
	}
}

impl<H: Hasher> PartialEq for TestExternalities<H> {
	/// This doesn't test if they are in the same state, only if they contains the
	/// same data at this state
	fn eq(&self, other: &TestExternalities<H>) -> bool {
		self.iter_pairs_in_order().eq(other.iter_pairs_in_order())
	}
}

impl<H: Hasher> FromIterator<(Vec<u8>, Vec<u8>)> for TestExternalities<H> {
	fn from_iter<I: IntoIterator<Item=(Vec<u8>, Vec<u8>)>>(iter: I) -> Self {
		let mut t = Self::new(Default::default());
		t.backend = t.backend.update(iter.into_iter().map(|(k, v)| (None, k, Some(v))).collect());
		t
	}
}

impl<H: Hasher> Default for TestExternalities<H> {
	fn default() -> Self { Self::new(Default::default()) }
}

impl<H: Hasher> From<TestExternalities<H>> for HashMap<Vec<u8>, Vec<u8>> {
	fn from(tex: TestExternalities<H>) -> Self {
		tex.iter_pairs_in_order().collect()
	}
}

impl<H: Hasher> From< HashMap<Vec<u8>, Vec<u8>> > for TestExternalities<H> {
	fn from(hashmap: HashMap<Vec<u8>, Vec<u8>>) -> Self {
		Self::from_iter(hashmap)
	}
}

impl<H: Hasher> Externalities<H> for TestExternalities<H> where H::Out: Ord {
	fn storage(&self, key: &[u8]) -> Option<Vec<u8>> {
		self.overlay.storage(key).map(|x| x.map(|x| x.to_vec())).unwrap_or_else(||
			self.backend.storage(key).expect(EXT_NOT_ALLOWED_TO_FAIL))
	}

	fn original_storage(&self, key: &[u8]) -> Option<Vec<u8>> {
		self.backend.storage(key).expect(EXT_NOT_ALLOWED_TO_FAIL)
	}

<<<<<<< HEAD
	fn child_storage(&self, subtrie: SubTrieReadRef, key: &[u8]) -> Option<Vec<u8>> {
		self.changes.child_storage(subtrie, key)?.map(Vec::from)
	}

	fn child_trie(&self, storage_key: &[u8]) -> Option<SubTrie> {
		self.changes.child_trie(storage_key)
=======
	fn child_storage(&self, storage_key: ChildStorageKey<H>, key: &[u8]) -> Option<Vec<u8>> {
		self.overlay
			.child_storage(storage_key.as_ref(), key)
			.map(|x| x.map(|x| x.to_vec()))
			.unwrap_or_else(|| self.backend
				.child_storage(storage_key.as_ref(), key)
				.expect(EXT_NOT_ALLOWED_TO_FAIL)
			)
>>>>>>> d713fbc3
	}

	fn place_storage(&mut self, key: Vec<u8>, maybe_value: Option<Vec<u8>>) {
		if is_child_storage_key(&key) {
			panic!("Refuse to directly set child storage key");
		}

		self.overlay.set_storage(key, maybe_value);
	}

<<<<<<< HEAD
	fn place_child_storage(&mut self, subtrie: &SubTrie, key: Vec<u8>, value: Option<Vec<u8>>) {
		self.changes.set_child_storage(subtrie, key, value);
	}

	fn kill_child_storage(&mut self, subtrie: &SubTrie) {
		self.changes.set_storage(subtrie.raw_parent_key().clone(), None);
		self.changes.clear_child_storage(subtrie);
=======
	fn place_child_storage(
		&mut self,
		storage_key: ChildStorageKey<H>,
		key: Vec<u8>,
		value: Option<Vec<u8>>
	) {
		self.overlay.set_child_storage(storage_key.into_owned(), key, value);
	}

	fn kill_child_storage(&mut self, storage_key: ChildStorageKey<H>) {
		let backend = &self.backend;
		let overlay = &mut self.overlay;

		overlay.clear_child_storage(storage_key.as_ref());
		backend.for_keys_in_child_storage(storage_key.as_ref(), |key| {
			overlay.set_child_storage(storage_key.as_ref().to_vec(), key.to_vec(), None);
		});
>>>>>>> d713fbc3
	}

	fn clear_prefix(&mut self, prefix: &[u8]) {
		if is_child_storage_key(prefix) {
			panic!("Refuse to directly clear prefix that is part of child storage key");
		}

		self.overlay.clear_prefix(prefix);

		let backend = &self.backend;
		let overlay = &mut self.overlay;
		backend.for_keys_with_prefix(prefix, |key| {
			overlay.set_storage(key.to_vec(), None);
		});
	}

	fn chain_id(&self) -> u64 { 42 }

	fn storage_root(&mut self) -> H::Out {
		// compute and memoize
		let delta = self.overlay.committed.top.iter().map(|(k, v)| (k.clone(), v.value.clone()))
			.chain(self.overlay.prospective.top.iter().map(|(k, v)| (k.clone(), v.value.clone())));

		self.backend.storage_root(delta).0
	}

<<<<<<< HEAD
	fn child_storage_root(&mut self, _subtrie: &SubTrie) -> Vec<u8> {
		vec![]
=======
	fn child_storage_root(&mut self, storage_key: ChildStorageKey<H>) -> Vec<u8> {
		let storage_key = storage_key.as_ref();

		let (root, _, _) = {
			let delta = self.overlay.committed.children.get(storage_key)
				.into_iter()
				.flat_map(|map| map.1.iter().map(|(k, v)| (k.clone(), v.clone())))
				.chain(self.overlay.prospective.children.get(storage_key)
						.into_iter()
						.flat_map(|map| map.1.clone().into_iter()));

			self.backend.child_storage_root(storage_key, delta)
		};
		self.overlay.set_storage(storage_key.into(), Some(root.clone()));
		root
>>>>>>> d713fbc3
	}

	fn storage_changes_root(&mut self, parent: H::Out, parent_num: u64) -> Option<H::Out> {
		compute_changes_trie_root::<_, ChangesTrieInMemoryStorage<H>, H>(
			&self.backend,
			Some(&self.changes_trie_storage),
			&self.overlay,
			&AnchorBlockId { hash: parent, number: parent_num },
		).map(|(root, _)| root.clone())
	}

	fn submit_extrinsic(&mut self, _extrinsic: Vec<u8>) -> Result<(), ()> {
		unimplemented!()
	}
}

#[cfg(test)]
mod tests {
	use super::*;
	use primitives::{Blake2Hasher, H256};
	use hex_literal::hex;

	#[test]
	fn commit_should_work() {
		let mut ext = TestExternalities::<Blake2Hasher>::default();
		ext.set_storage(b"doe".to_vec(), b"reindeer".to_vec());
		ext.set_storage(b"dog".to_vec(), b"puppy".to_vec());
		ext.set_storage(b"dogglesworth".to_vec(), b"cat".to_vec());
		const ROOT: [u8; 32] = hex!("cc65c26c37ebd4abcdeb3f1ecd727527051620779a2f6c809bac0f8a87dbb816");
		assert_eq!(ext.storage_root(), H256::from(ROOT));
	}

	#[test]
	fn set_and_retrieve_code() {
		let mut ext = TestExternalities::<Blake2Hasher>::default();

		let code = vec![1, 2, 3];
		ext.set_storage(CODE.to_vec(), code.clone());

		assert_eq!(&ext.storage(CODE).unwrap(), &code);
	}
}<|MERGE_RESOLUTION|>--- conflicted
+++ resolved
@@ -133,23 +133,15 @@
 		self.backend.storage(key).expect(EXT_NOT_ALLOWED_TO_FAIL)
 	}
 
-<<<<<<< HEAD
 	fn child_storage(&self, subtrie: SubTrieReadRef, key: &[u8]) -> Option<Vec<u8>> {
-		self.changes.child_storage(subtrie, key)?.map(Vec::from)
+		self.overlay.child_storage(subtrie.clone(), key)
+			.map(|x| x.map(|x| x.to_vec())).unwrap_or_else(||
+				self.backend.child_storage(subtrie, key).expect(EXT_NOT_ALLOWED_TO_FAIL))
 	}
 
 	fn child_trie(&self, storage_key: &[u8]) -> Option<SubTrie> {
-		self.changes.child_trie(storage_key)
-=======
-	fn child_storage(&self, storage_key: ChildStorageKey<H>, key: &[u8]) -> Option<Vec<u8>> {
-		self.overlay
-			.child_storage(storage_key.as_ref(), key)
-			.map(|x| x.map(|x| x.to_vec()))
-			.unwrap_or_else(|| self.backend
-				.child_storage(storage_key.as_ref(), key)
-				.expect(EXT_NOT_ALLOWED_TO_FAIL)
-			)
->>>>>>> d713fbc3
+		self.overlay.child_trie(storage_key).or_else(||
+			self.backend.child_trie(storage_key).expect(EXT_NOT_ALLOWED_TO_FAIL))
 	}
 
 	fn place_storage(&mut self, key: Vec<u8>, maybe_value: Option<Vec<u8>>) {
@@ -160,33 +152,23 @@
 		self.overlay.set_storage(key, maybe_value);
 	}
 
-<<<<<<< HEAD
-	fn place_child_storage(&mut self, subtrie: &SubTrie, key: Vec<u8>, value: Option<Vec<u8>>) {
-		self.changes.set_child_storage(subtrie, key, value);
-	}
-
-	fn kill_child_storage(&mut self, subtrie: &SubTrie) {
-		self.changes.set_storage(subtrie.raw_parent_key().clone(), None);
-		self.changes.clear_child_storage(subtrie);
-=======
 	fn place_child_storage(
 		&mut self,
-		storage_key: ChildStorageKey<H>,
+		subtrie: &SubTrie,
 		key: Vec<u8>,
 		value: Option<Vec<u8>>
 	) {
-		self.overlay.set_child_storage(storage_key.into_owned(), key, value);
-	}
-
-	fn kill_child_storage(&mut self, storage_key: ChildStorageKey<H>) {
+		self.overlay.set_child_storage(subtrie, key, value);
+	}
+
+	fn kill_child_storage(&mut self, subtrie: &SubTrie) {
 		let backend = &self.backend;
 		let overlay = &mut self.overlay;
 
-		overlay.clear_child_storage(storage_key.as_ref());
-		backend.for_keys_in_child_storage(storage_key.as_ref(), |key| {
-			overlay.set_child_storage(storage_key.as_ref().to_vec(), key.to_vec(), None);
+		overlay.clear_child_storage(subtrie);
+		backend.for_keys_in_child_storage(subtrie.node_ref(), |key| {
+			overlay.set_child_storage(subtrie, key.to_vec(), None);
 		});
->>>>>>> d713fbc3
 	}
 
 	fn clear_prefix(&mut self, prefix: &[u8]) {
@@ -213,26 +195,21 @@
 		self.backend.storage_root(delta).0
 	}
 
-<<<<<<< HEAD
-	fn child_storage_root(&mut self, _subtrie: &SubTrie) -> Vec<u8> {
-		vec![]
-=======
-	fn child_storage_root(&mut self, storage_key: ChildStorageKey<H>) -> Vec<u8> {
-		let storage_key = storage_key.as_ref();
-
+	fn child_storage_root(&mut self, subtrie: &SubTrie) -> Vec<u8> {
 		let (root, _, _) = {
-			let delta = self.overlay.committed.children.get(storage_key)
+			let delta = self.overlay.committed.children.get(subtrie.keyspace())
 				.into_iter()
 				.flat_map(|map| map.1.iter().map(|(k, v)| (k.clone(), v.clone())))
-				.chain(self.overlay.prospective.children.get(storage_key)
+				.chain(self.overlay.prospective.children.get(subtrie.keyspace())
 						.into_iter()
 						.flat_map(|map| map.1.clone().into_iter()));
 
-			self.backend.child_storage_root(storage_key, delta)
+			self.backend.child_storage_root(subtrie, delta)
 		};
-		self.overlay.set_storage(storage_key.into(), Some(root.clone()));
+
+		self.overlay.set_storage(subtrie.raw_parent_key().clone(), Some(subtrie.encoded_with_root(&root[..])));
+
 		root
->>>>>>> d713fbc3
 	}
 
 	fn storage_changes_root(&mut self, parent: H::Out, parent_num: u64) -> Option<H::Out> {
