--- conflicted
+++ resolved
@@ -152,11 +152,7 @@
 	fn chain_id(&self) -> u64 { 42 }
 
 	fn storage_root(&mut self) -> H::Out {
-<<<<<<< HEAD
-		LayOut::<H>::trie_root(self.inner.clone())
-=======
-		trie_root::<H, _, _, _>(self.top.clone())
->>>>>>> 4fbfe977
+		LayOut::<H>::trie_root(self.top.clone())
 	}
 
 	fn child_storage_root(&mut self, storage_key: ChildStorageKey<H>) -> Vec<u8> {
