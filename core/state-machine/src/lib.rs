// Copyright 2017-2019 Parity Technologies (UK) Ltd.
// This file is part of Substrate.

// Substrate is free software: you can redistribute it and/or modify
// it under the terms of the GNU General Public License as published by
// the Free Software Foundation, either version 3 of the License, or
// (at your option) any later version.

// Substrate is distributed in the hope that it will be useful,
// but WITHOUT ANY WARRANTY; without even the implied warranty of
// MERCHANTABILITY or FITNESS FOR A PARTICULAR PURPOSE.  See the
// GNU General Public License for more details.

// You should have received a copy of the GNU General Public License
// along with Substrate.  If not, see <http://www.gnu.org/licenses/>.

//! Substrate state machine implementation.

#![warn(missing_docs)]

use std::{fmt, panic::UnwindSafe, result, marker::PhantomData};
use std::borrow::Cow;
use log::warn;
use hash_db::Hasher;
use codec::{Decode, Encode};
use primitives::{
	storage::well_known_keys, NativeOrEncoded, NeverNativeValue, offchain,
	traits::BareCryptoStorePtr,
};

pub mod backend;
mod changes_trie;
mod ext;
mod testing;
mod basic;
mod overlayed_changes;
mod proving_backend;
mod trie_backend;
mod trie_backend_essence;

use overlayed_changes::OverlayedChangeSet;
pub use trie::{TrieMut, DBValue, MemoryDB};
pub use trie::trie_types::{Layout, TrieDBMut};
pub use testing::TestExternalities;
pub use basic::BasicExternalities;
pub use ext::Ext;
pub use backend::Backend;
pub use changes_trie::{
	AnchorBlockId as ChangesTrieAnchorBlockId,
	Storage as ChangesTrieStorage,
	RootsStorage as ChangesTrieRootsStorage,
	InMemoryStorage as InMemoryChangesTrieStorage,
<<<<<<< HEAD
	BuildCache as ChangesTrieBuildCache,
	CachedBuildData as ChangesTrieCachedBuildData,
=======
	ConfigurationRange as ChangesTrieConfigurationRange,
>>>>>>> 7276eeab
	key_changes, key_changes_proof, key_changes_proof_check,
	prune as prune_changes_tries,
	oldest_non_pruned_trie as oldest_non_pruned_changes_trie,
};
pub use overlayed_changes::OverlayedChanges;
pub use proving_backend::{
	create_proof_check_backend, create_proof_check_backend_storage,
	Recorder as ProofRecorder, ProvingBackend,
};
pub use trie_backend_essence::{TrieBackendStorage, Storage};
pub use trie_backend::TrieBackend;

/// Type of changes trie transaction.
pub type ChangesTrieTransaction<H, N> = (
	MemoryDB<H>,
	Option<ChangesTrieCachedBuildData<<H as Hasher>::Out, N>>,
);

/// A wrapper around a child storage key.
///
/// This wrapper ensures that the child storage key is correct and properly used. It is
/// impossible to create an instance of this struct without providing a correct `storage_key`.
pub struct ChildStorageKey<'a, H: Hasher> {
	storage_key: Cow<'a, [u8]>,
	_hasher: PhantomData<H>,
}

impl<'a, H: Hasher> ChildStorageKey<'a, H> {
	fn new(storage_key: Cow<'a, [u8]>) -> Option<Self> {
		if !trie::is_child_trie_key_valid::<Layout<H>>(&storage_key) {
			return None;
		}

		Some(ChildStorageKey {
			storage_key,
			_hasher: PhantomData,
		})
	}

	/// Create a new `ChildStorageKey` from a vector.
	///
	/// `storage_key` has should start with `:child_storage:default:`
	/// See `is_child_trie_key_valid` for more details.
	pub fn from_vec(key: Vec<u8>) -> Option<Self> {
		Self::new(Cow::Owned(key))
	}

	/// Create a new `ChildStorageKey` from a slice.
	///
	/// `storage_key` has should start with `:child_storage:default:`
	/// See `is_child_trie_key_valid` for more details.
	pub fn from_slice(key: &'a [u8]) -> Option<Self> {
		Self::new(Cow::Borrowed(key))
	}

	/// Get access to the byte representation of the storage key.
	///
	/// This key is guaranteed to be correct.
	pub fn as_ref(&self) -> &[u8] {
		&*self.storage_key
	}

	/// Destruct this instance into an owned vector that represents the storage key.
	///
	/// This key is guaranteed to be correct.
	pub fn into_owned(self) -> Vec<u8> {
		self.storage_key.into_owned()
	}
}

/// State Machine Error bound.
///
/// This should reflect WASM error type bound for future compatibility.
pub trait Error: 'static + fmt::Debug + fmt::Display + Send {}

impl Error for ExecutionError {}

/// Externalities Error.
///
/// Externalities are not really allowed to have errors, since it's assumed that dependent code
/// would not be executed unless externalities were available. This is included for completeness,
/// and as a transition away from the pre-existing framework.
#[derive(Debug, Eq, PartialEq)]
pub enum ExecutionError {
	/// Backend error.
	Backend(String),
	/// The entry `:code` doesn't exist in storage so there's no way we can execute anything.
	CodeEntryDoesNotExist,
	/// Backend is incompatible with execution proof generation process.
	UnableToGenerateProof,
	/// Invalid execution proof.
	InvalidProof,
}

impl fmt::Display for ExecutionError {
	fn fmt(&self, f: &mut fmt::Formatter) -> fmt::Result { write!(f, "Externalities Error") }
}

type CallResult<R, E> = Result<NativeOrEncoded<R>, E>;

/// Externalities: pinned to specific active address.
pub trait Externalities<H: Hasher> {
	/// Read runtime storage.
	fn storage(&self, key: &[u8]) -> Option<Vec<u8>>;

	/// Get storage value hash. This may be optimized for large values.
	fn storage_hash(&self, key: &[u8]) -> Option<H::Out> {
		self.storage(key).map(|v| H::hash(&v))
	}

	/// Get child storage value hash. This may be optimized for large values.
	fn child_storage_hash(&self, storage_key: ChildStorageKey<H>, key: &[u8]) -> Option<H::Out> {
		self.child_storage(storage_key, key).map(|v| H::hash(&v))
	}

	/// Read original runtime storage, ignoring any overlayed changes.
	fn original_storage(&self, key: &[u8]) -> Option<Vec<u8>>;

	/// Read original runtime child storage, ignoring any overlayed changes.
	fn original_child_storage(&self, storage_key: ChildStorageKey<H>, key: &[u8]) -> Option<Vec<u8>>;

	/// Get original storage value hash, ignoring any overlayed changes.
	/// This may be optimized for large values.
	fn original_storage_hash(&self, key: &[u8]) -> Option<H::Out> {
		self.original_storage(key).map(|v| H::hash(&v))
	}

	/// Get original child storage value hash, ignoring any overlayed changes.
	/// This may be optimized for large values.
	fn original_child_storage_hash(
		&self,
		storage_key: ChildStorageKey<H>,
		key: &[u8],
	) -> Option<H::Out> {
		self.original_child_storage(storage_key, key).map(|v| H::hash(&v))
	}

	/// Read child runtime storage.
	fn child_storage(&self, storage_key: ChildStorageKey<H>, key: &[u8]) -> Option<Vec<u8>>;

	/// Set storage entry `key` of current contract being called (effective immediately).
	fn set_storage(&mut self, key: Vec<u8>, value: Vec<u8>) {
		self.place_storage(key, Some(value));
	}

	/// Set child storage entry `key` of current contract being called (effective immediately).
	fn set_child_storage(&mut self, storage_key: ChildStorageKey<H>, key: Vec<u8>, value: Vec<u8>) {
		self.place_child_storage(storage_key, key, Some(value))
	}

	/// Clear a storage entry (`key`) of current contract being called (effective immediately).
	fn clear_storage(&mut self, key: &[u8]) {
		self.place_storage(key.to_vec(), None);
	}

	/// Clear a child storage entry (`key`) of current contract being called (effective immediately).
	fn clear_child_storage(&mut self, storage_key: ChildStorageKey<H>, key: &[u8]) {
		self.place_child_storage(storage_key, key.to_vec(), None)
	}

	/// Whether a storage entry exists.
	fn exists_storage(&self, key: &[u8]) -> bool {
		self.storage(key).is_some()
	}

	/// Whether a child storage entry exists.
	fn exists_child_storage(&self, storage_key: ChildStorageKey<H>, key: &[u8]) -> bool {
		self.child_storage(storage_key, key).is_some()
	}

	/// Clear an entire child storage.
	fn kill_child_storage(&mut self, storage_key: ChildStorageKey<H>);

	/// Clear storage entries which keys are start with the given prefix.
	fn clear_prefix(&mut self, prefix: &[u8]);

	/// Clear child storage entries which keys are start with the given prefix.
	fn clear_child_prefix(&mut self, storage_key: ChildStorageKey<H>, prefix: &[u8]);

	/// Set or clear a storage entry (`key`) of current contract being called (effective immediately).
	fn place_storage(&mut self, key: Vec<u8>, value: Option<Vec<u8>>);

	/// Set or clear a child storage entry. Return whether the operation succeeds.
	fn place_child_storage(&mut self, storage_key: ChildStorageKey<H>, key: Vec<u8>, value: Option<Vec<u8>>);

	/// Get the identity of the chain.
	fn chain_id(&self) -> u64;

	/// Get the trie root of the current storage map. This will also update all child storage keys in the top-level storage map.
	fn storage_root(&mut self) -> H::Out where H::Out: Ord;

	/// Get the trie root of a child storage map. This will also update the value of the child
	/// storage keys in the top-level storage map.
	/// If the storage root equals the default hash as defined by the trie, the key in the top-level
	/// storage map will be removed.
	fn child_storage_root(&mut self, storage_key: ChildStorageKey<H>) -> Vec<u8>;

	/// Get the change trie root of the current storage overlay at a block with given parent.
	fn storage_changes_root(&mut self, parent: H::Out) -> Result<Option<H::Out>, ()> where H::Out: Ord;

	/// Returns offchain externalities extension if present.
	fn offchain(&mut self) -> Option<&mut dyn offchain::Externalities>;

	/// Returns the keystore.
	fn keystore(&self) -> Option<BareCryptoStorePtr>;
}

/// An implementation of offchain extensions that should never be triggered.
pub enum NeverOffchainExt {}

impl NeverOffchainExt {
	/// Create new offchain extensions.
	pub fn new<'a>() -> Option<&'a mut Self> {
		None
	}
}

impl offchain::Externalities for NeverOffchainExt {
	fn is_validator(&self) -> bool {
		unreachable!()
	}

	fn submit_transaction(&mut self, _extrinsic: Vec<u8>) -> Result<(), ()> {
		unreachable!()
	}

	fn network_state(
		&self,
	) -> Result<offchain::OpaqueNetworkState, ()> {
		unreachable!()
	}

	fn timestamp(&mut self) -> offchain::Timestamp {
		unreachable!()
	}

	fn sleep_until(&mut self, _deadline: offchain::Timestamp) {
		unreachable!()
	}

	fn random_seed(&mut self) -> [u8; 32] {
		unreachable!()
	}

	fn local_storage_set(&mut self, _kind: offchain::StorageKind, _key: &[u8], _value: &[u8]) {
		unreachable!()
	}

	fn local_storage_compare_and_set(
		&mut self,
		_kind: offchain::StorageKind,
		_key: &[u8],
		_old_value: Option<&[u8]>,
		_new_value: &[u8],
	) -> bool {
		unreachable!()
	}

	fn local_storage_get(&mut self, _kind: offchain::StorageKind, _key: &[u8]) -> Option<Vec<u8>> {
		unreachable!()
	}

	fn http_request_start(
		&mut self,
		_method: &str,
		_uri: &str,
		_meta: &[u8]
	) -> Result<offchain::HttpRequestId, ()> {
		unreachable!()
	}

	fn http_request_add_header(
		&mut self,
		_request_id: offchain::HttpRequestId,
		_name: &str,
		_value: &str
	) -> Result<(), ()> {
		unreachable!()
	}

	fn http_request_write_body(
		&mut self,
		_request_id: offchain::HttpRequestId,
		_chunk: &[u8],
		_deadline: Option<offchain::Timestamp>
	) -> Result<(), offchain::HttpError> {
		unreachable!()
	}

	fn http_response_wait(
		&mut self,
		_ids: &[offchain::HttpRequestId],
		_deadline: Option<offchain::Timestamp>
	) -> Vec<offchain::HttpRequestStatus> {
		unreachable!()
	}

	fn http_response_headers(
		&mut self,
		_request_id: offchain::HttpRequestId
	) -> Vec<(Vec<u8>, Vec<u8>)> {
		unreachable!()
	}

	fn http_response_read_body(
		&mut self,
		_request_id: offchain::HttpRequestId,
		_buffer: &mut [u8],
		_deadline: Option<offchain::Timestamp>
	) -> Result<usize, offchain::HttpError> {
		unreachable!()
	}
}

/// Code execution engine.
pub trait CodeExecutor<H: Hasher>: Sized + Send + Sync {
	/// Externalities error type.
	type Error: Error;

	/// Call a given method in the runtime. Returns a tuple of the result (either the output data
	/// or an execution error) together with a `bool`, which is true if native execution was used.
	fn call<
		E: Externalities<H>, R: Encode + Decode + PartialEq, NC: FnOnce() -> result::Result<R, &'static str> + UnwindSafe
	>(
		&self,
		ext: &mut E,
		method: &str,
		data: &[u8],
		use_native: bool,
		native_call: Option<NC>,
	) -> (CallResult<R, Self::Error>, bool);
}

/// Strategy for executing a call into the runtime.
#[derive(Copy, Clone, Eq, PartialEq, Debug)]
pub enum ExecutionStrategy {
	/// Execute with the native equivalent if it is compatible with the given wasm module; otherwise fall back to the wasm.
	NativeWhenPossible,
	/// Use the given wasm module.
	AlwaysWasm,
	/// Run with both the wasm and the native variant (if compatible). Report any discrepency as an error.
	Both,
	/// First native, then if that fails or is not possible, wasm.
	NativeElseWasm,
}

type DefaultHandler<R, E> = fn(
	CallResult<R, E>,
	CallResult<R, E>,
) -> CallResult<R, E>;

/// Like `ExecutionStrategy` only it also stores a handler in case of consensus failure.
#[derive(Clone)]
pub enum ExecutionManager<F> {
	/// Execute with the native equivalent if it is compatible with the given wasm module; otherwise fall back to the wasm.
	NativeWhenPossible,
	/// Use the given wasm module.
	AlwaysWasm,
	/// Run with both the wasm and the native variant (if compatible). Call `F` in the case of any discrepency.
	Both(F),
	/// First native, then if that fails or is not possible, wasm.
	NativeElseWasm,
}

impl<'a, F> From<&'a ExecutionManager<F>> for ExecutionStrategy {
	fn from(s: &'a ExecutionManager<F>) -> Self {
		match *s {
			ExecutionManager::NativeWhenPossible => ExecutionStrategy::NativeWhenPossible,
			ExecutionManager::AlwaysWasm => ExecutionStrategy::AlwaysWasm,
			ExecutionManager::NativeElseWasm => ExecutionStrategy::NativeElseWasm,
			ExecutionManager::Both(_) => ExecutionStrategy::Both,
		}
	}
}

impl ExecutionStrategy {
	/// Gets the corresponding manager for the execution strategy.
	pub fn get_manager<E: std::fmt::Debug, R: Decode + Encode>(self) -> ExecutionManager<DefaultHandler<R, E>> {
		match self {
			ExecutionStrategy::AlwaysWasm => ExecutionManager::AlwaysWasm,
			ExecutionStrategy::NativeWhenPossible => ExecutionManager::NativeWhenPossible,
			ExecutionStrategy::NativeElseWasm => ExecutionManager::NativeElseWasm,
			ExecutionStrategy::Both => ExecutionManager::Both(|wasm_result, native_result| {
				warn!(
					"Consensus error between wasm {:?} and native {:?}. Using wasm.",
					wasm_result,
					native_result
				);
				wasm_result
			}),
		}
	}
}


/// Evaluate to ExecutionManager::NativeWhenPossible, without having to figure out the type.
pub fn native_when_possible<E, R: Decode>() -> ExecutionManager<DefaultHandler<R, E>> {
	 ExecutionManager::NativeWhenPossible
}

/// Evaluate to ExecutionManager::NativeElseWasm, without having to figure out the type.
pub fn native_else_wasm<E, R: Decode>() -> ExecutionManager<DefaultHandler<R, E>> {
	ExecutionManager::NativeElseWasm
}

/// Evaluate to ExecutionManager::NativeWhenPossible, without having to figure out the type.
pub fn always_wasm<E, R: Decode>() -> ExecutionManager<DefaultHandler<R, E>> {
	ExecutionManager::AlwaysWasm
}

/// Creates new substrate state machine.
pub fn new<'a, H, N, B, T, O, Exec>(
	backend: &'a B,
	changes_trie_storage: Option<&'a T>,
	offchain_ext: Option<&'a mut O>,
	overlay: &'a mut OverlayedChanges,
	exec: &'a Exec,
	method: &'a str,
	call_data: &'a [u8],
	keystore: Option<BareCryptoStorePtr>,
) -> StateMachine<'a, H, N, B, T, O, Exec> {
	StateMachine {
		backend,
		changes_trie_storage,
		offchain_ext,
		overlay,
		exec,
		method,
		call_data,
		keystore,
		_hasher: PhantomData,
	}
}

/// The substrate state machine.
pub struct StateMachine<'a, H, N, B, T, O, Exec> {
	backend: &'a B,
	changes_trie_storage: Option<&'a T>,
	offchain_ext: Option<&'a mut O>,
	overlay: &'a mut OverlayedChanges,
	exec: &'a Exec,
	method: &'a str,
	call_data: &'a [u8],
	keystore: Option<BareCryptoStorePtr>,
	_hasher: PhantomData<(H, N)>,
}

impl<'a, H, N, B, T, O, Exec> StateMachine<'a, H, N, B, T, O, Exec> where
	H: Hasher,
	Exec: CodeExecutor<H>,
	B: Backend<H>,
	T: ChangesTrieStorage<H, N>,
	O: offchain::Externalities,
	H::Out: Ord + 'static,
	N: crate::changes_trie::BlockNumber,
{
	/// Execute a call using the given state backend, overlayed changes, and call executor.
	/// Produces a state-backend-specific "transaction" which can be used to apply the changes
	/// to the backing store, such as the disk.
	///
	/// On an error, no prospective changes are written to the overlay.
	///
	/// Note: changes to code will be in place if this call is made again. For running partial
	/// blocks (e.g. a transaction at a time), ensure a different method is used.
	pub fn execute(
		&mut self,
		strategy: ExecutionStrategy,
	) -> Result<(Vec<u8>, (B::Transaction, H::Out), Option<ChangesTrieTransaction<H, N>>), Box<dyn Error>> {
		// We are not giving a native call and thus we are sure that the result can never be a native
		// value.
		self.execute_using_consensus_failure_handler::<_, NeverNativeValue, fn() -> _>(
			strategy.get_manager(),
			true,
			None,
		)
		.map(|(result, storage_tx, changes_tx)| (
			result.into_encoded(),
			storage_tx.expect("storage_tx is always computed when compute_tx is true; qed"),
			changes_tx,
		))
	}

	fn execute_aux<R, NC>(
		&mut self,
		compute_tx: bool,
		use_native: bool,
		native_call: Option<NC>,
	) -> (
		CallResult<R, Exec::Error>,
		bool,
		Option<(B::Transaction, H::Out)>,
		Option<ChangesTrieTransaction<H, N>>,
	) where
		R: Decode + Encode + PartialEq,
		NC: FnOnce() -> result::Result<R, &'static str> + UnwindSafe,
	{
		let mut externalities = ext::Ext::new(
			self.overlay,
			self.backend,
			self.changes_trie_storage,
			self.offchain_ext.as_mut().map(|x| &mut **x),
			self.keystore.clone(),
		);
		let (result, was_native) = self.exec.call(
			&mut externalities,
			self.method,
			self.call_data,
			use_native,
			native_call,
		);
		let (storage_delta, changes_delta) = if compute_tx {
			let (storage_delta, changes_delta) = externalities.transaction();
			(Some(storage_delta), changes_delta)
		} else {
			(None, None)
		};
		(result, was_native, storage_delta, changes_delta)
	}

	fn execute_call_with_both_strategy<Handler, R, NC>(
		&mut self,
		compute_tx: bool,
		mut native_call: Option<NC>,
		orig_prospective: OverlayedChangeSet,
		on_consensus_failure: Handler,
	) -> (CallResult<R, Exec::Error>, Option<(B::Transaction, H::Out)>, Option<ChangesTrieTransaction<H, N>>) where
		R: Decode + Encode + PartialEq,
		NC: FnOnce() -> result::Result<R, &'static str> + UnwindSafe,
		Handler: FnOnce(
			CallResult<R, Exec::Error>,
			CallResult<R, Exec::Error>
		) -> CallResult<R, Exec::Error>
	{
		let (result, was_native, storage_delta, changes_delta) = self.execute_aux(compute_tx, true, native_call.take());

		if was_native {
			self.overlay.prospective = orig_prospective.clone();
			let (wasm_result, _, wasm_storage_delta, wasm_changes_delta) = self.execute_aux(compute_tx, false, native_call);

			if (result.is_ok() && wasm_result.is_ok()
				&& result.as_ref().ok() == wasm_result.as_ref().ok())
				|| result.is_err() && wasm_result.is_err() {
				(result, storage_delta, changes_delta)
			} else {
				(on_consensus_failure(wasm_result, result), wasm_storage_delta, wasm_changes_delta)
			}
		} else {
			(result, storage_delta, changes_delta)
		}
	}

	fn execute_call_with_native_else_wasm_strategy<R, NC>(
		&mut self,
		compute_tx: bool,
		mut native_call: Option<NC>,
		orig_prospective: OverlayedChangeSet,
	) -> (CallResult<R, Exec::Error>, Option<(B::Transaction, H::Out)>, Option<ChangesTrieTransaction<H, N>>) where
		R: Decode + Encode + PartialEq,
		NC: FnOnce() -> result::Result<R, &'static str> + UnwindSafe,
	{
		let (result, was_native, storage_delta, changes_delta) = self.execute_aux(compute_tx, true, native_call.take());

		if !was_native || result.is_ok() {
			(result, storage_delta, changes_delta)
		} else {
			self.overlay.prospective = orig_prospective.clone();
			let (wasm_result, _, wasm_storage_delta, wasm_changes_delta) = self.execute_aux(compute_tx, false, native_call);
			(wasm_result, wasm_storage_delta, wasm_changes_delta)
		}
	}

	/// Execute a call using the given state backend, overlayed changes, and call executor.
	/// Produces a state-backend-specific "transaction" which can be used to apply the changes
	/// to the backing store, such as the disk.
	///
	/// On an error, no prospective changes are written to the overlay.
	///
	/// Note: changes to code will be in place if this call is made again. For running partial
	/// blocks (e.g. a transaction at a time), ensure a different method is used.
	pub fn execute_using_consensus_failure_handler<Handler, R, NC>(
		&mut self,
		manager: ExecutionManager<Handler>,
		compute_tx: bool,
		mut native_call: Option<NC>,
	) -> Result<(
		NativeOrEncoded<R>,
		Option<(B::Transaction, H::Out)>,
		Option<ChangesTrieTransaction<H, N>>,
	), Box<dyn Error>> where
		R: Decode + Encode + PartialEq,
		NC: FnOnce() -> result::Result<R, &'static str> + UnwindSafe,
		Handler: FnOnce(
			CallResult<R, Exec::Error>,
			CallResult<R, Exec::Error>
		) -> CallResult<R, Exec::Error>
	{
		// read changes trie configuration. The reason why we're doing it here instead of the
		// `OverlayedChanges` constructor is that we need proofs for this read as a part of
		// proof-of-execution on light clients. And the proof is recorded by the backend which
		// is created after OverlayedChanges

		let backend = self.backend.clone();
		let init_overlay = |overlay: &mut OverlayedChanges, final_check: bool| {
			let changes_trie_config = try_read_overlay_value(
				overlay,
				backend,
				well_known_keys::CHANGES_TRIE_CONFIG
			)?;
			set_changes_trie_config(overlay, changes_trie_config, final_check)
		};
		init_overlay(self.overlay, false)?;

		let result = {
			let orig_prospective = self.overlay.prospective.clone();

			let (result, storage_delta, changes_delta) = match manager {
				ExecutionManager::Both(on_consensus_failure) => {
					self.execute_call_with_both_strategy(compute_tx, native_call.take(), orig_prospective, on_consensus_failure)
				},
				ExecutionManager::NativeElseWasm => {
					self.execute_call_with_native_else_wasm_strategy(compute_tx, native_call.take(), orig_prospective)
				},
				ExecutionManager::AlwaysWasm => {
					let (result, _, storage_delta, changes_delta) = self.execute_aux(compute_tx, false, native_call);
					(result, storage_delta, changes_delta)
				},
				ExecutionManager::NativeWhenPossible => {
					let (result, _was_native, storage_delta, changes_delta) = self.execute_aux(compute_tx, true, native_call);
					(result, storage_delta, changes_delta)
				},
			};
			result.map(move |out| (out, storage_delta, changes_delta))
		};

		if result.is_ok() {
			init_overlay(self.overlay, true)?;
		}

		result.map_err(|e| Box::new(e) as _)
	}
}

/// Prove execution using the given state backend, overlayed changes, and call executor.
pub fn prove_execution<B, H, Exec>(
	mut backend: B,
	overlay: &mut OverlayedChanges,
	exec: &Exec,
	method: &str,
	call_data: &[u8],
	keystore: Option<BareCryptoStorePtr>,
) -> Result<(Vec<u8>, Vec<Vec<u8>>), Box<dyn Error>>
where
	B: Backend<H>,
	H: Hasher,
	Exec: CodeExecutor<H>,
	H::Out: Ord + 'static,
{
	let trie_backend = backend.as_trie_backend()
		.ok_or_else(|| Box::new(ExecutionError::UnableToGenerateProof) as Box<dyn Error>)?;
	prove_execution_on_trie_backend(trie_backend, overlay, exec, method, call_data, keystore)
}

/// Prove execution using the given trie backend, overlayed changes, and call executor.
/// Produces a state-backend-specific "transaction" which can be used to apply the changes
/// to the backing store, such as the disk.
/// Execution proof is the set of all 'touched' storage DBValues from the backend.
///
/// On an error, no prospective changes are written to the overlay.
///
/// Note: changes to code will be in place if this call is made again. For running partial
/// blocks (e.g. a transaction at a time), ensure a different method is used.
pub fn prove_execution_on_trie_backend<S, H, Exec>(
	trie_backend: &TrieBackend<S, H>,
	overlay: &mut OverlayedChanges,
	exec: &Exec,
	method: &str,
	call_data: &[u8],
	keystore: Option<BareCryptoStorePtr>,
) -> Result<(Vec<u8>, Vec<Vec<u8>>), Box<dyn Error>>
where
	S: trie_backend_essence::TrieBackendStorage<H>,
	H: Hasher,
	Exec: CodeExecutor<H>,
	H::Out: Ord + 'static,
{
	let proving_backend = proving_backend::ProvingBackend::new(trie_backend);
	let mut sm = StateMachine {
		backend: &proving_backend,
		changes_trie_storage: None as Option<&changes_trie::InMemoryStorage<H, u64>>,
		offchain_ext: NeverOffchainExt::new(),
		overlay,
		exec,
		method,
		call_data,
		keystore,
		_hasher: PhantomData,
	};
	let (result, _, _) = sm.execute_using_consensus_failure_handler::<_, NeverNativeValue, fn() -> _>(
		native_else_wasm(),
		false,
		None,
	)?;
	let proof = proving_backend.extract_proof();
	Ok((result.into_encoded(), proof))
}

/// Check execution proof, generated by `prove_execution` call.
pub fn execution_proof_check<H, Exec>(
	root: H::Out,
	proof: Vec<Vec<u8>>,
	overlay: &mut OverlayedChanges,
	exec: &Exec,
	method: &str,
	call_data: &[u8],
	keystore: Option<BareCryptoStorePtr>,
) -> Result<Vec<u8>, Box<dyn Error>>
where
	H: Hasher,
	Exec: CodeExecutor<H>,
	H::Out: Ord + 'static,
{
	let trie_backend = create_proof_check_backend::<H>(root.into(), proof)?;
	execution_proof_check_on_trie_backend(&trie_backend, overlay, exec, method, call_data, keystore)
}

/// Check execution proof on proving backend, generated by `prove_execution` call.
pub fn execution_proof_check_on_trie_backend<H, Exec>(
	trie_backend: &TrieBackend<MemoryDB<H>, H>,
	overlay: &mut OverlayedChanges,
	exec: &Exec,
	method: &str,
	call_data: &[u8],
	keystore: Option<BareCryptoStorePtr>,
) -> Result<Vec<u8>, Box<dyn Error>>
where
	H: Hasher,
	Exec: CodeExecutor<H>,
	H::Out: Ord + 'static,
{
	let mut sm = StateMachine {
		backend: trie_backend,
		changes_trie_storage: None as Option<&changes_trie::InMemoryStorage<H, u64>>,
		offchain_ext: NeverOffchainExt::new(),
		overlay,
		exec,
		method,
		call_data,
		keystore,
		_hasher: PhantomData,
	};
	sm.execute_using_consensus_failure_handler::<_, NeverNativeValue, fn() -> _>(
		native_else_wasm(),
		false,
		None,
	).map(|(result, _, _)| result.into_encoded())
}

/// Generate storage read proof.
pub fn prove_read<B, H>(
	mut backend: B,
	key: &[u8]
) -> Result<(Option<Vec<u8>>, Vec<Vec<u8>>), Box<dyn Error>>
where
	B: Backend<H>,
	H: Hasher,
	H::Out: Ord
{
	let trie_backend = backend.as_trie_backend()
		.ok_or_else(
			||Box::new(ExecutionError::UnableToGenerateProof) as Box<dyn Error>
		)?;
	prove_read_on_trie_backend(trie_backend, key)
}

/// Generate child storage read proof.
pub fn prove_child_read<B, H>(
	mut backend: B,
	storage_key: &[u8],
	key: &[u8],
) -> Result<(Option<Vec<u8>>, Vec<Vec<u8>>), Box<dyn Error>>
where
	B: Backend<H>,
	H: Hasher,
	H::Out: Ord
{
	let trie_backend = backend.as_trie_backend()
		.ok_or_else(|| Box::new(ExecutionError::UnableToGenerateProof) as Box<dyn Error>)?;
	prove_child_read_on_trie_backend(trie_backend, storage_key, key)
}


/// Generate storage read proof on pre-created trie backend.
pub fn prove_read_on_trie_backend<S, H>(
	trie_backend: &TrieBackend<S, H>,
	key: &[u8]
) -> Result<(Option<Vec<u8>>, Vec<Vec<u8>>), Box<dyn Error>>
where
	S: trie_backend_essence::TrieBackendStorage<H>,
	H: Hasher,
	H::Out: Ord
{
	let proving_backend = proving_backend::ProvingBackend::<_, H>::new(trie_backend);
	let result = proving_backend.storage(key).map_err(|e| Box::new(e) as Box<dyn Error>)?;
	Ok((result, proving_backend.extract_proof()))
}

/// Generate storage read proof on pre-created trie backend.
pub fn prove_child_read_on_trie_backend<S, H>(
	trie_backend: &TrieBackend<S, H>,
	storage_key: &[u8],
	key: &[u8]
) -> Result<(Option<Vec<u8>>, Vec<Vec<u8>>), Box<dyn Error>>
where
	S: trie_backend_essence::TrieBackendStorage<H>,
	H: Hasher,
	H::Out: Ord
{
	let proving_backend = proving_backend::ProvingBackend::<_, H>::new(trie_backend);
	let result = proving_backend.child_storage(storage_key, key).map_err(|e| Box::new(e) as Box<dyn Error>)?;
	Ok((result, proving_backend.extract_proof()))
}

/// Check storage read proof, generated by `prove_read` call.
pub fn read_proof_check<H>(
	root: H::Out,
	proof: Vec<Vec<u8>>,
	key: &[u8],
) -> Result<Option<Vec<u8>>, Box<dyn Error>>
where
	H: Hasher,
	H::Out: Ord
{
	let proving_backend = create_proof_check_backend::<H>(root, proof)?;
	read_proof_check_on_proving_backend(&proving_backend, key)
}

/// Check child storage read proof, generated by `prove_child_read` call.
pub fn read_child_proof_check<H>(
	root: H::Out,
	proof: Vec<Vec<u8>>,
	storage_key: &[u8],
	key: &[u8],
) -> Result<Option<Vec<u8>>, Box<dyn Error>>
where
	H: Hasher,
	H::Out: Ord
{
	let proving_backend = create_proof_check_backend::<H>(root, proof)?;
	read_child_proof_check_on_proving_backend(&proving_backend, storage_key, key)
}


/// Check storage read proof on pre-created proving backend.
pub fn read_proof_check_on_proving_backend<H>(
	proving_backend: &TrieBackend<MemoryDB<H>, H>,
	key: &[u8],
) -> Result<Option<Vec<u8>>, Box<dyn Error>>
where
	H: Hasher,
	H::Out: Ord
{
	proving_backend.storage(key).map_err(|e| Box::new(e) as Box<dyn Error>)
}

/// Check child storage read proof on pre-created proving backend.
pub fn read_child_proof_check_on_proving_backend<H>(
	proving_backend: &TrieBackend<MemoryDB<H>, H>,
	storage_key: &[u8],
	key: &[u8],
) -> Result<Option<Vec<u8>>, Box<dyn Error>>
where
	H: Hasher,
	H::Out: Ord
{
	proving_backend.child_storage(storage_key, key).map_err(|e| Box::new(e) as Box<dyn Error>)
}

/// Sets overlayed changes' changes trie configuration. Returns error if configuration
/// differs from previous OR config decode has failed.
pub(crate) fn set_changes_trie_config(
	overlay: &mut OverlayedChanges,
	config: Option<Vec<u8>>,
	final_check: bool,
) -> Result<(), Box<dyn Error>> {
	let config = match config {
		Some(v) => Some(Decode::decode(&mut &v[..])
			.map_err(|_| Box::new("Failed to decode changes trie configuration".to_owned()) as Box<dyn Error>)?),
		None => None,
	};

	if final_check && overlay.changes_trie_config.is_some() != config.is_some() {
		return Err(Box::new("Changes trie configuration change is not supported".to_owned()));
	}

	if let Some(config) = config {
		if !overlay.set_changes_trie_config(config) {
			return Err(Box::new("Changes trie configuration change is not supported".to_owned()));
		}
	}
	Ok(())
}

/// Reads storage value from overlay or from the backend.
fn try_read_overlay_value<H, B>(overlay: &OverlayedChanges, backend: &B, key: &[u8])
	-> Result<Option<Vec<u8>>, Box<dyn Error>>
where
	H: Hasher,
	B: Backend<H>,
{
	match overlay.storage(key).map(|x| x.map(|x| x.to_vec())) {
		Some(value) => Ok(value),
		None => backend
			.storage(key)
			.map_err(|err| Box::new(ExecutionError::Backend(format!("{}", err))) as Box<dyn Error>),
	}
}

#[cfg(test)]
mod tests {
	use std::collections::HashMap;
	use codec::Encode;
	use overlayed_changes::OverlayedValue;
	use super::*;
	use super::backend::InMemory;
	use super::ext::Ext;
	use super::changes_trie::{
		InMemoryStorage as InMemoryChangesTrieStorage,
		Configuration as ChangesTrieConfig,
	};
	use primitives::{Blake2Hasher, map};

	struct DummyCodeExecutor {
		change_changes_trie_config: bool,
		native_available: bool,
		native_succeeds: bool,
		fallback_succeeds: bool,
	}

	impl<H: Hasher> CodeExecutor<H> for DummyCodeExecutor {
		type Error = u8;

		fn call<E: Externalities<H>, R: Encode + Decode + PartialEq, NC: FnOnce() -> result::Result<R, &'static str>>(
			&self,
			ext: &mut E,
			_method: &str,
			_data: &[u8],
			use_native: bool,
			_native_call: Option<NC>,
		) -> (CallResult<R, Self::Error>, bool) {
			if self.change_changes_trie_config {
				ext.place_storage(
					well_known_keys::CHANGES_TRIE_CONFIG.to_vec(),
					Some(
						ChangesTrieConfig {
							digest_interval: 777,
							digest_levels: 333,
						}.encode()
					)
				);
			}

			let using_native = use_native && self.native_available;
			match (using_native, self.native_succeeds, self.fallback_succeeds) {
				(true, true, _) | (false, _, true) => {
					(
						Ok(
							NativeOrEncoded::Encoded(
								vec![
									ext.storage(b"value1").unwrap()[0] +
									ext.storage(b"value2").unwrap()[0]
								]
							)
						),
						using_native
					)
				},
				_ => (Err(0), using_native),
			}
		}
	}

	impl Error for u8 {}

	#[test]
	fn execute_works() {
		assert_eq!(new(
			&trie_backend::tests::test_trie(),
			Some(&InMemoryChangesTrieStorage::<Blake2Hasher, u64>::new()),
			NeverOffchainExt::new(),
			&mut Default::default(),
			&DummyCodeExecutor {
				change_changes_trie_config: false,
				native_available: true,
				native_succeeds: true,
				fallback_succeeds: true,
			},
			"test",
			&[],
			None,
		).execute(
			ExecutionStrategy::NativeWhenPossible
		).unwrap().0, vec![66]);
	}


	#[test]
	fn execute_works_with_native_else_wasm() {
		assert_eq!(new(
			&trie_backend::tests::test_trie(),
			Some(&InMemoryChangesTrieStorage::<Blake2Hasher, u64>::new()),
			NeverOffchainExt::new(),
			&mut Default::default(),
			&DummyCodeExecutor {
				change_changes_trie_config: false,
				native_available: true,
				native_succeeds: true,
				fallback_succeeds: true,
			},
			"test",
			&[],
			None,
		).execute(
			ExecutionStrategy::NativeElseWasm
		).unwrap().0, vec![66]);
	}

	#[test]
	fn dual_execution_strategy_detects_consensus_failure() {
		let mut consensus_failed = false;
		assert!(new(
			&trie_backend::tests::test_trie(),
			Some(&InMemoryChangesTrieStorage::<Blake2Hasher, u64>::new()),
			NeverOffchainExt::new(),
			&mut Default::default(),
			&DummyCodeExecutor {
				change_changes_trie_config: false,
				native_available: true,
				native_succeeds: true,
				fallback_succeeds: false,
			},
			"test",
			&[],
			None,
		).execute_using_consensus_failure_handler::<_, NeverNativeValue, fn() -> _>(
			ExecutionManager::Both(|we, _ne| {
				consensus_failed = true;
				we
			}),
			true,
			None,
		).is_err());
		assert!(consensus_failed);
	}

	#[test]
	fn prove_execution_and_proof_check_works() {
		let executor = DummyCodeExecutor {
			change_changes_trie_config: false,
			native_available: true,
			native_succeeds: true,
			fallback_succeeds: true,
		};

		// fetch execution proof from 'remote' full node
		let remote_backend = trie_backend::tests::test_trie();
		let remote_root = remote_backend.storage_root(std::iter::empty()).0;
		let (remote_result, remote_proof) = prove_execution(
			remote_backend,
			&mut Default::default(),
			&executor,
			"test",
			&[],
			None,
		).unwrap();

		// check proof locally
		let local_result = execution_proof_check::<Blake2Hasher, _>(
			remote_root,
			remote_proof,
			&mut Default::default(),
			&executor,
			"test",
			&[],
			None,
		).unwrap();

		// check that both results are correct
		assert_eq!(remote_result, vec![66]);
		assert_eq!(remote_result, local_result);
	}

	#[test]
	fn clear_prefix_in_ext_works() {
		let initial: HashMap<_, _> = map![
			b"aaa".to_vec() => b"0".to_vec(),
			b"abb".to_vec() => b"1".to_vec(),
			b"abc".to_vec() => b"2".to_vec(),
			b"bbb".to_vec() => b"3".to_vec()
		];
		let mut state = InMemory::<Blake2Hasher>::from(initial);
		let backend = state.as_trie_backend().unwrap();
		let mut overlay = OverlayedChanges {
			committed: map![
				b"aba".to_vec() => OverlayedValue::from(Some(b"1312".to_vec())),
				b"bab".to_vec() => OverlayedValue::from(Some(b"228".to_vec()))
			],
			prospective: map![
				b"abd".to_vec() => OverlayedValue::from(Some(b"69".to_vec())),
				b"bbd".to_vec() => OverlayedValue::from(Some(b"42".to_vec()))
			],
			..Default::default()
		};

		{
			let changes_trie_storage = InMemoryChangesTrieStorage::<Blake2Hasher, u64>::new();
			let mut ext = Ext::new(
				&mut overlay,
				backend,
				Some(&changes_trie_storage),
				NeverOffchainExt::new(),
				None,
			);
			ext.clear_prefix(b"ab");
		}
		overlay.commit_prospective();

		assert_eq!(
			overlay.committed,
			map![
				b"abc".to_vec() => None.into(),
				b"abb".to_vec() => None.into(),
				b"aba".to_vec() => None.into(),
				b"abd".to_vec() => None.into(),

				b"bab".to_vec() => Some(b"228".to_vec()).into(),
				b"bbd".to_vec() => Some(b"42".to_vec()).into()
			],
		);
	}

	#[test]
	fn set_child_storage_works() {
		let mut state = InMemory::<Blake2Hasher>::default();
		let backend = state.as_trie_backend().unwrap();
		let changes_trie_storage = InMemoryChangesTrieStorage::<Blake2Hasher, u64>::new();
		let mut overlay = OverlayedChanges::default();
		let mut ext = Ext::new(
			&mut overlay,
			backend,
			Some(&changes_trie_storage),
			NeverOffchainExt::new(),
			None,
		);

		ext.set_child_storage(
			ChildStorageKey::from_slice(b":child_storage:default:testchild").unwrap(),
			b"abc".to_vec(),
			b"def".to_vec()
		);
		assert_eq!(
			ext.child_storage(
				ChildStorageKey::from_slice(b":child_storage:default:testchild").unwrap(),
				b"abc"
			),
			Some(b"def".to_vec())
		);
		ext.kill_child_storage(
			ChildStorageKey::from_slice(b":child_storage:default:testchild").unwrap()
		);
		assert_eq!(
			ext.child_storage(
				ChildStorageKey::from_slice(b":child_storage:default:testchild").unwrap(),
				b"abc"
			),
			None
		);
	}

	#[test]
	fn prove_read_and_proof_check_works() {
		// fetch read proof from 'remote' full node
		let remote_backend = trie_backend::tests::test_trie();
		let remote_root = remote_backend.storage_root(::std::iter::empty()).0;
		let remote_proof = prove_read(remote_backend, b"value2").unwrap().1;
 		// check proof locally
		let local_result1 = read_proof_check::<Blake2Hasher>(
			remote_root,
			remote_proof.clone(),
			b"value2"
		).unwrap();
		let local_result2 = read_proof_check::<Blake2Hasher>(
			remote_root,
			remote_proof.clone(),
			&[0xff]
		).is_ok();
 		// check that results are correct
		assert_eq!(local_result1, Some(vec![24]));
		assert_eq!(local_result2, false);
		// on child trie
		let remote_backend = trie_backend::tests::test_trie();
		let remote_root = remote_backend.storage_root(::std::iter::empty()).0;
		let remote_proof = prove_child_read(
			remote_backend,
			b":child_storage:default:sub1",
			b"value3"
		).unwrap().1;
		let local_result1 = read_child_proof_check::<Blake2Hasher>(
			remote_root,
			remote_proof.clone(),
			b":child_storage:default:sub1",b"value3"
		).unwrap();
		let local_result2 = read_child_proof_check::<Blake2Hasher>(
			remote_root,
			remote_proof.clone(),
			b":child_storage:default:sub1",
			b"value2"
		).unwrap();
		assert_eq!(local_result1, Some(vec![142]));
		assert_eq!(local_result2, None);
	}

	#[test]
	fn cannot_change_changes_trie_config() {
		assert!(
			new(
				&trie_backend::tests::test_trie(),
				Some(&InMemoryChangesTrieStorage::<Blake2Hasher, u64>::new()),
				NeverOffchainExt::new(),
				&mut Default::default(),
				&DummyCodeExecutor {
					change_changes_trie_config: true,
					native_available: false,
					native_succeeds: true,
					fallback_succeeds: true,
				},
				"test",
				&[],
				None,
			)
			.execute(ExecutionStrategy::NativeWhenPossible)
			.is_err()
		);
	}

	#[test]
	fn cannot_change_changes_trie_config_with_native_else_wasm() {
		assert!(
			new(
				&trie_backend::tests::test_trie(),
				Some(&InMemoryChangesTrieStorage::<Blake2Hasher, u64>::new()),
				NeverOffchainExt::new(),
				&mut Default::default(),
				&DummyCodeExecutor {
					change_changes_trie_config: true,
					native_available: false,
					native_succeeds: true,
					fallback_succeeds: true,
				},
				"test",
				&[],
				None,
			)
			.execute(ExecutionStrategy::NativeElseWasm)
			.is_err()
		);
	}
}<|MERGE_RESOLUTION|>--- conflicted
+++ resolved
@@ -50,12 +50,9 @@
 	Storage as ChangesTrieStorage,
 	RootsStorage as ChangesTrieRootsStorage,
 	InMemoryStorage as InMemoryChangesTrieStorage,
-<<<<<<< HEAD
 	BuildCache as ChangesTrieBuildCache,
-	CachedBuildData as ChangesTrieCachedBuildData,
-=======
+	CacheAction as ChangesTrieCacheAction,
 	ConfigurationRange as ChangesTrieConfigurationRange,
->>>>>>> 7276eeab
 	key_changes, key_changes_proof, key_changes_proof_check,
 	prune as prune_changes_tries,
 	oldest_non_pruned_trie as oldest_non_pruned_changes_trie,
@@ -71,7 +68,7 @@
 /// Type of changes trie transaction.
 pub type ChangesTrieTransaction<H, N> = (
 	MemoryDB<H>,
-	Option<ChangesTrieCachedBuildData<<H as Hasher>::Out, N>>,
+	Option<ChangesTrieCacheAction<<H as Hasher>::Out, N>>,
 );
 
 /// A wrapper around a child storage key.
