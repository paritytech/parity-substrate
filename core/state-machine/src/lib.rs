// Copyright 2017-2019 Parity Technologies (UK) Ltd.
// This file is part of Substrate.

// Substrate is free software: you can redistribute it and/or modify
// it under the terms of the GNU General Public License as published by
// the Free Software Foundation, either version 3 of the License, or
// (at your option) any later version.

// Substrate is distributed in the hope that it will be useful,
// but WITHOUT ANY WARRANTY; without even the implied warranty of
// MERCHANTABILITY or FITNESS FOR A PARTICULAR PURPOSE.  See the
// GNU General Public License for more details.

// You should have received a copy of the GNU General Public License
// along with Substrate.  If not, see <http://www.gnu.org/licenses/>.

//! Substrate state machine implementation.

#![warn(missing_docs)]

use std::{fmt, result, collections::HashMap, panic::UnwindSafe, marker::PhantomData};
use log::{warn, trace};
use hash_db::Hasher;
use codec::{Decode, Encode};
use primitives::{
	storage::well_known_keys, NativeOrEncoded, NeverNativeValue, offchain::OffchainExt,
	traits::{KeystoreExt, CodeExecutor}, hexdisplay::HexDisplay, hash::H256,
};
<<<<<<< HEAD
pub use crate::kv_backend::{KvBackend, InMemory as InMemoryKvBackend};
=======
use overlayed_changes::OverlayedChangeSet;
use externalities::Extensions;
>>>>>>> ce03f373

pub mod backend;
mod changes_trie;
mod error;
mod ext;
mod testing;
mod basic;
mod overlayed_changes;
mod proving_backend;
mod trie_backend;
mod trie_backend_essence;
// TODO EMCH make it private
pub mod kv_backend;

pub use trie::{trie_types::{Layout, TrieDBMut}, TrieMut, DBValue, MemoryDB};
pub use testing::TestExternalities;
pub use basic::BasicExternalities;
pub use ext::Ext;
pub use backend::Backend;
pub use changes_trie::{
	AnchorBlockId as ChangesTrieAnchorBlockId,
	Storage as ChangesTrieStorage,
	RootsStorage as ChangesTrieRootsStorage,
	InMemoryStorage as InMemoryChangesTrieStorage,
	BuildCache as ChangesTrieBuildCache,
	CacheAction as ChangesTrieCacheAction,
	ConfigurationRange as ChangesTrieConfigurationRange,
	key_changes, key_changes_proof, key_changes_proof_check,
	prune as prune_changes_tries,
	oldest_non_pruned_trie as oldest_non_pruned_changes_trie,
};
pub use overlayed_changes::OverlayedChanges;
pub use proving_backend::{
	create_proof_check_backend, create_proof_check_backend_storage,
	Recorder as ProofRecorder, ProvingBackend,
};
pub use trie_backend_essence::{TrieBackendStorage, Storage};
pub use trie_backend::TrieBackend;
pub use error::{Error, ExecutionError};

type CallResult<R, E> = Result<NativeOrEncoded<R>, E>;

type DefaultHandler<R, E> = fn(CallResult<R, E>, CallResult<R, E>) -> CallResult<R, E>;

/// Type of changes trie transaction.
pub type ChangesTrieTransaction<H, N> = (
	MemoryDB<H>,
	ChangesTrieCacheAction<<H as Hasher>::Out, N>,
);

/// Strategy for executing a call into the runtime.
#[derive(Copy, Clone, Eq, PartialEq, Debug)]
pub enum ExecutionStrategy {
	/// Execute with the native equivalent if it is compatible with the given wasm module; otherwise fall back to the wasm.
	NativeWhenPossible,
	/// Use the given wasm module.
	AlwaysWasm,
	/// Run with both the wasm and the native variant (if compatible). Report any discrepency as an error.
	Both,
	/// First native, then if that fails or is not possible, wasm.
	NativeElseWasm,
}

/// Storage backend trust level.
#[derive(Debug, Clone)]
pub enum BackendTrustLevel {
	/// Panics from trusted backends are considered justified, and never caught.
	Trusted,
	/// Panics from untrusted backend are caught and interpreted as runtime error.
	/// Untrusted backend may be missing some parts of the trie, so panics are not considered
	/// fatal.
	Untrusted,
}

/// Like `ExecutionStrategy` only it also stores a handler in case of consensus failure.
#[derive(Clone)]
pub enum ExecutionManager<F> {
	/// Execute with the native equivalent if it is compatible with the given wasm module; otherwise fall back to the wasm.
	NativeWhenPossible,
	/// Use the given wasm module. The backend on which code is executed code could be
	/// trusted to provide all storage or not (i.e. the light client cannot be trusted to provide
	/// for all storage queries since the storage entries it has come from an external node).
	AlwaysWasm(BackendTrustLevel),
	/// Run with both the wasm and the native variant (if compatible). Call `F` in the case of any discrepency.
	Both(F),
	/// First native, then if that fails or is not possible, wasm.
	NativeElseWasm,
}

impl<'a, F> From<&'a ExecutionManager<F>> for ExecutionStrategy {
	fn from(s: &'a ExecutionManager<F>) -> Self {
		match *s {
			ExecutionManager::NativeWhenPossible => ExecutionStrategy::NativeWhenPossible,
			ExecutionManager::AlwaysWasm(_) => ExecutionStrategy::AlwaysWasm,
			ExecutionManager::NativeElseWasm => ExecutionStrategy::NativeElseWasm,
			ExecutionManager::Both(_) => ExecutionStrategy::Both,
		}
	}
}

impl ExecutionStrategy {
	/// Gets the corresponding manager for the execution strategy.
	pub fn get_manager<E: fmt::Debug, R: Decode + Encode>(
		self,
	) -> ExecutionManager<DefaultHandler<R, E>> {
		match self {
			ExecutionStrategy::AlwaysWasm => ExecutionManager::AlwaysWasm(BackendTrustLevel::Trusted),
			ExecutionStrategy::NativeWhenPossible => ExecutionManager::NativeWhenPossible,
			ExecutionStrategy::NativeElseWasm => ExecutionManager::NativeElseWasm,
			ExecutionStrategy::Both => ExecutionManager::Both(|wasm_result, native_result| {
				warn!(
					"Consensus error between wasm {:?} and native {:?}. Using wasm.",
					wasm_result,
					native_result
				);
				wasm_result
			}),
		}
	}
}

/// Evaluate to ExecutionManager::NativeElseWasm, without having to figure out the type.
pub fn native_else_wasm<E, R: Decode>() -> ExecutionManager<DefaultHandler<R, E>> {
	ExecutionManager::NativeElseWasm
}

/// Evaluate to ExecutionManager::AlwaysWasm with trusted backend, without having to figure out the type.
fn always_wasm<E, R: Decode>() -> ExecutionManager<DefaultHandler<R, E>> {
	ExecutionManager::AlwaysWasm(BackendTrustLevel::Trusted)
}

/// Evaluate ExecutionManager::AlwaysWasm with untrusted backend, without having to figure out the type.
fn always_untrusted_wasm<E, R: Decode>() -> ExecutionManager<DefaultHandler<R, E>> {
	ExecutionManager::AlwaysWasm(BackendTrustLevel::Untrusted)
}

/// The substrate state machine.
pub struct StateMachine<'a, B, H, N, T, Exec> where H: Hasher<Out=H256>, B: Backend<H> {
	backend: &'a B,
	exec: &'a Exec,
	method: &'a str,
	call_data: &'a [u8],
	overlay: &'a mut OverlayedChanges,
	extensions: Extensions,
	changes_trie_storage: Option<&'a T>,
	_marker: PhantomData<(H, N)>,
}

impl<'a, B, H, N, T, Exec> StateMachine<'a, B, H, N, T, Exec> where
	H: Hasher<Out=H256>,
	Exec: CodeExecutor,
	B: Backend<H>,
	T: ChangesTrieStorage<H, N>,
	N: crate::changes_trie::BlockNumber,
{
	/// Creates new substrate state machine.
	pub fn new(
		backend: &'a B,
		changes_trie_storage: Option<&'a T>,
		offchain_ext: Option<OffchainExt>,
		overlay: &'a mut OverlayedChanges,
		exec: &'a Exec,
		method: &'a str,
		call_data: &'a [u8],
		keystore: Option<KeystoreExt>,
	) -> Self {
		let mut extensions = Extensions::new();

		if let Some(keystore) = keystore {
			extensions.register(keystore);
		}

		if let Some(offchain) = offchain_ext {
			extensions.register(offchain);
		}

		Self {
			backend,
			exec,
			method,
			call_data,
			extensions,
			overlay,
			changes_trie_storage,
			_marker: PhantomData,
		}
	}

	/// Execute a call using the given state backend, overlayed changes, and call executor.
	/// Produces a state-backend-specific "transaction" which can be used to apply the changes
	/// to the backing store, such as the disk.
	///
	/// On an error, no prospective changes are written to the overlay.
	///
	/// Note: changes to code will be in place if this call is made again. For running partial
	/// blocks (e.g. a transaction at a time), ensure a different method is used.
	pub fn execute(&mut self, strategy: ExecutionStrategy) -> Result<
		(Vec<u8>, (B::Transaction, H::Out), Option<ChangesTrieTransaction<H, N>>),
		Box<dyn Error>,
	> {
		// We are not giving a native call and thus we are sure that the result can never be a native
		// value.
		self.execute_using_consensus_failure_handler::<_, NeverNativeValue, fn() -> _>(
			strategy.get_manager(),
			true,
			None,
		)
		.map(|(result, storage_tx, changes_tx)| (
			result.into_encoded(),
			storage_tx.expect("storage_tx is always computed when compute_tx is true; qed"),
			changes_tx,
		))
	}

	fn execute_aux<R, NC>(
		&mut self,
		compute_tx: bool,
		use_native: bool,
		native_call: Option<NC>,
	) -> (
		CallResult<R, Exec::Error>,
		bool,
		Option<(B::Transaction, H::Out)>,
		Option<ChangesTrieTransaction<H, N>>,
	) where
		R: Decode + Encode + PartialEq,
		NC: FnOnce() -> result::Result<R, String> + UnwindSafe,
	{
		let mut ext = Ext::new(
			self.overlay,
			self.backend,
			self.changes_trie_storage.clone(),
			Some(&mut self.extensions),
		);

		let id = ext.id;
		trace!(
			target: "state-trace", "{:04x}: Call {} at {:?}. Input={:?}",
			id,
			self.method,
			self.backend,
			HexDisplay::from(&self.call_data),
		);

		let (result, was_native) = self.exec.call(
			&mut ext,
			self.method,
			self.call_data,
			use_native,
			native_call,
		);

		let (storage_delta, changes_delta) = if compute_tx {
			let (storage_delta, changes_delta) = ext.transaction();
			(Some(storage_delta), changes_delta)
		} else {
			(None, None)
		};

		trace!(
			target: "state-trace", "{:04x}: Return. Native={:?}, Result={:?}",
			id,
			was_native,
			result,
		);

		(result, was_native, storage_delta, changes_delta)
	}

	fn execute_call_with_both_strategy<Handler, R, NC>(
		&mut self,
		compute_tx: bool,
		mut native_call: Option<NC>,
		orig_prospective: OverlayedChangeSet,
		on_consensus_failure: Handler,
	) -> (
		CallResult<R, Exec::Error>,
		Option<(B::Transaction, H::Out)>,
		Option<ChangesTrieTransaction<H, N>>,
	) where
		R: Decode + Encode + PartialEq,
		NC: FnOnce() -> result::Result<R, String> + UnwindSafe,
		Handler: FnOnce(
			CallResult<R, Exec::Error>,
			CallResult<R, Exec::Error>,
		) -> CallResult<R, Exec::Error>
	{
		let (result, was_native, storage_delta, changes_delta) = self.execute_aux(
			compute_tx,
			true,
			native_call.take(),
		);

		if was_native {
			self.overlay.prospective = orig_prospective.clone();
			let (wasm_result, _, wasm_storage_delta, wasm_changes_delta) = self.execute_aux(
				compute_tx,
				false,
				native_call,
			);

			if (result.is_ok() && wasm_result.is_ok()
				&& result.as_ref().ok() == wasm_result.as_ref().ok())
				|| result.is_err() && wasm_result.is_err()
			{
				(result, storage_delta, changes_delta)
			} else {
				(on_consensus_failure(wasm_result, result), wasm_storage_delta, wasm_changes_delta)
			}
		} else {
			(result, storage_delta, changes_delta)
		}
	}

	fn execute_call_with_native_else_wasm_strategy<R, NC>(
		&mut self,
		compute_tx: bool,
		mut native_call: Option<NC>,
		orig_prospective: OverlayedChangeSet,
	) -> (
		CallResult<R, Exec::Error>,
		Option<(B::Transaction, H::Out)>,
		Option<ChangesTrieTransaction<H, N>>,
	) where
		R: Decode + Encode + PartialEq,
		NC: FnOnce() -> result::Result<R, String> + UnwindSafe,
	{
		let (result, was_native, storage_delta, changes_delta) = self.execute_aux(
			compute_tx,
			true,
			native_call.take(),
		);

		if !was_native || result.is_ok() {
			(result, storage_delta, changes_delta)
		} else {
			self.overlay.prospective = orig_prospective.clone();
			let (wasm_result, _, wasm_storage_delta, wasm_changes_delta) = self.execute_aux(
				compute_tx,
				false,
				native_call,
			);
			(wasm_result, wasm_storage_delta, wasm_changes_delta)
		}
	}

	/// Execute a call using the given state backend, overlayed changes, and call executor.
	/// Produces a state-backend-specific "transaction" which can be used to apply the changes
	/// to the backing store, such as the disk.
	///
	/// On an error, no prospective changes are written to the overlay.
	///
	/// Note: changes to code will be in place if this call is made again. For running partial
	/// blocks (e.g. a transaction at a time), ensure a different method is used.
	pub fn execute_using_consensus_failure_handler<Handler, R, NC>(
		&mut self,
		manager: ExecutionManager<Handler>,
		compute_tx: bool,
		mut native_call: Option<NC>,
	) -> Result<(
		NativeOrEncoded<R>,
		Option<(B::Transaction, H::Out)>,
		Option<ChangesTrieTransaction<H, N>>,
	), Box<dyn Error>> where
		R: Decode + Encode + PartialEq,
		NC: FnOnce() -> result::Result<R, String> + UnwindSafe,
		Handler: FnOnce(
			CallResult<R, Exec::Error>,
			CallResult<R, Exec::Error>,
		) -> CallResult<R, Exec::Error>
	{
		// read changes trie configuration. The reason why we're doing it here instead of the
		// `OverlayedChanges` constructor is that we need proofs for this read as a part of
		// proof-of-execution on light clients. And the proof is recorded by the backend which
		// is created after OverlayedChanges

		let init_overlay = |overlay: &mut OverlayedChanges, final_check: bool, backend: &B| {
			let changes_trie_config = try_read_overlay_value(
				overlay,
				backend,
				well_known_keys::CHANGES_TRIE_CONFIG
			)?;
			set_changes_trie_config(overlay, changes_trie_config, final_check)
		};
		init_overlay(self.overlay, false, &self.backend)?;

		let result = {
			let orig_prospective = self.overlay.prospective.clone();

			let (result, storage_delta, changes_delta) = match manager {
				ExecutionManager::Both(on_consensus_failure) => {
					self.execute_call_with_both_strategy(
						compute_tx,
						native_call.take(),
						orig_prospective,
						on_consensus_failure,
					)
				},
				ExecutionManager::NativeElseWasm => {
					self.execute_call_with_native_else_wasm_strategy(
						compute_tx,
						native_call.take(),
						orig_prospective,
					)
				},
				ExecutionManager::AlwaysWasm(trust_level) => {
					let _abort_guard = match trust_level {
						BackendTrustLevel::Trusted => None,
						BackendTrustLevel::Untrusted => Some(panic_handler::AbortGuard::never_abort()),
					};
					let res = self.execute_aux(compute_tx, false, native_call);
					(res.0, res.2, res.3)
				},
				ExecutionManager::NativeWhenPossible => {
					let res = self.execute_aux(compute_tx, true, native_call);
					(res.0, res.2, res.3)
				},
			};
			result.map(move |out| (out, storage_delta, changes_delta))
		};

		if result.is_ok() {
			init_overlay(self.overlay, true, self.backend)?;
		}

		result.map_err(|e| Box::new(e) as _)
	}
}

/// Prove execution using the given state backend, overlayed changes, and call executor.
pub fn prove_execution<B, H, Exec>(
	mut backend: B,
	overlay: &mut OverlayedChanges,
	exec: &Exec,
	method: &str,
	call_data: &[u8],
	keystore: Option<KeystoreExt>,
) -> Result<(Vec<u8>, Vec<Vec<u8>>), Box<dyn Error>>
where
	B: Backend<H>,
	H: Hasher<Out=H256>,
	Exec: CodeExecutor,
{
	let trie_backend = backend.as_trie_backend()
		.ok_or_else(|| Box::new(ExecutionError::UnableToGenerateProof) as Box<dyn Error>)?;
	prove_execution_on_trie_backend(trie_backend, overlay, exec, method, call_data, keystore)
}

/// Prove execution using the given trie backend, overlayed changes, and call executor.
/// Produces a state-backend-specific "transaction" which can be used to apply the changes
/// to the backing store, such as the disk.
/// Execution proof is the set of all 'touched' storage DBValues from the backend.
///
/// On an error, no prospective changes are written to the overlay.
///
/// Note: changes to code will be in place if this call is made again. For running partial
/// blocks (e.g. a transaction at a time), ensure a different method is used.
pub fn prove_execution_on_trie_backend<S, H, O, Exec>(
	trie_backend: &TrieBackend<S, H, O>,
	overlay: &mut OverlayedChanges,
	exec: &Exec,
	method: &str,
	call_data: &[u8],
	keystore: Option<KeystoreExt>,
) -> Result<(Vec<u8>, Vec<Vec<u8>>), Box<dyn Error>>
where
	S: trie_backend_essence::TrieBackendStorage<H>,
<<<<<<< HEAD
	O: KvBackend,
	H: Hasher,
	Exec: CodeExecutor<H>,
	H::Out: Ord + 'static,
=======
	H: Hasher<Out=H256>,
	Exec: CodeExecutor,
>>>>>>> ce03f373
{
	let proving_backend = proving_backend::ProvingBackend::new(trie_backend);
	let mut sm = StateMachine::<_, H, _, InMemoryChangesTrieStorage<H, u64>, Exec>::new(
		&proving_backend, None, None, overlay, exec, method, call_data, keystore,
	);

	let (result, _, _) = sm.execute_using_consensus_failure_handler::<_, NeverNativeValue, fn() -> _>(
		always_wasm(),
		false,
		None,
	)?;
	let proof = sm.backend.extract_proof();
	Ok((result.into_encoded(), proof))
}

/// Check execution proof, generated by `prove_execution` call.
pub fn execution_proof_check<H, Exec>(
	root: H::Out,
	proof: Vec<Vec<u8>>,
	overlay: &mut OverlayedChanges,
	exec: &Exec,
	method: &str,
	call_data: &[u8],
	keystore: Option<KeystoreExt>,
) -> Result<Vec<u8>, Box<dyn Error>>
where
	H: Hasher<Out=H256>,
	Exec: CodeExecutor,
	H::Out: Ord + 'static,
{
	let trie_backend = create_proof_check_backend::<H>(root.into(), proof)?;
	execution_proof_check_on_trie_backend(&trie_backend, overlay, exec, method, call_data, keystore)
}

/// Check execution proof on proving backend, generated by `prove_execution` call.
pub fn execution_proof_check_on_trie_backend<H, Exec>(
	trie_backend: &TrieBackend<MemoryDB<H>, H, InMemoryKvBackend>,
	overlay: &mut OverlayedChanges,
	exec: &Exec,
	method: &str,
	call_data: &[u8],
	keystore: Option<KeystoreExt>,
) -> Result<Vec<u8>, Box<dyn Error>>
where
	H: Hasher<Out=H256>,
	Exec: CodeExecutor,
{
	let mut sm = StateMachine::<_, H, _, InMemoryChangesTrieStorage<H, u64>, Exec>::new(
		trie_backend, None, None, overlay, exec, method, call_data, keystore,
	);

	sm.execute_using_consensus_failure_handler::<_, NeverNativeValue, fn() -> _>(
		always_untrusted_wasm(),
		false,
		None,
	).map(|(result, _, _)| result.into_encoded())
}

/// Generate storage read proof.
pub fn prove_read<B, H, I>(
	mut backend: B,
	keys: I,
) -> Result<Vec<Vec<u8>>, Box<dyn Error>>
where
	B: Backend<H>,
	H: Hasher<Out=H256>,
	H::Out: Ord,
	I: IntoIterator,
	I::Item: AsRef<[u8]>,
{
	let trie_backend = backend.as_trie_backend()
		.ok_or_else(
			|| Box::new(ExecutionError::UnableToGenerateProof) as Box<dyn Error>
		)?;
	prove_read_on_trie_backend(trie_backend, keys)
}

/// Generate child storage read proof.
pub fn prove_child_read<B, H, I>(
	mut backend: B,
	storage_key: &[u8],
	keys: I,
) -> Result<Vec<Vec<u8>>, Box<dyn Error>>
where
	B: Backend<H>,
	H: Hasher,
	H::Out: Ord,
	I: IntoIterator,
	I::Item: AsRef<[u8]>,
{
	let trie_backend = backend.as_trie_backend()
		.ok_or_else(|| Box::new(ExecutionError::UnableToGenerateProof) as Box<dyn Error>)?;
	prove_child_read_on_trie_backend(trie_backend, storage_key, keys)
}

/// Generate storage read proof on pre-created trie backend.
pub fn prove_read_on_trie_backend<S, H, O, I>(
	trie_backend: &TrieBackend<S, H, O>,
	keys: I,
) -> Result<Vec<Vec<u8>>, Box<dyn Error>>
where
	S: trie_backend_essence::TrieBackendStorage<H>,
	H: Hasher,
	H::Out: Ord,
	O: KvBackend,
	I: IntoIterator,
	I::Item: AsRef<[u8]>,
{
	let proving_backend = proving_backend::ProvingBackend::<_, H, _>::new(trie_backend);
	for key in keys.into_iter() {
		proving_backend
			.storage(key.as_ref())
			.map_err(|e| Box::new(e) as Box<dyn Error>)?;
	}
	Ok(proving_backend.extract_proof())
}

/// Generate storage read proof on pre-created trie backend.
pub fn prove_child_read_on_trie_backend<S, H, O, I>(
	trie_backend: &TrieBackend<S, H, O>,
	storage_key: &[u8],
	keys: I,
) -> Result<Vec<Vec<u8>>, Box<dyn Error>>
where
	S: trie_backend_essence::TrieBackendStorage<H>,
	H: Hasher,
	H::Out: Ord,
	O: KvBackend,
	I: IntoIterator,
	I::Item: AsRef<[u8]>,
{
	let proving_backend = proving_backend::ProvingBackend::<_, H, _>::new(trie_backend);
	for key in keys.into_iter() {
		proving_backend
			.child_storage(storage_key, key.as_ref())
			.map_err(|e| Box::new(e) as Box<dyn Error>)?;
	}
	Ok(proving_backend.extract_proof())
}

/// Check storage read proof, generated by `prove_read` call.
pub fn read_proof_check<H, I>(
	root: H::Out,
	proof: Vec<Vec<u8>>,
	keys: I,
) -> Result<HashMap<Vec<u8>, Option<Vec<u8>>>, Box<dyn Error>>
where
	H: Hasher,
	H::Out: Ord,
	I: IntoIterator,
	I::Item: AsRef<[u8]>,
{
	let proving_backend = create_proof_check_backend::<H>(root, proof)?;
	let mut result = HashMap::new();
	for key in keys.into_iter() {
		let value = read_proof_check_on_proving_backend(&proving_backend, key.as_ref())?;
		result.insert(key.as_ref().to_vec(), value);
	}
	Ok(result)
}

/// Check child storage read proof, generated by `prove_child_read` call.
pub fn read_child_proof_check<H, I>(
	root: H::Out,
	proof: Vec<Vec<u8>>,
	storage_key: &[u8],
	keys: I,
) -> Result<HashMap<Vec<u8>, Option<Vec<u8>>>, Box<dyn Error>>
where
	H: Hasher,
	H::Out: Ord,
	I: IntoIterator,
	I::Item: AsRef<[u8]>,
{
	let proving_backend = create_proof_check_backend::<H>(root, proof)?;
	let mut result = HashMap::new();
	for key in keys.into_iter() {
		let value = read_child_proof_check_on_proving_backend(
			&proving_backend,
			storage_key,
			key.as_ref(),
		)?;
		result.insert(key.as_ref().to_vec(), value);
	}
	Ok(result)
}

/// Check storage read proof on pre-created proving backend.
pub fn read_proof_check_on_proving_backend<H>(
	proving_backend: &TrieBackend<MemoryDB<H>, H, InMemoryKvBackend>,
	key: &[u8],
) -> Result<Option<Vec<u8>>, Box<dyn Error>>
where
	H: Hasher,
	H::Out: Ord,
{
	proving_backend.storage(key).map_err(|e| Box::new(e) as Box<dyn Error>)
}

/// Check child storage read proof on pre-created proving backend.
pub fn read_child_proof_check_on_proving_backend<H>(
	proving_backend: &TrieBackend<MemoryDB<H>, H, InMemoryKvBackend>,
	storage_key: &[u8],
	key: &[u8],
) -> Result<Option<Vec<u8>>, Box<dyn Error>>
where
	H: Hasher,
	H::Out: Ord,
{
	proving_backend.child_storage(storage_key, key).map_err(|e| Box::new(e) as Box<dyn Error>)
}

/// Sets overlayed changes' changes trie configuration. Returns error if configuration
/// differs from previous OR config decode has failed.
fn set_changes_trie_config(
	overlay: &mut OverlayedChanges,
	config: Option<Vec<u8>>,
	final_check: bool,
) -> Result<(), Box<dyn Error>> {
	let config = match config {
		Some(v) => Some(Decode::decode(&mut &v[..])
			.map_err(|_| Box::new("Failed to decode changes trie configuration".to_owned()) as Box<dyn Error>)?),
		None => None,
	};

	if final_check && overlay.changes_trie_config.is_some() != config.is_some() {
		return Err(Box::new("Changes trie configuration change is not supported".to_owned()));
	}

	if let Some(config) = config {
		if !overlay.set_changes_trie_config(config) {
			return Err(Box::new("Changes trie configuration change is not supported".to_owned()));
		}
	}
	Ok(())
}

/// Reads storage value from overlay or from the backend.
fn try_read_overlay_value<H, B>(
	overlay: &OverlayedChanges,
	backend: &B, key: &[u8],
) -> Result<Option<Vec<u8>>, Box<dyn Error>> where H: Hasher, B: Backend<H> {
	match overlay.storage(key).map(|x| x.map(|x| x.to_vec())) {
		Some(value) => Ok(value),
		None => backend
			.storage(key)
			.map_err(|err| Box::new(ExecutionError::Backend(format!("{}", err))) as Box<dyn Error>),
	}
}

#[cfg(test)]
mod tests {
	use std::collections::HashMap;
	use codec::Encode;
	use overlayed_changes::OverlayedValue;
	use super::*;
	use super::backend::InMemory;
	use super::ext::Ext;
	use super::changes_trie::{
		InMemoryStorage as InMemoryChangesTrieStorage,
		Configuration as ChangesTrieConfig,
	};
	use primitives::{Blake2Hasher, map, traits::Externalities, storage::ChildStorageKey};

	struct DummyCodeExecutor {
		change_changes_trie_config: bool,
		native_available: bool,
		native_succeeds: bool,
		fallback_succeeds: bool,
	}

	impl CodeExecutor for DummyCodeExecutor {
		type Error = u8;

		fn call<
			E: Externalities,
			R: Encode + Decode + PartialEq,
			NC: FnOnce() -> result::Result<R, String>,
		>(
			&self,
			ext: &mut E,
			_method: &str,
			_data: &[u8],
			use_native: bool,
			_native_call: Option<NC>,
		) -> (CallResult<R, Self::Error>, bool) {
			if self.change_changes_trie_config {
				ext.place_storage(
					well_known_keys::CHANGES_TRIE_CONFIG.to_vec(),
					Some(
						ChangesTrieConfig {
							digest_interval: 777,
							digest_levels: 333,
						}.encode()
					)
				);
			}

			let using_native = use_native && self.native_available;
			match (using_native, self.native_succeeds, self.fallback_succeeds) {
				(true, true, _) | (false, _, true) => {
					(
						Ok(
							NativeOrEncoded::Encoded(
								vec![
									ext.storage(b"value1").unwrap()[0] +
									ext.storage(b"value2").unwrap()[0]
								]
							)
						),
						using_native
					)
				},
				_ => (Err(0), using_native),
			}
		}
	}

	#[test]
	fn execute_works() {
		let backend = trie_backend::tests::test_trie();
		let mut overlayed_changes = Default::default();
		let changes_trie_storage = InMemoryChangesTrieStorage::<Blake2Hasher, u64>::new();

		let mut state_machine = StateMachine::new(
			&backend,
			Some(&changes_trie_storage),
			None,
			&mut overlayed_changes,
			&DummyCodeExecutor {
				change_changes_trie_config: false,
				native_available: true,
				native_succeeds: true,
				fallback_succeeds: true,
			},
			"test",
			&[],
			None,
		);

		assert_eq!(
			state_machine.execute(ExecutionStrategy::NativeWhenPossible).unwrap().0,
			vec![66],
		);
	}


	#[test]
	fn execute_works_with_native_else_wasm() {
		let backend = trie_backend::tests::test_trie();
		let mut overlayed_changes = Default::default();
		let changes_trie_storage = InMemoryChangesTrieStorage::<Blake2Hasher, u64>::new();

		let mut state_machine = StateMachine::new(
			&backend,
			Some(&changes_trie_storage),
			None,
			&mut overlayed_changes,
			&DummyCodeExecutor {
				change_changes_trie_config: false,
				native_available: true,
				native_succeeds: true,
				fallback_succeeds: true,
			},
			"test",
			&[],
			None,
		);

		assert_eq!(state_machine.execute(ExecutionStrategy::NativeElseWasm).unwrap().0, vec![66]);
	}

	#[test]
	fn dual_execution_strategy_detects_consensus_failure() {
		let mut consensus_failed = false;
		let backend = trie_backend::tests::test_trie();
		let mut overlayed_changes = Default::default();
		let changes_trie_storage = InMemoryChangesTrieStorage::<Blake2Hasher, u64>::new();

		let mut state_machine = StateMachine::new(
			&backend,
			Some(&changes_trie_storage),
			None,
			&mut overlayed_changes,
			&DummyCodeExecutor {
				change_changes_trie_config: false,
				native_available: true,
				native_succeeds: true,
				fallback_succeeds: false,
			},
			"test",
			&[],
			None,
		);

		assert!(
			state_machine.execute_using_consensus_failure_handler::<_, NeverNativeValue, fn() -> _>(
				ExecutionManager::Both(|we, _ne| {
					consensus_failed = true;
					we
				}),
				true,
				None,
			).is_err()
		);
		assert!(consensus_failed);
	}

	#[test]
	fn prove_execution_and_proof_check_works() {
		let executor = DummyCodeExecutor {
			change_changes_trie_config: false,
			native_available: true,
			native_succeeds: true,
			fallback_succeeds: true,
		};

		// fetch execution proof from 'remote' full node
		let remote_backend = trie_backend::tests::test_trie();
		let remote_root = remote_backend.storage_root(std::iter::empty()).0;
		let (remote_result, remote_proof) = prove_execution(
			remote_backend,
			&mut Default::default(),
			&executor,
			"test",
			&[],
			None,
		).unwrap();

		// check proof locally
		let local_result = execution_proof_check::<Blake2Hasher, _>(
			remote_root,
			remote_proof,
			&mut Default::default(),
			&executor,
			"test",
			&[],
			None,
		).unwrap();

		// check that both results are correct
		assert_eq!(remote_result, vec![66]);
		assert_eq!(remote_result, local_result);
	}

	#[test]
	fn clear_prefix_in_ext_works() {
		let initial: HashMap<_, _> = map![
			b"aaa".to_vec() => b"0".to_vec(),
			b"abb".to_vec() => b"1".to_vec(),
			b"abc".to_vec() => b"2".to_vec(),
			b"bbb".to_vec() => b"3".to_vec()
		];
		let mut state = InMemory::<Blake2Hasher>::from(initial);
		let backend = state.as_trie_backend().unwrap();
		let mut overlay = OverlayedChanges {
			committed: map![
				b"aba".to_vec() => OverlayedValue::from(Some(b"1312".to_vec())),
				b"bab".to_vec() => OverlayedValue::from(Some(b"228".to_vec()))
			],
			prospective: map![
				b"abd".to_vec() => OverlayedValue::from(Some(b"69".to_vec())),
				b"bbd".to_vec() => OverlayedValue::from(Some(b"42".to_vec()))
			],
			..Default::default()
		};

		{
			let changes_trie_storage = InMemoryChangesTrieStorage::<Blake2Hasher, u64>::new();
			let mut ext = Ext::new(
				&mut overlay,
				backend,
				Some(&changes_trie_storage),
				None,
			);
			ext.clear_prefix(b"ab");
		}
		overlay.commit_prospective();

		assert_eq!(
			overlay.committed,
			map![
				b"abc".to_vec() => None.into(),
				b"abb".to_vec() => None.into(),
				b"aba".to_vec() => None.into(),
				b"abd".to_vec() => None.into(),

				b"bab".to_vec() => Some(b"228".to_vec()).into(),
				b"bbd".to_vec() => Some(b"42".to_vec()).into()
			],
		);
	}

	#[test]
	fn set_child_storage_works() {
		let mut state = InMemory::<Blake2Hasher>::default();
		let backend = state.as_trie_backend().unwrap();
		let changes_trie_storage = InMemoryChangesTrieStorage::<Blake2Hasher, u64>::new();
		let mut overlay = OverlayedChanges::default();
		let mut ext = Ext::new(
			&mut overlay,
			backend,
			Some(&changes_trie_storage),
			None,
		);

		ext.set_child_storage(
			ChildStorageKey::from_slice(b":child_storage:default:testchild").unwrap(),
			b"abc".to_vec(),
			b"def".to_vec()
		);
		assert_eq!(
			ext.child_storage(
				ChildStorageKey::from_slice(b":child_storage:default:testchild").unwrap(),
				b"abc"
			),
			Some(b"def".to_vec())
		);
		ext.kill_child_storage(
			ChildStorageKey::from_slice(b":child_storage:default:testchild").unwrap()
		);
		assert_eq!(
			ext.child_storage(
				ChildStorageKey::from_slice(b":child_storage:default:testchild").unwrap(),
				b"abc"
			),
			None
		);
	}

	#[test]
	fn prove_read_and_proof_check_works() {
		// fetch read proof from 'remote' full node
		let remote_backend = trie_backend::tests::test_trie();
		let remote_root = remote_backend.storage_root(::std::iter::empty()).0;
		let remote_proof = prove_read(remote_backend, &[b"value2"]).unwrap();
 		// check proof locally
		let local_result1 = read_proof_check::<Blake2Hasher, _>(
			remote_root,
			remote_proof.clone(),
			&[b"value2"],
		).unwrap();
		let local_result2 = read_proof_check::<Blake2Hasher, _>(
			remote_root,
			remote_proof.clone(),
			&[&[0xff]],
		).is_ok();
 		// check that results are correct
		assert_eq!(
			local_result1.into_iter().collect::<Vec<_>>(),
			vec![(b"value2".to_vec(), Some(vec![24]))],
		);
		assert_eq!(local_result2, false);
		// on child trie
		let remote_backend = trie_backend::tests::test_trie();
		let remote_root = remote_backend.storage_root(::std::iter::empty()).0;
		let remote_proof = prove_child_read(
			remote_backend,
			b":child_storage:default:sub1",
			&[b"value3"],
		).unwrap();
		let local_result1 = read_child_proof_check::<Blake2Hasher, _>(
			remote_root,
			remote_proof.clone(),
			b":child_storage:default:sub1",
			&[b"value3"],
		).unwrap();
		let local_result2 = read_child_proof_check::<Blake2Hasher, _>(
			remote_root,
			remote_proof.clone(),
			b":child_storage:default:sub1",
			&[b"value2"],
		).unwrap();
		assert_eq!(
			local_result1.into_iter().collect::<Vec<_>>(),
			vec![(b"value3".to_vec(), Some(vec![142]))],
		);
		assert_eq!(
			local_result2.into_iter().collect::<Vec<_>>(),
			vec![(b"value2".to_vec(), None)],
		);
	}

	#[test]
	fn cannot_change_changes_trie_config() {
		let backend = trie_backend::tests::test_trie();
		let mut overlayed_changes = Default::default();
		let changes_trie_storage = InMemoryChangesTrieStorage::<Blake2Hasher, u64>::new();

		let mut state_machine = StateMachine::new(
			&backend,
			Some(&changes_trie_storage),
			None,
			&mut overlayed_changes,
			&DummyCodeExecutor {
				change_changes_trie_config: true,
				native_available: false,
				native_succeeds: true,
				fallback_succeeds: true,
			},
			"test",
			&[],
			None,
		);

		assert!(state_machine.execute(ExecutionStrategy::NativeWhenPossible).is_err());
	}

	#[test]
	fn cannot_change_changes_trie_config_with_native_else_wasm() {
		let backend = trie_backend::tests::test_trie();
		let mut overlayed_changes = Default::default();
		let changes_trie_storage = InMemoryChangesTrieStorage::<Blake2Hasher, u64>::new();

		let mut state_machine = StateMachine::new(
			&backend,
			Some(&changes_trie_storage),
			None,
			&mut overlayed_changes,
			&DummyCodeExecutor {
				change_changes_trie_config: true,
				native_available: false,
				native_succeeds: true,
				fallback_succeeds: true,
			},
			"test",
			&[],
			None,
		);

		assert!(state_machine.execute(ExecutionStrategy::NativeElseWasm).is_err());
	}
}<|MERGE_RESOLUTION|>--- conflicted
+++ resolved
@@ -26,12 +26,10 @@
 	storage::well_known_keys, NativeOrEncoded, NeverNativeValue, offchain::OffchainExt,
 	traits::{KeystoreExt, CodeExecutor}, hexdisplay::HexDisplay, hash::H256,
 };
-<<<<<<< HEAD
-pub use crate::kv_backend::{KvBackend, InMemory as InMemoryKvBackend};
-=======
 use overlayed_changes::OverlayedChangeSet;
 use externalities::Extensions;
->>>>>>> ce03f373
+
+pub use crate::kv_backend::{KvBackend, InMemory as InMemoryKvBackend};
 
 pub mod backend;
 mod changes_trie;
@@ -499,15 +497,10 @@
 ) -> Result<(Vec<u8>, Vec<Vec<u8>>), Box<dyn Error>>
 where
 	S: trie_backend_essence::TrieBackendStorage<H>,
-<<<<<<< HEAD
-	O: KvBackend,
-	H: Hasher,
-	Exec: CodeExecutor<H>,
-	H::Out: Ord + 'static,
-=======
 	H: Hasher<Out=H256>,
 	Exec: CodeExecutor,
->>>>>>> ce03f373
+	H::Out: Ord + 'static,
+	O: KvBackend,
 {
 	let proving_backend = proving_backend::ProvingBackend::new(trie_backend);
 	let mut sm = StateMachine::<_, H, _, InMemoryChangesTrieStorage<H, u64>, Exec>::new(
