// Copyright 2017-2019 Parity Technologies (UK) Ltd.
// This file is part of Substrate.

// Substrate is free software: you can redistribute it and/or modify
// it under the terms of the GNU General Public License as published by
// the Free Software Foundation, either version 3 of the License, or
// (at your option) any later version.

// Substrate is distributed in the hope that it will be useful,
// but WITHOUT ANY WARRANTY; without even the implied warranty of
// MERCHANTABILITY or FITNESS FOR A PARTICULAR PURPOSE.  See the
// GNU General Public License for more details.

// You should have received a copy of the GNU General Public License
// along with Substrate.  If not, see <http://www.gnu.org/licenses/>.

//! Trie-based state machine backend essence used to read values
//! from storage.

use std::ops::Deref;
use std::sync::Arc;
use log::{debug, warn};
use hash_db::{self, Hasher, EMPTY_PREFIX, Prefix};
use primitives::child_trie::ChildTrieReadRef;
use trie::{
	Trie, MemoryDB, PrefixedMemoryDB, DBValue,
	read_trie_value, read_child_trie_value, for_keys_in_child_trie,
	KeySpacedDB,
};
use trie::trie_types::{TrieDB, TrieError, Layout};
use crate::backend::Consolidate;

/// Patricia trie-based storage trait.
pub trait Storage<H: Hasher>: Send + Sync {
	/// Get a trie node.
	fn get(&self, key: &H::Out, prefix: Prefix) -> Result<Option<DBValue>, String>;
}

/// Patricia trie-based pairs storage essence.
pub struct TrieBackendEssence<S: TrieBackendStorage<H>, H: Hasher> {
	storage: S,
	root: H::Out,
}

impl<S: TrieBackendStorage<H>, H: Hasher> TrieBackendEssence<S, H> {
	/// Create new trie-based backend.
	pub fn new(storage: S, root: H::Out) -> Self {
		TrieBackendEssence {
			storage,
			root,
		}
	}

	/// Get backend storage reference.
	pub fn backend_storage(&self) -> &S {
		&self.storage
	}

	/// Get trie root.
	pub fn root(&self) -> &H::Out {
		&self.root
	}

	/// Consumes self and returns underlying storage.
	pub fn into_storage(self) -> S {
		self.storage
	}

	/// Get the value of storage at given key.
	pub fn storage(&self, key: &[u8]) -> Result<Option<Vec<u8>>, String> {
		let mut read_overlay = S::Overlay::default();
		let eph = Ephemeral {
			storage: &self.storage,
			overlay: &mut read_overlay,
		};

		let map_e = |e| format!("Trie lookup error: {}", e);

		read_trie_value::<Layout<H>, _>(&eph, &self.root, key).map_err(map_e)
	}

	/// Get the value of child storage at given key.
	pub fn child_storage(&self, child_trie: ChildTrieReadRef, key: &[u8]) -> Result<Option<Vec<u8>>, String> {
		let mut read_overlay = S::Overlay::default();
		let eph = Ephemeral {
			storage: &self.storage,
			overlay: &mut read_overlay,
		};

		let map_e = |e| format!("Trie lookup error: {}", e);

		read_child_trie_value::<Layout<H>, _>(child_trie, &eph, key).map_err(map_e)
	}

	/// Retrieve all entries keys of child storage and call `f` for each of those keys.
	pub fn for_keys_in_child_storage<F: FnMut(&[u8])>(&self, child_trie: ChildTrieReadRef, f: F) {
<<<<<<< HEAD
=======
		let mut read_overlay = S::Overlay::default();
		let eph = Ephemeral {
			storage: &self.storage,
			overlay: &mut read_overlay,
		};

		if let Err(e) = for_keys_in_child_trie::<Layout<H>, _, Ephemeral<S, H>>(
			child_trie,
			&eph,
			f,
		) {
			debug!(target: "trie", "Error while iterating child storage: {}", e);
		}
	}

	/// Execute given closure for all keys starting with prefix.
	pub fn for_child_keys_with_prefix<F: FnMut(&[u8])>(
		&self,
		child_trie: ChildTrieReadRef,
		prefix: &[u8],
		mut f: F,
	) {
>>>>>>> 7d96338b
		let mut read_overlay = S::Overlay::default();
		let eph = Ephemeral {
			storage: &self.storage,
			overlay: &mut read_overlay,
		};

		let f = |key: &[u8]| {
			if !key.starts_with(prefix) {
				return;
			}

			f(key);
		};
	
		if let Err(e) = for_keys_in_child_trie::<Layout<H>, _, Ephemeral<S, H>>(
			child_trie,
			&eph,
			f,
		) {
			debug!(target: "trie", "Error while iterating child storage: {}", e);
		}
	}

	/// Execute given closure for all keys starting with prefix.
	pub fn for_keys_with_prefix<F: FnMut(&[u8])>(&self, prefix: &[u8], mut f: F) {
		let mut read_overlay = S::Overlay::default();
		let eph = Ephemeral {
			storage: &self.storage,
			overlay: &mut read_overlay,
		};

		let mut iter = move || -> Result<(), Box<TrieError<H::Out>>> {
			let eph = KeySpacedDB::new(&eph, None);
			let trie = TrieDB::<H>::new(&eph, &self.root)?;
			let mut iter = trie.iter()?;

			iter.seek(prefix)?;

			for x in iter {
				let (key, _) = x?;

				if !key.starts_with(prefix) {
					break;
				}

				f(&key);
			}

			Ok(())
		};

		if let Err(e) = iter() {
			debug!(target: "trie", "Error while iterating by prefix: {}", e);
		}
	}

}

pub(crate) struct Ephemeral<'a, S: 'a + TrieBackendStorage<H>, H: 'a + Hasher> {
	storage: &'a S,
	overlay: &'a mut S::Overlay,
}

impl<'a,
	S: 'a + TrieBackendStorage<H>,
	H: 'a + Hasher
> hash_db::AsPlainDB<H::Out, DBValue>
	for Ephemeral<'a, S, H>
{
	fn as_plain_db<'b>(&'b self) -> &'b (dyn hash_db::PlainDB<H::Out, DBValue> + 'b) { self }
	fn as_plain_db_mut<'b>(&'b mut self) -> &'b mut (dyn hash_db::PlainDB<H::Out, DBValue> + 'b) { self }
}

impl<'a,
	S: 'a + TrieBackendStorage<H>,
	H: 'a + Hasher
> hash_db::AsHashDB<H, DBValue>
	for Ephemeral<'a, S, H>
{
	fn as_hash_db<'b>(&'b self) -> &'b (dyn hash_db::HashDB<H, DBValue> + 'b) { self }
	fn as_hash_db_mut<'b>(&'b mut self) -> &'b mut (dyn hash_db::HashDB<H, DBValue> + 'b) { self }
}

impl<'a, S: TrieBackendStorage<H>, H: Hasher> Ephemeral<'a, S, H> {
	pub fn new(storage: &'a S, overlay: &'a mut S::Overlay) -> Self {
		Ephemeral {
			storage,
			overlay,
		}
	}
}

impl<'a,
	S: 'a + TrieBackendStorage<H>,
	H: Hasher
> hash_db::PlainDB<H::Out, DBValue>
	for Ephemeral<'a, S, H>
{
	fn get(&self, key: &H::Out) -> Option<DBValue> {
		if let Some(val) = hash_db::HashDB::get(self.overlay, key, EMPTY_PREFIX) {
			Some(val)
		} else {
			match self.storage.get(&key, EMPTY_PREFIX) {
				Ok(x) => x,
				Err(e) => {
					warn!(target: "trie", "Failed to read from DB: {}", e);
					None
				},
			}
		}
	}

	fn contains(&self, key: &H::Out) -> bool {
		hash_db::HashDB::get(self, key, EMPTY_PREFIX).is_some()
	}

	fn emplace(&mut self, key: H::Out, value: DBValue) {
		hash_db::HashDB::emplace(self.overlay, key, EMPTY_PREFIX, value)
	}

	fn remove(&mut self, key: &H::Out) {
		hash_db::HashDB::remove(self.overlay, key, EMPTY_PREFIX)
	}
}

impl<'a,
	S: 'a + TrieBackendStorage<H>,
	H: Hasher
> hash_db::PlainDBRef<H::Out, DBValue>
	for Ephemeral<'a, S, H>
{
	fn get(&self, key: &H::Out) -> Option<DBValue> { hash_db::PlainDB::get(self, key) }
	fn contains(&self, key: &H::Out) -> bool { hash_db::PlainDB::contains(self, key) }
}

impl<'a,
	S: 'a + TrieBackendStorage<H>,
	H: Hasher
> hash_db::HashDB<H, DBValue>
	for Ephemeral<'a, S, H>
{
	fn get(&self, key: &H::Out, prefix: Prefix) -> Option<DBValue> {
		if let Some(val) = hash_db::HashDB::get(self.overlay, key, prefix) {
			Some(val)
		} else {
			match self.storage.get(&key, prefix) {
				Ok(x) => x,
				Err(e) => {
					warn!(target: "trie", "Failed to read from DB: {}", e);
					None
				},
			}
		}
	}

	fn contains(&self, key: &H::Out, prefix: Prefix) -> bool {
		hash_db::HashDB::get(self, key, prefix).is_some()
	}

	fn insert(&mut self, prefix: Prefix, value: &[u8]) -> H::Out {
		hash_db::HashDB::insert(self.overlay, prefix, value)
	}

	fn emplace(&mut self, key: H::Out, prefix: Prefix, value: DBValue) {
		hash_db::HashDB::emplace(self.overlay, key, prefix, value)
	}

	fn remove(&mut self, key: &H::Out, prefix: Prefix) {
		hash_db::HashDB::remove(self.overlay, key, prefix)
	}
}

impl<'a,
	S: 'a + TrieBackendStorage<H>,
	H: Hasher
> hash_db::HashDBRef<H, DBValue>
	for Ephemeral<'a, S, H>
{
	fn get(&self, key: &H::Out, prefix: Prefix) -> Option<DBValue> { hash_db::HashDB::get(self, key, prefix) }
	fn contains(&self, key: &H::Out, prefix: Prefix) -> bool { hash_db::HashDB::contains(self, key, prefix) }
}

/// Key-value pairs storage that is used by trie backend essence.
pub trait TrieBackendStorage<H: Hasher>: Send + Sync {
	/// Type of in-memory overlay.
	type Overlay: hash_db::HashDB<H, DBValue> + Default + Consolidate;
	/// Get the value stored at key.
	fn get(&self, key: &H::Out, prefix: Prefix) -> Result<Option<DBValue>, String>;
}

// This implementation is used by normal storage trie clients.
impl<H: Hasher> TrieBackendStorage<H> for Arc<dyn Storage<H>> {
	type Overlay = PrefixedMemoryDB<H>;

	fn get(&self, key: &H::Out, prefix: Prefix) -> Result<Option<DBValue>, String> {
		Storage::<H>::get(self.deref(), key, prefix)
	}
}

// This implementation is used by test storage trie clients.
impl<H: Hasher> TrieBackendStorage<H> for PrefixedMemoryDB<H> {
	type Overlay = PrefixedMemoryDB<H>;

	fn get(&self, key: &H::Out, prefix: Prefix) -> Result<Option<DBValue>, String> {
		Ok(hash_db::HashDB::get(self, key, prefix))
	}
}

impl<H: Hasher> TrieBackendStorage<H> for MemoryDB<H> {
	type Overlay = MemoryDB<H>;

	fn get(&self, key: &H::Out, prefix: Prefix) -> Result<Option<DBValue>, String> {
		Ok(hash_db::HashDB::get(self, key, prefix))
	}
}<|MERGE_RESOLUTION|>--- conflicted
+++ resolved
@@ -94,8 +94,6 @@
 
 	/// Retrieve all entries keys of child storage and call `f` for each of those keys.
 	pub fn for_keys_in_child_storage<F: FnMut(&[u8])>(&self, child_trie: ChildTrieReadRef, f: F) {
-<<<<<<< HEAD
-=======
 		let mut read_overlay = S::Overlay::default();
 		let eph = Ephemeral {
 			storage: &self.storage,
@@ -118,7 +116,6 @@
 		prefix: &[u8],
 		mut f: F,
 	) {
->>>>>>> 7d96338b
 		let mut read_overlay = S::Overlay::default();
 		let eph = Ephemeral {
 			storage: &self.storage,
