// Copyright 2017-2019 Parity Technologies (UK) Ltd.
// This file is part of Substrate.

// Substrate is free software: you can redistribute it and/or modify
// it under the terms of the GNU General Public License as published by
// the Free Software Foundation, either version 3 of the License, or
// (at your option) any later version.

// Substrate is distributed in the hope that it will be useful,
// but WITHOUT ANY WARRANTY; without even the implied warranty of
// MERCHANTABILITY or FITNESS FOR A PARTICULAR PURPOSE.  See the
// GNU General Public License for more details.

// You should have received a copy of the GNU General Public License
// along with Substrate.  If not, see <http://www.gnu.org/licenses/>.

//! Trie-based state machine backend.

use log::{warn, debug};
use hash_db::Hasher;
use heapsize::HeapSizeOf;
use trie::{TrieDB, TrieError, Trie, delta_trie_root, default_child_trie_root, child_delta_trie_root};
use crate::trie_backend_essence::{TrieBackendEssence, TrieBackendStorage, Ephemeral};
use crate::Backend;
use std::collections::BTreeMap;
use primitives::{KeySpace, SubTrie};

/// Patricia trie-based backend. Transaction type is an overlay of changes to commit.
pub struct TrieBackend<S: TrieBackendStorage<H>, H: Hasher> {
	essence: TrieBackendEssence<S, H>,
}

impl<S: TrieBackendStorage<H>, H: Hasher> TrieBackend<S, H> where H::Out: HeapSizeOf {
	/// Create new trie-based backend.
	pub fn new(storage: S, root: H::Out) -> Self {
		TrieBackend {
			essence: TrieBackendEssence::new(storage, root),
		}
	}

	/// Get backend essence reference.
	pub fn essence(&self) -> &TrieBackendEssence<S, H> {
		&self.essence
	}

	/// Get backend storage reference.
	pub fn backend_storage(&self) -> &S {
		self.essence.backend_storage()
	}

	/// Get trie root.
	pub fn root(&self) -> &H::Out {
		self.essence.root()
	}

	/// Consumes self and returns underlying storage.
	pub fn into_storage(self) -> S {
		self.essence.into_storage()
	}
}

impl super::Error for String {}

impl<S: TrieBackendStorage<H>, H: Hasher> Backend<H> for TrieBackend<S, H> where
	H::Out: Ord + HeapSizeOf,
{
	type Error = String;
	type Transaction = S::Overlay;
	type TrieBackendStorage = S;

	fn storage(&self, key: &[u8]) -> Result<Option<Vec<u8>>, Self::Error> {
		self.essence.storage(key)
	}

	fn child_storage(&self, subtrie: &SubTrie, key: &[u8]) -> Result<Option<Vec<u8>>, Self::Error> {
		self.essence.child_storage(subtrie, key)
	}

	fn for_keys_with_prefix<F: FnMut(&[u8])>(&self, prefix: &[u8], f: F) {
		self.essence.for_keys_with_prefix(prefix, f)
	}

	fn for_keys_in_child_storage<F: FnMut(&[u8])>(&self, subtrie: &SubTrie, f: F) {
		self.essence.for_keys_in_child_storage(subtrie, f)
	}

	fn pairs(&self) -> Vec<(Vec<u8>, Vec<u8>)> {
		let mut read_overlay = S::Overlay::default();
		let eph = Ephemeral::new(self.essence.backend_storage(), &mut read_overlay);

		let collect_all = || -> Result<_, Box<TrieError<H::Out>>> {
			let trie = TrieDB::<H>::new(&eph, self.essence.root())?;
			let mut v = Vec::new();
			for x in trie.iter()? {
				let (key, value) = x?;
				v.push((key.to_vec(), value.to_vec()));
			}

			Ok(v)
		};

		match collect_all() {
			Ok(v) => v,
			Err(e) => {
				debug!(target: "trie", "Error extracting trie values: {}", e);
				Vec::new()
			}
		}
	}

	fn keys(&self, prefix: &Vec<u8>) -> Vec<Vec<u8>> {
		let mut read_overlay = S::Overlay::default();
		let eph = Ephemeral::new(self.essence.backend_storage(), &mut read_overlay);

		let collect_all = || -> Result<_, Box<TrieError<H::Out>>> {
			let trie = TrieDB::<H>::new(&eph, self.essence.root())?;
			let mut v = Vec::new();
			for x in trie.iter()? {
				let (key, _) = x?;
				if key.starts_with(prefix) {
					v.push(key.to_vec());
				}
			}

			Ok(v)
		};

		collect_all().map_err(|e| debug!(target: "trie", "Error extracting trie keys: {}", e)).unwrap_or_default()
	}

<<<<<<< HEAD
	fn storage_root<I>(&self, delta: I) -> (H::Out, Self::Transaction)
=======
	fn storage_root<I>(&self, delta: I) -> (H::Out, S::Overlay)
>>>>>>> d57202d5
		where I: IntoIterator<Item=(Vec<u8>, Option<Vec<u8>>)>
	{
		let mut write_overlay = S::Overlay::default();
		let mut root = *self.essence.root();

		{
			let mut eph = Ephemeral::new(
				self.essence.backend_storage(),
				&mut write_overlay,
			);

			match delta_trie_root::<H, _, _, _, _>(&mut eph, root, delta) {
				Ok(ret) => root = ret,
				Err(e) => warn!(target: "trie", "Failed to write to trie: {}", e),
			}
		}

		(root, write_overlay)
	}

	fn child_storage_root<I>(&self, subtrie: &SubTrie, delta: I) -> (Vec<u8>, bool, Self::Transaction)
	where
		I: IntoIterator<Item=(Vec<u8>, Option<Vec<u8>>)>,
		H::Out: Ord
	{
		let default_root = default_child_trie_root::<H>();
		let mut root = default_root.clone();

<<<<<<< HEAD
		let mut write_overlay = MemoryDB::default();
=======
		let mut write_overlay = S::Overlay::default();
		let mut root = match self.storage(storage_key) {
			Ok(value) => value.unwrap_or(default_child_trie_root::<H>(storage_key)),
			Err(e) => {
				warn!(target: "trie", "Failed to read child storage root: {}", e);
				default_root.clone()
			},
		};
>>>>>>> d57202d5

		{
			let mut eph = Ephemeral::new(
				self.essence.backend_storage(),
				&mut write_overlay,
			);

			match child_delta_trie_root::<H, _, _, _, _>(subtrie, &mut eph, delta) {
				Ok(ret) => root = ret,
				Err(e) => warn!(target: "trie", "Failed to write to trie: {}", e),
			}
		}
    //TODO EMCH could we remove this is_default mechanism? : means error or no change : not sure
    //about correct semantic
		let is_default = root == default_root;

		(root, is_default, write_overlay)
	}

	fn try_into_trie_backend(self) -> Option<TrieBackend<Self::TrieBackendStorage, H>> {
		Some(self)
	}
}

#[cfg(test)]
pub mod tests {
	use std::collections::HashSet;
	use primitives::{Blake2Hasher, H256};
	use trie::{TrieMut, TrieDBMut, PrefixedMemoryDB};
	use super::*;

	fn test_db() -> (PrefixedMemoryDB<Blake2Hasher>, H256) {
		let mut root = H256::default();
		let mut mdb = PrefixedMemoryDB::<Blake2Hasher>::default();
		{
			let mut trie = TrieDBMut::new(&mut mdb, &mut root);
			trie.insert(b"key", b"value").expect("insert failed");
			trie.insert(b"value1", &[42]).expect("insert failed");
			trie.insert(b"value2", &[24]).expect("insert failed");
			trie.insert(b":code", b"return 42").expect("insert failed");
			for i in 128u8..255u8 {
				trie.insert(&[i], &[i]).unwrap();
			}
		}
		(mdb, root)
	}

	pub(crate) fn test_trie() -> TrieBackend<PrefixedMemoryDB<Blake2Hasher>, Blake2Hasher> {
		let (mdb, root) = test_db();
		TrieBackend::new(mdb, root)
	}

	#[test]
	fn read_from_storage_returns_some() {
		assert_eq!(test_trie().storage(b"key").unwrap(), Some(b"value".to_vec()));
	}

	#[test]
	fn read_from_storage_returns_none() {
		assert_eq!(test_trie().storage(b"non-existing-key").unwrap(), None);
	}

	#[test]
	fn pairs_are_not_empty_on_non_empty_storage() {
		assert!(!test_trie().pairs().is_empty());
	}

	#[test]
	fn pairs_are_empty_on_empty_storage() {
		assert!(TrieBackend::<PrefixedMemoryDB<Blake2Hasher>, Blake2Hasher>::new(
			PrefixedMemoryDB::default(),
			Default::default(),
		).pairs().is_empty());
	}

	#[test]
	fn storage_root_is_non_default() {
		assert!(test_trie().storage_root(::std::iter::empty()).0 != H256::repeat_byte(0));
	}

	#[test]
	fn storage_root_transaction_is_empty() {
		assert!(test_trie().storage_root(::std::iter::empty()).1.drain().is_empty());
	}

	#[test]
	fn storage_root_transaction_is_non_empty() {
		let (new_root, mut tx) = test_trie().storage_root(vec![(b"new-key".to_vec(), Some(b"new-value".to_vec()))]);
		assert!(!tx.drain().is_empty());
		assert!(new_root != test_trie().storage_root(::std::iter::empty()).0);
	}

	#[test]
	fn prefix_walking_works() {
		let trie = test_trie();

		let mut seen = HashSet::new();
		trie.for_keys_with_prefix(b"value", |key| {
			let for_first_time = seen.insert(key.to_vec());
			assert!(for_first_time, "Seen key '{:?}' more than once", key);
		});

		let mut expected = HashSet::new();
		expected.insert(b"value1".to_vec());
		expected.insert(b"value2".to_vec());
		assert_eq!(seen, expected);
	}
}<|MERGE_RESOLUTION|>--- conflicted
+++ resolved
@@ -128,11 +128,7 @@
 		collect_all().map_err(|e| debug!(target: "trie", "Error extracting trie keys: {}", e)).unwrap_or_default()
 	}
 
-<<<<<<< HEAD
-	fn storage_root<I>(&self, delta: I) -> (H::Out, Self::Transaction)
-=======
 	fn storage_root<I>(&self, delta: I) -> (H::Out, S::Overlay)
->>>>>>> d57202d5
 		where I: IntoIterator<Item=(Vec<u8>, Option<Vec<u8>>)>
 	{
 		let mut write_overlay = S::Overlay::default();
@@ -161,18 +157,7 @@
 		let default_root = default_child_trie_root::<H>();
 		let mut root = default_root.clone();
 
-<<<<<<< HEAD
-		let mut write_overlay = MemoryDB::default();
-=======
 		let mut write_overlay = S::Overlay::default();
-		let mut root = match self.storage(storage_key) {
-			Ok(value) => value.unwrap_or(default_child_trie_root::<H>(storage_key)),
-			Err(e) => {
-				warn!(target: "trie", "Failed to read child storage root: {}", e);
-				default_root.clone()
-			},
-		};
->>>>>>> d57202d5
 
 		{
 			let mut eph = Ephemeral::new(
