--- conflicted
+++ resolved
@@ -18,13 +18,9 @@
 
 use log::{warn, debug};
 use hash_db::Hasher;
-<<<<<<< HEAD
-use trie::{TrieDB, TrieError, Trie, delta_trie_root, default_child_trie_root, child_delta_trie_root};
-use trie::KeySpacedDB;
-=======
 use trie::{Trie, delta_trie_root, default_child_trie_root, child_delta_trie_root};
 use trie::trie_types::{TrieDB, TrieError, Layout};
->>>>>>> 523e2575
+use trie::KeySpacedDB;
 use crate::trie_backend_essence::{TrieBackendEssence, TrieBackendStorage, Ephemeral};
 use crate::Backend;
 use primitives::child_trie::{ChildTrie, ChildTrieReadRef};
@@ -160,23 +156,10 @@
 		I: IntoIterator<Item=(Vec<u8>, Option<Vec<u8>>)>,
 		H::Out: Ord
 	{
-<<<<<<< HEAD
-		let default_root = default_child_trie_root::<H>();
+		let default_root = default_child_trie_root::<Layout<H>>();
 		let mut root = default_root.clone();
 
 		let mut write_overlay = S::Overlay::default();
-=======
-		let default_root = default_child_trie_root::<Layout<H>>(storage_key);
-
-		let mut write_overlay = S::Overlay::default();
-		let mut root = match self.storage(storage_key) {
-			Ok(value) => value.unwrap_or(default_child_trie_root::<Layout<H>>(storage_key)),
-			Err(e) => {
-				warn!(target: "trie", "Failed to read child storage root: {}", e);
-				default_root.clone()
-			},
-		};
->>>>>>> 523e2575
 
 		{
 			let mut eph = Ephemeral::new(
@@ -184,19 +167,11 @@
 				&mut write_overlay,
 			);
 
-<<<<<<< HEAD
-			match child_delta_trie_root::<H, _, _, _, _>(
+			match child_delta_trie_root::<Layout<H>, _, _, _, _>(
 				child_trie.node_ref(),
 				&mut eph,
 				default_root.as_slice(),
 				delta,
-=======
-			match child_delta_trie_root::<Layout<H>, _, _, _, _>(
-				storage_key,
-				&mut eph,
-				root.clone(),
-				delta
->>>>>>> 523e2575
 			) {
 				Ok(ret) => root = ret,
 				Err(e) => warn!(target: "trie", "Failed to write to trie: {}", e),
@@ -216,13 +191,8 @@
 pub mod tests {
 	use std::collections::HashSet;
 	use primitives::{Blake2Hasher, H256};
-<<<<<<< HEAD
-	use trie::{TrieMut, TrieDBMut, PrefixedMemoryDB, KeySpacedDBMut};
-=======
-	use parity_codec::Encode;
-	use trie::{TrieMut, PrefixedMemoryDB};
+	use trie::{TrieMut, PrefixedMemoryDB, KeySpacedDBMut};
 	use trie::trie_types::TrieDBMut;
->>>>>>> 523e2575
 	use super::*;
 
 
