--- conflicted
+++ resolved
@@ -43,13 +43,8 @@
 client_db = { package = "substrate-client-db", path = "../../core/client/db" }
 codec = { package = "parity-scale-codec", version = "1.0.0" }
 substrate-executor = { path = "../../core/executor" }
-<<<<<<< HEAD
-substrate-authority-discovery = { path = "../../core/authority-discovery"}
 txpool = { package = "substrate-transaction-pool", path = "../../core/transaction-pool" }
 txpoolapi = { package = "substrate-transaction-pool-api", path = "../../core/transaction-pool/api" }
-=======
-transaction_pool = { package = "substrate-transaction-pool", path = "../../core/transaction-pool" }
->>>>>>> 66113081
 rpc-servers = { package = "substrate-rpc-servers", path = "../../core/rpc-servers" }
 rpc = { package = "substrate-rpc", path = "../../core/rpc" }
 tel = { package = "substrate-telemetry", path = "../../core/telemetry" }
