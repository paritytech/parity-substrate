[package]
name = "substrate-service"
version = "2.0.0"
authors = ["Parity Technologies <admin@parity.io>"]
edition = "2018"

[dependencies]
derive_more = "0.15.0"
futures = "0.1.29"
futures03 = { package = "futures-preview", version = "0.3.0-alpha.18", features = ["compat"] }
parking_lot = "0.9.0"
<<<<<<< HEAD
lazy_static = "1.4.0"
log = "0.4.8"
slog = { version = "2.5.2", features = ["nested-values"] }
tokio-executor = "0.1.8"
tokio-timer = "0.2.11"
exit-future = "0.1.4"
serde = { version = "1.0.100", features = ["derive"] }
serde_json = "1.0.40"
sysinfo = "0.9.4"
target_info = "0.1.0"
=======
lazy_static = "1.0"
log = "0.4"
slog = {version = "^2", features = ["nested-values"]}
tokio-executor = "0.1.7"
tokio-timer = "0.2"
exit-future = "0.1"
serde = { version = "1.0" }
serde_json = "1.0"
sysinfo = "0.9.0"
target_info = "0.1"
>>>>>>> e84f6158
keystore = { package = "substrate-keystore", path = "../../core/keystore" }
sr-io = { path = "../../core/sr-io" }
sr-primitives = { path = "../../core/sr-primitives" }
primitives = { package = "substrate-primitives", path = "../primitives" }
session = { package = "substrate-session", path = "../session" }
app-crypto = { package = "substrate-application-crypto", path = "../application-crypto" }
consensus_common = { package = "substrate-consensus-common", path = "../../core/consensus/common" }
network = { package = "substrate-network", path = "../../core/network" }
chain-spec = { package = "substrate-chain-spec", path = "../chain-spec" }
client = { package = "substrate-client", path = "../../core/client" }
client_db = { package = "substrate-client-db", path = "../../core/client/db", features = ["kvdb-rocksdb"] }
codec = { package = "parity-scale-codec", version = "1.0.0" }
substrate-executor = { path = "../../core/executor" }
substrate-authority-discovery = { path = "../../core/authority-discovery"}
transaction_pool = { package = "substrate-transaction-pool", path = "../../core/transaction-pool" }
rpc-servers = { package = "substrate-rpc-servers", path = "../../core/rpc-servers" }
rpc = { package = "substrate-rpc", path = "../../core/rpc" }
tel = { package = "substrate-telemetry", path = "../../core/telemetry" }
offchain = { package = "substrate-offchain", path = "../../core/offchain" }
parity-multiaddr = { package = "parity-multiaddr", version = "0.5.0" }
authority-discovery-primitives = { package = "substrate-authority-discovery-primitives", path = "../authority-discovery/primitives", default-features = false }

[dev-dependencies]
substrate-test-runtime-client = { path = "../test-runtime/client" }
node-executor = { path = "../../node/executor" }
node-primitives = { path = "../../node/primitives" }
node-runtime = { path = "../../node/runtime" }
babe-primitives = { package = "substrate-consensus-babe-primitives", path = "../../core/consensus/babe/primitives" }
grandpa = { package = "substrate-finality-grandpa", path = "../../core/finality-grandpa" }
grandpa-primitives = { package = "substrate-finality-grandpa-primitives", path = "../../core/finality-grandpa/primitives" }<|MERGE_RESOLUTION|>--- conflicted
+++ resolved
@@ -9,29 +9,16 @@
 futures = "0.1.29"
 futures03 = { package = "futures-preview", version = "0.3.0-alpha.18", features = ["compat"] }
 parking_lot = "0.9.0"
-<<<<<<< HEAD
 lazy_static = "1.4.0"
 log = "0.4.8"
 slog = { version = "2.5.2", features = ["nested-values"] }
 tokio-executor = "0.1.8"
 tokio-timer = "0.2.11"
 exit-future = "0.1.4"
-serde = { version = "1.0.100", features = ["derive"] }
+serde = { version = "1.0.101", features = ["derive"] }
 serde_json = "1.0.40"
 sysinfo = "0.9.4"
 target_info = "0.1.0"
-=======
-lazy_static = "1.0"
-log = "0.4"
-slog = {version = "^2", features = ["nested-values"]}
-tokio-executor = "0.1.7"
-tokio-timer = "0.2"
-exit-future = "0.1"
-serde = { version = "1.0" }
-serde_json = "1.0"
-sysinfo = "0.9.0"
-target_info = "0.1"
->>>>>>> e84f6158
 keystore = { package = "substrate-keystore", path = "../../core/keystore" }
 sr-io = { path = "../../core/sr-io" }
 sr-primitives = { path = "../../core/sr-primitives" }
