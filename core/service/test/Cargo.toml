[package]
name = "substrate-service-test"
version = "2.0.0"
authors = ["Parity Technologies <admin@parity.io>"]
edition = "2018"

[dependencies]
<<<<<<< HEAD
tempdir = "0.3.7"
tokio = "0.1.22"
futures = "0.1.29"
log = "0.4.8"
env_logger = "0.6.2"
fdlimit = "0.1.1"
=======
tempdir = "0.3"
tokio = "0.1.7"
futures = "0.1"
futures03 = { package = "futures-preview", version = "=0.3.0-alpha.18", features = ["compat"] }
log = "0.4"
env_logger = "0.6"
fdlimit = "0.1"
>>>>>>> 7fc0a91e
service = { package = "substrate-service", path = "../../../core/service" }
network = { package = "substrate-network", path = "../../../core/network" }
consensus = { package = "substrate-consensus-common", path = "../../../core/consensus/common" }
client = { package = "substrate-client", path = "../../../core/client" }
sr-primitives = { path = "../../../core/sr-primitives" }
primitives = { package = "substrate-primitives", path = "../../../core/primitives" }<|MERGE_RESOLUTION|>--- conflicted
+++ resolved
@@ -5,22 +5,13 @@
 edition = "2018"
 
 [dependencies]
-<<<<<<< HEAD
 tempdir = "0.3.7"
 tokio = "0.1.22"
 futures = "0.1.29"
 log = "0.4.8"
 env_logger = "0.6.2"
 fdlimit = "0.1.1"
-=======
-tempdir = "0.3"
-tokio = "0.1.7"
-futures = "0.1"
 futures03 = { package = "futures-preview", version = "=0.3.0-alpha.18", features = ["compat"] }
-log = "0.4"
-env_logger = "0.6"
-fdlimit = "0.1"
->>>>>>> 7fc0a91e
 service = { package = "substrate-service", path = "../../../core/service" }
 network = { package = "substrate-network", path = "../../../core/network" }
 consensus = { package = "substrate-consensus-common", path = "../../../core/consensus/common" }
