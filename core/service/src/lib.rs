--- conflicted
+++ resolved
@@ -260,19 +260,12 @@
 		let network = network_mut.service().clone();
 		let network_status_sinks = Arc::new(Mutex::new(Vec::new()));
 
-<<<<<<< HEAD
-		let _ = to_spawn_tx.unbounded_send(Box::new(build_network_future(network_mut, network_status_sinks.clone())
-			.map_err(|_| ())
-			.select(exit.clone())
-			.then(|_| Ok(()))));
-
 		let keystore_authority_key = AuthorityKeyProvider {
 			roles: config.roles,
 			password: config.password.clone(),
 			keystore: keystore.map(Arc::new),
 		};
-=======
->>>>>>> d5dc301e
+
 		#[allow(deprecated)]
 		let offchain_storage = client.backend().offchain_storage();
 		let offchain_workers = match (config.offchain_worker, offchain_storage) {
@@ -873,40 +866,6 @@
 	}
 }
 
-<<<<<<< HEAD
-/// Builds a never-ending `Future` that answers the RPC requests coming on the receiver.
-fn build_system_rpc_handler<Components: components::Components>(
-	network: Arc<NetworkService<Components>>,
-	rx: mpsc::UnboundedReceiver<rpc::apis::system::Request<ComponentBlock<Components>>>,
-	should_have_peers: bool,
-) -> impl Future<Item = (), Error = ()> {
-	rx.for_each(move |request| {
-		match request {
-			rpc::apis::system::Request::Health(sender) => {
-				let _ = sender.send(rpc::apis::system::Health {
-					peers: network.peers_debug_info().len(),
-					is_syncing: network.is_major_syncing(),
-					should_have_peers,
-				});
-			},
-			rpc::apis::system::Request::Peers(sender) => {
-				let _ = sender.send(network.peers_debug_info().into_iter().map(|(peer_id, p)| rpc::apis::system::PeerInfo {
-					peer_id: peer_id.to_base58(),
-					roles: format!("{:?}", p.roles),
-					protocol_version: p.protocol_version,
-					best_hash: p.best_hash,
-					best_number: p.best_number,
-				}).collect());
-			}
-			rpc::apis::system::Request::NetworkState(sender) => {
-				let _ = sender.send(network.network_state());
-			}
-		};
-
-		Ok(())
-	})
-}
-
 /// A provider of current authority key.
 #[derive(Clone)]
 pub struct AuthorityKeyProvider {
@@ -940,8 +899,6 @@
 	}
 }
 
-=======
->>>>>>> d5dc301e
 /// Constructs a service factory with the given name that implements the `ServiceFactory` trait.
 /// The required parameters are required to be given in the exact order. Some parameters are followed
 /// by `{}` blocks. These blocks are required and used to initialize the given parameter.
