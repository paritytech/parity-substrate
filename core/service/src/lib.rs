--- conflicted
+++ resolved
@@ -203,16 +203,12 @@
 		};
 
 		let has_bootnodes = !network_params.network_config.boot_nodes.is_empty();
-<<<<<<< HEAD
-		let (network, network_mut) = network::NetworkService::new(network_params, protocol_id, import_queue)?;
+		let (network, network_mut) = network::NetworkService::new(network_params)?;
 
 		task_executor.spawn(network_mut
 			.map_err(|_| ())
 			.select(exit.clone())
 			.then(|_| Ok(())));
-=======
-		let network = network::Service::new(network_params)?;
->>>>>>> 8037b252
 
 		let inherents_pool = Arc::new(InherentsPool::default());
 		let offchain_workers =  if config.offchain_worker {
