--- conflicted
+++ resolved
@@ -144,31 +144,6 @@
 		let (to_spawn_tx, to_spawn_rx) =
 			mpsc::unbounded::<Box<dyn Future<Item = (), Error = ()> + Send>>();
 
-<<<<<<< HEAD
-		// Create client
-		let executor = NativeExecutor::new(config.default_heap_pages);
-
-		let keystore = Keystore::open(config.keystore_path.clone(), config.keystore_password.clone())?;
-
-		let (client, light_components) = Components::build_client(&config, executor, Some(keystore.clone()))?;
-		let select_chain = Components::build_select_chain(&mut config, client.clone())?;
-
-		let transaction_pool = Arc::new(
-			Components::build_transaction_pool(config.transaction_pool.clone(), client.clone())?
-		);
-		let transaction_pool_adapter = Arc::new(TransactionPoolAdapter {
-			imports_external_transactions: !config.roles.is_light(),
-			pool: transaction_pool.clone(),
-			client: client.clone(),
-		});
-
-		let (import_queue, finality_proof_request_builder) = Components::build_import_queue(
-			&mut config,
-			client.clone(),
-			select_chain.clone(),
-			Some(transaction_pool.clone()),
-		)?;
-=======
 		// Create all the components.
 		let (
 			client,
@@ -182,7 +157,6 @@
 			transaction_pool,
 			rpc_extensions
 		) = $build_components(&mut $config)?;
->>>>>>> e34cbd16
 		let import_queue = Box::new(import_queue);
 		let chain_info = client.info().chain;
 
@@ -220,7 +194,7 @@
 			chain: client.clone(),
 			finality_proof_provider,
 			finality_proof_request_builder,
-			on_demand: light_components.clone().map(|(_, on_demand)| on_demand),
+			on_demand,
 			transaction_pool: transaction_pool_adapter.clone() as _,
 			import_queue,
 			protocol_id,
@@ -375,7 +349,7 @@
 			};
 			$start_rpc(
 				client.clone(),
-				light_components.clone(),
+				//light_components.clone(),
 				system_rpc_tx.clone(),
 				system_info.clone(),
 				Arc::new(SpawnTaskHandle { sender: to_spawn_tx.clone() }),
