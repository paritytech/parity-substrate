// Copyright 2017-2019 Parity Technologies (UK) Ltd.
// This file is part of Substrate.

// Substrate is free software: you can redistribute it and/or modify
// it under the terms of the GNU General Public License as published by
// the Free Software Foundation, either version 3 of the License, or
// (at your option) any later version.

// Substrate is distributed in the hope that it will be useful,
// but WITHOUT ANY WARRANTY; without even the implied warranty of
// MERCHANTABILITY or FITNESS FOR A PARTICULAR PURPOSE.  See the
// GNU General Public License for more details.

// You should have received a copy of the GNU General Public License
// along with Substrate.  If not, see <http://www.gnu.org/licenses/>.

//! Substrate service. Starts a thread that spins up the network, client, and extrinsic pool.
//! Manages communication between them.

#![warn(missing_docs)]

mod chain_spec;
pub mod config;
#[macro_use]
pub mod chain_ops;
pub mod error;

use std::io;
use std::marker::PhantomData;
use std::net::SocketAddr;
use std::collections::HashMap;
use std::sync::atomic::{AtomicBool, Ordering};
use std::time::{Duration, Instant};
use serde::{Serialize, de::DeserializeOwned};
use futures::sync::mpsc;
use parking_lot::Mutex;

use client::{runtime_api::BlockT, Client};
use exit_future::Signal;
use futures::prelude::*;
use futures03::stream::{StreamExt as _, TryStreamExt as _};
use network::{NetworkService, NetworkState, specialization::NetworkSpecialization, Event, DhtEvent};
use log::{log, warn, debug, error, Level};
use codec::{Encode, Decode};
use primitives::{Blake2Hasher, H256};
use sr_primitives::BuildStorage;
use sr_primitives::generic::BlockId;
use sr_primitives::traits::NumberFor;

pub use self::error::Error;
pub use self::builder::{ServiceBuilder, ServiceBuilderExport, ServiceBuilderImport, ServiceBuilderRevert};
pub use config::{Configuration, Roles, PruningMode};
pub use chain_spec::{ChainSpec, Properties};
pub use transaction_pool::txpool::{
	self, Pool as TransactionPool, Options as TransactionPoolOptions, ChainApi, IntoPoolError
};
pub use client::FinalityNotifications;
pub use rpc::Metadata as RpcMetadata;
#[doc(hidden)]
pub use std::{ops::Deref, result::Result, sync::Arc};
#[doc(hidden)]
pub use network::{FinalityProofProvider, OnDemand, config::BoxFinalityProofRequestBuilder};
#[doc(hidden)]
pub use futures::future::Executor;

const DEFAULT_PROTOCOL_ID: &str = "sup";

/// Substrate service.
pub struct NewService<TBl, TCl, TSc, TNetStatus, TNet, TTxPool, TOc> {
	client: Arc<TCl>,
	select_chain: Option<TSc>,
	network: Arc<TNet>,
	/// Sinks to propagate network status updates.
	network_status_sinks: Arc<Mutex<Vec<mpsc::UnboundedSender<(
		TNetStatus, NetworkState
	)>>>>,
	transaction_pool: Arc<TTxPool>,
	/// A future that resolves when the service has exited, this is useful to
	/// make sure any internally spawned futures stop when the service does.
	exit: exit_future::Exit,
	/// A signal that makes the exit future above resolve, fired on service drop.
	signal: Option<Signal>,
	/// Set to `true` when a spawned essential task has failed. The next time
	/// the service future is polled it should complete with an error.
	essential_failed: Arc<AtomicBool>,
	/// Sender for futures that must be spawned as background tasks.
	to_spawn_tx: mpsc::UnboundedSender<Box<dyn Future<Item = (), Error = ()> + Send>>,
	/// Receiver for futures that must be spawned as background tasks.
	to_spawn_rx: mpsc::UnboundedReceiver<Box<dyn Future<Item = (), Error = ()> + Send>>,
	/// List of futures to poll from `poll`.
	/// If spawning a background task is not possible, we instead push the task into this `Vec`.
	/// The elements must then be polled manually.
	to_poll: Vec<Box<dyn Future<Item = (), Error = ()> + Send>>,
	rpc_handlers: rpc_servers::RpcHandler<rpc::Metadata>,
	_rpc: Box<dyn std::any::Any + Send + Sync>,
	_telemetry: Option<tel::Telemetry>,
	_telemetry_on_connect_sinks: Arc<Mutex<Vec<mpsc::UnboundedSender<()>>>>,
	_offchain_workers: Option<Arc<TOc>>,
	keystore: keystore::KeyStorePtr,
	marker: PhantomData<TBl>,
}

/// A set of traits for the runtime genesis config.
pub trait RuntimeGenesis: Serialize + DeserializeOwned + BuildStorage {}
impl<T: Serialize + DeserializeOwned + BuildStorage> RuntimeGenesis for T {}

/// Alias for a an implementation of `futures::future::Executor`.
pub type TaskExecutor = Arc<dyn Executor<Box<dyn Future<Item = (), Error = ()> + Send>> + Send + Sync>;

/// An handle for spawning tasks in the service.
#[derive(Clone)]
pub struct SpawnTaskHandle {
	sender: mpsc::UnboundedSender<Box<dyn Future<Item = (), Error = ()> + Send>>,
	on_exit: exit_future::Exit,
}

impl Executor<Box<dyn Future<Item = (), Error = ()> + Send>> for SpawnTaskHandle {
	fn execute(
		&self,
		future: Box<dyn Future<Item = (), Error = ()> + Send>,
	) -> Result<(), futures::future::ExecuteError<Box<dyn Future<Item = (), Error = ()> + Send>>> {
		let future = Box::new(future.select(self.on_exit.clone()).then(|_| Ok(())));
		if let Err(err) = self.sender.unbounded_send(future) {
			let kind = futures::future::ExecuteErrorKind::Shutdown;
			Err(futures::future::ExecuteError::new(kind, err.into_inner()))
		} else {
			Ok(())
		}
	}
}

macro_rules! new_impl {
	(
		$block:ty,
		$config:ident,
		$build_components:expr,
		$maintain_transaction_pool:expr,
		$offchain_workers:expr,
		$start_rpc:expr,
	) => {{
		let (signal, exit) = exit_future::signal();

		// List of asynchronous tasks to spawn. We collect them, then spawn them all at once.
		let (to_spawn_tx, to_spawn_rx) =
			mpsc::unbounded::<Box<dyn Future<Item = (), Error = ()> + Send>>();

		// Create all the components.
		let (
			client,
			on_demand,
			backend,
			keystore,
			select_chain,
			import_queue,
			finality_proof_request_builder,
			finality_proof_provider,
			network_protocol,
			transaction_pool,
			rpc_extensions,
			dht_event_tx,
		) = $build_components(&$config)?;
		let import_queue = Box::new(import_queue);
		let chain_info = client.info().chain;

		let version = $config.full_version();
		info!("Highest known block at #{}", chain_info.best_number);
		telemetry!(
			SUBSTRATE_INFO;
			"node.start";
			"height" => chain_info.best_number.saturated_into::<u64>(),
			"best" => ?chain_info.best_hash
		);

		let transaction_pool_adapter = Arc::new(TransactionPoolAdapter {
			imports_external_transactions: !$config.roles.is_light(),
			pool: transaction_pool.clone(),
			client: client.clone(),
		});

		let protocol_id = {
			let protocol_id_full = match $config.chain_spec.protocol_id() {
				Some(pid) => pid,
				None => {
					warn!("Using default protocol ID {:?} because none is configured in the \
						chain specs", DEFAULT_PROTOCOL_ID
					);
					DEFAULT_PROTOCOL_ID
				}
			}.as_bytes();
			network::config::ProtocolId::from(protocol_id_full)
		};

		let block_announce_validator =
			Box::new(consensus_common::block_validation::DefaultBlockAnnounceValidator::new(client.clone()));

		let network_params = network::config::Params {
			roles: $config.roles,
			network_config: $config.network.clone(),
			chain: client.clone(),
			finality_proof_provider,
			finality_proof_request_builder,
			on_demand,
			transaction_pool: transaction_pool_adapter.clone() as _,
			import_queue,
			protocol_id,
			specialization: network_protocol,
			block_announce_validator,
		};

		let has_bootnodes = !network_params.network_config.boot_nodes.is_empty();
		let network_mut = network::NetworkWorker::new(network_params)?;
		let network = network_mut.service().clone();
		let network_status_sinks = Arc::new(Mutex::new(Vec::new()));

		let offchain_storage = backend.offchain_storage();
		let offchain_workers = match ($config.offchain_worker, offchain_storage) {
			(true, Some(db)) => {
				Some(Arc::new(offchain::OffchainWorkers::new(client.clone(), db)))
			},
			(true, None) => {
				log::warn!("Offchain workers disabled, due to lack of offchain storage support in backend.");
				None
			},
			_ => None,
		};

		{
			// block notifications
			let txpool = Arc::downgrade(&transaction_pool);
			let wclient = Arc::downgrade(&client);
			let offchain = offchain_workers.as_ref().map(Arc::downgrade);
			let to_spawn_tx_ = to_spawn_tx.clone();
			let network_state_info: Arc<dyn NetworkStateInfo + Send + Sync> = network.clone();
			let is_validator = $config.roles.is_authority();

			let events = client.import_notification_stream()
				.map(|v| Ok::<_, ()>(v)).compat()
				.for_each(move |notification| {
					let number = *notification.header.number();
					let txpool = txpool.upgrade();

					if let (Some(txpool), Some(client)) = (txpool.as_ref(), wclient.upgrade()) {
						$maintain_transaction_pool(
							&BlockId::hash(notification.hash),
							&*client,
							&*txpool,
							&notification.retracted,
						).map_err(|e| warn!("Pool error processing new block: {:?}", e))?;
					}

					let offchain = offchain.as_ref().and_then(|o| o.upgrade());
					if let (Some(txpool), Some(offchain)) = (txpool, offchain) {
						let future = $offchain_workers(
							&number,
							&offchain,
							&txpool,
							&network_state_info,
							is_validator,
						).map_err(|e| warn!("Offchain workers error processing new block: {:?}", e))?;
						let _ = to_spawn_tx_.unbounded_send(future);
					}

					Ok(())
				})
				.select(exit.clone())
				.then(|_| Ok(()));
			let _ = to_spawn_tx.unbounded_send(Box::new(events));
		}

		{
			// extrinsic notifications
			let network = Arc::downgrade(&network);
			let transaction_pool_ = transaction_pool.clone();
			let events = transaction_pool.import_notification_stream()
				.map(|v| Ok::<_, ()>(v)).compat()
				.for_each(move |_| {
					if let Some(network) = network.upgrade() {
						network.trigger_repropagate();
					}
					let status = transaction_pool_.status();
					telemetry!(SUBSTRATE_INFO; "txpool.import";
						"ready" => status.ready,
						"future" => status.future
					);
					Ok(())
				})
				.select(exit.clone())
				.then(|_| Ok(()));

			let _ = to_spawn_tx.unbounded_send(Box::new(events));
		}

		// Periodically notify the telemetry.
		let transaction_pool_ = transaction_pool.clone();
		let client_ = client.clone();
		let mut sys = System::new();
		let self_pid = get_current_pid().ok();
		let (netstat_tx, netstat_rx) = mpsc::unbounded::<(NetworkStatus<_>, NetworkState)>();
		network_status_sinks.lock().push(netstat_tx);
		let tel_task = netstat_rx.for_each(move |(net_status, network_state)| {
			let info = client_.info();
			let best_number = info.chain.best_number.saturated_into::<u64>();
			let best_hash = info.chain.best_hash;
			let num_peers = net_status.num_connected_peers;
			let txpool_status = transaction_pool_.status();
			let finalized_number: u64 = info.chain.finalized_number.saturated_into::<u64>();
			let bandwidth_download = net_status.average_download_per_sec;
			let bandwidth_upload = net_status.average_upload_per_sec;

			let used_state_cache_size = match info.used_state_cache_size {
				Some(size) => size,
				None => 0,
			};

			// get cpu usage and memory usage of this process
			let (cpu_usage, memory) = if let Some(self_pid) = self_pid {
				if sys.refresh_process(self_pid) {
					let proc = sys.get_process(self_pid)
						.expect("Above refresh_process succeeds, this should be Some(), qed");
					(proc.cpu_usage(), proc.memory())
				} else { (0.0, 0) }
			} else { (0.0, 0) };

			telemetry!(
				SUBSTRATE_INFO;
				"system.interval";
				"network_state" => network_state,
				"peers" => num_peers,
				"height" => best_number,
				"best" => ?best_hash,
				"txcount" => txpool_status.ready,
				"cpu" => cpu_usage,
				"memory" => memory,
				"finalized_height" => finalized_number,
				"finalized_hash" => ?info.chain.finalized_hash,
				"bandwidth_download" => bandwidth_download,
				"bandwidth_upload" => bandwidth_upload,
				"used_state_cache_size" => used_state_cache_size,
			);

			Ok(())
		}).select(exit.clone()).then(|_| Ok(()));
		let _ = to_spawn_tx.unbounded_send(Box::new(tel_task));

		// RPC
		let (system_rpc_tx, system_rpc_rx) = futures03::channel::mpsc::unbounded();
		let gen_handler = || {
			let system_info = rpc::system::SystemInfo {
				chain_name: $config.chain_spec.name().into(),
				impl_name: $config.impl_name.into(),
				impl_version: $config.impl_version.into(),
				properties: $config.chain_spec.properties(),
			};
			$start_rpc(
				client.clone(),
				//light_components.clone(),
				system_rpc_tx.clone(),
				system_info.clone(),
				Arc::new(SpawnTaskHandle { sender: to_spawn_tx.clone(), on_exit: exit.clone() }),
				transaction_pool.clone(),
				rpc_extensions.clone(),
				keystore.clone(),
			)
		};
		let rpc_handlers = gen_handler();
		let rpc = start_rpc_servers(&$config, gen_handler)?;


		let _ = to_spawn_tx.unbounded_send(Box::new(build_network_future(
			network_mut,
			client.clone(),
			network_status_sinks.clone(),
			system_rpc_rx,
			has_bootnodes,
			dht_event_tx,
		)
			.map_err(|_| ())
			.select(exit.clone())
			.then(|_| Ok(()))));

		let telemetry_connection_sinks: Arc<Mutex<Vec<mpsc::UnboundedSender<()>>>> = Default::default();

		// Telemetry
		let telemetry = $config.telemetry_endpoints.clone().map(|endpoints| {
			let is_authority = $config.roles.is_authority();
			let network_id = network.local_peer_id().to_base58();
			let name = $config.name.clone();
			let impl_name = $config.impl_name.to_owned();
			let version = version.clone();
			let chain_name = $config.chain_spec.name().to_owned();
			let telemetry_connection_sinks_ = telemetry_connection_sinks.clone();
			let telemetry = tel::init_telemetry(tel::TelemetryConfig {
				endpoints,
				wasm_external_transport: $config.telemetry_external_transport.take(),
			});
			let future = telemetry.clone()
				.map(|ev| Ok::<_, ()>(ev))
				.compat()
				.for_each(move |event| {
					// Safe-guard in case we add more events in the future.
					let tel::TelemetryEvent::Connected = event;

					telemetry!(SUBSTRATE_INFO; "system.connected";
						"name" => name.clone(),
						"implementation" => impl_name.clone(),
						"version" => version.clone(),
						"config" => "",
						"chain" => chain_name.clone(),
						"authority" => is_authority,
						"network_id" => network_id.clone()
					);

					telemetry_connection_sinks_.lock().retain(|sink| {
						sink.unbounded_send(()).is_ok()
					});
					Ok(())
				});
			let _ = to_spawn_tx.unbounded_send(Box::new(future
				.select(exit.clone())
				.then(|_| Ok(()))));
			telemetry
		});

		Ok(NewService {
			client,
			network,
			network_status_sinks,
			select_chain,
			transaction_pool,
			exit,
			signal: Some(signal),
			essential_failed: Arc::new(AtomicBool::new(false)),
			to_spawn_tx,
			to_spawn_rx,
			to_poll: Vec::new(),
			rpc_handlers,
			_rpc: rpc,
			_telemetry: telemetry,
			_offchain_workers: offchain_workers,
			_telemetry_on_connect_sinks: telemetry_connection_sinks.clone(),
			keystore,
			marker: PhantomData::<$block>,
		})
	}}
}

mod builder;

/// Abstraction over a Substrate service.
pub trait AbstractService: 'static + Future<Item = (), Error = Error> +
	Executor<Box<dyn Future<Item = (), Error = ()> + Send>> + Send {
	/// Type of block of this chain.
	type Block: BlockT<Hash = H256>;
	/// Backend storage for the client.
	type Backend: 'static + client::backend::Backend<Self::Block, Blake2Hasher>;
	/// How to execute calls towards the runtime.
	type CallExecutor: 'static + client::CallExecutor<Self::Block, Blake2Hasher> + Send + Sync + Clone;
	/// API that the runtime provides.
	type RuntimeApi: Send + Sync;
	/// Chain selection algorithm.
	type SelectChain: consensus_common::SelectChain<Self::Block>;
	/// API of the transaction pool.
	type TransactionPoolApi: ChainApi<Block = Self::Block>;
	/// Network specialization.
	type NetworkSpecialization: NetworkSpecialization<Self::Block>;

	/// Get event stream for telemetry connection established events.
	fn telemetry_on_connect_stream(&self) -> mpsc::UnboundedReceiver<()>;

	/// return a shared instance of Telemetry (if enabled)
	fn telemetry(&self) -> Option<tel::Telemetry>;

	/// Spawns a task in the background that runs the future passed as parameter.
	fn spawn_task(&self, task: impl Future<Item = (), Error = ()> + Send + 'static);

	/// Spawns a task in the background that runs the future passed as
	/// parameter. The given task is considered essential, i.e. if it errors we
	/// trigger a service exit.
	fn spawn_essential_task(&self, task: impl Future<Item = (), Error = ()> + Send + 'static);

	/// Returns a handle for spawning tasks.
	fn spawn_task_handle(&self) -> SpawnTaskHandle;

	/// Returns the keystore that stores keys.
	fn keystore(&self) -> keystore::KeyStorePtr;

	/// Starts an RPC query.
	///
	/// The query is passed as a string and must be a JSON text similar to what an HTTP client
	/// would for example send.
	///
	/// Returns a `Future` that contains the optional response.
	///
	/// If the request subscribes you to events, the `Sender` in the `RpcSession` object is used to
	/// send back spontaneous events.
	fn rpc_query(&self, mem: &RpcSession, request: &str) -> Box<dyn Future<Item = Option<String>, Error = ()> + Send>;

	/// Get shared client instance.
	fn client(&self) -> Arc<client::Client<Self::Backend, Self::CallExecutor, Self::Block, Self::RuntimeApi>>;

	/// Get clone of select chain.
	fn select_chain(&self) -> Option<Self::SelectChain>;

	/// Get shared network instance.
	fn network(&self) -> Arc<NetworkService<Self::Block, Self::NetworkSpecialization, H256>>;

	/// Returns a receiver that periodically receives a status of the network.
	fn network_status(&self) -> mpsc::UnboundedReceiver<(NetworkStatus<Self::Block>, NetworkState)>;

	/// Get shared transaction pool instance.
	fn transaction_pool(&self) -> Arc<TransactionPool<Self::TransactionPoolApi>>;

	/// Get a handle to a future that will resolve on exit.
	fn on_exit(&self) -> ::exit_future::Exit;
}

impl<TBl, TBackend, TExec, TRtApi, TSc, TNetSpec, TExPoolApi, TOc> AbstractService for
	NewService<TBl, Client<TBackend, TExec, TBl, TRtApi>, TSc, NetworkStatus<TBl>,
		NetworkService<TBl, TNetSpec, H256>, TransactionPool<TExPoolApi>, TOc>
where
	TBl: BlockT<Hash = H256>,
	TBackend: 'static + client::backend::Backend<TBl, Blake2Hasher>,
	TExec: 'static + client::CallExecutor<TBl, Blake2Hasher> + Send + Sync + Clone,
	TRtApi: 'static + Send + Sync,
	TSc: consensus_common::SelectChain<TBl> + 'static + Clone + Send,
	TExPoolApi: 'static + ChainApi<Block = TBl>,
	TOc: 'static + Send + Sync,
	TNetSpec: NetworkSpecialization<TBl>,
{
	type Block = TBl;
	type Backend = TBackend;
	type CallExecutor = TExec;
	type RuntimeApi = TRtApi;
	type SelectChain = TSc;
	type TransactionPoolApi = TExPoolApi;
	type NetworkSpecialization = TNetSpec;

	fn telemetry_on_connect_stream(&self) -> mpsc::UnboundedReceiver<()> {
		let (sink, stream) = mpsc::unbounded();
		self._telemetry_on_connect_sinks.lock().push(sink);
		stream
	}

	fn telemetry(&self) -> Option<tel::Telemetry> {
		self._telemetry.as_ref().map(|t| t.clone())
	}

	fn keystore(&self) -> keystore::KeyStorePtr {
		self.keystore.clone()
	}

	fn spawn_task(&self, task: impl Future<Item = (), Error = ()> + Send + 'static) {
		let task = task.select(self.on_exit()).then(|_| Ok(()));
		let _ = self.to_spawn_tx.unbounded_send(Box::new(task));
	}

	fn spawn_essential_task(&self, task: impl Future<Item = (), Error = ()> + Send + 'static) {
		let essential_failed = self.essential_failed.clone();
		let essential_task = task.map_err(move |_| {
			error!("Essential task failed. Shutting down service.");
			essential_failed.store(true, Ordering::Relaxed);
		});
		let task = essential_task.select(self.on_exit()).then(|_| Ok(()));

		let _ = self.to_spawn_tx.unbounded_send(Box::new(task));
	}

	fn spawn_task_handle(&self) -> SpawnTaskHandle {
		SpawnTaskHandle {
			sender: self.to_spawn_tx.clone(),
			on_exit: self.on_exit(),
		}
	}

	fn rpc_query(&self, mem: &RpcSession, request: &str) -> Box<dyn Future<Item = Option<String>, Error = ()> + Send> {
		Box::new(self.rpc_handlers.handle_request(request, mem.metadata.clone()))
	}

	fn client(&self) -> Arc<client::Client<Self::Backend, Self::CallExecutor, Self::Block, Self::RuntimeApi>> {
		self.client.clone()
	}

	fn select_chain(&self) -> Option<Self::SelectChain> {
		self.select_chain.clone()
	}

	fn network(&self) -> Arc<NetworkService<Self::Block, Self::NetworkSpecialization, H256>> {
		self.network.clone()
	}

	fn network_status(&self) -> mpsc::UnboundedReceiver<(NetworkStatus<Self::Block>, NetworkState)> {
		let (sink, stream) = mpsc::unbounded();
		self.network_status_sinks.lock().push(sink);
		stream
	}

	fn transaction_pool(&self) -> Arc<TransactionPool<Self::TransactionPoolApi>> {
		self.transaction_pool.clone()
	}

	fn on_exit(&self) -> exit_future::Exit {
		self.exit.clone()
	}
}

impl<TBl, TCl, TSc, TNetStatus, TNet, TTxPool, TOc> Future for
	NewService<TBl, TCl, TSc, TNetStatus, TNet, TTxPool, TOc>
{
	type Item = ();
	type Error = Error;

	fn poll(&mut self) -> Poll<Self::Item, Self::Error> {
		if self.essential_failed.load(Ordering::Relaxed) {
			return Err(Error::Other("Essential task failed.".into()));
		}

		while let Ok(Async::Ready(Some(task_to_spawn))) = self.to_spawn_rx.poll() {
			let executor = tokio_executor::DefaultExecutor::current();
			if let Err(err) = executor.execute(task_to_spawn) {
				debug!(
					target: "service",
					"Failed to spawn background task: {:?}; falling back to manual polling",
					err
				);
				self.to_poll.push(err.into_future());
			}
		}

		// Polling all the `to_poll` futures.
		while let Some(pos) = self.to_poll.iter_mut().position(|t| t.poll().map(|t| t.is_ready()).unwrap_or(true)) {
			self.to_poll.remove(pos);
		}

		// The service future never ends.
		Ok(Async::NotReady)
	}
}

impl<TBl, TCl, TSc, TNetStatus, TNet, TTxPool, TOc> Executor<Box<dyn Future<Item = (), Error = ()> + Send>> for
	NewService<TBl, TCl, TSc, TNetStatus, TNet, TTxPool, TOc>
{
	fn execute(
		&self,
		future: Box<dyn Future<Item = (), Error = ()> + Send>
	) -> Result<(), futures::future::ExecuteError<Box<dyn Future<Item = (), Error = ()> + Send>>> {
		if let Err(err) = self.to_spawn_tx.unbounded_send(future) {
			let kind = futures::future::ExecuteErrorKind::Shutdown;
			Err(futures::future::ExecuteError::new(kind, err.into_inner()))
		} else {
			Ok(())
		}
	}
}

/// Builds a never-ending future that continuously polls the network.
///
/// The `status_sink` contain a list of senders to send a periodic network status to.
fn build_network_future<
	B: BlockT,
	C: client::BlockchainEvents<B>,
	S: network::specialization::NetworkSpecialization<B>,
	H: network::ExHashT
> (
	mut network: network::NetworkWorker<B, S, H>,
	client: Arc<C>,
	status_sinks: Arc<Mutex<Vec<mpsc::UnboundedSender<(NetworkStatus<B>, NetworkState)>>>>,
	rpc_rx: futures03::channel::mpsc::UnboundedReceiver<rpc::system::Request<B>>,
	should_have_peers: bool,
	dht_event_tx: Option<mpsc::Sender<DhtEvent>>,
) -> impl Future<Item = (), Error = ()> {
	// Compatibility shim while we're transitionning to stable Futures.
	// See https://github.com/paritytech/substrate/issues/3099
	let mut rpc_rx = futures03::compat::Compat::new(rpc_rx.map(|v| Ok::<_, ()>(v)));

	// Interval at which we send status updates on the status stream.
	const STATUS_INTERVAL: Duration = Duration::from_millis(5000);
	let mut status_interval = tokio_timer::Interval::new_interval(STATUS_INTERVAL);

	let mut imported_blocks_stream = client.import_notification_stream().fuse()
		.map(|v| Ok::<_, ()>(v)).compat();
	let mut finality_notification_stream = client.finality_notification_stream().fuse()
		.map(|v| Ok::<_, ()>(v)).compat();

	futures::future::poll_fn(move || {
		let before_polling = Instant::now();

		// We poll `imported_blocks_stream`.
		while let Ok(Async::Ready(Some(notification))) = imported_blocks_stream.poll() {
<<<<<<< HEAD
			network.on_block_imported(notification.hash, notification.header, Vec::new());
=======
			network.on_block_imported(notification.hash, notification.header, notification.is_new_best);
>>>>>>> 37bc8c54
		}

		// We poll `finality_notification_stream`, but we only take the last event.
		let mut last = None;
		while let Ok(Async::Ready(Some(item))) = finality_notification_stream.poll() {
			last = Some(item);
		}
		if let Some(notification) = last {
			network.on_block_finalized(notification.hash, notification.header);
		}

		// Poll the RPC requests and answer them.
		while let Ok(Async::Ready(Some(request))) = rpc_rx.poll() {
			match request {
				rpc::system::Request::Health(sender) => {
					let _ = sender.send(rpc::system::Health {
						peers: network.peers_debug_info().len(),
						is_syncing: network.service().is_major_syncing(),
						should_have_peers,
					});
				},
				rpc::system::Request::Peers(sender) => {
					let _ = sender.send(network.peers_debug_info().into_iter().map(|(peer_id, p)|
						rpc::system::PeerInfo {
							peer_id: peer_id.to_base58(),
							roles: format!("{:?}", p.roles),
							protocol_version: p.protocol_version,
							best_hash: p.best_hash,
							best_number: p.best_number,
						}
					).collect());
				}
				rpc::system::Request::NetworkState(sender) => {
					if let Some(network_state) = serde_json::to_value(&network.network_state()).ok() {
						let _ = sender.send(network_state);
					}
				}
			};
		}

		// Interval report for the external API.
		while let Ok(Async::Ready(_)) = status_interval.poll() {
			let status = NetworkStatus {
				sync_state: network.sync_state(),
				best_seen_block: network.best_seen_block(),
				num_sync_peers: network.num_sync_peers(),
				num_connected_peers: network.num_connected_peers(),
				num_active_peers: network.num_active_peers(),
				average_download_per_sec: network.average_download_per_sec(),
				average_upload_per_sec: network.average_upload_per_sec(),
			};
			let state = network.network_state();

			status_sinks.lock().retain(|sink| sink.unbounded_send((status.clone(), state.clone())).is_ok());
		}

		// Main network polling.
		while let Ok(Async::Ready(Some(Event::Dht(event)))) = network.poll().map_err(|err| {
			warn!(target: "service", "Error in network: {:?}", err);
		}) {
			// Given that core/authority-discovery is the only upper stack consumer of Dht events at the moment, all Dht
			// events are being passed on to the authority-discovery module. In the future there might be multiple
			// consumers of these events. In that case this would need to be refactored to properly dispatch the events,
			// e.g. via a subscriber model.
			if let Some(Err(e)) = dht_event_tx.as_ref().map(|c| c.clone().try_send(event)) {
				if e.is_full() {
					warn!(target: "service", "Dht event channel to authority discovery is full, dropping event.");
				} else if e.is_disconnected() {
					warn!(target: "service", "Dht event channel to authority discovery is disconnected, dropping event.");
				}
			}
		};

		// Now some diagnostic for performances.
		let polling_dur = before_polling.elapsed();
		log!(
			target: "service",
			if polling_dur >= Duration::from_millis(50) { Level::Debug } else { Level::Trace },
			"Polling the network future took {:?}",
			polling_dur
		);

		Ok(Async::NotReady)
	})
}

/// Overview status of the network.
#[derive(Clone)]
pub struct NetworkStatus<B: BlockT> {
	/// Current global sync state.
	pub sync_state: network::SyncState,
	/// Target sync block number.
	pub best_seen_block: Option<NumberFor<B>>,
	/// Number of peers participating in syncing.
	pub num_sync_peers: u32,
	/// Total number of connected peers
	pub num_connected_peers: usize,
	/// Total number of active peers.
	pub num_active_peers: usize,
	/// Downloaded bytes per second averaged over the past few seconds.
	pub average_download_per_sec: u64,
	/// Uploaded bytes per second averaged over the past few seconds.
	pub average_upload_per_sec: u64,
}

impl<TBl, TCl, TSc, TNetStatus, TNet, TTxPool, TOc> Drop for
	NewService<TBl, TCl, TSc, TNetStatus, TNet, TTxPool, TOc>
{
	fn drop(&mut self) {
		debug!(target: "service", "Substrate service shutdown");
		if let Some(signal) = self.signal.take() {
			signal.fire();
		}
	}
}

/// Starts RPC servers that run in their own thread, and returns an opaque object that keeps them alive.
#[cfg(not(target_os = "unknown"))]
fn start_rpc_servers<C, G, H: FnMut() -> rpc_servers::RpcHandler<rpc::Metadata>>(
	config: &Configuration<C, G>,
	mut gen_handler: H
) -> Result<Box<dyn std::any::Any + Send + Sync>, error::Error> {
	fn maybe_start_server<T, F>(address: Option<SocketAddr>, mut start: F) -> Result<Option<T>, io::Error>
		where F: FnMut(&SocketAddr) -> Result<T, io::Error>,
	{
		Ok(match address {
			Some(mut address) => Some(start(&address)
				.or_else(|e| match e.kind() {
					io::ErrorKind::AddrInUse |
					io::ErrorKind::PermissionDenied => {
						warn!("Unable to bind server to {}. Trying random port.", address);
						address.set_port(0);
						start(&address)
					},
					_ => Err(e),
				})?),
			None => None,
		})
	}

	Ok(Box::new((
		maybe_start_server(
			config.rpc_http,
			|address| rpc_servers::start_http(address, config.rpc_cors.as_ref(), gen_handler()),
		)?,
		maybe_start_server(
			config.rpc_ws,
			|address| rpc_servers::start_ws(
				address,
				config.rpc_ws_max_connections,
				config.rpc_cors.as_ref(),
				gen_handler(),
			),
		)?.map(Mutex::new),
	)))
}

/// Starts RPC servers that run in their own thread, and returns an opaque object that keeps them alive.
#[cfg(target_os = "unknown")]
fn start_rpc_servers<C, G, H: FnMut() -> components::RpcHandler>(
	_: &Configuration<C, G>,
	_: H
) -> Result<Box<std::any::Any + Send + Sync>, error::Error> {
	Ok(Box::new(()))
}

/// An RPC session. Used to perform in-memory RPC queries (ie. RPC queries that don't go through
/// the HTTP or WebSockets server).
pub struct RpcSession {
	metadata: rpc::Metadata,
}

impl RpcSession {
	/// Creates an RPC session.
	///
	/// The `sender` is stored inside the `RpcSession` and is used to communicate spontaneous JSON
	/// messages.
	///
	/// The `RpcSession` must be kept alive in order to receive messages on the sender.
	pub fn new(sender: mpsc::Sender<String>) -> RpcSession {
		RpcSession {
			metadata: sender.into(),
		}
	}
}

/// Transaction pool adapter.
pub struct TransactionPoolAdapter<C, P> {
	imports_external_transactions: bool,
	pool: Arc<P>,
	client: Arc<C>,
}

/// Get transactions for propagation.
///
/// Function extracted to simplify the test and prevent creating `ServiceFactory`.
fn transactions_to_propagate<PoolApi, B, H, E>(pool: &TransactionPool<PoolApi>)
	-> Vec<(H, B::Extrinsic)>
where
	PoolApi: ChainApi<Block=B, Hash=H, Error=E>,
	B: BlockT,
	H: std::hash::Hash + Eq + sr_primitives::traits::Member + serde::Serialize,
	E: txpool::error::IntoPoolError + From<txpool::error::Error>,
{
	pool.ready()
		.filter(|t| t.is_propagateable())
		.map(|t| {
			let hash = t.hash.clone();
			let ex: B::Extrinsic = t.data.clone();
			(hash, ex)
		})
		.collect()
}

impl<B, H, C, PoolApi, E> network::TransactionPool<H, B> for
	TransactionPoolAdapter<C, TransactionPool<PoolApi>>
where
	C: network::ClientHandle<B> + Send + Sync,
	PoolApi: ChainApi<Block=B, Hash=H, Error=E>,
	B: BlockT,
	H: std::hash::Hash + Eq + sr_primitives::traits::Member + serde::Serialize,
	E: txpool::error::IntoPoolError + From<txpool::error::Error>,
{
	fn transactions(&self) -> Vec<(H, <B as BlockT>::Extrinsic)> {
		transactions_to_propagate(&self.pool)
	}

	fn import(&self, transaction: &<B as BlockT>::Extrinsic) -> Option<H> {
		if !self.imports_external_transactions {
			debug!("Transaction rejected");
			return None;
		}

		let encoded = transaction.encode();
		match Decode::decode(&mut &encoded[..]) {
			Ok(uxt) => {
				let best_block_id = BlockId::hash(self.client.info().chain.best_hash);
				match self.pool.submit_one(&best_block_id, uxt) {
					Ok(hash) => Some(hash),
					Err(e) => match e.into_pool_error() {
						Ok(txpool::error::Error::AlreadyImported(hash)) => {
							hash.downcast::<H>().ok()
								.map(|x| x.as_ref().clone())
						},
						Ok(e) => {
							debug!("Error adding transaction to the pool: {:?}", e);
							None
						},
						Err(e) => {
							debug!("Error converting pool error: {:?}", e);
							None
						},
					}
				}
			}
			Err(e) => {
				debug!("Error decoding transaction {}", e);
				None
			}
		}
	}

	fn on_broadcasted(&self, propagations: HashMap<H, Vec<String>>) {
		self.pool.on_broadcasted(propagations)
	}
}

#[cfg(test)]
mod tests {
	use super::*;
	use consensus_common::SelectChain;
	use sr_primitives::traits::BlindCheckable;
	use substrate_test_runtime_client::{prelude::*, runtime::{Extrinsic, Transfer}};

	#[test]
	fn should_not_propagate_transactions_that_are_marked_as_such() {
		// given
		let (client, longest_chain) = TestClientBuilder::new().build_with_longest_chain();
		let client = Arc::new(client);
		let pool = Arc::new(TransactionPool::new(
			Default::default(),
			transaction_pool::ChainApi::new(client.clone())
		));
		let best = longest_chain.best_chain().unwrap();
		let transaction = Transfer {
			amount: 5,
			nonce: 0,
			from: AccountKeyring::Alice.into(),
			to: Default::default(),
		}.into_signed_tx();
		pool.submit_one(&BlockId::hash(best.hash()), transaction.clone()).unwrap();
		pool.submit_one(&BlockId::hash(best.hash()), Extrinsic::IncludeData(vec![1])).unwrap();
		assert_eq!(pool.status().ready, 2);

		// when
		let transactions = transactions_to_propagate(&pool);

		// then
		assert_eq!(transactions.len(), 1);
		assert!(transactions[0].1.clone().check().is_ok());
		// this should not panic
		let _ = transactions[0].1.transfer();
	}
}<|MERGE_RESOLUTION|>--- conflicted
+++ resolved
@@ -686,11 +686,7 @@
 
 		// We poll `imported_blocks_stream`.
 		while let Ok(Async::Ready(Some(notification))) = imported_blocks_stream.poll() {
-<<<<<<< HEAD
-			network.on_block_imported(notification.hash, notification.header, Vec::new());
-=======
-			network.on_block_imported(notification.hash, notification.header, notification.is_new_best);
->>>>>>> 37bc8c54
+			network.on_block_imported(notification.hash, notification.header, Vec::new(), notification.is_new_best);
 		}
 
 		// We poll `finality_notification_stream`, but we only take the last event.
