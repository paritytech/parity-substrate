--- conflicted
+++ resolved
@@ -647,13 +647,7 @@
 			from: AccountKeyring::Alice.into(),
 			to: Default::default(),
 		}.into_signed_tx();
-<<<<<<< HEAD
-		#[allow(deprecated)]
-		let best = LongestChain::new(client.backend().clone())
-			.best_chain().unwrap();
-=======
 		let best = longest_chain.best_chain().unwrap();
->>>>>>> 70cf5b0f
 
 		// store the transaction in the pool
 		pool.submit_one(&BlockId::hash(best.hash()), transaction.clone()).unwrap();
