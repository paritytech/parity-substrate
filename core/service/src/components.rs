--- conflicted
+++ resolved
@@ -145,7 +145,6 @@
 pub trait RuntimeGenesis: Serialize + DeserializeOwned + BuildStorage {}
 impl<T: Serialize + DeserializeOwned + BuildStorage> RuntimeGenesis for T {}
 
-<<<<<<< HEAD
 /// Internally hold intermediate
 pub struct IntermediateSetupState<B, C, S> {
 	/// Holding the Backend Instance
@@ -189,7 +188,6 @@
 	FactoryFullConfiguration<F>,
 	<F as ServiceFactory>::SetupState,
 >;
-=======
 /// A transport-agnostic handler of the RPC queries.
 pub type RpcHandler = rpc_servers::RpcHandler<rpc::Metadata>;
 
@@ -215,7 +213,6 @@
 	}
 }
 
->>>>>>> c63ee7ad
 /// Something that can start the RPC service.
 pub trait StartRpc<C: Components> {
 	fn start_rpc(
@@ -615,20 +612,13 @@
 	fn build_client(
 		config: FactoryFullConfiguration<Factory>,
 		executor: CodeExecutor<Self::Factory>,
-<<<<<<< HEAD
+		keystore: Option<BareCryptoStorePtr>,
 	)
 		-> Result<(
 			Arc<ComponentClient<Self>>,
 			ComponentsSetupState<Self>,
 			Option<Arc<OnDemand<FactoryBlock<Self::Factory>>>>
 		), error::Error>
-=======
-		keystore: Option<BareCryptoStorePtr>,
-	) -> Result<
-			(Arc<ComponentClient<Self>>, Option<Arc<OnDemand<FactoryBlock<Self::Factory>>>>),
-			error::Error,
-		>
->>>>>>> c63ee7ad
 	{
 		let db_settings = client_db::DatabaseSettings {
 			cache_size: config.database_cache_size.map(|u| u as usize),
@@ -638,30 +628,15 @@
 			path: config.database_path.clone(),
 			pruning: config.pruning.clone(),
 		};
-<<<<<<< HEAD
 		let (client, backend) = client_db::new_client(
 			db_settings,
 			executor,
 			&config.chain_spec,
 			config.execution_strategies.clone(),
+			keystore,
 		)?;
 		let setup = ComponentsSetupState::<Self>::new(backend, config);
 		Ok((Arc::new(client), setup, None))
-=======
-
-		Ok((
-			Arc::new(
-				client_db::new_client(
-					db_settings,
-					executor,
-					&config.chain_spec,
-					config.execution_strategies.clone(),
-					keystore,
-				)?
-			),
-			None,
-		))
->>>>>>> c63ee7ad
 	}
 
 	fn build_transaction_pool(
@@ -679,11 +654,7 @@
 	) -> Result<(Self::ImportQueue, Option<BoxFinalityProofRequestBuilder<FactoryBlock<Self::Factory>>>), error::Error> {
 		let select_chain = select_chain
 			.ok_or(error::Error::SelectChainRequired)?;
-<<<<<<< HEAD
-		Factory::build_full_import_queue(setup, client, select_chain)
-=======
-		Factory::build_full_import_queue(config, client, select_chain, transaction_pool)
->>>>>>> c63ee7ad
+		Factory::build_full_import_queue(setup, client, select_chain, transaction_pool)
 			.map(|queue| (queue, None))
 	}
 
