// Copyright 2017-2019 Parity Technologies (UK) Ltd.
// This file is part of Substrate.

// Substrate is free software: you can redistribute it and/or modify
// it under the terms of the GNU General Public License as published by
// the Free Software Foundation, either version 3 of the License, or
// (at your option) any later version.

// Substrate is distributed in the hope that it will be useful,
// but WITHOUT ANY WARRANTY; without even the implied warranty of
// MERCHANTABILITY or FITNESS FOR A PARTICULAR PURPOSE.  See the
// GNU General Public License for more details.

// You should have received a copy of the GNU General Public License
// along with Substrate.  If not, see <http://www.gnu.org/licenses/>.

use crate::{NewService, NetworkStatus, NetworkState, error::{self, Error}, DEFAULT_PROTOCOL_ID};
use crate::{SpawnTaskHandle, start_rpc_servers, build_network_future, TransactionPoolAdapter};
use crate::TaskExecutor;
use crate::config::Configuration;
use client::{
	BlockchainEvents, Client, runtime_api,
	backend::RemoteBackend, light::blockchain::RemoteBlockchain,
};
use codec::{Decode, Encode, IoReader};
use consensus_common::import_queue::ImportQueue;
use futures::{prelude::*, sync::mpsc};
use futures03::{FutureExt as _, compat::Compat, StreamExt as _, TryStreamExt as _};
use keystore::{Store as Keystore, KeyStorePtr};
use log::{info, warn};
use network::{FinalityProofProvider, OnDemand, NetworkService, NetworkStateInfo};
use network::{config::BoxFinalityProofRequestBuilder, specialization::NetworkSpecialization};
use parking_lot::{Mutex, RwLock};
use primitives::{Blake2Hasher, H256, Hasher};
use rpc::{self, system::SystemInfo};
use sr_primitives::{BuildStorage, generic::BlockId};
use sr_primitives::traits::{Block as BlockT, ProvideRuntimeApi, NumberFor, One, Zero, Header, SaturatedConversion};
use substrate_executor::{NativeExecutor, NativeExecutionDispatch};
use serde::{Serialize, de::DeserializeOwned};
use std::{io::{Read, Write, Seek}, marker::PhantomData, sync::Arc, sync::atomic::AtomicBool};
use sysinfo::{get_current_pid, ProcessExt, System, SystemExt};
use tel::{telemetry, SUBSTRATE_INFO};
use transaction_pool::txpool::{self, ChainApi, Pool as TransactionPool};

/// Aggregator for the components required to build a service.
///
/// # Usage
///
/// Call [`ServiceBuilder::new_full`] or [`ServiceBuilder::new_light`], then call the various
/// `with_` methods to add the required components that you built yourself:
///
/// - [`with_select_chain`](ServiceBuilder::with_select_chain)
/// - [`with_import_queue`](ServiceBuilder::with_import_queue)
/// - [`with_network_protocol`](ServiceBuilder::with_network_protocol)
/// - [`with_finality_proof_provider`](ServiceBuilder::with_finality_proof_provider)
/// - [`with_transaction_pool`](ServiceBuilder::with_transaction_pool)
///
/// After this is done, call [`build`](ServiceBuilder::build) to construct the service.
///
/// The order in which the `with_*` methods are called doesn't matter, as the correct binding of
/// generics is done when you call `build`.
///
<<<<<<< HEAD
pub struct ServiceBuilder<TBl, TRtApi, TCfg, TGen, TCl, TFchr, TSc, TImpQu, TFprb, TFpp, TNetP, TExPool, TRpc, TRpcB> {
=======
pub struct ServiceBuilder<TBl, TRtApi, TCfg, TGen, TCl, TFchr, TSc, TImpQu, TFprb, TFpp,
	TNetP, TExPool, TRpc, Backend>
{
>>>>>>> 409f5aa1
	config: Configuration<TCfg, TGen>,
	client: Arc<TCl>,
	backend: Arc<Backend>,
	keystore: Arc<RwLock<Keystore>>,
	fetcher: Option<TFchr>,
	select_chain: Option<TSc>,
	import_queue: TImpQu,
	finality_proof_request_builder: Option<TFprb>,
	finality_proof_provider: Option<TFpp>,
	network_protocol: TNetP,
	transaction_pool: Arc<TExPool>,
	rpc_extensions: TRpc,
	rpc_builder: TRpcB,
	marker: PhantomData<(TBl, TRtApi)>,
}

<<<<<<< HEAD
/// Full client type.
type TFullClient<TBl, TRtApi, TExecDisp> = Client<
	TFullBackend<TBl>,
	TFullCallExecutor<TBl, TExecDisp>,
	TBl,
	TRtApi,
>;

/// Full client backend type.
type TFullBackend<TBl> = client_db::Backend<TBl>;

/// Full client call executor type.
type TFullCallExecutor<TBl, TExecDisp> = client::LocalCallExecutor<
	client_db::Backend<TBl>,
	NativeExecutor<TExecDisp>,
>;

/// Light client type.
type TLightClient<TBl, TRtApi, TExecDisp> = Client<
	TLightBackend<TBl>,
	TLightCallExecutor<TBl, TExecDisp>,
	TBl,
	TRtApi,
>;

/// Light client backend type.
type TLightBackend<TBl> = client::light::backend::Backend<
	client_db::light::LightStorage<TBl>,
	network::OnDemand<TBl>,
	Blake2Hasher,
>;

/// Light call executor type.
type TLightCallExecutor<TBl, TExecDisp> = client::light::call_executor::RemoteOrLocalCallExecutor<
	TBl,
	client::light::backend::Backend<
		client_db::light::LightStorage<TBl>,
		network::OnDemand<TBl>,
		Blake2Hasher
	>,
	client::light::call_executor::RemoteCallExecutor<
		client::light::blockchain::Blockchain<
			client_db::light::LightStorage<TBl>,
			network::OnDemand<TBl>
		>,
		network::OnDemand<TBl>,
	>,
	client::LocalCallExecutor<
		client::light::backend::Backend<
			client_db::light::LightStorage<TBl>,
			network::OnDemand<TBl>,
			Blake2Hasher
		>,
		NativeExecutor<TExecDisp>
	>,
>;

=======
>>>>>>> 409f5aa1
impl<TCfg, TGen> ServiceBuilder<(), (), TCfg, TGen, (), (), (), (), (), (), (), (), (), ()>
where TGen: Serialize + DeserializeOwned + BuildStorage {
	/// Start the service builder with a configuration.
	pub fn new_full<TBl: BlockT<Hash=H256>, TRtApi, TExecDisp: NativeExecutionDispatch>(
		config: Configuration<TCfg, TGen>
	) -> Result<ServiceBuilder<
		TBl,
		TRtApi,
		TCfg,
		TGen,
		TFullClient<TBl, TRtApi, TExecDisp>,
		Arc<OnDemand<TBl>>,
		(),
		(),
		BoxFinalityProofRequestBuilder<TBl>,
		(),
		(),
		(),
		(),
<<<<<<< HEAD
		FullRpcBuilder<TBl, TRtApi, TExecDisp>,
=======
		client_db::Backend<TBl>,
>>>>>>> 409f5aa1
	>, Error> {
		let keystore = Keystore::open(config.keystore_path.clone(), config.keystore_password.clone())?;

		let db_settings = client_db::DatabaseSettings {
			cache_size: None,
			state_cache_size: config.state_cache_size,
			state_cache_child_ratio:
				config.state_cache_child_ratio.map(|v| (v, 100)),
			path: config.database_path.clone(),
			pruning: config.pruning.clone(),
		};

		let executor = NativeExecutor::<TExecDisp>::new(config.default_heap_pages);

		let (client, backend) = client_db::new_client(
			db_settings,
			executor,
			&config.chain_spec,
			config.execution_strategies.clone(),
			Some(keystore.clone()),
		)?;

		let client = Arc::new(client);

		let rpc_builder = FullRpcBuilder { client: client.clone() };

		Ok(ServiceBuilder {
			config,
			client,
			backend,
			keystore,
			fetcher: None,
			select_chain: None,
			import_queue: (),
			finality_proof_request_builder: None,
			finality_proof_provider: None,
			network_protocol: (),
			transaction_pool: Arc::new(()),
			rpc_extensions: Default::default(),
			rpc_builder,
			marker: PhantomData,
		})
	}

	/// Start the service builder with a configuration.
	pub fn new_light<TBl: BlockT<Hash=H256>, TRtApi, TExecDisp: NativeExecutionDispatch + 'static>(
		config: Configuration<TCfg, TGen>
	) -> Result<ServiceBuilder<
		TBl,
		TRtApi,
		TCfg,
		TGen,
		TLightClient<TBl, TRtApi, TExecDisp>,
		Arc<OnDemand<TBl>>,
		(),
		(),
		BoxFinalityProofRequestBuilder<TBl>,
		(),
		(),
		(),
		(),
<<<<<<< HEAD
		LightRpcBuilder<TBl, TRtApi, TExecDisp>,
=======
		client::light::backend::Backend<client_db::light::LightStorage<TBl>, network::OnDemand<TBl>, Blake2Hasher>,
>>>>>>> 409f5aa1
	>, Error> {
		let keystore = Keystore::open(config.keystore_path.clone(), config.keystore_password.clone())?;

		let db_settings = client_db::DatabaseSettings {
			cache_size: config.database_cache_size.map(|u| u as usize),
			state_cache_size: config.state_cache_size,
			state_cache_child_ratio:
				config.state_cache_child_ratio.map(|v| (v, 100)),
			path: config.database_path.clone(),
			pruning: config.pruning.clone(),
		};

		let executor = NativeExecutor::<TExecDisp>::new(config.default_heap_pages);

		let db_storage = client_db::light::LightStorage::new(db_settings)?;
		let light_blockchain = client::light::new_light_blockchain(db_storage);
		let fetch_checker = Arc::new(client::light::new_fetch_checker(light_blockchain.clone(), executor.clone()));
		let fetcher = Arc::new(network::OnDemand::new(fetch_checker));
<<<<<<< HEAD
		let client_backend = client::light::new_light_backend(light_blockchain, fetcher.clone());
		let remote_blockchain = client_backend.remote_blockchain();
		let client = Arc::new(client::light::new_light(client_backend, fetcher.clone(), &config.chain_spec, executor)?);
		let rpc_builder = LightRpcBuilder {
			client: client.clone(),
			remote_blockchain,
			fetcher: fetcher.clone(),
		};

		Ok(ServiceBuilder {
			config,
			client,
=======
		let backend = client::light::new_light_backend(light_blockchain, fetcher.clone());
		let client = client::light::new_light(backend.clone(), fetcher.clone(), &config.chain_spec, executor)?;

		Ok(ServiceBuilder {
			config,
			client: Arc::new(client),
			backend,
>>>>>>> 409f5aa1
			keystore,
			fetcher: Some(fetcher),
			select_chain: None,
			import_queue: (),
			finality_proof_request_builder: None,
			finality_proof_provider: None,
			network_protocol: (),
			transaction_pool: Arc::new(()),
			rpc_extensions: Default::default(),
			rpc_builder,
			marker: PhantomData,
		})
	}
}

<<<<<<< HEAD
impl<TBl, TRtApi, TCfg, TGen, TCl, TFchr, TSc, TImpQu, TFprb, TFpp, TNetP, TExPool, TRpc, TRpcB>
	ServiceBuilder<TBl, TRtApi, TCfg, TGen, TCl, TFchr, TSc, TImpQu, TFprb, TFpp, TNetP, TExPool, TRpc, TRpcB> {
=======
impl<TBl, TRtApi, TCfg, TGen, TCl, TFchr, TSc, TImpQu, TFprb, TFpp, TNetP, TExPool, TRpc, Backend>
	ServiceBuilder<TBl, TRtApi, TCfg, TGen, TCl, TFchr, TSc, TImpQu, TFprb, TFpp, TNetP, TExPool, TRpc, Backend> {
>>>>>>> 409f5aa1

	/// Returns a reference to the client that was stored in this builder.
	pub fn client(&self) -> &Arc<TCl> {
		&self.client
	}

	/// Returns a reference to the backend that was used in this builder.
	pub fn backend(&self) -> &Arc<Backend> {
		&self.backend
	}

	/// Returns a reference to the select-chain that was stored in this builder.
	pub fn select_chain(&self) -> Option<&TSc> {
		self.select_chain.as_ref()
	}

	/// Defines which head-of-chain strategy to use.
	pub fn with_opt_select_chain<USc>(
		self,
		select_chain_builder: impl FnOnce(&Configuration<TCfg, TGen>, &Arc<Backend>) -> Result<Option<USc>, Error>
	) -> Result<ServiceBuilder<TBl, TRtApi, TCfg, TGen, TCl, TFchr, USc, TImpQu, TFprb, TFpp,
<<<<<<< HEAD
		TNetP, TExPool, TRpc, TRpcB>, Error> {
		let select_chain = select_chain_builder(&mut self.config, self.client.clone())?;
=======
		TNetP, TExPool, TRpc, Backend>, Error> {
		let select_chain = select_chain_builder(&self.config, &self.backend)?;
>>>>>>> 409f5aa1

		Ok(ServiceBuilder {
			config: self.config,
			client: self.client,
			backend: self.backend,
			keystore: self.keystore,
			fetcher: self.fetcher,
			select_chain,
			import_queue: self.import_queue,
			finality_proof_request_builder: self.finality_proof_request_builder,
			finality_proof_provider: self.finality_proof_provider,
			network_protocol: self.network_protocol,
			transaction_pool: self.transaction_pool,
			rpc_extensions: self.rpc_extensions,
			rpc_builder: self.rpc_builder,
			marker: self.marker,
		})
	}

	/// Defines which head-of-chain strategy to use.
	pub fn with_select_chain<USc>(
		self,
		builder: impl FnOnce(&Configuration<TCfg, TGen>, &Arc<Backend>) -> Result<USc, Error>
	) -> Result<ServiceBuilder<TBl, TRtApi, TCfg, TGen, TCl, TFchr, USc, TImpQu, TFprb, TFpp,
<<<<<<< HEAD
		TNetP, TExPool, TRpc, TRpcB>, Error> {
		self.with_opt_select_chain(|cfg, cl| builder(cfg, cl).map(Option::Some))
=======
		TNetP, TExPool, TRpc, Backend>, Error> {
		self.with_opt_select_chain(|cfg, b| builder(cfg, b).map(Option::Some))
>>>>>>> 409f5aa1
	}

	/// Defines which import queue to use.
	pub fn with_import_queue<UImpQu>(
		self,
		builder: impl FnOnce(&Configuration<TCfg, TGen>, Arc<TCl>, Option<TSc>, Arc<TExPool>)
			-> Result<UImpQu, Error>
	) -> Result<ServiceBuilder<TBl, TRtApi, TCfg, TGen, TCl, TFchr, TSc, UImpQu, TFprb, TFpp,
<<<<<<< HEAD
			TNetP, TExPool, TRpc, TRpcB>, Error>
=======
			TNetP, TExPool, TRpc, Backend>, Error>
>>>>>>> 409f5aa1
	where TSc: Clone {
		let import_queue = builder(
			&self.config,
			self.client.clone(),
			self.select_chain.clone(),
			self.transaction_pool.clone()
		)?;

		Ok(ServiceBuilder {
			config: self.config,
			client: self.client,
			backend: self.backend,
			keystore: self.keystore,
			fetcher: self.fetcher,
			select_chain: self.select_chain,
			import_queue,
			finality_proof_request_builder: self.finality_proof_request_builder,
			finality_proof_provider: self.finality_proof_provider,
			network_protocol: self.network_protocol,
			transaction_pool: self.transaction_pool,
			rpc_extensions: self.rpc_extensions,
			rpc_builder: self.rpc_builder,
			marker: self.marker,
		})
	}

	/// Defines which network specialization protocol to use.
	pub fn with_network_protocol<UNetP>(
		self,
		network_protocol_builder: impl FnOnce(&Configuration<TCfg, TGen>) -> Result<UNetP, Error>
	) -> Result<ServiceBuilder<TBl, TRtApi, TCfg, TGen, TCl, TFchr, TSc, TImpQu, TFprb, TFpp,
<<<<<<< HEAD
		UNetP, TExPool, TRpc, TRpcB>, Error> {
=======
		UNetP, TExPool, TRpc, Backend>, Error> {
>>>>>>> 409f5aa1
		let network_protocol = network_protocol_builder(&self.config)?;

		Ok(ServiceBuilder {
			config: self.config,
			client: self.client,
			backend: self.backend,
			keystore: self.keystore,
			fetcher: self.fetcher,
			select_chain: self.select_chain,
			import_queue: self.import_queue,
			finality_proof_request_builder: self.finality_proof_request_builder,
			finality_proof_provider: self.finality_proof_provider,
			network_protocol,
			transaction_pool: self.transaction_pool,
			rpc_extensions: self.rpc_extensions,
			rpc_builder: self.rpc_builder,
			marker: self.marker,
		})
	}

	/// Defines which strategy to use for providing finality proofs.
	pub fn with_opt_finality_proof_provider(
		self,
		builder: impl FnOnce(Arc<TCl>, Arc<Backend>) -> Result<Option<Arc<dyn FinalityProofProvider<TBl>>>, Error>
	) -> Result<ServiceBuilder<
		TBl,
		TRtApi,
		TCfg,
		TGen,
		TCl,
		TFchr,
		TSc,
		TImpQu,
		TFprb,
		Arc<dyn FinalityProofProvider<TBl>>,
		TNetP,
		TExPool,
		TRpc,
<<<<<<< HEAD
		TRpcB,
=======
		Backend,
>>>>>>> 409f5aa1
	>, Error> {
		let finality_proof_provider = builder(self.client.clone(), self.backend.clone())?;

		Ok(ServiceBuilder {
			config: self.config,
			client: self.client,
			backend: self.backend,
			keystore: self.keystore,
			fetcher: self.fetcher,
			select_chain: self.select_chain,
			import_queue: self.import_queue,
			finality_proof_request_builder: self.finality_proof_request_builder,
			finality_proof_provider,
			network_protocol: self.network_protocol,
			transaction_pool: self.transaction_pool,
			rpc_extensions: self.rpc_extensions,
			rpc_builder: self.rpc_builder,
			marker: self.marker,
		})
	}

	/// Defines which strategy to use for providing finality proofs.
	pub fn with_finality_proof_provider(
		self,
		build: impl FnOnce(Arc<TCl>, Arc<Backend>) -> Result<Arc<dyn FinalityProofProvider<TBl>>, Error>
	) -> Result<ServiceBuilder<
		TBl,
		TRtApi,
		TCfg,
		TGen,
		TCl,
		TFchr,
		TSc,
		TImpQu,
		TFprb,
		Arc<dyn FinalityProofProvider<TBl>>,
		TNetP,
		TExPool,
		TRpc,
<<<<<<< HEAD
		TRpcB,
=======
		Backend,
>>>>>>> 409f5aa1
	>, Error> {
		self.with_opt_finality_proof_provider(|client, backend| build(client, backend).map(Option::Some))
	}

	/// Defines which import queue to use.
	pub fn with_import_queue_and_opt_fprb<UImpQu, UFprb>(
		self,
		builder: impl FnOnce(&Configuration<TCfg, TGen>, Arc<TCl>, Arc<Backend>, Option<TSc>, Arc<TExPool>)
			-> Result<(UImpQu, Option<UFprb>), Error>
	) -> Result<ServiceBuilder<TBl, TRtApi, TCfg, TGen, TCl, TFchr, TSc, UImpQu, UFprb, TFpp,
<<<<<<< HEAD
		TNetP, TExPool, TRpc, TRpcB>, Error>
=======
		TNetP, TExPool, TRpc, Backend>, Error>
>>>>>>> 409f5aa1
	where TSc: Clone {
		let (import_queue, fprb) = builder(
			&self.config,
			self.client.clone(),
			self.backend.clone(),
			self.select_chain.clone(),
			self.transaction_pool.clone()
		)?;

		Ok(ServiceBuilder {
			config: self.config,
			client: self.client,
			backend: self.backend,
			keystore: self.keystore,
			fetcher: self.fetcher,
			select_chain: self.select_chain,
			import_queue,
			finality_proof_request_builder: fprb,
			finality_proof_provider: self.finality_proof_provider,
			network_protocol: self.network_protocol,
			transaction_pool: self.transaction_pool,
			rpc_extensions: self.rpc_extensions,
			rpc_builder: self.rpc_builder,
			marker: self.marker,
		})
	}

	/// Defines which import queue to use.
	pub fn with_import_queue_and_fprb<UImpQu, UFprb>(
		self,
		builder: impl FnOnce(&Configuration<TCfg, TGen>, Arc<TCl>, Arc<Backend>, Option<TSc>, Arc<TExPool>)
			-> Result<(UImpQu, UFprb), Error>
	) -> Result<ServiceBuilder<TBl, TRtApi, TCfg, TGen, TCl, TFchr, TSc, UImpQu, UFprb, TFpp,
<<<<<<< HEAD
			TNetP, TExPool, TRpc, TRpcB>, Error>
=======
			TNetP, TExPool, TRpc, Backend>, Error>
>>>>>>> 409f5aa1
	where TSc: Clone {
		self.with_import_queue_and_opt_fprb(|cfg, cl, b, sc, tx| builder(cfg, cl, b, sc, tx).map(|(q, f)| (q, Some(f))))
	}

	/// Defines which transaction pool to use.
	pub fn with_transaction_pool<UExPool>(
		self,
		transaction_pool_builder: impl FnOnce(transaction_pool::txpool::Options, Arc<TCl>) -> Result<UExPool, Error>
	) -> Result<ServiceBuilder<TBl, TRtApi, TCfg, TGen, TCl, TFchr, TSc, TImpQu, TFprb, TFpp,
<<<<<<< HEAD
		TNetP, UExPool, TRpc, TRpcB>, Error> {
=======
		TNetP, UExPool, TRpc, Backend>, Error> {
>>>>>>> 409f5aa1
		let transaction_pool = transaction_pool_builder(self.config.transaction_pool.clone(), self.client.clone())?;

		Ok(ServiceBuilder {
			config: self.config,
			client: self.client,
			backend: self.backend,
			keystore: self.keystore,
			fetcher: self.fetcher,
			select_chain: self.select_chain,
			import_queue: self.import_queue,
			finality_proof_request_builder: self.finality_proof_request_builder,
			finality_proof_provider: self.finality_proof_provider,
			network_protocol: self.network_protocol,
			transaction_pool: Arc::new(transaction_pool),
			rpc_extensions: self.rpc_extensions,
			rpc_builder: self.rpc_builder,
			marker: self.marker,
		})
	}

	/// Defines the RPC extensions to use.
	pub fn with_rpc_extensions<URpc>(
		self,
		rpc_ext_builder: impl FnOnce(Arc<TCl>, Arc<TExPool>) -> URpc
	) -> Result<ServiceBuilder<TBl, TRtApi, TCfg, TGen, TCl, TFchr, TSc, TImpQu, TFprb, TFpp,
<<<<<<< HEAD
		TNetP, TExPool, URpc, TRpcB>, Error> {
=======
		TNetP, TExPool, URpc, Backend>, Error> {
>>>>>>> 409f5aa1
		let rpc_extensions = rpc_ext_builder(self.client.clone(), self.transaction_pool.clone());

		Ok(ServiceBuilder {
			config: self.config,
			client: self.client,
			backend: self.backend,
			keystore: self.keystore,
			fetcher: self.fetcher,
			select_chain: self.select_chain,
			import_queue: self.import_queue,
			finality_proof_request_builder: self.finality_proof_request_builder,
			finality_proof_provider: self.finality_proof_provider,
			network_protocol: self.network_protocol,
			transaction_pool: self.transaction_pool,
			rpc_extensions,
			rpc_builder: self.rpc_builder,
			marker: self.marker,
		})
	}
}

/// RPC handlers builder.
pub trait RpcBuilder<TBl: BlockT, TBackend, TExec, TRtApi> {
	/// Build chain RPC handler.
	fn build_chain(&self, subscriptions: rpc::Subscriptions) -> rpc::chain::Chain<TBackend, TExec, TBl, TRtApi>;
	/// Build state RPC handler.
	fn build_state(&self, subscriptions: rpc::Subscriptions) -> rpc::state::State<TBackend, TExec, TBl, TRtApi>;
}

/// RPC handlers builder for full nodes.
pub struct FullRpcBuilder<TBl: BlockT, TRtApi, TExecDisp> {
	client: Arc<TFullClient<TBl, TRtApi, TExecDisp>>,
}

impl<TBl, TRtApi, TExecDisp> RpcBuilder<TBl, TFullBackend<TBl>, TFullCallExecutor<TBl, TExecDisp>, TRtApi>
	for
		FullRpcBuilder<TBl, TRtApi, TExecDisp>
	where
		TBl: BlockT<Hash=H256>,
		TRtApi: 'static + Send + Sync,
		TExecDisp: 'static + NativeExecutionDispatch,
		TFullClient<TBl, TRtApi, TExecDisp>: ProvideRuntimeApi,
		<TFullClient<TBl, TRtApi, TExecDisp> as ProvideRuntimeApi>::Api: runtime_api::Metadata<TBl>,
{
	fn build_chain(
		&self,
		subscriptions: rpc::Subscriptions,
	) -> rpc::chain::Chain<TFullBackend<TBl>, TFullCallExecutor<TBl, TExecDisp>, TBl, TRtApi> {
		rpc::chain::new_full(self.client.clone(), subscriptions)
	}

	fn build_state(
		&self,
		subscriptions: rpc::Subscriptions,
	) -> rpc::state::State<TFullBackend<TBl>, TFullCallExecutor<TBl, TExecDisp>, TBl, TRtApi> {
		rpc::state::new_full(self.client.clone(), subscriptions)
	}
}

/// RPC handlers builder for light nodes.
pub struct LightRpcBuilder<TBl: BlockT<Hash=H256>, TRtApi, TExecDisp> {
	client: Arc<TLightClient<TBl, TRtApi, TExecDisp>>,
	remote_blockchain: Arc<dyn RemoteBlockchain<TBl>>,
	fetcher: Arc<network::OnDemand<TBl>>,
}

impl<TBl, TRtApi, TExecDisp> RpcBuilder<TBl, TLightBackend<TBl>, TLightCallExecutor<TBl, TExecDisp>, TRtApi>
	for
		LightRpcBuilder<TBl, TRtApi, TExecDisp>
	where
		TBl: BlockT<Hash=H256>,
		TRtApi: 'static + Send + Sync,
		TExecDisp: 'static + NativeExecutionDispatch,
{
	fn build_chain(
		&self,
		subscriptions: rpc::Subscriptions,
	) -> rpc::chain::Chain<TLightBackend<TBl>, TLightCallExecutor<TBl, TExecDisp>, TBl, TRtApi> {
		rpc::chain::new_light(
			self.client.clone(),
			subscriptions,
			self.remote_blockchain.clone(),
			self.fetcher.clone(),
		)
	}

	fn build_state(
		&self,
		subscriptions: rpc::Subscriptions,
	) -> rpc::state::State<TLightBackend<TBl>, TLightCallExecutor<TBl, TExecDisp>, TBl, TRtApi> {
		rpc::state::new_light(
			self.client.clone(),
			subscriptions,
			self.remote_blockchain.clone(),
			self.fetcher.clone(),
		)
	}
}

/// Implemented on `ServiceBuilder`. Allows importing blocks once you have given all the required
/// components to the builder.
pub trait ServiceBuilderImport {
	/// Starts the process of importing blocks.
	fn import_blocks(
		self,
		exit: impl Future<Item=(),Error=()> + Send + 'static,
		input: impl Read + Seek,
	) -> Result<Box<dyn Future<Item = (), Error = ()> + Send>, Error>;
}

/// Implemented on `ServiceBuilder`. Allows exporting blocks once you have given all the required
/// components to the builder.
pub trait ServiceBuilderExport {
	/// Type of block of the builder.
	type Block: BlockT;

	/// Performs the blocks export.
	fn export_blocks(
		&self,
		exit: impl Future<Item=(),Error=()> + Send + 'static,
		output: impl Write,
		from: NumberFor<Self::Block>,
		to: Option<NumberFor<Self::Block>>,
		json: bool
	) -> Result<(), Error>;
}

/// Implemented on `ServiceBuilder`. Allows reverting the chain once you have given all the
/// required components to the builder.
pub trait ServiceBuilderRevert {
	/// Type of block of the builder.
	type Block: BlockT;

	/// Performs a revert of `blocks` bocks.
	fn revert_chain(
		&self,
		blocks: NumberFor<Self::Block>
	) -> Result<(), Error>;
}

<<<<<<< HEAD
impl<TBl, TRtApi, TCfg, TGen, TBackend, TExec, TFchr, TSc, TImpQu, TFprb, TFpp, TNetP, TExPool, TRpc, TRpcB>
	ServiceBuilderImport for ServiceBuilder<TBl, TRtApi, TCfg, TGen, Client<TBackend, TExec, TBl, TRtApi>,
		TFchr, TSc, TImpQu, TFprb, TFpp, TNetP, TExPool, TRpc, TRpcB>
=======
impl<TBl, TRtApi, TCfg, TGen, TBackend, TExec, TFchr, TSc, TImpQu, TFprb, TFpp, TNetP, TExPool, TRpc, Backend>
	ServiceBuilderImport for ServiceBuilder<TBl, TRtApi, TCfg, TGen, Client<TBackend, TExec, TBl, TRtApi>,
		TFchr, TSc, TImpQu, TFprb, TFpp, TNetP, TExPool, TRpc, Backend>
>>>>>>> 409f5aa1
where
	TBl: BlockT<Hash = <Blake2Hasher as Hasher>::Out>,
	TBackend: 'static + client::backend::Backend<TBl, Blake2Hasher> + Send,
	TExec: 'static + client::CallExecutor<TBl, Blake2Hasher> + Send + Sync + Clone,
	TImpQu: 'static + ImportQueue<TBl>,
	TRtApi: 'static + Send + Sync,
{
	fn import_blocks(
		self,
		exit: impl Future<Item=(),Error=()> + Send + 'static,
		input: impl Read + Seek,
	) -> Result<Box<dyn Future<Item = (), Error = ()> + Send>, Error> {
		let client = self.client;
		let mut queue = self.import_queue;
		import_blocks!(TBl, client, queue, exit, input)
			.map(|f| Box::new(f) as Box<_>)
	}
}

impl<TBl, TRtApi, TCfg, TGen, TBackend, TExec, TFchr, TSc, TImpQu, TFprb, TFpp, TNetP, TExPool, TRpc, TRpcB>
	ServiceBuilderExport for ServiceBuilder<TBl, TRtApi, TCfg, TGen, Client<TBackend, TExec, TBl, TRtApi>,
<<<<<<< HEAD
		TFchr, TSc, TImpQu, TFprb, TFpp, TNetP, TExPool, TRpc, TRpcB>
=======
		TFchr, TSc, TImpQu, TFprb, TFpp, TNetP, TExPool, TRpc, TBackend>
>>>>>>> 409f5aa1
where
	TBl: BlockT<Hash = <Blake2Hasher as Hasher>::Out>,
	TBackend: 'static + client::backend::Backend<TBl, Blake2Hasher> + Send,
	TExec: 'static + client::CallExecutor<TBl, Blake2Hasher> + Send + Sync + Clone
{
	type Block = TBl;

	fn export_blocks(
		&self,
		exit: impl Future<Item=(),Error=()> + Send + 'static,
		mut output: impl Write,
		from: NumberFor<TBl>,
		to: Option<NumberFor<TBl>>,
		json: bool
	) -> Result<(), Error> {
		let client = &self.client;
		export_blocks!(client, exit, output, from, to, json)
	}
}

impl<TBl, TRtApi, TCfg, TGen, TBackend, TExec, TFchr, TSc, TImpQu, TFprb, TFpp, TNetP, TExPool, TRpc, TRpcB>
	ServiceBuilderRevert for ServiceBuilder<TBl, TRtApi, TCfg, TGen, Client<TBackend, TExec, TBl, TRtApi>,
<<<<<<< HEAD
		TFchr, TSc, TImpQu, TFprb, TFpp, TNetP, TExPool, TRpc, TRpcB>
=======
		TFchr, TSc, TImpQu, TFprb, TFpp, TNetP, TExPool, TRpc, TBackend>
>>>>>>> 409f5aa1
where
	TBl: BlockT<Hash = <Blake2Hasher as Hasher>::Out>,
	TBackend: 'static + client::backend::Backend<TBl, Blake2Hasher> + Send,
	TExec: 'static + client::CallExecutor<TBl, Blake2Hasher> + Send + Sync + Clone
{
	type Block = TBl;

	fn revert_chain(
		&self,
		blocks: NumberFor<TBl>
	) -> Result<(), Error> {
		let client = &self.client;
		revert_chain!(client, blocks)
	}
}

impl<TBl, TRtApi, TCfg, TGen, TBackend, TExec, TSc, TImpQu, TNetP, TExPoolApi, TRpc, TRpcB>
ServiceBuilder<
	TBl,
	TRtApi,
	TCfg,
	TGen,
	Client<TBackend, TExec, TBl, TRtApi>,
	Arc<OnDemand<TBl>>,
	TSc,
	TImpQu,
	BoxFinalityProofRequestBuilder<TBl>,
	Arc<dyn FinalityProofProvider<TBl>>,
	TNetP,
	TransactionPool<TExPoolApi>,
	TRpc,
<<<<<<< HEAD
	TRpcB,
=======
	TBackend
>>>>>>> 409f5aa1
> where
	Client<TBackend, TExec, TBl, TRtApi>: ProvideRuntimeApi,
	<Client<TBackend, TExec, TBl, TRtApi> as ProvideRuntimeApi>::Api:
		runtime_api::Metadata<TBl> +
		offchain::OffchainWorkerApi<TBl> +
		runtime_api::TaggedTransactionQueue<TBl> +
		session::SessionKeys<TBl>,
	TBl: BlockT<Hash = <Blake2Hasher as Hasher>::Out>,
	TRtApi: 'static + Send + Sync,
	TCfg: Default,
	TGen: Serialize + DeserializeOwned + BuildStorage,
	TBackend: 'static + client::backend::Backend<TBl, Blake2Hasher> + Send,
	TExec: 'static + client::CallExecutor<TBl, Blake2Hasher> + Send + Sync + Clone,
	TSc: Clone,
	TImpQu: 'static + ImportQueue<TBl>,
	TNetP: NetworkSpecialization<TBl>,
	TExPoolApi: 'static + ChainApi<Block = TBl, Hash = <TBl as BlockT>::Hash>,
	TRpc: rpc::RpcExtension<rpc::Metadata> + Clone,
	TRpcB: RpcBuilder<TBl, TBackend, TExec, TRtApi>,
{
	/// Builds the service.
	pub fn build(self) -> Result<NewService<
		TBl,
		Client<TBackend, TExec, TBl, TRtApi>,
		TSc,
		NetworkStatus<TBl>,
		NetworkService<TBl, TNetP, <TBl as BlockT>::Hash>,
		TransactionPool<TExPoolApi>,
		offchain::OffchainWorkers<
			Client<TBackend, TExec, TBl, TRtApi>,
			TBackend::OffchainStorage,
			TBl
		>,
	>, Error> {
		let mut config = self.config;
		session::generate_initial_session_keys(
			self.client.clone(),
			config.dev_key_seed.clone().map(|s| vec![s]).unwrap_or_default()
		)?;
		let (
			client,
			fetcher,
			backend,
			keystore,
			select_chain,
			import_queue,
			finality_proof_request_builder,
			finality_proof_provider,
			network_protocol,
			transaction_pool,
			rpc_extensions,
			rpc_builder,
		) = (
			self.client,
			self.fetcher,
			self.backend,
			self.keystore,
			self.select_chain,
			self.import_queue,
			self.finality_proof_request_builder,
			self.finality_proof_provider,
			self.network_protocol,
			self.transaction_pool,
			self.rpc_extensions,
			self.rpc_builder,
		);

		new_impl!(
			TBl,
			config,
			move |_| -> Result<_, Error> {
				Ok((
					client,
					fetcher,
					backend,
					keystore,
					select_chain,
					import_queue,
					finality_proof_request_builder,
					finality_proof_provider,
					network_protocol,
					transaction_pool,
					rpc_extensions
				))
			},
			|h, c, tx| maintain_transaction_pool(h, c, tx),
			|n, o, p, ns, v| offchain_workers(n, o, p, ns, v),
			|c, ssb, si, te, tp, ext, ks| start_rpc(&rpc_builder, c, ssb, si, te, tp, ext, ks),
		)
	}
}

pub(crate) fn start_rpc<Api, Backend, Block, Executor, PoolApi, RpcB>(
	rpc_builder: &RpcB,
	client: Arc<Client<Backend, Executor, Block, Api>>,
	system_send_back: futures03::channel::mpsc::UnboundedSender<rpc::system::Request<Block>>,
	rpc_system_info: SystemInfo,
	task_executor: TaskExecutor,
	transaction_pool: Arc<TransactionPool<PoolApi>>,
	rpc_extensions: impl rpc::RpcExtension<rpc::Metadata>,
	keystore: KeyStorePtr,
) -> rpc_servers::RpcHandler<rpc::Metadata>
where
	Block: BlockT<Hash = <Blake2Hasher as primitives::Hasher>::Out>,
	Backend: client::backend::Backend<Block, Blake2Hasher> + 'static,
	Client<Backend, Executor, Block, Api>: ProvideRuntimeApi,
	<Client<Backend, Executor, Block, Api> as ProvideRuntimeApi>::Api:
		runtime_api::Metadata<Block> + session::SessionKeys<Block>,
	Api: Send + Sync + 'static,
	Executor: client::CallExecutor<Block, Blake2Hasher> + Send + Sync + Clone + 'static,
	PoolApi: txpool::ChainApi<Hash = Block::Hash, Block = Block> + 'static,
	RpcB: RpcBuilder<Block, Backend, Executor, Api>,
{
	use rpc::{chain, state, author, system};
	let subscriptions = rpc::Subscriptions::new(task_executor.clone());
	let chain = rpc_builder.build_chain(subscriptions.clone());
	let state = rpc_builder.build_state(subscriptions.clone());
	let author = rpc::author::Author::new(
		client,
		transaction_pool,
		subscriptions,
		keystore,
	);
	let system = system::System::new(rpc_system_info, system_send_back);

	rpc_servers::rpc_handler((
		state::StateApi::to_delegate(state),
		chain::ChainApi::to_delegate(chain),
		author::AuthorApi::to_delegate(author),
		system::SystemApi::to_delegate(system),
		rpc_extensions,
	))
}

pub(crate) fn maintain_transaction_pool<Api, Backend, Block, Executor, PoolApi>(
	id: &BlockId<Block>,
	client: &Client<Backend, Executor, Block, Api>,
	transaction_pool: &TransactionPool<PoolApi>,
) -> error::Result<()> where
	Block: BlockT<Hash = <Blake2Hasher as primitives::Hasher>::Out>,
	Backend: client::backend::Backend<Block, Blake2Hasher>,
	Client<Backend, Executor, Block, Api>: ProvideRuntimeApi,
	<Client<Backend, Executor, Block, Api> as ProvideRuntimeApi>::Api: runtime_api::TaggedTransactionQueue<Block>,
	Executor: client::CallExecutor<Block, Blake2Hasher>,
	PoolApi: txpool::ChainApi<Hash = Block::Hash, Block = Block>,
{
	// Avoid calling into runtime if there is nothing to prune from the pool anyway.
	if transaction_pool.status().is_empty() {
		return Ok(())
	}

	if let Some(block) = client.block(id)? {
		let parent_id = BlockId::hash(*block.block.header().parent_hash());
		let extrinsics = block.block.extrinsics();
		transaction_pool.prune(id, &parent_id, extrinsics).map_err(|e| format!("{:?}", e))?;
	}

	Ok(())
}

pub(crate) fn offchain_workers<Api, Backend, Block, Executor, PoolApi>(
	number: &NumberFor<Block>,
	offchain: &offchain::OffchainWorkers<
		Client<Backend, Executor, Block, Api>,
		<Backend as client::backend::Backend<Block, Blake2Hasher>>::OffchainStorage,
		Block
	>,
	pool: &Arc<TransactionPool<PoolApi>>,
	network_state: &Arc<dyn NetworkStateInfo + Send + Sync>,
	is_validator: bool,
) -> error::Result<Box<dyn Future<Item = (), Error = ()> + Send>>
where
	Block: BlockT<Hash = <Blake2Hasher as primitives::Hasher>::Out>,
	Backend: client::backend::Backend<Block, Blake2Hasher> + 'static,
	Api: 'static,
	<Backend as client::backend::Backend<Block, Blake2Hasher>>::OffchainStorage: 'static,
	Client<Backend, Executor, Block, Api>: ProvideRuntimeApi + Send + Sync,
	<Client<Backend, Executor, Block, Api> as ProvideRuntimeApi>::Api: offchain::OffchainWorkerApi<Block>,
	Executor: client::CallExecutor<Block, Blake2Hasher> + 'static,
	PoolApi: txpool::ChainApi<Hash = Block::Hash, Block = Block> + 'static,
{
	let future = offchain.on_block_imported(number, pool, network_state.clone(), is_validator)
		.map(|()| Ok(()));
	Ok(Box::new(Compat::new(future)))
}

#[cfg(test)]
mod tests {
	use super::*;
	use consensus_common::{BlockOrigin, SelectChain};
	use substrate_test_runtime_client::{prelude::*, runtime::Transfer};

	#[test]
	fn should_remove_transactions_from_the_pool() {
		let (client, longest_chain) = TestClientBuilder::new().build_with_longest_chain();
		let client = Arc::new(client);
		let pool = TransactionPool::new(Default::default(), ::transaction_pool::ChainApi::new(client.clone()));
		let transaction = Transfer {
			amount: 5,
			nonce: 0,
			from: AccountKeyring::Alice.into(),
			to: Default::default(),
		}.into_signed_tx();
		let best = longest_chain.best_chain().unwrap();

		// store the transaction in the pool
		pool.submit_one(&BlockId::hash(best.hash()), transaction.clone()).unwrap();

		// import the block
		let mut builder = client.new_block(Default::default()).unwrap();
		builder.push(transaction.clone()).unwrap();
		let block = builder.bake().unwrap();
		let id = BlockId::hash(block.header().hash());
		client.import(BlockOrigin::Own, block).unwrap();

		// fire notification - this should clean up the queue
		assert_eq!(pool.status().ready, 1);
		maintain_transaction_pool(
			&id,
			&client,
			&pool,
		).unwrap();

		// then
		assert_eq!(pool.status().ready, 0);
		assert_eq!(pool.status().future, 0);
	}
}<|MERGE_RESOLUTION|>--- conflicted
+++ resolved
@@ -60,13 +60,9 @@
 /// The order in which the `with_*` methods are called doesn't matter, as the correct binding of
 /// generics is done when you call `build`.
 ///
-<<<<<<< HEAD
-pub struct ServiceBuilder<TBl, TRtApi, TCfg, TGen, TCl, TFchr, TSc, TImpQu, TFprb, TFpp, TNetP, TExPool, TRpc, TRpcB> {
-=======
 pub struct ServiceBuilder<TBl, TRtApi, TCfg, TGen, TCl, TFchr, TSc, TImpQu, TFprb, TFpp,
-	TNetP, TExPool, TRpc, Backend>
+	TNetP, TExPool, TRpc, TRpcB, Backend>
 {
->>>>>>> 409f5aa1
 	config: Configuration<TCfg, TGen>,
 	client: Arc<TCl>,
 	backend: Arc<Backend>,
@@ -83,7 +79,6 @@
 	marker: PhantomData<(TBl, TRtApi)>,
 }
 
-<<<<<<< HEAD
 /// Full client type.
 type TFullClient<TBl, TRtApi, TExecDisp> = Client<
 	TFullBackend<TBl>,
@@ -141,9 +136,7 @@
 	>,
 >;
 
-=======
->>>>>>> 409f5aa1
-impl<TCfg, TGen> ServiceBuilder<(), (), TCfg, TGen, (), (), (), (), (), (), (), (), (), ()>
+impl<TCfg, TGen> ServiceBuilder<(), (), TCfg, TGen, (), (), (), (), (), (), (), (), (), (), ()>
 where TGen: Serialize + DeserializeOwned + BuildStorage {
 	/// Start the service builder with a configuration.
 	pub fn new_full<TBl: BlockT<Hash=H256>, TRtApi, TExecDisp: NativeExecutionDispatch>(
@@ -162,11 +155,8 @@
 		(),
 		(),
 		(),
-<<<<<<< HEAD
 		FullRpcBuilder<TBl, TRtApi, TExecDisp>,
-=======
-		client_db::Backend<TBl>,
->>>>>>> 409f5aa1
+		TFullBackend<TBl>,
 	>, Error> {
 		let keystore = Keystore::open(config.keystore_path.clone(), config.keystore_password.clone())?;
 
@@ -228,11 +218,8 @@
 		(),
 		(),
 		(),
-<<<<<<< HEAD
 		LightRpcBuilder<TBl, TRtApi, TExecDisp>,
-=======
-		client::light::backend::Backend<client_db::light::LightStorage<TBl>, network::OnDemand<TBl>, Blake2Hasher>,
->>>>>>> 409f5aa1
+		TLightBackend<TBl>,
 	>, Error> {
 		let keystore = Keystore::open(config.keystore_path.clone(), config.keystore_password.clone())?;
 
@@ -251,10 +238,14 @@
 		let light_blockchain = client::light::new_light_blockchain(db_storage);
 		let fetch_checker = Arc::new(client::light::new_fetch_checker(light_blockchain.clone(), executor.clone()));
 		let fetcher = Arc::new(network::OnDemand::new(fetch_checker));
-<<<<<<< HEAD
-		let client_backend = client::light::new_light_backend(light_blockchain, fetcher.clone());
-		let remote_blockchain = client_backend.remote_blockchain();
-		let client = Arc::new(client::light::new_light(client_backend, fetcher.clone(), &config.chain_spec, executor)?);
+		let backend = client::light::new_light_backend(light_blockchain, fetcher.clone());
+		let remote_blockchain = backend.remote_blockchain();
+		let client = Arc::new(client::light::new_light(
+			backend.clone(),
+			fetcher.clone(),
+			&config.chain_spec,
+			executor,
+		))?;
 		let rpc_builder = LightRpcBuilder {
 			client: client.clone(),
 			remote_blockchain,
@@ -264,15 +255,7 @@
 		Ok(ServiceBuilder {
 			config,
 			client,
-=======
-		let backend = client::light::new_light_backend(light_blockchain, fetcher.clone());
-		let client = client::light::new_light(backend.clone(), fetcher.clone(), &config.chain_spec, executor)?;
-
-		Ok(ServiceBuilder {
-			config,
-			client: Arc::new(client),
 			backend,
->>>>>>> 409f5aa1
 			keystore,
 			fetcher: Some(fetcher),
 			select_chain: None,
@@ -288,13 +271,9 @@
 	}
 }
 
-<<<<<<< HEAD
-impl<TBl, TRtApi, TCfg, TGen, TCl, TFchr, TSc, TImpQu, TFprb, TFpp, TNetP, TExPool, TRpc, TRpcB>
-	ServiceBuilder<TBl, TRtApi, TCfg, TGen, TCl, TFchr, TSc, TImpQu, TFprb, TFpp, TNetP, TExPool, TRpc, TRpcB> {
-=======
-impl<TBl, TRtApi, TCfg, TGen, TCl, TFchr, TSc, TImpQu, TFprb, TFpp, TNetP, TExPool, TRpc, Backend>
-	ServiceBuilder<TBl, TRtApi, TCfg, TGen, TCl, TFchr, TSc, TImpQu, TFprb, TFpp, TNetP, TExPool, TRpc, Backend> {
->>>>>>> 409f5aa1
+impl<TBl, TRtApi, TCfg, TGen, TCl, TFchr, TSc, TImpQu, TFprb, TFpp, TNetP, TExPool, TRpc, TRpcB, Backend>
+	ServiceBuilder<TBl, TRtApi, TCfg, TGen, TCl, TFchr, TSc, TImpQu, TFprb, TFpp,
+		TNetP, TExPool, TRpc, TRpcB, Backend> {
 
 	/// Returns a reference to the client that was stored in this builder.
 	pub fn client(&self) -> &Arc<TCl> {
@@ -316,13 +295,8 @@
 		self,
 		select_chain_builder: impl FnOnce(&Configuration<TCfg, TGen>, &Arc<Backend>) -> Result<Option<USc>, Error>
 	) -> Result<ServiceBuilder<TBl, TRtApi, TCfg, TGen, TCl, TFchr, USc, TImpQu, TFprb, TFpp,
-<<<<<<< HEAD
-		TNetP, TExPool, TRpc, TRpcB>, Error> {
-		let select_chain = select_chain_builder(&mut self.config, self.client.clone())?;
-=======
-		TNetP, TExPool, TRpc, Backend>, Error> {
+		TNetP, TExPool, TRpc, TRpcB, Backend>, Error> {
 		let select_chain = select_chain_builder(&self.config, &self.backend)?;
->>>>>>> 409f5aa1
 
 		Ok(ServiceBuilder {
 			config: self.config,
@@ -347,13 +321,8 @@
 		self,
 		builder: impl FnOnce(&Configuration<TCfg, TGen>, &Arc<Backend>) -> Result<USc, Error>
 	) -> Result<ServiceBuilder<TBl, TRtApi, TCfg, TGen, TCl, TFchr, USc, TImpQu, TFprb, TFpp,
-<<<<<<< HEAD
-		TNetP, TExPool, TRpc, TRpcB>, Error> {
-		self.with_opt_select_chain(|cfg, cl| builder(cfg, cl).map(Option::Some))
-=======
-		TNetP, TExPool, TRpc, Backend>, Error> {
+		TNetP, TExPool, TRpc, TRpcB, Backend>, Error> {
 		self.with_opt_select_chain(|cfg, b| builder(cfg, b).map(Option::Some))
->>>>>>> 409f5aa1
 	}
 
 	/// Defines which import queue to use.
@@ -362,11 +331,7 @@
 		builder: impl FnOnce(&Configuration<TCfg, TGen>, Arc<TCl>, Option<TSc>, Arc<TExPool>)
 			-> Result<UImpQu, Error>
 	) -> Result<ServiceBuilder<TBl, TRtApi, TCfg, TGen, TCl, TFchr, TSc, UImpQu, TFprb, TFpp,
-<<<<<<< HEAD
-			TNetP, TExPool, TRpc, TRpcB>, Error>
-=======
-			TNetP, TExPool, TRpc, Backend>, Error>
->>>>>>> 409f5aa1
+			TNetP, TExPool, TRpc, TRpcB, Backend>, Error>
 	where TSc: Clone {
 		let import_queue = builder(
 			&self.config,
@@ -398,11 +363,7 @@
 		self,
 		network_protocol_builder: impl FnOnce(&Configuration<TCfg, TGen>) -> Result<UNetP, Error>
 	) -> Result<ServiceBuilder<TBl, TRtApi, TCfg, TGen, TCl, TFchr, TSc, TImpQu, TFprb, TFpp,
-<<<<<<< HEAD
-		UNetP, TExPool, TRpc, TRpcB>, Error> {
-=======
-		UNetP, TExPool, TRpc, Backend>, Error> {
->>>>>>> 409f5aa1
+		UNetP, TExPool, TRpc, TRpcB, Backend>, Error> {
 		let network_protocol = network_protocol_builder(&self.config)?;
 
 		Ok(ServiceBuilder {
@@ -441,11 +402,9 @@
 		TNetP,
 		TExPool,
 		TRpc,
-<<<<<<< HEAD
 		TRpcB,
-=======
+		TRpcB,
 		Backend,
->>>>>>> 409f5aa1
 	>, Error> {
 		let finality_proof_provider = builder(self.client.clone(), self.backend.clone())?;
 
@@ -485,11 +444,8 @@
 		TNetP,
 		TExPool,
 		TRpc,
-<<<<<<< HEAD
 		TRpcB,
-=======
 		Backend,
->>>>>>> 409f5aa1
 	>, Error> {
 		self.with_opt_finality_proof_provider(|client, backend| build(client, backend).map(Option::Some))
 	}
@@ -500,11 +456,7 @@
 		builder: impl FnOnce(&Configuration<TCfg, TGen>, Arc<TCl>, Arc<Backend>, Option<TSc>, Arc<TExPool>)
 			-> Result<(UImpQu, Option<UFprb>), Error>
 	) -> Result<ServiceBuilder<TBl, TRtApi, TCfg, TGen, TCl, TFchr, TSc, UImpQu, UFprb, TFpp,
-<<<<<<< HEAD
-		TNetP, TExPool, TRpc, TRpcB>, Error>
-=======
-		TNetP, TExPool, TRpc, Backend>, Error>
->>>>>>> 409f5aa1
+		TNetP, TExPool, TRpc, TRpcB, Backend>, Error>
 	where TSc: Clone {
 		let (import_queue, fprb) = builder(
 			&self.config,
@@ -538,11 +490,7 @@
 		builder: impl FnOnce(&Configuration<TCfg, TGen>, Arc<TCl>, Arc<Backend>, Option<TSc>, Arc<TExPool>)
 			-> Result<(UImpQu, UFprb), Error>
 	) -> Result<ServiceBuilder<TBl, TRtApi, TCfg, TGen, TCl, TFchr, TSc, UImpQu, UFprb, TFpp,
-<<<<<<< HEAD
-			TNetP, TExPool, TRpc, TRpcB>, Error>
-=======
-			TNetP, TExPool, TRpc, Backend>, Error>
->>>>>>> 409f5aa1
+			TNetP, TExPool, TRpc, TRpcB, Backend>, Error>
 	where TSc: Clone {
 		self.with_import_queue_and_opt_fprb(|cfg, cl, b, sc, tx| builder(cfg, cl, b, sc, tx).map(|(q, f)| (q, Some(f))))
 	}
@@ -552,11 +500,7 @@
 		self,
 		transaction_pool_builder: impl FnOnce(transaction_pool::txpool::Options, Arc<TCl>) -> Result<UExPool, Error>
 	) -> Result<ServiceBuilder<TBl, TRtApi, TCfg, TGen, TCl, TFchr, TSc, TImpQu, TFprb, TFpp,
-<<<<<<< HEAD
-		TNetP, UExPool, TRpc, TRpcB>, Error> {
-=======
-		TNetP, UExPool, TRpc, Backend>, Error> {
->>>>>>> 409f5aa1
+		TNetP, UExPool, TRpc, TRpcB, Backend>, Error> {
 		let transaction_pool = transaction_pool_builder(self.config.transaction_pool.clone(), self.client.clone())?;
 
 		Ok(ServiceBuilder {
@@ -582,11 +526,7 @@
 		self,
 		rpc_ext_builder: impl FnOnce(Arc<TCl>, Arc<TExPool>) -> URpc
 	) -> Result<ServiceBuilder<TBl, TRtApi, TCfg, TGen, TCl, TFchr, TSc, TImpQu, TFprb, TFpp,
-<<<<<<< HEAD
-		TNetP, TExPool, URpc, TRpcB>, Error> {
-=======
-		TNetP, TExPool, URpc, Backend>, Error> {
->>>>>>> 409f5aa1
+		TNetP, TExPool, URpc, TRpcB, Backend>, Error> {
 		let rpc_extensions = rpc_ext_builder(self.client.clone(), self.transaction_pool.clone());
 
 		Ok(ServiceBuilder {
@@ -727,15 +667,9 @@
 	) -> Result<(), Error>;
 }
 
-<<<<<<< HEAD
-impl<TBl, TRtApi, TCfg, TGen, TBackend, TExec, TFchr, TSc, TImpQu, TFprb, TFpp, TNetP, TExPool, TRpc, TRpcB>
+impl<TBl, TRtApi, TCfg, TGen, TBackend, TExec, TFchr, TSc, TImpQu, TFprb, TFpp, TNetP, TExPool, TRpc, TRpcB, Backend>
 	ServiceBuilderImport for ServiceBuilder<TBl, TRtApi, TCfg, TGen, Client<TBackend, TExec, TBl, TRtApi>,
-		TFchr, TSc, TImpQu, TFprb, TFpp, TNetP, TExPool, TRpc, TRpcB>
-=======
-impl<TBl, TRtApi, TCfg, TGen, TBackend, TExec, TFchr, TSc, TImpQu, TFprb, TFpp, TNetP, TExPool, TRpc, Backend>
-	ServiceBuilderImport for ServiceBuilder<TBl, TRtApi, TCfg, TGen, Client<TBackend, TExec, TBl, TRtApi>,
-		TFchr, TSc, TImpQu, TFprb, TFpp, TNetP, TExPool, TRpc, Backend>
->>>>>>> 409f5aa1
+		TFchr, TSc, TImpQu, TFprb, TFpp, TNetP, TExPool, TRpc, TRpcB, Backend>
 where
 	TBl: BlockT<Hash = <Blake2Hasher as Hasher>::Out>,
 	TBackend: 'static + client::backend::Backend<TBl, Blake2Hasher> + Send,
@@ -757,11 +691,7 @@
 
 impl<TBl, TRtApi, TCfg, TGen, TBackend, TExec, TFchr, TSc, TImpQu, TFprb, TFpp, TNetP, TExPool, TRpc, TRpcB>
 	ServiceBuilderExport for ServiceBuilder<TBl, TRtApi, TCfg, TGen, Client<TBackend, TExec, TBl, TRtApi>,
-<<<<<<< HEAD
-		TFchr, TSc, TImpQu, TFprb, TFpp, TNetP, TExPool, TRpc, TRpcB>
-=======
-		TFchr, TSc, TImpQu, TFprb, TFpp, TNetP, TExPool, TRpc, TBackend>
->>>>>>> 409f5aa1
+		TFchr, TSc, TImpQu, TFprb, TFpp, TNetP, TExPool, TRpc, TRpcB, TBackend>
 where
 	TBl: BlockT<Hash = <Blake2Hasher as Hasher>::Out>,
 	TBackend: 'static + client::backend::Backend<TBl, Blake2Hasher> + Send,
@@ -784,11 +714,7 @@
 
 impl<TBl, TRtApi, TCfg, TGen, TBackend, TExec, TFchr, TSc, TImpQu, TFprb, TFpp, TNetP, TExPool, TRpc, TRpcB>
 	ServiceBuilderRevert for ServiceBuilder<TBl, TRtApi, TCfg, TGen, Client<TBackend, TExec, TBl, TRtApi>,
-<<<<<<< HEAD
-		TFchr, TSc, TImpQu, TFprb, TFpp, TNetP, TExPool, TRpc, TRpcB>
-=======
-		TFchr, TSc, TImpQu, TFprb, TFpp, TNetP, TExPool, TRpc, TBackend>
->>>>>>> 409f5aa1
+		TFchr, TSc, TImpQu, TFprb, TFpp, TNetP, TExPool, TRpc, TRpcB, TBackend>
 where
 	TBl: BlockT<Hash = <Blake2Hasher as Hasher>::Out>,
 	TBackend: 'static + client::backend::Backend<TBl, Blake2Hasher> + Send,
@@ -820,11 +746,8 @@
 	TNetP,
 	TransactionPool<TExPoolApi>,
 	TRpc,
-<<<<<<< HEAD
 	TRpcB,
-=======
-	TBackend
->>>>>>> 409f5aa1
+	TBackend,
 > where
 	Client<TBackend, TExec, TBl, TRtApi>: ProvideRuntimeApi,
 	<Client<TBackend, TExec, TBl, TRtApi> as ProvideRuntimeApi>::Api:
