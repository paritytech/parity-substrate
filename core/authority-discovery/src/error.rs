--- conflicted
+++ resolved
@@ -42,9 +42,4 @@
 	EncodingDecodingScale(codec::Error),
 	/// Failed to parse a libp2p multi address.
 	ParsingMultiaddress(libp2p::core::multiaddr::Error),
-<<<<<<< HEAD
-	/// Tokio timer error.
-	PollingTokioTimer(tokio_timer::Error),
-=======
->>>>>>> 1d5cae9a
 }