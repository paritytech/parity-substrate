--- conflicted
+++ resolved
@@ -848,19 +848,15 @@
 		call: &Self::Call,
 		info: DispatchInfo,
 		len: usize,
-<<<<<<< HEAD
-	) -> Result<(), DispatchError> { Self::validate_unsigned(info, len).map(|_| ()) }
+	) -> Result<(), DispatchError> {
+		Self::validate_unsigned(call, info, len).map(|_| ())
+	}
 
 	/// Do any post-flight stuff for a transaction.
 	fn post_dispatch(
 		_info: DispatchInfo,
 		_len: usize,
 	) { }
-=======
-	) -> Result<(), DispatchError> {
-		Self::validate_unsigned(call, info, len).map(|_| ())
-	}
->>>>>>> e9b2113c
 }
 
 macro_rules! tuple_impl_indexed {
