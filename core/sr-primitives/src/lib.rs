--- conflicted
+++ resolved
@@ -112,23 +112,15 @@
 #[cfg(feature = "std")]
 pub trait BuildStorage: Sized {
 	/// Build the storage out of this builder.
-<<<<<<< HEAD
 	fn build_storage(self) -> Result<MapTransaction, String> {
-		let mut top = Default::default();
-		let mut children = Default::default();
-		self.assimilate_storage(&mut top, &mut children)?;
-		Ok(MapTransaction{ top, children })
-=======
-	fn build_storage(self) -> Result<(StorageOverlay, ChildrenStorageOverlay), String> {
-		let mut storage = (Default::default(), Default::default());
+		let mut storage = Default::default();
 		self.assimilate_storage(&mut storage)?;
 		Ok(storage)
->>>>>>> 35128f74
 	}
 	/// Assimilate the storage for this module into pre-existing overlays.
 	fn assimilate_storage(
 		self,
-		storage: &mut (StorageOverlay, ChildrenStorageOverlay),
+		storage: &mut MapTransaction,
 	) -> Result<(), String>;
 }
 
@@ -138,51 +130,29 @@
 	/// Create the module genesis storage into the given `storage` and `child_storage`.
 	fn build_module_genesis_storage(
 		self,
-		storage: &mut (StorageOverlay, ChildrenStorageOverlay),
+		storage: &mut MapTransaction,
 	) -> Result<(), String>;
 }
 
 #[cfg(feature = "std")]
-<<<<<<< HEAD
-impl BuildStorage for StorageOverlay {
+impl BuildStorage for MapTransaction {
 	fn build_storage(self) -> Result<MapTransaction, String> {
-		Ok(MapTransaction{ top: self, children: Default::default() })
+		Ok(self)
 	}
 	fn assimilate_storage(
 		self,
-		storage: &mut StorageOverlay,
-		_child_storage: &mut ChildrenStorageOverlay
-	) -> Result<(), String> {
-		storage.extend(self);
-		Ok(())
-	}
-}
-
-#[cfg(feature = "std")]
-impl BuildStorage for MapTransaction {
-	fn build_storage(self) -> Result<MapTransaction, String> {
-=======
-impl BuildStorage for (StorageOverlay, ChildrenStorageOverlay) {
-	fn build_storage(self) -> Result<(StorageOverlay, ChildrenStorageOverlay), String> {
->>>>>>> 35128f74
-		Ok(self)
-	}
-	fn assimilate_storage(
-		self,
-		storage: &mut (StorageOverlay, ChildrenStorageOverlay),
+		storage: &mut MapTransaction,
 	)-> Result<(), String> {
-<<<<<<< HEAD
-		self.assimilate_storage(storage, child_storage);
-=======
-		storage.0.extend(self.0);
-		for (k, other_map) in self.1.into_iter() {
-			if let Some(map) = storage.1.get_mut(&k) {
-				map.extend(other_map);
+		storage.top.extend(self.top);
+		for (k, other_map) in self.children.into_iter() {
+			if let Some(map) = storage.children.get_mut(&k) {
+				map.0.extend(other_map.0);
+				// Unchecked child trie replacement
+				map.1 = other_map.1;
 			} else {
-				storage.1.insert(k, other_map);
+				storage.children.insert(k, other_map);
 			}
 		}
->>>>>>> 35128f74
 		Ok(())
 	}
 }
@@ -792,7 +762,7 @@
 			impl $crate::BuildStorage for $main {
 				fn assimilate_storage(
 					self,
-					storage: &mut ($crate::StorageOverlay, $crate::ChildrenStorageOverlay),
+					storage: &mut $crate::MapTransaction,
 				) -> std::result::Result<(), String> {
 					$(
 						if let Some(extra) = self.[< $snake $(_ $instance )? >] {
