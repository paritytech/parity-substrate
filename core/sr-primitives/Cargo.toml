[package]
name = "sr-primitives"
version = "2.0.0"
authors = ["Parity Technologies <admin@parity.io>"]
edition = "2018"

[dependencies]
num-traits = { version = "0.2.8", default-features = false }
integer-sqrt = "0.1.2"
serde = { version = "1.0.101", optional = true, features = ["derive"] }
codec = { package = "parity-scale-codec", version = "1.0.0", default-features = false, features = ["derive"] }
primitives = { package = "substrate-primitives",  path = "../primitives", default-features = false }
app-crypto = { package = "substrate-application-crypto",  path = "../application-crypto", default-features = false }
rstd = { package = "sr-std", path = "../sr-std", default-features = false }
runtime_io = { package = "sr-io", path = "../sr-io", default-features = false }
log = { version = "0.4.8", optional = true }
paste = "0.1.6"
rand = { version = "0.7.2", optional = true }
impl-trait-for-tuples = "0.1.2"

[dev-dependencies]
serde_json = "1.0.41"
primitive-types = "0.5.1"
rand = "0.7.2"
substrate-offchain = { path = "../offchain" }

[features]
bench = []
default = ["std"]
std = [
	"app-crypto/std",
	"codec/std",
	"externalities",
	"log",
	"num-traits/std",
	"primitives/std",
	"rand",
<<<<<<< HEAD
	"rstd/std",
	"runtime_io/std",
	"serde",
=======
>>>>>>> 67b73c46
]<|MERGE_RESOLUTION|>--- conflicted
+++ resolved
@@ -30,15 +30,11 @@
 std = [
 	"app-crypto/std",
 	"codec/std",
-	"externalities",
 	"log",
 	"num-traits/std",
 	"primitives/std",
 	"rand",
-<<<<<<< HEAD
 	"rstd/std",
 	"runtime_io/std",
 	"serde",
-=======
->>>>>>> 67b73c46
 ]