[package]
name = "sr-primitives"
version = "2.0.0"
authors = ["Parity Technologies <admin@parity.io>"]
edition = "2018"

[dependencies]
num-traits = { version = "0.2", default-features = false }
integer-sqrt = { version = "0.1.2" }
serde = { version = "1.0", optional = true, features = ["derive"] }
<<<<<<< HEAD
codec = { package = "parity-scale-codec", path = "/home/thiolliere/Developpement/parity-scale-codec", default-features = false, features = ["derive"] }
substrate-primitives = { path = "../primitives", default-features = false }
=======
codec = { package = "parity-codec", version = "4.1.1", default-features = false, features = ["derive"] }
primitives = { package = "substrate-primitives",  path = "../primitives", default-features = false }
>>>>>>> 1fcd1286
rstd = { package = "sr-std", path = "../sr-std", default-features = false }
runtime_io = { package = "sr-io", path = "../sr-io", default-features = false }
log = { version = "0.4", optional = true }
paste = { version = "0.1"}

[dev-dependencies]
serde_json = "1.0"
primitive-types = { path = "/home/thiolliere/Developpement/parity-common/primitive-types" }

[features]
default = ["std"]
std = [
	"num-traits/std",
	"serde",
	"log",
	"rstd/std",
	"runtime_io/std",
	"codec/std",
	"primitives/std",
]<|MERGE_RESOLUTION|>--- conflicted
+++ resolved
@@ -8,13 +8,8 @@
 num-traits = { version = "0.2", default-features = false }
 integer-sqrt = { version = "0.1.2" }
 serde = { version = "1.0", optional = true, features = ["derive"] }
-<<<<<<< HEAD
 codec = { package = "parity-scale-codec", path = "/home/thiolliere/Developpement/parity-scale-codec", default-features = false, features = ["derive"] }
-substrate-primitives = { path = "../primitives", default-features = false }
-=======
-codec = { package = "parity-codec", version = "4.1.1", default-features = false, features = ["derive"] }
 primitives = { package = "substrate-primitives",  path = "../primitives", default-features = false }
->>>>>>> 1fcd1286
 rstd = { package = "sr-std", path = "../sr-std", default-features = false }
 runtime_io = { package = "sr-io", path = "../sr-io", default-features = false }
 log = { version = "0.4", optional = true }
