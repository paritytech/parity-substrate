--- conflicted
+++ resolved
@@ -31,15 +31,12 @@
 std = [
 	"app-crypto/std",
 	"codec/std",
+	"externalities",
 	"log",
 	"num-traits/std",
 	"primitives/std",
 	"rand",
-<<<<<<< HEAD
 	"rstd/std",
 	"runtime_io/std",
 	"serde",
-=======
-	"externalities",
->>>>>>> f922df62
 ]