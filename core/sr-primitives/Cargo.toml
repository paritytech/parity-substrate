[package]
name = "sr-primitives"
version = "2.0.0"
authors = ["Parity Technologies <admin@parity.io>"]
edition = "2018"

[dependencies]
num-traits = { version = "0.2", default-features = false }
integer-sqrt = { version = "0.1.2" }
serde = { version = "1.0", optional = true, features = ["derive"] }
<<<<<<< HEAD
parity-codec = { version = "4.0", default-features = false, features = ["derive"] }
=======
codec = { package = "parity-codec", version = "3.5.1", default-features = false, features = ["derive"] }
>>>>>>> ddcf41bf
substrate-primitives = { path = "../primitives", default-features = false }
rstd = { package = "sr-std", path = "../sr-std", default-features = false }
runtime_io = { package = "sr-io", path = "../sr-io", default-features = false }
log = { version = "0.4", optional = true }

[dev-dependencies]
serde_json = "1.0"
primitive-types = "0.4"

[features]
default = ["std"]
std = [
	"num-traits/std",
	"serde",
	"log",
	"rstd/std",
	"runtime_io/std",
	"codec/std",
	"substrate-primitives/std",
]<|MERGE_RESOLUTION|>--- conflicted
+++ resolved
@@ -8,11 +8,7 @@
 num-traits = { version = "0.2", default-features = false }
 integer-sqrt = { version = "0.1.2" }
 serde = { version = "1.0", optional = true, features = ["derive"] }
-<<<<<<< HEAD
-parity-codec = { version = "4.0", default-features = false, features = ["derive"] }
-=======
-codec = { package = "parity-codec", version = "3.5.1", default-features = false, features = ["derive"] }
->>>>>>> ddcf41bf
+codec = { package = "parity-codec", version = "4.0.0", default-features = false, features = ["derive"] }
 substrate-primitives = { path = "../primitives", default-features = false }
 rstd = { package = "sr-std", path = "../sr-std", default-features = false }
 runtime_io = { package = "sr-io", path = "../sr-io", default-features = false }
