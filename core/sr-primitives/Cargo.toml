--- conflicted
+++ resolved
@@ -19,13 +19,9 @@
 impl-trait-for-tuples = "0.1.2"
 
 [dev-dependencies]
-<<<<<<< HEAD
 serde_json = "1.0.40"
-=======
->>>>>>> 7010ec77
 primitive-types = "0.5.1"
 rand = "0.7.2"
-serde_json = "1.0"
 substrate-offchain = { path = "../offchain" }
 
 [features]
