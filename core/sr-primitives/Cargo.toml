[package]
name = "sr-primitives"
version = "0.1.0"
authors = ["Parity Technologies <admin@parity.io>"]
edition = "2018"

[dependencies]
num-traits = { version = "0.2", default-features = false }
integer-sqrt = { version = "0.1.2" }
serde = { version = "1.0", optional = true }
serde_derive = { version = "1.0", optional = true }
parity-codec = { version = "3.1", default-features = false, features = ["derive"] }
substrate-primitives = { path = "../primitives", default-features = false }
rstd = { package = "sr-std", path = "../sr-std", default-features = false }
runtime_io = { package = "sr-io", path = "../sr-io", default-features = false }
<<<<<<< HEAD
log = {version = "0.4", optional = true }
substrate-metadata = { path = "../../core/metadata", default-features = false }
substrate-metadata-derive = { path = "../../core/metadata-derive", default-features = false }
=======
log = { version = "0.4", optional = true }
>>>>>>> 82744fbb

[dev-dependencies]
serde_json = "1.0"

[features]
default = ["std"]
std = [
	"num-traits/std",
	"serde",
	"serde_derive",
	"log",
	"rstd/std",
	"runtime_io/std",
	"parity-codec/std",
	"substrate-primitives/std",
	"substrate-metadata/std",
	"substrate-metadata-derive/std",
]<|MERGE_RESOLUTION|>--- conflicted
+++ resolved
@@ -13,13 +13,9 @@
 substrate-primitives = { path = "../primitives", default-features = false }
 rstd = { package = "sr-std", path = "../sr-std", default-features = false }
 runtime_io = { package = "sr-io", path = "../sr-io", default-features = false }
-<<<<<<< HEAD
-log = {version = "0.4", optional = true }
+log = { version = "0.4", optional = true }
 substrate-metadata = { path = "../../core/metadata", default-features = false }
 substrate-metadata-derive = { path = "../../core/metadata-derive", default-features = false }
-=======
-log = { version = "0.4", optional = true }
->>>>>>> 82744fbb
 
 [dev-dependencies]
 serde_json = "1.0"
