--- conflicted
+++ resolved
@@ -369,13 +369,9 @@
 }
 
 /// The environment we run GRANDPA in.
-<<<<<<< HEAD
-pub(crate) struct Environment<B, E, Block: BlockT, N: Network<Block>, RA, SC> {
+pub(crate) struct Environment<B, E, Block: BlockT, N: Network<Block>, RA, SC, VR> {
 	// TODO: As far as I can tell this does not follow the pattern of having an outer struct protecting an inner struct
 	// via a lock in order to be Sync. How about renaming this to `client` like we do in many other places?
-=======
-pub(crate) struct Environment<B, E, Block: BlockT, N: Network<Block>, RA, SC, VR> {
->>>>>>> b7627c4c
 	pub(crate) inner: Arc<Client<B, E, Block, RA>>,
 	pub(crate) select_chain: SC,
 	pub(crate) voters: Arc<VoterSet<AuthorityId>>,
