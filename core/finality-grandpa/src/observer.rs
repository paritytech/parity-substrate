// Copyright 2018-2019 Parity Technologies (UK) Ltd.
// This file is part of Substrate.

// Substrate is free software: you can redistribute it and/or modify
// it under the terms of the GNU General Public License as published by
// the Free Software Foundation, either version 3 of the License, or
// (at your option) any later version.

// Substrate is distributed in the hope that it will be useful,
// but WITHOUT ANY WARRANTY; without even the implied warranty of
// MERCHANTABILITY or FITNESS FOR A PARTICULAR PURPOSE.  See the
// GNU General Public License for more details.

// You should have received a copy of the GNU General Public License
// along with Substrate.  If not, see <http://www.gnu.org/licenses/>.

use std::sync::Arc;

use futures::prelude::*;
use futures::{future, sync::mpsc};

use grandpa::{
	BlockNumberOps, Error as GrandpaError, voter, voter_set::VoterSet
};
use log::{debug, info, warn};

use consensus_common::SelectChain;
use client::{CallExecutor, Client, backend::Backend};
use sr_primitives::traits::{NumberFor, Block as BlockT};
use primitives::{H256, Blake2Hasher};

use crate::{
	global_communication, CommandOrError, CommunicationIn, Config, environment,
	LinkHalf, Network, Error, aux_schema::PersistentData, VoterCommand, VoterSetState,
};
use crate::authorities::SharedAuthoritySet;
use crate::communication::NetworkBridge;
use crate::consensus_changes::SharedConsensusChanges;
use fg_primitives::AuthorityId;

struct ObserverChain<'a, Block: BlockT, B, E, RA>(&'a Client<B, E, Block, RA>);

impl<'a, Block: BlockT<Hash=H256>, B, E, RA> grandpa::Chain<Block::Hash, NumberFor<Block>>
	for ObserverChain<'a, Block, B, E, RA> where
		B: Backend<Block, Blake2Hasher>,
		E: CallExecutor<Block, Blake2Hasher>,
		NumberFor<Block>: BlockNumberOps,
{
	fn ancestry(&self, base: Block::Hash, block: Block::Hash) -> Result<Vec<Block::Hash>, GrandpaError> {
		environment::ancestry(&self.0, base, block)
	}

	fn best_chain_containing(&self, _block: Block::Hash) -> Option<(Block::Hash, NumberFor<Block>)> {
		// only used by voter
		None
	}
}

fn grandpa_observer<B, E, Block: BlockT<Hash=H256>, RA, S, F>(
	client: &Arc<Client<B, E, Block, RA>>,
	authority_set: &SharedAuthoritySet<Block::Hash, NumberFor<Block>>,
	consensus_changes: &SharedConsensusChanges<Block::Hash, NumberFor<Block>>,
	voters: &Arc<VoterSet<AuthorityId>>,
	last_finalized_number: NumberFor<Block>,
	commits: S,
	note_round: F,
) -> impl Future<Item=(), Error=CommandOrError<H256, NumberFor<Block>>> where
	NumberFor<Block>: BlockNumberOps,
	B: Backend<Block, Blake2Hasher>,
	E: CallExecutor<Block, Blake2Hasher> + Send + Sync,
	RA: Send + Sync,
	S: Stream<
		Item = CommunicationIn<Block>,
		Error = CommandOrError<Block::Hash, NumberFor<Block>>,
	>,
	F: Fn(u64),
{
	let authority_set = authority_set.clone();
	let consensus_changes = consensus_changes.clone();
	let client = client.clone();
	let voters = voters.clone();

	let observer = commits.fold(last_finalized_number, move |last_finalized_number, global| {
		let (round, commit, callback) = match global {
			voter::CommunicationIn::Commit(round, commit, callback) => {
				let commit = grandpa::Commit::from(commit);
				(round, commit, callback)
			},
			voter::CommunicationIn::CatchUp(..) => {
				// ignore catch up messages
				return future::ok(last_finalized_number);
			},
		};

		// if the commit we've received targets a block lower or equal to the last
		// finalized, ignore it and continue with the current state
		if commit.target_number <= last_finalized_number {
			return future::ok(last_finalized_number);
		}

		let validation_result = match grandpa::validate_commit(
			&commit,
			&voters,
			&ObserverChain(&*client),
		) {
			Ok(r) => r,
			Err(e) => return future::err(e.into()),
		};

		if let Some(_) = validation_result.ghost() {
			let finalized_hash = commit.target_hash;
			let finalized_number = commit.target_number;

			// commit is valid, finalize the block it targets
			match environment::finalize_block(
				&client,
				&authority_set,
				&consensus_changes,
				None,
				finalized_hash,
				finalized_number,
				(round, commit).into(),
			) {
				Ok(_) => {},
				Err(e) => return future::err(e),
			};

			// note that we've observed completion of this round through the commit,
			// and that implies that the next round has started.
			note_round(round + 1);

			grandpa::process_commit_validation_result(validation_result, callback);

			// proceed processing with new finalized block number
			future::ok(finalized_number)
		} else {
			debug!(target: "afg", "Received invalid commit: ({:?}, {:?})", round, commit);

			grandpa::process_commit_validation_result(validation_result, callback);

			// commit is invalid, continue processing commits with the current state
			future::ok(last_finalized_number)
		}
	});

	observer.map(|_| ())
}

/// Run a GRANDPA observer as a task, the observer will finalize blocks only by
/// listening for and validating GRANDPA commits instead of following the full
/// protocol. Provide configuration and a link to a block import worker that has
/// already been instantiated with `block_import`.
pub fn run_grandpa_observer<B, E, Block: BlockT<Hash=H256>, N, RA, SC>(
	config: Config,
	link: LinkHalf<B, E, Block, RA, SC>,
	network: N,
	on_exit: impl Future<Item=(),Error=()> + Clone + Send + 'static,
) -> ::client::error::Result<impl Future<Item=(),Error=()> + Send + 'static> where
	B: Backend<Block, Blake2Hasher> + 'static,
	E: CallExecutor<Block, Blake2Hasher> + Send + Sync + 'static,
	N: Network<Block> + Send + Sync + 'static,
	N::In: Send + 'static,
	SC: SelectChain<Block> + 'static,
	NumberFor<Block>: BlockNumberOps,
	RA: Send + Sync + 'static,
{
	let LinkHalf {
		client,
		select_chain: _,
		persistent_data,
		voter_commands_rx,
	} = link;

	let (network, network_startup) = NetworkBridge::new(
		network,
		config.clone(),
		persistent_data.set_state.clone(),
		on_exit.clone()
	);
	let observer_work = ObserverWork::new(client, network, persistent_data, voter_commands_rx);

	let observer_work = observer_work
		.map(|_| ())
		.map_err(|e| {
			warn!("GRANDPA Observer failed: {:?}", e);
		});

	let observer_work = network_startup.and_then(move |()| observer_work);

	Ok(observer_work.select(on_exit).map(|_| ()).map_err(|_| ()))
}

/// Future that powers the observer.
#[must_use]
struct ObserverWork<B: BlockT<Hash=H256>, N: Network<B>, E, Backend, RA> {
	observer: Box<dyn Future<Item = (), Error = CommandOrError<B::Hash, NumberFor<B>>> + Send>,
	client: Arc<Client<Backend, E, B, RA>>,
	network: NetworkBridge<B, N>,
	persistent_data: PersistentData<B>,
	voter_commands_rx: mpsc::UnboundedReceiver<VoterCommand<B::Hash, NumberFor<B>>>,
}

impl<B, N, E, Bk, RA> ObserverWork<B, N, E, Bk, RA>
where
	B: BlockT<Hash=H256>,
	N: Network<B>,
	N::In: Send + 'static,
	NumberFor<B>: BlockNumberOps,
	RA: 'static + Send + Sync,
	E: CallExecutor<B, Blake2Hasher> + Send + Sync + 'static,
	Bk: Backend<B, Blake2Hasher> + 'static,
{
	fn new(
		client: Arc<Client<Bk, E, B, RA>>,
		network: NetworkBridge<B, N>,
		persistent_data: PersistentData<B>,
		voter_commands_rx: mpsc::UnboundedReceiver<VoterCommand<B::Hash, NumberFor<B>>>,
	) -> Self {

		let mut work = ObserverWork {
			// `observer` is set to a temporary value and replaced below when
			// calling `rebuild_observer`.
			observer: Box::new(futures::empty()) as Box<_>,
			client,
			network,
			persistent_data,
			voter_commands_rx,
		};
		work.rebuild_observer();
		work
	}

	/// Rebuilds the `self.observer` field using the other fields.
	fn rebuild_observer(&mut self) {
		let set_id = self.persistent_data.authority_set.set_id();
		let voters = Arc::new(self.persistent_data.authority_set.current_authorities());

		// start global communication stream for the current set
		let (global_in, _) = global_communication(
			set_id,
			&voters,
<<<<<<< HEAD
			&self.client,
			&self.network,
=======
			&client,
			&network,
			&config.keystore,
>>>>>>> 8155ea35
		);

		let last_finalized_number = self.client.info().chain.finalized_number;

		// NOTE: since we are not using `round_communication` we have to
		// manually note the round with the gossip validator, otherwise we won't
		// relay round messages. we want all full nodes to contribute to vote
		// availability.
		let note_round = {
			let network = self.network.clone();
			let voters = voters.clone();

			move |round| network.note_round(
				crate::communication::Round(round),
				crate::communication::SetId(set_id),
				&*voters,
			)
		};

		// create observer for the current set
		let observer = grandpa_observer(
			&self.client,
			&self.persistent_data.authority_set,
			&self.persistent_data.consensus_changes,
			&voters,
			last_finalized_number,
			global_in,
			note_round,
		);

<<<<<<< HEAD
		self.observer = Box::new(observer);
	}
=======
		let handle_voter_command = move |command, voter_commands_rx| {
			// the observer doesn't use the voter set state, but we need to
			// update it on-disk in case we restart as validator in the future.
			let set_state = match command {
				VoterCommand::Pause(reason) => {
					info!(target: "afg", "Pausing old validator set: {}", reason);

					let completed_rounds = set_state.read().completed_rounds();
					let set_state = VoterSetState::Paused { completed_rounds };

					#[allow(deprecated)]
					crate::aux_schema::write_voter_set_state(&**client.backend(), &set_state)?;

					set_state
				},
				VoterCommand::ChangeAuthorities(new) => {
					// start the new authority set using the block where the
					// set changed (not where the signal happened!) as the base.
					let set_state = VoterSetState::live(
						new.set_id,
						&*authority_set.inner().read(),
						(new.canon_hash, new.canon_number),
					);

					#[allow(deprecated)]
					crate::aux_schema::write_voter_set_state(&**client.backend(), &set_state)?;

					set_state
				},
			};
>>>>>>> 8155ea35

	fn handle_voter_command(
		&mut self,
		command: VoterCommand<B::Hash, NumberFor<B>>,
	) -> Result<(), Error> {
		// the observer doesn't use the voter set state, but we need to
		// update it on-disk in case we restart as validator in the future.
		self.persistent_data.set_state = match command {
			VoterCommand::Pause(reason) => {
				info!(target: "afg", "Pausing old validator set: {}", reason);

				let completed_rounds = self.persistent_data.set_state.read().completed_rounds();
				let set_state = VoterSetState::Paused { completed_rounds };

				#[allow(deprecated)]
				crate::aux_schema::write_voter_set_state(&**self.client.backend(), &set_state)?;

				set_state
			},
			VoterCommand::ChangeAuthorities(new) => {
				// start the new authority set using the block where the
				// set changed (not where the signal happened!) as the base.
				let genesis_state = RoundState::genesis((new.canon_hash, new.canon_number));

				let set_state = VoterSetState::Live::<B> {
					// always start at round 0 when changing sets.
					completed_rounds: CompletedRounds::new(
						CompletedRound {
							number: 0,
							state: genesis_state,
							base: (new.canon_hash, new.canon_number),
							votes: Vec::new(),
						},
						new.set_id,
						&*self.persistent_data.authority_set.inner().read(),
					),
					current_round: HasVoted::No,
				};

				#[allow(deprecated)]
				crate::aux_schema::write_voter_set_state(&**self.client.backend(), &set_state)?;

				set_state
			},
		}.into();

		self.rebuild_observer();
		Ok(())
	}
}

impl<B, N, E, Bk, RA> Future for ObserverWork<B, N, E, Bk, RA>
where
	B: BlockT<Hash=H256>,
	N: Network<B>,
	N::In: Send + 'static,
	NumberFor<B>: BlockNumberOps,
	RA: 'static + Send + Sync,
	E: CallExecutor<B, Blake2Hasher> + Send + Sync + 'static,
	Bk: Backend<B, Blake2Hasher> + 'static,
{
	type Item = ();
	type Error = Error;

	fn poll(&mut self) -> Poll<Self::Item, Self::Error> {
		match self.observer.poll() {
			Ok(Async::NotReady) => {}
			Ok(Async::Ready(())) => {
				// observer commit stream doesn't conclude naturally; this could reasonably be an error.
				return Ok(Async::Ready(()))
			}
			Err(CommandOrError::Error(e)) => {
				// return inner observer error
				return Err(e)
			}
			Err(CommandOrError::VoterCommand(command)) => {
				// some command issued internally
				self.handle_voter_command(command)?;
				futures::task::current().notify();
			}
		}

		match self.voter_commands_rx.poll() {
			Ok(Async::NotReady) => {}
			Err(_) => {
				// the `voter_commands_rx` stream should not fail.
				return Ok(Async::Ready(()))
			}
			Ok(Async::Ready(None)) => {
				// the `voter_commands_rx` stream should never conclude since it's never closed.
				return Ok(Async::Ready(()))
			}
			Ok(Async::Ready(Some(command))) => {
				// some command issued externally
				self.handle_voter_command(command)?;
				futures::task::current().notify();
			}
		}

		Ok(Async::NotReady)
	}
}<|MERGE_RESOLUTION|>--- conflicted
+++ resolved
@@ -177,7 +177,13 @@
 		persistent_data.set_state.clone(),
 		on_exit.clone()
 	);
-	let observer_work = ObserverWork::new(client, network, persistent_data, voter_commands_rx);
+	let observer_work = ObserverWork::new(
+		client,
+		network,
+		persistent_data,
+		config.keystore.clone(),
+		voter_commands_rx
+	);
 
 	let observer_work = observer_work
 		.map(|_| ())
@@ -197,6 +203,7 @@
 	client: Arc<Client<Backend, E, B, RA>>,
 	network: NetworkBridge<B, N>,
 	persistent_data: PersistentData<B>,
+	keystore: Option<keystore::KeyStorePtr>,
 	voter_commands_rx: mpsc::UnboundedReceiver<VoterCommand<B::Hash, NumberFor<B>>>,
 }
 
@@ -214,6 +221,7 @@
 		client: Arc<Client<Bk, E, B, RA>>,
 		network: NetworkBridge<B, N>,
 		persistent_data: PersistentData<B>,
+		keystore: Option<keystore::KeyStorePtr>,
 		voter_commands_rx: mpsc::UnboundedReceiver<VoterCommand<B::Hash, NumberFor<B>>>,
 	) -> Self {
 
@@ -224,6 +232,7 @@
 			client,
 			network,
 			persistent_data,
+			keystore,
 			voter_commands_rx,
 		};
 		work.rebuild_observer();
@@ -239,14 +248,9 @@
 		let (global_in, _) = global_communication(
 			set_id,
 			&voters,
-<<<<<<< HEAD
 			&self.client,
 			&self.network,
-=======
-			&client,
-			&network,
-			&config.keystore,
->>>>>>> 8155ea35
+			&self.keystore,
 		);
 
 		let last_finalized_number = self.client.info().chain.finalized_number;
@@ -277,41 +281,8 @@
 			note_round,
 		);
 
-<<<<<<< HEAD
 		self.observer = Box::new(observer);
 	}
-=======
-		let handle_voter_command = move |command, voter_commands_rx| {
-			// the observer doesn't use the voter set state, but we need to
-			// update it on-disk in case we restart as validator in the future.
-			let set_state = match command {
-				VoterCommand::Pause(reason) => {
-					info!(target: "afg", "Pausing old validator set: {}", reason);
-
-					let completed_rounds = set_state.read().completed_rounds();
-					let set_state = VoterSetState::Paused { completed_rounds };
-
-					#[allow(deprecated)]
-					crate::aux_schema::write_voter_set_state(&**client.backend(), &set_state)?;
-
-					set_state
-				},
-				VoterCommand::ChangeAuthorities(new) => {
-					// start the new authority set using the block where the
-					// set changed (not where the signal happened!) as the base.
-					let set_state = VoterSetState::live(
-						new.set_id,
-						&*authority_set.inner().read(),
-						(new.canon_hash, new.canon_number),
-					);
-
-					#[allow(deprecated)]
-					crate::aux_schema::write_voter_set_state(&**client.backend(), &set_state)?;
-
-					set_state
-				},
-			};
->>>>>>> 8155ea35
 
 	fn handle_voter_command(
 		&mut self,
@@ -334,22 +305,11 @@
 			VoterCommand::ChangeAuthorities(new) => {
 				// start the new authority set using the block where the
 				// set changed (not where the signal happened!) as the base.
-				let genesis_state = RoundState::genesis((new.canon_hash, new.canon_number));
-
-				let set_state = VoterSetState::Live::<B> {
-					// always start at round 0 when changing sets.
-					completed_rounds: CompletedRounds::new(
-						CompletedRound {
-							number: 0,
-							state: genesis_state,
-							base: (new.canon_hash, new.canon_number),
-							votes: Vec::new(),
-						},
-						new.set_id,
-						&*self.persistent_data.authority_set.inner().read(),
-					),
-					current_round: HasVoted::No,
-				};
+				let set_state = VoterSetState::live(
+					new.set_id,
+					&*self.persistent_data.authority_set.inner().read(),
+					(new.canon_hash, new.canon_number),
+				);
 
 				#[allow(deprecated)]
 				crate::aux_schema::write_voter_set_state(&**self.client.backend(), &set_state)?;
