// Copyright 2018-2019 Parity Technologies (UK) Ltd.
// This file is part of Substrate.

// Substrate is free software: you can redistribute it and/or modify
// it under the terms of the GNU General Public License as published by
// the Free Software Foundation, either version 3 of the License, or
// (at your option) any later version.

// Substrate is distributed in the hope that it will be useful,
// but WITHOUT ANY WARRANTY; without even the implied warranty of
// MERCHANTABILITY or FITNESS FOR A PARTICULAR PURPOSE.  See the
// GNU General Public License for more details.

// You should have received a copy of the GNU General Public License
// along with Substrate.  If not, see <http://www.gnu.org/licenses/>.

//! Tests and test helpers for GRANDPA.

use super::*;
use network::test::{Block, DummySpecialization, Hash, TestNetFactory, Peer, PeersClient};
use network::test::{PassThroughVerifier};
use network::config::{ProtocolConfig, Roles};
use network::consensus_gossip as network_gossip;
use parking_lot::Mutex;
use tokio::runtime::current_thread;
use keyring::AuthorityKeyring;
use client::{
	BlockchainEvents, error::Result,
	blockchain::Backend as BlockchainBackend,
	runtime_api::{Core, RuntimeVersion, ApiExt},
};
use test_client::{self, runtime::BlockNumber};
use consensus_common::{BlockOrigin, ForkChoiceStrategy, ImportedAux, ImportBlock, ImportResult};
use consensus_common::import_queue::{SharedBlockImport, SharedJustificationImport};
use std::collections::{HashMap, HashSet};
use std::result;
use runtime_primitives::traits::{ApiRef, ProvideRuntimeApi, Header as HeaderT};
use runtime_primitives::generic::BlockId;
use substrate_primitives::{NativeOrEncoded, ExecutionContext};

use authorities::AuthoritySet;
use communication::GRANDPA_ENGINE_ID;
use consensus_changes::ConsensusChanges;

type PeerData =
	Mutex<
		Option<
			LinkHalf<
				test_client::Backend,
				test_client::Executor,
				Block,
				test_client::runtime::RuntimeApi,
			>
		>
	>;
type GrandpaPeer = Peer<PeerData, DummySpecialization>;

struct GrandpaTestNet {
	peers: Vec<Arc<GrandpaPeer>>,
	test_config: TestApi,
	started: bool,
}

impl GrandpaTestNet {
	fn new(test_config: TestApi, n_peers: usize) -> Self {
		let mut net = GrandpaTestNet {
			peers: Vec::with_capacity(n_peers),
			started: false,
			test_config,
		};
		let config = Self::default_config();
		for _ in 0..n_peers {
			net.add_peer(&config);
		}
		net
	}
}

impl TestNetFactory for GrandpaTestNet {
	type Specialization = DummySpecialization;
	type Verifier = PassThroughVerifier;
	type PeerData = PeerData;

	/// Create new test network with peers and given config.
	fn from_config(_config: &ProtocolConfig) -> Self {
		GrandpaTestNet {
			peers: Vec::new(),
			test_config: Default::default(),
			started: false,
		}
	}

	fn default_config() -> ProtocolConfig {
		// the authority role ensures gossip hits all nodes here.
		ProtocolConfig {
			roles: Roles::AUTHORITY,
		}
	}

	fn make_verifier(&self, _client: Arc<PeersClient>, _cfg: &ProtocolConfig)
		-> Arc<Self::Verifier>
	{
		Arc::new(PassThroughVerifier(false)) // use non-instant finality.
	}

	fn make_block_import(&self, client: Arc<PeersClient>)
		-> (SharedBlockImport<Block>, Option<SharedJustificationImport<Block>>, PeerData)
	{
		let (import, link) = block_import(
			client,
			Arc::new(self.test_config.clone())
		).expect("Could not create block import for fresh peer.");
		let shared_import = Arc::new(import);
		(shared_import.clone(), Some(shared_import), Mutex::new(Some(link)))
	}

	fn peer(&self, i: usize) -> &GrandpaPeer {
		&self.peers[i]
	}

	fn peers(&self) -> &Vec<Arc<GrandpaPeer>> {
		&self.peers
	}

	fn mut_peers<F: FnOnce(&mut Vec<Arc<GrandpaPeer>>)>(&mut self, closure: F) {
		closure(&mut self.peers);
	}

	fn started(&self) -> bool {
		self.started
	}

	fn set_started(&mut self, new: bool) {
		self.started = new;
	}
}

#[derive(Clone)]
struct MessageRouting {
	inner: Arc<Mutex<GrandpaTestNet>>,
	peer_id: usize,
}

impl MessageRouting {
	fn new(inner: Arc<Mutex<GrandpaTestNet>>, peer_id: usize,) -> Self {
		MessageRouting {
			inner,
			peer_id,
		}
	}
}

impl Network<Block> for MessageRouting {
	type In = Box<Stream<Item=network_gossip::TopicNotification, Error=()> + Send>;

	/// Get a stream of messages for a specific gossip topic.
	fn messages_for(&self, topic: Hash) -> Self::In {
		let inner = self.inner.lock();
		let peer = inner.peer(self.peer_id);

		let messages = peer.consensus_gossip_messages_for(
			GRANDPA_ENGINE_ID,
			topic,
		);

		let messages = messages.map_err(
			move |_| panic!("Messages for topic {} dropped too early", topic)
		);

		Box::new(messages)
	}

	fn register_validator(&self, v: Arc<dyn network_gossip::Validator<Block>>) {
		let inner = self.inner.lock();
		let peer = inner.peer(self.peer_id);
		peer.with_gossip(move |gossip, context| {
			gossip.register_validator(context, GRANDPA_ENGINE_ID, v);
		});
	}

	fn gossip_message(&self, topic: Hash, data: Vec<u8>, force: bool) {
		let inner = self.inner.lock();
		inner.peer(self.peer_id).gossip_message(
			topic,
			GRANDPA_ENGINE_ID,
			data,
			force,
		);
	}

	fn send_message(&self, who: Vec<network::PeerId>, data: Vec<u8>) {
		let inner = self.inner.lock();
		let peer = inner.peer(self.peer_id);

		peer.with_gossip(move |gossip, ctx| for who in &who {
			gossip.send_message(
				ctx,
				who,
				network_gossip::ConsensusMessage {
					engine_id: GRANDPA_ENGINE_ID,
					data: data.clone(),
				}
			)
		})
	}

	fn report(&self, _who: network::PeerId, _cost_benefit: i32) {

	}

	fn announce(&self, _block: Hash) {

	}
}

#[derive(Clone)]
struct Exit;

impl Future for Exit {
	type Item = ();
	type Error = ();

	fn poll(&mut self) -> Poll<(), ()> {
		Ok(Async::NotReady)
	}
}

#[derive(Default, Clone)]
struct TestApi {
	genesis_authorities: Vec<(AuthorityId, u64)>,
	scheduled_changes: Arc<Mutex<HashMap<Hash, ScheduledChange<BlockNumber>>>>,
	forced_changes: Arc<Mutex<HashMap<Hash, (BlockNumber, ScheduledChange<BlockNumber>)>>>,
}

impl TestApi {
	fn new(genesis_authorities: Vec<(AuthorityId, u64)>) -> Self {
		TestApi {
			genesis_authorities,
			scheduled_changes: Arc::new(Mutex::new(HashMap::new())),
			forced_changes: Arc::new(Mutex::new(HashMap::new())),
		}
	}
}

struct RuntimeApi {
	inner: TestApi,
}

impl ProvideRuntimeApi for TestApi {
	type Api = RuntimeApi;

	fn runtime_api<'a>(&'a self) -> ApiRef<'a, Self::Api> {
		RuntimeApi { inner: self.clone() }.into()
	}
}

impl Core<Block> for RuntimeApi {
	fn Core_version_runtime_api_impl(
		&self,
		_: &BlockId<Block>,
		_: ExecutionContext,
		_: Option<()>,
		_: Vec<u8>,
	) -> Result<NativeOrEncoded<RuntimeVersion>> {
		unimplemented!("Not required for testing!")
	}

	fn Core_execute_block_runtime_api_impl(
		&self,
		_: &BlockId<Block>,
		_: ExecutionContext,
		_: Option<(Block)>,
		_: Vec<u8>,
	) -> Result<NativeOrEncoded<()>> {
		unimplemented!("Not required for testing!")
	}

	fn Core_initialize_block_runtime_api_impl(
		&self,
		_: &BlockId<Block>,
		_: ExecutionContext,
		_: Option<&<Block as BlockT>::Header>,
		_: Vec<u8>,
	) -> Result<NativeOrEncoded<()>> {
		unimplemented!("Not required for testing!")
	}
	fn Core_authorities_runtime_api_impl(
		&self,
		_: &BlockId<Block>,
		_: ExecutionContext,
		_: Option<()>,
		_: Vec<u8>,
	) -> Result<NativeOrEncoded<Vec<AuthorityId>>> {
		unimplemented!("Not required for testing!")
	}
}

impl ApiExt<Block> for RuntimeApi {
	fn map_api_result<F: FnOnce(&Self) -> result::Result<R, E>, R, E>(
		&self,
		_: F
	) -> result::Result<R, E> {
		unimplemented!("Not required for testing!")
	}

	fn runtime_version_at(&self, _: &BlockId<Block>) -> Result<RuntimeVersion> {
		unimplemented!("Not required for testing!")
	}
}

impl GrandpaApi<Block> for RuntimeApi {
	fn GrandpaApi_grandpa_authorities_runtime_api_impl(
		&self,
		at: &BlockId<Block>,
		_: ExecutionContext,
		_: Option<()>,
		_: Vec<u8>,
	) -> Result<NativeOrEncoded<Vec<(AuthorityId, u64)>>> {
		if at == &BlockId::Number(0) {
			Ok(self.inner.genesis_authorities.clone()).map(NativeOrEncoded::Native)
		} else {
			panic!("should generally only request genesis authorities")
		}
	}

	fn GrandpaApi_grandpa_pending_change_runtime_api_impl(
		&self,
		at: &BlockId<Block>,
		_: ExecutionContext,
		_: Option<(&DigestFor<Block>)>,
		_: Vec<u8>,
	) -> Result<NativeOrEncoded<Option<ScheduledChange<NumberFor<Block>>>>> {
		let parent_hash = match at {
			&BlockId::Hash(at) => at,
			_ => panic!("not requested by block hash!!"),
		};

		// we take only scheduled changes at given block number where there are no
		// extrinsics.
		Ok(self.inner.scheduled_changes.lock().get(&parent_hash).map(|c| c.clone())).map(NativeOrEncoded::Native)
	}

	fn GrandpaApi_grandpa_forced_change_runtime_api_impl(
		&self,
		at: &BlockId<Block>,
		_: ExecutionContext,
		_: Option<(&DigestFor<Block>)>,
		_: Vec<u8>,
	)
		-> Result<NativeOrEncoded<Option<(NumberFor<Block>, ScheduledChange<NumberFor<Block>>)>>> {
		let parent_hash = match at {
			&BlockId::Hash(at) => at,
			_ => panic!("not requested by block hash!!"),
		};

		// we take only scheduled changes at given block number where there are no
		// extrinsics.
		Ok(self.inner.forced_changes.lock().get(&parent_hash).map(|c| c.clone())).map(NativeOrEncoded::Native)
	}
}

const TEST_GOSSIP_DURATION: Duration = Duration::from_millis(500);
const TEST_ROUTING_INTERVAL: Duration = Duration::from_millis(50);

fn make_ids(keys: &[AuthorityKeyring]) -> Vec<(AuthorityId, u64)> {
	keys.iter()
		.map(|key| AuthorityId(key.to_raw_public()))
		.map(|id| (id, 1))
		.collect()
}

// run the voters to completion. provide a closure to be invoked after
// the voters are spawned but before blocking on them.
fn run_to_completion_with<F: FnOnce()>(
	blocks: u64,
	net: Arc<Mutex<GrandpaTestNet>>,
	peers: &[AuthorityKeyring],
	before_waiting: F,
) -> u64 {
	use parking_lot::RwLock;

	let mut finality_notifications = Vec::new();
	let mut runtime = current_thread::Runtime::new().unwrap();

	let highest_finalized = Arc::new(RwLock::new(0));

	for (peer_id, key) in peers.iter().enumerate() {
		let highest_finalized = highest_finalized.clone();
		let (client, link) = {
			let net = net.lock();
			// temporary needed for some reason
			let link = net.peers[peer_id].data.lock().take().expect("link initialized at startup; qed");
			(
				net.peers[peer_id].client().clone(),
				link,
			)
		};
		finality_notifications.push(
			client.finality_notification_stream()
				.take_while(move |n| {
					let mut highest_finalized = highest_finalized.write();
					if *n.header.number() > *highest_finalized {
						*highest_finalized = *n.header.number();
					}
					Ok(n.header.number() < &blocks)
				})
				.for_each(|_| Ok(()))
		);
		fn assert_send<T: Send>(_: &T) { }

		let grandpa_params = GrandpaParams {
			config: Config {
				gossip_duration: TEST_GOSSIP_DURATION,
				justification_period: 32,
				local_key: Some(Arc::new(key.clone().into())),
				name: Some(format!("peer#{}", peer_id)),
			},
<<<<<<< HEAD
			link: link,
			network: MessageRouting::new(net.clone(), peer_id),
			inherent_data_providers: InherentDataProviders::new(),
			on_exit: Exit,
			telemetry_on_connect: None,
		};
		let voter = run_grandpa(grandpa_params).expect("all in order with client and network");
=======
			link,
			MessageRouting::new(net.clone(), peer_id),
			InherentDataProviders::new(),
			Exit,
		).expect("all in order with client and network");
>>>>>>> 993ba2f7

		assert_send(&voter);

		runtime.spawn(voter);
	}

	// wait for all finalized on each.
	let wait_for = ::futures::future::join_all(finality_notifications)
		.map(|_| ())
		.map_err(|_| ());

	let drive_to_completion = ::tokio::timer::Interval::new_interval(TEST_ROUTING_INTERVAL)
		.for_each(move |_| {
			net.lock().send_import_notifications();
			net.lock().send_finality_notifications();
			net.lock().sync_without_disconnects();
			Ok(())
		})
		.map(|_| ())
		.map_err(|_| ());

	(before_waiting)();

	runtime.block_on(wait_for.select(drive_to_completion).map_err(|_| ())).unwrap();

	let highest_finalized = *highest_finalized.read();

	highest_finalized
}

fn run_to_completion(blocks: u64, net: Arc<Mutex<GrandpaTestNet>>, peers: &[AuthorityKeyring]) -> u64 {
	run_to_completion_with(blocks, net, peers, || {})
}

#[test]
fn finalize_3_voters_no_observers() {
	let _ = env_logger::try_init();
	let peers = &[AuthorityKeyring::Alice, AuthorityKeyring::Bob, AuthorityKeyring::Charlie];
	let voters = make_ids(peers);

	let mut net = GrandpaTestNet::new(TestApi::new(voters), 3);
	net.peer(0).push_blocks(20, false);
	net.sync();

	for i in 0..3 {
		assert_eq!(net.peer(i).client().info().unwrap().chain.best_number, 20,
			"Peer #{} failed to sync", i);
	}

	let net = Arc::new(Mutex::new(net));
	run_to_completion(20, net.clone(), peers);

	// normally there's no justification for finalized blocks
	assert!(net.lock().peer(0).client().backend().blockchain().justification(BlockId::Number(20)).unwrap().is_none(),
		"Extra justification for block#1");
}

#[test]
fn finalize_3_voters_1_observer() {
	let peers = &[AuthorityKeyring::Alice, AuthorityKeyring::Bob, AuthorityKeyring::Charlie];
	let voters = make_ids(peers);

	let mut net = GrandpaTestNet::new(TestApi::new(voters), 4);
	net.peer(0).push_blocks(20, false);
	net.sync();

	let net = Arc::new(Mutex::new(net));
	let mut finality_notifications = Vec::new();

	let mut runtime = current_thread::Runtime::new().unwrap();
	let all_peers = peers.iter()
		.cloned()
		.map(|key| Some(Arc::new(key.into())))
		.chain(::std::iter::once(None));

	for (peer_id, local_key) in all_peers.enumerate() {
		let (client, link) = {
			let net = net.lock();
			let link = net.peers[peer_id].data.lock().take().expect("link initialized at startup; qed");
			(
				net.peers[peer_id].client().clone(),
				link,
			)
		};
		finality_notifications.push(
			client.finality_notification_stream()
				.take_while(|n| Ok(n.header.number() < &20))
				.for_each(move |_| Ok(()))
		);

		let grandpa_params = GrandpaParams {
			config: Config {
				gossip_duration: TEST_GOSSIP_DURATION,
				justification_period: 32,
				local_key,
				name: Some(format!("peer#{}", peer_id)),
			},
<<<<<<< HEAD
			link: link,
			network: MessageRouting::new(net.clone(), peer_id),
			inherent_data_providers: InherentDataProviders::new(),
			on_exit: Exit,
			telemetry_on_connect: None,
		};
		let voter = run_grandpa(grandpa_params).expect("all in order with client and network");
=======
			link,
			MessageRouting::new(net.clone(), peer_id),
			InherentDataProviders::new(),
			Exit,
		).expect("all in order with client and network");
>>>>>>> 993ba2f7

		runtime.spawn(voter);
	}

	// wait for all finalized on each.
	let wait_for = ::futures::future::join_all(finality_notifications)
		.map(|_| ())
		.map_err(|_| ());

	let drive_to_completion = ::tokio::timer::Interval::new_interval(TEST_ROUTING_INTERVAL)
		.for_each(move |_| { net.lock().sync_without_disconnects(); Ok(()) })
		.map(|_| ())
		.map_err(|_| ());

	runtime.block_on(wait_for.select(drive_to_completion).map_err(|_| ())).unwrap();
}

#[test]
fn transition_3_voters_twice_1_observer() {
	let _ = env_logger::try_init();
	let peers_a = &[
		AuthorityKeyring::Alice,
		AuthorityKeyring::Bob,
		AuthorityKeyring::Charlie,
	];

	let peers_b = &[
		AuthorityKeyring::Dave,
		AuthorityKeyring::Eve,
		AuthorityKeyring::Ferdie,
	];

	let peers_c = &[
		AuthorityKeyring::Alice,
		AuthorityKeyring::Eve,
		AuthorityKeyring::Two,
	];

	let observer = &[AuthorityKeyring::One];

	let genesis_voters = make_ids(peers_a);

	let api = TestApi::new(genesis_voters);
	let transitions = api.scheduled_changes.clone();
	let net = Arc::new(Mutex::new(GrandpaTestNet::new(api, 8)));

	let mut runtime = current_thread::Runtime::new().unwrap();

	net.lock().peer(0).push_blocks(1, false);
	net.lock().sync();

	for (i, peer) in net.lock().peers().iter().enumerate() {
		assert_eq!(peer.client().info().unwrap().chain.best_number, 1,
					"Peer #{} failed to sync", i);

		let set: AuthoritySet<Hash, BlockNumber> = crate::aux_schema::load_authorities(
			&**peer.client().backend()
		).unwrap();

		assert_eq!(set.current(), (0, make_ids(peers_a).as_slice()));
		assert_eq!(set.pending_changes().count(), 0);
	}

	{
		let net = net.clone();
		let client = net.lock().peers[0].client().clone();
		let transitions = transitions.clone();
		let add_transition = move |parent_hash, change| {
			transitions.lock().insert(parent_hash, change);
		};
		let peers_c = peers_c.clone();

		// wait for blocks to be finalized before generating new ones
		let block_production = client.finality_notification_stream()
			.take_while(|n| Ok(n.header.number() < &30))
			.for_each(move |n| {
				match n.header.number() {
					1 => {
						// first 14 blocks.
						net.lock().peer(0).push_blocks(13, false);
					},
					14 => {
						// generate transition at block 15, applied at 20.
						net.lock().peer(0).generate_blocks(1, BlockOrigin::File, |builder| {
							let block = builder.bake().unwrap();
							add_transition(*block.header.parent_hash(), ScheduledChange {
								next_authorities: make_ids(peers_b),
								delay: 4,
							});

							block
						});
						net.lock().peer(0).push_blocks(5, false);
					},
					20 => {
						// at block 21 we do another transition, but this time instant.
						// add more until we have 30.
						net.lock().peer(0).generate_blocks(1, BlockOrigin::File, |builder| {
							let block = builder.bake().unwrap();
							add_transition(*block.header.parent_hash(), ScheduledChange {
								next_authorities: make_ids(&peers_c),
								delay: 0,
							});

							block
						});
						net.lock().peer(0).push_blocks(9, false);
					},
					_ => {},
				}

				Ok(())
			});

		runtime.spawn(block_production);
	}

	let mut finality_notifications = Vec::new();
	let all_peers = peers_a.iter()
		.chain(peers_b)
		.chain(peers_c)
		.chain(observer)
		.cloned()
		.collect::<HashSet<_>>() // deduplicate
		.into_iter()
		.map(|key| Some(Arc::new(key.into())))
		.enumerate();

	for (peer_id, local_key) in all_peers {
		let (client, link) = {
			let net = net.lock();
			let link = net.peers[peer_id].data.lock().take().expect("link initialized at startup; qed");
			(
				net.peers[peer_id].client().clone(),
				link,
			)
		};
		finality_notifications.push(
			client.finality_notification_stream()
				.take_while(|n| Ok(n.header.number() < &30))
				.for_each(move |_| Ok(()))
				.map(move |()| {
					let set: AuthoritySet<Hash, BlockNumber> = crate::aux_schema::load_authorities(
						&**client.backend()
					).unwrap();

					assert_eq!(set.current(), (2, make_ids(peers_c).as_slice()));
					assert_eq!(set.pending_changes().count(), 0);
				})
		);
		let grandpa_params = GrandpaParams {
			config: Config {
				gossip_duration: TEST_GOSSIP_DURATION,
				justification_period: 32,
				local_key,
				name: Some(format!("peer#{}", peer_id)),
			},
<<<<<<< HEAD
			link: link,
			network: MessageRouting::new(net.clone(), peer_id),
			inherent_data_providers: InherentDataProviders::new(),
			on_exit: Exit,
			telemetry_on_connect: None,
		};
		let voter = run_grandpa(grandpa_params).expect("all in order with client and network");
=======
			link,
			MessageRouting::new(net.clone(), peer_id),
			InherentDataProviders::new(),
			Exit,
		).expect("all in order with client and network");
>>>>>>> 993ba2f7

		runtime.spawn(voter);
	}

	// wait for all finalized on each.
	let wait_for = ::futures::future::join_all(finality_notifications)
		.map(|_| ())
		.map_err(|_| ());

	let drive_to_completion = ::tokio::timer::Interval::new_interval(TEST_ROUTING_INTERVAL)
		.for_each(move |_| {
			net.lock().send_import_notifications();
			net.lock().send_finality_notifications();
			net.lock().sync_without_disconnects();
			Ok(())
		})
		.map(|_| ())
		.map_err(|_| ());

	runtime.block_on(wait_for.select(drive_to_completion).map_err(|_| ())).unwrap();
}

#[test]
fn justification_is_emitted_when_consensus_data_changes() {
	let peers = &[AuthorityKeyring::Alice, AuthorityKeyring::Bob, AuthorityKeyring::Charlie];
	let mut net = GrandpaTestNet::new(TestApi::new(make_ids(peers)), 3);

	// import block#1 WITH consensus data change
	let new_authorities = vec![AuthorityId::from_raw([42; 32])];
	net.peer(0).push_authorities_change_block(new_authorities);
	net.sync();
	let net = Arc::new(Mutex::new(net));
	run_to_completion(1, net.clone(), peers);

	// ... and check that there's no justification for block#1
	assert!(net.lock().peer(0).client().backend().blockchain().justification(BlockId::Number(1)).unwrap().is_some(),
		"Missing justification for block#1");
}

#[test]
fn justification_is_generated_periodically() {
	let peers = &[AuthorityKeyring::Alice, AuthorityKeyring::Bob, AuthorityKeyring::Charlie];
	let voters = make_ids(peers);

	let mut net = GrandpaTestNet::new(TestApi::new(voters), 3);
	net.peer(0).push_blocks(32, false);
	net.sync();

	let net = Arc::new(Mutex::new(net));
	run_to_completion(32, net.clone(), peers);

	// when block#32 (justification_period) is finalized, justification
	// is required => generated
	for i in 0..3 {
		assert!(net.lock().peer(i).client().backend().blockchain()
			.justification(BlockId::Number(32)).unwrap().is_some());
	}
}

#[test]
fn consensus_changes_works() {
	let mut changes = ConsensusChanges::<H256, u64>::empty();

	// pending changes are not finalized
	changes.note_change((10, H256::from_low_u64_be(1)));
	assert_eq!(changes.finalize((5, H256::from_low_u64_be(5)), |_| Ok(None)).unwrap(), (false, false));

	// no change is selected from competing pending changes
	changes.note_change((1, H256::from_low_u64_be(1)));
	changes.note_change((1, H256::from_low_u64_be(101)));
	assert_eq!(changes.finalize((10, H256::from_low_u64_be(10)), |_| Ok(Some(H256::from_low_u64_be(1001)))).unwrap(), (true, false));

	// change is selected from competing pending changes
	changes.note_change((1, H256::from_low_u64_be(1)));
	changes.note_change((1, H256::from_low_u64_be(101)));
	assert_eq!(changes.finalize((10, H256::from_low_u64_be(10)), |_| Ok(Some(H256::from_low_u64_be(1)))).unwrap(), (true, true));
}

#[test]
fn sync_justifications_on_change_blocks() {
	let peers_a = &[AuthorityKeyring::Alice, AuthorityKeyring::Bob, AuthorityKeyring::Charlie];
	let peers_b = &[AuthorityKeyring::Alice, AuthorityKeyring::Bob];
	let voters = make_ids(peers_b);

	// 4 peers, 3 of them are authorities and participate in grandpa
	let api = TestApi::new(voters);
	let transitions = api.scheduled_changes.clone();
	let mut net = GrandpaTestNet::new(api, 4);

	// add 20 blocks
	net.peer(0).push_blocks(20, false);

	// at block 21 we do add a transition which is instant
	net.peer(0).generate_blocks(1, BlockOrigin::File, |builder| {
		let block = builder.bake().unwrap();
		transitions.lock().insert(*block.header.parent_hash(), ScheduledChange {
			next_authorities: make_ids(peers_b),
			delay: 0,
		});
		block
	});

	// add more blocks on top of it (until we have 25)
	net.peer(0).push_blocks(4, false);
	net.sync();

	for i in 0..4 {
		assert_eq!(net.peer(i).client().info().unwrap().chain.best_number, 25,
			"Peer #{} failed to sync", i);
	}

	let net = Arc::new(Mutex::new(net));
	run_to_completion(25, net.clone(), peers_a);

	// the first 3 peers are grandpa voters and therefore have already finalized
	// block 21 and stored a justification
	for i in 0..3 {
		assert!(net.lock().peer(i).client().justification(&BlockId::Number(21)).unwrap().is_some());
	}

	// the last peer should get the justification by syncing from other peers
	while net.lock().peer(3).client().justification(&BlockId::Number(21)).unwrap().is_none() {
		net.lock().sync_without_disconnects();
	}
}

#[test]
fn finalizes_multiple_pending_changes_in_order() {
	let _ = env_logger::try_init();

	let peers_a = &[AuthorityKeyring::Alice, AuthorityKeyring::Bob, AuthorityKeyring::Charlie];
	let peers_b = &[AuthorityKeyring::Dave, AuthorityKeyring::Eve, AuthorityKeyring::Ferdie];
	let peers_c = &[AuthorityKeyring::Dave, AuthorityKeyring::Alice, AuthorityKeyring::Bob];

	let all_peers = &[
		AuthorityKeyring::Alice, AuthorityKeyring::Bob, AuthorityKeyring::Charlie,
		AuthorityKeyring::Dave, AuthorityKeyring::Eve, AuthorityKeyring::Ferdie,
	];
	let genesis_voters = make_ids(peers_a);

	// 6 peers, 3 of them are authorities and participate in grandpa from genesis
	let api = TestApi::new(genesis_voters);
	let transitions = api.scheduled_changes.clone();
	let mut net = GrandpaTestNet::new(api, 6);

	// add 20 blocks
	net.peer(0).push_blocks(20, false);

	// at block 21 we do add a transition which is instant
	net.peer(0).generate_blocks(1, BlockOrigin::File, |builder| {
		let block = builder.bake().unwrap();
		transitions.lock().insert(*block.header.parent_hash(), ScheduledChange {
			next_authorities: make_ids(peers_b),
			delay: 0,
		});
		block
	});

	// add more blocks on top of it (until we have 25)
	net.peer(0).push_blocks(4, false);

	// at block 26 we add another which is enacted at block 30
	net.peer(0).generate_blocks(1, BlockOrigin::File, |builder| {
		let block = builder.bake().unwrap();
		transitions.lock().insert(*block.header.parent_hash(), ScheduledChange {
			next_authorities: make_ids(peers_c),
			delay: 4,
		});
		block
	});

	// add more blocks on top of it (until we have 30)
	net.peer(0).push_blocks(4, false);

	net.sync();

	// all peers imported both change blocks
	for i in 0..6 {
		assert_eq!(net.peer(i).client().info().unwrap().chain.best_number, 30,
			"Peer #{} failed to sync", i);
	}

	let net = Arc::new(Mutex::new(net));
	run_to_completion(30, net.clone(), all_peers);
}

#[test]
fn doesnt_vote_on_the_tip_of_the_chain() {
	let peers_a = &[AuthorityKeyring::Alice, AuthorityKeyring::Bob, AuthorityKeyring::Charlie];
	let voters = make_ids(peers_a);
	let api = TestApi::new(voters);
	let mut net = GrandpaTestNet::new(api, 3);

	// add 100 blocks
	net.peer(0).push_blocks(100, false);
	net.sync();

	for i in 0..3 {
		assert_eq!(net.peer(i).client().info().unwrap().chain.best_number, 100,
			"Peer #{} failed to sync", i);
	}

	let net = Arc::new(Mutex::new(net));
	let highest = run_to_completion(75, net.clone(), peers_a);

	// the highest block to be finalized will be 3/4 deep in the unfinalized chain
	assert_eq!(highest, 75);
}

#[test]
fn force_change_to_new_set() {
	// two of these guys are offline.
	let genesis_authorities = &[AuthorityKeyring::Alice, AuthorityKeyring::Bob, AuthorityKeyring::Charlie, AuthorityKeyring::One, AuthorityKeyring::Two];
	let peers_a = &[AuthorityKeyring::Alice, AuthorityKeyring::Bob, AuthorityKeyring::Charlie];
	let api = TestApi::new(make_ids(genesis_authorities));

	let voters = make_ids(peers_a);
	let normal_transitions = api.scheduled_changes.clone();
	let forced_transitions = api.forced_changes.clone();
	let net = GrandpaTestNet::new(api, 3);
	let net = Arc::new(Mutex::new(net));

	let runner_net = net.clone();
	let add_blocks = move || {
		net.lock().peer(0).push_blocks(1, false);

		{
			// add a forced transition at block 12.
			let parent_hash = net.lock().peer(0).client().info().unwrap().chain.best_hash;
			forced_transitions.lock().insert(parent_hash, (0, ScheduledChange {
				next_authorities: voters.clone(),
				delay: 10,
			}));

			// add a normal transition too to ensure that forced changes take priority.
			normal_transitions.lock().insert(parent_hash, ScheduledChange {
				next_authorities: make_ids(genesis_authorities),
				delay: 5,
			});
		}

		net.lock().peer(0).push_blocks(25, false);
		net.lock().sync();

		for (i, peer) in net.lock().peers().iter().enumerate() {
			assert_eq!(peer.client().info().unwrap().chain.best_number, 26,
					"Peer #{} failed to sync", i);

			let set: AuthoritySet<Hash, BlockNumber> = crate::aux_schema::load_authorities(
				&**peer.client().backend()
			).unwrap();

			assert_eq!(set.current(), (1, voters.as_slice()));
			assert_eq!(set.pending_changes().count(), 0);
		}
	};

	// it will only finalize if the forced transition happens.
	// we add_blocks after the voters are spawned because otherwise
	// the link-halfs have the wrong AuthoritySet
	run_to_completion_with(25, runner_net, peers_a, add_blocks);
}

#[test]
fn allows_reimporting_change_blocks() {
	let peers_a = &[AuthorityKeyring::Alice, AuthorityKeyring::Bob, AuthorityKeyring::Charlie];
	let peers_b = &[AuthorityKeyring::Alice, AuthorityKeyring::Bob];
	let voters = make_ids(peers_a);
	let api = TestApi::new(voters);
	let net = GrandpaTestNet::new(api.clone(), 3);

	let client = net.peer(0).client().clone();
	let (block_import, ..) = net.make_block_import(client.clone());

	let builder = client.new_block_at(&BlockId::Number(0)).unwrap();
	let block = builder.bake().unwrap();
	api.scheduled_changes.lock().insert(*block.header.parent_hash(), ScheduledChange {
		next_authorities: make_ids(peers_b),
		delay: 0,
	});

	let block = || {
		let block = block.clone();
		ImportBlock {
			origin: BlockOrigin::File,
			header: block.header,
			justification: None,
			post_digests: Vec::new(),
			body: Some(block.extrinsics),
			finalized: false,
			auxiliary: Vec::new(),
			fork_choice: ForkChoiceStrategy::LongestChain,
		}
	};

	assert_eq!(
		block_import.import_block(block(), HashMap::new()).unwrap(),
		ImportResult::Imported(ImportedAux { needs_justification: true, clear_justification_requests: false, bad_justification: false }),
	);

	assert_eq!(
		block_import.import_block(block(), HashMap::new()).unwrap(),
		ImportResult::AlreadyInChain
	);
}

#[test]
fn test_bad_justification() {
	let peers_a = &[AuthorityKeyring::Alice, AuthorityKeyring::Bob, AuthorityKeyring::Charlie];
	let peers_b = &[AuthorityKeyring::Alice, AuthorityKeyring::Bob];
	let voters = make_ids(peers_a);
	let api = TestApi::new(voters);
	let net = GrandpaTestNet::new(api.clone(), 3);

	let client = net.peer(0).client().clone();
	let (block_import, ..) = net.make_block_import(client.clone());

	let builder = client.new_block_at(&BlockId::Number(0)).unwrap();
	let block = builder.bake().unwrap();
	api.scheduled_changes.lock().insert(*block.header.parent_hash(), ScheduledChange {
		next_authorities: make_ids(peers_b),
		delay: 0,
	});

	let block = || {
		let block = block.clone();
		ImportBlock {
			origin: BlockOrigin::File,
			header: block.header,
			justification: Some(Vec::new()),
			post_digests: Vec::new(),
			body: Some(block.extrinsics),
			finalized: false,
			auxiliary: Vec::new(),
			fork_choice: ForkChoiceStrategy::LongestChain,
		}
	};

	assert_eq!(
		block_import.import_block(block(), HashMap::new()).unwrap(),
		ImportResult::Imported(ImportedAux { needs_justification: true, clear_justification_requests: false, bad_justification: true }),
	);

	assert_eq!(
		block_import.import_block(block(), HashMap::new()).unwrap(),
		ImportResult::AlreadyInChain
	);
}

#[test]
fn voter_persists_its_votes() {
	use std::iter::FromIterator;
	use std::sync::atomic::{AtomicUsize, Ordering};
	use futures::future;
	use futures::sync::mpsc;

	let _ = env_logger::try_init();

	// we have two authorities but we'll only be running the voter for alice
	// we are going to be listening for the prevotes it casts
	let peers = &[AuthorityKeyring::Alice, AuthorityKeyring::Bob];
	let voters = make_ids(peers);

	// alice has a chain with 20 blocks
	let mut net = GrandpaTestNet::new(TestApi::new(voters.clone()), 2);
	net.peer(0).push_blocks(20, false);
	net.sync();

	assert_eq!(net.peer(0).client().info().unwrap().chain.best_number, 20,
			   "Peer #{} failed to sync", 0);

	let mut runtime = current_thread::Runtime::new().unwrap();

	let client = net.peer(0).client().clone();
	let net = Arc::new(Mutex::new(net));

	let (voter_tx, voter_rx) = mpsc::unbounded::<()>();

	// startup a grandpa voter for alice but also listen for messages on a
	// channel. whenever a message is received the voter is restarted. when the
	// sender is dropped the voter is stopped.
	{
		let net = net.clone();

		let voter = future::loop_fn(voter_rx, move |rx| {
			let (_block_import, _, link) = net.lock().make_block_import(client.clone());
			let link = link.lock().take().unwrap();

			let grandpa_params = GrandpaParams {
				config: Config {
					gossip_duration: TEST_GOSSIP_DURATION,
					justification_period: 32,
					local_key: Some(Arc::new(peers[0].clone().into())),
					name: Some(format!("peer#{}", 0)),
				},
<<<<<<< HEAD
				link: link,
				network: MessageRouting::new(net.clone(), 0),
				inherent_data_providers: InherentDataProviders::new(),
				on_exit: Exit,
				telemetry_on_connect: None,
			};
			let mut voter = run_grandpa(grandpa_params).expect("all in order with client and network");
=======
				link,
				MessageRouting::new(net.clone(), 0),
				InherentDataProviders::new(),
				Exit,
			).expect("all in order with client and network");
>>>>>>> 993ba2f7

			let voter = future::poll_fn(move || {
				// we need to keep the block_import alive since it owns the
				// sender for the voter commands channel, if that gets dropped
				// then the voter will stop
				let _block_import = _block_import.clone();
				voter.poll()
			});

			voter.select2(rx.into_future()).then(|res| match res {
				Ok(future::Either::A(x)) => {
					panic!("voter stopped unexpectedly: {:?}", x);
				},
				Ok(future::Either::B(((Some(()), rx), _))) => {
					Ok(future::Loop::Continue(rx))
				},
				Ok(future::Either::B(((None, _), _))) => {
					Ok(future::Loop::Break(()))
				},
				Err(future::Either::A(err)) => {
					panic!("unexpected error: {:?}", err);
				},
				Err(future::Either::B(..)) => {
					// voter_rx dropped, stop the voter.
					Ok(future::Loop::Break(()))
				},
			})
		});

		runtime.spawn(voter);
	}

	let (exit_tx, exit_rx) = futures::sync::oneshot::channel::<()>();

	// create the communication layer for bob, but don't start any
	// voter. instead we'll listen for the prevote that alice casts
	// and cast our own manually
	{
		let config = Config {
			gossip_duration: TEST_GOSSIP_DURATION,
			justification_period: 32,
			local_key: Some(Arc::new(peers[1].clone().into())),
			name: Some(format!("peer#{}", 1)),
		};
		let routing = MessageRouting::new(net.clone(), 1);
		let (network, routing_work) = communication::NetworkBridge::new(routing, config.clone(), Exit);
		runtime.block_on(routing_work).unwrap();

		let (round_rx, round_tx) = network.round_communication(
			communication::Round(1),
			communication::SetId(0),
			Arc::new(VoterSet::from_iter(voters)),
			Some(config.local_key.unwrap()),
			HasVoted::No,
		);

		let round_tx = Arc::new(Mutex::new(round_tx));
		let exit_tx = Arc::new(Mutex::new(Some(exit_tx)));

		let net = net.clone();
		let state = AtomicUsize::new(0);

		runtime.spawn(round_rx.for_each(move |signed| {
			if state.compare_and_swap(0, 1, Ordering::SeqCst) == 0 {
				// the first message we receive should be a prevote from alice.
				let prevote = match signed.message {
					grandpa::Message::Prevote(prevote) => prevote,
					_ => panic!("voter should prevote."),
				};

				// its chain has 20 blocks and the voter targets 3/4 of the
				// unfinalized chain, so the vote should be for block 15
				assert!(prevote.target_number == 15);

				// we push 20 more blocks to alice's chain
				net.lock().peer(0).push_blocks(20, false);
				net.lock().sync();

				assert_eq!(net.lock().peer(0).client().info().unwrap().chain.best_number, 40,
						   "Peer #{} failed to sync", 0);

				let block_30_hash =
					net.lock().peer(0).client().backend().blockchain().hash(30).unwrap().unwrap();

				// we restart alice's voter
				voter_tx.unbounded_send(()).unwrap();

				// and we push our own prevote for block 30
				let prevote = grandpa::Prevote {
					target_number: 30,
					target_hash: block_30_hash,
				};

				round_tx.lock().start_send(grandpa::Message::Prevote(prevote)).unwrap();

			} else if state.compare_and_swap(1, 2, Ordering::SeqCst) == 1 {
				// the next message we receive should be our own prevote
				let prevote = match signed.message {
					grandpa::Message::Prevote(prevote) => prevote,
					_ => panic!("We should receive our own prevote."),
				};

				// targeting block 30
				assert!(prevote.target_number == 30);

				// after alice restarts it should send its previous prevote
				// therefore we won't ever receive it again since it will be a
				// known message on the gossip layer

			} else if state.compare_and_swap(2, 3, Ordering::SeqCst) == 2 {
				// we then receive a precommit from alice for block 15
				// even though we casted a prevote for block 30
				let precommit = match signed.message {
					grandpa::Message::Precommit(precommit) => precommit,
					_ => panic!("voter should precommit."),
				};

				assert!(precommit.target_number == 15);

				// signal exit
				exit_tx.clone().lock().take().unwrap().send(()).unwrap();
			}

			Ok(())
		}).map_err(|_| ()));
	}

	let net = net.clone();
	let drive_to_completion = ::tokio::timer::Interval::new_interval(TEST_ROUTING_INTERVAL)
		.for_each(move |_| {
			net.lock().send_import_notifications();
			net.lock().send_finality_notifications();
			net.lock().sync_without_disconnects();
			Ok(())
		})
		.map(|_| ())
		.map_err(|_| ());

	let exit = exit_rx.into_future().map(|_| ()).map_err(|_| ());

	runtime.block_on(drive_to_completion.select(exit).map(|_| ()).map_err(|_| ())).unwrap();
}<|MERGE_RESOLUTION|>--- conflicted
+++ resolved
@@ -415,7 +415,6 @@
 				local_key: Some(Arc::new(key.clone().into())),
 				name: Some(format!("peer#{}", peer_id)),
 			},
-<<<<<<< HEAD
 			link: link,
 			network: MessageRouting::new(net.clone(), peer_id),
 			inherent_data_providers: InherentDataProviders::new(),
@@ -423,13 +422,6 @@
 			telemetry_on_connect: None,
 		};
 		let voter = run_grandpa(grandpa_params).expect("all in order with client and network");
-=======
-			link,
-			MessageRouting::new(net.clone(), peer_id),
-			InherentDataProviders::new(),
-			Exit,
-		).expect("all in order with client and network");
->>>>>>> 993ba2f7
 
 		assert_send(&voter);
 
@@ -527,7 +519,6 @@
 				local_key,
 				name: Some(format!("peer#{}", peer_id)),
 			},
-<<<<<<< HEAD
 			link: link,
 			network: MessageRouting::new(net.clone(), peer_id),
 			inherent_data_providers: InherentDataProviders::new(),
@@ -535,13 +526,6 @@
 			telemetry_on_connect: None,
 		};
 		let voter = run_grandpa(grandpa_params).expect("all in order with client and network");
-=======
-			link,
-			MessageRouting::new(net.clone(), peer_id),
-			InherentDataProviders::new(),
-			Exit,
-		).expect("all in order with client and network");
->>>>>>> 993ba2f7
 
 		runtime.spawn(voter);
 	}
@@ -699,7 +683,6 @@
 				local_key,
 				name: Some(format!("peer#{}", peer_id)),
 			},
-<<<<<<< HEAD
 			link: link,
 			network: MessageRouting::new(net.clone(), peer_id),
 			inherent_data_providers: InherentDataProviders::new(),
@@ -707,13 +690,6 @@
 			telemetry_on_connect: None,
 		};
 		let voter = run_grandpa(grandpa_params).expect("all in order with client and network");
-=======
-			link,
-			MessageRouting::new(net.clone(), peer_id),
-			InherentDataProviders::new(),
-			Exit,
-		).expect("all in order with client and network");
->>>>>>> 993ba2f7
 
 		runtime.spawn(voter);
 	}
@@ -1109,7 +1085,6 @@
 					local_key: Some(Arc::new(peers[0].clone().into())),
 					name: Some(format!("peer#{}", 0)),
 				},
-<<<<<<< HEAD
 				link: link,
 				network: MessageRouting::new(net.clone(), 0),
 				inherent_data_providers: InherentDataProviders::new(),
@@ -1117,13 +1092,6 @@
 				telemetry_on_connect: None,
 			};
 			let mut voter = run_grandpa(grandpa_params).expect("all in order with client and network");
-=======
-				link,
-				MessageRouting::new(net.clone(), 0),
-				InherentDataProviders::new(),
-				Exit,
-			).expect("all in order with client and network");
->>>>>>> 993ba2f7
 
 			let voter = future::poll_fn(move || {
 				// we need to keep the block_import alive since it owns the
