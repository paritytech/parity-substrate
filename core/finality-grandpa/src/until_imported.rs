// Copyright 2017-2019 Parity Technologies (UK) Ltd.
// This file is part of Substrate.

// Substrate is free software: you can redistribute it and/or modify
// it under the terms of the GNU General Public License as published by
// the Free Software Foundation, either version 3 of the License, or
// (at your option) any later version.

// Substrate is distributed in the hope that it will be useful,
// but WITHOUT ANY WARRANTY; without even the implied warranty of
// MERCHANTABILITY or FITNESS FOR A PARTICULAR PURPOSE.  See the
// GNU General Public License for more details.

// You should have received a copy of the GNU General Public License
// along with Substrate.  If not, see <http://www.gnu.org/licenses/>.

//! Helper stream for waiting until one or more blocks are imported before
//! passing through inner items. This is done in a generic way to support
//! many different kinds of items.
//!
//! This is used for votes and commit messages currently.

use super::{
	BlockStatus as BlockStatusT,
	BlockSyncRequester as BlockSyncRequesterT,
	CommunicationIn,
	Error,
	SignedMessage,
};

use log::{debug, warn};
use client::ImportNotifications;
use futures::{prelude::*, stream::Fuse};
use grandpa::voter;
use parking_lot::Mutex;
use sr_primitives::traits::{Block as BlockT, Header as HeaderT, NumberFor};
use futures_timer::Interval;

use std::collections::{HashMap, VecDeque};
use std::pin::Pin;
use std::sync::{atomic::{AtomicUsize, Ordering}, Arc};
use std::task::{Context, Poll};
use std::time::{Duration, Instant};
use fg_primitives::AuthorityId;

const LOG_PENDING_INTERVAL: Duration = Duration::from_secs(15);

// something which will block until imported.
pub(crate) trait BlockUntilImported<Block: BlockT>: Sized {
	// the type that is blocked on.
	type Blocked;

	/// new incoming item. For all internal items,
	/// check if they require to be waited for.
	/// if so, call the `Wait` closure.
	/// if they are ready, call the `Ready` closure.
	fn schedule_wait<S, Wait, Ready>(
		input: Self::Blocked,
		status_check: &S,
		wait: Wait,
		ready: Ready,
	) -> Result<(), Error> where
		S: BlockStatusT<Block>,
		Wait: FnMut(Block::Hash, NumberFor<Block>, Self),
		Ready: FnMut(Self::Blocked);

	/// called when the wait has completed. The canonical number is passed through
	/// for further checks.
	fn wait_completed(self, canon_number: NumberFor<Block>) -> Option<Self::Blocked>;
}

/// Buffering imported messages until blocks with given hashes are imported.
<<<<<<< HEAD
pub(crate) struct UntilImported<Block: BlockT, Status, I, M: BlockUntilImported<Block>> {
	import_notifications: Fuse<ImportNotifications<Block>>,
	status_check: Status,
=======
pub(crate) struct UntilImported<Block: BlockT, BlockStatus, BlockSyncRequester, I, M: BlockUntilImported<Block>> {
	import_notifications: Fuse<Box<dyn Stream<Item = BlockImportNotification<Block>, Error = ()> + Send>>,
	block_sync_requester: BlockSyncRequester,
	status_check: BlockStatus,
>>>>>>> 81618967
	inner: Fuse<I>,
	ready: VecDeque<M::Blocked>,
	check_pending: Interval,
	/// Mapping block hashes to their block number, the point in time it was
	/// first encountered (Instant) and a list of GRANDPA messages referencing
	/// the block hash.
	pending: HashMap<Block::Hash, (NumberFor<Block>, Instant, Vec<M>)>,
	identifier: &'static str,
}

impl<Block, BlockStatus, BlockSyncRequester, I, M> UntilImported<Block, BlockStatus, BlockSyncRequester, I, M> where
	Block: BlockT,
	BlockStatus: BlockStatusT<Block>,
	M: BlockUntilImported<Block>,
	I: Stream,
{
	/// Create a new `UntilImported` wrapper.
	pub(crate) fn new(
		import_notifications: ImportNotifications<Block>,
		block_sync_requester: BlockSyncRequester,
		status_check: BlockStatus,
		stream: I,
		identifier: &'static str,
	) -> Self {
		// how often to check if pending messages that are waiting for blocks to be
		// imported can be checked.
		//
		// the import notifications interval takes care of most of this; this is
		// used in the event of missed import notifications
		const CHECK_PENDING_INTERVAL: Duration = Duration::from_secs(5);

		UntilImported {
<<<<<<< HEAD
			import_notifications: import_notifications.fuse(),
=======
			import_notifications: {
				let stream = import_notifications.map::<_, fn(_) -> _>(|v| Ok::<_, ()>(v)).compat();
				Box::new(stream) as Box<dyn Stream<Item = _, Error = _> + Send>
			}.fuse(),
			block_sync_requester,
>>>>>>> 81618967
			status_check,
			inner: stream.fuse(),
			ready: VecDeque::new(),
			check_pending: Interval::new(CHECK_PENDING_INTERVAL),
			pending: HashMap::new(),
			identifier,
		}
	}
}

<<<<<<< HEAD
impl<Block: BlockT, Status, I, M> Stream for UntilImported<Block, Status, I, M> where
	Status: BlockStatus<Block>,
	I: Stream<Item = Result<M::Blocked, Error>> + Unpin,
=======
impl<Block, BStatus, BSyncRequester, I, M> Stream for UntilImported<Block, BStatus, BSyncRequester, I, M> where
	Block: BlockT,
	BStatus: BlockStatusT<Block>,
	BSyncRequester: BlockSyncRequesterT<Block>,
	I: Stream<Item=M::Blocked,Error=Error>,
>>>>>>> 81618967
	M: BlockUntilImported<Block>,
{
	type Item = Result<M::Blocked, Error>;

	fn poll_next(mut self: Pin<&mut Self>, cx: &mut Context) -> Poll<Option<Self::Item>> {
		// We are using a `this` variable in order to allow multiple simultaneous mutable borrow
		// to `self`.
		let this = &mut *self;

		loop {
			match Stream::poll_next(Pin::new(&mut this.inner), cx) {
				Poll::Ready(None) => return Poll::Ready(None),
				Poll::Ready(Some(Err(err))) => return Poll::Ready(Some(Err(err.into()))),
				Poll::Ready(Some(Ok(input))) => {
					// new input: schedule wait of any parts which require
					// blocks to be known.
					let ready = &mut this.ready;
					let pending = &mut this.pending;
					M::schedule_wait(
						input,
<<<<<<< HEAD
						&this.status_check,
						|target_hash, wait| pending
=======
						&self.status_check,
						|target_hash, target_number, wait| pending
>>>>>>> 81618967
							.entry(target_hash)
							.or_insert_with(|| (target_number, Instant::now(), Vec::new()))
							.2
							.push(wait),
						|ready_item| ready.push_back(ready_item),
					)?;
				}
				Poll::Pending => break,
			}
		}

		loop {
			match Stream::poll_next(Pin::new(&mut this.import_notifications), cx) {
				Poll::Ready(None) => return Poll::Ready(None),
				Poll::Ready(Some(notification)) => {
					// new block imported. queue up all messages tied to that hash.
<<<<<<< HEAD
					if let Some((_, messages)) = this.pending.remove(&notification.hash) {
=======
					if let Some((_, _, messages)) = self.pending.remove(&notification.hash) {
>>>>>>> 81618967
						let canon_number = notification.header.number().clone();
						let ready_messages = messages.into_iter()
							.filter_map(|m| m.wait_completed(canon_number));

						this.ready.extend(ready_messages);
				 	}
				}
				Poll::Pending => break,
			}
		}

		let mut update_interval = false;
		while let Poll::Ready(Some(())) = Stream::poll_next(Pin::new(&mut this.check_pending), cx) {
			update_interval = true;
		}

		if update_interval {
			let mut known_keys = Vec::new();
<<<<<<< HEAD
			for (&block_hash, &mut (ref mut last_log, ref v)) in &mut this.pending {
				if let Some(number) = this.status_check.block_number(block_hash)? {
=======
			for (&block_hash, &mut (block_number, ref mut last_log, ref v)) in &mut self.pending {
				if let Some(number) = self.status_check.block_number(block_hash)? {
>>>>>>> 81618967
					known_keys.push((block_hash, number));
				} else {
					let next_log = *last_log + LOG_PENDING_INTERVAL;
					if Instant::now() >= next_log {
						debug!(
							target: "afg",
							"Waiting to import block {} before {} {} messages can be imported. \
							Requesting network sync service to retrieve block from. \
							Possible fork?",
							block_hash,
							v.len(),
							this.identifier,
						);

						// NOTE: when sending an empty vec of peers the
						// underlying should make a best effort to sync the
						// block from any peers it knows about.
						self.block_sync_requester.set_sync_fork_request(
							vec![],
							block_hash,
							block_number,
						);

						*last_log = next_log;
					}
				}
			}

			for (known_hash, canon_number) in known_keys {
<<<<<<< HEAD
				if let Some((_, pending_messages)) = this.pending.remove(&known_hash) {
=======
				if let Some((_, _, pending_messages)) = self.pending.remove(&known_hash) {
>>>>>>> 81618967
					let ready_messages = pending_messages.into_iter()
						.filter_map(|m| m.wait_completed(canon_number));

					this.ready.extend(ready_messages);
				}
			}
		}

		if let Some(ready) = this.ready.pop_front() {
			return Poll::Ready(Some(Ok(ready)))
		}

		if this.import_notifications.is_done() && this.inner.is_done() {
			Poll::Ready(None)
		} else {
			Poll::Pending
		}
	}
}

impl<Block: BlockT, Status, I, M: BlockUntilImported<Block>> Unpin for UntilImported<Block, Status, I, M> {
}

fn warn_authority_wrong_target<H: ::std::fmt::Display>(hash: H, id: AuthorityId) {
	warn!(
		target: "afg",
		"Authority {:?} signed GRANDPA message with \
		wrong block number for hash {}",
		id,
		hash,
	);
}

impl<Block: BlockT> BlockUntilImported<Block> for SignedMessage<Block> {
	type Blocked = Self;

	fn schedule_wait<BlockStatus, Wait, Ready>(
		msg: Self::Blocked,
		status_check: &BlockStatus,
		mut wait: Wait,
		mut ready: Ready,
	) -> Result<(), Error> where
		BlockStatus: BlockStatusT<Block>,
		Wait: FnMut(Block::Hash, NumberFor<Block>, Self),
		Ready: FnMut(Self::Blocked),
	{
		let (&target_hash, target_number) = msg.target();

		if let Some(number) = status_check.block_number(target_hash)? {
			if number != target_number {
				warn_authority_wrong_target(target_hash, msg.id);
			} else {
				ready(msg);
			}
		} else {
			wait(target_hash, target_number, msg)
		}

		Ok(())
	}

	fn wait_completed(self, canon_number: NumberFor<Block>) -> Option<Self::Blocked> {
		let (&target_hash, target_number) = self.target();
		if canon_number != target_number {
			warn_authority_wrong_target(target_hash, self.id);

			None
		} else {
			Some(self)
		}
	}
}

/// Helper type definition for the stream which waits until vote targets for
/// signed messages are imported.
pub(crate) type UntilVoteTargetImported<Block, BlockStatus, BlockSyncRequester, I> = UntilImported<
	Block,
	BlockStatus,
	BlockSyncRequester,
	I,
	SignedMessage<Block>,
>;

/// This blocks a global message import, i.e. a commit or catch up messages,
/// until all blocks referenced in its votes are known.
///
/// This is used for compact commits and catch up messages which have already
/// been checked for structural soundness (e.g. valid signatures).
pub(crate) struct BlockGlobalMessage<Block: BlockT> {
	inner: Arc<(AtomicUsize, Mutex<Option<CommunicationIn<Block>>>)>,
	target_number: NumberFor<Block>,
}

impl<Block: BlockT> BlockUntilImported<Block> for BlockGlobalMessage<Block> {
	type Blocked = CommunicationIn<Block>;

	fn schedule_wait<BlockStatus, Wait, Ready>(
		input: Self::Blocked,
		status_check: &BlockStatus,
		mut wait: Wait,
		mut ready: Ready,
	) -> Result<(), Error> where
		BlockStatus: BlockStatusT<Block>,
		Wait: FnMut(Block::Hash, NumberFor<Block>, Self),
		Ready: FnMut(Self::Blocked),
	{
		use std::collections::hash_map::Entry;

		enum KnownOrUnknown<N> {
			Known(N),
			Unknown(N),
		}

		impl<N> KnownOrUnknown<N> {
			fn number(&self) -> &N {
				match *self {
					KnownOrUnknown::Known(ref n) => n,
					KnownOrUnknown::Unknown(ref n) => n,
				}
			}
		}

		let mut checked_hashes: HashMap<_, KnownOrUnknown<NumberFor<Block>>> = HashMap::new();
		let mut unknown_count = 0;

		{
			// returns false when should early exit.
			let mut query_known = |target_hash, perceived_number| -> Result<bool, Error> {
				// check integrity: all votes for same hash have same number.
				let canon_number = match checked_hashes.entry(target_hash) {
					Entry::Occupied(entry) => entry.get().number().clone(),
					Entry::Vacant(entry) => {
						if let Some(number) = status_check.block_number(target_hash)? {
							entry.insert(KnownOrUnknown::Known(number));
							number

						} else {
							entry.insert(KnownOrUnknown::Unknown(perceived_number));
							unknown_count += 1;
							perceived_number
						}
					}
				};

				if canon_number != perceived_number {
					// invalid global message: messages targeting wrong number
					// or at least different from other vote in same global
					// message.
					return Ok(false);
				}

				Ok(true)
			};

			match input {
				voter::CommunicationIn::Commit(_, ref commit, ..) => {
					// add known hashes from all precommits.
					let precommit_targets = commit.precommits
						.iter()
						.map(|c| (c.target_number, c.target_hash));

					for (target_number, target_hash) in precommit_targets {
						if !query_known(target_hash, target_number)? {
							return Ok(())
						}
					}
				},
				voter::CommunicationIn::CatchUp(ref catch_up, ..) => {
					// add known hashes from all prevotes and precommits.
					let prevote_targets = catch_up.prevotes
						.iter()
						.map(|s| (s.prevote.target_number, s.prevote.target_hash));

					let precommit_targets = catch_up.precommits
						.iter()
						.map(|s| (s.precommit.target_number, s.precommit.target_hash));

					let targets = prevote_targets.chain(precommit_targets);

					for (target_number, target_hash) in targets {
						if !query_known(target_hash, target_number)? {
							return Ok(())
						}
					}
				},
			};
		}

		// none of the hashes in the global message were unknown.
		// we can just return the message directly.
		if unknown_count == 0 {
			ready(input);
			return Ok(())
		}

		let locked_global = Arc::new((AtomicUsize::new(unknown_count), Mutex::new(Some(input))));

		// schedule waits for all unknown messages.
		// when the last one of these has `wait_completed` called on it,
		// the global message will be returned.
		//
		// in the future, we may want to issue sync requests to the network
		// if this is taking a long time.
		for (hash, is_known) in checked_hashes {
			if let KnownOrUnknown::Unknown(target_number) = is_known {
				wait(hash, target_number, BlockGlobalMessage {
					inner: locked_global.clone(),
					target_number,
				})
			}
		}

		Ok(())
	}

	fn wait_completed(self, canon_number: NumberFor<Block>) -> Option<Self::Blocked> {
		if self.target_number != canon_number {
			// if we return without deducting the counter, then none of the other
			// handles can return the commit message.
			return None;
		}

		let mut last_count = self.inner.0.load(Ordering::Acquire);

		// CAS loop to ensure that we always have a last reader.
		loop {
			if last_count == 1 { // we are the last one left.
				return self.inner.1.lock().take();
			}

			let prev_value = self.inner.0.compare_and_swap(
				last_count,
				last_count - 1,
				Ordering::SeqCst,
			);

			if prev_value == last_count {
				return None;
			} else {
				last_count = prev_value;
			}
		}
	}
}

/// A stream which gates off incoming global messages, i.e. commit and catch up
/// messages, until all referenced block hashes have been imported.
pub(crate) type UntilGlobalMessageBlocksImported<Block, BlockStatus, BlockSyncRequester, I> = UntilImported<
	Block,
	BlockStatus,
	BlockSyncRequester,
	I,
	BlockGlobalMessage<Block>,
>;

#[cfg(test)]
mod tests {
	use super::*;
	use crate::{CatchUp, CompactCommit};
	use tokio::runtime::current_thread::Runtime;
	use tokio_timer::Delay;
	use test_client::runtime::{Block, Hash, Header};
	use consensus_common::BlockOrigin;
	use client::BlockImportNotification;
	use futures::future::Either;
	use futures03::channel::mpsc;
	use grandpa::Precommit;

	#[derive(Clone)]
	struct TestChainState {
		sender: mpsc::UnboundedSender<BlockImportNotification<Block>>,
		known_blocks: Arc<Mutex<HashMap<Hash, u64>>>,
	}

	impl TestChainState {
		fn new() -> (Self, ImportNotifications<Block>) {
			let (tx, rx) = mpsc::unbounded();
			let state = TestChainState {
				sender: tx,
				known_blocks: Arc::new(Mutex::new(HashMap::new())),
			};

			(state, rx)
		}

		fn block_status(&self) -> TestBlockStatus {
			TestBlockStatus { inner: self.known_blocks.clone() }
		}

		fn import_header(&self, header: Header) {
			let hash = header.hash();
			let number = header.number().clone();

			self.known_blocks.lock().insert(hash, number);
			self.sender.unbounded_send(BlockImportNotification {
				hash,
				origin: BlockOrigin::File,
				header,
				is_new_best: false,
				retracted: vec![],
			}).unwrap();
		}
	}

	struct TestBlockStatus {
		inner: Arc<Mutex<HashMap<Hash, u64>>>,
	}

	impl BlockStatusT<Block> for TestBlockStatus {
		fn block_number(&self, hash: Hash) -> Result<Option<u64>, Error> {
			Ok(self.inner.lock().get(&hash).map(|x| x.clone()))
		}
	}

	#[derive(Clone)]
	struct TestBlockSyncRequester {
		requests: Arc<Mutex<Vec<(Hash, NumberFor<Block>)>>>,
	}

	impl Default for TestBlockSyncRequester {
		fn default() -> Self {
			TestBlockSyncRequester {
				requests: Arc::new(Mutex::new(Vec::new())),
			}
		}
	}

	impl BlockSyncRequesterT<Block> for TestBlockSyncRequester {
		fn set_sync_fork_request(&self, _peers: Vec<network::PeerId>, hash: Hash, number: NumberFor<Block>) {
			self.requests.lock().push((hash, number));
		}
	}

	fn make_header(number: u64) -> Header {
		Header::new(
			number,
			Default::default(),
			Default::default(),
			Default::default(),
			Default::default(),
		)
	}

	// unwrap the commit from `CommunicationIn` returning its fields in a tuple,
	// panics if the given message isn't a commit
	fn unapply_commit(msg: CommunicationIn<Block>) -> (u64, CompactCommit::<Block>) {
		match msg {
			voter::CommunicationIn::Commit(round, commit, ..) => (round, commit),
			_ => panic!("expected commit"),
		}
	}

	// unwrap the catch up from `CommunicationIn` returning its inner representation,
	// panics if the given message isn't a catch up
	fn unapply_catch_up(msg: CommunicationIn<Block>) -> CatchUp<Block> {
		match msg {
			voter::CommunicationIn::CatchUp(catch_up, ..) => catch_up,
			_ => panic!("expected catch up"),
		}
	}

	fn message_all_dependencies_satisfied<F>(
		msg: CommunicationIn<Block>,
		enact_dependencies: F,
	) -> CommunicationIn<Block> where
		F: FnOnce(&TestChainState),
	{
		let (chain_state, import_notifications) = TestChainState::new();
		let block_status = chain_state.block_status();

		// enact all dependencies before importing the message
		enact_dependencies(&chain_state);

		let (global_tx, global_rx) = futures::sync::mpsc::unbounded();

		let until_imported = UntilGlobalMessageBlocksImported::new(
			import_notifications,
			TestBlockSyncRequester::default(),
			block_status,
			global_rx.map_err(|_| panic!("should never error")),
			"global",
		);

		global_tx.unbounded_send(msg).unwrap();

		let work = until_imported.into_future();

		let mut runtime = Runtime::new().unwrap();
		runtime.block_on(work).map_err(|(e, _)| e).unwrap().0.unwrap()
	}

	fn blocking_message_on_dependencies<F>(
		msg: CommunicationIn<Block>,
		enact_dependencies: F,
	) -> CommunicationIn<Block> where
		F: FnOnce(&TestChainState),
	{
		let (chain_state, import_notifications) = TestChainState::new();
		let block_status = chain_state.block_status();

		let (global_tx, global_rx) = futures::sync::mpsc::unbounded();

		let until_imported = UntilGlobalMessageBlocksImported::new(
			import_notifications,
			TestBlockSyncRequester::default(),
			block_status,
			global_rx.map_err(|_| panic!("should never error")),
			"global",
		);

		global_tx.unbounded_send(msg).unwrap();

		// NOTE: needs to be cloned otherwise it is moved to the stream and
		// dropped too early.
		let inner_chain_state = chain_state.clone();
		let work = until_imported
			.into_future()
			.select2(Delay::new(Instant::now() + Duration::from_millis(100)))
			.then(move |res| match res {
				Err(_) => panic!("neither should have had error"),
				Ok(Either::A(_)) => panic!("timeout should have fired first"),
				Ok(Either::B((_, until_imported))) => {
					// timeout fired. push in the headers.
					enact_dependencies(&inner_chain_state);

					until_imported
				}
			});

		let mut runtime = Runtime::new().unwrap();
		runtime.block_on(work).map_err(|(e, _)| e).unwrap().0.unwrap()
	}

	#[test]
	fn blocking_commit_message() {
		let h1 = make_header(5);
		let h2 = make_header(6);
		let h3 = make_header(7);

		let unknown_commit = CompactCommit::<Block> {
			target_hash: h1.hash(),
			target_number: 5,
			precommits: vec![
				Precommit {
					target_hash: h2.hash(),
					target_number: 6,
				},
				Precommit {
					target_hash: h3.hash(),
					target_number: 7,
				},
			],
			auth_data: Vec::new(), // not used
		};

		let unknown_commit = || voter::CommunicationIn::Commit(
			0,
			unknown_commit.clone(),
			voter::Callback::Blank,
		);

		let res = blocking_message_on_dependencies(
			unknown_commit(),
			|chain_state| {
				chain_state.import_header(h1);
				chain_state.import_header(h2);
				chain_state.import_header(h3);
			},
		);

		assert_eq!(
			unapply_commit(res),
			unapply_commit(unknown_commit()),
		);
	}

	#[test]
	fn commit_message_all_known() {
		let h1 = make_header(5);
		let h2 = make_header(6);
		let h3 = make_header(7);

		let known_commit = CompactCommit::<Block> {
			target_hash: h1.hash(),
			target_number: 5,
			precommits: vec![
				Precommit {
					target_hash: h2.hash(),
					target_number: 6,
				},
				Precommit {
					target_hash: h3.hash(),
					target_number: 7,
				},
			],
			auth_data: Vec::new(), // not used
		};

		let known_commit = || voter::CommunicationIn::Commit(
			0,
			known_commit.clone(),
			voter::Callback::Blank,
		);

		let res = message_all_dependencies_satisfied(
			known_commit(),
			|chain_state| {
				chain_state.import_header(h1);
				chain_state.import_header(h2);
				chain_state.import_header(h3);
			},
		);

		assert_eq!(
			unapply_commit(res),
			unapply_commit(known_commit()),
		);
	}

	#[test]
	fn blocking_catch_up_message() {
		let h1 = make_header(5);
		let h2 = make_header(6);
		let h3 = make_header(7);

		let signed_prevote = |header: &Header| {
			grandpa::SignedPrevote {
				id: Default::default(),
				signature: Default::default(),
				prevote: grandpa::Prevote {
					target_hash: header.hash(),
					target_number: *header.number(),
				},
			}
		};

		let signed_precommit = |header: &Header| {
			grandpa::SignedPrecommit {
				id: Default::default(),
				signature: Default::default(),
				precommit: grandpa::Precommit {
					target_hash: header.hash(),
					target_number: *header.number(),
				},
			}
		};

		let prevotes = vec![
			signed_prevote(&h1),
			signed_prevote(&h3),
		];

		let precommits = vec![
			signed_precommit(&h1),
			signed_precommit(&h2),
		];

		let unknown_catch_up = grandpa::CatchUp {
			round_number: 1,
			prevotes,
			precommits,
			base_hash: h1.hash(),
			base_number: *h1.number(),
		};

		let unknown_catch_up = || voter::CommunicationIn::CatchUp(
			unknown_catch_up.clone(),
			voter::Callback::Blank,
		);

		let res = blocking_message_on_dependencies(
			unknown_catch_up(),
			|chain_state| {
				chain_state.import_header(h1);
				chain_state.import_header(h2);
				chain_state.import_header(h3);
			},
		);

		assert_eq!(
			unapply_catch_up(res),
			unapply_catch_up(unknown_catch_up()),
		);
	}

	#[test]
	fn catch_up_message_all_known() {
		let h1 = make_header(5);
		let h2 = make_header(6);
		let h3 = make_header(7);

		let signed_prevote = |header: &Header| {
			grandpa::SignedPrevote {
				id: Default::default(),
				signature: Default::default(),
				prevote: grandpa::Prevote {
					target_hash: header.hash(),
					target_number: *header.number(),
				},
			}
		};

		let signed_precommit = |header: &Header| {
			grandpa::SignedPrecommit {
				id: Default::default(),
				signature: Default::default(),
				precommit: grandpa::Precommit {
					target_hash: header.hash(),
					target_number: *header.number(),
				},
			}
		};

		let prevotes = vec![
			signed_prevote(&h1),
			signed_prevote(&h3),
		];

		let precommits = vec![
			signed_precommit(&h1),
			signed_precommit(&h2),
		];

		let unknown_catch_up = grandpa::CatchUp {
			round_number: 1,
			prevotes,
			precommits,
			base_hash: h1.hash(),
			base_number: *h1.number(),
		};

		let unknown_catch_up = || voter::CommunicationIn::CatchUp(
			unknown_catch_up.clone(),
			voter::Callback::Blank,
		);

		let res = message_all_dependencies_satisfied(
			unknown_catch_up(),
			|chain_state| {
				chain_state.import_header(h1);
				chain_state.import_header(h2);
				chain_state.import_header(h3);
			},
		);

		assert_eq!(
			unapply_catch_up(res),
			unapply_catch_up(unknown_catch_up()),
		);
	}

	#[test]
	fn request_block_sync_for_needed_blocks() {
		let (chain_state, import_notifications) = TestChainState::new();
		let block_status = chain_state.block_status();

		let (global_tx, global_rx) = futures::sync::mpsc::unbounded();

		let block_sync_requester = TestBlockSyncRequester::default();

		let until_imported = UntilGlobalMessageBlocksImported::new(
			import_notifications,
			block_sync_requester.clone(),
			block_status,
			global_rx.map_err(|_| panic!("should never error")),
			"global",
		);

		let h1 = make_header(5);
		let h2 = make_header(6);
		let h3 = make_header(7);

		// we create a commit message, with precommits for blocks 6 and 7 which
		// we haven't imported.
		let unknown_commit = CompactCommit::<Block> {
			target_hash: h1.hash(),
			target_number: 5,
			precommits: vec![
				Precommit {
					target_hash: h2.hash(),
					target_number: 6,
				},
				Precommit {
					target_hash: h3.hash(),
					target_number: 7,
				},
			],
			auth_data: Vec::new(), // not used
		};

		let unknown_commit = || voter::CommunicationIn::Commit(
			0,
			unknown_commit.clone(),
			voter::Callback::Blank,
		);

		// we send the commit message and spawn the until_imported stream
		global_tx.unbounded_send(unknown_commit()).unwrap();

		let mut runtime = Runtime::new().unwrap();
		runtime.spawn(until_imported.into_future().map(|_| ()).map_err(|_| ()));

		// assert that we will make sync requests
		let assert = futures::future::poll_fn::<(), (), _>(|| {
			let block_sync_requests = block_sync_requester.requests.lock();

			// we request blocks targeted by the precommits that aren't imported
			if block_sync_requests.contains(&(h2.hash(), *h2.number())) &&
				block_sync_requests.contains(&(h3.hash(), *h3.number()))
			{
				return Ok(Async::Ready(()));
			}

			Ok(Async::NotReady)
		});

		// the `until_imported` stream doesn't request the blocks immediately,
		// but it should request them after a small timeout
		let timeout = Delay::new(Instant::now() + Duration::from_secs(60));
		let test = assert.select2(timeout).map(|res| match res {
			Either::A(_) => {},
			Either::B(_) => panic!("timed out waiting for block sync request"),
		}).map_err(|_| ());

		runtime.block_on(test).unwrap();
	}
}<|MERGE_RESOLUTION|>--- conflicted
+++ resolved
@@ -70,16 +70,10 @@
 }
 
 /// Buffering imported messages until blocks with given hashes are imported.
-<<<<<<< HEAD
-pub(crate) struct UntilImported<Block: BlockT, Status, I, M: BlockUntilImported<Block>> {
+pub(crate) struct UntilImported<Block: BlockT, BlockStatus, BlockSyncRequester, I, M: BlockUntilImported<Block>> {
 	import_notifications: Fuse<ImportNotifications<Block>>,
-	status_check: Status,
-=======
-pub(crate) struct UntilImported<Block: BlockT, BlockStatus, BlockSyncRequester, I, M: BlockUntilImported<Block>> {
-	import_notifications: Fuse<Box<dyn Stream<Item = BlockImportNotification<Block>, Error = ()> + Send>>,
 	block_sync_requester: BlockSyncRequester,
 	status_check: BlockStatus,
->>>>>>> 81618967
 	inner: Fuse<I>,
 	ready: VecDeque<M::Blocked>,
 	check_pending: Interval,
@@ -112,15 +106,8 @@
 		const CHECK_PENDING_INTERVAL: Duration = Duration::from_secs(5);
 
 		UntilImported {
-<<<<<<< HEAD
 			import_notifications: import_notifications.fuse(),
-=======
-			import_notifications: {
-				let stream = import_notifications.map::<_, fn(_) -> _>(|v| Ok::<_, ()>(v)).compat();
-				Box::new(stream) as Box<dyn Stream<Item = _, Error = _> + Send>
-			}.fuse(),
 			block_sync_requester,
->>>>>>> 81618967
 			status_check,
 			inner: stream.fuse(),
 			ready: VecDeque::new(),
@@ -131,17 +118,11 @@
 	}
 }
 
-<<<<<<< HEAD
-impl<Block: BlockT, Status, I, M> Stream for UntilImported<Block, Status, I, M> where
-	Status: BlockStatus<Block>,
-	I: Stream<Item = Result<M::Blocked, Error>> + Unpin,
-=======
 impl<Block, BStatus, BSyncRequester, I, M> Stream for UntilImported<Block, BStatus, BSyncRequester, I, M> where
 	Block: BlockT,
 	BStatus: BlockStatusT<Block>,
 	BSyncRequester: BlockSyncRequesterT<Block>,
-	I: Stream<Item=M::Blocked,Error=Error>,
->>>>>>> 81618967
+	I: Stream<Item = Result<M::Blocked, Error>> + Unpin,
 	M: BlockUntilImported<Block>,
 {
 	type Item = Result<M::Blocked, Error>;
@@ -162,13 +143,8 @@
 					let pending = &mut this.pending;
 					M::schedule_wait(
 						input,
-<<<<<<< HEAD
 						&this.status_check,
-						|target_hash, wait| pending
-=======
-						&self.status_check,
 						|target_hash, target_number, wait| pending
->>>>>>> 81618967
 							.entry(target_hash)
 							.or_insert_with(|| (target_number, Instant::now(), Vec::new()))
 							.2
@@ -185,11 +161,7 @@
 				Poll::Ready(None) => return Poll::Ready(None),
 				Poll::Ready(Some(notification)) => {
 					// new block imported. queue up all messages tied to that hash.
-<<<<<<< HEAD
-					if let Some((_, messages)) = this.pending.remove(&notification.hash) {
-=======
-					if let Some((_, _, messages)) = self.pending.remove(&notification.hash) {
->>>>>>> 81618967
+					if let Some((_, _, messages)) = this.pending.remove(&notification.hash) {
 						let canon_number = notification.header.number().clone();
 						let ready_messages = messages.into_iter()
 							.filter_map(|m| m.wait_completed(canon_number));
@@ -208,13 +180,8 @@
 
 		if update_interval {
 			let mut known_keys = Vec::new();
-<<<<<<< HEAD
-			for (&block_hash, &mut (ref mut last_log, ref v)) in &mut this.pending {
+			for (&block_hash, &mut (block_number, ref mut last_log, ref v)) in &mut this.pending {
 				if let Some(number) = this.status_check.block_number(block_hash)? {
-=======
-			for (&block_hash, &mut (block_number, ref mut last_log, ref v)) in &mut self.pending {
-				if let Some(number) = self.status_check.block_number(block_hash)? {
->>>>>>> 81618967
 					known_keys.push((block_hash, number));
 				} else {
 					let next_log = *last_log + LOG_PENDING_INTERVAL;
@@ -232,7 +199,7 @@
 						// NOTE: when sending an empty vec of peers the
 						// underlying should make a best effort to sync the
 						// block from any peers it knows about.
-						self.block_sync_requester.set_sync_fork_request(
+						this.block_sync_requester.set_sync_fork_request(
 							vec![],
 							block_hash,
 							block_number,
@@ -244,11 +211,7 @@
 			}
 
 			for (known_hash, canon_number) in known_keys {
-<<<<<<< HEAD
-				if let Some((_, pending_messages)) = this.pending.remove(&known_hash) {
-=======
-				if let Some((_, _, pending_messages)) = self.pending.remove(&known_hash) {
->>>>>>> 81618967
+				if let Some((_, _, pending_messages)) = this.pending.remove(&known_hash) {
 					let ready_messages = pending_messages.into_iter()
 						.filter_map(|m| m.wait_completed(canon_number));
 
@@ -269,7 +232,9 @@
 	}
 }
 
-impl<Block: BlockT, Status, I, M: BlockUntilImported<Block>> Unpin for UntilImported<Block, Status, I, M> {
+
+impl<Block: BlockT, BlockStatus, BlockSyncRequester, I, M: BlockUntilImported<Block>> Unpin for
+UntilImported<Block, BlockStatus, BlockSyncRequester, I, M> {
 }
 
 fn warn_authority_wrong_target<H: ::std::fmt::Display>(hash: H, id: AuthorityId) {
