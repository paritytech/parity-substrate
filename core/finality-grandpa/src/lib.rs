--- conflicted
+++ resolved
@@ -451,17 +451,8 @@
 
 /// Run a GRANDPA voter as a task. Provide configuration and a link to a
 /// block import worker that has already been instantiated with `block_import`.
-<<<<<<< HEAD
 pub fn run_grandpa<B, E, Block: BlockT<Hash=H256>, N, RA, X>(
 	grandpa_params: GrandpaParams<B, E, Block, N, RA, X>,
-=======
-pub fn run_grandpa<B, E, Block: BlockT<Hash=H256>, N, RA>(
-	config: Config,
-	link: LinkHalf<B, E, Block, RA>,
-	network: N,
-	inherent_data_providers: InherentDataProviders,
-	on_exit: impl Future<Item=(),Error=()> + Clone + Send + 'static,
->>>>>>> 993ba2f7
 ) -> ::client::error::Result<impl Future<Item=(),Error=()> + Send + 'static> where
 	Block::Hash: Ord,
 	B: Backend<Block, Blake2Hasher> + 'static,
