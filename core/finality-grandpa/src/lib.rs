--- conflicted
+++ resolved
@@ -52,6 +52,8 @@
 //! or prune any signaled changes based on whether the signaling block is
 //! included in the newly-finalized chain.
 #![forbid(warnings)]
+#![warn(deprecated)]
+
 use futures::prelude::*;
 use log::{debug, info, warn};
 use futures::sync::mpsc;
@@ -286,8 +288,9 @@
 	}
 }
 
-pub struct LinkHalf<B, E, Block: BlockT<Hash=H256>, RA> {
+pub struct LinkHalf<B, E, Block: BlockT<Hash=H256>, RA, SC> {
 	client: Arc<Client<B, E, Block, RA>>,
+	select_chain: SC,
 	persistent_data: PersistentData<Block>,
 	voter_commands_rx: mpsc::UnboundedReceiver<VoterCommand<Block::Hash, NumberFor<Block>>>,
 }
@@ -300,7 +303,7 @@
 	select_chain: SC
 ) -> Result<(
 		GrandpaBlockImport<B, E, Block, RA, PRA, SC>,
-		LinkHalf<B, E, Block, RA>
+		LinkHalf<B, E, Block, RA, SC>
 	), ClientError>
 where
 	B: Backend<Block, Blake2Hasher> + 'static,
@@ -334,7 +337,7 @@
 	Ok((
 		GrandpaBlockImport::new(
 			client.clone(),
-			select_chain,
+			select_chain.clone(),
 			persistent_data.authority_set.clone(),
 			voter_commands_tx,
 			persistent_data.consensus_changes.clone(),
@@ -342,6 +345,7 @@
 		),
 		LinkHalf {
 			client,
+			select_chain,
 			persistent_data,
 			voter_commands_rx,
 		},
@@ -442,11 +446,11 @@
 }
 
 /// Parameters used to run Grandpa.
-pub struct GrandpaParams<'a, B, E, Block: BlockT<Hash=H256>, N, RA, X> {
+pub struct GrandpaParams<'a, B, E, Block: BlockT<Hash=H256>, N, RA, SC, X> {
 	/// Configuration for the GRANDPA service.
 	pub config: Config,
 	/// A link to the block import worker.
-	pub link: LinkHalf<B, E, Block, RA>,
+	pub link: LinkHalf<B, E, Block, RA, SC>,
 	/// The Network instance.
 	pub network: N,
 	/// The inherent data providers.
@@ -459,18 +463,8 @@
 
 /// Run a GRANDPA voter as a task. Provide configuration and a link to a
 /// block import worker that has already been instantiated with `block_import`.
-<<<<<<< HEAD
-pub fn run_grandpa<B, E, Block: BlockT<Hash=H256>, N, RA, SC>(
-	config: Config,
-	link: LinkHalf<B, E, Block, RA>,
-	network: N,
-	inherent_data_providers: InherentDataProviders,
-	select_chain: SC,
-	on_exit: impl Future<Item=(),Error=()> + Send + 'static,
-=======
-pub fn run_grandpa_voter<B, E, Block: BlockT<Hash=H256>, N, RA, X>(
-	grandpa_params: GrandpaParams<B, E, Block, N, RA, X>,
->>>>>>> 44c25e44
+pub fn run_grandpa_voter<B, E, Block: BlockT<Hash=H256>, N, RA, SC, X>(
+	grandpa_params: GrandpaParams<B, E, Block, N, RA, SC, X>,
 ) -> ::client::error::Result<impl Future<Item=(),Error=()> + Send + 'static> where
 	Block::Hash: Ord,
 	B: Backend<Block, Blake2Hasher> + 'static,
@@ -498,6 +492,7 @@
 
 	let LinkHalf {
 		client,
+		select_chain,
 		persistent_data,
 		voter_commands_rx,
 	} = link;
@@ -725,14 +720,15 @@
 }
 
 #[deprecated(since = "1.1", note = "Please switch to run_grandpa_voter.")]
-pub fn run_grandpa<B, E, Block: BlockT<Hash=H256>, N, RA, X>(
-	grandpa_params: GrandpaParams<B, E, Block, N, RA, X>,
+pub fn run_grandpa<B, E, Block: BlockT<Hash=H256>, N, RA, SC, X>(
+	grandpa_params: GrandpaParams<B, E, Block, N, RA, SC, X>,
 ) -> ::client::error::Result<impl Future<Item=(),Error=()> + Send + 'static> where
 	Block::Hash: Ord,
 	B: Backend<Block, Blake2Hasher> + 'static,
 	E: CallExecutor<Block, Blake2Hasher> + Send + Sync + 'static,
 	N: Network<Block> + Send + Sync + 'static,
 	N::In: Send + 'static,
+	SC: SelectChain<Block> + 'static,
 	NumberFor<Block>: BlockNumberOps,
 	DigestFor<Block>: Encode,
 	RA: Send + Sync + 'static,
