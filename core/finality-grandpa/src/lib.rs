--- conflicted
+++ resolved
@@ -701,21 +701,7 @@
 					);
 
 					let set_state = VoterSetState::Live {
-<<<<<<< HEAD
-						// always start at round 0 when changing sets.
-						completed_rounds: CompletedRounds::new(
-							CompletedRound {
-								number: 0,
-								votes: Vec::new(),
-								state: genesis_state,
-								base: (new.canon_hash, new.canon_number),
-							},
-							new.set_id,
-							&*authority_set.inner().read(),
-						),
-=======
 						completed_rounds,
->>>>>>> 3ad82764
 						current_round: HasVoted::No,
 					};
 
