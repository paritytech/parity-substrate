--- conflicted
+++ resolved
@@ -28,13 +28,9 @@
 # grandpa = { package = "finality-grandpa", version = "0.8.1", features = ["derive-codec"] }
 
 [dev-dependencies]
-<<<<<<< HEAD
-consensus_common = { package = "substrate-consensus-common", path = "../consensus/common", features = ["test-helpers"] }
+consensus_common = { package = "substrate-consensus-common", path = "../consensus/common" }
 grandpa = { package = "finality-grandpa", git = "https://github.com/paritytech/finality-grandpa", branch = "marcio/answer-queries-response-methods", features = ["derive-codec", "test-helpers"] }
 # grandpa = { package = "finality-grandpa", version = "0.8.1", features = ["derive-codec", "test-helpers"] }
-=======
-grandpa = { package = "finality-grandpa", version = "0.8.1", features = ["derive-codec", "test-helpers"] }
->>>>>>> 5f96c4ea
 network = { package = "substrate-network", path = "../network", features = ["test-helpers"] }
 keyring = { package = "substrate-keyring", path = "../keyring" }
 test-client = { package = "substrate-test-runtime-client", path = "../test-runtime/client"}
