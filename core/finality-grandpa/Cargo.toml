[package]
name = "substrate-finality-grandpa"
version = "2.0.0"
authors = ["Parity Technologies <admin@parity.io>"]
edition = "2018"

[dependencies]
fork-tree = { path = "../../core/utils/fork-tree" }
<<<<<<< HEAD
futures = "0.1.29"
futures03 = { package = "futures-preview", version = "=0.3.0-alpha.18", features = ["compat"] }
log = "0.4.8"
=======
futures = "0.1"
futures03 = { package = "futures-preview", version = "0.3.0-alpha.18", features = ["compat"] }
log = "0.4"
>>>>>>> 58da1c76
parking_lot = "0.9.0"
tokio-executor = "0.1.8"
tokio-timer = "0.2.11"
rand = "0.7.0"
codec = { package = "parity-scale-codec", version = "1.0.0", features = ["derive"] }
sr-primitives = {  path = "../sr-primitives" }
consensus_common = { package = "substrate-consensus-common", path = "../consensus/common" }
primitives = { package = "substrate-primitives",  path = "../primitives" }
substrate-telemetry = { path = "../telemetry" }
keystore = { package = "substrate-keystore", path = "../keystore" }
serde_json = "1.0.40"
client = { package = "substrate-client", path = "../client" }
inherents = { package = "substrate-inherents", path = "../../core/inherents" }
network = { package = "substrate-network", path = "../network" }
srml-finality-tracker = { path = "../../srml/finality-tracker" }
fg_primitives = { package = "substrate-finality-grandpa-primitives", path = "primitives" }
grandpa = { package = "finality-grandpa", version = "0.9.0", features = ["derive-codec"] }

[dev-dependencies]
grandpa = { package = "finality-grandpa", version = "0.9.0", features = ["derive-codec", "test-helpers"] }
network = { package = "substrate-network", path = "../network", features = ["test-helpers"] }
keyring = { package = "substrate-keyring", path = "../keyring" }
test-client = { package = "substrate-test-runtime-client", path = "../test-runtime/client"}
babe_primitives = { package = "substrate-consensus-babe-primitives", path = "../consensus/babe/primitives" }
env_logger = "0.6.2"
tokio = "0.1.22"
tempfile = "3.1.0"<|MERGE_RESOLUTION|>--- conflicted
+++ resolved
@@ -6,15 +6,9 @@
 
 [dependencies]
 fork-tree = { path = "../../core/utils/fork-tree" }
-<<<<<<< HEAD
 futures = "0.1.29"
-futures03 = { package = "futures-preview", version = "=0.3.0-alpha.18", features = ["compat"] }
+futures03 = { package = "futures-preview", version = "0.3.0-alpha.18", features = ["compat"] }
 log = "0.4.8"
-=======
-futures = "0.1"
-futures03 = { package = "futures-preview", version = "0.3.0-alpha.18", features = ["compat"] }
-log = "0.4"
->>>>>>> 58da1c76
 parking_lot = "0.9.0"
 tokio-executor = "0.1.8"
 tokio-timer = "0.2.11"
