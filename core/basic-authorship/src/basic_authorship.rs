--- conflicted
+++ resolved
@@ -45,28 +45,16 @@
 }
 
 impl<B, E, Block, RA, A> consensus_common::Environment<Block> for
-<<<<<<< HEAD
 	ProposerFactory<SubstrateClient<B, E, Block, RA>, A>
-	where
-		A: txpool::ChainApi<Block=Block> + 'static,
-		B: client::backend::Backend<Block, Blake2Hasher> + Send + Sync + 'static,
-		E: CallExecutor<Block, Blake2Hasher> + Send + Sync + Clone + 'static,
-		Block: BlockT<Hash=H256>,
-		RA: Send + Sync + 'static,
-		SubstrateClient<B, E, Block, RA>: ProvideRuntimeApi,
-		<SubstrateClient<B, E, Block, RA> as ProvideRuntimeApi>::Api: BlockBuilderApi<Block>,
-=======
-ProposerFactory<SubstrateClient<B, E, Block, RA>, A>
-where
-	A: txpool::ChainApi<Block=Block>,
-	B: client::backend::Backend<Block, Blake2Hasher> + Send + Sync + 'static,
-	E: CallExecutor<Block, Blake2Hasher> + Send + Sync + Clone + 'static,
-	Block: BlockT<Hash=H256>,
-	RA: Send + Sync + 'static,
-	SubstrateClient<B, E, Block, RA>: ProvideRuntimeApi,
-	<SubstrateClient<B, E, Block, RA> as ProvideRuntimeApi>::Api:
-		BlockBuilderApi<Block, Error = client::error::Error>,
->>>>>>> 22534c10
+		where
+			A: txpool::ChainApi<Block=Block>,
+			B: client::backend::Backend<Block, Blake2Hasher> + Send + Sync + 'static,
+			E: CallExecutor<Block, Blake2Hasher> + Send + Sync + Clone + 'static,
+			Block: BlockT<Hash=H256>,
+			RA: Send + Sync + 'static,
+			SubstrateClient<B, E, Block, RA>: ProvideRuntimeApi,
+			<SubstrateClient<B, E, Block, RA> as ProvideRuntimeApi>::Api:
+				BlockBuilderApi<Block, Error = client::error::Error>,
 {
 	type Proposer = Proposer<Block, SubstrateClient<B, E, Block, RA>, A>;
 	type Error = error::Error;
@@ -105,17 +93,6 @@
 }
 
 impl<B, E, Block, RA, A> consensus_common::Proposer<Block> for
-<<<<<<< HEAD
-	Proposer<Block, SubstrateClient<B, E, Block, RA>, A>
-	where
-		A: txpool::ChainApi<Block=Block>,
-		B: client::backend::Backend<Block, Blake2Hasher> + Send + Sync + 'static,
-		E: CallExecutor<Block, Blake2Hasher> + Send + Sync + Clone + 'static,
-		Block: BlockT<Hash=H256>,
-		RA: Send + Sync + 'static,
-		SubstrateClient<B, E, Block, RA>: ProvideRuntimeApi,
-		<SubstrateClient<B, E, Block, RA> as ProvideRuntimeApi>::Api: BlockBuilderApi<Block>,
-=======
 Proposer<Block, SubstrateClient<B, E, Block, RA>, A>
 where
 	A: txpool::ChainApi<Block=Block>,
@@ -126,7 +103,6 @@
 	SubstrateClient<B, E, Block, RA>: ProvideRuntimeApi,
 	<SubstrateClient<B, E, Block, RA> as ProvideRuntimeApi>::Api:
 		BlockBuilderApi<Block, Error = client::error::Error>,
->>>>>>> 22534c10
 {
 	type Proposal = futures::future::Ready<Result<(Block, Option<Vec<Vec<u8>>>), error::Error>>;
 	type Error = error::Error;
