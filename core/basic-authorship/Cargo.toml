[package]
name = "substrate-basic-authorship"
version = "2.0.0"
authors = ["Parity Technologies <admin@parity.io>"]
edition = "2018"

[dependencies]
<<<<<<< HEAD
log = "0.4"
futures-preview = "0.3.0-alpha.17"
codec = { package = "parity-codec", version = "4.1.1" }
sr-primitives = { path = "../../core/sr-primitives" }
primitives = { package = "substrate-primitives", path = "../../core/primitives" }
=======
>>>>>>> a08d7ce1
client = { package = "substrate-client", path = "../../core/client" }
codec = { package = "parity-codec", version = "4.1.1" }
consensus_common = { package = "substrate-consensus-common", path = "../../core/consensus/common" }
<<<<<<< HEAD
=======
futures-preview = "0.3.0-alpha.17"
>>>>>>> a08d7ce1
inherents = { package = "substrate-inherents", path = "../inherents" }
log = "0.4"
primitives = { package = "substrate-primitives", path = "../../core/primitives" }
runtime_primitives = { package = "sr-primitives", path = "../../core/sr-primitives" }
substrate-telemetry = { path = "../telemetry" }
transaction_pool = { package = "substrate-transaction-pool", path = "../../core/transaction-pool" }

[dev-dependencies]
test-client = { package = "substrate-test-runtime-client", path = "../../core/test-runtime/client" }<|MERGE_RESOLUTION|>--- conflicted
+++ resolved
@@ -5,25 +5,14 @@
 edition = "2018"
 
 [dependencies]
-<<<<<<< HEAD
 log = "0.4"
 futures-preview = "0.3.0-alpha.17"
 codec = { package = "parity-codec", version = "4.1.1" }
 sr-primitives = { path = "../../core/sr-primitives" }
 primitives = { package = "substrate-primitives", path = "../../core/primitives" }
-=======
->>>>>>> a08d7ce1
 client = { package = "substrate-client", path = "../../core/client" }
-codec = { package = "parity-codec", version = "4.1.1" }
 consensus_common = { package = "substrate-consensus-common", path = "../../core/consensus/common" }
-<<<<<<< HEAD
-=======
-futures-preview = "0.3.0-alpha.17"
->>>>>>> a08d7ce1
 inherents = { package = "substrate-inherents", path = "../inherents" }
-log = "0.4"
-primitives = { package = "substrate-primitives", path = "../../core/primitives" }
-runtime_primitives = { package = "sr-primitives", path = "../../core/sr-primitives" }
 substrate-telemetry = { path = "../telemetry" }
 transaction_pool = { package = "substrate-transaction-pool", path = "../../core/transaction-pool" }
 
