[package]
name = "substrate-basic-authorship"
version = "2.0.0"
authors = ["Parity Technologies <admin@parity.io>"]
edition = "2018"

[dependencies]
<<<<<<< HEAD
log = "0.4"
codec = { package = "parity-scale-codec", path = "/home/thiolliere/Developpement/parity-scale-codec" }
runtime_primitives = { package = "sr-primitives", path = "../../core/sr-primitives" }
=======
>>>>>>> 713ba033
client = { package = "substrate-client", path = "../../core/client" }
codec = { package = "parity-codec", version = "4.1.1" }
consensus_common = { package = "substrate-consensus-common", path = "../../core/consensus/common" }
futures-preview = "0.3.0-alpha.17"
inherents = { package = "substrate-inherents", path = "../inherents" }
log = "0.4"
primitives = { package = "substrate-primitives", path = "../../core/primitives" }
runtime_primitives = { package = "sr-primitives", path = "../../core/sr-primitives" }
substrate-telemetry = { path = "../telemetry" }
transaction_pool = { package = "substrate-transaction-pool", path = "../../core/transaction-pool" }

[dev-dependencies]
test-client = { package = "substrate-test-runtime-client", path = "../../core/test-runtime/client" }<|MERGE_RESOLUTION|>--- conflicted
+++ resolved
@@ -5,14 +5,8 @@
 edition = "2018"
 
 [dependencies]
-<<<<<<< HEAD
-log = "0.4"
 codec = { package = "parity-scale-codec", path = "/home/thiolliere/Developpement/parity-scale-codec" }
-runtime_primitives = { package = "sr-primitives", path = "../../core/sr-primitives" }
-=======
->>>>>>> 713ba033
 client = { package = "substrate-client", path = "../../core/client" }
-codec = { package = "parity-codec", version = "4.1.1" }
 consensus_common = { package = "substrate-consensus-common", path = "../../core/consensus/common" }
 futures-preview = "0.3.0-alpha.17"
 inherents = { package = "substrate-inherents", path = "../inherents" }
