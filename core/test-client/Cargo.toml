[package]
name = "substrate-test-client"
version = "2.0.0"
authors = ["Parity Technologies <admin@parity.io>"]
edition = "2018"

[dependencies]
client = { package = "substrate-client", path = "../client" }
client-db = { package = "substrate-client-db", path = "../client/db", features = ["test-helpers"] }
consensus = { package = "substrate-consensus-common", path = "../consensus/common" }
executor = { package = "substrate-executor", path = "../executor" }
futures = { version = "0.1.27" }
hash-db = "0.12"
keyring = { package = "substrate-keyring", path = "../keyring" }
<<<<<<< HEAD
parity-codec = "3.5"
=======
parity-codec = "4.1.1"
>>>>>>> e63598b6
primitives = { package = "substrate-primitives", path = "../primitives" }
runtime_primitives = { package = "sr-primitives", path = "../sr-primitives" }
state_machine = { package = "substrate-state-machine", path = "../state-machine" }<|MERGE_RESOLUTION|>--- conflicted
+++ resolved
@@ -12,11 +12,7 @@
 futures = { version = "0.1.27" }
 hash-db = "0.12"
 keyring = { package = "substrate-keyring", path = "../keyring" }
-<<<<<<< HEAD
-parity-codec = "3.5"
-=======
 parity-codec = "4.1.1"
->>>>>>> e63598b6
 primitives = { package = "substrate-primitives", path = "../primitives" }
 runtime_primitives = { package = "sr-primitives", path = "../sr-primitives" }
 state_machine = { package = "substrate-state-machine", path = "../state-machine" }