// Copyright 2018 Parity Technologies (UK) Ltd.
// This file is part of Substrate.

// Substrate is free software: you can redistribute it and/or modify
// it under the terms of the GNU General Public License as published by
// the Free Software Foundation, either version 3 of the License, or
// (at your option) any later version.

// Substrate is distributed in the hope that it will be useful,
// but WITHOUT ANY WARRANTY; without even the implied warranty of
// MERCHANTABILITY or FITNESS FOR A PARTICULAR PURPOSE.  See the
// GNU General Public License for more details.

// You should have received a copy of the GNU General Public License
// along with Substrate.  If not, see <http://www.gnu.org/licenses/>.

//! Client extension for tests.

use client::{self, Client};
use keyring::Keyring;
use primitives::ed25519;
use runtime_primitives::traits::{Block as BlockT, Header as HeaderT};
use runtime_primitives::generic::BlockId;
use primitives::Blake2Hasher;
use runtime;
use bft;

/// Extension trait for a test client.
pub trait TestClient {
<<<<<<< HEAD
	/// Crates new client instance for tests.
	fn new_for_tests(support_changes_trie: bool) -> Self;

	/// Justify and import block to the chain.
=======
	/// Justify and import block to the chain. No finality.
>>>>>>> e722f09b
	fn justify_and_import(&self, origin: client::BlockOrigin, block: runtime::Block) -> client::error::Result<()>;

	/// Finalize a block.
	fn finalize_block(&self, id: BlockId<runtime::Block>) -> client::error::Result<()>;

	/// Returns hash of the genesis block.
	fn genesis_hash(&self) -> runtime::Hash;
}

<<<<<<< HEAD
impl TestClient for Client<Backend, Executor, runtime::Block> {
	fn new_for_tests(support_changes_trie: bool) -> Self {
		client::new_in_mem(NativeExecutor::new(), genesis_storage(support_changes_trie)).unwrap()
	}

=======
impl<B, E> TestClient for Client<B, E, runtime::Block>
    where
        B: client::backend::Backend<runtime::Block, Blake2Hasher>,
        E: client::CallExecutor<runtime::Block, Blake2Hasher>
{
>>>>>>> e722f09b
	fn justify_and_import(&self, origin: client::BlockOrigin, block: runtime::Block) -> client::error::Result<()> {
		let authorities: [ed25519::Pair; 3] = [
			Keyring::Alice.into(),
			Keyring::Bob.into(),
			Keyring::Charlie.into(),
		];
		let keys: Vec<&ed25519::Pair> = authorities.iter().collect();
		let justification = fake_justify::<runtime::Block>(&block.header, &keys);
		let justified = self.check_justification(block.header, justification)?;
		self.import_block(origin, justified, Some(block.extrinsics), false)?;

		Ok(())
	}

	fn finalize_block(&self, id: BlockId<runtime::Block>) -> client::error::Result<()> {
		self.finalize_block(id, true)
	}

	fn genesis_hash(&self) -> runtime::Hash {
		self.block_hash(0).unwrap().unwrap()
	}
}

/// Prepare fake justification for the header.
///
/// since we are in the client module we can create falsely justified
/// headers.
/// TODO: remove this in favor of custom verification pipelines for the
/// client
pub fn fake_justify<Block: BlockT>(header: &Block::Header, authorities: &[&ed25519::Pair]) -> bft::UncheckedJustification<Block::Hash> {
	let hash = header.hash();
	bft::UncheckedJustification::new(
		hash,
		authorities.iter().map(|key| {
			let msg = bft::sign_message::<Block>(
				::rhododendron::Vote::Commit(1, hash).into(),
				key,
				header.parent_hash().clone(),
			);

			match msg {
				::rhododendron::LocalizedMessage::Vote(vote) => vote.signature,
				_ => panic!("signing vote leads to signed vote"),
			}
		}).collect(),
		1,
	)
<<<<<<< HEAD
}

fn genesis_config(support_changes_trie: bool) -> GenesisConfig {
	GenesisConfig::new(support_changes_trie, vec![
		Keyring::Alice.to_raw_public().into(),
		Keyring::Bob.to_raw_public().into(),
		Keyring::Charlie.to_raw_public().into(),
	], 1000)
}

fn genesis_storage(support_changes_trie: bool) -> StorageMap {
		let mut storage = genesis_config(support_changes_trie).genesis_map();
		let block: runtime::Block = client::genesis::construct_genesis_block(&storage);
		storage.extend(additional_storage_with_genesis(&block));
		storage
=======
>>>>>>> e722f09b
}<|MERGE_RESOLUTION|>--- conflicted
+++ resolved
@@ -27,14 +27,7 @@
 
 /// Extension trait for a test client.
 pub trait TestClient {
-<<<<<<< HEAD
-	/// Crates new client instance for tests.
-	fn new_for_tests(support_changes_trie: bool) -> Self;
-
-	/// Justify and import block to the chain.
-=======
 	/// Justify and import block to the chain. No finality.
->>>>>>> e722f09b
 	fn justify_and_import(&self, origin: client::BlockOrigin, block: runtime::Block) -> client::error::Result<()>;
 
 	/// Finalize a block.
@@ -44,19 +37,11 @@
 	fn genesis_hash(&self) -> runtime::Hash;
 }
 
-<<<<<<< HEAD
-impl TestClient for Client<Backend, Executor, runtime::Block> {
-	fn new_for_tests(support_changes_trie: bool) -> Self {
-		client::new_in_mem(NativeExecutor::new(), genesis_storage(support_changes_trie)).unwrap()
-	}
-
-=======
 impl<B, E> TestClient for Client<B, E, runtime::Block>
-    where
-        B: client::backend::Backend<runtime::Block, Blake2Hasher>,
-        E: client::CallExecutor<runtime::Block, Blake2Hasher>
+	where
+		B: client::backend::Backend<runtime::Block, Blake2Hasher>,
+		E: client::CallExecutor<runtime::Block, Blake2Hasher>
 {
->>>>>>> e722f09b
 	fn justify_and_import(&self, origin: client::BlockOrigin, block: runtime::Block) -> client::error::Result<()> {
 		let authorities: [ed25519::Pair; 3] = [
 			Keyring::Alice.into(),
@@ -104,22 +89,4 @@
 		}).collect(),
 		1,
 	)
-<<<<<<< HEAD
-}
-
-fn genesis_config(support_changes_trie: bool) -> GenesisConfig {
-	GenesisConfig::new(support_changes_trie, vec![
-		Keyring::Alice.to_raw_public().into(),
-		Keyring::Bob.to_raw_public().into(),
-		Keyring::Charlie.to_raw_public().into(),
-	], 1000)
-}
-
-fn genesis_storage(support_changes_trie: bool) -> StorageMap {
-		let mut storage = genesis_config(support_changes_trie).genesis_map();
-		let block: runtime::Block = client::genesis::construct_genesis_block(&storage);
-		storage.extend(additional_storage_with_genesis(&block));
-		storage
-=======
->>>>>>> e722f09b
 }