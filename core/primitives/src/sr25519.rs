// Copyright 2017-2019 Parity Technologies (UK) Ltd.
// This file is part of Substrate.

// Substrate is free software: you can redistribute it and/or modify
// it under the terms of the GNU General Public License as published by
// the Free Software Foundation, either version 3 of the License, or
// (at your option) any later version.

// Substrate is distributed in the hope that it will be useful,
// but WITHOUT ANY WARRANTY; without even the implied warranty of
// MERCHANTABILITY or FITNESS FOR A PARTICULAR PURPOSE.  See the
// GNU General Public License for more details.

// You should have received a copy of the GNU General Public License
// along with Substrate.  If not, see <http://www.gnu.org/licenses/>.

// tag::description[]
//! Simple sr25519 (Schnorr-Ristretto) API.
//!
//! Note: `CHAIN_CODE_LENGTH` must be equal to `crate::crypto::JUNCTION_ID_LEN`
//! for this to work.
// end::description[]

#[cfg(feature = "std")]
use schnorrkel::{signing_context, Keypair, SecretKey, MiniSecretKey, PublicKey,
	derive::{Derivation, ChainCode, CHAIN_CODE_LENGTH}
};
#[cfg(feature = "std")]
use substrate_bip39::mini_secret_from_entropy;
#[cfg(feature = "std")]
use bip39::{Mnemonic, Language, MnemonicType};
#[cfg(feature = "std")]
use crate::crypto::{Pair as TraitPair, DeriveJunction, Infallible, SecretStringError, Derive, Ss58Codec};
<<<<<<< HEAD
use crate::crypto::{key_types, KeyTypeId, UncheckedFrom, TypedKey};
=======
use crate::crypto::{key_types, KeyTypeId, Public as TraitPublic, TypedKey, UncheckedFrom};
>>>>>>> 47586361
use crate::hash::{H256, H512};
use parity_codec::{Encode, Decode};

#[cfg(feature = "std")]
use serde::{de, Deserialize, Deserializer, Serialize, Serializer};
#[cfg(feature = "std")]
use schnorrkel::keys::{MINI_SECRET_KEY_LENGTH, SECRET_KEY_LENGTH};

// signing context
#[cfg(feature = "std")]
const SIGNING_CTX: &[u8] = b"substrate";

/// An Schnorrkel/Ristretto x25519 ("sr25519") public key.
#[derive(PartialEq, Eq, PartialOrd, Ord, Clone, Encode, Decode, Default)]
pub struct Public(pub [u8; 32]);

/// An Schnorrkel/Ristretto x25519 ("sr25519") key pair.
#[cfg(feature = "std")]
pub struct Pair(Keypair);

#[cfg(feature = "std")]
impl Clone for Pair {
	fn clone(&self) -> Self {
		Pair(schnorrkel::Keypair {
			public: self.0.public.clone(),
			secret: schnorrkel::SecretKey::from_bytes(&self.0.secret.to_bytes()[..])
				.expect("key is always the correct size; qed")
		})
	}
}

impl AsRef<Public> for Public {
	fn as_ref(&self) -> &Public {
		&self
	}
}

impl AsRef<[u8; 32]> for Public {
	fn as_ref(&self) -> &[u8; 32] {
		&self.0
	}
}

impl AsRef<[u8]> for Public {
	fn as_ref(&self) -> &[u8] {
		&self.0[..]
	}
}

impl AsMut<[u8]> for Public {
	fn as_mut(&mut self) -> &mut [u8] {
		&mut self.0[..]
	}
}

impl From<Public> for [u8; 32] {
	fn from(x: Public) -> [u8; 32] {
		x.0
	}
}

impl From<Public> for H256 {
	fn from(x: Public) -> H256 {
		x.0.into()
	}
}

impl UncheckedFrom<[u8; 32]> for Public {
	fn unchecked_from(x: [u8; 32]) -> Self {
		Public::from_raw(x)
	}
}

impl UncheckedFrom<H256> for Public {
	fn unchecked_from(x: H256) -> Self {
		Public::from_h256(x)
	}
}

#[cfg(feature = "std")]
impl ::std::fmt::Display for Public {
	fn fmt(&self, f: &mut ::std::fmt::Formatter) -> ::std::fmt::Result {
		write!(f, "{}", self.to_ss58check())
	}
}

#[cfg(feature = "std")]
impl ::std::fmt::Debug for Public {
	fn fmt(&self, f: &mut ::std::fmt::Formatter) -> ::std::fmt::Result {
		let s = self.to_ss58check();
		write!(f, "{} ({}...)", crate::hexdisplay::HexDisplay::from(&self.0), &s[0..8])
	}
}

#[cfg(feature = "std")]
impl Serialize for Public {
	fn serialize<S>(&self, serializer: S) -> Result<S::Ok, S::Error> where S: Serializer {
		serializer.serialize_str(&self.to_ss58check())
	}
}

#[cfg(feature = "std")]
impl<'de> Deserialize<'de> for Public {
	fn deserialize<D>(deserializer: D) -> Result<Self, D::Error> where D: Deserializer<'de> {
		Public::from_ss58check(&String::deserialize(deserializer)?)
			.map_err(|e| de::Error::custom(format!("{:?}", e)))
	}
}

#[cfg(feature = "std")]
impl ::std::hash::Hash for Public {
	fn hash<H: ::std::hash::Hasher>(&self, state: &mut H) {
		self.0.hash(state);
	}
}

/// An Schnorrkel/Ristretto x25519 ("sr25519") signature.
///
/// Instead of importing it for the local module, alias it to be available as a public type
#[derive(Encode, Decode)]
pub struct Signature(pub [u8; 64]);

impl Clone for Signature {
	fn clone(&self) -> Self {
		let mut r = [0u8; 64];
		r.copy_from_slice(&self.0[..]);
		Signature(r)
	}
}

impl Default for Signature {
	fn default() -> Self {
		Signature([0u8; 64])
	}
}

impl PartialEq for Signature {
	fn eq(&self, b: &Self) -> bool {
		&self.0[..] == &b.0[..]
	}
}

impl Eq for Signature {}

impl From<Signature> for [u8; 64] {
	fn from(v: Signature) -> [u8; 64] {
		v.0
	}
}

impl From<Signature> for H512 {
	fn from(v: Signature) -> H512 {
		H512::from(v.0)
	}
}

impl AsRef<[u8; 64]> for Signature {
	fn as_ref(&self) -> &[u8; 64] {
		&self.0
	}
}

impl AsRef<[u8]> for Signature {
	fn as_ref(&self) -> &[u8] {
		&self.0[..]
	}
}

impl AsMut<[u8]> for Signature {
	fn as_mut(&mut self) -> &mut [u8] {
		&mut self.0[..]
	}
}

#[cfg(feature = "std")]
impl From<schnorrkel::Signature> for Signature {
	fn from(s: schnorrkel::Signature) -> Signature {
		Signature(s.to_bytes())
	}
}

#[cfg(feature = "std")]
impl std::fmt::Debug for Signature {
	fn fmt(&self, f: &mut ::std::fmt::Formatter) -> ::std::fmt::Result {
		write!(f, "{}", crate::hexdisplay::HexDisplay::from(&self.0))
	}
}

#[cfg(feature = "std")]
impl std::hash::Hash for Signature {
	fn hash<H: std::hash::Hasher>(&self, state: &mut H) {
		std::hash::Hash::hash(&self.0[..], state);
	}
}

/// A localized signature also contains sender information.
/// NOTE: Encode and Decode traits are supported in ed25519 but not possible for now here.
#[cfg(feature = "std")]
#[derive(PartialEq, Eq, Clone, Debug)]
pub struct LocalizedSignature {
	/// The signer of the signature.
	pub signer: Public,
	/// The signature itself.
	pub signature: Signature,
}

impl Signature {
	/// A new instance from the given 64-byte `data`.
	///
	/// NOTE: No checking goes on to ensure this is a real signature. Only use
	/// it if you are certain that the array actually is a signature, or if you
	/// immediately verify the signature.  All functions that verify signatures
	/// will fail if the `Signature` is not actually a valid signature.
	pub fn from_raw(data: [u8; 64]) -> Signature {
		Signature(data)
	}

	/// A new instance from the given slice that should be 64 bytes long.
	///
	/// NOTE: No checking goes on to ensure this is a real signature. Only use it if
	/// you are certain that the array actually is a signature. GIGO!
	pub fn from_slice(data: &[u8]) -> Self {
		let mut r = [0u8; 64];
		r.copy_from_slice(data);
		Signature(r)
	}

	/// A new instance from an H512.
	///
	/// NOTE: No checking goes on to ensure this is a real signature. Only use it if
	/// you are certain that the array actually is a signature. GIGO!
	pub fn from_h512(v: H512) -> Signature {
		Signature(v.into())
	}
}

#[cfg(feature = "std")]
impl Derive for Public {
	/// Derive a child key from a series of given junctions.
	///
	/// `None` if there are any hard junctions in there.
	fn derive<Iter: Iterator<Item=DeriveJunction>>(&self, path: Iter) -> Option<Public> {
		let mut acc = PublicKey::from_bytes(self.as_ref()).ok()?;
		for j in path {
			match j {
				DeriveJunction::Soft(cc) => acc = acc.derived_key_simple(ChainCode(cc), &[]).0,
				DeriveJunction::Hard(_cc) => return None,
			}
		}
		Some(Self(acc.to_bytes()))
	}
}

impl Public {
	/// A new instance from the given 32-byte `data`.
	///
	/// NOTE: No checking goes on to ensure this is a real public key. Only use it if
	/// you are certain that the array actually is a pubkey. GIGO!
	pub fn from_raw(data: [u8; 32]) -> Self {
		Public(data)
	}

	/// A new instance from an H256.
	///
	/// NOTE: No checking goes on to ensure this is a real public key. Only use it if
	/// you are certain that the array actually is a pubkey. GIGO!
	pub fn from_h256(x: H256) -> Self {
		Public(x.into())
	}

	/// Return a slice filled with raw data.
	pub fn as_array_ref(&self) -> &[u8; 32] {
		self.as_ref()
	}
}

impl TraitPublic for Public {
	/// A new instance from the given slice that should be 32 bytes long.
	///
	/// NOTE: No checking goes on to ensure this is a real public key. Only use it if
	/// you are certain that the array actually is a pubkey. GIGO!
	fn from_slice(data: &[u8]) -> Self {
		let mut r = [0u8; 32];
		r.copy_from_slice(data);
		Public(r)
	}

	/// Return a `Vec<u8>` filled with raw data.
	#[cfg(feature = "std")]
	fn to_raw_vec(&self) -> Vec<u8> {
		self.0.to_vec()
	}

	/// Return a slice filled with raw data.
	fn as_slice(&self) -> &[u8] {
		&self.0
	}
}

#[cfg(feature = "std")]
impl AsRef<Pair> for Pair {
	fn as_ref(&self) -> &Pair {
		&self
	}
}

#[cfg(feature = "std")]
impl From<MiniSecretKey> for Pair {
	fn from(sec: MiniSecretKey) -> Pair {
		Pair(sec.expand_to_keypair())
	}
}

#[cfg(feature = "std")]
impl From<SecretKey> for Pair {
	fn from(sec: SecretKey) -> Pair {
		Pair(Keypair::from(sec))
	}
}

#[cfg(feature = "std")]
impl From<schnorrkel::Keypair> for Pair {
	fn from(p: schnorrkel::Keypair) -> Pair {
		Pair(p)
	}
}

#[cfg(feature = "std")]
impl From<Pair> for schnorrkel::Keypair {
	fn from(p: Pair) -> schnorrkel::Keypair {
		p.0
	}
}

#[cfg(feature = "std")]
impl AsRef<schnorrkel::Keypair> for Pair {
	fn as_ref(&self) -> &schnorrkel::Keypair {
		&self.0
	}
}

/// Derive a single hard junction.
#[cfg(feature = "std")]
fn derive_hard_junction(secret: &SecretKey, cc: &[u8; CHAIN_CODE_LENGTH]) -> SecretKey {
	secret.hard_derive_mini_secret_key(Some(ChainCode(cc.clone())), b"").0.expand()
}

#[cfg(feature = "std")]
type Seed = [u8; MINI_SECRET_KEY_LENGTH];

#[cfg(feature = "std")]
impl TraitPair for Pair {
	type Public = Public;
	type Seed = Seed;
	type Signature = Signature;
	type DeriveError = Infallible;

	/// Make a new key pair from raw secret seed material.
	///
	/// This is generated using schnorrkel's Mini-Secret-Keys.
	///
	/// A MiniSecretKey is literally what Ed25519 calls a SecretKey, which is just 32 random bytes.
	fn from_seed(seed: &Seed) -> Pair {
		Self::from_seed_slice(&seed[..])
			.expect("32 bytes can always build a key; qed")
	}

	/// Get the public key.
	fn public(&self) -> Public {
		let mut pk = [0u8; 32];
		pk.copy_from_slice(&self.0.public.to_bytes());
		Public(pk)
	}

	/// Make a new key pair from secret seed material. The slice must be 32 bytes long or it
	/// will return `None`.
	///
	/// You should never need to use this; generate(), generate_with_phrase(), from_phrase()
	fn from_seed_slice(seed: &[u8]) -> Result<Pair, SecretStringError> {
		match seed.len() {
			MINI_SECRET_KEY_LENGTH => {
				Ok(Pair(
					MiniSecretKey::from_bytes(seed)
						.map_err(|_| SecretStringError::InvalidSeed)?
						.expand_to_keypair()
				))
			}
			SECRET_KEY_LENGTH => {
				Ok(Pair(
					SecretKey::from_bytes(seed)
						.map_err(|_| SecretStringError::InvalidSeed)?
						.to_keypair()
				))
			}
			_ => Err(SecretStringError::InvalidSeedLength)
		}
	}

	/// Generate a key from the phrase, password and derivation path.
	fn from_standard_components<I: Iterator<Item=DeriveJunction>>(
		phrase: &str,
		password: Option<&str>,
		path: I
	) -> Result<Pair, SecretStringError> {
		Self::from_phrase(phrase, password)?.0
			.derive(path)
			.map_err(|_| SecretStringError::InvalidPath)
	}

	fn generate_with_phrase(password: Option<&str>) -> (Pair, String, Seed) {
		let mnemonic = Mnemonic::new(MnemonicType::Words12, Language::English);
		let phrase = mnemonic.phrase();
		let (pair, seed) = Self::from_phrase(phrase, password)
			.expect("All phrases generated by Mnemonic are valid; qed");
		(
			pair,
			phrase.to_owned(),
			seed,
		)
	}

	fn from_phrase(phrase: &str, password: Option<&str>) -> Result<(Pair, Seed), SecretStringError> {
		Mnemonic::from_phrase(phrase, Language::English)
			.map_err(|_| SecretStringError::InvalidPhrase)
			.map(|m| Self::from_entropy(m.entropy(), password))
	}

	fn derive<Iter: Iterator<Item=DeriveJunction>>(&self, path: Iter) -> Result<Pair, Self::DeriveError> {
		let init = self.0.secret.clone();
		let result = path.fold(init, |acc, j| match j {
			DeriveJunction::Soft(cc) => acc.derived_key_simple(ChainCode(cc), &[]).0,
			DeriveJunction::Hard(cc) => derive_hard_junction(&acc, &cc),
		});
		Ok(Self(result.into()))
	}

	fn sign(&self, message: &[u8]) -> Signature {
		let context = signing_context(SIGNING_CTX);
		self.0.sign(context.bytes(message)).into()
	}

	/// Verify a signature on a message. Returns true if the signature is good.
	fn verify<P: AsRef<Self::Public>, M: AsRef<[u8]>>(sig: &Self::Signature, message: M, pubkey: P) -> bool {
		let signature: schnorrkel::Signature = match schnorrkel::Signature::from_bytes(&sig.as_ref()) {
			Ok(some_signature) => some_signature,
			Err(_) => return false
		};
		match PublicKey::from_bytes(pubkey.as_ref().as_slice()) {
			Ok(pk) => pk.verify(
				signing_context(SIGNING_CTX).bytes(message.as_ref()), &signature
			),
			Err(_) => false,
		}
	}

	/// Verify a signature on a message. Returns true if the signature is good.
	fn verify_weak<P: AsRef<[u8]>, M: AsRef<[u8]>>(sig: &[u8], message: M, pubkey: P) -> bool {
		let signature: schnorrkel::Signature = match schnorrkel::Signature::from_bytes(sig) {
			Ok(some_signature) => some_signature,
			Err(_) => return false
		};
		match PublicKey::from_bytes(pubkey.as_ref()) {
			Ok(pk) => pk.verify(
				signing_context(SIGNING_CTX).bytes(message.as_ref()), &signature
			),
			Err(_) => false,
		}
	}

	/// Return a vec filled with raw data.
	fn to_raw_vec(&self) -> Vec<u8> {
		self.0.secret.to_bytes().to_vec()
	}
}

#[cfg(feature = "std")]
impl Pair {
	/// Make a new key pair from binary data derived from a valid seed phrase.
	///
	/// This uses a key derivation function to convert the entropy into a seed, then returns
	/// the pair generated from it.
	pub fn from_entropy(entropy: &[u8], password: Option<&str>) -> (Pair, Seed) {
		let mini_key: MiniSecretKey = mini_secret_from_entropy(entropy, password.unwrap_or(""))
			.expect("32 bytes can always build a key; qed");

		let kp = mini_key.expand_to_keypair();
		(Pair(kp), mini_key.to_bytes())
	}
}

impl TypedKey for Public {
<<<<<<< HEAD
	const KEY_TYPE: KeyTypeId = key_types::ED25519;
=======
	const KEY_TYPE: KeyTypeId = key_types::SR25519;
}

impl TypedKey for Signature {
	const KEY_TYPE: KeyTypeId = key_types::SR25519;
}

#[cfg(feature = "std")]
impl TypedKey for Pair {
	const KEY_TYPE: KeyTypeId = key_types::SR25519;
>>>>>>> 47586361
}

#[cfg(test)]
mod test {
	use super::*;
	use crate::crypto::{Ss58Codec, DEV_PHRASE, DEV_ADDRESS};
	use hex_literal::hex;

	#[test]
	fn default_phrase_should_be_used() {
		assert_eq!(
			Pair::from_string("//Alice///password", None).unwrap().public(),
			Pair::from_string(&format!("{}//Alice", DEV_PHRASE), Some("password")).unwrap().public(),
		);
		assert_eq!(
			Pair::from_string(&format!("{}/Alice", DEV_PHRASE), None).as_ref().map(Pair::public),
			Pair::from_string("/Alice", None).as_ref().map(Pair::public)
		);
	}

	#[test]
	fn default_address_should_be_used() {
		assert_eq!(
			Public::from_string(&format!("{}/Alice", DEV_ADDRESS)),
			Public::from_string("/Alice")
		);
	}

	#[test]
	fn default_phrase_should_correspond_to_default_address() {
		assert_eq!(
			Pair::from_string(&format!("{}/Alice", DEV_PHRASE), None).unwrap().public(),
			Public::from_string(&format!("{}/Alice", DEV_ADDRESS)).unwrap(),
		);
		assert_eq!(
			Pair::from_string("/Alice", None).unwrap().public(),
			Public::from_string("/Alice").unwrap()
		);
	}

	#[test]
	fn derive_soft_should_work() {
		let pair = Pair::from_seed(&hex!(
			"9d61b19deffd5a60ba844af492ec2cc44449c5697b326919703bac031cae7f60"
		));
		let derive_1 = pair.derive(Some(DeriveJunction::soft(1)).into_iter()).unwrap();
		let derive_1b = pair.derive(Some(DeriveJunction::soft(1)).into_iter()).unwrap();
		let derive_2 = pair.derive(Some(DeriveJunction::soft(2)).into_iter()).unwrap();
		assert_eq!(derive_1.public(), derive_1b.public());
		assert_ne!(derive_1.public(), derive_2.public());
	}

	#[test]
	fn derive_hard_should_work() {
		let pair = Pair::from_seed(&hex!(
			"9d61b19deffd5a60ba844af492ec2cc44449c5697b326919703bac031cae7f60"
		));
		let derive_1 = pair.derive(Some(DeriveJunction::hard(1)).into_iter()).unwrap();
		let derive_1b = pair.derive(Some(DeriveJunction::hard(1)).into_iter()).unwrap();
		let derive_2 = pair.derive(Some(DeriveJunction::hard(2)).into_iter()).unwrap();
		assert_eq!(derive_1.public(), derive_1b.public());
		assert_ne!(derive_1.public(), derive_2.public());
	}

	#[test]
	fn derive_soft_public_should_work() {
		let pair = Pair::from_seed(&hex!(
			"9d61b19deffd5a60ba844af492ec2cc44449c5697b326919703bac031cae7f60"
		));
		let path = Some(DeriveJunction::soft(1));
		let pair_1 = pair.derive(path.clone().into_iter()).unwrap();
		let public_1 = pair.public().derive(path.into_iter()).unwrap();
		assert_eq!(pair_1.public(), public_1);
	}

	#[test]
	fn derive_hard_public_should_fail() {
		let pair = Pair::from_seed(&hex!(
			"9d61b19deffd5a60ba844af492ec2cc44449c5697b326919703bac031cae7f60"
		));
		let path = Some(DeriveJunction::hard(1));
		assert!(pair.public().derive(path.into_iter()).is_none());
	}

	#[test]
	fn sr_test_vector_should_work() {
		let pair = Pair::from_seed(&hex!(
			"9d61b19deffd5a60ba844af492ec2cc44449c5697b326919703bac031cae7f60"
		));
		let public = pair.public();
		assert_eq!(
			public,
			Public::from_raw(hex!(
				"44a996beb1eef7bdcab976ab6d2ca26104834164ecf28fb375600576fcc6eb0f"
			))
		);
		let message = b"";
		let signature = pair.sign(message);
		assert!(Pair::verify(&signature, &message[..], &public));
	}

	#[test]
	fn generated_pair_should_work() {
		let (pair, _) = Pair::generate();
		let public = pair.public();
		let message = b"Something important";
		let signature = pair.sign(&message[..]);
		assert!(Pair::verify(&signature, &message[..], &public));
	}

	#[test]
	fn seeded_pair_should_work() {

		let pair = Pair::from_seed(b"12345678901234567890123456789012");
		let public = pair.public();
		assert_eq!(
			public,
			Public::from_raw(hex!(
				"741c08a06f41c596608f6774259bd9043304adfa5d3eea62760bd9be97634d63"
			))
		);
		let message = hex!("2f8c6129d816cf51c374bc7f08c3e63ed156cf78aefb4a6550d97b87997977ee00000000000000000200d75a980182b10ab7d54bfed3c964073a0ee172f3daa62325af021a68f707511a4500000000000000");
		let signature = pair.sign(&message[..]);
		assert!(Pair::verify(&signature, &message[..], &public));
	}

	#[test]
	fn ss58check_roundtrip_works() {
		let (pair, _) = Pair::generate();
		let public = pair.public();
		let s = public.to_ss58check();
		println!("Correct: {}", s);
		let cmp = Public::from_ss58check(&s).unwrap();
		assert_eq!(cmp, public);
	}

	#[test]
	fn verify_from_wasm_works() {
		// The values in this test case are compared to the output of `node-test.js` in schnorrkel-js.
		//
		// This is to make sure that the wasm library is compatible.
		let pk = Pair::from_seed(
			&hex!("0000000000000000000000000000000000000000000000000000000000000000")
		);
		let public = pk.public();
		let js_signature = Signature::from_raw(
			hex!("28a854d54903e056f89581c691c1f7d2ff39f8f896c9e9c22475e60902cc2b3547199e0e91fa32902028f2ca2355e8cdd16cfe19ba5e8b658c94aa80f3b81a00")
		);
		assert!(Pair::verify(&js_signature, b"SUBSTRATE", public));
	}
}<|MERGE_RESOLUTION|>--- conflicted
+++ resolved
@@ -31,11 +31,7 @@
 use bip39::{Mnemonic, Language, MnemonicType};
 #[cfg(feature = "std")]
 use crate::crypto::{Pair as TraitPair, DeriveJunction, Infallible, SecretStringError, Derive, Ss58Codec};
-<<<<<<< HEAD
-use crate::crypto::{key_types, KeyTypeId, UncheckedFrom, TypedKey};
-=======
 use crate::crypto::{key_types, KeyTypeId, Public as TraitPublic, TypedKey, UncheckedFrom};
->>>>>>> 47586361
 use crate::hash::{H256, H512};
 use parity_codec::{Encode, Decode};
 
@@ -527,9 +523,6 @@
 }
 
 impl TypedKey for Public {
-<<<<<<< HEAD
-	const KEY_TYPE: KeyTypeId = key_types::ED25519;
-=======
 	const KEY_TYPE: KeyTypeId = key_types::SR25519;
 }
 
@@ -540,7 +533,6 @@
 #[cfg(feature = "std")]
 impl TypedKey for Pair {
 	const KEY_TYPE: KeyTypeId = key_types::SR25519;
->>>>>>> 47586361
 }
 
 #[cfg(test)]
