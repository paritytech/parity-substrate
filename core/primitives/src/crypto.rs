// Copyright 2017-2019 Parity Technologies (UK) Ltd.
// This file is part of Substrate.

// Substrate is free software: you can redistribute it and/or modify
// it under the terms of the GNU General Public License as published by
// the Free Software Foundation, either version 3 of the License, or
// (at your option) any later version.

// Substrate is distributed in the hope that it will be useful,
// but WITHOUT ANY WARRANTY; without even the implied warranty of
// MERCHANTABILITY or FITNESS FOR A PARTICULAR PURPOSE.  See the
// GNU General Public License for more details.

// You should have received a copy of the GNU General Public License
// along with Substrate.  If not, see <http://www.gnu.org/licenses/>.

// tag::description[]
//! Cryptographic utilities.
// end::description[]

#[cfg(feature ="std")]
use rstd::convert::{TryFrom, TryInto};
#[cfg(feature = "std")]
use parking_lot::Mutex;
#[cfg(feature = "std")]
use rand::{RngCore, rngs::OsRng};
<<<<<<< HEAD
use parity_codec::{Encode, Decode};
=======
#[cfg(feature = "std")]
use codec::{Encode, Decode};
>>>>>>> 31983882
#[cfg(feature = "std")]
use regex::Regex;
#[cfg(feature = "std")]
use base58::{FromBase58, ToBase58};
#[cfg(feature = "std")]
use std::hash::Hash;
use zeroize::Zeroize;
#[doc(hidden)]
pub use rstd::ops::Deref;

/// The root phrase for our publicly known keys.
pub const DEV_PHRASE: &str = "bottom drive obey lake curtain smoke basket hold race lonely fit walk";

/// The address of the associated root phrase for our publicly known keys.
pub const DEV_ADDRESS: &str = "5DfhGyQdFobKM8NsWvEeAKk5EQQgYe9AydgJ7rMB6E1EqRzV";

/// The infallible type.
#[derive(Debug)]
pub enum Infallible {}

/// The length of the junction identifier. Note that this is also referred to as the
/// `CHAIN_CODE_LENGTH` in the context of Schnorrkel.
#[cfg(feature = "std")]
pub const JUNCTION_ID_LEN: usize = 32;

/// Similar to `From`, except that the onus is on the part of the caller to ensure
/// that data passed in makes sense. Basically, you're not guaranteed to get anything
/// sensible out.
pub trait UncheckedFrom<T> {
	/// Convert from an instance of `T` to Self. This is not guaranteed to be
	/// whatever counts as a valid instance of `T` and it's up to the caller to
	/// ensure that it makes sense.
	fn unchecked_from(t: T) -> Self;
}

/// The counterpart to `UncheckedFrom`.
pub trait UncheckedInto<T> {
	/// The counterpart to `unchecked_from`.
	fn unchecked_into(self) -> T;
}

impl<S, T: UncheckedFrom<S>> UncheckedInto<T> for S {
	fn unchecked_into(self) -> T {
		T::unchecked_from(self)
	}
}

/// A store for sensitive data.
///
/// Calls `Zeroize::zeroize` upon `Drop`.
#[derive(Clone)]
pub struct Protected<T: Zeroize>(T);

impl<T: Zeroize> AsRef<T> for Protected<T> {
	fn as_ref(&self) -> &T {
		&self.0
	}
}

impl<T: Zeroize> rstd::ops::Deref for Protected<T> {
	type Target = T;

	fn deref(&self) -> &T {
		&self.0
	}
}

#[cfg(feature = "std")]
impl<T: Zeroize> std::fmt::Debug for Protected<T> {
	fn fmt(&self, fmt: &mut std::fmt::Formatter) -> std::fmt::Result {
		write!(fmt, "<protected>")
	}
}

impl<T: Zeroize> From<T> for Protected<T> {
	fn from(t: T) -> Self {
		Protected(t)
	}
}

impl<T: Zeroize> Zeroize for Protected<T> {
	fn zeroize(&mut self) {
		self.0.zeroize()
	}
}

impl<T: Zeroize> Drop for Protected<T> {
	fn drop(&mut self) {
		self.zeroize()
	}
}

/// An error with the interpretation of a secret.
#[derive(Debug, Clone, PartialEq, Eq)]
#[cfg(feature = "std")]
pub enum SecretStringError {
	/// The overall format was invalid (e.g. the seed phrase contained symbols).
	InvalidFormat,
	/// The seed phrase provided is not a valid BIP39 phrase.
	InvalidPhrase,
	/// The supplied password was invalid.
	InvalidPassword,
	/// The seed is invalid (bad content).
	InvalidSeed,
	/// The seed has an invalid length.
	InvalidSeedLength,
	/// The derivation path was invalid (e.g. contains soft junctions when they are not supported).
	InvalidPath,
}

/// A since derivation junction description. It is the single parameter used when creating
/// a new secret key from an existing secret key and, in the case of `SoftRaw` and `SoftIndex`
/// a new public key from an existing public key.
#[derive(Copy, Clone, Eq, PartialEq, Hash, Debug, Encode, Decode)]
#[cfg(feature = "std")]
pub enum DeriveJunction {
	/// Soft (vanilla) derivation. Public keys have a correspondent derivation.
	Soft([u8; JUNCTION_ID_LEN]),
	/// Hard ("hardened") derivation. Public keys do not have a correspondent derivation.
	Hard([u8; JUNCTION_ID_LEN]),
}

#[cfg(feature = "std")]
impl DeriveJunction {
	/// Consume self to return a soft derive junction with the same chain code.
	pub fn soften(self) -> Self { DeriveJunction::Soft(self.unwrap_inner()) }

	/// Consume self to return a hard derive junction with the same chain code.
	pub fn harden(self) -> Self { DeriveJunction::Hard(self.unwrap_inner()) }

	/// Create a new soft (vanilla) DeriveJunction from a given, encodable, value.
	///
	/// If you need a hard junction, use `hard()`.
	pub fn soft<T: Encode>(index: T) -> Self {
		let mut cc: [u8; JUNCTION_ID_LEN] = Default::default();
		index.using_encoded(|data| if data.len() > JUNCTION_ID_LEN {
			let hash_result = blake2_rfc::blake2b::blake2b(JUNCTION_ID_LEN, &[], data);
			let hash = hash_result.as_bytes();
			cc.copy_from_slice(hash);
		} else {
			cc[0..data.len()].copy_from_slice(data);
		});
		DeriveJunction::Soft(cc)
	}

	/// Create a new hard (hardened) DeriveJunction from a given, encodable, value.
	///
	/// If you need a soft junction, use `soft()`.
	pub fn hard<T: Encode>(index: T) -> Self {
		Self::soft(index).harden()
	}

	/// Consume self to return the chain code.
	pub fn unwrap_inner(self) -> [u8; JUNCTION_ID_LEN] {
		match self {
			DeriveJunction::Hard(c) | DeriveJunction::Soft(c) => c,
		}
	}

	/// Get a reference to the inner junction id.
	pub fn inner(&self) -> &[u8; JUNCTION_ID_LEN] {
		match self {
			DeriveJunction::Hard(ref c) | DeriveJunction::Soft(ref c) => c,
		}
	}

	/// Return `true` if the junction is soft.
	pub fn is_soft(&self) -> bool {
		match *self {
			DeriveJunction::Soft(_) => true,
			_ => false,
		}
	}

	/// Return `true` if the junction is hard.
	pub fn is_hard(&self) -> bool {
		match *self {
			DeriveJunction::Hard(_) => true,
			_ => false,
		}
	}
}

#[cfg(feature = "std")]
impl<T: AsRef<str>> From<T> for DeriveJunction {
	fn from(j: T) -> DeriveJunction {
		let j = j.as_ref();
		let (code, hard) = if j.starts_with("/") {
			(&j[1..], true)
		} else {
			(j, false)
		};

		let res = if let Ok(n) = str::parse::<u64>(code) {
			// number
			DeriveJunction::soft(n)
		} else {
			// something else
			DeriveJunction::soft(code)
		};

		if hard {
			res.harden()
		} else {
			res
		}
	}
}

/// An error type for SS58 decoding.
#[cfg(feature = "std")]
#[derive(Clone, Copy, Eq, PartialEq, Debug)]
pub enum PublicError {
	/// Bad alphabet.
	BadBase58,
	/// Bad length.
	BadLength,
	/// Unknown version.
	UnknownVersion,
	/// Invalid checksum.
	InvalidChecksum,
	/// Invalid format.
	InvalidFormat,
	/// Invalid derivation path.
	InvalidPath,
}

/// Key that can be encoded to/from SS58.
#[cfg(feature = "std")]
pub trait Ss58Codec: Sized {
	/// Some if the string is a properly encoded SS58Check address.
	fn from_ss58check(s: &str) -> Result<Self, PublicError> {
		Self::from_ss58check_with_version(s)
			.and_then(|(r, v)| match v {
				Ss58AddressFormat::SubstrateAccountDirect => Ok(r),
				v if v == *DEFAULT_VERSION.lock() => Ok(r),
				_ => Err(PublicError::UnknownVersion),
			})
	}
	/// Some if the string is a properly encoded SS58Check address.
	fn from_ss58check_with_version(s: &str) -> Result<(Self, Ss58AddressFormat), PublicError>;
	/// Some if the string is a properly encoded SS58Check address, optionally with
	/// a derivation path following.
	fn from_string(s: &str) -> Result<Self, PublicError> {
		Self::from_string_with_version(s)
			.and_then(|(r, v)| match v {
				Ss58AddressFormat::SubstrateAccountDirect => Ok(r),
				v if v == *DEFAULT_VERSION.lock() => Ok(r),
				_ => Err(PublicError::UnknownVersion),
			})
	}

	/// Return the ss58-check string for this key.
	fn to_ss58check_with_version(&self, version: Ss58AddressFormat) -> String;
	/// Return the ss58-check string for this key.
	fn to_ss58check(&self) -> String { self.to_ss58check_with_version(*DEFAULT_VERSION.lock()) }
	/// Some if the string is a properly encoded SS58Check address, optionally with
	/// a derivation path following.
	fn from_string_with_version(s: &str) -> Result<(Self, Ss58AddressFormat), PublicError> {
		Self::from_ss58check_with_version(s)
	}
}

/// Derivable key trait.
pub trait Derive: Sized {
	/// Derive a child key from a series of given junctions.
	///
	/// Will be `None` for public keys if there are any hard junctions in there.
	#[cfg(feature = "std")]
	fn derive<Iter: Iterator<Item=DeriveJunction>>(&self, _path: Iter) -> Option<Self> {
		None
	}
}

#[cfg(feature = "std")]
const PREFIX: &[u8] = b"SS58PRE";

#[cfg(feature = "std")]
fn ss58hash(data: &[u8]) -> blake2_rfc::blake2b::Blake2bResult {
	let mut context = blake2_rfc::blake2b::Blake2b::new(64);
	context.update(PREFIX);
	context.update(data);
	context.finalize()
}

#[cfg(feature = "std")]
lazy_static::lazy_static! {
	static ref DEFAULT_VERSION: Mutex<Ss58AddressFormat>
		= Mutex::new(Ss58AddressFormat::SubstrateAccountDirect);
}

/// A known address (sub)format/network ID for SS58.
#[cfg(feature = "std")]
#[derive(Copy, Clone, PartialEq, Eq)]
pub enum Ss58AddressFormat {
	/// Any Substrate network, direct checksum, standard account (*25519).
	SubstrateAccountDirect,
	/// Polkadot Relay-chain, direct checksum, standard account (*25519).
	PolkadotAccountDirect,
	/// Kusama Relay-chain, direct checksum, standard account (*25519).
	KusamaAccountDirect,
	/// Use a manually provided numeric value.
	Custom(u8),
}

#[cfg(feature = "std")]
impl From<Ss58AddressFormat> for u8 {
	fn from(x: Ss58AddressFormat) -> u8 {
		match x {
			Ss58AddressFormat::SubstrateAccountDirect => 42,
			Ss58AddressFormat::PolkadotAccountDirect => 0,
			Ss58AddressFormat::KusamaAccountDirect => 2,
			Ss58AddressFormat::Custom(n) => n,
		}
	}
}

#[cfg(feature = "std")]
impl TryFrom<u8> for Ss58AddressFormat {
	type Error = ();
	fn try_from(x: u8) -> Result<Ss58AddressFormat, ()> {
		match x {
			42 => Ok(Ss58AddressFormat::SubstrateAccountDirect),
			0 => Ok(Ss58AddressFormat::PolkadotAccountDirect),
			2 => Ok(Ss58AddressFormat::KusamaAccountDirect),
			_ => Err(()),
		}
	}
}

#[cfg(feature = "std")]
impl<'a> TryFrom<&'a str> for Ss58AddressFormat {
	type Error = ();
	fn try_from(x: &'a str) -> Result<Ss58AddressFormat, ()> {
		match x {
			"substrate" => Ok(Ss58AddressFormat::SubstrateAccountDirect),
			"polkadot" => Ok(Ss58AddressFormat::PolkadotAccountDirect),
			"kusama" => Ok(Ss58AddressFormat::KusamaAccountDirect),
			a => a.parse::<u8>().map(Ss58AddressFormat::Custom).map_err(|_| ()),
		}
	}
}

#[cfg(feature = "std")]
impl From<Ss58AddressFormat> for String {
	fn from(x: Ss58AddressFormat) -> String {
		match x {
			Ss58AddressFormat::SubstrateAccountDirect => "substrate".into(),
			Ss58AddressFormat::PolkadotAccountDirect => "polkadot".into(),
			Ss58AddressFormat::KusamaAccountDirect => "kusama".into(),
			Ss58AddressFormat::Custom(x) => x.to_string(),
		}
	}
}

/// Set the default "version" (actually, this is a bit of a misnomer and the version byte is
/// typically used not just to encode format/version but also network identity) that is used for
/// encoding and decoding SS58 addresses. If an unknown version is provided then it fails.
///
/// Current known "versions" are:
/// - 0 direct (payload) checksum for 32-byte *25519 Polkadot addresses.
/// - 2 direct (payload) checksum for 32-byte *25519 Polkadot Milestone 'K' addresses.
/// - 42 direct (payload) checksum for 32-byte *25519 addresses on any Substrate-based network.
#[cfg(feature = "std")]
pub fn set_default_ss58_version(version: Ss58AddressFormat) {
	*DEFAULT_VERSION.lock() = version
}

#[cfg(feature = "std")]
impl<T: AsMut<[u8]> + AsRef<[u8]> + Default + Derive> Ss58Codec for T {
	fn from_ss58check_with_version(s: &str) -> Result<(Self, Ss58AddressFormat), PublicError> {
		let mut res = T::default();
		let len = res.as_mut().len();
		let d = s.from_base58().map_err(|_| PublicError::BadBase58)?; // failure here would be invalid encoding.
		if d.len() != len + 3 {
			// Invalid length.
			return Err(PublicError::BadLength);
		}
		let ver = d[0].try_into().map_err(|_: ()| PublicError::UnknownVersion)?;

		if d[len+1..len+3] != ss58hash(&d[0..len+1]).as_bytes()[0..2] {
			// Invalid checksum.
			return Err(PublicError::InvalidChecksum);
		}
		res.as_mut().copy_from_slice(&d[1..len+1]);
		Ok((res, ver))
	}

	fn to_ss58check_with_version(&self, version: Ss58AddressFormat) -> String {
		let mut v = vec![version.into()];
		v.extend(self.as_ref());
		let r = ss58hash(&v);
		v.extend(&r.as_bytes()[0..2]);
		v.to_base58()
	}

	fn from_string(s: &str) -> Result<Self, PublicError> {
		let re = Regex::new(r"^(?P<ss58>[\w\d]+)?(?P<path>(//?[^/]+)*)$")
			.expect("constructed from known-good static value; qed");
		let cap = re.captures(s).ok_or(PublicError::InvalidFormat)?;
		let re_junction = Regex::new(r"/(/?[^/]+)")
			.expect("constructed from known-good static value; qed");
		let addr = Self::from_ss58check(
			cap.name("ss58")
				.map(|r| r.as_str())
				.unwrap_or(DEV_ADDRESS)
		)?;
		if cap["path"].is_empty() {
			Ok(addr)
		} else {
			let path = re_junction.captures_iter(&cap["path"])
				.map(|f| DeriveJunction::from(&f[1]));
			addr.derive(path)
				.ok_or(PublicError::InvalidPath)
		}
	}

	fn from_string_with_version(s: &str) -> Result<(Self, Ss58AddressFormat), PublicError> {
		let re = Regex::new(r"^(?P<ss58>[\w\d]+)?(?P<path>(//?[^/]+)*)$")
			.expect("constructed from known-good static value; qed");
		let cap = re.captures(s).ok_or(PublicError::InvalidFormat)?;
		let re_junction = Regex::new(r"/(/?[^/]+)")
			.expect("constructed from known-good static value; qed");
		let (addr, v) = Self::from_ss58check_with_version(
			cap.name("ss58")
				.map(|r| r.as_str())
				.unwrap_or(DEV_ADDRESS)
		)?;
		if cap["path"].is_empty() {
			Ok((addr, v))
		} else {
			let path = re_junction.captures_iter(&cap["path"])
				.map(|f| DeriveJunction::from(&f[1]));
			addr.derive(path)
				.ok_or(PublicError::InvalidPath)
				.map(|a| (a, v))
		}
	}
}

/// Trait suitable for typical cryptographic PKI key public type.
pub trait Public: AsRef<[u8]> + AsMut<[u8]> + Default + Derive + CryptoType + PartialEq + Eq + Clone + Send + Sync {
	/// A new instance from the given slice.
	///
	/// NOTE: No checking goes on to ensure this is a real public key. Only use it if
	/// you are certain that the array actually is a pubkey. GIGO!
	fn from_slice(data: &[u8]) -> Self;

	/// Return a `Vec<u8>` filled with raw data.
	#[cfg(feature = "std")]
	fn to_raw_vec(&self) -> Vec<u8> { self.as_slice().to_owned() }

	/// Return a slice filled with raw data.
	fn as_slice(&self) -> &[u8] { self.as_ref() }
}

#[cfg(feature = "std")]
pub use self::dummy::*;

#[cfg(feature = "std")]
mod dummy {
	use super::*;

	/// Dummy cryptography. Doesn't do anything.
	#[derive(Clone, Hash, Default, Eq, PartialEq)]
	pub struct Dummy;

	impl AsRef<[u8]> for Dummy {
		fn as_ref(&self) -> &[u8] { &b""[..] }
	}

	impl AsMut<[u8]> for Dummy {
		fn as_mut(&mut self) -> &mut[u8] {
			unsafe {
				#[allow(mutable_transmutes)]
				rstd::mem::transmute::<_, &'static mut [u8]>(&b""[..])
			}
		}
	}

	impl CryptoType for Dummy {
		const KIND: Kind = Kind::Dummy;
		type Pair = Dummy;
	}

	impl Derive for Dummy {}

	impl Public for Dummy {
		fn from_slice(_: &[u8]) -> Self { Self }
		#[cfg(feature = "std")]
		fn to_raw_vec(&self) -> Vec<u8> { vec![] }
		fn as_slice(&self) -> &[u8] { b"" }
	}

	impl Pair for Dummy {
		type Public = Dummy;
		type Seed = Dummy;
		type Signature = Dummy;
		type DeriveError = ();
		fn generate_with_phrase(_: Option<&str>) -> (Self, String, Self::Seed) { Default::default() }
		fn from_phrase(_: &str, _: Option<&str>)
			-> Result<(Self, Self::Seed), SecretStringError>
		{
			Ok(Default::default())
		}
		fn derive<
			Iter: Iterator<Item=DeriveJunction>
		>(&self, _: Iter) -> Result<Self, Self::DeriveError> { Ok(Self) }
		fn from_seed(_: &Self::Seed) -> Self { Self }
		fn from_seed_slice(_: &[u8]) -> Result<Self, SecretStringError> { Ok(Self) }
		fn from_standard_components<
			I: Iterator<Item=DeriveJunction>
		>(
			_: &str,
			_: Option<&str>,
			_: I
		) -> Result<Self, SecretStringError> { Ok(Self) }
		fn sign(&self, _: &[u8]) -> Self::Signature { Self }
		fn verify<P: AsRef<Self::Public>, M: AsRef<[u8]>>(
			_: &Self::Signature,
			_: M,
			_: P
		) -> bool { true }
		fn verify_weak<P: AsRef<[u8]>, M: AsRef<[u8]>>(
			_: &[u8],
			_: M,
			_: P
		) -> bool { true }
		fn public(&self) -> Self::Public { Self }
		fn to_raw_vec(&self) -> Vec<u8> { vec![] }
	}
}

/// Trait suitable for typical cryptographic PKI key pair type.
///
/// For now it just specifies how to create a key from a phrase and derivation path.
#[cfg(feature = "std")]
pub trait Pair: CryptoType + Sized + Clone + Send + Sync + 'static {
	/// The type which is used to encode a public key.
	type Public: Public + Hash;

	/// The type used to (minimally) encode the data required to securely create
	/// a new key pair.
	type Seed: Default + AsRef<[u8]> + AsMut<[u8]> + Clone;

	/// The type used to represent a signature. Can be created from a key pair and a message
	/// and verified with the message and a public key.
	type Signature: AsRef<[u8]>;

	/// Error returned from the `derive` function.
	type DeriveError;

	/// Generate new secure (random) key pair.
	///
	/// This is only for ephemeral keys really, since you won't have access to the secret key
	/// for storage. If you want a persistent key pair, use `generate_with_phrase` instead.
	fn generate() -> (Self, Self::Seed) {
		let mut csprng: OsRng = OsRng::new().expect("OS random generator works; qed");
		let mut seed = Self::Seed::default();
		csprng.fill_bytes(seed.as_mut());
		(Self::from_seed(&seed), seed)
	}

	/// Generate new secure (random) key pair and provide the recovery phrase.
	///
	/// You can recover the same key later with `from_phrase`.
	///
	/// This is generally slower than `generate()`, so prefer that unless you need to persist
	/// the key from the current session.
	fn generate_with_phrase(password: Option<&str>) -> (Self, String, Self::Seed);

	/// Returns the KeyPair from the English BIP39 seed `phrase`, or `None` if it's invalid.
	fn from_phrase(phrase: &str, password: Option<&str>) -> Result<(Self, Self::Seed), SecretStringError>;

	/// Derive a child key from a series of given junctions.
	fn derive<Iter: Iterator<Item=DeriveJunction>>(&self, path: Iter) -> Result<Self, Self::DeriveError>;

	/// Generate new key pair from the provided `seed`.
	///
	/// @WARNING: THIS WILL ONLY BE SECURE IF THE `seed` IS SECURE. If it can be guessed
	/// by an attacker then they can also derive your key.
	fn from_seed(seed: &Self::Seed) -> Self;

	/// Make a new key pair from secret seed material. The slice must be the correct size or
	/// it will return `None`.
	///
	/// @WARNING: THIS WILL ONLY BE SECURE IF THE `seed` IS SECURE. If it can be guessed
	/// by an attacker then they can also derive your key.
	fn from_seed_slice(seed: &[u8]) -> Result<Self, SecretStringError>;

	/// Construct a key from a phrase, password and path.
	fn from_standard_components<
		I: Iterator<Item=DeriveJunction>
	>(phrase: &str, password: Option<&str>, path: I) -> Result<Self, SecretStringError>;

	/// Sign a message.
	fn sign(&self, message: &[u8]) -> Self::Signature;

	/// Verify a signature on a message. Returns true if the signature is good.
	fn verify<P: AsRef<Self::Public>, M: AsRef<[u8]>>(sig: &Self::Signature, message: M, pubkey: P) -> bool;

	/// Verify a signature on a message. Returns true if the signature is good.
	fn verify_weak<P: AsRef<[u8]>, M: AsRef<[u8]>>(sig: &[u8], message: M, pubkey: P) -> bool;

	/// Get the public key.
	fn public(&self) -> Self::Public;

	/// Interprets the string `s` in order to generate a key Pair.
	///
	/// This takes a helper function to do the key generation from a phrase, password and
	/// junction iterator.
	///
	/// - If `s` is a possibly `0x` prefixed 64-digit hex string, then it will be interpreted
	/// directly as a `MiniSecretKey` (aka "seed" in `subkey`).
	/// - If `s` is a valid BIP-39 key phrase of 12, 15, 18, 21 or 24 words, then the key will
	/// be derived from it. In this case:
	///   - the phrase may be followed by one or more items delimited by `/` characters.
	///   - the path may be followed by `///`, in which case everything after the `///` is treated
	/// as a password.
	/// - If `s` begins with a `/` character it is prefixed with the Substrate public `DEV_PHRASE` and
	/// interpreted as above.
	///
	/// In this case they are interpreted as HDKD junctions; purely numeric items are interpreted as
	/// integers, non-numeric items as strings. Junctions prefixed with `/` are interpreted as soft
	/// junctions, and with `//` as hard junctions.
	///
	/// There is no correspondence mapping between SURI strings and the keys they represent.
	/// Two different non-identical strings can actually lead to the same secret being derived.
	/// Notably, integer junction indices may be legally prefixed with arbitrary number of zeros.
	/// Similarly an empty password (ending the SURI with `///`) is perfectly valid and will generally
	/// be equivalent to no password at all.
	///
	/// `None` is returned if no matches are found.
	fn from_string(s: &str, password_override: Option<&str>) -> Result<Self, SecretStringError> {
		let hex_seed = if s.starts_with("0x") {
			&s[2..]
		} else {
			s
		};

		if let Ok(d) = hex::decode(hex_seed) {
			if let Ok(r) = Self::from_seed_slice(&d) {
				return Ok(r)
			}
		}

		let re = Regex::new(r"^(?P<phrase>\w+( \w+)*)?(?P<path>(//?[^/]+)*)(///(?P<password>.*))?$")
			.expect("constructed from known-good static value; qed");
		let cap = re.captures(s).ok_or(SecretStringError::InvalidFormat)?;
		let re_junction = Regex::new(r"/(/?[^/]+)")
			.expect("constructed from known-good static value; qed");
		let path = re_junction.captures_iter(&cap["path"])
			.map(|f| DeriveJunction::from(&f[1]));
		Self::from_standard_components(
			cap.name("phrase").map(|r| r.as_str()).unwrap_or(DEV_PHRASE),
			password_override.or_else(|| cap.name("password").map(|m| m.as_str())),
			path,
		)
	}

	/// Return a vec filled with raw data.
	fn to_raw_vec(&self) -> Vec<u8>;
}

/// A type of supported crypto.
#[derive(Clone, Copy, PartialEq, Eq, Encode, Decode)]
#[cfg_attr(feature = "std", derive(Debug))]
#[repr(u32)]
pub enum Kind {
	/// User-level crypto. We (core) can't handle it directly.
	User = 0,
	/// SR25519 crypto (Schnorrkel)
	Sr25519 = 1,
	/// ED25519 crypto (Edwards)
	Ed25519 = 2,

	/// Dummy kind, just for testing.
	#[cfg(feature = "std")]
	Dummy = !0,
}

#[cfg(feature = "std")]
impl TryFrom<u32> for Kind {
	type Error = ();

	fn try_from(kind: u32) -> Result<Self, Self::Error> {
		Ok(match kind {
			e if e == Kind::User as usize as u32 => Kind::User,
			e if e == Kind::Sr25519 as usize as u32 => Kind::Sr25519,
			e if e == Kind::Ed25519 as usize as u32 => Kind::Ed25519,
			e if e == Kind::Dummy as usize as u32 => Kind::Dummy,
			_ => return Err(()),
		})
	}
}

impl From<Kind> for u32 {
	fn from(kind: Kind) -> Self {
		kind as u32
	}
}

/// One type is wrapped by another.
pub trait IsWrappedBy<Outer>: From<Outer> + Into<Outer> {
	/// Get a reference to the inner from the outer.
	fn from_ref(outer: &Outer) -> &Self;
	/// Get a mutable reference to the inner from the outer.
	fn from_mut(outer: &mut Outer) -> &mut Self;
}

/// Opposite of `IsWrappedBy` - denotes a type which is a simple wrapper around another type.
pub trait Wraps: Sized {
	/// The inner type it is wrapping.
	type Inner: IsWrappedBy<Self>;
}

impl<T, Outer> IsWrappedBy<Outer> for T where
	Outer: AsRef<Self> + AsMut<Self> + From<Self>,
	T: From<Outer>,
{
	/// Get a reference to the inner from the outer.
	fn from_ref(outer: &Outer) -> &Self { outer.as_ref() }

	/// Get a mutable reference to the inner from the outer.
	fn from_mut(outer: &mut Outer) -> &mut Self { outer.as_mut() }
}

impl<Inner, Outer, T> UncheckedFrom<T> for Outer where
	Outer: Wraps<Inner=Inner>,
	Inner: IsWrappedBy<Outer> + UncheckedFrom<T>,
{
	fn unchecked_from(t: T) -> Self {
		let inner: Inner = t.unchecked_into();
		inner.into()
	}
}

/// Implement `AsRef<Self>` and `AsMut<Self>` for the provided type.
#[macro_export]
macro_rules! impl_as_ref_mut {
	($name:ty) => {
		impl AsMut<Self> for $name {
			fn as_mut(&mut self) -> &mut Self {
				self
			}
		}
		impl AsRef<Self> for $name {
			fn as_ref(&self) -> &Self {
				&self
			}
		}
	}
}

// TODO: remove default cryptos

/// Type which has a particular kind of crypto associated with it.
pub trait CryptoType {
	/// The kind of crypto it has.
	const KIND: Kind;

	/// The pair key type of this crypto.
	#[cfg(feature="std")]
	type Pair: Pair;
}

/// An identifier for a type of cryptographic key.
///
/// To avoid clashes with other modules when distributing your module publically, register your
/// `KeyTypeId` on the list here by making a PR.
///
/// Values whose first character is `_` are reserved for private use and won't conflict with any
/// public modules.
#[derive(Copy, Clone, Default, PartialEq, Eq, PartialOrd, Ord, Hash, Encode, Decode)]
#[cfg_attr(feature = "std", derive(Debug))]
pub struct KeyTypeId(pub [u8; 4]);

impl From<u32> for KeyTypeId {
	fn from(x: u32) -> Self {
		Self(x.to_le_bytes())
	}
}

impl From<KeyTypeId> for u32 {
	fn from(x: KeyTypeId) -> Self {
		u32::from_le_bytes(x.0)
	}
}

/// Known key types; this also functions as a global registry of key types for projects wishing to
/// avoid collisions with each other.
///
/// It's not universal in the sense that *all* key types need to be mentioned here, it's just a
/// handy place to put common key types.
pub mod key_types {
	use super::KeyTypeId;

	/// Key type for generic S/R 25519 key.
	pub const SR25519: KeyTypeId = KeyTypeId(*b"sr25");
	/// Key type for generic Ed25519 key.
	pub const ED25519: KeyTypeId = KeyTypeId(*b"ed25");
	/// Key type for Babe module, build-in.
	pub const BABE: KeyTypeId = KeyTypeId(*b"babe");
	/// Key type for Grandpa module, build-in.
	pub const GRANDPA: KeyTypeId = KeyTypeId(*b"gran");
	/// Key type for controlling an account in a Substrate runtime, built-in.
	pub const ACCOUNT: KeyTypeId = KeyTypeId(*b"acco");
	/// Key type for Aura module, built-in.
	pub const AURA: KeyTypeId = KeyTypeId(*b"aura");
	/// Key type for ImOnline module, built-in.
	pub const IM_ONLINE: KeyTypeId = KeyTypeId(*b"imon");
	/// A key type ID useful for tests.
	#[cfg(feature = "std")]
	pub const DUMMY: KeyTypeId = KeyTypeId(*b"dumy");
}

impl rstd::convert::TryFrom<KeyTypeId> for Kind {
	type Error = ();

	fn try_from(kind: KeyTypeId) -> Result<Self, Self::Error> {
		Ok(match kind {
			e if e == key_types::SR25519 => Kind::Sr25519,
			e if e == key_types::ED25519 => Kind::Ed25519,
			e if e == key_types::BABE => Kind::Sr25519,
			e if e == key_types::GRANDPA => Kind::Ed25519,
			#[cfg(feature = "std")]
			e if e == key_types::DUMMY => Kind::Dummy,
			_ => return Err(()),
		})
	}
}

// This doesn't make much sense and should be reconsidered.
impl rstd::convert::TryFrom<Kind> for KeyTypeId {
	type Error = ();

	fn try_from(kind: Kind) -> Result<Self, Self::Error> {
		Ok(match kind {
			Kind::Sr25519 => key_types::SR25519,
			Kind::Ed25519 => key_types::ED25519,
			#[cfg(feature = "std")]
			Kind::Dummy => key_types::DUMMY,
			Kind::User => return Err(()),
		})
	}
}

#[cfg(test)]
mod tests {
	use crate::DeriveJunction;
	use hex_literal::hex;
	use super::*;

	#[derive(Clone, Eq, PartialEq, Debug)]
	enum TestPair {
		Generated,
		GeneratedWithPhrase,
		GeneratedFromPhrase{phrase: String, password: Option<String>},
		Standard{phrase: String, password: Option<String>, path: Vec<DeriveJunction>},
		Seed(Vec<u8>),
	}
	impl Default for TestPair {
		fn default() -> Self {
			TestPair::Generated
		}
	}
	impl CryptoType for TestPair {
		const KIND: Kind = Kind::Dummy;
		type Pair = Self;
	}

	#[derive(Clone, PartialEq, Eq, Hash, Default)]
	struct TestPublic;
	impl AsRef<[u8]> for TestPublic {
		fn as_ref(&self) -> &[u8] {
			&[]
		}
	}
	impl AsMut<[u8]> for TestPublic {
		fn as_mut(&mut self) -> &mut [u8] {
			&mut []
		}
	}
	impl CryptoType for TestPublic {
		const KIND: Kind = Kind::Dummy;
		type Pair = TestPair;
	}
	impl Derive for TestPublic {}
	impl Public for TestPublic {
		fn from_slice(_bytes: &[u8]) -> Self {
			Self
		}
		fn as_slice(&self) -> &[u8] {
			&[]
		}
		fn to_raw_vec(&self) -> Vec<u8> {
			vec![]
		}
	}
	impl Pair for TestPair {
		type Public = TestPublic;
		type Seed = [u8; 0];
		type Signature = [u8; 0];
		type DeriveError = ();

		fn generate() -> (Self, <Self as Pair>::Seed) { (TestPair::Generated, []) }
		fn generate_with_phrase(_password: Option<&str>) -> (Self, String, <Self as Pair>::Seed) {
			(TestPair::GeneratedWithPhrase, "".into(), [])
		}
		fn from_phrase(phrase: &str, password: Option<&str>)
			-> Result<(Self, <Self as Pair>::Seed), SecretStringError>
		{
			Ok((TestPair::GeneratedFromPhrase {
				phrase: phrase.to_owned(),
				password: password.map(Into::into)
			}, []))
		}
		fn derive<Iter: Iterator<Item=DeriveJunction>>(&self, _path: Iter)
			-> Result<Self, Self::DeriveError>
		{
			Err(())
		}
		fn from_seed(_seed: &<TestPair as Pair>::Seed) -> Self { TestPair::Seed(vec![]) }
		fn sign(&self, _message: &[u8]) -> Self::Signature { [] }
		fn verify<P: AsRef<Self::Public>, M: AsRef<[u8]>>(
			_sig: &Self::Signature,
			_message: M,
			_pubkey: P
		) -> bool { true }
		fn verify_weak<P: AsRef<[u8]>, M: AsRef<[u8]>>(
			_sig: &[u8],
			_message: M,
			_pubkey: P
		) -> bool { true }
		fn public(&self) -> Self::Public { TestPublic }
		fn from_standard_components<I: Iterator<Item=DeriveJunction>>(
			phrase: &str,
			password: Option<&str>,
			path: I
		) -> Result<Self, SecretStringError> {
			Ok(TestPair::Standard {
				phrase: phrase.to_owned(),
				password: password.map(ToOwned::to_owned),
				path: path.collect()
			})
		}
		fn from_seed_slice(seed: &[u8])
			-> Result<Self, SecretStringError>
		{
			Ok(TestPair::Seed(seed.to_owned()))
		}
		fn to_raw_vec(&self) -> Vec<u8> {
			vec![]
		}
	}

	#[test]
	fn interpret_std_seed_should_work() {
		assert_eq!(
			TestPair::from_string("0x0123456789abcdef", None),
			Ok(TestPair::Seed(hex!["0123456789abcdef"][..].to_owned()))
		);
		assert_eq!(
			TestPair::from_string("0123456789abcdef", None),
			Ok(TestPair::Seed(hex!["0123456789abcdef"][..].to_owned()))
		);
	}

	#[test]
	fn password_override_should_work() {
		assert_eq!(
			TestPair::from_string("hello world///password", None),
			TestPair::from_string("hello world", Some("password")),
		);
		assert_eq!(
			TestPair::from_string("hello world///password", None),
			TestPair::from_string("hello world///other password", Some("password")),
		);
	}

	#[test]
	fn interpret_std_secret_string_should_work() {
		assert_eq!(
			TestPair::from_string("hello world", None),
			Ok(TestPair::Standard{phrase: "hello world".to_owned(), password: None, path: vec![]})
		);
		assert_eq!(
			TestPair::from_string("hello world/1", None),
			Ok(TestPair::Standard{phrase: "hello world".to_owned(), password: None, path: vec![DeriveJunction::soft(1)]})
		);
		assert_eq!(
			TestPair::from_string("hello world/DOT", None),
			Ok(TestPair::Standard{phrase: "hello world".to_owned(), password: None, path: vec![DeriveJunction::soft("DOT")]})
		);
		assert_eq!(
			TestPair::from_string("hello world//1", None),
			Ok(TestPair::Standard{phrase: "hello world".to_owned(), password: None, path: vec![DeriveJunction::hard(1)]})
		);
		assert_eq!(
			TestPair::from_string("hello world//DOT", None),
			Ok(TestPair::Standard{phrase: "hello world".to_owned(), password: None, path: vec![DeriveJunction::hard("DOT")]})
		);
		assert_eq!(
			TestPair::from_string("hello world//1/DOT", None),
			Ok(TestPair::Standard{phrase: "hello world".to_owned(), password: None, path: vec![DeriveJunction::hard(1), DeriveJunction::soft("DOT")]})
		);
		assert_eq!(
			TestPair::from_string("hello world//DOT/1", None),
			Ok(TestPair::Standard{phrase: "hello world".to_owned(), password: None, path: vec![DeriveJunction::hard("DOT"), DeriveJunction::soft(1)]})
		);
		assert_eq!(
			TestPair::from_string("hello world///password", None),
			Ok(TestPair::Standard{phrase: "hello world".to_owned(), password: Some("password".to_owned()), path: vec![]})
		);
		assert_eq!(
			TestPair::from_string("hello world//1/DOT///password", None),
			Ok(TestPair::Standard{phrase: "hello world".to_owned(), password: Some("password".to_owned()), path: vec![DeriveJunction::hard(1), DeriveJunction::soft("DOT")]})
		);
		assert_eq!(
			TestPair::from_string("hello world/1//DOT///password", None),
			Ok(TestPair::Standard{phrase: "hello world".to_owned(), password: Some("password".to_owned()), path: vec![DeriveJunction::soft(1), DeriveJunction::hard("DOT")]})
		);
	}
}<|MERGE_RESOLUTION|>--- conflicted
+++ resolved
@@ -24,12 +24,7 @@
 use parking_lot::Mutex;
 #[cfg(feature = "std")]
 use rand::{RngCore, rngs::OsRng};
-<<<<<<< HEAD
-use parity_codec::{Encode, Decode};
-=======
-#[cfg(feature = "std")]
 use codec::{Encode, Decode};
->>>>>>> 31983882
 #[cfg(feature = "std")]
 use regex::Regex;
 #[cfg(feature = "std")]
