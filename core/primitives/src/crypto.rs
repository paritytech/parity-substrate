--- conflicted
+++ resolved
@@ -254,13 +254,8 @@
 }
 
 /// Key that can be encoded to/from SS58.
-<<<<<<< HEAD
-#[cfg(feature = "full_crypto")]
-pub trait Ss58Codec: Sized {
-=======
-#[cfg(feature = "std")]
+#[cfg(feature = "full_crypto")]
 pub trait Ss58Codec: Sized + AsMut<[u8]> + AsRef<[u8]> + Default {
->>>>>>> 4d466a08
 	/// Some if the string is a properly encoded SS58Check address.
 	fn from_ss58check(s: &str) -> Result<Self, PublicError> {
 		Self::from_ss58check_with_version(s)
@@ -307,10 +302,8 @@
 	}
 
 	/// Return the ss58-check string for this key.
-<<<<<<< HEAD
+
 	#[cfg(feature = "std")]
-	fn to_ss58check_with_version(&self, version: Ss58AddressFormat) -> String;
-=======
 	fn to_ss58check_with_version(&self, version: Ss58AddressFormat) -> String {
 		let mut v = vec![version.into()];
 		v.extend(self.as_ref());
@@ -318,7 +311,6 @@
 		v.extend(&r.as_bytes()[0..2]);
 		v.to_base58()
 	}
->>>>>>> 4d466a08
 	/// Return the ss58-check string for this key.
 	#[cfg(feature = "std")]
 	fn to_ss58check(&self) -> String { self.to_ss58check_with_version(*DEFAULT_VERSION.lock()) }
@@ -736,15 +728,6 @@
 	/// by an attacker then they can also derive your key.
 	fn from_seed_slice(seed: &[u8]) -> Result<Self, SecretStringError>;
 
-<<<<<<< HEAD
-	/// Construct a key from a phrase, password and path.
-	#[cfg(feature = "std")]
-	fn from_standard_components<
-		I: Iterator<Item=DeriveJunction>
-	>(phrase: &str, password: Option<&str>, path: I) -> Result<Self, SecretStringError>;
-
-=======
->>>>>>> 4d466a08
 	/// Sign a message.
 	fn sign(&self, message: &[u8]) -> Self::Signature;
 
@@ -785,26 +768,9 @@
 	/// be equivalent to no password at all.
 	///
 	/// `None` is returned if no matches are found.
-<<<<<<< HEAD
 	#[cfg(feature = "std")]
-	fn from_string(s: &str, password_override: Option<&str>) -> Result<Self, SecretStringError> {
-		let hex_seed = if s.starts_with("0x") {
-			&s[2..]
-		} else {
-			s
-		};
-
-		if let Ok(d) = hex::decode(hex_seed) {
-			if let Ok(r) = Self::from_seed_slice(&d) {
-				return Ok(r)
-			}
-		}
-
-		let re = Regex::new(r"^(?P<phrase>\w+( \w+)*)?(?P<path>(//?[^/]+)*)(///(?P<password>.*))?$")
-=======
-	fn from_string_with_seed(s: &str, password_override: Option<&str>) -> Result<(Self, Option<Self::Seed>), SecretStringError> {
+  fn from_string_with_seed(s: &str, password_override: Option<&str>) -> Result<(Self, Option<Self::Seed>), SecretStringError> {
 		let re = Regex::new(r"^(?P<phrase>[\d\w ]+)?(?P<path>(//?[^/]+)*)(///(?P<password>.*))?$")
->>>>>>> 4d466a08
 			.expect("constructed from known-good static value; qed");
 		let cap = re.captures(s).ok_or(SecretStringError::InvalidFormat)?;
 
