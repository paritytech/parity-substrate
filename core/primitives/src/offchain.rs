--- conflicted
+++ resolved
@@ -16,12 +16,7 @@
 
 //! Offchain workers types
 
-<<<<<<< HEAD
-use parity_codec::{Encode, Decode};
-=======
-use crate::crypto;
 use codec::{Encode, Decode};
->>>>>>> 31983882
 use rstd::prelude::{Vec, Box};
 use rstd::convert::TryFrom;
 
