--- conflicted
+++ resolved
@@ -16,12 +16,8 @@
 
 #[cfg(feature = "std")]
 use serde::{Serialize, Serializer, Deserialize, Deserializer};
-<<<<<<< HEAD
-use parity_codec_derive::{Encode, Decode};
+use parity_codec::{Encode, Decode};
 use substrate_metadata_derive::EncodeMetadata;
-=======
-use parity_codec::{Encode, Decode};
->>>>>>> 70f48466
 use crate::H256;
 
 /// An identifier for an authority in the consensus algorithm. The same size as ed25519::Public.
