--- conflicted
+++ resolved
@@ -21,64 +21,6 @@
 #![cfg_attr(not(feature = "std"), no_std)]
 #![cfg_attr(not(feature = "std"), feature(alloc))]
 
-<<<<<<< HEAD
-extern crate primitive_types;
-#[macro_use]
-extern crate parity_codec_derive;
-
-extern crate rustc_hex;
-extern crate byteorder;
-extern crate parity_codec as codec;
-
-extern crate substrate_metadata;
-#[macro_use]
-extern crate substrate_metadata_derive;
-
-#[cfg(feature = "std")]
-extern crate serde;
-#[cfg(feature = "std")]
-extern crate twox_hash;
-
-#[cfg(feature = "std")]
-extern crate blake2_rfc;
-#[cfg(feature = "std")]
-extern crate ring;
-#[cfg(feature = "std")]
-extern crate base58;
-#[cfg(feature = "std")]
-extern crate untrusted;
-#[cfg(test)]
-#[macro_use]
-extern crate hex_literal;
-
-#[cfg(feature = "std")]
-extern crate impl_serde;
-
-#[cfg(feature = "std")]
-#[macro_use]
-extern crate serde_derive;
-#[cfg(feature = "std")]
-extern crate core;
-#[cfg(feature = "std")]
-extern crate wasmi;
-extern crate hash_db;
-extern crate hash256_std_hasher;
-
-#[macro_use]
-extern crate sr_std as rstd;
-
-#[cfg(test)]
-extern crate substrate_serializer;
-
-#[cfg(test)]
-extern crate heapsize;
-
-#[cfg(test)]
-#[macro_use]
-extern crate pretty_assertions;
-
-=======
->>>>>>> 11a2418c
 #[macro_export]
 macro_rules! map {
 	($( $name:expr => $value:expr ),*) => (
