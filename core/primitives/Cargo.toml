--- conflicted
+++ resolved
@@ -6,20 +6,12 @@
 
 [dependencies]
 rstd = { package = "sr-std", path = "../sr-std", default-features = false }
-<<<<<<< HEAD
-parity-codec = { version = "3.5", default-features = false, features = ["derive"] }
-=======
 parity-codec = { version = "4.1.1", default-features = false, features = ["derive"] }
->>>>>>> e63598b6
 rustc-hex = { version = "2.0", default-features = false }
 serde = { version = "1.0", optional = true, features = ["derive"] }
 twox-hash = { version = "1.2.0", optional = true }
 byteorder = { version = "1.3.1", default-features = false }
-<<<<<<< HEAD
-primitive-types = { version = "0.2", default-features = false, features = ["codec"] }
-=======
 primitive-types = { version = "0.4.0", default-features = false, features = ["codec"] }
->>>>>>> e63598b6
 impl-serde = { version = "0.1", optional = true }
 wasmi = { version = "0.4.3", optional = true }
 hash-db = { version = "0.12", default-features = false }
