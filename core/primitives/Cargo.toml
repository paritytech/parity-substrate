[package]
name = "substrate-primitives"
version = "2.0.0"
authors = ["Parity Technologies <admin@parity.io>"]
edition = "2018"

[dependencies]
rstd = { package = "sr-std", path = "../sr-std", default-features = false }
codec = { package = "parity-scale-codec", version = "1.0.0", default-features = false, features = ["derive"] }
<<<<<<< HEAD
rustc-hex = { version = "2.0", default-features = false }
serde = { version = "1.0", optional = true, features = ["derive"] }
twox-hash = { version = "1.3.0", default-features = false }
byteorder = { version = "1.3.1", default-features = false }
primitive-types = { version = "0.5.0", default-features = false, features = ["codec"] }
impl-serde = { version = "0.1", optional = true }
log = { version = "0.4", optional = true }
wasmi = { version = "0.5.0", optional = true }
hash-db = { version = "0.15.2", default-features = false }
hash256-std-hasher = { version = "0.15.2", default-features = false }
ed25519-dalek = { version = "1.0.0-pre.1", default-features = false, features = ["u64_backend"], optional = true }
base58 = { version = "0.1", optional = true }
blake2-rfc = { version = "0.2.18", default-features = false, optional = true }
schnorrkel = { version = "0.8.5", features = ["preaudit_deprecated"], default-features = false, optional = true }
rand = { version = "0.6", optional = true }
sha2 = { version = "0.8", optional = true }
substrate-bip39 = { version = "0.3.1", optional = true }
tiny-bip39 = { version = "0.6.1", optional = true }
hex = { version = "0.4", default-features = false, optional = true }
regex = { version = "1.1", optional = true }
num-traits = { version = "0.2", default-features = false }
zeroize = { version = "0.9.2", default-features = false }
lazy_static = { version = "1.3", default-features = false, optional = true }
=======
rustc-hex = { version = "2.0.1", default-features = false }
serde = { version = "1.0.101", optional = true, features = ["derive"] }
twox-hash = { version = "1.5.0", optional = true }
byteorder = { version = "1.3.2", default-features = false }
primitive-types = { version = "0.5.1", default-features = false, features = ["codec"] }
impl-serde = { version = "0.2.1", optional = true }
log = { version = "0.4.8", optional = true }
wasmi = { version = "0.5.1", optional = true }
hash-db = { version = "0.15.2", default-features = false }
hash256-std-hasher = { version = "0.15.2", default-features = false }
ed25519-dalek = { version = "0.9.1", optional = true }
base58 = { version = "0.1.0", optional = true }
blake2-rfc = { version = "0.2.18", optional = true }
schnorrkel = { version = "0.8.5", features = ["preaudit_deprecated"], optional = true }
rand = { version = "0.7.2", optional = true }
sha2 = { version = "0.8.0", optional = true }
substrate-bip39 = { version = "0.3.1", optional = true }
tiny-bip39 = { version = "0.6.2", optional = true }
hex = { version = "0.3.2", optional = true }
regex = { version = "1.3.1", optional = true }
num-traits = { version = "0.2.8", default-features = false }
zeroize = "0.10.1"
lazy_static = { version = "1.4.0", optional = true }
>>>>>>> 7adfd837
parking_lot = { version = "0.9.0", optional = true }
externalities = { package = "substrate-externalities", path = "../externalities", optional = true }
primitives-storage = { package = "substrate-primitives-storage", path = "storage", default-features = false }

[dev-dependencies]
substrate-serializer = { path = "../serializer" }
pretty_assertions = "0.6.1"
hex-literal = "0.2.1"
rand = "0.7.2"
criterion = "0.2.11"

[[bench]]
name = "benches"
harness = false

[lib]
bench = false

[features]
default = ["std"]
std = [
	"with_crypto",
	"log",
	"wasmi",
	"lazy_static",
	"parking_lot",
	"primitive-types/std",
	"primitive-types/serde",
	"primitive-types/byteorder",
	"primitive-types/rustc-hex",
	"primitive-types/libc",
	"impl-serde",
	"codec/std",
	"hash256-std-hasher/std",
	"hash-db/std",
	"rstd/std",
	"serde",
	"rustc-hex/std",
	"twox-hash/std",
	"blake2-rfc/std",
	"ed25519-dalek/std",
	"hex/std",
	"base58",
	"substrate-bip39",
	"tiny-bip39",
	"serde",
	"byteorder/std",
	"rand",
	"sha2",
	"schnorrkel/std",
	"regex",
	"num-traits/std",
<<<<<<< HEAD
	"zeroize/std"
]

with_crypto = [
	"ed25519-dalek",
	"blake2-rfc",
	"schnorrkel",
	"hex",
=======
	"externalities",
	"primitives-storage/std",
>>>>>>> 7adfd837
]<|MERGE_RESOLUTION|>--- conflicted
+++ resolved
@@ -7,34 +7,9 @@
 [dependencies]
 rstd = { package = "sr-std", path = "../sr-std", default-features = false }
 codec = { package = "parity-scale-codec", version = "1.0.0", default-features = false, features = ["derive"] }
-<<<<<<< HEAD
-rustc-hex = { version = "2.0", default-features = false }
-serde = { version = "1.0", optional = true, features = ["derive"] }
-twox-hash = { version = "1.3.0", default-features = false }
-byteorder = { version = "1.3.1", default-features = false }
-primitive-types = { version = "0.5.0", default-features = false, features = ["codec"] }
-impl-serde = { version = "0.1", optional = true }
-log = { version = "0.4", optional = true }
-wasmi = { version = "0.5.0", optional = true }
-hash-db = { version = "0.15.2", default-features = false }
-hash256-std-hasher = { version = "0.15.2", default-features = false }
-ed25519-dalek = { version = "1.0.0-pre.1", default-features = false, features = ["u64_backend"], optional = true }
-base58 = { version = "0.1", optional = true }
-blake2-rfc = { version = "0.2.18", default-features = false, optional = true }
-schnorrkel = { version = "0.8.5", features = ["preaudit_deprecated"], default-features = false, optional = true }
-rand = { version = "0.6", optional = true }
-sha2 = { version = "0.8", optional = true }
-substrate-bip39 = { version = "0.3.1", optional = true }
-tiny-bip39 = { version = "0.6.1", optional = true }
-hex = { version = "0.4", default-features = false, optional = true }
-regex = { version = "1.1", optional = true }
-num-traits = { version = "0.2", default-features = false }
-zeroize = { version = "0.9.2", default-features = false }
-lazy_static = { version = "1.3", default-features = false, optional = true }
-=======
 rustc-hex = { version = "2.0.1", default-features = false }
 serde = { version = "1.0.101", optional = true, features = ["derive"] }
-twox-hash = { version = "1.5.0", optional = true }
+twox-hash = { version = "1.5.0", default-features = false, optional = true }
 byteorder = { version = "1.3.2", default-features = false }
 primitive-types = { version = "0.5.1", default-features = false, features = ["codec"] }
 impl-serde = { version = "0.2.1", optional = true }
@@ -42,20 +17,19 @@
 wasmi = { version = "0.5.1", optional = true }
 hash-db = { version = "0.15.2", default-features = false }
 hash256-std-hasher = { version = "0.15.2", default-features = false }
-ed25519-dalek = { version = "0.9.1", optional = true }
+ed25519-dalek = { version = "1.0.0-pre.1", default-features = false, features = ["u64_backend"], optional = true }
 base58 = { version = "0.1.0", optional = true }
-blake2-rfc = { version = "0.2.18", optional = true }
-schnorrkel = { version = "0.8.5", features = ["preaudit_deprecated"], optional = true }
+blake2-rfc = { version = "0.2.18", default-features = false, optional = true }
+schnorrkel = { version = "0.8.5", features = ["preaudit_deprecated"], default-features = false, optional = true }
 rand = { version = "0.7.2", optional = true }
 sha2 = { version = "0.8.0", optional = true }
 substrate-bip39 = { version = "0.3.1", optional = true }
 tiny-bip39 = { version = "0.6.2", optional = true }
-hex = { version = "0.3.2", optional = true }
+hex = { version = "0.4", default-features = false, optional = true }
 regex = { version = "1.3.1", optional = true }
 num-traits = { version = "0.2.8", default-features = false }
-zeroize = "0.10.1"
-lazy_static = { version = "1.4.0", optional = true }
->>>>>>> 7adfd837
+zeroize = { version = "0.10.1", default-features = false }
+lazy_static = { version = "1.4.0", default-features = false, optional = true }
 parking_lot = { version = "0.9.0", optional = true }
 externalities = { package = "substrate-externalities", path = "../externalities", optional = true }
 primitives-storage = { package = "substrate-primitives-storage", path = "storage", default-features = false }
@@ -108,8 +82,8 @@
 	"schnorrkel/std",
 	"regex",
 	"num-traits/std",
-<<<<<<< HEAD
-	"zeroize/std"
+	"externalities",
+	"primitives-storage/std",
 ]
 
 with_crypto = [
@@ -117,8 +91,4 @@
 	"blake2-rfc",
 	"schnorrkel",
 	"hex",
-=======
-	"externalities",
-	"primitives-storage/std",
->>>>>>> 7adfd837
 ]