// Copyright 2017-2018 Parity Technologies (UK) Ltd.
// This file is part of Substrate.

// Substrate is free software: you can redistribute it and/or modify
// it under the terms of the GNU General Public License as published by
// the Free Software Foundation, either version 3 of the License, or
// (at your option) any later version.

// Substrate is distributed in the hope that it will be useful,
// but WITHOUT ANY WARRANTY; without even the implied warranty of
// MERCHANTABILITY or FITNESS FOR A PARTICULAR PURPOSE.  See the
// GNU General Public License for more details.

// You should have received a copy of the GNU General Public License
// along with Substrate.  If not, see <http://www.gnu.org/licenses/>.

//! Substrate CLI library.

#![warn(missing_docs)]
#![warn(unused_extern_crates)]

<<<<<<< HEAD
extern crate app_dirs;
extern crate env_logger;
extern crate atty;
extern crate ansi_term;
extern crate regex;
extern crate time;
extern crate fdlimit;
extern crate futures;
extern crate tokio;
extern crate names;
extern crate backtrace;
extern crate sysinfo;

extern crate substrate_client as client;
extern crate substrate_network as network;
extern crate sr_primitives as runtime_primitives;
extern crate substrate_service as service;
extern crate substrate_primitives as primitives;
#[macro_use]
extern crate slog;	// needed until we can reexport `slog_info` from `substrate_telemetry`
#[macro_use]
extern crate substrate_telemetry;
extern crate exit_future;

#[macro_use]
extern crate lazy_static;
extern crate clap;
#[macro_use]
extern crate error_chain;
#[macro_use]
extern crate log;
extern crate structopt;

#[macro_use]
mod traits;
=======
>>>>>>> 67a8539f
mod params;
pub mod error;
pub mod informant;
mod panic_hook;

use runtime_primitives::traits::As;
use service::{
	ServiceFactory, FactoryFullConfiguration, RuntimeGenesis,
	FactoryGenesis, PruningMode, ChainSpec,
};
use network::{
	Protocol, config::{NetworkConfiguration, NonReservedPeerMode, Secret},
	multiaddr,
};
use primitives::H256;

use std::{
	io::{Write, Read, stdin, stdout}, iter, fs::{self, File}, net::{Ipv4Addr, SocketAddr},
	path::{Path, PathBuf}, str::FromStr,
};

use names::{Generator, Name};
use regex::Regex;
use structopt::{StructOpt, clap::AppSettings};
#[doc(hidden)]
pub use structopt::clap::App;
use params::{
	RunCmd, PurgeChainCmd, RevertCmd, ImportBlocksCmd, ExportBlocksCmd, BuildSpecCmd,
	NetworkConfigurationParams, SharedParams, MergeParameters
};
pub use params::{NoCustom, CoreParams};
pub use traits::{GetLogFilter, AugmentClap};
use app_dirs::{AppInfo, AppDataType};
use error_chain::bail;
use log::info;
use lazy_static::lazy_static;

use futures::Future;

/// Executable version. Used to pass version information from the root crate.
pub struct VersionInfo {
	/// Implemtation name.
	pub name: &'static str,
	/// Implementation version.
	pub version: &'static str,
	/// SCM Commit hash.
	pub commit: &'static str,
	/// Executable file name.
	pub executable_name: &'static str,
	/// Executable file description.
	pub description: &'static str,
	/// Executable file author.
	pub author: &'static str,
}

/// Something that can be converted into an exit signal.
pub trait IntoExit {
	/// Exit signal type.
	type Exit: Future<Item=(),Error=()> + Send + 'static;
	/// Convert into exit signal.
	fn into_exit(self) -> Self::Exit;
}

fn get_chain_key(cli: &SharedParams) -> String {
	match cli.chain {
		Some(ref chain) => chain.clone(),
		None => if cli.dev { "dev".into() } else { "".into() }
	}
}

fn load_spec<F, G>(cli: &SharedParams, factory: F) -> error::Result<ChainSpec<G>>
	where G: RuntimeGenesis, F: FnOnce(&str) -> Result<Option<ChainSpec<G>>, String>,
{
	let chain_key = get_chain_key(cli);
	let spec = match factory(&chain_key)? {
		Some(spec) => spec,
		None => ChainSpec::from_json_file(PathBuf::from(chain_key))?
	};
	Ok(spec)
}

fn base_path(cli: &SharedParams, version: &VersionInfo) -> PathBuf {
	cli.base_path.clone()
		.unwrap_or_else(||
			app_dirs::get_app_root(
				AppDataType::UserData,
				&AppInfo {
					name: version.executable_name,
					author: version.author
				}
			).expect("app directories exist on all supported platforms; qed")
		)
}

fn create_input_err<T: Into<String>>(msg: T) -> error::Error {
	error::ErrorKind::Input(msg.into()).into()
}

/// Check whether a node name is considered as valid
fn is_node_name_valid(_name: &str) -> Result<(), &str> {
	const MAX_NODE_NAME_LENGTH: usize = 32;
	let name = _name.to_string();
	if name.chars().count() >= MAX_NODE_NAME_LENGTH {
		return Err("Node name too long");
	}

	let invalid_chars = r"[\\.@]";
	let re = Regex::new(invalid_chars).unwrap();
	if re.is_match(&name) {
		return Err("Node name should not contain invalid chars such as '.' and '@'");
	}

	let invalid_patterns = r"(https?:\\/+)?(www)+";
	let re = Regex::new(invalid_patterns).unwrap();
	if re.is_match(&name) {
		return Err("Node name should not contain urls");
	}

	Ok(())
}

/// Parse command line interface arguments and executes the desired command.
///
/// # Return value
///
/// A result that indicates if any error occurred.
/// If no error occurred and a custom subcommand was found, the subcommand is returned.
/// The user needs to handle this subcommand on its own.
///
/// # Remarks
///
/// `CC` is a custom subcommand. This needs to be an `enum`! If no custom subcommand is required,
/// `NoCustom` can be used as type here.
/// `RP` is are custom parameters for the run command. This needs to be a `struct`! The custom
/// parameters are visible to the user as if they were normal run command parameters. If no custom
/// parameters are required, `NoCustom` can be used as type here.
pub fn parse_and_execute<'a, F, CC, RP, S, RS, E, I, T>(
	spec_factory: S,
	version: &VersionInfo,
	impl_name: &'static str,
	args: I,
	exit: E,
	run_service: RS,
) -> error::Result<Option<CC>>
where
	F: ServiceFactory,
	S: FnOnce(&str) -> Result<Option<ChainSpec<FactoryGenesis<F>>>, String>,
	CC: StructOpt + Clone + GetLogFilter,
	RP: StructOpt + Clone + AugmentClap,
	E: IntoExit,
	RS: FnOnce(E, RP, FactoryFullConfiguration<F>) -> Result<(), String>,
	I: IntoIterator<Item = T>,
	T: Into<std::ffi::OsString> + Clone,
{
	panic_hook::set();

	let full_version = service::config::full_version_from_strs(
		version.version,
		version.commit
	);

	let matches = CoreParams::<CC, RP>::clap()
		.name(version.executable_name)
		.author(version.author)
		.about(version.description)
		.version(&(full_version + "\n")[..])
		.setting(AppSettings::GlobalVersion)
		.setting(AppSettings::ArgsNegateSubcommands)
		.setting(AppSettings::SubcommandsNegateReqs)
		.get_matches_from(args);
	let cli_args = CoreParams::<CC, RP>::from_clap(&matches);

	init_logger(cli_args.get_log_filter().as_ref().map(|v| v.as_ref()).unwrap_or(""));
	fdlimit::raise_fd_limit();

	match cli_args {
		params::CoreParams::Run(params) => run_node::<F, _, _, _, _>(
			params, spec_factory, exit, run_service, impl_name, version,
		).map(|_| None),
		params::CoreParams::BuildSpec(params) =>
			build_spec::<F, _>(params, spec_factory, version).map(|_| None),
		params::CoreParams::ExportBlocks(params) =>
			export_blocks::<F, _, _>(params, spec_factory, exit, version).map(|_| None),
		params::CoreParams::ImportBlocks(params) =>
			import_blocks::<F, _, _>(params, spec_factory, exit, version).map(|_| None),
		params::CoreParams::PurgeChain(params) =>
			purge_chain::<F, _>(params, spec_factory, version).map(|_| None),
		params::CoreParams::Revert(params) =>
			revert_chain::<F, _>(params, spec_factory, version).map(|_| None),
		params::CoreParams::Custom(params) => Ok(Some(params)),
	}
}

fn parse_node_key(key: Option<String>) -> error::Result<Option<Secret>> {
	match key.map(|k| H256::from_str(&k)) {
		Some(Ok(secret)) => Ok(Some(secret.into())),
		Some(Err(err)) => Err(create_input_err(format!("Error parsing node key: {}", err))),
		None => Ok(None),
	}
}

/// Fill the given `NetworkConfiguration` by looking at the cli parameters.
fn fill_network_configuration(
	cli: NetworkConfigurationParams,
	base_path: &Path,
	chain_spec_id: &str,
	config: &mut NetworkConfiguration,
	client_id: String,
) -> error::Result<()> {
	config.boot_nodes.extend(cli.bootnodes.into_iter());
	config.config_path = Some(
		network_path(&base_path, chain_spec_id).to_string_lossy().into()
	);
	config.net_config_path = config.config_path.clone();
	config.reserved_nodes.extend(cli.reserved_nodes.into_iter());
	if !config.reserved_nodes.is_empty() {
		config.non_reserved_mode = NonReservedPeerMode::Deny;
	}

	for addr in cli.listen_addr.iter() {
		let addr = addr.parse().map_err(|_| "Invalid listen multiaddress")?;
		config.listen_addresses.push(addr);
	}

	if config.listen_addresses.is_empty() {
		let port = match cli.port {
			Some(port) => port,
			None => 30333,
		};

		config.listen_addresses = vec![
			iter::once(Protocol::Ip4(Ipv4Addr::new(0, 0, 0, 0)))
				.chain(iter::once(Protocol::Tcp(port)))
				.collect()
		];
	}

	config.public_addresses = Vec::new();

	config.client_version = client_id;
	config.use_secret = parse_node_key(cli.node_key)?;

	config.in_peers = cli.in_peers;
	config.out_peers = cli.out_peers;

	Ok(())
}

fn create_run_node_config<F, S>(
	cli: RunCmd, spec_factory: S, impl_name: &'static str, version: &VersionInfo
) -> error::Result<FactoryFullConfiguration<F>>
where
	F: ServiceFactory,
	S: FnOnce(&str) -> Result<Option<ChainSpec<FactoryGenesis<F>>>, String>,
{
	let spec = load_spec(&cli.shared_params, spec_factory)?;
	let mut config = service::Configuration::default_with_spec(spec.clone());

	config.impl_name = impl_name;
	config.impl_commit = version.commit;
	config.impl_version = version.version;

	config.name = match cli.name {
		None => Generator::with_naming(Name::Numbered).next().unwrap(),
		Some(name) => name,
	};
	match is_node_name_valid(&config.name) {
		Ok(_) => (),
		Err(msg) => bail!(
			create_input_err(
				format!("Invalid node name '{}'. Reason: {}. If unsure, use none.",
					config.name,
					msg
				)
			)
		)
	}

	let base_path = base_path(&cli.shared_params, version);

	config.keystore_path = cli.keystore_path
		.unwrap_or_else(|| keystore_path(&base_path, config.chain_spec.id()))
		.to_string_lossy()
		.into();

	config.database_path =
		db_path(&base_path, config.chain_spec.id()).to_string_lossy().into();
	config.database_cache_size = cli.database_cache_size;
	config.pruning = match cli.pruning {
		Some(ref s) if s == "archive" => PruningMode::ArchiveAll,
		None => PruningMode::default(),
		Some(s) => PruningMode::keep_blocks(
			s.parse().map_err(|_| create_input_err("Invalid pruning mode specified"))?
		),
	};

	let role =
		if cli.light {
			config.block_execution_strategy = service::ExecutionStrategy::NativeWhenPossible;
			service::Roles::LIGHT
		} else if cli.validator || cli.shared_params.dev {
			config.block_execution_strategy = service::ExecutionStrategy::Both;
			service::Roles::AUTHORITY
		} else {
			config.block_execution_strategy = service::ExecutionStrategy::NativeWhenPossible;
			service::Roles::FULL
		};

	config.block_execution_strategy = cli.execution.into();

	config.roles = role;
	let client_id = config.client_id();
	fill_network_configuration(
		cli.network_config,
		&base_path,
		spec.id(),
		&mut config.network,
		client_id,
	)?;

	if let Some(key) = cli.key {
		config.keys.push(key);
	}

	if cli.shared_params.dev {
		config.keys.push("Alice".into());
	}

	let rpc_interface: &str = if cli.rpc_external { "0.0.0.0" } else { "127.0.0.1" };
	let ws_interface: &str = if cli.ws_external { "0.0.0.0" } else { "127.0.0.1" };

	config.rpc_http = Some(
		parse_address(&format!("{}:{}", rpc_interface, 9933), cli.rpc_port)?
	);
	config.rpc_ws = Some(
		parse_address(&format!("{}:{}", ws_interface, 9944), cli.ws_port)?
	);

	// Override telemetry
	if cli.no_telemetry {
		config.telemetry_url = None;
	} else if let Some(url) = cli.telemetry_url {
		config.telemetry_url = Some(url);
	}

	Ok(config)
}

fn run_node<F, S, RS, E, RP>(
	cli: MergeParameters<RunCmd, RP>,
	spec_factory: S,
	exit: E,
	run_service: RS,
	impl_name: &'static str,
	version: &VersionInfo,
) -> error::Result<()>
where
	RP: StructOpt + Clone,
	F: ServiceFactory,
	E: IntoExit,
	S: FnOnce(&str) -> Result<Option<ChainSpec<FactoryGenesis<F>>>, String>,
	RS: FnOnce(E, RP, FactoryFullConfiguration<F>) -> Result<(), String>,
 {
	let config = create_run_node_config::<F, _>(cli.left, spec_factory, impl_name, version)?;

	run_service(exit, cli.right, config).map_err(Into::into)
}

//
// IANA unassigned port ranges that we could use:
// 6717-6766		Unassigned
// 8504-8553		Unassigned
// 9556-9591		Unassigned
// 9803-9874		Unassigned
// 9926-9949		Unassigned

fn with_default_boot_node<F>(
	mut spec: ChainSpec<FactoryGenesis<F>>,
	cli: &BuildSpecCmd,
	version: &VersionInfo,
) -> error::Result<ChainSpec<FactoryGenesis<F>>>
where
	F: ServiceFactory
{
	if spec.boot_nodes().is_empty() {
		let network_path =
			Some(network_path(&base_path(&cli.shared_params, version), spec.id()).to_string_lossy().into());
		let network_key = parse_node_key(cli.node_key.clone())?;

		let network_keys =
			network::obtain_private_key(&network_key, &network_path)
				.map_err(|err| format!("Error obtaining network key: {}", err))?;

		let peer_id = network_keys.to_peer_id();
		let addr = multiaddr![
			Ip4([127, 0, 0, 1]),
			Tcp(30333u16),
			P2p(peer_id)
		];
		spec.add_boot_node(addr)
	}
	Ok(spec)
}

fn build_spec<F, S>(
	cli: BuildSpecCmd,
	spec_factory: S,
	version: &VersionInfo,
) -> error::Result<()>
where
	F: ServiceFactory,
	S: FnOnce(&str) -> Result<Option<ChainSpec<FactoryGenesis<F>>>, String>,
{
	info!("Building chain spec");
	let spec = load_spec(&cli.shared_params, spec_factory)?;
	let spec = with_default_boot_node::<F>(spec, &cli, version)?;
	let json = service::chain_ops::build_spec::<FactoryGenesis<F>>(spec, cli.raw)?;

	print!("{}", json);

	Ok(())
}

fn create_config_with_db_path<F, S>(
	spec_factory: S, cli: &SharedParams, version: &VersionInfo,
) -> error::Result<FactoryFullConfiguration<F>>
where
	F: ServiceFactory,
	S: FnOnce(&str) -> Result<Option<ChainSpec<FactoryGenesis<F>>>, String>,
{
	let spec = load_spec(cli, spec_factory)?;
	let base_path = base_path(cli, version);

	let mut config = service::Configuration::default_with_spec(spec.clone());
	config.database_path = db_path(&base_path, spec.id()).to_string_lossy().into();

	Ok(config)
}

fn export_blocks<F, E, S>(
	cli: ExportBlocksCmd,
	spec_factory: S,
	exit: E,
	version: &VersionInfo,
) -> error::Result<()>
where
	F: ServiceFactory,
	E: IntoExit,
	S: FnOnce(&str) -> Result<Option<ChainSpec<FactoryGenesis<F>>>, String>,
{
	let config = create_config_with_db_path::<F, _>(spec_factory, &cli.shared_params, version)?;

	info!("DB path: {}", config.database_path);
	let from = cli.from.unwrap_or(1);
	let to = cli.to;
	let json = cli.json;

	let file: Box<Write> = match cli.output {
		Some(filename) => Box::new(File::create(filename)?),
		None => Box::new(stdout()),
	};

	service::chain_ops::export_blocks::<F, _, _>(
		config, exit.into_exit(), file, As::sa(from), to.map(As::sa), json
	).map_err(Into::into)
}

fn import_blocks<F, E, S>(
	cli: ImportBlocksCmd,
	spec_factory: S,
	exit: E,
	version: &VersionInfo,
) -> error::Result<()>
where
	F: ServiceFactory,
	E: IntoExit,
	S: FnOnce(&str) -> Result<Option<ChainSpec<FactoryGenesis<F>>>, String>,
{
	let mut config = create_config_with_db_path::<F, _>(spec_factory, &cli.shared_params, version)?;

	config.block_execution_strategy = cli.execution.into();
	config.api_execution_strategy = cli.api_execution.into();

	let file: Box<Read> = match cli.input {
		Some(filename) => Box::new(File::open(filename)?),
		None => Box::new(stdin()),
	};

	service::chain_ops::import_blocks::<F, _, _>(config, exit.into_exit(), file).map_err(Into::into)
}

fn revert_chain<F, S>(
	cli: RevertCmd,
	spec_factory: S,
	version: &VersionInfo,
) -> error::Result<()>
where
	F: ServiceFactory,
	S: FnOnce(&str) -> Result<Option<ChainSpec<FactoryGenesis<F>>>, String>,
{
	let config = create_config_with_db_path::<F, _>(spec_factory, &cli.shared_params, version)?;
	let blocks = cli.num;
	Ok(service::chain_ops::revert_chain::<F>(config, As::sa(blocks))?)
}

fn purge_chain<F, S>(
	cli: PurgeChainCmd,
	spec_factory: S,
	version: &VersionInfo,
) -> error::Result<()>
where
	F: ServiceFactory,
	S: FnOnce(&str) -> Result<Option<ChainSpec<FactoryGenesis<F>>>, String>,
{
	let config = create_config_with_db_path::<F, _>(spec_factory, &cli.shared_params, version)?;

	let db_path = config.database_path;
	print!("Are you sure to remove {:?}? (y/n)", &db_path);
	stdout().flush().expect("failed to flush stdout");

	let mut input = String::new();
	stdin().read_line(&mut input)?;
	let input = input.trim();

	match input.chars().nth(0) {
		Some('y') | Some('Y') => {
			fs::remove_dir_all(&db_path)?;
			println!("{:?} removed.", &db_path);
		},
		_ => println!("Aborted"),
	}

	Ok(())
}

fn parse_address(
	address: &str,
	port: Option<u16>,
) -> Result<SocketAddr, String> {
	let mut address: SocketAddr = address.parse().map_err(
		|_| format!("Invalid address: {}", address)
	)?;
	if let Some(port) = port {
		address.set_port(port);
	}

	Ok(address)
}

fn keystore_path(base_path: &Path, chain_id: &str) -> PathBuf {
	let mut path = base_path.to_owned();
	path.push("chains");
	path.push(chain_id);
	path.push("keystore");
	path
}

fn db_path(base_path: &Path, chain_id: &str) -> PathBuf {
	let mut path = base_path.to_owned();
	path.push("chains");
	path.push(chain_id);
	path.push("db");
	path
}

fn network_path(base_path: &Path, chain_id: &str) -> PathBuf {
	let mut path = base_path.to_owned();
	path.push("chains");
	path.push(chain_id);
	path.push("network");
	path
}

fn init_logger(pattern: &str) {
	use ansi_term::Colour;

	let mut builder = env_logger::Builder::new();
	// Disable info logging by default for some modules:
	builder.filter(Some("ws"), log::LevelFilter::Off);
	builder.filter(Some("hyper"), log::LevelFilter::Warn);
	// Enable info for others.
	builder.filter(None, log::LevelFilter::Info);

	if let Ok(lvl) = std::env::var("RUST_LOG") {
		builder.parse(&lvl);
	}

	builder.parse(pattern);
	let isatty = atty::is(atty::Stream::Stderr);
	let enable_color = isatty;

	builder.format(move |buf, record| {
		let timestamp =
			time::strftime("%Y-%m-%d %H:%M:%S", &time::now())
				.expect("Error formatting log timestamp");

		let mut output = if log::max_level() <= log::LevelFilter::Info {
			format!("{} {}", Colour::Black.bold().paint(timestamp), record.args())
		} else {
			let name = ::std::thread::current()
				.name()
				.map_or_else(Default::default, |x| format!("{}", Colour::Blue.bold().paint(x)));
			format!(
				"{} {} {} {}  {}",
				Colour::Black.bold().paint(timestamp),
				name,
				record.level(),
				record.target(),
				record.args()
			)
		};

		if !enable_color {
			output = kill_color(output.as_ref());
		}

		if !isatty && record.level() <= log::Level::Info && atty::is(atty::Stream::Stdout) {
			// duplicate INFO/WARN output to console
			println!("{}", output);
		}
		writeln!(buf, "{}", output)
	});

	builder.init();
}

fn kill_color(s: &str) -> String {
	lazy_static! {
		static ref RE: Regex = Regex::new("\x1b\\[[^m]+m").expect("Error initializing color regex");
	}
	RE.replace_all(s, "").to_string()
}

#[cfg(test)]
mod tests {
	use super::*;

	#[test]
	fn tests_node_name_good() {
		assert!(is_node_name_valid("short name").is_ok());
	}

	#[test]
	fn tests_node_name_bad() {
		assert!(is_node_name_valid("long names are not very cool for the ui").is_err());
		assert!(is_node_name_valid("Dots.not.Ok").is_err());
		assert!(is_node_name_valid("http://visit.me").is_err());
		assert!(is_node_name_valid("https://visit.me").is_err());
		assert!(is_node_name_valid("www.visit.me").is_err());
		assert!(is_node_name_valid("email@domain").is_err());
	}
}<|MERGE_RESOLUTION|>--- conflicted
+++ resolved
@@ -19,44 +19,7 @@
 #![warn(missing_docs)]
 #![warn(unused_extern_crates)]
 
-<<<<<<< HEAD
-extern crate app_dirs;
-extern crate env_logger;
-extern crate atty;
-extern crate ansi_term;
-extern crate regex;
-extern crate time;
-extern crate fdlimit;
-extern crate futures;
-extern crate tokio;
-extern crate names;
-extern crate backtrace;
-extern crate sysinfo;
-
-extern crate substrate_client as client;
-extern crate substrate_network as network;
-extern crate sr_primitives as runtime_primitives;
-extern crate substrate_service as service;
-extern crate substrate_primitives as primitives;
-#[macro_use]
-extern crate slog;	// needed until we can reexport `slog_info` from `substrate_telemetry`
-#[macro_use]
-extern crate substrate_telemetry;
-extern crate exit_future;
-
-#[macro_use]
-extern crate lazy_static;
-extern crate clap;
-#[macro_use]
-extern crate error_chain;
-#[macro_use]
-extern crate log;
-extern crate structopt;
-
-#[macro_use]
 mod traits;
-=======
->>>>>>> 67a8539f
 mod params;
 pub mod error;
 pub mod informant;
@@ -88,7 +51,7 @@
 	NetworkConfigurationParams, SharedParams, MergeParameters
 };
 pub use params::{NoCustom, CoreParams};
-pub use traits::{GetLogFilter, AugmentClap};
+pub use traits::{GetLogFilter, AugmentClap, impl_augment_clap};
 use app_dirs::{AppInfo, AppDataType};
 use error_chain::bail;
 use log::info;
