--- conflicted
+++ resolved
@@ -23,11 +23,7 @@
 substrate-primitives = { path = "../primitives" }
 criterion = "0.2"
 consensus_common = { package = "substrate-consensus-common", path = "../consensus/common" }
-<<<<<<< HEAD
-codec = { package = "parity-codec", version = "3.5" }
-=======
 codec = { package = "parity-codec", version = "4.1.1" }
->>>>>>> e63598b6
 trybuild = "1.0"
 
 [[bench]]
