[package]
name = "substrate-rpc"
version = "2.0.0"
authors = ["Parity Technologies <admin@parity.io>"]
edition = "2018"

[dependencies]
api = { package = "substrate-rpc-api", path = "./api" }
client = { package = "substrate-client", path = "../client" }
codec = { package = "parity-scale-codec", version = "1.0.0" }
futures03 = { package = "futures-preview", version = "0.3.0-alpha.19", features = ["compat"] }
jsonrpc-pubsub = "13.1.0"
log = "0.4.8"
primitives = { package = "substrate-primitives", path = "../primitives" }
rpc = { package = "jsonrpc-core", version = "13.0.0" }
runtime_version = { package = "sr-version", path = "../sr-version" }
serde_json = "1.0.40"
session = { package = "substrate-session", path = "../session" }
sr-primitives = { path = "../sr-primitives" }
rpc-primitives = { package = "substrate-rpc-primitives", path = "primitives" }
state_machine = { package = "substrate-state-machine", path = "../state-machine" }
substrate-executor = { path = "../executor" }
substrate-keystore = { path = "../keystore" }
transaction_pool = { package = "substrate-transaction-pool", path = "../transaction-pool" }
<<<<<<< HEAD
hash-db = { version = "0.15.0", default-features = false }
parking_lot = { version = "0.9.0" }
=======
hash-db = { version = "0.15.2", default-features = false }
>>>>>>> aba25769

[dev-dependencies]
assert_matches = "1.3.0"
futures = "0.1.29"
network = { package = "substrate-network", path = "../network" }
rustc-hex = "2.0.1"
sr-io = { path = "../sr-io" }
test-client = { package = "substrate-test-runtime-client", path = "../test-runtime/client" }
tokio = "0.1.22"<|MERGE_RESOLUTION|>--- conflicted
+++ resolved
@@ -22,12 +22,8 @@
 substrate-executor = { path = "../executor" }
 substrate-keystore = { path = "../keystore" }
 transaction_pool = { package = "substrate-transaction-pool", path = "../transaction-pool" }
-<<<<<<< HEAD
-hash-db = { version = "0.15.0", default-features = false }
+hash-db = { version = "0.15.2", default-features = false }
 parking_lot = { version = "0.9.0" }
-=======
-hash-db = { version = "0.15.2", default-features = false }
->>>>>>> aba25769
 
 [dev-dependencies]
 assert_matches = "1.3.0"
