[package]
name = "substrate-rpc"
version = "2.0.0"
authors = ["Parity Technologies <admin@parity.io>"]
edition = "2018"

[dependencies]
<<<<<<< HEAD
derive_more = "0.15.0"
futures = "0.1.28"
futures03 = { package = "futures-preview", version = "0.3.0-alpha.17", features = ["compat"] }
jsonrpc-core = "13.0.0"
jsonrpc-core-client = "13.0.0"
jsonrpc-pubsub = "13.0.0"
jsonrpc-derive = "13.0.0"
log = "0.4.8"
parking_lot = "0.9.0"
codec = { package = "parity-scale-codec", version = "1.0.0" }
serde = { version = "1.0.99", features = ["derive"] }
serde_json = "1.0.40"
client = { package = "substrate-client", path = "../client" }
substrate-executor = { path = "../executor" }
network = { package = "substrate-network", path = "../network" }
=======
api = { package = "substrate-rpc-api", path = "./api" }
client = { package = "substrate-client", path = "../client" }
codec = { package = "parity-scale-codec", version = "1.0.0" }
futures03 = { package = "futures-preview", version = "0.3.0-alpha.17", features = ["compat"] }
jsonrpc-pubsub = "13.1.0"
log = "0.4"
>>>>>>> 409f5aa1
primitives = { package = "substrate-primitives", path = "../primitives" }
rpc = { package = "jsonrpc-core", version = "13.0.0" }
runtime_version = { package = "sr-version", path = "../sr-version" }
serde_json = "1.0"
session = { package = "substrate-session", path = "../session" }
sr-primitives = { path = "../sr-primitives" }
state_machine = { package = "substrate-state-machine", path = "../state-machine" }
substrate-executor = { path = "../executor" }
substrate-keystore = { path = "../keystore" }
transaction_pool = { package = "substrate-transaction-pool", path = "../transaction-pool" }

[dev-dependencies]
<<<<<<< HEAD
assert_matches = "1.3.0"
futures = "0.1.28"
sr-io = { path = "../sr-io" }
test-client = { package = "substrate-test-runtime-client", path = "../test-runtime/client" }
rustc-hex = "2.0.1"
tokio = "0.1.22"
=======
assert_matches = "1.1"
futures = "0.1.17"
network = { package = "substrate-network", path = "../network" }
rustc-hex = "2.0"
sr-io = { path = "../sr-io" }
test-client = { package = "substrate-test-runtime-client", path = "../test-runtime/client" }
tokio = "0.1.17"
>>>>>>> 409f5aa1
<|MERGE_RESOLUTION|>--- conflicted
+++ resolved
@@ -5,34 +5,16 @@
 edition = "2018"
 
 [dependencies]
-<<<<<<< HEAD
-derive_more = "0.15.0"
-futures = "0.1.28"
-futures03 = { package = "futures-preview", version = "0.3.0-alpha.17", features = ["compat"] }
-jsonrpc-core = "13.0.0"
-jsonrpc-core-client = "13.0.0"
-jsonrpc-pubsub = "13.0.0"
-jsonrpc-derive = "13.0.0"
-log = "0.4.8"
-parking_lot = "0.9.0"
-codec = { package = "parity-scale-codec", version = "1.0.0" }
-serde = { version = "1.0.99", features = ["derive"] }
-serde_json = "1.0.40"
-client = { package = "substrate-client", path = "../client" }
-substrate-executor = { path = "../executor" }
-network = { package = "substrate-network", path = "../network" }
-=======
 api = { package = "substrate-rpc-api", path = "./api" }
 client = { package = "substrate-client", path = "../client" }
 codec = { package = "parity-scale-codec", version = "1.0.0" }
 futures03 = { package = "futures-preview", version = "0.3.0-alpha.17", features = ["compat"] }
 jsonrpc-pubsub = "13.1.0"
-log = "0.4"
->>>>>>> 409f5aa1
+log = "0.4.8"
 primitives = { package = "substrate-primitives", path = "../primitives" }
 rpc = { package = "jsonrpc-core", version = "13.0.0" }
 runtime_version = { package = "sr-version", path = "../sr-version" }
-serde_json = "1.0"
+serde_json = "1.0.40"
 session = { package = "substrate-session", path = "../session" }
 sr-primitives = { path = "../sr-primitives" }
 state_machine = { package = "substrate-state-machine", path = "../state-machine" }
@@ -41,19 +23,10 @@
 transaction_pool = { package = "substrate-transaction-pool", path = "../transaction-pool" }
 
 [dev-dependencies]
-<<<<<<< HEAD
 assert_matches = "1.3.0"
 futures = "0.1.28"
+network = { package = "substrate-network", path = "../network" }
+rustc-hex = "2.0.1"
 sr-io = { path = "../sr-io" }
 test-client = { package = "substrate-test-runtime-client", path = "../test-runtime/client" }
-rustc-hex = "2.0.1"
-tokio = "0.1.22"
-=======
-assert_matches = "1.1"
-futures = "0.1.17"
-network = { package = "substrate-network", path = "../network" }
-rustc-hex = "2.0"
-sr-io = { path = "../sr-io" }
-test-client = { package = "substrate-test-runtime-client", path = "../test-runtime/client" }
-tokio = "0.1.17"
->>>>>>> 409f5aa1
+tokio = "0.1.22"