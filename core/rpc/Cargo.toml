--- conflicted
+++ resolved
@@ -20,11 +20,8 @@
 state_machine = { package = "substrate-state-machine", path = "../state-machine" }
 substrate-executor = { path = "../executor" }
 substrate-keystore = { path = "../keystore" }
-<<<<<<< HEAD
+transaction_pool = { package = "substrate-transaction-pool", path = "../transaction-pool" }
 hash-db = { version = "0.15.0", default-features = false }
-=======
-transaction_pool = { package = "substrate-transaction-pool", path = "../transaction-pool" }
->>>>>>> 95fc4211
 
 [dev-dependencies]
 assert_matches = "1.1"
