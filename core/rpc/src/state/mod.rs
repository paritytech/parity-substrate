// Copyright 2017-2019 Parity Technologies (UK) Ltd.
// This file is part of Substrate.

// Substrate is free software: you can redistribute it and/or modify
// it under the terms of the GNU General Public License as published by
// the Free Software Foundation, either version 3 of the License, or
// (at your option) any later version.

// Substrate is distributed in the hope that it will be useful,
// but WITHOUT ANY WARRANTY; without even the implied warranty of
// MERCHANTABILITY or FITNESS FOR A PARTICULAR PURPOSE.  See the
// GNU General Public License for more details.

// You should have received a copy of the GNU General Public License
// along with Substrate.  If not, see <http://www.gnu.org/licenses/>.

//! Substrate state API.

<<<<<<< HEAD
pub mod error;

mod state_full;
mod state_light;

=======
>>>>>>> 95fc4211
#[cfg(test)]
mod tests;

use std::sync::Arc;
use log::warn;
use futures::future::Future;
use futures03::{future, StreamExt as _, TryStreamExt as _};

<<<<<<< HEAD
use client::{
	BlockchainEvents, Client, CallExecutor,
	runtime_api::Metadata,
	light::{blockchain::RemoteBlockchain, fetcher::Fetcher},
};
use jsonrpc_derive::rpc;
=======
use client::{self, Client, CallExecutor, BlockchainEvents, runtime_api::Metadata};
use rpc::Result as RpcResult;
use rpc::futures::{stream, Future, Sink, Stream};
use api::Subscriptions;
>>>>>>> 95fc4211
use jsonrpc_pubsub::{typed::Subscriber, SubscriptionId};
use primitives::{Blake2Hasher, Bytes, H256};
use primitives::storage::{self, StorageKey, StorageData, StorageChangeSet};
use runtime_version::RuntimeVersion;
<<<<<<< HEAD
use sr_primitives::generic::BlockId;
use sr_primitives::traits::{Block as BlockT, ProvideRuntimeApi};

use crate::rpc::Result as RpcResult;
use crate::rpc::futures::{stream, Sink, Stream};
use crate::subscriptions::Subscriptions;
use self::error::{Error, FutureResult};

pub use self::gen_client::Client as StateClient;

/// Substrate state API
#[rpc]
pub trait StateApi<Hash> {
	/// RPC Metadata
	type Metadata;

	/// Call a contract at a block's state.
	#[rpc(name = "state_call", alias("state_callAt"))]
	fn call(&self, name: String, bytes: Bytes, hash: Option<Hash>) -> FutureResult<Bytes>;

	/// Returns the keys with prefix, leave empty to get all the keys
	#[rpc(name = "state_getKeys")]
	fn storage_keys(&self, prefix: StorageKey, hash: Option<Hash>) -> FutureResult<Vec<StorageKey>>;

	/// Returns a storage entry at a specific block's state.
	#[rpc(name = "state_getStorage", alias("state_getStorageAt"))]
	fn storage(&self, key: StorageKey, hash: Option<Hash>) -> FutureResult<Option<StorageData>>;

	/// Returns the hash of a storage entry at a block's state.
	#[rpc(name = "state_getStorageHash", alias("state_getStorageHashAt"))]
	fn storage_hash(&self, key: StorageKey, hash: Option<Hash>) -> FutureResult<Option<Hash>>;

	/// Returns the size of a storage entry at a block's state.
	#[rpc(name = "state_getStorageSize", alias("state_getStorageSizeAt"))]
	fn storage_size(&self, key: StorageKey, hash: Option<Hash>) -> FutureResult<Option<u64>>;

	/// Returns the keys with prefix from a child storage, leave empty to get all the keys
	#[rpc(name = "state_getChildKeys")]
	fn child_storage_keys(
		&self,
		child_storage_key: StorageKey,
		prefix: StorageKey,
		hash: Option<Hash>
	) -> FutureResult<Vec<StorageKey>>;

	/// Returns a child storage entry at a specific block's state.
	#[rpc(name = "state_getChildStorage")]
	fn child_storage(
		&self,
		child_storage_key: StorageKey,
		key: StorageKey,
		hash: Option<Hash>
	) -> FutureResult<Option<StorageData>>;

	/// Returns the hash of a child storage entry at a block's state.
	#[rpc(name = "state_getChildStorageHash")]
	fn child_storage_hash(
		&self,
		child_storage_key: StorageKey,
		key: StorageKey,
		hash: Option<Hash>
	) -> FutureResult<Option<Hash>>;

	/// Returns the size of a child storage entry at a block's state.
	#[rpc(name = "state_getChildStorageSize")]
	fn child_storage_size(
		&self,
		child_storage_key: StorageKey,
		key: StorageKey,
		hash: Option<Hash>
	) -> FutureResult<Option<u64>>;

	/// Returns the runtime metadata as an opaque blob.
	#[rpc(name = "state_getMetadata")]
	fn metadata(&self, hash: Option<Hash>) -> FutureResult<Bytes>;

	/// Get the runtime version.
	#[rpc(name = "state_getRuntimeVersion", alias("chain_getRuntimeVersion"))]
	fn runtime_version(&self, hash: Option<Hash>) -> FutureResult<RuntimeVersion>;

	/// Query historical storage entries (by key) starting from a block given as the second parameter.
	///
	/// NOTE This first returned result contains the initial state of storage for all keys.
	/// Subsequent values in the vector represent changes to the previous state (diffs).
	#[rpc(name = "state_queryStorage")]
	fn query_storage(
		&self,
		keys: Vec<StorageKey>,
		block: Hash,
		hash: Option<Hash>
	) -> FutureResult<Vec<StorageChangeSet<Hash>>>;

	/// New runtime version subscription
	#[pubsub(
		subscription = "state_runtimeVersion",
		subscribe,
		name = "state_subscribeRuntimeVersion",
		alias("chain_subscribeRuntimeVersion")
	)]
	fn subscribe_runtime_version(&self, metadata: Self::Metadata, subscriber: Subscriber<RuntimeVersion>);

	/// Unsubscribe from runtime version subscription
	#[pubsub(
		subscription = "state_runtimeVersion",
		unsubscribe,
		name = "state_unsubscribeRuntimeVersion",
		alias("chain_unsubscribeRuntimeVersion")
	)]
	fn unsubscribe_runtime_version(&self, metadata: Option<Self::Metadata>, id: SubscriptionId) -> RpcResult<bool>;

	/// New storage subscription
	#[pubsub(subscription = "state_storage", subscribe, name = "state_subscribeStorage")]
	fn subscribe_storage(
		&self, metadata: Self::Metadata, subscriber: Subscriber<StorageChangeSet<Hash>>, keys: Option<Vec<StorageKey>>
	);

	/// Unsubscribe from storage subscription
	#[pubsub(subscription = "state_storage", unsubscribe, name = "state_unsubscribeStorage")]
	fn unsubscribe_storage(
		&self, metadata: Option<Self::Metadata>, id: SubscriptionId
	) -> RpcResult<bool>;
}

/// State backend API.
pub trait StateBackend<B, E, Block: BlockT, RA>: Send + Sync + 'static
	where
		Block: BlockT<Hash=H256> + 'static,
		B: client::backend::Backend<Block, Blake2Hasher> + Send + Sync + 'static,
		E: client::CallExecutor<Block, Blake2Hasher> + Send + Sync + 'static,
		RA: Send + Sync + 'static,
=======
use self::error::{Error, Result};
use state_machine::{self, ExecutionStrategy};

pub use api::state::*;

/// State API with subscriptions support.
pub struct State<B, E, Block: BlockT, RA> {
	/// Substrate client.
	client: Arc<Client<B, E, Block, RA>>,
	/// Current subscriptions.
	subscriptions: Subscriptions,
}

/// Ranges to query in state_queryStorage.
struct QueryStorageRange<Block: BlockT> {
	/// Hashes of all the blocks in the range.
	pub hashes: Vec<Block::Hash>,
	/// Number of the first block in the range.
	pub first_number: NumberFor<Block>,
	/// Blocks subrange ([begin; end) indices within `hashes`) where we should read keys at
	/// each state to get changes.
	pub unfiltered_range: Range<usize>,
	/// Blocks subrange ([begin; end) indices within `hashes`) where we could pre-filter
	/// blocks-with-changes by using changes tries.
	pub filtered_range: Option<Range<usize>>,
}

fn client_err(err: client::error::Error) -> Error {
	Error::Client(Box::new(err))
}

impl<B, E, Block: BlockT, RA> State<B, E, Block, RA> where
	Block: BlockT<Hash=H256>,
	B: client::backend::Backend<Block, Blake2Hasher>,
	E: CallExecutor<Block, Blake2Hasher>,
>>>>>>> 95fc4211
{
	/// Get client reference.
	fn client(&self) -> &Arc<Client<B, E, Block, RA>>;

<<<<<<< HEAD
	/// Get subscriptions reference.
	fn subscriptions(&self) -> &Subscriptions;
=======
	/// Splits the `query_storage` block range into 'filtered' and 'unfiltered' subranges.
	/// Blocks that contain changes within filtered subrange could be filtered using changes tries.
	/// Blocks that contain changes within unfiltered subrange must be filtered manually.
	fn split_query_storage_range(
		&self,
		from: Block::Hash,
		to: Option<Block::Hash>
	) -> Result<QueryStorageRange<Block>> {
		let to = self.unwrap_or_best(to)?;
		let from_hdr = self.client.header(&BlockId::hash(from)).map_err(client_err)?;
		let to_hdr = self.client.header(&BlockId::hash(to)).map_err(client_err)?;
		match (from_hdr, to_hdr) {
			(Some(ref from), Some(ref to)) if from.number() <= to.number() => {
				// check if we can get from `to` to `from` by going through parent_hashes.
				let from_number = *from.number();
				let blocks = {
					let mut blocks = vec![to.hash()];
					let mut last = to.clone();
					while *last.number() > from_number {
						let hdr = self.client
							.header(&BlockId::hash(*last.parent_hash()))
							.map_err(client_err)?;
						if let Some(hdr) = hdr {
							blocks.push(hdr.hash());
							last = hdr;
						} else {
							return Err(invalid_block_range(
								Some(from),
								Some(to),
								format!("Parent of {} ({}) not found", last.number(), last.hash()),
							))
						}
					}
					if last.hash() != from.hash() {
						return Err(invalid_block_range(
							Some(from),
							Some(to),
							format!("Expected to reach `from`, got {} ({})", last.number(), last.hash()),
						))
					}
					blocks.reverse();
					blocks
				};
				// check if we can filter blocks-with-changes from some (sub)range using changes tries
				let changes_trie_range = self.client
					.max_key_changes_range(from_number, BlockId::Hash(to.hash()))
					.map_err(client_err)?;
				let filtered_range_begin = changes_trie_range.map(|(begin, _)| (begin - from_number).saturated_into::<usize>());
				let (unfiltered_range, filtered_range) = split_range(blocks.len(), filtered_range_begin);
				Ok(QueryStorageRange {
					hashes: blocks,
					first_number: from_number,
					unfiltered_range,
					filtered_range,
				})
			},
			(from, to) => Err(
				invalid_block_range(from.as_ref(), to.as_ref(), "Invalid range or unknown block".into())
			),
		}
	}
>>>>>>> 95fc4211

	/// Call runtime method at given block.
	fn call(
		&self,
<<<<<<< HEAD
		block: Option<Block::Hash>,
		method: String,
		call_data: Bytes,
	) -> FutureResult<Bytes>;
=======
		range: &QueryStorageRange<Block>,
		keys: &[StorageKey],
		last_values: &mut HashMap<StorageKey, Option<StorageData>>,
		changes: &mut Vec<StorageChangeSet<Block::Hash>>,
	) -> Result<()> {
		for block in range.unfiltered_range.start..range.unfiltered_range.end {
			let block_hash = range.hashes[block].clone();
			let mut block_changes = StorageChangeSet { block: block_hash.clone(), changes: Vec::new() };
			let id = BlockId::hash(block_hash);
			for key in keys {
				let (has_changed, data) = {
					let curr_data = self.client.storage(&id, key)
						.map_err(client_err)?;
					match last_values.get(key) {
						Some(prev_data) => (curr_data != *prev_data, curr_data),
						None => (true, curr_data),
					}
				};
				if has_changed {
					block_changes.changes.push((key.clone(), data.clone()));
				}
				last_values.insert(key.clone(), data);
			}
			if !block_changes.changes.is_empty() {
				changes.push(block_changes);
			}
		}
		Ok(())
	}
>>>>>>> 95fc4211

	/// Returns the keys with prefix, leave empty to get all the keys.
	fn storage_keys(
		&self,
<<<<<<< HEAD
		block: Option<Block::Hash>,
		prefix: StorageKey,
	) -> FutureResult<Vec<StorageKey>>;

	/// Returns a storage entry at a specific block's state.
	fn storage(
		&self,
		block: Option<Block::Hash>,
		key: StorageKey,
	) -> FutureResult<Option<StorageData>>;
=======
		range: &QueryStorageRange<Block>,
		keys: &[StorageKey],
		last_values: &HashMap<StorageKey, Option<StorageData>>,
		changes: &mut Vec<StorageChangeSet<Block::Hash>>,
	) -> Result<()> {
		let (begin, end) = match range.filtered_range {
			Some(ref filtered_range) => (
				range.first_number + filtered_range.start.saturated_into(),
				BlockId::Hash(range.hashes[filtered_range.end - 1].clone())
			),
			None => return Ok(()),
		};
		let mut changes_map: BTreeMap<NumberFor<Block>, StorageChangeSet<Block::Hash>> = BTreeMap::new();
		for key in keys {
			let mut last_block = None;
			let mut last_value = last_values.get(key).cloned().unwrap_or_default();
			for (block, _) in self.client.key_changes(begin, end, key).map_err(client_err)?.into_iter().rev() {
				if last_block == Some(block) {
					continue;
				}

				let block_hash = range.hashes[(block - range.first_number).saturated_into::<usize>()].clone();
				let id = BlockId::Hash(block_hash);
				let value_at_block = self.client.storage(&id, key).map_err(client_err)?;
				if last_value == value_at_block {
					continue;
				}

				changes_map.entry(block)
					.or_insert_with(|| StorageChangeSet { block: block_hash, changes: Vec::new() })
					.changes.push((key.clone(), value_at_block.clone()));
				last_block = Some(block);
				last_value = value_at_block;
			}
		}
		if let Some(additional_capacity) = changes_map.len().checked_sub(changes.len()) {
			changes.reserve(additional_capacity);
		}
		changes.extend(changes_map.into_iter().map(|(_, cs)| cs));
		Ok(())
	}
}

impl<B, E, Block, RA> State<B, E, Block, RA> where
	Block: BlockT<Hash=H256>,
	B: client::backend::Backend<Block, Blake2Hasher>,
	E: CallExecutor<Block, Blake2Hasher>,
{
	fn unwrap_or_best(&self, hash: Option<Block::Hash>) -> Result<Block::Hash> {
		crate::helpers::unwrap_or_else(|| Ok(self.client.info().chain.best_hash), hash)
	}
}

impl<B, E, Block, RA> StateApi<Block::Hash> for State<B, E, Block, RA> where
	Block: BlockT<Hash=H256> + 'static,
	B: client::backend::Backend<Block, Blake2Hasher> + Send + Sync + 'static,
	E: CallExecutor<Block, Blake2Hasher> + Send + Sync + 'static + Clone,
	RA: Send + Sync + 'static,
	Client<B, E, Block, RA>: ProvideRuntimeApi,
	<Client<B, E, Block, RA> as ProvideRuntimeApi>::Api: Metadata<Block>
{
	type Metadata = crate::metadata::Metadata;

	fn call(&self, method: String, data: Bytes, block: Option<Block::Hash>) -> Result<Bytes> {
		let block = self.unwrap_or_best(block)?;
		trace!(target: "rpc", "Calling runtime at {:?} for method {} ({})", block, method, HexDisplay::from(&data.0));
		let return_data = self.client
			.executor()
			.call(
				&BlockId::Hash(block),
				&method, &data.0, ExecutionStrategy::NativeElseWasm, state_machine::NeverOffchainExt::new(),
			)
			.map_err(client_err)?;
		Ok(Bytes(return_data))
	}

	fn storage_keys(&self, key_prefix: StorageKey, block: Option<Block::Hash>) -> Result<Vec<StorageKey>> {
		let block = self.unwrap_or_best(block)?;
		trace!(target: "rpc", "Querying storage keys at {:?}", block);
		Ok(self.client.storage_keys(&BlockId::Hash(block), &key_prefix).map_err(client_err)?)
	}

	fn storage(&self, key: StorageKey, block: Option<Block::Hash>) -> Result<Option<StorageData>> {
		let block = self.unwrap_or_best(block)?;
		trace!(target: "rpc", "Querying storage at {:?} for key {}", block, HexDisplay::from(&key.0));
		Ok(self.client.storage(&BlockId::Hash(block), &key).map_err(client_err)?)
	}

	fn storage_hash(&self, key: StorageKey, block: Option<Block::Hash>) -> Result<Option<Block::Hash>> {
		let block = self.unwrap_or_best(block)?;
		trace!(target: "rpc", "Querying storage hash at {:?} for key {}", block, HexDisplay::from(&key.0));
		Ok(self.client.storage_hash(&BlockId::Hash(block), &key).map_err(client_err)?)
	}
>>>>>>> 95fc4211

	/// Returns the hash of a storage entry at a block's state.
	fn storage_hash(
		&self,
		block: Option<Block::Hash>,
		key: StorageKey,
	) -> FutureResult<Option<Block::Hash>>;

	/// Returns the size of a storage entry at a block's state.
	fn storage_size(
		&self,
		block: Option<Block::Hash>,
		key: StorageKey,
<<<<<<< HEAD
	) -> FutureResult<Option<u64>> {
		Box::new(self.storage(block, key)
			.map(|x| x.map(|x| x.0.len() as u64)))
=======
		block: Option<Block::Hash>
	) -> Result<Option<StorageData>> {
		let block = self.unwrap_or_best(block)?;
		trace!(target: "rpc", "Querying child storage at {:?} for key {}", block, HexDisplay::from(&key.0));
		Ok(self.client
		   .child_storage(&BlockId::Hash(block), &child_storage_key, &key)
		   .map_err(client_err)?
		)
>>>>>>> 95fc4211
	}

	/// Returns the keys with prefix from a child storage, leave empty to get all the keys
	fn child_storage_keys(
		&self,
		block: Option<Block::Hash>,
		child_storage_key: StorageKey,
<<<<<<< HEAD
		prefix: StorageKey,
	) -> FutureResult<Vec<StorageKey>>;

	/// Returns a child storage entry at a specific block's state.
	fn child_storage(
		&self,
		block: Option<Block::Hash>,
		child_storage_key: StorageKey,
		key: StorageKey,
	) -> FutureResult<Option<StorageData>>;
=======
		key_prefix: StorageKey,
		block: Option<Block::Hash>
	) -> Result<Vec<StorageKey>> {
		let block = self.unwrap_or_best(block)?;
		trace!(target: "rpc", "Querying child storage keys at {:?}", block);
		Ok(self.client
		   .child_storage_keys(&BlockId::Hash(block), &child_storage_key, &key_prefix)
		   .map_err(client_err)?
		)
	}
>>>>>>> 95fc4211

	/// Returns the hash of a child storage entry at a block's state.
	fn child_storage_hash(
		&self,
		block: Option<Block::Hash>,
		child_storage_key: StorageKey,
		key: StorageKey,
<<<<<<< HEAD
	) -> FutureResult<Option<Block::Hash>>;
=======
		block: Option<Block::Hash>
	) -> Result<Option<Block::Hash>> {
		let block = self.unwrap_or_best(block)?;
		trace!(
			target: "rpc", "Querying child storage hash at {:?} for key {}",
			block,
			HexDisplay::from(&key.0),
		);
		Ok(self.client
		   .child_storage_hash(&BlockId::Hash(block), &child_storage_key, &key)
		   .map_err(client_err)?
		)
	}
>>>>>>> 95fc4211

	/// Returns the size of a child storage entry at a block's state.
	fn child_storage_size(
		&self,
		block: Option<Block::Hash>,
		child_storage_key: StorageKey,
		key: StorageKey,
	) -> FutureResult<Option<u64>> {
		Box::new(self.child_storage(block, child_storage_key, key)
			.map(|x| x.map(|x| x.0.len() as u64)))
	}

<<<<<<< HEAD
	/// Returns the runtime metadata as an opaque blob.
	fn metadata(&self, block: Option<Block::Hash>) -> FutureResult<Bytes>;

	/// Get the runtime version.
	fn runtime_version(&self, block: Option<Block::Hash>) -> FutureResult<RuntimeVersion>;
=======
	fn metadata(&self, block: Option<Block::Hash>) -> Result<Bytes> {
		let block = self.unwrap_or_best(block)?;
		self.client
			.runtime_api()
			.metadata(&BlockId::Hash(block))
			.map(Into::into)
			.map_err(client_err)
	}
>>>>>>> 95fc4211

	/// Query historical storage entries (by key) starting from a block given as the second parameter.
	///
	/// NOTE This first returned result contains the initial state of storage for all keys.
	/// Subsequent values in the vector represent changes to the previous state (diffs).
	fn query_storage(
		&self,
		from: Block::Hash,
		to: Option<Block::Hash>,
		keys: Vec<StorageKey>,
	) -> FutureResult<Vec<StorageChangeSet<Block::Hash>>>;

	/// New runtime version subscription
	fn subscribe_runtime_version(
		&self,
		_meta: crate::metadata::Metadata,
		subscriber: Subscriber<RuntimeVersion>,
	) {
		let stream = match self.client().storage_changes_notification_stream(
			Some(&[StorageKey(storage::well_known_keys::CODE.to_vec())]),
			None,
		) {
			Ok(stream) => stream,
			Err(err) => {
				let _ = subscriber.reject(Error::from(err).into());
				return;
			}
		};

		self.subscriptions().add(subscriber, |sink| {
			let version = self.runtime_version(None.into())
				.map_err(Into::into)
				.wait();

			let client = self.client().clone();
			let mut previous_version = version.clone();

			let stream = stream
				.filter_map(move |_| {
					let info = client.info();
					let version = client
						.runtime_version_at(&BlockId::hash(info.chain.best_hash))
						.map_err(Error::from)
						.map_err(Into::into);
					if previous_version != version {
						previous_version = version.clone();
						future::ready(Some(Ok::<_, ()>(version)))
					} else {
						future::ready(None)
					}
				})
				.compat();

			sink
				.sink_map_err(|e| warn!("Error sending notifications: {:?}", e))
				.send_all(
					stream::iter_result(vec![Ok(version)])
					.chain(stream)
				)
				// we ignore the resulting Stream (if the first stream is over we are unsubscribed)
				.map(|_| ())
		});
	}

	/// Unsubscribe from runtime version subscription
	fn unsubscribe_runtime_version(
		&self,
		_meta: Option<crate::metadata::Metadata>,
		id: SubscriptionId,
	) -> RpcResult<bool> {
		Ok(self.subscriptions().cancel(id))
	}

	/// New storage subscription
	fn subscribe_storage(
		&self,
		_meta: crate::metadata::Metadata,
		subscriber: Subscriber<StorageChangeSet<Block::Hash>>,
		keys: Option<Vec<StorageKey>>
	) {
		let keys = Into::<Option<Vec<_>>>::into(keys);
		let stream = match self.client().storage_changes_notification_stream(
			keys.as_ref().map(|x| &**x),
			None
		) {
			Ok(stream) => stream,
			Err(err) => {
<<<<<<< HEAD
				let _ = subscriber.reject(Error::from(err).into());
=======
				let _ = subscriber.reject(client_err(err).into());
>>>>>>> 95fc4211
				return;
			},
		};

		// initial values
		let initial = stream::iter_result(keys
			.map(|keys| {
				let block = self.client().info().chain.best_hash;
				let changes = keys
					.into_iter()
					.map(|key| self.storage(Some(block.clone()).into(), key.clone())
						.map(|val| (key.clone(), val))
						.wait()
						.unwrap_or_else(|_| (key, None))
					)
					.collect();
				vec![Ok(Ok(StorageChangeSet { block, changes }))]
			}).unwrap_or_default());

		self.subscriptions().add(subscriber, |sink| {
			let stream = stream
				.map(|(block, changes)| Ok::<_, ()>(Ok(StorageChangeSet {
					block,
					changes: changes.iter()
						.filter_map(|(o_sk, k, v)| if o_sk.is_none() {
							Some((k.clone(),v.cloned()))
						} else { None }).collect(),
				})))
				.compat();

			sink
				.sink_map_err(|e| warn!("Error sending notifications: {:?}", e))
				.send_all(initial.chain(stream))
				// we ignore the resulting Stream (if the first stream is over we are unsubscribed)
				.map(|_| ())
		})
	}

	/// Unsubscribe from storage subscription
	fn unsubscribe_storage(
		&self,
		_meta: Option<crate::metadata::Metadata>,
		id: SubscriptionId,
	) -> RpcResult<bool> {
		Ok(self.subscriptions().cancel(id))
	}
}

<<<<<<< HEAD
/// Create new state API that works on full node.
pub fn new_full<B, E, Block: BlockT, RA>(
	client: Arc<Client<B, E, Block, RA>>,
	subscriptions: Subscriptions,
) -> State<B, E, Block, RA>
	where
		Block: BlockT<Hash=H256> + 'static,
		B: client::backend::Backend<Block, Blake2Hasher> + Send + Sync + 'static,
		E: CallExecutor<Block, Blake2Hasher> + Send + Sync + 'static + Clone,
		RA: Send + Sync + 'static,
		Client<B, E, Block, RA>: ProvideRuntimeApi,
		<Client<B, E, Block, RA> as ProvideRuntimeApi>::Api: Metadata<Block>,
{
	State {
		backend: Box::new(self::state_full::FullState::new(client, subscriptions)),
=======
	fn runtime_version(&self, at: Option<Block::Hash>) -> Result<RuntimeVersion> {
		let at = self.unwrap_or_best(at)?;
		Ok(self.client.runtime_version_at(&BlockId::Hash(at)).map_err(client_err)?)
>>>>>>> 95fc4211
	}
}

<<<<<<< HEAD
/// Create new state API that works on light node.
pub fn new_light<B, E, Block: BlockT, RA, F: Fetcher<Block>>(
	client: Arc<Client<B, E, Block, RA>>,
	subscriptions: Subscriptions,
	remote_blockchain: Arc<dyn RemoteBlockchain<Block>>,
	fetcher: Arc<F>,
) -> State<B, E, Block, RA>
	where
		Block: BlockT<Hash=H256> + 'static,
		B: client::backend::Backend<Block, Blake2Hasher> + Send + Sync + 'static,
		E: CallExecutor<Block, Blake2Hasher> + Send + Sync + 'static + Clone,
		RA: Send + Sync + 'static,
		F: Send + Sync + 'static,
{
	State {
		backend: Box::new(self::state_light::LightState::new(
			client,
			subscriptions,
			remote_blockchain,
			fetcher,
		)),
	}
}
=======
	fn subscribe_runtime_version(&self, _meta: Self::Metadata, subscriber: Subscriber<RuntimeVersion>) {
		let stream = match self.client.storage_changes_notification_stream(
			Some(&[StorageKey(storage::well_known_keys::CODE.to_vec())]),
			None,
		) {
			Ok(stream) => stream,
			Err(err) => {
				let _ = subscriber.reject(client_err(err).into());
				return;
			}
		};
>>>>>>> 95fc4211

/// State API with subscriptions support.
pub struct State<B, E, Block, RA> {
	backend: Box<dyn StateBackend<B, E, Block, RA>>,
}

impl<B, E, Block, RA> StateApi<Block::Hash> for State<B, E, Block, RA>
	where
		Block: BlockT<Hash=H256> + 'static,
		B: client::backend::Backend<Block, Blake2Hasher> + Send + Sync + 'static,
		E: CallExecutor<Block, Blake2Hasher> + Send + Sync + 'static + Clone,
		RA: Send + Sync + 'static,
{
	type Metadata = crate::metadata::Metadata;

<<<<<<< HEAD
	fn call(&self, method: String, data: Bytes, block: Option<Block::Hash>) -> FutureResult<Bytes> {
		self.backend.call(block, method, data)
	}
=======
			let stream = stream
				.filter_map(move |_| {
					let info = client.info();
					let version = client
						.runtime_version_at(&BlockId::hash(info.chain.best_hash))
						.map_err(client_err)
						.map_err(Into::into);
					if previous_version != version {
						previous_version = version.clone();
						future::ready(Some(Ok::<_, ()>(version)))
					} else {
						future::ready(None)
					}
				})
				.compat();
>>>>>>> 95fc4211

	fn storage_keys(
		&self,
		key_prefix: StorageKey,
		block: Option<Block::Hash>,
	) -> FutureResult<Vec<StorageKey>> {
		self.backend.storage_keys(block, key_prefix)
	}

	fn storage(&self, key: StorageKey, block: Option<Block::Hash>) -> FutureResult<Option<StorageData>> {
		self.backend.storage(block, key)
	}

	fn storage_hash(&self, key: StorageKey, block: Option<Block::Hash>) -> FutureResult<Option<Block::Hash>> {
		self.backend.storage_hash(block, key)
	}

	fn storage_size(&self, key: StorageKey, block: Option<Block::Hash>) -> FutureResult<Option<u64>> {
		self.backend.storage_size(block, key)
	}

	fn child_storage(
		&self,
		child_storage_key: StorageKey,
		key: StorageKey,
		block: Option<Block::Hash>
	) -> FutureResult<Option<StorageData>> {
		self.backend.child_storage(block, child_storage_key, key)
	}

	fn child_storage_keys(
		&self,
		child_storage_key: StorageKey,
		key_prefix: StorageKey,
		block: Option<Block::Hash>
	) -> FutureResult<Vec<StorageKey>> {
		self.backend.child_storage_keys(block, child_storage_key, key_prefix)
	}

	fn child_storage_hash(
		&self,
		child_storage_key: StorageKey,
		key: StorageKey,
		block: Option<Block::Hash>
	) -> FutureResult<Option<Block::Hash>> {
		self.backend.child_storage_hash(block, child_storage_key, key)
	}

	fn child_storage_size(
		&self,
		child_storage_key: StorageKey,
		key: StorageKey,
		block: Option<Block::Hash>
	) -> FutureResult<Option<u64>> {
		self.backend.child_storage_size(block, child_storage_key, key)
	}

	fn metadata(&self, block: Option<Block::Hash>) -> FutureResult<Bytes> {
		self.backend.metadata(block)
	}

	fn query_storage(
		&self,
		keys: Vec<StorageKey>,
		from: Block::Hash,
		to: Option<Block::Hash>
	) -> FutureResult<Vec<StorageChangeSet<Block::Hash>>> {
		self.backend.query_storage(from, to, keys)
	}

	fn subscribe_storage(
		&self,
		meta: Self::Metadata,
		subscriber: Subscriber<StorageChangeSet<Block::Hash>>,
		keys: Option<Vec<StorageKey>>
	) {
		self.backend.subscribe_storage(meta, subscriber, keys);
	}

	fn unsubscribe_storage(&self, meta: Option<Self::Metadata>, id: SubscriptionId) -> RpcResult<bool> {
		self.backend.unsubscribe_storage(meta, id)
	}

	fn runtime_version(&self, at: Option<Block::Hash>) -> FutureResult<RuntimeVersion> {
		self.backend.runtime_version(at)
	}

	fn subscribe_runtime_version(&self, meta: Self::Metadata, subscriber: Subscriber<RuntimeVersion>) {
		self.backend.subscribe_runtime_version(meta, subscriber);
	}

	fn unsubscribe_runtime_version(
		&self,
		meta: Option<Self::Metadata>,
		id: SubscriptionId,
	) -> RpcResult<bool> {
		self.backend.unsubscribe_runtime_version(meta, id)
	}
}<|MERGE_RESOLUTION|>--- conflicted
+++ resolved
@@ -16,162 +16,35 @@
 
 //! Substrate state API.
 
-<<<<<<< HEAD
-pub mod error;
-
 mod state_full;
 mod state_light;
 
-=======
->>>>>>> 95fc4211
 #[cfg(test)]
 mod tests;
 
 use std::sync::Arc;
 use log::warn;
-use futures::future::Future;
+use rpc::Result as RpcResult;
+use rpc::futures::{stream, Future, Sink, Stream};
 use futures03::{future, StreamExt as _, TryStreamExt as _};
 
-<<<<<<< HEAD
+use sr_primitives::traits::{Block as BlockT, ProvideRuntimeApi};
+
+use api::Subscriptions;
 use client::{
 	BlockchainEvents, Client, CallExecutor,
 	runtime_api::Metadata,
 	light::{blockchain::RemoteBlockchain, fetcher::Fetcher},
 };
-use jsonrpc_derive::rpc;
-=======
-use client::{self, Client, CallExecutor, BlockchainEvents, runtime_api::Metadata};
-use rpc::Result as RpcResult;
-use rpc::futures::{stream, Future, Sink, Stream};
-use api::Subscriptions;
->>>>>>> 95fc4211
 use jsonrpc_pubsub::{typed::Subscriber, SubscriptionId};
 use primitives::{Blake2Hasher, Bytes, H256};
 use primitives::storage::{self, StorageKey, StorageData, StorageChangeSet};
 use runtime_version::RuntimeVersion;
-<<<<<<< HEAD
 use sr_primitives::generic::BlockId;
-use sr_primitives::traits::{Block as BlockT, ProvideRuntimeApi};
-
-use crate::rpc::Result as RpcResult;
-use crate::rpc::futures::{stream, Sink, Stream};
-use crate::subscriptions::Subscriptions;
+
 use self::error::{Error, FutureResult};
 
-pub use self::gen_client::Client as StateClient;
-
-/// Substrate state API
-#[rpc]
-pub trait StateApi<Hash> {
-	/// RPC Metadata
-	type Metadata;
-
-	/// Call a contract at a block's state.
-	#[rpc(name = "state_call", alias("state_callAt"))]
-	fn call(&self, name: String, bytes: Bytes, hash: Option<Hash>) -> FutureResult<Bytes>;
-
-	/// Returns the keys with prefix, leave empty to get all the keys
-	#[rpc(name = "state_getKeys")]
-	fn storage_keys(&self, prefix: StorageKey, hash: Option<Hash>) -> FutureResult<Vec<StorageKey>>;
-
-	/// Returns a storage entry at a specific block's state.
-	#[rpc(name = "state_getStorage", alias("state_getStorageAt"))]
-	fn storage(&self, key: StorageKey, hash: Option<Hash>) -> FutureResult<Option<StorageData>>;
-
-	/// Returns the hash of a storage entry at a block's state.
-	#[rpc(name = "state_getStorageHash", alias("state_getStorageHashAt"))]
-	fn storage_hash(&self, key: StorageKey, hash: Option<Hash>) -> FutureResult<Option<Hash>>;
-
-	/// Returns the size of a storage entry at a block's state.
-	#[rpc(name = "state_getStorageSize", alias("state_getStorageSizeAt"))]
-	fn storage_size(&self, key: StorageKey, hash: Option<Hash>) -> FutureResult<Option<u64>>;
-
-	/// Returns the keys with prefix from a child storage, leave empty to get all the keys
-	#[rpc(name = "state_getChildKeys")]
-	fn child_storage_keys(
-		&self,
-		child_storage_key: StorageKey,
-		prefix: StorageKey,
-		hash: Option<Hash>
-	) -> FutureResult<Vec<StorageKey>>;
-
-	/// Returns a child storage entry at a specific block's state.
-	#[rpc(name = "state_getChildStorage")]
-	fn child_storage(
-		&self,
-		child_storage_key: StorageKey,
-		key: StorageKey,
-		hash: Option<Hash>
-	) -> FutureResult<Option<StorageData>>;
-
-	/// Returns the hash of a child storage entry at a block's state.
-	#[rpc(name = "state_getChildStorageHash")]
-	fn child_storage_hash(
-		&self,
-		child_storage_key: StorageKey,
-		key: StorageKey,
-		hash: Option<Hash>
-	) -> FutureResult<Option<Hash>>;
-
-	/// Returns the size of a child storage entry at a block's state.
-	#[rpc(name = "state_getChildStorageSize")]
-	fn child_storage_size(
-		&self,
-		child_storage_key: StorageKey,
-		key: StorageKey,
-		hash: Option<Hash>
-	) -> FutureResult<Option<u64>>;
-
-	/// Returns the runtime metadata as an opaque blob.
-	#[rpc(name = "state_getMetadata")]
-	fn metadata(&self, hash: Option<Hash>) -> FutureResult<Bytes>;
-
-	/// Get the runtime version.
-	#[rpc(name = "state_getRuntimeVersion", alias("chain_getRuntimeVersion"))]
-	fn runtime_version(&self, hash: Option<Hash>) -> FutureResult<RuntimeVersion>;
-
-	/// Query historical storage entries (by key) starting from a block given as the second parameter.
-	///
-	/// NOTE This first returned result contains the initial state of storage for all keys.
-	/// Subsequent values in the vector represent changes to the previous state (diffs).
-	#[rpc(name = "state_queryStorage")]
-	fn query_storage(
-		&self,
-		keys: Vec<StorageKey>,
-		block: Hash,
-		hash: Option<Hash>
-	) -> FutureResult<Vec<StorageChangeSet<Hash>>>;
-
-	/// New runtime version subscription
-	#[pubsub(
-		subscription = "state_runtimeVersion",
-		subscribe,
-		name = "state_subscribeRuntimeVersion",
-		alias("chain_subscribeRuntimeVersion")
-	)]
-	fn subscribe_runtime_version(&self, metadata: Self::Metadata, subscriber: Subscriber<RuntimeVersion>);
-
-	/// Unsubscribe from runtime version subscription
-	#[pubsub(
-		subscription = "state_runtimeVersion",
-		unsubscribe,
-		name = "state_unsubscribeRuntimeVersion",
-		alias("chain_unsubscribeRuntimeVersion")
-	)]
-	fn unsubscribe_runtime_version(&self, metadata: Option<Self::Metadata>, id: SubscriptionId) -> RpcResult<bool>;
-
-	/// New storage subscription
-	#[pubsub(subscription = "state_storage", subscribe, name = "state_subscribeStorage")]
-	fn subscribe_storage(
-		&self, metadata: Self::Metadata, subscriber: Subscriber<StorageChangeSet<Hash>>, keys: Option<Vec<StorageKey>>
-	);
-
-	/// Unsubscribe from storage subscription
-	#[pubsub(subscription = "state_storage", unsubscribe, name = "state_unsubscribeStorage")]
-	fn unsubscribe_storage(
-		&self, metadata: Option<Self::Metadata>, id: SubscriptionId
-	) -> RpcResult<bool>;
-}
+pub use api::state::*;
 
 /// State backend API.
 pub trait StateBackend<B, E, Block: BlockT, RA>: Send + Sync + 'static
@@ -180,158 +53,24 @@
 		B: client::backend::Backend<Block, Blake2Hasher> + Send + Sync + 'static,
 		E: client::CallExecutor<Block, Blake2Hasher> + Send + Sync + 'static,
 		RA: Send + Sync + 'static,
-=======
-use self::error::{Error, Result};
-use state_machine::{self, ExecutionStrategy};
-
-pub use api::state::*;
-
-/// State API with subscriptions support.
-pub struct State<B, E, Block: BlockT, RA> {
-	/// Substrate client.
-	client: Arc<Client<B, E, Block, RA>>,
-	/// Current subscriptions.
-	subscriptions: Subscriptions,
-}
-
-/// Ranges to query in state_queryStorage.
-struct QueryStorageRange<Block: BlockT> {
-	/// Hashes of all the blocks in the range.
-	pub hashes: Vec<Block::Hash>,
-	/// Number of the first block in the range.
-	pub first_number: NumberFor<Block>,
-	/// Blocks subrange ([begin; end) indices within `hashes`) where we should read keys at
-	/// each state to get changes.
-	pub unfiltered_range: Range<usize>,
-	/// Blocks subrange ([begin; end) indices within `hashes`) where we could pre-filter
-	/// blocks-with-changes by using changes tries.
-	pub filtered_range: Option<Range<usize>>,
-}
-
-fn client_err(err: client::error::Error) -> Error {
-	Error::Client(Box::new(err))
-}
-
-impl<B, E, Block: BlockT, RA> State<B, E, Block, RA> where
-	Block: BlockT<Hash=H256>,
-	B: client::backend::Backend<Block, Blake2Hasher>,
-	E: CallExecutor<Block, Blake2Hasher>,
->>>>>>> 95fc4211
 {
 	/// Get client reference.
 	fn client(&self) -> &Arc<Client<B, E, Block, RA>>;
 
-<<<<<<< HEAD
 	/// Get subscriptions reference.
 	fn subscriptions(&self) -> &Subscriptions;
-=======
-	/// Splits the `query_storage` block range into 'filtered' and 'unfiltered' subranges.
-	/// Blocks that contain changes within filtered subrange could be filtered using changes tries.
-	/// Blocks that contain changes within unfiltered subrange must be filtered manually.
-	fn split_query_storage_range(
-		&self,
-		from: Block::Hash,
-		to: Option<Block::Hash>
-	) -> Result<QueryStorageRange<Block>> {
-		let to = self.unwrap_or_best(to)?;
-		let from_hdr = self.client.header(&BlockId::hash(from)).map_err(client_err)?;
-		let to_hdr = self.client.header(&BlockId::hash(to)).map_err(client_err)?;
-		match (from_hdr, to_hdr) {
-			(Some(ref from), Some(ref to)) if from.number() <= to.number() => {
-				// check if we can get from `to` to `from` by going through parent_hashes.
-				let from_number = *from.number();
-				let blocks = {
-					let mut blocks = vec![to.hash()];
-					let mut last = to.clone();
-					while *last.number() > from_number {
-						let hdr = self.client
-							.header(&BlockId::hash(*last.parent_hash()))
-							.map_err(client_err)?;
-						if let Some(hdr) = hdr {
-							blocks.push(hdr.hash());
-							last = hdr;
-						} else {
-							return Err(invalid_block_range(
-								Some(from),
-								Some(to),
-								format!("Parent of {} ({}) not found", last.number(), last.hash()),
-							))
-						}
-					}
-					if last.hash() != from.hash() {
-						return Err(invalid_block_range(
-							Some(from),
-							Some(to),
-							format!("Expected to reach `from`, got {} ({})", last.number(), last.hash()),
-						))
-					}
-					blocks.reverse();
-					blocks
-				};
-				// check if we can filter blocks-with-changes from some (sub)range using changes tries
-				let changes_trie_range = self.client
-					.max_key_changes_range(from_number, BlockId::Hash(to.hash()))
-					.map_err(client_err)?;
-				let filtered_range_begin = changes_trie_range.map(|(begin, _)| (begin - from_number).saturated_into::<usize>());
-				let (unfiltered_range, filtered_range) = split_range(blocks.len(), filtered_range_begin);
-				Ok(QueryStorageRange {
-					hashes: blocks,
-					first_number: from_number,
-					unfiltered_range,
-					filtered_range,
-				})
-			},
-			(from, to) => Err(
-				invalid_block_range(from.as_ref(), to.as_ref(), "Invalid range or unknown block".into())
-			),
-		}
-	}
->>>>>>> 95fc4211
 
 	/// Call runtime method at given block.
 	fn call(
 		&self,
-<<<<<<< HEAD
 		block: Option<Block::Hash>,
 		method: String,
 		call_data: Bytes,
 	) -> FutureResult<Bytes>;
-=======
-		range: &QueryStorageRange<Block>,
-		keys: &[StorageKey],
-		last_values: &mut HashMap<StorageKey, Option<StorageData>>,
-		changes: &mut Vec<StorageChangeSet<Block::Hash>>,
-	) -> Result<()> {
-		for block in range.unfiltered_range.start..range.unfiltered_range.end {
-			let block_hash = range.hashes[block].clone();
-			let mut block_changes = StorageChangeSet { block: block_hash.clone(), changes: Vec::new() };
-			let id = BlockId::hash(block_hash);
-			for key in keys {
-				let (has_changed, data) = {
-					let curr_data = self.client.storage(&id, key)
-						.map_err(client_err)?;
-					match last_values.get(key) {
-						Some(prev_data) => (curr_data != *prev_data, curr_data),
-						None => (true, curr_data),
-					}
-				};
-				if has_changed {
-					block_changes.changes.push((key.clone(), data.clone()));
-				}
-				last_values.insert(key.clone(), data);
-			}
-			if !block_changes.changes.is_empty() {
-				changes.push(block_changes);
-			}
-		}
-		Ok(())
-	}
->>>>>>> 95fc4211
 
 	/// Returns the keys with prefix, leave empty to get all the keys.
 	fn storage_keys(
 		&self,
-<<<<<<< HEAD
 		block: Option<Block::Hash>,
 		prefix: StorageKey,
 	) -> FutureResult<Vec<StorageKey>>;
@@ -342,101 +81,6 @@
 		block: Option<Block::Hash>,
 		key: StorageKey,
 	) -> FutureResult<Option<StorageData>>;
-=======
-		range: &QueryStorageRange<Block>,
-		keys: &[StorageKey],
-		last_values: &HashMap<StorageKey, Option<StorageData>>,
-		changes: &mut Vec<StorageChangeSet<Block::Hash>>,
-	) -> Result<()> {
-		let (begin, end) = match range.filtered_range {
-			Some(ref filtered_range) => (
-				range.first_number + filtered_range.start.saturated_into(),
-				BlockId::Hash(range.hashes[filtered_range.end - 1].clone())
-			),
-			None => return Ok(()),
-		};
-		let mut changes_map: BTreeMap<NumberFor<Block>, StorageChangeSet<Block::Hash>> = BTreeMap::new();
-		for key in keys {
-			let mut last_block = None;
-			let mut last_value = last_values.get(key).cloned().unwrap_or_default();
-			for (block, _) in self.client.key_changes(begin, end, key).map_err(client_err)?.into_iter().rev() {
-				if last_block == Some(block) {
-					continue;
-				}
-
-				let block_hash = range.hashes[(block - range.first_number).saturated_into::<usize>()].clone();
-				let id = BlockId::Hash(block_hash);
-				let value_at_block = self.client.storage(&id, key).map_err(client_err)?;
-				if last_value == value_at_block {
-					continue;
-				}
-
-				changes_map.entry(block)
-					.or_insert_with(|| StorageChangeSet { block: block_hash, changes: Vec::new() })
-					.changes.push((key.clone(), value_at_block.clone()));
-				last_block = Some(block);
-				last_value = value_at_block;
-			}
-		}
-		if let Some(additional_capacity) = changes_map.len().checked_sub(changes.len()) {
-			changes.reserve(additional_capacity);
-		}
-		changes.extend(changes_map.into_iter().map(|(_, cs)| cs));
-		Ok(())
-	}
-}
-
-impl<B, E, Block, RA> State<B, E, Block, RA> where
-	Block: BlockT<Hash=H256>,
-	B: client::backend::Backend<Block, Blake2Hasher>,
-	E: CallExecutor<Block, Blake2Hasher>,
-{
-	fn unwrap_or_best(&self, hash: Option<Block::Hash>) -> Result<Block::Hash> {
-		crate::helpers::unwrap_or_else(|| Ok(self.client.info().chain.best_hash), hash)
-	}
-}
-
-impl<B, E, Block, RA> StateApi<Block::Hash> for State<B, E, Block, RA> where
-	Block: BlockT<Hash=H256> + 'static,
-	B: client::backend::Backend<Block, Blake2Hasher> + Send + Sync + 'static,
-	E: CallExecutor<Block, Blake2Hasher> + Send + Sync + 'static + Clone,
-	RA: Send + Sync + 'static,
-	Client<B, E, Block, RA>: ProvideRuntimeApi,
-	<Client<B, E, Block, RA> as ProvideRuntimeApi>::Api: Metadata<Block>
-{
-	type Metadata = crate::metadata::Metadata;
-
-	fn call(&self, method: String, data: Bytes, block: Option<Block::Hash>) -> Result<Bytes> {
-		let block = self.unwrap_or_best(block)?;
-		trace!(target: "rpc", "Calling runtime at {:?} for method {} ({})", block, method, HexDisplay::from(&data.0));
-		let return_data = self.client
-			.executor()
-			.call(
-				&BlockId::Hash(block),
-				&method, &data.0, ExecutionStrategy::NativeElseWasm, state_machine::NeverOffchainExt::new(),
-			)
-			.map_err(client_err)?;
-		Ok(Bytes(return_data))
-	}
-
-	fn storage_keys(&self, key_prefix: StorageKey, block: Option<Block::Hash>) -> Result<Vec<StorageKey>> {
-		let block = self.unwrap_or_best(block)?;
-		trace!(target: "rpc", "Querying storage keys at {:?}", block);
-		Ok(self.client.storage_keys(&BlockId::Hash(block), &key_prefix).map_err(client_err)?)
-	}
-
-	fn storage(&self, key: StorageKey, block: Option<Block::Hash>) -> Result<Option<StorageData>> {
-		let block = self.unwrap_or_best(block)?;
-		trace!(target: "rpc", "Querying storage at {:?} for key {}", block, HexDisplay::from(&key.0));
-		Ok(self.client.storage(&BlockId::Hash(block), &key).map_err(client_err)?)
-	}
-
-	fn storage_hash(&self, key: StorageKey, block: Option<Block::Hash>) -> Result<Option<Block::Hash>> {
-		let block = self.unwrap_or_best(block)?;
-		trace!(target: "rpc", "Querying storage hash at {:?} for key {}", block, HexDisplay::from(&key.0));
-		Ok(self.client.storage_hash(&BlockId::Hash(block), &key).map_err(client_err)?)
-	}
->>>>>>> 95fc4211
 
 	/// Returns the hash of a storage entry at a block's state.
 	fn storage_hash(
@@ -450,20 +94,9 @@
 		&self,
 		block: Option<Block::Hash>,
 		key: StorageKey,
-<<<<<<< HEAD
 	) -> FutureResult<Option<u64>> {
 		Box::new(self.storage(block, key)
 			.map(|x| x.map(|x| x.0.len() as u64)))
-=======
-		block: Option<Block::Hash>
-	) -> Result<Option<StorageData>> {
-		let block = self.unwrap_or_best(block)?;
-		trace!(target: "rpc", "Querying child storage at {:?} for key {}", block, HexDisplay::from(&key.0));
-		Ok(self.client
-		   .child_storage(&BlockId::Hash(block), &child_storage_key, &key)
-		   .map_err(client_err)?
-		)
->>>>>>> 95fc4211
 	}
 
 	/// Returns the keys with prefix from a child storage, leave empty to get all the keys
@@ -471,7 +104,6 @@
 		&self,
 		block: Option<Block::Hash>,
 		child_storage_key: StorageKey,
-<<<<<<< HEAD
 		prefix: StorageKey,
 	) -> FutureResult<Vec<StorageKey>>;
 
@@ -482,18 +114,6 @@
 		child_storage_key: StorageKey,
 		key: StorageKey,
 	) -> FutureResult<Option<StorageData>>;
-=======
-		key_prefix: StorageKey,
-		block: Option<Block::Hash>
-	) -> Result<Vec<StorageKey>> {
-		let block = self.unwrap_or_best(block)?;
-		trace!(target: "rpc", "Querying child storage keys at {:?}", block);
-		Ok(self.client
-		   .child_storage_keys(&BlockId::Hash(block), &child_storage_key, &key_prefix)
-		   .map_err(client_err)?
-		)
-	}
->>>>>>> 95fc4211
 
 	/// Returns the hash of a child storage entry at a block's state.
 	fn child_storage_hash(
@@ -501,23 +121,7 @@
 		block: Option<Block::Hash>,
 		child_storage_key: StorageKey,
 		key: StorageKey,
-<<<<<<< HEAD
 	) -> FutureResult<Option<Block::Hash>>;
-=======
-		block: Option<Block::Hash>
-	) -> Result<Option<Block::Hash>> {
-		let block = self.unwrap_or_best(block)?;
-		trace!(
-			target: "rpc", "Querying child storage hash at {:?} for key {}",
-			block,
-			HexDisplay::from(&key.0),
-		);
-		Ok(self.client
-		   .child_storage_hash(&BlockId::Hash(block), &child_storage_key, &key)
-		   .map_err(client_err)?
-		)
-	}
->>>>>>> 95fc4211
 
 	/// Returns the size of a child storage entry at a block's state.
 	fn child_storage_size(
@@ -530,22 +134,11 @@
 			.map(|x| x.map(|x| x.0.len() as u64)))
 	}
 
-<<<<<<< HEAD
 	/// Returns the runtime metadata as an opaque blob.
 	fn metadata(&self, block: Option<Block::Hash>) -> FutureResult<Bytes>;
 
 	/// Get the runtime version.
 	fn runtime_version(&self, block: Option<Block::Hash>) -> FutureResult<RuntimeVersion>;
-=======
-	fn metadata(&self, block: Option<Block::Hash>) -> Result<Bytes> {
-		let block = self.unwrap_or_best(block)?;
-		self.client
-			.runtime_api()
-			.metadata(&BlockId::Hash(block))
-			.map(Into::into)
-			.map_err(client_err)
-	}
->>>>>>> 95fc4211
 
 	/// Query historical storage entries (by key) starting from a block given as the second parameter.
 	///
@@ -570,7 +163,7 @@
 		) {
 			Ok(stream) => stream,
 			Err(err) => {
-				let _ = subscriber.reject(Error::from(err).into());
+				let _ = subscriber.reject(Error::from(client_err(err)).into());
 				return;
 			}
 		};
@@ -588,7 +181,7 @@
 					let info = client.info();
 					let version = client
 						.runtime_version_at(&BlockId::hash(info.chain.best_hash))
-						.map_err(Error::from)
+						.map_err(client_err)
 						.map_err(Into::into);
 					if previous_version != version {
 						previous_version = version.clone();
@@ -633,11 +226,7 @@
 		) {
 			Ok(stream) => stream,
 			Err(err) => {
-<<<<<<< HEAD
-				let _ = subscriber.reject(Error::from(err).into());
-=======
 				let _ = subscriber.reject(client_err(err).into());
->>>>>>> 95fc4211
 				return;
 			},
 		};
@@ -686,7 +275,6 @@
 	}
 }
 
-<<<<<<< HEAD
 /// Create new state API that works on full node.
 pub fn new_full<B, E, Block: BlockT, RA>(
 	client: Arc<Client<B, E, Block, RA>>,
@@ -702,15 +290,9 @@
 {
 	State {
 		backend: Box::new(self::state_full::FullState::new(client, subscriptions)),
-=======
-	fn runtime_version(&self, at: Option<Block::Hash>) -> Result<RuntimeVersion> {
-		let at = self.unwrap_or_best(at)?;
-		Ok(self.client.runtime_version_at(&BlockId::Hash(at)).map_err(client_err)?)
->>>>>>> 95fc4211
 	}
 }
 
-<<<<<<< HEAD
 /// Create new state API that works on light node.
 pub fn new_light<B, E, Block: BlockT, RA, F: Fetcher<Block>>(
 	client: Arc<Client<B, E, Block, RA>>,
@@ -734,19 +316,6 @@
 		)),
 	}
 }
-=======
-	fn subscribe_runtime_version(&self, _meta: Self::Metadata, subscriber: Subscriber<RuntimeVersion>) {
-		let stream = match self.client.storage_changes_notification_stream(
-			Some(&[StorageKey(storage::well_known_keys::CODE.to_vec())]),
-			None,
-		) {
-			Ok(stream) => stream,
-			Err(err) => {
-				let _ = subscriber.reject(client_err(err).into());
-				return;
-			}
-		};
->>>>>>> 95fc4211
 
 /// State API with subscriptions support.
 pub struct State<B, E, Block, RA> {
@@ -762,27 +331,9 @@
 {
 	type Metadata = crate::metadata::Metadata;
 
-<<<<<<< HEAD
 	fn call(&self, method: String, data: Bytes, block: Option<Block::Hash>) -> FutureResult<Bytes> {
 		self.backend.call(block, method, data)
 	}
-=======
-			let stream = stream
-				.filter_map(move |_| {
-					let info = client.info();
-					let version = client
-						.runtime_version_at(&BlockId::hash(info.chain.best_hash))
-						.map_err(client_err)
-						.map_err(Into::into);
-					if previous_version != version {
-						previous_version = version.clone();
-						future::ready(Some(Ok::<_, ()>(version)))
-					} else {
-						future::ready(None)
-					}
-				})
-				.compat();
->>>>>>> 95fc4211
 
 	fn storage_keys(
 		&self,
@@ -881,4 +432,8 @@
 	) -> RpcResult<bool> {
 		self.backend.unsubscribe_runtime_version(meta, id)
 	}
+}
+
+pub(crate) fn client_err(err: client::error::Error) -> Error {
+	Error::Client(Box::new(err))
 }