--- conflicted
+++ resolved
@@ -496,12 +496,8 @@
 
 	fn subscribe_runtime_version(&self, _meta: Self::Metadata, subscriber: Subscriber<RuntimeVersion>) {
 		let stream = match self.client.storage_changes_notification_stream(
-<<<<<<< HEAD
 			Some(&[StorageKey(storage::well_known_keys::CODE.to_vec())]),
 			None,
-=======
-				Some(&[StorageKey(storage::well_known_keys::CODE.to_vec())])
->>>>>>> d713fbc3
 		) {
 			Ok(stream) => stream,
 			Err(err) => {
