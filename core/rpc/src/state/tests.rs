// Copyright 2017-2019 Parity Technologies (UK) Ltd.
// This file is part of Substrate.

// Substrate is free software: you can redistribute it and/or modify
// it under the terms of the GNU General Public License as published by
// the Free Software Foundation, either version 3 of the License, or
// (at your option) any later version.

// Substrate is distributed in the hope that it will be useful,
// but WITHOUT ANY WARRANTY; without even the implied warranty of
// MERCHANTABILITY or FITNESS FOR A PARTICULAR PURPOSE.  See the
// GNU General Public License for more details.

// You should have received a copy of the GNU General Public License
// along with Substrate.  If not, see <http://www.gnu.org/licenses/>.

use super::*;
use self::error::Error;

use assert_matches::assert_matches;
use consensus::BlockOrigin;
use primitives::storage::well_known_keys;
use sr_io::blake2_256;
use test_client::{self, runtime, AccountKeyring, TestClient, BlockBuilderExt, LocalExecutor};
use substrate_executor::NativeExecutionDispatch;

#[test]
fn should_return_storage() {
	let core = tokio::runtime::Runtime::new().unwrap();
	let client = Arc::new(test_client::new());
	let genesis_hash = client.genesis_hash();
	let client = State::new(client, Subscriptions::new(core.executor()));
	let key = StorageKey(b":code".to_vec());

	assert_eq!(
		client.storage(key.clone(), Some(genesis_hash).into())
<<<<<<< HEAD
			.map(|x| x.map(|x| x.0.len())).unwrap().unwrap()
		> 95_000
=======
			.map(|x| x.map(|x| x.0.len())).unwrap().unwrap() as usize,
		LocalExecutor::native_equivalent().len(),
>>>>>>> 824ccf3b
	);
	assert_matches!(
		client.storage_hash(key.clone(), Some(genesis_hash).into()).map(|x| x.is_some()),
		Ok(true)
	);
<<<<<<< HEAD
	assert!(
		client.storage_size(key.clone(), None).unwrap().unwrap()
		> 95_000
=======
	assert_eq!(
		client.storage_size(key.clone(), None).unwrap().unwrap() as usize,
		LocalExecutor::native_equivalent().len(),
>>>>>>> 824ccf3b
	);
}

#[test]
fn should_return_child_storage() {
	let core = tokio::runtime::Runtime::new().unwrap();
	let client = Arc::new(test_client::new());
	let genesis_hash = client.genesis_hash();
	let client = State::new(client, Subscriptions::new(core.executor()));
	let child_key = StorageKey(well_known_keys::CHILD_STORAGE_KEY_PREFIX.iter().chain(b"test").cloned().collect());
	let key = StorageKey(b"key".to_vec());


	assert_matches!(
		client.child_storage(child_key.clone(), key.clone(), Some(genesis_hash).into()),
		Ok(Some(StorageData(ref d))) if d[0] == 42 && d.len() == 1
	);
	assert_matches!(
		client.child_storage_hash(child_key.clone(), key.clone(), Some(genesis_hash).into())
			.map(|x| x.is_some()),
		Ok(true)
	);
	assert_matches!(
		client.child_storage_size(child_key.clone(), key.clone(), None),
		Ok(Some(1))
	);
}

#[test]
fn should_call_contract() {
	let core = tokio::runtime::Runtime::new().unwrap();
	let client = Arc::new(test_client::new());
	let genesis_hash = client.genesis_hash();
	let client = State::new(client, Subscriptions::new(core.executor()));

	assert_matches!(
		client.call("balanceOf".into(), Bytes(vec![1,2,3]), Some(genesis_hash).into()),
		Err(Error::Client(client::error::Error::Execution(_)))
	)
}

#[test]
fn should_notify_about_storage_changes() {
	let mut core = tokio::runtime::Runtime::new().unwrap();
	let remote = core.executor();
	let (subscriber, id, transport) = Subscriber::new_test("test");

	{
		let api = State::new(Arc::new(test_client::new()), Subscriptions::new(remote));

		api.subscribe_storage(Default::default(), subscriber, None.into());

		// assert id assigned
		assert_eq!(core.block_on(id), Ok(Ok(SubscriptionId::Number(1))));

		let mut builder = api.client.new_block().unwrap();
		builder.push_transfer(runtime::Transfer {
			from: AccountKeyring::Alice.into(),
			to: AccountKeyring::Ferdie.into(),
			amount: 42,
			nonce: 0,
		}).unwrap();
		api.client.import(BlockOrigin::Own, builder.bake().unwrap()).unwrap();
	}

	// assert notification sent to transport
	let (notification, next) = core.block_on(transport.into_future()).unwrap();
	assert!(notification.is_some());
	// no more notifications on this channel
	assert_eq!(core.block_on(next.into_future()).unwrap().0, None);
}

#[test]
fn should_send_initial_storage_changes_and_notifications() {
	let mut core = tokio::runtime::Runtime::new().unwrap();
	let remote = core.executor();
	let (subscriber, id, transport) = Subscriber::new_test("test");

	{
		let api = State::new(Arc::new(test_client::new()), Subscriptions::new(remote));

		let alice_balance_key = blake2_256(&test_runtime::system::balance_of_key(AccountKeyring::Alice.into()));

		api.subscribe_storage(Default::default(), subscriber, Some(vec![
			StorageKey(alice_balance_key.to_vec()),
		]).into());

		// assert id assigned
		assert_eq!(core.block_on(id), Ok(Ok(SubscriptionId::Number(1))));

		let mut builder = api.client.new_block().unwrap();
		builder.push_transfer(runtime::Transfer {
			from: AccountKeyring::Alice.into(),
			to: AccountKeyring::Ferdie.into(),
			amount: 42,
			nonce: 0,
		}).unwrap();
		api.client.import(BlockOrigin::Own, builder.bake().unwrap()).unwrap();
	}

	// assert initial values sent to transport
	let (notification, next) = core.block_on(transport.into_future()).unwrap();
	assert!(notification.is_some());
	// assert notification sent to transport
	let (notification, next) = core.block_on(next.into_future()).unwrap();
	assert!(notification.is_some());
	// no more notifications on this channel
	assert_eq!(core.block_on(next.into_future()).unwrap().0, None);
}

#[test]
fn should_query_storage() {
	type TestClient = test_client::client::Client<
		test_client::Backend,
		test_client::Executor,
		runtime::Block,
		runtime::RuntimeApi
	>;

	fn run_tests(client: Arc<TestClient>) {
		let core = tokio::runtime::Runtime::new().unwrap();
		let api = State::new(client.clone(), Subscriptions::new(core.executor()));

		let add_block = |nonce| {
			let mut builder = client.new_block().unwrap();
			builder.push_transfer(runtime::Transfer {
				from: AccountKeyring::Alice.into(),
				to: AccountKeyring::Ferdie.into(),
				amount: 42,
				nonce,
			}).unwrap();
			let block = builder.bake().unwrap();
			let hash = block.header.hash();
			client.import(BlockOrigin::Own, block).unwrap();
			hash
		};
		let block1_hash = add_block(0);
		let block2_hash = add_block(1);
		let genesis_hash = client.genesis_hash();

		let alice_balance_key = blake2_256(&test_runtime::system::balance_of_key(AccountKeyring::Alice.into()));

		let mut expected = vec![
			StorageChangeSet {
				block: genesis_hash,
				changes: vec![
					(
						StorageKey(alice_balance_key.to_vec()),
						Some(StorageData(vec![232, 3, 0, 0, 0, 0, 0, 0]))
					),
				],
			},
			StorageChangeSet {
				block: block1_hash,
				changes: vec![
					(
						StorageKey(alice_balance_key.to_vec()),
						Some(StorageData(vec![190, 3, 0, 0, 0, 0, 0, 0]))
					),
				],
			},
		];

		// Query changes only up to block1
		let result = api.query_storage(
			vec![StorageKey(alice_balance_key.to_vec())],
			genesis_hash,
			Some(block1_hash).into(),
		);

		assert_eq!(result.unwrap(), expected);

		// Query all changes
		let result = api.query_storage(
			vec![StorageKey(alice_balance_key.to_vec())],
			genesis_hash,
			None.into(),
		);

		expected.push(StorageChangeSet {
			block: block2_hash,
			changes: vec![
				(
					StorageKey(alice_balance_key.to_vec()),
					Some(StorageData(vec![148, 3, 0, 0, 0, 0, 0, 0]))
				),
			],
		});
		assert_eq!(result.unwrap(), expected);
	}

	run_tests(Arc::new(test_client::new()));
	run_tests(Arc::new(test_client::new_with_changes_trie()));
}

#[test]
fn should_split_ranges() {
	assert_eq!(split_range(1, None), (0..1, None));
	assert_eq!(split_range(100, None), (0..100, None));
	assert_eq!(split_range(1, Some(0)), (0..1, None));
	assert_eq!(split_range(100, Some(50)), (0..50, Some(50..100)));
	assert_eq!(split_range(100, Some(99)), (0..99, Some(99..100)));
}


#[test]
fn should_return_runtime_version() {
	let core = tokio::runtime::Runtime::new().unwrap();

	let client = Arc::new(test_client::new());
	let api = State::new(client.clone(), Subscriptions::new(core.executor()));

	assert_eq!(
		serde_json::to_string(&api.runtime_version(None.into()).unwrap()).unwrap(),
		r#"{"specName":"test","implName":"parity-test","authoringVersion":1,"specVersion":1,"implVersion":1,"apis":[["0xdf6acb689907609b",2],["0x37e397fc7c91f5e4",1],["0xd2bc9897eed08f15",1],["0x40fe3ad401f8959a",3],["0xc6e9a76309f39b09",1],["0xdd718d5cc53262d4",1],["0xcbca25e39f142387",1],["0xf78b278be53f454c",1],["0x7801759919ee83e5",1]]}"#
	);
}

#[test]
fn should_notify_on_runtime_version_initially() {
	let mut core = tokio::runtime::Runtime::new().unwrap();
	let (subscriber, id, transport) = Subscriber::new_test("test");

	{
		let client = Arc::new(test_client::new());
		let api = State::new(client.clone(), Subscriptions::new(core.executor()));

		api.subscribe_runtime_version(Default::default(), subscriber);

		// assert id assigned
		assert_eq!(core.block_on(id), Ok(Ok(SubscriptionId::Number(1))));
	}

	// assert initial version sent.
	let (notification, next) = core.block_on(transport.into_future()).unwrap();
	assert!(notification.is_some());
		// no more notifications on this channel
	assert_eq!(core.block_on(next.into_future()).unwrap().0, None);
}
<|MERGE_RESOLUTION|>--- conflicted
+++ resolved
@@ -34,27 +34,16 @@
 
 	assert_eq!(
 		client.storage(key.clone(), Some(genesis_hash).into())
-<<<<<<< HEAD
-			.map(|x| x.map(|x| x.0.len())).unwrap().unwrap()
-		> 95_000
-=======
 			.map(|x| x.map(|x| x.0.len())).unwrap().unwrap() as usize,
 		LocalExecutor::native_equivalent().len(),
->>>>>>> 824ccf3b
 	);
 	assert_matches!(
 		client.storage_hash(key.clone(), Some(genesis_hash).into()).map(|x| x.is_some()),
 		Ok(true)
 	);
-<<<<<<< HEAD
-	assert!(
-		client.storage_size(key.clone(), None).unwrap().unwrap()
-		> 95_000
-=======
 	assert_eq!(
 		client.storage_size(key.clone(), None).unwrap().unwrap() as usize,
 		LocalExecutor::native_equivalent().len(),
->>>>>>> 824ccf3b
 	);
 }
 
