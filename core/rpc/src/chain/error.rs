// Copyright 2017-2019 Parity Technologies (UK) Ltd.
// This file is part of Substrate.

// Substrate is free software: you can redistribute it and/or modify
// it under the terms of the GNU General Public License as published by
// the Free Software Foundation, either version 3 of the License, or
// (at your option) any later version.

// Substrate is distributed in the hope that it will be useful,
// but WITHOUT ANY WARRANTY; without even the implied warranty of
// MERCHANTABILITY or FITNESS FOR A PARTICULAR PURPOSE.  See the
// GNU General Public License for more details.

// You should have received a copy of the GNU General Public License
// along with Substrate.  If not, see <http://www.gnu.org/licenses/>.

use client;
use crate::rpc;
use crate::errors;
<<<<<<< HEAD

/// Chain RPC Result type.
pub type Result<T> = std::result::Result<T, Error>;

/// Chain RPC errors.
#[derive(Debug, derive_more::Display, derive_more::From)]
pub enum Error {
	/// Client error.
	Client(client::error::Error),
	/// Other error type.
	Other(String),
=======
use std::{error, fmt};

/// Result type alias for the RPC.
pub type Result<T> = std::result::Result<T, Error>;

/// Error type for the RPC.
pub enum Error {
	/// Client error
	Client(client::error::Error),
	/// Not implemented yet
	Unimplemented,
}

impl From<client::error::Error> for Error {
	fn from(err: client::error::Error) -> Self {
		Error::Client(err)
	}
}

impl error::Error for Error {
	fn source(&self) -> Option<&(dyn error::Error + 'static)> {
		match self {
			Error::Client(ref err) => Some(err),
			Error::Unimplemented => None,
		}
	}
}

impl fmt::Debug for Error {
	fn fmt(&self, f: &mut fmt::Formatter) -> fmt::Result {
		fmt::Display::fmt(self, f)
	}
}

impl fmt::Display for Error {
	fn fmt(&self, f: &mut fmt::Formatter) -> fmt::Result {
		match self {
			Error::Client(t) => write!(f, "{}", t),
			Error::Unimplemented => write!(f, "Not implemented yet"),
		}
	}
>>>>>>> 049318ed
}

impl std::error::Error for Error {}

/// Base error code for all chain errors.
const BASE_ERROR: i64 = 3000;

impl From<Error> for rpc::Error {
	fn from(e: Error) -> Self {
		match e {
<<<<<<< HEAD
			Error::Other(message) => rpc::Error {
				code: rpc::ErrorCode::ServerError(BASE_ERROR + 1),
				message,
				data: None,
			},
=======
			Error::Unimplemented => errors::unimplemented(),
>>>>>>> 049318ed
			e => errors::internal(e),
		}
	}
}<|MERGE_RESOLUTION|>--- conflicted
+++ resolved
@@ -17,7 +17,6 @@
 use client;
 use crate::rpc;
 use crate::errors;
-<<<<<<< HEAD
 
 /// Chain RPC Result type.
 pub type Result<T> = std::result::Result<T, Error>;
@@ -29,52 +28,16 @@
 	Client(client::error::Error),
 	/// Other error type.
 	Other(String),
-=======
-use std::{error, fmt};
-
-/// Result type alias for the RPC.
-pub type Result<T> = std::result::Result<T, Error>;
-
-/// Error type for the RPC.
-pub enum Error {
-	/// Client error
-	Client(client::error::Error),
-	/// Not implemented yet
-	Unimplemented,
 }
 
-impl From<client::error::Error> for Error {
-	fn from(err: client::error::Error) -> Self {
-		Error::Client(err)
-	}
-}
-
-impl error::Error for Error {
-	fn source(&self) -> Option<&(dyn error::Error + 'static)> {
+impl std::error::Error for Error {
+	fn source(&self) -> Option<&(dyn std::error::Error + 'static)> {
 		match self {
 			Error::Client(ref err) => Some(err),
-			Error::Unimplemented => None,
+			_ => None,
 		}
 	}
 }
-
-impl fmt::Debug for Error {
-	fn fmt(&self, f: &mut fmt::Formatter) -> fmt::Result {
-		fmt::Display::fmt(self, f)
-	}
-}
-
-impl fmt::Display for Error {
-	fn fmt(&self, f: &mut fmt::Formatter) -> fmt::Result {
-		match self {
-			Error::Client(t) => write!(f, "{}", t),
-			Error::Unimplemented => write!(f, "Not implemented yet"),
-		}
-	}
->>>>>>> 049318ed
-}
-
-impl std::error::Error for Error {}
 
 /// Base error code for all chain errors.
 const BASE_ERROR: i64 = 3000;
@@ -82,15 +45,11 @@
 impl From<Error> for rpc::Error {
 	fn from(e: Error) -> Self {
 		match e {
-<<<<<<< HEAD
 			Error::Other(message) => rpc::Error {
 				code: rpc::ErrorCode::ServerError(BASE_ERROR + 1),
 				message,
 				data: None,
 			},
-=======
-			Error::Unimplemented => errors::unimplemented(),
->>>>>>> 049318ed
 			e => errors::internal(e),
 		}
 	}
