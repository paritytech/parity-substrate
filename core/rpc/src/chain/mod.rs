--- conflicted
+++ resolved
@@ -31,76 +31,9 @@
 use primitives::{H256, Blake2Hasher};
 use sr_primitives::generic::{BlockId, SignedBlock};
 use sr_primitives::traits::{Block as BlockT, Header, NumberFor};
-<<<<<<< HEAD
 use self::error::{Error, Result};
 
 pub use api::chain::*;
-=======
-use self::error::Result;
-
-pub use self::gen_client::Client as ChainClient;
-
-/// Substrate blockchain API
-#[rpc]
-pub trait ChainApi<Number, Hash, Header, SignedBlock> {
-	/// RPC metadata
-	type Metadata;
-
-	/// Get header of a relay chain block.
-	#[rpc(name = "chain_getHeader")]
-	fn header(&self, hash: Option<Hash>) -> Result<Option<Header>>;
-
-	/// Get header and body of a relay chain block.
-	#[rpc(name = "chain_getBlock")]
-	fn block(&self, hash: Option<Hash>) -> Result<Option<SignedBlock>>;
-
-	/// Get hash of the n-th block in the canon chain.
-	///
-	/// By default returns latest block hash.
-	#[rpc(name = "chain_getBlockHash", alias("chain_getHead"))]
-	fn block_hash(&self, hash: Option<number::NumberOrHex<Number>>) -> Result<Option<Hash>>;
-
-	/// Get hash of the last finalized block in the canon chain.
-	#[rpc(name = "chain_getFinalizedHead", alias("chain_getFinalisedHead"))]
-	fn finalized_head(&self) -> Result<Hash>;
-
-	/// New head subscription
-	#[pubsub(
-		subscription = "chain_newHead",
-		subscribe,
-		name = "chain_subscribeNewHeads",
-		alias("subscribe_newHead", "chain_subscribeNewHead")
-	)]
-	fn subscribe_new_heads(&self, metadata: Self::Metadata, subscriber: Subscriber<Header>);
-
-	/// Unsubscribe from new head subscription.
-	#[pubsub(
-		subscription = "chain_newHead",
-		unsubscribe,
-		name = "chain_unsubscribeNewHeads",
-		alias("unsubscribe_newHead", "chain_unsubscribeNewHead")
-	)]
-	fn unsubscribe_new_heads(&self, metadata: Option<Self::Metadata>, id: SubscriptionId) -> RpcResult<bool>;
-
-	/// New head subscription
-	#[pubsub(
-		subscription = "chain_finalizedHead",
-		subscribe,
-		name = "chain_subscribeFinalizedHeads",
-		alias("chain_subscribeFinalisedHeads")
-	)]
-	fn subscribe_finalized_heads(&self, metadata: Self::Metadata, subscriber: Subscriber<Header>);
-
-	/// Unsubscribe from new head subscription.
-	#[pubsub(
-		subscription = "chain_finalizedHead",
-		unsubscribe,
-		name = "chain_unsubscribeFinalizedHeads",
-		alias("chain_unsubscribeFinalisedHeads")
-	)]
-	fn unsubscribe_finalized_heads(&self, metadata: Option<Self::Metadata>, id: SubscriptionId) -> RpcResult<bool>;
-}
->>>>>>> e3f57ff9
 
 /// Chain API with subscriptions support.
 pub struct Chain<B, E, Block: BlockT, RA> {
