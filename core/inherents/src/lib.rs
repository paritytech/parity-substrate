--- conflicted
+++ resolved
@@ -135,15 +135,9 @@
 	/// - `Err(_)` if the data could be found, but deserialization did not work.
 	pub fn get_data<I: codec::Decode>(
 		&self,
-<<<<<<< HEAD
 		identifier: InherentIdentifier,
-	) -> Result<Option<I>, RuntimeString> {
+	) -> Result<Option<I>, Error> {
 		match self.data.get(&identifier) {
-=======
-		identifier: &InherentIdentifier,
-	) -> Result<Option<I>, Error> {
-		match self.data.get(identifier) {
->>>>>>> aa937d9b
 			Some(inherent) =>
 				I::decode(&mut &inherent[..])
 					.map_err(|_| {
@@ -226,13 +220,8 @@
 	/// - `Err(_)` if the error could be found, but deserialization did not work.
 	pub fn get_error<E: codec::Decode>(
 		&self,
-<<<<<<< HEAD
 		identifier: InherentIdentifier,
-	) -> Result<Option<E>, RuntimeString> {
-=======
-		identifier: &InherentIdentifier,
 	) -> Result<Option<E>, Error> {
->>>>>>> aa937d9b
 		self.errors.get_data(identifier)
 	}
 
@@ -286,13 +275,8 @@
 	pub fn register_provider<P: ProvideInherentData + Send + Sync +'static>(
 		&self,
 		provider: P,
-<<<<<<< HEAD
-	) -> Result<(), RuntimeString> {
+	) -> Result<(), Error> {
 		if self.has_provider(*provider.inherent_identifier()) {
-=======
-	) -> Result<(), Error> {
-		if self.has_provider(&provider.inherent_identifier()) {
->>>>>>> aa937d9b
 			Err(
 				format!(
 					"Inherent data provider with identifier {:?} already exists!",
