// Copyright 2017-2019 Parity Technologies (UK) Ltd.
// This file is part of Substrate.

// Substrate is free software: you can redistribute it and/or modify
// it under the terms of the GNU General Public License as published by
// the Free Software Foundation, either version 3 of the License, or
// (at your option) any later version.

// Substrate is distributed in the hope that it will be useful,
// but WITHOUT ANY WARRANTY; without even the implied warranty of
// MERCHANTABILITY or FITNESS FOR A PARTICULAR PURPOSE.  See the
// GNU General Public License for more details.

// You should have received a copy of the GNU General Public License
// along with Substrate.  If not, see <http://www.gnu.org/licenses/>.

//! System manager: Handles all of the top-level stuff; executing block/transaction, setting code
//! and depositing logs.

use rstd::prelude::*;
use runtime_io::{storage_root, enumerated_trie_root, storage_changes_root, twox_128, blake2_256};
use runtime_support::storage::{self, StorageValue, StorageMap};
use runtime_support::storage_items;
use runtime_primitives::traits::{Hash as HashT, BlakeTwo256, Digest as DigestT, Header as _};
use runtime_primitives::generic;
use runtime_primitives::{ApplyError, ApplyOutcome, ApplyResult, transaction_validity::TransactionValidity};
use parity_codec::{KeyedVec, Encode};
use super::{AccountId, BlockNumber, Extrinsic, Transfer, H256 as Hash, Block, Header, Digest};
use primitives::{Blake2Hasher, storage::well_known_keys};
use primitives::sr25519::Public as AuthorityId;

const NONCE_OF: &[u8] = b"nonce:";
const BALANCE_OF: &[u8] = b"balance:";

storage_items! {
	ExtrinsicData: b"sys:xtd" => required map [ u32 => Vec<u8> ];
	// The current block number being processed. Set by `execute_block`.
	Number: b"sys:num" => BlockNumber;
	ParentHash: b"sys:pha" => required Hash;
	NewAuthorities: b"sys:new_auth" => Vec<AuthorityId>;
	StorageDigest: b"sys:digest" => Digest;
}

pub fn balance_of_key(who: AccountId) -> Vec<u8> {
	who.to_keyed_vec(BALANCE_OF)
}

pub fn balance_of(who: AccountId) -> u64 {
	storage::hashed::get_or(&blake2_256, &balance_of_key(who), 0)
}

pub fn nonce_of(who: AccountId) -> u64 {
	storage::hashed::get_or(&blake2_256, &who.to_keyed_vec(NONCE_OF), 0)
}

/// Get authorities at given block.
pub fn authorities() -> Vec<AuthorityId> {
	let len: u32 = storage::unhashed::get(well_known_keys::AUTHORITY_COUNT)
		.expect("There are always authorities in test-runtime");
	(0..len)
		.map(|i| storage::unhashed::get(&i.to_keyed_vec(well_known_keys::AUTHORITY_PREFIX))
			.expect("Authority is properly encoded in test-runtime")
		)
		.collect()
}

pub fn initialize_block(header: &Header) {
	// populate environment.
	<Number>::put(&header.number);
	<ParentHash>::put(&header.parent_hash);
	<StorageDigest>::put(header.digest());
	storage::unhashed::put(well_known_keys::EXTRINSIC_INDEX, &0u32);
}

pub fn get_block_number() -> Option<BlockNumber> {
	Number::get()
}

pub fn take_block_number() -> Option<BlockNumber> {
	Number::take()
}

/// Actually execute all transitioning for `block`.
pub fn polish_block(block: &mut Block) {
	let header = &mut block.header;

	// check transaction trie root represents the transactions.
	let txs = block.extrinsics.iter().map(Encode::encode).collect::<Vec<_>>();
	let txs = txs.iter().map(Vec::as_slice).collect::<Vec<_>>();
	let txs_root = enumerated_trie_root::<Blake2Hasher>(&txs).into();
	info_expect_equal_hash(&txs_root, &header.extrinsics_root);
	header.extrinsics_root = txs_root;

	// execute transactions
	block.extrinsics.iter().enumerate().for_each(|(i, e)| {
		storage::unhashed::put(well_known_keys::EXTRINSIC_INDEX, &(i as u32));
		execute_transaction_backend(e).unwrap_or_else(|_| panic!("Invalid transaction"));
		storage::unhashed::kill(well_known_keys::EXTRINSIC_INDEX);
	});

	header.state_root = storage_root().into();

	// check digest
<<<<<<< HEAD
	let digest = &mut header.digest;
	if let Some(storage_changes_root) = storage_changes_root(header.parent_hash.into(), header.number - 1) {
=======
	let mut digest = Digest::default();
	if let Some(storage_changes_root) = storage_changes_root(header.parent_hash.into()) {
>>>>>>> 76e03c7d
		digest.push(generic::DigestItem::ChangesTrieRoot(storage_changes_root.into()));
	}
	if let Some(new_authorities) = <NewAuthorities>::take() {
		digest.push(generic::DigestItem::AuthoritiesChange(new_authorities));
	}
}

pub fn execute_block(mut block: Block) {
	let header = &mut block.header;

	// check transaction trie root represents the transactions.
	let txs = block.extrinsics.iter().map(Encode::encode).collect::<Vec<_>>();
	let txs = txs.iter().map(Vec::as_slice).collect::<Vec<_>>();
	let txs_root = enumerated_trie_root::<Blake2Hasher>(&txs).into();
	info_expect_equal_hash(&txs_root, &header.extrinsics_root);
	assert!(txs_root == header.extrinsics_root, "Transaction trie root must be valid.");

	// execute transactions
	block.extrinsics.into_iter().enumerate().for_each(|(i, e)| {
		storage::unhashed::put(well_known_keys::EXTRINSIC_INDEX, &(i as u32));
		execute_transaction_backend(&e).unwrap_or_else(|_| panic!("Invalid transaction"));
		storage::unhashed::kill(well_known_keys::EXTRINSIC_INDEX);
	});

	// check storage root.
	let storage_root = storage_root().into();
	info_expect_equal_hash(&storage_root, &header.state_root);
	assert!(storage_root == header.state_root, "Storage root must match that calculated.");

	// check digest
<<<<<<< HEAD
	let digest = &mut header.digest;
	if let Some(storage_changes_root) = storage_changes_root(header.parent_hash.into(), header.number - 1) {
=======
	let mut digest = Digest::default();
	if let Some(storage_changes_root) = storage_changes_root(header.parent_hash.into()) {
>>>>>>> 76e03c7d
		digest.push(generic::DigestItem::ChangesTrieRoot(storage_changes_root.into()));
	}
	if let Some(new_authorities) = <NewAuthorities>::take() {
		digest.push(generic::DigestItem::AuthoritiesChange(new_authorities));
	}
}

/// The block executor.
pub struct BlockExecutor;

impl executive::ExecuteBlock<Block> for BlockExecutor {
	fn execute_block(block: Block) {
		execute_block(block);
	}
}

/// Execute a transaction outside of the block execution function.
/// This doesn't attempt to validate anything regarding the block.
pub fn validate_transaction(utx: Extrinsic) -> TransactionValidity {
	if check_signature(&utx).is_err() {
		return TransactionValidity::Invalid(ApplyError::BadSignature as i8);
	}

	let tx = utx.transfer();
	let nonce_key = tx.from.to_keyed_vec(NONCE_OF);
	let expected_nonce: u64 = storage::hashed::get_or(&blake2_256, &nonce_key, 0);
	if tx.nonce < expected_nonce {
		return TransactionValidity::Invalid(ApplyError::Stale as i8);
	}
	if tx.nonce > expected_nonce + 64 {
		return TransactionValidity::Unknown(ApplyError::Future as i8);
	}

	let hash = |from: &AccountId, nonce: u64| {
		twox_128(&nonce.to_keyed_vec(&from.encode())).to_vec()
	};
	let requires = if tx.nonce != expected_nonce && tx.nonce > 0 {
		let mut deps = Vec::new();
		deps.push(hash(&tx.from, tx.nonce - 1));
		deps
	} else {
		Vec::new()
	};

	let provides = {
		let mut p = Vec::new();
		p.push(hash(&tx.from, tx.nonce));
		p
	};

	TransactionValidity::Valid {
		priority: tx.amount,
		requires,
		provides,
		longevity: 64,
	}
}

/// Execute a transaction outside of the block execution function.
/// This doesn't attempt to validate anything regarding the block.
pub fn execute_transaction(utx: Extrinsic) -> ApplyResult {
	let extrinsic_index: u32 = storage::unhashed::get(well_known_keys::EXTRINSIC_INDEX).unwrap();
	let result = execute_transaction_backend(&utx);
	ExtrinsicData::insert(extrinsic_index, utx.encode());
	storage::unhashed::put(well_known_keys::EXTRINSIC_INDEX, &(extrinsic_index + 1));
	result
}

/// Finalize the block.
pub fn finalize_block() -> Header {
	let extrinsic_index: u32 = storage::unhashed::take(well_known_keys::EXTRINSIC_INDEX).unwrap();
	let txs: Vec<_> = (0..extrinsic_index).map(ExtrinsicData::take).collect();
	let txs = txs.iter().map(Vec::as_slice).collect::<Vec<_>>();
	let extrinsics_root = enumerated_trie_root::<Blake2Hasher>(&txs).into();
	// let mut digest = Digest::default();
	let number = <Number>::take().expect("Number is set by `initialize_block`");
	let parent_hash = <ParentHash>::take();
	let mut digest = <StorageDigest>::take().expect("StorageDigest is set by `initialize_block`");

	// This MUST come after all changes to storage are done.  Otherwise we will fail the
	// “Storage root does not match that calculated” assertion.
	let storage_root = BlakeTwo256::storage_root();
	let storage_changes_root = BlakeTwo256::storage_changes_root(parent_hash);

	if let Some(storage_changes_root) = storage_changes_root {
		digest.push(generic::DigestItem::ChangesTrieRoot(storage_changes_root));
	}
	if let Some(new_authorities) = <NewAuthorities>::take() {
		digest.push(generic::DigestItem::AuthoritiesChange(new_authorities));
	}

	Header {
		number,
		extrinsics_root,
		state_root: storage_root,
		parent_hash,
		digest: digest,
	}
}

#[inline(always)]
fn check_signature(utx: &Extrinsic) -> Result<(), ApplyError> {
	use runtime_primitives::traits::BlindCheckable;
	utx.clone().check().map_err(|_| ApplyError::BadSignature)?;
	Ok(())
}

fn execute_transaction_backend(utx: &Extrinsic) -> ApplyResult {
	check_signature(utx)?;
	match utx {
		Extrinsic::Transfer(ref transfer, _) => execute_transfer_backend(transfer),
		Extrinsic::AuthoritiesChange(ref new_auth) => execute_new_authorities_backend(new_auth),
		Extrinsic::IncludeData(_) => Ok(ApplyOutcome::Success),
	}
}

fn execute_transfer_backend(tx: &Transfer) -> ApplyResult {
	// check nonce
	let nonce_key = tx.from.to_keyed_vec(NONCE_OF);
	let expected_nonce: u64 = storage::hashed::get_or(&blake2_256, &nonce_key, 0);
	if !(tx.nonce == expected_nonce) {
		return Err(ApplyError::Stale)
	}

	// increment nonce in storage
	storage::hashed::put(&blake2_256, &nonce_key, &(expected_nonce + 1));

	// check sender balance
	let from_balance_key = tx.from.to_keyed_vec(BALANCE_OF);
	let from_balance: u64 = storage::hashed::get_or(&blake2_256, &from_balance_key, 0);

	// enact transfer
	if !(tx.amount <= from_balance) {
		return Err(ApplyError::CantPay)
	}
	let to_balance_key = tx.to.to_keyed_vec(BALANCE_OF);
	let to_balance: u64 = storage::hashed::get_or(&blake2_256, &to_balance_key, 0);
	storage::hashed::put(&blake2_256, &from_balance_key, &(from_balance - tx.amount));
	storage::hashed::put(&blake2_256, &to_balance_key, &(to_balance + tx.amount));
	Ok(ApplyOutcome::Success)
}

fn execute_new_authorities_backend(new_authorities: &[AuthorityId]) -> ApplyResult {
	let new_authorities: Vec<AuthorityId> = new_authorities.iter().cloned().collect();
	<NewAuthorities>::put(new_authorities);
	Ok(ApplyOutcome::Success)
}

#[cfg(feature = "std")]
fn info_expect_equal_hash(given: &Hash, expected: &Hash) {
	use primitives::hexdisplay::HexDisplay;
	if given != expected {
		println!(
			"Hash: given={}, expected={}",
			HexDisplay::from(given.as_fixed_bytes()),
			HexDisplay::from(expected.as_fixed_bytes())
		);
	}
}

#[cfg(not(feature = "std"))]
fn info_expect_equal_hash(given: &Hash, expected: &Hash) {
	if given != expected {
		::runtime_io::print("Hash not equal");
		::runtime_io::print(given.as_bytes());
		::runtime_io::print(expected.as_bytes());
	}
}

#[cfg(test)]
mod tests {
	use super::*;

	use runtime_io::{with_externalities, twox_128, blake2_256, TestExternalities};
	use parity_codec::{Joiner, KeyedVec};
	use substrate_test_client::{AuthorityKeyring, AccountKeyring};
	use crate::{Header, Transfer};
	use primitives::{Blake2Hasher, map};
	use primitives::storage::well_known_keys;
	use substrate_executor::WasmExecutor;

	const WASM_CODE: &'static [u8] =
			include_bytes!("../wasm/target/wasm32-unknown-unknown/release/substrate_test_runtime.compact.wasm");

	fn new_test_ext() -> TestExternalities<Blake2Hasher> {
		TestExternalities::new(map![
			twox_128(b"latest").to_vec() => vec![69u8; 32],
			twox_128(well_known_keys::AUTHORITY_COUNT).to_vec() => vec![].and(&3u32),
			twox_128(&0u32.to_keyed_vec(well_known_keys::AUTHORITY_PREFIX)).to_vec() => AuthorityKeyring::Alice.to_raw_public().to_vec(),
			twox_128(&1u32.to_keyed_vec(well_known_keys::AUTHORITY_PREFIX)).to_vec() => AuthorityKeyring::Bob.to_raw_public().to_vec(),
			twox_128(&2u32.to_keyed_vec(well_known_keys::AUTHORITY_PREFIX)).to_vec() => AuthorityKeyring::Charlie.to_raw_public().to_vec(),
			blake2_256(&AccountKeyring::Alice.to_raw_public().to_keyed_vec(b"balance:")).to_vec() => vec![111u8, 0, 0, 0, 0, 0, 0, 0]
		])
	}

	fn block_import_works<F>(block_executor: F) where F: Fn(Block, &mut TestExternalities<Blake2Hasher>) {
		let h = Header {
			parent_hash: [69u8; 32].into(),
			number: 1,
			state_root: Default::default(),
			extrinsics_root: Default::default(),
			digest: Default::default(),
		};
		let mut b = Block {
			header: h,
			extrinsics: vec![],
		};

		with_externalities(&mut new_test_ext(), || polish_block(&mut b));

		block_executor(b, &mut new_test_ext());
	}

	#[test]
	fn block_import_works_native() {
		block_import_works(|b, ext| {
			with_externalities(ext, || {
				execute_block(b);
			});
		});
	}

	#[test]
	fn block_import_works_wasm() {
		block_import_works(|b, ext| {
			WasmExecutor::new().call(ext, 8, &WASM_CODE, "Core_execute_block", &b.encode()).unwrap();
		})
	}

	fn block_import_with_transaction_works<F>(block_executor: F) where F: Fn(Block, &mut TestExternalities<Blake2Hasher>) {
		let mut b1 = Block {
			header: Header {
				parent_hash: [69u8; 32].into(),
				number: 1,
				state_root: Default::default(),
				extrinsics_root: Default::default(),
				digest: Default::default(),
			},
			extrinsics: vec![
				Transfer {
					from: AccountKeyring::Alice.into(),
					to: AccountKeyring::Bob.into(),
					amount: 69,
					nonce: 0,
				}.into_signed_tx()
			],
		};

		let mut dummy_ext = new_test_ext();
		with_externalities(&mut dummy_ext, || polish_block(&mut b1));

		let mut b2 = Block {
			header: Header {
				parent_hash: b1.header.hash(),
				number: 2,
				state_root: Default::default(),
				extrinsics_root: Default::default(),
				digest: Default::default(),
			},
			extrinsics: vec![
				Transfer {
					from: AccountKeyring::Bob.into(),
					to: AccountKeyring::Alice.into(),
					amount: 27,
					nonce: 0,
				}.into_signed_tx(),
				Transfer {
					from: AccountKeyring::Alice.into(),
					to: AccountKeyring::Charlie.into(),
					amount: 69,
					nonce: 1,
				}.into_signed_tx(),
			],
		};

		with_externalities(&mut dummy_ext, || polish_block(&mut b2));
		drop(dummy_ext);

		let mut t = new_test_ext();

		with_externalities(&mut t, || {
			assert_eq!(balance_of(AccountKeyring::Alice.into()), 111);
			assert_eq!(balance_of(AccountKeyring::Bob.into()), 0);
		});

		block_executor(b1, &mut t);

		with_externalities(&mut t, || {
			assert_eq!(balance_of(AccountKeyring::Alice.into()), 42);
			assert_eq!(balance_of(AccountKeyring::Bob.into()), 69);
		});

		block_executor(b2, &mut t);

		with_externalities(&mut t, || {
			assert_eq!(balance_of(AccountKeyring::Alice.into()), 0);
			assert_eq!(balance_of(AccountKeyring::Bob.into()), 42);
			assert_eq!(balance_of(AccountKeyring::Charlie.into()), 69);
		});
	}

	#[test]
	fn block_import_with_transaction_works_native() {
		block_import_with_transaction_works(|b, ext| {
			with_externalities(ext, || {
				execute_block(b);
			});
		});
	}

	#[test]
	fn block_import_with_transaction_works_wasm() {
		block_import_with_transaction_works(|b, ext| {
			WasmExecutor::new().call(ext, 8, &WASM_CODE, "Core_execute_block", &b.encode()).unwrap();
		})
	}
}<|MERGE_RESOLUTION|>--- conflicted
+++ resolved
@@ -101,13 +101,8 @@
 	header.state_root = storage_root().into();
 
 	// check digest
-<<<<<<< HEAD
 	let digest = &mut header.digest;
-	if let Some(storage_changes_root) = storage_changes_root(header.parent_hash.into(), header.number - 1) {
-=======
-	let mut digest = Digest::default();
 	if let Some(storage_changes_root) = storage_changes_root(header.parent_hash.into()) {
->>>>>>> 76e03c7d
 		digest.push(generic::DigestItem::ChangesTrieRoot(storage_changes_root.into()));
 	}
 	if let Some(new_authorities) = <NewAuthorities>::take() {
@@ -138,13 +133,8 @@
 	assert!(storage_root == header.state_root, "Storage root must match that calculated.");
 
 	// check digest
-<<<<<<< HEAD
 	let digest = &mut header.digest;
-	if let Some(storage_changes_root) = storage_changes_root(header.parent_hash.into(), header.number - 1) {
-=======
-	let mut digest = Digest::default();
 	if let Some(storage_changes_root) = storage_changes_root(header.parent_hash.into()) {
->>>>>>> 76e03c7d
 		digest.push(generic::DigestItem::ChangesTrieRoot(storage_changes_root.into()));
 	}
 	if let Some(new_authorities) = <NewAuthorities>::take() {
