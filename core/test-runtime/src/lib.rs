// Copyright 2017-2019 Parity Technologies (UK) Ltd.
// This file is part of Substrate.

// Substrate is free software: you can redistribute it and/or modify
// it under the terms of the GNU General Public License as published by
// the Free Software Foundation, either version 3 of the License, or
// (at your option) any later version.

// Substrate is distributed in the hope that it will be useful,
// but WITHOUT ANY WARRANTY; without even the implied warranty of
// MERCHANTABILITY or FITNESS FOR A PARTICULAR PURPOSE.  See the
// GNU General Public License for more details.

// You should have received a copy of the GNU General Public License
// along with Substrate.  If not, see <http://www.gnu.org/licenses/>.

//! The Substrate runtime. This can be compiled with #[no_std], ready for Wasm.

#![cfg_attr(not(feature = "std"), no_std)]

#[cfg(feature = "std")]
pub mod genesismap;
pub mod system;

use rstd::{prelude::*, marker::PhantomData};
use parity_codec::{Encode, Decode, Input};

use primitives::Blake2Hasher;
use trie_db::{TrieMut, Trie};
use substrate_trie::{TrieDB, TrieDBMut, PrefixedMemoryDB};

use substrate_client::{
	runtime_api as client_api, block_builder::api as block_builder_api, decl_runtime_apis,
	impl_runtime_apis,
};
use runtime_primitives::{
	ApplyResult,
	create_runtime_str,
	transaction_validity::TransactionValidity,
	Error,
	traits::{
		BlindCheckable, BlakeTwo256, Block as BlockT, Extrinsic as ExtrinsicT,
		GetNodeBlockType, GetRuntimeBlockType, Verify
	},
};
use runtime_version::RuntimeVersion;
pub use primitives::hash::H256;
use primitives::{sr25519, OpaqueMetadata};
#[cfg(any(feature = "std", test))]
use runtime_version::NativeVersion;
use inherents::{CheckInherentsResult, InherentData};
use cfg_if::cfg_if;
pub use consensus_babe::AuthorityId;

// Ensure Babe and Aura use the same crypto to simplify things a bit.
pub type AuraId = AuthorityId;
// Ensure Babe and Aura use the same crypto to simplify things a bit.
pub type BabeId = AuthorityId;

/// Test runtime version.
pub const VERSION: RuntimeVersion = RuntimeVersion {
	spec_name: create_runtime_str!("test"),
	impl_name: create_runtime_str!("parity-test"),
	authoring_version: 1,
	spec_version: 1,
	impl_version: 1,
	apis: RUNTIME_API_VERSIONS,
};

fn version() -> RuntimeVersion {
	VERSION
}

/// Native version.
#[cfg(any(feature = "std", test))]
pub fn native_version() -> NativeVersion {
	NativeVersion {
		runtime_version: VERSION,
		can_author_with: Default::default(),
	}
}

/// Calls in transactions.
#[derive(Clone, PartialEq, Eq, Encode, Decode)]
#[cfg_attr(feature = "std", derive(Debug))]
pub struct Transfer {
	pub from: AccountId,
	pub to: AccountId,
	pub amount: u64,
	pub nonce: u64,
}

impl Transfer {
	/// Convert into a signed extrinsic.
	#[cfg(feature = "std")]
	pub fn into_signed_tx(self) -> Extrinsic {
		let signature = keyring::AccountKeyring::from_public(&self.from)
			.expect("Creates keyring from public key.").sign(&self.encode()).into();
		Extrinsic::Transfer(self, signature)
	}
}

/// Extrinsic for test-runtime.
#[derive(Clone, PartialEq, Eq, Encode, Decode)]
#[cfg_attr(feature = "std", derive(Debug))]
pub enum Extrinsic {
	AuthoritiesChange(Vec<AuthorityId>),
	Transfer(Transfer, AccountSignature),
	IncludeData(Vec<u8>),
	StorageChange(Vec<u8>, Option<Vec<u8>>),
}

#[cfg(feature = "std")]
impl serde::Serialize for Extrinsic {
	fn serialize<S>(&self, seq: S) -> Result<S::Ok, S::Error> where S: ::serde::Serializer {
		self.using_encoded(|bytes| seq.serialize_bytes(bytes))
	}
}

impl BlindCheckable for Extrinsic {
	type Checked = Self;
	type Error = Error;

	fn check(self) -> Result<Self, Error> {
		match self {
			Extrinsic::AuthoritiesChange(new_auth) => Ok(Extrinsic::AuthoritiesChange(new_auth)),
			Extrinsic::Transfer(transfer, signature) => {
				if runtime_primitives::verify_encoded_lazy(&signature, &transfer, &transfer.from) {
					Ok(Extrinsic::Transfer(transfer, signature))
				} else {
					Err(Error::BadSignature)
				}
			},
<<<<<<< HEAD
			Extrinsic::IncludeData(_) => Err(Error::BadSignature),
=======
			Extrinsic::IncludeData(_) => Err(runtime_primitives::BAD_SIGNATURE),
			Extrinsic::StorageChange(key, value) => Ok(Extrinsic::StorageChange(key, value)),
>>>>>>> a6f8d3dd
		}
	}
}

impl ExtrinsicT for Extrinsic {
	fn is_signed(&self) -> Option<bool> {
		if let Extrinsic::IncludeData(_) = *self {
			Some(false)
		} else {
			Some(true)
		}
	}
}

impl Extrinsic {
	pub fn transfer(&self) -> &Transfer {
		match self {
			Extrinsic::Transfer(ref transfer, _) => transfer,
			_ => panic!("cannot convert to transfer ref"),
		}
	}
}

/// The signature type used by accounts/transactions.
pub type AccountSignature = sr25519::Signature;
/// An identifier for an account on this system.
pub type AccountId = <AccountSignature as Verify>::Signer;
/// A simple hash type for all our hashing.
pub type Hash = H256;
/// The block number type used in this runtime.
pub type BlockNumber = u64;
/// Index of a transaction.
pub type Index = u64;
/// The item of a block digest.
pub type DigestItem = runtime_primitives::generic::DigestItem<H256>;
/// The digest of a block.
pub type Digest = runtime_primitives::generic::Digest<H256>;
/// A test block.
pub type Block = runtime_primitives::generic::Block<Header, Extrinsic>;
/// A test block's header.
pub type Header = runtime_primitives::generic::Header<BlockNumber, BlakeTwo256>;

/// Run whatever tests we have.
pub fn run_tests(mut input: &[u8]) -> Vec<u8> {
	use runtime_io::print;

	print("run_tests...");
	let block = Block::decode(&mut input).unwrap();
	print("deserialized block.");
	let stxs = block.extrinsics.iter().map(Encode::encode).collect::<Vec<_>>();
	print("reserialized transactions.");
	[stxs.len() as u8].encode()
}

/// Changes trie configuration (optionally) used in tests.
pub fn changes_trie_config() -> primitives::ChangesTrieConfiguration {
	primitives::ChangesTrieConfiguration {
		digest_interval: 4,
		digest_levels: 2,
	}
}

/// A type that can not be decoded.
#[derive(PartialEq)]
pub struct DecodeFails<B: BlockT> {
	_phantom: PhantomData<B>,
}

impl<B: BlockT> Encode for DecodeFails<B> {
	fn encode(&self) -> Vec<u8> {
		Vec::new()
	}
}

impl<B: BlockT> DecodeFails<B> {
	/// Create a new instance.
	pub fn new() -> DecodeFails<B> {
		DecodeFails {
			_phantom: Default::default(),
		}
	}
}

impl<B: BlockT> Decode for DecodeFails<B> {
	fn decode<I: Input>(_: &mut I) -> Option<Self> {
		// decoding always fails
		None
	}
}

cfg_if! {
	if #[cfg(feature = "std")] {
		decl_runtime_apis! {
			#[api_version(2)]
			pub trait TestAPI {
				/// Return the balance of the given account id.
				fn balance_of(id: AccountId) -> u64;
				/// A benchmark function that adds one to the given value and returns the result.
				fn benchmark_add_one(val: &u64) -> u64;
				/// A benchmark function that adds one to each value in the given vector and returns the
				/// result.
				fn benchmark_vector_add_one(vec: &Vec<u64>) -> Vec<u64>;
				/// A function that always fails to convert a parameter between runtime and node.
				fn fail_convert_parameter(param: DecodeFails<Block>);
				/// A function that always fails to convert its return value between runtime and node.
				fn fail_convert_return_value() -> DecodeFails<Block>;
				/// A function for that the signature changed in version `2`.
				#[changed_in(2)]
				fn function_signature_changed() -> Vec<u64>;
				/// The new signature.
				fn function_signature_changed() -> u64;
				fn fail_on_native() -> u64;
				fn fail_on_wasm() -> u64;
				/// trie no_std testing
				fn use_trie() -> u64;
				fn benchmark_indirect_call() -> u64;
				fn benchmark_direct_call() -> u64;
				/// Returns the initialized block number.
				fn get_block_number() -> u64;
				/// Takes and returns the initialized block number.
				fn take_block_number() -> Option<u64>;
				/// Returns if no block was initialized.
				#[skip_initialize_block]
				fn without_initialize_block() -> bool;
			}
		}
	} else {
		decl_runtime_apis! {
			pub trait TestAPI {
				/// Return the balance of the given account id.
				fn balance_of(id: AccountId) -> u64;
				/// A benchmark function that adds one to the given value and returns the result.
				fn benchmark_add_one(val: &u64) -> u64;
				/// A benchmark function that adds one to each value in the given vector and returns the
				/// result.
				fn benchmark_vector_add_one(vec: &Vec<u64>) -> Vec<u64>;
				/// A function that always fails to convert a parameter between runtime and node.
				fn fail_convert_parameter(param: DecodeFails<Block>);
				/// A function that always fails to convert its return value between runtime and node.
				fn fail_convert_return_value() -> DecodeFails<Block>;
				/// In wasm we just emulate the old behavior.
				fn function_signature_changed() -> Vec<u64>;
				fn fail_on_native() -> u64;
				fn fail_on_wasm() -> u64;
				/// trie no_std testing
				fn use_trie() -> u64;
				fn benchmark_indirect_call() -> u64;
				fn benchmark_direct_call() -> u64;
				/// Returns the initialized block number.
				fn get_block_number() -> u64;
				/// Takes and returns the initialized block number.
				fn take_block_number() -> Option<u64>;
				/// Returns if no block was initialized.
				#[skip_initialize_block]
				fn without_initialize_block() -> bool;
			}
		}
	}
}

pub struct Runtime;

impl GetNodeBlockType for Runtime {
	type NodeBlock = Block;
}

impl GetRuntimeBlockType for Runtime {
	type RuntimeBlock = Block;
}

/// Adds one to the given input and returns the final result.
#[inline(never)]
fn benchmark_add_one(i: u64) -> u64 {
	i + 1
}

/// The `benchmark_add_one` function as function pointer.
#[cfg(not(feature = "std"))]
static BENCHMARK_ADD_ONE: runtime_io::ExchangeableFunction<fn(u64) -> u64> = runtime_io::ExchangeableFunction::new(benchmark_add_one);

fn code_using_trie() -> u64 {
	let pairs = [
		(b"0103000000000000000464".to_vec(), b"0400000000".to_vec()),
		(b"0103000000000000000469".to_vec(), b"0401000000".to_vec()),
	].to_vec();

	let mut mdb = PrefixedMemoryDB::default();
	let mut root = rstd::default::Default::default();
	let _ = {
		let v = &pairs;
		let mut t = TrieDBMut::<Blake2Hasher>::new(&mut mdb, &mut root);
		for i in 0..v.len() {
			let key: &[u8]= &v[i].0;
			let val: &[u8] = &v[i].1;
			t.insert(key, val).expect("static input");
		}
		t
	};

	let trie = TrieDB::<Blake2Hasher>::new(&mdb, &root).expect("on memory with static content");

	let iter = trie.iter().expect("static input");
	let mut iter_pairs = Vec::new();
	for pair in iter {
		let (key, value) = pair.expect("on memory with static content");
		iter_pairs.push((key, value.to_vec()));
	}
	iter_pairs.len() as u64
}

cfg_if! {
	if #[cfg(feature = "std")] {
		impl_runtime_apis! {
			impl client_api::Core<Block> for Runtime {
				fn version() -> RuntimeVersion {
					version()
				}

				fn execute_block(block: Block) {
					system::execute_block(block)
				}

				fn initialize_block(header: &<Block as BlockT>::Header) {
					system::initialize_block(header)
				}
			}

			impl client_api::Metadata<Block> for Runtime {
				fn metadata() -> OpaqueMetadata {
					unimplemented!()
				}
			}

			impl client_api::TaggedTransactionQueue<Block> for Runtime {
				fn validate_transaction(utx: <Block as BlockT>::Extrinsic) -> TransactionValidity {
					if let Extrinsic::IncludeData(data) = utx {
						return TransactionValidity::Valid {
							priority: data.len() as u64,
							requires: vec![],
							provides: vec![data],
							longevity: 1,
							propagate: false,
						};
					}

					system::validate_transaction(utx)
				}
			}

			impl block_builder_api::BlockBuilder<Block> for Runtime {
				fn apply_extrinsic(extrinsic: <Block as BlockT>::Extrinsic) -> ApplyResult {
					system::execute_transaction(extrinsic)
				}

				fn finalize_block() -> <Block as BlockT>::Header {
					system::finalize_block()
				}

				fn inherent_extrinsics(_data: InherentData) -> Vec<<Block as BlockT>::Extrinsic> {
					vec![]
				}

				fn check_inherents(_block: Block, _data: InherentData) -> CheckInherentsResult {
					CheckInherentsResult::new()
				}

				fn random_seed() -> <Block as BlockT>::Hash {
					unimplemented!()
				}
			}

			impl self::TestAPI<Block> for Runtime {
				fn balance_of(id: AccountId) -> u64 {
					system::balance_of(id)
				}

				fn benchmark_add_one(val: &u64) -> u64 {
					val + 1
				}

				fn benchmark_vector_add_one(vec: &Vec<u64>) -> Vec<u64> {
					let mut vec = vec.clone();
					vec.iter_mut().for_each(|v| *v += 1);
					vec
				}

				fn fail_convert_parameter(_: DecodeFails<Block>) {}

				fn fail_convert_return_value() -> DecodeFails<Block> {
					DecodeFails::new()
				}

				fn function_signature_changed() -> u64 {
					1
				}

				fn fail_on_native() -> u64 {
					panic!("Failing because we are on native")
				}
				fn fail_on_wasm() -> u64 {
					1
				}

				fn use_trie() -> u64 {
					code_using_trie()
				}

				fn benchmark_indirect_call() -> u64 {
					let function = benchmark_add_one;
					(0..1000).fold(0, |p, i| p + function(i))
				}
				fn benchmark_direct_call() -> u64 {
					(0..1000).fold(0, |p, i| p + benchmark_add_one(i))
				}

				fn get_block_number() -> u64 {
					system::get_block_number().expect("Block number is initialized")
				}

				fn without_initialize_block() -> bool {
					system::get_block_number().is_none()
				}

				fn take_block_number() -> Option<u64> {
					system::take_block_number()
				}
			}

			impl consensus_aura::AuraApi<Block, AuraId> for Runtime {
				fn slot_duration() -> u64 { 1 }
				fn authorities() -> Vec<AuraId> { system::authorities() }
			}

			impl consensus_babe::BabeApi<Block> for Runtime {
				fn startup_data() -> consensus_babe::BabeConfiguration {
					consensus_babe::BabeConfiguration {
						slot_duration: 1,
						expected_block_time: 1,
						threshold: std::u64::MAX,
					}
				}
				fn authorities() -> Vec<BabeId> { system::authorities() }
			}

			impl offchain_primitives::OffchainWorkerApi<Block> for Runtime {
				fn offchain_worker(block: u64) {
					let ex = Extrinsic::IncludeData(block.encode());
					runtime_io::submit_transaction(&ex).unwrap();
				}
			}
		}
	} else {
		impl_runtime_apis! {
			impl client_api::Core<Block> for Runtime {
				fn version() -> RuntimeVersion {
					version()
				}

				fn execute_block(block: Block) {
					system::execute_block(block)
				}

				fn initialize_block(header: &<Block as BlockT>::Header) {
					system::initialize_block(header)
				}
			}

			impl client_api::Metadata<Block> for Runtime {
				fn metadata() -> OpaqueMetadata {
					unimplemented!()
				}
			}

			impl client_api::TaggedTransactionQueue<Block> for Runtime {
				fn validate_transaction(utx: <Block as BlockT>::Extrinsic) -> TransactionValidity {
					if let Extrinsic::IncludeData(data) = utx {
						return TransactionValidity::Valid {
							priority: data.len() as u64,
							requires: vec![],
							provides: vec![data],
							longevity: 1,
							propagate: false,
						};
					}

					system::validate_transaction(utx)
				}
			}

			impl block_builder_api::BlockBuilder<Block> for Runtime {
				fn apply_extrinsic(extrinsic: <Block as BlockT>::Extrinsic) -> ApplyResult {
					system::execute_transaction(extrinsic)
				}

				fn finalize_block() -> <Block as BlockT>::Header {
					system::finalize_block()
				}

				fn inherent_extrinsics(_data: InherentData) -> Vec<<Block as BlockT>::Extrinsic> {
					vec![]
				}

				fn check_inherents(_block: Block, _data: InherentData) -> CheckInherentsResult {
					CheckInherentsResult::new()
				}

				fn random_seed() -> <Block as BlockT>::Hash {
					unimplemented!()
				}
			}

			impl self::TestAPI<Block> for Runtime {
				fn balance_of(id: AccountId) -> u64 {
					system::balance_of(id)
				}

				fn benchmark_add_one(val: &u64) -> u64 {
					val + 1
				}

				fn benchmark_vector_add_one(vec: &Vec<u64>) -> Vec<u64> {
					let mut vec = vec.clone();
					vec.iter_mut().for_each(|v| *v += 1);
					vec
				}

				fn fail_convert_parameter(_: DecodeFails<Block>) {}

				fn fail_convert_return_value() -> DecodeFails<Block> {
					DecodeFails::new()
				}

				fn function_signature_changed() -> Vec<u64> {
					let mut vec = Vec::new();
					vec.push(1);
					vec.push(2);
					vec
				}

				fn fail_on_native() -> u64 {
					1
				}

				fn fail_on_wasm() -> u64 {
					panic!("Failing because we are on wasm")
				}

				fn use_trie() -> u64 {
					code_using_trie()
				}

				fn benchmark_indirect_call() -> u64 {
					(0..10000).fold(0, |p, i| p + BENCHMARK_ADD_ONE.get()(i))
				}

				fn benchmark_direct_call() -> u64 {
					(0..10000).fold(0, |p, i| p + benchmark_add_one(i))
				}

				fn get_block_number() -> u64 {
					system::get_block_number().expect("Block number is initialized")
				}

				fn without_initialize_block() -> bool {
					system::get_block_number().is_none()
				}

				fn take_block_number() -> Option<u64> {
					system::take_block_number()
				}
			}

			impl consensus_aura::AuraApi<Block, AuraId> for Runtime {
				fn slot_duration() -> u64 { 1 }
				fn authorities() -> Vec<AuraId> { system::authorities() }
			}

			impl consensus_babe::BabeApi<Block> for Runtime {
				fn startup_data() -> consensus_babe::BabeConfiguration {
					consensus_babe::BabeConfiguration {
						slot_duration: 1,
						expected_block_time: 1,
						threshold: core::u64::MAX,
					}
				}
				fn authorities() -> Vec<BabeId> { system::authorities() }
			}

			impl offchain_primitives::OffchainWorkerApi<Block> for Runtime {
				fn offchain_worker(block: u64) {
					let ex = Extrinsic::IncludeData(block.encode());
					runtime_io::submit_transaction(&ex).unwrap()
				}
			}
		}
	}
}<|MERGE_RESOLUTION|>--- conflicted
+++ resolved
@@ -131,12 +131,8 @@
 					Err(Error::BadSignature)
 				}
 			},
-<<<<<<< HEAD
 			Extrinsic::IncludeData(_) => Err(Error::BadSignature),
-=======
-			Extrinsic::IncludeData(_) => Err(runtime_primitives::BAD_SIGNATURE),
 			Extrinsic::StorageChange(key, value) => Ok(Extrinsic::StorageChange(key, value)),
->>>>>>> a6f8d3dd
 		}
 	}
 }
