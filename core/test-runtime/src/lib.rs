// Copyright 2017-2019 Parity Technologies (UK) Ltd.
// This file is part of Substrate.

// Substrate is free software: you can redistribute it and/or modify
// it under the terms of the GNU General Public License as published by
// the Free Software Foundation, either version 3 of the License, or
// (at your option) any later version.

// Substrate is distributed in the hope that it will be useful,
// but WITHOUT ANY WARRANTY; without even the implied warranty of
// MERCHANTABILITY or FITNESS FOR A PARTICULAR PURPOSE.  See the
// GNU General Public License for more details.

// You should have received a copy of the GNU General Public License
// along with Substrate.  If not, see <http://www.gnu.org/licenses/>.

//! The Substrate runtime. This can be compiled with #[no_std], ready for Wasm.

#![cfg_attr(not(feature = "std"), no_std)]

#[cfg(feature = "std")]
pub mod genesismap;
pub mod system;

use rstd::{prelude::*, marker::PhantomData};
use parity_codec::{Encode, Decode, Input};

use primitives::Blake2Hasher;
use trie_db::{TrieMut, Trie};
use substrate_trie::{TrieDB, TrieDBMut, PrefixedMemoryDB};

use substrate_client::{
	runtime_api as client_api, block_builder::api as block_builder_api, decl_runtime_apis,
	impl_runtime_apis,
};
use runtime_primitives::{
	ApplyResult, create_runtime_str, Perbill,
	transaction_validity::{TransactionValidity, ValidTransaction},
	traits::{
		BlindCheckable, BlakeTwo256, Block as BlockT, Extrinsic as ExtrinsicT,
<<<<<<< HEAD
		GetNodeBlockType, GetRuntimeBlockType, Verify, NumberFor, DigestFor,
=======
		GetNodeBlockType, GetRuntimeBlockType, Verify, IdentityLookup
>>>>>>> f9e5a374
	},
};

use consensus_aura::AuraEquivocationProof;
use consensus_grandpa::{
	AuthorityId as GrandpaAuthorityId, GrandpaEquivocation, AuthorityWeight,
	ScheduledChange, Challenge, AuthoritySignature as GrandpaAuthoritySignature,
	Prevote, Precommit,
};

use runtime_version::RuntimeVersion;
use primitives::{sr25519, OpaqueMetadata};
#[cfg(any(feature = "std", test))]
use runtime_version::NativeVersion;
use runtime_support::{impl_outer_origin, parameter_types};
use inherents::{CheckInherentsResult, InherentData};
use cfg_if::cfg_if;
<<<<<<< HEAD
use session::historical::Proof;
pub use consensus_babe::{AuthorityId, AuthoritySignature, BabeEquivocationProof};
pub use primitives::hash::H256;
=======
>>>>>>> f9e5a374

// Ensure Babe and Aura use the same crypto to simplify things a bit.
pub use babe_primitives::AuthorityId;
pub type AuraId = AuthorityId;

// Inlucde the WASM binary
#[cfg(feature = "std")]
include!(concat!(env!("OUT_DIR"), "/wasm_binary.rs"));

/// Test runtime version.
pub const VERSION: RuntimeVersion = RuntimeVersion {
	spec_name: create_runtime_str!("test"),
	impl_name: create_runtime_str!("parity-test"),
	authoring_version: 1,
	spec_version: 1,
	impl_version: 1,
	apis: RUNTIME_API_VERSIONS,
};

fn version() -> RuntimeVersion {
	VERSION
}

/// Native version.
#[cfg(any(feature = "std", test))]
pub fn native_version() -> NativeVersion {
	NativeVersion {
		runtime_version: VERSION,
		can_author_with: Default::default(),
	}
}

/// Calls in transactions.
#[derive(Clone, PartialEq, Eq, Encode, Decode)]
#[cfg_attr(feature = "std", derive(Debug))]
pub struct Transfer {
	pub from: AccountId,
	pub to: AccountId,
	pub amount: u64,
	pub nonce: u64,
}

impl Transfer {
	/// Convert into a signed extrinsic.
	#[cfg(feature = "std")]
	pub fn into_signed_tx(self) -> Extrinsic {
		let signature = keyring::AccountKeyring::from_public(&self.from)
			.expect("Creates keyring from public key.").sign(&self.encode()).into();
		Extrinsic::Transfer(self, signature)
	}
}

/// Extrinsic for test-runtime.
#[derive(Clone, PartialEq, Eq, Encode, Decode)]
#[cfg_attr(feature = "std", derive(Debug))]
pub enum Extrinsic {
	AuthoritiesChange(Vec<AuthorityId>),
	Transfer(Transfer, AccountSignature),
	IncludeData(Vec<u8>),
	StorageChange(Vec<u8>, Option<Vec<u8>>),
}

#[cfg(feature = "std")]
impl serde::Serialize for Extrinsic {
	fn serialize<S>(&self, seq: S) -> Result<S::Ok, S::Error> where S: ::serde::Serializer {
		self.using_encoded(|bytes| seq.serialize_bytes(bytes))
	}
}

impl BlindCheckable for Extrinsic {
	type Checked = Self;

	fn check(self) -> Result<Self, &'static str> {
		match self {
			Extrinsic::AuthoritiesChange(new_auth) => Ok(Extrinsic::AuthoritiesChange(new_auth)),
			Extrinsic::Transfer(transfer, signature) => {
				if runtime_primitives::verify_encoded_lazy(&signature, &transfer, &transfer.from) {
					Ok(Extrinsic::Transfer(transfer, signature))
				} else {
					Err(runtime_primitives::BAD_SIGNATURE)
				}
			},
			Extrinsic::IncludeData(_) => Err(runtime_primitives::BAD_SIGNATURE),
			Extrinsic::StorageChange(key, value) => Ok(Extrinsic::StorageChange(key, value)),
		}
	}
}

impl ExtrinsicT for Extrinsic {
	type Call = ();

	fn is_signed(&self) -> Option<bool> {
		if let Extrinsic::IncludeData(_) = *self {
			Some(false)
		} else {
			Some(true)
		}
	}

	fn new_unsigned(_call: Self::Call) -> Option<Self> {
		None
	}
}

impl Extrinsic {
	pub fn transfer(&self) -> &Transfer {
		match self {
			Extrinsic::Transfer(ref transfer, _) => transfer,
			_ => panic!("cannot convert to transfer ref"),
		}
	}
}

/// The signature type used by accounts/transactions.
pub type AccountSignature = sr25519::Signature;
/// An identifier for an account on this system.
pub type AccountId = <AccountSignature as Verify>::Signer;
/// A simple hash type for all our hashing.
pub type Hash = H256;
/// The block number type used in this runtime.
pub type BlockNumber = u64;
/// Index of a transaction.
pub type Index = u64;
/// The item of a block digest.
pub type DigestItem = runtime_primitives::generic::DigestItem<H256>;
/// The digest of a block.
pub type Digest = runtime_primitives::generic::Digest<H256>;
/// A test block.
pub type Block = runtime_primitives::generic::Block<Header, Extrinsic>;
/// A test block's header.
pub type Header = runtime_primitives::generic::Header<BlockNumber, BlakeTwo256>;

type AuraEquivocation<Block> =
	AuraEquivocationProof<<Block as BlockT>::Header, AuthoritySignature, AuthorityId, Proof>;

type BabeEquivocation<Block> =
	BabeEquivocationProof<<Block as BlockT>::Header, AuthoritySignature, AuthorityId, Proof>;

/// Run whatever tests we have.
pub fn run_tests(mut input: &[u8]) -> Vec<u8> {
	use runtime_io::print;

	print("run_tests...");
	let block = Block::decode(&mut input).unwrap();
	print("deserialized block.");
	let stxs = block.extrinsics.iter().map(Encode::encode).collect::<Vec<_>>();
	print("reserialized transactions.");
	[stxs.len() as u8].encode()
}

/// Changes trie configuration (optionally) used in tests.
pub fn changes_trie_config() -> primitives::ChangesTrieConfiguration {
	primitives::ChangesTrieConfiguration {
		digest_interval: 4,
		digest_levels: 2,
	}
}

/// A type that can not be decoded.
#[derive(PartialEq)]
pub struct DecodeFails<B: BlockT> {
	_phantom: PhantomData<B>,
}

impl<B: BlockT> Encode for DecodeFails<B> {
	fn encode(&self) -> Vec<u8> {
		Vec::new()
	}
}

impl<B: BlockT> DecodeFails<B> {
	/// Create a new instance.
	pub fn new() -> DecodeFails<B> {
		DecodeFails {
			_phantom: Default::default(),
		}
	}
}

impl<B: BlockT> Decode for DecodeFails<B> {
	fn decode<I: Input>(_: &mut I) -> Option<Self> {
		// decoding always fails
		None
	}
}

cfg_if! {
	if #[cfg(feature = "std")] {
		decl_runtime_apis! {
			#[api_version(2)]
			pub trait TestAPI {
				/// Return the balance of the given account id.
				fn balance_of(id: AccountId) -> u64;
				/// A benchmark function that adds one to the given value and returns the result.
				fn benchmark_add_one(val: &u64) -> u64;
				/// A benchmark function that adds one to each value in the given vector and returns the
				/// result.
				fn benchmark_vector_add_one(vec: &Vec<u64>) -> Vec<u64>;
				/// A function that always fails to convert a parameter between runtime and node.
				fn fail_convert_parameter(param: DecodeFails<Block>);
				/// A function that always fails to convert its return value between runtime and node.
				fn fail_convert_return_value() -> DecodeFails<Block>;
				/// A function for that the signature changed in version `2`.
				#[changed_in(2)]
				fn function_signature_changed() -> Vec<u64>;
				/// The new signature.
				fn function_signature_changed() -> u64;
				fn fail_on_native() -> u64;
				fn fail_on_wasm() -> u64;
				/// trie no_std testing
				fn use_trie() -> u64;
				fn benchmark_indirect_call() -> u64;
				fn benchmark_direct_call() -> u64;
				/// Returns the initialized block number.
				fn get_block_number() -> u64;
				/// Takes and returns the initialized block number.
				fn take_block_number() -> Option<u64>;
				/// Returns if no block was initialized.
				#[skip_initialize_block]
				fn without_initialize_block() -> bool;
			}
		}
	} else {
		decl_runtime_apis! {
			pub trait TestAPI {
				/// Return the balance of the given account id.
				fn balance_of(id: AccountId) -> u64;
				/// A benchmark function that adds one to the given value and returns the result.
				fn benchmark_add_one(val: &u64) -> u64;
				/// A benchmark function that adds one to each value in the given vector and returns the
				/// result.
				fn benchmark_vector_add_one(vec: &Vec<u64>) -> Vec<u64>;
				/// A function that always fails to convert a parameter between runtime and node.
				fn fail_convert_parameter(param: DecodeFails<Block>);
				/// A function that always fails to convert its return value between runtime and node.
				fn fail_convert_return_value() -> DecodeFails<Block>;
				/// In wasm we just emulate the old behavior.
				fn function_signature_changed() -> Vec<u64>;
				fn fail_on_native() -> u64;
				fn fail_on_wasm() -> u64;
				/// trie no_std testing
				fn use_trie() -> u64;
				fn benchmark_indirect_call() -> u64;
				fn benchmark_direct_call() -> u64;
				/// Returns the initialized block number.
				fn get_block_number() -> u64;
				/// Takes and returns the initialized block number.
				fn take_block_number() -> Option<u64>;
				/// Returns if no block was initialized.
				#[skip_initialize_block]
				fn without_initialize_block() -> bool;
			}
		}
	}
}

#[derive(Clone, Eq, PartialEq)]
pub struct Runtime;

impl GetNodeBlockType for Runtime {
	type NodeBlock = Block;
}

impl GetRuntimeBlockType for Runtime {
	type RuntimeBlock = Block;
}

impl_outer_origin!{
	pub enum Origin for Runtime where system = srml_system {}
}

#[derive(Clone, Encode, Decode, Eq, PartialEq)]
#[cfg_attr(feature = "std", derive(Debug))]
pub struct Event;

impl From<srml_system::Event> for Event {
	fn from(_evt: srml_system::Event) -> Self {
		unimplemented!("Not required in tests!")
	}
}

parameter_types! {
	pub const BlockHashCount: BlockNumber = 250;
	pub const MinimumPeriod: u64 = 5;
	pub const MaximumBlockWeight: u32 = 4 * 1024 * 1024;
	pub const MaximumBlockLength: u32 = 4 * 1024 * 1024;
	pub const AvailableBlockRatio: Perbill = Perbill::from_percent(75);
}

impl srml_system::Trait for Runtime {
	type Origin = Origin;
	type Index = u64;
	type BlockNumber = u64;
	type Hash = H256;
	type Hashing = BlakeTwo256;
	type AccountId = u64;
	type Lookup = IdentityLookup<Self::AccountId>;
	type Header = Header;
	type Event = Event;
	type WeightMultiplierUpdate = ();
	type BlockHashCount = BlockHashCount;
	type MaximumBlockWeight = MaximumBlockWeight;
	type MaximumBlockLength = MaximumBlockLength;
	type AvailableBlockRatio = AvailableBlockRatio;
}

impl srml_timestamp::Trait for Runtime {
	/// A timestamp: seconds since the unix epoch.
	type Moment = u64;
	type OnTimestampSet = ();
	type MinimumPeriod = MinimumPeriod;
}

parameter_types! {
	pub const EpochDuration: u64 = 6;
}

impl srml_babe::Trait for Runtime {
	type EpochDuration = EpochDuration;
}

/// Adds one to the given input and returns the final result.
#[inline(never)]
fn benchmark_add_one(i: u64) -> u64 {
	i + 1
}

/// The `benchmark_add_one` function as function pointer.
#[cfg(not(feature = "std"))]
static BENCHMARK_ADD_ONE: runtime_io::ExchangeableFunction<fn(u64) -> u64> = runtime_io::ExchangeableFunction::new(benchmark_add_one);

fn code_using_trie() -> u64 {
	let pairs = [
		(b"0103000000000000000464".to_vec(), b"0400000000".to_vec()),
		(b"0103000000000000000469".to_vec(), b"0401000000".to_vec()),
	].to_vec();

	let mut mdb = PrefixedMemoryDB::default();
	let mut root = rstd::default::Default::default();
	let _ = {
		let v = &pairs;
		let mut t = TrieDBMut::<Blake2Hasher>::new(&mut mdb, &mut root);
		for i in 0..v.len() {
			let key: &[u8]= &v[i].0;
			let val: &[u8] = &v[i].1;
			t.insert(key, val).expect("static input");
		}
		t
	};

	let trie = TrieDB::<Blake2Hasher>::new(&mdb, &root).expect("on memory with static content");

	let iter = trie.iter().expect("static input");
	let mut iter_pairs = Vec::new();
	for pair in iter {
		let (key, value) = pair.expect("on memory with static content");
		iter_pairs.push((key, value.to_vec()));
	}
	iter_pairs.len() as u64
}

cfg_if! {
	if #[cfg(feature = "std")] {
		impl_runtime_apis! {
			impl client_api::Core<Block> for Runtime {
				fn version() -> RuntimeVersion {
					version()
				}

				fn execute_block(block: Block) {
					system::execute_block(block)
				}

				fn initialize_block(header: &<Block as BlockT>::Header) {
					system::initialize_block(header)
				}
			}

			impl client_api::Metadata<Block> for Runtime {
				fn metadata() -> OpaqueMetadata {
					unimplemented!()
				}
			}

			impl client_api::TaggedTransactionQueue<Block> for Runtime {
				fn validate_transaction(utx: <Block as BlockT>::Extrinsic) -> TransactionValidity {
					if let Extrinsic::IncludeData(data) = utx {
						return TransactionValidity::Valid(ValidTransaction {
							priority: data.len() as u64,
							requires: vec![],
							provides: vec![data],
							longevity: 1,
							propagate: false,
						});
					}

					system::validate_transaction(utx)
				}
			}

			impl block_builder_api::BlockBuilder<Block> for Runtime {
				fn apply_extrinsic(extrinsic: <Block as BlockT>::Extrinsic) -> ApplyResult {
					system::execute_transaction(extrinsic)
				}

				fn finalize_block() -> <Block as BlockT>::Header {
					system::finalize_block()
				}

				fn inherent_extrinsics(_data: InherentData) -> Vec<<Block as BlockT>::Extrinsic> {
					vec![]
				}

				fn check_inherents(_block: Block, _data: InherentData) -> CheckInherentsResult {
					CheckInherentsResult::new()
				}

				fn random_seed() -> <Block as BlockT>::Hash {
					unimplemented!()
				}
			}

			impl self::TestAPI<Block> for Runtime {
				fn balance_of(id: AccountId) -> u64 {
					system::balance_of(id)
				}

				fn benchmark_add_one(val: &u64) -> u64 {
					val + 1
				}

				fn benchmark_vector_add_one(vec: &Vec<u64>) -> Vec<u64> {
					let mut vec = vec.clone();
					vec.iter_mut().for_each(|v| *v += 1);
					vec
				}

				fn fail_convert_parameter(_: DecodeFails<Block>) {}

				fn fail_convert_return_value() -> DecodeFails<Block> {
					DecodeFails::new()
				}

				fn function_signature_changed() -> u64 {
					1
				}

				fn fail_on_native() -> u64 {
					panic!("Failing because we are on native")
				}
				fn fail_on_wasm() -> u64 {
					1
				}

				fn use_trie() -> u64 {
					code_using_trie()
				}

				fn benchmark_indirect_call() -> u64 {
					let function = benchmark_add_one;
					(0..1000).fold(0, |p, i| p + function(i))
				}
				fn benchmark_direct_call() -> u64 {
					(0..1000).fold(0, |p, i| p + benchmark_add_one(i))
				}

				fn get_block_number() -> u64 {
					system::get_block_number().expect("Block number is initialized")
				}

				fn without_initialize_block() -> bool {
					system::get_block_number().is_none()
				}

				fn take_block_number() -> Option<u64> {
					system::take_block_number()
				}
			}

<<<<<<< HEAD
			impl consensus_aura::AuraApi<Block, AuraId, AuthoritySignature, AuraEquivocation<Block>> for Runtime {
=======
			impl aura_primitives::AuraApi<Block, AuraId> for Runtime {
>>>>>>> f9e5a374
				fn slot_duration() -> u64 { 1 }
				fn authorities() -> Vec<AuraId> { system::authorities() }
				fn construct_equivocation_report_call(
					_proof: AuraEquivocationProof<<Block as BlockT>::Header, AuthoritySignature, AuthorityId, Proof>
				) -> Option<Vec<u8>> {
					None
				}
			}

<<<<<<< HEAD
			impl consensus_babe::BabeApi<Block, BabeEquivocation<Block>> for Runtime {
				fn startup_data() -> consensus_babe::BabeConfiguration {
					consensus_babe::BabeConfiguration {
						slot_duration: 1,
						expected_block_time: 1,
						threshold: std::u64::MAX,
						median_required_blocks: 100,
					}
				}
				fn authorities() -> Vec<BabeId> { system::authorities() }
				fn construct_equivocation_report_call(
					_proof: BabeEquivocationProof<<Block as BlockT>::Header, AuthoritySignature, AuthorityId, Proof>
				) -> Option<Vec<u8>> {
					None
				}
			}

			impl consensus_grandpa::GrandpaApi<Block> for Runtime {
				fn grandpa_pending_change(_digest: &DigestFor<Block>)
					-> Option<ScheduledChange<NumberFor<Block>>> {
					unimplemented!()
				}
				
				fn grandpa_forced_change(_digest: &DigestFor<Block>)
					-> Option<(NumberFor<Block>, ScheduledChange<NumberFor<Block>>)> {
					unimplemented!()
				}

				fn grandpa_authorities() -> Vec<(GrandpaAuthorityId, AuthorityWeight)> {
					unimplemented!()
				}

				fn grandpa_challenges(digest: &DigestFor<Block>) 
				-> Option<Vec<Challenge<Block>>> {
					unimplemented!()
				}

				fn construct_equivocation_report_call(
					_proof: GrandpaEquivocation<Block>
				) -> Option<Vec<u8>> {
					None
				}
		
				fn construct_rejecting_set_report_call(
					_proof: Challenge<Block>
				) -> Option<Vec<u8>> {
					None
				}
=======
			impl babe_primitives::BabeApi<Block> for Runtime {
				fn startup_data() -> babe_primitives::BabeConfiguration {
					babe_primitives::BabeConfiguration {
						median_required_blocks: 0,
						slot_duration: 3,
						c: (3, 10),
					}
				}

				fn epoch() -> babe_primitives::Epoch {
					let authorities = system::authorities();
					let authorities: Vec<_> = authorities.into_iter().map(|x|(x, 1)).collect();

					babe_primitives::Epoch {
						start_slot: <srml_babe::Module<Runtime>>::epoch_start_slot(),
						authorities,
						randomness: <srml_babe::Module<Runtime>>::randomness(),
						epoch_index: <srml_babe::Module<Runtime>>::epoch_index(),
						duration: EpochDuration::get(),
					}
				}
>>>>>>> f9e5a374
			}

			impl offchain_primitives::OffchainWorkerApi<Block> for Runtime {
				fn offchain_worker(block: u64) {
					let ex = Extrinsic::IncludeData(block.encode());
					runtime_io::submit_transaction(&ex).unwrap();
				}
			}
		}
	} else {
		impl_runtime_apis! {
			impl client_api::Core<Block> for Runtime {
				fn version() -> RuntimeVersion {
					version()
				}

				fn execute_block(block: Block) {
					system::execute_block(block)
				}

				fn initialize_block(header: &<Block as BlockT>::Header) {
					system::initialize_block(header)
				}
			}

			impl client_api::Metadata<Block> for Runtime {
				fn metadata() -> OpaqueMetadata {
					unimplemented!()
				}
			}

			impl client_api::TaggedTransactionQueue<Block> for Runtime {
				fn validate_transaction(utx: <Block as BlockT>::Extrinsic) -> TransactionValidity {
					if let Extrinsic::IncludeData(data) = utx {
						return TransactionValidity::Valid(ValidTransaction{
							priority: data.len() as u64,
							requires: vec![],
							provides: vec![data],
							longevity: 1,
							propagate: false,
						});
					}

					system::validate_transaction(utx)
				}
			}

			impl block_builder_api::BlockBuilder<Block> for Runtime {
				fn apply_extrinsic(extrinsic: <Block as BlockT>::Extrinsic) -> ApplyResult {
					system::execute_transaction(extrinsic)
				}

				fn finalize_block() -> <Block as BlockT>::Header {
					system::finalize_block()
				}

				fn inherent_extrinsics(_data: InherentData) -> Vec<<Block as BlockT>::Extrinsic> {
					vec![]
				}

				fn check_inherents(_block: Block, _data: InherentData) -> CheckInherentsResult {
					CheckInherentsResult::new()
				}

				fn random_seed() -> <Block as BlockT>::Hash {
					unimplemented!()
				}
			}

			impl self::TestAPI<Block> for Runtime {
				fn balance_of(id: AccountId) -> u64 {
					system::balance_of(id)
				}

				fn benchmark_add_one(val: &u64) -> u64 {
					val + 1
				}

				fn benchmark_vector_add_one(vec: &Vec<u64>) -> Vec<u64> {
					let mut vec = vec.clone();
					vec.iter_mut().for_each(|v| *v += 1);
					vec
				}

				fn fail_convert_parameter(_: DecodeFails<Block>) {}

				fn fail_convert_return_value() -> DecodeFails<Block> {
					DecodeFails::new()
				}

				fn function_signature_changed() -> Vec<u64> {
					let mut vec = Vec::new();
					vec.push(1);
					vec.push(2);
					vec
				}

				fn fail_on_native() -> u64 {
					1
				}

				fn fail_on_wasm() -> u64 {
					panic!("Failing because we are on wasm")
				}

				fn use_trie() -> u64 {
					code_using_trie()
				}

				fn benchmark_indirect_call() -> u64 {
					(0..10000).fold(0, |p, i| p + BENCHMARK_ADD_ONE.get()(i))
				}

				fn benchmark_direct_call() -> u64 {
					(0..10000).fold(0, |p, i| p + benchmark_add_one(i))
				}

				fn get_block_number() -> u64 {
					system::get_block_number().expect("Block number is initialized")
				}

				fn without_initialize_block() -> bool {
					system::get_block_number().is_none()
				}

				fn take_block_number() -> Option<u64> {
					system::take_block_number()
				}
			}

<<<<<<< HEAD
			impl consensus_aura::AuraApi<
				Block,
				AuraId,
				AuthoritySignature,
				AuraEquivocation<Block>
			> for Runtime {
=======
			impl aura_primitives::AuraApi<Block, AuraId> for Runtime {
>>>>>>> f9e5a374
				fn slot_duration() -> u64 { 1 }
				fn authorities() -> Vec<AuraId> { system::authorities() }
				fn construct_equivocation_report_call(
					_proof: AuraEquivocationProof<
						<Block as BlockT>::Header,
						sr25519::Signature,
						sr25519::Public,
						Proof,
					>
				) -> Option<Vec<u8>> {
					None
				}
			}

<<<<<<< HEAD
			impl consensus_babe::BabeApi<Block, BabeEquivocation<Block>> for Runtime {
				fn startup_data() -> consensus_babe::BabeConfiguration {
					consensus_babe::BabeConfiguration {
=======
			impl babe_primitives::BabeApi<Block> for Runtime {
				fn startup_data() -> babe_primitives::BabeConfiguration {
					babe_primitives::BabeConfiguration {
>>>>>>> f9e5a374
						median_required_blocks: 0,
						slot_duration: 1,
						c: (3, 10),
					}
				}

				fn epoch() -> babe_primitives::Epoch {
					let authorities = system::authorities();
					let authorities: Vec<_> = authorities.into_iter().map(|x|(x, 1)).collect();

					babe_primitives::Epoch {
						start_slot: <srml_babe::Module<Runtime>>::epoch_start_slot(),
						authorities,
						randomness: <srml_babe::Module<Runtime>>::randomness(),
						epoch_index: <srml_babe::Module<Runtime>>::epoch_index(),
						duration: EpochDuration::get(),
					}
				}
<<<<<<< HEAD
				fn authorities() -> Vec<BabeId> { system::authorities() }
				fn construct_equivocation_report_call(
					_proof: BabeEquivocationProof<
						<Block as BlockT>::Header,
						sr25519::Signature,
						sr25519::Public,
						Proof,
					>
				) -> Option<Vec<u8>> {
					None
				}
			}

			impl consensus_grandpa::GrandpaApi<Block> for Runtime {
				fn grandpa_pending_change(_digest: &DigestFor<Block>)
					-> Option<ScheduledChange<NumberFor<Block>>> {
					unimplemented!()
				}
				
				fn grandpa_forced_change(_digest: &DigestFor<Block>)
					-> Option<(NumberFor<Block>, ScheduledChange<NumberFor<Block>>)> {
					unimplemented!()
				}

				fn grandpa_authorities() -> Vec<(GrandpaAuthorityId, AuthorityWeight)> {
					unimplemented!()
				}
		
				fn construct_equivocation_report_call(
					_proof: GrandpaEquivocation<Block>
				) -> Option<Vec<u8>> {
					None
				}

				fn construct_rejecting_set_report_call(
					_proof: Challenge<Block>
				) -> Option<Vec<u8>> {
					None
				}

				fn grandpa_challenges(digest: &DigestFor<Block>) 
				-> Option<Vec<Challenge<Block>>> {
					unimplemented!()
				}
=======
>>>>>>> f9e5a374
			}

			impl offchain_primitives::OffchainWorkerApi<Block> for Runtime {
				fn offchain_worker(block: u64) {
					let ex = Extrinsic::IncludeData(block.encode());
					runtime_io::submit_transaction(&ex).unwrap()
				}
			}
		}
	}
}<|MERGE_RESOLUTION|>--- conflicted
+++ resolved
@@ -38,11 +38,7 @@
 	transaction_validity::{TransactionValidity, ValidTransaction},
 	traits::{
 		BlindCheckable, BlakeTwo256, Block as BlockT, Extrinsic as ExtrinsicT,
-<<<<<<< HEAD
-		GetNodeBlockType, GetRuntimeBlockType, Verify, NumberFor, DigestFor,
-=======
-		GetNodeBlockType, GetRuntimeBlockType, Verify, IdentityLookup
->>>>>>> f9e5a374
+		GetNodeBlockType, GetRuntimeBlockType, Verify, NumberFor, DigestFor, IdentityLookup
 	},
 };
 
@@ -60,12 +56,9 @@
 use runtime_support::{impl_outer_origin, parameter_types};
 use inherents::{CheckInherentsResult, InherentData};
 use cfg_if::cfg_if;
-<<<<<<< HEAD
 use session::historical::Proof;
 pub use consensus_babe::{AuthorityId, AuthoritySignature, BabeEquivocationProof};
 pub use primitives::hash::H256;
-=======
->>>>>>> f9e5a374
 
 // Ensure Babe and Aura use the same crypto to simplify things a bit.
 pub use babe_primitives::AuthorityId;
@@ -545,11 +538,7 @@
 				}
 			}
 
-<<<<<<< HEAD
-			impl consensus_aura::AuraApi<Block, AuraId, AuthoritySignature, AuraEquivocation<Block>> for Runtime {
-=======
-			impl aura_primitives::AuraApi<Block, AuraId> for Runtime {
->>>>>>> f9e5a374
+			impl aura_primitives::AuraApi<Block, AuraId, AuthoritySignature, AuraEquivocation<Block>> for Runtime {
 				fn slot_duration() -> u64 { 1 }
 				fn authorities() -> Vec<AuraId> { system::authorities() }
 				fn construct_equivocation_report_call(
@@ -559,24 +548,6 @@
 				}
 			}
 
-<<<<<<< HEAD
-			impl consensus_babe::BabeApi<Block, BabeEquivocation<Block>> for Runtime {
-				fn startup_data() -> consensus_babe::BabeConfiguration {
-					consensus_babe::BabeConfiguration {
-						slot_duration: 1,
-						expected_block_time: 1,
-						threshold: std::u64::MAX,
-						median_required_blocks: 100,
-					}
-				}
-				fn authorities() -> Vec<BabeId> { system::authorities() }
-				fn construct_equivocation_report_call(
-					_proof: BabeEquivocationProof<<Block as BlockT>::Header, AuthoritySignature, AuthorityId, Proof>
-				) -> Option<Vec<u8>> {
-					None
-				}
-			}
-
 			impl consensus_grandpa::GrandpaApi<Block> for Runtime {
 				fn grandpa_pending_change(_digest: &DigestFor<Block>)
 					-> Option<ScheduledChange<NumberFor<Block>>> {
@@ -608,8 +579,10 @@
 				) -> Option<Vec<u8>> {
 					None
 				}
-=======
-			impl babe_primitives::BabeApi<Block> for Runtime {
+			}
+
+
+			impl babe_primitives::BabeApi<Block, BabeEquivocation<Block>> for Runtime {
 				fn startup_data() -> babe_primitives::BabeConfiguration {
 					babe_primitives::BabeConfiguration {
 						median_required_blocks: 0,
@@ -630,7 +603,6 @@
 						duration: EpochDuration::get(),
 					}
 				}
->>>>>>> f9e5a374
 			}
 
 			impl offchain_primitives::OffchainWorkerApi<Block> for Runtime {
@@ -761,16 +733,12 @@
 				}
 			}
 
-<<<<<<< HEAD
-			impl consensus_aura::AuraApi<
+			impl aura_primitives::AuraApi<
 				Block,
 				AuraId,
 				AuthoritySignature,
 				AuraEquivocation<Block>
 			> for Runtime {
-=======
-			impl aura_primitives::AuraApi<Block, AuraId> for Runtime {
->>>>>>> f9e5a374
 				fn slot_duration() -> u64 { 1 }
 				fn authorities() -> Vec<AuraId> { system::authorities() }
 				fn construct_equivocation_report_call(
@@ -785,15 +753,9 @@
 				}
 			}
 
-<<<<<<< HEAD
-			impl consensus_babe::BabeApi<Block, BabeEquivocation<Block>> for Runtime {
-				fn startup_data() -> consensus_babe::BabeConfiguration {
-					consensus_babe::BabeConfiguration {
-=======
-			impl babe_primitives::BabeApi<Block> for Runtime {
+			impl babe_primitives::BabeApi<Block, BabeEquivocation<Block>> for Runtime {
 				fn startup_data() -> babe_primitives::BabeConfiguration {
 					babe_primitives::BabeConfiguration {
->>>>>>> f9e5a374
 						median_required_blocks: 0,
 						slot_duration: 1,
 						c: (3, 10),
@@ -812,8 +774,7 @@
 						duration: EpochDuration::get(),
 					}
 				}
-<<<<<<< HEAD
-				fn authorities() -> Vec<BabeId> { system::authorities() }
+
 				fn construct_equivocation_report_call(
 					_proof: BabeEquivocationProof<
 						<Block as BlockT>::Header,
@@ -857,8 +818,6 @@
 				-> Option<Vec<Challenge<Block>>> {
 					unimplemented!()
 				}
-=======
->>>>>>> f9e5a374
 			}
 
 			impl offchain_primitives::OffchainWorkerApi<Block> for Runtime {
