// Copyright 2017-2019 Parity Technologies (UK) Ltd.
// This file is part of Substrate.

// Substrate is free software: you can redistribute it and/or modify
// it under the terms of the GNU General Public License as published by
// the Free Software Foundation, either version 3 of the License, or
// (at your option) any later version.

// Substrate is distributed in the hope that it will be useful,
// but WITHOUT ANY WARRANTY; without even the implied warranty of
// MERCHANTABILITY or FITNESS FOR A PARTICULAR PURPOSE.  See the
// GNU General Public License for more details.

// You should have received a copy of the GNU General Public License
// along with Substrate.  If not, see <http://www.gnu.org/licenses/>.

//! The Substrate runtime. This can be compiled with #[no_std], ready for Wasm.

#![cfg_attr(not(feature = "std"), no_std)]

#[cfg(feature = "std")]
pub mod genesismap;
pub mod system;

use rstd::{prelude::*, marker::PhantomData};
use parity_codec::{Encode, Decode, Input};

use primitives::Blake2Hasher;
use trie_db::{TrieMut, Trie};
use substrate_trie::PrefixedMemoryDB;
use substrate_trie::trie_types::{TrieDB, TrieDBMut};

use substrate_client::{
	runtime_api as client_api, block_builder::api as block_builder_api, decl_runtime_apis,
	impl_runtime_apis,
};
use sr_primitives::{
	ApplyResult, create_runtime_str, Perbill,
	transaction_validity::{TransactionValidity, ValidTransaction},
	traits::{
		BlindCheckable, BlakeTwo256, Block as BlockT, Extrinsic as ExtrinsicT,
		GetNodeBlockType, GetRuntimeBlockType, Verify, IdentityLookup
	},
};
use runtime_version::RuntimeVersion;
pub use primitives::hash::H256;
use primitives::{sr25519, OpaqueMetadata};
#[cfg(any(feature = "std", test))]
use runtime_version::NativeVersion;
use runtime_support::{impl_outer_origin, parameter_types};
use inherents::{CheckInherentsResult, InherentData};
use cfg_if::cfg_if;

// Ensure Babe and Aura use the same crypto to simplify things a bit.
pub use babe_primitives::AuthorityId;
pub type AuraId = AuthorityId;

// Inlucde the WASM binary
#[cfg(feature = "std")]
include!(concat!(env!("OUT_DIR"), "/wasm_binary.rs"));

/// Test runtime version.
pub const VERSION: RuntimeVersion = RuntimeVersion {
	spec_name: create_runtime_str!("test"),
	impl_name: create_runtime_str!("parity-test"),
	authoring_version: 1,
	spec_version: 1,
	impl_version: 1,
	apis: RUNTIME_API_VERSIONS,
};

fn version() -> RuntimeVersion {
	VERSION
}

/// Native version.
#[cfg(any(feature = "std", test))]
pub fn native_version() -> NativeVersion {
	NativeVersion {
		runtime_version: VERSION,
		can_author_with: Default::default(),
	}
}

/// Calls in transactions.
#[derive(Clone, PartialEq, Eq, Encode, Decode)]
#[cfg_attr(feature = "std", derive(Debug))]
pub struct Transfer {
	pub from: AccountId,
	pub to: AccountId,
	pub amount: u64,
	pub nonce: u64,
}

impl Transfer {
	/// Convert into a signed extrinsic.
	#[cfg(feature = "std")]
	pub fn into_signed_tx(self) -> Extrinsic {
		let signature = keyring::AccountKeyring::from_public(&self.from)
			.expect("Creates keyring from public key.").sign(&self.encode()).into();
		Extrinsic::Transfer(self, signature)
	}
}

/// Extrinsic for test-runtime.
#[derive(Clone, PartialEq, Eq, Encode, Decode)]
#[cfg_attr(feature = "std", derive(Debug))]
pub enum Extrinsic {
	AuthoritiesChange(Vec<AuthorityId>),
	Transfer(Transfer, AccountSignature),
	IncludeData(Vec<u8>),
	StorageChange(Vec<u8>, Option<Vec<u8>>),
}

#[cfg(feature = "std")]
impl serde::Serialize for Extrinsic {
	fn serialize<S>(&self, seq: S) -> Result<S::Ok, S::Error> where S: ::serde::Serializer {
		self.using_encoded(|bytes| seq.serialize_bytes(bytes))
	}
}

impl BlindCheckable for Extrinsic {
	type Checked = Self;

	fn check(self) -> Result<Self, &'static str> {
		match self {
			Extrinsic::AuthoritiesChange(new_auth) => Ok(Extrinsic::AuthoritiesChange(new_auth)),
			Extrinsic::Transfer(transfer, signature) => {
				if sr_primitives::verify_encoded_lazy(&signature, &transfer, &transfer.from) {
					Ok(Extrinsic::Transfer(transfer, signature))
				} else {
					Err(sr_primitives::BAD_SIGNATURE)
				}
			},
			Extrinsic::IncludeData(_) => Err(sr_primitives::BAD_SIGNATURE),
			Extrinsic::StorageChange(key, value) => Ok(Extrinsic::StorageChange(key, value)),
		}
	}
}

impl ExtrinsicT for Extrinsic {
	type Call = ();

	fn is_signed(&self) -> Option<bool> {
		if let Extrinsic::IncludeData(_) = *self {
			Some(false)
		} else {
			Some(true)
		}
	}

	fn new_unsigned(_call: Self::Call) -> Option<Self> {
		None
	}
}

impl Extrinsic {
	pub fn transfer(&self) -> &Transfer {
		match self {
			Extrinsic::Transfer(ref transfer, _) => transfer,
			_ => panic!("cannot convert to transfer ref"),
		}
	}
}

/// The signature type used by accounts/transactions.
pub type AccountSignature = sr25519::Signature;
/// An identifier for an account on this system.
pub type AccountId = <AccountSignature as Verify>::Signer;
/// A simple hash type for all our hashing.
pub type Hash = H256;
/// The block number type used in this runtime.
pub type BlockNumber = u64;
/// Index of a transaction.
pub type Index = u64;
/// The item of a block digest.
pub type DigestItem = sr_primitives::generic::DigestItem<H256>;
/// The digest of a block.
pub type Digest = sr_primitives::generic::Digest<H256>;
/// A test block.
pub type Block = sr_primitives::generic::Block<Header, Extrinsic>;
/// A test block's header.
pub type Header = sr_primitives::generic::Header<BlockNumber, BlakeTwo256>;

/// Run whatever tests we have.
pub fn run_tests(mut input: &[u8]) -> Vec<u8> {
	use runtime_io::print;

	print("run_tests...");
	let block = Block::decode(&mut input).unwrap();
	print("deserialized block.");
	let stxs = block.extrinsics.iter().map(Encode::encode).collect::<Vec<_>>();
	print("reserialized transactions.");
	[stxs.len() as u8].encode()
}

/// Changes trie configuration (optionally) used in tests.
pub fn changes_trie_config() -> primitives::ChangesTrieConfiguration {
	primitives::ChangesTrieConfiguration {
		digest_interval: 4,
		digest_levels: 2,
	}
}

/// A type that can not be decoded.
#[derive(PartialEq)]
pub struct DecodeFails<B: BlockT> {
	_phantom: PhantomData<B>,
}

impl<B: BlockT> Encode for DecodeFails<B> {
	fn encode(&self) -> Vec<u8> {
		Vec::new()
	}
}

impl<B: BlockT> DecodeFails<B> {
	/// Create a new instance.
	pub fn new() -> DecodeFails<B> {
		DecodeFails {
			_phantom: Default::default(),
		}
	}
}

impl<B: BlockT> Decode for DecodeFails<B> {
	fn decode<I: Input>(_: &mut I) -> Option<Self> {
		// decoding always fails
		None
	}
}

cfg_if! {
	if #[cfg(feature = "std")] {
		decl_runtime_apis! {
			#[api_version(2)]
			pub trait TestAPI {
				/// Return the balance of the given account id.
				fn balance_of(id: AccountId) -> u64;
				/// A benchmark function that adds one to the given value and returns the result.
				fn benchmark_add_one(val: &u64) -> u64;
				/// A benchmark function that adds one to each value in the given vector and returns the
				/// result.
				fn benchmark_vector_add_one(vec: &Vec<u64>) -> Vec<u64>;
				/// A function that always fails to convert a parameter between runtime and node.
				fn fail_convert_parameter(param: DecodeFails<Block>);
				/// A function that always fails to convert its return value between runtime and node.
				fn fail_convert_return_value() -> DecodeFails<Block>;
				/// A function for that the signature changed in version `2`.
				#[changed_in(2)]
				fn function_signature_changed() -> Vec<u64>;
				/// The new signature.
				fn function_signature_changed() -> u64;
				fn fail_on_native() -> u64;
				fn fail_on_wasm() -> u64;
				/// trie no_std testing
				fn use_trie() -> u64;
				fn benchmark_indirect_call() -> u64;
				fn benchmark_direct_call() -> u64;
				fn returns_mutable_static() -> u64;
				fn allocates_huge_stack_array(trap: bool) -> Vec<u8>;
				/// Returns the initialized block number.
				fn get_block_number() -> u64;
				/// Takes and returns the initialized block number.
				fn take_block_number() -> Option<u64>;
				/// Returns if no block was initialized.
				#[skip_initialize_block]
				fn without_initialize_block() -> bool;
			}
		}
	} else {
		decl_runtime_apis! {
			pub trait TestAPI {
				/// Return the balance of the given account id.
				fn balance_of(id: AccountId) -> u64;
				/// A benchmark function that adds one to the given value and returns the result.
				fn benchmark_add_one(val: &u64) -> u64;
				/// A benchmark function that adds one to each value in the given vector and returns the
				/// result.
				fn benchmark_vector_add_one(vec: &Vec<u64>) -> Vec<u64>;
				/// A function that always fails to convert a parameter between runtime and node.
				fn fail_convert_parameter(param: DecodeFails<Block>);
				/// A function that always fails to convert its return value between runtime and node.
				fn fail_convert_return_value() -> DecodeFails<Block>;
				/// In wasm we just emulate the old behavior.
				fn function_signature_changed() -> Vec<u64>;
				fn fail_on_native() -> u64;
				fn fail_on_wasm() -> u64;
				/// trie no_std testing
				fn use_trie() -> u64;
				fn benchmark_indirect_call() -> u64;
				fn benchmark_direct_call() -> u64;
				fn returns_mutable_static() -> u64;
				fn allocates_huge_stack_array(trap: bool) -> Vec<u8>;
				/// Returns the initialized block number.
				fn get_block_number() -> u64;
				/// Takes and returns the initialized block number.
				fn take_block_number() -> Option<u64>;
				/// Returns if no block was initialized.
				#[skip_initialize_block]
				fn without_initialize_block() -> bool;
			}
		}
	}
}

#[derive(Clone, Eq, PartialEq)]
pub struct Runtime;

impl GetNodeBlockType for Runtime {
	type NodeBlock = Block;
}

impl GetRuntimeBlockType for Runtime {
	type RuntimeBlock = Block;
}

impl_outer_origin!{
	pub enum Origin for Runtime where system = srml_system {}
}

#[derive(Clone, Encode, Decode, Eq, PartialEq)]
#[cfg_attr(feature = "std", derive(Debug))]
pub struct Event;

impl From<srml_system::Event> for Event {
	fn from(_evt: srml_system::Event) -> Self {
		unimplemented!("Not required in tests!")
	}
}

parameter_types! {
	pub const BlockHashCount: BlockNumber = 250;
	pub const MinimumPeriod: u64 = 5;
	pub const MaximumBlockWeight: u32 = 4 * 1024 * 1024;
	pub const MaximumBlockLength: u32 = 4 * 1024 * 1024;
	pub const AvailableBlockRatio: Perbill = Perbill::from_percent(75);
}

impl srml_system::Trait for Runtime {
	type Origin = Origin;
	type Index = u64;
	type BlockNumber = u64;
	type Hash = H256;
	type Hashing = BlakeTwo256;
	type AccountId = u64;
	type Lookup = IdentityLookup<Self::AccountId>;
	type Header = Header;
	type Event = Event;
	type WeightMultiplierUpdate = ();
	type BlockHashCount = BlockHashCount;
	type MaximumBlockWeight = MaximumBlockWeight;
	type MaximumBlockLength = MaximumBlockLength;
	type AvailableBlockRatio = AvailableBlockRatio;
}

impl srml_timestamp::Trait for Runtime {
	/// A timestamp: milliseconds since the unix epoch.
	type Moment = u64;
	type OnTimestampSet = ();
	type MinimumPeriod = MinimumPeriod;
}

parameter_types! {
	pub const EpochDuration: u64 = 6;
	pub const ExpectedBlockTime: u64 = 10_000;
}

impl srml_babe::Trait for Runtime {
	type EpochDuration = EpochDuration;
<<<<<<< HEAD
	type CurrentSessionKeys = ();
=======
	type ExpectedBlockTime = ExpectedBlockTime;
>>>>>>> 9ede42b1
}

/// Adds one to the given input and returns the final result.
#[inline(never)]
fn benchmark_add_one(i: u64) -> u64 {
	i + 1
}

/// The `benchmark_add_one` function as function pointer.
#[cfg(not(feature = "std"))]
static BENCHMARK_ADD_ONE: runtime_io::ExchangeableFunction<fn(u64) -> u64> = runtime_io::ExchangeableFunction::new(benchmark_add_one);

fn code_using_trie() -> u64 {
	let pairs = [
		(b"0103000000000000000464".to_vec(), b"0400000000".to_vec()),
		(b"0103000000000000000469".to_vec(), b"0401000000".to_vec()),
	].to_vec();

	let mut mdb = PrefixedMemoryDB::default();
	let mut root = rstd::default::Default::default();
	let _ = {
		let v = &pairs;
		let mut t = TrieDBMut::<Blake2Hasher>::new(&mut mdb, &mut root);
		for i in 0..v.len() {
			let key: &[u8]= &v[i].0;
			let val: &[u8] = &v[i].1;
			if !t.insert(key, val).is_ok() {
				return 101;
			}
		}
		t
	};

	if let Ok(trie) = TrieDB::<Blake2Hasher>::new(&mdb, &root) {
		if let Ok(iter) = trie.iter() {
			let mut iter_pairs = Vec::new();
			for pair in iter {
				if let Ok((key, value)) = pair {
					iter_pairs.push((key, value.to_vec()));
				}
			}
			iter_pairs.len() as u64
		} else { 102 }
	} else { 103 }
}

#[cfg(not(feature = "std"))]
/// Mutable static variables should be always observed to have
/// the initialized value at the start of a runtime call.
static mut MUTABLE_STATIC: u64 = 32;

cfg_if! {
	if #[cfg(feature = "std")] {
		impl_runtime_apis! {
			impl client_api::Core<Block> for Runtime {
				fn version() -> RuntimeVersion {
					version()
				}

				fn execute_block(block: Block) {
					system::execute_block(block)
				}

				fn initialize_block(header: &<Block as BlockT>::Header) {
					system::initialize_block(header)
				}
			}

			impl client_api::Metadata<Block> for Runtime {
				fn metadata() -> OpaqueMetadata {
					unimplemented!()
				}
			}

			impl client_api::TaggedTransactionQueue<Block> for Runtime {
				fn validate_transaction(utx: <Block as BlockT>::Extrinsic) -> TransactionValidity {
					if let Extrinsic::IncludeData(data) = utx {
						return TransactionValidity::Valid(ValidTransaction {
							priority: data.len() as u64,
							requires: vec![],
							provides: vec![data],
							longevity: 1,
							propagate: false,
						});
					}

					system::validate_transaction(utx)
				}
			}

			impl block_builder_api::BlockBuilder<Block> for Runtime {
				fn apply_extrinsic(extrinsic: <Block as BlockT>::Extrinsic) -> ApplyResult {
					system::execute_transaction(extrinsic)
				}

				fn finalize_block() -> <Block as BlockT>::Header {
					system::finalize_block()
				}

				fn inherent_extrinsics(_data: InherentData) -> Vec<<Block as BlockT>::Extrinsic> {
					vec![]
				}

				fn check_inherents(_block: Block, _data: InherentData) -> CheckInherentsResult {
					CheckInherentsResult::new()
				}

				fn random_seed() -> <Block as BlockT>::Hash {
					unimplemented!()
				}
			}

			impl self::TestAPI<Block> for Runtime {
				fn balance_of(id: AccountId) -> u64 {
					system::balance_of(id)
				}

				fn benchmark_add_one(val: &u64) -> u64 {
					val + 1
				}

				fn benchmark_vector_add_one(vec: &Vec<u64>) -> Vec<u64> {
					let mut vec = vec.clone();
					vec.iter_mut().for_each(|v| *v += 1);
					vec
				}

				fn fail_convert_parameter(_: DecodeFails<Block>) {}

				fn fail_convert_return_value() -> DecodeFails<Block> {
					DecodeFails::new()
				}

				fn function_signature_changed() -> u64 {
					1
				}

				fn fail_on_native() -> u64 {
					panic!("Failing because we are on native")
				}
				fn fail_on_wasm() -> u64 {
					1
				}

				fn use_trie() -> u64 {
					code_using_trie()
				}

				fn benchmark_indirect_call() -> u64 {
					let function = benchmark_add_one;
					(0..1000).fold(0, |p, i| p + function(i))
				}
				fn benchmark_direct_call() -> u64 {
					(0..1000).fold(0, |p, i| p + benchmark_add_one(i))
				}

				fn returns_mutable_static() -> u64 {
					unimplemented!("is not expected to be invoked from non-wasm builds");
				}

				fn allocates_huge_stack_array(_trap: bool) -> Vec<u8> {
					unimplemented!("is not expected to be invoked from non-wasm builds");
				}

				fn get_block_number() -> u64 {
					system::get_block_number().expect("Block number is initialized")
				}

				fn without_initialize_block() -> bool {
					system::get_block_number().is_none()
				}

				fn take_block_number() -> Option<u64> {
					system::take_block_number()
				}
			}

			impl aura_primitives::AuraApi<Block, AuraId> for Runtime {
				fn slot_duration() -> u64 { 1000 }
				fn authorities() -> Vec<AuraId> { system::authorities() }
			}

			impl babe_primitives::BabeApi<Block> for Runtime {
				fn startup_data() -> babe_primitives::BabeConfiguration {
					babe_primitives::BabeConfiguration {
						median_required_blocks: 0,
						slot_duration: 3000,
						c: (3, 10),
					}
				}

				fn epoch() -> babe_primitives::Epoch {
					let authorities = system::authorities();
					let authorities: Vec<_> = authorities.into_iter().map(|x|(x, 1)).collect();

					babe_primitives::Epoch {
						start_slot: <srml_babe::Module<Runtime>>::epoch_start_slot(),
						authorities,
						randomness: <srml_babe::Module<Runtime>>::randomness(),
						epoch_index: <srml_babe::Module<Runtime>>::epoch_index(),
						duration: EpochDuration::get(),
					}
				}
			}

			impl offchain_primitives::OffchainWorkerApi<Block> for Runtime {
				fn offchain_worker(block: u64) {
					let ex = Extrinsic::IncludeData(block.encode());
					runtime_io::submit_transaction(&ex).unwrap();
				}
			}
		}
	} else {
		impl_runtime_apis! {
			impl client_api::Core<Block> for Runtime {
				fn version() -> RuntimeVersion {
					version()
				}

				fn execute_block(block: Block) {
					system::execute_block(block)
				}

				fn initialize_block(header: &<Block as BlockT>::Header) {
					system::initialize_block(header)
				}
			}

			impl client_api::Metadata<Block> for Runtime {
				fn metadata() -> OpaqueMetadata {
					unimplemented!()
				}
			}

			impl client_api::TaggedTransactionQueue<Block> for Runtime {
				fn validate_transaction(utx: <Block as BlockT>::Extrinsic) -> TransactionValidity {
					if let Extrinsic::IncludeData(data) = utx {
						return TransactionValidity::Valid(ValidTransaction{
							priority: data.len() as u64,
							requires: vec![],
							provides: vec![data],
							longevity: 1,
							propagate: false,
						});
					}

					system::validate_transaction(utx)
				}
			}

			impl block_builder_api::BlockBuilder<Block> for Runtime {
				fn apply_extrinsic(extrinsic: <Block as BlockT>::Extrinsic) -> ApplyResult {
					system::execute_transaction(extrinsic)
				}

				fn finalize_block() -> <Block as BlockT>::Header {
					system::finalize_block()
				}

				fn inherent_extrinsics(_data: InherentData) -> Vec<<Block as BlockT>::Extrinsic> {
					vec![]
				}

				fn check_inherents(_block: Block, _data: InherentData) -> CheckInherentsResult {
					CheckInherentsResult::new()
				}

				fn random_seed() -> <Block as BlockT>::Hash {
					unimplemented!()
				}
			}

			impl self::TestAPI<Block> for Runtime {
				fn balance_of(id: AccountId) -> u64 {
					system::balance_of(id)
				}

				fn benchmark_add_one(val: &u64) -> u64 {
					val + 1
				}

				fn benchmark_vector_add_one(vec: &Vec<u64>) -> Vec<u64> {
					let mut vec = vec.clone();
					vec.iter_mut().for_each(|v| *v += 1);
					vec
				}

				fn fail_convert_parameter(_: DecodeFails<Block>) {}

				fn fail_convert_return_value() -> DecodeFails<Block> {
					DecodeFails::new()
				}

				fn function_signature_changed() -> Vec<u64> {
					let mut vec = Vec::new();
					vec.push(1);
					vec.push(2);
					vec
				}

				fn fail_on_native() -> u64 {
					1
				}

				fn fail_on_wasm() -> u64 {
					panic!("Failing because we are on wasm")
				}

				fn use_trie() -> u64 {
					code_using_trie()
				}

				fn benchmark_indirect_call() -> u64 {
					(0..10000).fold(0, |p, i| p + BENCHMARK_ADD_ONE.get()(i))
				}

				fn benchmark_direct_call() -> u64 {
					(0..10000).fold(0, |p, i| p + benchmark_add_one(i))
				}

				fn returns_mutable_static() -> u64 {
					unsafe {
						MUTABLE_STATIC += 1;
						MUTABLE_STATIC
					}
				}

				fn allocates_huge_stack_array(trap: bool) -> Vec<u8> {
					// Allocate a stack frame that is approx. 75% of the stack (assuming it is 1MB).
					// This will just decrease (stacks in wasm32-u-u grow downwards) the stack
					// pointer. This won't trap on the current compilers.
					let mut data = [0u8; 1024 * 768];

					// Then make sure we actually write something to it.
					//
					// If:
					// 1. the stack area is placed at the beginning of the linear memory space, and
					// 2. the stack pointer points to out-of-bounds area, and
					// 3. a write is performed around the current stack pointer.
					//
					// then a trap should happen.
					//
					for (i, v) in data.iter_mut().enumerate() {
						*v = i as u8; // deliberate truncation
					}

					if trap {
						// There is a small chance of this to be pulled up in theory. In practice
						// the probability of that is rather low.
						panic!()
					}

					data.to_vec()
				}

				fn get_block_number() -> u64 {
					system::get_block_number().expect("Block number is initialized")
				}

				fn without_initialize_block() -> bool {
					system::get_block_number().is_none()
				}

				fn take_block_number() -> Option<u64> {
					system::take_block_number()
				}
			}

			impl aura_primitives::AuraApi<Block, AuraId> for Runtime {
				fn slot_duration() -> u64 { 1000 }
				fn authorities() -> Vec<AuraId> { system::authorities() }
			}

			impl babe_primitives::BabeApi<Block> for Runtime {
				fn startup_data() -> babe_primitives::BabeConfiguration {
					babe_primitives::BabeConfiguration {
						median_required_blocks: 0,
						slot_duration: 1000,
						c: (3, 10),
					}
				}

				fn epoch() -> babe_primitives::Epoch {
					let authorities = system::authorities();
					let authorities: Vec<_> = authorities.into_iter().map(|x|(x, 1)).collect();

					babe_primitives::Epoch {
						start_slot: <srml_babe::Module<Runtime>>::epoch_start_slot(),
						authorities,
						randomness: <srml_babe::Module<Runtime>>::randomness(),
						epoch_index: <srml_babe::Module<Runtime>>::epoch_index(),
						duration: EpochDuration::get(),
					}
				}
			}

			impl offchain_primitives::OffchainWorkerApi<Block> for Runtime {
				fn offchain_worker(block: u64) {
					let ex = Extrinsic::IncludeData(block.encode());
					runtime_io::submit_transaction(&ex).unwrap()
				}
			}
		}
	}
}

#[cfg(test)]
mod tests {
	use substrate_test_runtime_client::{
		prelude::*,
		DefaultTestClientBuilderExt, TestClientBuilder,
		runtime::TestAPI,
	};
	use sr_primitives::{
		generic::BlockId,
		traits::ProvideRuntimeApi,
	};
	use state_machine::ExecutionStrategy;

	#[test]
	fn returns_mutable_static() {
		let client = TestClientBuilder::new().set_execution_strategy(ExecutionStrategy::AlwaysWasm).build();
		let runtime_api = client.runtime_api();
		let block_id = BlockId::Number(client.info().chain.best_number);

		let ret = runtime_api.returns_mutable_static(&block_id).unwrap();
		assert_eq!(ret, 33);

		// We expect that every invocation will need to return the initial
		// value plus one. If the value increases more than that then it is
		// a sign that the wasm runtime preserves the memory content.
		let ret = runtime_api.returns_mutable_static(&block_id).unwrap();
		assert_eq!(ret, 33);
	}

	// If we didn't restore the wasm instance properly, on a trap the stack pointer would not be
	// returned to its initial value and thus the stack space is going to be leaked.
	//
	// See https://github.com/paritytech/substrate/issues/2967 for details
	#[test]
	fn restoration_of_globals() {
		// Allocate 32 pages (of 65536 bytes) which gives the runtime 2048KB of heap to operate on
		// (plus some additional space unused from the initial pages requested by the wasm runtime
		// module).
		//
		// The fixture performs 2 allocations of 768KB and this theoretically gives 1536KB, however, due
		// to our allocator algorithm there are inefficiencies.
		const REQUIRED_MEMORY_PAGES: u64 = 32;

		let client = TestClientBuilder::new()
			.set_execution_strategy(ExecutionStrategy::AlwaysWasm)
			.set_heap_pages(REQUIRED_MEMORY_PAGES)
			.build();
		let runtime_api = client.runtime_api();
		let block_id = BlockId::Number(client.info().chain.best_number);

		// On the first invocation we allocate approx. 768KB (75%) of stack and then trap.
		let ret = runtime_api.allocates_huge_stack_array(&block_id, true);
		assert!(ret.is_err());

		// On the second invocation we allocate yet another 768KB (75%) of stack
		let ret = runtime_api.allocates_huge_stack_array(&block_id, false);
		assert!(ret.is_ok());
	}

}<|MERGE_RESOLUTION|>--- conflicted
+++ resolved
@@ -368,11 +368,8 @@
 
 impl srml_babe::Trait for Runtime {
 	type EpochDuration = EpochDuration;
-<<<<<<< HEAD
 	type CurrentSessionKeys = ();
-=======
 	type ExpectedBlockTime = ExpectedBlockTime;
->>>>>>> 9ede42b1
 }
 
 /// Adds one to the given input and returns the final result.
