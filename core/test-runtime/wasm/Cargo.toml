--- conflicted
+++ resolved
@@ -6,6 +6,7 @@
 [lib]
 name = "substrate_test_runtime"
 crate-type = ["cdylib"]
+path = "../src/lib.rs"
 
 [dependencies]
 substrate-test-runtime = { path = "..", default-features = false }
@@ -16,13 +17,6 @@
 	"substrate-test-runtime/std",
 ]
 
-<<<<<<< HEAD
-[lib]
-crate-type = ["cdylib"]
-path = "../src/lib.rs"
-
-=======
->>>>>>> bacc1df9
 [profile.release]
 panic = "abort"
 lto = true
