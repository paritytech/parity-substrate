--- conflicted
+++ resolved
@@ -21,12 +21,8 @@
 runtime_version = { package = "sr-version", path = "../sr-version", default-features = false }
 runtime_support = { package = "srml-support", path = "../../srml/support", default-features = false }
 substrate-trie = { path = "../trie", default-features = false }
-<<<<<<< HEAD
-trie-db = { version = "0.12.4", default-features = false }
-memory-db = { version = "0.12.4", default-features = false }
-=======
-trie-db = { version = "0.14.0", default-features = false }
->>>>>>> ed13f4b1
+trie-db = { version = "0.15.0", default-features = false }
+memory-db = { version = "0.15.0", default-features = false }
 offchain-primitives = { package = "substrate-offchain-primitives", path = "../offchain/primitives", default-features = false}
 executive = { package = "srml-executive", path = "../../srml/executive", default-features = false }
 cfg-if = "0.1.6"
@@ -61,6 +57,7 @@
 	"primitives/std",
 	"substrate-trie/std",
 	"trie-db/std",
+	"memory-db/std",
 	"offchain-primitives/std",
 	"executive/std",
 ]