--- conflicted
+++ resolved
@@ -21,12 +21,9 @@
 runtime_primitives = { package = "sr-primitives", path = "../sr-primitives", default-features = false }
 runtime_version = { package = "sr-version", path = "../sr-version", default-features = false }
 srml-support = { path = "../../srml/support", default-features = false }
-<<<<<<< HEAD
+cfg-if = "0.1.6"
 substrate-metadata = { path = "../metadata", default-features = false }
 substrate-metadata-derive = { path = "../metadata-derive", default-features = false }
-=======
-cfg-if = "0.1.6"
->>>>>>> 11a2418c
 
 [dev-dependencies]
 substrate-executor = { path = "../executor" }
@@ -50,4 +47,5 @@
 	"runtime_version/std",
 	"consensus_aura/std",
 	"substrate-metadata/std",
+	"substrate-metadata-derive/std",
 ]