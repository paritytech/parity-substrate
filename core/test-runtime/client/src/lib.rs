// Copyright 2018-2019 Parity Technologies (UK) Ltd.
// This file is part of Substrate.

// Substrate is free software: you can redistribute it and/or modify
// it under the terms of the GNU General Public License as published by
// the Free Software Foundation, either version 3 of the License, or
// (at your option) any later version.

// Substrate is distributed in the hope that it will be useful,
// but WITHOUT ANY WARRANTY; without even the implied warranty of
// MERCHANTABILITY or FITNESS FOR A PARTICULAR PURPOSE.  See the
// GNU General Public License for more details.

// You should have received a copy of the GNU General Public License
// along with Substrate.  If not, see <http://www.gnu.org/licenses/>.

//! Client testing utilities.

#![warn(missing_docs)]

pub mod trait_tests;

mod block_builder_ext;

pub use block_builder_ext::BlockBuilderExt;
pub use generic_test_client::*;
pub use runtime;

use runtime::genesismap::{GenesisConfig, additional_storage_with_genesis};
use runtime_primitives::traits::{Block as BlockT, Header as HeaderT, Hash as HashT};

/// A prelude to import in tests.
pub mod prelude {
	// Trait extensions
	pub use super::{BlockBuilderExt, DefaultTestClientBuilderExt, TestClientBuilderExt, ClientExt};
	// Client structs
	pub use super::{
		TestClient, TestClientBuilder, Backend, LightBackend,
		Executor, LightExecutor, LocalExecutor, NativeExecutor,
	};
	// Keyring
	pub use super::{AccountKeyring, Sr25519Keyring};
}

mod local_executor {
	#![allow(missing_docs)]
	use runtime;
	use crate::executor::native_executor_instance;
	// FIXME #1576 change the macro and pass in the `BlakeHasher` that dispatch needs from here instead
	native_executor_instance!(
		pub LocalExecutor,
		runtime::api::dispatch,
		runtime::native_version,
		runtime::WASM_BINARY
	);
}

/// Native executor used for tests.
pub use local_executor::LocalExecutor;

/// Test client database backend.
pub type Backend = generic_test_client::Backend<runtime::Block>;

/// Test client executor.
pub type Executor = client::LocalCallExecutor<
	Backend,
	NativeExecutor<LocalExecutor>,
>;

/// Test client light database backend.
pub type LightBackend = generic_test_client::LightBackend<runtime::Block>;

/// Test client light executor.
pub type LightExecutor = client::light::call_executor::RemoteOrLocalCallExecutor<
	runtime::Block,
	LightBackend,
	client::light::call_executor::RemoteCallExecutor<
		client::light::blockchain::Blockchain<
			client_db::light::LightStorage<runtime::Block>,
			LightFetcher
		>,
		LightFetcher
	>,
	client::LocalCallExecutor<
		client::light::backend::Backend<
			client_db::light::LightStorage<runtime::Block>,
			LightFetcher,
			Blake2Hasher
		>,
		NativeExecutor<LocalExecutor>
	>
>;

/// Parameters of test-client builder with test-runtime.
#[derive(Default)]
pub struct GenesisParameters {
	support_changes_trie: bool,
	heap_pages_override: Option<u64>,
}

impl generic_test_client::GenesisInit for GenesisParameters {
	fn genesis_storage(&self) -> (StorageOverlay, ChildrenStorageOverlay) {
		let mut storage = genesis_config(self.support_changes_trie, self.heap_pages_override).genesis_map();

		let state_root = <<<runtime::Block as BlockT>::Header as HeaderT>::Hashing as HashT>::trie_root(
			storage.clone().into_iter()
		);
		let block: runtime::Block = client::genesis::construct_genesis_block(state_root);
		storage.extend(additional_storage_with_genesis(&block));

		(storage, Default::default())
	}
}

/// A `TestClient` with `test-runtime` builder.
pub type TestClientBuilder<E, B> = generic_test_client::TestClientBuilder<E, B, GenesisParameters>;

/// Test client type with `LocalExecutor` and generic Backend.
pub type Client<B> = client::Client<
	B,
	client::LocalCallExecutor<B, executor::NativeExecutor<LocalExecutor>>,
	runtime::Block,
	runtime::RuntimeApi,
>;

/// A test client with default backend.
pub type TestClient = Client<Backend>;

/// A `TestClientBuilder` with default backend and executor.
pub trait DefaultTestClientBuilderExt: Sized {
	/// Create new `TestClientBuilder`
	fn new() -> Self;
}

impl DefaultTestClientBuilderExt for TestClientBuilder<
	Executor,
	Backend,
> {
	fn new() -> Self {
		Self::with_default_backend()
	}
}

/// A `test-runtime` extensions to `TestClientBuilder`.
pub trait TestClientBuilderExt<B>: Sized {
	/// Enable or disable support for changes trie in genesis.
	fn set_support_changes_trie(self, support_changes_trie: bool) -> Self;

	/// Override the default value for Wasm heap pages.
	fn set_heap_pages(self, heap_pages: u64) -> Self;

	/// Build the test client.
	fn build(self) -> Client<B> {
		self.build_with_longest_chain().0
	}

	/// Build the test client and longest chain selector.
	fn build_with_longest_chain(self) -> (Client<B>, client::LongestChain<B, runtime::Block>);
}

impl<B> TestClientBuilderExt<B> for TestClientBuilder<
	client::LocalCallExecutor<B, executor::NativeExecutor<LocalExecutor>>,
	B
> where
	B: client::backend::Backend<runtime::Block, Blake2Hasher>,
{
	fn set_heap_pages(mut self, heap_pages: u64) -> Self {
		self.genesis_init_mut().heap_pages_override = Some(heap_pages);
		self
	}

	fn set_support_changes_trie(mut self, support_changes_trie: bool) -> Self {
		self.genesis_init_mut().support_changes_trie = support_changes_trie;
		self
	}

	fn build_with_longest_chain(self) -> (Client<B>, client::LongestChain<B, runtime::Block>) {
		self.build_with_native_executor(None)
	}
}

<<<<<<< HEAD
fn genesis_config(support_changes_trie: bool, heap_pages_override: Option<u64>) -> GenesisConfig {
	GenesisConfig::new(
		support_changes_trie,
		vec![
			AuthorityKeyring::Alice.into(),
			AuthorityKeyring::Bob.into(),
			AuthorityKeyring::Charlie.into(),
		],
		vec![
			AccountKeyring::Alice.into(),
			AccountKeyring::Bob.into(),
			AccountKeyring::Charlie.into(),
		],
		1000,
		heap_pages_override,
=======
fn genesis_config(support_changes_trie: bool) -> GenesisConfig {
	GenesisConfig::new(support_changes_trie, vec![
		Sr25519Keyring::Alice.into(),
		Sr25519Keyring::Bob.into(),
		Sr25519Keyring::Charlie.into(),
	], vec![
		AccountKeyring::Alice.into(),
		AccountKeyring::Bob.into(),
		AccountKeyring::Charlie.into(),
	],
		1000
>>>>>>> f9e5a374
	)
}

/// Creates new client instance used for tests.
pub fn new() -> Client<Backend> {
	TestClientBuilder::new().build()
}

/// Creates new light client instance used for tests.
pub fn new_light() -> client::Client<LightBackend, LightExecutor, runtime::Block, runtime::RuntimeApi> {
	use std::sync::Arc;

	let storage = client_db::light::LightStorage::new_test();
	let blockchain = Arc::new(client::light::blockchain::Blockchain::new(storage));
	let backend = Arc::new(LightBackend::new(blockchain.clone()));
	let executor = NativeExecutor::new(None);
	let fetcher = Arc::new(LightFetcher);
	let remote_call_executor = client::light::call_executor::RemoteCallExecutor::new(blockchain.clone(), fetcher);
	let local_call_executor = client::LocalCallExecutor::new(backend.clone(), executor);
	let call_executor = LightExecutor::new(backend.clone(), remote_call_executor, local_call_executor);

	TestClientBuilder::with_backend(backend)
		.build_with_executor(call_executor)
		.0
}<|MERGE_RESOLUTION|>--- conflicted
+++ resolved
@@ -179,35 +179,20 @@
 	}
 }
 
-<<<<<<< HEAD
 fn genesis_config(support_changes_trie: bool, heap_pages_override: Option<u64>) -> GenesisConfig {
 	GenesisConfig::new(
 		support_changes_trie,
 		vec![
-			AuthorityKeyring::Alice.into(),
-			AuthorityKeyring::Bob.into(),
-			AuthorityKeyring::Charlie.into(),
-		],
-		vec![
+			Sr25519Keyring::Alice.into(),
+			Sr25519Keyring::Bob.into(),
+			Sr25519Keyring::Charlie.into(),
+		], vec![
 			AccountKeyring::Alice.into(),
 			AccountKeyring::Bob.into(),
 			AccountKeyring::Charlie.into(),
 		],
 		1000,
 		heap_pages_override,
-=======
-fn genesis_config(support_changes_trie: bool) -> GenesisConfig {
-	GenesisConfig::new(support_changes_trie, vec![
-		Sr25519Keyring::Alice.into(),
-		Sr25519Keyring::Bob.into(),
-		Sr25519Keyring::Charlie.into(),
-	], vec![
-		AccountKeyring::Alice.into(),
-		AccountKeyring::Bob.into(),
-		AccountKeyring::Charlie.into(),
-	],
-		1000
->>>>>>> f9e5a374
 	)
 }
 
