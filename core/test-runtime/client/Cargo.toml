[package]
name = "substrate-test-runtime-client"
version = "2.0.0"
authors = ["Parity Technologies <admin@parity.io>"]
edition = "2018"

[dependencies]
generic-test-client = { package = "substrate-test-client", path = "../../test-client" }
primitives = { package = "substrate-primitives", path = "../../primitives" }
runtime = { package = "substrate-test-runtime", path = "../../test-runtime", default-features = false }
<<<<<<< HEAD
runtime_primitives = { package = "sr-primitives", path = "../../sr-primitives" }
parity-codec = { version = "4.1.1", default-features = false, features = ["derive"] }
=======
sr-primitives = {  path = "../../sr-primitives" }
>>>>>>> 5342c630

[features]
default = [
	"std",
]
std = [
	"runtime/std",
]<|MERGE_RESOLUTION|>--- conflicted
+++ resolved
@@ -8,12 +8,8 @@
 generic-test-client = { package = "substrate-test-client", path = "../../test-client" }
 primitives = { package = "substrate-primitives", path = "../../primitives" }
 runtime = { package = "substrate-test-runtime", path = "../../test-runtime", default-features = false }
-<<<<<<< HEAD
-runtime_primitives = { package = "sr-primitives", path = "../../sr-primitives" }
+sr-primitives = {  path = "../../sr-primitives" }
 parity-codec = { version = "4.1.1", default-features = false, features = ["derive"] }
-=======
-sr-primitives = {  path = "../../sr-primitives" }
->>>>>>> 5342c630
 
 [features]
 default = [
