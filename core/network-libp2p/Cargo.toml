[package]
description = "libp2p implementation of the ethcore network library"
homepage = "http://parity.io"
license = "GPL-3.0"
name = "substrate-network-libp2p"
version = "0.1.0"
authors = ["Parity Technologies <admin@parity.io>"]

[dependencies]
bytes = "0.4"
error-chain = { version = "0.12", default_features = false }
fnv = "1.0"
futures = "0.1"
<<<<<<< HEAD
libp2p = { git = "https://github.com/tomaka/libp2p-rs", rev = "8111062f0177fd7423626f2db9560273644a4c4d", default_features = false, features = ["libp2p-secio", "libp2p-secio-secp256k1"] }
ethereum-types = "0.3"
=======
libp2p = { git = "https://github.com/tomaka/libp2p-rs", rev = "8111062f0177fd7423626f2db9560273644a4c4d", default-features = false, features = ["libp2p-secio", "libp2p-secio-secp256k1"] }
>>>>>>> 3be4709e
parking_lot = "0.5"
libc = "0.2"
log = "0.3"
rand = "0.5.0"
serde = "1.0.70"
serde_derive = "1.0.70"
serde_json = "1.0.24"
smallvec = "0.6.5"
tokio = "0.1"
tokio-executor = "0.1"
tokio-io = "0.1"
tokio-timer = "0.2"
unsigned-varint = { version = "0.2.1", features = ["codec"] }
substrate-primitives = { path = "../primitives" }

[dev-dependencies]
assert_matches = "1.2"
parity-bytes = "0.1"<|MERGE_RESOLUTION|>--- conflicted
+++ resolved
@@ -11,12 +11,7 @@
 error-chain = { version = "0.12", default_features = false }
 fnv = "1.0"
 futures = "0.1"
-<<<<<<< HEAD
 libp2p = { git = "https://github.com/tomaka/libp2p-rs", rev = "8111062f0177fd7423626f2db9560273644a4c4d", default_features = false, features = ["libp2p-secio", "libp2p-secio-secp256k1"] }
-ethereum-types = "0.3"
-=======
-libp2p = { git = "https://github.com/tomaka/libp2p-rs", rev = "8111062f0177fd7423626f2db9560273644a4c4d", default-features = false, features = ["libp2p-secio", "libp2p-secio-secp256k1"] }
->>>>>>> 3be4709e
 parking_lot = "0.5"
 libc = "0.2"
 log = "0.3"
