// Copyright 2019 Parity Technologies (UK) Ltd.
// This file is part of Substrate.

// Substrate is free software: you can redistribute it and/or modify
// it under the terms of the GNU General Public License as published by
// the Free Software Foundation, either version 3 of the License, or
// (at your option) any later version.

// Substrate is distributed in the hope that it will be useful,
// but WITHOUT ANY WARRANTY; without even the implied warranty of
// MERCHANTABILITY or FITNESS FOR A PARTICULAR PURPOSE.  See the
// GNU General Public License for more details.

// You should have received a copy of the GNU General Public License
// along with Substrate.  If not, see <http://www.gnu.org/licenses/>.

use futures::{future, stream, prelude::*, try_ready};
use rand::seq::SliceRandom;
use std::io;
use substrate_network_libp2p::{CustomMessage, Multiaddr, multiaddr::Protocol, ServiceEvent, build_multiaddr};

/// Builds two services. The second one and further have the first one as its bootstrap node.
/// This is to be used only for testing, and a panic will happen if something goes wrong.
fn build_nodes<TMsg>(num: usize, base_port: u16) -> Vec<substrate_network_libp2p::Service<TMsg>>
	where TMsg: CustomMessage + Send + 'static
{
	let mut result: Vec<substrate_network_libp2p::Service<_>> = Vec::with_capacity(num);
	let mut first_addr = None::<Multiaddr>;

	for index in 0 .. num {
		let mut boot_nodes = Vec::new();

		if let Some(first_addr) = first_addr.as_ref() {
			boot_nodes.push(first_addr.clone()
				.with(Protocol::P2p(result[0].peer_id().clone().into()))
				.to_string());
		}

		let config = substrate_network_libp2p::NetworkConfiguration {
			listen_addresses: vec![build_multiaddr![Ip4([127, 0, 0, 1]), Tcp(base_port + index as u16)]],
			boot_nodes,
			..substrate_network_libp2p::NetworkConfiguration::default()
		};

<<<<<<< HEAD
		if first_addr.is_none() {
			first_addr = Some(config.listen_addresses.iter().next().unwrap().clone());
		}

		let proto = substrate_network_libp2p::RegisteredProtocol::new(*b"tst", &[1]);
=======
		let proto = substrate_network_libp2p::RegisteredProtocol::new(&b"tst"[..], &[1]);
>>>>>>> 7a8c3d77
		result.push(substrate_network_libp2p::start_service(config, proto).unwrap().0);
	}

	result
}

#[test]
fn basic_two_nodes_connectivity() {
	let (mut service1, mut service2) = {
		let mut l = build_nodes::<Vec<u8>>(2, 50400).into_iter();
		let a = l.next().unwrap();
		let b = l.next().unwrap();
		(a, b)
	};

	let fut1 = future::poll_fn(move || -> io::Result<_> {
		match try_ready!(service1.poll()) {
			Some(ServiceEvent::OpenedCustomProtocol { version, .. }) => {
				assert_eq!(version, 1);
				Ok(Async::Ready(()))
			},
			_ => panic!(),
		}
	});

	let fut2 = future::poll_fn(move || -> io::Result<_> {
		match try_ready!(service2.poll()) {
			Some(ServiceEvent::OpenedCustomProtocol { version, .. }) => {
				assert_eq!(version, 1);
				Ok(Async::Ready(()))
			},
			_ => panic!(),
		}
	});

	let combined = fut1.select(fut2).map_err(|(err, _)| err);
	tokio::runtime::Runtime::new().unwrap().block_on_all(combined).unwrap();
}

#[test]
fn two_nodes_transfer_lots_of_packets() {
	// We spawn two nodes, then make the first one send lots of packets to the second one. The test
	// ends when the second one has received all of them.

	// Note that if we go too high, we will reach the limit to the number of simultaneous
	// substreams allowed by the multiplexer.
	const NUM_PACKETS: u32 = 5000;

	let (mut service1, mut service2) = {
		let mut l = build_nodes::<Vec<u8>>(2, 50450).into_iter();
		let a = l.next().unwrap();
		let b = l.next().unwrap();
		(a, b)
	};

	let fut1 = future::poll_fn(move || -> io::Result<_> {
		loop {
			match try_ready!(service1.poll()) {
				Some(ServiceEvent::OpenedCustomProtocol { peer_id, .. }) => {
					for n in 0 .. NUM_PACKETS {
						service1.send_custom_message(&peer_id, vec![(n % 256) as u8]);
					}
				},
				_ => panic!(),
			}
		}
	});

	let mut packet_counter = 0u32;
	let fut2 = future::poll_fn(move || -> io::Result<_> {
		loop {
			match try_ready!(service2.poll()) {
				Some(ServiceEvent::OpenedCustomProtocol { .. }) => {},
				Some(ServiceEvent::CustomMessage { message, .. }) => {
					assert_eq!(message.len(), 1);
					packet_counter += 1;
					if packet_counter == NUM_PACKETS {
						return Ok(Async::Ready(()))
					}
				}
				_ => panic!(),
			}
		}
	});

	let combined = fut1.select(fut2).map_err(|(err, _)| err);
	tokio::runtime::Runtime::new().unwrap().block_on(combined).unwrap();
}

#[test]
fn many_nodes_connectivity() {
	// Creates many nodes, then make sure that they are all connected to each other.
	// Note: if you increase this number, keep in mind that there's a limit to the number of
	// simultaneous connections which will make the test fail if it is reached. This can be
	// increased in the `NetworkConfiguration`.
	const NUM_NODES: usize = 25;

	let mut futures = build_nodes::<Vec<u8>>(NUM_NODES, 50500)
		.into_iter()
		.map(move |mut node| {
			let mut num_connecs = 0;
			stream::poll_fn(move || -> io::Result<_> {
				loop {
					const MAX_BANDWIDTH: u64 = NUM_NODES as u64 * 1024;		// 1kiB/s/node
					assert!(node.average_download_per_sec() < MAX_BANDWIDTH);
					assert!(node.average_upload_per_sec() < MAX_BANDWIDTH);

					match try_ready!(node.poll()) {
						Some(ServiceEvent::OpenedCustomProtocol { .. }) => {
							num_connecs += 1;
							assert!(num_connecs < NUM_NODES);
							if num_connecs == NUM_NODES - 1 {
								return Ok(Async::Ready(Some(true)))
							}
						}
						Some(ServiceEvent::ClosedCustomProtocol { .. }) => {
							let was_success = num_connecs == NUM_NODES - 1;
							num_connecs -= 1;
							if was_success && num_connecs < NUM_NODES - 1 {
								return Ok(Async::Ready(Some(false)))
							}
						}
						_ => panic!(),
					}
				}
			})
		})
		.collect::<Vec<_>>();

	let mut successes = 0;
	let combined = future::poll_fn(move || -> io::Result<_> {
		for node in futures.iter_mut() {
			match node.poll()? {
				Async::Ready(Some(true)) => successes += 1,
				Async::Ready(Some(false)) => successes -= 1,
				Async::Ready(None) => unreachable!(),
				Async::NotReady => ()
			}
		}

		if successes == NUM_NODES {
			Ok(Async::Ready(()))
		} else {
			Ok(Async::NotReady)
		}
	});

	tokio::runtime::Runtime::new().unwrap().block_on(combined).unwrap();
}

#[test]
fn basic_two_nodes_requests_in_parallel() {
	let (mut service1, mut service2) = {
		let mut l = build_nodes::<(Option<u64>, Vec<u8>)>(2, 50550).into_iter();
		let a = l.next().unwrap();
		let b = l.next().unwrap();
		(a, b)
	};

	// Generate random messages with or without a request id.
	let mut to_send = {
		let mut to_send = Vec::new();
		let mut next_id = 0;
		for _ in 0..200 { // Note: don't make that number too high or the CPU usage will explode.
			let id = if rand::random::<usize>() % 4 != 0 {
				let i = next_id;
				next_id += 1;
				Some(i)
			} else {
				None
			};

			let msg = (id, (0..10).map(|_| rand::random::<u8>()).collect::<Vec<_>>());
			to_send.push(msg);
		}
		to_send
	};

	// Clone `to_send` in `to_receive`. Below we will remove from `to_receive` the messages we
	// receive, until the list is empty.
	let mut to_receive = to_send.clone();
	to_send.shuffle(&mut rand::thread_rng());

	let fut1 = future::poll_fn(move || -> io::Result<_> {
		loop {
			match try_ready!(service1.poll()) {
				Some(ServiceEvent::OpenedCustomProtocol { peer_id, .. }) => {
					for msg in to_send.drain(..) {
						service1.send_custom_message(&peer_id, msg);
					}
				},
				_ => panic!(),
			}
		}
	});

	let fut2 = future::poll_fn(move || -> io::Result<_> {
		loop {
			match try_ready!(service2.poll()) {
				Some(ServiceEvent::OpenedCustomProtocol { .. }) => {},
				Some(ServiceEvent::CustomMessage { message, .. }) => {
					let pos = to_receive.iter().position(|m| *m == message).unwrap();
					to_receive.remove(pos);
					if to_receive.is_empty() {
						return Ok(Async::Ready(()))
					}
				}
				_ => panic!(),
			}
		}
	});

	let combined = fut1.select(fut2).map_err(|(err, _)| err);
	tokio::runtime::Runtime::new().unwrap().block_on_all(combined).unwrap();
}<|MERGE_RESOLUTION|>--- conflicted
+++ resolved
@@ -42,15 +42,11 @@
 			..substrate_network_libp2p::NetworkConfiguration::default()
 		};
 
-<<<<<<< HEAD
 		if first_addr.is_none() {
 			first_addr = Some(config.listen_addresses.iter().next().unwrap().clone());
 		}
 
-		let proto = substrate_network_libp2p::RegisteredProtocol::new(*b"tst", &[1]);
-=======
 		let proto = substrate_network_libp2p::RegisteredProtocol::new(&b"tst"[..], &[1]);
->>>>>>> 7a8c3d77
 		result.push(substrate_network_libp2p::start_service(config, proto).unwrap().0);
 	}
 
