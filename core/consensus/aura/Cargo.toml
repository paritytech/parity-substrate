--- conflicted
+++ resolved
@@ -6,11 +6,7 @@
 edition = "2018"
 
 [dependencies]
-<<<<<<< HEAD
-parity-codec = "3.5"
-=======
 parity-codec = "4.1.1"
->>>>>>> e63598b6
 primitives = { package = "substrate-primitives", path = "../../primitives" }
 runtime_support = { package = "srml-support", path = "../../../srml/support" }
 runtime_version = { package = "sr-version", path = "../../sr-version" }
