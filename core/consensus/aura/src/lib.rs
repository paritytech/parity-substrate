// Copyright 2018-2019 Parity Technologies (UK) Ltd.
// This file is part of Substrate.

// Substrate is free software: you can redistribute it and/or modify
// it under the terms of the GNU General Public License as published by
// the Free Software Foundation, either version 3 of the License, or
// (at your option) any later version.

// Substrate is distributed in the hope that it will be useful,
// but WITHOUT ANY WARRANTY; without even the implied warranty of
// MERCHANTABILITY or FITNESS FOR A PARTICULAR PURPOSE.  See the
// GNU General Public License for more details.

// You should have received a copy of the GNU General Public License
// along with Substrate.  If not, see <http://www.gnu.org/licenses/>.

//! Aura (Authority-round) consensus in substrate.
//!
//! Aura works by having a list of authorities A who are expected to roughly
//! agree on the current time. Time is divided up into discrete slots of t
//! seconds each. For each slot s, the author of that slot is A[s % |A|].
//!
//! The author is allowed to issue one block but not more during that slot,
//! and it will be built upon the longest valid chain that has been seen.
//!
//! Blocks from future steps will be either deferred or rejected depending on how
//! far in the future they are.
#![forbid(missing_docs, unsafe_code)]
use std::{sync::Arc, time::Duration, thread, marker::PhantomData, hash::Hash, fmt::Debug};

use parity_codec::{Encode, Decode};
use consensus_common::{self, Authorities, BlockImport, Environment, Proposer,
	ForkChoiceStrategy, ImportBlock, BlockOrigin, Error as ConsensusError,
	SelectChain, well_known_cache_keys
};
use consensus_common::import_queue::{
	Verifier, BasicQueue, SharedBlockImport, SharedJustificationImport, SharedFinalityProofImport,
	SharedFinalityProofRequestBuilder,
};
use client::{
	block_builder::api::BlockBuilder as BlockBuilderApi,
	blockchain::ProvideCache,
	runtime_api::{ApiExt, Core as CoreApi},
	error::Result as CResult,
	backend::AuxStore,
};

use runtime_primitives::{generic::{self, BlockId}, Justification};
use runtime_primitives::traits::{
	Block, Header, Digest, DigestItemFor, DigestItem, ProvideRuntimeApi, AuthorityIdFor,
	Zero, Member,
};

use primitives::Pair;
use inherents::{InherentDataProviders, InherentData};
use authorities::AuthoritiesApi;

use futures::{Future, IntoFuture, future};
use tokio::timer::Timeout;
use log::{error, warn, debug, info, trace};

use srml_aura::{
	InherentType as AuraInherent, AuraInherentData,
	timestamp::{TimestampInherentData, InherentType as TimestampInherent, InherentError as TIError}
};
use substrate_telemetry::{telemetry, CONSENSUS_TRACE, CONSENSUS_DEBUG, CONSENSUS_WARN, CONSENSUS_INFO};

use slots::{CheckedHeader, SlotWorker, SlotInfo, SlotCompatible, slot_now, check_equivocation};

pub use aura_primitives::*;
pub use consensus_common::{SyncOracle, ExtraVerification};

mod digest;
use digest::CompatibleDigestItem;

type AuthorityId<P> = <P as Pair>::Public;

/// A slot duration. Create with `get_or_compute`.
#[derive(Clone, Copy, Debug, Encode, Decode, Hash, PartialOrd, Ord, PartialEq, Eq)]
pub struct SlotDuration(slots::SlotDuration<u64>);

impl SlotDuration {
	/// Either fetch the slot duration from disk or compute it from the genesis
	/// state.
	pub fn get_or_compute<B: Block, C>(client: &C) -> CResult<Self>
	where
		C: AuxStore, C: ProvideRuntimeApi, C::Api: AuraApi<B>,
	{
		slots::SlotDuration::get_or_compute(client, |a, b| a.slot_duration(b)).map(Self)
	}

	/// Get the slot duration in milliseconds.
	pub fn get(&self) -> u64 {
		self.0.get()
	}
}

/// Get slot author for given block along with authorities.
fn slot_author<P: Pair>(slot_num: u64, authorities: &[AuthorityId<P>]) -> Option<&AuthorityId<P>> {
	if authorities.is_empty() { return None }

	let idx = slot_num % (authorities.len() as u64);
	assert!(idx <= usize::max_value() as u64,
		"It is impossible to have a vector with length beyond the address space; qed");

	let current_author = authorities.get(idx as usize)
		.expect("authorities not empty; index constrained to list length;\
				this is a valid index; qed");

	Some(current_author)
}

#[derive(Copy, Clone, Debug, PartialEq, Eq, Hash)]
struct AuraSlotCompatible;

impl SlotCompatible for AuraSlotCompatible {
	fn extract_timestamp_and_slot(
		data: &InherentData
	) -> Result<(TimestampInherent, AuraInherent), consensus_common::Error> {
		data.timestamp_inherent_data()
			.and_then(|t| data.aura_inherent_data().map(|a| (t, a)))
			.map_err(Into::into)
			.map_err(consensus_common::Error::InherentData)
	}
}

/// Start the aura worker. The returned future should be run in a tokio runtime.
pub fn start_aura<B, C, SC, E, I, P, SO, Error, OnExit, H>(
	slot_duration: SlotDuration,
	local_key: Arc<P>,
	client: Arc<C>,
	select_chain: SC,
	block_import: Arc<I>,
	env: Arc<E>,
	sync_oracle: SO,
	on_exit: OnExit,
	inherent_data_providers: InherentDataProviders,
	force_authoring: bool,
) -> Result<impl Future<Item=(), Error=()>, consensus_common::Error> where
	B: Block<Header=H>,
	C: ProvideRuntimeApi + ProvideCache<B> + AuxStore + Send + Sync,
	C::Api: AuthoritiesApi<B>,
	SC: SelectChain<B>,
	generic::DigestItem<B::Hash, P::Public, P::Signature>: DigestItem<Hash=B::Hash>,
	E::Proposer: Proposer<B, Error=Error>,
	<<E::Proposer as Proposer<B>>::Create as IntoFuture>::Future: Send + 'static,
	P: Pair + Send + Sync + 'static,
	P::Public: Hash + Member + Encode + Decode,
	P::Signature: Hash + Member + Encode + Decode,
	DigestItemFor<B>: CompatibleDigestItem<P> + DigestItem<AuthorityId=AuthorityId<P>>,
	H: Header<
		Digest=generic::Digest<generic::DigestItem<B::Hash, P::Public, P::Signature>>,
		Hash=B::Hash,
	>,
	E: Environment<B, Error=Error>,
	I: BlockImport<B> + Send + Sync + 'static,
	Error: ::std::error::Error + Send + From<::consensus_common::Error> + From<I::Error> + 'static,
	SO: SyncOracle + Send + Sync + Clone,
	OnExit: Future<Item=(), Error=()>,
{
	let worker = AuraWorker {
		client: client.clone(),
		block_import,
		env,
		local_key,
		inherent_data_providers: inherent_data_providers.clone(),
		sync_oracle: sync_oracle.clone(),
		force_authoring,
	};
	slots::start_slot_worker::<_, _, _, _, _, AuraSlotCompatible, _>(
		slot_duration.0,
		select_chain,
		Arc::new(worker),
		sync_oracle,
		on_exit,
		inherent_data_providers
	)
}

struct AuraWorker<C, E, I, P, SO> {
	client: Arc<C>,
	block_import: Arc<I>,
	env: Arc<E>,
	local_key: Arc<P>,
	sync_oracle: SO,
	inherent_data_providers: InherentDataProviders,
	force_authoring: bool,
}

impl<H, B, C, E, I, P, Error, SO> SlotWorker<B> for AuraWorker<C, E, I, P, SO> where
	B: Block<Header=H>,
	C: ProvideRuntimeApi + ProvideCache<B> + Sync,
	C::Api: AuthoritiesApi<B>,
	E: Environment<B, Error=Error>,
	E::Proposer: Proposer<B, Error=Error>,
	<<E::Proposer as Proposer<B>>::Create as IntoFuture>::Future: Send + 'static,
	H: Header<
		Digest=generic::Digest<generic::DigestItem<B::Hash, P::Public, P::Signature>>,
		Hash=B::Hash,
	>,
	I: BlockImport<B> + Send + Sync + 'static,
	P: Pair + Send + Sync + 'static,
	P::Public: Member + Encode + Decode + Hash,
	P::Signature: Member + Encode + Decode + Hash + Debug,
	SO: SyncOracle + Send + Clone,
	DigestItemFor<B>: CompatibleDigestItem<P> + DigestItem<AuthorityId=AuthorityId<P>, Hash=B::Hash>,
	Error: ::std::error::Error + Send + From<::consensus_common::Error> + From<I::Error> + 'static,
{
	type OnSlot = Box<Future<Item=(), Error=consensus_common::Error> + Send>;

	fn on_start(
		&self,
		slot_duration: u64
	) -> Result<(), consensus_common::Error> {
		register_aura_inherent_data_provider(&self.inherent_data_providers, slot_duration)
	}

	fn on_slot(
		&self,
		chain_head: B::Header,
		slot_info: SlotInfo,
	) -> Self::OnSlot {
		let pair = self.local_key.clone();
		let public_key = self.local_key.public();
		let client = self.client.clone();
		let block_import = self.block_import.clone();
		let env = self.env.clone();

		let (timestamp, slot_num, slot_duration) =
			(slot_info.timestamp, slot_info.number, slot_info.duration);

		let authorities = match authorities(client.as_ref(), &BlockId::Hash(chain_head.hash())) {
			Ok(authorities) => authorities,
			Err(e) => {
				warn!(
					"Unable to fetch authorities at block {:?}: {:?}",
					chain_head.hash(),
					e
				);
				telemetry!(CONSENSUS_WARN; "aura.unable_fetching_authorities";
					"slot" => ?chain_head.hash(), "err" => ?e
				);
				return Box::new(future::ok(()));
			}
		};

		if !self.force_authoring && self.sync_oracle.is_offline() && authorities.len() > 1 {
			debug!(target: "aura", "Skipping proposal slot. Waiting for the network.");
			telemetry!(CONSENSUS_DEBUG; "aura.skipping_proposal_slot";
				"authorities_len" => authorities.len()
			);
			return Box::new(future::ok(()));
		}
		let maybe_author = slot_author::<P>(slot_num, &authorities);
		let proposal_work = match maybe_author {
			None => return Box::new(future::ok(())),
			Some(author) => if author == &public_key {
				debug!(
					target: "aura", "Starting authorship at slot {}; timestamp = {}",
					slot_num,
					timestamp
				);
				telemetry!(CONSENSUS_DEBUG; "aura.starting_authorship";
					"slot_num" => slot_num, "timestamp" => timestamp
				);

				// we are the slot author. make a block and sign it.
				let proposer = match env.init(&chain_head, &authorities) {
					Ok(p) => p,
					Err(e) => {
						warn!("Unable to author block in slot {:?}: {:?}", slot_num, e);
						telemetry!(CONSENSUS_WARN; "aura.unable_authoring_block";
							"slot" => slot_num, "err" => ?e
						);
						return Box::new(future::ok(()))
					}
				};

				let remaining_duration = slot_info.remaining_duration();
				// deadline our production to approx. the end of the
				// slot
				Timeout::new(
					proposer.propose(
						slot_info.inherent_data,
						generic::Digest {
							logs: vec![
								<DigestItemFor<B> as CompatibleDigestItem<P>>::aura_pre_digest(slot_num),
							],
						},
						remaining_duration,
					).into_future(),
					remaining_duration,
				)
			} else {
				return Box::new(future::ok(()));
			}
		};

		Box::new(proposal_work.map(move |b| {
			// minor hack since we don't have access to the timestamp
			// that is actually set by the proposer.
			let slot_after_building = slot_now(slot_duration);
			if slot_after_building != Some(slot_num) {
				info!(
					"Discarding proposal for slot {}; block production took too long",
					slot_num
				);
				telemetry!(CONSENSUS_INFO; "aura.discarding_proposal_took_too_long";
					"slot" => slot_num
				);
				return
			}

			let (header, body) = b.deconstruct();
			let pre_digest: Result<u64, String> = find_pre_digest::<B, P>(&header);
			if let Err(e) = pre_digest {
				error!(target: "aura", "FATAL ERROR: Invalid pre-digest: {}!", e);
				return
			} else {
				trace!(target: "aura", "Got correct number of seals.  Good!")
			};

			let header_num = header.number().clone();
			let parent_hash = header.parent_hash().clone();

			// sign the pre-sealed hash of the block and then
			// add it to a digest item.
			let header_hash = header.hash();
			let signature = pair.sign(header_hash.as_ref());
			let signature_digest_item = <DigestItemFor<B> as CompatibleDigestItem<P>>::aura_seal(signature);

			let import_block: ImportBlock<B> = ImportBlock {
				origin: BlockOrigin::Own,
				header,
				justification: None,
				post_digests: vec![signature_digest_item],
				body: Some(body),
				finalized: false,
				auxiliary: Vec::new(),
				fork_choice: ForkChoiceStrategy::LongestChain,
			};

			info!("Pre-sealed block for proposal at {}. Hash now {:?}, previously {:?}.",
					header_num,
					import_block.post_header().hash(),
					header_hash
			);
			telemetry!(CONSENSUS_INFO; "aura.pre_sealed_block";
				"header_num" => ?header_num,
				"hash_now" => ?import_block.post_header().hash(),
				"hash_previously" => ?header_hash
			);

			if let Err(e) = block_import.import_block(import_block, Default::default()) {
				warn!(target: "aura", "Error with block built on {:?}: {:?}",
						parent_hash, e);
				telemetry!(CONSENSUS_WARN; "aura.err_with_block_built_on";
					"hash" => ?parent_hash, "err" => ?e
				);
			}
		}).map_err(|e| consensus_common::Error::ClientImport(format!("{:?}", e)).into()))
	}
}

macro_rules! aura_err {
	($($i: expr),+) => {
		{ debug!(target: "aura", $($i),+)
		; format!($($i),+)
		}
	};
}

fn find_pre_digest<B: Block, P: Pair>(header: &B::Header) -> Result<u64, String>
	where DigestItemFor<B>: CompatibleDigestItem<P>,
		P::Signature: Decode,
		P::Public: Encode + Decode + PartialEq + Clone,
{
	let mut pre_digest: Option<u64> = None;
	for log in header.digest().logs() {
		trace!(target: "aura", "Checking log {:?}", log);
		match (log.as_aura_pre_digest(), pre_digest.is_some()) {
			(Some(_), true) => Err(aura_err!("Multiple AuRa pre-runtime headers, rejecting!"))?,
			(None, _) => trace!(target: "aura", "Ignoring digest not meant for us"),
			(s, false) => pre_digest = s,
		}
	}
	pre_digest.ok_or_else(|| aura_err!("No AuRa pre-runtime digest found"))
}


/// check a header has been signed by the right key. If the slot is too far in the future, an error will be returned.
/// if it's successful, returns the pre-header and the digest item containing the seal.
///
/// This digest item will always return `Some` when used with `as_aura_seal`.
//
// FIXME #1018 needs misbehavior types
fn check_header<C, B: Block, P: Pair>(
	client: &C,
	slot_now: u64,
	mut header: B::Header,
	hash: B::Hash,
	authorities: &[AuthorityId<P>],
) -> Result<CheckedHeader<B::Header, (u64, DigestItemFor<B>)>, String> where
	DigestItemFor<B>: CompatibleDigestItem<P>,
	P::Signature: Decode,
	C: client::backend::AuxStore,
	P::Public: AsRef<P::Public> + Encode + Decode + PartialEq + Clone,
{
	let seal = match header.digest_mut().pop() {
		Some(x) => x,
		None => return Err(format!("Header {:?} is unsealed", hash)),
	};

	let sig = seal.as_aura_seal().ok_or_else(|| {
		aura_err!("Header {:?} has a bad seal", hash)
	})?;

	let slot_num = find_pre_digest::<B, _>(&header)?;

	if slot_num > slot_now {
		header.digest_mut().push(seal);
		Ok(CheckedHeader::Deferred(header, slot_num))
	} else {
		// check the signature is valid under the expected authority and
		// chain state.
		let expected_author = match slot_author::<P>(slot_num, &authorities) {
			None => return Err("Slot Author not found".to_string()),
			Some(author) => author,
		};

		let pre_hash = header.hash();

<<<<<<< HEAD
		if P::verify(&sig, &to_sign[..], public) {
			if let Some(equivocation_proof) = check_equivocation(
				client,
				slot_now,
				slot_num,
				&header,
				public,
			).map_err(|e| e.to_string())? {
				info!(
					"Slot author is equivocating at slot {} with headers {:?} and {:?}",
					slot_num,
					equivocation_proof.fst_header().hash(),
					equivocation_proof.snd_header().hash(),
				);
=======
		if P::verify(&sig, pre_hash.as_ref(), expected_author) {
			match check_equivocation::<_, _, <P as Pair>::Public>(
				client,
				slot_now,
				slot_num,
				header.clone(),
				expected_author.clone(),
			) {
				Ok(Some(equivocation_proof)) => {
					let log_str = format!(
						"Slot author is equivocating at slot {} with headers {:?} and {:?}",
						slot_num,
						equivocation_proof.fst_header().hash(),
						equivocation_proof.snd_header().hash(),
					);
					info!("{}", log_str);
					Err(log_str)
				},
				Ok(None) => Ok(CheckedHeader::Checked(header, (slot_num, seal))),
				Err(e) => Err(e.to_string()),
>>>>>>> b1a951c7
			}

			Ok(CheckedHeader::Checked(header, digest_item))
		} else {
			Err(format!("Bad signature on {:?}", hash))
		}
	}
}

/// A verifier for Aura blocks.
pub struct AuraVerifier<C, E, P> {
	client: Arc<C>,
	extra: E,
	phantom: PhantomData<P>,
	inherent_data_providers: inherents::InherentDataProviders,
}

impl<C, E, P> AuraVerifier<C, E, P>
	where P: Send + Sync + 'static
{
	fn check_inherents<B: Block>(
		&self,
		block: B,
		block_id: BlockId<B>,
		inherent_data: InherentData,
		timestamp_now: u64,
	) -> Result<(), String>
		where C: ProvideRuntimeApi, C::Api: BlockBuilderApi<B>
	{
		const MAX_TIMESTAMP_DRIFT_SECS: u64 = 60;

		let inherent_res = self.client.runtime_api().check_inherents(
			&block_id,
			block,
			inherent_data,
		).map_err(|e| format!("{:?}", e))?;

		if !inherent_res.ok() {
			inherent_res
				.into_errors()
				.try_for_each(|(i, e)| match TIError::try_from(&i, &e) {
					Some(TIError::ValidAtTimestamp(timestamp)) => {
						// halt import until timestamp is valid.
						// reject when too far ahead.
						if timestamp > timestamp_now + MAX_TIMESTAMP_DRIFT_SECS {
							return Err("Rejecting block too far in future".into());
						}

						let diff = timestamp.saturating_sub(timestamp_now);
						info!(
							target: "aura",
							"halting for block {} seconds in the future",
							diff
						);
						telemetry!(CONSENSUS_INFO; "aura.halting_for_future_block";
							"diff" => ?diff
						);
						thread::sleep(Duration::from_secs(diff));
						Ok(())
					},
					Some(TIError::Other(e)) => Err(e.into()),
					None => Err(self.inherent_data_providers.error_to_string(&i, &e)),
				})
		} else {
			Ok(())
		}
	}
}

/// No-op extra verification.
#[derive(Debug, Clone, Copy)]
pub struct NothingExtra;

impl<B: Block> ExtraVerification<B> for NothingExtra {
	type Verified = Result<(), String>;

	fn verify(&self, _: &B::Header, _: Option<&[B::Extrinsic]>) -> Self::Verified {
		Ok(())
	}
}

#[forbid(deprecated)]
impl<B: Block, C, E, P> Verifier<B> for AuraVerifier<C, E, P> where
	C: ProvideRuntimeApi + Send + Sync + client::backend::AuxStore,
	C::Api: BlockBuilderApi<B>,
	DigestItemFor<B>: CompatibleDigestItem<P> + DigestItem<AuthorityId=AuthorityId<P>>,
	E: ExtraVerification<B>,
	P: Pair + Send + Sync + 'static,
	P::Public: Send + Sync + Hash + Eq + Clone + Decode + Encode + Debug + AsRef<P::Public> + 'static,
	P::Signature: Encode + Decode,
	Self: Authorities<B>,
{
	fn verify(
		&self,
		origin: BlockOrigin,
		header: B::Header,
		justification: Option<Justification>,
		mut body: Option<Vec<B::Extrinsic>>,
	) -> Result<(ImportBlock<B>, Option<Vec<AuthorityId<P>>>), String> {
		let mut inherent_data = self.inherent_data_providers.create_inherent_data().map_err(String::from)?;
		let (timestamp_now, slot_now) = AuraSlotCompatible::extract_timestamp_and_slot(&inherent_data)
			.map_err(|e| format!("Could not extract timestamp and slot: {:?}", e))?;
		let hash = header.hash();
		let parent_hash = *header.parent_hash();
		let authorities = self.authorities(&BlockId::Hash(parent_hash))
			.map_err(|e| format!("Could not fetch authorities at {:?}: {:?}", parent_hash, e))?;

		let extra_verification = self.extra.verify(
			&header,
			body.as_ref().map(|x| &x[..]),
		);

		// we add one to allow for some small drift.
		// FIXME #1019 in the future, alter this queue to allow deferring of
		// headers
		let checked_header = check_header::<C, B, P>(
			&self.client,
			slot_now + 1,
			header,
			hash,
			&authorities[..],
		)?;
		match checked_header {
			CheckedHeader::Checked(pre_header, (slot_num, seal)) => {
				// if the body is passed through, we need to use the runtime
				// to check that the internally-set timestamp in the inherents
				// actually matches the slot set in the seal.
				if let Some(inner_body) = body.take() {
					inherent_data.aura_replace_inherent_data(slot_num);
					let block = B::new(pre_header.clone(), inner_body);

					// skip the inherents verification if the runtime API is old.
					if self.client
						.runtime_api()
						.has_api_with::<BlockBuilderApi<B>, _>(&BlockId::Hash(parent_hash), |v| v >= 2)
						.map_err(|e| format!("{:?}", e))?
					{
						self.check_inherents(
							block.clone(),
							BlockId::Hash(parent_hash),
							inherent_data,
							timestamp_now,
						)?;
					}

					let (_, inner_body) = block.deconstruct();
					body = Some(inner_body);
				}

				trace!(target: "aura", "Checked {:?}; importing.", pre_header);
				telemetry!(CONSENSUS_TRACE; "aura.checked_and_importing"; "pre_header" => ?pre_header);

				extra_verification.into_future().wait()?;

				let new_authorities = pre_header.digest()
					.log(DigestItem::as_authorities_change)
					.map(|digest| digest.to_vec());

				let import_block = ImportBlock {
					origin,
					header: pre_header,
					post_digests: vec![seal],
					body,
					finalized: false,
					justification,
					auxiliary: Vec::new(),
					fork_choice: ForkChoiceStrategy::LongestChain,
				};

				Ok((import_block, new_authorities))
			}
			CheckedHeader::Deferred(a, b) => {
				debug!(target: "aura", "Checking {:?} failed; {:?}, {:?}.", hash, a, b);
				telemetry!(CONSENSUS_DEBUG; "aura.header_too_far_in_future";
					"hash" => ?hash, "a" => ?a, "b" => ?b
				);
				Err(format!("Header {:?} rejected: too far in the future", hash))
			}
		}
	}
}

impl<B, C, E, P> Authorities<B> for AuraVerifier<C, E, P> where
	B: Block,
	C: ProvideRuntimeApi + ProvideCache<B>,
	C::Api: AuthoritiesApi<B>,
{
	type Error = ConsensusError;

	fn authorities(&self, at: &BlockId<B>) -> Result<Vec<AuthorityIdFor<B>>, Self::Error> {
		authorities(self.client.as_ref(), at)
	}
}

fn initialize_authorities_cache<B, C>(client: &C) -> Result<(), ConsensusError> where
	B: Block,
	C: ProvideRuntimeApi + ProvideCache<B>,
	C::Api: AuthoritiesApi<B>,
{
	// no cache => no initialization
	let cache = match client.cache() {
		Some(cache) => cache,
		None => return Ok(()),
	};

	// check if we already have initialized the cache
	let genesis_id = BlockId::Number(Zero::zero());
	let genesis_authorities: Option<Vec<AuthorityIdFor<B>>> = cache
		.get_at(&well_known_cache_keys::AUTHORITIES, &genesis_id)
		.and_then(|v| Decode::decode(&mut &v[..]));
	if genesis_authorities.is_some() {
		return Ok(());
	}

	let map_err = |error| consensus_common::Error::from(consensus_common::Error::ClientImport(
		format!(
			"Error initializing authorities cache: {}",
			error,
		)));
	let genesis_authorities = authorities(client, &genesis_id)?;
	cache.initialize(&well_known_cache_keys::AUTHORITIES, genesis_authorities.encode())
		.map_err(map_err)?;

	Ok(())
}

#[allow(deprecated)]
fn authorities<B, C>(client: &C, at: &BlockId<B>) -> Result<Vec<AuthorityIdFor<B>>, ConsensusError> where
	B: Block,
	C: ProvideRuntimeApi + ProvideCache<B>,
	C::Api: AuthoritiesApi<B>,
{
	client
		.cache()
		.and_then(|cache| cache.get_at(&well_known_cache_keys::AUTHORITIES, at)
			.and_then(|v| Decode::decode(&mut &v[..])))
		.or_else(|| {
			if client.runtime_api().has_api::<AuthoritiesApi<B>>(at).unwrap_or(false) {
				AuthoritiesApi::authorities(&*client.runtime_api(), at).ok()
			} else {
				CoreApi::authorities(&*client.runtime_api(), at).ok()
			}
		}).ok_or_else(|| consensus_common::Error::InvalidAuthoritiesSet.into())
}

/// The Aura import queue type.
pub type AuraImportQueue<B> = BasicQueue<B>;

/// Register the aura inherent data provider, if not registered already.
fn register_aura_inherent_data_provider(
	inherent_data_providers: &InherentDataProviders,
	slot_duration: u64,
) -> Result<(), consensus_common::Error> {
	if !inherent_data_providers.has_provider(&srml_aura::INHERENT_IDENTIFIER) {
		inherent_data_providers
			.register_provider(srml_aura::InherentDataProvider::new(slot_duration))
			.map_err(Into::into)
			.map_err(consensus_common::Error::InherentData)
	} else {
		Ok(())
	}
}

/// Start an import queue for the Aura consensus algorithm.
pub fn import_queue<B, C, E, P>(
	slot_duration: SlotDuration,
	block_import: SharedBlockImport<B>,
	justification_import: Option<SharedJustificationImport<B>>,
	finality_proof_import: Option<SharedFinalityProofImport<B>>,
	finality_proof_request_builder: Option<SharedFinalityProofRequestBuilder<B>>,
	client: Arc<C>,
	extra: E,
	inherent_data_providers: InherentDataProviders,
) -> Result<AuraImportQueue<B>, consensus_common::Error> where
	B: Block,
	C: 'static + ProvideRuntimeApi + ProvideCache<B> + Send + Sync + AuxStore,
	C::Api: BlockBuilderApi<B> + AuthoritiesApi<B>,
	DigestItemFor<B>: CompatibleDigestItem<P> + DigestItem<AuthorityId=AuthorityId<P>>,
	E: 'static + ExtraVerification<B>,
	P: Pair + Send + Sync + 'static,
	P::Public: Clone + Eq + Send + Sync + Hash + Debug + Encode + Decode + AsRef<P::Public>,
	P::Signature: Encode + Decode,
{
	register_aura_inherent_data_provider(&inherent_data_providers, slot_duration.get())?;
	initialize_authorities_cache(&*client)?;

	let verifier = Arc::new(
		AuraVerifier {
			client: client.clone(),
			extra,
			inherent_data_providers,
			phantom: PhantomData,
		}
	);
	Ok(BasicQueue::new(
		verifier,
		block_import,
		justification_import,
		finality_proof_import,
		finality_proof_request_builder,
	))
}

#[cfg(test)]
mod tests {
	use super::*;
	use futures::stream::Stream as _;
	use consensus_common::NoNetwork as DummyOracle;
	use network::test::*;
	use network::test::{Block as TestBlock, PeersClient, PeersFullClient};
	use runtime_primitives::traits::{Block as BlockT, DigestFor};
	use network::config::ProtocolConfig;
	use parking_lot::Mutex;
	use tokio::runtime::current_thread;
	use keyring::sr25519::Keyring;
	use primitives::sr25519;
	use client::{LongestChain, BlockchainEvents};
	use test_client;

	type Error = client::error::Error;

	type TestClient = client::Client<test_client::Backend, test_client::Executor, TestBlock, test_client::runtime::RuntimeApi>;

	struct DummyFactory(Arc<TestClient>);
	struct DummyProposer(u64, Arc<TestClient>);

	impl Environment<TestBlock> for DummyFactory {
		type Proposer = DummyProposer;
		type Error = Error;

		fn init(&self, parent_header: &<TestBlock as BlockT>::Header, _authorities: &[AuthorityId<sr25519::Pair>])
			-> Result<DummyProposer, Error>
		{
			Ok(DummyProposer(parent_header.number + 1, self.0.clone()))
		}
	}

	impl Proposer<TestBlock> for DummyProposer {
		type Error = Error;
		type Create = Result<TestBlock, Error>;

		fn propose(
			&self,
			_: InherentData,
			digests: DigestFor<TestBlock>,
			_: Duration,
		) -> Result<TestBlock, Error> {
			self.1.new_block(digests).unwrap().bake().map_err(|e| e.into())
		}
	}

	const SLOT_DURATION: u64 = 1;
	const TEST_ROUTING_INTERVAL: Duration = Duration::from_millis(50);

	pub struct AuraTestNet {
		peers: Vec<Arc<Peer<(), DummySpecialization>>>,
		started: bool,
	}

	impl TestNetFactory for AuraTestNet {
		type Specialization = DummySpecialization;
		type Verifier = AuraVerifier<PeersFullClient, NothingExtra, sr25519::Pair>;
		type PeerData = ();

		/// Create new test network with peers and given config.
		fn from_config(_config: &ProtocolConfig) -> Self {
			AuraTestNet {
				peers: Vec::new(),
				started: false,
			}
		}

		fn make_verifier(&self, client: PeersClient, _cfg: &ProtocolConfig)
			-> Arc<Self::Verifier>
		{
			match client {
				PeersClient::Full(client) => {
					let slot_duration = SlotDuration::get_or_compute(&*client)
						.expect("slot duration available");
					let inherent_data_providers = InherentDataProviders::new();
					register_aura_inherent_data_provider(
						&inherent_data_providers,
						slot_duration.get()
					).expect("Registers aura inherent data provider");

					assert_eq!(slot_duration.get(), SLOT_DURATION);
					Arc::new(AuraVerifier {
						client,
						extra: NothingExtra,
						inherent_data_providers,
						phantom: Default::default(),
					})
				},
				PeersClient::Light(_) => unreachable!("No (yet) tests for light client + Aura"),
			}
		}

		fn uses_tokio(&self) -> bool {
			true
		}

		fn peer(&self, i: usize) -> &Peer<Self::PeerData, DummySpecialization> {
			&self.peers[i]
		}

		fn peers(&self) -> &Vec<Arc<Peer<Self::PeerData, DummySpecialization>>> {
			&self.peers
		}

		fn mut_peers<F: FnOnce(&mut Vec<Arc<Peer<Self::PeerData, DummySpecialization>>>)>(&mut self, closure: F) {
			closure(&mut self.peers);
		}

		fn started(&self) -> bool {
			self.started
		}

		fn set_started(&mut self, new: bool) {
			self.started = new;
		}
	}

<<<<<<< HEAD
=======
	fn create_header(slot_num: u64, number: u64, pair: &sr25519::Pair) -> (HeaderTest, H256) {
		let mut header = HeaderTest {
			parent_hash: Default::default(),
			number,
			state_root: Default::default(),
			extrinsics_root: Default::default(),
			digest: DigestTest { logs: vec![], },
		};
		let item = <DigestItemFor<TestBlock> as CompatibleDigestItem<sr25519::Pair>>::aura_pre_digest(slot_num);
		header.digest_mut().push(item);
		let header_hash: H256 = header.hash();
		let signature = pair.sign(&header_hash[..]);

		let item = CompatibleDigestItem::<sr25519::Pair>::aura_seal(signature);
		header.digest_mut().push(item);
		(header, header_hash)
	}

>>>>>>> b1a951c7
	#[test]
	#[allow(deprecated)]
	fn authoring_blocks() {
		let _ = ::env_logger::try_init();
		let mut net = AuraTestNet::new(3);

		net.start();

		let peers = &[
			(0, Keyring::Alice),
			(1, Keyring::Bob),
			(2, Keyring::Charlie),
		];

		let net = Arc::new(Mutex::new(net));
		let mut import_notifications = Vec::new();

		let mut runtime = current_thread::Runtime::new().unwrap();
		for (peer_id, key) in peers {
			let client = net.lock().peer(*peer_id).client().as_full().expect("full clients are created").clone();
			#[allow(deprecated)]
			let select_chain = LongestChain::new(
				client.backend().clone(),
				client.import_lock().clone(),
			);
			let environ = Arc::new(DummyFactory(client.clone()));
			import_notifications.push(
				client.import_notification_stream()
					.take_while(|n| Ok(!(n.origin != BlockOrigin::Own && n.header.number() < &5)))
					.for_each(move |_| Ok(()))
			);

			let slot_duration = SlotDuration::get_or_compute(&*client)
				.expect("slot duration available");

			let inherent_data_providers = InherentDataProviders::new();
			register_aura_inherent_data_provider(
				&inherent_data_providers, slot_duration.get()
			).expect("Registers aura inherent data provider");

			let aura = start_aura::<_, _, _, _, _, sr25519::Pair, _, _, _, _>(
				slot_duration,
				Arc::new(key.clone().into()),
				client.clone(),
				select_chain,
				client,
				environ.clone(),
				DummyOracle,
				futures::empty(),
				inherent_data_providers,
				false,
			).expect("Starts aura");

			runtime.spawn(aura);
		}

		// wait for all finalized on each.
		let wait_for = ::futures::future::join_all(import_notifications)
			.map(|_| ())
			.map_err(|_| ());

		let drive_to_completion = ::tokio::timer::Interval::new_interval(TEST_ROUTING_INTERVAL)
			.for_each(move |_| {
				net.lock().send_import_notifications();
				net.lock().sync_without_disconnects();
				Ok(())
			})
			.map(|_| ())
			.map_err(|_| ());

		runtime.block_on(wait_for.select(drive_to_completion).map_err(|_| ())).unwrap();
	}

	#[test]
	fn authorities_call_works() {
		let client = test_client::new();

		assert_eq!(client.info().unwrap().chain.best_number, 0);
		assert_eq!(authorities(&client, &BlockId::Number(0)).unwrap(), vec![
			Keyring::Alice.into(),
			Keyring::Bob.into(),
			Keyring::Charlie.into()
		]);
	}
<<<<<<< HEAD
=======

	#[test]
	fn check_header_works_with_equivocation() {
		let client = test_client::new();
		let pair = sr25519::Pair::generate();
		let public = pair.public();
		let authorities = vec![public.clone(), sr25519::Pair::generate().public()];

		let (header1, header1_hash) = create_header(2, 1, &pair);
		let (header2, header2_hash) = create_header(2, 2, &pair);
		let (header3, header3_hash) = create_header(4, 2, &pair);
		let (header4, header4_hash) = create_header(MAX_SLOT_CAPACITY + 4, 3, &pair);
		let (header5, header5_hash) = create_header(MAX_SLOT_CAPACITY + 4, 4, &pair);
		let (header6, header6_hash) = create_header(4, 3, &pair);

		type B = RawBlock<ExtrinsicWrapper<u64>>;
		type P = sr25519::Pair;

		let c = Arc::new(client);

		// It's ok to sign same headers.
		check_header::<_, B, P>(&c, 2, header1.clone(), header1_hash, &authorities).unwrap();
		assert!(check_header::<_, B, P>(&c, 3, header1, header1_hash, &authorities).is_ok());

		// But not two different headers at the same slot.
		assert!(check_header::<_, B, P>(&c, 4, header2, header2_hash, &authorities).is_err());

		// Different slot is ok.
		assert!(check_header::<_, B, P>(&c, 5, header3, header3_hash, &authorities).is_ok());

		// Here we trigger pruning and save header 4.
		assert!(check_header::<_, B, P>(&c, PRUNING_BOUND + 2, header4, header4_hash, &authorities).is_ok());

		// This fails because header 5 is an equivocation of header 4.
		assert!(check_header::<_, B, P>(&c, PRUNING_BOUND + 3, header5, header5_hash, &authorities).is_err());

		// This is ok because we pruned the corresponding header. Shows that we are pruning.
		assert!(check_header::<_, B, P>(&c, PRUNING_BOUND + 4, header6, header6_hash, &authorities).is_ok());
	}
>>>>>>> b1a951c7
}<|MERGE_RESOLUTION|>--- conflicted
+++ resolved
@@ -430,14 +430,13 @@
 
 		let pre_hash = header.hash();
 
-<<<<<<< HEAD
-		if P::verify(&sig, &to_sign[..], public) {
+		if P::verify(&sig, pre_hash.as_ref(), expected_author) {
 			if let Some(equivocation_proof) = check_equivocation(
 				client,
 				slot_now,
 				slot_num,
 				&header,
-				public,
+				expected_author,
 			).map_err(|e| e.to_string())? {
 				info!(
 					"Slot author is equivocating at slot {} with headers {:?} and {:?}",
@@ -445,31 +444,9 @@
 					equivocation_proof.fst_header().hash(),
 					equivocation_proof.snd_header().hash(),
 				);
-=======
-		if P::verify(&sig, pre_hash.as_ref(), expected_author) {
-			match check_equivocation::<_, _, <P as Pair>::Public>(
-				client,
-				slot_now,
-				slot_num,
-				header.clone(),
-				expected_author.clone(),
-			) {
-				Ok(Some(equivocation_proof)) => {
-					let log_str = format!(
-						"Slot author is equivocating at slot {} with headers {:?} and {:?}",
-						slot_num,
-						equivocation_proof.fst_header().hash(),
-						equivocation_proof.snd_header().hash(),
-					);
-					info!("{}", log_str);
-					Err(log_str)
-				},
-				Ok(None) => Ok(CheckedHeader::Checked(header, (slot_num, seal))),
-				Err(e) => Err(e.to_string()),
->>>>>>> b1a951c7
 			}
 
-			Ok(CheckedHeader::Checked(header, digest_item))
+			Ok(CheckedHeader::Checked(header, (slot_num, seal)))
 		} else {
 			Err(format!("Bad signature on {:?}", hash))
 		}
@@ -889,27 +866,6 @@
 		}
 	}
 
-<<<<<<< HEAD
-=======
-	fn create_header(slot_num: u64, number: u64, pair: &sr25519::Pair) -> (HeaderTest, H256) {
-		let mut header = HeaderTest {
-			parent_hash: Default::default(),
-			number,
-			state_root: Default::default(),
-			extrinsics_root: Default::default(),
-			digest: DigestTest { logs: vec![], },
-		};
-		let item = <DigestItemFor<TestBlock> as CompatibleDigestItem<sr25519::Pair>>::aura_pre_digest(slot_num);
-		header.digest_mut().push(item);
-		let header_hash: H256 = header.hash();
-		let signature = pair.sign(&header_hash[..]);
-
-		let item = CompatibleDigestItem::<sr25519::Pair>::aura_seal(signature);
-		header.digest_mut().push(item);
-		(header, header_hash)
-	}
-
->>>>>>> b1a951c7
 	#[test]
 	#[allow(deprecated)]
 	fn authoring_blocks() {
@@ -994,46 +950,4 @@
 			Keyring::Charlie.into()
 		]);
 	}
-<<<<<<< HEAD
-=======
-
-	#[test]
-	fn check_header_works_with_equivocation() {
-		let client = test_client::new();
-		let pair = sr25519::Pair::generate();
-		let public = pair.public();
-		let authorities = vec![public.clone(), sr25519::Pair::generate().public()];
-
-		let (header1, header1_hash) = create_header(2, 1, &pair);
-		let (header2, header2_hash) = create_header(2, 2, &pair);
-		let (header3, header3_hash) = create_header(4, 2, &pair);
-		let (header4, header4_hash) = create_header(MAX_SLOT_CAPACITY + 4, 3, &pair);
-		let (header5, header5_hash) = create_header(MAX_SLOT_CAPACITY + 4, 4, &pair);
-		let (header6, header6_hash) = create_header(4, 3, &pair);
-
-		type B = RawBlock<ExtrinsicWrapper<u64>>;
-		type P = sr25519::Pair;
-
-		let c = Arc::new(client);
-
-		// It's ok to sign same headers.
-		check_header::<_, B, P>(&c, 2, header1.clone(), header1_hash, &authorities).unwrap();
-		assert!(check_header::<_, B, P>(&c, 3, header1, header1_hash, &authorities).is_ok());
-
-		// But not two different headers at the same slot.
-		assert!(check_header::<_, B, P>(&c, 4, header2, header2_hash, &authorities).is_err());
-
-		// Different slot is ok.
-		assert!(check_header::<_, B, P>(&c, 5, header3, header3_hash, &authorities).is_ok());
-
-		// Here we trigger pruning and save header 4.
-		assert!(check_header::<_, B, P>(&c, PRUNING_BOUND + 2, header4, header4_hash, &authorities).is_ok());
-
-		// This fails because header 5 is an equivocation of header 4.
-		assert!(check_header::<_, B, P>(&c, PRUNING_BOUND + 3, header5, header5_hash, &authorities).is_err());
-
-		// This is ok because we pruned the corresponding header. Shows that we are pruning.
-		assert!(check_header::<_, B, P>(&c, PRUNING_BOUND + 4, header6, header6_hash, &authorities).is_ok());
-	}
->>>>>>> b1a951c7
 }