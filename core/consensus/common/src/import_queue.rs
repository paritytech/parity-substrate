// Copyright 2017-2019 Parity Technologies (UK) Ltd.
// This file is part of Substrate.

// Substrate is free software: you can redistribute it and/or modify
// it under the terms of the GNU General Public License as published by
// the Free Software Foundation, either version 3 of the License, or
// (at your option) any later version.

// Substrate is distributed in the hope that it will be useful,
// but WITHOUT ANY WARRANTY; without even the implied warranty of
// MERCHANTABILITY or FITNESS FOR A PARTICULAR PURPOSE.  See the
// GNU General Public License for more details.

// You should have received a copy of the GNU General Public License
// along with Substrate.  If not, see <http://www.gnu.org/licenses/>.

//! Import Queue primitive: something which can verify and import blocks.
//!
//! This serves as an intermediate and abstracted step between synchronization
//! and import. Each mode of consensus will have its own requirements for block
//! verification. Some algorithms can verify in parallel, while others only
//! sequentially.
//!
//! The `ImportQueue` trait allows such verification strategies to be
//! instantiated. The `BasicQueue` and `BasicVerifier` traits allow serial
//! queues to be instantiated simply.

<<<<<<< HEAD
use crate::block_import::{
	BlockImport, BlockOrigin, ImportBlock, ImportedAux, ImportResult, JustificationImport,
	FinalityProofImport, FinalityProofRequestBuilder,
};
use crossbeam_channel::{self as channel, Sender};
use parity_codec::Encode;
use futures::{prelude::*, sync::mpsc};
use std::sync::Arc;
use std::thread;

use runtime_primitives::traits::{
	AuthorityIdFor, Block as BlockT, Header as HeaderT, NumberFor, Digest,
};
use runtime_primitives::Justification;

use crate::error::Error as ConsensusError;
use parity_codec::alloc::collections::hash_map::HashMap;
=======
use std::{sync::Arc, thread, collections::HashMap};
use crossbeam_channel::{self as channel, Receiver, Sender};
use parking_lot::Mutex;
use runtime_primitives::{Justification, traits::{
	Block as BlockT, Header as HeaderT, NumberFor,
}};
use crate::{error::Error as ConsensusError, well_known_cache_keys::Id as CacheKeyId, block_import::{
	BlockImport, BlockOrigin, ImportBlock, ImportedAux, ImportResult, JustificationImport,
	FinalityProofImport, FinalityProofRequestBuilder,
}};
>>>>>>> b78dc002

/// Reputation change for peers which send us a block with an incomplete header.
const INCOMPLETE_HEADER_REPUTATION_CHANGE: i32 = -(1 << 20);
/// Reputation change for peers which send us a block which we fail to verify.
const VERIFICATION_FAIL_REPUTATION_CHANGE: i32 = -(1 << 20);
/// Reputation change for peers which send us a bad block.
const BAD_BLOCK_REPUTATION_CHANGE: i32 = -(1 << 29);
/// Reputation change for peers which send us a block with bad justifications.
const BAD_JUSTIFICATION_REPUTATION_CHANGE: i32 = -(1 << 16);

/// Shared block import struct used by the queue.
pub type SharedBlockImport<B> = Arc<dyn BlockImport<B, Error = ConsensusError> + Send + Sync>;

/// Shared justification import struct used by the queue.
pub type SharedJustificationImport<B> = Arc<dyn JustificationImport<B, Error=ConsensusError> + Send + Sync>;

/// Shared finality proof import struct used by the queue.
pub type SharedFinalityProofImport<B> = Arc<dyn FinalityProofImport<B, Error=ConsensusError> + Send + Sync>;

/// Shared finality proof request builder struct used by the queue.
pub type SharedFinalityProofRequestBuilder<B> = Arc<dyn FinalityProofRequestBuilder<B> + Send + Sync>;

/// Maps to the Origin used by the network.
pub type Origin = libp2p::PeerId;

/// Block data used by the queue.
#[derive(Debug, PartialEq, Eq, Clone)]
pub struct IncomingBlock<B: BlockT> {
	/// Block header hash.
	pub hash: <B as BlockT>::Hash,
	/// Block header if requested.
	pub header: Option<<B as BlockT>::Header>,
	/// Block body if requested.
	pub body: Option<Vec<<B as BlockT>::Extrinsic>>,
	/// Justification if requested.
	pub justification: Option<Justification>,
	/// The peer, we received this from
	pub origin: Option<Origin>,
}

/// Verify a justification of a block
pub trait Verifier<B: BlockT>: Send + Sync {
	/// Verify the given data and return the ImportBlock and an optional
	/// new set of validators to import. If not, err with an Error-Message
	/// presented to the User in the logs.
	fn verify(
		&self,
		origin: BlockOrigin,
		header: B::Header,
		justification: Option<Justification>,
		body: Option<Vec<B::Extrinsic>>,
	) -> Result<(ImportBlock<B>, Option<Vec<(CacheKeyId, Vec<u8>)>>), String>;
}

/// Blocks import queue API.
///
/// The `import_*` methods can be called in order to send elements for the import queue to verify.
/// Afterwards, call `poll_actions` to determine how to respond to these elements.
pub trait ImportQueue<B: BlockT>: Send {
	/// Import bunch of blocks.
	fn import_blocks(&mut self, origin: BlockOrigin, blocks: Vec<IncomingBlock<B>>);
	/// Import a block justification.
	fn import_justification(
		&mut self,
		who: Origin,
		hash: B::Hash,
		number: NumberFor<B>,
		justification: Justification
	);
	/// Import block finality proof.
	fn import_finality_proof(
		&mut self,
		who: Origin,
		hash: B::Hash,
		number: NumberFor<B>,
		finality_proof: Vec<u8>
	);
	/// Polls for actions to perform on the network.
	///
	/// This method should behave in a way similar to `Future::poll`. It can register the current
	/// task and notify later when more actions are ready to be polled. To continue the comparison,
	/// it is as if this method always returned `Ok(Async::NotReady)`.
	fn poll_actions(&mut self, link: &mut dyn Link<B>);
}

/// Interface to a basic block import queue that is importing blocks sequentially in a separate
/// thread, with pluggable verification.
pub struct BasicQueue<B: BlockT> {
	/// Channel to send messages to the background thread.
	sender: Option<Sender<ToWorkerMsg<B>>>,
	/// Results coming from the worker thread.
	result_port: BufferedLinkReceiver<B>,
	/// Sent through the link as soon as possible.
	finality_proof_request_builder: Option<SharedFinalityProofRequestBuilder<B>>,
}

impl<B: BlockT> Drop for BasicQueue<B> {
	fn drop(&mut self) {
		if let Some(sender) = self.sender.take() {
			let (shutdown_sender, shutdown_receiver) = channel::unbounded();
			if sender.send(ToWorkerMsg::Shutdown(shutdown_sender)).is_ok() {
				let _ = shutdown_receiver.recv();
			}
		}
	}
}

impl<B: BlockT> BasicQueue<B> {
	/// Instantiate a new basic queue, with given verifier.
	///
	/// This creates a background thread, and calls `on_start` on the justification importer and
	/// finality proof importer.
	pub fn new<V: 'static + Verifier<B>>(
		verifier: Arc<V>,
		block_import: SharedBlockImport<B>,
		justification_import: Option<SharedJustificationImport<B>>,
		finality_proof_import: Option<SharedFinalityProofImport<B>>,
		finality_proof_request_builder: Option<SharedFinalityProofRequestBuilder<B>>,
	) -> Self {
		let (result_sender, result_port) = buffered_link();
		let worker_sender = BlockImportWorker::new(
			result_sender,
			verifier,
			block_import,
			justification_import,
			finality_proof_import,
		);

		Self {
			sender: Some(worker_sender),
			result_port,
			finality_proof_request_builder,
		}
	}

	/// Send synchronization request to the block import channel.
	///
	/// The caller should wait for Link::synchronized() call to ensure that it
	/// has synchronized with ImportQueue.
	#[cfg(any(test, feature = "test-helpers"))]
	pub fn synchronize(&self) {
		if let Some(ref sender) = self.sender {
			let _ = sender.send(ToWorkerMsg::Synchronize);
		}
	}
}

impl<B: BlockT> ImportQueue<B> for BasicQueue<B> {
	fn import_blocks(&mut self, origin: BlockOrigin, blocks: Vec<IncomingBlock<B>>) {
		if blocks.is_empty() {
			return;
		}

		if let Some(ref sender) = self.sender {
			trace!(target: "sync", "Scheduling {} blocks for import", blocks.len());
			let _ = sender.send(ToWorkerMsg::ImportBlocks(origin, blocks));
		}
	}

	fn import_justification(
		&mut self,
		who: Origin,
		hash: B::Hash,
		number: NumberFor<B>,
		justification: Justification
	) {
		if let Some(ref sender) = self.sender {
			let _ = sender.send(ToWorkerMsg::ImportJustification(who.clone(), hash, number, justification));
		}
	}

	fn import_finality_proof(&mut self, who: Origin, hash: B::Hash, number: NumberFor<B>, finality_proof: Vec<u8>) {
		if let Some(ref sender) = self.sender {
			trace!(target: "sync", "Scheduling finality proof of {}/{} for import", number, hash);
			let _ = sender.send(ToWorkerMsg::ImportFinalityProof(who, hash, number, finality_proof));
		}
	}

	fn poll_actions(&mut self, link: &mut dyn Link<B>) {
		if let Some(fprb) = self.finality_proof_request_builder.take() {
			link.set_finality_proof_request_builder(fprb);
		}

		self.result_port.poll_actions(link);
	}
}

/// Message destinated to the background worker.
#[derive(Debug)]
enum ToWorkerMsg<B: BlockT> {
	ImportBlocks(BlockOrigin, Vec<IncomingBlock<B>>),
	ImportJustification(Origin, B::Hash, NumberFor<B>, Justification),
	ImportFinalityProof(Origin, B::Hash, NumberFor<B>, Vec<u8>),
	Shutdown(Sender<()>),
	#[cfg(any(test, feature = "test-helpers"))]
	Synchronize,
}

struct BlockImportWorker<B: BlockT, V: Verifier<B>> {
	result_sender: BufferedLinkSender<B>,
	block_import: SharedBlockImport<B>,
	justification_import: Option<SharedJustificationImport<B>>,
	finality_proof_import: Option<SharedFinalityProofImport<B>>,
	verifier: Arc<V>,
}

impl<B: BlockT, V: 'static + Verifier<B>> BlockImportWorker<B, V> {
	fn new(
		result_sender: BufferedLinkSender<B>,
		verifier: Arc<V>,
		block_import: SharedBlockImport<B>,
		justification_import: Option<SharedJustificationImport<B>>,
		finality_proof_import: Option<SharedFinalityProofImport<B>>,
	) -> Sender<ToWorkerMsg<B>> {
		let (sender, port) = channel::bounded(4);
		let _ = thread::Builder::new()
			.name("ImportQueueWorker".into())
			.spawn(move || {
				let mut worker = BlockImportWorker {
					result_sender,
					verifier,
					justification_import,
					block_import,
					finality_proof_import,
				};
				if let Some(justification_import) = worker.justification_import.as_ref() {
					justification_import.on_start(&mut worker.result_sender);
				}
				if let Some(finality_proof_import) = worker.finality_proof_import.as_ref() {
					finality_proof_import.on_start(&mut worker.result_sender);
				}
				for msg in port.iter() {
					// Working until all senders have been dropped...
					match msg {
						ToWorkerMsg::ImportBlocks(origin, blocks) => {
							worker.import_a_batch_of_blocks(origin, blocks);
						},
						ToWorkerMsg::ImportFinalityProof(who, hash, number, proof) => {
							worker.import_finality_proof(who, hash, number, proof);
						},
						ToWorkerMsg::ImportJustification(who, hash, number, justification) => {
							worker.import_justification(who, hash, number, justification);
						}
						ToWorkerMsg::Shutdown(result_sender) => {
							let _ = result_sender.send(());
							break;
						},
						#[cfg(any(test, feature = "test-helpers"))]
						ToWorkerMsg::Synchronize => {
							trace!(target: "sync", "Sending sync message");
							worker.result_sender.synchronized();
						},
					}
				}
			})
			.expect("ImportQueueWorker thread spawning failed");
		sender
	}

	fn import_a_batch_of_blocks(&mut self, origin: BlockOrigin, blocks: Vec<IncomingBlock<B>>) {
		let (imported, count, results) = import_many_blocks(
			&*self.block_import,
			origin,
			blocks,
			self.verifier.clone(),
		);

		trace!(target: "sync", "Imported {} of {}", imported, count);

		let mut has_error = false;
		let mut hashes = vec![];
		for (result, hash) in results {
			hashes.push(hash);

			if has_error {
				continue;
			}

			if result.is_err() {
				has_error = true;
			}

			match result {
				Ok(BlockImportResult::ImportedKnown(number)) => self.result_sender.block_imported(&hash, number),
				Ok(BlockImportResult::ImportedUnknown(number, aux, who)) => {
					self.result_sender.block_imported(&hash, number);

					if aux.clear_justification_requests {
						trace!(
							target: "sync",
							"Block imported clears all pending justification requests {}: {:?}",
							number,
							hash
						);
						self.result_sender.clear_justification_requests();
					}

					if aux.needs_justification {
						trace!(target: "sync", "Block imported but requires justification {}: {:?}", number, hash);
						self.result_sender.request_justification(&hash, number);
					}

					if aux.bad_justification {
						if let Some(peer) = who {
							info!("Sent block with bad justification to import");
							self.result_sender.report_peer(peer, BAD_JUSTIFICATION_REPUTATION_CHANGE);
						}
					}

					if aux.needs_finality_proof {
						trace!(target: "sync", "Block imported but requires finality proof {}: {:?}", number, hash);
						self.result_sender.request_finality_proof(&hash, number);
					}
				},
				Err(BlockImportError::IncompleteHeader(who)) => {
					if let Some(peer) = who {
						info!("Peer sent block with incomplete header to import");
						self.result_sender.report_peer(peer, INCOMPLETE_HEADER_REPUTATION_CHANGE);
						self.result_sender.restart();
					}
				},
				Err(BlockImportError::VerificationFailed(who, e)) => {
					if let Some(peer) = who {
						info!("Verification failed from peer: {}", e);
						self.result_sender.report_peer(peer, VERIFICATION_FAIL_REPUTATION_CHANGE);
						self.result_sender.restart();
					}
				},
				Err(BlockImportError::BadBlock(who)) => {
					if let Some(peer) = who {
						info!("Bad block");
						self.result_sender.report_peer(peer, BAD_BLOCK_REPUTATION_CHANGE);
						self.result_sender.restart();
					}
				},
				Err(BlockImportError::UnknownParent) | Err(BlockImportError::Error) => {
					self.result_sender.restart();
				},
			};
		}

		self.result_sender.blocks_processed(hashes, has_error);
	}

	fn import_finality_proof(&mut self, who: Origin, hash: B::Hash, number: NumberFor<B>, finality_proof: Vec<u8>) {
		let result = self.finality_proof_import.as_ref().map(|finality_proof_import| {
			finality_proof_import.import_finality_proof(hash, number, finality_proof, &*self.verifier)
				.map_err(|e| {
					debug!(
						"Finality proof import failed with {:?} for hash: {:?} number: {:?} coming from node: {:?}",
						e,
						hash,
						number,
						who,
					);
				})
		}).unwrap_or(Err(()));

		trace!(target: "sync", "Imported finality proof for {}/{}", number, hash);
		self.result_sender.finality_proof_imported(who, (hash, number), result);
	}

	fn import_justification(
		&mut self,
		who: Origin,
		hash: B::Hash,
		number: NumberFor<B>,
		justification: Justification
	) {
		let success = self.justification_import.as_ref().map(|justification_import| {
			justification_import.import_justification(hash, number, justification)
				.map_err(|e| {
					debug!(
						target: "sync",
						"Justification import failed with {:?} for hash: {:?} number: {:?} coming from node: {:?}",
						e,
						hash,
						number,
						who,
					);
					e
				}).is_ok()
		}).unwrap_or(false);

		self.result_sender.justification_imported(who, &hash, number, success);
	}
}

/// Hooks that the verification queue can use to influence the synchronization
/// algorithm.
pub trait Link<B: BlockT>: Send {
	/// Block imported.
	fn block_imported(&mut self, _hash: &B::Hash, _number: NumberFor<B>) {}
	/// Batch of blocks imported, with or without error.
	fn blocks_processed(&mut self, _processed_blocks: Vec<B::Hash>, _has_error: bool) {}
	/// Justification import result.
	fn justification_imported(&mut self, _who: Origin, _hash: &B::Hash, _number: NumberFor<B>, _success: bool) {}
	/// Clear all pending justification requests.
	fn clear_justification_requests(&mut self) {}
	/// Request a justification for the given block.
	fn request_justification(&mut self, _hash: &B::Hash, _number: NumberFor<B>) {}
	/// Finality proof import result.
	///
	/// Even though we have asked for finality proof of block A, provider could return proof of
	/// some earlier block B, if the proof for A was too large. The sync module should continue
	/// asking for proof of A in this case.
	fn finality_proof_imported(
		&mut self,
		_who: Origin,
		_request_block: (B::Hash, NumberFor<B>),
		_finalization_result: Result<(B::Hash, NumberFor<B>), ()>,
	) {}
	/// Request a finality proof for the given block.
	fn request_finality_proof(&mut self, _hash: &B::Hash, _number: NumberFor<B>) {}
	/// Remember finality proof request builder on start.
	fn set_finality_proof_request_builder(&mut self, _request_builder: SharedFinalityProofRequestBuilder<B>) {}
	/// Adjusts the reputation of the given peer.
	fn report_peer(&mut self, _who: Origin, _reputation_change: i32) {}
	/// Restart sync.
	fn restart(&mut self) {}
	/// Synchronization request has been processed.
	#[cfg(any(test, feature = "test-helpers"))]
	fn synchronized(&mut self) {}
}

/// Wraps around an unbounded channel from the `futures` crate. The sender implements `Link` and
/// can be used to buffer commands, and the receiver can be used to poll said commands and transfer
/// them to another link.
pub fn buffered_link<B: BlockT>() -> (BufferedLinkSender<B>, BufferedLinkReceiver<B>) {
	let (tx, rx) = mpsc::unbounded();
	let tx = BufferedLinkSender { tx };
	let rx = BufferedLinkReceiver { rx };
	(tx, rx)
}

/// See [`buffered_link`].
pub struct BufferedLinkSender<B: BlockT> {
	tx: mpsc::UnboundedSender<BlockImportWorkerMsg<B>>,
}

/// Internal buffered message.
enum BlockImportWorkerMsg<B: BlockT> {
	BlockImported(B::Hash, NumberFor<B>),
	BlocksProcessed(Vec<B::Hash>, bool),
	JustificationImported(Origin, B::Hash, NumberFor<B>, bool),
	ClearJustificationRequests,
	RequestJustification(B::Hash, NumberFor<B>),
	FinalityProofImported(Origin, (B::Hash, NumberFor<B>), Result<(B::Hash, NumberFor<B>), ()>),
	RequestFinalityProof(B::Hash, NumberFor<B>),
	SetFinalityProofRequestBuilder(SharedFinalityProofRequestBuilder<B>),
	ReportPeer(Origin, i32),
	Restart,
	#[cfg(any(test, feature = "test-helpers"))]
	Synchronized,
}

impl<B: BlockT> Link<B> for BufferedLinkSender<B> {
	fn block_imported(&mut self, hash: &B::Hash, number: NumberFor<B>) {
		let _ = self.tx.unbounded_send(BlockImportWorkerMsg::BlockImported(hash.clone(), number));
	}

	fn blocks_processed(&mut self, processed_blocks: Vec<B::Hash>, has_error: bool) {
		let _ = self.tx.unbounded_send(BlockImportWorkerMsg::BlocksProcessed(processed_blocks, has_error));
	}

	fn justification_imported(
		&mut self,
		who: Origin,
		hash: &B::Hash,
		number: NumberFor<B>,
		success: bool
	) {
		let msg = BlockImportWorkerMsg::JustificationImported(who, hash.clone(), number, success);
		let _ = self.tx.unbounded_send(msg);
	}

	fn clear_justification_requests(&mut self) {
		let _ = self.tx.unbounded_send(BlockImportWorkerMsg::ClearJustificationRequests);
	}

	fn request_justification(&mut self, hash: &B::Hash, number: NumberFor<B>) {
		let _ = self.tx.unbounded_send(BlockImportWorkerMsg::RequestJustification(hash.clone(), number));
	}

	fn finality_proof_imported(
		&mut self,
		who: Origin,
		request_block: (B::Hash, NumberFor<B>),
		finalization_result: Result<(B::Hash, NumberFor<B>), ()>,
	) {
		let msg = BlockImportWorkerMsg::FinalityProofImported(who, request_block, finalization_result);
		let _ = self.tx.unbounded_send(msg);
	}

	fn request_finality_proof(&mut self, hash: &B::Hash, number: NumberFor<B>) {
		let _ = self.tx.unbounded_send(BlockImportWorkerMsg::RequestFinalityProof(hash.clone(), number));
	}

	fn set_finality_proof_request_builder(&mut self, request_builder: SharedFinalityProofRequestBuilder<B>) {
		let _ = self.tx.unbounded_send(BlockImportWorkerMsg::SetFinalityProofRequestBuilder(request_builder));
	}

	fn report_peer(&mut self, who: Origin, reputation_change: i32) {
		let _ = self.tx.unbounded_send(BlockImportWorkerMsg::ReportPeer(who, reputation_change));
	}

	fn restart(&mut self) {
		let _ = self.tx.unbounded_send(BlockImportWorkerMsg::Restart);
	}

	#[cfg(any(test, feature = "test-helpers"))]
	fn synchronized(&mut self) {
		let _ = self.tx.unbounded_send(BlockImportWorkerMsg::Synchronized);
	}
}

/// See [`buffered_link`].
pub struct BufferedLinkReceiver<B: BlockT> {
	rx: mpsc::UnboundedReceiver<BlockImportWorkerMsg<B>>,
}

impl<B: BlockT> BufferedLinkReceiver<B> {
	/// Polls for the buffered link actions. Any enqueued action will be propagated to the link
	/// passed as parameter.
	///
	/// This method should behave in a way similar to `Future::poll`. It can register the current
	/// task and notify later when more actions are ready to be polled. To continue the comparison,
	/// it is as if this method always returned `Ok(Async::NotReady)`.
	pub fn poll_actions(&mut self, link: &mut dyn Link<B>) {
		loop {
			let msg = if let Ok(Async::Ready(Some(msg))) = self.rx.poll() {
				msg
			} else {
				break
			};

			match msg {
				BlockImportWorkerMsg::BlockImported(hash, number) =>
					link.block_imported(&hash, number),
				BlockImportWorkerMsg::BlocksProcessed(blocks, has_error) =>
					link.blocks_processed(blocks, has_error),
				BlockImportWorkerMsg::JustificationImported(who, hash, number, success) =>
					link.justification_imported(who, &hash, number, success),
				BlockImportWorkerMsg::ClearJustificationRequests =>
					link.clear_justification_requests(),
				BlockImportWorkerMsg::RequestJustification(hash, number) =>
					link.request_justification(&hash, number),
				BlockImportWorkerMsg::FinalityProofImported(who, block, result) =>
					link.finality_proof_imported(who, block, result),
				BlockImportWorkerMsg::RequestFinalityProof(hash, number) =>
					link.request_finality_proof(&hash, number),
				BlockImportWorkerMsg::SetFinalityProofRequestBuilder(builder) =>
					link.set_finality_proof_request_builder(builder),
				BlockImportWorkerMsg::ReportPeer(who, reput) =>
					link.report_peer(who, reput),
				BlockImportWorkerMsg::Restart =>
					link.restart(),
				#[cfg(any(test, feature = "test-helpers"))]
				BlockImportWorkerMsg::Synchronized =>
					link.synchronized(),
			}
		}
	}
}

/// Block import successful result.
#[derive(Debug, PartialEq)]
pub enum BlockImportResult<N: ::std::fmt::Debug + PartialEq> {
	/// Imported known block.
	ImportedKnown(N),
	/// Imported unknown block.
	ImportedUnknown(N, ImportedAux, Option<Origin>),
}

/// Block import error.
#[derive(Debug, PartialEq)]
pub enum BlockImportError {
	/// Block missed header, can't be imported
	IncompleteHeader(Option<Origin>),
	/// Block verification failed, can't be imported
	VerificationFailed(Option<Origin>, String),
	/// Block is known to be Bad
	BadBlock(Option<Origin>),
	/// Block has an unknown parent
	UnknownParent,
	/// Other Error.
	Error,
}

/// Import several blocks at once, returning import result for each block.
fn import_many_blocks<B: BlockT, V: Verifier<B>>(
	import_handle: &dyn BlockImport<B, Error = ConsensusError>,
	blocks_origin: BlockOrigin,
	blocks: Vec<IncomingBlock<B>>,
	verifier: Arc<V>,
) -> (usize, usize, Vec<(
	Result<BlockImportResult<NumberFor<B>>, BlockImportError>,
	B::Hash,
)>) {
	let count = blocks.len();
	let mut imported = 0;

	let blocks_range = match (
		blocks.first().and_then(|b| b.header.as_ref().map(|h| h.number())),
		blocks.last().and_then(|b| b.header.as_ref().map(|h| h.number())),
	) {
		(Some(first), Some(last)) if first != last => format!(" ({}..{})", first, last),
		(Some(first), Some(_)) => format!(" ({})", first),
		_ => Default::default(),
	};

	trace!(target: "sync", "Starting import of {} blocks {}", count, blocks_range);

	let mut results = vec![];

	let mut has_error = false;

	// Blocks in the response/drain should be in ascending order.
	for block in blocks {
		let block_hash = block.hash;
		let import_result = if has_error {
			Err(BlockImportError::Error)
		} else {
			import_single_block(
				import_handle,
				blocks_origin.clone(),
				block,
				verifier.clone(),
			)
		};
		let was_ok = import_result.is_ok();
		results.push((import_result, block_hash));
		if was_ok {
			imported += 1;
		} else {
			has_error = true;
		}
	}

	(imported, count, results)
}

/// Single block import function.
pub fn import_single_block<B: BlockT, V: Verifier<B>>(
	import_handle: &dyn BlockImport<B, Error = ConsensusError>,
	block_origin: BlockOrigin,
	block: IncomingBlock<B>,
	verifier: Arc<V>,
) -> Result<BlockImportResult<NumberFor<B>>, BlockImportError> {
	let peer = block.origin;

	let (header, justification) = match (block.header, block.justification) {
		(Some(header), justification) => (header, justification),
		(None, _) => {
			if let Some(ref peer) = peer {
				debug!(target: "sync", "Header {} was not provided by {} ", block.hash, peer);
			} else {
				debug!(target: "sync", "Header {} was not provided ", block.hash);
			}
			return Err(BlockImportError::IncompleteHeader(peer))
		},
	};

	trace!(target: "sync", "Header {} has {:?} logs", block.hash, header.digest().logs().len());

	let number = header.number().clone();
	let hash = header.hash();
	let parent = header.parent_hash().clone();

	let import_error = |e| {
		match e {
			Ok(ImportResult::AlreadyInChain) => {
				trace!(target: "sync", "Block already in chain {}: {:?}", number, hash);
				Ok(BlockImportResult::ImportedKnown(number))
			},
			Ok(ImportResult::Imported(aux)) => Ok(BlockImportResult::ImportedUnknown(number, aux, peer.clone())),
			Ok(ImportResult::UnknownParent) => {
				debug!(target: "sync", "Block with unknown parent {}: {:?}, parent: {:?}", number, hash, parent);
				Err(BlockImportError::UnknownParent)
			},
			Ok(ImportResult::KnownBad) => {
				debug!(target: "sync", "Peer gave us a bad block {}: {:?}", number, hash);
				Err(BlockImportError::BadBlock(peer.clone()))
			},
			Err(e) => {
				debug!(target: "sync", "Error importing block {}: {:?}: {:?}", number, hash, e);
				Err(BlockImportError::Error)
			}
		}
	};

	match import_error(import_handle.check_block(hash, parent))? {
		BlockImportResult::ImportedUnknown { .. } => (),
		r => return Ok(r), // Any other successful result means that the block is already imported.
	}

	let (import_block, maybe_keys) = verifier.verify(block_origin, header, justification, block.body)
		.map_err(|msg| {
			if let Some(ref peer) = peer {
				trace!(target: "sync", "Verifying {}({}) from {} failed: {}", number, hash, peer, msg);
			} else {
				trace!(target: "sync", "Verifying {}({}) failed: {}", number, hash, msg);
			}
			BlockImportError::VerificationFailed(peer.clone(), msg)
		})?;

	let mut cache = HashMap::new();
	if let Some(keys) = maybe_keys {
		cache.extend(keys.into_iter());
	}

	import_error(import_handle.import_block(import_block, cache))
<<<<<<< HEAD
}
=======
}

#[cfg(test)]
mod tests {
	use super::*;
	use crate::block_import::ForkChoiceStrategy;
	use libp2p::PeerId;
	use test_client::runtime::{Block, Hash};

	#[derive(Debug, PartialEq)]
	enum LinkMsg {
		BlockImported,
		FinalityProofImported,
		Disconnected,
		Restarted,
	}

	#[derive(Clone)]
	struct TestLink {
		sender: Sender<LinkMsg>,
	}

	impl TestLink {
		fn new(sender: Sender<LinkMsg>) -> TestLink {
			TestLink {
				sender,
			}
		}
	}

	impl Link<Block> for TestLink {
		fn block_imported(&self, _hash: &Hash, _number: NumberFor<Block>) {
			let _ = self.sender.send(LinkMsg::BlockImported);
		}
		fn finality_proof_imported(
			&self,
			_: Origin,
			_: (Hash, NumberFor<Block>),
			_: Result<(Hash, NumberFor<Block>), ()>,
		) {
			let _ = self.sender.send(LinkMsg::FinalityProofImported);
		}
		fn report_peer(&self, _: Origin, _: i32) {
			let _ = self.sender.send(LinkMsg::Disconnected);
		}
		fn restart(&self) {
			let _ = self.sender.send(LinkMsg::Restarted);
		}
	}

	impl<B: BlockT> Verifier<B> for () {
		fn verify(
			&self,
			origin: BlockOrigin,
			header: B::Header,
			justification: Option<Justification>,
			body: Option<Vec<B::Extrinsic>>,
		) -> Result<(ImportBlock<B>, Option<Vec<(CacheKeyId, Vec<u8>)>>), String> {
			Ok((ImportBlock {
				origin,
				header,
				body,
				finalized: false,
				justification,
				post_digests: vec![],
				auxiliary: Vec::new(),
				fork_choice: ForkChoiceStrategy::LongestChain,
			}, None))
		}
	}

	#[test]
	fn process_import_result_works() {
		let (result_sender, result_port) = channel::unbounded();
		let (worker_sender, _) = channel::unbounded();
		let (link_sender, link_port) = channel::unbounded();
		let importer_sender = BlockImporter::<Block>::new(result_port, worker_sender, Arc::new(()), None, None, None);
		let link = TestLink::new(link_sender);
		let (ack_sender, start_ack_port) = channel::bounded(4);
		let _ = importer_sender.send(BlockImportMsg::Start(Box::new(link.clone()), ack_sender));

		// Ensure the importer handles Start before any result messages.
		let _ = start_ack_port.recv();

		// Send a known
		let results = vec![(Ok(BlockImportResult::ImportedKnown(Default::default())), Default::default())];
		let _ = result_sender.send(BlockImportWorkerMsg::ImportedBlocks(results)).ok().unwrap();
		assert_eq!(link_port.recv(), Ok(LinkMsg::BlockImported));

		// Send a second known
		let results = vec![(Ok(BlockImportResult::ImportedKnown(Default::default())), Default::default())];
		let _ = result_sender.send(BlockImportWorkerMsg::ImportedBlocks(results)).ok().unwrap();
		assert_eq!(link_port.recv(), Ok(LinkMsg::BlockImported));

		// Send an unknown
		let results = vec![(Ok(BlockImportResult::ImportedUnknown(Default::default(), Default::default(), None)), Default::default())];
		let _ = result_sender.send(BlockImportWorkerMsg::ImportedBlocks(results)).ok().unwrap();
		assert_eq!(link_port.recv(), Ok(LinkMsg::BlockImported));

		// Send an unknown with peer and bad justification
		let peer_id = PeerId::random();
		let results = vec![(Ok(BlockImportResult::ImportedUnknown(Default::default(),
			ImportedAux {
				needs_justification: true,
				clear_justification_requests: false,
				bad_justification: true,
				needs_finality_proof: false,
			},
			Some(peer_id.clone()))), Default::default())];
		let _ = result_sender.send(BlockImportWorkerMsg::ImportedBlocks(results)).ok().unwrap();
		assert_eq!(link_port.recv(), Ok(LinkMsg::BlockImported));
		assert_eq!(link_port.recv(), Ok(LinkMsg::Disconnected));

		// Send an incomplete header
		let results = vec![(Err(BlockImportError::IncompleteHeader(Some(peer_id.clone()))), Default::default())];
		let _ = result_sender.send(BlockImportWorkerMsg::ImportedBlocks(results)).ok().unwrap();
		assert_eq!(link_port.recv(), Ok(LinkMsg::Disconnected));
		assert_eq!(link_port.recv(), Ok(LinkMsg::Restarted));

		// Send an unknown parent
		let results = vec![(Err(BlockImportError::UnknownParent), Default::default())];
		let _ = result_sender.send(BlockImportWorkerMsg::ImportedBlocks(results)).ok().unwrap();
		assert_eq!(link_port.recv(), Ok(LinkMsg::Restarted));

		// Send a verification failed
		let results = vec![(Err(BlockImportError::VerificationFailed(Some(peer_id.clone()), String::new())), Default::default())];
		let _ = result_sender.send(BlockImportWorkerMsg::ImportedBlocks(results)).ok().unwrap();
		assert_eq!(link_port.recv(), Ok(LinkMsg::Disconnected));
		assert_eq!(link_port.recv(), Ok(LinkMsg::Restarted));

		// Send an error
		let results = vec![(Err(BlockImportError::Error), Default::default())];
		let _ = result_sender.send(BlockImportWorkerMsg::ImportedBlocks(results)).ok().unwrap();
		assert_eq!(link_port.recv(), Ok(LinkMsg::Restarted));

		// Drop the importer sender first, ensuring graceful shutdown.
		drop(importer_sender);
	}

	#[test]
	fn process_finality_proof_import_result_works() {
		let (result_sender, result_port) = channel::unbounded();
		let (worker_sender, worker_receiver) = channel::unbounded();
		let (link_sender, link_port) = channel::unbounded();
		let importer_sender = BlockImporter::<Block>::new(result_port, worker_sender, Arc::new(()), None, None, None);
		let link = TestLink::new(link_sender);
		let (ack_sender, start_ack_port) = channel::bounded(4);
		let _ = importer_sender.send(BlockImportMsg::Start(Box::new(link.clone()), ack_sender));
		let who = Origin::random();

		// Ensure the importer handles Start before any result messages.
		start_ack_port.recv().unwrap().unwrap();

		// Send finality proof import request to BlockImporter
		importer_sender.send(BlockImportMsg::ImportFinalityProof(
			who.clone(),
			Default::default(),
			1,
			vec![42],
		)).unwrap();

		// Wait until this request is redirected to the BlockImportWorker
		match worker_receiver.recv().unwrap() {
			BlockImportWorkerMsg::ImportFinalityProof(
				cwho,
				chash,
				1,
				cproof,
			) => {
				assert_eq!(cwho, who);
				assert_eq!(chash, Default::default());
				assert_eq!(cproof, vec![42]);
			},
			_ => unreachable!("Unexpected work request received"),
		}

		// Send ack of proof import from BlockImportWorker to BlockImporter
		result_sender.send(BlockImportWorkerMsg::ImportedFinalityProof(
			who.clone(),
			(Default::default(), 0),
			Ok((Default::default(), 0)),
		)).unwrap();

		// Wait for finality proof import result
		assert_eq!(link_port.recv(), Ok(LinkMsg::FinalityProofImported));

		// Drop the importer sender first, ensuring graceful shutdown.
		drop(importer_sender);
	}
}
>>>>>>> b78dc002
<|MERGE_RESOLUTION|>--- conflicted
+++ resolved
@@ -25,28 +25,9 @@
 //! instantiated. The `BasicQueue` and `BasicVerifier` traits allow serial
 //! queues to be instantiated simply.
 
-<<<<<<< HEAD
-use crate::block_import::{
-	BlockImport, BlockOrigin, ImportBlock, ImportedAux, ImportResult, JustificationImport,
-	FinalityProofImport, FinalityProofRequestBuilder,
-};
+use std::{sync::Arc, thread, collections::HashMap};
 use crossbeam_channel::{self as channel, Sender};
-use parity_codec::Encode;
 use futures::{prelude::*, sync::mpsc};
-use std::sync::Arc;
-use std::thread;
-
-use runtime_primitives::traits::{
-	AuthorityIdFor, Block as BlockT, Header as HeaderT, NumberFor, Digest,
-};
-use runtime_primitives::Justification;
-
-use crate::error::Error as ConsensusError;
-use parity_codec::alloc::collections::hash_map::HashMap;
-=======
-use std::{sync::Arc, thread, collections::HashMap};
-use crossbeam_channel::{self as channel, Receiver, Sender};
-use parking_lot::Mutex;
 use runtime_primitives::{Justification, traits::{
 	Block as BlockT, Header as HeaderT, NumberFor,
 }};
@@ -54,7 +35,6 @@
 	BlockImport, BlockOrigin, ImportBlock, ImportedAux, ImportResult, JustificationImport,
 	FinalityProofImport, FinalityProofRequestBuilder,
 }};
->>>>>>> b78dc002
 
 /// Reputation change for peers which send us a block with an incomplete header.
 const INCOMPLETE_HEADER_REPUTATION_CHANGE: i32 = -(1 << 20);
@@ -767,197 +747,4 @@
 	}
 
 	import_error(import_handle.import_block(import_block, cache))
-<<<<<<< HEAD
-}
-=======
-}
-
-#[cfg(test)]
-mod tests {
-	use super::*;
-	use crate::block_import::ForkChoiceStrategy;
-	use libp2p::PeerId;
-	use test_client::runtime::{Block, Hash};
-
-	#[derive(Debug, PartialEq)]
-	enum LinkMsg {
-		BlockImported,
-		FinalityProofImported,
-		Disconnected,
-		Restarted,
-	}
-
-	#[derive(Clone)]
-	struct TestLink {
-		sender: Sender<LinkMsg>,
-	}
-
-	impl TestLink {
-		fn new(sender: Sender<LinkMsg>) -> TestLink {
-			TestLink {
-				sender,
-			}
-		}
-	}
-
-	impl Link<Block> for TestLink {
-		fn block_imported(&self, _hash: &Hash, _number: NumberFor<Block>) {
-			let _ = self.sender.send(LinkMsg::BlockImported);
-		}
-		fn finality_proof_imported(
-			&self,
-			_: Origin,
-			_: (Hash, NumberFor<Block>),
-			_: Result<(Hash, NumberFor<Block>), ()>,
-		) {
-			let _ = self.sender.send(LinkMsg::FinalityProofImported);
-		}
-		fn report_peer(&self, _: Origin, _: i32) {
-			let _ = self.sender.send(LinkMsg::Disconnected);
-		}
-		fn restart(&self) {
-			let _ = self.sender.send(LinkMsg::Restarted);
-		}
-	}
-
-	impl<B: BlockT> Verifier<B> for () {
-		fn verify(
-			&self,
-			origin: BlockOrigin,
-			header: B::Header,
-			justification: Option<Justification>,
-			body: Option<Vec<B::Extrinsic>>,
-		) -> Result<(ImportBlock<B>, Option<Vec<(CacheKeyId, Vec<u8>)>>), String> {
-			Ok((ImportBlock {
-				origin,
-				header,
-				body,
-				finalized: false,
-				justification,
-				post_digests: vec![],
-				auxiliary: Vec::new(),
-				fork_choice: ForkChoiceStrategy::LongestChain,
-			}, None))
-		}
-	}
-
-	#[test]
-	fn process_import_result_works() {
-		let (result_sender, result_port) = channel::unbounded();
-		let (worker_sender, _) = channel::unbounded();
-		let (link_sender, link_port) = channel::unbounded();
-		let importer_sender = BlockImporter::<Block>::new(result_port, worker_sender, Arc::new(()), None, None, None);
-		let link = TestLink::new(link_sender);
-		let (ack_sender, start_ack_port) = channel::bounded(4);
-		let _ = importer_sender.send(BlockImportMsg::Start(Box::new(link.clone()), ack_sender));
-
-		// Ensure the importer handles Start before any result messages.
-		let _ = start_ack_port.recv();
-
-		// Send a known
-		let results = vec![(Ok(BlockImportResult::ImportedKnown(Default::default())), Default::default())];
-		let _ = result_sender.send(BlockImportWorkerMsg::ImportedBlocks(results)).ok().unwrap();
-		assert_eq!(link_port.recv(), Ok(LinkMsg::BlockImported));
-
-		// Send a second known
-		let results = vec![(Ok(BlockImportResult::ImportedKnown(Default::default())), Default::default())];
-		let _ = result_sender.send(BlockImportWorkerMsg::ImportedBlocks(results)).ok().unwrap();
-		assert_eq!(link_port.recv(), Ok(LinkMsg::BlockImported));
-
-		// Send an unknown
-		let results = vec![(Ok(BlockImportResult::ImportedUnknown(Default::default(), Default::default(), None)), Default::default())];
-		let _ = result_sender.send(BlockImportWorkerMsg::ImportedBlocks(results)).ok().unwrap();
-		assert_eq!(link_port.recv(), Ok(LinkMsg::BlockImported));
-
-		// Send an unknown with peer and bad justification
-		let peer_id = PeerId::random();
-		let results = vec![(Ok(BlockImportResult::ImportedUnknown(Default::default(),
-			ImportedAux {
-				needs_justification: true,
-				clear_justification_requests: false,
-				bad_justification: true,
-				needs_finality_proof: false,
-			},
-			Some(peer_id.clone()))), Default::default())];
-		let _ = result_sender.send(BlockImportWorkerMsg::ImportedBlocks(results)).ok().unwrap();
-		assert_eq!(link_port.recv(), Ok(LinkMsg::BlockImported));
-		assert_eq!(link_port.recv(), Ok(LinkMsg::Disconnected));
-
-		// Send an incomplete header
-		let results = vec![(Err(BlockImportError::IncompleteHeader(Some(peer_id.clone()))), Default::default())];
-		let _ = result_sender.send(BlockImportWorkerMsg::ImportedBlocks(results)).ok().unwrap();
-		assert_eq!(link_port.recv(), Ok(LinkMsg::Disconnected));
-		assert_eq!(link_port.recv(), Ok(LinkMsg::Restarted));
-
-		// Send an unknown parent
-		let results = vec![(Err(BlockImportError::UnknownParent), Default::default())];
-		let _ = result_sender.send(BlockImportWorkerMsg::ImportedBlocks(results)).ok().unwrap();
-		assert_eq!(link_port.recv(), Ok(LinkMsg::Restarted));
-
-		// Send a verification failed
-		let results = vec![(Err(BlockImportError::VerificationFailed(Some(peer_id.clone()), String::new())), Default::default())];
-		let _ = result_sender.send(BlockImportWorkerMsg::ImportedBlocks(results)).ok().unwrap();
-		assert_eq!(link_port.recv(), Ok(LinkMsg::Disconnected));
-		assert_eq!(link_port.recv(), Ok(LinkMsg::Restarted));
-
-		// Send an error
-		let results = vec![(Err(BlockImportError::Error), Default::default())];
-		let _ = result_sender.send(BlockImportWorkerMsg::ImportedBlocks(results)).ok().unwrap();
-		assert_eq!(link_port.recv(), Ok(LinkMsg::Restarted));
-
-		// Drop the importer sender first, ensuring graceful shutdown.
-		drop(importer_sender);
-	}
-
-	#[test]
-	fn process_finality_proof_import_result_works() {
-		let (result_sender, result_port) = channel::unbounded();
-		let (worker_sender, worker_receiver) = channel::unbounded();
-		let (link_sender, link_port) = channel::unbounded();
-		let importer_sender = BlockImporter::<Block>::new(result_port, worker_sender, Arc::new(()), None, None, None);
-		let link = TestLink::new(link_sender);
-		let (ack_sender, start_ack_port) = channel::bounded(4);
-		let _ = importer_sender.send(BlockImportMsg::Start(Box::new(link.clone()), ack_sender));
-		let who = Origin::random();
-
-		// Ensure the importer handles Start before any result messages.
-		start_ack_port.recv().unwrap().unwrap();
-
-		// Send finality proof import request to BlockImporter
-		importer_sender.send(BlockImportMsg::ImportFinalityProof(
-			who.clone(),
-			Default::default(),
-			1,
-			vec![42],
-		)).unwrap();
-
-		// Wait until this request is redirected to the BlockImportWorker
-		match worker_receiver.recv().unwrap() {
-			BlockImportWorkerMsg::ImportFinalityProof(
-				cwho,
-				chash,
-				1,
-				cproof,
-			) => {
-				assert_eq!(cwho, who);
-				assert_eq!(chash, Default::default());
-				assert_eq!(cproof, vec![42]);
-			},
-			_ => unreachable!("Unexpected work request received"),
-		}
-
-		// Send ack of proof import from BlockImportWorker to BlockImporter
-		result_sender.send(BlockImportWorkerMsg::ImportedFinalityProof(
-			who.clone(),
-			(Default::default(), 0),
-			Ok((Default::default(), 0)),
-		)).unwrap();
-
-		// Wait for finality proof import result
-		assert_eq!(link_port.recv(), Ok(LinkMsg::FinalityProofImported));
-
-		// Drop the importer sender first, ensuring graceful shutdown.
-		drop(importer_sender);
-	}
-}
->>>>>>> b78dc002
+}