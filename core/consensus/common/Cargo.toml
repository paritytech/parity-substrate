[package]
name = "substrate-consensus-common"
version = "2.0.0"
authors = ["Parity Technologies <admin@parity.io>"]
description = "Common utilities for substrate consensus"
edition = "2018"

[dependencies]
derive_more = "0.14.0"
libp2p = { version = "0.10.0", default-features = false }
log = "0.4"
primitives = { package = "substrate-primitives", path= "../../primitives" }
inherents = { package = "substrate-inherents", path = "../../inherents" }
futures = "0.1"
rstd = { package = "sr-std", path = "../../sr-std" }
runtime_version = { package = "sr-version", path = "../../sr-version" }
runtime_primitives = { package = "sr-primitives", path = "../../sr-primitives" }
tokio-executor = "0.1.6"
tokio-timer = "0.2"
<<<<<<< HEAD
parity-codec = { version = "3.5", features = ["derive"] }
=======
parity-codec = { version = "4.1.1", features = ["derive"] }
>>>>>>> e63598b6
parking_lot = "0.8.0"

[dev-dependencies]
test-client = { package = "substrate-test-runtime-client", path = "../../test-runtime/client" }

[features]
default = []
test-helpers = []<|MERGE_RESOLUTION|>--- conflicted
+++ resolved
@@ -17,11 +17,7 @@
 runtime_primitives = { package = "sr-primitives", path = "../../sr-primitives" }
 tokio-executor = "0.1.6"
 tokio-timer = "0.2"
-<<<<<<< HEAD
-parity-codec = { version = "3.5", features = ["derive"] }
-=======
 parity-codec = { version = "4.1.1", features = ["derive"] }
->>>>>>> e63598b6
 parking_lot = "0.8.0"
 
 [dev-dependencies]
