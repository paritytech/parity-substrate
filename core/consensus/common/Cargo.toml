[package]
name = "substrate-consensus-common"
version = "2.0.0"
authors = ["Parity Technologies <admin@parity.io>"]
description = "Common utilities for substrate consensus"
edition = "2018"

[dependencies]
derive_more = "0.14.0"
libp2p = { version = "0.11.0", default-features = false }
log = "0.4"
primitives = { package = "substrate-primitives", path= "../../primitives" }
inherents = { package = "substrate-inherents", path = "../../inherents" }
futures-preview = "0.3.0-alpha.17"
futures-timer = "0.2.1"
rstd = { package = "sr-std", path = "../../sr-std" }
runtime_version = { package = "sr-version", path = "../../sr-version" }
<<<<<<< HEAD
runtime_primitives = { package = "sr-primitives", path = "../../sr-primitives" }
parity-scale-codec = { path = "/home/thiolliere/Developpement/parity-scale-codec", features = ["derive"] }
=======
sr-primitives = {  path = "../../sr-primitives" }
parity-codec = { version = "4.1.1", features = ["derive"] }
>>>>>>> 1fcd1286
parking_lot = "0.8.0"

[dev-dependencies]
test-client = { package = "substrate-test-runtime-client", path = "../../test-runtime/client" }

[features]
default = []<|MERGE_RESOLUTION|>--- conflicted
+++ resolved
@@ -15,13 +15,8 @@
 futures-timer = "0.2.1"
 rstd = { package = "sr-std", path = "../../sr-std" }
 runtime_version = { package = "sr-version", path = "../../sr-version" }
-<<<<<<< HEAD
-runtime_primitives = { package = "sr-primitives", path = "../../sr-primitives" }
+sr-primitives = {  path = "../../sr-primitives" }
 parity-scale-codec = { path = "/home/thiolliere/Developpement/parity-scale-codec", features = ["derive"] }
-=======
-sr-primitives = {  path = "../../sr-primitives" }
-parity-codec = { version = "4.1.1", features = ["derive"] }
->>>>>>> 1fcd1286
 parking_lot = "0.8.0"
 
 [dev-dependencies]
