--- conflicted
+++ resolved
@@ -32,11 +32,7 @@
 	Block as BlockT, Header, DigestItemFor, NumberFor, ProvideRuntimeApi,
 	SimpleBitOps, Zero,
 };
-<<<<<<< HEAD
-use std::{sync::Arc, u64, fmt::{Debug, Display}, pin::Pin, time::{Instant, Duration}};
-=======
-use std::{collections::HashMap, sync::Arc, u64, fmt::{Debug, Display}, time::{Instant, Duration}};
->>>>>>> 0671a41b
+use std::{collections::HashMap, sync::Arc, u64, fmt::{Debug, Display}, pin::Pin, time::{Instant, Duration}};
 use runtime_support::serde::{Serialize, Deserialize};
 use parity_codec::{Decode, Encode};
 use parking_lot::{Mutex, MutexGuard};
@@ -78,14 +74,9 @@
 };
 use fork_tree::ForkTree;
 use slots::{CheckedHeader, check_equivocation};
-<<<<<<< HEAD
 use futures::{prelude::*, future};
+use futures01::Stream as _;
 use futures_timer::Delay;
-=======
-use futures::{Future, IntoFuture, future, stream::Stream};
-use futures03::{StreamExt as _, TryStreamExt as _};
-use tokio_timer::Timeout;
->>>>>>> 0671a41b
 use log::{error, warn, debug, info, trace};
 
 use slots::{SlotWorker, SlotData, SlotInfo, SlotCompatible, SignedDuration};
@@ -877,65 +868,6 @@
 	inner: Arc<Mutex<EpochChanges<Block>>>,
 }
 
-<<<<<<< HEAD
-// FIXME #2532: need to allow deprecated until refactor is done
-// https://github.com/paritytech/substrate/issues/2532
-#[cfg(test)]
-#[allow(unused_imports, deprecated)]
-#[cfg_attr(test, allow(dead_code))]
-mod tests {
-	use super::*;
-
-	use client::LongestChain;
-	use consensus_common::NoNetwork as DummyOracle;
-	use network::test::*;
-	use network::test::{Block as TestBlock, PeersClient};
-	use runtime_primitives::traits::{Block as BlockT, DigestFor};
-	use network::config::ProtocolConfig;
-	use tokio::runtime::current_thread;
-	use keyring::sr25519::Keyring;
-	use super::generic::DigestItem;
-	use client::BlockchainEvents;
-	use test_client;
-	use futures01::{Async, stream::Stream as _};
-	use futures::{StreamExt as _, TryStreamExt as _};
-	use log::debug;
-	use std::time::Duration;
-	type Item = generic::DigestItem<Hash>;
-	use test_client::AuthorityKeyring;
-
-	type Error = client::error::Error;
-
-	type TestClient = client::Client<
-		test_client::Backend,
-		test_client::Executor,
-		TestBlock,
-		test_client::runtime::RuntimeApi,
-	>;
-
-	struct DummyFactory(Arc<TestClient>);
-	struct DummyProposer(u64, Arc<TestClient>);
-
-	impl Environment<TestBlock> for DummyFactory {
-		type Proposer = DummyProposer;
-		type Error = Error;
-
-		fn init(&self, parent_header: &<TestBlock as BlockT>::Header)
-			-> Result<DummyProposer, Error>
-		{
-			Ok(DummyProposer(parent_header.number + 1, self.0.clone()))
-		}
-	}
-
-	impl Proposer<TestBlock> for DummyProposer {
-		type Error = Error;
-		type Create = future::Ready<Result<TestBlock, Error>>;
-
-		fn propose(&self, _: InherentData, digests: DigestFor<TestBlock>, _: Duration) -> Self::Create {
-			let r = self.1.new_block(digests).unwrap().bake().map_err(|e| e.into());
-			future::ready(r)
-		}
-=======
 impl<Block: BlockT> SharedEpochChanges<Block> {
 	fn new() -> Self {
 		SharedEpochChanges {
@@ -945,7 +877,6 @@
 
 	fn lock(&self) -> MutexGuard<EpochChanges<Block>> {
 		self.inner.lock()
->>>>>>> 0671a41b
 	}
 }
 
@@ -1053,40 +984,10 @@
 				let is_descendent_of = is_descendent_of(root, &hash)
 					.map_err(|e| ConsensusError::from(ConsensusError::ClientImport(e.to_string())))?;
 
-<<<<<<< HEAD
-	#[test]
-	fn authoring_blocks() {
-		drop(env_logger::try_init());
-		debug!(target: "babe", "checkpoint 1");
-		let net = BabeTestNet::new(3);
-		debug!(target: "babe", "checkpoint 2");
-
-		debug!(target: "babe", "checkpoint 3");
-
-		let peers = &[
-			(0, Keyring::Alice),
-			(1, Keyring::Bob),
-			(2, Keyring::Charlie),
-		];
-
-		let net = Arc::new(Mutex::new(net));
-		let mut import_notifications = Vec::new();
-		debug!(target: "babe", "checkpoint 4");
-		let mut runtime = current_thread::Runtime::new().unwrap();
-		for (peer_id, key) in peers {
-			let client = net.lock().peer(*peer_id).client().as_full().unwrap();
-			let environ = Arc::new(DummyFactory(client.clone()));
-			import_notifications.push(
-				client.import_notification_stream()
-					.take_while(|n| future::ready(!(n.origin != BlockOrigin::Own && n.header.number() < &5)))
-					.for_each(move |_| future::ready(()))
-			);
-=======
 				if is_descendent_of {
 					return Ok(false);
 				}
 			}
->>>>>>> 0671a41b
 
 			Ok(true)
 		};
@@ -1148,16 +1049,6 @@
 			}
 		}
 
-<<<<<<< HEAD
-		runtime.spawn(futures01::future::poll_fn(move || {
-			net.lock().poll();
-			Ok::<_, ()>(futures01::Async::NotReady::<()>)
-		}));
-
-		runtime.block_on(future::join_all(import_notifications)
-			.map(|_| Ok::<(), ()>(())).compat()).unwrap();
-	}
-=======
 		let import_result = self.inner.import_block(block, new_cache);
 
 		// revert to the original epoch changes in case there's an error
@@ -1167,7 +1058,6 @@
 				*epoch_changes = old_epoch_changes;
 			}
 		}
->>>>>>> 0671a41b
 
 		import_result.map_err(Into::into)
 	}
@@ -1199,7 +1089,7 @@
 	BabeImportQueue<Block>,
 	BabeLink,
 	BabeBlockImport<B, E, Block, I, RA>,
-	impl Future<Item = (), Error = ()>,
+	impl futures01::Future<Item = (), Error = ()>,
 )> where
 	B: Backend<Block, Blake2Hasher> + 'static,
 	I: BlockImport<Block> + Clone + Send + Sync + 'static,
