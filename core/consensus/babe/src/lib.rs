// Copyright 2019 Parity Technologies (UK) Ltd.
// This file is part of Substrate.

// Substrate is free software: you can redistribute it and/or modify
// it under the terms of the GNU General Public License as published by
// the Free Software Foundation, either version 3 of the License, or
// (at your option) any later version.

// Substrate is distributed in the hope that it will be useful,
// but WITHOUT ANY WARRANTY; without even the implied warranty of
// MERCHANTABILITY or FITNESS FOR A PARTICULAR PURPOSE.  See the
// GNU General Public License for more details.

// You should have received a copy of the GNU General Public License
// along with Substrate.  If not, see <http://www.gnu.org/licenses/>.

//! # BABE consensus
//!
//! BABE (Blind Assignment for Blockchain Extension) consensus in Substrate.

#![forbid(unsafe_code, missing_docs, unused_must_use, unused_imports, unused_variables)]
#![cfg_attr(not(test), forbid(dead_code))]
pub use babe_primitives::*;
pub use consensus_common::SyncOracle;
use consensus_common::ImportResult;
use consensus_common::import_queue::{
	BoxJustificationImport, BoxFinalityProofImport,
};
use consensus_common::well_known_cache_keys::Id as CacheKeyId;
use runtime_primitives::{generic, generic::{BlockId, OpaqueDigestItemId}, Justification};
use runtime_primitives::traits::{
	Block as BlockT, Header, DigestItemFor, NumberFor, ProvideRuntimeApi,
	SimpleBitOps, Zero,
};
use std::{collections::HashMap, sync::Arc, u64, fmt::{Debug, Display}, pin::Pin, time::{Instant, Duration}};
use runtime_support::serde::{Serialize, Deserialize};
use parity_codec::{Decode, Encode};
use parking_lot::{Mutex, MutexGuard};
use primitives::{Blake2Hasher, H256, Pair, Public, sr25519};
use merlin::Transcript;
use inherents::{InherentDataProviders, InherentData};
use substrate_telemetry::{
	telemetry,
	CONSENSUS_TRACE,
	CONSENSUS_DEBUG,
	CONSENSUS_WARN,
	CONSENSUS_INFO,
};
use schnorrkel::{
	keys::Keypair,
	vrf::{
		VRFProof, VRFProofBatchable, VRFInOut,
	},
};
use consensus_common::{
	self, BlockImport, Environment, Proposer,
	ForkChoiceStrategy, BlockImportParams, BlockOrigin, Error as ConsensusError,
};
use srml_babe::{
	BabeInherentData,
	timestamp::{TimestampInherentData, InherentType as TimestampInherent}
};
use consensus_common::{SelectChain, well_known_cache_keys};
use consensus_common::import_queue::{Verifier, BasicQueue};
use client::{
	block_builder::api::BlockBuilder as BlockBuilderApi,
	blockchain::{self, HeaderBackend, ProvideCache},
	BlockchainEvents,
	CallExecutor, Client,
	runtime_api::ApiExt,
	error::Result as ClientResult,
	backend::{AuxStore, Backend},
	utils::is_descendent_of,
};
use fork_tree::ForkTree;
use slots::{CheckedHeader, check_equivocation};
use futures::{prelude::*, future};
use futures01::Stream as _;
use futures_timer::Delay;
use log::{error, warn, debug, info, trace};

use slots::{SlotWorker, SlotData, SlotInfo, SlotCompatible, SignedDuration};

mod aux_schema;
#[cfg(test)]
mod tests;
pub use babe_primitives::AuthorityId;

/// A slot duration. Create with `get_or_compute`.
// FIXME: Once Rust has higher-kinded types, the duplication between this
// and `super::babe::Config` can be eliminated.
// https://github.com/paritytech/substrate/issues/2434
pub struct Config(slots::SlotDuration<BabeConfiguration>);

impl Config {
	/// Either fetch the slot duration from disk or compute it from the genesis
	/// state.
	pub fn get_or_compute<B: BlockT, C>(client: &C) -> ClientResult<Self>
	where
		C: AuxStore + ProvideRuntimeApi, C::Api: BabeApi<B>,
	{
		trace!(target: "babe", "Getting slot duration");
		match slots::SlotDuration::get_or_compute(client, |a, b| a.startup_data(b)).map(Self) {
			Ok(s) => Ok(s),
			Err(s) => {
				warn!(target: "babe", "Failed to get slot duration");
				Err(s)
			}
		}
	}

	/// Get the slot duration in milliseconds.
	pub fn get(&self) -> u64 {
		self.0.slot_duration
	}

	/// Retrieve the threshold calculation constant `c`.
	pub fn c(&self) -> (u64, u64) {
		self.0.c
	}
}

impl SlotCompatible for BabeLink {
	fn extract_timestamp_and_slot(
		&self,
		data: &InherentData,
	) -> Result<(TimestampInherent, u64, std::time::Duration), consensus_common::Error> {
		trace!(target: "babe", "extract timestamp");
		data.timestamp_inherent_data()
			.and_then(|t| data.babe_inherent_data().map(|a| (t, a)))
			.map_err(Into::into)
			.map_err(consensus_common::Error::InherentData)
			.map(|(x, y)| (x, y, self.0.lock().0.take().unwrap_or_default()))
	}
}

/// Parameters for BABE.
pub struct BabeParams<C, E, I, SO, SC> {

	/// The configuration for BABE. Includes the slot duration, threshold, and
	/// other parameters.
	pub config: Config,

	/// The key of the node we are running on.
	pub local_key: Arc<sr25519::Pair>,

	/// The client to use
	pub client: Arc<C>,

	/// The SelectChain Strategy
	pub select_chain: SC,

	/// A block importer
	pub block_import: I,

	/// The environment
	pub env: Arc<E>,

	/// A sync oracle
	pub sync_oracle: SO,

	/// Providers for inherent data.
	pub inherent_data_providers: InherentDataProviders,

	/// Force authoring of blocks even if we are offline
	pub force_authoring: bool,

	/// The source of timestamps for relative slots
	pub time_source: BabeLink,
}

/// Start the babe worker. The returned future should be run in a tokio runtime.
pub fn start_babe<B, C, SC, E, I, SO, Error, H>(BabeParams {
	config,
	local_key,
	client,
	select_chain,
	block_import,
	env,
	sync_oracle,
	inherent_data_providers,
	force_authoring,
	time_source,
}: BabeParams<C, E, I, SO, SC>) -> Result<
	impl futures01::Future<Item=(), Error=()>,
	consensus_common::Error,
> where
	B: BlockT<Header=H>,
	C: ProvideRuntimeApi + ProvideCache<B>,
	C::Api: BabeApi<B>,
	SC: SelectChain<B>,
	E::Proposer: Proposer<B, Error=Error>,
	<E::Proposer as Proposer<B>>::Create: Unpin + Send + 'static,
	H: Header<Hash=B::Hash>,
	E: Environment<B, Error=Error>,
	I: BlockImport<B> + Send + Sync + 'static,
	Error: std::error::Error + Send + From<::consensus_common::Error> + From<I::Error> + 'static,
	SO: SyncOracle + Send + Sync + Clone,
{
	let worker = BabeWorker {
		client: client.clone(),
		block_import: Arc::new(Mutex::new(block_import)),
		env,
		local_key,
		sync_oracle: sync_oracle.clone(),
		force_authoring,
		c: config.c(),
	};
	register_babe_inherent_data_provider(&inherent_data_providers, config.0.slot_duration())?;
	Ok(slots::start_slot_worker(
		config.0,
		select_chain,
		worker,
		sync_oracle,
		inherent_data_providers,
		time_source,
	).map(|()| Ok::<(), ()>(())).compat())
}

struct BabeWorker<C, E, I, SO> {
	client: Arc<C>,
	block_import: Arc<Mutex<I>>,
	env: Arc<E>,
	local_key: Arc<sr25519::Pair>,
	sync_oracle: SO,
	force_authoring: bool,
	c: (u64, u64),
}

impl<Hash, H, B, C, E, I, Error, SO> SlotWorker<B> for BabeWorker<C, E, I, SO> where
	B: BlockT<Header=H, Hash=Hash>,
	C: ProvideRuntimeApi + ProvideCache<B>,
	C::Api: BabeApi<B>,
	E: Environment<B, Error=Error>,
	E::Proposer: Proposer<B, Error=Error>,
	<E::Proposer as Proposer<B>>::Create: Unpin + Send + 'static,
	Hash: Debug + Eq + Copy + SimpleBitOps + Encode + Decode + Serialize +
		for<'de> Deserialize<'de> + Debug + Default + AsRef<[u8]> + AsMut<[u8]> +
		std::hash::Hash + Display + Send + Sync + 'static,
	H: Header<Hash=B::Hash>,
	I: BlockImport<B> + Send + Sync + 'static,
	SO: SyncOracle + Send + Clone,
	Error: std::error::Error + Send + From<::consensus_common::Error> + From<I::Error> + 'static,
{
	type OnSlot = Pin<Box<dyn Future<Output = Result<(), consensus_common::Error>> + Send>>;

	fn on_slot(
		&self,
		chain_head: B::Header,
		slot_info: SlotInfo,
	) -> Self::OnSlot {
		let pair = self.local_key.clone();
		let ref client = self.client;
		let block_import = self.block_import.clone();
		let ref env = self.env;

		let (timestamp, slot_number, slot_duration) =
			(slot_info.timestamp, slot_info.number, slot_info.duration);

		let epoch = match epoch(client.as_ref(), &BlockId::Hash(chain_head.hash())) {
			Ok(authorities) => authorities,
			Err(e) => {
				error!(
					target: "babe",
					"Unable to fetch authorities at block {:?}: {:?}",
					chain_head.hash(),
					e
				);
				telemetry!(CONSENSUS_WARN; "babe.unable_fetching_authorities";
					"slot" => ?chain_head.hash(), "err" => ?e
				);
				return Box::pin(future::ready(Ok(())));
			}
		};

		let Epoch { ref authorities, .. } = epoch;

		if authorities.is_empty() {
			error!(target: "babe", "No authorities at block {:?}", chain_head.hash());
		}

		if !self.force_authoring && self.sync_oracle.is_offline() && authorities.len() > 1 {
			debug!(target: "babe", "Skipping proposal slot. Waiting for the network.");
			telemetry!(CONSENSUS_DEBUG; "babe.skipping_proposal_slot";
				"authorities_len" => authorities.len()
			);
			return Box::pin(future::ready(Ok(())));
		}

		let proposal_work = if let Some(claim) = claim_slot(
			slot_info.number,
			epoch,
			&pair,
			self.c,
		) {
			let ((inout, vrf_proof, _batchable_proof), authority_index) = claim;

			debug!(
				target: "babe", "Starting authorship at slot {}; timestamp = {}",
				slot_number,
				timestamp,
			);
			telemetry!(CONSENSUS_DEBUG; "babe.starting_authorship";
				"slot_number" => slot_number, "timestamp" => timestamp
			);

			// we are the slot author. make a block and sign it.
			let proposer = match env.init(&chain_head) {
				Ok(p) => p,
				Err(e) => {
					warn!(target: "babe",
						"Unable to author block in slot {:?}: {:?}",
						slot_number,
						e,
					);
					telemetry!(CONSENSUS_WARN; "babe.unable_authoring_block";
						"slot" => slot_number, "err" => ?e
					);
					return Box::pin(future::ready(Ok(())))
				}
			};

			let inherent_digest = BabePreDigest {
				vrf_proof,
				vrf_output: inout.to_output(),
				authority_index: authority_index as u64,
				slot_number,
			};

			// deadline our production to approx. the end of the slot
			let remaining_duration = slot_info.remaining_duration();
			futures::future::select(
				proposer.propose(
					slot_info.inherent_data,
					generic::Digest {
						logs: vec![
							generic::DigestItem::babe_pre_digest(inherent_digest.clone()),
						],
					},
					remaining_duration,
				).map_err(|e| consensus_common::Error::ClientImport(format!("{:?}", e)).into()),
				Delay::new(remaining_duration)
					.map_err(|err| consensus_common::Error::FaultyTimer(err).into())
			).map(|v| match v {
				futures::future::Either::Left((v, _)) => v,
				futures::future::Either::Right((Ok(_), _)) =>
					Err(consensus_common::Error::ClientImport("Timeout in the BaBe proposer".into())),
				futures::future::Either::Right((Err(err), _)) => Err(err),
			})
		} else {
			return Box::pin(future::ready(Ok(())));
		};

		Box::pin(proposal_work.map_ok(move |b| {
			// minor hack since we don't have access to the timestamp
			// that is actually set by the proposer.
			let slot_after_building = SignedDuration::default().slot_now(slot_duration);
			if slot_after_building != slot_number {
				info!(
					target: "babe",
					"Discarding proposal for slot {}; block production took too long",
					slot_number
				);
				telemetry!(CONSENSUS_INFO; "babe.discarding_proposal_took_too_long";
					"slot" => slot_number
				);
				return;
			}

			let (header, body) = b.deconstruct();
			let header_num = header.number().clone();
			let parent_hash = header.parent_hash().clone();

			// sign the pre-sealed hash of the block and then
			// add it to a digest item.
			let header_hash = header.hash();
			let signature = pair.sign(header_hash.as_ref());
			let signature_digest_item = DigestItemFor::<B>::babe_seal(signature);

			let import_block = BlockImportParams::<B> {
				origin: BlockOrigin::Own,
				header,
				justification: None,
				post_digests: vec![signature_digest_item],
				body: Some(body),
				finalized: false,
				auxiliary: Vec::new(),
				fork_choice: ForkChoiceStrategy::LongestChain,
			};

			info!(target: "babe",
					"Pre-sealed block for proposal at {}. Hash now {:?}, previously {:?}.",
					header_num,
					import_block.post_header().hash(),
					header_hash,
			);

			telemetry!(CONSENSUS_INFO; "babe.pre_sealed_block";
				"header_num" => ?header_num,
				"hash_now" => ?import_block.post_header().hash(),
				"hash_previously" => ?header_hash,
			);

			if let Err(e) = block_import.lock().import_block(import_block, Default::default()) {
				warn!(target: "babe", "Error with block built on {:?}: {:?}",
						parent_hash, e);
				telemetry!(CONSENSUS_WARN; "babe.err_with_block_built_on";
					"hash" => ?parent_hash, "err" => ?e
				);
			}
		}))
	}
}

macro_rules! babe_err {
	($($i: expr),+) => {
		{ debug!(target: "babe", $($i),+)
		; format!($($i),+)
		}
	};
}

/// Extract the BABE pre digest from the given header. Pre-runtime digests are
/// mandatory, the function will return `Err` if none is found.
fn find_pre_digest<B: BlockT>(header: &B::Header) -> Result<BabePreDigest, String>
	where DigestItemFor<B>: CompatibleDigestItem,
{
	let mut pre_digest: Option<_> = None;
	for log in header.digest().logs() {
		trace!(target: "babe", "Checking log {:?}, looking for pre runtime digest", log);
		match (log.as_babe_pre_digest(), pre_digest.is_some()) {
			(Some(_), true) => Err(babe_err!("Multiple BABE pre-runtime digests, rejecting!"))?,
			(None, _) => trace!(target: "babe", "Ignoring digest not meant for us"),
			(s, false) => pre_digest = s,
		}
	}
	pre_digest.ok_or_else(|| babe_err!("No BABE pre-runtime digest found"))
}

/// Extract the BABE epoch change digest from the given header, if it exists.
fn find_next_epoch_digest<B: BlockT>(header: &B::Header) -> Result<Option<Epoch>, String>
	where DigestItemFor<B>: CompatibleDigestItem,
{
	let mut epoch_digest: Option<_> = None;
	for log in header.digest().logs() {
		trace!(target: "babe", "Checking log {:?}, looking for epoch change digest.", log);
		let log = log.try_to::<ConsensusLog>(OpaqueDigestItemId::Consensus(&BABE_ENGINE_ID));
		match (log, epoch_digest.is_some()) {
			(Some(ConsensusLog::NextEpochData(_)), true) => Err(babe_err!("Multiple BABE epoch change digests, rejecting!"))?,
			(Some(ConsensusLog::NextEpochData(epoch)), false) => epoch_digest = Some(epoch),
			_ => trace!(target: "babe", "Ignoring digest not meant for us"),
		}
	}

	Ok(epoch_digest)
}

/// Check a header has been signed by the right key. If the slot is too far in
/// the future, an error will be returned. If successful, returns the pre-header
/// and the digest item containing the seal.
///
/// The seal must be the last digest.  Otherwise, the whole header is considered
/// unsigned.  This is required for security and must not be changed.
///
/// This digest item will always return `Some` when used with `as_babe_pre_digest`.
// FIXME #1018 needs misbehavior types
fn check_header<B: BlockT + Sized, C: AuxStore>(
	client: &C,
	slot_now: u64,
	mut header: B::Header,
	hash: B::Hash,
	authorities: &[(AuthorityId, BabeWeight)],
	randomness: [u8; 32],
	epoch_index: u64,
	c: (u64, u64),
) -> Result<CheckedHeader<B::Header, (DigestItemFor<B>, DigestItemFor<B>)>, String>
	where DigestItemFor<B>: CompatibleDigestItem,
{
	trace!(target: "babe", "Checking header");
	let seal = match header.digest_mut().pop() {
		Some(x) => x,
		None => return Err(babe_err!("Header {:?} is unsealed", hash)),
	};

	let sig = seal.as_babe_seal().ok_or_else(|| {
		babe_err!("Header {:?} has a bad seal", hash)
	})?;

	let pre_digest = find_pre_digest::<B>(&header)?;

	let BabePreDigest { slot_number, authority_index, ref vrf_proof, ref vrf_output } = pre_digest;

	if slot_number > slot_now {
		header.digest_mut().push(seal);
		Ok(CheckedHeader::Deferred(header, slot_number))
	} else if authority_index > authorities.len() as u64 {
		Err(babe_err!("Slot author not found"))
	} else {
		let (pre_hash, author) = (header.hash(), &authorities[authority_index as usize].0);

		if sr25519::Pair::verify(&sig, pre_hash, author.clone()) {
			let (inout, _batchable_proof) = {
				let transcript = make_transcript(
					&randomness,
					slot_number,
					epoch_index,
				);

				schnorrkel::PublicKey::from_bytes(author.as_slice()).and_then(|p| {
					p.vrf_verify(transcript, vrf_output, vrf_proof)
				}).map_err(|s| {
					babe_err!("VRF verification failed: {:?}", s)
				})?
			};

			let threshold = calculate_threshold(c, authorities, authority_index as usize);
			if !check(&inout, threshold) {
				return Err(babe_err!("VRF verification of block by author {:?} failed: \
									  threshold {} exceeded", author, threshold));
			}

			if let Some(equivocation_proof) = check_equivocation(
				client,
				slot_now,
				slot_number,
				&header,
				author,
			).map_err(|e| e.to_string())? {
				info!(
					"Slot author {:?} is equivocating at slot {} with headers {:?} and {:?}",
					author,
					slot_number,
					equivocation_proof.fst_header().hash(),
					equivocation_proof.snd_header().hash(),
				);
			}

			let pre_digest = CompatibleDigestItem::babe_pre_digest(pre_digest);
			Ok(CheckedHeader::Checked(header, (pre_digest, seal)))
		} else {
			Err(babe_err!("Bad signature on {:?}", hash))
		}
	}
}

/// State that must be shared between the import queue and the authoring logic.
#[derive(Default, Clone, Debug)]
pub struct BabeLink(Arc<Mutex<(Option<Duration>, Vec<(Instant, u64)>)>>);

/// A verifier for Babe blocks.
pub struct BabeVerifier<C> {
	api: Arc<C>,
	inherent_data_providers: inherents::InherentDataProviders,
	config: Config,
	time_source: BabeLink,
}

impl<C> BabeVerifier<C> {
	fn check_inherents<B: BlockT>(
		&self,
		block: B,
		block_id: BlockId<B>,
		inherent_data: InherentData,
	) -> Result<(), String>
		where C: ProvideRuntimeApi, C::Api: BlockBuilderApi<B>
	{
		let inherent_res = self.api.runtime_api().check_inherents(
			&block_id,
			block,
			inherent_data,
		).map_err(|e| format!("{:?}", e))?;

		if !inherent_res.ok() {
			inherent_res
				.into_errors()
				.try_for_each(|(i, e)| {
					Err(self.inherent_data_providers.error_to_string(&i, &e))
				})
		} else {
			Ok(())
		}
	}
}

fn median_algorithm(
	median_required_blocks: u64,
	slot_duration: u64,
	slot_number: u64,
	slot_now: u64,
	time_source: &mut (Option<Duration>, Vec<(Instant, u64)>),
) {
	let num_timestamps = time_source.1.len();
	if num_timestamps as u64 >= median_required_blocks && median_required_blocks > 0 {
		let mut new_list: Vec<_> = time_source.1.iter().map(|&(t, sl)| {
			let offset: u128 = u128::from(slot_duration)
				.checked_mul(1_000_000u128) // self.config.get() returns *milliseconds*
				.and_then(|x| {
					x.checked_mul(u128::from(slot_number).saturating_sub(u128::from(sl)))
				})
				.expect("we cannot have timespans long enough for this to overflow; qed");

			const NANOS_PER_SEC: u32 = 1_000_000_000;
			let nanos = (offset % u128::from(NANOS_PER_SEC)) as u32;
			let secs = (offset / u128::from(NANOS_PER_SEC)) as u64;

			t + Duration::new(secs, nanos)
		}).collect();

		// FIXME #2926: use a selection algorithm instead of a full sorting algorithm.
		new_list.sort_unstable();

		let &median = new_list
			.get(num_timestamps / 2)
			.expect("we have at least one timestamp, so this is a valid index; qed");

		time_source.1.clear();
		time_source.0.replace(Instant::now() - median);
	} else {
		time_source.1.push((Instant::now(), slot_now))
	}
}

impl<B: BlockT, C> Verifier<B> for BabeVerifier<C> where
	C: ProvideRuntimeApi + Send + Sync + AuxStore + ProvideCache<B>,
	C::Api: BlockBuilderApi<B> + BabeApi<B>,
{
	fn verify(
		&self,
		origin: BlockOrigin,
		header: B::Header,
		justification: Option<Justification>,
		mut body: Option<Vec<B::Extrinsic>>,
	) -> Result<(BlockImportParams<B>, Option<Vec<(CacheKeyId, Vec<u8>)>>), String> {
		trace!(
			target: "babe",
			"Verifying origin: {:?} header: {:?} justification: {:?} body: {:?}",
			origin,
			header,
			justification,
			body,
		);

		debug!(target: "babe", "We have {:?} logs in this header", header.digest().logs().len());
		let mut inherent_data = self
			.inherent_data_providers
			.create_inherent_data()
			.map_err(String::from)?;

		let (_, slot_now, _) = self.time_source.extract_timestamp_and_slot(&inherent_data)
			.map_err(|e| format!("Could not extract timestamp and slot: {:?}", e))?;

		let hash = header.hash();
		let parent_hash = *header.parent_hash();
		let Epoch { authorities, randomness, epoch_index, .. } =
			epoch(self.api.as_ref(), &BlockId::Hash(parent_hash))
				.map_err(|e| format!("Could not fetch epoch at {:?}: {:?}", parent_hash, e))?;

		// We add one to allow for some small drift.
		// FIXME #1019 in the future, alter this queue to allow deferring of headers
		let checked_header = check_header::<B, C>(
			&self.api,
			slot_now + 1,
			header,
			hash,
			&authorities,
			randomness,
			epoch_index,
			self.config.c(),
		)?;

		match checked_header {
			CheckedHeader::Checked(pre_header, (pre_digest, seal)) => {
				let BabePreDigest { slot_number, .. } = pre_digest.as_babe_pre_digest()
					.expect("check_header always returns a pre-digest digest item; qed");

				// if the body is passed through, we need to use the runtime
				// to check that the internally-set timestamp in the inherents
				// actually matches the slot set in the seal.
				if let Some(inner_body) = body.take() {
					inherent_data.babe_replace_inherent_data(slot_number);
					let block = B::new(pre_header.clone(), inner_body);

					self.check_inherents(
						block.clone(),
						BlockId::Hash(parent_hash),
						inherent_data,
					)?;

					let (_, inner_body) = block.deconstruct();
					body = Some(inner_body);
				}

				trace!(target: "babe", "Checked {:?}; importing.", pre_header);
				telemetry!(
					CONSENSUS_TRACE;
					"babe.checked_and_importing";
					"pre_header" => ?pre_header);

				let import_block = BlockImportParams {
					origin,
					header: pre_header,
					post_digests: vec![seal],
					body,
					finalized: false,
					justification,
					auxiliary: Vec::new(),
					fork_choice: ForkChoiceStrategy::LongestChain,
				};

				// FIXME: this should eventually be moved to BabeBlockImport
				median_algorithm(
					self.config.0.median_required_blocks,
					self.config.get(),
					slot_number,
					slot_now,
					&mut *self.time_source.0.lock(),
				);

				Ok((import_block, Default::default()))
			}
			CheckedHeader::Deferred(a, b) => {
				debug!(target: "babe", "Checking {:?} failed; {:?}, {:?}.", hash, a, b);
				telemetry!(CONSENSUS_DEBUG; "babe.header_too_far_in_future";
					"hash" => ?hash, "a" => ?a, "b" => ?b
				);
				Err(format!("Header {:?} rejected: too far in the future", hash))
			}
		}
	}
}

/// Extract current epoch data from cache and fallback to querying the runtime
/// if the cache isn't populated.
fn epoch<B, C>(client: &C, at: &BlockId<B>) -> Result<Epoch, ConsensusError> where
	B: BlockT,
	C: ProvideRuntimeApi + ProvideCache<B>,
	C::Api: BabeApi<B>,
{
	client
		.cache()
		.and_then(|cache| cache.get_at(&well_known_cache_keys::EPOCH, at)
			.and_then(|v| Decode::decode(&mut &v[..])))
		.or_else(|| {
			if client.runtime_api().has_api::<dyn BabeApi<B>>(at).unwrap_or(false) {
				let s = BabeApi::epoch(&*client.runtime_api(), at).ok()?;
				if s.authorities.is_empty() {
					error!("No authorities!");
					None
				} else {
					Some(s)
				}
			} else {
				error!("bad api!");
				None
			}
		}).ok_or(consensus_common::Error::InvalidAuthoritiesSet)
}

/// The BABE import queue type.
pub type BabeImportQueue<B> = BasicQueue<B>;

/// Register the babe inherent data provider, if not registered already.
fn register_babe_inherent_data_provider(
	inherent_data_providers: &InherentDataProviders,
	slot_duration: u64,
) -> Result<(), consensus_common::Error> {
	debug!(target: "babe", "Registering");
	if !inherent_data_providers.has_provider(&srml_babe::INHERENT_IDENTIFIER) {
		inherent_data_providers
			.register_provider(srml_babe::InherentDataProvider::new(slot_duration))
			.map_err(Into::into)
			.map_err(consensus_common::Error::InherentData)
	} else {
		Ok(())
	}
}

fn get_keypair(q: &sr25519::Pair) -> &Keypair {
	q.as_ref()
}

#[allow(deprecated)]
fn make_transcript(
	randomness: &[u8],
	slot_number: u64,
	epoch: u64,
) -> Transcript {
	let mut transcript = Transcript::new(&BABE_ENGINE_ID);
	transcript.commit_bytes(b"slot number", &slot_number.to_le_bytes());
	transcript.commit_bytes(b"current epoch", &epoch.to_le_bytes());
	transcript.commit_bytes(b"chain randomness", randomness);
	transcript
}

fn check(inout: &VRFInOut, threshold: u128) -> bool {
	u128::from_le_bytes(inout.make_bytes::<[u8; 16]>(BABE_VRF_PREFIX)) < threshold
}

fn calculate_threshold(
	c: (u64, u64),
	authorities: &[(AuthorityId, BabeWeight)],
	authority_index: usize,
) -> u128 {
	use num_bigint::BigUint;
	use num_rational::BigRational;
	use num_traits::{cast::ToPrimitive, identities::One};

	let c = c.0 as f64 / c.1 as f64;

	let theta =
		authorities[authority_index].1 as f64 /
		authorities.iter().map(|(_, weight)| weight).sum::<u64>() as f64;

	let calc = || {
		let p = BigRational::from_float(1f64 - (1f64 - c).powf(theta))?;
		let numer = p.numer().to_biguint()?;
		let denom = p.denom().to_biguint()?;
		((BigUint::one() << 128) * numer / denom).to_u128()
	};

	calc().unwrap_or(u128::max_value())
}

/// Claim a slot if it is our turn.  Returns `None` if it is not our turn.
///
/// This hashes the slot number, epoch, genesis hash, and chain randomness into
/// the VRF.  If the VRF produces a value less than `threshold`, it is our turn,
/// so it returns `Some(_)`.  Otherwise, it returns `None`.
fn claim_slot(
	slot_number: u64,
	Epoch { ref authorities, ref randomness, epoch_index, .. }: Epoch,
	key: &sr25519::Pair,
	c: (u64, u64),
) -> Option<((VRFInOut, VRFProof, VRFProofBatchable), usize)> {
	let public = &key.public();
	let authority_index = authorities.iter().position(|s| &s.0 == public)?;
	let transcript = make_transcript(randomness, slot_number, epoch_index);

	// Compute the threshold we will use.
	//
	// We already checked that authorities contains `key.public()`, so it can't
	// be empty.  Therefore, this division in `calculate_threshold` is safe.
	let threshold = calculate_threshold(c, authorities, authority_index);

	get_keypair(key)
		.vrf_sign_n_check(transcript, |inout| check(inout, threshold))
		.map(|s|(s, authority_index))
}

fn initialize_authorities_cache<B, C>(client: &C) -> Result<(), ConsensusError> where
	B: BlockT,
	C: ProvideRuntimeApi + ProvideCache<B>,
	C::Api: BabeApi<B>,
{
	// no cache => no initialization
	let cache = match client.cache() {
		Some(cache) => cache,
		None => return Ok(()),
	};

	// check if we already have initialized the cache
	let genesis_id = BlockId::Number(Zero::zero());
	let genesis_epoch: Option<Epoch> = cache
		.get_at(&well_known_cache_keys::EPOCH, &genesis_id)
		.and_then(|v| Decode::decode(&mut &v[..]));
	if genesis_epoch.is_some() {
		return Ok(());
	}

	let map_err = |error| consensus_common::Error::from(consensus_common::Error::ClientImport(
		format!(
			"Error initializing authorities cache: {}",
			error,
		)));

	let genesis_epoch = epoch(client, &genesis_id)?;
	cache.initialize(&well_known_cache_keys::EPOCH, genesis_epoch.encode())
		.map_err(map_err)
}

/// Tree of all epoch changes across all *seen* forks. Data stored in tree is
/// the hash and block number of the block signaling the epoch change, and the
/// epoch that was signalled at that block.
type EpochChanges<Block> = ForkTree<
	<Block as BlockT>::Hash,
	NumberFor<Block>,
	Epoch,
>;

/// A shared epoch changes tree.
#[derive(Clone)]
struct SharedEpochChanges<Block: BlockT> {
	inner: Arc<Mutex<EpochChanges<Block>>>,
}

impl<Block: BlockT> SharedEpochChanges<Block> {
	fn new() -> Self {
		SharedEpochChanges {
			inner: Arc::new(Mutex::new(EpochChanges::<Block>::new()))
		}
	}

	fn lock(&self) -> MutexGuard<EpochChanges<Block>> {
		self.inner.lock()
	}
}

impl<Block: BlockT> From<EpochChanges<Block>> for SharedEpochChanges<Block> {
	fn from(epoch_changes: EpochChanges<Block>) -> Self {
		SharedEpochChanges {
			inner: Arc::new(Mutex::new(epoch_changes))
		}
	}
}

/// A block-import handler for BABE.
///
/// This scans each imported block for epoch change signals. The signals are
/// tracked in a tree (of all forks), and the import logic validates all epoch
/// change transitions, i.e. whether a given epoch change is expected or whether
/// it is missing.
///
/// The epoch change tree should be pruned as blocks are finalized.
pub struct BabeBlockImport<B, E, Block: BlockT, I, RA, PRA> {
	inner: I,
	client: Arc<Client<B, E, Block, RA>>,
	api: Arc<PRA>,
	epoch_changes: SharedEpochChanges<Block>,
}

impl<B, E, Block: BlockT, I: Clone, RA, PRA> Clone for BabeBlockImport<B, E, Block, I, RA, PRA> {
	fn clone(&self) -> Self {
		BabeBlockImport {
			inner: self.inner.clone(),
			client: self.client.clone(),
			api: self.api.clone(),
			epoch_changes: self.epoch_changes.clone(),
		}
	}
}

impl<B, E, Block: BlockT, I, RA, PRA> BabeBlockImport<B, E, Block, I, RA, PRA> {
	fn new(
		client: Arc<Client<B, E, Block, RA>>,
		api: Arc<PRA>,
		epoch_changes: SharedEpochChanges<Block>,
		block_import: I,
	) -> Self {
		BabeBlockImport {
			client,
			api,
			inner: block_import,
			epoch_changes,
		}
	}
}

impl<B, E, Block, I, RA, PRA> BlockImport<Block> for BabeBlockImport<B, E, Block, I, RA, PRA> where
	Block: BlockT<Hash=H256>,
	I: BlockImport<Block> + Send + Sync,
	I::Error: Into<ConsensusError>,
	B: Backend<Block, Blake2Hasher> + 'static,
	E: CallExecutor<Block, Blake2Hasher> + 'static + Clone + Send + Sync,
	RA: Send + Sync,
	PRA: ProvideRuntimeApi + ProvideCache<Block>,
	PRA::Api: BabeApi<Block>,
{
	type Error = ConsensusError;

	fn import_block(
		&mut self,
		mut block: BlockImportParams<Block>,
		mut new_cache: HashMap<well_known_cache_keys::Id, Vec<u8>>,
	) -> Result<ImportResult, Self::Error> {
		let hash = block.post_header().hash();
		let number = block.header.number().clone();

		// early exit if block already in chain, otherwise the check for
		// epoch changes will error when trying to re-import an epoch change
		#[allow(deprecated)]
		match self.client.backend().blockchain().status(BlockId::Hash(hash)) {
			Ok(blockchain::BlockStatus::InChain) => return Ok(ImportResult::AlreadyInChain),
			Ok(blockchain::BlockStatus::Unknown) => {},
			Err(e) => return Err(ConsensusError::ClientImport(e.to_string()).into()),
		}

		let slot_number = {
			let pre_digest = find_pre_digest::<Block>(&block.header)
				.expect("valid babe headers must contain a predigest; \
						 header has been already verified; qed");
			let BabePreDigest { slot_number, .. } = pre_digest;
			slot_number
		};

		// returns a function for checking whether a block is a descendent of another
		// consistent with querying client directly after importing the block.
		let parent_hash = *block.header.parent_hash();
		let is_descendent_of = is_descendent_of(&self.client, Some((&hash, &parent_hash)));

		// check if there's any epoch change expected to happen at this slot
		let mut epoch_changes = self.epoch_changes.lock();
		let enacted_epoch = epoch_changes.find_node_where(
			&hash,
			&number,
			&is_descendent_of,
			&|epoch| epoch.start_slot <= slot_number,
		).map_err(|e| ConsensusError::from(ConsensusError::ClientImport(e.to_string())))?;

		let check_roots = || -> Result<bool, ConsensusError> {
			// this can only happen when the chain starts, since there's no
			// epoch change at genesis. afterwards every time we expect an epoch
			// change it means we will import another one.
			for (root, _, _) in epoch_changes.roots() {
				let is_descendent_of = is_descendent_of(root, &hash)
					.map_err(|e| {
						ConsensusError::from(ConsensusError::ClientImport(e.to_string()))
					})?;

				if is_descendent_of {
					return Ok(false);
				}
			}

			Ok(true)
		};

		let expected_epoch_change = enacted_epoch.is_some();
		let next_epoch_digest = find_next_epoch_digest::<Block>(&block.header)
			.map_err(|e| ConsensusError::from(ConsensusError::ClientImport(e.to_string())))?;

		match (expected_epoch_change, next_epoch_digest.is_some()) {
			(true, true) => {},
			(false, false) => {},
			(true, false) => {
				return Err(
					ConsensusError::ClientImport(
						"Expected epoch change to happen by this block".into(),
					)
				);
			},
			(false, true) => {
				if !check_roots()? {
					return Err(ConsensusError::ClientImport("Unexpected epoch change".into()));
				}
			},
		}

		// if there's a pending epoch we'll save the previous epoch changes here
		// this way we can revert it if there's any error
		let mut old_epoch_changes = None;

		if let Some(next_epoch) = next_epoch_digest {
			if let Some(enacted_epoch) = enacted_epoch {
				let enacted_epoch = &enacted_epoch.data;
				if next_epoch.epoch_index.checked_sub(enacted_epoch.epoch_index) != Some(1) {
					return Err(ConsensusError::ClientImport(format!(
						"Invalid BABE epoch change: expected next epoch to be {:?}, got {:?}",
						enacted_epoch.epoch_index.saturating_add(1),
						next_epoch.epoch_index,
					)));
				}

				// update the current epoch in the client cache
				new_cache.insert(
					well_known_cache_keys::EPOCH,
					enacted_epoch.encode(),
				);

				let current_epoch = epoch(&*self.api, &BlockId::Hash(parent_hash))?;

				// if the authorities have changed then we populate the
				// `AUTHORITIES` key with the enacted epoch, so that the inner
				// `ImportBlock` can process it (`EPOCH` is specific to BABE).
				// e.g. in the case of GRANDPA it would require a justification
				// for the block, expecting that the authorities actually
				// changed.
				if current_epoch.authorities != enacted_epoch.authorities {
					new_cache.insert(
						well_known_cache_keys::AUTHORITIES,
						enacted_epoch.encode(),
					);
				}
			}

			old_epoch_changes = Some(epoch_changes.clone());

			// track the epoch change in the fork tree
			epoch_changes.import(
				hash,
				number,
				next_epoch,
				&is_descendent_of,
			).map_err(|e| ConsensusError::from(ConsensusError::ClientImport(e.to_string())))?;

			crate::aux_schema::write_epoch_changes::<Block, _, _>(
				&*epoch_changes,
				|insert| block.auxiliary.extend(
					insert.iter().map(|(k, v)| (k.to_vec(), Some(v.to_vec())))
				)
			);
		}

		let import_result = self.inner.import_block(block, new_cache);

		// revert to the original epoch changes in case there's an error
		// importing the block
		if let Err(_) = import_result {
			if let Some(old_epoch_changes) = old_epoch_changes {
				*epoch_changes = old_epoch_changes;
			}
		}

		import_result.map_err(Into::into)
	}

	fn check_block(
		&mut self,
		hash: Block::Hash,
		parent_hash: Block::Hash,
	) -> Result<ImportResult, Self::Error> {
		self.inner.check_block(hash, parent_hash).map_err(Into::into)
	}
}

/// Start an import queue for the BABE consensus algorithm. This method returns
/// the import queue, some data that needs to be passed to the block authoring
/// logic (`BabeLink`), a `BabeBlockImport` which should be used by the
/// authoring when importing its own blocks, and a future that must be run to
/// completion and is responsible for listening to finality notifications and
/// pruning the epoch changes tree.
pub fn import_queue<B, E, Block: BlockT<Hash=H256>, I, RA, PRA>(
	config: Config,
	block_import: I,
	justification_import: Option<BoxJustificationImport<Block>>,
	finality_proof_import: Option<BoxFinalityProofImport<Block>>,
	client: Arc<Client<B, E, Block, RA>>,
	api: Arc<PRA>,
	inherent_data_providers: InherentDataProviders,
) -> ClientResult<(
	BabeImportQueue<Block>,
	BabeLink,
<<<<<<< HEAD
	BabeBlockImport<B, E, Block, I, RA>,
=======
	BabeBlockImport<B, E, Block, I, RA, PRA>,
>>>>>>> c161dc57
	impl futures01::Future<Item = (), Error = ()>,
)> where
	B: Backend<Block, Blake2Hasher> + 'static,
	I: BlockImport<Block> + Clone + Send + Sync + 'static,
	I::Error: Into<ConsensusError>,
	E: CallExecutor<Block, Blake2Hasher> + Clone + Send + Sync + 'static,
	RA: Send + Sync + 'static,
	PRA: ProvideRuntimeApi + ProvideCache<Block> + Send + Sync + AuxStore + 'static,
	PRA::Api: BlockBuilderApi<Block> + BabeApi<Block>,
{
	register_babe_inherent_data_provider(&inherent_data_providers, config.get())?;
	initialize_authorities_cache(&*api)?;

	let verifier = BabeVerifier {
		api: api.clone(),
		inherent_data_providers,
		time_source: Default::default(),
		config,
	};

	#[allow(deprecated)]
	let epoch_changes = aux_schema::load_epoch_changes(&**client.backend())?;

	let block_import = BabeBlockImport::new(
		client.clone(),
		api,
		epoch_changes.clone(),
		block_import,
	);

	let pruning_task = client.finality_notification_stream()
		.map(|v| Ok::<_, ()>(v)).compat()
		.for_each(move |notification| {
			let is_descendent_of = is_descendent_of(&client, None);
			epoch_changes.lock().prune(
				&notification.hash,
				*notification.header.number(),
				&is_descendent_of,
			).map_err(|e| {
				debug!(target: "babe", "Error pruning epoch changes fork tree: {:?}", e)
			})?;

			Ok(())
		});

	let timestamp_core = verifier.time_source.clone();
	let queue = BasicQueue::new(
		Arc::new(verifier),
		Box::new(block_import.clone()),
		justification_import,
		finality_proof_import,
	);

	Ok((queue, timestamp_core, block_import, pruning_task))
}

/// BABE test helpers. Utility methods for manually authoring blocks.
#[cfg(feature = "test-helpers")]
pub mod test_helpers {
	use super::*;

	/// Try to claim the given slot and return a `BabePreDigest` if
	/// successful.
	pub fn claim_slot<B, C>(
		client: &C,
		at: &BlockId<B>,
		slot_number: u64,
		key: &sr25519::Pair,
		c: (u64, u64),
	) -> Option<BabePreDigest> where
		B: BlockT,
		C: ProvideRuntimeApi + ProvideCache<B>,
		C::Api: BabeApi<B>,
	{
		let epoch = epoch(client, at).unwrap();

		super::claim_slot(
			slot_number,
			epoch,
			key,
			c,
		).map(|((inout, vrf_proof, _), authority_index)| {
			BabePreDigest {
				vrf_proof,
				vrf_output: inout.to_output(),
				authority_index: authority_index as u64,
				slot_number,
			}
		})
	}
}<|MERGE_RESOLUTION|>--- conflicted
+++ resolved
@@ -1139,11 +1139,7 @@
 ) -> ClientResult<(
 	BabeImportQueue<Block>,
 	BabeLink,
-<<<<<<< HEAD
-	BabeBlockImport<B, E, Block, I, RA>,
-=======
 	BabeBlockImport<B, E, Block, I, RA, PRA>,
->>>>>>> c161dc57
 	impl futures01::Future<Item = (), Error = ()>,
 )> where
 	B: Backend<Block, Blake2Hasher> + 'static,
