--- conflicted
+++ resolved
@@ -1138,11 +1138,7 @@
 ) -> ClientResult<(
 	BabeImportQueue<Block>,
 	BabeLink,
-<<<<<<< HEAD
-	BabeBlockImport<B, E, Block, I, RA>,
-=======
 	BabeBlockImport<B, E, Block, I, RA, PRA>,
->>>>>>> c161dc57
 	impl futures01::Future<Item = (), Error = ()>,
 )> where
 	B: Backend<Block, Blake2Hasher> + 'static,
