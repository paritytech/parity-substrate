--- conflicted
+++ resolved
@@ -66,11 +66,7 @@
 use consensus_common::import_queue::{
 	BoxJustificationImport, BoxFinalityProofImport,
 };
-<<<<<<< HEAD
-use sr_primitives::{generic, generic::{BlockId, OpaqueDigestItemId}, Justification};
-=======
 use sr_primitives::{generic::{BlockId, OpaqueDigestItemId}, Justification, RuntimeString};
->>>>>>> 2980dcf3
 use sr_primitives::traits::{
 	Block as BlockT, Header, DigestItemFor, ProvideRuntimeApi,
 	Zero,
@@ -93,21 +89,13 @@
 	timestamp::{TimestampInherentData, InherentType as TimestampInherent}
 };
 use consensus_common::SelectChain;
-<<<<<<< HEAD
 use consensus_common::import_queue::{Verifier, BasicQueue};
-=======
-use consensus_common::import_queue::{Verifier, BasicQueue, CacheKeyId};
->>>>>>> 2980dcf3
 use client::{
 	block_builder::api::BlockBuilder as BlockBuilderApi,
 	blockchain::{self, HeaderBackend, ProvideCache}, BlockchainEvents, CallExecutor, Client,
 	error::Result as ClientResult, error::Error as ClientError, backend::{AuxStore, Backend},
 	ProvideUncles,
-<<<<<<< HEAD
-	utils::is_descendent_of,
 	well_known_cache_keys::{self, Id as CacheKeyId},
-=======
->>>>>>> 2980dcf3
 };
 use slots::{CheckedHeader, check_equivocation};
 use futures::prelude::*;
@@ -769,36 +757,6 @@
 	}
 }
 
-<<<<<<< HEAD
-/// Extract current epoch data from cache and fallback to querying the runtime
-/// if the cache isn't populated.
-fn epoch<B, C>(client: &C, at: &BlockId<B>) -> Result<Epoch, ConsensusError> where
-	B: BlockT,
-	C: ProvideRuntimeApi + ProvideCache<B>,
-	C::Api: BabeApi<B>,
-{
-	client
-		.cache()
-		.and_then(|cache| cache.get_at(&well_known_cache_keys::EPOCH, at)
-			.and_then(|(_, _, v)| Decode::decode(&mut &v[..]).ok()))
-		.or_else(|| {
-			if client.runtime_api().has_api::<dyn BabeApi<B>>(at).unwrap_or(false) {
-				let s = BabeApi::epoch(&*client.runtime_api(), at).ok()?;
-				if s.authorities.is_empty() {
-					error!("No authorities!");
-					None
-				} else {
-					Some(s)
-				}
-			} else {
-				error!("bad api!");
-				None
-			}
-		}).ok_or(consensus_common::Error::InvalidAuthoritiesSet)
-}
-
-=======
->>>>>>> 2980dcf3
 /// The BABE import queue type.
 pub type BabeImportQueue<B> = BasicQueue<B>;
 
@@ -818,152 +776,6 @@
 	}
 }
 
-<<<<<<< HEAD
-fn get_keypair(q: &AuthorityPair) -> &Keypair {
-	use primitives::crypto::IsWrappedBy;
-	primitives::sr25519::Pair::from_ref(q).as_ref()
-}
-
-#[allow(deprecated)]
-fn make_transcript(
-	randomness: &[u8],
-	slot_number: u64,
-	epoch: u64,
-) -> Transcript {
-	let mut transcript = Transcript::new(&BABE_ENGINE_ID);
-	transcript.commit_bytes(b"slot number", &slot_number.to_le_bytes());
-	transcript.commit_bytes(b"current epoch", &epoch.to_le_bytes());
-	transcript.commit_bytes(b"chain randomness", randomness);
-	transcript
-}
-
-fn check(inout: &VRFInOut, threshold: u128) -> bool {
-	u128::from_le_bytes(inout.make_bytes::<[u8; 16]>(BABE_VRF_PREFIX)) < threshold
-}
-
-fn calculate_threshold(
-	c: (u64, u64),
-	authorities: &[(AuthorityId, BabeWeight)],
-	authority_index: usize,
-) -> u128 {
-	use num_bigint::BigUint;
-	use num_rational::BigRational;
-	use num_traits::{cast::ToPrimitive, identities::One};
-
-	let c = c.0 as f64 / c.1 as f64;
-
-	let theta =
-		authorities[authority_index].1 as f64 /
-		authorities.iter().map(|(_, weight)| weight).sum::<u64>() as f64;
-
-	let calc = || {
-		let p = BigRational::from_float(1f64 - (1f64 - c).powf(theta))?;
-		let numer = p.numer().to_biguint()?;
-		let denom = p.denom().to_biguint()?;
-		((BigUint::one() << 128) * numer / denom).to_u128()
-	};
-
-	calc().unwrap_or(u128::max_value())
-}
-
-/// Claim a slot if it is our turn.  Returns `None` if it is not our turn.
-///
-/// This hashes the slot number, epoch, genesis hash, and chain randomness into
-/// the VRF.  If the VRF produces a value less than `threshold`, it is our turn,
-/// so it returns `Some(_)`.  Otherwise, it returns `None`.
-fn claim_slot(
-	slot_number: u64,
-	Epoch { ref authorities, ref randomness, epoch_index, .. }: Epoch,
-	c: (u64, u64),
-	keystore: &KeyStorePtr,
-) -> Option<((VRFInOut, VRFProof, VRFProofBatchable), usize, AuthorityPair)> {
-	let keystore = keystore.read();
-	let (key_pair, authority_index) = authorities.iter()
-		.enumerate()
-		.find_map(|(i, a)| {
-			keystore.key_pair::<AuthorityPair>(&a.0).ok().map(|kp| (kp, i))
-		})?;
-	let transcript = make_transcript(randomness, slot_number, epoch_index);
-
-	// Compute the threshold we will use.
-	//
-	// We already checked that authorities contains `key.public()`, so it can't
-	// be empty.  Therefore, this division in `calculate_threshold` is safe.
-	let threshold = calculate_threshold(c, authorities, authority_index);
-
-	get_keypair(&key_pair)
-		.vrf_sign_after_check(transcript, |inout| check(inout, threshold))
-		.map(|s|(s, authority_index, key_pair))
-}
-
-fn initialize_authorities_cache<B, C>(client: &C) -> Result<(), ConsensusError> where
-	B: BlockT,
-	C: ProvideRuntimeApi + ProvideCache<B>,
-	C::Api: BabeApi<B>,
-{
-	// no cache => no initialization
-	let cache = match client.cache() {
-		Some(cache) => cache,
-		None => return Ok(()),
-	};
-
-	// check if we already have initialized the cache
-	let genesis_id = BlockId::Number(Zero::zero());
-	let genesis_epoch: Option<Epoch> = cache
-		.get_at(&well_known_cache_keys::EPOCH, &genesis_id)
-		.and_then(|(_, _, v)| Decode::decode(&mut &v[..]).ok());
-	if genesis_epoch.is_some() {
-		return Ok(());
-	}
-
-	let map_err = |error| consensus_common::Error::from(consensus_common::Error::ClientImport(
-		format!(
-			"Error initializing authorities cache: {}",
-			error,
-		)));
-
-	let genesis_epoch = epoch(client, &genesis_id)?;
-	cache.initialize(&well_known_cache_keys::EPOCH, genesis_epoch.encode())
-		.map_err(map_err)
-}
-
-/// Tree of all epoch changes across all *seen* forks. Data stored in tree is
-/// the hash and block number of the block signaling the epoch change, and the
-/// epoch that was signalled at that block.
-type EpochChanges<Block> = ForkTree<
-	<Block as BlockT>::Hash,
-	NumberFor<Block>,
-	Epoch,
->;
-
-/// A shared epoch changes tree.
-#[derive(Clone)]
-struct SharedEpochChanges<Block: BlockT> {
-	inner: Arc<Mutex<EpochChanges<Block>>>,
-}
-
-impl<Block: BlockT> SharedEpochChanges<Block> {
-	fn new() -> Self {
-		SharedEpochChanges {
-			inner: Arc::new(Mutex::new(EpochChanges::<Block>::new()))
-		}
-	}
-
-	fn lock(&self) -> MutexGuard<EpochChanges<Block>> {
-		self.inner.lock()
-	}
-}
-
-impl<Block: BlockT> From<EpochChanges<Block>> for SharedEpochChanges<Block> {
-	fn from(epoch_changes: EpochChanges<Block>) -> Self {
-		SharedEpochChanges {
-			inner: Arc::new(Mutex::new(epoch_changes))
-		}
-	}
-}
-
-=======
->>>>>>> 2980dcf3
 /// A block-import handler for BABE.
 ///
 /// This scans each imported block for epoch change signals. The signals are
