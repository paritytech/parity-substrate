--- conflicted
+++ resolved
@@ -956,13 +956,8 @@
 	#[test]
 	fn wrong_consensus_engine_id_rejected() {
 		drop(env_logger::try_init());
-<<<<<<< HEAD
 		let sig = sr25519::Pair::generate().sign(b"");
 		let bad_seal: Item = DigestItem::Seal([0; 4], sig.0.to_vec());
-=======
-		let sig = sr25519::Pair::generate().0.sign(b"");
-		let bad_seal: Item = DigestItem::Seal([0; 4], sig);
->>>>>>> b01bdda4
 		assert!(bad_seal.as_babe_pre_digest().is_none());
 		assert!(bad_seal.as_babe_seal().is_none())
 	}
@@ -977,13 +972,8 @@
 	#[test]
 	fn sig_is_not_pre_digest() {
 		drop(env_logger::try_init());
-<<<<<<< HEAD
 		let sig = sr25519::Pair::generate().sign(b"");
 		let bad_seal: Item = DigestItem::Seal(BABE_ENGINE_ID, sig.0.to_vec());
-=======
-		let sig = sr25519::Pair::generate().0.sign(b"");
-		let bad_seal: Item = DigestItem::Seal(BABE_ENGINE_ID, sig);
->>>>>>> b01bdda4
 		assert!(bad_seal.as_babe_pre_digest().is_none());
 		assert!(bad_seal.as_babe_seal().is_some())
 	}
