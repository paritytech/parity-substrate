// Copyright 2019 Parity Technologies (UK) Ltd.
// This file is part of Substrate.

// Substrate is free software: you can redistribute it and/or modify
// it under the terms of the GNU General Public License as published by
// the Free Software Foundation, either version 3 of the License, or
// (at your option) any later version.

// Substrate is distributed in the hope that it will be useful,
// but WITHOUT ANY WARRANTY; without even the implied warranty of
// MERCHANTABILITY or FITNESS FOR A PARTICULAR PURPOSE.  See the
// GNU General Public License for more details.

// You should have received a copy of the GNU General Public License
// along with Substrate.  If not, see <http://www.gnu.org/licenses/>.

//! # BABE consensus
//!
//! BABE (Blind Assignment for Blockchain Extension) consensus in Substrate.

#![forbid(unsafe_code, missing_docs)]
pub use babe_primitives::*;
pub use consensus_common::SyncOracle;
use std::{collections::HashMap, sync::Arc, u64, fmt::{Debug, Display}, pin::Pin, time::{Instant, Duration}};
use babe_primitives;
use consensus_common::ImportResult;
use consensus_common::import_queue::{
	BoxJustificationImport, BoxFinalityProofImport,
};
use consensus_common::well_known_cache_keys::Id as CacheKeyId;
use sr_primitives::{generic, generic::{BlockId, OpaqueDigestItemId}, Justification};
use sr_primitives::traits::{
	Block as BlockT, Header, DigestItemFor, NumberFor, ProvideRuntimeApi,
	SimpleBitOps, Zero,
};
use keystore::KeyStorePtr;
use runtime_support::serde::{Serialize, Deserialize};
use codec::{Decode, Encode};
use parking_lot::{Mutex, MutexGuard};
use primitives::{Blake2Hasher, H256, Pair, Public};
use merlin::Transcript;
use inherents::{InherentDataProviders, InherentData};
use substrate_telemetry::{
	telemetry,
	CONSENSUS_TRACE,
	CONSENSUS_DEBUG,
	CONSENSUS_WARN,
	CONSENSUS_INFO,
};
use schnorrkel::{
	keys::Keypair,
	vrf::{
		VRFProof, VRFProofBatchable, VRFInOut,
	},
};
use consensus_common::{
	self, BlockImport, Environment, Proposer,
	ForkChoiceStrategy, BlockImportParams, BlockOrigin, Error as ConsensusError,
};
use srml_babe::{
	BabeInherentData,
	timestamp::{TimestampInherentData, InherentType as TimestampInherent}
};
use consensus_common::{SelectChain, well_known_cache_keys};
use consensus_common::import_queue::{Verifier, BasicQueue};
use client::{
	block_builder::api::BlockBuilder as BlockBuilderApi,
	blockchain::{self, HeaderBackend, ProvideCache}, BlockchainEvents, CallExecutor, Client,
	runtime_api::ApiExt, error::Result as ClientResult, backend::{AuxStore, Backend},
	ProvideUncles,
	utils::is_descendent_of,
};
use fork_tree::ForkTree;
use slots::{CheckedHeader, check_equivocation};
use futures::{prelude::*, future};
use futures01::Stream as _;
use futures_timer::Delay;
use log::{error, warn, debug, info, trace};

use slots::{SlotWorker, SlotData, SlotInfo, SlotCompatible, SignedDuration};

mod aux_schema;
#[cfg(test)]
mod tests;
pub use babe_primitives::{AuthorityId, AuthorityPair, AuthoritySignature};

/// A slot duration. Create with `get_or_compute`.
// FIXME: Once Rust has higher-kinded types, the duplication between this
// and `super::babe::Config` can be eliminated.
// https://github.com/paritytech/substrate/issues/2434
pub struct Config(slots::SlotDuration<BabeConfiguration>);

impl Config {
	/// Either fetch the slot duration from disk or compute it from the genesis
	/// state.
	pub fn get_or_compute<B: BlockT, C>(client: &C) -> ClientResult<Self>
	where
		C: AuxStore + ProvideRuntimeApi, C::Api: BabeApi<B>,
	{
		trace!(target: "babe", "Getting slot duration");
		match slots::SlotDuration::get_or_compute(client, |a, b| a.startup_data(b)).map(Self) {
			Ok(s) => Ok(s),
			Err(s) => {
				warn!(target: "babe", "Failed to get slot duration");
				Err(s)
			}
		}
	}

	/// Get the slot duration in milliseconds.
	pub fn get(&self) -> u64 {
		self.0.slot_duration
	}

	/// Retrieve the threshold calculation constant `c`.
	pub fn c(&self) -> (u64, u64) {
		self.0.c
	}
}

impl SlotCompatible for BabeLink {
	fn extract_timestamp_and_slot(
		&self,
		data: &InherentData,
	) -> Result<(TimestampInherent, u64, std::time::Duration), consensus_common::Error> {
		trace!(target: "babe", "extract timestamp");
		data.timestamp_inherent_data()
			.and_then(|t| data.babe_inherent_data().map(|a| (t, a)))
			.map_err(Into::into)
			.map_err(consensus_common::Error::InherentData)
			.map(|(x, y)| (x, y, self.0.lock().0.take().unwrap_or_default()))
	}
}

/// Parameters for BABE.
pub struct BabeParams<C, E, I, SO, SC> {
	/// The configuration for BABE. Includes the slot duration, threshold, and
	/// other parameters.
	pub config: Config,

	/// The keystore that manages the keys of the node.
	pub keystore: KeyStorePtr,

	/// The client to use
	pub client: Arc<C>,

	/// The SelectChain Strategy
	pub select_chain: SC,

	/// A block importer
	pub block_import: I,

	/// The environment
	pub env: E,

	/// A sync oracle
	pub sync_oracle: SO,

	/// Providers for inherent data.
	pub inherent_data_providers: InherentDataProviders,

	/// Force authoring of blocks even if we are offline
	pub force_authoring: bool,

	/// The source of timestamps for relative slots
	pub time_source: BabeLink,
}

/// Start the babe worker. The returned future should be run in a tokio runtime.
pub fn start_babe<B, C, SC, E, I, SO, Error, H>(BabeParams {
	config,
	client,
	keystore,
	select_chain,
	block_import,
	env,
	sync_oracle,
	inherent_data_providers,
	force_authoring,
	time_source,
}: BabeParams<C, E, I, SO, SC>) -> Result<
	impl futures01::Future<Item=(), Error=()>,
	consensus_common::Error,
> where
	B: BlockT<Header=H>,
	C: ProvideRuntimeApi + ProvideCache<B> + ProvideUncles<B> + Send + Sync + 'static,
	C::Api: BabeApi<B>,
	SC: SelectChain<B> + 'static,
	E: Environment<B, Error=Error> + Send + Sync,
	E::Proposer: Proposer<B, Error=Error>,
	<E::Proposer as Proposer<B>>::Create: Unpin + Send + 'static,
	H: Header<Hash=B::Hash>,
	I: BlockImport<B> + Send + Sync + 'static,
	Error: std::error::Error + Send + From<::consensus_common::Error> + From<I::Error> + 'static,
	SO: SyncOracle + Send + Sync + Clone,
{
	let worker = BabeWorker {
		client: client.clone(),
		block_import: Arc::new(Mutex::new(block_import)),
		env,
		sync_oracle: sync_oracle.clone(),
		force_authoring,
		c: config.c(),
		keystore,
	};
	register_babe_inherent_data_provider(&inherent_data_providers, config.0.slot_duration())?;
	uncles::register_uncles_inherent_data_provider(
		client.clone(),
		select_chain.clone(),
		&inherent_data_providers,
	)?;
	Ok(slots::start_slot_worker(
		config.0,
		select_chain,
		worker,
		sync_oracle,
		inherent_data_providers,
		time_source,
	).map(|()| Ok::<(), ()>(())).compat())
}

struct BabeWorker<C, E, I, SO> {
	client: Arc<C>,
	block_import: Arc<Mutex<I>>,
	env: E,
	sync_oracle: SO,
	force_authoring: bool,
	c: (u64, u64),
	keystore: KeyStorePtr,
}

impl<H, B, C, E, I, Error, SO> slots::SimpleSlotWorker<B> for BabeWorker<C, E, I, SO> where
	B: BlockT<Header=H>,
	C: ProvideRuntimeApi + ProvideCache<B>,
	C::Api: BabeApi<B>,
	E: Environment<B, Error=Error>,
	E::Proposer: Proposer<B, Error=Error>,
	<E::Proposer as Proposer<B>>::Create: Unpin + Send + 'static,
	H: Header<Hash=B::Hash>,
	I: BlockImport<B> + Send + Sync + 'static,
	SO: SyncOracle + Send + Clone,
	Error: std::error::Error + Send + From<::consensus_common::Error> + From<I::Error> + 'static,
{
<<<<<<< HEAD
	type OnSlot = Pin<Box<dyn Future<Output = Result<(), consensus_common::Error>> + Send>>;

	fn on_slot(
		&mut self,
		chain_head: B::Header,
		slot_info: SlotInfo,
	) -> Self::OnSlot {
		let ref client = self.client;
		let block_import = self.block_import.clone();

		let (timestamp, slot_number, slot_duration) =
			(slot_info.timestamp, slot_info.number, slot_info.duration);

		let regular_epoch = epoch_from_runtime(client.as_ref(), &BlockId::Hash(chain_head.hash()))
			.ok_or(consensus_common::Error::InvalidAuthoritiesSet);

		let epoch = match regular_epoch {
			Ok(epoch) => epoch,
			Err(e) => {
				error!(
					target: "babe",
					"Unable to fetch authorities at block {:?}: {:?}",
					chain_head.hash(),
					e
				);
				telemetry!(CONSENSUS_WARN; "babe.unable_fetching_authorities";
					"slot" => ?chain_head.hash(), "err" => ?e
				);
				return Box::pin(future::ready(Ok(())));
			}
		};
=======
	type EpochData = Epoch;
	type Claim = (VRFInOut, VRFProof, u32, AuthorityPair);
	type SyncOracle = SO;
	type Proposer = E::Proposer;
	type BlockImport = I;

	fn logging_target(&self) -> &'static str {
		"babe"
	}
>>>>>>> 6d47fd91

	fn block_import(&self) -> Arc<Mutex<Self::BlockImport>> {
		self.block_import.clone()
	}

	fn epoch_data(&self, block: &B::Hash) -> Result<Self::EpochData, consensus_common::Error> {
		epoch(self.client.as_ref(), &BlockId::Hash(*block))
	}

	fn authorities_len(&self, epoch_data: &Self::EpochData) -> usize {
		epoch_data.authorities.len()
	}

	fn claim_slot(&self, slot_number: u64, epoch_data: &Self::EpochData) -> Option<Self::Claim> {
		claim_slot(
			slot_number,
			epoch_data,
			self.c,
			&self.keystore,
		).map(|((inout, vrf_proof, _), authority_index, key)| {
			(inout, vrf_proof, authority_index as u32, key)
		})
	}

	fn pre_digest_data(&self, slot_number: u64, claim: &Self::Claim) -> Vec<sr_primitives::DigestItem<B::Hash>> {
		let inherent_digest = BabePreDigest {
			vrf_proof: claim.1.clone(),
			vrf_output: claim.0.to_output(),
			authority_index: claim.2,
			slot_number,
		};

		vec![
			<DigestItemFor<B> as CompatibleDigestItem>::babe_pre_digest(inherent_digest),
		]
	}

	fn import_block(&self) -> Box<dyn Fn(
		B::Header,
		&B::Hash,
		Vec<B::Extrinsic>,
		Self::Claim,
	) -> consensus_common::BlockImportParams<B> + Send> {
		Box::new(|header, header_hash, body, (_, _, _, pair)| {
			// sign the pre-sealed hash of the block and then
			// add it to a digest item.
			let signature = pair.sign(header_hash.as_ref());
			let signature_digest_item = <DigestItemFor<B> as CompatibleDigestItem>::babe_seal(signature);

			BlockImportParams {
				origin: BlockOrigin::Own,
				header,
				justification: None,
				post_digests: vec![signature_digest_item],
				body: Some(body),
				finalized: false,
				auxiliary: Vec::new(),
				fork_choice: ForkChoiceStrategy::LongestChain,
			}
		})
	}

	fn force_authoring(&self) -> bool {
		self.force_authoring
	}

	fn sync_oracle(&mut self) -> &mut Self::SyncOracle {
		&mut self.sync_oracle
	}

	fn proposer(&mut self, block: &B::Header) -> Result<Self::Proposer, consensus_common::Error> {
		self.env.init(block).map_err(|e| {
			consensus_common::Error::ClientImport(format!("{:?}", e)).into()
		})
	}
}

impl<H, B, C, E, I, Error, SO> SlotWorker<B> for BabeWorker<C, E, I, SO> where
	B: BlockT<Header=H>,
	C: ProvideRuntimeApi + ProvideCache<B> + Send + Sync,
	C::Api: BabeApi<B>,
	E: Environment<B, Error=Error> + Send + Sync,
	E::Proposer: Proposer<B, Error=Error>,
	<E::Proposer as Proposer<B>>::Create: Unpin + Send + 'static,
	H: Header<Hash=B::Hash>,
	I: BlockImport<B> + Send + Sync + 'static,
	SO: SyncOracle + Send + Sync + Clone,
	Error: std::error::Error + Send + From<::consensus_common::Error> + From<I::Error> + 'static,
{
	type OnSlot = Pin<Box<dyn Future<Output = Result<(), consensus_common::Error>> + Send>>;

	fn on_slot(&mut self, chain_head: B::Header, slot_info: SlotInfo) -> Self::OnSlot {
		<Self as slots::SimpleSlotWorker<B>>::on_slot(self, chain_head, slot_info)
	}
}

macro_rules! babe_err {
	($($i: expr),+) => {
		{ debug!(target: "babe", $($i),+)
		; format!($($i),+)
		}
	};
}

/// Extract the BABE pre digest from the given header. Pre-runtime digests are
/// mandatory, the function will return `Err` if none is found.
fn find_pre_digest<B: BlockT>(header: &B::Header) -> Result<BabePreDigest, String>
	where DigestItemFor<B>: CompatibleDigestItem,
{
	let mut pre_digest: Option<_> = None;
	for log in header.digest().logs() {
		trace!(target: "babe", "Checking log {:?}, looking for pre runtime digest", log);
		match (log.as_babe_pre_digest(), pre_digest.is_some()) {
			(Some(_), true) => Err(babe_err!("Multiple BABE pre-runtime digests, rejecting!"))?,
			(None, _) => trace!(target: "babe", "Ignoring digest not meant for us"),
			(s, false) => pre_digest = s,
		}
	}
	pre_digest.ok_or_else(|| babe_err!("No BABE pre-runtime digest found"))
}

/// Extract the BABE epoch change digest from the given header, if it exists.
fn find_next_epoch_digest<B: BlockT>(header: &B::Header) -> Result<Option<Epoch>, String>
	where DigestItemFor<B>: CompatibleDigestItem,
{
	let mut epoch_digest: Option<_> = None;
	for log in header.digest().logs() {
		trace!(target: "babe", "Checking log {:?}, looking for epoch change digest.", log);
		let log = log.try_to::<ConsensusLog>(OpaqueDigestItemId::Consensus(&BABE_ENGINE_ID));
		match (log, epoch_digest.is_some()) {
			(Some(ConsensusLog::NextEpochData(_)), true) => Err(babe_err!("Multiple BABE epoch change digests, rejecting!"))?,
			(Some(ConsensusLog::NextEpochData(epoch)), false) => epoch_digest = Some(epoch),
			_ => trace!(target: "babe", "Ignoring digest not meant for us"),
		}
	}

	Ok(epoch_digest)
}

/// Check a header has been signed by the right key. If the slot is too far in
/// the future, an error will be returned. If successful, returns the pre-header
/// and the digest item containing the seal.
///
/// The seal must be the last digest.  Otherwise, the whole header is considered
/// unsigned.  This is required for security and must not be changed.
///
/// This digest item will always return `Some` when used with `as_babe_pre_digest`.
// FIXME #1018 needs misbehavior types. The `transaction_pool` parameter will be
// used to submit such misbehavior reports.
fn check_header<B: BlockT + Sized, C: AuxStore, T>(
	client: &C,
	slot_now: u64,
	mut header: B::Header,
	hash: B::Hash,
	authorities: &[(AuthorityId, BabeWeight)],
	randomness: [u8; 32],
	epoch_index: u64,
	c: (u64, u64),
	_transaction_pool: Option<&T>,
) -> Result<CheckedHeader<B::Header, (DigestItemFor<B>, DigestItemFor<B>)>, String> where
	DigestItemFor<B>: CompatibleDigestItem,
	T: Send + Sync + 'static,
{
	trace!(target: "babe", "Checking header");
	let seal = match header.digest_mut().pop() {
		Some(x) => x,
		None => return Err(babe_err!("Header {:?} is unsealed", hash)),
	};

	let sig = seal.as_babe_seal().ok_or_else(|| {
		babe_err!("Header {:?} has a bad seal", hash)
	})?;

	let pre_digest = find_pre_digest::<B>(&header)?;

	let BabePreDigest { slot_number, authority_index, ref vrf_proof, ref vrf_output } = pre_digest;

	if slot_number > slot_now {
		header.digest_mut().push(seal);
		Ok(CheckedHeader::Deferred(header, slot_number))
	} else if authority_index > authorities.len() as u32 {
		Err(babe_err!("Slot author not found"))
	} else {
		let (pre_hash, author) = (header.hash(), &authorities[authority_index as usize].0);

		if AuthorityPair::verify(&sig, pre_hash, &author) {
			let (inout, _batchable_proof) = {
				let transcript = make_transcript(
					&randomness,
					slot_number,
					epoch_index,
				);

				schnorrkel::PublicKey::from_bytes(author.as_slice()).and_then(|p| {
					p.vrf_verify(transcript, vrf_output, vrf_proof)
				}).map_err(|s| {
					babe_err!("VRF verification failed: {:?}", s)
				})?
			};

			let threshold = calculate_threshold(c, authorities, authority_index as usize);
			if !check(&inout, threshold) {
				return Err(babe_err!("VRF verification of block by author {:?} failed: \
									  threshold {} exceeded", author, threshold));
			}

			if let Some(equivocation_proof) = check_equivocation(
				client,
				slot_now,
				slot_number,
				&header,
				author,
			).map_err(|e| e.to_string())? {
				info!(
					"Slot author {:?} is equivocating at slot {} with headers {:?} and {:?}",
					author,
					slot_number,
					equivocation_proof.fst_header().hash(),
					equivocation_proof.snd_header().hash(),
				);
			}

			let pre_digest = CompatibleDigestItem::babe_pre_digest(pre_digest);
			Ok(CheckedHeader::Checked(header, (pre_digest, seal)))
		} else {
			Err(babe_err!("Bad signature on {:?}", hash))
		}
	}
}

/// State that must be shared between the import queue and the authoring logic.
#[derive(Default, Clone, Debug)]
pub struct BabeLink(Arc<Mutex<(Option<Duration>, Vec<(Instant, u64)>)>>);

/// A verifier for Babe blocks.
pub struct BabeVerifier<C, T> {
	api: Arc<C>,
	inherent_data_providers: inherents::InherentDataProviders,
	config: Config,
	time_source: BabeLink,
	transaction_pool: Option<Arc<T>>,
}

impl<C, T> BabeVerifier<C, T> {
	fn check_inherents<B: BlockT>(
		&self,
		block: B,
		block_id: BlockId<B>,
		inherent_data: InherentData,
	) -> Result<(), String>
		where C: ProvideRuntimeApi, C::Api: BlockBuilderApi<B>
	{
		let inherent_res = self.api.runtime_api().check_inherents(
			&block_id,
			block,
			inherent_data,
		).map_err(|e| format!("{:?}", e))?;

		if !inherent_res.ok() {
			inherent_res
				.into_errors()
				.try_for_each(|(i, e)| {
					Err(self.inherent_data_providers.error_to_string(&i, &e))
				})
		} else {
			Ok(())
		}
	}
}

#[allow(dead_code)]
fn median_algorithm(
	median_required_blocks: u64,
	slot_duration: u64,
	slot_number: u64,
	slot_now: u64,
	time_source: &mut (Option<Duration>, Vec<(Instant, u64)>),
) {
	let num_timestamps = time_source.1.len();
	if num_timestamps as u64 >= median_required_blocks && median_required_blocks > 0 {
		let mut new_list: Vec<_> = time_source.1.iter().map(|&(t, sl)| {
			let offset: u128 = u128::from(slot_duration)
				.checked_mul(1_000_000u128) // self.config.get() returns *milliseconds*
				.and_then(|x| {
					x.checked_mul(u128::from(slot_number).saturating_sub(u128::from(sl)))
				})
				.expect("we cannot have timespans long enough for this to overflow; qed");

			const NANOS_PER_SEC: u32 = 1_000_000_000;
			let nanos = (offset % u128::from(NANOS_PER_SEC)) as u32;
			let secs = (offset / u128::from(NANOS_PER_SEC)) as u64;

			t + Duration::new(secs, nanos)
		}).collect();

		// FIXME #2926: use a selection algorithm instead of a full sorting algorithm.
		new_list.sort_unstable();

		let &median = new_list
			.get(num_timestamps / 2)
			.expect("we have at least one timestamp, so this is a valid index; qed");

		let now = Instant::now();
		if now >= median {
			time_source.0.replace(now - median);
		}

		time_source.1.clear();
	} else {
		time_source.1.push((Instant::now(), slot_now))
	}
}

impl<B: BlockT, C, T> Verifier<B> for BabeVerifier<C, T> where
	C: ProvideRuntimeApi + Send + Sync + AuxStore + ProvideCache<B>,
	C::Api: BlockBuilderApi<B> + BabeApi<B>,
	T: Send + Sync + 'static,
{
	fn verify(
		&mut self,
		origin: BlockOrigin,
		header: B::Header,
		justification: Option<Justification>,
		mut body: Option<Vec<B::Extrinsic>>,
	) -> Result<(BlockImportParams<B>, Option<Vec<(CacheKeyId, Vec<u8>)>>), String> {
		trace!(
			target: "babe",
			"Verifying origin: {:?} header: {:?} justification: {:?} body: {:?}",
			origin,
			header,
			justification,
			body,
		);

		debug!(target: "babe", "We have {:?} logs in this header", header.digest().logs().len());
		let mut inherent_data = self
			.inherent_data_providers
			.create_inherent_data()
			.map_err(String::from)?;

		let (_, slot_now, _) = self.time_source.extract_timestamp_and_slot(&inherent_data)
			.map_err(|e| format!("Could not extract timestamp and slot: {:?}", e))?;

		let hash = header.hash();
		let parent_hash = *header.parent_hash();

		let epoch = epoch(self.api.as_ref(), &BlockId::Hash(parent_hash))
			.map_err(|e| format!("Could not fetch epoch at {:?}: {:?}", parent_hash, e))?;
		let (epoch, maybe_next_epoch) = epoch.deconstruct();
		let Epoch { authorities, randomness, epoch_index, .. } = epoch;

		// We add one to allow for some small drift.
		// FIXME #1019 in the future, alter this queue to allow deferring of headers
		let mut checked_header = check_header::<B, C, T>(
			&self.api,
			slot_now + 1,
			header.clone(),
			hash,
			&authorities,
			randomness,
			epoch_index,
			self.config.c(),
			self.transaction_pool.as_ref().map(|x| &**x),
		);

		// if we have failed to check header using (presumably) current epoch AND we're probably in the next epoch
		// => check using next epoch
		// (this is only possible on the light client at epoch#0)
		if epoch_index == 0 && checked_header.is_err() {
			if let Some(Epoch { authorities, randomness, epoch_index, .. }) = maybe_next_epoch {
				let checked_header_next = check_header::<B, C, T>(
					&self.api,
					slot_now + 1,
					header,
					hash,
					&authorities,
					randomness,
					epoch_index,
					self.config.c(),
					self.transaction_pool.as_ref().map(|x| &**x),
				);

				match checked_header_next {
					Ok(checked_header_next) => checked_header = Ok(checked_header_next),
					Err(_) => (),
				}
			}
		}

		let checked_header = checked_header?;
		match checked_header {
			CheckedHeader::Checked(pre_header, (pre_digest, seal)) => {
				let BabePreDigest { slot_number, .. } = pre_digest.as_babe_pre_digest()
					.expect("check_header always returns a pre-digest digest item; qed");

				// if the body is passed through, we need to use the runtime
				// to check that the internally-set timestamp in the inherents
				// actually matches the slot set in the seal.
				if let Some(inner_body) = body.take() {
					inherent_data.babe_replace_inherent_data(slot_number);
					let block = B::new(pre_header.clone(), inner_body);

					self.check_inherents(
						block.clone(),
						BlockId::Hash(parent_hash),
						inherent_data,
					)?;

					let (_, inner_body) = block.deconstruct();
					body = Some(inner_body);
				}

				trace!(target: "babe", "Checked {:?}; importing.", pre_header);
				telemetry!(
					CONSENSUS_TRACE;
					"babe.checked_and_importing";
					"pre_header" => ?pre_header);

				let import_block = BlockImportParams {
					origin,
					header: pre_header,
					post_digests: vec![seal],
					body,
					finalized: false,
					justification,
					auxiliary: Vec::new(),
					fork_choice: ForkChoiceStrategy::LongestChain,
				};

				Ok((import_block, Default::default()))
			}
			CheckedHeader::Deferred(a, b) => {
				debug!(target: "babe", "Checking {:?} failed; {:?}, {:?}.", hash, a, b);
				telemetry!(CONSENSUS_DEBUG; "babe.header_too_far_in_future";
					"hash" => ?hash, "a" => ?a, "b" => ?b
				);
				Err(format!("Header {:?} rejected: too far in the future", hash))
			}
		}
	}
}

/// Regular BABE epoch or spanned genesis epoch.
#[derive(Debug, Decode, Encode)]
enum MaybeSpanEpoch {
	/// Genesis entry. Has the data for epoch#0 and epoch#1.
	Genesis(Epoch, Epoch),
	/// Regular entry. Has the data for the epoch after next (i.e. current epoch + 2).
	Regular(Epoch),
}

impl MaybeSpanEpoch {
	pub fn deconstruct(self) -> (Epoch, Option<Epoch>) {
		match self {
			MaybeSpanEpoch::Genesis(epoch0, epoch1) => (epoch0, Some(epoch1)),
			MaybeSpanEpoch::Regular(epoch) => (epoch, None),
		}
	}

	#[cfg(test)]
	pub fn into_regular(self) -> Option<Epoch> {
		match self {
			MaybeSpanEpoch::Regular(epoch) => Some(epoch),
			_ => None,
		}
	}
}

/// Extract current epoch data from cache and fallback to querying the runtime
/// if the cache isn't populated.
fn epoch<B, C>(client: &C, at: &BlockId<B>) -> Result<MaybeSpanEpoch, ConsensusError> where
	B: BlockT,
	C: ProvideRuntimeApi + ProvideCache<B>,
	C::Api: BabeApi<B>,
{
	epoch_from_cache(client, at)
		.or_else(|| epoch_from_runtime(client, at).map(MaybeSpanEpoch::Regular))
		.ok_or(consensus_common::Error::InvalidAuthoritiesSet)
}

/// Extract current epoch data from cache.
fn epoch_from_cache<B, C>(client: &C, at: &BlockId<B>) -> Option<MaybeSpanEpoch> where
	B: BlockT,
	C: ProvideCache<B>,
{
	// the epoch that is BABE-valid at the block is not the epoch that is cache-valid at the block
	// we need to go back for maximum two steps
	client.cache()
		.and_then(|cache| cache
			.get_at(&well_known_cache_keys::EPOCH, at)
			.and_then(|v| Decode::decode(&mut &v[..]).ok()))
}

/// Extract current epoch from runtime.
fn epoch_from_runtime<B, C>(client: &C, at: &BlockId<B>) -> Option<Epoch> where
	B: BlockT,
	C: ProvideRuntimeApi,
	C::Api: BabeApi<B>,
{
	if client.runtime_api().has_api::<dyn BabeApi<B>>(at).unwrap_or(false) {
		let s = BabeApi::epoch(&*client.runtime_api(), at).ok()?;
		if s.authorities.is_empty() {
			error!("No authorities!");
			None
		} else {
			Some(s)
		}
	} else {
		error!("bad api!");
		None
	}
}

/// The BABE import queue type.
pub type BabeImportQueue<B> = BasicQueue<B>;

/// Register the babe inherent data provider, if not registered already.
fn register_babe_inherent_data_provider(
	inherent_data_providers: &InherentDataProviders,
	slot_duration: u64,
) -> Result<(), consensus_common::Error> {
	debug!(target: "babe", "Registering");
	if !inherent_data_providers.has_provider(&srml_babe::INHERENT_IDENTIFIER) {
		inherent_data_providers
			.register_provider(srml_babe::InherentDataProvider::new(slot_duration))
			.map_err(Into::into)
			.map_err(consensus_common::Error::InherentData)
	} else {
		Ok(())
	}
}

fn get_keypair(q: &AuthorityPair) -> &Keypair {
	use primitives::crypto::IsWrappedBy;
	primitives::sr25519::Pair::from_ref(q).as_ref()
}

#[allow(deprecated)]
fn make_transcript(
	randomness: &[u8],
	slot_number: u64,
	epoch: u64,
) -> Transcript {
	let mut transcript = Transcript::new(&BABE_ENGINE_ID);
	transcript.commit_bytes(b"slot number", &slot_number.to_le_bytes());
	transcript.commit_bytes(b"current epoch", &epoch.to_le_bytes());
	transcript.commit_bytes(b"chain randomness", randomness);
	transcript
}

fn check(inout: &VRFInOut, threshold: u128) -> bool {
	u128::from_le_bytes(inout.make_bytes::<[u8; 16]>(BABE_VRF_PREFIX)) < threshold
}

fn calculate_threshold(
	c: (u64, u64),
	authorities: &[(AuthorityId, BabeWeight)],
	authority_index: usize,
) -> u128 {
	use num_bigint::BigUint;
	use num_rational::BigRational;
	use num_traits::{cast::ToPrimitive, identities::One};

	let c = c.0 as f64 / c.1 as f64;

	let theta =
		authorities[authority_index].1 as f64 /
		authorities.iter().map(|(_, weight)| weight).sum::<u64>() as f64;

	let calc = || {
		let p = BigRational::from_float(1f64 - (1f64 - c).powf(theta))?;
		let numer = p.numer().to_biguint()?;
		let denom = p.denom().to_biguint()?;
		((BigUint::one() << 128) * numer / denom).to_u128()
	};

	calc().unwrap_or(u128::max_value())
}

/// Claim a slot if it is our turn.  Returns `None` if it is not our turn.
///
/// This hashes the slot number, epoch, genesis hash, and chain randomness into
/// the VRF.  If the VRF produces a value less than `threshold`, it is our turn,
/// so it returns `Some(_)`.  Otherwise, it returns `None`.
fn claim_slot(
	slot_number: u64,
	Epoch { authorities, randomness, epoch_index, .. }: &Epoch,
	c: (u64, u64),
	keystore: &KeyStorePtr,
) -> Option<((VRFInOut, VRFProof, VRFProofBatchable), usize, AuthorityPair)> {
	let keystore = keystore.read();
	let (key_pair, authority_index) = authorities.iter()
		.enumerate()
		.find_map(|(i, a)| {
			keystore.key_pair::<AuthorityPair>(&a.0).ok().map(|kp| (kp, i))
		})?;
	let transcript = make_transcript(randomness, slot_number, *epoch_index);

	// Compute the threshold we will use.
	//
	// We already checked that authorities contains `key.public()`, so it can't
	// be empty.  Therefore, this division in `calculate_threshold` is safe.
	let threshold = calculate_threshold(c, authorities, authority_index);

	get_keypair(&key_pair)
		.vrf_sign_after_check(transcript, |inout| check(inout, threshold))
		.map(|s|(s, authority_index, key_pair))
}

fn initialize_authorities_cache<B, C>(client: &C) -> Result<(), ConsensusError> where
	B: BlockT,
	C: ProvideRuntimeApi + ProvideCache<B>,
	C::Api: BabeApi<B>,
{
	// no cache => no initialization
	let cache = match client.cache() {
		Some(cache) => cache,
		None => return Ok(()),
	};

	// check if we already have initialized the cache
	let genesis_id = BlockId::Number(Zero::zero());
	let genesis_epoch: Option<MaybeSpanEpoch> = cache
		.get_at(&well_known_cache_keys::EPOCH, &genesis_id)
		.and_then(|v| Decode::decode(&mut &v[..]).ok());
	if genesis_epoch.is_some() {
		return Ok(());
	}

	let map_err = |error| consensus_common::Error::from(consensus_common::Error::ClientImport(
		format!(
			"Error initializing authorities cache: {}",
			error,
		)));

	let epoch0 = epoch_from_runtime(client, &genesis_id).ok_or(consensus_common::Error::InvalidAuthoritiesSet)?;
	let mut epoch1 = epoch0.clone();
	epoch1.epoch_index = 1;

	let genesis_epoch = MaybeSpanEpoch::Genesis(epoch0, epoch1);
	cache.initialize(&well_known_cache_keys::EPOCH, genesis_epoch.encode())
		.map_err(map_err)
}

/// Tree of all epoch changes across all *seen* forks. Data stored in tree is
/// the hash and block number of the block signaling the epoch change, and the
/// epoch that was signalled at that block.
type EpochChanges<Block> = ForkTree<
	<Block as BlockT>::Hash,
	NumberFor<Block>,
	Epoch,
>;

/// A shared epoch changes tree.
#[derive(Clone)]
struct SharedEpochChanges<Block: BlockT> {
	inner: Arc<Mutex<EpochChanges<Block>>>,
}

impl<Block: BlockT> SharedEpochChanges<Block> {
	fn new() -> Self {
		SharedEpochChanges {
			inner: Arc::new(Mutex::new(EpochChanges::<Block>::new()))
		}
	}

	fn lock(&self) -> MutexGuard<EpochChanges<Block>> {
		self.inner.lock()
	}
}

impl<Block: BlockT> From<EpochChanges<Block>> for SharedEpochChanges<Block> {
	fn from(epoch_changes: EpochChanges<Block>) -> Self {
		SharedEpochChanges {
			inner: Arc::new(Mutex::new(epoch_changes))
		}
	}
}

/// A block-import handler for BABE.
///
/// This scans each imported block for epoch change signals. The signals are
/// tracked in a tree (of all forks), and the import logic validates all epoch
/// change transitions, i.e. whether a given epoch change is expected or whether
/// it is missing.
///
/// The epoch change tree should be pruned as blocks are finalized.
pub struct BabeBlockImport<B, E, Block: BlockT, I, RA, PRA> {
	inner: I,
	client: Arc<Client<B, E, Block, RA>>,
	api: Arc<PRA>,
	epoch_changes: SharedEpochChanges<Block>,
}

impl<B, E, Block: BlockT, I: Clone, RA, PRA> Clone for BabeBlockImport<B, E, Block, I, RA, PRA> {
	fn clone(&self) -> Self {
		BabeBlockImport {
			inner: self.inner.clone(),
			client: self.client.clone(),
			api: self.api.clone(),
			epoch_changes: self.epoch_changes.clone(),
		}
	}
}

impl<B, E, Block: BlockT, I, RA, PRA> BabeBlockImport<B, E, Block, I, RA, PRA> {
	fn new(
		client: Arc<Client<B, E, Block, RA>>,
		api: Arc<PRA>,
		epoch_changes: SharedEpochChanges<Block>,
		block_import: I,
	) -> Self {
		BabeBlockImport {
			client,
			api,
			inner: block_import,
			epoch_changes,
		}
	}
}

impl<B, E, Block, I, RA, PRA> BlockImport<Block> for BabeBlockImport<B, E, Block, I, RA, PRA> where
	Block: BlockT<Hash=H256>,
	I: BlockImport<Block> + Send + Sync,
	I::Error: Into<ConsensusError>,
	B: Backend<Block, Blake2Hasher> + 'static,
	E: CallExecutor<Block, Blake2Hasher> + 'static + Clone + Send + Sync,
	RA: Send + Sync,
	PRA: ProvideRuntimeApi + ProvideCache<Block>,
	PRA::Api: BabeApi<Block>,
{
	type Error = ConsensusError;

	fn import_block(
		&mut self,
		mut block: BlockImportParams<Block>,
		mut new_cache: HashMap<well_known_cache_keys::Id, Vec<u8>>,
	) -> Result<ImportResult, Self::Error> {
		let hash = block.post_header().hash();
		let number = block.header.number().clone();

		// early exit if block already in chain, otherwise the check for
		// epoch changes will error when trying to re-import an epoch change
		#[allow(deprecated)]
		match self.client.backend().blockchain().status(BlockId::Hash(hash)) {
			Ok(blockchain::BlockStatus::InChain) => return Ok(ImportResult::AlreadyInChain),
			Ok(blockchain::BlockStatus::Unknown) => {},
			Err(e) => return Err(ConsensusError::ClientImport(e.to_string()).into()),
		}

		let slot_number = {
			let pre_digest = find_pre_digest::<Block>(&block.header)
				.expect("valid babe headers must contain a predigest; \
						 header has been already verified; qed");
			let BabePreDigest { slot_number, .. } = pre_digest;
			slot_number
		};

		// returns a function for checking whether a block is a descendent of another
		// consistent with querying client directly after importing the block.
		let parent_hash = *block.header.parent_hash();
		let is_descendent_of = is_descendent_of(&self.client, Some((&hash, &parent_hash)));

		// check if there's any epoch change expected to happen at this slot
		let mut epoch_changes = self.epoch_changes.lock();
		let enacted_epoch = epoch_changes.find_node_where(
			&hash,
			&number,
			&is_descendent_of,
			&|epoch| epoch.start_slot <= slot_number,
		).map_err(|e| ConsensusError::from(ConsensusError::ClientImport(e.to_string())))?;

		let check_roots = || -> Result<bool, ConsensusError> {
			// this can only happen when the chain starts, since there's no
			// epoch change at genesis. afterwards every time we expect an epoch
			// change it means we will import another one.
			for (root, _, _) in epoch_changes.roots() {
				let is_descendent_of = is_descendent_of(root, &hash)
					.map_err(|e| {
						ConsensusError::from(ConsensusError::ClientImport(e.to_string()))
					})?;

				if is_descendent_of {
					return Ok(false);
				}
			}

			Ok(true)
		};

		let expected_epoch_change = enacted_epoch.is_some();
		let next_epoch_digest = find_next_epoch_digest::<Block>(&block.header)
			.map_err(|e| ConsensusError::from(ConsensusError::ClientImport(e.to_string())))?;

		match (expected_epoch_change, next_epoch_digest.is_some()) {
			(true, true) => {},
			(false, false) => {},
			(true, false) => {
				return Err(
					ConsensusError::ClientImport(
						"Expected epoch change to happen by this block".into(),
					)
				);
			},
			(false, true) => {
				if !check_roots()? {
					return Err(ConsensusError::ClientImport("Unexpected epoch change".into()));
				}
			},
		}

		// if there's a pending epoch we'll save the previous epoch changes here
		// this way we can revert it if there's any error
		let mut old_epoch_changes = None;

		if let Some(enacted_epoch) = enacted_epoch.as_ref() {
			let enacted_epoch = &enacted_epoch.data;

			// update the current epoch in the client cache
			new_cache.insert(
				well_known_cache_keys::EPOCH,
				MaybeSpanEpoch::Regular(enacted_epoch.clone()).encode(),
			);
		}

		if let Some(next_epoch) = next_epoch_digest {
			if let Some(enacted_epoch) = enacted_epoch {
				let enacted_epoch = &enacted_epoch.data;
				if next_epoch.epoch_index.checked_sub(enacted_epoch.epoch_index) != Some(1) {
					return Err(ConsensusError::ClientImport(format!(
						"Invalid BABE epoch change: expected next epoch to be {:?}, got {:?}",
						enacted_epoch.epoch_index.saturating_add(1),
						next_epoch.epoch_index,
					)));
				}
			}

			old_epoch_changes = Some(epoch_changes.clone());

			// track the epoch change in the fork tree
			epoch_changes.import(
				hash,
				number,
				next_epoch,
				&is_descendent_of,
			).map_err(|e| ConsensusError::from(ConsensusError::ClientImport(e.to_string())))?;

			crate::aux_schema::write_epoch_changes::<Block, _, _>(
				&*epoch_changes,
				|insert| block.auxiliary.extend(
					insert.iter().map(|(k, v)| (k.to_vec(), Some(v.to_vec())))
				)
			);
		}

		let import_result = self.inner.import_block(block, new_cache);

		// revert to the original epoch changes in case there's an error
		// importing the block
		if let Err(_) = import_result {
			if let Some(old_epoch_changes) = old_epoch_changes {
				*epoch_changes = old_epoch_changes;
			}
		}

		import_result.map_err(Into::into)
	}

	fn check_block(
		&mut self,
		hash: Block::Hash,
		parent_hash: Block::Hash,
	) -> Result<ImportResult, Self::Error> {
		self.inner.check_block(hash, parent_hash).map_err(Into::into)
	}
}

/// Start an import queue for the BABE consensus algorithm. This method returns
/// the import queue, some data that needs to be passed to the block authoring
/// logic (`BabeLink`), a `BabeBlockImport` which should be used by the
/// authoring when importing its own blocks, and a future that must be run to
/// completion and is responsible for listening to finality notifications and
/// pruning the epoch changes tree.
pub fn import_queue<B, E, Block: BlockT<Hash=H256>, I, RA, PRA, T>(
	config: Config,
	block_import: I,
	justification_import: Option<BoxJustificationImport<Block>>,
	finality_proof_import: Option<BoxFinalityProofImport<Block>>,
	client: Arc<Client<B, E, Block, RA>>,
	api: Arc<PRA>,
	inherent_data_providers: InherentDataProviders,
	transaction_pool: Option<Arc<T>>,
) -> ClientResult<(
	BabeImportQueue<Block>,
	BabeLink,
	BabeBlockImport<B, E, Block, I, RA, PRA>,
	impl futures01::Future<Item = (), Error = ()>,
)> where
	B: Backend<Block, Blake2Hasher> + 'static,
	I: BlockImport<Block> + Clone + Send + Sync + 'static,
	I::Error: Into<ConsensusError>,
	E: CallExecutor<Block, Blake2Hasher> + Clone + Send + Sync + 'static,
	RA: Send + Sync + 'static,
	PRA: ProvideRuntimeApi + ProvideCache<Block> + Send + Sync + AuxStore + 'static,
	PRA::Api: BlockBuilderApi<Block> + BabeApi<Block>,
	T: Send + Sync + 'static,
{
	register_babe_inherent_data_provider(&inherent_data_providers, config.get())?;
	initialize_authorities_cache(&*api)?;

	let verifier = BabeVerifier {
		api: api.clone(),
		inherent_data_providers,
		time_source: Default::default(),
		config,
		transaction_pool,
	};

	#[allow(deprecated)]
	let epoch_changes = aux_schema::load_epoch_changes(&**client.backend())?;

	let block_import = BabeBlockImport::new(
		client.clone(),
		api,
		epoch_changes.clone(),
		block_import,
	);

	let pruning_task = client.finality_notification_stream()
		.map(|v| Ok::<_, ()>(v)).compat()
		.for_each(move |notification| {
			let is_descendent_of = is_descendent_of(&client, None);
			epoch_changes.lock().prune(
				&notification.hash,
				*notification.header.number(),
				&is_descendent_of,
			).map_err(|e| {
				debug!(target: "babe", "Error pruning epoch changes fork tree: {:?}", e)
			})?;

			Ok(())
		});

	let timestamp_core = verifier.time_source.clone();
	let queue = BasicQueue::new(
		verifier,
		Box::new(block_import.clone()),
		justification_import,
		finality_proof_import,
	);

	Ok((queue, timestamp_core, block_import, pruning_task))
}

/// BABE test helpers. Utility methods for manually authoring blocks.
#[cfg(feature = "test-helpers")]
pub mod test_helpers {
	use super::*;

	/// Try to claim the given slot and return a `BabePreDigest` if
	/// successful.
	pub fn claim_slot<B, C>(
		client: &C,
		at: &BlockId<B>,
		slot_number: u64,
		c: (u64, u64),
		keystore: &KeyStorePtr,
	) -> Option<BabePreDigest> where
		B: BlockT,
		C: ProvideRuntimeApi + ProvideCache<B>,
		C::Api: BabeApi<B>,
	{
		let epoch = match epoch(client, at).unwrap() {
			MaybeSpanEpoch::Regular(epoch) => epoch,
			_ => unreachable!("it is always Regular epoch on full nodes"),
		};

		super::claim_slot(
			slot_number,
			&epoch,
			c,
			keystore,
		).map(|((inout, vrf_proof, _), authority_index, _)| {
			BabePreDigest {
				vrf_proof,
				vrf_output: inout.to_output(),
				authority_index: authority_index as u32,
				slot_number,
			}
		})
	}
}<|MERGE_RESOLUTION|>--- conflicted
+++ resolved
@@ -21,20 +21,19 @@
 #![forbid(unsafe_code, missing_docs)]
 pub use babe_primitives::*;
 pub use consensus_common::SyncOracle;
-use std::{collections::HashMap, sync::Arc, u64, fmt::{Debug, Display}, pin::Pin, time::{Instant, Duration}};
+use std::{collections::HashMap, sync::Arc, u64, pin::Pin, time::{Instant, Duration}};
 use babe_primitives;
 use consensus_common::ImportResult;
 use consensus_common::import_queue::{
 	BoxJustificationImport, BoxFinalityProofImport,
 };
 use consensus_common::well_known_cache_keys::Id as CacheKeyId;
-use sr_primitives::{generic, generic::{BlockId, OpaqueDigestItemId}, Justification};
+use sr_primitives::{generic::{BlockId, OpaqueDigestItemId}, Justification};
 use sr_primitives::traits::{
 	Block as BlockT, Header, DigestItemFor, NumberFor, ProvideRuntimeApi,
-	SimpleBitOps, Zero,
+	Zero,
 };
 use keystore::KeyStorePtr;
-use runtime_support::serde::{Serialize, Deserialize};
 use codec::{Decode, Encode};
 use parking_lot::{Mutex, MutexGuard};
 use primitives::{Blake2Hasher, H256, Pair, Public};
@@ -44,8 +43,6 @@
 	telemetry,
 	CONSENSUS_TRACE,
 	CONSENSUS_DEBUG,
-	CONSENSUS_WARN,
-	CONSENSUS_INFO,
 };
 use schnorrkel::{
 	keys::Keypair,
@@ -72,12 +69,11 @@
 };
 use fork_tree::ForkTree;
 use slots::{CheckedHeader, check_equivocation};
-use futures::{prelude::*, future};
+use futures::prelude::*;
 use futures01::Stream as _;
-use futures_timer::Delay;
 use log::{error, warn, debug, info, trace};
 
-use slots::{SlotWorker, SlotData, SlotInfo, SlotCompatible, SignedDuration};
+use slots::{SlotWorker, SlotData, SlotInfo, SlotCompatible};
 
 mod aux_schema;
 #[cfg(test)]
@@ -241,39 +237,6 @@
 	SO: SyncOracle + Send + Clone,
 	Error: std::error::Error + Send + From<::consensus_common::Error> + From<I::Error> + 'static,
 {
-<<<<<<< HEAD
-	type OnSlot = Pin<Box<dyn Future<Output = Result<(), consensus_common::Error>> + Send>>;
-
-	fn on_slot(
-		&mut self,
-		chain_head: B::Header,
-		slot_info: SlotInfo,
-	) -> Self::OnSlot {
-		let ref client = self.client;
-		let block_import = self.block_import.clone();
-
-		let (timestamp, slot_number, slot_duration) =
-			(slot_info.timestamp, slot_info.number, slot_info.duration);
-
-		let regular_epoch = epoch_from_runtime(client.as_ref(), &BlockId::Hash(chain_head.hash()))
-			.ok_or(consensus_common::Error::InvalidAuthoritiesSet);
-
-		let epoch = match regular_epoch {
-			Ok(epoch) => epoch,
-			Err(e) => {
-				error!(
-					target: "babe",
-					"Unable to fetch authorities at block {:?}: {:?}",
-					chain_head.hash(),
-					e
-				);
-				telemetry!(CONSENSUS_WARN; "babe.unable_fetching_authorities";
-					"slot" => ?chain_head.hash(), "err" => ?e
-				);
-				return Box::pin(future::ready(Ok(())));
-			}
-		};
-=======
 	type EpochData = Epoch;
 	type Claim = (VRFInOut, VRFProof, u32, AuthorityPair);
 	type SyncOracle = SO;
@@ -283,14 +246,14 @@
 	fn logging_target(&self) -> &'static str {
 		"babe"
 	}
->>>>>>> 6d47fd91
 
 	fn block_import(&self) -> Arc<Mutex<Self::BlockImport>> {
 		self.block_import.clone()
 	}
 
 	fn epoch_data(&self, block: &B::Hash) -> Result<Self::EpochData, consensus_common::Error> {
-		epoch(self.client.as_ref(), &BlockId::Hash(*block))
+		epoch_from_runtime(self.client.as_ref(), &BlockId::Hash(*block))
+			.ok_or(consensus_common::Error::InvalidAuthoritiesSet)
 	}
 
 	fn authorities_len(&self, epoch_data: &Self::EpochData) -> usize {
