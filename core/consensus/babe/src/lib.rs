// Copyright 2019 Parity Technologies (UK) Ltd.
// This file is part of Substrate.

// Substrate is free software: you can redistribute it and/or modify
// it under the terms of the GNU General Public License as published by
// the Free Software Foundation, either version 3 of the License, or
// (at your option) any later version.

// Substrate is distributed in the hope that it will be useful,
// but WITHOUT ANY WARRANTY; without even the implied warranty of
// MERCHANTABILITY or FITNESS FOR A PARTICULAR PURPOSE.  See the
// GNU General Public License for more details.

// You should have received a copy of the GNU General Public License
// along with Substrate.  If not, see <http://www.gnu.org/licenses/>.

//! # BABE consensus
//!
//! BABE (Blind Assignment for Blockchain Extension) consensus in substrate.
//!
//! # Stability
//!
//! This crate is highly unstable and experimental.  Breaking changes may
//! happen at any point.  This crate is also missing features, such as banning
//! of malicious validators, that are essential for a production network.
#![forbid(unsafe_code, missing_docs)]
#![deny(warnings)]
extern crate core;
mod digest;
use digest::CompatibleDigestItem;
pub use digest::{BabePreDigest, BABE_VRF_PREFIX};
pub use babe_primitives::*;
pub use consensus_common::SyncOracle;
use consensus_common::ExtraVerification;
use runtime_primitives::{generic, generic::BlockId, Justification};
use runtime_primitives::traits::{
	Block, Header, Digest, DigestItemFor, DigestItem, ProvideRuntimeApi, AuthorityIdFor,
	SimpleBitOps,
};
use std::{sync::Arc, u64, fmt::{Debug, Display}};
use runtime_support::serde::{Serialize, Deserialize};
use parity_codec::{Decode, Encode};
use primitives::{
	crypto::Pair,
	sr25519::{Public, Signature, self},
};
use merlin::Transcript;
use inherents::{InherentDataProviders, InherentData};
use substrate_telemetry::{telemetry, CONSENSUS_TRACE, CONSENSUS_DEBUG, CONSENSUS_WARN, CONSENSUS_INFO};
use schnorrkel::{
	keys::Keypair,
	vrf::{
		VRFProof, VRFProofBatchable, VRFInOut,
	},
};
use authorities::AuthoritiesApi;
use consensus_common::{self, Authorities, BlockImport, Environment, Proposer,
	ForkChoiceStrategy, ImportBlock, BlockOrigin, Error as ConsensusError,
};
use srml_babe::{
	BabeInherentData,
	timestamp::{TimestampInherentData, InherentType as TimestampInherent}
};
use consensus_common::{SelectChain, well_known_cache_keys};
use consensus_common::import_queue::{Verifier, BasicQueue};
use client::{
	block_builder::api::BlockBuilder as BlockBuilderApi,
	blockchain::ProvideCache,
	runtime_api::ApiExt,
	error::Result as CResult,
	backend::AuxStore,
};
use slots::{CheckedHeader, check_equivocation};
use futures::{Future, IntoFuture, future};
use tokio::timer::Timeout;
use log::{error, warn, debug, info, trace};

use slots::{SlotWorker, SlotInfo, SlotCompatible, slot_now};


/// A slot duration. Create with `get_or_compute`.
// FIXME: Once Rust has higher-kinded types, the duplication between this
// and `super::babe::Config` can be eliminated.
// https://github.com/paritytech/substrate/issues/2434
pub struct Config(slots::SlotDuration<BabeConfiguration>);

impl Config {
	/// Either fetch the slot duration from disk or compute it from the genesis
	/// state.
	pub fn get_or_compute<B: Block, C>(client: &C) -> CResult<Self>
	where
		C: AuxStore, C: ProvideRuntimeApi, C::Api: BabeApi<B>,
	{
		trace!(target: "babe", "Getting slot duration");
		match slots::SlotDuration::get_or_compute(client, |a, b| a.startup_data(b)).map(Self) {
			Ok(s) => Ok(s),
			Err(s) => {
				warn!(target: "babe", "Failed to get slot duration");
				Err(s)
			}
		}
	}

	/// Get the slot duration in milliseconds.
	pub fn get(&self) -> u64 {
		self.0.slot_duration
	}

	/// Retrieve the threshold for BABE
	pub fn threshold(&self) -> u64 {
		self.0.threshold
	}
}

<<<<<<< HEAD
fn inherent_to_common_error(err: RuntimeString) -> consensus_common::Error {
	consensus_common::ErrorKind::InherentData(err.into()).into()
=======
/// A digest item which is usable with BABE consensus.
pub trait CompatibleDigestItem: Sized {
	/// Construct a digest item which contains a slot number and a signature
	/// on the hash.
	fn babe_seal(signature: BabeSeal) -> Self;

	/// If this item is an Babe seal, return the slot number and signature.
	fn as_babe_seal(&self) -> Option<BabeSeal>;
}

impl<T, Hash> CompatibleDigestItem for generic::DigestItem<Hash, Public, T>
	where T: Debug, Hash: Debug
{
	/// Construct a digest item which contains a slot number and a signature
	/// on the hash.
	fn babe_seal(signature: BabeSeal) -> Self {
		generic::DigestItem::Consensus(BABE_ENGINE_ID, signature.encode())
	}

	/// If this item is an BABE seal, return the slot number and signature.
	fn as_babe_seal(&self) -> Option<BabeSeal> {
		match self {
			generic::DigestItem::Consensus(BABE_ENGINE_ID, seal) => {
				match Decode::decode(&mut &seal[..]) {
					s @ Some(_) => s,
					s @ None => {
						info!(target: "babe", "Failed to decode {:?}", seal);
						s
					}
				}
			}
			_ => {
				info!(target: "babe", "Invalid consensus: {:?}!", self);
				None
			}
		}
	}
>>>>>>> 79dd9c83
}

struct BabeSlotCompatible;

impl SlotCompatible for BabeSlotCompatible {
	fn extract_timestamp_and_slot(
		data: &InherentData
	) -> Result<(TimestampInherent, u64), consensus_common::Error> {
		trace!(target: "babe", "extract timestamp");
		data.timestamp_inherent_data()
			.and_then(|t| data.babe_inherent_data().map(|a| (t, a)))
			.map_err(Into::into)
			.map_err(consensus_common::Error::InherentData)
	}
}

/// Parameters for BABE.
pub struct BabeParams<C, E, I, SO, SC, OnExit> {

	/// The configuration for BABE.  Includes the slot duration, threshold, and
	/// other parameters.
	pub config: Config,

	/// The key of the node we are running on.
	pub local_key: Arc<sr25519::Pair>,

	/// The client to use
	pub client: Arc<C>,

	/// The SelectChain Strategy
	pub select_chain: SC,

	/// A block importer
	pub block_import: Arc<I>,

	/// The environment
	pub env: Arc<E>,

	/// A sync oracle
	pub sync_oracle: SO,

	/// Exit callback.
	pub on_exit: OnExit,

	/// Providers for inherent data.
	pub inherent_data_providers: InherentDataProviders,

	/// Force authoring of blocks even if we are offline
	pub force_authoring: bool,
}

/// Start the babe worker. The returned future should be run in a tokio runtime.
pub fn start_babe<B, C, SC, E, I, SO, Error, OnExit, HashT, H>(BabeParams {
	config,
	local_key,
	client,
	select_chain,
	block_import,
	env,
	sync_oracle,
	on_exit,
	inherent_data_providers,
	force_authoring,
}: BabeParams<C, E, I, SO, SC, OnExit>) -> Result<
	impl Future<Item=(), Error=()>,
	consensus_common::Error,
> where
	B: Block<Header=H, Hash=HashT>,
	C: ProvideRuntimeApi + ProvideCache<B>,
	C::Api: AuthoritiesApi<B>,
	SC: SelectChain<B>,
	generic::DigestItem<HashT, Public, Signature>: DigestItem<Hash=HashT>,
	E::Proposer: Proposer<B, Error=Error>,
	<<E::Proposer as Proposer<B>>::Create as IntoFuture>::Future: Send + 'static,
	DigestItemFor<B>: CompatibleDigestItem + DigestItem<AuthorityId=Public>,
	HashT: Debug + Eq + Copy + SimpleBitOps + Encode + Decode + Serialize +
		for<'de> Deserialize<'de> + Debug + Default + AsRef<[u8]> + AsMut<[u8]> +
		std::hash::Hash + Display + Send + Sync + 'static,
	H: Header<Digest=generic::Digest<generic::DigestItem<B::Hash, Public, Signature>>, Hash=HashT>,
	E: Environment<B, Error=Error>,
	I: BlockImport<B> + Send + Sync + 'static,
	Error: ::std::error::Error + Send + From<::consensus_common::Error> + From<I::Error> + 'static,
	SO: SyncOracle + Send + Sync + Clone,
	OnExit: Future<Item=(), Error=()>,
{
	let worker = BabeWorker {
		client: client.clone(),
		block_import,
		env,
		local_key,
		inherent_data_providers: inherent_data_providers.clone(),
		sync_oracle: sync_oracle.clone(),
		force_authoring,
		threshold: config.threshold(),
	};
	slots::start_slot_worker::<_, _, _, _, _, BabeSlotCompatible, _>(
		config.0,
		select_chain,
		Arc::new(worker),
		sync_oracle,
		on_exit,
		inherent_data_providers
	)
}

struct BabeWorker<C, E, I, SO> {
	client: Arc<C>,
	block_import: Arc<I>,
	env: Arc<E>,
	local_key: Arc<sr25519::Pair>,
	sync_oracle: SO,
	inherent_data_providers: InherentDataProviders,
	force_authoring: bool,
	threshold: u64,
}

impl<Hash, H, B, C, E, I, Error, SO> SlotWorker<B> for BabeWorker<C, E, I, SO> where
	B: Block<Header=H, Hash=Hash>,
	C: ProvideRuntimeApi + ProvideCache<B>,
	C::Api: AuthoritiesApi<B>,
	E: Environment<B, Error=Error>,
	E::Proposer: Proposer<B, Error=Error>,
	<<E::Proposer as Proposer<B>>::Create as IntoFuture>::Future: Send + 'static,
	Hash: Debug + Eq + Copy + SimpleBitOps + Encode + Decode + Serialize +
		for<'de> Deserialize<'de> + Debug + Default + AsRef<[u8]> + AsMut<[u8]> +
		std::hash::Hash + Display + Send + Sync + 'static,
	H: Header<Digest=generic::Digest<generic::DigestItem<B::Hash, Public, Signature>>, Hash=B::Hash>,
	I: BlockImport<B> + Send + Sync + 'static,
	SO: SyncOracle + Send + Clone,
	Error: std::error::Error + Send + From<::consensus_common::Error> + From<I::Error> + 'static,
{
	type OnSlot = Box<Future<Item=(), Error=consensus_common::Error> + Send>;

	fn on_start(
		&self,
		slot_duration: u64
	) -> Result<(), consensus_common::Error> {
		register_babe_inherent_data_provider(&self.inherent_data_providers, slot_duration)
	}

	fn on_slot(
		&self,
		chain_head: B::Header,
		slot_info: SlotInfo,
	) -> Self::OnSlot {
		let pair = self.local_key.clone();
		let ref client = self.client;
		let block_import = self.block_import.clone();
		let ref env = self.env;

		let (timestamp, slot_num, slot_duration) =
			(slot_info.timestamp, slot_info.number, slot_info.duration);

		let authorities = match authorities(client.as_ref(), &BlockId::Hash(chain_head.hash())) {
			Ok(authorities) => authorities,
			Err(e) => {
				error!(
					target: "babe",
					"Unable to fetch authorities at block {:?}: {:?}",
					chain_head.hash(),
					e
				);
				telemetry!(CONSENSUS_WARN; "babe.unable_fetching_authorities";
					"slot" => ?chain_head.hash(), "err" => ?e
				);
				return Box::new(future::ok(()));
			}
		};

		if !self.force_authoring && self.sync_oracle.is_offline() && authorities.len() > 1 {
			debug!(target: "babe", "Skipping proposal slot. Waiting for the network.");
			telemetry!(CONSENSUS_DEBUG; "babe.skipping_proposal_slot";
				"authorities_len" => authorities.len()
			);
			return Box::new(future::ok(()));
		}

		// FIXME replace the dummy empty slices with real data
		// https://github.com/paritytech/substrate/issues/2435
		// https://github.com/paritytech/substrate/issues/2436
		let proposal_work = if let Some((inout, proof, _batchable_proof)) = claim_slot(
			&[0u8; 0],
			slot_info.number,
			&[0u8; 0],
			0,
			&authorities,
			&pair,
			self.threshold,
		) {
			debug!(
				target: "babe", "Starting authorship at slot {}; timestamp = {}",
				slot_num,
				timestamp,
			);
			telemetry!(CONSENSUS_DEBUG; "babe.starting_authorship";
				"slot_num" => slot_num, "timestamp" => timestamp
			);

			// we are the slot author. make a block and sign it.
			let proposer = match env.init(&chain_head, &authorities) {
				Ok(p) => p,
				Err(e) => {
					warn!(target: "babe", "Unable to author block in slot {:?}: {:?}", slot_num, e);
					telemetry!(CONSENSUS_WARN; "babe.unable_authoring_block";
						"slot" => slot_num, "err" => ?e
					);
					return Box::new(future::ok(()))
				}
			};

			let inherent_digest = BabePreDigest {
				proof,
				vrf_output: inout.to_output(),
				author: pair.public(),
				slot_num,
			};

			// deadline our production to approx. the end of the slot
			let remaining_duration = slot_info.remaining_duration();
			Timeout::new(
				proposer.propose(
					slot_info.inherent_data,
					remaining_duration,
					generic::Digest {
						logs: vec![
							generic::DigestItem::babe_pre_digest(inherent_digest.clone()),
						],
					},
				).into_future(),
				remaining_duration,
			)
		} else {
			return Box::new(future::ok(()));
		};

		Box::new(proposal_work.map(move |b| {
			// minor hack since we don't have access to the timestamp
			// that is actually set by the proposer.
			let slot_after_building = slot_now(slot_duration);
			if slot_after_building != Some(slot_num) {
				info!(
					target: "babe",
					"Discarding proposal for slot {}; block production took too long",
					slot_num
				);
				telemetry!(CONSENSUS_INFO; "babe.discarding_proposal_took_too_long";
					"slot" => slot_num
				);
				return
			}

<<<<<<< HEAD
			let (header, body) = b.deconstruct();
			let header_hash = header.hash();
			let pre_digest: Result<BabePreDigest, String> = find_pre_digest::<B>(&header);
			if let Err(e) = pre_digest {
				error!(target: "babe", "FATAL ERROR: Invalid pre-digest: {}!", e);
				return
			} else {
				trace!(target: "babe", "Got correct number of seals.  Good!")
			};

			let header_num = header.number().clone();
			let parent_hash = header.parent_hash().clone();

			// sign the pre-sealed hash of the block and then
			// add it to a digest item.
			let signature = pair.sign(header_hash.as_ref());
			let signature_digest_item = generic::DigestItem::babe_seal(signature);

			let import_block: ImportBlock<B> = ImportBlock {
				origin: BlockOrigin::Own,
				header,
				justification: None,
				post_digests: vec![signature_digest_item],
				body: Some(body),
				finalized: false,
				auxiliary: Vec::new(),
				fork_choice: ForkChoiceStrategy::LongestChain,
			};

			info!(target: "babe",
					"Pre-sealed block for proposal at {}. Hash now {:?}, previously {:?}.",
					header_num,
					import_block.post_header().hash(),
					header_hash,
			);
			telemetry!(CONSENSUS_INFO; "babe.pre_sealed_block";
				"header_num" => ?header_num,
				"hash_now" => ?import_block.post_header().hash(),
				"hash_previously" => ?header_hash,
			);

			if let Err(e) = block_import.import_block(import_block, Default::default()) {
				warn!(target: "babe", "Error with block built on {:?}: {:?}",
						parent_hash, e);
				telemetry!(CONSENSUS_WARN; "babe.err_with_block_built_on";
					"hash" => ?parent_hash, "err" => ?e
				);
			}
		}).map_err(|e| {
			warn!("Client import failed: {:?}", e);
			consensus_common::ErrorKind::ClientImport(format!("{:?}", e)).into()
		}))
	}
}

macro_rules! babe_err {
	($($i: expr),+) => {
		{ debug!(target: "babe", $($i),+)
		; format!($($i),+)
		}
	};
}

fn find_pre_digest<B: Block>(header: &B::Header) -> Result<BabePreDigest, String>
	where DigestItemFor<B>: CompatibleDigestItem,
{
	let mut pre_digest: Option<_> = None;
	for i in header.digest().logs() {
		trace!(target: "babe", "Checking log {:?}", i);
		match i.as_babe_pre_digest() {
			s @ Some(_) => if pre_digest.is_some() {
				return Err(babe_err!("Multiple BABE pre-runtime headers, rejecting!"))
			} else {
				pre_digest = s
			},
			None => trace!(target: "babe", "Ignoring digest not meant for us"),
		}
=======
					if let Err(e) = block_import.import_block(import_block, Default::default()) {
						warn!(target: "babe", "Error with block built on {:?}: {:?}",
							  parent_hash, e);
						telemetry!(CONSENSUS_WARN; "babe.err_with_block_built_on";
							"hash" => ?parent_hash, "err" => ?e
						);
					}
				})
				.map_err(|e| {
					warn!("Client import failed: {:?}", e);
					consensus_common::Error::ClientImport(format!("{:?}", e))
				})
		)
>>>>>>> 79dd9c83
	}
	pre_digest.ok_or_else(|| babe_err!("No BABE pre-runtime digest found"))
}

/// check a header has been signed by the right key. If the slot is too far in
/// the future, an error will be returned. If successful, returns the pre-header
/// and the digest item containing the seal.
///
/// The seal must be the last digest.  Otherwise, the whole header is considered
/// unsigned.  This is required for security and must not be changed.
///
/// This digest item will always return `Some` when used with `as_babe_pre_digest`.
//
// FIXME #1018 needs misbehavior types
#[forbid(warnings)]
fn check_header<B: Block + Sized, C: AuxStore>(
	client: &Arc<C>,
	slot_now: u64,
	mut header: B::Header,
	hash: B::Hash,
	authorities: &[Public],
	threshold: u64,
) -> Result<CheckedHeader<B::Header, (DigestItemFor<B>, DigestItemFor<B>)>, String>
	where DigestItemFor<B>: CompatibleDigestItem,
{
	trace!(target: "babe", "Checking header");
	let seal = match header.digest_mut().pop() {
		Some(x) => x,
		None => return Err(babe_err!("Header {:?} is unsealed", hash)),
	};

	let sig = seal.as_babe_seal().ok_or_else(|| {
		babe_err!("Header {:?} has a bad seal", hash)
	})?;

	let BabePreDigest {
		slot_num,
		author,
		proof,
		vrf_output,
	} = find_pre_digest::<B>(&header)?;

	if slot_num > slot_now {
		header.digest_mut().push(seal);
		Ok(CheckedHeader::Deferred(header, slot_num))
	} else if !authorities.contains(&author) {
		Err(babe_err!("Slot author not found"))
	} else {
		let pre_hash = header.hash();
		let to_sign = pre_hash;

		if sr25519::Pair::verify(&sig, to_sign.as_ref(), &author) {
			let (inout, _batchable_proof) = {
				let transcript = make_transcript(
					Default::default(),
					slot_num,
					Default::default(),
					0,
				);
				schnorrkel::PublicKey::from_bytes(author.as_slice()).and_then(|p| {
					p.vrf_verify(transcript, &vrf_output, &proof)
				}).map_err(|s| {
					babe_err!("VRF verification failed: {:?}", s)
				})?
			};

			if check(&inout, threshold) {
				match check_equivocation(&client, slot_now, slot_num, header.clone(), author.clone()) {
					Ok(Some(equivocation_proof)) => {
						let log_str = format!(
							"Slot author {:?} is equivocating at slot {} with headers {:?} and {:?}",
							author,
							slot_num,
							equivocation_proof.fst_header().hash(),
							equivocation_proof.snd_header().hash(),
						);
						info!(target: "babe", "{}", log_str);
						Err(log_str)
					},
					Ok(None) => {
						let pre_digest = CompatibleDigestItem::babe_pre_digest(BabePreDigest { slot_num, author, proof, vrf_output });
						Ok(CheckedHeader::Checked(header, (pre_digest, seal)))
					},
					Err(e) => {
						Err(e.to_string())
					},
				}
			} else {
				Err(babe_err!("VRF verification of block by author {:?} failed: threshold {} exceeded", author, threshold))
			}
		} else {
			Err(babe_err!("Bad signature on {:?}", hash))
		}
	}
}

/// A verifier for Babe blocks.
pub struct BabeVerifier<C, E> {
	client: Arc<C>,
	extra: E,
	inherent_data_providers: inherents::InherentDataProviders,
	threshold: u64,
}

impl<C, E> BabeVerifier<C, E> {
	fn check_inherents<B: Block>(
		&self,
		block: B,
		block_id: BlockId<B>,
		inherent_data: InherentData,
	) -> Result<(), String>
		where C: ProvideRuntimeApi, C::Api: BlockBuilderApi<B>
	{
		let inherent_res = self.client.runtime_api().check_inherents(
			&block_id,
			block,
			inherent_data,
		).map_err(|e| format!("{:?}", e))?;

		if !inherent_res.ok() {
			inherent_res
				.into_errors()
				.try_for_each(|(i, e)| Err(self.inherent_data_providers.error_to_string(&i, &e)))
		} else {
			Ok(())
		}
	}
}

/// No-op extra verification.
#[derive(Debug, Clone, Copy)]
pub struct NothingExtra;

impl<B: Block> ExtraVerification<B> for NothingExtra {
	type Verified = Result<(), String>;

	fn verify(&self, _: &B::Header, _: Option<&[B::Extrinsic]>) -> Self::Verified {
		Ok(())
	}
}

impl<B: Block, C, E> Verifier<B> for BabeVerifier<C, E> where
	C: ProvideRuntimeApi + Send + Sync + AuxStore,
	C::Api: BlockBuilderApi<B>,
	DigestItemFor<B>: CompatibleDigestItem + DigestItem<AuthorityId=Public>,
	E: ExtraVerification<B>,
	Self: Authorities<B>,
{
	fn verify(
		&self,
		origin: BlockOrigin,
		header: B::Header,
		justification: Option<Justification>,
		mut body: Option<Vec<B::Extrinsic>>,
	) -> Result<(ImportBlock<B>, Option<Vec<Public>>), String> {
		trace!(
			target: "babe",
			"Verifying origin: {:?} header: {:?} justification: {:?} body: {:?}",
			origin,
			header,
			justification,
			body,
		);

		debug!(target: "babe", "We have {:?} logs in this header", header.digest().logs().len());
		let mut inherent_data = self
			.inherent_data_providers
			.create_inherent_data()
			.map_err(String::from)?;
		let (_, slot_now) = BabeSlotCompatible::extract_timestamp_and_slot(&inherent_data)
			.map_err(|e| format!("Could not extract timestamp and slot: {:?}", e))?;
		let hash = header.hash();
		let parent_hash = *header.parent_hash();
		let authorities = self.authorities(&BlockId::Hash(parent_hash))
			.map_err(|e| format!("Could not fetch authorities at {:?}: {:?}", parent_hash, e))?;

		let extra_verification = self.extra.verify(
			&header,
			body.as_ref().map(|x| &x[..]),
		);

		// we add one to allow for some small drift.
		// FIXME #1019 in the future, alter this queue to allow deferring of
		// headers
		let checked_header = check_header::<B, C>(
			&self.client,
			slot_now + 1,
			header,
			hash,
			&authorities[..],
			self.threshold,
		)?;
		match checked_header {
			CheckedHeader::Checked(pre_header, (pre_digest, seal)) => {
				let BabePreDigest { slot_num, .. } = pre_digest.as_babe_pre_digest()
					.expect("check_header always returns a pre-digest digest item; qed");

				// if the body is passed through, we need to use the runtime
				// to check that the internally-set timestamp in the inherents
				// actually matches the slot set in the seal.
				if let Some(inner_body) = body.take() {
					inherent_data.babe_replace_inherent_data(slot_num);
					let block = B::new(pre_header.clone(), inner_body);

					self.check_inherents(
						block.clone(),
						BlockId::Hash(parent_hash),
						inherent_data,
					)?;

					let (_, inner_body) = block.deconstruct();
					body = Some(inner_body);
				}

				trace!(target: "babe", "Checked {:?}; importing.", pre_header);
				telemetry!(
					CONSENSUS_TRACE;
					"babe.checked_and_importing";
					"pre_header" => ?pre_header);

				extra_verification.into_future().wait()?;

				let new_authorities = pre_header.digest()
					.log(DigestItem::as_authorities_change)
					.map(|digest| digest.to_vec());

				let import_block = ImportBlock {
					origin,
					header: pre_header,
					post_digests: vec![seal],
					body,
					finalized: false,
					justification,
					auxiliary: Vec::new(),
					fork_choice: ForkChoiceStrategy::LongestChain,
				};

				// FIXME #1019 extract authorities
				Ok((import_block, new_authorities))
			}
			CheckedHeader::Deferred(a, b) => {
				debug!(target: "babe", "Checking {:?} failed; {:?}, {:?}.", hash, a, b);
				telemetry!(CONSENSUS_DEBUG; "babe.header_too_far_in_future";
					"hash" => ?hash, "a" => ?a, "b" => ?b
				);
				Err(format!("Header {:?} rejected: too far in the future", hash))
			}
		}
	}
}

impl<B, C, E> Authorities<B> for BabeVerifier<C, E> where
	B: Block,
	C: ProvideRuntimeApi + ProvideCache<B>,
	C::Api: AuthoritiesApi<B>,
{
	type Error = ConsensusError;

	fn authorities(&self, at: &BlockId<B>) -> Result<Vec<AuthorityIdFor<B>>, Self::Error> {
		authorities(self.client.as_ref(), at)
	}
}

fn authorities<B, C>(client: &C, at: &BlockId<B>) -> Result<
	Vec<AuthorityIdFor<B>>,
	ConsensusError,
> where
	B: Block,
	C: ProvideRuntimeApi + ProvideCache<B>,
	C::Api: AuthoritiesApi<B>,
{
	client
		.cache()
		.and_then(|cache| cache.get_at(&well_known_cache_keys::AUTHORITIES, at)
			.and_then(|v| Decode::decode(&mut &v[..])))
		.or_else(|| {
			if client.runtime_api().has_api::<AuthoritiesApi<B>>(at).unwrap_or(false) {
				AuthoritiesApi::authorities(&*client.runtime_api(), at).ok()
			} else {
				panic!("We don’t support deprecated code with new consensus algorithms, \
						therefore this is unreachable; qed")
			}
		}).ok_or(consensus_common::Error::InvalidAuthoritiesSet)
}

/// The BABE import queue type.
pub type BabeImportQueue<B> = BasicQueue<B>;

/// Register the babe inherent data provider, if not registered already.
fn register_babe_inherent_data_provider(
	inherent_data_providers: &InherentDataProviders,
	slot_duration: u64,
) -> Result<(), consensus_common::Error> {
	debug!(target: "babe", "Registering");
	if !inherent_data_providers.has_provider(&srml_babe::INHERENT_IDENTIFIER) {
		inherent_data_providers
			.register_provider(srml_babe::InherentDataProvider::new(slot_duration))
			.map_err(Into::into)
			.map_err(consensus_common::Error::InherentData)
	} else {
		Ok(())
	}
}

fn get_keypair(q: &sr25519::Pair) -> &Keypair {
	q.as_ref()
}

#[allow(deprecated)]
fn make_transcript(
	randomness: &[u8],
	slot_number: u64,
	genesis_hash: &[u8],
	epoch: u64,
) -> Transcript {
	let mut transcript = Transcript::new(&BABE_ENGINE_ID);
	transcript.commit_bytes(b"slot number", &slot_number.to_le_bytes());
	transcript.commit_bytes(b"genesis block hash", genesis_hash);
	transcript.commit_bytes(b"current epoch", &epoch.to_le_bytes());
	transcript.commit_bytes(b"chain randomness", randomness);
	transcript
}

fn check(inout: &VRFInOut, threshold: u64) -> bool {
	u64::from_le_bytes(inout.make_bytes::<[u8; 8]>(BABE_VRF_PREFIX)) < threshold
}

/// Claim a slot if it is our turn.  Returns `None` if it is not our turn.
///
/// This hashes the slot number, epoch, genesis hash, and chain randomness into
/// the VRF.  If the VRF produces a value less than `threshold`, it is our turn,
/// so it returns `Some(_)`.  Otherwise, it returns `None`.
fn claim_slot(
	randomness: &[u8],
	slot_number: u64,
	genesis_hash: &[u8],
	epoch: u64,
	authorities: &[sr25519::Public],
	key: &sr25519::Pair,
	threshold: u64,
) -> Option<(VRFInOut, VRFProof, VRFProofBatchable)> {
	if !authorities.contains(&key.public()) { return None }
	let transcript = make_transcript(
		randomness,
		slot_number,
		genesis_hash,
		epoch,
	);

	// Compute the threshold we will use.
	//
	// We already checked that authorities contains `key.public()`, so it can’t
	// be empty.  Therefore, this division is safe.
	let threshold = threshold / authorities.len() as u64;

	get_keypair(key).vrf_sign_n_check(transcript, |inout| check(inout, threshold))
}

#[cfg(test)]
#[allow(dead_code, unused_imports, deprecated)]
// FIXME #2532: need to allow deprecated until refactor is done https://github.com/paritytech/substrate/issues/2532

mod tests {
	use super::*;

	use client::LongestChain;
	use consensus_common::NoNetwork as DummyOracle;
	use network::test::*;
	use network::test::{Block as TestBlock, PeersClient};
	use runtime_primitives::traits::{Block as BlockT, DigestFor};
	use network::config::ProtocolConfig;
	use parking_lot::Mutex;
	use tokio::runtime::current_thread;
	use keyring::sr25519::Keyring;
	use super::generic::DigestItem;
	use client::BlockchainEvents;
	use test_client;
	use futures::stream::Stream;
	use log::debug;
	use std::time::Duration;
	type Item = generic::DigestItem<Hash, Public, Signature>;
	use test_client::AuthorityKeyring;
	use primitives::hash::H256;
	use runtime_primitives::testing::{Header as HeaderTest, Digest as DigestTest, Block as RawBlock, ExtrinsicWrapper};
	use slots::{MAX_SLOT_CAPACITY, PRUNING_BOUND};

	type Error = client::error::Error;

	type TestClient = client::Client<
		test_client::Backend,
		test_client::Executor,
		TestBlock,
		test_client::runtime::RuntimeApi,
	>;

	struct DummyFactory(Arc<TestClient>);
	struct DummyProposer(u64, Arc<TestClient>);

	impl Environment<TestBlock> for DummyFactory {
		type Proposer = DummyProposer;
		type Error = Error;

		fn init(&self, parent_header: &<TestBlock as BlockT>::Header, _authorities: &[Public])
			-> Result<DummyProposer, Error>
		{
			Ok(DummyProposer(parent_header.number + 1, self.0.clone()))
		}
	}

	impl Proposer<TestBlock> for DummyProposer {
		type Error = Error;
		type Create = Result<TestBlock, Error>;

		fn propose(&self, _: InherentData, _: Duration, digests: DigestFor<TestBlock>) -> Result<TestBlock, Error> {
			self.1.new_block(digests).unwrap().bake().map_err(|e| e.into())
		}
	}

	const SLOT_DURATION: u64 = 1;
	const TEST_ROUTING_INTERVAL: Duration = Duration::from_millis(50);

	pub struct BabeTestNet {
		peers: Vec<Arc<Peer<(), DummySpecialization>>>,
		started: bool,
	}

	impl TestNetFactory for BabeTestNet {
		type Specialization = DummySpecialization;
		type Verifier = BabeVerifier<PeersFullClient, NothingExtra>;
		type PeerData = ();

		/// Create new test network with peers and given config.
		fn from_config(_config: &ProtocolConfig) -> Self {
			debug!(target: "babe", "Creating test network from config");
			BabeTestNet {
				peers: Vec::new(),
				started: false,
			}
		}

		fn make_verifier(&self, client: PeersClient, _cfg: &ProtocolConfig)
			-> Arc<Self::Verifier>
		{
			let client = client.as_full().expect("only full clients are used in test");
			trace!(target: "babe", "Creating a verifier");
			let config = Config::get_or_compute(&*client)
				.expect("slot duration available");
			let inherent_data_providers = InherentDataProviders::new();
			register_babe_inherent_data_provider(
				&inherent_data_providers,
				config.get()
			).expect("Registers babe inherent data provider");
			trace!(target: "babe", "Provider registered");

			assert_eq!(config.get(), SLOT_DURATION);
			Arc::new(BabeVerifier {
				client,
				extra: NothingExtra,
				inherent_data_providers,
				threshold: config.threshold(),
			})
		}

		fn uses_tokio(&self) -> bool {
			true
		}

		fn peer(&self, i: usize) -> &Peer<Self::PeerData, DummySpecialization> {
			trace!(target: "babe", "Retreiving a peer");
			&self.peers[i]
		}

		fn peers(&self) -> &Vec<Arc<Peer<Self::PeerData, DummySpecialization>>> {
			trace!(target: "babe", "Retreiving peers");
			&self.peers
		}

		fn mut_peers<F: FnOnce(&mut Vec<Arc<Peer<Self::PeerData, DummySpecialization>>>)>(
			&mut self,
			closure: F,
		) {
			closure(&mut self.peers);
		}

		fn started(&self) -> bool {
			self.started
		}

		fn set_started(&mut self, new: bool) {
			self.started = new;
		}
	}

	fn create_header(slot_num: u64, number: u64, pair: &sr25519::Pair) -> (HeaderTest, H256) {
		let mut header = HeaderTest {
			parent_hash: Default::default(),
			number,
			state_root: Default::default(),
			extrinsics_root: Default::default(),
			digest: DigestTest { logs: vec![], },
		};

		let transcript = make_transcript(
			Default::default(),
			slot_num,
			Default::default(),
			0,
		);

		let (inout, proof, _batchable_proof) = get_keypair(&pair).vrf_sign_n_check(transcript, |inout| check(inout, u64::MAX)).unwrap();
		let pre_hash: H256 = header.hash();
		let item = <generic::DigestItem<_, _, _> as CompatibleDigestItem>::babe_pre_digest(BabePreDigest {
			proof,
			author: pair.public(),
			slot_num,
			vrf_output: inout.to_output(),
		});
		header.digest_mut().push(item);

		let to_sign = header.hash();
		let signature = pair.sign(&to_sign[..]);
		header.digest_mut().push(<generic::DigestItem<_, _, _> as CompatibleDigestItem>::babe_seal(signature));
		(header, pre_hash)
	}

	#[test]
	fn can_serialize_block() {
		drop(env_logger::try_init());
		assert!(BabePreDigest::decode(&mut &b""[..]).is_none());
	}

	#[test]
	fn authoring_blocks() {
		drop(env_logger::try_init());
		debug!(target: "babe", "checkpoint 1");
		let mut net = BabeTestNet::new(3);
		debug!(target: "babe", "checkpoint 2");

		net.start();
		debug!(target: "babe", "checkpoint 3");

		let peers = &[
			(0, Keyring::Alice),
			(1, Keyring::Bob),
			(2, Keyring::Charlie),
		];

		let net = Arc::new(Mutex::new(net));
		let mut import_notifications = Vec::new();
		debug!(target: "babe", "checkpoint 4");
		let mut runtime = current_thread::Runtime::new().unwrap();
		for (peer_id, key) in peers {
			let client = net.lock().peer(*peer_id).client().as_full().unwrap();
			let environ = Arc::new(DummyFactory(client.clone()));
			import_notifications.push(
				client.import_notification_stream()
					.take_while(|n| Ok(!(n.origin != BlockOrigin::Own && n.header.number() < &5)))
					.for_each(move |_| Ok(()))
			);

			let config = Config::get_or_compute(&*client)
				.expect("slot duration available");

			let inherent_data_providers = InherentDataProviders::new();
			register_babe_inherent_data_provider(
				&inherent_data_providers, config.get()
			).expect("Registers babe inherent data provider");

			let babe = start_babe(BabeParams {
				config,
				local_key: Arc::new(key.clone().into()),
				block_import: client.clone(),
				select_chain: LongestChain::new(client.backend().clone(), client.import_lock().clone()),
				client,
				env: environ.clone(),
				sync_oracle: DummyOracle,
				on_exit: futures::empty(),
				inherent_data_providers,
				force_authoring: false,
			}).expect("Starts babe");

			runtime.spawn(babe);
		}
		debug!(target: "babe", "checkpoint 5");

		// wait for all finalized on each.
		let wait_for = ::futures::future::join_all(import_notifications)
			.map(drop)
			.map_err(drop);

		let drive_to_completion = ::tokio::timer::Interval::new_interval(TEST_ROUTING_INTERVAL)
			.for_each(move |_| {
				net.lock().send_import_notifications();
				net.lock().sync_without_disconnects();
				Ok(())
			})
			.map(drop)
			.map_err(drop);

		runtime.block_on(wait_for.select(drive_to_completion).map_err(drop)).unwrap();
	}

	#[test]
	fn wrong_consensus_engine_id_rejected() {
		drop(env_logger::try_init());
		let sig = sr25519::Pair::generate().sign(b"");
		let bad_seal: Item = DigestItem::Seal([0; 4], sig);
		assert!(bad_seal.as_babe_pre_digest().is_none());
		assert!(bad_seal.as_babe_seal().is_none())
	}

	#[test]
	fn malformed_pre_digest_rejected() {
		drop(env_logger::try_init());
		let bad_seal: Item = DigestItem::Seal(BABE_ENGINE_ID, Signature([0; 64]));
		assert!(bad_seal.as_babe_pre_digest().is_none());
	}

	#[test]
	fn sig_is_not_pre_digest() {
		drop(env_logger::try_init());
		let sig = sr25519::Pair::generate().sign(b"");
		let bad_seal: Item = DigestItem::Seal(BABE_ENGINE_ID, sig);
		assert!(bad_seal.as_babe_pre_digest().is_none());
		assert!(bad_seal.as_babe_seal().is_some())
	}

	#[test]
	fn can_author_block() {
		drop(env_logger::try_init());
		let randomness = &[];
		let pair = sr25519::Pair::generate();
		let mut i = 0;
		loop {
			match claim_slot(randomness, i, &[], 0, &[pair.public()], &pair, u64::MAX / 10) {
				None => i += 1,
				Some(s) => {
					debug!(target: "babe", "Authored block {:?}", s);
					break
				}
			}
		}
	}

	#[test]
	fn authorities_call_works() {
		drop(env_logger::try_init());
		let client = test_client::new();

		assert_eq!(client.info().unwrap().chain.best_number, 0);
		assert_eq!(authorities(&client, &BlockId::Number(0)).unwrap(), vec![
			Keyring::Alice.into(),
			Keyring::Bob.into(),
			Keyring::Charlie.into()
		]);
	}

	#[test]
	fn check_header_works_with_equivocation() {
		drop(env_logger::try_init());
		let client = test_client::new();
		let pair = sr25519::Pair::generate();
		let public = pair.public();
		let authorities = vec![public.clone(), sr25519::Pair::generate().public()];

		let (header1, header1_hash) = create_header(2, 1, &pair);
		let (header2, header2_hash) = create_header(2, 2, &pair);
		let (header3, header3_hash) = create_header(4, 2, &pair);
		let (header4, header4_hash) = create_header(MAX_SLOT_CAPACITY + 4, 3, &pair);
		let (header5, header5_hash) = create_header(MAX_SLOT_CAPACITY + 4, 4, &pair);
		let (header6, header6_hash) = create_header(4, 3, &pair);

		let c = Arc::new(client);
		let max = u64::MAX;

		type B = RawBlock<ExtrinsicWrapper<u64>>;
		type P = sr25519::Pair;

		// It's ok to sign same headers.
		assert!(check_header::<B, _>(&c, 2, header1.clone(), header1_hash, &authorities, max).is_ok());
		assert!(check_header::<B, _>(&c, 3, header1, header1_hash, &authorities, max).is_ok());

		// But not two different headers at the same slot.
		assert!(check_header::<B, _>(&c, 4, header2, header2_hash, &authorities, max).is_err());

		// Different slot is ok.
		assert!(check_header::<B, _>(&c, 5, header3, header3_hash, &authorities, max).is_ok());

		// Here we trigger pruning and save header 4.
		assert!(check_header::<B, _>(&c, PRUNING_BOUND + 2, header4, header4_hash, &authorities, max).is_ok());

		// This fails because header 5 is an equivocation of header 4.
		assert!(check_header::<B, _>(&c, PRUNING_BOUND + 3, header5, header5_hash, &authorities, max).is_err());

		// This is ok because we pruned the corresponding header. Shows that we are pruning.
		assert!(check_header::<B, _>(&c, PRUNING_BOUND + 4, header6, header6_hash, &authorities, max).is_ok());
	}
}<|MERGE_RESOLUTION|>--- conflicted
+++ resolved
@@ -112,50 +112,6 @@
 	}
 }
 
-<<<<<<< HEAD
-fn inherent_to_common_error(err: RuntimeString) -> consensus_common::Error {
-	consensus_common::ErrorKind::InherentData(err.into()).into()
-=======
-/// A digest item which is usable with BABE consensus.
-pub trait CompatibleDigestItem: Sized {
-	/// Construct a digest item which contains a slot number and a signature
-	/// on the hash.
-	fn babe_seal(signature: BabeSeal) -> Self;
-
-	/// If this item is an Babe seal, return the slot number and signature.
-	fn as_babe_seal(&self) -> Option<BabeSeal>;
-}
-
-impl<T, Hash> CompatibleDigestItem for generic::DigestItem<Hash, Public, T>
-	where T: Debug, Hash: Debug
-{
-	/// Construct a digest item which contains a slot number and a signature
-	/// on the hash.
-	fn babe_seal(signature: BabeSeal) -> Self {
-		generic::DigestItem::Consensus(BABE_ENGINE_ID, signature.encode())
-	}
-
-	/// If this item is an BABE seal, return the slot number and signature.
-	fn as_babe_seal(&self) -> Option<BabeSeal> {
-		match self {
-			generic::DigestItem::Consensus(BABE_ENGINE_ID, seal) => {
-				match Decode::decode(&mut &seal[..]) {
-					s @ Some(_) => s,
-					s @ None => {
-						info!(target: "babe", "Failed to decode {:?}", seal);
-						s
-					}
-				}
-			}
-			_ => {
-				info!(target: "babe", "Invalid consensus: {:?}!", self);
-				None
-			}
-		}
-	}
->>>>>>> 79dd9c83
-}
-
 struct BabeSlotCompatible;
 
 impl SlotCompatible for BabeSlotCompatible {
@@ -405,7 +361,6 @@
 				return
 			}
 
-<<<<<<< HEAD
 			let (header, body) = b.deconstruct();
 			let header_hash = header.hash();
 			let pre_digest: Result<BabePreDigest, String> = find_pre_digest::<B>(&header);
@@ -456,7 +411,7 @@
 			}
 		}).map_err(|e| {
 			warn!("Client import failed: {:?}", e);
-			consensus_common::ErrorKind::ClientImport(format!("{:?}", e)).into()
+			consensus_common::Error::ClientImport(format!("{:?}", e)).into()
 		}))
 	}
 }
@@ -483,21 +438,6 @@
 			},
 			None => trace!(target: "babe", "Ignoring digest not meant for us"),
 		}
-=======
-					if let Err(e) = block_import.import_block(import_block, Default::default()) {
-						warn!(target: "babe", "Error with block built on {:?}: {:?}",
-							  parent_hash, e);
-						telemetry!(CONSENSUS_WARN; "babe.err_with_block_built_on";
-							"hash" => ?parent_hash, "err" => ?e
-						);
-					}
-				})
-				.map_err(|e| {
-					warn!("Client import failed: {:?}", e);
-					consensus_common::Error::ClientImport(format!("{:?}", e))
-				})
-		)
->>>>>>> 79dd9c83
 	}
 	pre_digest.ok_or_else(|| babe_err!("No BABE pre-runtime digest found"))
 }
