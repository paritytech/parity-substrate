--- conflicted
+++ resolved
@@ -92,54 +92,6 @@
 	) -> Result<Option<Seal>, String>;
 }
 
-<<<<<<< HEAD
-=======
-/// Delegates algorithm selection to Substrate runtime.
-pub struct PowRuntimeAlgorithm<C> {
-	client: Arc<C>,
-}
-
-impl<C> PowRuntimeAlgorithm<C> {
-	/// Create a new runtime algorithm given a client.
-	pub fn new(client: Arc<C>) -> Self {
-		Self { client }
-	}
-}
-
-impl<B: BlockT<Hash=H256>, C> PowAlgorithm<B> for PowRuntimeAlgorithm<C> where
-	C: ProvideRuntimeApi,
-	C::Api: PowApi<B>,
-{
-	fn difficulty(&self, parent: &BlockId<B>) -> Result<Difficulty, String> {
-		self.client.runtime_api().difficulty(parent)
-			.map_err(|e| format!("Fetch difficulty failed: {:?}", e))
-	}
-
-	fn verify(
-		&self,
-		parent: &BlockId<B>,
-		pre_hash: &H256,
-		seal: &Seal,
-		difficulty: Difficulty,
-	) -> Result<bool, String> {
-		self.client.runtime_api().verify(parent, pre_hash, seal, difficulty)
-			.map_err(|e| format!("Verify PoW seal failed: {:?}", e))
-	}
-
-	fn mine(
-		&self,
-		parent: &BlockId<B>,
-		pre_hash: &H256,
-		seed: &H256,
-		difficulty: Difficulty,
-		round: u32,
-	) -> Result<Option<Seal>, String> {
-		self.client.runtime_api().mine(parent, pre_hash, seed, difficulty, round)
-			.map_err(|e| format!("Mine PoW seal failed: {:?}", e))
-	}
-}
-
->>>>>>> 012b664a
 /// A verifier for PoW blocks.
 pub struct PowVerifier<C, Algorithm> {
 	client: Arc<C>,
