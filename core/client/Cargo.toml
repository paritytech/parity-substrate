[package]
name = "substrate-client"
version = "0.1.0"
authors = ["Parity Technologies <admin@parity.io>"]

[dependencies]
error-chain = "0.12"
fnv = "1.0"
log = "0.4"
parking_lot = "0.4"
hex-literal = "0.1"
futures = "0.1.17"
slog = "^2"
heapsize = "0.4"
substrate-bft = { path = "../bft" }
parity-codec = "2.0"
substrate-executor = { path = "../executor" }
substrate-primitives = { path = "../primitives" }
sr-primitives = { path = "../sr-primitives" }
substrate-state-machine = { path = "../state-machine" }
substrate-keyring = { path = "../keyring" }
substrate-trie = { path = "../trie" }
substrate-telemetry = { path = "../telemetry" }
hash-db = { git = "https://github.com/paritytech/trie" }
<<<<<<< HEAD
trie-db = { git = "https://github.com/paritytech/trie" }
=======
>>>>>>> 8009778d
kvdb = "0.1"

[dev-dependencies]
substrate-test-client = { path = "../test-client" }
kvdb-memorydb = "0.1"<|MERGE_RESOLUTION|>--- conflicted
+++ resolved
@@ -22,10 +22,7 @@
 substrate-trie = { path = "../trie" }
 substrate-telemetry = { path = "../telemetry" }
 hash-db = { git = "https://github.com/paritytech/trie" }
-<<<<<<< HEAD
 trie-db = { git = "https://github.com/paritytech/trie" }
-=======
->>>>>>> 8009778d
 kvdb = "0.1"
 
 [dev-dependencies]
