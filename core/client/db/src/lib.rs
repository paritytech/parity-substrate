--- conflicted
+++ resolved
@@ -1199,23 +1199,14 @@
 				transaction.put(columns::META, meta_keys::GENESIS_HASH, hash.as_ref());
 			}
 
-<<<<<<< HEAD
-			let mut changeset: state_db::ChangeSet<Vec<u8>> = state_db::ChangeSet::default();
-			for (key, (val, rc)) in operation.db_updates.0.drain() {
-				if rc > 0 {
-					changeset.inserted.push((key, val.to_vec()));
-				} else if rc < 0 {
-					changeset.deleted.push(key);
-=======
 			let finalized = if operation.commit_state {
 				let mut changeset: state_db::ChangeSet<Vec<u8>> = state_db::ChangeSet::default();
-				for (key, (val, rc)) in operation.db_updates.drain() {
+				for (key, (val, rc)) in operation.db_updates.0.drain() {
 					if rc > 0 {
 						changeset.inserted.push((key, val.to_vec()));
 					} else if rc < 0 {
 						changeset.deleted.push(key);
 					}
->>>>>>> 935d9d15
 				}
 				let number_u64 = number.saturated_into::<u64>();
 				let commit = self.storage.state_db.insert_block(&hash, number_u64, &pending_block.header.parent_hash(), changeset)
