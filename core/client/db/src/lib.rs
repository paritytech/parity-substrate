// Copyright 2017-2018 Parity Technologies (UK) Ltd.
// This file is part of Substrate.

// Substrate is free software: you can redistribute it and/or modify
// it under the terms of the GNU General Public License as published by
// the Free Software Foundation, either version 3 of the License, or
// (at your option) any later version.

// Substrate is distributed in the hope that it will be useful,
// but WITHOUT ANY WARRANTY; without even the implied warranty of
// MERCHANTABILITY or FITNESS FOR A PARTICULAR PURPOSE.  See the
// GNU General Public License for more details.

// You should have received a copy of the GNU General Public License
// along with Substrate.  If not, see <http://www.gnu.org/licenses/>.

//! Client backend that uses RocksDB database as storage.
//!
//! # Canonicality vs. Finality
//!
//! Finality indicates that a block will not be reverted, according to the consensus algorithm,
//! while canonicality indicates that the block may be reverted, but we will be unable to do so,
//! having discarded heavy state that will allow a chain reorganization.
//!
//! Finality implies canonicality but not vice-versa.

pub mod light;

mod cache;
mod storage_cache;
mod utils;

use std::sync::Arc;
use std::path::PathBuf;
use std::io;

use client::backend::NewBlockState;
use parity_codec::{Decode, Encode};
use hash_db::Hasher;
use kvdb::{KeyValueDB, DBTransaction};
use trie::MemoryDB;
use parking_lot::RwLock;
use primitives::{H256, Blake2Hasher, ChangesTrieConfiguration, convert_hash};
use primitives::storage::well_known_keys;
use runtime_primitives::{generic::BlockId, Justification, StorageMap, ChildrenStorageMap};
use runtime_primitives::traits::{Block as BlockT, Header as HeaderT, As, NumberFor, Zero, Digest, DigestItem, AuthorityIdFor};
use runtime_primitives::BuildStorage;
use state_machine::backend::Backend as StateBackend;
use executor::RuntimeInfo;
use state_machine::{CodeExecutor, DBValue, ExecutionStrategy};
use utils::{Meta, db_err, meta_keys, open_database, read_db, block_id_to_lookup_key, read_meta};
use client::LeafSet;
use state_db::StateDb;
use storage_cache::{CachingState, SharedCache, new_shared_cache};
use log::{trace, debug, warn};
pub use state_db::PruningMode;

const CANONICALIZATION_DELAY: u64 = 256;
const MIN_BLOCKS_TO_KEEP_CHANGES_TRIES_FOR: u64 = 32768;
const STATE_CACHE_SIZE_BYTES: usize = 16 * 1024 * 1024;

/// DB-backed patricia trie state, transaction type is an overlay of changes to commit.
pub type DbState = state_machine::TrieBackend<Arc<state_machine::Storage<Blake2Hasher>>, Blake2Hasher>;

/// Database settings.
pub struct DatabaseSettings {
	/// Cache size in bytes. If `None` default is used.
	pub cache_size: Option<usize>,
	/// Path to the database.
	pub path: PathBuf,
	/// Pruning mode.
	pub pruning: PruningMode,
}

/// Create an instance of db-backed client.
pub fn new_client<E, S, Block, RA>(
	settings: DatabaseSettings,
	executor: E,
	genesis_storage: S,
	block_execution_strategy: ExecutionStrategy,
	api_execution_strategy: ExecutionStrategy,
) -> Result<client::Client<Backend<Block>, client::LocalCallExecutor<Backend<Block>, E>, Block, RA>, client::error::Error>
	where
		Block: BlockT<Hash=H256>,
		E: CodeExecutor<Blake2Hasher> + RuntimeInfo,
		S: BuildStorage,
{
	let backend = Arc::new(Backend::new(settings, CANONICALIZATION_DELAY)?);
	let executor = client::LocalCallExecutor::new(backend.clone(), executor);
	Ok(client::Client::new(backend, executor, genesis_storage, block_execution_strategy, api_execution_strategy)?)
}

mod columns {
	pub const META: Option<u32> = crate::utils::COLUMN_META;
	pub const STATE: Option<u32> = Some(1);
	pub const STATE_META: Option<u32> = Some(2);
	/// maps hashes to lookup keys and numbers to canon hashes.
	pub const KEY_LOOKUP: Option<u32> = Some(3);
	pub const HEADER: Option<u32> = Some(4);
	pub const BODY: Option<u32> = Some(5);
	pub const JUSTIFICATION: Option<u32> = Some(6);
	pub const CHANGES_TRIE: Option<u32> = Some(7);
	pub const AUX: Option<u32> = Some(8);
}

struct PendingBlock<Block: BlockT> {
	header: Block::Header,
	justification: Option<Justification>,
	body: Option<Vec<Block::Extrinsic>>,
	leaf_state: NewBlockState,
}

// wrapper that implements trait required for state_db
struct StateMetaDb<'a>(&'a KeyValueDB);

impl<'a> state_db::MetaDb for StateMetaDb<'a> {
	type Error = io::Error;

	fn get_meta(&self, key: &[u8]) -> Result<Option<Vec<u8>>, Self::Error> {
		self.0.get(columns::STATE_META, key).map(|r| r.map(|v| v.to_vec()))
	}
}

/// Block database
pub struct BlockchainDb<Block: BlockT> {
	db: Arc<KeyValueDB>,
	meta: Arc<RwLock<Meta<NumberFor<Block>, Block::Hash>>>,
	leaves: RwLock<LeafSet<Block::Hash, NumberFor<Block>>>,
}

impl<Block: BlockT> BlockchainDb<Block> {
	fn new(db: Arc<KeyValueDB>) -> Result<Self, client::error::Error> {
		let meta = read_meta::<Block>(&*db, columns::META, columns::HEADER)?;
		let leaves = LeafSet::read_from_db(&*db, columns::META, meta_keys::LEAF_PREFIX)?;
		Ok(BlockchainDb {
			db,
			leaves: RwLock::new(leaves),
			meta: Arc::new(RwLock::new(meta)),
		})
	}

	fn update_meta(
		&self,
		hash: Block::Hash,
		number: <Block::Header as HeaderT>::Number,
		is_best: bool,
		is_finalized: bool
	) {
		let mut meta = self.meta.write();
		if number.is_zero() {
			meta.genesis_hash = hash;
			meta.finalized_hash = hash;
		}

		if is_best {
			meta.best_number = number;
			meta.best_hash = hash;
		}

		if is_finalized {
			meta.finalized_number = number;
			meta.finalized_hash = hash;
		}
	}
}

impl<Block: BlockT> client::blockchain::HeaderBackend<Block> for BlockchainDb<Block> {
	fn header(&self, id: BlockId<Block>) -> Result<Option<Block::Header>, client::error::Error> {
		utils::read_header(&*self.db, columns::KEY_LOOKUP, columns::HEADER, id)
	}

	fn info(&self) -> Result<client::blockchain::Info<Block>, client::error::Error> {
		let meta = self.meta.read();
		Ok(client::blockchain::Info {
			best_hash: meta.best_hash,
			best_number: meta.best_number,
			genesis_hash: meta.genesis_hash,
			finalized_hash: meta.finalized_hash,
			finalized_number: meta.finalized_number,
		})
	}

	fn status(&self, id: BlockId<Block>) -> Result<client::blockchain::BlockStatus, client::error::Error> {
		let exists = match id {
			BlockId::Hash(_) => read_db(
				&*self.db,
				columns::KEY_LOOKUP,
				columns::HEADER,
				id
			)?.is_some(),
			BlockId::Number(n) => n <= self.meta.read().best_number,
		};
		match exists {
			true => Ok(client::blockchain::BlockStatus::InChain),
			false => Ok(client::blockchain::BlockStatus::Unknown),
		}
	}

	fn number(&self, hash: Block::Hash) -> Result<Option<NumberFor<Block>>, client::error::Error> {
		if let Some(lookup_key) = block_id_to_lookup_key::<Block>(&*self.db, columns::KEY_LOOKUP, BlockId::Hash(hash))? {
			let number = utils::lookup_key_to_number(&lookup_key)?;
			Ok(Some(number))
		} else {
			Ok(None)
		}
	}

	fn hash(&self, number: NumberFor<Block>) -> Result<Option<Block::Hash>, client::error::Error> {
		self.header(BlockId::Number(number)).and_then(|maybe_header| match maybe_header {
			Some(header) => Ok(Some(header.hash().clone())),
			None => Ok(None),
		})
	}
}

impl<Block: BlockT> client::blockchain::Backend<Block> for BlockchainDb<Block> {
	fn body(&self, id: BlockId<Block>) -> Result<Option<Vec<Block::Extrinsic>>, client::error::Error> {
		match read_db(&*self.db, columns::KEY_LOOKUP, columns::BODY, id)? {
			Some(body) => match Decode::decode(&mut &body[..]) {
				Some(body) => Ok(Some(body)),
				None => return Err(client::error::ErrorKind::Backend("Error decoding body".into()).into()),
			}
			None => Ok(None),
		}
	}

	fn justification(&self, id: BlockId<Block>) -> Result<Option<Justification>, client::error::Error> {
		match read_db(&*self.db, columns::KEY_LOOKUP, columns::JUSTIFICATION, id)? {
			Some(justification) => match Decode::decode(&mut &justification[..]) {
				Some(justification) => Ok(Some(justification)),
				None => return Err(client::error::ErrorKind::Backend("Error decoding justification".into()).into()),
			}
			None => Ok(None),
		}
	}

	fn last_finalized(&self) -> Result<Block::Hash, client::error::Error> {
		Ok(self.meta.read().finalized_hash.clone())
	}

	fn cache(&self) -> Option<&client::blockchain::Cache<Block>> {
		None
	}

	fn leaves(&self) -> Result<Vec<Block::Hash>, client::error::Error> {
		Ok(self.leaves.read().hashes())
	}
}

/// Database transaction
pub struct BlockImportOperation<Block: BlockT, H: Hasher> {
	old_state: CachingState<Blake2Hasher, DbState, Block>,
	db_updates: MemoryDB<H>,
	storage_updates: Vec<(Vec<u8>, Option<Vec<u8>>)>,
	changes_trie_updates: MemoryDB<H>,
	pending_block: Option<PendingBlock<Block>>,
	aux_ops: Vec<(Vec<u8>, Option<Vec<u8>>)>,
	finalized_blocks: Vec<(BlockId<Block>, Option<Justification>)>,
}

impl<Block: BlockT, H: Hasher> BlockImportOperation<Block, H> {
	fn apply_aux(&mut self, transaction: &mut DBTransaction) {
		for (key, maybe_val) in self.aux_ops.drain(..) {
			match maybe_val {
				Some(val) => transaction.put_vec(columns::AUX, &key, val),
				None => transaction.delete(columns::AUX, &key),
			}
		}
	}
}

impl<Block> client::backend::BlockImportOperation<Block, Blake2Hasher>
for BlockImportOperation<Block, Blake2Hasher>
where Block: BlockT<Hash=H256>,
{
	type State = CachingState<Blake2Hasher, DbState, Block>;

	fn state(&self) -> Result<Option<&Self::State>, client::error::Error> {
		Ok(Some(&self.old_state))
	}

	fn set_block_data(
		&mut self,
		header: Block::Header,
		body: Option<Vec<Block::Extrinsic>>,
		justification: Option<Justification>,
		leaf_state: NewBlockState,
	) -> Result<(), client::error::Error> {
		assert!(self.pending_block.is_none(), "Only one block per operation is allowed");
		self.pending_block = Some(PendingBlock {
			header,
			body,
			justification,
			leaf_state,
		});
		Ok(())
	}

	fn update_authorities(&mut self, _authorities: Vec<AuthorityIdFor<Block>>) {
		// currently authorities are not cached on full nodes
	}

	fn update_db_storage(&mut self, update: MemoryDB<Blake2Hasher>) -> Result<(), client::error::Error> {
		self.db_updates = update;
		Ok(())
	}

	fn reset_storage(&mut self, mut top: StorageMap, children: ChildrenStorageMap) -> Result<H256, client::error::Error> {

		if top.iter().any(|(k, _)| well_known_keys::is_child_storage_key(k)) {
			return Err(client::error::ErrorKind::GenesisInvalid.into());
		}

		let mut transaction: MemoryDB<Blake2Hasher> = Default::default();

		for (child_key, child_map) in children {
			if !well_known_keys::is_child_storage_key(&child_key) {
				return Err(client::error::ErrorKind::GenesisInvalid.into());
			}

			let (root, is_default, update) = self.old_state.child_storage_root(&child_key, child_map.into_iter().map(|(k, v)| (k, Some(v))));
			transaction.consolidate(update);

			if !is_default {
				top.insert(child_key, root);
			}
		}

		let (root, update) = self.old_state.storage_root(top.into_iter().map(|(k, v)| (k, Some(v))));
		transaction.consolidate(update);

		self.db_updates = transaction;
		Ok(root)
	}

	fn update_changes_trie(&mut self, update: MemoryDB<Blake2Hasher>) -> Result<(), client::error::Error> {
		self.changes_trie_updates = update;
		Ok(())
	}

	fn insert_aux<I>(&mut self, ops: I) -> Result<(), client::error::Error>
		where I: IntoIterator<Item=(Vec<u8>, Option<Vec<u8>>)>
	{
		self.aux_ops.append(&mut ops.into_iter().collect());
		Ok(())
	}

	fn update_storage(&mut self, update: Vec<(Vec<u8>, Option<Vec<u8>>)>) -> Result<(), client::error::Error> {
		self.storage_updates = update;
		Ok(())
	}

	fn mark_finalized(&mut self, block: BlockId<Block>, justification: Option<Justification>) -> Result<(), client::error::Error> {
		self.finalized_blocks.push((block, justification));
		Ok(())
	}
}

struct StorageDb<Block: BlockT> {
	pub db: Arc<KeyValueDB>,
	pub state_db: StateDb<Block::Hash, H256>,
}

impl<Block: BlockT> state_machine::Storage<Blake2Hasher> for StorageDb<Block> {
	fn get(&self, key: &H256) -> Result<Option<DBValue>, String> {
		self.state_db.get(key, self).map(|r| r.map(|v| DBValue::from_slice(&v)))
			.map_err(|e| format!("Database backend error: {:?}", e))
	}
}

impl<Block: BlockT> state_db::HashDb for StorageDb<Block> {
	type Error = io::Error;
	type Hash = H256;

	fn get(&self, key: &H256) -> Result<Option<Vec<u8>>, Self::Error> {
		self.db.get(columns::STATE, key.as_bytes()).map(|r| r.map(|v| v.to_vec()))
	}
}

struct DbGenesisStorage(pub H256);

impl DbGenesisStorage {
	pub fn new() -> Self {
		let mut root = H256::default();
		let mut mdb = MemoryDB::<Blake2Hasher>::default();
		state_machine::TrieDBMut::<Blake2Hasher>::new(&mut mdb, &mut root);
		DbGenesisStorage(root)
	}
}

impl state_machine::Storage<Blake2Hasher> for DbGenesisStorage {
	fn get(&self, _key: &H256) -> Result<Option<DBValue>, String> {
		Ok(None)
	}
}

pub struct DbChangesTrieStorage<Block: BlockT> {
	db: Arc<KeyValueDB>,
	meta: Arc<RwLock<Meta<NumberFor<Block>, Block::Hash>>>,
	min_blocks_to_keep: Option<u64>,
	_phantom: ::std::marker::PhantomData<Block>,
}

impl<Block: BlockT> DbChangesTrieStorage<Block> {
	/// Commit new changes trie.
	pub fn commit(&self, tx: &mut DBTransaction, mut changes_trie: MemoryDB<Blake2Hasher>) {
		for (key, (val, _)) in changes_trie.drain() {
			tx.put(columns::CHANGES_TRIE, &key[..], &val);
		}
	}

	/// Prune obsolete changes tries.
	pub fn prune(&self, config: Option<ChangesTrieConfiguration>, tx: &mut DBTransaction, block_hash: Block::Hash, block_num: NumberFor<Block>) {
		// never prune on archive nodes
		let min_blocks_to_keep = match self.min_blocks_to_keep {
			Some(min_blocks_to_keep) => min_blocks_to_keep,
			None => return,
		};

		// read configuration from the database. it is OK to do it here (without checking tx for
		// modifications), since config can't change
		let config = match config {
			Some(config) => config,
			None => return,
		};

		state_machine::prune_changes_tries(
			&config,
			&*self,
			min_blocks_to_keep,
			&state_machine::ChangesTrieAnchorBlockId {
				hash: convert_hash(&block_hash),
				number: block_num.as_(),
			},
			|node| tx.delete(columns::CHANGES_TRIE, node.as_ref()));
	}
}

impl<Block: BlockT> client::backend::PrunableStateChangesTrieStorage<Blake2Hasher> for DbChangesTrieStorage<Block> {
	fn oldest_changes_trie_block(
		&self,
		config: &ChangesTrieConfiguration,
		best_finalized_block: u64
	) -> u64 {
		match self.min_blocks_to_keep {
			Some(min_blocks_to_keep) => state_machine::oldest_non_pruned_changes_trie(
				config,
				min_blocks_to_keep,
				best_finalized_block,
			),
			None => 1,
		}
	}
}

impl<Block: BlockT> state_machine::ChangesTrieRootsStorage<Blake2Hasher> for DbChangesTrieStorage<Block> {
	fn root(&self, anchor: &state_machine::ChangesTrieAnchorBlockId<H256>, block: u64) -> Result<Option<H256>, String> {
		// check API requirement
		assert!(block <= anchor.number, "API requirement");

		// we need to get hash of the block to resolve changes trie root
		let block_id = if block <= self.meta.read().finalized_number.as_() {
			// if block is finalized, we could just read canonical hash
			BlockId::Number(As::sa(block))
		} else {
			// the block is not finalized
			let mut current_num = anchor.number;
			let mut current_hash: Block::Hash = convert_hash(&anchor.hash);
			let maybe_anchor_header: Block::Header = utils::require_header::<Block>(
				&*self.db, columns::KEY_LOOKUP, columns::HEADER, BlockId::Number(As::sa(current_num))
			).map_err(|e| e.to_string())?;
			if maybe_anchor_header.hash() == current_hash {
				// if anchor is canonicalized, then the block is also canonicalized
				BlockId::Number(As::sa(block))
			} else {
				// else (block is not finalized + anchor is not canonicalized):
				// => we should find the required block hash by traversing
				// back from the anchor to the block with given number
				while current_num != block {
					let current_header: Block::Header = utils::require_header::<Block>(
						&*self.db, columns::KEY_LOOKUP, columns::HEADER, BlockId::Hash(current_hash)
					).map_err(|e| e.to_string())?;

					current_hash = *current_header.parent_hash();
					current_num = current_num - 1;
				}

				BlockId::Hash(current_hash)
			}
		};

		Ok(utils::require_header::<Block>(&*self.db, columns::KEY_LOOKUP, columns::HEADER, block_id)
			.map_err(|e| e.to_string())?
			.digest().log(DigestItem::as_changes_trie_root)
			.map(|root| H256::from_slice(root.as_ref())))
	}
}

impl<Block: BlockT> state_machine::ChangesTrieStorage<Blake2Hasher> for DbChangesTrieStorage<Block> {
	fn get(&self, key: &H256) -> Result<Option<DBValue>, String> {
		self.db.get(columns::CHANGES_TRIE, &key[..])
			.map_err(|err| format!("{}", err))
	}
}

/// Disk backend. Keeps data in a key-value store. In archive mode, trie nodes are kept from all blocks.
/// Otherwise, trie nodes are kept only from some recent blocks.
pub struct Backend<Block: BlockT> {
	storage: Arc<StorageDb<Block>>,
	changes_tries_storage: DbChangesTrieStorage<Block>,
	blockchain: BlockchainDb<Block>,
	canonicalization_delay: u64,
	shared_cache: SharedCache<Block, Blake2Hasher>,
}

impl<Block: BlockT<Hash=H256>> Backend<Block> {
	/// Create a new instance of database backend.
	///
	/// The pruning window is how old a block must be before the state is pruned.
	pub fn new(config: DatabaseSettings, canonicalization_delay: u64) -> Result<Self, client::error::Error> {
		let db = open_database(&config, columns::META, "full")?;

		Backend::from_kvdb(db as Arc<_>, config.pruning, canonicalization_delay)
	}

	#[cfg(test)]
	fn new_test(keep_blocks: u32, canonicalization_delay: u64) -> Self {
		use utils::NUM_COLUMNS;

		let db = Arc::new(::kvdb_memorydb::create(NUM_COLUMNS));

		Backend::from_kvdb(
			db as Arc<_>,
			PruningMode::keep_blocks(keep_blocks),
			canonicalization_delay,
		).expect("failed to create test-db")
	}

	fn from_kvdb(db: Arc<KeyValueDB>, pruning: PruningMode, canonicalization_delay: u64) -> Result<Self, client::error::Error> {
		let is_archive_pruning = pruning.is_archive();
		let blockchain = BlockchainDb::new(db.clone())?;
		let meta = blockchain.meta.clone();
		let map_e = |e: state_db::Error<io::Error>| ::client::error::Error::from(format!("State database error: {:?}", e));
		let state_db: StateDb<Block::Hash, H256> = StateDb::new(pruning, &StateMetaDb(&*db)).map_err(map_e)?;
		let storage_db = StorageDb {
			db: db.clone(),
			state_db,
		};
		let changes_tries_storage = DbChangesTrieStorage {
			db,
			meta,
			min_blocks_to_keep: if is_archive_pruning { None } else { Some(MIN_BLOCKS_TO_KEEP_CHANGES_TRIES_FOR) },
			_phantom: Default::default(),
		};

		Ok(Backend {
			storage: Arc::new(storage_db),
			changes_tries_storage,
			blockchain,
			canonicalization_delay,
			shared_cache: new_shared_cache(STATE_CACHE_SIZE_BYTES),
		})
	}

	fn finalize_block_with_transaction(&self, transaction: &mut DBTransaction, block: BlockId<Block>, justification: Option<Justification>) -> Result<(Block::Hash, <Block::Header as HeaderT>::Number, bool, bool), client::error::Error> {
		use runtime_primitives::traits::Header;

		if let Some(header) = ::client::blockchain::HeaderBackend::header(&self.blockchain, block)? {
			// TODO: ensure best chain contains this block.
			let hash = header.hash();
			self.note_finalized(transaction, &header, hash.clone())?;
			if let Some(justification) = justification {
				let number = header.number().clone();
				transaction.put(
					columns::JUSTIFICATION,
					&utils::number_and_hash_to_lookup_key(number, hash.clone()),
					&justification.encode(),
				);
			}
			Ok((hash, header.number().clone(), false, true))
		} else {
			Err(client::error::ErrorKind::UnknownBlock(format!("Cannot finalize block {:?}", block)).into())
		}
	}

	// performs forced canonicaliziation with a delay after importning a non-finalized block.
	fn force_delayed_canonicalize(
		&self,
		transaction: &mut DBTransaction,
		hash: Block::Hash,
		number: NumberFor<Block>,
	)
		-> Result<(), client::error::Error>
	{
		let number_u64 = number.as_();
		if number_u64 > self.canonicalization_delay {
			let new_canonical = number_u64 - self.canonicalization_delay;

			if new_canonical <= self.storage.state_db.best_canonical() {
				return Ok(())
			}

			let hash = if new_canonical == number_u64 {
				hash
			} else {
				::client::blockchain::HeaderBackend::hash(&self.blockchain, As::sa(new_canonical))?
					.expect("existence of block with number `new_canonical` \
						implies existence of blocks with all numbers before it; qed")
			};

			trace!(target: "db", "Canonicalize block #{} ({:?})", new_canonical, hash);
			let commit = self.storage.state_db.canonicalize_block(&hash);
			apply_state_commit(transaction, commit);
		};

		Ok(())
	}

	// write stuff to a transaction after a new block is finalized.
	// this canonicalizes finalized blocks. Fails if called with a block which
	// was not a child of the last finalized block.
	fn note_finalized(
		&self,
		transaction: &mut DBTransaction,
		f_header: &Block::Header,
		f_hash: Block::Hash,
	) -> Result<(), client::error::Error> where
		Block: BlockT<Hash=H256>,
	{
		let meta = self.blockchain.meta.read();
		let f_num = f_header.number().clone();

		if f_num.as_() > self.storage.state_db.best_canonical() {
			let parent_hash = f_header.parent_hash().clone();
			if meta.finalized_hash != parent_hash {
				return Err(::client::error::ErrorKind::NonSequentialFinalization(
					format!("Last finalized {:?} not parent of {:?}",
						meta.finalized_hash, f_hash),
				).into())
			}

			let lookup_key = utils::number_and_hash_to_lookup_key(f_num, f_hash.clone());
			transaction.put(columns::META, meta_keys::FINALIZED_BLOCK, &lookup_key);

			let commit = self.storage.state_db.canonicalize_block(&f_hash);
			apply_state_commit(transaction, commit);

			// read config from genesis, since it is readonly atm
			use client::backend::Backend;
			let changes_trie_config: Option<ChangesTrieConfiguration> = self.state_at(BlockId::Hash(parent_hash))?
				.storage(well_known_keys::CHANGES_TRIE_CONFIG)?
				.and_then(|v| Decode::decode(&mut &*v));
			self.changes_tries_storage.prune(changes_trie_config, transaction, f_hash, f_num);
		}

		Ok(())
	}
}

fn apply_state_commit(transaction: &mut DBTransaction, commit: state_db::CommitSet<H256>) {
	for (key, val) in commit.data.inserted.into_iter() {
		transaction.put(columns::STATE, &key[..], &val);
	}
	for key in commit.data.deleted.into_iter() {
		transaction.delete(columns::STATE, &key[..]);
	}
	for (key, val) in commit.meta.inserted.into_iter() {
		transaction.put(columns::STATE_META, &key[..], &val);
	}
	for key in commit.meta.deleted.into_iter() {
		transaction.delete(columns::STATE_META, &key[..]);
	}
}

impl<Block> client::backend::AuxStore for Backend<Block> where Block: BlockT<Hash=H256> {
	fn insert_aux<
		'a,
		'b: 'a,
		'c: 'a,
		I: IntoIterator<Item=&'a(&'c [u8], &'c [u8])>,
		D: IntoIterator<Item=&'a &'b [u8]>,
	>(&self, insert: I, delete: D) -> client::error::Result<()> {
		let mut transaction = DBTransaction::new();
		for (k, v) in insert {
			transaction.put(columns::AUX, k, v);
		}
		for k in delete {
			transaction.delete(columns::AUX, k);
		}
		self.storage.db.write(transaction).map_err(db_err)?;
		Ok(())
	}

	fn get_aux(&self, key: &[u8]) -> Result<Option<Vec<u8>>, client::error::Error> {
		Ok(self.storage.db.get(columns::AUX, key).map(|r| r.map(|v| v.to_vec())).map_err(db_err)?)
	}
}

impl<Block> client::backend::Backend<Block, Blake2Hasher> for Backend<Block> where Block: BlockT<Hash=H256> {
	type BlockImportOperation = BlockImportOperation<Block, Blake2Hasher>;
	type Blockchain = BlockchainDb<Block>;
	type State = CachingState<Blake2Hasher, DbState, Block>;
	type ChangesTrieStorage = DbChangesTrieStorage<Block>;

	fn begin_operation(&self) -> Result<Self::BlockImportOperation, client::error::Error> {
		let old_state = self.state_at(BlockId::Hash(Default::default()))?;
		Ok(BlockImportOperation {
			pending_block: None,
			old_state,
			db_updates: MemoryDB::default(),
			storage_updates: Default::default(),
			changes_trie_updates: MemoryDB::default(),
			aux_ops: Vec::new(),
			finalized_blocks: Vec::new(),
		})
	}

	fn begin_state_operation(&self, operation: &mut Self::BlockImportOperation, block: BlockId<Block>) -> Result<(), client::error::Error> {
		operation.old_state = self.state_at(block)?;
		Ok(())
	}

	fn commit_operation(&self, mut operation: Self::BlockImportOperation)
		-> Result<(), client::error::Error>
	{
		let mut transaction = DBTransaction::new();
		operation.apply_aux(&mut transaction);

		if operation.finalized_blocks.len() > 0 {
			let mut meta_updates = Vec::new();

			for (block, justification) in operation.finalized_blocks {
				meta_updates.push(self.finalize_block_with_transaction(&mut transaction, block, justification)?);
			}

			for (hash, number, is_best, is_finalized) in meta_updates {
				self.blockchain.update_meta(hash, number, is_best, is_finalized);
			}
		}

		if let Some(pending_block) = operation.pending_block {
			let hash = pending_block.header.hash();
			let parent_hash = *pending_block.header.parent_hash();
			let number = pending_block.header.number().clone();

			// blocks are keyed by number + hash.
			let lookup_key = utils::number_and_hash_to_lookup_key(number, hash);

			let mut enacted = Vec::default();
			let mut retracted = Vec::default();

			if pending_block.leaf_state.is_best() {
				let meta = self.blockchain.meta.read();

				// cannot find tree route with empty DB.
				if meta.best_hash != Default::default() {
					let tree_route = ::client::blockchain::tree_route(
						&self.blockchain,
						BlockId::Hash(meta.best_hash),
						BlockId::Hash(parent_hash),
					)?;

					// uncanonicalize: check safety violations and ensure the numbers no longer
					// point to these block hashes in the key mapping.
					for r in tree_route.retracted() {
						retracted.push(r.hash.clone());
						if r.hash == meta.finalized_hash {
							warn!("Potential safety failure: reverting finalized block {:?}",
								(&r.number, &r.hash));

							return Err(::client::error::ErrorKind::NotInFinalizedChain.into());
						}

						utils::remove_number_to_key_mapping(
							&mut transaction,
							columns::KEY_LOOKUP,
							r.number
						);
					}

					// canonicalize: set the number lookup to map to this block's hash.
					for e in tree_route.enacted() {
						enacted.push(e.hash.clone());
						utils::insert_number_to_key_mapping(
							&mut transaction,
							columns::KEY_LOOKUP,
							e.number,
							e.hash
						);
					}
				}

				transaction.put(columns::META, meta_keys::BEST_BLOCK, &lookup_key);
				utils::insert_number_to_key_mapping(
					&mut transaction,
					columns::KEY_LOOKUP,
					number,
					hash,
				);
			}

			utils::insert_hash_to_key_mapping(
				&mut transaction,
				columns::KEY_LOOKUP,
				number,
				hash,
			);

			transaction.put(columns::HEADER, &lookup_key, &pending_block.header.encode());
			if let Some(body) = pending_block.body {
				transaction.put(columns::BODY, &lookup_key, &body.encode());
			}
			if let Some(justification) = pending_block.justification {
				transaction.put(columns::JUSTIFICATION, &lookup_key, &justification.encode());
			}

			if number.is_zero() {
				transaction.put(columns::META, meta_keys::FINALIZED_BLOCK, &lookup_key);
				transaction.put(columns::META, meta_keys::GENESIS_HASH, hash.as_ref());
			}

			let mut changeset: state_db::ChangeSet<H256> = state_db::ChangeSet::default();
			for (key, (val, rc)) in operation.db_updates.drain() {
				if rc > 0 {
					changeset.inserted.push((key, val.to_vec()));
				} else if rc < 0 {
					changeset.deleted.push(key);
				}
			}
			let number_u64 = number.as_();
			let commit = self.storage.state_db.insert_block(&hash, number_u64, &pending_block.header.parent_hash(), changeset)
				.map_err(|e: state_db::Error<io::Error>| client::error::Error::from(format!("State database error: {:?}", e)))?;
			apply_state_commit(&mut transaction, commit);
			self.changes_tries_storage.commit(&mut transaction, operation.changes_trie_updates);

			let finalized = match pending_block.leaf_state {
				NewBlockState::Final => true,
				_ => false,
			};

			if finalized {
				self.note_finalized(&mut transaction, &pending_block.header, hash)?;
			} else {
				// canonicalize blocks which are old enough, regardless of finality.
				self.force_delayed_canonicalize(&mut transaction, hash, *pending_block.header.number())?
			}

			let is_best = pending_block.leaf_state.is_best();
			debug!(target: "db", "DB Commit {:?} ({}), best = {}", hash, number, is_best);

			{
				let mut leaves = self.blockchain.leaves.write();
				let displaced_leaf = leaves.import(hash, number, parent_hash);
				leaves.prepare_transaction(&mut transaction, columns::META, meta_keys::LEAF_PREFIX);

				let write_result = self.storage.db.write(transaction).map_err(db_err);
				if let Err(e) = write_result {
					// revert leaves set update, if there was one.
					if let Some(displaced_leaf) = displaced_leaf {
						leaves.undo(displaced_leaf);
					}
					return Err(e);
				}
				drop(leaves);
			}

			self.blockchain.update_meta(
				hash.clone(),
				number.clone(),
				pending_block.leaf_state.is_best(),
				finalized,
			);

			// sync canonical state cache
			operation.old_state.sync_cache(
				&enacted,
				&retracted,
				operation.storage_updates,
				Some(hash),
				Some(number),
				|| is_best
			);
		}
		Ok(())
	}

	fn finalize_block(&self, block: BlockId<Block>, justification: Option<Justification>)
		-> Result<(), client::error::Error>
	{
<<<<<<< HEAD
		use runtime_primitives::traits::Header;

		if let Some(header) = ::client::blockchain::HeaderBackend::header(&self.blockchain, block)? {
			let mut transaction = DBTransaction::new();
			let hash = header.hash();
			self.note_finalized(&mut transaction, &header, hash.clone())?;
			if let Some(justification) = justification {
				let number = header.number().clone();
				transaction.put(
					columns::JUSTIFICATION,
					&::utils::number_and_hash_to_lookup_key(number, hash.clone()),
					&justification.encode(),
				);
			}
			self.storage.db.write(transaction).map_err(db_err)?;
			self.blockchain.update_meta(hash, header.number().clone(), false, true);
			Ok(())
		} else {
			Err(client::error::ErrorKind::UnknownBlock(format!("Cannot finalize block {:?}", block)).into())
		}
=======
		let mut transaction = DBTransaction::new();
		let (hash, number, is_best, is_finalized) = self.finalize_block_with_transaction(&mut transaction, block, justification)?;
		self.storage.db.write(transaction).map_err(db_err)?;
		self.blockchain.update_meta(hash, number, is_best, is_finalized);
		Ok(())
>>>>>>> f17d79fb
	}

	fn changes_trie_storage(&self) -> Option<&Self::ChangesTrieStorage> {
		Some(&self.changes_tries_storage)
	}

	fn revert(&self, n: NumberFor<Block>) -> Result<NumberFor<Block>, client::error::Error> {
		use client::blockchain::HeaderBackend;

		let mut best = self.blockchain.info()?.best_number;
		let finalized = self.blockchain.info()?.finalized_number;
		let revertible = best - finalized;
		let n = if revertible < n { revertible } else { n };

		for c in 0 .. n.as_() {
			if best == As::sa(0) {
				return Ok(As::sa(c))
			}
			let mut transaction = DBTransaction::new();
			match self.storage.state_db.revert_one() {
				Some(commit) => {
					apply_state_commit(&mut transaction, commit);
					let removed = self.blockchain.header(BlockId::Number(best))?.ok_or_else(
						|| client::error::ErrorKind::UnknownBlock(
							format!("Error reverting to {}. Block hash not found.", best)))?;

					best -= As::sa(1);  // prev block
					let hash = self.blockchain.hash(best)?.ok_or_else(
						|| client::error::ErrorKind::UnknownBlock(
							format!("Error reverting to {}. Block hash not found.", best)))?;
					let key = utils::number_and_hash_to_lookup_key(best.clone(), hash.clone());
					transaction.put(columns::META, meta_keys::BEST_BLOCK, &key);
					transaction.delete(columns::KEY_LOOKUP, removed.hash().as_ref());
					self.storage.db.write(transaction).map_err(db_err)?;
					self.blockchain.update_meta(hash, best, true, false);
					self.blockchain.leaves.write().revert(removed.hash().clone(), removed.number().clone(), removed.parent_hash().clone());
				}
				None => return Ok(As::sa(c))
			}
		}
		Ok(n)
	}

	fn blockchain(&self) -> &BlockchainDb<Block> {
		&self.blockchain
	}

	fn state_at(&self, block: BlockId<Block>) -> Result<Self::State, client::error::Error> {
		use client::blockchain::HeaderBackend as BcHeaderBackend;

		// special case for genesis initialization
		match block {
			BlockId::Hash(h) if h == Default::default() => {
				let genesis_storage = DbGenesisStorage::new();
				let root = genesis_storage.0.clone();
				let state = DbState::new(Arc::new(genesis_storage), root);
				return Ok(CachingState::new(state, self.shared_cache.clone(), None));
			},
			_ => {}
		}

		match self.blockchain.header(block) {
			Ok(Some(ref hdr)) if !self.storage.state_db.is_pruned(hdr.number().as_()) => {
				let root = H256::from_slice(hdr.state_root().as_ref());
				let state = DbState::new(self.storage.clone(), root);
				Ok(CachingState::new(state, self.shared_cache.clone(), Some(hdr.hash())))
			},
			Err(e) => Err(e),
			_ => Err(client::error::ErrorKind::UnknownBlock(format!("{:?}", block)).into()),
		}
	}

	fn destroy_state(&self, mut state: Self::State) -> Result<(), client::error::Error> {
		if let Some(hash) = state.parent_hash.clone() {
			let is_best = || self.blockchain.meta.read().best_hash == hash;
			state.sync_cache(&[], &[], vec![], None, None, is_best);
		}
		Ok(())
	}
}

impl<Block> client::backend::LocalBackend<Block, Blake2Hasher> for Backend<Block>
where Block: BlockT<Hash=H256> {}

#[cfg(test)]
mod tests {
	use hash_db::HashDB;
	use super::*;
	use crate::columns;
	use client::backend::Backend as BTrait;
	use client::backend::BlockImportOperation as Op;
	use client::blockchain::HeaderBackend as BlockchainHeaderBackend;
	use runtime_primitives::testing::{Header, Block as RawBlock, ExtrinsicWrapper};
	use state_machine::{TrieMut, TrieDBMut, ChangesTrieRootsStorage, ChangesTrieStorage};
	use test_client;

	type Block = RawBlock<ExtrinsicWrapper<u64>>;

	fn prepare_changes(changes: Vec<(Vec<u8>, Vec<u8>)>) -> (H256, MemoryDB<Blake2Hasher>) {
		let mut changes_root = H256::default();
		let mut changes_trie_update = MemoryDB::<Blake2Hasher>::default();
		{
			let mut trie = TrieDBMut::<Blake2Hasher>::new(
				&mut changes_trie_update,
				&mut changes_root
			);
			for (key, value) in changes {
				trie.insert(&key, &value).unwrap();
			}
		}

		(changes_root, changes_trie_update)
	}

	fn insert_header(
		backend: &Backend<Block>,
		number: u64,
		parent_hash: H256,
		changes: Vec<(Vec<u8>, Vec<u8>)>,
		extrinsics_root: H256,
	) -> H256 {
		use runtime_primitives::generic::DigestItem;
		use runtime_primitives::testing::Digest;

		let (changes_root, changes_trie_update) = prepare_changes(changes);
		let digest = Digest {
			logs: vec![
				DigestItem::ChangesTrieRoot(changes_root),
			],
		};
		let header = Header {
			number,
			parent_hash,
			state_root: Default::default(),
			digest,
			extrinsics_root,
		};
		let header_hash = header.hash();

		let block_id = if number == 0 {
			BlockId::Hash(Default::default())
		} else {
			BlockId::Number(number - 1)
		};
		let mut op = backend.begin_operation().unwrap();
		backend.begin_state_operation(&mut op, block_id).unwrap();
		op.set_block_data(header, None, None, NewBlockState::Best).unwrap();
		op.update_changes_trie(changes_trie_update).unwrap();
		backend.commit_operation(op).unwrap();

		header_hash
	}

	#[test]
	fn block_hash_inserted_correctly() {
		let backing = {
			let db = Backend::<Block>::new_test(1, 0);
			for i in 0..10 {
				assert!(db.blockchain().hash(i).unwrap().is_none());

				{
					let id = if i == 0 {
						BlockId::Hash(Default::default())
					} else {
						BlockId::Number(i - 1)
					};

					let mut op = db.begin_operation().unwrap();
					db.begin_state_operation(&mut op, id).unwrap();
					let header = Header {
						number: i,
						parent_hash: if i == 0 {
							Default::default()
						} else {
							db.blockchain.hash(i - 1).unwrap().unwrap()
						},
						state_root: Default::default(),
						digest: Default::default(),
						extrinsics_root: Default::default(),
					};

					op.set_block_data(
						header,
						Some(vec![]),
						None,
						NewBlockState::Best,
					).unwrap();
					db.commit_operation(op).unwrap();
				}

				assert!(db.blockchain().hash(i).unwrap().is_some())
			}
			db.storage.db.clone()
		};

		let backend = Backend::<Block>::from_kvdb(backing, PruningMode::keep_blocks(1), 0).unwrap();
		assert_eq!(backend.blockchain().info().unwrap().best_number, 9);
		for i in 0..10 {
			assert!(backend.blockchain().hash(i).unwrap().is_some())
		}
	}

	#[test]
	fn set_state_data() {
		let db = Backend::<Block>::new_test(2, 0);
		let hash = {
			let mut op = db.begin_operation().unwrap();
			db.begin_state_operation(&mut op, BlockId::Hash(Default::default())).unwrap();
			let mut header = Header {
				number: 0,
				parent_hash: Default::default(),
				state_root: Default::default(),
				digest: Default::default(),
				extrinsics_root: Default::default(),
			};

			let storage = vec![
				(vec![1, 3, 5], vec![2, 4, 6]),
				(vec![1, 2, 3], vec![9, 9, 9]),
			];

			header.state_root = op.old_state.storage_root(storage
				.iter()
				.cloned()
				.map(|(x, y)| (x, Some(y)))
			).0.into();
			let hash = header.hash();

			op.reset_storage(storage.iter().cloned().collect(), Default::default()).unwrap();
			op.set_block_data(
				header.clone(),
				Some(vec![]),
				None,
				NewBlockState::Best,
			).unwrap();

			db.commit_operation(op).unwrap();

			let state = db.state_at(BlockId::Number(0)).unwrap();

			assert_eq!(state.storage(&[1, 3, 5]).unwrap(), Some(vec![2, 4, 6]));
			assert_eq!(state.storage(&[1, 2, 3]).unwrap(), Some(vec![9, 9, 9]));
			assert_eq!(state.storage(&[5, 5, 5]).unwrap(), None);

			hash
		};

		{
			let mut op = db.begin_operation().unwrap();
			db.begin_state_operation(&mut op, BlockId::Number(0)).unwrap();
			let mut header = Header {
				number: 1,
				parent_hash: hash,
				state_root: Default::default(),
				digest: Default::default(),
				extrinsics_root: Default::default(),
			};

			let storage = vec![
				(vec![1, 3, 5], None),
				(vec![5, 5, 5], Some(vec![4, 5, 6])),
			];

			let (root, overlay) = op.old_state.storage_root(storage.iter().cloned());
			op.update_db_storage(overlay).unwrap();
			header.state_root = root.into();

			op.set_block_data(
				header,
				Some(vec![]),
				None,
				NewBlockState::Best,
			).unwrap();

			db.commit_operation(op).unwrap();

			let state = db.state_at(BlockId::Number(1)).unwrap();

			assert_eq!(state.storage(&[1, 3, 5]).unwrap(), None);
			assert_eq!(state.storage(&[1, 2, 3]).unwrap(), Some(vec![9, 9, 9]));
			assert_eq!(state.storage(&[5, 5, 5]).unwrap(), Some(vec![4, 5, 6]));
		}
	}

	#[test]
	fn delete_only_when_negative_rc() {
		let key;
		let backend = Backend::<Block>::new_test(0, 0);

		let hash = {
			let mut op = backend.begin_operation().unwrap();
			backend.begin_state_operation(&mut op, BlockId::Hash(Default::default())).unwrap();
			let mut header = Header {
				number: 0,
				parent_hash: Default::default(),
				state_root: Default::default(),
				digest: Default::default(),
				extrinsics_root: Default::default(),
			};

			let storage: Vec<(_, _)> = vec![];

			header.state_root = op.old_state.storage_root(storage
				.iter()
				.cloned()
				.map(|(x, y)| (x, Some(y)))
			).0.into();
			let hash = header.hash();

			op.reset_storage(storage.iter().cloned().collect(), Default::default()).unwrap();

			key = op.db_updates.insert(b"hello");
			op.set_block_data(
				header,
				Some(vec![]),
				None,
				NewBlockState::Best,
			).unwrap();

			backend.commit_operation(op).unwrap();

			assert_eq!(backend.storage.db.get(columns::STATE, key.as_bytes()).unwrap().unwrap(), &b"hello"[..]);
			hash
		};

		let hash = {
			let mut op = backend.begin_operation().unwrap();
			backend.begin_state_operation(&mut op, BlockId::Number(0)).unwrap();
			let mut header = Header {
				number: 1,
				parent_hash: hash,
				state_root: Default::default(),
				digest: Default::default(),
				extrinsics_root: Default::default(),
			};

			let storage: Vec<(_, _)> = vec![];

			header.state_root = op.old_state.storage_root(storage
				.iter()
				.cloned()
				.map(|(x, y)| (x, Some(y)))
			).0.into();
			let hash = header.hash();

			op.db_updates.insert(b"hello");
			op.db_updates.remove(&key);
			op.set_block_data(
				header,
				Some(vec![]),
				None,
				NewBlockState::Best,
			).unwrap();

			backend.commit_operation(op).unwrap();

			assert_eq!(backend.storage.db.get(columns::STATE, key.as_bytes()).unwrap().unwrap(), &b"hello"[..]);
			hash
		};

		{
			let mut op = backend.begin_operation().unwrap();
			backend.begin_state_operation(&mut op, BlockId::Number(1)).unwrap();
			let mut header = Header {
				number: 2,
				parent_hash: hash,
				state_root: Default::default(),
				digest: Default::default(),
				extrinsics_root: Default::default(),
			};

			let storage: Vec<(_, _)> = vec![];

			header.state_root = op.old_state.storage_root(storage
				.iter()
				.cloned()
				.map(|(x, y)| (x, Some(y)))
			).0.into();

			op.db_updates.remove(&key);
			op.set_block_data(
				header,
				Some(vec![]),
				None,
				NewBlockState::Best,
			).unwrap();

			backend.commit_operation(op).unwrap();

			assert!(backend.storage.db.get(columns::STATE, key.as_bytes()).unwrap().is_none());
		}

		backend.finalize_block(BlockId::Number(1), None).unwrap();
		backend.finalize_block(BlockId::Number(2), None).unwrap();
		assert!(backend.storage.db.get(columns::STATE, key.as_bytes()).unwrap().is_none());
	}

	#[test]
	fn changes_trie_storage_works() {
		let backend = Backend::<Block>::new_test(1000, 100);
		backend.changes_tries_storage.meta.write().finalized_number = 1000;


		let check_changes = |backend: &Backend<Block>, block: u64, changes: Vec<(Vec<u8>, Vec<u8>)>| {
			let (changes_root, mut changes_trie_update) = prepare_changes(changes);
			let anchor = state_machine::ChangesTrieAnchorBlockId { hash: Default::default(), number: block };
			assert_eq!(backend.changes_tries_storage.root(&anchor, block), Ok(Some(changes_root)));

			for (key, (val, _)) in changes_trie_update.drain() {
				assert_eq!(backend.changes_trie_storage().unwrap().get(&key), Ok(Some(val)));
			}
		};

		let changes0 = vec![(b"key_at_0".to_vec(), b"val_at_0".to_vec())];
		let changes1 = vec![
			(b"key_at_1".to_vec(), b"val_at_1".to_vec()),
			(b"another_key_at_1".to_vec(), b"another_val_at_1".to_vec()),
		];
		let changes2 = vec![(b"key_at_2".to_vec(), b"val_at_2".to_vec())];

		let block0 = insert_header(&backend, 0, Default::default(), changes0.clone(), Default::default());
		let block1 = insert_header(&backend, 1, block0, changes1.clone(), Default::default());
		let _ = insert_header(&backend, 2, block1, changes2.clone(), Default::default());

		// check that the storage contains tries for all blocks
		check_changes(&backend, 0, changes0);
		check_changes(&backend, 1, changes1);
		check_changes(&backend, 2, changes2);
	}

	#[test]
	fn changes_trie_storage_works_with_forks() {
		let backend = Backend::<Block>::new_test(1000, 100);

		let changes0 = vec![(b"k0".to_vec(), b"v0".to_vec())];
		let changes1 = vec![(b"k1".to_vec(), b"v1".to_vec())];
		let changes2 = vec![(b"k2".to_vec(), b"v2".to_vec())];
		let block0 = insert_header(&backend, 0, Default::default(), changes0.clone(), Default::default());
		let block1 = insert_header(&backend, 1, block0, changes1.clone(), Default::default());
		let block2 = insert_header(&backend, 2, block1, changes2.clone(), Default::default());

		let changes2_1_0 = vec![(b"k3".to_vec(), b"v3".to_vec())];
		let changes2_1_1 = vec![(b"k4".to_vec(), b"v4".to_vec())];
		let block2_1_0 = insert_header(&backend, 3, block2, changes2_1_0.clone(), Default::default());
		let block2_1_1 = insert_header(&backend, 4, block2_1_0, changes2_1_1.clone(), Default::default());

		let changes2_2_0 = vec![(b"k5".to_vec(), b"v5".to_vec())];
		let changes2_2_1 = vec![(b"k6".to_vec(), b"v6".to_vec())];
		let block2_2_0 = insert_header(&backend, 3, block2, changes2_2_0.clone(), Default::default());
		let block2_2_1 = insert_header(&backend, 4, block2_2_0, changes2_2_1.clone(), Default::default());

		// finalize block1
		backend.changes_tries_storage.meta.write().finalized_number = 1;

		// branch1: when asking for finalized block hash
		let (changes1_root, _) = prepare_changes(changes1);
		let anchor = state_machine::ChangesTrieAnchorBlockId { hash: block2_1_1, number: 4 };
		assert_eq!(backend.changes_tries_storage.root(&anchor, 1), Ok(Some(changes1_root)));

		// branch2: when asking for finalized block hash
		let anchor = state_machine::ChangesTrieAnchorBlockId { hash: block2_2_1, number: 4 };
		assert_eq!(backend.changes_tries_storage.root(&anchor, 1), Ok(Some(changes1_root)));

		// branch1: when asking for non-finalized block hash (search by traversal)
		let (changes2_1_0_root, _) = prepare_changes(changes2_1_0);
		let anchor = state_machine::ChangesTrieAnchorBlockId { hash: block2_1_1, number: 4 };
		assert_eq!(backend.changes_tries_storage.root(&anchor, 3), Ok(Some(changes2_1_0_root)));

		// branch2: when asking for non-finalized block hash (search using canonicalized hint)
		let (changes2_2_0_root, _) = prepare_changes(changes2_2_0);
		let anchor = state_machine::ChangesTrieAnchorBlockId { hash: block2_2_1, number: 4 };
		assert_eq!(backend.changes_tries_storage.root(&anchor, 3), Ok(Some(changes2_2_0_root)));

		// finalize first block of branch2 (block2_2_0)
		backend.changes_tries_storage.meta.write().finalized_number = 3;

		// branch2: when asking for finalized block of this branch
		assert_eq!(backend.changes_tries_storage.root(&anchor, 3), Ok(Some(changes2_2_0_root)));

		// branch1: when asking for finalized block of other branch
		// => result is incorrect (returned for the block of branch1), but this is expected,
		// because the other fork is abandoned (forked before finalized header)
		let anchor = state_machine::ChangesTrieAnchorBlockId { hash: block2_1_1, number: 4 };
		assert_eq!(backend.changes_tries_storage.root(&anchor, 3), Ok(Some(changes2_2_0_root)));
	}

	#[test]
	fn changes_tries_with_digest_are_pruned_on_finalization() {
		let mut backend = Backend::<Block>::new_test(1000, 100);
		backend.changes_tries_storage.meta.write().finalized_number = 1000;
		backend.changes_tries_storage.min_blocks_to_keep = Some(8);
		let config = ChangesTrieConfiguration {
			digest_interval: 2,
			digest_levels: 2,
		};

		// insert some blocks
		let block0 = insert_header(&backend, 0, Default::default(), vec![(b"key_at_0".to_vec(), b"val_at_0".to_vec())], Default::default());
		let block1 = insert_header(&backend, 1, block0, vec![(b"key_at_1".to_vec(), b"val_at_1".to_vec())], Default::default());
		let block2 = insert_header(&backend, 2, block1, vec![(b"key_at_2".to_vec(), b"val_at_2".to_vec())], Default::default());
		let block3 = insert_header(&backend, 3, block2, vec![(b"key_at_3".to_vec(), b"val_at_3".to_vec())], Default::default());
		let block4 = insert_header(&backend, 4, block3, vec![(b"key_at_4".to_vec(), b"val_at_4".to_vec())], Default::default());
		let block5 = insert_header(&backend, 5, block4, vec![(b"key_at_5".to_vec(), b"val_at_5".to_vec())], Default::default());
		let block6 = insert_header(&backend, 6, block5, vec![(b"key_at_6".to_vec(), b"val_at_6".to_vec())], Default::default());
		let block7 = insert_header(&backend, 7, block6, vec![(b"key_at_7".to_vec(), b"val_at_7".to_vec())], Default::default());
		let block8 = insert_header(&backend, 8, block7, vec![(b"key_at_8".to_vec(), b"val_at_8".to_vec())], Default::default());
		let block9 = insert_header(&backend, 9, block8, vec![(b"key_at_9".to_vec(), b"val_at_9".to_vec())], Default::default());
		let block10 = insert_header(&backend, 10, block9, vec![(b"key_at_10".to_vec(), b"val_at_10".to_vec())], Default::default());
		let block11 = insert_header(&backend, 11, block10, vec![(b"key_at_11".to_vec(), b"val_at_11".to_vec())], Default::default());
		let _ = insert_header(&backend, 12, block11, vec![(b"key_at_12".to_vec(), b"val_at_12".to_vec())], Default::default());

		// check that roots of all tries are in the columns::CHANGES_TRIE
		let anchor = state_machine::ChangesTrieAnchorBlockId { hash: Default::default(), number: 100 };
		fn read_changes_trie_root(backend: &Backend<Block>, num: u64) -> H256 {
			backend.blockchain().header(BlockId::Number(num)).unwrap().unwrap().digest().logs().iter()
				.find(|i| i.as_changes_trie_root().is_some()).unwrap().as_changes_trie_root().unwrap().clone()
		}
		let root1 = read_changes_trie_root(&backend, 1); assert_eq!(backend.changes_tries_storage.root(&anchor, 1).unwrap(), Some(root1));
		let root2 = read_changes_trie_root(&backend, 2); assert_eq!(backend.changes_tries_storage.root(&anchor, 2).unwrap(), Some(root2));
		let root3 = read_changes_trie_root(&backend, 3); assert_eq!(backend.changes_tries_storage.root(&anchor, 3).unwrap(), Some(root3));
		let root4 = read_changes_trie_root(&backend, 4); assert_eq!(backend.changes_tries_storage.root(&anchor, 4).unwrap(), Some(root4));
		let root5 = read_changes_trie_root(&backend, 5); assert_eq!(backend.changes_tries_storage.root(&anchor, 5).unwrap(), Some(root5));
		let root6 = read_changes_trie_root(&backend, 6); assert_eq!(backend.changes_tries_storage.root(&anchor, 6).unwrap(), Some(root6));
		let root7 = read_changes_trie_root(&backend, 7); assert_eq!(backend.changes_tries_storage.root(&anchor, 7).unwrap(), Some(root7));
		let root8 = read_changes_trie_root(&backend, 8); assert_eq!(backend.changes_tries_storage.root(&anchor, 8).unwrap(), Some(root8));
		let root9 = read_changes_trie_root(&backend, 9); assert_eq!(backend.changes_tries_storage.root(&anchor, 9).unwrap(), Some(root9));
		let root10 = read_changes_trie_root(&backend, 10); assert_eq!(backend.changes_tries_storage.root(&anchor, 10).unwrap(), Some(root10));
		let root11 = read_changes_trie_root(&backend, 11); assert_eq!(backend.changes_tries_storage.root(&anchor, 11).unwrap(), Some(root11));
		let root12 = read_changes_trie_root(&backend, 12); assert_eq!(backend.changes_tries_storage.root(&anchor, 12).unwrap(), Some(root12));

		// now simulate finalization of block#12, causing prune of tries at #1..#4
		let mut tx = DBTransaction::new();
		backend.changes_tries_storage.prune(Some(config.clone()), &mut tx, Default::default(), 12);
		backend.storage.db.write(tx).unwrap();
		assert!(backend.changes_tries_storage.get(&root1).unwrap().is_none());
		assert!(backend.changes_tries_storage.get(&root2).unwrap().is_none());
		assert!(backend.changes_tries_storage.get(&root3).unwrap().is_none());
		assert!(backend.changes_tries_storage.get(&root4).unwrap().is_none());
		assert!(backend.changes_tries_storage.get(&root5).unwrap().is_some());
		assert!(backend.changes_tries_storage.get(&root6).unwrap().is_some());
		assert!(backend.changes_tries_storage.get(&root7).unwrap().is_some());
		assert!(backend.changes_tries_storage.get(&root8).unwrap().is_some());

		// now simulate finalization of block#16, causing prune of tries at #5..#8
		let mut tx = DBTransaction::new();
		backend.changes_tries_storage.prune(Some(config.clone()), &mut tx, Default::default(), 16);
		backend.storage.db.write(tx).unwrap();
		assert!(backend.changes_tries_storage.get(&root5).unwrap().is_none());
		assert!(backend.changes_tries_storage.get(&root6).unwrap().is_none());
		assert!(backend.changes_tries_storage.get(&root7).unwrap().is_none());
		assert!(backend.changes_tries_storage.get(&root8).unwrap().is_none());

		// now "change" pruning mode to archive && simulate finalization of block#20
		// => no changes tries are pruned, because we never prune in archive mode
		backend.changes_tries_storage.min_blocks_to_keep = None;
		let mut tx = DBTransaction::new();
		backend.changes_tries_storage.prune(Some(config), &mut tx, Default::default(), 20);
		backend.storage.db.write(tx).unwrap();
		assert!(backend.changes_tries_storage.get(&root9).unwrap().is_some());
		assert!(backend.changes_tries_storage.get(&root10).unwrap().is_some());
		assert!(backend.changes_tries_storage.get(&root11).unwrap().is_some());
		assert!(backend.changes_tries_storage.get(&root12).unwrap().is_some());
	}

	#[test]
	fn changes_tries_without_digest_are_pruned_on_finalization() {
		let mut backend = Backend::<Block>::new_test(1000, 100);
		backend.changes_tries_storage.min_blocks_to_keep = Some(4);
		let config = ChangesTrieConfiguration {
			digest_interval: 0,
			digest_levels: 0,
		};

		// insert some blocks
		let block0 = insert_header(&backend, 0, Default::default(), vec![(b"key_at_0".to_vec(), b"val_at_0".to_vec())], Default::default());
		let block1 = insert_header(&backend, 1, block0, vec![(b"key_at_1".to_vec(), b"val_at_1".to_vec())], Default::default());
		let block2 = insert_header(&backend, 2, block1, vec![(b"key_at_2".to_vec(), b"val_at_2".to_vec())], Default::default());
		let block3 = insert_header(&backend, 3, block2, vec![(b"key_at_3".to_vec(), b"val_at_3".to_vec())], Default::default());
		let block4 = insert_header(&backend, 4, block3, vec![(b"key_at_4".to_vec(), b"val_at_4".to_vec())], Default::default());
		let block5 = insert_header(&backend, 5, block4, vec![(b"key_at_5".to_vec(), b"val_at_5".to_vec())], Default::default());
		let block6 = insert_header(&backend, 6, block5, vec![(b"key_at_6".to_vec(), b"val_at_6".to_vec())], Default::default());

		// check that roots of all tries are in the columns::CHANGES_TRIE
		let anchor = state_machine::ChangesTrieAnchorBlockId { hash: block6, number: 6 };
		fn read_changes_trie_root(backend: &Backend<Block>, num: u64) -> H256 {
			backend.blockchain().header(BlockId::Number(num)).unwrap().unwrap().digest().logs().iter()
				.find(|i| i.as_changes_trie_root().is_some()).unwrap().as_changes_trie_root().unwrap().clone()
		}

		let root1 = read_changes_trie_root(&backend, 1); assert_eq!(backend.changes_tries_storage.root(&anchor, 1).unwrap(), Some(root1));
		let root2 = read_changes_trie_root(&backend, 2); assert_eq!(backend.changes_tries_storage.root(&anchor, 2).unwrap(), Some(root2));
		let root3 = read_changes_trie_root(&backend, 3); assert_eq!(backend.changes_tries_storage.root(&anchor, 3).unwrap(), Some(root3));
		let root4 = read_changes_trie_root(&backend, 4); assert_eq!(backend.changes_tries_storage.root(&anchor, 4).unwrap(), Some(root4));
		let root5 = read_changes_trie_root(&backend, 5); assert_eq!(backend.changes_tries_storage.root(&anchor, 5).unwrap(), Some(root5));
		let root6 = read_changes_trie_root(&backend, 6); assert_eq!(backend.changes_tries_storage.root(&anchor, 6).unwrap(), Some(root6));

		// now simulate finalization of block#5, causing prune of trie at #1
		let mut tx = DBTransaction::new();
		backend.changes_tries_storage.prune(Some(config.clone()), &mut tx, block5, 5);
		backend.storage.db.write(tx).unwrap();
		assert!(backend.changes_tries_storage.get(&root1).unwrap().is_none());
		assert!(backend.changes_tries_storage.get(&root2).unwrap().is_some());

		// now simulate finalization of block#6, causing prune of tries at #2
		let mut tx = DBTransaction::new();
		backend.changes_tries_storage.prune(Some(config.clone()), &mut tx, block6, 6);
		backend.storage.db.write(tx).unwrap();
		assert!(backend.changes_tries_storage.get(&root2).unwrap().is_none());
		assert!(backend.changes_tries_storage.get(&root3).unwrap().is_some());
	}

	#[test]
	fn tree_route_works() {
		let backend = Backend::<Block>::new_test(1000, 100);
		let block0 = insert_header(&backend, 0, Default::default(), Vec::new(), Default::default());

		// fork from genesis: 3 prong.
		let a1 = insert_header(&backend, 1, block0, Vec::new(), Default::default());
		let a2 = insert_header(&backend, 2, a1, Vec::new(), Default::default());
		let a3 = insert_header(&backend, 3, a2, Vec::new(), Default::default());

		// fork from genesis: 2 prong.
		let b1 = insert_header(&backend, 1, block0, Vec::new(), H256::from([1; 32]));
		let b2 = insert_header(&backend, 2, b1, Vec::new(), Default::default());

		{
			let tree_route = ::client::blockchain::tree_route(
				backend.blockchain(),
				BlockId::Hash(a3),
				BlockId::Hash(b2)
			).unwrap();

			assert_eq!(tree_route.common_block().hash, block0);
			assert_eq!(tree_route.retracted().iter().map(|r| r.hash).collect::<Vec<_>>(), vec![a3, a2, a1]);
			assert_eq!(tree_route.enacted().iter().map(|r| r.hash).collect::<Vec<_>>(), vec![b1, b2]);
		}

		{
			let tree_route = ::client::blockchain::tree_route(
				backend.blockchain(),
				BlockId::Hash(a1),
				BlockId::Hash(a3),
			).unwrap();

			assert_eq!(tree_route.common_block().hash, a1);
			assert!(tree_route.retracted().is_empty());
			assert_eq!(tree_route.enacted().iter().map(|r| r.hash).collect::<Vec<_>>(), vec![a2, a3]);
		}

		{
			let tree_route = ::client::blockchain::tree_route(
				backend.blockchain(),
				BlockId::Hash(a3),
				BlockId::Hash(a1),
			).unwrap();

			assert_eq!(tree_route.common_block().hash, a1);
			assert_eq!(tree_route.retracted().iter().map(|r| r.hash).collect::<Vec<_>>(), vec![a3, a2]);
			assert!(tree_route.enacted().is_empty());
		}

		{
			let tree_route = ::client::blockchain::tree_route(
				backend.blockchain(),
				BlockId::Hash(a2),
				BlockId::Hash(a2),
			).unwrap();

			assert_eq!(tree_route.common_block().hash, a2);
			assert!(tree_route.retracted().is_empty());
			assert!(tree_route.enacted().is_empty());
		}
	}

	#[test]
	fn test_leaves_with_complex_block_tree() {
		let backend: Arc<Backend<test_client::runtime::Block>> = Arc::new(Backend::new_test(20, 20));
		test_client::trait_tests::test_leaves_for_backend(backend);
	}

	#[test]
	fn test_blockchain_query_by_number_gets_canonical() {
		let backend: Arc<Backend<test_client::runtime::Block>> = Arc::new(Backend::new_test(20, 20));
		test_client::trait_tests::test_blockchain_query_by_number_gets_canonical(backend);
	}

	#[test]
	fn test_aux() {
		let backend: Backend<test_client::runtime::Block> = Backend::new_test(0, 0);
		assert!(backend.get_aux(b"test").unwrap().is_none());
		backend.insert_aux(&[(&b"test"[..], &b"hello"[..])], &[]).unwrap();
		assert_eq!(b"hello", &backend.get_aux(b"test").unwrap().unwrap()[..]);
		backend.insert_aux(&[], &[&b"test"[..]]).unwrap();
		assert!(backend.get_aux(b"test").unwrap().is_none());
	}

	#[test]
	fn test_finalize_block_with_justification() {
		use client::blockchain::{Backend as BlockChainBackend};

		let backend = Backend::<Block>::new_test(0, 0);

		{
			let mut op = backend.begin_operation().unwrap();
			backend.begin_state_operation(&mut op, BlockId::Hash(Default::default())).unwrap();
			let header = Header {
				number: 0,
				parent_hash: Default::default(),
				state_root: Default::default(),
				digest: Default::default(),
				extrinsics_root: Default::default(),
			};

			op.set_block_data(
				header,
				Some(vec![]),
				None,
				NewBlockState::Best,
			).unwrap();

			backend.commit_operation(op).unwrap();
		}

		let justification = Some(vec![1, 2, 3]);
		backend.finalize_block(BlockId::Number(0), justification.clone()).unwrap();

		assert_eq!(
			backend.blockchain().justification(BlockId::Number(0)).unwrap(),
			justification,
		);
	}
}<|MERGE_RESOLUTION|>--- conflicted
+++ resolved
@@ -887,34 +887,11 @@
 	fn finalize_block(&self, block: BlockId<Block>, justification: Option<Justification>)
 		-> Result<(), client::error::Error>
 	{
-<<<<<<< HEAD
-		use runtime_primitives::traits::Header;
-
-		if let Some(header) = ::client::blockchain::HeaderBackend::header(&self.blockchain, block)? {
-			let mut transaction = DBTransaction::new();
-			let hash = header.hash();
-			self.note_finalized(&mut transaction, &header, hash.clone())?;
-			if let Some(justification) = justification {
-				let number = header.number().clone();
-				transaction.put(
-					columns::JUSTIFICATION,
-					&::utils::number_and_hash_to_lookup_key(number, hash.clone()),
-					&justification.encode(),
-				);
-			}
-			self.storage.db.write(transaction).map_err(db_err)?;
-			self.blockchain.update_meta(hash, header.number().clone(), false, true);
-			Ok(())
-		} else {
-			Err(client::error::ErrorKind::UnknownBlock(format!("Cannot finalize block {:?}", block)).into())
-		}
-=======
 		let mut transaction = DBTransaction::new();
 		let (hash, number, is_best, is_finalized) = self.finalize_block_with_transaction(&mut transaction, block, justification)?;
 		self.storage.db.write(transaction).map_err(db_err)?;
 		self.blockchain.update_meta(hash, number, is_best, is_finalized);
 		Ok(())
->>>>>>> f17d79fb
 	}
 
 	fn changes_trie_storage(&self) -> Option<&Self::ChangesTrieStorage> {
