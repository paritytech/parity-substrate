// Copyright 2017-2019 Parity Technologies (UK) Ltd.
// This file is part of Substrate.

// Substrate is free software: you can redistribute it and/or modify
// it under the terms of the GNU General Public License as published by
// the Free Software Foundation, either version 3 of the License, or
// (at your option) any later version.

// Substrate is distributed in the hope that it will be useful,
// but WITHOUT ANY WARRANTY; without even the implied warranty of
// MERCHANTABILITY or FITNESS FOR A PARTICULAR PURPOSE.  See the
// GNU General Public License for more details.

// You should have received a copy of the GNU General Public License
// along with Substrate.  If not, see <http://www.gnu.org/licenses/>.

//! Client backend that uses RocksDB database as storage.
//!
//! # Canonicality vs. Finality
//!
//! Finality indicates that a block will not be reverted, according to the consensus algorithm,
//! while canonicality indicates that the block may be reverted, but we will be unable to do so,
//! having discarded heavy state that will allow a chain reorganization.
//!
//! Finality implies canonicality but not vice-versa.

pub mod light;

mod cache;
mod storage_cache;
mod utils;

use std::sync::Arc;
use std::path::PathBuf;
use std::io;
use std::collections::HashMap;

use client::backend::NewBlockState;
use client::blockchain::HeaderBackend;
use client::ExecutionStrategies;
use client::backend::{StorageCollection, ChildStorageCollection};
use parity_codec::{Decode, Encode};
use hash_db::Hasher;
use kvdb::{KeyValueDB, DBTransaction};
use trie::{MemoryDB, PrefixedMemoryDB, prefixed_key};
use parking_lot::{Mutex, RwLock};
use primitives::{H256, Blake2Hasher, ChangesTrieConfiguration, convert_hash};
use primitives::storage::well_known_keys;
use runtime_primitives::{generic::BlockId, Justification, StorageOverlay, ChildrenStorageOverlay};
use runtime_primitives::traits::{
	Block as BlockT, Header as HeaderT, NumberFor, Zero, One, Digest, DigestItem,
	SaturatedConversion
};
use runtime_primitives::BuildStorage;
use state_machine::backend::Backend as StateBackend;
use executor::RuntimeInfo;
use state_machine::{CodeExecutor, DBValue};
use crate::utils::{Meta, db_err, meta_keys, read_db, block_id_to_lookup_key, read_meta};
use client::leaves::{LeafSet, FinalizationDisplaced};
use client::children;
use state_db::StateDb;
use consensus_common::well_known_cache_keys;
use crate::storage_cache::{CachingState, SharedCache, new_shared_cache};
use log::{trace, debug, warn};
pub use state_db::PruningMode;

#[cfg(feature = "test-helpers")]
use client::in_mem::Backend as InMemoryBackend;

const CANONICALIZATION_DELAY: u64 = 4096;
const MIN_BLOCKS_TO_KEEP_CHANGES_TRIES_FOR: u32 = 32768;

/// Default value for storage cache hash ratio.
const DEFAULT_HASH_RATIO: (usize, usize) = (1, 10);
/// Default value for storage cache child ratio.
const DEFAULT_CHILD_RATIO: (usize, usize) = (1, 10);

/// DB-backed patricia trie state, transaction type is an overlay of changes to commit.
pub type DbState = state_machine::TrieBackend<Arc<dyn state_machine::Storage<Blake2Hasher>>, Blake2Hasher>;

pub struct RefTrackingState<Block: BlockT> {
	state: DbState,
	storage: Arc<StorageDb<Block>>,
	parent_hash: Option<Block::Hash>,
}

impl<B: BlockT> RefTrackingState<B> {
	fn new(state: DbState, storage: Arc<StorageDb<B>>, parent_hash: Option<B::Hash>) -> RefTrackingState<B> {
		if let Some(hash) = &parent_hash {
			storage.state_db.pin(hash);
		}
		RefTrackingState {
			state,
			parent_hash,
			storage,
		}
	}
}

impl<B: BlockT> Drop for RefTrackingState<B> {
	fn drop(&mut self) {
		if let Some(hash) = &self.parent_hash {
			self.storage.state_db.unpin(hash);
		}
	}
}

impl<B: BlockT> StateBackend<Blake2Hasher> for RefTrackingState<B> {
	type Error =  <DbState as StateBackend<Blake2Hasher>>::Error;
	type Transaction = <DbState as StateBackend<Blake2Hasher>>::Transaction;
	type TrieBackendStorage = <DbState as StateBackend<Blake2Hasher>>::TrieBackendStorage;

	fn storage(&self, key: &[u8]) -> Result<Option<Vec<u8>>, Self::Error> {
		self.state.storage(key)
	}

	fn storage_hash(&self, key: &[u8]) -> Result<Option<H256>, Self::Error> {
		self.state.storage_hash(key)
	}

	fn child_storage(&self, storage_key: &[u8], key: &[u8]) -> Result<Option<Vec<u8>>, Self::Error> {
		self.state.child_storage(storage_key, key)
	}

	fn exists_storage(&self, key: &[u8]) -> Result<bool, Self::Error> {
		self.state.exists_storage(key)
	}

	fn exists_child_storage(&self, storage_key: &[u8], key: &[u8]) -> Result<bool, Self::Error> {
		self.state.exists_child_storage(storage_key, key)
	}

	fn for_keys_with_prefix<F: FnMut(&[u8])>(&self, prefix: &[u8], f: F) {
		self.state.for_keys_with_prefix(prefix, f)
	}

	fn for_keys_in_child_storage<F: FnMut(&[u8])>(&self, storage_key: &[u8], f: F) {
		self.state.for_keys_in_child_storage(storage_key, f)
	}

	fn storage_root<I>(&self, delta: I) -> (H256, Self::Transaction)
		where
			I: IntoIterator<Item=(Vec<u8>, Option<Vec<u8>>)>
	{
		self.state.storage_root(delta)
	}

	fn child_storage_root<I>(&self, storage_key: &[u8], delta: I) -> (Vec<u8>, bool, Self::Transaction)
		where
			I: IntoIterator<Item=(Vec<u8>, Option<Vec<u8>>)>,
	{
		self.state.child_storage_root(storage_key, delta)
	}

	fn pairs(&self) -> Vec<(Vec<u8>, Vec<u8>)> {
		self.state.pairs()
	}

	fn keys(&self, prefix: &[u8]) -> Vec<Vec<u8>> {
		self.state.keys(prefix)
	}

	fn child_keys(&self, child_key: &[u8], prefix: &[u8]) -> Vec<Vec<u8>> {
		self.state.child_keys(child_key, prefix)
	}

	fn as_trie_backend(&mut self) -> Option<&state_machine::TrieBackend<Self::TrieBackendStorage, Blake2Hasher>> {
		self.state.as_trie_backend()
	}
}

/// Database settings.
pub struct DatabaseSettings {
	/// Cache size in bytes. If `None` default is used.
	pub cache_size: Option<usize>,
	/// State cache size.
	pub state_cache_size: usize,
	/// Ratio of cache size dedicated to hashes.
	pub state_cache_hash_ratio: Option<(usize, usize)>,
	/// Ratio of cache size dedicated to child tries.
	pub state_cache_child_ratio: Option<(usize, usize)>,
	/// Path to the database.
	pub path: PathBuf,
	/// Pruning mode.
	pub pruning: PruningMode,
}

/// Create an instance of db-backed client.
pub fn new_client<E, S, Block, RA>(
	settings: DatabaseSettings,
	executor: E,
	genesis_storage: S,
	execution_strategies: ExecutionStrategies,
) -> Result<
	client::Client<Backend<Block>,
	client::LocalCallExecutor<Backend<Block>, E>, Block, RA>, client::error::Error
>
	where
		Block: BlockT<Hash=H256>,
		E: CodeExecutor<Blake2Hasher> + RuntimeInfo,
		S: BuildStorage,
{
	let backend = Arc::new(Backend::new(settings, CANONICALIZATION_DELAY)?);
	let executor = client::LocalCallExecutor::new(backend.clone(), executor);
	Ok(client::Client::new(backend, executor, genesis_storage, execution_strategies)?)
}

mod columns {
	pub const META: Option<u32> = crate::utils::COLUMN_META;
	pub const STATE: Option<u32> = Some(1);
	pub const STATE_META: Option<u32> = Some(2);
	/// maps hashes to lookup keys and numbers to canon hashes.
	pub const KEY_LOOKUP: Option<u32> = Some(3);
	pub const HEADER: Option<u32> = Some(4);
	pub const BODY: Option<u32> = Some(5);
	pub const JUSTIFICATION: Option<u32> = Some(6);
	pub const CHANGES_TRIE: Option<u32> = Some(7);
	pub const AUX: Option<u32> = Some(8);
}

struct PendingBlock<Block: BlockT> {
	header: Block::Header,
	justification: Option<Justification>,
	body: Option<Vec<Block::Extrinsic>>,
	leaf_state: NewBlockState,
}

// wrapper that implements trait required for state_db
struct StateMetaDb<'a>(&'a dyn KeyValueDB);

impl<'a> state_db::MetaDb for StateMetaDb<'a> {
	type Error = io::Error;

	fn get_meta(&self, key: &[u8]) -> Result<Option<Vec<u8>>, Self::Error> {
		self.0.get(columns::STATE_META, key).map(|r| r.map(|v| v.to_vec()))
	}
}

/// Block database
pub struct BlockchainDb<Block: BlockT> {
	db: Arc<dyn KeyValueDB>,
	meta: Arc<RwLock<Meta<NumberFor<Block>, Block::Hash>>>,
	leaves: RwLock<LeafSet<Block::Hash, NumberFor<Block>>>,
}

impl<Block: BlockT> BlockchainDb<Block> {
	fn new(db: Arc<dyn KeyValueDB>) -> Result<Self, client::error::Error> {
		let meta = read_meta::<Block>(&*db, columns::META, columns::HEADER)?;
		let leaves = LeafSet::read_from_db(&*db, columns::META, meta_keys::LEAF_PREFIX)?;
		Ok(BlockchainDb {
			db,
			leaves: RwLock::new(leaves),
			meta: Arc::new(RwLock::new(meta)),
		})
	}

	fn update_meta(
		&self,
		hash: Block::Hash,
		number: <Block::Header as HeaderT>::Number,
		is_best: bool,
		is_finalized: bool
	) {
		let mut meta = self.meta.write();
		if number.is_zero() {
			meta.genesis_hash = hash;
			meta.finalized_hash = hash;
		}

		if is_best {
			meta.best_number = number;
			meta.best_hash = hash;
		}

		if is_finalized {
			meta.finalized_number = number;
			meta.finalized_hash = hash;
		}
	}
}

impl<Block: BlockT> client::blockchain::HeaderBackend<Block> for BlockchainDb<Block> {
	fn header(&self, id: BlockId<Block>) -> Result<Option<Block::Header>, client::error::Error> {
		utils::read_header(&*self.db, columns::KEY_LOOKUP, columns::HEADER, id)
	}

	fn info(&self) -> client::blockchain::Info<Block> {
		let meta = self.meta.read();
		client::blockchain::Info {
			best_hash: meta.best_hash,
			best_number: meta.best_number,
			genesis_hash: meta.genesis_hash,
			finalized_hash: meta.finalized_hash,
			finalized_number: meta.finalized_number,
		}
	}

	fn status(&self, id: BlockId<Block>) -> Result<client::blockchain::BlockStatus, client::error::Error> {
		let exists = match id {
			BlockId::Hash(_) => read_db(
				&*self.db,
				columns::KEY_LOOKUP,
				columns::HEADER,
				id
			)?.is_some(),
			BlockId::Number(n) => n <= self.meta.read().best_number,
		};
		match exists {
			true => Ok(client::blockchain::BlockStatus::InChain),
			false => Ok(client::blockchain::BlockStatus::Unknown),
		}
	}

	fn number(&self, hash: Block::Hash) -> Result<Option<NumberFor<Block>>, client::error::Error> {
		if let Some(lookup_key) = block_id_to_lookup_key::<Block>(&*self.db, columns::KEY_LOOKUP, BlockId::Hash(hash))? {
			let number = utils::lookup_key_to_number(&lookup_key)?;
			Ok(Some(number))
		} else {
			Ok(None)
		}
	}

	fn hash(&self, number: NumberFor<Block>) -> Result<Option<Block::Hash>, client::error::Error> {
		self.header(BlockId::Number(number)).and_then(|maybe_header| match maybe_header {
			Some(header) => Ok(Some(header.hash().clone())),
			None => Ok(None),
		})
	}
}

impl<Block: BlockT> client::blockchain::Backend<Block> for BlockchainDb<Block> {
	fn body(&self, id: BlockId<Block>) -> Result<Option<Vec<Block::Extrinsic>>, client::error::Error> {
		match read_db(&*self.db, columns::KEY_LOOKUP, columns::BODY, id)? {
			Some(body) => match Decode::decode(&mut &body[..]) {
				Some(body) => Ok(Some(body)),
				None => return Err(client::error::Error::Backend("Error decoding body".into())),
			}
			None => Ok(None),
		}
	}

	fn justification(&self, id: BlockId<Block>) -> Result<Option<Justification>, client::error::Error> {
		match read_db(&*self.db, columns::KEY_LOOKUP, columns::JUSTIFICATION, id)? {
			Some(justification) => match Decode::decode(&mut &justification[..]) {
				Some(justification) => Ok(Some(justification)),
				None => return Err(client::error::Error::Backend("Error decoding justification".into())),
			}
			None => Ok(None),
		}
	}

	fn last_finalized(&self) -> Result<Block::Hash, client::error::Error> {
		Ok(self.meta.read().finalized_hash.clone())
	}

	fn cache(&self) -> Option<Arc<dyn client::blockchain::Cache<Block>>> {
		None
	}

	fn leaves(&self) -> Result<Vec<Block::Hash>, client::error::Error> {
		Ok(self.leaves.read().hashes())
	}

	fn children(&self, parent_hash: Block::Hash) -> Result<Vec<Block::Hash>, client::error::Error> {
		children::read_children(&*self.db, columns::META, meta_keys::CHILDREN_PREFIX, parent_hash)
	}
}

impl<Block: BlockT> client::blockchain::ProvideCache<Block> for BlockchainDb<Block> {
	fn cache(&self) -> Option<Arc<dyn client::blockchain::Cache<Block>>> {
		None
	}
}

/// Database transaction
pub struct BlockImportOperation<Block: BlockT, H: Hasher> {
	old_state: CachingState<Blake2Hasher, RefTrackingState<Block>, Block>,
	db_updates: PrefixedMemoryDB<H>,
	storage_updates: StorageCollection,
	child_storage_updates: ChildStorageCollection,
	changes_trie_updates: MemoryDB<H>,
	pending_block: Option<PendingBlock<Block>>,
	aux_ops: Vec<(Vec<u8>, Option<Vec<u8>>)>,
	finalized_blocks: Vec<(BlockId<Block>, Option<Justification>)>,
	set_head: Option<BlockId<Block>>,
}

impl<Block: BlockT, H: Hasher> BlockImportOperation<Block, H> {
	fn apply_aux(&mut self, transaction: &mut DBTransaction) {
		for (key, maybe_val) in self.aux_ops.drain(..) {
			match maybe_val {
				Some(val) => transaction.put_vec(columns::AUX, &key, val),
				None => transaction.delete(columns::AUX, &key),
			}
		}
	}
}

impl<Block> client::backend::BlockImportOperation<Block, Blake2Hasher>
for BlockImportOperation<Block, Blake2Hasher>
where Block: BlockT<Hash=H256>,
{
	type State = CachingState<Blake2Hasher, RefTrackingState<Block>, Block>;

	fn state(&self) -> Result<Option<&Self::State>, client::error::Error> {
		Ok(Some(&self.old_state))
	}

	fn set_block_data(
		&mut self,
		header: Block::Header,
		body: Option<Vec<Block::Extrinsic>>,
		justification: Option<Justification>,
		leaf_state: NewBlockState,
	) -> Result<(), client::error::Error> {
		assert!(self.pending_block.is_none(), "Only one block per operation is allowed");
		self.pending_block = Some(PendingBlock {
			header,
			body,
			justification,
			leaf_state,
		});
		Ok(())
	}

	fn update_cache(&mut self, _cache: HashMap<well_known_cache_keys::Id, Vec<u8>>) {
		// Currently cache isn't implemented on full nodes.
	}

	fn update_db_storage(&mut self, update: PrefixedMemoryDB<Blake2Hasher>) -> Result<(), client::error::Error> {
		self.db_updates = update;
		Ok(())
	}

	fn reset_storage(&mut self, top: StorageOverlay, children: ChildrenStorageOverlay) -> Result<H256, client::error::Error> {

		if top.iter().any(|(k, _)| well_known_keys::is_child_storage_key(k)) {
			return Err(client::error::Error::GenesisInvalid.into());
		}

		for child_key in children.keys() {
			if !well_known_keys::is_child_storage_key(&child_key) {
				return Err(client::error::Error::GenesisInvalid.into());
			}
		}

		let child_delta = children.into_iter()
			.map(|(storage_key, child_overlay)|
				(storage_key, child_overlay.into_iter().map(|(k, v)| (k, Some(v)))));

		let (root, transaction) = self.old_state.full_storage_root(
			top.into_iter().map(|(k, v)| (k, Some(v))),
			child_delta
		);

		self.db_updates = transaction;
		Ok(root)
	}

	fn update_changes_trie(&mut self, update: MemoryDB<Blake2Hasher>) -> Result<(), client::error::Error> {
		self.changes_trie_updates = update;
		Ok(())
	}

	fn insert_aux<I>(&mut self, ops: I) -> Result<(), client::error::Error>
		where I: IntoIterator<Item=(Vec<u8>, Option<Vec<u8>>)>
	{
		self.aux_ops.append(&mut ops.into_iter().collect());
		Ok(())
	}

	fn update_storage(
		&mut self,
		update: StorageCollection,
		child_update: ChildStorageCollection,
	) -> Result<(), client::error::Error> {
		self.storage_updates = update;
		self.child_storage_updates = child_update;
		Ok(())
	}

	fn mark_finalized(&mut self, block: BlockId<Block>, justification: Option<Justification>) -> Result<(), client::error::Error> {
		self.finalized_blocks.push((block, justification));
		Ok(())
	}

	fn mark_head(&mut self, block: BlockId<Block>) -> Result<(), client::error::Error> {
		assert!(self.set_head.is_none(), "Only one set head per operation is allowed");
		self.set_head = Some(block);
		Ok(())
	}
}

struct StorageDb<Block: BlockT> {
	pub db: Arc<dyn KeyValueDB>,
	pub state_db: StateDb<Block::Hash, Vec<u8>>,
}

impl<Block: BlockT> state_machine::Storage<Blake2Hasher> for StorageDb<Block> {
	fn get(&self, key: &H256, prefix: &[u8]) -> Result<Option<DBValue>, String> {
		let key = prefixed_key::<Blake2Hasher>(key, prefix);
		self.state_db.get(&key, self).map(|r| r.map(|v| DBValue::from_slice(&v)))
			.map_err(|e| format!("Database backend error: {:?}", e))
	}
}

impl<Block: BlockT> state_db::NodeDb for StorageDb<Block> {
	type Error = io::Error;
	type Key = [u8];

	fn get(&self, key: &[u8]) -> Result<Option<Vec<u8>>, Self::Error> {
		self.db.get(columns::STATE, key).map(|r| r.map(|v| v.to_vec()))
	}
}

struct DbGenesisStorage(pub H256);

impl DbGenesisStorage {
	pub fn new() -> Self {
		let mut root = H256::default();
		let mut mdb = MemoryDB::<Blake2Hasher>::default();
		state_machine::TrieDBMut::<Blake2Hasher>::new(&mut mdb, &mut root);
		DbGenesisStorage(root)
	}
}

impl state_machine::Storage<Blake2Hasher> for DbGenesisStorage {
	fn get(&self, _key: &H256, _prefix: &[u8]) -> Result<Option<DBValue>, String> {
		Ok(None)
	}
}

pub struct DbChangesTrieStorage<Block: BlockT> {
	db: Arc<dyn KeyValueDB>,
	meta: Arc<RwLock<Meta<NumberFor<Block>, Block::Hash>>>,
	min_blocks_to_keep: Option<u32>,
	_phantom: ::std::marker::PhantomData<Block>,
}

impl<Block: BlockT<Hash=H256>> DbChangesTrieStorage<Block> {
	/// Commit new changes trie.
	pub fn commit(&self, tx: &mut DBTransaction, mut changes_trie: MemoryDB<Blake2Hasher>) {
		for (key, (val, _)) in changes_trie.drain() {
			tx.put(columns::CHANGES_TRIE, &key[..], &val);
		}
	}

	/// Prune obsolete changes tries.
	pub fn prune(&self, config: &ChangesTrieConfiguration, tx: &mut DBTransaction, block_hash: Block::Hash, block_num: NumberFor<Block>) {
		// never prune on archive nodes
		let min_blocks_to_keep = match self.min_blocks_to_keep {
			Some(min_blocks_to_keep) => min_blocks_to_keep,
			None => return,
		};

		state_machine::prune_changes_tries(
			config,
			&*self,
			min_blocks_to_keep.into(),
			&state_machine::ChangesTrieAnchorBlockId {
				hash: convert_hash(&block_hash),
				number: block_num,
			},
			|node| tx.delete(columns::CHANGES_TRIE, node.as_ref()));
	}
}

impl<Block> client::backend::PrunableStateChangesTrieStorage<Block, Blake2Hasher>
	for DbChangesTrieStorage<Block>
where
	Block: BlockT<Hash=H256>,
{
	fn oldest_changes_trie_block(
		&self,
		config: &ChangesTrieConfiguration,
		best_finalized_block: NumberFor<Block>,
	) -> NumberFor<Block> {
		match self.min_blocks_to_keep {
			Some(min_blocks_to_keep) => state_machine::oldest_non_pruned_changes_trie(
				config,
				min_blocks_to_keep.into(),
				best_finalized_block,
			),
			None => One::one(),
		}
	}
}

impl<Block> state_machine::ChangesTrieRootsStorage<Blake2Hasher, NumberFor<Block>>
	for DbChangesTrieStorage<Block>
where
	Block: BlockT<Hash=H256>,
{
	fn build_anchor(
		&self,
		hash: H256,
	) -> Result<state_machine::ChangesTrieAnchorBlockId<H256, NumberFor<Block>>, String> {
		utils::read_header::<Block>(&*self.db, columns::KEY_LOOKUP, columns::HEADER, BlockId::Hash(hash))
			.map_err(|e| e.to_string())
			.and_then(|maybe_header| maybe_header.map(|header|
				state_machine::ChangesTrieAnchorBlockId {
					hash,
					number: *header.number(),
				}
			).ok_or_else(|| format!("Unknown header: {}", hash)))
	}

	fn root(
		&self,
		anchor: &state_machine::ChangesTrieAnchorBlockId<H256, NumberFor<Block>>,
		block: NumberFor<Block>,
	) -> Result<Option<H256>, String> {
		// check API requirement: we can't get NEXT block(s) based on anchor
		if block > anchor.number {
			return Err(format!("Can't get changes trie root at {} using anchor at {}", block, anchor.number));
		}

		// we need to get hash of the block to resolve changes trie root
		let block_id = if block <= self.meta.read().finalized_number {
			// if block is finalized, we could just read canonical hash
			BlockId::Number(block)
		} else {
			// the block is not finalized
			let mut current_num = anchor.number;
			let mut current_hash: Block::Hash = convert_hash(&anchor.hash);
			let maybe_anchor_header: Block::Header = utils::require_header::<Block>(
				&*self.db, columns::KEY_LOOKUP, columns::HEADER, BlockId::Number(current_num)
			).map_err(|e| e.to_string())?;
			if maybe_anchor_header.hash() == current_hash {
				// if anchor is canonicalized, then the block is also canonicalized
				BlockId::Number(block)
			} else {
				// else (block is not finalized + anchor is not canonicalized):
				// => we should find the required block hash by traversing
				// back from the anchor to the block with given number
				while current_num != block {
					let current_header: Block::Header = utils::require_header::<Block>(
						&*self.db, columns::KEY_LOOKUP, columns::HEADER, BlockId::Hash(current_hash)
					).map_err(|e| e.to_string())?;

					current_hash = *current_header.parent_hash();
					current_num = current_num - One::one();
				}

				BlockId::Hash(current_hash)
			}
		};

		Ok(utils::require_header::<Block>(&*self.db, columns::KEY_LOOKUP, columns::HEADER, block_id)
			.map_err(|e| e.to_string())?
			.digest().log(DigestItem::as_changes_trie_root)
			.map(|root| H256::from_slice(root.as_ref())))
	}
}

impl<Block> state_machine::ChangesTrieStorage<Blake2Hasher, NumberFor<Block>>
	for DbChangesTrieStorage<Block>
where
	Block: BlockT<Hash=H256>,
{
	fn get(&self, key: &H256, _prefix: &[u8]) -> Result<Option<DBValue>, String> {
		self.db.get(columns::CHANGES_TRIE, &key[..])
			.map_err(|err| format!("{}", err))
	}
}

/// Disk backend. Keeps data in a key-value store. In archive mode, trie nodes are kept from all blocks.
/// Otherwise, trie nodes are kept only from some recent blocks.
pub struct Backend<Block: BlockT> {
	storage: Arc<StorageDb<Block>>,
	changes_tries_storage: DbChangesTrieStorage<Block>,
	/// None<*> means that the value hasn't been cached yet. Some(*) means that the value (either None or
	/// Some(*)) has been cached and is valid.
	changes_trie_config: Mutex<Option<Option<ChangesTrieConfiguration>>>,
	blockchain: BlockchainDb<Block>,
	canonicalization_delay: u64,
	shared_cache: SharedCache<Block, Blake2Hasher>,
	import_lock: Mutex<()>,
}

impl<Block: BlockT<Hash=H256>> Backend<Block> {
	/// Create a new instance of database backend.
	///
	/// The pruning window is how old a block must be before the state is pruned.
	pub fn new(config: DatabaseSettings, canonicalization_delay: u64) -> Result<Self, client::error::Error> {
		Self::new_inner(config, canonicalization_delay)
	}

	#[cfg(feature = "kvdb-rocksdb")]
	fn new_inner(config: DatabaseSettings, canonicalization_delay: u64) -> Result<Self, client::error::Error> {
		let db = crate::utils::open_database(&config, columns::META, "full")?;
		Backend::from_kvdb(db as Arc<_>, canonicalization_delay, &config)
	}

	#[cfg(not(feature = "kvdb-rocksdb"))]
	fn new_inner(config: DatabaseSettings, canonicalization_delay: u64) -> Result<Self, client::error::Error> {
		log::warn!("Running without the RocksDB feature. The database will NOT be saved.");
		let db = Arc::new(kvdb_memorydb::create(crate::utils::NUM_COLUMNS));
		Backend::from_kvdb(db as Arc<_>, canonicalization_delay, &config)
	}

	#[cfg(any(test, feature = "test-helpers"))]
	pub fn new_test(keep_blocks: u32, canonicalization_delay: u64) -> Self {
		use utils::NUM_COLUMNS;

		let db = Arc::new(::kvdb_memorydb::create(NUM_COLUMNS));
		Self::new_test_db(keep_blocks, canonicalization_delay, db as Arc<_>)
	}

	#[cfg(any(test, feature = "test-helpers"))]
	pub fn new_test_db(keep_blocks: u32, canonicalization_delay: u64, db: Arc<KeyValueDB>) -> Self {

		let db_setting = DatabaseSettings {
			cache_size: None,
			state_cache_size: 16777216,
			state_cache_hash_ratio: Some((10, 100)),
			state_cache_child_ratio: Some((50, 100)),
			path: Default::default(),
			pruning: PruningMode::keep_blocks(keep_blocks),
		};
		Backend::from_kvdb(
			db,
			canonicalization_delay,
			&db_setting,
		).expect("failed to create test-db")
	}

	fn from_kvdb(
<<<<<<< HEAD
		db: Arc<KeyValueDB>,
		canonicalization_delay: u64,
		config: &DatabaseSettings
	) -> Result<Self, client::error::Error> {
		let is_archive_pruning = config.pruning.is_archive();
=======
		db: Arc<dyn KeyValueDB>,
		pruning: PruningMode,
		canonicalization_delay: u64,
		state_cache_size: usize
	) -> Result<Self, client::error::Error> {
		let is_archive_pruning = pruning.is_archive();
>>>>>>> 12f4f5d8
		let blockchain = BlockchainDb::new(db.clone())?;
		let meta = blockchain.meta.clone();
		let map_e = |e: state_db::Error<io::Error>| ::client::error::Error::from(format!("State database error: {:?}", e));
		let state_db: StateDb<_, _> = StateDb::new(config.pruning.clone(), &StateMetaDb(&*db)).map_err(map_e)?;
		let storage_db = StorageDb {
			db: db.clone(),
			state_db,
		};
		let changes_tries_storage = DbChangesTrieStorage {
			db,
			meta,
			min_blocks_to_keep: if is_archive_pruning { None } else { Some(MIN_BLOCKS_TO_KEEP_CHANGES_TRIES_FOR) },
			_phantom: Default::default(),
		};

		Ok(Backend {
			storage: Arc::new(storage_db),
			changes_tries_storage,
			changes_trie_config: Mutex::new(None),
			blockchain,
			canonicalization_delay,
<<<<<<< HEAD
			shared_cache: new_shared_cache(
				config.state_cache_size,
				config.state_cache_hash_ratio.unwrap_or(DEFAULT_HASH_RATIO),
				config.state_cache_child_ratio.unwrap_or(DEFAULT_CHILD_RATIO),
			),
=======
			shared_cache: new_shared_cache(state_cache_size),
			import_lock: Default::default(),
>>>>>>> 12f4f5d8
		})
	}

	/// Returns in-memory blockchain that contains the same set of blocks that the self.
	#[cfg(feature = "test-helpers")]
	pub fn as_in_memory(&self) -> InMemoryBackend<Block, Blake2Hasher> {
		use client::backend::{Backend as ClientBackend, BlockImportOperation};
		use client::blockchain::Backend as BlockchainBackend;

		let inmem = InMemoryBackend::<Block, Blake2Hasher>::new();

		// get all headers hashes && sort them by number (could be duplicate)
		let mut headers: Vec<(NumberFor<Block>, Block::Hash, Block::Header)> = Vec::new();
		for (_, header) in self.blockchain.db.iter(columns::HEADER) {
			let header = Block::Header::decode(&mut &header[..]).unwrap();
			let hash = header.hash();
			let number = *header.number();
			let pos = headers.binary_search_by(|item| item.0.cmp(&number));
			match pos {
				Ok(pos) => headers.insert(pos, (number, hash, header)),
				Err(pos) => headers.insert(pos, (number, hash, header)),
			}
		}

		// insert all other headers + bodies + justifications
		let info = self.blockchain.info();
		for (number, hash, header) in headers {
			let id = BlockId::Hash(hash);
			let justification = self.blockchain.justification(id).unwrap();
			let body = self.blockchain.body(id).unwrap();
			let state = self.state_at(id).unwrap().pairs();

			let new_block_state = if number.is_zero() {
				NewBlockState::Final
			} else if hash == info.best_hash {
				NewBlockState::Best
			} else {
				NewBlockState::Normal
			};
			let mut op = inmem.begin_operation().unwrap();
			op.set_block_data(header, body, justification, new_block_state).unwrap();
			op.update_db_storage(state.into_iter().map(|(k, v)| (None, k, Some(v))).collect()).unwrap();
			inmem.commit_operation(op).unwrap();
		}

		// and now finalize the best block we have
		inmem.finalize_block(BlockId::Hash(info.finalized_hash), None).unwrap();

		inmem
	}

	/// Read (from storage or cache) changes trie config.
	///
	/// Currently changes tries configuration is set up once (at genesis) and could not
	/// be changed. Thus, we'll actually read value once and then just use cached value.
	fn changes_trie_config(&self, block: Block::Hash) -> Result<Option<ChangesTrieConfiguration>, client::error::Error> {
		let mut cached_changes_trie_config = self.changes_trie_config.lock();
		match cached_changes_trie_config.clone() {
			Some(cached_changes_trie_config) => Ok(cached_changes_trie_config),
			None => {
				use client::backend::Backend;
				let changes_trie_config = self
					.state_at(BlockId::Hash(block))?
					.storage(well_known_keys::CHANGES_TRIE_CONFIG)?
					.and_then(|v| Decode::decode(&mut &*v));
				*cached_changes_trie_config = Some(changes_trie_config.clone());
				Ok(changes_trie_config)
			},
		}
	}

	/// Handle setting head within a transaction. `route_to` should be the last
	/// block that existed in the database. `best_to` should be the best block
	/// to be set.
	///
	/// In the case where the new best block is a block to be imported, `route_to`
	/// should be the parent of `best_to`. In the case where we set an existing block
	/// to be best, `route_to` should equal to `best_to`.
	fn set_head_with_transaction(&self, transaction: &mut DBTransaction, route_to: Block::Hash, best_to: (NumberFor<Block>, Block::Hash)) -> Result<(Vec<Block::Hash>, Vec<Block::Hash>), client::error::Error> {
		let mut enacted = Vec::default();
		let mut retracted = Vec::default();

		let meta = self.blockchain.meta.read();

		// cannot find tree route with empty DB.
		if meta.best_hash != Default::default() {
			let tree_route = ::client::blockchain::tree_route(
				&self.blockchain,
				BlockId::Hash(meta.best_hash),
				BlockId::Hash(route_to),
			)?;

			// uncanonicalize: check safety violations and ensure the numbers no longer
			// point to these block hashes in the key mapping.
			for r in tree_route.retracted() {
				if r.hash == meta.finalized_hash {
					warn!(
						"Potential safety failure: reverting finalized block {:?}",
						(&r.number, &r.hash)
					);

					return Err(::client::error::Error::NotInFinalizedChain.into());
				}

				retracted.push(r.hash.clone());
				utils::remove_number_to_key_mapping(
					transaction,
					columns::KEY_LOOKUP,
					r.number
				);
			}

			// canonicalize: set the number lookup to map to this block's hash.
			for e in tree_route.enacted() {
				enacted.push(e.hash.clone());
				utils::insert_number_to_key_mapping(
					transaction,
					columns::KEY_LOOKUP,
					e.number,
					e.hash
				);
			}
		}

		let lookup_key = utils::number_and_hash_to_lookup_key(best_to.0, &best_to.1);
		transaction.put(columns::META, meta_keys::BEST_BLOCK, &lookup_key);
		utils::insert_number_to_key_mapping(
			transaction,
			columns::KEY_LOOKUP,
			best_to.0,
			best_to.1,
		);

		Ok((enacted, retracted))
	}

	fn ensure_sequential_finalization(
		&self,
		header: &Block::Header,
		last_finalized: Option<Block::Hash>,
	) -> Result<(), client::error::Error> {
		let last_finalized = last_finalized.unwrap_or_else(|| self.blockchain.meta.read().finalized_hash);
		if *header.parent_hash() != last_finalized {
			return Err(::client::error::Error::NonSequentialFinalization(
				format!("Last finalized {:?} not parent of {:?}", last_finalized, header.hash()),
			).into());
		}
		Ok(())
	}

	fn finalize_block_with_transaction(
		&self,
		transaction: &mut DBTransaction,
		hash: &Block::Hash,
		header: &Block::Header,
		last_finalized: Option<Block::Hash>,
		justification: Option<Justification>,
		finalization_displaced: &mut Option<FinalizationDisplaced<Block::Hash, NumberFor<Block>>>,
	) -> Result<(Block::Hash, <Block::Header as HeaderT>::Number, bool, bool), client::error::Error> {
		// TODO: ensure best chain contains this block.
		let number = *header.number();
		self.ensure_sequential_finalization(header, last_finalized)?;
		self.note_finalized(
			transaction,
			header,
			*hash,
			finalization_displaced,
		)?;

		if let Some(justification) = justification {
			transaction.put(
				columns::JUSTIFICATION,
				&utils::number_and_hash_to_lookup_key(number, hash),
				&justification.encode(),
			);
		}
		Ok((*hash, number, false, true))
	}

	// performs forced canonicaliziation with a delay after importing a non-finalized block.
	fn force_delayed_canonicalize(
		&self,
		transaction: &mut DBTransaction,
		hash: Block::Hash,
		number: NumberFor<Block>,
	)
		-> Result<(), client::error::Error>
	{
		let number_u64 = number.saturated_into::<u64>();
		if number_u64 > self.canonicalization_delay {
			let new_canonical = number_u64 - self.canonicalization_delay;

			if new_canonical <= self.storage.state_db.best_canonical().unwrap_or(0) {
				return Ok(())
			}

			let hash = if new_canonical == number_u64 {
				hash
			} else {
				::client::blockchain::HeaderBackend::hash(&self.blockchain, new_canonical.saturated_into())?
					.expect("existence of block with number `new_canonical` \
						implies existence of blocks with all numbers before it; qed")
			};

			trace!(target: "db", "Canonicalize block #{} ({:?})", new_canonical, hash);
			let commit = self.storage.state_db.canonicalize_block(&hash)
				.map_err(|e: state_db::Error<io::Error>| client::error::Error::from(format!("State database error: {:?}", e)))?;
			apply_state_commit(transaction, commit);
		};

		Ok(())
	}

	fn try_commit_operation(&self, mut operation: BlockImportOperation<Block, Blake2Hasher>)
		-> Result<(), client::error::Error>
	{
		let mut transaction = DBTransaction::new();
		let mut finalization_displaced_leaves = None;

		operation.apply_aux(&mut transaction);

		let mut meta_updates = Vec::new();
		let mut last_finalized_hash = self.blockchain.meta.read().finalized_hash;

		if !operation.finalized_blocks.is_empty() {
			for (block, justification) in operation.finalized_blocks {
				let block_hash = self.blockchain.expect_block_hash_from_id(&block)?;
				let block_header = self.blockchain.expect_header(BlockId::Hash(block_hash))?;

				meta_updates.push(self.finalize_block_with_transaction(
					&mut transaction,
					&block_hash,
					&block_header,
					Some(last_finalized_hash),
					justification,
					&mut finalization_displaced_leaves,
				)?);
				last_finalized_hash = block_hash;
			}
		}

		let imported = if let Some(pending_block) = operation.pending_block {
			let hash = pending_block.header.hash();
			let parent_hash = *pending_block.header.parent_hash();
			let number = pending_block.header.number().clone();

			// blocks are keyed by number + hash.
			let lookup_key = utils::number_and_hash_to_lookup_key(number, hash);

			let (enacted, retracted) = if pending_block.leaf_state.is_best() {
				self.set_head_with_transaction(&mut transaction, parent_hash, (number, hash))?
			} else {
				(Default::default(), Default::default())
			};

			utils::insert_hash_to_key_mapping(
				&mut transaction,
				columns::KEY_LOOKUP,
				number,
				hash,
			);

			transaction.put(columns::HEADER, &lookup_key, &pending_block.header.encode());
			if let Some(body) = pending_block.body {
				transaction.put(columns::BODY, &lookup_key, &body.encode());
			}
			if let Some(justification) = pending_block.justification {
				transaction.put(columns::JUSTIFICATION, &lookup_key, &justification.encode());
			}

			if number.is_zero() {
				transaction.put(columns::META, meta_keys::FINALIZED_BLOCK, &lookup_key);
				transaction.put(columns::META, meta_keys::GENESIS_HASH, hash.as_ref());
			}

			let mut changeset: state_db::ChangeSet<Vec<u8>> = state_db::ChangeSet::default();
			for (key, (val, rc)) in operation.db_updates.drain() {
				if rc > 0 {
					changeset.inserted.push((key, val.to_vec()));
				} else if rc < 0 {
					changeset.deleted.push(key);
				}
			}
			let number_u64 = number.saturated_into::<u64>();
			let commit = self.storage.state_db.insert_block(&hash, number_u64, &pending_block.header.parent_hash(), changeset)
				.map_err(|e: state_db::Error<io::Error>| client::error::Error::from(format!("State database error: {:?}", e)))?;
			apply_state_commit(&mut transaction, commit);

			// Check if need to finalize. Genesis is always finalized instantly.
			let finalized = number_u64 == 0 || pending_block.leaf_state.is_final();

			let header = &pending_block.header;
			let is_best = pending_block.leaf_state.is_best();
			let changes_trie_updates = operation.changes_trie_updates;

			self.changes_tries_storage.commit(&mut transaction, changes_trie_updates);
			let cache = operation.old_state.release(); // release state reference so that it can be finalized


			if finalized {
				// TODO: ensure best chain contains this block.
				self.ensure_sequential_finalization(header, Some(last_finalized_hash))?;
				self.note_finalized(
					&mut transaction,
					header,
					hash,
					&mut finalization_displaced_leaves,
				)?;
			} else {
				// canonicalize blocks which are old enough, regardless of finality.
				self.force_delayed_canonicalize(&mut transaction, hash, *header.number())?
			}

			debug!(target: "db", "DB Commit {:?} ({}), best = {}", hash, number, is_best);

			let displaced_leaf = {
				let mut leaves = self.blockchain.leaves.write();
				let displaced_leaf = leaves.import(hash, number, parent_hash);
				leaves.prepare_transaction(&mut transaction, columns::META, meta_keys::LEAF_PREFIX);

				displaced_leaf
			};

			let mut children = children::read_children(&*self.storage.db, columns::META, meta_keys::CHILDREN_PREFIX, parent_hash)?;
			children.push(hash);
			children::write_children(&mut transaction, columns::META, meta_keys::CHILDREN_PREFIX, parent_hash, children);

			meta_updates.push((hash, number, pending_block.leaf_state.is_best(), finalized));

			Some((number, hash, enacted, retracted, displaced_leaf, is_best, cache))
		} else {
			None
		};

		if let Some(set_head) = operation.set_head {
			if let Some(header) = ::client::blockchain::HeaderBackend::header(&self.blockchain, set_head)? {
				let number = header.number();
				let hash = header.hash();

				self.set_head_with_transaction(
					&mut transaction,
					hash.clone(),
					(number.clone(), hash.clone())
				)?;
			} else {
				return Err(client::error::Error::UnknownBlock(format!("Cannot set head {:?}", set_head)))
			}
		}

		let write_result = self.storage.db.write(transaction).map_err(db_err);

		if let Some((number, hash, enacted, retracted, displaced_leaf, is_best, mut cache)) = imported {
			if let Err(e) = write_result {
				let mut leaves = self.blockchain.leaves.write();
				let mut undo = leaves.undo();
				if let Some(displaced_leaf) = displaced_leaf {
					undo.undo_import(displaced_leaf);
				}

				if let Some(finalization_displaced) = finalization_displaced_leaves {
					undo.undo_finalization(finalization_displaced);
				}

				return Err(e)
			}

			cache.sync_cache(
				&enacted,
				&retracted,
				operation.storage_updates,
				operation.child_storage_updates,
				Some(hash),
				Some(number),
				|| is_best,
			);
		}

		for (hash, number, is_best, is_finalized) in meta_updates {
			self.blockchain.update_meta(hash, number, is_best, is_finalized);
		}

		Ok(())
	}


	// write stuff to a transaction after a new block is finalized.
	// this canonicalizes finalized blocks. Fails if called with a block which
	// was not a child of the last finalized block.
	fn note_finalized(
		&self,
		transaction: &mut DBTransaction,
		f_header: &Block::Header,
		f_hash: Block::Hash,
		displaced: &mut Option<FinalizationDisplaced<Block::Hash, NumberFor<Block>>>
	) -> Result<(), client::error::Error> where
		Block: BlockT<Hash=H256>,
	{
		let f_num = f_header.number().clone();

		if self.storage.state_db.best_canonical().map(|c| f_num.saturated_into::<u64>() > c).unwrap_or(true) {
			let parent_hash = f_header.parent_hash().clone();

			let lookup_key = utils::number_and_hash_to_lookup_key(f_num, f_hash.clone());
			transaction.put(columns::META, meta_keys::FINALIZED_BLOCK, &lookup_key);

			let commit = self.storage.state_db.canonicalize_block(&f_hash)
				.map_err(|e: state_db::Error<io::Error>| client::error::Error::from(format!("State database error: {:?}", e)))?;
			apply_state_commit(transaction, commit);

			let changes_trie_config = self.changes_trie_config(parent_hash)?;
			if let Some(changes_trie_config) = changes_trie_config {
				self.changes_tries_storage.prune(&changes_trie_config, transaction, f_hash, f_num);
			}
		}

		let new_displaced = self.blockchain.leaves.write().finalize_height(f_num);
		match displaced {
			x @ &mut None => *x = Some(new_displaced),
			&mut Some(ref mut displaced) => displaced.merge(new_displaced),
		}

		Ok(())
	}
}

fn apply_state_commit(transaction: &mut DBTransaction, commit: state_db::CommitSet<Vec<u8>>) {
	for (key, val) in commit.data.inserted.into_iter() {
		transaction.put(columns::STATE, &key[..], &val);
	}
	for key in commit.data.deleted.into_iter() {
		transaction.delete(columns::STATE, &key[..]);
	}
	for (key, val) in commit.meta.inserted.into_iter() {
		transaction.put(columns::STATE_META, &key[..], &val);
	}
	for key in commit.meta.deleted.into_iter() {
		transaction.delete(columns::STATE_META, &key[..]);
	}
}

impl<Block> client::backend::AuxStore for Backend<Block> where Block: BlockT<Hash=H256> {
	fn insert_aux<
		'a,
		'b: 'a,
		'c: 'a,
		I: IntoIterator<Item=&'a(&'c [u8], &'c [u8])>,
		D: IntoIterator<Item=&'a &'b [u8]>,
	>(&self, insert: I, delete: D) -> client::error::Result<()> {
		let mut transaction = DBTransaction::new();
		for (k, v) in insert {
			transaction.put(columns::AUX, k, v);
		}
		for k in delete {
			transaction.delete(columns::AUX, k);
		}
		self.storage.db.write(transaction).map_err(db_err)?;
		Ok(())
	}

	fn get_aux(&self, key: &[u8]) -> Result<Option<Vec<u8>>, client::error::Error> {
		Ok(self.storage.db.get(columns::AUX, key).map(|r| r.map(|v| v.to_vec())).map_err(db_err)?)
	}
}

impl<Block> client::backend::Backend<Block, Blake2Hasher> for Backend<Block> where Block: BlockT<Hash=H256> {
	type BlockImportOperation = BlockImportOperation<Block, Blake2Hasher>;
	type Blockchain = BlockchainDb<Block>;
	type State = CachingState<Blake2Hasher, RefTrackingState<Block>, Block>;
	type ChangesTrieStorage = DbChangesTrieStorage<Block>;

	fn begin_operation(&self) -> Result<Self::BlockImportOperation, client::error::Error> {
		let old_state = self.state_at(BlockId::Hash(Default::default()))?;
		Ok(BlockImportOperation {
			pending_block: None,
			old_state,
			db_updates: PrefixedMemoryDB::default(),
			storage_updates: Default::default(),
			child_storage_updates: Default::default(),
			changes_trie_updates: MemoryDB::default(),
			aux_ops: Vec::new(),
			finalized_blocks: Vec::new(),
			set_head: None,
		})
	}

	fn begin_state_operation(&self, operation: &mut Self::BlockImportOperation, block: BlockId<Block>) -> Result<(), client::error::Error> {
		operation.old_state = self.state_at(block)?;
		Ok(())
	}

	fn commit_operation(&self, operation: Self::BlockImportOperation)
		-> Result<(), client::error::Error>
	{
		match self.try_commit_operation(operation) {
			Ok(_) => {
				self.storage.state_db.apply_pending();
				Ok(())
			},
			e @ Err(_) => {
				self.storage.state_db.revert_pending();
				e
			}
		}
	}

	fn finalize_block(&self, block: BlockId<Block>, justification: Option<Justification>)
		-> Result<(), client::error::Error>
	{
		let mut transaction = DBTransaction::new();
		let hash = self.blockchain.expect_block_hash_from_id(&block)?;
		let header = self.blockchain.expect_header(block)?;
		let mut displaced = None;
		let commit = |displaced| {
			let (hash, number, is_best, is_finalized) = self.finalize_block_with_transaction(
				&mut transaction,
				&hash,
				&header,
				None,
				justification,
				displaced,
			)?;
			self.storage.db.write(transaction).map_err(db_err)?;
			self.blockchain.update_meta(hash, number, is_best, is_finalized);
			Ok(())
		};
		match commit(&mut displaced) {
			Ok(()) => self.storage.state_db.apply_pending(),
			e @ Err(_) => {
				self.storage.state_db.revert_pending();
				if let Some(displaced) = displaced {
					self.blockchain.leaves.write().undo().undo_finalization(displaced);
				}
				return e;
			}
		}
		Ok(())
	}

	fn changes_trie_storage(&self) -> Option<&Self::ChangesTrieStorage> {
		Some(&self.changes_tries_storage)
	}

	fn revert(&self, n: NumberFor<Block>) -> Result<NumberFor<Block>, client::error::Error> {
		let mut best = self.blockchain.info().best_number;
		let finalized = self.blockchain.info().finalized_number;
		let revertible = best - finalized;
		let n = if revertible < n { revertible } else { n };

		for c in 0 .. n.saturated_into::<u64>() {
			if best.is_zero() {
				return Ok(c.saturated_into::<NumberFor<Block>>())
			}
			let mut transaction = DBTransaction::new();
			match self.storage.state_db.revert_one() {
				Some(commit) => {
					apply_state_commit(&mut transaction, commit);
					let removed = self.blockchain.header(BlockId::Number(best))?.ok_or_else(
						|| client::error::Error::UnknownBlock(
							format!("Error reverting to {}. Block hash not found.", best)))?;

					best -= One::one();	// prev block
					let hash = self.blockchain.hash(best)?.ok_or_else(
						|| client::error::Error::UnknownBlock(
							format!("Error reverting to {}. Block hash not found.", best)))?;
					let key = utils::number_and_hash_to_lookup_key(best.clone(), &hash);
					transaction.put(columns::META, meta_keys::BEST_BLOCK, &key);
					transaction.delete(columns::KEY_LOOKUP, removed.hash().as_ref());
					children::remove_children(&mut transaction, columns::META, meta_keys::CHILDREN_PREFIX, hash);
					self.storage.db.write(transaction).map_err(db_err)?;
					self.blockchain.update_meta(hash, best, true, false);
					self.blockchain.leaves.write().revert(removed.hash().clone(), removed.number().clone(), removed.parent_hash().clone());
				}
				None => return Ok(c.saturated_into::<NumberFor<Block>>())
			}
		}
		Ok(n)
	}

	fn blockchain(&self) -> &BlockchainDb<Block> {
		&self.blockchain
	}

	fn used_state_cache_size(&self) -> Option<usize> {
		let used = (*&self.shared_cache).lock().used_storage_cache_size();
		Some(used)
	}

	fn state_at(&self, block: BlockId<Block>) -> Result<Self::State, client::error::Error> {
		use client::blockchain::HeaderBackend as BcHeaderBackend;

		// special case for genesis initialization
		match block {
			BlockId::Hash(h) if h == Default::default() => {
				let genesis_storage = DbGenesisStorage::new();
				let root = genesis_storage.0.clone();
				let db_state = DbState::new(Arc::new(genesis_storage), root);
				let state = RefTrackingState::new(db_state, self.storage.clone(), None);
				return Ok(CachingState::new(state, self.shared_cache.clone(), None));
			},
			_ => {}
		}

		match self.blockchain.header(block) {
			Ok(Some(ref hdr)) => {
				let hash = hdr.hash();
				if !self.storage.state_db.is_pruned(&hash, (*hdr.number()).saturated_into::<u64>()) {
					let root = H256::from_slice(hdr.state_root().as_ref());
					let db_state = DbState::new(self.storage.clone(), root);
					let state = RefTrackingState::new(db_state, self.storage.clone(), Some(hash.clone()));
					Ok(CachingState::new(state, self.shared_cache.clone(), Some(hash)))
				} else {
					Err(client::error::Error::UnknownBlock(format!("State already discarded for {:?}", block)))
				}
			},
			Ok(None) => Err(client::error::Error::UnknownBlock(format!("Unknown state for block {:?}", block))),
			Err(e) => Err(e),
		}
	}

	fn have_state_at(&self, hash: &Block::Hash, number: NumberFor<Block>) -> bool {
		!self.storage.state_db.is_pruned(hash, number.saturated_into::<u64>())
	}

	fn destroy_state(&self, state: Self::State) -> Result<(), client::error::Error> {
		if let Some(hash) = state.cache.parent_hash.clone() {
			let is_best = || self.blockchain.meta.read().best_hash == hash;
			state.release().sync_cache(&[], &[], vec![], vec![], None, None, is_best);
		}
		Ok(())
	}

	fn get_import_lock(&self) -> &Mutex<()> {
		&self.import_lock
	}
}

impl<Block> client::backend::LocalBackend<Block, Blake2Hasher> for Backend<Block>
where Block: BlockT<Hash=H256> {}

#[cfg(test)]
mod tests {
	use hash_db::HashDB;
	use super::*;
	use crate::columns;
	use client::backend::Backend as BTrait;
	use client::blockchain::Backend as BLBTrait;
	use client::backend::BlockImportOperation as Op;
	use runtime_primitives::testing::{Header, Block as RawBlock, ExtrinsicWrapper};
	use runtime_primitives::traits::{Hash, BlakeTwo256};
	use state_machine::{TrieMut, TrieDBMut, ChangesTrieRootsStorage, ChangesTrieStorage};
	use test_client;

	type Block = RawBlock<ExtrinsicWrapper<u64>>;

	fn prepare_changes(changes: Vec<(Vec<u8>, Vec<u8>)>) -> (H256, MemoryDB<Blake2Hasher>) {
		let mut changes_root = H256::default();
		let mut changes_trie_update = MemoryDB::<Blake2Hasher>::default();
		{
			let mut trie = TrieDBMut::<Blake2Hasher>::new(
				&mut changes_trie_update,
				&mut changes_root
			);
			for (key, value) in changes {
				trie.insert(&key, &value).unwrap();
			}
		}

		(changes_root, changes_trie_update)
	}

	fn insert_header(
		backend: &Backend<Block>,
		number: u64,
		parent_hash: H256,
		changes: Vec<(Vec<u8>, Vec<u8>)>,
		extrinsics_root: H256,
	) -> H256 {
		use runtime_primitives::generic::DigestItem;
		use runtime_primitives::testing::Digest;

		let (changes_root, changes_trie_update) = prepare_changes(changes);
		let digest = Digest {
			logs: vec![
				DigestItem::ChangesTrieRoot(changes_root),
			],
		};
		let header = Header {
			number,
			parent_hash,
			state_root: BlakeTwo256::trie_root::<_, &[u8], &[u8]>(Vec::new()),
			digest,
			extrinsics_root,
		};
		let header_hash = header.hash();

		let block_id = if number == 0 {
			BlockId::Hash(Default::default())
		} else {
			BlockId::Number(number - 1)
		};
		let mut op = backend.begin_operation().unwrap();
		backend.begin_state_operation(&mut op, block_id).unwrap();
		op.set_block_data(header, None, None, NewBlockState::Best).unwrap();
		op.update_changes_trie(changes_trie_update).unwrap();
		backend.commit_operation(op).unwrap();

		header_hash
	}

	#[test]
	fn block_hash_inserted_correctly() {
		let backing = {
			let db = Backend::<Block>::new_test(1, 0);
			for i in 0..10 {
				assert!(db.blockchain().hash(i).unwrap().is_none());

				{
					let id = if i == 0 {
						BlockId::Hash(Default::default())
					} else {
						BlockId::Number(i - 1)
					};

					let mut op = db.begin_operation().unwrap();
					db.begin_state_operation(&mut op, id).unwrap();
					let header = Header {
						number: i,
						parent_hash: if i == 0 {
							Default::default()
						} else {
							db.blockchain.hash(i - 1).unwrap().unwrap()
						},
						state_root: Default::default(),
						digest: Default::default(),
						extrinsics_root: Default::default(),
					};

					op.set_block_data(
						header,
						Some(vec![]),
						None,
						NewBlockState::Best,
					).unwrap();
					db.commit_operation(op).unwrap();
				}

				assert!(db.blockchain().hash(i).unwrap().is_some())
			}
			db.storage.db.clone()
		};

<<<<<<< HEAD
		let backend = Backend::<Block>::new_test_db(1, 0, backing);
		assert_eq!(backend.blockchain().info().unwrap().best_number, 9);
=======
		let backend = Backend::<Block>::from_kvdb(backing, PruningMode::keep_blocks(1), 0, 16777216).unwrap();
		assert_eq!(backend.blockchain().info().best_number, 9);
>>>>>>> 12f4f5d8
		for i in 0..10 {
			assert!(backend.blockchain().hash(i).unwrap().is_some())
		}
	}

	#[test]
	fn set_state_data() {
		let db = Backend::<Block>::new_test(2, 0);
		let hash = {
			let mut op = db.begin_operation().unwrap();
			db.begin_state_operation(&mut op, BlockId::Hash(Default::default())).unwrap();
			let mut header = Header {
				number: 0,
				parent_hash: Default::default(),
				state_root: Default::default(),
				digest: Default::default(),
				extrinsics_root: Default::default(),
			};

			let storage = vec![
				(vec![1, 3, 5], vec![2, 4, 6]),
				(vec![1, 2, 3], vec![9, 9, 9]),
			];

			header.state_root = op.old_state.storage_root(storage
				.iter()
				.cloned()
				.map(|(x, y)| (x, Some(y)))
			).0.into();
			let hash = header.hash();

			op.reset_storage(storage.iter().cloned().collect(), Default::default()).unwrap();
			op.set_block_data(
				header.clone(),
				Some(vec![]),
				None,
				NewBlockState::Best,
			).unwrap();

			db.commit_operation(op).unwrap();

			let state = db.state_at(BlockId::Number(0)).unwrap();

			assert_eq!(state.storage(&[1, 3, 5]).unwrap(), Some(vec![2, 4, 6]));
			assert_eq!(state.storage(&[1, 2, 3]).unwrap(), Some(vec![9, 9, 9]));
			assert_eq!(state.storage(&[5, 5, 5]).unwrap(), None);

			hash
		};

		{
			let mut op = db.begin_operation().unwrap();
			db.begin_state_operation(&mut op, BlockId::Number(0)).unwrap();
			let mut header = Header {
				number: 1,
				parent_hash: hash,
				state_root: Default::default(),
				digest: Default::default(),
				extrinsics_root: Default::default(),
			};

			let storage = vec![
				(vec![1, 3, 5], None),
				(vec![5, 5, 5], Some(vec![4, 5, 6])),
			];

			let (root, overlay) = op.old_state.storage_root(storage.iter().cloned());
			op.update_db_storage(overlay).unwrap();
			header.state_root = root.into();

			op.set_block_data(
				header,
				Some(vec![]),
				None,
				NewBlockState::Best,
			).unwrap();

			db.commit_operation(op).unwrap();

			let state = db.state_at(BlockId::Number(1)).unwrap();

			assert_eq!(state.storage(&[1, 3, 5]).unwrap(), None);
			assert_eq!(state.storage(&[1, 2, 3]).unwrap(), Some(vec![9, 9, 9]));
			assert_eq!(state.storage(&[5, 5, 5]).unwrap(), Some(vec![4, 5, 6]));
		}
	}

	#[test]
	fn delete_only_when_negative_rc() {
		let _ = ::env_logger::try_init();
		let key;
		let backend = Backend::<Block>::new_test(1, 0);

		let hash = {
			let mut op = backend.begin_operation().unwrap();
			backend.begin_state_operation(&mut op, BlockId::Hash(Default::default())).unwrap();
			let mut header = Header {
				number: 0,
				parent_hash: Default::default(),
				state_root: Default::default(),
				digest: Default::default(),
				extrinsics_root: Default::default(),
			};

			let storage: Vec<(_, _)> = vec![];

			header.state_root = op.old_state.storage_root(storage
				.iter()
				.cloned()
				.map(|(x, y)| (x, Some(y)))
			).0.into();
			let hash = header.hash();

			op.reset_storage(storage.iter().cloned().collect(), Default::default()).unwrap();

			key = op.db_updates.insert(&[], b"hello");
			op.set_block_data(
				header,
				Some(vec![]),
				None,
				NewBlockState::Best,
			).unwrap();

			backend.commit_operation(op).unwrap();

			assert_eq!(backend.storage.db.get(columns::STATE, key.as_bytes()).unwrap().unwrap(), &b"hello"[..]);
			hash
		};

		let hash = {
			let mut op = backend.begin_operation().unwrap();
			backend.begin_state_operation(&mut op, BlockId::Number(0)).unwrap();
			let mut header = Header {
				number: 1,
				parent_hash: hash,
				state_root: Default::default(),
				digest: Default::default(),
				extrinsics_root: Default::default(),
			};

			let storage: Vec<(_, _)> = vec![];

			header.state_root = op.old_state.storage_root(storage
				.iter()
				.cloned()
				.map(|(x, y)| (x, Some(y)))
			).0.into();
			let hash = header.hash();

			op.db_updates.insert(&[], b"hello");
			op.db_updates.remove(&key, &[]);
			op.set_block_data(
				header,
				Some(vec![]),
				None,
				NewBlockState::Best,
			).unwrap();

			backend.commit_operation(op).unwrap();

			assert_eq!(backend.storage.db.get(columns::STATE, key.as_bytes()).unwrap().unwrap(), &b"hello"[..]);
			hash
		};

		let hash = {
			let mut op = backend.begin_operation().unwrap();
			backend.begin_state_operation(&mut op, BlockId::Number(1)).unwrap();
			let mut header = Header {
				number: 2,
				parent_hash: hash,
				state_root: Default::default(),
				digest: Default::default(),
				extrinsics_root: Default::default(),
			};

			let storage: Vec<(_, _)> = vec![];

			header.state_root = op.old_state.storage_root(storage
				.iter()
				.cloned()
				.map(|(x, y)| (x, Some(y)))
			).0.into();
			let hash = header.hash();

			op.db_updates.remove(&key, &[]);
			op.set_block_data(
				header,
				Some(vec![]),
				None,
				NewBlockState::Best,
			).unwrap();

			backend.commit_operation(op).unwrap();

			assert!(backend.storage.db.get(columns::STATE, key.as_bytes()).unwrap().is_some());
			hash
		};

		{
			let mut op = backend.begin_operation().unwrap();
			backend.begin_state_operation(&mut op, BlockId::Number(2)).unwrap();
			let mut header = Header {
				number: 3,
				parent_hash: hash,
				state_root: Default::default(),
				digest: Default::default(),
				extrinsics_root: Default::default(),
			};

			let storage: Vec<(_, _)> = vec![];

			header.state_root = op.old_state.storage_root(storage
				.iter()
				.cloned()
				.map(|(x, y)| (x, Some(y)))
			).0.into();

			op.set_block_data(
				header,
				Some(vec![]),
				None,
				NewBlockState::Best,
			).unwrap();

			backend.commit_operation(op).unwrap();

			assert!(backend.storage.db.get(columns::STATE, key.as_bytes()).unwrap().is_none());
		}

		backend.finalize_block(BlockId::Number(1), None).unwrap();
		backend.finalize_block(BlockId::Number(2), None).unwrap();
		backend.finalize_block(BlockId::Number(3), None).unwrap();
		assert!(backend.storage.db.get(columns::STATE, key.as_bytes()).unwrap().is_none());
	}

	#[test]
	fn changes_trie_storage_works() {
		let backend = Backend::<Block>::new_test(1000, 100);
		backend.changes_tries_storage.meta.write().finalized_number = 1000;


		let check_changes = |backend: &Backend<Block>, block: u64, changes: Vec<(Vec<u8>, Vec<u8>)>| {
			let (changes_root, mut changes_trie_update) = prepare_changes(changes);
			let anchor = state_machine::ChangesTrieAnchorBlockId {
				hash: backend.blockchain().header(BlockId::Number(block)).unwrap().unwrap().hash(),
				number: block
			};
			assert_eq!(backend.changes_tries_storage.root(&anchor, block), Ok(Some(changes_root)));

			for (key, (val, _)) in changes_trie_update.drain() {
				assert_eq!(backend.changes_trie_storage().unwrap().get(&key, &[]), Ok(Some(val)));
			}
		};

		let changes0 = vec![(b"key_at_0".to_vec(), b"val_at_0".to_vec())];
		let changes1 = vec![
			(b"key_at_1".to_vec(), b"val_at_1".to_vec()),
			(b"another_key_at_1".to_vec(), b"another_val_at_1".to_vec()),
		];
		let changes2 = vec![(b"key_at_2".to_vec(), b"val_at_2".to_vec())];

		let block0 = insert_header(&backend, 0, Default::default(), changes0.clone(), Default::default());
		let block1 = insert_header(&backend, 1, block0, changes1.clone(), Default::default());
		let _ = insert_header(&backend, 2, block1, changes2.clone(), Default::default());

		// check that the storage contains tries for all blocks
		check_changes(&backend, 0, changes0);
		check_changes(&backend, 1, changes1);
		check_changes(&backend, 2, changes2);
	}

	#[test]
	fn changes_trie_storage_works_with_forks() {
		let backend = Backend::<Block>::new_test(1000, 100);

		let changes0 = vec![(b"k0".to_vec(), b"v0".to_vec())];
		let changes1 = vec![(b"k1".to_vec(), b"v1".to_vec())];
		let changes2 = vec![(b"k2".to_vec(), b"v2".to_vec())];
		let block0 = insert_header(&backend, 0, Default::default(), changes0.clone(), Default::default());
		let block1 = insert_header(&backend, 1, block0, changes1.clone(), Default::default());
		let block2 = insert_header(&backend, 2, block1, changes2.clone(), Default::default());

		let changes2_1_0 = vec![(b"k3".to_vec(), b"v3".to_vec())];
		let changes2_1_1 = vec![(b"k4".to_vec(), b"v4".to_vec())];
		let block2_1_0 = insert_header(&backend, 3, block2, changes2_1_0.clone(), Default::default());
		let block2_1_1 = insert_header(&backend, 4, block2_1_0, changes2_1_1.clone(), Default::default());

		let changes2_2_0 = vec![(b"k5".to_vec(), b"v5".to_vec())];
		let changes2_2_1 = vec![(b"k6".to_vec(), b"v6".to_vec())];
		let block2_2_0 = insert_header(&backend, 3, block2, changes2_2_0.clone(), Default::default());
		let block2_2_1 = insert_header(&backend, 4, block2_2_0, changes2_2_1.clone(), Default::default());

		// finalize block1
		backend.changes_tries_storage.meta.write().finalized_number = 1;

		// branch1: when asking for finalized block hash
		let (changes1_root, _) = prepare_changes(changes1);
		let anchor = state_machine::ChangesTrieAnchorBlockId { hash: block2_1_1, number: 4 };
		assert_eq!(backend.changes_tries_storage.root(&anchor, 1), Ok(Some(changes1_root)));

		// branch2: when asking for finalized block hash
		let anchor = state_machine::ChangesTrieAnchorBlockId { hash: block2_2_1, number: 4 };
		assert_eq!(backend.changes_tries_storage.root(&anchor, 1), Ok(Some(changes1_root)));

		// branch1: when asking for non-finalized block hash (search by traversal)
		let (changes2_1_0_root, _) = prepare_changes(changes2_1_0);
		let anchor = state_machine::ChangesTrieAnchorBlockId { hash: block2_1_1, number: 4 };
		assert_eq!(backend.changes_tries_storage.root(&anchor, 3), Ok(Some(changes2_1_0_root)));

		// branch2: when asking for non-finalized block hash (search using canonicalized hint)
		let (changes2_2_0_root, _) = prepare_changes(changes2_2_0);
		let anchor = state_machine::ChangesTrieAnchorBlockId { hash: block2_2_1, number: 4 };
		assert_eq!(backend.changes_tries_storage.root(&anchor, 3), Ok(Some(changes2_2_0_root)));

		// finalize first block of branch2 (block2_2_0)
		backend.changes_tries_storage.meta.write().finalized_number = 3;

		// branch2: when asking for finalized block of this branch
		assert_eq!(backend.changes_tries_storage.root(&anchor, 3), Ok(Some(changes2_2_0_root)));

		// branch1: when asking for finalized block of other branch
		// => result is incorrect (returned for the block of branch1), but this is expected,
		// because the other fork is abandoned (forked before finalized header)
		let anchor = state_machine::ChangesTrieAnchorBlockId { hash: block2_1_1, number: 4 };
		assert_eq!(backend.changes_tries_storage.root(&anchor, 3), Ok(Some(changes2_2_0_root)));
	}

	#[test]
	fn changes_tries_with_digest_are_pruned_on_finalization() {
		let mut backend = Backend::<Block>::new_test(1000, 100);
		backend.changes_tries_storage.min_blocks_to_keep = Some(8);
		let config = ChangesTrieConfiguration {
			digest_interval: 2,
			digest_levels: 2,
		};

		// insert some blocks
		let block0 = insert_header(&backend, 0, Default::default(), vec![(b"key_at_0".to_vec(), b"val_at_0".to_vec())], Default::default());
		let block1 = insert_header(&backend, 1, block0, vec![(b"key_at_1".to_vec(), b"val_at_1".to_vec())], Default::default());
		let block2 = insert_header(&backend, 2, block1, vec![(b"key_at_2".to_vec(), b"val_at_2".to_vec())], Default::default());
		let block3 = insert_header(&backend, 3, block2, vec![(b"key_at_3".to_vec(), b"val_at_3".to_vec())], Default::default());
		let block4 = insert_header(&backend, 4, block3, vec![(b"key_at_4".to_vec(), b"val_at_4".to_vec())], Default::default());
		let block5 = insert_header(&backend, 5, block4, vec![(b"key_at_5".to_vec(), b"val_at_5".to_vec())], Default::default());
		let block6 = insert_header(&backend, 6, block5, vec![(b"key_at_6".to_vec(), b"val_at_6".to_vec())], Default::default());
		let block7 = insert_header(&backend, 7, block6, vec![(b"key_at_7".to_vec(), b"val_at_7".to_vec())], Default::default());
		let block8 = insert_header(&backend, 8, block7, vec![(b"key_at_8".to_vec(), b"val_at_8".to_vec())], Default::default());
		let block9 = insert_header(&backend, 9, block8, vec![(b"key_at_9".to_vec(), b"val_at_9".to_vec())], Default::default());
		let block10 = insert_header(&backend, 10, block9, vec![(b"key_at_10".to_vec(), b"val_at_10".to_vec())], Default::default());
		let block11 = insert_header(&backend, 11, block10, vec![(b"key_at_11".to_vec(), b"val_at_11".to_vec())], Default::default());
		let block12 = insert_header(&backend, 12, block11, vec![(b"key_at_12".to_vec(), b"val_at_12".to_vec())], Default::default());
		let block13 = insert_header(&backend, 13, block12, vec![(b"key_at_13".to_vec(), b"val_at_13".to_vec())], Default::default());
		backend.changes_tries_storage.meta.write().finalized_number = 13;

		// check that roots of all tries are in the columns::CHANGES_TRIE
		let anchor = state_machine::ChangesTrieAnchorBlockId { hash: block13, number: 13 };
		fn read_changes_trie_root(backend: &Backend<Block>, num: u64) -> H256 {
			backend.blockchain().header(BlockId::Number(num)).unwrap().unwrap().digest().logs().iter()
				.find(|i| i.as_changes_trie_root().is_some()).unwrap().as_changes_trie_root().unwrap().clone()
		}
		let root1 = read_changes_trie_root(&backend, 1); assert_eq!(backend.changes_tries_storage.root(&anchor, 1).unwrap(), Some(root1));
		let root2 = read_changes_trie_root(&backend, 2); assert_eq!(backend.changes_tries_storage.root(&anchor, 2).unwrap(), Some(root2));
		let root3 = read_changes_trie_root(&backend, 3); assert_eq!(backend.changes_tries_storage.root(&anchor, 3).unwrap(), Some(root3));
		let root4 = read_changes_trie_root(&backend, 4); assert_eq!(backend.changes_tries_storage.root(&anchor, 4).unwrap(), Some(root4));
		let root5 = read_changes_trie_root(&backend, 5); assert_eq!(backend.changes_tries_storage.root(&anchor, 5).unwrap(), Some(root5));
		let root6 = read_changes_trie_root(&backend, 6); assert_eq!(backend.changes_tries_storage.root(&anchor, 6).unwrap(), Some(root6));
		let root7 = read_changes_trie_root(&backend, 7); assert_eq!(backend.changes_tries_storage.root(&anchor, 7).unwrap(), Some(root7));
		let root8 = read_changes_trie_root(&backend, 8); assert_eq!(backend.changes_tries_storage.root(&anchor, 8).unwrap(), Some(root8));
		let root9 = read_changes_trie_root(&backend, 9); assert_eq!(backend.changes_tries_storage.root(&anchor, 9).unwrap(), Some(root9));
		let root10 = read_changes_trie_root(&backend, 10); assert_eq!(backend.changes_tries_storage.root(&anchor, 10).unwrap(), Some(root10));
		let root11 = read_changes_trie_root(&backend, 11); assert_eq!(backend.changes_tries_storage.root(&anchor, 11).unwrap(), Some(root11));
		let root12 = read_changes_trie_root(&backend, 12); assert_eq!(backend.changes_tries_storage.root(&anchor, 12).unwrap(), Some(root12));

		// now simulate finalization of block#12, causing prune of tries at #1..#4
		let mut tx = DBTransaction::new();
		backend.changes_tries_storage.prune(&config, &mut tx, Default::default(), 12);
		backend.storage.db.write(tx).unwrap();
		assert!(backend.changes_tries_storage.get(&root1, &[]).unwrap().is_none());
		assert!(backend.changes_tries_storage.get(&root2, &[]).unwrap().is_none());
		assert!(backend.changes_tries_storage.get(&root3, &[]).unwrap().is_none());
		assert!(backend.changes_tries_storage.get(&root4, &[]).unwrap().is_none());
		assert!(backend.changes_tries_storage.get(&root5, &[]).unwrap().is_some());
		assert!(backend.changes_tries_storage.get(&root6, &[]).unwrap().is_some());
		assert!(backend.changes_tries_storage.get(&root7, &[]).unwrap().is_some());
		assert!(backend.changes_tries_storage.get(&root8, &[]).unwrap().is_some());

		// now simulate finalization of block#16, causing prune of tries at #5..#8
		let mut tx = DBTransaction::new();
		backend.changes_tries_storage.prune(&config, &mut tx, Default::default(), 16);
		backend.storage.db.write(tx).unwrap();
		assert!(backend.changes_tries_storage.get(&root5, &[]).unwrap().is_none());
		assert!(backend.changes_tries_storage.get(&root6, &[]).unwrap().is_none());
		assert!(backend.changes_tries_storage.get(&root7, &[]).unwrap().is_none());
		assert!(backend.changes_tries_storage.get(&root8, &[]).unwrap().is_none());

		// now "change" pruning mode to archive && simulate finalization of block#20
		// => no changes tries are pruned, because we never prune in archive mode
		backend.changes_tries_storage.min_blocks_to_keep = None;
		let mut tx = DBTransaction::new();
		backend.changes_tries_storage.prune(&config, &mut tx, Default::default(), 20);
		backend.storage.db.write(tx).unwrap();
		assert!(backend.changes_tries_storage.get(&root9, &[]).unwrap().is_some());
		assert!(backend.changes_tries_storage.get(&root10, &[]).unwrap().is_some());
		assert!(backend.changes_tries_storage.get(&root11, &[]).unwrap().is_some());
		assert!(backend.changes_tries_storage.get(&root12, &[]).unwrap().is_some());
	}

	#[test]
	fn changes_tries_without_digest_are_pruned_on_finalization() {
		let mut backend = Backend::<Block>::new_test(1000, 100);
		backend.changes_tries_storage.min_blocks_to_keep = Some(4);
		let config = ChangesTrieConfiguration {
			digest_interval: 0,
			digest_levels: 0,
		};

		// insert some blocks
		let block0 = insert_header(&backend, 0, Default::default(), vec![(b"key_at_0".to_vec(), b"val_at_0".to_vec())], Default::default());
		let block1 = insert_header(&backend, 1, block0, vec![(b"key_at_1".to_vec(), b"val_at_1".to_vec())], Default::default());
		let block2 = insert_header(&backend, 2, block1, vec![(b"key_at_2".to_vec(), b"val_at_2".to_vec())], Default::default());
		let block3 = insert_header(&backend, 3, block2, vec![(b"key_at_3".to_vec(), b"val_at_3".to_vec())], Default::default());
		let block4 = insert_header(&backend, 4, block3, vec![(b"key_at_4".to_vec(), b"val_at_4".to_vec())], Default::default());
		let block5 = insert_header(&backend, 5, block4, vec![(b"key_at_5".to_vec(), b"val_at_5".to_vec())], Default::default());
		let block6 = insert_header(&backend, 6, block5, vec![(b"key_at_6".to_vec(), b"val_at_6".to_vec())], Default::default());

		// check that roots of all tries are in the columns::CHANGES_TRIE
		let anchor = state_machine::ChangesTrieAnchorBlockId { hash: block6, number: 6 };
		fn read_changes_trie_root(backend: &Backend<Block>, num: u64) -> H256 {
			backend.blockchain().header(BlockId::Number(num)).unwrap().unwrap().digest().logs().iter()
				.find(|i| i.as_changes_trie_root().is_some()).unwrap().as_changes_trie_root().unwrap().clone()
		}

		let root1 = read_changes_trie_root(&backend, 1); assert_eq!(backend.changes_tries_storage.root(&anchor, 1).unwrap(), Some(root1));
		let root2 = read_changes_trie_root(&backend, 2); assert_eq!(backend.changes_tries_storage.root(&anchor, 2).unwrap(), Some(root2));
		let root3 = read_changes_trie_root(&backend, 3); assert_eq!(backend.changes_tries_storage.root(&anchor, 3).unwrap(), Some(root3));
		let root4 = read_changes_trie_root(&backend, 4); assert_eq!(backend.changes_tries_storage.root(&anchor, 4).unwrap(), Some(root4));
		let root5 = read_changes_trie_root(&backend, 5); assert_eq!(backend.changes_tries_storage.root(&anchor, 5).unwrap(), Some(root5));
		let root6 = read_changes_trie_root(&backend, 6); assert_eq!(backend.changes_tries_storage.root(&anchor, 6).unwrap(), Some(root6));

		// now simulate finalization of block#5, causing prune of trie at #1
		let mut tx = DBTransaction::new();
		backend.changes_tries_storage.prune(&config, &mut tx, block5, 5);
		backend.storage.db.write(tx).unwrap();
		assert!(backend.changes_tries_storage.get(&root1, &[]).unwrap().is_none());
		assert!(backend.changes_tries_storage.get(&root2, &[]).unwrap().is_some());

		// now simulate finalization of block#6, causing prune of tries at #2
		let mut tx = DBTransaction::new();
		backend.changes_tries_storage.prune(&config, &mut tx, block6, 6);
		backend.storage.db.write(tx).unwrap();
		assert!(backend.changes_tries_storage.get(&root2, &[]).unwrap().is_none());
		assert!(backend.changes_tries_storage.get(&root3, &[]).unwrap().is_some());
	}

	#[test]
	fn tree_route_works() {
		let backend = Backend::<Block>::new_test(1000, 100);
		let block0 = insert_header(&backend, 0, Default::default(), Vec::new(), Default::default());

		// fork from genesis: 3 prong.
		let a1 = insert_header(&backend, 1, block0, Vec::new(), Default::default());
		let a2 = insert_header(&backend, 2, a1, Vec::new(), Default::default());
		let a3 = insert_header(&backend, 3, a2, Vec::new(), Default::default());

		// fork from genesis: 2 prong.
		let b1 = insert_header(&backend, 1, block0, Vec::new(), H256::from([1; 32]));
		let b2 = insert_header(&backend, 2, b1, Vec::new(), Default::default());

		{
			let tree_route = ::client::blockchain::tree_route(
				backend.blockchain(),
				BlockId::Hash(a3),
				BlockId::Hash(b2)
			).unwrap();

			assert_eq!(tree_route.common_block().hash, block0);
			assert_eq!(tree_route.retracted().iter().map(|r| r.hash).collect::<Vec<_>>(), vec![a3, a2, a1]);
			assert_eq!(tree_route.enacted().iter().map(|r| r.hash).collect::<Vec<_>>(), vec![b1, b2]);
		}

		{
			let tree_route = ::client::blockchain::tree_route(
				backend.blockchain(),
				BlockId::Hash(a1),
				BlockId::Hash(a3),
			).unwrap();

			assert_eq!(tree_route.common_block().hash, a1);
			assert!(tree_route.retracted().is_empty());
			assert_eq!(tree_route.enacted().iter().map(|r| r.hash).collect::<Vec<_>>(), vec![a2, a3]);
		}

		{
			let tree_route = ::client::blockchain::tree_route(
				backend.blockchain(),
				BlockId::Hash(a3),
				BlockId::Hash(a1),
			).unwrap();

			assert_eq!(tree_route.common_block().hash, a1);
			assert_eq!(tree_route.retracted().iter().map(|r| r.hash).collect::<Vec<_>>(), vec![a3, a2]);
			assert!(tree_route.enacted().is_empty());
		}

		{
			let tree_route = ::client::blockchain::tree_route(
				backend.blockchain(),
				BlockId::Hash(a2),
				BlockId::Hash(a2),
			).unwrap();

			assert_eq!(tree_route.common_block().hash, a2);
			assert!(tree_route.retracted().is_empty());
			assert!(tree_route.enacted().is_empty());
		}
	}

	#[test]
	fn tree_route_child() {
		let backend = Backend::<Block>::new_test(1000, 100);

		let block0 = insert_header(&backend, 0, Default::default(), Vec::new(), Default::default());
		let block1 = insert_header(&backend, 1, block0, Vec::new(), Default::default());

		{
			let tree_route = ::client::blockchain::tree_route(
				backend.blockchain(),
				BlockId::Hash(block0),
				BlockId::Hash(block1),
			).unwrap();

			assert_eq!(tree_route.common_block().hash, block0);
			assert!(tree_route.retracted().is_empty());
			assert_eq!(tree_route.enacted().iter().map(|r| r.hash).collect::<Vec<_>>(), vec![block1]);
		}
	}

	#[test]
	fn test_leaves_with_complex_block_tree() {
		let backend: Arc<Backend<test_client::runtime::Block>> = Arc::new(Backend::new_test(20, 20));
		test_client::trait_tests::test_leaves_for_backend(backend);
	}

	#[test]
	fn test_children_with_complex_block_tree() {
		let backend: Arc<Backend<test_client::runtime::Block>> = Arc::new(Backend::new_test(20, 20));
		test_client::trait_tests::test_children_for_backend(backend);
	}

	#[test]
	fn test_blockchain_query_by_number_gets_canonical() {
		let backend: Arc<Backend<test_client::runtime::Block>> = Arc::new(Backend::new_test(20, 20));
		test_client::trait_tests::test_blockchain_query_by_number_gets_canonical(backend);
	}

	#[test]
	fn test_leaves_pruned_on_finality() {
		let backend: Backend<Block> = Backend::new_test(10, 10);
		let block0 = insert_header(&backend, 0, Default::default(), Default::default(), Default::default());

		let block1_a = insert_header(&backend, 1, block0, Default::default(), Default::default());
		let block1_b = insert_header(&backend, 1, block0, Default::default(), [1; 32].into());
		let block1_c = insert_header(&backend, 1, block0, Default::default(), [2; 32].into());

		assert_eq!(backend.blockchain().leaves().unwrap(), vec![block1_a, block1_b, block1_c]);

		let block2_a = insert_header(&backend, 2, block1_a, Default::default(), Default::default());
		let block2_b = insert_header(&backend, 2, block1_b, Default::default(), Default::default());
		let block2_c = insert_header(&backend, 2, block1_b, Default::default(), [1; 32].into());

		assert_eq!(backend.blockchain().leaves().unwrap(), vec![block2_a, block2_b, block2_c, block1_c]);

		backend.finalize_block(BlockId::hash(block1_a), None).unwrap();
		backend.finalize_block(BlockId::hash(block2_a), None).unwrap();

		// leaves at same height stay. Leaves at lower heights pruned.
		assert_eq!(backend.blockchain().leaves().unwrap(), vec![block2_a, block2_b, block2_c]);
	}

	#[test]
	fn test_aux() {
		let backend: Backend<test_client::runtime::Block> = Backend::new_test(0, 0);
		assert!(backend.get_aux(b"test").unwrap().is_none());
		backend.insert_aux(&[(&b"test"[..], &b"hello"[..])], &[]).unwrap();
		assert_eq!(b"hello", &backend.get_aux(b"test").unwrap().unwrap()[..]);
		backend.insert_aux(&[], &[&b"test"[..]]).unwrap();
		assert!(backend.get_aux(b"test").unwrap().is_none());
	}

	#[test]
	fn test_finalize_block_with_justification() {
		use client::blockchain::{Backend as BlockChainBackend};

		let backend = Backend::<Block>::new_test(10, 10);

		let block0 = insert_header(&backend, 0, Default::default(), Default::default(), Default::default());
		let _ = insert_header(&backend, 1, block0, Default::default(), Default::default());

		let justification = Some(vec![1, 2, 3]);
		backend.finalize_block(BlockId::Number(1), justification.clone()).unwrap();

		assert_eq!(
			backend.blockchain().justification(BlockId::Number(1)).unwrap(),
			justification,
		);
	}

	#[test]
	fn test_finalize_multiple_blocks_in_single_op() {
		let backend = Backend::<Block>::new_test(10, 10);

		let block0 = insert_header(&backend, 0, Default::default(), Default::default(), Default::default());
		let block1 = insert_header(&backend, 1, block0, Default::default(), Default::default());
		let block2 = insert_header(&backend, 2, block1, Default::default(), Default::default());
		{
			let mut op = backend.begin_operation().unwrap();
			backend.begin_state_operation(&mut op, BlockId::Hash(block0)).unwrap();
			op.mark_finalized(BlockId::Hash(block1), None).unwrap();
			op.mark_finalized(BlockId::Hash(block2), None).unwrap();
			backend.commit_operation(op).unwrap();
		}
	}

	#[test]
	fn test_finalize_non_sequential() {
		let backend = Backend::<Block>::new_test(10, 10);

		let block0 = insert_header(&backend, 0, Default::default(), Default::default(), Default::default());
		let block1 = insert_header(&backend, 1, block0, Default::default(), Default::default());
		let block2 = insert_header(&backend, 2, block1, Default::default(), Default::default());
		{
			let mut op = backend.begin_operation().unwrap();
			backend.begin_state_operation(&mut op, BlockId::Hash(block0)).unwrap();
			op.mark_finalized(BlockId::Hash(block2), None).unwrap();
			backend.commit_operation(op).unwrap_err();
		}
	}
}<|MERGE_RESOLUTION|>--- conflicted
+++ resolved
@@ -70,8 +70,6 @@
 const CANONICALIZATION_DELAY: u64 = 4096;
 const MIN_BLOCKS_TO_KEEP_CHANGES_TRIES_FOR: u32 = 32768;
 
-/// Default value for storage cache hash ratio.
-const DEFAULT_HASH_RATIO: (usize, usize) = (1, 10);
 /// Default value for storage cache child ratio.
 const DEFAULT_CHILD_RATIO: (usize, usize) = (1, 10);
 
@@ -175,8 +173,6 @@
 	pub cache_size: Option<usize>,
 	/// State cache size.
 	pub state_cache_size: usize,
-	/// Ratio of cache size dedicated to hashes.
-	pub state_cache_hash_ratio: Option<(usize, usize)>,
 	/// Ratio of cache size dedicated to child tries.
 	pub state_cache_child_ratio: Option<(usize, usize)>,
 	/// Path to the database.
@@ -713,7 +709,6 @@
 		let db_setting = DatabaseSettings {
 			cache_size: None,
 			state_cache_size: 16777216,
-			state_cache_hash_ratio: Some((10, 100)),
 			state_cache_child_ratio: Some((50, 100)),
 			path: Default::default(),
 			pruning: PruningMode::keep_blocks(keep_blocks),
@@ -726,20 +721,11 @@
 	}
 
 	fn from_kvdb(
-<<<<<<< HEAD
-		db: Arc<KeyValueDB>,
+		db: Arc<dyn KeyValueDB>,
 		canonicalization_delay: u64,
 		config: &DatabaseSettings
 	) -> Result<Self, client::error::Error> {
 		let is_archive_pruning = config.pruning.is_archive();
-=======
-		db: Arc<dyn KeyValueDB>,
-		pruning: PruningMode,
-		canonicalization_delay: u64,
-		state_cache_size: usize
-	) -> Result<Self, client::error::Error> {
-		let is_archive_pruning = pruning.is_archive();
->>>>>>> 12f4f5d8
 		let blockchain = BlockchainDb::new(db.clone())?;
 		let meta = blockchain.meta.clone();
 		let map_e = |e: state_db::Error<io::Error>| ::client::error::Error::from(format!("State database error: {:?}", e));
@@ -761,16 +747,11 @@
 			changes_trie_config: Mutex::new(None),
 			blockchain,
 			canonicalization_delay,
-<<<<<<< HEAD
 			shared_cache: new_shared_cache(
 				config.state_cache_size,
-				config.state_cache_hash_ratio.unwrap_or(DEFAULT_HASH_RATIO),
 				config.state_cache_child_ratio.unwrap_or(DEFAULT_CHILD_RATIO),
 			),
-=======
-			shared_cache: new_shared_cache(state_cache_size),
 			import_lock: Default::default(),
->>>>>>> 12f4f5d8
 		})
 	}
 
@@ -1522,13 +1503,8 @@
 			db.storage.db.clone()
 		};
 
-<<<<<<< HEAD
 		let backend = Backend::<Block>::new_test_db(1, 0, backing);
-		assert_eq!(backend.blockchain().info().unwrap().best_number, 9);
-=======
-		let backend = Backend::<Block>::from_kvdb(backing, PruningMode::keep_blocks(1), 0, 16777216).unwrap();
 		assert_eq!(backend.blockchain().info().best_number, 9);
->>>>>>> 12f4f5d8
 		for i in 0..10 {
 			assert!(backend.blockchain().hash(i).unwrap().is_some())
 		}
