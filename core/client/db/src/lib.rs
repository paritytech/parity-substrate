// Copyright 2017-2019 Parity Technologies (UK) Ltd.
// This file is part of Substrate.

// Substrate is free software: you can redistribute it and/or modify
// it under the terms of the GNU General Public License as published by
// the Free Software Foundation, either version 3 of the License, or
// (at your option) any later version.

// Substrate is distributed in the hope that it will be useful,
// but WITHOUT ANY WARRANTY; without even the implied warranty of
// MERCHANTABILITY or FITNESS FOR A PARTICULAR PURPOSE.  See the
// GNU General Public License for more details.

// You should have received a copy of the GNU General Public License
// along with Substrate.  If not, see <http://www.gnu.org/licenses/>.

//! Client backend that uses RocksDB database as storage.
//!
//! # Canonicality vs. Finality
//!
//! Finality indicates that a block will not be reverted, according to the consensus algorithm,
//! while canonicality indicates that the block may be reverted, but we will be unable to do so,
//! having discarded heavy state that will allow a chain reorganization.
//!
//! Finality implies canonicality but not vice-versa.

pub mod light;

mod cache;
mod storage_cache;
mod utils;

use std::sync::Arc;
use std::path::PathBuf;
use std::io;
use std::collections::HashMap;

use client::backend::NewBlockState;
use client::blockchain::HeaderBackend;
use client::ExecutionStrategies;
use client::backend::{StorageCollection, ChildStorageCollection};
use parity_codec::{Decode, Encode};
use hash_db::Hasher;
use kvdb::{KeyValueDB, DBTransaction};
use trie::{MemoryDB, PrefixedMemoryDB, prefixed_key};
use parking_lot::{Mutex, RwLock};
use primitives::{H256, Blake2Hasher, ChangesTrieConfiguration, convert_hash};
use primitives::storage::well_known_keys;
use runtime_primitives::{generic::BlockId, Justification, StorageOverlay, ChildrenStorageOverlay};
use runtime_primitives::traits::{
	Block as BlockT, Header as HeaderT, NumberFor, Zero, One, Digest, DigestItem,
	SaturatedConversion
};
use runtime_primitives::BuildStorage;
use state_machine::backend::Backend as StateBackend;
use executor::RuntimeInfo;
use state_machine::{CodeExecutor, DBValue};
use crate::utils::{Meta, db_err, meta_keys, read_db, block_id_to_lookup_key, read_meta};
use client::leaves::{LeafSet, FinalizationDisplaced};
use client::children;
use state_db::StateDb;
use consensus_common::well_known_cache_keys;
use crate::storage_cache::{CachingState, SharedCache, new_shared_cache};
use log::{trace, debug, warn};
pub use state_db::PruningMode;

#[cfg(feature = "test-helpers")]
use client::in_mem::Backend as InMemoryBackend;

const CANONICALIZATION_DELAY: u64 = 4096;
const MIN_BLOCKS_TO_KEEP_CHANGES_TRIES_FOR: u32 = 32768;

/// Default value for storage cache hash ratio
const DEFAULT_HASH_RATIO: (usize, usize) = (1, 10);
/// Default value for storage cache child ratio
const DEFAULT_CHILD_RATIO: (usize, usize) = (1, 10);

/// DB-backed patricia trie state, transaction type is an overlay of changes to commit.
pub type DbState = state_machine::TrieBackend<Arc<state_machine::Storage<Blake2Hasher>>, Blake2Hasher>;

/// Database settings.
pub struct DatabaseSettings {
	/// Cache size in bytes. If `None` default is used.
	pub cache_size: Option<usize>,
	/// State cache size.
	pub state_cache_size: usize,
	/// Ratio of cache size dedicated to hashes
	pub state_cache_hash_ratio: Option<(usize, usize)>,
	/// Ratio of cache size dedicated to child tries
	pub state_cache_child_ratio: Option<(usize, usize)>,
	/// Path to the database.
	pub path: PathBuf,
	/// Pruning mode.
	pub pruning: PruningMode,
}

/// Create an instance of db-backed client.
pub fn new_client<E, S, Block, RA>(
	settings: DatabaseSettings,
	executor: E,
	genesis_storage: S,
	execution_strategies: ExecutionStrategies,
) -> Result<
	client::Client<Backend<Block>,
	client::LocalCallExecutor<Backend<Block>, E>, Block, RA>, client::error::Error
>
	where
		Block: BlockT<Hash=H256>,
		E: CodeExecutor<Blake2Hasher> + RuntimeInfo,
		S: BuildStorage,
{
	let backend = Arc::new(Backend::new(settings, CANONICALIZATION_DELAY)?);
	let executor = client::LocalCallExecutor::new(backend.clone(), executor);
	Ok(client::Client::new(backend, executor, genesis_storage, execution_strategies)?)
}

mod columns {
	pub const META: Option<u32> = crate::utils::COLUMN_META;
	pub const STATE: Option<u32> = Some(1);
	pub const STATE_META: Option<u32> = Some(2);
	/// maps hashes to lookup keys and numbers to canon hashes.
	pub const KEY_LOOKUP: Option<u32> = Some(3);
	pub const HEADER: Option<u32> = Some(4);
	pub const BODY: Option<u32> = Some(5);
	pub const JUSTIFICATION: Option<u32> = Some(6);
	pub const CHANGES_TRIE: Option<u32> = Some(7);
	pub const AUX: Option<u32> = Some(8);
}

struct PendingBlock<Block: BlockT> {
	header: Block::Header,
	justification: Option<Justification>,
	body: Option<Vec<Block::Extrinsic>>,
	leaf_state: NewBlockState,
}

// wrapper that implements trait required for state_db
struct StateMetaDb<'a>(&'a KeyValueDB);

impl<'a> state_db::MetaDb for StateMetaDb<'a> {
	type Error = io::Error;

	fn get_meta(&self, key: &[u8]) -> Result<Option<Vec<u8>>, Self::Error> {
		self.0.get(columns::STATE_META, key).map(|r| r.map(|v| v.to_vec()))
	}
}

/// Block database
pub struct BlockchainDb<Block: BlockT> {
	db: Arc<KeyValueDB>,
	meta: Arc<RwLock<Meta<NumberFor<Block>, Block::Hash>>>,
	leaves: RwLock<LeafSet<Block::Hash, NumberFor<Block>>>,
}

impl<Block: BlockT> BlockchainDb<Block> {
	fn new(db: Arc<KeyValueDB>) -> Result<Self, client::error::Error> {
		let meta = read_meta::<Block>(&*db, columns::META, columns::HEADER)?;
		let leaves = LeafSet::read_from_db(&*db, columns::META, meta_keys::LEAF_PREFIX)?;
		Ok(BlockchainDb {
			db,
			leaves: RwLock::new(leaves),
			meta: Arc::new(RwLock::new(meta)),
		})
	}

	fn update_meta(
		&self,
		hash: Block::Hash,
		number: <Block::Header as HeaderT>::Number,
		is_best: bool,
		is_finalized: bool
	) {
		let mut meta = self.meta.write();
		if number.is_zero() {
			meta.genesis_hash = hash;
			meta.finalized_hash = hash;
		}

		if is_best {
			meta.best_number = number;
			meta.best_hash = hash;
		}

		if is_finalized {
			meta.finalized_number = number;
			meta.finalized_hash = hash;
		}
	}
}

impl<Block: BlockT> client::blockchain::HeaderBackend<Block> for BlockchainDb<Block> {
	fn header(&self, id: BlockId<Block>) -> Result<Option<Block::Header>, client::error::Error> {
		utils::read_header(&*self.db, columns::KEY_LOOKUP, columns::HEADER, id)
	}

	fn info(&self) -> Result<client::blockchain::Info<Block>, client::error::Error> {
		let meta = self.meta.read();
		Ok(client::blockchain::Info {
			best_hash: meta.best_hash,
			best_number: meta.best_number,
			genesis_hash: meta.genesis_hash,
			finalized_hash: meta.finalized_hash,
			finalized_number: meta.finalized_number,
		})
	}

	fn status(&self, id: BlockId<Block>) -> Result<client::blockchain::BlockStatus, client::error::Error> {
		let exists = match id {
			BlockId::Hash(_) => read_db(
				&*self.db,
				columns::KEY_LOOKUP,
				columns::HEADER,
				id
			)?.is_some(),
			BlockId::Number(n) => n <= self.meta.read().best_number,
		};
		match exists {
			true => Ok(client::blockchain::BlockStatus::InChain),
			false => Ok(client::blockchain::BlockStatus::Unknown),
		}
	}

	fn number(&self, hash: Block::Hash) -> Result<Option<NumberFor<Block>>, client::error::Error> {
		if let Some(lookup_key) = block_id_to_lookup_key::<Block>(&*self.db, columns::KEY_LOOKUP, BlockId::Hash(hash))? {
			let number = utils::lookup_key_to_number(&lookup_key)?;
			Ok(Some(number))
		} else {
			Ok(None)
		}
	}

	fn hash(&self, number: NumberFor<Block>) -> Result<Option<Block::Hash>, client::error::Error> {
		self.header(BlockId::Number(number)).and_then(|maybe_header| match maybe_header {
			Some(header) => Ok(Some(header.hash().clone())),
			None => Ok(None),
		})
	}
}

impl<Block: BlockT> client::blockchain::Backend<Block> for BlockchainDb<Block> {
	fn body(&self, id: BlockId<Block>) -> Result<Option<Vec<Block::Extrinsic>>, client::error::Error> {
		match read_db(&*self.db, columns::KEY_LOOKUP, columns::BODY, id)? {
			Some(body) => match Decode::decode(&mut &body[..]) {
				Some(body) => Ok(Some(body)),
				None => return Err(client::error::Error::Backend("Error decoding body".into())),
			}
			None => Ok(None),
		}
	}

	fn justification(&self, id: BlockId<Block>) -> Result<Option<Justification>, client::error::Error> {
		match read_db(&*self.db, columns::KEY_LOOKUP, columns::JUSTIFICATION, id)? {
			Some(justification) => match Decode::decode(&mut &justification[..]) {
				Some(justification) => Ok(Some(justification)),
				None => return Err(client::error::Error::Backend("Error decoding justification".into())),
			}
			None => Ok(None),
		}
	}

	fn last_finalized(&self) -> Result<Block::Hash, client::error::Error> {
		Ok(self.meta.read().finalized_hash.clone())
	}

	fn cache(&self) -> Option<Arc<client::blockchain::Cache<Block>>> {
		None
	}

	fn leaves(&self) -> Result<Vec<Block::Hash>, client::error::Error> {
		Ok(self.leaves.read().hashes())
	}

	fn children(&self, parent_hash: Block::Hash) -> Result<Vec<Block::Hash>, client::error::Error> {
		children::read_children(&*self.db, columns::META, meta_keys::CHILDREN_PREFIX, parent_hash)
	}
}

impl<Block: BlockT> client::blockchain::ProvideCache<Block> for BlockchainDb<Block> {
	fn cache(&self) -> Option<Arc<client::blockchain::Cache<Block>>> {
		None
	}
}

/// Database transaction
pub struct BlockImportOperation<Block: BlockT, H: Hasher> {
	old_state: CachingState<Blake2Hasher, DbState, Block>,
	db_updates: PrefixedMemoryDB<H>,
	storage_updates: StorageCollection,
	child_storage_updates: ChildStorageCollection,
	changes_trie_updates: MemoryDB<H>,
	pending_block: Option<PendingBlock<Block>>,
	aux_ops: Vec<(Vec<u8>, Option<Vec<u8>>)>,
	finalized_blocks: Vec<(BlockId<Block>, Option<Justification>)>,
	set_head: Option<BlockId<Block>>,
}

impl<Block: BlockT, H: Hasher> BlockImportOperation<Block, H> {
	fn apply_aux(&mut self, transaction: &mut DBTransaction) {
		for (key, maybe_val) in self.aux_ops.drain(..) {
			match maybe_val {
				Some(val) => transaction.put_vec(columns::AUX, &key, val),
				None => transaction.delete(columns::AUX, &key),
			}
		}
	}
}

impl<Block> client::backend::BlockImportOperation<Block, Blake2Hasher>
for BlockImportOperation<Block, Blake2Hasher>
where Block: BlockT<Hash=H256>,
{
	type State = CachingState<Blake2Hasher, DbState, Block>;

	fn state(&self) -> Result<Option<&Self::State>, client::error::Error> {
		Ok(Some(&self.old_state))
	}

	fn set_block_data(
		&mut self,
		header: Block::Header,
		body: Option<Vec<Block::Extrinsic>>,
		justification: Option<Justification>,
		leaf_state: NewBlockState,
	) -> Result<(), client::error::Error> {
		assert!(self.pending_block.is_none(), "Only one block per operation is allowed");
		self.pending_block = Some(PendingBlock {
			header,
			body,
			justification,
			leaf_state,
		});
		Ok(())
	}

	fn update_cache(&mut self, _cache: HashMap<well_known_cache_keys::Id, Vec<u8>>) {
		// Currently cache isn't implemented on full nodes.
	}

	fn update_db_storage(&mut self, update: PrefixedMemoryDB<Blake2Hasher>) -> Result<(), client::error::Error> {
		self.db_updates = update;
		Ok(())
	}

	fn reset_storage(&mut self, top: StorageOverlay, children: ChildrenStorageOverlay) -> Result<H256, client::error::Error> {

		if top.iter().any(|(k, _)| well_known_keys::is_child_storage_key(k)) {
			return Err(client::error::Error::GenesisInvalid.into());
		}

		for child_key in children.keys() {
			if !well_known_keys::is_child_storage_key(&child_key) {
				return Err(client::error::Error::GenesisInvalid.into());
			}
		}

		let child_delta = children.into_iter()
			.map(|(storage_key, child_overlay)|
				(storage_key, child_overlay.into_iter().map(|(k, v)| (k, Some(v)))));

		let (root, transaction) = self.old_state.full_storage_root(
			top.into_iter().map(|(k, v)| (k, Some(v))),
			child_delta
		);

		self.db_updates = transaction;
		Ok(root)
	}

	fn update_changes_trie(&mut self, update: MemoryDB<Blake2Hasher>) -> Result<(), client::error::Error> {
		self.changes_trie_updates = update;
		Ok(())
	}

	fn insert_aux<I>(&mut self, ops: I) -> Result<(), client::error::Error>
		where I: IntoIterator<Item=(Vec<u8>, Option<Vec<u8>>)>
	{
		self.aux_ops.append(&mut ops.into_iter().collect());
		Ok(())
	}

	fn update_storage(
		&mut self,
		update: StorageCollection,
		child_update: ChildStorageCollection,
	) -> Result<(), client::error::Error> {
		self.storage_updates = update;
		self.child_storage_updates = child_update;
		Ok(())
	}

	fn mark_finalized(&mut self, block: BlockId<Block>, justification: Option<Justification>) -> Result<(), client::error::Error> {
		self.finalized_blocks.push((block, justification));
		Ok(())
	}

	fn mark_head(&mut self, block: BlockId<Block>) -> Result<(), client::error::Error> {
		assert!(self.set_head.is_none(), "Only one set head per operation is allowed");
		self.set_head = Some(block);
		Ok(())
	}
}

struct StorageDb<Block: BlockT> {
	pub db: Arc<KeyValueDB>,
	pub state_db: StateDb<Block::Hash, Vec<u8>>,
}

impl<Block: BlockT> state_machine::Storage<Blake2Hasher> for StorageDb<Block> {
	fn get(&self, key: &H256, prefix: &[u8]) -> Result<Option<DBValue>, String> {
		let key = prefixed_key::<Blake2Hasher>(key, prefix);
		self.state_db.get(&key, self).map(|r| r.map(|v| DBValue::from_slice(&v)))
			.map_err(|e| format!("Database backend error: {:?}", e))
	}
}

impl<Block: BlockT> state_db::NodeDb for StorageDb<Block> {
	type Error = io::Error;
	type Key = [u8];

	fn get(&self, key: &[u8]) -> Result<Option<Vec<u8>>, Self::Error> {
		self.db.get(columns::STATE, key).map(|r| r.map(|v| v.to_vec()))
	}
}

struct DbGenesisStorage(pub H256);

impl DbGenesisStorage {
	pub fn new() -> Self {
		let mut root = H256::default();
		let mut mdb = MemoryDB::<Blake2Hasher>::default();
		state_machine::TrieDBMut::<Blake2Hasher>::new(&mut mdb, &mut root);
		DbGenesisStorage(root)
	}
}

impl state_machine::Storage<Blake2Hasher> for DbGenesisStorage {
	fn get(&self, _key: &H256, _prefix: &[u8]) -> Result<Option<DBValue>, String> {
		Ok(None)
	}
}

pub struct DbChangesTrieStorage<Block: BlockT> {
	db: Arc<KeyValueDB>,
	meta: Arc<RwLock<Meta<NumberFor<Block>, Block::Hash>>>,
	min_blocks_to_keep: Option<u32>,
	_phantom: ::std::marker::PhantomData<Block>,
}

impl<Block: BlockT<Hash=H256>> DbChangesTrieStorage<Block> {
	/// Commit new changes trie.
	pub fn commit(&self, tx: &mut DBTransaction, mut changes_trie: MemoryDB<Blake2Hasher>) {
		for (key, (val, _)) in changes_trie.drain() {
			tx.put(columns::CHANGES_TRIE, &key[..], &val);
		}
	}

	/// Prune obsolete changes tries.
	pub fn prune(&self, config: &ChangesTrieConfiguration, tx: &mut DBTransaction, block_hash: Block::Hash, block_num: NumberFor<Block>) {
		// never prune on archive nodes
		let min_blocks_to_keep = match self.min_blocks_to_keep {
			Some(min_blocks_to_keep) => min_blocks_to_keep,
			None => return,
		};

		state_machine::prune_changes_tries(
			config,
			&*self,
			min_blocks_to_keep.into(),
			&state_machine::ChangesTrieAnchorBlockId {
				hash: convert_hash(&block_hash),
				number: block_num,
			},
			|node| tx.delete(columns::CHANGES_TRIE, node.as_ref()));
	}
}

impl<Block> client::backend::PrunableStateChangesTrieStorage<Block, Blake2Hasher>
	for DbChangesTrieStorage<Block>
where
	Block: BlockT<Hash=H256>,
{
	fn oldest_changes_trie_block(
		&self,
		config: &ChangesTrieConfiguration,
		best_finalized_block: NumberFor<Block>,
	) -> NumberFor<Block> {
		match self.min_blocks_to_keep {
			Some(min_blocks_to_keep) => state_machine::oldest_non_pruned_changes_trie(
				config,
				min_blocks_to_keep.into(),
				best_finalized_block,
			),
			None => One::one(),
		}
	}
}

impl<Block> state_machine::ChangesTrieRootsStorage<Blake2Hasher, NumberFor<Block>>
	for DbChangesTrieStorage<Block>
where
	Block: BlockT<Hash=H256>,
{
	fn build_anchor(
		&self,
		hash: H256,
	) -> Result<state_machine::ChangesTrieAnchorBlockId<H256, NumberFor<Block>>, String> {
		utils::read_header::<Block>(&*self.db, columns::KEY_LOOKUP, columns::HEADER, BlockId::Hash(hash))
			.map_err(|e| e.to_string())
			.and_then(|maybe_header| maybe_header.map(|header|
				state_machine::ChangesTrieAnchorBlockId {
					hash,
					number: *header.number(),
				}
			).ok_or_else(|| format!("Unknown header: {}", hash)))
	}

	fn root(
		&self,
		anchor: &state_machine::ChangesTrieAnchorBlockId<H256, NumberFor<Block>>,
		block: NumberFor<Block>,
	) -> Result<Option<H256>, String> {
		// check API requirement: we can't get NEXT block(s) based on anchor
		if block > anchor.number {
			return Err(format!("Can't get changes trie root at {} using anchor at {}", block, anchor.number));
		}

		// we need to get hash of the block to resolve changes trie root
		let block_id = if block <= self.meta.read().finalized_number {
			// if block is finalized, we could just read canonical hash
			BlockId::Number(block)
		} else {
			// the block is not finalized
			let mut current_num = anchor.number;
			let mut current_hash: Block::Hash = convert_hash(&anchor.hash);
			let maybe_anchor_header: Block::Header = utils::require_header::<Block>(
				&*self.db, columns::KEY_LOOKUP, columns::HEADER, BlockId::Number(current_num)
			).map_err(|e| e.to_string())?;
			if maybe_anchor_header.hash() == current_hash {
				// if anchor is canonicalized, then the block is also canonicalized
				BlockId::Number(block)
			} else {
				// else (block is not finalized + anchor is not canonicalized):
				// => we should find the required block hash by traversing
				// back from the anchor to the block with given number
				while current_num != block {
					let current_header: Block::Header = utils::require_header::<Block>(
						&*self.db, columns::KEY_LOOKUP, columns::HEADER, BlockId::Hash(current_hash)
					).map_err(|e| e.to_string())?;

					current_hash = *current_header.parent_hash();
					current_num = current_num - One::one();
				}

				BlockId::Hash(current_hash)
			}
		};

		Ok(utils::require_header::<Block>(&*self.db, columns::KEY_LOOKUP, columns::HEADER, block_id)
			.map_err(|e| e.to_string())?
			.digest().log(DigestItem::as_changes_trie_root)
			.map(|root| H256::from_slice(root.as_ref())))
	}
}

impl<Block> state_machine::ChangesTrieStorage<Blake2Hasher, NumberFor<Block>>
	for DbChangesTrieStorage<Block>
where
	Block: BlockT<Hash=H256>,
{
	fn get(&self, key: &H256, _prefix: &[u8]) -> Result<Option<DBValue>, String> {
		self.db.get(columns::CHANGES_TRIE, &key[..])
			.map_err(|err| format!("{}", err))
	}
}

/// Disk backend. Keeps data in a key-value store. In archive mode, trie nodes are kept from all blocks.
/// Otherwise, trie nodes are kept only from some recent blocks.
pub struct Backend<Block: BlockT> {
	storage: Arc<StorageDb<Block>>,
	changes_tries_storage: DbChangesTrieStorage<Block>,
	/// None<*> means that the value hasn't been cached yet. Some(*) means that the value (either None or
	/// Some(*)) has been cached and is valid.
	changes_trie_config: Mutex<Option<Option<ChangesTrieConfiguration>>>,
	blockchain: BlockchainDb<Block>,
	canonicalization_delay: u64,
	shared_cache: SharedCache<Block, Blake2Hasher>,
}

impl<Block: BlockT<Hash=H256>> Backend<Block> {
	/// Create a new instance of database backend.
	///
	/// The pruning window is how old a block must be before the state is pruned.
	pub fn new(config: DatabaseSettings, canonicalization_delay: u64) -> Result<Self, client::error::Error> {
		Self::new_inner(config, canonicalization_delay)
	}

	#[cfg(feature = "kvdb-rocksdb")]
	fn new_inner(config: DatabaseSettings, canonicalization_delay: u64) -> Result<Self, client::error::Error> {
		let db = crate::utils::open_database(&config, columns::META, "full")?;
		Backend::from_kvdb(db as Arc<_>, config.pruning, canonicalization_delay, config.state_cache_size)
	}

<<<<<<< HEAD
		Backend::from_kvdb(db as Arc<_>, canonicalization_delay, &config)
=======
	#[cfg(not(feature = "kvdb-rocksdb"))]
	fn new_inner(config: DatabaseSettings, canonicalization_delay: u64) -> Result<Self, client::error::Error> {
		log::warn!("Running without the RocksDB feature. The database will NOT be saved.");
		let db = Arc::new(kvdb_memorydb::create(crate::utils::NUM_COLUMNS));
		Backend::from_kvdb(db as Arc<_>, config.pruning, canonicalization_delay, config.state_cache_size)
>>>>>>> 58c3bbc4
	}

	#[cfg(any(test, feature = "test-helpers"))]
	pub fn new_test(keep_blocks: u32, canonicalization_delay: u64) -> Self {
		use utils::NUM_COLUMNS;

		let db = Arc::new(::kvdb_memorydb::create(NUM_COLUMNS));
		Self::new_test_db(keep_blocks, canonicalization_delay, db as Arc<_>)
	}

	#[cfg(any(test, feature = "test-helpers"))]
	pub fn new_test_db(keep_blocks: u32, canonicalization_delay: u64, db: Arc<KeyValueDB>) -> Self {

		let db_setting = DatabaseSettings {
			cache_size: None,
			state_cache_size: 16777216,
			state_cache_hash_ratio: Some((10, 100)),
			state_cache_child_ratio: Some((50, 100)),
			path: Default::default(),
			pruning: PruningMode::keep_blocks(keep_blocks),
		};
		Backend::from_kvdb(
			db,
			canonicalization_delay,
			&db_setting,
		).expect("failed to create test-db")
	}

	fn from_kvdb(
		db: Arc<KeyValueDB>,
		canonicalization_delay: u64,
		config: &DatabaseSettings
	) -> Result<Self, client::error::Error> {
		let is_archive_pruning = config.pruning.is_archive();
		let blockchain = BlockchainDb::new(db.clone())?;
		let meta = blockchain.meta.clone();
		let map_e = |e: state_db::Error<io::Error>| ::client::error::Error::from(format!("State database error: {:?}", e));
		let state_db: StateDb<_, _> = StateDb::new(config.pruning.clone(), &StateMetaDb(&*db)).map_err(map_e)?;
		let storage_db = StorageDb {
			db: db.clone(),
			state_db,
		};
		let changes_tries_storage = DbChangesTrieStorage {
			db,
			meta,
			min_blocks_to_keep: if is_archive_pruning { None } else { Some(MIN_BLOCKS_TO_KEEP_CHANGES_TRIES_FOR) },
			_phantom: Default::default(),
		};

		Ok(Backend {
			storage: Arc::new(storage_db),
			changes_tries_storage,
			changes_trie_config: Mutex::new(None),
			blockchain,
			canonicalization_delay,
			shared_cache: new_shared_cache(
				config.state_cache_size,
				config.state_cache_hash_ratio.unwrap_or(DEFAULT_HASH_RATIO),
				config.state_cache_child_ratio.unwrap_or(DEFAULT_CHILD_RATIO),
			),
		})
	}

	/// Returns in-memory blockchain that contains the same set of blocks that the self.
	#[cfg(feature = "test-helpers")]
	pub fn as_in_memory(&self) -> InMemoryBackend<Block, Blake2Hasher> {
		use client::backend::{Backend as ClientBackend, BlockImportOperation};
		use client::blockchain::Backend as BlockchainBackend;

		let inmem = InMemoryBackend::<Block, Blake2Hasher>::new();

		// get all headers hashes && sort them by number (could be duplicate)
		let mut headers: Vec<(NumberFor<Block>, Block::Hash, Block::Header)> = Vec::new();
		for (_, header) in self.blockchain.db.iter(columns::HEADER) {
			let header = Block::Header::decode(&mut &header[..]).unwrap();
			let hash = header.hash();
			let number = *header.number();
			let pos = headers.binary_search_by(|item| item.0.cmp(&number));
			match pos {
				Ok(pos) => headers.insert(pos, (number, hash, header)),
				Err(pos) => headers.insert(pos, (number, hash, header)),
			}
		}

		// insert all other headers + bodies + justifications
		let info = self.blockchain.info().unwrap();
		for (number, hash, header) in headers {
			let id = BlockId::Hash(hash);
			let justification = self.blockchain.justification(id).unwrap();
			let body = self.blockchain.body(id).unwrap();
			let state = self.state_at(id).unwrap().pairs();

			let new_block_state = if number.is_zero() {
				NewBlockState::Final
			} else if hash == info.best_hash {
				NewBlockState::Best
			} else {
				NewBlockState::Normal
			};
			let mut op = inmem.begin_operation().unwrap();
			op.set_block_data(header, body, justification, new_block_state).unwrap();
			op.update_db_storage(state.into_iter().map(|(k, v)| (None, k, Some(v))).collect()).unwrap();
			inmem.commit_operation(op).unwrap();
		}

		// and now finalize the best block we have
		inmem.finalize_block(BlockId::Hash(info.finalized_hash), None).unwrap();

		inmem
	}

	/// Read (from storage or cache) changes trie config.
	///
	/// Currently changes tries configuration is set up once (at genesis) and could not
	/// be changed. Thus, we'll actually read value once and then just use cached value.
	fn changes_trie_config(&self, block: Block::Hash) -> Result<Option<ChangesTrieConfiguration>, client::error::Error> {
		let mut cached_changes_trie_config = self.changes_trie_config.lock();
		match cached_changes_trie_config.clone() {
			Some(cached_changes_trie_config) => Ok(cached_changes_trie_config),
			None => {
				use client::backend::Backend;
				let changes_trie_config = self
					.state_at(BlockId::Hash(block))?
					.storage(well_known_keys::CHANGES_TRIE_CONFIG)?
					.and_then(|v| Decode::decode(&mut &*v));
				*cached_changes_trie_config = Some(changes_trie_config.clone());
				Ok(changes_trie_config)
			},
		}
	}

	/// Handle setting head within a transaction. `route_to` should be the last
	/// block that existed in the database. `best_to` should be the best block
	/// to be set.
	///
	/// In the case where the new best block is a block to be imported, `route_to`
	/// should be the parent of `best_to`. In the case where we set an existing block
	/// to be best, `route_to` should equal to `best_to`.
	fn set_head_with_transaction(&self, transaction: &mut DBTransaction, route_to: Block::Hash, best_to: (NumberFor<Block>, Block::Hash)) -> Result<(Vec<Block::Hash>, Vec<Block::Hash>), client::error::Error> {
		let mut enacted = Vec::default();
		let mut retracted = Vec::default();

		let meta = self.blockchain.meta.read();

		// cannot find tree route with empty DB.
		if meta.best_hash != Default::default() {
			let tree_route = ::client::blockchain::tree_route(
				&self.blockchain,
				BlockId::Hash(meta.best_hash),
				BlockId::Hash(route_to),
			)?;

			// uncanonicalize: check safety violations and ensure the numbers no longer
			// point to these block hashes in the key mapping.
			for r in tree_route.retracted() {
				if r.hash == meta.finalized_hash {
					warn!(
						"Potential safety failure: reverting finalized block {:?}",
						(&r.number, &r.hash)
					);

					return Err(::client::error::Error::NotInFinalizedChain.into());
				}

				retracted.push(r.hash.clone());
				utils::remove_number_to_key_mapping(
					transaction,
					columns::KEY_LOOKUP,
					r.number
				);
			}

			// canonicalize: set the number lookup to map to this block's hash.
			for e in tree_route.enacted() {
				enacted.push(e.hash.clone());
				utils::insert_number_to_key_mapping(
					transaction,
					columns::KEY_LOOKUP,
					e.number,
					e.hash
				);
			}
		}

		let lookup_key = utils::number_and_hash_to_lookup_key(best_to.0, &best_to.1);
		transaction.put(columns::META, meta_keys::BEST_BLOCK, &lookup_key);
		utils::insert_number_to_key_mapping(
			transaction,
			columns::KEY_LOOKUP,
			best_to.0,
			best_to.1,
		);

		Ok((enacted, retracted))
	}

	fn ensure_sequential_finalization(
		&self,
		header: &Block::Header,
		last_finalized: Option<Block::Hash>,
	) -> Result<(), client::error::Error> {
		let last_finalized = last_finalized.unwrap_or_else(|| self.blockchain.meta.read().finalized_hash);
		if *header.parent_hash() != last_finalized {
			return Err(::client::error::Error::NonSequentialFinalization(
				format!("Last finalized {:?} not parent of {:?}", last_finalized, header.hash()),
			).into());
		}
		Ok(())
	}

	fn finalize_block_with_transaction(
		&self,
		transaction: &mut DBTransaction,
		hash: &Block::Hash,
		header: &Block::Header,
		last_finalized: Option<Block::Hash>,
		justification: Option<Justification>,
		finalization_displaced: &mut Option<FinalizationDisplaced<Block::Hash, NumberFor<Block>>>,
	) -> Result<(Block::Hash, <Block::Header as HeaderT>::Number, bool, bool), client::error::Error> {
		// TODO: ensure best chain contains this block.
		let number = *header.number();
		self.ensure_sequential_finalization(header, last_finalized)?;
		self.note_finalized(
			transaction,
			header,
			*hash,
			finalization_displaced,
		)?;

		if let Some(justification) = justification {
			transaction.put(
				columns::JUSTIFICATION,
				&utils::number_and_hash_to_lookup_key(number, hash),
				&justification.encode(),
			);
		}
		Ok((*hash, number, false, true))
	}

	// performs forced canonicaliziation with a delay after importing a non-finalized block.
	fn force_delayed_canonicalize(
		&self,
		transaction: &mut DBTransaction,
		hash: Block::Hash,
		number: NumberFor<Block>,
	)
		-> Result<(), client::error::Error>
	{
		let number_u64 = number.saturated_into::<u64>();
		if number_u64 > self.canonicalization_delay {
			let new_canonical = number_u64 - self.canonicalization_delay;

			if new_canonical <= self.storage.state_db.best_canonical().unwrap_or(0) {
				return Ok(())
			}

			let hash = if new_canonical == number_u64 {
				hash
			} else {
				::client::blockchain::HeaderBackend::hash(&self.blockchain, new_canonical.saturated_into())?
					.expect("existence of block with number `new_canonical` \
						implies existence of blocks with all numbers before it; qed")
			};

			trace!(target: "db", "Canonicalize block #{} ({:?})", new_canonical, hash);
			let commit = self.storage.state_db.canonicalize_block(&hash)
				.map_err(|e: state_db::Error<io::Error>| client::error::Error::from(format!("State database error: {:?}", e)))?;
			apply_state_commit(transaction, commit);
		};

		Ok(())
	}

	fn try_commit_operation(&self, mut operation: BlockImportOperation<Block, Blake2Hasher>)
		-> Result<(), client::error::Error>
	{
		let mut transaction = DBTransaction::new();
		let mut finalization_displaced_leaves = None;

		operation.apply_aux(&mut transaction);

		let mut meta_updates = Vec::new();
		let mut last_finalized_hash = self.blockchain.meta.read().finalized_hash;

		if !operation.finalized_blocks.is_empty() {
			for (block, justification) in operation.finalized_blocks {
				let block_hash = self.blockchain.expect_block_hash_from_id(&block)?;
				let block_header = self.blockchain.expect_header(BlockId::Hash(block_hash))?;

				meta_updates.push(self.finalize_block_with_transaction(
					&mut transaction,
					&block_hash,
					&block_header,
					Some(last_finalized_hash),
					justification,
					&mut finalization_displaced_leaves,
				)?);
				last_finalized_hash = block_hash;
			}
		}

		let imported = if let Some(pending_block) = operation.pending_block {
			let hash = pending_block.header.hash();
			let parent_hash = *pending_block.header.parent_hash();
			let number = pending_block.header.number().clone();

			// blocks are keyed by number + hash.
			let lookup_key = utils::number_and_hash_to_lookup_key(number, hash);

			let (enacted, retracted) = if pending_block.leaf_state.is_best() {
				self.set_head_with_transaction(&mut transaction, parent_hash, (number, hash))?
			} else {
				(Default::default(), Default::default())
			};

			utils::insert_hash_to_key_mapping(
				&mut transaction,
				columns::KEY_LOOKUP,
				number,
				hash,
			);

			transaction.put(columns::HEADER, &lookup_key, &pending_block.header.encode());
			if let Some(body) = pending_block.body {
				transaction.put(columns::BODY, &lookup_key, &body.encode());
			}
			if let Some(justification) = pending_block.justification {
				transaction.put(columns::JUSTIFICATION, &lookup_key, &justification.encode());
			}

			if number.is_zero() {
				transaction.put(columns::META, meta_keys::FINALIZED_BLOCK, &lookup_key);
				transaction.put(columns::META, meta_keys::GENESIS_HASH, hash.as_ref());
			}

			let mut changeset: state_db::ChangeSet<Vec<u8>> = state_db::ChangeSet::default();
			for (key, (val, rc)) in operation.db_updates.drain() {
				if rc > 0 {
					changeset.inserted.push((key, val.to_vec()));
				} else if rc < 0 {
					changeset.deleted.push(key);
				}
			}
			let number_u64 = number.saturated_into::<u64>();
			let commit = self.storage.state_db.insert_block(&hash, number_u64, &pending_block.header.parent_hash(), changeset)
				.map_err(|e: state_db::Error<io::Error>| client::error::Error::from(format!("State database error: {:?}", e)))?;
			apply_state_commit(&mut transaction, commit);

			// Check if need to finalize. Genesis is always finalized instantly.
			let finalized = number_u64 == 0 || pending_block.leaf_state.is_final();

			let header = &pending_block.header;
			let is_best = pending_block.leaf_state.is_best();
			let changes_trie_updates = operation.changes_trie_updates;

			self.changes_tries_storage.commit(&mut transaction, changes_trie_updates);

			if finalized {
				// TODO: ensure best chain contains this block.
				self.ensure_sequential_finalization(header, Some(last_finalized_hash))?;
				self.note_finalized(
					&mut transaction,
					header,
					hash,
					&mut finalization_displaced_leaves,
				)?;
			} else {
				// canonicalize blocks which are old enough, regardless of finality.
				self.force_delayed_canonicalize(&mut transaction, hash, *header.number())?
			}

			debug!(target: "db", "DB Commit {:?} ({}), best = {}", hash, number, is_best);

			let displaced_leaf = {
				let mut leaves = self.blockchain.leaves.write();
				let displaced_leaf = leaves.import(hash, number, parent_hash);
				leaves.prepare_transaction(&mut transaction, columns::META, meta_keys::LEAF_PREFIX);

				displaced_leaf
			};

			let mut children = children::read_children(&*self.storage.db, columns::META, meta_keys::CHILDREN_PREFIX, parent_hash)?;
			children.push(hash);
			children::write_children(&mut transaction, columns::META, meta_keys::CHILDREN_PREFIX, parent_hash, children);

			meta_updates.push((hash, number, pending_block.leaf_state.is_best(), finalized));

			Some((number, hash, enacted, retracted, displaced_leaf, is_best))
		} else {
			None
		};

		if let Some(set_head) = operation.set_head {
			if let Some(header) = ::client::blockchain::HeaderBackend::header(&self.blockchain, set_head)? {
				let number = header.number();
				let hash = header.hash();

				self.set_head_with_transaction(
					&mut transaction,
					hash.clone(),
					(number.clone(), hash.clone())
				)?;
			} else {
				return Err(client::error::Error::UnknownBlock(format!("Cannot set head {:?}", set_head)))
			}
		}

		let write_result = self.storage.db.write(transaction).map_err(db_err);

		if let Some((number, hash, enacted, retracted, displaced_leaf, is_best)) = imported {
			if let Err(e) = write_result {
				let mut leaves = self.blockchain.leaves.write();
				let mut undo = leaves.undo();
				if let Some(displaced_leaf) = displaced_leaf {
					undo.undo_import(displaced_leaf);
				}

				if let Some(finalization_displaced) = finalization_displaced_leaves {
					undo.undo_finalization(finalization_displaced);
				}

				return Err(e)
			}

			operation.old_state.sync_cache(
				&enacted,
				&retracted,
				operation.storage_updates,
				operation.child_storage_updates,
				Some(hash),
				Some(number),
				|| is_best,
			);
		}

		for (hash, number, is_best, is_finalized) in meta_updates {
			self.blockchain.update_meta(hash, number, is_best, is_finalized);
		}

		Ok(())
	}


	// write stuff to a transaction after a new block is finalized.
	// this canonicalizes finalized blocks. Fails if called with a block which
	// was not a child of the last finalized block.
	fn note_finalized(
		&self,
		transaction: &mut DBTransaction,
		f_header: &Block::Header,
		f_hash: Block::Hash,
		displaced: &mut Option<FinalizationDisplaced<Block::Hash, NumberFor<Block>>>
	) -> Result<(), client::error::Error> where
		Block: BlockT<Hash=H256>,
	{
		let f_num = f_header.number().clone();

		if self.storage.state_db.best_canonical().map(|c| f_num.saturated_into::<u64>() > c).unwrap_or(true) {
			let parent_hash = f_header.parent_hash().clone();

			let lookup_key = utils::number_and_hash_to_lookup_key(f_num, f_hash.clone());
			transaction.put(columns::META, meta_keys::FINALIZED_BLOCK, &lookup_key);

			let commit = self.storage.state_db.canonicalize_block(&f_hash)
				.map_err(|e: state_db::Error<io::Error>| client::error::Error::from(format!("State database error: {:?}", e)))?;
			apply_state_commit(transaction, commit);

			let changes_trie_config = self.changes_trie_config(parent_hash)?;
			if let Some(changes_trie_config) = changes_trie_config {
				self.changes_tries_storage.prune(&changes_trie_config, transaction, f_hash, f_num);
			}
		}

		let new_displaced = self.blockchain.leaves.write().finalize_height(f_num);
		match displaced {
			x @ &mut None => *x = Some(new_displaced),
			&mut Some(ref mut displaced) => displaced.merge(new_displaced),
		}

		Ok(())
	}
}

fn apply_state_commit(transaction: &mut DBTransaction, commit: state_db::CommitSet<Vec<u8>>) {
	for (key, val) in commit.data.inserted.into_iter() {
		transaction.put(columns::STATE, &key[..], &val);
	}
	for key in commit.data.deleted.into_iter() {
		transaction.delete(columns::STATE, &key[..]);
	}
	for (key, val) in commit.meta.inserted.into_iter() {
		transaction.put(columns::STATE_META, &key[..], &val);
	}
	for key in commit.meta.deleted.into_iter() {
		transaction.delete(columns::STATE_META, &key[..]);
	}
}

impl<Block> client::backend::AuxStore for Backend<Block> where Block: BlockT<Hash=H256> {
	fn insert_aux<
		'a,
		'b: 'a,
		'c: 'a,
		I: IntoIterator<Item=&'a(&'c [u8], &'c [u8])>,
		D: IntoIterator<Item=&'a &'b [u8]>,
	>(&self, insert: I, delete: D) -> client::error::Result<()> {
		let mut transaction = DBTransaction::new();
		for (k, v) in insert {
			transaction.put(columns::AUX, k, v);
		}
		for k in delete {
			transaction.delete(columns::AUX, k);
		}
		self.storage.db.write(transaction).map_err(db_err)?;
		Ok(())
	}

	fn get_aux(&self, key: &[u8]) -> Result<Option<Vec<u8>>, client::error::Error> {
		Ok(self.storage.db.get(columns::AUX, key).map(|r| r.map(|v| v.to_vec())).map_err(db_err)?)
	}
}

impl<Block> client::backend::Backend<Block, Blake2Hasher> for Backend<Block> where Block: BlockT<Hash=H256> {
	type BlockImportOperation = BlockImportOperation<Block, Blake2Hasher>;
	type Blockchain = BlockchainDb<Block>;
	type State = CachingState<Blake2Hasher, DbState, Block>;
	type ChangesTrieStorage = DbChangesTrieStorage<Block>;

	fn begin_operation(&self) -> Result<Self::BlockImportOperation, client::error::Error> {
		let old_state = self.state_at(BlockId::Hash(Default::default()))?;
		Ok(BlockImportOperation {
			pending_block: None,
			old_state,
			db_updates: PrefixedMemoryDB::default(),
			storage_updates: Default::default(),
			child_storage_updates: Default::default(),
			changes_trie_updates: MemoryDB::default(),
			aux_ops: Vec::new(),
			finalized_blocks: Vec::new(),
			set_head: None,
		})
	}

	fn begin_state_operation(&self, operation: &mut Self::BlockImportOperation, block: BlockId<Block>) -> Result<(), client::error::Error> {
		operation.old_state = self.state_at(block)?;
		Ok(())
	}

	fn commit_operation(&self, operation: Self::BlockImportOperation)
		-> Result<(), client::error::Error>
	{
		match self.try_commit_operation(operation) {
			Ok(_) => {
				self.storage.state_db.apply_pending();
				Ok(())
			},
			e @ Err(_) => {
				self.storage.state_db.revert_pending();
				e
			}
		}
	}

	fn finalize_block(&self, block: BlockId<Block>, justification: Option<Justification>)
		-> Result<(), client::error::Error>
	{
		let mut transaction = DBTransaction::new();
		let hash = self.blockchain.expect_block_hash_from_id(&block)?;
		let header = self.blockchain.expect_header(block)?;
		let mut displaced = None;
		let commit = |displaced| {
			let (hash, number, is_best, is_finalized) = self.finalize_block_with_transaction(
				&mut transaction,
				&hash,
				&header,
				None,
				justification,
				displaced,
			)?;
			self.storage.db.write(transaction).map_err(db_err)?;
			self.blockchain.update_meta(hash, number, is_best, is_finalized);
			Ok(())
		};
		match commit(&mut displaced) {
			Ok(()) => self.storage.state_db.apply_pending(),
			e @ Err(_) => {
				self.storage.state_db.revert_pending();
				if let Some(displaced) = displaced {
					self.blockchain.leaves.write().undo().undo_finalization(displaced);
				}
				return e;
			}
		}
		Ok(())
	}

	fn changes_trie_storage(&self) -> Option<&Self::ChangesTrieStorage> {
		Some(&self.changes_tries_storage)
	}

	fn revert(&self, n: NumberFor<Block>) -> Result<NumberFor<Block>, client::error::Error> {
		let mut best = self.blockchain.info()?.best_number;
		let finalized = self.blockchain.info()?.finalized_number;
		let revertible = best - finalized;
		let n = if revertible < n { revertible } else { n };

		for c in 0 .. n.saturated_into::<u64>() {
			if best.is_zero() {
				return Ok(c.saturated_into::<NumberFor<Block>>())
			}
			let mut transaction = DBTransaction::new();
			match self.storage.state_db.revert_one() {
				Some(commit) => {
					apply_state_commit(&mut transaction, commit);
					let removed = self.blockchain.header(BlockId::Number(best))?.ok_or_else(
						|| client::error::Error::UnknownBlock(
							format!("Error reverting to {}. Block hash not found.", best)))?;

					best -= One::one();	// prev block
					let hash = self.blockchain.hash(best)?.ok_or_else(
						|| client::error::Error::UnknownBlock(
							format!("Error reverting to {}. Block hash not found.", best)))?;
					let key = utils::number_and_hash_to_lookup_key(best.clone(), &hash);
					transaction.put(columns::META, meta_keys::BEST_BLOCK, &key);
					transaction.delete(columns::KEY_LOOKUP, removed.hash().as_ref());
					children::remove_children(&mut transaction, columns::META, meta_keys::CHILDREN_PREFIX, hash);
					self.storage.db.write(transaction).map_err(db_err)?;
					self.blockchain.update_meta(hash, best, true, false);
					self.blockchain.leaves.write().revert(removed.hash().clone(), removed.number().clone(), removed.parent_hash().clone());
				}
				None => return Ok(c.saturated_into::<NumberFor<Block>>())
			}
		}
		Ok(n)
	}

	fn blockchain(&self) -> &BlockchainDb<Block> {
		&self.blockchain
	}

	fn used_state_cache_size(&self) -> Option<usize> {
		let used = (*&self.shared_cache).lock().used_storage_cache_size();
		Some(used)
	}

	fn state_at(&self, block: BlockId<Block>) -> Result<Self::State, client::error::Error> {
		use client::blockchain::HeaderBackend as BcHeaderBackend;

		// special case for genesis initialization
		match block {
			BlockId::Hash(h) if h == Default::default() => {
				let genesis_storage = DbGenesisStorage::new();
				let root = genesis_storage.0.clone();
				let state = DbState::new(Arc::new(genesis_storage), root);
				return Ok(CachingState::new(state, self.shared_cache.clone(), None));
			},
			_ => {}
		}

		match self.blockchain.header(block) {
			Ok(Some(ref hdr)) => {
				let hash = hdr.hash();
				if !self.storage.state_db.is_pruned(&hash, (*hdr.number()).saturated_into::<u64>()) {
					let root = H256::from_slice(hdr.state_root().as_ref());
					let state = DbState::new(self.storage.clone(), root);
					Ok(CachingState::new(state, self.shared_cache.clone(), Some(hash)))
				} else {
					Err(client::error::Error::UnknownBlock(format!("State already discarded for {:?}", block)))
				}
			},
			Ok(None) => Err(client::error::Error::UnknownBlock(format!("Unknown state for block {:?}", block))),
			Err(e) => Err(e),
		}
	}

	fn have_state_at(&self, hash: &Block::Hash, number: NumberFor<Block>) -> bool {
		!self.storage.state_db.is_pruned(hash, number.saturated_into::<u64>())
	}

	fn destroy_state(&self, mut state: Self::State) -> Result<(), client::error::Error> {
		if let Some(hash) = state.parent_hash.clone() {
			let is_best = || self.blockchain.meta.read().best_hash == hash;
			state.sync_cache(&[], &[], vec![], vec![], None, None, is_best);
		}
		Ok(())
	}
}

impl<Block> client::backend::LocalBackend<Block, Blake2Hasher> for Backend<Block>
where Block: BlockT<Hash=H256> {}

#[cfg(test)]
mod tests {
	use hash_db::HashDB;
	use super::*;
	use crate::columns;
	use client::backend::Backend as BTrait;
	use client::blockchain::Backend as BLBTrait;
	use client::backend::BlockImportOperation as Op;
	use runtime_primitives::testing::{Header, Block as RawBlock, ExtrinsicWrapper};
	use runtime_primitives::traits::{Hash, BlakeTwo256};
	use state_machine::{TrieMut, TrieDBMut, ChangesTrieRootsStorage, ChangesTrieStorage};
	use test_client;

	type Block = RawBlock<ExtrinsicWrapper<u64>>;

	fn prepare_changes(changes: Vec<(Vec<u8>, Vec<u8>)>) -> (H256, MemoryDB<Blake2Hasher>) {
		let mut changes_root = H256::default();
		let mut changes_trie_update = MemoryDB::<Blake2Hasher>::default();
		{
			let mut trie = TrieDBMut::<Blake2Hasher>::new(
				&mut changes_trie_update,
				&mut changes_root
			);
			for (key, value) in changes {
				trie.insert(&key, &value).unwrap();
			}
		}

		(changes_root, changes_trie_update)
	}

	fn insert_header(
		backend: &Backend<Block>,
		number: u64,
		parent_hash: H256,
		changes: Vec<(Vec<u8>, Vec<u8>)>,
		extrinsics_root: H256,
	) -> H256 {
		use runtime_primitives::generic::DigestItem;
		use runtime_primitives::testing::Digest;

		let (changes_root, changes_trie_update) = prepare_changes(changes);
		let digest = Digest {
			logs: vec![
				DigestItem::ChangesTrieRoot(changes_root),
			],
		};
		let header = Header {
			number,
			parent_hash,
			state_root: BlakeTwo256::trie_root::<_, &[u8], &[u8]>(Vec::new()),
			digest,
			extrinsics_root,
		};
		let header_hash = header.hash();

		let block_id = if number == 0 {
			BlockId::Hash(Default::default())
		} else {
			BlockId::Number(number - 1)
		};
		let mut op = backend.begin_operation().unwrap();
		backend.begin_state_operation(&mut op, block_id).unwrap();
		op.set_block_data(header, None, None, NewBlockState::Best).unwrap();
		op.update_changes_trie(changes_trie_update).unwrap();
		backend.commit_operation(op).unwrap();

		header_hash
	}

	#[test]
	fn block_hash_inserted_correctly() {
		let backing = {
			let db = Backend::<Block>::new_test(1, 0);
			for i in 0..10 {
				assert!(db.blockchain().hash(i).unwrap().is_none());

				{
					let id = if i == 0 {
						BlockId::Hash(Default::default())
					} else {
						BlockId::Number(i - 1)
					};

					let mut op = db.begin_operation().unwrap();
					db.begin_state_operation(&mut op, id).unwrap();
					let header = Header {
						number: i,
						parent_hash: if i == 0 {
							Default::default()
						} else {
							db.blockchain.hash(i - 1).unwrap().unwrap()
						},
						state_root: Default::default(),
						digest: Default::default(),
						extrinsics_root: Default::default(),
					};

					op.set_block_data(
						header,
						Some(vec![]),
						None,
						NewBlockState::Best,
					).unwrap();
					db.commit_operation(op).unwrap();
				}

				assert!(db.blockchain().hash(i).unwrap().is_some())
			}
			db.storage.db.clone()
		};

		let backend = Backend::<Block>::new_test_db(1, 0, backing);
		assert_eq!(backend.blockchain().info().unwrap().best_number, 9);
		for i in 0..10 {
			assert!(backend.blockchain().hash(i).unwrap().is_some())
		}
	}

	#[test]
	fn set_state_data() {
		let db = Backend::<Block>::new_test(2, 0);
		let hash = {
			let mut op = db.begin_operation().unwrap();
			db.begin_state_operation(&mut op, BlockId::Hash(Default::default())).unwrap();
			let mut header = Header {
				number: 0,
				parent_hash: Default::default(),
				state_root: Default::default(),
				digest: Default::default(),
				extrinsics_root: Default::default(),
			};

			let storage = vec![
				(vec![1, 3, 5], vec![2, 4, 6]),
				(vec![1, 2, 3], vec![9, 9, 9]),
			];

			header.state_root = op.old_state.storage_root(storage
				.iter()
				.cloned()
				.map(|(x, y)| (x, Some(y)))
			).0.into();
			let hash = header.hash();

			op.reset_storage(storage.iter().cloned().collect(), Default::default()).unwrap();
			op.set_block_data(
				header.clone(),
				Some(vec![]),
				None,
				NewBlockState::Best,
			).unwrap();

			db.commit_operation(op).unwrap();

			let state = db.state_at(BlockId::Number(0)).unwrap();

			assert_eq!(state.storage(&[1, 3, 5]).unwrap(), Some(vec![2, 4, 6]));
			assert_eq!(state.storage(&[1, 2, 3]).unwrap(), Some(vec![9, 9, 9]));
			assert_eq!(state.storage(&[5, 5, 5]).unwrap(), None);

			hash
		};

		{
			let mut op = db.begin_operation().unwrap();
			db.begin_state_operation(&mut op, BlockId::Number(0)).unwrap();
			let mut header = Header {
				number: 1,
				parent_hash: hash,
				state_root: Default::default(),
				digest: Default::default(),
				extrinsics_root: Default::default(),
			};

			let storage = vec![
				(vec![1, 3, 5], None),
				(vec![5, 5, 5], Some(vec![4, 5, 6])),
			];

			let (root, overlay) = op.old_state.storage_root(storage.iter().cloned());
			op.update_db_storage(overlay).unwrap();
			header.state_root = root.into();

			op.set_block_data(
				header,
				Some(vec![]),
				None,
				NewBlockState::Best,
			).unwrap();

			db.commit_operation(op).unwrap();

			let state = db.state_at(BlockId::Number(1)).unwrap();

			assert_eq!(state.storage(&[1, 3, 5]).unwrap(), None);
			assert_eq!(state.storage(&[1, 2, 3]).unwrap(), Some(vec![9, 9, 9]));
			assert_eq!(state.storage(&[5, 5, 5]).unwrap(), Some(vec![4, 5, 6]));
		}
	}

	#[test]
	fn delete_only_when_negative_rc() {
		let _ = ::env_logger::try_init();
		let key;
		let backend = Backend::<Block>::new_test(1, 0);

		let hash = {
			let mut op = backend.begin_operation().unwrap();
			backend.begin_state_operation(&mut op, BlockId::Hash(Default::default())).unwrap();
			let mut header = Header {
				number: 0,
				parent_hash: Default::default(),
				state_root: Default::default(),
				digest: Default::default(),
				extrinsics_root: Default::default(),
			};

			let storage: Vec<(_, _)> = vec![];

			header.state_root = op.old_state.storage_root(storage
				.iter()
				.cloned()
				.map(|(x, y)| (x, Some(y)))
			).0.into();
			let hash = header.hash();

			op.reset_storage(storage.iter().cloned().collect(), Default::default()).unwrap();

			key = op.db_updates.insert(&[], b"hello");
			op.set_block_data(
				header,
				Some(vec![]),
				None,
				NewBlockState::Best,
			).unwrap();

			backend.commit_operation(op).unwrap();

			assert_eq!(backend.storage.db.get(columns::STATE, key.as_bytes()).unwrap().unwrap(), &b"hello"[..]);
			hash
		};

		let hash = {
			let mut op = backend.begin_operation().unwrap();
			backend.begin_state_operation(&mut op, BlockId::Number(0)).unwrap();
			let mut header = Header {
				number: 1,
				parent_hash: hash,
				state_root: Default::default(),
				digest: Default::default(),
				extrinsics_root: Default::default(),
			};

			let storage: Vec<(_, _)> = vec![];

			header.state_root = op.old_state.storage_root(storage
				.iter()
				.cloned()
				.map(|(x, y)| (x, Some(y)))
			).0.into();
			let hash = header.hash();

			op.db_updates.insert(&[], b"hello");
			op.db_updates.remove(&key, &[]);
			op.set_block_data(
				header,
				Some(vec![]),
				None,
				NewBlockState::Best,
			).unwrap();

			backend.commit_operation(op).unwrap();

			assert_eq!(backend.storage.db.get(columns::STATE, key.as_bytes()).unwrap().unwrap(), &b"hello"[..]);
			hash
		};

		let hash = {
			let mut op = backend.begin_operation().unwrap();
			backend.begin_state_operation(&mut op, BlockId::Number(1)).unwrap();
			let mut header = Header {
				number: 2,
				parent_hash: hash,
				state_root: Default::default(),
				digest: Default::default(),
				extrinsics_root: Default::default(),
			};

			let storage: Vec<(_, _)> = vec![];

			header.state_root = op.old_state.storage_root(storage
				.iter()
				.cloned()
				.map(|(x, y)| (x, Some(y)))
			).0.into();
			let hash = header.hash();

			op.db_updates.remove(&key, &[]);
			op.set_block_data(
				header,
				Some(vec![]),
				None,
				NewBlockState::Best,
			).unwrap();

			backend.commit_operation(op).unwrap();

			assert!(backend.storage.db.get(columns::STATE, key.as_bytes()).unwrap().is_some());
			hash
		};

		{
			let mut op = backend.begin_operation().unwrap();
			backend.begin_state_operation(&mut op, BlockId::Number(2)).unwrap();
			let mut header = Header {
				number: 3,
				parent_hash: hash,
				state_root: Default::default(),
				digest: Default::default(),
				extrinsics_root: Default::default(),
			};

			let storage: Vec<(_, _)> = vec![];

			header.state_root = op.old_state.storage_root(storage
				.iter()
				.cloned()
				.map(|(x, y)| (x, Some(y)))
			).0.into();

			op.set_block_data(
				header,
				Some(vec![]),
				None,
				NewBlockState::Best,
			).unwrap();

			backend.commit_operation(op).unwrap();

			assert!(backend.storage.db.get(columns::STATE, key.as_bytes()).unwrap().is_none());
		}

		backend.finalize_block(BlockId::Number(1), None).unwrap();
		backend.finalize_block(BlockId::Number(2), None).unwrap();
		backend.finalize_block(BlockId::Number(3), None).unwrap();
		assert!(backend.storage.db.get(columns::STATE, key.as_bytes()).unwrap().is_none());
	}

	#[test]
	fn changes_trie_storage_works() {
		let backend = Backend::<Block>::new_test(1000, 100);
		backend.changes_tries_storage.meta.write().finalized_number = 1000;


		let check_changes = |backend: &Backend<Block>, block: u64, changes: Vec<(Vec<u8>, Vec<u8>)>| {
			let (changes_root, mut changes_trie_update) = prepare_changes(changes);
			let anchor = state_machine::ChangesTrieAnchorBlockId {
				hash: backend.blockchain().header(BlockId::Number(block)).unwrap().unwrap().hash(),
				number: block
			};
			assert_eq!(backend.changes_tries_storage.root(&anchor, block), Ok(Some(changes_root)));

			for (key, (val, _)) in changes_trie_update.drain() {
				assert_eq!(backend.changes_trie_storage().unwrap().get(&key, &[]), Ok(Some(val)));
			}
		};

		let changes0 = vec![(b"key_at_0".to_vec(), b"val_at_0".to_vec())];
		let changes1 = vec![
			(b"key_at_1".to_vec(), b"val_at_1".to_vec()),
			(b"another_key_at_1".to_vec(), b"another_val_at_1".to_vec()),
		];
		let changes2 = vec![(b"key_at_2".to_vec(), b"val_at_2".to_vec())];

		let block0 = insert_header(&backend, 0, Default::default(), changes0.clone(), Default::default());
		let block1 = insert_header(&backend, 1, block0, changes1.clone(), Default::default());
		let _ = insert_header(&backend, 2, block1, changes2.clone(), Default::default());

		// check that the storage contains tries for all blocks
		check_changes(&backend, 0, changes0);
		check_changes(&backend, 1, changes1);
		check_changes(&backend, 2, changes2);
	}

	#[test]
	fn changes_trie_storage_works_with_forks() {
		let backend = Backend::<Block>::new_test(1000, 100);

		let changes0 = vec![(b"k0".to_vec(), b"v0".to_vec())];
		let changes1 = vec![(b"k1".to_vec(), b"v1".to_vec())];
		let changes2 = vec![(b"k2".to_vec(), b"v2".to_vec())];
		let block0 = insert_header(&backend, 0, Default::default(), changes0.clone(), Default::default());
		let block1 = insert_header(&backend, 1, block0, changes1.clone(), Default::default());
		let block2 = insert_header(&backend, 2, block1, changes2.clone(), Default::default());

		let changes2_1_0 = vec![(b"k3".to_vec(), b"v3".to_vec())];
		let changes2_1_1 = vec![(b"k4".to_vec(), b"v4".to_vec())];
		let block2_1_0 = insert_header(&backend, 3, block2, changes2_1_0.clone(), Default::default());
		let block2_1_1 = insert_header(&backend, 4, block2_1_0, changes2_1_1.clone(), Default::default());

		let changes2_2_0 = vec![(b"k5".to_vec(), b"v5".to_vec())];
		let changes2_2_1 = vec![(b"k6".to_vec(), b"v6".to_vec())];
		let block2_2_0 = insert_header(&backend, 3, block2, changes2_2_0.clone(), Default::default());
		let block2_2_1 = insert_header(&backend, 4, block2_2_0, changes2_2_1.clone(), Default::default());

		// finalize block1
		backend.changes_tries_storage.meta.write().finalized_number = 1;

		// branch1: when asking for finalized block hash
		let (changes1_root, _) = prepare_changes(changes1);
		let anchor = state_machine::ChangesTrieAnchorBlockId { hash: block2_1_1, number: 4 };
		assert_eq!(backend.changes_tries_storage.root(&anchor, 1), Ok(Some(changes1_root)));

		// branch2: when asking for finalized block hash
		let anchor = state_machine::ChangesTrieAnchorBlockId { hash: block2_2_1, number: 4 };
		assert_eq!(backend.changes_tries_storage.root(&anchor, 1), Ok(Some(changes1_root)));

		// branch1: when asking for non-finalized block hash (search by traversal)
		let (changes2_1_0_root, _) = prepare_changes(changes2_1_0);
		let anchor = state_machine::ChangesTrieAnchorBlockId { hash: block2_1_1, number: 4 };
		assert_eq!(backend.changes_tries_storage.root(&anchor, 3), Ok(Some(changes2_1_0_root)));

		// branch2: when asking for non-finalized block hash (search using canonicalized hint)
		let (changes2_2_0_root, _) = prepare_changes(changes2_2_0);
		let anchor = state_machine::ChangesTrieAnchorBlockId { hash: block2_2_1, number: 4 };
		assert_eq!(backend.changes_tries_storage.root(&anchor, 3), Ok(Some(changes2_2_0_root)));

		// finalize first block of branch2 (block2_2_0)
		backend.changes_tries_storage.meta.write().finalized_number = 3;

		// branch2: when asking for finalized block of this branch
		assert_eq!(backend.changes_tries_storage.root(&anchor, 3), Ok(Some(changes2_2_0_root)));

		// branch1: when asking for finalized block of other branch
		// => result is incorrect (returned for the block of branch1), but this is expected,
		// because the other fork is abandoned (forked before finalized header)
		let anchor = state_machine::ChangesTrieAnchorBlockId { hash: block2_1_1, number: 4 };
		assert_eq!(backend.changes_tries_storage.root(&anchor, 3), Ok(Some(changes2_2_0_root)));
	}

	#[test]
	fn changes_tries_with_digest_are_pruned_on_finalization() {
		let mut backend = Backend::<Block>::new_test(1000, 100);
		backend.changes_tries_storage.min_blocks_to_keep = Some(8);
		let config = ChangesTrieConfiguration {
			digest_interval: 2,
			digest_levels: 2,
		};

		// insert some blocks
		let block0 = insert_header(&backend, 0, Default::default(), vec![(b"key_at_0".to_vec(), b"val_at_0".to_vec())], Default::default());
		let block1 = insert_header(&backend, 1, block0, vec![(b"key_at_1".to_vec(), b"val_at_1".to_vec())], Default::default());
		let block2 = insert_header(&backend, 2, block1, vec![(b"key_at_2".to_vec(), b"val_at_2".to_vec())], Default::default());
		let block3 = insert_header(&backend, 3, block2, vec![(b"key_at_3".to_vec(), b"val_at_3".to_vec())], Default::default());
		let block4 = insert_header(&backend, 4, block3, vec![(b"key_at_4".to_vec(), b"val_at_4".to_vec())], Default::default());
		let block5 = insert_header(&backend, 5, block4, vec![(b"key_at_5".to_vec(), b"val_at_5".to_vec())], Default::default());
		let block6 = insert_header(&backend, 6, block5, vec![(b"key_at_6".to_vec(), b"val_at_6".to_vec())], Default::default());
		let block7 = insert_header(&backend, 7, block6, vec![(b"key_at_7".to_vec(), b"val_at_7".to_vec())], Default::default());
		let block8 = insert_header(&backend, 8, block7, vec![(b"key_at_8".to_vec(), b"val_at_8".to_vec())], Default::default());
		let block9 = insert_header(&backend, 9, block8, vec![(b"key_at_9".to_vec(), b"val_at_9".to_vec())], Default::default());
		let block10 = insert_header(&backend, 10, block9, vec![(b"key_at_10".to_vec(), b"val_at_10".to_vec())], Default::default());
		let block11 = insert_header(&backend, 11, block10, vec![(b"key_at_11".to_vec(), b"val_at_11".to_vec())], Default::default());
		let block12 = insert_header(&backend, 12, block11, vec![(b"key_at_12".to_vec(), b"val_at_12".to_vec())], Default::default());
		let block13 = insert_header(&backend, 13, block12, vec![(b"key_at_13".to_vec(), b"val_at_13".to_vec())], Default::default());
		backend.changes_tries_storage.meta.write().finalized_number = 13;

		// check that roots of all tries are in the columns::CHANGES_TRIE
		let anchor = state_machine::ChangesTrieAnchorBlockId { hash: block13, number: 13 };
		fn read_changes_trie_root(backend: &Backend<Block>, num: u64) -> H256 {
			backend.blockchain().header(BlockId::Number(num)).unwrap().unwrap().digest().logs().iter()
				.find(|i| i.as_changes_trie_root().is_some()).unwrap().as_changes_trie_root().unwrap().clone()
		}
		let root1 = read_changes_trie_root(&backend, 1); assert_eq!(backend.changes_tries_storage.root(&anchor, 1).unwrap(), Some(root1));
		let root2 = read_changes_trie_root(&backend, 2); assert_eq!(backend.changes_tries_storage.root(&anchor, 2).unwrap(), Some(root2));
		let root3 = read_changes_trie_root(&backend, 3); assert_eq!(backend.changes_tries_storage.root(&anchor, 3).unwrap(), Some(root3));
		let root4 = read_changes_trie_root(&backend, 4); assert_eq!(backend.changes_tries_storage.root(&anchor, 4).unwrap(), Some(root4));
		let root5 = read_changes_trie_root(&backend, 5); assert_eq!(backend.changes_tries_storage.root(&anchor, 5).unwrap(), Some(root5));
		let root6 = read_changes_trie_root(&backend, 6); assert_eq!(backend.changes_tries_storage.root(&anchor, 6).unwrap(), Some(root6));
		let root7 = read_changes_trie_root(&backend, 7); assert_eq!(backend.changes_tries_storage.root(&anchor, 7).unwrap(), Some(root7));
		let root8 = read_changes_trie_root(&backend, 8); assert_eq!(backend.changes_tries_storage.root(&anchor, 8).unwrap(), Some(root8));
		let root9 = read_changes_trie_root(&backend, 9); assert_eq!(backend.changes_tries_storage.root(&anchor, 9).unwrap(), Some(root9));
		let root10 = read_changes_trie_root(&backend, 10); assert_eq!(backend.changes_tries_storage.root(&anchor, 10).unwrap(), Some(root10));
		let root11 = read_changes_trie_root(&backend, 11); assert_eq!(backend.changes_tries_storage.root(&anchor, 11).unwrap(), Some(root11));
		let root12 = read_changes_trie_root(&backend, 12); assert_eq!(backend.changes_tries_storage.root(&anchor, 12).unwrap(), Some(root12));

		// now simulate finalization of block#12, causing prune of tries at #1..#4
		let mut tx = DBTransaction::new();
		backend.changes_tries_storage.prune(&config, &mut tx, Default::default(), 12);
		backend.storage.db.write(tx).unwrap();
		assert!(backend.changes_tries_storage.get(&root1, &[]).unwrap().is_none());
		assert!(backend.changes_tries_storage.get(&root2, &[]).unwrap().is_none());
		assert!(backend.changes_tries_storage.get(&root3, &[]).unwrap().is_none());
		assert!(backend.changes_tries_storage.get(&root4, &[]).unwrap().is_none());
		assert!(backend.changes_tries_storage.get(&root5, &[]).unwrap().is_some());
		assert!(backend.changes_tries_storage.get(&root6, &[]).unwrap().is_some());
		assert!(backend.changes_tries_storage.get(&root7, &[]).unwrap().is_some());
		assert!(backend.changes_tries_storage.get(&root8, &[]).unwrap().is_some());

		// now simulate finalization of block#16, causing prune of tries at #5..#8
		let mut tx = DBTransaction::new();
		backend.changes_tries_storage.prune(&config, &mut tx, Default::default(), 16);
		backend.storage.db.write(tx).unwrap();
		assert!(backend.changes_tries_storage.get(&root5, &[]).unwrap().is_none());
		assert!(backend.changes_tries_storage.get(&root6, &[]).unwrap().is_none());
		assert!(backend.changes_tries_storage.get(&root7, &[]).unwrap().is_none());
		assert!(backend.changes_tries_storage.get(&root8, &[]).unwrap().is_none());

		// now "change" pruning mode to archive && simulate finalization of block#20
		// => no changes tries are pruned, because we never prune in archive mode
		backend.changes_tries_storage.min_blocks_to_keep = None;
		let mut tx = DBTransaction::new();
		backend.changes_tries_storage.prune(&config, &mut tx, Default::default(), 20);
		backend.storage.db.write(tx).unwrap();
		assert!(backend.changes_tries_storage.get(&root9, &[]).unwrap().is_some());
		assert!(backend.changes_tries_storage.get(&root10, &[]).unwrap().is_some());
		assert!(backend.changes_tries_storage.get(&root11, &[]).unwrap().is_some());
		assert!(backend.changes_tries_storage.get(&root12, &[]).unwrap().is_some());
	}

	#[test]
	fn changes_tries_without_digest_are_pruned_on_finalization() {
		let mut backend = Backend::<Block>::new_test(1000, 100);
		backend.changes_tries_storage.min_blocks_to_keep = Some(4);
		let config = ChangesTrieConfiguration {
			digest_interval: 0,
			digest_levels: 0,
		};

		// insert some blocks
		let block0 = insert_header(&backend, 0, Default::default(), vec![(b"key_at_0".to_vec(), b"val_at_0".to_vec())], Default::default());
		let block1 = insert_header(&backend, 1, block0, vec![(b"key_at_1".to_vec(), b"val_at_1".to_vec())], Default::default());
		let block2 = insert_header(&backend, 2, block1, vec![(b"key_at_2".to_vec(), b"val_at_2".to_vec())], Default::default());
		let block3 = insert_header(&backend, 3, block2, vec![(b"key_at_3".to_vec(), b"val_at_3".to_vec())], Default::default());
		let block4 = insert_header(&backend, 4, block3, vec![(b"key_at_4".to_vec(), b"val_at_4".to_vec())], Default::default());
		let block5 = insert_header(&backend, 5, block4, vec![(b"key_at_5".to_vec(), b"val_at_5".to_vec())], Default::default());
		let block6 = insert_header(&backend, 6, block5, vec![(b"key_at_6".to_vec(), b"val_at_6".to_vec())], Default::default());

		// check that roots of all tries are in the columns::CHANGES_TRIE
		let anchor = state_machine::ChangesTrieAnchorBlockId { hash: block6, number: 6 };
		fn read_changes_trie_root(backend: &Backend<Block>, num: u64) -> H256 {
			backend.blockchain().header(BlockId::Number(num)).unwrap().unwrap().digest().logs().iter()
				.find(|i| i.as_changes_trie_root().is_some()).unwrap().as_changes_trie_root().unwrap().clone()
		}

		let root1 = read_changes_trie_root(&backend, 1); assert_eq!(backend.changes_tries_storage.root(&anchor, 1).unwrap(), Some(root1));
		let root2 = read_changes_trie_root(&backend, 2); assert_eq!(backend.changes_tries_storage.root(&anchor, 2).unwrap(), Some(root2));
		let root3 = read_changes_trie_root(&backend, 3); assert_eq!(backend.changes_tries_storage.root(&anchor, 3).unwrap(), Some(root3));
		let root4 = read_changes_trie_root(&backend, 4); assert_eq!(backend.changes_tries_storage.root(&anchor, 4).unwrap(), Some(root4));
		let root5 = read_changes_trie_root(&backend, 5); assert_eq!(backend.changes_tries_storage.root(&anchor, 5).unwrap(), Some(root5));
		let root6 = read_changes_trie_root(&backend, 6); assert_eq!(backend.changes_tries_storage.root(&anchor, 6).unwrap(), Some(root6));

		// now simulate finalization of block#5, causing prune of trie at #1
		let mut tx = DBTransaction::new();
		backend.changes_tries_storage.prune(&config, &mut tx, block5, 5);
		backend.storage.db.write(tx).unwrap();
		assert!(backend.changes_tries_storage.get(&root1, &[]).unwrap().is_none());
		assert!(backend.changes_tries_storage.get(&root2, &[]).unwrap().is_some());

		// now simulate finalization of block#6, causing prune of tries at #2
		let mut tx = DBTransaction::new();
		backend.changes_tries_storage.prune(&config, &mut tx, block6, 6);
		backend.storage.db.write(tx).unwrap();
		assert!(backend.changes_tries_storage.get(&root2, &[]).unwrap().is_none());
		assert!(backend.changes_tries_storage.get(&root3, &[]).unwrap().is_some());
	}

	#[test]
	fn tree_route_works() {
		let backend = Backend::<Block>::new_test(1000, 100);
		let block0 = insert_header(&backend, 0, Default::default(), Vec::new(), Default::default());

		// fork from genesis: 3 prong.
		let a1 = insert_header(&backend, 1, block0, Vec::new(), Default::default());
		let a2 = insert_header(&backend, 2, a1, Vec::new(), Default::default());
		let a3 = insert_header(&backend, 3, a2, Vec::new(), Default::default());

		// fork from genesis: 2 prong.
		let b1 = insert_header(&backend, 1, block0, Vec::new(), H256::from([1; 32]));
		let b2 = insert_header(&backend, 2, b1, Vec::new(), Default::default());

		{
			let tree_route = ::client::blockchain::tree_route(
				backend.blockchain(),
				BlockId::Hash(a3),
				BlockId::Hash(b2)
			).unwrap();

			assert_eq!(tree_route.common_block().hash, block0);
			assert_eq!(tree_route.retracted().iter().map(|r| r.hash).collect::<Vec<_>>(), vec![a3, a2, a1]);
			assert_eq!(tree_route.enacted().iter().map(|r| r.hash).collect::<Vec<_>>(), vec![b1, b2]);
		}

		{
			let tree_route = ::client::blockchain::tree_route(
				backend.blockchain(),
				BlockId::Hash(a1),
				BlockId::Hash(a3),
			).unwrap();

			assert_eq!(tree_route.common_block().hash, a1);
			assert!(tree_route.retracted().is_empty());
			assert_eq!(tree_route.enacted().iter().map(|r| r.hash).collect::<Vec<_>>(), vec![a2, a3]);
		}

		{
			let tree_route = ::client::blockchain::tree_route(
				backend.blockchain(),
				BlockId::Hash(a3),
				BlockId::Hash(a1),
			).unwrap();

			assert_eq!(tree_route.common_block().hash, a1);
			assert_eq!(tree_route.retracted().iter().map(|r| r.hash).collect::<Vec<_>>(), vec![a3, a2]);
			assert!(tree_route.enacted().is_empty());
		}

		{
			let tree_route = ::client::blockchain::tree_route(
				backend.blockchain(),
				BlockId::Hash(a2),
				BlockId::Hash(a2),
			).unwrap();

			assert_eq!(tree_route.common_block().hash, a2);
			assert!(tree_route.retracted().is_empty());
			assert!(tree_route.enacted().is_empty());
		}
	}

	#[test]
	fn tree_route_child() {
		let backend = Backend::<Block>::new_test(1000, 100);

		let block0 = insert_header(&backend, 0, Default::default(), Vec::new(), Default::default());
		let block1 = insert_header(&backend, 1, block0, Vec::new(), Default::default());

		{
			let tree_route = ::client::blockchain::tree_route(
				backend.blockchain(),
				BlockId::Hash(block0),
				BlockId::Hash(block1),
			).unwrap();

			assert_eq!(tree_route.common_block().hash, block0);
			assert!(tree_route.retracted().is_empty());
			assert_eq!(tree_route.enacted().iter().map(|r| r.hash).collect::<Vec<_>>(), vec![block1]);
		}
	}

	#[test]
	fn test_leaves_with_complex_block_tree() {
		let backend: Arc<Backend<test_client::runtime::Block>> = Arc::new(Backend::new_test(20, 20));
		test_client::trait_tests::test_leaves_for_backend(backend);
	}

	#[test]
	fn test_children_with_complex_block_tree() {
		let backend: Arc<Backend<test_client::runtime::Block>> = Arc::new(Backend::new_test(20, 20));
		test_client::trait_tests::test_children_for_backend(backend);
	}

	#[test]
	fn test_blockchain_query_by_number_gets_canonical() {
		let backend: Arc<Backend<test_client::runtime::Block>> = Arc::new(Backend::new_test(20, 20));
		test_client::trait_tests::test_blockchain_query_by_number_gets_canonical(backend);
	}

	#[test]
	fn test_leaves_pruned_on_finality() {
		let backend: Backend<Block> = Backend::new_test(10, 10);
		let block0 = insert_header(&backend, 0, Default::default(), Default::default(), Default::default());

		let block1_a = insert_header(&backend, 1, block0, Default::default(), Default::default());
		let block1_b = insert_header(&backend, 1, block0, Default::default(), [1; 32].into());
		let block1_c = insert_header(&backend, 1, block0, Default::default(), [2; 32].into());

		assert_eq!(backend.blockchain().leaves().unwrap(), vec![block1_a, block1_b, block1_c]);

		let block2_a = insert_header(&backend, 2, block1_a, Default::default(), Default::default());
		let block2_b = insert_header(&backend, 2, block1_b, Default::default(), Default::default());
		let block2_c = insert_header(&backend, 2, block1_b, Default::default(), [1; 32].into());

		assert_eq!(backend.blockchain().leaves().unwrap(), vec![block2_a, block2_b, block2_c, block1_c]);

		backend.finalize_block(BlockId::hash(block1_a), None).unwrap();
		backend.finalize_block(BlockId::hash(block2_a), None).unwrap();

		// leaves at same height stay. Leaves at lower heights pruned.
		assert_eq!(backend.blockchain().leaves().unwrap(), vec![block2_a, block2_b, block2_c]);
	}

	#[test]
	fn test_aux() {
		let backend: Backend<test_client::runtime::Block> = Backend::new_test(0, 0);
		assert!(backend.get_aux(b"test").unwrap().is_none());
		backend.insert_aux(&[(&b"test"[..], &b"hello"[..])], &[]).unwrap();
		assert_eq!(b"hello", &backend.get_aux(b"test").unwrap().unwrap()[..]);
		backend.insert_aux(&[], &[&b"test"[..]]).unwrap();
		assert!(backend.get_aux(b"test").unwrap().is_none());
	}

	#[test]
	fn test_finalize_block_with_justification() {
		use client::blockchain::{Backend as BlockChainBackend};

		let backend = Backend::<Block>::new_test(10, 10);

		let block0 = insert_header(&backend, 0, Default::default(), Default::default(), Default::default());
		let _ = insert_header(&backend, 1, block0, Default::default(), Default::default());

		let justification = Some(vec![1, 2, 3]);
		backend.finalize_block(BlockId::Number(1), justification.clone()).unwrap();

		assert_eq!(
			backend.blockchain().justification(BlockId::Number(1)).unwrap(),
			justification,
		);
	}

	#[test]
	fn test_finalize_multiple_blocks_in_single_op() {
		let backend = Backend::<Block>::new_test(10, 10);

		let block0 = insert_header(&backend, 0, Default::default(), Default::default(), Default::default());
		let block1 = insert_header(&backend, 1, block0, Default::default(), Default::default());
		let block2 = insert_header(&backend, 2, block1, Default::default(), Default::default());
		{
			let mut op = backend.begin_operation().unwrap();
			backend.begin_state_operation(&mut op, BlockId::Hash(block0)).unwrap();
			op.mark_finalized(BlockId::Hash(block1), None).unwrap();
			op.mark_finalized(BlockId::Hash(block2), None).unwrap();
			backend.commit_operation(op).unwrap();
		}
	}

	#[test]
	fn test_finalize_non_sequential() {
		let backend = Backend::<Block>::new_test(10, 10);

		let block0 = insert_header(&backend, 0, Default::default(), Default::default(), Default::default());
		let block1 = insert_header(&backend, 1, block0, Default::default(), Default::default());
		let block2 = insert_header(&backend, 2, block1, Default::default(), Default::default());
		{
			let mut op = backend.begin_operation().unwrap();
			backend.begin_state_operation(&mut op, BlockId::Hash(block0)).unwrap();
			op.mark_finalized(BlockId::Hash(block2), None).unwrap();
			backend.commit_operation(op).unwrap_err();
		}
	}
}<|MERGE_RESOLUTION|>--- conflicted
+++ resolved
@@ -70,9 +70,9 @@
 const CANONICALIZATION_DELAY: u64 = 4096;
 const MIN_BLOCKS_TO_KEEP_CHANGES_TRIES_FOR: u32 = 32768;
 
-/// Default value for storage cache hash ratio
+/// Default value for storage cache hash ratio.
 const DEFAULT_HASH_RATIO: (usize, usize) = (1, 10);
-/// Default value for storage cache child ratio
+/// Default value for storage cache child ratio.
 const DEFAULT_CHILD_RATIO: (usize, usize) = (1, 10);
 
 /// DB-backed patricia trie state, transaction type is an overlay of changes to commit.
@@ -84,9 +84,9 @@
 	pub cache_size: Option<usize>,
 	/// State cache size.
 	pub state_cache_size: usize,
-	/// Ratio of cache size dedicated to hashes
+	/// Ratio of cache size dedicated to hashes.
 	pub state_cache_hash_ratio: Option<(usize, usize)>,
-	/// Ratio of cache size dedicated to child tries
+	/// Ratio of cache size dedicated to child tries.
 	pub state_cache_child_ratio: Option<(usize, usize)>,
 	/// Path to the database.
 	pub path: PathBuf,
@@ -597,18 +597,14 @@
 	#[cfg(feature = "kvdb-rocksdb")]
 	fn new_inner(config: DatabaseSettings, canonicalization_delay: u64) -> Result<Self, client::error::Error> {
 		let db = crate::utils::open_database(&config, columns::META, "full")?;
-		Backend::from_kvdb(db as Arc<_>, config.pruning, canonicalization_delay, config.state_cache_size)
-	}
-
-<<<<<<< HEAD
 		Backend::from_kvdb(db as Arc<_>, canonicalization_delay, &config)
-=======
+	}
+
 	#[cfg(not(feature = "kvdb-rocksdb"))]
 	fn new_inner(config: DatabaseSettings, canonicalization_delay: u64) -> Result<Self, client::error::Error> {
 		log::warn!("Running without the RocksDB feature. The database will NOT be saved.");
 		let db = Arc::new(kvdb_memorydb::create(crate::utils::NUM_COLUMNS));
-		Backend::from_kvdb(db as Arc<_>, config.pruning, canonicalization_delay, config.state_cache_size)
->>>>>>> 58c3bbc4
+		Backend::from_kvdb(db as Arc<_>, canonicalization_delay, &config)
 	}
 
 	#[cfg(any(test, feature = "test-helpers"))]
