--- conflicted
+++ resolved
@@ -16,14 +16,9 @@
 
 //! Methods that light client could use to execute runtime calls.
 
-<<<<<<< HEAD
 use std::{
-	collections::HashSet, sync::Arc, panic::UnwindSafe, result,
-	cell::RefCell,
+	sync::Arc, panic::UnwindSafe, result, cell::RefCell,
 };
-=======
-use std::{sync::Arc, panic::UnwindSafe, result, cell::RefCell, rc::Rc};
->>>>>>> 116bba68
 
 use codec::{Encode, Decode};
 use primitives::{
