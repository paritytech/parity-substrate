// Copyright 2017-2019 Parity Technologies (UK) Ltd.
// This file is part of Substrate.

// Substrate is free software: you can redistribute it and/or modify
// it under the terms of the GNU General Public License as published by
// the Free Software Foundation, either version 3 of the License, or
// (at your option) any later version.

// Substrate is distributed in the hope that it will be useful,
// but WITHOUT ANY WARRANTY; without even the implied warranty of
// MERCHANTABILITY or FITNESS FOR A PARTICULAR PURPOSE.  See the
// GNU General Public License for more details.

// You should have received a copy of the GNU General Public License
// along with Substrate.  If not, see <http://www.gnu.org/licenses/>.

//! Light client backend. Only stores headers and justifications of blocks.
//! Everything else is requested from full nodes on demand.

use std::collections::HashMap;
use std::sync::Arc;
use parking_lot::{RwLock, Mutex};

use sr_primitives::{generic::BlockId, Justification, StorageOverlay, ChildrenStorageOverlay};
use state_machine::{Backend as StateBackend, TrieBackend, backend::InMemory as InMemoryState, ChangesTrieTransaction};
use sr_primitives::traits::{Block as BlockT, NumberFor, Zero, Header};
use crate::in_mem::{self, check_genesis_storage};
use crate::backend::{
	AuxStore, Backend as ClientBackend, BlockImportOperation, RemoteBackend, NewBlockState,
	StorageCollection, ChildStorageCollection,
};
use crate::blockchain::HeaderBackend as BlockchainHeaderBackend;
use crate::error::{Error as ClientError, Result as ClientResult};
use crate::light::blockchain::{Blockchain, Storage as BlockchainStorage};
use hash_db::Hasher;
use trie::MemoryDB;
use consensus::well_known_cache_keys;

const IN_MEMORY_EXPECT_PROOF: &str = "InMemory state backend has Void error type and always succeeds; qed";

/// Light client backend.
pub struct Backend<S, H: Hasher> {
	blockchain: Arc<Blockchain<S>>,
	genesis_state: RwLock<Option<InMemoryState<H>>>,
	import_lock: Mutex<()>,
}

/// Light block (header and justification) import operation.
pub struct ImportOperation<Block: BlockT, S, H: Hasher> {
	header: Option<Block::Header>,
	cache: HashMap<well_known_cache_keys::Id, Vec<u8>>,
	leaf_state: NewBlockState,
	aux_ops: Vec<(Vec<u8>, Option<Vec<u8>>)>,
	finalized_blocks: Vec<BlockId<Block>>,
	set_head: Option<BlockId<Block>>,
	storage_update: Option<InMemoryState<H>>,
	_phantom: ::std::marker::PhantomData<(S)>,
}

<<<<<<< HEAD
/// On-demand state.
pub struct OnDemandState<Block: BlockT, S, F> {
	fetcher: Weak<F>,
	blockchain: Weak<Blockchain<S, F>>,
	block: Block::Hash,
	cached_header: RwLock<Option<Block::Header>>,
}

impl<Block: BlockT, S, F> std::fmt::Debug for OnDemandState<Block, S, F> {
	fn fmt(&self, f: &mut std::fmt::Formatter<'_>) -> std::fmt::Result {
		write!(f, "OnDemand at {:?}", self.block)
	}
}

/// On-demand or in-memory genesis state.
pub enum OnDemandOrGenesisState<Block: BlockT, S, F, H: Hasher> {
	/// On-demand state - storage values are fetched from remote nodes.
	OnDemand(OnDemandState<Block, S, F>),
=======
/// Either in-memory genesis state, or locally-unavailable state.
pub enum GenesisOrUnavailableState<H: Hasher> {
>>>>>>> ddb8512a
	/// Genesis state - storage values are stored in-memory.
	Genesis(InMemoryState<H>),
	/// We know that state exists, but all calls will fail with error, because it
	/// isn't locally available.
	Unavailable,
}

<<<<<<< HEAD
impl<Block: BlockT, S, F, H: Hasher> std::fmt::Debug for OnDemandOrGenesisState<Block, S, F, H> {
	fn fmt(&self, f: &mut std::fmt::Formatter<'_>) -> std::fmt::Result {
		match *self {
			OnDemandOrGenesisState::OnDemand(ref state) => state.fmt(f),
			OnDemandOrGenesisState::Genesis(ref state) => state.fmt(f),
		}
	}
}

impl<S, F, H: Hasher> Backend<S, F, H> {
=======
impl<S, H: Hasher> Backend<S, H> {
>>>>>>> ddb8512a
	/// Create new light backend.
	pub fn new(blockchain: Arc<Blockchain<S>>) -> Self {
		Self {
			blockchain,
			genesis_state: RwLock::new(None),
			import_lock: Default::default(),
		}
	}

	/// Get shared blockchain reference.
	pub fn blockchain(&self) -> &Arc<Blockchain<S>> {
		&self.blockchain
	}
}

impl<S: AuxStore, H: Hasher> AuxStore for Backend<S, H> {
	fn insert_aux<
		'a,
		'b: 'a,
		'c: 'a,
		I: IntoIterator<Item=&'a(&'c [u8], &'c [u8])>,
		D: IntoIterator<Item=&'a &'b [u8]>,
	>(&self, insert: I, delete: D) -> ClientResult<()> {
		self.blockchain.storage().insert_aux(insert, delete)
	}

	fn get_aux(&self, key: &[u8]) -> ClientResult<Option<Vec<u8>>> {
		self.blockchain.storage().get_aux(key)
	}
}

impl<S, Block, H> ClientBackend<Block, H> for Backend<S, H> where
	Block: BlockT,
	S: BlockchainStorage<Block>,
	H: Hasher<Out=Block::Hash>,
	H::Out: Ord,
{
	type BlockImportOperation = ImportOperation<Block, S, H>;
	type Blockchain = Blockchain<S>;
	type State = GenesisOrUnavailableState<H>;
	type ChangesTrieStorage = in_mem::ChangesTrieStorage<Block, H>;
	type OffchainStorage = in_mem::OffchainStorage;

	fn begin_operation(&self) -> ClientResult<Self::BlockImportOperation> {
		Ok(ImportOperation {
			header: None,
			cache: Default::default(),
			leaf_state: NewBlockState::Normal,
			aux_ops: Vec::new(),
			finalized_blocks: Vec::new(),
			set_head: None,
			storage_update: None,
			_phantom: Default::default(),
		})
	}

	fn begin_state_operation(
		&self,
		_operation: &mut Self::BlockImportOperation,
		_block: BlockId<Block>
	) -> ClientResult<()> {
		Ok(())
	}

	fn commit_operation(&self, mut operation: Self::BlockImportOperation) -> ClientResult<()> {
		if !operation.finalized_blocks.is_empty() {
			for block in operation.finalized_blocks {
				self.blockchain.storage().finalize_header(block)?;
			}
		}

		if let Some(header) = operation.header {
			let is_genesis_import = header.number().is_zero();
			self.blockchain.storage().import_header(
				header,
				operation.cache,
				operation.leaf_state,
				operation.aux_ops,
			)?;

			// when importing genesis block => remember its state
			if is_genesis_import {
				*self.genesis_state.write() = operation.storage_update.take();
			}
		} else {
			for (key, maybe_val) in operation.aux_ops {
				match maybe_val {
					Some(val) => self.blockchain.storage().insert_aux(
						&[(&key[..], &val[..])],
						::std::iter::empty(),
					)?,
					None => self.blockchain.storage().insert_aux(::std::iter::empty(), &[&key[..]])?,
				}
			}
		}

		if let Some(set_head) = operation.set_head {
			self.blockchain.storage().set_head(set_head)?;
		}

		Ok(())
	}

	fn finalize_block(&self, block: BlockId<Block>, _justification: Option<Justification>) -> ClientResult<()> {
		self.blockchain.storage().finalize_header(block)
	}

	fn blockchain(&self) -> &Blockchain<S> {
		&self.blockchain
	}

	fn used_state_cache_size(&self) -> Option<usize> {
		None
	}

	fn changes_trie_storage(&self) -> Option<&Self::ChangesTrieStorage> {
		None
	}

	fn offchain_storage(&self) -> Option<Self::OffchainStorage> {
		None
	}

	fn state_at(&self, block: BlockId<Block>) -> ClientResult<Self::State> {
		let block_number = self.blockchain.expect_block_number_from_id(&block)?;

		// special case for genesis block
		if block_number.is_zero() {
			if let Some(genesis_state) = self.genesis_state.read().clone() {
				return Ok(GenesisOrUnavailableState::Genesis(genesis_state));
			}
		}

		// else return unavailable state. We do not return error here, because error
		// would mean that we do not know this state at all. But we know that it exists
		Ok(GenesisOrUnavailableState::Unavailable)
	}

	fn revert(&self, _n: NumberFor<Block>) -> ClientResult<NumberFor<Block>> {
		Err(ClientError::NotAvailableOnLightClient)
	}

	fn get_import_lock(&self) -> &Mutex<()> {
		&self.import_lock
	}
}

impl<S, Block, H> RemoteBackend<Block, H> for Backend<S, H>
where
	Block: BlockT,
	S: BlockchainStorage<Block> + 'static,
	H: Hasher<Out=Block::Hash>,
	H::Out: Ord,
{
	fn is_local_state_available(&self, block: &BlockId<Block>) -> bool {
		self.genesis_state.read().is_some()
			&& self.blockchain.expect_block_number_from_id(block)
				.map(|num| num.is_zero())
				.unwrap_or(false)
	}

	fn remote_blockchain(&self) -> Arc<dyn crate::light::blockchain::RemoteBlockchain<Block>> {
		self.blockchain.clone()
	}
}

impl<S, Block, H> BlockImportOperation<Block, H> for ImportOperation<Block, S, H>
where
	Block: BlockT,
	S: BlockchainStorage<Block>,
	H: Hasher<Out=Block::Hash>,
	H::Out: Ord,
{
	type State = GenesisOrUnavailableState<H>;

	fn state(&self) -> ClientResult<Option<&Self::State>> {
		// None means 'locally-stateless' backend
		Ok(None)
	}

	fn set_block_data(
		&mut self,
		header: Block::Header,
		_body: Option<Vec<Block::Extrinsic>>,
		_justification: Option<Justification>,
		state: NewBlockState,
	) -> ClientResult<()> {
		self.leaf_state = state;
		self.header = Some(header);
		Ok(())
	}

	fn update_cache(&mut self, cache: HashMap<well_known_cache_keys::Id, Vec<u8>>) {
		self.cache = cache;
	}

	fn update_db_storage(&mut self, _update: <Self::State as StateBackend<H>>::Transaction) -> ClientResult<()> {
		// we're not storing anything locally => ignore changes
		Ok(())
	}

	fn update_changes_trie(&mut self, _update: ChangesTrieTransaction<H, NumberFor<Block>>) -> ClientResult<()> {
		// we're not storing anything locally => ignore changes
		Ok(())
	}

	fn reset_storage(&mut self, top: StorageOverlay, children: ChildrenStorageOverlay) -> ClientResult<H::Out> {
		check_genesis_storage(&top, &children)?;

		// this is only called when genesis block is imported => shouldn't be performance bottleneck
		let mut storage: HashMap<Option<Vec<u8>>, StorageOverlay> = HashMap::new();
		storage.insert(None, top);

		// create a list of children keys to re-compute roots for
		let child_delta = children.keys()
			.cloned()
			.map(|storage_key| (storage_key, None))
			.collect::<Vec<_>>();

		// make sure to persist the child storage
		for (child_key, child_storage) in children {
			storage.insert(Some(child_key), child_storage);
		}

		let storage_update: InMemoryState<H> = storage.into();
		let (storage_root, _) = storage_update.full_storage_root(::std::iter::empty(), child_delta);
		self.storage_update = Some(storage_update);

		Ok(storage_root)
	}

	fn insert_aux<I>(&mut self, ops: I) -> ClientResult<()>
		where I: IntoIterator<Item=(Vec<u8>, Option<Vec<u8>>)>
	{
		self.aux_ops.append(&mut ops.into_iter().collect());
		Ok(())
	}

	fn update_storage(
		&mut self,
		_update: StorageCollection,
		_child_update: ChildStorageCollection,
	) -> ClientResult<()> {
		// we're not storing anything locally => ignore changes
		Ok(())
	}

	fn mark_finalized(&mut self, block: BlockId<Block>, _justification: Option<Justification>) -> ClientResult<()> {
		self.finalized_blocks.push(block);
		Ok(())
	}

	fn mark_head(&mut self, block: BlockId<Block>) -> ClientResult<()> {
		self.set_head = Some(block);
		Ok(())
	}
}

impl<H: Hasher> StateBackend<H> for GenesisOrUnavailableState<H>
	where
		H::Out: Ord,
{
	type Error = ClientError;
	type Transaction = ();
	type TrieBackendStorage = MemoryDB<H>;

	fn storage(&self, key: &[u8]) -> ClientResult<Option<Vec<u8>>> {
		match *self {
			GenesisOrUnavailableState::Genesis(ref state) =>
				Ok(state.storage(key).expect(IN_MEMORY_EXPECT_PROOF)),
			GenesisOrUnavailableState::Unavailable => Err(ClientError::NotAvailableOnLightClient),
		}
	}

	fn child_storage(&self, storage_key: &[u8], key: &[u8]) -> ClientResult<Option<Vec<u8>>> {
		match *self {
			GenesisOrUnavailableState::Genesis(ref state) =>
				Ok(state.child_storage(storage_key, key).expect(IN_MEMORY_EXPECT_PROOF)),
			GenesisOrUnavailableState::Unavailable => Err(ClientError::NotAvailableOnLightClient),
		}
	}

	fn for_keys_with_prefix<A: FnMut(&[u8])>(&self, prefix: &[u8], action: A) {
		match *self {
			GenesisOrUnavailableState::Genesis(ref state) => state.for_keys_with_prefix(prefix, action),
			GenesisOrUnavailableState::Unavailable => (),
		}
	}

	fn for_key_values_with_prefix<A: FnMut(&[u8], &[u8])>(&self, prefix: &[u8], action: A) {
		match *self {
			GenesisOrUnavailableState::Genesis(ref state) => state.for_key_values_with_prefix(prefix, action),
			GenesisOrUnavailableState::Unavailable => (),
		}
	}


	fn for_keys_in_child_storage<A: FnMut(&[u8])>(&self, storage_key: &[u8], action: A) {
		match *self {
			GenesisOrUnavailableState::Genesis(ref state) => state.for_keys_in_child_storage(storage_key, action),
			GenesisOrUnavailableState::Unavailable => (),
		}
	}

	fn for_child_keys_with_prefix<A: FnMut(&[u8])>(
		&self,
		storage_key: &[u8],
		prefix: &[u8],
		action: A,
	) {
		match *self {
			GenesisOrUnavailableState::Genesis(ref state) =>
				state.for_child_keys_with_prefix(storage_key, prefix, action),
			GenesisOrUnavailableState::Unavailable => (),
		}
	}

	fn storage_root<I>(&self, delta: I) -> (H::Out, Self::Transaction)
	where
		I: IntoIterator<Item=(Vec<u8>, Option<Vec<u8>>)>
	{
		match *self {
			GenesisOrUnavailableState::Genesis(ref state) =>
				(state.storage_root(delta).0, ()),
			GenesisOrUnavailableState::Unavailable => (H::Out::default(), ()),
		}
	}

	fn child_storage_root<I>(&self, key: &[u8], delta: I) -> (Vec<u8>, bool, Self::Transaction)
	where
		I: IntoIterator<Item=(Vec<u8>, Option<Vec<u8>>)>
	{
		match *self {
			GenesisOrUnavailableState::Genesis(ref state) => {
				let (root, is_equal, _) = state.child_storage_root(key, delta);
				(root, is_equal, ())
			},
			GenesisOrUnavailableState::Unavailable => (H::Out::default().as_ref().to_vec(), true, ()),
		}
	}

	fn pairs(&self) -> Vec<(Vec<u8>, Vec<u8>)> {
		match *self {
			GenesisOrUnavailableState::Genesis(ref state) => state.pairs(),
			GenesisOrUnavailableState::Unavailable => Vec::new(),
		}
	}

	fn keys(&self, prefix: &[u8]) -> Vec<Vec<u8>> {
		match *self {
			GenesisOrUnavailableState::Genesis(ref state) => state.keys(prefix),
			GenesisOrUnavailableState::Unavailable => Vec::new(),
		}
	}

	fn as_trie_backend(&mut self) -> Option<&TrieBackend<Self::TrieBackendStorage, H>> {
		match self {
			GenesisOrUnavailableState::Genesis(ref mut state) => state.as_trie_backend(),
			GenesisOrUnavailableState::Unavailable => None,
		}
	}
}

#[cfg(test)]
mod tests {
	use primitives::Blake2Hasher;
	use test_client::{self, runtime::Block};
	use crate::backend::NewBlockState;
	use crate::light::blockchain::tests::{DummyBlockchain, DummyStorage};
	use super::*;

	#[test]
	fn local_state_is_created_when_genesis_state_is_available() {
		let def = Default::default();
		let header0 = test_client::runtime::Header::new(0, def, def, def, Default::default());

		let backend: Backend<_, Blake2Hasher> = Backend::new(Arc::new(DummyBlockchain::new(DummyStorage::new())));
		let mut op = backend.begin_operation().unwrap();
		op.set_block_data(header0, None, None, NewBlockState::Final).unwrap();
		op.reset_storage(Default::default(), Default::default()).unwrap();
		backend.commit_operation(op).unwrap();

		match backend.state_at(BlockId::Number(0)).unwrap() {
			GenesisOrUnavailableState::Genesis(_) => (),
			_ => panic!("unexpected state"),
		}
	}

	#[test]
	fn unavailable_state_is_created_when_genesis_state_is_unavailable() {
		let backend: Backend<_, Blake2Hasher> = Backend::new(Arc::new(DummyBlockchain::new(DummyStorage::new())));

		match backend.state_at(BlockId::Number(0)).unwrap() {
			GenesisOrUnavailableState::Unavailable => (),
			_ => panic!("unexpected state"),
		}
	}

	#[test]
	fn light_aux_store_is_updated_via_non_importing_op() {
		let backend = Backend::new(Arc::new(DummyBlockchain::new(DummyStorage::new())));
		let mut op = ClientBackend::<Block, Blake2Hasher>::begin_operation(&backend).unwrap();
		BlockImportOperation::<Block, Blake2Hasher>::insert_aux(&mut op, vec![(vec![1], Some(vec![2]))]).unwrap();
		ClientBackend::<Block, Blake2Hasher>::commit_operation(&backend, op).unwrap();

		assert_eq!(AuxStore::get_aux(&backend, &[1]).unwrap(), Some(vec![2]));
	}
}<|MERGE_RESOLUTION|>--- conflicted
+++ resolved
@@ -57,29 +57,8 @@
 	_phantom: ::std::marker::PhantomData<(S)>,
 }
 
-<<<<<<< HEAD
-/// On-demand state.
-pub struct OnDemandState<Block: BlockT, S, F> {
-	fetcher: Weak<F>,
-	blockchain: Weak<Blockchain<S, F>>,
-	block: Block::Hash,
-	cached_header: RwLock<Option<Block::Header>>,
-}
-
-impl<Block: BlockT, S, F> std::fmt::Debug for OnDemandState<Block, S, F> {
-	fn fmt(&self, f: &mut std::fmt::Formatter<'_>) -> std::fmt::Result {
-		write!(f, "OnDemand at {:?}", self.block)
-	}
-}
-
-/// On-demand or in-memory genesis state.
-pub enum OnDemandOrGenesisState<Block: BlockT, S, F, H: Hasher> {
-	/// On-demand state - storage values are fetched from remote nodes.
-	OnDemand(OnDemandState<Block, S, F>),
-=======
 /// Either in-memory genesis state, or locally-unavailable state.
 pub enum GenesisOrUnavailableState<H: Hasher> {
->>>>>>> ddb8512a
 	/// Genesis state - storage values are stored in-memory.
 	Genesis(InMemoryState<H>),
 	/// We know that state exists, but all calls will fail with error, because it
@@ -87,20 +66,7 @@
 	Unavailable,
 }
 
-<<<<<<< HEAD
-impl<Block: BlockT, S, F, H: Hasher> std::fmt::Debug for OnDemandOrGenesisState<Block, S, F, H> {
-	fn fmt(&self, f: &mut std::fmt::Formatter<'_>) -> std::fmt::Result {
-		match *self {
-			OnDemandOrGenesisState::OnDemand(ref state) => state.fmt(f),
-			OnDemandOrGenesisState::Genesis(ref state) => state.fmt(f),
-		}
-	}
-}
-
-impl<S, F, H: Hasher> Backend<S, F, H> {
-=======
 impl<S, H: Hasher> Backend<S, H> {
->>>>>>> ddb8512a
 	/// Create new light backend.
 	pub fn new(blockchain: Arc<Blockchain<S>>) -> Self {
 		Self {
@@ -359,6 +325,15 @@
 	}
 }
 
+impl<H: Hasher> std::fmt::Debug for GenesisOrUnavailableState<H> {
+	fn fmt(&self, f: &mut std::fmt::Formatter<'_>) -> std::fmt::Result {
+		match *self {
+			GenesisOrUnavailableState::Genesis(ref state) => state.fmt(f),
+			GenesisOrUnavailableState::Unavailable => write!(f, "Unavailable"),
+		}
+	}
+}
+
 impl<H: Hasher> StateBackend<H> for GenesisOrUnavailableState<H>
 	where
 		H::Out: Ord,
