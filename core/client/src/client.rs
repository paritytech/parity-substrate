--- conflicted
+++ resolved
@@ -24,7 +24,7 @@
 use futures::sync::mpsc;
 use parking_lot::{Mutex, RwLock};
 use primitives::NativeOrEncoded;
-use primitives::subtrie::SubTrie;
+use primitives::subtrie::SubTrieNodeRef;
 use runtime_primitives::{
 	Justification,
 	generic::{BlockId, SignedBlock},
@@ -53,11 +53,7 @@
 use parity_codec::{Encode, Decode};
 use state_machine::{
 	DBValue, Backend as StateBackend, CodeExecutor, ChangesTrieAnchorBlockId,
-<<<<<<< HEAD
-	ExecutionStrategy, ExecutionManager, prove_child_read, prove_read,
-=======
 	ExecutionStrategy, ExecutionManager, prove_read, prove_child_read,
->>>>>>> e74463fe
 	ChangesTrieRootsStorage, ChangesTrieStorage,
 	key_changes, key_changes_proof, OverlayedChanges, NeverOffchainExt,
 };
@@ -379,23 +375,16 @@
 				.map_err(Into::into))
 	}
 
-<<<<<<< HEAD
-	/// Reads child storage value at a given block + key, returning read proof.
-	pub fn read_child_proof(&self, id: &BlockId<Block>, subtrie: &SubTrie, key: &[u8]) -> error::Result<Vec<Vec<u8>>> {
-		self.state_at(id)
-			.and_then(|state| prove_child_read(state, subtrie, key)
-=======
 	/// Reads child storage value at a given block + storage_key + key, returning
 	/// read proof.
 	pub fn read_child_proof(
 		&self,
 		id: &BlockId<Block>,
-		storage_key: &[u8],
+		subtrie: SubTrieNodeRef,
 		key: &[u8]
 	) -> error::Result<Vec<Vec<u8>>> {
 		self.state_at(id)
-			.and_then(|state| prove_child_read(state, storage_key, key)
->>>>>>> e74463fe
+			.and_then(|state| prove_child_read(state, subtrie, key)
 				.map(|(_, proof)| proof)
 				.map_err(Into::into))
 	}
