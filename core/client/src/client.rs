// Copyright 2017-2019 Parity Technologies (UK) Ltd.
// This file is part of Substrate.

// Substrate is free software: you can redistribute it and/or modify
// it under the terms of the GNU General Public License as published by
// the Free Software Foundation, either version 3 of the License, or
// (at your option) any later version.

// Substrate is distributed in the hope that it will be useful,
// but WITHOUT ANY WARRANTY; without even the implied warranty of
// MERCHANTABILITY or FITNESS FOR A PARTICULAR PURPOSE.  See the
// GNU General Public License for more details.

// You should have received a copy of the GNU General Public License
// along with Substrate.  If not, see <http://www.gnu.org/licenses/>.

//! Substrate Client

use std::{
	marker::PhantomData, collections::{HashSet, BTreeMap, HashMap}, sync::Arc,
	panic::UnwindSafe, result, cell::RefCell, rc::Rc,
};
use crate::error::Error;
use futures::sync::mpsc;
use parking_lot::{Mutex, RwLock};
use primitives::NativeOrEncoded;
use runtime_primitives::{
	Justification,
	generic::{BlockId, SignedBlock},
};
use consensus::{
	Error as ConsensusError, ErrorKind as ConsensusErrorKind, ImportBlock,
	ImportResult, BlockOrigin, ForkChoiceStrategy,
	well_known_cache_keys::Id as CacheKeyId,
	SelectChain, self,
};
use runtime_primitives::traits::{
<<<<<<< HEAD
	Block as BlockT, Header as HeaderT, Zero, As, NumberFor, CurrentHeight,
	BlockNumberToHash, ApiRef, ProvideRuntimeApi, Digest, DigestItem, DigestFor,
=======
	Block as BlockT, Header as HeaderT, Zero, NumberFor, CurrentHeight,
	BlockNumberToHash, ApiRef, ProvideRuntimeApi, Digest, DigestItem,
	SaturatedConversion, One
>>>>>>> 6d382634
};
use runtime_primitives::BuildStorage;
use crate::runtime_api::{
	CallRuntimeAt, ConstructRuntimeApi, Core as CoreApi, ProofRecorder,
	InitializeBlock,
};
use primitives::{
	Blake2Hasher, H256, ChangesTrieConfiguration, convert_hash,
	NeverNativeValue, ExecutionContext
};
use primitives::storage::{StorageKey, StorageData};
use primitives::storage::well_known_keys;
use parity_codec::{Encode, Decode};
use state_machine::{
	DBValue, Backend as StateBackend, CodeExecutor, ChangesTrieAnchorBlockId,
	ExecutionStrategy, ExecutionManager, prove_read, prove_child_read,
	ChangesTrieRootsStorage, ChangesTrieStorage,
	key_changes, key_changes_proof, OverlayedChanges, NeverOffchainExt,
};
use hash_db::Hasher;

use crate::backend::{self, BlockImportOperation, PrunableStateChangesTrieStorage};
use crate::blockchain::{
	self, Info as ChainInfo, Backend as ChainBackend,
	HeaderBackend as ChainHeaderBackend, ProvideCache, Cache,
};
use crate::call_executor::{CallExecutor, LocalCallExecutor};
use executor::{RuntimeVersion, RuntimeInfo};
use crate::notifications::{StorageNotifications, StorageEventStream};
use crate::light::{call_executor::prove_execution, fetcher::ChangesProof};
use crate::cht;
use crate::error;
use crate::in_mem;
use crate::block_builder::{self, api::BlockBuilder as BlockBuilderAPI};
use crate::genesis;
use substrate_telemetry::{telemetry, SUBSTRATE_INFO};

use log::{info, trace, warn};

/// Type that implements `futures::Stream` of block import events.
pub type ImportNotifications<Block> = mpsc::UnboundedReceiver<BlockImportNotification<Block>>;

/// A stream of block finality notifications.
pub type FinalityNotifications<Block> = mpsc::UnboundedReceiver<FinalityNotification<Block>>;

type StorageUpdate<B, Block> = <
	<
		<B as backend::Backend<Block, Blake2Hasher>>::BlockImportOperation
			as BlockImportOperation<Block, Blake2Hasher>
	>::State as state_machine::Backend<Blake2Hasher>>::Transaction;
type ChangesUpdate = trie::MemoryDB<Blake2Hasher>;

/// Execution strategies settings.
#[derive(Debug, Clone)]
pub struct ExecutionStrategies {
	/// Execution strategy used when syncing.
	pub syncing: ExecutionStrategy,
	/// Execution strategy used when importing blocks.
	pub importing: ExecutionStrategy,
	/// Execution strategy used when constructing blocks.
	pub block_construction: ExecutionStrategy,
	/// Execution strategy used for offchain workers.
	pub offchain_worker: ExecutionStrategy,
	/// Execution strategy used in other cases.
	pub other: ExecutionStrategy,
}

impl Default for ExecutionStrategies {
	fn default() -> ExecutionStrategies {
		ExecutionStrategies {
			syncing: ExecutionStrategy::NativeElseWasm,
			importing: ExecutionStrategy::NativeElseWasm,
			block_construction: ExecutionStrategy::AlwaysWasm,
			offchain_worker: ExecutionStrategy::NativeWhenPossible,
			other: ExecutionStrategy::NativeElseWasm,
		}
	}
}

/// Substrate Client
pub struct Client<B, E, Block, RA> where Block: BlockT {
	backend: Arc<B>,
	executor: E,
	storage_notifications: Mutex<StorageNotifications<Block>>,
	import_notification_sinks: Mutex<Vec<mpsc::UnboundedSender<BlockImportNotification<Block>>>>,
	finality_notification_sinks: Mutex<Vec<mpsc::UnboundedSender<FinalityNotification<Block>>>>,
	import_lock: Arc<Mutex<()>>,
	// holds the block hash currently being imported. TODO: replace this with block queue
	importing_block: RwLock<Option<Block::Hash>>,
	execution_strategies: ExecutionStrategies,
	_phantom: PhantomData<RA>,
}

/// Client import operation, a wrapper for the backend.
pub struct ClientImportOperation<Block: BlockT, H: Hasher<Out=Block::Hash>, B: backend::Backend<Block, H>> {
	op: B::BlockImportOperation,
	notify_imported: Option<(Block::Hash, BlockOrigin, Block::Header, bool, Option<Vec<(Vec<u8>, Option<Vec<u8>>)>>)>,
	notify_finalized: Vec<Block::Hash>,
}

/// A source of blockchain events.
pub trait BlockchainEvents<Block: BlockT> {
	/// Get block import event stream. Not guaranteed to be fired for every
	/// imported block.
	fn import_notification_stream(&self) -> ImportNotifications<Block>;

	/// Get a stream of finality notifications. Not guaranteed to be fired for every
	/// finalized block.
	fn finality_notification_stream(&self) -> FinalityNotifications<Block>;

	/// Get storage changes event stream.
	///
	/// Passing `None` as `filter_keys` subscribes to all storage changes.
	fn storage_changes_notification_stream(&self,
		filter_keys: Option<&[StorageKey]>
	) -> error::Result<StorageEventStream<Block::Hash>>;
}

/// Fetch block body by ID.
pub trait BlockBody<Block: BlockT> {
	/// Get block body by ID. Returns `None` if the body is not stored.
	fn block_body(&self,
		id: &BlockId<Block>
	) -> error::Result<Option<Vec<<Block as BlockT>::Extrinsic>>>;
}

/// Client info
#[derive(Debug)]
pub struct ClientInfo<Block: BlockT> {
	/// Best block hash.
	pub chain: ChainInfo<Block>,
	/// Best block number in the queue.
	pub best_queued_number: Option<<<Block as BlockT>::Header as HeaderT>::Number>,
	/// Best queued block hash.
	pub best_queued_hash: Option<Block::Hash>,
}

/// Block status.
#[derive(Debug, PartialEq, Eq)]
pub enum BlockStatus {
	/// Added to the import queue.
	Queued,
	/// Already in the blockchain and the state is available.
	InChainWithState,
	/// In the blockchain, but the state is not available.
	InChainPruned,
	/// Block or parent is known to be bad.
	KnownBad,
	/// Not in the queue or the blockchain.
	Unknown,
}

/// Summary of an imported block
#[derive(Clone, Debug)]
pub struct BlockImportNotification<Block: BlockT> {
	/// Imported block header hash.
	pub hash: Block::Hash,
	/// Imported block origin.
	pub origin: BlockOrigin,
	/// Imported block header.
	pub header: Block::Header,
	/// Is this the new best block.
	pub is_new_best: bool,
}

/// Summary of a finalized block.
#[derive(Clone, Debug)]
pub struct FinalityNotification<Block: BlockT> {
	/// Imported block header hash.
	pub hash: Block::Hash,
	/// Imported block header.
	pub header: Block::Header,
}

// used in importing a block, where additional changes are made after the runtime
// executed.
enum PrePostHeader<H> {
	// they are the same: no post-runtime digest items.
	Same(H),
	// different headers (pre, post).
	Different(H, H),
}

impl<H> PrePostHeader<H> {
	// get a reference to the "pre-header" -- the header as it should be just after the runtime.
	fn pre(&self) -> &H {
		match *self {
			PrePostHeader::Same(ref h) => h,
			PrePostHeader::Different(ref h, _) => h,
		}
	}

	// get a reference to the "post-header" -- the header as it should be after all changes are applied.
	fn post(&self) -> &H {
		match *self {
			PrePostHeader::Same(ref h) => h,
			PrePostHeader::Different(_, ref h) => h,
		}
	}

	// convert to the "post-header" -- the header as it should be after all changes are applied.
	fn into_post(self) -> H {
		match self {
			PrePostHeader::Same(h) => h,
			PrePostHeader::Different(_, h) => h,
		}
	}
}

/// Create an instance of in-memory client.
pub fn new_in_mem<E, Block, S, RA>(
	executor: E,
	genesis_storage: S,
) -> error::Result<Client<
	in_mem::Backend<Block, Blake2Hasher>,
	LocalCallExecutor<in_mem::Backend<Block, Blake2Hasher>, E>,
	Block,
	RA
>> where
	E: CodeExecutor<Blake2Hasher> + RuntimeInfo,
	S: BuildStorage,
	Block: BlockT<Hash=H256>,
{
	new_with_backend(Arc::new(in_mem::Backend::new()), executor, genesis_storage)
}

/// Create a client with the explicitly provided backend.
/// This is useful for testing backend implementations.
pub fn new_with_backend<B, E, Block, S, RA>(
	backend: Arc<B>,
	executor: E,
	build_genesis_storage: S,
) -> error::Result<Client<B, LocalCallExecutor<B, E>, Block, RA>>
	where
		E: CodeExecutor<Blake2Hasher> + RuntimeInfo,
		S: BuildStorage,
		Block: BlockT<Hash=H256>,
		B: backend::LocalBackend<Block, Blake2Hasher>
{
	let call_executor = LocalCallExecutor::new(backend.clone(), executor);
	Client::new(backend, call_executor, build_genesis_storage, Default::default())
}

impl<B, E, Block, RA> Client<B, E, Block, RA> where
	B: backend::Backend<Block, Blake2Hasher>,
	E: CallExecutor<Block, Blake2Hasher>,
	Block: BlockT<Hash=H256>,
{
	/// Creates new Substrate Client with given blockchain and code executor.
	pub fn new<S: BuildStorage>(
		backend: Arc<B>,
		executor: E,
		build_genesis_storage: S,
		execution_strategies: ExecutionStrategies
	) -> error::Result<Self> {
		if backend.blockchain().header(BlockId::Number(Zero::zero()))?.is_none() {
			let (genesis_storage, children_genesis_storage) = build_genesis_storage.build_storage()?;
			let mut op = backend.begin_operation()?;
			backend.begin_state_operation(&mut op, BlockId::Hash(Default::default()))?;
			let state_root = op.reset_storage(genesis_storage, children_genesis_storage)?;
			let genesis_block = genesis::construct_genesis_block::<Block>(state_root.into());
			info!("Initializing Genesis block/state (state: {}, header-hash: {})",
				genesis_block.header().state_root(),
				genesis_block.header().hash()
			);
			op.set_block_data(
				genesis_block.deconstruct().0,
				Some(vec![]),
				None,
				crate::backend::NewBlockState::Final
			)?;
			backend.commit_operation(op)?;
		}

		Ok(Client {
			backend,
			executor,
			storage_notifications: Default::default(),
			import_notification_sinks: Default::default(),
			finality_notification_sinks: Default::default(),
			import_lock: Default::default(),
			importing_block: Default::default(),
			execution_strategies,
			_phantom: Default::default(),
		})
	}

	/// Get a reference to the execution strategies.
	pub fn execution_strategies(&self) -> &ExecutionStrategies {
		&self.execution_strategies
	}

	/// Get a reference to the state at a given block.
	pub fn state_at(&self, block: &BlockId<Block>) -> error::Result<B::State> {
		self.backend.state_at(*block)
	}

	/// Expose backend reference. To be used in tests only
	#[doc(hidden)]
	#[deprecated(note="Rather than relying on `client` to provide this, access \
	to the backend should be handled at setup only - see #1134. This function \
	will be removed once that is in place.")]
	pub fn backend(&self) -> &Arc<B> {
		&self.backend
	}

	/// Expose reference to import lock
	#[doc(hidden)]
	#[deprecated(note="Rather than relying on `client` to provide this, access \
	to the backend should be handled at setup only - see #1134. This function \
	will be removed once that is in place.")]
	pub fn import_lock(&self) -> Arc<Mutex<()>> {
		self.import_lock.clone()
	}

	/// Given a `BlockId` and a key prefix, return the matching child storage keys in that block.
	pub fn storage_keys(&self, id: &BlockId<Block>, key_prefix: &StorageKey) -> error::Result<Vec<StorageKey>> {
		let keys = self.state_at(id)?.keys(&key_prefix.0).into_iter().map(StorageKey).collect();
		Ok(keys)
	}

	/// Given a `BlockId` and a key, return the value under the key in that block.
	pub fn storage(&self, id: &BlockId<Block>, key: &StorageKey) -> error::Result<Option<StorageData>> {
		Ok(self.state_at(id)?
			.storage(&key.0).map_err(|e| error::Error::from_state(Box::new(e)))?
			.map(StorageData))
	}

	/// Given a `BlockId`, a key prefix, and a child storage key, return the matching child storage keys.
	pub fn child_storage_keys(
		&self,
		id: &BlockId<Block>,
		child_storage_key: &StorageKey,
		key_prefix: &StorageKey
	) -> error::Result<Vec<StorageKey>> {
		let keys = self.state_at(id)?
			.child_keys(&child_storage_key.0, &key_prefix.0)
			.into_iter()
			.map(StorageKey)
			.collect();
		Ok(keys)
	}

	/// Given a `BlockId`, a key and a child storage key, return the value under the key in that block.
	pub fn child_storage(
		&self,
		id: &BlockId<Block>,
		child_storage_key: &StorageKey,
		key: &StorageKey
	) -> error::Result<Option<StorageData>> {
		Ok(self.state_at(id)?
			.child_storage(&child_storage_key.0, &key.0).map_err(|e| error::Error::from_state(Box::new(e)))?
			.map(StorageData))
	}

	/// Get the code at a given block.
	pub fn code_at(&self, id: &BlockId<Block>) -> error::Result<Vec<u8>> {
		Ok(self.storage(id, &StorageKey(well_known_keys::CODE.to_vec()))?
			.expect("None is returned if there's no value stored for the given key;\
				':code' key is always defined; qed").0)
	}

	/// Get the RuntimeVersion at a given block.
	pub fn runtime_version_at(&self, id: &BlockId<Block>) -> error::Result<RuntimeVersion> {
		self.executor.runtime_version(id)
	}

	/// Get call executor reference.
	pub fn executor(&self) -> &E {
		&self.executor
	}

	/// Reads storage value at a given block + key, returning read proof.
	pub fn read_proof(&self, id: &BlockId<Block>, key: &[u8]) -> error::Result<Vec<Vec<u8>>> {
		self.state_at(id)
			.and_then(|state| prove_read(state, key)
				.map(|(_, proof)| proof)
				.map_err(Into::into))
	}

	/// Reads child storage value at a given block + storage_key + key, returning
	/// read proof.
	pub fn read_child_proof(
		&self,
		id: &BlockId<Block>,
		storage_key: &[u8],
		key: &[u8]
	) -> error::Result<Vec<Vec<u8>>> {
		self.state_at(id)
			.and_then(|state| prove_child_read(state, storage_key, key)
				.map(|(_, proof)| proof)
				.map_err(Into::into))
	}

	/// Execute a call to a contract on top of state in a block of given hash
	/// AND returning execution proof.
	///
	/// No changes are made.
	pub fn execution_proof(&self,
		id: &BlockId<Block>,
		method: &str,
		call_data: &[u8]
	) -> error::Result<(Vec<u8>, Vec<Vec<u8>>)> {
		let state = self.state_at(id)?;
		let header = self.prepare_environment_block(id)?;
		prove_execution(state, header, &self.executor, method, call_data)
	}

	/// Reads given header and generates CHT-based header proof.
	pub fn header_proof(&self, id: &BlockId<Block>) -> error::Result<(Block::Header, Vec<Vec<u8>>)> {
		self.header_proof_with_cht_size(id, cht::SIZE)
	}

	/// Get block hash by number.
	pub fn block_hash(&self,
		block_number: <<Block as BlockT>::Header as HeaderT>::Number
	) -> error::Result<Option<Block::Hash>> {
		self.backend.blockchain().hash(block_number)
	}

	/// Reads given header and generates CHT-based header proof for CHT of given size.
	pub fn header_proof_with_cht_size(&self,
		id: &BlockId<Block>,
		cht_size: u64
	) -> error::Result<(Block::Header, Vec<Vec<u8>>)> {
		let proof_error = || error::Error::Backend(format!("Failed to generate header proof for {:?}", id));
		let header = self.backend.blockchain().expect_header(*id)?;
		let block_num = *header.number();
		let cht_num = cht::block_to_cht_number(cht_size, block_num).ok_or_else(proof_error)?;
		let cht_start = cht::start_number(cht_size, cht_num);
		let headers = (cht_start.saturated_into()..).map(|num| self.block_hash(num.saturated_into()));
		let proof = cht::build_proof::<Block::Header, Blake2Hasher, _, _>(cht_size, cht_num, ::std::iter::once(block_num), headers)?;
		Ok((header, proof))
	}

	/// Get longest range within [first; last] that is possible to use in `key_changes`
	/// and `key_changes_proof` calls.
	/// Range could be shortened from the beginning if some changes tries have been pruned.
	/// Returns Ok(None) if changes trues are not supported.
	pub fn max_key_changes_range(
		&self,
		first: NumberFor<Block>,
		last: BlockId<Block>,
	) -> error::Result<Option<(NumberFor<Block>, BlockId<Block>)>> {
		let (config, storage) = match self.require_changes_trie().ok() {
			Some((config, storage)) => (config, storage),
			None => return Ok(None),
		};
 		let first = first.saturated_into::<u64>();
		let last_num = self.backend.blockchain().expect_block_number_from_id(&last)?.saturated_into::<u64>();
		if first > last_num {
			return Err(error::Error::ChangesTrieAccessFailed("Invalid changes trie range".into()));
		}
 		let finalized_number = self.backend.blockchain().info()?.finalized_number;
		let oldest = storage.oldest_changes_trie_block(&config, finalized_number.saturated_into::<u64>());
		let first = ::std::cmp::max(first, oldest).saturated_into::<NumberFor<Block>>();
		Ok(Some((first, last)))
	}

	/// Get pairs of (block, extrinsic) where key has been changed at given blocks range.
	/// Works only for runtimes that are supporting changes tries.
	pub fn key_changes(
		&self,
		first: NumberFor<Block>,
		last: BlockId<Block>,
		key: &StorageKey
	) -> error::Result<Vec<(NumberFor<Block>, u32)>> {
		let (config, storage) = self.require_changes_trie()?;
		let last_number = self.backend.blockchain().expect_block_number_from_id(&last)?.saturated_into::<u64>();
		let last_hash = self.backend.blockchain().expect_block_hash_from_id(&last)?;

		key_changes::<_, Blake2Hasher>(
			&config,
			&*storage,
			first.saturated_into::<u64>(),
			&ChangesTrieAnchorBlockId {
				hash: convert_hash(&last_hash),
				number: last_number,
			},
			self.backend.blockchain().info()?.best_number.saturated_into::<u64>(),
			&key.0)
		.and_then(|r| r.map(|r| r.map(|(block, tx)| (block.saturated_into(), tx))).collect::<Result<_, _>>())
		.map_err(|err| error::Error::ChangesTrieAccessFailed(err))
	}

	/// Get proof for computation of (block, extrinsic) pairs where key has been changed at given blocks range.
	/// `min` is the hash of the first block, which changes trie root is known to the requester - when we're using
	/// changes tries from ascendants of this block, we should provide proofs for changes tries roots
	/// `max` is the hash of the last block known to the requester - we can't use changes tries from descendants
	/// of this block.
	/// Works only for runtimes that are supporting changes tries.
	pub fn key_changes_proof(
		&self,
		first: Block::Hash,
		last: Block::Hash,
		min: Block::Hash,
		max: Block::Hash,
		key: &StorageKey
	) -> error::Result<ChangesProof<Block::Header>> {
		self.key_changes_proof_with_cht_size(
			first,
			last,
			min,
			max,
			key,
			cht::SIZE,
		)
	}

	/// Does the same work as `key_changes_proof`, but assumes that CHTs are of passed size.
	pub fn key_changes_proof_with_cht_size(
		&self,
		first: Block::Hash,
		last: Block::Hash,
		min: Block::Hash,
		max: Block::Hash,
		key: &StorageKey,
		cht_size: u64,
	) -> error::Result<ChangesProof<Block::Header>> {
		struct AccessedRootsRecorder<'a, Block: BlockT> {
			storage: &'a ChangesTrieStorage<Blake2Hasher>,
			min: u64,
			required_roots_proofs: Mutex<BTreeMap<NumberFor<Block>, H256>>,
		};

		impl<'a, Block: BlockT> ChangesTrieRootsStorage<Blake2Hasher> for AccessedRootsRecorder<'a, Block> {
			fn root(&self, anchor: &ChangesTrieAnchorBlockId<H256>, block: u64) -> Result<Option<H256>, String> {
				let root = self.storage.root(anchor, block)?;
				if block < self.min {
					if let Some(ref root) = root {
						self.required_roots_proofs.lock().insert(
							block.saturated_into(),
							root.clone()
						);
					}
				}
				Ok(root)
			}
		}

		impl<'a, Block: BlockT> ChangesTrieStorage<Blake2Hasher> for AccessedRootsRecorder<'a, Block> {
			fn get(&self, key: &H256, prefix: &[u8]) -> Result<Option<DBValue>, String> {
				self.storage.get(key, prefix)
			}
		}

		let (config, storage) = self.require_changes_trie()?;
		let min_number = self.backend.blockchain().expect_block_number_from_id(&BlockId::Hash(min))?;

		let recording_storage = AccessedRootsRecorder::<Block> {
			storage,
			min: min_number.saturated_into::<u64>(),
			required_roots_proofs: Mutex::new(BTreeMap::new()),
		};

		let max_number = ::std::cmp::min(
			self.backend.blockchain().info()?.best_number,
			self.backend.blockchain().expect_block_number_from_id(&BlockId::Hash(max))?,
		);

		// fetch key changes proof
		let first_number = self.backend.blockchain()
			.expect_block_number_from_id(&BlockId::Hash(first))?
			.saturated_into::<u64>();
		let last_number = self.backend.blockchain()
			.expect_block_number_from_id(&BlockId::Hash(last))?
			.saturated_into::<u64>();
		let key_changes_proof = key_changes_proof::<_, Blake2Hasher>(
			&config,
			&recording_storage,
			first_number,
			&ChangesTrieAnchorBlockId {
				hash: convert_hash(&last),
				number: last_number,
			},
			max_number.saturated_into::<u64>(),
			&key.0
		)
		.map_err(|err| error::Error::from(error::Error::ChangesTrieAccessFailed(err)))?;

		// now gather proofs for all changes tries roots that were touched during key_changes_proof
		// execution AND are unknown (i.e. replaced with CHT) to the requester
		let roots = recording_storage.required_roots_proofs.into_inner();
		let roots_proof = self.changes_trie_roots_proof(cht_size, roots.keys().cloned())?;

		Ok(ChangesProof {
			max_block: max_number,
			proof: key_changes_proof,
			roots: roots.into_iter().map(|(n, h)| (n, convert_hash(&h))).collect(),
			roots_proof,
		})
	}

	/// Generate CHT-based proof for roots of changes tries at given blocks.
	fn changes_trie_roots_proof<I: IntoIterator<Item=NumberFor<Block>>>(
		&self,
		cht_size: u64,
		blocks: I
	) -> error::Result<Vec<Vec<u8>>> {
		// most probably we have touched several changes tries that are parts of the single CHT
		// => GroupBy changes tries by CHT number and then gather proof for the whole group at once
		let mut proof = HashSet::new();

		cht::for_each_cht_group::<Block::Header, _, _, _>(cht_size, blocks, |_, cht_num, cht_blocks| {
			let cht_proof = self.changes_trie_roots_proof_at_cht(cht_size, cht_num, cht_blocks)?;
			proof.extend(cht_proof);
			Ok(())
		}, ())?;

		Ok(proof.into_iter().collect())
	}

	/// Generates CHT-based proof for roots of changes tries at given blocks (that are part of single CHT).
	fn changes_trie_roots_proof_at_cht(
		&self,
		cht_size: u64,
		cht_num: NumberFor<Block>,
		blocks: Vec<NumberFor<Block>>
	) -> error::Result<Vec<Vec<u8>>> {
		let cht_start = cht::start_number(cht_size, cht_num);
		let roots = (cht_start.saturated_into()..).map(|num| self.header(&BlockId::Number(num.saturated_into()))
			.map(|block| block.and_then(|block| block.digest().log(DigestItem::as_changes_trie_root).cloned())));
		let proof = cht::build_proof::<Block::Header, Blake2Hasher, _, _>(cht_size, cht_num, blocks, roots)?;
		Ok(proof)
	}

	/// Returns changes trie configuration and storage or an error if it is not supported.
	fn require_changes_trie(&self) -> error::Result<(ChangesTrieConfiguration, &B::ChangesTrieStorage)> {
		let config = self.changes_trie_config()?;
		let storage = self.backend.changes_trie_storage();
		match (config, storage) {
			(Some(config), Some(storage)) => Ok((config, storage)),
			_ => Err(error::Error::ChangesTriesNotSupported.into()),
		}
	}

	/// Create a new block, built on the head of the chain.
	pub fn new_block(
		&self, inherent_digests: DigestFor<Block>,
	) -> error::Result<block_builder::BlockBuilder<Block, Self>> where
		E: Clone + Send + Sync,
		RA: Send + Sync,
		Self: ProvideRuntimeApi,
		<Self as ProvideRuntimeApi>::Api: BlockBuilderAPI<Block>
	{
		block_builder::BlockBuilder::new(self, inherent_digests)
	}

	/// Create a new block, built on top of `parent`.
	pub fn new_block_at(
		&self, parent: &BlockId<Block>, inherent_digests: DigestFor<Block>,
	) -> error::Result<block_builder::BlockBuilder<Block, Self>> where
		E: Clone + Send + Sync,
		RA: Send + Sync,
		Self: ProvideRuntimeApi,
		<Self as ProvideRuntimeApi>::Api: BlockBuilderAPI<Block>
	{
		block_builder::BlockBuilder::at_block(parent, &self, false, inherent_digests)
	}

	/// Create a new block, built on top of `parent` with proof recording enabled.
	///
	/// While proof recording is enabled, all accessed trie nodes are saved.
	/// These recorded trie nodes can be used by a third party to proof the
	/// output of this block builder without having access to the full storage.
	pub fn new_block_at_with_proof_recording(
		&self, parent: &BlockId<Block>, inherent_digests: DigestFor<Block>,
	) -> error::Result<block_builder::BlockBuilder<Block, Self>> where
		E: Clone + Send + Sync,
		RA: Send + Sync,
		Self: ProvideRuntimeApi,
		<Self as ProvideRuntimeApi>::Api: BlockBuilderAPI<Block>
	{
		block_builder::BlockBuilder::at_block(parent, &self, true, inherent_digests)
	}

	/// Lock the import lock, and run operations inside.
	pub fn lock_import_and_run<R, Err, F>(&self, f: F) -> Result<R, Err> where
		F: FnOnce(&mut ClientImportOperation<Block, Blake2Hasher, B>) -> Result<R, Err>,
		Err: From<error::Error>,
	{
		let inner = || {
			let _import_lock = self.import_lock.lock();

			let mut op = ClientImportOperation {
				op: self.backend.begin_operation()?,
				notify_imported: None,
				notify_finalized: Vec::new(),
			};

			let r = f(&mut op)?;

			let ClientImportOperation { op, notify_imported, notify_finalized } = op;
			self.backend.commit_operation(op)?;
			self.notify_finalized(notify_finalized)?;

			if let Some(notify_imported) = notify_imported {
				self.notify_imported(notify_imported)?;
			}

			Ok(r)
		};

		let result = inner();
		*self.importing_block.write() = None;

		result
	}

	/// Set a block as best block.
	pub fn set_head(
		&self,
		id: BlockId<Block>
	) -> error::Result<()> {
		self.lock_import_and_run(|operation| {
			self.apply_head(operation, id)
		})
	}

	/// Set a block as best block, and apply it to an operation.
	pub fn apply_head(
		&self,
		operation: &mut ClientImportOperation<Block, Blake2Hasher, B>,
		id: BlockId<Block>,
	) -> error::Result<()> {
		operation.op.mark_head(id)
	}

	/// Apply a checked and validated block to an operation. If a justification is provided
	/// then `finalized` *must* be true.
	pub fn apply_block(
		&self,
		operation: &mut ClientImportOperation<Block, Blake2Hasher, B>,
		import_block: ImportBlock<Block>,
		new_cache: HashMap<CacheKeyId, Vec<u8>>,
	) -> error::Result<ImportResult> where
		E: CallExecutor<Block, Blake2Hasher> + Send + Sync + Clone,
	{
		let ImportBlock {
			origin,
			header,
			justification,
			post_digests,
			body,
			finalized,
			auxiliary,
			fork_choice,
		} = import_block;

		assert!(justification.is_some() && finalized || justification.is_none());

		let parent_hash = header.parent_hash().clone();

		match self.backend.blockchain().status(BlockId::Hash(parent_hash))? {
			blockchain::BlockStatus::InChain => {},
			blockchain::BlockStatus::Unknown => return Ok(ImportResult::UnknownParent),
		}

		let import_headers = if post_digests.is_empty() {
			PrePostHeader::Same(header)
		} else {
			let mut post_header = header.clone();
			for item in post_digests {
				post_header.digest_mut().push(item);
			}
			PrePostHeader::Different(header, post_header)
		};

		let hash = import_headers.post().hash();
		let height = (*import_headers.post().number()).saturated_into::<u64>();

		*self.importing_block.write() = Some(hash);

		let result = self.execute_and_import_block(
			operation,
			origin,
			hash,
			import_headers,
			justification,
			body,
			new_cache,
			finalized,
			auxiliary,
			fork_choice,
		);

		telemetry!(SUBSTRATE_INFO; "block.import";
			"height" => height,
			"best" => ?hash,
			"origin" => ?origin
		);

		result
	}

	fn execute_and_import_block(
		&self,
		operation: &mut ClientImportOperation<Block, Blake2Hasher, B>,
		origin: BlockOrigin,
		hash: Block::Hash,
		import_headers: PrePostHeader<Block::Header>,
		justification: Option<Justification>,
		body: Option<Vec<Block::Extrinsic>>,
		new_cache: HashMap<CacheKeyId, Vec<u8>>,
		finalized: bool,
		aux: Vec<(Vec<u8>, Option<Vec<u8>>)>,
		fork_choice: ForkChoiceStrategy,
	) -> error::Result<ImportResult> where
		E: CallExecutor<Block, Blake2Hasher> + Send + Sync + Clone,
	{
		let parent_hash = import_headers.post().parent_hash().clone();
		match self.backend.blockchain().status(BlockId::Hash(hash))? {
			blockchain::BlockStatus::InChain => return Ok(ImportResult::AlreadyInChain),
			blockchain::BlockStatus::Unknown => {},
		}

		let (last_best, last_best_number) = {
			let info = self.backend.blockchain().info()?;
			(info.best_hash, info.best_number)
		};

		// this is a fairly arbitrary choice of where to draw the line on making notifications,
		// but the general goal is to only make notifications when we are already fully synced
		// and get a new chain head.
		let make_notifications = match origin {
			BlockOrigin::NetworkBroadcast | BlockOrigin::Own | BlockOrigin::ConsensusBroadcast => true,
			BlockOrigin::Genesis | BlockOrigin::NetworkInitialSync | BlockOrigin::File => false,
		};

		self.backend.begin_state_operation(&mut operation.op, BlockId::Hash(parent_hash))?;

		// ensure parent block is finalized to maintain invariant that
		// finality is called sequentially.
		if finalized {
			self.apply_finality_with_block_hash(operation, parent_hash, None, last_best, make_notifications)?;
		}

		// FIXME #1232: correct path logic for when to execute this function
		let (storage_update,changes_update,storage_changes) = self.block_execution(&operation.op, &import_headers, origin, hash, body.clone())?;

		let is_new_best = finalized || match fork_choice {
			ForkChoiceStrategy::LongestChain => import_headers.post().number() > &last_best_number,
			ForkChoiceStrategy::Custom(v) => v,
		};
		let leaf_state = if finalized {
			crate::backend::NewBlockState::Final
		} else if is_new_best {
			crate::backend::NewBlockState::Best
		} else {
			crate::backend::NewBlockState::Normal
		};

		trace!("Imported {}, (#{}), best={}, origin={:?}", hash, import_headers.post().number(), is_new_best, origin);

		operation.op.set_block_data(
			import_headers.post().clone(),
			body,
			justification,
			leaf_state,
		)?;

		operation.op.update_cache(new_cache);
		if let Some(storage_update) = storage_update {
			operation.op.update_db_storage(storage_update)?;
		}
		if let Some(storage_changes) = storage_changes.clone() {
			operation.op.update_storage(storage_changes)?;
		}
		if let Some(Some(changes_update)) = changes_update {
			operation.op.update_changes_trie(changes_update)?;
		}

		operation.op.insert_aux(aux)?;

		if make_notifications {
			if finalized {
				operation.notify_finalized.push(hash);
			}

			operation.notify_imported = Some((hash, origin, import_headers.into_post(), is_new_best, storage_changes));
		}

		Ok(ImportResult::imported())
	}

	fn block_execution(
		&self,
		transaction: &B::BlockImportOperation,
		import_headers: &PrePostHeader<Block::Header>,
		origin: BlockOrigin,
		hash: Block::Hash,
		body: Option<Vec<Block::Extrinsic>>,
	) -> error::Result<(
		Option<StorageUpdate<B, Block>>,
		Option<Option<ChangesUpdate>>,
		Option<Vec<(Vec<u8>, Option<Vec<u8>>)>>,
	)>
		where
			E: CallExecutor<Block, Blake2Hasher> + Send + Sync + Clone,
	{
		match transaction.state()? {
			Some(transaction_state) => {
				let mut overlay = Default::default();
				let get_execution_manager = |execution_strategy: ExecutionStrategy| {
					match execution_strategy {
						ExecutionStrategy::NativeElseWasm => ExecutionManager::NativeElseWasm,
						ExecutionStrategy::AlwaysWasm => ExecutionManager::AlwaysWasm,
						ExecutionStrategy::NativeWhenPossible => ExecutionManager::NativeWhenPossible,
						ExecutionStrategy::Both => ExecutionManager::Both(|wasm_result, native_result| {
							let header = import_headers.post();
							warn!("Consensus error between wasm and native block execution at block {}", hash);
							warn!("   Header {:?}", header);
							warn!("   Native result {:?}", native_result);
							warn!("   Wasm result {:?}", wasm_result);
							telemetry!(SUBSTRATE_INFO; "block.execute.consensus_failure";
								"hash" => ?hash,
								"origin" => ?origin,
								"header" => ?header
							);
							wasm_result
						}),
					}
				};
				let (_, storage_update, changes_update) = self.executor.call_at_state::<_, _, _, NeverNativeValue, fn() -> _>(
					transaction_state,
					&mut overlay,
					"Core_execute_block",
					&<Block as BlockT>::new(import_headers.pre().clone(), body.unwrap_or_default()).encode(),
					match origin {
						BlockOrigin::NetworkInitialSync => get_execution_manager(self.execution_strategies().syncing),
						_ => get_execution_manager(self.execution_strategies().importing),
					},
					None,
					NeverOffchainExt::new(),
				)?;

				overlay.commit_prospective();

				Ok((Some(storage_update), Some(changes_update), Some(overlay.into_committed().collect())))
			},
			None => Ok((None, None, None))
		}
	}

	fn apply_finality_with_block_hash(
		&self,
		operation: &mut ClientImportOperation<Block, Blake2Hasher, B>,
		block: Block::Hash,
		justification: Option<Justification>,
		best_block: Block::Hash,
		notify: bool,
	) -> error::Result<()> {
		// find tree route from last finalized to given block.
		let last_finalized = self.backend.blockchain().last_finalized()?;

		if block == last_finalized {
			warn!("Possible safety violation: attempted to re-finalize last finalized block {:?} ", last_finalized);
			return Ok(());
		}

		let route_from_finalized = crate::blockchain::tree_route(
			self.backend.blockchain(),
			BlockId::Hash(last_finalized),
			BlockId::Hash(block),
		)?;

		if let Some(retracted) = route_from_finalized.retracted().get(0) {
			warn!("Safety violation: attempted to revert finalized block {:?} which is not in the \
				same chain as last finalized {:?}", retracted, last_finalized);

			return Err(error::Error::NotInFinalizedChain);
		}

		let route_from_best = crate::blockchain::tree_route(
			self.backend.blockchain(),
			BlockId::Hash(best_block),
			BlockId::Hash(block),
		)?;

		// if the block is not a direct ancestor of the current best chain,
		// then some other block is the common ancestor.
		if route_from_best.common_block().hash != block {
			// FIXME: #1442 reorganize best block to be the best chain containing
			// `block`.
		}

		let enacted = route_from_finalized.enacted();
		assert!(enacted.len() > 0);
		for finalize_new in &enacted[..enacted.len() - 1] {
			operation.op.mark_finalized(BlockId::Hash(finalize_new.hash), None)?;
		}

		assert_eq!(enacted.last().map(|e| e.hash), Some(block));
		operation.op.mark_finalized(BlockId::Hash(block), justification)?;

		if notify {
			// sometimes when syncing, tons of blocks can be finalized at once.
			// we'll send notifications spuriously in that case.
			const MAX_TO_NOTIFY: usize = 256;
			let enacted = route_from_finalized.enacted();
			let start = enacted.len() - ::std::cmp::min(enacted.len(), MAX_TO_NOTIFY);
			for finalized in &enacted[start..] {
				operation.notify_finalized.push(finalized.hash);
			}
		}

		Ok(())
	}

	fn notify_finalized(
		&self,
		notify_finalized: Vec<Block::Hash>,
	) -> error::Result<()> {
		let mut sinks = self.finality_notification_sinks.lock();

		for finalized_hash in notify_finalized {
			let header = self.header(&BlockId::Hash(finalized_hash))?
				.expect("header already known to exist in DB because it is indicated in the tree route; qed");

			telemetry!(SUBSTRATE_INFO; "notify.finalized";
				"height" => format!("{}", header.number()),
				"best" => ?finalized_hash,
			);

			let notification = FinalityNotification {
				header,
				hash: finalized_hash,
			};

			sinks.retain(|sink| sink.unbounded_send(notification.clone()).is_ok());
		}

		Ok(())
	}

	fn notify_imported(
		&self,
		notify_import: (Block::Hash, BlockOrigin, Block::Header, bool, Option<Vec<(Vec<u8>, Option<Vec<u8>>)>>),
	) -> error::Result<()> {
		let (hash, origin, header, is_new_best, storage_changes) = notify_import;

		if let Some(storage_changes) = storage_changes {
			// TODO [ToDr] How to handle re-orgs? Should we re-emit all storage changes?
			self.storage_notifications.lock()
				.trigger(&hash, storage_changes.into_iter());
		}

		let notification = BlockImportNotification::<Block> {
			hash,
			origin,
			header,
			is_new_best,
		};

		self.import_notification_sinks.lock()
			.retain(|sink| sink.unbounded_send(notification.clone()).is_ok());

		Ok(())
	}

	/// Apply auxiliary data insertion into an operation.
	pub fn apply_aux<
		'a,
		'b: 'a,
		'c: 'a,
		I: IntoIterator<Item=&'a(&'c [u8], &'c [u8])>,
		D: IntoIterator<Item=&'a &'b [u8]>,
	>(
		&self,
		operation: &mut ClientImportOperation<Block, Blake2Hasher, B>,
		insert: I,
		delete: D
	) -> error::Result<()> {
		operation.op.insert_aux(
			insert.into_iter()
				.map(|(k, v)| (k.to_vec(), Some(v.to_vec())))
				.chain(delete.into_iter().map(|k| (k.to_vec(), None)))
		)
	}

	/// Mark all blocks up to given as finalized in operation. If a
	/// justification is provided it is stored with the given finalized
	/// block (any other finalized blocks are left unjustified).
	pub fn apply_finality(
		&self,
		operation: &mut ClientImportOperation<Block, Blake2Hasher, B>,
		id: BlockId<Block>,
		justification: Option<Justification>,
		notify: bool,
	) -> error::Result<()> {
		let last_best = self.backend.blockchain().info()?.best_hash;
		let to_finalize_hash = self.backend.blockchain().expect_block_hash_from_id(&id)?;
		self.apply_finality_with_block_hash(operation, to_finalize_hash, justification, last_best, notify)
	}

	/// Finalize a block. This will implicitly finalize all blocks up to it and
	/// fire finality notifications.
	///
	/// Pass a flag to indicate whether finality notifications should be propagated.
	/// This is usually tied to some synchronization state, where we don't send notifications
	/// while performing major synchronization work.
	pub fn finalize_block(&self, id: BlockId<Block>, justification: Option<Justification>, notify: bool) -> error::Result<()> {
		self.lock_import_and_run(|operation| {
			let last_best = self.backend.blockchain().info()?.best_hash;
			let to_finalize_hash = self.backend.blockchain().expect_block_hash_from_id(&id)?;
			self.apply_finality_with_block_hash(operation, to_finalize_hash, justification, last_best, notify)
		})
	}

	/// Attempts to revert the chain by `n` blocks. Returns the number of blocks that were
	/// successfully reverted.
	pub fn revert(&self, n: NumberFor<Block>) -> error::Result<NumberFor<Block>> {
		Ok(self.backend.revert(n)?)
	}

	/// Get blockchain info.
	pub fn info(&self) -> error::Result<ClientInfo<Block>> {
		let info = self.backend.blockchain().info().map_err(|e| error::Error::from_blockchain(Box::new(e)))?;
		Ok(ClientInfo {
			chain: info,
			best_queued_hash: None,
			best_queued_number: None,
		})
	}

	/// Get block status.
	pub fn block_status(&self, id: &BlockId<Block>) -> error::Result<BlockStatus> {
		// this can probably be implemented more efficiently
		if let BlockId::Hash(ref h) = id {
			if self.importing_block.read().as_ref().map_or(false, |importing| h == importing) {
				return Ok(BlockStatus::Queued);
			}
		}
		let hash_and_number = match id.clone() {
			BlockId::Hash(hash) => self.backend.blockchain().number(hash)?.map(|n| (hash, n)),
			BlockId::Number(n) => self.backend.blockchain().hash(n)?.map(|hash| (hash, n)),
		};
		match hash_and_number {
			Some((hash, number)) => {
				if self.backend.have_state_at(&hash, number) {
					Ok(BlockStatus::InChainWithState)
				} else {
					Ok(BlockStatus::InChainPruned)
				}
			}
			None => Ok(BlockStatus::Unknown),
		}
	}

	/// Get block header by id.
	pub fn header(&self, id: &BlockId<Block>) -> error::Result<Option<<Block as BlockT>::Header>> {
		self.backend.blockchain().header(*id)
	}

	/// Get block body by id.
	pub fn body(&self, id: &BlockId<Block>) -> error::Result<Option<Vec<<Block as BlockT>::Extrinsic>>> {
		self.backend.blockchain().body(*id)
	}

	/// Get block justification set by id.
	pub fn justification(&self, id: &BlockId<Block>) -> error::Result<Option<Justification>> {
		self.backend.blockchain().justification(*id)
	}

	/// Get full block by id.
	pub fn block(&self, id: &BlockId<Block>)
		-> error::Result<Option<SignedBlock<Block>>>
	{
		Ok(match (self.header(id)?, self.body(id)?, self.justification(id)?) {
			(Some(header), Some(extrinsics), justification) =>
				Some(SignedBlock { block: Block::new(header, extrinsics), justification }),
			_ => None,
		})
	}

	/// Gets the uncles of the block with `target_hash` going back `max_generation` ancestors.
	pub fn uncles(&self, target_hash: Block::Hash, max_generation: NumberFor<Block>) -> error::Result<Vec<Block::Hash>> {
		let load_header = |id: Block::Hash| -> error::Result<Block::Header> {
			match self.backend.blockchain().header(BlockId::Hash(id))? {
				Some(hdr) => Ok(hdr),
				None => Err(Error::UnknownBlock(format!("Unknown block {:?}", id))),
			}
		};

		let genesis_hash = self.backend.blockchain().info()?.genesis_hash;
		if genesis_hash == target_hash { return Ok(Vec::new()); }

		let mut current_hash = target_hash;
		let mut current = load_header(current_hash)?;
		let mut ancestor_hash = *current.parent_hash();
		let mut ancestor = load_header(ancestor_hash)?;
		let mut uncles = Vec::new();

		for _generation in 0..max_generation.saturated_into() {
			let children = self.backend.blockchain().children(ancestor_hash)?;
			uncles.extend(children.into_iter().filter(|h| h != &current_hash));
			current_hash = ancestor_hash;
			if genesis_hash == current_hash { break; }
			current = ancestor;
			ancestor_hash = *current.parent_hash();
			ancestor = load_header(ancestor_hash)?;
		}

		Ok(uncles)
	}

	fn changes_trie_config(&self) -> Result<Option<ChangesTrieConfiguration>, Error> {
		Ok(self.backend.state_at(BlockId::Number(self.backend.blockchain().info()?.best_number))?
			.storage(well_known_keys::CHANGES_TRIE_CONFIG)
			.map_err(|e| error::Error::from_state(Box::new(e)))?
			.and_then(|c| Decode::decode(&mut &*c)))
	}

	/// Prepare in-memory header that is used in execution environment.
	fn prepare_environment_block(&self, parent: &BlockId<Block>) -> error::Result<Block::Header> {
		let parent_header = self.backend().blockchain().expect_header(*parent)?;
		Ok(<<Block as BlockT>::Header as HeaderT>::new(
<<<<<<< HEAD
			*parent_header.number() + As::sa(1),
=======
			self.backend.blockchain().expect_block_number_from_id(parent)? + One::one(),
>>>>>>> 6d382634
			Default::default(),
			Default::default(),
			parent_header.hash(),
			parent_header.digest().clone(),
		))
	}
}

impl<B, E, Block, RA> ChainHeaderBackend<Block> for Client<B, E, Block, RA> where
	B: backend::Backend<Block, Blake2Hasher>,
	E: CallExecutor<Block, Blake2Hasher> + Send + Sync,
	Block: BlockT<Hash=H256>,
	RA: Send + Sync
{
	fn header(&self, id: BlockId<Block>) -> error::Result<Option<Block::Header>> {
		self.backend.blockchain().header(id)
	}

	fn info(&self) -> error::Result<blockchain::Info<Block>> {
		self.backend.blockchain().info()
	}

	fn status(&self, id: BlockId<Block>) -> error::Result<blockchain::BlockStatus> {
		self.backend.blockchain().status(id)
	}

	fn number(&self, hash: Block::Hash) -> error::Result<Option<<<Block as BlockT>::Header as HeaderT>::Number>> {
		self.backend.blockchain().number(hash)
	}

	fn hash(&self, number: NumberFor<Block>) -> error::Result<Option<Block::Hash>> {
		self.backend.blockchain().hash(number)
	}
}

impl<B, E, Block, RA> ProvideCache<Block> for Client<B, E, Block, RA> where
	B: backend::Backend<Block, Blake2Hasher>,
	Block: BlockT<Hash=H256>,
{
	fn cache(&self) -> Option<Arc<Cache<Block>>> {
		self.backend.blockchain().cache()
	}
}

impl<B, E, Block, RA> ProvideRuntimeApi for Client<B, E, Block, RA> where
	B: backend::Backend<Block, Blake2Hasher>,
	E: CallExecutor<Block, Blake2Hasher> + Clone + Send + Sync,
	Block: BlockT<Hash=H256>,
	RA: ConstructRuntimeApi<Block, Self>
{
	type Api = <RA as ConstructRuntimeApi<Block, Self>>::RuntimeApi;

	fn runtime_api<'a>(&'a self) -> ApiRef<'a, Self::Api> {
		RA::construct_runtime_api(self)
	}
}

impl<B, E, Block, RA> CallRuntimeAt<Block> for Client<B, E, Block, RA> where
	B: backend::Backend<Block, Blake2Hasher>,
	E: CallExecutor<Block, Blake2Hasher> + Clone + Send + Sync,
	Block: BlockT<Hash=H256>,
{
	fn call_api_at<
		'a,
		R: Encode + Decode + PartialEq,
		NC: FnOnce() -> result::Result<R, &'static str> + UnwindSafe,
		C: CoreApi<Block>,
	>(
		&self,
		core_api: &C,
		at: &BlockId<Block>,
		function: &'static str,
		args: Vec<u8>,
		changes: &RefCell<OverlayedChanges>,
		initialize_block: InitializeBlock<'a, Block>,
		native_call: Option<NC>,
		context: ExecutionContext,
		recorder: &Option<Rc<RefCell<ProofRecorder<Block>>>>,
	) -> error::Result<NativeOrEncoded<R>> {
		let manager = match context {
			ExecutionContext::BlockConstruction =>
				self.execution_strategies.block_construction.get_manager(),
			ExecutionContext::Syncing =>
				self.execution_strategies.syncing.get_manager(),
			ExecutionContext::Importing =>
				self.execution_strategies.importing.get_manager(),
			ExecutionContext::OffchainWorker(_) =>
				self.execution_strategies.offchain_worker.get_manager(),
			ExecutionContext::Other =>
				self.execution_strategies.other.get_manager(),
		};

		let mut offchain_extensions = match context {
			ExecutionContext::OffchainWorker(ext) => Some(ext),
			_ => None,
		};

		self.executor.contextual_call::<_, _, fn(_,_) -> _,_,_>(
			|| core_api.initialize_block(at, &self.prepare_environment_block(at)?),
			at,
			function,
			&args,
			changes,
			initialize_block,
			manager,
			native_call,
			offchain_extensions.as_mut(),
			recorder,
		)
	}

	fn runtime_version_at(&self, at: &BlockId<Block>) -> error::Result<RuntimeVersion> {
		self.runtime_version_at(at)
	}
}

impl<B, E, Block, RA> consensus::BlockImport<Block> for Client<B, E, Block, RA> where
	B: backend::Backend<Block, Blake2Hasher>,
	E: CallExecutor<Block, Blake2Hasher> + Clone + Send + Sync,
	Block: BlockT<Hash=H256>,
{
	type Error = ConsensusError;

	/// Import a checked and validated block. If a justification is provided in
	/// `ImportBlock` then `finalized` *must* be true.
	fn import_block(
		&self,
		import_block: ImportBlock<Block>,
		new_cache: HashMap<CacheKeyId, Vec<u8>>,
	) -> Result<ImportResult, Self::Error> {
		self.lock_import_and_run(|operation| {
			self.apply_block(operation, import_block, new_cache)
		}).map_err(|e| ConsensusErrorKind::ClientImport(e.to_string()).into())
	}

	/// Check block preconditions.
	fn check_block(
		&self,
		hash: Block::Hash,
		parent_hash: Block::Hash,
	) -> Result<ImportResult, Self::Error> {
		match self.block_status(&BlockId::Hash(parent_hash))
			.map_err(|e| ConsensusError::from(ConsensusErrorKind::ClientImport(e.to_string())))?
		{
			BlockStatus::InChainWithState | BlockStatus::Queued => {},
			BlockStatus::Unknown | BlockStatus::InChainPruned => return Ok(ImportResult::UnknownParent),
			BlockStatus::KnownBad => return Ok(ImportResult::KnownBad),
		}

		match self.block_status(&BlockId::Hash(hash))
			.map_err(|e| ConsensusError::from(ConsensusErrorKind::ClientImport(e.to_string())))?
		{
			BlockStatus::InChainWithState | BlockStatus::Queued => return Ok(ImportResult::AlreadyInChain),
			BlockStatus::Unknown | BlockStatus::InChainPruned => {},
			BlockStatus::KnownBad => return Ok(ImportResult::KnownBad),
		}

		Ok(ImportResult::imported())
	}
}

impl<B, E, Block, RA> CurrentHeight for Client<B, E, Block, RA> where
	B: backend::Backend<Block, Blake2Hasher>,
	E: CallExecutor<Block, Blake2Hasher>,
	Block: BlockT<Hash=H256>,
{
	type BlockNumber = <Block::Header as HeaderT>::Number;
	fn current_height(&self) -> Self::BlockNumber {
		self.backend.blockchain().info().map(|i| i.best_number).unwrap_or_else(|_| Zero::zero())
	}
}

impl<B, E, Block, RA> BlockNumberToHash for Client<B, E, Block, RA> where
	B: backend::Backend<Block, Blake2Hasher>,
	E: CallExecutor<Block, Blake2Hasher>,
	Block: BlockT<Hash=H256>,
{
	type BlockNumber = <Block::Header as HeaderT>::Number;
	type Hash = Block::Hash;
	fn block_number_to_hash(&self, n: Self::BlockNumber) -> Option<Self::Hash> {
		self.block_hash(n).unwrap_or(None)
	}
}


impl<B, E, Block, RA> BlockchainEvents<Block> for Client<B, E, Block, RA>
where
	E: CallExecutor<Block, Blake2Hasher>,
	Block: BlockT<Hash=H256>,
{
	/// Get block import event stream.
	fn import_notification_stream(&self) -> ImportNotifications<Block> {
		let (sink, stream) = mpsc::unbounded();
		self.import_notification_sinks.lock().push(sink);
		stream
	}

	fn finality_notification_stream(&self) -> FinalityNotifications<Block> {
		let (sink, stream) = mpsc::unbounded();
		self.finality_notification_sinks.lock().push(sink);
		stream
	}

	/// Get storage changes event stream.
	fn storage_changes_notification_stream(&self, filter_keys: Option<&[StorageKey]>) -> error::Result<StorageEventStream<Block::Hash>> {
		Ok(self.storage_notifications.lock().listen(filter_keys))
	}
}

/// Implement Longest Chain Select implementation
/// where 'longest' is defined as the highest number of blocks
pub struct LongestChain<B, Block> {
	backend: Arc<B>,
	import_lock: Arc<Mutex<()>>,
	_phantom: PhantomData<Block>
}

impl<B, Block> Clone for LongestChain<B, Block> {
	fn clone(&self) -> Self {
		let backend = self.backend.clone();
		let import_lock = self.import_lock.clone();
		LongestChain {
			backend,
			import_lock,
			_phantom: Default::default()
		}
	}
}

impl<B, Block> LongestChain<B, Block>
where
	B: backend::Backend<Block, Blake2Hasher>,
	Block: BlockT<Hash=H256>,
{
	/// Instantiate a new LongestChain for Backend B
	pub fn new(backend: Arc<B>, import_lock: Arc<Mutex<()>>) -> Self {
		LongestChain {
			backend,
			import_lock,
			_phantom: Default::default()
		}
	}

	fn best_block_header(&self) -> error::Result<<Block as BlockT>::Header> {
		let info : ChainInfo<Block> = match self.backend.blockchain().info() {
			Ok(i) => i,
			Err(e) => return Err(error::Error::from_blockchain(Box::new(e)))
		};
		Ok(self.backend.blockchain().header(BlockId::Hash(info.best_hash))?
			.expect("Best block header must always exist"))
	}

	/// Get the most recent block hash of the best (longest) chains
	/// that contain block with the given `target_hash`.
	///
	/// The search space is always limited to blocks which are in the finalized
	/// chain or descendents of it.
	///
	/// If `maybe_max_block_number` is `Some(max_block_number)`
	/// the search is limited to block `numbers <= max_block_number`.
	/// in other words as if there were no blocks greater `max_block_number`.
	/// Returns `Ok(None)` if `target_hash` is not found in search space.
	/// TODO: document time complexity of this, see [#1444](https://github.com/paritytech/substrate/issues/1444)
	fn best_containing(
		&self,
		target_hash: Block::Hash,
		maybe_max_number: Option<NumberFor<Block>>
	) -> error::Result<Option<Block::Hash>> {
		let target_header = {
			match self.backend.blockchain().header(BlockId::Hash(target_hash))? {
				Some(x) => x,
				// target not in blockchain
				None => { return Ok(None); },
			}
		};

		if let Some(max_number) = maybe_max_number {
			// target outside search range
			if target_header.number() > &max_number {
				return Ok(None);
			}
		}

		let (leaves, best_already_checked) = {
			// ensure no blocks are imported during this code block.
			// an import could trigger a reorg which could change the canonical chain.
			// we depend on the canonical chain staying the same during this code block.
			let _import_lock = self.import_lock.lock();

			let info = self.backend.blockchain().info()?;

			let canon_hash = self.backend.blockchain().hash(*target_header.number())?
				.ok_or_else(|| error::Error::from(format!("failed to get hash for block number {}", target_header.number())))?;

			if canon_hash == target_hash {
				// if no block at the given max depth exists fallback to the best block
				if let Some(max_number) = maybe_max_number {
					if let Some(header) = self.backend.blockchain().hash(max_number)? {
						return Ok(Some(header));
					}
				}

				return Ok(Some(info.best_hash));
			} else if info.finalized_number >= *target_header.number() {
				// header is on a dead fork.
				return Ok(None);
			}

			(self.backend.blockchain().leaves()?, info.best_hash)
		};

		// for each chain. longest chain first. shortest last
		for leaf_hash in leaves {
			// ignore canonical chain which we already checked above
			if leaf_hash == best_already_checked {
				continue;
			}

			// start at the leaf
			let mut current_hash = leaf_hash;

			// if search is not restricted then the leaf is the best
			let mut best_hash = leaf_hash;

			// go backwards entering the search space
			// waiting until we are <= max_number
			if let Some(max_number) = maybe_max_number {
				loop {
					let current_header = self.backend.blockchain().header(BlockId::Hash(current_hash.clone()))?
						.ok_or_else(|| error::Error::from(format!("failed to get header for hash {}", current_hash)))?;

					if current_header.number() <= &max_number {
						best_hash = current_header.hash();
						break;
					}

					current_hash = *current_header.parent_hash();
				}
			}

			// go backwards through the chain (via parent links)
			loop {
				// until we find target
				if current_hash == target_hash {
					return Ok(Some(best_hash));
				}

				let current_header = self.backend.blockchain().header(BlockId::Hash(current_hash.clone()))?
					.ok_or_else(|| error::Error::from(format!("failed to get header for hash {}", current_hash)))?;

				// stop search in this chain once we go below the target's block number
				if current_header.number() < target_header.number() {
					break;
				}

				current_hash = *current_header.parent_hash();
			}
		}

		// header may be on a dead fork -- the only leaves that are considered are
		// those which can still be finalized.
		//
		// FIXME #1558 only issue this warning when not on a dead fork
		warn!(
			"Block {:?} exists in chain but not found when following all \
			leaves backwards. Number limit = {:?}",
			target_hash,
			maybe_max_number,
		);

		Ok(None)
	}

	fn leaves(&self) -> Result<Vec<<Block as BlockT>::Hash>, error::Error> {
		self.backend.blockchain().leaves()
	}
}

impl<B, Block> SelectChain<Block> for LongestChain<B, Block>
where
	B: backend::Backend<Block, Blake2Hasher>,
	Block: BlockT<Hash=H256>,
{

	fn leaves(&self) -> Result<Vec<<Block as BlockT>::Hash>, ConsensusError> {
		LongestChain::leaves(self)
			.map_err(|e| ConsensusErrorKind::ChainLookup(e.to_string()).into())
	}

	fn best_chain(&self)
		-> Result<<Block as BlockT>::Header, ConsensusError>
	{
		LongestChain::best_block_header(&self)
			.map_err(|e| ConsensusErrorKind::ChainLookup(e.to_string()).into())
	}

	fn finality_target(
		&self,
		target_hash: Block::Hash,
		maybe_max_number: Option<NumberFor<Block>>
	) -> Result<Option<Block::Hash>, ConsensusError> {
		LongestChain::best_containing(self, target_hash, maybe_max_number)
			.map_err(|e| ConsensusErrorKind::ChainLookup(e.to_string()).into())
	}
}

impl<B, E, Block, RA> BlockBody<Block> for Client<B, E, Block, RA>
	where
		B: backend::Backend<Block, Blake2Hasher>,
		E: CallExecutor<Block, Blake2Hasher>,
		Block: BlockT<Hash=H256>,
{
	fn block_body(&self, id: &BlockId<Block>) -> error::Result<Option<Vec<<Block as BlockT>::Extrinsic>>> {
		self.body(id)
	}
}

impl<B, E, Block, RA> backend::AuxStore for Client<B, E, Block, RA>
	where
		B: backend::Backend<Block, Blake2Hasher>,
		E: CallExecutor<Block, Blake2Hasher>,
		Block: BlockT<Hash=H256>,
{
	/// Insert auxiliary data into key-value store.
	fn insert_aux<
		'a,
		'b: 'a,
		'c: 'a,
		I: IntoIterator<Item=&'a(&'c [u8], &'c [u8])>,
		D: IntoIterator<Item=&'a &'b [u8]>,
	>(&self, insert: I, delete: D) -> error::Result<()> {
		// Import is locked here because we may have other block import
		// operations that tries to set aux data. Note that for consensus
		// layer, one can always use atomic operations to make sure
		// import is only locked once.
		self.lock_import_and_run(|operation| {
			self.apply_aux(operation, insert, delete)
		})
	}
	/// Query auxiliary data from key-value store.
	fn get_aux(&self, key: &[u8]) -> error::Result<Option<Vec<u8>>> {
		crate::backend::AuxStore::get_aux(&*self.backend, key)
	}
}
#[cfg(test)]
pub(crate) mod tests {
	use std::collections::HashMap;
	use super::*;
	use primitives::blake2_256;
	use runtime_primitives::traits::DigestItem as DigestItemT;
	use runtime_primitives::generic::DigestItem;
	use test_client::{self, TestClient, AccountKeyring};
	use consensus::{BlockOrigin, SelectChain};
	use test_client::client::backend::Backend as TestBackend;
	use test_client::BlockBuilderExt;
	use test_client::runtime::{self, Block, Transfer, RuntimeApi, TestAPI};

	/// Returns tuple, consisting of:
	/// 1) test client pre-filled with blocks changing balances;
	/// 2) roots of changes tries for these blocks
	/// 3) test cases in form (begin, end, key, vec![(block, extrinsic)]) that are required to pass
	pub fn prepare_client_with_key_changes() -> (
		test_client::client::Client<test_client::Backend, test_client::Executor, Block, RuntimeApi>,
		Vec<H256>,
		Vec<(u64, u64, Vec<u8>, Vec<(u64, u32)>)>,
	) {
		// prepare block structure
		let blocks_transfers = vec![
			vec![(AccountKeyring::Alice, AccountKeyring::Dave), (AccountKeyring::Bob, AccountKeyring::Dave)],
			vec![(AccountKeyring::Charlie, AccountKeyring::Eve)],
			vec![],
			vec![(AccountKeyring::Alice, AccountKeyring::Dave)],
		];

		// prepare client ang import blocks
		let mut local_roots = Vec::new();
		let remote_client = test_client::new_with_changes_trie();
		let mut nonces: HashMap<_, u64> = Default::default();
		for (i, block_transfers) in blocks_transfers.into_iter().enumerate() {
			let mut builder = remote_client.new_block(Default::default()).unwrap();
			for (from, to) in block_transfers {
				builder.push_transfer(Transfer {
					from: from.into(),
					to: to.into(),
					amount: 1,
					nonce: *nonces.entry(from).and_modify(|n| { *n = *n + 1 }).or_default(),
				}).unwrap();
			}
			remote_client.import(BlockOrigin::Own, builder.bake().unwrap()).unwrap();

			let header = remote_client.header(&BlockId::Number(i as u64 + 1)).unwrap().unwrap();
			let trie_root = header.digest().log(DigestItem::as_changes_trie_root)
				.map(|root| H256::from_slice(root.as_ref()))
				.unwrap();
			local_roots.push(trie_root);
		}

		// prepare test cases
		let alice = blake2_256(&runtime::system::balance_of_key(AccountKeyring::Alice.into())).to_vec();
		let bob = blake2_256(&runtime::system::balance_of_key(AccountKeyring::Bob.into())).to_vec();
		let charlie = blake2_256(&runtime::system::balance_of_key(AccountKeyring::Charlie.into())).to_vec();
		let dave = blake2_256(&runtime::system::balance_of_key(AccountKeyring::Dave.into())).to_vec();
		let eve = blake2_256(&runtime::system::balance_of_key(AccountKeyring::Eve.into())).to_vec();
		let ferdie = blake2_256(&runtime::system::balance_of_key(AccountKeyring::Ferdie.into())).to_vec();
		let test_cases = vec![
			(1, 4, alice.clone(), vec![(4, 0), (1, 0)]),
			(1, 3, alice.clone(), vec![(1, 0)]),
			(2, 4, alice.clone(), vec![(4, 0)]),
			(2, 3, alice.clone(), vec![]),

			(1, 4, bob.clone(), vec![(1, 1)]),
			(1, 1, bob.clone(), vec![(1, 1)]),
			(2, 4, bob.clone(), vec![]),

			(1, 4, charlie.clone(), vec![(2, 0)]),

			(1, 4, dave.clone(), vec![(4, 0), (1, 1), (1, 0)]),
			(1, 1, dave.clone(), vec![(1, 1), (1, 0)]),
			(3, 4, dave.clone(), vec![(4, 0)]),

			(1, 4, eve.clone(), vec![(2, 0)]),
			(1, 1, eve.clone(), vec![]),
			(3, 4, eve.clone(), vec![]),

			(1, 4, ferdie.clone(), vec![]),
		];

		(remote_client, local_roots, test_cases)
	}

	#[test]
	fn client_initializes_from_genesis_ok() {
		let client = test_client::new();

		assert_eq!(
			client.runtime_api().balance_of(
				&BlockId::Number(client.info().unwrap().chain.best_number),
				AccountKeyring::Alice.into()
			).unwrap(),
			1000
		);
		assert_eq!(
			client.runtime_api().balance_of(
				&BlockId::Number(client.info().unwrap().chain.best_number),
				AccountKeyring::Ferdie.into()
			).unwrap(),
			0
		);
	}

	#[test]
	fn block_builder_works_with_no_transactions() {
		let client = test_client::new();

		let builder = client.new_block(Default::default()).unwrap();

		client.import(BlockOrigin::Own, builder.bake().unwrap()).unwrap();

		assert_eq!(client.info().unwrap().chain.best_number, 1);
	}

	#[test]
	fn block_builder_works_with_transactions() {
		let client = test_client::new();

		let mut builder = client.new_block(Default::default()).unwrap();

		builder.push_transfer(Transfer {
			from: AccountKeyring::Alice.into(),
			to: AccountKeyring::Ferdie.into(),
			amount: 42,
			nonce: 0,
		}).unwrap();

		client.import(BlockOrigin::Own, builder.bake().unwrap()).unwrap();

		assert_eq!(client.info().unwrap().chain.best_number, 1);
		assert!(client.state_at(&BlockId::Number(1)).unwrap().pairs() != client.state_at(&BlockId::Number(0)).unwrap().pairs());
		assert_eq!(
			client.runtime_api().balance_of(
				&BlockId::Number(client.info().unwrap().chain.best_number),
				AccountKeyring::Alice.into()
			).unwrap(),
			958
		);
		assert_eq!(
			client.runtime_api().balance_of(
				&BlockId::Number(client.info().unwrap().chain.best_number),
				AccountKeyring::Ferdie.into()
			).unwrap(),
			42
		);
	}

	#[test]
	fn block_builder_does_not_include_invalid() {
		let client = test_client::new();

		let mut builder = client.new_block(Default::default()).unwrap();

		builder.push_transfer(Transfer {
			from: AccountKeyring::Alice.into(),
			to: AccountKeyring::Ferdie.into(),
			amount: 42,
			nonce: 0,
		}).unwrap();

		assert!(builder.push_transfer(Transfer {
			from: AccountKeyring::Eve.into(),
			to: AccountKeyring::Alice.into(),
			amount: 42,
			nonce: 0,
		}).is_err());

		client.import(BlockOrigin::Own, builder.bake().unwrap()).unwrap();

		assert_eq!(client.info().unwrap().chain.best_number, 1);
		assert!(client.state_at(&BlockId::Number(1)).unwrap().pairs() != client.state_at(&BlockId::Number(0)).unwrap().pairs());
		assert_eq!(client.body(&BlockId::Number(1)).unwrap().unwrap().len(), 1)
	}

	#[test]
	fn best_containing_with_genesis_block() {
		// block tree:
		// G

		let client = test_client::new();

		let genesis_hash = client.info().unwrap().chain.genesis_hash;
		let longest_chain_select = test_client::client::LongestChain::new(
			client.backend().clone(),
			client.import_lock()
		);


		assert_eq!(genesis_hash.clone(), longest_chain_select.finality_target(
			genesis_hash.clone(), None).unwrap().unwrap());
	}

	#[test]
	fn best_containing_with_hash_not_found() {
		// block tree:
		// G

		let client = test_client::new();

		let uninserted_block = client.new_block(Default::default()).unwrap().bake().unwrap();
		let backend = client.backend().as_in_memory();
		let longest_chain_select = test_client::client::LongestChain::new(
				Arc::new(backend),
				client.import_lock());

		assert_eq!(None, longest_chain_select.finality_target(
			uninserted_block.hash().clone(), None).unwrap());
	}

	#[test]
	fn uncles_with_only_ancestors() {
		// block tree:
		// G -> A1 -> A2
		let client = test_client::new();

		// G -> A1
		let a1 = client.new_block(Default::default()).unwrap().bake().unwrap();
		client.import(BlockOrigin::Own, a1.clone()).unwrap();

		// A1 -> A2
		let a2 = client.new_block(Default::default()).unwrap().bake().unwrap();
		client.import(BlockOrigin::Own, a2.clone()).unwrap();
		let v: Vec<H256> = Vec::new();
		assert_eq!(v, client.uncles(a2.hash(), 3).unwrap());
	}

	#[test]
	fn uncles_with_multiple_forks() {
		// block tree:
		// G -> A1 -> A2 -> A3 -> A4 -> A5
		//      A1 -> B2 -> B3 -> B4
		//	          B2 -> C3
		//	    A1 -> D2
		let client = test_client::new();

		// G -> A1
		let a1 = client.new_block(Default::default()).unwrap().bake().unwrap();
		client.import(BlockOrigin::Own, a1.clone()).unwrap();

		// A1 -> A2
		let a2 = client.new_block_at(&BlockId::Hash(a1.hash()), Default::default()).unwrap().bake().unwrap();
		client.import(BlockOrigin::Own, a2.clone()).unwrap();

		// A2 -> A3
		let a3 = client.new_block_at(&BlockId::Hash(a2.hash()), Default::default()).unwrap().bake().unwrap();
		client.import(BlockOrigin::Own, a3.clone()).unwrap();

		// A3 -> A4
		let a4 = client.new_block_at(&BlockId::Hash(a3.hash()), Default::default()).unwrap().bake().unwrap();
		client.import(BlockOrigin::Own, a4.clone()).unwrap();

		// A4 -> A5
		let a5 = client.new_block_at(&BlockId::Hash(a4.hash()), Default::default()).unwrap().bake().unwrap();
		client.import(BlockOrigin::Own, a5.clone()).unwrap();

		// A1 -> B2
		let mut builder = client.new_block_at(&BlockId::Hash(a1.hash()), Default::default()).unwrap();
		// this push is required as otherwise B2 has the same hash as A2 and won't get imported
		builder.push_transfer(Transfer {
			from: AccountKeyring::Alice.into(),
			to: AccountKeyring::Ferdie.into(),
			amount: 41,
			nonce: 0,
		}).unwrap();
		let b2 = builder.bake().unwrap();
		client.import(BlockOrigin::Own, b2.clone()).unwrap();

		// B2 -> B3
		let b3 = client.new_block_at(&BlockId::Hash(b2.hash()), Default::default()).unwrap().bake().unwrap();
		client.import(BlockOrigin::Own, b3.clone()).unwrap();

		// B3 -> B4
		let b4 = client.new_block_at(&BlockId::Hash(b3.hash()), Default::default()).unwrap().bake().unwrap();
		client.import(BlockOrigin::Own, b4.clone()).unwrap();

		// // B2 -> C3
		let mut builder = client.new_block_at(&BlockId::Hash(b2.hash()), Default::default()).unwrap();
		// this push is required as otherwise C3 has the same hash as B3 and won't get imported
		builder.push_transfer(Transfer {
			from: AccountKeyring::Alice.into(),
			to: AccountKeyring::Ferdie.into(),
			amount: 1,
			nonce: 1,
		}).unwrap();
		let c3 = builder.bake().unwrap();
		client.import(BlockOrigin::Own, c3.clone()).unwrap();

		// A1 -> D2
		let mut builder = client.new_block_at(&BlockId::Hash(a1.hash()), Default::default()).unwrap();
		// this push is required as otherwise D2 has the same hash as B2 and won't get imported
		builder.push_transfer(Transfer {
			from: AccountKeyring::Alice.into(),
			to: AccountKeyring::Ferdie.into(),
			amount: 1,
			nonce: 0,
		}).unwrap();
		let d2 = builder.bake().unwrap();
		client.import(BlockOrigin::Own, d2.clone()).unwrap();

		let genesis_hash = client.info().unwrap().chain.genesis_hash;

		let uncles1 = client.uncles(a4.hash(), 10).unwrap();
		assert_eq!(vec![b2.hash(), d2.hash()], uncles1);

		let uncles2 = client.uncles(a4.hash(), 0).unwrap();
		assert_eq!(0, uncles2.len());

		let uncles3 = client.uncles(a1.hash(), 10).unwrap();
		assert_eq!(0, uncles3.len());

		let uncles4 = client.uncles(genesis_hash, 10).unwrap();
		assert_eq!(0, uncles4.len());

		let uncles5 = client.uncles(d2.hash(), 10).unwrap();
		assert_eq!(vec![a2.hash(), b2.hash()], uncles5);

		let uncles6 = client.uncles(b3.hash(), 1).unwrap();
		assert_eq!(vec![c3.hash()], uncles6);
	}

	#[test]
	fn best_containing_on_longest_chain_with_single_chain_3_blocks() {
		// block tree:
		// G -> A1 -> A2

		let client = test_client::new();

		// G -> A1
		let a1 = client.new_block(Default::default()).unwrap().bake().unwrap();
		client.import(BlockOrigin::Own, a1.clone()).unwrap();

		// A1 -> A2
		let a2 = client.new_block(Default::default()).unwrap().bake().unwrap();
		client.import(BlockOrigin::Own, a2.clone()).unwrap();

		let genesis_hash = client.info().unwrap().chain.genesis_hash;

		let longest_chain_select = test_client::client::LongestChain::new(
				Arc::new(client.backend().as_in_memory()),
				client.import_lock());

		assert_eq!(a2.hash(), longest_chain_select.finality_target(
			genesis_hash, None).unwrap().unwrap());
		assert_eq!(a2.hash(), longest_chain_select.finality_target(
			a1.hash(), None).unwrap().unwrap());
		assert_eq!(a2.hash(), longest_chain_select.finality_target(
			a2.hash(), None).unwrap().unwrap());
	}

	#[test]
	fn best_containing_on_longest_chain_with_multiple_forks() {
		// block tree:
		// G -> A1 -> A2 -> A3 -> A4 -> A5
		//      A1 -> B2 -> B3 -> B4
		//	          B2 -> C3
		//	    A1 -> D2
		let client = test_client::new();

		// G -> A1
		let a1 = client.new_block(Default::default()).unwrap().bake().unwrap();
		client.import(BlockOrigin::Own, a1.clone()).unwrap();

		// A1 -> A2
		let a2 = client.new_block_at(&BlockId::Hash(a1.hash()), Default::default()).unwrap().bake().unwrap();
		client.import(BlockOrigin::Own, a2.clone()).unwrap();

		// A2 -> A3
		let a3 = client.new_block_at(&BlockId::Hash(a2.hash()), Default::default()).unwrap().bake().unwrap();
		client.import(BlockOrigin::Own, a3.clone()).unwrap();

		// A3 -> A4
		let a4 = client.new_block_at(&BlockId::Hash(a3.hash()), Default::default()).unwrap().bake().unwrap();
		client.import(BlockOrigin::Own, a4.clone()).unwrap();

		// A4 -> A5
		let a5 = client.new_block_at(&BlockId::Hash(a4.hash()), Default::default()).unwrap().bake().unwrap();
		client.import(BlockOrigin::Own, a5.clone()).unwrap();

		// A1 -> B2
		let mut builder = client.new_block_at(&BlockId::Hash(a1.hash()), Default::default()).unwrap();
		// this push is required as otherwise B2 has the same hash as A2 and won't get imported
		builder.push_transfer(Transfer {
			from: AccountKeyring::Alice.into(),
			to: AccountKeyring::Ferdie.into(),
			amount: 41,
			nonce: 0,
		}).unwrap();
		let b2 = builder.bake().unwrap();
		client.import(BlockOrigin::Own, b2.clone()).unwrap();

		// B2 -> B3
		let b3 = client.new_block_at(&BlockId::Hash(b2.hash()), Default::default()).unwrap().bake().unwrap();
		client.import(BlockOrigin::Own, b3.clone()).unwrap();

		// B3 -> B4
		let b4 = client.new_block_at(&BlockId::Hash(b3.hash()), Default::default()).unwrap().bake().unwrap();
		client.import(BlockOrigin::Own, b4.clone()).unwrap();

		// // B2 -> C3
		let mut builder = client.new_block_at(&BlockId::Hash(b2.hash()), Default::default()).unwrap();
		// this push is required as otherwise C3 has the same hash as B3 and won't get imported
		builder.push_transfer(Transfer {
			from: AccountKeyring::Alice.into(),
			to: AccountKeyring::Ferdie.into(),
			amount: 1,
			nonce: 1,
		}).unwrap();
		let c3 = builder.bake().unwrap();
		client.import(BlockOrigin::Own, c3.clone()).unwrap();

		// A1 -> D2
		let mut builder = client.new_block_at(&BlockId::Hash(a1.hash()), Default::default()).unwrap();
		// this push is required as otherwise D2 has the same hash as B2 and won't get imported
		builder.push_transfer(Transfer {
			from: AccountKeyring::Alice.into(),
			to: AccountKeyring::Ferdie.into(),
			amount: 1,
			nonce: 0,
		}).unwrap();
		let d2 = builder.bake().unwrap();
		client.import(BlockOrigin::Own, d2.clone()).unwrap();

		assert_eq!(client.info().unwrap().chain.best_hash, a5.hash());

		let genesis_hash = client.info().unwrap().chain.genesis_hash;
		let longest_chain_select = test_client::client::LongestChain::new(
				Arc::new(client.backend().as_in_memory()),
				client.import_lock());

		let leaves = longest_chain_select.leaves().unwrap();

		assert!(leaves.contains(&a5.hash()));
		assert!(leaves.contains(&b4.hash()));
		assert!(leaves.contains(&c3.hash()));
		assert!(leaves.contains(&d2.hash()));
		assert_eq!(leaves.len(), 4);

		// search without restriction

		assert_eq!(a5.hash(), longest_chain_select.finality_target(
			genesis_hash, None).unwrap().unwrap());
		assert_eq!(a5.hash(), longest_chain_select.finality_target(
			a1.hash(), None).unwrap().unwrap());
		assert_eq!(a5.hash(), longest_chain_select.finality_target(
			a2.hash(), None).unwrap().unwrap());
		assert_eq!(a5.hash(), longest_chain_select.finality_target(
			a3.hash(), None).unwrap().unwrap());
		assert_eq!(a5.hash(), longest_chain_select.finality_target(
			a4.hash(), None).unwrap().unwrap());
		assert_eq!(a5.hash(), longest_chain_select.finality_target(
			a5.hash(), None).unwrap().unwrap());

		assert_eq!(b4.hash(), longest_chain_select.finality_target(
			b2.hash(), None).unwrap().unwrap());
		assert_eq!(b4.hash(), longest_chain_select.finality_target(
			b3.hash(), None).unwrap().unwrap());
		assert_eq!(b4.hash(), longest_chain_select.finality_target(
			b4.hash(), None).unwrap().unwrap());

		assert_eq!(c3.hash(), longest_chain_select.finality_target(
			c3.hash(), None).unwrap().unwrap());

		assert_eq!(d2.hash(), longest_chain_select.finality_target(
			d2.hash(), None).unwrap().unwrap());


		// search only blocks with number <= 5. equivalent to without restriction for this scenario

		assert_eq!(a5.hash(), longest_chain_select.finality_target(
			genesis_hash, Some(5)).unwrap().unwrap());
		assert_eq!(a5.hash(), longest_chain_select.finality_target(
			a1.hash(), Some(5)).unwrap().unwrap());
		assert_eq!(a5.hash(), longest_chain_select.finality_target(
			a2.hash(), Some(5)).unwrap().unwrap());
		assert_eq!(a5.hash(), longest_chain_select.finality_target(
			a3.hash(), Some(5)).unwrap().unwrap());
		assert_eq!(a5.hash(), longest_chain_select.finality_target(
			a4.hash(), Some(5)).unwrap().unwrap());
		assert_eq!(a5.hash(), longest_chain_select.finality_target(
			a5.hash(), Some(5)).unwrap().unwrap());

		assert_eq!(b4.hash(), longest_chain_select.finality_target(
			b2.hash(), Some(5)).unwrap().unwrap());
		assert_eq!(b4.hash(), longest_chain_select.finality_target(
			b3.hash(), Some(5)).unwrap().unwrap());
		assert_eq!(b4.hash(), longest_chain_select.finality_target(
			b4.hash(), Some(5)).unwrap().unwrap());

		assert_eq!(c3.hash(), longest_chain_select.finality_target(
			c3.hash(), Some(5)).unwrap().unwrap());

		assert_eq!(d2.hash(), longest_chain_select.finality_target(
			d2.hash(), Some(5)).unwrap().unwrap());


		// search only blocks with number <= 4

		assert_eq!(a4.hash(), longest_chain_select.finality_target(
			genesis_hash, Some(4)).unwrap().unwrap());
		assert_eq!(a4.hash(), longest_chain_select.finality_target(
			a1.hash(), Some(4)).unwrap().unwrap());
		assert_eq!(a4.hash(), longest_chain_select.finality_target(
			a2.hash(), Some(4)).unwrap().unwrap());
		assert_eq!(a4.hash(), longest_chain_select.finality_target(
			a3.hash(), Some(4)).unwrap().unwrap());
		assert_eq!(a4.hash(), longest_chain_select.finality_target(
			a4.hash(), Some(4)).unwrap().unwrap());
		assert_eq!(None, longest_chain_select.finality_target(
			a5.hash(), Some(4)).unwrap());

		assert_eq!(b4.hash(), longest_chain_select.finality_target(
			b2.hash(), Some(4)).unwrap().unwrap());
		assert_eq!(b4.hash(), longest_chain_select.finality_target(
			b3.hash(), Some(4)).unwrap().unwrap());
		assert_eq!(b4.hash(), longest_chain_select.finality_target(
			b4.hash(), Some(4)).unwrap().unwrap());

		assert_eq!(c3.hash(), longest_chain_select.finality_target(
			c3.hash(), Some(4)).unwrap().unwrap());

		assert_eq!(d2.hash(), longest_chain_select.finality_target(
			d2.hash(), Some(4)).unwrap().unwrap());


		// search only blocks with number <= 3

		assert_eq!(a3.hash(), longest_chain_select.finality_target(
			genesis_hash, Some(3)).unwrap().unwrap());
		assert_eq!(a3.hash(), longest_chain_select.finality_target(
			a1.hash(), Some(3)).unwrap().unwrap());
		assert_eq!(a3.hash(), longest_chain_select.finality_target(
			a2.hash(), Some(3)).unwrap().unwrap());
		assert_eq!(a3.hash(), longest_chain_select.finality_target(
			a3.hash(), Some(3)).unwrap().unwrap());
		assert_eq!(None, longest_chain_select.finality_target(
			a4.hash(), Some(3)).unwrap());
		assert_eq!(None, longest_chain_select.finality_target(
			a5.hash(), Some(3)).unwrap());

		assert_eq!(b3.hash(), longest_chain_select.finality_target(
			b2.hash(), Some(3)).unwrap().unwrap());
		assert_eq!(b3.hash(), longest_chain_select.finality_target(
			b3.hash(), Some(3)).unwrap().unwrap());
		assert_eq!(None, longest_chain_select.finality_target(
			b4.hash(), Some(3)).unwrap());

		assert_eq!(c3.hash(), longest_chain_select.finality_target(
			c3.hash(), Some(3)).unwrap().unwrap());

		assert_eq!(d2.hash(), longest_chain_select.finality_target(
			d2.hash(), Some(3)).unwrap().unwrap());


		// search only blocks with number <= 2

		assert_eq!(a2.hash(), longest_chain_select.finality_target(
			genesis_hash, Some(2)).unwrap().unwrap());
		assert_eq!(a2.hash(), longest_chain_select.finality_target(
			a1.hash(), Some(2)).unwrap().unwrap());
		assert_eq!(a2.hash(), longest_chain_select.finality_target(
			a2.hash(), Some(2)).unwrap().unwrap());
		assert_eq!(None, longest_chain_select.finality_target(
			a3.hash(), Some(2)).unwrap());
		assert_eq!(None, longest_chain_select.finality_target(
			a4.hash(), Some(2)).unwrap());
		assert_eq!(None, longest_chain_select.finality_target(
			a5.hash(), Some(2)).unwrap());

		assert_eq!(b2.hash(), longest_chain_select.finality_target(
			b2.hash(), Some(2)).unwrap().unwrap());
		assert_eq!(None, longest_chain_select.finality_target(
			b3.hash(), Some(2)).unwrap());
		assert_eq!(None, longest_chain_select.finality_target(
			b4.hash(), Some(2)).unwrap());

		assert_eq!(None, longest_chain_select.finality_target(
			c3.hash(), Some(2)).unwrap());

		assert_eq!(d2.hash(), longest_chain_select.finality_target(
			d2.hash(), Some(2)).unwrap().unwrap());


		// search only blocks with number <= 1

		assert_eq!(a1.hash(), longest_chain_select.finality_target(
			genesis_hash, Some(1)).unwrap().unwrap());
		assert_eq!(a1.hash(), longest_chain_select.finality_target(
			a1.hash(), Some(1)).unwrap().unwrap());
		assert_eq!(None, longest_chain_select.finality_target(
			a2.hash(), Some(1)).unwrap());
		assert_eq!(None, longest_chain_select.finality_target(
			a3.hash(), Some(1)).unwrap());
		assert_eq!(None, longest_chain_select.finality_target(
			a4.hash(), Some(1)).unwrap());
		assert_eq!(None, longest_chain_select.finality_target(
			a5.hash(), Some(1)).unwrap());

		assert_eq!(None, longest_chain_select.finality_target(
			b2.hash(), Some(1)).unwrap());
		assert_eq!(None, longest_chain_select.finality_target(
			b3.hash(), Some(1)).unwrap());
		assert_eq!(None, longest_chain_select.finality_target(
			b4.hash(), Some(1)).unwrap());

		assert_eq!(None, longest_chain_select.finality_target(
			c3.hash(), Some(1)).unwrap());

		assert_eq!(None, longest_chain_select.finality_target(
			d2.hash(), Some(1)).unwrap());

		// search only blocks with number <= 0

		assert_eq!(genesis_hash, longest_chain_select.finality_target(
			genesis_hash, Some(0)).unwrap().unwrap());
		assert_eq!(None, longest_chain_select.finality_target(
			a1.hash(), Some(0)).unwrap());
		assert_eq!(None, longest_chain_select.finality_target(
			a2.hash(), Some(0)).unwrap());
		assert_eq!(None, longest_chain_select.finality_target(
			a3.hash(), Some(0)).unwrap());
		assert_eq!(None, longest_chain_select.finality_target(
			a4.hash(), Some(0)).unwrap());
		assert_eq!(None, longest_chain_select.finality_target(
			a5.hash(), Some(0)).unwrap());

		assert_eq!(None, longest_chain_select.finality_target(
			b2.hash(), Some(0)).unwrap());
		assert_eq!(None, longest_chain_select.finality_target(
			b3.hash(), Some(0)).unwrap());
		assert_eq!(None, longest_chain_select.finality_target(
			b4.hash(), Some(0)).unwrap());

		assert_eq!(None, longest_chain_select.finality_target(
			c3.hash().clone(), Some(0)).unwrap());

		assert_eq!(None, longest_chain_select.finality_target(
			d2.hash().clone(), Some(0)).unwrap());
	}

	#[test]
	fn best_containing_on_longest_chain_with_max_depth_higher_than_best() {
		// block tree:
		// G -> A1 -> A2

		let client = test_client::new();

		// G -> A1
		let a1 = client.new_block(Default::default()).unwrap().bake().unwrap();
		client.import(BlockOrigin::Own, a1.clone()).unwrap();

		// A1 -> A2
		let a2 = client.new_block(Default::default()).unwrap().bake().unwrap();
		client.import(BlockOrigin::Own, a2.clone()).unwrap();

		let genesis_hash = client.info().unwrap().chain.genesis_hash;
		let longest_chain_select = test_client::client::LongestChain::new(
			Arc::new(client.backend().as_in_memory()),
			client.import_lock()
		);

		assert_eq!(a2.hash(), longest_chain_select.finality_target(
			genesis_hash, Some(10)).unwrap().unwrap());
	}

	#[test]
	fn key_changes_works() {
		let (client, _, test_cases) = prepare_client_with_key_changes();

		for (index, (begin, end, key, expected_result)) in test_cases.into_iter().enumerate() {
			let end = client.block_hash(end).unwrap().unwrap();
			let actual_result = client.key_changes(begin, BlockId::Hash(end), &StorageKey(key)).unwrap();
			match actual_result == expected_result {
				true => (),
				false => panic!(format!("Failed test {}: actual = {:?}, expected = {:?}",
					index, actual_result, expected_result)),
			}
		}
	}

	#[test]
	fn import_with_justification() {
		use test_client::blockchain::Backend;

		let client = test_client::new();

		// G -> A1
		let a1 = client.new_block(Default::default()).unwrap().bake().unwrap();
		client.import(BlockOrigin::Own, a1.clone()).unwrap();

		// A1 -> A2
		let a2 = client.new_block_at(&BlockId::Hash(a1.hash()), Default::default()).unwrap().bake().unwrap();
		client.import(BlockOrigin::Own, a2.clone()).unwrap();

		// A2 -> A3
		let justification = vec![1, 2, 3];
		let a3 = client.new_block_at(&BlockId::Hash(a2.hash()), Default::default()).unwrap().bake().unwrap();
		client.import_justified(BlockOrigin::Own, a3.clone(), justification.clone()).unwrap();

		assert_eq!(
			client.backend().blockchain().last_finalized().unwrap(),
			a3.hash(),
		);

		assert_eq!(
			client.backend().blockchain().justification(BlockId::Hash(a3.hash())).unwrap(),
			Some(justification),
		);

		assert_eq!(
			client.backend().blockchain().justification(BlockId::Hash(a1.hash())).unwrap(),
			None,
		);

		assert_eq!(
			client.backend().blockchain().justification(BlockId::Hash(a2.hash())).unwrap(),
			None,
		);
	}
}<|MERGE_RESOLUTION|>--- conflicted
+++ resolved
@@ -35,14 +35,9 @@
 	SelectChain, self,
 };
 use runtime_primitives::traits::{
-<<<<<<< HEAD
-	Block as BlockT, Header as HeaderT, Zero, As, NumberFor, CurrentHeight,
-	BlockNumberToHash, ApiRef, ProvideRuntimeApi, Digest, DigestItem, DigestFor,
-=======
 	Block as BlockT, Header as HeaderT, Zero, NumberFor, CurrentHeight,
 	BlockNumberToHash, ApiRef, ProvideRuntimeApi, Digest, DigestItem,
-	SaturatedConversion, One
->>>>>>> 6d382634
+	SaturatedConversion, One, DigestFor,
 };
 use runtime_primitives::BuildStorage;
 use crate::runtime_api::{
@@ -491,7 +486,7 @@
 			Some((config, storage)) => (config, storage),
 			None => return Ok(None),
 		};
- 		let first = first.saturated_into::<u64>();
+		let first = first.saturated_into::<u64>();
 		let last_num = self.backend.blockchain().expect_block_number_from_id(&last)?.saturated_into::<u64>();
 		if first > last_num {
 			return Err(error::Error::ChangesTrieAccessFailed("Invalid changes trie range".into()));
@@ -1260,11 +1255,7 @@
 	fn prepare_environment_block(&self, parent: &BlockId<Block>) -> error::Result<Block::Header> {
 		let parent_header = self.backend().blockchain().expect_header(*parent)?;
 		Ok(<<Block as BlockT>::Header as HeaderT>::new(
-<<<<<<< HEAD
-			*parent_header.number() + As::sa(1),
-=======
 			self.backend.blockchain().expect_block_number_from_id(parent)? + One::one(),
->>>>>>> 6d382634
 			Default::default(),
 			Default::default(),
 			parent_header.hash(),
