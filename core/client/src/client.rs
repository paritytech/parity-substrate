// Copyright 2017-2019 Parity Technologies (UK) Ltd.
// This file is part of Substrate.

// Substrate is free software: you can redistribute it and/or modify
// it under the terms of the GNU General Public License as published by
// the Free Software Foundation, either version 3 of the License, or
// (at your option) any later version.

// Substrate is distributed in the hope that it will be useful,
// but WITHOUT ANY WARRANTY; without even the implied warranty of
// MERCHANTABILITY or FITNESS FOR A PARTICULAR PURPOSE.  See the
// GNU General Public License for more details.

// You should have received a copy of the GNU General Public License
// along with Substrate.  If not, see <http://www.gnu.org/licenses/>.

//! Substrate Client

use std::{
	marker::PhantomData, collections::{HashSet, BTreeMap, HashMap}, sync::Arc,
	panic::UnwindSafe, result, cell::RefCell, rc::Rc,
};
use log::{info, trace, warn};
use futures03::channel::mpsc;
use parking_lot::{Mutex, RwLock};
use codec::{Encode, Decode};
use hash_db::{Hasher, Prefix};
use primitives::{
	Blake2Hasher, H256, ChangesTrieConfiguration, convert_hash, NeverNativeValue, ExecutionContext,
	NativeOrEncoded, storage::{StorageKey, StorageData, well_known_keys},
	offchain::{OffchainExt, self}, traits::CodeExecutor,
};
use substrate_telemetry::{telemetry, SUBSTRATE_INFO};
use sr_primitives::{
	Justification, BuildStorage,
	generic::{BlockId, SignedBlock, DigestItem},
	traits::{
		Block as BlockT, Header as HeaderT, Zero, NumberFor,
		ApiRef, ProvideRuntimeApi, SaturatedConversion, One, DigestFor,
	},
};
use state_machine::{
	DBValue, Backend as StateBackend, ChangesTrieAnchorBlockId, ExecutionStrategy, ExecutionManager,
	prove_read, prove_child_read, ChangesTrieRootsStorage, ChangesTrieStorage,
	ChangesTrieTransaction, ChangesTrieConfigurationRange, key_changes, key_changes_proof,
	OverlayedChanges, BackendTrustLevel, StorageProof, merge_storage_proofs,
};
use executor::{RuntimeVersion, RuntimeInfo};
use consensus::{
	Error as ConsensusError, BlockStatus, BlockImportParams, BlockCheckParams,
	ImportResult, BlockOrigin, ForkChoiceStrategy,
	SelectChain, self,
};
use header_metadata::{HeaderMetadata, CachedHeaderMetadata};

use crate::{
	runtime_api::{
		CallRuntimeAt, ConstructRuntimeApi, Core as CoreApi, ProofRecorder,
		InitializeBlock,
	},
	backend::{
		self, BlockImportOperation, PrunableStateChangesTrieStorage,
		ClientImportOperation, Finalizer, ImportSummary, FullStorageCollection,
	},
	blockchain::{
		self, Info as ChainInfo, Backend as ChainBackend,
		HeaderBackend as ChainHeaderBackend, ProvideCache, Cache,
		well_known_cache_keys::Id as CacheKeyId,
	},
	call_executor::{CallExecutor, LocalCallExecutor},
	notifications::{StorageNotifications, StorageEventStream},
	light::{call_executor::prove_execution, fetcher::ChangesProof},
	block_builder::{self, api::BlockBuilder as BlockBuilderAPI},
	error::Error,
	cht, error, in_mem, genesis
};

/// Type that implements `futures::Stream` of block import events.
pub type ImportNotifications<Block> = mpsc::UnboundedReceiver<BlockImportNotification<Block>>;

/// A stream of block finality notifications.
pub type FinalityNotifications<Block> = mpsc::UnboundedReceiver<FinalityNotification<Block>>;

type StorageUpdate<B, Block> = <
	<
		<B as backend::Backend<Block, Blake2Hasher>>::BlockImportOperation
			as BlockImportOperation<Block, Blake2Hasher>
	>::State as state_machine::Backend<Blake2Hasher>>::Transaction;
type ChangesUpdate<Block> = ChangesTrieTransaction<Blake2Hasher, NumberFor<Block>>;

/// Expected hashes of blocks at given heights.
///
/// This may be used as chain spec extension to filter out known, unwanted forks.
pub type ForkBlocks<Block> = Option<HashMap<NumberFor<Block>, <Block as BlockT>::Hash>>;

/// Execution strategies settings.
#[derive(Debug, Clone)]
pub struct ExecutionStrategies {
	/// Execution strategy used when syncing.
	pub syncing: ExecutionStrategy,
	/// Execution strategy used when importing blocks.
	pub importing: ExecutionStrategy,
	/// Execution strategy used when constructing blocks.
	pub block_construction: ExecutionStrategy,
	/// Execution strategy used for offchain workers.
	pub offchain_worker: ExecutionStrategy,
	/// Execution strategy used in other cases.
	pub other: ExecutionStrategy,
}

impl Default for ExecutionStrategies {
	fn default() -> ExecutionStrategies {
		ExecutionStrategies {
			syncing: ExecutionStrategy::NativeElseWasm,
			importing: ExecutionStrategy::NativeElseWasm,
			block_construction: ExecutionStrategy::AlwaysWasm,
			offchain_worker: ExecutionStrategy::NativeWhenPossible,
			other: ExecutionStrategy::NativeElseWasm,
		}
	}
}

/// Substrate Client
pub struct Client<B, E, Block, RA> where Block: BlockT {
	backend: Arc<B>,
	executor: E,
	storage_notifications: Mutex<StorageNotifications<Block>>,
	import_notification_sinks: Mutex<Vec<mpsc::UnboundedSender<BlockImportNotification<Block>>>>,
	finality_notification_sinks: Mutex<Vec<mpsc::UnboundedSender<FinalityNotification<Block>>>>,
	// holds the block hash currently being imported. TODO: replace this with block queue
	importing_block: RwLock<Option<Block::Hash>>,
	fork_blocks: ForkBlocks<Block>,
	execution_strategies: ExecutionStrategies,
	_phantom: PhantomData<RA>,
}

/// A source of blockchain events.
pub trait BlockchainEvents<Block: BlockT> {
	/// Get block import event stream. Not guaranteed to be fired for every
	/// imported block.
	fn import_notification_stream(&self) -> ImportNotifications<Block>;

	/// Get a stream of finality notifications. Not guaranteed to be fired for every
	/// finalized block.
	fn finality_notification_stream(&self) -> FinalityNotifications<Block>;

	/// Get storage changes event stream.
	///
	/// Passing `None` as `filter_keys` subscribes to all storage changes.
	fn storage_changes_notification_stream(
		&self,
		filter_keys: Option<&[StorageKey]>,
		child_filter_keys: Option<&[(StorageKey, Option<Vec<StorageKey>>)]>,
	) -> error::Result<StorageEventStream<Block::Hash>>;
}

/// Fetch block body by ID.
pub trait BlockBody<Block: BlockT> {
	/// Get block body by ID. Returns `None` if the body is not stored.
	fn block_body(&self,
		id: &BlockId<Block>
	) -> error::Result<Option<Vec<<Block as BlockT>::Extrinsic>>>;
}

/// Provide a list of potential uncle headers for a given block.
pub trait ProvideUncles<Block: BlockT> {
	/// Gets the uncles of the block with `target_hash` going back `max_generation` ancestors.
	fn uncles(&self, target_hash: Block::Hash, max_generation: NumberFor<Block>)
		-> error::Result<Vec<Block::Header>>;
}

/// Client info
#[derive(Debug)]
pub struct ClientInfo<Block: BlockT> {
	/// Best block hash.
	pub chain: ChainInfo<Block>,
	/// State Cache Size currently used by the backend
	pub used_state_cache_size: Option<usize>,
}

/// Summary of an imported block
#[derive(Clone, Debug)]
pub struct BlockImportNotification<Block: BlockT> {
	/// Imported block header hash.
	pub hash: Block::Hash,
	/// Imported block origin.
	pub origin: BlockOrigin,
	/// Imported block header.
	pub header: Block::Header,
	/// Is this the new best block.
	pub is_new_best: bool,
	/// List of retracted blocks ordered by block number.
	pub retracted: Vec<Block::Hash>,
}

/// Summary of a finalized block.
#[derive(Clone, Debug)]
pub struct FinalityNotification<Block: BlockT> {
	/// Imported block header hash.
	pub hash: Block::Hash,
	/// Imported block header.
	pub header: Block::Header,
}

// used in importing a block, where additional changes are made after the runtime
// executed.
enum PrePostHeader<H> {
	// they are the same: no post-runtime digest items.
	Same(H),
	// different headers (pre, post).
	Different(H, H),
}

impl<H> PrePostHeader<H> {
	// get a reference to the "pre-header" -- the header as it should be just after the runtime.
	fn pre(&self) -> &H {
		match *self {
			PrePostHeader::Same(ref h) => h,
			PrePostHeader::Different(ref h, _) => h,
		}
	}

	// get a reference to the "post-header" -- the header as it should be after all changes are applied.
	fn post(&self) -> &H {
		match *self {
			PrePostHeader::Same(ref h) => h,
			PrePostHeader::Different(_, ref h) => h,
		}
	}

	// convert to the "post-header" -- the header as it should be after all changes are applied.
	fn into_post(self) -> H {
		match self {
			PrePostHeader::Same(h) => h,
			PrePostHeader::Different(_, h) => h,
		}
	}
}

/// Create an instance of in-memory client.
pub fn new_in_mem<E, Block, S, RA>(
	executor: E,
	genesis_storage: S,
	keystore: Option<primitives::traits::BareCryptoStorePtr>,
) -> error::Result<Client<
	in_mem::Backend<Block, Blake2Hasher>,
	LocalCallExecutor<in_mem::Backend<Block, Blake2Hasher>, E>,
	Block,
	RA
>> where
	E: CodeExecutor + RuntimeInfo,
	S: BuildStorage,
	Block: BlockT<Hash=H256>,
{
	new_with_backend(Arc::new(in_mem::Backend::new()), executor, genesis_storage, keystore)
}

/// Create a client with the explicitly provided backend.
/// This is useful for testing backend implementations.
pub fn new_with_backend<B, E, Block, S, RA>(
	backend: Arc<B>,
	executor: E,
	build_genesis_storage: S,
	keystore: Option<primitives::traits::BareCryptoStorePtr>,
) -> error::Result<Client<B, LocalCallExecutor<B, E>, Block, RA>>
	where
		E: CodeExecutor + RuntimeInfo,
		S: BuildStorage,
		Block: BlockT<Hash=H256>,
		B: backend::LocalBackend<Block, Blake2Hasher>
{
	let call_executor = LocalCallExecutor::new(backend.clone(), executor, keystore);
	Client::new(backend, call_executor, build_genesis_storage, Default::default(), Default::default())
}

/// Figure out the block type for a given type (for now, just a `Client`).
pub trait BlockOf {
	/// The type of the block.
	type Type: BlockT<Hash=H256>;
}

impl<B, E, Block, RA> BlockOf for Client<B, E, Block, RA> where
	B: backend::Backend<Block, Blake2Hasher>,
	E: CallExecutor<Block, Blake2Hasher>,
	Block: BlockT<Hash=H256>,
{
	type Type = Block;
}

impl<B, E, Block, RA> Client<B, E, Block, RA> where
	B: backend::Backend<Block, Blake2Hasher>,
	E: CallExecutor<Block, Blake2Hasher>,
	Block: BlockT<Hash=H256>,
{
	/// Creates new Substrate Client with given blockchain and code executor.
	pub fn new<S: BuildStorage>(
		backend: Arc<B>,
		executor: E,
		build_genesis_storage: S,
		fork_blocks: ForkBlocks<Block>,
		execution_strategies: ExecutionStrategies
	) -> error::Result<Self> {
		if backend.blockchain().header(BlockId::Number(Zero::zero()))?.is_none() {
			let (genesis_storage, children_genesis_storage) = build_genesis_storage.build_storage()?;
			let mut op = backend.begin_operation()?;
			backend.begin_state_operation(&mut op, BlockId::Hash(Default::default()))?;
			let state_root = op.reset_storage(genesis_storage, children_genesis_storage)?;
			let genesis_block = genesis::construct_genesis_block::<Block>(state_root.into());
			info!("Initializing Genesis block/state (state: {}, header-hash: {})",
				genesis_block.header().state_root(),
				genesis_block.header().hash()
			);
			op.set_block_data(
				genesis_block.deconstruct().0,
				Some(vec![]),
				None,
				crate::backend::NewBlockState::Final
			)?;
			backend.commit_operation(op)?;
		}

		Ok(Client {
			backend,
			executor,
			storage_notifications: Default::default(),
			import_notification_sinks: Default::default(),
			finality_notification_sinks: Default::default(),
			importing_block: Default::default(),
			fork_blocks,
			execution_strategies,
			_phantom: Default::default(),
		})
	}

	/// Get a reference to the execution strategies.
	pub fn execution_strategies(&self) -> &ExecutionStrategies {
		&self.execution_strategies
	}

	/// Get a reference to the state at a given block.
	pub fn state_at(&self, block: &BlockId<Block>) -> error::Result<B::State> {
		self.backend.state_at(*block)
	}

	/// Given a `BlockId` and a key prefix, return the matching child storage keys in that block.
	pub fn storage_keys(&self, id: &BlockId<Block>, key_prefix: &StorageKey) -> error::Result<Vec<StorageKey>> {
		let keys = self.state_at(id)?.keys(&key_prefix.0).into_iter().map(StorageKey).collect();
		Ok(keys)
	}

	/// Given a `BlockId` and a key, return the value under the key in that block.
	pub fn storage(&self, id: &BlockId<Block>, key: &StorageKey) -> error::Result<Option<StorageData>> {
		Ok(self.state_at(id)?
			.storage(&key.0).map_err(|e| error::Error::from_state(Box::new(e)))?
			.map(StorageData)
		)
	}

	/// Given a `BlockId` and a key, return the value under the hash in that block.
	pub fn storage_hash(&self, id: &BlockId<Block>, key: &StorageKey)
		-> error::Result<Option<Block::Hash>> {
		Ok(self.state_at(id)?
			.storage_hash(&key.0).map_err(|e| error::Error::from_state(Box::new(e)))?
		)
	}

	/// Given a `BlockId`, a key prefix, and a child storage key, return the matching child storage keys.
	pub fn child_storage_keys(
		&self,
		id: &BlockId<Block>,
		child_storage_key: &StorageKey,
		key_prefix: &StorageKey
	) -> error::Result<Vec<StorageKey>> {
		let keys = self.state_at(id)?
			.child_keys(&child_storage_key.0, &key_prefix.0)
			.into_iter()
			.map(StorageKey)
			.collect();
		Ok(keys)
	}

	/// Given a `BlockId`, a key and a child storage key, return the value under the key in that block.
	pub fn child_storage(
		&self,
		id: &BlockId<Block>,
		child_storage_key: &StorageKey,
		key: &StorageKey
	) -> error::Result<Option<StorageData>> {
		Ok(self.state_at(id)?
			.child_storage(&child_storage_key.0, &key.0).map_err(|e| error::Error::from_state(Box::new(e)))?
			.map(StorageData))
	}

	/// Given a `BlockId`, a key and a child storage key, return the hash under the key in that block.
	pub fn child_storage_hash(
		&self,
		id: &BlockId<Block>,
		child_storage_key: &StorageKey,
		key: &StorageKey
	) -> error::Result<Option<Block::Hash>> {
		Ok(self.state_at(id)?
			.child_storage_hash(&child_storage_key.0, &key.0).map_err(|e| error::Error::from_state(Box::new(e)))?
		)
	}

	/// Get the code at a given block.
	pub fn code_at(&self, id: &BlockId<Block>) -> error::Result<Vec<u8>> {
		Ok(self.storage(id, &StorageKey(well_known_keys::CODE.to_vec()))?
			.expect("None is returned if there's no value stored for the given key;\
				':code' key is always defined; qed").0)
	}

	/// Get the RuntimeVersion at a given block.
	pub fn runtime_version_at(&self, id: &BlockId<Block>) -> error::Result<RuntimeVersion> {
		self.executor.runtime_version(id)
	}

	/// Get call executor reference.
	pub fn executor(&self) -> &E {
		&self.executor
	}

	/// Reads storage value at a given block + key, returning read proof.
	pub fn read_proof<I>(&self, id: &BlockId<Block>, keys: I) -> error::Result<StorageProof> where
		I: IntoIterator,
		I::Item: AsRef<[u8]>,
	{
		self.state_at(id)
			.and_then(|state| prove_read(state, keys)
				.map_err(Into::into))
	}

	/// Reads child storage value at a given block + storage_key + key, returning
	/// read proof.
	pub fn read_child_proof<I>(
		&self,
		id: &BlockId<Block>,
		storage_key: &[u8],
		keys: I,
	) -> error::Result<StorageProof> where
		I: IntoIterator,
		I::Item: AsRef<[u8]>,
	{
		self.state_at(id)
			.and_then(|state| prove_child_read(state, storage_key, keys)
				.map_err(Into::into))
	}

	/// Execute a call to a contract on top of state in a block of given hash
	/// AND returning execution proof.
	///
	/// No changes are made.
	pub fn execution_proof(&self,
		id: &BlockId<Block>,
		method: &str,
		call_data: &[u8]
	) -> error::Result<(Vec<u8>, StorageProof)> {
		let state = self.state_at(id)?;
		let header = self.prepare_environment_block(id)?;
		prove_execution(state, header, &self.executor, method, call_data)
	}

	/// Reads given header and generates CHT-based header proof.
	pub fn header_proof(&self, id: &BlockId<Block>) -> error::Result<(Block::Header, StorageProof)> {
		self.header_proof_with_cht_size(id, cht::size())
	}

	/// Get block hash by number.
	pub fn block_hash(&self,
		block_number: <<Block as BlockT>::Header as HeaderT>::Number
	) -> error::Result<Option<Block::Hash>> {
		self.backend.blockchain().hash(block_number)
	}

	/// Reads given header and generates CHT-based header proof for CHT of given size.
	pub fn header_proof_with_cht_size(
		&self,
		id: &BlockId<Block>,
		cht_size: NumberFor<Block>,
	) -> error::Result<(Block::Header, StorageProof)> {
		let proof_error = || error::Error::Backend(format!("Failed to generate header proof for {:?}", id));
		let header = self.backend.blockchain().expect_header(*id)?;
		let block_num = *header.number();
		let cht_num = cht::block_to_cht_number(cht_size, block_num).ok_or_else(proof_error)?;
		let cht_start = cht::start_number(cht_size, cht_num);
		let mut current_num = cht_start;
		let cht_range = ::std::iter::from_fn(|| {
			let old_current_num = current_num;
			current_num = current_num + One::one();
			Some(old_current_num)
		});
		let headers = cht_range.map(|num| self.block_hash(num));
		let proof = cht::build_proof::<Block::Header, Blake2Hasher, _, _>(cht_size, cht_num, ::std::iter::once(block_num), headers)?;
		Ok((header, proof))
	}

	/// Get longest range within [first; last] that is possible to use in `key_changes`
	/// and `key_changes_proof` calls.
	/// Range could be shortened from the beginning if some changes tries have been pruned.
	/// Returns Ok(None) if changes tries are not supported.
	pub fn max_key_changes_range(
		&self,
		first: NumberFor<Block>,
		last: BlockId<Block>,
	) -> error::Result<Option<(NumberFor<Block>, BlockId<Block>)>> {
		let (config, storage) = match self.require_changes_trie().ok() {
			Some((config, storage)) => (config, storage),
			None => return Ok(None),
		};
		let last_num = self.backend.blockchain().expect_block_number_from_id(&last)?;
		if first > last_num {
			return Err(error::Error::ChangesTrieAccessFailed("Invalid changes trie range".into()));
		}
		let finalized_number = self.backend.blockchain().info().finalized_number;
		let oldest = storage.oldest_changes_trie_block(&config, finalized_number);
		let first = ::std::cmp::max(first, oldest);
		Ok(Some((first, last)))
	}

	/// Get pairs of (block, extrinsic) where key has been changed at given blocks range.
	/// Works only for runtimes that are supporting changes tries.
	///
	/// Changes are returned in descending order (i.e. last block comes first).
	pub fn key_changes(
		&self,
		first: NumberFor<Block>,
		last: BlockId<Block>,
		storage_key: Option<&StorageKey>,
		key: &StorageKey
	) -> error::Result<Vec<(NumberFor<Block>, u32)>> {
		let (config, storage) = self.require_changes_trie()?;
		let last_number = self.backend.blockchain().expect_block_number_from_id(&last)?;
		let last_hash = self.backend.blockchain().expect_block_hash_from_id(&last)?;

		// FIXME: remove this in https://github.com/paritytech/substrate/pull/3201
		let config_range = ChangesTrieConfigurationRange {
			config: &config,
			zero: Zero::zero(),
			end: None,
		};

		key_changes::<Blake2Hasher, _>(
			config_range,
			&*storage,
			first,
			&ChangesTrieAnchorBlockId {
				hash: convert_hash(&last_hash),
				number: last_number,
			},
			self.backend.blockchain().info().best_number,
			storage_key.as_ref().map(|sk| sk.0.as_slice()),
			&key.0)
		.and_then(|r| r.map(|r| r.map(|(block, tx)| (block, tx))).collect::<Result<_, _>>())
		.map_err(|err| error::Error::ChangesTrieAccessFailed(err))
	}

	/// Get proof for computation of (block, extrinsic) pairs where key has been changed at given blocks range.
	/// `min` is the hash of the first block, which changes trie root is known to the requester - when we're using
	/// changes tries from ascendants of this block, we should provide proofs for changes tries roots
	/// `max` is the hash of the last block known to the requester - we can't use changes tries from descendants
	/// of this block.
	/// Works only for runtimes that are supporting changes tries.
	pub fn key_changes_proof(
		&self,
		first: Block::Hash,
		last: Block::Hash,
		min: Block::Hash,
		max: Block::Hash,
		storage_key: Option<&StorageKey>,
		key: &StorageKey,
	) -> error::Result<ChangesProof<Block::Header>> {
		self.key_changes_proof_with_cht_size(
			first,
			last,
			min,
			max,
			storage_key,
			key,
			cht::size(),
		)
	}

	/// Does the same work as `key_changes_proof`, but assumes that CHTs are of passed size.
	pub fn key_changes_proof_with_cht_size(
		&self,
		first: Block::Hash,
		last: Block::Hash,
		min: Block::Hash,
		max: Block::Hash,
		storage_key: Option<&StorageKey>,
		key: &StorageKey,
		cht_size: NumberFor<Block>,
	) -> error::Result<ChangesProof<Block::Header>> {
		struct AccessedRootsRecorder<'a, Block: BlockT> {
			storage: &'a dyn ChangesTrieStorage<Blake2Hasher, NumberFor<Block>>,
			min: NumberFor<Block>,
			required_roots_proofs: Mutex<BTreeMap<NumberFor<Block>, H256>>,
		};

		impl<'a, Block: BlockT> ChangesTrieRootsStorage<Blake2Hasher, NumberFor<Block>> for AccessedRootsRecorder<'a, Block> {
			fn build_anchor(&self, hash: H256) -> Result<ChangesTrieAnchorBlockId<H256, NumberFor<Block>>, String> {
				self.storage.build_anchor(hash)
			}

			fn root(
				&self,
				anchor: &ChangesTrieAnchorBlockId<H256, NumberFor<Block>>,
				block: NumberFor<Block>,
			) -> Result<Option<H256>, String> {
				let root = self.storage.root(anchor, block)?;
				if block < self.min {
					if let Some(ref root) = root {
						self.required_roots_proofs.lock().insert(
							block,
							root.clone()
						);
					}
				}
				Ok(root)
			}
		}

		impl<'a, Block: BlockT> ChangesTrieStorage<Blake2Hasher, NumberFor<Block>> for AccessedRootsRecorder<'a, Block> {
			fn as_roots_storage(&self) -> &dyn state_machine::ChangesTrieRootsStorage<Blake2Hasher, NumberFor<Block>> {
				self
			}

			fn with_cached_changed_keys(
				&self,
				root: &H256,
				functor: &mut dyn FnMut(&HashMap<Option<Vec<u8>>, HashSet<Vec<u8>>>),
			) -> bool {
				self.storage.with_cached_changed_keys(root, functor)
			}

			fn get(&self, key: &H256, prefix: Prefix) -> Result<Option<DBValue>, String> {
				self.storage.get(key, prefix)
			}
		}

		let (config, storage) = self.require_changes_trie()?;
		let min_number = self.backend.blockchain().expect_block_number_from_id(&BlockId::Hash(min))?;

		let recording_storage = AccessedRootsRecorder::<Block> {
			storage,
			min: min_number,
			required_roots_proofs: Mutex::new(BTreeMap::new()),
		};

		let max_number = ::std::cmp::min(
			self.backend.blockchain().info().best_number,
			self.backend.blockchain().expect_block_number_from_id(&BlockId::Hash(max))?,
		);

		// FIXME: remove this in https://github.com/paritytech/substrate/pull/3201
		let config_range = ChangesTrieConfigurationRange {
			config: &config,
			zero: Zero::zero(),
			end: None,
		};

		// fetch key changes proof
		let first_number = self.backend.blockchain()
			.expect_block_number_from_id(&BlockId::Hash(first))?;
		let last_number = self.backend.blockchain()
			.expect_block_number_from_id(&BlockId::Hash(last))?;
		let key_changes_proof = key_changes_proof::<Blake2Hasher, _>(
			config_range,
			&recording_storage,
			first_number,
			&ChangesTrieAnchorBlockId {
				hash: convert_hash(&last),
				number: last_number,
			},
			max_number,
			storage_key.as_ref().map(|sk| sk.0.as_slice()),
			&key.0,
		)
		.map_err(|err| error::Error::from(error::Error::ChangesTrieAccessFailed(err)))?;

		// now gather proofs for all changes tries roots that were touched during key_changes_proof
		// execution AND are unknown (i.e. replaced with CHT) to the requester
		let roots = recording_storage.required_roots_proofs.into_inner();
		let roots_proof = self.changes_trie_roots_proof(cht_size, roots.keys().cloned())?;

		Ok(ChangesProof {
			max_block: max_number,
			proof: key_changes_proof,
			roots: roots.into_iter().map(|(n, h)| (n, convert_hash(&h))).collect(),
			roots_proof,
		})
	}

	/// Generate CHT-based proof for roots of changes tries at given blocks.
	fn changes_trie_roots_proof<I: IntoIterator<Item=NumberFor<Block>>>(
		&self,
		cht_size: NumberFor<Block>,
		blocks: I
	) -> error::Result<StorageProof> {
		// most probably we have touched several changes tries that are parts of the single CHT
		// => GroupBy changes tries by CHT number and then gather proof for the whole group at once
		let mut proofs = Vec::new();

		cht::for_each_cht_group::<Block::Header, _, _, _>(cht_size, blocks, |_, cht_num, cht_blocks| {
			let cht_proof = self.changes_trie_roots_proof_at_cht(cht_size, cht_num, cht_blocks)?;
			proofs.push(cht_proof);
			Ok(())
		}, ())?;

		Ok(merge_storage_proofs(proofs))
	}

	/// Generates CHT-based proof for roots of changes tries at given blocks (that are part of single CHT).
	fn changes_trie_roots_proof_at_cht(
		&self,
		cht_size: NumberFor<Block>,
		cht_num: NumberFor<Block>,
		blocks: Vec<NumberFor<Block>>
	) -> error::Result<StorageProof> {
		let cht_start = cht::start_number(cht_size, cht_num);
		let mut current_num = cht_start;
		let cht_range = ::std::iter::from_fn(|| {
			let old_current_num = current_num;
			current_num = current_num + One::one();
			Some(old_current_num)
		});
		let roots = cht_range
			.map(|num| self.header(&BlockId::Number(num))
			.map(|block| block.and_then(|block| block.digest().log(DigestItem::as_changes_trie_root).cloned())));
		let proof = cht::build_proof::<Block::Header, Blake2Hasher, _, _>(cht_size, cht_num, blocks, roots)?;
		Ok(proof)
	}

	/// Returns changes trie configuration and storage or an error if it is not supported.
	fn require_changes_trie(&self) -> error::Result<(ChangesTrieConfiguration, &B::ChangesTrieStorage)> {
		let config = self.changes_trie_config()?;
		let storage = self.backend.changes_trie_storage();
		match (config, storage) {
			(Some(config), Some(storage)) => Ok((config, storage)),
			_ => Err(error::Error::ChangesTriesNotSupported.into()),
		}
	}

	/// Create a new block, built on the head of the chain.
	pub fn new_block(
		&self,
		inherent_digests: DigestFor<Block>,
	) -> error::Result<block_builder::BlockBuilder<Block, Self>> where
		E: Clone + Send + Sync,
		RA: Send + Sync,
		Self: ProvideRuntimeApi,
		<Self as ProvideRuntimeApi>::Api: BlockBuilderAPI<Block>
	{
		block_builder::BlockBuilder::new(self, inherent_digests)
	}

	/// Create a new block, built on top of `parent`.
	pub fn new_block_at(
		&self,
		parent: &BlockId<Block>,
		inherent_digests: DigestFor<Block>,
	) -> error::Result<block_builder::BlockBuilder<Block, Self>> where
		E: Clone + Send + Sync,
		RA: Send + Sync,
		Self: ProvideRuntimeApi,
		<Self as ProvideRuntimeApi>::Api: BlockBuilderAPI<Block>
	{
		block_builder::BlockBuilder::at_block(parent, &self, false, inherent_digests)
	}

	/// Create a new block, built on top of `parent` with proof recording enabled.
	///
	/// While proof recording is enabled, all accessed trie nodes are saved.
	/// These recorded trie nodes can be used by a third party to proof the
	/// output of this block builder without having access to the full storage.
	pub fn new_block_at_with_proof_recording(
		&self,
		parent: &BlockId<Block>,
		inherent_digests: DigestFor<Block>,
	) -> error::Result<block_builder::BlockBuilder<Block, Self>> where
		E: Clone + Send + Sync,
		RA: Send + Sync,
		Self: ProvideRuntimeApi,
		<Self as ProvideRuntimeApi>::Api: BlockBuilderAPI<Block>
	{
		block_builder::BlockBuilder::at_block(parent, &self, true, inherent_digests)
	}

	/// Lock the import lock, and run operations inside.
	pub fn lock_import_and_run<R, Err, F>(&self, f: F) -> Result<R, Err> where
		F: FnOnce(&mut ClientImportOperation<Block, Blake2Hasher, B>) -> Result<R, Err>,
		Err: From<error::Error>,
	{
		let inner = || {
			let _import_lock = self.backend.get_import_lock().lock();

			let mut op = ClientImportOperation {
				op: self.backend.begin_operation()?,
				notify_imported: None,
				notify_finalized: Vec::new(),
			};

			let r = f(&mut op)?;

			let ClientImportOperation { op, notify_imported, notify_finalized } = op;
			self.backend.commit_operation(op)?;
			self.notify_finalized(notify_finalized)?;

			if let Some(notify_imported) = notify_imported {
				self.notify_imported(notify_imported)?;
			}

			Ok(r)
		};

		let result = inner();
		*self.importing_block.write() = None;

		result
	}

	/// Apply a checked and validated block to an operation. If a justification is provided
	/// then `finalized` *must* be true.
	fn apply_block(
		&self,
		operation: &mut ClientImportOperation<Block, Blake2Hasher, B>,
		import_block: BlockImportParams<Block>,
		new_cache: HashMap<CacheKeyId, Vec<u8>>,
	) -> error::Result<ImportResult> where
		E: CallExecutor<Block, Blake2Hasher> + Send + Sync + Clone,
	{
		let BlockImportParams {
			origin,
			header,
			justification,
			post_digests,
			body,
			finalized,
			auxiliary,
			fork_choice,
			allow_missing_state,
		} = import_block;

		assert!(justification.is_some() && finalized || justification.is_none());

		let parent_hash = header.parent_hash().clone();
		let mut enact_state = true;

		match self.block_status(&BlockId::Hash(parent_hash))? {
			BlockStatus::Unknown => return Ok(ImportResult::UnknownParent),
			BlockStatus::InChainWithState | BlockStatus::Queued => {},
			BlockStatus::InChainPruned if allow_missing_state => {
				enact_state = false;
			},
			BlockStatus::InChainPruned => return Ok(ImportResult::MissingState),
			BlockStatus::KnownBad => return Ok(ImportResult::KnownBad),
		}

		let import_headers = if post_digests.is_empty() {
			PrePostHeader::Same(header)
		} else {
			let mut post_header = header.clone();
			for item in post_digests {
				post_header.digest_mut().push(item);
			}
			PrePostHeader::Different(header, post_header)
		};

		let hash = import_headers.post().hash();
		let height = (*import_headers.post().number()).saturated_into::<u64>();

		*self.importing_block.write() = Some(hash);

		let result = self.execute_and_import_block(
			operation,
			origin,
			hash,
			import_headers,
			justification,
			body,
			new_cache,
			finalized,
			auxiliary,
			fork_choice,
			enact_state,
		);

		if let Ok(ImportResult::Imported(ref aux)) = result {
			if aux.is_new_best {
				telemetry!(SUBSTRATE_INFO; "block.import";
					"height" => height,
					"best" => ?hash,
					"origin" => ?origin
				);
			}
		}

		result
	}

	fn execute_and_import_block(
		&self,
		operation: &mut ClientImportOperation<Block, Blake2Hasher, B>,
		origin: BlockOrigin,
		hash: Block::Hash,
		import_headers: PrePostHeader<Block::Header>,
		justification: Option<Justification>,
		body: Option<Vec<Block::Extrinsic>>,
		new_cache: HashMap<CacheKeyId, Vec<u8>>,
		finalized: bool,
		aux: Vec<(Vec<u8>, Option<Vec<u8>>)>,
		fork_choice: ForkChoiceStrategy,
		enact_state: bool,
	) -> error::Result<ImportResult> where
		E: CallExecutor<Block, Blake2Hasher> + Send + Sync + Clone,
	{
		let parent_hash = import_headers.post().parent_hash().clone();
		match self.backend.blockchain().status(BlockId::Hash(hash))? {
			blockchain::BlockStatus::InChain => return Ok(ImportResult::AlreadyInChain),
			blockchain::BlockStatus::Unknown => {},
		}

		let info = self.backend.blockchain().info();

		// the block is lower than our last finalized block so it must revert
		// finality, refusing import.
		if *import_headers.post().number() <= info.finalized_number {
			return Err(error::Error::NotInFinalizedChain);
		}

		// this is a fairly arbitrary choice of where to draw the line on making notifications,
		// but the general goal is to only make notifications when we are already fully synced
		// and get a new chain head.
		let make_notifications = match origin {
			BlockOrigin::NetworkBroadcast | BlockOrigin::Own | BlockOrigin::ConsensusBroadcast => true,
			BlockOrigin::Genesis | BlockOrigin::NetworkInitialSync | BlockOrigin::File => false,
		};

		let storage_changes = match &body {
			Some(body) if enact_state => {
				self.backend.begin_state_operation(&mut operation.op, BlockId::Hash(parent_hash))?;

				// ensure parent block is finalized to maintain invariant that
				// finality is called sequentially.
				if finalized {
					self.apply_finality_with_block_hash(operation, parent_hash, None, info.best_hash, make_notifications)?;
				}

				// FIXME #1232: correct path logic for when to execute this function
				let (storage_update, changes_update, storage_changes) = self.block_execution(
					&operation.op,
					&import_headers,
					origin,
					hash,
					&body,
				)?;

				operation.op.update_cache(new_cache);
				if let Some(storage_update) = storage_update {
					operation.op.update_db_storage(storage_update)?;
				}
				if let Some(storage_changes) = storage_changes.clone() {
					operation.op.update_storage(storage_changes.0, storage_changes.1)?;
				}
				if let Some(Some(changes_update)) = changes_update {
					operation.op.update_changes_trie(changes_update)?;
				}
				storage_changes
			},
			_ => None,
		};

		let is_new_best = finalized || match fork_choice {
			ForkChoiceStrategy::LongestChain => import_headers.post().number() > &info.best_number,
			ForkChoiceStrategy::Custom(v) => v,
		};

		let leaf_state = if finalized {
			crate::backend::NewBlockState::Final
		} else if is_new_best {
			crate::backend::NewBlockState::Best
		} else {
			crate::backend::NewBlockState::Normal
		};

		let retracted = if is_new_best {
			let route_from_best = header_metadata::tree_route(
				self.backend.blockchain(),
				info.best_hash,
				parent_hash,
			)?;
			route_from_best.retracted().iter().rev().map(|e| e.hash.clone()).collect()
		} else {
			Vec::default()
		};

		trace!("Imported {}, (#{}), best={}, origin={:?}", hash, import_headers.post().number(), is_new_best, origin);

		operation.op.set_block_data(
			import_headers.post().clone(),
			body,
			justification,
			leaf_state,
		)?;

<<<<<<< HEAD
		operation.op.update_cache(new_cache);
		if let Some(storage_update) = storage_update {
			operation.op.update_db_storage(storage_update)?;
		}
		if let Some(storage_changes) = storage_changes.clone() {
			operation.op.update_storage(storage_changes)?;
		}
		if let Some(Some(changes_update)) = changes_update {
			operation.op.update_changes_trie(changes_update)?;
		}

=======
>>>>>>> 935d9d15
		operation.op.insert_aux(aux)?;

		if make_notifications {
			if finalized {
				operation.notify_finalized.push(hash);
			}

			operation.notify_imported = Some(ImportSummary {
				hash,
				origin,
				header: import_headers.into_post(),
				is_new_best,
				storage_changes,
				retracted,
			})
		}

		Ok(ImportResult::imported(is_new_best))
	}

	fn block_execution(
		&self,
		transaction: &B::BlockImportOperation,
		import_headers: &PrePostHeader<Block::Header>,
		origin: BlockOrigin,
		hash: Block::Hash,
		body: &[Block::Extrinsic],
	) -> error::Result<(
		Option<StorageUpdate<B, Block>>,
		Option<Option<ChangesUpdate<Block>>>,
		Option<FullStorageCollection>,
	)>
		where
			E: CallExecutor<Block, Blake2Hasher> + Send + Sync + Clone,
	{
		match transaction.state()? {
			Some(transaction_state) => {
				let mut overlay = Default::default();
				let get_execution_manager = |execution_strategy: ExecutionStrategy| {
					match execution_strategy {
						ExecutionStrategy::NativeElseWasm => ExecutionManager::NativeElseWasm,
						ExecutionStrategy::AlwaysWasm => ExecutionManager::AlwaysWasm(BackendTrustLevel::Trusted),
						ExecutionStrategy::NativeWhenPossible => ExecutionManager::NativeWhenPossible,
						ExecutionStrategy::Both => ExecutionManager::Both(|wasm_result, native_result| {
							let header = import_headers.post();
							warn!("Consensus error between wasm and native block execution at block {}", hash);
							warn!("   Header {:?}", header);
							warn!("   Native result {:?}", native_result);
							warn!("   Wasm result {:?}", wasm_result);
							telemetry!(SUBSTRATE_INFO; "block.execute.consensus_failure";
								"hash" => ?hash,
								"origin" => ?origin,
								"header" => ?header
							);
							wasm_result
						}),
					}
				};

				let encoded_block = <Block as BlockT>::encode_from(
					import_headers.pre(),
					body,
				);

				let (_, storage_update, changes_update) = self.executor
					.call_at_state::<_, _, NeverNativeValue, fn() -> _>(
						transaction_state,
						&mut overlay,
						"Core_execute_block",
						&encoded_block,
						match origin {
							BlockOrigin::NetworkInitialSync => get_execution_manager(
								self.execution_strategies().syncing,
							),
							_ => get_execution_manager(self.execution_strategies().importing),
						},
						None,
						None,
					)?;

				overlay.commit_prospective();

				let (top, children, kv) = overlay.into_committed();
				let children = children.map(|(sk, it)| (sk, it.collect())).collect();
				if import_headers.post().state_root() != &storage_update.1 {
					return Err(error::Error::InvalidStateRoot);
				}

				Ok((
					Some(storage_update.0),
					Some(changes_update),
					Some(FullStorageCollection {
						top: top.collect(),
						children,
						kv: kv.collect(),
					}),
				))
			},
			None => Ok((None, None, None))
		}
	}

	fn apply_finality_with_block_hash(
		&self,
		operation: &mut ClientImportOperation<Block, Blake2Hasher, B>,
		block: Block::Hash,
		justification: Option<Justification>,
		best_block: Block::Hash,
		notify: bool,
	) -> error::Result<()> {
		// find tree route from last finalized to given block.
		let last_finalized = self.backend.blockchain().last_finalized()?;

		if block == last_finalized {
			warn!("Possible safety violation: attempted to re-finalize last finalized block {:?} ", last_finalized);
			return Ok(());
		}

		let route_from_finalized = header_metadata::tree_route(self.backend.blockchain(), last_finalized, block)?;

		if let Some(retracted) = route_from_finalized.retracted().get(0) {
			warn!("Safety violation: attempted to revert finalized block {:?} which is not in the \
				same chain as last finalized {:?}", retracted, last_finalized);

			return Err(error::Error::NotInFinalizedChain);
		}

		let route_from_best = header_metadata::tree_route(self.backend.blockchain(), best_block, block)?;

		// if the block is not a direct ancestor of the current best chain,
		// then some other block is the common ancestor.
		if route_from_best.common_block().hash != block {
			// NOTE: we're setting the finalized block as best block, this might
			// be slightly inaccurate since we might have a "better" block
			// further along this chain, but since best chain selection logic is
			// pluggable we cannot make a better choice here. usages that need
			// an accurate "best" block need to go through `SelectChain`
			// instead.
			operation.op.mark_head(BlockId::Hash(block))?;
		}

		let enacted = route_from_finalized.enacted();
		assert!(enacted.len() > 0);
		for finalize_new in &enacted[..enacted.len() - 1] {
			operation.op.mark_finalized(BlockId::Hash(finalize_new.hash), None)?;
		}

		assert_eq!(enacted.last().map(|e| e.hash), Some(block));
		operation.op.mark_finalized(BlockId::Hash(block), justification)?;

		if notify {
			// sometimes when syncing, tons of blocks can be finalized at once.
			// we'll send notifications spuriously in that case.
			const MAX_TO_NOTIFY: usize = 256;
			let enacted = route_from_finalized.enacted();
			let start = enacted.len() - ::std::cmp::min(enacted.len(), MAX_TO_NOTIFY);
			for finalized in &enacted[start..] {
				operation.notify_finalized.push(finalized.hash);
			}
		}

		Ok(())
	}

	fn notify_finalized(
		&self,
		notify_finalized: Vec<Block::Hash>,
	) -> error::Result<()> {
		let mut sinks = self.finality_notification_sinks.lock();

		for finalized_hash in notify_finalized {
			let header = self.header(&BlockId::Hash(finalized_hash))?
				.expect("header already known to exist in DB because it is indicated in the tree route; qed");

			telemetry!(SUBSTRATE_INFO; "notify.finalized";
				"height" => format!("{}", header.number()),
				"best" => ?finalized_hash,
			);

			let notification = FinalityNotification {
				header,
				hash: finalized_hash,
			};

			sinks.retain(|sink| sink.unbounded_send(notification.clone()).is_ok());
		}

		Ok(())
	}

	fn notify_imported(&self, notify_import: ImportSummary<Block>) -> error::Result<()> {
		if let Some(storage_changes) = notify_import.storage_changes {
			// TODO [ToDr] How to handle re-orgs? Should we re-emit all storage changes?
			self.storage_notifications.lock()
				.trigger(
					&notify_import.hash,
					storage_changes.top.into_iter(),
					storage_changes.children.into_iter().map(|(sk, v)| (sk, v.into_iter())),
				);
		}

		let notification = BlockImportNotification::<Block> {
			hash: notify_import.hash,
			origin: notify_import.origin,
			header: notify_import.header,
			is_new_best: notify_import.is_new_best,
			retracted: notify_import.retracted,
		};

		self.import_notification_sinks.lock()
			.retain(|sink| sink.unbounded_send(notification.clone()).is_ok());

		Ok(())
	}

	/// Attempts to revert the chain by `n` blocks. Returns the number of blocks that were
	/// successfully reverted.
	pub fn revert(&self, n: NumberFor<Block>) -> error::Result<NumberFor<Block>> {
		Ok(self.backend.revert(n)?)
	}

	/// Get blockchain info.
	pub fn info(&self) -> ClientInfo<Block> {
		let info = self.backend.blockchain().info();
		ClientInfo {
			chain: info,
			used_state_cache_size: self.backend.used_state_cache_size(),
		}
	}

	/// Get block status.
	pub fn block_status(&self, id: &BlockId<Block>) -> error::Result<BlockStatus> {
		// this can probably be implemented more efficiently
		if let BlockId::Hash(ref h) = id {
			if self.importing_block.read().as_ref().map_or(false, |importing| h == importing) {
				return Ok(BlockStatus::Queued);
			}
		}
		let hash_and_number = match id.clone() {
			BlockId::Hash(hash) => self.backend.blockchain().number(hash)?.map(|n| (hash, n)),
			BlockId::Number(n) => self.backend.blockchain().hash(n)?.map(|hash| (hash, n)),
		};
		match hash_and_number {
			Some((hash, number)) => {
				if self.backend.have_state_at(&hash, number) {
					Ok(BlockStatus::InChainWithState)
				} else {
					Ok(BlockStatus::InChainPruned)
				}
			}
			None => Ok(BlockStatus::Unknown),
		}
	}

	/// Get block header by id.
	pub fn header(&self, id: &BlockId<Block>) -> error::Result<Option<<Block as BlockT>::Header>> {
		self.backend.blockchain().header(*id)
	}

	/// Get block body by id.
	pub fn body(&self, id: &BlockId<Block>) -> error::Result<Option<Vec<<Block as BlockT>::Extrinsic>>> {
		self.backend.blockchain().body(*id)
	}

	/// Get block justification set by id.
	pub fn justification(&self, id: &BlockId<Block>) -> error::Result<Option<Justification>> {
		self.backend.blockchain().justification(*id)
	}

	/// Get full block by id.
	pub fn block(&self, id: &BlockId<Block>)
		-> error::Result<Option<SignedBlock<Block>>>
	{
		Ok(match (self.header(id)?, self.body(id)?, self.justification(id)?) {
			(Some(header), Some(extrinsics), justification) =>
				Some(SignedBlock { block: Block::new(header, extrinsics), justification }),
			_ => None,
		})
	}

	/// Gets the uncles of the block with `target_hash` going back `max_generation` ancestors.
	pub fn uncles(&self, target_hash: Block::Hash, max_generation: NumberFor<Block>) -> error::Result<Vec<Block::Hash>> {
		let load_header = |id: Block::Hash| -> error::Result<Block::Header> {
			match self.backend.blockchain().header(BlockId::Hash(id))? {
				Some(hdr) => Ok(hdr),
				None => Err(Error::UnknownBlock(format!("{:?}", id))),
			}
		};

		let genesis_hash = self.backend.blockchain().info().genesis_hash;
		if genesis_hash == target_hash { return Ok(Vec::new()); }

		let mut current_hash = target_hash;
		let mut current = load_header(current_hash)?;
		let mut ancestor_hash = *current.parent_hash();
		let mut ancestor = load_header(ancestor_hash)?;
		let mut uncles = Vec::new();

		for _generation in 0..max_generation.saturated_into() {
			let children = self.backend.blockchain().children(ancestor_hash)?;
			uncles.extend(children.into_iter().filter(|h| h != &current_hash));
			current_hash = ancestor_hash;
			if genesis_hash == current_hash { break; }
			current = ancestor;
			ancestor_hash = *current.parent_hash();
			ancestor = load_header(ancestor_hash)?;
		}
		trace!("Collected {} uncles", uncles.len());
		Ok(uncles)
	}

	fn changes_trie_config(&self) -> Result<Option<ChangesTrieConfiguration>, Error> {
		Ok(self.backend.state_at(BlockId::Number(self.backend.blockchain().info().best_number))?
			.storage(well_known_keys::CHANGES_TRIE_CONFIG)
			.map_err(|e| error::Error::from_state(Box::new(e)))?
			.and_then(|c| Decode::decode(&mut &*c).ok()))
	}

	/// Prepare in-memory header that is used in execution environment.
	fn prepare_environment_block(&self, parent: &BlockId<Block>) -> error::Result<Block::Header> {
		let parent_header = self.backend.blockchain().expect_header(*parent)?;
		Ok(<<Block as BlockT>::Header as HeaderT>::new(
			self.backend.blockchain().expect_block_number_from_id(parent)? + One::one(),
			Default::default(),
			Default::default(),
			parent_header.hash(),
			Default::default(),
		))
	}
}

impl<B, E, Block, RA> HeaderMetadata<Block> for Client<B, E, Block, RA> where
	B: backend::Backend<Block, Blake2Hasher>,
	E: CallExecutor<Block, Blake2Hasher>,
	Block: BlockT<Hash=H256>,
{
	type Error = error::Error;

	fn header_metadata(&self, hash: Block::Hash) -> Result<CachedHeaderMetadata<Block>, Self::Error> {
		self.backend.blockchain().header_metadata(hash)
	}

	fn insert_header_metadata(&self, hash: Block::Hash, metadata: CachedHeaderMetadata<Block>) {
		self.backend.blockchain().insert_header_metadata(hash, metadata)
	}

	fn remove_header_metadata(&self, hash: Block::Hash) {
		self.backend.blockchain().remove_header_metadata(hash)
	}
}

impl<B, E, Block, RA> ProvideUncles<Block> for Client<B, E, Block, RA> where
	B: backend::Backend<Block, Blake2Hasher>,
	E: CallExecutor<Block, Blake2Hasher>,
	Block: BlockT<Hash=H256>,
{
	fn uncles(&self, target_hash: Block::Hash, max_generation: NumberFor<Block>) -> error::Result<Vec<Block::Header>> {
		Ok(Client::uncles(self, target_hash, max_generation)?
			.into_iter()
			.filter_map(|hash| Client::header(self, &BlockId::Hash(hash)).unwrap_or(None))
			.collect()
		)
	}
}

impl<B, E, Block, RA> ChainHeaderBackend<Block> for Client<B, E, Block, RA> where
	B: backend::Backend<Block, Blake2Hasher>,
	E: CallExecutor<Block, Blake2Hasher> + Send + Sync,
	Block: BlockT<Hash=H256>,
	RA: Send + Sync
{
	fn header(&self, id: BlockId<Block>) -> error::Result<Option<Block::Header>> {
		self.backend.blockchain().header(id)
	}

	fn info(&self) -> blockchain::Info<Block> {
		self.backend.blockchain().info()
	}

	fn status(&self, id: BlockId<Block>) -> error::Result<blockchain::BlockStatus> {
		self.backend.blockchain().status(id)
	}

	fn number(&self, hash: Block::Hash) -> error::Result<Option<<<Block as BlockT>::Header as HeaderT>::Number>> {
		self.backend.blockchain().number(hash)
	}

	fn hash(&self, number: NumberFor<Block>) -> error::Result<Option<Block::Hash>> {
		self.backend.blockchain().hash(number)
	}
}

impl<B, E, Block, RA> ChainHeaderBackend<Block> for &Client<B, E, Block, RA> where
	B: backend::Backend<Block, Blake2Hasher>,
	E: CallExecutor<Block, Blake2Hasher> + Send + Sync,
	Block: BlockT<Hash=H256>,
	RA: Send + Sync,
{
	fn header(&self, id: BlockId<Block>) -> error::Result<Option<Block::Header>> {
		(**self).backend.blockchain().header(id)
	}

	fn info(&self) -> blockchain::Info<Block> {
		(**self).backend.blockchain().info()
	}

	fn status(&self, id: BlockId<Block>) -> error::Result<blockchain::BlockStatus> {
		(**self).status(id)
	}

	fn number(&self, hash: Block::Hash) -> error::Result<Option<<<Block as BlockT>::Header as HeaderT>::Number>> {
		(**self).number(hash)
	}

	fn hash(&self, number: NumberFor<Block>) -> error::Result<Option<Block::Hash>> {
		(**self).hash(number)
	}
}

impl<B, E, Block, RA> ProvideCache<Block> for Client<B, E, Block, RA> where
	B: backend::Backend<Block, Blake2Hasher>,
	Block: BlockT<Hash=H256>,
{
	fn cache(&self) -> Option<Arc<dyn Cache<Block>>> {
		self.backend.blockchain().cache()
	}
}

impl<B, E, Block, RA> ProvideRuntimeApi for Client<B, E, Block, RA> where
	B: backend::Backend<Block, Blake2Hasher>,
	E: CallExecutor<Block, Blake2Hasher> + Clone + Send + Sync,
	Block: BlockT<Hash=H256>,
	RA: ConstructRuntimeApi<Block, Self>
{
	type Api = <RA as ConstructRuntimeApi<Block, Self>>::RuntimeApi;

	fn runtime_api<'a>(&'a self) -> ApiRef<'a, Self::Api> {
		RA::construct_runtime_api(self)
	}
}

impl<B, E, Block, RA> CallRuntimeAt<Block> for Client<B, E, Block, RA> where
	B: backend::Backend<Block, Blake2Hasher>,
	E: CallExecutor<Block, Blake2Hasher> + Clone + Send + Sync,
	Block: BlockT<Hash=H256>,
{
	fn call_api_at<
		'a,
		R: Encode + Decode + PartialEq,
		NC: FnOnce() -> result::Result<R, String> + UnwindSafe,
		C: CoreApi<Block>,
	>(
		&self,
		core_api: &C,
		at: &BlockId<Block>,
		function: &'static str,
		args: Vec<u8>,
		changes: &RefCell<OverlayedChanges>,
		initialize_block: InitializeBlock<'a, Block>,
		native_call: Option<NC>,
		context: ExecutionContext,
		recorder: &Option<Rc<RefCell<ProofRecorder<Block>>>>,
	) -> error::Result<NativeOrEncoded<R>> {
		let manager = match context {
			ExecutionContext::BlockConstruction =>
				self.execution_strategies.block_construction.get_manager(),
			ExecutionContext::Syncing =>
				self.execution_strategies.syncing.get_manager(),
			ExecutionContext::Importing =>
				self.execution_strategies.importing.get_manager(),
			ExecutionContext::OffchainCall(Some((_, capabilities))) if capabilities.has_all() =>
				self.execution_strategies.offchain_worker.get_manager(),
			ExecutionContext::OffchainCall(_) =>
				self.execution_strategies.other.get_manager(),
		};

		let capabilities = context.capabilities();
		let offchain_extensions = if let ExecutionContext::OffchainCall(Some(ext)) = context {
			Some(OffchainExt::new(offchain::LimitedExternalities::new(capabilities, ext.0)))
		} else {
			None
		};

		self.executor.contextual_call::<_, fn(_,_) -> _,_,_>(
			|| core_api.initialize_block(at, &self.prepare_environment_block(at)?),
			at,
			function,
			&args,
			changes,
			initialize_block,
			manager,
			native_call,
			offchain_extensions,
			recorder,
			capabilities.has(offchain::Capability::Keystore),
		)
	}

	fn runtime_version_at(&self, at: &BlockId<Block>) -> error::Result<RuntimeVersion> {
		self.runtime_version_at(at)
	}
}

/// NOTE: only use this implementation when you are sure there are NO consensus-level BlockImport
/// objects. Otherwise, importing blocks directly into the client would be bypassing
/// important verification work.
impl<'a, B, E, Block, RA> consensus::BlockImport<Block> for &'a Client<B, E, Block, RA> where
	B: backend::Backend<Block, Blake2Hasher>,
	E: CallExecutor<Block, Blake2Hasher> + Clone + Send + Sync,
	Block: BlockT<Hash=H256>,
{
	type Error = ConsensusError;

	/// Import a checked and validated block. If a justification is provided in
	/// `BlockImportParams` then `finalized` *must* be true.
	///
	/// NOTE: only use this implementation when there are NO consensus-level BlockImport
	/// objects. Otherwise, importing blocks directly into the client would be bypassing
	/// important verification work.
	///
	/// If you are not sure that there are no BlockImport objects provided by the consensus
	/// algorithm, don't use this function.
	fn import_block(
		&mut self,
		import_block: BlockImportParams<Block>,
		new_cache: HashMap<CacheKeyId, Vec<u8>>,
	) -> Result<ImportResult, Self::Error> {
		self.lock_import_and_run(|operation| {
			self.apply_block(operation, import_block, new_cache)
		}).map_err(|e| {
			warn!("Block import error:\n{:?}", e);
			ConsensusError::ClientImport(e.to_string()).into()
		})
	}

	/// Check block preconditions.
	fn check_block(
		&mut self,
		block: BlockCheckParams<Block>,
	) -> Result<ImportResult, Self::Error> {
		let BlockCheckParams { hash, number, parent_hash, allow_missing_state } = block;

		if let Some(h) = self.fork_blocks.as_ref().and_then(|x| x.get(&number)) {
			if &hash != h  {
				trace!(
					"Rejecting block from known invalid fork. Got {:?}, expected: {:?} at height {}",
					hash,
					h,
					number
				);
				return Ok(ImportResult::KnownBad);
			}
		}

		match self.block_status(&BlockId::Hash(parent_hash))
			.map_err(|e| ConsensusError::ClientImport(e.to_string()))?
		{
			BlockStatus::InChainWithState | BlockStatus::Queued => {},
			BlockStatus::Unknown => return Ok(ImportResult::UnknownParent),
			BlockStatus::InChainPruned if allow_missing_state => {},
			BlockStatus::InChainPruned => return Ok(ImportResult::MissingState),
			BlockStatus::KnownBad => return Ok(ImportResult::KnownBad),
		}

		match self.block_status(&BlockId::Hash(hash))
			.map_err(|e| ConsensusError::ClientImport(e.to_string()))?
		{
			BlockStatus::InChainWithState | BlockStatus::Queued => return Ok(ImportResult::AlreadyInChain),
			BlockStatus::Unknown | BlockStatus::InChainPruned => {},
			BlockStatus::KnownBad => return Ok(ImportResult::KnownBad),
		}

		Ok(ImportResult::imported(false))
	}
}

impl<B, E, Block, RA> consensus::BlockImport<Block> for Client<B, E, Block, RA> where
	B: backend::Backend<Block, Blake2Hasher>,
	E: CallExecutor<Block, Blake2Hasher> + Clone + Send + Sync,
	Block: BlockT<Hash=H256>,
{
	type Error = ConsensusError;

	fn import_block(
		&mut self,
		import_block: BlockImportParams<Block>,
		new_cache: HashMap<CacheKeyId, Vec<u8>>,
	) -> Result<ImportResult, Self::Error> {
		(&*self).import_block(import_block, new_cache)
	}

	fn check_block(
		&mut self,
		block: BlockCheckParams<Block>,
	) -> Result<ImportResult, Self::Error> {
		(&*self).check_block(block)
	}
}

impl<B, E, Block, RA> Finalizer<Block, Blake2Hasher, B> for Client<B, E, Block, RA> where
	B: backend::Backend<Block, Blake2Hasher>,
	E: CallExecutor<Block, Blake2Hasher>,
	Block: BlockT<Hash=H256>,
{
	fn apply_finality(
		&self,
		operation: &mut ClientImportOperation<Block, Blake2Hasher, B>,
		id: BlockId<Block>,
		justification: Option<Justification>,
		notify: bool,
	) -> error::Result<()> {
		let last_best = self.backend.blockchain().info().best_hash;
		let to_finalize_hash = self.backend.blockchain().expect_block_hash_from_id(&id)?;
		self.apply_finality_with_block_hash(operation, to_finalize_hash, justification, last_best, notify)
	}

	fn finalize_block(&self, id: BlockId<Block>, justification: Option<Justification>, notify: bool) -> error::Result<()> {
		self.lock_import_and_run(|operation| {
			self.apply_finality(operation, id, justification, notify)
		})
	}
}

impl<B, E, Block, RA> Finalizer<Block, Blake2Hasher, B> for &Client<B, E, Block, RA> where
	B: backend::Backend<Block, Blake2Hasher>,
	E: CallExecutor<Block, Blake2Hasher>,
	Block: BlockT<Hash=H256>,
{
	fn apply_finality(
		&self,
		operation: &mut ClientImportOperation<Block, Blake2Hasher, B>,
		id: BlockId<Block>,
		justification: Option<Justification>,
		notify: bool,
	) -> error::Result<()> {
		(**self).apply_finality(operation, id, justification, notify)
	}

	fn finalize_block(&self, id: BlockId<Block>, justification: Option<Justification>, notify: bool) -> error::Result<()> {
		(**self).finalize_block(id, justification, notify)
	}
}

impl<B, E, Block, RA> BlockchainEvents<Block> for Client<B, E, Block, RA>
where
	E: CallExecutor<Block, Blake2Hasher>,
	Block: BlockT<Hash=H256>,
{
	/// Get block import event stream.
	fn import_notification_stream(&self) -> ImportNotifications<Block> {
		let (sink, stream) = mpsc::unbounded();
		self.import_notification_sinks.lock().push(sink);
		stream
	}

	fn finality_notification_stream(&self) -> FinalityNotifications<Block> {
		let (sink, stream) = mpsc::unbounded();
		self.finality_notification_sinks.lock().push(sink);
		stream
	}

	/// Get storage changes event stream.
	fn storage_changes_notification_stream(
		&self,
		filter_keys: Option<&[StorageKey]>,
		child_filter_keys: Option<&[(StorageKey, Option<Vec<StorageKey>>)]>,
	) -> error::Result<StorageEventStream<Block::Hash>> {
		Ok(self.storage_notifications.lock().listen(filter_keys, child_filter_keys))
	}
}

/// Implement Longest Chain Select implementation
/// where 'longest' is defined as the highest number of blocks
pub struct LongestChain<B, Block> {
	backend: Arc<B>,
	_phantom: PhantomData<Block>
}

impl<B, Block> Clone for LongestChain<B, Block> {
	fn clone(&self) -> Self {
		let backend = self.backend.clone();
		LongestChain {
			backend,
			_phantom: Default::default()
		}
	}
}

impl<B, Block> LongestChain<B, Block>
where
	B: backend::Backend<Block, Blake2Hasher>,
	Block: BlockT<Hash=H256>,
{
	/// Instantiate a new LongestChain for Backend B
	pub fn new(backend: Arc<B>) -> Self {
		LongestChain {
			backend,
			_phantom: Default::default()
		}
	}

	fn best_block_header(&self) -> error::Result<<Block as BlockT>::Header> {
		let info = self.backend.blockchain().info();
		let import_lock = self.backend.get_import_lock();
		let best_hash = self.backend.blockchain().best_containing(info.best_hash, None, import_lock)?
			.unwrap_or(info.best_hash);

		Ok(self.backend.blockchain().header(BlockId::Hash(best_hash))?
			.expect("given block hash was fetched from block in db; qed"))
	}

	fn leaves(&self) -> Result<Vec<<Block as BlockT>::Hash>, error::Error> {
		self.backend.blockchain().leaves()
	}
}

impl<B, Block> SelectChain<Block> for LongestChain<B, Block>
where
	B: backend::Backend<Block, Blake2Hasher>,
	Block: BlockT<Hash=H256>,
{

	fn leaves(&self) -> Result<Vec<<Block as BlockT>::Hash>, ConsensusError> {
		LongestChain::leaves(self)
			.map_err(|e| ConsensusError::ChainLookup(e.to_string()).into())
	}

	fn best_chain(&self)
		-> Result<<Block as BlockT>::Header, ConsensusError>
	{
		LongestChain::best_block_header(&self)
			.map_err(|e| ConsensusError::ChainLookup(e.to_string()).into())
	}

	fn finality_target(
		&self,
		target_hash: Block::Hash,
		maybe_max_number: Option<NumberFor<Block>>
	) -> Result<Option<Block::Hash>, ConsensusError> {
		let import_lock = self.backend.get_import_lock();
		self.backend.blockchain().best_containing(target_hash, maybe_max_number, import_lock)
			.map_err(|e| ConsensusError::ChainLookup(e.to_string()).into())
	}
}

impl<B, E, Block, RA> BlockBody<Block> for Client<B, E, Block, RA>
	where
		B: backend::Backend<Block, Blake2Hasher>,
		E: CallExecutor<Block, Blake2Hasher>,
		Block: BlockT<Hash=H256>,
{
	fn block_body(&self, id: &BlockId<Block>) -> error::Result<Option<Vec<<Block as BlockT>::Extrinsic>>> {
		self.body(id)
	}
}

impl<B, E, Block, RA> backend::AuxStore for Client<B, E, Block, RA>
	where
		B: backend::Backend<Block, Blake2Hasher>,
		E: CallExecutor<Block, Blake2Hasher>,
		Block: BlockT<Hash=H256>,
{
	/// Insert auxiliary data into key-value store.
	fn insert_aux<
		'a,
		'b: 'a,
		'c: 'a,
		I: IntoIterator<Item=&'a(&'c [u8], &'c [u8])>,
		D: IntoIterator<Item=&'a &'b [u8]>,
	>(&self, insert: I, delete: D) -> error::Result<()> {
		// Import is locked here because we may have other block import
		// operations that tries to set aux data. Note that for consensus
		// layer, one can always use atomic operations to make sure
		// import is only locked once.
		self.lock_import_and_run(|operation| {
			apply_aux(operation, insert, delete)
		})
	}
	/// Query auxiliary data from key-value store.
	fn get_aux(&self, key: &[u8]) -> error::Result<Option<Vec<u8>>> {
		crate::backend::AuxStore::get_aux(&*self.backend, key)
	}
}


impl<B, E, Block, RA> backend::AuxStore for &Client<B, E, Block, RA>
	where
		B: backend::Backend<Block, Blake2Hasher>,
		E: CallExecutor<Block, Blake2Hasher>,
		Block: BlockT<Hash=H256>,
{

	fn insert_aux<
		'a,
		'b: 'a,
		'c: 'a,
		I: IntoIterator<Item=&'a(&'c [u8], &'c [u8])>,
		D: IntoIterator<Item=&'a &'b [u8]>,
	>(&self, insert: I, delete: D) -> error::Result<()> {
		(**self).insert_aux(insert, delete)
	}

	fn get_aux(&self, key: &[u8]) -> error::Result<Option<Vec<u8>>> {
		(**self).get_aux(key)
	}
}

/// Helper function to apply auxiliary data insertion into an operation.
pub fn apply_aux<'a, 'b: 'a, 'c: 'a, B, Block, H, D, I>(
	operation: &mut ClientImportOperation<Block, H, B>,
	insert: I,
	delete: D
) -> error::Result<()>
where
	Block: BlockT,
	H: Hasher<Out=Block::Hash>,
	B: backend::Backend<Block, H>,
	I: IntoIterator<Item=&'a(&'c [u8], &'c [u8])>,
	D: IntoIterator<Item=&'a &'b [u8]>,
{
	operation.op.insert_aux(
		insert.into_iter()
			.map(|(k, v)| (k.to_vec(), Some(v.to_vec())))
			.chain(delete.into_iter().map(|k| (k.to_vec(), None)))
	)
}

/// Utility methods for the client.
pub mod utils {
	use super::*;
	use crate::error;
	use primitives::H256;
	use std::borrow::Borrow;

	/// Returns a function for checking block ancestry, the returned function will
	/// return `true` if the given hash (second parameter) is a descendent of the
	/// base (first parameter). If the `current` parameter is defined, it should
	/// represent the current block `hash` and its `parent hash`, if given the
	/// function that's returned will assume that `hash` isn't part of the local DB
	/// yet, and all searches in the DB will instead reference the parent.
	pub fn is_descendent_of<'a, Block: BlockT<Hash=H256>, T, H: Borrow<H256> + 'a>(
		client: &'a T,
		current: Option<(H, H)>,
	) -> impl Fn(&H256, &H256) -> Result<bool, error::Error> + 'a
		where T: ChainHeaderBackend<Block> + HeaderMetadata<Block, Error=error::Error>,
	{
		move |base, hash| {
			if base == hash { return Ok(false); }

			let current = current.as_ref().map(|(c, p)| (c.borrow(), p.borrow()));

			let mut hash = hash;
			if let Some((current_hash, current_parent_hash)) = current {
				if base == current_hash { return Ok(false); }
				if hash == current_hash {
					if base == current_parent_hash {
						return Ok(true);
					} else {
						hash = current_parent_hash;
					}
				}
			}

			let ancestor = header_metadata::lowest_common_ancestor(client, *hash, *base)?;

			Ok(ancestor.hash == *base)
		}
	}
}

impl<BE, E, B, RA> consensus::block_validation::Chain<B> for Client<BE, E, B, RA>
	where BE: backend::Backend<B, Blake2Hasher>,
		  E: CallExecutor<B, Blake2Hasher>,
		  B: BlockT<Hash = H256>
{
	fn block_status(&self, id: &BlockId<B>) -> Result<BlockStatus, Box<dyn std::error::Error + Send>> {
		Client::block_status(self, id).map_err(|e| Box::new(e) as Box<_>)
	}
}

#[cfg(test)]
pub(crate) mod tests {
	use std::collections::HashMap;
	use super::*;
	use primitives::blake2_256;
	use sr_primitives::DigestItem;
	use consensus::{BlockOrigin, SelectChain};
	use test_client::{
		prelude::*,
		client_db::{Backend, DatabaseSettings, DatabaseSettingsSrc, PruningMode},
		runtime::{self, Block, Transfer, RuntimeApi, TestAPI},
	};

	/// Returns tuple, consisting of:
	/// 1) test client pre-filled with blocks changing balances;
	/// 2) roots of changes tries for these blocks
	/// 3) test cases in form (begin, end, key, vec![(block, extrinsic)]) that are required to pass
	pub fn prepare_client_with_key_changes() -> (
		test_client::client::Client<test_client::Backend, test_client::Executor, Block, RuntimeApi>,
		Vec<H256>,
		Vec<(u64, u64, Vec<u8>, Vec<(u64, u32)>)>,
	) {
		// prepare block structure
		let blocks_transfers = vec![
			vec![(AccountKeyring::Alice, AccountKeyring::Dave), (AccountKeyring::Bob, AccountKeyring::Dave)],
			vec![(AccountKeyring::Charlie, AccountKeyring::Eve)],
			vec![],
			vec![(AccountKeyring::Alice, AccountKeyring::Dave)],
		];

		// prepare client ang import blocks
		let mut local_roots = Vec::new();
		let remote_client = TestClientBuilder::new().set_support_changes_trie(true).build();
		let mut nonces: HashMap<_, u64> = Default::default();
		for (i, block_transfers) in blocks_transfers.into_iter().enumerate() {
			let mut builder = remote_client.new_block(Default::default()).unwrap();
			for (from, to) in block_transfers {
				builder.push_transfer(Transfer {
					from: from.into(),
					to: to.into(),
					amount: 1,
					nonce: *nonces.entry(from).and_modify(|n| { *n = *n + 1 }).or_default(),
				}).unwrap();
			}
			remote_client.import(BlockOrigin::Own, builder.bake().unwrap()).unwrap();

			let header = remote_client.header(&BlockId::Number(i as u64 + 1)).unwrap().unwrap();
			let trie_root = header.digest().log(DigestItem::as_changes_trie_root)
				.map(|root| H256::from_slice(root.as_ref()))
				.unwrap();
			local_roots.push(trie_root);
		}

		// prepare test cases
		let alice = blake2_256(&runtime::system::balance_of_key(AccountKeyring::Alice.into())).to_vec();
		let bob = blake2_256(&runtime::system::balance_of_key(AccountKeyring::Bob.into())).to_vec();
		let charlie = blake2_256(&runtime::system::balance_of_key(AccountKeyring::Charlie.into())).to_vec();
		let dave = blake2_256(&runtime::system::balance_of_key(AccountKeyring::Dave.into())).to_vec();
		let eve = blake2_256(&runtime::system::balance_of_key(AccountKeyring::Eve.into())).to_vec();
		let ferdie = blake2_256(&runtime::system::balance_of_key(AccountKeyring::Ferdie.into())).to_vec();
		let test_cases = vec![
			(1, 4, alice.clone(), vec![(4, 0), (1, 0)]),
			(1, 3, alice.clone(), vec![(1, 0)]),
			(2, 4, alice.clone(), vec![(4, 0)]),
			(2, 3, alice.clone(), vec![]),

			(1, 4, bob.clone(), vec![(1, 1)]),
			(1, 1, bob.clone(), vec![(1, 1)]),
			(2, 4, bob.clone(), vec![]),

			(1, 4, charlie.clone(), vec![(2, 0)]),

			(1, 4, dave.clone(), vec![(4, 0), (1, 1), (1, 0)]),
			(1, 1, dave.clone(), vec![(1, 1), (1, 0)]),
			(3, 4, dave.clone(), vec![(4, 0)]),

			(1, 4, eve.clone(), vec![(2, 0)]),
			(1, 1, eve.clone(), vec![]),
			(3, 4, eve.clone(), vec![]),

			(1, 4, ferdie.clone(), vec![]),
		];

		(remote_client, local_roots, test_cases)
	}

	#[test]
	fn client_initializes_from_genesis_ok() {
		let client = test_client::new();

		assert_eq!(
			client.runtime_api().balance_of(
				&BlockId::Number(client.info().chain.best_number),
				AccountKeyring::Alice.into()
			).unwrap(),
			1000
		);
		assert_eq!(
			client.runtime_api().balance_of(
				&BlockId::Number(client.info().chain.best_number),
				AccountKeyring::Ferdie.into()
			).unwrap(),
			0
		);
	}

	#[test]
	fn block_builder_works_with_no_transactions() {
		let client = test_client::new();

		let builder = client.new_block(Default::default()).unwrap();

		client.import(BlockOrigin::Own, builder.bake().unwrap()).unwrap();

		assert_eq!(client.info().chain.best_number, 1);
	}

	#[test]
	fn block_builder_works_with_transactions() {
		let client = test_client::new();

		let mut builder = client.new_block(Default::default()).unwrap();

		builder.push_transfer(Transfer {
			from: AccountKeyring::Alice.into(),
			to: AccountKeyring::Ferdie.into(),
			amount: 42,
			nonce: 0,
		}).unwrap();

		client.import(BlockOrigin::Own, builder.bake().unwrap()).unwrap();

		assert_eq!(client.info().chain.best_number, 1);
		assert_ne!(
			client.state_at(&BlockId::Number(1)).unwrap().pairs(),
			client.state_at(&BlockId::Number(0)).unwrap().pairs()
		);
		assert_eq!(
			client.runtime_api().balance_of(
				&BlockId::Number(client.info().chain.best_number),
				AccountKeyring::Alice.into()
			).unwrap(),
			958
		);
		assert_eq!(
			client.runtime_api().balance_of(
				&BlockId::Number(client.info().chain.best_number),
				AccountKeyring::Ferdie.into()
			).unwrap(),
			42
		);
	}

	#[test]
	fn block_builder_does_not_include_invalid() {
		let client = test_client::new();

		let mut builder = client.new_block(Default::default()).unwrap();

		builder.push_transfer(Transfer {
			from: AccountKeyring::Alice.into(),
			to: AccountKeyring::Ferdie.into(),
			amount: 42,
			nonce: 0,
		}).unwrap();

		assert!(builder.push_transfer(Transfer {
			from: AccountKeyring::Eve.into(),
			to: AccountKeyring::Alice.into(),
			amount: 42,
			nonce: 0,
		}).is_err());

		client.import(BlockOrigin::Own, builder.bake().unwrap()).unwrap();

		assert_eq!(client.info().chain.best_number, 1);
		assert_ne!(
			client.state_at(&BlockId::Number(1)).unwrap().pairs(),
			client.state_at(&BlockId::Number(0)).unwrap().pairs()
		);
		assert_eq!(client.body(&BlockId::Number(1)).unwrap().unwrap().len(), 1)
	}

	#[test]
	fn best_containing_with_genesis_block() {
		// block tree:
		// G

		let (client, longest_chain_select) = TestClientBuilder::new().build_with_longest_chain();

		let genesis_hash = client.info().chain.genesis_hash;

		assert_eq!(
			genesis_hash.clone(),
			longest_chain_select.finality_target(genesis_hash.clone(), None).unwrap().unwrap()
		);
	}

	#[test]
	fn best_containing_with_hash_not_found() {
		// block tree:
		// G

		let (client, longest_chain_select) = TestClientBuilder::new().build_with_longest_chain();

		let uninserted_block = client.new_block(Default::default()).unwrap().bake().unwrap();

		assert_eq!(
			None,
			longest_chain_select.finality_target(uninserted_block.hash().clone(), None).unwrap()
		);
	}

	#[test]
	fn uncles_with_only_ancestors() {
		// block tree:
		// G -> A1 -> A2
		let client = test_client::new();

		// G -> A1
		let a1 = client.new_block(Default::default()).unwrap().bake().unwrap();
		client.import(BlockOrigin::Own, a1.clone()).unwrap();

		// A1 -> A2
		let a2 = client.new_block(Default::default()).unwrap().bake().unwrap();
		client.import(BlockOrigin::Own, a2.clone()).unwrap();
		let v: Vec<H256> = Vec::new();
		assert_eq!(v, client.uncles(a2.hash(), 3).unwrap());
	}

	#[test]
	fn uncles_with_multiple_forks() {
		// block tree:
		// G -> A1 -> A2 -> A3 -> A4 -> A5
		//      A1 -> B2 -> B3 -> B4
		//	          B2 -> C3
		//	    A1 -> D2
		let client = test_client::new();

		// G -> A1
		let a1 = client.new_block(Default::default()).unwrap().bake().unwrap();
		client.import(BlockOrigin::Own, a1.clone()).unwrap();

		// A1 -> A2
		let a2 = client.new_block_at(&BlockId::Hash(a1.hash()), Default::default()).unwrap().bake().unwrap();
		client.import(BlockOrigin::Own, a2.clone()).unwrap();

		// A2 -> A3
		let a3 = client.new_block_at(&BlockId::Hash(a2.hash()), Default::default()).unwrap().bake().unwrap();
		client.import(BlockOrigin::Own, a3.clone()).unwrap();

		// A3 -> A4
		let a4 = client.new_block_at(&BlockId::Hash(a3.hash()), Default::default()).unwrap().bake().unwrap();
		client.import(BlockOrigin::Own, a4.clone()).unwrap();

		// A4 -> A5
		let a5 = client.new_block_at(&BlockId::Hash(a4.hash()), Default::default()).unwrap().bake().unwrap();
		client.import(BlockOrigin::Own, a5.clone()).unwrap();

		// A1 -> B2
		let mut builder = client.new_block_at(&BlockId::Hash(a1.hash()), Default::default()).unwrap();
		// this push is required as otherwise B2 has the same hash as A2 and won't get imported
		builder.push_transfer(Transfer {
			from: AccountKeyring::Alice.into(),
			to: AccountKeyring::Ferdie.into(),
			amount: 41,
			nonce: 0,
		}).unwrap();
		let b2 = builder.bake().unwrap();
		client.import(BlockOrigin::Own, b2.clone()).unwrap();

		// B2 -> B3
		let b3 = client.new_block_at(&BlockId::Hash(b2.hash()), Default::default()).unwrap().bake().unwrap();
		client.import(BlockOrigin::Own, b3.clone()).unwrap();

		// B3 -> B4
		let b4 = client.new_block_at(&BlockId::Hash(b3.hash()), Default::default()).unwrap().bake().unwrap();
		client.import(BlockOrigin::Own, b4.clone()).unwrap();

		// // B2 -> C3
		let mut builder = client.new_block_at(&BlockId::Hash(b2.hash()), Default::default()).unwrap();
		// this push is required as otherwise C3 has the same hash as B3 and won't get imported
		builder.push_transfer(Transfer {
			from: AccountKeyring::Alice.into(),
			to: AccountKeyring::Ferdie.into(),
			amount: 1,
			nonce: 1,
		}).unwrap();
		let c3 = builder.bake().unwrap();
		client.import(BlockOrigin::Own, c3.clone()).unwrap();

		// A1 -> D2
		let mut builder = client.new_block_at(&BlockId::Hash(a1.hash()), Default::default()).unwrap();
		// this push is required as otherwise D2 has the same hash as B2 and won't get imported
		builder.push_transfer(Transfer {
			from: AccountKeyring::Alice.into(),
			to: AccountKeyring::Ferdie.into(),
			amount: 1,
			nonce: 0,
		}).unwrap();
		let d2 = builder.bake().unwrap();
		client.import(BlockOrigin::Own, d2.clone()).unwrap();

		let genesis_hash = client.info().chain.genesis_hash;

		let uncles1 = client.uncles(a4.hash(), 10).unwrap();
		assert_eq!(vec![b2.hash(), d2.hash()], uncles1);

		let uncles2 = client.uncles(a4.hash(), 0).unwrap();
		assert_eq!(0, uncles2.len());

		let uncles3 = client.uncles(a1.hash(), 10).unwrap();
		assert_eq!(0, uncles3.len());

		let uncles4 = client.uncles(genesis_hash, 10).unwrap();
		assert_eq!(0, uncles4.len());

		let uncles5 = client.uncles(d2.hash(), 10).unwrap();
		assert_eq!(vec![a2.hash(), b2.hash()], uncles5);

		let uncles6 = client.uncles(b3.hash(), 1).unwrap();
		assert_eq!(vec![c3.hash()], uncles6);
	}

	#[test]
	fn best_containing_on_longest_chain_with_single_chain_3_blocks() {
		// block tree:
		// G -> A1 -> A2

		let (client, longest_chain_select) = TestClientBuilder::new().build_with_longest_chain();

		// G -> A1
		let a1 = client.new_block(Default::default()).unwrap().bake().unwrap();
		client.import(BlockOrigin::Own, a1.clone()).unwrap();

		// A1 -> A2
		let a2 = client.new_block(Default::default()).unwrap().bake().unwrap();
		client.import(BlockOrigin::Own, a2.clone()).unwrap();

		let genesis_hash = client.info().chain.genesis_hash;

		assert_eq!(a2.hash(), longest_chain_select.finality_target(genesis_hash, None).unwrap().unwrap());
		assert_eq!(a2.hash(), longest_chain_select.finality_target(a1.hash(), None).unwrap().unwrap());
		assert_eq!(a2.hash(), longest_chain_select.finality_target(a2.hash(), None).unwrap().unwrap());
	}

	#[test]
	fn best_containing_on_longest_chain_with_multiple_forks() {
		// block tree:
		// G -> A1 -> A2 -> A3 -> A4 -> A5
		//      A1 -> B2 -> B3 -> B4
		//	          B2 -> C3
		//	    A1 -> D2
		let (client, longest_chain_select) = TestClientBuilder::new().build_with_longest_chain();

		// G -> A1
		let a1 = client.new_block(Default::default()).unwrap().bake().unwrap();
		client.import(BlockOrigin::Own, a1.clone()).unwrap();

		// A1 -> A2
		let a2 = client.new_block_at(&BlockId::Hash(a1.hash()), Default::default()).unwrap().bake().unwrap();
		client.import(BlockOrigin::Own, a2.clone()).unwrap();

		// A2 -> A3
		let a3 = client.new_block_at(&BlockId::Hash(a2.hash()), Default::default()).unwrap().bake().unwrap();
		client.import(BlockOrigin::Own, a3.clone()).unwrap();

		// A3 -> A4
		let a4 = client.new_block_at(&BlockId::Hash(a3.hash()), Default::default()).unwrap().bake().unwrap();
		client.import(BlockOrigin::Own, a4.clone()).unwrap();

		// A4 -> A5
		let a5 = client.new_block_at(&BlockId::Hash(a4.hash()), Default::default()).unwrap().bake().unwrap();
		client.import(BlockOrigin::Own, a5.clone()).unwrap();

		// A1 -> B2
		let mut builder = client.new_block_at(&BlockId::Hash(a1.hash()), Default::default()).unwrap();
		// this push is required as otherwise B2 has the same hash as A2 and won't get imported
		builder.push_transfer(Transfer {
			from: AccountKeyring::Alice.into(),
			to: AccountKeyring::Ferdie.into(),
			amount: 41,
			nonce: 0,
		}).unwrap();
		let b2 = builder.bake().unwrap();
		client.import(BlockOrigin::Own, b2.clone()).unwrap();

		// B2 -> B3
		let b3 = client.new_block_at(&BlockId::Hash(b2.hash()), Default::default()).unwrap().bake().unwrap();
		client.import(BlockOrigin::Own, b3.clone()).unwrap();

		// B3 -> B4
		let b4 = client.new_block_at(&BlockId::Hash(b3.hash()), Default::default()).unwrap().bake().unwrap();
		client.import(BlockOrigin::Own, b4.clone()).unwrap();

		// // B2 -> C3
		let mut builder = client.new_block_at(&BlockId::Hash(b2.hash()), Default::default()).unwrap();
		// this push is required as otherwise C3 has the same hash as B3 and won't get imported
		builder.push_transfer(Transfer {
			from: AccountKeyring::Alice.into(),
			to: AccountKeyring::Ferdie.into(),
			amount: 1,
			nonce: 1,
		}).unwrap();
		let c3 = builder.bake().unwrap();
		client.import(BlockOrigin::Own, c3.clone()).unwrap();

		// A1 -> D2
		let mut builder = client.new_block_at(&BlockId::Hash(a1.hash()), Default::default()).unwrap();
		// this push is required as otherwise D2 has the same hash as B2 and won't get imported
		builder.push_transfer(Transfer {
			from: AccountKeyring::Alice.into(),
			to: AccountKeyring::Ferdie.into(),
			amount: 1,
			nonce: 0,
		}).unwrap();
		let d2 = builder.bake().unwrap();
		client.import(BlockOrigin::Own, d2.clone()).unwrap();

		assert_eq!(client.info().chain.best_hash, a5.hash());

		let genesis_hash = client.info().chain.genesis_hash;
		let leaves = longest_chain_select.leaves().unwrap();

		assert!(leaves.contains(&a5.hash()));
		assert!(leaves.contains(&b4.hash()));
		assert!(leaves.contains(&c3.hash()));
		assert!(leaves.contains(&d2.hash()));
		assert_eq!(leaves.len(), 4);

		// search without restriction

		assert_eq!(a5.hash(), longest_chain_select.finality_target(
			genesis_hash, None).unwrap().unwrap());
		assert_eq!(a5.hash(), longest_chain_select.finality_target(
			a1.hash(), None).unwrap().unwrap());
		assert_eq!(a5.hash(), longest_chain_select.finality_target(
			a2.hash(), None).unwrap().unwrap());
		assert_eq!(a5.hash(), longest_chain_select.finality_target(
			a3.hash(), None).unwrap().unwrap());
		assert_eq!(a5.hash(), longest_chain_select.finality_target(
			a4.hash(), None).unwrap().unwrap());
		assert_eq!(a5.hash(), longest_chain_select.finality_target(
			a5.hash(), None).unwrap().unwrap());

		assert_eq!(b4.hash(), longest_chain_select.finality_target(
			b2.hash(), None).unwrap().unwrap());
		assert_eq!(b4.hash(), longest_chain_select.finality_target(
			b3.hash(), None).unwrap().unwrap());
		assert_eq!(b4.hash(), longest_chain_select.finality_target(
			b4.hash(), None).unwrap().unwrap());

		assert_eq!(c3.hash(), longest_chain_select.finality_target(
			c3.hash(), None).unwrap().unwrap());

		assert_eq!(d2.hash(), longest_chain_select.finality_target(
			d2.hash(), None).unwrap().unwrap());


		// search only blocks with number <= 5. equivalent to without restriction for this scenario

		assert_eq!(a5.hash(), longest_chain_select.finality_target(
			genesis_hash, Some(5)).unwrap().unwrap());
		assert_eq!(a5.hash(), longest_chain_select.finality_target(
			a1.hash(), Some(5)).unwrap().unwrap());
		assert_eq!(a5.hash(), longest_chain_select.finality_target(
			a2.hash(), Some(5)).unwrap().unwrap());
		assert_eq!(a5.hash(), longest_chain_select.finality_target(
			a3.hash(), Some(5)).unwrap().unwrap());
		assert_eq!(a5.hash(), longest_chain_select.finality_target(
			a4.hash(), Some(5)).unwrap().unwrap());
		assert_eq!(a5.hash(), longest_chain_select.finality_target(
			a5.hash(), Some(5)).unwrap().unwrap());

		assert_eq!(b4.hash(), longest_chain_select.finality_target(
			b2.hash(), Some(5)).unwrap().unwrap());
		assert_eq!(b4.hash(), longest_chain_select.finality_target(
			b3.hash(), Some(5)).unwrap().unwrap());
		assert_eq!(b4.hash(), longest_chain_select.finality_target(
			b4.hash(), Some(5)).unwrap().unwrap());

		assert_eq!(c3.hash(), longest_chain_select.finality_target(
			c3.hash(), Some(5)).unwrap().unwrap());

		assert_eq!(d2.hash(), longest_chain_select.finality_target(
			d2.hash(), Some(5)).unwrap().unwrap());


		// search only blocks with number <= 4

		assert_eq!(a4.hash(), longest_chain_select.finality_target(
			genesis_hash, Some(4)).unwrap().unwrap());
		assert_eq!(a4.hash(), longest_chain_select.finality_target(
			a1.hash(), Some(4)).unwrap().unwrap());
		assert_eq!(a4.hash(), longest_chain_select.finality_target(
			a2.hash(), Some(4)).unwrap().unwrap());
		assert_eq!(a4.hash(), longest_chain_select.finality_target(
			a3.hash(), Some(4)).unwrap().unwrap());
		assert_eq!(a4.hash(), longest_chain_select.finality_target(
			a4.hash(), Some(4)).unwrap().unwrap());
		assert_eq!(None, longest_chain_select.finality_target(
			a5.hash(), Some(4)).unwrap());

		assert_eq!(b4.hash(), longest_chain_select.finality_target(
			b2.hash(), Some(4)).unwrap().unwrap());
		assert_eq!(b4.hash(), longest_chain_select.finality_target(
			b3.hash(), Some(4)).unwrap().unwrap());
		assert_eq!(b4.hash(), longest_chain_select.finality_target(
			b4.hash(), Some(4)).unwrap().unwrap());

		assert_eq!(c3.hash(), longest_chain_select.finality_target(
			c3.hash(), Some(4)).unwrap().unwrap());

		assert_eq!(d2.hash(), longest_chain_select.finality_target(
			d2.hash(), Some(4)).unwrap().unwrap());


		// search only blocks with number <= 3

		assert_eq!(a3.hash(), longest_chain_select.finality_target(
			genesis_hash, Some(3)).unwrap().unwrap());
		assert_eq!(a3.hash(), longest_chain_select.finality_target(
			a1.hash(), Some(3)).unwrap().unwrap());
		assert_eq!(a3.hash(), longest_chain_select.finality_target(
			a2.hash(), Some(3)).unwrap().unwrap());
		assert_eq!(a3.hash(), longest_chain_select.finality_target(
			a3.hash(), Some(3)).unwrap().unwrap());
		assert_eq!(None, longest_chain_select.finality_target(
			a4.hash(), Some(3)).unwrap());
		assert_eq!(None, longest_chain_select.finality_target(
			a5.hash(), Some(3)).unwrap());

		assert_eq!(b3.hash(), longest_chain_select.finality_target(
			b2.hash(), Some(3)).unwrap().unwrap());
		assert_eq!(b3.hash(), longest_chain_select.finality_target(
			b3.hash(), Some(3)).unwrap().unwrap());
		assert_eq!(None, longest_chain_select.finality_target(
			b4.hash(), Some(3)).unwrap());

		assert_eq!(c3.hash(), longest_chain_select.finality_target(
			c3.hash(), Some(3)).unwrap().unwrap());

		assert_eq!(d2.hash(), longest_chain_select.finality_target(
			d2.hash(), Some(3)).unwrap().unwrap());


		// search only blocks with number <= 2

		assert_eq!(a2.hash(), longest_chain_select.finality_target(
			genesis_hash, Some(2)).unwrap().unwrap());
		assert_eq!(a2.hash(), longest_chain_select.finality_target(
			a1.hash(), Some(2)).unwrap().unwrap());
		assert_eq!(a2.hash(), longest_chain_select.finality_target(
			a2.hash(), Some(2)).unwrap().unwrap());
		assert_eq!(None, longest_chain_select.finality_target(
			a3.hash(), Some(2)).unwrap());
		assert_eq!(None, longest_chain_select.finality_target(
			a4.hash(), Some(2)).unwrap());
		assert_eq!(None, longest_chain_select.finality_target(
			a5.hash(), Some(2)).unwrap());

		assert_eq!(b2.hash(), longest_chain_select.finality_target(
			b2.hash(), Some(2)).unwrap().unwrap());
		assert_eq!(None, longest_chain_select.finality_target(
			b3.hash(), Some(2)).unwrap());
		assert_eq!(None, longest_chain_select.finality_target(
			b4.hash(), Some(2)).unwrap());

		assert_eq!(None, longest_chain_select.finality_target(
			c3.hash(), Some(2)).unwrap());

		assert_eq!(d2.hash(), longest_chain_select.finality_target(
			d2.hash(), Some(2)).unwrap().unwrap());


		// search only blocks with number <= 1

		assert_eq!(a1.hash(), longest_chain_select.finality_target(
			genesis_hash, Some(1)).unwrap().unwrap());
		assert_eq!(a1.hash(), longest_chain_select.finality_target(
			a1.hash(), Some(1)).unwrap().unwrap());
		assert_eq!(None, longest_chain_select.finality_target(
			a2.hash(), Some(1)).unwrap());
		assert_eq!(None, longest_chain_select.finality_target(
			a3.hash(), Some(1)).unwrap());
		assert_eq!(None, longest_chain_select.finality_target(
			a4.hash(), Some(1)).unwrap());
		assert_eq!(None, longest_chain_select.finality_target(
			a5.hash(), Some(1)).unwrap());

		assert_eq!(None, longest_chain_select.finality_target(
			b2.hash(), Some(1)).unwrap());
		assert_eq!(None, longest_chain_select.finality_target(
			b3.hash(), Some(1)).unwrap());
		assert_eq!(None, longest_chain_select.finality_target(
			b4.hash(), Some(1)).unwrap());

		assert_eq!(None, longest_chain_select.finality_target(
			c3.hash(), Some(1)).unwrap());

		assert_eq!(None, longest_chain_select.finality_target(
			d2.hash(), Some(1)).unwrap());

		// search only blocks with number <= 0

		assert_eq!(genesis_hash, longest_chain_select.finality_target(
			genesis_hash, Some(0)).unwrap().unwrap());
		assert_eq!(None, longest_chain_select.finality_target(
			a1.hash(), Some(0)).unwrap());
		assert_eq!(None, longest_chain_select.finality_target(
			a2.hash(), Some(0)).unwrap());
		assert_eq!(None, longest_chain_select.finality_target(
			a3.hash(), Some(0)).unwrap());
		assert_eq!(None, longest_chain_select.finality_target(
			a4.hash(), Some(0)).unwrap());
		assert_eq!(None, longest_chain_select.finality_target(
			a5.hash(), Some(0)).unwrap());

		assert_eq!(None, longest_chain_select.finality_target(
			b2.hash(), Some(0)).unwrap());
		assert_eq!(None, longest_chain_select.finality_target(
			b3.hash(), Some(0)).unwrap());
		assert_eq!(None, longest_chain_select.finality_target(
			b4.hash(), Some(0)).unwrap());

		assert_eq!(None, longest_chain_select.finality_target(
			c3.hash().clone(), Some(0)).unwrap());

		assert_eq!(None, longest_chain_select.finality_target(
			d2.hash().clone(), Some(0)).unwrap());
	}

	#[test]
	fn best_containing_on_longest_chain_with_max_depth_higher_than_best() {
		// block tree:
		// G -> A1 -> A2

		let (client, longest_chain_select) = TestClientBuilder::new().build_with_longest_chain();

		// G -> A1
		let a1 = client.new_block(Default::default()).unwrap().bake().unwrap();
		client.import(BlockOrigin::Own, a1.clone()).unwrap();

		// A1 -> A2
		let a2 = client.new_block(Default::default()).unwrap().bake().unwrap();
		client.import(BlockOrigin::Own, a2.clone()).unwrap();

		let genesis_hash = client.info().chain.genesis_hash;

		assert_eq!(a2.hash(), longest_chain_select.finality_target(genesis_hash, Some(10)).unwrap().unwrap());
	}

	#[test]
	fn key_changes_works() {
		let (client, _, test_cases) = prepare_client_with_key_changes();

		for (index, (begin, end, key, expected_result)) in test_cases.into_iter().enumerate() {
			let end = client.block_hash(end).unwrap().unwrap();
			let actual_result = client.key_changes(
				begin,
				BlockId::Hash(end),
				None,
				&StorageKey(key),
			).unwrap();
			match actual_result == expected_result {
				true => (),
				false => panic!(format!("Failed test {}: actual = {:?}, expected = {:?}",
					index, actual_result, expected_result)),
			}
		}
	}

	#[test]
	fn import_with_justification() {
		let client = test_client::new();

		// G -> A1
		let a1 = client.new_block(Default::default()).unwrap().bake().unwrap();
		client.import(BlockOrigin::Own, a1.clone()).unwrap();

		// A1 -> A2
		let a2 = client.new_block_at(&BlockId::Hash(a1.hash()), Default::default()).unwrap().bake().unwrap();
		client.import(BlockOrigin::Own, a2.clone()).unwrap();

		// A2 -> A3
		let justification = vec![1, 2, 3];
		let a3 = client.new_block_at(&BlockId::Hash(a2.hash()), Default::default()).unwrap().bake().unwrap();
		client.import_justified(BlockOrigin::Own, a3.clone(), justification.clone()).unwrap();

		assert_eq!(
			client.info().chain.finalized_hash,
			a3.hash(),
		);

		assert_eq!(
			client.justification(&BlockId::Hash(a3.hash())).unwrap(),
			Some(justification),
		);

		assert_eq!(
			client.justification(&BlockId::Hash(a1.hash())).unwrap(),
			None,
		);

		assert_eq!(
			client.justification(&BlockId::Hash(a2.hash())).unwrap(),
			None,
		);
	}

	#[test]
	fn importing_diverged_finalized_block_should_trigger_reorg() {

		let client = test_client::new();

		// G -> A1 -> A2
		//   \
		//    -> B1
		let a1 = client.new_block_at(&BlockId::Number(0), Default::default()).unwrap().bake().unwrap();
		client.import(BlockOrigin::Own, a1.clone()).unwrap();

		let a2 = client.new_block_at(&BlockId::Hash(a1.hash()), Default::default()).unwrap().bake().unwrap();
		client.import(BlockOrigin::Own, a2.clone()).unwrap();

		let mut b1 = client.new_block_at(&BlockId::Number(0), Default::default()).unwrap();
		// needed to make sure B1 gets a different hash from A1
		b1.push_transfer(Transfer {
			from: AccountKeyring::Alice.into(),
			to: AccountKeyring::Ferdie.into(),
			amount: 1,
			nonce: 0,
		}).unwrap();
		// create but don't import B1 just yet
		let b1 = b1.bake().unwrap();

		// A2 is the current best since it's the longest chain
		assert_eq!(
			client.info().chain.best_hash,
			a2.hash(),
		);

		// importing B1 as finalized should trigger a re-org and set it as new best
		let justification = vec![1, 2, 3];
		client.import_justified(BlockOrigin::Own, b1.clone(), justification).unwrap();

		assert_eq!(
			client.info().chain.best_hash,
			b1.hash(),
		);

		assert_eq!(
			client.info().chain.finalized_hash,
			b1.hash(),
		);
	}

	#[test]
	fn finalizing_diverged_block_should_trigger_reorg() {

		let (client, select_chain) = TestClientBuilder::new().build_with_longest_chain();

		// G -> A1 -> A2
		//   \
		//    -> B1 -> B2
		let a1 = client.new_block_at(&BlockId::Number(0), Default::default()).unwrap().bake().unwrap();
		client.import(BlockOrigin::Own, a1.clone()).unwrap();

		let a2 = client.new_block_at(&BlockId::Hash(a1.hash()), Default::default()).unwrap().bake().unwrap();
		client.import(BlockOrigin::Own, a2.clone()).unwrap();

		let mut b1 = client.new_block_at(&BlockId::Number(0), Default::default()).unwrap();
		// needed to make sure B1 gets a different hash from A1
		b1.push_transfer(Transfer {
			from: AccountKeyring::Alice.into(),
			to: AccountKeyring::Ferdie.into(),
			amount: 1,
			nonce: 0,
		}).unwrap();
		let b1 = b1.bake().unwrap();
		client.import(BlockOrigin::Own, b1.clone()).unwrap();

		let b2 = client.new_block_at(&BlockId::Hash(b1.hash()), Default::default()).unwrap().bake().unwrap();
		client.import(BlockOrigin::Own, b2.clone()).unwrap();

		// A2 is the current best since it's the longest chain
		assert_eq!(
			client.info().chain.best_hash,
			a2.hash(),
		);

		// we finalize block B1 which is on a different branch from current best
		// which should trigger a re-org.
		client.finalize_block(BlockId::Hash(b1.hash()), None).unwrap();

		// B1 should now be the latest finalized
		assert_eq!(
			client.info().chain.finalized_hash,
			b1.hash(),
		);

		// and B1 should be the new best block (`finalize_block` as no way of
		// knowing about B2)
		assert_eq!(
			client.info().chain.best_hash,
			b1.hash(),
		);

		// `SelectChain` should report B2 as best block though
		assert_eq!(
			select_chain.best_chain().unwrap().hash(),
			b2.hash(),
		);

		// after we build B3 on top of B2 and import it
		// it should be the new best block,
		let b3 = client.new_block_at(
			&BlockId::Hash(b2.hash()),
			Default::default(),
		).unwrap().bake().unwrap();
		client.import(BlockOrigin::Own, b3.clone()).unwrap();

		assert_eq!(
			client.info().chain.best_hash,
			b3.hash(),
		);
	}

	#[test]
	fn get_header_by_block_number_doesnt_panic() {
		let client = test_client::new();

		// backend uses u32 for block numbers, make sure we don't panic when
		// trying to convert
		let id = BlockId::<Block>::Number(72340207214430721);
		client.header(&id).expect_err("invalid block number overflows u32");
	}

	#[test]
	fn state_reverted_on_reorg() {
		let _ = env_logger::try_init();
		let client = test_client::new();

		let current_balance = ||
			client.runtime_api().balance_of(
				&BlockId::number(client.info().chain.best_number), AccountKeyring::Alice.into()
			).unwrap();

		// G -> A1 -> A2
		//   \
		//    -> B1
		let mut a1 = client.new_block_at(&BlockId::Number(0), Default::default()).unwrap();
		a1.push_transfer(Transfer {
			from: AccountKeyring::Alice.into(),
			to: AccountKeyring::Bob.into(),
			amount: 10,
			nonce: 0,
		}).unwrap();
		let a1 = a1.bake().unwrap();
		client.import(BlockOrigin::Own, a1.clone()).unwrap();

		let mut b1 = client.new_block_at(&BlockId::Number(0), Default::default()).unwrap();
		b1.push_transfer(Transfer {
			from: AccountKeyring::Alice.into(),
			to: AccountKeyring::Ferdie.into(),
			amount: 50,
			nonce: 0,
		}).unwrap();
		let b1 = b1.bake().unwrap();
		// Reorg to B1
		client.import_as_best(BlockOrigin::Own, b1.clone()).unwrap();

		assert_eq!(950, current_balance());
		let mut a2 = client.new_block_at(&BlockId::Hash(a1.hash()), Default::default()).unwrap();
		a2.push_transfer(Transfer {
			from: AccountKeyring::Alice.into(),
			to: AccountKeyring::Charlie.into(),
			amount: 10,
			nonce: 1,
		}).unwrap();
		// Re-org to A2
		client.import_as_best(BlockOrigin::Own, a2.bake().unwrap()).unwrap();
		assert_eq!(980, current_balance());
	}

	#[test]
	fn doesnt_import_blocks_that_revert_finality() {
		let _ = env_logger::try_init();
		let tmp = tempfile::tempdir().unwrap();

		// we need to run with archive pruning to avoid pruning non-canonical
		// states
		let backend = Arc::new(Backend::new(
			DatabaseSettings {
				state_cache_size: 1 << 20,
				state_cache_child_ratio: None,
				pruning: PruningMode::ArchiveAll,
				source: DatabaseSettingsSrc::Path {
					path: tmp.path().into(),
					cache_size: None,
				}
			},
			u64::max_value(),
		).unwrap());

		let client = TestClientBuilder::with_backend(backend).build();

		//    -> C1
		//   /
		// G -> A1 -> A2
		//   \
		//    -> B1 -> B2 -> B3

		let a1 = client.new_block_at(&BlockId::Number(0), Default::default())
			.unwrap().bake().unwrap();
		client.import(BlockOrigin::Own, a1.clone()).unwrap();

		let a2 = client.new_block_at(&BlockId::Hash(a1.hash()), Default::default())
			.unwrap().bake().unwrap();
		client.import(BlockOrigin::Own, a2.clone()).unwrap();

		let mut b1 = client.new_block_at(&BlockId::Number(0), Default::default()).unwrap();

		// needed to make sure B1 gets a different hash from A1
		b1.push_transfer(Transfer {
			from: AccountKeyring::Alice.into(),
			to: AccountKeyring::Ferdie.into(),
			amount: 1,
			nonce: 0,
		}).unwrap();
		let b1 = b1.bake().unwrap();
		client.import(BlockOrigin::Own, b1.clone()).unwrap();

		let b2 = client.new_block_at(&BlockId::Hash(b1.hash()), Default::default())
			.unwrap().bake().unwrap();
		client.import(BlockOrigin::Own, b2.clone()).unwrap();

		// we will finalize A2 which should make it impossible to import a new
		// B3 at the same height but that doesnt't include it
		client.finalize_block(BlockId::Hash(a2.hash()), None).unwrap();

		let b3 = client.new_block_at(&BlockId::Hash(b2.hash()), Default::default())
			.unwrap().bake().unwrap();

		let import_err = client.import(BlockOrigin::Own, b3).err().unwrap();
		let expected_err = ConsensusError::ClientImport(
			error::Error::NotInFinalizedChain.to_string()
		);

		assert_eq!(
			import_err.to_string(),
			expected_err.to_string(),
		);

		// adding a C1 block which is lower than the last finalized should also
		// fail (with a cheaper check that doesn't require checking ancestry).
		let mut c1 = client.new_block_at(&BlockId::Number(0), Default::default()).unwrap();

		// needed to make sure C1 gets a different hash from A1 and B1
		c1.push_transfer(Transfer {
			from: AccountKeyring::Alice.into(),
			to: AccountKeyring::Ferdie.into(),
			amount: 2,
			nonce: 0,
		}).unwrap();
		let c1 = c1.bake().unwrap();

		let import_err = client.import(BlockOrigin::Own, c1).err().unwrap();
		let expected_err = ConsensusError::ClientImport(
			error::Error::NotInFinalizedChain.to_string()
		);

		assert_eq!(
			import_err.to_string(),
			expected_err.to_string(),
		);
	}
}<|MERGE_RESOLUTION|>--- conflicted
+++ resolved
@@ -960,7 +960,7 @@
 					operation.op.update_db_storage(storage_update)?;
 				}
 				if let Some(storage_changes) = storage_changes.clone() {
-					operation.op.update_storage(storage_changes.0, storage_changes.1)?;
+					operation.op.update_storage(storage_changes)?;
 				}
 				if let Some(Some(changes_update)) = changes_update {
 					operation.op.update_changes_trie(changes_update)?;
@@ -1003,20 +1003,6 @@
 			leaf_state,
 		)?;
 
-<<<<<<< HEAD
-		operation.op.update_cache(new_cache);
-		if let Some(storage_update) = storage_update {
-			operation.op.update_db_storage(storage_update)?;
-		}
-		if let Some(storage_changes) = storage_changes.clone() {
-			operation.op.update_storage(storage_changes)?;
-		}
-		if let Some(Some(changes_update)) = changes_update {
-			operation.op.update_changes_trie(changes_update)?;
-		}
-
-=======
->>>>>>> 935d9d15
 		operation.op.insert_aux(aux)?;
 
 		if make_notifications {
