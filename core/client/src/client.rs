// Copyright 2017-2019 Parity Technologies (UK) Ltd.
// This file is part of Substrate.

// Substrate is free software: you can redistribute it and/or modify
// it under the terms of the GNU General Public License as published by
// the Free Software Foundation, either version 3 of the License, or
// (at your option) any later version.

// Substrate is distributed in the hope that it will be useful,
// but WITHOUT ANY WARRANTY; without even the implied warranty of
// MERCHANTABILITY or FITNESS FOR A PARTICULAR PURPOSE.  See the
// GNU General Public License for more details.

// You should have received a copy of the GNU General Public License
// along with Substrate.  If not, see <http://www.gnu.org/licenses/>.

//! Substrate Client

use std::{
	marker::PhantomData, collections::{HashSet, BTreeMap, HashMap}, sync::Arc,
	panic::UnwindSafe, result, cell::RefCell, rc::Rc,
};
use log::{info, trace, warn};
use futures::channel::mpsc;
use parking_lot::{Mutex, RwLock};
use codec::{Encode, Decode};
use hash_db::{Hasher, Prefix};
use primitives::{
	Blake2Hasher, H256, ChangesTrieConfiguration, convert_hash,
	NeverNativeValue, ExecutionContext,
	storage::{StorageKey, StorageData, well_known_keys}, NativeOrEncoded
};
use substrate_telemetry::{telemetry, SUBSTRATE_INFO};
use sr_primitives::{
	Justification, BuildStorage,
	generic::{BlockId, SignedBlock, DigestItem},
	traits::{
		Block as BlockT, Header as HeaderT, Zero, NumberFor,
		ApiRef, ProvideRuntimeApi, SaturatedConversion, One, DigestFor,
	},
};
use state_machine::{
	DBValue, Backend as StateBackend, CodeExecutor, ChangesTrieAnchorBlockId,
	ExecutionStrategy, ExecutionManager, prove_read, prove_child_read,
	ChangesTrieRootsStorage, ChangesTrieStorage,
	key_changes, key_changes_proof, OverlayedChanges, NeverOffchainExt,
};
<<<<<<< HEAD
use hash_db::Hasher;

use crate::backend::{
	self, BlockImportOperation, PrunableStateChangesTrieStorage,
	ClientImportOperation, Finalizer,
};
use crate::blockchain::{
	self, Info as ChainInfo, Backend as ChainBackend,
	HeaderBackend as ChainHeaderBackend, ProvideCache, Cache,
};
use crate::call_executor::{CallExecutor, LocalCallExecutor};
=======
>>>>>>> c63ee7ad
use executor::{RuntimeVersion, RuntimeInfo};
use consensus::{
	Error as ConsensusError, BlockImportParams,
	ImportResult, BlockOrigin, ForkChoiceStrategy,
	well_known_cache_keys::Id as CacheKeyId,
	SelectChain, self,
};

<<<<<<< HEAD
=======
use crate::{
	runtime_api::{
		CallRuntimeAt, ConstructRuntimeApi, Core as CoreApi, ProofRecorder,
		InitializeBlock,
	},
	backend::{
		self, BlockImportOperation, PrunableStateChangesTrieStorage,
		StorageCollection, ChildStorageCollection
	},
	blockchain::{
		self, Info as ChainInfo, Backend as ChainBackend,
		HeaderBackend as ChainHeaderBackend, ProvideCache, Cache,
	},
	call_executor::{CallExecutor, LocalCallExecutor},
	notifications::{StorageNotifications, StorageEventStream},
	light::{call_executor::prove_execution, fetcher::ChangesProof},
	block_builder::{self, api::BlockBuilder as BlockBuilderAPI},
	error::Error,
	cht, error, in_mem, genesis
};

>>>>>>> c63ee7ad
/// Type that implements `futures::Stream` of block import events.
pub type ImportNotifications<Block> = mpsc::UnboundedReceiver<BlockImportNotification<Block>>;

/// A stream of block finality notifications.
pub type FinalityNotifications<Block> = mpsc::UnboundedReceiver<FinalityNotification<Block>>;

type StorageUpdate<B, Block> = <
	<
		<B as backend::Backend<Block, Blake2Hasher>>::BlockImportOperation
			as BlockImportOperation<Block, Blake2Hasher>
	>::State as state_machine::Backend<Blake2Hasher>>::Transaction;
type ChangesUpdate = trie::MemoryDB<Blake2Hasher>;

/// Execution strategies settings.
#[derive(Debug, Clone)]
pub struct ExecutionStrategies {
	/// Execution strategy used when syncing.
	pub syncing: ExecutionStrategy,
	/// Execution strategy used when importing blocks.
	pub importing: ExecutionStrategy,
	/// Execution strategy used when constructing blocks.
	pub block_construction: ExecutionStrategy,
	/// Execution strategy used for offchain workers.
	pub offchain_worker: ExecutionStrategy,
	/// Execution strategy used in other cases.
	pub other: ExecutionStrategy,
}

impl Default for ExecutionStrategies {
	fn default() -> ExecutionStrategies {
		ExecutionStrategies {
			syncing: ExecutionStrategy::NativeElseWasm,
			importing: ExecutionStrategy::NativeElseWasm,
			block_construction: ExecutionStrategy::AlwaysWasm,
			offchain_worker: ExecutionStrategy::NativeWhenPossible,
			other: ExecutionStrategy::NativeElseWasm,
		}
	}
}

/// Substrate Client
pub struct Client<B, E, Block, RA> where Block: BlockT {
	backend: Arc<B>,
	executor: E,
	storage_notifications: Mutex<StorageNotifications<Block>>,
	import_notification_sinks: Mutex<Vec<mpsc::UnboundedSender<BlockImportNotification<Block>>>>,
	finality_notification_sinks: Mutex<Vec<mpsc::UnboundedSender<FinalityNotification<Block>>>>,
	// holds the block hash currently being imported. TODO: replace this with block queue
	importing_block: RwLock<Option<Block::Hash>>,
	execution_strategies: ExecutionStrategies,
	_phantom: PhantomData<RA>,
}

/// A source of blockchain events.
pub trait BlockchainEvents<Block: BlockT> {
	/// Get block import event stream. Not guaranteed to be fired for every
	/// imported block.
	fn import_notification_stream(&self) -> ImportNotifications<Block>;

	/// Get a stream of finality notifications. Not guaranteed to be fired for every
	/// finalized block.
	fn finality_notification_stream(&self) -> FinalityNotifications<Block>;

	/// Get storage changes event stream.
	///
	/// Passing `None` as `filter_keys` subscribes to all storage changes.
	fn storage_changes_notification_stream(
		&self,
		filter_keys: Option<&[StorageKey]>,
		child_filter_keys: Option<&[(StorageKey, Option<Vec<StorageKey>>)]>,
	) -> error::Result<StorageEventStream<Block::Hash>>;
}

/// Fetch block body by ID.
pub trait BlockBody<Block: BlockT> {
	/// Get block body by ID. Returns `None` if the body is not stored.
	fn block_body(&self,
		id: &BlockId<Block>
	) -> error::Result<Option<Vec<<Block as BlockT>::Extrinsic>>>;
}

/// Provide a list of potential uncle headers for a given block.
pub trait ProvideUncles<Block: BlockT> {
	/// Gets the uncles of the block with `target_hash` going back `max_generation` ancestors.
	fn uncles(&self, target_hash: Block::Hash, max_generation: NumberFor<Block>)
		-> error::Result<Vec<Block::Header>>;
}

/// Client info
#[derive(Debug)]
pub struct ClientInfo<Block: BlockT> {
	/// Best block hash.
	pub chain: ChainInfo<Block>,
	/// State Cache Size currently used by the backend
	pub used_state_cache_size: Option<usize>,
}

/// Block status.
#[derive(Debug, PartialEq, Eq)]
pub enum BlockStatus {
	/// Added to the import queue.
	Queued,
	/// Already in the blockchain and the state is available.
	InChainWithState,
	/// In the blockchain, but the state is not available.
	InChainPruned,
	/// Block or parent is known to be bad.
	KnownBad,
	/// Not in the queue or the blockchain.
	Unknown,
}

/// Summary of an imported block
#[derive(Clone, Debug)]
pub struct BlockImportNotification<Block: BlockT> {
	/// Imported block header hash.
	pub hash: Block::Hash,
	/// Imported block origin.
	pub origin: BlockOrigin,
	/// Imported block header.
	pub header: Block::Header,
	/// Is this the new best block.
	pub is_new_best: bool,
}

/// Summary of a finalized block.
#[derive(Clone, Debug)]
pub struct FinalityNotification<Block: BlockT> {
	/// Imported block header hash.
	pub hash: Block::Hash,
	/// Imported block header.
	pub header: Block::Header,
}

// used in importing a block, where additional changes are made after the runtime
// executed.
enum PrePostHeader<H> {
	// they are the same: no post-runtime digest items.
	Same(H),
	// different headers (pre, post).
	Different(H, H),
}

impl<H> PrePostHeader<H> {
	// get a reference to the "pre-header" -- the header as it should be just after the runtime.
	fn pre(&self) -> &H {
		match *self {
			PrePostHeader::Same(ref h) => h,
			PrePostHeader::Different(ref h, _) => h,
		}
	}

	// get a reference to the "post-header" -- the header as it should be after all changes are applied.
	fn post(&self) -> &H {
		match *self {
			PrePostHeader::Same(ref h) => h,
			PrePostHeader::Different(_, ref h) => h,
		}
	}

	// convert to the "post-header" -- the header as it should be after all changes are applied.
	fn into_post(self) -> H {
		match self {
			PrePostHeader::Same(h) => h,
			PrePostHeader::Different(_, h) => h,
		}
	}
}

/// Create an instance of in-memory client.
pub fn new_in_mem<E, Block, S, RA>(
	executor: E,
	genesis_storage: S,
	keystore: Option<primitives::traits::BareCryptoStorePtr>,
) -> error::Result<Client<
	in_mem::Backend<Block, Blake2Hasher>,
	LocalCallExecutor<in_mem::Backend<Block, Blake2Hasher>, E>,
	Block,
	RA
>> where
	E: CodeExecutor<Blake2Hasher> + RuntimeInfo,
	S: BuildStorage,
	Block: BlockT<Hash=H256>,
{
	new_with_backend(Arc::new(in_mem::Backend::new()), executor, genesis_storage, keystore)
}

/// Create a client with the explicitly provided backend.
/// This is useful for testing backend implementations.
pub fn new_with_backend<B, E, Block, S, RA>(
	backend: Arc<B>,
	executor: E,
	build_genesis_storage: S,
	keystore: Option<primitives::traits::BareCryptoStorePtr>,
) -> error::Result<Client<B, LocalCallExecutor<B, E>, Block, RA>>
	where
		E: CodeExecutor<Blake2Hasher> + RuntimeInfo,
		S: BuildStorage,
		Block: BlockT<Hash=H256>,
		B: backend::LocalBackend<Block, Blake2Hasher>
{
	let call_executor = LocalCallExecutor::new(backend.clone(), executor, keystore);
	Client::new(backend, call_executor, build_genesis_storage, Default::default())
}

/// Figure out the block type for a given type (for now, just a `Client`).
pub trait BlockOf {
	/// The type of the block.
	type Type: BlockT<Hash=H256>;
}

impl<B, E, Block, RA> BlockOf for Client<B, E, Block, RA> where
	B: backend::Backend<Block, Blake2Hasher>,
	E: CallExecutor<Block, Blake2Hasher>,
	Block: BlockT<Hash=H256>,
{
	type Type = Block;
}

impl<B, E, Block, RA> Client<B, E, Block, RA> where
	B: backend::Backend<Block, Blake2Hasher>,
	E: CallExecutor<Block, Blake2Hasher>,
	Block: BlockT<Hash=H256>,
{
	/// Creates new Substrate Client with given blockchain and code executor.
	pub fn new<S: BuildStorage>(
		backend: Arc<B>,
		executor: E,
		build_genesis_storage: S,
		execution_strategies: ExecutionStrategies
	) -> error::Result<Self> {
		if backend.blockchain().header(BlockId::Number(Zero::zero()))?.is_none() {
			let (genesis_storage, children_genesis_storage) = build_genesis_storage.build_storage()?;
			let mut op = backend.begin_operation()?;
			backend.begin_state_operation(&mut op, BlockId::Hash(Default::default()))?;
			let state_root = op.reset_storage(genesis_storage, children_genesis_storage)?;
			let genesis_block = genesis::construct_genesis_block::<Block>(state_root.into());
			info!("Initializing Genesis block/state (state: {}, header-hash: {})",
				genesis_block.header().state_root(),
				genesis_block.header().hash()
			);
			op.set_block_data(
				genesis_block.deconstruct().0,
				Some(vec![]),
				None,
				crate::backend::NewBlockState::Final
			)?;
			backend.commit_operation(op)?;
		}

		Ok(Client {
			backend,
			executor,
			storage_notifications: Default::default(),
			import_notification_sinks: Default::default(),
			finality_notification_sinks: Default::default(),
			importing_block: Default::default(),
			execution_strategies,
			_phantom: Default::default(),
		})
	}

	/// Get a reference to the execution strategies.
	pub fn execution_strategies(&self) -> &ExecutionStrategies {
		&self.execution_strategies
	}

	/// Get a reference to the state at a given block.
	pub fn state_at(&self, block: &BlockId<Block>) -> error::Result<B::State> {
		self.backend.state_at(*block)
	}

	/// Expose backend reference. To be used in tests only
	#[doc(hidden)]
	#[deprecated(note="Rather than relying on `client` to provide this, access \
	to the backend should be handled at setup only - see #1134. This function \
	will be removed once that is in place.")]
	pub fn backend(&self) -> &Arc<B> {
		&self.backend
	}

	/// Given a `BlockId` and a key prefix, return the matching child storage keys in that block.
	pub fn storage_keys(&self, id: &BlockId<Block>, key_prefix: &StorageKey) -> error::Result<Vec<StorageKey>> {
		let keys = self.state_at(id)?.keys(&key_prefix.0).into_iter().map(StorageKey).collect();
		Ok(keys)
	}

	/// Given a `BlockId` and a key, return the value under the key in that block.
	pub fn storage(&self, id: &BlockId<Block>, key: &StorageKey) -> error::Result<Option<StorageData>> {
		Ok(self.state_at(id)?
			.storage(&key.0).map_err(|e| error::Error::from_state(Box::new(e)))?
			.map(StorageData)
		)
	}

	/// Given a `BlockId` and a key, return the value under the hash in that block.
	pub fn storage_hash(&self, id: &BlockId<Block>, key: &StorageKey)
		-> error::Result<Option<Block::Hash>> {
		Ok(self.state_at(id)?
			.storage_hash(&key.0).map_err(|e| error::Error::from_state(Box::new(e)))?
		)
	}

	/// Given a `BlockId`, a key prefix, and a child storage key, return the matching child storage keys.
	pub fn child_storage_keys(
		&self,
		id: &BlockId<Block>,
		child_storage_key: &StorageKey,
		key_prefix: &StorageKey
	) -> error::Result<Vec<StorageKey>> {
		let keys = self.state_at(id)?
			.child_keys(&child_storage_key.0, &key_prefix.0)
			.into_iter()
			.map(StorageKey)
			.collect();
		Ok(keys)
	}

	/// Given a `BlockId`, a key and a child storage key, return the value under the key in that block.
	pub fn child_storage(
		&self,
		id: &BlockId<Block>,
		child_storage_key: &StorageKey,
		key: &StorageKey
	) -> error::Result<Option<StorageData>> {
		Ok(self.state_at(id)?
			.child_storage(&child_storage_key.0, &key.0).map_err(|e| error::Error::from_state(Box::new(e)))?
			.map(StorageData))
	}

	/// Given a `BlockId`, a key and a child storage key, return the hash under the key in that block.
	pub fn child_storage_hash(
		&self,
		id: &BlockId<Block>,
		child_storage_key: &StorageKey,
		key: &StorageKey
	) -> error::Result<Option<Block::Hash>> {
		Ok(self.state_at(id)?
			.child_storage_hash(&child_storage_key.0, &key.0).map_err(|e| error::Error::from_state(Box::new(e)))?
		)
	}

	/// Get the code at a given block.
	pub fn code_at(&self, id: &BlockId<Block>) -> error::Result<Vec<u8>> {
		Ok(self.storage(id, &StorageKey(well_known_keys::CODE.to_vec()))?
			.expect("None is returned if there's no value stored for the given key;\
				':code' key is always defined; qed").0)
	}

	/// Get the RuntimeVersion at a given block.
	pub fn runtime_version_at(&self, id: &BlockId<Block>) -> error::Result<RuntimeVersion> {
		self.executor.runtime_version(id)
	}

	/// Get call executor reference.
	pub fn executor(&self) -> &E {
		&self.executor
	}

	/// Reads storage value at a given block + key, returning read proof.
	pub fn read_proof(&self, id: &BlockId<Block>, key: &[u8]) -> error::Result<Vec<Vec<u8>>> {
		self.state_at(id)
			.and_then(|state| prove_read(state, key)
				.map(|(_, proof)| proof)
				.map_err(Into::into))
	}

	/// Reads child storage value at a given block + storage_key + key, returning
	/// read proof.
	pub fn read_child_proof(
		&self,
		id: &BlockId<Block>,
		storage_key: &[u8],
		key: &[u8]
	) -> error::Result<Vec<Vec<u8>>> {
		self.state_at(id)
			.and_then(|state| prove_child_read(state, storage_key, key)
				.map(|(_, proof)| proof)
				.map_err(Into::into))
	}

	/// Execute a call to a contract on top of state in a block of given hash
	/// AND returning execution proof.
	///
	/// No changes are made.
	pub fn execution_proof(&self,
		id: &BlockId<Block>,
		method: &str,
		call_data: &[u8]
	) -> error::Result<(Vec<u8>, Vec<Vec<u8>>)> {
		let state = self.state_at(id)?;
		let header = self.prepare_environment_block(id)?;
		prove_execution(state, header, &self.executor, method, call_data)
	}

	/// Reads given header and generates CHT-based header proof.
	pub fn header_proof(&self, id: &BlockId<Block>) -> error::Result<(Block::Header, Vec<Vec<u8>>)> {
		self.header_proof_with_cht_size(id, cht::size())
	}

	/// Get block hash by number.
	pub fn block_hash(&self,
		block_number: <<Block as BlockT>::Header as HeaderT>::Number
	) -> error::Result<Option<Block::Hash>> {
		self.backend.blockchain().hash(block_number)
	}

	/// Reads given header and generates CHT-based header proof for CHT of given size.
	pub fn header_proof_with_cht_size(
		&self,
		id: &BlockId<Block>,
		cht_size: NumberFor<Block>,
	) -> error::Result<(Block::Header, Vec<Vec<u8>>)> {
		let proof_error = || error::Error::Backend(format!("Failed to generate header proof for {:?}", id));
		let header = self.backend.blockchain().expect_header(*id)?;
		let block_num = *header.number();
		let cht_num = cht::block_to_cht_number(cht_size, block_num).ok_or_else(proof_error)?;
		let cht_start = cht::start_number(cht_size, cht_num);
		let mut current_num = cht_start;
		let cht_range = ::std::iter::from_fn(|| {
			let old_current_num = current_num;
			current_num = current_num + One::one();
			Some(old_current_num)
		});
		let headers = cht_range.map(|num| self.block_hash(num));
		let proof = cht::build_proof::<Block::Header, Blake2Hasher, _, _>(cht_size, cht_num, ::std::iter::once(block_num), headers)?;
		Ok((header, proof))
	}

	/// Get longest range within [first; last] that is possible to use in `key_changes`
	/// and `key_changes_proof` calls.
	/// Range could be shortened from the beginning if some changes tries have been pruned.
	/// Returns Ok(None) if changes trues are not supported.
	pub fn max_key_changes_range(
		&self,
		first: NumberFor<Block>,
		last: BlockId<Block>,
	) -> error::Result<Option<(NumberFor<Block>, BlockId<Block>)>> {
		let (config, storage) = match self.require_changes_trie().ok() {
			Some((config, storage)) => (config, storage),
			None => return Ok(None),
		};
		let last_num = self.backend.blockchain().expect_block_number_from_id(&last)?;
		if first > last_num {
			return Err(error::Error::ChangesTrieAccessFailed("Invalid changes trie range".into()));
		}
		let finalized_number = self.backend.blockchain().info().finalized_number;
		let oldest = storage.oldest_changes_trie_block(&config, finalized_number);
		let first = ::std::cmp::max(first, oldest);
		Ok(Some((first, last)))
	}

	/// Get pairs of (block, extrinsic) where key has been changed at given blocks range.
	/// Works only for runtimes that are supporting changes tries.
	///
	/// Changes are returned in descending order (i.e. last block comes first).
	pub fn key_changes(
		&self,
		first: NumberFor<Block>,
		last: BlockId<Block>,
		key: &StorageKey
	) -> error::Result<Vec<(NumberFor<Block>, u32)>> {
		let (config, storage) = self.require_changes_trie()?;
		let last_number = self.backend.blockchain().expect_block_number_from_id(&last)?;
		let last_hash = self.backend.blockchain().expect_block_hash_from_id(&last)?;

		key_changes::<_, Blake2Hasher, _>(
			&config,
			&*storage,
			first,
			&ChangesTrieAnchorBlockId {
				hash: convert_hash(&last_hash),
				number: last_number,
			},
			self.backend.blockchain().info().best_number,
			&key.0)
		.and_then(|r| r.map(|r| r.map(|(block, tx)| (block, tx))).collect::<Result<_, _>>())
		.map_err(|err| error::Error::ChangesTrieAccessFailed(err))
	}

	/// Get proof for computation of (block, extrinsic) pairs where key has been changed at given blocks range.
	/// `min` is the hash of the first block, which changes trie root is known to the requester - when we're using
	/// changes tries from ascendants of this block, we should provide proofs for changes tries roots
	/// `max` is the hash of the last block known to the requester - we can't use changes tries from descendants
	/// of this block.
	/// Works only for runtimes that are supporting changes tries.
	pub fn key_changes_proof(
		&self,
		first: Block::Hash,
		last: Block::Hash,
		min: Block::Hash,
		max: Block::Hash,
		key: &StorageKey
	) -> error::Result<ChangesProof<Block::Header>> {
		self.key_changes_proof_with_cht_size(
			first,
			last,
			min,
			max,
			key,
			cht::size(),
		)
	}

	/// Does the same work as `key_changes_proof`, but assumes that CHTs are of passed size.
	pub fn key_changes_proof_with_cht_size(
		&self,
		first: Block::Hash,
		last: Block::Hash,
		min: Block::Hash,
		max: Block::Hash,
		key: &StorageKey,
		cht_size: NumberFor<Block>,
	) -> error::Result<ChangesProof<Block::Header>> {
		struct AccessedRootsRecorder<'a, Block: BlockT> {
			storage: &'a dyn ChangesTrieStorage<Blake2Hasher, NumberFor<Block>>,
			min: NumberFor<Block>,
			required_roots_proofs: Mutex<BTreeMap<NumberFor<Block>, H256>>,
		};

		impl<'a, Block: BlockT> ChangesTrieRootsStorage<Blake2Hasher, NumberFor<Block>> for AccessedRootsRecorder<'a, Block> {
			fn build_anchor(&self, hash: H256) -> Result<ChangesTrieAnchorBlockId<H256, NumberFor<Block>>, String> {
				self.storage.build_anchor(hash)
			}

			fn root(
				&self,
				anchor: &ChangesTrieAnchorBlockId<H256, NumberFor<Block>>,
				block: NumberFor<Block>,
			) -> Result<Option<H256>, String> {
				let root = self.storage.root(anchor, block)?;
				if block < self.min {
					if let Some(ref root) = root {
						self.required_roots_proofs.lock().insert(
							block,
							root.clone()
						);
					}
				}
				Ok(root)
			}
		}

		impl<'a, Block: BlockT> ChangesTrieStorage<Blake2Hasher, NumberFor<Block>> for AccessedRootsRecorder<'a, Block> {
			fn get(&self, key: &H256, prefix: Prefix) -> Result<Option<DBValue>, String> {
				self.storage.get(key, prefix)
			}
		}

		let (config, storage) = self.require_changes_trie()?;
		let min_number = self.backend.blockchain().expect_block_number_from_id(&BlockId::Hash(min))?;

		let recording_storage = AccessedRootsRecorder::<Block> {
			storage,
			min: min_number,
			required_roots_proofs: Mutex::new(BTreeMap::new()),
		};

		let max_number = ::std::cmp::min(
			self.backend.blockchain().info().best_number,
			self.backend.blockchain().expect_block_number_from_id(&BlockId::Hash(max))?,
		);

		// fetch key changes proof
		let first_number = self.backend.blockchain()
			.expect_block_number_from_id(&BlockId::Hash(first))?;
		let last_number = self.backend.blockchain()
			.expect_block_number_from_id(&BlockId::Hash(last))?;
		let key_changes_proof = key_changes_proof::<_, Blake2Hasher, _>(
			&config,
			&recording_storage,
			first_number,
			&ChangesTrieAnchorBlockId {
				hash: convert_hash(&last),
				number: last_number,
			},
			max_number,
			&key.0
		)
		.map_err(|err| error::Error::from(error::Error::ChangesTrieAccessFailed(err)))?;

		// now gather proofs for all changes tries roots that were touched during key_changes_proof
		// execution AND are unknown (i.e. replaced with CHT) to the requester
		let roots = recording_storage.required_roots_proofs.into_inner();
		let roots_proof = self.changes_trie_roots_proof(cht_size, roots.keys().cloned())?;

		Ok(ChangesProof {
			max_block: max_number,
			proof: key_changes_proof,
			roots: roots.into_iter().map(|(n, h)| (n, convert_hash(&h))).collect(),
			roots_proof,
		})
	}

	/// Generate CHT-based proof for roots of changes tries at given blocks.
	fn changes_trie_roots_proof<I: IntoIterator<Item=NumberFor<Block>>>(
		&self,
		cht_size: NumberFor<Block>,
		blocks: I
	) -> error::Result<Vec<Vec<u8>>> {
		// most probably we have touched several changes tries that are parts of the single CHT
		// => GroupBy changes tries by CHT number and then gather proof for the whole group at once
		let mut proof = HashSet::new();

		cht::for_each_cht_group::<Block::Header, _, _, _>(cht_size, blocks, |_, cht_num, cht_blocks| {
			let cht_proof = self.changes_trie_roots_proof_at_cht(cht_size, cht_num, cht_blocks)?;
			proof.extend(cht_proof);
			Ok(())
		}, ())?;

		Ok(proof.into_iter().collect())
	}

	/// Generates CHT-based proof for roots of changes tries at given blocks (that are part of single CHT).
	fn changes_trie_roots_proof_at_cht(
		&self,
		cht_size: NumberFor<Block>,
		cht_num: NumberFor<Block>,
		blocks: Vec<NumberFor<Block>>
	) -> error::Result<Vec<Vec<u8>>> {
		let cht_start = cht::start_number(cht_size, cht_num);
		let mut current_num = cht_start;
		let cht_range = ::std::iter::from_fn(|| {
			let old_current_num = current_num;
			current_num = current_num + One::one();
			Some(old_current_num)
		});
		let roots = cht_range
			.map(|num| self.header(&BlockId::Number(num))
			.map(|block| block.and_then(|block| block.digest().log(DigestItem::as_changes_trie_root).cloned())));
		let proof = cht::build_proof::<Block::Header, Blake2Hasher, _, _>(cht_size, cht_num, blocks, roots)?;
		Ok(proof)
	}

	/// Returns changes trie configuration and storage or an error if it is not supported.
	fn require_changes_trie(&self) -> error::Result<(ChangesTrieConfiguration, &B::ChangesTrieStorage)> {
		let config = self.changes_trie_config()?;
		let storage = self.backend.changes_trie_storage();
		match (config, storage) {
			(Some(config), Some(storage)) => Ok((config, storage)),
			_ => Err(error::Error::ChangesTriesNotSupported.into()),
		}
	}

	/// Create a new block, built on the head of the chain.
	pub fn new_block(
		&self,
		inherent_digests: DigestFor<Block>,
	) -> error::Result<block_builder::BlockBuilder<Block, Self>> where
		E: Clone + Send + Sync,
		RA: Send + Sync,
		Self: ProvideRuntimeApi,
		<Self as ProvideRuntimeApi>::Api: BlockBuilderAPI<Block>
	{
		block_builder::BlockBuilder::new(self, inherent_digests)
	}

	/// Create a new block, built on top of `parent`.
	pub fn new_block_at(
		&self,
		parent: &BlockId<Block>,
		inherent_digests: DigestFor<Block>,
	) -> error::Result<block_builder::BlockBuilder<Block, Self>> where
		E: Clone + Send + Sync,
		RA: Send + Sync,
		Self: ProvideRuntimeApi,
		<Self as ProvideRuntimeApi>::Api: BlockBuilderAPI<Block>
	{
		block_builder::BlockBuilder::at_block(parent, &self, false, inherent_digests)
	}

	/// Create a new block, built on top of `parent` with proof recording enabled.
	///
	/// While proof recording is enabled, all accessed trie nodes are saved.
	/// These recorded trie nodes can be used by a third party to proof the
	/// output of this block builder without having access to the full storage.
	pub fn new_block_at_with_proof_recording(
		&self,
		parent: &BlockId<Block>,
		inherent_digests: DigestFor<Block>,
	) -> error::Result<block_builder::BlockBuilder<Block, Self>> where
		E: Clone + Send + Sync,
		RA: Send + Sync,
		Self: ProvideRuntimeApi,
		<Self as ProvideRuntimeApi>::Api: BlockBuilderAPI<Block>
	{
		block_builder::BlockBuilder::at_block(parent, &self, true, inherent_digests)
	}

	/// Lock the import lock, and run operations inside.
	pub fn lock_import_and_run<R, Err, F>(&self, f: F) -> Result<R, Err> where
		F: FnOnce(&mut ClientImportOperation<Block, Blake2Hasher, B>) -> Result<R, Err>,
		Err: From<error::Error>,
	{
		let inner = || {
			let _import_lock = self.backend.get_import_lock().lock();

			let mut op = ClientImportOperation {
				op: self.backend.begin_operation()?,
				notify_imported: None,
				notify_finalized: Vec::new(),
			};

			let r = f(&mut op)?;

			let ClientImportOperation { op, notify_imported, notify_finalized } = op;
			self.backend.commit_operation(op)?;
			self.notify_finalized(notify_finalized)?;

			if let Some(notify_imported) = notify_imported {
				self.notify_imported(notify_imported)?;
			}

			Ok(r)
		};

		let result = inner();
		*self.importing_block.write() = None;

		result
	}

	/// Apply a checked and validated block to an operation. If a justification is provided
	/// then `finalized` *must* be true.
	fn apply_block(
		&self,
		operation: &mut ClientImportOperation<Block, Blake2Hasher, B>,
		import_block: BlockImportParams<Block>,
		new_cache: HashMap<CacheKeyId, Vec<u8>>,
	) -> error::Result<ImportResult> where
		E: CallExecutor<Block, Blake2Hasher> + Send + Sync + Clone,
	{
		let BlockImportParams {
			origin,
			header,
			justification,
			post_digests,
			body,
			finalized,
			auxiliary,
			fork_choice,
		} = import_block;

		assert!(justification.is_some() && finalized || justification.is_none());

		let parent_hash = header.parent_hash().clone();

		match self.backend.blockchain().status(BlockId::Hash(parent_hash))? {
			blockchain::BlockStatus::InChain => {},
			blockchain::BlockStatus::Unknown => return Ok(ImportResult::UnknownParent),
		}

		let import_headers = if post_digests.is_empty() {
			PrePostHeader::Same(header)
		} else {
			let mut post_header = header.clone();
			for item in post_digests {
				post_header.digest_mut().push(item);
			}
			PrePostHeader::Different(header, post_header)
		};

		let hash = import_headers.post().hash();
		let height = (*import_headers.post().number()).saturated_into::<u64>();

		*self.importing_block.write() = Some(hash);

		let result = self.execute_and_import_block(
			operation,
			origin,
			hash,
			import_headers,
			justification,
			body,
			new_cache,
			finalized,
			auxiliary,
			fork_choice,
		);

		telemetry!(SUBSTRATE_INFO; "block.import";
			"height" => height,
			"best" => ?hash,
			"origin" => ?origin
		);

		result
	}

	fn execute_and_import_block(
		&self,
		operation: &mut ClientImportOperation<Block, Blake2Hasher, B>,
		origin: BlockOrigin,
		hash: Block::Hash,
		import_headers: PrePostHeader<Block::Header>,
		justification: Option<Justification>,
		body: Option<Vec<Block::Extrinsic>>,
		new_cache: HashMap<CacheKeyId, Vec<u8>>,
		finalized: bool,
		aux: Vec<(Vec<u8>, Option<Vec<u8>>)>,
		fork_choice: ForkChoiceStrategy,
	) -> error::Result<ImportResult> where
		E: CallExecutor<Block, Blake2Hasher> + Send + Sync + Clone,
	{
		let parent_hash = import_headers.post().parent_hash().clone();
		match self.backend.blockchain().status(BlockId::Hash(hash))? {
			blockchain::BlockStatus::InChain => return Ok(ImportResult::AlreadyInChain),
			blockchain::BlockStatus::Unknown => {},
		}

		let info = self.backend.blockchain().info();

		// the block is lower than our last finalized block so it must revert
		// finality, refusing import.
		if *import_headers.post().number() <= info.finalized_number {
			return Err(error::Error::NotInFinalizedChain);
		}

		// find tree route from last finalized to given block.
		let route_from_finalized = crate::blockchain::tree_route(
			self.backend.blockchain(),
			BlockId::Hash(info.finalized_hash),
			BlockId::Hash(parent_hash),
		)?;

		// the block being imported retracts the last finalized block, refusing to
		// import.
		if !route_from_finalized.retracted().is_empty() {
			return Err(error::Error::NotInFinalizedChain);
		}

		// this is a fairly arbitrary choice of where to draw the line on making notifications,
		// but the general goal is to only make notifications when we are already fully synced
		// and get a new chain head.
		let make_notifications = match origin {
			BlockOrigin::NetworkBroadcast | BlockOrigin::Own | BlockOrigin::ConsensusBroadcast => true,
			BlockOrigin::Genesis | BlockOrigin::NetworkInitialSync | BlockOrigin::File => false,
		};

		self.backend.begin_state_operation(&mut operation.op, BlockId::Hash(parent_hash))?;

		// ensure parent block is finalized to maintain invariant that
		// finality is called sequentially.
		if finalized {
			self.apply_finality_with_block_hash(operation, parent_hash, None, info.best_hash, make_notifications)?;
		}

		// FIXME #1232: correct path logic for when to execute this function
		let (storage_update, changes_update, storage_changes) = self.block_execution(
			&operation.op,
			&import_headers,
			origin,
			hash,
			body.clone(),
		)?;

		let is_new_best = finalized || match fork_choice {
			ForkChoiceStrategy::LongestChain => import_headers.post().number() > &info.best_number,
			ForkChoiceStrategy::Custom(v) => v,
		};

		let leaf_state = if finalized {
			crate::backend::NewBlockState::Final
		} else if is_new_best {
			crate::backend::NewBlockState::Best
		} else {
			crate::backend::NewBlockState::Normal
		};

		trace!("Imported {}, (#{}), best={}, origin={:?}", hash, import_headers.post().number(), is_new_best, origin);

		operation.op.set_block_data(
			import_headers.post().clone(),
			body,
			justification,
			leaf_state,
		)?;

		operation.op.update_cache(new_cache);
		if let Some(storage_update) = storage_update {
			operation.op.update_db_storage(storage_update)?;
		}
		if let Some(storage_changes) = storage_changes.clone() {
			operation.op.update_storage(storage_changes.0, storage_changes.1)?;
		}
		if let Some(Some(changes_update)) = changes_update {
			operation.op.update_changes_trie(changes_update)?;
		}

		operation.op.insert_aux(aux)?;

		if make_notifications {
			if finalized {
				operation.notify_finalized.push(hash);
			}

			operation.notify_imported = Some((hash, origin, import_headers.into_post(), is_new_best, storage_changes));
		}

		Ok(ImportResult::imported())
	}

	fn block_execution(
		&self,
		transaction: &B::BlockImportOperation,
		import_headers: &PrePostHeader<Block::Header>,
		origin: BlockOrigin,
		hash: Block::Hash,
		body: Option<Vec<Block::Extrinsic>>,
	) -> error::Result<(
		Option<StorageUpdate<B, Block>>,
		Option<Option<ChangesUpdate>>,
		Option<(
			Vec<(Vec<u8>, Option<Vec<u8>>)>,
			Vec<(Vec<u8>, Vec<(Vec<u8>, Option<Vec<u8>>)>)>
		)>
	)>
		where
			E: CallExecutor<Block, Blake2Hasher> + Send + Sync + Clone,
	{
		match transaction.state()? {
			Some(transaction_state) => {
				let mut overlay = Default::default();
				let get_execution_manager = |execution_strategy: ExecutionStrategy| {
					match execution_strategy {
						ExecutionStrategy::NativeElseWasm => ExecutionManager::NativeElseWasm,
						ExecutionStrategy::AlwaysWasm => ExecutionManager::AlwaysWasm,
						ExecutionStrategy::NativeWhenPossible => ExecutionManager::NativeWhenPossible,
						ExecutionStrategy::Both => ExecutionManager::Both(|wasm_result, native_result| {
							let header = import_headers.post();
							warn!("Consensus error between wasm and native block execution at block {}", hash);
							warn!("   Header {:?}", header);
							warn!("   Native result {:?}", native_result);
							warn!("   Wasm result {:?}", wasm_result);
							telemetry!(SUBSTRATE_INFO; "block.execute.consensus_failure";
								"hash" => ?hash,
								"origin" => ?origin,
								"header" => ?header
							);
							wasm_result
						}),
					}
				};
				let (_, storage_update, changes_update) = self.executor.call_at_state::<_, _, _, NeverNativeValue, fn() -> _>(
					transaction_state,
					&mut overlay,
					"Core_execute_block",
					&<Block as BlockT>::new(import_headers.pre().clone(), body.unwrap_or_default()).encode(),
					match origin {
						BlockOrigin::NetworkInitialSync => get_execution_manager(self.execution_strategies().syncing),
						_ => get_execution_manager(self.execution_strategies().importing),
					},
					None,
					NeverOffchainExt::new(),
				)?;

				overlay.commit_prospective();

				let (top, children) = overlay.into_committed();
				let children = children.map(|(sk, it)| (sk, it.collect())).collect();
				if import_headers.post().state_root() != &storage_update.1 {
					return Err(error::Error::InvalidStateRoot);
				}

				Ok((Some(storage_update.0), Some(changes_update), Some((top.collect(), children))))
			},
			None => Ok((None, None, None))
		}
	}

	fn apply_finality_with_block_hash(
		&self,
		operation: &mut ClientImportOperation<Block, Blake2Hasher, B>,
		block: Block::Hash,
		justification: Option<Justification>,
		best_block: Block::Hash,
		notify: bool,
	) -> error::Result<()> {
		// find tree route from last finalized to given block.
		let last_finalized = self.backend.blockchain().last_finalized()?;

		if block == last_finalized {
			warn!("Possible safety violation: attempted to re-finalize last finalized block {:?} ", last_finalized);
			return Ok(());
		}

		let route_from_finalized = crate::blockchain::tree_route(
			|id| self.header(&id)?.ok_or_else(|| Error::UnknownBlock(format!("Unknown block {:?}", id))),
			BlockId::Hash(last_finalized),
			BlockId::Hash(block),
		)?;

		if let Some(retracted) = route_from_finalized.retracted().get(0) {
			warn!("Safety violation: attempted to revert finalized block {:?} which is not in the \
				same chain as last finalized {:?}", retracted, last_finalized);

			return Err(error::Error::NotInFinalizedChain);
		}

		let route_from_best = crate::blockchain::tree_route(
			|id| self.header(&id)?.ok_or_else(|| Error::UnknownBlock(format!("Unknown block {:?}", id))),
			BlockId::Hash(best_block),
			BlockId::Hash(block),
		)?;

		// if the block is not a direct ancestor of the current best chain,
		// then some other block is the common ancestor.
		if route_from_best.common_block().hash != block {
			// NOTE: we're setting the finalized block as best block, this might
			// be slightly innacurate since we might have a "better" block
			// further along this chain, but since best chain selection logic is
			// pluggable we cannot make a better choice here. usages that need
			// an accurate "best" block need to go through `SelectChain`
			// instead.
			operation.op.mark_head(BlockId::Hash(block))?;
		}

		let enacted = route_from_finalized.enacted();
		assert!(enacted.len() > 0);
		for finalize_new in &enacted[..enacted.len() - 1] {
			operation.op.mark_finalized(BlockId::Hash(finalize_new.hash), None)?;
		}

		assert_eq!(enacted.last().map(|e| e.hash), Some(block));
		operation.op.mark_finalized(BlockId::Hash(block), justification)?;

		if notify {
			// sometimes when syncing, tons of blocks can be finalized at once.
			// we'll send notifications spuriously in that case.
			const MAX_TO_NOTIFY: usize = 256;
			let enacted = route_from_finalized.enacted();
			let start = enacted.len() - ::std::cmp::min(enacted.len(), MAX_TO_NOTIFY);
			for finalized in &enacted[start..] {
				operation.notify_finalized.push(finalized.hash);
			}
		}

		Ok(())
	}

	fn notify_finalized(
		&self,
		notify_finalized: Vec<Block::Hash>,
	) -> error::Result<()> {
		let mut sinks = self.finality_notification_sinks.lock();

		for finalized_hash in notify_finalized {
			let header = self.header(&BlockId::Hash(finalized_hash))?
				.expect("header already known to exist in DB because it is indicated in the tree route; qed");

			telemetry!(SUBSTRATE_INFO; "notify.finalized";
				"height" => format!("{}", header.number()),
				"best" => ?finalized_hash,
			);

			let notification = FinalityNotification {
				header,
				hash: finalized_hash,
			};

			sinks.retain(|sink| sink.unbounded_send(notification.clone()).is_ok());
		}

		Ok(())
	}

	fn notify_imported(
		&self,
		notify_import: (
			Block::Hash, BlockOrigin,
			Block::Header,
			bool,
			Option<(
				Vec<(Vec<u8>, Option<Vec<u8>>)>,
				Vec<(Vec<u8>, Vec<(Vec<u8>, Option<Vec<u8>>)>)>,
				)
			>),
	) -> error::Result<()> {
		let (hash, origin, header, is_new_best, storage_changes) = notify_import;

		if let Some(storage_changes) = storage_changes {
			// TODO [ToDr] How to handle re-orgs? Should we re-emit all storage changes?
			self.storage_notifications.lock()
				.trigger(
					&hash,
					storage_changes.0.into_iter(),
					storage_changes.1.into_iter().map(|(sk, v)| (sk, v.into_iter())),
				);
		}

		let notification = BlockImportNotification::<Block> {
			hash,
			origin,
			header,
			is_new_best,
		};

		self.import_notification_sinks.lock()
			.retain(|sink| sink.unbounded_send(notification.clone()).is_ok());

		Ok(())
	}

<<<<<<< HEAD
=======
	/// Apply auxiliary data insertion into an operation.
	pub fn apply_aux<
		'a,
		'b: 'a,
		'c: 'a,
		I: IntoIterator<Item=&'a(&'c [u8], &'c [u8])>,
		D: IntoIterator<Item=&'a &'b [u8]>,
	>(
		&self,
		operation: &mut ClientImportOperation<Block, Blake2Hasher, B>,
		insert: I,
		delete: D
	) -> error::Result<()> {
		operation.op.insert_aux(
			insert.into_iter()
				.map(|(k, v)| (k.to_vec(), Some(v.to_vec())))
				.chain(delete.into_iter().map(|k| (k.to_vec(), None)))
		)
	}

	/// Mark all blocks up to given as finalized in operation. If a
	/// justification is provided it is stored with the given finalized
	/// block (any other finalized blocks are left unjustified).
	///
	/// If the block being finalized is on a different fork from the current
	/// best block the finalized block is set as best, this might be slightly
	/// innacurate (i.e. outdated), usages that require determining an accurate
	/// best block should use `SelectChain` instead of the client.
	pub fn apply_finality(
		&self,
		operation: &mut ClientImportOperation<Block, Blake2Hasher, B>,
		id: BlockId<Block>,
		justification: Option<Justification>,
		notify: bool,
	) -> error::Result<()> {
		let last_best = self.backend.blockchain().info().best_hash;
		let to_finalize_hash = self.backend.blockchain().expect_block_hash_from_id(&id)?;
		self.apply_finality_with_block_hash(operation, to_finalize_hash, justification, last_best, notify)
	}

	/// Finalize a block. This will implicitly finalize all blocks up to it and
	/// fire finality notifications.
	///
	/// If the block being finalized is on a different fork from the current
	/// best block the finalized block is set as best, this might be slightly
	/// innacurate (i.e. outdated), usages that require determining an accurate
	/// best block should use `SelectChain` instead of the client.
	///
	/// Pass a flag to indicate whether finality notifications should be propagated.
	/// This is usually tied to some synchronization state, where we don't send notifications
	/// while performing major synchronization work.
	pub fn finalize_block(&self, id: BlockId<Block>, justification: Option<Justification>, notify: bool) -> error::Result<()> {
		self.lock_import_and_run(|operation| {
			let last_best = self.backend.blockchain().info().best_hash;
			let to_finalize_hash = self.backend.blockchain().expect_block_hash_from_id(&id)?;
			self.apply_finality_with_block_hash(operation, to_finalize_hash, justification, last_best, notify)
		}).map_err(|e| {
			warn!("Block finalization error:\n{:?}", e);
			e
		})
	}

>>>>>>> c63ee7ad
	/// Attempts to revert the chain by `n` blocks. Returns the number of blocks that were
	/// successfully reverted.
	pub fn revert(&self, n: NumberFor<Block>) -> error::Result<NumberFor<Block>> {
		Ok(self.backend.revert(n)?)
	}

	/// Get blockchain info.
	pub fn info(&self) -> ClientInfo<Block> {
		let info = self.backend.blockchain().info();
		ClientInfo {
			chain: info,
			used_state_cache_size: self.backend.used_state_cache_size(),
		}
	}

	/// Get block status.
	pub fn block_status(&self, id: &BlockId<Block>) -> error::Result<BlockStatus> {
		// this can probably be implemented more efficiently
		if let BlockId::Hash(ref h) = id {
			if self.importing_block.read().as_ref().map_or(false, |importing| h == importing) {
				return Ok(BlockStatus::Queued);
			}
		}
		let hash_and_number = match id.clone() {
			BlockId::Hash(hash) => self.backend.blockchain().number(hash)?.map(|n| (hash, n)),
			BlockId::Number(n) => self.backend.blockchain().hash(n)?.map(|hash| (hash, n)),
		};
		match hash_and_number {
			Some((hash, number)) => {
				if self.backend.have_state_at(&hash, number) {
					Ok(BlockStatus::InChainWithState)
				} else {
					Ok(BlockStatus::InChainPruned)
				}
			}
			None => Ok(BlockStatus::Unknown),
		}
	}

	/// Get block header by id.
	pub fn header(&self, id: &BlockId<Block>) -> error::Result<Option<<Block as BlockT>::Header>> {
		self.backend.blockchain().header(*id)
	}

	/// Get block body by id.
	pub fn body(&self, id: &BlockId<Block>) -> error::Result<Option<Vec<<Block as BlockT>::Extrinsic>>> {
		self.backend.blockchain().body(*id)
	}

	/// Get block justification set by id.
	pub fn justification(&self, id: &BlockId<Block>) -> error::Result<Option<Justification>> {
		self.backend.blockchain().justification(*id)
	}

	/// Get full block by id.
	pub fn block(&self, id: &BlockId<Block>)
		-> error::Result<Option<SignedBlock<Block>>>
	{
		Ok(match (self.header(id)?, self.body(id)?, self.justification(id)?) {
			(Some(header), Some(extrinsics), justification) =>
				Some(SignedBlock { block: Block::new(header, extrinsics), justification }),
			_ => None,
		})
	}

	/// Gets the uncles of the block with `target_hash` going back `max_generation` ancestors.
	pub fn uncles(&self, target_hash: Block::Hash, max_generation: NumberFor<Block>) -> error::Result<Vec<Block::Hash>> {
		let load_header = |id: Block::Hash| -> error::Result<Block::Header> {
			match self.backend.blockchain().header(BlockId::Hash(id))? {
				Some(hdr) => Ok(hdr),
				None => Err(Error::UnknownBlock(format!("Unknown block {:?}", id))),
			}
		};

		let genesis_hash = self.backend.blockchain().info().genesis_hash;
		if genesis_hash == target_hash { return Ok(Vec::new()); }

		let mut current_hash = target_hash;
		let mut current = load_header(current_hash)?;
		let mut ancestor_hash = *current.parent_hash();
		let mut ancestor = load_header(ancestor_hash)?;
		let mut uncles = Vec::new();

		for _generation in 0..max_generation.saturated_into() {
			let children = self.backend.blockchain().children(ancestor_hash)?;
			uncles.extend(children.into_iter().filter(|h| h != &current_hash));
			current_hash = ancestor_hash;
			if genesis_hash == current_hash { break; }
			current = ancestor;
			ancestor_hash = *current.parent_hash();
			ancestor = load_header(ancestor_hash)?;
		}
		trace!("Collected {} uncles", uncles.len());
		Ok(uncles)
	}

	fn changes_trie_config(&self) -> Result<Option<ChangesTrieConfiguration>, Error> {
		Ok(self.backend.state_at(BlockId::Number(self.backend.blockchain().info().best_number))?
			.storage(well_known_keys::CHANGES_TRIE_CONFIG)
			.map_err(|e| error::Error::from_state(Box::new(e)))?
			.and_then(|c| Decode::decode(&mut &*c).ok()))
	}

	/// Prepare in-memory header that is used in execution environment.
	fn prepare_environment_block(&self, parent: &BlockId<Block>) -> error::Result<Block::Header> {
		let parent_header = self.backend.blockchain().expect_header(*parent)?;
		Ok(<<Block as BlockT>::Header as HeaderT>::new(
			self.backend.blockchain().expect_block_number_from_id(parent)? + One::one(),
			Default::default(),
			Default::default(),
			parent_header.hash(),
			Default::default(),
		))
	}
}

impl<B, E, Block, RA> ProvideUncles<Block> for Client<B, E, Block, RA> where
	B: backend::Backend<Block, Blake2Hasher>,
	E: CallExecutor<Block, Blake2Hasher>,
	Block: BlockT<Hash=H256>,
{
	fn uncles(&self, target_hash: Block::Hash, max_generation: NumberFor<Block>) -> error::Result<Vec<Block::Header>> {
		Ok(Client::uncles(self, target_hash, max_generation)?
			.into_iter()
			.filter_map(|hash| Client::header(self, &BlockId::Hash(hash)).unwrap_or(None))
			.collect()
		)
	}
}

impl<B, E, Block, RA> ChainHeaderBackend<Block> for Client<B, E, Block, RA> where
	B: backend::Backend<Block, Blake2Hasher>,
	E: CallExecutor<Block, Blake2Hasher> + Send + Sync,
	Block: BlockT<Hash=H256>,
	RA: Send + Sync
{
	fn header(&self, id: BlockId<Block>) -> error::Result<Option<Block::Header>> {
		self.backend.blockchain().header(id)
	}

	fn info(&self) -> blockchain::Info<Block> {
		self.backend.blockchain().info()
	}

	fn status(&self, id: BlockId<Block>) -> error::Result<blockchain::BlockStatus> {
		self.backend.blockchain().status(id)
	}

	fn number(&self, hash: Block::Hash) -> error::Result<Option<<<Block as BlockT>::Header as HeaderT>::Number>> {
		self.backend.blockchain().number(hash)
	}

	fn hash(&self, number: NumberFor<Block>) -> error::Result<Option<Block::Hash>> {
		self.backend.blockchain().hash(number)
	}
}

impl<B, E, Block, RA> ChainHeaderBackend<Block> for &Client<B, E, Block, RA> where
	B: backend::Backend<Block, Blake2Hasher>,
	E: CallExecutor<Block, Blake2Hasher> + Send + Sync,
	Block: BlockT<Hash=H256>,
	RA: Send + Sync
{
	fn header(&self, id: BlockId<Block>) -> error::Result<Option<Block::Header>> {
		(**self).backend.blockchain().header(id)
	}

	fn info(&self) -> blockchain::Info<Block> {
		(**self).backend.blockchain().info()
	}

	fn status(&self, id: BlockId<Block>) -> error::Result<blockchain::BlockStatus> {
		(**self).status(id)
	}

	fn number(&self, hash: Block::Hash) -> error::Result<Option<<<Block as BlockT>::Header as HeaderT>::Number>> {
		(**self).number(hash)
	}

	fn hash(&self, number: NumberFor<Block>) -> error::Result<Option<Block::Hash>> {
		(**self).hash(number)
	}
}

impl<B, E, Block, RA> ProvideCache<Block> for Client<B, E, Block, RA> where
	B: backend::Backend<Block, Blake2Hasher>,
	Block: BlockT<Hash=H256>,
{
	fn cache(&self) -> Option<Arc<dyn Cache<Block>>> {
		self.backend.blockchain().cache()
	}
}

impl<B, E, Block, RA> ProvideRuntimeApi for Client<B, E, Block, RA> where
	B: backend::Backend<Block, Blake2Hasher>,
	E: CallExecutor<Block, Blake2Hasher> + Clone + Send + Sync,
	Block: BlockT<Hash=H256>,
	RA: ConstructRuntimeApi<Block, Self>
{
	type Api = <RA as ConstructRuntimeApi<Block, Self>>::RuntimeApi;

	fn runtime_api<'a>(&'a self) -> ApiRef<'a, Self::Api> {
		RA::construct_runtime_api(self)
	}
}

impl<B, E, Block, RA> CallRuntimeAt<Block> for Client<B, E, Block, RA> where
	B: backend::Backend<Block, Blake2Hasher>,
	E: CallExecutor<Block, Blake2Hasher> + Clone + Send + Sync,
	Block: BlockT<Hash=H256>,
{
	fn call_api_at<
		'a,
		R: Encode + Decode + PartialEq,
		NC: FnOnce() -> result::Result<R, &'static str> + UnwindSafe,
		C: CoreApi<Block>,
	>(
		&self,
		core_api: &C,
		at: &BlockId<Block>,
		function: &'static str,
		args: Vec<u8>,
		changes: &RefCell<OverlayedChanges>,
		initialize_block: InitializeBlock<'a, Block>,
		native_call: Option<NC>,
		context: ExecutionContext,
		recorder: &Option<Rc<RefCell<ProofRecorder<Block>>>>,
	) -> error::Result<NativeOrEncoded<R>> {
		let enable_keystore = context.enable_keystore();

		let manager = match context {
			ExecutionContext::BlockConstruction =>
				self.execution_strategies.block_construction.get_manager(),
			ExecutionContext::Syncing =>
				self.execution_strategies.syncing.get_manager(),
			ExecutionContext::Importing =>
				self.execution_strategies.importing.get_manager(),
			ExecutionContext::OffchainWorker(_) =>
				self.execution_strategies.offchain_worker.get_manager(),
			ExecutionContext::Other =>
				self.execution_strategies.other.get_manager(),
		};

		let mut offchain_extensions = match context {
			ExecutionContext::OffchainWorker(ext) => Some(ext),
			_ => None,
		};

		self.executor.contextual_call::<_, _, fn(_,_) -> _,_,_>(
			|| core_api.initialize_block(at, &self.prepare_environment_block(at)?),
			at,
			function,
			&args,
			changes,
			initialize_block,
			manager,
			native_call,
			offchain_extensions.as_mut(),
			recorder,
			enable_keystore,
		)
	}

	fn runtime_version_at(&self, at: &BlockId<Block>) -> error::Result<RuntimeVersion> {
		self.runtime_version_at(at)
	}
}

impl<'a, B, E, Block, RA> consensus::BlockImport<Block> for &'a Client<B, E, Block, RA> where
	B: backend::Backend<Block, Blake2Hasher>,
	E: CallExecutor<Block, Blake2Hasher> + Clone + Send + Sync,
	Block: BlockT<Hash=H256>,
{
	type Error = ConsensusError;

	/// Import a checked and validated block. If a justification is provided in
	/// `BlockImportParams` then `finalized` *must* be true.
	fn import_block(
		&mut self,
		import_block: BlockImportParams<Block>,
		new_cache: HashMap<CacheKeyId, Vec<u8>>,
	) -> Result<ImportResult, Self::Error> {
		self.lock_import_and_run(|operation| {
			self.apply_block(operation, import_block, new_cache)
		}).map_err(|e| {
			warn!("Block import error:\n{:?}", e);
			ConsensusError::ClientImport(e.to_string()).into()
		})
	}

	/// Check block preconditions.
	fn check_block(
		&mut self,
		hash: Block::Hash,
		parent_hash: Block::Hash,
	) -> Result<ImportResult, Self::Error> {
		match self.block_status(&BlockId::Hash(parent_hash))
			.map_err(|e| ConsensusError::ClientImport(e.to_string()))?
		{
			BlockStatus::InChainWithState | BlockStatus::Queued => {},
			BlockStatus::Unknown | BlockStatus::InChainPruned => return Ok(ImportResult::UnknownParent),
			BlockStatus::KnownBad => return Ok(ImportResult::KnownBad),
		}

		match self.block_status(&BlockId::Hash(hash))
			.map_err(|e| ConsensusError::ClientImport(e.to_string()))?
		{
			BlockStatus::InChainWithState | BlockStatus::Queued => return Ok(ImportResult::AlreadyInChain),
			BlockStatus::Unknown | BlockStatus::InChainPruned => {},
			BlockStatus::KnownBad => return Ok(ImportResult::KnownBad),
		}

		Ok(ImportResult::imported())
	}
}

impl<B, E, Block, RA> consensus::BlockImport<Block> for Client<B, E, Block, RA> where
	B: backend::Backend<Block, Blake2Hasher>,
	E: CallExecutor<Block, Blake2Hasher> + Clone + Send + Sync,
	Block: BlockT<Hash=H256>,
{
	type Error = ConsensusError;

	fn import_block(
		&mut self,
		import_block: BlockImportParams<Block>,
		new_cache: HashMap<CacheKeyId, Vec<u8>>,
	) -> Result<ImportResult, Self::Error> {
		(&*self).import_block(import_block, new_cache)
	}

	fn check_block(
		&mut self,
		hash: Block::Hash,
		parent_hash: Block::Hash,
	) -> Result<ImportResult, Self::Error> {
		(&*self).check_block(hash, parent_hash)
	}
}

<<<<<<< HEAD
impl<B, E, Block, RA> Finalizer<Block, Blake2Hasher, B> for Client<B, E, Block, RA> where 
	B: backend::Backend<Block, Blake2Hasher>,
	E: CallExecutor<Block, Blake2Hasher>,
	Block: BlockT<Hash=H256>,
{
	fn apply_finality(
		&self,
		operation: &mut ClientImportOperation<Block, Blake2Hasher, B>,
		id: BlockId<Block>,
		justification: Option<Justification>,
		notify: bool,
	) -> error::Result<()> {
		let last_best = self.backend.blockchain().info().best_hash;
		let to_finalize_hash = self.backend.blockchain().expect_block_hash_from_id(&id)?;
		self.apply_finality_with_block_hash(operation, to_finalize_hash, justification, last_best, notify)
	}

	fn finalize_block(&self, id: BlockId<Block>, justification: Option<Justification>, notify: bool) -> error::Result<()> {
		self.lock_import_and_run(|operation| {
			let last_best = self.backend.blockchain().info().best_hash;
			let to_finalize_hash = self.backend.blockchain().expect_block_hash_from_id(&id)?;
			self.apply_finality_with_block_hash(operation, to_finalize_hash, justification, last_best, notify)
		})
	}
}

impl<B, E, Block, RA> Finalizer<Block, Blake2Hasher, B> for &Client<B, E, Block, RA> where 
	B: backend::Backend<Block, Blake2Hasher>,
	E: CallExecutor<Block, Blake2Hasher>,
	Block: BlockT<Hash=H256>,
{
	fn apply_finality(
		&self,
		operation: &mut ClientImportOperation<Block, Blake2Hasher, B>,
		id: BlockId<Block>,
		justification: Option<Justification>,
		notify: bool,
	) -> error::Result<()> {
		(**self).apply_finality(operation, id, justification, notify)
	}

	fn finalize_block(&self, id: BlockId<Block>, justification: Option<Justification>, notify: bool) -> error::Result<()> {
		(**self).finalize_block(id, justification, notify)
	}
}

impl<B, E, Block, RA> CurrentHeight for Client<B, E, Block, RA> where
	B: backend::Backend<Block, Blake2Hasher>,
	E: CallExecutor<Block, Blake2Hasher>,
	Block: BlockT<Hash=H256>,
{
	type BlockNumber = <Block::Header as HeaderT>::Number;
	fn current_height(&self) -> Self::BlockNumber {
		self.backend.blockchain().info().best_number
	}
}

impl<B, E, Block, RA> BlockNumberToHash for Client<B, E, Block, RA> where
	B: backend::Backend<Block, Blake2Hasher>,
	E: CallExecutor<Block, Blake2Hasher>,
	Block: BlockT<Hash=H256>,
{
	type BlockNumber = <Block::Header as HeaderT>::Number;
	type Hash = Block::Hash;
	fn block_number_to_hash(&self, n: Self::BlockNumber) -> Option<Self::Hash> {
		self.block_hash(n).unwrap_or(None)
	}
}

impl<B, E, Block, RA> BlockNumberToHash for &Client<B, E, Block, RA> where
	B: backend::Backend<Block, Blake2Hasher>,
	E: CallExecutor<Block, Blake2Hasher>,
	Block: BlockT<Hash=H256>,
{
	type BlockNumber = <Block::Header as HeaderT>::Number;
	type Hash = Block::Hash;
	fn block_number_to_hash(&self, n: Self::BlockNumber) -> Option<Self::Hash> {
		self.block_hash(n).unwrap_or(None)
	}
}


=======
>>>>>>> c63ee7ad
impl<B, E, Block, RA> BlockchainEvents<Block> for Client<B, E, Block, RA>
where
	E: CallExecutor<Block, Blake2Hasher>,
	Block: BlockT<Hash=H256>,
{
	/// Get block import event stream.
	fn import_notification_stream(&self) -> ImportNotifications<Block> {
		let (sink, stream) = mpsc::unbounded();
		self.import_notification_sinks.lock().push(sink);
		stream
	}

	fn finality_notification_stream(&self) -> FinalityNotifications<Block> {
		let (sink, stream) = mpsc::unbounded();
		self.finality_notification_sinks.lock().push(sink);
		stream
	}

	/// Get storage changes event stream.
	fn storage_changes_notification_stream(
		&self,
		filter_keys: Option<&[StorageKey]>,
		child_filter_keys: Option<&[(StorageKey, Option<Vec<StorageKey>>)]>,
	) -> error::Result<StorageEventStream<Block::Hash>> {
		Ok(self.storage_notifications.lock().listen(filter_keys, child_filter_keys))
	}
}

/// Implement Longest Chain Select implementation
/// where 'longest' is defined as the highest number of blocks
pub struct LongestChain<B, Block> {
	backend: Arc<B>,
	_phantom: PhantomData<Block>
}

impl<B, Block> Clone for LongestChain<B, Block> {
	fn clone(&self) -> Self {
		let backend = self.backend.clone();
		LongestChain {
			backend,
			_phantom: Default::default()
		}
	}
}

impl<B, Block> LongestChain<B, Block>
where
	B: backend::Backend<Block, Blake2Hasher>,
	Block: BlockT<Hash=H256>,
{
	/// Instantiate a new LongestChain for Backend B
	pub fn new(backend: Arc<B>) -> Self {
		LongestChain {
			backend,
			_phantom: Default::default()
		}
	}

	fn best_block_header(&self) -> error::Result<<Block as BlockT>::Header> {
		let info = self.backend.blockchain().info();
		let best_hash = self.best_containing(info.best_hash, None)?
			.unwrap_or(info.best_hash);

		Ok(self.backend.blockchain().header(BlockId::Hash(best_hash))?
			.expect("given block hash was fetched from block in db; qed"))
	}

	/// Get the most recent block hash of the best (longest) chains
	/// that contain block with the given `target_hash`.
	///
	/// The search space is always limited to blocks which are in the finalized
	/// chain or descendents of it.
	///
	/// If `maybe_max_block_number` is `Some(max_block_number)`
	/// the search is limited to block `numbers <= max_block_number`.
	/// in other words as if there were no blocks greater `max_block_number`.
	/// Returns `Ok(None)` if `target_hash` is not found in search space.
	/// TODO: document time complexity of this, see [#1444](https://github.com/paritytech/substrate/issues/1444)
	fn best_containing(
		&self,
		target_hash: Block::Hash,
		maybe_max_number: Option<NumberFor<Block>>
	) -> error::Result<Option<Block::Hash>> {
		let target_header = {
			match self.backend.blockchain().header(BlockId::Hash(target_hash))? {
				Some(x) => x,
				// target not in blockchain
				None => { return Ok(None); },
			}
		};

		if let Some(max_number) = maybe_max_number {
			// target outside search range
			if target_header.number() > &max_number {
				return Ok(None);
			}
		}

		let leaves = {
			// ensure no blocks are imported during this code block.
			// an import could trigger a reorg which could change the canonical chain.
			// we depend on the canonical chain staying the same during this code block.
			let _import_lock = self.backend.get_import_lock().lock();

			let info = self.backend.blockchain().info();

			let canon_hash = self.backend.blockchain().hash(*target_header.number())?
				.ok_or_else(|| error::Error::from(format!("failed to get hash for block number {}", target_header.number())))?;

			if canon_hash == target_hash {
				// if a `max_number` is given we try to fetch the block at the
				// given depth, if it doesn't exist or `max_number` is not
				// provided, we continue to search from all leaves below.
				if let Some(max_number) = maybe_max_number {
					if let Some(header) = self.backend.blockchain().hash(max_number)? {
						return Ok(Some(header));
					}
				}
			} else if info.finalized_number >= *target_header.number() {
				// header is on a dead fork.
				return Ok(None);
			}

			self.backend.blockchain().leaves()?
		};

		// for each chain. longest chain first. shortest last
		for leaf_hash in leaves {
			// start at the leaf
			let mut current_hash = leaf_hash;

			// if search is not restricted then the leaf is the best
			let mut best_hash = leaf_hash;

			// go backwards entering the search space
			// waiting until we are <= max_number
			if let Some(max_number) = maybe_max_number {
				loop {
					let current_header = self.backend.blockchain().header(BlockId::Hash(current_hash.clone()))?
						.ok_or_else(|| error::Error::from(format!("failed to get header for hash {}", current_hash)))?;

					if current_header.number() <= &max_number {
						best_hash = current_header.hash();
						break;
					}

					current_hash = *current_header.parent_hash();
				}
			}

			// go backwards through the chain (via parent links)
			loop {
				// until we find target
				if current_hash == target_hash {
					return Ok(Some(best_hash));
				}

				let current_header = self.backend.blockchain().header(BlockId::Hash(current_hash.clone()))?
					.ok_or_else(|| error::Error::from(format!("failed to get header for hash {}", current_hash)))?;

				// stop search in this chain once we go below the target's block number
				if current_header.number() < target_header.number() {
					break;
				}

				current_hash = *current_header.parent_hash();
			}
		}

		// header may be on a dead fork -- the only leaves that are considered are
		// those which can still be finalized.
		//
		// FIXME #1558 only issue this warning when not on a dead fork
		warn!(
			"Block {:?} exists in chain but not found when following all \
			leaves backwards. Number limit = {:?}",
			target_hash,
			maybe_max_number,
		);

		Ok(None)
	}

	fn leaves(&self) -> Result<Vec<<Block as BlockT>::Hash>, error::Error> {
		self.backend.blockchain().leaves()
	}
}

impl<B, Block> SelectChain<Block> for LongestChain<B, Block>
where
	B: backend::Backend<Block, Blake2Hasher>,
	Block: BlockT<Hash=H256>,
{

	fn leaves(&self) -> Result<Vec<<Block as BlockT>::Hash>, ConsensusError> {
		LongestChain::leaves(self)
			.map_err(|e| ConsensusError::ChainLookup(e.to_string()).into())
	}

	fn best_chain(&self)
		-> Result<<Block as BlockT>::Header, ConsensusError>
	{
		LongestChain::best_block_header(&self)
			.map_err(|e| ConsensusError::ChainLookup(e.to_string()).into())
	}

	fn finality_target(
		&self,
		target_hash: Block::Hash,
		maybe_max_number: Option<NumberFor<Block>>
	) -> Result<Option<Block::Hash>, ConsensusError> {
		LongestChain::best_containing(self, target_hash, maybe_max_number)
			.map_err(|e| ConsensusError::ChainLookup(e.to_string()).into())
	}
}

impl<B, E, Block, RA> BlockBody<Block> for Client<B, E, Block, RA>
	where
		B: backend::Backend<Block, Blake2Hasher>,
		E: CallExecutor<Block, Blake2Hasher>,
		Block: BlockT<Hash=H256>,
{
	fn block_body(&self, id: &BlockId<Block>) -> error::Result<Option<Vec<<Block as BlockT>::Extrinsic>>> {
		self.body(id)
	}
}

impl<B, E, Block, RA> backend::AuxStore for Client<B, E, Block, RA>
	where
		B: backend::Backend<Block, Blake2Hasher>,
		E: CallExecutor<Block, Blake2Hasher>,
		Block: BlockT<Hash=H256>,
{
	/// Insert auxiliary data into key-value store.
	fn insert_aux<
		'a,
		'b: 'a,
		'c: 'a,
		I: IntoIterator<Item=&'a(&'c [u8], &'c [u8])>,
		D: IntoIterator<Item=&'a &'b [u8]>,
	>(&self, insert: I, delete: D) -> error::Result<()> {
		// Import is locked here because we may have other block import
		// operations that tries to set aux data. Note that for consensus
		// layer, one can always use atomic operations to make sure
		// import is only locked once.
		self.lock_import_and_run(|operation| {
			apply_aux(operation, insert, delete)
		})
	}
	/// Query auxiliary data from key-value store.
	fn get_aux(&self, key: &[u8]) -> error::Result<Option<Vec<u8>>> {
		crate::backend::AuxStore::get_aux(&*self.backend, key)
	}
}


impl<B, E, Block, RA> backend::AuxStore for &Client<B, E, Block, RA>
	where
		B: backend::Backend<Block, Blake2Hasher>,
		E: CallExecutor<Block, Blake2Hasher>,
		Block: BlockT<Hash=H256>,
{ 

	fn insert_aux<
		'a,
		'b: 'a,
		'c: 'a,
		I: IntoIterator<Item=&'a(&'c [u8], &'c [u8])>,
		D: IntoIterator<Item=&'a &'b [u8]>,
	>(&self, insert: I, delete: D) -> error::Result<()> {
		(**self).insert_aux(insert, delete)
	}

	fn get_aux(&self, key: &[u8]) -> error::Result<Option<Vec<u8>>> {
		(**self).get_aux(key)
	}
}

/// Helper function to apply auxiliary data insertion into an operation.
pub fn apply_aux<'a, 'b: 'a, 'c: 'a, B, Block, H, D, I>(
	operation: &mut ClientImportOperation<Block, H, B>,
	insert: I,
	delete: D
) -> error::Result<()>
where
	Block: BlockT,
	H: Hasher<Out=Block::Hash>,
	B: backend::Backend<Block, H>,
	I: IntoIterator<Item=&'a(&'c [u8], &'c [u8])>,
	D: IntoIterator<Item=&'a &'b [u8]>,
{
	operation.op.insert_aux(
		insert.into_iter()
			.map(|(k, v)| (k.to_vec(), Some(v.to_vec())))
			.chain(delete.into_iter().map(|k| (k.to_vec(), None)))
	)
}

/// Utility methods for the client.
pub mod utils {
	use super::*;
	use crate::{backend::Backend, blockchain, error};
	use primitives::H256;

	/// Returns a function for checking block ancestry, the returned function will
	/// return `true` if the given hash (second parameter) is a descendent of the
	/// base (first parameter). If the `current` parameter is defined, it should
	/// represent the current block `hash` and its `parent hash`, if given the
	/// function that's returned will assume that `hash` isn't part of the local DB
	/// yet, and all searches in the DB will instead reference the parent.
	pub fn is_descendent_of<'a, B, E, Block: BlockT<Hash=H256>, RA>(
		client: &'a Client<B, E, Block, RA>,
		current: Option<(&'a H256, &'a H256)>,
	) -> impl Fn(&H256, &H256) -> Result<bool, error::Error> + 'a
		where B: Backend<Block, Blake2Hasher>,
			  E: CallExecutor<Block, Blake2Hasher> + Send + Sync,
	{
		move |base, hash| {
			if base == hash { return Ok(false); }

			let mut hash = hash;
			if let Some((current_hash, current_parent_hash)) = current {
				if base == current_hash { return Ok(false); }
				if hash == current_hash {
					if base == current_parent_hash {
						return Ok(true);
					} else {
						hash = current_parent_hash;
					}
				}
			}

			let tree_route = blockchain::tree_route(
				|id| client.header(&id)?.ok_or_else(|| Error::UnknownBlock(format!("Unknown block {:?}", id))),
				BlockId::Hash(*hash),
				BlockId::Hash(*base),
			)?;

			Ok(tree_route.common_block().hash == *base)
		}
	}
}

#[cfg(test)]
pub(crate) mod tests {
	use std::collections::HashMap;
	use super::*;
	use primitives::blake2_256;
	use sr_primitives::DigestItem;
	use consensus::{BlockOrigin, SelectChain};
	use test_client::{
		prelude::*,
<<<<<<< HEAD
=======
		client::backend::Backend as TestBackend,
		client_db::{Backend, DatabaseSettings, PruningMode},
>>>>>>> c63ee7ad
		runtime::{self, Block, Transfer, RuntimeApi, TestAPI},
	};

	/// Returns tuple, consisting of:
	/// 1) test client pre-filled with blocks changing balances;
	/// 2) roots of changes tries for these blocks
	/// 3) test cases in form (begin, end, key, vec![(block, extrinsic)]) that are required to pass
	pub fn prepare_client_with_key_changes() -> (
		test_client::client::Client<test_client::Backend, test_client::Executor, Block, RuntimeApi>,
		Vec<H256>,
		Vec<(u64, u64, Vec<u8>, Vec<(u64, u32)>)>,
	) {
		// prepare block structure
		let blocks_transfers = vec![
			vec![(AccountKeyring::Alice, AccountKeyring::Dave), (AccountKeyring::Bob, AccountKeyring::Dave)],
			vec![(AccountKeyring::Charlie, AccountKeyring::Eve)],
			vec![],
			vec![(AccountKeyring::Alice, AccountKeyring::Dave)],
		];

		// prepare client ang import blocks
		let mut local_roots = Vec::new();
		let remote_client = TestClientBuilder::new().set_support_changes_trie(true).build();
		let mut nonces: HashMap<_, u64> = Default::default();
		for (i, block_transfers) in blocks_transfers.into_iter().enumerate() {
			let mut builder = remote_client.new_block(Default::default()).unwrap();
			for (from, to) in block_transfers {
				builder.push_transfer(Transfer {
					from: from.into(),
					to: to.into(),
					amount: 1,
					nonce: *nonces.entry(from).and_modify(|n| { *n = *n + 1 }).or_default(),
				}).unwrap();
			}
			remote_client.import(BlockOrigin::Own, builder.bake().unwrap()).unwrap();

			let header = remote_client.header(&BlockId::Number(i as u64 + 1)).unwrap().unwrap();
			let trie_root = header.digest().log(DigestItem::as_changes_trie_root)
				.map(|root| H256::from_slice(root.as_ref()))
				.unwrap();
			local_roots.push(trie_root);
		}

		// prepare test cases
		let alice = blake2_256(&runtime::system::balance_of_key(AccountKeyring::Alice.into())).to_vec();
		let bob = blake2_256(&runtime::system::balance_of_key(AccountKeyring::Bob.into())).to_vec();
		let charlie = blake2_256(&runtime::system::balance_of_key(AccountKeyring::Charlie.into())).to_vec();
		let dave = blake2_256(&runtime::system::balance_of_key(AccountKeyring::Dave.into())).to_vec();
		let eve = blake2_256(&runtime::system::balance_of_key(AccountKeyring::Eve.into())).to_vec();
		let ferdie = blake2_256(&runtime::system::balance_of_key(AccountKeyring::Ferdie.into())).to_vec();
		let test_cases = vec![
			(1, 4, alice.clone(), vec![(4, 0), (1, 0)]),
			(1, 3, alice.clone(), vec![(1, 0)]),
			(2, 4, alice.clone(), vec![(4, 0)]),
			(2, 3, alice.clone(), vec![]),

			(1, 4, bob.clone(), vec![(1, 1)]),
			(1, 1, bob.clone(), vec![(1, 1)]),
			(2, 4, bob.clone(), vec![]),

			(1, 4, charlie.clone(), vec![(2, 0)]),

			(1, 4, dave.clone(), vec![(4, 0), (1, 1), (1, 0)]),
			(1, 1, dave.clone(), vec![(1, 1), (1, 0)]),
			(3, 4, dave.clone(), vec![(4, 0)]),

			(1, 4, eve.clone(), vec![(2, 0)]),
			(1, 1, eve.clone(), vec![]),
			(3, 4, eve.clone(), vec![]),

			(1, 4, ferdie.clone(), vec![]),
		];

		(remote_client, local_roots, test_cases)
	}

	#[test]
	fn client_initializes_from_genesis_ok() {
		let client = test_client::new();

		assert_eq!(
			client.runtime_api().balance_of(
				&BlockId::Number(client.info().chain.best_number),
				AccountKeyring::Alice.into()
			).unwrap(),
			1000
		);
		assert_eq!(
			client.runtime_api().balance_of(
				&BlockId::Number(client.info().chain.best_number),
				AccountKeyring::Ferdie.into()
			).unwrap(),
			0
		);
	}

	#[test]
	fn block_builder_works_with_no_transactions() {
		let client = test_client::new();

		let builder = client.new_block(Default::default()).unwrap();

		client.import(BlockOrigin::Own, builder.bake().unwrap()).unwrap();

		assert_eq!(client.info().chain.best_number, 1);
	}

	#[test]
	fn block_builder_works_with_transactions() {
		let client = test_client::new();

		let mut builder = client.new_block(Default::default()).unwrap();

		builder.push_transfer(Transfer {
			from: AccountKeyring::Alice.into(),
			to: AccountKeyring::Ferdie.into(),
			amount: 42,
			nonce: 0,
		}).unwrap();

		client.import(BlockOrigin::Own, builder.bake().unwrap()).unwrap();

		assert_eq!(client.info().chain.best_number, 1);
		assert_ne!(
			client.state_at(&BlockId::Number(1)).unwrap().pairs(),
			client.state_at(&BlockId::Number(0)).unwrap().pairs()
		);
		assert_eq!(
			client.runtime_api().balance_of(
				&BlockId::Number(client.info().chain.best_number),
				AccountKeyring::Alice.into()
			).unwrap(),
			958
		);
		assert_eq!(
			client.runtime_api().balance_of(
				&BlockId::Number(client.info().chain.best_number),
				AccountKeyring::Ferdie.into()
			).unwrap(),
			42
		);
	}

	#[test]
	fn block_builder_does_not_include_invalid() {
		let client = test_client::new();

		let mut builder = client.new_block(Default::default()).unwrap();

		builder.push_transfer(Transfer {
			from: AccountKeyring::Alice.into(),
			to: AccountKeyring::Ferdie.into(),
			amount: 42,
			nonce: 0,
		}).unwrap();

		assert!(builder.push_transfer(Transfer {
			from: AccountKeyring::Eve.into(),
			to: AccountKeyring::Alice.into(),
			amount: 42,
			nonce: 0,
		}).is_err());

		client.import(BlockOrigin::Own, builder.bake().unwrap()).unwrap();

		assert_eq!(client.info().chain.best_number, 1);
		assert_ne!(
			client.state_at(&BlockId::Number(1)).unwrap().pairs(),
			client.state_at(&BlockId::Number(0)).unwrap().pairs()
		);
		assert_eq!(client.body(&BlockId::Number(1)).unwrap().unwrap().len(), 1)
	}

	#[test]
	fn best_containing_with_genesis_block() {
		// block tree:
		// G

		let (client, longest_chain_select) = TestClientBuilder::new().build_with_longest_chain();

		let genesis_hash = client.info().chain.genesis_hash;

		assert_eq!(
			genesis_hash.clone(),
			longest_chain_select.finality_target(genesis_hash.clone(), None).unwrap().unwrap()
		);
	}

	#[test]
	fn best_containing_with_hash_not_found() {
		// block tree:
		// G

		let (client, longest_chain_select) = TestClientBuilder::new().build_with_longest_chain();

		let uninserted_block = client.new_block(Default::default()).unwrap().bake().unwrap();

		assert_eq!(
			None,
			longest_chain_select.finality_target(uninserted_block.hash().clone(), None).unwrap()
		);
	}

	#[test]
	fn uncles_with_only_ancestors() {
		// block tree:
		// G -> A1 -> A2
		let client = test_client::new();

		// G -> A1
		let a1 = client.new_block(Default::default()).unwrap().bake().unwrap();
		client.import(BlockOrigin::Own, a1.clone()).unwrap();

		// A1 -> A2
		let a2 = client.new_block(Default::default()).unwrap().bake().unwrap();
		client.import(BlockOrigin::Own, a2.clone()).unwrap();
		let v: Vec<H256> = Vec::new();
		assert_eq!(v, client.uncles(a2.hash(), 3).unwrap());
	}

	#[test]
	fn uncles_with_multiple_forks() {
		// block tree:
		// G -> A1 -> A2 -> A3 -> A4 -> A5
		//      A1 -> B2 -> B3 -> B4
		//	          B2 -> C3
		//	    A1 -> D2
		let client = test_client::new();

		// G -> A1
		let a1 = client.new_block(Default::default()).unwrap().bake().unwrap();
		client.import(BlockOrigin::Own, a1.clone()).unwrap();

		// A1 -> A2
		let a2 = client.new_block_at(&BlockId::Hash(a1.hash()), Default::default()).unwrap().bake().unwrap();
		client.import(BlockOrigin::Own, a2.clone()).unwrap();

		// A2 -> A3
		let a3 = client.new_block_at(&BlockId::Hash(a2.hash()), Default::default()).unwrap().bake().unwrap();
		client.import(BlockOrigin::Own, a3.clone()).unwrap();

		// A3 -> A4
		let a4 = client.new_block_at(&BlockId::Hash(a3.hash()), Default::default()).unwrap().bake().unwrap();
		client.import(BlockOrigin::Own, a4.clone()).unwrap();

		// A4 -> A5
		let a5 = client.new_block_at(&BlockId::Hash(a4.hash()), Default::default()).unwrap().bake().unwrap();
		client.import(BlockOrigin::Own, a5.clone()).unwrap();

		// A1 -> B2
		let mut builder = client.new_block_at(&BlockId::Hash(a1.hash()), Default::default()).unwrap();
		// this push is required as otherwise B2 has the same hash as A2 and won't get imported
		builder.push_transfer(Transfer {
			from: AccountKeyring::Alice.into(),
			to: AccountKeyring::Ferdie.into(),
			amount: 41,
			nonce: 0,
		}).unwrap();
		let b2 = builder.bake().unwrap();
		client.import(BlockOrigin::Own, b2.clone()).unwrap();

		// B2 -> B3
		let b3 = client.new_block_at(&BlockId::Hash(b2.hash()), Default::default()).unwrap().bake().unwrap();
		client.import(BlockOrigin::Own, b3.clone()).unwrap();

		// B3 -> B4
		let b4 = client.new_block_at(&BlockId::Hash(b3.hash()), Default::default()).unwrap().bake().unwrap();
		client.import(BlockOrigin::Own, b4.clone()).unwrap();

		// // B2 -> C3
		let mut builder = client.new_block_at(&BlockId::Hash(b2.hash()), Default::default()).unwrap();
		// this push is required as otherwise C3 has the same hash as B3 and won't get imported
		builder.push_transfer(Transfer {
			from: AccountKeyring::Alice.into(),
			to: AccountKeyring::Ferdie.into(),
			amount: 1,
			nonce: 1,
		}).unwrap();
		let c3 = builder.bake().unwrap();
		client.import(BlockOrigin::Own, c3.clone()).unwrap();

		// A1 -> D2
		let mut builder = client.new_block_at(&BlockId::Hash(a1.hash()), Default::default()).unwrap();
		// this push is required as otherwise D2 has the same hash as B2 and won't get imported
		builder.push_transfer(Transfer {
			from: AccountKeyring::Alice.into(),
			to: AccountKeyring::Ferdie.into(),
			amount: 1,
			nonce: 0,
		}).unwrap();
		let d2 = builder.bake().unwrap();
		client.import(BlockOrigin::Own, d2.clone()).unwrap();

		let genesis_hash = client.info().chain.genesis_hash;

		let uncles1 = client.uncles(a4.hash(), 10).unwrap();
		assert_eq!(vec![b2.hash(), d2.hash()], uncles1);

		let uncles2 = client.uncles(a4.hash(), 0).unwrap();
		assert_eq!(0, uncles2.len());

		let uncles3 = client.uncles(a1.hash(), 10).unwrap();
		assert_eq!(0, uncles3.len());

		let uncles4 = client.uncles(genesis_hash, 10).unwrap();
		assert_eq!(0, uncles4.len());

		let uncles5 = client.uncles(d2.hash(), 10).unwrap();
		assert_eq!(vec![a2.hash(), b2.hash()], uncles5);

		let uncles6 = client.uncles(b3.hash(), 1).unwrap();
		assert_eq!(vec![c3.hash()], uncles6);
	}

	#[test]
	fn best_containing_on_longest_chain_with_single_chain_3_blocks() {
		// block tree:
		// G -> A1 -> A2

		let (client, longest_chain_select) = TestClientBuilder::new().build_with_longest_chain();

		// G -> A1
		let a1 = client.new_block(Default::default()).unwrap().bake().unwrap();
		client.import(BlockOrigin::Own, a1.clone()).unwrap();

		// A1 -> A2
		let a2 = client.new_block(Default::default()).unwrap().bake().unwrap();
		client.import(BlockOrigin::Own, a2.clone()).unwrap();

		let genesis_hash = client.info().chain.genesis_hash;

		assert_eq!(a2.hash(), longest_chain_select.finality_target(genesis_hash, None).unwrap().unwrap());
		assert_eq!(a2.hash(), longest_chain_select.finality_target(a1.hash(), None).unwrap().unwrap());
		assert_eq!(a2.hash(), longest_chain_select.finality_target(a2.hash(), None).unwrap().unwrap());
	}

	#[test]
	fn best_containing_on_longest_chain_with_multiple_forks() {
		// block tree:
		// G -> A1 -> A2 -> A3 -> A4 -> A5
		//      A1 -> B2 -> B3 -> B4
		//	          B2 -> C3
		//	    A1 -> D2
		let (client, longest_chain_select) = TestClientBuilder::new().build_with_longest_chain();

		// G -> A1
		let a1 = client.new_block(Default::default()).unwrap().bake().unwrap();
		client.import(BlockOrigin::Own, a1.clone()).unwrap();

		// A1 -> A2
		let a2 = client.new_block_at(&BlockId::Hash(a1.hash()), Default::default()).unwrap().bake().unwrap();
		client.import(BlockOrigin::Own, a2.clone()).unwrap();

		// A2 -> A3
		let a3 = client.new_block_at(&BlockId::Hash(a2.hash()), Default::default()).unwrap().bake().unwrap();
		client.import(BlockOrigin::Own, a3.clone()).unwrap();

		// A3 -> A4
		let a4 = client.new_block_at(&BlockId::Hash(a3.hash()), Default::default()).unwrap().bake().unwrap();
		client.import(BlockOrigin::Own, a4.clone()).unwrap();

		// A4 -> A5
		let a5 = client.new_block_at(&BlockId::Hash(a4.hash()), Default::default()).unwrap().bake().unwrap();
		client.import(BlockOrigin::Own, a5.clone()).unwrap();

		// A1 -> B2
		let mut builder = client.new_block_at(&BlockId::Hash(a1.hash()), Default::default()).unwrap();
		// this push is required as otherwise B2 has the same hash as A2 and won't get imported
		builder.push_transfer(Transfer {
			from: AccountKeyring::Alice.into(),
			to: AccountKeyring::Ferdie.into(),
			amount: 41,
			nonce: 0,
		}).unwrap();
		let b2 = builder.bake().unwrap();
		client.import(BlockOrigin::Own, b2.clone()).unwrap();

		// B2 -> B3
		let b3 = client.new_block_at(&BlockId::Hash(b2.hash()), Default::default()).unwrap().bake().unwrap();
		client.import(BlockOrigin::Own, b3.clone()).unwrap();

		// B3 -> B4
		let b4 = client.new_block_at(&BlockId::Hash(b3.hash()), Default::default()).unwrap().bake().unwrap();
		client.import(BlockOrigin::Own, b4.clone()).unwrap();

		// // B2 -> C3
		let mut builder = client.new_block_at(&BlockId::Hash(b2.hash()), Default::default()).unwrap();
		// this push is required as otherwise C3 has the same hash as B3 and won't get imported
		builder.push_transfer(Transfer {
			from: AccountKeyring::Alice.into(),
			to: AccountKeyring::Ferdie.into(),
			amount: 1,
			nonce: 1,
		}).unwrap();
		let c3 = builder.bake().unwrap();
		client.import(BlockOrigin::Own, c3.clone()).unwrap();

		// A1 -> D2
		let mut builder = client.new_block_at(&BlockId::Hash(a1.hash()), Default::default()).unwrap();
		// this push is required as otherwise D2 has the same hash as B2 and won't get imported
		builder.push_transfer(Transfer {
			from: AccountKeyring::Alice.into(),
			to: AccountKeyring::Ferdie.into(),
			amount: 1,
			nonce: 0,
		}).unwrap();
		let d2 = builder.bake().unwrap();
		client.import(BlockOrigin::Own, d2.clone()).unwrap();

		assert_eq!(client.info().chain.best_hash, a5.hash());

		let genesis_hash = client.info().chain.genesis_hash;
		let leaves = longest_chain_select.leaves().unwrap();

		assert!(leaves.contains(&a5.hash()));
		assert!(leaves.contains(&b4.hash()));
		assert!(leaves.contains(&c3.hash()));
		assert!(leaves.contains(&d2.hash()));
		assert_eq!(leaves.len(), 4);

		// search without restriction

		assert_eq!(a5.hash(), longest_chain_select.finality_target(
			genesis_hash, None).unwrap().unwrap());
		assert_eq!(a5.hash(), longest_chain_select.finality_target(
			a1.hash(), None).unwrap().unwrap());
		assert_eq!(a5.hash(), longest_chain_select.finality_target(
			a2.hash(), None).unwrap().unwrap());
		assert_eq!(a5.hash(), longest_chain_select.finality_target(
			a3.hash(), None).unwrap().unwrap());
		assert_eq!(a5.hash(), longest_chain_select.finality_target(
			a4.hash(), None).unwrap().unwrap());
		assert_eq!(a5.hash(), longest_chain_select.finality_target(
			a5.hash(), None).unwrap().unwrap());

		assert_eq!(b4.hash(), longest_chain_select.finality_target(
			b2.hash(), None).unwrap().unwrap());
		assert_eq!(b4.hash(), longest_chain_select.finality_target(
			b3.hash(), None).unwrap().unwrap());
		assert_eq!(b4.hash(), longest_chain_select.finality_target(
			b4.hash(), None).unwrap().unwrap());

		assert_eq!(c3.hash(), longest_chain_select.finality_target(
			c3.hash(), None).unwrap().unwrap());

		assert_eq!(d2.hash(), longest_chain_select.finality_target(
			d2.hash(), None).unwrap().unwrap());


		// search only blocks with number <= 5. equivalent to without restriction for this scenario

		assert_eq!(a5.hash(), longest_chain_select.finality_target(
			genesis_hash, Some(5)).unwrap().unwrap());
		assert_eq!(a5.hash(), longest_chain_select.finality_target(
			a1.hash(), Some(5)).unwrap().unwrap());
		assert_eq!(a5.hash(), longest_chain_select.finality_target(
			a2.hash(), Some(5)).unwrap().unwrap());
		assert_eq!(a5.hash(), longest_chain_select.finality_target(
			a3.hash(), Some(5)).unwrap().unwrap());
		assert_eq!(a5.hash(), longest_chain_select.finality_target(
			a4.hash(), Some(5)).unwrap().unwrap());
		assert_eq!(a5.hash(), longest_chain_select.finality_target(
			a5.hash(), Some(5)).unwrap().unwrap());

		assert_eq!(b4.hash(), longest_chain_select.finality_target(
			b2.hash(), Some(5)).unwrap().unwrap());
		assert_eq!(b4.hash(), longest_chain_select.finality_target(
			b3.hash(), Some(5)).unwrap().unwrap());
		assert_eq!(b4.hash(), longest_chain_select.finality_target(
			b4.hash(), Some(5)).unwrap().unwrap());

		assert_eq!(c3.hash(), longest_chain_select.finality_target(
			c3.hash(), Some(5)).unwrap().unwrap());

		assert_eq!(d2.hash(), longest_chain_select.finality_target(
			d2.hash(), Some(5)).unwrap().unwrap());


		// search only blocks with number <= 4

		assert_eq!(a4.hash(), longest_chain_select.finality_target(
			genesis_hash, Some(4)).unwrap().unwrap());
		assert_eq!(a4.hash(), longest_chain_select.finality_target(
			a1.hash(), Some(4)).unwrap().unwrap());
		assert_eq!(a4.hash(), longest_chain_select.finality_target(
			a2.hash(), Some(4)).unwrap().unwrap());
		assert_eq!(a4.hash(), longest_chain_select.finality_target(
			a3.hash(), Some(4)).unwrap().unwrap());
		assert_eq!(a4.hash(), longest_chain_select.finality_target(
			a4.hash(), Some(4)).unwrap().unwrap());
		assert_eq!(None, longest_chain_select.finality_target(
			a5.hash(), Some(4)).unwrap());

		assert_eq!(b4.hash(), longest_chain_select.finality_target(
			b2.hash(), Some(4)).unwrap().unwrap());
		assert_eq!(b4.hash(), longest_chain_select.finality_target(
			b3.hash(), Some(4)).unwrap().unwrap());
		assert_eq!(b4.hash(), longest_chain_select.finality_target(
			b4.hash(), Some(4)).unwrap().unwrap());

		assert_eq!(c3.hash(), longest_chain_select.finality_target(
			c3.hash(), Some(4)).unwrap().unwrap());

		assert_eq!(d2.hash(), longest_chain_select.finality_target(
			d2.hash(), Some(4)).unwrap().unwrap());


		// search only blocks with number <= 3

		assert_eq!(a3.hash(), longest_chain_select.finality_target(
			genesis_hash, Some(3)).unwrap().unwrap());
		assert_eq!(a3.hash(), longest_chain_select.finality_target(
			a1.hash(), Some(3)).unwrap().unwrap());
		assert_eq!(a3.hash(), longest_chain_select.finality_target(
			a2.hash(), Some(3)).unwrap().unwrap());
		assert_eq!(a3.hash(), longest_chain_select.finality_target(
			a3.hash(), Some(3)).unwrap().unwrap());
		assert_eq!(None, longest_chain_select.finality_target(
			a4.hash(), Some(3)).unwrap());
		assert_eq!(None, longest_chain_select.finality_target(
			a5.hash(), Some(3)).unwrap());

		assert_eq!(b3.hash(), longest_chain_select.finality_target(
			b2.hash(), Some(3)).unwrap().unwrap());
		assert_eq!(b3.hash(), longest_chain_select.finality_target(
			b3.hash(), Some(3)).unwrap().unwrap());
		assert_eq!(None, longest_chain_select.finality_target(
			b4.hash(), Some(3)).unwrap());

		assert_eq!(c3.hash(), longest_chain_select.finality_target(
			c3.hash(), Some(3)).unwrap().unwrap());

		assert_eq!(d2.hash(), longest_chain_select.finality_target(
			d2.hash(), Some(3)).unwrap().unwrap());


		// search only blocks with number <= 2

		assert_eq!(a2.hash(), longest_chain_select.finality_target(
			genesis_hash, Some(2)).unwrap().unwrap());
		assert_eq!(a2.hash(), longest_chain_select.finality_target(
			a1.hash(), Some(2)).unwrap().unwrap());
		assert_eq!(a2.hash(), longest_chain_select.finality_target(
			a2.hash(), Some(2)).unwrap().unwrap());
		assert_eq!(None, longest_chain_select.finality_target(
			a3.hash(), Some(2)).unwrap());
		assert_eq!(None, longest_chain_select.finality_target(
			a4.hash(), Some(2)).unwrap());
		assert_eq!(None, longest_chain_select.finality_target(
			a5.hash(), Some(2)).unwrap());

		assert_eq!(b2.hash(), longest_chain_select.finality_target(
			b2.hash(), Some(2)).unwrap().unwrap());
		assert_eq!(None, longest_chain_select.finality_target(
			b3.hash(), Some(2)).unwrap());
		assert_eq!(None, longest_chain_select.finality_target(
			b4.hash(), Some(2)).unwrap());

		assert_eq!(None, longest_chain_select.finality_target(
			c3.hash(), Some(2)).unwrap());

		assert_eq!(d2.hash(), longest_chain_select.finality_target(
			d2.hash(), Some(2)).unwrap().unwrap());


		// search only blocks with number <= 1

		assert_eq!(a1.hash(), longest_chain_select.finality_target(
			genesis_hash, Some(1)).unwrap().unwrap());
		assert_eq!(a1.hash(), longest_chain_select.finality_target(
			a1.hash(), Some(1)).unwrap().unwrap());
		assert_eq!(None, longest_chain_select.finality_target(
			a2.hash(), Some(1)).unwrap());
		assert_eq!(None, longest_chain_select.finality_target(
			a3.hash(), Some(1)).unwrap());
		assert_eq!(None, longest_chain_select.finality_target(
			a4.hash(), Some(1)).unwrap());
		assert_eq!(None, longest_chain_select.finality_target(
			a5.hash(), Some(1)).unwrap());

		assert_eq!(None, longest_chain_select.finality_target(
			b2.hash(), Some(1)).unwrap());
		assert_eq!(None, longest_chain_select.finality_target(
			b3.hash(), Some(1)).unwrap());
		assert_eq!(None, longest_chain_select.finality_target(
			b4.hash(), Some(1)).unwrap());

		assert_eq!(None, longest_chain_select.finality_target(
			c3.hash(), Some(1)).unwrap());

		assert_eq!(None, longest_chain_select.finality_target(
			d2.hash(), Some(1)).unwrap());

		// search only blocks with number <= 0

		assert_eq!(genesis_hash, longest_chain_select.finality_target(
			genesis_hash, Some(0)).unwrap().unwrap());
		assert_eq!(None, longest_chain_select.finality_target(
			a1.hash(), Some(0)).unwrap());
		assert_eq!(None, longest_chain_select.finality_target(
			a2.hash(), Some(0)).unwrap());
		assert_eq!(None, longest_chain_select.finality_target(
			a3.hash(), Some(0)).unwrap());
		assert_eq!(None, longest_chain_select.finality_target(
			a4.hash(), Some(0)).unwrap());
		assert_eq!(None, longest_chain_select.finality_target(
			a5.hash(), Some(0)).unwrap());

		assert_eq!(None, longest_chain_select.finality_target(
			b2.hash(), Some(0)).unwrap());
		assert_eq!(None, longest_chain_select.finality_target(
			b3.hash(), Some(0)).unwrap());
		assert_eq!(None, longest_chain_select.finality_target(
			b4.hash(), Some(0)).unwrap());

		assert_eq!(None, longest_chain_select.finality_target(
			c3.hash().clone(), Some(0)).unwrap());

		assert_eq!(None, longest_chain_select.finality_target(
			d2.hash().clone(), Some(0)).unwrap());
	}

	#[test]
	fn best_containing_on_longest_chain_with_max_depth_higher_than_best() {
		// block tree:
		// G -> A1 -> A2

		let (client, longest_chain_select) = TestClientBuilder::new().build_with_longest_chain();

		// G -> A1
		let a1 = client.new_block(Default::default()).unwrap().bake().unwrap();
		client.import(BlockOrigin::Own, a1.clone()).unwrap();

		// A1 -> A2
		let a2 = client.new_block(Default::default()).unwrap().bake().unwrap();
		client.import(BlockOrigin::Own, a2.clone()).unwrap();

		let genesis_hash = client.info().chain.genesis_hash;

		assert_eq!(a2.hash(), longest_chain_select.finality_target(genesis_hash, Some(10)).unwrap().unwrap());
	}

	#[test]
	fn key_changes_works() {
		let (client, _, test_cases) = prepare_client_with_key_changes();

		for (index, (begin, end, key, expected_result)) in test_cases.into_iter().enumerate() {
			let end = client.block_hash(end).unwrap().unwrap();
			let actual_result = client.key_changes(begin, BlockId::Hash(end), &StorageKey(key)).unwrap();
			match actual_result == expected_result {
				true => (),
				false => panic!(format!("Failed test {}: actual = {:?}, expected = {:?}",
					index, actual_result, expected_result)),
			}
		}
	}

	#[test]
	fn import_with_justification() {
		let client = test_client::new();

		// G -> A1
		let a1 = client.new_block(Default::default()).unwrap().bake().unwrap();
		client.import(BlockOrigin::Own, a1.clone()).unwrap();

		// A1 -> A2
		let a2 = client.new_block_at(&BlockId::Hash(a1.hash()), Default::default()).unwrap().bake().unwrap();
		client.import(BlockOrigin::Own, a2.clone()).unwrap();

		// A2 -> A3
		let justification = vec![1, 2, 3];
		let a3 = client.new_block_at(&BlockId::Hash(a2.hash()), Default::default()).unwrap().bake().unwrap();
		client.import_justified(BlockOrigin::Own, a3.clone(), justification.clone()).unwrap();

		assert_eq!(
			client.info().chain.finalized_hash,
			a3.hash(),
		);

		assert_eq!(
			client.justification(&BlockId::Hash(a3.hash())).unwrap(),
			Some(justification),
		);

		assert_eq!(
			client.justification(&BlockId::Hash(a1.hash())).unwrap(),
			None,
		);

		assert_eq!(
			client.justification(&BlockId::Hash(a2.hash())).unwrap(),
			None,
		);
	}

	#[test]
	fn importing_diverged_finalized_block_should_trigger_reorg() {

		let client = test_client::new();

		// G -> A1 -> A2
		//   \
		//    -> B1
		let a1 = client.new_block_at(&BlockId::Number(0), Default::default()).unwrap().bake().unwrap();
		client.import(BlockOrigin::Own, a1.clone()).unwrap();

		let a2 = client.new_block_at(&BlockId::Hash(a1.hash()), Default::default()).unwrap().bake().unwrap();
		client.import(BlockOrigin::Own, a2.clone()).unwrap();

		let mut b1 = client.new_block_at(&BlockId::Number(0), Default::default()).unwrap();
		// needed to make sure B1 gets a different hash from A1
		b1.push_transfer(Transfer {
			from: AccountKeyring::Alice.into(),
			to: AccountKeyring::Ferdie.into(),
			amount: 1,
			nonce: 0,
		}).unwrap();
		// create but don't import B1 just yet
		let b1 = b1.bake().unwrap();

		// A2 is the current best since it's the longest chain
		assert_eq!(
			client.info().chain.best_hash,
			a2.hash(),
		);

		// importing B1 as finalized should trigger a re-org and set it as new best
		let justification = vec![1, 2, 3];
		client.import_justified(BlockOrigin::Own, b1.clone(), justification).unwrap();

		assert_eq!(
			client.info().chain.best_hash,
			b1.hash(),
		);

		assert_eq!(
			client.info().chain.finalized_hash,
			b1.hash(),
		);
	}

	#[test]
	fn finalizing_diverged_block_should_trigger_reorg() {

		let (client, select_chain) = TestClientBuilder::new().build_with_longest_chain();

		// G -> A1 -> A2
		//   \
		//    -> B1 -> B2
		let a1 = client.new_block_at(&BlockId::Number(0), Default::default()).unwrap().bake().unwrap();
		client.import(BlockOrigin::Own, a1.clone()).unwrap();

		let a2 = client.new_block_at(&BlockId::Hash(a1.hash()), Default::default()).unwrap().bake().unwrap();
		client.import(BlockOrigin::Own, a2.clone()).unwrap();

		let mut b1 = client.new_block_at(&BlockId::Number(0), Default::default()).unwrap();
		// needed to make sure B1 gets a different hash from A1
		b1.push_transfer(Transfer {
			from: AccountKeyring::Alice.into(),
			to: AccountKeyring::Ferdie.into(),
			amount: 1,
			nonce: 0,
		}).unwrap();
		let b1 = b1.bake().unwrap();
		client.import(BlockOrigin::Own, b1.clone()).unwrap();

		let b2 = client.new_block_at(&BlockId::Hash(b1.hash()), Default::default()).unwrap().bake().unwrap();
		client.import(BlockOrigin::Own, b2.clone()).unwrap();

		// A2 is the current best since it's the longest chain
		assert_eq!(
			client.info().chain.best_hash,
			a2.hash(),
		);

		// we finalize block B1 which is on a different branch from current best
		// which should trigger a re-org.
		client.finalize_block(BlockId::Hash(b1.hash()), None).unwrap();

		// B1 should now be the latest finalized
		assert_eq!(
			client.info().chain.finalized_hash,
			b1.hash(),
		);

		// and B1 should be the new best block (`finalize_block` as no way of
		// knowing about B2)
		assert_eq!(
			client.info().chain.best_hash,
			b1.hash(),
		);

		// `SelectChain` should report B2 as best block though
		assert_eq!(
			select_chain.best_chain().unwrap().hash(),
			b2.hash(),
		);

		// after we build B3 on top of B2 and import it
		// it should be the new best block,
		let b3 = client.new_block_at(
			&BlockId::Hash(b2.hash()),
			Default::default(),
		).unwrap().bake().unwrap();
		client.import(BlockOrigin::Own, b3.clone()).unwrap();

		assert_eq!(
			client.info().chain.best_hash,
			b3.hash(),
		);
	}

	#[test]
	fn get_header_by_block_number_doesnt_panic() {
		let client = test_client::new();

		// backend uses u32 for block numbers, make sure we don't panic when
		// trying to convert
		let id = BlockId::<Block>::Number(72340207214430721);
		client.header(&id).expect_err("invalid block number overflows u32");
	}

	#[test]
	fn state_reverted_on_reorg() {
		let _ = env_logger::try_init();
		let client = test_client::new();

		let current_balance = ||
			client.runtime_api().balance_of(
				&BlockId::number(client.info().chain.best_number), AccountKeyring::Alice.into()
			).unwrap();

		// G -> A1 -> A2
		//   \
		//    -> B1
		let mut a1 = client.new_block_at(&BlockId::Number(0), Default::default()).unwrap();
		a1.push_transfer(Transfer {
			from: AccountKeyring::Alice.into(),
			to: AccountKeyring::Bob.into(),
			amount: 10,
			nonce: 0,
		}).unwrap();
		let a1 = a1.bake().unwrap();
		client.import(BlockOrigin::Own, a1.clone()).unwrap();

		let mut b1 = client.new_block_at(&BlockId::Number(0), Default::default()).unwrap();
		b1.push_transfer(Transfer {
			from: AccountKeyring::Alice.into(),
			to: AccountKeyring::Ferdie.into(),
			amount: 50,
			nonce: 0,
		}).unwrap();
		let b1 = b1.bake().unwrap();
		// Reorg to B1
		client.import_as_best(BlockOrigin::Own, b1.clone()).unwrap();

		assert_eq!(950, current_balance());
		let mut a2 = client.new_block_at(&BlockId::Hash(a1.hash()), Default::default()).unwrap();
		a2.push_transfer(Transfer {
			from: AccountKeyring::Alice.into(),
			to: AccountKeyring::Charlie.into(),
			amount: 10,
			nonce: 1,
		}).unwrap();
		// Re-org to A2
		client.import_as_best(BlockOrigin::Own, a2.bake().unwrap()).unwrap();
		assert_eq!(980, current_balance());
	}
<<<<<<< HEAD
=======

	#[test]
	fn state_reverted_on_set_head() {
		let _ = env_logger::try_init();
		let client = test_client::new();

		let current_balance = ||
			client.runtime_api().balance_of(
				&BlockId::number(client.info().chain.best_number), AccountKeyring::Alice.into()
			).unwrap();

		// G -> A1
		//   \
		//    -> B1
		let mut a1 = client.new_block_at(&BlockId::Number(0), Default::default()).unwrap();
		a1.push_transfer(Transfer {
			from: AccountKeyring::Alice.into(),
			to: AccountKeyring::Bob.into(),
			amount: 10,
			nonce: 0,
		}).unwrap();
		let a1 = a1.bake().unwrap();
		client.import(BlockOrigin::Own, a1.clone()).unwrap();

		let mut b1 = client.new_block_at(&BlockId::Number(0), Default::default()).unwrap();
		b1.push_transfer(Transfer {
			from: AccountKeyring::Alice.into(),
			to: AccountKeyring::Ferdie.into(),
			amount: 50,
			nonce: 0,
		}).unwrap();
		let b1 = b1.bake().unwrap();
		client.import(BlockOrigin::Own, b1.clone()).unwrap();
		assert_eq!(990, current_balance());
		// Set B1 as new best
		client.set_head(BlockId::hash(b1.hash())).unwrap();
		assert_eq!(950, current_balance());
	}

	#[test]
	fn doesnt_import_blocks_that_revert_finality() {
		let _ = env_logger::try_init();
		let tmp = tempfile::tempdir().unwrap();

		// we need to run with archive pruning to avoid pruning non-canonical
		// states
		let backend = Arc::new(Backend::new(
			DatabaseSettings {
				cache_size: None,
				state_cache_size: 1 << 20,
				state_cache_child_ratio: None,
				path: tmp.path().into(),
				pruning: PruningMode::ArchiveAll,
			},
			u64::max_value(),
		).unwrap());

		let client = TestClientBuilder::with_backend(backend).build();

		//    -> C1
		//   /
		// G -> A1 -> A2
		//   \
		//    -> B1 -> B2 -> B3

		let a1 = client.new_block_at(&BlockId::Number(0), Default::default())
			.unwrap().bake().unwrap();
		client.import(BlockOrigin::Own, a1.clone()).unwrap();

		let a2 = client.new_block_at(&BlockId::Hash(a1.hash()), Default::default())
			.unwrap().bake().unwrap();
		client.import(BlockOrigin::Own, a2.clone()).unwrap();

		let mut b1 = client.new_block_at(&BlockId::Number(0), Default::default()).unwrap();

		// needed to make sure B1 gets a different hash from A1
		b1.push_transfer(Transfer {
			from: AccountKeyring::Alice.into(),
			to: AccountKeyring::Ferdie.into(),
			amount: 1,
			nonce: 0,
		}).unwrap();
		let b1 = b1.bake().unwrap();
		client.import(BlockOrigin::Own, b1.clone()).unwrap();

		let b2 = client.new_block_at(&BlockId::Hash(b1.hash()), Default::default())
			.unwrap().bake().unwrap();
		client.import(BlockOrigin::Own, b2.clone()).unwrap();

		// we will finalize A2 which should make it impossible to import a new
		// B3 at the same height but that doesnt't include it
		client.finalize_block(BlockId::Hash(a2.hash()), None, false).unwrap();

		let b3 = client.new_block_at(&BlockId::Hash(b2.hash()), Default::default())
			.unwrap().bake().unwrap();

		let import_err = client.import(BlockOrigin::Own, b3).err().unwrap();
		let expected_err = ConsensusError::ClientImport(
			error::Error::NotInFinalizedChain.to_string()
		);

		assert_eq!(
			import_err.to_string(),
			expected_err.to_string(),
		);

		// adding a C1 block which is lower than the last finalized should also
		// fail (with a cheaper check that doesn't require checking ancestry).
		let mut c1 = client.new_block_at(&BlockId::Number(0), Default::default()).unwrap();

		// needed to make sure C1 gets a different hash from A1 and B1
		c1.push_transfer(Transfer {
			from: AccountKeyring::Alice.into(),
			to: AccountKeyring::Ferdie.into(),
			amount: 2,
			nonce: 0,
		}).unwrap();
		let c1 = c1.bake().unwrap();

		let import_err = client.import(BlockOrigin::Own, c1).err().unwrap();
		let expected_err = ConsensusError::ClientImport(
			error::Error::NotInFinalizedChain.to_string()
		);

		assert_eq!(
			import_err.to_string(),
			expected_err.to_string(),
		);
	}
>>>>>>> c63ee7ad
}<|MERGE_RESOLUTION|>--- conflicted
+++ resolved
@@ -45,20 +45,6 @@
 	ChangesTrieRootsStorage, ChangesTrieStorage,
 	key_changes, key_changes_proof, OverlayedChanges, NeverOffchainExt,
 };
-<<<<<<< HEAD
-use hash_db::Hasher;
-
-use crate::backend::{
-	self, BlockImportOperation, PrunableStateChangesTrieStorage,
-	ClientImportOperation, Finalizer,
-};
-use crate::blockchain::{
-	self, Info as ChainInfo, Backend as ChainBackend,
-	HeaderBackend as ChainHeaderBackend, ProvideCache, Cache,
-};
-use crate::call_executor::{CallExecutor, LocalCallExecutor};
-=======
->>>>>>> c63ee7ad
 use executor::{RuntimeVersion, RuntimeInfo};
 use consensus::{
 	Error as ConsensusError, BlockImportParams,
@@ -67,8 +53,6 @@
 	SelectChain, self,
 };
 
-<<<<<<< HEAD
-=======
 use crate::{
 	runtime_api::{
 		CallRuntimeAt, ConstructRuntimeApi, Core as CoreApi, ProofRecorder,
@@ -76,7 +60,7 @@
 	},
 	backend::{
 		self, BlockImportOperation, PrunableStateChangesTrieStorage,
-		StorageCollection, ChildStorageCollection
+		ClientImportOperation, Finalizer,
 	},
 	blockchain::{
 		self, Info as ChainInfo, Backend as ChainBackend,
@@ -90,7 +74,6 @@
 	cht, error, in_mem, genesis
 };
 
->>>>>>> c63ee7ad
 /// Type that implements `futures::Stream` of block import events.
 pub type ImportNotifications<Block> = mpsc::UnboundedReceiver<BlockImportNotification<Block>>;
 
@@ -911,7 +894,7 @@
 
 		// find tree route from last finalized to given block.
 		let route_from_finalized = crate::blockchain::tree_route(
-			self.backend.blockchain(),
+			|id| self.header(&id)?.ok_or_else(|| Error::UnknownBlock(format!("Unknown block {:?}", id))),
 			BlockId::Hash(info.finalized_hash),
 			BlockId::Hash(parent_hash),
 		)?;
@@ -1194,71 +1177,6 @@
 		Ok(())
 	}
 
-<<<<<<< HEAD
-=======
-	/// Apply auxiliary data insertion into an operation.
-	pub fn apply_aux<
-		'a,
-		'b: 'a,
-		'c: 'a,
-		I: IntoIterator<Item=&'a(&'c [u8], &'c [u8])>,
-		D: IntoIterator<Item=&'a &'b [u8]>,
-	>(
-		&self,
-		operation: &mut ClientImportOperation<Block, Blake2Hasher, B>,
-		insert: I,
-		delete: D
-	) -> error::Result<()> {
-		operation.op.insert_aux(
-			insert.into_iter()
-				.map(|(k, v)| (k.to_vec(), Some(v.to_vec())))
-				.chain(delete.into_iter().map(|k| (k.to_vec(), None)))
-		)
-	}
-
-	/// Mark all blocks up to given as finalized in operation. If a
-	/// justification is provided it is stored with the given finalized
-	/// block (any other finalized blocks are left unjustified).
-	///
-	/// If the block being finalized is on a different fork from the current
-	/// best block the finalized block is set as best, this might be slightly
-	/// innacurate (i.e. outdated), usages that require determining an accurate
-	/// best block should use `SelectChain` instead of the client.
-	pub fn apply_finality(
-		&self,
-		operation: &mut ClientImportOperation<Block, Blake2Hasher, B>,
-		id: BlockId<Block>,
-		justification: Option<Justification>,
-		notify: bool,
-	) -> error::Result<()> {
-		let last_best = self.backend.blockchain().info().best_hash;
-		let to_finalize_hash = self.backend.blockchain().expect_block_hash_from_id(&id)?;
-		self.apply_finality_with_block_hash(operation, to_finalize_hash, justification, last_best, notify)
-	}
-
-	/// Finalize a block. This will implicitly finalize all blocks up to it and
-	/// fire finality notifications.
-	///
-	/// If the block being finalized is on a different fork from the current
-	/// best block the finalized block is set as best, this might be slightly
-	/// innacurate (i.e. outdated), usages that require determining an accurate
-	/// best block should use `SelectChain` instead of the client.
-	///
-	/// Pass a flag to indicate whether finality notifications should be propagated.
-	/// This is usually tied to some synchronization state, where we don't send notifications
-	/// while performing major synchronization work.
-	pub fn finalize_block(&self, id: BlockId<Block>, justification: Option<Justification>, notify: bool) -> error::Result<()> {
-		self.lock_import_and_run(|operation| {
-			let last_best = self.backend.blockchain().info().best_hash;
-			let to_finalize_hash = self.backend.blockchain().expect_block_hash_from_id(&id)?;
-			self.apply_finality_with_block_hash(operation, to_finalize_hash, justification, last_best, notify)
-		}).map_err(|e| {
-			warn!("Block finalization error:\n{:?}", e);
-			e
-		})
-	}
-
->>>>>>> c63ee7ad
 	/// Attempts to revert the chain by `n` blocks. Returns the number of blocks that were
 	/// successfully reverted.
 	pub fn revert(&self, n: NumberFor<Block>) -> error::Result<NumberFor<Block>> {
@@ -1599,7 +1517,6 @@
 	}
 }
 
-<<<<<<< HEAD
 impl<B, E, Block, RA> Finalizer<Block, Blake2Hasher, B> for Client<B, E, Block, RA> where 
 	B: backend::Backend<Block, Blake2Hasher>,
 	E: CallExecutor<Block, Blake2Hasher>,
@@ -1646,44 +1563,6 @@
 	}
 }
 
-impl<B, E, Block, RA> CurrentHeight for Client<B, E, Block, RA> where
-	B: backend::Backend<Block, Blake2Hasher>,
-	E: CallExecutor<Block, Blake2Hasher>,
-	Block: BlockT<Hash=H256>,
-{
-	type BlockNumber = <Block::Header as HeaderT>::Number;
-	fn current_height(&self) -> Self::BlockNumber {
-		self.backend.blockchain().info().best_number
-	}
-}
-
-impl<B, E, Block, RA> BlockNumberToHash for Client<B, E, Block, RA> where
-	B: backend::Backend<Block, Blake2Hasher>,
-	E: CallExecutor<Block, Blake2Hasher>,
-	Block: BlockT<Hash=H256>,
-{
-	type BlockNumber = <Block::Header as HeaderT>::Number;
-	type Hash = Block::Hash;
-	fn block_number_to_hash(&self, n: Self::BlockNumber) -> Option<Self::Hash> {
-		self.block_hash(n).unwrap_or(None)
-	}
-}
-
-impl<B, E, Block, RA> BlockNumberToHash for &Client<B, E, Block, RA> where
-	B: backend::Backend<Block, Blake2Hasher>,
-	E: CallExecutor<Block, Blake2Hasher>,
-	Block: BlockT<Hash=H256>,
-{
-	type BlockNumber = <Block::Header as HeaderT>::Number;
-	type Hash = Block::Hash;
-	fn block_number_to_hash(&self, n: Self::BlockNumber) -> Option<Self::Hash> {
-		self.block_hash(n).unwrap_or(None)
-	}
-}
-
-
-=======
->>>>>>> c63ee7ad
 impl<B, E, Block, RA> BlockchainEvents<Block> for Client<B, E, Block, RA>
 where
 	E: CallExecutor<Block, Blake2Hasher>,
@@ -2036,11 +1915,7 @@
 	use consensus::{BlockOrigin, SelectChain};
 	use test_client::{
 		prelude::*,
-<<<<<<< HEAD
-=======
-		client::backend::Backend as TestBackend,
 		client_db::{Backend, DatabaseSettings, PruningMode},
->>>>>>> c63ee7ad
 		runtime::{self, Block, Transfer, RuntimeApi, TestAPI},
 	};
 
@@ -2909,46 +2784,6 @@
 		client.import_as_best(BlockOrigin::Own, a2.bake().unwrap()).unwrap();
 		assert_eq!(980, current_balance());
 	}
-<<<<<<< HEAD
-=======
-
-	#[test]
-	fn state_reverted_on_set_head() {
-		let _ = env_logger::try_init();
-		let client = test_client::new();
-
-		let current_balance = ||
-			client.runtime_api().balance_of(
-				&BlockId::number(client.info().chain.best_number), AccountKeyring::Alice.into()
-			).unwrap();
-
-		// G -> A1
-		//   \
-		//    -> B1
-		let mut a1 = client.new_block_at(&BlockId::Number(0), Default::default()).unwrap();
-		a1.push_transfer(Transfer {
-			from: AccountKeyring::Alice.into(),
-			to: AccountKeyring::Bob.into(),
-			amount: 10,
-			nonce: 0,
-		}).unwrap();
-		let a1 = a1.bake().unwrap();
-		client.import(BlockOrigin::Own, a1.clone()).unwrap();
-
-		let mut b1 = client.new_block_at(&BlockId::Number(0), Default::default()).unwrap();
-		b1.push_transfer(Transfer {
-			from: AccountKeyring::Alice.into(),
-			to: AccountKeyring::Ferdie.into(),
-			amount: 50,
-			nonce: 0,
-		}).unwrap();
-		let b1 = b1.bake().unwrap();
-		client.import(BlockOrigin::Own, b1.clone()).unwrap();
-		assert_eq!(990, current_balance());
-		// Set B1 as new best
-		client.set_head(BlockId::hash(b1.hash())).unwrap();
-		assert_eq!(950, current_balance());
-	}
 
 	#[test]
 	fn doesnt_import_blocks_that_revert_finality() {
@@ -3002,7 +2837,7 @@
 
 		// we will finalize A2 which should make it impossible to import a new
 		// B3 at the same height but that doesnt't include it
-		client.finalize_block(BlockId::Hash(a2.hash()), None, false).unwrap();
+		client.finalize_block(BlockId::Hash(a2.hash()), None).unwrap();
 
 		let b3 = client.new_block_at(&BlockId::Hash(b2.hash()), Default::default())
 			.unwrap().bake().unwrap();
@@ -3040,5 +2875,4 @@
 			expected_err.to_string(),
 		);
 	}
->>>>>>> c63ee7ad
 }