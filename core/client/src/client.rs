// Copyright 2017-2019 Parity Technologies (UK) Ltd.
// This file is part of Substrate.

// Substrate is free software: you can redistribute it and/or modify
// it under the terms of the GNU General Public License as published by
// the Free Software Foundation, either version 3 of the License, or
// (at your option) any later version.

// Substrate is distributed in the hope that it will be useful,
// but WITHOUT ANY WARRANTY; without even the implied warranty of
// MERCHANTABILITY or FITNESS FOR A PARTICULAR PURPOSE.  See the
// GNU General Public License for more details.

// You should have received a copy of the GNU General Public License
// along with Substrate.  If not, see <http://www.gnu.org/licenses/>.

//! Substrate Client

use std::{
	marker::PhantomData, collections::{HashSet, BTreeMap, HashMap}, sync::Arc,
	panic::UnwindSafe, result, cell::RefCell, rc::Rc,
};
use crate::error::Error;
use futures::sync::mpsc;
use parking_lot::{Mutex, RwLock};
use primitives::NativeOrEncoded;
use primitives::child_trie::{ChildTrie, ChildTrieReadRef};
use runtime_primitives::{
	Justification,
	generic::{BlockId, SignedBlock},
};
use consensus::{
	Error as ConsensusError, ImportBlock,
	ImportResult, BlockOrigin, ForkChoiceStrategy,
	well_known_cache_keys::Id as CacheKeyId,
	SelectChain, self,
};
use runtime_primitives::traits::{
	Block as BlockT, Header as HeaderT, Zero, NumberFor, CurrentHeight,
	BlockNumberToHash, ApiRef, ProvideRuntimeApi,
	SaturatedConversion, One, DigestFor,
};
use runtime_primitives::generic::DigestItem;
use runtime_primitives::BuildStorage;
use crate::runtime_api::{
	CallRuntimeAt, ConstructRuntimeApi, Core as CoreApi, ProofRecorder,
	InitializeBlock,
};
use primitives::{
	Blake2Hasher, H256, ChangesTrieConfiguration, convert_hash,
	NeverNativeValue, ExecutionContext
};
use primitives::storage::{StorageKey, StorageData};
use primitives::storage::well_known_keys;
use parity_codec::{Encode, Decode};
use state_machine::{
	DBValue, Backend as StateBackend, CodeExecutor, ChangesTrieAnchorBlockId,
	ExecutionStrategy, ExecutionManager, prove_read, prove_child_read,
	ChangesTrieRootsStorage, ChangesTrieStorage,
	key_changes, key_changes_proof, OverlayedChanges, NeverOffchainExt,
};
use hash_db::Hasher;

use crate::backend::{
	self, BlockImportOperation, PrunableStateChangesTrieStorage,
	StorageCollection, ChildStorageCollection
};
use crate::blockchain::{
	self, Info as ChainInfo, Backend as ChainBackend,
	HeaderBackend as ChainHeaderBackend, ProvideCache, Cache,
};
use crate::call_executor::{CallExecutor, LocalCallExecutor};
use executor::{RuntimeVersion, RuntimeInfo};
use crate::notifications::{StorageNotifications, StorageEventStream};
use crate::light::{call_executor::prove_execution, fetcher::ChangesProof};
use crate::cht;
use crate::error;
use crate::in_mem;
use crate::block_builder::{self, api::BlockBuilder as BlockBuilderAPI};
use crate::genesis;
use substrate_telemetry::{telemetry, SUBSTRATE_INFO};

use log::{info, trace, warn};


/// Type that implements `futures::Stream` of block import events.
pub type ImportNotifications<Block> = mpsc::UnboundedReceiver<BlockImportNotification<Block>>;

/// A stream of block finality notifications.
pub type FinalityNotifications<Block> = mpsc::UnboundedReceiver<FinalityNotification<Block>>;

type StorageUpdate<B, Block> = <
	<
		<B as backend::Backend<Block, Blake2Hasher>>::BlockImportOperation
			as BlockImportOperation<Block, Blake2Hasher>
	>::State as state_machine::Backend<Blake2Hasher>>::Transaction;
type ChangesUpdate = trie::MemoryDB<Blake2Hasher>;

/// Execution strategies settings.
#[derive(Debug, Clone)]
pub struct ExecutionStrategies {
	/// Execution strategy used when syncing.
	pub syncing: ExecutionStrategy,
	/// Execution strategy used when importing blocks.
	pub importing: ExecutionStrategy,
	/// Execution strategy used when constructing blocks.
	pub block_construction: ExecutionStrategy,
	/// Execution strategy used for offchain workers.
	pub offchain_worker: ExecutionStrategy,
	/// Execution strategy used in other cases.
	pub other: ExecutionStrategy,
}

impl Default for ExecutionStrategies {
	fn default() -> ExecutionStrategies {
		ExecutionStrategies {
			syncing: ExecutionStrategy::NativeElseWasm,
			importing: ExecutionStrategy::NativeElseWasm,
			block_construction: ExecutionStrategy::AlwaysWasm,
			offchain_worker: ExecutionStrategy::NativeWhenPossible,
			other: ExecutionStrategy::NativeElseWasm,
		}
	}
}

/// Substrate Client
pub struct Client<B, E, Block, RA> where Block: BlockT {
	backend: Arc<B>,
	executor: E,
	storage_notifications: Mutex<StorageNotifications<Block>>,
	import_notification_sinks: Mutex<Vec<mpsc::UnboundedSender<BlockImportNotification<Block>>>>,
	finality_notification_sinks: Mutex<Vec<mpsc::UnboundedSender<FinalityNotification<Block>>>>,
	// holds the block hash currently being imported. TODO: replace this with block queue
	importing_block: RwLock<Option<Block::Hash>>,
	execution_strategies: ExecutionStrategies,
	_phantom: PhantomData<RA>,
}

/// Client import operation, a wrapper for the backend.
pub struct ClientImportOperation<Block: BlockT, H: Hasher<Out=Block::Hash>, B: backend::Backend<Block, H>> {
	op: B::BlockImportOperation,
	notify_imported: Option<(
		Block::Hash,
		BlockOrigin,
		Block::Header,
		bool,
		Option<(
			StorageCollection,
			ChildStorageCollection,
		)>)>,
	notify_finalized: Vec<Block::Hash>,
}

/// A source of blockchain events.
pub trait BlockchainEvents<Block: BlockT> {
	/// Get block import event stream. Not guaranteed to be fired for every
	/// imported block.
	fn import_notification_stream(&self) -> ImportNotifications<Block>;

	/// Get a stream of finality notifications. Not guaranteed to be fired for every
	/// finalized block.
	fn finality_notification_stream(&self) -> FinalityNotifications<Block>;

	/// Get storage changes event stream.
	///
	/// Passing `None` as `filter_keys` subscribes to all storage changes.
	fn storage_changes_notification_stream(
		&self,
		filter_keys: Option<&[StorageKey]>,
		child_filter_keys: Option<&[(StorageKey, Option<Vec<StorageKey>>)]>,
	) -> error::Result<StorageEventStream<Block::Hash>>;
}

/// Fetch block body by ID.
pub trait BlockBody<Block: BlockT> {
	/// Get block body by ID. Returns `None` if the body is not stored.
	fn block_body(&self,
		id: &BlockId<Block>
	) -> error::Result<Option<Vec<<Block as BlockT>::Extrinsic>>>;
}

/// Client info
#[derive(Debug)]
pub struct ClientInfo<Block: BlockT> {
	/// Best block hash.
	pub chain: ChainInfo<Block>,
}

/// Block status.
#[derive(Debug, PartialEq, Eq)]
pub enum BlockStatus {
	/// Added to the import queue.
	Queued,
	/// Already in the blockchain and the state is available.
	InChainWithState,
	/// In the blockchain, but the state is not available.
	InChainPruned,
	/// Block or parent is known to be bad.
	KnownBad,
	/// Not in the queue or the blockchain.
	Unknown,
}

/// Summary of an imported block
#[derive(Clone, Debug)]
pub struct BlockImportNotification<Block: BlockT> {
	/// Imported block header hash.
	pub hash: Block::Hash,
	/// Imported block origin.
	pub origin: BlockOrigin,
	/// Imported block header.
	pub header: Block::Header,
	/// Is this the new best block.
	pub is_new_best: bool,
}

/// Summary of a finalized block.
#[derive(Clone, Debug)]
pub struct FinalityNotification<Block: BlockT> {
	/// Imported block header hash.
	pub hash: Block::Hash,
	/// Imported block header.
	pub header: Block::Header,
}

// used in importing a block, where additional changes are made after the runtime
// executed.
enum PrePostHeader<H> {
	// they are the same: no post-runtime digest items.
	Same(H),
	// different headers (pre, post).
	Different(H, H),
}

impl<H> PrePostHeader<H> {
	// get a reference to the "pre-header" -- the header as it should be just after the runtime.
	fn pre(&self) -> &H {
		match *self {
			PrePostHeader::Same(ref h) => h,
			PrePostHeader::Different(ref h, _) => h,
		}
	}

	// get a reference to the "post-header" -- the header as it should be after all changes are applied.
	fn post(&self) -> &H {
		match *self {
			PrePostHeader::Same(ref h) => h,
			PrePostHeader::Different(_, ref h) => h,
		}
	}

	// convert to the "post-header" -- the header as it should be after all changes are applied.
	fn into_post(self) -> H {
		match self {
			PrePostHeader::Same(h) => h,
			PrePostHeader::Different(_, h) => h,
		}
	}
}

/// Create an instance of in-memory client.
pub fn new_in_mem<E, Block, S, RA>(
	executor: E,
	genesis_storage: S,
) -> error::Result<Client<
	in_mem::Backend<Block, Blake2Hasher>,
	LocalCallExecutor<in_mem::Backend<Block, Blake2Hasher>, E>,
	Block,
	RA
>> where
	E: CodeExecutor<Blake2Hasher> + RuntimeInfo,
	S: BuildStorage,
	Block: BlockT<Hash=H256>,
{
	new_with_backend(Arc::new(in_mem::Backend::new()), executor, genesis_storage)
}

/// Create a client with the explicitly provided backend.
/// This is useful for testing backend implementations.
pub fn new_with_backend<B, E, Block, S, RA>(
	backend: Arc<B>,
	executor: E,
	build_genesis_storage: S,
) -> error::Result<Client<B, LocalCallExecutor<B, E>, Block, RA>>
	where
		E: CodeExecutor<Blake2Hasher> + RuntimeInfo,
		S: BuildStorage,
		Block: BlockT<Hash=H256>,
		B: backend::LocalBackend<Block, Blake2Hasher>
{
	let call_executor = LocalCallExecutor::new(backend.clone(), executor);
	Client::new(backend, call_executor, build_genesis_storage, Default::default())
}

impl<B, E, Block, RA> Client<B, E, Block, RA> where
	B: backend::Backend<Block, Blake2Hasher>,
	E: CallExecutor<Block, Blake2Hasher>,
	Block: BlockT<Hash=H256>,
{
	/// Creates new Substrate Client with given blockchain and code executor.
	pub fn new<S: BuildStorage>(
		backend: Arc<B>,
		executor: E,
		build_genesis_storage: S,
		execution_strategies: ExecutionStrategies
	) -> error::Result<Self> {
		if backend.blockchain().header(BlockId::Number(Zero::zero()))?.is_none() {
			let (genesis_storage, children_genesis_storage) = build_genesis_storage.build_storage()?;
			let mut op = backend.begin_operation()?;
			backend.begin_state_operation(&mut op, BlockId::Hash(Default::default()))?;
			let state_root = op.reset_storage(genesis_storage, children_genesis_storage)?;
			let genesis_block = genesis::construct_genesis_block::<Block>(state_root.into());
			info!("Initializing Genesis block/state (state: {}, header-hash: {})",
				genesis_block.header().state_root(),
				genesis_block.header().hash()
			);
			op.set_block_data(
				genesis_block.deconstruct().0,
				Some(vec![]),
				None,
				crate::backend::NewBlockState::Final
			)?;
			backend.commit_operation(op)?;
		}

		Ok(Client {
			backend,
			executor,
			storage_notifications: Default::default(),
			import_notification_sinks: Default::default(),
			finality_notification_sinks: Default::default(),
			importing_block: Default::default(),
			execution_strategies,
			_phantom: Default::default(),
		})
	}

	/// Get a reference to the execution strategies.
	pub fn execution_strategies(&self) -> &ExecutionStrategies {
		&self.execution_strategies
	}

	/// Get a reference to the state at a given block.
	pub fn state_at(&self, block: &BlockId<Block>) -> error::Result<B::State> {
		self.backend.state_at(*block)
	}

	/// Expose backend reference. To be used in tests only
	#[doc(hidden)]
	#[deprecated(note="Rather than relying on `client` to provide this, access \
	to the backend should be handled at setup only - see #1134. This function \
	will be removed once that is in place.")]
	pub fn backend(&self) -> &Arc<B> {
		&self.backend
	}

	/// Given a `BlockId` and a key prefix, return the matching child storage keys in that block.
	pub fn storage_keys(&self, id: &BlockId<Block>, key_prefix: &StorageKey) -> error::Result<Vec<StorageKey>> {
		let keys = self.state_at(id)?.keys(&key_prefix.0).into_iter().map(StorageKey).collect();
		Ok(keys)
	}

	/// Given a `BlockId` and a key, return the value under the key in that block.
	pub fn storage(&self, id: &BlockId<Block>, key: &StorageKey) -> error::Result<Option<StorageData>> {
		Ok(self.state_at(id)?
			.storage(&key.0).map_err(|e| error::Error::from_state(Box::new(e)))?
			.map(StorageData))
	}

<<<<<<< HEAD
	/// Given a `BlockId` and a child storage key,
	/// return the matching child storage keys.
	pub fn child_trie(
		&self,
		id: &BlockId<Block>,
		child_key: &StorageKey
	) -> error::Result<Option<ChildTrie>> {
		self.state_at(id)?
			.child_trie(&child_key.0[..])
			.map_err(|e| error::Error::from_state(Box::new(e)))
=======
	/// Given a `BlockId` and a key, return the value under the hash in that block.
	pub fn storage_hash(&self, id: &BlockId<Block>, key: &StorageKey)
		-> error::Result<Option<Block::Hash>> {
		Ok(self.state_at(id)?
			.storage_hash(&key.0).map_err(|e| error::Error::from_state(Box::new(e)))?
		)
>>>>>>> 53083f16
	}

	/// Given a `BlockId`, a key prefix, and a child storage key, return the matching child storage keys.
	pub fn child_storage_keys(
		&self,
		id: &BlockId<Block>,
		child_trie: ChildTrieReadRef,
		key_prefix: &StorageKey
	) -> error::Result<Vec<StorageKey>> {
		let keys = self.state_at(id)?
			.child_keys(child_trie, &key_prefix.0)
			.into_iter()
			.map(StorageKey)
			.collect();
		Ok(keys)
	}

	/// Given a `BlockId`, a key and a child trie reference,
	/// return the value under the key in that block.
	pub fn child_storage(
		&self,
		id: &BlockId<Block>,
		child_trie: ChildTrieReadRef,
		key: &StorageKey
	) -> error::Result<Option<StorageData>> {
		Ok(self.state_at(id)?
			.child_storage(child_trie, &key.0).map_err(|e| error::Error::from_state(Box::new(e)))?
			.map(StorageData))
	}

	/// Given a `BlockId`, a key and a child storage key, return the hash under the key in that block.
	pub fn child_storage_hash(
		&self,
		id: &BlockId<Block>,
		child_storage_key: &StorageKey,
		key: &StorageKey
	) -> error::Result<Option<Block::Hash>> {
		Ok(self.state_at(id)?
			.child_storage_hash(&child_storage_key.0, &key.0).map_err(|e| error::Error::from_state(Box::new(e)))?
		)
	}

	/// Get the code at a given block.
	pub fn code_at(&self, id: &BlockId<Block>) -> error::Result<Vec<u8>> {
		Ok(self.storage(id, &StorageKey(well_known_keys::CODE.to_vec()))?
			.expect("None is returned if there's no value stored for the given key;\
				':code' key is always defined; qed").0)
	}

	/// Get the RuntimeVersion at a given block.
	pub fn runtime_version_at(&self, id: &BlockId<Block>) -> error::Result<RuntimeVersion> {
		self.executor.runtime_version(id)
	}

	/// Get call executor reference.
	pub fn executor(&self) -> &E {
		&self.executor
	}

	/// Reads storage value at a given block + key, returning read proof.
	pub fn read_proof(&self, id: &BlockId<Block>, key: &[u8]) -> error::Result<Vec<Vec<u8>>> {
		self.state_at(id)
			.and_then(|state| prove_read(state, key)
				.map(|(_, proof)| proof)
				.map_err(Into::into))
	}

	/// Reads child storage value at a given block + child trie reference + key, returning
	/// read proof.
	pub fn read_child_proof(
		&self,
		id: &BlockId<Block>,
		child_trie: ChildTrieReadRef,
		key: &[u8]
	) -> error::Result<Vec<Vec<u8>>> {
		self.state_at(id)
			.and_then(|state| prove_child_read(state, child_trie, key)
				.map(|(_, proof)| proof)
				.map_err(Into::into))
	}

	/// Execute a call to a contract on top of state in a block of given hash
	/// AND returning execution proof.
	///
	/// No changes are made.
	pub fn execution_proof(&self,
		id: &BlockId<Block>,
		method: &str,
		call_data: &[u8]
	) -> error::Result<(Vec<u8>, Vec<Vec<u8>>)> {
		let state = self.state_at(id)?;
		let header = self.prepare_environment_block(id)?;
		prove_execution(state, header, &self.executor, method, call_data)
	}

	/// Reads given header and generates CHT-based header proof.
	pub fn header_proof(&self, id: &BlockId<Block>) -> error::Result<(Block::Header, Vec<Vec<u8>>)> {
		self.header_proof_with_cht_size(id, cht::size())
	}

	/// Get block hash by number.
	pub fn block_hash(&self,
		block_number: <<Block as BlockT>::Header as HeaderT>::Number
	) -> error::Result<Option<Block::Hash>> {
		self.backend.blockchain().hash(block_number)
	}

	/// Reads given header and generates CHT-based header proof for CHT of given size.
	pub fn header_proof_with_cht_size(
		&self,
		id: &BlockId<Block>,
		cht_size: NumberFor<Block>,
	) -> error::Result<(Block::Header, Vec<Vec<u8>>)> {
		let proof_error = || error::Error::Backend(format!("Failed to generate header proof for {:?}", id));
		let header = self.backend.blockchain().expect_header(*id)?;
		let block_num = *header.number();
		let cht_num = cht::block_to_cht_number(cht_size, block_num).ok_or_else(proof_error)?;
		let cht_start = cht::start_number(cht_size, cht_num);
		let mut current_num = cht_start;
		let cht_range = ::std::iter::from_fn(|| {
			let old_current_num = current_num;
			current_num = current_num + One::one();
			Some(old_current_num)
		});
		let headers = cht_range.map(|num| self.block_hash(num));
		let proof = cht::build_proof::<Block::Header, Blake2Hasher, _, _>(cht_size, cht_num, ::std::iter::once(block_num), headers)?;
		Ok((header, proof))
	}

	/// Get longest range within [first; last] that is possible to use in `key_changes`
	/// and `key_changes_proof` calls.
	/// Range could be shortened from the beginning if some changes tries have been pruned.
	/// Returns Ok(None) if changes trues are not supported.
	pub fn max_key_changes_range(
		&self,
		first: NumberFor<Block>,
		last: BlockId<Block>,
	) -> error::Result<Option<(NumberFor<Block>, BlockId<Block>)>> {
		let (config, storage) = match self.require_changes_trie().ok() {
			Some((config, storage)) => (config, storage),
			None => return Ok(None),
		};
		let last_num = self.backend.blockchain().expect_block_number_from_id(&last)?;
		if first > last_num {
			return Err(error::Error::ChangesTrieAccessFailed("Invalid changes trie range".into()));
		}
		let finalized_number = self.backend.blockchain().info().finalized_number;
		let oldest = storage.oldest_changes_trie_block(&config, finalized_number);
		let first = ::std::cmp::max(first, oldest);
		Ok(Some((first, last)))
	}

	/// Get pairs of (block, extrinsic) where key has been changed at given blocks range.
	/// Works only for runtimes that are supporting changes tries.
	pub fn key_changes(
		&self,
		first: NumberFor<Block>,
		last: BlockId<Block>,
		key: &StorageKey
	) -> error::Result<Vec<(NumberFor<Block>, u32)>> {
		let (config, storage) = self.require_changes_trie()?;
		let last_number = self.backend.blockchain().expect_block_number_from_id(&last)?;
		let last_hash = self.backend.blockchain().expect_block_hash_from_id(&last)?;

		key_changes::<_, Blake2Hasher, _>(
			&config,
			&*storage,
			first,
			&ChangesTrieAnchorBlockId {
				hash: convert_hash(&last_hash),
				number: last_number,
			},
			self.backend.blockchain().info().best_number,
			&key.0)
		.and_then(|r| r.map(|r| r.map(|(block, tx)| (block, tx))).collect::<Result<_, _>>())
		.map_err(|err| error::Error::ChangesTrieAccessFailed(err))
	}

	/// Get proof for computation of (block, extrinsic) pairs where key has been changed at given blocks range.
	/// `min` is the hash of the first block, which changes trie root is known to the requester - when we're using
	/// changes tries from ascendants of this block, we should provide proofs for changes tries roots
	/// `max` is the hash of the last block known to the requester - we can't use changes tries from descendants
	/// of this block.
	/// Works only for runtimes that are supporting changes tries.
	pub fn key_changes_proof(
		&self,
		first: Block::Hash,
		last: Block::Hash,
		min: Block::Hash,
		max: Block::Hash,
		key: &StorageKey
	) -> error::Result<ChangesProof<Block::Header>> {
		self.key_changes_proof_with_cht_size(
			first,
			last,
			min,
			max,
			key,
			cht::size(),
		)
	}

	/// Does the same work as `key_changes_proof`, but assumes that CHTs are of passed size.
	pub fn key_changes_proof_with_cht_size(
		&self,
		first: Block::Hash,
		last: Block::Hash,
		min: Block::Hash,
		max: Block::Hash,
		key: &StorageKey,
		cht_size: NumberFor<Block>,
	) -> error::Result<ChangesProof<Block::Header>> {
		struct AccessedRootsRecorder<'a, Block: BlockT> {
			storage: &'a dyn ChangesTrieStorage<Blake2Hasher, NumberFor<Block>>,
			min: NumberFor<Block>,
			required_roots_proofs: Mutex<BTreeMap<NumberFor<Block>, H256>>,
		};

		impl<'a, Block: BlockT> ChangesTrieRootsStorage<Blake2Hasher, NumberFor<Block>> for AccessedRootsRecorder<'a, Block> {
			fn build_anchor(&self, hash: H256) -> Result<ChangesTrieAnchorBlockId<H256, NumberFor<Block>>, String> {
				self.storage.build_anchor(hash)
			}

			fn root(
				&self,
				anchor: &ChangesTrieAnchorBlockId<H256, NumberFor<Block>>,
				block: NumberFor<Block>,
			) -> Result<Option<H256>, String> {
				let root = self.storage.root(anchor, block)?;
				if block < self.min {
					if let Some(ref root) = root {
						self.required_roots_proofs.lock().insert(
							block,
							root.clone()
						);
					}
				}
				Ok(root)
			}
		}

		impl<'a, Block: BlockT> ChangesTrieStorage<Blake2Hasher, NumberFor<Block>> for AccessedRootsRecorder<'a, Block> {
			fn get(&self, key: &H256, prefix: &[u8]) -> Result<Option<DBValue>, String> {
				self.storage.get(key, prefix)
			}
		}

		let (config, storage) = self.require_changes_trie()?;
		let min_number = self.backend.blockchain().expect_block_number_from_id(&BlockId::Hash(min))?;

		let recording_storage = AccessedRootsRecorder::<Block> {
			storage,
			min: min_number,
			required_roots_proofs: Mutex::new(BTreeMap::new()),
		};

		let max_number = ::std::cmp::min(
			self.backend.blockchain().info().best_number,
			self.backend.blockchain().expect_block_number_from_id(&BlockId::Hash(max))?,
		);

		// fetch key changes proof
		let first_number = self.backend.blockchain()
			.expect_block_number_from_id(&BlockId::Hash(first))?;
		let last_number = self.backend.blockchain()
			.expect_block_number_from_id(&BlockId::Hash(last))?;
		let key_changes_proof = key_changes_proof::<_, Blake2Hasher, _>(
			&config,
			&recording_storage,
			first_number,
			&ChangesTrieAnchorBlockId {
				hash: convert_hash(&last),
				number: last_number,
			},
			max_number,
			&key.0
		)
		.map_err(|err| error::Error::from(error::Error::ChangesTrieAccessFailed(err)))?;

		// now gather proofs for all changes tries roots that were touched during key_changes_proof
		// execution AND are unknown (i.e. replaced with CHT) to the requester
		let roots = recording_storage.required_roots_proofs.into_inner();
		let roots_proof = self.changes_trie_roots_proof(cht_size, roots.keys().cloned())?;

		Ok(ChangesProof {
			max_block: max_number,
			proof: key_changes_proof,
			roots: roots.into_iter().map(|(n, h)| (n, convert_hash(&h))).collect(),
			roots_proof,
		})
	}

	/// Generate CHT-based proof for roots of changes tries at given blocks.
	fn changes_trie_roots_proof<I: IntoIterator<Item=NumberFor<Block>>>(
		&self,
		cht_size: NumberFor<Block>,
		blocks: I
	) -> error::Result<Vec<Vec<u8>>> {
		// most probably we have touched several changes tries that are parts of the single CHT
		// => GroupBy changes tries by CHT number and then gather proof for the whole group at once
		let mut proof = HashSet::new();

		cht::for_each_cht_group::<Block::Header, _, _, _>(cht_size, blocks, |_, cht_num, cht_blocks| {
			let cht_proof = self.changes_trie_roots_proof_at_cht(cht_size, cht_num, cht_blocks)?;
			proof.extend(cht_proof);
			Ok(())
		}, ())?;

		Ok(proof.into_iter().collect())
	}

	/// Generates CHT-based proof for roots of changes tries at given blocks (that are part of single CHT).
	fn changes_trie_roots_proof_at_cht(
		&self,
		cht_size: NumberFor<Block>,
		cht_num: NumberFor<Block>,
		blocks: Vec<NumberFor<Block>>
	) -> error::Result<Vec<Vec<u8>>> {
		let cht_start = cht::start_number(cht_size, cht_num);
		let mut current_num = cht_start;
		let cht_range = ::std::iter::from_fn(|| {
			let old_current_num = current_num;
			current_num = current_num + One::one();
			Some(old_current_num)
		});
		let roots = cht_range
			.map(|num| self.header(&BlockId::Number(num))
			.map(|block| block.and_then(|block| block.digest().log(DigestItem::as_changes_trie_root).cloned())));
		let proof = cht::build_proof::<Block::Header, Blake2Hasher, _, _>(cht_size, cht_num, blocks, roots)?;
		Ok(proof)
	}

	/// Returns changes trie configuration and storage or an error if it is not supported.
	fn require_changes_trie(&self) -> error::Result<(ChangesTrieConfiguration, &B::ChangesTrieStorage)> {
		let config = self.changes_trie_config()?;
		let storage = self.backend.changes_trie_storage();
		match (config, storage) {
			(Some(config), Some(storage)) => Ok((config, storage)),
			_ => Err(error::Error::ChangesTriesNotSupported.into()),
		}
	}

	/// Create a new block, built on the head of the chain.
	pub fn new_block(
		&self,
		inherent_digests: DigestFor<Block>,
	) -> error::Result<block_builder::BlockBuilder<Block, Self>> where
		E: Clone + Send + Sync,
		RA: Send + Sync,
		Self: ProvideRuntimeApi,
		<Self as ProvideRuntimeApi>::Api: BlockBuilderAPI<Block>
	{
		block_builder::BlockBuilder::new(self, inherent_digests)
	}

	/// Create a new block, built on top of `parent`.
	pub fn new_block_at(
		&self,
		parent: &BlockId<Block>,
		inherent_digests: DigestFor<Block>,
	) -> error::Result<block_builder::BlockBuilder<Block, Self>> where
		E: Clone + Send + Sync,
		RA: Send + Sync,
		Self: ProvideRuntimeApi,
		<Self as ProvideRuntimeApi>::Api: BlockBuilderAPI<Block>
	{
		block_builder::BlockBuilder::at_block(parent, &self, false, inherent_digests)
	}

	/// Create a new block, built on top of `parent` with proof recording enabled.
	///
	/// While proof recording is enabled, all accessed trie nodes are saved.
	/// These recorded trie nodes can be used by a third party to proof the
	/// output of this block builder without having access to the full storage.
	pub fn new_block_at_with_proof_recording(
		&self,
		parent: &BlockId<Block>,
		inherent_digests: DigestFor<Block>,
	) -> error::Result<block_builder::BlockBuilder<Block, Self>> where
		E: Clone + Send + Sync,
		RA: Send + Sync,
		Self: ProvideRuntimeApi,
		<Self as ProvideRuntimeApi>::Api: BlockBuilderAPI<Block>
	{
		block_builder::BlockBuilder::at_block(parent, &self, true, inherent_digests)
	}

	/// Lock the import lock, and run operations inside.
	pub fn lock_import_and_run<R, Err, F>(&self, f: F) -> Result<R, Err> where
		F: FnOnce(&mut ClientImportOperation<Block, Blake2Hasher, B>) -> Result<R, Err>,
		Err: From<error::Error>,
	{
		let inner = || {
			let _import_lock = self.backend.get_import_lock().lock();

			let mut op = ClientImportOperation {
				op: self.backend.begin_operation()?,
				notify_imported: None,
				notify_finalized: Vec::new(),
			};

			let r = f(&mut op)?;

			let ClientImportOperation { op, notify_imported, notify_finalized } = op;
			self.backend.commit_operation(op)?;
			self.notify_finalized(notify_finalized)?;

			if let Some(notify_imported) = notify_imported {
				self.notify_imported(notify_imported)?;
			}

			Ok(r)
		};

		let result = inner();
		*self.importing_block.write() = None;

		result
	}

	/// Set a block as best block.
	pub fn set_head(
		&self,
		id: BlockId<Block>
	) -> error::Result<()> {
		self.lock_import_and_run(|operation| {
			self.apply_head(operation, id)
		})
	}

	/// Set a block as best block, and apply it to an operation.
	pub fn apply_head(
		&self,
		operation: &mut ClientImportOperation<Block, Blake2Hasher, B>,
		id: BlockId<Block>,
	) -> error::Result<()> {
		operation.op.mark_head(id)
	}

	/// Apply a checked and validated block to an operation. If a justification is provided
	/// then `finalized` *must* be true.
	pub fn apply_block(
		&self,
		operation: &mut ClientImportOperation<Block, Blake2Hasher, B>,
		import_block: ImportBlock<Block>,
		new_cache: HashMap<CacheKeyId, Vec<u8>>,
	) -> error::Result<ImportResult> where
		E: CallExecutor<Block, Blake2Hasher> + Send + Sync + Clone,
	{
		let ImportBlock {
			origin,
			header,
			justification,
			post_digests,
			body,
			finalized,
			auxiliary,
			fork_choice,
		} = import_block;

		assert!(justification.is_some() && finalized || justification.is_none());

		let parent_hash = header.parent_hash().clone();

		match self.backend.blockchain().status(BlockId::Hash(parent_hash))? {
			blockchain::BlockStatus::InChain => {},
			blockchain::BlockStatus::Unknown => return Ok(ImportResult::UnknownParent),
		}

		let import_headers = if post_digests.is_empty() {
			PrePostHeader::Same(header)
		} else {
			let mut post_header = header.clone();
			for item in post_digests {
				post_header.digest_mut().push(item);
			}
			PrePostHeader::Different(header, post_header)
		};

		let hash = import_headers.post().hash();
		let height = (*import_headers.post().number()).saturated_into::<u64>();

		*self.importing_block.write() = Some(hash);

		let result = self.execute_and_import_block(
			operation,
			origin,
			hash,
			import_headers,
			justification,
			body,
			new_cache,
			finalized,
			auxiliary,
			fork_choice,
		);

		telemetry!(SUBSTRATE_INFO; "block.import";
			"height" => height,
			"best" => ?hash,
			"origin" => ?origin
		);

		result
	}

	fn execute_and_import_block(
		&self,
		operation: &mut ClientImportOperation<Block, Blake2Hasher, B>,
		origin: BlockOrigin,
		hash: Block::Hash,
		import_headers: PrePostHeader<Block::Header>,
		justification: Option<Justification>,
		body: Option<Vec<Block::Extrinsic>>,
		new_cache: HashMap<CacheKeyId, Vec<u8>>,
		finalized: bool,
		aux: Vec<(Vec<u8>, Option<Vec<u8>>)>,
		fork_choice: ForkChoiceStrategy,
	) -> error::Result<ImportResult> where
		E: CallExecutor<Block, Blake2Hasher> + Send + Sync + Clone,
	{
		let parent_hash = import_headers.post().parent_hash().clone();
		match self.backend.blockchain().status(BlockId::Hash(hash))? {
			blockchain::BlockStatus::InChain => return Ok(ImportResult::AlreadyInChain),
			blockchain::BlockStatus::Unknown => {},
		}

		let (last_best, last_best_number) = {
			let info = self.backend.blockchain().info();
			(info.best_hash, info.best_number)
		};

		// this is a fairly arbitrary choice of where to draw the line on making notifications,
		// but the general goal is to only make notifications when we are already fully synced
		// and get a new chain head.
		let make_notifications = match origin {
			BlockOrigin::NetworkBroadcast | BlockOrigin::Own | BlockOrigin::ConsensusBroadcast => true,
			BlockOrigin::Genesis | BlockOrigin::NetworkInitialSync | BlockOrigin::File => false,
		};

		self.backend.begin_state_operation(&mut operation.op, BlockId::Hash(parent_hash))?;

		// ensure parent block is finalized to maintain invariant that
		// finality is called sequentially.
		if finalized {
			self.apply_finality_with_block_hash(operation, parent_hash, None, last_best, make_notifications)?;
		}

		// FIXME #1232: correct path logic for when to execute this function
		let (storage_update,changes_update,storage_changes) = self.block_execution(&operation.op, &import_headers, origin, hash, body.clone())?;

		let is_new_best = finalized || match fork_choice {
			ForkChoiceStrategy::LongestChain => import_headers.post().number() > &last_best_number,
			ForkChoiceStrategy::Custom(v) => v,
		};
		let leaf_state = if finalized {
			crate::backend::NewBlockState::Final
		} else if is_new_best {
			crate::backend::NewBlockState::Best
		} else {
			crate::backend::NewBlockState::Normal
		};

		trace!("Imported {}, (#{}), best={}, origin={:?}", hash, import_headers.post().number(), is_new_best, origin);

		operation.op.set_block_data(
			import_headers.post().clone(),
			body,
			justification,
			leaf_state,
		)?;

		operation.op.update_cache(new_cache);
		if let Some(storage_update) = storage_update {
			operation.op.update_db_storage(storage_update)?;
		}
		if let Some(storage_changes) = storage_changes.clone() {
			operation.op.update_storage(storage_changes.0, storage_changes.1)?;
		}
		if let Some(Some(changes_update)) = changes_update {
			operation.op.update_changes_trie(changes_update)?;
		}

		operation.op.insert_aux(aux)?;

		if make_notifications {
			if finalized {
				operation.notify_finalized.push(hash);
			}

			operation.notify_imported = Some((hash, origin, import_headers.into_post(), is_new_best, storage_changes));
		}

		Ok(ImportResult::imported())
	}

	fn block_execution(
		&self,
		transaction: &B::BlockImportOperation,
		import_headers: &PrePostHeader<Block::Header>,
		origin: BlockOrigin,
		hash: Block::Hash,
		body: Option<Vec<Block::Extrinsic>>,
	) -> error::Result<(
		Option<StorageUpdate<B, Block>>,
		Option<Option<ChangesUpdate>>,
		Option<(
			Vec<(Vec<u8>, Option<Vec<u8>>)>,
			Vec<(Vec<u8>, Vec<(Vec<u8>, Option<Vec<u8>>)>)>
		)>
	)>
		where
			E: CallExecutor<Block, Blake2Hasher> + Send + Sync + Clone,
	{
		match transaction.state()? {
			Some(transaction_state) => {
				let mut overlay = Default::default();
				let get_execution_manager = |execution_strategy: ExecutionStrategy| {
					match execution_strategy {
						ExecutionStrategy::NativeElseWasm => ExecutionManager::NativeElseWasm,
						ExecutionStrategy::AlwaysWasm => ExecutionManager::AlwaysWasm,
						ExecutionStrategy::NativeWhenPossible => ExecutionManager::NativeWhenPossible,
						ExecutionStrategy::Both => ExecutionManager::Both(|wasm_result, native_result| {
							let header = import_headers.post();
							warn!("Consensus error between wasm and native block execution at block {}", hash);
							warn!("   Header {:?}", header);
							warn!("   Native result {:?}", native_result);
							warn!("   Wasm result {:?}", wasm_result);
							telemetry!(SUBSTRATE_INFO; "block.execute.consensus_failure";
								"hash" => ?hash,
								"origin" => ?origin,
								"header" => ?header
							);
							wasm_result
						}),
					}
				};
				let (_, storage_update, changes_update) = self.executor.call_at_state::<_, _, _, NeverNativeValue, fn() -> _>(
					transaction_state,
					&mut overlay,
					"Core_execute_block",
					&<Block as BlockT>::new(import_headers.pre().clone(), body.unwrap_or_default()).encode(),
					match origin {
						BlockOrigin::NetworkInitialSync => get_execution_manager(self.execution_strategies().syncing),
						_ => get_execution_manager(self.execution_strategies().importing),
					},
					None,
					NeverOffchainExt::new(),
				)?;

				overlay.commit_prospective();

				let (top, children) = overlay.into_committed();
				let children = children.map(|(sk, it)| (sk, it.collect())).collect();
				Ok((Some(storage_update), Some(changes_update), Some((top.collect(), children))))
			},
			None => Ok((None, None, None))
		}
	}

	fn apply_finality_with_block_hash(
		&self,
		operation: &mut ClientImportOperation<Block, Blake2Hasher, B>,
		block: Block::Hash,
		justification: Option<Justification>,
		best_block: Block::Hash,
		notify: bool,
	) -> error::Result<()> {
		// find tree route from last finalized to given block.
		let last_finalized = self.backend.blockchain().last_finalized()?;

		if block == last_finalized {
			warn!("Possible safety violation: attempted to re-finalize last finalized block {:?} ", last_finalized);
			return Ok(());
		}

		let route_from_finalized = crate::blockchain::tree_route(
			self.backend.blockchain(),
			BlockId::Hash(last_finalized),
			BlockId::Hash(block),
		)?;

		if let Some(retracted) = route_from_finalized.retracted().get(0) {
			warn!("Safety violation: attempted to revert finalized block {:?} which is not in the \
				same chain as last finalized {:?}", retracted, last_finalized);

			return Err(error::Error::NotInFinalizedChain);
		}

		let route_from_best = crate::blockchain::tree_route(
			self.backend.blockchain(),
			BlockId::Hash(best_block),
			BlockId::Hash(block),
		)?;

		// if the block is not a direct ancestor of the current best chain,
		// then some other block is the common ancestor.
		if route_from_best.common_block().hash != block {
			// FIXME: #1442 reorganize best block to be the best chain containing
			// `block`.
		}

		let enacted = route_from_finalized.enacted();
		assert!(enacted.len() > 0);
		for finalize_new in &enacted[..enacted.len() - 1] {
			operation.op.mark_finalized(BlockId::Hash(finalize_new.hash), None)?;
		}

		assert_eq!(enacted.last().map(|e| e.hash), Some(block));
		operation.op.mark_finalized(BlockId::Hash(block), justification)?;

		if notify {
			// sometimes when syncing, tons of blocks can be finalized at once.
			// we'll send notifications spuriously in that case.
			const MAX_TO_NOTIFY: usize = 256;
			let enacted = route_from_finalized.enacted();
			let start = enacted.len() - ::std::cmp::min(enacted.len(), MAX_TO_NOTIFY);
			for finalized in &enacted[start..] {
				operation.notify_finalized.push(finalized.hash);
			}
		}

		Ok(())
	}

	fn notify_finalized(
		&self,
		notify_finalized: Vec<Block::Hash>,
	) -> error::Result<()> {
		let mut sinks = self.finality_notification_sinks.lock();

		for finalized_hash in notify_finalized {
			let header = self.header(&BlockId::Hash(finalized_hash))?
				.expect("header already known to exist in DB because it is indicated in the tree route; qed");

			telemetry!(SUBSTRATE_INFO; "notify.finalized";
				"height" => format!("{}", header.number()),
				"best" => ?finalized_hash,
			);

			let notification = FinalityNotification {
				header,
				hash: finalized_hash,
			};

			sinks.retain(|sink| sink.unbounded_send(notification.clone()).is_ok());
		}

		Ok(())
	}

	fn notify_imported(
		&self,
		notify_import: (
			Block::Hash, BlockOrigin,
			Block::Header,
			bool,
			Option<(
				Vec<(Vec<u8>, Option<Vec<u8>>)>,
				Vec<(Vec<u8>, Vec<(Vec<u8>, Option<Vec<u8>>)>)>,
				)
			>),
	) -> error::Result<()> {
		let (hash, origin, header, is_new_best, storage_changes) = notify_import;

		if let Some(storage_changes) = storage_changes {
			// TODO [ToDr] How to handle re-orgs? Should we re-emit all storage changes?
			self.storage_notifications.lock()
				.trigger(
					&hash,
					storage_changes.0.into_iter(),
					storage_changes.1.into_iter().map(|(sk, v)| (sk, v.into_iter())),
				);
		}

		let notification = BlockImportNotification::<Block> {
			hash,
			origin,
			header,
			is_new_best,
		};

		self.import_notification_sinks.lock()
			.retain(|sink| sink.unbounded_send(notification.clone()).is_ok());

		Ok(())
	}

	/// Apply auxiliary data insertion into an operation.
	pub fn apply_aux<
		'a,
		'b: 'a,
		'c: 'a,
		I: IntoIterator<Item=&'a(&'c [u8], &'c [u8])>,
		D: IntoIterator<Item=&'a &'b [u8]>,
	>(
		&self,
		operation: &mut ClientImportOperation<Block, Blake2Hasher, B>,
		insert: I,
		delete: D
	) -> error::Result<()> {
		operation.op.insert_aux(
			insert.into_iter()
				.map(|(k, v)| (k.to_vec(), Some(v.to_vec())))
				.chain(delete.into_iter().map(|k| (k.to_vec(), None)))
		)
	}

	/// Mark all blocks up to given as finalized in operation. If a
	/// justification is provided it is stored with the given finalized
	/// block (any other finalized blocks are left unjustified).
	pub fn apply_finality(
		&self,
		operation: &mut ClientImportOperation<Block, Blake2Hasher, B>,
		id: BlockId<Block>,
		justification: Option<Justification>,
		notify: bool,
	) -> error::Result<()> {
		let last_best = self.backend.blockchain().info().best_hash;
		let to_finalize_hash = self.backend.blockchain().expect_block_hash_from_id(&id)?;
		self.apply_finality_with_block_hash(operation, to_finalize_hash, justification, last_best, notify)
	}

	/// Finalize a block. This will implicitly finalize all blocks up to it and
	/// fire finality notifications.
	///
	/// Pass a flag to indicate whether finality notifications should be propagated.
	/// This is usually tied to some synchronization state, where we don't send notifications
	/// while performing major synchronization work.
	pub fn finalize_block(&self, id: BlockId<Block>, justification: Option<Justification>, notify: bool) -> error::Result<()> {
		self.lock_import_and_run(|operation| {
			let last_best = self.backend.blockchain().info().best_hash;
			let to_finalize_hash = self.backend.blockchain().expect_block_hash_from_id(&id)?;
			self.apply_finality_with_block_hash(operation, to_finalize_hash, justification, last_best, notify)
		})
	}

	/// Attempts to revert the chain by `n` blocks. Returns the number of blocks that were
	/// successfully reverted.
	pub fn revert(&self, n: NumberFor<Block>) -> error::Result<NumberFor<Block>> {
		Ok(self.backend.revert(n)?)
	}

	/// Get blockchain info.
	pub fn info(&self) -> ClientInfo<Block> {
		let info = self.backend.blockchain().info();
		ClientInfo {
			chain: info,
		}
	}

	/// Get block status.
	pub fn block_status(&self, id: &BlockId<Block>) -> error::Result<BlockStatus> {
		// this can probably be implemented more efficiently
		if let BlockId::Hash(ref h) = id {
			if self.importing_block.read().as_ref().map_or(false, |importing| h == importing) {
				return Ok(BlockStatus::Queued);
			}
		}
		let hash_and_number = match id.clone() {
			BlockId::Hash(hash) => self.backend.blockchain().number(hash)?.map(|n| (hash, n)),
			BlockId::Number(n) => self.backend.blockchain().hash(n)?.map(|hash| (hash, n)),
		};
		match hash_and_number {
			Some((hash, number)) => {
				if self.backend.have_state_at(&hash, number) {
					Ok(BlockStatus::InChainWithState)
				} else {
					Ok(BlockStatus::InChainPruned)
				}
			}
			None => Ok(BlockStatus::Unknown),
		}
	}

	/// Get block header by id.
	pub fn header(&self, id: &BlockId<Block>) -> error::Result<Option<<Block as BlockT>::Header>> {
		self.backend.blockchain().header(*id)
	}

	/// Get block body by id.
	pub fn body(&self, id: &BlockId<Block>) -> error::Result<Option<Vec<<Block as BlockT>::Extrinsic>>> {
		self.backend.blockchain().body(*id)
	}

	/// Get block justification set by id.
	pub fn justification(&self, id: &BlockId<Block>) -> error::Result<Option<Justification>> {
		self.backend.blockchain().justification(*id)
	}

	/// Get full block by id.
	pub fn block(&self, id: &BlockId<Block>)
		-> error::Result<Option<SignedBlock<Block>>>
	{
		Ok(match (self.header(id)?, self.body(id)?, self.justification(id)?) {
			(Some(header), Some(extrinsics), justification) =>
				Some(SignedBlock { block: Block::new(header, extrinsics), justification }),
			_ => None,
		})
	}

	/// Gets the uncles of the block with `target_hash` going back `max_generation` ancestors.
	pub fn uncles(&self, target_hash: Block::Hash, max_generation: NumberFor<Block>) -> error::Result<Vec<Block::Hash>> {
		let load_header = |id: Block::Hash| -> error::Result<Block::Header> {
			match self.backend.blockchain().header(BlockId::Hash(id))? {
				Some(hdr) => Ok(hdr),
				None => Err(Error::UnknownBlock(format!("Unknown block {:?}", id))),
			}
		};

		let genesis_hash = self.backend.blockchain().info().genesis_hash;
		if genesis_hash == target_hash { return Ok(Vec::new()); }

		let mut current_hash = target_hash;
		let mut current = load_header(current_hash)?;
		let mut ancestor_hash = *current.parent_hash();
		let mut ancestor = load_header(ancestor_hash)?;
		let mut uncles = Vec::new();

		for _generation in 0..max_generation.saturated_into() {
			let children = self.backend.blockchain().children(ancestor_hash)?;
			uncles.extend(children.into_iter().filter(|h| h != &current_hash));
			current_hash = ancestor_hash;
			if genesis_hash == current_hash { break; }
			current = ancestor;
			ancestor_hash = *current.parent_hash();
			ancestor = load_header(ancestor_hash)?;
		}

		Ok(uncles)
	}

	fn changes_trie_config(&self) -> Result<Option<ChangesTrieConfiguration>, Error> {
		Ok(self.backend.state_at(BlockId::Number(self.backend.blockchain().info().best_number))?
			.storage(well_known_keys::CHANGES_TRIE_CONFIG)
			.map_err(|e| error::Error::from_state(Box::new(e)))?
			.and_then(|c| Decode::decode(&mut &*c)))
	}

	/// Prepare in-memory header that is used in execution environment.
	fn prepare_environment_block(&self, parent: &BlockId<Block>) -> error::Result<Block::Header> {
		let parent_header = self.backend.blockchain().expect_header(*parent)?;
		Ok(<<Block as BlockT>::Header as HeaderT>::new(
			self.backend.blockchain().expect_block_number_from_id(parent)? + One::one(),
			Default::default(),
			Default::default(),
			parent_header.hash(),
			Default::default(),
		))
	}
}

impl<B, E, Block, RA> ChainHeaderBackend<Block> for Client<B, E, Block, RA> where
	B: backend::Backend<Block, Blake2Hasher>,
	E: CallExecutor<Block, Blake2Hasher> + Send + Sync,
	Block: BlockT<Hash=H256>,
	RA: Send + Sync
{
	fn header(&self, id: BlockId<Block>) -> error::Result<Option<Block::Header>> {
		self.backend.blockchain().header(id)
	}

	fn info(&self) -> blockchain::Info<Block> {
		self.backend.blockchain().info()
	}

	fn status(&self, id: BlockId<Block>) -> error::Result<blockchain::BlockStatus> {
		self.backend.blockchain().status(id)
	}

	fn number(&self, hash: Block::Hash) -> error::Result<Option<<<Block as BlockT>::Header as HeaderT>::Number>> {
		self.backend.blockchain().number(hash)
	}

	fn hash(&self, number: NumberFor<Block>) -> error::Result<Option<Block::Hash>> {
		self.backend.blockchain().hash(number)
	}
}

impl<B, E, Block, RA> ProvideCache<Block> for Client<B, E, Block, RA> where
	B: backend::Backend<Block, Blake2Hasher>,
	Block: BlockT<Hash=H256>,
{
	fn cache(&self) -> Option<Arc<dyn Cache<Block>>> {
		self.backend.blockchain().cache()
	}
}

impl<B, E, Block, RA> ProvideRuntimeApi for Client<B, E, Block, RA> where
	B: backend::Backend<Block, Blake2Hasher>,
	E: CallExecutor<Block, Blake2Hasher> + Clone + Send + Sync,
	Block: BlockT<Hash=H256>,
	RA: ConstructRuntimeApi<Block, Self>
{
	type Api = <RA as ConstructRuntimeApi<Block, Self>>::RuntimeApi;

	fn runtime_api<'a>(&'a self) -> ApiRef<'a, Self::Api> {
		RA::construct_runtime_api(self)
	}
}

impl<B, E, Block, RA> CallRuntimeAt<Block> for Client<B, E, Block, RA> where
	B: backend::Backend<Block, Blake2Hasher>,
	E: CallExecutor<Block, Blake2Hasher> + Clone + Send + Sync,
	Block: BlockT<Hash=H256>,
{
	fn call_api_at<
		'a,
		R: Encode + Decode + PartialEq,
		NC: FnOnce() -> result::Result<R, &'static str> + UnwindSafe,
		C: CoreApi<Block>,
	>(
		&self,
		core_api: &C,
		at: &BlockId<Block>,
		function: &'static str,
		args: Vec<u8>,
		changes: &RefCell<OverlayedChanges>,
		initialize_block: InitializeBlock<'a, Block>,
		native_call: Option<NC>,
		context: ExecutionContext,
		recorder: &Option<Rc<RefCell<ProofRecorder<Block>>>>,
	) -> error::Result<NativeOrEncoded<R>> {
		let manager = match context {
			ExecutionContext::BlockConstruction =>
				self.execution_strategies.block_construction.get_manager(),
			ExecutionContext::Syncing =>
				self.execution_strategies.syncing.get_manager(),
			ExecutionContext::Importing =>
				self.execution_strategies.importing.get_manager(),
			ExecutionContext::OffchainWorker(_) =>
				self.execution_strategies.offchain_worker.get_manager(),
			ExecutionContext::Other =>
				self.execution_strategies.other.get_manager(),
		};

		let mut offchain_extensions = match context {
			ExecutionContext::OffchainWorker(ext) => Some(ext),
			_ => None,
		};

		self.executor.contextual_call::<_, _, fn(_,_) -> _,_,_>(
			|| core_api.initialize_block(at, &self.prepare_environment_block(at)?),
			at,
			function,
			&args,
			changes,
			initialize_block,
			manager,
			native_call,
			offchain_extensions.as_mut(),
			recorder,
		)
	}

	fn runtime_version_at(&self, at: &BlockId<Block>) -> error::Result<RuntimeVersion> {
		self.runtime_version_at(at)
	}
}

impl<B, E, Block, RA> consensus::BlockImport<Block> for Client<B, E, Block, RA> where
	B: backend::Backend<Block, Blake2Hasher>,
	E: CallExecutor<Block, Blake2Hasher> + Clone + Send + Sync,
	Block: BlockT<Hash=H256>,
{
	type Error = ConsensusError;

	/// Import a checked and validated block. If a justification is provided in
	/// `ImportBlock` then `finalized` *must* be true.
	fn import_block(
		&self,
		import_block: ImportBlock<Block>,
		new_cache: HashMap<CacheKeyId, Vec<u8>>,
	) -> Result<ImportResult, Self::Error> {
		self.lock_import_and_run(|operation| {
			self.apply_block(operation, import_block, new_cache)
		}).map_err(|e| ConsensusError::ClientImport(e.to_string()).into())
	}

	/// Check block preconditions.
	fn check_block(
		&self,
		hash: Block::Hash,
		parent_hash: Block::Hash,
	) -> Result<ImportResult, Self::Error> {
		match self.block_status(&BlockId::Hash(parent_hash))
			.map_err(|e| ConsensusError::ClientImport(e.to_string()))?
		{
			BlockStatus::InChainWithState | BlockStatus::Queued => {},
			BlockStatus::Unknown | BlockStatus::InChainPruned => return Ok(ImportResult::UnknownParent),
			BlockStatus::KnownBad => return Ok(ImportResult::KnownBad),
		}

		match self.block_status(&BlockId::Hash(hash))
			.map_err(|e| ConsensusError::ClientImport(e.to_string()))?
		{
			BlockStatus::InChainWithState | BlockStatus::Queued => return Ok(ImportResult::AlreadyInChain),
			BlockStatus::Unknown | BlockStatus::InChainPruned => {},
			BlockStatus::KnownBad => return Ok(ImportResult::KnownBad),
		}

		Ok(ImportResult::imported())
	}
}

impl<B, E, Block, RA> CurrentHeight for Client<B, E, Block, RA> where
	B: backend::Backend<Block, Blake2Hasher>,
	E: CallExecutor<Block, Blake2Hasher>,
	Block: BlockT<Hash=H256>,
{
	type BlockNumber = <Block::Header as HeaderT>::Number;
	fn current_height(&self) -> Self::BlockNumber {
		self.backend.blockchain().info().best_number
	}
}

impl<B, E, Block, RA> BlockNumberToHash for Client<B, E, Block, RA> where
	B: backend::Backend<Block, Blake2Hasher>,
	E: CallExecutor<Block, Blake2Hasher>,
	Block: BlockT<Hash=H256>,
{
	type BlockNumber = <Block::Header as HeaderT>::Number;
	type Hash = Block::Hash;
	fn block_number_to_hash(&self, n: Self::BlockNumber) -> Option<Self::Hash> {
		self.block_hash(n).unwrap_or(None)
	}
}


impl<B, E, Block, RA> BlockchainEvents<Block> for Client<B, E, Block, RA>
where
	E: CallExecutor<Block, Blake2Hasher>,
	Block: BlockT<Hash=H256>,
{
	/// Get block import event stream.
	fn import_notification_stream(&self) -> ImportNotifications<Block> {
		let (sink, stream) = mpsc::unbounded();
		self.import_notification_sinks.lock().push(sink);
		stream
	}

	fn finality_notification_stream(&self) -> FinalityNotifications<Block> {
		let (sink, stream) = mpsc::unbounded();
		self.finality_notification_sinks.lock().push(sink);
		stream
	}

	/// Get storage changes event stream.
	fn storage_changes_notification_stream(
		&self,
		filter_keys: Option<&[StorageKey]>,
		child_filter_keys: Option<&[(StorageKey, Option<Vec<StorageKey>>)]>,
	) -> error::Result<StorageEventStream<Block::Hash>> {
		Ok(self.storage_notifications.lock().listen(filter_keys, child_filter_keys))
	}
}

/// Implement Longest Chain Select implementation
/// where 'longest' is defined as the highest number of blocks
pub struct LongestChain<B, Block> {
	backend: Arc<B>,
	_phantom: PhantomData<Block>
}

impl<B, Block> Clone for LongestChain<B, Block> {
	fn clone(&self) -> Self {
		let backend = self.backend.clone();
		LongestChain {
			backend,
			_phantom: Default::default()
		}
	}
}

impl<B, Block> LongestChain<B, Block>
where
	B: backend::Backend<Block, Blake2Hasher>,
	Block: BlockT<Hash=H256>,
{
	/// Instantiate a new LongestChain for Backend B
	pub fn new(backend: Arc<B>) -> Self {
		LongestChain {
			backend,
			_phantom: Default::default()
		}
	}

	fn best_block_header(&self) -> error::Result<<Block as BlockT>::Header> {
		let info : ChainInfo<Block> = self.backend.blockchain().info();
		Ok(self.backend.blockchain().header(BlockId::Hash(info.best_hash))?
			.expect("Best block header must always exist"))
	}

	/// Get the most recent block hash of the best (longest) chains
	/// that contain block with the given `target_hash`.
	///
	/// The search space is always limited to blocks which are in the finalized
	/// chain or descendents of it.
	///
	/// If `maybe_max_block_number` is `Some(max_block_number)`
	/// the search is limited to block `numbers <= max_block_number`.
	/// in other words as if there were no blocks greater `max_block_number`.
	/// Returns `Ok(None)` if `target_hash` is not found in search space.
	/// TODO: document time complexity of this, see [#1444](https://github.com/paritytech/substrate/issues/1444)
	fn best_containing(
		&self,
		target_hash: Block::Hash,
		maybe_max_number: Option<NumberFor<Block>>
	) -> error::Result<Option<Block::Hash>> {
		let target_header = {
			match self.backend.blockchain().header(BlockId::Hash(target_hash))? {
				Some(x) => x,
				// target not in blockchain
				None => { return Ok(None); },
			}
		};

		if let Some(max_number) = maybe_max_number {
			// target outside search range
			if target_header.number() > &max_number {
				return Ok(None);
			}
		}

		let (leaves, best_already_checked) = {
			// ensure no blocks are imported during this code block.
			// an import could trigger a reorg which could change the canonical chain.
			// we depend on the canonical chain staying the same during this code block.
			let _import_lock = self.backend.get_import_lock().lock();

			let info = self.backend.blockchain().info();

			let canon_hash = self.backend.blockchain().hash(*target_header.number())?
				.ok_or_else(|| error::Error::from(format!("failed to get hash for block number {}", target_header.number())))?;

			if canon_hash == target_hash {
				// if no block at the given max depth exists fallback to the best block
				if let Some(max_number) = maybe_max_number {
					if let Some(header) = self.backend.blockchain().hash(max_number)? {
						return Ok(Some(header));
					}
				}

				return Ok(Some(info.best_hash));
			} else if info.finalized_number >= *target_header.number() {
				// header is on a dead fork.
				return Ok(None);
			}

			(self.backend.blockchain().leaves()?, info.best_hash)
		};

		// for each chain. longest chain first. shortest last
		for leaf_hash in leaves {
			// ignore canonical chain which we already checked above
			if leaf_hash == best_already_checked {
				continue;
			}

			// start at the leaf
			let mut current_hash = leaf_hash;

			// if search is not restricted then the leaf is the best
			let mut best_hash = leaf_hash;

			// go backwards entering the search space
			// waiting until we are <= max_number
			if let Some(max_number) = maybe_max_number {
				loop {
					let current_header = self.backend.blockchain().header(BlockId::Hash(current_hash.clone()))?
						.ok_or_else(|| error::Error::from(format!("failed to get header for hash {}", current_hash)))?;

					if current_header.number() <= &max_number {
						best_hash = current_header.hash();
						break;
					}

					current_hash = *current_header.parent_hash();
				}
			}

			// go backwards through the chain (via parent links)
			loop {
				// until we find target
				if current_hash == target_hash {
					return Ok(Some(best_hash));
				}

				let current_header = self.backend.blockchain().header(BlockId::Hash(current_hash.clone()))?
					.ok_or_else(|| error::Error::from(format!("failed to get header for hash {}", current_hash)))?;

				// stop search in this chain once we go below the target's block number
				if current_header.number() < target_header.number() {
					break;
				}

				current_hash = *current_header.parent_hash();
			}
		}

		// header may be on a dead fork -- the only leaves that are considered are
		// those which can still be finalized.
		//
		// FIXME #1558 only issue this warning when not on a dead fork
		warn!(
			"Block {:?} exists in chain but not found when following all \
			leaves backwards. Number limit = {:?}",
			target_hash,
			maybe_max_number,
		);

		Ok(None)
	}

	fn leaves(&self) -> Result<Vec<<Block as BlockT>::Hash>, error::Error> {
		self.backend.blockchain().leaves()
	}
}

impl<B, Block> SelectChain<Block> for LongestChain<B, Block>
where
	B: backend::Backend<Block, Blake2Hasher>,
	Block: BlockT<Hash=H256>,
{

	fn leaves(&self) -> Result<Vec<<Block as BlockT>::Hash>, ConsensusError> {
		LongestChain::leaves(self)
			.map_err(|e| ConsensusError::ChainLookup(e.to_string()).into())
	}

	fn best_chain(&self)
		-> Result<<Block as BlockT>::Header, ConsensusError>
	{
		LongestChain::best_block_header(&self)
			.map_err(|e| ConsensusError::ChainLookup(e.to_string()).into())
	}

	fn finality_target(
		&self,
		target_hash: Block::Hash,
		maybe_max_number: Option<NumberFor<Block>>
	) -> Result<Option<Block::Hash>, ConsensusError> {
		LongestChain::best_containing(self, target_hash, maybe_max_number)
			.map_err(|e| ConsensusError::ChainLookup(e.to_string()).into())
	}
}

impl<B, E, Block, RA> BlockBody<Block> for Client<B, E, Block, RA>
	where
		B: backend::Backend<Block, Blake2Hasher>,
		E: CallExecutor<Block, Blake2Hasher>,
		Block: BlockT<Hash=H256>,
{
	fn block_body(&self, id: &BlockId<Block>) -> error::Result<Option<Vec<<Block as BlockT>::Extrinsic>>> {
		self.body(id)
	}
}

impl<B, E, Block, RA> backend::AuxStore for Client<B, E, Block, RA>
	where
		B: backend::Backend<Block, Blake2Hasher>,
		E: CallExecutor<Block, Blake2Hasher>,
		Block: BlockT<Hash=H256>,
{
	/// Insert auxiliary data into key-value store.
	fn insert_aux<
		'a,
		'b: 'a,
		'c: 'a,
		I: IntoIterator<Item=&'a(&'c [u8], &'c [u8])>,
		D: IntoIterator<Item=&'a &'b [u8]>,
	>(&self, insert: I, delete: D) -> error::Result<()> {
		// Import is locked here because we may have other block import
		// operations that tries to set aux data. Note that for consensus
		// layer, one can always use atomic operations to make sure
		// import is only locked once.
		self.lock_import_and_run(|operation| {
			self.apply_aux(operation, insert, delete)
		})
	}
	/// Query auxiliary data from key-value store.
	fn get_aux(&self, key: &[u8]) -> error::Result<Option<Vec<u8>>> {
		crate::backend::AuxStore::get_aux(&*self.backend, key)
	}
}
#[cfg(test)]
pub(crate) mod tests {
	use std::collections::HashMap;
	use super::*;
	use primitives::blake2_256;
	use runtime_primitives::DigestItem;
	use consensus::{BlockOrigin, SelectChain};
	use test_client::{
		prelude::*,
		client::backend::Backend as TestBackend,
		runtime::{self, Block, Transfer, RuntimeApi, TestAPI},
	};

	/// Returns tuple, consisting of:
	/// 1) test client pre-filled with blocks changing balances;
	/// 2) roots of changes tries for these blocks
	/// 3) test cases in form (begin, end, key, vec![(block, extrinsic)]) that are required to pass
	pub fn prepare_client_with_key_changes() -> (
		test_client::client::Client<test_client::Backend, test_client::Executor, Block, RuntimeApi>,
		Vec<H256>,
		Vec<(u64, u64, Vec<u8>, Vec<(u64, u32)>)>,
	) {
		// prepare block structure
		let blocks_transfers = vec![
			vec![(AccountKeyring::Alice, AccountKeyring::Dave), (AccountKeyring::Bob, AccountKeyring::Dave)],
			vec![(AccountKeyring::Charlie, AccountKeyring::Eve)],
			vec![],
			vec![(AccountKeyring::Alice, AccountKeyring::Dave)],
		];

		// prepare client ang import blocks
		let mut local_roots = Vec::new();
		let remote_client = TestClientBuilder::new().set_support_changes_trie(true).build();
		let mut nonces: HashMap<_, u64> = Default::default();
		for (i, block_transfers) in blocks_transfers.into_iter().enumerate() {
			let mut builder = remote_client.new_block(Default::default()).unwrap();
			for (from, to) in block_transfers {
				builder.push_transfer(Transfer {
					from: from.into(),
					to: to.into(),
					amount: 1,
					nonce: *nonces.entry(from).and_modify(|n| { *n = *n + 1 }).or_default(),
				}).unwrap();
			}
			remote_client.import(BlockOrigin::Own, builder.bake().unwrap()).unwrap();

			let header = remote_client.header(&BlockId::Number(i as u64 + 1)).unwrap().unwrap();
			let trie_root = header.digest().log(DigestItem::as_changes_trie_root)
				.map(|root| H256::from_slice(root.as_ref()))
				.unwrap();
			local_roots.push(trie_root);
		}

		// prepare test cases
		let alice = blake2_256(&runtime::system::balance_of_key(AccountKeyring::Alice.into())).to_vec();
		let bob = blake2_256(&runtime::system::balance_of_key(AccountKeyring::Bob.into())).to_vec();
		let charlie = blake2_256(&runtime::system::balance_of_key(AccountKeyring::Charlie.into())).to_vec();
		let dave = blake2_256(&runtime::system::balance_of_key(AccountKeyring::Dave.into())).to_vec();
		let eve = blake2_256(&runtime::system::balance_of_key(AccountKeyring::Eve.into())).to_vec();
		let ferdie = blake2_256(&runtime::system::balance_of_key(AccountKeyring::Ferdie.into())).to_vec();
		let test_cases = vec![
			(1, 4, alice.clone(), vec![(4, 0), (1, 0)]),
			(1, 3, alice.clone(), vec![(1, 0)]),
			(2, 4, alice.clone(), vec![(4, 0)]),
			(2, 3, alice.clone(), vec![]),

			(1, 4, bob.clone(), vec![(1, 1)]),
			(1, 1, bob.clone(), vec![(1, 1)]),
			(2, 4, bob.clone(), vec![]),

			(1, 4, charlie.clone(), vec![(2, 0)]),

			(1, 4, dave.clone(), vec![(4, 0), (1, 1), (1, 0)]),
			(1, 1, dave.clone(), vec![(1, 1), (1, 0)]),
			(3, 4, dave.clone(), vec![(4, 0)]),

			(1, 4, eve.clone(), vec![(2, 0)]),
			(1, 1, eve.clone(), vec![]),
			(3, 4, eve.clone(), vec![]),

			(1, 4, ferdie.clone(), vec![]),
		];

		(remote_client, local_roots, test_cases)
	}

	#[test]
	fn client_initializes_from_genesis_ok() {
		let client = test_client::new();

		assert_eq!(
			client.runtime_api().balance_of(
				&BlockId::Number(client.info().chain.best_number),
				AccountKeyring::Alice.into()
			).unwrap(),
			1000
		);
		assert_eq!(
			client.runtime_api().balance_of(
				&BlockId::Number(client.info().chain.best_number),
				AccountKeyring::Ferdie.into()
			).unwrap(),
			0
		);
	}

	#[test]
	fn block_builder_works_with_no_transactions() {
		let client = test_client::new();

		let builder = client.new_block(Default::default()).unwrap();

		client.import(BlockOrigin::Own, builder.bake().unwrap()).unwrap();

		assert_eq!(client.info().chain.best_number, 1);
	}

	#[test]
	fn block_builder_works_with_transactions() {
		let client = test_client::new();

		let mut builder = client.new_block(Default::default()).unwrap();

		builder.push_transfer(Transfer {
			from: AccountKeyring::Alice.into(),
			to: AccountKeyring::Ferdie.into(),
			amount: 42,
			nonce: 0,
		}).unwrap();

		client.import(BlockOrigin::Own, builder.bake().unwrap()).unwrap();

		assert_eq!(client.info().chain.best_number, 1);
		assert_ne!(
			client.state_at(&BlockId::Number(1)).unwrap().pairs(),
			client.state_at(&BlockId::Number(0)).unwrap().pairs()
		);
		assert_eq!(
			client.runtime_api().balance_of(
				&BlockId::Number(client.info().chain.best_number),
				AccountKeyring::Alice.into()
			).unwrap(),
			958
		);
		assert_eq!(
			client.runtime_api().balance_of(
				&BlockId::Number(client.info().chain.best_number),
				AccountKeyring::Ferdie.into()
			).unwrap(),
			42
		);
	}

	#[test]
	fn block_builder_does_not_include_invalid() {
		let client = test_client::new();

		let mut builder = client.new_block(Default::default()).unwrap();

		builder.push_transfer(Transfer {
			from: AccountKeyring::Alice.into(),
			to: AccountKeyring::Ferdie.into(),
			amount: 42,
			nonce: 0,
		}).unwrap();

		assert!(builder.push_transfer(Transfer {
			from: AccountKeyring::Eve.into(),
			to: AccountKeyring::Alice.into(),
			amount: 42,
			nonce: 0,
		}).is_err());

		client.import(BlockOrigin::Own, builder.bake().unwrap()).unwrap();

		assert_eq!(client.info().chain.best_number, 1);
		assert_ne!(
			client.state_at(&BlockId::Number(1)).unwrap().pairs(),
			client.state_at(&BlockId::Number(0)).unwrap().pairs()
		);
		assert_eq!(client.body(&BlockId::Number(1)).unwrap().unwrap().len(), 1)
	}

	#[test]
	fn best_containing_with_genesis_block() {
		// block tree:
		// G

		let (client, longest_chain_select) = TestClientBuilder::new().build_with_longest_chain();

		let genesis_hash = client.info().chain.genesis_hash;

		assert_eq!(
			genesis_hash.clone(),
			longest_chain_select.finality_target(genesis_hash.clone(), None).unwrap().unwrap()
		);
	}

	#[test]
	fn best_containing_with_hash_not_found() {
		// block tree:
		// G

		let (client, longest_chain_select) = TestClientBuilder::new().build_with_longest_chain();

		let uninserted_block = client.new_block(Default::default()).unwrap().bake().unwrap();

		assert_eq!(
			None,
			longest_chain_select.finality_target(uninserted_block.hash().clone(), None).unwrap()
		);
	}

	#[test]
	fn uncles_with_only_ancestors() {
		// block tree:
		// G -> A1 -> A2
		let client = test_client::new();

		// G -> A1
		let a1 = client.new_block(Default::default()).unwrap().bake().unwrap();
		client.import(BlockOrigin::Own, a1.clone()).unwrap();

		// A1 -> A2
		let a2 = client.new_block(Default::default()).unwrap().bake().unwrap();
		client.import(BlockOrigin::Own, a2.clone()).unwrap();
		let v: Vec<H256> = Vec::new();
		assert_eq!(v, client.uncles(a2.hash(), 3).unwrap());
	}

	#[test]
	fn uncles_with_multiple_forks() {
		// block tree:
		// G -> A1 -> A2 -> A3 -> A4 -> A5
		//      A1 -> B2 -> B3 -> B4
		//	          B2 -> C3
		//	    A1 -> D2
		let client = test_client::new();

		// G -> A1
		let a1 = client.new_block(Default::default()).unwrap().bake().unwrap();
		client.import(BlockOrigin::Own, a1.clone()).unwrap();

		// A1 -> A2
		let a2 = client.new_block_at(&BlockId::Hash(a1.hash()), Default::default()).unwrap().bake().unwrap();
		client.import(BlockOrigin::Own, a2.clone()).unwrap();

		// A2 -> A3
		let a3 = client.new_block_at(&BlockId::Hash(a2.hash()), Default::default()).unwrap().bake().unwrap();
		client.import(BlockOrigin::Own, a3.clone()).unwrap();

		// A3 -> A4
		let a4 = client.new_block_at(&BlockId::Hash(a3.hash()), Default::default()).unwrap().bake().unwrap();
		client.import(BlockOrigin::Own, a4.clone()).unwrap();

		// A4 -> A5
		let a5 = client.new_block_at(&BlockId::Hash(a4.hash()), Default::default()).unwrap().bake().unwrap();
		client.import(BlockOrigin::Own, a5.clone()).unwrap();

		// A1 -> B2
		let mut builder = client.new_block_at(&BlockId::Hash(a1.hash()), Default::default()).unwrap();
		// this push is required as otherwise B2 has the same hash as A2 and won't get imported
		builder.push_transfer(Transfer {
			from: AccountKeyring::Alice.into(),
			to: AccountKeyring::Ferdie.into(),
			amount: 41,
			nonce: 0,
		}).unwrap();
		let b2 = builder.bake().unwrap();
		client.import(BlockOrigin::Own, b2.clone()).unwrap();

		// B2 -> B3
		let b3 = client.new_block_at(&BlockId::Hash(b2.hash()), Default::default()).unwrap().bake().unwrap();
		client.import(BlockOrigin::Own, b3.clone()).unwrap();

		// B3 -> B4
		let b4 = client.new_block_at(&BlockId::Hash(b3.hash()), Default::default()).unwrap().bake().unwrap();
		client.import(BlockOrigin::Own, b4.clone()).unwrap();

		// // B2 -> C3
		let mut builder = client.new_block_at(&BlockId::Hash(b2.hash()), Default::default()).unwrap();
		// this push is required as otherwise C3 has the same hash as B3 and won't get imported
		builder.push_transfer(Transfer {
			from: AccountKeyring::Alice.into(),
			to: AccountKeyring::Ferdie.into(),
			amount: 1,
			nonce: 1,
		}).unwrap();
		let c3 = builder.bake().unwrap();
		client.import(BlockOrigin::Own, c3.clone()).unwrap();

		// A1 -> D2
		let mut builder = client.new_block_at(&BlockId::Hash(a1.hash()), Default::default()).unwrap();
		// this push is required as otherwise D2 has the same hash as B2 and won't get imported
		builder.push_transfer(Transfer {
			from: AccountKeyring::Alice.into(),
			to: AccountKeyring::Ferdie.into(),
			amount: 1,
			nonce: 0,
		}).unwrap();
		let d2 = builder.bake().unwrap();
		client.import(BlockOrigin::Own, d2.clone()).unwrap();

		let genesis_hash = client.info().chain.genesis_hash;

		let uncles1 = client.uncles(a4.hash(), 10).unwrap();
		assert_eq!(vec![b2.hash(), d2.hash()], uncles1);

		let uncles2 = client.uncles(a4.hash(), 0).unwrap();
		assert_eq!(0, uncles2.len());

		let uncles3 = client.uncles(a1.hash(), 10).unwrap();
		assert_eq!(0, uncles3.len());

		let uncles4 = client.uncles(genesis_hash, 10).unwrap();
		assert_eq!(0, uncles4.len());

		let uncles5 = client.uncles(d2.hash(), 10).unwrap();
		assert_eq!(vec![a2.hash(), b2.hash()], uncles5);

		let uncles6 = client.uncles(b3.hash(), 1).unwrap();
		assert_eq!(vec![c3.hash()], uncles6);
	}

	#[test]
	fn best_containing_on_longest_chain_with_single_chain_3_blocks() {
		// block tree:
		// G -> A1 -> A2

		let (client, longest_chain_select) = TestClientBuilder::new().build_with_longest_chain();

		// G -> A1
		let a1 = client.new_block(Default::default()).unwrap().bake().unwrap();
		client.import(BlockOrigin::Own, a1.clone()).unwrap();

		// A1 -> A2
		let a2 = client.new_block(Default::default()).unwrap().bake().unwrap();
		client.import(BlockOrigin::Own, a2.clone()).unwrap();

		let genesis_hash = client.info().chain.genesis_hash;

		assert_eq!(a2.hash(), longest_chain_select.finality_target(genesis_hash, None).unwrap().unwrap());
		assert_eq!(a2.hash(), longest_chain_select.finality_target(a1.hash(), None).unwrap().unwrap());
		assert_eq!(a2.hash(), longest_chain_select.finality_target(a2.hash(), None).unwrap().unwrap());
	}

	#[test]
	fn best_containing_on_longest_chain_with_multiple_forks() {
		// block tree:
		// G -> A1 -> A2 -> A3 -> A4 -> A5
		//      A1 -> B2 -> B3 -> B4
		//	          B2 -> C3
		//	    A1 -> D2
		let (client, longest_chain_select) = TestClientBuilder::new().build_with_longest_chain();

		// G -> A1
		let a1 = client.new_block(Default::default()).unwrap().bake().unwrap();
		client.import(BlockOrigin::Own, a1.clone()).unwrap();

		// A1 -> A2
		let a2 = client.new_block_at(&BlockId::Hash(a1.hash()), Default::default()).unwrap().bake().unwrap();
		client.import(BlockOrigin::Own, a2.clone()).unwrap();

		// A2 -> A3
		let a3 = client.new_block_at(&BlockId::Hash(a2.hash()), Default::default()).unwrap().bake().unwrap();
		client.import(BlockOrigin::Own, a3.clone()).unwrap();

		// A3 -> A4
		let a4 = client.new_block_at(&BlockId::Hash(a3.hash()), Default::default()).unwrap().bake().unwrap();
		client.import(BlockOrigin::Own, a4.clone()).unwrap();

		// A4 -> A5
		let a5 = client.new_block_at(&BlockId::Hash(a4.hash()), Default::default()).unwrap().bake().unwrap();
		client.import(BlockOrigin::Own, a5.clone()).unwrap();

		// A1 -> B2
		let mut builder = client.new_block_at(&BlockId::Hash(a1.hash()), Default::default()).unwrap();
		// this push is required as otherwise B2 has the same hash as A2 and won't get imported
		builder.push_transfer(Transfer {
			from: AccountKeyring::Alice.into(),
			to: AccountKeyring::Ferdie.into(),
			amount: 41,
			nonce: 0,
		}).unwrap();
		let b2 = builder.bake().unwrap();
		client.import(BlockOrigin::Own, b2.clone()).unwrap();

		// B2 -> B3
		let b3 = client.new_block_at(&BlockId::Hash(b2.hash()), Default::default()).unwrap().bake().unwrap();
		client.import(BlockOrigin::Own, b3.clone()).unwrap();

		// B3 -> B4
		let b4 = client.new_block_at(&BlockId::Hash(b3.hash()), Default::default()).unwrap().bake().unwrap();
		client.import(BlockOrigin::Own, b4.clone()).unwrap();

		// // B2 -> C3
		let mut builder = client.new_block_at(&BlockId::Hash(b2.hash()), Default::default()).unwrap();
		// this push is required as otherwise C3 has the same hash as B3 and won't get imported
		builder.push_transfer(Transfer {
			from: AccountKeyring::Alice.into(),
			to: AccountKeyring::Ferdie.into(),
			amount: 1,
			nonce: 1,
		}).unwrap();
		let c3 = builder.bake().unwrap();
		client.import(BlockOrigin::Own, c3.clone()).unwrap();

		// A1 -> D2
		let mut builder = client.new_block_at(&BlockId::Hash(a1.hash()), Default::default()).unwrap();
		// this push is required as otherwise D2 has the same hash as B2 and won't get imported
		builder.push_transfer(Transfer {
			from: AccountKeyring::Alice.into(),
			to: AccountKeyring::Ferdie.into(),
			amount: 1,
			nonce: 0,
		}).unwrap();
		let d2 = builder.bake().unwrap();
		client.import(BlockOrigin::Own, d2.clone()).unwrap();

		assert_eq!(client.info().chain.best_hash, a5.hash());

		let genesis_hash = client.info().chain.genesis_hash;
		let leaves = longest_chain_select.leaves().unwrap();

		assert!(leaves.contains(&a5.hash()));
		assert!(leaves.contains(&b4.hash()));
		assert!(leaves.contains(&c3.hash()));
		assert!(leaves.contains(&d2.hash()));
		assert_eq!(leaves.len(), 4);

		// search without restriction

		assert_eq!(a5.hash(), longest_chain_select.finality_target(
			genesis_hash, None).unwrap().unwrap());
		assert_eq!(a5.hash(), longest_chain_select.finality_target(
			a1.hash(), None).unwrap().unwrap());
		assert_eq!(a5.hash(), longest_chain_select.finality_target(
			a2.hash(), None).unwrap().unwrap());
		assert_eq!(a5.hash(), longest_chain_select.finality_target(
			a3.hash(), None).unwrap().unwrap());
		assert_eq!(a5.hash(), longest_chain_select.finality_target(
			a4.hash(), None).unwrap().unwrap());
		assert_eq!(a5.hash(), longest_chain_select.finality_target(
			a5.hash(), None).unwrap().unwrap());

		assert_eq!(b4.hash(), longest_chain_select.finality_target(
			b2.hash(), None).unwrap().unwrap());
		assert_eq!(b4.hash(), longest_chain_select.finality_target(
			b3.hash(), None).unwrap().unwrap());
		assert_eq!(b4.hash(), longest_chain_select.finality_target(
			b4.hash(), None).unwrap().unwrap());

		assert_eq!(c3.hash(), longest_chain_select.finality_target(
			c3.hash(), None).unwrap().unwrap());

		assert_eq!(d2.hash(), longest_chain_select.finality_target(
			d2.hash(), None).unwrap().unwrap());


		// search only blocks with number <= 5. equivalent to without restriction for this scenario

		assert_eq!(a5.hash(), longest_chain_select.finality_target(
			genesis_hash, Some(5)).unwrap().unwrap());
		assert_eq!(a5.hash(), longest_chain_select.finality_target(
			a1.hash(), Some(5)).unwrap().unwrap());
		assert_eq!(a5.hash(), longest_chain_select.finality_target(
			a2.hash(), Some(5)).unwrap().unwrap());
		assert_eq!(a5.hash(), longest_chain_select.finality_target(
			a3.hash(), Some(5)).unwrap().unwrap());
		assert_eq!(a5.hash(), longest_chain_select.finality_target(
			a4.hash(), Some(5)).unwrap().unwrap());
		assert_eq!(a5.hash(), longest_chain_select.finality_target(
			a5.hash(), Some(5)).unwrap().unwrap());

		assert_eq!(b4.hash(), longest_chain_select.finality_target(
			b2.hash(), Some(5)).unwrap().unwrap());
		assert_eq!(b4.hash(), longest_chain_select.finality_target(
			b3.hash(), Some(5)).unwrap().unwrap());
		assert_eq!(b4.hash(), longest_chain_select.finality_target(
			b4.hash(), Some(5)).unwrap().unwrap());

		assert_eq!(c3.hash(), longest_chain_select.finality_target(
			c3.hash(), Some(5)).unwrap().unwrap());

		assert_eq!(d2.hash(), longest_chain_select.finality_target(
			d2.hash(), Some(5)).unwrap().unwrap());


		// search only blocks with number <= 4

		assert_eq!(a4.hash(), longest_chain_select.finality_target(
			genesis_hash, Some(4)).unwrap().unwrap());
		assert_eq!(a4.hash(), longest_chain_select.finality_target(
			a1.hash(), Some(4)).unwrap().unwrap());
		assert_eq!(a4.hash(), longest_chain_select.finality_target(
			a2.hash(), Some(4)).unwrap().unwrap());
		assert_eq!(a4.hash(), longest_chain_select.finality_target(
			a3.hash(), Some(4)).unwrap().unwrap());
		assert_eq!(a4.hash(), longest_chain_select.finality_target(
			a4.hash(), Some(4)).unwrap().unwrap());
		assert_eq!(None, longest_chain_select.finality_target(
			a5.hash(), Some(4)).unwrap());

		assert_eq!(b4.hash(), longest_chain_select.finality_target(
			b2.hash(), Some(4)).unwrap().unwrap());
		assert_eq!(b4.hash(), longest_chain_select.finality_target(
			b3.hash(), Some(4)).unwrap().unwrap());
		assert_eq!(b4.hash(), longest_chain_select.finality_target(
			b4.hash(), Some(4)).unwrap().unwrap());

		assert_eq!(c3.hash(), longest_chain_select.finality_target(
			c3.hash(), Some(4)).unwrap().unwrap());

		assert_eq!(d2.hash(), longest_chain_select.finality_target(
			d2.hash(), Some(4)).unwrap().unwrap());


		// search only blocks with number <= 3

		assert_eq!(a3.hash(), longest_chain_select.finality_target(
			genesis_hash, Some(3)).unwrap().unwrap());
		assert_eq!(a3.hash(), longest_chain_select.finality_target(
			a1.hash(), Some(3)).unwrap().unwrap());
		assert_eq!(a3.hash(), longest_chain_select.finality_target(
			a2.hash(), Some(3)).unwrap().unwrap());
		assert_eq!(a3.hash(), longest_chain_select.finality_target(
			a3.hash(), Some(3)).unwrap().unwrap());
		assert_eq!(None, longest_chain_select.finality_target(
			a4.hash(), Some(3)).unwrap());
		assert_eq!(None, longest_chain_select.finality_target(
			a5.hash(), Some(3)).unwrap());

		assert_eq!(b3.hash(), longest_chain_select.finality_target(
			b2.hash(), Some(3)).unwrap().unwrap());
		assert_eq!(b3.hash(), longest_chain_select.finality_target(
			b3.hash(), Some(3)).unwrap().unwrap());
		assert_eq!(None, longest_chain_select.finality_target(
			b4.hash(), Some(3)).unwrap());

		assert_eq!(c3.hash(), longest_chain_select.finality_target(
			c3.hash(), Some(3)).unwrap().unwrap());

		assert_eq!(d2.hash(), longest_chain_select.finality_target(
			d2.hash(), Some(3)).unwrap().unwrap());


		// search only blocks with number <= 2

		assert_eq!(a2.hash(), longest_chain_select.finality_target(
			genesis_hash, Some(2)).unwrap().unwrap());
		assert_eq!(a2.hash(), longest_chain_select.finality_target(
			a1.hash(), Some(2)).unwrap().unwrap());
		assert_eq!(a2.hash(), longest_chain_select.finality_target(
			a2.hash(), Some(2)).unwrap().unwrap());
		assert_eq!(None, longest_chain_select.finality_target(
			a3.hash(), Some(2)).unwrap());
		assert_eq!(None, longest_chain_select.finality_target(
			a4.hash(), Some(2)).unwrap());
		assert_eq!(None, longest_chain_select.finality_target(
			a5.hash(), Some(2)).unwrap());

		assert_eq!(b2.hash(), longest_chain_select.finality_target(
			b2.hash(), Some(2)).unwrap().unwrap());
		assert_eq!(None, longest_chain_select.finality_target(
			b3.hash(), Some(2)).unwrap());
		assert_eq!(None, longest_chain_select.finality_target(
			b4.hash(), Some(2)).unwrap());

		assert_eq!(None, longest_chain_select.finality_target(
			c3.hash(), Some(2)).unwrap());

		assert_eq!(d2.hash(), longest_chain_select.finality_target(
			d2.hash(), Some(2)).unwrap().unwrap());


		// search only blocks with number <= 1

		assert_eq!(a1.hash(), longest_chain_select.finality_target(
			genesis_hash, Some(1)).unwrap().unwrap());
		assert_eq!(a1.hash(), longest_chain_select.finality_target(
			a1.hash(), Some(1)).unwrap().unwrap());
		assert_eq!(None, longest_chain_select.finality_target(
			a2.hash(), Some(1)).unwrap());
		assert_eq!(None, longest_chain_select.finality_target(
			a3.hash(), Some(1)).unwrap());
		assert_eq!(None, longest_chain_select.finality_target(
			a4.hash(), Some(1)).unwrap());
		assert_eq!(None, longest_chain_select.finality_target(
			a5.hash(), Some(1)).unwrap());

		assert_eq!(None, longest_chain_select.finality_target(
			b2.hash(), Some(1)).unwrap());
		assert_eq!(None, longest_chain_select.finality_target(
			b3.hash(), Some(1)).unwrap());
		assert_eq!(None, longest_chain_select.finality_target(
			b4.hash(), Some(1)).unwrap());

		assert_eq!(None, longest_chain_select.finality_target(
			c3.hash(), Some(1)).unwrap());

		assert_eq!(None, longest_chain_select.finality_target(
			d2.hash(), Some(1)).unwrap());

		// search only blocks with number <= 0

		assert_eq!(genesis_hash, longest_chain_select.finality_target(
			genesis_hash, Some(0)).unwrap().unwrap());
		assert_eq!(None, longest_chain_select.finality_target(
			a1.hash(), Some(0)).unwrap());
		assert_eq!(None, longest_chain_select.finality_target(
			a2.hash(), Some(0)).unwrap());
		assert_eq!(None, longest_chain_select.finality_target(
			a3.hash(), Some(0)).unwrap());
		assert_eq!(None, longest_chain_select.finality_target(
			a4.hash(), Some(0)).unwrap());
		assert_eq!(None, longest_chain_select.finality_target(
			a5.hash(), Some(0)).unwrap());

		assert_eq!(None, longest_chain_select.finality_target(
			b2.hash(), Some(0)).unwrap());
		assert_eq!(None, longest_chain_select.finality_target(
			b3.hash(), Some(0)).unwrap());
		assert_eq!(None, longest_chain_select.finality_target(
			b4.hash(), Some(0)).unwrap());

		assert_eq!(None, longest_chain_select.finality_target(
			c3.hash().clone(), Some(0)).unwrap());

		assert_eq!(None, longest_chain_select.finality_target(
			d2.hash().clone(), Some(0)).unwrap());
	}

	#[test]
	fn best_containing_on_longest_chain_with_max_depth_higher_than_best() {
		// block tree:
		// G -> A1 -> A2

		let (client, longest_chain_select) = TestClientBuilder::new().build_with_longest_chain();

		// G -> A1
		let a1 = client.new_block(Default::default()).unwrap().bake().unwrap();
		client.import(BlockOrigin::Own, a1.clone()).unwrap();

		// A1 -> A2
		let a2 = client.new_block(Default::default()).unwrap().bake().unwrap();
		client.import(BlockOrigin::Own, a2.clone()).unwrap();

		let genesis_hash = client.info().chain.genesis_hash;

		assert_eq!(a2.hash(), longest_chain_select.finality_target(genesis_hash, Some(10)).unwrap().unwrap());
	}

	#[test]
	fn key_changes_works() {
		let (client, _, test_cases) = prepare_client_with_key_changes();

		for (index, (begin, end, key, expected_result)) in test_cases.into_iter().enumerate() {
			let end = client.block_hash(end).unwrap().unwrap();
			let actual_result = client.key_changes(begin, BlockId::Hash(end), &StorageKey(key)).unwrap();
			match actual_result == expected_result {
				true => (),
				false => panic!(format!("Failed test {}: actual = {:?}, expected = {:?}",
					index, actual_result, expected_result)),
			}
		}
	}

	#[test]
	fn import_with_justification() {
		use test_client::blockchain::Backend;

		let client = test_client::new();

		// G -> A1
		let a1 = client.new_block(Default::default()).unwrap().bake().unwrap();
		client.import(BlockOrigin::Own, a1.clone()).unwrap();

		// A1 -> A2
		let a2 = client.new_block_at(&BlockId::Hash(a1.hash()), Default::default()).unwrap().bake().unwrap();
		client.import(BlockOrigin::Own, a2.clone()).unwrap();

		// A2 -> A3
		let justification = vec![1, 2, 3];
		let a3 = client.new_block_at(&BlockId::Hash(a2.hash()), Default::default()).unwrap().bake().unwrap();
		client.import_justified(BlockOrigin::Own, a3.clone(), justification.clone()).unwrap();

		#[allow(deprecated)]
		let blockchain = client.backend().blockchain();

		assert_eq!(
			blockchain.last_finalized().unwrap(),
			a3.hash(),
		);

		assert_eq!(
			blockchain.justification(BlockId::Hash(a3.hash())).unwrap(),
			Some(justification),
		);

		assert_eq!(
			blockchain.justification(BlockId::Hash(a1.hash())).unwrap(),
			None,
		);

		assert_eq!(
			blockchain.justification(BlockId::Hash(a2.hash())).unwrap(),
			None,
		);
	}
}<|MERGE_RESOLUTION|>--- conflicted
+++ resolved
@@ -367,7 +367,6 @@
 			.map(StorageData))
 	}
 
-<<<<<<< HEAD
 	/// Given a `BlockId` and a child storage key,
 	/// return the matching child storage keys.
 	pub fn child_trie(
@@ -378,14 +377,14 @@
 		self.state_at(id)?
 			.child_trie(&child_key.0[..])
 			.map_err(|e| error::Error::from_state(Box::new(e)))
-=======
+	}
+
 	/// Given a `BlockId` and a key, return the value under the hash in that block.
 	pub fn storage_hash(&self, id: &BlockId<Block>, key: &StorageKey)
 		-> error::Result<Option<Block::Hash>> {
 		Ok(self.state_at(id)?
 			.storage_hash(&key.0).map_err(|e| error::Error::from_state(Box::new(e)))?
 		)
->>>>>>> 53083f16
 	}
 
 	/// Given a `BlockId`, a key prefix, and a child storage key, return the matching child storage keys.
