--- conflicted
+++ resolved
@@ -21,11 +21,7 @@
 use parking_lot::{Mutex, RwLock};
 use primitives::AuthorityId;
 use runtime_primitives::{bft::Justification, generic::{BlockId, SignedBlock, Block as RuntimeBlock}};
-<<<<<<< HEAD
-use runtime_primitives::traits::{Block as BlockT, Header as HeaderT, Zero, As, NumberFor};
-=======
-use runtime_primitives::traits::{Block as BlockT, Header as HeaderT, Zero, One, As, NumberFor, CurrentHeight, BlockNumberToHash};
->>>>>>> 9b572114
+use runtime_primitives::traits::{Block as BlockT, Header as HeaderT, Zero, As, NumberFor, CurrentHeight, BlockNumberToHash};
 use runtime_primitives::BuildStorage;
 use primitives::{Blake2Hasher, RlpCodec, H256};
 use primitives::storage::{StorageKey, StorageData};
@@ -506,11 +502,7 @@
 			None => (None, None, None)
 		};
 
-<<<<<<< HEAD
 		let is_new_best = finalized || parent_hash == last_best;
-=======
-		let is_new_best = header.number() == &(self.backend.blockchain().info()?.best_number + One::one());
->>>>>>> 9b572114
 		let leaf_state = if finalized {
 			::backend::NewBlockState::Final
 		} else if is_new_best {
