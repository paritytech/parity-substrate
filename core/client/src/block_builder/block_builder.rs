// Copyright 2017-2018 Parity Technologies (UK) Ltd.
// This file is part of Substrate.

// Substrate is free software: you can redistribute it and/or modify
// it under the terms of the GNU General Public License as published by
// the Free Software Foundation, either version 3 of the License, or
// (at your option) any later version.

// Substrate is distributed in the hope that it will be useful,
// but WITHOUT ANY WARRANTY; without even the implied warranty of
// MERCHANTABILITY or FITNESS FOR A PARTICULAR PURPOSE.  See the
// GNU General Public License for more details.

// You should have received a copy of the GNU General Public License
// along with Substrate.  If not, see <http://www.gnu.org/licenses/>.

use super::api::BlockBuilder as BlockBuilderApi;
use std::vec::Vec;
use codec::Encode;
use crate::blockchain::HeaderBackend;
use runtime_primitives::traits::{
	Header as HeaderT, Hash, Block as BlockT, One, HashFor, ProvideRuntimeApi, ApiRef
};
use primitives::H256;
use runtime_primitives::generic::BlockId;
use crate::runtime_api::Core;
use crate::error;
use runtime_primitives::ApplyOutcome;


/// Utility for building new (valid) blocks from a stream of extrinsics.
pub struct BlockBuilder<'a, Block, A: ProvideRuntimeApi> where Block: BlockT {
	header: <Block as BlockT>::Header,
	extrinsics: Vec<<Block as BlockT>::Extrinsic>,
	api: ApiRef<'a, A::Api>,
	block_id: BlockId<Block>,
}

impl<'a, Block, A> BlockBuilder<'a, Block, A>
where
	Block: BlockT<Hash=H256>,
	A: ProvideRuntimeApi + HeaderBackend<Block> + 'a,
	A::Api: BlockBuilderApi<Block>,
{
	/// Create a new instance of builder from the given client, building on the latest block.
	pub fn new(api: &'a A) -> error::Result<Self> {
		api.info().and_then(|i| Self::at_block(&BlockId::Hash(i.best_hash), api))
	}

	/// Create a new instance of builder from the given client using a particular block's ID to
	/// build upon.
	pub fn at_block(block_id: &BlockId<Block>, api: &'a A) -> error::Result<Self> {
		let number = api.block_number_from_id(block_id)?
			.ok_or_else(|| error::ErrorKind::UnknownBlock(format!("{}", block_id)))?
			+ One::one();

		let parent_hash = api.block_hash_from_id(block_id)?
			.ok_or_else(|| error::ErrorKind::UnknownBlock(format!("{}", block_id)))?;

		let header = <<Block as BlockT>::Header as HeaderT>::new(
			number,
			Default::default(),
			Default::default(),
			parent_hash,
			Default::default()
		);

		let api = api.runtime_api();
		api.initialise_block(block_id, &header)?;

		Ok(BlockBuilder {
			header,
			extrinsics: Vec::new(),
			api,
			block_id: *block_id,
		})
	}

	/// Push onto the block's list of extrinsics. This will ensure the extrinsic
	/// can be validly executed (by executing it); if it is invalid, it'll be returned along with
	/// the error. Otherwise, it will return a mutable reference to self (in order to chain).
	pub fn push(&mut self, xt: <Block as BlockT>::Extrinsic) -> error::Result<()> {
		use crate::runtime_api::ApiExt;

		let block_id = &self.block_id;
		let extrinsics = &mut self.extrinsics;

<<<<<<< HEAD
		//FIXME: Replace with NLL as soon as we've switched to 2018: https://github.com/paritytech/substrate/issues/1413
		impl_push(&mut self.api, &self.block_id, xt, &mut self.extrinsics)
=======
		self.api.map_api_result(|api| {
			match api.apply_extrinsic(block_id, xt.clone())? {
				Ok(ApplyOutcome::Success) | Ok(ApplyOutcome::Fail) => {
					extrinsics.push(xt);
					Ok(())
				}
				Err(e) => {
					Err(error::ErrorKind::ApplyExtrinsicFailed(e).into())
				}
			}
		})
>>>>>>> f17d79fb
	}

	/// Consume the builder to return a valid `Block` containing all pushed extrinsics.
	pub fn bake(mut self) -> error::Result<Block> {
		self.header = self.api.finalise_block(&self.block_id)?;

		debug_assert_eq!(
			self.header.extrinsics_root().clone(),
			HashFor::<Block>::ordered_trie_root(self.extrinsics.iter().map(Encode::encode)),
		);

		Ok(<Block as BlockT>::new(self.header, self.extrinsics))
	}
}<|MERGE_RESOLUTION|>--- conflicted
+++ resolved
@@ -85,10 +85,6 @@
 		let block_id = &self.block_id;
 		let extrinsics = &mut self.extrinsics;
 
-<<<<<<< HEAD
-		//FIXME: Replace with NLL as soon as we've switched to 2018: https://github.com/paritytech/substrate/issues/1413
-		impl_push(&mut self.api, &self.block_id, xt, &mut self.extrinsics)
-=======
 		self.api.map_api_result(|api| {
 			match api.apply_extrinsic(block_id, xt.clone())? {
 				Ok(ApplyOutcome::Success) | Ok(ApplyOutcome::Fail) => {
@@ -100,7 +96,6 @@
 				}
 			}
 		})
->>>>>>> f17d79fb
 	}
 
 	/// Consume the builder to return a valid `Block` containing all pushed extrinsics.
