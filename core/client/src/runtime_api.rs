// Copyright 2018 Parity Technologies (UK) Ltd.
// This file is part of Substrate.

// Substrate is free software: you can redistribute it and/or modify
// it under the terms of the GNU General Public License as published by
// the Free Software Foundation, either version 3 of the License, or
// (at your option) any later version.

// Substrate is distributed in the hope that it will be useful,
// but WITHOUT ANY WARRANTY; without even the implied warranty of
// MERCHANTABILITY or FITNESS FOR A PARTICULAR PURPOSE.  See the
// GNU General Public License for more details.

// You should have received a copy of the GNU General Public License
// along with Substrate.  If not, see <http://www.gnu.org/licenses/>.

//! All the functionality required for declaring and implementing runtime apis.

#[doc(hidden)]
#[cfg(feature = "std")]
pub use state_machine::OverlayedChanges;
#[doc(hidden)]
#[cfg(feature = "std")]
pub use primitives::NativeOrEncoded;
#[doc(hidden)]
pub use runtime_primitives::{
	traits::{AuthorityIdFor, Block as BlockT, GetNodeBlockType, GetRuntimeBlockType, ApiRef, RuntimeApiInfo},
	generic::BlockId, transaction_validity::TransactionValidity
};
#[doc(hidden)]
pub use runtime_version::{ApiId, RuntimeVersion, ApisVec, create_apis_vec};
#[doc(hidden)]
pub use rstd::{slice, mem};
#[cfg(feature = "std")]
use rstd::result;
pub use codec::{Encode, Decode};
#[cfg(feature = "std")]
use crate::error;
use rstd::vec::Vec;
use sr_api_macros::decl_runtime_apis;
use primitives::OpaqueMetadata;
<<<<<<< HEAD
=======
#[cfg(feature = "std")]
use std::panic::UnwindSafe;
>>>>>>> 1c29b93f

/// Something that can be constructed to a runtime api.
#[cfg(feature = "std")]
pub trait ConstructRuntimeApi<Block: BlockT, C: CallRuntimeAt<Block>> {
	/// The actual runtime api that will be constructed.
	type RuntimeApi;

	/// Construct an instance of the runtime api.
	fn construct_runtime_api<'a>(call: &'a C) -> ApiRef<'a, Self::RuntimeApi>;
}

/// An extension for the `RuntimeApi`.
#[cfg(feature = "std")]
pub trait ApiExt<Block: BlockT> {
	/// The given closure will be called with api instance. Inside the closure any api call is
	/// allowed. After doing the api call, the closure is allowed to map the `Result` to a
	/// different `Result` type. This can be important, as the internal data structure that keeps
	/// track of modifications to the storage, discards changes when the `Result` is an `Err`.
	/// On `Ok`, the structure commits the changes to an internal buffer.
	fn map_api_result<F: FnOnce(&Self) -> result::Result<R, E>, R, E>(
		&self,
		map_call: F
	) -> result::Result<R, E> where Self: Sized;

	/// Checks if the given api is implemented and versions match.
	fn has_api<A: RuntimeApiInfo + ?Sized>(
		&self,
		at: &BlockId<Block>
	) -> error::Result<bool> where Self: Sized;
}

/// Something that can call into the runtime at a given block.
#[cfg(feature = "std")]
pub trait CallRuntimeAt<Block: BlockT> {
	/// Calls the given api function with the given encoded arguments at the given block
	/// and returns the encoded result.
	fn call_api_at<R: Encode + Decode + PartialEq, NC: FnOnce() -> R + UnwindSafe>(
		&self,
		at: &BlockId<Block>,
		function: &'static str,
		args: Vec<u8>,
		changes: &mut OverlayedChanges,
		initialised_block: &mut Option<BlockId<Block>>,
		native_call: Option<NC>,
	) -> error::Result<NativeOrEncoded<R>>;

	/// Returns the runtime version at the given block.
	fn runtime_version_at(&self, at: &BlockId<Block>) -> error::Result<RuntimeVersion>;
}

decl_runtime_apis! {
	/// The `Core` api trait that is mandantory for each runtime.
	#[core_trait]
	pub trait Core {
		/// Returns the version of the runtime.
		fn version() -> RuntimeVersion;
		/// Returns the authorities.
		fn authorities() -> Vec<AuthorityIdFor<Block>>;
		/// Execute the given block.
		fn execute_block(block: Block);
		/// Initialise a block with the given header.
		fn initialise_block(header: &<Block as BlockT>::Header);
	}

	/// The `Metadata` api trait that returns metadata for the runtime.
	pub trait Metadata {
		/// Returns the metadata of a runtime.
		fn metadata() -> OpaqueMetadata;
	}

	/// The `TaggedTransactionQueue` api trait for interfering with the new transaction queue.
	pub trait TaggedTransactionQueue {
		/// Validate the given transaction.
		fn validate_transaction(tx: <Block as BlockT>::Extrinsic) -> TransactionValidity;
	}
}<|MERGE_RESOLUTION|>--- conflicted
+++ resolved
@@ -39,11 +39,8 @@
 use rstd::vec::Vec;
 use sr_api_macros::decl_runtime_apis;
 use primitives::OpaqueMetadata;
-<<<<<<< HEAD
-=======
 #[cfg(feature = "std")]
 use std::panic::UnwindSafe;
->>>>>>> 1c29b93f
 
 /// Something that can be constructed to a runtime api.
 #[cfg(feature = "std")]
