// Copyright 2017-2018 Parity Technologies (UK) Ltd.
// This file is part of Substrate.

// Substrate is free software: you can redistribute it and/or modify
// it under the terms of the GNU General Public License as published by
// the Free Software Foundation, either version 3 of the License, or
// (at your option) any later version.

// Substrate is distributed in the hope that it will be useful,
// but WITHOUT ANY WARRANTY; without even the implied warranty of
// MERCHANTABILITY or FITNESS FOR A PARTICULAR PURPOSE.  See the
// GNU General Public License for more details.

// You should have received a copy of the GNU General Public License
// along with Substrate.  If not, see <http://www.gnu.org/licenses/>.

//! Consensus module for runtime; manages the authority set ready for the native code.

#![cfg_attr(not(feature = "std"), no_std)]

#[allow(unused_imports)]
#[macro_use]
extern crate sr_std as rstd;

#[macro_use]
extern crate srml_support as runtime_support;

extern crate parity_codec;
#[macro_use]
extern crate parity_codec_derive;

extern crate sr_primitives as primitives;
extern crate parity_codec as codec;
extern crate srml_system as system;
extern crate substrate_primitives;

#[cfg(test)]
extern crate sr_io as runtime_io;

use rstd::prelude::*;
use rstd::result;
use parity_codec::Encode;
use runtime_support::{storage, Parameter};
use runtime_support::storage::StorageValue;
use runtime_support::storage::unhashed::StorageVec;
use primitives::CheckInherentError;
use primitives::traits::{
	MaybeSerializeDebug, Member, ProvideInherent, Block as BlockT
};
use substrate_primitives::storage::well_known_keys;
use system::{ensure_signed, ensure_inherent};

#[cfg(any(feature = "std", test))]
use substrate_primitives::AuthorityId;

mod mock;
mod tests;

struct AuthorityStorageVec<S: codec::Codec + Default>(rstd::marker::PhantomData<S>);
impl<S: codec::Codec + Default> StorageVec for AuthorityStorageVec<S> {
	type Item = S;
	const PREFIX: &'static [u8] = well_known_keys::AUTHORITY_PREFIX;
}

pub type KeyValue = (Vec<u8>, Vec<u8>);

/// Handling offline validator reports in a generic way.
pub trait OnOfflineReport<Offline> {
	fn handle_report(offline: Offline);
}

impl<T> OnOfflineReport<T> for () {
	fn handle_report(_: T) {}
}

/// Describes the offline-reporting extrinsic.
pub trait InherentOfflineReport {
	/// The report data type passed to the runtime during block authorship.
	type Inherent: codec::Codec + Parameter;

	/// Whether an inherent is empty and doesn't need to be included.
	fn is_empty(inherent: &Self::Inherent) -> bool;

	/// Handle the report.
	fn handle_report(report: Self::Inherent);

	/// Whether two reports are compatible.
	fn check_inherent(contained: &Self::Inherent, expected: &Self::Inherent) -> Result<(), &'static str>;
}

impl InherentOfflineReport for () {
	type Inherent = ();

	fn is_empty(_inherent: &()) -> bool { true }
	fn handle_report(_: ()) { }
	fn check_inherent(_: &(), _: &()) -> Result<(), &'static str> {
		Err("Explicit reporting not allowed")
	}
}

/// A variant of the `OfflineReport` which is useful for instant-finality blocks.
///
/// This assumes blocks are only finalized
pub struct InstantFinalityReportVec<T>(::rstd::marker::PhantomData<T>);

impl<T: OnOfflineReport<Vec<u32>>> InherentOfflineReport for InstantFinalityReportVec<T> {
	type Inherent = Vec<u32>;

	fn is_empty(inherent: &Self::Inherent) -> bool { inherent.is_empty() }

	fn handle_report(report: Vec<u32>) {
		T::handle_report(report)
	}

	fn check_inherent(contained: &Self::Inherent, expected: &Self::Inherent) -> Result<(), &'static str> {
		contained.iter().try_for_each(|n|
			if !expected.contains(n) {
				Err("Node we believe online marked offline")
			} else {
				Ok(())
			}
		)
	}
}

pub type Log<T> = RawLog<
	<T as Trait>::SessionKey,
>;

/// A logs in this module.
#[cfg_attr(feature = "std", derive(Serialize, Debug))]
#[derive(Encode, Decode, PartialEq, Eq, Clone)]
pub enum RawLog<SessionKey> {
	/// Authorities set has been changed. Contains the new set of authorities.
	AuthoritiesChange(Vec<SessionKey>),
}

impl<SessionKey: Member> RawLog<SessionKey> {
	/// Try to cast the log entry as AuthoritiesChange log entry.
	pub fn as_authorities_change(&self) -> Option<&[SessionKey]> {
		match *self {
			RawLog::AuthoritiesChange(ref item) => Some(item),
		}
	}
}

// Implementation for tests outside of this crate.
#[cfg(any(feature = "std", test))]
impl<N> From<RawLog<N>> for primitives::testing::DigestItem where N: Into<substrate_primitives::Ed25519AuthorityId> {
	fn from(log: RawLog<N>) -> primitives::testing::DigestItem {
		match log {
			RawLog::AuthoritiesChange(authorities) =>
<<<<<<< HEAD
				primitives::generic::DigestItem::AuthoritiesChange
					::<substrate_primitives::H256, AuthorityId>(authorities.into_iter()
						.map(|a| AuthorityId::from([(a.into() % 256) as u8; 32]))
						.collect()),
=======
				primitives::generic::DigestItem::AuthoritiesChange(
					authorities.into_iter()
						.map(Into::into).collect()),
>>>>>>> 97e72111
		}
	}
}

pub trait Trait: system::Trait {
	/// The allowed extrinsic position for `note_offline` inherent.
	const NOTE_OFFLINE_POSITION: u32;

	/// Type for all log entries of this module.
	type Log: From<Log<Self>> + Into<system::DigestItemOf<Self>>;

	type SessionKey: Parameter + Default + MaybeSerializeDebug;
	/// Defines the offline-report type of the trait.
	/// Set to `()` if offline-reports aren't needed for this runtime.
	type InherentOfflineReport: InherentOfflineReport;
}

decl_storage! {
	trait Store for Module<T: Trait> as Consensus {
		// Authorities set actual at the block execution start. IsSome only if
		// the set has been changed.
		OriginalAuthorities: Option<Vec<T::SessionKey>>;
	}
	add_extra_genesis {
		config(authorities): Vec<T::SessionKey>;
		#[serde(with = "substrate_primitives::bytes")]
		config(code): Vec<u8>;

		build(|storage: &mut primitives::StorageMap, _: &mut primitives::ChildrenStorageMap, config: &GenesisConfig<T>| {
			use codec::{Encode, KeyedVec};

			let auth_count = config.authorities.len() as u32;
			config.authorities.iter().enumerate().for_each(|(i, v)| {
				storage.insert((i as u32).to_keyed_vec(well_known_keys::AUTHORITY_PREFIX), v.encode());
			});
			storage.insert(well_known_keys::AUTHORITY_COUNT.to_vec(), auth_count.encode());
			storage.insert(well_known_keys::CODE.to_vec(), config.code.clone());
		});
	}
}

decl_module! {
	pub struct Module<T: Trait> for enum Call where origin: T::Origin {
		/// Report some misbehaviour.
		fn report_misbehavior(origin, _report: Vec<u8>) {
			ensure_signed(origin)?;
			// TODO: requires extension trait.
		}

		/// Note the previous block's validator missed their opportunity to propose a block.
		fn note_offline(origin, offline: <T::InherentOfflineReport as InherentOfflineReport>::Inherent) {
			ensure_inherent(origin)?;

			assert!(
				<system::Module<T>>::extrinsic_index() == Some(T::NOTE_OFFLINE_POSITION),
				"note_offline extrinsic must be at position {} in the block",
				T::NOTE_OFFLINE_POSITION
			);

			T::InherentOfflineReport::handle_report(offline);
		}

		/// Make some on-chain remark.
		fn remark(origin, _remark: Vec<u8>) {
			ensure_signed(origin)?;
		}

		/// Set the number of pages in the WebAssembly environment's heap.
		fn set_heap_pages(pages: u64) {
			storage::unhashed::put_raw(well_known_keys::HEAP_PAGES, &pages.encode());
		}

		/// Set the new code.
		pub fn set_code(new: Vec<u8>) {
			storage::unhashed::put_raw(well_known_keys::CODE, &new);
		}

		/// Set some items of storage.
		fn set_storage(items: Vec<KeyValue>) {
			for i in &items {
				storage::unhashed::put_raw(&i.0, &i.1);
			}
		}

		fn on_finalise() {
			if let Some(original_authorities) = <OriginalAuthorities<T>>::take() {
				let current_authorities = AuthorityStorageVec::<T::SessionKey>::items();
				if current_authorities != original_authorities {
					Self::deposit_log(RawLog::AuthoritiesChange(current_authorities));
				}
			}
		}
	}
}

impl<T: Trait> Module<T> {
	/// Get the current set of authorities. These are the session keys.
	pub fn authorities() -> Vec<T::SessionKey> {
		AuthorityStorageVec::<T::SessionKey>::items()
	}

	/// Set the current set of authorities' session keys.
	///
	/// Called by `next_session` only.
	pub fn set_authorities(authorities: &[T::SessionKey]) {
		let current_authorities = AuthorityStorageVec::<T::SessionKey>::items();
		if current_authorities != authorities {
			Self::save_original_authorities(Some(current_authorities));
			AuthorityStorageVec::<T::SessionKey>::set_items(authorities);
		}
	}

	/// Set a single authority by index.
	pub fn set_authority(index: u32, key: &T::SessionKey) {
		let current_authority = AuthorityStorageVec::<T::SessionKey>::item(index);
		if current_authority != *key {
			Self::save_original_authorities(None);
			AuthorityStorageVec::<T::SessionKey>::set_item(index, key);
		}
	}

	/// Save original authorities set.
	fn save_original_authorities(current_authorities: Option<Vec<T::SessionKey>>) {
		if OriginalAuthorities::<T>::get().is_some() {
			// if we have already saved original set before, do not overwrite
			return;
		}

		<OriginalAuthorities<T>>::put(current_authorities.unwrap_or_else(||
			AuthorityStorageVec::<T::SessionKey>::items()));
	}

	/// Deposit one of this module's logs.
	fn deposit_log(log: Log<T>) {
		<system::Module<T>>::deposit_log(<T as Trait>::Log::from(log).into());
	}
}

impl<T: Trait> ProvideInherent for Module<T> {
	type Inherent = <T::InherentOfflineReport as InherentOfflineReport>::Inherent;
	type Call = Call<T>;

	fn create_inherent_extrinsics(data: Self::Inherent) -> Vec<(u32, Self::Call)> {
		if <T::InherentOfflineReport as InherentOfflineReport>::is_empty(&data) {
			vec![]
		} else {
			vec![(T::NOTE_OFFLINE_POSITION, Call::note_offline(data))]
		}
	}

	fn check_inherent<Block: BlockT, F: Fn(&Block::Extrinsic) -> Option<&Self::Call>>(
		block: &Block, expected: Self::Inherent, extract_function: &F
	) -> result::Result<(), CheckInherentError> {
		let noted_offline = block
			.extrinsics()
			.get(T::NOTE_OFFLINE_POSITION as usize)
			.and_then(|xt| match extract_function(&xt) {
				Some(Call::note_offline(ref x)) => Some(x),
				_ => None,
			});

		// REVIEW: perhaps we should be passing a `None` to check_inherent.
		if let Some(noted_offline) = noted_offline {
			<T::InherentOfflineReport as InherentOfflineReport>::check_inherent(&noted_offline, &expected)
				.map_err(|e| CheckInherentError::Other(e.into()))?;
		}

		Ok(())
	}
}<|MERGE_RESOLUTION|>--- conflicted
+++ resolved
@@ -51,7 +51,7 @@
 use system::{ensure_signed, ensure_inherent};
 
 #[cfg(any(feature = "std", test))]
-use substrate_primitives::AuthorityId;
+use substrate_primitives::Ed25519AuthorityId;
 
 mod mock;
 mod tests;
@@ -146,20 +146,13 @@
 
 // Implementation for tests outside of this crate.
 #[cfg(any(feature = "std", test))]
-impl<N> From<RawLog<N>> for primitives::testing::DigestItem where N: Into<substrate_primitives::Ed25519AuthorityId> {
+impl<N> From<RawLog<N>> for primitives::testing::DigestItem where N: Into<Ed25519AuthorityId> {
 	fn from(log: RawLog<N>) -> primitives::testing::DigestItem {
 		match log {
 			RawLog::AuthoritiesChange(authorities) =>
-<<<<<<< HEAD
-				primitives::generic::DigestItem::AuthoritiesChange
-					::<substrate_primitives::H256, AuthorityId>(authorities.into_iter()
-						.map(|a| AuthorityId::from([(a.into() % 256) as u8; 32]))
-						.collect()),
-=======
 				primitives::generic::DigestItem::AuthoritiesChange(
 					authorities.into_iter()
 						.map(Into::into).collect()),
->>>>>>> 97e72111
 		}
 	}
 }
