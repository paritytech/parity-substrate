[package]
name = "srml-support"
version = "1.0.0"
authors = ["Parity Technologies <admin@parity.io>"]
edition = "2018"

[dependencies]
hex-literal = { version = "0.1.0", optional = true }
serde = { version = "1.0", optional = true }
serde_derive = { version = "1.0", optional = true }
<<<<<<< HEAD
parity-codec = { version = "3.4", default-features = false, features = ["derive"] }
=======
parity-codec = { version = "3.5.1", default-features = false, features = ["derive"] }
>>>>>>> 1faed993
srml-metadata = { path = "../metadata", default-features = false }
sr-std = { path = "../../core/sr-std", default-features = false }
runtime_io = { package = "sr-io", path = "../../core/sr-io", default-features = false }
sr-primitives = { path = "../../core/sr-primitives", default-features = false }
inherents = { package = "substrate-inherents", path = "../../core/inherents", default-features = false }
srml-support-procedural = { path = "./procedural" }
paste = "0.1"
once_cell = { version = "0.1.6", default-features = false, optional = true }
bitmask = { version = "0.5", default-features = false }

[dev-dependencies]
pretty_assertions = "0.6.1"

[features]
default = ["std"]
std = [
	"hex-literal",
	"once_cell",
	"bitmask/std",
	"serde",
	"serde_derive",
	"runtime_io/std",
	"parity-codec/std",
	"sr-std/std",
	"sr-primitives/std",
	"srml-metadata/std",
	"inherents/std",
]
nightly = []
strict = []<|MERGE_RESOLUTION|>--- conflicted
+++ resolved
@@ -8,11 +8,7 @@
 hex-literal = { version = "0.1.0", optional = true }
 serde = { version = "1.0", optional = true }
 serde_derive = { version = "1.0", optional = true }
-<<<<<<< HEAD
-parity-codec = { version = "3.4", default-features = false, features = ["derive"] }
-=======
 parity-codec = { version = "3.5.1", default-features = false, features = ["derive"] }
->>>>>>> 1faed993
 srml-metadata = { path = "../metadata", default-features = false }
 sr-std = { path = "../../core/sr-std", default-features = false }
 runtime_io = { package = "sr-io", path = "../../core/sr-io", default-features = false }
