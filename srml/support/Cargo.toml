--- conflicted
+++ resolved
@@ -6,12 +6,7 @@
 
 [dependencies]
 serde = { version = "1.0", optional = true, features = ["derive"] }
-<<<<<<< HEAD
-codec = { package = "parity-codec", version = "3.5.1", default-features = false, features = ["derive"] }
-substrate-primitives = { path = "../../core/primitives", default-features = false }
-=======
 codec = { package = "parity-codec", version = "4.0", default-features = false, features = ["derive"] }
->>>>>>> 96e17dc5
 srml-metadata = { path = "../metadata", default-features = false }
 sr-std = { path = "../../core/sr-std", default-features = false }
 runtime_io = { package = "sr-io", path = "../../core/sr-io", default-features = false }
@@ -34,7 +29,6 @@
 	"serde",
 	"runtime_io/std",
 	"codec/std",
-	"substrate-primitives/std",
 	"sr-std/std",
 	"sr-primitives/std",
 	"srml-metadata/std",
