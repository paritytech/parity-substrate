--- conflicted
+++ resolved
@@ -5,13 +5,8 @@
 edition = "2018"
 
 [dependencies]
-<<<<<<< HEAD
 serde = { version = "1.0.99", optional = true, features = ["derive"] }
-codec = { package = "parity-scale-codec", version = "1.0.0", default-features = false, features = ["derive"] }
-=======
-serde = { version = "1.0", optional = true, features = ["derive"] }
 codec = { package = "parity-scale-codec", version = "1.0.5", default-features = false, features = ["derive"] }
->>>>>>> 409f5aa1
 srml-metadata = { path = "../metadata", default-features = false }
 rstd = { package = "sr-std", path = "../../core/sr-std", default-features = false }
 runtime_io = { package = "sr-io", path = "../../core/sr-io", default-features = false }
@@ -20,7 +15,7 @@
 inherents = { package = "substrate-inherents", path = "../../core/inherents", default-features = false }
 srml-support-procedural = { path = "./procedural" }
 paste = "0.1.6"
-once_cell = { version = "0.2.6", default-features = false, optional = true }
+once_cell = { version = "0.2.7", default-features = false, optional = true }
 bitmask = { version = "0.5.0", default-features = false }
 
 [dev-dependencies]
