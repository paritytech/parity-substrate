// Copyright 2017-2019 Parity Technologies (UK) Ltd.
// This file is part of Substrate.

// Substrate is free software: you can redistribute it and/or modify
// it under the terms of the GNU General Public License as published by
// the Free Software Foundation, either version 3 of the License, or
// (at your option) any later version.

// Substrate is distributed in the hope that it will be useful,
// but WITHOUT ANY WARRANTY; without even the implied warranty of
// MERCHANTABILITY or FITNESS FOR A PARTICULAR PURPOSE.  See the
// GNU General Public License for more details.

// You should have received a copy of the GNU General Public License
// along with Substrate.  If not, see <http://www.gnu.org/licenses/>.

// tag::description[]
//! Proc macro of Support code for the runtime.
// end::description[]

#![recursion_limit="512"]

extern crate proc_macro;

mod storage;
mod construct_runtime;

use proc_macro::TokenStream;

/// Declares strongly-typed wrappers around codec-compatible types in storage.
///
/// ## Example
///
/// ```nocompile
/// decl_storage! {
/// 	trait Store for Module<T: Trait> as Example {
/// 		Foo get(foo) config(): u32=12;
/// 		Bar: map u32 => u32;
/// 		pub Zed build(|config| vec![(0, 0)]): linked_map u32 => u32;
/// 	}
/// }
/// ```
///
/// Declaration is set with the header `(pub) trait Store for Module<T: Trait> as Example`,
/// with `Store` a (pub) trait generated associating each storage item to the `Module` and
/// `as Example` setting the prefix used for storage items of this module. `Example` must be unique:
/// another module with the same name and the same inner storage item name will conflict.
/// `Example` is called the module prefix.
///
/// note: For instantiable modules the module prefix is prepended with instance
/// prefix. Instance prefix is "" for default instance and "Instance$n" for instance number $n.
/// Thus, instance 3 of module Example has a module prefix of `Instance3Example`
///
/// Basic storage consists of a name and a type; supported types are:
///
/// * Value: `Foo: type`: Implements the
///   [`StorageValue`](../srml_support/storage/trait.StorageValue.html) trait using the
///   [`StorageValue generator`](../srml_support/storage/generator/trait.StorageValue.html).
///   The generator `unhashed_key` is `$module_prefix ++ " " ++ $storage_name`
///
/// * Map: `Foo: map hasher($hash) type => type`: Implements the
///   [`StorageMap`](../srml_support/storage/trait.StorageMap.html) trait using the
///   [`StorageMap generator`](../srml_support/storage/generator/trait.StorageMap.html).
///
///   `$hash` representing a choice of hashing algorithms available in the
///   [`Hashable`](../srml_support/trait.Hashable.html) trait.
///
///   `hasher($hash)` is optional and its default is `blake2_256`. One should use another hasher
///   with care, see generator documentation.
///
///   The generator is implemented with:
///   * `prefix`: `$module_prefix ++ " " ++ $storage_name`
///   * `Hasher`: $hash
///
/// * Linked map: `Foo: linked_map hasher($hash) type => type`: Implements the
///   [`StorageLinkedMap`](../srml_support/storage/trait.StorageLinkedMap.html) trait using the
///   [`StorageLinkedMap generator`](../srml_support/storage/generator/trait.StorageLinkedMap.html).
///
///   `$hash` representing a choice of hashing algorithms available in the
///   [`Hashable`](../srml_support/trait.Hashable.html) trait.
///
///   `hasher($hash)` is optional and its default is `blake2_256`. One should use another hasher
///   with care, see generator documentation.
///
///   The generator is implemented with:
///   * `prefix`: `$module_prefix ++ " " ++ $storage_name`
///   * `head_key`: `"head of " ++ $module_prefix ++ " " ++ $storage_name`
///   * `Hasher`: $hash
///
/// * Double map: `Foo: double_map hasher($hash1) u32, $hash2(u32) => u32`: Implements the
///   [`StorageDoubleMap`](../srml_support/storage/trait.StorageDoubleMap.html) trait using the
///   [`StorageDoubleMap generator`](../srml_support/storage/generator/trait.StorageDoubleMap.html).
///
///   `$hash1` and `$hash2` representing choices of hashing algorithms available in the
///   [`Hashable`](../srml_support/trait.Hashable.html) trait. They must be choosen with care, see
///   generator documentation.
///
///   `hasher($hash)` is optional and its default is `blake2_256`.
///
///   `hasher($hash)` is optional and its default is `blake2_256`. One should use another hasher
///   with care, see generator documentation.
///
///   If the first key is untrusted, a cryptographic `hasher` such as `blake2_256` must be used.
///   Otherwise, other values of all storage items can be compromised.
///
///   If the second key is untrusted, a cryptographic `hasher` such as `blake2_256` must be used.
///   Otherwise, other items in storage with the same first key can be compromised.
///
///   The generator is implemented with:
///   * `key1_prefix`: `$module_prefix ++ " " ++ $storage_name`
///   * `Hasher1`: $hash1
///   * `Hasher2`: $hash2
///
/// Supported hashers (ordered from least to best security):
///
/// * `twox_64_concat` - TwoX with 64bit + key concatenated.
/// * `twox_128` - TwoX with 128bit.
/// * `twox_256` - TwoX with with 256bit.
/// * `blake2_128` - Blake2 with 128bit.
/// * `blake2_256` - Blake2 with 256bit.
///
/// Basic storage can be extended as such:
///
/// `#vis #name get(#getter) config(#field_name) build(#closure): #type = #default;`
///
/// * `#vis`: Set the visibility of the structure. `pub` or nothing.
/// * `#name`: Name of the storage item, used as a prefix in storage.
/// * [optional] `get(#getter)`: Implements the function #getter to `Module`.
/// * [optional] `config(#field_name)`: `field_name` is optional if get is set.
/// Will include the item in `GenesisConfig`.
/// * [optional] `build(#closure)`: Closure called with storage overlays.
/// * `#type`: Storage type.
/// * [optional] `#default`: Value returned when none.
///
/// Storage items are accessible in multiple ways:
///
/// * The structure: `Foo` or `Foo::<T>` depending if the value type is generic or not.
/// * The `Store` trait structure: `<Module<T> as Store>::Foo`
/// * The getter on the module that calls get on the structure: `Module::<T>::foo()`
///
/// ## GenesisConfig
///
/// An optional `GenesisConfig` struct for storage initialization can be defined, either
/// when at least one storage field requires default initialization
/// (both `get` and `config` or `build`), or specifically as in:
///
/// ```nocompile
/// decl_storage! {
/// 	trait Store for Module<T: Trait> as Example {
///
/// 		// Your storage items
/// 	}
///		add_extra_genesis {
///			config(genesis_field): GenesisFieldType;
///			config(genesis_field2): GenesisFieldType;
///			...
///			build(|_: &Self| {
///				// Modification of storage
///			})
///		}
/// }
/// ```
///
/// This struct can be exposed as `ExampleConfig` by the `construct_runtime!` macro like follows:
///
/// ```nocompile
/// construct_runtime!(
/// 	pub enum Runtume with ... {
///         ...,
///         Example: example::{Module, Storage, ..., Config<T>},
///         ...,
///	}
/// );
/// ```
///
/// ### Module with Instances
///
/// The `decl_storage!` macro supports building modules with instances with the following syntax
/// (`DefaultInstance` type is optional):
///
/// ```nocompile
/// trait Store for Module<T: Trait<I>, I: Instance=DefaultInstance> as Example {}
/// ```
///
/// Accessing the structure no requires the instance as generic parameter:
/// * `Foo::<I>` if the value type is not generic
/// * `Foo::<T, I>` if the value type is generic
///
/// ## Where clause
///
/// This macro supports a where clause which will be replicated to all generated types.
///
/// ```nocompile
/// trait Store for Module<T: Trait> as Example where T::AccountId: std::fmt::Display {}
/// ```
///
/// ## Limitations
///
/// # Instancing and generic `GenesisConfig`
///
/// If your module supports instancing and you see an error like `parameter `I` is never used` for
/// your `decl_storage!`, you are hitting a limitation of the current implementation. You probably
/// try to use an associated type of a non-instantiable trait. To solve this, add the following to
/// your macro call:
///
/// ```nocompile
/// add_extra_genesis {
/// 	config(phantom): std::marker::PhantomData<I>,
/// }
/// ...
///
/// This adds a field to your `GenesisConfig` with the name `phantom` that you can initialize with
/// `Default::default()`.
///
#[proc_macro]
pub fn decl_storage(input: TokenStream) -> TokenStream {
<<<<<<< HEAD
	storage::transformation::decl_storage_impl(input)
}

/// Construct a runtime, with the given name and the given modules.
///
/// The parameters here are specific types for `Block`, `NodeBlock`, and `InherentData`
/// and the modules that are used by the runtime.
/// `Block` is the block type that is used in the runtime and `NodeBlock` is the block type
/// that is used in the node. For instance they can differ in the extrinsics type.
///
/// # Example:
///
/// ```
/// construct_runtime!(
///     pub enum Runtime where
///         Block = Block,
///         NodeBlock = runtime::Block,
///         UncheckedExtrinsic = UncheckedExtrinsic
///     {
///         System: system,
///         Test: test::{default},
///         Test2: test_with_long_module::{Module},
///
///         // Module with instances
///         Test3_Instance1: test3::<Instance1>::{Module, Call, Storage, Event<T, I>, Config<T, I>, Origin<T, I>},
///         Test3_DefaultInstance: test3::{Module, Call, Storage, Event<T>, Config<T>, Origin<T>},
///     }
/// )
/// ```
///
/// The module `System: system` will expand to `System: system::{Module, Call, Storage, Event<T>, Config<T>}`.
/// The identifier `System` is the name of the module and the lower case identifier `system` is the
/// name of the Rust module/crate for this Substrate module.
///
/// The module `Test: test::{default}` will expand to
/// `Test: test::{Module, Call, Storage, Event<T>, Config<T>}`.
///
/// The module `Test2: test_with_long_module::{Module}` will expand to
/// `Test2: test_with_long_module::{Module}`.
///
/// We provide support for the following types in a module:
///
/// - `Module`
/// - `Call`
/// - `Storage`
/// - `Event` or `Event<T>` (if the event is generic)
/// - `Origin` or `Origin<T>` (if the origin is generic)
/// - `Config` or `Config<T>` (if the config is generic)
/// - `Inherent $( (CALL) )*` - If the module provides/can check inherents. The optional parameter
///                             is for modules that use a `Call` from a different module as
///                             inherent.
/// - `ValidateUnsigned`      - If the module validates unsigned extrinsics.
///
/// # Note
///
/// The population of the genesis storage depends on the order of modules. So, if one of your
/// modules depends on another module, the module that is depended upon needs to come before
/// the module depending on it.
#[proc_macro]
pub fn construct_runtime(input: TokenStream) -> TokenStream {
	construct_runtime::construct_runtime(input)
=======
	storage::decl_storage_impl(input)
>>>>>>> b7627c4c
}<|MERGE_RESOLUTION|>--- conflicted
+++ resolved
@@ -214,8 +214,7 @@
 ///
 #[proc_macro]
 pub fn decl_storage(input: TokenStream) -> TokenStream {
-<<<<<<< HEAD
-	storage::transformation::decl_storage_impl(input)
+	storage::decl_storage_impl(input)
 }
 
 /// Construct a runtime, with the given name and the given modules.
@@ -276,7 +275,4 @@
 #[proc_macro]
 pub fn construct_runtime(input: TokenStream) -> TokenStream {
 	construct_runtime::construct_runtime(input)
-=======
-	storage::decl_storage_impl(input)
->>>>>>> b7627c4c
 }