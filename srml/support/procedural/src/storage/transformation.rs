// Copyright 2017-2019 Parity Technologies (UK) Ltd.
// This file is part of Substrate.

// Substrate is free software: you can redistribute it and/or modify
// it under the terms of the GNU General Public License as published by
// the Free Software Foundation, either version 3 of the License, or
// (at your option) any later version.

// Substrate is distributed in the hope that it will be useful,
// but WITHOUT ANY WARRANTY; without even the implied warranty of
// MERCHANTABILITY or FITNESS FOR A PARTICULAR PURPOSE.  See the
// GNU General Public License for more details.

// You should have received a copy of the GNU General Public License
// along with Substrate.  If not, see <http://www.gnu.org/licenses/>.

//! `decl_storage` macro transformation

use srml_support_procedural_tools::syn_ext as ext;
use srml_support_procedural_tools::{
	generate_crate_access, generate_hidden_includes, clean_type_string
};

use proc_macro::TokenStream;
use proc_macro2::{TokenStream as TokenStream2, Span};

use syn::{
	Ident,
	GenericParam,
	WhereClause,
	spanned::Spanned,
	parse::{
		Error,
		Result,
	},
	parse_macro_input,
};
use quote::quote;

use super::*;

const NUMBER_OF_INSTANCE: usize = 16;
const DEFAULT_INSTANTIABLE_TRAIT_NAME: &str = "__GeneratedInstantiable";
const DEFAULT_INSTANCE_NAME: &str = "__GeneratedInstance";
const INHERENT_INSTANCE_NAME: &str = "__InherentHiddenInstance";

// try macro but returning tokenized error
macro_rules! try_tok(( $expre : expr ) => {
	match $expre {
		Ok(r) => r,
		Err (err) => {
			return err.to_compile_error().into()
		}
	}
});

pub fn decl_storage_impl(input: TokenStream) -> TokenStream {
	let def = parse_macro_input!(input as StorageDefinition);

	let StorageDefinition {
		hidden_crate,
		visibility,
		ident: storetype,
		module_ident,
		mod_param: strait,
		mod_instance,
		mod_instantiable,
		mod_default_instance,
		crate_ident: cratename,
		content: ext::Braces { content: storage_lines, ..},
		extra_genesis,
		where_clause,
		..
	} = def;

	let instance_opts = match get_instance_opts(
		mod_instance,
		mod_instantiable,
		mod_default_instance
	) {
		Ok(opts) => opts,
		Err(err) => return err.to_compile_error().into(),
	};

	let hidden_crate_name = hidden_crate.inner.map(|rc| rc.ident.content).map(|i| i.to_string())
		.unwrap_or_else(|| "decl_storage".to_string());
	let scrate = generate_crate_access(&hidden_crate_name, "srml-support");
	let scrate_decl = generate_hidden_includes(
		&hidden_crate_name,
		"srml-support",
	);

	let (
		traitinstance,
		traittypes,
	) = if let GenericParam::Type(syn::TypeParam {ident, bounds, ..}) = strait {
		(ident, bounds)
	} else {
		return try_tok!(Err(Error::new(strait.span(), "Missing declare store generic params")));
	};

	let traittype =	if let Some(traittype) = traittypes.first() {
		traittype.into_value()
	} else {
		return try_tok!(Err(Error::new(traittypes.span(), "Trait bound expected")));
	};

	let extra_genesis = try_tok!(decl_store_extra_genesis(
		&scrate,
		&traitinstance,
		&traittype,
		&instance_opts,
		&storage_lines,
		&extra_genesis.inner,
		&where_clause,
	));
	let decl_storage_items = decl_storage_items(
		&scrate,
		&traitinstance,
		&traittype,
		&instance_opts,
		&cratename,
		&storage_lines,
		&where_clause,
	);

	let decl_store_items = decl_store_items(
		&storage_lines,
	);
	let impl_store_items = impl_store_items(
		&traitinstance,
		&instance_opts.instance,
		&storage_lines,
	);
	let impl_store_fns = impl_store_fns(
		&scrate,
		&traitinstance,
		&instance_opts.instance,
		&storage_lines,
	);
	let (store_default_struct, store_metadata) = store_functions_to_metadata(
		&scrate,
		&traitinstance,
		&traittype,
		&instance_opts,
		&storage_lines,
		&where_clause,
		&cratename,
	);

	let InstanceOpts {
		instance,
		bound_instantiable,
		..
	} = instance_opts;

	let expanded = quote! {
		#scrate_decl
		#decl_storage_items
		#visibility trait #storetype {
			#decl_store_items
		}
		#store_default_struct
		impl<#traitinstance: #traittype, #instance #bound_instantiable> #storetype
			for #module_ident<#traitinstance, #instance> #where_clause
		{
			#impl_store_items
		}
		impl<#traitinstance: 'static + #traittype, #instance #bound_instantiable>
			#module_ident<#traitinstance, #instance> #where_clause
		{
			#impl_store_fns
			#[doc(hidden)]
			pub fn storage_metadata() -> #scrate::metadata::StorageMetadata {
				#store_metadata
			}
		}

		#extra_genesis
	};

	expanded.into()
}

fn decl_store_extra_genesis(
	scrate: &TokenStream2,
	traitinstance: &Ident,
	traittype: &syn::TypeParamBound,
	instance_opts: &InstanceOpts,
	storage_lines: &ext::Punctuated<DeclStorageLine, Token![;]>,
	extra_genesis: &Option<AddExtraGenesis>,
	where_clause: &Option<syn::WhereClause>,
) -> Result<TokenStream2> {

	let InstanceOpts {
		equal_default_instance,
		bound_instantiable,
		instance,
		..
	} = instance_opts;

	let mut is_trait_needed = false;
	let mut serde_complete_bound = Vec::new();
	let mut config_field = TokenStream2::new();
	let mut config_field_default = TokenStream2::new();
	let mut builders = TokenStream2::new();
	let mut assimilate_require_generic = instance.is_some();
	let mut builders_clone_bound = Vec::new();

	for sline in storage_lines.inner.iter() {
		let DeclStorageLine {
			attrs,
			name,
			getter,
			config,
			build,
			storage_type,
			default_value,
			..
		} = sline;

		let type_infos = get_type_infos(storage_type);

		let opt_build = build
			.inner
			.as_ref()
			.map(|b| {
				assimilate_require_generic |= ext::expr_contains_ident(&b.expr.content, traitinstance);
				&b.expr.content
			})
			.map(|b| quote!( #b ));

		// need build line
		let builder = if let Some(ref config) = config.inner {
			let ident = if let Some(ident) = config.expr.content.as_ref() {
				quote!( #ident )
			} else if let Some(ref getter) = getter.inner {
				let ident = &getter.getfn.content;
				quote!( #ident )
			} else {
				return Err(
					Error::new_spanned(
						name,
						"Invalid storage definiton, couldn't find config identifier: storage must either have a get identifier \
						`get(ident)` or a defined config identifier `config(ident)`"
					)
				);
			};

			if ext::type_contains_ident(type_infos.value_type, traitinstance) {
				is_trait_needed = true;
			}

			if opt_build.is_none() {
				builders_clone_bound.push(type_infos.value_type.clone());
			}

			let value_type = &type_infos.value_type;
			serde_complete_bound.push(quote!( #value_type ));
			match type_infos.kind {
				DeclStorageTypeInfosKind::Map { key_type, .. } => {
					serde_complete_bound.push(quote!( #key_type ));
					is_trait_needed = is_trait_needed
						|| ext::type_contains_ident(key_type, traitinstance);

					if opt_build.is_none() {
						builders_clone_bound.push(key_type.clone());
					}
				},
				DeclStorageTypeInfosKind::DoubleMap { key1_type, key2_type, .. } => {
					serde_complete_bound.push(quote!( #key1_type ));
					serde_complete_bound.push(quote!( #key2_type ));
					is_trait_needed = is_trait_needed
						|| ext::type_contains_ident(key1_type, traitinstance)
						|| ext::type_contains_ident(key2_type, traitinstance);
					if opt_build.is_none() {
						builders_clone_bound.push(key1_type.clone());
						builders_clone_bound.push(key2_type.clone());
					}
				},
				_ => {},
			}

			if type_infos.is_option {
				serde_complete_bound.push(type_infos.typ.clone());
			}

			// Propagate doc attributes.
			let attrs = attrs.inner.iter().filter_map(|a| a.parse_meta().ok()).filter(|m| m.name() == "doc");

			let storage_type = type_infos.typ.clone();
			config_field.extend(match type_infos.kind {
				DeclStorageTypeInfosKind::Simple => {
					quote!( #( #[ #attrs ] )* pub #ident: #storage_type, )
				},
				DeclStorageTypeInfosKind::Map {key_type, .. } => {
					quote!( #( #[ #attrs ] )* pub #ident: Vec<(#key_type, #storage_type)>, )
				},
				DeclStorageTypeInfosKind::DoubleMap {key1_type, key2_type, .. } => {
					quote!( #( #[ #attrs ] )* pub #ident: Vec<(#key1_type, #key2_type, #storage_type)>, )
				},
			});

			let fielddefault = default_value.inner.as_ref().map(|d| &d.expr).map(|d|
				if type_infos.is_option {
					quote!( #d.unwrap_or_default() )
				} else {
					quote!( #d )
				}).unwrap_or_else(|| quote!( Default::default() ));

			config_field_default.extend(quote!( #ident: #fielddefault, ));

			opt_build.or_else(|| Some(quote!( (|config: &Self| config.#ident.clone()) )))
		} else {
			opt_build
		};

		let typ = type_infos.typ;
		if let Some(builder) = builder {
			builders.extend(match type_infos.kind {
				DeclStorageTypeInfosKind::Simple => {
					let struct_trait = if ext::type_contains_ident(&type_infos.value_type, traitinstance) {
						assimilate_require_generic = true;
						quote!(#traitinstance,)
					} else {
						quote!()
					};

					quote!{{
						let v = (#builder)(&self);
						<
							#name<#struct_trait #instance> as
							#scrate::storage::hashed::generator::StorageValue<#typ>
						>::put(&v, storage);
					}}
				},
				DeclStorageTypeInfosKind::Map { key_type, .. } => {
					let struct_trait = if ext::type_contains_ident(&type_infos.value_type, traitinstance)
						|| ext::type_contains_ident(key_type, traitinstance)
					{
						assimilate_require_generic = true;
						quote!(#traitinstance,)
					} else {
						quote!()
					};

					quote!{{
						let data = (#builder)(&self);
						data.into_iter().for_each(|(k, v)| {
							<
								#name<#struct_trait #instance> as
								#scrate::storage::hashed::generator::StorageMap<#key_type, #typ>
							>::insert(&k, &v, storage);
						});
					}}
				},
				DeclStorageTypeInfosKind::DoubleMap { key1_type, key2_type, .. } => {
					let struct_trait = if ext::type_contains_ident(&type_infos.value_type, traitinstance)
						|| ext::type_contains_ident(key1_type, traitinstance)
						|| ext::type_contains_ident(key2_type, traitinstance)
					{
						assimilate_require_generic = true;
						quote!(#traitinstance,)
					} else {
						quote!()
					};

					quote!{{
						let data = (#builder)(&self);
						data.into_iter().for_each(|(k1, k2, v)| {
							<
								#name<#struct_trait #instance> as
								#scrate::storage::unhashed::generator::StorageDoubleMap<#key1_type, #key2_type, #typ>
							>::insert(&k1, &k2, &v, storage);
						});
					}}
				},
			});
		}
	}

	let mut has_scall = false;
	let mut scall = quote!{ ( |_, _, _| {} ) };
	let mut genesis_extrafields = TokenStream2::new();
	let mut genesis_extrafields_default = TokenStream2::new();

	// extra genesis
	if let Some(eg) = extra_genesis {
		for ex_content in eg.content.content.lines.inner.iter() {
			match ex_content {
				AddExtraGenesisLineEnum::AddExtraGenesisLine(AddExtraGenesisLine {
					attrs,
					extra_field,
					extra_type,
					default_value,
					..
				}) => {
					if ext::type_contains_ident(&extra_type, traitinstance) {
						is_trait_needed = true;
					}

					serde_complete_bound.push(quote!( #extra_type ));

					let extrafield = &extra_field.content;
					genesis_extrafields.extend(quote!{
						#attrs pub #extrafield: #extra_type,
					});
					let extra_default = default_value.inner.as_ref().map(|d| &d.expr).map(|e| quote!{ #e })
						.unwrap_or_else(|| quote!( Default::default() ));
					genesis_extrafields_default.extend(quote!{
						#extrafield: #extra_default,
					});
				},
				AddExtraGenesisLineEnum::AddExtraGenesisBuild(DeclStorageBuild{ expr, .. }) => {
					if has_scall {
						return Err(Error::new(expr.span(), "Only one build expression allowed for extra genesis"));
					}
					assimilate_require_generic |= ext::expr_contains_ident(&expr.content, traitinstance);
					let content = &expr.content;
					scall = quote!( ( #content ) );
					has_scall = true;
				},
			}
		}
	}

	let serde_bug_bound = if !serde_complete_bound.is_empty() {
		let mut b_ser = String::new();
		let mut b_dser = String::new();

		serde_complete_bound.into_iter().for_each(|bound| {
			let stype = quote!(#bound);
			b_ser.push_str(&format!("{} : {}::serde::Serialize, ", stype, scrate));
			b_dser.push_str(&format!("{} : {}::serde::de::DeserializeOwned, ", stype, scrate));
		});

		quote! {
			#[serde(bound(serialize = #b_ser))]
			#[serde(bound(deserialize = #b_dser))]
		}
	} else {
		quote!()
	};

	let is_extra_genesis_needed = has_scall
		|| !config_field.is_empty()
		|| !genesis_extrafields.is_empty()
		|| !builders.is_empty();
	if is_extra_genesis_needed {
		let (inherent_instance, inherent_bound_instantiable) = if instance.is_some() {
			(instance.clone(), bound_instantiable.clone())
		} else {
			let instantiable = Ident::new(DEFAULT_INSTANTIABLE_TRAIT_NAME, Span::call_site());
			(
				Some(Ident::new(DEFAULT_INSTANCE_NAME, Span::call_site())),
				quote!(: #instantiable),
			)
		};

		let (fparam_struct, fparam_impl, sparam, build_storage_impl) = if is_trait_needed {
			(
				quote!(<#traitinstance: #traittype, #instance #bound_instantiable #equal_default_instance>),
				quote!(<#traitinstance: #traittype, #instance #bound_instantiable>),
				quote!(<#traitinstance, #instance>),
				quote!(<#traitinstance: #traittype, #inherent_instance #inherent_bound_instantiable>),
			)
		} else {
			// do not even need type parameter
			(
				quote!(),
				quote!(),
				quote!(),
				quote!(<#traitinstance: #traittype, #inherent_instance #inherent_bound_instantiable>),
			)
		};

		let (fn_generic, fn_traitinstance) = if !is_trait_needed && assimilate_require_generic {
			(
				quote!( <#traitinstance: #traittype, #instance #bound_instantiable> ),
				quote!( #traitinstance, #instance )
			)
		} else {
			(quote!(), quote!())
		};

		let impl_trait = quote!(BuildModuleGenesisStorage<#traitinstance, #inherent_instance>);

		let extend_where_clause = |to_extend: &mut WhereClause| {
			if let Some(where_clause) = where_clause {
				to_extend.predicates.extend(where_clause.predicates.iter().cloned());
			}
		};

		let mut genesis_where_clause: WhereClause = syn::parse_quote!(
			where #( #builders_clone_bound: Clone ),*
		);
		let mut fn_where_clause = genesis_where_clause.clone();


		let mut build_storage_where_clause = genesis_where_clause.clone();
		extend_where_clause(&mut build_storage_where_clause);

		if is_trait_needed {
			extend_where_clause(&mut genesis_where_clause);
		} else if assimilate_require_generic {
			extend_where_clause(&mut fn_where_clause);
		}

		let res = quote!{
			#[derive(#scrate::Serialize, #scrate::Deserialize)]
			#[cfg(feature = "std")]
			#[serde(rename_all = "camelCase")]
			#[serde(deny_unknown_fields)]
			#serde_bug_bound
			pub struct GenesisConfig#fparam_struct #genesis_where_clause {
				#config_field
				#genesis_extrafields
			}

			#[cfg(feature = "std")]
			impl#fparam_impl Default for GenesisConfig#sparam #genesis_where_clause {
				fn default() -> Self {
					GenesisConfig {
						#config_field_default
						#genesis_extrafields_default
					}
				}
			}

			#[cfg(feature = "std")]
			impl#fparam_impl GenesisConfig#sparam #genesis_where_clause {
				pub fn build_storage #fn_generic (self) -> std::result::Result<
<<<<<<< HEAD
					#scrate::runtime_primitives::MapTransaction,
=======
					(
						#scrate::sr_primitives::StorageOverlay,
						#scrate::sr_primitives::ChildrenStorageOverlay,
					),
>>>>>>> d60cdba5
					String
				> #fn_where_clause {
					let mut storage = Default::default();
					let mut child_storage = Default::default();
					self.assimilate_storage::<#fn_traitinstance>(&mut storage, &mut child_storage)?;
					Ok(#scrate::runtime_primitives::MapTransaction { top: storage, children: child_storage })
				}

				/// Assimilate the storage for this module into pre-existing overlays.
				pub fn assimilate_storage #fn_generic (
					self,
					r: &mut #scrate::sr_primitives::StorageOverlay,
					c: &mut #scrate::sr_primitives::ChildrenStorageOverlay,
				) -> std::result::Result<(), String> #fn_where_clause {
					let storage = r;

					#builders

					#scall(storage, c, &self);

					Ok(())
				}
			}

			#[cfg(feature = "std")]
			impl#build_storage_impl #scrate::sr_primitives::#impl_trait
				for GenesisConfig#sparam #build_storage_where_clause
			{
				fn build_module_genesis_storage(
					self,
					r: &mut #scrate::sr_primitives::StorageOverlay,
					c: &mut #scrate::sr_primitives::ChildrenStorageOverlay,
				) -> std::result::Result<(), String> {
					self.assimilate_storage::<#fn_traitinstance> (r, c)
				}
			}
		};

		Ok(res)
	} else {
		Ok(quote!())
	}
}

fn create_and_impl_instance(
	instance_prefix: &str,
	ident: &Ident,
	doc: &TokenStream2,
	const_names: &[(Ident, String)],
	scrate: &TokenStream2,
	instantiable: &Ident,
	cratename: &Ident,
) -> TokenStream2 {
	let mut const_impls = TokenStream2::new();

	for (const_name, partial_const_value) in const_names {
		let const_value = format!("{}{}", instance_prefix, partial_const_value);
		const_impls.extend(quote! {
			const #const_name: &'static str = #const_value;
		});
	}

	let prefix = format!("{}{}", instance_prefix, cratename.to_string());

	quote! {
		// Those trait are derived because of wrong bounds for generics
		#[cfg_attr(feature = "std", derive(Debug))]
		#[derive(Clone, Eq, PartialEq, #scrate::codec::Encode, #scrate::codec::Decode)]
		#doc
		pub struct #ident;
		impl #instantiable for #ident {
			const PREFIX: &'static str = #prefix;
			#const_impls
		}
	}
}

fn decl_storage_items(
	scrate: &TokenStream2,
	traitinstance: &Ident,
	traittype: &syn::TypeParamBound,
	instance_opts: &InstanceOpts,
	cratename: &Ident,
	storage_lines: &ext::Punctuated<DeclStorageLine, Token![;]>,
	where_clause: &Option<WhereClause>,
) -> TokenStream2 {
	let mut impls = TokenStream2::new();

	let InstanceOpts {
		instance,
		default_instance,
		instantiable,
		..
	} = instance_opts;

	let build_prefix = |cratename, name| format!("{} {}", cratename, name);

	// Build Instantiable trait
	let mut const_names = vec![];

	for sline in storage_lines.inner.iter() {
		let DeclStorageLine {
			storage_type,
			name,
			..
		} = sline;

		let prefix = build_prefix(cratename, name);

		let type_infos = get_type_infos(storage_type);

		let const_name = syn::Ident::new(
			&format!("{}{}", impls::PREFIX_FOR, name.to_string()), proc_macro2::Span::call_site()
		);
		let partial_const_value = prefix.clone();
		const_names.push((const_name, partial_const_value));

		if let DeclStorageTypeInfosKind::Map { is_linked: true, .. } = type_infos.kind {
			let const_name = syn::Ident::new(
				&format!("{}{}", impls::HEAD_KEY_FOR, name.to_string()), proc_macro2::Span::call_site()
			);
			let partial_const_value = format!("head of {}", prefix);
			const_names.push((const_name, partial_const_value));
		}
	}

	let instantiable = instantiable
		.clone()
		.unwrap_or_else(|| Ident::new(DEFAULT_INSTANTIABLE_TRAIT_NAME, Span::call_site()));

	// Declare Instance trait
	{
		let mut const_impls = TokenStream2::new();
		for (const_name, _) in &const_names {
			const_impls.extend(quote! {
				const #const_name: &'static str;
			});
		}

		let hide = if instance.is_some() {
			quote!()
		} else {
			quote!(#[doc(hidden)])
		};

		impls.extend(quote! {
			/// Tag a type as an instance of a module.
			///
			/// Defines storage prefixes, they must be unique.
			#hide
			pub trait #instantiable: 'static {
				/// The prefix used by any storage entry of an instance.
				const PREFIX: &'static str;
				#const_impls
			}
		});
	}

	if instance.is_some() {
		let instances = (0..NUMBER_OF_INSTANCE)
			.map(|i| {
				let name = format!("Instance{}", i);
				let ident = Ident::new(&name, proc_macro2::Span::call_site());
				(name, ident, quote! {#[doc=r"Module instance"]})
			})
			.chain(
				default_instance
					.clone()
					.map(|ident|
						(String::new(), ident, quote! {#[doc=r"Default module instance"]})
					)
			);

		// Impl Instance trait for instances
		for (instance_prefix, ident, doc) in instances {
			impls.extend(
				create_and_impl_instance(
					&instance_prefix, &ident, &doc, &const_names, scrate, &instantiable, cratename
				)
			);
		}
	}

	// The name of the inherently available instance.
	let inherent_instance = Ident::new(INHERENT_INSTANCE_NAME, Span::call_site());

	if default_instance.is_some() {
		impls.extend(quote! {
			#[doc(hidden)]
			pub type #inherent_instance = #default_instance;
		});
	} else {
		impls.extend(
			create_and_impl_instance(
				"",
				&inherent_instance,
				&quote!(#[doc(hidden)]),
				&const_names,
				scrate,
				&instantiable,
				cratename,
			)
		);
	}

	for sline in storage_lines.inner.iter() {
		let DeclStorageLine {
			attrs,
			name,
			storage_type,
			default_value,
			visibility,
			..
		} = sline;

		let type_infos = get_type_infos(storage_type);
		let kind = type_infos.kind.clone();
		// Propagate doc attributes.
		let attrs = attrs.inner.iter().filter_map(|a| a.parse_meta().ok()).filter(|m| m.name() == "doc");

		let i = impls::Impls {
			scrate,
			visibility,
			cratename,
			traitinstance,
			traittype,
			instance_opts,
			type_infos,
			fielddefault: default_value.inner.as_ref().map(|d| &d.expr).map(|d| quote!( #d ))
				.unwrap_or_else(|| quote!{ Default::default() }),
			prefix: build_prefix(cratename, name),
			name,
			attrs,
			where_clause,
		};

		let implementation = match kind {
			DeclStorageTypeInfosKind::Simple => {
				i.simple_value()
			},
			DeclStorageTypeInfosKind::Map { key_type, is_linked: false, hasher } => {
				i.map(hasher.into_storage_hasher_struct(), key_type)
			},
			DeclStorageTypeInfosKind::Map { key_type, is_linked: true, hasher } => {
				i.linked_map(hasher.into_storage_hasher_struct(), key_type)
			},
			DeclStorageTypeInfosKind::DoubleMap { key1_type, key2_type, key2_hasher, hasher } => {
				i.double_map(hasher.into_storage_hasher_struct(), key1_type, key2_type, key2_hasher.into_storage_hasher_struct())
			},
		};
		impls.extend(implementation)
	}
	impls
}

fn decl_store_items(storage_lines: &ext::Punctuated<DeclStorageLine, Token![;]>) -> TokenStream2 {
	storage_lines.inner.iter().map(|sline| &sline.name)
		.fold(TokenStream2::new(), |mut items, name| {
		items.extend(quote!(type #name;));
		items
	})
}

fn impl_store_items(
	traitinstance: &Ident,
	instance: &Option<syn::Ident>,
	storage_lines: &ext::Punctuated<DeclStorageLine, Token![;]>,
) -> TokenStream2 {
	storage_lines.inner
		.iter()
		.fold(TokenStream2::new(), |mut items, line| {
			let name = &line.name;
			let type_infos = get_type_infos(&line.storage_type);
			let requires_trait = match type_infos.kind {
				DeclStorageTypeInfosKind::Simple => {
					ext::type_contains_ident(&type_infos.value_type, traitinstance)
				},
				DeclStorageTypeInfosKind::Map { key_type, .. } => {
					ext::type_contains_ident(&type_infos.value_type, traitinstance)
						|| ext::type_contains_ident(key_type, traitinstance)
				}
				DeclStorageTypeInfosKind::DoubleMap { key1_type, key2_type, .. } => {
					ext::type_contains_ident(&type_infos.value_type, traitinstance)
						|| ext::type_contains_ident(key1_type, traitinstance)
						|| ext::type_contains_ident(key2_type, traitinstance)
				}
			};

			let struct_trait = if requires_trait {
				quote!(#traitinstance,)
			} else {
				quote!()
			};

			items.extend(
				quote!(
					type #name = #name<#struct_trait #instance>;
				)
			);
			items
		})
}

fn impl_store_fns(
	scrate: &TokenStream2,
	traitinstance: &Ident,
	instance: &Option<syn::Ident>,
	storage_lines: &ext::Punctuated<DeclStorageLine, Token![;]>,
) -> TokenStream2 {
	let mut items = TokenStream2::new();
	for sline in storage_lines.inner.iter() {
		let DeclStorageLine {
			attrs,
			name,
			getter,
			storage_type,
			..
		} = sline;

		if let Some(getter) = getter.inner.as_ref() {
			let get_fn = &getter.getfn.content;

			let type_infos = get_type_infos(storage_type);
			let value_type = type_infos.value_type;

			// Propagate doc attributes.
			let attrs = attrs.inner.iter().filter_map(|a| a.parse_meta().ok()).filter(|m| m.name() == "doc");

			let typ = type_infos.typ;
			let item = match type_infos.kind {
				DeclStorageTypeInfosKind::Simple => {
					let struct_trait = if ext::type_contains_ident(&type_infos.value_type, traitinstance) {
						quote!(#traitinstance,)
					} else {
						quote!()
					};

					quote!{
						#( #[ #attrs ] )*
						pub fn #get_fn() -> #value_type {
							<#name<#struct_trait #instance> as
								#scrate::storage::hashed::generator::StorageValue<#typ>> :: get(
									&#scrate::storage::RuntimeStorage
								)
						}
					}
				},
				DeclStorageTypeInfosKind::Map { key_type, .. } => {
					let struct_trait = if ext::type_contains_ident(&type_infos.value_type, traitinstance)
						|| ext::type_contains_ident(key_type, traitinstance)
					{
						quote!(#traitinstance,)
					} else {
						quote!()
					};

					quote!{
						#( #[ #attrs ] )*
						pub fn #get_fn<K: #scrate::rstd::borrow::Borrow<#key_type>>(key: K) -> #value_type {
							<
								#name<#struct_trait #instance> as
								#scrate::storage::hashed::generator::StorageMap<#key_type, #typ>
							>::get(key.borrow(), &#scrate::storage::RuntimeStorage)
						}
					}
				}
				DeclStorageTypeInfosKind::DoubleMap { key1_type, key2_type, .. } => {
					let struct_trait = if ext::type_contains_ident(&type_infos.value_type, traitinstance)
						|| ext::type_contains_ident(key1_type, traitinstance)
						|| ext::type_contains_ident(key2_type, traitinstance)
					{
						quote!(#traitinstance,)
					} else {
						quote!()
					};

					quote!{
						pub fn #get_fn<KArg1, KArg2>(k1: &KArg1, k2: &KArg2) -> #value_type
						where
							#key1_type: #scrate::rstd::borrow::Borrow<KArg1>,
							#key2_type: #scrate::rstd::borrow::Borrow<KArg2>,
							KArg1: ?Sized + #scrate::codec::Encode,
							KArg2: ?Sized + #scrate::codec::Encode,
						{
							<
								#name<#struct_trait #instance> as
								#scrate::storage::unhashed::generator::StorageDoubleMap<#key1_type, #key2_type, #typ>
							>::get(k1, k2, &#scrate::storage::RuntimeStorage)
						}
					}
				}
			};
			items.extend(item);
		}
	}
	items
}

fn store_functions_to_metadata (
	scrate: &TokenStream2,
	traitinstance: &Ident,
	traittype: &syn::TypeParamBound,
	instance_opts: &InstanceOpts,
	storage_lines: &ext::Punctuated<DeclStorageLine, Token![;]>,
	where_clause: &Option<WhereClause>,
	cratename: &Ident,
) -> (TokenStream2, TokenStream2) {
	let InstanceOpts {
		comma_instance,
		equal_default_instance,
		bound_instantiable,
		instance,
		..
	} = instance_opts;

	let mut items = TokenStream2::new();
	let mut default_getter_struct_def = TokenStream2::new();
	for sline in storage_lines.inner.iter() {
		let DeclStorageLine {
			attrs,
			name,
			storage_type,
			default_value,
			..
		} = sline;

		let type_infos = get_type_infos(storage_type);
		let value_type = type_infos.value_type;

		let typ = type_infos.typ;
		let styp = clean_type_string(&typ.to_string());
		let stype = match type_infos.kind {
			DeclStorageTypeInfosKind::Simple => {
				quote!{
					#scrate::metadata::StorageEntryType::Plain(
						#scrate::metadata::DecodeDifferent::Encode(#styp),
					)
				}
			},
			DeclStorageTypeInfosKind::Map { key_type, is_linked, hasher } => {
				let hasher = hasher.into_metadata();
				let kty = clean_type_string(&quote!(#key_type).to_string());
				quote!{
					#scrate::metadata::StorageEntryType::Map {
						hasher: #scrate::metadata::#hasher,
						key: #scrate::metadata::DecodeDifferent::Encode(#kty),
						value: #scrate::metadata::DecodeDifferent::Encode(#styp),
						is_linked: #is_linked,
					}
				}
			},
			DeclStorageTypeInfosKind::DoubleMap { key1_type, key2_type, key2_hasher, hasher } => {
				let hasher = hasher.into_metadata();
				let k1ty = clean_type_string(&quote!(#key1_type).to_string());
				let k2ty = clean_type_string(&quote!(#key2_type).to_string());
				let k2_hasher = key2_hasher.into_metadata();
				quote!{
					#scrate::metadata::StorageEntryType::DoubleMap {
						hasher: #scrate::metadata::#hasher,
						key1: #scrate::metadata::DecodeDifferent::Encode(#k1ty),
						key2: #scrate::metadata::DecodeDifferent::Encode(#k2ty),
						value: #scrate::metadata::DecodeDifferent::Encode(#styp),
						key2_hasher: #scrate::metadata::#k2_hasher,
					}
				}
			},
		};
		let modifier = if type_infos.is_option {
			quote!{
				#scrate::metadata::StorageEntryModifier::Optional
			}
		} else {
			quote!{
				#scrate::metadata::StorageEntryModifier::Default
			}
		};
		let default = default_value.inner.as_ref().map(|d| &d.expr)
			.map(|d| {
				quote!( #d )
			})
			.unwrap_or_else(|| quote!( Default::default() ));
		let mut docs = TokenStream2::new();
		for attr in attrs.inner.iter().filter_map(|v| v.parse_meta().ok()) {
			if let syn::Meta::NameValue(syn::MetaNameValue{
				ref ident,
				ref lit,
				..
			}) = attr {
				if ident == "doc" {
					docs.extend(quote!(#lit,));
				}
			}
		}
		let str_name = name.to_string();
		let struct_name = proc_macro2::Ident::new(&("__GetByteStruct".to_string() + &str_name), name.span());
		let cache_name = proc_macro2::Ident::new(&("__CACHE_GET_BYTE_STRUCT_".to_string() + &str_name), name.span());

		let item = quote! {
			#scrate::metadata::StorageEntryMetadata {
				name: #scrate::metadata::DecodeDifferent::Encode(#str_name),
				modifier: #modifier,
				ty: #stype,
				default: #scrate::metadata::DecodeDifferent::Encode(
					#scrate::metadata::DefaultByteGetter(
						&#struct_name::<#traitinstance, #instance>(#scrate::rstd::marker::PhantomData)
					)
				),
				documentation: #scrate::metadata::DecodeDifferent::Encode(&[ #docs ]),
			},
		};
		items.extend(item);

		let def_get = quote! {
			#[doc(hidden)]
			pub struct #struct_name<
				#traitinstance, #instance #bound_instantiable #equal_default_instance
			>(pub #scrate::rstd::marker::PhantomData<(#traitinstance #comma_instance)>);

			#[cfg(feature = "std")]
			#[allow(non_upper_case_globals)]
			static #cache_name: #scrate::once_cell::sync::OnceCell<#scrate::rstd::vec::Vec<u8>> = #scrate::once_cell::sync::OnceCell::INIT;

			#[cfg(feature = "std")]
			impl<#traitinstance: #traittype, #instance #bound_instantiable> #scrate::metadata::DefaultByte
				for #struct_name<#traitinstance, #instance> #where_clause
			{
				fn default_byte(&self) -> #scrate::rstd::vec::Vec<u8> {
					use #scrate::codec::Encode;
					#cache_name.get_or_init(|| {
						let def_val: #value_type = #default;
						<#value_type as Encode>::encode(&def_val)
					}).clone()
				}
			}

			#[cfg(not(feature = "std"))]
			impl<#traitinstance: #traittype, #instance #bound_instantiable> #scrate::metadata::DefaultByte
				for #struct_name<#traitinstance, #instance> #where_clause
			{
				fn default_byte(&self) -> #scrate::rstd::vec::Vec<u8> {
					use #scrate::codec::Encode;
					let def_val: #value_type = #default;
					<#value_type as Encode>::encode(&def_val)
				}
			}
		};

		default_getter_struct_def.extend(def_get);
	}

	let prefix = cratename.to_string();
	let prefix = instance.as_ref().map_or_else(|| quote!(#prefix), |i| quote!(#i::PREFIX));

	(default_getter_struct_def, quote!{
		#scrate::metadata::StorageMetadata {
			prefix: #scrate::metadata::DecodeDifferent::Encode(#prefix),
			entries: #scrate::metadata::DecodeDifferent::Encode(&[ #items ][..]),
		}
	})
}


#[derive(Debug, Clone)]
pub(crate) struct DeclStorageTypeInfos<'a> {
	pub is_option: bool,
	pub typ: TokenStream2,
	pub value_type: &'a syn::Type,
	kind: DeclStorageTypeInfosKind<'a>,
}

#[derive(Debug, Clone)]
enum DeclStorageTypeInfosKind<'a> {
	Simple,
	Map {
		hasher: HasherKind,
		key_type: &'a syn::Type,
		is_linked: bool,
	},
	DoubleMap {
		hasher: HasherKind,
		key1_type: &'a syn::Type,
		key2_type: &'a syn::Type,
		key2_hasher: HasherKind,
	}
}

fn get_type_infos(storage_type: &DeclStorageType) -> DeclStorageTypeInfos {
	let (value_type, kind) = match storage_type {
		DeclStorageType::Simple(ref st) => (st, DeclStorageTypeInfosKind::Simple),
		DeclStorageType::Map(ref map) => (&map.value, DeclStorageTypeInfosKind::Map {
			hasher: map.hasher.inner.as_ref().map(|h| h.into()).unwrap_or(HasherKind::Blake2_256),
			key_type: &map.key,
			is_linked: false,
		}),
		DeclStorageType::LinkedMap(ref map) => (&map.value, DeclStorageTypeInfosKind::Map {
			hasher: map.hasher.inner.as_ref().map(|h| h.into()).unwrap_or(HasherKind::Blake2_256),
			key_type: &map.key,
			is_linked: true,
		}),
		DeclStorageType::DoubleMap(ref map) => (&map.value, DeclStorageTypeInfosKind::DoubleMap {
			hasher: map.hasher.inner.as_ref().map(|h| h.into()).unwrap_or(HasherKind::Blake2_256),
			key1_type: &map.key1,
			key2_type: &map.key2.content,
			key2_hasher: (&map.key2_hasher).into(),
		}),
	};

	let extracted_type = ext::extract_type_option(value_type);
	let is_option = extracted_type.is_some();
	let typ = extracted_type.unwrap_or(quote!( #value_type ));

	DeclStorageTypeInfos {
		is_option,
		typ,
		value_type,
		kind,
	}

}

#[derive(Default)]
pub(crate) struct InstanceOpts {
	pub instance: Option<Ident>,
	pub default_instance: Option<Ident>,
	pub instantiable: Option<Ident>,
	pub comma_instance: TokenStream2,
	pub equal_default_instance: TokenStream2,
	pub bound_instantiable: TokenStream2,
}

fn get_instance_opts(
	instance: Option<Ident>,
	instantiable: Option<Ident>,
	default_instance: Option<Ident>,
) -> Result<InstanceOpts> {
	let right_syntax = "Should be $Instance: $Instantiable = $DefaultInstance";

	match (instance, instantiable, default_instance) {
		(Some(instance), Some(instantiable), default_instance) => {
			let (equal_default_instance, default_instance) = if let Some(def) = default_instance {
				(quote!{= #def}, Some(def))
			} else {
				(quote!(), None)
			};

			Ok(InstanceOpts {
				comma_instance: quote!{, #instance},
				equal_default_instance,
				bound_instantiable: quote!{: #instantiable},
				instance: Some(instance),
				default_instance,
				instantiable: Some(instantiable),
			})
		},
		(None, None, None) => Ok(Default::default()),
		(Some(instance), None, _) => Err(
			Error::new(
				instance.span(),
				format!(
					"Expect instantiable trait bound for instance: {}. {}",
					instance,
					right_syntax,
				)
			)
		),
		(None, Some(instantiable), _) => Err(
			Error::new(
				instantiable.span(),
				format!(
					"Expect instance generic for bound instantiable: {}. {}",
					instantiable,
					right_syntax,
				)
			)
		),
		(None, _, Some(default_instance)) => Err(
			Error::new(
				default_instance.span(),
				format!(
					"Expect instance generic for default instance: {}. {}",
					default_instance,
					right_syntax,
				)
			)
		),
	}
}<|MERGE_RESOLUTION|>--- conflicted
+++ resolved
@@ -530,20 +530,13 @@
 			#[cfg(feature = "std")]
 			impl#fparam_impl GenesisConfig#sparam #genesis_where_clause {
 				pub fn build_storage #fn_generic (self) -> std::result::Result<
-<<<<<<< HEAD
-					#scrate::runtime_primitives::MapTransaction,
-=======
-					(
-						#scrate::sr_primitives::StorageOverlay,
-						#scrate::sr_primitives::ChildrenStorageOverlay,
-					),
->>>>>>> d60cdba5
+					#scrate::sr_primitives::MapTransaction,
 					String
 				> #fn_where_clause {
 					let mut storage = Default::default();
 					let mut child_storage = Default::default();
 					self.assimilate_storage::<#fn_traitinstance>(&mut storage, &mut child_storage)?;
-					Ok(#scrate::runtime_primitives::MapTransaction { top: storage, children: child_storage })
+					Ok(#scrate::sr_primitives::MapTransaction { top: storage, children: child_storage })
 				}
 
 				/// Assimilate the storage for this module into pre-existing overlays.
