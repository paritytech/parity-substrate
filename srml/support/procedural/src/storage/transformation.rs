// Copyright 2017-2018 Parity Technologies (UK) Ltd.
// This file is part of Substrate.

// Substrate is free software: you can redistribute it and/or modify
// it under the terms of the GNU General Public License as published by
// the Free Software Foundation, either version 3 of the License, or
// (at your option) any later version.

// Substrate is distributed in the hope that it will be useful,
// but WITHOUT ANY WARRANTY; without even the implied warranty of
// MERCHANTABILITY or FITNESS FOR A PARTICULAR PURPOSE.  See the
// GNU General Public License for more details.

// You should have received a copy of the GNU General Public License
// along with Substrate.  If not, see <http://www.gnu.org/licenses/>.

// tag::description[]
//! `decl_storage` macro transformation
// end::description[]

use srml_support_procedural_tools::syn_ext as ext;
use srml_support_procedural_tools::{generate_crate_access, generate_hidden_includes, clean_type_string};

use proc_macro::TokenStream;
use proc_macro2::TokenStream as TokenStream2;

use syn::{
	Ident,
	GenericParam,
	spanned::Spanned,
	parse::{
		Error,
		Result,
	},
	parse_macro_input,
};
use quote::quote;

use super::*;

// try macro but returning tokenized error
macro_rules! try_tok(( $expre : expr ) => {
	match $expre {
		Ok(r) => r,
		Err (err) => {
			return err.to_compile_error().into()
		}
	}
});

pub fn decl_storage_impl(input: TokenStream) -> TokenStream {
	let def = parse_macro_input!(input as StorageDefinition);

	let StorageDefinition {
		hidden_crate,
		visibility,
		ident: storetype,
		module_ident,
		mod_param: strait,
		crate_ident: cratename,
		content: ext::Braces { content: storage_lines, ..},
		extra_genesis,
		..
	} = def;
	let hidden_crate_name = hidden_crate.map(|rc| rc.ident.content).map(|i| i.to_string())
		.unwrap_or_else(|| "decl_storage".to_string());
	let scrate = generate_crate_access(&hidden_crate_name, "srml-support");
	let scrate_decl = generate_hidden_includes(
		&hidden_crate_name,
		"srml-support",
	);

	let (
		traitinstance,
		traittypes,
	) = if let GenericParam::Type(syn::TypeParam {ident, bounds, ..}) = strait {
		(ident, bounds)
	} else {
		return try_tok!(Err(Error::new(strait.span(), "Missing declare store generic params")));
	};

	let traittype =	if let Some(traittype) = traittypes.first() {
		traittype.into_value()
	} else {
		return try_tok!(Err(Error::new(traittypes.span(), "Trait bound expected")));
	};

	let extra_genesis = try_tok!(decl_store_extra_genesis(
		&scrate,
		&traitinstance,
		&traittype,
		&storage_lines,
		&extra_genesis,
	));
	let decl_storage_items = decl_storage_items(
		&scrate,
		&traitinstance,
		&traittype,
		&cratename,
		&storage_lines,
	);
	let decl_store_items = decl_store_items(
		&storage_lines,
	);
	let impl_store_items = impl_store_items(
		&traitinstance,
		&storage_lines,
	);
	let impl_store_fns = impl_store_fns(
		&scrate,
		&traitinstance,
		&storage_lines,
	);
	let (store_default_struct, store_functions_to_metadata) = store_functions_to_metadata(
		&scrate,
		&traitinstance,
		&traittype,
		&storage_lines,
	);
	let cratename_string = cratename.to_string();
	let expanded = quote! {
		#scrate_decl
		#decl_storage_items
		#visibility trait #storetype {
			#decl_store_items
		}
		#store_default_struct
		impl<#traitinstance: #traittype> #storetype for #module_ident<#traitinstance> {
			#impl_store_items
		}
		impl<#traitinstance: 'static + #traittype> #module_ident<#traitinstance> {
			#impl_store_fns
			pub fn store_metadata() -> #scrate::storage::generator::StorageMetadata {
				#scrate::storage::generator::StorageMetadata {
					functions: #scrate::storage::generator::DecodeDifferent::Encode(#store_functions_to_metadata) ,
				}
			}
			pub fn store_metadata_functions() -> &'static [#scrate::storage::generator::StorageFunctionMetadata] {
				#store_functions_to_metadata
			}
			pub fn store_metadata_name() -> &'static str {
				#cratename_string
			}

		}

		#extra_genesis

	};

	expanded.into()
}

fn decl_store_extra_genesis(
	scrate: &TokenStream2,
	traitinstance: &Ident,
	traittype: &syn::TypeParamBound,
	storage_lines: &ext::Punctuated<DeclStorageLine, Token![;]>,
	extra_genesis: &Option<AddExtraGenesis>,
) -> Result<TokenStream2> {

	let mut is_trait_needed = false;
	let mut has_trait_field = false;
	let mut serde_complete_bound = std::collections::HashSet::new();
	let mut config_field = TokenStream2::new();
	let mut config_field_default = TokenStream2::new();
	let mut builders = TokenStream2::new();
	for sline in storage_lines.inner.iter() {

		let DeclStorageLine {
			name,
			getter,
			config,
			build,
			storage_type,
			default_value,
			..
		} = sline;

		let type_infos = get_type_infos(storage_type);

		let mut opt_build;
		// need build line
		if let (Some(ref getter), Some(ref config)) = (getter, config) {
			let ident = if let Some(ident) = config.expr.content.as_ref() {
				quote!( #ident )
			} else {
				let ident = &getter.getfn.content;
				quote!( #ident )
			};
			if type_infos.kind.is_simple() && ext::has_parametric_type(type_infos.value_type, traitinstance) {
				is_trait_needed = true;
				has_trait_field = true;
			}
			for t in ext::get_non_bound_serde_derive_types(type_infos.value_type, &traitinstance).into_iter() {
				serde_complete_bound.insert(t);
			}
			if let DeclStorageTypeInfosKind::Map { key_type, .. } = type_infos.kind {
				for t in ext::get_non_bound_serde_derive_types(key_type, &traitinstance).into_iter() {
					serde_complete_bound.insert(t);
				}
			}
			let storage_type = type_infos.typ.clone();
			config_field.extend(quote!( pub #ident: #storage_type, ));
			opt_build = Some(build.as_ref().map(|b| &b.expr.content).map(|b|quote!( #b ))
				.unwrap_or_else(|| quote!( (|config: &GenesisConfig<#traitinstance>| config.#ident.clone()) )));
			let fielddefault = default_value.inner.as_ref().map(|d| &d.expr).map(|d|
				if type_infos.is_option {
					quote!( #d.unwrap_or_default() )
				} else {
					quote!( #d )
				}).unwrap_or_else(|| quote!( Default::default() ));
			config_field_default.extend(quote!( #ident: #fielddefault, ));
		} else {
			opt_build = build.as_ref().map(|b| &b.expr.content).map(|b| quote!( #b ));
		}

		let typ = type_infos.typ;
		if let Some(builder) = opt_build {
			is_trait_needed = true;
			builders.extend(match type_infos.kind {
				DeclStorageTypeInfosKind::Simple => {
					quote!{{
						use #scrate::rstd::{cell::RefCell, marker::PhantomData};
						use #scrate::codec::{Encode, Decode};

						let storage = (RefCell::new(&mut r), PhantomData::<Self>::default());
						let v = (#builder)(&self);
						let v = Encode::using_encoded(&v, |mut v| Decode::decode(&mut v))
							.expect("Genesis parameters encoding does not match the expected type.");
						<#name<#traitinstance> as #scrate::storage::generator::StorageValue<#typ>>::put(&v, &storage);
					}}
				},
				DeclStorageTypeInfosKind::Map { key_type, .. } => {
					quote!{{
						use #scrate::rstd::{cell::RefCell, marker::PhantomData};
						use #scrate::codec::{Encode, Decode};

						let storage = (RefCell::new(&mut r), PhantomData::<Self>::default());
						let data = (#builder)(&self);
						for (k, v) in data.into_iter() {
							let v = Encode::using_encoded(&v, |mut v| Decode::decode(&mut v))
								.expect("Genesis parameters encoding does not match the expected type.");
							<#name<#traitinstance> as #scrate::storage::generator::StorageMap<#key_type, #typ>>::insert(&k, &v, &storage);
						}
					}}
				},
			});
		}

	}

	let mut has_scall = false;
	let mut scall = quote!{ ( |_, _, _| {} ) };
	let mut genesis_extrafields = TokenStream2::new();
	let mut genesis_extrafields_default = TokenStream2::new();

	// extra genesis
	if let Some(eg) = extra_genesis {
		for ex_content in eg.content.content.lines.inner.iter() {
			match ex_content {
				AddExtraGenesisLineEnum::AddExtraGenesisLine(AddExtraGenesisLine {
					attrs,
					extra_field,
					extra_type,
					default_value,
					..
				}) => {
					if ext::has_parametric_type(&extra_type, traitinstance) {
						is_trait_needed = true;
						has_trait_field = true;
					}

					for t in ext::get_non_bound_serde_derive_types(extra_type, &traitinstance).into_iter() {
						serde_complete_bound.insert(t);
					}

					let extrafield = &extra_field.content;
					genesis_extrafields.extend(quote!{
						#attrs pub #extrafield: #extra_type,
					});
					let extra_default = default_value.inner.as_ref().map(|d| &d.expr).map(|e| quote!{ #e })
						.unwrap_or_else(|| quote!( Default::default() ));
					genesis_extrafields_default.extend(quote!{
						#extrafield: #extra_default,
					});
				},
				AddExtraGenesisLineEnum::AddExtraGenesisBuild(DeclStorageBuild{ expr, .. }) => {
					if has_scall {
						return Err(Error::new(expr.span(), "Only one build expression allowed for extra genesis"));
					}
					let content = &expr.content;
					scall = quote!( ( #content ) );
					has_scall = true;
				},
			}
		}
	}


	let serde_bug_bound = if !serde_complete_bound.is_empty() {
		let mut b_ser = String::new();
		let mut b_dser = String::new();
		serde_complete_bound.into_iter().for_each(|bound| {
			let stype = quote!(#bound);
			b_ser.push_str(&format!("{} : {}::serde::Serialize, ", stype, scrate));
			b_dser.push_str(&format!("{} : {}::serde::de::DeserializeOwned, ", stype, scrate));
		});

		quote! {
			#[serde(bound(serialize = #b_ser))]
			#[serde(bound(deserialize = #b_dser))]
		}
	} else {
		quote!()
	};

	let is_extra_genesis_needed = has_scall
		|| !config_field.is_empty()
		|| !genesis_extrafields.is_empty()
		|| !builders.is_empty();
	Ok(if is_extra_genesis_needed {
		let (fparam, sparam, ph_field, ph_default) = if is_trait_needed {
			if has_trait_field {
				// no phantom data required
				(
					quote!(<#traitinstance: #traittype>),
					quote!(<#traitinstance>),
					quote!(),
					quote!(),
				)
			} else {
				// need phantom data
				(
					quote!(<#traitinstance: #traittype>),
					quote!(<#traitinstance>),

					quote!{
						#[serde(skip)]
						pub _genesis_phantom_data: #scrate::storage::generator::PhantomData<#traitinstance>,
					},
					quote!{
						_genesis_phantom_data: Default::default(),
					},
				)
			}
		} else {
			// do not even need type parameter
			(quote!(), quote!(), quote!(), quote!())
		};
		quote!{

			#[derive(#scrate::Serialize, #scrate::Deserialize)]
			#[cfg(feature = "std")]
			#[serde(rename_all = "camelCase")]
			#[serde(deny_unknown_fields)]
			#serde_bug_bound
			pub struct GenesisConfig#fparam {
				#ph_field
				#config_field
				#genesis_extrafields
			}

			#[cfg(feature = "std")]
			impl#fparam Default for GenesisConfig#sparam {
				fn default() -> Self {
					GenesisConfig {
						#ph_default
						#config_field_default
						#genesis_extrafields_default
					}
				}
			}

			#[cfg(feature = "std")]
			impl#fparam #scrate::runtime_primitives::BuildStorage for GenesisConfig#sparam {

				fn build_storage(self) -> ::std::result::Result<(#scrate::runtime_primitives::StorageOverlay, #scrate::runtime_primitives::ChildrenStorageOverlay), String> {
					let mut r: #scrate::runtime_primitives::StorageOverlay = Default::default();
					let mut c: #scrate::runtime_primitives::ChildrenStorageOverlay = Default::default();

					#builders

					#scall(&mut r, &mut c, &self);

					Ok((r, c))
				}
			}
		}
	} else {
		quote!()
	})
}

fn decl_storage_items(
	scrate: &TokenStream2,
	traitinstance: &Ident,
	traittype: &syn::TypeParamBound,
	cratename: &Ident,
	storage_lines: &ext::Punctuated<DeclStorageLine, Token![;]>,
) -> TokenStream2 {

	let mut impls = TokenStream2::new();
	for sline in storage_lines.inner.iter() {
		let DeclStorageLine {
			name,
			storage_type,
			default_value,
			visibility,
			..
		} = sline;

		let type_infos = get_type_infos(storage_type);
<<<<<<< HEAD
		let kind = type_infos.kind.clone();
		let i = impls::Impls {
			scrate,
			visibility,
			traitinstance,
			traittype,
			type_infos,
			fielddefault: default_value.inner.get(0).as_ref().map(|d| &d.expr).map(|d| quote!( #d ))
				.unwrap_or_else(|| quote!{ Default::default() }),
			prefix: format!("{} {}", cratename, name),
			name,
=======
		let gettype = type_infos.full_type;
		let fielddefault = default_value.inner.as_ref().map(|d| &d.expr).map(|d| quote!( #d ))
			.unwrap_or_else(|| quote!{ Default::default() });

		let typ = type_infos.typ;

		let option_simple_1 = if !type_infos.is_option {
			// raw type case
			quote!( unwrap_or_else )
		} else {
			// Option<> type case
			quote!( or_else )
>>>>>>> 9bb2125e
		};

		let implementation = match kind {
			DeclStorageTypeInfosKind::Simple => {
				i.simple_value()
			},
			DeclStorageTypeInfosKind::Map { key_type, is_linked: false } => {
				i.map(key_type)
			},
			DeclStorageTypeInfosKind::Map { key_type, is_linked: true } => {
				let imp = i.linked_map(key_type);
				println!("Implementation:\n{}", imp);
				imp
			},
		};
		impls.extend(implementation)
	}
	impls
}


fn decl_store_items(
	storage_lines: &ext::Punctuated<DeclStorageLine, Token![;]>,
) -> TokenStream2 {
	storage_lines.inner.iter().map(|sline| &sline.name)
		.fold(TokenStream2::new(), |mut items, name| {
		items.extend(quote!(type #name;));
		items
	})
}

fn impl_store_items(
	traitinstance: &Ident,
	storage_lines: &ext::Punctuated<DeclStorageLine, Token![;]>,
) -> TokenStream2 {
	storage_lines.inner.iter().map(|sline| &sline.name)
		.fold(TokenStream2::new(), |mut items, name| {
		items.extend(quote!(type #name = #name<#traitinstance>;));
		items
	})
}

fn impl_store_fns(
	scrate: &TokenStream2,
	traitinstance: &Ident,
	storage_lines: &ext::Punctuated<DeclStorageLine, Token![;]>,
) -> TokenStream2 {
	let mut items = TokenStream2::new();
	for sline in storage_lines.inner.iter() {
		let DeclStorageLine {
			name,
			getter,
			storage_type,
			..
		} = sline;

		if let Some(getter) = getter {
			let get_fn = &getter.getfn.content;

			let type_infos = get_type_infos(storage_type);
			let value_type = type_infos.value_type;

			let typ = type_infos.typ;
			let item = match type_infos.kind {
				DeclStorageTypeInfosKind::Simple => {
					quote!{
						pub fn #get_fn() -> #value_type {
							<#name<#traitinstance> as #scrate::storage::generator::StorageValue<#typ>> :: get(&#scrate::storage::RuntimeStorage)
						}
					}
				},
				DeclStorageTypeInfosKind::Map { key_type, .. } => {
					quote!{
						pub fn #get_fn<K: #scrate::storage::generator::Borrow<#key_type>>(key: K) -> #value_type {
							<#name<#traitinstance> as #scrate::storage::generator::StorageMap<#key_type, #typ>> :: get(key.borrow(), &#scrate::storage::RuntimeStorage)
						}
					}
				}
			};
			items.extend(item);
		}
	}
	items
}

fn store_functions_to_metadata (
	scrate: &TokenStream2,
	traitinstance: &Ident,
	traittype: &syn::TypeParamBound,
	storage_lines: &ext::Punctuated<DeclStorageLine, Token![;]>,
) -> (TokenStream2, TokenStream2) {

	let mut items = TokenStream2::new();
	let mut default_getter_struct_def = TokenStream2::new();
	for sline in storage_lines.inner.iter() {
		let DeclStorageLine {
			attrs,
			name,
			storage_type,
			default_value,
			..
		} = sline;

		let type_infos = get_type_infos(storage_type);
		let value_type = type_infos.value_type;

		let typ = type_infos.typ;
		let styp = clean_type_string(&typ.to_string());
		let stype = match type_infos.kind {
			DeclStorageTypeInfosKind::Simple => {
				quote!{
					#scrate::storage::generator::StorageFunctionType::Plain(
						#scrate::storage::generator::DecodeDifferent::Encode(#styp),
					)
				}
			},
			DeclStorageTypeInfosKind::Map { key_type, .. } => {
				// TODO [ToDr] should it be part of metadata?
				let kty = clean_type_string(&quote!(#key_type).to_string());
				quote!{
					#scrate::storage::generator::StorageFunctionType::Map {
						key: #scrate::storage::generator::DecodeDifferent::Encode(#kty),
						value: #scrate::storage::generator::DecodeDifferent::Encode(#styp),
					}
				}
			},
		};
		let modifier = if type_infos.is_option {
			quote!{
				#scrate::storage::generator::StorageFunctionModifier::Optional
			}
		} else {
			quote!{
				#scrate::storage::generator::StorageFunctionModifier::Default
			}
		};
		let default = default_value.inner.as_ref().map(|d| &d.expr)
			.map(|d| {
				quote!( #d )
			})
			.unwrap_or_else(|| quote!( Default::default() ));
		let mut docs = TokenStream2::new();
		for attr in attrs.inner.iter().filter_map(|v| v.interpret_meta()) {
			if let syn::Meta::NameValue(syn::MetaNameValue{
				ref ident,
				ref lit,
				..
			}) = attr {
				if ident == "doc" {
					docs.extend(quote!(#lit,));
				}
			}
		}
		let str_name = name.to_string();
		let struct_name = proc_macro2::Ident::new(&("__GetByteStruct".to_string() + &str_name), name.span());
		let cache_name = proc_macro2::Ident::new(&("__CACHE_GET_BYTE_STRUCT_".to_string() + &str_name), name.span());
		let item = quote! {
			#scrate::storage::generator::StorageFunctionMetadata {
				name: #scrate::storage::generator::DecodeDifferent::Encode(#str_name),
				modifier: #modifier,
				ty: #stype,
				default: #scrate::storage::generator::DecodeDifferent::Encode(
					#scrate::storage::generator::DefaultByteGetter(
						&#struct_name::<#traitinstance>(#scrate::rstd::marker::PhantomData)
					)
				),
				documentation: #scrate::storage::generator::DecodeDifferent::Encode(&[ #docs ]),
			},
		};
		items.extend(item);
		let def_get = quote! {
			pub struct #struct_name<#traitinstance>(pub #scrate::rstd::marker::PhantomData<#traitinstance>);
			#[cfg(feature = "std")]
			#[allow(non_upper_case_globals)]
			static #cache_name: #scrate::once_cell::sync::OnceCell<#scrate::rstd::vec::Vec<u8>> = #scrate::once_cell::sync::OnceCell::INIT;
			#[cfg(feature = "std")]
			impl<#traitinstance: #traittype> #scrate::storage::generator::DefaultByte for #struct_name<#traitinstance> {
				fn default_byte(&self) -> #scrate::rstd::vec::Vec<u8> {
					use #scrate::codec::Encode;
					#cache_name.get_or_init(|| {
						let def_val: #value_type = #default;
						<#value_type as Encode>::encode(&def_val)
					}).clone()
				}
			}
			#[cfg(not(feature = "std"))]
			impl<#traitinstance: #traittype> #scrate::storage::generator::DefaultByte for #struct_name<#traitinstance> {
				fn default_byte(&self) -> #scrate::rstd::vec::Vec<u8> {
					use #scrate::codec::Encode;
					let def_val: #value_type = #default;
					<#value_type as Encode>::encode(&def_val)
				}
			}
		};
		default_getter_struct_def.extend(def_get);
	}
	(default_getter_struct_def, quote!{
		{
			&[
				#items
			]
		}
	})
}


#[derive(Debug, Clone)]
pub(crate) struct DeclStorageTypeInfos<'a> {
	pub is_option: bool,
	pub typ: TokenStream2,
	pub value_type: &'a syn::Type,
	kind: DeclStorageTypeInfosKind<'a>,
}

#[derive(Debug, Clone)]
enum DeclStorageTypeInfosKind<'a> {
	Simple,
	Map {
		key_type: &'a syn::Type,
		is_linked: bool,
	},
}

impl<'a> DeclStorageTypeInfosKind<'a> {
	fn is_simple(&self) -> bool {
		match *self {
			DeclStorageTypeInfosKind::Simple => true,
			_ => false,
		}
	}
}

fn get_type_infos(storage_type: &DeclStorageType) -> DeclStorageTypeInfos {
	let (value_type, kind) = match storage_type {
		DeclStorageType::Simple(ref st) => (st, DeclStorageTypeInfosKind::Simple),
		DeclStorageType::Map(ref map) => (&map.value, DeclStorageTypeInfosKind::Map {
			key_type: &map.key,
			is_linked: false,
		}),
		DeclStorageType::LinkedMap(ref map) => (&map.value, DeclStorageTypeInfosKind::Map {
			key_type: &map.key,
			is_linked: true,
		}),
	};

	let extracted_type = ext::extract_type_option(value_type);
	let is_option = extracted_type.is_some();
	let typ = extracted_type.unwrap_or(quote!( #value_type ));

	DeclStorageTypeInfos {
		is_option,
		typ,
		value_type,
		kind,
	}

}<|MERGE_RESOLUTION|>--- conflicted
+++ resolved
@@ -411,7 +411,6 @@
 		} = sline;
 
 		let type_infos = get_type_infos(storage_type);
-<<<<<<< HEAD
 		let kind = type_infos.kind.clone();
 		let i = impls::Impls {
 			scrate,
@@ -419,24 +418,10 @@
 			traitinstance,
 			traittype,
 			type_infos,
-			fielddefault: default_value.inner.get(0).as_ref().map(|d| &d.expr).map(|d| quote!( #d ))
+			fielddefault: default_value.inner.as_ref().map(|d| &d.expr).map(|d| quote!( #d ))
 				.unwrap_or_else(|| quote!{ Default::default() }),
 			prefix: format!("{} {}", cratename, name),
 			name,
-=======
-		let gettype = type_infos.full_type;
-		let fielddefault = default_value.inner.as_ref().map(|d| &d.expr).map(|d| quote!( #d ))
-			.unwrap_or_else(|| quote!{ Default::default() });
-
-		let typ = type_infos.typ;
-
-		let option_simple_1 = if !type_infos.is_option {
-			// raw type case
-			quote!( unwrap_or_else )
-		} else {
-			// Option<> type case
-			quote!( or_else )
->>>>>>> 9bb2125e
 		};
 
 		let implementation = match kind {
