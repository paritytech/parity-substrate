// Copyright 2017-2019 Parity Technologies (UK) Ltd.
// This file is part of Substrate.

// Substrate is free software: you can redistribute it and/or modify
// it under the terms of the GNU General Public License as published by
// the Free Software Foundation, either version 3 of the License, or
// (at your option) any later version.

// Substrate is distributed in the hope that it will be useful,
// but WITHOUT ANY WARRANTY; without even the implied warranty of
// MERCHANTABILITY or FITNESS FOR A PARTICULAR PURPOSE.  See the
// GNU General Public License for more details.

// You should have received a copy of the GNU General Public License
// along with Substrate.  If not, see <http://www.gnu.org/licenses/>.

//! `decl_storage` macro transformation

use srml_support_procedural_tools::syn_ext as ext;
use srml_support_procedural_tools::{
	generate_crate_access, generate_hidden_includes, clean_type_string
};

use proc_macro::TokenStream;
use proc_macro2::{TokenStream as TokenStream2, Span};

use syn::{
	Ident,
	GenericParam,
	WhereClause,
	spanned::Spanned,
	parse::{
		Error,
		Result,
	},
	parse_macro_input,
};
use quote::{quote, quote_spanned};

use super::*;

const NUMBER_OF_INSTANCE: usize = 16;
const DEFAULT_INSTANTIABLE_TRAIT_NAME: &str = "__GeneratedInstantiable";
const DEFAULT_INSTANCE_NAME: &str = "__GeneratedInstance";
const INHERENT_INSTANCE_NAME: &str = "__InherentHiddenInstance";

// try macro but returning tokenized error
macro_rules! try_tok(( $expre : expr ) => {
	match $expre {
		Ok(r) => r,
		Err (err) => {
			return err.to_compile_error().into()
		}
	}
});

pub fn decl_storage_impl(input: TokenStream) -> TokenStream {
	let def = parse_macro_input!(input as StorageDefinition);

	let StorageDefinition {
		hidden_crate,
		visibility,
		ident: storetype,
		module_ident,
		mod_param: strait,
		mod_instance,
		mod_instantiable,
		mod_default_instance,
		crate_ident: cratename,
		content: ext::Braces { content: storage_lines, ..},
		extra_genesis,
		where_clause,
		..
	} = def;

	let instance_opts = match get_instance_opts(
		mod_instance,
		mod_instantiable,
		mod_default_instance
	) {
		Ok(opts) => opts,
		Err(err) => return err.to_compile_error().into(),
	};

	let hidden_crate_name = hidden_crate.inner.map(|rc| rc.ident.content).map(|i| i.to_string())
		.unwrap_or_else(|| "decl_storage".to_string());
	let scrate = generate_crate_access(&hidden_crate_name, "srml-support");
	let scrate_decl = generate_hidden_includes(
		&hidden_crate_name,
		"srml-support",
	);

	let (
		traitinstance,
		traittypes,
	) = if let GenericParam::Type(syn::TypeParam {ident, bounds, ..}) = strait {
		(ident, bounds)
	} else {
		return try_tok!(Err(Error::new(strait.span(), "Missing declare store generic params")));
	};

	let traittype =	if let Some(traittype) = traittypes.first() {
		traittype.into_value()
	} else {
		return try_tok!(Err(Error::new(traittypes.span(), "Trait bound expected")));
	};

	let extra_genesis = try_tok!(decl_store_extra_genesis(
		&scrate,
		&traitinstance,
		&traittype,
		&instance_opts,
		&storage_lines,
		&extra_genesis.inner,
		&where_clause,
	));
	let decl_storage_items = decl_storage_items(
		&scrate,
		&traitinstance,
		&traittype,
		&instance_opts,
		&cratename,
		&storage_lines,
		&where_clause,
	);

	let decl_store_items = decl_store_items(
		&storage_lines,
	);
	let impl_store_items = impl_store_items(
		&traitinstance,
		&instance_opts.instance,
		&storage_lines,
	);
	let impl_store_fns = impl_store_fns(
		&scrate,
		&traitinstance,
		&instance_opts.instance,
		&storage_lines,
	);
	let (store_default_struct, store_metadata) = store_functions_to_metadata(
		&scrate,
		&traitinstance,
		&traittype,
		&instance_opts,
		&storage_lines,
		&where_clause,
		&cratename,
	);

	let InstanceOpts {
		instance,
		bound_instantiable,
		..
	} = instance_opts;

	let expanded = quote! {
		#scrate_decl
		#decl_storage_items
		#visibility trait #storetype {
			#decl_store_items
		}
		#store_default_struct
		impl<#traitinstance: #traittype, #instance #bound_instantiable> #storetype
			for #module_ident<#traitinstance, #instance> #where_clause
		{
			#impl_store_items
		}
		impl<#traitinstance: 'static + #traittype, #instance #bound_instantiable>
			#module_ident<#traitinstance, #instance> #where_clause
		{
			#impl_store_fns
			#[doc(hidden)]
			pub fn storage_metadata() -> #scrate::metadata::StorageMetadata {
				#store_metadata
			}
		}

		#extra_genesis
	};

	expanded.into()
}

fn decl_store_extra_genesis(
	scrate: &TokenStream2,
	traitinstance: &Ident,
	traittype: &syn::TypeParamBound,
	instance_opts: &InstanceOpts,
	storage_lines: &ext::Punctuated<DeclStorageLine, Token![;]>,
	extra_genesis: &Option<AddExtraGenesis>,
	where_clause: &Option<syn::WhereClause>,
) -> Result<TokenStream2> {

	let InstanceOpts {
		equal_default_instance,
		bound_instantiable,
		instance,
		..
	} = instance_opts;

	let mut is_trait_needed = false;
	let mut serde_complete_bound = Vec::new();
	let mut config_field = TokenStream2::new();
	let mut config_field_default = TokenStream2::new();
	let mut builders = TokenStream2::new();
	let mut assimilate_require_generic = instance.is_some();
	let mut builders_clone_bound = Vec::new();

	for sline in storage_lines.inner.iter() {
		let DeclStorageLine {
			attrs,
			name,
			getter,
			config,
			build,
			storage_type,
			default_value,
			..
		} = sline;

		let type_infos = get_type_infos(storage_type);

		let opt_build = build
			.inner
			.as_ref()
			.map(|b| {
				assimilate_require_generic |= ext::expr_contains_ident(&b.expr.content, traitinstance);
				&b.expr.content
			})
			.map(|b| quote!( #b ));

		// need build line
		let builder = if let Some(ref config) = config.inner {
			let ident = if let Some(ident) = config.expr.content.as_ref() {
				quote!( #ident )
			} else if let Some(ref getter) = getter.inner {
				let ident = &getter.getfn.content;
				quote!( #ident )
			} else {
				return Err(
					Error::new_spanned(
						name,
						"Invalid storage definiton, couldn't find config identifier: storage must either have a get identifier \
						`get(ident)` or a defined config identifier `config(ident)`"
					)
				);
			};

			if ext::type_contains_ident(type_infos.value_type, traitinstance) {
				is_trait_needed = true;
			}

			if opt_build.is_none() {
				builders_clone_bound.push(type_infos.value_type.clone());
			}

			let value_type = &type_infos.value_type;
			serde_complete_bound.push(quote!( #value_type ));
			match type_infos.kind {
				DeclStorageTypeInfosKind::Map { key_type, .. } => {
					serde_complete_bound.push(quote!( #key_type ));
					is_trait_needed = is_trait_needed
						|| ext::type_contains_ident(key_type, traitinstance);

					if opt_build.is_none() {
						builders_clone_bound.push(key_type.clone());
					}
				},
				DeclStorageTypeInfosKind::DoubleMap { key1_type, key2_type, .. } => {
					serde_complete_bound.push(quote!( #key1_type ));
					serde_complete_bound.push(quote!( #key2_type ));
					is_trait_needed = is_trait_needed
						|| ext::type_contains_ident(key1_type, traitinstance)
						|| ext::type_contains_ident(key2_type, traitinstance);
					if opt_build.is_none() {
						builders_clone_bound.push(key1_type.clone());
						builders_clone_bound.push(key2_type.clone());
					}
				},
				_ => {},
			}

			if type_infos.is_option {
				serde_complete_bound.push(type_infos.typ.clone());
			}

			// Propagate doc attributes.
			let attrs = attrs.inner.iter().filter_map(|a| a.parse_meta().ok()).filter(|m| m.name() == "doc");

			let storage_type = type_infos.typ.clone();
			config_field.extend(match type_infos.kind {
				DeclStorageTypeInfosKind::Simple => {
					quote!( #( #[ #attrs ] )* pub #ident: #storage_type, )
				},
				DeclStorageTypeInfosKind::Map {key_type, .. } => {
					quote!( #( #[ #attrs ] )* pub #ident: Vec<(#key_type, #storage_type)>, )
				},
				DeclStorageTypeInfosKind::DoubleMap {key1_type, key2_type, .. } => {
					quote!( #( #[ #attrs ] )* pub #ident: Vec<(#key1_type, #key2_type, #storage_type)>, )
				},
			});

			let fielddefault = default_value.inner.as_ref().map(|d| &d.expr).map(|d|
				if type_infos.is_option {
					quote!( #d.unwrap_or_default() )
				} else {
					quote!( #d )
				}).unwrap_or_else(|| quote!( Default::default() ));

			config_field_default.extend(quote!( #ident: #fielddefault, ));

			opt_build.or_else(|| Some(quote!( (|config: &Self| config.#ident.clone()) )))
		} else {
			opt_build
		};

		let typ = type_infos.typ;
		if let Some(builder) = builder {
			builders.extend(match type_infos.kind {
				DeclStorageTypeInfosKind::Simple => {
					let struct_trait = if ext::type_contains_ident(&type_infos.value_type, traitinstance) {
						assimilate_require_generic = true;
						quote!(#traitinstance,)
					} else {
						quote!()
					};

					quote!{{
						let v = (#builder)(&self);
						<
							#name<#struct_trait #instance> as
							#scrate::storage::StorageValue<#typ>
						>::put(&v);
					}}
				},
				DeclStorageTypeInfosKind::Map { key_type, is_linked, .. } => {
					let struct_trait = if ext::type_contains_ident(&type_infos.value_type, traitinstance)
						|| ext::type_contains_ident(key_type, traitinstance)
					{
						assimilate_require_generic = true;
						quote!(#traitinstance,)
					} else {
						quote!()
					};

					let map = if is_linked {
						quote! { StorageLinkedMap }
					} else {
						quote! { StorageMap }
					};

					quote!{{
						let data = (#builder)(&self);
						data.into_iter().for_each(|(k, v)| {
							<
								#name<#struct_trait #instance> as
								#scrate::storage::#map<#key_type, #typ>
							>::insert(&k, &v);
						});
					}}
				},
				DeclStorageTypeInfosKind::DoubleMap { key1_type, key2_type, .. } => {
					let struct_trait = if ext::type_contains_ident(&type_infos.value_type, traitinstance)
						|| ext::type_contains_ident(key1_type, traitinstance)
						|| ext::type_contains_ident(key2_type, traitinstance)
					{
						assimilate_require_generic = true;
						quote!(#traitinstance,)
					} else {
						quote!()
					};

					quote!{{
						let data = (#builder)(&self);
						data.into_iter().for_each(|(k1, k2, v)| {
							<
								#name<#struct_trait #instance> as
								#scrate::storage::StorageDoubleMap<#key1_type, #key2_type, #typ>
							>::insert(&k1, &k2, &v);
						});
					}}
				},
			});
		}
	}

	let mut has_scall = false;
	let mut scall = quote!{ let scall: fn(&Self) = |_| {}; scall };
	let mut genesis_extrafields = TokenStream2::new();
	let mut genesis_extrafields_default = TokenStream2::new();

	// extra genesis
	if let Some(eg) = extra_genesis {
		for ex_content in eg.content.content.lines.inner.iter() {
			match ex_content {
				AddExtraGenesisLineEnum::AddExtraGenesisLine(AddExtraGenesisLine {
					attrs,
					extra_field,
					extra_type,
					default_value,
					..
				}) => {
					if ext::type_contains_ident(&extra_type, traitinstance) {
						is_trait_needed = true;
					}

					serde_complete_bound.push(quote!( #extra_type ));

					let extrafield = &extra_field.content;
					genesis_extrafields.extend(quote!{
						#attrs pub #extrafield: #extra_type,
					});
					let extra_default = default_value.inner.as_ref().map(|d| &d.expr).map(|e| quote!{ #e })
						.unwrap_or_else(|| quote!( Default::default() ));
					genesis_extrafields_default.extend(quote!{
						#extrafield: #extra_default,
					});
				},
				AddExtraGenesisLineEnum::AddExtraGenesisBuild(DeclStorageBuild{ expr, .. }) => {
					if has_scall {
						return Err(Error::new(expr.span(), "Only one build expression allowed for extra genesis"));
					}
					assimilate_require_generic |= ext::expr_contains_ident(&expr.content, traitinstance);
					let content = &expr.content;
<<<<<<< HEAD
					scall = quote!( let scall: fn(&Self) = #content; scall );
=======
					scall = quote_spanned! { expr.span() =>
						let scall: fn(
							&mut (
								#scrate::sr_primitives::StorageOverlay,
								#scrate::sr_primitives::ChildrenStorageOverlay
							),
							&Self
						) = #content;
						scall
					};
>>>>>>> ca7f4c92
					has_scall = true;
				},
			}
		}
	}

	let serde_bug_bound = if !serde_complete_bound.is_empty() {
		let mut b_ser = String::new();
		let mut b_dser = String::new();

		serde_complete_bound.into_iter().for_each(|bound| {
			let stype = quote!(#bound);
			b_ser.push_str(&format!("{} : {}::serde::Serialize, ", stype, scrate));
			b_dser.push_str(&format!("{} : {}::serde::de::DeserializeOwned, ", stype, scrate));
		});

		quote! {
			#[serde(bound(serialize = #b_ser))]
			#[serde(bound(deserialize = #b_dser))]
		}
	} else {
		quote!()
	};

	let is_extra_genesis_needed = has_scall
		|| !config_field.is_empty()
		|| !genesis_extrafields.is_empty()
		|| !builders.is_empty();
	if is_extra_genesis_needed {
		let (inherent_instance, inherent_bound_instantiable) = if instance.is_some() {
			(instance.clone(), bound_instantiable.clone())
		} else {
			let instantiable = Ident::new(DEFAULT_INSTANTIABLE_TRAIT_NAME, Span::call_site());
			(
				Some(Ident::new(DEFAULT_INSTANCE_NAME, Span::call_site())),
				quote!(: #instantiable),
			)
		};

		let (fparam_struct, fparam_impl, sparam, build_storage_impl) = if is_trait_needed {
			(
				quote!(<#traitinstance: #traittype, #instance #bound_instantiable #equal_default_instance>),
				quote!(<#traitinstance: #traittype, #instance #bound_instantiable>),
				quote!(<#traitinstance, #instance>),
				quote!(<#traitinstance: #traittype, #inherent_instance #inherent_bound_instantiable>),
			)
		} else {
			// do not even need type parameter
			(
				quote!(),
				quote!(),
				quote!(),
				quote!(<#traitinstance: #traittype, #inherent_instance #inherent_bound_instantiable>),
			)
		};

		let (fn_generic, fn_traitinstance) = if !is_trait_needed && assimilate_require_generic {
			(
				quote!( <#traitinstance: #traittype, #instance #bound_instantiable> ),
				quote!( #traitinstance, #instance )
			)
		} else {
			(quote!(), quote!())
		};

		let impl_trait = quote!(BuildModuleGenesisStorage<#traitinstance, #inherent_instance>);

		let extend_where_clause = |to_extend: &mut WhereClause| {
			if let Some(where_clause) = where_clause {
				to_extend.predicates.extend(where_clause.predicates.iter().cloned());
			}
		};

		let mut genesis_where_clause: WhereClause = syn::parse_quote!(
			where #( #builders_clone_bound: Clone ),*
		);
		let mut fn_where_clause = genesis_where_clause.clone();


		let mut build_storage_where_clause = genesis_where_clause.clone();
		extend_where_clause(&mut build_storage_where_clause);

		if is_trait_needed {
			extend_where_clause(&mut genesis_where_clause);
		} else if assimilate_require_generic {
			extend_where_clause(&mut fn_where_clause);
		}

		let res = quote!{
			#[derive(#scrate::Serialize, #scrate::Deserialize)]
			#[cfg(feature = "std")]
			#[serde(rename_all = "camelCase")]
			#[serde(deny_unknown_fields)]
			#serde_bug_bound
			pub struct GenesisConfig#fparam_struct #genesis_where_clause {
				#config_field
				#genesis_extrafields
			}

			#[cfg(feature = "std")]
			impl#fparam_impl Default for GenesisConfig#sparam #genesis_where_clause {
				fn default() -> Self {
					GenesisConfig {
						#config_field_default
						#genesis_extrafields_default
					}
				}
			}

			#[cfg(feature = "std")]
			impl#fparam_impl GenesisConfig#sparam #genesis_where_clause {
				pub fn build_storage #fn_generic (self) -> std::result::Result<
					(
						#scrate::sr_primitives::StorageOverlay,
						#scrate::sr_primitives::ChildrenStorageOverlay,
					),
					String
				> #fn_where_clause {
					let mut storage = (Default::default(), Default::default());
					self.assimilate_storage::<#fn_traitinstance>(&mut storage)?;
					Ok(storage)
				}

				/// Assimilate the storage for this module into pre-existing overlays.
				pub fn assimilate_storage #fn_generic (
					self,
					tuple_storage: &mut (
						#scrate::sr_primitives::StorageOverlay,
						#scrate::sr_primitives::ChildrenStorageOverlay,
					),
				) -> std::result::Result<(), String> #fn_where_clause {
					#scrate::with_storage(tuple_storage, || {
						#builders

						#scall(&self);

						Ok(())
					})
				}
			}

			#[cfg(feature = "std")]
			impl#build_storage_impl #scrate::sr_primitives::#impl_trait
				for GenesisConfig#sparam #build_storage_where_clause
			{
				fn build_module_genesis_storage(
					self,
					storage: &mut (
						#scrate::sr_primitives::StorageOverlay,
						#scrate::sr_primitives::ChildrenStorageOverlay,
					),
				) -> std::result::Result<(), String> {
					self.assimilate_storage::<#fn_traitinstance> (storage)
				}
			}
		};

		Ok(res)
	} else {
		Ok(quote!())
	}
}

fn create_and_impl_instance(
	instance_prefix: &str,
	ident: &Ident,
	doc: &TokenStream2,
	const_names: &[(Ident, String)],
	scrate: &TokenStream2,
	instantiable: &Ident,
	cratename: &Ident,
) -> TokenStream2 {
	let mut const_impls = TokenStream2::new();

	for (const_name, partial_const_value) in const_names {
		let const_value = format!("{}{}", instance_prefix, partial_const_value);
		const_impls.extend(quote! {
			const #const_name: &'static str = #const_value;
		});
	}

	let prefix = format!("{}{}", instance_prefix, cratename.to_string());

	quote! {
		// Those trait are derived because of wrong bounds for generics
		#[cfg_attr(feature = "std", derive(Debug))]
		#[derive(Clone, Eq, PartialEq, #scrate::codec::Encode, #scrate::codec::Decode)]
		#doc
		pub struct #ident;
		impl #instantiable for #ident {
			const PREFIX: &'static str = #prefix;
			#const_impls
		}
	}
}

fn decl_storage_items(
	scrate: &TokenStream2,
	traitinstance: &Ident,
	traittype: &syn::TypeParamBound,
	instance_opts: &InstanceOpts,
	cratename: &Ident,
	storage_lines: &ext::Punctuated<DeclStorageLine, Token![;]>,
	where_clause: &Option<WhereClause>,
) -> TokenStream2 {
	let mut impls = TokenStream2::new();

	let InstanceOpts {
		instance,
		default_instance,
		instantiable,
		..
	} = instance_opts;

	let build_prefix = |cratename, name| format!("{} {}", cratename, name);

	// Build Instantiable trait
	let mut const_names = vec![];

	for sline in storage_lines.inner.iter() {
		let DeclStorageLine {
			storage_type,
			name,
			..
		} = sline;

		let prefix = build_prefix(cratename, name);

		let type_infos = get_type_infos(storage_type);

		let const_name = syn::Ident::new(
			&format!("{}{}", impls::PREFIX_FOR, name.to_string()), proc_macro2::Span::call_site()
		);
		let partial_const_value = prefix.clone();
		const_names.push((const_name, partial_const_value));

		if let DeclStorageTypeInfosKind::Map { is_linked: true, .. } = type_infos.kind {
			let const_name = syn::Ident::new(
				&format!("{}{}", impls::HEAD_KEY_FOR, name.to_string()), proc_macro2::Span::call_site()
			);
			let partial_const_value = format!("head of {}", prefix);
			const_names.push((const_name, partial_const_value));
		}
	}

	let instantiable = instantiable
		.clone()
		.unwrap_or_else(|| Ident::new(DEFAULT_INSTANTIABLE_TRAIT_NAME, Span::call_site()));

	// Declare Instance trait
	{
		let mut const_impls = TokenStream2::new();
		for (const_name, _) in &const_names {
			const_impls.extend(quote! {
				const #const_name: &'static str;
			});
		}

		let hide = if instance.is_some() {
			quote!()
		} else {
			quote!(#[doc(hidden)])
		};

		impls.extend(quote! {
			/// Tag a type as an instance of a module.
			///
			/// Defines storage prefixes, they must be unique.
			#hide
			pub trait #instantiable: 'static {
				/// The prefix used by any storage entry of an instance.
				const PREFIX: &'static str;
				#const_impls
			}
		});
	}

	if instance.is_some() {
		let instances = (0..NUMBER_OF_INSTANCE)
			.map(|i| {
				let name = format!("Instance{}", i);
				let ident = Ident::new(&name, proc_macro2::Span::call_site());
				(name, ident, quote! {#[doc=r"Module instance"]})
			})
			.chain(
				default_instance
					.clone()
					.map(|ident|
						(String::new(), ident, quote! {#[doc=r"Default module instance"]})
					)
			);

		// Impl Instance trait for instances
		for (instance_prefix, ident, doc) in instances {
			impls.extend(
				create_and_impl_instance(
					&instance_prefix, &ident, &doc, &const_names, scrate, &instantiable, cratename
				)
			);
		}
	}

	// The name of the inherently available instance.
	let inherent_instance = Ident::new(INHERENT_INSTANCE_NAME, Span::call_site());

	if default_instance.is_some() {
		impls.extend(quote! {
			#[doc(hidden)]
			pub type #inherent_instance = #default_instance;
		});
	} else {
		impls.extend(
			create_and_impl_instance(
				"",
				&inherent_instance,
				&quote!(#[doc(hidden)]),
				&const_names,
				scrate,
				&instantiable,
				cratename,
			)
		);
	}

	for sline in storage_lines.inner.iter() {
		let DeclStorageLine {
			attrs,
			name,
			storage_type,
			default_value,
			visibility,
			..
		} = sline;

		let type_infos = get_type_infos(storage_type);
		let kind = type_infos.kind.clone();
		// Propagate doc attributes.
		let attrs = attrs.inner.iter().filter_map(|a| a.parse_meta().ok()).filter(|m| m.name() == "doc");

		let i = impls::Impls {
			scrate,
			visibility,
			cratename,
			traitinstance,
			traittype,
			instance_opts,
			type_infos,
			fielddefault: default_value.inner.as_ref().map(|d| &d.expr).map(|d| quote!( #d ))
				.unwrap_or_else(|| quote!{ Default::default() }),
			prefix: build_prefix(cratename, name),
			name,
			attrs,
			where_clause,
		};

		let implementation = match kind {
			DeclStorageTypeInfosKind::Simple => {
				i.simple_value()
			},
			DeclStorageTypeInfosKind::Map { key_type, is_linked: false, hasher } => {
				i.map(hasher.into_storage_hasher_struct(), key_type)
			},
			DeclStorageTypeInfosKind::Map { key_type, is_linked: true, hasher } => {
				i.linked_map(hasher.into_storage_hasher_struct(), key_type)
			},
			DeclStorageTypeInfosKind::DoubleMap { key1_type, key2_type, key2_hasher, hasher } => {
				i.double_map(hasher.into_storage_hasher_struct(), key1_type, key2_type, key2_hasher.into_storage_hasher_struct())
			},
		};
		impls.extend(implementation)
	}
	impls
}

fn decl_store_items(storage_lines: &ext::Punctuated<DeclStorageLine, Token![;]>) -> TokenStream2 {
	storage_lines.inner.iter().map(|sline| &sline.name)
		.fold(TokenStream2::new(), |mut items, name| {
		items.extend(quote!(type #name;));
		items
	})
}

fn impl_store_items(
	traitinstance: &Ident,
	instance: &Option<syn::Ident>,
	storage_lines: &ext::Punctuated<DeclStorageLine, Token![;]>,
) -> TokenStream2 {
	storage_lines.inner
		.iter()
		.fold(TokenStream2::new(), |mut items, line| {
			let name = &line.name;
			let type_infos = get_type_infos(&line.storage_type);
			let requires_trait = match type_infos.kind {
				DeclStorageTypeInfosKind::Simple => {
					ext::type_contains_ident(&type_infos.value_type, traitinstance)
				},
				DeclStorageTypeInfosKind::Map { key_type, .. } => {
					ext::type_contains_ident(&type_infos.value_type, traitinstance)
						|| ext::type_contains_ident(key_type, traitinstance)
				}
				DeclStorageTypeInfosKind::DoubleMap { key1_type, key2_type, .. } => {
					ext::type_contains_ident(&type_infos.value_type, traitinstance)
						|| ext::type_contains_ident(key1_type, traitinstance)
						|| ext::type_contains_ident(key2_type, traitinstance)
				}
			};

			let struct_trait = if requires_trait {
				quote!(#traitinstance,)
			} else {
				quote!()
			};

			items.extend(
				quote!(
					type #name = #name<#struct_trait #instance>;
				)
			);
			items
		})
}

fn impl_store_fns(
	scrate: &TokenStream2,
	traitinstance: &Ident,
	instance: &Option<syn::Ident>,
	storage_lines: &ext::Punctuated<DeclStorageLine, Token![;]>,
) -> TokenStream2 {
	let mut items = TokenStream2::new();
	for sline in storage_lines.inner.iter() {
		let DeclStorageLine {
			attrs,
			name,
			getter,
			storage_type,
			..
		} = sline;

		if let Some(getter) = getter.inner.as_ref() {
			let get_fn = &getter.getfn.content;

			let type_infos = get_type_infos(storage_type);
			let value_type = type_infos.value_type;

			// Propagate doc attributes.
			let attrs = attrs.inner.iter().filter_map(|a| a.parse_meta().ok()).filter(|m| m.name() == "doc");

			let typ = type_infos.typ;
			let item = match type_infos.kind {
				DeclStorageTypeInfosKind::Simple => {
					let struct_trait = if ext::type_contains_ident(&type_infos.value_type, traitinstance) {
						quote!(#traitinstance,)
					} else {
						quote!()
					};

					quote!{
						#( #[ #attrs ] )*
						pub fn #get_fn() -> #value_type {
							<
								#name<#struct_trait #instance> as
								#scrate::storage::StorageValue<#typ>
							>::get()
						}
					}
				},
				DeclStorageTypeInfosKind::Map { key_type, is_linked, .. } => {
					let struct_trait = if ext::type_contains_ident(&type_infos.value_type, traitinstance)
						|| ext::type_contains_ident(key_type, traitinstance)
					{
						quote!(#traitinstance,)
					} else {
						quote!()
					};

					let map = if is_linked {
						quote! { StorageLinkedMap }
					} else {
						quote! { StorageMap }
					};

					quote!{
						#( #[ #attrs ] )*
						pub fn #get_fn<K: #scrate::rstd::borrow::Borrow<#key_type>>(key: K) -> #value_type {
							<
								#name<#struct_trait #instance> as
								#scrate::storage::#map<#key_type, #typ>
							>::get(key.borrow())
						}
					}
				}
				DeclStorageTypeInfosKind::DoubleMap { key1_type, key2_type, .. } => {
					let struct_trait = if ext::type_contains_ident(&type_infos.value_type, traitinstance)
						|| ext::type_contains_ident(key1_type, traitinstance)
						|| ext::type_contains_ident(key2_type, traitinstance)
					{
						quote!(#traitinstance,)
					} else {
						quote!()
					};

					quote!{
						pub fn #get_fn<KArg1, KArg2>(k1: &KArg1, k2: &KArg2) -> #value_type
						where
							#key1_type: #scrate::rstd::borrow::Borrow<KArg1>,
							#key2_type: #scrate::rstd::borrow::Borrow<KArg2>,
							KArg1: ?Sized + #scrate::codec::Encode,
							KArg2: ?Sized + #scrate::codec::Encode,
						{
							<
								#name<#struct_trait #instance> as
								#scrate::storage::StorageDoubleMap<#key1_type, #key2_type, #typ>
							>::get(k1, k2)
						}
					}
				}
			};
			items.extend(item);
		}
	}
	items
}

fn store_functions_to_metadata (
	scrate: &TokenStream2,
	traitinstance: &Ident,
	traittype: &syn::TypeParamBound,
	instance_opts: &InstanceOpts,
	storage_lines: &ext::Punctuated<DeclStorageLine, Token![;]>,
	where_clause: &Option<WhereClause>,
	cratename: &Ident,
) -> (TokenStream2, TokenStream2) {
	let InstanceOpts {
		comma_instance,
		equal_default_instance,
		bound_instantiable,
		instance,
		..
	} = instance_opts;

	let mut items = TokenStream2::new();
	let mut default_getter_struct_def = TokenStream2::new();
	for sline in storage_lines.inner.iter() {
		let DeclStorageLine {
			attrs,
			name,
			storage_type,
			default_value,
			..
		} = sline;

		let type_infos = get_type_infos(storage_type);
		let value_type = type_infos.value_type;

		let typ = type_infos.typ;
		let styp = clean_type_string(&typ.to_string());
		let stype = match type_infos.kind {
			DeclStorageTypeInfosKind::Simple => {
				quote!{
					#scrate::metadata::StorageEntryType::Plain(
						#scrate::metadata::DecodeDifferent::Encode(#styp),
					)
				}
			},
			DeclStorageTypeInfosKind::Map { key_type, is_linked, hasher } => {
				let hasher = hasher.into_metadata();
				let kty = clean_type_string(&quote!(#key_type).to_string());
				quote!{
					#scrate::metadata::StorageEntryType::Map {
						hasher: #scrate::metadata::#hasher,
						key: #scrate::metadata::DecodeDifferent::Encode(#kty),
						value: #scrate::metadata::DecodeDifferent::Encode(#styp),
						is_linked: #is_linked,
					}
				}
			},
			DeclStorageTypeInfosKind::DoubleMap { key1_type, key2_type, key2_hasher, hasher } => {
				let hasher = hasher.into_metadata();
				let k1ty = clean_type_string(&quote!(#key1_type).to_string());
				let k2ty = clean_type_string(&quote!(#key2_type).to_string());
				let k2_hasher = key2_hasher.into_metadata();
				quote!{
					#scrate::metadata::StorageEntryType::DoubleMap {
						hasher: #scrate::metadata::#hasher,
						key1: #scrate::metadata::DecodeDifferent::Encode(#k1ty),
						key2: #scrate::metadata::DecodeDifferent::Encode(#k2ty),
						value: #scrate::metadata::DecodeDifferent::Encode(#styp),
						key2_hasher: #scrate::metadata::#k2_hasher,
					}
				}
			},
		};
		let modifier = if type_infos.is_option {
			quote!{
				#scrate::metadata::StorageEntryModifier::Optional
			}
		} else {
			quote!{
				#scrate::metadata::StorageEntryModifier::Default
			}
		};
		let default = default_value.inner.as_ref().map(|d| &d.expr)
			.map(|d| {
				quote!( #d )
			})
			.unwrap_or_else(|| quote!( Default::default() ));
		let mut docs = TokenStream2::new();
		for attr in attrs.inner.iter().filter_map(|v| v.parse_meta().ok()) {
			if let syn::Meta::NameValue(syn::MetaNameValue{
				ref ident,
				ref lit,
				..
			}) = attr {
				if ident == "doc" {
					docs.extend(quote!(#lit,));
				}
			}
		}
		let str_name = name.to_string();
		let struct_name = proc_macro2::Ident::new(&("__GetByteStruct".to_string() + &str_name), name.span());
		let cache_name = proc_macro2::Ident::new(&("__CACHE_GET_BYTE_STRUCT_".to_string() + &str_name), name.span());

		let item = quote! {
			#scrate::metadata::StorageEntryMetadata {
				name: #scrate::metadata::DecodeDifferent::Encode(#str_name),
				modifier: #modifier,
				ty: #stype,
				default: #scrate::metadata::DecodeDifferent::Encode(
					#scrate::metadata::DefaultByteGetter(
						&#struct_name::<#traitinstance, #instance>(#scrate::rstd::marker::PhantomData)
					)
				),
				documentation: #scrate::metadata::DecodeDifferent::Encode(&[ #docs ]),
			},
		};
		items.extend(item);

		let def_get = quote! {
			#[doc(hidden)]
			pub struct #struct_name<
				#traitinstance, #instance #bound_instantiable #equal_default_instance
			>(pub #scrate::rstd::marker::PhantomData<(#traitinstance #comma_instance)>);

			#[cfg(feature = "std")]
			#[allow(non_upper_case_globals)]
			static #cache_name: #scrate::once_cell::sync::OnceCell<#scrate::rstd::vec::Vec<u8>> = #scrate::once_cell::sync::OnceCell::INIT;

			#[cfg(feature = "std")]
			impl<#traitinstance: #traittype, #instance #bound_instantiable> #scrate::metadata::DefaultByte
				for #struct_name<#traitinstance, #instance> #where_clause
			{
				fn default_byte(&self) -> #scrate::rstd::vec::Vec<u8> {
					use #scrate::codec::Encode;
					#cache_name.get_or_init(|| {
						let def_val: #value_type = #default;
						<#value_type as Encode>::encode(&def_val)
					}).clone()
				}
			}

			unsafe impl<#traitinstance: #traittype, #instance #bound_instantiable> Send
				for #struct_name<#traitinstance, #instance> #where_clause {}

			unsafe impl<#traitinstance: #traittype, #instance #bound_instantiable> Sync
				for #struct_name<#traitinstance, #instance> #where_clause {}

			#[cfg(not(feature = "std"))]
			impl<#traitinstance: #traittype, #instance #bound_instantiable> #scrate::metadata::DefaultByte
				for #struct_name<#traitinstance, #instance> #where_clause
			{
				fn default_byte(&self) -> #scrate::rstd::vec::Vec<u8> {
					use #scrate::codec::Encode;
					let def_val: #value_type = #default;
					<#value_type as Encode>::encode(&def_val)
				}
			}
		};

		default_getter_struct_def.extend(def_get);
	}

	let prefix = cratename.to_string();
	let prefix = instance.as_ref().map_or_else(|| quote!(#prefix), |i| quote!(#i::PREFIX));

	(default_getter_struct_def, quote!{
		#scrate::metadata::StorageMetadata {
			prefix: #scrate::metadata::DecodeDifferent::Encode(#prefix),
			entries: #scrate::metadata::DecodeDifferent::Encode(&[ #items ][..]),
		}
	})
}


#[derive(Debug, Clone)]
pub(crate) struct DeclStorageTypeInfos<'a> {
	pub is_option: bool,
	pub typ: TokenStream2,
	pub value_type: &'a syn::Type,
	kind: DeclStorageTypeInfosKind<'a>,
}

#[derive(Debug, Clone)]
enum DeclStorageTypeInfosKind<'a> {
	Simple,
	Map {
		hasher: HasherKind,
		key_type: &'a syn::Type,
		is_linked: bool,
	},
	DoubleMap {
		hasher: HasherKind,
		key1_type: &'a syn::Type,
		key2_type: &'a syn::Type,
		key2_hasher: HasherKind,
	}
}

fn get_type_infos(storage_type: &DeclStorageType) -> DeclStorageTypeInfos {
	let (value_type, kind) = match storage_type {
		DeclStorageType::Simple(ref st) => (st, DeclStorageTypeInfosKind::Simple),
		DeclStorageType::Map(ref map) => (&map.value, DeclStorageTypeInfosKind::Map {
			hasher: map.hasher.inner.as_ref().map(|h| h.into()).unwrap_or(HasherKind::Blake2_256),
			key_type: &map.key,
			is_linked: false,
		}),
		DeclStorageType::LinkedMap(ref map) => (&map.value, DeclStorageTypeInfosKind::Map {
			hasher: map.hasher.inner.as_ref().map(|h| h.into()).unwrap_or(HasherKind::Blake2_256),
			key_type: &map.key,
			is_linked: true,
		}),
		DeclStorageType::DoubleMap(ref map) => (&map.value, DeclStorageTypeInfosKind::DoubleMap {
			hasher: map.hasher.inner.as_ref().map(|h| h.into()).unwrap_or(HasherKind::Blake2_256),
			key1_type: &map.key1,
			key2_type: &map.key2.content,
			key2_hasher: (&map.key2_hasher).into(),
		}),
	};

	let extracted_type = ext::extract_type_option(value_type);
	let is_option = extracted_type.is_some();
	let typ = extracted_type.unwrap_or(quote!( #value_type ));

	DeclStorageTypeInfos {
		is_option,
		typ,
		value_type,
		kind,
	}

}

#[derive(Default)]
pub(crate) struct InstanceOpts {
	pub instance: Option<Ident>,
	pub default_instance: Option<Ident>,
	pub instantiable: Option<Ident>,
	pub comma_instance: TokenStream2,
	pub equal_default_instance: TokenStream2,
	pub bound_instantiable: TokenStream2,
}

fn get_instance_opts(
	instance: Option<Ident>,
	instantiable: Option<Ident>,
	default_instance: Option<Ident>,
) -> Result<InstanceOpts> {
	let right_syntax = "Should be $Instance: $Instantiable = $DefaultInstance";

	match (instance, instantiable, default_instance) {
		(Some(instance), Some(instantiable), default_instance) => {
			let (equal_default_instance, default_instance) = if let Some(def) = default_instance {
				(quote!{= #def}, Some(def))
			} else {
				(quote!(), None)
			};

			Ok(InstanceOpts {
				comma_instance: quote!{, #instance},
				equal_default_instance,
				bound_instantiable: quote!{: #instantiable},
				instance: Some(instance),
				default_instance,
				instantiable: Some(instantiable),
			})
		},
		(None, None, None) => Ok(Default::default()),
		(Some(instance), None, _) => Err(
			Error::new(
				instance.span(),
				format!(
					"Expect instantiable trait bound for instance: {}. {}",
					instance,
					right_syntax,
				)
			)
		),
		(None, Some(instantiable), _) => Err(
			Error::new(
				instantiable.span(),
				format!(
					"Expect instance generic for bound instantiable: {}. {}",
					instantiable,
					right_syntax,
				)
			)
		),
		(None, _, Some(default_instance)) => Err(
			Error::new(
				default_instance.span(),
				format!(
					"Expect instance generic for default instance: {}. {}",
					default_instance,
					right_syntax,
				)
			)
		),
	}
}<|MERGE_RESOLUTION|>--- conflicted
+++ resolved
@@ -423,20 +423,9 @@
 					}
 					assimilate_require_generic |= ext::expr_contains_ident(&expr.content, traitinstance);
 					let content = &expr.content;
-<<<<<<< HEAD
-					scall = quote!( let scall: fn(&Self) = #content; scall );
-=======
 					scall = quote_spanned! { expr.span() =>
-						let scall: fn(
-							&mut (
-								#scrate::sr_primitives::StorageOverlay,
-								#scrate::sr_primitives::ChildrenStorageOverlay
-							),
-							&Self
-						) = #content;
-						scall
+						let scall: fn(&Self) = #content; scall
 					};
->>>>>>> ca7f4c92
 					has_scall = true;
 				},
 			}
