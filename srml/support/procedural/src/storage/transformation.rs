// Copyright 2017-2018 Parity Technologies (UK) Ltd.
// This file is part of Substrate.

// Substrate is free software: you can redistribute it and/or modify
// it under the terms of the GNU General Public License as published by
// the Free Software Foundation, either version 3 of the License, or
// (at your option) any later version.

// Substrate is distributed in the hope that it will be useful,
// but WITHOUT ANY WARRANTY; without even the implied warranty of
// MERCHANTABILITY or FITNESS FOR A PARTICULAR PURPOSE.  See the
// GNU General Public License for more details.

// You should have received a copy of the GNU General Public License
// along with Substrate.  If not, see <http://www.gnu.org/licenses/>.

// tag::description[]
//! `decl_storage` macro transformation
// end::description[]

use srml_support_procedural_tools::syn_ext as ext;
use srml_support_procedural_tools::{generate_crate_access, generate_hidden_includes, clean_type_string};

use proc_macro::TokenStream;
use proc_macro2::TokenStream as TokenStream2;

use syn::{
	Ident,
	GenericParam,
	spanned::Spanned,
	parse::{
		Error,
		Result,
	}
};

use super::*;

// try macro but returning tokenized error
macro_rules! try_tok(( $expre : expr ) => {
	match $expre {
		Ok(r) => r,
		Err (err) => {
			return err.to_compile_error().into()
		}
	}
});

pub fn decl_storage_impl(input: TokenStream) -> TokenStream {
	let def = parse_macro_input!(input as StorageDefinition);

	let StorageDefinition {
		hidden_crate,
		visibility,
		ident: storetype,
		module_ident,
		mod_param: strait,
		crate_ident: cratename,
		content: ext::Braces { content: storage_lines, ..},
		extra_genesis,
		..
	} = def;
	let hidden_crate_name = hidden_crate.map(|rc| rc.ident.content).map(|i| i.to_string())
		.unwrap_or_else(|| "decl_storage".to_string());
	let scrate = generate_crate_access(&hidden_crate_name, "srml-support");
	let scrate_decl = generate_hidden_includes(
		&hidden_crate_name,
		"srml-support",
		"srml_support",
	);

	let (
		traitinstance,
		traittypes,
	) = if let GenericParam::Type(syn::TypeParam {ident, bounds, ..}) = strait {
		(ident, bounds)
	} else {
		return try_tok!(Err(Error::new(strait.span(), "Missing declare store generic params")));
	};

	let traittype =	if let Some(traittype) = traittypes.first() {
		traittype.into_value()
	} else {
		return try_tok!(Err(Error::new(traittypes.span(), "Trait bound expected")));
	};

	let extra_genesis = try_tok!(decl_store_extra_genesis(
		&scrate,
		&traitinstance,
		&traittype,
		&storage_lines,
		&extra_genesis,
	));
	let decl_storage_items = decl_storage_items(
		&scrate,
		&traitinstance,
		&traittype,
		&cratename,
		&storage_lines,
	);
	let decl_store_items = decl_store_items(
		&storage_lines,
	);
	let impl_store_items = impl_store_items(
		&traitinstance,
		&storage_lines,
	);
	let impl_store_fns = impl_store_fns(
		&scrate,
		&traitinstance,
		&storage_lines,
	);
	let (store_default_struct, store_functions_to_metadata) = store_functions_to_metadata(
		&scrate,
		&traitinstance,
		&traittype,
		&storage_lines,
	);
	let cratename_string = cratename.to_string();
	let expanded = quote! {
		#scrate_decl
		#decl_storage_items
		#visibility trait #storetype {
			#decl_store_items
		}
		#store_default_struct
		impl<#traitinstance: #traittype> #storetype for #module_ident<#traitinstance> {
			#impl_store_items
		}
		impl<#traitinstance: 'static + #traittype> #module_ident<#traitinstance> {
			#impl_store_fns
			pub fn store_metadata() -> #scrate::storage::generator::StorageMetadata {
				#scrate::storage::generator::StorageMetadata {
					prefix: #scrate::storage::generator::DecodeDifferent::Encode(#cratename_string),
					functions: #store_functions_to_metadata ,
				}
			}
		}

		#extra_genesis

	};

	expanded.into()
}

fn decl_store_extra_genesis(
	scrate: &TokenStream2,
	traitinstance: &Ident,
	traittype: &syn::TypeParamBound,
	storage_lines: &ext::Punctuated<DeclStorageLine, Token![;]>,
	extra_genesis: &Option<AddExtraGenesis>,
) -> Result<TokenStream2> {

	let mut is_trait_needed = false;
	let mut has_trait_field = false;
	let mut serde_complete_bound = std::collections::HashSet::new();
	let mut config_field = TokenStream2::new();
	let mut config_field_default = TokenStream2::new();
	let mut builders = TokenStream2::new();
	for sline in storage_lines.inner.iter() {

		let DeclStorageLine {
			name,
			getter,
			config,
			build,
			storage_type,
			default_value,
			..
		} = sline;

		let type_infos = get_type_infos(storage_type);

		let mut opt_build;
		// need build line
		if let (Some(ref getter), Some(ref config)) = (getter, config) {
			let ident = if let Some(ident) = config.expr.content.as_ref() {
				quote!( #ident )
			} else {
				let ident = &getter.getfn.content;
				quote!( #ident )
			};
			if type_infos.is_simple && ext::has_parametric_type(type_infos.full_type, traitinstance) {
				is_trait_needed = true;
				has_trait_field = true;
			}
			for t in ext::get_non_bound_serde_derive_types(type_infos.full_type, &traitinstance).into_iter() {
				serde_complete_bound.insert(t);
			}
			if let Some(kt) = type_infos.map_key {
				for t in ext::get_non_bound_serde_derive_types(kt, &traitinstance).into_iter() {
					serde_complete_bound.insert(t);
				}
			}
			let storage_type = type_infos.typ.clone();
			config_field.extend(quote!( pub #ident: #storage_type, ));
			opt_build = Some(build.as_ref().map(|b| &b.expr.content).map(|b|quote!( #b ))
				.unwrap_or_else(|| quote!( (|config: &GenesisConfig<#traitinstance>| config.#ident.clone()) )));
			let fielddefault = default_value.inner.get(0).as_ref().map(|d| &d.expr).map(|d|
				if type_infos.is_option {
					quote!( #d.unwrap_or_default() )
				} else {
					quote!( #d )
				}).unwrap_or_else(|| quote!( Default::default() ));
					config_field_default.extend(quote!( #ident: #fielddefault, ));

		} else {
			opt_build = build.as_ref().map(|b| &b.expr.content).map(|b| quote!( #b ));
		}

		let typ = type_infos.typ;
		if let Some(builder) = opt_build {
			is_trait_needed = true;
			if type_infos.is_simple {
				builders.extend(quote!{{
					use #scrate::codec::Encode;
					let v = (#builder)(&self);
					r.insert(Self::hash(
						<#name<#traitinstance> as #scrate::storage::generator::StorageValue<#typ>>::key()
						).to_vec(), v.encode());
				}});
			} else {
				let kty = type_infos.map_key.clone().expect("is not simple; qed");
				builders.extend(quote!{{
					use #scrate::codec::Encode;
					let data = (#builder)(&self);
					for (k, v) in data.into_iter() {
						let key = <#name<#traitinstance> as #scrate::storage::generator::StorageMap<#kty, #typ>>::key_for(&k);
						r.insert(Self::hash(&key[..]).to_vec(), v.encode());
					}
				}});
			}
		}

	}

	let mut has_scall = false;
	let mut scall = quote!{ ( |_, _, _| {} ) };
	let mut genesis_extrafields = TokenStream2::new();
	let mut genesis_extrafields_default = TokenStream2::new();

	// extra genesis
	if let Some(eg) = extra_genesis {
		for ex_content in eg.content.content.lines.inner.iter() {
			match ex_content {
				AddExtraGenesisLineEnum::AddExtraGenesisLine(AddExtraGenesisLine {
					attrs,
					extra_field,
					extra_type,
					default_value,
					..
				}) => {
					if ext::has_parametric_type(&extra_type, traitinstance) {
						is_trait_needed = true;
						has_trait_field = true;
					}

					for t in ext::get_non_bound_serde_derive_types(extra_type, &traitinstance).into_iter() {
						serde_complete_bound.insert(t);
					}

					let extrafield = &extra_field.content;
					genesis_extrafields.extend(quote!{
						#attrs pub #extrafield: #extra_type,
					});
					let extra_default = default_value.inner.get(0).map(|d| &d.expr).map(|e| quote!{ #e })
						.unwrap_or_else(|| quote!( Default::default() ));
					genesis_extrafields_default.extend(quote!{
						#extrafield: #extra_default,
					});
				},
				AddExtraGenesisLineEnum::AddExtraGenesisBuild(DeclStorageBuild{ expr, .. }) => {
					if has_scall {
						return Err(Error::new(expr.span(), "Only one build expression allowed for extra genesis"));
					}
					let content = &expr.content;
					scall = quote!( ( #content ) );
					has_scall = true;
				},
			}
		}
	}


	let serde_bug_bound = if serde_complete_bound.len() > 0 {

		let mut b_ser = String::new();
		let mut b_dser = String::new();
		for bound in serde_complete_bound {
			let stype = quote!(#bound);
			b_ser += &(stype.to_string() + " : " + &scrate.to_string() + "::serde::Serialize, ");
			b_dser += &(stype.to_string() + " : " + &scrate.to_string() + "::serde::de::DeserializeOwned, ");
		}

		quote! {
			#[serde(bound(serialize = #b_ser))]
			#[serde(bound(deserialize = #b_dser))]
		}
	} else {
		quote!()
	};

	let is_extra_genesis_needed = has_scall
		|| !config_field.is_empty()
		|| !genesis_extrafields.is_empty()
		|| !builders.is_empty();
	Ok(if is_extra_genesis_needed {
		let (fparam, sparam, ph_field, ph_default) = if is_trait_needed {
			if has_trait_field {
				// no phantom data required
				(
					quote!(<#traitinstance: #traittype>),
					quote!(<#traitinstance>),
					quote!(),
					quote!(),
				)
			} else {
				// need phantom data
				(
					quote!(<#traitinstance: #traittype>),
					quote!(<#traitinstance>),

					quote!{
						#[serde(skip)]
						pub _genesis_phantom_data: #scrate::storage::generator::PhantomData<#traitinstance>,
					},
					quote!{
						_genesis_phantom_data: Default::default(),
					},
				)
			}
		} else {
			// do not even need type parameter
			(quote!(), quote!(), quote!(), quote!())
		};
		quote!{

			#[derive(Serialize, Deserialize)]
			#[cfg(feature = "std")]
			#[serde(rename_all = "camelCase")]
			#[serde(deny_unknown_fields)]
			#serde_bug_bound
			pub struct GenesisConfig#fparam {
				#ph_field
				#config_field
				#genesis_extrafields
			}

			#[cfg(feature = "std")]
			impl#fparam Default for GenesisConfig#sparam {
				fn default() -> Self {
					GenesisConfig {
						#ph_default
						#config_field_default
						#genesis_extrafields_default
					}
				}
			}

			#[cfg(feature = "std")]
			impl#fparam #scrate::runtime_primitives::BuildStorage for GenesisConfig#sparam {

				fn build_storage(self) -> ::std::result::Result<(#scrate::runtime_primitives::StorageMap, #scrate::runtime_primitives::ChildrenStorageMap), String> {
					let mut r: #scrate::runtime_primitives::StorageMap = Default::default();
					let mut c: #scrate::runtime_primitives::ChildrenStorageMap = Default::default();

					#builders

					#scall(&mut r, &mut c, &self);

					Ok((r, c))
				}
			}
		}
	} else {
		quote!()
	})
}

fn decl_storage_items(
	scrate: &TokenStream2,
	traitinstance: &Ident,
	traittype: &syn::TypeParamBound,
	cratename: &Ident,
	storage_lines: &ext::Punctuated<DeclStorageLine, Token![;]>,
) -> TokenStream2 {

	let mut impls = TokenStream2::new();
	for sline in storage_lines.inner.iter() {
		let DeclStorageLine {
			name,
			storage_type,
			default_value,
			visibility,
			..
		} = sline;

		let type_infos = get_type_infos(storage_type);
		let gettype = type_infos.full_type;
		let fielddefault = default_value.inner.get(0).as_ref().map(|d| &d.expr).map(|d| quote!( #d ))
			.unwrap_or_else(|| quote!{ Default::default() });

		let typ = type_infos.typ;

		let option_simple_1 = if !type_infos.is_option {
			// raw type case
			quote!( unwrap_or_else )
		} else {
			// Option<> type case
			quote!( or_else )
		};
		let implementation = if type_infos.is_simple {
			let mutate_impl = if !type_infos.is_option {
				quote!{
					<Self as #scrate::storage::generator::StorageValue<#typ>>::put(&val, storage)
				}
			} else {
				quote!{
					match val {
						Some(ref val) => <Self as #scrate::storage::generator::StorageValue<#typ>>::put(&val, storage),
						None => <Self as #scrate::storage::generator::StorageValue<#typ>>::kill(storage),
					}
				}
			};

			let key_string = cratename.to_string() + " " + &name.to_string();
			// generator for value
			quote!{

				#visibility struct #name<#traitinstance: #traittype>(#scrate::storage::generator::PhantomData<#traitinstance>);

				impl<#traitinstance: #traittype> #scrate::storage::generator::StorageValue<#typ> for #name<#traitinstance> {
					type Query = #gettype;

					/// Get the storage key.
					fn key() -> &'static [u8] {
						#key_string.as_bytes()
					}

					/// Load the value from the provided storage instance.
					fn get<S: #scrate::GenericStorage>(storage: &S) -> Self::Query {
						storage.get(<#name<#traitinstance> as #scrate::storage::generator::StorageValue<#typ>>::key())
							.#option_simple_1(|| #fielddefault)
					}

					/// Take a value from storage, removing it afterwards.
					fn take<S: #scrate::GenericStorage>(storage: &S) -> Self::Query {
						storage.take(<#name<#traitinstance> as #scrate::storage::generator::StorageValue<#typ>>::key())
							.#option_simple_1(|| #fielddefault)
					}

					/// Mutate the value under a key.
					fn mutate<R, F: FnOnce(&mut Self::Query) -> R, S: #scrate::GenericStorage>(f: F, storage: &S) -> R {
						let mut val = <Self as #scrate::storage::generator::StorageValue<#typ>>::get(storage);

						let ret = f(&mut val);
						#mutate_impl ;
						ret
					}
				}

			}
		} else {
			let kty = type_infos.map_key.expect("is not simple; qed");
			let mutate_impl = if !type_infos.is_option {
				quote!{
					<Self as #scrate::storage::generator::StorageMap<#kty, #typ>>::insert(key, &val, storage)
				}
			} else {
				quote!{
					match val {
						Some(ref val) => <Self as #scrate::storage::generator::StorageMap<#kty, #typ>>::insert(key, &val, storage),
						None => <Self as #scrate::storage::generator::StorageMap<#kty, #typ>>::remove(key, storage),
					}
				}
			};
			let prefix_string = cratename.to_string() + " " + &name.to_string();
			// generator for map
			quote!{
				#visibility struct #name<#traitinstance: #traittype>(#scrate::storage::generator::PhantomData<#traitinstance>);

				impl<#traitinstance: #traittype> #scrate::storage::generator::StorageMap<#kty, #typ> for #name<#traitinstance> {
					type Query = #gettype;

					/// Get the prefix key in storage.
					fn prefix() -> &'static [u8] {
						#prefix_string.as_bytes()
					}

					/// Get the storage key used to fetch a value corresponding to a specific key.
					fn key_for(x: &#kty) -> #scrate::rstd::vec::Vec<u8> {
						let mut key = <#name<#traitinstance> as #scrate::storage::generator::StorageMap<#kty, #typ>>::prefix().to_vec();
						#scrate::codec::Encode::encode_to(x, &mut key);
						key
					}

					/// Load the value associated with the given key from the map.
					fn get<S: #scrate::GenericStorage>(key: &#kty, storage: &S) -> Self::Query {
						let key = <#name<#traitinstance> as #scrate::storage::generator::StorageMap<#kty, #typ>>::key_for(key);
						storage.get(&key[..]).#option_simple_1(|| #fielddefault)
					}

					/// Take the value, reading and removing it.
					fn take<S: #scrate::GenericStorage>(key: &#kty, storage: &S) -> Self::Query {
						let key = <#name<#traitinstance> as #scrate::storage::generator::StorageMap<#kty, #typ>>::key_for(key);
						storage.take(&key[..]).#option_simple_1(|| #fielddefault)
					}

					/// Mutate the value under a key
					fn mutate<R, F: FnOnce(&mut Self::Query) -> R, S: #scrate::GenericStorage>(key: &#kty, f: F, storage: &S) -> R {
						let mut val = <Self as #scrate::storage::generator::StorageMap<#kty, #typ>>::take(key, storage);

						let ret = f(&mut val);
						#mutate_impl ;
						ret
					}

				}

			}
		};
		impls.extend(implementation)
	}
	impls
}


fn decl_store_items(
	storage_lines: &ext::Punctuated<DeclStorageLine, Token![;]>,
) -> TokenStream2 {
	storage_lines.inner.iter().map(|sline| &sline.name)
		.fold(TokenStream2::new(), |mut items, name| {
		items.extend(quote!(type #name;));
		items
	})
}

fn impl_store_items(
	traitinstance: &Ident,
	storage_lines: &ext::Punctuated<DeclStorageLine, Token![;]>,
) -> TokenStream2 {
	storage_lines.inner.iter().map(|sline| &sline.name)
		.fold(TokenStream2::new(), |mut items, name| {
		items.extend(quote!(type #name = #name<#traitinstance>;));
		items
	})
}

fn impl_store_fns(
	scrate: &TokenStream2,
	traitinstance: &Ident,
	storage_lines: &ext::Punctuated<DeclStorageLine, Token![;]>,
) -> TokenStream2 {
	let mut items = TokenStream2::new();
	for sline in storage_lines.inner.iter() {
		let DeclStorageLine {
			name,
			getter,
			storage_type,
			..
		} = sline;

		if let Some(getter) = getter {
			let get_fn = &getter.getfn.content;

			let type_infos = get_type_infos(storage_type);
			let gettype = type_infos.full_type;

			let typ = type_infos.typ;
			let item = if type_infos.is_simple {
				quote!{
					pub fn #get_fn() -> #gettype {
						<#name<#traitinstance> as #scrate::storage::generator::StorageValue<#typ>> :: get(&#scrate::storage::RuntimeStorage)
					}
				}
			} else {
				let kty = type_infos.map_key.expect("is not simple; qed");
				// map
				quote!{
					pub fn #get_fn<K: #scrate::storage::generator::Borrow<#kty>>(key: K) -> #gettype {
						<#name<#traitinstance> as #scrate::storage::generator::StorageMap<#kty, #typ>> :: get(key.borrow(), &#scrate::storage::RuntimeStorage)
					}
				}
			};
			items.extend(item);
		}
	}
	items
}

fn store_functions_to_metadata (
	scrate: &TokenStream2,
	traitinstance: &Ident,
	traittype: &syn::TypeParamBound,
	storage_lines: &ext::Punctuated<DeclStorageLine, Token![;]>,
) -> (TokenStream2, TokenStream2) {

	let mut items = TokenStream2::new();
	let mut default_getter_struct_def = TokenStream2::new();
	for sline in storage_lines.inner.iter() {
		let DeclStorageLine {
			attrs,
			name,
			storage_type,
			default_value,
			..
		} = sline;

		let type_infos = get_type_infos(storage_type);
		let gettype = type_infos.full_type;

		let typ = type_infos.typ;
		let stype = if type_infos.is_simple {
			let styp = clean_type_string(&typ.to_string());
			quote!{
				#scrate::storage::generator::StorageFunctionType::Plain(
					#scrate::storage::generator::DecodeDifferent::Encode(#styp),
				)
			}
		} else {
			let kty = type_infos.map_key.expect("is not simple; qed");
			let kty = clean_type_string(&quote!(#kty).to_string());
			let styp = clean_type_string(&typ.to_string());
			quote!{
				#scrate::storage::generator::StorageFunctionType::Map {
					key: #scrate::storage::generator::DecodeDifferent::Encode(#kty),
					value: #scrate::storage::generator::DecodeDifferent::Encode(#styp),
				}
			}
		};
		let modifier = if type_infos.is_option {
			quote!{
				#scrate::storage::generator::StorageFunctionModifier::Optional
			}
		} else {
			quote!{
				#scrate::storage::generator::StorageFunctionModifier::Default
			}
		};
		let default = default_value.inner.get(0).as_ref().map(|d| &d.expr)
			.map(|d| {
				quote!( #d )
			})
			.unwrap_or_else(|| quote!( Default::default() ));
		let mut docs = TokenStream2::new();
		for attr in attrs.inner.iter().filter_map(|v| v.interpret_meta()) {
			if let syn::Meta::NameValue(syn::MetaNameValue{
				ref ident,
				ref lit,
				..
			}) = attr {
				if ident == "doc" {
					docs.extend(quote!(#lit,));
				}
			}
		}
		let str_name = name.to_string();
		let default_byte_struct_name = proc_macro2::Ident::new(&("__GetByteStruct".to_string() + &str_name), name.span());
		let default_byte_cache_name = proc_macro2::Ident::new(&("__CacheGetByteStruct".to_string() + &str_name), name.span());
		let type_metadata_struct_name = proc_macro2::Ident::new(&("__TypeMetadataStruct".to_string() + &str_name), name.span());
		let type_metadata_cache_name = proc_macro2::Ident::new(&("__CacheTypeMetadataStruct".to_string() + &str_name), name.span());
		let item = quote! {
			#scrate::storage::generator::StorageFunctionMetadata {
				name: #scrate::storage::generator::DecodeDifferent::Encode(#str_name),
				modifier: #modifier,
				ty: #stype,
				default: #scrate::storage::generator::DecodeDifferent::Encode(
					#scrate::storage::generator::DefaultByteGetter(
						&#default_byte_struct_name::<#traitinstance>(#scrate::rstd::marker::PhantomData)
					)
				),
				documentation: #scrate::storage::generator::DecodeDifferent::Encode(&[ #docs ]),
				type_metadata: #scrate::storage::generator::DecodeDifferent::Encode(
					#scrate::storage::generator::MetadataGetter(
						&#type_metadata_struct_name::<#traitinstance>(#scrate::rstd::marker::PhantomData)
					)
				),
			},
		};
		items.extend(item);
		let def_get = quote! {
			pub struct #default_byte_struct_name<#traitinstance>(pub #scrate::rstd::marker::PhantomData<#traitinstance>);
			#[cfg(feature = "std")]
<<<<<<< HEAD
			static #default_byte_cache_name: #scrate::once_cell::sync::OnceCell<Vec<u8>> = #scrate::once_cell::sync::OnceCell::INIT;
			#[cfg(feature = "std")]
			impl<#traitinstance: #traittype> #scrate::storage::generator::DefaultByte for #default_byte_struct_name<#traitinstance> {
				fn default_byte(&self) -> Vec<u8> {
=======
			static #cache_name: #scrate::once_cell::sync::OnceCell<#scrate::rstd::vec::Vec<u8>> = #scrate::once_cell::sync::OnceCell::INIT;
			#[cfg(feature = "std")]
			impl<#traitinstance: #traittype> #scrate::storage::generator::DefaultByte for #struct_name<#traitinstance> {
				fn default_byte(&self) -> #scrate::rstd::vec::Vec<u8> {
>>>>>>> c118f72d
					use #scrate::codec::Encode;
					#default_byte_cache_name.get_or_init(|| {
						let def_val: #gettype = #default;
						<#gettype as Encode>::encode(&def_val)
					}).clone()
				}
			}
			#[cfg(not(feature = "std"))]
<<<<<<< HEAD
			impl<#traitinstance: #traittype> #scrate::storage::generator::DefaultByte for #default_byte_struct_name<#traitinstance> {
				fn default_byte(&self) -> Vec<u8> {
=======
			impl<#traitinstance: #traittype> #scrate::storage::generator::DefaultByte for #struct_name<#traitinstance> {
				fn default_byte(&self) -> #scrate::rstd::vec::Vec<u8> {
>>>>>>> c118f72d
					use #scrate::codec::Encode;
					let def_val: #gettype = #default;
					<#gettype as Encode>::encode(&def_val)
				}
			}
		};
		default_getter_struct_def.extend(def_get);

		let type_metadata_get = quote! {
			pub struct #type_metadata_struct_name<#traitinstance>(pub #scrate::rstd::marker::PhantomData<#traitinstance>);
			#[cfg(feature = "std")]
			static #type_metadata_cache_name: #scrate::once_cell::sync::OnceCell<#scrate::substrate_metadata::Metadata> = #scrate::once_cell::sync::OnceCell::INIT;
			#[cfg(feature = "std")]
			impl<#traitinstance: #traittype> #scrate::storage::generator::GetMetadata for #type_metadata_struct_name<#traitinstance> {
				fn type_metadata(&self) -> #scrate::substrate_metadata::Metadata {
					#type_metadata_cache_name.get_or_init(|| {
						<#typ as #scrate::substrate_metadata::EncodeMetadata>::type_metadata()
					}).clone()
				}
			}
			#[cfg(not(feature = "std"))]
			impl<#traitinstance: #traittype> #scrate::storage::generator::GetMetadata for #type_metadata_struct_name<#traitinstance> {
				fn type_metadata(&self) -> #scrate::substrate_metadata::Metadata {
					<#typ as #scrate::substrate_metadata::EncodeMetadata>::type_metadata()
				}
			}
		};
		default_getter_struct_def.extend(type_metadata_get);
	}
	(default_getter_struct_def, quote!{
		{
			#scrate::storage::generator::DecodeDifferent::Encode(&[
				#items
			])
		}
	})
}


struct DeclStorageTypeInfos<'a> {
	pub is_simple: bool,
	pub full_type: &'a syn::Type,
	pub is_option: bool,
	pub typ: TokenStream2,
	pub map_key: Option<&'a syn::Type>,
}

fn get_type_infos(storage_type: &DeclStorageType) -> DeclStorageTypeInfos {
	let (is_simple, extracted_type, map_key, full_type) = match storage_type {
		DeclStorageType::Simple(ref st) => (true, ext::extract_type_option(st), None, st),
		DeclStorageType::Map(ref map) => (false, ext::extract_type_option(&map.value), Some(&map.key), &map.value),
	};
	let is_option = extracted_type.is_some();
	let typ = extracted_type.unwrap_or(quote!( #full_type ));
	DeclStorageTypeInfos {
		is_simple,
		full_type,
		is_option,
		typ,
		map_key,
	}
}
<|MERGE_RESOLUTION|>--- conflicted
+++ resolved
@@ -682,17 +682,10 @@
 		let def_get = quote! {
 			pub struct #default_byte_struct_name<#traitinstance>(pub #scrate::rstd::marker::PhantomData<#traitinstance>);
 			#[cfg(feature = "std")]
-<<<<<<< HEAD
-			static #default_byte_cache_name: #scrate::once_cell::sync::OnceCell<Vec<u8>> = #scrate::once_cell::sync::OnceCell::INIT;
+			static #default_byte_cache_name: #scrate::once_cell::sync::OnceCell<#scrate::rstd::vec::Vec<u8>> = #scrate::once_cell::sync::OnceCell::INIT;
 			#[cfg(feature = "std")]
 			impl<#traitinstance: #traittype> #scrate::storage::generator::DefaultByte for #default_byte_struct_name<#traitinstance> {
-				fn default_byte(&self) -> Vec<u8> {
-=======
-			static #cache_name: #scrate::once_cell::sync::OnceCell<#scrate::rstd::vec::Vec<u8>> = #scrate::once_cell::sync::OnceCell::INIT;
-			#[cfg(feature = "std")]
-			impl<#traitinstance: #traittype> #scrate::storage::generator::DefaultByte for #struct_name<#traitinstance> {
 				fn default_byte(&self) -> #scrate::rstd::vec::Vec<u8> {
->>>>>>> c118f72d
 					use #scrate::codec::Encode;
 					#default_byte_cache_name.get_or_init(|| {
 						let def_val: #gettype = #default;
@@ -701,13 +694,8 @@
 				}
 			}
 			#[cfg(not(feature = "std"))]
-<<<<<<< HEAD
 			impl<#traitinstance: #traittype> #scrate::storage::generator::DefaultByte for #default_byte_struct_name<#traitinstance> {
-				fn default_byte(&self) -> Vec<u8> {
-=======
-			impl<#traitinstance: #traittype> #scrate::storage::generator::DefaultByte for #struct_name<#traitinstance> {
 				fn default_byte(&self) -> #scrate::rstd::vec::Vec<u8> {
->>>>>>> c118f72d
 					use #scrate::codec::Encode;
 					let def_val: #gettype = #default;
 					<#gettype as Encode>::encode(&def_val)
