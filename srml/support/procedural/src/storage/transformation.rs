// Copyright 2017-2019 Parity Technologies (UK) Ltd.
// This file is part of Substrate.

// Substrate is free software: you can redistribute it and/or modify
// it under the terms of the GNU General Public License as published by
// the Free Software Foundation, either version 3 of the License, or
// (at your option) any later version.

// Substrate is distributed in the hope that it will be useful,
// but WITHOUT ANY WARRANTY; without even the implied warranty of
// MERCHANTABILITY or FITNESS FOR A PARTICULAR PURPOSE.  See the
// GNU General Public License for more details.

// You should have received a copy of the GNU General Public License
// along with Substrate.  If not, see <http://www.gnu.org/licenses/>.

//! `decl_storage` macro transformation

use srml_support_procedural_tools::syn_ext as ext;
use srml_support_procedural_tools::{
	generate_crate_access, generate_hidden_includes, clean_type_string
};

use proc_macro::TokenStream;
use proc_macro2::{TokenStream as TokenStream2, Span};

use syn::{
	Ident,
	GenericParam,
	WhereClause,
	spanned::Spanned,
	parse::{
		Error,
		Result,
	},
	parse_macro_input,
};
use quote::quote;

use super::*;

const NUMBER_OF_INSTANCE: usize = 16;
const DEFAULT_INSTANTIABLE_TRAIT_NAME: &str = "__GeneratedInstantiable";
const DEFAULT_INSTANCE_NAME: &str = "__GeneratedInstance";
const INHERENT_INSTANCE_NAME: &str = "__InherentHiddenInstance";

// try macro but returning tokenized error
macro_rules! try_tok(( $expre : expr ) => {
	match $expre {
		Ok(r) => r,
		Err (err) => {
			return err.to_compile_error().into()
		}
	}
});

pub fn decl_storage_impl(input: TokenStream) -> TokenStream {
	let def = parse_macro_input!(input as StorageDefinition);

	let StorageDefinition {
		hidden_crate,
		visibility,
		ident: storetype,
		module_ident,
		mod_param: strait,
		mod_instance,
		mod_instantiable,
		mod_default_instance,
		crate_ident: cratename,
		content: ext::Braces { content: storage_lines, ..},
		extra_genesis,
		where_clause,
		..
	} = def;

	let instance_opts = match get_instance_opts(
		mod_instance,
		mod_instantiable,
		mod_default_instance
	) {
		Ok(opts) => opts,
		Err(err) => return err.to_compile_error().into(),
	};

	let hidden_crate_name = hidden_crate.inner.map(|rc| rc.ident.content).map(|i| i.to_string())
		.unwrap_or_else(|| "decl_storage".to_string());
	let scrate = generate_crate_access(&hidden_crate_name, "srml-support");
	let scrate_decl = generate_hidden_includes(
		&hidden_crate_name,
		"srml-support",
	);

	let (
		traitinstance,
		traittypes,
	) = if let GenericParam::Type(syn::TypeParam {ident, bounds, ..}) = strait {
		(ident, bounds)
	} else {
		return try_tok!(Err(Error::new(strait.span(), "Missing declare store generic params")));
	};

	let traittype =	if let Some(traittype) = traittypes.first() {
		traittype.into_value()
	} else {
		return try_tok!(Err(Error::new(traittypes.span(), "Trait bound expected")));
	};

	let extra_genesis = try_tok!(decl_store_extra_genesis(
		&scrate,
		&traitinstance,
		&traittype,
		&instance_opts,
		&storage_lines,
		&extra_genesis.inner,
		&where_clause,
	));
	let decl_storage_items = decl_storage_items(
		&scrate,
		&traitinstance,
		&traittype,
		&instance_opts,
		&cratename,
		&storage_lines,
		&where_clause,
	);

	let decl_store_items = decl_store_items(
		&storage_lines,
	);
	let impl_store_items = impl_store_items(
		&traitinstance,
		&instance_opts.instance,
		&storage_lines,
	);
	let impl_store_fns = impl_store_fns(
		&scrate,
		&traitinstance,
		&instance_opts.instance,
		&storage_lines,
	);
	let (store_default_struct, store_metadata) = store_functions_to_metadata(
		&scrate,
		&traitinstance,
		&traittype,
		&instance_opts,
		&storage_lines,
		&where_clause,
		&cratename,
	);

	let InstanceOpts {
		instance,
		bound_instantiable,
		..
	} = instance_opts;

	let expanded = quote! {
		#scrate_decl
		#decl_storage_items
		#visibility trait #storetype {
			#decl_store_items
		}
		#store_default_struct
		impl<#traitinstance: #traittype, #instance #bound_instantiable> #storetype
			for #module_ident<#traitinstance, #instance> #where_clause
		{
			#impl_store_items
		}
		impl<#traitinstance: 'static + #traittype, #instance #bound_instantiable>
			#module_ident<#traitinstance, #instance> #where_clause
		{
			#impl_store_fns
			#[doc(hidden)]
			pub fn storage_metadata() -> #scrate::metadata::StorageMetadata {
				#store_metadata
			}
		}

		#extra_genesis
	};

	expanded.into()
}

fn decl_store_extra_genesis(
	scrate: &TokenStream2,
	traitinstance: &Ident,
	traittype: &syn::TypeParamBound,
	instance_opts: &InstanceOpts,
	storage_lines: &ext::Punctuated<DeclStorageLine, Token![;]>,
	extra_genesis: &Option<AddExtraGenesis>,
	where_clause: &Option<syn::WhereClause>,
) -> Result<TokenStream2> {

	let InstanceOpts {
		equal_default_instance,
		bound_instantiable,
		instance,
		..
	} = instance_opts;

	let mut is_trait_needed = false;
	let mut serde_complete_bound = Vec::new();
	let mut config_field = TokenStream2::new();
	let mut config_field_default = TokenStream2::new();
	let mut builders = TokenStream2::new();
	let mut assimilate_require_generic = instance.is_some();
	let mut builders_clone_bound = Vec::new();

	for sline in storage_lines.inner.iter() {
		let DeclStorageLine {
			attrs,
			name,
			getter,
			config,
			build,
			storage_type,
			default_value,
			..
		} = sline;

		let type_infos = get_type_infos(storage_type);

		let opt_build = build
			.inner
			.as_ref()
			.map(|b| {
				assimilate_require_generic |= ext::expr_contains_ident(&b.expr.content, traitinstance);
				&b.expr.content
			})
			.map(|b| quote!( #b ));

		// need build line
		let builder = if let Some(ref config) = config.inner {
			let ident = if let Some(ident) = config.expr.content.as_ref() {
				quote!( #ident )
			} else if let Some(ref getter) = getter.inner {
				let ident = &getter.getfn.content;
				quote!( #ident )
			} else {
				return Err(
					Error::new_spanned(
						name,
						"Invalid storage definiton, couldn't find config identifier: storage must either have a get identifier \
						`get(ident)` or a defined config identifier `config(ident)`"
					)
				);
			};

			if ext::type_contains_ident(type_infos.value_type, traitinstance) {
				is_trait_needed = true;
			}

			if opt_build.is_none() {
				builders_clone_bound.push(type_infos.value_type.clone());
			}

			let value_type = &type_infos.value_type;
			serde_complete_bound.push(quote!( #value_type ));
			match type_infos.kind {
				DeclStorageTypeInfosKind::Map { key_type, .. } => {
					serde_complete_bound.push(quote!( #key_type ));
					is_trait_needed = is_trait_needed
						|| ext::type_contains_ident(key_type, traitinstance);

					if opt_build.is_none() {
						builders_clone_bound.push(key_type.clone());
					}
				},
				DeclStorageTypeInfosKind::DoubleMap { key1_type, key2_type, .. } => {
					serde_complete_bound.push(quote!( #key1_type ));
					serde_complete_bound.push(quote!( #key2_type ));
					is_trait_needed = is_trait_needed
						|| ext::type_contains_ident(key1_type, traitinstance)
						|| ext::type_contains_ident(key2_type, traitinstance);
					if opt_build.is_none() {
						builders_clone_bound.push(key1_type.clone());
						builders_clone_bound.push(key2_type.clone());
					}
				},
				_ => {},
			}

			if type_infos.is_option {
				serde_complete_bound.push(type_infos.typ.clone());
			}

			// Propagate doc attributes.
			let attrs = attrs.inner.iter().filter_map(|a| a.parse_meta().ok()).filter(|m| m.name() == "doc");

			let storage_type = type_infos.typ.clone();
			config_field.extend(match type_infos.kind {
				DeclStorageTypeInfosKind::Simple => {
					quote!( #( #[ #attrs ] )* pub #ident: #storage_type, )
				},
				DeclStorageTypeInfosKind::Map {key_type, .. } => {
					quote!( #( #[ #attrs ] )* pub #ident: Vec<(#key_type, #storage_type)>, )
				},
				DeclStorageTypeInfosKind::DoubleMap {key1_type, key2_type, .. } => {
					quote!( #( #[ #attrs ] )* pub #ident: Vec<(#key1_type, #key2_type, #storage_type)>, )
				},
			});

			let fielddefault = default_value.inner.as_ref().map(|d| &d.expr).map(|d|
				if type_infos.is_option {
					quote!( #d.unwrap_or_default() )
				} else {
					quote!( #d )
				}).unwrap_or_else(|| quote!( Default::default() ));

			config_field_default.extend(quote!( #ident: #fielddefault, ));

			opt_build.or_else(|| Some(quote!( (|config: &Self| config.#ident.clone()) )))
		} else {
			opt_build
		};

		let typ = type_infos.typ;
		if let Some(builder) = builder {
			builders.extend(match type_infos.kind {
				DeclStorageTypeInfosKind::Simple => {
					let struct_trait = if ext::type_contains_ident(&type_infos.value_type, traitinstance) {
						assimilate_require_generic = true;
						quote!(#traitinstance,)
					} else {
						quote!()
					};

					quote!{{
						let v = (#builder)(&self);
						<
							#name<#struct_trait #instance> as
							#scrate::storage::hashed::generator::StorageValue<#typ>
						>::put(&v, storage);
					}}
				},
				DeclStorageTypeInfosKind::Map { key_type, .. } => {
					let struct_trait = if ext::type_contains_ident(&type_infos.value_type, traitinstance)
						|| ext::type_contains_ident(key_type, traitinstance)
					{
						assimilate_require_generic = true;
						quote!(#traitinstance,)
					} else {
						quote!()
					};

					quote!{{
						let data = (#builder)(&self);
						data.into_iter().for_each(|(k, v)| {
							<
								#name<#struct_trait #instance> as
								#scrate::storage::hashed::generator::StorageMap<#key_type, #typ>
							>::insert(&k, &v, storage);
						});
					}}
				},
				DeclStorageTypeInfosKind::DoubleMap { key1_type, key2_type, .. } => {
					let struct_trait = if ext::type_contains_ident(&type_infos.value_type, traitinstance)
						|| ext::type_contains_ident(key1_type, traitinstance)
						|| ext::type_contains_ident(key2_type, traitinstance)
					{
						assimilate_require_generic = true;
						quote!(#traitinstance,)
					} else {
						quote!()
					};

					quote!{{
						let data = (#builder)(&self);
						data.into_iter().for_each(|(k1, k2, v)| {
							<
								#name<#struct_trait #instance> as
								#scrate::storage::unhashed::generator::StorageDoubleMap<#key1_type, #key2_type, #typ>
							>::insert(&k1, &k2, &v, storage);
						});
					}}
				},
			});
		}
	}

	let mut has_scall = false;
	let mut scall = quote!{ ( |_, _| {} ) };
	let mut genesis_extrafields = TokenStream2::new();
	let mut genesis_extrafields_default = TokenStream2::new();

	// extra genesis
	if let Some(eg) = extra_genesis {
		for ex_content in eg.content.content.lines.inner.iter() {
			match ex_content {
				AddExtraGenesisLineEnum::AddExtraGenesisLine(AddExtraGenesisLine {
					attrs,
					extra_field,
					extra_type,
					default_value,
					..
				}) => {
					if ext::type_contains_ident(&extra_type, traitinstance) {
						is_trait_needed = true;
					}

					serde_complete_bound.push(quote!( #extra_type ));

					let extrafield = &extra_field.content;
					genesis_extrafields.extend(quote!{
						#attrs pub #extrafield: #extra_type,
					});
					let extra_default = default_value.inner.as_ref().map(|d| &d.expr).map(|e| quote!{ #e })
						.unwrap_or_else(|| quote!( Default::default() ));
					genesis_extrafields_default.extend(quote!{
						#extrafield: #extra_default,
					});
				},
				AddExtraGenesisLineEnum::AddExtraGenesisBuild(DeclStorageBuild{ expr, .. }) => {
					if has_scall {
						return Err(Error::new(expr.span(), "Only one build expression allowed for extra genesis"));
					}
					assimilate_require_generic |= ext::expr_contains_ident(&expr.content, traitinstance);
					let content = &expr.content;
					scall = quote!( ( #content ) );
					has_scall = true;
				},
			}
		}
	}

	let serde_bug_bound = if !serde_complete_bound.is_empty() {
		let mut b_ser = String::new();
		let mut b_dser = String::new();

		serde_complete_bound.into_iter().for_each(|bound| {
			let stype = quote!(#bound);
			b_ser.push_str(&format!("{} : {}::serde::Serialize, ", stype, scrate));
			b_dser.push_str(&format!("{} : {}::serde::de::DeserializeOwned, ", stype, scrate));
		});

		quote! {
			#[serde(bound(serialize = #b_ser))]
			#[serde(bound(deserialize = #b_dser))]
		}
	} else {
		quote!()
	};

	let is_extra_genesis_needed = has_scall
		|| !config_field.is_empty()
		|| !genesis_extrafields.is_empty()
		|| !builders.is_empty();
	if is_extra_genesis_needed {
		let (inherent_instance, inherent_bound_instantiable) = if instance.is_some() {
			(instance.clone(), bound_instantiable.clone())
		} else {
			let instantiable = Ident::new(DEFAULT_INSTANTIABLE_TRAIT_NAME, Span::call_site());
			(
				Some(Ident::new(DEFAULT_INSTANCE_NAME, Span::call_site())),
				quote!(: #instantiable),
			)
		};

		let (fparam_struct, fparam_impl, sparam, build_storage_impl) = if is_trait_needed {
			(
				quote!(<#traitinstance: #traittype, #instance #bound_instantiable #equal_default_instance>),
				quote!(<#traitinstance: #traittype, #instance #bound_instantiable>),
				quote!(<#traitinstance, #instance>),
				quote!(<#traitinstance: #traittype, #inherent_instance #inherent_bound_instantiable>),
			)
		} else {
			// do not even need type parameter
			(
				quote!(),
				quote!(),
				quote!(),
				quote!(<#traitinstance: #traittype, #inherent_instance #inherent_bound_instantiable>),
			)
		};

		let (fn_generic, fn_traitinstance) = if !is_trait_needed && assimilate_require_generic {
			(
				quote!( <#traitinstance: #traittype, #instance #bound_instantiable> ),
				quote!( #traitinstance, #instance )
			)
		} else {
			(quote!(), quote!())
		};

		let impl_trait = quote!(BuildModuleGenesisStorage<#traitinstance, #inherent_instance>);

		let extend_where_clause = |to_extend: &mut WhereClause| {
			if let Some(where_clause) = where_clause {
				to_extend.predicates.extend(where_clause.predicates.iter().cloned());
			}
		};

		let mut genesis_where_clause: WhereClause = syn::parse_quote!(
			where #( #builders_clone_bound: Clone ),*
		);
		let mut fn_where_clause = genesis_where_clause.clone();


		let mut build_storage_where_clause = genesis_where_clause.clone();
		extend_where_clause(&mut build_storage_where_clause);

		if is_trait_needed {
			extend_where_clause(&mut genesis_where_clause);
		} else if assimilate_require_generic {
			extend_where_clause(&mut fn_where_clause);
		}

		let res = quote!{
			#[derive(#scrate::Serialize, #scrate::Deserialize)]
			#[cfg(feature = "std")]
			#[serde(rename_all = "camelCase")]
			#[serde(deny_unknown_fields)]
			#serde_bug_bound
			pub struct GenesisConfig#fparam_struct #genesis_where_clause {
				#config_field
				#genesis_extrafields
			}

			#[cfg(feature = "std")]
			impl#fparam_impl Default for GenesisConfig#sparam #genesis_where_clause {
				fn default() -> Self {
					GenesisConfig {
						#config_field_default
						#genesis_extrafields_default
					}
				}
			}

			#[cfg(feature = "std")]
			impl#fparam_impl GenesisConfig#sparam #genesis_where_clause {
				pub fn build_storage #fn_generic (self) -> std::result::Result<
					(
						#scrate::sr_primitives::StorageOverlay,
						#scrate::sr_primitives::ChildrenStorageOverlay,
					),
					String
				> #fn_where_clause {
					let mut storage = (Default::default(), Default::default());
					self.assimilate_storage::<#fn_traitinstance>(&mut storage)?;
					Ok(storage)
				}

				/// Assimilate the storage for this module into pre-existing overlays.
				pub fn assimilate_storage #fn_generic (
					self,
<<<<<<< HEAD
					tuple_storage: &mut (
						#scrate::runtime_primitives::StorageOverlay,
						#scrate::runtime_primitives::ChildrenStorageOverlay,
					),
=======
					r: &mut #scrate::sr_primitives::StorageOverlay,
					c: &mut #scrate::sr_primitives::ChildrenStorageOverlay,
>>>>>>> 5342c630
				) -> std::result::Result<(), String> #fn_where_clause {
					let storage = &mut tuple_storage.0;

					#builders

					#scall(tuple_storage, &self);

					Ok(())
				}
			}

			#[cfg(feature = "std")]
			impl#build_storage_impl #scrate::sr_primitives::#impl_trait
				for GenesisConfig#sparam #build_storage_where_clause
			{
				fn build_module_genesis_storage(
					self,
<<<<<<< HEAD
					storage: &mut (
						#scrate::runtime_primitives::StorageOverlay,
						#scrate::runtime_primitives::ChildrenStorageOverlay,
					),
=======
					r: &mut #scrate::sr_primitives::StorageOverlay,
					c: &mut #scrate::sr_primitives::ChildrenStorageOverlay,
>>>>>>> 5342c630
				) -> std::result::Result<(), String> {
					self.assimilate_storage::<#fn_traitinstance> (storage)
				}
			}
		};

		Ok(res)
	} else {
		Ok(quote!())
	}
}

fn create_and_impl_instance(
	instance_prefix: &str,
	ident: &Ident,
	doc: &TokenStream2,
	const_names: &[(Ident, String)],
	scrate: &TokenStream2,
	instantiable: &Ident,
	cratename: &Ident,
) -> TokenStream2 {
	let mut const_impls = TokenStream2::new();

	for (const_name, partial_const_value) in const_names {
		let const_value = format!("{}{}", instance_prefix, partial_const_value);
		const_impls.extend(quote! {
			const #const_name: &'static str = #const_value;
		});
	}

	let prefix = format!("{}{}", instance_prefix, cratename.to_string());

	quote! {
		// Those trait are derived because of wrong bounds for generics
		#[cfg_attr(feature = "std", derive(Debug))]
		#[derive(Clone, Eq, PartialEq, #scrate::codec::Encode, #scrate::codec::Decode)]
		#doc
		pub struct #ident;
		impl #instantiable for #ident {
			const PREFIX: &'static str = #prefix;
			#const_impls
		}
	}
}

fn decl_storage_items(
	scrate: &TokenStream2,
	traitinstance: &Ident,
	traittype: &syn::TypeParamBound,
	instance_opts: &InstanceOpts,
	cratename: &Ident,
	storage_lines: &ext::Punctuated<DeclStorageLine, Token![;]>,
	where_clause: &Option<WhereClause>,
) -> TokenStream2 {
	let mut impls = TokenStream2::new();

	let InstanceOpts {
		instance,
		default_instance,
		instantiable,
		..
	} = instance_opts;

	let build_prefix = |cratename, name| format!("{} {}", cratename, name);

	// Build Instantiable trait
	let mut const_names = vec![];

	for sline in storage_lines.inner.iter() {
		let DeclStorageLine {
			storage_type,
			name,
			..
		} = sline;

		let prefix = build_prefix(cratename, name);

		let type_infos = get_type_infos(storage_type);

		let const_name = syn::Ident::new(
			&format!("{}{}", impls::PREFIX_FOR, name.to_string()), proc_macro2::Span::call_site()
		);
		let partial_const_value = prefix.clone();
		const_names.push((const_name, partial_const_value));

		if let DeclStorageTypeInfosKind::Map { is_linked: true, .. } = type_infos.kind {
			let const_name = syn::Ident::new(
				&format!("{}{}", impls::HEAD_KEY_FOR, name.to_string()), proc_macro2::Span::call_site()
			);
			let partial_const_value = format!("head of {}", prefix);
			const_names.push((const_name, partial_const_value));
		}
	}

	let instantiable = instantiable
		.clone()
		.unwrap_or_else(|| Ident::new(DEFAULT_INSTANTIABLE_TRAIT_NAME, Span::call_site()));

	// Declare Instance trait
	{
		let mut const_impls = TokenStream2::new();
		for (const_name, _) in &const_names {
			const_impls.extend(quote! {
				const #const_name: &'static str;
			});
		}

		let hide = if instance.is_some() {
			quote!()
		} else {
			quote!(#[doc(hidden)])
		};

		impls.extend(quote! {
			/// Tag a type as an instance of a module.
			///
			/// Defines storage prefixes, they must be unique.
			#hide
			pub trait #instantiable: 'static {
				/// The prefix used by any storage entry of an instance.
				const PREFIX: &'static str;
				#const_impls
			}
		});
	}

	if instance.is_some() {
		let instances = (0..NUMBER_OF_INSTANCE)
			.map(|i| {
				let name = format!("Instance{}", i);
				let ident = Ident::new(&name, proc_macro2::Span::call_site());
				(name, ident, quote! {#[doc=r"Module instance"]})
			})
			.chain(
				default_instance
					.clone()
					.map(|ident|
						(String::new(), ident, quote! {#[doc=r"Default module instance"]})
					)
			);

		// Impl Instance trait for instances
		for (instance_prefix, ident, doc) in instances {
			impls.extend(
				create_and_impl_instance(
					&instance_prefix, &ident, &doc, &const_names, scrate, &instantiable, cratename
				)
			);
		}
	}

	// The name of the inherently available instance.
	let inherent_instance = Ident::new(INHERENT_INSTANCE_NAME, Span::call_site());

	if default_instance.is_some() {
		impls.extend(quote! {
			#[doc(hidden)]
			pub type #inherent_instance = #default_instance;
		});
	} else {
		impls.extend(
			create_and_impl_instance(
				"",
				&inherent_instance,
				&quote!(#[doc(hidden)]),
				&const_names,
				scrate,
				&instantiable,
				cratename,
			)
		);
	}

	for sline in storage_lines.inner.iter() {
		let DeclStorageLine {
			attrs,
			name,
			storage_type,
			default_value,
			visibility,
			..
		} = sline;

		let type_infos = get_type_infos(storage_type);
		let kind = type_infos.kind.clone();
		// Propagate doc attributes.
		let attrs = attrs.inner.iter().filter_map(|a| a.parse_meta().ok()).filter(|m| m.name() == "doc");

		let i = impls::Impls {
			scrate,
			visibility,
			cratename,
			traitinstance,
			traittype,
			instance_opts,
			type_infos,
			fielddefault: default_value.inner.as_ref().map(|d| &d.expr).map(|d| quote!( #d ))
				.unwrap_or_else(|| quote!{ Default::default() }),
			prefix: build_prefix(cratename, name),
			name,
			attrs,
			where_clause,
		};

		let implementation = match kind {
			DeclStorageTypeInfosKind::Simple => {
				i.simple_value()
			},
			DeclStorageTypeInfosKind::Map { key_type, is_linked: false, hasher } => {
				i.map(hasher.into_storage_hasher_struct(), key_type)
			},
			DeclStorageTypeInfosKind::Map { key_type, is_linked: true, hasher } => {
				i.linked_map(hasher.into_storage_hasher_struct(), key_type)
			},
			DeclStorageTypeInfosKind::DoubleMap { key1_type, key2_type, key2_hasher, hasher } => {
				i.double_map(hasher.into_storage_hasher_struct(), key1_type, key2_type, key2_hasher.into_storage_hasher_struct())
			},
		};
		impls.extend(implementation)
	}
	impls
}

fn decl_store_items(storage_lines: &ext::Punctuated<DeclStorageLine, Token![;]>) -> TokenStream2 {
	storage_lines.inner.iter().map(|sline| &sline.name)
		.fold(TokenStream2::new(), |mut items, name| {
		items.extend(quote!(type #name;));
		items
	})
}

fn impl_store_items(
	traitinstance: &Ident,
	instance: &Option<syn::Ident>,
	storage_lines: &ext::Punctuated<DeclStorageLine, Token![;]>,
) -> TokenStream2 {
	storage_lines.inner
		.iter()
		.fold(TokenStream2::new(), |mut items, line| {
			let name = &line.name;
			let type_infos = get_type_infos(&line.storage_type);
			let requires_trait = match type_infos.kind {
				DeclStorageTypeInfosKind::Simple => {
					ext::type_contains_ident(&type_infos.value_type, traitinstance)
				},
				DeclStorageTypeInfosKind::Map { key_type, .. } => {
					ext::type_contains_ident(&type_infos.value_type, traitinstance)
						|| ext::type_contains_ident(key_type, traitinstance)
				}
				DeclStorageTypeInfosKind::DoubleMap { key1_type, key2_type, .. } => {
					ext::type_contains_ident(&type_infos.value_type, traitinstance)
						|| ext::type_contains_ident(key1_type, traitinstance)
						|| ext::type_contains_ident(key2_type, traitinstance)
				}
			};

			let struct_trait = if requires_trait {
				quote!(#traitinstance,)
			} else {
				quote!()
			};

			items.extend(
				quote!(
					type #name = #name<#struct_trait #instance>;
				)
			);
			items
		})
}

fn impl_store_fns(
	scrate: &TokenStream2,
	traitinstance: &Ident,
	instance: &Option<syn::Ident>,
	storage_lines: &ext::Punctuated<DeclStorageLine, Token![;]>,
) -> TokenStream2 {
	let mut items = TokenStream2::new();
	for sline in storage_lines.inner.iter() {
		let DeclStorageLine {
			attrs,
			name,
			getter,
			storage_type,
			..
		} = sline;

		if let Some(getter) = getter.inner.as_ref() {
			let get_fn = &getter.getfn.content;

			let type_infos = get_type_infos(storage_type);
			let value_type = type_infos.value_type;

			// Propagate doc attributes.
			let attrs = attrs.inner.iter().filter_map(|a| a.parse_meta().ok()).filter(|m| m.name() == "doc");

			let typ = type_infos.typ;
			let item = match type_infos.kind {
				DeclStorageTypeInfosKind::Simple => {
					let struct_trait = if ext::type_contains_ident(&type_infos.value_type, traitinstance) {
						quote!(#traitinstance,)
					} else {
						quote!()
					};

					quote!{
						#( #[ #attrs ] )*
						pub fn #get_fn() -> #value_type {
							<#name<#struct_trait #instance> as
								#scrate::storage::hashed::generator::StorageValue<#typ>> :: get(
									&#scrate::storage::RuntimeStorage
								)
						}
					}
				},
				DeclStorageTypeInfosKind::Map { key_type, .. } => {
					let struct_trait = if ext::type_contains_ident(&type_infos.value_type, traitinstance)
						|| ext::type_contains_ident(key_type, traitinstance)
					{
						quote!(#traitinstance,)
					} else {
						quote!()
					};

					quote!{
						#( #[ #attrs ] )*
						pub fn #get_fn<K: #scrate::rstd::borrow::Borrow<#key_type>>(key: K) -> #value_type {
							<
								#name<#struct_trait #instance> as
								#scrate::storage::hashed::generator::StorageMap<#key_type, #typ>
							>::get(key.borrow(), &#scrate::storage::RuntimeStorage)
						}
					}
				}
				DeclStorageTypeInfosKind::DoubleMap { key1_type, key2_type, .. } => {
					let struct_trait = if ext::type_contains_ident(&type_infos.value_type, traitinstance)
						|| ext::type_contains_ident(key1_type, traitinstance)
						|| ext::type_contains_ident(key2_type, traitinstance)
					{
						quote!(#traitinstance,)
					} else {
						quote!()
					};

					quote!{
						pub fn #get_fn<KArg1, KArg2>(k1: &KArg1, k2: &KArg2) -> #value_type
						where
							#key1_type: #scrate::rstd::borrow::Borrow<KArg1>,
							#key2_type: #scrate::rstd::borrow::Borrow<KArg2>,
							KArg1: ?Sized + #scrate::codec::Encode,
							KArg2: ?Sized + #scrate::codec::Encode,
						{
							<
								#name<#struct_trait #instance> as
								#scrate::storage::unhashed::generator::StorageDoubleMap<#key1_type, #key2_type, #typ>
							>::get(k1, k2, &#scrate::storage::RuntimeStorage)
						}
					}
				}
			};
			items.extend(item);
		}
	}
	items
}

fn store_functions_to_metadata (
	scrate: &TokenStream2,
	traitinstance: &Ident,
	traittype: &syn::TypeParamBound,
	instance_opts: &InstanceOpts,
	storage_lines: &ext::Punctuated<DeclStorageLine, Token![;]>,
	where_clause: &Option<WhereClause>,
	cratename: &Ident,
) -> (TokenStream2, TokenStream2) {
	let InstanceOpts {
		comma_instance,
		equal_default_instance,
		bound_instantiable,
		instance,
		..
	} = instance_opts;

	let mut items = TokenStream2::new();
	let mut default_getter_struct_def = TokenStream2::new();
	for sline in storage_lines.inner.iter() {
		let DeclStorageLine {
			attrs,
			name,
			storage_type,
			default_value,
			..
		} = sline;

		let type_infos = get_type_infos(storage_type);
		let value_type = type_infos.value_type;

		let typ = type_infos.typ;
		let styp = clean_type_string(&typ.to_string());
		let stype = match type_infos.kind {
			DeclStorageTypeInfosKind::Simple => {
				quote!{
					#scrate::metadata::StorageEntryType::Plain(
						#scrate::metadata::DecodeDifferent::Encode(#styp),
					)
				}
			},
			DeclStorageTypeInfosKind::Map { key_type, is_linked, hasher } => {
				let hasher = hasher.into_metadata();
				let kty = clean_type_string(&quote!(#key_type).to_string());
				quote!{
					#scrate::metadata::StorageEntryType::Map {
						hasher: #scrate::metadata::#hasher,
						key: #scrate::metadata::DecodeDifferent::Encode(#kty),
						value: #scrate::metadata::DecodeDifferent::Encode(#styp),
						is_linked: #is_linked,
					}
				}
			},
			DeclStorageTypeInfosKind::DoubleMap { key1_type, key2_type, key2_hasher, hasher } => {
				let hasher = hasher.into_metadata();
				let k1ty = clean_type_string(&quote!(#key1_type).to_string());
				let k2ty = clean_type_string(&quote!(#key2_type).to_string());
				let k2_hasher = key2_hasher.into_metadata();
				quote!{
					#scrate::metadata::StorageEntryType::DoubleMap {
						hasher: #scrate::metadata::#hasher,
						key1: #scrate::metadata::DecodeDifferent::Encode(#k1ty),
						key2: #scrate::metadata::DecodeDifferent::Encode(#k2ty),
						value: #scrate::metadata::DecodeDifferent::Encode(#styp),
						key2_hasher: #scrate::metadata::#k2_hasher,
					}
				}
			},
		};
		let modifier = if type_infos.is_option {
			quote!{
				#scrate::metadata::StorageEntryModifier::Optional
			}
		} else {
			quote!{
				#scrate::metadata::StorageEntryModifier::Default
			}
		};
		let default = default_value.inner.as_ref().map(|d| &d.expr)
			.map(|d| {
				quote!( #d )
			})
			.unwrap_or_else(|| quote!( Default::default() ));
		let mut docs = TokenStream2::new();
		for attr in attrs.inner.iter().filter_map(|v| v.parse_meta().ok()) {
			if let syn::Meta::NameValue(syn::MetaNameValue{
				ref ident,
				ref lit,
				..
			}) = attr {
				if ident == "doc" {
					docs.extend(quote!(#lit,));
				}
			}
		}
		let str_name = name.to_string();
		let struct_name = proc_macro2::Ident::new(&("__GetByteStruct".to_string() + &str_name), name.span());
		let cache_name = proc_macro2::Ident::new(&("__CACHE_GET_BYTE_STRUCT_".to_string() + &str_name), name.span());

		let item = quote! {
			#scrate::metadata::StorageEntryMetadata {
				name: #scrate::metadata::DecodeDifferent::Encode(#str_name),
				modifier: #modifier,
				ty: #stype,
				default: #scrate::metadata::DecodeDifferent::Encode(
					#scrate::metadata::DefaultByteGetter(
						&#struct_name::<#traitinstance, #instance>(#scrate::rstd::marker::PhantomData)
					)
				),
				documentation: #scrate::metadata::DecodeDifferent::Encode(&[ #docs ]),
			},
		};
		items.extend(item);

		let def_get = quote! {
			#[doc(hidden)]
			pub struct #struct_name<
				#traitinstance, #instance #bound_instantiable #equal_default_instance
			>(pub #scrate::rstd::marker::PhantomData<(#traitinstance #comma_instance)>);

			#[cfg(feature = "std")]
			#[allow(non_upper_case_globals)]
			static #cache_name: #scrate::once_cell::sync::OnceCell<#scrate::rstd::vec::Vec<u8>> = #scrate::once_cell::sync::OnceCell::INIT;

			#[cfg(feature = "std")]
			impl<#traitinstance: #traittype, #instance #bound_instantiable> #scrate::metadata::DefaultByte
				for #struct_name<#traitinstance, #instance> #where_clause
			{
				fn default_byte(&self) -> #scrate::rstd::vec::Vec<u8> {
					use #scrate::codec::Encode;
					#cache_name.get_or_init(|| {
						let def_val: #value_type = #default;
						<#value_type as Encode>::encode(&def_val)
					}).clone()
				}
			}

			#[cfg(not(feature = "std"))]
			impl<#traitinstance: #traittype, #instance #bound_instantiable> #scrate::metadata::DefaultByte
				for #struct_name<#traitinstance, #instance> #where_clause
			{
				fn default_byte(&self) -> #scrate::rstd::vec::Vec<u8> {
					use #scrate::codec::Encode;
					let def_val: #value_type = #default;
					<#value_type as Encode>::encode(&def_val)
				}
			}
		};

		default_getter_struct_def.extend(def_get);
	}

	let prefix = cratename.to_string();
	let prefix = instance.as_ref().map_or_else(|| quote!(#prefix), |i| quote!(#i::PREFIX));

	(default_getter_struct_def, quote!{
		#scrate::metadata::StorageMetadata {
			prefix: #scrate::metadata::DecodeDifferent::Encode(#prefix),
			entries: #scrate::metadata::DecodeDifferent::Encode(&[ #items ][..]),
		}
	})
}


#[derive(Debug, Clone)]
pub(crate) struct DeclStorageTypeInfos<'a> {
	pub is_option: bool,
	pub typ: TokenStream2,
	pub value_type: &'a syn::Type,
	kind: DeclStorageTypeInfosKind<'a>,
}

#[derive(Debug, Clone)]
enum DeclStorageTypeInfosKind<'a> {
	Simple,
	Map {
		hasher: HasherKind,
		key_type: &'a syn::Type,
		is_linked: bool,
	},
	DoubleMap {
		hasher: HasherKind,
		key1_type: &'a syn::Type,
		key2_type: &'a syn::Type,
		key2_hasher: HasherKind,
	}
}

fn get_type_infos(storage_type: &DeclStorageType) -> DeclStorageTypeInfos {
	let (value_type, kind) = match storage_type {
		DeclStorageType::Simple(ref st) => (st, DeclStorageTypeInfosKind::Simple),
		DeclStorageType::Map(ref map) => (&map.value, DeclStorageTypeInfosKind::Map {
			hasher: map.hasher.inner.as_ref().map(|h| h.into()).unwrap_or(HasherKind::Blake2_256),
			key_type: &map.key,
			is_linked: false,
		}),
		DeclStorageType::LinkedMap(ref map) => (&map.value, DeclStorageTypeInfosKind::Map {
			hasher: map.hasher.inner.as_ref().map(|h| h.into()).unwrap_or(HasherKind::Blake2_256),
			key_type: &map.key,
			is_linked: true,
		}),
		DeclStorageType::DoubleMap(ref map) => (&map.value, DeclStorageTypeInfosKind::DoubleMap {
			hasher: map.hasher.inner.as_ref().map(|h| h.into()).unwrap_or(HasherKind::Blake2_256),
			key1_type: &map.key1,
			key2_type: &map.key2.content,
			key2_hasher: (&map.key2_hasher).into(),
		}),
	};

	let extracted_type = ext::extract_type_option(value_type);
	let is_option = extracted_type.is_some();
	let typ = extracted_type.unwrap_or(quote!( #value_type ));

	DeclStorageTypeInfos {
		is_option,
		typ,
		value_type,
		kind,
	}

}

#[derive(Default)]
pub(crate) struct InstanceOpts {
	pub instance: Option<Ident>,
	pub default_instance: Option<Ident>,
	pub instantiable: Option<Ident>,
	pub comma_instance: TokenStream2,
	pub equal_default_instance: TokenStream2,
	pub bound_instantiable: TokenStream2,
}

fn get_instance_opts(
	instance: Option<Ident>,
	instantiable: Option<Ident>,
	default_instance: Option<Ident>,
) -> Result<InstanceOpts> {
	let right_syntax = "Should be $Instance: $Instantiable = $DefaultInstance";

	match (instance, instantiable, default_instance) {
		(Some(instance), Some(instantiable), default_instance) => {
			let (equal_default_instance, default_instance) = if let Some(def) = default_instance {
				(quote!{= #def}, Some(def))
			} else {
				(quote!(), None)
			};

			Ok(InstanceOpts {
				comma_instance: quote!{, #instance},
				equal_default_instance,
				bound_instantiable: quote!{: #instantiable},
				instance: Some(instance),
				default_instance,
				instantiable: Some(instantiable),
			})
		},
		(None, None, None) => Ok(Default::default()),
		(Some(instance), None, _) => Err(
			Error::new(
				instance.span(),
				format!(
					"Expect instantiable trait bound for instance: {}. {}",
					instance,
					right_syntax,
				)
			)
		),
		(None, Some(instantiable), _) => Err(
			Error::new(
				instantiable.span(),
				format!(
					"Expect instance generic for bound instantiable: {}. {}",
					instantiable,
					right_syntax,
				)
			)
		),
		(None, _, Some(default_instance)) => Err(
			Error::new(
				default_instance.span(),
				format!(
					"Expect instance generic for default instance: {}. {}",
					default_instance,
					right_syntax,
				)
			)
		),
	}
}<|MERGE_RESOLUTION|>--- conflicted
+++ resolved
@@ -544,15 +544,10 @@
 				/// Assimilate the storage for this module into pre-existing overlays.
 				pub fn assimilate_storage #fn_generic (
 					self,
-<<<<<<< HEAD
 					tuple_storage: &mut (
-						#scrate::runtime_primitives::StorageOverlay,
-						#scrate::runtime_primitives::ChildrenStorageOverlay,
+						#scrate::sr_primitives::StorageOverlay,
+						#scrate::sr_primitives::ChildrenStorageOverlay,
 					),
-=======
-					r: &mut #scrate::sr_primitives::StorageOverlay,
-					c: &mut #scrate::sr_primitives::ChildrenStorageOverlay,
->>>>>>> 5342c630
 				) -> std::result::Result<(), String> #fn_where_clause {
 					let storage = &mut tuple_storage.0;
 
@@ -570,15 +565,10 @@
 			{
 				fn build_module_genesis_storage(
 					self,
-<<<<<<< HEAD
 					storage: &mut (
-						#scrate::runtime_primitives::StorageOverlay,
-						#scrate::runtime_primitives::ChildrenStorageOverlay,
+						#scrate::sr_primitives::StorageOverlay,
+						#scrate::sr_primitives::ChildrenStorageOverlay,
 					),
-=======
-					r: &mut #scrate::sr_primitives::StorageOverlay,
-					c: &mut #scrate::sr_primitives::ChildrenStorageOverlay,
->>>>>>> 5342c630
 				) -> std::result::Result<(), String> {
 					self.assimilate_storage::<#fn_traitinstance> (storage)
 				}
