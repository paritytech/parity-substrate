--- conflicted
+++ resolved
@@ -55,11 +55,8 @@
 			fielddefault,
 			prefix,
 			name,
-<<<<<<< HEAD
+			attrs,
 			..
-=======
-			attrs,
->>>>>>> 4cbda5d3
 		} = self;
 		let DeclStorageTypeInfos { typ, value_type, is_option, .. } = type_infos;
 		let option_simple_1 = option_unwrap(is_option);
@@ -94,13 +91,8 @@
 
 		// generator for value
 		quote!{
-<<<<<<< HEAD
-
+			#( #[ #attrs ] )*
 			#visibility struct #name<#traitinstance: #traittype, #instance #bound_instantiable #equal_default_instance>(#scrate::storage::generator::PhantomData<(#traitinstance #comma_instance)>);
-=======
-			#( #[ #attrs ] )*
-			#visibility struct #name<#traitinstance: #traittype>(#scrate::storage::generator::PhantomData<#traitinstance>);
->>>>>>> 4cbda5d3
 
 			impl<#traitinstance: #traittype, #instance #bound_instantiable> #scrate::storage::generator::StorageValue<#typ> for #name<#traitinstance, #instance> {
 				type Query = #value_type;
@@ -145,11 +137,8 @@
 			fielddefault,
 			prefix,
 			name,
-<<<<<<< HEAD
+			attrs,
 			..
-=======
-			attrs,
->>>>>>> 4cbda5d3
 		} = self;
 		let DeclStorageTypeInfos { typ, value_type, is_option, .. } = type_infos;
 		let option_simple_1 = option_unwrap(is_option);
@@ -184,12 +173,8 @@
 
 		// generator for map
 		quote!{
-<<<<<<< HEAD
+			#( #[ #attrs ] )*
 			#visibility struct #name<#traitinstance: #traittype, #instance #bound_instantiable #equal_default_instance>(#scrate::storage::generator::PhantomData<(#traitinstance #comma_instance)>);
-=======
-			#( #[ #attrs ] )*
-			#visibility struct #name<#traitinstance: #traittype>(#scrate::storage::generator::PhantomData<#traitinstance>);
->>>>>>> 4cbda5d3
 
 			impl<#traitinstance: #traittype, #instance #bound_instantiable> #scrate::storage::generator::StorageMap<#kty, #typ> for #name<#traitinstance, #instance> {
 				type Query = #value_type;
@@ -242,11 +227,8 @@
 			fielddefault,
 			prefix,
 			name,
-<<<<<<< HEAD
+			attrs,
 			..
-=======
-			attrs,
->>>>>>> 4cbda5d3
 		} = self;
 
 		let InstanceOpts {
@@ -276,11 +258,6 @@
 
 		let DeclStorageTypeInfos { typ, value_type, is_option, .. } = type_infos;
 		let option_simple_1 = option_unwrap(is_option);
-<<<<<<< HEAD
-=======
-		// make sure to use different prefix for head and elements.
-		let head_key = format!("head of {}", prefix);
->>>>>>> 4cbda5d3
 		let name_lowercase = name.to_string().to_lowercase();
 		let inner_module = syn::Ident::new(&format!("__linked_map_details_for_{}_do_not_use", name_lowercase), name.span());
 		let linkage = syn::Ident::new(&format!("__LinkageFor{}DoNotUse", name), name.span());
@@ -381,12 +358,8 @@
 		};
 
 		let structure = quote! {
-<<<<<<< HEAD
+			#( #[ #attrs ] )*
 			#visibility struct #name<#traitinstance: #traittype, #instance #bound_instantiable #equal_default_instance>(#phantom_data<(#traitinstance #comma_instance)>);
-=======
-			#( #[ #attrs ] )*
-			#visibility struct #name<#traitinstance: #traittype>(#phantom_data<#traitinstance>);
->>>>>>> 4cbda5d3
 
 			impl<#traitinstance: #traittype, #instance #bound_instantiable> self::#inner_module::Utils<#traitinstance, #instance> for #name<#traitinstance, #instance> {
 				fn remove_linkage<S: #scrate::GenericStorage>(
