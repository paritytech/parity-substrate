--- conflicted
+++ resolved
@@ -53,8 +53,6 @@
 	pub instance_opts: &'a InstanceOpts,
 	pub type_infos: DeclStorageTypeInfos<'a>,
 	pub fielddefault: TokenStream2,
-	pub default_delegator_ident: syn::Ident,
-	pub default_delegator_return: TokenStream2,
 	pub prefix: String,
 	pub cratename: &'a syn::Ident,
 	pub name: &'a syn::Ident,
@@ -72,8 +70,6 @@
 			instance_opts,
 			type_infos,
 			fielddefault,
-			default_delegator_ident,
-			default_delegator_return,
 			prefix,
 			name,
 			attrs,
@@ -119,17 +115,6 @@
 
 		// generator for value
 		quote! {
-			#visibility struct #default_delegator_ident<#struct_trait>(
-				#scrate::rstd::marker::PhantomData<(#trait_and_instance)>
-			) #where_clause;
-			impl<#impl_trait> #scrate::traits::StorageDefault<#typ>
-				for #default_delegator_ident<#trait_and_instance> #where_clause
-			{
-				fn default() -> Option<#typ> {
-					#default_delegator_return
-				}
-			}
-
 			#( #[ #attrs ] )*
 			#visibility struct #name<#struct_trait>(
 				#scrate::rstd::marker::PhantomData<(#trait_and_instance)>
@@ -139,7 +124,6 @@
 				for #name<#trait_and_instance> #where_clause
 			{
 				type Query = #value_type;
-				type Default = #default_delegator_ident<#trait_and_instance>;
 
 				fn unhashed_key() -> &'static [u8] {
 					#final_prefix
@@ -165,8 +149,6 @@
 			instance_opts,
 			type_infos,
 			fielddefault,
-			default_delegator_ident,
-			default_delegator_return,
 			prefix,
 			name,
 			attrs,
@@ -216,17 +198,6 @@
 
 		// generator for map
 		quote!{
-			#visibility struct #default_delegator_ident<#struct_trait>(
-				#scrate::rstd::marker::PhantomData<(#trait_and_instance)>
-			) #where_clause;
-			impl<#impl_trait> #scrate::traits::StorageDefault<#typ>
-				for #default_delegator_ident<#trait_and_instance> #where_clause
-			{
-				fn default() -> Option<#typ> {
-					#default_delegator_return
-				}
-			}
-
 			#( #[ #attrs ] )*
 			#visibility struct #name<#struct_trait>(
 				#scrate::rstd::marker::PhantomData<(#trait_and_instance)>
@@ -237,7 +208,6 @@
 			{
 				type Query = #value_type;
 				type Hasher = #scrate::#hasher;
-				type Default = #default_delegator_ident<#trait_and_instance>;
 
 				fn prefix() -> &'static [u8] {
 					#final_prefix
@@ -251,17 +221,6 @@
 					#from_query_to_optional_value
 				}
 			}
-<<<<<<< HEAD
-=======
-
-			impl<#impl_trait> #scrate::storage::hashed::generator::AppendableStorageMap<#kty, #typ>
-				for #name<#trait_and_instance> #where_clause
-			{}
-
-			impl<#impl_trait> #scrate::storage::hashed::generator::DecodeLengthStorageMap<#kty, #typ>
-				for #name<#trait_and_instance> #where_clause
-			{}
->>>>>>> 3e257e01
 		}
 	}
 
@@ -274,8 +233,6 @@
 			instance_opts,
 			type_infos,
 			fielddefault,
-			default_delegator_ident,
-			default_delegator_return,
 			prefix,
 			name,
 			attrs,
@@ -341,27 +298,11 @@
 				#scrate::rstd::marker::PhantomData<(#trait_and_instance)>
 			) #where_clause;
 
-<<<<<<< HEAD
 			impl<#impl_trait> #scrate::storage::generator::StorageLinkedMap<#kty, #typ>
-=======
-			#visibility struct #default_delegator_ident<#struct_trait>(
-				#scrate::rstd::marker::PhantomData<(#trait_and_instance)>
-			) #where_clause;
-			impl<#impl_trait> #scrate::traits::StorageDefault<#typ>
-				for #default_delegator_ident<#trait_and_instance> #where_clause
-			{
-				fn default() -> Option<#typ> {
-					#default_delegator_return
-				}
-			}
-
-			impl<#impl_trait> #scrate::storage::hashed::generator::StorageMap<#kty, #typ>
->>>>>>> 3e257e01
 				for #name<#trait_and_instance> #where_clause
 			{
 				type Query = #value_type;
 				type Hasher = #scrate::#hasher;
-				type Default = #default_delegator_ident<#trait_and_instance>;
 
 				fn prefix() -> &'static [u8] {
 					#final_prefix
@@ -379,10 +320,6 @@
 					#from_query_to_optional_value
 				}
 			}
-
-			impl<#impl_trait> #scrate::storage::hashed::generator::DecodeLengthStorageMap<#kty, #typ>
-				for #name<#trait_and_instance> #where_clause
-			{}
 		}
 	}
 
