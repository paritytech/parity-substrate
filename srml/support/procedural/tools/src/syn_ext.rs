// Copyright 2017-2019 Parity Technologies (UK) Ltd.
// This file is part of Substrate.

// Substrate is free software: you can redistribute it and/or modify
// it under the terms of the GNU General Public License as published by
// the Free Software Foundation, either version 3 of the License, or
// (at your option) any later version.

// Substrate is distributed in the hope that it will be useful,
// but WITHOUT ANY WARRANTY; without even the implied warranty of
// MERCHANTABILITY or FITNESS FOR A PARTICULAR PURPOSE.  See the
// GNU General Public License for more details.

// You should have received a copy of the GNU General Public License
// along with Substrate.  If not, see <http://www.gnu.org/licenses/>.

// tag::description[]
//! Extension to syn types, mainly for parsing
// end::description[]

use syn::{visit::{Visit, self}, parse::{Parse, ParseStream, Result}, Ident};
use proc_macro2::{TokenStream, TokenTree};
use quote::{ToTokens, quote};
use std::iter::once;
use srml_support_procedural_tools_derive::{ToTokens, Parse};

/// stop parsing here getting remaining token as content
/// Warn duplicate stream (part of)
#[derive(Parse, ToTokens, Debug)]
pub struct StopParse {
	pub inner: TokenStream,
}

// inner macro really dependant on syn naming convention, do not export
macro_rules! groups_impl {
	($name:ident, $tok:ident, $deli:ident, $parse:ident) => {

		#[derive(Debug)]
		pub struct $name<P> {
			pub token: syn::token::$tok,
			pub content: P,
		}

		impl<P: Parse> Parse for $name<P> {
			fn parse(input: ParseStream) -> Result<Self> {
				let syn::group::$name { token, content } = syn::group::$parse(input)?;
				let content = content.parse()?;
				Ok($name { token, content, })
			}
		}

		impl<P: ToTokens> ToTokens for $name<P> {
			fn to_tokens(&self, tokens: &mut TokenStream) {
				let mut inner_stream = TokenStream::new();
				self.content.to_tokens(&mut inner_stream);
				let token_tree: proc_macro2::TokenTree =
					proc_macro2::Group::new(proc_macro2::Delimiter::$deli, inner_stream).into();
				tokens.extend(once(token_tree));
			}
		}

		impl <P: Clone> Clone for $name<P> {
			fn clone(&self) -> Self {
				Self { token: self.token.clone(), content: self.content.clone() }
			}
		}
	}
}

groups_impl!(Braces, Brace, Brace, parse_braces);
groups_impl!(Brackets, Bracket, Bracket, parse_brackets);
groups_impl!(Parens, Paren, Parenthesis, parse_parens);

#[derive(Debug)]
pub struct PunctuatedInner<P,T,V> {
	pub inner: syn::punctuated::Punctuated<P,T>,
	pub variant: V,
}

#[derive(Debug, Clone)]
pub struct NoTrailing;


#[derive(Debug, Clone)]
pub struct Trailing;

pub type Punctuated<P,T> = PunctuatedInner<P,T,NoTrailing>;

pub type PunctuatedTrailing<P,T> = PunctuatedInner<P,T,Trailing>;

impl<P: Parse, T: Parse + syn::token::Token> Parse for PunctuatedInner<P,T,Trailing> {
	fn parse(input: ParseStream) -> Result<Self> {
		Ok(PunctuatedInner {
			inner: syn::punctuated::Punctuated::parse_separated_nonempty(input)?,
			variant: Trailing,
		})
	}
}

impl<P: Parse, T: Parse> Parse for PunctuatedInner<P,T,NoTrailing> {
	fn parse(input: ParseStream) -> Result<Self> {
		Ok(PunctuatedInner {
			inner: syn::punctuated::Punctuated::parse_terminated(input)?,
			variant: NoTrailing,
		})
	}
}

impl<P: ToTokens, T: ToTokens, V> ToTokens for PunctuatedInner<P,T,V> {
	fn to_tokens(&self, tokens: &mut TokenStream) {
		self.inner.to_tokens(tokens)
	}
}

impl <P: Clone, T: Clone, V: Clone> Clone for PunctuatedInner<P, T, V> {
	fn clone(&self) -> Self {
		Self { inner: self.inner.clone(), variant: self.variant.clone() }
	}
}

/// Note that syn Meta is almost fine for use case (lacks only `ToToken`)
#[derive(Debug, Clone)]
pub struct Meta {
	pub inner: syn::Meta,
}

impl Parse for Meta {
	fn parse(input: ParseStream) -> Result<Self> {
		Ok(Meta {
			inner: syn::Meta::parse(input)?,
		})
	}
}

impl ToTokens for Meta {
	fn to_tokens(&self, tokens: &mut TokenStream) {
		match self.inner {
			syn::Meta::Word(ref ident) => {
				let ident = ident.clone();
				let toks = quote!{
					#[#ident]
				};
				tokens.extend(toks);
			},
			syn::Meta::List(ref l) => l.to_tokens(tokens),
			syn::Meta::NameValue(ref n) => n.to_tokens(tokens),
		}
	}
}

#[derive(Debug)]
pub struct OuterAttributes {
	pub inner: Vec<syn::Attribute>,
}

impl Parse for OuterAttributes {
	fn parse(input: ParseStream) -> Result<Self> {
		let inner = syn::Attribute::parse_outer(input)?;
		Ok(OuterAttributes {
			inner,
		})
	}
}

impl ToTokens for OuterAttributes {
	fn to_tokens(&self, tokens: &mut TokenStream) {
		for att in self.inner.iter() {
			att.to_tokens(tokens);
		}
	}
}

#[derive(Debug)]
pub struct Opt<P> {
	pub inner: Option<P>,
}

impl<P: Parse> Parse for Opt<P> {
	// Note that it cost a double parsing (same as enum derive)
	fn parse(input: ParseStream) -> Result<Self> {
		let inner = match input.fork().parse::<P>() {
			Ok(_item) => Some(input.parse().expect("Same parsing ran before")),
			Err(_e) => None,
		};

		Ok(Opt { inner })
	}
}

impl<P: ToTokens> ToTokens for Opt<P> {
	fn to_tokens(&self, tokens: &mut TokenStream) {
		if let Some(ref p) = self.inner {
			p.to_tokens(tokens);
		}
	}
}

<<<<<<< HEAD
impl <P: Clone> Clone for Opt<P> {
	fn clone(&self) -> Self {
		Self {
			inner: self.inner.clone()
		}
	}
}

pub fn extract_type_option(typ: &syn::Type) -> Option<TokenStream> {
=======
pub fn extract_type_option(typ: &syn::Type) -> Option<syn::Type> {
>>>>>>> b7627c4c
	if let syn::Type::Path(ref path) = typ {
		let v = path.path.segments.last()?;
		if v.value().ident == "Option" {
			// Option has only one type argument in angle bracket.
			if let syn::PathArguments::AngleBracketed(a) = &v.value().arguments {
				if let syn::GenericArgument::Type(typ) = a.args.last()?.value() {
					return Some(typ.clone())
				}
			}
		}
	}

	None
}

/// Auxialary structure to check if a given `Ident` is contained in an ast.
struct ContainsIdent<'a> {
	ident: &'a Ident,
	result: bool,
}

impl<'ast> ContainsIdent<'ast> {
	fn visit_tokenstream(&mut self, stream: TokenStream) {
		stream.into_iter().for_each(|tt|
			match tt {
				TokenTree::Ident(id) => self.visit_ident(&id),
				TokenTree::Group(ref group) => self.visit_tokenstream(group.stream()),
				_ => {}
			}
		)
	}

	fn visit_ident(&mut self, ident: &Ident) {
		if ident == self.ident {
			self.result = true;
		}
	}
}

impl<'ast> Visit<'ast> for ContainsIdent<'ast> {
	fn visit_ident(&mut self, input: &'ast Ident) {
		self.visit_ident(input);
	}

	fn visit_macro(&mut self, input: &'ast syn::Macro) {
		self.visit_tokenstream(input.tts.clone());
		visit::visit_macro(self, input);
	}
}

/// Check if a `Type` contains the given `Ident`.
pub fn type_contains_ident(typ: &syn::Type, ident: &Ident) -> bool {
	let mut visit = ContainsIdent {
		result: false,
		ident,
	};

	visit::visit_type(&mut visit, typ);
	visit.result
}

/// Check if a `Expr` contains the given `Ident`.
pub fn expr_contains_ident(expr: &syn::Expr, ident: &Ident) -> bool {
	let mut visit = ContainsIdent {
		result: false,
		ident,
	};

	visit::visit_expr(&mut visit, expr);
	visit.result
}<|MERGE_RESOLUTION|>--- conflicted
+++ resolved
@@ -195,7 +195,6 @@
 	}
 }
 
-<<<<<<< HEAD
 impl <P: Clone> Clone for Opt<P> {
 	fn clone(&self) -> Self {
 		Self {
@@ -204,10 +203,7 @@
 	}
 }
 
-pub fn extract_type_option(typ: &syn::Type) -> Option<TokenStream> {
-=======
 pub fn extract_type_option(typ: &syn::Type) -> Option<syn::Type> {
->>>>>>> b7627c4c
 	if let syn::Type::Path(ref path) = typ {
 		let v = path.path.segments.last()?;
 		if v.value().ident == "Option" {
