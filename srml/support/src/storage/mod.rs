// Copyright 2017-2019 Parity Technologies (UK) Ltd.
// This file is part of Substrate.

// Substrate is free software: you can redistribute it and/or modify
// it under the terms of the GNU General Public License as published by
// the Free Software Foundation, either version 3 of the License, or
// (at your option) any later version.

// Substrate is distributed in the hope that it will be useful,
// but WITHOUT ANY WARRANTY; without even the implied warranty of
// MERCHANTABILITY or FITNESS FOR A PARTICULAR PURPOSE.  See the
// GNU General Public License for more details.

// You should have received a copy of the GNU General Public License
// along with Substrate.  If not, see <http://www.gnu.org/licenses/>.

//! Stuff to do with the runtime's storage.

use crate::rstd::prelude::*;
use crate::rstd::borrow::Borrow;
<<<<<<< HEAD
use substrate_primitives::child_trie::ChildTrie;
use substrate_primitives::child_trie::ChildTrieReadRef;
use substrate_primitives::storage::well_known_keys;
use codec::{Codec, Encode, Decode, KeyedVec, Input, EncodeAppend};
=======
use codec::{Codec, Encode, Decode, KeyedVec, EncodeAppend};
>>>>>>> d60cdba5
use hashed::generator::{HashedStorage, StorageHasher};
use unhashed::generator::UnhashedStorage;
use runtime_io;

#[macro_use]
pub mod storage_items;
pub mod unhashed;
pub mod hashed;

<<<<<<< HEAD
struct IncrementalInput<'a> {
	key: &'a [u8],
	pos: usize,
}

impl<'a> Input for IncrementalInput<'a> {
	fn read(&mut self, into: &mut [u8]) -> usize {
		let len = runtime_io::read_storage(self.key, into, self.pos).unwrap_or(0);
		let read = crate::rstd::cmp::min(len, into.len());
		self.pos += read;
		read
	}
}

struct IncrementalChildInput<'a> {
	child_trie: ChildTrieReadRef<'a>,
	key: &'a [u8],
	pos: usize,
}

impl<'a> Input for IncrementalChildInput<'a> {
	fn read(&mut self, into: &mut [u8]) -> usize {
		let len = runtime_io::read_child_storage(self.child_trie.clone(), self.key, into, self.pos)
			.unwrap_or(0);
		let read = crate::rstd::cmp::min(len, into.len());
		self.pos += read;
		read
	}
}

=======
>>>>>>> d60cdba5
/// The underlying runtime storage.
pub struct RuntimeStorage;

impl<H: StorageHasher> HashedStorage<H> for RuntimeStorage {
	fn exists(&self, key: &[u8]) -> bool {
		hashed::exists(&H::hash, key)
	}

	/// Load the bytes of a key from storage. Can panic if the type is incorrect.
	fn get<T: Decode>(&self, key: &[u8]) -> Option<T> {
		hashed::get(&H::hash, key)
	}

	/// Put a value in under a key.
	fn put<T: Encode>(&mut self, key: &[u8], val: &T) {
		hashed::put(&H::hash, key, val)
	}

	/// Remove the bytes of a key from storage.
	fn kill(&mut self, key: &[u8]) {
		hashed::kill(&H::hash, key)
	}

	/// Take a value from storage, deleting it after reading.
	fn take<T: Decode>(&mut self, key: &[u8]) -> Option<T> {
		hashed::take(&H::hash, key)
	}

	fn get_raw(&self, key: &[u8]) -> Option<Vec<u8>> {
		hashed::get_raw(&H::hash, key)
	}

	fn put_raw(&mut self, key: &[u8], value: &[u8]) {
		hashed::put_raw(&H::hash, key, value)
	}
}

impl UnhashedStorage for RuntimeStorage {
	fn exists(&self, key: &[u8]) -> bool {
		unhashed::exists(key)
	}

	/// Load the bytes of a key from storage. Can panic if the type is incorrect.
	fn get<T: Decode>(&self, key: &[u8]) -> Option<T> {
		unhashed::get(key)
	}

	/// Put a value in under a key.
	fn put<T: Encode + ?Sized>(&mut self, key: &[u8], val: &T) {
		unhashed::put(key, val)
	}

	/// Remove the bytes of a key from storage.
	fn kill(&mut self, key: &[u8]) {
		unhashed::kill(key)
	}

	/// Remove the bytes of a key from storage.
	fn kill_prefix(&mut self, prefix: &[u8]) {
		unhashed::kill_prefix(prefix)
	}

	/// Take a value from storage, deleting it after reading.
	fn take<T: Decode>(&mut self, key: &[u8]) -> Option<T> {
		unhashed::take(key)
	}

	fn get_raw(&self, key: &[u8]) -> Option<Vec<u8>> {
		unhashed::get_raw(key)
	}

	fn put_raw(&mut self, key: &[u8], value: &[u8]) {
		unhashed::put_raw(key, value)
	}
}

/// A trait for working with macro-generated storage values under the substrate storage API.
pub trait StorageValue<T: Codec> {
	/// The type that get/take return.
	type Query;

	/// Get the storage key.
	fn key() -> &'static [u8];

	/// Does the value (explicitly) exist in storage?
	fn exists() -> bool;

	/// Load the value from the provided storage instance.
	fn get() -> Self::Query;

	/// Store a value under this key into the provided storage instance.
	fn put<Arg: Borrow<T>>(val: Arg);

	/// Store a value under this key into the provided storage instance; this can take any reference
	/// type that derefs to `T` (and has `Encode` implemented).
	fn put_ref<Arg: ?Sized + Encode>(val: &Arg) where T: AsRef<Arg>;

	/// Mutate the value
	fn mutate<R, F: FnOnce(&mut Self::Query) -> R>(f: F) -> R;

	/// Clear the storage value.
	fn kill();

	/// Take a value from storage, removing it afterwards.
	fn take() -> Self::Query;

	/// Append the given item to the value in the storage.
	///
	/// `T` is required to implement `codec::EncodeAppend`.
	fn append<I: Encode>(items: &[I]) -> Result<(), &'static str>
		where T: EncodeAppend<Item=I>;
}

impl<T: Codec, U> StorageValue<T> for U where U: hashed::generator::StorageValue<T> {
	type Query = U::Query;

	fn key() -> &'static [u8] {
		<U as hashed::generator::StorageValue<T>>::key()
	}
	fn exists() -> bool {
		U::exists(&RuntimeStorage)
	}
	fn get() -> Self::Query {
		U::get(&RuntimeStorage)
	}
	fn put<Arg: Borrow<T>>(val: Arg) {
		U::put(val.borrow(), &mut RuntimeStorage)
	}
	fn put_ref<Arg: ?Sized + Encode>(val: &Arg) where T: AsRef<Arg> {
		U::put_ref(val, &mut RuntimeStorage)
	}
	fn mutate<R, F: FnOnce(&mut Self::Query) -> R>(f: F) -> R {
		U::mutate(f, &mut RuntimeStorage)
	}
	fn kill() {
		U::kill(&mut RuntimeStorage)
	}
	fn take() -> Self::Query {
		U::take(&mut RuntimeStorage)
	}
	fn append<I: Encode>(items: &[I]) -> Result<(), &'static str>
		where T: EncodeAppend<Item=I>
	{
		U::append(items, &mut RuntimeStorage)
	}
}

/// A strongly-typed map in storage.
pub trait StorageMap<K: Codec, V: Codec> {
	/// The type that get/take return.
	type Query;

	/// Get the prefix key in storage.
	fn prefix() -> &'static [u8];

	/// Get the storage key used to fetch a value corresponding to a specific key.
	fn key_for<KeyArg: Borrow<K>>(key: KeyArg) -> Vec<u8>;

	/// Does the value (explicitly) exist in storage?
	fn exists<KeyArg: Borrow<K>>(key: KeyArg) -> bool;

	/// Load the value associated with the given key from the map.
	fn get<KeyArg: Borrow<K>>(key: KeyArg) -> Self::Query;

	/// Store a value to be associated with the given key from the map.
	fn insert<KeyArg: Borrow<K>, ValArg: Borrow<V>>(key: KeyArg, val: ValArg);

	/// Store a value under this key into the provided storage instance; this can take any reference
	/// type that derefs to `T` (and has `Encode` implemented).
	fn insert_ref<KeyArg: Borrow<K>, ValArg: ?Sized + Encode>(key: KeyArg, val: &ValArg) where V: AsRef<ValArg>;

	/// Remove the value under a key.
	fn remove<KeyArg: Borrow<K>>(key: KeyArg);

	/// Mutate the value under a key.
	fn mutate<KeyArg: Borrow<K>, R, F: FnOnce(&mut Self::Query) -> R>(key: KeyArg, f: F) -> R;

	/// Take the value under a key.
	fn take<KeyArg: Borrow<K>>(key: KeyArg) -> Self::Query;
}

impl<K: Codec, V: Codec, U> StorageMap<K, V> for U where U: hashed::generator::StorageMap<K, V> {
	type Query = U::Query;

	fn prefix() -> &'static [u8] {
		<U as hashed::generator::StorageMap<K, V>>::prefix()
	}

	fn key_for<KeyArg: Borrow<K>>(key: KeyArg) -> Vec<u8> {
		<U as hashed::generator::StorageMap<K, V>>::key_for(key.borrow())
	}

	fn exists<KeyArg: Borrow<K>>(key: KeyArg) -> bool {
		U::exists(key.borrow(), &RuntimeStorage)
	}

	fn get<KeyArg: Borrow<K>>(key: KeyArg) -> Self::Query {
		U::get(key.borrow(), &RuntimeStorage)
	}

	fn insert<KeyArg: Borrow<K>, ValArg: Borrow<V>>(key: KeyArg, val: ValArg) {
		U::insert(key.borrow(), val.borrow(), &mut RuntimeStorage)
	}

	fn insert_ref<KeyArg: Borrow<K>, ValArg: ?Sized + Encode>(key: KeyArg, val: &ValArg) where V: AsRef<ValArg> {
		U::insert_ref(key.borrow(), val, &mut RuntimeStorage)
	}

	fn remove<KeyArg: Borrow<K>>(key: KeyArg) {
		U::remove(key.borrow(), &mut RuntimeStorage)
	}

	fn mutate<KeyArg: Borrow<K>, R, F: FnOnce(&mut Self::Query) -> R>(key: KeyArg, f: F) -> R {
		U::mutate(key.borrow(), f, &mut RuntimeStorage)
	}

	fn take<KeyArg: Borrow<K>>(key: KeyArg) -> Self::Query {
		U::take(key.borrow(), &mut RuntimeStorage)
	}
}

/// A storage map with values that can be appended to.
pub trait AppendableStorageMap<K: Codec, V: Codec>: StorageMap<K, V> {
	/// Append the given item to the value in the storage.
	///
	/// `T` is required to implement `codec::EncodeAppend`.
	fn append<KeyArg: Borrow<K>, I: Encode>(key: KeyArg, items: &[I]) -> Result<(), &'static str>
		where V: EncodeAppend<Item=I>;
}

impl<K: Codec, V: Codec, U> AppendableStorageMap<K, V> for U
	where U: hashed::generator::AppendableStorageMap<K, V>
{
	fn append<KeyArg: Borrow<K>, I: Encode>(key: KeyArg, items: &[I]) -> Result<(), &'static str>
		where V: EncodeAppend<Item=I>
	{
		U::append(key.borrow(), items, &mut RuntimeStorage)
	}
}

/// A storage map that can be enumerated.
///
/// Primarily useful for off-chain computations.
/// Runtime implementors should avoid enumerating storage entries on-chain.
pub trait EnumerableStorageMap<K: Codec, V: Codec>: StorageMap<K, V> {
	/// Return current head element.
	fn head() -> Option<K>;

	/// Enumerate all elements in the map.
	fn enumerate() -> Box<dyn Iterator<Item = (K, V)>> where K: 'static, V: 'static;
}

impl<K: Codec, V: Codec, U> EnumerableStorageMap<K, V> for U
	where U: hashed::generator::EnumerableStorageMap<K, V>
{
	fn head() -> Option<K> {
		<U as hashed::generator::EnumerableStorageMap<K, V>>::head(&RuntimeStorage)
	}

	fn enumerate() -> Box<dyn Iterator<Item = (K, V)>> where K: 'static, V: 'static {
		<U as hashed::generator::EnumerableStorageMap<K, V>>::enumerate(&RuntimeStorage)
	}
}

/// An implementation of a map with a two keys.
///
/// It provides an important ability to efficiently remove all entries
/// that have a common first key.
///
/// # Mapping of keys to a storage path
///
/// The storage key (i.e. the key under which the `Value` will be stored) is created from two parts.
/// The first part is a hash of a concatenation of the `PREFIX` and `Key1`. And the second part
/// is a hash of a `Key2`.
///
/// /!\ be careful while choosing the Hash, indeed malicious could craft second keys to lower the trie.
pub trait StorageDoubleMap<K1: Encode, K2: Encode, V: Codec> {
	/// The type that get/take returns.
	type Query;

	fn prefix() -> &'static [u8];

	fn key_for<KArg1, KArg2>(k1: &KArg1, k2: &KArg2) -> Vec<u8>
	where
		K1: Borrow<KArg1>,
		K2: Borrow<KArg2>,
		KArg1: ?Sized + Encode,
		KArg2: ?Sized + Encode;

	fn prefix_for<KArg1>(k1: &KArg1) -> Vec<u8> where KArg1: ?Sized + Encode, K1: Borrow<KArg1>;

	fn exists<KArg1, KArg2>(k1: &KArg1, k2: &KArg2) -> bool
	where
		K1: Borrow<KArg1>,
		K2: Borrow<KArg2>,
		KArg1: ?Sized + Encode,
		KArg2: ?Sized + Encode;

	fn get<KArg1, KArg2>(k1: &KArg1, k2: &KArg2) -> Self::Query
	where
		K1: Borrow<KArg1>,
		K2: Borrow<KArg2>,
		KArg1: ?Sized + Encode,
		KArg2: ?Sized + Encode;

	fn take<KArg1, KArg2>(k1: &KArg1, k2: &KArg2) -> Self::Query
	where
		K1: Borrow<KArg1>,
		K2: Borrow<KArg2>,
		KArg1: ?Sized + Encode,
		KArg2: ?Sized + Encode;

	fn insert<KArg1, KArg2, VArg>(k1: &KArg1, k2: &KArg2, val: &VArg)
	where
		K1: Borrow<KArg1>,
		K2: Borrow<KArg2>,
		V: Borrow<VArg>,
		KArg1: ?Sized + Encode,
		KArg2: ?Sized + Encode,
		VArg: ?Sized + Encode;

	fn remove<KArg1, KArg2>(k1: &KArg1, k2: &KArg2)
	where
		K1: Borrow<KArg1>,
		K2: Borrow<KArg2>,
		KArg1: ?Sized + Encode,
		KArg2: ?Sized + Encode;

	fn remove_prefix<KArg1>(k1: &KArg1) where KArg1: ?Sized + Encode, K1: Borrow<KArg1>;

	fn mutate<KArg1, KArg2, R, F>(k1: &KArg1, k2: &KArg2, f: F) -> R
	where
		K1: Borrow<KArg1>,
		K2: Borrow<KArg2>,
		KArg1: ?Sized + Encode,
		KArg2: ?Sized + Encode,
		F: FnOnce(&mut Self::Query) -> R;

	fn append<KArg1, KArg2, I>(
		k1: &KArg1,
		k2: &KArg2,
		items: &[I],
	) -> Result<(), &'static str>
	where
		K1: Borrow<KArg1>,
		K2: Borrow<KArg2>,
		KArg1: ?Sized + Encode,
		KArg2: ?Sized + Encode,
		I: codec::Encode,
		V: EncodeAppend<Item=I>;
}

impl<K1: Encode, K2: Encode, V: Codec, U> StorageDoubleMap<K1, K2, V> for U
where
	U: unhashed::generator::StorageDoubleMap<K1, K2, V>
{
	type Query = U::Query;

	fn prefix() -> &'static [u8] {
		<U as unhashed::generator::StorageDoubleMap<K1, K2, V>>::prefix()
	}

	fn key_for<KArg1, KArg2>(k1: &KArg1, k2: &KArg2) -> Vec<u8>
	where
		K1: Borrow<KArg1>,
		K2: Borrow<KArg2>,
		KArg1: ?Sized + Encode,
		KArg2: ?Sized + Encode,
	{
		<U as unhashed::generator::StorageDoubleMap<K1, K2, V>>::key_for(k1, k2)
	}

	fn prefix_for<KArg1>(k1: &KArg1) -> Vec<u8> where KArg1: ?Sized + Encode, K1: Borrow<KArg1> {
		<U as unhashed::generator::StorageDoubleMap<K1, K2, V>>::prefix_for(k1)
	}

	fn exists<KArg1, KArg2>(k1: &KArg1, k2: &KArg2) -> bool
	where
		K1: Borrow<KArg1>,
		K2: Borrow<KArg2>,
		KArg1: ?Sized + Encode,
		KArg2: ?Sized + Encode,
	{
		U::exists(k1, k2, &RuntimeStorage)
	}

	fn get<KArg1, KArg2>(k1: &KArg1, k2: &KArg2) -> Self::Query
	where
		K1: Borrow<KArg1>,
		K2: Borrow<KArg2>,
		KArg1: ?Sized + Encode,
		KArg2: ?Sized + Encode,
	{
		U::get(k1, k2, &RuntimeStorage)
	}

	fn take<KArg1, KArg2>(k1: &KArg1, k2: &KArg2) -> Self::Query
	where
		K1: Borrow<KArg1>,
		K2: Borrow<KArg2>,
		KArg1: ?Sized + Encode,
		KArg2: ?Sized + Encode,
	{
		U::take(k1.borrow(), k2.borrow(), &mut RuntimeStorage)
	}

	fn insert<KArg1, KArg2, VArg>(k1: &KArg1, k2: &KArg2, val: &VArg)
	where
		K1: Borrow<KArg1>,
		K2: Borrow<KArg2>,
		V: Borrow<VArg>,
		KArg1: ?Sized + Encode,
		KArg2: ?Sized + Encode,
		VArg: ?Sized + Encode,
	{
		U::insert(k1, k2, val, &mut RuntimeStorage)
	}

	fn remove<KArg1, KArg2>(k1: &KArg1, k2: &KArg2)
	where
		K1: Borrow<KArg1>,
		K2: Borrow<KArg2>,
		KArg1: ?Sized + Encode,
		KArg2: ?Sized + Encode,
	{
		U::remove(k1, k2, &mut RuntimeStorage)
	}

	fn remove_prefix<KArg1>(k1: &KArg1) where KArg1: ?Sized + Encode, K1: Borrow<KArg1> {
		U::remove_prefix(k1, &mut RuntimeStorage)
	}

	fn mutate<KArg1, KArg2, R, F>(k1: &KArg1, k2: &KArg2, f: F) -> R
	where
		K1: Borrow<KArg1>,
		K2: Borrow<KArg2>,
		KArg1: ?Sized + Encode,
		KArg2: ?Sized + Encode,
		F: FnOnce(&mut Self::Query) -> R
	{
		U::mutate(k1, k2, f, &mut RuntimeStorage)
	}

	fn append<KArg1, KArg2, I>(
		k1: &KArg1,
		k2: &KArg2,
		items: &[I],
	) -> Result<(), &'static str>
	where
		K1: Borrow<KArg1>,
		K2: Borrow<KArg2>,
		KArg1: ?Sized + Encode,
		KArg2: ?Sized + Encode,
		I: codec::Encode,
		V: EncodeAppend<Item=I>,
	{
		U::append(k1, k2, items, &mut RuntimeStorage)
	}
}

/// child storage NOTE could replace unhashed by having only one kind of storage (root being null storage
/// key (storage_key can become Option<&[u8]>).
/// This module is a currently only a variant of unhashed with additional `storage_key`.
/// Note that `storage_key` must be unique and strong (strong in the sense of being long enough to
/// avoid collision from a resistant hash function (which unique implies)).
pub mod child {
<<<<<<< HEAD
	use super::{runtime_io, Codec, Decode, Vec, IncrementalChildInput, ChildTrie,
		ChildTrieReadRef, well_known_keys};

	/// Method for fetching or initiating a new child trie.
	pub fn next_keyspace() -> u128 {
		let key = well_known_keys::CHILD_STORAGE_KEYSPACE_COUNTER;
		// do start at 1 (0 is reserved for top trie)
		let previous = super::unhashed::get(key).unwrap_or(0u128);
		let new = previous + 1;
		super::unhashed::put(key, &new);
		new
	}

	/// Method for fetching or initiating a new child trie.
	pub fn fetch_or_new(
		parent: &[u8],
	) -> ChildTrie {
		ChildTrie::fetch_or_new(
			|pk| { child_trie(pk) },
			|ct| {
				let updated = set_child_trie(ct);
				// fetch or new create a new child trie
				// so the child trie creation condition
				// cannot fail at this point.
				debug_assert!(updated);
			},
			parent,
			|| next_keyspace(),
		)
	}

	/// Fetch a child trie return None if no child trie for
	/// this storage key.
	pub fn child_trie(storage_key: &[u8]) -> Option<ChildTrie> {
		runtime_io::child_trie(storage_key)
	}

	/// Update or create an existing child trie.
	/// Warning in case of update this function does not allow:
	/// - root change
	/// Return false and do nothing in those cases.
	pub fn set_child_trie(ct: ChildTrie) -> bool {
		runtime_io::set_child_trie(ct)
	}

	/// Return the value of the item in storage under `key`, or `None` if there is no explicit entry.
	pub fn get<T: Codec + Sized>(child_trie: ChildTrieReadRef, key: &[u8]) -> Option<T> {
		runtime_io::read_child_storage(child_trie.clone(), key, &mut [0; 0][..], 0).map(|_| {
			let mut input = IncrementalChildInput {
				child_trie,
				key,
				pos: 0,
			};
			Decode::decode(&mut input).expect("storage is not null, therefore must be a valid type")
=======
	use super::{Codec, Decode, Vec};

	/// Return the value of the item in storage under `key`, or `None` if there is no explicit entry.
	pub fn get<T: Codec + Sized>(storage_key: &[u8], key: &[u8]) -> Option<T> {
		runtime_io::child_storage(storage_key, key).map(|v| {
			Decode::decode(&mut &v[..]).expect("storage is not null, therefore must be a valid type")
>>>>>>> d60cdba5
		})
	}

	/// Return the value of the item in storage under `key`, or the type's default if there is no
	/// explicit entry.
	pub fn get_or_default<T: Codec + Sized + Default>(child_trie: ChildTrieReadRef, key: &[u8]) -> T {
		get(child_trie, key).unwrap_or_else(Default::default)
	}

	/// Return the value of the item in storage under `key`, or `default_value` if there is no
	/// explicit entry.
	pub fn get_or<T: Codec + Sized>(child_trie: ChildTrieReadRef, key: &[u8], default_value: T) -> T {
		get(child_trie, key).unwrap_or(default_value)
	}

	/// Return the value of the item in storage under `key`, or `default_value()` if there is no
	/// explicit entry.
	pub fn get_or_else<T: Codec + Sized, F: FnOnce() -> T>(
		child_trie: ChildTrieReadRef,
		key: &[u8],
		default_value: F,
	) -> T {
		get(child_trie, key).unwrap_or_else(default_value)
	}

	/// Put `value` in storage under `key`.
	pub fn put<T: Codec>(child_trie: &ChildTrie, key: &[u8], value: &T) {
		value.using_encoded(|slice| runtime_io::set_child_storage(child_trie, key, slice));
	}

	/// Remove `key` from storage, returning its value if it had an explicit entry
	/// or `None` otherwise.
	pub fn take<T: Codec + Sized>(child_trie: &ChildTrie, key: &[u8]) -> Option<T> {
		let r = get(child_trie.node_ref(), key);
		if r.is_some() {
			kill(child_trie, key);
		}
		r
	}

	/// Remove `key` from storage, returning its value, or, if there was no explicit entry in storage,
	/// the default for its type.
	pub fn take_or_default<T: Codec + Sized + Default>(child_trie: &ChildTrie, key: &[u8]) -> T {
		take(child_trie, key).unwrap_or_else(Default::default)
	}

	/// Return the value of the item in storage under `key`, or `default_value` if there is no
	/// explicit entry. Ensure there is no explicit entry on return.
	pub fn take_or<T: Codec + Sized>(child_trie: &ChildTrie,key: &[u8], default_value: T) -> T {
		take(child_trie, key).unwrap_or(default_value)
	}

	/// Return the value of the item in storage under `key`, or `default_value()` if there is no
	/// explicit entry. Ensure there is no explicit entry on return.
	pub fn take_or_else<T: Codec + Sized, F: FnOnce() -> T>(
		child_trie: &ChildTrie,
		key: &[u8],
		default_value: F,
	) -> T {
		take(child_trie, key).unwrap_or_else(default_value)
	}

	/// Check to see if `key` has an explicit entry in storage.
	pub fn exists(child_trie: ChildTrieReadRef, key: &[u8]) -> bool {
		runtime_io::read_child_storage(child_trie, key, &mut [0;0][..], 0).is_some()
	}

	/// Remove all `child_trie` key/values
	pub fn kill_storage(child_trie: &ChildTrie) {
		runtime_io::kill_child_storage(child_trie)
	}

	/// Ensure `key` has no explicit entry in storage.
	pub fn kill(child_trie: &ChildTrie, key: &[u8]) {
		runtime_io::clear_child_storage(child_trie, key);
	}

	/// Get a Vec of bytes from storage.
	pub fn get_raw(child_trie: ChildTrieReadRef, key: &[u8]) -> Option<Vec<u8>> {
		runtime_io::child_storage(child_trie, key)
	}

	/// Put a raw byte slice into storage.
	pub fn put_raw(child_trie: &ChildTrie, key: &[u8], value: &[u8]) {
		runtime_io::set_child_storage(child_trie, key, value)
	}

	pub use super::unhashed::StorageVec;
}<|MERGE_RESOLUTION|>--- conflicted
+++ resolved
@@ -18,14 +18,10 @@
 
 use crate::rstd::prelude::*;
 use crate::rstd::borrow::Borrow;
-<<<<<<< HEAD
-use substrate_primitives::child_trie::ChildTrie;
-use substrate_primitives::child_trie::ChildTrieReadRef;
-use substrate_primitives::storage::well_known_keys;
-use codec::{Codec, Encode, Decode, KeyedVec, Input, EncodeAppend};
-=======
+use primitives::child_trie::ChildTrie;
+use primitives::child_trie::ChildTrieReadRef;
+use primitives::storage::well_known_keys;
 use codec::{Codec, Encode, Decode, KeyedVec, EncodeAppend};
->>>>>>> d60cdba5
 use hashed::generator::{HashedStorage, StorageHasher};
 use unhashed::generator::UnhashedStorage;
 use runtime_io;
@@ -35,39 +31,6 @@
 pub mod unhashed;
 pub mod hashed;
 
-<<<<<<< HEAD
-struct IncrementalInput<'a> {
-	key: &'a [u8],
-	pos: usize,
-}
-
-impl<'a> Input for IncrementalInput<'a> {
-	fn read(&mut self, into: &mut [u8]) -> usize {
-		let len = runtime_io::read_storage(self.key, into, self.pos).unwrap_or(0);
-		let read = crate::rstd::cmp::min(len, into.len());
-		self.pos += read;
-		read
-	}
-}
-
-struct IncrementalChildInput<'a> {
-	child_trie: ChildTrieReadRef<'a>,
-	key: &'a [u8],
-	pos: usize,
-}
-
-impl<'a> Input for IncrementalChildInput<'a> {
-	fn read(&mut self, into: &mut [u8]) -> usize {
-		let len = runtime_io::read_child_storage(self.child_trie.clone(), self.key, into, self.pos)
-			.unwrap_or(0);
-		let read = crate::rstd::cmp::min(len, into.len());
-		self.pos += read;
-		read
-	}
-}
-
-=======
->>>>>>> d60cdba5
 /// The underlying runtime storage.
 pub struct RuntimeStorage;
 
@@ -534,8 +497,7 @@
 /// Note that `storage_key` must be unique and strong (strong in the sense of being long enough to
 /// avoid collision from a resistant hash function (which unique implies)).
 pub mod child {
-<<<<<<< HEAD
-	use super::{runtime_io, Codec, Decode, Vec, IncrementalChildInput, ChildTrie,
+	use super::{runtime_io, Codec, Decode, Vec, ChildTrie,
 		ChildTrieReadRef, well_known_keys};
 
 	/// Method for fetching or initiating a new child trie.
@@ -582,21 +544,8 @@
 
 	/// Return the value of the item in storage under `key`, or `None` if there is no explicit entry.
 	pub fn get<T: Codec + Sized>(child_trie: ChildTrieReadRef, key: &[u8]) -> Option<T> {
-		runtime_io::read_child_storage(child_trie.clone(), key, &mut [0; 0][..], 0).map(|_| {
-			let mut input = IncrementalChildInput {
-				child_trie,
-				key,
-				pos: 0,
-			};
-			Decode::decode(&mut input).expect("storage is not null, therefore must be a valid type")
-=======
-	use super::{Codec, Decode, Vec};
-
-	/// Return the value of the item in storage under `key`, or `None` if there is no explicit entry.
-	pub fn get<T: Codec + Sized>(storage_key: &[u8], key: &[u8]) -> Option<T> {
-		runtime_io::child_storage(storage_key, key).map(|v| {
+		runtime_io::child_storage(child_trie.clone(), key).map(|v| {
 			Decode::decode(&mut &v[..]).expect("storage is not null, therefore must be a valid type")
->>>>>>> d60cdba5
 		})
 	}
 
