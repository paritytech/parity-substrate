--- conflicted
+++ resolved
@@ -27,70 +27,6 @@
 pub mod unhashed;
 pub mod hashed;
 
-<<<<<<< HEAD
-struct IncrementalInput<'a> {
-	key: &'a [u8],
-	pos: usize,
-	remaining_len: Option<usize>,
-}
-
-impl<'a> Input for IncrementalInput<'a> {
-	fn remaining_len(&mut self) -> Result<usize, codec::Error> {
-		if let Some(len) = self.remaining_len {
-			Ok(len)
-		} else {
-			let len = runtime_io::read_storage(self.key, &mut [][..], self.pos).unwrap_or(0);
-			self.remaining_len = Some(len);
-			Ok(len)
-		}
-	}
-
-	fn read(&mut self, into: &mut [u8]) -> Result<(), codec::Error> {
-		let len = runtime_io::read_storage(self.key, into, self.pos).unwrap_or(0);
-		if len < into.len() {
-			return Err("Not enough data in storage value".into())
-		}
-
-		self.remaining_len = Some(len - into.len());
-		self.pos += into.len();
-		Ok(())
-	}
-}
-
-struct IncrementalChildInput<'a> {
-	storage_key: &'a [u8],
-	key: &'a [u8],
-	pos: usize,
-	remaining_len: Option<usize>
-}
-
-impl<'a> Input for IncrementalChildInput<'a> {
-	fn remaining_len(&mut self) -> Result<usize, codec::Error> {
-		if let Some(len) = self.remaining_len {
-			Ok(len)
-		} else {
-			let len = runtime_io::read_child_storage(self.storage_key, self.key, &mut [][..], self.pos)
-				.unwrap_or(0);
-			self.remaining_len = Some(len);
-			Ok(len)
-		}
-	}
-
-	fn read(&mut self, into: &mut [u8]) -> Result<(), codec::Error> {
-		let len = runtime_io::read_child_storage(self.storage_key, self.key, into, self.pos)
-			.unwrap_or(0);
-		if len < into.len() {
-			return Err("Not enough data in child storage value".into())
-		}
-
-		self.remaining_len = Some(len - into.len());
-		self.pos += into.len();
-		Ok(())
-	}
-}
-
-=======
->>>>>>> 713ba033
 /// The underlying runtime storage.
 pub struct RuntimeStorage;
 
@@ -561,19 +497,8 @@
 
 	/// Return the value of the item in storage under `key`, or `None` if there is no explicit entry.
 	pub fn get<T: Codec + Sized>(storage_key: &[u8], key: &[u8]) -> Option<T> {
-<<<<<<< HEAD
-		runtime_io::read_child_storage(storage_key, key, &mut [0; 0][..], 0).map(|_| {
-			let mut input = IncrementalChildInput {
-				storage_key,
-				key,
-				pos: 0,
-				remaining_len: None,
-			};
-			Decode::decode(&mut input).expect("storage is not null, therefore must be a valid type")
-=======
 		runtime_io::child_storage(storage_key, key).map(|v| {
 			Decode::decode(&mut &v[..]).expect("storage is not null, therefore must be a valid type")
->>>>>>> 713ba033
 		})
 	}
 
