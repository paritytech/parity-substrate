--- conflicted
+++ resolved
@@ -21,16 +21,11 @@
 
 /// Generator for `StorageValue` used by `decl_storage`.
 ///
-<<<<<<< HEAD
-/// Value is stored at `Twox128(unhashed_key)`.
-pub trait StorageValue<T: FullCodec> {
-=======
 /// Value is stored at:
 /// ```nocompile
 /// Twox128(unhashed_key)
 /// ```
-pub trait StorageValue<T: Codec> {
->>>>>>> 429380ea
+pub trait StorageValue<T: FullCodec> {
 	/// The type that get/take returns.
 	type Query;
 
