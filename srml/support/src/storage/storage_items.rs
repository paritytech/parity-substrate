// Copyright 2017-2019 Parity Technologies (UK) Ltd.
// This file is part of Substrate.

// Substrate is free software: you can redistribute it and/or modify
// it under the terms of the GNU General Public License as published by
// the Free Software Foundation, either version 3 of the License, or
// (at your option) any later version.

// Substrate is distributed in the hope that it will be useful,
// but WITHOUT ANY WARRANTY; without even the implied warranty of
// MERCHANTABILITY or FITNESS FOR A PARTICULAR PURPOSE.  See the
// GNU General Public License for more details.

// You should have received a copy of the GNU General Public License
// along with Substrate.  If not, see <http://www.gnu.org/licenses/>.

//! Strongly typed wrappers around values in storage.
//!
//! This crate exports a macro `storage_items!` and traits describing behavior of generated
//! structs.
//!
//! Three kinds of data types are currently supported:
//!   - values
//!   - maps
//!
//! # Examples:
//!
//! ```rust
//! #[macro_use]
//! extern crate srml_support;
//!
//! type AuthorityId = [u8; 32];
//! type Balance = u64;
//! pub type SessionKey = [u8; 32];
//!
//! storage_items! {
//!     // public value
//!     pub Value: b"putd_key" => SessionKey;
//!     // private map.
//!     Balances: b"private_map:" => map [AuthorityId => Balance];
//! }
//!
//!# fn main() { }
//! ```

#[doc(hidden)]
pub use crate::rstd::borrow::Borrow;
#[doc(hidden)]
pub use crate::rstd::marker::PhantomData;
#[doc(hidden)]
pub use crate::rstd::boxed::Box;

#[doc(hidden)]
pub fn id<T>(t: T) -> T {
	t
}

#[doc(hidden)]
pub use Some;

#[doc(hidden)]
pub fn unwrap_or_default<T: Default>(t: Option<T>) -> T {
	t.unwrap_or_else(|| Default::default())
}

#[doc(hidden)]
pub fn require<T: Default>(t: Option<T>) -> T {
	t.expect("Required values must be in storage")
}

// FIXME #1466 Remove this in favor of `decl_storage` macro.
/// Declares strongly-typed wrappers around codec-compatible types in storage.
#[macro_export]
macro_rules! storage_items {
	// simple values
	($name:ident : $key:expr => $ty:ty; $($t:tt)*) => {
		$crate::__storage_items_internal!(() () (OPTION_TYPE Option<$ty>) (id) (id) $name: $key => $ty);
		storage_items!($($t)*);
	};
	(pub $name:ident : $key:expr => $ty:ty; $($t:tt)*) => {
		$crate::__storage_items_internal!((pub) () (OPTION_TYPE Option<$ty>) (id) (id) $name: $key => $ty);
		storage_items!($($t)*);
	};
	($name:ident : $key:expr => default $ty:ty; $($t:tt)*) => {
		$crate::__storage_items_internal!(() () (RAW_TYPE $ty) (unwrap_or_default) (Some) $name: $key => $ty);
		storage_items!($($t)*);
	};
	(pub $name:ident : $key:expr => default $ty:ty; $($t:tt)*) => {
		$crate::__storage_items_internal!((pub) () (RAW_TYPE $ty) (unwrap_or_default) (Some) $name: $key => $ty);
		storage_items!($($t)*);
	};
	($name:ident : $key:expr => required $ty:ty; $($t:tt)*) => {
		$crate::__storage_items_internal!(() () (RAW_TYPE $ty) (require) (Some) $name: $key => $ty);
		storage_items!($($t)*);
	};
	(pub $name:ident : $key:expr => required $ty:ty; $($t:tt)*) => {
		$crate::__storage_items_internal!((pub) () (RAW_TYPE $ty) (require) (Some) $name: $key => $ty);
		storage_items!($($t)*);
	};

	($name:ident get($getfn:ident) : $key:expr => $ty:ty; $($t:tt)*) => {
		$crate::__storage_items_internal!(() ($getfn) (OPTION_TYPE Option<$ty>) (id) (id) $name: $key => $ty);
		storage_items!($($t)*);
	};
	(pub $name:ident get($getfn:ident) : $key:expr => $ty:ty; $($t:tt)*) => {
		$crate::__storage_items_internal!((pub) ($getfn) (OPTION_TYPE Option<$ty>) (id) (id) $name: $key => $ty);
		storage_items!($($t)*);
	};
	($name:ident get($getfn:ident) : $key:expr => default $ty:ty; $($t:tt)*) => {
		$crate::__storage_items_internal!(() ($getfn) (RAW_TYPE $ty) (unwrap_or_default) (Some) $name: $key => $ty);
		storage_items!($($t)*);
	};
	(pub $name:ident get($getfn:ident) : $key:expr => default $ty:ty; $($t:tt)*) => {
		$crate::__storage_items_internal!((pub) ($getfn) (RAW_TYPE $ty) (unwrap_or_default) (Some) $name: $key => $ty);
		storage_items!($($t)*);
	};
	($name:ident get($getfn:ident) : $key:expr => required $ty:ty; $($t:tt)*) => {
		$crate::__storage_items_internal!(() ($getfn) (RAW_TYPE $ty) (require) (Some) $name: $key => $ty);
		storage_items!($($t)*);
	};
	(pub $name:ident get($getfn:ident) : $key:expr => required $ty:ty; $($t:tt)*) => {
		$crate::__storage_items_internal!((pub) ($getfn) (RAW_TYPE $ty) (require) (Some) $name: $key => $ty);
		storage_items!($($t)*);
	};

	// maps
	($name:ident : $prefix:expr => map [$kty:ty => $ty:ty]; $($t:tt)*) => {
		$crate::__storage_items_internal!(() () (OPTION_TYPE Option<$ty>) (id) (id) $name: $prefix => map [$kty => $ty]);
		storage_items!($($t)*);
	};
	(pub $name:ident : $prefix:expr => map [$kty:ty => $ty:ty]; $($t:tt)*) => {
		$crate::__storage_items_internal!((pub) () (OPTION_TYPE Option<$ty>) (id) (id) $name: $prefix => map [$kty => $ty]);
		storage_items!($($t)*);
	};
	($name:ident : $prefix:expr => default map [$kty:ty => $ty:ty]; $($t:tt)*) => {
		$crate::__storage_items_internal!(() () (RAW_TYPE $ty) (unwrap_or_default) (Some) $name: $prefix => map [$kty => $ty]);
		storage_items!($($t)*);
	};
	(pub $name:ident : $prefix:expr => default map [$kty:ty => $ty:ty]; $($t:tt)*) => {
		$crate::__storage_items_internal!((pub) () (RAW_TYPE $ty) (unwrap_or_default) (Some) $name: $prefix => map [$kty => $ty]);
		storage_items!($($t)*);
	};
	($name:ident : $prefix:expr => required map [$kty:ty => $ty:ty]; $($t:tt)*) => {
		$crate::__storage_items_internal!(() () (RAW_TYPE $ty) (require) (Some) $name: $prefix => map [$kty => $ty]);
		storage_items!($($t)*);
	};
	(pub $name:ident : $prefix:expr => required map [$kty:ty => $ty:ty]; $($t:tt)*) => {
		$crate::__storage_items_internal!((pub) () (RAW_TYPE $ty) (require) (Some) $name: $prefix => map [$kty => $ty]);
		storage_items!($($t)*);
	};

	($name:ident get($getfn:ident) : $prefix:expr => map [$kty:ty => $ty:ty]; $($t:tt)*) => {
		$crate::__storage_items_internal!(() ($getfn) (OPTION_TYPE Option<$ty>) (id) (id) $name: $prefix => map [$kty => $ty]);
		storage_items!($($t)*);
	};
	(pub $name:ident get($getfn:ident) : $prefix:expr => map [$kty:ty => $ty:ty]; $($t:tt)*) => {
		$crate::__storage_items_internal!((pub) ($getfn) (OPTION_TYPE Option<$ty>) (id) (id) $name: $prefix => map [$kty => $ty]);
		storage_items!($($t)*);
	};
	($name:ident get($getfn:ident) : $prefix:expr => default map [$kty:ty => $ty:ty]; $($t:tt)*) => {
		$crate::__storage_items_internal!(() ($getfn) (RAW_TYPE $ty) (unwrap_or_default) (Some) $name: $prefix => map [$kty => $ty]);
		storage_items!($($t)*);
	};
	(pub $name:ident get($getfn:ident) : $prefix:expr => default map [$kty:ty => $ty:ty]; $($t:tt)*) => {
		$crate::__storage_items_internal!((pub) ($getfn) (RAW_TYPE $ty) (unwrap_or_default) (Some) $name: $prefix => map [$kty => $ty]);
		storage_items!($($t)*);
	};
	($name:ident get($getfn:ident) : $prefix:expr => required map [$kty:ty => $ty:ty]; $($t:tt)*) => {
		$crate::__storage_items_internal!(() ($getfn) (RAW_TYPE $ty) (require) (Some) $name: $prefix => map [$kty => $ty]);
		storage_items!($($t)*);
	};
	(pub $name:ident get($getfn:ident) : $prefix:expr => required map [$kty:ty => $ty:ty]; $($t:tt)*) => {
		$crate::__storage_items_internal!((pub) ($getfn) (RAW_TYPE $ty) (require) (Some) $name: $prefix => map [$kty => $ty]);
		storage_items!($($t)*);
	};

	() => ()
}

#[macro_export]
#[doc(hidden)]
macro_rules! __storage_items_internal {
	// generator for values.
	(($($vis:tt)*) ($get_fn:ident) ($wraptype:ident $gettype:ty) ($into_query:ident) ($into_opt_val:ident) $name:ident : $key:expr => $ty:ty) => {
		$crate::__storage_items_internal!{ ($($vis)*) () ($wraptype $gettype) ($into_query) ($into_opt_val) $name : $key => $ty }
		pub fn $get_fn() -> $gettype { <$name as $crate::storage::StorageValue<$ty>> :: get() }
	};
	(($($vis:tt)*) () ($wraptype:ident $gettype:ty) ($into_query:ident) ($into_opt_val:ident) $name:ident : $key:expr => $ty:ty) => {
		$($vis)* struct $name;

		impl $crate::storage::generator::StorageValue<$ty> for $name {
			type Query = $gettype;

			fn unhashed_key() -> &'static [u8] {
				$key
			}

			fn from_optional_value_to_query(v: Option<$ty>) -> Self::Query {
				$crate::storage::storage_items::$into_query(v)
			}

			fn from_query_to_optional_value(v: Self::Query) -> Option<$ty> {
				$crate::storage::storage_items::$into_opt_val(v)
			}
		}
	};
	// generator for maps.
	(($($vis:tt)*) ($get_fn:ident) ($wraptype:ident $gettype:ty) ($into_query:ident) ($into_opt_val:ident) $name:ident : $prefix:expr => map [$kty:ty => $ty:ty]) => {
		$crate::__storage_items_internal!{ ($($vis)*) () ($wraptype $gettype) ($into_query) ($into_opt_val) $name : $prefix => map [$kty => $ty] }
		pub fn $get_fn<K: $crate::storage::storage_items::Borrow<$kty>>(key: K) -> $gettype {
			<$name as $crate::storage::StorageMap<$kty, $ty>> :: get(key.borrow())
		}
	};
	(($($vis:tt)*) () ($wraptype:ident $gettype:ty) ($into_query:ident) ($into_opt_val:ident) $name:ident : $prefix:expr => map [$kty:ty => $ty:ty]) => {
		$($vis)* struct $name;

		impl $crate::storage::generator::StorageMap<$kty, $ty> for $name {
			type Query = $gettype;
			type Hasher = $crate::Blake2_256;

			fn prefix() -> &'static [u8] {
				$prefix
			}

			fn from_optional_value_to_query(v: Option<$ty>) -> Self::Query {
				$crate::storage::storage_items::$into_query(v)
			}

			fn from_query_to_optional_value(v: Self::Query) -> Option<$ty> {
				$crate::storage::storage_items::$into_opt_val(v)
			}
		}
	};
}

#[macro_export]
#[doc(hidden)]
macro_rules! __handle_wrap_internal {
	(RAW_TYPE { $($raw:tt)* } { $($option:tt)* }) => {
		$($raw)*;
	};
	(OPTION_TYPE { $($raw:tt)* } { $($option:tt)* }) => {
		$($option)*;
	};
}

// FIXME: revisit this idiom once we get `type`s in `impl`s.
/*impl<T: Trait> Module<T> {
	type Now = super::Now<T>;
}*/

#[cfg(test)]
// Do not complain about unused `dispatch` and `dispatch_aux`.
#[allow(dead_code)]
mod tests {
	use crate::metadata::*;
	use crate::metadata::StorageHasher;
	use crate::rstd::marker::PhantomData;
<<<<<<< HEAD
	use crate::storage::{StorageValue, StorageMap};
	use crate::codec::{Encode, Decode, EncodeLike};
=======
>>>>>>> f8559f20

	storage_items! {
		Value: b"a" => u32;
		Map: b"c:" => map [u32 => [u8; 32]];
	}

	#[test]
	fn value() {
		runtime_io::with_storage(&mut Default::default(), || {
			assert!(Value::get().is_none());
			Value::put(&100_000);
			assert_eq!(Value::get(), Some(100_000));
			Value::kill();
			assert!(Value::get().is_none());
		})
	}

	#[test]
	fn map() {
		runtime_io::with_storage(&mut Default::default(), || {
			assert!(Map::get(&5).is_none());
			Map::insert(&5, &[1; 32]);
			assert_eq!(Map::get(&5), Some([1; 32]));
			assert_eq!(Map::take(&5), Some([1; 32]));
			assert!(Map::get(&5).is_none());
			assert!(Map::get(&999).is_none());
		})
	}

	pub trait Trait {
		type Origin: Encode + Decode + EncodeLike + std::default::Default;
		type BlockNumber;
	}

	decl_module! {
		pub struct Module<T: Trait> for enum Call where origin: T::Origin {}
	}

	crate::decl_storage! {
		trait Store for Module<T: Trait> as TestStorage {
			// non-getters: pub / $default

			/// Hello, this is doc!
			U32 : Option<u32>;
			pub PUBU32 : Option<u32>;
			U32MYDEF : Option<u32>;
			pub PUBU32MYDEF : Option<u32>;

			// getters: pub / $default
			// we need at least one type which uses T, otherwise GenesisConfig will complain.
			GETU32 get(u32_getter): T::Origin;
			pub PUBGETU32 get(pub_u32_getter) build(|config: &GenesisConfig| config.u32_getter_with_config): u32;
			GETU32WITHCONFIG get(u32_getter_with_config) config(): u32;
			pub PUBGETU32WITHCONFIG get(pub_u32_getter_with_config) config(): u32;
			GETU32MYDEF get(u32_getter_mydef): Option<u32>;
			pub PUBGETU32MYDEF get(pub_u32_getter_mydef) config(): u32 = 3;
			GETU32WITHCONFIGMYDEF get(u32_getter_with_config_mydef) config(): u32 = 2;
			pub PUBGETU32WITHCONFIGMYDEF get(pub_u32_getter_with_config_mydef) config(): u32 = 1;
			PUBGETU32WITHCONFIGMYDEFOPT get(pub_u32_getter_with_config_mydef_opt) config(): Option<u32>;

			// map non-getters: pub / $default
			MAPU32 : map u32 => Option<String>;
			pub PUBMAPU32 : map u32 => Option<String>;
			MAPU32MYDEF : map u32 => Option<String>;
			pub PUBMAPU32MYDEF : map u32 => Option<String>;

			// map getters: pub / $default
			GETMAPU32 get(map_u32_getter): map u32 => String;
			pub PUBGETMAPU32 get(pub_map_u32_getter): map u32 => String;

			GETMAPU32MYDEF get(map_u32_getter_mydef): map u32 => String = "map".into();
			pub PUBGETMAPU32MYDEF get(pub_map_u32_getter_mydef): map u32 => String = "pubmap".into();

			// linked map
			LINKEDMAPU32 : linked_map u32 => Option<String>;
			pub PUBLINKEDMAPU32MYDEF : linked_map u32 => Option<String>;
			GETLINKEDMAPU32 get(linked_map_u32_getter): linked_map u32 => String;
			pub PUBGETLINKEDMAPU32MYDEF get(pub_linked_map_u32_getter_mydef): linked_map u32 => String = "pubmap".into();

			COMPLEXTYPE1: ::std::vec::Vec<<T as Trait>::Origin>;
			COMPLEXTYPE2: (Vec<Vec<(u16,Box<(  )>)>>, u32);
			COMPLEXTYPE3: ([u32;25]);
		}
		add_extra_genesis {
			build(|_| {});
		}
	}

	struct TraitImpl {}

	impl Trait for TraitImpl {
		type Origin = u32;
		type BlockNumber = u32;
	}

	const EXPECTED_METADATA: StorageMetadata = StorageMetadata {
		prefix: DecodeDifferent::Encode("TestStorage"),
		entries: DecodeDifferent::Encode(
			&[
				StorageEntryMetadata {
					name: DecodeDifferent::Encode("U32"),
					modifier: StorageEntryModifier::Optional,
					ty: StorageEntryType::Plain(DecodeDifferent::Encode("u32")),
					default: DecodeDifferent::Encode(
						DefaultByteGetter(&__GetByteStructU32(PhantomData::<TraitImpl>))
					),
					documentation: DecodeDifferent::Encode(&[ " Hello, this is doc!" ]),
				},
				StorageEntryMetadata {
					name: DecodeDifferent::Encode("PUBU32"),
					modifier: StorageEntryModifier::Optional,
					ty: StorageEntryType::Plain(DecodeDifferent::Encode("u32")),
					default: DecodeDifferent::Encode(
						DefaultByteGetter(&__GetByteStructPUBU32(PhantomData::<TraitImpl>))
					),
					documentation: DecodeDifferent::Encode(&[]),
				},
				StorageEntryMetadata {
					name: DecodeDifferent::Encode("U32MYDEF"),
					modifier: StorageEntryModifier::Optional,
					ty: StorageEntryType::Plain(DecodeDifferent::Encode("u32")),
					default: DecodeDifferent::Encode(
						DefaultByteGetter(&__GetByteStructU32MYDEF(PhantomData::<TraitImpl>))
					),
					documentation: DecodeDifferent::Encode(&[]),
				},
				StorageEntryMetadata {
					name: DecodeDifferent::Encode("PUBU32MYDEF"),
					modifier: StorageEntryModifier::Optional,
					ty: StorageEntryType::Plain(DecodeDifferent::Encode("u32")),
					default: DecodeDifferent::Encode(
						DefaultByteGetter(&__GetByteStructPUBU32MYDEF(PhantomData::<TraitImpl>))
					),
					documentation: DecodeDifferent::Encode(&[]),
				},
				StorageEntryMetadata {
					name: DecodeDifferent::Encode("GETU32"),
					modifier: StorageEntryModifier::Default,
					ty: StorageEntryType::Plain(DecodeDifferent::Encode("T::Origin")),
					default: DecodeDifferent::Encode(
						DefaultByteGetter(&__GetByteStructGETU32(PhantomData::<TraitImpl>))
					),
					documentation: DecodeDifferent::Encode(&[]),
				},
				StorageEntryMetadata {
					name: DecodeDifferent::Encode("PUBGETU32"),
					modifier: StorageEntryModifier::Default,
					ty: StorageEntryType::Plain(DecodeDifferent::Encode("u32")),
					default: DecodeDifferent::Encode(
						DefaultByteGetter(&__GetByteStructPUBGETU32(PhantomData::<TraitImpl>))
					),
					documentation: DecodeDifferent::Encode(&[]),
				},
				StorageEntryMetadata {
					name: DecodeDifferent::Encode("GETU32WITHCONFIG"),
					modifier: StorageEntryModifier::Default,
					ty: StorageEntryType::Plain(DecodeDifferent::Encode("u32")),
					default: DecodeDifferent::Encode(
						DefaultByteGetter(&__GetByteStructGETU32WITHCONFIG(PhantomData::<TraitImpl>))
					),
					documentation: DecodeDifferent::Encode(&[]),
				},
				StorageEntryMetadata {
					name: DecodeDifferent::Encode("PUBGETU32WITHCONFIG"),
					modifier: StorageEntryModifier::Default,
					ty: StorageEntryType::Plain(DecodeDifferent::Encode("u32")),
					default: DecodeDifferent::Encode(
						DefaultByteGetter(&__GetByteStructPUBGETU32WITHCONFIG(PhantomData::<TraitImpl>))
					),
					documentation: DecodeDifferent::Encode(&[]),
				},
				StorageEntryMetadata {
					name: DecodeDifferent::Encode("GETU32MYDEF"),
					modifier: StorageEntryModifier::Optional,
					ty: StorageEntryType::Plain(DecodeDifferent::Encode("u32")),
					default: DecodeDifferent::Encode(
						DefaultByteGetter(&__GetByteStructGETU32MYDEF(PhantomData::<TraitImpl>))
					),
					documentation: DecodeDifferent::Encode(&[]),
				},
				StorageEntryMetadata {
					name: DecodeDifferent::Encode("PUBGETU32MYDEF"),
					modifier: StorageEntryModifier::Default,
					ty: StorageEntryType::Plain(DecodeDifferent::Encode("u32")),
					default: DecodeDifferent::Encode(
						DefaultByteGetter(&__GetByteStructPUBGETU32MYDEF(PhantomData::<TraitImpl>))
					),
					documentation: DecodeDifferent::Encode(&[]),
				},
				StorageEntryMetadata {
					name: DecodeDifferent::Encode("GETU32WITHCONFIGMYDEF"),
					modifier: StorageEntryModifier::Default,
					ty: StorageEntryType::Plain(DecodeDifferent::Encode("u32")),
					default: DecodeDifferent::Encode(
						DefaultByteGetter(&__GetByteStructGETU32WITHCONFIGMYDEF(PhantomData::<TraitImpl>))
					),
					documentation: DecodeDifferent::Encode(&[]),
				},
				StorageEntryMetadata {
					name: DecodeDifferent::Encode("PUBGETU32WITHCONFIGMYDEF"),
					modifier: StorageEntryModifier::Default,
					ty: StorageEntryType::Plain(DecodeDifferent::Encode("u32")),
					default: DecodeDifferent::Encode(
						DefaultByteGetter(&__GetByteStructPUBGETU32WITHCONFIGMYDEF(PhantomData::<TraitImpl>))
					),
					documentation: DecodeDifferent::Encode(&[]),
				},
				StorageEntryMetadata {
					name: DecodeDifferent::Encode("PUBGETU32WITHCONFIGMYDEFOPT"),
					modifier: StorageEntryModifier::Optional,
					ty: StorageEntryType::Plain(DecodeDifferent::Encode("u32")),
					default: DecodeDifferent::Encode(
						DefaultByteGetter(&__GetByteStructPUBGETU32WITHCONFIGMYDEFOPT(PhantomData::<TraitImpl>))
					),
					documentation: DecodeDifferent::Encode(&[]),
				},

				StorageEntryMetadata {
					name: DecodeDifferent::Encode("MAPU32"),
					modifier: StorageEntryModifier::Optional,
					ty: StorageEntryType::Map {
						hasher: StorageHasher::Blake2_256,
						key: DecodeDifferent::Encode("u32"),
						value: DecodeDifferent::Encode("String"),
						is_linked: false,
					},
					default: DecodeDifferent::Encode(
						DefaultByteGetter(&__GetByteStructMAPU32(PhantomData::<TraitImpl>))
					),
					documentation: DecodeDifferent::Encode(&[]),
				},
				StorageEntryMetadata {
					name: DecodeDifferent::Encode("PUBMAPU32"),
					modifier: StorageEntryModifier::Optional,
					ty: StorageEntryType::Map {
						hasher: StorageHasher::Blake2_256,
						key: DecodeDifferent::Encode("u32"),
						value: DecodeDifferent::Encode("String"),
						is_linked: false,
					},
					default: DecodeDifferent::Encode(
						DefaultByteGetter(&__GetByteStructPUBMAPU32(PhantomData::<TraitImpl>))
					),
					documentation: DecodeDifferent::Encode(&[]),
				},
				StorageEntryMetadata {
					name: DecodeDifferent::Encode("MAPU32MYDEF"),
					modifier: StorageEntryModifier::Optional,
					ty: StorageEntryType::Map {
						hasher: StorageHasher::Blake2_256,
						key: DecodeDifferent::Encode("u32"),
						value: DecodeDifferent::Encode("String"),
						is_linked: false,
					},
					default: DecodeDifferent::Encode(
						DefaultByteGetter(&__GetByteStructMAPU32MYDEF(PhantomData::<TraitImpl>))
					),
					documentation: DecodeDifferent::Encode(&[]),
				},
				StorageEntryMetadata {
					name: DecodeDifferent::Encode("PUBMAPU32MYDEF"),
					modifier: StorageEntryModifier::Optional,
					ty: StorageEntryType::Map {
						hasher: StorageHasher::Blake2_256,
						key: DecodeDifferent::Encode("u32"),
						value: DecodeDifferent::Encode("String"),
						is_linked: false,
					},
					default: DecodeDifferent::Encode(
						DefaultByteGetter(&__GetByteStructPUBMAPU32MYDEF(PhantomData::<TraitImpl>))
					),
					documentation: DecodeDifferent::Encode(&[]),
				},
				StorageEntryMetadata {
					name: DecodeDifferent::Encode("GETMAPU32"),
					modifier: StorageEntryModifier::Default,
					ty: StorageEntryType::Map {
						hasher: StorageHasher::Blake2_256,
						key: DecodeDifferent::Encode("u32"),
						value: DecodeDifferent::Encode("String"),
						is_linked: false,
					},
					default: DecodeDifferent::Encode(
						DefaultByteGetter(&__GetByteStructGETMAPU32(PhantomData::<TraitImpl>))
					),
					documentation: DecodeDifferent::Encode(&[]),
				},
				StorageEntryMetadata {
					name: DecodeDifferent::Encode("PUBGETMAPU32"),
					modifier: StorageEntryModifier::Default,
					ty: StorageEntryType::Map {
						hasher: StorageHasher::Blake2_256,
						key: DecodeDifferent::Encode("u32"),
						value: DecodeDifferent::Encode("String"),
						is_linked: false,
					},
					default: DecodeDifferent::Encode(
						DefaultByteGetter(&__GetByteStructPUBGETMAPU32(PhantomData::<TraitImpl>))
					),
					documentation: DecodeDifferent::Encode(&[]),
				},
				StorageEntryMetadata {
					name: DecodeDifferent::Encode("GETMAPU32MYDEF"),
					modifier: StorageEntryModifier::Default,
					ty: StorageEntryType::Map {
						hasher: StorageHasher::Blake2_256,
						key: DecodeDifferent::Encode("u32"),
						value: DecodeDifferent::Encode("String"),
						is_linked: false,
					},
					default: DecodeDifferent::Encode(
						DefaultByteGetter(&__GetByteStructGETMAPU32MYDEF(PhantomData::<TraitImpl>))
					),
					documentation: DecodeDifferent::Encode(&[]),
				},
				StorageEntryMetadata {
					name: DecodeDifferent::Encode("PUBGETMAPU32MYDEF"),
					modifier: StorageEntryModifier::Default,
					ty: StorageEntryType::Map {
						hasher: StorageHasher::Blake2_256,
						key: DecodeDifferent::Encode("u32"),
						value: DecodeDifferent::Encode("String"),
						is_linked: false,
					},
					default: DecodeDifferent::Encode(
						DefaultByteGetter(&__GetByteStructPUBGETMAPU32MYDEF(PhantomData::<TraitImpl>))
					),
					documentation: DecodeDifferent::Encode(&[]),
				},
				StorageEntryMetadata {
					name: DecodeDifferent::Encode("LINKEDMAPU32"),
					modifier: StorageEntryModifier::Optional,
					ty: StorageEntryType::Map {
						hasher: StorageHasher::Blake2_256,
						key: DecodeDifferent::Encode("u32"),
						value: DecodeDifferent::Encode("String"),
						is_linked: true,
					},
					default: DecodeDifferent::Encode(
						DefaultByteGetter(&__GetByteStructLINKEDMAPU32(PhantomData::<TraitImpl>))
					),
					documentation: DecodeDifferent::Encode(&[]),
				},
				StorageEntryMetadata {
					name: DecodeDifferent::Encode("PUBLINKEDMAPU32MYDEF"),
					modifier: StorageEntryModifier::Optional,
					ty: StorageEntryType::Map {
						hasher: StorageHasher::Blake2_256,
						key: DecodeDifferent::Encode("u32"),
						value: DecodeDifferent::Encode("String"),
						is_linked: true,
					},
					default: DecodeDifferent::Encode(
						DefaultByteGetter(&__GetByteStructPUBLINKEDMAPU32MYDEF(PhantomData::<TraitImpl>))
					),
					documentation: DecodeDifferent::Encode(&[]),
				},
				StorageEntryMetadata {
					name: DecodeDifferent::Encode("GETLINKEDMAPU32"),
					modifier: StorageEntryModifier::Default,
					ty: StorageEntryType::Map {
						hasher: StorageHasher::Blake2_256,
						key: DecodeDifferent::Encode("u32"),
						value: DecodeDifferent::Encode("String"),
						is_linked: true,
					},
					default: DecodeDifferent::Encode(
						DefaultByteGetter(&__GetByteStructGETLINKEDMAPU32(PhantomData::<TraitImpl>))
					),
					documentation: DecodeDifferent::Encode(&[]),
				},
				StorageEntryMetadata {
					name: DecodeDifferent::Encode("PUBGETLINKEDMAPU32MYDEF"),
					modifier: StorageEntryModifier::Default,
					ty: StorageEntryType::Map {
						hasher: StorageHasher::Blake2_256,
						key: DecodeDifferent::Encode("u32"),
						value: DecodeDifferent::Encode("String"),
						is_linked: true,
					},
					default: DecodeDifferent::Encode(
						DefaultByteGetter(&__GetByteStructPUBGETLINKEDMAPU32MYDEF(PhantomData::<TraitImpl>))
					),
					documentation: DecodeDifferent::Encode(&[]),
				},
				StorageEntryMetadata {
					name: DecodeDifferent::Encode("COMPLEXTYPE1"),
					modifier: StorageEntryModifier::Default,
					ty: StorageEntryType::Plain(DecodeDifferent::Encode("::std::vec::Vec<<T as Trait>::Origin>")),
					default: DecodeDifferent::Encode(
						DefaultByteGetter(&__GetByteStructCOMPLEXTYPE1(PhantomData::<TraitImpl>))
					),
					documentation: DecodeDifferent::Encode(&[]),
				},
				StorageEntryMetadata {
					name: DecodeDifferent::Encode("COMPLEXTYPE2"),
					modifier: StorageEntryModifier::Default,
					ty: StorageEntryType::Plain(DecodeDifferent::Encode("(Vec<Vec<(u16, Box<()>)>>, u32)")),
					default: DecodeDifferent::Encode(
						DefaultByteGetter(&__GetByteStructCOMPLEXTYPE2(PhantomData::<TraitImpl>))
					),
					documentation: DecodeDifferent::Encode(&[]),
				},
				StorageEntryMetadata {
					name: DecodeDifferent::Encode("COMPLEXTYPE3"),
					modifier: StorageEntryModifier::Default,
					ty: StorageEntryType::Plain(DecodeDifferent::Encode("([u32; 25])")),
					default: DecodeDifferent::Encode(
						DefaultByteGetter(&__GetByteStructCOMPLEXTYPE3(PhantomData::<TraitImpl>))
					),
					documentation: DecodeDifferent::Encode(&[]),
				},
			]
		),
	};

	#[test]
	fn store_metadata() {
		let metadata = Module::<TraitImpl>::storage_metadata();
		assert_eq!(EXPECTED_METADATA, metadata);
	}

	#[test]
	fn check_genesis_config() {
		let config = GenesisConfig::default();
		assert_eq!(config.u32_getter_with_config, 0u32);
		assert_eq!(config.pub_u32_getter_with_config, 0u32);

		assert_eq!(config.pub_u32_getter_mydef, 3u32);
		assert_eq!(config.u32_getter_with_config_mydef, 2u32);
		assert_eq!(config.pub_u32_getter_with_config_mydef, 1u32);
		assert_eq!(config.pub_u32_getter_with_config_mydef_opt, 0u32);
	}

}

#[cfg(test)]
#[allow(dead_code)]
mod test2 {
	pub trait Trait {
		type Origin;
		type BlockNumber;
	}

	decl_module! {
		pub struct Module<T: Trait> for enum Call where origin: T::Origin {}
	}

	type PairOf<T> = (T, T);

	crate::decl_storage! {
		trait Store for Module<T: Trait> as TestStorage {
			SingleDef : u32;
			PairDef : PairOf<u32>;
			Single : Option<u32>;
			Pair : (u32, u32);
		}
		add_extra_genesis {
			config(_marker) : ::std::marker::PhantomData<T>;
			config(extra_field) : u32 = 32;
			build(|_| {});
		}
	}

	struct TraitImpl {}

	impl Trait for TraitImpl {
		type Origin = u32;
		type BlockNumber = u32;
	}
}

#[cfg(test)]
#[allow(dead_code)]
mod test3 {
	pub trait Trait {
		type Origin;
		type BlockNumber;
	}
	decl_module! {
		pub struct Module<T: Trait> for enum Call where origin: T::Origin {}
	}
	crate::decl_storage! {
		trait Store for Module<T: Trait> as Test {
			Foo get(foo) config(initial_foo): u32;
		}
	}

	type PairOf<T> = (T, T);

	struct TraitImpl {}

	impl Trait for TraitImpl {
		type Origin = u32;
		type BlockNumber = u32;
	}
}

#[cfg(test)]
#[allow(dead_code)]
mod test_append_and_len {
	use crate::storage::{StorageMap, StorageValue};
	use runtime_io::{with_externalities, TestExternalities};
	use codec::{Encode, Decode};

	pub trait Trait {
		type Origin;
		type BlockNumber;
	}

	decl_module! {
		pub struct Module<T: Trait> for enum Call where origin: T::Origin {}
	}

	#[derive(PartialEq, Eq, Clone, Encode, Decode)]
	struct NoDef(u32);

	crate::decl_storage! {
		trait Store for Module<T: Trait> as Test {
			NoDefault: Option<NoDef>;

			JustVec: Vec<u32>;
			JustVecWithDefault: Vec<u32> = vec![6, 9];
			OptionVec: Option<Vec<u32>>;

			MapVec: map u32 => Vec<u32>;
			MapVecWithDefault: map u32 => Vec<u32> = vec![6, 9];
			OptionMapVec: map u32 => Option<Vec<u32>>;

			LinkedMapVec: linked_map u32 => Vec<u32>;
			LinkedMapVecWithDefault: linked_map u32 => Vec<u32> = vec![6, 9];
			OptionLinkedMapVec: linked_map u32 => Option<Vec<u32>>;
		}
	}

	struct Test {}

	impl Trait for Test {
		type Origin = u32;
		type BlockNumber = u32;
	}

	#[test]
	fn default_for_option() {
		with_externalities(&mut TestExternalities::default(), || {
			assert_eq!(OptionVec::get(), None);
			assert_eq!(JustVec::get(), vec![]);
		});
	}

	#[test]
	fn append_works() {
		with_externalities(&mut TestExternalities::default(), || {
			let _ = MapVec::append(1, [1, 2, 3].iter());
			let _ = MapVec::append(1, [4, 5].iter());
			assert_eq!(MapVec::get(1), vec![1, 2, 3, 4, 5]);

			let _ = JustVec::append([1, 2, 3].iter());
			let _ = JustVec::append([4, 5].iter());
			assert_eq!(JustVec::get(), vec![1, 2, 3, 4, 5]);
		});
	}

	#[test]
	fn append_works_for_default() {
		with_externalities(&mut TestExternalities::default(), || {
			assert_eq!(JustVecWithDefault::get(), vec![6, 9]);
			let _ = JustVecWithDefault::append([1].iter());
			assert_eq!(JustVecWithDefault::get(), vec![6, 9, 1]);

			assert_eq!(MapVecWithDefault::get(0), vec![6, 9]);
			let _ = MapVecWithDefault::append(0, [1].iter());
			assert_eq!(MapVecWithDefault::get(0), vec![6, 9, 1]);

			assert_eq!(OptionVec::get(), None);
			let _ = OptionVec::append([1].iter());
			assert_eq!(OptionVec::get(), Some(vec![1]));
		});
	}

	#[test]
	fn append_or_put_works() {
		with_externalities(&mut TestExternalities::default(), || {
			let _ = MapVec::append_or_insert(1, &[1, 2, 3][..]);
			let _ = MapVec::append_or_insert(1, &[4, 5][..]);
			assert_eq!(MapVec::get(1), vec![1, 2, 3, 4, 5]);

			let _ = JustVec::append_or_put(&[1, 2, 3][..]);
			let _ = JustVec::append_or_put(&[4, 5][..]);
			assert_eq!(JustVec::get(), vec![1, 2, 3, 4, 5]);

			let _ = OptionVec::append_or_put(&[1, 2, 3][..]);
			let _ = OptionVec::append_or_put(&[4, 5][..]);
			assert_eq!(OptionVec::get(), Some(vec![1, 2, 3, 4, 5]));
		});
	}

	#[test]
	fn len_works() {
		with_externalities(&mut TestExternalities::default(), || {
			JustVec::put(&vec![1, 2, 3, 4]);
			OptionVec::put(&vec![1, 2, 3, 4, 5]);
			MapVec::insert(1, &vec![1, 2, 3, 4, 5, 6]);
			LinkedMapVec::insert(2, &vec![1, 2, 3]);

			assert_eq!(JustVec::decode_len().unwrap(), 4);
			assert_eq!(OptionVec::decode_len().unwrap(), 5);
			assert_eq!(MapVec::decode_len(1).unwrap(), 6);
			assert_eq!(LinkedMapVec::decode_len(2).unwrap(), 3);
		});
	}

	#[test]
	fn len_works_for_default() {
		with_externalities(&mut TestExternalities::default(), || {
			// vec
			assert_eq!(JustVec::get(), vec![]);
			assert_eq!(JustVec::decode_len(), Ok(0));

			assert_eq!(JustVecWithDefault::get(), vec![6, 9]);
			assert_eq!(JustVecWithDefault::decode_len(), Ok(2));

			assert_eq!(OptionVec::get(), None);
			assert_eq!(OptionVec::decode_len(), Ok(0));

			// map
			assert_eq!(MapVec::get(0), vec![]);
			assert_eq!(MapVec::decode_len(0), Ok(0));

			assert_eq!(MapVecWithDefault::get(0), vec![6, 9]);
			assert_eq!(MapVecWithDefault::decode_len(0), Ok(2));

			assert_eq!(OptionMapVec::get(0), None);
			assert_eq!(OptionMapVec::decode_len(0), Ok(0));

			// linked map
			assert_eq!(LinkedMapVec::get(0), vec![]);
			assert_eq!(LinkedMapVec::decode_len(0), Ok(0));

			assert_eq!(LinkedMapVecWithDefault::get(0), vec![6, 9]);
			assert_eq!(LinkedMapVecWithDefault::decode_len(0), Ok(2));

			assert_eq!(OptionLinkedMapVec::get(0), None);
			assert_eq!(OptionLinkedMapVec::decode_len(0), Ok(0));
		});
	}
}<|MERGE_RESOLUTION|>--- conflicted
+++ resolved
@@ -256,11 +256,7 @@
 	use crate::metadata::*;
 	use crate::metadata::StorageHasher;
 	use crate::rstd::marker::PhantomData;
-<<<<<<< HEAD
-	use crate::storage::{StorageValue, StorageMap};
 	use crate::codec::{Encode, Decode, EncodeLike};
-=======
->>>>>>> f8559f20
 
 	storage_items! {
 		Value: b"a" => u32;
