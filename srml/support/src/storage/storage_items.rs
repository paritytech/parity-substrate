--- conflicted
+++ resolved
@@ -256,10 +256,6 @@
 	use crate::metadata::*;
 	use crate::metadata::StorageHasher;
 	use crate::rstd::marker::PhantomData;
-<<<<<<< HEAD
-	use crate::storage::StorageMap;
-=======
->>>>>>> f8559f20
 
 	storage_items! {
 		Value: b"a" => u32;
