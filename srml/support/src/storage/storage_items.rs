// Copyright 2017-2019 Parity Technologies (UK) Ltd.
// This file is part of Substrate.

// Substrate is free software: you can redistribute it and/or modify
// it under the terms of the GNU General Public License as published by
// the Free Software Foundation, either version 3 of the License, or
// (at your option) any later version.

// Substrate is distributed in the hope that it will be useful,
// but WITHOUT ANY WARRANTY; without even the implied warranty of
// MERCHANTABILITY or FITNESS FOR A PARTICULAR PURPOSE.  See the
// GNU General Public License for more details.

// You should have received a copy of the GNU General Public License
// along with Substrate.  If not, see <http://www.gnu.org/licenses/>.

//! Strongly typed wrappers around values in storage.
//!
//! This crate exports a macro `storage_items!` and traits describing behavior of generated
//! structs.
//!
//! Three kinds of data types are currently supported:
//!   - values
//!   - maps
//!
//! # Examples:
//!
//! ```rust
//! #[macro_use]
//! extern crate srml_support;
//!
//! type AuthorityId = [u8; 32];
//! type Balance = u64;
//! pub type SessionKey = [u8; 32];
//!
//! storage_items! {
//!     // public value
//!     pub Value: b"putd_key" => SessionKey;
//!     // private map.
//!     Balances: b"private_map:" => map [AuthorityId => Balance];
//! }
//!
//!# fn main() { }
//! ```

#[doc(hidden)]
pub use crate::rstd::borrow::Borrow;
#[doc(hidden)]
pub use crate::rstd::marker::PhantomData;
#[doc(hidden)]
pub use crate::rstd::boxed::Box;

#[doc(hidden)]
pub fn id<T>(t: T) -> T {
	t
}

#[doc(hidden)]
pub use Some;

#[doc(hidden)]
pub fn unwrap_or_default<T: Default>(t: Option<T>) -> T {
	t.unwrap_or_else(|| Default::default())
}

#[doc(hidden)]
pub fn require<T: Default>(t: Option<T>) -> T {
	t.expect("Required values must be in storage")
}

// FIXME #1466 Remove this in favor of `decl_storage` macro.
/// Declares strongly-typed wrappers around codec-compatible types in storage.
#[macro_export]
macro_rules! storage_items {
	// simple values
	($name:ident : $key:expr => $ty:ty; $($t:tt)*) => {
		$crate::__storage_items_internal!(() () (OPTION_TYPE Option<$ty>) (id) (id) $name: $key => $ty);
		storage_items!($($t)*);
	};
	(pub $name:ident : $key:expr => $ty:ty; $($t:tt)*) => {
		$crate::__storage_items_internal!((pub) () (OPTION_TYPE Option<$ty>) (id) (id) $name: $key => $ty);
		storage_items!($($t)*);
	};
	($name:ident : $key:expr => default $ty:ty; $($t:tt)*) => {
		$crate::__storage_items_internal!(() () (RAW_TYPE $ty) (unwrap_or_default) (Some) $name: $key => $ty);
		storage_items!($($t)*);
	};
	(pub $name:ident : $key:expr => default $ty:ty; $($t:tt)*) => {
		$crate::__storage_items_internal!((pub) () (RAW_TYPE $ty) (unwrap_or_default) (Some) $name: $key => $ty);
		storage_items!($($t)*);
	};
	($name:ident : $key:expr => required $ty:ty; $($t:tt)*) => {
		$crate::__storage_items_internal!(() () (RAW_TYPE $ty) (require) (Some) $name: $key => $ty);
		storage_items!($($t)*);
	};
	(pub $name:ident : $key:expr => required $ty:ty; $($t:tt)*) => {
		$crate::__storage_items_internal!((pub) () (RAW_TYPE $ty) (require) (Some) $name: $key => $ty);
		storage_items!($($t)*);
	};

	($name:ident get($getfn:ident) : $key:expr => $ty:ty; $($t:tt)*) => {
		$crate::__storage_items_internal!(() ($getfn) (OPTION_TYPE Option<$ty>) (id) (id) $name: $key => $ty);
		storage_items!($($t)*);
	};
	(pub $name:ident get($getfn:ident) : $key:expr => $ty:ty; $($t:tt)*) => {
		$crate::__storage_items_internal!((pub) ($getfn) (OPTION_TYPE Option<$ty>) (id) (id) $name: $key => $ty);
		storage_items!($($t)*);
	};
	($name:ident get($getfn:ident) : $key:expr => default $ty:ty; $($t:tt)*) => {
		$crate::__storage_items_internal!(() ($getfn) (RAW_TYPE $ty) (unwrap_or_default) (Some) $name: $key => $ty);
		storage_items!($($t)*);
	};
	(pub $name:ident get($getfn:ident) : $key:expr => default $ty:ty; $($t:tt)*) => {
		$crate::__storage_items_internal!((pub) ($getfn) (RAW_TYPE $ty) (unwrap_or_default) (Some) $name: $key => $ty);
		storage_items!($($t)*);
	};
	($name:ident get($getfn:ident) : $key:expr => required $ty:ty; $($t:tt)*) => {
		$crate::__storage_items_internal!(() ($getfn) (RAW_TYPE $ty) (require) (Some) $name: $key => $ty);
		storage_items!($($t)*);
	};
	(pub $name:ident get($getfn:ident) : $key:expr => required $ty:ty; $($t:tt)*) => {
		$crate::__storage_items_internal!((pub) ($getfn) (RAW_TYPE $ty) (require) (Some) $name: $key => $ty);
		storage_items!($($t)*);
	};

	// maps
	($name:ident : $prefix:expr => map [$kty:ty => $ty:ty]; $($t:tt)*) => {
		$crate::__storage_items_internal!(() () (OPTION_TYPE Option<$ty>) (id) (id) $name: $prefix => map [$kty => $ty]);
		storage_items!($($t)*);
	};
	(pub $name:ident : $prefix:expr => map [$kty:ty => $ty:ty]; $($t:tt)*) => {
		$crate::__storage_items_internal!((pub) () (OPTION_TYPE Option<$ty>) (id) (id) $name: $prefix => map [$kty => $ty]);
		storage_items!($($t)*);
	};
	($name:ident : $prefix:expr => default map [$kty:ty => $ty:ty]; $($t:tt)*) => {
		$crate::__storage_items_internal!(() () (RAW_TYPE $ty) (unwrap_or_default) (Some) $name: $prefix => map [$kty => $ty]);
		storage_items!($($t)*);
	};
	(pub $name:ident : $prefix:expr => default map [$kty:ty => $ty:ty]; $($t:tt)*) => {
		$crate::__storage_items_internal!((pub) () (RAW_TYPE $ty) (unwrap_or_default) (Some) $name: $prefix => map [$kty => $ty]);
		storage_items!($($t)*);
	};
	($name:ident : $prefix:expr => required map [$kty:ty => $ty:ty]; $($t:tt)*) => {
		$crate::__storage_items_internal!(() () (RAW_TYPE $ty) (require) (Some) $name: $prefix => map [$kty => $ty]);
		storage_items!($($t)*);
	};
	(pub $name:ident : $prefix:expr => required map [$kty:ty => $ty:ty]; $($t:tt)*) => {
		$crate::__storage_items_internal!((pub) () (RAW_TYPE $ty) (require) (Some) $name: $prefix => map [$kty => $ty]);
		storage_items!($($t)*);
	};

	($name:ident get($getfn:ident) : $prefix:expr => map [$kty:ty => $ty:ty]; $($t:tt)*) => {
		$crate::__storage_items_internal!(() ($getfn) (OPTION_TYPE Option<$ty>) (id) (id) $name: $prefix => map [$kty => $ty]);
		storage_items!($($t)*);
	};
	(pub $name:ident get($getfn:ident) : $prefix:expr => map [$kty:ty => $ty:ty]; $($t:tt)*) => {
		$crate::__storage_items_internal!((pub) ($getfn) (OPTION_TYPE Option<$ty>) (id) (id) $name: $prefix => map [$kty => $ty]);
		storage_items!($($t)*);
	};
	($name:ident get($getfn:ident) : $prefix:expr => default map [$kty:ty => $ty:ty]; $($t:tt)*) => {
		$crate::__storage_items_internal!(() ($getfn) (RAW_TYPE $ty) (unwrap_or_default) (Some) $name: $prefix => map [$kty => $ty]);
		storage_items!($($t)*);
	};
	(pub $name:ident get($getfn:ident) : $prefix:expr => default map [$kty:ty => $ty:ty]; $($t:tt)*) => {
		$crate::__storage_items_internal!((pub) ($getfn) (RAW_TYPE $ty) (unwrap_or_default) (Some) $name: $prefix => map [$kty => $ty]);
		storage_items!($($t)*);
	};
	($name:ident get($getfn:ident) : $prefix:expr => required map [$kty:ty => $ty:ty]; $($t:tt)*) => {
		$crate::__storage_items_internal!(() ($getfn) (RAW_TYPE $ty) (require) (Some) $name: $prefix => map [$kty => $ty]);
		storage_items!($($t)*);
	};
	(pub $name:ident get($getfn:ident) : $prefix:expr => required map [$kty:ty => $ty:ty]; $($t:tt)*) => {
		$crate::__storage_items_internal!((pub) ($getfn) (RAW_TYPE $ty) (require) (Some) $name: $prefix => map [$kty => $ty]);
		storage_items!($($t)*);
	};

	() => ()
}

#[macro_export]
#[doc(hidden)]
macro_rules! __storage_items_internal {
	// generator for values.
	(($($vis:tt)*) ($get_fn:ident) ($wraptype:ident $gettype:ty) ($into_query:ident) ($into_opt_val:ident) $name:ident : $key:expr => $ty:ty) => {
		$crate::__storage_items_internal!{ ($($vis)*) () ($wraptype $gettype) ($into_query) ($into_opt_val) $name : $key => $ty }
		pub fn $get_fn() -> $gettype { <$name as $crate::storage::StorageValue<$ty>> :: get() }
	};
	(($($vis:tt)*) () ($wraptype:ident $gettype:ty) ($into_query:ident) ($into_opt_val:ident) $name:ident : $key:expr => $ty:ty) => {
		$($vis)* struct $name;

		impl $crate::storage::generator::StorageValue<$ty> for $name {
			type Query = $gettype;
			type Default = ();

			fn unhashed_key() -> &'static [u8] {
				$key
			}

			fn from_optional_value_to_query(v: Option<$ty>) -> Self::Query {
				$crate::storage::storage_items::$into_query(v)
			}

			fn from_query_to_optional_value(v: Self::Query) -> Option<$ty> {
				$crate::storage::storage_items::$into_opt_val(v)
			}
		}
	};
	// generator for maps.
	(($($vis:tt)*) ($get_fn:ident) ($wraptype:ident $gettype:ty) ($into_query:ident) ($into_opt_val:ident) $name:ident : $prefix:expr => map [$kty:ty => $ty:ty]) => {
		$crate::__storage_items_internal!{ ($($vis)*) () ($wraptype $gettype) ($into_query) ($into_opt_val) $name : $prefix => map [$kty => $ty] }
		pub fn $get_fn<K: $crate::storage::storage_items::Borrow<$kty>>(key: K) -> $gettype {
			<$name as $crate::storage::StorageMap<$kty, $ty>> :: get(key.borrow())
		}
	};
	(($($vis:tt)*) () ($wraptype:ident $gettype:ty) ($into_query:ident) ($into_opt_val:ident) $name:ident : $prefix:expr => map [$kty:ty => $ty:ty]) => {
		$($vis)* struct $name;

		impl $crate::storage::generator::StorageMap<$kty, $ty> for $name {
			type Query = $gettype;
			type Hasher = $crate::Blake2_256;
			type Default = ();

			fn prefix() -> &'static [u8] {
				$prefix
			}

			fn from_optional_value_to_query(v: Option<$ty>) -> Self::Query {
				$crate::storage::storage_items::$into_query(v)
			}

			fn from_query_to_optional_value(v: Self::Query) -> Option<$ty> {
				$crate::storage::storage_items::$into_opt_val(v)
			}
		}
	};
}

#[macro_export]
#[doc(hidden)]
macro_rules! __handle_wrap_internal {
	(RAW_TYPE { $($raw:tt)* } { $($option:tt)* }) => {
		$($raw)*;
	};
	(OPTION_TYPE { $($raw:tt)* } { $($option:tt)* }) => {
		$($option)*;
	};
}

// FIXME: revisit this idiom once we get `type`s in `impl`s.
/*impl<T: Trait> Module<T> {
	type Now = super::Now<T>;
}*/

#[cfg(test)]
// Do not complain about unused `dispatch` and `dispatch_aux`.
#[allow(dead_code)]
mod tests {
	use crate::metadata::*;
	use crate::metadata::StorageHasher;
	use crate::rstd::marker::PhantomData;
	use crate::storage::{StorageValue, StorageMap};

	storage_items! {
		Value: b"a" => u32;
		Map: b"c:" => map [u32 => [u8; 32]];
	}

	#[test]
	fn value() {
		runtime_io::with_storage(&mut Default::default(), || {
			assert!(Value::get().is_none());
			Value::put(&100_000);
			assert_eq!(Value::get(), Some(100_000));
			Value::kill();
			assert!(Value::get().is_none());
		})
	}

	#[test]
	fn map() {
		runtime_io::with_storage(&mut Default::default(), || {
			assert!(Map::get(&5).is_none());
			Map::insert(&5, &[1; 32]);
			assert_eq!(Map::get(&5), Some([1; 32]));
			assert_eq!(Map::take(&5), Some([1; 32]));
			assert!(Map::get(&5).is_none());
			assert!(Map::get(&999).is_none());
		})
	}

	pub trait Trait {
		type Origin: crate::codec::Encode + crate::codec::Decode + ::std::default::Default;
		type BlockNumber;
	}

	decl_module! {
		pub struct Module<T: Trait> for enum Call where origin: T::Origin {}
	}

	crate::decl_storage! {
		trait Store for Module<T: Trait> as TestStorage {
			// non-getters: pub / $default

			/// Hello, this is doc!
			U32 : Option<u32> = Some(3);
			pub PUBU32 : Option<u32>;
			U32MYDEF : Option<u32> = None;
			pub PUBU32MYDEF : Option<u32> = Some(3);

			// getters: pub / $default
			// we need at least one type which uses T, otherwise GenesisConfig will complain.
			GETU32 get(u32_getter): T::Origin;
			pub PUBGETU32 get(pub_u32_getter) build(|config: &GenesisConfig| config.u32_getter_with_config): u32;
			GETU32WITHCONFIG get(u32_getter_with_config) config(): u32;
			pub PUBGETU32WITHCONFIG get(pub_u32_getter_with_config) config(): u32;
			GETU32MYDEF get(u32_getter_mydef): Option<u32> = Some(4);
			pub PUBGETU32MYDEF get(pub_u32_getter_mydef) config(): u32 = 3;
			GETU32WITHCONFIGMYDEF get(u32_getter_with_config_mydef) config(): u32 = 2;
			pub PUBGETU32WITHCONFIGMYDEF get(pub_u32_getter_with_config_mydef) config(): u32 = 1;
			PUBGETU32WITHCONFIGMYDEFOPT get(pub_u32_getter_with_config_mydef_opt) config(): Option<u32> = Some(100);

			// map non-getters: pub / $default
			MAPU32 : map u32 => Option<String>;
			pub PUBMAPU32 : map u32 => Option<String>;
			MAPU32MYDEF : map u32 => Option<String> = None;
			pub PUBMAPU32MYDEF : map u32 => Option<String> = Some("hello".into());

			// map getters: pub / $default
			GETMAPU32 get(map_u32_getter): map u32 => String;
			pub PUBGETMAPU32 get(pub_map_u32_getter): map u32 => String;

			GETMAPU32MYDEF get(map_u32_getter_mydef): map u32 => String = "map".into();
			pub PUBGETMAPU32MYDEF get(pub_map_u32_getter_mydef): map u32 => String = "pubmap".into();

			// linked map
			LINKEDMAPU32 : linked_map u32 => Option<String>;
			pub PUBLINKEDMAPU32MYDEF : linked_map u32 => Option<String> = Some("hello".into());
			GETLINKEDMAPU32 get(linked_map_u32_getter): linked_map u32 => String;
			pub PUBGETLINKEDMAPU32MYDEF get(pub_linked_map_u32_getter_mydef): linked_map u32 => String = "pubmap".into();

			COMPLEXTYPE1: ::std::vec::Vec<<T as Trait>::Origin>;
			COMPLEXTYPE2: (Vec<Vec<(u16,Box<(  )>)>>, u32);
			COMPLEXTYPE3: ([u32;25]);
		}
		add_extra_genesis {
			build(|_| {});
		}
	}

	struct TraitImpl {}

	impl Trait for TraitImpl {
		type Origin = u32;
		type BlockNumber = u32;
	}

	const EXPECTED_METADATA: StorageMetadata = StorageMetadata {
		prefix: DecodeDifferent::Encode("TestStorage"),
		entries: DecodeDifferent::Encode(
			&[
				StorageEntryMetadata {
					name: DecodeDifferent::Encode("U32"),
					modifier: StorageEntryModifier::Optional,
					ty: StorageEntryType::Plain(DecodeDifferent::Encode("u32")),
					default: DecodeDifferent::Encode(
						DefaultByteGetter(&__GetByteStructU32(PhantomData::<TraitImpl>))
					),
					documentation: DecodeDifferent::Encode(&[ " Hello, this is doc!" ]),
				},
				StorageEntryMetadata {
					name: DecodeDifferent::Encode("PUBU32"),
					modifier: StorageEntryModifier::Optional,
					ty: StorageEntryType::Plain(DecodeDifferent::Encode("u32")),
					default: DecodeDifferent::Encode(
						DefaultByteGetter(&__GetByteStructPUBU32(PhantomData::<TraitImpl>))
					),
					documentation: DecodeDifferent::Encode(&[]),
				},
				StorageEntryMetadata {
					name: DecodeDifferent::Encode("U32MYDEF"),
					modifier: StorageEntryModifier::Optional,
					ty: StorageEntryType::Plain(DecodeDifferent::Encode("u32")),
					default: DecodeDifferent::Encode(
						DefaultByteGetter(&__GetByteStructU32MYDEF(PhantomData::<TraitImpl>))
					),
					documentation: DecodeDifferent::Encode(&[]),
				},
				StorageEntryMetadata {
					name: DecodeDifferent::Encode("PUBU32MYDEF"),
					modifier: StorageEntryModifier::Optional,
					ty: StorageEntryType::Plain(DecodeDifferent::Encode("u32")),
					default: DecodeDifferent::Encode(
						DefaultByteGetter(&__GetByteStructPUBU32MYDEF(PhantomData::<TraitImpl>))
					),
					documentation: DecodeDifferent::Encode(&[]),
				},
				StorageEntryMetadata {
					name: DecodeDifferent::Encode("GETU32"),
					modifier: StorageEntryModifier::Default,
					ty: StorageEntryType::Plain(DecodeDifferent::Encode("T::Origin")),
					default: DecodeDifferent::Encode(
						DefaultByteGetter(&__GetByteStructGETU32(PhantomData::<TraitImpl>))
					),
					documentation: DecodeDifferent::Encode(&[]),
				},
				StorageEntryMetadata {
					name: DecodeDifferent::Encode("PUBGETU32"),
					modifier: StorageEntryModifier::Default,
					ty: StorageEntryType::Plain(DecodeDifferent::Encode("u32")),
					default: DecodeDifferent::Encode(
						DefaultByteGetter(&__GetByteStructPUBGETU32(PhantomData::<TraitImpl>))
					),
					documentation: DecodeDifferent::Encode(&[]),
				},
				StorageEntryMetadata {
					name: DecodeDifferent::Encode("GETU32WITHCONFIG"),
					modifier: StorageEntryModifier::Default,
					ty: StorageEntryType::Plain(DecodeDifferent::Encode("u32")),
					default: DecodeDifferent::Encode(
						DefaultByteGetter(&__GetByteStructGETU32WITHCONFIG(PhantomData::<TraitImpl>))
					),
					documentation: DecodeDifferent::Encode(&[]),
				},
				StorageEntryMetadata {
					name: DecodeDifferent::Encode("PUBGETU32WITHCONFIG"),
					modifier: StorageEntryModifier::Default,
					ty: StorageEntryType::Plain(DecodeDifferent::Encode("u32")),
					default: DecodeDifferent::Encode(
						DefaultByteGetter(&__GetByteStructPUBGETU32WITHCONFIG(PhantomData::<TraitImpl>))
					),
					documentation: DecodeDifferent::Encode(&[]),
				},
				StorageEntryMetadata {
					name: DecodeDifferent::Encode("GETU32MYDEF"),
					modifier: StorageEntryModifier::Optional,
					ty: StorageEntryType::Plain(DecodeDifferent::Encode("u32")),
					default: DecodeDifferent::Encode(
						DefaultByteGetter(&__GetByteStructGETU32MYDEF(PhantomData::<TraitImpl>))
					),
					documentation: DecodeDifferent::Encode(&[]),
				},
				StorageEntryMetadata {
					name: DecodeDifferent::Encode("PUBGETU32MYDEF"),
					modifier: StorageEntryModifier::Default,
					ty: StorageEntryType::Plain(DecodeDifferent::Encode("u32")),
					default: DecodeDifferent::Encode(
						DefaultByteGetter(&__GetByteStructPUBGETU32MYDEF(PhantomData::<TraitImpl>))
					),
					documentation: DecodeDifferent::Encode(&[]),
				},
				StorageEntryMetadata {
					name: DecodeDifferent::Encode("GETU32WITHCONFIGMYDEF"),
					modifier: StorageEntryModifier::Default,
					ty: StorageEntryType::Plain(DecodeDifferent::Encode("u32")),
					default: DecodeDifferent::Encode(
						DefaultByteGetter(&__GetByteStructGETU32WITHCONFIGMYDEF(PhantomData::<TraitImpl>))
					),
					documentation: DecodeDifferent::Encode(&[]),
				},
				StorageEntryMetadata {
					name: DecodeDifferent::Encode("PUBGETU32WITHCONFIGMYDEF"),
					modifier: StorageEntryModifier::Default,
					ty: StorageEntryType::Plain(DecodeDifferent::Encode("u32")),
					default: DecodeDifferent::Encode(
						DefaultByteGetter(&__GetByteStructPUBGETU32WITHCONFIGMYDEF(PhantomData::<TraitImpl>))
					),
					documentation: DecodeDifferent::Encode(&[]),
				},
				StorageEntryMetadata {
					name: DecodeDifferent::Encode("PUBGETU32WITHCONFIGMYDEFOPT"),
					modifier: StorageEntryModifier::Optional,
					ty: StorageEntryType::Plain(DecodeDifferent::Encode("u32")),
					default: DecodeDifferent::Encode(
						DefaultByteGetter(&__GetByteStructPUBGETU32WITHCONFIGMYDEFOPT(PhantomData::<TraitImpl>))
					),
					documentation: DecodeDifferent::Encode(&[]),
				},

				StorageEntryMetadata {
					name: DecodeDifferent::Encode("MAPU32"),
					modifier: StorageEntryModifier::Optional,
					ty: StorageEntryType::Map {
						hasher: StorageHasher::Blake2_256,
						key: DecodeDifferent::Encode("u32"),
						value: DecodeDifferent::Encode("String"),
						is_linked: false,
					},
					default: DecodeDifferent::Encode(
						DefaultByteGetter(&__GetByteStructMAPU32(PhantomData::<TraitImpl>))
					),
					documentation: DecodeDifferent::Encode(&[]),
				},
				StorageEntryMetadata {
					name: DecodeDifferent::Encode("PUBMAPU32"),
					modifier: StorageEntryModifier::Optional,
					ty: StorageEntryType::Map {
						hasher: StorageHasher::Blake2_256,
						key: DecodeDifferent::Encode("u32"),
						value: DecodeDifferent::Encode("String"),
						is_linked: false,
					},
					default: DecodeDifferent::Encode(
						DefaultByteGetter(&__GetByteStructPUBMAPU32(PhantomData::<TraitImpl>))
					),
					documentation: DecodeDifferent::Encode(&[]),
				},
				StorageEntryMetadata {
					name: DecodeDifferent::Encode("MAPU32MYDEF"),
					modifier: StorageEntryModifier::Optional,
					ty: StorageEntryType::Map {
						hasher: StorageHasher::Blake2_256,
						key: DecodeDifferent::Encode("u32"),
						value: DecodeDifferent::Encode("String"),
						is_linked: false,
					},
					default: DecodeDifferent::Encode(
						DefaultByteGetter(&__GetByteStructMAPU32MYDEF(PhantomData::<TraitImpl>))
					),
					documentation: DecodeDifferent::Encode(&[]),
				},
				StorageEntryMetadata {
					name: DecodeDifferent::Encode("PUBMAPU32MYDEF"),
					modifier: StorageEntryModifier::Optional,
					ty: StorageEntryType::Map {
						hasher: StorageHasher::Blake2_256,
						key: DecodeDifferent::Encode("u32"),
						value: DecodeDifferent::Encode("String"),
						is_linked: false,
					},
					default: DecodeDifferent::Encode(
						DefaultByteGetter(&__GetByteStructPUBMAPU32MYDEF(PhantomData::<TraitImpl>))
					),
					documentation: DecodeDifferent::Encode(&[]),
				},
				StorageEntryMetadata {
					name: DecodeDifferent::Encode("GETMAPU32"),
					modifier: StorageEntryModifier::Default,
					ty: StorageEntryType::Map {
						hasher: StorageHasher::Blake2_256,
						key: DecodeDifferent::Encode("u32"),
						value: DecodeDifferent::Encode("String"),
						is_linked: false,
					},
					default: DecodeDifferent::Encode(
						DefaultByteGetter(&__GetByteStructGETMAPU32(PhantomData::<TraitImpl>))
					),
					documentation: DecodeDifferent::Encode(&[]),
				},
				StorageEntryMetadata {
					name: DecodeDifferent::Encode("PUBGETMAPU32"),
					modifier: StorageEntryModifier::Default,
					ty: StorageEntryType::Map {
						hasher: StorageHasher::Blake2_256,
						key: DecodeDifferent::Encode("u32"),
						value: DecodeDifferent::Encode("String"),
						is_linked: false,
					},
					default: DecodeDifferent::Encode(
						DefaultByteGetter(&__GetByteStructPUBGETMAPU32(PhantomData::<TraitImpl>))
					),
					documentation: DecodeDifferent::Encode(&[]),
				},
				StorageEntryMetadata {
					name: DecodeDifferent::Encode("GETMAPU32MYDEF"),
					modifier: StorageEntryModifier::Default,
					ty: StorageEntryType::Map {
						hasher: StorageHasher::Blake2_256,
						key: DecodeDifferent::Encode("u32"),
						value: DecodeDifferent::Encode("String"),
						is_linked: false,
					},
					default: DecodeDifferent::Encode(
						DefaultByteGetter(&__GetByteStructGETMAPU32MYDEF(PhantomData::<TraitImpl>))
					),
					documentation: DecodeDifferent::Encode(&[]),
				},
				StorageEntryMetadata {
					name: DecodeDifferent::Encode("PUBGETMAPU32MYDEF"),
					modifier: StorageEntryModifier::Default,
					ty: StorageEntryType::Map {
						hasher: StorageHasher::Blake2_256,
						key: DecodeDifferent::Encode("u32"),
						value: DecodeDifferent::Encode("String"),
						is_linked: false,
					},
					default: DecodeDifferent::Encode(
						DefaultByteGetter(&__GetByteStructPUBGETMAPU32MYDEF(PhantomData::<TraitImpl>))
					),
					documentation: DecodeDifferent::Encode(&[]),
				},
				StorageEntryMetadata {
					name: DecodeDifferent::Encode("LINKEDMAPU32"),
					modifier: StorageEntryModifier::Optional,
					ty: StorageEntryType::Map {
						hasher: StorageHasher::Blake2_256,
						key: DecodeDifferent::Encode("u32"),
						value: DecodeDifferent::Encode("String"),
						is_linked: true,
					},
					default: DecodeDifferent::Encode(
						DefaultByteGetter(&__GetByteStructLINKEDMAPU32(PhantomData::<TraitImpl>))
					),
					documentation: DecodeDifferent::Encode(&[]),
				},
				StorageEntryMetadata {
					name: DecodeDifferent::Encode("PUBLINKEDMAPU32MYDEF"),
					modifier: StorageEntryModifier::Optional,
					ty: StorageEntryType::Map {
						hasher: StorageHasher::Blake2_256,
						key: DecodeDifferent::Encode("u32"),
						value: DecodeDifferent::Encode("String"),
						is_linked: true,
					},
					default: DecodeDifferent::Encode(
						DefaultByteGetter(&__GetByteStructPUBLINKEDMAPU32MYDEF(PhantomData::<TraitImpl>))
					),
					documentation: DecodeDifferent::Encode(&[]),
				},
				StorageEntryMetadata {
					name: DecodeDifferent::Encode("GETLINKEDMAPU32"),
					modifier: StorageEntryModifier::Default,
					ty: StorageEntryType::Map {
						hasher: StorageHasher::Blake2_256,
						key: DecodeDifferent::Encode("u32"),
						value: DecodeDifferent::Encode("String"),
						is_linked: true,
					},
					default: DecodeDifferent::Encode(
						DefaultByteGetter(&__GetByteStructGETLINKEDMAPU32(PhantomData::<TraitImpl>))
					),
					documentation: DecodeDifferent::Encode(&[]),
				},
				StorageEntryMetadata {
					name: DecodeDifferent::Encode("PUBGETLINKEDMAPU32MYDEF"),
					modifier: StorageEntryModifier::Default,
					ty: StorageEntryType::Map {
						hasher: StorageHasher::Blake2_256,
						key: DecodeDifferent::Encode("u32"),
						value: DecodeDifferent::Encode("String"),
						is_linked: true,
					},
					default: DecodeDifferent::Encode(
						DefaultByteGetter(&__GetByteStructPUBGETLINKEDMAPU32MYDEF(PhantomData::<TraitImpl>))
					),
					documentation: DecodeDifferent::Encode(&[]),
				},
				StorageEntryMetadata {
					name: DecodeDifferent::Encode("COMPLEXTYPE1"),
					modifier: StorageEntryModifier::Default,
					ty: StorageEntryType::Plain(DecodeDifferent::Encode("::std::vec::Vec<<T as Trait>::Origin>")),
					default: DecodeDifferent::Encode(
						DefaultByteGetter(&__GetByteStructCOMPLEXTYPE1(PhantomData::<TraitImpl>))
					),
					documentation: DecodeDifferent::Encode(&[]),
				},
				StorageEntryMetadata {
					name: DecodeDifferent::Encode("COMPLEXTYPE2"),
					modifier: StorageEntryModifier::Default,
					ty: StorageEntryType::Plain(DecodeDifferent::Encode("(Vec<Vec<(u16, Box<()>)>>, u32)")),
					default: DecodeDifferent::Encode(
						DefaultByteGetter(&__GetByteStructCOMPLEXTYPE2(PhantomData::<TraitImpl>))
					),
					documentation: DecodeDifferent::Encode(&[]),
				},
				StorageEntryMetadata {
					name: DecodeDifferent::Encode("COMPLEXTYPE3"),
					modifier: StorageEntryModifier::Default,
					ty: StorageEntryType::Plain(DecodeDifferent::Encode("([u32; 25])")),
					default: DecodeDifferent::Encode(
						DefaultByteGetter(&__GetByteStructCOMPLEXTYPE3(PhantomData::<TraitImpl>))
					),
					documentation: DecodeDifferent::Encode(&[]),
				},
			]
		),
	};

	#[test]
	fn store_metadata() {
		let metadata = Module::<TraitImpl>::storage_metadata();
		assert_eq!(EXPECTED_METADATA, metadata);
	}

	#[test]
	fn check_genesis_config() {
		let config = GenesisConfig::default();
		assert_eq!(config.u32_getter_with_config, 0u32);
		assert_eq!(config.pub_u32_getter_with_config, 0u32);

		assert_eq!(config.pub_u32_getter_mydef, 3u32);
		assert_eq!(config.u32_getter_with_config_mydef, 2u32);
		assert_eq!(config.pub_u32_getter_with_config_mydef, 1u32);
		assert_eq!(config.pub_u32_getter_with_config_mydef_opt, 100u32);
	}

}

#[cfg(test)]
#[allow(dead_code)]
mod test2 {
	pub trait Trait {
		type Origin;
		type BlockNumber;
	}

	decl_module! {
		pub struct Module<T: Trait> for enum Call where origin: T::Origin {}
	}

	type PairOf<T> = (T, T);

	crate::decl_storage! {
		trait Store for Module<T: Trait> as TestStorage {
			SingleDef : u32;
			PairDef : PairOf<u32>;
			Single : Option<u32>;
			Pair : (u32, u32);
		}
		add_extra_genesis {
			config(_marker) : ::std::marker::PhantomData<T>;
			config(extra_field) : u32 = 32;
			build(|_| {});
		}
	}

	struct TraitImpl {}

	impl Trait for TraitImpl {
		type Origin = u32;
		type BlockNumber = u32;
	}
}

#[cfg(test)]
#[allow(dead_code)]
mod test3 {
	pub trait Trait {
		type Origin;
		type BlockNumber;
	}
	decl_module! {
		pub struct Module<T: Trait> for enum Call where origin: T::Origin {}
	}
	crate::decl_storage! {
		trait Store for Module<T: Trait> as Test {
			Foo get(foo) config(initial_foo): u32;
		}
	}

	type PairOf<T> = (T, T);

	struct TraitImpl {}

	impl Trait for TraitImpl {
		type Origin = u32;
		type BlockNumber = u32;
	}
}

#[cfg(test)]
#[allow(dead_code)]
mod test_append_and_len {
	use crate::storage::{AppendableStorageMap, DecodeLengthStorageMap, StorageMap, StorageValue};
	use runtime_io::{with_externalities, TestExternalities};
	use codec::{Encode, Decode};

	pub trait Trait {
		type Origin;
		type BlockNumber;
	}

	decl_module! {
		pub struct Module<T: Trait> for enum Call where origin: T::Origin {}
	}

	#[derive(PartialEq, Eq, Clone, Encode, Decode)]
	struct NoDef(u32);

	crate::decl_storage! {
		trait Store for Module<T: Trait> as Test {
			NoDefault: Option<NoDef>;

			JustVec: Vec<u32>;
			JustVecWithDefault: Vec<u32> = vec![6, 9];
			OptionVec: Option<Vec<u32>>;
			OptionVecWithDefault: Option<Vec<u32>> = Some(vec![6, 9]);

			MapVec: map u32 => Vec<u32>;
			MapVecWithDefault: map u32 => Vec<u32> = vec![6, 9];
			OptionMapVec: map u32 => Option<Vec<u32>>;
			OptionMapVecWithDefault: map u32 => Option<Vec<u32>> = Some(vec![6, 9]);

			LinkedMapVec: linked_map u32 => Vec<u32>;
			LinkedMapVecWithDefault: linked_map u32 => Vec<u32> = vec![6, 9];
			OptionLinkedMapVec: linked_map u32 => Option<Vec<u32>>;
			OptionLinkedMapVecWithDefault: linked_map u32 => Option<Vec<u32>> = Some(vec![6, 9]);
		}
	}

	struct Test {}

	impl Trait for Test {
		type Origin = u32;
		type BlockNumber = u32;
	}

	#[test]
	fn default_for_option() {
		with_externalities(&mut TestExternalities::default(), || {
			assert_eq!(OptionVecWithDefault::get(), Some(vec![6, 9]));
			assert_eq!(OptionVec::get(), None);
			assert_eq!(JustVec::get(), vec![]);
		});
	}

	#[test]
	fn append_works() {
<<<<<<< HEAD
		use crate::storage::{StorageMap, StorageValue};
		use runtime_io::{with_externalities, TestExternalities};
=======
		with_externalities(&mut TestExternalities::default(), || {
			let _ = MapVec::append(1, [1, 2, 3].iter());
			let _ = MapVec::append(1, [4, 5].iter());
			assert_eq!(MapVec::get(1), vec![1, 2, 3, 4, 5]);

			let _ = JustVec::append([1, 2, 3].iter());
			let _ = JustVec::append([4, 5].iter());
			assert_eq!(JustVec::get(), vec![1, 2, 3, 4, 5]);
		});
	}

	#[test]
	fn append_works_for_default() {
		with_externalities(&mut TestExternalities::default(), || {
			assert_eq!(JustVecWithDefault::get(), vec![6, 9]);
			let _ = JustVecWithDefault::append([1].iter());
			assert_eq!(JustVecWithDefault::get(), vec![6, 9, 1]);

			assert_eq!(MapVecWithDefault::get(0), vec![6, 9]);
			let _ = MapVecWithDefault::append(0, [1].iter());
			assert_eq!(MapVecWithDefault::get(0), vec![6, 9, 1]);

			assert_eq!(OptionVec::get(), None);
			let _ = OptionVec::append([1].iter());
			assert_eq!(OptionVec::get(), Some(vec![1]));
		});
	}
>>>>>>> 3e257e01

	#[test]
	fn append_or_put_works() {
		with_externalities(&mut TestExternalities::default(), || {
			let _ = MapVec::append_or_insert(1, [1, 2, 3].iter());
			let _ = MapVec::append_or_insert(1, [4, 5].iter());
			assert_eq!(MapVec::get(1), vec![1, 2, 3, 4, 5]);

			let _ = JustVec::append_or_put([1, 2, 3].iter());
			let _ = JustVec::append_or_put([4, 5].iter());
			assert_eq!(JustVec::get(), vec![1, 2, 3, 4, 5]);
		});
	}
<<<<<<< HEAD
}
=======

	#[test]
	fn len_works() {
		with_externalities(&mut TestExternalities::default(), || {
			JustVec::put(&vec![1, 2, 3, 4]);
			OptionVec::put(&vec![1, 2, 3, 4, 5]);
			MapVec::insert(1, &vec![1, 2, 3, 4, 5, 6]);
			LinkedMapVec::insert(2, &vec![1, 2, 3]);

			assert_eq!(JustVec::decode_len().unwrap(), 4);
			assert_eq!(OptionVec::decode_len().unwrap(), 5);
			assert_eq!(MapVec::decode_len(1).unwrap(), 6);
			assert_eq!(LinkedMapVec::decode_len(2).unwrap(), 3);
		});
	}

	#[test]
	fn len_works_for_default() {
		with_externalities(&mut TestExternalities::default(), || {
			// vec
			assert_eq!(JustVec::get(), vec![]);
			assert_eq!(JustVec::decode_len(), Ok(0));

			assert_eq!(JustVecWithDefault::get(), vec![6, 9]);
			assert_eq!(JustVecWithDefault::decode_len(), Ok(2));

			assert_eq!(OptionVec::get(), None);
			assert_eq!(OptionVec::decode_len(), Ok(0));

			assert_eq!(OptionVecWithDefault::get(), Some(vec![6, 9]));
			assert_eq!(OptionVecWithDefault::decode_len(), Ok(2));

			// map
			assert_eq!(MapVec::get(0), vec![]);
			assert_eq!(MapVec::decode_len(0), Ok(0));

			assert_eq!(MapVecWithDefault::get(0), vec![6, 9]);
			assert_eq!(MapVecWithDefault::decode_len(0), Ok(2));

			assert_eq!(OptionMapVec::get(0), None);
			assert_eq!(OptionMapVec::decode_len(0), Ok(0));

			assert_eq!(OptionMapVecWithDefault::get(0), Some(vec![6, 9]));
			assert_eq!(OptionMapVecWithDefault::decode_len(0), Ok(2));

			// linked map
			assert_eq!(LinkedMapVec::get(0), vec![]);
			assert_eq!(LinkedMapVec::decode_len(0), Ok(0));

			assert_eq!(LinkedMapVecWithDefault::get(0), vec![6, 9]);
			assert_eq!(LinkedMapVecWithDefault::decode_len(0), Ok(2));

			assert_eq!(OptionLinkedMapVec::get(0), None);
			assert_eq!(OptionLinkedMapVec::decode_len(0), Ok(0));

			assert_eq!(OptionLinkedMapVecWithDefault::get(0), Some(vec![6, 9]));
			assert_eq!(OptionLinkedMapVecWithDefault::decode_len(0), Ok(2));
		});
	}
}

>>>>>>> 3e257e01
<|MERGE_RESOLUTION|>--- conflicted
+++ resolved
@@ -190,7 +190,6 @@
 
 		impl $crate::storage::generator::StorageValue<$ty> for $name {
 			type Query = $gettype;
-			type Default = ();
 
 			fn unhashed_key() -> &'static [u8] {
 				$key
@@ -218,7 +217,6 @@
 		impl $crate::storage::generator::StorageMap<$kty, $ty> for $name {
 			type Query = $gettype;
 			type Hasher = $crate::Blake2_256;
-			type Default = ();
 
 			fn prefix() -> &'static [u8] {
 				$prefix
@@ -760,7 +758,7 @@
 #[cfg(test)]
 #[allow(dead_code)]
 mod test_append_and_len {
-	use crate::storage::{AppendableStorageMap, DecodeLengthStorageMap, StorageMap, StorageValue};
+	use crate::storage::{StorageMap, StorageValue, StorageLinkedMap};
 	use runtime_io::{with_externalities, TestExternalities};
 	use codec::{Encode, Decode};
 
@@ -815,10 +813,6 @@
 
 	#[test]
 	fn append_works() {
-<<<<<<< HEAD
-		use crate::storage::{StorageMap, StorageValue};
-		use runtime_io::{with_externalities, TestExternalities};
-=======
 		with_externalities(&mut TestExternalities::default(), || {
 			let _ = MapVec::append(1, [1, 2, 3].iter());
 			let _ = MapVec::append(1, [4, 5].iter());
@@ -846,7 +840,6 @@
 			assert_eq!(OptionVec::get(), Some(vec![1]));
 		});
 	}
->>>>>>> 3e257e01
 
 	#[test]
 	fn append_or_put_works() {
@@ -860,9 +853,6 @@
 			assert_eq!(JustVec::get(), vec![1, 2, 3, 4, 5]);
 		});
 	}
-<<<<<<< HEAD
-}
-=======
 
 	#[test]
 	fn len_works() {
@@ -922,6 +912,4 @@
 			assert_eq!(OptionLinkedMapVecWithDefault::decode_len(0), Ok(2));
 		});
 	}
-}
-
->>>>>>> 3e257e01
+}