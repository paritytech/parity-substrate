// Copyright 2018 Parity Technologies (UK) Ltd.
// This file is part of Substrate.

// Substrate is free software: you can redistribute it and/or modify
// it under the terms of the GNU General Public License as published by
// the Free Software Foundation, either version 3 of the License, or
// (at your option) any later version.

// Substrate is distributed in the hope that it will be useful,
// but WITHOUT ANY WARRANTY; without even the implied warranty of
// MERCHANTABILITY or FITNESS FOR A PARTICULAR PURPOSE.  See the
// GNU General Public License for more details.

//! Macros that define an Event types. Events can be used to easily report changes or conditions
//! in your runtime to external entities like users, chain explorers, or dApps.

// You should have received a copy of the GNU General Public License
// along with Substrate.  If not, see <http://www.gnu.org/licenses/>.

pub use srml_metadata::{EventMetadata, DecodeDifferent, OuterEventMetadata, FnEncode};

/// Implement the `Event` for a module.
///
/// # Simple Event Example:
///
/// ```rust
/// #[macro_use]
/// extern crate srml_support;
/// extern crate parity_codec as codec;
/// #[macro_use]
/// extern crate parity_codec_derive;
/// #[macro_use]
/// extern crate serde_derive;
///
/// decl_event!(
///	   pub enum Event {
///       Success,
///       Failure(String),
///    }
/// );
///# fn main() {}
/// ```
///
/// # Generic Event Example:
///
/// ```rust
/// #[macro_use]
/// extern crate srml_support;
/// extern crate parity_codec as codec;
/// #[macro_use]
/// extern crate parity_codec_derive;
/// #[macro_use]
/// extern crate serde_derive;
///
/// trait Trait {
///     type Balance;
///     type Token;
/// }
///
/// mod event1 {
///     // Event that specifies the generic parameter explicitly (`Balance`).
///     decl_event!(
///	       pub enum Event<T> where Balance = <T as super::Trait>::Balance {
///           Message(Balance),
///        }
///     );
/// }
///
/// mod event2 {
///     // Event that uses the generic parameter `Balance`.
///     // If no name for the generic parameter is speciefied explicitly,
///     // the name will be taken from the type name of the trait.
///     decl_event!(
///	       pub enum Event<T> where <T as super::Trait>::Balance {
///           Message(Balance),
///        }
///     );
/// }
///
/// mod event3 {
///     // And we even support declaring multiple generic parameters!
///     decl_event!(
///	       pub enum Event<T> where <T as super::Trait>::Balance, <T as super::Trait>::Token {
///           Message(Balance, Token),
///        }
///     );
/// }
///# fn main() {}
/// ```
///
/// The syntax for generic events requires the `where`.
#[macro_export]
macro_rules! decl_event {
	(
		$(#[$attr:meta])*
		pub enum Event<$evt_generic_param:ident $(, $instance:ident $(: $instantiable:ident)? $( = $event_default_instance:path)? )?> where
			$( $tt:tt )*
	) => {
		$crate::__decl_generic_event!(
			$( #[ $attr ] )*;
			$evt_generic_param;
			$($instance $( = $event_default_instance)? )?;
			{ $( $tt )* };
		);
	};
	(
		$(#[$attr:meta])*
		pub enum Event {
			$(
				$events:tt
			)*
		}
	) => {
		// Workaround for https://github.com/rust-lang/rust/issues/26925 . Remove when sorted.
		#[derive(Clone, PartialEq, Eq, $crate::parity_codec_derive::Encode, $crate::parity_codec_derive::Decode)]
		#[cfg_attr(feature = "std", derive(Debug))]
		$(#[$attr])*
		pub enum Event {
			$(
				$events
			)*
		}
		impl From<Event> for () {
			fn from(_: Event) -> () { () }
		}
		impl Event {
			#[allow(dead_code)]
			pub fn metadata() -> &'static [ $crate::event::EventMetadata ] {
				$crate::__events_to_metadata!(; $( $events )* )
			}
		}
	}
}

#[macro_export]
#[doc(hidden)]
// This parsing to retrieve last ident on unnamed generic could be improved.
// but user can still name it if the parsing fails. And improving parsing seems difficult.
macro_rules! __decl_generic_event {
	(
		$(#[$attr:meta])*;
		$event_generic_param:ident;
		$($instance:ident $( = $event_default_instance:path)? )?;
		{ $( $tt:tt )* };
	) => {
		$crate::__decl_generic_event!(@format_generic
			$( #[ $attr ] )*;
			$event_generic_param;
			$($instance $( = $event_default_instance)? )?;
			{ $( $tt )* };
			{};
		);
	};
	// Parse named
	(@format_generic
		$(#[$attr:meta])*;
		$event_generic_param:ident;
		$($instance:ident $( = $event_default_instance:path)? )?;
		{ $generic_rename:ident = $generic_type:ty, $($rest:tt)* };
		{$( $parsed:tt)*};
	) => {
		$crate::__decl_generic_event!(@format_generic
			$( #[ $attr ] )*;
			$event_generic_param;
			$($instance $( = $event_default_instance)? )?;
			{ $($rest)* };
			{ $($parsed)*, $generic_rename = $generic_type };
		);
	};
	// Parse unnamed
	(@format_generic
		$(#[$attr:meta])*;
		$event_generic_param:ident;
		$($instance:ident $( = $event_default_instance:path)? )?;
		{ <$generic:ident as $trait:path>::$trait_type:ident, $($rest:tt)* };
		{$($parsed:tt)*};
	) => {
		$crate::__decl_generic_event!(@format_generic
			$( #[ $attr ] )*;
			$event_generic_param;
			$($instance $( = $event_default_instance)? )?;
			{ $($rest)* };
			{ $($parsed)*, $trait_type = <$generic as $trait>::$trait_type };
		);
	};
	// Unnamed type can't be parsed
	(@format_generic
		$(#[$attr:meta])*;
		$event_generic_param:ident;
		$($instance:ident $( = $event_default_instance:path)? )?;
		{ $generic_type:ty, $($rest:tt)* };
		{$($parsed:tt)*};
	) => {
		$crate::__decl_generic_event!(@cannot_parse $generic_type);
	};
	// Finish formatting on an unnamed one
	(@format_generic
		$(#[$attr:meta])*;
		$event_generic_param:ident;
		$($instance:ident $( = $event_default_instance:path)? )?;
		{ <$generic:ident as $trait:path>::$trait_type:ident { $( $events:tt )* } };
		{$( $parsed:tt)*};
	) => {
		$crate::__decl_generic_event!(@generate
			$( #[ $attr ] )*;
			$event_generic_param;
			$($instance $( = $event_default_instance)? )?;
			{ $($events)* };
			{ $($parsed)*, $trait_type = <$generic as $trait>::$trait_type};
		);
	};
	// Finish formatting on a named one
	(@format_generic
		$(#[$attr:meta])*;
		$event_generic_param:ident;
		$($instance:ident $( = $event_default_instance:path)? )?;
		{ $generic_rename:ident = $generic_type:ty { $( $events:tt )* } };
		{$( $parsed:tt)*};
	) => {
		$crate::__decl_generic_event!(@generate
			$(#[$attr])*;
			$event_generic_param;
			$($instance $( = $event_default_instance)? )?;
			{ $($events)* };
			{ $($parsed)*, $generic_rename = $generic_type};
		);
	};
	// Final unnamed type can't be parsed
	(@format_generic
		$(#[$attr:meta])*;
		$event_generic_param:ident;
		$($instance:ident $( = $event_default_instance:path)? )?;
		{ $generic_type:ty { $( $events:tt )* } };
		{$( $parsed:tt)*};
	) => {
		$crate::__decl_generic_event!(@cannot_parse $generic_type);
	};
	(@generate
		$(#[$attr:meta])*;
		$event_generic_param:ident;
		$($instance:ident $( = $event_default_instance:path)? )?;
		{ $( $events:tt )* };
		{ ,$( $generic_param:ident = $generic_type:ty ),* };
	) => {
		pub type Event<$event_generic_param $(, $instance $( = $event_default_instance)? )?> = RawEvent<$( $generic_type ),* $(, $instance)? >;
		// Workaround for https://github.com/rust-lang/rust/issues/26925 . Remove when sorted.
		#[cfg_attr(feature = "std", derive(Debug))]
		#[derive(Clone, PartialEq, Eq, $crate::parity_codec_derive::Encode, $crate::parity_codec_derive::Decode)]
		$(#[$attr])*
		pub enum RawEvent<$( $generic_param ),* $(, $instance)? > {
			$(PhantomData($crate::rstd::marker::PhantomData<$instance>),)?
			$(
				$events
			)*
		}
		impl<$( $generic_param ),* $(, $instance)? > From<RawEvent<$( $generic_param ),* $(, $instance)?>> for () {
			fn from(_: RawEvent<$( $generic_param ),* $(, $instance)?>) -> () { () }
		}
		impl<$( $generic_param ),* $(, $instance)?> RawEvent<$( $generic_param ),* $(, $instance)?> {
			#[allow(dead_code)]
			pub fn metadata() -> &'static [$crate::event::EventMetadata] {
				$crate::__events_to_metadata!(; $( $events )* )
			}
		}
	};
	(@cannot_parse $ty:ty) => {
		compile_error!(concat!("The type `", stringify!($ty), "` can't be parsed as an unnamed one, please name it `Name = ", stringify!($ty), "`"));
	}
}

#[macro_export]
#[doc(hidden)]
macro_rules! __events_to_metadata {
	(
		$( $metadata:expr ),*;
		$( #[doc = $doc_attr:tt] )*
		$event:ident $( ( $( $param:path ),* ) )*,
		$( $rest:tt )*
	) => {
		$crate::__events_to_metadata!(
			$( $metadata, )*
			$crate::event::EventMetadata {
				name: $crate::event::DecodeDifferent::Encode(stringify!($event)),
				arguments: $crate::event::DecodeDifferent::Encode(&[
					$( $( stringify!($param) ),* )*
				]),
				documentation: $crate::event::DecodeDifferent::Encode(&[
					$( $doc_attr ),*
				]),
			};
			$( $rest )*
		)
	};
	(
		$( $metadata:expr ),*;
	) => {
		&[ $( $metadata ),* ]
	}
}

/// Constructs an Event type for a runtime. This is usually called automatically by the
/// construct_runtime macro. See also __create_decl_macro.
#[macro_export]
macro_rules! impl_outer_event {

	// Macro transformations (to convert invocations with incomplete parameters to the canonical
	// form)

	(
		$(#[$attr:meta])*
		pub enum $name:ident for $runtime:ident {
			$( $rest:tt $( <$t:ident $(, $rest_instance:path)? > )*, )*
		}
	) => {
		$crate::impl_outer_event!(
			$( #[$attr] )*;
			$name;
			$runtime;
			system;
			Modules { $( $rest $(<$t $(, $rest_instance)? >)*, )* };
			;
		);
	};
	(
		$(#[$attr:meta])*
		pub enum $name:ident for $runtime:ident where system = $system:ident {
<<<<<<< HEAD
			$module:ident<T $(, $instance:path)? >,
			$( $rest:tt $( <$t:ident $(, $rest_instance:path)? > )*, )*
=======
			$( $rest:tt $( <$t:ident> )*, )*
>>>>>>> d4d20b05
		}
	) => {
		$crate::impl_outer_event!(
			$( #[$attr] )*;
			$name;
			$runtime;
			$system;
<<<<<<< HEAD
			Modules { $( $rest $(<$t $(, $rest_instance)? >)*, )* };
			$module::Event<$runtime $(, $instance)? >,;
		);
	};
	(
		$(#[$attr:meta])*
		pub enum $name:ident for $runtime:ident where system = $system:ident {
			$module:ident,
			$( $rest:tt $( <$t:ident $(, $rest_instance:path)? > )*, )*
		}
	) => {
		$crate::impl_outer_event!(
			$( #[$attr] )*;
			$name;
			$runtime;
			$system;
			Modules { $( $rest $(<$t $(, $rest_instance)? >)*, )* };
			$module::Event,;
=======
			Modules { $( $rest $(<$t>)*, )* };
			;
>>>>>>> d4d20b05
		);
	};
	(
		$(#[$attr:meta])*;
		$name:ident;
		$runtime:ident;
		$system:ident;
		Modules {
			$module:ident<T $(, $instance:path)? >,
			$( $rest:tt $( <$t:ident $(, $rest_instance:path)? > )*, )*
		};
		$( $module_name:ident::Event $( <$generic_param:ident $(, $generic_instance:path)? > )*, )*;
	) => {
		$crate::impl_outer_event!(
			$( #[$attr] )*;
			$name;
			$runtime;
			$system;
			Modules { $( $rest $(<$t $(, $rest_instance)? >)*, )* };
			$( $module_name::Event $( <$generic_param $(, $generic_instance)? > )*, )* $module::Event<$runtime $(, $instance)? >,;
		);
	};
	(
		$(#[$attr:meta])*;
		$name:ident;
		$runtime:ident;
		$system:ident;
		Modules {
			$module:ident,
			$( $rest:tt, )*
		};
		$( $module_name:ident::Event $( <$generic_param:ident $(, $generic_instance:path)? > )*, )*;
	) => {
		$crate::impl_outer_event!(
			$( #[$attr] )*;
			$name;
			$runtime;
			$system;
			Modules { $( $rest, )* };
			$( $module_name::Event $( <$generic_param $(, $generic_instance)? > )*, )* $module::Event,;
		);
	};

	// The main macro expansion that actually renders the Event enum code.

	(
		$(#[$attr:meta])*;
		$name:ident;
		$runtime:ident;
		$system:ident;
		Modules {};
		$( $module_name:ident::Event $( <$generic_param:ident $(, $generic_instance:path)? > )*, )*;
	) => {
		// Workaround for https://github.com/rust-lang/rust/issues/26925 . Remove when sorted.
		#[derive(Clone, PartialEq, Eq, $crate::parity_codec_derive::Encode, $crate::parity_codec_derive::Decode)]
		#[cfg_attr(feature = "std", derive(Debug))]
		$(#[$attr])*
		#[allow(non_camel_case_types)]
		pub enum $name {
			system($system::Event),
			$(
				$module_name( $module_name::Event $( <$generic_param $(, $generic_instance)? > )* ),
			)*
		}
		impl From<$system::Event> for $name {
			fn from(x: $system::Event) -> Self {
				$name::system(x)
			}
		}
		$(
			impl From<$module_name::Event $( <$generic_param $(, $generic_instance)? > )*> for $name {
				fn from(x: $module_name::Event $( <$generic_param $(, $generic_instance)? > )*) -> Self {
					$name::$module_name(x)
				}
			}
		)*
		$crate::__impl_outer_event_json_metadata!(
			$runtime;
			$name;
			$system;
			$( $module_name::Event $( <$generic_param $(, $generic_instance)? > )*, )*;
		);
	}
}

#[macro_export]
#[doc(hidden)]
macro_rules! __impl_outer_event_json_metadata {
	(
		$runtime:ident;
		$event_name:ident;
		$system:ident;
		$( $module_name:ident::Event $( <$generic_param:ident $(, $generic_instance:path)? > )*, )*;
	) => {
		impl $runtime {
			#[allow(dead_code)]
			pub fn outer_event_metadata() -> $crate::event::OuterEventMetadata {
				$crate::event::OuterEventMetadata {
					name: $crate::event::DecodeDifferent::Encode(stringify!($event_name)),
					events: $crate::event::DecodeDifferent::Encode(&[
						("system", $crate::event::FnEncode(system::Event::metadata))
						$(
							, (
								stringify!($module_name),
								$crate::event::FnEncode(
									$module_name::Event $( ::<$generic_param $(, $generic_instance)? > )* ::metadata
								)
							)
						)*
					])
				}
			}
			#[allow(dead_code)]
			pub fn __module_events_system() -> &'static [$crate::event::EventMetadata] {
				system::Event::metadata()
			}
			$(
				#[allow(dead_code)]
				$crate::paste::item!{
					pub fn [< __module_events_ $module_name >] () -> &'static [$crate::event::EventMetadata] {
						$module_name::Event $( ::<$generic_param $(, $generic_instance)? > )* ::metadata()
					}
				}
			)*
		}
	}
}

#[cfg(test)]
#[allow(dead_code)]
mod tests {
	use super::*;
	use serde_derive::Serialize;
	use parity_codec_derive::{Encode, Decode};

	mod system {
		pub trait Trait {
			type Origin;
			type BlockNumber;
		}

		decl_module! {
			pub struct Module<T: Trait> for enum Call where origin: T::Origin {}
		}

		decl_event!(
			pub enum Event {
				SystemEvent,
			}
		);
	}

	mod system_renamed {
		pub trait Trait {
			type Origin;
			type BlockNumber;
		}

		decl_module! {
			pub struct Module<T: Trait> for enum Call where origin: T::Origin {}
		}

		decl_event!(
			pub enum Event {
				SystemEvent,
			}
		);
	}

	mod event_module {
		pub trait Trait {
			type Origin;
			type Balance;
			type BlockNumber;
		}

		decl_module! {
			pub struct Module<T: Trait> for enum Call where origin: T::Origin {}
		}

		decl_event!(
			/// Event without renaming the generic parameter `Balance` and `Origin`.
			pub enum Event<T> where <T as Trait>::Balance, <T as Trait>::Origin
			{
				/// Hi, I am a comment.
				TestEvent(Balance, Origin),
				/// Dog
				EventWithoutParams,
			}
		);
	}

	mod event_module2 {
		pub trait Trait {
			type Origin;
			type Balance;
			type BlockNumber;
		}

		decl_module! {
			pub struct Module<T: Trait> for enum Call where origin: T::Origin {}
		}

		decl_event!(
			/// Event with renamed generic parameter
			pub enum Event<T> where
				BalanceRenamed = <T as Trait>::Balance,
				OriginRenamed = <T as Trait>::Origin
			{
				TestEvent(BalanceRenamed),
				TestOrigin(OriginRenamed),
			}
		);
	}

	mod event_module3 {
		decl_event!(
			pub enum Event {
				HiEvent,
			}
		);
	}

	#[derive(Debug, Clone, PartialEq, Eq, Encode, Decode, Serialize)]
	pub struct TestRuntime;

	impl_outer_event! {
		pub enum TestEvent for TestRuntime {
			event_module<T>,
			event_module2<T>,
			event_module3,
		}
	}

	#[derive(Debug, Clone, PartialEq, Eq, Encode, Decode, Serialize)]
	pub struct TestRuntime2;

	impl_outer_event! {
		pub enum TestEventSystemRenamed for TestRuntime2 where system = system_renamed {
			event_module<T>,
			event_module2<T>,
			event_module3,
		}
	}

	impl event_module::Trait for TestRuntime {
		type Origin = u32;
		type Balance = u32;
		type BlockNumber = u32;
	}

	impl event_module2::Trait for TestRuntime {
		type Origin = u32;
		type Balance = u32;
		type BlockNumber = u32;
	}

	impl system::Trait for TestRuntime {
		type Origin = u32;
		type BlockNumber = u32;
	}

	impl event_module::Trait for TestRuntime2 {
		type Origin = u32;
		type Balance = u32;
		type BlockNumber = u32;
	}

	impl event_module2::Trait for TestRuntime2 {
		type Origin = u32;
		type Balance = u32;
		type BlockNumber = u32;
	}

	impl system_renamed::Trait for TestRuntime2 {
		type Origin = u32;
		type BlockNumber = u32;
	}

	const EXPECTED_METADATA: OuterEventMetadata = OuterEventMetadata {
		name: DecodeDifferent::Encode("TestEvent"),
		events: DecodeDifferent::Encode(&[
			(
				"system",
				FnEncode(|| &[
					EventMetadata {
						name: DecodeDifferent::Encode("SystemEvent"),
						arguments: DecodeDifferent::Encode(&[]),
						documentation: DecodeDifferent::Encode(&[]),
					}
				])
			),
			(
				"event_module",
				FnEncode(|| &[
					EventMetadata {
						name: DecodeDifferent::Encode("TestEvent"),
						arguments: DecodeDifferent::Encode(&[ "Balance", "Origin" ]),
						documentation: DecodeDifferent::Encode(&[ " Hi, I am a comment." ])
					},
					EventMetadata {
						name: DecodeDifferent::Encode("EventWithoutParams"),
						arguments: DecodeDifferent::Encode(&[]),
						documentation: DecodeDifferent::Encode(&[ " Dog" ]),
					},
				])
			),
			(
				"event_module2",
				FnEncode(|| &[
					EventMetadata {
						name: DecodeDifferent::Encode("TestEvent"),
						arguments: DecodeDifferent::Encode(&[ "BalanceRenamed" ]),
						documentation: DecodeDifferent::Encode(&[])
					},
					EventMetadata {
						name: DecodeDifferent::Encode("TestOrigin"),
						arguments: DecodeDifferent::Encode(&[ "OriginRenamed" ]),
						documentation: DecodeDifferent::Encode(&[]),
					},
				])
			),
			(
				"event_module3",
				FnEncode(|| &[
					EventMetadata {
						name: DecodeDifferent::Encode("HiEvent"),
						arguments: DecodeDifferent::Encode(&[]),
						documentation: DecodeDifferent::Encode(&[])
					}
				])
			)
		])
	};

	#[test]
	fn outer_event_metadata() {
		assert_eq!(EXPECTED_METADATA, TestRuntime::outer_event_metadata());
	}
}<|MERGE_RESOLUTION|>--- conflicted
+++ resolved
@@ -324,28 +324,6 @@
 	(
 		$(#[$attr:meta])*
 		pub enum $name:ident for $runtime:ident where system = $system:ident {
-<<<<<<< HEAD
-			$module:ident<T $(, $instance:path)? >,
-			$( $rest:tt $( <$t:ident $(, $rest_instance:path)? > )*, )*
-=======
-			$( $rest:tt $( <$t:ident> )*, )*
->>>>>>> d4d20b05
-		}
-	) => {
-		$crate::impl_outer_event!(
-			$( #[$attr] )*;
-			$name;
-			$runtime;
-			$system;
-<<<<<<< HEAD
-			Modules { $( $rest $(<$t $(, $rest_instance)? >)*, )* };
-			$module::Event<$runtime $(, $instance)? >,;
-		);
-	};
-	(
-		$(#[$attr:meta])*
-		pub enum $name:ident for $runtime:ident where system = $system:ident {
-			$module:ident,
 			$( $rest:tt $( <$t:ident $(, $rest_instance:path)? > )*, )*
 		}
 	) => {
@@ -355,11 +333,7 @@
 			$runtime;
 			$system;
 			Modules { $( $rest $(<$t $(, $rest_instance)? >)*, )* };
-			$module::Event,;
-=======
-			Modules { $( $rest $(<$t>)*, )* };
 			;
->>>>>>> d4d20b05
 		);
 	};
 	(
