// Copyright 2018 Parity Technologies (UK) Ltd.
// This file is part of Substrate.

// Substrate is free software: you can redistribute it and/or modify
// it under the terms of the GNU General Public License as published by
// the Free Software Foundation, either version 3 of the License, or
// (at your option) any later version.

// Substrate is distributed in the hope that it will be useful,
// but WITHOUT ANY WARRANTY; without even the implied warranty of
// MERCHANTABILITY or FITNESS FOR A PARTICULAR PURPOSE.  See the
// GNU General Public License for more details.

//! Macros that define an Event types. Events can be used to easily report changes or conditions
//! in your runtime to external entities like users, chain explorers, or dApps.

// You should have received a copy of the GNU General Public License
// along with Substrate.  If not, see <http://www.gnu.org/licenses/>.

pub use srml_metadata::{EventMetadata, DecodeDifferent, OuterEventMetadata, FnEncode};

/// Implement the `Event` for a module.
///
/// # Simple Event Example:
///
/// ```rust
/// #[macro_use]
/// extern crate srml_support;
/// #[macro_use]
/// extern crate parity_codec as codec;
/// #[macro_use]
/// extern crate serde_derive;
///
/// decl_event!(
///	   pub enum Event {
///       Success,
///       Failure(String),
///    }
/// );
///# fn main() {}
/// ```
///
/// # Generic Event Example:
///
/// ```rust
/// #[macro_use]
/// extern crate srml_support;
/// extern crate parity_codec as codec;
/// #[macro_use]
/// extern crate parity_codec;
/// #[macro_use]
/// extern crate serde_derive;
///
/// trait Trait {
///     type Balance;
///     type Token;
/// }
///
/// mod event1 {
///     // Event that specifies the generic parameter explicitly (`Balance`).
///     decl_event!(
///	       pub enum Event<T> where Balance = <T as super::Trait>::Balance {
///           Message(Balance),
///        }
///     );
/// }
///
/// mod event2 {
///     // Event that uses the generic parameter `Balance`.
///     // If no name for the generic parameter is speciefied explicitly,
///     // the name will be taken from the type name of the trait.
///     decl_event!(
///	       pub enum Event<T> where <T as super::Trait>::Balance {
///           Message(Balance),
///        }
///     );
/// }
///
/// mod event3 {
///     // And we even support declaring multiple generic parameters!
///     decl_event!(
///	       pub enum Event<T> where <T as super::Trait>::Balance, <T as super::Trait>::Token {
///           Message(Balance, Token),
///        }
///     );
/// }
///# fn main() {}
/// ```
///
/// The syntax for generic events requires the `where`.
#[macro_export]
macro_rules! decl_event {
	(
		$(#[$attr:meta])*
		pub enum Event<$evt_generic_param:ident> where
			$( $tt:tt )*
	) => {
		$crate::__decl_generic_event!(
			$( #[ $attr ] )*;
			$evt_generic_param;
			{ $( $tt )* };
		);
	};
	(
		$(#[$attr:meta])*
		pub enum Event {
			$(
				$events:tt
			)*
		}
	) => {
		// Workaround for https://github.com/rust-lang/rust/issues/26925 . Remove when sorted.
<<<<<<< HEAD
		#[derive(Clone, PartialEq, Eq, $crate::parity_codec_derive::Encode, $crate::parity_codec_derive::Decode, $crate::substrate_metadata_derive::EncodeMetadata)]
=======
		#[derive(Clone, PartialEq, Eq, $crate::codec::Encode, $crate::codec::Decode)]
>>>>>>> 70f48466
		#[cfg_attr(feature = "std", derive(Debug))]
		$(#[$attr])*
		pub enum Event {
			$(
				$events
			)*
		}
		impl From<Event> for () {
			fn from(_: Event) -> () { () }
		}
		impl Event {
			#[allow(dead_code)]
			pub fn metadata() -> $crate::rstd::vec::Vec<$crate::event::EventMetadata> {
				$crate::__events_to_metadata!(; $( $events )* )
			}
		}
	}
}

#[macro_export]
#[doc(hidden)]
// This parsing to retrieve last ident on unnamed generic could be improved.
// but user can still name it if the parsing fails. And improving parsing seems difficult.
macro_rules! __decl_generic_event {
	(
		$(#[$attr:meta])*;
		$event_generic_param:ident;
		{ $( $tt:tt )* };
	) => {
		$crate::__decl_generic_event!(@format_generic
			$( #[ $attr ] )*;
			$event_generic_param;
			{ $( $tt )* };
			{};
		);
	};
	// Parse named
	(@format_generic
		$(#[$attr:meta])*;
		$event_generic_param:ident;
		{ $generic_rename:ident = $generic_type:ty, $($rest:tt)* };
		{$( $parsed:tt)*};
	) => {
		$crate::__decl_generic_event!(@format_generic
			$( #[ $attr ] )*;
			$event_generic_param;
			{ $($rest)* };
			{ $($parsed)*, $generic_rename = $generic_type };
		);
	};
	// Parse unnamed
	(@format_generic
		$(#[$attr:meta])*;
		$event_generic_param:ident;
		{ <$generic:ident as $trait:path>::$trait_type:ident, $($rest:tt)* };
		{$($parsed:tt)*};
	) => {
		$crate::__decl_generic_event!(@format_generic
			$( #[ $attr ] )*;
			$event_generic_param;
			{ $($rest)* };
			{ $($parsed)*, $trait_type = <$generic as $trait>::$trait_type };
		);
	};
	// Unnamed type can't be parsed
	(@format_generic
		$(#[$attr:meta])*;
		$event_generic_param:ident;
		{ $generic_type:ty, $($rest:tt)* };
		{$($parsed:tt)*};
	) => {
		$crate::__decl_generic_event!(@cannot_parse $generic_type);
	};
	// Finish formatting on an unnamed one
	(@format_generic
		$(#[$attr:meta])*;
		$event_generic_param:ident;
		{ <$generic:ident as $trait:path>::$trait_type:ident { $( $events:tt )* } };
		{$( $parsed:tt)*};
	) => {
		$crate::__decl_generic_event!(@generate
			$( #[ $attr ] )*;
			$event_generic_param;
			{ $($events)* };
			{ $($parsed)*, $trait_type = <$generic as $trait>::$trait_type};
		);
	};
	// Finish formatting on a named one
	(@format_generic
		$(#[$attr:meta])*;
		$event_generic_param:ident;
		{ $generic_rename:ident = $generic_type:ty { $( $events:tt )* } };
		{$( $parsed:tt)*};
	) => {
		$crate::__decl_generic_event!(@generate
			$(#[$attr])*;
			$event_generic_param;
			{ $($events)* };
			{ $($parsed)*, $generic_rename = $generic_type};
		);
	};
	// Final unnamed type can't be parsed
	(@format_generic
		$(#[$attr:meta])*;
		$event_generic_param:ident;
		{ $generic_type:ty { $( $events:tt )* } };
		{$( $parsed:tt)*};
	) => {
		$crate::__decl_generic_event!(@cannot_parse $generic_type);
	};
	(@generate
		$(#[$attr:meta])*;
		$event_generic_param:ident;
		{ $( $events:tt )* };
		{ ,$( $generic_param:ident = $generic_type:ty ),* };
	) => {
		pub type Event<$event_generic_param> = RawEvent<$( $generic_type ),*>;
		// Workaround for https://github.com/rust-lang/rust/issues/26925 . Remove when sorted.
<<<<<<< HEAD
		#[derive(Clone, PartialEq, Eq, $crate::parity_codec_derive::Encode, $crate::parity_codec_derive::Decode, $crate::substrate_metadata_derive::EncodeMetadata)]
=======
		#[derive(Clone, PartialEq, Eq, $crate::codec::Encode, $crate::codec::Decode)]
>>>>>>> 70f48466
		#[cfg_attr(feature = "std", derive(Debug))]
		$(#[$attr])*
		pub enum RawEvent<$( $generic_param ),*> {
			$(
				$events
			)*
		}
		impl<$( $generic_param ),*> From<RawEvent<$( $generic_param ),*>> for () {
			fn from(_: RawEvent<$( $generic_param ),*>) -> () { () }
		}
		impl<$( $generic_param: $crate::substrate_metadata::EncodeMetadata),*> RawEvent<$( $generic_param ),*> {
			#[allow(dead_code)]
			pub fn metadata() -> $crate::rstd::vec::Vec<$crate::event::EventMetadata> {
				$crate::__events_to_metadata!(; $( $events )* )
			}
		}
	};
	(@cannot_parse $ty:ty) => {
		compile_error!(concat!("The type `", stringify!($ty), "` can't be parsed as an unnamed one, please name it `Name = ", stringify!($ty), "`"));
	}
}

#[macro_export]
#[doc(hidden)]
macro_rules! __events_to_metadata {
	(
		$( $metadata:expr ),*;
		$( #[doc = $doc_attr:tt] )*
		$event:ident $( ( $( $param:path ),* ) )*,
		$( $rest:tt )*
	) => {
		$crate::__events_to_metadata!(
			$( $metadata, )*
			$crate::event::EventMetadata {
				name: $crate::event::DecodeDifferent::Encode(stringify!($event)),
				arguments: $crate::_vec![
					$( $( <$param as $crate::substrate_metadata::EncodeMetadata>::type_name() ),* )*
				],
				documentation: $crate::event::DecodeDifferent::Encode(&[
					$( $doc_attr ),*
				]),
			};
			$( $rest )*
		)
	};
	(
		$( $metadata:expr ),*;
	) => {
		$crate::_vec![ $( $metadata ),* ]
	}
}

/// Constructs an Event type for a runtime. This is usually called automatically by the
/// construct_runtime macro. See also __create_decl_macro.
#[macro_export]
macro_rules! impl_outer_event {

	// Macro transformations (to convert invocations with incomplete parameters to the canonical
	// form)

	(
		$(#[$attr:meta])*
		pub enum $name:ident for $runtime:ident {
			$( $rest:tt $( <$t:ident> )*, )*
		}
	) => {
		$crate::impl_outer_event!(
			$( #[$attr] )*;
			$name;
			$runtime;
			system;
			Modules { $( $rest $(<$t>)*, )* };
			;
		);
	};
	(
		$(#[$attr:meta])*
		pub enum $name:ident for $runtime:ident where system = $system:ident {
			$( $rest:tt $( <$t:ident> )*, )*
		}
	) => {
		$crate::impl_outer_event!(
			$( #[$attr] )*;
			$name;
			$runtime;
			$system;
			Modules { $( $rest $(<$t>)*, )* };
			;
		);
	};
	(
		$(#[$attr:meta])*;
		$name:ident;
		$runtime:ident;
		$system:ident;
		Modules {
			$module:ident<T>,
			$( $rest:tt $( <$t:ident> )*, )*
		};
		$( $module_name:ident::Event $( <$generic_param:ident> )*, )*;
	) => {
		$crate::impl_outer_event!(
			$( #[$attr] )*;
			$name;
			$runtime;
			$system;
			Modules { $( $rest $(<$t>)*, )* };
			$( $module_name::Event $( <$generic_param> )*, )* $module::Event<$runtime>,;
		);
	};
	(
		$(#[$attr:meta])*;
		$name:ident;
		$runtime:ident;
		$system:ident;
		Modules {
			$module:ident,
			$( $rest:tt, )*
		};
		$( $module_name:ident::Event $( <$generic_param:ident> )*, )*;
	) => {
		$crate::impl_outer_event!(
			$( #[$attr] )*;
			$name;
			$runtime;
			$system;
			Modules { $( $rest, )* };
			$( $module_name::Event $( <$generic_param> )*, )* $module::Event,;
		);
	};

	// The main macro expansion that actually renders the Event enum code.

	(
		$(#[$attr:meta])*;
		$name:ident;
		$runtime:ident;
		$system:ident;
		Modules {};
		$( $module_name:ident::Event $( <$generic_param:ident> )*, )*;
	) => {
		// Workaround for https://github.com/rust-lang/rust/issues/26925 . Remove when sorted.
<<<<<<< HEAD
		#[derive(Clone, PartialEq, Eq, $crate::parity_codec_derive::Encode, $crate::parity_codec_derive::Decode, $crate::substrate_metadata_derive::EncodeMetadata)]
=======
		#[derive(Clone, PartialEq, Eq, $crate::codec::Encode, $crate::codec::Decode)]
>>>>>>> 70f48466
		#[cfg_attr(feature = "std", derive(Debug))]
		$(#[$attr])*
		#[allow(non_camel_case_types)]
		pub enum $name {
			system($system::Event),
			$(
				$module_name( $module_name::Event $( <$generic_param> )* ),
			)*
		}
		impl From<$system::Event> for $name {
			fn from(x: $system::Event) -> Self {
				$name::system(x)
			}
		}
		$(
			impl From<$module_name::Event $( <$generic_param> )*> for $name {
				fn from(x: $module_name::Event $( <$generic_param> )*) -> Self {
					$name::$module_name(x)
				}
			}
		)*
		$crate::__impl_outer_event_json_metadata!(
			$runtime;
			$name;
			$system;
			$( $module_name::Event $( <$generic_param> )*, )*;
		);
	}
}

#[macro_export]
#[doc(hidden)]
macro_rules! __impl_outer_event_json_metadata {
	(
		$runtime:ident;
		$event_name:ident;
		$system:ident;
		$( $module_name:ident::Event $( <$generic_param:ident> )*, )*;
	) => {
		impl $runtime {
			#[allow(dead_code)]
			pub fn outer_event_metadata() -> $crate::event::OuterEventMetadata {
				$crate::event::OuterEventMetadata {
					name: $crate::event::DecodeDifferent::Encode(stringify!($event_name)),
					events: $crate::event::DecodeDifferent::Encode(&[
						("system", $crate::event::FnEncode(system::Event::metadata))
						$(
							, (
								stringify!($module_name),
								$crate::event::FnEncode(
									$module_name::Event $( ::<$generic_param> )* ::metadata
								)
							)
						)*
					])
				}
			}
			#[allow(dead_code)]
			pub fn __module_events_system() -> $crate::rstd::vec::Vec<$crate::event::EventMetadata> {
				system::Event::metadata()
			}
			$(
				#[allow(dead_code)]
				$crate::paste::item!{
					pub fn [< __module_events_ $module_name >] () -> $crate::rstd::vec::Vec<$crate::event::EventMetadata> {
						$module_name::Event $( ::<$generic_param> )* ::metadata()
					}
				}
			)*
		}
	}
}

#[cfg(test)]
#[allow(dead_code)]
mod tests {
	use super::*;
	use serde_derive::Serialize;
<<<<<<< HEAD
	use parity_codec_derive::{Encode, Decode};
	use substrate_metadata::*;
	use substrate_metadata_derive::EncodeMetadata;
=======
	use parity_codec::{Encode, Decode};
>>>>>>> 70f48466

	mod system {
		pub trait Trait {
			type Origin;
			type BlockNumber;
		}

		decl_module! {
			pub struct Module<T: Trait> for enum Call where origin: T::Origin {}
		}

		decl_event!(
			pub enum Event {
				SystemEvent,
			}
		);
	}

	mod system_renamed {
		pub trait Trait {
			type Origin;
			type BlockNumber;
		}

		decl_module! {
			pub struct Module<T: Trait> for enum Call where origin: T::Origin {}
		}

		decl_event!(
			pub enum Event {
				SystemEvent,
			}
		);
	}

	mod event_module {
		pub trait Trait {
			type Origin;
			type Balance;
			type BlockNumber;
		}

		decl_module! {
			pub struct Module<T: Trait> for enum Call where origin: T::Origin {}
		}

		decl_event!(
			/// Event without renaming the generic parameter `Balance` and `Origin`.
			pub enum Event<T> where <T as Trait>::Balance, <T as Trait>::Origin
			{
				/// Hi, I am a comment.
				TestEvent(Balance, Origin),
				/// Dog
				EventWithoutParams,
			}
		);
	}

	mod event_module2 {
		pub trait Trait {
			type Origin;
			type Balance;
			type BlockNumber;
		}

		decl_module! {
			pub struct Module<T: Trait> for enum Call where origin: T::Origin {}
		}

		decl_event!(
			/// Event with renamed generic parameter
			pub enum Event<T> where
				BalanceRenamed = <T as Trait>::Balance,
				OriginRenamed = <T as Trait>::Origin
			{
				TestEvent(BalanceRenamed),
				TestOrigin(OriginRenamed),
			}
		);
	}

	mod event_module3 {
		decl_event!(
			pub enum Event {
				HiEvent,
			}
		);
	}

	#[derive(Debug, Clone, PartialEq, Eq, Encode, Decode, Serialize, EncodeMetadata)]
	pub struct TestRuntime;

	impl_outer_event! {
		pub enum TestEvent for TestRuntime {
			event_module<T>,
			event_module2<T>,
			event_module3,
		}
	}

	#[derive(Debug, Clone, PartialEq, Eq, Encode, Decode, Serialize, EncodeMetadata)]
	pub struct TestRuntime2;

	impl_outer_event! {
		pub enum TestEventSystemRenamed for TestRuntime2 where system = system_renamed {
			event_module<T>,
			event_module2<T>,
			event_module3,
		}
	}

	impl event_module::Trait for TestRuntime {
		type Origin = u32;
		type Balance = u64;
		type BlockNumber = u32;
	}

	impl event_module2::Trait for TestRuntime {
		type Origin = u32;
		type Balance = u64;
		type BlockNumber = u32;
	}

	impl system::Trait for TestRuntime {
		type Origin = u32;
		type BlockNumber = u32;
	}

	impl event_module::Trait for TestRuntime2 {
		type Origin = u32;
		type Balance = u64;
		type BlockNumber = u32;
	}

	impl event_module2::Trait for TestRuntime2 {
		type Origin = u32;
		type Balance = u64;
		type BlockNumber = u32;
	}

	impl system_renamed::Trait for TestRuntime2 {
		type Origin = u32;
		type BlockNumber = u32;
	}

	const EXPECTED_METADATA: OuterEventMetadata = OuterEventMetadata {
		name: DecodeDifferent::Encode("TestEvent"),
		events: DecodeDifferent::Encode(&[
			(
				"system",
				FnEncode(|| vec![
					EventMetadata {
						name: DecodeDifferent::Encode("SystemEvent"),
						arguments: Vec::new(),
						documentation: DecodeDifferent::Encode(&[]),
					}
				])
			),
			(
				"event_module",
				FnEncode(|| vec![
					EventMetadata {
						name: DecodeDifferent::Encode("TestEvent"),
						arguments: vec![MetadataName::U64, MetadataName::U32],
						documentation: DecodeDifferent::Encode(&[ " Hi, I am a comment." ])
					},
					EventMetadata {
						name: DecodeDifferent::Encode("EventWithoutParams"),
						arguments: Vec::new(),
						documentation: DecodeDifferent::Encode(&[ " Dog" ]),
					},
				])
			),
			(
				"event_module2",
				FnEncode(|| vec![
					EventMetadata {
						name: DecodeDifferent::Encode("TestEvent"),
						arguments: vec![MetadataName::U64],
						documentation: DecodeDifferent::Encode(&[])
					},
					EventMetadata {
						name: DecodeDifferent::Encode("TestOrigin"),
						arguments: vec![MetadataName::U32],
						documentation: DecodeDifferent::Encode(&[]),
					},
				])
			),
			(
				"event_module3",
				FnEncode(|| vec![
					EventMetadata {
						name: DecodeDifferent::Encode("HiEvent"),
						arguments: Vec::new(),
						documentation: DecodeDifferent::Encode(&[])
					}
				])
			)
		])
	};

	#[test]
	fn outer_event_metadata() {
		assert_eq!(EXPECTED_METADATA, TestRuntime::outer_event_metadata());
	}
}<|MERGE_RESOLUTION|>--- conflicted
+++ resolved
@@ -110,11 +110,7 @@
 		}
 	) => {
 		// Workaround for https://github.com/rust-lang/rust/issues/26925 . Remove when sorted.
-<<<<<<< HEAD
-		#[derive(Clone, PartialEq, Eq, $crate::parity_codec_derive::Encode, $crate::parity_codec_derive::Decode, $crate::substrate_metadata_derive::EncodeMetadata)]
-=======
-		#[derive(Clone, PartialEq, Eq, $crate::codec::Encode, $crate::codec::Decode)]
->>>>>>> 70f48466
+		#[derive(Clone, PartialEq, Eq, $crate::codec::Encode, $crate::codec::Decode, $crate::substrate_metadata_derive::EncodeMetadata)]
 		#[cfg_attr(feature = "std", derive(Debug))]
 		$(#[$attr])*
 		pub enum Event {
@@ -233,11 +229,7 @@
 	) => {
 		pub type Event<$event_generic_param> = RawEvent<$( $generic_type ),*>;
 		// Workaround for https://github.com/rust-lang/rust/issues/26925 . Remove when sorted.
-<<<<<<< HEAD
-		#[derive(Clone, PartialEq, Eq, $crate::parity_codec_derive::Encode, $crate::parity_codec_derive::Decode, $crate::substrate_metadata_derive::EncodeMetadata)]
-=======
-		#[derive(Clone, PartialEq, Eq, $crate::codec::Encode, $crate::codec::Decode)]
->>>>>>> 70f48466
+		#[derive(Clone, PartialEq, Eq, $crate::codec::Encode, $crate::codec::Decode, $crate::substrate_metadata_derive::EncodeMetadata)]
 		#[cfg_attr(feature = "std", derive(Debug))]
 		$(#[$attr])*
 		pub enum RawEvent<$( $generic_param ),*> {
@@ -380,11 +372,7 @@
 		$( $module_name:ident::Event $( <$generic_param:ident> )*, )*;
 	) => {
 		// Workaround for https://github.com/rust-lang/rust/issues/26925 . Remove when sorted.
-<<<<<<< HEAD
-		#[derive(Clone, PartialEq, Eq, $crate::parity_codec_derive::Encode, $crate::parity_codec_derive::Decode, $crate::substrate_metadata_derive::EncodeMetadata)]
-=======
-		#[derive(Clone, PartialEq, Eq, $crate::codec::Encode, $crate::codec::Decode)]
->>>>>>> 70f48466
+		#[derive(Clone, PartialEq, Eq, $crate::codec::Encode, $crate::codec::Decode, $crate::substrate_metadata_derive::EncodeMetadata)]
 		#[cfg_attr(feature = "std", derive(Debug))]
 		$(#[$attr])*
 		#[allow(non_camel_case_types)]
@@ -463,13 +451,9 @@
 mod tests {
 	use super::*;
 	use serde_derive::Serialize;
-<<<<<<< HEAD
-	use parity_codec_derive::{Encode, Decode};
-	use substrate_metadata::*;
+	use parity_codec::{Encode, Decode};
+	use substrate_metadata::MetadataName;
 	use substrate_metadata_derive::EncodeMetadata;
-=======
-	use parity_codec::{Encode, Decode};
->>>>>>> 70f48466
 
 	mod system {
 		pub trait Trait {
