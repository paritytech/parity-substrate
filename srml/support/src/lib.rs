--- conflicted
+++ resolved
@@ -71,13 +71,8 @@
 	Parameter, ModuleDispatchable, RuntimeDispatchable, Callable, IsSubType, ModuleDispatchError,
 };
 pub use self::double_map::StorageDoubleMapWithHasher;
-<<<<<<< HEAD
 pub use runtime_io::{print, storage_root, Printable};
-pub use runtime_primitives::ConsensusEngineId;
-=======
-pub use runtime_io::{print, storage_root};
 pub use sr_primitives::{self, ConsensusEngineId};
->>>>>>> 6fbca29c
 
 /// Macro for easily creating a new implementation of the `Get` trait. Use similarly to
 /// how you would declare a `const`:
