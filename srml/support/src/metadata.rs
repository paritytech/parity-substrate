--- conflicted
+++ resolved
@@ -35,21 +35,12 @@
 			$( $rest:tt )*
 	) => {
 		impl $runtime {
-<<<<<<< HEAD
-			pub fn metadata() -> $crate::metadata::RuntimeMetadata {
-				$crate::metadata::RuntimeMetadata {
-					outer_event: Self::outer_event_metadata(),
-					modules: $crate::__runtime_modules_to_metadata!($runtime;; $( $rest )*),
-					outer_dispatch: Self::outer_dispatch_metadata(),
-				}
-=======
 			pub fn metadata() -> $crate::metadata::RuntimeMetadataPrefixed {
 				$crate::metadata::RuntimeMetadata::V1 (
 					$crate::metadata::RuntimeMetadataV1 {
-						modules: __runtime_modules_to_metadata!($runtime;; $( $rest )*),
+						modules: $crate::__runtime_modules_to_metadata!($runtime;; $( $rest )*),
 					}
 				).into()
->>>>>>> 5c186dde
 			}
 		}
 	}
@@ -80,20 +71,6 @@
 		$runtime:ident;
 		$( $metadata:expr ),*;
 	) => {
-<<<<<<< HEAD
-		$crate::__runtime_modules_to_metadata!(
-			$runtime;
-			$( $metadata, )* $crate::metadata::RuntimeModuleMetadata {
-				prefix: $crate::metadata::DecodeDifferent::Encode(stringify!($mod)),
-				module: $crate::metadata::DecodeDifferent::Encode(
-					$crate::metadata::FnEncode($mod::$module::<$runtime>::metadata)
-				),
-				storage: Some($crate::metadata::DecodeDifferent::Encode(
-					$crate::metadata::FnEncode($mod::$module::<$runtime>::store_metadata)
-				)),
-			};
-			$( $rest )*
-=======
 		$crate::metadata::DecodeDifferent::Encode(&[ $( $metadata ),* ])
 	};
 }
@@ -106,7 +83,7 @@
 		system,
 		$skip_module: ident,
 		$skip_runtime: ident,
-		with Call 
+		with Call
 		$(with $kws:ident)*
 	) => {
 		None
@@ -115,7 +92,7 @@
 		$mod: ident,
 		$module: ident,
 		$runtime: ident,
-		with Call 
+		with Call
 		$(with $kws:ident)*
 	) => {
 		Some($crate::metadata::DecodeDifferent::Encode(
@@ -128,10 +105,10 @@
 		$mod: ident,
 		$module: ident,
 		$runtime: ident,
-		with $_:ident 
-		$(with $kws:ident)*
-	) => {
- 		__runtime_modules_to_metadata_calls_call!( $mod, $module, $runtime, $(with $kws)* );
+		with $_:ident
+		$(with $kws:ident)*
+	) => {
+ 		$crate::__runtime_modules_to_metadata_calls_call!( $mod, $module, $runtime, $(with $kws)* );
 	};
 	(
 		$mod: ident,
@@ -150,7 +127,7 @@
 		$mod: ident,
 		$module: ident,
 		$runtime: ident,
-		with Event 
+		with Event
 		$(with $kws:ident)*
 	) => {
 		Some($crate::metadata::DecodeDifferent::Encode(
@@ -165,10 +142,10 @@
 		$mod: ident,
 		$module: ident,
 		$runtime: ident,
-		with $_:ident 
-		$(with $kws:ident)*
-	) => {
-		__runtime_modules_to_metadata_calls_event!( $mod, $module, $runtime, $(with $kws)* );
+		with $_:ident
+		$(with $kws:ident)*
+	) => {
+		$crate::__runtime_modules_to_metadata_calls_event!( $mod, $module, $runtime, $(with $kws)* );
 	};
 	(
 		$mod: ident,
@@ -186,24 +163,23 @@
 		$mod: ident,
 		$module: ident,
 		$runtime: ident,
-		with Storage 
+		with Storage
 		$(with $kws:ident)*
 	) => {
 		$crate::metadata::DecodeDifferent::Encode(
 			$crate::metadata::FnEncode(
 				$mod::$module::<$runtime>::store_metadata_name
 			)
->>>>>>> 5c186dde
 		)
 	};
 	(
 		$mod: ident,
 		$module: ident,
 		$runtime: ident,
-		with $_:ident 
-		$(with $kws:ident)*
-	) => {
-		__runtime_modules_to_metadata_calls_storagename!( $mod, $module, $runtime, $(with $kws)* );
+		with $_:ident
+		$(with $kws:ident)*
+	) => {
+		$crate::__runtime_modules_to_metadata_calls_storagename!( $mod, $module, $runtime, $(with $kws)* );
 	};
 	(
 		$mod: ident,
@@ -223,7 +199,7 @@
 		$mod: ident,
 		$module: ident,
 		$runtime: ident,
-		with Storage 
+		with Storage
 		$(with $kws:ident)*
 	) => {
 		Some($crate::metadata::DecodeDifferent::Encode(
@@ -236,10 +212,10 @@
 		$mod: ident,
 		$module: ident,
 		$runtime: ident,
-		with $_:ident 
-		$(with $kws:ident)*
-	) => {
-		__runtime_modules_to_metadata_calls_storage!( $mod, $module, $runtime, $(with $kws)* );
+		with $_:ident
+		$(with $kws:ident)*
+	) => {
+		$crate::__runtime_modules_to_metadata_calls_storage!( $mod, $module, $runtime, $(with $kws)* );
 	};
 	(
 		$mod: ident,
