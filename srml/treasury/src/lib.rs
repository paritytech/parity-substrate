--- conflicted
+++ resolved
@@ -384,8 +384,6 @@
 		pub const ExistentialDeposit: u64 = 0;
 		pub const TransferFee: u64 = 0;
 		pub const CreationFee: u64 = 0;
-		pub const TransactionBaseFee: u64 = 0;
-		pub const TransactionByteFee: u64 = 0;
 	}
 	impl balances::Trait for Test {
 		type Balance = u64;
@@ -398,8 +396,6 @@
 		type ExistentialDeposit = ExistentialDeposit;
 		type TransferFee = TransferFee;
 		type CreationFee = CreationFee;
-		type TransactionBaseFee = TransactionBaseFee;
-		type TransactionByteFee = TransactionByteFee;
 	}
 	parameter_types! {
 		pub const ProposalBond: Permill = Permill::from_percent(5);
@@ -426,12 +422,6 @@
 		let mut t = system::GenesisConfig::default().build_storage::<Test>().unwrap().0;
 		t.extend(balances::GenesisConfig::<Test>{
 			balances: vec![(0, 100), (1, 99), (2, 1)],
-<<<<<<< HEAD
-			transfer_fee: 0,
-			creation_fee: 0,
-			existential_deposit: 0,
-=======
->>>>>>> 65b5c845
 			vesting: vec![],
 		}.build_storage().unwrap().0);
 		t.into()
