// Copyright 2017-2019 Parity Technologies (UK) Ltd.
// This file is part of Substrate.

// Substrate is free software: you can redistribute it and/or modify
// it under the terms of the GNU General Public License as published by
// the Free Software Foundation, either version 3 of the License, or
// (at your option) any later version.

// Substrate is distributed in the hope that it will be useful,
// but WITHOUT ANY WARRANTY; without even the implied warranty of
// MERCHANTABILITY or FITNESS FOR A PARTICULAR PURPOSE.  See the
// GNU General Public License for more details.

// You should have received a copy of the GNU General Public License
// along with Substrate.  If not, see <http://www.gnu.org/licenses/>.

//! # Treasury Module
//!
//! The Treasury module provides a "pot" of funds that can be managed by stakeholders in the
//! system and a structure for making spending proposals from this pot.
//!
//! - [`treasury::Trait`](./trait.Trait.html)
//! - [`Call`](./enum.Call.html)
//!
//! ## Overview
//!
//! The Treasury Module itself provides the pot to store funds, and a means for stakeholders to
//! propose, approve, and deny expendatures.  The chain will need to provide a method (e.g.
//! inflation, fees) for collecting funds.
//!
//! By way of example, the Council could vote to fund the Treasury with a portion of the block
//! reward and use the funds to pay developers.
//!
//! ### Terminology
//!
//! - **Proposal:** A suggestion to allocate funds from the pot to a beneficiary.
//! - **Beneficiary:** An account who will receive the funds from a proposal iff
//! the proposal is approved.
//! - **Deposit:** Funds that a proposer must lock when making a proposal. The
//! deposit will be returned or slashed if the proposal is approved or rejected
//! respectively.
//! - **Pot:** Unspent funds accumulated by the treasury module.
//!
//! ### Implementations
//!
//! The treasury module provides an implementation for the following trait:
//!
//! - `OnDilution` - When new funds are minted to reward the deployment of other existing funds,
//! a corresponding amount of tokens are minted into the treasury so that the tokens being rewarded
//! do not represent a higher portion of total supply. For example, in the default substrate node,
//! when validators are rewarded new tokens for staking, they do not hold a higher portion of total
//! tokens. Rather, tokens are added to the treasury to keep the portion of tokens staked constant.
//!
//! ## Interface
//!
//! ### Dispatchable Functions
//!
//! - `propose_spend` - Make a spending proposal and stake the required deposit.
//! - `set_pot` - Set the spendable balance of funds.
//! - `configure` - Configure the module's proposal requirements.
//! - `reject_proposal` - Reject a proposal, slashing the deposit.
//! - `approve_proposal` - Accept the proposal, returning the deposit.
//!
//! ## GenesisConfig
//!
//! The Treasury module depends on the [`GenesisConfig`](./struct.GenesisConfig.html).

#![cfg_attr(not(feature = "std"), no_std)]

#[cfg(feature = "std")]
use serde::{Serialize, Deserialize};
use rstd::prelude::*;
use srml_support::{StorageValue, StorageMap, decl_module, decl_storage, decl_event, ensure, print};
use srml_support::traits::{
	Currency, ExistenceRequirement, Get, Imbalance, OnDilution, OnUnbalanced,
	ReservableCurrency, WithdrawReason
};
use runtime_primitives::{Permill, ModuleId};
use runtime_primitives::traits::{
	Zero, EnsureOrigin, StaticLookup, CheckedSub, CheckedMul, AccountIdConversion
};
use parity_codec::{Encode, Decode};
use system::ensure_signed;

type BalanceOf<T> = <<T as Trait>::Currency as Currency<<T as system::Trait>::AccountId>>::Balance;
type PositiveImbalanceOf<T> = <<T as Trait>::Currency as Currency<<T as system::Trait>::AccountId>>::PositiveImbalance;
type NegativeImbalanceOf<T> = <<T as Trait>::Currency as Currency<<T as system::Trait>::AccountId>>::NegativeImbalance;

const MODULE_ID: ModuleId = ModuleId(*b"py/trsry");

pub const DEFAULT_PROPOSAL_BOND: u32 = 0;
pub const DEFAULT_PROPOSAL_BOND_MINIMUM: u32 = 0;
pub const DEFAULT_SPEND_PERIOD: u32 = 0;
pub const DEFAULT_BURN: u32 = 0;

pub trait Trait: system::Trait {
	/// The staking balance.
	type Currency: Currency<Self::AccountId> + ReservableCurrency<Self::AccountId>;

	/// Origin from which approvals must come.
	type ApproveOrigin: EnsureOrigin<Self::Origin, Error = &'static str>;

	/// Origin from which rejections must come.
	type RejectOrigin: EnsureOrigin<Self::Origin, Error = &'static str>;

	/// The overarching event type.
	type Event: From<Event<Self>> + Into<<Self as system::Trait>::Event>;

	/// Handler for the unbalanced increase when minting cash from the "Pot".
	type MintedForSpending: OnUnbalanced<PositiveImbalanceOf<Self>>;

	/// Handler for the unbalanced decrease when slashing for a rejected proposal.
	type ProposalRejection: OnUnbalanced<NegativeImbalanceOf<Self>>;

	/// Fraction of a proposal's value that should be bonded in order to place the proposal.
	/// An accepted proposal gets these back. A rejected proposal does not.
	type ProposalBond: Get<Permill>;

	/// Minimum amount of funds that should be placed in a deposit for making a proposal.
	type ProposalBondMinimum: Get<BalanceOf<Self>>;

	/// Period between successive spends.
	type SpendPeriod: Get<Self::BlockNumber>;

	/// Percentage of spare funds (if any) that are burnt per spend period.
	type Burn: Get<Permill>;
}

type ProposalIndex = u32;

decl_module! {
	pub struct Module<T: Trait> for enum Call where origin: T::Origin {
		/// Fraction of a proposal's value that should be bonded in order to place the proposal.
		/// An accepted proposal gets these back. A rejected proposal does not.
		const ProposalBond: Permill = T::ProposalBond::get();

		/// Minimum amount of funds that should be placed in a deposit for making a proposal.
		const ProposalBondMinimum: BalanceOf<T> = T::ProposalBondMinimum::get();

		/// Period between successive spends.
		const SpendPeriod: T::BlockNumber = T::SpendPeriod::get();

		/// Percentage of spare funds (if any) that are burnt per spend period.
		const Burn: Permill = T::Burn::get();

		fn deposit_event<T>() = default;
		/// Put forward a suggestion for spending. A deposit proportional to the value
		/// is reserved and slashed if the proposal is rejected. It is returned once the
		/// proposal is awarded.
		///
		/// # <weight>
		/// - O(1).
		/// - Limited storage reads.
		/// - One DB change, one extra DB entry.
		/// # </weight>
		fn propose_spend(
			origin,
			#[compact] value: BalanceOf<T>,
			beneficiary: <T::Lookup as StaticLookup>::Source
		) {
			let proposer = ensure_signed(origin)?;
			let beneficiary = T::Lookup::lookup(beneficiary)?;

			let bond = Self::calculate_bond(value);
			T::Currency::reserve(&proposer, bond)
				.map_err(|_| "Proposer's balance too low")?;

			let c = Self::proposal_count();
			ProposalCount::put(c + 1);
			<Proposals<T>>::insert(c, Proposal { proposer, value, beneficiary, bond });

			Self::deposit_event(RawEvent::Proposed(c));
		}

		/// Reject a proposed spend. The original deposit will be slashed.
		///
		/// # <weight>
		/// - O(1).
		/// - Limited storage reads.
		/// - One DB clear.
		/// # </weight>
		fn reject_proposal(origin, #[compact] proposal_id: ProposalIndex) {
			T::RejectOrigin::ensure_origin(origin)?;
			let proposal = <Proposals<T>>::take(proposal_id).ok_or("No proposal at that index")?;

			let value = proposal.bond;
			let imbalance = T::Currency::slash_reserved(&proposal.proposer, value).0;
			T::ProposalRejection::on_unbalanced(imbalance);
		}

		/// Approve a proposal. At a later time, the proposal will be allocated to the beneficiary
		/// and the original deposit will be returned.
		///
		/// # <weight>
		/// - O(1).
		/// - Limited storage reads.
		/// - One DB change.
		/// # </weight>
		fn approve_proposal(origin, #[compact] proposal_id: ProposalIndex) {
			T::ApproveOrigin::ensure_origin(origin)?;

			ensure!(<Proposals<T>>::exists(proposal_id), "No proposal at that index");

			Approvals::mutate(|v| v.push(proposal_id));
		}

		fn on_finalize(n: T::BlockNumber) {
			// Check to see if we should spend some funds!
			if (n % T::SpendPeriod::get()).is_zero() {
				Self::spend_funds();
			}
		}
	}
}

/// A spending proposal.
#[cfg_attr(feature = "std", derive(Serialize, Deserialize, Debug))]
#[derive(Encode, Decode, Clone, PartialEq, Eq)]
pub struct Proposal<AccountId, Balance> {
	proposer: AccountId,
	value: Balance,
	beneficiary: AccountId,
	bond: Balance,
}

decl_storage! {
	trait Store for Module<T: Trait> as Treasury {
		/// Number of proposals that have been made.
		ProposalCount get(proposal_count): ProposalIndex;

		/// Proposals that have been made.
		Proposals get(proposals): map ProposalIndex => Option<Proposal<T::AccountId, BalanceOf<T>>>;

		/// Proposal indices that have been approved but not yet awarded.
		Approvals get(approvals): Vec<ProposalIndex>;
	}
}

decl_event!(
	pub enum Event<T>
	where
		Balance = BalanceOf<T>,
		<T as system::Trait>::AccountId
	{
		/// New proposal.
		Proposed(ProposalIndex),
		/// We have ended a spend period and will now allocate funds.
		Spending(Balance),
		/// Some funds have been allocated.
		Awarded(ProposalIndex, Balance, AccountId),
		/// Some of our funds have been burnt.
		Burnt(Balance),
		/// Spending has finished; this is the amount that rolls over until next spend.
		Rollover(Balance),
	}
);

impl<T: Trait> Module<T> {
	// Add public immutables and private mutables.

	/// The account ID of the treasury pot.
	///
	/// This actually does computation. If you need to keep using it, then make sure you cache the
	/// value and only call this once.
	pub fn account_id() -> T::AccountId {
		MODULE_ID.into_account()
	}

	/// The needed bond for a proposal whose spend is `value`.
	fn calculate_bond(value: BalanceOf<T>) -> BalanceOf<T> {
		T::ProposalBondMinimum::get().max(T::ProposalBond::get() * value)
	}

	// Spend some money!
	fn spend_funds() {
		let mut budget_remaining = Self::pot();
		Self::deposit_event(RawEvent::Spending(budget_remaining));

		let mut missed_any = false;
		let mut imbalance = <PositiveImbalanceOf<T>>::zero();
		Approvals::mutate(|v| {
			v.retain(|&index| {
				// Should always be true, but shouldn't panic if false or we're screwed.
				if let Some(p) = Self::proposals(index) {
					if p.value <= budget_remaining {
						budget_remaining -= p.value;
						<Proposals<T>>::remove(index);

						// return their deposit.
						let _ = T::Currency::unreserve(&p.proposer, p.bond);

						// provide the allocation.
						imbalance.subsume(T::Currency::deposit_creating(&p.beneficiary, p.value));

						Self::deposit_event(RawEvent::Awarded(index, p.value, p.beneficiary));
						false
					} else {
						missed_any = true;
						true
					}
				} else {
					false
				}
			});
		});

		if !missed_any {
			// burn some proportion of the remaining budget if we run a surplus.
			let burn = (T::Burn::get() * budget_remaining).min(budget_remaining);
			budget_remaining -= burn;
			imbalance.subsume(T::Currency::burn(burn));
			Self::deposit_event(RawEvent::Burnt(burn))
		}

		if let Err(problem) = T::Currency::settle(
			&Self::account_id(),
			imbalance,
			WithdrawReason::Transfer,
			ExistenceRequirement::KeepAlive
		) {
			print("Inconsistent state - couldn't settle imbalance for funds spent by treasury");
			// Nothing else to do here.
			drop(problem);
		}

		Self::deposit_event(RawEvent::Rollover(budget_remaining));
	}

	fn pot() -> BalanceOf<T> {
		T::Currency::free_balance(&Self::account_id())
	}
}

impl<T: Trait> OnUnbalanced<NegativeImbalanceOf<T>> for Module<T> {
	fn on_unbalanced(amount: NegativeImbalanceOf<T>) {
		T::Currency::resolve_creating(&Self::account_id(), amount);
	}
}

impl<T: Trait> OnDilution<BalanceOf<T>> for Module<T> {
	fn on_dilution(minted: BalanceOf<T>, portion: BalanceOf<T>) {
		// Mint extra funds for the treasury to keep the ratio of portion to total_issuance equal
		// pre dilution and post-dilution.
		if !minted.is_zero() && !portion.is_zero() {
			let total_issuance = T::Currency::total_issuance();
			if let Some(funding) = total_issuance.checked_sub(&portion) {
				let funding = funding / portion;
				if let Some(funding) = funding.checked_mul(&minted) {
					Self::on_unbalanced(T::Currency::issue(funding));
				}
			}
		}
	}
}

#[cfg(test)]
mod tests {
	use super::*;

	use runtime_io::with_externalities;
	use srml_support::{assert_noop, assert_ok, impl_outer_origin, impl_outer_error, parameter_types};
	use substrate_primitives::{H256, Blake2Hasher};
	use runtime_primitives::{traits::{BlakeTwo256, OnFinalize, IdentityLookup}, testing::Header};

	impl_outer_origin! {
		pub enum Origin for Test {}
	}

	impl_outer_error! {
		pub enum Error for Test {
			balances
		}
	}

	#[derive(Clone, Eq, PartialEq)]
	pub struct Test;
	parameter_types! {
		pub const BlockHashCount: u64 = 250;
	}
	impl system::Trait for Test {
		type Origin = Origin;
		type Index = u64;
		type BlockNumber = u64;
		type Hash = H256;
		type Hashing = BlakeTwo256;
		type AccountId = u64;
		type Lookup = IdentityLookup<Self::AccountId>;
		type Header = Header;
		type Event = ();
<<<<<<< HEAD
		type Error = Error;
=======
		type BlockHashCount = BlockHashCount;
>>>>>>> 0bc753ff
	}
	parameter_types! {
		pub const ExistentialDeposit: u64 = 0;
		pub const TransferFee: u64 = 0;
		pub const CreationFee: u64 = 0;
		pub const TransactionBaseFee: u64 = 0;
		pub const TransactionByteFee: u64 = 0;
	}
	impl balances::Trait for Test {
		type Balance = u64;
		type OnNewAccount = ();
		type OnFreeBalanceZero = ();
		type Event = ();
		type TransactionPayment = ();
		type TransferPayment = ();
		type DustRemoval = ();
		type Error = Error;
		type ExistentialDeposit = ExistentialDeposit;
		type TransferFee = TransferFee;
		type CreationFee = CreationFee;
		type TransactionBaseFee = TransactionBaseFee;
		type TransactionByteFee = TransactionByteFee;
	}
	parameter_types! {
		pub const ProposalBond: Permill = Permill::from_percent(5);
		pub const ProposalBondMinimum: u64 = 1;
		pub const SpendPeriod: u64 = 2;
		pub const Burn: Permill = Permill::from_percent(50);
	}
	impl Trait for Test {
		type Currency = balances::Module<Test>;
		type ApproveOrigin = system::EnsureRoot<u64>;
		type RejectOrigin = system::EnsureRoot<u64>;
		type Event = ();
		type MintedForSpending = ();
		type ProposalRejection = ();
		type ProposalBond = ProposalBond;
		type ProposalBondMinimum = ProposalBondMinimum;
		type SpendPeriod = SpendPeriod;
		type Burn = Burn;
	}
	type Balances = balances::Module<Test>;
	type Treasury = Module<Test>;

	fn new_test_ext() -> runtime_io::TestExternalities<Blake2Hasher> {
		let mut t = system::GenesisConfig::default().build_storage::<Test>().unwrap().0;
		t.extend(balances::GenesisConfig::<Test>{
			balances: vec![(0, 100), (1, 99), (2, 1)],
			vesting: vec![],
		}.build_storage().unwrap().0);
		t.into()
	}

	#[test]
	fn genesis_config_works() {
		with_externalities(&mut new_test_ext(), || {
			assert_eq!(Treasury::pot(), 0);
			assert_eq!(Treasury::proposal_count(), 0);
		});
	}

	#[test]
	fn minting_works() {
		with_externalities(&mut new_test_ext(), || {
			// Check that accumulate works when we have Some value in Dummy already.
			Treasury::on_dilution(100, 100);
			assert_eq!(Treasury::pot(), 100);
		});
	}

	#[test]
	fn spend_proposal_takes_min_deposit() {
		with_externalities(&mut new_test_ext(), || {
			assert_ok!(Treasury::propose_spend(Origin::signed(0), 1, 3));
			assert_eq!(Balances::free_balance(&0), 99);
			assert_eq!(Balances::reserved_balance(&0), 1);
		});
	}

	#[test]
	fn spend_proposal_takes_proportional_deposit() {
		with_externalities(&mut new_test_ext(), || {
			assert_ok!(Treasury::propose_spend(Origin::signed(0), 100, 3));
			assert_eq!(Balances::free_balance(&0), 95);
			assert_eq!(Balances::reserved_balance(&0), 5);
		});
	}

	#[test]
	fn spend_proposal_fails_when_proposer_poor() {
		with_externalities(&mut new_test_ext(), || {
			assert_noop!(Treasury::propose_spend(Origin::signed(2), 100, 3), "Proposer's balance too low");
		});
	}

	#[test]
	fn accepted_spend_proposal_ignored_outside_spend_period() {
		with_externalities(&mut new_test_ext(), || {
			Treasury::on_dilution(100, 100);

			assert_ok!(Treasury::propose_spend(Origin::signed(0), 100, 3));
			assert_ok!(Treasury::approve_proposal(Origin::ROOT, 0));

			<Treasury as OnFinalize<u64>>::on_finalize(1);
			assert_eq!(Balances::free_balance(&3), 0);
			assert_eq!(Treasury::pot(), 100);
		});
	}

	#[test]
	fn unused_pot_should_diminish() {
		with_externalities(&mut new_test_ext(), || {
			Treasury::on_dilution(100, 100);

			<Treasury as OnFinalize<u64>>::on_finalize(2);
			assert_eq!(Treasury::pot(), 50);
		});
	}

	#[test]
	fn rejected_spend_proposal_ignored_on_spend_period() {
		with_externalities(&mut new_test_ext(), || {
			Treasury::on_dilution(100, 100);

			assert_ok!(Treasury::propose_spend(Origin::signed(0), 100, 3));
			assert_ok!(Treasury::reject_proposal(Origin::ROOT, 0));

			<Treasury as OnFinalize<u64>>::on_finalize(2);
			assert_eq!(Balances::free_balance(&3), 0);
			assert_eq!(Treasury::pot(), 50);
		});
	}

	#[test]
	fn reject_already_rejected_spend_proposal_fails() {
		with_externalities(&mut new_test_ext(), || {
			Treasury::on_dilution(100, 100);

			assert_ok!(Treasury::propose_spend(Origin::signed(0), 100, 3));
			assert_ok!(Treasury::reject_proposal(Origin::ROOT, 0));
			assert_noop!(Treasury::reject_proposal(Origin::ROOT, 0), "No proposal at that index");
		});
	}

	#[test]
	fn reject_non_existant_spend_proposal_fails() {
		with_externalities(&mut new_test_ext(), || {
			assert_noop!(Treasury::reject_proposal(Origin::ROOT, 0), "No proposal at that index");
		});
	}

	#[test]
	fn accept_non_existant_spend_proposal_fails() {
		with_externalities(&mut new_test_ext(), || {
			assert_noop!(Treasury::approve_proposal(Origin::ROOT, 0), "No proposal at that index");
		});
	}

	#[test]
	fn accept_already_rejected_spend_proposal_fails() {
		with_externalities(&mut new_test_ext(), || {
			Treasury::on_dilution(100, 100);

			assert_ok!(Treasury::propose_spend(Origin::signed(0), 100, 3));
			assert_ok!(Treasury::reject_proposal(Origin::ROOT, 0));
			assert_noop!(Treasury::approve_proposal(Origin::ROOT, 0), "No proposal at that index");
		});
	}

	#[test]
	fn accepted_spend_proposal_enacted_on_spend_period() {
		with_externalities(&mut new_test_ext(), || {
			Treasury::on_dilution(100, 100);
			assert_eq!(Treasury::pot(), 100);

			assert_ok!(Treasury::propose_spend(Origin::signed(0), 100, 3));
			assert_ok!(Treasury::approve_proposal(Origin::ROOT, 0));

			<Treasury as OnFinalize<u64>>::on_finalize(2);
			assert_eq!(Balances::free_balance(&3), 100);
			assert_eq!(Treasury::pot(), 0);
		});
	}

	#[test]
	// Note: This test demonstrates that `on_dilution` does not increase the pot with good resolution
	// with large amounts of the network staked. https://github.com/paritytech/substrate/issues/2579
	// A fix to 2579 should include a change of this test.
	fn on_dilution_quantization_effects() {
		with_externalities(&mut new_test_ext(), || {
			// minted = 1% of total issuance for all cases
			assert_eq!(Balances::total_issuance(), 200);

			Treasury::on_dilution(2, 66);   // portion = 33% of total issuance
			assert_eq!(Treasury::pot(), 4); // should increase by 4 (200 - 66) / 66 * 2
			Balances::make_free_balance_be(&Treasury::account_id(), 0);

			Treasury::on_dilution(2, 67);   // portion = 33+eps% of total issuance
			assert_eq!(Treasury::pot(), 2); // should increase by 2 (200 - 67) / 67 * 2
			Balances::make_free_balance_be(&Treasury::account_id(), 0);

			Treasury::on_dilution(2, 100);  // portion = 50% of total issuance
			assert_eq!(Treasury::pot(), 2); // should increase by 2 (200 - 100) / 100 * 2
			Balances::make_free_balance_be(&Treasury::account_id(), 0);

			// If any more than 50% of the network is staked (i.e. (2 * portion) > total_issuance)
			// then the pot will not increase.
			Treasury::on_dilution(2, 101);  // portion = 50+eps% of total issuance
			assert_eq!(Treasury::pot(), 0); // should increase by 0 (200 - 101) / 101 * 2

			Treasury::on_dilution(2, 134);  // portion = 67% of total issuance
			assert_eq!(Treasury::pot(), 0); // should increase by 0 (200 - 134) / 134 * 2
		});
	}

	#[test]
	fn pot_underflow_should_not_diminish() {
		with_externalities(&mut new_test_ext(), || {
			Treasury::on_dilution(100, 100);

			assert_ok!(Treasury::propose_spend(Origin::signed(0), 150, 3));
			assert_ok!(Treasury::approve_proposal(Origin::ROOT, 0));

			<Treasury as OnFinalize<u64>>::on_finalize(2);
			assert_eq!(Treasury::pot(), 100);

			Treasury::on_dilution(100, 100);
			<Treasury as OnFinalize<u64>>::on_finalize(4);
			assert_eq!(Balances::free_balance(&3), 150);
			assert_eq!(Treasury::pot(), 75);
		});
	}
}<|MERGE_RESOLUTION|>--- conflicted
+++ resolved
@@ -387,11 +387,8 @@
 		type Lookup = IdentityLookup<Self::AccountId>;
 		type Header = Header;
 		type Event = ();
-<<<<<<< HEAD
 		type Error = Error;
-=======
 		type BlockHashCount = BlockHashCount;
->>>>>>> 0bc753ff
 	}
 	parameter_types! {
 		pub const ExistentialDeposit: u64 = 0;
