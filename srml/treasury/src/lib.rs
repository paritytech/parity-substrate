// Copyright 2017-2019 Parity Technologies (UK) Ltd.
// This file is part of Substrate.

// Substrate is free software: you can redistribute it and/or modify
// it under the terms of the GNU General Public License as published by
// the Free Software Foundation, either version 3 of the License, or
// (at your option) any later version.

// Substrate is distributed in the hope that it will be useful,
// but WITHOUT ANY WARRANTY; without even the implied warranty of
// MERCHANTABILITY or FITNESS FOR A PARTICULAR PURPOSE.  See the
// GNU General Public License for more details.

// You should have received a copy of the GNU General Public License
// along with Substrate.  If not, see <http://www.gnu.org/licenses/>.

//! # Treasury Module
//!
//! The Treasury module provides a "pot" of funds that can be managed by stakeholders in the
//! system and a structure for making spending proposals from this pot.
//!
//! - [`treasury::Trait`](./trait.Trait.html)
//! - [`Call`](./enum.Call.html)
//!
//! ## Overview
//!
//! The Treasury Module itself provides the pot to store funds, and a means for stakeholders to
//! propose, approve, and deny expendatures.  The chain will need to provide a method (e.g.
//! inflation, fees) for collecting funds.
//!
//! By way of example, the Council could vote to fund the Treasury with a portion of the block
//! reward and use the funds to pay developers.
//!
//! ### Terminology
//!
//! - **Proposal:** A suggestion to allocate funds from the pot to a beneficiary.
//! - **Beneficiary:** An account who will receive the funds from a proposal iff
//! the proposal is approved.
//! - **Deposit:** Funds that a proposer must lock when making a proposal. The
//! deposit will be returned or slashed if the proposal is approved or rejected
//! respectively.
//! - **Pot:** Unspent funds accumulated by the treasury module.
//!
//! ### Implementations
//!
//! The treasury module provides an implementation for the following trait:
//!
//! - `OnDilution` - When new funds are minted to reward the deployment of other existing funds,
//! a corresponding amount of tokens are minted into the treasury so that the tokens being rewarded
//! do not represent a higher portion of total supply. For example, in the default substrate node,
//! when validators are rewarded new tokens for staking, they do not hold a higher portion of total
//! tokens. Rather, tokens are added to the treasury to keep the portion of tokens staked constant.
//!
//! ## Interface
//!
//! ### Dispatchable Functions
//!
//! - `propose_spend` - Make a spending proposal and stake the required deposit.
//! - `set_pot` - Set the spendable balance of funds.
//! - `configure` - Configure the module's proposal requirements.
//! - `reject_proposal` - Reject a proposal, slashing the deposit.
//! - `approve_proposal` - Accept the proposal, returning the deposit.
//!
//! ## GenesisConfig
//!
//! The Treasury module depends on the [`GenesisConfig`](./struct.GenesisConfig.html).

#![cfg_attr(not(feature = "std"), no_std)]

#[cfg(feature = "std")]
use serde::{Serialize, Deserialize};
use rstd::prelude::*;
use srml_support::{StorageValue, StorageMap, decl_module, decl_storage, decl_event, ensure, print};
use srml_support::traits::{
	Currency, ExistenceRequirement, Get, Imbalance, OnDilution, OnUnbalanced,
	ReservableCurrency, WithdrawReason
};
use runtime_primitives::{Permill, ModuleId};
use runtime_primitives::traits::{
	Zero, EnsureOrigin, StaticLookup, CheckedSub, CheckedMul, AccountIdConversion
};
use parity_codec::{Encode, Decode};
use system::ensure_signed;

type BalanceOf<T> = <<T as Trait>::Currency as Currency<<T as system::Trait>::AccountId>>::Balance;
type PositiveImbalanceOf<T> = <<T as Trait>::Currency as Currency<<T as system::Trait>::AccountId>>::PositiveImbalance;
type NegativeImbalanceOf<T> = <<T as Trait>::Currency as Currency<<T as system::Trait>::AccountId>>::NegativeImbalance;

const MODULE_ID: ModuleId = ModuleId(*b"py/trsry");

pub const DEFAULT_PROPOSAL_BOND: u32 = 0;
pub const DEFAULT_PROPOSAL_BOND_MINIMUM: u32 = 0;
pub const DEFAULT_SPEND_PERIOD: u32 = 0;
pub const DEFAULT_BURN: u32 = 0;

pub trait Trait: system::Trait {
	/// The staking balance.
	type Currency: Currency<Self::AccountId> + ReservableCurrency<Self::AccountId>;

	/// Origin from which approvals must come.
	type ApproveOrigin: EnsureOrigin<Self::Origin, Error = &'static str>;

	/// Origin from which rejections must come.
	type RejectOrigin: EnsureOrigin<Self::Origin, Error = &'static str>;

	/// The overarching event type.
	type Event: From<Event<Self>> + Into<<Self as system::Trait>::Event>;

	/// Handler for the unbalanced increase when minting cash from the "Pot".
	type MintedForSpending: OnUnbalanced<PositiveImbalanceOf<Self>>;

	/// Handler for the unbalanced decrease when slashing for a rejected proposal.
	type ProposalRejection: OnUnbalanced<NegativeImbalanceOf<Self>>;

	/// Fraction of a proposal's value that should be bonded in order to place the proposal.
	/// An accepted proposal gets these back. A rejected proposal does not.
	type ProposalBond: Get<Permill>;

	/// Minimum amount of funds that should be placed in a deposit for making a proposal.
	type ProposalBondMinimum: Get<BalanceOf<Self>>;

	/// Period between successive spends.
	type SpendPeriod: Get<Self::BlockNumber>;

	/// Percentage of spare funds (if any) that are burnt per spend period.
	type Burn: Get<Permill>;
}

type ProposalIndex = u32;

decl_module! {
	pub struct Module<T: Trait> for enum Call where origin: T::Origin {
		/// Fraction of a proposal's value that should be bonded in order to place the proposal.
		/// An accepted proposal gets these back. A rejected proposal does not.
		const ProposalBond: Permill = T::ProposalBond::get();

		/// Minimum amount of funds that should be placed in a deposit for making a proposal.
		const ProposalBondMinimum: BalanceOf<T> = T::ProposalBondMinimum::get();

		/// Period between successive spends.
		const SpendPeriod: T::BlockNumber = T::SpendPeriod::get();

		/// Percentage of spare funds (if any) that are burnt per spend period.
		const Burn: Permill = T::Burn::get();

		fn deposit_event<T>() = default;
		/// Put forward a suggestion for spending. A deposit proportional to the value
		/// is reserved and slashed if the proposal is rejected. It is returned once the
		/// proposal is awarded.
		///
		/// # <weight>
		/// - O(1).
		/// - Limited storage reads.
		/// - One DB change, one extra DB entry.
		/// # </weight>
		fn propose_spend(
			origin,
			#[compact] value: BalanceOf<T>,
			beneficiary: <T::Lookup as StaticLookup>::Source
		) {
			let proposer = ensure_signed(origin)?;
			let beneficiary = T::Lookup::lookup(beneficiary)?;

			let bond = Self::calculate_bond(value);
			T::Currency::reserve(&proposer, bond)
				.map_err(|_| "Proposer's balance too low")?;

			let c = Self::proposal_count();
			ProposalCount::put(c + 1);
			<Proposals<T>>::insert(c, Proposal { proposer, value, beneficiary, bond });

			Self::deposit_event(RawEvent::Proposed(c));
		}

		/// Reject a proposed spend. The original deposit will be slashed.
		///
		/// # <weight>
		/// - O(1).
		/// - Limited storage reads.
		/// - One DB clear.
		/// # </weight>
		fn reject_proposal(origin, #[compact] proposal_id: ProposalIndex) {
			T::RejectOrigin::ensure_origin(origin)?;
			let proposal = <Proposals<T>>::take(proposal_id).ok_or("No proposal at that index")?;

			let value = proposal.bond;
			let imbalance = T::Currency::slash_reserved(&proposal.proposer, value).0;
			T::ProposalRejection::on_unbalanced(imbalance);
		}

		/// Approve a proposal. At a later time, the proposal will be allocated to the beneficiary
		/// and the original deposit will be returned.
		///
		/// # <weight>
		/// - O(1).
		/// - Limited storage reads.
		/// - One DB change.
		/// # </weight>
		fn approve_proposal(origin, #[compact] proposal_id: ProposalIndex) {
			T::ApproveOrigin::ensure_origin(origin)?;

			ensure!(<Proposals<T>>::exists(proposal_id), "No proposal at that index");

			Approvals::mutate(|v| v.push(proposal_id));
		}

		fn on_finalize(n: T::BlockNumber) {
			// Check to see if we should spend some funds!
			if (n % T::SpendPeriod::get()).is_zero() {
				Self::spend_funds();
			}
		}
	}
}

/// A spending proposal.
#[cfg_attr(feature = "std", derive(Serialize, Deserialize, Debug))]
#[derive(Encode, Decode, Clone, PartialEq, Eq)]
pub struct Proposal<AccountId, Balance> {
	proposer: AccountId,
	value: Balance,
	beneficiary: AccountId,
	bond: Balance,
}

decl_storage! {
	trait Store for Module<T: Trait> as Treasury {
		/// Number of proposals that have been made.
		ProposalCount get(proposal_count): ProposalIndex;

		/// Proposals that have been made.
		Proposals get(proposals): map ProposalIndex => Option<Proposal<T::AccountId, BalanceOf<T>>>;

		/// Proposal indices that have been approved but not yet awarded.
		Approvals get(approvals): Vec<ProposalIndex>;
	}
}

decl_event!(
	pub enum Event<T>
	where
		Balance = BalanceOf<T>,
		<T as system::Trait>::AccountId
	{
		/// New proposal.
		Proposed(ProposalIndex),
		/// We have ended a spend period and will now allocate funds.
		Spending(Balance),
		/// Some funds have been allocated.
		Awarded(ProposalIndex, Balance, AccountId),
		/// Some of our funds have been burnt.
		Burnt(Balance),
		/// Spending has finished; this is the amount that rolls over until next spend.
		Rollover(Balance),
	}
);

impl<T: Trait> Module<T> {
	// Add public immutables and private mutables.

	/// The account ID of the treasury pot.
	///
	/// This actually does computation. If you need to keep using it, then make sure you cache the
	/// value and only call this once.
	pub fn account_id() -> T::AccountId {
		MODULE_ID.into_account()
	}

	/// The needed bond for a proposal whose spend is `value`.
	fn calculate_bond(value: BalanceOf<T>) -> BalanceOf<T> {
		T::ProposalBondMinimum::get().max(T::ProposalBond::get() * value)
	}

	// Spend some money!
	fn spend_funds() {
		let mut budget_remaining = Self::pot();
		Self::deposit_event(RawEvent::Spending(budget_remaining));

		let mut missed_any = false;
		let mut imbalance = <PositiveImbalanceOf<T>>::zero();
		Approvals::mutate(|v| {
			v.retain(|&index| {
				// Should always be true, but shouldn't panic if false or we're screwed.
				if let Some(p) = Self::proposals(index) {
					if p.value <= budget_remaining {
						budget_remaining -= p.value;
						<Proposals<T>>::remove(index);

						// return their deposit.
						let _ = T::Currency::unreserve(&p.proposer, p.bond);

						// provide the allocation.
						imbalance.subsume(T::Currency::deposit_creating(&p.beneficiary, p.value));

						Self::deposit_event(RawEvent::Awarded(index, p.value, p.beneficiary));
						false
					} else {
						missed_any = true;
						true
					}
				} else {
					false
				}
			});
		});

		if !missed_any {
			// burn some proportion of the remaining budget if we run a surplus.
			let burn = (T::Burn::get() * budget_remaining).min(budget_remaining);
			budget_remaining -= burn;
			imbalance.subsume(T::Currency::burn(burn));
			Self::deposit_event(RawEvent::Burnt(burn))
		}

		if let Err(problem) = T::Currency::settle(
			&Self::account_id(),
			imbalance,
			WithdrawReason::Transfer,
			ExistenceRequirement::KeepAlive
		) {
			print("Inconsistent state - couldn't settle imbalance for funds spent by treasury");
			// Nothing else to do here.
			drop(problem);
		}

		Self::deposit_event(RawEvent::Rollover(budget_remaining));
	}

	fn pot() -> BalanceOf<T> {
		T::Currency::free_balance(&Self::account_id())
	}
}

impl<T: Trait> OnUnbalanced<NegativeImbalanceOf<T>> for Module<T> {
	fn on_unbalanced(amount: NegativeImbalanceOf<T>) {
		T::Currency::resolve_creating(&Self::account_id(), amount);
	}
}

impl<T: Trait> OnDilution<BalanceOf<T>> for Module<T> {
	fn on_dilution(minted: BalanceOf<T>, portion: BalanceOf<T>) {
		// Mint extra funds for the treasury to keep the ratio of portion to total_issuance equal
		// pre dilution and post-dilution.
		if !minted.is_zero() && !portion.is_zero() {
			let total_issuance = T::Currency::total_issuance();
			if let Some(funding) = total_issuance.checked_sub(&portion) {
				let funding = funding / portion;
				if let Some(funding) = funding.checked_mul(&minted) {
					Self::on_unbalanced(T::Currency::issue(funding));
				}
			}
		}
	}
}

#[cfg(test)]
mod tests {
	use super::*;

	use runtime_io::with_externalities;
<<<<<<< HEAD
	use srml_support::{impl_outer_origin, impl_outer_error, assert_ok, assert_noop};
=======
	use srml_support::{assert_noop, assert_ok, impl_outer_origin, parameter_types};
>>>>>>> ed13f4b1
	use substrate_primitives::{H256, Blake2Hasher};
	use runtime_primitives::{traits::{BlakeTwo256, OnFinalize, IdentityLookup}, testing::Header};

	impl_outer_origin! {
		pub enum Origin for Test {}
	}

	impl_outer_error! {
		pub enum Error for Test {
			balances
		}
	}

	#[derive(Clone, Eq, PartialEq)]
	pub struct Test;
	impl system::Trait for Test {
		type Origin = Origin;
		type Index = u64;
		type BlockNumber = u64;
		type Hash = H256;
		type Hashing = BlakeTwo256;
		type AccountId = u64;
		type Lookup = IdentityLookup<Self::AccountId>;
		type Header = Header;
		type Event = ();
		type Error = Error;
	}
	parameter_types! {
		pub const ExistentialDeposit: u64 = 0;
		pub const TransferFee: u64 = 0;
		pub const CreationFee: u64 = 0;
		pub const TransactionBaseFee: u64 = 0;
		pub const TransactionByteFee: u64 = 0;
	}
	impl balances::Trait for Test {
		type Balance = u64;
		type OnNewAccount = ();
		type OnFreeBalanceZero = ();
		type Event = ();
		type TransactionPayment = ();
		type TransferPayment = ();
		type DustRemoval = ();
<<<<<<< HEAD
		type Error = Error;
=======
		type ExistentialDeposit = ExistentialDeposit;
		type TransferFee = TransferFee;
		type CreationFee = CreationFee;
		type TransactionBaseFee = TransactionBaseFee;
		type TransactionByteFee = TransactionByteFee;
	}
	parameter_types! {
		pub const ProposalBond: Permill = Permill::from_percent(5);
		pub const ProposalBondMinimum: u64 = 1;
		pub const SpendPeriod: u64 = 2;
		pub const Burn: Permill = Permill::from_percent(50);
>>>>>>> ed13f4b1
	}
	impl Trait for Test {
		type Currency = balances::Module<Test>;
		type ApproveOrigin = system::EnsureRoot<u64>;
		type RejectOrigin = system::EnsureRoot<u64>;
		type Event = ();
		type MintedForSpending = ();
		type ProposalRejection = ();
		type ProposalBond = ProposalBond;
		type ProposalBondMinimum = ProposalBondMinimum;
		type SpendPeriod = SpendPeriod;
		type Burn = Burn;
	}
	type Balances = balances::Module<Test>;
	type Treasury = Module<Test>;

	fn new_test_ext() -> runtime_io::TestExternalities<Blake2Hasher> {
		let mut t = system::GenesisConfig::default().build_storage::<Test>().unwrap().0;
		t.extend(balances::GenesisConfig::<Test>{
			balances: vec![(0, 100), (1, 99), (2, 1)],
			vesting: vec![],
		}.build_storage().unwrap().0);
		t.into()
	}

	#[test]
	fn genesis_config_works() {
		with_externalities(&mut new_test_ext(), || {
			assert_eq!(Treasury::pot(), 0);
			assert_eq!(Treasury::proposal_count(), 0);
		});
	}

	#[test]
	fn minting_works() {
		with_externalities(&mut new_test_ext(), || {
			// Check that accumulate works when we have Some value in Dummy already.
			Treasury::on_dilution(100, 100);
			assert_eq!(Treasury::pot(), 100);
		});
	}

	#[test]
	fn spend_proposal_takes_min_deposit() {
		with_externalities(&mut new_test_ext(), || {
			assert_ok!(Treasury::propose_spend(Origin::signed(0), 1, 3));
			assert_eq!(Balances::free_balance(&0), 99);
			assert_eq!(Balances::reserved_balance(&0), 1);
		});
	}

	#[test]
	fn spend_proposal_takes_proportional_deposit() {
		with_externalities(&mut new_test_ext(), || {
			assert_ok!(Treasury::propose_spend(Origin::signed(0), 100, 3));
			assert_eq!(Balances::free_balance(&0), 95);
			assert_eq!(Balances::reserved_balance(&0), 5);
		});
	}

	#[test]
	fn spend_proposal_fails_when_proposer_poor() {
		with_externalities(&mut new_test_ext(), || {
			assert_noop!(Treasury::propose_spend(Origin::signed(2), 100, 3), "Proposer's balance too low");
		});
	}

	#[test]
	fn accepted_spend_proposal_ignored_outside_spend_period() {
		with_externalities(&mut new_test_ext(), || {
			Treasury::on_dilution(100, 100);

			assert_ok!(Treasury::propose_spend(Origin::signed(0), 100, 3));
			assert_ok!(Treasury::approve_proposal(Origin::ROOT, 0));

			<Treasury as OnFinalize<u64>>::on_finalize(1);
			assert_eq!(Balances::free_balance(&3), 0);
			assert_eq!(Treasury::pot(), 100);
		});
	}

	#[test]
	fn unused_pot_should_diminish() {
		with_externalities(&mut new_test_ext(), || {
			Treasury::on_dilution(100, 100);

			<Treasury as OnFinalize<u64>>::on_finalize(2);
			assert_eq!(Treasury::pot(), 50);
		});
	}

	#[test]
	fn rejected_spend_proposal_ignored_on_spend_period() {
		with_externalities(&mut new_test_ext(), || {
			Treasury::on_dilution(100, 100);

			assert_ok!(Treasury::propose_spend(Origin::signed(0), 100, 3));
			assert_ok!(Treasury::reject_proposal(Origin::ROOT, 0));

			<Treasury as OnFinalize<u64>>::on_finalize(2);
			assert_eq!(Balances::free_balance(&3), 0);
			assert_eq!(Treasury::pot(), 50);
		});
	}

	#[test]
	fn reject_already_rejected_spend_proposal_fails() {
		with_externalities(&mut new_test_ext(), || {
			Treasury::on_dilution(100, 100);

			assert_ok!(Treasury::propose_spend(Origin::signed(0), 100, 3));
			assert_ok!(Treasury::reject_proposal(Origin::ROOT, 0));
			assert_noop!(Treasury::reject_proposal(Origin::ROOT, 0), "No proposal at that index");
		});
	}

	#[test]
	fn reject_non_existant_spend_proposal_fails() {
		with_externalities(&mut new_test_ext(), || {
			assert_noop!(Treasury::reject_proposal(Origin::ROOT, 0), "No proposal at that index");
		});
	}

	#[test]
	fn accept_non_existant_spend_proposal_fails() {
		with_externalities(&mut new_test_ext(), || {
			assert_noop!(Treasury::approve_proposal(Origin::ROOT, 0), "No proposal at that index");
		});
	}

	#[test]
	fn accept_already_rejected_spend_proposal_fails() {
		with_externalities(&mut new_test_ext(), || {
			Treasury::on_dilution(100, 100);

			assert_ok!(Treasury::propose_spend(Origin::signed(0), 100, 3));
			assert_ok!(Treasury::reject_proposal(Origin::ROOT, 0));
			assert_noop!(Treasury::approve_proposal(Origin::ROOT, 0), "No proposal at that index");
		});
	}

	#[test]
	fn accepted_spend_proposal_enacted_on_spend_period() {
		with_externalities(&mut new_test_ext(), || {
			Treasury::on_dilution(100, 100);
			assert_eq!(Treasury::pot(), 100);

			assert_ok!(Treasury::propose_spend(Origin::signed(0), 100, 3));
			assert_ok!(Treasury::approve_proposal(Origin::ROOT, 0));

			<Treasury as OnFinalize<u64>>::on_finalize(2);
			assert_eq!(Balances::free_balance(&3), 100);
			assert_eq!(Treasury::pot(), 0);
		});
	}

	#[test]
	// Note: This test demonstrates that `on_dilution` does not increase the pot with good resolution
	// with large amounts of the network staked. https://github.com/paritytech/substrate/issues/2579
	// A fix to 2579 should include a change of this test.
	fn on_dilution_quantization_effects() {
		with_externalities(&mut new_test_ext(), || {
			// minted = 1% of total issuance for all cases
			assert_eq!(Balances::total_issuance(), 200);

			Treasury::on_dilution(2, 66);   // portion = 33% of total issuance
			assert_eq!(Treasury::pot(), 4); // should increase by 4 (200 - 66) / 66 * 2
			Balances::make_free_balance_be(&Treasury::account_id(), 0);

			Treasury::on_dilution(2, 67);   // portion = 33+eps% of total issuance
			assert_eq!(Treasury::pot(), 2); // should increase by 2 (200 - 67) / 67 * 2
			Balances::make_free_balance_be(&Treasury::account_id(), 0);

			Treasury::on_dilution(2, 100);  // portion = 50% of total issuance
			assert_eq!(Treasury::pot(), 2); // should increase by 2 (200 - 100) / 100 * 2
			Balances::make_free_balance_be(&Treasury::account_id(), 0);

			// If any more than 50% of the network is staked (i.e. (2 * portion) > total_issuance)
			// then the pot will not increase.
			Treasury::on_dilution(2, 101);  // portion = 50+eps% of total issuance
			assert_eq!(Treasury::pot(), 0); // should increase by 0 (200 - 101) / 101 * 2

			Treasury::on_dilution(2, 134);  // portion = 67% of total issuance
			assert_eq!(Treasury::pot(), 0); // should increase by 0 (200 - 134) / 134 * 2
		});
	}

	#[test]
	fn pot_underflow_should_not_diminish() {
		with_externalities(&mut new_test_ext(), || {
			Treasury::on_dilution(100, 100);

			assert_ok!(Treasury::propose_spend(Origin::signed(0), 150, 3));
			assert_ok!(Treasury::approve_proposal(Origin::ROOT, 0));

			<Treasury as OnFinalize<u64>>::on_finalize(2);
			assert_eq!(Treasury::pot(), 100);

			Treasury::on_dilution(100, 100);
			<Treasury as OnFinalize<u64>>::on_finalize(4);
			assert_eq!(Balances::free_balance(&3), 150);
			assert_eq!(Treasury::pot(), 75);
		});
	}
}<|MERGE_RESOLUTION|>--- conflicted
+++ resolved
@@ -358,11 +358,7 @@
 	use super::*;
 
 	use runtime_io::with_externalities;
-<<<<<<< HEAD
-	use srml_support::{impl_outer_origin, impl_outer_error, assert_ok, assert_noop};
-=======
-	use srml_support::{assert_noop, assert_ok, impl_outer_origin, parameter_types};
->>>>>>> ed13f4b1
+	use srml_support::{assert_noop, assert_ok, impl_outer_origin, impl_outer_error, parameter_types};
 	use substrate_primitives::{H256, Blake2Hasher};
 	use runtime_primitives::{traits::{BlakeTwo256, OnFinalize, IdentityLookup}, testing::Header};
 
@@ -405,9 +401,7 @@
 		type TransactionPayment = ();
 		type TransferPayment = ();
 		type DustRemoval = ();
-<<<<<<< HEAD
 		type Error = Error;
-=======
 		type ExistentialDeposit = ExistentialDeposit;
 		type TransferFee = TransferFee;
 		type CreationFee = CreationFee;
@@ -419,7 +413,6 @@
 		pub const ProposalBondMinimum: u64 = 1;
 		pub const SpendPeriod: u64 = 2;
 		pub const Burn: Permill = Permill::from_percent(50);
->>>>>>> ed13f4b1
 	}
 	impl Trait for Test {
 		type Currency = balances::Module<Test>;
