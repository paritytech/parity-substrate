--- conflicted
+++ resolved
@@ -253,11 +253,7 @@
 	}
 	pub fn build(self) -> runtime_io::TestExternalities<Blake2Hasher> {
 		self.set_associated_consts();
-<<<<<<< HEAD
-		let mut t = system::GenesisConfig::default().build_storage::<Test>().unwrap();
-=======
 		let mut storage = system::GenesisConfig::default().build_storage::<Test>().unwrap();
->>>>>>> 35128f74
 		let balance_factor = if self.existential_deposit > 0 {
 			256
 		} else {
@@ -289,11 +285,7 @@
 					(999, 1_000_000_000_000),
 			],
 			vesting: vec![],
-<<<<<<< HEAD
-		}.assimilate_storage(&mut t.top, &mut t.children);
-=======
 		}.assimilate_storage(&mut storage);
->>>>>>> 35128f74
 
 		let stake_21 = if self.fair { 1000 } else { 2000 };
 		let stake_31 = if self.validator_pool { balance_factor * 1000 } else { 1 };
@@ -318,19 +310,11 @@
 			offline_slash: Perbill::from_percent(5),
 			offline_slash_grace: 0,
 			invulnerables: vec![],
-<<<<<<< HEAD
-		}.assimilate_storage(&mut t.top, &mut t.children);
-
-		let _ = session::GenesisConfig::<Test> {
-			keys: validators.iter().map(|x| (*x, UintAuthorityId(*x))).collect(),
-		}.assimilate_storage(&mut t.top, &mut t.children);
-=======
 		}.assimilate_storage(&mut storage);
 
 		let _ = session::GenesisConfig::<Test> {
 			keys: validators.iter().map(|x| (*x, UintAuthorityId(*x))).collect(),
 		}.assimilate_storage(&mut storage);
->>>>>>> 35128f74
 
 		let mut ext = storage.into();
 		runtime_io::with_externalities(&mut ext, || {
