// Copyright 2018-2019 Parity Technologies (UK) Ltd.
// This file is part of Substrate.

// Substrate is free software: you can redistribute it and/or modify
// it under the terms of the GNU General Public License as published by
// the Free Software Foundation, either version 3 of the License, or
// (at your option) any later version.

// Substrate is distributed in the hope that it will be useful,
// but WITHOUT ANY WARRANTY; without even the implied warranty of
// MERCHANTABILITY or FITNESS FOR A PARTICULAR PURPOSE.  See the
// GNU General Public License for more details.

// You should have received a copy of the GNU General Public License
// along with Substrate.  If not, see <http://www.gnu.org/licenses/>.

//! Test utilities

use std::{collections::HashSet, cell::RefCell};
use primitives::Perbill;
use primitives::traits::{IdentityLookup, Convert, OpaqueKeys, OnInitialize};
use primitives::testing::{Header, UintAuthorityId};
use substrate_primitives::{H256, Blake2Hasher};
use runtime_io;
use srml_support::{assert_ok, impl_outer_origin, parameter_types, EnumerableStorageMap};
use srml_support::traits::{Currency, Get};
use crate::{EraIndex, GenesisConfig, Module, Trait, StakerStatus,
	ValidatorPrefs, RewardDestination, Nominators
};

/// The AccountId alias in this test module.
pub type AccountId = u64;
pub type BlockNumber = u64;
pub type Balance = u64;

/// Simple structure that exposes how u64 currency can be represented as... u64.
pub struct CurrencyToVoteHandler;
impl Convert<u64, u64> for CurrencyToVoteHandler {
	fn convert(x: u64) -> u64 { x }
}
impl Convert<u128, u64> for CurrencyToVoteHandler {
	fn convert(x: u128) -> u64 {
		x as u64
	}
}

thread_local! {
	static SESSION: RefCell<(Vec<AccountId>, HashSet<AccountId>)> = RefCell::new(Default::default());
	static EXISTENTIAL_DEPOSIT: RefCell<u64> = RefCell::new(0);
}

pub struct TestSessionHandler;
impl session::SessionHandler<AccountId> for TestSessionHandler {
	fn on_new_session<Ks: OpaqueKeys>(_changed: bool, validators: &[(AccountId, Ks)]) {
		SESSION.with(|x|
			*x.borrow_mut() = (validators.iter().map(|x| x.0.clone()).collect(), HashSet::new())
		);
	}

	fn on_disabled(validator_index: usize) {
		SESSION.with(|d| {
			let mut d = d.borrow_mut();
			let value = d.0[validator_index];
			println!("on_disabled {} -> {}", validator_index, value);
			d.1.insert(value);
		})
	}
}

pub fn is_disabled(validator: AccountId) -> bool {
	SESSION.with(|d| d.borrow().1.contains(&validator))
}

pub struct ExistentialDeposit;
impl Get<u64> for ExistentialDeposit {
	fn get() -> u64 {
		EXISTENTIAL_DEPOSIT.with(|v| *v.borrow())
	}
}

impl_outer_origin!{
	pub enum Origin for Test {}
}

// Workaround for https://github.com/rust-lang/rust/issues/26925 . Remove when sorted.
#[derive(Clone, PartialEq, Eq, Debug)]
pub struct Test;
impl system::Trait for Test {
	type Origin = Origin;
	type Index = u64;
	type BlockNumber = u64;
	type Hash = H256;
	type Hashing = ::primitives::traits::BlakeTwo256;
	type AccountId = AccountId;
	type Lookup = IdentityLookup<Self::AccountId>;
	type Header = Header;
	type Event = ();
}
parameter_types! {
	pub const TransferFee: u64 = 0;
	pub const CreationFee: u64 = 0;
	pub const TransactionBaseFee: u64 = 0;
	pub const TransactionByteFee: u64 = 0;
}
impl balances::Trait for Test {
	type Balance = Balance;
	type OnFreeBalanceZero = Staking;
	type OnNewAccount = ();
	type Event = ();
	type TransactionPayment = ();
	type TransferPayment = ();
	type DustRemoval = ();
	type ExistentialDeposit = ExistentialDeposit;
	type TransferFee = TransferFee;
	type CreationFee = CreationFee;
	type TransactionBaseFee = TransactionBaseFee;
	type TransactionByteFee = TransactionByteFee;
}
parameter_types! {
	pub const Period: BlockNumber = 1;
	pub const Offset: BlockNumber = 0;
}
impl session::Trait for Test {
	type OnSessionEnding = Staking;
	type Keys = UintAuthorityId;
	type ShouldEndSession = session::PeriodicSessions<Period, Offset>;
	type SessionHandler = TestSessionHandler;
	type Event = ();
<<<<<<< HEAD
	type ValidatorId = AccountId;
	type ValidatorIdOf = crate::StashOf<Test>;
=======
	type SelectInitialValidators = Staking;
>>>>>>> 47586361
}

impl session::historical::Trait for Test {
	type FullIdentification = crate::Exposure<AccountId, Balance>;
	type FullIdentificationOf = crate::ExposureOf<Test>;
}

impl timestamp::Trait for Test {
	type Moment = u64;
	type OnTimestampSet = ();
}
parameter_types! {
	pub const SessionsPerEra: session::SessionIndex = 3;
	pub const BondingDuration: EraIndex = 3;
}
impl Trait for Test {
	type Currency = balances::Module<Self>;
	type CurrencyToVote = CurrencyToVoteHandler;
	type OnRewardMinted = ();
	type Event = ();
	type Slash = ();
	type Reward = ();
	type SessionsPerEra = SessionsPerEra;
	type BondingDuration = BondingDuration;
	type SessionInterface = Self;
}

pub struct ExtBuilder {
	existential_deposit: u64,
	reward: u64,
	validator_pool: bool,
	nominate: bool,
	validator_count: u32,
	minimum_validator_count: u32,
	fair: bool,
	num_validators: Option<u32>,
}

impl Default for ExtBuilder {
	fn default() -> Self {
		Self {
			existential_deposit: 0,
			reward: 10,
			validator_pool: false,
			nominate: true,
			validator_count: 2,
			minimum_validator_count: 0,
			fair: true,
			num_validators: None,
		}
	}
}

impl ExtBuilder {
	pub fn existential_deposit(mut self, existential_deposit: u64) -> Self {
		self.existential_deposit = existential_deposit;
		self
	}
	pub fn validator_pool(mut self, validator_pool: bool) -> Self {
		self.validator_pool = validator_pool;
		self
	}
	pub fn nominate(mut self, nominate: bool) -> Self {
		self.nominate = nominate;
		self
	}
	pub fn validator_count(mut self, count: u32) -> Self {
		self.validator_count = count;
		self
	}
	pub fn minimum_validator_count(mut self, count: u32) -> Self {
		self.minimum_validator_count = count;
		self
	}
	pub fn fair(mut self, is_fair: bool) -> Self {
		self.fair = is_fair;
		self
	}
	pub fn num_validators(mut self, num_validators: u32) -> Self {
		self.num_validators = Some(num_validators);
		self
	}
	pub fn set_associated_consts(&self) {
		EXISTENTIAL_DEPOSIT.with(|v| *v.borrow_mut() = self.existential_deposit);
	}
	pub fn build(self) -> runtime_io::TestExternalities<Blake2Hasher> {
		self.set_associated_consts();
		let (mut t, mut c) = system::GenesisConfig::default().build_storage::<Test>().unwrap();
		let balance_factor = if self.existential_deposit > 0 {
			256
		} else {
			1
		};

		let num_validators = self.num_validators.unwrap_or(self.validator_count);
		let validators = (0..num_validators)
			.map(|x| ((x + 1) * 10) as u64)
			.collect::<Vec<_>>();

		let _ = balances::GenesisConfig::<Test>{
			balances: vec![
					(1, 10 * balance_factor),
					(2, 20 * balance_factor),
					(3, 300 * balance_factor),
					(4, 400 * balance_factor),
					(10, balance_factor),
					(11, balance_factor * 1000),
					(20, balance_factor),
					(21, balance_factor * 2000),
					(30, balance_factor),
					(31, balance_factor * 2000),
					(40, balance_factor),
					(41, balance_factor * 2000),
					(100, 2000 * balance_factor),
					(101, 2000 * balance_factor),
			],
			vesting: vec![],
		}.assimilate_storage(&mut t, &mut c);

		let stake_21 = if self.fair { 1000 } else { 2000 };
		let stake_31 = if self.validator_pool { balance_factor * 1000 } else { 1 };
		let status_41 = if self.validator_pool {
			StakerStatus::<AccountId>::Validator
		} else {
			StakerStatus::<AccountId>::Idle
		};
		let nominated = if self.nominate { vec![11, 21] } else { vec![] };
		let _ = GenesisConfig::<Test>{
			current_era: 0,
			stakers: vec![
				(11, 10, balance_factor * 1000, StakerStatus::<AccountId>::Validator),
				(21, 20, stake_21, StakerStatus::<AccountId>::Validator),
				(31, 30, stake_31, StakerStatus::<AccountId>::Validator),
				(41, 40, balance_factor * 1000, status_41),
				// nominator
				(101, 100, balance_factor * 500, StakerStatus::<AccountId>::Nominator(nominated))
			],
			validator_count: self.validator_count,
			minimum_validator_count: self.minimum_validator_count,
			session_reward: Perbill::from_millionths((1000000 * self.reward / balance_factor) as u32),
			offline_slash: Perbill::from_percent(5),
			current_session_reward: self.reward,
			offline_slash_grace: 0,
			invulnerables: vec![],
		}.assimilate_storage(&mut t, &mut c);

		let _ = timestamp::GenesisConfig::<Test>{
			minimum_period: 5,
		}.assimilate_storage(&mut t, &mut c);

		let _ = session::GenesisConfig::<Test> {
			keys: validators.iter().map(|x| (*x, UintAuthorityId(*x))).collect(),
		}.assimilate_storage(&mut t, &mut c);

		let mut ext = t.into();
		runtime_io::with_externalities(&mut ext, || {
			let validators = Session::validators();
			SESSION.with(|x|
				*x.borrow_mut() = (validators.clone(), HashSet::new())
			);
		});
		ext
	}
}

pub type System = system::Module<Test>;
pub type Balances = balances::Module<Test>;
pub type Session = session::Module<Test>;
pub type Timestamp = timestamp::Module<Test>;
pub type Staking = Module<Test>;

pub fn check_exposure_all() {
	Staking::current_elected().into_iter().for_each(|acc| check_exposure(acc));
}

pub fn check_nominator_all() {
	<Nominators<Test>>::enumerate().for_each(|(acc, _)| check_nominator_exposure(acc));
}

/// Check for each selected validator: expo.total = Sum(expo.other) + expo.own
pub fn check_exposure(stash: u64) {
	assert_is_stash(stash);
	let expo = Staking::stakers(&stash);
	assert_eq!(
		expo.total as u128, expo.own as u128 + expo.others.iter().map(|e| e.value as u128).sum::<u128>(),
		"wrong total exposure for {:?}: {:?}", stash, expo,
	);
}

/// Check that for each nominator: slashable_balance > sum(used_balance)
/// Note: we might not consume all of a nominator's balance, but we MUST NOT over spend it.
pub fn check_nominator_exposure(stash: u64) {
	assert_is_stash(stash);
	let mut sum = 0;
	Staking::current_elected()
		.iter()
		.map(|v| Staking::stakers(v))
		.for_each(|e| e.others.iter()
			.filter(|i| i.who == stash)
			.for_each(|i| sum += i.value));
	let nominator_stake = Staking::slashable_balance_of(&stash);
	// a nominator cannot over-spend.
	assert!(
		nominator_stake >= sum,
		"failed: Nominator({}) stake({}) >= sum divided({})", stash, nominator_stake, sum,
	);
}

pub fn assert_total_expo(stash: u64, val: u64) {
	let expo = Staking::stakers(&stash);
	assert_eq!(expo.total, val);
}

pub fn assert_is_stash(acc: u64) {
	assert!(Staking::bonded(&acc).is_some(), "Not a stash.");
}

pub fn bond_validator(acc: u64, val: u64) {
	// a = controller
	// a + 1 = stash
	let _ = Balances::make_free_balance_be(&(acc+1), val);
	assert_ok!(Staking::bond(Origin::signed(acc+1), acc, val, RewardDestination::Controller));
	assert_ok!(Staking::validate(Origin::signed(acc), ValidatorPrefs::default()));
}

pub fn bond_nominator(acc: u64, val: u64, target: Vec<u64>) {
	// a = controller
	// a + 1 = stash
	let _ = Balances::make_free_balance_be(&(acc+1), val);
	assert_ok!(Staking::bond(Origin::signed(acc+1), acc, val, RewardDestination::Controller));
	assert_ok!(Staking::nominate(Origin::signed(acc), target));
}

pub fn start_session(session_index: session::SessionIndex) {
	// Compensate for session delay
	let session_index = session_index + 1;
	for i in 0..(session_index - Session::current_index()) {
		System::set_block_number((i + 1).into());
		Session::on_initialize(System::block_number());
	}
	assert_eq!(Session::current_index(), session_index);
}

pub fn start_era(era_index: EraIndex) {
	start_session((era_index * 3).into());
	assert_eq!(Staking::current_era(), era_index);
}<|MERGE_RESOLUTION|>--- conflicted
+++ resolved
@@ -126,12 +126,9 @@
 	type ShouldEndSession = session::PeriodicSessions<Period, Offset>;
 	type SessionHandler = TestSessionHandler;
 	type Event = ();
-<<<<<<< HEAD
 	type ValidatorId = AccountId;
 	type ValidatorIdOf = crate::StashOf<Test>;
-=======
 	type SelectInitialValidators = Staking;
->>>>>>> 47586361
 }
 
 impl session::historical::Trait for Test {
@@ -367,11 +364,14 @@
 
 pub fn start_session(session_index: session::SessionIndex) {
 	// Compensate for session delay
+	println!("moving to session {} from {}", session_index, Session::current_index());
+	println!("validators before: {:?}", Session::validators());
 	let session_index = session_index + 1;
 	for i in 0..(session_index - Session::current_index()) {
 		System::set_block_number((i + 1).into());
 		Session::on_initialize(System::block_number());
 	}
+	println!("validators after: {:?}", Session::validators());
 	assert_eq!(Session::current_index(), session_index);
 }
 
