--- conflicted
+++ resolved
@@ -283,13 +283,6 @@
 			invulnerables: vec![],
 		}.assimilate_storage(&mut t.top, &mut t.children);
 
-<<<<<<< HEAD
-		let _ = timestamp::GenesisConfig::<Test>{
-			minimum_period: 5,
-		}.assimilate_storage(&mut t.top, &mut t.children);
-
-=======
->>>>>>> f923ae2a
 		let _ = session::GenesisConfig::<Test> {
 			keys: validators.iter().map(|x| (*x, UintAuthorityId(*x))).collect(),
 		}.assimilate_storage(&mut t.top, &mut t.children);
