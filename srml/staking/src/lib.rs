// Copyright 2017-2019 Parity Technologies (UK) Ltd.
// This file is part of Substrate.

// Substrate is free software: you can redistribute it and/or modify
// it under the terms of the GNU General Public License as published by
// the Free Software Foundation, either version 3 of the License, or
// (at your option) any later version.



// Substrate is distributed in the hope that it will be useful,
// but WITHOUT ANY WARRANTY; without even the implied warranty of
// MERCHANTABILITY or FITNESS FOR A PARTICULAR PURPOSE.  See the
// GNU General Public License for more details.

// You should have received a copy of the GNU General Public License
// along with Substrate.  If not, see <http://www.gnu.org/licenses/>.

//! Staking manager: Periodically determines the best set of validators.

#![cfg_attr(not(feature = "std"), no_std)]

#[cfg(feature = "std")]
use runtime_io::with_storage;
use rstd::{prelude::*, result};
use parity_codec::{HasCompact, Encode, Decode};
use srml_support::{StorageValue, StorageMap, EnumerableStorageMap, dispatch::Result};
use srml_support::{decl_module, decl_event, decl_storage, ensure};
use srml_support::traits::{
	Currency, OnDilution, OnFreeBalanceZero, ArithmeticType,
	LockIdentifier, LockableCurrency, WithdrawReasons
};
use session::OnSessionChange;
use primitives::Perbill;
use primitives::traits::{Zero, One, As, StaticLookup, Saturating, Bounded};
use system::ensure_signed;
<<<<<<< HEAD
use substrate_metadata_derive::EncodeMetadata;

=======
>>>>>>> 82744fbb
mod mock;

mod tests;

const RECENT_OFFLINE_COUNT: usize = 32;
const DEFAULT_MINIMUM_VALIDATOR_COUNT: u32 = 4;
const MAX_NOMINATIONS: usize = 16;
const MAX_UNSTAKE_THRESHOLD: u32 = 10;

/// A destination account for payment.
#[derive(PartialEq, Eq, Copy, Clone, Encode, Decode, EncodeMetadata)]
#[cfg_attr(feature = "std", derive(Debug))]
pub enum RewardDestination {
	/// Pay into the stash account, increasing the amount at stake accordingly.
	Staked,
	/// Pay into the stash account, not increasing the amount at stake.
	Stash,
	/// Pay into the controller account.
	Controller,
}

impl Default for RewardDestination {
	fn default() -> Self {
		RewardDestination::Staked
	}
}

/// Preference of what happens on a slash event.
#[derive(PartialEq, Eq, Clone, Encode, Decode, EncodeMetadata)]
#[cfg_attr(feature = "std", derive(Debug))]
pub struct ValidatorPrefs<Balance: HasCompact> {
	/// Validator should ensure this many more slashes than is necessary before being unstaked.
	#[codec(compact)]
	pub unstake_threshold: u32,
	/// Reward that validator takes up-front; only the rest is split between themselves and nominators.
	#[codec(compact)]
	pub validator_payment: Balance,
}

impl<B: Default + HasCompact + Copy> Default for ValidatorPrefs<B> {
	fn default() -> Self {
		ValidatorPrefs {
			unstake_threshold: 3,
			validator_payment: Default::default(),
		}
	}
}

/// Just a Balance/BlockNumber tuple to encode when a chunk of funds will be unlocked.
#[derive(PartialEq, Eq, Clone, Encode, Decode, EncodeMetadata)]
#[cfg_attr(feature = "std", derive(Debug))]
pub struct UnlockChunk<Balance: HasCompact, BlockNumber: HasCompact> {
	/// Amount of funds to be unlocked.
	#[codec(compact)]
	value: Balance,
	/// Era number at which point it'll be unlocked.
	#[codec(compact)]
	era: BlockNumber,
}

/// The ledger of a (bonded) stash.
#[derive(PartialEq, Eq, Clone, Encode, Decode, EncodeMetadata)]
#[cfg_attr(feature = "std", derive(Debug))]
pub struct StakingLedger<AccountId, Balance: HasCompact, BlockNumber: HasCompact> {
	/// The stash account whose balance is actually locked and at stake.
	pub stash: AccountId,
	/// The total amount of the stash's balance that we are currently accounting for.
	/// It's just `active` plus all the `unlocking` balances.
	#[codec(compact)]
	pub total: Balance,
	/// The total amount of the stash's balance that will be at stake in any forthcoming
	/// rounds.
	#[codec(compact)]
	pub active: Balance,
	/// Any balance that is becoming free, which may eventually be transferred out
	/// of the stash (assuming it doesn't get slashed first).
	pub unlocking: Vec<UnlockChunk<Balance, BlockNumber>>,
}

impl<
	AccountId,
	Balance: HasCompact + Copy + Saturating,
	BlockNumber: HasCompact + PartialOrd
> StakingLedger<AccountId, Balance, BlockNumber> {
	/// Remove entries from `unlocking` that are sufficiently old and reduce the
	/// total by the sum of their balances.
	fn consolidate_unlocked(self, current_era: BlockNumber) -> Self {
		let mut total = self.total;
		let unlocking = self.unlocking.into_iter()
			.filter(|chunk| if chunk.era > current_era {
				true
			} else {
				total = total.saturating_sub(chunk.value);
				false
			})
			.collect();
		Self { total, active: self.active, stash: self.stash, unlocking }
	}
}

/// The amount of exposure (to slashing) than an individual nominator has.
#[derive(PartialEq, Eq, PartialOrd, Ord, Clone, Encode, Decode, EncodeMetadata)]
#[cfg_attr(feature = "std", derive(Debug))]
pub struct IndividualExposure<AccountId, Balance: HasCompact> {
	/// Which nominator.
	who: AccountId,
	/// Amount of funds exposed.
	#[codec(compact)]
	value: Balance,
}

/// A snapshot of the stake backing a single validator in the system.
#[derive(PartialEq, Eq, PartialOrd, Ord, Clone, Encode, Decode, Default, EncodeMetadata)]
#[cfg_attr(feature = "std", derive(Debug))]
pub struct Exposure<AccountId, Balance: HasCompact> {
	/// The total balance backing this validator.
	#[codec(compact)]
	pub total: Balance,
	/// The validator's own stash that is exposed.
	#[codec(compact)]
	pub own: Balance,
	/// The portions of nominators stashes that are exposed.
	pub others: Vec<IndividualExposure<AccountId, Balance>>,
}

type BalanceOf<T> = <<T as Trait>::Currency as ArithmeticType>::Type;

pub trait Trait: system::Trait + session::Trait {
	/// The staking balance.
	type Currency:
		ArithmeticType +
		Currency<Self::AccountId, Balance=BalanceOf<Self>> +
		LockableCurrency<Self::AccountId, Moment=Self::BlockNumber>;

	/// Some tokens minted.
	type OnRewardMinted: OnDilution<BalanceOf<Self>>;

	/// The overarching event type.
	type Event: From<Event<Self>> + Into<<Self as system::Trait>::Event>;
}

const STAKING_ID: LockIdentifier = *b"staking ";

decl_storage! {
	trait Store for Module<T: Trait> as Staking {

		/// The ideal number of staking participants.
		pub ValidatorCount get(validator_count) config(): u32;
		/// Minimum number of staking participants before emergency conditions are imposed.
		pub MinimumValidatorCount get(minimum_validator_count) config(): u32 = DEFAULT_MINIMUM_VALIDATOR_COUNT;
		/// The length of a staking era in sessions.
		pub SessionsPerEra get(sessions_per_era) config(): T::BlockNumber = T::BlockNumber::sa(1000);
		/// Maximum reward, per validator, that is provided per acceptable session.
		pub SessionReward get(session_reward) config(): Perbill = Perbill::from_billionths(60);
		/// Slash, per validator that is taken for the first time they are found to be offline.
		pub OfflineSlash get(offline_slash) config(): Perbill = Perbill::from_millionths(1000); // Perbill::from_fraction() is only for std, so use from_millionths().
		/// Number of instances of offline reports before slashing begins for validators.
		pub OfflineSlashGrace get(offline_slash_grace) config(): u32;
		/// The length of the bonding duration in blocks.
		pub BondingDuration get(bonding_duration) config(): T::BlockNumber = T::BlockNumber::sa(1000);

		// TODO: remove once Alex/CC updated #1785
		pub Invulerables get(invulerables): Vec<T::AccountId>;

		/// Any validators that may never be slashed or forcibly kicked. It's a Vec since they're easy to initialise
		/// and the performance hit is minimal (we expect no more than four invulnerables) and restricted to testnets.
		pub Invulnerables get(invulnerables) config(): Vec<T::AccountId>;

		/// Map from all locked "stash" accounts to the controller account.
		pub Bonded get(bonded): map T::AccountId => Option<T::AccountId>;
		/// Map from all (unlocked) "controller" accounts to the info regarding the staking.
		pub Ledger get(ledger): map T::AccountId => Option<StakingLedger<T::AccountId, BalanceOf<T>, T::BlockNumber>>;

		/// Where the reward payment should be made.
		pub Payee get(payee): map T::AccountId => RewardDestination;

		/// The set of keys are all controllers that want to validate.
		///
		/// The values are the preferences that a validator has.
		pub Validators get(validators): linked_map T::AccountId => ValidatorPrefs<BalanceOf<T>>;

		/// The set of keys are all controllers that want to nominate.
		///
		/// The value are the nominations.
		pub Nominators get(nominators): linked_map T::AccountId => Vec<T::AccountId>;

		/// Nominators for a particular account that is in action right now. You can't iterate through validators here,
		/// but you can find them in the `sessions` module.
		pub Stakers get(stakers): map T::AccountId => Exposure<T::AccountId, BalanceOf<T>>;

		// The historical validators and their nominations for a given era. Stored as a trie root of the mapping
		// `T::AccountId` => `Exposure<T::AccountId, BalanceOf<T>>`, which is just the contents of `Stakers`,
		// under a key that is the `era`.
		//
		// Every era change, this will be appended with the trie root of the contents of `Stakers`, and the oldest
		// entry removed down to a specific number of entries (probably around 90 for a 3 month history).
//		pub HistoricalStakers get(historical_stakers): map T::BlockNumber => Option<H256>;

		/// The current era index.
		pub CurrentEra get(current_era) config(): T::BlockNumber;

		/// Maximum reward, per validator, that is provided per acceptable session.
		pub CurrentSessionReward get(current_session_reward) config(): BalanceOf<T>;
		/// Slash, per validator that is taken for the first time they are found to be offline.
		pub CurrentOfflineSlash get(current_offline_slash) config(): BalanceOf<T>;

		/// The accumulated reward for the current era. Reset to zero at the beginning of the era and
		/// increased for every successfully finished session.
		pub CurrentEraReward get(current_era_reward): BalanceOf<T>;

		/// The next value of sessions per era.
		pub NextSessionsPerEra get(next_sessions_per_era): Option<T::BlockNumber>;
		/// The session index at which the era length last changed.
		pub LastEraLengthChange get(last_era_length_change): T::BlockNumber;

		/// The amount of balance actively at stake for each validator slot, currently.
		///
		/// This is used to derive rewards and punishments.
		pub SlotStake get(slot_stake) build(|config: &GenesisConfig<T>| {
			config.stakers.iter().map(|&(_, _, value)| value).min().unwrap_or_default()
		}): BalanceOf<T>;

		/// The number of times a given validator has been reported offline. This gets decremented by one each era that passes.
		pub SlashCount get(slash_count): map T::AccountId => u32;

		/// We are forcing a new era.
		pub ForcingNewEra get(forcing_new_era): Option<()>;

		/// Most recent `RECENT_OFFLINE_COUNT` instances. (who it was, when it was reported, how many instances they were offline for).
		pub RecentlyOffline get(recently_offline): Vec<(T::AccountId, T::BlockNumber, u32)>;
	}
	add_extra_genesis {
		config(stakers): Vec<(T::AccountId, T::AccountId, BalanceOf<T>)>;
		build(|storage: &mut primitives::StorageOverlay, _: &mut primitives::ChildrenStorageOverlay, config: &GenesisConfig<T>| {
			with_storage(storage, || {
				for &(ref stash, ref controller, balance) in &config.stakers {
					let _ = <Module<T>>::bond(T::Origin::from(Some(stash.clone()).into()), T::Lookup::unlookup(controller.clone()), balance, RewardDestination::Staked);
					let _ = <Module<T>>::validate(T::Origin::from(Some(controller.clone()).into()), Default::default());
				}
				<Module<T>>::select_validators();
			});
		});
	}	
}

decl_module! {
	pub struct Module<T: Trait> for enum Call where origin: T::Origin {
		fn deposit_event<T>() = default;

		/// Take the origin account as a stash and lock up `value` of its balance. `controller` will be the
		/// account that controls it.
		fn bond(origin, controller: <T::Lookup as StaticLookup>::Source, #[compact] value: BalanceOf<T>, payee: RewardDestination) {
			let stash = ensure_signed(origin)?;

			if <Bonded<T>>::exists(&stash) {
				return Err("stash already bonded")
			}

			let controller = T::Lookup::lookup(controller)?;

			// You're auto-bonded forever, here. We might improve this by only bonding when
			// you actually validate/nominate.
			<Bonded<T>>::insert(&stash, controller.clone());

			let stash_balance = T::Currency::free_balance(&stash);
			let value = value.min(stash_balance);

			Self::update_ledger(&controller, StakingLedger { stash, total: value, active: value, unlocking: vec![] });
			<Payee<T>>::insert(&controller, payee);
		}

		/// Add some extra amount that have appeared in the stash `free_balance` into the balance up for
		/// staking.
		///
		/// Use this if there are additional funds in your stash account that you wish to bond.
		///
		/// NOTE: This call must be made by the controller, not the stash.
		fn bond_extra(origin, max_additional: BalanceOf<T>) {
			let controller = ensure_signed(origin)?;
			let mut ledger = Self::ledger(&controller).ok_or("not a controller")?;
			let stash_balance = T::Currency::free_balance(&ledger.stash);

			if stash_balance > ledger.total {
				let extra = (stash_balance - ledger.total).min(max_additional);
				ledger.total += extra;
				ledger.active += extra;
				Self::update_ledger(&controller, ledger);
			}
		}

		/// Schedule a portion of the stash to be unlocked ready for transfer out after the bond
		/// period ends. If this leaves an amount actively bonded less than
		/// T::Currency::existential_deposit(), then it is increased to the full amount.
		///
		/// Once the unlock period is done, you can call `withdraw_unbonded` to actually move
		/// the funds out of management ready for transfer.
		///
		/// NOTE: This call must be made by the controller, not the stash.
		///
		/// See also `withdraw_unbonded`.
		fn unbond(origin, #[compact] value: BalanceOf<T>) {
			let controller = ensure_signed(origin)?;
			let mut ledger = Self::ledger(&controller).ok_or("not a controller")?;

			let mut value = value.min(ledger.active);

			if !value.is_zero() {
				ledger.active -= value;

				// Avoid there being a dust balance left in the staking system.
				let ed = T::Currency::minimum_balance();
				if ledger.active < ed {
					value += ledger.active;
					ledger.active = Zero::zero();
				}

				let era = Self::current_era() + Self::bonding_duration();
				ledger.unlocking.push(UnlockChunk { value, era });
				Self::update_ledger(&controller, ledger);
			}
		}

		/// Remove any unlocked chunks from the `unlocking` queue from our management.
		///
		/// This essentially frees up that balance to be used by the stash account to do
		/// whatever it wants.
		///
		/// NOTE: This call must be made by the controller, not the stash.
		///
		/// See also `unbond`.
		fn withdraw_unbonded(origin) {
			let controller = ensure_signed(origin)?;
			let ledger = Self::ledger(&controller).ok_or("not a controller")?;
			let ledger = ledger.consolidate_unlocked(Self::current_era());
			Self::update_ledger(&controller, ledger);
		}

		/// Declare the desire to validate for the origin controller.
		///
		/// Effects will be felt at the beginning of the next era.
		///
		/// NOTE: This call must be made by the controller, not the stash.
		fn validate(origin, prefs: ValidatorPrefs<BalanceOf<T>>) {
			let controller = ensure_signed(origin)?;
			let _ledger = Self::ledger(&controller).ok_or("not a controller")?;
			ensure!(prefs.unstake_threshold <= MAX_UNSTAKE_THRESHOLD, "unstake threshold too large");
			<Nominators<T>>::remove(&controller);
			<Validators<T>>::insert(controller, prefs);
		}

		/// Declare the desire to nominate `targets` for the origin controller.
		///
		/// Effects will be felt at the beginning of the next era.
		///
		/// NOTE: This call must be made by the controller, not the stash.
		fn nominate(origin, targets: Vec<<T::Lookup as StaticLookup>::Source>) {
			let controller = ensure_signed(origin)?;
			let _ledger = Self::ledger(&controller).ok_or("not a controller")?;
			ensure!(!targets.is_empty(), "targets cannot be empty");
			let targets = targets.into_iter()
				.take(MAX_NOMINATIONS)
				.map(T::Lookup::lookup)
				.collect::<result::Result<Vec<T::AccountId>, &'static str>>()?;

			<Validators<T>>::remove(&controller);
			<Nominators<T>>::insert(controller, targets);
		}

		/// Declare no desire to either validate or nominate.
		///
		/// Effects will be felt at the beginning of the next era.
		///
		/// NOTE: This call must be made by the controller, not the stash.
		fn chill(origin) {
			let controller = ensure_signed(origin)?;
			let _ledger = Self::ledger(&controller).ok_or("not a controller")?;
			<Validators<T>>::remove(&controller);
			<Nominators<T>>::remove(&controller);
		}

		/// (Re-)set the payment target for a controller.
		///
		/// Effects will be felt at the beginning of the next era.
		///
		/// NOTE: This call must be made by the controller, not the stash.
		fn set_payee(origin, payee: RewardDestination) {
			let controller = ensure_signed(origin)?;
			let _ledger = Self::ledger(&controller).ok_or("not a controller")?;
			<Payee<T>>::insert(&controller, payee);
		}

		/// Set the number of sessions in an era.
		fn set_sessions_per_era(#[compact] new: T::BlockNumber) {
			<NextSessionsPerEra<T>>::put(new);
		}

		/// The length of the bonding duration in eras.
		fn set_bonding_duration(#[compact] new: T::BlockNumber) {
			<BondingDuration<T>>::put(new);
		}

		/// The ideal number of validators.
		fn set_validator_count(#[compact] new: u32) {
			<ValidatorCount<T>>::put(new);
		}

		/// Force there to be a new era. This also forces a new session immediately after.
		/// `apply_rewards` should be true for validators to get the session reward.
		fn force_new_era(apply_rewards: bool) -> Result {
			Self::apply_force_new_era(apply_rewards)
		}

		/// Set the offline slash grace period.
		fn set_offline_slash_grace(#[compact] new: u32) {
			<OfflineSlashGrace<T>>::put(new);
		}

		/// Set the validators who cannot be slashed (if any).
		fn set_invulnerables(validators: Vec<T::AccountId>) {
			<Invulnerables<T>>::put(validators);
		}
	}
}

/// An event in this module.
decl_event!(
	pub enum Event<T> where Balance = BalanceOf<T>, <T as system::Trait>::AccountId {
		/// All validators have been rewarded by the given balance.
		Reward(Balance),
		/// One validator (and their nominators) has been given a offline-warning (they're still
		/// within their grace). The accrued number of slashes is recorded, too.
		OfflineWarning(AccountId, u32),
		/// One validator (and their nominators) has been slashed by the given amount.
		OfflineSlash(AccountId, Balance),
	}
);

impl<T: Trait> Module<T> {
	// Just force_new_era without origin check.
	fn apply_force_new_era(apply_rewards: bool) -> Result {
		<ForcingNewEra<T>>::put(());
		<session::Module<T>>::apply_force_new_session(apply_rewards)
	}

	// PUBLIC IMMUTABLES

	/// The length of a staking era in blocks.
	pub fn era_length() -> T::BlockNumber {
		Self::sessions_per_era() * <session::Module<T>>::length()
	}

	/// The stashed funds whose staking activities are controlled by `controller` and
	/// which are actively in stake right now.
	pub fn stash_balance(controller: &T::AccountId) -> BalanceOf<T> {
		Self::ledger(controller)
			.map_or_else(Zero::zero, |l| l.active)
	}

	/// The total balance that can be slashed from a validator controller account as of
	/// right now.
	pub fn slashable_balance(who: &T::AccountId) -> BalanceOf<T> {
		Self::stakers(who).total
	}

<<<<<<< HEAD
	// PUBLIC MUTABLES (DANGEROUS)
=======
	// MUTABLES (DANGEROUS)

	/// Update the ledger for a controller. This will also update the stash lock.
	fn update_ledger(controller: &T::AccountId, ledger: StakingLedger<T::AccountId, BalanceOf<T>, T::BlockNumber>) {
		T::Currency::set_lock(STAKING_ID, &ledger.stash, ledger.total, T::BlockNumber::max_value(), WithdrawReasons::all());
		<Ledger<T>>::insert(controller, ledger);
	}
>>>>>>> 82744fbb

	/// Slash a given validator by a specific amount. Removes the slash from their balance by preference,
	/// and reduces the nominators' balance if needed.
	fn slash_validator(v: &T::AccountId, slash: BalanceOf<T>) {
		// The exposure (backing stake) information of the validator to be slashed.
		let exposure = Self::stakers(v);
		// The amount we are actually going to slash (can't be bigger than thair total exposure)
		let slash = slash.min(exposure.total);
		// The amount we'll slash from the validator's stash directly.
		let own_slash = exposure.own.min(slash);
		let own_slash = own_slash - T::Currency::slash(v, own_slash).unwrap_or_default();
		// The amount remaining that we can't slash from the validator, that must be taken from the nominators.
		let rest_slash = slash - own_slash;

		if !rest_slash.is_zero() {
			// The total to be slashed from the nominators.
			let total = exposure.total - exposure.own;
			if !total.is_zero() {
				let safe_mul_rational = |b| b * rest_slash / total;// FIXME #1572 avoid overflow
				for i in exposure.others.iter() {
					let _ = T::Currency::slash(&i.who, safe_mul_rational(i.value));	// best effort - not much that can be done on fail.
				}
			}
		}
	}

	/// Actually make a payment to a staker. This uses the currency's reward function
	/// to pay the right payee for the given staker account.
	fn make_payout(who: &T::AccountId, amount: BalanceOf<T>) {
		match Self::payee(who) {
			RewardDestination::Controller => {
				let _ = T::Currency::reward(&who, amount);
			}
			RewardDestination::Stash => {
				let _ = Self::ledger(who).map(|l| T::Currency::reward(&l.stash, amount));
			}
			RewardDestination::Staked =>
				if let Some(mut l) = Self::ledger(who) {
					l.active += amount;
					l.total += amount;
					let _ = T::Currency::reward(&l.stash, amount);
<<<<<<< HEAD
				}
			}),
		}
=======
					Self::update_ledger(who, l);
				},
		}		
>>>>>>> 82744fbb
	}

	/// Reward a given validator by a specific amount. Add the reward to their, and their nominators'
	/// balance, pro-rata based on their exposure, after having removed the validator's pre-payout cut.
	fn reward_validator(who: &T::AccountId, reward: BalanceOf<T>) {
		let off_the_table = reward.min(Self::validators(who).validator_payment);
		let reward = reward - off_the_table;
		let validator_cut = if reward.is_zero() {
			Zero::zero()
		} else {
			let exposure = Self::stakers(who);
			let total = exposure.total.max(One::one());
			let safe_mul_rational = |b| b * reward / total;// FIXME #1572:  avoid overflow
			for i in &exposure.others {
				Self::make_payout(&i.who, safe_mul_rational(i.value));
			}
			safe_mul_rational(exposure.own)
		};
		Self::make_payout(who, validator_cut + off_the_table);
	}

	/// Get the reward for the session, assuming it ends with this block.
	fn this_session_reward(actual_elapsed: T::Moment) -> BalanceOf<T> {
		let ideal_elapsed = <session::Module<T>>::ideal_session_duration();
		if ideal_elapsed.is_zero() {
			return Self::current_session_reward();
		}
		let per65536: u64 = (T::Moment::sa(65536u64) * ideal_elapsed.clone() / actual_elapsed.max(ideal_elapsed)).as_();
		Self::current_session_reward() * <BalanceOf<T>>::sa(per65536) / <BalanceOf<T>>::sa(65536u64)
	}

	/// Session has just changed. We need to determine whether we pay a reward, slash and/or
	/// move to a new era.
	fn new_session(actual_elapsed: T::Moment, should_reward: bool) {
		if should_reward {
			// accumulate good session reward
			let reward = Self::this_session_reward(actual_elapsed);
			<CurrentEraReward<T>>::mutate(|r| *r += reward);
		}

		let session_index = <session::Module<T>>::current_index();
		if <ForcingNewEra<T>>::take().is_some()
			|| ((session_index - Self::last_era_length_change()) % Self::sessions_per_era()).is_zero()
		{
			Self::new_era();
		}
	}

	/// The era has changed - enact new staking set.
	///
	/// NOTE: This always happens immediately before a session change to ensure that new validators
	/// get a chance to set their session keys.
	fn new_era() {
		// Payout
		let reward = <CurrentEraReward<T>>::take();
		if !reward.is_zero() {
			let validators = <session::Module<T>>::validators();
			for v in validators.iter() {
				Self::reward_validator(v, reward);
			}
			Self::deposit_event(RawEvent::Reward(reward));
			let total_minted = reward * <BalanceOf<T> as As<usize>>::sa(validators.len());
			let total_rewarded_stake = Self::slot_stake() * <BalanceOf<T> as As<usize>>::sa(validators.len());
			T::OnRewardMinted::on_dilution(total_minted, total_rewarded_stake);
		}

		// Increment current era.
		<CurrentEra<T>>::put(&(<CurrentEra<T>>::get() + One::one()));

		// Enact era length change.
		if let Some(next_spe) = Self::next_sessions_per_era() {
			if next_spe != Self::sessions_per_era() {
				<SessionsPerEra<T>>::put(&next_spe);
				<LastEraLengthChange<T>>::put(&<session::Module<T>>::current_index());
			}
		}

		// Reassign all Stakers.
		let slot_stake = Self::select_validators();

		// Update the balances for slashing/rewarding according to the stakes.
		<CurrentOfflineSlash<T>>::put(Self::offline_slash() * slot_stake);
		<CurrentSessionReward<T>>::put(Self::session_reward() * slot_stake);
	}

	/// Select a new validator set from the assembled stakers and their role preferences.
	///
	/// @returns the new SlotStake value.
	fn select_validators() -> BalanceOf<T> {
		// Map of (would-be) validator account to amount of stake backing it.

		// First, we pull all validators, together with their stash balance into a Vec (cpu=O(V), mem=O(V))
		let mut candidates = <Validators<T>>::enumerate()
			.map(|(who, _)| {
				let stash_balance = Self::stash_balance(&who);
				(who, Exposure { total: stash_balance, own: stash_balance, others: vec![] })
			})
			.collect::<Vec<(T::AccountId, Exposure<T::AccountId, BalanceOf<T>>)>>();
		// Second, we sort by accountid (cpu=O(V.log(V)))
		candidates.sort_unstable_by_key(|i| i.0.clone());
		// Third, iterate through nominators and add their balance to the first validator in their approval
		// list. cpu=O(N.log(V))
		for (who, nominees) in <Nominators<T>>::enumerate() {
			// For this trivial nominator mapping, we just assume that nominators always
			// have themselves assigned to the first validator in their list.
			if nominees.is_empty() {
				// Not possible, but we protect against it anyway.
				continue;
			}
			if let Ok(index) = candidates.binary_search_by(|i| i.0.cmp(&nominees[0])) {
				let stash_balance = Self::stash_balance(&who);
				candidates[index].1.total += stash_balance;
				candidates[index].1.others.push(IndividualExposure { who, value: stash_balance });
			}
		}

		// Get the new staker set by sorting by total backing stake and truncating.
		// cpu=O(V.log(s)) average, O(V.s) worst.
		let count = Self::validator_count() as usize;
		let candidates = if candidates.len() <= count {
			candidates.sort_unstable_by(|a, b| b.1.total.cmp(&a.1.total));
			candidates
		} else {
			candidates.into_iter().fold(vec![], |mut winners: Vec<(T::AccountId, Exposure<T::AccountId, BalanceOf<T>>)>, entry| {
				if let Err(insert_point) = winners.binary_search_by_key(&entry.1.total, |i| i.1.total) {
					if winners.len() < count {
						winners.insert(insert_point, entry)
					} else {
						if insert_point > 0 {
							// Big enough to be considered: insert at beginning and swap up to relevant point.
							winners[0] = entry;
							for i in 0..(insert_point - 1) {
								winners.swap(i, i + 1)
							}
						}
					}
				}
				winners
			})
		};

		// Clear Stakers and reduce their slash_count.
		for v in <session::Module<T>>::validators().iter() {
			<Stakers<T>>::remove(v);
			let slash_count = <SlashCount<T>>::take(v);
			if slash_count > 1 {
				<SlashCount<T>>::insert(v, slash_count - 1);
			}
		}

		// Figure out the minimum stake behind a slot.
		let slot_stake = candidates.last().map(|i| i.1.total).unwrap_or_default();
		<SlotStake<T>>::put(&slot_stake);

		// Populate Stakers.
		for (who, exposure) in &candidates {
			<Stakers<T>>::insert(who, exposure);
		}
		// Set the new validator set.
		<session::Module<T>>::set_validators(
			&candidates.into_iter().map(|i| i.0).collect::<Vec<_>>()
		);

		slot_stake
	}

	/// Call when a validator is determined to be offline. `count` is the
	/// number of offences the validator has committed.
	pub fn on_offline_validator(v: T::AccountId, count: usize) {
		use primitives::traits::CheckedShl;

		// Early exit if validator is invulnerable.
		if Self::invulnerables().contains(&v) {
			return
		}
		// TODO: remove once Alex/CC updated #1785
		if Self::invulerables().contains(&v) {
			return
		}

		let slash_count = Self::slash_count(&v);
		let new_slash_count = slash_count + count as u32;
		<SlashCount<T>>::insert(&v, new_slash_count);
		let grace = Self::offline_slash_grace();

		if RECENT_OFFLINE_COUNT > 0 {
			let item = (v.clone(), <system::Module<T>>::block_number(), count as u32);
			<RecentlyOffline<T>>::mutate(|v| if v.len() >= RECENT_OFFLINE_COUNT {
				let index = v.iter()
					.enumerate()
					.min_by_key(|(_, (_, block, _))| block)
					.expect("v is non-empty; qed")
					.0;
				v[index] = item;
			} else {
				v.push(item);
			});
		}

		let prefs = Self::validators(&v);
		let unstake_threshold = prefs.unstake_threshold.min(MAX_UNSTAKE_THRESHOLD);
		let max_slashes = grace + unstake_threshold;

		let event = if new_slash_count > max_slashes {
			let slot_stake = Self::slot_stake();
			// They're bailing.
			let slash = Self::current_offline_slash()
				// Multiply current_offline_slash by 2^(unstake_threshold with upper bound)
				.checked_shl(unstake_threshold)
				.map(|x| x.min(slot_stake))
				.unwrap_or(slot_stake);
			let _ = Self::slash_validator(&v, slash);
			<Validators<T>>::remove(&v);
			let _ = Self::apply_force_new_era(false);

			RawEvent::OfflineSlash(v.clone(), slash)
		} else {
			RawEvent::OfflineWarning(v.clone(), slash_count)
		};

		Self::deposit_event(event);
	}
}

impl<T: Trait> OnSessionChange<T::Moment> for Module<T> {
	fn on_session_change(elapsed: T::Moment, should_reward: bool) {
		Self::new_session(elapsed, should_reward);
	}
}

<<<<<<< HEAD
impl<T: Trait> EnsureAccountLiquid<T::AccountId, BalanceOf<T>> for Module<T> {
	fn ensure_account_liquid(who: &T::AccountId) -> Result {
		if <Bonded<T>>::exists(who) {
			Err("stash accounts are not liquid")
		} else {
			Ok(())
		}
	}
	fn ensure_account_can_withdraw(
		who: &T::AccountId,
		amount: BalanceOf<T>,
		_reason: WithdrawReason,
	) -> Result {
		if let Some(controller) = Self::bonded(who) {
			let ledger = Self::ledger(&controller).ok_or("stash without controller")?;
			let free_balance = T::Currency::free_balance(&who);
			ensure!(free_balance.saturating_sub(ledger.total) > amount,
				"stash with too much under management");
		}
		Ok(())
	}
}

=======
>>>>>>> 82744fbb
impl<T: Trait> OnFreeBalanceZero<T::AccountId> for Module<T> {
	fn on_free_balance_zero(who: &T::AccountId) {
		if let Some(controller) = <Bonded<T>>::take(who) {
			<Ledger<T>>::remove(&controller);
			<Payee<T>>::remove(&controller);
			<SlashCount<T>>::remove(&controller);
			<Validators<T>>::remove(&controller);
			<Nominators<T>>::remove(&controller);
		}
	}
}

impl<T: Trait> consensus::OnOfflineReport<Vec<u32>> for Module<T> {
	fn handle_report(reported_indices: Vec<u32>) {
		for validator_index in reported_indices {
			let v = <session::Module<T>>::validators()[validator_index as usize].clone();
			Self::on_offline_validator(v, 1);
		}
	}
}<|MERGE_RESOLUTION|>--- conflicted
+++ resolved
@@ -34,11 +34,8 @@
 use primitives::Perbill;
 use primitives::traits::{Zero, One, As, StaticLookup, Saturating, Bounded};
 use system::ensure_signed;
-<<<<<<< HEAD
 use substrate_metadata_derive::EncodeMetadata;
 
-=======
->>>>>>> 82744fbb
 mod mock;
 
 mod tests;
@@ -281,7 +278,7 @@
 				<Module<T>>::select_validators();
 			});
 		});
-	}	
+	}
 }
 
 decl_module! {
@@ -503,9 +500,6 @@
 		Self::stakers(who).total
 	}
 
-<<<<<<< HEAD
-	// PUBLIC MUTABLES (DANGEROUS)
-=======
 	// MUTABLES (DANGEROUS)
 
 	/// Update the ledger for a controller. This will also update the stash lock.
@@ -513,7 +507,6 @@
 		T::Currency::set_lock(STAKING_ID, &ledger.stash, ledger.total, T::BlockNumber::max_value(), WithdrawReasons::all());
 		<Ledger<T>>::insert(controller, ledger);
 	}
->>>>>>> 82744fbb
 
 	/// Slash a given validator by a specific amount. Removes the slash from their balance by preference,
 	/// and reduces the nominators' balance if needed.
@@ -555,15 +548,9 @@
 					l.active += amount;
 					l.total += amount;
 					let _ = T::Currency::reward(&l.stash, amount);
-<<<<<<< HEAD
-				}
-			}),
-		}
-=======
 					Self::update_ledger(who, l);
 				},
-		}		
->>>>>>> 82744fbb
+		}
 	}
 
 	/// Reward a given validator by a specific amount. Add the reward to their, and their nominators'
@@ -794,32 +781,6 @@
 	}
 }
 
-<<<<<<< HEAD
-impl<T: Trait> EnsureAccountLiquid<T::AccountId, BalanceOf<T>> for Module<T> {
-	fn ensure_account_liquid(who: &T::AccountId) -> Result {
-		if <Bonded<T>>::exists(who) {
-			Err("stash accounts are not liquid")
-		} else {
-			Ok(())
-		}
-	}
-	fn ensure_account_can_withdraw(
-		who: &T::AccountId,
-		amount: BalanceOf<T>,
-		_reason: WithdrawReason,
-	) -> Result {
-		if let Some(controller) = Self::bonded(who) {
-			let ledger = Self::ledger(&controller).ok_or("stash without controller")?;
-			let free_balance = T::Currency::free_balance(&who);
-			ensure!(free_balance.saturating_sub(ledger.total) > amount,
-				"stash with too much under management");
-		}
-		Ok(())
-	}
-}
-
-=======
->>>>>>> 82744fbb
 impl<T: Trait> OnFreeBalanceZero<T::AccountId> for Module<T> {
 	fn on_free_balance_zero(who: &T::AccountId) {
 		if let Some(controller) = <Bonded<T>>::take(who) {
