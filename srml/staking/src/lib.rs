--- conflicted
+++ resolved
@@ -281,7 +281,7 @@
 		WithdrawReasons, OnUnbalanced, Imbalance, Get
 	}
 };
-use session::{OnSessionEnding, SelectInitialValidators, SessionIndex};
+use session::{historical::OnSessionEnding, SelectInitialValidators, SessionIndex};
 use primitives::Perbill;
 use primitives::traits::{
 	Convert, Zero, One, StaticLookup, CheckedSub, CheckedShl, Saturating, Bounded,
@@ -449,8 +449,6 @@
 ///
 /// This is needed because `Staking` sets the `ValidatorId` of the `session::Trait`
 pub trait SessionInterface<AccountId>: system::Trait {
-	/// Store the set of validators.
-	fn put_validators(validators: &Vec<AccountId>);
 	/// Disable a given validator.
 	fn disable_validator(validator: &AccountId) -> Result<(), ()>;
 	/// Get the validators from session.
@@ -463,16 +461,13 @@
 	T: session::Trait<ValidatorId = <T as system::Trait>::AccountId>,
 	T: session::historical::Trait<
 		FullIdentification = Exposure<<T as system::Trait>::AccountId, BalanceOf<T>>,
-		FullIdentificationOf=ExposureOf<T>,
+		FullIdentificationOf = ExposureOf<T>,
 	>,
 	T::SessionHandler: session::SessionHandler<<T as system::Trait>::AccountId>,
 	T::OnSessionEnding: session::OnSessionEnding<<T as system::Trait>::AccountId>,
+	T::SelectInitialValidators: session::SelectInitialValidators<<T as system::Trait>::AccountId>,
 	T::ValidatorIdOf: Convert<<T as system::Trait>::AccountId, Option<<T as system::Trait>::AccountId>>
 {
-	fn put_validators(validators: &Vec<<T as system::Trait>::AccountId>) {
-		<session::Validators<T>>::put(validators);
-	}
-
 	fn disable_validator(validator: &<T as system::Trait>::AccountId) -> Result<(), ()> {
 		<session::Module<T>>::disable(validator)
 	}
@@ -625,13 +620,6 @@
 						}, _ => Ok(())
 					};
 				}
-<<<<<<< HEAD
-
-				if let (_, Some(validators)) = <Module<T>>::select_validators() {
-					T::SessionInterface::put_validators(&validators);
-				}
-=======
->>>>>>> 47586361
 			});
 		});
 	}
@@ -1048,14 +1036,22 @@
 		T::Reward::on_unbalanced(imbalance);
 	}
 
-	/// Session has just ended. Provide the validator set for the next session if it's an era-end.
-	fn new_session(session_index: SessionIndex) -> Option<Vec<T::AccountId>> {
+	/// Session has just ended. Provide the validator set for the next session if it's an era-end, along
+	/// with the exposure of the prior validator set.
+	fn new_session(session_index: SessionIndex)
+		-> Option<(Vec<T::AccountId>, Vec<(T::AccountId, Exposure<T::AccountId, BalanceOf<T>>)>)>
+	{
 		// accumulate good session reward
 		let reward = Self::current_session_reward();
 		<CurrentEraReward<T>>::mutate(|r| *r += reward);
 
 		if ForceNewEra::take() || session_index % T::SessionsPerEra::get() == 0 {
-			Self::new_era(session_index)
+			let validators = T::SessionInterface::validators();
+			let prior = validators.into_iter()
+				.map(|v| { let e = Self::stakers(&v); (v, e) })
+				.collect();
+
+			Self::new_era(session_index).map(move |new| (new, prior))
 		} else {
 			None
 		}
@@ -1296,9 +1292,19 @@
 	}
 }
 
-impl<T: Trait> OnSessionEnding<T::AccountId> for Module<T> {
-	fn on_session_ending(i: SessionIndex) -> Option<Vec<T::AccountId>> {
-		Self::new_session(i + 1)
+impl<T: Trait> session::OnSessionEnding<T::AccountId> for Module<T> {
+	fn on_session_ending(ending: SessionIndex, start_session: SessionIndex) -> Option<Vec<T::AccountId>> {
+		// pass the index where the session will actually end.
+		Self::new_session(start_session).map(|(new, _old)| new)
+	}
+}
+
+impl<T: Trait> OnSessionEnding<T::AccountId, Exposure<T::AccountId, BalanceOf<T>>> for Module<T> {
+	fn on_session_ending(_: SessionIndex, start_session: SessionIndex)
+		-> Option<(Vec<T::AccountId>, Vec<(T::AccountId, Exposure<T::AccountId, BalanceOf<T>>)>)>
+	{
+		// pass the index where the session will actually end.
+		Self::new_session(start_session)
 	}
 }
 
@@ -1314,7 +1320,6 @@
 	}
 }
 
-<<<<<<< HEAD
 /// A `Convert` implementation that finds the stash of the given controller account,
 /// if any.
 pub struct StashOf<T>(rstd::marker::PhantomData<T>);
@@ -1334,10 +1339,11 @@
 {
 	fn convert(validator: T::AccountId) -> Option<Exposure<T::AccountId, BalanceOf<T>>> {
 		Some(<Module<T>>::stakers(&validator))
-=======
-impl<T: Trait> SelectInitialValidators<T> for Module<T> {
+	}
+}
+
+impl<T: Trait> SelectInitialValidators<T::AccountId> for Module<T> {
 	fn select_initial_validators() -> Option<Vec<T::AccountId>> {
 		<Module<T>>::select_validators().1
->>>>>>> 47586361
 	}
 }