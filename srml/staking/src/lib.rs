// Copyright 2017-2019 Parity Technologies (UK) Ltd.
// This file is part of Substrate.

// Substrate is free software: you can redistribute it and/or modify
// it under the terms of the GNU General Public License as published by
// the Free Software Foundation, either version 3 of the License, or
// (at your option) any later version.

// Substrate is distributed in the hope that it will be useful,
// but WITHOUT ANY WARRANTY; without even the implied warranty of
// MERCHANTABILITY or FITNESS FOR A PARTICULAR PURPOSE.  See the
// GNU General Public License for more details.

// You should have received a copy of the GNU General Public License
// along with Substrate.  If not, see <http://www.gnu.org/licenses/>.

//! # Staking Module
//!
//! <!-- Original author of paragraph: @gavofyork -->
//! The staking module is the means by which a set of network maintainers (known as "authorities" in some contexts and "validators" in others)
//! are chosen based upon those who voluntarily place funds under deposit. Under deposit, those funds are rewarded under
//! normal operation but are held at pain of "slash" (expropriation) should the staked maintainer be found not to be
//! discharging their duties properly.
//! You can start using the Staking module by implementing the staking [`Trait`].
//!
//! ## Overview
//!
//! ### Terminology
//! <!-- Original author of paragraph: @gavofyork -->
//!
//! - Staking: The process of locking up funds for some time, placing them at risk of slashing (loss) in order to become a rewarded maintainer of the network.
//! - Validating: The process of running a node to actively maintain the network, either by producing blocks or guaranteeing finality of the chain.
//! - Nominating: The process of placing staked funds behind one or more validators in order to share in any reward, and punishment, they take.
//! - Stash account: The account holding an owner's funds used for staking.
//! - Controller account: The account which controls an owner's funds for staking.
//! - Era: A (whole) number of sessions, which is the period that the validator set (and each validator's active nominator set) is recalculated and where rewards are paid out.
//! - Slash: The punishment of a staker by reducing their funds ([reference](#references)).
//!
//! ### Goals
//! <!-- Original author of paragraph: @gavofyork -->
//!
//! The staking system in Substrate NPoS is designed to achieve three goals:
//! - It should be possible to stake funds that are controlled by a cold wallet.
//! - It should be possible to withdraw some, or deposit more, funds without interrupting the role of an entity.
//! - It should be possible to switch between roles (nominator, validator, idle) with minimal overhead.
//!
//! ### Scenarios
//!
//! #### Staking
//!
//! Almost any interaction with the staking module requires at least one account to become **bonded**, also known as
//! being a **staker**. For this, all that it is needed is a secondary _**stash account**_ which will hold the staked funds.
//! Henceforth, the former account that initiated the interest is called the **controller** and the latter, holding the
//! funds, is named the **stash**. Also, note that this implies that entering the staking process requires an _account
//! pair_, one to take the role of the controller and one to be the frozen stash account (any value locked in
//! stash cannot be used, hence called _frozen_). This process in the public API is mostly referred to as _bonding_ via
//! the `bond()` function.
//!
//! Any account pair successfully placed at stake can accept three possible roles, namely: `validate`, `nominate` or
//! simply `chill`. Note that during the process of accepting these roles, the _controller_ account is always responsible
//! for declaring interest and the _stash_ account stays untouched, without directly interacting in any operation.
//!
//! #### Validating
//!
//! A **validator** takes the role of either validating blocks or ensuring their finality, maintaining the veracity of
//! the network. A validator should avoid both any sort of malicious misbehavior and going offline.
//! Bonded accounts that state interest in being a validator do NOT get immediately chosen as a validator. Instead, they
//! are declared as a _candidate_ and they _might_ get elected at the _next **era**_ as a validator. The result of the
//! election is determined by nominators and their votes. An account can become a validator via the `validate()` call.
//!
//! #### Nomination
//!
//! A **nominator** does not take any _direct_ role in maintaining the network, instead, it votes on a set of validators
//! to be elected. Once interest in nomination is stated by an account, it takes effect _immediately_, meaning that its
//! votes will be taken into account at the next election round. As mentioned above, a nominator must also place some
//! funds in a stash account, essentially indicating the _weight_ of its vote. In some sense, the nominator bets on the
//! honesty of a set of validators by voting for them, with the goal of having a share of the reward granted to them.
//! Any rewards given to a validator is shared among that validator and all of the nominators that voted for it. The
//! same logic applies to the slash of a validator; if a validator misbehaves all of its nominators also get slashed.
//! This rule incentivizes the nominators to NOT vote for the misbehaving/offline validators as much as possible, simply
//! because the nominators will also lose funds if they vote poorly. An account can become a nominator via the
//! `nominate()` call.
//!
//! #### Rewards and Slash
//!
//! The **reward and slashing** procedure are the core of the staking module, attempting to _embrace valid behavior_
//! while _punishing any misbehavior or lack of availability_. Slashing can occur at any point in time, once
//! misbehavior is reported. One such misbehavior is a validator being detected as offline more than a certain number of
//! times. Once slashing is determined, a value is deducted from the balance of the validator and all the nominators who
//! voted for this validator. Same rules apply to the rewards in the sense of being shared among a validator and its
//! associated nominators.
//!
//! Finally, any of the roles above can choose to step back temporarily and just chill for a while. This means that if
//! they are a nominator, they will not be considered as voters anymore and if they are validators, they will no longer
//! be a candidate for the next election (again, both effects apply at the beginning of the next era). An account can
//! step back via the `chill()` call.
//!
//! ## Interface
//!
//! ### Types
//!
//! - `Currency`: Used as the measurement means of staking and funds management.		
//! 
//! ### Dispatchable
//!
//! The Dispatchable functions of the staking module enable the steps needed for entities to accept and change their
//! role, alongside some helper functions to get/set the metadata of the module.
//!
//! Please refer to the [`Call`] enum and its associated variants for a detailed list of dispatchable functions.
//!
//! ### Public
//! The staking module contains many public storage items and (im)mutable functions. Please refer to the [struct list](#structs)
//!  below and the [`Module`](https://crates.parity.io/srml_staking/struct.Module.html) struct definition for more details.
//!
//! ## Usage
//!
//! 
//! ### Snippet: Bonding and Accepting Roles
//! 
//! An arbitrary account pair, given that the associated stash has the required funds, can become stakers via the following call:
//! 
//! ```rust,ignore
//! // bond account 3 as stash
//! // account 4 as controller 
//! // with stash value 1500 units 
//! // while the rewards get transferred to the controller account.
//! Staking::bond(Origin::signed(3), 4, 1500, RewardDestination::Controller);
//! ```
//! 
//! To state desire to become a validator: 
//! 
//! ```rust,ignore
//! // controller account 4 states desire for validation with the given preferences.
//! Staking::validate(Origin::signed(4), ValidatorPrefs::default()); 
//! ```
//! 
//! Note that, as mentioned, the stash account is transparent in such calls and only the controller initiates the function calls.
//! 
//! Similarly, to state desire in nominating: 
//! 
//! ```rust,ignore
//! // controller account 4 nominates for account 10 and 20.
//! Staking::nominate(Origin::signed(4), vec![20, 10]);
//! ```
//! 
//! Finally, account 4 can withdraw from any of the above roles via
//! 
//! ```rust,ignore
//! Staking::chill(Origin::signed(4));
//! ```
//! 
//! ## Implementation Details
//! 
//! ### Slot Stake 
//! 
//! The term `slot_stake` will be used throughout this section. It refers to a value calculated at the end of each era, 
//! containing the _minimum value at stake among all validators._
//! 
//! ### Reward Calculation 
//! 
//! - Rewards are recorded **per-session** and paid **per-era**. The value of the reward for each session is calculated at 
//!     the end of the session based on the timeliness of the session, then accumulated to be paid later. The value of 
//!     the new _per-session-reward_ is calculated at the end of each era by multiplying `slot_stake` and a configuration
//!     storage item named `SessionReward`. 
//! - Once a new era is triggered, rewards are paid to the validators and the associated nominators. 
//! - The validator can declare an amount, named `validator_payment`, that does not get shared with the nominators at 
//!     each reward payout through their `ValidatorPrefs`. This value gets deducted from the total reward that can be paid.
//!     The remaining portion is split among the validator and all of the nominators who had a vote for this validator,
//!     proportional to their staked value. 
//! - All entities who receive a reward have the option to choose their reward destination, through the `Payee` storage item (see `set_payee()`), to be one of the following: 
//! - Controller account.
//! - Stash account, not increasing the staked value.
//! - Stash account, also increasing the staked value.
//! 
//! ### Slashing details 
//! 
//! - A validator can be _reported_ to be offline at any point via `on_offline_validator` public function. 
//! - Each validator declares how many times it can be _reported_ before it actually gets slashed via the 
//!     `unstake_threshold` in `ValidatorPrefs`. On top of this, the module also introduces an `OfflineSlashGrace`, 
//!      which applies to all validators and prevents them from getting immediately slashed.
//! - Similar to the reward value, the slash value is updated at the end of each era by multiplying `slot_stake` and a 
//!     configuration storage item, `OfflineSlash`.
//! - Once a validator has been reported a sufficient number of times, the actual value that gets deducted from that 
//!     validator, and every single nominator that voted for it is calculated by multiplying the result of the above point 
//!       by `2.pow(unstake_threshold)`.
//! - If the previous overflows, then `slot_stake` is used.
//! - If the previous is more than what the validator/nominator has in stake, all of its stake is slashed (`.max(total_stake)`).
//! 
//! ### Additional Fund Management Operations
//! 
//! Any funds already placed into stash can be the target of the following operations:
//! 
//! - The controller account can free a portion (or all) of the funds using the `unbond()` call. Note that the funds 
//!     are not immediately accessible, instead, a duration denoted by `BondingDuration` (in number of eras) must pass until the funds can actually be removed.
//! - To actually remove the funds, once the bonding duration is over, `withdraw_unbonded()` can be used.
//! - As opposed to the above, additional funds can be added to the stash account via the `bond_extra()` transaction call. 
//! 
//! ### Election algorithm details.
//! 
//! The current election algorithm is implemented based on Phragmén. The reference implementation can be found [here](https://github.com/w3f/consensus/tree/master/NPoS).
//! 
//! ## GenesisConfig
//! 
//! See the [`GensisConfig`] for a list of attributes that can be provided.
//! 
//! ## Related Modules 
//! 
//! - [**Balances**](https://crates.parity.io/srml_balances/index.html): Used to manage values at stake.
//! - [**Sessions**](https://crates.parity.io/srml_session/index.html): Used to manage sessions. Also, a list of new validators is also stored in the sessions module's `Validators` at the end of each era.
//! - [**System**](https://crates.parity.io/srml_system/index.html): Used to obtain block number and time, among other details.
//!
//! # References
//!
//! 1. This document is written as a more verbose version of the original [Staking.md](../Staking.md) file. Some sections, are taken directly from the aforementioned document.


#![cfg_attr(not(feature = "std"), no_std)]

#[cfg(feature = "std")]
use runtime_io::with_storage;
use rstd::{prelude::*, result};
use parity_codec::{HasCompact, Encode, Decode};
use srml_support::{StorageValue, StorageMap, EnumerableStorageMap, dispatch::Result};
use srml_support::{decl_module, decl_event, decl_storage, ensure};
use srml_support::traits::{
	Currency, OnFreeBalanceZero, OnDilution, LockIdentifier, LockableCurrency, WithdrawReasons,
	OnUnbalanced, Imbalance
};
use session::OnSessionChange;
use primitives::Perbill;
use primitives::traits::{Zero, One, As, StaticLookup, Saturating, Bounded};
#[cfg(feature = "std")]
use primitives::{Serialize, Deserialize};
use system::ensure_signed;

mod mock;
mod tests;
mod phragmen;

use phragmen::{elect, ElectionConfig};

const RECENT_OFFLINE_COUNT: usize = 32;
const DEFAULT_MINIMUM_VALIDATOR_COUNT: u32 = 4;
const MAX_NOMINATIONS: usize = 16;
const MAX_UNSTAKE_THRESHOLD: u32 = 10;

// Indicates the initial status of the staker
#[cfg_attr(feature = "std", derive(Debug, Serialize, Deserialize))]
pub enum StakerStatus<AccountId> {
	// Chilling.
	Idle,
	// Declared state in validating or already participating in it.
	Validator,
	// Nominating for a group of other stakers.
	Nominator(Vec<AccountId>),
}

/// A destination account for payment.
#[derive(PartialEq, Eq, Copy, Clone, Encode, Decode)]
#[cfg_attr(feature = "std", derive(Debug))]
pub enum RewardDestination {
	/// Pay into the stash account, increasing the amount at stake accordingly.
	Staked,
	/// Pay into the stash account, not increasing the amount at stake.
	Stash,
	/// Pay into the controller account.
	Controller,
}

impl Default for RewardDestination {
	fn default() -> Self {
		RewardDestination::Staked
	}
}

/// Preference of what happens on a slash event.
#[derive(PartialEq, Eq, Clone, Encode, Decode)]
#[cfg_attr(feature = "std", derive(Debug))]
pub struct ValidatorPrefs<Balance: HasCompact> {
	/// Validator should ensure this many more slashes than is necessary before being unstaked.
	#[codec(compact)]
	pub unstake_threshold: u32,
	/// Reward that validator takes up-front; only the rest is split between themselves and nominators.
	#[codec(compact)]
	pub validator_payment: Balance,
}

impl<B: Default + HasCompact + Copy> Default for ValidatorPrefs<B> {
	fn default() -> Self {
		ValidatorPrefs {
			unstake_threshold: 3,
			validator_payment: Default::default(),
		}
	}
}

/// Just a Balance/BlockNumber tuple to encode when a chunk of funds will be unlocked.
#[derive(PartialEq, Eq, Clone, Encode, Decode)]
#[cfg_attr(feature = "std", derive(Debug))]
pub struct UnlockChunk<Balance: HasCompact, BlockNumber: HasCompact> {
	/// Amount of funds to be unlocked.
	#[codec(compact)]
	value: Balance,
	/// Era number at which point it'll be unlocked.
	#[codec(compact)]
	era: BlockNumber,
}

/// The ledger of a (bonded) stash.
#[derive(PartialEq, Eq, Clone, Encode, Decode)]
#[cfg_attr(feature = "std", derive(Debug))]
pub struct StakingLedger<AccountId, Balance: HasCompact, BlockNumber: HasCompact> {
	/// The stash account whose balance is actually locked and at stake.
	pub stash: AccountId,
	/// The total amount of the stash's balance that we are currently accounting for.
	/// It's just `active` plus all the `unlocking` balances.
	#[codec(compact)]
	pub total: Balance,
	/// The total amount of the stash's balance that will be at stake in any forthcoming
	/// rounds.
	#[codec(compact)]
	pub active: Balance,
	/// Any balance that is becoming free, which may eventually be transferred out
	/// of the stash (assuming it doesn't get slashed first).
	pub unlocking: Vec<UnlockChunk<Balance, BlockNumber>>,
}

impl<
	AccountId,
	Balance: HasCompact + Copy + Saturating,
	BlockNumber: HasCompact + PartialOrd
> StakingLedger<AccountId, Balance, BlockNumber> {
	/// Remove entries from `unlocking` that are sufficiently old and reduce the
	/// total by the sum of their balances.
	fn consolidate_unlocked(self, current_era: BlockNumber) -> Self {
		let mut total = self.total;
		let unlocking = self.unlocking.into_iter()
			.filter(|chunk| if chunk.era > current_era {
				true
			} else {
				total = total.saturating_sub(chunk.value);
				false
			})
			.collect();
		Self { total, active: self.active, stash: self.stash, unlocking }
	}
}

/// The amount of exposure (to slashing) than an individual nominator has.
#[derive(PartialEq, Eq, PartialOrd, Ord, Clone, Encode, Decode)]
#[cfg_attr(feature = "std", derive(Debug))]
pub struct IndividualExposure<AccountId, Balance: HasCompact> {
	/// Which nominator.
	who: AccountId,
	/// Amount of funds exposed.
	#[codec(compact)]
	value: Balance,
}

/// A snapshot of the stake backing a single validator in the system.
#[derive(PartialEq, Eq, PartialOrd, Ord, Clone, Encode, Decode, Default)]
#[cfg_attr(feature = "std", derive(Debug))]
pub struct Exposure<AccountId, Balance: HasCompact> {
	/// The total balance backing this validator.
	#[codec(compact)]
	pub total: Balance,
	/// The validator's own stash that is exposed.
	#[codec(compact)]
	pub own: Balance,
	/// The portions of nominators stashes that are exposed.
	pub others: Vec<IndividualExposure<AccountId, Balance>>,
}

<<<<<<< HEAD
type BalanceOf<T> = <<T as Trait>::Currency as ArithmeticType>::Type;
=======
type BalanceOf<T> = <<T as Trait>::Currency as Currency<<T as system::Trait>::AccountId>>::Balance;
type PositiveImbalanceOf<T> = <<T as Trait>::Currency as Currency<<T as system::Trait>::AccountId>>::PositiveImbalance;
type NegativeImbalanceOf<T> = <<T as Trait>::Currency as Currency<<T as system::Trait>::AccountId>>::NegativeImbalance;
>>>>>>> 964e909c

pub trait Trait: system::Trait + session::Trait {
	/// The staking balance.
	type Currency:
		Currency<Self::AccountId> +
		LockableCurrency<Self::AccountId, Moment=Self::BlockNumber>;

	/// Some tokens minted.
	type OnRewardMinted: OnDilution<BalanceOf<Self>>;

	/// The overarching event type.
	type Event: From<Event<Self>> + Into<<Self as system::Trait>::Event>;

	/// Handler for the unbalanced reduction when slashing a staker.
	type Slash: OnUnbalanced<NegativeImbalanceOf<Self>>;

	/// Handler for the unbalanced increment when rewarding a staker.
	type Reward: OnUnbalanced<PositiveImbalanceOf<Self>>;
}

const STAKING_ID: LockIdentifier = *b"staking ";

decl_storage! {
	trait Store for Module<T: Trait> as Staking {

		/// The ideal number of staking participants.
		pub ValidatorCount get(validator_count) config(): u32;
		/// Minimum number of staking participants before emergency conditions are imposed.
		pub MinimumValidatorCount get(minimum_validator_count) config(): u32 = DEFAULT_MINIMUM_VALIDATOR_COUNT;
		/// The length of a staking era in sessions.
		pub SessionsPerEra get(sessions_per_era) config(): T::BlockNumber = T::BlockNumber::sa(1000);
		/// Maximum reward, per validator, that is provided per acceptable session.
		pub SessionReward get(session_reward) config(): Perbill = Perbill::from_billionths(60);
		/// Slash, per validator that is taken for the first time they are found to be offline.
		pub OfflineSlash get(offline_slash) config(): Perbill = Perbill::from_millionths(1000); // Perbill::from_fraction() is only for std, so use from_millionths().
		/// Number of instances of offline reports before slashing begins for validators.
		pub OfflineSlashGrace get(offline_slash_grace) config(): u32;
		/// The length of the bonding duration in blocks.
		pub BondingDuration get(bonding_duration) config(): T::BlockNumber = T::BlockNumber::sa(1000);

		// TODO: remove once Alex/CC updated #1785
		pub Invulerables get(invulerables): Vec<T::AccountId>;

		/// Any validators that may never be slashed or forcibly kicked. It's a Vec since they're easy to initialise
		/// and the performance hit is minimal (we expect no more than four invulnerables) and restricted to testnets.
		pub Invulnerables get(invulnerables) config(): Vec<T::AccountId>;

		/// Map from all locked "stash" accounts to the controller account.
		pub Bonded get(bonded): map T::AccountId => Option<T::AccountId>;
		/// Map from all (unlocked) "controller" accounts to the info regarding the staking.
		pub Ledger get(ledger): map T::AccountId => Option<StakingLedger<T::AccountId, BalanceOf<T>, T::BlockNumber>>;

		/// Where the reward payment should be made.
		pub Payee get(payee): map T::AccountId => RewardDestination;

		/// The set of keys are all controllers that want to validate.
		///
		/// The values are the preferences that a validator has.
		pub Validators get(validators): linked_map T::AccountId => ValidatorPrefs<BalanceOf<T>>;

		/// The set of keys are all controllers that want to nominate.
		///
		/// The value are the nominations.
		pub Nominators get(nominators): linked_map T::AccountId => Vec<T::AccountId>;

		/// Nominators for a particular account that is in action right now. You can't iterate through validators here,
		/// but you can find them in the `sessions` module.
		pub Stakers get(stakers): map T::AccountId => Exposure<T::AccountId, BalanceOf<T>>;

		// The historical validators and their nominations for a given era. Stored as a trie root of the mapping
		// `T::AccountId` => `Exposure<T::AccountId, BalanceOf<T>>`, which is just the contents of `Stakers`,
		// under a key that is the `era`.
		//
		// Every era change, this will be appended with the trie root of the contents of `Stakers`, and the oldest
		// entry removed down to a specific number of entries (probably around 90 for a 3 month history).
		// pub HistoricalStakers get(historical_stakers): map T::BlockNumber => Option<H256>;

		/// The current era index.
		pub CurrentEra get(current_era) config(): T::BlockNumber;

		/// Maximum reward, per validator, that is provided per acceptable session.
		pub CurrentSessionReward get(current_session_reward) config(): BalanceOf<T>;
		/// Slash, per validator that is taken for the first time they are found to be offline.
		pub CurrentOfflineSlash get(current_offline_slash) config(): BalanceOf<T>;

		/// The accumulated reward for the current era. Reset to zero at the beginning of the era and
		/// increased for every successfully finished session.
		pub CurrentEraReward get(current_era_reward): BalanceOf<T>;

		/// The next value of sessions per era.
		pub NextSessionsPerEra get(next_sessions_per_era): Option<T::BlockNumber>;
		/// The session index at which the era length last changed.
		pub LastEraLengthChange get(last_era_length_change): T::BlockNumber;

		/// The amount of balance actively at stake for each validator slot, currently.
		///
		/// This is used to derive rewards and punishments.
		pub SlotStake get(slot_stake) build(|config: &GenesisConfig<T>| {
			config.stakers.iter().map(|&(_, _, value, _)| value).min().unwrap_or_default()
		}): BalanceOf<T>;

		/// The number of times a given validator has been reported offline. This gets decremented by one each era that passes.
		pub SlashCount get(slash_count): map T::AccountId => u32;

		/// We are forcing a new era.
		pub ForcingNewEra get(forcing_new_era): Option<()>;

		/// Most recent `RECENT_OFFLINE_COUNT` instances. (who it was, when it was reported, how many instances they were offline for).
		pub RecentlyOffline get(recently_offline): Vec<(T::AccountId, T::BlockNumber, u32)>;
	}
	add_extra_genesis {
		config(stakers): Vec<(T::AccountId, T::AccountId, BalanceOf<T>, StakerStatus<T::AccountId>)>;
		build(|storage: &mut primitives::StorageOverlay, _: &mut primitives::ChildrenStorageOverlay, config: &GenesisConfig<T>| {
			with_storage(storage, || {
				for &(ref stash, ref controller, balance, ref status) in &config.stakers {
					assert!(T::Currency::free_balance(&stash) >= balance);
					let _ = <Module<T>>::bond(
						T::Origin::from(Some(stash.clone()).into()),
						T::Lookup::unlookup(controller.clone()),
						balance,
						RewardDestination::Staked
					);
					let _ = match status {
						StakerStatus::Validator => {
							<Module<T>>::validate(
								T::Origin::from(Some(controller.clone()).into()),
								Default::default()
							)
						}, StakerStatus::Nominator(votes) => {
							<Module<T>>::nominate(
								T::Origin::from(Some(controller.clone()).into()),
								votes.iter().map(|l| {T::Lookup::unlookup(l.clone())}).collect()
							)
						}, _ => Ok(())
					};
				}

				<Module<T>>::select_validators();
			});
		});
	}
}

decl_module! {
	pub struct Module<T: Trait> for enum Call where origin: T::Origin {
		fn deposit_event<T>() = default;

		/// Take the origin account as a stash and lock up `value` of its balance. `controller` will be the
		/// account that controls it.
		///
		/// The dispatch origin for this call must be _Signed_.
		fn bond(origin, controller: <T::Lookup as StaticLookup>::Source, #[compact] value: BalanceOf<T>, payee: RewardDestination) {
			let stash = ensure_signed(origin)?;

			if <Bonded<T>>::exists(&stash) {
				return Err("stash already bonded")
			}

			let controller = T::Lookup::lookup(controller)?;

			// You're auto-bonded forever, here. We might improve this by only bonding when
			// you actually validate/nominate.
			<Bonded<T>>::insert(&stash, controller.clone());

			let stash_balance = T::Currency::free_balance(&stash);
			let value = value.min(stash_balance);

			Self::update_ledger(&controller, StakingLedger { stash, total: value, active: value, unlocking: vec![] });
			<Payee<T>>::insert(&controller, payee);
		}

		/// Add some extra amount that have appeared in the stash `free_balance` into the balance up for
		/// staking.
		///
		/// Use this if there are additional funds in your stash account that you wish to bond.
		///
		/// The dispatch origin for this call must be _Signed_ by the controller, not the stash.
		fn bond_extra(origin, max_additional: BalanceOf<T>) {
			let controller = ensure_signed(origin)?;
			let mut ledger = Self::ledger(&controller).ok_or("not a controller")?;
			let stash_balance = T::Currency::free_balance(&ledger.stash);

			if stash_balance > ledger.total {
				let extra = (stash_balance - ledger.total).min(max_additional);
				ledger.total += extra;
				ledger.active += extra;
				Self::update_ledger(&controller, ledger);
			}
		}

		/// Schedule a portion of the stash to be unlocked ready for transfer out after the bond
		/// period ends. If this leaves an amount actively bonded less than
		/// T::Currency::existential_deposit(), then it is increased to the full amount.
		///
		/// Once the unlock period is done, you can call `withdraw_unbonded` to actually move
		/// the funds out of management ready for transfer.
		///
		/// The dispatch origin for this call must be _Signed_ by the controller, not the stash.
		///
		/// See also [`Call::withdraw_unbonded`].
		fn unbond(origin, #[compact] value: BalanceOf<T>) {
			let controller = ensure_signed(origin)?;
			let mut ledger = Self::ledger(&controller).ok_or("not a controller")?;

			let mut value = value.min(ledger.active);

			if !value.is_zero() {
				ledger.active -= value;

				// Avoid there being a dust balance left in the staking system.
				let ed = T::Currency::minimum_balance();
				if ledger.active < ed {
					value += ledger.active;
					ledger.active = Zero::zero();
				}

				let era = Self::current_era() + Self::bonding_duration();
				ledger.unlocking.push(UnlockChunk { value, era });
				Self::update_ledger(&controller, ledger);
			}
		}

		/// Remove any unlocked chunks from the `unlocking` queue from our management.
		///
		/// This essentially frees up that balance to be used by the stash account to do
		/// whatever it wants.
		///
		/// The dispatch origin for this call must be _Signed_ by the controller, not the stash.
		///
		/// See also [`Call::unbond`].
		fn withdraw_unbonded(origin) {
			let controller = ensure_signed(origin)?;
			let ledger = Self::ledger(&controller).ok_or("not a controller")?;
			let ledger = ledger.consolidate_unlocked(Self::current_era());
			Self::update_ledger(&controller, ledger);
		}

		/// Declare the desire to validate for the origin controller.
		///
		/// Effects will be felt at the beginning of the next era.
		///
		/// The dispatch origin for this call must be _Signed_ by the controller, not the stash.
		fn validate(origin, prefs: ValidatorPrefs<BalanceOf<T>>) {
			let controller = ensure_signed(origin)?;
			let _ledger = Self::ledger(&controller).ok_or("not a controller")?;
			ensure!(prefs.unstake_threshold <= MAX_UNSTAKE_THRESHOLD, "unstake threshold too large");
			<Nominators<T>>::remove(&controller);
			<Validators<T>>::insert(controller, prefs);
		}

		/// Declare the desire to nominate `targets` for the origin controller.
		///
		/// Effects will be felt at the beginning of the next era.
		///
		/// The dispatch origin for this call must be _Signed_ by the controller, not the stash.
		fn nominate(origin, targets: Vec<<T::Lookup as StaticLookup>::Source>) {
			let controller = ensure_signed(origin)?;
			let _ledger = Self::ledger(&controller).ok_or("not a controller")?;
			ensure!(!targets.is_empty(), "targets cannot be empty");
			let targets = targets.into_iter()
				.take(MAX_NOMINATIONS)
				.map(T::Lookup::lookup)
				.collect::<result::Result<Vec<T::AccountId>, &'static str>>()?;

			<Validators<T>>::remove(&controller);
			<Nominators<T>>::insert(controller, targets);
		}

		/// Declare no desire to either validate or nominate.
		///
		/// Effects will be felt at the beginning of the next era.
		///
		/// The dispatch origin for this call must be _Signed_ by the controller, not the stash.
		fn chill(origin) {
			let controller = ensure_signed(origin)?;
			let _ledger = Self::ledger(&controller).ok_or("not a controller")?;
			<Validators<T>>::remove(&controller);
			<Nominators<T>>::remove(&controller);
		}

		/// (Re-)set the payment target for a controller.
		///
		/// Effects will be felt at the beginning of the next era.
		///
		/// The dispatch origin for this call must be _Signed_ by the controller, not the stash.
		fn set_payee(origin, payee: RewardDestination) {
			let controller = ensure_signed(origin)?;
			let _ledger = Self::ledger(&controller).ok_or("not a controller")?;
			<Payee<T>>::insert(&controller, payee);
		}

		/// Set the number of sessions in an era.
		fn set_sessions_per_era(#[compact] new: T::BlockNumber) {
			<NextSessionsPerEra<T>>::put(new);
		}

		/// The length of the bonding duration in eras.
		fn set_bonding_duration(#[compact] new: T::BlockNumber) {
			<BondingDuration<T>>::put(new);
		}

		/// The ideal number of validators.
		fn set_validator_count(#[compact] new: u32) {
			<ValidatorCount<T>>::put(new);
		}

		/// Force there to be a new era. This also forces a new session immediately after.
		/// `apply_rewards` should be true for validators to get the session reward.
		fn force_new_era(apply_rewards: bool) -> Result {
			Self::apply_force_new_era(apply_rewards)
		}

		/// Set the offline slash grace period.
		fn set_offline_slash_grace(#[compact] new: u32) {
			<OfflineSlashGrace<T>>::put(new);
		}

		/// Set the validators who cannot be slashed (if any).
		fn set_invulnerables(validators: Vec<T::AccountId>) {
			<Invulnerables<T>>::put(validators);
		}
	}
}

// An event in this module.
decl_event!(
	pub enum Event<T> where Balance = BalanceOf<T>, <T as system::Trait>::AccountId {
		/// All validators have been rewarded by the given balance.
		Reward(Balance),
		/// One validator (and their nominators) has been given a offline-warning (they're still
		/// within their grace). The accrued number of slashes is recorded, too.
		OfflineWarning(AccountId, u32),
		/// One validator (and their nominators) has been slashed by the given amount.
		OfflineSlash(AccountId, Balance),
	}
);

impl<T: Trait> Module<T> {
	// Just force_new_era without origin check.
	fn apply_force_new_era(apply_rewards: bool) -> Result {
		<ForcingNewEra<T>>::put(());
		<session::Module<T>>::apply_force_new_session(apply_rewards)
	}

	// PUBLIC IMMUTABLES

	/// The length of a staking era in blocks.
	pub fn era_length() -> T::BlockNumber {
		Self::sessions_per_era() * <session::Module<T>>::length()
	}

	/// The stashed funds whose staking activities are controlled by `controller` and
	/// which are actively in stake right now.
	pub fn stash_balance(controller: &T::AccountId) -> BalanceOf<T> {
		Self::ledger(controller)
			.map_or_else(Zero::zero, |l| l.active)
	}

	/// The total balance that can be slashed from a validator controller account as of
	/// right now.
	pub fn slashable_balance(who: &T::AccountId) -> BalanceOf<T> {
		Self::stakers(who).total
	}

	// MUTABLES (DANGEROUS)

	/// Update the ledger for a controller. This will also update the stash lock.
	fn update_ledger(controller: &T::AccountId, ledger: StakingLedger<T::AccountId, BalanceOf<T>, T::BlockNumber>) {
		T::Currency::set_lock(STAKING_ID, &ledger.stash, ledger.total, T::BlockNumber::max_value(), WithdrawReasons::all());
		<Ledger<T>>::insert(controller, ledger);
	}

	/// Slash a given validator by a specific amount. Removes the slash from their balance by preference,
	/// and reduces the nominators' balance if needed.
	fn slash_validator(v: &T::AccountId, slash: BalanceOf<T>) {
		// The exposure (backing stake) information of the validator to be slashed.
		let exposure = Self::stakers(v);
		// The amount we are actually going to slash (can't be bigger than their total exposure)
		let slash = slash.min(exposure.total);
		// The amount we'll slash from the validator's stash directly.
		let own_slash = exposure.own.min(slash);
		let (mut imbalance, missing) = T::Currency::slash(v, own_slash);
		let own_slash = own_slash - missing;
		// The amount remaining that we can't slash from the validator, that must be taken from the nominators.
		let rest_slash = slash - own_slash;
		if !rest_slash.is_zero() {
			// The total to be slashed from the nominators.
			let total = exposure.total - exposure.own;
			if !total.is_zero() {
				let safe_mul_rational = |b| b * rest_slash / total;// FIXME #1572 avoid overflow
				for i in exposure.others.iter() {
					// best effort - not much that can be done on fail.
					imbalance.subsume(T::Currency::slash(&i.who, safe_mul_rational(i.value)).0)
				}
			}
		}
		T::Slash::on_unbalanced(imbalance);
	}

	/// Actually make a payment to a staker. This uses the currency's reward function
	/// to pay the right payee for the given staker account.
	fn make_payout(who: &T::AccountId, amount: BalanceOf<T>) -> Option<PositiveImbalanceOf<T>> {
		match Self::payee(who) {
			RewardDestination::Controller => T::Currency::deposit_into_existing(&who, amount).ok(),
			RewardDestination::Stash => Self::ledger(who)
				.and_then(|l| T::Currency::deposit_into_existing(&l.stash, amount).ok()),
			RewardDestination::Staked =>
				Self::ledger(who).and_then(|mut l| {
					l.active += amount;
					l.total += amount;
					let r = T::Currency::deposit_into_existing(&l.stash, amount).ok();
					Self::update_ledger(who, l);
					r
				}),
		}
	}

	/// Reward a given validator by a specific amount. Add the reward to their, and their nominators'
	/// balance, pro-rata based on their exposure, after having removed the validator's pre-payout cut.
	fn reward_validator(who: &T::AccountId, reward: BalanceOf<T>) {
		let off_the_table = reward.min(Self::validators(who).validator_payment);
		let reward = reward - off_the_table;
		let mut imbalance = <PositiveImbalanceOf<T>>::zero();
		let validator_cut = if reward.is_zero() {
			Zero::zero()
		} else {
			let exposure = Self::stakers(who);
			let total = exposure.total.max(One::one());
			let safe_mul_rational = |b| b * reward / total;// FIXME #1572:  avoid overflow
			for i in &exposure.others {
				imbalance.maybe_subsume(Self::make_payout(&i.who, safe_mul_rational(i.value)));
			}
			safe_mul_rational(exposure.own)
		};
		imbalance.maybe_subsume(Self::make_payout(who, validator_cut + off_the_table));
		T::Reward::on_unbalanced(imbalance);
	}

	/// Get the reward for the session, assuming it ends with this block.
	fn this_session_reward(actual_elapsed: T::Moment) -> BalanceOf<T> {
		let ideal_elapsed = <session::Module<T>>::ideal_session_duration();
		if ideal_elapsed.is_zero() {
			return Self::current_session_reward();
		}
		let per65536: u64 = (T::Moment::sa(65536u64) * ideal_elapsed.clone() / actual_elapsed.max(ideal_elapsed)).as_();
		Self::current_session_reward() * <BalanceOf<T>>::sa(per65536) / <BalanceOf<T>>::sa(65536u64)
	}

	/// Session has just changed. We need to determine whether we pay a reward, slash and/or
	/// move to a new era.
	fn new_session(actual_elapsed: T::Moment, should_reward: bool) {
		if should_reward {
			// accumulate good session reward
			let reward = Self::this_session_reward(actual_elapsed);
			<CurrentEraReward<T>>::mutate(|r| *r += reward);
		}

		let session_index = <session::Module<T>>::current_index();
		if <ForcingNewEra<T>>::take().is_some()
			|| ((session_index - Self::last_era_length_change()) % Self::sessions_per_era()).is_zero()
		{
			Self::new_era();
		}
	}

	/// The era has changed - enact new staking set.
	///
	/// NOTE: This always happens immediately before a session change to ensure that new validators
	/// get a chance to set their session keys.
	fn new_era() {
		// Payout
		let reward = <CurrentEraReward<T>>::take();
		if !reward.is_zero() {
			let validators = <session::Module<T>>::validators();
			for v in validators.iter() {
				Self::reward_validator(v, reward);
			}
			Self::deposit_event(RawEvent::Reward(reward));
			let total_minted = reward * <BalanceOf<T> as As<usize>>::sa(validators.len());
			let total_rewarded_stake = Self::slot_stake() * <BalanceOf<T> as As<usize>>::sa(validators.len());
			T::OnRewardMinted::on_dilution(total_minted, total_rewarded_stake);
		}

		// Increment current era.
		<CurrentEra<T>>::put(&(<CurrentEra<T>>::get() + One::one()));

		// Enact era length change.
		if let Some(next_spe) = Self::next_sessions_per_era() {
			if next_spe != Self::sessions_per_era() {
				<SessionsPerEra<T>>::put(&next_spe);
				<LastEraLengthChange<T>>::put(&<session::Module<T>>::current_index());
			}
		}

		// Reassign all Stakers.
		let slot_stake = Self::select_validators();

		// Update the balances for slashing/rewarding according to the stakes.
		<CurrentOfflineSlash<T>>::put(Self::offline_slash() * slot_stake);
		<CurrentSessionReward<T>>::put(Self::session_reward() * slot_stake);
	}

	/// Select a new validator set from the assembled stakers and their role preferences.
	///
	/// Returns the new SlotStake value.
	fn select_validators() -> BalanceOf<T> {
		// Map of (would-be) validator account to amount of stake backing it.

		let rounds = || <ValidatorCount<T>>::get() as usize;
		let validators = || <Validators<T>>::enumerate();
		let nominators = || <Nominators<T>>::enumerate();
		let stash_of = |w: &T::AccountId| -> BalanceOf<T> { Self::stash_balance(w) };
		let min_validator_count = Self::minimum_validator_count() as usize;
		let elected_candidates = elect::<T, _, _, _, _>(
			rounds,
			validators,
			nominators,
			stash_of,
			min_validator_count,
			ElectionConfig::<BalanceOf<T>> {
				equalise: true,
				tolerance: <BalanceOf<T>>::sa(10 as u64),
				iterations: 10,
			}
		);

		// Clear Stakers and reduce their slash_count.
		for v in <session::Module<T>>::validators().iter() {
			<Stakers<T>>::remove(v);
			let slash_count = <SlashCount<T>>::take(v);
			if slash_count > 1 {
				<SlashCount<T>>::insert(v, slash_count - 1);
			}
		}

		// Populate Stakers and figure out the minimum stake behind a slot.
		let mut slot_stake = elected_candidates[0].exposure.total;
		for c in &elected_candidates {
			if c.exposure.total < slot_stake {
				slot_stake = c.exposure.total;
			}
			<Stakers<T>>::insert(c.who.clone(), c.exposure.clone());
		}
		<SlotStake<T>>::put(&slot_stake);

		// Set the new validator set.
		<session::Module<T>>::set_validators(
			&elected_candidates.into_iter().map(|i| i.who).collect::<Vec<_>>()
		);

		slot_stake
	}

	/// Call when a validator is determined to be offline. `count` is the
	/// number of offences the validator has committed.
	pub fn on_offline_validator(v: T::AccountId, count: usize) {
		use primitives::traits::CheckedShl;

		// Early exit if validator is invulnerable.
		if Self::invulnerables().contains(&v) {
			return
		}
		// TODO: remove once Alex/CC updated #1785
		if Self::invulerables().contains(&v) {
			return
		}

		let slash_count = Self::slash_count(&v);
		let new_slash_count = slash_count + count as u32;
		<SlashCount<T>>::insert(&v, new_slash_count);
		let grace = Self::offline_slash_grace();

		if RECENT_OFFLINE_COUNT > 0 {
			let item = (v.clone(), <system::Module<T>>::block_number(), count as u32);
			<RecentlyOffline<T>>::mutate(|v| if v.len() >= RECENT_OFFLINE_COUNT {
				let index = v.iter()
					.enumerate()
					.min_by_key(|(_, (_, block, _))| block)
					.expect("v is non-empty; qed")
					.0;
				v[index] = item;
			} else {
				v.push(item);
			});
		}

		let prefs = Self::validators(&v);
		let unstake_threshold = prefs.unstake_threshold.min(MAX_UNSTAKE_THRESHOLD);
		let max_slashes = grace + unstake_threshold;

		let event = if new_slash_count > max_slashes {
			let slot_stake = Self::slot_stake();
			// They're bailing.
			let slash = Self::current_offline_slash()
				// Multiply current_offline_slash by 2^(unstake_threshold with upper bound)
				.checked_shl(unstake_threshold)
				.map(|x| x.min(slot_stake))
				.unwrap_or(slot_stake);
			let _ = Self::slash_validator(&v, slash);
			<Validators<T>>::remove(&v);
			let _ = Self::apply_force_new_era(false);

			RawEvent::OfflineSlash(v.clone(), slash)
		} else {
			RawEvent::OfflineWarning(v.clone(), slash_count)
		};

		Self::deposit_event(event);
	}
}

impl<T: Trait> OnSessionChange<T::Moment> for Module<T> {
	fn on_session_change(elapsed: T::Moment, should_reward: bool) {
		Self::new_session(elapsed, should_reward);
	}
}

impl<T: Trait> OnFreeBalanceZero<T::AccountId> for Module<T> {
	fn on_free_balance_zero(who: &T::AccountId) {
		if let Some(controller) = <Bonded<T>>::take(who) {
			<Ledger<T>>::remove(&controller);
			<Payee<T>>::remove(&controller);
			<SlashCount<T>>::remove(&controller);
			<Validators<T>>::remove(&controller);
			<Nominators<T>>::remove(&controller);
		}
	}
}

impl<T: Trait> consensus::OnOfflineReport<Vec<u32>> for Module<T> {
	fn handle_report(reported_indices: Vec<u32>) {
		for validator_index in reported_indices {
			let v = <session::Module<T>>::validators()[validator_index as usize].clone();
			Self::on_offline_validator(v, 1);
		}
	}
}<|MERGE_RESOLUTION|>--- conflicted
+++ resolved
@@ -371,13 +371,9 @@
 	pub others: Vec<IndividualExposure<AccountId, Balance>>,
 }
 
-<<<<<<< HEAD
-type BalanceOf<T> = <<T as Trait>::Currency as ArithmeticType>::Type;
-=======
 type BalanceOf<T> = <<T as Trait>::Currency as Currency<<T as system::Trait>::AccountId>>::Balance;
 type PositiveImbalanceOf<T> = <<T as Trait>::Currency as Currency<<T as system::Trait>::AccountId>>::PositiveImbalance;
 type NegativeImbalanceOf<T> = <<T as Trait>::Currency as Currency<<T as system::Trait>::AccountId>>::NegativeImbalance;
->>>>>>> 964e909c
 
 pub trait Trait: system::Trait + session::Trait {
 	/// The staking balance.
