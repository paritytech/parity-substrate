// Copyright 2017-2019 Parity Technologies (UK) Ltd.
// This file is part of Substrate.

// Substrate is free software: you can redistribute it and/or modify
// it under the terms of the GNU General Public License as published by
// the Free Software Foundation, either version 3 of the License, or
// (at your option) any later version.

// Substrate is distributed in the hope that it will be useful,
// but WITHOUT ANY WARRANTY; without even the implied warranty of
// MERCHANTABILITY or FITNESS FOR A PARTICULAR PURPOSE.  See the
// GNU General Public License for more details.

// You should have received a copy of the GNU General Public License
// along with Substrate.  If not, see <http://www.gnu.org/licenses/>.

//! # Staking Module
//!
//! The Staking module is used to manage funds at stake by network maintainers.
//!
//! - [`staking::Trait`](./trait.Trait.html)
//! - [`Call`](./enum.Call.html)
//! - [`Module`](./struct.Module.html)
//!
//! ## Overview
//!
//! The Staking module is the means by which a set of network maintainers (known as _authorities_
//! in some contexts and _validators_ in others) are chosen based upon those who voluntarily place
//! funds under deposit. Under deposit, those funds are rewarded under normal operation but are
//! held at pain of _slash_ (expropriation) should the staked maintainer be found not to be
//! discharging its duties properly.
//!
//! ### Terminology
//! <!-- Original author of paragraph: @gavofyork -->
//!
//! - Staking: The process of locking up funds for some time, placing them at risk of slashing
//! (loss) in order to become a rewarded maintainer of the network.
//! - Validating: The process of running a node to actively maintain the network, either by
//! producing blocks or guaranteeing finality of the chain.
//! - Nominating: The process of placing staked funds behind one or more validators in order to
//! share in any reward, and punishment, they take.
//! - Stash account: The account holding an owner's funds used for staking.
//! - Controller account: The account that controls an owner's funds for staking.
//! - Era: A (whole) number of sessions, which is the period that the validator set (and each
//! validator's active nominator set) is recalculated and where rewards are paid out.
//! - Slash: The punishment of a staker by reducing its funds.
//!
//! ### Goals
//! <!-- Original author of paragraph: @gavofyork -->
//!
//! The staking system in Substrate NPoS is designed to make the following possible:
//!
//! - Stake funds that are controlled by a cold wallet.
//! - Withdraw some, or deposit more, funds without interrupting the role of an entity.
//! - Switch between roles (nominator, validator, idle) with minimal overhead.
//!
//! ### Scenarios
//!
//! #### Staking
//!
//! Almost any interaction with the Staking module requires a process of _**bonding**_ (also known
//! as being a _staker_). To become *bonded*, a fund-holding account known as the _stash account_,
//! which holds some or all of the funds that become frozen in place as part of the staking process,
//! is paired with an active **controller** account, which issues instructions on how they shall be
//! used.
//!
//! An account pair can become bonded using the [`bond`](./enum.Call.html#variant.bond) call.
//!
//! Stash accounts can change their associated controller using the
//! [`set_controller`](./enum.Call.html#variant.set_controller) call.
//!
//! There are three possible roles that any staked account pair can be in: `Validator`, `Nominator`
//! and `Idle` (defined in [`StakerStatus`](./enum.StakerStatus.html)). There are three
//! corresponding instructions to change between roles, namely:
//! [`validate`](./enum.Call.html#variant.validate), [`nominate`](./enum.Call.html#variant.nominate),
//! and [`chill`](./enum.Call.html#variant.chill).
//!
//! #### Validating
//!
//! A **validator** takes the role of either validating blocks or ensuring their finality,
//! maintaining the veracity of the network. A validator should avoid both any sort of malicious
//! misbehavior and going offline. Bonded accounts that state interest in being a validator do NOT
//! get immediately chosen as a validator. Instead, they are declared as a _candidate_ and they
//! _might_ get elected at the _next era_ as a validator. The result of the election is determined
//! by nominators and their votes.
//!
//! An account can become a validator candidate via the
//! [`validate`](./enum.Call.html#variant.validate) call.
//!
//! #### Nomination
//!
//! A **nominator** does not take any _direct_ role in maintaining the network, instead, it votes on
//! a set of validators  to be elected. Once interest in nomination is stated by an account, it
//! takes effect at the next election round. The funds in the nominator's stash account indicate the
//! _weight_ of its vote. Both the rewards and any punishment that a validator earns are shared
//! between the validator and its nominators. This rule incentivizes the nominators to NOT vote for
//! the misbehaving/offline validators as much as possible, simply because the nominators will also
//! lose funds if they vote poorly.
//!
//! An account can become a nominator via the [`nominate`](enum.Call.html#variant.nominate) call.
//!
//! #### Rewards and Slash
//!
//! The **reward and slashing** procedure is the core of the Staking module, attempting to _embrace
//! valid behavior_ while _punishing any misbehavior or lack of availability_.
//!
//! Slashing can occur at any point in time, once misbehavior is reported. Once slashing is
//! determined, a value is deducted from the balance of the validator and all the nominators who
//! voted for this validator (values are deducted from the _stash_ account of the slashed entity).
//!
//! Similar to slashing, rewards are also shared among a validator and its associated nominators.
//! Yet, the reward funds are not always transferred to the stash account and can be configured.
//! See [Reward Calculation](#reward-calculation) for more details.
//!
//! #### Chilling
//!
//! Finally, any of the roles above can choose to step back temporarily and just chill for a while.
//! This means that if they are a nominator, they will not be considered as voters anymore and if
//! they are validators, they will no longer be a candidate for the next election.
//!
//! An account can step back via the [`chill`](enum.Call.html#variant.chill) call.
//!
//! ## Interface
//!
//! ### Dispatchable Functions
//!
//! The dispatchable functions of the Staking module enable the steps needed for entities to accept
//! and change their role, alongside some helper functions to get/set the metadata of the module.
//!
//! ### Public Functions
//!
//! The Staking module contains many public storage items and (im)mutable functions.
//!
//! ## Usage
//!
//! ### Example: Reporting Misbehavior
//!
//! ```
//! use srml_support::{decl_module, dispatch::Result};
//! use system::ensure_signed;
//! use srml_staking::{self as staking};
//!
//! pub trait Trait: staking::Trait {}
//!
//! decl_module! {
//! 	pub struct Module<T: Trait> for enum Call where origin: T::Origin {
//!			/// Report whoever calls this function as offline once.
//! 		pub fn report_sender(origin) -> Result {
//! 			let reported = ensure_signed(origin)?;
//! 			<staking::Module<T>>::on_offline_validator(reported, 1);
//! 			Ok(())
//! 		}
//! 	}
//! }
//! # fn main() { }
//! ```
//!
//! ## Implementation Details
//!
//! ### Slot Stake
//!
<<<<<<< HEAD
//! The term [`SlotStake`](./struct.Module.html#method.slot_stake) will be used throughout this
//! section. It refers to a value calculated at the end of each era, containing the _minimum value
//! at stake among all validators._ Note that a validator's value at stake might be a combination
//! of The validator's own stake and the votes it received. See [`Exposure`](./struct.Exposure.html)
//! for more details.
=======
//! The term [`SlotStake`](./struct.Module.html#method.slot_stake) will be used throughout this section. It refers
//! to a value calculated at the end of each era, containing the _minimum value at stake among all validators._
//! Note that a validator's value at stake might be a combination of the validator's own stake
//! and the votes it received. See [`Exposure`](./struct.Exposure.html) for more details.
>>>>>>> 03e78666
//!
//! ### Reward Calculation
//!
//! Rewards are recorded **per-session** and paid **per-era**. The value of the reward for each
//! session is calculated at the end of the session based on the timeliness of the session, then
//! accumulated to be paid later. The value of the new _per-session-reward_ is calculated at the end
//! of each era by multiplying `SlotStake` and `SessionReward`  (`SessionReward` is the
//! multiplication factor, represented by a number between 0 and 1). Once a new era is triggered,
//! rewards are paid to the validators and their associated nominators.
//!
//! The validator can declare an amount, named
//! [`validator_payment`](./struct.ValidatorPrefs.html#structfield.validator_payment), that does not
//! get shared with the nominators at each reward payout through its
//! [`ValidatorPrefs`](./struct.ValidatorPrefs.html). This value gets deducted from the total reward
//! that can be paid. The remaining portion is split among the validator and all of the nominators
//! that nominated the validator, proportional to the value staked behind this validator (_i.e._
//! dividing the [`own`](./struct.Exposure.html#structfield.own) or
//! [`others`](./struct.Exposure.html#structfield.others) by
//! [`total`](./struct.Exposure.html#structfield.total) in [`Exposure`](./struct.Exposure.html)).
//!
//! All entities who receive a reward have the option to choose their reward destination
//! through the [`Payee`](./struct.Payee.html) storage item (see
//! [`set_payee`](enum.Call.html#variant.set_payee)), to be one of the following:
//!
//! - Controller account, (obviously) not increasing the staked value.
//! - Stash account, not increasing the staked value.
//! - Stash account, also increasing the staked value.
//!
//! ### Slashing details
//!
//! A validator can be _reported_ to be offline at any point via the public function
//! [`on_offline_validator`](enum.Call.html#variant.on_offline_validator). Each validator declares
//! how many times it can be _reported_ before it actually gets slashed via its
//! [`ValidatorPrefs::unstake_threshold`](./struct.ValidatorPrefs.html#structfield.unstake_threshold).
//!
//! On top of this, the Staking module also introduces an
//! [`OfflineSlashGrace`](./struct.Module.html#method.offline_slash_grace), which applies
//! to all validators and prevents them from getting immediately slashed.
//!
//! Essentially, a validator gets slashed once they have been reported more than
//! [`OfflineSlashGrace`] + [`ValidatorPrefs::unstake_threshold`] times. Getting slashed due to
//! offline report always leads to being _unstaked_ (_i.e._ removed as a validator candidate) as
//! the consequence.
//!
//! The base slash value is computed _per slash-event_ by multiplying
//! [`OfflineSlash`](./struct.Module.html#method.offline_slash) and the `total` `Exposure`. This
//! value is then multiplied by `2.pow(unstake_threshold)` to obtain the final slash value. All
//! individual accounts' punishments are capped at their total stake (NOTE: This cap should never
//! come into force in a correctly implemented, non-corrupted, well-configured system).
//!
//! ### Additional Fund Management Operations
//!
//! Any funds already placed into stash can be the target of the following operations:
//!
//! The controller account can free a portion (or all) of the funds using the
//! [`unbond`](enum.Call.html#variant.unbond) call. Note that the funds are not immediately
//! accessible. Instead, a duration denoted by [`BondingDuration`](./struct.BondingDuration.html)
//! (in number of eras) must pass until the funds can actually be removed. Once the
//! `BondingDuration` is over, the [`withdraw_unbonded`](./enum.Call.html#variant.withdraw_unbonded)
//! call can be used to actually withdraw the funds.
//!
//! Note that there is a limitation to the number of fund-chunks that can be scheduled to be
//! unlocked in the future via [`unbond`](enum.Call.html#variant.unbond). In case this maximum
//! (`MAX_UNLOCKING_CHUNKS`) is reached, the bonded account _must_ first wait until a successful
//! call to `withdraw_unbonded` to remove some of the chunks.
//!
//! ### Election Algorithm
//!
//! The current election algorithm is implemented based on Phragmén.
//! The reference implementation can be found
//! [here](https://github.com/w3f/consensus/tree/master/NPoS).
//!
<<<<<<< HEAD
//! The election algorithm, aside from electing the validators with the most stake value and votes,
//! tries to divide the nominator votes among candidates in an equal manner. To further assure this,
//! an optional post-processing can be applied that iteractively normalizes the nominator staked
//! values until the total difference among votes of a particular nominator are less than a
//! threshold.
=======
//! The election algorithm, aside from electing the validators with the most stake value and votes, tries to divide
//! the nominator votes among candidates in an equal manner. To further assure this, an optional post-processing
//! can be applied that iteratively normalizes the nominator staked values until the total difference among
//! votes of a particular nominator are less than a threshold.
>>>>>>> 03e78666
//!
//! ## GenesisConfig
//!
//! The Staking module depends on the [`GenesisConfig`](./struct.GenesisConfig.html).
//!
//! ## Related Modules
//!
//! - [Balances](../srml_balances/index.html): Used to manage values at stake.
//! - [Session](../srml_session/index.html): Used to manage sessions. Also, a list of new validators
//! is stored in the Session module's `Validators` at the end of each era.

#![cfg_attr(not(feature = "std"), no_std)]
#![cfg_attr(all(feature = "bench", test), feature(test))]

#[cfg(all(feature = "bench", test))]
extern crate test;

#[cfg(any(feature = "bench", test))]
mod mock;

#[cfg(test)]
mod tests;

mod phragmen;

#[cfg(all(feature = "bench", test))]
mod benches;

#[cfg(feature = "std")]
use runtime_io::with_storage;
use rstd::{prelude::*, result, collections::btree_map::BTreeMap};
use parity_codec::{HasCompact, Encode, Decode};
use srml_support::{
	StorageValue, StorageMap, EnumerableStorageMap, decl_module, decl_event,
	decl_storage, ensure, traits::{
		Currency, OnFreeBalanceZero, OnDilution, LockIdentifier, LockableCurrency,
		WithdrawReasons, OnUnbalanced, Imbalance, Get
	}
};
use session::{OnSessionEnding, SessionIndex};
use primitives::Perbill;
use primitives::traits::{
	Convert, Zero, One, StaticLookup, CheckedSub, CheckedShl, Saturating, Bounded
};
#[cfg(feature = "std")]
use primitives::{Serialize, Deserialize};
use system::ensure_signed;

use phragmen::{elect, ACCURACY, ExtendedBalance};

const RECENT_OFFLINE_COUNT: usize = 32;
const DEFAULT_MINIMUM_VALIDATOR_COUNT: u32 = 4;
const MAX_NOMINATIONS: usize = 16;
const MAX_UNSTAKE_THRESHOLD: u32 = 10;
const MAX_UNLOCKING_CHUNKS: usize = 32;
const STAKING_ID: LockIdentifier = *b"staking ";

/// Counter for the number of eras that have passed.
pub type EraIndex = u32;

/// Indicates the initial status of the staker.
#[cfg_attr(feature = "std", derive(Debug, Serialize, Deserialize))]
pub enum StakerStatus<AccountId> {
	/// Chilling.
	Idle,
	/// Declared desire in validating or already participating in it.
	Validator,
	/// Nominating for a group of other stakers.
	Nominator(Vec<AccountId>),
}

/// A destination account for payment.
#[derive(PartialEq, Eq, Copy, Clone, Encode, Decode)]
#[cfg_attr(feature = "std", derive(Debug))]
pub enum RewardDestination {
	/// Pay into the stash account, increasing the amount at stake accordingly.
	Staked,
	/// Pay into the stash account, not increasing the amount at stake.
	Stash,
	/// Pay into the controller account.
	Controller,
}

impl Default for RewardDestination {
	fn default() -> Self {
		RewardDestination::Staked
	}
}

/// Preference of what happens on a slash event.
#[derive(PartialEq, Eq, Clone, Encode, Decode)]
#[cfg_attr(feature = "std", derive(Debug))]
pub struct ValidatorPrefs<Balance: HasCompact> {
	/// Validator should ensure this many more slashes than is necessary before being unstaked.
	#[codec(compact)]
	pub unstake_threshold: u32,
	/// Reward that validator takes up-front; only the rest is split between themselves and
	/// nominators.
	#[codec(compact)]
	pub validator_payment: Balance,
}

impl<B: Default + HasCompact + Copy> Default for ValidatorPrefs<B> {
	fn default() -> Self {
		ValidatorPrefs {
			unstake_threshold: 3,
			validator_payment: Default::default(),
		}
	}
}

/// Just a Balance/BlockNumber tuple to encode when a chunk of funds will be unlocked.
#[derive(PartialEq, Eq, Clone, Encode, Decode)]
#[cfg_attr(feature = "std", derive(Debug))]
pub struct UnlockChunk<Balance: HasCompact> {
	/// Amount of funds to be unlocked.
	#[codec(compact)]
	value: Balance,
	/// Era number at which point it'll be unlocked.
	#[codec(compact)]
	era: EraIndex,
}

/// The ledger of a (bonded) stash.
#[derive(PartialEq, Eq, Clone, Encode, Decode)]
#[cfg_attr(feature = "std", derive(Debug))]
pub struct StakingLedger<AccountId, Balance: HasCompact> {
	/// The stash account whose balance is actually locked and at stake.
	pub stash: AccountId,
	/// The total amount of the stash's balance that we are currently accounting for.
	/// It's just `active` plus all the `unlocking` balances.
	#[codec(compact)]
	pub total: Balance,
	/// The total amount of the stash's balance that will be at stake in any forthcoming
	/// rounds.
	#[codec(compact)]
	pub active: Balance,
	/// Any balance that is becoming free, which may eventually be transferred out
	/// of the stash (assuming it doesn't get slashed first).
	pub unlocking: Vec<UnlockChunk<Balance>>,
}

impl<
	AccountId,
	Balance: HasCompact + Copy + Saturating,
> StakingLedger<AccountId, Balance> {
	/// Remove entries from `unlocking` that are sufficiently old and reduce the
	/// total by the sum of their balances.
	fn consolidate_unlocked(self, current_era: EraIndex) -> Self {
		let mut total = self.total;
		let unlocking = self.unlocking.into_iter()
			.filter(|chunk| if chunk.era > current_era {
				true
			} else {
				total = total.saturating_sub(chunk.value);
				false
			})
			.collect();
		Self { total, active: self.active, stash: self.stash, unlocking }
	}
}

/// The amount of exposure (to slashing) than an individual nominator has.
#[derive(PartialEq, Eq, PartialOrd, Ord, Clone, Encode, Decode)]
#[cfg_attr(feature = "std", derive(Debug))]
pub struct IndividualExposure<AccountId, Balance: HasCompact> {
	/// The stash account of the nominator in question.
	who: AccountId,
	/// Amount of funds exposed.
	#[codec(compact)]
	value: Balance,
}

/// A snapshot of the stake backing a single validator in the system.
#[derive(PartialEq, Eq, PartialOrd, Ord, Clone, Encode, Decode, Default)]
#[cfg_attr(feature = "std", derive(Debug))]
pub struct Exposure<AccountId, Balance: HasCompact> {
	/// The total balance backing this validator.
	#[codec(compact)]
	pub total: Balance,
	/// The validator's own stash that is exposed.
	#[codec(compact)]
	pub own: Balance,
	/// The portions of nominators stashes that are exposed.
	pub others: Vec<IndividualExposure<AccountId, Balance>>,
}

type BalanceOf<T> = <<T as Trait>::Currency as Currency<<T as system::Trait>::AccountId>>::Balance;
type PositiveImbalanceOf<T> =
<<T as Trait>::Currency as Currency<<T as system::Trait>::AccountId>>::PositiveImbalance;
type NegativeImbalanceOf<T> =
<<T as Trait>::Currency as Currency<<T as system::Trait>::AccountId>>::NegativeImbalance;

type RawAssignment<T> = (<T as system::Trait>::AccountId, ExtendedBalance);
type Assignment<T> = (<T as system::Trait>::AccountId, ExtendedBalance, BalanceOf<T>);
type ExpoMap<T> = BTreeMap<
	<T as system::Trait>::AccountId,
	Exposure<<T as system::Trait>::AccountId, BalanceOf<T>>
>;

pub trait Trait: system::Trait + session::Trait {
	/// The staking balance.
	type Currency: LockableCurrency<Self::AccountId, Moment=Self::BlockNumber>;

	/// Convert a balance into a number used for election calculation.
	/// This must fit into a `u64` but is allowed to be sensibly lossy.
	/// TODO: #1377
	/// The backward convert should be removed as the new Phragmen API returns ratio.
	/// The post-processing needs it but will be moved to off-chain.
	type CurrencyToVote: Convert<BalanceOf<Self>, u64> + Convert<u128, BalanceOf<Self>>;

	/// Some tokens minted.
	type OnRewardMinted: OnDilution<BalanceOf<Self>>;

	/// The overarching event type.
	type Event: From<Event<Self>> + Into<<Self as system::Trait>::Event>;

	/// Handler for the unbalanced reduction when slashing a staker.
	type Slash: OnUnbalanced<NegativeImbalanceOf<Self>>;

	/// Handler for the unbalanced increment when rewarding a staker.
	type Reward: OnUnbalanced<PositiveImbalanceOf<Self>>;

	/// Number of sessions per era.
	type SessionsPerEra: Get<SessionIndex>;

	/// Number of eras that staked funds must remain bonded for.
	type BondingDuration: Get<EraIndex>;
}

decl_storage! {
	trait Store for Module<T: Trait> as Staking {

		/// The ideal number of staking participants.
		pub ValidatorCount get(validator_count) config(): u32;
		/// Minimum number of staking participants before emergency conditions are imposed.
		pub MinimumValidatorCount get(minimum_validator_count) config():
			u32 = DEFAULT_MINIMUM_VALIDATOR_COUNT;
		/// Maximum reward, per validator, that is provided per acceptable session.
		pub SessionReward get(session_reward) config(): Perbill = Perbill::from_parts(60);
		/// Slash, per validator that is taken for the first time they are found to be offline.
		pub OfflineSlash get(offline_slash) config(): Perbill = Perbill::from_millionths(1000);
		/// Number of instances of offline reports before slashing begins for validators.
		pub OfflineSlashGrace get(offline_slash_grace) config(): u32;

		/// Any validators that may never be slashed or forcibly kicked. It's a Vec since they're
		/// easy to initialize and the performance hit is minimal (we expect no more than four
		/// invulnerables) and restricted to testnets.
		pub Invulnerables get(invulnerables) config(): Vec<T::AccountId>;

		/// Map from all locked "stash" accounts to the controller account.
		pub Bonded get(bonded): map T::AccountId => Option<T::AccountId>;
		/// Map from all (unlocked) "controller" accounts to the info regarding the staking.
		pub Ledger get(ledger):
			map T::AccountId => Option<StakingLedger<T::AccountId, BalanceOf<T>>>;

		/// Where the reward payment should be made. Keyed by stash.
		pub Payee get(payee): map T::AccountId => RewardDestination;

		/// The map from (wannabe) validator stash key to the preferences of that validator.
		pub Validators get(validators): linked_map T::AccountId => ValidatorPrefs<BalanceOf<T>>;

		/// The map from nominator stash key to the set of stash keys of all validators to nominate.
		pub Nominators get(nominators): linked_map T::AccountId => Vec<T::AccountId>;

		/// Nominators for a particular account that is in action right now. You can't iterate
		/// through validators here, but you can find them in the Session module.
		///
		/// This is keyed by the stash account.
		pub Stakers get(stakers): map T::AccountId => Exposure<T::AccountId, BalanceOf<T>>;

		// The historical validators and their nominations for a given era. Stored as a trie root
		// of the mapping `T::AccountId` => `Exposure<T::AccountId, BalanceOf<T>>`, which is just
		// the contents of `Stakers`, under a key that is the `era`.
		//
		// Every era change, this will be appended with the trie root of the contents of `Stakers`,
		// and the oldest entry removed down to a specific number of entries (probably around 90 for
		// a 3 month history).
		// pub HistoricalStakers get(historical_stakers): map T::BlockNumber => Option<H256>;

		/// The currently elected validator set keyed by stash account ID.
		pub CurrentElected get(current_elected): Vec<T::AccountId>;

		/// The current era index.
		pub CurrentEra get(current_era) config(): EraIndex;

		/// Maximum reward, per validator, that is provided per acceptable session.
		pub CurrentSessionReward get(current_session_reward) config(): BalanceOf<T>;

		/// The accumulated reward for the current era. Reset to zero at the beginning of the era
		/// and increased for every successfully finished session.
		pub CurrentEraReward get(current_era_reward): BalanceOf<T>;

		/// The amount of balance actively at stake for each validator slot, currently.
		///
		/// This is used to derive rewards and punishments.
		pub SlotStake get(slot_stake) build(|config: &GenesisConfig<T>| {
			config.stakers.iter().map(|&(_, _, value, _)| value).min().unwrap_or_default()
		}): BalanceOf<T>;

		/// The number of times a given validator has been reported offline. This gets decremented
		/// by one each era that passes.
		pub SlashCount get(slash_count): map T::AccountId => u32;

		/// Most recent `RECENT_OFFLINE_COUNT` instances. (Who it was, when it was reported, how
		/// many instances they were offline for).
		pub RecentlyOffline get(recently_offline): Vec<(T::AccountId, T::BlockNumber, u32)>;

		/// True if the next session change will be a new era regardless of index.
		pub ForceNewEra get(forcing_new_era): bool;
	}
	add_extra_genesis {
		config(stakers):
			Vec<(T::AccountId, T::AccountId, BalanceOf<T>, StakerStatus<T::AccountId>)>;
		build(|
			storage: &mut primitives::StorageOverlay,
			_: &mut primitives::ChildrenStorageOverlay,
			config: &GenesisConfig<T>
		| {
			with_storage(storage, || {
				for &(ref stash, ref controller, balance, ref status) in &config.stakers {
					assert!(T::Currency::free_balance(&stash) >= balance);
					let _ = <Module<T>>::bond(
						T::Origin::from(Some(stash.clone()).into()),
						T::Lookup::unlookup(controller.clone()),
						balance,
						RewardDestination::Staked
					);
					let _ = match status {
						StakerStatus::Validator => {
							<Module<T>>::validate(
								T::Origin::from(Some(controller.clone()).into()),
								Default::default()
							)
						}, StakerStatus::Nominator(votes) => {
							<Module<T>>::nominate(
								T::Origin::from(Some(controller.clone()).into()),
								votes.iter().map(|l| {T::Lookup::unlookup(l.clone())}).collect()
							)
						}, _ => Ok(())
					};
				}

				if let (_, Some(validators)) = <Module<T>>::select_validators() {
					<session::Validators<T>>::put(&validators);
				}
			});
		});
	}
}

decl_event!(
	pub enum Event<T> where Balance = BalanceOf<T>, <T as system::Trait>::AccountId {
		/// All validators have been rewarded by the given balance.
		Reward(Balance),
		/// One validator (and its nominators) has been given an offline-warning (it is still
		/// within its grace). The accrued number of slashes is recorded, too.
		OfflineWarning(AccountId, u32),
		/// One validator (and its nominators) has been slashed by the given amount.
		OfflineSlash(AccountId, Balance),
	}
);

decl_module! {
	pub struct Module<T: Trait> for enum Call where origin: T::Origin {
		fn deposit_event<T>() = default;

		/// Take the origin account as a stash and lock up `value` of its balance. `controller` will
		/// be the  account that controls it.
		///
		/// The dispatch origin for this call must be _Signed_ by the stash account.
<<<<<<< HEAD
		fn bond(origin,
			controller: <T::Lookup as StaticLookup>::Source,
			#[compact] value: BalanceOf<T>,
			payee: RewardDestination
		) {
=======
		///
		/// # <weight>
		/// - Independent of the arguments. Moderate complexity.
		/// - O(1).
		/// - Three extra DB entries.
		///
		/// NOTE: Two of the storage writes (`Self::bonded`, `Self::payee`) are _never_ cleaned unless
		/// the `origin` falls below _existential deposit_ and gets removed as dust.
		///
		/// NOTE: At the moment, there are no financial restrictions to bond
		/// (which creates a bunch of storage items for an account). In essence, nothing prevents many accounts from
		/// spamming `Staking` storage by bonding 1 UNIT. See test case: `bond_with_no_staked_value`.
		/// # </weight>
		fn bond(origin, controller: <T::Lookup as StaticLookup>::Source, #[compact] value: BalanceOf<T>, payee: RewardDestination) {
>>>>>>> 03e78666
			let stash = ensure_signed(origin)?;

			if <Bonded<T>>::exists(&stash) {
				return Err("stash already bonded")
			}

			let controller = T::Lookup::lookup(controller)?;

			if <Ledger<T>>::exists(&controller) {
				return Err("controller already paired")
			}

			// You're auto-bonded forever, here. We might improve this by only bonding when
			// you actually validate/nominate and remove once you unbond __everything__.
			<Bonded<T>>::insert(&stash, controller.clone());
			<Payee<T>>::insert(&stash, payee);

			let stash_balance = T::Currency::free_balance(&stash);
			let value = value.min(stash_balance);
			let item = StakingLedger { stash, total: value, active: value, unlocking: vec![] };
			Self::update_ledger(&controller, &item);
		}

		/// Add some extra amount that have appeared in the stash `free_balance` into the balance up
		/// for  staking.
		///
		/// Use this if there are additional funds in your stash account that you wish to bond.
		///
		/// The dispatch origin for this call must be _Signed_ by the stash, not the controller.
		///
		/// # <weight>
		/// - Independent of the arguments. Insignificant complexity.
		/// - O(1).
		/// - One DB entry.
		/// # </weight>
		fn bond_extra(origin, #[compact] max_additional: BalanceOf<T>) {
			let stash = ensure_signed(origin)?;

			let controller = Self::bonded(&stash).ok_or("not a stash")?;
			let mut ledger = Self::ledger(&controller).ok_or("not a controller")?;

			let stash_balance = T::Currency::free_balance(&stash);

			if let Some(extra) = stash_balance.checked_sub(&ledger.total) {
				let extra = extra.min(max_additional);
				ledger.total += extra;
				ledger.active += extra;
				Self::update_ledger(&controller, &ledger);
			}
		}

		/// Schedule a portion of the stash to be unlocked ready for transfer out after the bond
		/// period ends. If this leaves an amount actively bonded less than
		/// T::Currency::existential_deposit(), then it is increased to the full amount.
		///
		/// Once the unlock period is done, you can call `withdraw_unbonded` to actually move
		/// the funds out of management ready for transfer.
		///
		/// No more than a limited number of unlocking chunks (see `MAX_UNLOCKING_CHUNKS`)
		/// can co-exists at the same time. In that case, [`Call::withdraw_unbonded`] need
		/// to be called first to remove some of the chunks (if possible).
		///
		/// The dispatch origin for this call must be _Signed_ by the controller, not the stash.
		///
		/// See also [`Call::withdraw_unbonded`].
		///
		/// # <weight>
		/// - Independent of the arguments. Limited but potentially exploitable complexity.
		/// - Contains a limited number of reads.
		/// - Each call (requires the remainder of the bonded balance to be above `minimum_balance`)
		///   will cause a new entry to be inserted into a vector (`Ledger.unlocking`) kept in storage.
		///   The only way to clean the aforementioned storage item is also user-controlled via `withdraw_unbonded`.
		/// - One DB entry.
		/// </weight>
		fn unbond(origin, #[compact] value: BalanceOf<T>) {
			let controller = ensure_signed(origin)?;
			let mut ledger = Self::ledger(&controller).ok_or("not a controller")?;
			ensure!(
				ledger.unlocking.len() < MAX_UNLOCKING_CHUNKS,
				"can not schedule more unlock chunks"
			);

			let mut value = value.min(ledger.active);

			if !value.is_zero() {
				ledger.active -= value;

				// Avoid there being a dust balance left in the staking system.
				if ledger.active < T::Currency::minimum_balance() {
					value += ledger.active;
					ledger.active = Zero::zero();
				}

				let era = Self::current_era() + T::BondingDuration::get();
				ledger.unlocking.push(UnlockChunk { value, era });
				Self::update_ledger(&controller, &ledger);
			}
		}

		/// Remove any unlocked chunks from the `unlocking` queue from our management.
		///
		/// This essentially frees up that balance to be used by the stash account to do
		/// whatever it wants.
		///
		/// The dispatch origin for this call must be _Signed_ by the controller, not the stash.
		///
		/// See also [`Call::unbond`].
		///
		/// # <weight>
		/// - Could be dependent on the `origin` argument and how much `unlocking` chunks exist. It implies
		///   `consolidate_unlocked` which loops over `Ledger.unlocking`, which is indirectly
		///   user-controlled. See [`unbond`] for more detail.
		/// - Contains a limited number of reads, yet the size of which could be large based on `ledger`.
		/// - Writes are limited to the `origin` account key.
		/// # </weight>
		fn withdraw_unbonded(origin) {
			let controller = ensure_signed(origin)?;
			let ledger = Self::ledger(&controller).ok_or("not a controller")?;
			let ledger = ledger.consolidate_unlocked(Self::current_era());
			Self::update_ledger(&controller, &ledger);
		}

		/// Declare the desire to validate for the origin controller.
		///
		/// Effects will be felt at the beginning of the next era.
		///
		/// The dispatch origin for this call must be _Signed_ by the controller, not the stash.
		///
		/// # <weight>
		/// - Independent of the arguments. Insignificant complexity.
		/// - Contains a limited number of reads.
		/// - Writes are limited to the `origin` account key.
		/// # </weight>
		fn validate(origin, prefs: ValidatorPrefs<BalanceOf<T>>) {
			let controller = ensure_signed(origin)?;
			let ledger = Self::ledger(&controller).ok_or("not a controller")?;
			let stash = &ledger.stash;
			ensure!(
				prefs.unstake_threshold <= MAX_UNSTAKE_THRESHOLD,
				"unstake threshold too large"
			);
			<Nominators<T>>::remove(stash);
			<Validators<T>>::insert(stash, prefs);
		}

		/// Declare the desire to nominate `targets` for the origin controller.
		///
		/// Effects will be felt at the beginning of the next era.
		///
		/// The dispatch origin for this call must be _Signed_ by the controller, not the stash.
		///
		/// # <weight>
		/// - The transaction's complexity is proportional to the size of `targets`,
		/// which is capped at `MAX_NOMINATIONS`.
		/// - Both the reads and writes follow a similar pattern.
		/// # </weight>
		fn nominate(origin, targets: Vec<<T::Lookup as StaticLookup>::Source>) {
			let controller = ensure_signed(origin)?;
			let ledger = Self::ledger(&controller).ok_or("not a controller")?;
			let stash = &ledger.stash;
			ensure!(!targets.is_empty(), "targets cannot be empty");
			let targets = targets.into_iter()
				.take(MAX_NOMINATIONS)
				.map(T::Lookup::lookup)
				.collect::<result::Result<Vec<T::AccountId>, &'static str>>()?;

			<Validators<T>>::remove(stash);
			<Nominators<T>>::insert(stash, targets);
		}

		/// Declare no desire to either validate or nominate.
		///
		/// Effects will be felt at the beginning of the next era.
		///
		/// The dispatch origin for this call must be _Signed_ by the controller, not the stash.
		///
		/// # <weight>
		/// - Independent of the arguments. Insignificant complexity.
		/// - Contains one read.
		/// - Writes are limited to the `origin` account key.
		/// # </weight>
		fn chill(origin) {
			let controller = ensure_signed(origin)?;
			let ledger = Self::ledger(&controller).ok_or("not a controller")?;
			let stash = &ledger.stash;
			<Validators<T>>::remove(stash);
			<Nominators<T>>::remove(stash);
		}

		/// (Re-)set the payment target for a controller.
		///
		/// Effects will be felt at the beginning of the next era.
		///
		/// The dispatch origin for this call must be _Signed_ by the controller, not the stash.
		///
		/// # <weight>
		/// - Independent of the arguments. Insignificant complexity.
		/// - Contains a limited number of reads.
		/// - Writes are limited to the `origin` account key.
		/// # </weight>
		fn set_payee(origin, payee: RewardDestination) {
			let controller = ensure_signed(origin)?;
			let ledger = Self::ledger(&controller).ok_or("not a controller")?;
			let stash = &ledger.stash;
			<Payee<T>>::insert(stash, payee);
		}

		/// (Re-)set the payment target for a controller.
		///
		/// Effects will be felt at the beginning of the next era.
		///
		/// The dispatch origin for this call must be _Signed_ by the stash, not the controller.
		///
		/// # <weight>
		/// - Independent of the arguments. Insignificant complexity.
		/// - Contains a limited number of reads.
		/// - Writes are limited to the `origin` account key.
		/// # </weight>
		fn set_controller(origin, controller: <T::Lookup as StaticLookup>::Source) {
			let stash = ensure_signed(origin)?;
			let old_controller = Self::bonded(&stash).ok_or("not a stash")?;
			let controller = T::Lookup::lookup(controller)?;
			if <Ledger<T>>::exists(&controller) {
				return Err("controller already paired")
			}
			if controller != old_controller {
				<Bonded<T>>::insert(&stash, &controller);
				if let Some(l) = <Ledger<T>>::take(&old_controller) {
					<Ledger<T>>::insert(&controller, l);
				}
			}
		}

<<<<<<< HEAD
=======
		// ----- Root calls.

		/// Set the number of sessions in an era.
		fn set_sessions_per_era(#[compact] new: T::BlockNumber) {
			<NextSessionsPerEra<T>>::put(new);
		}

		/// The length of the bonding duration in eras.
		fn set_bonding_duration(#[compact] new: T::BlockNumber) {
			<BondingDuration<T>>::put(new);
		}

>>>>>>> 03e78666
		/// The ideal number of validators.
		fn set_validator_count(#[compact] new: u32) {
			<ValidatorCount<T>>::put(new);
		}

		/// Force there to be a new era. This also forces a new session immediately after.
		/// `apply_rewards` should be true for validators to get the session reward.
<<<<<<< HEAD
		fn force_new_era() {
			Self::apply_force_new_era()
=======
		///
		/// # <weight>
		/// - Independent of the arguments.
		/// - Triggers the Phragmen election. Expensive but not user-controlled.
		/// - Depends on state: `O(|edges| * |validators|)`.
		/// # </weight>
		fn force_new_era(apply_rewards: bool) -> Result {
			Self::apply_force_new_era(apply_rewards)
>>>>>>> 03e78666
		}

		/// Set the offline slash grace period.
		fn set_offline_slash_grace(#[compact] new: u32) {
			<OfflineSlashGrace<T>>::put(new);
		}

		/// Set the validators who cannot be slashed (if any).
		fn set_invulnerables(validators: Vec<T::AccountId>) {
			<Invulnerables<T>>::put(validators);
		}
	}
}

impl<T: Trait> Module<T> {
	// PUBLIC IMMUTABLES

	/// The total balance that can be slashed from a validator controller account as of
	/// right now.
	pub fn slashable_balance(who: &T::AccountId) -> BalanceOf<T> {
		Self::stakers(who).total
	}

	// MUTABLES (DANGEROUS)

	/// Update the ledger for a controller. This will also update the stash lock.
	fn update_ledger(
		controller: &T::AccountId,
		ledger: &StakingLedger<T::AccountId, BalanceOf<T>>
	) {
		T::Currency::set_lock(
			STAKING_ID,
			&ledger.stash,
			ledger.total,
			T::BlockNumber::max_value(),
			WithdrawReasons::all()
		);
		<Ledger<T>>::insert(controller, ledger);
	}

	/// Slash a given validator by a specific amount. Removes the slash from the validator's
	/// balance by preference, and reduces the nominators' balance if needed.
	fn slash_validator(stash: &T::AccountId, slash: BalanceOf<T>) {
		// The exposure (backing stake) information of the validator to be slashed.
		let exposure = Self::stakers(stash);
		// The amount we are actually going to slash (can't be bigger than the validator's total
		// exposure)
		let slash = slash.min(exposure.total);
		// The amount we'll slash from the validator's stash directly.
		let own_slash = exposure.own.min(slash);
		let (mut imbalance, missing) = T::Currency::slash(stash, own_slash);
		let own_slash = own_slash - missing;
		// The amount remaining that we can't slash from the validator, that must be taken from the
		// nominators.
		let rest_slash = slash - own_slash;
		if !rest_slash.is_zero() {
			// The total to be slashed from the nominators.
			let total = exposure.total - exposure.own;
			if !total.is_zero() {
				// FIXME #1572 avoid overflow
				let safe_mul_rational = |b| b * rest_slash / total;
				for i in exposure.others.iter() {
					// best effort - not much that can be done on fail.
					imbalance.subsume(T::Currency::slash(&i.who, safe_mul_rational(i.value)).0)
				}
			}
		}
		T::Slash::on_unbalanced(imbalance);
	}

	/// Actually make a payment to a staker. This uses the currency's reward function
	/// to pay the right payee for the given staker account.
	fn make_payout(stash: &T::AccountId, amount: BalanceOf<T>) -> Option<PositiveImbalanceOf<T>> {
		let dest = Self::payee(stash);
		match dest {
			RewardDestination::Controller => Self::bonded(stash)
				.and_then(|controller|
					T::Currency::deposit_into_existing(&controller, amount).ok()
				),
			RewardDestination::Stash =>
				T::Currency::deposit_into_existing(stash, amount).ok(),
			RewardDestination::Staked => Self::bonded(stash)
				.and_then(|c| Self::ledger(&c).map(|l| (c, l)))
				.and_then(|(controller, mut l)| {
					l.active += amount;
					l.total += amount;
					let r = T::Currency::deposit_into_existing(stash, amount).ok();
					Self::update_ledger(&controller, &l);
					r
				}),
		}
	}

	/// Reward a given validator by a specific amount. Add the reward to the validator's, and its
	/// nominators' balance, pro-rata based on their exposure, after having removed the validator's
	/// pre-payout cut.
	fn reward_validator(stash: &T::AccountId, reward: BalanceOf<T>) {
		let off_the_table = reward.min(Self::validators(stash).validator_payment);
		let reward = reward - off_the_table;
		let mut imbalance = <PositiveImbalanceOf<T>>::zero();
		let validator_cut = if reward.is_zero() {
			Zero::zero()
		} else {
			let exposure = Self::stakers(stash);
			let total = exposure.total.max(One::one());
			// FIXME #1572:  avoid overflow
			let safe_mul_rational = |b| b * reward / total;
			for i in &exposure.others {
				let nom_payout = safe_mul_rational(i.value);
				imbalance.maybe_subsume(Self::make_payout(&i.who, nom_payout));
			}
			safe_mul_rational(exposure.own)
		};
		imbalance.maybe_subsume(Self::make_payout(stash, validator_cut + off_the_table));
		T::Reward::on_unbalanced(imbalance);
	}

	/// Session has just ended. Provide the validator set for the next session if it's an era-end.
	fn new_session(session_index: SessionIndex) -> Option<Vec<T::AccountId>> {
		// accumulate good session reward
		let reward = Self::current_session_reward();
		<CurrentEraReward<T>>::mutate(|r| *r += reward);

		if <ForceNewEra<T>>::take() || session_index % T::SessionsPerEra::get() == 0 {
			Self::new_era()
		} else {
			None
		}
	}

	/// The era has changed - enact new staking set.
	///
	/// NOTE: This always happens immediately before a session change to ensure that new validators
	/// get a chance to set their session keys.
	fn new_era() -> Option<Vec<T::AccountId>> {
		// Payout
		let reward = <CurrentEraReward<T>>::take();
		if !reward.is_zero() {
			let validators = Self::current_elected();
			for v in validators.iter() {
				Self::reward_validator(v, reward);
			}
			Self::deposit_event(RawEvent::Reward(reward));
			let len = validators.len() as u32; // validators length can never overflow u64
			let len: BalanceOf<T> = len.into();
			let total_minted = reward * len;
			let total_rewarded_stake = Self::slot_stake() * len;
			T::OnRewardMinted::on_dilution(total_minted, total_rewarded_stake);
		}

		// Increment current era.
		<CurrentEra<T>>::mutate(|s| *s += 1);

		// Reassign all Stakers.
		let (slot_stake, maybe_new_validators) = Self::select_validators();

		// Update the balances for rewarding according to the stakes.
		<CurrentSessionReward<T>>::put(Self::session_reward() * slot_stake);

		maybe_new_validators
	}

	fn slashable_balance_of(stash: &T::AccountId) -> BalanceOf<T> {
		Self::bonded(stash).and_then(Self::ledger).map(|l| l.total).unwrap_or_default()
	}

	/// Select a new validator set from the assembled stakers and their role preferences.
	///
	/// Returns the new `SlotStake` value.
	fn select_validators() -> (BalanceOf<T>, Option<Vec<T::AccountId>>) {
		let maybe_elected_set = elect::<T, _, _, _>(
			Self::validator_count() as usize,
			Self::minimum_validator_count().max(1) as usize,
			<Validators<T>>::enumerate(),
			<Nominators<T>>::enumerate(),
			Self::slashable_balance_of,
		);

		if let Some(elected_set) = maybe_elected_set {
			let elected_stashes = elected_set.0;
			let assignments = elected_set.1;

			// helper closure.
			let to_balance = |b: ExtendedBalance|
				<T::CurrencyToVote as Convert<ExtendedBalance, BalanceOf<T>>>::convert(b);
			let to_votes = |b: BalanceOf<T>|
				<T::CurrencyToVote as Convert<BalanceOf<T>, u64>>::convert(b) as ExtendedBalance;

			// The return value of this is safe to be converted to u64.
			// The original balance, `b` is within the scope of u64. It is just extended to u128
			// to be properly multiplied by a ratio, which will lead to another value
			// less than u64 for sure. The result can then be safely passed to `to_balance`.
			// For now the backward convert is used. A simple `TryFrom<u64>` is also safe.
			let ratio_of = |b, p| (p as ExtendedBalance).saturating_mul(to_votes(b)) / ACCURACY;

			// Compute the actual stake from nominator's ratio.
			let mut assignments_with_stakes = assignments.iter().map(|(n, a)|(
				n.clone(),
				Self::slashable_balance_of(n),
				a.iter().map(|(acc, r)| (
					acc.clone(),
					*r,
					to_balance(ratio_of(Self::slashable_balance_of(n), *r)),
				))
				.collect::<Vec<Assignment<T>>>()
			)).collect::<Vec<(T::AccountId, BalanceOf<T>, Vec<Assignment<T>>)>>();

			// update elected candidate exposures.
			let mut exposures = <ExpoMap<T>>::new();
			elected_stashes
				.iter()
				.map(|e| (e, Self::slashable_balance_of(e)))
				.for_each(|(e, s)| {
					let item = Exposure { own: s, total: s, ..Default::default() };
					exposures.insert(e.clone(), item);
				});

			for (n, _, assignment) in &assignments_with_stakes {
				for (c, _, s) in assignment {
					if let Some(expo) = exposures.get_mut(c) {
						// NOTE: simple example where this saturates:
						// candidate with max_value stake. 1 nominator with max_value stake.
						// Nuked. Sadly there is not much that we can do about this.
						// See this test: phragmen_should_not_overflow_xxx()
						expo.total = expo.total.saturating_add(*s);
						expo.others.push( IndividualExposure { who: n.clone(), value: *s } );
					}
				}
			}

			// This optimization will most likely be only applied off-chain.
			let do_equalize = false;
			if do_equalize {
				let tolerance = 10 as u128;
				let iterations = 10 as usize;
				phragmen::equalize::<T>(
					&mut assignments_with_stakes,
					&mut exposures,
					tolerance,
					iterations
				);
			}

			// Clear Stakers and reduce their slash_count.
			for v in Self::current_elected().iter() {
				<Stakers<T>>::remove(v);
				let slash_count = <SlashCount<T>>::take(v);
				if slash_count > 1 {
					<SlashCount<T>>::insert(v, slash_count - 1);
				}
			}

			// Populate Stakers and figure out the minimum stake behind a slot.
			let mut slot_stake = BalanceOf::<T>::max_value();
			for (c, e) in exposures.iter() {
				if e.total < slot_stake {
					slot_stake = e.total;
				}
				<Stakers<T>>::insert(c.clone(), e.clone());
			}
			<SlotStake<T>>::put(&slot_stake);

			// Set the new validator set.
			<CurrentElected<T>>::put(&elected_stashes);
			let validators = elected_stashes.into_iter()
				.map(|s| Self::bonded(s).unwrap_or_default())
				.collect::<Vec<_>>();
			(slot_stake, Some(validators))
		} else {
			// There were not enough candidates for even our minimal level of functionality.
			// This is bad.
			// We should probably disable all functionality except for block production
			// and let the chain keep producing blocks until we can decide on a sufficiently
			// substantial set.
			// TODO: #2494
			(Self::slot_stake(), None)
		}
	}

	fn apply_force_new_era() {
		<ForceNewEra<T>>::put(true);
	}

	/// Call when a validator is determined to be offline. `count` is the
	/// number of offenses the validator has committed.
	///
	/// NOTE: This is called with the controller (not the stash) account id.
	pub fn on_offline_validator(controller: T::AccountId, count: usize) {
		if let Some(l) = Self::ledger(&controller) {
			let stash = l.stash;

			// Early exit if validator is invulnerable.
			if Self::invulnerables().contains(&stash) {
				return
			}

			let slash_count = Self::slash_count(&stash);
			let new_slash_count = slash_count + count as u32;
			<SlashCount<T>>::insert(&stash, new_slash_count);
			let grace = Self::offline_slash_grace();

			if RECENT_OFFLINE_COUNT > 0 {
				let item = (stash.clone(), <system::Module<T>>::block_number(), count as u32);
				<RecentlyOffline<T>>::mutate(|v| if v.len() >= RECENT_OFFLINE_COUNT {
					let index = v.iter()
						.enumerate()
						.min_by_key(|(_, (_, block, _))| block)
						.expect("v is non-empty; qed")
						.0;
					v[index] = item;
				} else {
					v.push(item);
				});
			}

			let prefs = Self::validators(&stash);
			let unstake_threshold = prefs.unstake_threshold.min(MAX_UNSTAKE_THRESHOLD);
			let max_slashes = grace + unstake_threshold;

			let event = if new_slash_count > max_slashes {
				let slash_exposure = Self::stakers(&stash).total;
				let offline_slash_base = Self::offline_slash() * slash_exposure;
				// They're bailing.
				let slash = offline_slash_base
					// Multiply slash_mantissa by 2^(unstake_threshold with upper bound)
					.checked_shl(unstake_threshold)
					.map(|x| x.min(slash_exposure))
					.unwrap_or(slash_exposure);
				let _ = Self::slash_validator(&stash, slash);
				<Validators<T>>::remove(&stash);
				let _ = Self::apply_force_new_era();

				RawEvent::OfflineSlash(stash.clone(), slash)
			} else {
				RawEvent::OfflineWarning(stash.clone(), slash_count)
			};

			Self::deposit_event(event);
		}
	}
}

impl<T: Trait> OnSessionEnding<T::AccountId> for Module<T> {
	fn on_session_ending(i: SessionIndex) -> Option<Vec<T::AccountId>> {
		Self::new_session(i + 1)
	}
}

impl<T: Trait> OnFreeBalanceZero<T::AccountId> for Module<T> {
	fn on_free_balance_zero(stash: &T::AccountId) {
		if let Some(controller) = <Bonded<T>>::take(stash) {
			<Ledger<T>>::remove(&controller);
		}
		<Payee<T>>::remove(stash);
		<SlashCount<T>>::remove(stash);
		<Validators<T>>::remove(stash);
		<Nominators<T>>::remove(stash);
	}
}
/*
// TODO: manage Aura reporting an offline validator somehow
impl<T: Trait> consensus::OnOfflineReport<Vec<u32>> for Module<T> {
	fn handle_report(reported_indices: Vec<u32>) {
		for validator_index in reported_indices {
			let v = <session::Module<T>>::validators()[validator_index as usize].clone();
			Self::on_offline_validator(v, 1);
		}
	}
}
*/<|MERGE_RESOLUTION|>--- conflicted
+++ resolved
@@ -159,18 +159,11 @@
 //!
 //! ### Slot Stake
 //!
-<<<<<<< HEAD
 //! The term [`SlotStake`](./struct.Module.html#method.slot_stake) will be used throughout this
 //! section. It refers to a value calculated at the end of each era, containing the _minimum value
 //! at stake among all validators._ Note that a validator's value at stake might be a combination
-//! of The validator's own stake and the votes it received. See [`Exposure`](./struct.Exposure.html)
+//! of the validator's own stake and the votes it received. See [`Exposure`](./struct.Exposure.html)
 //! for more details.
-=======
-//! The term [`SlotStake`](./struct.Module.html#method.slot_stake) will be used throughout this section. It refers
-//! to a value calculated at the end of each era, containing the _minimum value at stake among all validators._
-//! Note that a validator's value at stake might be a combination of the validator's own stake
-//! and the votes it received. See [`Exposure`](./struct.Exposure.html) for more details.
->>>>>>> 03e78666
 //!
 //! ### Reward Calculation
 //!
@@ -243,18 +236,11 @@
 //! The reference implementation can be found
 //! [here](https://github.com/w3f/consensus/tree/master/NPoS).
 //!
-<<<<<<< HEAD
 //! The election algorithm, aside from electing the validators with the most stake value and votes,
 //! tries to divide the nominator votes among candidates in an equal manner. To further assure this,
-//! an optional post-processing can be applied that iteractively normalizes the nominator staked
+//! an optional post-processing can be applied that iteratively normalizes the nominator staked
 //! values until the total difference among votes of a particular nominator are less than a
 //! threshold.
-=======
-//! The election algorithm, aside from electing the validators with the most stake value and votes, tries to divide
-//! the nominator votes among candidates in an equal manner. To further assure this, an optional post-processing
-//! can be applied that iteratively normalizes the nominator staked values until the total difference among
-//! votes of a particular nominator are less than a threshold.
->>>>>>> 03e78666
 //!
 //! ## GenesisConfig
 //!
@@ -626,28 +612,24 @@
 		/// be the  account that controls it.
 		///
 		/// The dispatch origin for this call must be _Signed_ by the stash account.
-<<<<<<< HEAD
+		///
+		/// # <weight>
+		/// - Independent of the arguments. Moderate complexity.
+		/// - O(1).
+		/// - Three extra DB entries.
+		///
+		/// NOTE: Two of the storage writes (`Self::bonded`, `Self::payee`) are _never_ cleaned unless
+		/// the `origin` falls below _existential deposit_ and gets removed as dust.
+		///
+		/// NOTE: At the moment, there are no financial restrictions to bond
+		/// (which creates a bunch of storage items for an account). In essence, nothing prevents many accounts from
+		/// spamming `Staking` storage by bonding 1 UNIT. See test case: `bond_with_no_staked_value`.
+		/// # </weight>
 		fn bond(origin,
 			controller: <T::Lookup as StaticLookup>::Source,
 			#[compact] value: BalanceOf<T>,
 			payee: RewardDestination
 		) {
-=======
-		///
-		/// # <weight>
-		/// - Independent of the arguments. Moderate complexity.
-		/// - O(1).
-		/// - Three extra DB entries.
-		///
-		/// NOTE: Two of the storage writes (`Self::bonded`, `Self::payee`) are _never_ cleaned unless
-		/// the `origin` falls below _existential deposit_ and gets removed as dust.
-		///
-		/// NOTE: At the moment, there are no financial restrictions to bond
-		/// (which creates a bunch of storage items for an account). In essence, nothing prevents many accounts from
-		/// spamming `Staking` storage by bonding 1 UNIT. See test case: `bond_with_no_staked_value`.
-		/// # </weight>
-		fn bond(origin, controller: <T::Lookup as StaticLookup>::Source, #[compact] value: BalanceOf<T>, payee: RewardDestination) {
->>>>>>> 03e78666
 			let stash = ensure_signed(origin)?;
 
 			if <Bonded<T>>::exists(&stash) {
@@ -881,41 +863,23 @@
 			}
 		}
 
-<<<<<<< HEAD
-=======
-		// ----- Root calls.
-
-		/// Set the number of sessions in an era.
-		fn set_sessions_per_era(#[compact] new: T::BlockNumber) {
-			<NextSessionsPerEra<T>>::put(new);
-		}
-
-		/// The length of the bonding duration in eras.
-		fn set_bonding_duration(#[compact] new: T::BlockNumber) {
-			<BondingDuration<T>>::put(new);
-		}
-
->>>>>>> 03e78666
 		/// The ideal number of validators.
 		fn set_validator_count(#[compact] new: u32) {
 			<ValidatorCount<T>>::put(new);
 		}
 
+		// ----- Root calls.
+
 		/// Force there to be a new era. This also forces a new session immediately after.
 		/// `apply_rewards` should be true for validators to get the session reward.
-<<<<<<< HEAD
-		fn force_new_era() {
-			Self::apply_force_new_era()
-=======
 		///
 		/// # <weight>
 		/// - Independent of the arguments.
 		/// - Triggers the Phragmen election. Expensive but not user-controlled.
 		/// - Depends on state: `O(|edges| * |validators|)`.
 		/// # </weight>
-		fn force_new_era(apply_rewards: bool) -> Result {
-			Self::apply_force_new_era(apply_rewards)
->>>>>>> 03e78666
+		fn force_new_era() {
+			Self::apply_force_new_era()
 		}
 
 		/// Set the offline slash grace period.
