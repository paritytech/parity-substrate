--- conflicted
+++ resolved
@@ -257,13 +257,8 @@
 use support::{
 	decl_module, decl_event, decl_storage, ensure,
 	traits::{
-<<<<<<< HEAD
-		Currency, OnFreeBalanceZero, OnDilution, LockIdentifier, LockableCurrency,
-		WithdrawReasons, OnUnbalanced, Imbalance, Get, Time,
-=======
 		Currency, OnFreeBalanceZero, LockIdentifier, LockableCurrency,
 		WithdrawReasons, OnUnbalanced, Imbalance, Get, Time
->>>>>>> d2c4b0db
 	}
 };
 use session::{historical::OnSessionEnding, SelectInitialValidators};
@@ -1367,8 +1362,15 @@
 	///
 	/// Returns the new `SlotStake` value and a set of newly selected _stash_ IDs.
 	fn select_validators() -> (BalanceOf<T>, Option<Vec<T::AccountId>>) {
-<<<<<<< HEAD
-		let votes = <Nominators<T>>::enumerate().map(|(nominator, nominations)| {
+		let mut all_nominators: Vec<(T::AccountId, Vec<T::AccountId>)> = Vec::new();
+		let all_validator_candidates_iter = <Validators<T>>::enumerate();
+		let all_validators = all_validator_candidates_iter.map(|(who, _pref)| {
+			let self_vote = (who.clone(), vec![who.clone()]);
+			all_nominators.push(self_vote);
+			who
+		}).collect::<Vec<T::AccountId>>();
+
+		let nominator_votes = <Nominators<T>>::enumerate().map(|(nominator, nominations)| {
 			let Nominations { submitted_in, mut targets, suppressed: _ } = nominations;
 
 			// Filter out nomination targets which were nominated before the most recent
@@ -1381,29 +1383,14 @@
 			});
 
 			(nominator, targets)
-		}).collect::<Vec<_>>();
+		});
+		all_nominators.extend(nominator_votes);
 
 		let maybe_phragmen_result = phragmen::elect::<_, _, _, T::CurrencyToVote>(
-			Self::validator_count() as usize,
-			Self::minimum_validator_count().max(1) as usize,
-			<Validators<T>>::enumerate().map(|(who, _)| who).collect::<Vec<T::AccountId>>(),
-			votes,
-=======
-		let mut all_nominators: Vec<(T::AccountId, Vec<T::AccountId>)> = Vec::new();
-		let all_validator_candidates_iter = <Validators<T>>::enumerate();
-		let all_validators = all_validator_candidates_iter.map(|(who, _pref)| {
-			let self_vote = (who.clone(), vec![who.clone()]);
-			all_nominators.push(self_vote);
-			who
-		}).collect::<Vec<T::AccountId>>();
-		all_nominators.extend(<Nominators<T>>::enumerate());
-
-		let maybe_phragmen_result = elect::<_, _, _, T::CurrencyToVote>(
 			Self::validator_count() as usize,
 			Self::minimum_validator_count().max(1) as usize,
 			all_validators,
 			all_nominators,
->>>>>>> d2c4b0db
 			Self::slashable_balance_of,
 		);
 
