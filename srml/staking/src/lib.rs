--- conflicted
+++ resolved
@@ -296,14 +296,11 @@
 use primitives::Perbill;
 use primitives::traits::{
 	Convert, Zero, One, StaticLookup, CheckedSub, CheckedShl, Saturating, Bounded,
-<<<<<<< HEAD
 	SaturatedConversion, SimpleArithmetic
-=======
->>>>>>> bdd6e8bd
 };
 #[cfg(feature = "std")]
 use primitives::{Serialize, Deserialize};
-use system::{ensure_signed, ensure_root};
+use system::{ensure_signed, ensure_root, RawOrigin};
 
 use phragmen::{elect, ACCURACY, ExtendedBalance, equalize};
 
@@ -470,9 +467,6 @@
 pub const DEFAULT_SESSIONS_PER_ERA: u32 = 3;
 pub const DEFAULT_BONDING_DURATION: u32 = 1;
 
-<<<<<<< HEAD
-pub trait Trait: system::Trait + session::Trait + authorship::Trait {
-=======
 /// Means for interacting with a specialized version of the `session` trait.
 ///
 /// This is needed because `Staking` sets the `ValidatorId` of the `session::Trait`
@@ -510,7 +504,6 @@
 }
 
 pub trait Trait: system::Trait {
->>>>>>> bdd6e8bd
 	/// The staking balance.
 	type Currency: LockableCurrency<Self::AccountId, Moment=Self::BlockNumber>;
 
@@ -649,13 +642,6 @@
 						}, _ => Ok(())
 					};
 				}
-<<<<<<< HEAD
-
-				if let Some(validators) = <Module<T>>::select_validators() {
-					<session::Validators<T>>::put(&validators);
-				}
-=======
->>>>>>> bdd6e8bd
 			});
 		});
 	}
@@ -982,7 +968,8 @@
 		///
 		/// At the end of the era each the total payout will be distributed among validator
 		/// relatively to their points.
-		fn add_reward_points_to_validator(validator: T::AccountId, points: u32) {
+		fn add_reward_points_to_validator(origin, validator: T::AccountId, points: u32) {
+			ensure_root(origin)?;
 			<Module<T>>::current_elected().iter()
 				.position(|elected| *elected == validator)
 				.map(|index| {
@@ -1103,20 +1090,11 @@
 		imbalance
 	}
 
-<<<<<<< HEAD
-	/// Session has just ended. Provide the validator set for the next session if it's an era-end.
-	fn new_session(session_index: SessionIndex) -> Option<Vec<T::AccountId>> {
-=======
 	/// Session has just ended. Provide the validator set for the next session if it's an era-end, along
 	/// with the exposure of the prior validator set.
 	fn new_session(session_index: SessionIndex)
 		-> Option<(Vec<T::AccountId>, Vec<(T::AccountId, Exposure<T::AccountId, BalanceOf<T>>)>)>
 	{
-		// accumulate good session reward
-		let reward = Self::current_session_reward();
-		<CurrentEraReward<T>>::mutate(|r| *r += reward);
-
->>>>>>> bdd6e8bd
 		if ForceNewEra::take() || session_index % T::SessionsPerEra::get() == 0 {
 			let validators = T::SessionInterface::validators();
 			let prior = validators.into_iter()
@@ -1193,7 +1171,9 @@
 		}
 
 		// Reassign all Stakers.
-		Self::select_validators()
+		let (_slot_stake, maybe_new_validators) = Self::select_validators();
+
+		maybe_new_validators
 	}
 
 	fn slashable_balance_of(stash: &T::AccountId) -> BalanceOf<T> {
@@ -1202,13 +1182,8 @@
 
 	/// Select a new validator set from the assembled stakers and their role preferences.
 	///
-<<<<<<< HEAD
-	/// Returns the potential new validator set.
-	fn select_validators() -> Option<Vec<T::AccountId>> {
-=======
 	/// Returns the new `SlotStake` value and a set of newly selected _stash_ IDs.
 	fn select_validators() -> (BalanceOf<T>, Option<Vec<T::AccountId>>) {
->>>>>>> bdd6e8bd
 		let maybe_elected_set = elect::<T, _, _, _>(
 			Self::validator_count() as usize,
 			Self::minimum_validator_count().max(1) as usize,
@@ -1310,15 +1285,8 @@
 
 			// Set the new validator set in sessions.
 			<CurrentElected<T>>::put(&elected_stashes);
-<<<<<<< HEAD
-			let validators = elected_stashes.into_iter()
-				.map(|s| Self::bonded(s).unwrap_or_default())
-				.collect::<Vec<_>>();
-			Some(validators)
-=======
 
 			(slot_stake, Some(elected_stashes))
->>>>>>> bdd6e8bd
 		} else {
 			// There were not enough candidates for even our minimal level of functionality.
 			// This is bad.
@@ -1326,7 +1294,7 @@
 			// and let the chain keep producing blocks until we can decide on a sufficiently
 			// substantial set.
 			// TODO: #2494
-			None
+			(Self::slot_stake(), None)
 		}
 	}
 
@@ -1418,18 +1386,18 @@
 	}
 }
 
-<<<<<<< HEAD
 /// Add reward points to block authors:
 /// * 20 points to the block producer for producing a (non-uncle) block in the relay chain,
 /// * 2 points to the block producer for each reference to a previously unreferenced uncle, and
 /// * 1 point to the producer of each referenced uncle block.
-impl<T: Trait> authorship::EventHandler<T::AccountId, T::BlockNumber> for Module<T> {
+// TODO TODO: either we make authorship bound on trait either we make authorship dependency optinal
+impl<T: Trait + authorship::Trait> authorship::EventHandler<T::AccountId, T::BlockNumber> for Module<T> {
 	fn note_author(author: T::AccountId) {
-		let _ = Self::add_reward_points_to_validator(author, 20);
+		let _ = Self::add_reward_points_to_validator(RawOrigin::Root.into(), author, 20);
 	}
 	fn note_uncle(author: T::AccountId, _age: T::BlockNumber) {
-		let _ = Self::add_reward_points_to_validator(<authorship::Module<T>>::author(), 2);
-		let _ = Self::add_reward_points_to_validator(author, 1);
+		let _ = Self::add_reward_points_to_validator(RawOrigin::Root.into(), <authorship::Module<T>>::author(), 2);
+		let _ = Self::add_reward_points_to_validator(RawOrigin::Root.into(), author, 1);
 	}
 }
 
@@ -1456,7 +1424,8 @@
 	};
 
 	result_divisor_part + result_remainder_part
-=======
+}
+
 /// A `Convert` implementation that finds the stash of the given controller account,
 /// if any.
 pub struct StashOf<T>(rstd::marker::PhantomData<T>);
@@ -1483,5 +1452,4 @@
 	fn select_initial_validators() -> Option<Vec<T::AccountId>> {
 		<Module<T>>::select_validators().1
 	}
->>>>>>> bdd6e8bd
 }