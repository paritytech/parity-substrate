// Copyright 2017-2019 Parity Technologies (UK) Ltd.
// This file is part of Substrate.

// Substrate is free software: you can redistribute it and/or modify
// it under the terms of the GNU General Public License as published by
// the Free Software Foundation, either version 3 of the License, or
// (at your option) any later version.

// Substrate is distributed in the hope that it will be useful,
// but WITHOUT ANY WARRANTY; without even the implied warranty of
// MERCHANTABILITY or FITNESS FOR A PARTICULAR PURPOSE.  See the
// GNU General Public License for more details.

// You should have received a copy of the GNU General Public License
// along with Substrate.  If not, see <http://www.gnu.org/licenses/>.

//! # Staking Module
//!
//! The Staking module is used to manage funds at stake by network maintainers.
//!
//! - [`staking::Trait`](./trait.Trait.html)
//! - [`Call`](./enum.Call.html)
//! - [`Module`](./struct.Module.html)
//!
//! ## Overview
//!
//! The Staking module is the means by which a set of network maintainers (known as _authorities_ in some contexts
//! and _validators_ in others) are chosen based upon those who voluntarily place funds under deposit. Under deposit,
//! those funds are rewarded under normal operation but are held at pain of _slash_ (expropriation) should the
//! staked maintainer be found not to be discharging its duties properly.
//!
//! ### Terminology
//! <!-- Original author of paragraph: @gavofyork -->
//!
//! - Staking: The process of locking up funds for some time, placing them at risk of slashing (loss)
//! in order to become a rewarded maintainer of the network.
//! - Validating: The process of running a node to actively maintain the network, either by producing
//! blocks or guaranteeing finality of the chain.
//! - Nominating: The process of placing staked funds behind one or more validators in order to share
//! in any reward, and punishment, they take.
//! - Stash account: The account holding an owner's funds used for staking.
//! - Controller account: The account that controls an owner's funds for staking.
//! - Era: A (whole) number of sessions, which is the period that the validator set (and each validator's
//! active nominator set) is recalculated and where rewards are paid out.
//! - Slash: The punishment of a staker by reducing its funds.
//!
//! ### Goals
//! <!-- Original author of paragraph: @gavofyork -->
//!
//! The staking system in Substrate NPoS is designed to make the following possible:
//!
//! - Stake funds that are controlled by a cold wallet.
//! - Withdraw some, or deposit more, funds without interrupting the role of an entity.
//! - Switch between roles (nominator, validator, idle) with minimal overhead.
//!
//! ### Scenarios
//!
//! #### Staking
//!
//! Almost any interaction with the Staking module requires a process of _**bonding**_ (also known as
//! being a _staker_). To become *bonded*, a fund-holding account known as the _stash account_, which holds
//! some or all of the funds that become frozen in place as part of the staking process, is paired with an
//! active **controller** account, which issues instructions on how they shall be used.
//!
//! An account pair can become bonded using the [`bond`](./enum.Call.html#variant.bond) call.
//!
//! Stash accounts can change their associated controller using the
//! [`set_controller`](./enum.Call.html#variant.set_controller) call.
//!
//! There are three possible roles that any staked account pair can be in: `Validator`, `Nominator` and `Idle`
//! (defined in [`StakerStatus`](./enum.StakerStatus.html)). There are three corresponding instructions to change between roles, namely:
//! [`validate`](./enum.Call.html#variant.validate), [`nominate`](./enum.Call.html#variant.nominate),
//! and [`chill`](./enum.Call.html#variant.chill).
//!
//! #### Validating
//!
//! A **validator** takes the role of either validating blocks or ensuring their finality, maintaining the veracity of
//! the network. A validator should avoid both any sort of malicious misbehavior and going offline.
//! Bonded accounts that state interest in being a validator do NOT get immediately chosen as a validator. Instead, they
//! are declared as a _candidate_ and they _might_ get elected at the _next era_ as a validator. The result of the
//! election is determined by nominators and their votes.
//!
//! An account can become a validator candidate via the [`validate`](./enum.Call.html#variant.validate) call.
//!
//! #### Nomination
//!
//! A **nominator** does not take any _direct_ role in maintaining the network, instead, it votes on a set of validators
//! to be elected. Once interest in nomination is stated by an account, it takes effect at the next election round. The
//! funds in the nominator's stash account indicate the _weight_ of its vote.
//! Both the rewards and any punishment that a validator earns are shared between the validator and its nominators.
//! This rule incentivizes the nominators to NOT vote for the misbehaving/offline validators as much as possible, simply
//! because the nominators will also lose funds if they vote poorly.
//!
//! An account can become a nominator via the [`nominate`](enum.Call.html#variant.nominate) call.
//!
//! #### Rewards and Slash
//!
//! The **reward and slashing** procedure is the core of the Staking module, attempting to _embrace valid behavior_
//! while _punishing any misbehavior or lack of availability_.
//!
//! Slashing can occur at any point in time, once misbehavior is reported. Once slashing is determined, a value is
//! deducted from the balance of the validator and all the nominators who voted for this validator
//! (values are deducted from the _stash_ account of the slashed entity).
//!
//! Similar to slashing, rewards are also shared among a validator and its associated nominators.
//! Yet, the reward funds are not always transferred to the stash account and can be configured.
//! See [Reward Calculation](#reward-calculation) for more details.
//!
//! #### Chilling
//!
//! Finally, any of the roles above can choose to step back temporarily and just chill for a while. This means that if
//! they are a nominator, they will not be considered as voters anymore and if they are validators, they will no longer
//! be a candidate for the next election.
//!
//! An account can step back via the [`chill`](enum.Call.html#variant.chill) call.
//!
//! ## Interface
//!
//! ### Dispatchable Functions
//!
//! The dispatchable functions of the Staking module enable the steps needed for entities to accept and change their
//! role, alongside some helper functions to get/set the metadata of the module.
//!
//! ### Public Functions
//!
//! The Staking module contains many public storage items and (im)mutable functions.
//!
//! ## Usage
//!
//! ### Example: Reporting Misbehavior
//!
//! ```
//! use srml_support::{decl_module, dispatch::Result};
//! use system::ensure_signed;
//! use srml_staking::{self as staking};
//!
//! pub trait Trait: staking::Trait {}
//!
//! decl_module! {
//! 	pub struct Module<T: Trait> for enum Call where origin: T::Origin {
//!			/// Report whoever calls this function as offline once.
//! 		pub fn report_sender(origin) -> Result {
//! 			let reported = ensure_signed(origin)?;
//! 			<staking::Module<T>>::on_offline_validator(reported, 1);
//! 			Ok(())
//! 		}
//! 	}
//! }
//! # fn main() { }
//! ```
//!
//! ## Implementation Details
//!
//! ### Slot Stake
//!
//! The term [`SlotStake`](./struct.Module.html#method.slot_stake) will be used throughout this section. It refers
//! to a value calculated at the end of each era, containing the _minimum value at stake among all validators._
//! Note that a validator's value at stake might be a combination of The validator's own stake
//! and the votes it received. See [`Exposure`](./struct.Exposure.html) for more details.
//!
//! ### Reward Calculation
//!
//! Rewards are recorded **per-session** and paid **per-era**. The value of the reward for each session is calculated at
//! the end of the session based on the timeliness of the session, then accumulated to be paid later. The value of
//! the new _per-session-reward_ is calculated at the end of each era by multiplying `SlotStake` and `SessionReward`
//! (`SessionReward` is the multiplication factor, represented by a number between 0 and 1).
//! Once a new era is triggered, rewards are paid to the validators and their associated nominators.
//!
//! The validator can declare an amount, named
//! [`validator_payment`](./struct.ValidatorPrefs.html#structfield.validator_payment), that does not get shared
//! with the nominators at each reward payout through its [`ValidatorPrefs`](./struct.ValidatorPrefs.html). This value
//! gets deducted from the total reward that can be paid. The remaining portion is split among the validator and all
//! of the nominators that nominated the validator, proportional to the value staked behind this validator (_i.e._
//! dividing the [`own`](./struct.Exposure.html#structfield.own) or [`others`](./struct.Exposure.html#structfield.others)
//! by [`total`](./struct.Exposure.html#structfield.total) in [`Exposure`](./struct.Exposure.html)).
//!
//! All entities who receive a reward have the option to choose their reward destination
//! through the [`Payee`](./struct.Payee.html) storage item (see [`set_payee`](enum.Call.html#variant.set_payee)),
//! to be one of the following:
//!
//! - Controller account, (obviously) not increasing the staked value.
//! - Stash account, not increasing the staked value.
//! - Stash account, also increasing the staked value.
//!
//! ### Slashing details
//!
//! A validator can be _reported_ to be offline at any point via the public function
//! [`on_offline_validator`](enum.Call.html#variant.on_offline_validator). Each validator declares how many times it
//! can be _reported_ before it actually gets slashed via its
//! [`ValidatorPrefs::unstake_threshold`](./struct.ValidatorPrefs.html#structfield.unstake_threshold).
//!
//! On top of this, the Staking module also introduces an
//! [`OfflineSlashGrace`](./struct.Module.html#method.offline_slash_grace), which applies
//! to all validators and prevents them from getting immediately slashed.
//!
//! Essentially, a validator gets slashed once they have been reported more than
//! [`OfflineSlashGrace`] + [`ValidatorPrefs::unstake_threshold`] times. Getting slashed due to
//! offline report always leads to being _unstaked_ (_i.e._ removed as a validator candidate) as
//! the consequence.
//!
//! The base slash value is computed _per slash-event_ by multiplying
//! [`OfflineSlash`](./struct.Module.html#method.offline_slash) and the `total` `Exposure`. This value is then
//! multiplied by `2.pow(unstake_threshold)` to obtain the final slash value. All individual accounts' punishments are
//! capped at their total stake (NOTE: This cap should never come into force in a correctly implemented,
//! non-corrupted, well-configured system).
//!
//! ### Additional Fund Management Operations
//!
//! Any funds already placed into stash can be the target of the following operations:
//!
//! The controller account can free a portion (or all) of the funds using the [`unbond`](enum.Call.html#variant.unbond)
//! call. Note that the funds are not immediately accessible. Instead, a duration denoted by
//! [`BondingDuration`](./struct.BondingDuration.html) (in number of eras) must pass until the funds can actually be
//! removed. Once the `BondingDuration` is over, the [`withdraw_unbonded`](./enum.Call.html#variant.withdraw_unbonded) call can be used
//! to actually withdraw the funds.
//!
//! Note that there is a limitation to the number of fund-chunks that can be scheduled to be unlocked in the future
//! via [`unbond`](enum.Call.html#variant.unbond).
//! In case this maximum (`MAX_UNLOCKING_CHUNKS`) is reached, the bonded account _must_ first wait until a successful
//! call to `withdraw_unbonded` to remove some of the chunks.
//!
//! ### Election Algorithm
//!
//! The current election algorithm is implemented based on Phragmén.
//! The reference implementation can be found [here](https://github.com/w3f/consensus/tree/master/NPoS).
//!
//! The election algorithm, aside from electing the validators with the most stake value and votes, tries to divide
//! the nominator votes among candidates in an equal manner. To further assure this, an optional post-processing
//! can be applied that iteractively normalizes the nominator staked values until the total difference among
//! votes of a particular nominator are less than a threshold.
//!
//! ## GenesisConfig
//!
//! The Staking module depends on the [`GenesisConfig`](./struct.GenesisConfig.html).
//!
//! ## Related Modules
//!
//! - [Balances](../srml_balances/index.html): Used to manage values at stake.
//! - [Session](../srml_session/index.html): Used to manage sessions. Also, a list of new validators is
//! stored in the Session module's `Validators` at the end of each era.

#![cfg_attr(not(feature = "std"), no_std)]

#[cfg(feature = "std")]
use runtime_io::with_storage;
use rstd::{prelude::*, result, collections::btree_map::BTreeMap};
use parity_codec::{HasCompact, Encode, Decode};
use srml_support::{StorageValue, StorageMap, EnumerableStorageMap, dispatch::Result};
use srml_support::{decl_module, decl_event, decl_storage, ensure};
use srml_support::traits::{
	Currency, OnFreeBalanceZero, OnDilution, LockIdentifier, LockableCurrency, WithdrawReasons,
	OnUnbalanced, Imbalance,
};
use session::OnSessionChange;
use primitives::Perbill;
use primitives::traits::{
	Convert, Zero, One, StaticLookup, CheckedSub, CheckedShl, Saturating,
	Bounded, SaturatedConversion
};
#[cfg(feature = "std")]
use primitives::{Serialize, Deserialize};
use system::ensure_signed;

mod mock;
mod tests;
mod phragmen;

use phragmen::{elect, ACCURACY, ExtendedBalance};

const RECENT_OFFLINE_COUNT: usize = 32;
const DEFAULT_MINIMUM_VALIDATOR_COUNT: u32 = 4;
const MAX_NOMINATIONS: usize = 16;
const MAX_UNSTAKE_THRESHOLD: u32 = 10;
<<<<<<< HEAD
=======
const MAX_UNLOCKING_CHUNKS: usize = 32;
>>>>>>> d9e7d7ce
const STAKING_ID: LockIdentifier = *b"staking ";

/// Indicates the initial status of the staker.
#[cfg_attr(feature = "std", derive(Debug, Serialize, Deserialize))]
pub enum StakerStatus<AccountId> {
	/// Chilling.
	Idle,
	/// Declared desire in validating or already participating in it.
	Validator,
	/// Nominating for a group of other stakers.
	Nominator(Vec<AccountId>),
}

/// A destination account for payment.
#[derive(PartialEq, Eq, Copy, Clone, Encode, Decode)]
#[cfg_attr(feature = "std", derive(Debug))]
pub enum RewardDestination {
	/// Pay into the stash account, increasing the amount at stake accordingly.
	Staked,
	/// Pay into the stash account, not increasing the amount at stake.
	Stash,
	/// Pay into the controller account.
	Controller,
}

impl Default for RewardDestination {
	fn default() -> Self {
		RewardDestination::Staked
	}
}

/// Preference of what happens on a slash event.
#[derive(PartialEq, Eq, Clone, Encode, Decode)]
#[cfg_attr(feature = "std", derive(Debug))]
pub struct ValidatorPrefs<Balance: HasCompact> {
	/// Validator should ensure this many more slashes than is necessary before being unstaked.
	#[codec(compact)]
	pub unstake_threshold: u32,
	/// Reward that validator takes up-front; only the rest is split between themselves and nominators.
	#[codec(compact)]
	pub validator_payment: Balance,
}

impl<B: Default + HasCompact + Copy> Default for ValidatorPrefs<B> {
	fn default() -> Self {
		ValidatorPrefs {
			unstake_threshold: 3,
			validator_payment: Default::default(),
		}
	}
}

/// Just a Balance/BlockNumber tuple to encode when a chunk of funds will be unlocked.
#[derive(PartialEq, Eq, Clone, Encode, Decode)]
#[cfg_attr(feature = "std", derive(Debug))]
pub struct UnlockChunk<Balance: HasCompact, BlockNumber: HasCompact> {
	/// Amount of funds to be unlocked.
	#[codec(compact)]
	value: Balance,
	/// Era number at which point it'll be unlocked.
	#[codec(compact)]
	era: BlockNumber,
}

/// The ledger of a (bonded) stash.
#[derive(PartialEq, Eq, Clone, Encode, Decode)]
#[cfg_attr(feature = "std", derive(Debug))]
pub struct StakingLedger<AccountId, Balance: HasCompact, BlockNumber: HasCompact> {
	/// The stash account whose balance is actually locked and at stake.
	pub stash: AccountId,
	/// The total amount of the stash's balance that we are currently accounting for.
	/// It's just `active` plus all the `unlocking` balances.
	#[codec(compact)]
	pub total: Balance,
	/// The total amount of the stash's balance that will be at stake in any forthcoming
	/// rounds.
	#[codec(compact)]
	pub active: Balance,
	/// Any balance that is becoming free, which may eventually be transferred out
	/// of the stash (assuming it doesn't get slashed first).
	pub unlocking: Vec<UnlockChunk<Balance, BlockNumber>>,
}

impl<
	AccountId,
	Balance: HasCompact + Copy + Saturating,
	BlockNumber: HasCompact + PartialOrd
> StakingLedger<AccountId, Balance, BlockNumber> {
	/// Remove entries from `unlocking` that are sufficiently old and reduce the
	/// total by the sum of their balances.
	fn consolidate_unlocked(self, current_era: BlockNumber) -> Self {
		let mut total = self.total;
		let unlocking = self.unlocking.into_iter()
			.filter(|chunk| if chunk.era > current_era {
				true
			} else {
				total = total.saturating_sub(chunk.value);
				false
			})
			.collect();
		Self { total, active: self.active, stash: self.stash, unlocking }
	}
}

/// The amount of exposure (to slashing) than an individual nominator has.
#[derive(PartialEq, Eq, PartialOrd, Ord, Clone, Encode, Decode)]
#[cfg_attr(feature = "std", derive(Debug))]
pub struct IndividualExposure<AccountId, Balance: HasCompact> {
	/// The stash account of the nominator in question.
	who: AccountId,
	/// Amount of funds exposed.
	#[codec(compact)]
	value: Balance,
}

/// A snapshot of the stake backing a single validator in the system.
#[derive(PartialEq, Eq, PartialOrd, Ord, Clone, Encode, Decode, Default)]
#[cfg_attr(feature = "std", derive(Debug))]
pub struct Exposure<AccountId, Balance: HasCompact> {
	/// The total balance backing this validator.
	#[codec(compact)]
	pub total: Balance,
	/// The validator's own stash that is exposed.
	#[codec(compact)]
	pub own: Balance,
	/// The portions of nominators stashes that are exposed.
	pub others: Vec<IndividualExposure<AccountId, Balance>>,
}

type BalanceOf<T> = <<T as Trait>::Currency as Currency<<T as system::Trait>::AccountId>>::Balance;
type PositiveImbalanceOf<T> = <<T as Trait>::Currency as Currency<<T as system::Trait>::AccountId>>::PositiveImbalance;
type NegativeImbalanceOf<T> = <<T as Trait>::Currency as Currency<<T as system::Trait>::AccountId>>::NegativeImbalance;

type RawAssignment<T> = (<T as system::Trait>::AccountId, ExtendedBalance);
type Assignment<T> = (<T as system::Trait>::AccountId, ExtendedBalance, BalanceOf<T>);
type ExpoMap<T> = BTreeMap<<T as system::Trait>::AccountId, Exposure<<T as system::Trait>::AccountId, BalanceOf<T>>>;

pub trait Trait: system::Trait + session::Trait {
	/// The staking balance.
	type Currency: LockableCurrency<Self::AccountId, Moment=Self::BlockNumber>;

	/// Convert a balance into a number used for election calculation.
	/// This must fit into a `u64` but is allowed to be sensibly lossy.
	/// TODO: #1377
	/// The backward convert should be removed as the new Phragmen API returns ratio.
	/// The post-processing needs it but will be moved to off-chain.
	type CurrencyToVote: Convert<BalanceOf<Self>, u64> + Convert<u128, BalanceOf<Self>>;

	/// Some tokens minted.
	type OnRewardMinted: OnDilution<BalanceOf<Self>>;

	/// The overarching event type.
	type Event: From<Event<Self>> + Into<<Self as system::Trait>::Event>;

	/// Handler for the unbalanced reduction when slashing a staker.
	type Slash: OnUnbalanced<NegativeImbalanceOf<Self>>;

	/// Handler for the unbalanced increment when rewarding a staker.
	type Reward: OnUnbalanced<PositiveImbalanceOf<Self>>;
}

decl_storage! {
	trait Store for Module<T: Trait> as Staking {

		/// The ideal number of staking participants.
		pub ValidatorCount get(validator_count) config(): u32;
		/// Minimum number of staking participants before emergency conditions are imposed.
		pub MinimumValidatorCount get(minimum_validator_count) config(): u32 = DEFAULT_MINIMUM_VALIDATOR_COUNT;
		/// The length of a staking era in sessions.
		pub SessionsPerEra get(sessions_per_era) config(): T::BlockNumber = 1000.into();
		/// Maximum reward, per validator, that is provided per acceptable session.
		pub SessionReward get(session_reward) config(): Perbill = Perbill::from_parts(60);
		/// Slash, per validator that is taken for the first time they are found to be offline.
		pub OfflineSlash get(offline_slash) config(): Perbill = Perbill::from_millionths(1000);
		/// Number of instances of offline reports before slashing begins for validators.
		pub OfflineSlashGrace get(offline_slash_grace) config(): u32;
		/// The length of the bonding duration in eras.
		pub BondingDuration get(bonding_duration) config(): T::BlockNumber = 12.into();

		/// Any validators that may never be slashed or forcibly kicked. It's a Vec since they're easy to initialize
		/// and the performance hit is minimal (we expect no more than four invulnerables) and restricted to testnets.
		pub Invulnerables get(invulnerables) config(): Vec<T::AccountId>;

		/// Map from all locked "stash" accounts to the controller account.
		pub Bonded get(bonded): map T::AccountId => Option<T::AccountId>;
		/// Map from all (unlocked) "controller" accounts to the info regarding the staking.
		pub Ledger get(ledger): map T::AccountId => Option<StakingLedger<T::AccountId, BalanceOf<T>, T::BlockNumber>>;

		/// Where the reward payment should be made. Keyed by stash.
		pub Payee get(payee): map T::AccountId => RewardDestination;

		/// The map from (wannabe) validator stash key to the preferences of that validator.
		pub Validators get(validators): linked_map T::AccountId => ValidatorPrefs<BalanceOf<T>>;

		/// The map from nominator stash key to the set of stash keys of all validators to nominate.
		pub Nominators get(nominators): linked_map T::AccountId => Vec<T::AccountId>;

		/// Nominators for a particular account that is in action right now. You can't iterate through validators here,
		/// but you can find them in the Session module.
		///
		/// This is keyed by the stash account.
		pub Stakers get(stakers): map T::AccountId => Exposure<T::AccountId, BalanceOf<T>>;

		// The historical validators and their nominations for a given era. Stored as a trie root of the mapping
		// `T::AccountId` => `Exposure<T::AccountId, BalanceOf<T>>`, which is just the contents of `Stakers`,
		// under a key that is the `era`.
		//
		// Every era change, this will be appended with the trie root of the contents of `Stakers`, and the oldest
		// entry removed down to a specific number of entries (probably around 90 for a 3 month history).
		// pub HistoricalStakers get(historical_stakers): map T::BlockNumber => Option<H256>;

		/// The currently elected validator set keyed by stash account ID.
		pub CurrentElected get(current_elected): Vec<T::AccountId>;

		/// The current era index.
		pub CurrentEra get(current_era) config(): T::BlockNumber;

		/// Maximum reward, per validator, that is provided per acceptable session.
		pub CurrentSessionReward get(current_session_reward) config(): BalanceOf<T>;

		/// The accumulated reward for the current era. Reset to zero at the beginning of the era and
		/// increased for every successfully finished session.
		pub CurrentEraReward get(current_era_reward): BalanceOf<T>;

		/// The next value of sessions per era.
		pub NextSessionsPerEra get(next_sessions_per_era): Option<T::BlockNumber>;
		/// The session index at which the era length last changed.
		pub LastEraLengthChange get(last_era_length_change): T::BlockNumber;

		/// The amount of balance actively at stake for each validator slot, currently.
		///
		/// This is used to derive rewards and punishments.
		pub SlotStake get(slot_stake) build(|config: &GenesisConfig<T>| {
			config.stakers.iter().map(|&(_, _, value, _)| value).min().unwrap_or_default()
		}): BalanceOf<T>;

		/// The number of times a given validator has been reported offline. This gets decremented by one each era that passes.
		pub SlashCount get(slash_count): map T::AccountId => u32;

		/// We are forcing a new era.
		pub ForcingNewEra get(forcing_new_era): Option<()>;

		/// Most recent `RECENT_OFFLINE_COUNT` instances. (Who it was, when it was reported, how many instances they were offline for).
		pub RecentlyOffline get(recently_offline): Vec<(T::AccountId, T::BlockNumber, u32)>;
	}
	add_extra_genesis {
		config(stakers): Vec<(T::AccountId, T::AccountId, BalanceOf<T>, StakerStatus<T::AccountId>)>;
		build(|storage: &mut primitives::StorageOverlay, _: &mut primitives::ChildrenStorageOverlay, config: &GenesisConfig<T>| {
			with_storage(storage, || {
				for &(ref stash, ref controller, balance, ref status) in &config.stakers {
					assert!(T::Currency::free_balance(&stash) >= balance);
					let _ = <Module<T>>::bond(
						T::Origin::from(Some(stash.clone()).into()),
						T::Lookup::unlookup(controller.clone()),
						balance,
						RewardDestination::Staked
					);
					let _ = match status {
						StakerStatus::Validator => {
							<Module<T>>::validate(
								T::Origin::from(Some(controller.clone()).into()),
								Default::default()
							)
						}, StakerStatus::Nominator(votes) => {
							<Module<T>>::nominate(
								T::Origin::from(Some(controller.clone()).into()),
								votes.iter().map(|l| {T::Lookup::unlookup(l.clone())}).collect()
							)
						}, _ => Ok(())
					};
				}

				<Module<T>>::select_validators();
			});
		});
	}
}

decl_module! {
	pub struct Module<T: Trait> for enum Call where origin: T::Origin {
		fn deposit_event<T>() = default;

		/// Take the origin account as a stash and lock up `value` of its balance. `controller` will be the
		/// account that controls it.
		///
		/// The dispatch origin for this call must be _Signed_ by the stash account.
		fn bond(origin, controller: <T::Lookup as StaticLookup>::Source, #[compact] value: BalanceOf<T>, payee: RewardDestination) {
			let stash = ensure_signed(origin)?;

			if <Bonded<T>>::exists(&stash) {
				return Err("stash already bonded")
			}

			let controller = T::Lookup::lookup(controller)?;

			if <Ledger<T>>::exists(&controller) {
				return Err("controller already paired")
			}

			// You're auto-bonded forever, here. We might improve this by only bonding when
			// you actually validate/nominate.
			<Bonded<T>>::insert(&stash, controller.clone());
			<Payee<T>>::insert(&stash, payee);

			let stash_balance = T::Currency::free_balance(&stash);
			let value = value.min(stash_balance);
			Self::update_ledger(&controller, &StakingLedger { stash, total: value, active: value, unlocking: vec![] });
		}

		/// Add some extra amount that have appeared in the stash `free_balance` into the balance up for
		/// staking.
		///
		/// Use this if there are additional funds in your stash account that you wish to bond.
		///
		/// The dispatch origin for this call must be _Signed_ by the stash, not the controller.
		fn bond_extra(origin, #[compact] max_additional: BalanceOf<T>) {
			let stash = ensure_signed(origin)?;

			let controller = Self::bonded(&stash).ok_or("not a stash")?;
			let mut ledger = Self::ledger(&controller).ok_or("not a controller")?;

			let stash_balance = T::Currency::free_balance(&stash);

			if let Some(extra) = stash_balance.checked_sub(&ledger.total) {
				let extra = extra.min(max_additional);
				ledger.total += extra;
				ledger.active += extra;
				Self::update_ledger(&controller, &ledger);
			}
		}

		/// Schedule a portion of the stash to be unlocked ready for transfer out after the bond
		/// period ends. If this leaves an amount actively bonded less than
		/// T::Currency::existential_deposit(), then it is increased to the full amount.
		///
		/// Once the unlock period is done, you can call `withdraw_unbonded` to actually move
		/// the funds out of management ready for transfer.
		///
		/// No more than a limited number of unlocking chunks (see `MAX_UNLOCKING_CHUNKS`)
		/// can co-exists at the same time. In that case, [`Call::withdraw_unbonded`] need
		/// to be called first to remove some of the chunks (if possible).
		///
		/// The dispatch origin for this call must be _Signed_ by the controller, not the stash.
		///
		/// See also [`Call::withdraw_unbonded`].
		fn unbond(origin, #[compact] value: BalanceOf<T>) {
			let controller = ensure_signed(origin)?;
			let mut ledger = Self::ledger(&controller).ok_or("not a controller")?;
			ensure!(
				ledger.unlocking.len() < MAX_UNLOCKING_CHUNKS,
				"can not schedule more unlock chunks"
			);

			let mut value = value.min(ledger.active);

			if !value.is_zero() {
				ledger.active -= value;

				// Avoid there being a dust balance left in the staking system.
				if ledger.active < T::Currency::minimum_balance() {
					value += ledger.active;
					ledger.active = Zero::zero();
				}

				let era = Self::current_era() + Self::bonding_duration();
				ledger.unlocking.push(UnlockChunk { value, era });
				Self::update_ledger(&controller, &ledger);
			}
		}

		/// Remove any unlocked chunks from the `unlocking` queue from our management.
		///
		/// This essentially frees up that balance to be used by the stash account to do
		/// whatever it wants.
		///
		/// The dispatch origin for this call must be _Signed_ by the controller, not the stash.
		///
		/// See also [`Call::unbond`].
		fn withdraw_unbonded(origin) {
			let controller = ensure_signed(origin)?;
			let ledger = Self::ledger(&controller).ok_or("not a controller")?;
			let ledger = ledger.consolidate_unlocked(Self::current_era());
			Self::update_ledger(&controller, &ledger);
		}

		/// Declare the desire to validate for the origin controller.
		///
		/// Effects will be felt at the beginning of the next era.
		///
		/// The dispatch origin for this call must be _Signed_ by the controller, not the stash.
		fn validate(origin, prefs: ValidatorPrefs<BalanceOf<T>>) {
			let controller = ensure_signed(origin)?;
			let ledger = Self::ledger(&controller).ok_or("not a controller")?;
			let stash = &ledger.stash;
			ensure!(prefs.unstake_threshold <= MAX_UNSTAKE_THRESHOLD, "unstake threshold too large");
			<Nominators<T>>::remove(stash);
			<Validators<T>>::insert(stash, prefs);
		}

		/// Declare the desire to nominate `targets` for the origin controller.
		///
		/// Effects will be felt at the beginning of the next era.
		///
		/// The dispatch origin for this call must be _Signed_ by the controller, not the stash.
		fn nominate(origin, targets: Vec<<T::Lookup as StaticLookup>::Source>) {
			let controller = ensure_signed(origin)?;
			let ledger = Self::ledger(&controller).ok_or("not a controller")?;
			let stash = &ledger.stash;
			ensure!(!targets.is_empty(), "targets cannot be empty");
			let targets = targets.into_iter()
				.take(MAX_NOMINATIONS)
				.map(T::Lookup::lookup)
				.collect::<result::Result<Vec<T::AccountId>, &'static str>>()?;

			<Validators<T>>::remove(stash);
			<Nominators<T>>::insert(stash, targets);
		}

		/// Declare no desire to either validate or nominate.
		///
		/// Effects will be felt at the beginning of the next era.
		///
		/// The dispatch origin for this call must be _Signed_ by the controller, not the stash.
		fn chill(origin) {
			let controller = ensure_signed(origin)?;
			let ledger = Self::ledger(&controller).ok_or("not a controller")?;
			let stash = &ledger.stash;
			<Validators<T>>::remove(stash);
			<Nominators<T>>::remove(stash);
		}

		/// (Re-)set the payment target for a controller.
		///
		/// Effects will be felt at the beginning of the next era.
		///
		/// The dispatch origin for this call must be _Signed_ by the controller, not the stash.
		fn set_payee(origin, payee: RewardDestination) {
			let controller = ensure_signed(origin)?;
			let ledger = Self::ledger(&controller).ok_or("not a controller")?;
			let stash = &ledger.stash;
			<Payee<T>>::insert(stash, payee);
		}

		/// (Re-)set the payment target for a controller.
		///
		/// Effects will be felt at the beginning of the next era.
		///
		/// The dispatch origin for this call must be _Signed_ by the stash, not the controller.
		fn set_controller(origin, controller: <T::Lookup as StaticLookup>::Source) {
			let stash = ensure_signed(origin)?;
			let old_controller = Self::bonded(&stash).ok_or("not a stash")?;
			let controller = T::Lookup::lookup(controller)?;
			if <Ledger<T>>::exists(&controller) {
				return Err("controller already paired")
			}
			if controller != old_controller {
				<Bonded<T>>::insert(&stash, &controller);
				if let Some(l) = <Ledger<T>>::take(&old_controller) { <Ledger<T>>::insert(&controller, l) };
			}
		}

		/// Set the number of sessions in an era.
		fn set_sessions_per_era(#[compact] new: T::BlockNumber) {
			<NextSessionsPerEra<T>>::put(new);
		}

		/// The length of the bonding duration in eras.
		fn set_bonding_duration(#[compact] new: T::BlockNumber) {
			<BondingDuration<T>>::put(new);
		}

		/// The ideal number of validators.
		fn set_validator_count(#[compact] new: u32) {
			<ValidatorCount<T>>::put(new);
		}

		/// Force there to be a new era. This also forces a new session immediately after.
		/// `apply_rewards` should be true for validators to get the session reward.
		fn force_new_era(apply_rewards: bool) -> Result {
			Self::apply_force_new_era(apply_rewards)
		}

		/// Set the offline slash grace period.
		fn set_offline_slash_grace(#[compact] new: u32) {
			<OfflineSlashGrace<T>>::put(new);
		}

		/// Set the validators who cannot be slashed (if any).
		fn set_invulnerables(validators: Vec<T::AccountId>) {
			<Invulnerables<T>>::put(validators);
		}
	}
}

decl_event!(
	pub enum Event<T> where Balance = BalanceOf<T>, <T as system::Trait>::AccountId {
		/// All validators have been rewarded by the given balance.
		Reward(Balance),
		/// One validator (and its nominators) has been given an offline-warning (it is still
		/// within its grace). The accrued number of slashes is recorded, too.
		OfflineWarning(AccountId, u32),
		/// One validator (and its nominators) has been slashed by the given amount.
		OfflineSlash(AccountId, Balance),
	}
);

impl<T: Trait> Module<T> {
	/// Just force_new_era without origin check.
	fn apply_force_new_era(apply_rewards: bool) -> Result {
		<ForcingNewEra<T>>::put(());
		<session::Module<T>>::apply_force_new_session(apply_rewards)
	}

	// PUBLIC IMMUTABLES

	/// The length of a staking era in blocks.
	pub fn era_length() -> T::BlockNumber {
		Self::sessions_per_era() * <session::Module<T>>::length()
	}

	/// The total balance that can be slashed from a validator controller account as of
	/// right now.
	pub fn slashable_balance(who: &T::AccountId) -> BalanceOf<T> {
		Self::stakers(who).total
	}

	// MUTABLES (DANGEROUS)

	/// Update the ledger for a controller. This will also update the stash lock.
	fn update_ledger(controller: &T::AccountId, ledger: &StakingLedger<T::AccountId, BalanceOf<T>, T::BlockNumber>) {
		T::Currency::set_lock(STAKING_ID, &ledger.stash, ledger.total, T::BlockNumber::max_value(), WithdrawReasons::all());
		<Ledger<T>>::insert(controller, ledger);
	}

	/// Slash a given validator by a specific amount. Removes the slash from the validator's balance by preference,
	/// and reduces the nominators' balance if needed.
	fn slash_validator(stash: &T::AccountId, slash: BalanceOf<T>) {
		// The exposure (backing stake) information of the validator to be slashed.
		let exposure = Self::stakers(stash);
		// The amount we are actually going to slash (can't be bigger than the validator's total exposure)
		let slash = slash.min(exposure.total);
		// The amount we'll slash from the validator's stash directly.
		let own_slash = exposure.own.min(slash);
		let (mut imbalance, missing) = T::Currency::slash(stash, own_slash);
		let own_slash = own_slash - missing;
		// The amount remaining that we can't slash from the validator, that must be taken from the nominators.
		let rest_slash = slash - own_slash;
		if !rest_slash.is_zero() {
			// The total to be slashed from the nominators.
			let total = exposure.total - exposure.own;
			if !total.is_zero() {
				let safe_mul_rational = |b| b * rest_slash / total;// FIXME #1572 avoid overflow
				for i in exposure.others.iter() {
					// best effort - not much that can be done on fail.
					imbalance.subsume(T::Currency::slash(&i.who, safe_mul_rational(i.value)).0)
				}
			}
		}
		T::Slash::on_unbalanced(imbalance);
	}

	/// Actually make a payment to a staker. This uses the currency's reward function
	/// to pay the right payee for the given staker account.
	fn make_payout(stash: &T::AccountId, amount: BalanceOf<T>) -> Option<PositiveImbalanceOf<T>> {
		let dest = Self::payee(stash);
		match dest {
			RewardDestination::Controller => Self::bonded(stash)
				.and_then(|controller|
					T::Currency::deposit_into_existing(&controller, amount).ok()
				),
			RewardDestination::Stash =>
				T::Currency::deposit_into_existing(stash, amount).ok(),
			RewardDestination::Staked => Self::bonded(stash)
				.and_then(|c| Self::ledger(&c).map(|l| (c, l)))
				.and_then(|(controller, mut l)| {
					l.active += amount;
					l.total += amount;
					let r = T::Currency::deposit_into_existing(stash, amount).ok();
					Self::update_ledger(&controller, &l);
					r
				}),
		}
	}

	/// Reward a given validator by a specific amount. Add the reward to the validator's, and its nominators'
	/// balance, pro-rata based on their exposure, after having removed the validator's pre-payout cut.
	fn reward_validator(stash: &T::AccountId, reward: BalanceOf<T>) {
		let off_the_table = reward.min(Self::validators(stash).validator_payment);
		let reward = reward - off_the_table;
		let mut imbalance = <PositiveImbalanceOf<T>>::zero();
		let validator_cut = if reward.is_zero() {
			Zero::zero()
		} else {
			let exposure = Self::stakers(stash);
			let total = exposure.total.max(One::one());
			let safe_mul_rational = |b| b * reward / total;// FIXME #1572:  avoid overflow
			for i in &exposure.others {
				let nom_payout = safe_mul_rational(i.value);
				imbalance.maybe_subsume(Self::make_payout(&i.who, nom_payout));
			}
			safe_mul_rational(exposure.own)
		};
		imbalance.maybe_subsume(Self::make_payout(stash, validator_cut + off_the_table));
		T::Reward::on_unbalanced(imbalance);
	}

	/// Get the reward for the session, assuming it ends with this block.
	fn this_session_reward(actual_elapsed: T::Moment) -> BalanceOf<T> {
		let ideal_elapsed = <session::Module<T>>::ideal_session_duration();
		if ideal_elapsed.is_zero() {
			return Self::current_session_reward();
		}
		// Assumes we have 16-bits free at the top of T::Moment. Holds true for moment as seconds
		// in a u64 for the forseeable future, but more correct would be to handle overflows
		// explicitly.
		let per65536 = T::Moment::from(65536) * ideal_elapsed.clone() / actual_elapsed.max(ideal_elapsed);
		let per65536: BalanceOf<T> = per65536.saturated_into::<u32>().into();
		Self::current_session_reward() * per65536 / 65536.into()
	}

	/// Session has just changed. We need to determine whether we pay a reward, slash and/or
	/// move to a new era.
	fn new_session(actual_elapsed: T::Moment, should_reward: bool) {
		if should_reward {
			// accumulate good session reward
			let reward = Self::this_session_reward(actual_elapsed);
			<CurrentEraReward<T>>::mutate(|r| *r += reward);
		}

		let session_index = <session::Module<T>>::current_index();
		if <ForcingNewEra<T>>::take().is_some()
			|| ((session_index - Self::last_era_length_change()) % Self::sessions_per_era()).is_zero()
		{
			Self::new_era();
		}
	}

	/// The era has changed - enact new staking set.
	///
	/// NOTE: This always happens immediately before a session change to ensure that new validators
	/// get a chance to set their session keys.
	fn new_era() {
		// Payout
		let reward = <CurrentEraReward<T>>::take();
		if !reward.is_zero() {
			let validators = Self::current_elected();
			for v in validators.iter() {
				Self::reward_validator(v, reward);
			}
			Self::deposit_event(RawEvent::Reward(reward));
			let len = validators.len() as u32; // validators length can never overflow u64
			let len: BalanceOf<T> = len.into();
			let total_minted = reward * len;
			let total_rewarded_stake = Self::slot_stake() * len;
			T::OnRewardMinted::on_dilution(total_minted, total_rewarded_stake);
		}

		// Increment current era.
		<CurrentEra<T>>::put(&(<CurrentEra<T>>::get() + One::one()));

		// Enact era length change.
		if let Some(next_spe) = Self::next_sessions_per_era() {
			if next_spe != Self::sessions_per_era() {
				<SessionsPerEra<T>>::put(&next_spe);
				<LastEraLengthChange<T>>::put(&<session::Module<T>>::current_index());
			}
		}

		// Reassign all Stakers.
		let slot_stake = Self::select_validators();

		// Update the balances for rewarding according to the stakes.
		<CurrentSessionReward<T>>::put(Self::session_reward() * slot_stake);
	}

	fn slashable_balance_of(stash: &T::AccountId) -> BalanceOf<T> {
		Self::bonded(stash).and_then(Self::ledger).map(|l| l.total).unwrap_or_default()
	}

	/// Select a new validator set from the assembled stakers and their role preferences.
	///
	/// Returns the new `SlotStake` value.
	fn select_validators() -> BalanceOf<T> {
		let maybe_elected_set = elect::<T, _, _, _>(
			Self::validator_count() as usize,
			Self::minimum_validator_count().max(1) as usize,
			<Validators<T>>::enumerate(),
			<Nominators<T>>::enumerate(),
			Self::slashable_balance_of,
		);

		if let Some(elected_set) = maybe_elected_set {
			let elected_stashes = elected_set.0;
			let assignments = elected_set.1;

			// helper closure.
			let to_balance = |b: ExtendedBalance| <T::CurrencyToVote as Convert<ExtendedBalance, BalanceOf<T>>>::convert(b);
			let to_votes = |b: BalanceOf<T>| <T::CurrencyToVote as Convert<BalanceOf<T>, u64>>::convert(b) as ExtendedBalance;

			// The return value of this is safe to be converted to u64.
			// The original balance, `b` is within the scope of u64. It is just extended to u128
			// to be properly multiplied by a ratio, which will lead to another value
			// less than u64 for sure. The result can then be safely passed to `to_balance`.
			// For now the backward convert is used. A simple `TryFrom<u64>` is also safe.
			let ratio_of = |b, p| (p as ExtendedBalance).saturating_mul(to_votes(b)) / ACCURACY;

			// Compute the actual stake from nominator's ratio.
			let mut assignments_with_stakes = assignments.iter().map(|(n, a)|(
				n.clone(),
				Self::slashable_balance_of(n),
				a.iter().map(|(acc, r)| (
					acc.clone(),
					*r,
					to_balance(ratio_of(Self::slashable_balance_of(n), *r)),
				))
				.collect::<Vec<Assignment<T>>>()
			)).collect::<Vec<(T::AccountId, BalanceOf<T>, Vec<Assignment<T>>)>>();

			// update elected candidate exposures.
			let mut exposures = <ExpoMap<T>>::new();
			elected_stashes
				.iter()
				.map(|e| (e, Self::slashable_balance_of(e)))
				.for_each(|(e, s)| {
					exposures.insert(e.clone(), Exposure { own: s, total: s, ..Default::default() });
				});

			for (n, _, assignment) in &assignments_with_stakes {
				for (c, _, s) in assignment {
					if let Some(expo) = exposures.get_mut(c) {
						// NOTE: simple example where this saturates:
						// candidate with max_value stake. 1 nominator with max_value stake.
						// Nuked. Sadly there is not much that we can do about this.
						// See this test: phragmen_should_not_overflow_xxx()
						expo.total = expo.total.saturating_add(*s);
						expo.others.push( IndividualExposure { who: n.clone(), value: *s } );
					}
				}
			}

			// This optimization will most likely be only applied off-chain.
			let do_equalise = false;
			if do_equalise {
				let tolerance = 10 as u128;
				let iterations = 10 as usize;
				phragmen::equalize::<T>(&mut assignments_with_stakes, &mut exposures, tolerance, iterations);
			}

			// Clear Stakers and reduce their slash_count.
			for v in Self::current_elected().iter() {
				<Stakers<T>>::remove(v);
				let slash_count = <SlashCount<T>>::take(v);
				if slash_count > 1 {
					<SlashCount<T>>::insert(v, slash_count - 1);
				}
			}

			// Populate Stakers and figure out the minimum stake behind a slot.
			let mut slot_stake = BalanceOf::<T>::max_value();
			for (c, e) in exposures.iter() {
				if e.total < slot_stake {
					slot_stake = e.total;
				}
				<Stakers<T>>::insert(c.clone(), e.clone());
			}
			<SlotStake<T>>::put(&slot_stake);

			// Set the new validator set.
			<CurrentElected<T>>::put(&elected_stashes);
			<session::Module<T>>::set_validators(
				&elected_stashes.into_iter().map(|s| Self::bonded(s).unwrap_or_default()).collect::<Vec<_>>()
			);

			slot_stake
		} else {
			// There were not enough candidates for even our minimal level of functionality.
			// This is bad.
			// We should probably disable all functionality except for block production
			// and let the chain keep producing blocks until we can decide on a sufficiently
			// substantial set.
			// TODO: #2494
			Self::slot_stake()
		}
	}

	/// Call when a validator is determined to be offline. `count` is the
	/// number of offenses the validator has committed.
	///
	/// NOTE: This is called with the controller (not the stash) account id.
	pub fn on_offline_validator(controller: T::AccountId, count: usize) {
		if let Some(l) = Self::ledger(&controller) {
			let stash = l.stash;

			// Early exit if validator is invulnerable.
			if Self::invulnerables().contains(&stash) {
				return
			}

			let slash_count = Self::slash_count(&stash);
			let new_slash_count = slash_count + count as u32;
			<SlashCount<T>>::insert(&stash, new_slash_count);
			let grace = Self::offline_slash_grace();

			if RECENT_OFFLINE_COUNT > 0 {
				let item = (stash.clone(), <system::Module<T>>::block_number(), count as u32);
				<RecentlyOffline<T>>::mutate(|v| if v.len() >= RECENT_OFFLINE_COUNT {
					let index = v.iter()
						.enumerate()
						.min_by_key(|(_, (_, block, _))| block)
						.expect("v is non-empty; qed")
						.0;
					v[index] = item;
				} else {
					v.push(item);
				});
			}

			let prefs = Self::validators(&stash);
			let unstake_threshold = prefs.unstake_threshold.min(MAX_UNSTAKE_THRESHOLD);
			let max_slashes = grace + unstake_threshold;

			let event = if new_slash_count > max_slashes {
				let slash_exposure = Self::stakers(&stash).total;
				let offline_slash_base = Self::offline_slash() * slash_exposure;
				// They're bailing.
				let slash = offline_slash_base
					// Multiply slash_mantissa by 2^(unstake_threshold with upper bound)
					.checked_shl(unstake_threshold)
					.map(|x| x.min(slash_exposure))
					.unwrap_or(slash_exposure);
				let _ = Self::slash_validator(&stash, slash);
				<Validators<T>>::remove(&stash);
				let _ = Self::apply_force_new_era(false);

				RawEvent::OfflineSlash(stash.clone(), slash)
			} else {
				RawEvent::OfflineWarning(stash.clone(), slash_count)
			};

			Self::deposit_event(event);
		}
	}
}

impl<T: Trait> OnSessionChange<T::Moment> for Module<T> {
	fn on_session_change(elapsed: T::Moment, should_reward: bool) {
		Self::new_session(elapsed, should_reward);
	}
}

impl<T: Trait> OnFreeBalanceZero<T::AccountId> for Module<T> {
	fn on_free_balance_zero(stash: &T::AccountId) {
		if let Some(controller) = <Bonded<T>>::take(stash) {
			<Ledger<T>>::remove(&controller);
		}
		<Payee<T>>::remove(stash);
		<SlashCount<T>>::remove(stash);
		<Validators<T>>::remove(stash);
		<Nominators<T>>::remove(stash);
	}
}

impl<T: Trait> consensus::OnOfflineReport<Vec<u32>> for Module<T> {
	fn handle_report(reported_indices: Vec<u32>) {
		for validator_index in reported_indices {
			let v = <session::Module<T>>::validators()[validator_index as usize].clone();
			Self::on_offline_validator(v, 1);
		}
	}
}<|MERGE_RESOLUTION|>--- conflicted
+++ resolved
@@ -271,10 +271,7 @@
 const DEFAULT_MINIMUM_VALIDATOR_COUNT: u32 = 4;
 const MAX_NOMINATIONS: usize = 16;
 const MAX_UNSTAKE_THRESHOLD: u32 = 10;
-<<<<<<< HEAD
-=======
 const MAX_UNLOCKING_CHUNKS: usize = 32;
->>>>>>> d9e7d7ce
 const STAKING_ID: LockIdentifier = *b"staking ";
 
 /// Indicates the initial status of the staker.
