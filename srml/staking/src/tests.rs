// Copyright 2017-2019 Parity Technologies (UK) Ltd.
// This file is part of Substrate.

// Substrate is free software: you can redistribute it and/or modify
// it under the terms of the GNU General Public License as published by
// the Free Software Foundation, either version 3 of the License, or
// (at your option) any later version.

// Substrate is distributed in the hope that it will be useful,
// but WITHOUT ANY WARRANTY; without even the implied warranty of
// MERCHANTABILITY or FITNESS FOR A PARTICULAR PURPOSE.  See the
// GNU General Public License for more details.

// You should have received a copy of the GNU General Public License
// along with Substrate.  If not, see <http://www.gnu.org/licenses/>.

//! Tests for the module.

#![cfg(test)]

use super::*;
use runtime_io::with_externalities;
use phragmen;
use primitives::Perquintill;
use srml_support::{assert_ok, assert_noop, EnumerableStorageMap};
use mock::{Balances, Session, Staking, System, Timestamp, Test, ExtBuilder, Origin};
use srml_support::traits::Currency;

#[test]
fn basic_setup_works() {
	// Verifies initial conditions of mock
	with_externalities(&mut ExtBuilder::default()
		.build(),
	|| {
		assert_eq!(Staking::bonded(&11), Some(10)); // Account 11 is stashed and locked, and account 10 is the controller
		assert_eq!(Staking::bonded(&21), Some(20)); // Account 21 is stashed and locked, and account 20 is the controller
		assert_eq!(Staking::bonded(&1), None);		// Account 1 is not a stashed

		// Account 10 controls the stash from account 11, which is 100 * balance_factor units
		assert_eq!(Staking::ledger(&10), Some(StakingLedger { stash: 11, total: 1000, active: 1000, unlocking: vec![] }));
		// Account 20 controls the stash from account 21, which is 200 * balance_factor units
		assert_eq!(Staking::ledger(&20), Some(StakingLedger { stash: 21, total: 1000, active: 1000, unlocking: vec![] }));
		// Account 1 does not control any stash
		assert_eq!(Staking::ledger(&1), None);

		// ValidatorPrefs are default, thus unstake_threshold is 3, other values are default for their type
		assert_eq!(<Validators<Test>>::enumerate().collect::<Vec<_>>(), vec![
			(20, ValidatorPrefs { unstake_threshold: 3, validator_payment: 0 }),
			(10, ValidatorPrefs { unstake_threshold: 3, validator_payment: 0 })
		]);

		// Account 100 is the default nominator
		assert_eq!(Staking::ledger(100), Some(StakingLedger { stash: 101, total: 500, active: 500, unlocking: vec![] }));
		assert_eq!(Staking::nominators(100), vec![10, 20]);

		// Account 10 is exposed by 1000 * balance_factor from their own stash in account 11 + the default nominator vote
		assert_eq!(Staking::stakers(10), Exposure { total: 1250, own: 1000, others: vec![ IndividualExposure { who: 100, value: 250 }] });
		// Account 20 is exposed by 1000 * balance_factor from their own stash in account 21 + the default nominator vote
		assert_eq!(Staking::stakers(20), Exposure { total: 1250, own: 1000, others: vec![ IndividualExposure { who: 100, value: 250 }] });

		// The number of validators required.
		assert_eq!(Staking::validator_count(), 2);

		// Initial Era and session
		assert_eq!(Staking::current_era(), 0);
		assert_eq!(Session::current_index(), 0);

		// initial rewards
		assert_eq!(Staking::current_session_reward(), 10);

		// initial slot_stake
		assert_eq!(Staking::slot_stake(),  1250);

		// initial slash_count of validators 
		assert_eq!(Staking::slash_count(&10), 0);
		assert_eq!(Staking::slash_count(&20), 0);
	});
}

#[test]
fn no_offline_should_work() {
	// Test the staking module works when no validators are offline
	with_externalities(&mut ExtBuilder::default().build(),
	|| {
		// Slashing begins for validators immediately if found offline
		assert_eq!(Staking::offline_slash_grace(), 0);
		// Account 10 has not been reported offline
		assert_eq!(Staking::slash_count(&10), 0);
		// Account 10 has `balance_factor` free balance
		assert_eq!(Balances::free_balance(&10), 1);
		// Nothing happens to Account 10, as expected
		assert_eq!(Staking::slash_count(&10), 0);
		assert_eq!(Balances::free_balance(&10), 1);
		// New era is not being forced
		assert!(Staking::forcing_new_era().is_none());
	});
}

#[test]
fn invulnerability_should_work() {
	// Test that users can be invulnerable from slashing and being kicked
	with_externalities(&mut ExtBuilder::default().build(),
	|| {
		// Make account 10 invulnerable
		assert_ok!(Staking::set_invulnerables(vec![10]));
		// Give account 10 some funds
		let _ = Balances::deposit_creating(&10, 69);
		// There is no slash grace -- slash immediately.
		assert_eq!(Staking::offline_slash_grace(), 0);
		// Account 10 has not been slashed
		assert_eq!(Staking::slash_count(&10), 0);
		// Account 10 has the 70 funds we gave it above
		assert_eq!(Balances::free_balance(&10), 70);
		// Account 10 should be a validator
		assert!(<Validators<Test>>::exists(&10));

		// Set account 10 as an offline validator with a large number of reports
		// Should exit early if invulnerable
		Staking::on_offline_validator(10, 100);

		// Show that account 10 has not been touched
		assert_eq!(Staking::slash_count(&10), 0);
		assert_eq!(Balances::free_balance(&10), 70);
		assert!(<Validators<Test>>::exists(&10));
		// New era not being forced
		// NOTE: new era is always forced once slashing happens -> new validators need to be chosen.
		assert!(Staking::forcing_new_era().is_none());
	});
}

#[test]
fn offline_should_slash_and_kick() {
	// Test that an offline validator gets slashed and kicked
	with_externalities(&mut ExtBuilder::default().build(), || {
		// Give account 10 some balance
		let _ = Balances::deposit_creating(&10, 999);
		// Confirm account 10 is a validator
		assert!(<Validators<Test>>::exists(&10));
		// Validators get slashed immediately
		assert_eq!(Staking::offline_slash_grace(), 0);
		// Unstake threshold is 3
		assert_eq!(Staking::validators(&10).unstake_threshold, 3);
		// Account 10 has not been slashed before
		assert_eq!(Staking::slash_count(&10), 0);
		// Account 10 has the funds we just gave it
		assert_eq!(Balances::free_balance(&10), 1000);
		// Report account 10 as offline, one greater than unstake threshold
		Staking::on_offline_validator(10, 4);
		// Confirm user has been reported
		assert_eq!(Staking::slash_count(&10), 4);
		// Confirm `slot_stake` is greater than exponential punishment, else math below will be different
		assert!(Staking::slot_stake() > 2_u64.pow(3) * 20);
		// Confirm balance has been reduced by 2^unstake_threshold * current_offline_slash()
		assert_eq!(Balances::free_balance(&10), 1000 - 2_u64.pow(3) * 20);
		// Confirm account 10 has been removed as a validator
		assert!(!<Validators<Test>>::exists(&10));
		// A new era is forced due to slashing
		assert!(Staking::forcing_new_era().is_some());
	});
}

#[test]
fn offline_grace_should_delay_slashing() {
	// Tests that with grace, slashing is delayed
	with_externalities(&mut ExtBuilder::default().build(), || {
		// Initialize account 10 with balance
		let _ = Balances::deposit_creating(&10, 69);
		// Verify account 10 has balance
		assert_eq!(Balances::free_balance(&10), 70);

		// Set offline slash grace
		let offline_slash_grace = 1;
		assert_ok!(Staking::set_offline_slash_grace(offline_slash_grace));
		assert_eq!(Staking::offline_slash_grace(), 1);

		// Check unstaked_threshold is 3 (default)
		let default_unstake_threshold = 3;
		assert_eq!(Staking::validators(&10), ValidatorPrefs { unstake_threshold: default_unstake_threshold, validator_payment: 0 });

		// Check slash count is zero
		assert_eq!(Staking::slash_count(&10), 0);

		// Report account 10 up to the threshold
		Staking::on_offline_validator(10, default_unstake_threshold as usize + offline_slash_grace as usize);
		// Confirm slash count
		assert_eq!(Staking::slash_count(&10), 4);

		// Nothing should happen
		assert_eq!(Balances::free_balance(&10), 70);

		// Report account 10 one more time
		Staking::on_offline_validator(10, 1);
		assert_eq!(Staking::slash_count(&10), 5);
		// User gets slashed
		assert_eq!(Balances::free_balance(&10), 0);
		// New era is forced
		assert!(Staking::forcing_new_era().is_some());
	});
}


#[test]
fn max_unstake_threshold_works() {
	// Tests that max_unstake_threshold gets used when prefs.unstake_threshold is large
	with_externalities(&mut ExtBuilder::default().build(), || {
		const MAX_UNSTAKE_THRESHOLD: u32 = 10;
		// Two users with maximum possible balance
		let _ = Balances::deposit_creating(&10, u64::max_value() - 1);
		let _ = Balances::deposit_creating(&20, u64::max_value() - 1);

		// Give them full exposer as a staker
		<Stakers<Test>>::insert(&10, Exposure { total: u64::max_value(), own: u64::max_value(), others: vec![]});
		<Stakers<Test>>::insert(&20, Exposure { total: u64::max_value(), own: u64::max_value(), others: vec![]});

		// Check things are initialized correctly
		assert_eq!(Balances::free_balance(&10), u64::max_value());
		assert_eq!(Balances::free_balance(&20), u64::max_value());
		assert_eq!(Balances::free_balance(&10), Balances::free_balance(&20));
		assert_eq!(Staking::offline_slash_grace(), 0);
		assert_eq!(Staking::current_offline_slash(), 20);
		// Account 10 will have max unstake_threshold
		assert_ok!(Staking::validate(Origin::signed(10), ValidatorPrefs {
			unstake_threshold: MAX_UNSTAKE_THRESHOLD,
			validator_payment: 0,
		}));
		// Account 20 could not set their unstake_threshold past 10
		assert_noop!(Staking::validate(Origin::signed(20), ValidatorPrefs {
			unstake_threshold: 11,
			validator_payment: 0}),
			"unstake threshold too large"
		);
		// Give Account 20 unstake_threshold 11 anyway, should still be limited to 10
		<Validators<Test>>::insert(20, ValidatorPrefs {
			unstake_threshold: 11,
			validator_payment: 0,
		});

		// Make slot_stake really large, as to not affect punishment curve
		<SlotStake<Test>>::put(u64::max_value());
		// Confirm `slot_stake` is greater than exponential punishment, else math below will be different
		assert!(Staking::slot_stake() > 2_u64.pow(MAX_UNSTAKE_THRESHOLD) * 20);

		// Report each user 1 more than the max_unstake_threshold
		Staking::on_offline_validator(10, MAX_UNSTAKE_THRESHOLD as usize + 1);
		Staking::on_offline_validator(20, MAX_UNSTAKE_THRESHOLD as usize + 1);

		// Show that each balance only gets reduced by 2^max_unstake_threshold
		assert_eq!(Balances::free_balance(&10), u64::max_value() - 2_u64.pow(MAX_UNSTAKE_THRESHOLD) * 20);
		assert_eq!(Balances::free_balance(&20), u64::max_value() - 2_u64.pow(MAX_UNSTAKE_THRESHOLD) * 20);
	});
}

#[test]
fn slashing_does_not_cause_underflow() {
	// Tests that slashing more than a user has does not underflow
	with_externalities(&mut ExtBuilder::default().build(), || {
		// Verify initial conditions
		assert_eq!(Balances::free_balance(&10), 1);
		assert_eq!(Staking::offline_slash_grace(), 0);

		// Set validator preference so that 2^unstake_threshold would cause overflow (greater than 64)
		<Validators<Test>>::insert(10, ValidatorPrefs {
			unstake_threshold: 10,
			validator_payment: 0,
		});

		System::set_block_number(1);
		Session::check_rotate_session(System::block_number());

		// Should not panic
		Staking::on_offline_validator(10, 100);
		// Confirm that underflow has not occurred, and account balance is set to zero
		assert_eq!(Balances::free_balance(&10), 0);
	});
}


#[test]
fn rewards_should_work() {
	// should check that:
	// * rewards get recorded per session
	// * rewards get paid per Era
	// * Check that nominators are also rewarded
	with_externalities(&mut ExtBuilder::default()
		.session_length(3)
		.sessions_per_era(3)
	.build(),
	|| {
		let delay = 2;
		// this test is only in the scope of one era. Since this variable changes
		// at the last block/new era, we'll save it.
		let session_reward = 10;

		// Set payee to controller
		assert_ok!(Staking::set_payee(Origin::signed(10), RewardDestination::Controller));

		// Initial config should be correct
		assert_eq!(Staking::era_length(), 9);
		assert_eq!(Staking::sessions_per_era(), 3);
		assert_eq!(Staking::last_era_length_change(), 0);
		assert_eq!(Staking::current_era(), 0);
		assert_eq!(Session::current_index(), 0);

		assert_eq!(Staking::current_session_reward(), 10);

		// check the balance of a validator accounts.
		assert_eq!(Balances::total_balance(&10), 1);
		// and the nominator (to-be)
		assert_eq!(Balances::total_balance(&2), 20);

		// add a dummy nominator.
		// NOTE: this nominator is being added 'manually'. a Further test (nomination_and_reward..) will add it via '.nominate()'
		<Stakers<Test>>::insert(&10, Exposure {
			own: 500, // equal division indicates that the reward will be equally divided among validator and nominator.
			total: 1000,
			others: vec![IndividualExposure {who: 2, value: 500 }]
		});
		<Payee<Test>>::insert(&2, RewardDestination::Controller);


		let mut block = 3;
		// Block 3 => Session 1 => Era 0
		System::set_block_number(block);
		Timestamp::set_timestamp(block*5);	// on time.
		Session::check_rotate_session(System::block_number()); 
		assert_eq!(Staking::current_era(), 0);
		assert_eq!(Session::current_index(), 1);

		// session triggered: the reward value stashed should be 10 -- defined in ExtBuilder genesis.
		assert_eq!(Staking::current_session_reward(), session_reward);
		assert_eq!(Staking::current_era_reward(), session_reward);
		
		block = 6; // Block 6 => Session 2 => Era 0
		System::set_block_number(block);
		Timestamp::set_timestamp(block*5 + delay);	// a little late.
		Session::check_rotate_session(System::block_number());
		assert_eq!(Staking::current_era(), 0);
		assert_eq!(Session::current_index(), 2);

		// session reward is the same,
		assert_eq!(Staking::current_session_reward(), session_reward);
		// though 2 will be deducted while stashed in the era reward due to delay
		assert_eq!(Staking::current_era_reward(), 2*session_reward - delay);

		block = 9; // Block 9 => Session 3 => Era 1
		System::set_block_number(block);
		Timestamp::set_timestamp(block*5);  // back to being punktlisch. no delayss
		Session::check_rotate_session(System::block_number());
		assert_eq!(Staking::current_era(), 1);
		assert_eq!(Session::current_index(), 3);

		assert_eq!(Balances::total_balance(&10), 1 + (3*session_reward - delay)/2);
		assert_eq!(Balances::total_balance(&2), 20 + (3*session_reward - delay)/2);
	});
}

#[test]
fn multi_era_reward_should_work() {
	// should check that:
	// The value of current_session_reward is set at the end of each era, based on
	// slot_stake and session_reward. Check and verify this.
	with_externalities(&mut ExtBuilder::default()
		.session_length(3)
		.sessions_per_era(3)
		.nominate(false)
		.build(),
	|| {
		let delay = 0;
		let session_reward = 10;

		// This is set by the test config builder.
		assert_eq!(Staking::current_session_reward(), session_reward);

		// check the balance of a validator accounts.
		assert_eq!(Balances::total_balance(&10), 1);

		// Set payee to controller
		assert_ok!(Staking::set_payee(Origin::signed(10), RewardDestination::Controller));

		let mut block = 3;
		// Block 3 => Session 1 => Era 0
		System::set_block_number(block);
		Timestamp::set_timestamp(block*5);	// on time.
		Session::check_rotate_session(System::block_number());
		assert_eq!(Staking::current_era(), 0);
		assert_eq!(Session::current_index(), 1);

		// session triggered: the reward value stashed should be 10 -- defined in ExtBuilder genesis.
		assert_eq!(Staking::current_session_reward(), session_reward);
		assert_eq!(Staking::current_era_reward(), session_reward);
		
		block = 6; // Block 6 => Session 2 => Era 0
		System::set_block_number(block);
		Timestamp::set_timestamp(block*5 + delay);	// a little late.
		Session::check_rotate_session(System::block_number());
		assert_eq!(Staking::current_era(), 0);
		assert_eq!(Session::current_index(), 2);

		assert_eq!(Staking::current_session_reward(), session_reward);
		assert_eq!(Staking::current_era_reward(), 2*session_reward - delay);

		block = 9; // Block 9 => Session 3 => Era 1
		System::set_block_number(block);
		Timestamp::set_timestamp(block*5);  // back to being punktlisch. no delayss
		Session::check_rotate_session(System::block_number());
		assert_eq!(Staking::current_era(), 1);
		assert_eq!(Session::current_index(), 3);

		// 1 + sum of of the session rewards accumulated
		let recorded_balance = 1 + 3*session_reward - delay;
		assert_eq!(Balances::total_balance(&10), recorded_balance);
		
		// the reward for next era will be: session_reward * slot_stake
		let new_session_reward = Staking::session_reward() * Staking::slot_stake();
		assert_eq!(Staking::current_session_reward(), new_session_reward);

		// fast forward to next era:
		block=12;System::set_block_number(block);Timestamp::set_timestamp(block*5);Session::check_rotate_session(System::block_number());
		block=15;System::set_block_number(block);Timestamp::set_timestamp(block*5);Session::check_rotate_session(System::block_number());
		
		// intermediate test.
		assert_eq!(Staking::current_era_reward(), 2*new_session_reward);
		
		// new era is triggered here.
		block=18;System::set_block_number(block);Timestamp::set_timestamp(block*5);Session::check_rotate_session(System::block_number());
		
		// pay time
		assert_eq!(Balances::total_balance(&10), 3*new_session_reward + recorded_balance);
	});
}

#[test]
fn staking_should_work() {
	// should test:
	// * new validators can be added to the default set
	// * new ones will be chosen per era
	// * either one can unlock the stash and back-down from being a validator via `chill`ing.
	with_externalities(&mut ExtBuilder::default()
		.sessions_per_era(3)
		.nominate(false)
		.fare(false) // to give 20 more staked value
		.build(),
	|| {
		// remember + compare this along with the test.
		assert_eq!(Session::validators(), vec![20, 10]);

		assert_ok!(Staking::set_bonding_duration(2));
		assert_eq!(Staking::bonding_duration(), 2);

		// put some money in account that we'll use.
<<<<<<< HEAD
		for i in 1..5 { Balances::set_free_balance(&i, 2000); }
=======
		for i in 1..5 { let _ = Balances::deposit_creating(&i, 1000); }

		// bond one account pair and state interest in nomination.
		// this is needed to keep 10 and 20 in the validator list with phragmen
		assert_ok!(Staking::bond(Origin::signed(1), 2, 500, RewardDestination::default()));
		assert_ok!(Staking::nominate(Origin::signed(2), vec![20, 4]));
>>>>>>> 964e909c

		// --- Block 1:
		System::set_block_number(1);
		Session::check_rotate_session(System::block_number());
		assert_eq!(Staking::current_era(), 0);

		// add a new candidate for being a validator. account 3 controlled by 4.
		assert_ok!(Staking::bond(Origin::signed(3), 4, 1500, RewardDestination::Controller));
		assert_ok!(Staking::validate(Origin::signed(4), ValidatorPrefs::default()));
		
		// No effects will be seen so far.
		assert_eq!(Session::validators(), vec![20, 10]);
		
		// --- Block 2:
		System::set_block_number(2);
		Session::check_rotate_session(System::block_number());
		assert_eq!(Staking::current_era(), 0);
		
		// No effects will be seen so far. Era has not been yet triggered.
		assert_eq!(Session::validators(), vec![20, 10]);


		// --- Block 3: the validators will now change.
		System::set_block_number(3);
		Session::check_rotate_session(System::block_number());

		// 2 only voted for 4 and 20
		assert_eq!(Session::validators().len(), 2);
		assert_eq!(Session::validators(), vec![20, 4]);
		assert_eq!(Staking::current_era(), 1);


		// --- Block 4: Unstake 4 as a validator, freeing up the balance stashed in 3
		System::set_block_number(4);
		Session::check_rotate_session(System::block_number());

		// 4 will chill
		Staking::chill(Origin::signed(4)).unwrap();
		
		// nothing should be changed so far.
		assert_eq!(Session::validators(), vec![20, 4]);
		assert_eq!(Staking::current_era(), 1);
		
		
		// --- Block 5: nothing. 4 is still there.
		System::set_block_number(5);
		Session::check_rotate_session(System::block_number());
		assert_eq!(Session::validators(), vec![20, 4]);
		assert_eq!(Staking::current_era(), 1);


		// --- Block 6: 4 will not be a validator.
		System::set_block_number(6);
		Session::check_rotate_session(System::block_number());
		assert_eq!(Staking::current_era(), 2);
		assert_eq!(Session::validators().contains(&4), false);
		assert_eq!(Session::validators(), vec![20, 10]);

		// Note: the stashed value of 4 is still lock
		assert_eq!(Staking::ledger(&4), Some(StakingLedger { stash: 3, total: 1500, active: 1500, unlocking: vec![] }));
		// e.g. it cannot spend more than 500 that it has free from the total 2000
		assert_noop!(Balances::reserve(&3, 501), "account liquidity restrictions prevent withdrawal");
		assert_ok!(Balances::reserve(&3, 409));
	});
}

#[test]
fn less_than_needed_candidates_works() {
	// Test the situation where the number of validators are less than `ValidatorCount` but more than <MinValidators>
	// The expected behavior is to choose all the candidates that have some vote.
	with_externalities(&mut ExtBuilder::default()
		.minimum_validator_count(1)
		.validator_count(3)
		.nominate(false)
		.build(), 
	|| {
		assert_eq!(Staking::era_length(), 1);
		assert_eq!(Staking::validator_count(), 3);
		assert_eq!(Staking::minimum_validator_count(), 1);

		// initial validators 
		assert_eq!(Session::validators(), vec![20, 10]);

		// 10 and 20 are now valid candidates.
		// trigger era
		System::set_block_number(1);
		Session::check_rotate_session(System::block_number());
		assert_eq!(Staking::current_era(), 1);

		// both validators will be chosen again. NO election algorithm is even executed.
		assert_eq!(Session::validators(), vec![20, 10]);

		// But the exposure is updated in a simple way. No external votes exists. This is purely self-vote.
		assert_eq!(Staking::stakers(10).others.iter().map(|e| e.who).collect::<Vec<BalanceOf<Test>>>(), vec![]);
		assert_eq!(Staking::stakers(20).others.iter().map(|e| e.who).collect::<Vec<BalanceOf<Test>>>(), vec![]);
	});
}

#[test]
fn no_candidate_emergency_condition() {
	// Test the situation where the number of validators are less than `ValidatorCount` and less than <MinValidators>
	// The expected behavior is to choose all candidates from the previous era.
	with_externalities(&mut ExtBuilder::default()
		.minimum_validator_count(10)
		.validator_count(15)
		.validator_pool(true)
		.nominate(false)
		.build(), 
	|| {
		assert_eq!(Staking::era_length(), 1);
		assert_eq!(Staking::validator_count(), 15);

		// initial validators 
		assert_eq!(Session::validators(), vec![40, 30, 20, 10]);

		// trigger era
		System::set_block_number(1);
		Session::check_rotate_session(System::block_number());
		assert_eq!(Staking::current_era(), 1);

		// No one nominates => no one has a proper vote => no change
		assert_eq!(Session::validators(), vec![40, 30, 20, 10]);
	});
}

#[test]
fn nominating_and_rewards_should_work() {
	// For now it tests a functionality which somehow overlaps with other tests:
	// the fact that the nominator is rewarded properly.
	//
	// PHRAGMEN OUTPUT: running this test with the reference impl gives:
	//
	// Votes  [('10', 1000, ['10']), ('20', 1000, ['20']), ('30', 1000, ['30']), ('40', 1000, ['40']), ('2', 1000, ['10', '20', '30']), ('4', 1000, ['10', '20', '40'])]
	// Sequential Phragmén gives
	// 10  is elected with stake  2200.0 and score  0.0003333333333333333
	// 20  is elected with stake  1800.0 and score  0.0005555555555555556

	// 10  has load  0.0003333333333333333 and supported 
	// 10  with stake  1000.0 
	// 20  has load  0.0005555555555555556 and supported 
	// 20  with stake  1000.0 
	// 30  has load  0 and supported 
	// 30  with stake  0 
	// 40  has load  0 and supported 
	// 40  with stake  0 
	// 2  has load  0.0005555555555555556 and supported 
	// 10  with stake  600.0 20  with stake  400.0 30  with stake  0.0 
	// 4  has load  0.0005555555555555556 and supported 
	// 10  with stake  600.0 20  with stake  400.0 40  with stake  0.0 

	// Sequential Phragmén with post processing gives
	// 10  is elected with stake  2000.0 and score  0.0003333333333333333
	// 20  is elected with stake  2000.0 and score  0.0005555555555555556

	// 10  has load  0.0003333333333333333 and supported 
	// 10  with stake  1000.0 
	// 20  has load  0.0005555555555555556 and supported 
	// 20  with stake  1000.0 
	// 30  has load  0 and supported 
	// 30  with stake  0 
	// 40  has load  0 and supported 
	// 40  with stake  0 
	// 2  has load  0.0005555555555555556 and supported 
	// 10  with stake  400.0 20  with stake  600.0 30  with stake  0 
	// 4  has load  0.0005555555555555556 and supported 
	// 10  with stake  600.0 20  with stake  400.0 40  with stake  0.0 

	with_externalities(&mut ExtBuilder::default()
		.nominate(false)
		.validator_pool(true)
		.build(),
	|| {
		// initial validators -- everyone is actually even. 
		assert_eq!(Session::validators(), vec![40, 30]);

		// Set payee to controller
		assert_ok!(Staking::set_payee(Origin::signed(10), RewardDestination::Controller));
		assert_ok!(Staking::set_payee(Origin::signed(20), RewardDestination::Controller));
		assert_ok!(Staking::set_payee(Origin::signed(30), RewardDestination::Controller));
		assert_ok!(Staking::set_payee(Origin::signed(40), RewardDestination::Controller));

		// default reward for the first session.
		let session_reward = 10;
		assert_eq!(Staking::current_session_reward(), session_reward);

		// give the man some money
		let initial_balance = 1000;
		for i in [1, 2, 3, 4, 5, 10, 20].iter() {
			let _ = Balances::deposit_creating(i, initial_balance - Balances::total_balance(i));
		}

		// record their balances.
		for i in 1..5 { assert_eq!(Balances::total_balance(&i), initial_balance); }

		// bond two account pairs and state interest in nomination.
		// 2 will nominate for 10, 20, 30
		assert_ok!(Staking::bond(Origin::signed(1), 2, 1000, RewardDestination::Controller));
		assert_ok!(Staking::nominate(Origin::signed(2), vec![10, 20, 30]));
		// 4 will nominate for 10, 20, 40
		assert_ok!(Staking::bond(Origin::signed(3), 4, 1000, RewardDestination::Controller));
		assert_ok!(Staking::nominate(Origin::signed(4), vec![10, 20, 40]));

		System::set_block_number(1);
		Session::check_rotate_session(System::block_number());
		assert_eq!(Staking::current_era(), 1);

		// 10 and 20 have more votes, they will be chosen by phragmen.
		assert_eq!(Session::validators(), vec![20, 10]);

		// OLD validators must have already received some rewards.
		assert_eq!(Balances::total_balance(&40), 1 + session_reward);
		assert_eq!(Balances::total_balance(&30), 1 + session_reward);

		// ------ check the staked value of all parties.

		// total expo of 10, with 1200 coming from nominators (externals), according to phragmen.
		assert_eq!(Staking::stakers(10).own, 1000);
		assert_eq!(Staking::stakers(10).total, 1000 + 1000);
		// 2 and 4 supported 10, each with stake 600, according to phragmen.
		assert_eq!(Staking::stakers(10).others.iter().map(|e| e.value).collect::<Vec<BalanceOf<Test>>>(), vec![500, 500]);
		assert_eq!(Staking::stakers(10).others.iter().map(|e| e.who).collect::<Vec<BalanceOf<Test>>>(), vec![4, 2]);
		// total expo of 20, with 500 coming from nominators (externals), according to phragmen.
		assert_eq!(Staking::stakers(20).own, 1000);
		assert_eq!(Staking::stakers(20).total, 1000 + 1000);
		// 2 and 4 supported 20, each with stake 250, according to phragmen.
		assert_eq!(Staking::stakers(20).others.iter().map(|e| e.value).collect::<Vec<BalanceOf<Test>>>(), vec![500, 500]);
		assert_eq!(Staking::stakers(20).others.iter().map(|e| e.who).collect::<Vec<BalanceOf<Test>>>(), vec![4, 2]);

		// They are not chosen anymore
		assert_eq!(Staking::stakers(30).total, 0);
		assert_eq!(Staking::stakers(40).total, 0);


		System::set_block_number(2);
		Session::check_rotate_session(System::block_number());
		// next session reward.
		let new_session_reward = Staking::session_reward() * Staking::slot_stake();
		// nothing else will happen, era ends and rewards are paid again,
		// it is expected that nominators will also be paid. See below

		// Nominator 2: has [400/2000 ~ 1/5 from 10] + [600/2000 ~ 3/10 from 20]'s reward.
		assert_eq!(Balances::total_balance(&2), initial_balance + (new_session_reward/5 + 3*new_session_reward/10));
		// Nominator 4: has [600/2000 ~ 3/10 from 10] + [400/2000 ~ 1/5 from 20]'s reward.
		assert_eq!(Balances::total_balance(&4), initial_balance + (new_session_reward/5 + 3*new_session_reward/10));

		// 10 got 1000/2000 external stake => Validator's share = 1/2
		assert_eq!(Balances::total_balance(&10), initial_balance + new_session_reward/2);
		// 20 got 1000/2000 external stake => Validator's share = 1/2
		assert_eq!(Balances::total_balance(&20), initial_balance + new_session_reward/2);
	});
}

#[test]
fn nominators_also_get_slashed() {
	// A nominator should be slashed if the validator they nominated is slashed
	with_externalities(&mut ExtBuilder::default().nominate(false).build(), || {
		assert_eq!(Staking::era_length(), 1);
		assert_eq!(Staking::validator_count(), 2);
		// slash happens immediately.
		assert_eq!(Staking::offline_slash_grace(), 0);
		// Account 10 has not been reported offline
		assert_eq!(Staking::slash_count(&10), 0);
		// initial validators
		assert_eq!(Session::validators(), vec![20, 10]);

		// Set payee to controller
		assert_ok!(Staking::set_payee(Origin::signed(10), RewardDestination::Controller));

		// give the man some money.
		let initial_balance = 1000;
		for i in [1, 2, 3, 10].iter() {
			let _ = Balances::deposit_creating(i, initial_balance - Balances::total_balance(i));
		}

		// 2 will nominate for 10
		let nominator_stake = 500;
		assert_ok!(Staking::bond(Origin::signed(1), 2, nominator_stake, RewardDestination::default()));
		assert_ok!(Staking::nominate(Origin::signed(2), vec![20, 10]));

		// new era, pay rewards,
		System::set_block_number(2);
		Session::check_rotate_session(System::block_number());

		// 10 goes offline
		Staking::on_offline_validator(10, 4);
		let slash_value = 2_u64.pow(3) * Staking::current_offline_slash();
		let expo = Staking::stakers(10);
		let actual_slash = expo.own.min(slash_value);
		let nominator_actual_slash = nominator_stake.min(expo.total - actual_slash);
		// initial + first era reward + slash
		assert_eq!(Balances::total_balance(&10), initial_balance + 10 - actual_slash);
		assert_eq!(Balances::total_balance(&2), initial_balance - nominator_actual_slash);
		// Because slashing happened.
		assert!(Staking::forcing_new_era().is_some());
	});
}

#[test]
fn double_staking_should_fail() {
	// should test (in the same order):
	// * an account already bonded as controller CAN be reused as the controller of another account.
	// * an account already bonded as stash cannot be the controller of another account.
	// * an account already bonded as stash cannot nominate.
	// * an account already bonded as controller can nominate.
	with_externalities(&mut ExtBuilder::default()
		.sessions_per_era(2)
		.build(),
	|| {
		let arbitrary_value = 5;
		System::set_block_number(1);
		// 2 = controller, 1 stashed => ok
		assert_ok!(Staking::bond(Origin::signed(1), 2, arbitrary_value, RewardDestination::default()));
		// 2 = controller, 3 stashed (Note that 2 is reused.) => ok
		assert_ok!(Staking::bond(Origin::signed(3), 2, arbitrary_value, RewardDestination::default()));
		// 4 = not used so far, 1 stashed => not allowed.
		assert_noop!(Staking::bond(Origin::signed(1), 4, arbitrary_value, RewardDestination::default()), "stash already bonded");
		// 1 = stashed => attempting to nominate should fail.
		assert_noop!(Staking::nominate(Origin::signed(1), vec![1]), "not a controller");
		// 2 = controller  => nominating should work.
		assert_ok!(Staking::nominate(Origin::signed(2), vec![1]));
	});
}

#[test]
fn session_and_eras_work() {
	with_externalities(&mut ExtBuilder::default()
		.sessions_per_era(2)
		.build(),
	|| {
		assert_eq!(Staking::era_length(), 2);
		assert_eq!(Staking::sessions_per_era(), 2);
		assert_eq!(Staking::last_era_length_change(), 0);
		assert_eq!(Staking::current_era(), 0);
		assert_eq!(Session::current_index(), 0);

		// Block 1: No change.
		System::set_block_number(1);
		Session::check_rotate_session(System::block_number());
		assert_eq!(Session::current_index(), 1);
		assert_eq!(Staking::sessions_per_era(), 2);
		assert_eq!(Staking::last_era_length_change(), 0);
		assert_eq!(Staking::current_era(), 0);

		// Block 2: Simple era change.
		System::set_block_number(2);
		Session::check_rotate_session(System::block_number());
		assert_eq!(Session::current_index(), 2);
		assert_eq!(Staking::sessions_per_era(), 2);
		assert_eq!(Staking::last_era_length_change(), 0);
		assert_eq!(Staking::current_era(), 1);

		// Block 3: Schedule an era length change; no visible changes.
		System::set_block_number(3);
		assert_ok!(Staking::set_sessions_per_era(3));
		Session::check_rotate_session(System::block_number());
		assert_eq!(Session::current_index(), 3);
		assert_eq!(Staking::sessions_per_era(), 2);
		assert_eq!(Staking::last_era_length_change(), 0);
		assert_eq!(Staking::current_era(), 1);

		// Block 4: Era change kicks in.
		System::set_block_number(4);
		Session::check_rotate_session(System::block_number());
		assert_eq!(Session::current_index(), 4);
		assert_eq!(Staking::sessions_per_era(), 3);
		assert_eq!(Staking::last_era_length_change(), 4);
		assert_eq!(Staking::current_era(), 2);

		// Block 5: No change.
		System::set_block_number(5);
		Session::check_rotate_session(System::block_number());
		assert_eq!(Session::current_index(), 5);
		assert_eq!(Staking::sessions_per_era(), 3);
		assert_eq!(Staking::last_era_length_change(), 4);
		assert_eq!(Staking::current_era(), 2);

		// Block 6: No change.
		System::set_block_number(6);
		Session::check_rotate_session(System::block_number());
		assert_eq!(Session::current_index(), 6);
		assert_eq!(Staking::sessions_per_era(), 3);
		assert_eq!(Staking::last_era_length_change(), 4);
		assert_eq!(Staking::current_era(), 2);

		// Block 7: Era increment.
		System::set_block_number(7);
		Session::check_rotate_session(System::block_number());
		assert_eq!(Session::current_index(), 7);
		assert_eq!(Staking::sessions_per_era(), 3);
		assert_eq!(Staking::last_era_length_change(), 4);
		assert_eq!(Staking::current_era(), 3);
	});
}

#[test]
fn cannot_transfer_staked_balance() {
	// Tests that a stash account cannot transfer funds
	with_externalities(&mut ExtBuilder::default().nominate(false).build(), || {
		// Confirm account 11 is stashed
		assert_eq!(Staking::bonded(&11), Some(10));
		// Confirm account 11 has some free balance
		assert_eq!(Balances::free_balance(&11), 1000);
		// Confirm account 11 (via controller 10) is totally staked
		assert_eq!(Staking::stakers(&10).total, 1000);
		// Confirm account 11 cannot transfer as a result
		assert_noop!(Balances::transfer(Origin::signed(11), 20, 1), "account liquidity restrictions prevent withdrawal");

		// Give account 11 extra free balance
		let _ = Balances::deposit_creating(&11, 9999);
		// Confirm that account 11 can now transfer some balance
		assert_ok!(Balances::transfer(Origin::signed(11), 20, 1));
	});
}

#[test]
fn cannot_transfer_staked_balance_2() {
	// Tests that a stash account cannot transfer funds
	// Same test as above but with 20
	// 21 has 2000 free balance but 1000 at stake
	with_externalities(&mut ExtBuilder::default()
		.nominate(false)
		.fare(true)
		.build(), 
	|| {
		// Confirm account 21 is stashed
		assert_eq!(Staking::bonded(&21), Some(20));
		// Confirm account 21 has some free balance
		assert_eq!(Balances::free_balance(&21), 2000);
		// Confirm account 21 (via controller 20) is totally staked
		assert_eq!(Staking::stakers(&20).total, 1000);
		// Confirm account 21 cannot transfer more than 1000
		assert_noop!(Balances::transfer(Origin::signed(21), 20, 1500), "account liquidity restrictions prevent withdrawal");

		// Confirm that account 21 can transfer less than 1000
		assert_ok!(Balances::transfer(Origin::signed(21), 20, 500));
	});
}

#[test]
fn cannot_reserve_staked_balance() {
	// Checks that a bonded account cannot reserve balance from free balance
	with_externalities(&mut ExtBuilder::default().build(), || {
		// Confirm account 11 is stashed
		assert_eq!(Staking::bonded(&11), Some(10));
		// Confirm account 11 has some free balance
		assert_eq!(Balances::free_balance(&11), 1000);
		// Confirm account 11 (via controller 10) is totally staked
		assert_eq!(Staking::stakers(&10).total, 1000 + 250);
		// Confirm account 11 cannot transfer as a result
		assert_noop!(Balances::reserve(&11, 1), "account liquidity restrictions prevent withdrawal");

		// Give account 11 extra free balance
		let _ = Balances::deposit_creating(&11, 9990);
		// Confirm account 11 can now reserve balance
		assert_ok!(Balances::reserve(&11, 1));
	});
}

#[test]
fn reward_destination_works() {
	// Rewards go to the correct destination as determined in Payee
	with_externalities(&mut ExtBuilder::default().nominate(false).build(), || {
		// Check that account 10 is a validator
		assert!(<Validators<Test>>::exists(10));
		// Check the balance of the validator account
		assert_eq!(Balances::free_balance(&10), 1);
		// Check the balance of the stash account
		assert_eq!(Balances::free_balance(&11), 1000);
		// Check these two accounts are bonded
		assert_eq!(Staking::bonded(&11), Some(10));
		// Check how much is at stake
		assert_eq!(Staking::ledger(&10), Some(StakingLedger { stash: 11, total: 1000, active: 1000, unlocking: vec![] }));
		// Track current session reward
		let mut current_session_reward = Staking::current_session_reward();

		// Move forward the system for payment
		System::set_block_number(1);
		Timestamp::set_timestamp(5);
		Session::check_rotate_session(System::block_number());

		// Check that RewardDestination is Staked (default)
		assert_eq!(Staking::payee(&10), RewardDestination::Staked);
		// Check current session reward is 10
		assert_eq!(current_session_reward, 10);
		// Check that reward went to the stash account of validator
		assert_eq!(Balances::free_balance(&11), 1000 + current_session_reward);
		// Check that amount at stake increased accordingly
		assert_eq!(Staking::ledger(&10), Some(StakingLedger { stash: 11, total: 1000 + 10, active: 1000 + 10, unlocking: vec![] }));
		// Update current session reward
		current_session_reward = Staking::current_session_reward(); // 1010 (1* slot_stake)

		//Change RewardDestination to Stash
		<Payee<Test>>::insert(&10, RewardDestination::Stash);

		// Move forward the system for payment
		System::set_block_number(2);
		Timestamp::set_timestamp(10);
		Session::check_rotate_session(System::block_number());

		// Check that RewardDestination is Stash
		assert_eq!(Staking::payee(&10), RewardDestination::Stash);
		// Check that reward went to the stash account
		assert_eq!(Balances::free_balance(&11), 1000 + 10 + current_session_reward);
		// Record this value
		let recorded_stash_balance = 1000 + 10 + current_session_reward;

		// Check that amount at stake is NOT increased
		assert_eq!(Staking::ledger(&10), Some(StakingLedger { stash: 11, total: 1000 + 10, active: 1000 + 10, unlocking: vec![] }));

		// Change RewardDestination to Controller
		<Payee<Test>>::insert(&10, RewardDestination::Controller);

		// Check controller balance
		assert_eq!(Balances::free_balance(&10), 1);

		// Move forward the system for payment
		System::set_block_number(3);
		Timestamp::set_timestamp(15);
		Session::check_rotate_session(System::block_number());

		// Check that RewardDestination is Controller
		assert_eq!(Staking::payee(&10), RewardDestination::Controller);
		// Check that reward went to the controller account
		assert_eq!(Balances::free_balance(&10), 1 + 1010);
		// Check that amount at stake is NOT increased
		assert_eq!(Staking::ledger(&10), Some(StakingLedger { stash: 11, total: 1000 + 10, active: 1000 + 10, unlocking: vec![] }));
		// Check that amount in staked account is NOT increased.
		assert_eq!(Balances::free_balance(&11), recorded_stash_balance);
	});
}

#[test]
fn validator_payment_prefs_work() {
	// Test that validator preferences are correctly honored
	// Note: unstake threshold is being directly tested in slashing tests.
	// This test will focus on validator payment.
	with_externalities(&mut ExtBuilder::default()
		.session_length(3)
		.sessions_per_era(3)
		.build(),
	|| {
		let session_reward = 10;
		let validator_cut = 5;
		let validator_initial_balance = Balances::total_balance(&11);
		// Initial config should be correct
		assert_eq!(Staking::era_length(), 9);
		assert_eq!(Staking::sessions_per_era(), 3);
		assert_eq!(Staking::last_era_length_change(), 0);
		assert_eq!(Staking::current_era(), 0);
		assert_eq!(Session::current_index(), 0);

		assert_eq!(Staking::current_session_reward(), session_reward);

		// check the balance of a validator accounts.
		assert_eq!(Balances::total_balance(&10), 1);
		// check the balance of a validator's stash accounts.
		assert_eq!(Balances::total_balance(&11), validator_initial_balance);
		// and the nominator (to-be)
		assert_eq!(Balances::total_balance(&2), 20);

		// add a dummy nominator.
		// NOTE: this nominator is being added 'manually', use '.nominate()' to do it realistically.
		<Stakers<Test>>::insert(&10, Exposure {
			own: 500, // equal division indicates that the reward will be equally divided among validator and nominator.
			total: 1000,
			others: vec![IndividualExposure {who: 2, value: 500 }]
		});
		<Payee<Test>>::insert(&2, RewardDestination::Controller);
		<Validators<Test>>::insert(&10, ValidatorPrefs {
			unstake_threshold: 3,
			validator_payment: validator_cut
		});

		// ------------ Fast forward
		let mut block = 3;
		// Block 3 => Session 1 => Era 0
		System::set_block_number(block);
		Timestamp::set_timestamp(block*5);	// on time.
		Session::check_rotate_session(System::block_number());
		assert_eq!(Staking::current_era(), 0);
		assert_eq!(Session::current_index(), 1);

		// session triggered: the reward value stashed should be 10 -- defined in ExtBuilder genesis.
		assert_eq!(Staking::current_session_reward(), session_reward);
		assert_eq!(Staking::current_era_reward(), session_reward);

		block = 6; // Block 6 => Session 2 => Era 0
		System::set_block_number(block);
		Timestamp::set_timestamp(block*5);	// a little late.
		Session::check_rotate_session(System::block_number());
		assert_eq!(Staking::current_era(), 0);
		assert_eq!(Session::current_index(), 2);

		assert_eq!(Staking::current_session_reward(), session_reward);
		assert_eq!(Staking::current_era_reward(), 2*session_reward);

		block = 9; // Block 9 => Session 3 => Era 1
		System::set_block_number(block);
		Timestamp::set_timestamp(block*5);
		Session::check_rotate_session(System::block_number());
		assert_eq!(Staking::current_era(), 1);
		assert_eq!(Session::current_index(), 3);

		// whats left to be shared is the sum of 3 rounds minus the validator's cut.
		let shared_cut = 3 * session_reward - validator_cut;
		// Validator's payee is Staked account, 11, reward will be paid here.
		assert_eq!(Balances::total_balance(&11), validator_initial_balance + shared_cut/2 + validator_cut);
		// Controller account will not get any reward.
		assert_eq!(Balances::total_balance(&10), 1);
		// Rest of the reward will be shared and paid to the nominator in stake.
		assert_eq!(Balances::total_balance(&2), 20 + shared_cut/2);
	});

}

#[test]
fn bond_extra_works() {
	// Tests that extra `free_balance` in the stash can be added to stake
	// NOTE: this tests only verifies `StakingLedger` for correct updates
	// See `bond_extra_and_withdraw_unbonded_works` for more details and updates on `Exposure`.
	with_externalities(&mut ExtBuilder::default().build(),
	|| {
		// Check that account 10 is a validator
		assert!(<Validators<Test>>::exists(10));
		// Check that account 10 is bonded to account 11
		assert_eq!(Staking::bonded(&11), Some(10));
		// Check how much is at stake
		assert_eq!(Staking::ledger(&10), Some(StakingLedger { stash: 11, total: 1000, active: 1000, unlocking: vec![] }));

		// Give account 11 some large free balance greater than total
		let _ = Balances::deposit_creating(&11, 999000);
		// Check the balance of the stash account
		assert_eq!(Balances::free_balance(&11), 1000000);

		// Call the bond_extra function from controller, add only 100
		assert_ok!(Staking::bond_extra(Origin::signed(10), 100));
		// There should be 100 more `total` and `active` in the ledger
		assert_eq!(Staking::ledger(&10), Some(StakingLedger { stash: 11, total: 1000 + 100, active: 1000 + 100, unlocking: vec![] }));

		// Call the bond_extra function with a large number, should handle it
		assert_ok!(Staking::bond_extra(Origin::signed(10), u64::max_value()));
		// The full amount of the funds should now be in the total and active
		assert_eq!(Staking::ledger(&10), Some(StakingLedger { stash: 11, total: 1000000, active: 1000000, unlocking: vec![] }));

	});
}

#[test]
fn bond_extra_and_withdraw_unbonded_works() {
	// * Should test
	// * Given an account being bonded [and chosen as a validator](not mandatory)
	// * It can add extra funds to the bonded account.
	// * it can unbond a portion of its funds from the stash account.
	// * Once the unbonding period is done, it can actually take the funds out of the stash.
	with_externalities(&mut ExtBuilder::default()
		.nominate(false)
		.build(), 
	|| {
		// Set payee to controller. avoids confusion
		assert_ok!(Staking::set_payee(Origin::signed(10), RewardDestination::Controller));

		// Set unbonding era (bonding_duration) to 2
		assert_ok!(Staking::set_bonding_duration(2));

		// Give account 11 some large free balance greater than total
		let _ = Balances::deposit_creating(&11, 999000);
		// Check the balance of the stash account
		assert_eq!(Balances::free_balance(&11), 1000000);

		// Initial config should be correct
		assert_eq!(Staking::sessions_per_era(), 1);
		assert_eq!(Staking::current_era(), 0);
		assert_eq!(Session::current_index(), 0);

		assert_eq!(Staking::current_session_reward(), 10);

		// check the balance of a validator accounts.
		assert_eq!(Balances::total_balance(&10), 1);

		// confirm that 10 is a normal validator and gets paid at the end of the era.
		System::set_block_number(1);
		Timestamp::set_timestamp(5);
		Session::check_rotate_session(System::block_number());
		assert_eq!(Staking::current_era(), 1);
		assert_eq!(Session::current_index(), 1);

		// NOTE: despite having .nominate() in extBuilder, 20 doesn't have a share since
		// rewards are paid before election in new_era()
		assert_eq!(Balances::total_balance(&10), 1 + 10);

		// Initial state of 10
		assert_eq!(Staking::ledger(&10), Some(StakingLedger { stash: 11, total: 1000, active: 1000, unlocking: vec![] }));
		assert_eq!(Staking::stakers(&10), Exposure { total: 1000, own: 1000, others: vec![] });



		// deposit the extra 100 units
		Staking::bond_extra(Origin::signed(10), 100).unwrap();

		assert_eq!(Staking::ledger(&10), Some(StakingLedger { stash: 11, total: 1000 + 100, active: 1000 + 100, unlocking: vec![] }));
		// Exposure is a snapshot! only updated after the next era update.
		assert_ne!(Staking::stakers(&10), Exposure { total: 1000 + 100, own: 1000 + 100, others: vec![] });

		// trigger next era.
		System::set_block_number(2);Timestamp::set_timestamp(10);Session::check_rotate_session(System::block_number()); 
		assert_eq!(Staking::current_era(), 2);
		assert_eq!(Session::current_index(), 2);

		// ledger should be the same.
		assert_eq!(Staking::ledger(&10), Some(StakingLedger { stash: 11, total: 1000 + 100, active: 1000 + 100, unlocking: vec![] }));
		// Exposure is now updated.
		assert_eq!(Staking::stakers(&10), Exposure { total: 1000 + 100, own: 1000 + 100, others: vec![] });
		// Note that by this point 10 also have received more rewards, but we don't care now.
		// assert_eq!(Balances::total_balance(&10), 1 + 10 + MORE_REWARD);

		// Unbond almost all of the funds in stash.
		Staking::unbond(Origin::signed(10), 1000).unwrap();
		assert_eq!(Staking::ledger(&10), Some(StakingLedger { 
			stash: 11, total: 1000 + 100, active: 100, unlocking: vec![UnlockChunk{ value: 1000, era: 2 + 2}] }));

		// Attempting to free the balances now will fail. 2 eras need to pass.
		Staking::withdraw_unbonded(Origin::signed(10)).unwrap();
		assert_eq!(Staking::ledger(&10), Some(StakingLedger { 
			stash: 11, total: 1000 + 100, active: 100, unlocking: vec![UnlockChunk{ value: 1000, era: 2 + 2}] }));

		// trigger next era.
		System::set_block_number(3);Timestamp::set_timestamp(15);Session::check_rotate_session(System::block_number()); 
		assert_eq!(Staking::current_era(), 3);
		assert_eq!(Session::current_index(), 3);

		// nothing yet
		Staking::withdraw_unbonded(Origin::signed(10)).unwrap();
		assert_eq!(Staking::ledger(&10), Some(StakingLedger { 
			stash: 11, total: 1000 + 100, active: 100, unlocking: vec![UnlockChunk{ value: 1000, era: 2 + 2}] }));

		// trigger next era.
		System::set_block_number(4);Timestamp::set_timestamp(20);Session::check_rotate_session(System::block_number()); 
		assert_eq!(Staking::current_era(), 4);
		assert_eq!(Session::current_index(), 4);
		
		Staking::withdraw_unbonded(Origin::signed(10)).unwrap();
		// Now the value is free and the staking ledger is updated.
		assert_eq!(Staking::ledger(&10), Some(StakingLedger { 
			stash: 11, total: 100, active: 100, unlocking: vec![] }));
	})
}

#[test]
fn slot_stake_is_least_staked_validator_and_limits_maximum_punishment() {
	// Test that slot_stake is determined by the least staked validator
	// Test that slot_stake is the maximum punishment that can happen to a validator
	// Note that rewardDestination is the stash account by default
	// Note that unlike reward slash will affect free_balance, not the stash account.
	with_externalities(&mut ExtBuilder::default()
		.nominate(false)
		.fare(false)
		.build(), 
	|| {
		// Give the man some money.
		// Confirm validator count is 2
		assert_eq!(Staking::validator_count(), 2);
		// Confirm account 10 and 20 are validators
		assert!(<Validators<Test>>::exists(&10) && <Validators<Test>>::exists(&20));
		// Confirm 10 has less stake than 20
		assert!(Staking::stakers(&10).total < Staking::stakers(&20).total);

		assert_eq!(Staking::stakers(&10).total, 1000);
		assert_eq!(Staking::stakers(&20).total, 2000);

		// Give the man some money.
		let _ = Balances::deposit_creating(&10, 999);
		let _ = Balances::deposit_creating(&20, 999);

		// Confirm initial free balance.
		assert_eq!(Balances::free_balance(&10), 1000);
		assert_eq!(Balances::free_balance(&20), 1000);

		// We confirm initialized slot_stake is this value
		assert_eq!(Staking::slot_stake(), Staking::stakers(&10).total);
		
		// Now lets lower account 20 stake
		<Stakers<Test>>::insert(&20, Exposure { total: 69, own: 69, others: vec![] });
		assert_eq!(Staking::stakers(&20).total, 69);
		<Ledger<Test>>::insert(&20, StakingLedger { stash: 22, total: 69, active: 69, unlocking: vec![] });

		// New era --> rewards are paid --> stakes are changed
		System::set_block_number(1);
		Timestamp::set_timestamp(5);
		Session::check_rotate_session(System::block_number());

		assert_eq!(Staking::current_era(), 1);
		// -- new balances + reward
		assert_eq!(Staking::stakers(&10).total, 1000 + 10);
		assert_eq!(Staking::stakers(&20).total, 69 + 10);

		// -- Note that rewards are going directly to stash, not as free balance.
		assert_eq!(Balances::free_balance(&10), 1000);
		assert_eq!(Balances::free_balance(&20), 1000);

		// -- slot stake should also be updated.
		assert_eq!(Staking::slot_stake(), 79);

		// // If 10 gets slashed now, despite having +1000 in stash, it will be slashed byt 79, which is the slot stake
		Staking::on_offline_validator(10, 4);
		// // Confirm user has been reported
		assert_eq!(Staking::slash_count(&10), 4);
		// // check the balance of 10 (slash will be deducted from free balance.)
		assert_eq!(Balances::free_balance(&10), 1000 - 79);
		
	});
}

#[test]
fn on_free_balance_zero_stash_removes_validator() {
	// Tests that validator storage items are cleaned up when stash is empty
	// Tests that storage items are untouched when controller is empty
	with_externalities(&mut ExtBuilder::default()
		.existential_deposit(10)
		.build(),
	|| {
		// Check that account 10 is a validator
		assert!(<Validators<Test>>::exists(10));
		// Check the balance of the validator account
		assert_eq!(Balances::free_balance(&10), 256);
		// Check the balance of the stash account
		assert_eq!(Balances::free_balance(&11), 256000);
		// Check these two accounts are bonded
		assert_eq!(Staking::bonded(&11), Some(10));

		// Set some storage items which we expect to be cleaned up
		// Initiate slash count storage item
		Staking::on_offline_validator(10, 1);
		// Set payee information
		assert_ok!(Staking::set_payee(Origin::signed(10), RewardDestination::Stash));

		// Check storage items that should be cleaned up
		assert!(<Ledger<Test>>::exists(&10));
		assert!(<Validators<Test>>::exists(&10));
		assert!(<SlashCount<Test>>::exists(&10));
		assert!(<Payee<Test>>::exists(&10));

		// Reduce free_balance of controller to 0
		Balances::slash(&10, u64::max_value());
		// Check total balance of account 10
		assert_eq!(Balances::total_balance(&10), 0);

		// Check the balance of the stash account has not been touched
		assert_eq!(Balances::free_balance(&11), 256000);
		// Check these two accounts are still bonded
		assert_eq!(Staking::bonded(&11), Some(10));

		// Check storage items have not changed
		assert!(<Ledger<Test>>::exists(&10));
		assert!(<Validators<Test>>::exists(&10));
		assert!(<SlashCount<Test>>::exists(&10));
		assert!(<Payee<Test>>::exists(&10));

		// Reduce free_balance of stash to 0
		Balances::slash(&11, u64::max_value());
		// Check total balance of stash
		assert_eq!(Balances::total_balance(&11), 0);

		// Check storage items do not exist
		assert!(!<Ledger<Test>>::exists(&10));
		assert!(!<Validators<Test>>::exists(&10));
		assert!(!<Nominators<Test>>::exists(&10));
		assert!(!<SlashCount<Test>>::exists(&10));
		assert!(!<Payee<Test>>::exists(&10));
		assert!(!<Bonded<Test>>::exists(&11));
	});
}

#[test]
fn on_free_balance_zero_stash_removes_nominator() {
	// Tests that nominator storage items are cleaned up when stash is empty
	// Tests that storage items are untouched when controller is empty
	with_externalities(&mut ExtBuilder::default()
		.existential_deposit(10)
		.build(),
	|| {
		// Make 10 a nominator
		assert_ok!(Staking::nominate(Origin::signed(10), vec![20]));
		// Check that account 10 is a nominator
		assert!(<Nominators<Test>>::exists(10));
		// Check the balance of the nominator account
		assert_eq!(Balances::free_balance(&10), 256);
		// Check the balance of the stash account
		assert_eq!(Balances::free_balance(&11), 256000);
		// Check these two accounts are bonded
		assert_eq!(Staking::bonded(&11), Some(10));

		// Set payee information
		assert_ok!(Staking::set_payee(Origin::signed(10), RewardDestination::Stash));


		// Check storage items that should be cleaned up
		assert!(<Ledger<Test>>::exists(&10));
		assert!(<Nominators<Test>>::exists(&10));
		assert!(<Payee<Test>>::exists(&10));

		// Reduce free_balance of controller to 0
		Balances::slash(&10, u64::max_value());
		// Check total balance of account 10
		assert_eq!(Balances::total_balance(&10), 0);

		// Check the balance of the stash account has not been touched
		assert_eq!(Balances::free_balance(&11), 256000);
		// Check these two accounts are still bonded
		assert_eq!(Staking::bonded(&11), Some(10));

		// Check storage items have not changed
		assert!(<Ledger<Test>>::exists(&10));
		assert!(<Nominators<Test>>::exists(&10));
		assert!(<Payee<Test>>::exists(&10));

		// Reduce free_balance of stash to 0
		Balances::slash(&11, u64::max_value());
		// Check total balance of stash
		assert_eq!(Balances::total_balance(&11), 0);

		// Check storage items do not exist
		assert!(!<Ledger<Test>>::exists(&10));
		assert!(!<Validators<Test>>::exists(&10));
		assert!(!<Nominators<Test>>::exists(&10));
		assert!(!<SlashCount<Test>>::exists(&10));
		assert!(!<Payee<Test>>::exists(&10));
		assert!(!<Bonded<Test>>::exists(&11));
	});
}

#[test]
fn phragmen_poc_works() {
	// Tests the POC test of the phragmen, mentioned in the paper and reference implementation.
	// Initial votes:
	// Votes  [
	// ('2', 500, ['10', '20', '30']),
	// ('4', 500, ['10', '20', '40']),
	// ('10', 1000, ['10']), 
	// ('20', 1000, ['20']), 
	// ('30', 1000, ['30']),
	// ('40', 1000, ['40'])]
	//
	// Sequential Phragmén gives
	// 10  is elected with stake  1666.6666666666665 and score  0.0005
	// 20  is elected with stake  1333.3333333333333 and score  0.00075

	// 2  has load  0.00075 and supported 
	// 10  with stake  333.3333333333333 20  with stake  166.66666666666666 30  with stake  0.0 
	// 4  has load  0.00075 and supported 
	// 10  with stake  333.3333333333333 20  with stake  166.66666666666666 40  with stake  0.0 
	// 10  has load  0.0005 and supported 
	// 10  with stake  1000.0 
	// 20  has load  0.00075 and supported 
	// 20  with stake  1000.0 
	// 30  has load  0 and supported 
	// 30  with stake  0 
	// 40  has load  0 and supported 
	// 40  with stake  0 

	// 	Sequential Phragmén with post processing gives
	// 10  is elected with stake  1500.0 and score  0.0005
	// 20  is elected with stake  1500.0 and score  0.00075
	//
	// 10  has load  0.0005 and supported 
	// 10  with stake  1000.0 
	// 20  has load  0.00075 and supported 
	// 20  with stake  1000.0 
	// 30  has load  0 and supported 
	// 30  with stake  0 
	// 40  has load  0 and supported 
	// 40  with stake  0 
	// 2  has load  0.00075 and supported 
	// 10  with stake  166.66666666666674 20  with stake  333.33333333333326 30  with stake  0 
	// 4  has load  0.00075 and supported 
	// 10  with stake  333.3333333333333 20  with stake  166.66666666666666 40  with stake  0.0 


	with_externalities(&mut ExtBuilder::default()
		.nominate(false)
		.validator_pool(true)
		.build(),
	|| {
		// We don't really care about this. At this point everything is even.
		// assert_eq!(Session::validators(), vec![40, 30]);

		assert_eq!(Staking::ledger(&10), Some(StakingLedger { stash: 11, total: 1000, active: 1000, unlocking: vec![] }));
		assert_eq!(Staking::ledger(&20), Some(StakingLedger { stash: 21, total: 1000, active: 1000, unlocking: vec![] }));
		assert_eq!(Staking::ledger(&30), Some(StakingLedger { stash: 31, total: 1000, active: 1000, unlocking: vec![] }));
		assert_eq!(Staking::ledger(&40), Some(StakingLedger { stash: 41, total: 1000, active: 1000, unlocking: vec![] }));

		assert_ok!(Staking::set_payee(Origin::signed(10), RewardDestination::Controller));
		assert_ok!(Staking::set_payee(Origin::signed(20), RewardDestination::Controller));
		assert_ok!(Staking::set_payee(Origin::signed(30), RewardDestination::Controller));
		assert_ok!(Staking::set_payee(Origin::signed(40), RewardDestination::Controller));

		// no one is a nominator
		assert_eq!(<Nominators<Test>>::enumerate().count(), 0 as usize);

<<<<<<< HEAD
		// bond [2,1] / [4,3] a nominator
		Balances::set_free_balance(&1, 1000);
		Balances::set_free_balance(&3, 1000);
=======
		// Bond [30, 31] as the third validator
		assert_ok!(Staking::bond(Origin::signed(31), 30, 1000, RewardDestination::default()));
		assert_ok!(Staking::validate(Origin::signed(30), ValidatorPrefs::default()));

		// bond [2,1](A), [4,3](B), [6,5](C) as the 3 nominators
		// Give all of them some balance to be able to bond properly.
		for i in &[1, 3, 5] { let _ = Balances::deposit_creating(i, 50); }
		// Linking names to the above test:
		// 10 => X
		// 20 => Y
		// 30 => Z
		assert_ok!(Staking::bond(Origin::signed(1), 2, 10, RewardDestination::default()));
		assert_ok!(Staking::nominate(Origin::signed(2), vec![10, 20]));
>>>>>>> 964e909c

		assert_ok!(Staking::bond(Origin::signed(1), 2, 500, RewardDestination::default()));
		assert_ok!(Staking::nominate(Origin::signed(2), vec![10, 20, 30]));

		assert_ok!(Staking::bond(Origin::signed(3), 4, 500, RewardDestination::default()));
		assert_ok!(Staking::nominate(Origin::signed(4), vec![10, 20, 40]));

		// New era => election algorithm will trigger
		System::set_block_number(1);
		Session::check_rotate_session(System::block_number());

		assert_eq!(Session::validators(), vec![20, 10]);

		// with stake 1666 and 1333 respectively
		assert_eq!(Staking::stakers(10).own, 1000);
		assert_eq!(Staking::stakers(10).total, 1000 + 500);
		assert_eq!(Staking::stakers(20).own, 1000);
		assert_eq!(Staking::stakers(20).total, 1000 + 500);

		// Nominator's stake distribution.
		assert_eq!(Staking::stakers(10).others.iter().map(|e| e.value).collect::<Vec<BalanceOf<Test>>>(), vec![250, 250]);
		assert_eq!(Staking::stakers(10).others.iter().map(|e| e.value).sum::<BalanceOf<Test>>(), 500);
		assert_eq!(Staking::stakers(10).others.iter().map(|e| e.who).collect::<Vec<BalanceOf<Test>>>(), vec![4, 2]);

		assert_eq!(Staking::stakers(20).others.iter().map(|e| e.value).collect::<Vec<BalanceOf<Test>>>(), vec![250, 250]);
		assert_eq!(Staking::stakers(20).others.iter().map(|e| e.value).sum::<BalanceOf<Test>>(), 500);
		assert_eq!(Staking::stakers(20).others.iter().map(|e| e.who).collect::<Vec<BalanceOf<Test>>>(), vec![4, 2]);
	});
}

#[test]
fn phragmen_election_works_example_2() {
	// tests the encapsulated phragmen::elect function.
	with_externalities(&mut ExtBuilder::default().nominate(false).build(), || {
		// initial setup of 10 and 20, both validators
		assert_eq!(Session::validators(), vec![20, 10]);

		// no one is a nominator
		assert_eq!(<Nominators<Test>>::enumerate().count(), 0 as usize);

		// Bond [30, 31] as the third validator
		assert_ok!(Staking::bond(Origin::signed(31), 30, 1000, RewardDestination::default()));
		assert_ok!(Staking::validate(Origin::signed(30), ValidatorPrefs::default()));

		// bond [2,1](A), [4,3](B), as 2 nominators
		// Give all of them some balance to be able to bond properly.
<<<<<<< HEAD
		for i in &[1, 3] { Balances::set_free_balance(i, 2000); }
		assert_ok!(Staking::bond(Origin::signed(1), 2, 50, RewardDestination::default()));
=======
		for i in &[1, 3] { let _ = Balances::deposit_creating(i, 50); }
		assert_ok!(Staking::bond(Origin::signed(1), 2, 5, RewardDestination::default()));
>>>>>>> 964e909c
		assert_ok!(Staking::nominate(Origin::signed(2), vec![10, 20]));

		assert_ok!(Staking::bond(Origin::signed(3), 4, 1000, RewardDestination::default()));
		assert_ok!(Staking::nominate(Origin::signed(4), vec![10, 30]));

		let rounds =     || 2 as usize;
		let validators = || <Validators<Test>>::enumerate();
		let nominators = || <Nominators<Test>>::enumerate();
		let stash_of = |w: &u64| -> u64 { Staking::stash_balance(w) };
		let min_validator_count = Staking::minimum_validator_count() as usize;

		let winners = phragmen::elect::<Test, _, _, _, _>(
			rounds,
			validators,
			nominators,
			stash_of,
			min_validator_count,
			ElectionConfig::<BalanceOf<Test>> {
				equalise: true,
				tolerance: <BalanceOf<Test>>::sa(10 as u64),
				iterations: 10,
			}
		);

		// 10 and 30 must be the winners
		assert_eq!(winners.iter().map(|w| w.who).collect::<Vec<BalanceOf<Test>>>(), vec![10, 30]);

		let winner_10 = winners.iter().filter(|w| w.who == 10).nth(0).unwrap();
		let winner_30 = winners.iter().filter(|w| w.who == 30).nth(0).unwrap();

		// python implementation output:
		/*
		Votes  [
			('10', 1000, ['10']), 
			('20', 1000, ['20']), 
			('30', 1000, ['30']), 
			('2', 50, ['10', '20']), 
			('4', 1000, ['10', '30'])
		]
		Sequential Phragmén gives
		10  is elected with stake  1705.7377049180327 and score  0.0004878048780487805
		30  is elected with stake  1344.2622950819673 and score  0.0007439024390243903

		10  has load  0.0004878048780487805 and supported 
		10  with stake  1000.0 
		20  has load  0 and supported 
		20  with stake  0 
		30  has load  0.0007439024390243903 and supported 
		30  with stake  1000.0 
		2  has load  0.0004878048780487805 and supported 
		10  with stake  50.0 20  with stake  0.0 
		4  has load  0.0007439024390243903 and supported 
		10  with stake  655.7377049180328 30  with stake  344.26229508196724 

		Sequential Phragmén with post processing gives
		10  is elected with stake  1525.0 and score  0.0004878048780487805
		30  is elected with stake  1525.0 and score  0.0007439024390243903

		10  has load  0.0004878048780487805 and supported 
		10  with stake  1000.0 
		20  has load  0 and supported 
		20  with stake  0 
		30  has load  0.0007439024390243903 and supported 
		30  with stake  1000.0 
		2  has load  0.0004878048780487805 and supported 
		10  with stake  50.0 20  with stake  0.0 
		4  has load  0.0007439024390243903 and supported 
		10  with stake  475.0 30  with stake  525.0 


		*/

		assert_eq!(winner_10.exposure.total, 1000 + 525);
		assert_eq!(winner_10.score, Perquintill::from_quintillionths(487804878048780));
		assert_eq!(winner_10.exposure.others[0].value, 475);
		assert_eq!(winner_10.exposure.others[1].value, 50);

		assert_eq!(winner_30.exposure.total, 1000 + 525);
		assert_eq!(winner_30.score, Perquintill::from_quintillionths(743902439024390));
		assert_eq!(winner_30.exposure.others[0].value, 525);
	})
}

#[test]
fn switching_roles() {
	// Show: It should be possible to switch between roles (nominator, validator, idle) with minimal overhead.
	with_externalities(&mut ExtBuilder::default()
		.nominate(false)
		.sessions_per_era(3)
		.build(),
	|| {
		// Reset reward destination
		for i in &[10, 20] { assert_ok!(Staking::set_payee(Origin::signed(*i), RewardDestination::Controller)); }

		assert_eq!(Session::validators(), vec![20, 10]);

		// put some money in account that we'll use.
		for i in 1..7 { let _ = Balances::deposit_creating(&i, 5000); }

		// add 2 nominators
		assert_ok!(Staking::bond(Origin::signed(1), 2, 2000, RewardDestination::Controller));
		assert_ok!(Staking::nominate(Origin::signed(2), vec![10, 6]));

		assert_ok!(Staking::bond(Origin::signed(3), 4, 500, RewardDestination::Controller));
		assert_ok!(Staking::nominate(Origin::signed(4), vec![20, 2]));
		
		// add a new validator candidate
		assert_ok!(Staking::bond(Origin::signed(5), 6, 1000, RewardDestination::Controller));
		assert_ok!(Staking::validate(Origin::signed(6), ValidatorPrefs::default()));

		// new block 
		System::set_block_number(1);
		Session::check_rotate_session(System::block_number());

		// no change 
		assert_eq!(Session::validators(), vec![20, 10]);

		// new block 
		System::set_block_number(2);
		Session::check_rotate_session(System::block_number());

		// no change 
		assert_eq!(Session::validators(), vec![20, 10]);

		// new block --> ne era --> new validators
		System::set_block_number(3);
		Session::check_rotate_session(System::block_number());

		// with current nominators 10 and 5 have the most stake
		assert_eq!(Session::validators(), vec![6, 10]);

		// 2 decides to be a validator. Consequences: 
		// new stakes: 
		// 10: 1000 self vote 
		// 6: 1000 self vote 
		// 20: 1000 self vote + 500 vote 
		// 2: 2000 self  vote + 500 vote.
		assert_ok!(Staking::validate(Origin::signed(2), ValidatorPrefs::default()));

		System::set_block_number(4);
		Session::check_rotate_session(System::block_number());
		assert_eq!(Session::validators(), vec![6, 10]);

		System::set_block_number(5);
		Session::check_rotate_session(System::block_number());
		assert_eq!(Session::validators(), vec![6, 10]);

		// ne era 
		System::set_block_number(6);
		Session::check_rotate_session(System::block_number());
		assert_eq!(Session::validators(), vec![2, 20]);
	});
}

#[test]
fn wrong_vote_is_null() {
	with_externalities(&mut ExtBuilder::default()
		.nominate(false)
		.validator_pool(true)
	.build(),
	|| {
		assert_eq!(Session::validators(), vec![40, 30]);

		// put some money in account that we'll use.
		for i in 1..3 { let _ = Balances::deposit_creating(&i, 5000); }

		// add 1 nominators
		assert_ok!(Staking::bond(Origin::signed(1), 2, 2000, RewardDestination::default()));
		assert_ok!(Staking::nominate(Origin::signed(2), vec![
			10, 20, 			// good votes
			1, 2, 15, 1000, 25  // crap votes. No effect.
		]));

		// new block
		System::set_block_number(1);
		Session::check_rotate_session(System::block_number());

		assert_eq!(Session::validators(), vec![20, 10]);
	});
}

#[test]
fn bond_with_no_staked_value() {
	// Behavior when someone bonds with no staked value.
	// Particularly when she votes and the candidate is elected.
	with_externalities(&mut ExtBuilder::default()
	.validator_count(3)
	.nominate(false)
	.minimum_validator_count(1)
	.build(), || {
		// setup
		assert_ok!(Staking::set_payee(Origin::signed(10), RewardDestination::Controller));
		assert_ok!(Staking::set_payee(Origin::signed(20), RewardDestination::Controller));
		Balances::set_free_balance(&3, 1000);
		Balances::set_free_balance(&4, 1000);
		Balances::set_free_balance(&2, 1000);

		// initial validators
		assert_eq!(Session::validators(), vec![20, 10]);

		// Stingy validator.
		assert_ok!(Staking::bond(Origin::signed(1), 2, 0, RewardDestination::Controller));
		assert_ok!(Staking::validate(Origin::signed(2), ValidatorPrefs::default()));

		System::set_block_number(1);
		Session::check_rotate_session(System::block_number());

		// Not elected even though we want 3.
		assert_eq!(Session::validators(), vec![20, 10]);

		// min of 10 and 20.
		assert_eq!(Staking::slot_stake(), 1000);

		// let's make the stingy one elected.
		assert_ok!(Staking::bond(Origin::signed(3), 4, 500, RewardDestination::Controller));
		assert_ok!(Staking::nominate(Origin::signed(4), vec![2]));

		assert_eq!(Staking::ledger(4), Some(StakingLedger { stash: 3, active: 500, total: 500, unlocking: vec![]}));

		System::set_block_number(1);
		Session::check_rotate_session(System::block_number());

		assert_eq!(Session::validators(), vec![20, 10, 2]);
		assert_eq!(Staking::stakers(2), Exposure { own: 0, total: 500, others: vec![IndividualExposure { who: 4, value: 500}]});

		assert_eq!(Staking::slot_stake(), 500);

		// no rewards paid to 2 and 4 yet
		assert_eq!(Balances::free_balance(&2), 1000);
		assert_eq!(Balances::free_balance(&4), 1000);

		System::set_block_number(1);
		Session::check_rotate_session(System::block_number());

		let reward = Staking::current_session_reward();
		// 2 will not get any reward
		// 4 will get all the reward share
		assert_eq!(Balances::free_balance(&2), 1000);
		assert_eq!(Balances::free_balance(&4), 1000 + reward);
	});
}
#[test]
fn bond_with_little_staked_value() {
	// Behavior when someone bonds with little staked value.
	// Particularly when she votes and the candidate is elected.
	with_externalities(&mut ExtBuilder::default()
		.validator_count(3)
		.nominate(false)
		.minimum_validator_count(1)
		.build(),
	|| {
		// setup
		assert_ok!(Staking::set_payee(Origin::signed(10), RewardDestination::Controller));
		assert_ok!(Staking::set_payee(Origin::signed(20), RewardDestination::Controller));
		Balances::set_free_balance(&2, 1000);

		// initial validators
		assert_eq!(Session::validators(), vec![20, 10]);

		// Stingy validator.
		assert_ok!(Staking::bond(Origin::signed(1), 2, 1, RewardDestination::Controller));
		assert_ok!(Staking::validate(Origin::signed(2), ValidatorPrefs::default()));

		System::set_block_number(1);
		Session::check_rotate_session(System::block_number());

		// 2 is elected.
		// and fucks up the slot stake.
		assert_eq!(Session::validators(), vec![20, 10, 2]);
		assert_eq!(Staking::slot_stake(), 1);

		// Old ones are rewarded.
		assert_eq!(Balances::free_balance(&10), 1 + 10);
		assert_eq!(Balances::free_balance(&20), 1 + 10);
		// no rewards paid to 2. This was initial election.
		assert_eq!(Balances::free_balance(&2), 1000);

		System::set_block_number(1);
		Session::check_rotate_session(System::block_number());

		assert_eq!(Session::validators(), vec![20, 10, 2]);
		assert_eq!(Staking::slot_stake(), 1);

		let reward = Staking::current_session_reward();
		// 2 will not get the full reward, practically 1
		assert_eq!(Balances::free_balance(&2), 1000 + reward.max(1));
	});
}


#[test]
fn phragmen_linear_worse_case_equalise() {
	with_externalities(&mut ExtBuilder::default()
		.nominate(false)
		.validator_pool(true)
		.fare(true)
		.build(),
	|| {
		let bond_validator = |a, b| {
			Balances::set_free_balance(&(a-1), b);
			assert_ok!(Staking::bond(Origin::signed(a-1), a, b, RewardDestination::Controller));
			assert_ok!(Staking::validate(Origin::signed(a), ValidatorPrefs::default()));
		};
		let bond_nominator = |a, b, v| {
			Balances::set_free_balance(&(a-1), b);
			assert_ok!(Staking::bond(Origin::signed(a-1), a, b, RewardDestination::Controller));
			assert_ok!(Staking::nominate(Origin::signed(a), v));
		};

		for i in &[10, 20, 30, 40] { assert_ok!(Staking::set_payee(Origin::signed(*i), RewardDestination::Controller)); }

		bond_validator(50, 1000);
		bond_validator(60, 1000);
		bond_validator(70, 1000);

		bond_nominator(2, 2000, vec![10]);
		bond_nominator(4, 1000, vec![10, 20]);
		bond_nominator(6, 1000, vec![20, 30]);
		bond_nominator(8, 1000, vec![30, 40]);
		bond_nominator(110, 1000, vec![40, 50]);
		bond_nominator(112, 1000, vec![50, 60]);
		bond_nominator(114, 1000, vec![60, 70]);

		assert_eq!(Session::validators(), vec![40, 30]);
		assert_ok!(Staking::set_validator_count(7));

		System::set_block_number(1);
		Session::check_rotate_session(System::block_number());

		assert_eq!(Session::validators(), vec![10, 60, 40, 20, 50, 30, 70]);

		// Sequential Phragmén with post processing gives
		// 10  is elected with stake  3000.0 and score  0.00025
		// 30  is elected with stake  2008.8712884829595 and score  0.0003333333333333333
		// 50  is elected with stake  2000.0001049958742 and score  0.0003333333333333333
		// 60  is elected with stake  1991.128921508789 and score  0.0004444444444444444
		// 20  is elected with stake  2017.7421569824219 and score  0.0005277777777777777
		// 40  is elected with stake  2000.0001049958742 and score  0.0005555555555555556
		// 70  is elected with stake  1982.2574230340813 and score  0.0007222222222222222

		assert_eq!(Staking::stakers(10).total, 3000);
		assert_eq!(Staking::stakers(30).total, 2035);
		assert_eq!(Staking::stakers(50).total, 2000);
		assert_eq!(Staking::stakers(60).total, 1968);
		assert_eq!(Staking::stakers(20).total, 2035);
		assert_eq!(Staking::stakers(40).total, 2024);
		assert_eq!(Staking::stakers(70).total, 1936);
	})
}

#[test]
fn phragmen_chooses_correct_validators() {
	with_externalities(&mut ExtBuilder::default()
		.nominate(true)
		.validator_pool(true)
		.fare(true)
		.validator_count(1)
		.build(),
	|| {
		// 4 validator candidates
		// self vote + default account 100 is nominator.
		assert_eq!(Staking::validator_count(), 1);
		assert_eq!(Session::validators().len(), 1);

		System::set_block_number(1);
		Session::check_rotate_session(System::block_number());

		assert_eq!(Session::validators().len(), 1);
	})
}<|MERGE_RESOLUTION|>--- conflicted
+++ resolved
@@ -448,16 +448,7 @@
 		assert_eq!(Staking::bonding_duration(), 2);
 
 		// put some money in account that we'll use.
-<<<<<<< HEAD
-		for i in 1..5 { Balances::set_free_balance(&i, 2000); }
-=======
-		for i in 1..5 { let _ = Balances::deposit_creating(&i, 1000); }
-
-		// bond one account pair and state interest in nomination.
-		// this is needed to keep 10 and 20 in the validator list with phragmen
-		assert_ok!(Staking::bond(Origin::signed(1), 2, 500, RewardDestination::default()));
-		assert_ok!(Staking::nominate(Origin::signed(2), vec![20, 4]));
->>>>>>> 964e909c
+		for i in 1..5 { let _ = Balances::deposit_creating(&i, 2000); }
 
 		// --- Block 1:
 		System::set_block_number(1);
@@ -1456,25 +1447,9 @@
 		// no one is a nominator
 		assert_eq!(<Nominators<Test>>::enumerate().count(), 0 as usize);
 
-<<<<<<< HEAD
 		// bond [2,1] / [4,3] a nominator
-		Balances::set_free_balance(&1, 1000);
-		Balances::set_free_balance(&3, 1000);
-=======
-		// Bond [30, 31] as the third validator
-		assert_ok!(Staking::bond(Origin::signed(31), 30, 1000, RewardDestination::default()));
-		assert_ok!(Staking::validate(Origin::signed(30), ValidatorPrefs::default()));
-
-		// bond [2,1](A), [4,3](B), [6,5](C) as the 3 nominators
-		// Give all of them some balance to be able to bond properly.
-		for i in &[1, 3, 5] { let _ = Balances::deposit_creating(i, 50); }
-		// Linking names to the above test:
-		// 10 => X
-		// 20 => Y
-		// 30 => Z
-		assert_ok!(Staking::bond(Origin::signed(1), 2, 10, RewardDestination::default()));
-		assert_ok!(Staking::nominate(Origin::signed(2), vec![10, 20]));
->>>>>>> 964e909c
+		let _ = Balances::deposit_creating(&1, 1000);
+		let _ = Balances::deposit_creating(&3, 1000);
 
 		assert_ok!(Staking::bond(Origin::signed(1), 2, 500, RewardDestination::default()));
 		assert_ok!(Staking::nominate(Origin::signed(2), vec![10, 20, 30]));
@@ -1521,13 +1496,8 @@
 
 		// bond [2,1](A), [4,3](B), as 2 nominators
 		// Give all of them some balance to be able to bond properly.
-<<<<<<< HEAD
-		for i in &[1, 3] { Balances::set_free_balance(i, 2000); }
+		for i in &[1, 3] { let _ = Balances::deposit_creating(i, 2000); }
 		assert_ok!(Staking::bond(Origin::signed(1), 2, 50, RewardDestination::default()));
-=======
-		for i in &[1, 3] { let _ = Balances::deposit_creating(i, 50); }
-		assert_ok!(Staking::bond(Origin::signed(1), 2, 5, RewardDestination::default()));
->>>>>>> 964e909c
 		assert_ok!(Staking::nominate(Origin::signed(2), vec![10, 20]));
 
 		assert_ok!(Staking::bond(Origin::signed(3), 4, 1000, RewardDestination::default()));
@@ -1721,9 +1691,9 @@
 		// setup
 		assert_ok!(Staking::set_payee(Origin::signed(10), RewardDestination::Controller));
 		assert_ok!(Staking::set_payee(Origin::signed(20), RewardDestination::Controller));
-		Balances::set_free_balance(&3, 1000);
-		Balances::set_free_balance(&4, 1000);
-		Balances::set_free_balance(&2, 1000);
+		let _ = Balances::deposit_creating(&3, 1000);
+		let initial_balance_2 = Balances::free_balance(&2);
+		let initial_balance_4 = Balances::free_balance(&4);
 
 		// initial validators
 		assert_eq!(Session::validators(), vec![20, 10]);
@@ -1747,7 +1717,10 @@
 
 		assert_eq!(Staking::ledger(4), Some(StakingLedger { stash: 3, active: 500, total: 500, unlocking: vec![]}));
 
-		System::set_block_number(1);
+		assert_eq!(Balances::free_balance(&2), initial_balance_2);
+		assert_eq!(Balances::free_balance(&4), initial_balance_4);
+		
+		System::set_block_number(2);
 		Session::check_rotate_session(System::block_number());
 
 		assert_eq!(Session::validators(), vec![20, 10, 2]);
@@ -1756,8 +1729,8 @@
 		assert_eq!(Staking::slot_stake(), 500);
 
 		// no rewards paid to 2 and 4 yet
-		assert_eq!(Balances::free_balance(&2), 1000);
-		assert_eq!(Balances::free_balance(&4), 1000);
+		assert_eq!(Balances::free_balance(&2), initial_balance_2);
+		assert_eq!(Balances::free_balance(&4), initial_balance_4);
 
 		System::set_block_number(1);
 		Session::check_rotate_session(System::block_number());
@@ -1765,8 +1738,8 @@
 		let reward = Staking::current_session_reward();
 		// 2 will not get any reward
 		// 4 will get all the reward share
-		assert_eq!(Balances::free_balance(&2), 1000);
-		assert_eq!(Balances::free_balance(&4), 1000 + reward);
+		assert_eq!(Balances::free_balance(&2), initial_balance_2);
+		assert_eq!(Balances::free_balance(&4), initial_balance_4 + reward);
 	});
 }
 #[test]
@@ -1782,7 +1755,7 @@
 		// setup
 		assert_ok!(Staking::set_payee(Origin::signed(10), RewardDestination::Controller));
 		assert_ok!(Staking::set_payee(Origin::signed(20), RewardDestination::Controller));
-		Balances::set_free_balance(&2, 1000);
+		let initial_balance_2 = Balances::free_balance(&2);
 
 		// initial validators
 		assert_eq!(Session::validators(), vec![20, 10]);
@@ -1803,9 +1776,9 @@
 		assert_eq!(Balances::free_balance(&10), 1 + 10);
 		assert_eq!(Balances::free_balance(&20), 1 + 10);
 		// no rewards paid to 2. This was initial election.
-		assert_eq!(Balances::free_balance(&2), 1000);
-
-		System::set_block_number(1);
+		assert_eq!(Balances::free_balance(&2), initial_balance_2);
+
+		System::set_block_number(2);
 		Session::check_rotate_session(System::block_number());
 
 		assert_eq!(Session::validators(), vec![20, 10, 2]);
@@ -1813,7 +1786,7 @@
 
 		let reward = Staking::current_session_reward();
 		// 2 will not get the full reward, practically 1
-		assert_eq!(Balances::free_balance(&2), 1000 + reward.max(1));
+		assert_eq!(Balances::free_balance(&2), initial_balance_2 + reward.max(1));
 	});
 }
 
@@ -1827,12 +1800,12 @@
 		.build(),
 	|| {
 		let bond_validator = |a, b| {
-			Balances::set_free_balance(&(a-1), b);
+			let _ = Balances::deposit_creating(&(a-1), b);
 			assert_ok!(Staking::bond(Origin::signed(a-1), a, b, RewardDestination::Controller));
 			assert_ok!(Staking::validate(Origin::signed(a), ValidatorPrefs::default()));
 		};
 		let bond_nominator = |a, b, v| {
-			Balances::set_free_balance(&(a-1), b);
+			let _ = Balances::deposit_creating(&(a-1), b);
 			assert_ok!(Staking::bond(Origin::signed(a-1), a, b, RewardDestination::Controller));
 			assert_ok!(Staking::nominate(Origin::signed(a), v));
 		};
