--- conflicted
+++ resolved
@@ -727,10 +727,7 @@
 		// next session reward.
 		let new_session_reward = Staking::session_reward() * 3 * Staking::slot_stake();
 
-<<<<<<< HEAD
-=======
 		let approximation = 1;
->>>>>>> e51e732a
 		if cfg!(feature = "equalise") {
 			// Both have: has [400/2000 ~ 1/5 from 10] + [600/2000 ~ 3/10 from 20]'s reward. ==> 1/5 + 3/10 = 1/2
 			assert_eq!(Balances::total_balance(&2), initial_balance + new_session_reward/2 - approximation);
