// Copyright 2017-2019 Parity Technologies (UK) Ltd.
// This file is part of Substrate.

// Substrate is free software: you can redistribute it and/or modify
// it under the terms of the GNU General Public License as published by
// the Free Software Foundation, either version 3 of the License, or
// (at your option) any later version.

// Substrate is distributed in the hope that it will be useful,
// but WITHOUT ANY WARRANTY; without even the implied warranty of
// MERCHANTABILITY or FITNESS FOR A PARTICULAR PURPOSE.  See the
// GNU General Public License for more details.

// You should have received a copy of the GNU General Public License
// along with Substrate.  If not, see <http://www.gnu.org/licenses/>.

//! Tests for the module.

use super::*;
use runtime_io::with_externalities;
use sr_primitives::traits::OnInitialize;
use sr_staking_primitives::offence::{OffenceDetails, OnOffenceHandler};
use support::{assert_ok, assert_noop, assert_eq_uvec, StorageLinkedMap};
use mock::*;
use support::traits::{Currency, ReservableCurrency};

#[test]
fn basic_setup_works() {
	// Verifies initial conditions of mock
	with_externalities(&mut ExtBuilder::default()
		.build(),
	|| {
		assert_eq!(Staking::bonded(&11), Some(10)); // Account 11 is stashed and locked, and account 10 is the controller
		assert_eq!(Staking::bonded(&21), Some(20)); // Account 21 is stashed and locked, and account 20 is the controller
		assert_eq!(Staking::bonded(&1), None);		// Account 1 is not a stashed

		// Account 10 controls the stash from account 11, which is 100 * balance_factor units
		assert_eq!(Staking::ledger(&10), Some(StakingLedger { stash: 11, total: 1000, active: 1000, unlocking: vec![] }));
		// Account 20 controls the stash from account 21, which is 200 * balance_factor units
		assert_eq!(Staking::ledger(&20), Some(StakingLedger { stash: 21, total: 1000, active: 1000, unlocking: vec![] }));
		// Account 1 does not control any stash
		assert_eq!(Staking::ledger(&1), None);

		// ValidatorPrefs are default
		assert_eq!(<Validators<Test>>::enumerate().collect::<Vec<_>>(), vec![
			(31, ValidatorPrefs::default()),
			(21, ValidatorPrefs::default()),
			(11, ValidatorPrefs::default())
		]);

		// Account 100 is the default nominator
		assert_eq!(Staking::ledger(100), Some(StakingLedger { stash: 101, total: 500, active: 500, unlocking: vec![] }));
		assert_eq!(Staking::nominators(101), vec![11, 21]);

		if cfg!(feature = "equalize") {
			assert_eq!(
				Staking::stakers(11),
				Exposure { total: 1250, own: 1000, others: vec![ IndividualExposure { who: 101, value: 250 }] }
			);
			assert_eq!(
				Staking::stakers(21),
				Exposure { total: 1250, own: 1000, others: vec![ IndividualExposure { who: 101, value: 250 }] }
			);
			// initial slot_stake
			assert_eq!(Staking::slot_stake(),  1250);
		} else {
			assert_eq!(
				Staking::stakers(11),
				Exposure { total: 1125, own: 1000, others: vec![ IndividualExposure { who: 101, value: 125 }] }
			);
			assert_eq!(
				Staking::stakers(21),
				Exposure { total: 1375, own: 1000, others: vec![ IndividualExposure { who: 101, value: 375 }] }
			);
			// initial slot_stake
			assert_eq!(Staking::slot_stake(),  1125);
		}


		// The number of validators required.
		assert_eq!(Staking::validator_count(), 2);

		// Initial Era and session
		assert_eq!(Staking::current_era(), 0);

		// Account 10 has `balance_factor` free balance
		assert_eq!(Balances::free_balance(&10), 1);
		assert_eq!(Balances::free_balance(&10), 1);

		// New era is not being forced
		assert_eq!(Staking::force_era(), Forcing::NotForcing);

		// All exposures must be correct.
		check_exposure_all();
		check_nominator_all();
	});
}

#[test]
fn change_controller_works() {
	with_externalities(&mut ExtBuilder::default().build(),
	|| {
		assert_eq!(Staking::bonded(&11), Some(10));

		assert!(<Validators<Test>>::enumerate().map(|(c, _)| c).collect::<Vec<u64>>().contains(&11));
		// 10 can control 11 who is initially a validator.
		assert_ok!(Staking::chill(Origin::signed(10)));
		assert!(!<Validators<Test>>::enumerate().map(|(c, _)| c).collect::<Vec<u64>>().contains(&11));

		assert_ok!(Staking::set_controller(Origin::signed(11), 5));

		start_era(1);

		assert_noop!(
			Staking::validate(Origin::signed(10), ValidatorPrefs::default()),
			"not a controller"
		);
		assert_ok!(Staking::validate(Origin::signed(5), ValidatorPrefs::default()));
	})
}

#[test]
fn rewards_should_work() {
	// should check that:
	// * rewards get recorded per session
	// * rewards get paid per Era
	// * Check that nominators are also rewarded
	with_externalities(&mut ExtBuilder::default()
		.nominate(false)
		.build(),
	|| {
		// Init some balances
		let _ = Balances::make_free_balance_be(&2, 500);

		let delay = 1000;
		let init_balance_2 = Balances::total_balance(&2);
		let init_balance_10 = Balances::total_balance(&10);
		let init_balance_11 = Balances::total_balance(&11);

		// Set payee to controller
		assert_ok!(Staking::set_payee(Origin::signed(10), RewardDestination::Controller));

		// Initial config should be correct
		assert_eq!(Staking::current_era(), 0);
		assert_eq!(Session::current_index(), 0);

		// Add a dummy nominator.
		//
		// Equal division indicates that the reward will be equally divided among validator and
		// nominator.
		<Stakers<Test>>::insert(&11, Exposure {
			own: 500,
			total: 1000,
			others: vec![IndividualExposure {who: 2, value: 500 }]
		});

		<Payee<Test>>::insert(&2, RewardDestination::Stash);
		assert_eq!(Staking::payee(2), RewardDestination::Stash);
		assert_eq!(Staking::payee(11), RewardDestination::Controller);

		let mut block = 3; // Block 3 => Session 1 => Era 0
		System::set_block_number(block);
		Timestamp::set_timestamp(block * 5000);	// on time.
		Session::on_initialize(System::block_number());
		assert_eq!(Staking::current_era(), 0);
		assert_eq!(Session::current_index(), 1);
		<Module<Test>>::reward_by_ids(vec![(11, 50)]);
		<Module<Test>>::reward_by_ids(vec![(11, 50)]);
		// This is the second validator of the current elected set.
		<Module<Test>>::reward_by_ids(vec![(21, 50)]);
		// This must be no-op as it is not an elected validator.
		<Module<Test>>::reward_by_ids(vec![(1001, 10_000)]);

		// Compute total payout now for whole duration as other parameter won't change
		let total_payout = current_total_payout_for_duration(9 * 5 * 1000);
		assert!(total_payout > 10); // Test is meaningful if reward something

		// No reward yet
		assert_eq!(Balances::total_balance(&2), init_balance_2);
		assert_eq!(Balances::total_balance(&10), init_balance_10);
		assert_eq!(Balances::total_balance(&11), init_balance_11);

		block = 6; // Block 6 => Session 2 => Era 0
		System::set_block_number(block);
		Timestamp::set_timestamp(block * 5000 + delay);	// a little late.
		Session::on_initialize(System::block_number());
		assert_eq!(Staking::current_era(), 0);
		assert_eq!(Session::current_index(), 2);

		block = 9; // Block 9 => Session 3 => Era 1
		System::set_block_number(block);
		Timestamp::set_timestamp(block * 5000);  // back to being on time. no delays
		Session::on_initialize(System::block_number());
		assert_eq!(Staking::current_era(), 1);
		assert_eq!(Session::current_index(), 3);

		// 11 validator has 2 / 3 of the total rewards and half half for it and its nominator
		assert_eq!(Balances::total_balance(&2), init_balance_2 + total_payout / 3);
		assert_eq!(Balances::total_balance(&10), init_balance_10 + total_payout / 3);
		assert_eq!(Balances::total_balance(&11), init_balance_11);
	});
}

#[test]
fn multi_era_reward_should_work() {
	// Should check that:
	// The value of current_session_reward is set at the end of each era, based on
	// slot_stake and session_reward.
	with_externalities(&mut ExtBuilder::default()
		.nominate(false)
		.build(),
	|| {
		let init_balance_10 = Balances::total_balance(&10);

		// Set payee to controller
		assert_ok!(Staking::set_payee(Origin::signed(10), RewardDestination::Controller));

		// Compute now as other parameter won't change
		let total_payout_0 = current_total_payout_for_duration(3000);
		assert!(total_payout_0 > 10); // Test is meaningfull if reward something
		dbg!(<Module<Test>>::slot_stake());
		<Module<Test>>::reward_by_ids(vec![(11, 1)]);

		start_session(0);
		start_session(1);
		start_session(2);
		start_session(3);

		assert_eq!(Staking::current_era(), 1);
		assert_eq!(Balances::total_balance(&10), init_balance_10 + total_payout_0);

		start_session(4);

		let total_payout_1 = current_total_payout_for_duration(3000);
		assert!(total_payout_1 > 10); // Test is meaningfull if reward something
		<Module<Test>>::reward_by_ids(vec![(11, 101)]);

		// new era is triggered here.
		start_session(5);

		// pay time
		assert_eq!(Balances::total_balance(&10), init_balance_10 + total_payout_0 + total_payout_1);
	});
}

#[test]
fn staking_should_work() {
	// should test:
	// * new validators can be added to the default set
	// * new ones will be chosen per era
	// * either one can unlock the stash and back-down from being a validator via `chill`ing.
	with_externalities(&mut ExtBuilder::default()
		.nominate(false)
		.fair(false) // to give 20 more staked value
		.build(),
	|| {
		Timestamp::set_timestamp(1); // Initialize time.

		// remember + compare this along with the test.
		assert_eq_uvec!(validator_controllers(), vec![20, 10]);

		// put some money in account that we'll use.
		for i in 1..5 { let _ = Balances::make_free_balance_be(&i, 2000); }

		// --- Block 1:
		start_session(1);
		// add a new candidate for being a validator. account 3 controlled by 4.
		assert_ok!(Staking::bond(Origin::signed(3), 4, 1500, RewardDestination::Controller));
		assert_ok!(Staking::validate(Origin::signed(4), ValidatorPrefs::default()));

		// No effects will be seen so far.
		assert_eq_uvec!(validator_controllers(), vec![20, 10]);

		// --- Block 2:
		start_session(2);

		// No effects will be seen so far. Era has not been yet triggered.
		assert_eq_uvec!(validator_controllers(), vec![20, 10]);


		// --- Block 3: the validators will now be queued.
		start_session(3);
		assert_eq!(Staking::current_era(), 1);

		// --- Block 4: the validators will now be changed.
		start_session(4);

		assert_eq_uvec!(validator_controllers(), vec![20, 4]);
		// --- Block 4: Unstake 4 as a validator, freeing up the balance stashed in 3
		// 4 will chill
		Staking::chill(Origin::signed(4)).unwrap();

		// --- Block 5: nothing. 4 is still there.
		start_session(5);
		assert_eq_uvec!(validator_controllers(), vec![20, 4]);

		// --- Block 6: 4 will not be a validator.
		start_session(7);
		assert_eq_uvec!(validator_controllers(), vec![20, 10]);

		// Note: the stashed value of 4 is still lock
		assert_eq!(
			Staking::ledger(&4),
			Some(StakingLedger { stash: 3, total: 1500, active: 1500, unlocking: vec![] })
		);
		// e.g. it cannot spend more than 500 that it has free from the total 2000
		assert_noop!(Balances::reserve(&3, 501), "account liquidity restrictions prevent withdrawal");
		assert_ok!(Balances::reserve(&3, 409));
	});
}

#[test]
fn less_than_needed_candidates_works() {
	with_externalities(&mut ExtBuilder::default()
		.minimum_validator_count(1)
		.validator_count(4)
		.nominate(false)
		.num_validators(3)
		.build(),
	|| {
		assert_eq!(Staking::validator_count(), 4);
		assert_eq!(Staking::minimum_validator_count(), 1);
		assert_eq_uvec!(validator_controllers(), vec![30, 20, 10]);

		start_era(1);

		// Previous set is selected. NO election algorithm is even executed.
		assert_eq_uvec!(validator_controllers(), vec![30, 20, 10]);

		// But the exposure is updated in a simple way. No external votes exists. This is purely self-vote.
		assert_eq!(Staking::stakers(10).others.len(), 0);
		assert_eq!(Staking::stakers(20).others.len(), 0);
		assert_eq!(Staking::stakers(30).others.len(), 0);
		check_exposure_all();
		check_nominator_all();
	});
}

#[test]
fn no_candidate_emergency_condition() {
	// Test the situation where the number of validators are less than `ValidatorCount` and less than <MinValidators>
	// The expected behavior is to choose all candidates from the previous era.
	with_externalities(&mut ExtBuilder::default()
		.minimum_validator_count(10)
		.validator_count(15)
		.num_validators(4)
		.validator_pool(true)
		.nominate(false)
		.build(),
	|| {

		// initial validators
		assert_eq_uvec!(validator_controllers(), vec![10, 20, 30, 40]);

		// set the minimum validator count.
		<Staking as crate::Store>::MinimumValidatorCount::put(10);
		<Staking as crate::Store>::ValidatorCount::put(15);
		assert_eq!(Staking::validator_count(), 15);

		let _ = Staking::chill(Origin::signed(10));

		// trigger era
		System::set_block_number(1);
		Session::on_initialize(System::block_number());

		// Previous ones are elected. chill is invalidates. TODO: #2494
		assert_eq_uvec!(validator_controllers(), vec![10, 20, 30, 40]);
		assert_eq!(Staking::current_elected().len(), 0);
	});
}

#[test]
fn nominating_and_rewards_should_work() {
	// PHRAGMEN OUTPUT: running this test with the reference impl gives:
	//
	// Votes  [('10', 1000, ['10']), ('20', 1000, ['20']), ('30', 1000, ['30']), ('40', 1000, ['40']), ('2', 1000, ['10', '20', '30']), ('4', 1000, ['10', '20', '40'])]
	// Sequential Phragmén gives
	// 10  is elected with stake  2200.0 and score  0.0003333333333333333
	// 20  is elected with stake  1800.0 and score  0.0005555555555555556

	// 10  has load  0.0003333333333333333 and supported
	// 10  with stake  1000.0
	// 20  has load  0.0005555555555555556 and supported
	// 20  with stake  1000.0
	// 30  has load  0 and supported
	// 30  with stake  0
	// 40  has load  0 and supported
	// 40  with stake  0
	// 2  has load  0.0005555555555555556 and supported
	// 10  with stake  600.0 20  with stake  400.0 30  with stake  0.0
	// 4  has load  0.0005555555555555556 and supported
	// 10  with stake  600.0 20  with stake  400.0 40  with stake  0.0

	// Sequential Phragmén with post processing gives
	// 10  is elected with stake  2000.0 and score  0.0003333333333333333
	// 20  is elected with stake  2000.0 and score  0.0005555555555555556

	// 10  has load  0.0003333333333333333 and supported
	// 10  with stake  1000.0
	// 20  has load  0.0005555555555555556 and supported
	// 20  with stake  1000.0
	// 30  has load  0 and supported
	// 30  with stake  0
	// 40  has load  0 and supported
	// 40  with stake  0
	// 2  has load  0.0005555555555555556 and supported
	// 10  with stake  400.0 20  with stake  600.0 30  with stake  0
	// 4  has load  0.0005555555555555556 and supported
	// 10  with stake  600.0 20  with stake  400.0 40  with stake  0.0
	with_externalities(&mut ExtBuilder::default()
		.nominate(false)
		.validator_pool(true)
		.build(),
	|| {
		// initial validators -- everyone is actually even.
		assert_eq_uvec!(validator_controllers(), vec![40, 30]);

		// Set payee to controller
		assert_ok!(Staking::set_payee(Origin::signed(10), RewardDestination::Controller));
		assert_ok!(Staking::set_payee(Origin::signed(20), RewardDestination::Controller));
		assert_ok!(Staking::set_payee(Origin::signed(30), RewardDestination::Controller));
		assert_ok!(Staking::set_payee(Origin::signed(40), RewardDestination::Controller));

		// give the man some money
		let initial_balance = 1000;
		for i in [1, 2, 3, 4, 5, 10, 11, 20, 21].iter() {
			let _ = Balances::make_free_balance_be(i, initial_balance);
		}

		// bond two account pairs and state interest in nomination.
		// 2 will nominate for 10, 20, 30
		assert_ok!(Staking::bond(Origin::signed(1), 2, 1000, RewardDestination::Controller));
		assert_ok!(Staking::nominate(Origin::signed(2), vec![11, 21, 31]));
		// 4 will nominate for 10, 20, 40
		assert_ok!(Staking::bond(Origin::signed(3), 4, 1000, RewardDestination::Controller));
		assert_ok!(Staking::nominate(Origin::signed(4), vec![11, 21, 41]));

		// the total reward for era 0
		let total_payout_0 = current_total_payout_for_duration(3000);
		assert!(total_payout_0 > 100); // Test is meaningfull if reward something
		<Module<Test>>::reward_by_ids(vec![(41, 1)]);
		<Module<Test>>::reward_by_ids(vec![(31, 1)]);
		<Module<Test>>::reward_by_ids(vec![(21, 10)]); // must be no-op
		<Module<Test>>::reward_by_ids(vec![(11, 10)]); // must be no-op

		start_era(1);

		// 10 and 20 have more votes, they will be chosen by phragmen.
		assert_eq_uvec!(validator_controllers(), vec![20, 10]);

		// OLD validators must have already received some rewards.
		assert_eq!(Balances::total_balance(&40), 1 + total_payout_0 / 2);
		assert_eq!(Balances::total_balance(&30), 1 + total_payout_0 / 2);

		// ------ check the staked value of all parties.

		if cfg!(feature = "equalize") {
			// total expo of 10, with 1200 coming from nominators (externals), according to phragmen.
			assert_eq!(Staking::stakers(11).own, 1000);
			assert_eq!(Staking::stakers(11).total, 1000 + 999);
			// 2 and 4 supported 10, each with stake 600, according to phragmen.
			assert_eq!(
				Staking::stakers(11).others.iter().map(|e| e.value).collect::<Vec<BalanceOf<Test>>>(),
				vec![599, 400]
			);
			assert_eq!(
				Staking::stakers(11).others.iter().map(|e| e.who).collect::<Vec<u64>>(),
				vec![3, 1]
			);
			// total expo of 20, with 500 coming from nominators (externals), according to phragmen.
			assert_eq!(Staking::stakers(21).own, 1000);
			assert_eq!(Staking::stakers(21).total, 1000 + 999);
			// 2 and 4 supported 20, each with stake 250, according to phragmen.
			assert_eq!(
				Staking::stakers(21).others.iter().map(|e| e.value).collect::<Vec<BalanceOf<Test>>>(),
				vec![400, 599]
			);
			assert_eq!(
				Staking::stakers(21).others.iter().map(|e| e.who).collect::<Vec<u64>>(),
				vec![3, 1]
			);
		} else {
			// total expo of 10, with 1200 coming from nominators (externals), according to phragmen.
			assert_eq!(Staking::stakers(11).own, 1000);
			assert_eq!(Staking::stakers(11).total, 1000 + 800);
			// 2 and 4 supported 10, each with stake 600, according to phragmen.
			assert_eq!(
				Staking::stakers(11).others.iter().map(|e| e.value).collect::<Vec<BalanceOf<Test>>>(),
				vec![400, 400]
			);
			assert_eq!(
				Staking::stakers(11).others.iter().map(|e| e.who).collect::<Vec<u64>>(),
				vec![3, 1]
			);
			// total expo of 20, with 500 coming from nominators (externals), according to phragmen.
			assert_eq!(Staking::stakers(21).own, 1000);
			assert_eq!(Staking::stakers(21).total, 1000 + 1198);
			// 2 and 4 supported 20, each with stake 250, according to phragmen.
			assert_eq!(
				Staking::stakers(21).others.iter().map(|e| e.value).collect::<Vec<BalanceOf<Test>>>(),
				vec![599, 599]
			);
			assert_eq!(
				Staking::stakers(21).others.iter().map(|e| e.who).collect::<Vec<u64>>(),
				vec![3, 1]
			);
		}

		// They are not chosen anymore
		assert_eq!(Staking::stakers(31).total, 0);
		assert_eq!(Staking::stakers(41).total, 0);

		// the total reward for era 1
		let total_payout_1 = current_total_payout_for_duration(3000);
		assert!(total_payout_1 > 100); // Test is meaningfull if reward something
		<Module<Test>>::reward_by_ids(vec![(41, 10)]); // must be no-op
		<Module<Test>>::reward_by_ids(vec![(31, 10)]); // must be no-op
		<Module<Test>>::reward_by_ids(vec![(21, 2)]);
		<Module<Test>>::reward_by_ids(vec![(11, 1)]);

		start_era(2);

		// nothing else will happen, era ends and rewards are paid again,
		// it is expected that nominators will also be paid. See below

		let payout_for_10 = total_payout_1 / 3;
		let payout_for_20 = 2 * total_payout_1 / 3;
		if cfg!(feature = "equalize") {
			// Nominator 2: has [400 / 2000 ~ 1 / 5 from 10] + [600 / 2000 ~ 3 / 10 from 20]'s reward.
			assert_eq!(Balances::total_balance(&2), initial_balance + payout_for_10 / 5 + payout_for_20 * 3 / 10);
			// Nominator 4: has [400 / 2000 ~ 1 / 5 from 20] + [600 / 2000 ~ 3 / 10 from 10]'s reward.
			assert_eq!(Balances::total_balance(&4), initial_balance + payout_for_20 / 5 + payout_for_10 * 3 / 10);

			// Validator 10: got 1000 / 2000 external stake.
			assert_eq!(Balances::total_balance(&10), initial_balance + payout_for_10 / 2);
			// Validator 20: got 1000 / 2000 external stake.
			assert_eq!(Balances::total_balance(&20), initial_balance + payout_for_20 / 2);
		} else {
			// Nominator 2: has [400 / 1800 ~ 2 / 9 from 10] + [600 / 2200 ~ 3 / 11 from 20]'s reward. ==> 2 / 9 + 3 / 11
			assert_eq!(
				Balances::total_balance(&2),
				initial_balance + (2 * payout_for_10 / 9 + 3 * payout_for_20 / 11) - 2
			);
			// Nominator 4: has [400 / 1800 ~ 2 / 9 from 10] + [600 / 2200 ~ 3 / 11 from 20]'s reward. ==> 2 / 9 + 3 / 11
			assert_eq!(
				Balances::total_balance(&4),
				initial_balance + (2 * payout_for_10 / 9 + 3 * payout_for_20 / 11) - 2
			);

			// Validator 10: got 800 / 1800 external stake => 8 / 18 =? 4 / 9 => Validator's share = 5 / 9
			assert_eq!(Balances::total_balance(&10), initial_balance + 5*payout_for_10 / 9 - 1);
			// Validator 20: got 1200 / 2200 external stake => 12 / 22 =? 6 / 11 => Validator's share = 5 / 11
			assert_eq!(Balances::total_balance(&20), initial_balance + 5*payout_for_20 / 11 + 1);
		}

		check_exposure_all();
		check_nominator_all();
	});
}

#[test]
fn nominators_also_get_slashed() {
	// A nominator should be slashed if the validator they nominated is slashed
	// Here is the breakdown of roles:
	// 10 - is the controller of 11
	// 11 - is the stash.
	// 2 - is the nominator of 20, 10
	with_externalities(&mut ExtBuilder::default().nominate(false).build(), || {
		assert_eq!(Staking::validator_count(), 2);

		// Set payee to controller
		assert_ok!(Staking::set_payee(Origin::signed(10), RewardDestination::Controller));

		// give the man some money.
		let initial_balance = 1000;
		for i in [1, 2, 3, 10].iter() {
			let _ = Balances::make_free_balance_be(i, initial_balance);
		}

		// 2 will nominate for 10, 20
		let nominator_stake = 500;
		assert_ok!(Staking::bond(Origin::signed(1), 2, nominator_stake, RewardDestination::default()));
		assert_ok!(Staking::nominate(Origin::signed(2), vec![20, 10]));

		let total_payout = current_total_payout_for_duration(3000);
		assert!(total_payout > 100); // Test is meaningfull if reward something
		<Module<Test>>::reward_by_ids(vec![(11, 1)]);

		// new era, pay rewards,
		start_era(1);

		// Nominator stash didn't collect any.
		assert_eq!(Balances::total_balance(&2), initial_balance);

		// 10 goes offline
		Staking::on_offence(
			&[OffenceDetails {
				offender: (
					11,
					Staking::stakers(&11),
				),
				reporters: vec![],
			}],
			&[Perbill::from_percent(5)],
		);
		let expo = Staking::stakers(11);
		let slash_value = 50;
		let total_slash = expo.total.min(slash_value);
		let validator_slash = expo.own.min(total_slash);
		let nominator_slash = nominator_stake.min(total_slash - validator_slash);

		// initial + first era reward + slash
		assert_eq!(Balances::total_balance(&11), initial_balance - validator_slash);
		assert_eq!(Balances::total_balance(&2), initial_balance - nominator_slash);
		check_exposure_all();
		check_nominator_all();
		// Because slashing happened.
		assert!(is_disabled(10));
	});
}

#[test]
fn double_staking_should_fail() {
	// should test (in the same order):
	// * an account already bonded as stash cannot be be stashed again.
	// * an account already bonded as stash cannot nominate.
	// * an account already bonded as controller can nominate.
	with_externalities(&mut ExtBuilder::default()
		.build(),
		|| {
			let arbitrary_value = 5;
			// 2 = controller, 1 stashed => ok
			assert_ok!(
				Staking::bond(Origin::signed(1), 2, arbitrary_value,
				RewardDestination::default())
			);
			// 4 = not used so far, 1 stashed => not allowed.
			assert_noop!(
				Staking::bond(Origin::signed(1), 4, arbitrary_value,
				RewardDestination::default()), "stash already bonded"
			);
			// 1 = stashed => attempting to nominate should fail.
			assert_noop!(Staking::nominate(Origin::signed(1), vec![1]), "not a controller");
			// 2 = controller  => nominating should work.
			assert_ok!(Staking::nominate(Origin::signed(2), vec![1]));
		});
}

#[test]
fn double_controlling_should_fail() {
	// should test (in the same order):
	// * an account already bonded as controller CANNOT be reused as the controller of another account.
	with_externalities(&mut ExtBuilder::default()
		.build(),
		|| {
			let arbitrary_value = 5;
			// 2 = controller, 1 stashed => ok
			assert_ok!(Staking::bond(Origin::signed(1), 2, arbitrary_value, RewardDestination::default()));
			// 2 = controller, 3 stashed (Note that 2 is reused.) => no-op
			assert_noop!(Staking::bond(Origin::signed(3), 2, arbitrary_value, RewardDestination::default()), "controller already paired");
		});
}

#[test]
fn session_and_eras_work() {
	with_externalities(&mut ExtBuilder::default()
		.build(),
	|| {
		assert_eq!(Staking::current_era(), 0);

		// Block 1: No change.
		start_session(0);
		assert_eq!(Session::current_index(), 1);
		assert_eq!(Staking::current_era(), 0);

		// Block 2: Simple era change.
		start_session(2);
		assert_eq!(Session::current_index(), 3);
		assert_eq!(Staking::current_era(), 1);

		// Block 3: Schedule an era length change; no visible changes.
		start_session(3);
		assert_eq!(Session::current_index(), 4);
		assert_eq!(Staking::current_era(), 1);

		// Block 4: Era change kicks in.
		start_session(5);
		assert_eq!(Session::current_index(), 6);
		assert_eq!(Staking::current_era(), 2);

		// Block 5: No change.
		start_session(6);
		assert_eq!(Session::current_index(), 7);
		assert_eq!(Staking::current_era(), 2);

		// Block 6: No change.
		start_session(7);
		assert_eq!(Session::current_index(), 8);
		assert_eq!(Staking::current_era(), 2);

		// Block 7: Era increment.
		start_session(8);
		assert_eq!(Session::current_index(), 9);
		assert_eq!(Staking::current_era(), 3);
	});
}

#[test]
fn forcing_new_era_works() {
	with_externalities(&mut ExtBuilder::default().build(),|| {
		// normal flow of session.
		assert_eq!(Staking::current_era(), 0);
		start_session(0);
		assert_eq!(Staking::current_era(), 0);
		start_session(1);
		assert_eq!(Staking::current_era(), 0);
		start_session(2);
		assert_eq!(Staking::current_era(), 1);

		// no era change.
		ForceEra::put(Forcing::ForceNone);
		start_session(3);
		assert_eq!(Staking::current_era(), 1);
		start_session(4);
		assert_eq!(Staking::current_era(), 1);
		start_session(5);
		assert_eq!(Staking::current_era(), 1);
		start_session(6);
		assert_eq!(Staking::current_era(), 1);

		// back to normal.
		// this immediatelly starts a new session.
		ForceEra::put(Forcing::NotForcing);
		start_session(7);
		assert_eq!(Staking::current_era(), 2);
		start_session(8);
		assert_eq!(Staking::current_era(), 2);

		// forceful change
		ForceEra::put(Forcing::ForceNew);
		start_session(9);
		assert_eq!(Staking::current_era(), 3);
	});
}

#[test]
fn cannot_transfer_staked_balance() {
	// Tests that a stash account cannot transfer funds
	with_externalities(&mut ExtBuilder::default().nominate(false).build(), || {
		// Confirm account 11 is stashed
		assert_eq!(Staking::bonded(&11), Some(10));
		// Confirm account 11 has some free balance
		assert_eq!(Balances::free_balance(&11), 1000);
		// Confirm account 11 (via controller 10) is totally staked
		assert_eq!(Staking::stakers(&11).total, 1000);
		// Confirm account 11 cannot transfer as a result
		assert_noop!(
			Balances::transfer(Origin::signed(11), 20, 1),
			"account liquidity restrictions prevent withdrawal",
		);

		// Give account 11 extra free balance
		let _ = Balances::make_free_balance_be(&11, 10000);
		// Confirm that account 11 can now transfer some balance
		assert_ok!(Balances::transfer(Origin::signed(11), 20, 1));
	});
}

#[test]
fn cannot_transfer_staked_balance_2() {
	// Tests that a stash account cannot transfer funds
	// Same test as above but with 20, and more accurate.
	// 21 has 2000 free balance but 1000 at stake
	with_externalities(&mut ExtBuilder::default()
		.nominate(false)
		.fair(true)
		.build(),
	|| {
		// Confirm account 21 is stashed
		assert_eq!(Staking::bonded(&21), Some(20));
		// Confirm account 21 has some free balance
		assert_eq!(Balances::free_balance(&21), 2000);
		// Confirm account 21 (via controller 20) is totally staked
		assert_eq!(Staking::stakers(&21).total, 1000);
		// Confirm account 21 can transfer at most 1000
		assert_noop!(
			Balances::transfer(Origin::signed(21), 20, 1001),
			"account liquidity restrictions prevent withdrawal",
		);
		assert_ok!(Balances::transfer(Origin::signed(21), 20, 1000));
	});
}

#[test]
fn cannot_reserve_staked_balance() {
	// Checks that a bonded account cannot reserve balance from free balance
	with_externalities(&mut ExtBuilder::default().build(), || {
		// Confirm account 11 is stashed
		assert_eq!(Staking::bonded(&11), Some(10));
		// Confirm account 11 has some free balance
		assert_eq!(Balances::free_balance(&11), 1000);
		// Confirm account 11 (via controller 10) is totally staked
		assert_eq!(Staking::stakers(&11).own, 1000);
		// Confirm account 11 cannot transfer as a result
		assert_noop!(Balances::reserve(&11, 1), "account liquidity restrictions prevent withdrawal");

		// Give account 11 extra free balance
		let _ = Balances::make_free_balance_be(&11, 10000);
		// Confirm account 11 can now reserve balance
		assert_ok!(Balances::reserve(&11, 1));
	});
}

#[test]
fn reward_destination_works() {
	// Rewards go to the correct destination as determined in Payee
	with_externalities(&mut ExtBuilder::default().nominate(false).build(), || {
		// Check that account 11 is a validator
		assert!(Staking::current_elected().contains(&11));
		// Check the balance of the validator account
		assert_eq!(Balances::free_balance(&10), 1);
		// Check the balance of the stash account
		assert_eq!(Balances::free_balance(&11), 1000);
		// Check how much is at stake
		assert_eq!(Staking::ledger(&10), Some(StakingLedger {
			stash: 11,
			total: 1000,
			active: 1000,
			unlocking: vec![],
		}));

		// Compute total payout now for whole duration as other parameter won't change
		let total_payout_0 = current_total_payout_for_duration(3000);
		assert!(total_payout_0 > 100); // Test is meaningfull if reward something
		<Module<Test>>::reward_by_ids(vec![(11, 1)]);

		start_era(1);

		// Check that RewardDestination is Staked (default)
		assert_eq!(Staking::payee(&11), RewardDestination::Staked);
		// Check that reward went to the stash account of validator
		assert_eq!(Balances::free_balance(&11), 1000 + total_payout_0);
		// Check that amount at stake increased accordingly
		assert_eq!(Staking::ledger(&10), Some(StakingLedger {
			stash: 11,
			total: 1000 + total_payout_0,
			active: 1000 + total_payout_0,
			unlocking: vec![],
		}));

		//Change RewardDestination to Stash
		<Payee<Test>>::insert(&11, RewardDestination::Stash);

		// Compute total payout now for whole duration as other parameter won't change
		let total_payout_1 = current_total_payout_for_duration(3000);
		assert!(total_payout_1 > 100); // Test is meaningfull if reward something
		<Module<Test>>::reward_by_ids(vec![(11, 1)]);

		start_era(2);

		// Check that RewardDestination is Stash
		assert_eq!(Staking::payee(&11), RewardDestination::Stash);
		// Check that reward went to the stash account
		assert_eq!(Balances::free_balance(&11), 1000 + total_payout_0 + total_payout_1);
		// Record this value
		let recorded_stash_balance = 1000 + total_payout_0 + total_payout_1;
		// Check that amount at stake is NOT increased
		assert_eq!(Staking::ledger(&10), Some(StakingLedger {
			stash: 11,
			total: 1000 + total_payout_0,
			active: 1000 + total_payout_0,
			unlocking: vec![],
		}));

		// Change RewardDestination to Controller
		<Payee<Test>>::insert(&11, RewardDestination::Controller);

		// Check controller balance
		assert_eq!(Balances::free_balance(&10), 1);

		// Compute total payout now for whole duration as other parameter won't change
		let total_payout_2 = current_total_payout_for_duration(3000);
		assert!(total_payout_2 > 100); // Test is meaningfull if reward something
		<Module<Test>>::reward_by_ids(vec![(11, 1)]);

		start_era(3);

		// Check that RewardDestination is Controller
		assert_eq!(Staking::payee(&11), RewardDestination::Controller);
		// Check that reward went to the controller account
		assert_eq!(Balances::free_balance(&10), 1 + total_payout_2);
		// Check that amount at stake is NOT increased
		assert_eq!(Staking::ledger(&10), Some(StakingLedger {
			stash: 11,
			total: 1000 + total_payout_0,
			active: 1000 + total_payout_0,
			unlocking: vec![],
		}));
		// Check that amount in staked account is NOT increased.
		assert_eq!(Balances::free_balance(&11), recorded_stash_balance);
	});
}

#[test]
fn validator_payment_prefs_work() {
	// Test that validator preferences are correctly honored
	// Note: unstake threshold is being directly tested in slashing tests.
	// This test will focus on validator payment.
	with_externalities(&mut ExtBuilder::default()
		.build(),
	|| {
		// Initial config
		let validator_cut = 5;
		let stash_initial_balance = Balances::total_balance(&11);

		// check the balance of a validator accounts.
		assert_eq!(Balances::total_balance(&10), 1);
		// check the balance of a validator's stash accounts.
		assert_eq!(Balances::total_balance(&11), stash_initial_balance);
		// and the nominator (to-be)
		let _ = Balances::make_free_balance_be(&2, 500);

		// add a dummy nominator.
		<Stakers<Test>>::insert(&11, Exposure {
			own: 500, // equal division indicates that the reward will be equally divided among validator and nominator.
			total: 1000,
			others: vec![IndividualExposure {who: 2, value: 500 }]
		});
		<Payee<Test>>::insert(&2, RewardDestination::Stash);
		<Validators<Test>>::insert(&11, ValidatorPrefs {
			validator_payment: validator_cut
		});

		// Compute total payout now for whole duration as other parameter won't change
		let total_payout_0 = current_total_payout_for_duration(3000);
		assert!(total_payout_0 > 100); // Test is meaningfull if reward something
		<Module<Test>>::reward_by_ids(vec![(11, 1)]);

		start_era(1);

		// whats left to be shared is the sum of 3 rounds minus the validator's cut.
		let shared_cut = total_payout_0 - validator_cut;
		// Validator's payee is Staked account, 11, reward will be paid here.
		assert_eq!(Balances::total_balance(&11), stash_initial_balance + shared_cut / 2 + validator_cut);
		// Controller account will not get any reward.
		assert_eq!(Balances::total_balance(&10), 1);
		// Rest of the reward will be shared and paid to the nominator in stake.
		assert_eq!(Balances::total_balance(&2), 500 + shared_cut / 2);

		check_exposure_all();
		check_nominator_all();
	});

}

#[test]
fn bond_extra_works() {
	// Tests that extra `free_balance` in the stash can be added to stake
	// NOTE: this tests only verifies `StakingLedger` for correct updates
	// See `bond_extra_and_withdraw_unbonded_works` for more details and updates on `Exposure`.
	with_externalities(&mut ExtBuilder::default().build(),
	|| {
		// Check that account 10 is a validator
		assert!(<Validators<Test>>::exists(11));
		// Check that account 10 is bonded to account 11
		assert_eq!(Staking::bonded(&11), Some(10));
		// Check how much is at stake
		assert_eq!(Staking::ledger(&10), Some(StakingLedger {
			stash: 11,
			total: 1000,
			active: 1000,
			unlocking: vec![],
		}));

		// Give account 11 some large free balance greater than total
		let _ = Balances::make_free_balance_be(&11, 1000000);

		// Call the bond_extra function from controller, add only 100
		assert_ok!(Staking::bond_extra(Origin::signed(11), 100));
		// There should be 100 more `total` and `active` in the ledger
		assert_eq!(Staking::ledger(&10), Some(StakingLedger {
			stash: 11,
			total: 1000 + 100,
			active: 1000 + 100,
			unlocking: vec![],
		}));

		// Call the bond_extra function with a large number, should handle it
		assert_ok!(Staking::bond_extra(Origin::signed(11), u64::max_value()));
		// The full amount of the funds should now be in the total and active
		assert_eq!(Staking::ledger(&10), Some(StakingLedger {
			stash: 11,
			total: 1000000,
			active: 1000000,
			unlocking: vec![],
		}));
	});
}

#[test]
fn bond_extra_and_withdraw_unbonded_works() {
	// * Should test
	// * Given an account being bonded [and chosen as a validator](not mandatory)
	// * It can add extra funds to the bonded account.
	// * it can unbond a portion of its funds from the stash account.
	// * Once the unbonding period is done, it can actually take the funds out of the stash.
	with_externalities(&mut ExtBuilder::default()
		.nominate(false)
		.build(),
	|| {
		// Set payee to controller. avoids confusion
		assert_ok!(Staking::set_payee(Origin::signed(10), RewardDestination::Controller));

		// Give account 11 some large free balance greater than total
		let _ = Balances::make_free_balance_be(&11, 1000000);

		// Initial config should be correct
		assert_eq!(Staking::current_era(), 0);
		assert_eq!(Session::current_index(), 0);

		// check the balance of a validator accounts.
		assert_eq!(Balances::total_balance(&10), 1);

		// confirm that 10 is a normal validator and gets paid at the end of the era.
		start_era(1);

		// Initial state of 10
		assert_eq!(Staking::ledger(&10), Some(StakingLedger {
			stash: 11,
			total: 1000,
			active: 1000,
			unlocking: vec![],
		}));
		assert_eq!(Staking::stakers(&11), Exposure { total: 1000, own: 1000, others: vec![] });

		// deposit the extra 100 units
		Staking::bond_extra(Origin::signed(11), 100).unwrap();

		assert_eq!(Staking::ledger(&10), Some(StakingLedger {
			stash: 11,
			total: 1000 + 100,
			active: 1000 + 100,
			unlocking: vec![],
		}));
		// Exposure is a snapshot! only updated after the next era update.
		assert_ne!(Staking::stakers(&11), Exposure { total: 1000 + 100, own: 1000 + 100, others: vec![] });

		// trigger next era.
		Timestamp::set_timestamp(10);
		start_era(2);
		assert_eq!(Staking::current_era(), 2);

		// ledger should be the same.
		assert_eq!(Staking::ledger(&10), Some(StakingLedger {
			stash: 11,
			total: 1000 + 100,
			active: 1000 + 100,
			unlocking: vec![],
		}));
		// Exposure is now updated.
		assert_eq!(Staking::stakers(&11), Exposure { total: 1000 + 100, own: 1000 + 100, others: vec![] });

		// Unbond almost all of the funds in stash.
		Staking::unbond(Origin::signed(10), 1000).unwrap();
		assert_eq!(Staking::ledger(&10), Some(StakingLedger {
			stash: 11, total: 1000 + 100, active: 100, unlocking: vec![UnlockChunk{ value: 1000, era: 2 + 3}] })
		);

		// Attempting to free the balances now will fail. 2 eras need to pass.
		Staking::withdraw_unbonded(Origin::signed(10)).unwrap();
		assert_eq!(Staking::ledger(&10), Some(StakingLedger {
			stash: 11, total: 1000 + 100, active: 100, unlocking: vec![UnlockChunk{ value: 1000, era: 2 + 3}] }));

		// trigger next era.
		start_era(3);

		// nothing yet
		Staking::withdraw_unbonded(Origin::signed(10)).unwrap();
		assert_eq!(Staking::ledger(&10), Some(StakingLedger {
			stash: 11, total: 1000 + 100, active: 100, unlocking: vec![UnlockChunk{ value: 1000, era: 2 + 3}] }));

		// trigger next era.
		start_era(5);

		Staking::withdraw_unbonded(Origin::signed(10)).unwrap();
		// Now the value is free and the staking ledger is updated.
		assert_eq!(Staking::ledger(&10), Some(StakingLedger {
			stash: 11, total: 100, active: 100, unlocking: vec![] }));
	})
}

#[test]
fn too_many_unbond_calls_should_not_work() {
	with_externalities(&mut ExtBuilder::default().build(), || {
		// locked at era 0 until 3
		for _ in 0..MAX_UNLOCKING_CHUNKS-1 {
			assert_ok!(Staking::unbond(Origin::signed(10), 1));
		}

		start_era(1);

		// locked at era 1 until 4
		assert_ok!(Staking::unbond(Origin::signed(10), 1));
		// can't do more.
		assert_noop!(Staking::unbond(Origin::signed(10), 1), "can not schedule more unlock chunks");

		start_era(3);

		assert_noop!(Staking::unbond(Origin::signed(10), 1), "can not schedule more unlock chunks");
		// free up.
		assert_ok!(Staking::withdraw_unbonded(Origin::signed(10)));

		// Can add again.
		assert_ok!(Staking::unbond(Origin::signed(10), 1));
		assert_eq!(Staking::ledger(&10).unwrap().unlocking.len(), 2);
	})
}

#[test]
fn slot_stake_is_least_staked_validator_and_exposure_defines_maximum_punishment() {
	// Test that slot_stake is determined by the least staked validator
	// Test that slot_stake is the maximum punishment that can happen to a validator
	with_externalities(&mut ExtBuilder::default()
		.nominate(false)
		.fair(false)
		.build(),
	|| {
		// Confirm validator count is 2
		assert_eq!(Staking::validator_count(), 2);
		// Confirm account 10 and 20 are validators
		assert!(<Validators<Test>>::exists(&11) && <Validators<Test>>::exists(&21));

		assert_eq!(Staking::stakers(&11).total, 1000);
		assert_eq!(Staking::stakers(&21).total, 2000);

		// Give the man some money.
		let _ = Balances::make_free_balance_be(&10, 1000);
		let _ = Balances::make_free_balance_be(&20, 1000);

		// We confirm initialized slot_stake is this value
		assert_eq!(Staking::slot_stake(), Staking::stakers(&11).total);

		// Now lets lower account 20 stake
		<Stakers<Test>>::insert(&21, Exposure { total: 69, own: 69, others: vec![] });
		assert_eq!(Staking::stakers(&21).total, 69);
		<Ledger<Test>>::insert(&20, StakingLedger { stash: 22, total: 69, active: 69, unlocking: vec![] });

		// Compute total payout now for whole duration as other parameter won't change
		let total_payout_0 = current_total_payout_for_duration(3000);
		assert!(total_payout_0 > 100); // Test is meaningfull if reward something
		<Module<Test>>::reward_by_ids(vec![(11, 1)]);
		<Module<Test>>::reward_by_ids(vec![(21, 1)]);

		// New era --> rewards are paid --> stakes are changed
		start_era(1);

		// -- new balances + reward
		assert_eq!(Staking::stakers(&11).total, 1000 + total_payout_0 / 2);
		assert_eq!(Staking::stakers(&21).total, 69 + total_payout_0 / 2);

		let _11_balance = Balances::free_balance(&11);
		assert_eq!(_11_balance, 1000 + total_payout_0 / 2);

		// -- slot stake should also be updated.
		assert_eq!(Staking::slot_stake(), 69 + total_payout_0 / 2);

		check_exposure_all();
		check_nominator_all();
	});
}

#[test]
fn on_free_balance_zero_stash_removes_validator() {
	// Tests that validator storage items are cleaned up when stash is empty
	// Tests that storage items are untouched when controller is empty
	with_externalities(&mut ExtBuilder::default()
		.existential_deposit(10)
		.build(),
	|| {
		// Check the balance of the validator account
		assert_eq!(Balances::free_balance(&10), 256);
		// Check the balance of the stash account
		assert_eq!(Balances::free_balance(&11), 256000);
		// Check these two accounts are bonded
		assert_eq!(Staking::bonded(&11), Some(10));

		// Set some storage items which we expect to be cleaned up
		// Set payee information
		assert_ok!(Staking::set_payee(Origin::signed(10), RewardDestination::Stash));

		// Check storage items that should be cleaned up
		assert!(<Ledger<Test>>::exists(&10));
		assert!(<Bonded<Test>>::exists(&11));
		assert!(<Validators<Test>>::exists(&11));
		assert!(<Payee<Test>>::exists(&11));

		// Reduce free_balance of controller to 0
		let _ = Balances::slash(&10, u64::max_value());

		// Check the balance of the stash account has not been touched
		assert_eq!(Balances::free_balance(&11), 256000);
		// Check these two accounts are still bonded
		assert_eq!(Staking::bonded(&11), Some(10));

		// Check storage items have not changed
		assert!(<Ledger<Test>>::exists(&10));
		assert!(<Bonded<Test>>::exists(&11));
		assert!(<Validators<Test>>::exists(&11));
		assert!(<Payee<Test>>::exists(&11));

		// Reduce free_balance of stash to 0
		let _ = Balances::slash(&11, u64::max_value());
		// Check total balance of stash
		assert_eq!(Balances::total_balance(&11), 0);

		// Check storage items do not exist
		assert!(!<Ledger<Test>>::exists(&10));
		assert!(!<Bonded<Test>>::exists(&11));
		assert!(!<Validators<Test>>::exists(&11));
		assert!(!<Nominators<Test>>::exists(&11));
		assert!(!<Payee<Test>>::exists(&11));
	});
}

#[test]
fn on_free_balance_zero_stash_removes_nominator() {
	// Tests that nominator storage items are cleaned up when stash is empty
	// Tests that storage items are untouched when controller is empty
	with_externalities(&mut ExtBuilder::default()
		.existential_deposit(10)
		.build(),
	|| {
		// Make 10 a nominator
		assert_ok!(Staking::nominate(Origin::signed(10), vec![20]));
		// Check that account 10 is a nominator
		assert!(<Nominators<Test>>::exists(11));
		// Check the balance of the nominator account
		assert_eq!(Balances::free_balance(&10), 256);
		// Check the balance of the stash account
		assert_eq!(Balances::free_balance(&11), 256000);

		// Set payee information
		assert_ok!(Staking::set_payee(Origin::signed(10), RewardDestination::Stash));

		// Check storage items that should be cleaned up
		assert!(<Ledger<Test>>::exists(&10));
		assert!(<Bonded<Test>>::exists(&11));
		assert!(<Nominators<Test>>::exists(&11));
		assert!(<Payee<Test>>::exists(&11));

		// Reduce free_balance of controller to 0
		let _ = Balances::slash(&10, u64::max_value());
		// Check total balance of account 10
		assert_eq!(Balances::total_balance(&10), 0);

		// Check the balance of the stash account has not been touched
		assert_eq!(Balances::free_balance(&11), 256000);
		// Check these two accounts are still bonded
		assert_eq!(Staking::bonded(&11), Some(10));

		// Check storage items have not changed
		assert!(<Ledger<Test>>::exists(&10));
		assert!(<Bonded<Test>>::exists(&11));
		assert!(<Nominators<Test>>::exists(&11));
		assert!(<Payee<Test>>::exists(&11));

		// Reduce free_balance of stash to 0
		let _ = Balances::slash(&11, u64::max_value());
		// Check total balance of stash
		assert_eq!(Balances::total_balance(&11), 0);

		// Check storage items do not exist
		assert!(!<Ledger<Test>>::exists(&10));
		assert!(!<Bonded<Test>>::exists(&11));
		assert!(!<Validators<Test>>::exists(&11));
		assert!(!<Nominators<Test>>::exists(&11));
		assert!(!<Payee<Test>>::exists(&11));
	});
}

#[test]
fn phragmen_poc_works() {
	// Tests the POC test of the phragmen, mentioned in the paper and reference implementation.
	// Initial votes:
	// Votes  [
	// ('2', 500, ['10', '20', '30']),
	// ('4', 500, ['10', '20', '40']),
	// ('10', 1000, ['10']),
	// ('20', 1000, ['20']),
	// ('30', 1000, ['30']),
	// ('40', 1000, ['40'])]
	//
	// Sequential Phragmén gives
	// 10  is elected with stake  1666.6666666666665 and score  0.0005
	// 20  is elected with stake  1333.3333333333333 and score  0.00075

	// 2  has load  0.00075 and supported
	// 10  with stake  333.3333333333333 20  with stake  166.66666666666666 30  with stake  0.0
	// 4  has load  0.00075 and supported
	// 10  with stake  333.3333333333333 20  with stake  166.66666666666666 40  with stake  0.0
	// 10  has load  0.0005 and supported
	// 10  with stake  1000.0
	// 20  has load  0.00075 and supported
	// 20  with stake  1000.0
	// 30  has load  0 and supported
	// 30  with stake  0
	// 40  has load  0 and supported
	// 40  with stake  0

	// Sequential Phragmén with post processing gives
	// 10  is elected with stake  1500.0 and score  0.0005
	// 20  is elected with stake  1500.0 and score  0.00075
	//
	// 10  has load  0.0005 and supported
	// 10  with stake  1000.0
	// 20  has load  0.00075 and supported
	// 20  with stake  1000.0
	// 30  has load  0 and supported
	// 30  with stake  0
	// 40  has load  0 and supported
	// 40  with stake  0
	// 2  has load  0.00075 and supported
	// 10  with stake  166.66666666666674 20  with stake  333.33333333333326 30  with stake  0
	// 4  has load  0.00075 and supported
	// 10  with stake  333.3333333333333 20  with stake  166.66666666666666 40  with stake  0.0
	with_externalities(&mut ExtBuilder::default()
		.nominate(false)
		.validator_pool(true)
		.build(),
	|| {
		// We don't really care about this. At this point everything is even.
		assert_eq_uvec!(validator_controllers(), vec![40, 30]);

		// Set payees to Controller
		assert_ok!(Staking::set_payee(Origin::signed(10), RewardDestination::Controller));
		assert_ok!(Staking::set_payee(Origin::signed(20), RewardDestination::Controller));
		assert_ok!(Staking::set_payee(Origin::signed(30), RewardDestination::Controller));
		assert_ok!(Staking::set_payee(Origin::signed(40), RewardDestination::Controller));

		// no one is a nominator
		assert_eq!(<Nominators<Test>>::enumerate().count(), 0 as usize);

		// bond [2,1] / [4,3] a nominator
		let _ = Balances::deposit_creating(&1, 1000);
		let _ = Balances::deposit_creating(&3, 1000);

		assert_ok!(Staking::bond(Origin::signed(1), 2, 500, RewardDestination::default()));
		assert_ok!(Staking::nominate(Origin::signed(2), vec![11, 21, 31]));

		assert_ok!(Staking::bond(Origin::signed(3), 4, 500, RewardDestination::default()));
		assert_ok!(Staking::nominate(Origin::signed(4), vec![11, 21, 41]));

		// New era => election algorithm will trigger
		start_era(1);

		assert_eq_uvec!(validator_controllers(), vec![20, 10]);

		assert_eq!(Staking::stakers(11).own, 1000);
		assert_eq!(Staking::stakers(21).own, 1000);

		if cfg!(feature = "equalize") {
			assert_eq!(Staking::stakers(11).total, 1000 + 499);
			assert_eq!(Staking::stakers(21).total, 1000 + 499);
		} else {
			assert_eq!(Staking::stakers(11).total, 1000 + 332);
			assert_eq!(Staking::stakers(21).total, 1000 + 666);
		}

		// Nominator's stake distribution.
		assert_eq!(Staking::stakers(11).others.iter().map(|e| e.who).collect::<Vec<BalanceOf<Test>>>(), vec![3, 1]);
		assert_eq!(Staking::stakers(21).others.iter().map(|e| e.who).collect::<Vec<BalanceOf<Test>>>(), vec![3, 1]);

		if cfg!(feature = "equalize") {
			assert_eq_uvec!(
				Staking::stakers(11).others.iter().map(|e| e.value).collect::<Vec<BalanceOf<Test>>>(),
				vec![333, 166]
			);
			assert_eq!(
				Staking::stakers(11).others.iter().map(|e| e.value).sum::<BalanceOf<Test>>(),
				499
			);
			assert_eq_uvec!(
				Staking::stakers(21).others.iter().map(|e| e.value).collect::<Vec<BalanceOf<Test>>>(),
				vec![333, 166]
			);
			assert_eq!(
				Staking::stakers(21).others.iter().map(|e| e.value).sum::<BalanceOf<Test>>(),
				499
			);
		} else {
			assert_eq_uvec!(
				Staking::stakers(11).others.iter().map(|e| e.value).collect::<Vec<BalanceOf<Test>>>(),
				vec![166, 166]
			);
			assert_eq!(
				Staking::stakers(11).others.iter().map(|e| e.value).sum::<BalanceOf<Test>>(),
				332
			);
			assert_eq_uvec!(
				Staking::stakers(21).others.iter().map(|e| e.value).collect::<Vec<BalanceOf<Test>>>(),
				vec![333, 333]
			);
			assert_eq!(
				Staking::stakers(21).others.iter().map(|e| e.value).sum::<BalanceOf<Test>>(),
				666
			);
		}
		check_exposure_all();
		check_nominator_all();
	});
}

#[test]
<<<<<<< HEAD
fn phragmen_poc_2_works() {
	// tests the encapsulated phragmen::elect function.
	// Votes  [
	// 	('10', 1000, ['10']),
	// 	('20', 1000, ['20']),
	// 	('30', 1000, ['30']),
	// 	('2', 50, ['10', '20']),
	// 	('4', 1000, ['10', '30'])
	// ]
	// Sequential Phragmén gives
	// 10  is elected with stake  1705.7377049180327 and score  0.0004878048780487805
	// 30  is elected with stake  1344.2622950819673 and score  0.0007439024390243903
	with_externalities(&mut ExtBuilder::default().nominate(false).build(), || {
		// initial setup of 10 and 20, both validators
		assert_eq_uvec!(validator_controllers(), vec![20, 10]);

		// Bond [30, 31] as the third validator
		assert_ok!(Staking::bond_extra(Origin::signed(31), 999));
		assert_ok!(Staking::validate(Origin::signed(30), ValidatorPrefs::default()));

		// bond [2,1](A), [4,3](B), as 2 nominators
		for i in &[1, 3] { let _ = Balances::deposit_creating(i, 2000); }

		assert_ok!(Staking::bond(Origin::signed(1), 2, 50, RewardDestination::default()));
		assert_ok!(Staking::nominate(Origin::signed(2), vec![11, 21]));

		assert_ok!(Staking::bond(Origin::signed(3), 4, 1000, RewardDestination::default()));
		assert_ok!(Staking::nominate(Origin::signed(4), vec![11, 31]));

		let results = phragmen::elect::<_, _, _, <Test as Trait>::CurrencyToVote>(
			2,
			Staking::minimum_validator_count() as usize,
			<Validators<Test>>::enumerate().map(|(who, _)| who).collect::<Vec<u64>>(),
			<Nominators<Test>>::enumerate().collect(),
			Staking::slashable_balance_of,
			true,
		);

		let phragmen::PhragmenResult { winners, assignments } = results.unwrap();

		// 10 and 30 must be the winners
		assert_eq!(winners, vec![(11, 2050), (31, 2000)]);
		assert_eq!(assignments, vec![
			(3, vec![(11, 2816371998), (31, 1478595298)]),
			(1, vec![(11, 4294967296)]),
		]);
		check_exposure_all();
		check_nominator_all();
	})
}

#[test]
=======
>>>>>>> 6d48cce2
fn switching_roles() {
	// Test that it should be possible to switch between roles (nominator, validator, idle) with minimal overhead.
	with_externalities(&mut ExtBuilder::default()
		.nominate(false)
		.build(),
	|| {
		Timestamp::set_timestamp(1); // Initialize time.

		// Reset reward destination
		for i in &[10, 20] { assert_ok!(Staking::set_payee(Origin::signed(*i), RewardDestination::Controller)); }

		assert_eq_uvec!(validator_controllers(), vec![20, 10]);

		// put some money in account that we'll use.
		for i in 1..7 { let _ = Balances::deposit_creating(&i, 5000); }

		// add 2 nominators
		assert_ok!(Staking::bond(Origin::signed(1), 2, 2000, RewardDestination::Controller));
		assert_ok!(Staking::nominate(Origin::signed(2), vec![11, 5]));

		assert_ok!(Staking::bond(Origin::signed(3), 4, 500, RewardDestination::Controller));
		assert_ok!(Staking::nominate(Origin::signed(4), vec![21, 1]));

		// add a new validator candidate
		assert_ok!(Staking::bond(Origin::signed(5), 6, 1000, RewardDestination::Controller));
		assert_ok!(Staking::validate(Origin::signed(6), ValidatorPrefs::default()));

		// new block
		start_session(1);

		// no change
		assert_eq_uvec!(validator_controllers(), vec![20, 10]);

		// new block
		start_session(2);

		// no change
		assert_eq_uvec!(validator_controllers(), vec![20, 10]);

		// new block --> ne era --> new validators
		start_session(3);

		// with current nominators 10 and 5 have the most stake
		assert_eq_uvec!(validator_controllers(), vec![6, 10]);

		// 2 decides to be a validator. Consequences:
		assert_ok!(Staking::validate(Origin::signed(2), ValidatorPrefs::default()));
		// new stakes:
		// 10: 1000 self vote
		// 20: 1000 self vote + 250 vote
		// 6 : 1000 self vote
		// 2 : 2000 self vote + 250 vote.
		// Winners: 20 and 2

		start_session(4);
		assert_eq_uvec!(validator_controllers(), vec![6, 10]);

		start_session(5);
		assert_eq_uvec!(validator_controllers(), vec![6, 10]);

		// ne era
		start_session(6);
		assert_eq_uvec!(validator_controllers(), vec![2, 20]);

		check_exposure_all();
		check_nominator_all();
	});
}

#[test]
fn wrong_vote_is_null() {
	with_externalities(&mut ExtBuilder::default()
		.nominate(false)
		.validator_pool(true)
	.build(),
	|| {
		assert_eq_uvec!(validator_controllers(), vec![40, 30]);

		// put some money in account that we'll use.
		for i in 1..3 { let _ = Balances::deposit_creating(&i, 5000); }

		// add 1 nominators
		assert_ok!(Staking::bond(Origin::signed(1), 2, 2000, RewardDestination::default()));
		assert_ok!(Staking::nominate(Origin::signed(2), vec![
			11, 21, 			// good votes
			1, 2, 15, 1000, 25  // crap votes. No effect.
		]));

		// new block
		start_era(1);

		assert_eq_uvec!(validator_controllers(), vec![20, 10]);
	});
}

#[test]
fn bond_with_no_staked_value() {
	// Behavior when someone bonds with no staked value.
	// Particularly when she votes and the candidate is elected.
	with_externalities(&mut ExtBuilder::default()
	.validator_count(3)
	.existential_deposit(5)
	.nominate(false)
	.minimum_validator_count(1)
	.build(), || {
		// Can't bond with 1
		assert_noop!(
			Staking::bond(Origin::signed(1), 2, 1, RewardDestination::Controller),
			"can not bond with value less than minimum balance"
		);
		// bonded with absolute minimum value possible.
		assert_ok!(Staking::bond(Origin::signed(1), 2, 5, RewardDestination::Controller));
		assert_eq!(Balances::locks(&1)[0].amount, 5);

		// unbonding even 1 will cause all to be unbonded.
		assert_ok!(Staking::unbond(Origin::signed(2), 1));
		assert_eq!(
			Staking::ledger(2),
			Some(StakingLedger {
				stash: 1,
				active: 0,
				total: 5,
				unlocking: vec![UnlockChunk {value: 5, era: 3}]
			})
		);

		start_era(1);
		start_era(2);

		// not yet removed.
		assert_ok!(Staking::withdraw_unbonded(Origin::signed(2)));
		assert!(Staking::ledger(2).is_some());
		assert_eq!(Balances::locks(&1)[0].amount, 5);

		start_era(3);

		// poof. Account 1 is removed from the staking system.
		assert_ok!(Staking::withdraw_unbonded(Origin::signed(2)));
		assert!(Staking::ledger(2).is_none());
		assert_eq!(Balances::locks(&1).len(), 0);
	});
}

#[test]
fn bond_with_little_staked_value_bounded_by_slot_stake() {
	// Behavior when someone bonds with little staked value.
	// Particularly when she votes and the candidate is elected.
	with_externalities(&mut ExtBuilder::default()
		.validator_count(3)
		.nominate(false)
		.minimum_validator_count(1)
		.build(),
	|| {

		// setup
		assert_ok!(Staking::chill(Origin::signed(30)));
		assert_ok!(Staking::set_payee(Origin::signed(10), RewardDestination::Controller));
		let init_balance_2 = Balances::free_balance(&2);
		let init_balance_10 = Balances::free_balance(&10);

		// Stingy validator.
		assert_ok!(Staking::bond(Origin::signed(1), 2, 1, RewardDestination::Controller));
		assert_ok!(Staking::validate(Origin::signed(2), ValidatorPrefs::default()));

		let total_payout_0 = current_total_payout_for_duration(3000);
		assert!(total_payout_0 > 100); // Test is meaningfull if reward something
		reward_all_elected();
		start_era(1);

		// 2 is elected.
		// and fucks up the slot stake.
		assert_eq_uvec!(validator_controllers(), vec![20, 10, 2]);
		assert_eq!(Staking::slot_stake(), 1);

		// Old ones are rewarded.
		assert_eq!(Balances::free_balance(&10), init_balance_10 + total_payout_0 / 3);
		// no rewards paid to 2. This was initial election.
		assert_eq!(Balances::free_balance(&2), init_balance_2);

		let total_payout_1 = current_total_payout_for_duration(3000);
		assert!(total_payout_1 > 100); // Test is meaningfull if reward something
		reward_all_elected();
		start_era(2);

		assert_eq_uvec!(validator_controllers(), vec![20, 10, 2]);
		assert_eq!(Staking::slot_stake(), 1);

		assert_eq!(Balances::free_balance(&2), init_balance_2 + total_payout_1 / 3);
		assert_eq!(Balances::free_balance(&10), init_balance_10 + total_payout_0 / 3 + total_payout_1 / 3);
		check_exposure_all();
		check_nominator_all();
	});
}

#[cfg(feature = "equalize")]
#[test]
fn phragmen_linear_worse_case_equalize() {
	with_externalities(&mut ExtBuilder::default()
		.nominate(false)
		.validator_pool(true)
		.fair(true)
		.build(),
	|| {

		bond_validator(50, 1000);
		bond_validator(60, 1000);
		bond_validator(70, 1000);

		bond_nominator(2, 2000, vec![11]);
		bond_nominator(4, 1000, vec![11, 21]);
		bond_nominator(6, 1000, vec![21, 31]);
		bond_nominator(8, 1000, vec![31, 41]);
		bond_nominator(110, 1000, vec![41, 51]);
		bond_nominator(120, 1000, vec![51, 61]);
		bond_nominator(130, 1000, vec![61, 71]);

		for i in &[10, 20, 30, 40, 50, 60, 70] {
			assert_ok!(Staking::set_payee(Origin::signed(*i), RewardDestination::Controller));
		}

		assert_eq_uvec!(validator_controllers(), vec![40, 30]);
		assert_ok!(Staking::set_validator_count(Origin::ROOT, 7));

		start_era(1);

		assert_eq_uvec!(validator_controllers(), vec![10, 60, 40, 20, 50, 30, 70]);

		assert_eq!(Staking::stakers(11).total, 3000);
		assert_eq!(Staking::stakers(21).total, 2254);
		assert_eq!(Staking::stakers(31).total, 2254);
		assert_eq!(Staking::stakers(41).total, 1926);
		assert_eq!(Staking::stakers(51).total, 1871);
		assert_eq!(Staking::stakers(61).total, 1892);
		assert_eq!(Staking::stakers(71).total, 1799);

		check_exposure_all();
		check_nominator_all();
	})
}

#[test]
fn phragmen_chooses_correct_number_of_validators() {
	with_externalities(&mut ExtBuilder::default()
		.nominate(true)
		.validator_pool(true)
		.fair(true)
		.validator_count(1)
		.build(),
	|| {
		assert_eq!(Staking::validator_count(), 1);
		assert_eq!(validator_controllers().len(), 1);

		System::set_block_number(1);
		Session::on_initialize(System::block_number());

		assert_eq!(validator_controllers().len(), 1);
		check_exposure_all();
		check_nominator_all();
	})
}


#[test]
fn phragmen_score_should_be_accurate_on_large_stakes() {
	with_externalities(&mut ExtBuilder::default()
		.nominate(false)
		.build(),
	|| {
		bond_validator(2, u64::max_value());
		bond_validator(4, u64::max_value());
		bond_validator(6, u64::max_value()-1);
		bond_validator(8, u64::max_value()-2);

		start_era(1);

		assert_eq!(validator_controllers(), vec![4, 2]);
		check_exposure_all();
		check_nominator_all();
	})
}

#[test]
fn phragmen_should_not_overflow_validators() {
	with_externalities(&mut ExtBuilder::default()
		.nominate(false)
		.build(),
	|| {
		let _ = Staking::chill(Origin::signed(10));
		let _ = Staking::chill(Origin::signed(20));

		bond_validator(2, u64::max_value());
		bond_validator(4, u64::max_value());

		bond_nominator(6, u64::max_value() / 2, vec![3, 5]);
		bond_nominator(8, u64::max_value() / 2, vec![3, 5]);

		start_era(1);

		assert_eq_uvec!(validator_controllers(), vec![4, 2]);

		// This test will fail this. Will saturate.
		// check_exposure_all();
		assert_eq!(Staking::stakers(3).total, u64::max_value());
		assert_eq!(Staking::stakers(5).total, u64::max_value());
	})
}

#[test]
fn phragmen_should_not_overflow_nominators() {
	with_externalities(&mut ExtBuilder::default()
		.nominate(false)
		.build(),
	|| {
		let _ = Staking::chill(Origin::signed(10));
		let _ = Staking::chill(Origin::signed(20));

		bond_validator(2, u64::max_value() / 2);
		bond_validator(4, u64::max_value() / 2);

		bond_nominator(6, u64::max_value(), vec![3, 5]);
		bond_nominator(8, u64::max_value(), vec![3, 5]);

		start_era(1);

		assert_eq_uvec!(validator_controllers(), vec![4, 2]);

		// Saturate.
		assert_eq!(Staking::stakers(3).total, u64::max_value());
		assert_eq!(Staking::stakers(5).total, u64::max_value());
	})
}

#[test]
fn phragmen_should_not_overflow_ultimate() {
	with_externalities(&mut ExtBuilder::default()
		.nominate(false)
		.build(),
	|| {
		bond_validator(2, u64::max_value());
		bond_validator(4, u64::max_value());

		bond_nominator(6, u64::max_value(), vec![3, 5]);
		bond_nominator(8, u64::max_value(), vec![3, 5]);

		start_era(1);

		assert_eq_uvec!(validator_controllers(), vec![4, 2]);

		// Saturate.
		assert_eq!(Staking::stakers(3).total, u64::max_value());
		assert_eq!(Staking::stakers(5).total, u64::max_value());
	})
}


#[test]
fn phragmen_large_scale_test() {
	with_externalities(&mut ExtBuilder::default()
		.nominate(false)
		.minimum_validator_count(1)
		.validator_count(20)
		.build(),
	|| {
		let _ = Staking::chill(Origin::signed(10));
		let _ = Staking::chill(Origin::signed(20));
		let _ = Staking::chill(Origin::signed(30));
		let prefix = 200;

		bond_validator(prefix + 2,  1);
		bond_validator(prefix + 4,  100);
		bond_validator(prefix + 6,  1000000);
		bond_validator(prefix + 8,  100000000001000);
		bond_validator(prefix + 10, 100000000002000);
		bond_validator(prefix + 12, 100000000003000);
		bond_validator(prefix + 14, 400000000000000);
		bond_validator(prefix + 16, 400000000001000);
		bond_validator(prefix + 18, 18000000000000000);
		bond_validator(prefix + 20, 20000000000000000);
		bond_validator(prefix + 22, 500000000000100000);
		bond_validator(prefix + 24, 500000000000200000);

		bond_nominator(50, 990000000000000000, vec![
			prefix + 3,
			prefix + 5,
			prefix + 7,
			prefix + 9,
			prefix + 11,
			prefix + 13,
			prefix + 15,
			prefix + 17,
			prefix + 19,
			prefix + 21,
			prefix + 23,
			prefix + 25]
		);

		start_era(1);

		check_exposure_all();
		check_nominator_all();
	})
}

#[test]
fn phragmen_large_scale_test_2() {
	with_externalities(&mut ExtBuilder::default()
		.nominate(false)
		.minimum_validator_count(1)
		.validator_count(2)
		.build(),
	|| {
		let _ = Staking::chill(Origin::signed(10));
		let _ = Staking::chill(Origin::signed(20));
		let nom_budget: u64 = 1_000_000_000_000_000_000;
		let c_budget: u64 = 4_000_000;

		bond_validator(2, c_budget as u64);
		bond_validator(4, c_budget as u64);

		bond_nominator(50, nom_budget, vec![3, 5]);

		start_era(1);

		// Each exposure => total == own + sum(others)
		check_exposure_all();
		check_nominator_all();

		assert_total_expo(3, nom_budget / 2 + c_budget);
		assert_total_expo(5, nom_budget / 2 + c_budget);
	})
}

#[test]
fn reward_validator_slashing_validator_doesnt_overflow() {
	with_externalities(&mut ExtBuilder::default()
		.build(),
	|| {
		let stake = u32::max_value() as u64 * 2;
		let reward_slash = u32::max_value() as u64 * 2;

		// Assert multiplication overflows in balance arithmetic.
		assert!(stake.checked_mul(reward_slash).is_none());

		// Set staker
		let _ = Balances::make_free_balance_be(&11, stake);
		<Stakers<Test>>::insert(&11, Exposure { total: stake, own: stake, others: vec![] });

		// Check reward
		let _ = Staking::reward_validator(&11, reward_slash);
		assert_eq!(Balances::total_balance(&11), stake * 2);

		// Set staker
		let _ = Balances::make_free_balance_be(&11, stake);
		let _ = Balances::make_free_balance_be(&2, stake);
		<Stakers<Test>>::insert(&11, Exposure { total: stake, own: 1, others: vec![
			IndividualExposure { who: 2, value: stake - 1 }
		]});

		// Check slashing
		let _ = Staking::slash_validator(&11, reward_slash, &Staking::stakers(&11), &mut Vec::new());
		assert_eq!(Balances::total_balance(&11), stake - 1);
		assert_eq!(Balances::total_balance(&2), 1);
	})
}

#[test]
fn reward_from_authorship_event_handler_works() {
	with_externalities(&mut ExtBuilder::default()
		.build(),
	|| {
		use authorship::EventHandler;

		assert_eq!(<authorship::Module<Test>>::author(), 11);

		<Module<Test>>::note_author(11);
		<Module<Test>>::note_uncle(21, 1);
		// An uncle author that is not currently elected doesn't get rewards,
		// but the block producer does get reward for referencing it.
		<Module<Test>>::note_uncle(31, 1);
		// Rewarding the same two times works.
		<Module<Test>>::note_uncle(11, 1);

		// Not mandatory but must be coherent with rewards
		assert_eq!(<CurrentElected<Test>>::get(), vec![21, 11]);

		// 21 is rewarded as an uncle producer
		// 11 is rewarded as a block producer and uncle referencer and uncle producer
		assert_eq!(CurrentEraPointsEarned::get().individual, vec![1, 20 + 2 * 3 + 1]);
		assert_eq!(CurrentEraPointsEarned::get().total, 28);
	})
}

#[test]
fn add_reward_points_fns_works() {
	with_externalities(&mut ExtBuilder::default()
		.build(),
	|| {
		let validators = <Module<Test>>::current_elected();
		// Not mandatory but must be coherent with rewards
		assert_eq!(validators, vec![21, 11]);

		<Module<Test>>::reward_by_indices(vec![
			(0, 1),
			(1, 1),
			(2, 1),
			(1, 1),
		]);

		<Module<Test>>::reward_by_ids(vec![
			(21, 1),
			(11, 1),
			(31, 1),
			(11, 1),
		]);

		assert_eq!(CurrentEraPointsEarned::get().individual, vec![2, 4]);
		assert_eq!(CurrentEraPointsEarned::get().total, 6);
	})
}

#[test]
fn unbonded_balance_is_not_slashable() {
	with_externalities(&mut ExtBuilder::default().build(), || {
		// total amount staked is slashable.
		assert_eq!(Staking::slashable_balance_of(&11), 1000);

		assert_ok!(Staking::unbond(Origin::signed(10),  800));

		// only the active portion.
		assert_eq!(Staking::slashable_balance_of(&11), 200);
	})
}

#[test]
fn era_is_always_same_length() {
	// This ensures that the sessions is always of the same length if there is no forcing no
	// session changes.
	with_externalities(&mut ExtBuilder::default().build(), || {
		start_era(1);
		assert_eq!(Staking::current_era_start_session_index(), SessionsPerEra::get());

		start_era(2);
		assert_eq!(Staking::current_era_start_session_index(), SessionsPerEra::get() * 2);

		let session = Session::current_index();
		ForceEra::put(Forcing::ForceNew);
		advance_session();
		assert_eq!(Staking::current_era(), 3);
		assert_eq!(Staking::current_era_start_session_index(), session + 1);

		start_era(4);
		assert_eq!(Staking::current_era_start_session_index(), session + SessionsPerEra::get() + 1);
	});
}

#[test]
fn offence_forces_new_era() {
	with_externalities(&mut ExtBuilder::default().build(), || {
		Staking::on_offence(
			&[OffenceDetails {
				offender: (
					11,
					Staking::stakers(&11),
				),
				reporters: vec![],
			}],
			&[Perbill::from_percent(5)],
		);

		assert_eq!(Staking::force_era(), Forcing::ForceNew);
	});
}

#[test]
fn slashing_performed_according_exposure() {
	// This test checks that slashing is performed according the exposure (or more precisely,
	// historical exposure), not the current balance.
	with_externalities(&mut ExtBuilder::default().build(), || {
		assert_eq!(Staking::stakers(&11).own, 1000);

		// Handle an offence with a historical exposure.
		Staking::on_offence(
			&[OffenceDetails {
				offender: (
					11,
					Exposure {
						total: 500,
						own: 500,
						others: vec![],
					},
				),
				reporters: vec![],
			}],
			&[Perbill::from_percent(50)],
		);

		// The stash account should be slashed for 250 (50% of 500).
		assert_eq!(Balances::free_balance(&11), 1000 - 250);
	});
}

#[test]
fn reporters_receive_their_slice() {
	// This test verifies that the reporters of the offence receive their slice from the slashed
	// amount.
	with_externalities(&mut ExtBuilder::default().build(), || {
		// The reporters' reward is calculated from the total exposure.
		#[cfg(feature = "equalize")]
		let initial_balance = 1250;
		#[cfg(not(feature = "equalize"))]
		let initial_balance = 1125;

		assert_eq!(Staking::stakers(&11).total, initial_balance);

		Staking::on_offence(
			&[OffenceDetails {
				offender: (
					11,
					Staking::stakers(&11),
				),
				reporters: vec![1, 2],
			}],
			&[Perbill::from_percent(50)],
		);

		// initial_balance x 50% (slash fraction) x 10% (rewards slice)
		let reward = initial_balance / 20 / 2;
		assert_eq!(Balances::free_balance(&1), 10 + reward);
		assert_eq!(Balances::free_balance(&2), 20 + reward);
	});
}

#[test]
fn invulnerables_are_not_slashed() {
	// For invulnerable validators no slashing is performed.
	with_externalities(
		&mut ExtBuilder::default().invulnerables(vec![11]).build(),
		|| {
			#[cfg(feature = "equalize")]
			let initial_balance = 1250;
			#[cfg(not(feature = "equalize"))]
			let initial_balance = 1375;

			assert_eq!(Balances::free_balance(&11), 1000);
			assert_eq!(Balances::free_balance(&21), 2000);
			assert_eq!(Staking::stakers(&21).total, initial_balance);

			Staking::on_offence(
				&[
					OffenceDetails {
						offender: (11, Staking::stakers(&11)),
						reporters: vec![],
					},
					OffenceDetails {
						offender: (21, Staking::stakers(&21)),
						reporters: vec![],
					},
				],
				&[Perbill::from_percent(50), Perbill::from_percent(20)],
			);

			// The validator 11 hasn't been slashed, but 21 has been.
			assert_eq!(Balances::free_balance(&11), 1000);
			// 2000 - (0.2 * initial_balance)
			assert_eq!(Balances::free_balance(&21), 2000 - (2 * initial_balance / 10));
		},
	);
}

#[test]
fn dont_slash_if_fraction_is_zero() {
	// Don't slash if the fraction is zero.
	with_externalities(&mut ExtBuilder::default().build(), || {
		assert_eq!(Balances::free_balance(&11), 1000);

		Staking::on_offence(
			&[OffenceDetails {
				offender: (
					11,
					Staking::stakers(&11),
				),
				reporters: vec![],
			}],
			&[Perbill::from_percent(0)],
		);

		// The validator hasn't been slashed. The new era is not forced.
		assert_eq!(Balances::free_balance(&11), 1000);
		assert_eq!(Staking::force_era(), Forcing::NotForcing);
	});
}<|MERGE_RESOLUTION|>--- conflicted
+++ resolved
@@ -1411,61 +1411,6 @@
 }
 
 #[test]
-<<<<<<< HEAD
-fn phragmen_poc_2_works() {
-	// tests the encapsulated phragmen::elect function.
-	// Votes  [
-	// 	('10', 1000, ['10']),
-	// 	('20', 1000, ['20']),
-	// 	('30', 1000, ['30']),
-	// 	('2', 50, ['10', '20']),
-	// 	('4', 1000, ['10', '30'])
-	// ]
-	// Sequential Phragmén gives
-	// 10  is elected with stake  1705.7377049180327 and score  0.0004878048780487805
-	// 30  is elected with stake  1344.2622950819673 and score  0.0007439024390243903
-	with_externalities(&mut ExtBuilder::default().nominate(false).build(), || {
-		// initial setup of 10 and 20, both validators
-		assert_eq_uvec!(validator_controllers(), vec![20, 10]);
-
-		// Bond [30, 31] as the third validator
-		assert_ok!(Staking::bond_extra(Origin::signed(31), 999));
-		assert_ok!(Staking::validate(Origin::signed(30), ValidatorPrefs::default()));
-
-		// bond [2,1](A), [4,3](B), as 2 nominators
-		for i in &[1, 3] { let _ = Balances::deposit_creating(i, 2000); }
-
-		assert_ok!(Staking::bond(Origin::signed(1), 2, 50, RewardDestination::default()));
-		assert_ok!(Staking::nominate(Origin::signed(2), vec![11, 21]));
-
-		assert_ok!(Staking::bond(Origin::signed(3), 4, 1000, RewardDestination::default()));
-		assert_ok!(Staking::nominate(Origin::signed(4), vec![11, 31]));
-
-		let results = phragmen::elect::<_, _, _, <Test as Trait>::CurrencyToVote>(
-			2,
-			Staking::minimum_validator_count() as usize,
-			<Validators<Test>>::enumerate().map(|(who, _)| who).collect::<Vec<u64>>(),
-			<Nominators<Test>>::enumerate().collect(),
-			Staking::slashable_balance_of,
-			true,
-		);
-
-		let phragmen::PhragmenResult { winners, assignments } = results.unwrap();
-
-		// 10 and 30 must be the winners
-		assert_eq!(winners, vec![(11, 2050), (31, 2000)]);
-		assert_eq!(assignments, vec![
-			(3, vec![(11, 2816371998), (31, 1478595298)]),
-			(1, vec![(11, 4294967296)]),
-		]);
-		check_exposure_all();
-		check_nominator_all();
-	})
-}
-
-#[test]
-=======
->>>>>>> 6d48cce2
 fn switching_roles() {
 	// Test that it should be possible to switch between roles (nominator, validator, idle) with minimal overhead.
 	with_externalities(&mut ExtBuilder::default()
