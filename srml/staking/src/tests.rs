// Copyright 2017-2019 Parity Technologies (UK) Ltd.
// This file is part of Substrate.

// Substrate is free software: you can redistribute it and/or modify
// it under the terms of the GNU General Public License as published by
// the Free Software Foundation, either version 3 of the License, or
// (at your option) any later version.

// Substrate is distributed in the hope that it will be useful,
// but WITHOUT ANY WARRANTY; without even the implied warranty of
// MERCHANTABILITY or FITNESS FOR A PARTICULAR PURPOSE.  See the
// GNU General Public License for more details.

// You should have received a copy of the GNU General Public License
// along with Substrate.  If not, see <http://www.gnu.org/licenses/>.

//! Tests for the module.

#![cfg(test)]

use super::*;
use runtime_io::with_externalities;
use phragmen;
use primitives::PerU128;
use srml_support::{assert_ok, assert_noop, assert_eq_uvec, EnumerableStorageMap};
use mock::{Balances, Session, Staking, System, Timestamp, Test, ExtBuilder, Origin};
use srml_support::traits::{Currency, ReservableCurrency};

#[test]
fn basic_setup_works() {
	// Verifies initial conditions of mock
	with_externalities(&mut ExtBuilder::default()
		.build(),
	|| {
		assert_eq!(Staking::bonded(&11), Some(10)); // Account 11 is stashed and locked, and account 10 is the controller
		assert_eq!(Staking::bonded(&21), Some(20)); // Account 21 is stashed and locked, and account 20 is the controller
		assert_eq!(Staking::bonded(&1), None);		// Account 1 is not a stashed

		// Account 10 controls the stash from account 11, which is 100 * balance_factor units
		assert_eq!(Staking::ledger(&10), Some(StakingLedger { stash: 11, total: 1000, active: 1000, unlocking: vec![] }));
		// Account 20 controls the stash from account 21, which is 200 * balance_factor units
		assert_eq!(Staking::ledger(&20), Some(StakingLedger { stash: 21, total: 1000, active: 1000, unlocking: vec![] }));
		// Account 1 does not control any stash
		assert_eq!(Staking::ledger(&1), None);

		// ValidatorPrefs are default, thus unstake_threshold is 3, other values are default for their type
		assert_eq!(<Validators<Test>>::enumerate().collect::<Vec<_>>(), vec![
			(21, ValidatorPrefs { unstake_threshold: 3, validator_payment: 0 }),
			(11, ValidatorPrefs { unstake_threshold: 3, validator_payment: 0 })
		]);

		// Account 100 is the default nominator
		assert_eq!(Staking::ledger(100), Some(StakingLedger { stash: 101, total: 500, active: 500, unlocking: vec![] }));
		assert_eq!(Staking::nominators(101), vec![11, 21]);

		// Account 10 is exposed by 1000 * balance_factor from their own stash in account 11 + the default nominator vote
		assert_eq!(Staking::stakers(11), Exposure { total: 1124, own: 1000, others: vec![ IndividualExposure { who: 101, value: 124 }] });
		// Account 20 is exposed by 1000 * balance_factor from their own stash in account 21 + the default nominator vote
		assert_eq!(Staking::stakers(21), Exposure { total: 1375, own: 1000, others: vec![ IndividualExposure { who: 101, value: 375 }] });

		// The number of validators required.
		assert_eq!(Staking::validator_count(), 2);

		// Initial Era and session
		assert_eq!(Staking::current_era(), 0);
		assert_eq!(Session::current_index(), 0);

		// initial rewards
		assert_eq!(Staking::current_session_reward(), 10);

		// initial slot_stake
		assert_eq!(Staking::slot_stake(),  1124); // Naive

		// initial slash_count of validators
		assert_eq!(Staking::slash_count(&11), 0);
		assert_eq!(Staking::slash_count(&21), 0);
	});
}

#[test]
fn no_offline_should_work() {
	// Test the staking module works when no validators are offline
	with_externalities(&mut ExtBuilder::default().build(),
	|| {
		// Slashing begins for validators immediately if found offline
		assert_eq!(Staking::offline_slash_grace(), 0);
		// Account 10 has not been reported offline
		assert_eq!(Staking::slash_count(&10), 0);
		// Account 10 has `balance_factor` free balance
		assert_eq!(Balances::free_balance(&10), 1);
		// Nothing happens to Account 10, as expected
		assert_eq!(Staking::slash_count(&10), 0);
		assert_eq!(Balances::free_balance(&10), 1);
		// New era is not being forced
		assert!(Staking::forcing_new_era().is_none());
	});
}

#[test]
fn invulnerability_should_work() {
	// Test that users can be invulnerable from slashing and being kicked
	with_externalities(&mut ExtBuilder::default().build(),
	|| {
		// Make account 11 invulnerable
		assert_ok!(Staking::set_invulnerables(vec![11]));
		// Give account 11 some funds
		let _ = Balances::make_free_balance_be(&11, 70);
		// There is no slash grace -- slash immediately.
		assert_eq!(Staking::offline_slash_grace(), 0);
		// Account 11 has not been slashed
		assert_eq!(Staking::slash_count(&11), 0);
		// Account 11 has the 70 funds we gave it above
		assert_eq!(Balances::free_balance(&11), 70);
		// Account 11 should be a validator
		assert!(<Validators<Test>>::exists(&11));

		// Set account 11 as an offline validator with a large number of reports
		// Should exit early if invulnerable
		Staking::on_offline_validator(10, 100);

		// Show that account 11 has not been touched
		assert_eq!(Staking::slash_count(&11), 0);
		assert_eq!(Balances::free_balance(&11), 70);
		assert!(<Validators<Test>>::exists(&11));
		// New era not being forced
		// NOTE: new era is always forced once slashing happens -> new validators need to be chosen.
		assert!(Staking::forcing_new_era().is_none());
	});
}

#[test]
fn offline_should_slash_and_kick() {
	// Test that an offline validator gets slashed and kicked
	with_externalities(&mut ExtBuilder::default().build(), || {
		// Give account 10 some balance
		let _ = Balances::make_free_balance_be(&11, 1000);
		// Confirm account 10 is a validator
		assert!(<Validators<Test>>::exists(&11));
		// Validators get slashed immediately
		assert_eq!(Staking::offline_slash_grace(), 0);
		// Unstake threshold is 3
		assert_eq!(Staking::validators(&11).unstake_threshold, 3);
		// Account 10 has not been slashed before
		assert_eq!(Staking::slash_count(&11), 0);
		// Account 10 has the funds we just gave it
		assert_eq!(Balances::free_balance(&11), 1000);
		// Report account 10 as offline, one greater than unstake threshold
		Staking::on_offline_validator(10, 4);
		// Confirm user has been reported
		assert_eq!(Staking::slash_count(&11), 4);
		// Confirm balance has been reduced by 2^unstake_threshold * offline_slash() * amount_at_stake.
		let slash_base = Staking::offline_slash() * Staking::stakers(11).total;
		assert_eq!(Balances::free_balance(&11), 1000 - 2_u64.pow(3) * slash_base);
		// Confirm account 10 has been removed as a validator
		assert!(!<Validators<Test>>::exists(&11));
		// A new era is forced due to slashing
		assert!(Staking::forcing_new_era().is_some());
	});
}

#[test]
fn offline_grace_should_delay_slashing() {
	// Tests that with grace, slashing is delayed
	with_externalities(&mut ExtBuilder::default().build(), || {
		// Initialize account 10 with balance
		let _ = Balances::make_free_balance_be(&11, 70);
		// Verify account 11 has balance
		assert_eq!(Balances::free_balance(&11), 70);

		// Set offline slash grace
		let offline_slash_grace = 1;
		assert_ok!(Staking::set_offline_slash_grace(offline_slash_grace));
		assert_eq!(Staking::offline_slash_grace(), 1);

		// Check unstake_threshold is 3 (default)
		let default_unstake_threshold = 3;
		assert_eq!(Staking::validators(&11), ValidatorPrefs { unstake_threshold: default_unstake_threshold, validator_payment: 0 });

		// Check slash count is zero
		assert_eq!(Staking::slash_count(&11), 0);

		// Report account 10 up to the threshold
		Staking::on_offline_validator(10, default_unstake_threshold as usize + offline_slash_grace as usize);
		// Confirm slash count
		assert_eq!(Staking::slash_count(&11), 4);

		// Nothing should happen
		assert_eq!(Balances::free_balance(&11), 70);

		// Report account 10 one more time
		Staking::on_offline_validator(10, 1);
		assert_eq!(Staking::slash_count(&11), 5);
		// User gets slashed
		assert!(Balances::free_balance(&11) < 70);
		// New era is forced
		assert!(Staking::forcing_new_era().is_some());
	});
}


#[test]
fn max_unstake_threshold_works() {
	// Tests that max_unstake_threshold gets used when prefs.unstake_threshold is large
	with_externalities(&mut ExtBuilder::default().build(), || {
		const MAX_UNSTAKE_THRESHOLD: u32 = 10;
		// Two users with maximum possible balance
		let _ = Balances::make_free_balance_be(&11, u64::max_value());
		let _ = Balances::make_free_balance_be(&21, u64::max_value());

		// Give them full exposure as a staker
		<Stakers<Test>>::insert(&11, Exposure { total: 1000000, own: 1000000, others: vec![]});
		<Stakers<Test>>::insert(&21, Exposure { total: 2000000, own: 2000000, others: vec![]});

		// Check things are initialized correctly
		assert_eq!(Balances::free_balance(&11), u64::max_value());
		assert_eq!(Balances::free_balance(&21), u64::max_value());
		assert_eq!(Staking::offline_slash_grace(), 0);
		// Account 10 will have max unstake_threshold
		assert_ok!(Staking::validate(Origin::signed(10), ValidatorPrefs {
			unstake_threshold: MAX_UNSTAKE_THRESHOLD,
			validator_payment: 0,
		}));
		// Account 20 could not set their unstake_threshold past 10
		assert_noop!(Staking::validate(Origin::signed(20), ValidatorPrefs {
			unstake_threshold: MAX_UNSTAKE_THRESHOLD + 1,
			validator_payment: 0}),
			"unstake threshold too large"
		);
		// Give Account 20 unstake_threshold 11 anyway, should still be limited to 10
		<Validators<Test>>::insert(21, ValidatorPrefs {
			unstake_threshold: MAX_UNSTAKE_THRESHOLD + 1,
			validator_payment: 0,
		});

		<OfflineSlash<Test>>::put(Perbill::from_fraction(0.0001));

		// Report each user 1 more than the max_unstake_threshold
		Staking::on_offline_validator(10, MAX_UNSTAKE_THRESHOLD as usize + 1);
		Staking::on_offline_validator(20, MAX_UNSTAKE_THRESHOLD as usize + 1);

		// Show that each balance only gets reduced by 2^max_unstake_threshold times 10%
		// of their total stake.
		assert_eq!(Balances::free_balance(&11), u64::max_value() - 2_u64.pow(MAX_UNSTAKE_THRESHOLD) * 100);
		assert_eq!(Balances::free_balance(&21), u64::max_value() - 2_u64.pow(MAX_UNSTAKE_THRESHOLD) * 200);
	});
}

#[test]
fn slashing_does_not_cause_underflow() {
	// Tests that slashing more than a user has does not underflow
	with_externalities(&mut ExtBuilder::default().build(), || {
		// Verify initial conditions
		assert_eq!(Balances::free_balance(&11), 1000);
		assert_eq!(Staking::offline_slash_grace(), 0);

		// Set validator preference so that 2^unstake_threshold would cause overflow (greater than 64)
		<Validators<Test>>::insert(11, ValidatorPrefs {
			unstake_threshold: 10,
			validator_payment: 0,
		});

		System::set_block_number(1);
		Session::check_rotate_session(System::block_number());

		// Should not panic
		Staking::on_offline_validator(10, 100);
		// Confirm that underflow has not occurred, and account balance is set to zero
		assert_eq!(Balances::free_balance(&11), 0);
	});
}


#[test]
fn rewards_should_work() {
	// should check that:
	// * rewards get recorded per session
	// * rewards get paid per Era
	// * Check that nominators are also rewarded
	with_externalities(&mut ExtBuilder::default()
		.session_length(3)
		.sessions_per_era(3)
	.build(),
	|| {
		let delay = 0;
		// this test is only in the scope of one era. Since this variable changes
		// at the last block/new era, we'll save it.
		let session_reward = 10;

		// Set payee to controller
		assert_ok!(Staking::set_payee(Origin::signed(10), RewardDestination::Controller));

		// Initial config should be correct
		assert_eq!(Staking::era_length(), 9);
		assert_eq!(Staking::sessions_per_era(), 3);
		assert_eq!(Staking::last_era_length_change(), 0);
		assert_eq!(Staking::current_era(), 0);
		assert_eq!(Session::current_index(), 0);
		assert_eq!(Staking::current_session_reward(), 10);

		// check the balance of a validator accounts.
		assert_eq!(Balances::total_balance(&11), 1000);
		// and the nominator (to-be)
		let _ = Balances::make_free_balance_be(&2, 500);
		assert_eq!(Balances::total_balance(&2), 500);

		// add a dummy nominator.
		// NOTE: this nominator is being added 'manually'. a Further test (nomination_and_reward..) will add it via '.nominate()'
		<Stakers<Test>>::insert(&11, Exposure {
			own: 500, // equal division indicates that the reward will be equally divided among validator and nominator.
			total: 1000,
			others: vec![IndividualExposure {who: 2, value: 500 }]
		});

		<Payee<Test>>::insert(&2, RewardDestination::Stash);
		assert_eq!(Staking::payee(2), RewardDestination::Stash);
		assert_eq!(Staking::payee(11), RewardDestination::Controller);

		let mut block = 3;
		// Block 3 => Session 1 => Era 0
		System::set_block_number(block);
		Timestamp::set_timestamp(block*5);	// on time.
		Session::check_rotate_session(System::block_number());
		assert_eq!(Staking::current_era(), 0);
		assert_eq!(Session::current_index(), 1);

		// session triggered: the reward value stashed should be 10 -- defined in ExtBuilder genesis.
		assert_eq!(Staking::current_session_reward(), session_reward);
		assert_eq!(Staking::current_era_reward(), session_reward);

		block = 6; // Block 6 => Session 2 => Era 0
		System::set_block_number(block);
		Timestamp::set_timestamp(block*5 + delay);	// a little late.
		Session::check_rotate_session(System::block_number());
		assert_eq!(Staking::current_era(), 0);
		assert_eq!(Session::current_index(), 2);

		// session reward is the same,
		assert_eq!(Staking::current_session_reward(), session_reward);
		// though 2 will be deducted while stashed in the era reward due to delay
		assert_eq!(Staking::current_era_reward(), 2*session_reward - delay);

		block = 9; // Block 9 => Session 3 => Era 1
		System::set_block_number(block);
		Timestamp::set_timestamp(block*5);  // back to being on time. no delays
		Session::check_rotate_session(System::block_number());
		assert_eq!(Staking::current_era(), 1);
		assert_eq!(Session::current_index(), 3);

		assert_eq!(Balances::total_balance(&10), 1 + (3*session_reward - delay)/2);
		assert_eq!(Balances::total_balance(&2), 500 + (3*session_reward - delay)/2);
	});
}

#[test]
fn multi_era_reward_should_work() {
	// should check that:
	// The value of current_session_reward is set at the end of each era, based on
	// slot_stake and session_reward. Check and verify this.
	with_externalities(&mut ExtBuilder::default()
		.session_length(3)
		.sessions_per_era(3)
		.nominate(false)
		.build(),
	|| {
		let delay = 0;
		let session_reward = 10;

		// This is set by the test config builder.
		assert_eq!(Staking::current_session_reward(), session_reward);

		// check the balance of a validator accounts.
		assert_eq!(Balances::total_balance(&10), 1);

		// Set payee to controller
		assert_ok!(Staking::set_payee(Origin::signed(10), RewardDestination::Controller));

		let mut block = 3;
		// Block 3 => Session 1 => Era 0
		System::set_block_number(block);
		Timestamp::set_timestamp(block*5);	// on time.
		Session::check_rotate_session(System::block_number());
		assert_eq!(Staking::current_era(), 0);
		assert_eq!(Session::current_index(), 1);

		// session triggered: the reward value stashed should be 10 -- defined in ExtBuilder genesis.
		assert_eq!(Staking::current_session_reward(), session_reward);
		assert_eq!(Staking::current_era_reward(), session_reward);

		block = 6; // Block 6 => Session 2 => Era 0
		System::set_block_number(block);
		Timestamp::set_timestamp(block*5 + delay);	// a little late.
		Session::check_rotate_session(System::block_number());
		assert_eq!(Staking::current_era(), 0);
		assert_eq!(Session::current_index(), 2);

		assert_eq!(Staking::current_session_reward(), session_reward);
		assert_eq!(Staking::current_era_reward(), 2*session_reward - delay);

		block = 9; // Block 9 => Session 3 => Era 1
		System::set_block_number(block);
		Timestamp::set_timestamp(block*5);  // back to being punktlisch. no delayss
		Session::check_rotate_session(System::block_number());
		assert_eq!(Staking::current_era(), 1);
		assert_eq!(Session::current_index(), 3);

		// 1 + sum of of the session rewards accumulated
		let recorded_balance = 1 + 3*session_reward - delay;
		assert_eq!(Balances::total_balance(&10), recorded_balance);

		// the reward for next era will be: session_reward * slot_stake
		let new_session_reward = Staking::session_reward() * Staking::slot_stake();
		assert_eq!(Staking::current_session_reward(), new_session_reward);

		// fast forward to next era:
		block=12;System::set_block_number(block);Timestamp::set_timestamp(block*5);Session::check_rotate_session(System::block_number());
		block=15;System::set_block_number(block);Timestamp::set_timestamp(block*5);Session::check_rotate_session(System::block_number());

		// intermediate test.
		assert_eq!(Staking::current_era_reward(), 2*new_session_reward);

		// new era is triggered here.
		block=18;System::set_block_number(block);Timestamp::set_timestamp(block*5);Session::check_rotate_session(System::block_number());

		// pay time
		assert_eq!(Balances::total_balance(&10), 3*new_session_reward + recorded_balance);
	});
}

#[test]
fn staking_should_work() {
	// should test:
	// * new validators can be added to the default set
	// * new ones will be chosen per era
	// * either one can unlock the stash and back-down from being a validator via `chill`ing.
	with_externalities(&mut ExtBuilder::default()
		.sessions_per_era(3)
		.nominate(false)
		.fare(false) // to give 20 more staked value
		.build(),
	|| {
		// remember + compare this along with the test.
		assert_eq_uvec!(Session::validators(), vec![20, 10]);

		assert_ok!(Staking::set_bonding_duration(2));
		assert_eq!(Staking::bonding_duration(), 2);

		// put some money in account that we'll use.
		for i in 1..5 { let _ = Balances::make_free_balance_be(&i, 2000); }

		// --- Block 1:
		System::set_block_number(1);
		Session::check_rotate_session(System::block_number());
		assert_eq!(Staking::current_era(), 0);

		// add a new candidate for being a validator. account 3 controlled by 4.
		assert_ok!(Staking::bond(Origin::signed(3), 4, 1500, RewardDestination::Controller));
		assert_ok!(Staking::validate(Origin::signed(4), ValidatorPrefs::default()));

		// No effects will be seen so far.
		assert_eq_uvec!(Session::validators(), vec![20, 10]);

		// --- Block 2:
		System::set_block_number(2);
		Session::check_rotate_session(System::block_number());
		assert_eq!(Staking::current_era(), 0);

		// No effects will be seen so far. Era has not been yet triggered.
		assert_eq_uvec!(Session::validators(), vec![20, 10]);


		// --- Block 3: the validators will now change.
		System::set_block_number(3);
		Session::check_rotate_session(System::block_number());

		// 2 only voted for 4 and 20
		assert_eq!(Session::validators().len(), 2);
		assert_eq_uvec!(Session::validators(), vec![20, 4]);
		assert_eq!(Staking::current_era(), 1);


		// --- Block 4: Unstake 4 as a validator, freeing up the balance stashed in 3
		System::set_block_number(4);
		Session::check_rotate_session(System::block_number());

		// 4 will chill
		Staking::chill(Origin::signed(4)).unwrap();

		// nothing should be changed so far.
		assert_eq_uvec!(Session::validators(), vec![20, 4]);
		assert_eq!(Staking::current_era(), 1);


		// --- Block 5: nothing. 4 is still there.
		System::set_block_number(5);
		Session::check_rotate_session(System::block_number());
		assert_eq_uvec!(Session::validators(), vec![20, 4]);
		assert_eq!(Staking::current_era(), 1);


		// --- Block 6: 4 will not be a validator.
		System::set_block_number(6);
		Session::check_rotate_session(System::block_number());
		assert_eq!(Staking::current_era(), 2);
		assert_eq!(Session::validators().contains(&4), false);
		assert_eq_uvec!(Session::validators(), vec![20, 10]);

		// Note: the stashed value of 4 is still lock
		assert_eq!(Staking::ledger(&4), Some(StakingLedger { stash: 3, total: 1500, active: 1500, unlocking: vec![] }));
		// e.g. it cannot spend more than 500 that it has free from the total 2000
		assert_noop!(Balances::reserve(&3, 501), "account liquidity restrictions prevent withdrawal");
		assert_ok!(Balances::reserve(&3, 409));
	});
}

#[test]
fn less_than_needed_candidates_works() {
	// Test the situation where the number of validators are less than `ValidatorCount` but more than <MinValidators>
	// The expected behavior is to choose all the candidates that have some vote.
	with_externalities(&mut ExtBuilder::default()
		.minimum_validator_count(1)
		.validator_count(3)
		.nominate(false)
		.build(),
	|| {
		assert_eq!(Staking::era_length(), 1);
		assert_eq!(Staking::validator_count(), 3);
		assert_eq!(Staking::minimum_validator_count(), 1);

		// initial validators
		assert_eq_uvec!(Session::validators(), vec![20, 10]);

		// 10 and 20 are now valid candidates.
		// trigger era
		System::set_block_number(1);
		Session::check_rotate_session(System::block_number());
		assert_eq!(Staking::current_era(), 1);

		// both validators will be chosen again. NO election algorithm is even executed.
		assert_eq_uvec!(Session::validators(), vec![20, 10]);

		// But the exposure is updated in a simple way. No external votes exists. This is purely self-vote.
		assert_eq!(Staking::stakers(10).others.iter().map(|e| e.who).collect::<Vec<BalanceOf<Test>>>(), vec![]);
		assert_eq!(Staking::stakers(20).others.iter().map(|e| e.who).collect::<Vec<BalanceOf<Test>>>(), vec![]);
	});
}

#[test]
fn no_candidate_emergency_condition() {
	// Test the situation where the number of validators are less than `ValidatorCount` and less than <MinValidators>
	// The expected behavior is to choose all candidates from the previous era.
	with_externalities(&mut ExtBuilder::default()
		.minimum_validator_count(10)
		.validator_count(15)
		.validator_pool(true)
		.nominate(false)
		.build(),
	|| {
		assert_eq!(Staking::era_length(), 1);
		assert_eq!(Staking::validator_count(), 15);

		// initial validators
		assert_eq_uvec!(Session::validators(), vec![10, 20, 30, 40]);

		// trigger era
		System::set_block_number(1);
		Session::check_rotate_session(System::block_number());
		assert_eq!(Staking::current_era(), 1);

		// No one nominates => no one has a proper vote => no change
		assert_eq_uvec!(Session::validators(), vec![10, 20, 30, 40]);
	});
}

#[test]
fn nominating_and_rewards_should_work() {
	// PHRAGMEN OUTPUT: running this test with the reference impl gives:
	//
	// Votes  [('10', 1000, ['10']), ('20', 1000, ['20']), ('30', 1000, ['30']), ('40', 1000, ['40']), ('2', 1000, ['10', '20', '30']), ('4', 1000, ['10', '20', '40'])]
	// Sequential Phragmén gives
	// 10  is elected with stake  2200.0 and score  0.0003333333333333333
	// 20  is elected with stake  1800.0 and score  0.0005555555555555556

	// 10  has load  0.0003333333333333333 and supported
	// 10  with stake  1000.0
	// 20  has load  0.0005555555555555556 and supported
	// 20  with stake  1000.0
	// 30  has load  0 and supported
	// 30  with stake  0
	// 40  has load  0 and supported
	// 40  with stake  0
	// 2  has load  0.0005555555555555556 and supported
	// 10  with stake  600.0 20  with stake  400.0 30  with stake  0.0
	// 4  has load  0.0005555555555555556 and supported
	// 10  with stake  600.0 20  with stake  400.0 40  with stake  0.0

	// Sequential Phragmén with post processing gives
	// 10  is elected with stake  2000.0 and score  0.0003333333333333333
	// 20  is elected with stake  2000.0 and score  0.0005555555555555556

	// 10  has load  0.0003333333333333333 and supported
	// 10  with stake  1000.0
	// 20  has load  0.0005555555555555556 and supported
	// 20  with stake  1000.0
	// 30  has load  0 and supported
	// 30  with stake  0
	// 40  has load  0 and supported
	// 40  with stake  0
	// 2  has load  0.0005555555555555556 and supported
	// 10  with stake  400.0 20  with stake  600.0 30  with stake  0
	// 4  has load  0.0005555555555555556 and supported
	// 10  with stake  600.0 20  with stake  400.0 40  with stake  0.0

	with_externalities(&mut ExtBuilder::default()
		.nominate(false)
		.validator_pool(true)
		.build(),
	|| {
		// initial validators -- everyone is actually even.
		assert_eq_uvec!(Session::validators(), vec![40, 30]);

		// Set payee to controller
		assert_ok!(Staking::set_payee(Origin::signed(10), RewardDestination::Controller));
		assert_ok!(Staking::set_payee(Origin::signed(20), RewardDestination::Controller));
		assert_ok!(Staking::set_payee(Origin::signed(30), RewardDestination::Controller));
		assert_ok!(Staking::set_payee(Origin::signed(40), RewardDestination::Controller));

		// default reward for the first session.
		let session_reward = 10;
		assert_eq!(Staking::current_session_reward(), session_reward);

		// give the man some money
		let initial_balance = 1000;
		for i in [1, 2, 3, 4, 5, 10, 11, 20, 21].iter() {
			let _ = Balances::make_free_balance_be(i, initial_balance);
		}

		// bond two account pairs and state interest in nomination.
		// 2 will nominate for 10, 20, 30
		assert_ok!(Staking::bond(Origin::signed(1), 2, 1000, RewardDestination::Controller));
		assert_ok!(Staking::nominate(Origin::signed(2), vec![11, 21, 31]));
		// 4 will nominate for 10, 20, 40
		assert_ok!(Staking::bond(Origin::signed(3), 4, 1000, RewardDestination::Controller));
		assert_ok!(Staking::nominate(Origin::signed(4), vec![11, 21, 41]));

		System::set_block_number(1);
		Session::check_rotate_session(System::block_number());
		assert_eq!(Staking::current_era(), 1);

		// 10 and 20 have more votes, they will be chosen by phragmen.
		assert_eq_uvec!(Session::validators(), vec![20, 10]);

		// OLD validators must have already received some rewards.
		assert_eq!(Balances::total_balance(&40), 1 + session_reward);
		assert_eq!(Balances::total_balance(&30), 1 + session_reward);

		// ------ check the staked value of all parties.

		// total expo of 10, with 1200 coming from nominators (externals), according to phragmen.
		assert_eq!(Staking::stakers(11).own, 1000);
		assert_eq!(Staking::stakers(11).total, 1000 + 798);
		// 2 and 4 supported 10, each with stake 600, according to phragmen.
		assert_eq!(Staking::stakers(11).others.iter().map(|e| e.value).collect::<Vec<BalanceOf<Test>>>(), vec![399, 399]);
		assert_eq!(Staking::stakers(11).others.iter().map(|e| e.who).collect::<Vec<BalanceOf<Test>>>(), vec![3, 1]);
		// total expo of 20, with 500 coming from nominators (externals), according to phragmen.
		assert_eq!(Staking::stakers(21).own, 1000);
		assert_eq!(Staking::stakers(21).total, 1000 + 1200);
		// 2 and 4 supported 20, each with stake 250, according to phragmen.
		assert_eq!(Staking::stakers(21).others.iter().map(|e| e.value).collect::<Vec<BalanceOf<Test>>>(), vec![600, 600]);
		assert_eq!(Staking::stakers(21).others.iter().map(|e| e.who).collect::<Vec<BalanceOf<Test>>>(), vec![3, 1]);

		// They are not chosen anymore
		assert_eq!(Staking::stakers(31).total, 0);
		assert_eq!(Staking::stakers(41).total, 0);


		System::set_block_number(2);
		Session::check_rotate_session(System::block_number());
		// next session reward.
		let new_session_reward = Staking::session_reward() * Staking::slot_stake();
		// nothing else will happen, era ends and rewards are paid again,
		// it is expected that nominators will also be paid. See below

		// Nominator 2: has [400/1800 ~ 2/9 from 10] + [600/2200 ~ 3/11 from 20]'s reward. ==> 2/9 + 3/11
		assert_eq!(Balances::total_balance(&2), initial_balance + (2*new_session_reward/9 + 3*new_session_reward/11));
		// Nominator 4: has [400/1800 ~ 2/9 from 10] + [600/2200 ~ 3/11 from 20]'s reward. ==> 2/9 + 3/11
		assert_eq!(Balances::total_balance(&4), initial_balance + (2*new_session_reward/9 + 3*new_session_reward/11));

		// 10 got 800 / 1800 external stake => 8/18 =? 4/9 => Validator's share = 5/9
		assert_eq!(Balances::total_balance(&10), initial_balance + 5*new_session_reward/9 + 2) ;
		// 10 got 1200 / 2200 external stake => 12/22 =? 6/11 => Validator's share = 5/11
		assert_eq!(Balances::total_balance(&20), initial_balance + 5*new_session_reward/11);
	});
}

#[test]
fn nominators_also_get_slashed() {
	// A nominator should be slashed if the validator they nominated is slashed
	with_externalities(&mut ExtBuilder::default().nominate(false).build(), || {
		assert_eq!(Staking::era_length(), 1);
		assert_eq!(Staking::validator_count(), 2);
		// slash happens immediately.
		assert_eq!(Staking::offline_slash_grace(), 0);
		// Account 10 has not been reported offline
		assert_eq!(Staking::slash_count(&10), 0);
		// initial validators
		assert_eq_uvec!(Session::validators(), vec![20, 10]);
		<OfflineSlash<Test>>::put(Perbill::from_percent(12));

		// Set payee to controller
		assert_ok!(Staking::set_payee(Origin::signed(10), RewardDestination::Controller));

		// give the man some money.
		let initial_balance = 1000;
		for i in [1, 2, 3, 10].iter() {
			let _ = Balances::make_free_balance_be(i, initial_balance);
		}

		// 2 will nominate for 10
		let nominator_stake = 500;
		assert_ok!(Staking::bond(Origin::signed(1), 2, nominator_stake, RewardDestination::default()));
		assert_ok!(Staking::nominate(Origin::signed(2), vec![20, 10]));

		// new era, pay rewards,
		System::set_block_number(1);
		Session::check_rotate_session(System::block_number());

		// Nominator stash didn't collect any.
		assert_eq!(Balances::total_balance(&2), initial_balance);

		// 10 goes offline
		Staking::on_offline_validator(10, 4);
		let expo = Staking::stakers(10);
		let slash_value = Staking::offline_slash() * expo.total * 2_u64.pow(3);
		let total_slash = expo.total.min(slash_value);
		let validator_slash = expo.own.min(total_slash);
		let nominator_slash = nominator_stake.min(total_slash - validator_slash);

		// initial + first era reward + slash
		assert_eq!(Balances::total_balance(&10), initial_balance + 10 - validator_slash);
		assert_eq!(Balances::total_balance(&2), initial_balance - nominator_slash);
		// Because slashing happened.
		assert!(Staking::forcing_new_era().is_some());
	});
}

#[test]
fn double_staking_should_fail() {
	// should test (in the same order):
	// * an account already bonded as stash cannot be be stashed again.
	// * an account already bonded as stash cannot nominate.
	// * an account already bonded as controller can nominate.
	with_externalities(&mut ExtBuilder::default()
		.sessions_per_era(2)
		.build(),
		|| {
			let arbitrary_value = 5;
			// 2 = controller, 1 stashed => ok
			assert_ok!(Staking::bond(Origin::signed(1), 2, arbitrary_value, RewardDestination::default()));
			// 4 = not used so far, 1 stashed => not allowed.
			assert_noop!(Staking::bond(Origin::signed(1), 4, arbitrary_value, RewardDestination::default()), "stash already bonded");
			// 1 = stashed => attempting to nominate should fail.
			assert_noop!(Staking::nominate(Origin::signed(1), vec![1]), "not a controller");
			// 2 = controller  => nominating should work.
			assert_ok!(Staking::nominate(Origin::signed(2), vec![1]));
		});
}

#[test]
fn double_controlling_should_fail() {
	// should test (in the same order):
	// * an account already bonded as controller CANNOT be reused as the controller of another account.
	with_externalities(&mut ExtBuilder::default()
		.sessions_per_era(2)
		.build(),
		|| {
			let arbitrary_value = 5;
			// 2 = controller, 1 stashed => ok
			assert_ok!(Staking::bond(Origin::signed(1), 2, arbitrary_value, RewardDestination::default()));
			// 2 = controller, 3 stashed (Note that 2 is reused.) => no-op
			assert_noop!(Staking::bond(Origin::signed(3), 2, arbitrary_value, RewardDestination::default()), "controller already paired");
		});
}

#[test]
fn session_and_eras_work() {
	with_externalities(&mut ExtBuilder::default()
		.sessions_per_era(2)
		.build(),
	|| {
		assert_eq!(Staking::era_length(), 2);
		assert_eq!(Staking::sessions_per_era(), 2);
		assert_eq!(Staking::last_era_length_change(), 0);
		assert_eq!(Staking::current_era(), 0);
		assert_eq!(Session::current_index(), 0);

		// Block 1: No change.
		System::set_block_number(1);
		Session::check_rotate_session(System::block_number());
		assert_eq!(Session::current_index(), 1);
		assert_eq!(Staking::sessions_per_era(), 2);
		assert_eq!(Staking::last_era_length_change(), 0);
		assert_eq!(Staking::current_era(), 0);

		// Block 2: Simple era change.
		System::set_block_number(2);
		Session::check_rotate_session(System::block_number());
		assert_eq!(Session::current_index(), 2);
		assert_eq!(Staking::sessions_per_era(), 2);
		assert_eq!(Staking::last_era_length_change(), 0);
		assert_eq!(Staking::current_era(), 1);

		// Block 3: Schedule an era length change; no visible changes.
		System::set_block_number(3);
		assert_ok!(Staking::set_sessions_per_era(3));
		Session::check_rotate_session(System::block_number());
		assert_eq!(Session::current_index(), 3);
		assert_eq!(Staking::sessions_per_era(), 2);
		assert_eq!(Staking::last_era_length_change(), 0);
		assert_eq!(Staking::current_era(), 1);

		// Block 4: Era change kicks in.
		System::set_block_number(4);
		Session::check_rotate_session(System::block_number());
		assert_eq!(Session::current_index(), 4);
		assert_eq!(Staking::sessions_per_era(), 3);
		assert_eq!(Staking::last_era_length_change(), 4);
		assert_eq!(Staking::current_era(), 2);

		// Block 5: No change.
		System::set_block_number(5);
		Session::check_rotate_session(System::block_number());
		assert_eq!(Session::current_index(), 5);
		assert_eq!(Staking::sessions_per_era(), 3);
		assert_eq!(Staking::last_era_length_change(), 4);
		assert_eq!(Staking::current_era(), 2);

		// Block 6: No change.
		System::set_block_number(6);
		Session::check_rotate_session(System::block_number());
		assert_eq!(Session::current_index(), 6);
		assert_eq!(Staking::sessions_per_era(), 3);
		assert_eq!(Staking::last_era_length_change(), 4);
		assert_eq!(Staking::current_era(), 2);

		// Block 7: Era increment.
		System::set_block_number(7);
		Session::check_rotate_session(System::block_number());
		assert_eq!(Session::current_index(), 7);
		assert_eq!(Staking::sessions_per_era(), 3);
		assert_eq!(Staking::last_era_length_change(), 4);
		assert_eq!(Staking::current_era(), 3);
	});
}

#[test]
fn cannot_transfer_staked_balance() {
	// Tests that a stash account cannot transfer funds
	with_externalities(&mut ExtBuilder::default().nominate(false).build(), || {
		// Confirm account 11 is stashed
		assert_eq!(Staking::bonded(&11), Some(10));
		// Confirm account 11 has some free balance
		assert_eq!(Balances::free_balance(&11), 1000);
		// Confirm account 11 (via controller 10) is totally staked
		assert_eq!(Staking::stakers(&11).total, 1000);
		// Confirm account 11 cannot transfer as a result
		assert_noop!(Balances::transfer(Origin::signed(11), 20, 1), "account liquidity restrictions prevent withdrawal");

		// Give account 11 extra free balance
		let _ = Balances::make_free_balance_be(&11, 10000);
		// Confirm that account 11 can now transfer some balance
		assert_ok!(Balances::transfer(Origin::signed(11), 20, 1));
	});
}

#[test]
fn cannot_transfer_staked_balance_2() {
	// Tests that a stash account cannot transfer funds
	// Same test as above but with 20, and more accurate.
	// 21 has 2000 free balance but 1000 at stake
	with_externalities(&mut ExtBuilder::default()
		.nominate(false)
		.fare(true)
		.build(),
	|| {
		// Confirm account 21 is stashed
		assert_eq!(Staking::bonded(&21), Some(20));
		// Confirm account 21 has some free balance
		assert_eq!(Balances::free_balance(&21), 2000);
		// Confirm account 21 (via controller 20) is totally staked
		assert_eq!(Staking::stakers(&21).total, 1000);
		// Confirm account 21 can transfer at most 1000
		assert_noop!(Balances::transfer(Origin::signed(21), 20, 1001), "account liquidity restrictions prevent withdrawal");
		assert_ok!(Balances::transfer(Origin::signed(21), 20, 1000));
	});
}

#[test]
fn cannot_reserve_staked_balance() {
	// Checks that a bonded account cannot reserve balance from free balance
	with_externalities(&mut ExtBuilder::default().build(), || {
		// Confirm account 11 is stashed
		assert_eq!(Staking::bonded(&11), Some(10));
		// Confirm account 11 has some free balance
		assert_eq!(Balances::free_balance(&11), 1000);
		// Confirm account 11 (via controller 10) is totally staked
		assert_eq!(Staking::stakers(&11).own, 1000);
		// Confirm account 11 cannot transfer as a result
		assert_noop!(Balances::reserve(&11, 1), "account liquidity restrictions prevent withdrawal");

		// Give account 11 extra free balance
		let _ = Balances::make_free_balance_be(&11, 10000);
		// Confirm account 11 can now reserve balance
		assert_ok!(Balances::reserve(&11, 1));
	});
}

#[test]
fn reward_destination_works() {
	// Rewards go to the correct destination as determined in Payee
	with_externalities(&mut ExtBuilder::default().nominate(false).build(), || {
		// Check that account 11 is a validator
		assert!(Staking::current_elected().contains(&11));
		// Check the balance of the validator account
		assert_eq!(Balances::free_balance(&10), 1);
		// Check the balance of the stash account
		assert_eq!(Balances::free_balance(&11), 1000);
		// Check how much is at stake
		assert_eq!(Staking::ledger(&10), Some(StakingLedger { stash: 11, total: 1000, active: 1000, unlocking: vec![] }));
		// Check current session reward is 10
		let session_reward0 = Staking::current_session_reward(); // 10

		// Move forward the system for payment
		System::set_block_number(1);
		Timestamp::set_timestamp(5);
		Session::check_rotate_session(System::block_number());

		// Check that RewardDestination is Staked (default)
		assert_eq!(Staking::payee(&11), RewardDestination::Staked);
		// Check that reward went to the stash account of validator
		assert_eq!(Balances::free_balance(&11), 1000 + session_reward0);
		// Check that amount at stake increased accordingly
		assert_eq!(Staking::ledger(&10), Some(StakingLedger { stash: 11, total: 1000 + session_reward0, active: 1000 + session_reward0, unlocking: vec![] }));
		// Update current session reward
		let session_reward1 = Staking::current_session_reward(); // 1010 (1* slot_stake)

		//Change RewardDestination to Stash
		<Payee<Test>>::insert(&11, RewardDestination::Stash);

		// Move forward the system for payment
		System::set_block_number(2);
		Timestamp::set_timestamp(10);
		Session::check_rotate_session(System::block_number());

		// Check that RewardDestination is Stash
		assert_eq!(Staking::payee(&11), RewardDestination::Stash);
		// Check that reward went to the stash account
		assert_eq!(Balances::free_balance(&11), 1000 + session_reward0 + session_reward1);
		// Record this value
		let recorded_stash_balance = 1000 + session_reward0 + session_reward1;
		// Check that amount at stake is NOT increased
		assert_eq!(Staking::ledger(&10), Some(StakingLedger { stash: 11, total: 1000 + session_reward0, active: 1000 + session_reward0, unlocking: vec![] }));

		// Change RewardDestination to Controller
		<Payee<Test>>::insert(&11, RewardDestination::Controller);

		// Check controller balance
		assert_eq!(Balances::free_balance(&10), 1);

		// Move forward the system for payment
		System::set_block_number(3);
		Timestamp::set_timestamp(15);
		Session::check_rotate_session(System::block_number());
		let session_reward2 = Staking::current_session_reward(); // 1010 (1* slot_stake)

		// Check that RewardDestination is Controller
		assert_eq!(Staking::payee(&11), RewardDestination::Controller);
		// Check that reward went to the controller account
		assert_eq!(Balances::free_balance(&10), 1 + session_reward2);
		// Check that amount at stake is NOT increased
		assert_eq!(Staking::ledger(&10), Some(StakingLedger { stash: 11, total: 1000 + session_reward0, active: 1000 + session_reward0, unlocking: vec![] }));
		// Check that amount in staked account is NOT increased.
		assert_eq!(Balances::free_balance(&11), recorded_stash_balance);
	});
}

#[test]
fn validator_payment_prefs_work() {
	// Test that validator preferences are correctly honored
	// Note: unstake threshold is being directly tested in slashing tests.
	// This test will focus on validator payment.
	with_externalities(&mut ExtBuilder::default()
		.session_length(3)
		.sessions_per_era(3)
		.build(),
	|| {
		// Initial config
		let session_reward = 10;
		let validator_cut = 5;
		let stash_initial_balance = Balances::total_balance(&11);
		assert_eq!(Staking::current_session_reward(), session_reward);

		// check the balance of a validator accounts.
		assert_eq!(Balances::total_balance(&10), 1);
		// check the balance of a validator's stash accounts.
		assert_eq!(Balances::total_balance(&11), stash_initial_balance);
		// and the nominator (to-be)
		let _ = Balances::make_free_balance_be(&2, 500);

		// add a dummy nominator.
		<Stakers<Test>>::insert(&11, Exposure {
			own: 500, // equal division indicates that the reward will be equally divided among validator and nominator.
			total: 1000,
			others: vec![IndividualExposure {who: 2, value: 500 }]
		});
		<Payee<Test>>::insert(&2, RewardDestination::Stash);
		<Validators<Test>>::insert(&11, ValidatorPrefs {
			unstake_threshold: 3,
			validator_payment: validator_cut
		});

		// ------------ Fast forward
		// Block 3 => Session 1 => Era 0
		let mut block = 3;
		System::set_block_number(block);
		Session::check_rotate_session(System::block_number());
		assert_eq!(Staking::current_era(), 0);
		assert_eq!(Session::current_index(), 1);

		// session triggered: the reward value stashed should be 10 -- defined in ExtBuilder genesis.
		assert_eq!(Staking::current_session_reward(), session_reward);
		assert_eq!(Staking::current_era_reward(), session_reward);

		block = 6; // Block 6 => Session 2 => Era 0
		System::set_block_number(block);
		Session::check_rotate_session(System::block_number());
		assert_eq!(Staking::current_era(), 0);
		assert_eq!(Session::current_index(), 2);

		assert_eq!(Staking::current_session_reward(), session_reward);
		assert_eq!(Staking::current_era_reward(), 2*session_reward);

		block = 9; // Block 9 => Session 3 => Era 1
		System::set_block_number(block);
		Session::check_rotate_session(System::block_number());
		assert_eq!(Staking::current_era(), 1);
		assert_eq!(Session::current_index(), 3);

		// whats left to be shared is the sum of 3 rounds minus the validator's cut.
		let shared_cut = 3 * session_reward - validator_cut;
		// Validator's payee is Staked account, 11, reward will be paid here.
		assert_eq!(Balances::total_balance(&11), stash_initial_balance + shared_cut/2 + validator_cut);
		// Controller account will not get any reward.
		assert_eq!(Balances::total_balance(&10), 1);
		// Rest of the reward will be shared and paid to the nominator in stake.
		assert_eq!(Balances::total_balance(&2), 500 + shared_cut/2);
	});

}

#[test]
fn bond_extra_works() {
	// Tests that extra `free_balance` in the stash can be added to stake
	// NOTE: this tests only verifies `StakingLedger` for correct updates
	// See `bond_extra_and_withdraw_unbonded_works` for more details and updates on `Exposure`.
	with_externalities(&mut ExtBuilder::default().build(),
	|| {
		// Check that account 10 is a validator
		assert!(<Validators<Test>>::exists(11));
		// Check that account 10 is bonded to account 11
		assert_eq!(Staking::bonded(&11), Some(10));
		// Check how much is at stake
		assert_eq!(Staking::ledger(&10), Some(StakingLedger { stash: 11, total: 1000, active: 1000, unlocking: vec![] }));

		// Give account 11 some large free balance greater than total
		let _ = Balances::make_free_balance_be(&11, 1000000);

		// Call the bond_extra function from controller, add only 100
		assert_ok!(Staking::bond_extra(Origin::signed(11), 100));
		// There should be 100 more `total` and `active` in the ledger
		assert_eq!(Staking::ledger(&10), Some(StakingLedger { stash: 11, total: 1000 + 100, active: 1000 + 100, unlocking: vec![] }));

		// Call the bond_extra function with a large number, should handle it
		assert_ok!(Staking::bond_extra(Origin::signed(11), u64::max_value()));
		// The full amount of the funds should now be in the total and active
		assert_eq!(Staking::ledger(&10), Some(StakingLedger { stash: 11, total: 1000000, active: 1000000, unlocking: vec![] }));
	});
}

#[test]
fn bond_extra_and_withdraw_unbonded_works() {
	// * Should test
	// * Given an account being bonded [and chosen as a validator](not mandatory)
	// * It can add extra funds to the bonded account.
	// * it can unbond a portion of its funds from the stash account.
	// * Once the unbonding period is done, it can actually take the funds out of the stash.
	with_externalities(&mut ExtBuilder::default()
		.nominate(false)
		.build(),
	|| {
		// Set payee to controller. avoids confusion
		assert_ok!(Staking::set_payee(Origin::signed(10), RewardDestination::Controller));

		// Set unbonding era (bonding_duration) to 2
		assert_ok!(Staking::set_bonding_duration(2));

		// Give account 11 some large free balance greater than total
		let _ = Balances::make_free_balance_be(&11, 1000000);

		// Initial config should be correct
		assert_eq!(Staking::sessions_per_era(), 1);
		assert_eq!(Staking::current_era(), 0);
		assert_eq!(Session::current_index(), 0);
		assert_eq!(Staking::current_session_reward(), 10);

		// check the balance of a validator accounts.
		assert_eq!(Balances::total_balance(&10), 1);

		// confirm that 10 is a normal validator and gets paid at the end of the era.
		System::set_block_number(1);
		Session::check_rotate_session(System::block_number());

		// Initial state of 10
		assert_eq!(Staking::ledger(&10), Some(StakingLedger { stash: 11, total: 1000, active: 1000, unlocking: vec![] }));
		assert_eq!(Staking::stakers(&11), Exposure { total: 1000, own: 1000, others: vec![] });

		// deposit the extra 100 units
		Staking::bond_extra(Origin::signed(11), 100).unwrap();

		assert_eq!(Staking::ledger(&10), Some(StakingLedger { stash: 11, total: 1000 + 100, active: 1000 + 100, unlocking: vec![] }));
		// Exposure is a snapshot! only updated after the next era update.
		assert_ne!(Staking::stakers(&11), Exposure { total: 1000 + 100, own: 1000 + 100, others: vec![] });

		// trigger next era.
		System::set_block_number(2);Timestamp::set_timestamp(10);Session::check_rotate_session(System::block_number());
		assert_eq!(Staking::current_era(), 2);
		assert_eq!(Session::current_index(), 2);

		// ledger should be the same.
		assert_eq!(Staking::ledger(&10), Some(StakingLedger { stash: 11, total: 1000 + 100, active: 1000 + 100, unlocking: vec![] }));
		// Exposure is now updated.
		assert_eq!(Staking::stakers(&11), Exposure { total: 1000 + 100, own: 1000 + 100, others: vec![] });

		// Unbond almost all of the funds in stash.
		Staking::unbond(Origin::signed(10), 1000).unwrap();
		assert_eq!(Staking::ledger(&10), Some(StakingLedger {
			stash: 11, total: 1000 + 100, active: 100, unlocking: vec![UnlockChunk{ value: 1000, era: 2 + 2}] })
		);

		// Attempting to free the balances now will fail. 2 eras need to pass.
		Staking::withdraw_unbonded(Origin::signed(10)).unwrap();
		assert_eq!(Staking::ledger(&10), Some(StakingLedger {
			stash: 11, total: 1000 + 100, active: 100, unlocking: vec![UnlockChunk{ value: 1000, era: 2 + 2}] }));

		// trigger next era.
		System::set_block_number(3);
		Session::check_rotate_session(System::block_number());

		assert_eq!(Staking::current_era(), 3);
		assert_eq!(Session::current_index(), 3);

		// nothing yet
		Staking::withdraw_unbonded(Origin::signed(10)).unwrap();
		assert_eq!(Staking::ledger(&10), Some(StakingLedger {
			stash: 11, total: 1000 + 100, active: 100, unlocking: vec![UnlockChunk{ value: 1000, era: 2 + 2}] }));

		// trigger next era.
		System::set_block_number(4);
		Session::check_rotate_session(System::block_number());
		assert_eq!(Staking::current_era(), 4);
		assert_eq!(Session::current_index(), 4);

		Staking::withdraw_unbonded(Origin::signed(10)).unwrap();
		// Now the value is free and the staking ledger is updated.
		assert_eq!(Staking::ledger(&10), Some(StakingLedger {
			stash: 11, total: 100, active: 100, unlocking: vec![] }));
	})
}

#[test]
fn slot_stake_is_least_staked_validator_and_exposure_defines_maximum_punishment() {
	// Test that slot_stake is determined by the least staked validator
	// Test that slot_stake is the maximum punishment that can happen to a validator
	with_externalities(&mut ExtBuilder::default()
		.nominate(false)
		.fare(false)
		.build(),
	|| {
		// Confirm validator count is 2
		assert_eq!(Staking::validator_count(), 2);
		// Confirm account 10 and 20 are validators
		assert!(<Validators<Test>>::exists(&11) && <Validators<Test>>::exists(&21));

		assert_eq!(Staking::stakers(&11).total, 1000);
		assert_eq!(Staking::stakers(&21).total, 2000);

		// Give the man some money.
		let _ = Balances::make_free_balance_be(&10, 1000);
		let _ = Balances::make_free_balance_be(&20, 1000);

		// We confirm initialized slot_stake is this value
		assert_eq!(Staking::slot_stake(), Staking::stakers(&11).total);

		// Now lets lower account 20 stake
		<Stakers<Test>>::insert(&21, Exposure { total: 69, own: 69, others: vec![] });
		assert_eq!(Staking::stakers(&21).total, 69);
		<Ledger<Test>>::insert(&20, StakingLedger { stash: 22, total: 69, active: 69, unlocking: vec![] });

		// New era --> rewards are paid --> stakes are changed
		System::set_block_number(1);
		Session::check_rotate_session(System::block_number());
		assert_eq!(Staking::current_era(), 1);

		// -- new balances + reward
		assert_eq!(Staking::stakers(&11).total, 1000 + 10);
		assert_eq!(Staking::stakers(&21).total, 69 + 10);

		// -- slot stake should also be updated.
		assert_eq!(Staking::slot_stake(), 79);

		// If 10 gets slashed now, it will be slashed by 5% of exposure.total * 2.pow(unstake_thresh)
		Staking::on_offline_validator(10, 4);
		// Confirm user has been reported
		assert_eq!(Staking::slash_count(&11), 4);
		// check the balance of 10 (slash will be deducted from free balance.)
		assert_eq!(Balances::free_balance(&11), 1000 + 10 - 50 /*5% of 1000*/ * 8 /*2**3*/);
	});
}

#[test]
fn on_free_balance_zero_stash_removes_validator() {
	// Tests that validator storage items are cleaned up when stash is empty
	// Tests that storage items are untouched when controller is empty
	with_externalities(&mut ExtBuilder::default()
		.existential_deposit(10)
		.build(),
	|| {
		// Check the balance of the validator account
		assert_eq!(Balances::free_balance(&10), 256);
		// Check the balance of the stash account
		assert_eq!(Balances::free_balance(&11), 256000);
		// Check these two accounts are bonded
		assert_eq!(Staking::bonded(&11), Some(10));

		// Set some storage items which we expect to be cleaned up
		// Initiate slash count storage item
		Staking::on_offline_validator(10, 1);
		// Set payee information
		assert_ok!(Staking::set_payee(Origin::signed(10), RewardDestination::Stash));

		// Check storage items that should be cleaned up
		assert!(<Ledger<Test>>::exists(&10));
		assert!(<Bonded<Test>>::exists(&11));
		assert!(<Validators<Test>>::exists(&11));
		assert!(<SlashCount<Test>>::exists(&11));
		assert!(<Payee<Test>>::exists(&11));

		// Reduce free_balance of controller to 0
		Balances::slash(&10, u64::max_value());

		// Check the balance of the stash account has not been touched
		assert_eq!(Balances::free_balance(&11), 256000);
		// Check these two accounts are still bonded
		assert_eq!(Staking::bonded(&11), Some(10));

		// Check storage items have not changed
		assert!(<Ledger<Test>>::exists(&10));
		assert!(<Bonded<Test>>::exists(&11));
		assert!(<Validators<Test>>::exists(&11));
		assert!(<SlashCount<Test>>::exists(&11));
		assert!(<Payee<Test>>::exists(&11));

		// Reduce free_balance of stash to 0
		Balances::slash(&11, u64::max_value());
		// Check total balance of stash
		assert_eq!(Balances::total_balance(&11), 0);

		// Check storage items do not exist
		assert!(!<Ledger<Test>>::exists(&10));
		assert!(!<Bonded<Test>>::exists(&11));
		assert!(!<Validators<Test>>::exists(&11));
		assert!(!<Nominators<Test>>::exists(&11));
		assert!(!<SlashCount<Test>>::exists(&11));
		assert!(!<Payee<Test>>::exists(&11));
	});
}

#[test]
fn on_free_balance_zero_stash_removes_nominator() {
	// Tests that nominator storage items are cleaned up when stash is empty
	// Tests that storage items are untouched when controller is empty
	with_externalities(&mut ExtBuilder::default()
		.existential_deposit(10)
		.build(),
	|| {
		// Make 10 a nominator
		assert_ok!(Staking::nominate(Origin::signed(10), vec![20]));
		// Check that account 10 is a nominator
		assert!(<Nominators<Test>>::exists(11));
		// Check the balance of the nominator account
		assert_eq!(Balances::free_balance(&10), 256);
		// Check the balance of the stash account
		assert_eq!(Balances::free_balance(&11), 256000);

		// Set payee information
		assert_ok!(Staking::set_payee(Origin::signed(10), RewardDestination::Stash));

		// Check storage items that should be cleaned up
		assert!(<Ledger<Test>>::exists(&10));
		assert!(<Bonded<Test>>::exists(&11));
		assert!(<Nominators<Test>>::exists(&11));
		assert!(<Payee<Test>>::exists(&11));

		// Reduce free_balance of controller to 0
		Balances::slash(&10, u64::max_value());
		// Check total balance of account 10
		assert_eq!(Balances::total_balance(&10), 0);

		// Check the balance of the stash account has not been touched
		assert_eq!(Balances::free_balance(&11), 256000);
		// Check these two accounts are still bonded
		assert_eq!(Staking::bonded(&11), Some(10));

		// Check storage items have not changed
		assert!(<Ledger<Test>>::exists(&10));
		assert!(<Bonded<Test>>::exists(&11));
		assert!(<Nominators<Test>>::exists(&11));
		assert!(<Payee<Test>>::exists(&11));

		// Reduce free_balance of stash to 0
		Balances::slash(&11, u64::max_value());
		// Check total balance of stash
		assert_eq!(Balances::total_balance(&11), 0);

		// Check storage items do not exist
		assert!(!<Ledger<Test>>::exists(&10));
		assert!(!<Bonded<Test>>::exists(&11));
		assert!(!<Validators<Test>>::exists(&11));
		assert!(!<Nominators<Test>>::exists(&11));
		assert!(!<SlashCount<Test>>::exists(&11));
		assert!(!<Payee<Test>>::exists(&11));
	});
}

#[test]
fn phragmen_poc_works() {
	// Tests the POC test of the phragmen, mentioned in the paper and reference implementation.
	// Initial votes:
	// Votes  [
	// ('2', 500, ['10', '20', '30']),
	// ('4', 500, ['10', '20', '40']),
	// ('10', 1000, ['10']),
	// ('20', 1000, ['20']),
	// ('30', 1000, ['30']),
	// ('40', 1000, ['40'])]
	//
	// Sequential Phragmén gives
	// 10  is elected with stake  1666.6666666666665 and score  0.0005
	// 20  is elected with stake  1333.3333333333333 and score  0.00075

	// 2  has load  0.00075 and supported
	// 10  with stake  333.3333333333333 20  with stake  166.66666666666666 30  with stake  0.0
	// 4  has load  0.00075 and supported
	// 10  with stake  333.3333333333333 20  with stake  166.66666666666666 40  with stake  0.0
	// 10  has load  0.0005 and supported
	// 10  with stake  1000.0
	// 20  has load  0.00075 and supported
	// 20  with stake  1000.0
	// 30  has load  0 and supported
	// 30  with stake  0
	// 40  has load  0 and supported
	// 40  with stake  0

	// 	Sequential Phragmén with post processing gives
	// 10  is elected with stake  1500.0 and score  0.0005
	// 20  is elected with stake  1500.0 and score  0.00075
	//
	// 10  has load  0.0005 and supported
	// 10  with stake  1000.0
	// 20  has load  0.00075 and supported
	// 20  with stake  1000.0
	// 30  has load  0 and supported
	// 30  with stake  0
	// 40  has load  0 and supported
	// 40  with stake  0
	// 2  has load  0.00075 and supported
	// 10  with stake  166.66666666666674 20  with stake  333.33333333333326 30  with stake  0
	// 4  has load  0.00075 and supported
	// 10  with stake  333.3333333333333 20  with stake  166.66666666666666 40  with stake  0.0


	with_externalities(&mut ExtBuilder::default()
		.nominate(false)
		.validator_pool(true)
		.build(),
	|| {
		// We don't really care about this. At this point everything is even.
		assert_eq_uvec!(Session::validators(), vec![40, 30]);

		// Set payees to Controller
		assert_ok!(Staking::set_payee(Origin::signed(10), RewardDestination::Controller));
		assert_ok!(Staking::set_payee(Origin::signed(20), RewardDestination::Controller));
		assert_ok!(Staking::set_payee(Origin::signed(30), RewardDestination::Controller));
		assert_ok!(Staking::set_payee(Origin::signed(40), RewardDestination::Controller));

		// no one is a nominator
		assert_eq!(<Nominators<Test>>::enumerate().count(), 0 as usize);

		// bond [2,1] / [4,3] a nominator
		let _ = Balances::deposit_creating(&1, 1000);
		let _ = Balances::deposit_creating(&3, 1000);

		assert_ok!(Staking::bond(Origin::signed(1), 2, 500, RewardDestination::default()));
		assert_ok!(Staking::nominate(Origin::signed(2), vec![11, 21, 31]));

		assert_ok!(Staking::bond(Origin::signed(3), 4, 500, RewardDestination::default()));
		assert_ok!(Staking::nominate(Origin::signed(4), vec![11, 21, 41]));

		// New era => election algorithm will trigger
		System::set_block_number(1);
		Session::check_rotate_session(System::block_number());

		assert_eq_uvec!(Session::validators(), vec![20, 10]);

		// with stake 1666 and 1333 respectively
		assert_eq!(Staking::stakers(11).own, 1000);
		assert_eq!(Staking::stakers(11).total, 1000 + 332);
		assert_eq!(Staking::stakers(21).own, 1000);
		assert_eq!(Staking::stakers(21).total, 1000 + 666);

		// Nominator's stake distribution.
		assert_eq!(Staking::stakers(11).others.iter().map(|e| e.value).collect::<Vec<BalanceOf<Test>>>(), vec![166, 166]);
		assert_eq!(Staking::stakers(11).others.iter().map(|e| e.value).sum::<BalanceOf<Test>>(), 332);
		assert_eq!(Staking::stakers(11).others.iter().map(|e| e.who).collect::<Vec<BalanceOf<Test>>>(), vec![3, 1]);

		assert_eq!(Staking::stakers(21).others.iter().map(|e| e.value).collect::<Vec<BalanceOf<Test>>>(), vec![333, 333]);
		assert_eq!(Staking::stakers(21).others.iter().map(|e| e.value).sum::<BalanceOf<Test>>(), 666);
		assert_eq!(Staking::stakers(21).others.iter().map(|e| e.who).collect::<Vec<BalanceOf<Test>>>(), vec![3, 1]);
	});
}

#[test]
fn phragmen_election_works_with_post_processing() {
	// tests the encapsulated phragmen::elect function.
	// Votes  [
	// 	('10', 1000, ['10']),
	// 	('20', 1000, ['20']),
	// 	('30', 1000, ['30']),
	// 	('2', 50, ['10', '20']),
	// 	('4', 1000, ['10', '30'])
	// ]
	// Sequential Phragmén gives
	// 10  is elected with stake  1705.7377049180327 and score  0.0004878048780487805
	// 30  is elected with stake  1344.2622950819673 and score  0.0007439024390243903

	// 10  has load  0.0004878048780487805 and supported
	// 10  with stake  1000.0
	// 20  has load  0 and supported
	// 20  with stake  0
	// 30  has load  0.0007439024390243903 and supported
	// 30  with stake  1000.0
	// 2  has load  0.0004878048780487805 and supported
	// 10  with stake  50.0 20  with stake  0.0
	// 4  has load  0.0007439024390243903 and supported
	// 10  with stake  655.7377049180328 30  with stake  344.26229508196724

	// Sequential Phragmén with post processing gives
	// 10  is elected with stake  1525.0 and score  0.0004878048780487805
	// 30  is elected with stake  1525.0 and score  0.0007439024390243903

	// 10  has load  0.0004878048780487805 and supported
	// 10  with stake  1000.0
	// 20  has load  0 and supported
	// 20  with stake  0
	// 30  has load  0.0007439024390243903 and supported
	// 30  with stake  1000.0
	// 2  has load  0.0004878048780487805 and supported
	// 10  with stake  50.0 20  with stake  0.0
	// 4  has load  0.0007439024390243903 and supported
	// 10  with stake  475.0 30  with stake  525.0
	with_externalities(&mut ExtBuilder::default().nominate(false).build(), || {
		// initial setup of 10 and 20, both validators
		assert_eq_uvec!(Session::validators(), vec![20, 10]);

		// Bond [30, 31] as the third validator
		assert_ok!(Staking::bond(Origin::signed(31), 30, 1000, RewardDestination::default()));
		assert_ok!(Staking::validate(Origin::signed(30), ValidatorPrefs::default()));

		// bond [2,1](A), [4,3](B), as 2 nominators
		for i in &[1, 3] { let _ = Balances::deposit_creating(i, 2000); }

		assert_ok!(Staking::bond(Origin::signed(1), 2, 50, RewardDestination::default()));
		assert_ok!(Staking::nominate(Origin::signed(2), vec![11, 21]));

		assert_ok!(Staking::bond(Origin::signed(3), 4, 1000, RewardDestination::default()));
		assert_ok!(Staking::nominate(Origin::signed(4), vec![11, 31]));

		let rounds =     || 2 as usize;
		let validators = || <Validators<Test>>::enumerate();
		let nominators = || <Nominators<Test>>::enumerate();
		let min_validator_count = Staking::minimum_validator_count() as usize;

		let winners = phragmen::elect::<Test, _, _, _, _>(
			rounds,
			validators,
			nominators,
			Staking::slashable_balance_of,
			min_validator_count,
			ElectionConfig::<BalanceOf<Test>> {
				equalize: true,
				tolerance: <BalanceOf<Test>>::sa(10 as u64),
				iterations: 10,
			}
		);

		let winners = winners.unwrap();

		// 10 and 30 must be the winners
		assert_eq!(winners.iter().map(|w| w.who).collect::<Vec<BalanceOf<Test>>>(), vec![11, 31]);

		let winner_10 = winners.iter().filter(|w| w.who == 11).nth(0).unwrap();
		let winner_30 = winners.iter().filter(|w| w.who == 31).nth(0).unwrap();

		// Check exposures
		assert_eq!(winner_10.exposure.total, 1000 + 525);
		assert_eq!(winner_10.score, PerU128::from_max_value(165991398498018762665060784113057664));
		assert_eq!(winner_10.exposure.others[0].value, 475);
		assert_eq!(winner_10.exposure.others[1].value, 50);

		assert_eq!(winner_30.exposure.total, 1000 + 525);
		assert_eq!(winner_30.score, PerU128::from_max_value(253136882709478613064217695772412937));
		assert_eq!(winner_30.exposure.others[0].value, 525);
	})
}

#[test]
fn switching_roles() {
	// Test that it should be possible to switch between roles (nominator, validator, idle) with minimal overhead.
	with_externalities(&mut ExtBuilder::default()
		.nominate(false)
		.sessions_per_era(3)
		.build(),
	|| {
		// Reset reward destination
		for i in &[10, 20] { assert_ok!(Staking::set_payee(Origin::signed(*i), RewardDestination::Controller)); }

		assert_eq_uvec!(Session::validators(), vec![20, 10]);

		// put some money in account that we'll use.
		for i in 1..7 { let _ = Balances::deposit_creating(&i, 5000); }

		// add 2 nominators
		assert_ok!(Staking::bond(Origin::signed(1), 2, 2000, RewardDestination::Controller));
		assert_ok!(Staking::nominate(Origin::signed(2), vec![11, 5]));

		assert_ok!(Staking::bond(Origin::signed(3), 4, 500, RewardDestination::Controller));
		assert_ok!(Staking::nominate(Origin::signed(4), vec![21, 1]));

		// add a new validator candidate
		assert_ok!(Staking::bond(Origin::signed(5), 6, 1000, RewardDestination::Controller));
		assert_ok!(Staking::validate(Origin::signed(6), ValidatorPrefs::default()));

		// new block
		System::set_block_number(1);
		Session::check_rotate_session(System::block_number());

		// no change
		assert_eq_uvec!(Session::validators(), vec![20, 10]);

		// new block
		System::set_block_number(2);
		Session::check_rotate_session(System::block_number());

		// no change
		assert_eq_uvec!(Session::validators(), vec![20, 10]);

		// new block --> ne era --> new validators
		System::set_block_number(3);
		Session::check_rotate_session(System::block_number());

		// with current nominators 10 and 5 have the most stake
		assert_eq_uvec!(Session::validators(), vec![6, 10]);

		// 2 decides to be a validator. Consequences:
		assert_ok!(Staking::validate(Origin::signed(2), ValidatorPrefs::default()));
		// new stakes:
		// 10: 1000 self vote
		// 20: 1000 self vote + 500 vote
		// 6 : 1000 self vote
		// 2 : 2000 self vote + 500 vote.
		// Winners: 20 and 2

		System::set_block_number(4);
		Session::check_rotate_session(System::block_number());
		assert_eq_uvec!(Session::validators(), vec![6, 10]);

		System::set_block_number(5);
		Session::check_rotate_session(System::block_number());
		assert_eq_uvec!(Session::validators(), vec![6, 10]);

		// ne era
		System::set_block_number(6);
		Session::check_rotate_session(System::block_number());
		assert_eq_uvec!(Session::validators(), vec![2, 20]);
	});
}

#[test]
fn wrong_vote_is_null() {
	with_externalities(&mut ExtBuilder::default()
		.nominate(false)
		.validator_pool(true)
	.build(),
	|| {
		assert_eq_uvec!(Session::validators(), vec![40, 30]);

		// put some money in account that we'll use.
		for i in 1..3 { let _ = Balances::deposit_creating(&i, 5000); }

		// add 1 nominators
		assert_ok!(Staking::bond(Origin::signed(1), 2, 2000, RewardDestination::default()));
		assert_ok!(Staking::nominate(Origin::signed(2), vec![
			11, 21, 			// good votes
			1, 2, 15, 1000, 25  // crap votes. No effect.
		]));

		// new block
		System::set_block_number(1);
		Session::check_rotate_session(System::block_number());

		assert_eq_uvec!(Session::validators(), vec![20, 10]);
	});
}

#[test]
fn bond_with_no_staked_value() {
	// Behavior when someone bonds with no staked value.
	// Particularly when she votes and the candidate is elected.
	with_externalities(&mut ExtBuilder::default()
	.validator_count(3)
	.nominate(false)
	.minimum_validator_count(1)
	.build(), || {
		// setup
		assert_ok!(Staking::set_payee(Origin::signed(10), RewardDestination::Controller));
		let _ = Balances::deposit_creating(&3, 1000);
		let initial_balance_2 = Balances::free_balance(&2);
		let initial_balance_4 = Balances::free_balance(&4);

		// initial validators
		assert_eq_uvec!(Session::validators(), vec![20, 10]);

		// Stingy validator.
		assert_ok!(Staking::bond(Origin::signed(1), 2, 0, RewardDestination::Controller));
		assert_ok!(Staking::validate(Origin::signed(2), ValidatorPrefs::default()));

		System::set_block_number(1);
		Session::check_rotate_session(System::block_number());

		// Not elected even though we want 3.
		assert_eq_uvec!(Session::validators(), vec![20, 10]);

		// min of 10 and 20.
		assert_eq!(Staking::slot_stake(), 1000);

		// let's make the stingy one elected.
		assert_ok!(Staking::bond(Origin::signed(3), 4, 500, RewardDestination::Controller));
		assert_ok!(Staking::nominate(Origin::signed(4), vec![1]));

		// no rewards paid to 2 and 4 yet
		assert_eq!(Balances::free_balance(&2), initial_balance_2);
		assert_eq!(Balances::free_balance(&4), initial_balance_4);

		System::set_block_number(2);
		Session::check_rotate_session(System::block_number());

		// Stingy one is selected
		assert_eq_uvec!(Session::validators(), vec![20, 10, 2]);
		assert_eq!(Staking::stakers(1), Exposure { own: 0, total: 500, others: vec![IndividualExposure { who: 3, value: 500}]});
		// New slot stake.
		assert_eq!(Staking::slot_stake(), 500);

		// no rewards paid to 2 and 4 yet
		assert_eq!(Balances::free_balance(&2), initial_balance_2);
		assert_eq!(Balances::free_balance(&4), initial_balance_4);

		System::set_block_number(3);
		Session::check_rotate_session(System::block_number());

		let reward = Staking::current_session_reward();
		// 2 will not get any reward
		// 4 will get all the reward share
		assert_eq!(Balances::free_balance(&2), initial_balance_2);
		assert_eq!(Balances::free_balance(&4), initial_balance_4 + reward);
	});
}

#[test]
fn bond_with_little_staked_value_bounded_by_slot_stake() {
	// Behavior when someone bonds with little staked value.
	// Particularly when she votes and the candidate is elected.
	with_externalities(&mut ExtBuilder::default()
		.validator_count(3)
		.nominate(false)
		.minimum_validator_count(1)
		.build(),
	|| {
		// setup
		assert_ok!(Staking::set_payee(Origin::signed(10), RewardDestination::Controller));
		let initial_balance_2 = Balances::free_balance(&2);
		let initial_balance_10 = Balances::free_balance(&10);

		// initial validators
		assert_eq_uvec!(Session::validators(), vec![20, 10]);

		// Stingy validator.
		assert_ok!(Staking::bond(Origin::signed(1), 2, 1, RewardDestination::Controller));
		assert_ok!(Staking::validate(Origin::signed(2), ValidatorPrefs::default()));

		System::set_block_number(1);
		Session::check_rotate_session(System::block_number());

		// 2 is elected.
		// and fucks up the slot stake.
		assert_eq_uvec!(Session::validators(), vec![20, 10, 2]);
		assert_eq!(Staking::slot_stake(), 1);

		// Old ones are rewarded.
		assert_eq!(Balances::free_balance(&10), initial_balance_10 + 10);
		// no rewards paid to 2. This was initial election.
		assert_eq!(Balances::free_balance(&2), initial_balance_2);

		System::set_block_number(2);
		Session::check_rotate_session(System::block_number());

		assert_eq_uvec!(Session::validators(), vec![20, 10, 2]);
		assert_eq!(Staking::slot_stake(), 1);

		let reward = Staking::current_session_reward();
		// 2 will not get the full reward, practically 1
		assert_eq!(Balances::free_balance(&2), initial_balance_2 + reward.max(1));
		// same for 10
		assert_eq!(Balances::free_balance(&10), initial_balance_10 + 10 + reward.max(1));
	});
}


#[test]
<<<<<<< HEAD
#[ignore] // Enable this once post-processing is on by default.
fn phragmen_linear_worse_case_equalise() {
=======
#[ignore] // Enable this once post-processing is on.
fn phragmen_linear_worse_case_equalize() {
>>>>>>> 8bf08ca6
	with_externalities(&mut ExtBuilder::default()
		.nominate(false)
		.validator_pool(true)
		.fare(true)
		.build(),
	|| {
		let bond_validator = |a, b| {
			let _ = Balances::deposit_creating(&(a-1), b);
			assert_ok!(Staking::bond(Origin::signed(a-1), a, b, RewardDestination::Controller));
			assert_ok!(Staking::validate(Origin::signed(a), ValidatorPrefs::default()));
		};
		let bond_nominator = |a, b, v| {
			let _ = Balances::deposit_creating(&(a-1), b);
			assert_ok!(Staking::bond(Origin::signed(a-1), a, b, RewardDestination::Controller));
			assert_ok!(Staking::nominate(Origin::signed(a), v));
		};

		for i in &[10, 20, 30, 40] { assert_ok!(Staking::set_payee(Origin::signed(*i), RewardDestination::Controller)); }

		bond_validator(50, 1000);
		bond_validator(60, 1000);
		bond_validator(70, 1000);

		bond_nominator(2, 2000, vec![11]);
		bond_nominator(4, 1000, vec![11, 21]);
		bond_nominator(6, 1000, vec![21, 31]);
		bond_nominator(8, 1000, vec![31, 41]);
		bond_nominator(110, 1000, vec![41, 51]);
		bond_nominator(112, 1000, vec![51, 61]);
		bond_nominator(114, 1000, vec![61, 71]);

		assert_eq_uvec!(Session::validators(), vec![40, 30]);
		assert_ok!(Staking::set_validator_count(7));

		System::set_block_number(1);
		Session::check_rotate_session(System::block_number());

		assert_eq_uvec!(Session::validators(), vec![10, 60, 40, 20, 50, 30, 70]);

		// Sequential Phragmén with post processing gives
		// 10  is elected with stake  3000.0 and score  0.00025
		// 30  is elected with stake  2008.8712884829595 and score  0.0003333333333333333
		// 50  is elected with stake  2000.0001049958742 and score  0.0003333333333333333
		// 60  is elected with stake  1991.128921508789 and score  0.0004444444444444444
		// 20  is elected with stake  2017.7421569824219 and score  0.0005277777777777777
		// 40  is elected with stake  2000.0001049958742 and score  0.0005555555555555556
		// 70  is elected with stake  1982.2574230340813 and score  0.0007222222222222222

		assert_eq!(Staking::stakers(11).total, 3000);
		assert_eq!(Staking::stakers(31).total, 2035);
		assert_eq!(Staking::stakers(51).total, 2000);
		assert_eq!(Staking::stakers(61).total, 1968);
		assert_eq!(Staking::stakers(21).total, 2035);
		assert_eq!(Staking::stakers(41).total, 2024);
		assert_eq!(Staking::stakers(71).total, 1936);
	})
}

#[test]
fn phragmen_chooses_correct_number_of_validators() {
	with_externalities(&mut ExtBuilder::default()
		.nominate(true)
		.validator_pool(true)
		.fare(true)
		.validator_count(1)
		.build(),
	|| {
		assert_eq!(Staking::validator_count(), 1);
		assert_eq!(Session::validators().len(), 1);

		System::set_block_number(1);
		Session::check_rotate_session(System::block_number());

		assert_eq!(Session::validators().len(), 1);
	})
}


#[test]
fn phragmen_score_should_be_accurate_on_large_stakes() {
	with_externalities(&mut ExtBuilder::default()
	.nominate(false)
	.build()
	, || {
		let bond_validator = |a, b| {
			assert_ok!(Staking::bond(Origin::signed(a-1), a, b, RewardDestination::Controller));
			assert_ok!(Staking::validate(Origin::signed(a), ValidatorPrefs::default()));
		};

		for i in 1..=8 {
			let _ = Balances::make_free_balance_be(&i, u64::max_value());
		}

		bond_validator(2, u64::max_value());
		bond_validator(4, u64::max_value());
		bond_validator(6, u64::max_value()-1);
		bond_validator(8, u64::max_value()-2);

		System::set_block_number(2);
		Session::check_rotate_session(System::block_number());

		assert_eq!(Session::validators(), vec![4, 2]);
	})
}

#[test]
fn phragmen_should_not_overflow_validators() {
	with_externalities(&mut ExtBuilder::default()
	.nominate(false)
	.build()
	, || {
		let bond_validator = |a, b| {
			assert_ok!(Staking::bond(Origin::signed(a-1), a, b, RewardDestination::Controller));
			assert_ok!(Staking::validate(Origin::signed(a), ValidatorPrefs::default()));
		};
		let bond_nominator = |a, b, v| {
			assert_ok!(Staking::bond(Origin::signed(a-1), a, b, RewardDestination::Controller));
			assert_ok!(Staking::nominate(Origin::signed(a), v));
		};
		let check_exposure = |a| {
			let expo = Staking::stakers(&a);
			assert_eq!(expo.total, expo.own + expo.others.iter().map(|e| e.value).sum::<u64>());
		};

		for i in 1..=8 {
			let _ = Balances::make_free_balance_be(&i, u64::max_value());
		}

		let _ = Staking::chill(Origin::signed(10));
		let _ = Staking::chill(Origin::signed(20));

		bond_validator(2, u64::max_value());
		bond_validator(4, u64::max_value());

		bond_nominator(6, u64::max_value()/2, vec![1, 3]);
		bond_nominator(8, u64::max_value()/2, vec![1, 3]);

		System::set_block_number(2);
		Session::check_rotate_session(System::block_number());

		assert_eq_uvec!(Session::validators(), vec![4, 2]);
		check_exposure(4);
		check_exposure(2);
	})
}

#[test]
fn phragmen_should_not_overflow_nominators() {
	with_externalities(&mut ExtBuilder::default()
	.nominate(false)
	.build()
	, || {
		let bond_validator = |a, b| {
			assert_ok!(Staking::bond(Origin::signed(a-1), a, b, RewardDestination::Controller));
			assert_ok!(Staking::validate(Origin::signed(a), ValidatorPrefs::default()));
		};
		let bond_nominator = |a, b, v| {
			assert_ok!(Staking::bond(Origin::signed(a-1), a, b, RewardDestination::Controller));
			assert_ok!(Staking::nominate(Origin::signed(a), v));
		};
		let check_exposure = |a| {
			let expo = Staking::stakers(&a);
			assert_eq!(expo.total, expo.own + expo.others.iter().map(|e| e.value).sum::<u64>());
		};

		let _ = Staking::chill(Origin::signed(10));
		let _ = Staking::chill(Origin::signed(20));

		for i in 1..=8 {
			let _ = Balances::make_free_balance_be(&i, u64::max_value());
		}

		bond_validator(2, u64::max_value()/2);
		bond_validator(4, u64::max_value()/2);

		bond_nominator(6, u64::max_value(), vec![1, 3]);
		bond_nominator(8, u64::max_value(), vec![1, 3]);

		System::set_block_number(2);
		Session::check_rotate_session(System::block_number());

		assert_eq_uvec!(Session::validators(), vec![4, 2]);
		check_exposure(4);
		check_exposure(2);
	})
}

#[test]
fn phragmen_should_not_overflow_ultimate() {
	with_externalities(&mut ExtBuilder::default()
	.nominate(false)
	.build()
	, || {
		let bond_validator = |a, b| {
			assert_ok!(Staking::bond(Origin::signed(a-1), a, b, RewardDestination::Controller));
			assert_ok!(Staking::validate(Origin::signed(a), ValidatorPrefs::default()));
		};
		let bond_nominator = |a, b, v| {
			assert_ok!(Staking::bond(Origin::signed(a-1), a, b, RewardDestination::Controller));
			assert_ok!(Staking::nominate(Origin::signed(a), v));
		};
		let check_exposure = |a| {
			let expo = Staking::stakers(&a);
			assert_eq!(expo.total, expo.own + expo.others.iter().map(|e| e.value).sum::<u64>());
		};

		for i in 1..=8 {
			let _ = Balances::make_free_balance_be(&i, u64::max_value());
		}

		bond_validator(2, u64::max_value());
		bond_validator(4, u64::max_value());

		bond_nominator(6, u64::max_value(), vec![1, 3]);
		bond_nominator(8, u64::max_value(), vec![1, 3]);

		System::set_block_number(2);
		Session::check_rotate_session(System::block_number());

		assert_eq_uvec!(Session::validators(), vec![4, 2]);
		check_exposure(4);
		check_exposure(2);
	})
}<|MERGE_RESOLUTION|>--- conflicted
+++ resolved
@@ -1745,13 +1745,8 @@
 
 
 #[test]
-<<<<<<< HEAD
-#[ignore] // Enable this once post-processing is on by default.
-fn phragmen_linear_worse_case_equalise() {
-=======
 #[ignore] // Enable this once post-processing is on.
 fn phragmen_linear_worse_case_equalize() {
->>>>>>> 8bf08ca6
 	with_externalities(&mut ExtBuilder::default()
 		.nominate(false)
 		.validator_pool(true)
