// Copyright 2019 Parity Technologies (UK) Ltd.
// This file is part of Substrate.

// Substrate is free software: you can redistribute it and/or modify
// it under the terms of the GNU General Public License as published by
// the Free Software Foundation, either version 3 of the License, or
// (at your option) any later version.

// Substrate is distributed in the hope that it will be useful,
// but WITHOUT ANY WARRANTY; without even the implied warranty of
// MERCHANTABILITY or FITNESS FOR A PARTICULAR PURPOSE.  See the
// GNU General Public License for more details.

// You should have received a copy of the GNU General Public License
// along with Substrate.  If not, see <http://www.gnu.org/licenses/>.

//! SRML module that tracks the last finalized block, as perceived by block authors.

#![cfg_attr(not(feature = "std"), no_std)]

use inherents::{
	RuntimeString, InherentIdentifier, ProvideInherent,
	InherentData, MakeFatalError,
};
use srml_support::StorageValue;
use primitives::traits::{One, Zero, SaturatedConversion};
use rstd::{prelude::*, result, cmp, vec};
use parity_codec::Decode;
use srml_support::{decl_module, decl_storage, for_each_tuple};
use srml_support::traits::Get;
use srml_system::{ensure_none, Trait as SystemTrait};

#[cfg(feature = "std")]
use parity_codec::Encode;

/// The identifier for the `finalnum` inherent.
pub const INHERENT_IDENTIFIER: InherentIdentifier = *b"finalnum";

/// Auxiliary trait to extract finalized inherent data.
pub trait FinalizedInherentData<N: Decode> {
	/// Get finalized inherent data.
	fn finalized_number(&self) -> Result<N, RuntimeString>;
}

impl<N: Decode> FinalizedInherentData<N> for InherentData {
	fn finalized_number(&self) -> Result<N, RuntimeString> {
		self.get_data(&INHERENT_IDENTIFIER)
			.and_then(|r| r.ok_or_else(|| "Finalized number inherent data not found".into()))
	}
}

/// Provider for inherent data.
#[cfg(feature = "std")]
pub struct InherentDataProvider<F, N> {
	inner: F,
	_marker: std::marker::PhantomData<N>,
}

#[cfg(feature = "std")]
impl<F, N> InherentDataProvider<F, N> {
	pub fn new(final_oracle: F) -> Self {
		InherentDataProvider { inner: final_oracle, _marker: Default::default() }
	}
}

#[cfg(feature = "std")]
impl<F, N: Encode> inherents::ProvideInherentData for InherentDataProvider<F, N>
	where F: Fn() -> Result<N, RuntimeString>
{
	fn inherent_identifier(&self) -> &'static InherentIdentifier {
		&INHERENT_IDENTIFIER
	}

	fn provide_inherent_data(&self, inherent_data: &mut InherentData) -> Result<(), RuntimeString> {
		(self.inner)()
			.and_then(|n| inherent_data.put_data(INHERENT_IDENTIFIER, &n))
	}

	fn error_to_string(&self, _error: &[u8]) -> Option<String> {
		Some(format!("no further information"))
	}
}

pub const DEFAULT_WINDOW_SIZE: u32 = 101;
pub const DEFAULT_REPORT_LATENCY: u32 = 1000;

pub trait Trait: SystemTrait {
	/// Something which can be notified when the timestamp is set. Set this to `()`
	/// if not needed.
	type OnFinalizationStalled: OnFinalizationStalled<Self::BlockNumber>;
	/// The number of recent samples to keep from this chain. Default is 101.
	type WindowSize: Get<Self::BlockNumber>;
	/// The delay after which point things become suspicious. Default is 1000.
	type ReportLatency: Get<Self::BlockNumber>;
}

decl_storage! {
	trait Store for Module<T: Trait> as Timestamp {
		/// Recent hints.
		RecentHints get(recent_hints) build(|_| vec![T::BlockNumber::zero()]): Vec<T::BlockNumber>;
		/// Ordered recent hints.
		OrderedHints get(ordered_hints) build(|_| vec![T::BlockNumber::zero()]): Vec<T::BlockNumber>;
		/// The median.
		Median get(median) build(|_| T::BlockNumber::zero()): T::BlockNumber;

		/// Final hint to apply in the block. `None` means "same as parent".
		Update: Option<T::BlockNumber>;

		// when initialized through config this is set in the beginning.
		Initialized get(initialized) build(|_| false): bool;
	}
}

decl_module! {
	pub struct Module<T: Trait> for enum Call where origin: T::Origin {
		/// The number of recent samples to keep from this chain. Default is 101.
		const WindowSize: T::BlockNumber = T::WindowSize::get();

		/// The delay after which point things become suspicious. Default is 1000.
		const ReportLatency: T::BlockNumber = T::ReportLatency::get();

		/// Hint that the author of this block thinks the best finalized
		/// block is the given number.
		fn final_hint(origin, #[compact] hint: T::BlockNumber) {
			ensure_none(origin)?;
			assert!(!<Self as Store>::Update::exists(), "Final hint must be updated only once in the block");
			assert!(
				srml_system::Module::<T>::block_number() >= hint,
				"Finalized height above block number",
			);
			<Self as Store>::Update::put(hint);
		}

		fn on_finalize() {
			Self::update_hint(<Self as Store>::Update::take())
		}
	}
}

impl<T: Trait> Module<T> {
	fn update_hint(hint: Option<T::BlockNumber>) {
		if !Self::initialized() {
			<Self as Store>::RecentHints::put(vec![T::BlockNumber::zero()]);
			<Self as Store>::OrderedHints::put(vec![T::BlockNumber::zero()]);
			<Self as Store>::Median::put(T::BlockNumber::zero());

			<Self as Store>::Initialized::put(true);
		}

		let mut recent = Self::recent_hints();
		let mut ordered = Self::ordered_hints();
		let window_size = cmp::max(T::BlockNumber::one(), T::WindowSize::get());

		let hint = hint.unwrap_or_else(|| recent.last()
			.expect("always at least one recent sample; qed").clone()
		);

		// prune off the front of the list -- typically 1 except for when
		// the sample size has just been shrunk.
		{
			// take into account the item we haven't pushed yet.
			let to_prune = (recent.len() + 1).saturating_sub(window_size.saturated_into::<usize>());

			for drained in recent.drain(..to_prune) {
				let idx = ordered.binary_search(&drained)
					.expect("recent and ordered contain the same items; qed");

				ordered.remove(idx);
			}
		}

		// find the position in the ordered list where the new item goes.
		let ordered_idx = ordered.binary_search(&hint)
			.unwrap_or_else(|idx| idx);

		ordered.insert(ordered_idx, hint);
		recent.push(hint);

		let two = T::BlockNumber::one() + T::BlockNumber::one();

		let median = {
			let len = ordered.len();
			assert!(len > 0, "pruning dictated by window_size which is always saturated at 1; qed");

			if len % 2 == 0 {
				let a = ordered[len / 2];
				let b = ordered[(len / 2) - 1];

				// compute average.
				(a + b) / two
			} else {
				ordered[len / 2]
			}
		};

		let our_window_size = recent.len() as u32;

		<Self as Store>::RecentHints::put(recent);
		<Self as Store>::OrderedHints::put(ordered);
		<Self as Store>::Median::put(median);

		if T::BlockNumber::from(our_window_size) == window_size {
			let now = srml_system::Module::<T>::block_number();
			let latency = T::ReportLatency::get();

			// the delay is the latency plus half the window size.
			let delay = latency + (window_size / two);
			// median may be at most n - delay
			if median + delay <= now {
				T::OnFinalizationStalled::on_stalled(window_size - T::BlockNumber::one(), median);
			}
		}
	}
}

/// Called when finalization stalled at a given number.
pub trait OnFinalizationStalled<N> {
	/// The parameter here is how many more blocks to wait before applying
	/// changes triggered by finality stalling.
	fn on_stalled(further_wait: N, median: N);
}

macro_rules! impl_on_stalled {
	() => (
		impl<N> OnFinalizationStalled<N> for () {
			fn on_stalled(_: N, _: N) {}
		}
	);

	( $($t:ident)* ) => {
		impl<NUM: Clone, $($t: OnFinalizationStalled<NUM>),*> OnFinalizationStalled<NUM> for ($($t,)*) {
			fn on_stalled(further_wait: NUM, median: NUM) {
				$($t::on_stalled(further_wait.clone(), median.clone());)*
			}
		}
	}
}

for_each_tuple!(impl_on_stalled);

impl<T: Trait> ProvideInherent for Module<T> {
	type Call = Call<T>;
	type Error = MakeFatalError<()>;
	const INHERENT_IDENTIFIER: InherentIdentifier = INHERENT_IDENTIFIER;

	fn create_inherent(data: &InherentData) -> Option<Self::Call> {
		let final_num =
			data.finalized_number().expect("Gets and decodes final number inherent data");

		// make hint only when not same as last to avoid bloat.
		Self::recent_hints().last().and_then(|last| if last == &final_num {
			None
		} else {
			Some(Call::final_hint(final_num))
		})
	}

	fn check_inherent(_call: &Self::Call, _data: &InherentData) -> result::Result<(), Self::Error> {
		Ok(())
	}
}

#[cfg(test)]
mod tests {
	use super::*;

	use sr_io::{with_externalities, TestExternalities};
	use substrate_primitives::H256;
<<<<<<< HEAD
	use primitives::{
		traits::{BlakeTwo256, IdentityLookup, OnFinalize, Header as HeaderT}, testing::Header
	};
	use srml_support::{impl_outer_origin, impl_outer_error};
=======
	use primitives::traits::{BlakeTwo256, IdentityLookup, OnFinalize, Header as HeaderT};
	use primitives::testing::Header;
	use srml_support::{assert_ok, impl_outer_origin, parameter_types};
>>>>>>> ed13f4b1
	use srml_system as system;
	use std::cell::RefCell;

	#[derive(Clone, PartialEq, Debug)]
	pub struct StallEvent {
		at: u64,
		further_wait: u64,
	}

	#[derive(Clone, Eq, PartialEq)]
	pub struct Test;

	impl_outer_origin! {
		pub enum Origin for Test {}
	}

<<<<<<< HEAD
	impl_outer_error! {
		pub enum Error for Test {}
=======
	thread_local! {
		static NOTIFICATIONS: RefCell<Vec<StallEvent>> = Default::default();
	}

	pub struct StallTracker;
	impl OnFinalizationStalled<u64> for StallTracker {
		fn on_stalled(further_wait: u64, _median: u64) {
			let now = System::block_number();
			NOTIFICATIONS.with(|v| v.borrow_mut().push(StallEvent { at: now, further_wait }));
		}
>>>>>>> ed13f4b1
	}

	impl system::Trait for Test {
		type Origin = Origin;
		type Index = u64;
		type BlockNumber = u64;
		type Hash = H256;
		type Hashing = BlakeTwo256;
		type AccountId = u64;
		type Lookup = IdentityLookup<u64>;
		type Header = Header;
		type Event = ();
		type Error = Error;
	}
	parameter_types! {
		pub const WindowSize: u64 = 11;
		pub const ReportLatency: u64 = 100;
	}
	impl Trait for Test {
		type OnFinalizationStalled = StallTracker;
		type WindowSize = WindowSize;
		type ReportLatency = ReportLatency;
	}

	type System = system::Module<Test>;
	type FinalityTracker = Module<Test>;

	#[test]
	fn median_works() {
		let t = system::GenesisConfig::default().build_storage::<Test>().unwrap().0;
		with_externalities(&mut TestExternalities::new(t), || {
			FinalityTracker::update_hint(Some(500));
			assert_eq!(FinalityTracker::median(), 250);
			assert!(NOTIFICATIONS.with(|n| n.borrow().is_empty()));
		});
	}

	#[test]
	fn notifies_when_stalled() {
		let t = system::GenesisConfig::default().build_storage::<Test>().unwrap().0;
		with_externalities(&mut TestExternalities::new(t), || {
			let mut parent_hash = System::parent_hash();
			for i in 2..106 {
				System::initialize(&i, &parent_hash, &Default::default(), &Default::default());
				FinalityTracker::on_finalize(i);
				let hdr = System::finalize();
				parent_hash = hdr.hash();
			}

			assert_eq!(
				NOTIFICATIONS.with(|n| n.borrow().clone()),
				vec![StallEvent { at: 105, further_wait: 10 }]
			)
		});
	}

	#[test]
	fn recent_notifications_prevent_stalling() {
		let t = system::GenesisConfig::default().build_storage::<Test>().unwrap().0;
		with_externalities(&mut TestExternalities::new(t), || {
			let mut parent_hash = System::parent_hash();
			for i in 2..106 {
				System::initialize(&i, &parent_hash, &Default::default(), &Default::default());
				assert_ok!(FinalityTracker::dispatch(
					Call::final_hint(i-1),
					Origin::NONE,
				));
				FinalityTracker::on_finalize(i);
				let hdr = System::finalize();
				parent_hash = hdr.hash();
			}

			assert!(NOTIFICATIONS.with(|n| n.borrow().is_empty()));
		});
	}
}<|MERGE_RESOLUTION|>--- conflicted
+++ resolved
@@ -266,16 +266,9 @@
 
 	use sr_io::{with_externalities, TestExternalities};
 	use substrate_primitives::H256;
-<<<<<<< HEAD
-	use primitives::{
-		traits::{BlakeTwo256, IdentityLookup, OnFinalize, Header as HeaderT}, testing::Header
-	};
-	use srml_support::{impl_outer_origin, impl_outer_error};
-=======
 	use primitives::traits::{BlakeTwo256, IdentityLookup, OnFinalize, Header as HeaderT};
 	use primitives::testing::Header;
-	use srml_support::{assert_ok, impl_outer_origin, parameter_types};
->>>>>>> ed13f4b1
+	use srml_support::{assert_ok, impl_outer_origin, impl_outer_error, parameter_types};
 	use srml_system as system;
 	use std::cell::RefCell;
 
@@ -292,10 +285,10 @@
 		pub enum Origin for Test {}
 	}
 
-<<<<<<< HEAD
 	impl_outer_error! {
 		pub enum Error for Test {}
-=======
+	}
+
 	thread_local! {
 		static NOTIFICATIONS: RefCell<Vec<StallEvent>> = Default::default();
 	}
@@ -306,7 +299,6 @@
 			let now = System::block_number();
 			NOTIFICATIONS.with(|v| v.borrow_mut().push(StallEvent { at: now, further_wait }));
 		}
->>>>>>> ed13f4b1
 	}
 
 	impl system::Trait for Test {
