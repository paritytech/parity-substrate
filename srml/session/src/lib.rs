// Copyright 2017-2019 Parity Technologies (UK) Ltd.
// This file is part of Substrate.

// Substrate is free software: you can redistribute it and/or modify
// it under the terms of the GNU General Public License as published by
// the Free Software Foundation, either version 3 of the License, or
// (at your option) any later version.

// Substrate is distributed in the hope that it will be useful,
// but WITHOUT ANY WARRANTY; without even the implied warranty of
// MERCHANTABILITY or FITNESS FOR A PARTICULAR PURPOSE.  See the
// GNU General Public License for more details.

// You should have received a copy of the GNU General Public License
// along with Substrate.  If not, see <http://www.gnu.org/licenses/>.

//! # Session Module
//!
//! The Session module allows validators to manage their session keys, provides a function for changing
//! the session length, and handles session rotation.
//!
//! - [`session::Trait`](./trait.Trait.html)
//! - [`Call`](./enum.Call.html)
//! - [`Module`](./struct.Module.html)
//!
//! ## Overview
//!
//! ### Terminology
//! <!-- Original author of paragraph: @gavofyork -->
//!
//! - **Session:** A session is a period of time that has a constant set of validators. Validators can only join
//! or exit the validator set at a session change. It is measured in block numbers. The block where a session is
//! ended is determined by the `ShouldSessionEnd` trait. When the session is ending, a new validator set
//! can be chosen by `OnSessionEnding` implementations.
//! - **Session key:** A session key is actually several keys kept together that provide the various signing
//! functions required by network authorities/validators in pursuit of their duties.
//! - **Validator ID:** Every account has an associated validator ID. For some simple staking systems, this
//! may just be the same as the account ID. For staking systems using a stash/controller model,
//! the validator ID would be the stash account ID of the controller.
//! - **Session key configuration process:** A session key is set using `set_key` for use in the
//! next session. It is stored in `NextKeyFor`, a mapping between the caller's `ValidatorId` and the session
//! keys provided. `set_key` allows users to set their session key prior to being selected as validator.
//! It is a public call since it uses `ensure_signed`, which checks that the origin is a signed account.
//! As such, the account ID of the origin stored in in `NextKeyFor` may not necessarily be associated with
//! a block author or a validator. The session keys of accounts are removed once their account balance is zero.
//! - **Validator set session key configuration process:** Each session we iterate through the current
//! set of validator account IDs to check if a session key was created for it in the previous session
//! using `set_key`. If it was then we call `set_authority` from the [Consensus module](../srml_consensus/index.html)
//! and pass it a set of session keys (each associated with an account ID) as the session keys for the new
//! validator set. Lastly, if the session key of the current authority does not match any session keys stored under
//! its validator index in the `AuthorityStorageVec` mapping, then we update the mapping with its session
//! key and update the saved list of original authorities if necessary
//! (see https://github.com/paritytech/substrate/issues/1290). Note: Authorities are stored in the Consensus module.
//! They are represented by a validator account ID index from the Session module and allocated with a session
//! key for the length of the session.
//! - **Session length change process:** At the start of the next session we allocate a session index and record the
//! timestamp when the session started. If a `NextSessionLength` was recorded in the previous session, we record
//! it as the new session length. Additionally, if the new session length differs from the length of the
//! next session then we record a `LastLengthChange`.
//! - **Session rotation configuration:** Configure as either a 'normal' (rewardable session where rewards are
//! applied) or 'exceptional' (slashable) session rotation.
//! - **Session rotation process:** The session is changed at the end of the final block of the current session
//! using the `on_finalize` method. It may be called by either an origin or internally from another runtime
//! module at the end of each block.
//!
//! ### Goals
//!
//! The Session module in Substrate is designed to make the following possible:
//!
//! - Set session keys of the validator set for the next session.
//! - Set the length of a session.
//! - Configure and switch between either normal or exceptional session rotations.
//!
//! ## Interface
//!
//! ### Dispatchable Functions
//!
//! - `set_key` - Set a validator's session key for the next session.
//! - `set_length` - Set a new session length to be applied upon the next session change.
//! - `force_new_session` - Force a new session that should be considered either a normal (rewardable)
//! or exceptional rotation.
//! - `on_finalize` - Called when a block is finalized. Will rotate session if it is the last
//! block of the current session.
//!
//! ### Public Functions
//!
//! - `validator_count` - Get the current number of validators.
//! - `last_length_change` - Get the block number when the session length last changed.
//! - `apply_force_new_session` - Force a new session. Can be called by other runtime modules.
//! - `set_validators` - Set the current set of validators. Can only be called by the Staking module.
//! - `check_rotate_session` - Rotate the session and apply rewards if necessary. Called after the Staking
//! module updates the authorities to the new validator set.
//! - `rotate_session` - Change to the next session. Register the new authority set. Update session keys.
//! Enact session length change if applicable.
//! - `ideal_session_duration` - Get the time of an ideal session.
//! - `blocks_remaining` - Get the number of blocks remaining in the current session,
//! excluding the current block.
//!
//! ## Usage
//!
//! ### Example from the SRML
//!
//! The [Staking module](../srml_staking/index.html) uses the Session module to get the validator set.
//!
//! ```
//! use srml_session as session;
//! # fn not_executed<T: session::Trait>() {
//!
//! let validators = <session::Module<T>>::validators();
//! # }
//! # fn main(){}
//! ```
//!
//! ## Related Modules
//!
//! - [Consensus](../srml_consensus/index.html)
//! - [Staking](../srml_staking/index.html)
//! - [Timestamp](../srml_timestamp/index.html)

#![cfg_attr(not(feature = "std"), no_std)]

use rstd::{prelude::*, marker::PhantomData, ops::{Sub, Rem}};
use codec::Decode;
use sr_primitives::{KeyTypeId, AppKey};
use sr_primitives::weights::SimpleDispatchInfo;
use sr_primitives::traits::{Convert, Zero, Member, OpaqueKeys};
use srml_support::{
	dispatch::Result, ConsensusEngineId, StorageValue, StorageDoubleMap, for_each_tuple,
	decl_module, decl_event, decl_storage,
};
use srml_support::{ensure, traits::{OnFreeBalanceZero, Get, FindAuthor}, Parameter};
use system::{self, ensure_signed};

#[cfg(test)]
mod mock;

#[cfg(feature = "historical")]
pub mod historical;

/// Simple index type with which we can count sessions.
pub type SessionIndex = u32;

/// Decides whether the session should be ended.
pub trait ShouldEndSession<BlockNumber> {
	/// Return `true` if the session should be ended.
	fn should_end_session(now: BlockNumber) -> bool;
}

/// Ends the session after a fixed period of blocks.
///
/// The first session will have length of `Offset`, and
/// the following sessions will have length of `Period`.
/// This may prove nonsensical if `Offset` >= `Period`.
pub struct PeriodicSessions<
	Period,
	Offset,
>(PhantomData<(Period, Offset)>);

impl<
	BlockNumber: Rem<Output=BlockNumber> + Sub<Output=BlockNumber> + Zero + PartialOrd,
	Period: Get<BlockNumber>,
	Offset: Get<BlockNumber>,
> ShouldEndSession<BlockNumber> for PeriodicSessions<Period, Offset> {
	fn should_end_session(now: BlockNumber) -> bool {
		let offset = Offset::get();
		now >= offset && ((now - offset) % Period::get()).is_zero()
	}
}

/// An event handler for when the session is ending.
pub trait OnSessionEnding<ValidatorId> {
	/// Handle the fact that the session is ending, and optionally provide the new validator set.
	///
	/// `ending_index` is the index of the currently ending session.
	/// The returned validator set, if any, will not be applied until `will_apply_at`.
	/// `will_apply_at` is guaranteed to be at least `ending_index + 1`, since session indices don't
	/// repeat, but it could be some time after in case we are staging authority set changes.
	fn on_session_ending(
		ending_index: SessionIndex,
		will_apply_at: SessionIndex
	) -> Option<Vec<ValidatorId>>;
}

impl<A> OnSessionEnding<A> for () {
	fn on_session_ending(_: SessionIndex, _: SessionIndex) -> Option<Vec<A>> { None }
}

/// Handler for when a session keys set changes.
pub trait SessionHandler<ValidatorId> {
	/// Session set has changed; act appropriately.
	fn on_new_session<Ks: OpaqueKeys>(
		changed: bool,
		validators: &[(ValidatorId, Ks)],
		queued_validators: &[(ValidatorId, Ks)],
	);

	/// A validator got disabled. Act accordingly until a new session begins.
	fn on_disabled(validator_index: usize);
}

/// One session-key type handler.
pub trait OneSessionHandler<ValidatorId> {
	/// The key type expected.
	type Key: Decode + Default + AppKey;

	fn on_new_session<'a, I: 'a>(changed: bool, validators: I, queued_validators: I)
		where I: Iterator<Item=(&'a ValidatorId, Self::Key)>, ValidatorId: 'a;
	fn on_disabled(i: usize);
}

macro_rules! impl_session_handlers {
	() => (
		impl<AId> SessionHandler<AId> for () {
			fn on_new_session<Ks: OpaqueKeys>(_: bool, _: &[(AId, Ks)], _: &[(AId, Ks)]) {}
			fn on_disabled(_: usize) {}
		}
	);

	( $($t:ident)* ) => {
		impl<AId, $( $t: OneSessionHandler<AId> ),*> SessionHandler<AId> for ( $( $t , )* ) {
			fn on_new_session<Ks: OpaqueKeys>(
				changed: bool,
				validators: &[(AId, Ks)],
				queued_validators: &[(AId, Ks)],
			) {
				$(
					let our_keys: Box<dyn Iterator<Item=_>> = Box::new(validators.iter()
						.map(|k| (&k.0, k.1.get::<$t::Key>(<$t::Key as AppKey>::ID)
							.unwrap_or_default())));
					let queued_keys: Box<dyn Iterator<Item=_>> = Box::new(queued_validators.iter()
						.map(|k| (&k.0, k.1.get::<$t::Key>(<$t::Key as AppKey>::ID)
							.unwrap_or_default())));
					$t::on_new_session(changed, our_keys, queued_keys);
				)*
			}
			fn on_disabled(i: usize) {
				$(
					$t::on_disabled(i);
				)*
			}
		}
	}
}

for_each_tuple!(impl_session_handlers);

/// Handler for selecting the genesis validator set.
pub trait SelectInitialValidators<ValidatorId> {
	/// Returns the initial validator set. If `None` is returned
	/// all accounts that have session keys set in the genesis block
	/// will be validators.
	fn select_initial_validators() -> Option<Vec<ValidatorId>>;
}

/// Implementation of `SelectInitialValidators` that does nothing.
impl<V> SelectInitialValidators<V> for () {
	fn select_initial_validators() -> Option<Vec<V>> {
		None
	}
}

pub trait Trait: system::Trait {
	/// The overarching event type.
	type Event: From<Event> + Into<<Self as system::Trait>::Event>;

	/// A stable ID for a validator.
	type ValidatorId: Member + Parameter;

	/// A conversion to validator ID to account ID.
	type ValidatorIdOf: Convert<Self::AccountId, Option<Self::ValidatorId>>;

	/// Indicator for when to end the session.
	type ShouldEndSession: ShouldEndSession<Self::BlockNumber>;

	/// Handler for when a session is about to end.
	type OnSessionEnding: OnSessionEnding<Self::ValidatorId>;

	/// Handler when a session has changed.
	type SessionHandler: SessionHandler<Self::ValidatorId>;

	/// The keys.
	type Keys: OpaqueKeys + Member + Parameter + Default;

	/// Select initial validators.
	type SelectInitialValidators: SelectInitialValidators<Self::ValidatorId>;
}

const DEDUP_KEY_PREFIX: &[u8] = b":session:keys";

decl_storage! {
	trait Store for Module<T: Trait> as Session {
		/// The current set of validators.
		Validators get(validators): Vec<T::ValidatorId>;

		/// Current index of the session.
		CurrentIndex get(current_index): SessionIndex;

		/// True if anything has changed in this session.
		Changed: bool;

		/// Queued keys changed.
		QueuedChanged: bool;

		/// The queued keys for the next session. When the next session begins, these keys
		/// will be used to determine the validator's session keys.
		QueuedKeys get(queued_keys): Vec<(T::ValidatorId, T::Keys)>;

		/// The next session keys for a validator.
		///
		/// The first key is always `DEDUP_KEY_PREFIX` to have all the data in the same branch of
		/// the trie. Having all data in the same branch should prevent slowing down other queries.
		NextKeys: double_map hasher(twox_64_concat) Vec<u8>, blake2_256(T::ValidatorId) => Option<T::Keys>;

		/// The owner of a key. The second key is the `KeyTypeId` + the encoded key.
		///
		/// The first key is always `DEDUP_KEY_PREFIX` to have all the data in the same branch of
		/// the trie. Having all data in the same branch should prevent slowing down other queries.
		KeyOwner: double_map hasher(twox_64_concat) Vec<u8>, blake2_256((KeyTypeId, Vec<u8>)) => Option<T::ValidatorId>;
	}
	add_extra_genesis {
		config(keys): Vec<(T::ValidatorId, T::Keys)>;
		build(|
			storage: &mut (sr_primitives::StorageOverlay, sr_primitives::ChildrenStorageOverlay),
			config: &GenesisConfig<T>
		| {
			runtime_io::with_storage(storage, || {
				for (who, keys) in config.keys.iter().cloned() {
					assert!(
						<Module<T>>::load_keys(&who).is_none(),
						"genesis config contained duplicate validator {:?}", who,
					);

					<Module<T>>::do_set_keys(&who, keys)
						.expect("genesis config must not contain duplicates; qed");
				}

				let initial_validators = T::SelectInitialValidators::select_initial_validators()
					.unwrap_or_else(|| config.keys.iter().map(|(ref v, _)| v.clone()).collect());

				assert!(!initial_validators.is_empty(), "Empty validator set in genesis block!");

				let queued_keys: Vec<_> = initial_validators
					.iter()
					.cloned()
					.map(|v| (
						v.clone(),
						<Module<T>>::load_keys(&v).unwrap_or_default(),
					))
					.collect();

				<Validators<T>>::put(initial_validators);
				<QueuedKeys<T>>::put(queued_keys);
			});
		});
	}
}

decl_event!(
	pub enum Event {
		/// New session has happened. Note that the argument is the session index, not the block
		/// number as the type might suggest.
		NewSession(SessionIndex),
	}
);

decl_module! {
	pub struct Module<T: Trait> for enum Call where origin: T::Origin {
		/// Used as first key for `NextKeys` and `KeyOwner` to put all the data into the same branch
		/// of the trie.
		const DEDUP_KEY_PREFIX: &[u8] = DEDUP_KEY_PREFIX;

		fn deposit_event() = default;

		/// Sets the session key(s) of the function caller to `key`.
		/// Allows an account to set its session key prior to becoming a validator.
		/// This doesn't take effect until the next session.
		///
		/// The dispatch origin of this function must be signed.
		///
		/// # <weight>
		/// - O(log n) in number of accounts.
		/// - One extra DB entry.
		/// # </weight>
		#[weight = SimpleDispatchInfo::FixedNormal(150_000)]
		fn set_keys(origin, keys: T::Keys, proof: Vec<u8>) -> Result {
			let who = ensure_signed(origin)?;

			ensure!(keys.ownership_proof_is_valid(&proof), "invalid ownership proof");

			let who = match T::ValidatorIdOf::convert(who) {
				Some(val_id) => val_id,
				None => return Err("no associated validator ID for account."),
			};

			Self::do_set_keys(&who, keys)?;

			// Something changed.
			Changed::put(true);

			Ok(())
		}

		/// Called when a block is finalized. Will rotate session if it is the last
		/// block of the current session.
		fn on_initialize(n: T::BlockNumber) {
			if T::ShouldEndSession::should_end_session(n) {
				Self::rotate_session();
			}
		}
	}
}

impl<T: Trait> Module<T> {
	/// Move on to next session. Register new validator set and session keys. Changes
	/// to the validator set have a session of delay to take effect. This allows for
	/// equivocation punishment after a fork.
	pub fn rotate_session() {
		let session_index = CurrentIndex::get();

		let changed = QueuedChanged::get();
		let mut next_changed = Changed::take();

		// Get queued session keys and validators.
		let session_keys = <QueuedKeys<T>>::get();
		let validators = session_keys.iter()
			.map(|(validator, _)| validator.clone())
			.collect::<Vec<_>>();
		<Validators<T>>::put(&validators);

		let applied_at = session_index + 2;

		// Get next validator set.
		let maybe_validators = T::OnSessionEnding::on_session_ending(session_index, applied_at);
		let next_validators = if let Some(validators) = maybe_validators {
			next_changed = true;
			validators
		} else {
			<Validators<T>>::get()
		};

		// Increment session index.
		let session_index = session_index + 1;
		CurrentIndex::put(session_index);

		// Queue next session keys.
		let queued_amalgamated = next_validators.into_iter()
			.map(|a| { let k = Self::load_keys(&a).unwrap_or_default(); (a, k) })
			.collect::<Vec<_>>();

		<QueuedKeys<T>>::put(queued_amalgamated.clone());
		QueuedChanged::put(next_changed);

		// Record that this happened.
		Self::deposit_event(Event::NewSession(session_index));

		// Tell everyone about the new session keys.
		T::SessionHandler::on_new_session::<T::Keys>(changed, &session_keys, &queued_amalgamated);
	}

	/// Disable the validator of index `i`.
	pub fn disable_index(i: usize) {
		T::SessionHandler::on_disabled(i);
		Changed::put(true);
	}

	/// Disable the validator identified by `c`. (If using with the staking module, this would be
	/// their *stash* account.)
	pub fn disable(c: &T::ValidatorId) -> rstd::result::Result<(), ()> {
		Self::validators().iter().position(|i| i == c).map(Self::disable_index).ok_or(())
	}

	// perform the set_key operation, checking for duplicates.
	// does not set `Changed`.
	fn do_set_keys(who: &T::ValidatorId, keys: T::Keys) -> Result {
		let old_keys = Self::load_keys(&who);

		for id in T::Keys::key_ids() {
			let key = keys.get_raw(id);

			// ensure keys are without duplication.
			ensure!(
				Self::key_owner(id, key).map_or(true, |owner| &owner == who),
				"registered duplicate key"
			);

			if let Some(old) = old_keys.as_ref().map(|k| k.get_raw(id)) {
				if key == old {
					continue;
				}

				Self::clear_key_owner(id, old);
			}

			Self::put_key_owner(id, key, &who);
		}

		Self::put_keys(&who, &keys);

		Ok(())
	}

	fn prune_dead_keys(who: &T::ValidatorId) {
		if let Some(old_keys) = Self::take_keys(who) {
			for id in T::Keys::key_ids() {
				let key_data = old_keys.get_raw(id);
				Self::clear_key_owner(id, key_data);
			}

			Changed::put(true);
		}
	}

	fn load_keys(v: &T::ValidatorId) -> Option<T::Keys> {
		<NextKeys<T>>::get(DEDUP_KEY_PREFIX, v)
	}

	fn take_keys(v: &T::ValidatorId) -> Option<T::Keys> {
		<NextKeys<T>>::take(DEDUP_KEY_PREFIX, v)
	}

	fn put_keys(v: &T::ValidatorId, keys: &T::Keys) {
		<NextKeys<T>>::insert(DEDUP_KEY_PREFIX, v, keys);
	}

	fn key_owner(id: KeyTypeId, key_data: &[u8]) -> Option<T::ValidatorId> {
		<KeyOwner<T>>::get(DEDUP_KEY_PREFIX, &(id, key_data.to_vec()))
	}

	fn put_key_owner(id: KeyTypeId, key_data: &[u8], v: &T::ValidatorId) {
		<KeyOwner<T>>::insert(DEDUP_KEY_PREFIX, &(id, key_data.to_vec()), v)
	}

	fn clear_key_owner(id: KeyTypeId, key_data: &[u8]) {
		<KeyOwner<T>>::remove(DEDUP_KEY_PREFIX, &(id, key_data.to_vec()));
	}
}

impl<T: Trait> OnFreeBalanceZero<T::ValidatorId> for Module<T> {
	fn on_free_balance_zero(who: &T::ValidatorId) {
		Self::prune_dead_keys(who);
	}
}

/// Wraps the author-scraping logic for consensus engines that can recover
/// the canonical index of an author. This then transforms it into the
/// registering account-ID of that session key index.
pub struct FindAccountFromAuthorIndex<T, Inner>(rstd::marker::PhantomData<(T, Inner)>);

impl<T: Trait, Inner: FindAuthor<u32>> FindAuthor<T::ValidatorId>
	for FindAccountFromAuthorIndex<T, Inner>
{
	fn find_author<'a, I>(digests: I) -> Option<T::ValidatorId>
		where I: 'a + IntoIterator<Item=(ConsensusEngineId, &'a [u8])>
	{
		let i = Inner::find_author(digests)?;

		let validators = <Module<T>>::validators();
		validators.get(i as usize).map(|k| k.clone())
	}
}

#[cfg(test)]
mod tests {
	use super::*;
	use srml_support::assert_ok;
	use runtime_io::with_externalities;
	use primitives::{Blake2Hasher, crypto::key_types::DUMMY};
	use sr_primitives::{
		traits::OnInitialize,
		testing::UintAuthorityId,
	};
	use mock::{
		NEXT_VALIDATORS, SESSION_CHANGED, TEST_SESSION_CHANGED, authorities, force_new_session,
		set_next_validators, set_session_length, session_changed, Test, Origin, System, Session,
	};

	fn new_test_ext() -> runtime_io::TestExternalities<Blake2Hasher> {
		let mut t = system::GenesisConfig::default().build_storage::<Test>().unwrap();
		GenesisConfig::<Test> {
			keys: NEXT_VALIDATORS.with(|l|
				l.borrow().iter().cloned().map(|i| (i, UintAuthorityId(i).into())).collect()
			),
<<<<<<< HEAD
		}.assimilate_storage(&mut t.top, &mut t.children).unwrap();
		runtime_io::TestExternalities::new_with_children(t)
=======
		}.assimilate_storage(&mut t).unwrap();
		runtime_io::TestExternalities::new(t)
>>>>>>> 35128f74
	}

	fn initialize_block(block: u64) {
		SESSION_CHANGED.with(|l| *l.borrow_mut() = false);
		System::set_block_number(block);
		Session::on_initialize(block);
	}

	#[test]
	fn simple_setup_should_work() {
		with_externalities(&mut new_test_ext(), || {
			assert_eq!(authorities(), vec![UintAuthorityId(1), UintAuthorityId(2), UintAuthorityId(3)]);
			assert_eq!(Session::validators(), vec![1, 2, 3]);
		});
	}

	#[test]
	fn put_get_keys() {
		with_externalities(&mut new_test_ext(), || {
			Session::put_keys(&10, &UintAuthorityId(10).into());
			assert_eq!(Session::load_keys(&10), Some(UintAuthorityId(10).into()));
		})
	}

	#[test]
	fn keys_cleared_on_kill() {
		let mut ext = new_test_ext();
		with_externalities(&mut ext, || {
			assert_eq!(Session::validators(), vec![1, 2, 3]);
			assert_eq!(Session::load_keys(&1), Some(UintAuthorityId(1).into()));

			let id = DUMMY;
			assert_eq!(Session::key_owner(id, UintAuthorityId(1).get_raw(id)), Some(1));

			Session::on_free_balance_zero(&1);
			assert_eq!(Session::load_keys(&1), None);
			assert_eq!(Session::key_owner(id, UintAuthorityId(1).get_raw(id)), None);

			assert!(Changed::get());
		})
	}

	#[test]
	fn authorities_should_track_validators() {
		with_externalities(&mut new_test_ext(), || {
			set_next_validators(vec![1, 2]);
			force_new_session();
			initialize_block(1);
			assert_eq!(Session::queued_keys(), vec![
				(1, UintAuthorityId(1).into()),
				(2, UintAuthorityId(2).into()),
			]);
			assert_eq!(Session::validators(), vec![1, 2, 3]);
			assert_eq!(authorities(), vec![UintAuthorityId(1), UintAuthorityId(2), UintAuthorityId(3)]);

			force_new_session();
			initialize_block(2);
			assert_eq!(Session::queued_keys(), vec![
				(1, UintAuthorityId(1).into()),
				(2, UintAuthorityId(2).into()),
			]);
			assert_eq!(Session::validators(), vec![1, 2]);
			assert_eq!(authorities(), vec![UintAuthorityId(1), UintAuthorityId(2)]);

			set_next_validators(vec![1, 2, 4]);
			assert_ok!(Session::set_keys(Origin::signed(4), UintAuthorityId(4).into(), vec![]));
			force_new_session();
			initialize_block(3);
			assert_eq!(Session::queued_keys(), vec![
				(1, UintAuthorityId(1).into()),
				(2, UintAuthorityId(2).into()),
				(4, UintAuthorityId(4).into()),
			]);
			assert_eq!(Session::validators(), vec![1, 2]);
			assert_eq!(authorities(), vec![UintAuthorityId(1), UintAuthorityId(2)]);

			force_new_session();
			initialize_block(4);
			assert_eq!(Session::queued_keys(), vec![
				(1, UintAuthorityId(1).into()),
				(2, UintAuthorityId(2).into()),
				(4, UintAuthorityId(4).into()),
			]);
			assert_eq!(Session::validators(), vec![1, 2, 4]);
			assert_eq!(authorities(), vec![UintAuthorityId(1), UintAuthorityId(2), UintAuthorityId(4)]);
		});
	}

	#[test]
	fn should_work_with_early_exit() {
		with_externalities(&mut new_test_ext(), || {
			set_session_length(10);

			initialize_block(1);
			assert_eq!(Session::current_index(), 0);

			initialize_block(2);
			assert_eq!(Session::current_index(), 0);

			force_new_session();
			initialize_block(3);
			assert_eq!(Session::current_index(), 1);

			initialize_block(9);
			assert_eq!(Session::current_index(), 1);

			initialize_block(10);
			assert_eq!(Session::current_index(), 2);
		});
	}

	#[test]
	fn session_change_should_work() {
		with_externalities(&mut new_test_ext(), || {
			// Block 1: No change
			initialize_block(1);
			assert_eq!(authorities(), vec![UintAuthorityId(1), UintAuthorityId(2), UintAuthorityId(3)]);

			// Block 2: Session rollover, but no change.
			initialize_block(2);
			assert_eq!(authorities(), vec![UintAuthorityId(1), UintAuthorityId(2), UintAuthorityId(3)]);

			// Block 3: Set new key for validator 2; no visible change.
			initialize_block(3);
			assert_ok!(Session::set_keys(Origin::signed(2), UintAuthorityId(5).into(), vec![]));
			assert_eq!(authorities(), vec![UintAuthorityId(1), UintAuthorityId(2), UintAuthorityId(3)]);

			// Block 4: Session rollover; no visible change.
			initialize_block(4);
			assert_eq!(authorities(), vec![UintAuthorityId(1), UintAuthorityId(2), UintAuthorityId(3)]);

			// Block 5: No change.
			initialize_block(5);
			assert_eq!(authorities(), vec![UintAuthorityId(1), UintAuthorityId(2), UintAuthorityId(3)]);

			// Block 6: Session rollover; authority 2 changes.
			initialize_block(6);
			assert_eq!(authorities(), vec![UintAuthorityId(1), UintAuthorityId(5), UintAuthorityId(3)]);
		});
	}

	#[test]
	fn duplicates_are_not_allowed() {
		with_externalities(&mut new_test_ext(), || {
			System::set_block_number(1);
			Session::on_initialize(1);
			assert!(Session::set_keys(Origin::signed(4), UintAuthorityId(1).into(), vec![]).is_err());
			assert!(Session::set_keys(Origin::signed(1), UintAuthorityId(10).into(), vec![]).is_ok());

			// is fine now that 1 has migrated off.
			assert!(Session::set_keys(Origin::signed(4), UintAuthorityId(1).into(), vec![]).is_ok());
		});
	}

	#[test]
	fn session_changed_flag_works() {
		with_externalities(&mut new_test_ext(), || {
			TEST_SESSION_CHANGED.with(|l| *l.borrow_mut() = true);

			force_new_session();
			initialize_block(1);
			assert!(!session_changed());

			force_new_session();
			initialize_block(2);
			assert!(!session_changed());

			Session::disable_index(0);
			force_new_session();
			initialize_block(3);
			assert!(!session_changed());

			force_new_session();
			initialize_block(4);
			assert!(session_changed());

			force_new_session();
			initialize_block(5);
			assert!(!session_changed());

			assert_ok!(Session::set_keys(Origin::signed(2), UintAuthorityId(5).into(), vec![]));
			force_new_session();
			initialize_block(6);
			assert!(!session_changed());

			force_new_session();
			initialize_block(7);
			assert!(session_changed());
		});
	}

	#[test]
	fn periodic_session_works() {
		struct Period;
		struct Offset;

		impl Get<u64> for Period {
			fn get() -> u64 { 10 }
		}

		impl Get<u64> for Offset {
			fn get() -> u64 { 3 }
		}


		type P = PeriodicSessions<Period, Offset>;

		for i in 0..3 {
			assert!(!P::should_end_session(i));
		}

		assert!(P::should_end_session(3));

		for i in (1..10).map(|i| 3 + i) {
			assert!(!P::should_end_session(i));
		}

		assert!(P::should_end_session(13));
	}

	#[test]
	fn session_keys_generate_output_works_as_set_keys_input() {
		with_externalities(&mut new_test_ext(), || {
			let new_keys = mock::MockSessionKeys::generate(None);
			assert_ok!(
				Session::set_keys(
					Origin::signed(2),
					<mock::Test as Trait>::Keys::decode(&mut &new_keys[..]).expect("Decode keys"),
					vec![],
				)
			);
		});
	}
}<|MERGE_RESOLUTION|>--- conflicted
+++ resolved
@@ -320,7 +320,7 @@
 	add_extra_genesis {
 		config(keys): Vec<(T::ValidatorId, T::Keys)>;
 		build(|
-			storage: &mut (sr_primitives::StorageOverlay, sr_primitives::ChildrenStorageOverlay),
+			storage: &mut sr_primitives::MapTransaction,
 			config: &GenesisConfig<T>
 		| {
 			runtime_io::with_storage(storage, || {
@@ -580,13 +580,8 @@
 			keys: NEXT_VALIDATORS.with(|l|
 				l.borrow().iter().cloned().map(|i| (i, UintAuthorityId(i).into())).collect()
 			),
-<<<<<<< HEAD
-		}.assimilate_storage(&mut t.top, &mut t.children).unwrap();
-		runtime_io::TestExternalities::new_with_children(t)
-=======
 		}.assimilate_storage(&mut t).unwrap();
 		runtime_io::TestExternalities::new(t)
->>>>>>> 35128f74
 	}
 
 	fn initialize_block(block: u64) {
