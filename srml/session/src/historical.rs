--- conflicted
+++ resolved
@@ -26,15 +26,9 @@
 //! Afterwards, the proofs can be fed to a consensus module when reporting misbehavior.
 
 use rstd::prelude::*;
-<<<<<<< HEAD
 use parity_scale_codec::{Encode, Decode};
-use primitives::KeyTypeId;
-use primitives::traits::{Convert, OpaqueKeys, Hash as HashT};
-=======
-use parity_codec::{Encode, Decode};
 use sr_primitives::KeyTypeId;
 use sr_primitives::traits::{Convert, OpaqueKeys, Hash as HashT};
->>>>>>> 1fcd1286
 use srml_support::{
 	StorageValue, StorageMap, decl_module, decl_storage,
 };
