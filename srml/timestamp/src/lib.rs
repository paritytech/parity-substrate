// Copyright 2017-2019 Parity Technologies (UK) Ltd.
// This file is part of Substrate.

// Substrate is free software: you can redistribute it and/or modify
// it under the terms of the GNU General Public License as published by
// the Free Software Foundation, either version 3 of the License, or
// (at your option) any later version.

// Substrate is distributed in the hope that it will be useful,
// but WITHOUT ANY WARRANTY; without even the implied warranty of
// MERCHANTABILITY or FITNESS FOR A PARTICULAR PURPOSE.  See the
// GNU General Public License for more details.

// You should have received a copy of the GNU General Public License
// along with Substrate.  If not, see <http://www.gnu.org/licenses/>.

//! # Timestamp Module
//!
//! The Timestamp module provides functionality to get and set the on-chain time.
//!
//! - [`timestamp::Trait`](./trait.Trait.html)
//! - [`Call`](./enum.Call.html)
//! - [`Module`](./struct.Module.html)
//!
//! ## Overview
//!
//! The Timestamp module allows the validators to set and validate a timestamp with each block.
//!
//! It uses inherents for timestamp data, which is provided by the block author and validated/verified
//! by other validators. The timestamp can be set only once per block and must be set each block.
//! There could be a constraint on how much time must pass before setting the new timestamp.
//!
//! **NOTE:** The Timestamp module is the recommended way to query the on-chain time instead of using
//! an approach based on block numbers. The block number based time measurement can cause issues
//! because of cumulative calculation errors and hence should be avoided.
//!
//! ## Interface
//!
//! ### Dispatchable Functions
//!
//! * `set` - Sets the current time.
//!
//! ### Public functions
//!
//! * `get` - Gets the current time for the current block. If this function is called prior to
//! setting the timestamp, it will return the timestamp of the previous block.
//!
//! ### Trait Getters
//!
//! * `MinimumPeriod` - Gets the minimum (and advised) period between blocks for the chain.
//!
//! ## Usage
//!
//! The following example shows how to use the Timestamp module in your custom module to query the current timestamp.
//!
//! ### Prerequisites
//!
//! Import the Timestamp module into your custom module and derive the module configuration
//! trait from the timestamp trait.
//!
//! ### Get current timestamp
//!
//! ```
//! use support::{decl_module, dispatch::Result};
//! # use srml_timestamp as timestamp;
//! use system::ensure_signed;
//!
//! pub trait Trait: timestamp::Trait {}
//!
//! decl_module! {
//! 	pub struct Module<T: Trait> for enum Call where origin: T::Origin {
//! 		pub fn get_time(origin) -> Result {
//! 			let _sender = ensure_signed(origin)?;
//! 			let _now = <timestamp::Module<T>>::get();
//! 			Ok(())
//! 		}
//! 	}
//! }
//! # fn main() {}
//! ```
//!
//! ### Example from the SRML
//!
//! The [Session module](https://github.com/paritytech/substrate/blob/master/srml/session/src/lib.rs) uses
//! the Timestamp module for session management.
//!
//! ## Related Modules
//!
//! * [Session](../srml_session/index.html)

#![cfg_attr(not(feature = "std"), no_std)]

use rstd::{result, cmp};
use codec::Encode;
#[cfg(feature = "std")]
use codec::Decode;
#[cfg(feature = "std")]
use inherents::ProvideInherentData;
use support::{Parameter, decl_storage, decl_module};
use support::traits::{Time, Get};
use sr_primitives::{
	RuntimeString,
	traits::{
		SimpleArithmetic, Zero, SaturatedConversion, Scale
	}
};
use sr_primitives::weights::SimpleDispatchInfo;
use system::ensure_none;
use inherents::{InherentIdentifier, ProvideInherent, IsFatalError, InherentData};

/// The identifier for the `timestamp` inherent.
pub const INHERENT_IDENTIFIER: InherentIdentifier = *b"timstap0";
/// The type of the inherent.
pub type InherentType = u64;

/// Errors that can occur while checking the timestamp inherent.
#[derive(Encode, sr_primitives::RuntimeDebug)]
#[cfg_attr(feature = "std", derive(Decode))]
pub enum InherentError {
	/// The timestamp is valid in the future.
	/// This is a non-fatal-error and will not stop checking the inherents.
	ValidAtTimestamp(InherentType),
	/// Some other error.
	Other(RuntimeString),
}

impl IsFatalError for InherentError {
	fn is_fatal_error(&self) -> bool {
		match self {
			InherentError::ValidAtTimestamp(_) => false,
			InherentError::Other(_) => true,
		}
	}
}

impl InherentError {
	/// Try to create an instance ouf of the given identifier and data.
	#[cfg(feature = "std")]
	pub fn try_from(id: &InherentIdentifier, data: &[u8]) -> Option<Self> {
		if id == &INHERENT_IDENTIFIER {
			<InherentError as codec::Decode>::decode(&mut &data[..]).ok()
		} else {
			None
		}
	}
}

/// Auxiliary trait to extract timestamp inherent data.
pub trait TimestampInherentData {
	/// Get timestamp inherent data.
	fn timestamp_inherent_data(&self) -> Result<InherentType, inherents::Error>;
}

impl TimestampInherentData for InherentData {
<<<<<<< HEAD
	fn timestamp_inherent_data(&self) -> Result<InherentType, RuntimeString> {
		self.get_data(INHERENT_IDENTIFIER)
=======
	fn timestamp_inherent_data(&self) -> Result<InherentType, inherents::Error> {
		self.get_data(&INHERENT_IDENTIFIER)
>>>>>>> aa937d9b
			.and_then(|r| r.ok_or_else(|| "Timestamp inherent data not found".into()))
	}
}

#[cfg(feature = "std")]
pub struct InherentDataProvider;

#[cfg(feature = "std")]
impl ProvideInherentData for InherentDataProvider {
	fn inherent_identifier(&self) -> &'static InherentIdentifier {
		&INHERENT_IDENTIFIER
	}

	fn provide_inherent_data(
		&self,
		inherent_data: &mut InherentData,
	) -> Result<(), inherents::Error> {
		use std::time::SystemTime;

		let now = SystemTime::now();
		now.duration_since(SystemTime::UNIX_EPOCH)
			.map_err(|_| {
				"Current time is before unix epoch".into()
			}).and_then(|d| {
				let duration: InherentType = d.as_millis() as u64;
				inherent_data.put_data(INHERENT_IDENTIFIER, &duration)
			})
	}

	fn error_to_string(&self, error: &[u8]) -> Option<String> {
		InherentError::try_from(&INHERENT_IDENTIFIER, error).map(|e| format!("{:?}", e))
	}
}

/// A trait which is called when the timestamp is set.
#[impl_trait_for_tuples::impl_for_tuples(30)]
pub trait OnTimestampSet<Moment> {
	fn on_timestamp_set(moment: Moment);
}

/// The module configuration trait
pub trait Trait: system::Trait {
	/// Type used for expressing timestamp.
	type Moment: Parameter + Default + SimpleArithmetic
		+ Scale<Self::BlockNumber, Output = Self::Moment> + Copy;

	/// Something which can be notified when the timestamp is set. Set this to `()` if not needed.
	type OnTimestampSet: OnTimestampSet<Self::Moment>;

	/// The minimum period between blocks. Beware that this is different to the *expected* period
	/// that the block production apparatus provides. Your chosen consensus system will generally
	/// work with this to determine a sensible block time. e.g. For Aura, it will be double this
	/// period on default settings.
	type MinimumPeriod: Get<Self::Moment>;
}

decl_module! {
	pub struct Module<T: Trait> for enum Call where origin: T::Origin {
		/// The minimum period between blocks. Beware that this is different to the *expected* period
		/// that the block production apparatus provides. Your chosen consensus system will generally
		/// work with this to determine a sensible block time. e.g. For Aura, it will be double this
		/// period on default settings.
		const MinimumPeriod: T::Moment = T::MinimumPeriod::get();

		/// Set the current time.
		///
		/// This call should be invoked exactly once per block. It will panic at the finalization
		/// phase, if this call hasn't been invoked by that time.
		///
		/// The timestamp should be greater than the previous one by the amount specified by
		/// `MinimumPeriod`.
		///
		/// The dispatch origin for this call must be `Inherent`.
		#[weight = SimpleDispatchInfo::FixedOperational(10_000)]
		fn set(origin, #[compact] now: T::Moment) {
			ensure_none(origin)?;
			assert!(!<Self as Store>::DidUpdate::exists(), "Timestamp must be updated only once in the block");
			assert!(
				Self::now().is_zero() || now >= Self::now() + T::MinimumPeriod::get(),
				"Timestamp must increment by at least <MinimumPeriod> between sequential blocks"
			);
			<Self as Store>::Now::put(now);
			<Self as Store>::DidUpdate::put(true);

			<T::OnTimestampSet as OnTimestampSet<_>>::on_timestamp_set(now);
		}

		fn on_finalize() {
			assert!(<Self as Store>::DidUpdate::take(), "Timestamp must be updated once in the block");
		}
	}
}

decl_storage! {
	trait Store for Module<T: Trait> as Timestamp {
		/// Current time for the current block.
		pub Now get(fn now) build(|_| 0.into()): T::Moment;

		/// Did the timestamp get updated in this block?
		DidUpdate: bool;
	}
}

impl<T: Trait> Module<T> {
	/// Get the current time for the current block.
	///
	/// NOTE: if this function is called prior to setting the timestamp,
	/// it will return the timestamp of the previous block.
	pub fn get() -> T::Moment {
		Self::now()
	}

	/// Set the timestamp to something in particular. Only used for tests.
	#[cfg(feature = "std")]
	pub fn set_timestamp(now: T::Moment) {
		<Self as Store>::Now::put(now);
	}
}

fn extract_inherent_data(data: &InherentData) -> Result<InherentType, RuntimeString> {
	data.get_data::<InherentType>(INHERENT_IDENTIFIER)
		.map_err(|_| RuntimeString::from("Invalid timestamp inherent data encoding."))?
		.ok_or_else(|| "Timestamp inherent data is not provided.".into())
}

impl<T: Trait> ProvideInherent for Module<T> {
	type Call = Call<T>;
	type Error = InherentError;
	const INHERENT_IDENTIFIER: InherentIdentifier = INHERENT_IDENTIFIER;

	fn create_inherent(data: &InherentData) -> Option<Self::Call> {
		let data: T::Moment = extract_inherent_data(data)
			.expect("Gets and decodes timestamp inherent data")
			.saturated_into();

		let next_time = cmp::max(data, Self::now() + T::MinimumPeriod::get());
		Some(Call::set(next_time.into()))
	}

	fn check_inherent(call: &Self::Call, data: &InherentData) -> result::Result<(), Self::Error> {
		const MAX_TIMESTAMP_DRIFT_MILLIS: u64 = 30 * 1000;

		let t: u64 = match call {
			Call::set(ref t) => t.clone().saturated_into::<u64>(),
			_ => return Ok(()),
		};

		let data = extract_inherent_data(data).map_err(|e| InherentError::Other(e))?;

		let minimum = (Self::now() + T::MinimumPeriod::get()).saturated_into::<u64>();
		if t > data + MAX_TIMESTAMP_DRIFT_MILLIS {
			Err(InherentError::Other("Timestamp too far in future to accept".into()))
		} else if t < minimum {
			Err(InherentError::ValidAtTimestamp(minimum))
		} else {
			Ok(())
		}
	}
}

impl<T: Trait> Time for Module<T> {
	type Moment = T::Moment;

	/// Before the first set of now with inherent the value returned is zero.
	fn now() -> Self::Moment {
		Self::now()
	}
}

#[cfg(test)]
mod tests {
	use super::*;

	use support::{impl_outer_origin, assert_ok, parameter_types};
	use runtime_io::TestExternalities;
	use primitives::H256;
	use sr_primitives::{Perbill, traits::{BlakeTwo256, IdentityLookup}, testing::Header};

	impl_outer_origin! {
		pub enum Origin for Test {}
	}

	#[derive(Clone, Eq, PartialEq)]
	pub struct Test;
	parameter_types! {
		pub const BlockHashCount: u64 = 250;
		pub const MaximumBlockWeight: u32 = 1024;
		pub const MaximumBlockLength: u32 = 2 * 1024;
		pub const AvailableBlockRatio: Perbill = Perbill::one();
	}
	impl system::Trait for Test {
		type Origin = Origin;
		type Index = u64;
		type BlockNumber = u64;
		type Call = ();
		type Hash = H256;
		type Hashing = BlakeTwo256;
		type AccountId = u64;
		type Lookup = IdentityLookup<Self::AccountId>;
		type Header = Header;
		type Event = ();
		type BlockHashCount = BlockHashCount;
		type MaximumBlockWeight = MaximumBlockWeight;
		type AvailableBlockRatio = AvailableBlockRatio;
		type MaximumBlockLength = MaximumBlockLength;
		type Version = ();
	}
	parameter_types! {
		pub const MinimumPeriod: u64 = 5;
	}
	impl Trait for Test {
		type Moment = u64;
		type OnTimestampSet = ();
		type MinimumPeriod = MinimumPeriod;
	}
	type Timestamp = Module<Test>;

	#[test]
	fn timestamp_works() {
		let t = system::GenesisConfig::default().build_storage::<Test>().unwrap();
		TestExternalities::new(t).execute_with(|| {
			Timestamp::set_timestamp(42);
			assert_ok!(Timestamp::dispatch(Call::set(69), Origin::NONE));
			assert_eq!(Timestamp::now(), 69);
		});
	}

	#[test]
	#[should_panic(expected = "Timestamp must be updated only once in the block")]
	fn double_timestamp_should_fail() {
		let t = system::GenesisConfig::default().build_storage::<Test>().unwrap();
		TestExternalities::new(t).execute_with(|| {
			Timestamp::set_timestamp(42);
			assert_ok!(Timestamp::dispatch(Call::set(69), Origin::NONE));
			let _ = Timestamp::dispatch(Call::set(70), Origin::NONE);
		});
	}

	#[test]
	#[should_panic(expected = "Timestamp must increment by at least <MinimumPeriod> between sequential blocks")]
	fn block_period_minimum_enforced() {
		let t = system::GenesisConfig::default().build_storage::<Test>().unwrap();
		TestExternalities::new(t).execute_with(|| {
			Timestamp::set_timestamp(42);
			let _ = Timestamp::dispatch(Call::set(46), Origin::NONE);
		});
	}
}<|MERGE_RESOLUTION|>--- conflicted
+++ resolved
@@ -152,13 +152,8 @@
 }
 
 impl TimestampInherentData for InherentData {
-<<<<<<< HEAD
-	fn timestamp_inherent_data(&self) -> Result<InherentType, RuntimeString> {
+	fn timestamp_inherent_data(&self) -> Result<InherentType, inherents::Error> {
 		self.get_data(INHERENT_IDENTIFIER)
-=======
-	fn timestamp_inherent_data(&self) -> Result<InherentType, inherents::Error> {
-		self.get_data(&INHERENT_IDENTIFIER)
->>>>>>> aa937d9b
 			.and_then(|r| r.ok_or_else(|| "Timestamp inherent data not found".into()))
 	}
 }
