// Copyright 2017-2019 Parity Technologies (UK) Ltd.
// This file is part of Substrate.

// Substrate is free software: you can redistribute it and/or modify
// it under the terms of the GNU General Public License as published by
// the Free Software Foundation, either version 3 of the License, or
// (at your option) any later version.

// Substrate is distributed in the hope that it will be useful,
// but WITHOUT ANY WARRANTY; without even the implied warranty of
// MERCHANTABILITY or FITNESS FOR A PARTICULAR PURPOSE.  See the
// GNU General Public License for more details.

// You should have received a copy of the GNU General Public License
// along with Substrate.  If not, see <http://www.gnu.org/licenses/>.

//! # Timestamp Module
//!
//! The Timestamp module provides functionality to get and set the on-chain time.
//!
//! - [`timestamp::Trait`](./trait.Trait.html)
//! - [`Call`](./enum.Call.html)
//! - [`Module`](./struct.Module.html)
//!
//! ## Overview
//!
//! The Timestamp module allows the validators to set and validate a timestamp with each block.
//!
//! It uses inherents for timestamp data, which is provided by the block author and validated/verified
//! by other validators. The timestamp can be set only once per block and must be set each block.
//! There could be a constraint on how much time must pass before setting the new timestamp.
//!
//! **NOTE:** The Timestamp module is the recommended way to query the on-chain time instead of using
//! an approach based on block numbers. The block number based time measurement can cause issues
//! because of cumulative calculation errors and hence should be avoided.
//!
//! ## Interface
//!
//! ### Dispatchable Functions
//!
//! * `set` - Sets the current time.
//!
//! ### Public functions
//!
//! * `get` - Gets the current time for the current block. If this function is called prior to
//! setting the timestamp, it will return the timestamp of the previous block.
//! * `minimum_period` - Gets the minimum (and advised) period between blocks for the chain.
//!
//! ## Usage
//!
//! The following example shows how to use the Timestamp module in your custom module to query the current timestamp.
//!
//! ### Prerequisites
//!
//! Import the Timestamp module into your custom module and derive the module configuration
//! trait from the timestamp trait.
//!
//! ### Get current timestamp
//!
//! ```
//! use srml_support::{decl_module, dispatch::Result};
//! # use srml_timestamp as timestamp;
//! use system::ensure_signed;
//!
//! pub trait Trait: timestamp::Trait {}
//!
//! decl_module! {
//! 	pub struct Module<T: Trait> for enum Call where origin: T::Origin {
//! 		pub fn get_time(origin) -> Result {
//! 			let _sender = ensure_signed(origin)?;
//! 			let _now = <timestamp::Module<T>>::get();
//! 			Ok(())
//! 		}
//! 	}
//! }
//! # fn main() {}
//! ```
//!
//! ### Example from the SRML
//!
//! The [Session module](https://github.com/paritytech/substrate/blob/master/srml/session/src/lib.rs) uses
//! the Timestamp module for session management.
//!
//! ## Related Modules
//!
//! * [Session](../srml_session/index.html)

#![cfg_attr(not(feature = "std"), no_std)]

use rstd::{result, ops::{Mul, Div}, cmp};
use parity_codec::Encode;
#[cfg(feature = "std")]
use parity_codec::Decode;
#[cfg(feature = "std")]
use inherents::ProvideInherentData;
use srml_support::{StorageValue, Parameter, decl_storage, decl_module};
use srml_support::for_each_tuple;
use runtime_primitives::traits::{SimpleArithmetic, Zero, SaturatedConversion};
use system::ensure_none;
use inherents::{RuntimeString, InherentIdentifier, ProvideInherent, IsFatalError, InherentData};

/// The identifier for the `timestamp` inherent.
pub const INHERENT_IDENTIFIER: InherentIdentifier = *b"timstap0";
/// The type of the inherent.
pub type InherentType = u64;

/// Errors that can occur while checking the timestamp inherent.
#[derive(Encode)]
#[cfg_attr(feature = "std", derive(Debug, Decode))]
pub enum InherentError {
	/// The timestamp is valid in the future.
	/// This is a non-fatal-error and will not stop checking the inherents.
	ValidAtTimestamp(InherentType),
	/// Some other error.
	Other(RuntimeString),
}

impl IsFatalError for InherentError {
	fn is_fatal_error(&self) -> bool {
		match self {
			InherentError::ValidAtTimestamp(_) => false,
			InherentError::Other(_) => true,
		}
	}
}

impl InherentError {
	/// Try to create an instance ouf of the given identifier and data.
	#[cfg(feature = "std")]
	pub fn try_from(id: &InherentIdentifier, data: &[u8]) -> Option<Self> {
		if id == &INHERENT_IDENTIFIER {
			<InherentError as parity_codec::Decode>::decode(&mut &data[..])
		} else {
			None
		}
	}
}

/// Auxiliary trait to extract timestamp inherent data.
pub trait TimestampInherentData {
	/// Get timestamp inherent data.
	fn timestamp_inherent_data(&self) -> Result<InherentType, RuntimeString>;
}

impl TimestampInherentData for InherentData {
	fn timestamp_inherent_data(&self) -> Result<InherentType, RuntimeString> {
		self.get_data(&INHERENT_IDENTIFIER)
			.and_then(|r| r.ok_or_else(|| "Timestamp inherent data not found".into()))
	}
}

#[cfg(feature = "std")]
pub struct InherentDataProvider;

#[cfg(feature = "std")]
impl ProvideInherentData for InherentDataProvider {
	fn inherent_identifier(&self) -> &'static InherentIdentifier {
		&INHERENT_IDENTIFIER
	}

	fn provide_inherent_data(&self, inherent_data: &mut InherentData) -> Result<(), RuntimeString> {
		use std::time::SystemTime;

		let now = SystemTime::now();
		now.duration_since(SystemTime::UNIX_EPOCH)
			.map_err(|_| {
				"Current time is before unix epoch".into()
			}).and_then(|d| {
				let duration: InherentType = d.as_secs();
				inherent_data.put_data(INHERENT_IDENTIFIER, &duration)
			})
	}

	fn error_to_string(&self, error: &[u8]) -> Option<String> {
		InherentError::try_from(&INHERENT_IDENTIFIER, error).map(|e| format!("{:?}", e))
	}
}

/// A trait which is called when the timestamp is set.
pub trait OnTimestampSet<Moment> {
	fn on_timestamp_set(moment: Moment);
}

macro_rules! impl_timestamp_set {
	() => (
		impl<Moment> OnTimestampSet<Moment> for () {
			fn on_timestamp_set(_: Moment) {}
		}
	);

	( $($t:ident)* ) => {
		impl<Moment: Clone, $($t: OnTimestampSet<Moment>),*> OnTimestampSet<Moment> for ($($t,)*) {
			fn on_timestamp_set(moment: Moment) {
				$($t::on_timestamp_set(moment.clone());)*
			}
		}
	}
}

for_each_tuple!(impl_timestamp_set);

/// The module configuration trait
pub trait Trait: system::Trait {
	/// Type used for expressing timestamp.
	type Moment: Parameter + Default + SimpleArithmetic
		+ Mul<Self::BlockNumber, Output = Self::Moment>
		+ Div<Self::BlockNumber, Output = Self::Moment>;

	/// Something which can be notified when the timestamp is set. Set this to `()` if not needed.
	type OnTimestampSet: OnTimestampSet<Self::Moment>;
}

decl_module! {
	pub struct Module<T: Trait> for enum Call where origin: T::Origin {
		/// Set the current time.
		///
		/// This call should be invoked exactly once per block. It will panic at the finalization phase,
		/// if this call hasn't been invoked by that time.
		///
		/// The timestamp should be greater than the previous one by the amount specified by `minimum_period`.
		///
		/// The dispatch origin for this call must be `Inherent`.
		fn set(origin, #[compact] now: T::Moment) {
			ensure_none(origin)?;
			assert!(!<Self as Store>::DidUpdate::exists(), "Timestamp must be updated only once in the block");
			assert!(
				Self::now().is_zero() || now >= Self::now() + <MinimumPeriod<T>>::get(),
				"Timestamp must increment by at least <MinimumPeriod> between sequential blocks"
			);
			<Self as Store>::Now::put(now.clone());
			<Self as Store>::DidUpdate::put(true);

			<T::OnTimestampSet as OnTimestampSet<_>>::on_timestamp_set(now);
		}

		// Manage upgrade. Remove after all networks upgraded.
		// TODO: #2133
		fn on_initialize() {
			if let Some(period) = <BlockPeriod<T>>::take() {
				if !<MinimumPeriod<T>>::exists() {
					<MinimumPeriod<T>>::put(period)
				}
			}
		}

		fn on_finalize() {
			assert!(<Self as Store>::DidUpdate::take(), "Timestamp must be updated once in the block");
		}
	}
}

decl_storage! {
	trait Store for Module<T: Trait> as Timestamp {
		/// Current time for the current block.
		pub Now get(now) build(|_| 0.into()): T::Moment;

		/// Old storage item provided for compatibility. Remove after all networks upgraded.
		// TODO: #2133
		pub BlockPeriod: Option<T::Moment>;

		/// The minimum period between blocks. Beware that this is different to the *expected* period
		/// that the block production apparatus provides. Your chosen consensus system will generally
		/// work with this to determine a sensible block time. e.g. For Aura, it will be double this
		/// period on default settings.
		pub MinimumPeriod get(minimum_period) config(): T::Moment = 3.into();

		/// Did the timestamp get updated in this block?
		DidUpdate: bool;
	}
}

impl<T: Trait> Module<T> {
	/// Get the current time for the current block.
	///
	/// NOTE: if this function is called prior to setting the timestamp,
	/// it will return the timestamp of the previous block.
	pub fn get() -> T::Moment {
		Self::now()
	}

	/// Set the timestamp to something in particular. Only used for tests.
	#[cfg(feature = "std")]
	pub fn set_timestamp(now: T::Moment) {
		<Self as Store>::Now::put(now);
	}
}

fn extract_inherent_data(data: &InherentData) -> Result<InherentType, RuntimeString> {
	data.get_data::<InherentType>(&INHERENT_IDENTIFIER)
		.map_err(|_| RuntimeString::from("Invalid timestamp inherent data encoding."))?
		.ok_or_else(|| "Timestamp inherent data is not provided.".into())
}

impl<T: Trait> ProvideInherent for Module<T> {
	type Call = Call<T>;
	type Error = InherentError;
	const INHERENT_IDENTIFIER: InherentIdentifier = INHERENT_IDENTIFIER;

	fn create_inherent(data: &InherentData) -> Option<Self::Call> {
		let data: T::Moment = extract_inherent_data(data)
			.expect("Gets and decodes timestamp inherent data")
			.saturated_into();

		let next_time = cmp::max(data, Self::now() + <MinimumPeriod<T>>::get());
		Some(Call::set(next_time.into()))
	}

	fn check_inherent(call: &Self::Call, data: &InherentData) -> result::Result<(), Self::Error> {
		const MAX_TIMESTAMP_DRIFT: u64 = 60;

		let t: u64 = match call {
			Call::set(ref t) => t.clone().saturated_into::<u64>(),
			_ => return Ok(()),
		};

		let data = extract_inherent_data(data).map_err(|e| InherentError::Other(e))?;

		let minimum = (Self::now() + <MinimumPeriod<T>>::get()).saturated_into::<u64>();
		if t > data + MAX_TIMESTAMP_DRIFT {
			Err(InherentError::Other("Timestamp too far in future to accept".into()))
		} else if t < minimum {
			Err(InherentError::ValidAtTimestamp(minimum))
		} else {
			Ok(())
		}
	}
}

#[cfg(test)]
mod tests {
	use super::*;

<<<<<<< HEAD
	use srml_support::{impl_outer_origin, impl_outer_error, assert_ok};
=======
	use srml_support::{impl_outer_origin, assert_ok, parameter_types};
>>>>>>> 0bc753ff
	use runtime_io::{with_externalities, TestExternalities};
	use substrate_primitives::H256;
	use runtime_primitives::{traits::{BlakeTwo256, IdentityLookup}, testing::Header};

	impl_outer_origin! {
		pub enum Origin for Test {}
	}

	impl_outer_error! {
		pub enum Error for Runtime {}
	}

	#[derive(Clone, Eq, PartialEq)]
	pub struct Test;
	parameter_types! {
		pub const BlockHashCount: u64 = 250;
	}
	impl system::Trait for Test {
		type Origin = Origin;
		type Index = u64;
		type BlockNumber = u64;
		type Hash = H256;
		type Hashing = BlakeTwo256;
		type AccountId = u64;
		type Lookup = IdentityLookup<Self::AccountId>;
		type Header = Header;
		type Event = ();
<<<<<<< HEAD
		type Error = Error;
=======
		type BlockHashCount = BlockHashCount;
>>>>>>> 0bc753ff
	}
	impl Trait for Test {
		type Moment = u64;
		type OnTimestampSet = ();
	}
	type Timestamp = Module<Test>;

	#[test]
	fn timestamp_works() {
		let mut t = system::GenesisConfig::default().build_storage::<Test>().unwrap();
		GenesisConfig::<Test> {
			minimum_period: 5,
		}.assimilate_storage(&mut t.0, &mut t.1).unwrap();

		with_externalities(&mut TestExternalities::new_with_children(t), || {
			Timestamp::set_timestamp(42);
			assert_ok!(Timestamp::dispatch(Call::set(69), Origin::NONE));
			assert_eq!(Timestamp::now(), 69);
		});
	}

	#[test]
	#[should_panic(expected = "Timestamp must be updated only once in the block")]
	fn double_timestamp_should_fail() {
		let mut t = system::GenesisConfig::default().build_storage::<Test>().unwrap();
		GenesisConfig::<Test> {
			minimum_period: 5,
		}.assimilate_storage(&mut t.0, &mut t.1).unwrap();

		with_externalities(&mut TestExternalities::new_with_children(t), || {
			Timestamp::set_timestamp(42);
			assert_ok!(Timestamp::dispatch(Call::set(69), Origin::NONE));
			let _ = Timestamp::dispatch(Call::set(70), Origin::NONE);
		});
	}

	#[test]
	#[should_panic(expected = "Timestamp must increment by at least <MinimumPeriod> between sequential blocks")]
	fn block_period_minimum_enforced() {
		let mut t = system::GenesisConfig::default().build_storage::<Test>().unwrap();
		GenesisConfig::<Test> {
			minimum_period: 5,
		}.assimilate_storage(&mut t.0, &mut t.1).unwrap();

		with_externalities(&mut TestExternalities::new_with_children(t), || {
			Timestamp::set_timestamp(42);
			let _ = Timestamp::dispatch(Call::set(46), Origin::NONE);
		});
	}
}<|MERGE_RESOLUTION|>--- conflicted
+++ resolved
@@ -330,11 +330,7 @@
 mod tests {
 	use super::*;
 
-<<<<<<< HEAD
-	use srml_support::{impl_outer_origin, impl_outer_error, assert_ok};
-=======
-	use srml_support::{impl_outer_origin, assert_ok, parameter_types};
->>>>>>> 0bc753ff
+	use srml_support::{impl_outer_origin, impl_outer_error, assert_ok, parameter_types};
 	use runtime_io::{with_externalities, TestExternalities};
 	use substrate_primitives::H256;
 	use runtime_primitives::{traits::{BlakeTwo256, IdentityLookup}, testing::Header};
@@ -362,11 +358,8 @@
 		type Lookup = IdentityLookup<Self::AccountId>;
 		type Header = Header;
 		type Event = ();
-<<<<<<< HEAD
 		type Error = Error;
-=======
 		type BlockHashCount = BlockHashCount;
->>>>>>> 0bc753ff
 	}
 	impl Trait for Test {
 		type Moment = u64;
