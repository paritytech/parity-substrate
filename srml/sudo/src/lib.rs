// Copyright 2017-2018 Parity Technologies (UK) Ltd.
// This file is part of Substrate.

// Substrate is free software: you can redistribute it and/or modify
// it under the terms of the GNU General Public License as published by
// the Free Software Foundation, either version 3 of the License, or
// (at your option) any later version.

// Substrate is distributed in the hope that it will be useful,
// but WITHOUT ANY WARRANTY; without even the implied warranty of
// MERCHANTABILITY or FITNESS FOR A PARTICULAR PURPOSE.  See the
// GNU General Public License for more details.

// You should have received a copy of the GNU General Public License
// along with Substrate.  If not, see <http://www.gnu.org/licenses/>.

//! The Example: A simple example of a runtime module demonstrating
//! concepts, APIs and structures common to most runtime modules.

#![cfg_attr(not(feature = "std"), no_std)]

<<<<<<< HEAD
#[macro_use]
extern crate sr_std;
#[cfg(test)]
extern crate sr_io;
#[cfg(test)]
extern crate substrate_primitives;
extern crate sr_primitives;
extern crate parity_codec_derive;
extern crate parity_codec as codec;
#[macro_use]
extern crate srml_support as support;

extern crate substrate_metadata;
#[macro_use]
extern crate substrate_metadata_derive;

extern crate srml_system as system;

=======
>>>>>>> 6288a477
use sr_std::prelude::*;
use sr_primitives::traits::StaticLookup;
use srml_support::{StorageValue, Parameter, Dispatchable, decl_module, decl_event, decl_storage, ensure};
use system::ensure_signed;

pub trait Trait: system::Trait {
	/// The overarching event type.
	type Event: From<Event<Self>> + Into<<Self as system::Trait>::Event>;

	/// A sudo-able call.
	type Proposal: Parameter + Dispatchable<Origin=Self::Origin>;
}

decl_module! {
	// Simple declaration of the `Module` type. Lets the macro know what its working on.
	pub struct Module<T: Trait> for enum Call where origin: T::Origin {
		fn deposit_event<T>() = default;

		fn sudo(origin, proposal: Box<T::Proposal>) {
			// This is a public call, so we ensure that the origin is some signed account.
			let sender = ensure_signed(origin)?;
			ensure!(sender == Self::key(), "only the current sudo key can sudo");

			let ok = proposal.dispatch(system::RawOrigin::Root.into()).is_ok();
			Self::deposit_event(RawEvent::Sudid(ok));
		}

		fn set_key(origin, new: <T::Lookup as StaticLookup>::Source) {
			// This is a public call, so we ensure that the origin is some signed account.
			let sender = ensure_signed(origin)?;
			ensure!(sender == Self::key(), "only the current sudo key can change the sudo key");
			let new = T::Lookup::lookup(new)?;

			Self::deposit_event(RawEvent::KeyChanged(Self::key()));
			<Key<T>>::put(new);
		}
	}
}

/// An event in this module.
decl_event!(
	pub enum Event<T> where AccountId = <T as system::Trait>::AccountId {
		/// A sudo just took place.
		Sudid(bool),
		/// The sudoer just switched identity; the old key is supplied.
		KeyChanged(AccountId),
	}
);

decl_storage! {
	trait Store for Module<T: Trait> as Sudo {
		Key get(key) config(): T::AccountId;
	}
}<|MERGE_RESOLUTION|>--- conflicted
+++ resolved
@@ -19,31 +19,11 @@
 
 #![cfg_attr(not(feature = "std"), no_std)]
 
-<<<<<<< HEAD
-#[macro_use]
-extern crate sr_std;
-#[cfg(test)]
-extern crate sr_io;
-#[cfg(test)]
-extern crate substrate_primitives;
-extern crate sr_primitives;
-extern crate parity_codec_derive;
-extern crate parity_codec as codec;
-#[macro_use]
-extern crate srml_support as support;
-
-extern crate substrate_metadata;
-#[macro_use]
-extern crate substrate_metadata_derive;
-
-extern crate srml_system as system;
-
-=======
->>>>>>> 6288a477
 use sr_std::prelude::*;
 use sr_primitives::traits::StaticLookup;
 use srml_support::{StorageValue, Parameter, Dispatchable, decl_module, decl_event, decl_storage, ensure};
 use system::ensure_signed;
+use substrate_metadata_derive::EncodeMetadata;
 
 pub trait Trait: system::Trait {
 	/// The overarching event type.
