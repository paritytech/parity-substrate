--- conflicted
+++ resolved
@@ -370,11 +370,8 @@
 				}
 			]);
 
-<<<<<<< HEAD
 			assert_ok!(creation);
-=======
 			assert!(AccountInfoOf::<Test>::exists(BOB));
->>>>>>> d0f8fa41
 		},
 	);
 }
