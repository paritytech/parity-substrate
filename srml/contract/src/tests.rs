--- conflicted
+++ resolved
@@ -77,11 +77,7 @@
 	type Balance = u64;
 	type OnFreeBalanceZero = Contract;
 	type OnNewAccount = ();
-<<<<<<< HEAD
-	type EnsureAccountLiquid = ();
 	type ChargeFee = Fees;
-=======
->>>>>>> 82744fbb
 	type Event = MetaEvent;
 }
 impl timestamp::Trait for Test {
