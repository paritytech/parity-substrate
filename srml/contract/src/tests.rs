--- conflicted
+++ resolved
@@ -21,14 +21,8 @@
 
 use crate::account_db::{AccountDb, DirectAccountDb, OverlayAccountDb};
 use crate::{
-<<<<<<< HEAD
-	BalanceOf, ComputeDispatchFee, ContractAddressFor, ContractInfo, ContractInfoOf,
-	GenesisConfig, Module, RawAliveContractInfo, RawEvent, Trait, TrieId, TrieIdFromParentCounter,
-	TrieIdGenerator,
-=======
 	BalanceOf, ComputeDispatchFee, ContractAddressFor, ContractInfo, ContractInfoOf, GenesisConfig,
 	Module, RawAliveContractInfo, RawEvent, Trait, TrieId, TrieIdFromParentCounter, TrieIdGenerator,
->>>>>>> 2fcf061b
 };
 use assert_matches::assert_matches;
 use hex_literal::*;
@@ -1124,7 +1118,7 @@
 	let encoded = hex::encode(Encode::encode(&Call::Contract(super::Call::restore_to(
 		BOB,
 		HASH_SET_RENT.into(),
-		<Test as balances::Trait>::Balance::sa(50u64),
+		<Test as balances::Trait>::Balance::from(50u32),
 		vec![acl_key, acl_key],
 	))));
 
@@ -1169,7 +1163,7 @@
 				Origin::signed(ALICE),
 				30_000,
 				100_000, HASH_SET_RENT.into(),
-				<Test as balances::Trait>::Balance::sa(0u64).encode()
+				<Test as balances::Trait>::Balance::from(0u32).encode()
 			));
 
 			// Check creation
@@ -1196,7 +1190,7 @@
 				Origin::signed(CHARLIE),
 				30_000,
 				100_000, HASH_RESTORATION.into(),
-				<Test as balances::Trait>::Balance::sa(0u64).encode()
+				<Test as balances::Trait>::Balance::from(0u32).encode()
 			));
 
 			let django_trie_id = ContractInfoOf::<Test>::get(DJANGO).unwrap()
