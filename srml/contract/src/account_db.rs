// Copyright 2018-2019 Parity Technologies (UK) Ltd.
// This file is part of Substrate.

// Substrate is free software: you can redistribute it and/or modify
// it under the terms of the GNU General Public License as published by
// the Free Software Foundation, either version 3 of the License, or
// (at your option) any later version.

// Substrate is distributed in the hope that it will be useful,
// but WITHOUT ANY WARRANTY; without even the implied warranty of
// MERCHANTABILITY or FITNESS FOR A PARTICULAR PURPOSE.  See the
// GNU General Public License for more details.

// You should have received a copy of the GNU General Public License
// along with Substrate. If not, see <http://www.gnu.org/licenses/>.

//! Auxilliaries to help with managing partial changes to accounts state.

use super::{
	AliveContractInfo, BalanceOf, CodeHash, ContractInfo, ContractInfoOf, Module, Trait, TrieId,
	TrieIdGenerator,
};
use crate::exec::StorageKey;
use rstd::cell::RefCell;
use rstd::collections::btree_map::{BTreeMap, Entry};
use rstd::prelude::*;
use runtime_io::blake2_256;
use runtime_primitives::traits::Zero;
<<<<<<< HEAD
use srml_support::{StorageMap, traits::{UpdateBalanceOutcome,
	SignedImbalance, Currency, Imbalance}, storage::child};
use substrate_primitives::subtrie::SubTrie;
=======
use srml_support::traits::{Currency, Imbalance, SignedImbalance, UpdateBalanceOutcome};
use srml_support::{storage::child, StorageMap};
use system;
>>>>>>> 563e7876

// Note: we don't provide Option<Contract> because we can't create
// the trie_id in the overlay, thus we provide an overlay on the fields
// specifically.
pub struct ChangeEntry<T: Trait> {
	balance: Option<BalanceOf<T>>,
	/// If None, the code_hash remains untouched.
	code_hash: Option<CodeHash<T>>,
	rent_allowance: Option<BalanceOf<T>>,
	storage: BTreeMap<StorageKey, Option<Vec<u8>>>,
}

// Cannot derive(Default) since it erroneously bounds T by Default.
impl<T: Trait> Default for ChangeEntry<T> {
	fn default() -> Self {
		ChangeEntry {
			rent_allowance: Default::default(),
			balance: Default::default(),
			code_hash: Default::default(),
			storage: Default::default(),
		}
	}
}

pub type ChangeSet<T> = BTreeMap<<T as system::Trait>::AccountId, ChangeEntry<T>>;

pub trait AccountDb<T: Trait> {
	/// Account is used when overlayed otherwise trie_id must be provided.
	/// This is for performance reason.
	///
	/// Trie id is None iff account doesn't have an associated trie id in <ContractInfoOf<T>>.
	/// Because DirectAccountDb bypass the lookup for this association.
	fn get_storage(&self, account: &T::AccountId, trie_id: Option<&TrieId>, location: &StorageKey) -> Option<Vec<u8>>;
	/// If account has an alive contract then return the code hash associated.
	fn get_code_hash(&self, account: &T::AccountId) -> Option<CodeHash<T>>;
	/// If account has an alive contract then return the rent allowance associated.
	fn get_rent_allowance(&self, account: &T::AccountId) -> Option<BalanceOf<T>>;
	/// Returns false iff account has no alive contract nor tombstone.
	fn contract_exists(&self, account: &T::AccountId) -> bool;
	fn get_balance(&self, account: &T::AccountId) -> BalanceOf<T>;

	fn commit(&mut self, change_set: ChangeSet<T>);
}

pub struct DirectAccountDb;
impl<T: Trait> AccountDb<T> for DirectAccountDb {
	fn get_storage(&self, _account: &T::AccountId, trie_id: Option<&TrieId>, location: &StorageKey) -> Option<Vec<u8>> {
<<<<<<< HEAD
		// TODO pass optional SubTrie or change def to use subtrie (put the subtrie in cache (rc one of
		// the overlays)) EMCH TODO create an issue for a following pr
		trie_id.and_then(|id|child::get_child_trie(&id).and_then(|subtrie|
			child::get_raw(&subtrie, location)
		))
=======
		trie_id.and_then(|id| child::get_raw(id, &blake2_256(location)))
	}
	fn get_code_hash(&self, account: &T::AccountId) -> Option<CodeHash<T>> {
		<ContractInfoOf<T>>::get(account).and_then(|i| i.as_alive().map(|i| i.code_hash))
>>>>>>> 563e7876
	}
	fn get_rent_allowance(&self, account: &T::AccountId) -> Option<BalanceOf<T>> {
		<ContractInfoOf<T>>::get(account).and_then(|i| i.as_alive().map(|i| i.rent_allowance))
	}
	fn contract_exists(&self, account: &T::AccountId) -> bool {
		<ContractInfoOf<T>>::exists(account)
	}
	fn get_balance(&self, account: &T::AccountId) -> BalanceOf<T> {
		T::Currency::free_balance(account)
	}
	fn commit(&mut self, s: ChangeSet<T>) {
		let mut total_imbalance = SignedImbalance::zero();
		for (address, changed) in s.into_iter() {
			if let Some(balance) = changed.balance {
				let (imbalance, outcome) = T::Currency::make_free_balance_be(&address, balance);
				total_imbalance = total_imbalance.merge(imbalance);
				if let UpdateBalanceOutcome::AccountKilled = outcome {
					// Account killed. This will ultimately lead to calling `OnFreeBalanceZero` callback
					// which will make removal of CodeHashOf and AccountStorage for this account.
					// In order to avoid writing over the deleted properties we `continue` here.
					continue;
				}
			}

			if changed.code_hash.is_some()
				|| changed.rent_allowance.is_some()
				|| !changed.storage.is_empty()
			{
				let old_info = match <ContractInfoOf<T>>::get(&address) {
					Some(ContractInfo::Alive(alive)) => Some(alive),
					None => None,
					// Cannot commit changes to tombstone contract
					Some(ContractInfo::Tombstone(_)) => continue,
				};

				let mut new_info = if let Some(info) = old_info.clone() {
					info
				} else if let Some(code_hash) = changed.code_hash {
					AliveContractInfo::<T> {
						code_hash,
						storage_size: <Module<T>>::storage_size_offset(),
						trie_id: <T as Trait>::TrieIdGenerator::trie_id(&address),
						deduct_block: <system::Module<T>>::block_number(),
						rent_allowance: <BalanceOf<T>>::zero(),
					}
				} else {
					// No contract exist and no code_hash provided
					continue;
				};

				if let Some(rent_allowance) = changed.rent_allowance {
					new_info.rent_allowance = rent_allowance;
				}

				if let Some(code_hash) = changed.code_hash {
					new_info.code_hash = code_hash;
				}
				// TODO put in cache (there is also a scheme change to do to avoid indirection)
				// TODO also switch to using address instead of trie_id that way no need to store
				// trie_id (subtrie field at address).
				let subtrie = child::get_child_trie(&info.trie_id[..]).unwrap_or_else(||{
					let new_subtrie = SubTrie::new(info.trie_id.clone(), &info.trie_id[..]);
					child::set_child_trie(&new_subtrie);
					new_subtrie
				});

				for (k, v) in changed.storage.into_iter() {
<<<<<<< HEAD
					if let Some(value) = child::get_raw(&subtrie, &k) {
						new_storage_size -= value.len() as u64;
					}
					if let Some(value) = v {
						new_storage_size += value.len() as u64;
						child::put_raw(&subtrie, &k, &value[..]);
					} else {
						child::kill(&subtrie, &k);
=======
					if let Some(value) = child::get_raw(&new_info.trie_id[..], &blake2_256(&k)) {
						new_info.storage_size -= value.len() as u64;
					}
					if let Some(value) = v {
						new_info.storage_size += value.len() as u64;
						child::put_raw(&new_info.trie_id[..], &blake2_256(&k), &value[..]);
					} else {
						child::kill(&new_info.trie_id[..], &blake2_256(&k));
>>>>>>> 563e7876
					}
				}

				if old_info
					.map(|old_info| old_info != new_info)
					.unwrap_or(true)
				{
					<ContractInfoOf<T>>::insert(&address, ContractInfo::Alive(new_info));
				}
			}
		}

		match total_imbalance {
			// If we've detected a positive imbalance as a result of our contract-level machinations
			// then it's indicative of a buggy contracts system.
			// Panicking is far from ideal as it opens up a DoS attack on block validators, however
			// it's a less bad option than allowing arbitrary value to be created.
			SignedImbalance::Positive(ref p) if !p.peek().is_zero() =>
				panic!("contract subsystem resulting in positive imbalance!"),
			_ => {}
		}
	}
}
pub struct OverlayAccountDb<'a, T: Trait + 'a> {
	local: RefCell<ChangeSet<T>>,
	underlying: &'a AccountDb<T>,
}
impl<'a, T: Trait> OverlayAccountDb<'a, T> {
	pub fn new(underlying: &'a AccountDb<T>) -> OverlayAccountDb<'a, T> {
		OverlayAccountDb {
			local: RefCell::new(ChangeSet::new()),
			underlying,
		}
	}

	pub fn into_change_set(self) -> ChangeSet<T> {
		self.local.into_inner()
	}

	pub fn set_storage(
		&mut self,
		account: &T::AccountId,
		location: StorageKey,
		value: Option<Vec<u8>>,
	) {
		self.local.borrow_mut()
			.entry(account.clone())
			.or_insert(Default::default())
			.storage
			.insert(location, value);
	}

	/// Return an error if contract already exists (either if it is alive or tombstone)
	pub fn create_contract(
		&mut self,
		account: &T::AccountId,
		code_hash: CodeHash<T>,
	) -> Result<(), &'static str> {
		if self.contract_exists(account) {
			return Err("Alive contract or tombstone already exists");
		}

		let mut local = self.local.borrow_mut();
		let contract = local.entry(account.clone()).or_insert_with(|| Default::default());

		contract.code_hash = Some(code_hash);
		contract.rent_allowance = Some(<BalanceOf<T>>::zero());

		Ok(())
	}
	/// Assume contract exists
	pub fn set_rent_allowance(&mut self, account: &T::AccountId, rent_allowance: BalanceOf<T>) {
		self.local
			.borrow_mut()
			.entry(account.clone())
			.or_insert(Default::default())
			.rent_allowance = Some(rent_allowance);
	}
	pub fn set_balance(&mut self, account: &T::AccountId, balance: BalanceOf<T>) {
		self.local
			.borrow_mut()
			.entry(account.clone())
			.or_insert(Default::default())
			.balance = Some(balance);
	}
}

impl<'a, T: Trait> AccountDb<T> for OverlayAccountDb<'a, T> {
	fn get_storage(&self, account: &T::AccountId, trie_id: Option<&TrieId>, location: &StorageKey) -> Option<Vec<u8>> {
		self.local
			.borrow()
			.get(account)
			.and_then(|a| a.storage.get(location))
			.cloned()
			.unwrap_or_else(|| self.underlying.get_storage(account, trie_id, location))
	}
	fn get_code_hash(&self, account: &T::AccountId) -> Option<CodeHash<T>> {
		self.local
			.borrow()
			.get(account)
			.and_then(|changes| changes.code_hash)
			.or_else(|| self.underlying.get_code_hash(account))
	}
	fn get_rent_allowance(&self, account: &T::AccountId) -> Option<BalanceOf<T>> {
		self.local
			.borrow()
			.get(account)
			.and_then(|changes| changes.rent_allowance)
			.or_else(|| self.underlying.get_rent_allowance(account))
	}
	fn contract_exists(&self, account: &T::AccountId) -> bool {
		self.local
			.borrow()
			.get(account)
			.map(|a| a.code_hash.is_some())
			.unwrap_or_else(|| self.underlying.contract_exists(account))
	}
	fn get_balance(&self, account: &T::AccountId) -> BalanceOf<T> {
		self.local
			.borrow()
			.get(account)
			.and_then(|a| a.balance)
			.unwrap_or_else(|| self.underlying.get_balance(account))
	}
	fn commit(&mut self, s: ChangeSet<T>) {
		let mut local = self.local.borrow_mut();

		for (address, changed) in s.into_iter() {
			match local.entry(address) {
				Entry::Occupied(e) => {
					let mut value = e.into_mut();
					value.balance = changed.balance.or(value.balance);
					value.code_hash = changed.code_hash.or(value.code_hash);
					value.rent_allowance = changed.rent_allowance.or(value.rent_allowance);
					value.storage.extend(changed.storage.into_iter());
				}
				Entry::Vacant(e) => {
					e.insert(changed);
				}
			}
		}
	}
}<|MERGE_RESOLUTION|>--- conflicted
+++ resolved
@@ -26,15 +26,10 @@
 use rstd::prelude::*;
 use runtime_io::blake2_256;
 use runtime_primitives::traits::Zero;
-<<<<<<< HEAD
-use srml_support::{StorageMap, traits::{UpdateBalanceOutcome,
-	SignedImbalance, Currency, Imbalance}, storage::child};
 use substrate_primitives::subtrie::SubTrie;
-=======
 use srml_support::traits::{Currency, Imbalance, SignedImbalance, UpdateBalanceOutcome};
 use srml_support::{storage::child, StorageMap};
 use system;
->>>>>>> 563e7876
 
 // Note: we don't provide Option<Contract> because we can't create
 // the trie_id in the overlay, thus we provide an overlay on the fields
@@ -82,18 +77,14 @@
 pub struct DirectAccountDb;
 impl<T: Trait> AccountDb<T> for DirectAccountDb {
 	fn get_storage(&self, _account: &T::AccountId, trie_id: Option<&TrieId>, location: &StorageKey) -> Option<Vec<u8>> {
-<<<<<<< HEAD
 		// TODO pass optional SubTrie or change def to use subtrie (put the subtrie in cache (rc one of
 		// the overlays)) EMCH TODO create an issue for a following pr
 		trie_id.and_then(|id|child::get_child_trie(&id).and_then(|subtrie|
-			child::get_raw(&subtrie, location)
+			child::get_raw(&subtrie, &blake2_256(location))
 		))
-=======
-		trie_id.and_then(|id| child::get_raw(id, &blake2_256(location)))
 	}
 	fn get_code_hash(&self, account: &T::AccountId) -> Option<CodeHash<T>> {
 		<ContractInfoOf<T>>::get(account).and_then(|i| i.as_alive().map(|i| i.code_hash))
->>>>>>> 563e7876
 	}
 	fn get_rent_allowance(&self, account: &T::AccountId) -> Option<BalanceOf<T>> {
 		<ContractInfoOf<T>>::get(account).and_then(|i| i.as_alive().map(|i| i.rent_allowance))
@@ -154,32 +145,21 @@
 				// TODO put in cache (there is also a scheme change to do to avoid indirection)
 				// TODO also switch to using address instead of trie_id that way no need to store
 				// trie_id (subtrie field at address).
-				let subtrie = child::get_child_trie(&info.trie_id[..]).unwrap_or_else(||{
-					let new_subtrie = SubTrie::new(info.trie_id.clone(), &info.trie_id[..]);
+				let subtrie = child::get_child_trie(&new_info.trie_id[..]).unwrap_or_else(||{
+					let new_subtrie = SubTrie::new(new_info.trie_id.clone(), &new_info.trie_id[..]);
 					child::set_child_trie(&new_subtrie);
 					new_subtrie
 				});
 
 				for (k, v) in changed.storage.into_iter() {
-<<<<<<< HEAD
-					if let Some(value) = child::get_raw(&subtrie, &k) {
-						new_storage_size -= value.len() as u64;
-					}
-					if let Some(value) = v {
-						new_storage_size += value.len() as u64;
-						child::put_raw(&subtrie, &k, &value[..]);
-					} else {
-						child::kill(&subtrie, &k);
-=======
-					if let Some(value) = child::get_raw(&new_info.trie_id[..], &blake2_256(&k)) {
+					if let Some(value) = child::get_raw(&subtrie, &blake2_256(&k)) {
 						new_info.storage_size -= value.len() as u64;
 					}
 					if let Some(value) = v {
 						new_info.storage_size += value.len() as u64;
-						child::put_raw(&new_info.trie_id[..], &blake2_256(&k), &value[..]);
+						child::put_raw(&subtrie, &blake2_256(&k), &value[..]);
 					} else {
-						child::kill(&new_info.trie_id[..], &blake2_256(&k));
->>>>>>> 563e7876
+						child::kill(&subtrie, &blake2_256(&k));
 					}
 				}
 
