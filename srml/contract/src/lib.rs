// Copyright 2018-2019 Parity Technologies (UK) Ltd.
// This file is part of Substrate.

// Substrate is free software: you can redistribute it and/or modify
// it under the terms of the GNU General Public License as published by
// the Free Software Foundation, either version 3 of the License, or
// (at your option) any later version.

// Substrate is distributed in the hope that it will be useful,
// but WITHOUT ANY WARRANTY; without even the implied warranty of
// MERCHANTABILITY or FITNESS FOR A PARTICULAR PURPOSE.  See the
// GNU General Public License for more details.

// You should have received a copy of the GNU General Public License
// along with Substrate. If not, see <http://www.gnu.org/licenses/>.

//! # Contract Module
//!
//! The Contract module provides functionality for the runtime to deploy and execute WebAssembly smart-contracts.
//!
//! - [`contract::Trait`](./trait.Trait.html)
//! - [`Call`](./enum.Call.html)
//!
//! ## Overview
//!
//! This module extends accounts based on the `Currency` trait to have smart-contract functionality. It can
//! be used with other modules that implement accounts based on `Currency`. These "smart-contract accounts"
//! have the ability to create smart-contracts and make calls to other contract and non-contract accounts.
//!
//! The smart-contract code is stored once in a `code_cache`, and later retrievable via its `code_hash`.
//! This means that multiple smart-contracts can be instantiated from the same `code_cache`, without replicating
//! the code each time.
//!
//! When a smart-contract is called, its associated code is retrieved via the code hash and gets executed.
//! This call can alter the storage entries of the smart-contract account, create new smart-contracts,
//! or call other smart-contracts.
//!
//! Finally, when an account is reaped, its associated code and storage of the smart-contract account
//! will also be deleted.
//!
//! ### Gas
//!
//! Senders must specify a gas limit with every call, as all instructions invoked by the smart-contract require gas.
//! Unused gas is refunded after the call, regardless of the execution outcome.
//!
//! If the gas limit is reached, then all calls and state changes (including balance transfers) are only
//! reverted at the current call's contract level. For example, if contract A calls B and B runs out of gas mid-call,
//! then all of B's calls are reverted. Assuming correct error handling by contract A, A's other calls and state
//! changes still persist.
//!
//! ### Notable Scenarios
//!
//! Contract call failures are not always cascading. When failures occur in a sub-call, they do not "bubble up",
//! and the call will only revert at the specific contract level. For example, if contract A calls contract B, and B
//! fails, A can decide how to handle that failure, either proceeding or reverting A's changes.
//!
//! ## Interface
//!
//! ### Dispatchable functions
//!
//! * `put_code` - Stores the given binary Wasm code into the chain's storage and returns its `code_hash`.
//! * `create` - Deploys a new contract from the given `code_hash`, optionally transferring some balance.
//! This creates a new smart contract account and calls its contract deploy handler to initialize the contract.
//! * `call` - Makes a call to an account, optionally transferring some balance.
//!
//! ## Usage
//!
//! The Contract module is a work in progress. The following examples show how this Contract module can be
//! used to create and call contracts.
//!
//! * [`pDSL`](https://github.com/Robbepop/pdsl) is a domain specific language that enables writing
//! WebAssembly based smart contracts in the Rust programming language. This is a work in progress.
//!
//! ## Related Modules
//!
//! * [Balances](../srml_balances/index.html)

#![cfg_attr(not(feature = "std"), no_std)]

#[macro_use]
mod gas;

mod account_db;
mod exec;
mod wasm;
mod rent;

#[cfg(test)]
mod tests;

use crate::exec::ExecutionContext;
use crate::account_db::{AccountDb, DirectAccountDb};

#[cfg(feature = "std")]
use serde::{Serialize, Deserialize};
use substrate_primitives::crypto::UncheckedFrom;
use rstd::{prelude::*, marker::PhantomData, convert::TryFrom};
use parity_codec::{Codec, Encode, Decode};
<<<<<<< HEAD
use runtime_primitives::traits::{Hash, As, SimpleArithmetic, Bounded, StaticLookup, Zero};
use substrate_primitives::subtrie::{KeySpace, KeySpaceGenerator};
=======
use runtime_io::blake2_256;
use runtime_primitives::traits::{
	Hash, SimpleArithmetic, Bounded, StaticLookup, Zero, MaybeSerializeDebug, Member
};
>>>>>>> d713fbc3
use srml_support::dispatch::{Result, Dispatchable};
use srml_support::{
	Parameter, StorageMap, StorageValue, decl_module, decl_event, decl_storage, storage::child
};
use srml_support::traits::{OnFreeBalanceZero, OnUnbalanced, Currency};
use system::{ensure_signed, RawOrigin};
use timestamp;

pub type CodeHash<T> = <T as system::Trait>::Hash;
/// TODO EMCH consider removal
pub type TrieId = Vec<u8>;

/// contract uses this prefix
pub const CHILD_CONTRACT_PREFIX: &'static [u8] = b"default:";

/// A function that generates an `AccountId` for a contract upon instantiation.
pub trait ContractAddressFor<CodeHash, AccountId> {
	fn contract_address_for(code_hash: &CodeHash, data: &[u8], origin: &AccountId) -> AccountId;
}

/// A function that returns the fee for dispatching a `Call`.
pub trait ComputeDispatchFee<Call, Balance> {
	fn compute_dispatch_fee(call: &Call) -> Balance;
}

/// Information for managing an acocunt and its sub trie abstraction.
/// This is the required info to cache for an account
#[derive(Encode, Decode)]
#[cfg_attr(feature = "std", derive(Debug))]
pub enum ContractInfo<T: Trait> {
	Alive(AliveContractInfo<T>),
	Tombstone(TombstoneContractInfo<T>),
}

impl<T: Trait> ContractInfo<T> {
	/// If contract is alive then return some alive info
	pub fn get_alive(self) -> Option<AliveContractInfo<T>> {
		if let ContractInfo::Alive(alive) = self {
			Some(alive)
		} else {
			None
		}
	}
	/// If contract is alive then return some reference to alive info
	pub fn as_alive(&self) -> Option<&AliveContractInfo<T>> {
		if let ContractInfo::Alive(ref alive) = self {
			Some(alive)
		} else {
			None
		}
	}
	/// If contract is alive then return some mutable reference to alive info
	pub fn as_alive_mut(&mut self) -> Option<&mut AliveContractInfo<T>> {
		if let ContractInfo::Alive(ref mut alive) = self {
			Some(alive)
		} else {
			None
		}
	}

	/// If contract is tombstone then return some alive info
	pub fn get_tombstone(self) -> Option<TombstoneContractInfo<T>> {
		if let ContractInfo::Tombstone(tombstone) = self {
			Some(tombstone)
		} else {
			None
		}
	}
	/// If contract is tombstone then return some reference to tombstone info
	pub fn as_tombstone(&self) -> Option<&TombstoneContractInfo<T>> {
		if let ContractInfo::Tombstone(ref tombstone) = self {
			Some(tombstone)
		} else {
			None
		}
	}
	/// If contract is tombstone then return some mutable reference to tombstone info
	pub fn as_tombstone_mut(&mut self) -> Option<&mut TombstoneContractInfo<T>> {
		if let ContractInfo::Tombstone(ref mut tombstone) = self {
			Some(tombstone)
		} else {
			None
		}
	}
}

pub type AliveContractInfo<T> =
	RawAliveContractInfo<CodeHash<T>, BalanceOf<T>, <T as system::Trait>::BlockNumber>;

/// Information for managing an account and its sub trie abstraction.
/// This is the required info to cache for an account.
// Workaround for https://github.com/rust-lang/rust/issues/26925 . Remove when sorted.
#[derive(Encode, Decode, Clone, PartialEq, Eq)]
#[cfg_attr(feature = "std", derive(Debug))]
pub struct RawAliveContractInfo<CodeHash, Balance, BlockNumber> {
	/// Unique ID for the subtree encoded as a bytes vector.
	pub trie_id: TrieId,
	/// The size of stored value in octet.
	pub storage_size: u32,
	/// The code associated with a given account.
	pub code_hash: CodeHash,
	/// Pay rent at most up to this value.
	pub rent_allowance: Balance,
	/// Last block rent has been payed.
	pub deduct_block: BlockNumber,
	/// Last block child storage has been written.
	pub last_write: Option<BlockNumber>,
}

pub type TombstoneContractInfo<T> =
	RawTombstoneContractInfo<<T as system::Trait>::Hash, <T as system::Trait>::Hashing>;

// Workaround for https://github.com/rust-lang/rust/issues/26925 . Remove when sorted.
#[derive(Encode, Decode, PartialEq, Eq)]
#[cfg_attr(feature = "std", derive(Debug))]
pub struct RawTombstoneContractInfo<H, Hasher>(H, PhantomData<Hasher>);

impl<H, Hasher> RawTombstoneContractInfo<H, Hasher>
where
	H: Member + MaybeSerializeDebug + AsRef<[u8]> + AsMut<[u8]> + Copy + Default + rstd::hash::Hash,
	Hasher: Hash<Output=H>,
{
	fn new(storage_root: &[u8], code_hash: H) -> Self {
		let mut buf = Vec::new();
		storage_root.using_encoded(|encoded| buf.extend_from_slice(encoded));
		buf.extend_from_slice(code_hash.as_ref());
		RawTombstoneContractInfo(Hasher::hash(&buf[..]), PhantomData)
	}
}

/// TODO EMCH this trait got superseded by KeySpaceGenerator ???
/// Get a trie id (trie id must be unique and collision resistant depending upon its context).
/// Note that it is different than encode because trie id should be collision resistant
/// (being a proper unique identifier).
pub trait TrieIdGenerator<AccountId> {
	/// Get a trie id for an account, using reference to parent account trie id to ensure
	/// uniqueness of trie id.
	///
	/// The implementation must ensure every new trie id is unique: two consecutive calls with the
	/// same parameter needs to return different trie id values.
	///
	/// Also, the implementation is responsible for ensuring that `TrieId` starts with
	/// `:child_storage:`.
	/// TODO: We want to change this, see https://github.com/paritytech/substrate/issues/2325
	fn trie_id(account_id: &AccountId) -> TrieId;
}

/// Get trie id from `account_id`.
/// TODO EMCH when merging contract and trie, remove this
pub struct TrieIdFromParentCounter<T: Trait>(PhantomData<T>);

/// Get trie id from `account_id`.
/// TODO EMCH when merging contract and trie rename this 
pub struct TrieIdFromParentCounterNew<'a, T: Trait>(pub &'a T::AccountId);


/// This generator uses inner counter for account id and applies the hash over `AccountId +
/// accountid_counter`.
impl<T: Trait> TrieIdGenerator<T::AccountId> for TrieIdFromParentCounter<T>
where
	T::AccountId: AsRef<[u8]>
{
	fn trie_id(account_id: &T::AccountId) -> TrieId {
		TrieIdFromParentCounterNew::<T>(account_id).generate_keyspace()
	}
}

/// This generator uses inner counter for account id and applies the hash over `AccountId +
/// accountid_counter`.
impl<'a, T: Trait> KeySpaceGenerator for TrieIdFromParentCounterNew<'a, T>
where
	T::AccountId: AsRef<[u8]>
{
	fn generate_keyspace(&mut self) -> KeySpace {
		// Note that skipping a value due to error is not an issue here.
		// We only need uniqueness, not sequence.
		let new_seed = <AccountCounter<T>>::mutate(|v| {
			*v = v.wrapping_add(1);
			*v
		});

		let mut buf = Vec::new();
		buf.extend_from_slice(b"contract_seed");
		buf.extend_from_slice(self.0.as_ref());
		buf.extend_from_slice(&new_seed.to_le_bytes()[..]);

		T::Hashing::hash(&buf[..]).as_ref().into()
	}
}

/// temporary implementation of keyspace gen, a hack until
/// contract info and child trie info get stored in same node
struct TempKeyspaceGen<'a>(&'a[u8]);

impl<'a> KeySpaceGenerator for TempKeyspaceGen<'a>
{
	fn generate_keyspace(&mut self) -> KeySpace {
		self.0.to_vec()
	}
}



pub type BalanceOf<T> = <<T as Trait>::Currency as Currency<<T as system::Trait>::AccountId>>::Balance;
pub type NegativeImbalanceOf<T> =
	<<T as Trait>::Currency as Currency<<T as system::Trait>::AccountId>>::NegativeImbalance;

pub trait Trait: timestamp::Trait {
	type Currency: Currency<Self::AccountId>;

	/// The outer call dispatch type.
	type Call: Parameter + Dispatchable<Origin=<Self as system::Trait>::Origin>;

	/// The overarching event type.
	type Event: From<Event<Self>> + Into<<Self as system::Trait>::Event>;

	type Gas: Parameter + Default + Codec + SimpleArithmetic + Bounded + Copy +
		Into<BalanceOf<Self>> + TryFrom<BalanceOf<Self>>;

	/// A function type to get the contract address given the creator.
	type DetermineContractAddress: ContractAddressFor<CodeHash<Self>, Self::AccountId>;

	/// A function type that computes the fee for dispatching the given `Call`.
	///
	/// It is recommended (though not required) for this function to return a fee that would be taken
	/// by the Executive module for regular dispatch.
	type ComputeDispatchFee: ComputeDispatchFee<Self::Call, BalanceOf<Self>>;

	/// trieid id generator
	type TrieIdGenerator: TrieIdGenerator<Self::AccountId>;

	/// Handler for the unbalanced reduction when making a gas payment.
	type GasPayment: OnUnbalanced<NegativeImbalanceOf<Self>>;
}

/// Simple contract address determiner.
///
/// Address calculated from the code (of the constructor), input data to the constructor,
/// and the account id that requested the account creation.
///
/// Formula: `blake2_256(blake2_256(code) + blake2_256(data) + origin)`
pub struct SimpleAddressDeterminator<T: Trait>(PhantomData<T>);
impl<T: Trait> ContractAddressFor<CodeHash<T>, T::AccountId> for SimpleAddressDeterminator<T>
where
	T::AccountId: UncheckedFrom<T::Hash> + AsRef<[u8]>
{
	fn contract_address_for(code_hash: &CodeHash<T>, data: &[u8], origin: &T::AccountId) -> T::AccountId {
		let data_hash = T::Hashing::hash(data);

		let mut buf = Vec::new();
		buf.extend_from_slice(code_hash.as_ref());
		buf.extend_from_slice(data_hash.as_ref());
		buf.extend_from_slice(origin.as_ref());

		UncheckedFrom::unchecked_from(T::Hashing::hash(&buf[..]))
	}
}

/// The default dispatch fee computor computes the fee in the same way that
/// the implementation of `MakePayment` for the Balances module does.
pub struct DefaultDispatchFeeComputor<T: Trait>(PhantomData<T>);
impl<T: Trait> ComputeDispatchFee<T::Call, BalanceOf<T>> for DefaultDispatchFeeComputor<T> {
	fn compute_dispatch_fee(call: &T::Call) -> BalanceOf<T> {
		let encoded_len = call.using_encoded(|encoded| encoded.len() as u32);
		let base_fee = <Module<T>>::transaction_base_fee();
		let byte_fee = <Module<T>>::transaction_byte_fee();
		base_fee + byte_fee * encoded_len.into()
	}
}

decl_module! {
	/// Contracts module.
	pub struct Module<T: Trait> for enum Call where origin: <T as system::Trait>::Origin {
		fn deposit_event<T>() = default;

		/// Updates the schedule for metering contracts.
		///
		/// The schedule must have a greater version than the stored schedule.
		pub fn update_schedule(schedule: Schedule<T::Gas>) -> Result {
			if <Module<T>>::current_schedule().version >= schedule.version {
				return Err("new schedule must have a greater version than current");
			}

			Self::deposit_event(RawEvent::ScheduleUpdated(schedule.version));
			<CurrentSchedule<T>>::put(schedule);

			Ok(())
		}

		/// Stores the given binary Wasm code into the chain's storage and returns its `codehash`.
		/// You can instantiate contracts only with stored code.
		pub fn put_code(
			origin,
			#[compact] gas_limit: T::Gas,
			code: Vec<u8>
		) -> Result {
			let origin = ensure_signed(origin)?;
			let schedule = <Module<T>>::current_schedule();

			let (mut gas_meter, imbalance) = gas::buy_gas::<T>(&origin, gas_limit)?;

			let result = wasm::save_code::<T>(code, &mut gas_meter, &schedule);
			if let Ok(code_hash) = result {
				Self::deposit_event(RawEvent::CodeStored(code_hash));
			}

			gas::refund_unused_gas::<T>(&origin, gas_meter, imbalance);

			result.map(|_| ())
		}

		/// Makes a call to an account, optionally transferring some balance.
		///
		/// * If the account is a smart-contract account, the associated code will be
		/// executed and any value will be transferred.
		/// * If the account is a regular account, any value will be transferred.
		/// * If no account exists and the call value is not less than `existential_deposit`,
		/// a regular account will be created and any value will be transferred.
		pub fn call(
			origin,
			dest: <T::Lookup as StaticLookup>::Source,
			#[compact] value: BalanceOf<T>,
			#[compact] gas_limit: T::Gas,
			data: Vec<u8>
		) -> Result {
			let origin = ensure_signed(origin)?;
			let dest = T::Lookup::lookup(dest)?;

			// Pay for the gas upfront.
			//
			// NOTE: it is very important to avoid any state changes before
			// paying for the gas.
			let (mut gas_meter, imbalance) = gas::buy_gas::<T>(&origin, gas_limit)?;

			let cfg = Config::preload();
			let vm = crate::wasm::WasmVm::new(&cfg.schedule);
			let loader = crate::wasm::WasmLoader::new(&cfg.schedule);
			let mut ctx = ExecutionContext::top_level(origin.clone(), &cfg, &vm, &loader);

			let result = ctx.call(dest, value, &mut gas_meter, &data, exec::EmptyOutputBuf::new());

			if let Ok(_) = result {
				// Commit all changes that made it thus far into the persistent storage.
				DirectAccountDb.commit(ctx.overlay.into_change_set());

				// Then deposit all events produced.
				ctx.events.into_iter().for_each(|indexed_event| {
					<system::Module<T>>::deposit_event_indexed(
						&*indexed_event.topics,
						<T as Trait>::Event::from(indexed_event.event).into(),
					);
				});
			}

			// Refund cost of the unused gas.
			//
			// NOTE: This should go after the commit to the storage, since the storage changes
			// can alter the balance of the caller.
			gas::refund_unused_gas::<T>(&origin, gas_meter, imbalance);

			// Dispatch every recorded call with an appropriate origin.
			ctx.calls.into_iter().for_each(|(who, call)| {
				let result = call.dispatch(RawOrigin::Signed(who.clone()).into());
				Self::deposit_event(RawEvent::Dispatched(who, result.is_ok()));
			});

			result.map(|_| ())
		}

		/// Creates a new contract from the `codehash` generated by `put_code`, optionally transferring some balance.
		///
		/// Creation is executed as follows:
		///
		/// - The destination address is computed based on the sender and hash of the code.
		/// - The smart-contract account is created at the computed address.
		/// - The `ctor_code` is executed in the context of the newly-created account. Buffer returned
		///   after the execution is saved as the `code` of the account. That code will be invoked
		///   upon any call received by this account.
		/// - The contract is initialized.
		pub fn create(
			origin,
			#[compact] endowment: BalanceOf<T>,
			#[compact] gas_limit: T::Gas,
			code_hash: CodeHash<T>,
			data: Vec<u8>
		) -> Result {
			let origin = ensure_signed(origin)?;

			// Commit the gas upfront.
			//
			// NOTE: It is very important to avoid any state changes before
			// paying for the gas.
			let (mut gas_meter, imbalance) = gas::buy_gas::<T>(&origin, gas_limit)?;

			let cfg = Config::preload();
			let vm = crate::wasm::WasmVm::new(&cfg.schedule);
			let loader = crate::wasm::WasmLoader::new(&cfg.schedule);
			let mut ctx = ExecutionContext::top_level(origin.clone(), &cfg, &vm, &loader);
			let result = ctx.instantiate(endowment, &mut gas_meter, &code_hash, &data);

			if let Ok(_) = result {
				// Commit all changes that made it thus far into the persistent storage.
				DirectAccountDb.commit(ctx.overlay.into_change_set());

				// Then deposit all events produced.
				ctx.events.into_iter().for_each(|indexed_event| {
					<system::Module<T>>::deposit_event_indexed(
						&*indexed_event.topics,
						<T as Trait>::Event::from(indexed_event.event).into(),
					);
				});
			}

			// Refund cost of the unused gas.
			//
			// NOTE: This should go after the commit to the storage, since the storage changes
			// can alter the balance of the caller.
			gas::refund_unused_gas::<T>(&origin, gas_meter, imbalance);

			// Dispatch every recorded call with an appropriate origin.
			ctx.calls.into_iter().for_each(|(who, call)| {
				let result = call.dispatch(RawOrigin::Signed(who.clone()).into());
				Self::deposit_event(RawEvent::Dispatched(who, result.is_ok()));
			});

			result.map(|_| ())
		}

		/// Allows block producers to claim a small reward for evicting a contract. If a block producer
		/// fails to do so, a regular users will be allowed to claim the reward.
		///
		/// If contract is not evicted as a result of this call, no actions are taken and
		/// the sender is not eligible for the reward.
		fn claim_surcharge(origin, dest: T::AccountId, aux_sender: Option<T::AccountId>) {
			let origin = origin.into();
			let (signed, rewarded) = match origin {
				Some(system::RawOrigin::Signed(ref account)) if aux_sender.is_none() => {
					(true, account)
				},
				Some(system::RawOrigin::None) if aux_sender.is_some() => {
					(false, aux_sender.as_ref().expect("checked above"))
				},
				_ => return Err("Invalid surcharge claim: origin must be signed or \
								inherent and auxiliary sender only provided on inherent")
			};

			// Add some advantage for block producers (who send unsigned extrinsics) by
			// adding a handicap: for signed extrinsics we use a slightly older block number
			// for the eviction check. This can be viewed as if we pushed regular users back in past.
			let handicap = if signed {
				<Module<T>>::signed_claim_handicap()
			} else {
				Zero::zero()
			};

			// If poking the contract has lead to eviction of the contract, give out the rewards.
			if rent::try_evict::<T>(&dest, handicap) == rent::RentOutcome::Evicted {
				T::Currency::deposit_into_existing(rewarded, Self::surcharge_reward())?;
			}
		}

		/// Allows a contract to restore a tombstone by giving its storage.
		///
		/// The contract that wants to restore (i.e. origin of the call, or `msg.sender` in Solidity terms) will compute a
		/// tombstone with its storage and the given code_hash. If the computed tombstone
		/// match the destination one, the destination contract is restored with the rent_allowance` specified,
		/// while the origin sends all its funds to the destination and is removed.
		fn restore_to(
			origin,
			dest: T::AccountId,
			code_hash: CodeHash<T>,
			rent_allowance: BalanceOf<T>,
			delta: Vec<exec::StorageKey>
		) {
			let origin = ensure_signed(origin)?;

			let mut origin_contract = <ContractInfoOf<T>>::get(&origin)
				.and_then(|c| c.get_alive())
				.ok_or("Cannot restore from inexisting or tombstone contract")?;

			let current_block = <system::Module<T>>::block_number();

			if origin_contract.last_write == Some(current_block) {
				return Err("Origin TrieId written in the current block");
			}

			let dest_tombstone = <ContractInfoOf<T>>::get(&dest)
				.and_then(|c| c.get_tombstone())
				.ok_or("Cannot restore to inexisting or alive contract")?;

			let last_write = if !delta.is_empty() {
				Some(current_block)
			} else {
				origin_contract.last_write
			};

			let key_values_taken = delta.iter()
				.filter_map(|key| {
					child::get_raw(&origin_contract.trie_id, &blake2_256(key)).map(|value| {
						child::kill(&origin_contract.trie_id, &blake2_256(key));
						(key, value)
					})
				})
				.collect::<Vec<_>>();

			let tombstone = <TombstoneContractInfo<T>>::new(
				// This operation is cheap enough because last_write (delta not included)
				// is not this block as it has been checked earlier.
				&runtime_io::child_storage_root(&origin_contract.trie_id)[..],
				code_hash,
			);

			if tombstone != dest_tombstone {
				for (key, value) in key_values_taken {
					child::put_raw(&origin_contract.trie_id, &blake2_256(key), &value);
				}

				return Err("Tombstones don't match");
			}

			origin_contract.storage_size -= key_values_taken.iter()
				.map(|(_, value)| value.len() as u32)
				.sum::<u32>();

			<ContractInfoOf<T>>::remove(&origin);
			<ContractInfoOf<T>>::insert(&dest, ContractInfo::Alive(RawAliveContractInfo {
				trie_id: origin_contract.trie_id,
				storage_size: origin_contract.storage_size,
				code_hash,
				rent_allowance,
				deduct_block: current_block,
				last_write,
			}));

			let origin_free_balance = T::Currency::free_balance(&origin);
			T::Currency::make_free_balance_be(&origin, <BalanceOf<T>>::zero());
			T::Currency::deposit_creating(&dest, origin_free_balance);
		}

		fn on_finalize() {
			<GasSpent<T>>::kill();
		}
	}
}

decl_event! {
	pub enum Event<T>
	where
		Balance = BalanceOf<T>,
		<T as system::Trait>::AccountId,
		<T as system::Trait>::Hash
	{
		/// Transfer happened `from` to `to` with given `value` as part of a `call` or `create`.
		Transfer(AccountId, AccountId, Balance),

		/// Contract deployed by address at the specified address.
		Instantiated(AccountId, AccountId),

		/// Code with the specified hash has been stored.
		CodeStored(Hash),

		/// Triggered when the current schedule is updated.
		ScheduleUpdated(u32),

		/// A call was dispatched from the given account. The bool signals whether it was
		/// successful execution or not.
		Dispatched(AccountId, bool),

		/// An event from contract of account.
		Contract(AccountId, Vec<u8>),
	}
}

decl_storage! {
	trait Store for Module<T: Trait> as Contract {
		/// Number of block delay an extrinsic claim surcharge has.
		///
		/// When claim surchage is called by an extrinsic the rent is checked
		/// for current_block - delay
		SignedClaimHandicap get(signed_claim_handicap) config(): T::BlockNumber;
		/// The minimum amount required to generate a tombstone.
		TombstoneDeposit get(tombstone_deposit) config(): BalanceOf<T>;
		/// Size of a contract at the time of creation. This is a simple way to ensure
		/// that empty contracts eventually gets deleted.
		StorageSizeOffset get(storage_size_offset) config(): u32;
		/// Price of a byte of storage per one block interval. Should be greater than 0.
		RentByteFee get(rent_byte_price) config(): BalanceOf<T>;
		/// The amount of funds a contract should deposit in order to offset
		/// the cost of one byte.
		///
		/// Let's suppose the deposit is 1,000 BU (balance units)/byte and the rent is 1 BU/byte/day,
		/// then a contract with 1,000,000 BU that uses 1,000 bytes of storage would pay no rent.
		/// But if the balance reduced to 500,000 BU and the storage stayed the same at 1,000,
		/// then it would pay 500 BU/day.
		RentDepositOffset get(rent_deposit_offset) config(): BalanceOf<T>;
		/// Reward that is received by the party whose touch has led
		/// to removal of a contract.
		SurchargeReward get(surcharge_reward) config(): BalanceOf<T>;
		/// The fee required to make a transfer.
		TransferFee get(transfer_fee) config(): BalanceOf<T>;
		/// The fee required to create an account.
		CreationFee get(creation_fee) config(): BalanceOf<T>;
		/// The fee to be paid for making a transaction; the base.
		TransactionBaseFee get(transaction_base_fee) config(): BalanceOf<T>;
		/// The fee to be paid for making a transaction; the per-byte portion.
		TransactionByteFee get(transaction_byte_fee) config(): BalanceOf<T>;
		/// The fee required to create a contract instance.
		ContractFee get(contract_fee) config(): BalanceOf<T> = 21.into();
		/// The base fee charged for calling into a contract.
		CallBaseFee get(call_base_fee) config(): T::Gas = 135.into();
		/// The base fee charged for creating a contract.
		CreateBaseFee get(create_base_fee) config(): T::Gas = 175.into();
		/// The price of one unit of gas.
		GasPrice get(gas_price) config(): BalanceOf<T> = 1.into();
		/// The maximum nesting level of a call/create stack.
		MaxDepth get(max_depth) config(): u32 = 100;
		/// The maximum amount of gas that could be expended per block.
		BlockGasLimit get(block_gas_limit) config(): T::Gas = 10_000_000.into();
		/// Gas spent so far in this block.
		GasSpent get(gas_spent): T::Gas;
		/// Current cost schedule for contracts.
		CurrentSchedule get(current_schedule) config(): Schedule<T::Gas> = Schedule::default();
		/// A mapping from an original code hash to the original code, untouched by instrumentation.
		pub PristineCode: map CodeHash<T> => Option<Vec<u8>>;
		/// A mapping between an original code hash and instrumented wasm code, ready for execution.
		pub CodeStorage: map CodeHash<T> => Option<wasm::PrefabWasmModule>;
		/// The subtrie counter.
		pub AccountCounter: u64 = 0;
		/// The code associated with a given account.
		pub ContractInfoOf: map T::AccountId => Option<ContractInfo<T>>;
	}
}

fn prefixed_child_trie(trie_id: &[u8]) -> Vec<u8> {
	let mut res = CHILD_CONTRACT_PREFIX.to_vec();
	res.extend_from_slice(trie_id);
	res
}

impl<T: Trait> OnFreeBalanceZero<T::AccountId> for Module<T> {
	fn on_free_balance_zero(who: &T::AccountId) {
		if let Some(ContractInfo::Alive(info)) = <ContractInfoOf<T>>::get(who) {
			child::child_trie(&prefixed_child_trie(&info.trie_id[..])[..])
				.map(|subtrie|child::kill_storage(&subtrie));
		}
		<ContractInfoOf<T>>::remove(who);
	}
}

/// In-memory cache of configuration values.
///
/// We assume that these values can't be changed in the
/// course of transaction execution.
pub struct Config<T: Trait> {
	pub schedule: Schedule<T::Gas>,
	pub existential_deposit: BalanceOf<T>,
	pub max_depth: u32,
	pub contract_account_instantiate_fee: BalanceOf<T>,
	pub account_create_fee: BalanceOf<T>,
	pub transfer_fee: BalanceOf<T>,
	pub call_base_fee: T::Gas,
	pub instantiate_base_fee: T::Gas,
}

impl<T: Trait> Config<T> {
	fn preload() -> Config<T> {
		Config {
			schedule: <Module<T>>::current_schedule(),
			existential_deposit: T::Currency::minimum_balance(),
			max_depth: <Module<T>>::max_depth(),
			contract_account_instantiate_fee: <Module<T>>::contract_fee(),
			account_create_fee: <Module<T>>::creation_fee(),
			transfer_fee: <Module<T>>::transfer_fee(),
			call_base_fee: <Module<T>>::call_base_fee(),
			instantiate_base_fee: <Module<T>>::create_base_fee(),
		}
	}
}

/// Definition of the cost schedule and other parameterizations for wasm vm.
#[cfg_attr(feature = "std", derive(Serialize, Deserialize, Debug))]
#[derive(Clone, Encode, Decode, PartialEq, Eq)]
pub struct Schedule<Gas> {
	/// Version of the schedule.
	pub version: u32,

	/// Cost of putting a byte of code into storage.
	pub put_code_per_byte_cost: Gas,

	/// Gas cost of a growing memory by single page.
	pub grow_mem_cost: Gas,

	/// Gas cost of a regular operation.
	pub regular_op_cost: Gas,

	/// Gas cost per one byte returned.
	pub return_data_per_byte_cost: Gas,

	/// Gas cost to deposit an event; the per-byte portion.
	pub event_data_per_byte_cost: Gas,

	/// Gas cost to deposit an event; the cost per topic.
	pub event_per_topic_cost: Gas,

	/// Gas cost to deposit an event; the base.
	pub event_base_cost: Gas,

	/// Gas cost per one byte read from the sandbox memory.
	pub sandbox_data_read_cost: Gas,

	/// Gas cost per one byte written to the sandbox memory.
	pub sandbox_data_write_cost: Gas,

	/// The maximum number of topics supported by an event.
	pub max_event_topics: u32,

	/// Maximum allowed stack height.
	///
	/// See https://wiki.parity.io/WebAssembly-StackHeight to find out
	/// how the stack frame cost is calculated.
	pub max_stack_height: u32,

	/// Maximum number of memory pages allowed for a contract.
	pub max_memory_pages: u32,

	/// Whether the `ext_println` function is allowed to be used contracts.
	/// MUST only be enabled for `dev` chains, NOT for production chains
	pub enable_println: bool,

	/// The maximum length of a subject used for PRNG generation.
	pub max_subject_len: u32,
}

impl<Gas: From<u32>> Default for Schedule<Gas> {
	fn default() -> Schedule<Gas> {
		Schedule {
			version: 0,
			put_code_per_byte_cost: 1.into(),
			grow_mem_cost: 1.into(),
			regular_op_cost: 1.into(),
			return_data_per_byte_cost: 1.into(),
			event_data_per_byte_cost: 1.into(),
			event_per_topic_cost: 1.into(),
			event_base_cost: 1.into(),
			sandbox_data_read_cost: 1.into(),
			sandbox_data_write_cost: 1.into(),
			max_event_topics: 4,
			max_stack_height: 64 * 1024,
			max_memory_pages: 16,
			enable_println: false,
			max_subject_len: 32,
		}
	}
}<|MERGE_RESOLUTION|>--- conflicted
+++ resolved
@@ -96,15 +96,11 @@
 use substrate_primitives::crypto::UncheckedFrom;
 use rstd::{prelude::*, marker::PhantomData, convert::TryFrom};
 use parity_codec::{Codec, Encode, Decode};
-<<<<<<< HEAD
-use runtime_primitives::traits::{Hash, As, SimpleArithmetic, Bounded, StaticLookup, Zero};
 use substrate_primitives::subtrie::{KeySpace, KeySpaceGenerator};
-=======
 use runtime_io::blake2_256;
 use runtime_primitives::traits::{
 	Hash, SimpleArithmetic, Bounded, StaticLookup, Zero, MaybeSerializeDebug, Member
 };
->>>>>>> d713fbc3
 use srml_support::dispatch::{Result, Dispatchable};
 use srml_support::{
 	Parameter, StorageMap, StorageValue, decl_module, decl_event, decl_storage, storage::child
@@ -600,34 +596,41 @@
 			} else {
 				origin_contract.last_write
 			};
-
-			let key_values_taken = delta.iter()
-				.filter_map(|key| {
-					child::get_raw(&origin_contract.trie_id, &blake2_256(key)).map(|value| {
-						child::kill(&origin_contract.trie_id, &blake2_256(key));
-						(key, value)
+			if let Some(subtrie) = child::child_trie(
+				&prefixed_child_trie(&origin_contract.trie_id[..])[..]
+			) {
+	
+				let key_values_taken = delta.iter()
+					.filter_map(|key| {
+						child::get_raw(subtrie.node_ref(), &blake2_256(key)).map(|value| {
+							child::kill(&subtrie, &blake2_256(key));
+							(key, value)
+						})
 					})
-				})
-				.collect::<Vec<_>>();
-
-			let tombstone = <TombstoneContractInfo<T>>::new(
-				// This operation is cheap enough because last_write (delta not included)
-				// is not this block as it has been checked earlier.
-				&runtime_io::child_storage_root(&origin_contract.trie_id)[..],
-				code_hash,
-			);
-
-			if tombstone != dest_tombstone {
-				for (key, value) in key_values_taken {
-					child::put_raw(&origin_contract.trie_id, &blake2_256(key), &value);
+					.collect::<Vec<_>>();
+
+				let tombstone = <TombstoneContractInfo<T>>::new(
+					// This operation is cheap enough because last_write (delta not included)
+					// is not this block as it has been checked earlier.
+					&runtime_io::child_storage_root(&subtrie)[..],
+					code_hash,
+				);
+
+				if tombstone != dest_tombstone {
+					for (key, value) in key_values_taken {
+						child::put_raw(&subtrie, &blake2_256(key), &value);
+					}
+
+					return Err("Tombstones don't match");
 				}
 
-				return Err("Tombstones don't match");
+				origin_contract.storage_size -= key_values_taken.iter()
+					.map(|(_, value)| value.len() as u32)
+					.sum::<u32>();
+
+			} else {
+				return Err("Corrupted contract");
 			}
-
-			origin_contract.storage_size -= key_values_taken.iter()
-				.map(|(_, value)| value.len() as u32)
-				.sum::<u32>();
 
 			<ContractInfoOf<T>>::remove(&origin);
 			<ContractInfoOf<T>>::insert(&dest, ContractInfo::Alive(RawAliveContractInfo {
