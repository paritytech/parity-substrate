
[package]
name = "srml-contract"
version = "0.1.0"
authors = ["Parity Technologies <admin@parity.io>"]
edition = "2018"

[dependencies]
serde = { version = "1.0", default-features = false }
pwasm-utils = { version = "0.6.1", default-features = false }
parity-codec = { version = "3.0", default-features = false }
parity-codec-derive = { version = "3.0", default-features = false }
parity-wasm = { version = "0.31", default-features = false }
substrate-primitives = { path = "../../core/primitives", default-features = false }
runtime-primitives = { package = "sr-primitives", path = "../../core/sr-primitives", default-features = false }
runtime-io = { package = "sr-io", path = "../../core/sr-io", default-features = false }
rstd = { package = "sr-std", path = "../../core/sr-std", default-features = false }
sandbox = { package = "sr-sandbox", path = "../../core/sr-sandbox", default-features = false }
srml-support = { path = "../support", default-features = false }
system = { package = "srml-system", path = "../system", default-features = false }
balances = { package = "srml-balances", path = "../balances", default-features = false }
<<<<<<< HEAD
substrate-metadata = { path = "../../core/metadata", default-features = false }
substrate-metadata-derive = { path = "../../core/metadata-derive", default-features = false }
=======
timestamp = { package = "srml-timestamp", path = "../timestamp", default-features = false }
>>>>>>> 63388a46

[dev-dependencies]
wabt = "~0.7.4"
assert_matches = "1.1"
hex-literal = "0.1.0"
consensus = { package = "srml-consensus", path = "../consensus", default-features = false }

[features]
default = ["std"]
std = [
	"serde/std",
	"parity-codec/std",
	"parity-codec-derive/std",
	"substrate-primitives/std",
	"runtime-primitives/std",
	"runtime-io/std",
	"rstd/std",
	"balances/std",
	"sandbox/std",
	"srml-support/std",
	"system/std",
	"timestamp/std",
	"parity-wasm/std",
	"pwasm-utils/std",
	"substrate-metadata/std",
	"substrate-metadata-derive/std",
]<|MERGE_RESOLUTION|>--- conflicted
+++ resolved
@@ -19,12 +19,9 @@
 srml-support = { path = "../support", default-features = false }
 system = { package = "srml-system", path = "../system", default-features = false }
 balances = { package = "srml-balances", path = "../balances", default-features = false }
-<<<<<<< HEAD
+timestamp = { package = "srml-timestamp", path = "../timestamp", default-features = false }
 substrate-metadata = { path = "../../core/metadata", default-features = false }
 substrate-metadata-derive = { path = "../../core/metadata-derive", default-features = false }
-=======
-timestamp = { package = "srml-timestamp", path = "../timestamp", default-features = false }
->>>>>>> 63388a46
 
 [dev-dependencies]
 wabt = "~0.7.4"
