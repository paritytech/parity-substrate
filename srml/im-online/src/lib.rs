--- conflicted
+++ resolved
@@ -490,11 +490,7 @@
 impl<T: Trait> support::unsigned::ValidateUnsigned for Module<T> {
 	type Call = Call<T>;
 
-<<<<<<< HEAD
 	fn validate_unsigned(call: &Self::Call) -> TransactionValidity {
-=======
-	fn validate_unsigned(call: &Self::Call) -> support::unsigned::TransactionValidity {
->>>>>>> 3278d648
 		if let Call::heartbeat(heartbeat, signature) = call {
 			if <Module<T>>::is_online_in_current_session(heartbeat.authority_index) {
 				// we already received a heartbeat for this authority
