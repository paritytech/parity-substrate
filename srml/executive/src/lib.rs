--- conflicted
+++ resolved
@@ -465,14 +465,9 @@
 		balances::GenesisConfig::<Runtime> {
 			balances: vec![(1, 211)],
 			vesting: vec![],
-<<<<<<< HEAD
 		}.assimilate_storage(&mut t.top, &mut t.children).unwrap();
-		let xt = primitives::testing::TestXt(Some(1), 0, Call::transfer(2, 69));
-=======
-		}.assimilate_storage(&mut t.0, &mut t.1).unwrap();
 		let xt = sr_primitives::testing::TestXt(sign_extra(1, 0, 0), Call::transfer(2, 69));
 		let weight = xt.get_dispatch_info().weight as u64;
->>>>>>> d60cdba5
 		let mut t = runtime_io::TestExternalities::<Blake2Hasher>::new_with_children(t);
 		with_externalities(&mut t, || {
 			Executive::initialize_block(&Header::new(
@@ -489,13 +484,8 @@
 		});
 	}
 
-<<<<<<< HEAD
-	fn new_test_ext() -> runtime_io::TestExternalities<Blake2Hasher> {
+	fn new_test_ext(balance_factor: u64) -> runtime_io::TestExternalities<Blake2Hasher> {
 		let mut t = system::GenesisConfig::default().build_storage::<Runtime>().unwrap();
-=======
-	fn new_test_ext(balance_factor: u64) -> runtime_io::TestExternalities<Blake2Hasher> {
-		let mut t = system::GenesisConfig::default().build_storage::<Runtime>().unwrap().0;
->>>>>>> d60cdba5
 		t.extend(balances::GenesisConfig::<Runtime> {
 			balances: vec![(1, 111 * balance_factor)],
 			vesting: vec![],
