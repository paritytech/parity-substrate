// Copyright 2017-2019 Parity Technologies (UK) Ltd.
// This file is part of Substrate.

// Substrate is free software: you can redistribute it and/or modify
// it under the terms of the GNU General Public License as published by
// the Free Software Foundation, either version 3 of the License, or
// (at your option) any later version.

// Substrate is distributed in the hope that it will be useful,
// but WITHOUT ANY WARRANTY; without even the implied warranty of
// MERCHANTABILITY or FITNESS FOR A PARTICULAR PURPOSE.  See the
// GNU General Public License for more details.

// You should have received a copy of the GNU General Public License
// along with Substrate.  If not, see <http://www.gnu.org/licenses/>.

//! # Executive Module
//!
//! The Executive module acts as the orchestration layer for the runtime. It dispatches incoming
//! extrinsic calls to the respective modules in the runtime.
//!
//! ## Overview
//!
//! The executive module is not a typical SRML module providing functionality around a specific feature.
//! It is a cross-cutting framework component for the SRML. It works in conjunction with the
//! [SRML System module](../srml_system/index.html) to perform these cross-cutting functions.
//!
//! The Executive module provides functions to:
//!
//! - Check transaction validity.
//! - Initialize a block.
//! - Apply extrinsics.
//! - Execute a block.
//! - Finalize a block.
//! - Start an off-chain worker.
//!
//! ### Implementations
//!
//! The Executive module provides the following implementations:
//!
//! - `ExecuteBlock`: Trait that can be used to execute a block.
//! - `Executive`: Type that can be used to make the SRML available from the runtime.
//!
//! ## Usage
//!
//! The default Substrate node template declares the [`Executive`](./struct.Executive.html) type in its library.
//!
//! ### Example
//!
//! `Executive` type declaration from the node template.
//!
//! ```
//! # use primitives::generic;
//! # use srml_executive as executive;
//! # pub struct UncheckedExtrinsic {};
//! # pub struct Header {};
//! # type Context = system::ChainContext<Runtime>;
//! # pub type Block = generic::Block<Header, UncheckedExtrinsic>;
//! # pub type Balances = u64;
//! # pub type AllModules = u64;
//! # pub enum Runtime {};
//! # use primitives::transaction_validity::TransactionValidity;
//! # use primitives::traits::ValidateUnsigned;
//! # impl ValidateUnsigned for Runtime {
//! # 	type Call = ();
//! #
//! # 	fn validate_unsigned(_call: &Self::Call) -> TransactionValidity {
//! # 		TransactionValidity::Invalid(0)
//! # 	}
//! # }
//! /// Executive: handles dispatch to the various modules.
//! pub type Executive = executive::Executive<Runtime, Block, Context, Balances, Runtime, AllModules>;
//! ```

#![cfg_attr(not(feature = "std"), no_std)]

use rstd::prelude::*;
use rstd::marker::PhantomData;
use rstd::convert::TryInto;
use primitives::{
	generic::Digest, ApplyResult, ApplyOutcome, ApplyError, DispatchError, Error as PrimitiveError,
	traits::{
		self, Header, Zero, One, Checkable, Applyable, CheckEqual, OnFinalize,
		OnInitialize, NumberFor, Block as BlockT, OffchainWorker,
		ValidateUnsigned,
	}
};
use srml_support::{Dispatchable, traits::MakePayment};
use parity_codec::{Codec, Encode};
use system::{extrinsics_root, DigestOf};
use primitives::transaction_validity::{TransactionValidity, TransactionPriority, TransactionLongevity};
use primitives::weights::Weighable;

mod internal {
	pub const MAX_TRANSACTIONS_WEIGHT: u32 = 4 * 1024 * 1024;
}

/// Trait that can be used to execute a block.
pub trait ExecuteBlock<Block: BlockT> {
	/// Actually execute all transitions for `block`.
	fn execute_block(block: Block);
}

pub type CheckedOf<E, C> = <E as Checkable<C>>::Checked;
pub type CallOf<E, C> = <CheckedOf<E, C> as Applyable>::Call;
pub type OriginOf<E, C> = <CallOf<E, C> as Dispatchable>::Origin;

pub struct Executive<System, Block, Context, Payment, UnsignedValidator, AllModules>(
	PhantomData<(System, Block, Context, Payment, UnsignedValidator, AllModules)>
);

impl<
	System: system::Trait,
	Block: traits::Block<Header=System::Header, Hash=System::Hash>,
	Context: Default,
	Payment: MakePayment<System::AccountId>,
	UnsignedValidator,
	AllModules: OnInitialize<System::BlockNumber> + OnFinalize<System::BlockNumber> + OffchainWorker<System::BlockNumber>,
> ExecuteBlock<Block> for Executive<System, Block, Context, Payment, UnsignedValidator, AllModules>
where
	Block::Extrinsic: Checkable<Context> + Codec,
	<Block::Extrinsic as Checkable<Context>>::Error: Into<PrimitiveError>,
	CheckedOf<Block::Extrinsic, Context>: Applyable<Index=System::Index, AccountId=System::AccountId> + Weighable,
	CallOf<Block::Extrinsic, Context>: Dispatchable,
	<CallOf<Block::Extrinsic, Context> as Dispatchable>::Error: Into<DispatchError> + TryInto<system::Error>,
	OriginOf<Block::Extrinsic, Context>: From<Option<System::AccountId>>,
	UnsignedValidator: ValidateUnsigned<Call=CallOf<Block::Extrinsic, Context>>,
{
	fn execute_block(block: Block) {
		Executive::<System, Block, Context, Payment, UnsignedValidator, AllModules>::execute_block(block);
	}
}

impl<
	System: system::Trait,
	Block: traits::Block<Header=System::Header, Hash=System::Hash>,
	Context: Default,
	Payment: MakePayment<System::AccountId>,
	UnsignedValidator,
	AllModules: OnInitialize<System::BlockNumber> + OnFinalize<System::BlockNumber> + OffchainWorker<System::BlockNumber>,
> Executive<System, Block, Context, Payment, UnsignedValidator, AllModules>
where
	Block::Extrinsic: Checkable<Context> + Codec,
	<Block::Extrinsic as Checkable<Context>>::Error: Into<PrimitiveError>,
	CheckedOf<Block::Extrinsic, Context>: Applyable<Index=System::Index, AccountId=System::AccountId> + Weighable,
	CallOf<Block::Extrinsic, Context>: Dispatchable,
	<CallOf<Block::Extrinsic, Context> as Dispatchable>::Error: Into<DispatchError> + TryInto<system::Error>,
	OriginOf<Block::Extrinsic, Context>: From<Option<System::AccountId>>,
	UnsignedValidator: ValidateUnsigned<Call=CallOf<Block::Extrinsic, Context>>,
{
	/// Start the execution of a particular block.
	pub fn initialize_block(header: &System::Header) {
		let mut digests = <DigestOf<System>>::default();
		header.digest().logs().iter().for_each(|d| if d.as_pre_runtime().is_some() { digests.push(d.clone()) });
		Self::initialize_block_impl(header.number(), header.parent_hash(), header.extrinsics_root(), &digests);
	}

	fn initialize_block_impl(
		block_number: &System::BlockNumber,
		parent_hash: &System::Hash,
		extrinsics_root: &System::Hash,
		digest: &Digest<System::Hash>,
	) {
		<system::Module<System>>::initialize(block_number, parent_hash, extrinsics_root, digest);
		<AllModules as OnInitialize<System::BlockNumber>>::on_initialize(*block_number);
	}

	fn initial_checks(block: &Block) {
		let header = block.header();

		// Check that `parent_hash` is correct.
		let n = header.number().clone();
		assert!(
			n > System::BlockNumber::zero()
			&& <system::Module<System>>::block_hash(n - System::BlockNumber::one()) == *header.parent_hash(),
			"Parent hash should be valid."
		);

		// Check that transaction trie root represents the transactions.
		let xts_root = extrinsics_root::<System::Hashing, _>(&block.extrinsics());
		header.extrinsics_root().check_equal(&xts_root);
		assert!(header.extrinsics_root() == &xts_root, "Transaction trie root must be valid.");
	}

	/// Actually execute all transitions for `block`.
	pub fn execute_block(block: Block) {
		Self::initialize_block(block.header());

		// any initial checks
		Self::initial_checks(&block);

		// execute extrinsics
		let (header, extrinsics) = block.deconstruct();
		Self::execute_extrinsics_with_book_keeping(extrinsics, *header.number());

		// any final checks
		Self::final_checks(&header);
	}

	/// Execute given extrinsics and take care of post-extrinsics book-keeping.
	fn execute_extrinsics_with_book_keeping(extrinsics: Vec<Block::Extrinsic>, block_number: NumberFor<Block>) {

		extrinsics.into_iter().for_each(Self::apply_extrinsic_no_note);

		// post-extrinsics book-keeping
		<system::Module<System>>::note_finished_extrinsics();
		<AllModules as OnFinalize<System::BlockNumber>>::on_finalize(block_number);
	}

	/// Finalize the block - it is up the caller to ensure that all header fields are valid
	/// except state-root.
	pub fn finalize_block() -> System::Header {
		<system::Module<System>>::note_finished_extrinsics();
		<AllModules as OnFinalize<System::BlockNumber>>::on_finalize(<system::Module<System>>::block_number());

		// set up extrinsics
		<system::Module<System>>::derive_extrinsics();
		<system::Module<System>>::finalize()
	}

	/// Apply extrinsic outside of the block execution function.
	/// This doesn't attempt to validate anything regarding the block, but it builds a list of uxt
	/// hashes.
	pub fn apply_extrinsic(uxt: Block::Extrinsic) -> ApplyResult {
		let encoded = uxt.encode();
		let encoded_len = encoded.len();
		Self::apply_extrinsic_with_len(uxt, encoded_len, Some(encoded))
	}

	/// Apply an extrinsic inside the block execution function.
	fn apply_extrinsic_no_note(uxt: Block::Extrinsic) {
		let l = uxt.encode().len();
		match Self::apply_extrinsic_with_len(uxt, l, None) {
			Ok(ApplyOutcome::Success) => (),
			Ok(ApplyOutcome::Fail(e)) => {
				runtime_io::print("Error:");
				runtime_io::print(e.module as u64);
				runtime_io::print(e.error as u64);
				if let Some(msg) = e.message {
					runtime_io::print(msg);
				}
			},
			Err(ApplyError::CantPay) => panic!("All extrinsics should have sender able to pay their fees"),
			Err(ApplyError::BadSignature) => panic!("All extrinsics should be properly signed"),
			Err(ApplyError::Stale) | Err(ApplyError::Future) => panic!("All extrinsics should have the correct nonce"),
			Err(ApplyError::FullBlock) => panic!("Extrinsics should not exceed block limit"),
		}
	}

	/// Actually apply an extrinsic given its `encoded_len`; this doesn't note its hash.
	fn apply_extrinsic_with_len(
		uxt: Block::Extrinsic,
		encoded_len: usize,
		to_note: Option<Vec<u8>>,
	) -> ApplyResult {
		// Verify that the signature is good.
		let xt = uxt.check(&Default::default()).map_err(|_| ApplyError::BadSignature)?;
		// Check the weight of the block if that extrinsic is applied.
		let weight = xt.weight(encoded_len);
		if <system::Module<System>>::all_extrinsics_weight() + weight > internal::MAX_TRANSACTIONS_WEIGHT {
			return Err(ApplyError::FullBlock);
		}

		if let (Some(sender), Some(index)) = (xt.sender(), xt.index()) {
			// check index
			let expected_index = <system::Module<System>>::account_nonce(sender);
			if index != &expected_index {
				return if index < &expected_index {
					Err(ApplyError::Stale)
				} else {
					Err(ApplyError::Future)
				}
			}
			// pay any fees
			// TODO: propagate why can't pay #2952
			Payment::make_payment(sender, encoded_len).map_err(|_| ApplyError::CantPay)?;

			// AUDIT: Under no circumstances may this function panic from here onwards.
			// FIXME: ensure this at compile-time (such as by not defining a panic function, forcing
			// a linker error unless the compiler can prove it cannot be called).
			// increment nonce in storage
			<system::Module<System>>::inc_account_nonce(sender);
		}

		// Make sure to `note_extrinsic` only after we know it's going to be executed
		// to prevent it from leaking in storage.
		if let Some(encoded) = to_note {
			<system::Module<System>>::note_extrinsic(encoded);
		}

		// Decode parameters and dispatch
		let (f, s) = xt.deconstruct();
		let r = f.dispatch(s.into()).map_err(Into::<DispatchError>::into);
		<system::Module<System>>::note_applied_extrinsic(&r, encoded_len as u32);

		Ok(match r {
			Ok(_) => ApplyOutcome::Success,
			Err(e) => ApplyOutcome::Fail(e),
		})
	}

	fn final_checks(header: &System::Header) {
		// remove temporaries
		let new_header = <system::Module<System>>::finalize();

		// check digest
		assert_eq!(
			header.digest().logs().len(),
			new_header.digest().logs().len(),
			"Number of digest items must match that calculated."
		);
		let items_zip = header.digest().logs().iter().zip(new_header.digest().logs().iter());
		for (header_item, computed_item) in items_zip {
			header_item.check_equal(&computed_item);
			assert!(header_item == computed_item, "Digest item must match that calculated.");
		}

		// check storage root.
		let storage_root = new_header.state_root();
		header.state_root().check_equal(&storage_root);
		assert!(header.state_root() == storage_root, "Storage root must match that calculated.");
	}

	/// Check a given signed transaction for validity. This doesn't execute any
	/// side-effects; it merely checks whether the transaction would panic if it were included or not.
	///
	/// Changes made to storage should be discarded.
	pub fn validate_transaction(uxt: Block::Extrinsic) -> TransactionValidity {
		// Note errors > 0 are from ApplyError
		const UNKNOWN_ERROR: i8 = -127;
		const MISSING_SENDER: i8 = -20;
		const INVALID_INDEX: i8 = -10;

		let encoded_len = uxt.encode().len();

		let xt = match uxt.check(&Default::default()) {
			// Checks out. Carry on.
			Ok(xt) => xt,
			Err(err) => return match err.into() {
				// An unknown account index implies that the transaction may yet become valid.
				// TODO: avoid hardcoded error string here #2953
				PrimitiveError::Unknown("invalid account index") =>
					TransactionValidity::Unknown(INVALID_INDEX),
				// Technically a bad signature could also imply an out-of-date account index, but
				// that's more of an edge case.
				PrimitiveError::BadSignature =>
					TransactionValidity::Invalid(ApplyError::BadSignature as i8),
				_ => TransactionValidity::Invalid(UNKNOWN_ERROR),
			}
		};

		match (xt.sender(), xt.index()) {
			(Some(sender), Some(index)) => {
				// pay any fees
				if Payment::make_payment(sender, encoded_len).is_err() {
					return TransactionValidity::Invalid(ApplyError::CantPay as i8)
				}

				// check index
				let expected_index = <system::Module<System>>::account_nonce(sender);
				if index < &expected_index {
					return TransactionValidity::Invalid(ApplyError::Stale as i8)
				}

				let index = *index;
				let provides = vec![(sender, index).encode()];
				let requires = if expected_index < index {
					vec![(sender, index - One::one()).encode()]
				} else {
					vec![]
				};

				TransactionValidity::Valid {
					priority: encoded_len as TransactionPriority,
					requires,
					provides,
					longevity: TransactionLongevity::max_value(),
					propagate: true,
				}
			},
			(None, None) => UnsignedValidator::validate_unsigned(&xt.deconstruct().0),
			(Some(_), None) => TransactionValidity::Invalid(INVALID_INDEX),
			(None, Some(_)) => TransactionValidity::Invalid(MISSING_SENDER),
		}
	}

	/// Start an offchain worker and generate extrinsics.
	pub fn offchain_worker(n: System::BlockNumber) {
		<AllModules as OffchainWorker<System::BlockNumber>>::generate_extrinsics(n)
	}
}

#[cfg(test)]
mod tests {
	use super::*;
	use balances::Call;
	use runtime_io::with_externalities;
	use substrate_primitives::{H256, Blake2Hasher};
<<<<<<< HEAD
	use primitives::{
		traits::{Header as HeaderT, BlakeTwo256, IdentityLookup}, testing::{Digest, Header, Block}
	};
	use srml_support::{traits::Currency, impl_outer_origin, impl_outer_event, impl_outer_error};
=======
	use primitives::traits::{Header as HeaderT, BlakeTwo256, IdentityLookup};
	use primitives::testing::{Digest, Header, Block};
	use srml_support::{impl_outer_event, impl_outer_origin, parameter_types};
	use srml_support::traits::Currency;
>>>>>>> ed13f4b1
	use system;
	use hex_literal::hex;

	impl_outer_origin! {
		pub enum Origin for Runtime {
		}
	}

	impl_outer_event!{
		pub enum MetaEvent for Runtime {
			balances<T>,
		}
	}

	impl_outer_error! {
		pub enum Error for Runtime {
			balances
		}
	}

	// Workaround for https://github.com/rust-lang/rust/issues/26925 . Remove when sorted.
	#[derive(Clone, Eq, PartialEq)]
	pub struct Runtime;
	impl system::Trait for Runtime {
		type Origin = Origin;
		type Index = u64;
		type BlockNumber = u64;
		type Hash = substrate_primitives::H256;
		type Hashing = BlakeTwo256;
		type AccountId = u64;
		type Lookup = IdentityLookup<u64>;
		type Header = Header;
		type Event = MetaEvent;
		type Error = Error;
	}
	parameter_types! {
		pub const ExistentialDeposit: u64 = 0;
		pub const TransferFee: u64 = 0;
		pub const CreationFee: u64 = 0;
		pub const TransactionBaseFee: u64 = 0;
		pub const TransactionByteFee: u64 = 0;
	}
	impl balances::Trait for Runtime {
		type Balance = u64;
		type OnFreeBalanceZero = ();
		type OnNewAccount = ();
		type Event = MetaEvent;
		type TransactionPayment = ();
		type DustRemoval = ();
		type TransferPayment = ();
<<<<<<< HEAD
		type Error = Error;
=======
		type ExistentialDeposit = ExistentialDeposit;
		type TransferFee = TransferFee;
		type CreationFee = CreationFee;
		type TransactionBaseFee = TransactionBaseFee;
		type TransactionByteFee = TransactionByteFee;
>>>>>>> ed13f4b1
	}

	impl ValidateUnsigned for Runtime {
		type Call = Call<Runtime>;

		fn validate_unsigned(call: &Self::Call) -> TransactionValidity {
			match call {
				Call::set_balance(_, _, _) => TransactionValidity::Valid {
					priority: 0,
					requires: vec![],
					provides: vec![],
					longevity: std::u64::MAX,
					propagate: false,
				},
				_ => TransactionValidity::Invalid(0),
			}
		}
	}

	type TestXt = primitives::testing::TestXt<Call<Runtime>>;
	type Executive = super::Executive<
		Runtime,
		Block<TestXt>,
		system::ChainContext<Runtime>,
		balances::Module<Runtime>,
		Runtime,
		()
	>;

	#[test]
	fn balance_transfer_dispatch_works() {
		let mut t = system::GenesisConfig::default().build_storage::<Runtime>().unwrap().0;
		t.extend(balances::GenesisConfig::<Runtime> {
			balances: vec![(1, 111)],
			vesting: vec![],
		}.build_storage().unwrap().0);
		let xt = primitives::testing::TestXt(Some(1), 0, Call::transfer(2, 69));
		let mut t = runtime_io::TestExternalities::<Blake2Hasher>::new(t);
		with_externalities(&mut t, || {
			Executive::initialize_block(&Header::new(
				1,
				H256::default(),
				H256::default(),
				[69u8; 32].into(),
				Digest::default(),
			));
			Executive::apply_extrinsic(xt).unwrap();
			assert_eq!(<balances::Module<Runtime>>::total_balance(&1), 42);
			assert_eq!(<balances::Module<Runtime>>::total_balance(&2), 69);
		});
	}

	fn new_test_ext() -> runtime_io::TestExternalities<Blake2Hasher> {
		let mut t = system::GenesisConfig::default().build_storage::<Runtime>().unwrap().0;
		t.extend(balances::GenesisConfig::<Runtime>::default().build_storage().unwrap().0);
		t.into()
	}

	#[test]
	fn block_import_works() {
		with_externalities(&mut new_test_ext(), || {
			Executive::execute_block(Block {
				header: Header {
					parent_hash: [69u8; 32].into(),
					number: 1,
					state_root: hex!("d75c79776d69123b65e819977b70e102482e05fd7538c1dcae1249a248ba64e4").into(),
					extrinsics_root: hex!("03170a2e7597b7b7e3d84c05391d139a62b157e78786d8c082f29dcf4c111314").into(),
					digest: Digest { logs: vec![], },
				},
				extrinsics: vec![],
			});
		});
	}

	#[test]
	#[should_panic]
	fn block_import_of_bad_state_root_fails() {
		with_externalities(&mut new_test_ext(), || {
			Executive::execute_block(Block {
				header: Header {
					parent_hash: [69u8; 32].into(),
					number: 1,
					state_root: [0u8; 32].into(),
					extrinsics_root: hex!("03170a2e7597b7b7e3d84c05391d139a62b157e78786d8c082f29dcf4c111314").into(),
					digest: Digest { logs: vec![], },
				},
				extrinsics: vec![],
			});
		});
	}

	#[test]
	#[should_panic]
	fn block_import_of_bad_extrinsic_root_fails() {
		with_externalities(&mut new_test_ext(), || {
			Executive::execute_block(Block {
				header: Header {
					parent_hash: [69u8; 32].into(),
					number: 1,
					state_root: hex!("49cd58a254ccf6abc4a023d9a22dcfc421e385527a250faec69f8ad0d8ed3e48").into(),
					extrinsics_root: [0u8; 32].into(),
					digest: Digest { logs: vec![], },
				},
				extrinsics: vec![],
			});
		});
	}

	#[test]
	fn bad_extrinsic_not_inserted() {
		let mut t = new_test_ext();
		let xt = primitives::testing::TestXt(Some(1), 42, Call::transfer(33, 69));
		with_externalities(&mut t, || {
			Executive::initialize_block(&Header::new(
				1,
				H256::default(),
				H256::default(),
				[69u8; 32].into(),
				Digest::default(),
			));
			assert!(Executive::apply_extrinsic(xt).is_err());
			assert_eq!(<system::Module<Runtime>>::extrinsic_index(), Some(0));
		});
	}

	#[test]
	fn block_weight_limit_enforced() {
		let run_test = |should_fail: bool| {
			let mut t = new_test_ext();
			let xt = primitives::testing::TestXt(Some(1), 0, Call::transfer(33, 69));
			let xt2 = primitives::testing::TestXt(Some(1), 1, Call::transfer(33, 69));
			let encoded = xt2.encode();
			let len = if should_fail { (internal::MAX_TRANSACTIONS_WEIGHT - 1) as usize } else { encoded.len() };
			with_externalities(&mut t, || {
				Executive::initialize_block(&Header::new(
					1,
					H256::default(),
					H256::default(),
					[69u8; 32].into(),
					Digest::default(),
				));
				assert_eq!(<system::Module<Runtime>>::all_extrinsics_weight(), 0);

				Executive::apply_extrinsic(xt).unwrap();
				let res = Executive::apply_extrinsic_with_len(xt2, len, Some(encoded));

				if should_fail {
					assert!(res.is_err());
					assert_eq!(<system::Module<Runtime>>::all_extrinsics_weight(), 28);
					assert_eq!(<system::Module<Runtime>>::extrinsic_index(), Some(1));
				} else {
					assert!(res.is_ok());
					assert_eq!(<system::Module<Runtime>>::all_extrinsics_weight(), 56);
					assert_eq!(<system::Module<Runtime>>::extrinsic_index(), Some(2));
				}
			});
		};

		run_test(false);
		run_test(true);
	}

	#[test]
	fn default_block_weight() {
		let xt = primitives::testing::TestXt(None, 0, Call::set_balance(33, 69, 69));
		let mut t = new_test_ext();
		with_externalities(&mut t, || {
			Executive::apply_extrinsic(xt.clone()).unwrap();
			Executive::apply_extrinsic(xt.clone()).unwrap();
			Executive::apply_extrinsic(xt.clone()).unwrap();
			assert_eq!(
				<system::Module<Runtime>>::all_extrinsics_weight(),
				3 * (0 /*base*/ + 22 /*len*/ * 1 /*byte*/)
			);
		});
	}

	#[test]
	fn validate_unsigned() {
		let xt = primitives::testing::TestXt(None, 0, Call::set_balance(33, 69, 69));
		let valid = TransactionValidity::Valid {
			priority: 0,
			requires: vec![],
			provides: vec![],
			longevity: 18446744073709551615,
			propagate: false,
		};
		let mut t = new_test_ext();

		with_externalities(&mut t, || {
			assert_eq!(Executive::validate_transaction(xt.clone()), valid);
			assert_eq!(
				Executive::apply_extrinsic(xt),
				Ok(ApplyOutcome::Fail(DispatchError { module: 0, error: 4 /*RequireNoOrigin*/ , message: None }))
			);
		});
	}
}<|MERGE_RESOLUTION|>--- conflicted
+++ resolved
@@ -396,17 +396,10 @@
 	use balances::Call;
 	use runtime_io::with_externalities;
 	use substrate_primitives::{H256, Blake2Hasher};
-<<<<<<< HEAD
-	use primitives::{
-		traits::{Header as HeaderT, BlakeTwo256, IdentityLookup}, testing::{Digest, Header, Block}
-	};
-	use srml_support::{traits::Currency, impl_outer_origin, impl_outer_event, impl_outer_error};
-=======
 	use primitives::traits::{Header as HeaderT, BlakeTwo256, IdentityLookup};
 	use primitives::testing::{Digest, Header, Block};
-	use srml_support::{impl_outer_event, impl_outer_origin, parameter_types};
+	use srml_support::{impl_outer_event, impl_outer_origin, impl_outer_error, parameter_types};
 	use srml_support::traits::Currency;
->>>>>>> ed13f4b1
 	use system;
 	use hex_literal::hex;
 
@@ -457,15 +450,12 @@
 		type TransactionPayment = ();
 		type DustRemoval = ();
 		type TransferPayment = ();
-<<<<<<< HEAD
 		type Error = Error;
-=======
 		type ExistentialDeposit = ExistentialDeposit;
 		type TransferFee = TransferFee;
 		type CreationFee = CreationFee;
 		type TransactionBaseFee = TransactionBaseFee;
 		type TransactionByteFee = TransactionByteFee;
->>>>>>> ed13f4b1
 	}
 
 	impl ValidateUnsigned for Runtime {
