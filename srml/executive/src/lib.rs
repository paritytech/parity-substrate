--- conflicted
+++ resolved
@@ -319,11 +319,7 @@
 		type Balance = u64;
 		type OnFreeBalanceZero = ();
 		type OnNewAccount = ();
-<<<<<<< HEAD
-		type EnsureAccountLiquid = ();
 		type ChargeFee = fees::Module<Runtime>;
-=======
->>>>>>> 82744fbb
 		type Event = MetaEvent;
 	}
 	impl fees::Trait for Runtime {
