// Copyright 2019
//     by  Centrality Investments Ltd.
//     and Parity Technologies (UK) Ltd.
// This file is part of Substrate.

// Substrate is free software: you can redistribute it and/or modify
// it under the terms of the GNU General Public License as published by
// the Free Software Foundation, either version 3 of the License, or
// (at your option) any later version.

// Substrate is distributed in the hope that it will be useful,
// but WITHOUT ANY WARRANTY; without even the implied warranty of
// MERCHANTABILITY or FITNESS FOR A PARTICULAR PURPOSE.  See the
// GNU General Public License for more details.

// You should have received a copy of the GNU General Public License
// along with Substrate.  If not, see <http://www.gnu.org/licenses/>.

//! # Generic Asset Module
//!
//! The Generic Asset module provides functionality for handling accounts and asset balances.
//!
//! ## Overview
//!
//! The Generic Asset module provides functions for:
//!
//! - Creating a new kind of asset.
//! - Setting permissions of an asset.
//! - Getting and setting free balances.
//! - Retrieving total, reserved and unreserved balances.
//! - Repatriating a reserved balance to a beneficiary account.
//! - Transferring a balance between accounts (when not reserved).
//! - Slashing an account balance.
//! - Managing total issuance.
//! - Setting and managing locks.
//!
//! ### Terminology
//!
//! - **Staking Asset:** The asset for staking, to participate as Validators in the network.
//! - **Spending Asset:** The asset for payment, such as paying transfer fees, gas fees, etc.
//! - **Permissions:** A set of rules for a kind of asset, defining the allowed operations to the asset, and which
//! accounts are allowed to possess it.
//! - **Total Issuance:** The total number of units in existence in a system.
//! - **Free Balance:** The portion of a balance that is not reserved. The free balance is the only balance that matters
//! for most operations. When this balance falls below the existential deposit, most functionality of the account is
//! removed. When both it and the reserved balance are deleted, then the account is said to be dead.
//! - **Reserved Balance:** Reserved balance still belongs to the account holder, but is suspended. Reserved balance
//! can still be slashed, but only after all the free balance has been slashed. If the reserved balance falls below the
//! existential deposit then it and any related functionality will be deleted. When both it and the free balance are
//! deleted, then the account is said to be dead.
//! - **Imbalance:** A condition when some assets were credited or debited without equal and opposite accounting
//! (i.e. a difference between total issuance and account balances). Functions that result in an imbalance will
//! return an object of the `Imbalance` trait that can be managed within your runtime logic. (If an imbalance is
//! simply dropped, it should automatically maintain any book-keeping such as total issuance.)
//! - **Lock:** A freeze on a specified amount of an account's free balance until a specified block number. Multiple
//! locks always operate over the same funds, so they "overlay" rather than "stack".
//!
//! ### Implementations
//!
//! The Generic Asset module provides `AssetCurrency`, which implements the following traits. If these traits provide
//! the functionality that you need, you can avoid coupling with the Generic Asset module.
//!
//! - `Currency`: Functions for dealing with a fungible assets system.
//! - `ReservableCurrency`: Functions for dealing with assets that can be reserved from an account.
//! - `LockableCurrency`: Functions for dealing with accounts that allow liquidity restrictions.
//! - `Imbalance`: Functions for handling imbalances between total issuance in the system and account balances.
//! Must be used when a function creates new assets (e.g. a reward) or destroys some assets (e.g. a system fee).
//!
//! The Generic Asset module provides two types of `AssetCurrency` as follows.
//!
//! - `StakingAssetCurrency`: Currency for staking.
//! - `SpendingAssetCurrency`: Currency for payments such as transfer fee, gas fee.
//!
//! ## Interface
//!
//! ### Dispatchable Functions
//!
//! - `create`: Create a new kind of asset.
//! - `transfer`: Transfer some liquid free balance to another account.
//! - `update_permission`: Updates permission for a given `asset_id` and an account. The origin of this call
//! must have update permissions.
//! - `mint`: Mint an asset, increases its total issuance. The origin of this call must have mint permissions.
//! - `burn`: Burn an asset, decreases its total issuance. The origin of this call must have burn permissions.
//! - `create_reserved`: Create a new kind of reserved asset. The origin of this call must be root.
//!
//! ### Public Functions
//!
//! - `total_balance`: Get an account's total balance of an asset kind.
//! - `free_balance`: Get an account's free balance of an asset kind.
//! - `reserved_balance`: Get an account's reserved balance of an asset kind.
//! - `create_asset`: Creates an asset.
//! - `make_transfer`: Transfer some liquid free balance from one account to another.
//! This will not emit the `Transferred` event.
//! - `make_transfer_with_event`: Transfer some liquid free balance from one account to another.
//! This will emit the `Transferred` event.
//! - `reserve`: Moves an amount from free balance to reserved balance.
//! - `unreserve`: Move up to an amount from reserved balance to free balance. This function cannot fail.
//! - `slash`: Deduct up to an amount from the combined balance of `who`, preferring to deduct from the
//!	free balance. This function cannot fail.
//! - `reward`: Add up to an amount to the free balance of an account.
//! - `slash_reserved`: Deduct up to an amount from reserved balance of an account. This function cannot fail.
//! - `repatriate_reserved`: Move up to an amount from reserved balance of an account to free balance of another
//! account.
//! - `check_permission`: Check permission to perform burn, mint or update.
//! - `ensure_can_withdraw`: Check if the account is able to make a withdrawal of the given amount
//!	for the given reason.
//!
//! ### Usage
//!
//! The following examples show how to use the Generic Asset module in your custom module.
//!
//! ### Examples from the PRML
//!
//! The Fees module uses the `Currency` trait to handle fee charge/refund, and its types inherit from `Currency`:
//!
//! ```
//! use support::{
//! 	traits::{Currency, ExistenceRequirement, WithdrawReason},
//! 	dispatch::Result,
//! };
//! # pub trait Trait: system::Trait {
//! # 	type Currency: Currency<Self::AccountId>;
//! # }
//! type AssetOf<T> = <<T as Trait>::Currency as Currency<<T as system::Trait>::AccountId>>::Balance;
//!
//! fn charge_fee<T: Trait>(transactor: &T::AccountId, amount: AssetOf<T>) -> Result {
//! 	// ...
//! 	T::Currency::withdraw(
//! 		transactor,
//! 		amount,
//! 		WithdrawReason::TransactionPayment,
//! 		ExistenceRequirement::KeepAlive,
//! 	)?;
//! 	// ...
//! 	Ok(())
//! }
//!
//! fn refund_fee<T: Trait>(transactor: &T::AccountId, amount: AssetOf<T>) -> Result {
//! 	// ...
//! 	T::Currency::deposit_into_existing(transactor, amount)?;
//! 	// ...
//! 	Ok(())
//! }
//!
//! # fn main() {}
//! ```
//!
//! ## Genesis config
//!
//! The Generic Asset module depends on the [`GenesisConfig`](./struct.GenesisConfig.html).

#![cfg_attr(not(feature = "std"), no_std)]

use codec::{Decode, Encode, HasCompact, Input, Output, Error};

use sr_primitives::traits::{
	CheckedAdd, CheckedSub, MaybeSerializeDebug, Member, One, Saturating, SimpleArithmetic, Zero, Bounded
};

use rstd::prelude::*;
use rstd::{cmp, result};
use support::dispatch::Result;
use support::{
	decl_event, decl_module, decl_storage, ensure,
	traits::{
		Currency, ExistenceRequirement, Imbalance, LockIdentifier, LockableCurrency, ReservableCurrency,
		SignedImbalance, UpdateBalanceOutcome, WithdrawReason, WithdrawReasons,
	},
	Parameter, StorageDoubleMap, StorageMap, StorageValue,
};
use system::{ensure_signed, ensure_root};

mod mock;
mod tests;

pub use self::imbalances::{NegativeImbalance, PositiveImbalance};

pub trait Trait: system::Trait {
	type Balance: Parameter
		+ Member
		+ SimpleArithmetic
		+ Default
		+ Copy
		+ MaybeSerializeDebug;
	type AssetId: Parameter + Member + SimpleArithmetic + Default + Copy;
	type Event: From<Event<Self>> + Into<<Self as system::Trait>::Event>;
}

pub trait Subtrait: system::Trait {
	type Balance: Parameter
		+ Member
		+ SimpleArithmetic
		+ Default
		+ Copy
		+ MaybeSerializeDebug;
	type AssetId: Parameter + Member + SimpleArithmetic + Default + Copy;
}

impl<T: Trait> Subtrait for T {
	type Balance = T::Balance;
	type AssetId = T::AssetId;
}

/// Asset creation options.
#[cfg_attr(feature = "std", derive(Debug))]
#[derive(Clone, Encode, Decode, PartialEq, Eq)]
pub struct AssetOptions<Balance: HasCompact, AccountId> {
	/// Initial issuance of this asset. All deposit to the creater of the asset.
	#[codec(compact)]
	pub initial_issuance: Balance,
	/// Which accounts are allowed to possess this asset.
	pub permissions: PermissionLatest<AccountId>,
}

/// Owner of an asset.
#[cfg_attr(feature = "std", derive(Debug))]
#[derive(Clone, Encode, Decode, PartialEq, Eq)]
pub enum Owner<AccountId> {
	/// No owner.
	None,
	/// Owned by an AccountId
	Address(AccountId),
}

impl<AccountId> Default for Owner<AccountId> {
	fn default() -> Self {
		Owner::None
	}
}

/// Asset permissions
#[cfg_attr(feature = "std", derive(Debug))]
#[derive(Clone, Encode, Decode, PartialEq, Eq)]
pub struct PermissionsV1<AccountId> {
	/// Who have permission to update asset permission
	pub update: Owner<AccountId>,
	/// Who have permission to mint new asset
	pub mint: Owner<AccountId>,
	/// Who have permission to burn asset
	pub burn: Owner<AccountId>,
}

#[cfg_attr(feature = "std", derive(Debug))]
#[derive(Clone, Encode, Decode, PartialEq, Eq)]
#[repr(u8)]
enum PermissionVersionNumber {
	V1 = 0,
}

/// Versioned asset permission
#[cfg_attr(feature = "std", derive(Debug))]
#[derive(Clone, PartialEq, Eq)]
pub enum PermissionVersions<AccountId> {
	V1(PermissionsV1<AccountId>),
}

/// Asset permission types
pub enum PermissionType {
	/// Permission to update asset permission
	Burn,
	/// Permission to mint new asset
	Mint,
	/// Permission to burn asset
	Update,
}

/// Alias to latest asset permissions
pub type PermissionLatest<AccountId> = PermissionsV1<AccountId>;

impl<AccountId> Default for PermissionVersions<AccountId> {
	fn default() -> Self {
		PermissionVersions::V1(Default::default())
	}
}

impl<AccountId: Encode> Encode for PermissionVersions<AccountId> {
	fn encode_to<T: Output>(&self, dest: &mut T) {
		match self {
			PermissionVersions::V1(payload) => {
				dest.push(&PermissionVersionNumber::V1);
				dest.push(payload);
			},
		}
	}
}

impl<AccountId: Encode> codec::EncodeLike for PermissionVersions<AccountId> {}

impl<AccountId: Decode> Decode for PermissionVersions<AccountId> {
	fn decode<I: Input>(input: &mut I) -> core::result::Result<Self, Error> {
		let version = PermissionVersionNumber::decode(input)?;
		Ok(
			match version {
				PermissionVersionNumber::V1 => PermissionVersions::V1(Decode::decode(input)?)
			}
		)
	}
}

impl<AccountId> Default for PermissionsV1<AccountId> {
	fn default() -> Self {
		PermissionsV1 {
			update: Owner::None,
			mint: Owner::None,
			burn: Owner::None,
		}
	}
}

impl<AccountId> Into<PermissionLatest<AccountId>> for PermissionVersions<AccountId> {
	fn into(self) -> PermissionLatest<AccountId> {
		match self {
			PermissionVersions::V1(v1) => v1,
		}
	}
}

/// Converts the latest permission to other version.
impl<AccountId> Into<PermissionVersions<AccountId>> for PermissionLatest<AccountId> {
	fn into(self) -> PermissionVersions<AccountId> {
		PermissionVersions::V1(self)
	}
}

decl_module! {
	pub struct Module<T: Trait> for enum Call where origin: T::Origin {
		fn deposit_event<T>() = default;

		/// Create a new kind of asset.
		fn create(origin, options: AssetOptions<T::Balance, T::AccountId>) -> Result {
			let origin = ensure_signed(origin)?;
			let id = Self::next_asset_id();

			let permissions: PermissionVersions<T::AccountId> = options.permissions.clone().into();

			// The last available id serves as the overflow mark and won't be used.
			let next_id = id.checked_add(&One::one()).ok_or_else(|| "No new assets id available.")?;

			<NextAssetId<T>>::put(next_id);
			<TotalIssuance<T>>::insert(id, &options.initial_issuance);
			<FreeBalance<T>>::insert(&id, &origin, &options.initial_issuance);
			<Permissions<T>>::insert(&id, permissions);

			Self::deposit_event(RawEvent::Created(id, origin, options));

			Ok(())
		}

		/// Transfer some liquid free balance to another account.
		pub fn transfer(origin, #[compact] asset_id: T::AssetId, to: T::AccountId, #[compact] amount: T::Balance) {
			let origin = ensure_signed(origin)?;
			ensure!(!amount.is_zero(), "cannot transfer zero amount");
			Self::make_transfer_with_event(&asset_id, &origin, &to, amount)?;
		}

		/// Updates permission for a given `asset_id` and an account.
		///
		/// The `origin` must have `update` permission.
		fn update_permission(
			origin,
			#[compact] asset_id: T::AssetId,
			new_permission: PermissionLatest<T::AccountId>
		) -> Result {
			let origin = ensure_signed(origin)?;

			let permissions: PermissionVersions<T::AccountId> = new_permission.into();

			if Self::check_permission(&asset_id, &origin, &PermissionType::Update) {
				<Permissions<T>>::insert(asset_id, &permissions);

				Self::deposit_event(RawEvent::PermissionUpdated(asset_id, permissions.into()));

				Ok(())
			} else {
				Err("Origin does not have enough permission to update permissions.")
			}
		}

		/// Mints an asset, increases its total issuance.
		/// The origin must have `mint` permissions.
		fn mint(origin, #[compact] asset_id: T::AssetId, to: T::AccountId, amount: T::Balance) -> Result {
			let origin = ensure_signed(origin)?;
			if Self::check_permission(&asset_id, &origin, &PermissionType::Mint) {
				let original_free_balance = Self::free_balance(&asset_id, &to);
				let current_total_issuance = <TotalIssuance<T>>::get(asset_id);
				let new_total_issuance = current_total_issuance.checked_add(&amount)
					.ok_or_else(|| "total_issuance got overflow after minting.")?;
				let value = original_free_balance.checked_add(&amount)
					.ok_or_else(|| "free balance got overflow after minting.")?;

				<TotalIssuance<T>>::insert(asset_id, new_total_issuance);
				Self::set_free_balance(&asset_id, &to, value);

				Self::deposit_event(RawEvent::Minted(asset_id, to, amount));

				Ok(())
			} else {
				Err("The origin does not have permission to mint an asset.")
			}
		}

		/// Burns an asset, decreases its total issuance.
		///
		/// The `origin` must have `burn` permissions.
		fn burn(origin, #[compact] asset_id: T::AssetId, to: T::AccountId, amount: T::Balance) -> Result {
			let origin = ensure_signed(origin)?;

			if Self::check_permission(&asset_id, &origin, &PermissionType::Burn) {
				let original_free_balance = Self::free_balance(&asset_id, &to);

				let current_total_issuance = <TotalIssuance<T>>::get(asset_id);
				let new_total_issuance = current_total_issuance.checked_sub(&amount)
					.ok_or_else(|| "total_issuance got underflow after burning")?;
				let value = original_free_balance.checked_sub(&amount)
					.ok_or_else(|| "free_balance got underflow after burning")?;

				<TotalIssuance<T>>::insert(asset_id, new_total_issuance);

				Self::set_free_balance(&asset_id, &to, value);

				Self::deposit_event(RawEvent::Burned(asset_id, to, amount));

				Ok(())
			} else {
				Err("The origin does not have permission to burn an asset.")
			}
		}

		/// Can be used to create reserved tokens.
		/// Requires Root call.
		fn create_reserved(origin, asset_id: T::AssetId, options: AssetOptions<T::Balance, T::AccountId>) -> Result {
			ensure_root(origin)?;
			Self::create_asset(Some(asset_id), None, options)
		}
	}
}

#[derive(Encode, Decode, Clone, PartialEq, Eq)]
#[cfg_attr(feature = "std", derive(Debug))]
pub struct BalanceLock<Balance, BlockNumber> {
	pub id: LockIdentifier,
	pub amount: Balance,
	pub until: BlockNumber,
	pub reasons: WithdrawReasons,
}

decl_storage! {
	trait Store for Module<T: Trait> as GenericAsset {
		/// Total issuance of a given asset.
		pub TotalIssuance get(total_issuance) build(|config: &GenesisConfig<T>| {
			let issuance = config.initial_balance * (config.endowed_accounts.len() as u32).into();
			config.assets.iter().map(|id| (id.clone(), issuance)).collect::<Vec<_>>()
		}): map T::AssetId => T::Balance;

		/// The free balance of a given asset under an account.
		pub FreeBalance: double_map T::AssetId, twox_128(T::AccountId) => T::Balance;

		/// The reserved balance of a given asset under an account.
		pub ReservedBalance: double_map T::AssetId, twox_128(T::AccountId) => T::Balance;

		/// Next available ID for user-created asset.
		pub NextAssetId get(next_asset_id) config(): T::AssetId;

		/// Permission options for a given asset.
		pub Permissions get(get_permission): map T::AssetId => PermissionVersions<T::AccountId>;

		/// Any liquidity locks on some account balances.
		pub Locks get(locks): map T::AccountId => Vec<BalanceLock<T::Balance, T::BlockNumber>>;

		/// The identity of the asset which is the one that is designated for the chain's staking system.
		pub StakingAssetId get(staking_asset_id) config(): T::AssetId;

		/// The identity of the asset which is the one that is designated for paying the chain's transaction fee.
		pub SpendingAssetId get(spending_asset_id) config(): T::AssetId;
	}
	add_extra_genesis {
		config(assets): Vec<T::AssetId>;
		config(initial_balance): T::Balance;
		config(endowed_accounts): Vec<T::AccountId>;

		build(|config: &GenesisConfig<T>| {
			config.assets.iter().for_each(|asset_id| {
				config.endowed_accounts.iter().for_each(|account_id| {
<<<<<<< HEAD
					<FreeBalance<T>>::insert(
						asset_id,
						account_id,
						&config.initial_balance,
=======
					storage.insert(
						<FreeBalance<T>>::key_for(asset_id, account_id),
						<T::Balance as codec::Encode>::encode(&config.initial_balance)
>>>>>>> c0f977cc
					);
				});
			});
		});
	}
}

decl_event!(
	pub enum Event<T> where
		<T as system::Trait>::AccountId,
		<T as Trait>::Balance,
		<T as Trait>::AssetId,
		AssetOptions = AssetOptions<<T as Trait>::Balance, <T as system::Trait>::AccountId>
	{
		/// Asset created (asset_id, creator, asset_options).
		Created(AssetId, AccountId, AssetOptions),
		/// Asset transfer succeeded (asset_id, from, to, amount).
		Transferred(AssetId, AccountId, AccountId, Balance),
		/// Asset permission updated (asset_id, new_permissions).
		PermissionUpdated(AssetId, PermissionLatest<AccountId>),
		/// New asset minted (asset_id, account, amount).
		Minted(AssetId, AccountId, Balance),
		/// Asset burned (asset_id, account, amount).
		Burned(AssetId, AccountId, Balance),
	}
);

impl<T: Trait> Module<T> {
	// PUBLIC IMMUTABLES

	/// Get an account's total balance of an asset kind.
	pub fn total_balance(asset_id: &T::AssetId, who: &T::AccountId) -> T::Balance {
		Self::free_balance(asset_id, who) + Self::reserved_balance(asset_id, who)
	}

	/// Get an account's free balance of an asset kind.
	pub fn free_balance(asset_id: &T::AssetId, who: &T::AccountId) -> T::Balance {
		<FreeBalance<T>>::get(asset_id, who)
	}

	/// Get an account's reserved balance of an asset kind.
	pub fn reserved_balance(asset_id: &T::AssetId, who: &T::AccountId) -> T::Balance {
		<ReservedBalance<T>>::get(asset_id, who)
	}

	/// Creates an asset.
	///
	/// # Arguments
	/// * `asset_id`: An ID of a reserved asset.
	/// If not provided, a user-generated asset will be created with the next available ID.
	/// * `from_account`: The initiator account of this call
	/// * `asset_options`: Asset creation options.
	///
	pub fn create_asset(
		asset_id: Option<T::AssetId>,
		from_account: Option<T::AccountId>,
		options: AssetOptions<T::Balance, T::AccountId>,
	) -> Result {
		let asset_id = if let Some(asset_id) = asset_id {
			ensure!(!<TotalIssuance<T>>::exists(&asset_id), "Asset id already taken.");
			ensure!(asset_id < Self::next_asset_id(), "Asset id not available.");
			asset_id
		} else {
			let asset_id = Self::next_asset_id();
			let next_id = asset_id
				.checked_add(&One::one())
				.ok_or_else(|| "No new user asset id available.")?;
			<NextAssetId<T>>::put(next_id);
			asset_id
		};

		let account_id = from_account.unwrap_or_default();
		let permissions: PermissionVersions<T::AccountId> = options.permissions.clone().into();

		<TotalIssuance<T>>::insert(asset_id, &options.initial_issuance);
		<FreeBalance<T>>::insert(&asset_id, &account_id, &options.initial_issuance);
		<Permissions<T>>::insert(&asset_id, permissions);

		Self::deposit_event(RawEvent::Created(asset_id, account_id, options));

		Ok(())
	}

	/// Transfer some liquid free balance from one account to another.
	/// This will not emit the `Transferred` event.
	pub fn make_transfer(asset_id: &T::AssetId, from: &T::AccountId, to: &T::AccountId, amount: T::Balance) -> Result {
		let new_balance = Self::free_balance(asset_id, from)
			.checked_sub(&amount)
			.ok_or_else(|| "balance too low to send amount")?;
		Self::ensure_can_withdraw(asset_id, from, amount, WithdrawReason::Transfer, new_balance)?;

		if from != to {
			<FreeBalance<T>>::mutate(asset_id, from, |balance| *balance -= amount);
			<FreeBalance<T>>::mutate(asset_id, to, |balance| *balance += amount);
		}

		Ok(())
	}

	/// Transfer some liquid free balance from one account to another.
	/// This will emit the `Transferred` event.
	pub fn make_transfer_with_event(
		asset_id: &T::AssetId,
		from: &T::AccountId,
		to: &T::AccountId,
		amount: T::Balance,
	) -> Result {
		Self::make_transfer(asset_id, from, to, amount)?;

		if from != to {
			Self::deposit_event(RawEvent::Transferred(*asset_id, from.clone(), to.clone(), amount));
		}

		Ok(())
	}

	/// Move `amount` from free balance to reserved balance.
	///
	/// If the free balance is lower than `amount`, then no funds will be moved and an `Err` will
	/// be returned. This is different behavior than `unreserve`.
	pub fn reserve(asset_id: &T::AssetId, who: &T::AccountId, amount: T::Balance) -> Result {
		// Do we need to consider that this is an atomic transaction?
		let original_reserve_balance = Self::reserved_balance(asset_id, who);
		let original_free_balance = Self::free_balance(asset_id, who);
		if original_free_balance < amount {
			return Err("not enough free funds");
		}
		let new_reserve_balance = original_reserve_balance + amount;
		Self::set_reserved_balance(asset_id, who, new_reserve_balance);
		let new_free_balance = original_free_balance - amount;
		Self::set_free_balance(asset_id, who, new_free_balance);
		Ok(())
	}

	/// Moves up to `amount` from reserved balance to free balance. This function cannot fail.
	///
	/// As many assets up to `amount` will be moved as possible. If the reserve balance of `who`
	/// is less than `amount`, then the remaining amount will be returned.
	/// NOTE: This is different behavior than `reserve`.
	pub fn unreserve(asset_id: &T::AssetId, who: &T::AccountId, amount: T::Balance) -> T::Balance {
		let b = Self::reserved_balance(asset_id, who);
		let actual = rstd::cmp::min(b, amount);
		let original_free_balance = Self::free_balance(asset_id, who);
		let new_free_balance = original_free_balance + actual;
		Self::set_free_balance(asset_id, who, new_free_balance);
		Self::set_reserved_balance(asset_id, who, b - actual);
		amount - actual
	}

	/// Deduct up to `amount` from the combined balance of `who`, preferring to deduct from the
	/// free balance. This function cannot fail.
	///
	/// As much funds up to `amount` will be deducted as possible. If this is less than `amount`
	/// then `Some(remaining)` will be returned. Full completion is given by `None`.
	/// NOTE: LOW-LEVEL: This will not attempt to maintain total issuance. It is expected that
	/// the caller will do this.
	fn slash(asset_id: &T::AssetId, who: &T::AccountId, amount: T::Balance) -> Option<T::Balance> {
		let free_balance = Self::free_balance(asset_id, who);
		let free_slash = rstd::cmp::min(free_balance, amount);
		let new_free_balance = free_balance - free_slash;
		Self::set_free_balance(asset_id, who, new_free_balance);
		if free_slash < amount {
			Self::slash_reserved(asset_id, who, amount - free_slash)
		} else {
			None
		}
	}

	/// Deducts up to `amount` from reserved balance of `who`. This function cannot fail.
	///
	/// As much funds up to `amount` will be deducted as possible. If the reserve balance of `who`
	/// is less than `amount`, then a non-zero second item will be returned.
	/// NOTE: LOW-LEVEL: This will not attempt to maintain total issuance. It is expected that
	/// the caller will do this.
	fn slash_reserved(asset_id: &T::AssetId, who: &T::AccountId, amount: T::Balance) -> Option<T::Balance> {
		let original_reserve_balance = Self::reserved_balance(asset_id, who);
		let slash = rstd::cmp::min(original_reserve_balance, amount);
		let new_reserve_balance = original_reserve_balance - slash;
		Self::set_reserved_balance(asset_id, who, new_reserve_balance);
		if amount == slash {
			None
		} else {
			Some(amount - slash)
		}
	}

	/// Move up to `amount` from reserved balance of account `who` to free balance of account
	/// `beneficiary`.
	///
	/// As much funds up to `amount` will be moved as possible. If this is less than `amount`, then
	/// the `remaining` would be returned, else `Zero::zero()`.
	/// NOTE: LOW-LEVEL: This will not attempt to maintain total issuance. It is expected that
	/// the caller will do this.
	fn repatriate_reserved(
		asset_id: &T::AssetId,
		who: &T::AccountId,
		beneficiary: &T::AccountId,
		amount: T::Balance,
	) -> T::Balance {
		let b = Self::reserved_balance(asset_id, who);
		let slash = rstd::cmp::min(b, amount);

		let original_free_balance = Self::free_balance(asset_id, beneficiary);
		let new_free_balance = original_free_balance + slash;
		Self::set_free_balance(asset_id, beneficiary, new_free_balance);

		let new_reserve_balance = b - slash;
		Self::set_reserved_balance(asset_id, who, new_reserve_balance);
		amount - slash
	}

	/// Check permission to perform burn, mint or update.
	///
	/// # Arguments
	/// * `asset_id`:  A `T::AssetId` type that contains the `asset_id`, which has the permission embedded.
	/// * `who`: A `T::AccountId` type that contains the `account_id` for which to check permissions.
	/// * `what`: The permission to check.
	///
	pub fn check_permission(asset_id: &T::AssetId, who: &T::AccountId, what: &PermissionType) -> bool {
		let permission_versions: PermissionVersions<T::AccountId> = Self::get_permission(asset_id);
		let permission = permission_versions.into();

		match (what, permission) {
			(
				PermissionType::Burn,
				PermissionLatest {
					burn: Owner::Address(account),
					..
				},
			) => account == *who,
			(
				PermissionType::Mint,
				PermissionLatest {
					mint: Owner::Address(account),
					..
				},
			) => account == *who,
			(
				PermissionType::Update,
				PermissionLatest {
					update: Owner::Address(account),
					..
				},
			) => account == *who,
			_ => false,
		}
	}

	/// Return `Ok` iff the account is able to make a withdrawal of the given amount
	/// for the given reason.
	///
	/// `Err(...)` with the reason why not otherwise.
	pub fn ensure_can_withdraw(
		asset_id: &T::AssetId,
		who: &T::AccountId,
		_amount: T::Balance,
		reason: WithdrawReason,
		new_balance: T::Balance,
	) -> Result {
		if asset_id != &Self::staking_asset_id() {
			return Ok(());
		}

		let locks = Self::locks(who);
		if locks.is_empty() {
			return Ok(());
		}
		let now = <system::Module<T>>::block_number();
		if Self::locks(who)
			.into_iter()
			.all(|l| now >= l.until || new_balance >= l.amount || !l.reasons.contains(reason))
		{
			Ok(())
		} else {
			Err("account liquidity restrictions prevent withdrawal")
		}
	}

	// PRIVATE MUTABLES

	/// NOTE: LOW-LEVEL: This will not attempt to maintain total issuance. It is expected that
	/// the caller will do this.
	fn set_reserved_balance(asset_id: &T::AssetId, who: &T::AccountId, balance: T::Balance) {
		<ReservedBalance<T>>::insert(asset_id, who, &balance);
	}

	/// NOTE: LOW-LEVEL: This will not attempt to maintain total issuance. It is expected that
	/// the caller will do this.
	fn set_free_balance(asset_id: &T::AssetId, who: &T::AccountId, balance: T::Balance) {
		<FreeBalance<T>>::insert(asset_id, who, &balance);
	}

	fn set_lock(
		id: LockIdentifier,
		who: &T::AccountId,
		amount: T::Balance,
		until: T::BlockNumber,
		reasons: WithdrawReasons,
	) {
		let now = <system::Module<T>>::block_number();
		let mut new_lock = Some(BalanceLock {
			id,
			amount,
			until,
			reasons,
		});
		let mut locks = <Module<T>>::locks(who)
			.into_iter()
			.filter_map(|l| {
				if l.id == id {
					new_lock.take()
				} else if l.until > now {
					Some(l)
				} else {
					None
				}
			})
			.collect::<Vec<_>>();
		if let Some(lock) = new_lock {
			locks.push(lock)
		}
		<Locks<T>>::insert(who, locks);
	}

	fn extend_lock(
		id: LockIdentifier,
		who: &T::AccountId,
		amount: T::Balance,
		until: T::BlockNumber,
		reasons: WithdrawReasons,
	) {
		let now = <system::Module<T>>::block_number();
		let mut new_lock = Some(BalanceLock {
			id,
			amount,
			until,
			reasons,
		});
		let mut locks = <Module<T>>::locks(who)
			.into_iter()
			.filter_map(|l| {
				if l.id == id {
					new_lock.take().map(|nl| BalanceLock {
						id: l.id,
						amount: l.amount.max(nl.amount),
						until: l.until.max(nl.until),
						reasons: l.reasons | nl.reasons,
					})
				} else if l.until > now {
					Some(l)
				} else {
					None
				}
			})
			.collect::<Vec<_>>();
		if let Some(lock) = new_lock {
			locks.push(lock)
		}
		<Locks<T>>::insert(who, locks);
	}

	fn remove_lock(id: LockIdentifier, who: &T::AccountId) {
		let now = <system::Module<T>>::block_number();
		let locks = <Module<T>>::locks(who)
			.into_iter()
			.filter_map(|l| if l.until > now && l.id != id { Some(l) } else { None })
			.collect::<Vec<_>>();
		<Locks<T>>::insert(who, locks);
	}
}

pub trait AssetIdProvider {
	type AssetId;
	fn asset_id() -> Self::AssetId;
}

// wrapping these imbalanes in a private module is necessary to ensure absolute privacy
// of the inner member.
mod imbalances {
	use super::{result, AssetIdProvider, Imbalance, Saturating, StorageMap, Subtrait, Zero};
	use rstd::mem;

	/// Opaque, move-only struct with private fields that serves as a token denoting that
	/// funds have been created without any equal and opposite accounting.
	#[must_use]
	pub struct PositiveImbalance<T: Subtrait, U: AssetIdProvider<AssetId = T::AssetId>>(
		T::Balance,
		rstd::marker::PhantomData<U>,
	);
	impl<T, U> PositiveImbalance<T, U>
	where
		T: Subtrait,
		U: AssetIdProvider<AssetId = T::AssetId>,
	{
		pub fn new(amount: T::Balance) -> Self {
			PositiveImbalance(amount, Default::default())
		}
	}

	/// Opaque, move-only struct with private fields that serves as a token denoting that
	/// funds have been destroyed without any equal and opposite accounting.
	#[must_use]
	pub struct NegativeImbalance<T: Subtrait, U: AssetIdProvider<AssetId = T::AssetId>>(
		T::Balance,
		rstd::marker::PhantomData<U>,
	);
	impl<T, U> NegativeImbalance<T, U>
	where
		T: Subtrait,
		U: AssetIdProvider<AssetId = T::AssetId>,
	{
		pub fn new(amount: T::Balance) -> Self {
			NegativeImbalance(amount, Default::default())
		}
	}

	impl<T, U> Imbalance<T::Balance> for PositiveImbalance<T, U>
	where
		T: Subtrait,
		U: AssetIdProvider<AssetId = T::AssetId>,
	{
		type Opposite = NegativeImbalance<T, U>;

		fn zero() -> Self {
			Self::new(Zero::zero())
		}
		fn drop_zero(self) -> result::Result<(), Self> {
			if self.0.is_zero() {
				Ok(())
			} else {
				Err(self)
			}
		}
		fn split(self, amount: T::Balance) -> (Self, Self) {
			let first = self.0.min(amount);
			let second = self.0 - first;

			mem::forget(self);
			(Self::new(first), Self::new(second))
		}
		fn merge(mut self, other: Self) -> Self {
			self.0 = self.0.saturating_add(other.0);
			mem::forget(other);

			self
		}
		fn subsume(&mut self, other: Self) {
			self.0 = self.0.saturating_add(other.0);
			mem::forget(other);
		}
		fn offset(self, other: Self::Opposite) -> result::Result<Self, Self::Opposite> {
			let (a, b) = (self.0, other.0);
			mem::forget((self, other));

			if a >= b {
				Ok(Self::new(a - b))
			} else {
				Err(NegativeImbalance::new(b - a))
			}
		}
		fn peek(&self) -> T::Balance {
			self.0.clone()
		}
	}

	impl<T, U> Imbalance<T::Balance> for NegativeImbalance<T, U>
	where
		T: Subtrait,
		U: AssetIdProvider<AssetId = T::AssetId>,
	{
		type Opposite = PositiveImbalance<T, U>;

		fn zero() -> Self {
			Self::new(Zero::zero())
		}
		fn drop_zero(self) -> result::Result<(), Self> {
			if self.0.is_zero() {
				Ok(())
			} else {
				Err(self)
			}
		}
		fn split(self, amount: T::Balance) -> (Self, Self) {
			let first = self.0.min(amount);
			let second = self.0 - first;

			mem::forget(self);
			(Self::new(first), Self::new(second))
		}
		fn merge(mut self, other: Self) -> Self {
			self.0 = self.0.saturating_add(other.0);
			mem::forget(other);

			self
		}
		fn subsume(&mut self, other: Self) {
			self.0 = self.0.saturating_add(other.0);
			mem::forget(other);
		}
		fn offset(self, other: Self::Opposite) -> result::Result<Self, Self::Opposite> {
			let (a, b) = (self.0, other.0);
			mem::forget((self, other));

			if a >= b {
				Ok(Self::new(a - b))
			} else {
				Err(PositiveImbalance::new(b - a))
			}
		}
		fn peek(&self) -> T::Balance {
			self.0.clone()
		}
	}

	impl<T, U> Drop for PositiveImbalance<T, U>
	where
		T: Subtrait,
		U: AssetIdProvider<AssetId = T::AssetId>,
	{
		/// Basic drop handler will just square up the total issuance.
		fn drop(&mut self) {
			<super::TotalIssuance<super::ElevatedTrait<T>>>::mutate(&U::asset_id(), |v| *v = v.saturating_add(self.0));
		}
	}

	impl<T, U> Drop for NegativeImbalance<T, U>
	where
		T: Subtrait,
		U: AssetIdProvider<AssetId = T::AssetId>,
	{
		/// Basic drop handler will just square up the total issuance.
		fn drop(&mut self) {
			<super::TotalIssuance<super::ElevatedTrait<T>>>::mutate(&U::asset_id(), |v| *v = v.saturating_sub(self.0));
		}
	}
}

// TODO: #2052
// Somewhat ugly hack in order to gain access to module's `increase_total_issuance_by`
// using only the Subtrait (which defines only the types that are not dependent
// on Positive/NegativeImbalance). Subtrait must be used otherwise we end up with a
// circular dependency with Trait having some types be dependent on PositiveImbalance<Trait>
// and PositiveImbalance itself depending back on Trait for its Drop impl (and thus
// its type declaration).
// This works as long as `increase_total_issuance_by` doesn't use the Imbalance
// types (basically for charging fees).
// This should eventually be refactored so that the three type items that do
// depend on the Imbalance type (TransactionPayment, TransferPayment, DustRemoval)
// are placed in their own SRML module.
struct ElevatedTrait<T: Subtrait>(T);
impl<T: Subtrait> Clone for ElevatedTrait<T> {
	fn clone(&self) -> Self {
		unimplemented!()
	}
}
impl<T: Subtrait> PartialEq for ElevatedTrait<T> {
	fn eq(&self, _: &Self) -> bool {
		unimplemented!()
	}
}
impl<T: Subtrait> Eq for ElevatedTrait<T> {}
impl<T: Subtrait> system::Trait for ElevatedTrait<T> {
	type Origin = T::Origin;
	type Call = T::Call;
	type Index = T::Index;
	type BlockNumber = T::BlockNumber;
	type Hash = T::Hash;
	type Hashing = T::Hashing;
	type AccountId = T::AccountId;
	type Lookup = T::Lookup;
	type Header = T::Header;
	type Event = ();
	type MaximumBlockWeight = T::MaximumBlockWeight;
	type MaximumBlockLength = T::MaximumBlockLength;
	type AvailableBlockRatio = T::AvailableBlockRatio;
	type WeightMultiplierUpdate = ();
	type BlockHashCount = T::BlockHashCount;
}
impl<T: Subtrait> Trait for ElevatedTrait<T> {
	type Balance = T::Balance;
	type AssetId = T::AssetId;
	type Event = ();
}

#[derive(Encode, Decode, Clone, PartialEq, Eq)]
#[cfg_attr(feature = "std", derive(Debug))]
pub struct AssetCurrency<T, U>(rstd::marker::PhantomData<T>, rstd::marker::PhantomData<U>);

impl<T, U> Currency<T::AccountId> for AssetCurrency<T, U>
where
	T: Trait,
	U: AssetIdProvider<AssetId = T::AssetId>,
{
	type Balance = T::Balance;
	type PositiveImbalance = PositiveImbalance<T, U>;
	type NegativeImbalance = NegativeImbalance<T, U>;

	fn total_balance(who: &T::AccountId) -> Self::Balance {
		Self::free_balance(&who) + Self::reserved_balance(&who)
	}

	fn free_balance(who: &T::AccountId) -> Self::Balance {
		<Module<T>>::free_balance(&U::asset_id(), &who)
	}

	/// Returns the total staking asset issuance
	fn total_issuance() -> Self::Balance {
		<Module<T>>::total_issuance(U::asset_id())
	}

	fn minimum_balance() -> Self::Balance {
		Zero::zero()
	}

	fn transfer(transactor: &T::AccountId, dest: &T::AccountId, value: Self::Balance) -> Result {
		<Module<T>>::make_transfer(&U::asset_id(), transactor, dest, value)
	}

	fn ensure_can_withdraw(
		who: &T::AccountId,
		amount: Self::Balance,
		reason: WithdrawReason,
		new_balance: Self::Balance,
	) -> Result {
		<Module<T>>::ensure_can_withdraw(&U::asset_id(), who, amount, reason, new_balance)
	}

	fn withdraw(
		who: &T::AccountId,
		value: Self::Balance,
		reason: WithdrawReason,
		_: ExistenceRequirement, // no existential deposit policy for generic asset
	) -> result::Result<Self::NegativeImbalance, &'static str> {
		let new_balance = Self::free_balance(who)
			.checked_sub(&value)
			.ok_or_else(|| "account has too few funds")?;
		Self::ensure_can_withdraw(who, value, reason, new_balance)?;
		<Module<T>>::set_free_balance(&U::asset_id(), who, new_balance);
		Ok(NegativeImbalance::new(value))
	}

	fn deposit_into_existing(
		who: &T::AccountId,
		value: Self::Balance,
	) -> result::Result<Self::PositiveImbalance, &'static str> {
		// No existential deposit rule and creation fee in GA. `deposit_into_existing` is same with `deposit_creating`.
		Ok(Self::deposit_creating(who, value))
	}

	fn deposit_creating(who: &T::AccountId, value: Self::Balance) -> Self::PositiveImbalance {
		let (imbalance, _) = Self::make_free_balance_be(who, Self::free_balance(who) + value);
		if let SignedImbalance::Positive(p) = imbalance {
			p
		} else {
			// Impossible, but be defensive.
			Self::PositiveImbalance::zero()
		}
	}

	fn make_free_balance_be(
		who: &T::AccountId,
		balance: Self::Balance,
	) -> (
		SignedImbalance<Self::Balance, Self::PositiveImbalance>,
		UpdateBalanceOutcome,
	) {
		let original = <Module<T>>::free_balance(&U::asset_id(), who);
		let imbalance = if original <= balance {
			SignedImbalance::Positive(PositiveImbalance::new(balance - original))
		} else {
			SignedImbalance::Negative(NegativeImbalance::new(original - balance))
		};
		<Module<T>>::set_free_balance(&U::asset_id(), who, balance);
		(imbalance, UpdateBalanceOutcome::Updated)
	}

	fn can_slash(who: &T::AccountId, value: Self::Balance) -> bool {
		<Module<T>>::free_balance(&U::asset_id(), &who) >= value
	}

	fn slash(who: &T::AccountId, value: Self::Balance) -> (Self::NegativeImbalance, Self::Balance) {
		let remaining = <Module<T>>::slash(&U::asset_id(), who, value);
		if let Some(r) = remaining {
			(NegativeImbalance::new(value - r), r)
		} else {
			(NegativeImbalance::new(value), Zero::zero())
		}
	}

	fn burn(mut amount: Self::Balance) -> Self::PositiveImbalance {
		<TotalIssuance<T>>::mutate(&U::asset_id(), |issued|
			issued.checked_sub(&amount).unwrap_or_else(|| {
				amount = *issued;
				Zero::zero()
			})
		);
		PositiveImbalance::new(amount)
	}

	fn issue(mut amount: Self::Balance) -> Self::NegativeImbalance {
		<TotalIssuance<T>>::mutate(&U::asset_id(), |issued|
			*issued = issued.checked_add(&amount).unwrap_or_else(|| {
				amount = Self::Balance::max_value() - *issued;
				Self::Balance::max_value()
			})
		);
		NegativeImbalance::new(amount)
	}
}

impl<T, U> ReservableCurrency<T::AccountId> for AssetCurrency<T, U>
where
	T: Trait,
	U: AssetIdProvider<AssetId = T::AssetId>,
{
	fn can_reserve(who: &T::AccountId, value: Self::Balance) -> bool {
		Self::free_balance(who)
			.checked_sub(&value)
			.map_or(false, |new_balance|
				<Module<T>>::ensure_can_withdraw(&U::asset_id(), who, value, WithdrawReason::Reserve, new_balance).is_ok()
			)
	}

	fn reserved_balance(who: &T::AccountId) -> Self::Balance {
		<Module<T>>::reserved_balance(&U::asset_id(), &who)
	}

	fn reserve(who: &T::AccountId, value: Self::Balance) -> result::Result<(), &'static str> {
		<Module<T>>::reserve(&U::asset_id(), who, value)
	}

	fn unreserve(who: &T::AccountId, value: Self::Balance) -> Self::Balance {
		<Module<T>>::unreserve(&U::asset_id(), who, value)
	}

	fn slash_reserved(who: &T::AccountId, value: Self::Balance) -> (Self::NegativeImbalance, Self::Balance) {
		let b = Self::reserved_balance(&who.clone());
		let slash = cmp::min(b, value);

		<Module<T>>::set_reserved_balance(&U::asset_id(), who, b - slash);
		(NegativeImbalance::new(slash), value - slash)
	}

	fn repatriate_reserved(
		slashed: &T::AccountId,
		beneficiary: &T::AccountId,
		value: Self::Balance,
	) -> result::Result<Self::Balance, &'static str> {
		Ok(<Module<T>>::repatriate_reserved(&U::asset_id(), slashed, beneficiary, value))
	}
}

pub struct StakingAssetIdProvider<T>(rstd::marker::PhantomData<T>);

impl<T: Trait> AssetIdProvider for StakingAssetIdProvider<T> {
	type AssetId = T::AssetId;
	fn asset_id() -> Self::AssetId {
		<Module<T>>::staking_asset_id()
	}
}

pub struct SpendingAssetIdProvider<T>(rstd::marker::PhantomData<T>);

impl<T: Trait> AssetIdProvider for SpendingAssetIdProvider<T> {
	type AssetId = T::AssetId;
	fn asset_id() -> Self::AssetId {
		<Module<T>>::spending_asset_id()
	}
}

impl<T> LockableCurrency<T::AccountId> for AssetCurrency<T, StakingAssetIdProvider<T>>
where
	T: Trait,
	T::Balance: MaybeSerializeDebug,
{
	type Moment = T::BlockNumber;

	fn set_lock(
		id: LockIdentifier,
		who: &T::AccountId,
		amount: T::Balance,
		until: T::BlockNumber,
		reasons: WithdrawReasons,
	) {
		<Module<T>>::set_lock(id, who, amount, until, reasons)
	}

	fn extend_lock(
		id: LockIdentifier,
		who: &T::AccountId,
		amount: T::Balance,
		until: T::BlockNumber,
		reasons: WithdrawReasons,
	) {
		<Module<T>>::extend_lock(id, who, amount, until, reasons)
	}

	fn remove_lock(id: LockIdentifier, who: &T::AccountId) {
		<Module<T>>::remove_lock(id, who)
	}
}

pub type StakingAssetCurrency<T> = AssetCurrency<T, StakingAssetIdProvider<T>>;
pub type SpendingAssetCurrency<T> = AssetCurrency<T, SpendingAssetIdProvider<T>>;<|MERGE_RESOLUTION|>--- conflicted
+++ resolved
@@ -481,16 +481,10 @@
 		build(|config: &GenesisConfig<T>| {
 			config.assets.iter().for_each(|asset_id| {
 				config.endowed_accounts.iter().for_each(|account_id| {
-<<<<<<< HEAD
 					<FreeBalance<T>>::insert(
 						asset_id,
 						account_id,
 						&config.initial_balance,
-=======
-					storage.insert(
-						<FreeBalance<T>>::key_for(asset_id, account_id),
-						<T::Balance as codec::Encode>::encode(&config.initial_balance)
->>>>>>> c0f977cc
 					);
 				});
 			});
