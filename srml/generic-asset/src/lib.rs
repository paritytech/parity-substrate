// Copyright 2019
//     by  Centrality Investments Ltd.
//     and Parity Technologies (UK) Ltd.
// This file is part of Substrate.

// Substrate is free software: you can redistribute it and/or modify
// it under the terms of the GNU General Public License as published by
// the Free Software Foundation, either version 3 of the License, or
// (at your option) any later version.

// Substrate is distributed in the hope that it will be useful,
// but WITHOUT ANY WARRANTY; without even the implied warranty of
// MERCHANTABILITY or FITNESS FOR A PARTICULAR PURPOSE.  See the
// GNU General Public License for more details.

// You should have received a copy of the GNU General Public License
// along with Substrate.  If not, see <http://www.gnu.org/licenses/>.

//! # Generic Asset Module
//!
//! The Generic Asset module provides functionality for handling accounts and asset balances.
//!
//! ## Overview
//!
//! The Generic Asset module provides functions for:
//!
//! - Creating a new kind of asset.
//! - Setting permissions of an asset.
//! - Getting and setting free balances.
//! - Retrieving total, reserved and unreserved balances.
//! - Repatriating a reserved balance to a beneficiary account.
//! - Transferring a balance between accounts (when not reserved).
//! - Slashing an account balance.
//! - Managing total issuance.
//! - Setting and managing locks.
//!
//! ### Terminology
//!
//! - **Staking Asset:** The asset for staking, to participate as Validators in the network.
//! - **Spending Asset:** The asset for payment, such as paying transfer fees, gas fees, etc.
//! - **Permissions:** A set of rules for a kind of asset, defining the allowed operations to the asset, and which
//! accounts are allowed to possess it.
//! - **Total Issuance:** The total number of units in existence in a system.
//! - **Free Balance:** The portion of a balance that is not reserved. The free balance is the only balance that matters
//! for most operations. When this balance falls below the existential deposit, most functionality of the account is
//! removed. When both it and the reserved balance are deleted, then the account is said to be dead.
//! - **Reserved Balance:** Reserved balance still belongs to the account holder, but is suspended. Reserved balance
//! can still be slashed, but only after all the free balance has been slashed. If the reserved balance falls below the
//! existential deposit then it and any related functionality will be deleted. When both it and the free balance are
//! deleted, then the account is said to be dead.
//! - **Imbalance:** A condition when some assets were credited or debited without equal and opposite accounting
//! (i.e. a difference between total issuance and account balances). Functions that result in an imbalance will
//! return an object of the `Imbalance` trait that can be managed within your runtime logic. (If an imbalance is
//! simply dropped, it should automatically maintain any book-keeping such as total issuance.)
//! - **Lock:** A freeze on a specified amount of an account's free balance until a specified block number. Multiple
//! locks always operate over the same funds, so they "overlay" rather than "stack".
//!
//! ### Implementations
//!
//! The Generic Asset module provides `AssetCurrency`, which implements the following traits. If these traits provide
//! the functionality that you need, you can avoid coupling with the Generic Asset module.
//!
//! - `Currency`: Functions for dealing with a fungible assets system.
//! - `ReservableCurrency`: Functions for dealing with assets that can be reserved from an account.
//! - `LockableCurrency`: Functions for dealing with accounts that allow liquidity restrictions.
//! - `Imbalance`: Functions for handling imbalances between total issuance in the system and account balances.
//! Must be used when a function creates new assets (e.g. a reward) or destroys some assets (e.g. a system fee).
//!
//! The Generic Asset module provides two types of `AssetCurrency` as follows.
//!
//! - `StakingAssetCurrency`: Currency for staking.
//! - `SpendingAssetCurrency`: Currency for payments such as transfer fee, gas fee.
//!
//! ## Interface
//!
//! ### Dispatchable Functions
//!
//! - `create`: Create a new kind of asset.
//! - `transfer`: Transfer some liquid free balance to another account.
//! - `update_permission`: Updates permission for a given `asset_id` and an account. The origin of this call
//! must have update permissions.
//! - `mint`: Mint an asset, increases its total issuance. The origin of this call must have mint permissions.
//! - `burn`: Burn an asset, decreases its total issuance. The origin of this call must have burn permissions.
//! - `create_reserved`: Create a new kind of reserved asset. The origin of this call must be root.
//!
//! ### Public Functions
//!
//! - `total_balance`: Get an account's total balance of an asset kind.
//! - `free_balance`: Get an account's free balance of an asset kind.
//! - `reserved_balance`: Get an account's reserved balance of an asset kind.
//! - `create_asset`: Creates an asset.
//! - `make_transfer`: Transfer some liquid free balance from one account to another.
//! This will not emit the `Transferred` event.
//! - `make_transfer_with_event`: Transfer some liquid free balance from one account to another.
//! This will emit the `Transferred` event.
//! - `reserve`: Moves an amount from free balance to reserved balance.
//! - `unreserve`: Move up to an amount from reserved balance to free balance. This function cannot fail.
//! - `slash`: Deduct up to an amount from the combined balance of `who`, preferring to deduct from the
//!	free balance. This function cannot fail.
//! - `reward`: Add up to an amount to the free balance of an account.
//! - `slash_reserved`: Deduct up to an amount from reserved balance of an account. This function cannot fail.
//! - `repatriate_reserved`: Move up to an amount from reserved balance of an account to free balance of another
//! account.
//! - `check_permission`: Check permission to perform burn, mint or update.
//! - `ensure_can_withdraw`: Check if the account is able to make a withdrawal of the given amount
//!	for the given reason.
//!
//! ### Usage
//!
//! The following examples show how to use the Generic Asset module in your custom module.
//!
//! ### Examples from the PRML
//!
//! The Fees module uses the `Currency` trait to handle fee charge/refund, and its types inherit from `Currency`:
//!
//! ```
//! use support::{
//! 	traits::{Currency, ExistenceRequirement, WithdrawReason},
//! 	dispatch::Result,
//! };
//! # pub trait Trait: system::Trait {
//! # 	type Currency: Currency<Self::AccountId>;
//! # }
//! type AssetOf<T> = <<T as Trait>::Currency as Currency<<T as system::Trait>::AccountId>>::Balance;
//!
//! fn charge_fee<T: Trait>(transactor: &T::AccountId, amount: AssetOf<T>) -> Result {
//! 	// ...
//! 	T::Currency::withdraw(
//! 		transactor,
//! 		amount,
//! 		WithdrawReason::TransactionPayment,
//! 		ExistenceRequirement::KeepAlive,
//! 	)?;
//! 	// ...
//! 	Ok(())
//! }
//!
//! fn refund_fee<T: Trait>(transactor: &T::AccountId, amount: AssetOf<T>) -> Result {
//! 	// ...
//! 	T::Currency::deposit_into_existing(transactor, amount)?;
//! 	// ...
//! 	Ok(())
//! }
//!
//! # fn main() {}
//! ```
//!
//! ## Genesis config
//!
//! The Generic Asset module depends on the [`GenesisConfig`](./struct.GenesisConfig.html).

#![cfg_attr(not(feature = "std"), no_std)]

use parity_codec::{Decode, Encode, HasCompact, Input, Output};

use sr_primitives::traits::{
	CheckedAdd, CheckedSub, MaybeSerializeDebug, Member, One, Saturating, SimpleArithmetic, Zero, Bounded
};

use rstd::prelude::*;
use rstd::{cmp, result};
use support::dispatch::Result;
use support::{
	decl_event, decl_module, decl_storage, ensure,
	traits::{
		Currency, ExistenceRequirement, Imbalance, LockIdentifier, LockableCurrency, ReservableCurrency,
		SignedImbalance, UpdateBalanceOutcome, WithdrawReason, WithdrawReasons,
	},
	Parameter, StorageDoubleMap, StorageMap, StorageValue,
};
use system::{ensure_signed, ensure_root};

mod mock;
mod tests;

pub use self::imbalances::{NegativeImbalance, PositiveImbalance};

pub trait Trait: system::Trait {
	type Balance: Parameter
		+ Member
		+ SimpleArithmetic
		+ Default
		+ Copy
		+ MaybeSerializeDebug;
	type AssetId: Parameter + Member + SimpleArithmetic + Default + Copy;
	type Event: From<Event<Self>> + Into<<Self as system::Trait>::Event>;
}

pub trait Subtrait: system::Trait {
	type Balance: Parameter
		+ Member
		+ SimpleArithmetic
		+ Default
		+ Copy
		+ MaybeSerializeDebug;
	type AssetId: Parameter + Member + SimpleArithmetic + Default + Copy;
}

impl<T: Trait> Subtrait for T {
	type Balance = T::Balance;
	type AssetId = T::AssetId;
}

/// Asset creation options.
#[cfg_attr(feature = "std", derive(Debug))]
#[derive(Clone, Encode, Decode, PartialEq, Eq)]
pub struct AssetOptions<Balance: HasCompact, AccountId> {
	/// Initial issuance of this asset. All deposit to the creater of the asset.
	#[codec(compact)]
	pub initial_issuance: Balance,
	/// Which accounts are allowed to possess this asset.
	pub permissions: PermissionLatest<AccountId>,
}

/// Owner of an asset.
#[cfg_attr(feature = "std", derive(Debug))]
#[derive(Clone, Encode, Decode, PartialEq, Eq)]
pub enum Owner<AccountId> {
	/// No owner.
	None,
	/// Owned by an AccountId
	Address(AccountId),
}

impl<AccountId> Default for Owner<AccountId> {
	fn default() -> Self {
		Owner::None
	}
}

/// Asset permissions
#[cfg_attr(feature = "std", derive(Debug))]
#[derive(Clone, Encode, Decode, PartialEq, Eq)]
pub struct PermissionsV1<AccountId> {
	/// Who have permission to update asset permission
	pub update: Owner<AccountId>,
	/// Who have permission to mint new asset
	pub mint: Owner<AccountId>,
	/// Who have permission to burn asset
	pub burn: Owner<AccountId>,
}

#[cfg_attr(feature = "std", derive(Debug))]
#[derive(Clone, Encode, Decode, PartialEq, Eq)]
#[repr(u8)]
enum PermissionVersionNumber {
	V1 = 0,
}

/// Versioned asset permission
#[cfg_attr(feature = "std", derive(Debug))]
#[derive(Clone, PartialEq, Eq)]
pub enum PermissionVersions<AccountId> {
	V1(PermissionsV1<AccountId>),
}

/// Asset permission types
pub enum PermissionType {
	/// Permission to update asset permission
	Burn,
	/// Permission to mint new asset
	Mint,
	/// Permission to burn asset
	Update,
}

/// Alias to latest asset permissions
pub type PermissionLatest<AccountId> = PermissionsV1<AccountId>;

impl<AccountId> Default for PermissionVersions<AccountId> {
	fn default() -> Self {
		PermissionVersions::V1(Default::default())
	}
}

impl<AccountId: Encode> Encode for PermissionVersions<AccountId> {
	fn encode_to<T: Output>(&self, dest: &mut T) {
		match self {
			PermissionVersions::V1(payload) => {
				dest.push(&PermissionVersionNumber::V1);
				dest.push(payload);
			},
		}
	}
}

impl<AccountId: Decode> Decode for PermissionVersions<AccountId> {
	fn decode<I: Input>(input: &mut I) -> Option<Self> {
		let version = PermissionVersionNumber::decode(input)?;
		Some(
			match version {
				PermissionVersionNumber::V1 => PermissionVersions::V1(Decode::decode(input)?)
			}
		)
	}
}

impl<AccountId> Default for PermissionsV1<AccountId> {
	fn default() -> Self {
		PermissionsV1 {
			update: Owner::None,
			mint: Owner::None,
			burn: Owner::None,
		}
	}
}

impl<AccountId> Into<PermissionLatest<AccountId>> for PermissionVersions<AccountId> {
	fn into(self) -> PermissionLatest<AccountId> {
		match self {
			PermissionVersions::V1(v1) => v1,
		}
	}
}

/// Converts the latest permission to other version.
impl<AccountId> Into<PermissionVersions<AccountId>> for PermissionLatest<AccountId> {
	fn into(self) -> PermissionVersions<AccountId> {
		PermissionVersions::V1(self)
	}
}

decl_module! {
	pub struct Module<T: Trait> for enum Call where origin: T::Origin {
		fn deposit_event<T>() = default;

		/// Create a new kind of asset.
		fn create(origin, options: AssetOptions<T::Balance, T::AccountId>) -> Result {
			let origin = ensure_signed(origin)?;
			let id = Self::next_asset_id();

			let permissions: PermissionVersions<T::AccountId> = options.permissions.clone().into();

			// The last available id serves as the overflow mark and won't be used.
			let next_id = id.checked_add(&One::one()).ok_or_else(|| "No new assets id available.")?;

			<NextAssetId<T>>::put(next_id);
			<TotalIssuance<T>>::insert(id, &options.initial_issuance);
			<FreeBalance<T>>::insert(&id, &origin, &options.initial_issuance);
			<Permissions<T>>::insert(&id, permissions);

			Self::deposit_event(RawEvent::Created(id, origin, options));

			Ok(())
		}

		/// Transfer some liquid free balance to another account.
		pub fn transfer(origin, #[compact] asset_id: T::AssetId, to: T::AccountId, #[compact] amount: T::Balance) {
			let origin = ensure_signed(origin)?;
			ensure!(!amount.is_zero(), "cannot transfer zero amount");
			Self::make_transfer_with_event(&asset_id, &origin, &to, amount)?;
		}

		/// Updates permission for a given `asset_id` and an account.
		///
		/// The `origin` must have `update` permission.
		fn update_permission(
			origin,
			#[compact] asset_id: T::AssetId,
			new_permission: PermissionLatest<T::AccountId>
		) -> Result {
			let origin = ensure_signed(origin)?;

			let permissions: PermissionVersions<T::AccountId> = new_permission.into();

			if Self::check_permission(&asset_id, &origin, &PermissionType::Update) {
				<Permissions<T>>::insert(asset_id, &permissions);

				Self::deposit_event(RawEvent::PermissionUpdated(asset_id, permissions.into()));

				Ok(())
			} else {
				Err("Origin does not have enough permission to update permissions.")
			}
		}

		/// Mints an asset, increases its total issuance.
		/// The origin must have `mint` permissions.
		fn mint(origin, #[compact] asset_id: T::AssetId, to: T::AccountId, amount: T::Balance) -> Result {
			let origin = ensure_signed(origin)?;
			if Self::check_permission(&asset_id, &origin, &PermissionType::Mint) {
				let original_free_balance = Self::free_balance(&asset_id, &to);
				let current_total_issuance = <TotalIssuance<T>>::get(asset_id);
				let new_total_issuance = current_total_issuance.checked_add(&amount)
					.ok_or_else(|| "total_issuance got overflow after minting.")?;
				let value = original_free_balance.checked_add(&amount)
					.ok_or_else(|| "free balance got overflow after minting.")?;

				<TotalIssuance<T>>::insert(asset_id, new_total_issuance);
				Self::set_free_balance(&asset_id, &to, value);

				Self::deposit_event(RawEvent::Minted(asset_id, to, amount));

				Ok(())
			} else {
				Err("The origin does not have permission to mint an asset.")
			}
		}

		/// Burns an asset, decreases its total issuance.
		///
		/// The `origin` must have `burn` permissions.
		fn burn(origin, #[compact] asset_id: T::AssetId, to: T::AccountId, amount: T::Balance) -> Result {
			let origin = ensure_signed(origin)?;

			if Self::check_permission(&asset_id, &origin, &PermissionType::Burn) {
				let original_free_balance = Self::free_balance(&asset_id, &to);

				let current_total_issuance = <TotalIssuance<T>>::get(asset_id);
				let new_total_issuance = current_total_issuance.checked_sub(&amount)
					.ok_or_else(|| "total_issuance got underflow after burning")?;
				let value = original_free_balance.checked_sub(&amount)
					.ok_or_else(|| "free_balance got underflow after burning")?;

				<TotalIssuance<T>>::insert(asset_id, new_total_issuance);

				Self::set_free_balance(&asset_id, &to, value);

				Self::deposit_event(RawEvent::Burned(asset_id, to, amount));

				Ok(())
			} else {
				Err("The origin does not have permission to burn an asset.")
			}
		}

		/// Can be used to create reserved tokens.
		/// Requires Root call.
		fn create_reserved(origin, asset_id: T::AssetId, options: AssetOptions<T::Balance, T::AccountId>) -> Result {
			ensure_root(origin)?;
			Self::create_asset(Some(asset_id), None, options)
		}
	}
}

#[derive(Encode, Decode, Clone, PartialEq, Eq)]
#[cfg_attr(feature = "std", derive(Debug))]
pub struct BalanceLock<Balance, BlockNumber> {
	pub id: LockIdentifier,
	pub amount: Balance,
	pub until: BlockNumber,
	pub reasons: WithdrawReasons,
}

decl_storage! {
	trait Store for Module<T: Trait> as GenericAsset {
		/// Total issuance of a given asset.
		pub TotalIssuance get(total_issuance) build(|config: &GenesisConfig<T>| {
			let issuance = config.initial_balance * (config.endowed_accounts.len() as u32).into();
			config.assets.iter().map(|id| (id.clone(), issuance)).collect::<Vec<_>>()
		}): map T::AssetId => T::Balance;

		/// The free balance of a given asset under an account.
		pub FreeBalance: double_map T::AssetId, twox_128(T::AccountId) => T::Balance;

		/// The reserved balance of a given asset under an account.
		pub ReservedBalance: double_map T::AssetId, twox_128(T::AccountId) => T::Balance;

		/// Next available ID for user-created asset.
		pub NextAssetId get(next_asset_id) config(): T::AssetId;

		/// Permission options for a given asset.
		pub Permissions get(get_permission): map T::AssetId => PermissionVersions<T::AccountId>;

		/// Any liquidity locks on some account balances.
		pub Locks get(locks): map T::AccountId => Vec<BalanceLock<T::Balance, T::BlockNumber>>;

		/// The identity of the asset which is the one that is designated for the chain's staking system.
		pub StakingAssetId get(staking_asset_id) config(): T::AssetId;

		/// The identity of the asset which is the one that is designated for paying the chain's transaction fee.
		pub SpendingAssetId get(spending_asset_id) config(): T::AssetId;
	}
	add_extra_genesis {
		config(assets): Vec<T::AssetId>;
		config(initial_balance): T::Balance;
		config(endowed_accounts): Vec<T::AccountId>;

		build(|
<<<<<<< HEAD
			storage: &mut (primitives::StorageOverlay, primitives::ChildrenStorageOverlay),
=======
			storage: &mut sr_primitives::StorageOverlay,
			_: &mut sr_primitives::ChildrenStorageOverlay,
>>>>>>> 5342c630
			config: &GenesisConfig<T>| {
			config.assets.iter().for_each(|asset_id| {
				config.endowed_accounts.iter().for_each(|account_id| {
					storage.0.insert(
						<FreeBalance<T>>::key_for(asset_id, account_id),
						<T::Balance as parity_codec::Encode>::encode(&config.initial_balance)
					);
				});
			});
		});
	}
}

decl_event!(
	pub enum Event<T> where
		<T as system::Trait>::AccountId,
		<T as Trait>::Balance,
		<T as Trait>::AssetId,
		AssetOptions = AssetOptions<<T as Trait>::Balance, <T as system::Trait>::AccountId>
	{
		/// Asset created (asset_id, creator, asset_options).
		Created(AssetId, AccountId, AssetOptions),
		/// Asset transfer succeeded (asset_id, from, to, amount).
		Transferred(AssetId, AccountId, AccountId, Balance),
		/// Asset permission updated (asset_id, new_permissions).
		PermissionUpdated(AssetId, PermissionLatest<AccountId>),
		/// New asset minted (asset_id, account, amount).
		Minted(AssetId, AccountId, Balance),
		/// Asset burned (asset_id, account, amount).
		Burned(AssetId, AccountId, Balance),
	}
);

impl<T: Trait> Module<T> {
	// PUBLIC IMMUTABLES

	/// Get an account's total balance of an asset kind.
	pub fn total_balance(asset_id: &T::AssetId, who: &T::AccountId) -> T::Balance {
		Self::free_balance(asset_id, who) + Self::reserved_balance(asset_id, who)
	}

	/// Get an account's free balance of an asset kind.
	pub fn free_balance(asset_id: &T::AssetId, who: &T::AccountId) -> T::Balance {
		<FreeBalance<T>>::get(asset_id, who)
	}

	/// Get an account's reserved balance of an asset kind.
	pub fn reserved_balance(asset_id: &T::AssetId, who: &T::AccountId) -> T::Balance {
		<ReservedBalance<T>>::get(asset_id, who)
	}

	/// Creates an asset.
	///
	/// # Arguments
	/// * `asset_id`: An ID of a reserved asset.
	/// If not provided, a user-generated asset will be created with the next available ID.
	/// * `from_account`: The initiator account of this call
	/// * `asset_options`: Asset creation options.
	///
	pub fn create_asset(
		asset_id: Option<T::AssetId>,
		from_account: Option<T::AccountId>,
		options: AssetOptions<T::Balance, T::AccountId>,
	) -> Result {
		let asset_id = if let Some(asset_id) = asset_id {
			ensure!(!<TotalIssuance<T>>::exists(&asset_id), "Asset id already taken.");
			ensure!(asset_id < Self::next_asset_id(), "Asset id not available.");
			asset_id
		} else {
			let asset_id = Self::next_asset_id();
			let next_id = asset_id
				.checked_add(&One::one())
				.ok_or_else(|| "No new user asset id available.")?;
			<NextAssetId<T>>::put(next_id);
			asset_id
		};

		let account_id = from_account.unwrap_or_default();
		let permissions: PermissionVersions<T::AccountId> = options.permissions.clone().into();

		<TotalIssuance<T>>::insert(asset_id, &options.initial_issuance);
		<FreeBalance<T>>::insert(&asset_id, &account_id, &options.initial_issuance);
		<Permissions<T>>::insert(&asset_id, permissions);

		Self::deposit_event(RawEvent::Created(asset_id, account_id, options));

		Ok(())
	}

	/// Transfer some liquid free balance from one account to another.
	/// This will not emit the `Transferred` event.
	pub fn make_transfer(asset_id: &T::AssetId, from: &T::AccountId, to: &T::AccountId, amount: T::Balance) -> Result {
		let new_balance = Self::free_balance(asset_id, from)
			.checked_sub(&amount)
			.ok_or_else(|| "balance too low to send amount")?;
		Self::ensure_can_withdraw(asset_id, from, amount, WithdrawReason::Transfer, new_balance)?;

		if from != to {
			<FreeBalance<T>>::mutate(asset_id, from, |balance| *balance -= amount);
			<FreeBalance<T>>::mutate(asset_id, to, |balance| *balance += amount);
		}

		Ok(())
	}

	/// Transfer some liquid free balance from one account to another.
	/// This will emit the `Transferred` event.
	pub fn make_transfer_with_event(
		asset_id: &T::AssetId,
		from: &T::AccountId,
		to: &T::AccountId,
		amount: T::Balance,
	) -> Result {
		Self::make_transfer(asset_id, from, to, amount)?;

		if from != to {
			Self::deposit_event(RawEvent::Transferred(*asset_id, from.clone(), to.clone(), amount));
		}

		Ok(())
	}

	/// Move `amount` from free balance to reserved balance.
	///
	/// If the free balance is lower than `amount`, then no funds will be moved and an `Err` will
	/// be returned. This is different behavior than `unreserve`.
	pub fn reserve(asset_id: &T::AssetId, who: &T::AccountId, amount: T::Balance) -> Result {
		// Do we need to consider that this is an atomic transaction?
		let original_reserve_balance = Self::reserved_balance(asset_id, who);
		let original_free_balance = Self::free_balance(asset_id, who);
		if original_free_balance < amount {
			return Err("not enough free funds");
		}
		let new_reserve_balance = original_reserve_balance + amount;
		Self::set_reserved_balance(asset_id, who, new_reserve_balance);
		let new_free_balance = original_free_balance - amount;
		Self::set_free_balance(asset_id, who, new_free_balance);
		Ok(())
	}

	/// Moves up to `amount` from reserved balance to free balance. This function cannot fail.
	///
	/// As many assets up to `amount` will be moved as possible. If the reserve balance of `who`
	/// is less than `amount`, then the remaining amount will be returned.
	/// NOTE: This is different behavior than `reserve`.
	pub fn unreserve(asset_id: &T::AssetId, who: &T::AccountId, amount: T::Balance) -> T::Balance {
		let b = Self::reserved_balance(asset_id, who);
		let actual = rstd::cmp::min(b, amount);
		let original_free_balance = Self::free_balance(asset_id, who);
		let new_free_balance = original_free_balance + actual;
		Self::set_free_balance(asset_id, who, new_free_balance);
		Self::set_reserved_balance(asset_id, who, b - actual);
		amount - actual
	}

	/// Deduct up to `amount` from the combined balance of `who`, preferring to deduct from the
	/// free balance. This function cannot fail.
	///
	/// As much funds up to `amount` will be deducted as possible. If this is less than `amount`
	/// then `Some(remaining)` will be returned. Full completion is given by `None`.
	/// NOTE: LOW-LEVEL: This will not attempt to maintain total issuance. It is expected that
	/// the caller will do this.
	fn slash(asset_id: &T::AssetId, who: &T::AccountId, amount: T::Balance) -> Option<T::Balance> {
		let free_balance = Self::free_balance(asset_id, who);
		let free_slash = rstd::cmp::min(free_balance, amount);
		let new_free_balance = free_balance - free_slash;
		Self::set_free_balance(asset_id, who, new_free_balance);
		if free_slash < amount {
			Self::slash_reserved(asset_id, who, amount - free_slash)
		} else {
			None
		}
	}

	/// Deducts up to `amount` from reserved balance of `who`. This function cannot fail.
	///
	/// As much funds up to `amount` will be deducted as possible. If the reserve balance of `who`
	/// is less than `amount`, then a non-zero second item will be returned.
	/// NOTE: LOW-LEVEL: This will not attempt to maintain total issuance. It is expected that
	/// the caller will do this.
	fn slash_reserved(asset_id: &T::AssetId, who: &T::AccountId, amount: T::Balance) -> Option<T::Balance> {
		let original_reserve_balance = Self::reserved_balance(asset_id, who);
		let slash = rstd::cmp::min(original_reserve_balance, amount);
		let new_reserve_balance = original_reserve_balance - slash;
		Self::set_reserved_balance(asset_id, who, new_reserve_balance);
		if amount == slash {
			None
		} else {
			Some(amount - slash)
		}
	}

	/// Move up to `amount` from reserved balance of account `who` to free balance of account
	/// `beneficiary`.
	///
	/// As much funds up to `amount` will be moved as possible. If this is less than `amount`, then
	/// the `remaining` would be returned, else `Zero::zero()`.
	/// NOTE: LOW-LEVEL: This will not attempt to maintain total issuance. It is expected that
	/// the caller will do this.
	fn repatriate_reserved(
		asset_id: &T::AssetId,
		who: &T::AccountId,
		beneficiary: &T::AccountId,
		amount: T::Balance,
	) -> T::Balance {
		let b = Self::reserved_balance(asset_id, who);
		let slash = rstd::cmp::min(b, amount);

		let original_free_balance = Self::free_balance(asset_id, beneficiary);
		let new_free_balance = original_free_balance + slash;
		Self::set_free_balance(asset_id, beneficiary, new_free_balance);

		let new_reserve_balance = b - slash;
		Self::set_reserved_balance(asset_id, who, new_reserve_balance);
		amount - slash
	}

	/// Check permission to perform burn, mint or update.
	///
	/// # Arguments
	/// * `asset_id`:  A `T::AssetId` type that contains the `asset_id`, which has the permission embedded.
	/// * `who`: A `T::AccountId` type that contains the `account_id` for which to check permissions.
	/// * `what`: The permission to check.
	///
	pub fn check_permission(asset_id: &T::AssetId, who: &T::AccountId, what: &PermissionType) -> bool {
		let permission_versions: PermissionVersions<T::AccountId> = Self::get_permission(asset_id);
		let permission = permission_versions.into();

		match (what, permission) {
			(
				PermissionType::Burn,
				PermissionLatest {
					burn: Owner::Address(account),
					..
				},
			) => account == *who,
			(
				PermissionType::Mint,
				PermissionLatest {
					mint: Owner::Address(account),
					..
				},
			) => account == *who,
			(
				PermissionType::Update,
				PermissionLatest {
					update: Owner::Address(account),
					..
				},
			) => account == *who,
			_ => false,
		}
	}

	/// Return `Ok` iff the account is able to make a withdrawal of the given amount
	/// for the given reason.
	///
	/// `Err(...)` with the reason why not otherwise.
	pub fn ensure_can_withdraw(
		asset_id: &T::AssetId,
		who: &T::AccountId,
		_amount: T::Balance,
		reason: WithdrawReason,
		new_balance: T::Balance,
	) -> Result {
		if asset_id != &Self::staking_asset_id() {
			return Ok(());
		}

		let locks = Self::locks(who);
		if locks.is_empty() {
			return Ok(());
		}
		let now = <system::Module<T>>::block_number();
		if Self::locks(who)
			.into_iter()
			.all(|l| now >= l.until || new_balance >= l.amount || !l.reasons.contains(reason))
		{
			Ok(())
		} else {
			Err("account liquidity restrictions prevent withdrawal")
		}
	}

	// PRIVATE MUTABLES

	/// NOTE: LOW-LEVEL: This will not attempt to maintain total issuance. It is expected that
	/// the caller will do this.
	fn set_reserved_balance(asset_id: &T::AssetId, who: &T::AccountId, balance: T::Balance) {
		<ReservedBalance<T>>::insert(asset_id, who, &balance);
	}

	/// NOTE: LOW-LEVEL: This will not attempt to maintain total issuance. It is expected that
	/// the caller will do this.
	fn set_free_balance(asset_id: &T::AssetId, who: &T::AccountId, balance: T::Balance) {
		<FreeBalance<T>>::insert(asset_id, who, &balance);
	}

	fn set_lock(
		id: LockIdentifier,
		who: &T::AccountId,
		amount: T::Balance,
		until: T::BlockNumber,
		reasons: WithdrawReasons,
	) {
		let now = <system::Module<T>>::block_number();
		let mut new_lock = Some(BalanceLock {
			id,
			amount,
			until,
			reasons,
		});
		let mut locks = <Module<T>>::locks(who)
			.into_iter()
			.filter_map(|l| {
				if l.id == id {
					new_lock.take()
				} else if l.until > now {
					Some(l)
				} else {
					None
				}
			})
			.collect::<Vec<_>>();
		if let Some(lock) = new_lock {
			locks.push(lock)
		}
		<Locks<T>>::insert(who, locks);
	}

	fn extend_lock(
		id: LockIdentifier,
		who: &T::AccountId,
		amount: T::Balance,
		until: T::BlockNumber,
		reasons: WithdrawReasons,
	) {
		let now = <system::Module<T>>::block_number();
		let mut new_lock = Some(BalanceLock {
			id,
			amount,
			until,
			reasons,
		});
		let mut locks = <Module<T>>::locks(who)
			.into_iter()
			.filter_map(|l| {
				if l.id == id {
					new_lock.take().map(|nl| BalanceLock {
						id: l.id,
						amount: l.amount.max(nl.amount),
						until: l.until.max(nl.until),
						reasons: l.reasons | nl.reasons,
					})
				} else if l.until > now {
					Some(l)
				} else {
					None
				}
			})
			.collect::<Vec<_>>();
		if let Some(lock) = new_lock {
			locks.push(lock)
		}
		<Locks<T>>::insert(who, locks);
	}

	fn remove_lock(id: LockIdentifier, who: &T::AccountId) {
		let now = <system::Module<T>>::block_number();
		let locks = <Module<T>>::locks(who)
			.into_iter()
			.filter_map(|l| if l.until > now && l.id != id { Some(l) } else { None })
			.collect::<Vec<_>>();
		<Locks<T>>::insert(who, locks);
	}
}

pub trait AssetIdProvider {
	type AssetId;
	fn asset_id() -> Self::AssetId;
}

// wrapping these imbalanes in a private module is necessary to ensure absolute privacy
// of the inner member.
mod imbalances {
	use super::{result, AssetIdProvider, Imbalance, Saturating, StorageMap, Subtrait, Zero};
	use rstd::mem;

	/// Opaque, move-only struct with private fields that serves as a token denoting that
	/// funds have been created without any equal and opposite accounting.
	#[must_use]
	pub struct PositiveImbalance<T: Subtrait, U: AssetIdProvider<AssetId = T::AssetId>>(
		T::Balance,
		rstd::marker::PhantomData<U>,
	);
	impl<T, U> PositiveImbalance<T, U>
	where
		T: Subtrait,
		U: AssetIdProvider<AssetId = T::AssetId>,
	{
		pub fn new(amount: T::Balance) -> Self {
			PositiveImbalance(amount, Default::default())
		}
	}

	/// Opaque, move-only struct with private fields that serves as a token denoting that
	/// funds have been destroyed without any equal and opposite accounting.
	#[must_use]
	pub struct NegativeImbalance<T: Subtrait, U: AssetIdProvider<AssetId = T::AssetId>>(
		T::Balance,
		rstd::marker::PhantomData<U>,
	);
	impl<T, U> NegativeImbalance<T, U>
	where
		T: Subtrait,
		U: AssetIdProvider<AssetId = T::AssetId>,
	{
		pub fn new(amount: T::Balance) -> Self {
			NegativeImbalance(amount, Default::default())
		}
	}

	impl<T, U> Imbalance<T::Balance> for PositiveImbalance<T, U>
	where
		T: Subtrait,
		U: AssetIdProvider<AssetId = T::AssetId>,
	{
		type Opposite = NegativeImbalance<T, U>;

		fn zero() -> Self {
			Self::new(Zero::zero())
		}
		fn drop_zero(self) -> result::Result<(), Self> {
			if self.0.is_zero() {
				Ok(())
			} else {
				Err(self)
			}
		}
		fn split(self, amount: T::Balance) -> (Self, Self) {
			let first = self.0.min(amount);
			let second = self.0 - first;

			mem::forget(self);
			(Self::new(first), Self::new(second))
		}
		fn merge(mut self, other: Self) -> Self {
			self.0 = self.0.saturating_add(other.0);
			mem::forget(other);

			self
		}
		fn subsume(&mut self, other: Self) {
			self.0 = self.0.saturating_add(other.0);
			mem::forget(other);
		}
		fn offset(self, other: Self::Opposite) -> result::Result<Self, Self::Opposite> {
			let (a, b) = (self.0, other.0);
			mem::forget((self, other));

			if a >= b {
				Ok(Self::new(a - b))
			} else {
				Err(NegativeImbalance::new(b - a))
			}
		}
		fn peek(&self) -> T::Balance {
			self.0.clone()
		}
	}

	impl<T, U> Imbalance<T::Balance> for NegativeImbalance<T, U>
	where
		T: Subtrait,
		U: AssetIdProvider<AssetId = T::AssetId>,
	{
		type Opposite = PositiveImbalance<T, U>;

		fn zero() -> Self {
			Self::new(Zero::zero())
		}
		fn drop_zero(self) -> result::Result<(), Self> {
			if self.0.is_zero() {
				Ok(())
			} else {
				Err(self)
			}
		}
		fn split(self, amount: T::Balance) -> (Self, Self) {
			let first = self.0.min(amount);
			let second = self.0 - first;

			mem::forget(self);
			(Self::new(first), Self::new(second))
		}
		fn merge(mut self, other: Self) -> Self {
			self.0 = self.0.saturating_add(other.0);
			mem::forget(other);

			self
		}
		fn subsume(&mut self, other: Self) {
			self.0 = self.0.saturating_add(other.0);
			mem::forget(other);
		}
		fn offset(self, other: Self::Opposite) -> result::Result<Self, Self::Opposite> {
			let (a, b) = (self.0, other.0);
			mem::forget((self, other));

			if a >= b {
				Ok(Self::new(a - b))
			} else {
				Err(PositiveImbalance::new(b - a))
			}
		}
		fn peek(&self) -> T::Balance {
			self.0.clone()
		}
	}

	impl<T, U> Drop for PositiveImbalance<T, U>
	where
		T: Subtrait,
		U: AssetIdProvider<AssetId = T::AssetId>,
	{
		/// Basic drop handler will just square up the total issuance.
		fn drop(&mut self) {
			<super::TotalIssuance<super::ElevatedTrait<T>>>::mutate(&U::asset_id(), |v| *v = v.saturating_add(self.0));
		}
	}

	impl<T, U> Drop for NegativeImbalance<T, U>
	where
		T: Subtrait,
		U: AssetIdProvider<AssetId = T::AssetId>,
	{
		/// Basic drop handler will just square up the total issuance.
		fn drop(&mut self) {
			<super::TotalIssuance<super::ElevatedTrait<T>>>::mutate(&U::asset_id(), |v| *v = v.saturating_sub(self.0));
		}
	}
}

// TODO: #2052
// Somewhat ugly hack in order to gain access to module's `increase_total_issuance_by`
// using only the Subtrait (which defines only the types that are not dependent
// on Positive/NegativeImbalance). Subtrait must be used otherwise we end up with a
// circular dependency with Trait having some types be dependent on PositiveImbalance<Trait>
// and PositiveImbalance itself depending back on Trait for its Drop impl (and thus
// its type declaration).
// This works as long as `increase_total_issuance_by` doesn't use the Imbalance
// types (basically for charging fees).
// This should eventually be refactored so that the three type items that do
// depend on the Imbalance type (TransactionPayment, TransferPayment, DustRemoval)
// are placed in their own SRML module.
struct ElevatedTrait<T: Subtrait>(T);
impl<T: Subtrait> Clone for ElevatedTrait<T> {
	fn clone(&self) -> Self {
		unimplemented!()
	}
}
impl<T: Subtrait> PartialEq for ElevatedTrait<T> {
	fn eq(&self, _: &Self) -> bool {
		unimplemented!()
	}
}
impl<T: Subtrait> Eq for ElevatedTrait<T> {}
impl<T: Subtrait> system::Trait for ElevatedTrait<T> {
	type Origin = T::Origin;
	type Index = T::Index;
	type BlockNumber = T::BlockNumber;
	type Hash = T::Hash;
	type Hashing = T::Hashing;
	type AccountId = T::AccountId;
	type Lookup = T::Lookup;
	type Header = T::Header;
	type Event = ();
	type MaximumBlockWeight = T::MaximumBlockWeight;
	type MaximumBlockLength = T::MaximumBlockLength;
	type AvailableBlockRatio = T::AvailableBlockRatio;
	type WeightMultiplierUpdate = ();
	type BlockHashCount = T::BlockHashCount;
}
impl<T: Subtrait> Trait for ElevatedTrait<T> {
	type Balance = T::Balance;
	type AssetId = T::AssetId;
	type Event = ();
}

#[derive(Encode, Decode, Clone, PartialEq, Eq)]
#[cfg_attr(feature = "std", derive(Debug))]
pub struct AssetCurrency<T, U>(rstd::marker::PhantomData<T>, rstd::marker::PhantomData<U>);

impl<T, U> Currency<T::AccountId> for AssetCurrency<T, U>
where
	T: Trait,
	U: AssetIdProvider<AssetId = T::AssetId>,
{
	type Balance = T::Balance;
	type PositiveImbalance = PositiveImbalance<T, U>;
	type NegativeImbalance = NegativeImbalance<T, U>;

	fn total_balance(who: &T::AccountId) -> Self::Balance {
		Self::free_balance(&who) + Self::reserved_balance(&who)
	}

	fn free_balance(who: &T::AccountId) -> Self::Balance {
		<Module<T>>::free_balance(&U::asset_id(), &who)
	}

	/// Returns the total staking asset issuance
	fn total_issuance() -> Self::Balance {
		<Module<T>>::total_issuance(U::asset_id())
	}

	fn minimum_balance() -> Self::Balance {
		Zero::zero()
	}

	fn transfer(transactor: &T::AccountId, dest: &T::AccountId, value: Self::Balance) -> Result {
		<Module<T>>::make_transfer(&U::asset_id(), transactor, dest, value)
	}

	fn ensure_can_withdraw(
		who: &T::AccountId,
		amount: Self::Balance,
		reason: WithdrawReason,
		new_balance: Self::Balance,
	) -> Result {
		<Module<T>>::ensure_can_withdraw(&U::asset_id(), who, amount, reason, new_balance)
	}

	fn withdraw(
		who: &T::AccountId,
		value: Self::Balance,
		reason: WithdrawReason,
		_: ExistenceRequirement, // no existential deposit policy for generic asset
	) -> result::Result<Self::NegativeImbalance, &'static str> {
		let new_balance = Self::free_balance(who)
			.checked_sub(&value)
			.ok_or_else(|| "account has too few funds")?;
		Self::ensure_can_withdraw(who, value, reason, new_balance)?;
		<Module<T>>::set_free_balance(&U::asset_id(), who, new_balance);
		Ok(NegativeImbalance::new(value))
	}

	fn deposit_into_existing(
		who: &T::AccountId,
		value: Self::Balance,
	) -> result::Result<Self::PositiveImbalance, &'static str> {
		// No existential deposit rule and creation fee in GA. `deposit_into_existing` is same with `deposit_creating`.
		Ok(Self::deposit_creating(who, value))
	}

	fn deposit_creating(who: &T::AccountId, value: Self::Balance) -> Self::PositiveImbalance {
		let (imbalance, _) = Self::make_free_balance_be(who, Self::free_balance(who) + value);
		if let SignedImbalance::Positive(p) = imbalance {
			p
		} else {
			// Impossible, but be defensive.
			Self::PositiveImbalance::zero()
		}
	}

	fn make_free_balance_be(
		who: &T::AccountId,
		balance: Self::Balance,
	) -> (
		SignedImbalance<Self::Balance, Self::PositiveImbalance>,
		UpdateBalanceOutcome,
	) {
		let original = <Module<T>>::free_balance(&U::asset_id(), who);
		let imbalance = if original <= balance {
			SignedImbalance::Positive(PositiveImbalance::new(balance - original))
		} else {
			SignedImbalance::Negative(NegativeImbalance::new(original - balance))
		};
		<Module<T>>::set_free_balance(&U::asset_id(), who, balance);
		(imbalance, UpdateBalanceOutcome::Updated)
	}

	fn can_slash(who: &T::AccountId, value: Self::Balance) -> bool {
		<Module<T>>::free_balance(&U::asset_id(), &who) >= value
	}

	fn slash(who: &T::AccountId, value: Self::Balance) -> (Self::NegativeImbalance, Self::Balance) {
		let remaining = <Module<T>>::slash(&U::asset_id(), who, value);
		if let Some(r) = remaining {
			(NegativeImbalance::new(value - r), r)
		} else {
			(NegativeImbalance::new(value), Zero::zero())
		}
	}

	fn burn(mut amount: Self::Balance) -> Self::PositiveImbalance {
		<TotalIssuance<T>>::mutate(&U::asset_id(), |issued|
			issued.checked_sub(&amount).unwrap_or_else(|| {
				amount = *issued;
				Zero::zero()
			})
		);
		PositiveImbalance::new(amount)
	}

	fn issue(mut amount: Self::Balance) -> Self::NegativeImbalance {
		<TotalIssuance<T>>::mutate(&U::asset_id(), |issued|
			*issued = issued.checked_add(&amount).unwrap_or_else(|| {
				amount = Self::Balance::max_value() - *issued;
				Self::Balance::max_value()
			})
		);
		NegativeImbalance::new(amount)
	}
}

impl<T, U> ReservableCurrency<T::AccountId> for AssetCurrency<T, U>
where
	T: Trait,
	U: AssetIdProvider<AssetId = T::AssetId>,
{
	fn can_reserve(who: &T::AccountId, value: Self::Balance) -> bool {
		Self::free_balance(who)
			.checked_sub(&value)
			.map_or(false, |new_balance|
				<Module<T>>::ensure_can_withdraw(&U::asset_id(), who, value, WithdrawReason::Reserve, new_balance).is_ok()
			)
	}

	fn reserved_balance(who: &T::AccountId) -> Self::Balance {
		<Module<T>>::reserved_balance(&U::asset_id(), &who)
	}

	fn reserve(who: &T::AccountId, value: Self::Balance) -> result::Result<(), &'static str> {
		<Module<T>>::reserve(&U::asset_id(), who, value)
	}

	fn unreserve(who: &T::AccountId, value: Self::Balance) -> Self::Balance {
		<Module<T>>::unreserve(&U::asset_id(), who, value)
	}

	fn slash_reserved(who: &T::AccountId, value: Self::Balance) -> (Self::NegativeImbalance, Self::Balance) {
		let b = Self::reserved_balance(&who.clone());
		let slash = cmp::min(b, value);

		<Module<T>>::set_reserved_balance(&U::asset_id(), who, b - slash);
		(NegativeImbalance::new(slash), value - slash)
	}

	fn repatriate_reserved(
		slashed: &T::AccountId,
		beneficiary: &T::AccountId,
		value: Self::Balance,
	) -> result::Result<Self::Balance, &'static str> {
		Ok(<Module<T>>::repatriate_reserved(&U::asset_id(), slashed, beneficiary, value))
	}
}

pub struct StakingAssetIdProvider<T>(rstd::marker::PhantomData<T>);

impl<T: Trait> AssetIdProvider for StakingAssetIdProvider<T> {
	type AssetId = T::AssetId;
	fn asset_id() -> Self::AssetId {
		<Module<T>>::staking_asset_id()
	}
}

pub struct SpendingAssetIdProvider<T>(rstd::marker::PhantomData<T>);

impl<T: Trait> AssetIdProvider for SpendingAssetIdProvider<T> {
	type AssetId = T::AssetId;
	fn asset_id() -> Self::AssetId {
		<Module<T>>::spending_asset_id()
	}
}

impl<T> LockableCurrency<T::AccountId> for AssetCurrency<T, StakingAssetIdProvider<T>>
where
	T: Trait,
	T::Balance: MaybeSerializeDebug,
{
	type Moment = T::BlockNumber;

	fn set_lock(
		id: LockIdentifier,
		who: &T::AccountId,
		amount: T::Balance,
		until: T::BlockNumber,
		reasons: WithdrawReasons,
	) {
		<Module<T>>::set_lock(id, who, amount, until, reasons)
	}

	fn extend_lock(
		id: LockIdentifier,
		who: &T::AccountId,
		amount: T::Balance,
		until: T::BlockNumber,
		reasons: WithdrawReasons,
	) {
		<Module<T>>::extend_lock(id, who, amount, until, reasons)
	}

	fn remove_lock(id: LockIdentifier, who: &T::AccountId) {
		<Module<T>>::remove_lock(id, who)
	}
}

pub type StakingAssetCurrency<T> = AssetCurrency<T, StakingAssetIdProvider<T>>;
pub type SpendingAssetCurrency<T> = AssetCurrency<T, SpendingAssetIdProvider<T>>;<|MERGE_RESOLUTION|>--- conflicted
+++ resolved
@@ -477,12 +477,7 @@
 		config(endowed_accounts): Vec<T::AccountId>;
 
 		build(|
-<<<<<<< HEAD
-			storage: &mut (primitives::StorageOverlay, primitives::ChildrenStorageOverlay),
-=======
-			storage: &mut sr_primitives::StorageOverlay,
-			_: &mut sr_primitives::ChildrenStorageOverlay,
->>>>>>> 5342c630
+			storage: &mut (sr_primitives::StorageOverlay, sr_primitives::ChildrenStorageOverlay),
 			config: &GenesisConfig<T>| {
 			config.assets.iter().for_each(|asset_id| {
 				config.endowed_accounts.iter().for_each(|account_id| {
