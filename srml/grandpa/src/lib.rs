--- conflicted
+++ resolved
@@ -49,71 +49,20 @@
 use fg_primitives::{
 	ScheduledChange, GRANDPA_ENGINE_ID, GrandpaPrevote, GrandpaPrecommit,
 	SignedPrecommit, VoterSet, GrandpaMessage, localized_payload, AncestryChain,
-	Chain, validate_commit,
+	Chain, validate_commit, ConsensusLog,
 };
 pub use fg_primitives::{
 	AuthorityId, AuthorityWeight, AuthoritySignature, CHALLENGE_SESSION_LENGTH,
 	Commit, safety::{self, ChallengedVote, RejectingVoteSet},
 };
-<<<<<<< HEAD
 
 use system::{DigestOf, ensure_signed};
 use num_traits as num;
 use core::iter::FromIterator;
-=======
-use fg_primitives::{ScheduledChange, ConsensusLog, GRANDPA_ENGINE_ID};
-pub use fg_primitives::{AuthorityId, AuthorityWeight};
-use system::{ensure_signed, DigestOf};
->>>>>>> f923ae2a
 
 mod mock;
 mod tests;
 
-<<<<<<< HEAD
-/// Consensus log type of this module.
-#[cfg_attr(feature = "std", derive(Serialize))]
-#[derive(Encode, Decode, PartialEq, Eq, Clone)]
-pub enum Signal<H, N, Header> {
-	/// Authorities set change has been signaled. Contains the new set of authorities
-	/// and the delay in blocks _to finalize_ before applying.
-	AuthoritiesChange(ScheduledChange<N>),
-	/// A forced authorities set change. Contains in this order: the median last
-	/// finalized block when the change was signaled, the delay in blocks _to import_
-	/// before applying and the new set of authorities.
-	ForcedAuthoritiesChange(N, ScheduledChange<N>),
-
-	Challenge(safety::Challenge<H, N, Header>),
-}
-
-impl<H, N, Header> Signal<H, N, Header> {
-	/// Try to cast the log entry as a contained signal.
-	pub fn try_into_change(self) -> Option<ScheduledChange<N>> {
-		match self {
-			Signal::AuthoritiesChange(change) => Some(change),
-			Signal::ForcedAuthoritiesChange(_, _) => None,
-			_ => None,
-		}
-	}
-
-	/// Try to cast the log entry as a contained forced signal.
-	pub fn try_into_forced_change(self) -> Option<(N, ScheduledChange<N>)> {
-		match self {
-			Signal::ForcedAuthoritiesChange(median, change) => Some((median, change)),
-			Signal::AuthoritiesChange(_) => None,
-			_ => None,
-		}
-	}
-
-	pub fn try_into_challenge(self) -> Option<safety::Challenge<H, N, Header>> {
-		match self {
-			Signal::Challenge(challenge) => Some(challenge),
-			_ => None,
-		}
-	}
-}
-
-=======
->>>>>>> f923ae2a
 pub trait Trait: system::Trait {
 	/// The event type of this module.
 	type Event: From<Event> + Into<<Self as system::Trait>::Event>;
@@ -208,55 +157,15 @@
 type Precommit<T> = GrandpaPrecommit<Hash<T>, Number<T>>;
 type Message<T> = GrandpaMessage<Hash<T>, Number<T>>;
 
-type Equivocation<T> = safety::GrandpaEquivocation<Header<T>, Number<T>>;
+type Equivocation<T> = safety::GrandpaEquivocation<Hash<T>, Number<T>>;
 type Challenge<T> = safety::Challenge<Hash<T>, Number<T>, Header<T>>;
 
 decl_module! {
 	pub struct Module<T: Trait> for enum Call where origin: T::Origin {
 		fn deposit_event() = default;
 
-		/// Report prevote equivocation.
-		fn report_prevote_equivocation(
-			origin,
-			equivocation: Equivocation<T>
-		) {
-			let identity = equivocation.identity;
-
-			let first_vote = equivocation.first.0;
-			let first_signature = equivocation.first.1;
-
-			let second_vote = equivocation.second.0;
-			let second_signature = equivocation.second.1;
-			
-			if first_vote != second_vote {
-				let first_payload = localized_payload(
-					equivocation.round_number,
-					equivocation.set_id,
-					&first_vote,
-				);
-
-				if !first_signature.verify(first_payload.as_slice(), &identity) {
-					return Err("Bad signature")
-				}
-
-				let second_payload = localized_payload(
-					equivocation.round_number,
-					equivocation.set_id,
-					&second_vote,
-				);
-
-				if !second_signature.verify(second_payload.as_slice(), &identity) {
-					return Err("Bad signature")
-				}
-
-				// Slash identity
-			}
-
-			return Err("Votes are the same")
-		}
-
-		/// Report precommit equivocation.
-		fn report_precommit_equivocation(
+		/// Report equivocation.
+		fn report_equivocation(
 			origin,
 			equivocation: Equivocation<T>
 		) {
@@ -562,30 +471,16 @@
 	}
 
 	/// Deposit one of this module's logs.
-<<<<<<< HEAD
-	fn deposit_log(log: Signal<T::Hash, T::BlockNumber, T::Header>) {
-=======
 	fn deposit_log(log: ConsensusLog<T::BlockNumber>) {
->>>>>>> f923ae2a
 		let log: DigestItem<T::Hash> = DigestItem::Consensus(GRANDPA_ENGINE_ID, log.encode());
 		<system::Module<T>>::deposit_log(log.into());
 	}
 }
 
 impl<T: Trait> Module<T> {
-<<<<<<< HEAD
-	pub fn grandpa_log(
-		digest: &DigestOf<T>
-	) -> Option<Signal<T::Hash, T::BlockNumber, T::Header>> {
-		let id = OpaqueDigestItemId::Consensus(&GRANDPA_ENGINE_ID);
-		digest.convert_first(|l| l.try_to::<
-			Signal<T::Hash, T::BlockNumber, T::Header>
-		>(id))
-=======
 	pub fn grandpa_log(digest: &DigestOf<T>) -> Option<ConsensusLog<T::BlockNumber>> {
 		let id = OpaqueDigestItemId::Consensus(&GRANDPA_ENGINE_ID);
 		digest.convert_first(|l| l.try_to::<ConsensusLog<T::BlockNumber>>(id))
->>>>>>> f923ae2a
 	}
 
 	pub fn pending_change(digest: &DigestOf<T>)
@@ -602,7 +497,8 @@
 
 	pub fn grandpa_challenge(digest: &DigestOf<T>) -> Option<Challenge<T>>
 	{
-		Self::grandpa_log(digest).and_then(|signal| signal.try_into_challenge())
+		// Self::grandpa_log(digest).and_then(|signal| signal.try_into_challenge())
+		None
 	}
 }
 
