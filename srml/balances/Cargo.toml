--- conflicted
+++ resolved
@@ -13,17 +13,13 @@
 rstd = { package = "sr-std", path = "../../core/sr-std", default-features = false }
 primitives = { package = "sr-primitives", path = "../../core/sr-primitives", default-features = false }
 srml-support = { path = "../support", default-features = false }
-<<<<<<< HEAD
-srml-system = { path = "../system", default-features = false }
+system = { package = "srml-system", path = "../system", default-features = false }
 substrate-metadata = { path = "../../core/metadata", default-features = false }
 substrate-metadata-derive = { path = "../../core/metadata-derive", default-features = false }
-=======
-system = { package = "srml-system", path = "../system", default-features = false }
 
 [dev-dependencies]
 runtime_io = { package = "sr-io", path = "../../core/sr-io", default-features = false }
 substrate-primitives = { path = "../../core/primitives", default-features = false }
->>>>>>> 11a2418c
 
 [features]
 default = ["std"]
@@ -34,13 +30,8 @@
 	"parity-codec/std",
 	"rstd/std",
 	"srml-support/std",
-<<<<<<< HEAD
-	"sr-primitives/std",
-	"srml-system/std",
+	"primitives/std",
+	"system/std",
 	"substrate-metadata/std",
 	"substrate-metadata-derive/std",
-=======
-	"primitives/std",
-	"system/std",
->>>>>>> 11a2418c
 ]