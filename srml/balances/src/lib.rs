// Copyright 2017-2019 Parity Technologies (UK) Ltd.
// This file is part of Substrate.

// Substrate is free software: you can redistribute it and/or modify
// it under the terms of the GNU General Public License as published by
// the Free Software Foundation, either version 3 of the License, or
// (at your option) any later version.

// Substrate is distributed in the hope that it will be useful,
// but WITHOUT ANY WARRANTY; without even the implied warranty of
// MERCHANTABILITY or FITNESS FOR A PARTICULAR PURPOSE.  See the
// GNU General Public License for more details.

// You should have received a copy of the GNU General Public License
// along with Substrate.  If not, see <http://www.gnu.org/licenses/>.

//! # Balances Module
//!
//! The Balances module provides functionality for handling accounts and balances.
//!
//! - [`balances::Trait`](./trait.Trait.html)
//! - [`Call`](./enum.Call.html)
//! - [`Module`](./struct.Module.html)
//!
//! ## Overview
//!
//! The Balances module provides functions for:
//!
//! - Getting and setting free balances.
//! - Retrieving total, reserved and unreserved balances.
//! - Repatriating a reserved balance to a beneficiary account that exists.
//! - Transferring a balance between accounts (when not reserved).
//! - Slashing an account balance.
//! - Account creation and removal.
//! - Managing total issuance.
//! - Setting and managing locks.
//!
//! ### Terminology
//!
//! - **Existential Deposit:** The minimum balance required to create or keep an account open. This prevents
//! "dust accounts" from filling storage.
//! - **Total Issuance:** The total number of units in existence in a system.
//! - **Reaping an account:** The act of removing an account by resetting its nonce. Happens after its balance is set
//! to zero.
//! - **Free Balance:** The portion of a balance that is not reserved. The free balance is the only balance that matters
//! for most operations. When this balance falls below the existential deposit, most functionality of the account is
//! removed. When both it and the reserved balance are deleted, then the account is said to be dead.
//! - **Reserved Balance:** Reserved balance still belongs to the account holder, but is suspended. Reserved balance
//! can still be slashed, but only after all the free balance has been slashed. If the reserved balance falls below the
//! existential deposit then it and any related functionality will be deleted. When both it and the free balance are
//! deleted, then the account is said to be dead.
//! - **Imbalance:** A condition when some funds were credited or debited without equal and opposite accounting
//! (i.e. a difference between total issuance and account balances). Functions that result in an imbalance will
//! return an object of the `Imbalance` trait that can be managed within your runtime logic. (If an imbalance is
//! simply dropped, it should automatically maintain any book-keeping such as total issuance.)
//! - **Lock:** A freeze on a specified amount of an account's free balance until a specified block number. Multiple
//! locks always operate over the same funds, so they "overlay" rather than "stack".
//! - **Vesting:** Similar to a lock, this is another, but independent, liquidity restriction that reduces linearly
//! over time.
//!
//! ### Implementations
//!
//! The Balances module provides implementations for the following traits. If these traits provide the functionality
//! that you need, then you can avoid coupling with the Balances module.
//!
//! - [`Currency`](../srml_support/traits/trait.Currency.html): Functions for dealing with a
//! fungible assets system.
//! - [`ReservableCurrency`](../srml_support/traits/trait.ReservableCurrency.html):
//! Functions for dealing with assets that can be reserved from an account.
//! - [`LockableCurrency`](../srml_support/traits/trait.LockableCurrency.html): Functions for
//! dealing with accounts that allow liquidity restrictions.
//! - [`Imbalance`](../srml_support/traits/trait.Imbalance.html): Functions for handling
//! imbalances between total issuance in the system and account balances. Must be used when a function
//! creates new funds (e.g. a reward) or destroys some funds (e.g. a system fee).
//! - [`IsDeadAccount`](../srml_system/trait.IsDeadAccount.html): Determiner to say whether a
//! given account is unused.
//!
//! ## Interface
//!
//! ### Dispatchable Functions
//!
//! - `transfer` - Transfer some liquid free balance to another account.
//! - `set_balance` - Set the balances of a given account. The origin of this call must be root.
//!
//! ### Public Functions
//!
//! - `vesting_balance` - Get the amount that is currently being vested and cannot be transferred out of this account.
//!
//! ### Signed Extensions
//!
//! The balances module defines the following extensions:
//!
//!   - [`TakeFees`]: Consumes fees proportional to the length and weight of the transaction.
//!     Additionally, it can contain a single encoded payload as a `tip`. The inclusion priority
//!     is increased proportional to the tip.
//!
//! Lookup the runtime aggregator file (e.g. `node/runtime`) to see the full list of signed
//! extensions included in a chain.
//!
//! ## Usage
//!
//! The following examples show how to use the Balances module in your custom module.
//!
//! ### Examples from the SRML
//!
//! The Contract module uses the `Currency` trait to handle gas payment, and its types inherit from `Currency`:
//!
//! ```
//! use support::traits::Currency;
//! # pub trait Trait: system::Trait {
//! # 	type Currency: Currency<Self::AccountId>;
//! # }
//!
//! pub type BalanceOf<T> = <<T as Trait>::Currency as Currency<<T as system::Trait>::AccountId>>::Balance;
//! pub type NegativeImbalanceOf<T> = <<T as Trait>::Currency as Currency<<T as system::Trait>::AccountId>>::NegativeImbalance;
//!
//! # fn main() {}
//! ```
//!
//! The Staking module uses the `LockableCurrency` trait to lock a stash account's funds:
//!
//! ```
//! use support::traits::{WithdrawReasons, LockableCurrency};
//! use sr_primitives::traits::Bounded;
//! pub trait Trait: system::Trait {
//! 	type Currency: LockableCurrency<Self::AccountId, Moment=Self::BlockNumber>;
//! }
//! # struct StakingLedger<T: Trait> {
//! # 	stash: <T as system::Trait>::AccountId,
//! # 	total: <<T as Trait>::Currency as support::traits::Currency<<T as system::Trait>::AccountId>>::Balance,
//! # 	phantom: std::marker::PhantomData<T>,
//! # }
//! # const STAKING_ID: [u8; 8] = *b"staking ";
//!
//! fn update_ledger<T: Trait>(
//! 	controller: &T::AccountId,
//! 	ledger: &StakingLedger<T>
//! ) {
//! 	T::Currency::set_lock(
//! 		STAKING_ID,
//! 		&ledger.stash,
//! 		ledger.total,
//! 		T::BlockNumber::max_value(),
//! 		WithdrawReasons::all()
//! 	);
//! 	// <Ledger<T>>::insert(controller, ledger); // Commented out as we don't have access to Staking's storage here.
//! }
//! # fn main() {}
//! ```
//!
//! ## Genesis config
//!
//! The Balances module depends on the [`GenesisConfig`](./struct.GenesisConfig.html).
//!
//! ## Assumptions
//!
//! * Total issued balanced of all accounts should be less than `Trait::Balance::max_value()`.

#![cfg_attr(not(feature = "std"), no_std)]

use rstd::prelude::*;
use rstd::{cmp, result, mem};
use codec::{Codec, Encode, Decode};
use support::{
	StorageValue, Parameter, decl_event, decl_storage, decl_module,
	traits::{
		UpdateBalanceOutcome, Currency, OnFreeBalanceZero, OnUnbalanced,
		WithdrawReason, WithdrawReasons, LockIdentifier, LockableCurrency, ExistenceRequirement,
		Imbalance, SignedImbalance, ReservableCurrency, Get,
	},
	dispatch::Result,
};
use sr_primitives::{
	transaction_validity::{
		TransactionPriority, ValidTransaction, InvalidTransaction, TransactionValidityError,
		TransactionValidity,
	},
	traits::{
		Zero, SimpleArithmetic, StaticLookup, Member, CheckedAdd, CheckedSub, MaybeSerializeDebug,
		Saturating, Bounded, SignedExtension, SaturatedConversion, Convert,
	},
	weights::{DispatchInfo, SimpleDispatchInfo, DispatchClass, Weight},
};
use system::{IsDeadAccount, OnNewAccount, ensure_signed, ensure_root};

mod mock;
mod tests;

pub use self::imbalances::{PositiveImbalance, NegativeImbalance};

pub trait Subtrait<I: Instance = DefaultInstance>: system::Trait {
	/// The balance of an account.
	type Balance: Parameter + Member + SimpleArithmetic + Codec + Default + Copy +
		MaybeSerializeDebug + From<Self::BlockNumber>;

	/// A function that is invoked when the free-balance has fallen below the existential deposit and
	/// has been reduced to zero.
	///
	/// Gives a chance to clean up resources associated with the given account.
	type OnFreeBalanceZero: OnFreeBalanceZero<Self::AccountId>;

	/// Handler for when a new account is created.
	type OnNewAccount: OnNewAccount<Self::AccountId>;

	/// The minimum amount required to keep an account open.
	type ExistentialDeposit: Get<Self::Balance>;

	/// The fee required to make a transfer.
	type TransferFee: Get<Self::Balance>;

	/// The fee required to create an account.
	type CreationFee: Get<Self::Balance>;

	/// The fee to be paid for making a transaction; the base.
	type TransactionBaseFee: Get<Self::Balance>;

	/// The fee to be paid for making a transaction; the per-byte portion.
	type TransactionByteFee: Get<Self::Balance>;

	/// Convert a weight value into a deductible fee based on the currency type.
	type WeightToFee: Convert<Weight, Self::Balance>;
}

pub trait Trait<I: Instance = DefaultInstance>: system::Trait {
	/// The balance of an account.
	type Balance: Parameter + Member + SimpleArithmetic + Codec + Default + Copy +
		MaybeSerializeDebug + From<Self::BlockNumber>;

	/// A function that is invoked when the free-balance has fallen below the existential deposit and
	/// has been reduced to zero.
	///
	/// Gives a chance to clean up resources associated with the given account.
	type OnFreeBalanceZero: OnFreeBalanceZero<Self::AccountId>;

	/// Handler for when a new account is created.
	type OnNewAccount: OnNewAccount<Self::AccountId>;

	/// Handler for the unbalanced reduction when taking transaction fees.
	type TransactionPayment: OnUnbalanced<NegativeImbalance<Self, I>>;

	/// Handler for the unbalanced reduction when taking fees associated with balance
	/// transfer (which may also include account creation).
	type TransferPayment: OnUnbalanced<NegativeImbalance<Self, I>>;

	/// Handler for the unbalanced reduction when removing a dust account.
	type DustRemoval: OnUnbalanced<NegativeImbalance<Self, I>>;

	/// The overarching event type.
	type Event: From<Event<Self, I>> + Into<<Self as system::Trait>::Event>;

	/// The minimum amount required to keep an account open.
	type ExistentialDeposit: Get<Self::Balance>;

	/// The fee required to make a transfer.
	type TransferFee: Get<Self::Balance>;

	/// The fee required to create an account.
	type CreationFee: Get<Self::Balance>;

	/// The fee to be paid for making a transaction; the base.
	type TransactionBaseFee: Get<Self::Balance>;

	/// The fee to be paid for making a transaction; the per-byte portion.
	type TransactionByteFee: Get<Self::Balance>;

	/// Convert a weight value into a deductible fee based on the currency type.
	type WeightToFee: Convert<Weight, Self::Balance>;
}

impl<T: Trait<I>, I: Instance> Subtrait<I> for T {
	type Balance = T::Balance;
	type OnFreeBalanceZero = T::OnFreeBalanceZero;
	type OnNewAccount = T::OnNewAccount;
	type ExistentialDeposit = T::ExistentialDeposit;
	type TransferFee = T::TransferFee;
	type CreationFee = T::CreationFee;
	type TransactionBaseFee = T::TransactionBaseFee;
	type TransactionByteFee = T::TransactionByteFee;
	type WeightToFee = T::WeightToFee;
}

decl_event!(
	pub enum Event<T, I: Instance = DefaultInstance> where
		<T as system::Trait>::AccountId,
		<T as Trait<I>>::Balance
	{
		/// A new account was created.
		NewAccount(AccountId, Balance),
		/// An account was reaped.
		ReapedAccount(AccountId),
		/// Transfer succeeded (from, to, value, fees).
		Transfer(AccountId, AccountId, Balance, Balance),
	}
);

/// Struct to encode the vesting schedule of an individual account.
#[derive(Encode, Decode, Copy, Clone, PartialEq, Eq)]
#[cfg_attr(feature = "std", derive(Debug))]
pub struct VestingSchedule<Balance, BlockNumber> {
	/// Locked amount at genesis.
	pub locked: Balance,
	/// Amount that gets unlocked every block after `starting_block`.
	pub per_block: Balance,
	/// Starting block for unlocking(vesting).
	pub starting_block: BlockNumber,
}

impl<Balance: SimpleArithmetic + Copy, BlockNumber: SimpleArithmetic + Copy> VestingSchedule<Balance, BlockNumber> {
	/// Amount locked at block `n`.
	pub fn locked_at(&self, n: BlockNumber) -> Balance
		where Balance: From<BlockNumber>
	{
		// Number of blocks that count toward vesting
		// Saturating to 0 when n < starting_block
		let vested_block_count = n.saturating_sub(self.starting_block);
		// Return amount that is still locked in vesting
		if let Some(x) = Balance::from(vested_block_count).checked_mul(&self.per_block) {
			self.locked.max(x) - x
		} else {
			Zero::zero()
		}
	}
}

#[derive(Encode, Decode, Clone, PartialEq, Eq)]
#[cfg_attr(feature = "std", derive(Debug))]
pub struct BalanceLock<Balance, BlockNumber> {
	pub id: LockIdentifier,
	pub amount: Balance,
	pub until: BlockNumber,
	pub reasons: WithdrawReasons,
}

decl_storage! {
	trait Store for Module<T: Trait<I>, I: Instance=DefaultInstance> as Balances {
		/// The total units issued in the system.
		pub TotalIssuance get(total_issuance) build(|config: &GenesisConfig<T, I>| {
			config.balances.iter().fold(Zero::zero(), |acc: T::Balance, &(_, n)| acc + n)
		}): T::Balance;

		/// Information regarding the vesting of a given account.
		pub Vesting get(vesting) build(|config: &GenesisConfig<T, I>| {
			// Generate initial vesting configuration
			// * who - Account which we are generating vesting configuration for
			// * begin - Block when the account will start to vest
			// * length - Number of blocks from `begin` until fully vested
			// * liquid - Number of units which can be spent before vesting begins
			config.vesting.iter().filter_map(|&(ref who, begin, length, liquid)| {
				let length = <T::Balance as From<T::BlockNumber>>::from(length);

				config.balances.iter()
					.find(|&&(ref w, _)| w == who)
					.map(|&(_, balance)| {
						// Total genesis `balance` minus `liquid` equals funds locked for vesting
						let locked = balance.saturating_sub(liquid);
						// Number of units unlocked per block after `begin`
						let per_block = locked / length.max(sr_primitives::traits::One::one());

						(who.clone(), VestingSchedule {
							locked: locked,
							per_block: per_block,
							starting_block: begin
						})
					})
			}).collect::<Vec<_>>()
		}): map T::AccountId => Option<VestingSchedule<T::Balance, T::BlockNumber>>;

		/// The 'free' balance of a given account.
		///
		/// This is the only balance that matters in terms of most operations on tokens. It
		/// alone is used to determine the balance when in the contract execution environment. When this
		/// balance falls below the value of `ExistentialDeposit`, then the 'current account' is
		/// deleted: specifically `FreeBalance`. Further, the `OnFreeBalanceZero` callback
		/// is invoked, giving a chance to external modules to clean up data associated with
		/// the deleted account.
		///
		/// `system::AccountNonce` is also deleted if `ReservedBalance` is also zero (it also gets
		/// collapsed to zero if it ever becomes less than `ExistentialDeposit`.
		pub FreeBalance get(free_balance)
			build(|config: &GenesisConfig<T, I>| config.balances.clone()):
			map T::AccountId => T::Balance;

		/// The amount of the balance of a given account that is externally reserved; this can still get
		/// slashed, but gets slashed last of all.
		///
		/// This balance is a 'reserve' balance that other subsystems use in order to set aside tokens
		/// that are still 'owned' by the account holder, but which are suspendable.
		///
		/// When this balance falls below the value of `ExistentialDeposit`, then this 'reserve account'
		/// is deleted: specifically, `ReservedBalance`.
		///
		/// `system::AccountNonce` is also deleted if `FreeBalance` is also zero (it also gets
		/// collapsed to zero if it ever becomes less than `ExistentialDeposit`.)
		pub ReservedBalance get(reserved_balance): map T::AccountId => T::Balance;

		/// Any liquidity locks on some account balances.
		pub Locks get(locks): map T::AccountId => Vec<BalanceLock<T::Balance, T::BlockNumber>>;
	}
	add_extra_genesis {
		config(balances): Vec<(T::AccountId, T::Balance)>;
		config(vesting): Vec<(T::AccountId, T::BlockNumber, T::BlockNumber, T::Balance)>;
		// ^^ begin, length, amount liquid at genesis
	}
}

decl_module! {
	pub struct Module<T: Trait<I>, I: Instance = DefaultInstance> for enum Call where origin: T::Origin {
		/// The minimum amount required to keep an account open.
		const ExistentialDeposit: T::Balance = T::ExistentialDeposit::get();

		/// The fee required to make a transfer.
		const TransferFee: T::Balance = T::TransferFee::get();

		/// The fee required to create an account.
		const CreationFee: T::Balance = T::CreationFee::get();

		/// The fee to be paid for making a transaction; the base.
		const TransactionBaseFee: T::Balance = T::TransactionBaseFee::get();

		/// The fee to be paid for making a transaction; the per-byte portion.
		const TransactionByteFee: T::Balance = T::TransactionByteFee::get();

		fn deposit_event() = default;

		/// Transfer some liquid free balance to another account.
		///
		/// `transfer` will set the `FreeBalance` of the sender and receiver.
		/// It will decrease the total issuance of the system by the `TransferFee`.
		/// If the sender's account is below the existential deposit as a result
		/// of the transfer, the account will be reaped.
		///
		/// The dispatch origin for this call must be `Signed` by the transactor.
		///
		/// # <weight>
		/// - Dependent on arguments but not critical, given proper implementations for
		///   input config types. See related functions below.
		/// - It contains a limited number of reads and writes internally and no complex computation.
		///
		/// Related functions:
		///
		///   - `ensure_can_withdraw` is always called internally but has a bounded complexity.
		///   - Transferring balances to accounts that did not exist before will cause
		///      `T::OnNewAccount::on_new_account` to be called.
		///   - Removing enough funds from an account will trigger
		///     `T::DustRemoval::on_unbalanced` and `T::OnFreeBalanceZero::on_free_balance_zero`.
		///
		/// # </weight>
		#[weight = SimpleDispatchInfo::FixedNormal(1_000_000)]
		pub fn transfer(
			origin,
			dest: <T::Lookup as StaticLookup>::Source,
			#[compact] value: T::Balance
		) {
			let transactor = ensure_signed(origin)?;
			let dest = T::Lookup::lookup(dest)?;
			<Self as Currency<_>>::transfer(&transactor, &dest, value)?;
		}

		/// Set the balances of a given account.
		///
		/// This will alter `FreeBalance` and `ReservedBalance` in storage. it will
		/// also decrease the total issuance of the system (`TotalIssuance`).
		/// If the new free or reserved balance is below the existential deposit,
		/// it will reset the account nonce (`system::AccountNonce`).
		///
		/// The dispatch origin for this call is `root`.
		///
		/// # <weight>
		/// - Independent of the arguments.
		/// - Contains a limited number of reads and writes.
		/// # </weight>
		#[weight = SimpleDispatchInfo::FixedOperational(50_000)]
		fn set_balance(
			origin,
			who: <T::Lookup as StaticLookup>::Source,
			#[compact] new_free: T::Balance,
			#[compact] new_reserved: T::Balance
		) {
			ensure_root(origin)?;
			let who = T::Lookup::lookup(who)?;

			let current_free = <FreeBalance<T, I>>::get(&who);
			if new_free > current_free {
				mem::drop(PositiveImbalance::<T, I>::new(new_free - current_free));
			} else if new_free < current_free {
				mem::drop(NegativeImbalance::<T, I>::new(current_free - new_free));
			}
			Self::set_free_balance(&who, new_free);

			let current_reserved = <ReservedBalance<T, I>>::get(&who);
			if new_reserved > current_reserved {
				mem::drop(PositiveImbalance::<T, I>::new(new_reserved - current_reserved));
			} else if new_reserved < current_reserved {
				mem::drop(NegativeImbalance::<T, I>::new(current_reserved - new_reserved));
			}
			Self::set_reserved_balance(&who, new_reserved);
		}

		/// Exactly as `transfer`, except the origin must be root and the source account may be
		/// specified.
		#[weight = SimpleDispatchInfo::FixedNormal(1_000_000)]
		pub fn force_transfer(
			origin,
			source: <T::Lookup as StaticLookup>::Source,
			dest: <T::Lookup as StaticLookup>::Source,
			#[compact] value: T::Balance
		) {
			ensure_root(origin)?;
			let source = T::Lookup::lookup(source)?;
			let dest = T::Lookup::lookup(dest)?;
			<Self as Currency<_>>::transfer(&source, &dest, value)?;
		}
	}
}

impl<T: Trait<I>, I: Instance> Module<T, I> {

	// PUBLIC IMMUTABLES

	/// Get the amount that is currently being vested and cannot be transferred out of this account.
	pub fn vesting_balance(who: &T::AccountId) -> T::Balance {
		if let Some(v) = Self::vesting(who) {
			Self::free_balance(who)
				.min(v.locked_at(<system::Module<T>>::block_number()))
		} else {
			Zero::zero()
		}
	}

	// PRIVATE MUTABLES

	/// Set the reserved balance of an account to some new value. Will enforce `ExistentialDeposit`
	/// law, annulling the account as needed.
	///
	/// Doesn't do any preparatory work for creating a new account, so should only be used when it
	/// is known that the account already exists.
	///
	/// NOTE: LOW-LEVEL: This will not attempt to maintain total issuance. It is expected that
	/// the caller will do this.
	fn set_reserved_balance(who: &T::AccountId, balance: T::Balance) -> UpdateBalanceOutcome {
		if balance < T::ExistentialDeposit::get() {
			<ReservedBalance<T, I>>::insert(who, balance);
			Self::on_reserved_too_low(who);
			UpdateBalanceOutcome::AccountKilled
		} else {
			<ReservedBalance<T, I>>::insert(who, balance);
			UpdateBalanceOutcome::Updated
		}
	}

	/// Set the free balance of an account to some new value. Will enforce `ExistentialDeposit`
	/// law, annulling the account as needed.
	///
	/// Doesn't do any preparatory work for creating a new account, so should only be used when it
	/// is known that the account already exists.
	///
	/// NOTE: LOW-LEVEL: This will not attempt to maintain total issuance. It is expected that
	/// the caller will do this.
	fn set_free_balance(who: &T::AccountId, balance: T::Balance) -> UpdateBalanceOutcome {
		// Commented out for now - but consider it instructive.
		// assert!(!Self::total_balance(who).is_zero());
		// assert!(Self::free_balance(who) > T::ExistentialDeposit::get());
		if balance < T::ExistentialDeposit::get() {
			<FreeBalance<T, I>>::insert(who, balance);
			Self::on_free_too_low(who);
			UpdateBalanceOutcome::AccountKilled
		} else {
			<FreeBalance<T, I>>::insert(who, balance);
			UpdateBalanceOutcome::Updated
		}
	}

	/// Register a new account (with existential balance).
	///
	/// This just calls appropriate hooks. It doesn't (necessarily) make any state changes.
	fn new_account(who: &T::AccountId, balance: T::Balance) {
		T::OnNewAccount::on_new_account(&who);
		Self::deposit_event(RawEvent::NewAccount(who.clone(), balance.clone()));
	}

	/// Unregister an account.
	///
	/// This just removes the nonce and leaves an event.
	fn reap_account(who: &T::AccountId) {
		<system::AccountNonce<T>>::remove(who);
		Self::deposit_event(RawEvent::ReapedAccount(who.clone()));
	}

	/// Account's free balance has dropped below existential deposit. Kill its
	/// free side and the account completely if its reserved size is already dead.
	///
	/// Will maintain total issuance.
	fn on_free_too_low(who: &T::AccountId) {
		let dust = <FreeBalance<T, I>>::take(who);
		<Locks<T, I>>::remove(who);

		// underflow should never happen, but if it does, there's not much we can do about it.
		if !dust.is_zero() {
			T::DustRemoval::on_unbalanced(NegativeImbalance::new(dust));
		}

		T::OnFreeBalanceZero::on_free_balance_zero(who);

		if Self::reserved_balance(who).is_zero() {
			Self::reap_account(who);
		}
	}

	/// Account's reserved balance has dropped below existential deposit. Kill its
	/// reserved side and the account completely if its free size is already dead.
	///
	/// Will maintain total issuance.
	fn on_reserved_too_low(who: &T::AccountId) {
		let dust = <ReservedBalance<T, I>>::take(who);

		// underflow should never happen, but it if does, there's nothing to be done here.
		if !dust.is_zero() {
			T::DustRemoval::on_unbalanced(NegativeImbalance::new(dust));
		}

		if Self::free_balance(who).is_zero() {
			Self::reap_account(who);
		}
	}
}

// wrapping these imbalances in a private module is necessary to ensure absolute privacy
// of the inner member.
mod imbalances {
	use super::{
		result, Subtrait, DefaultInstance, Imbalance, Trait, Zero, Instance, Saturating,
		StorageValue,
	};
	use rstd::mem;

	/// Opaque, move-only struct with private fields that serves as a token denoting that
	/// funds have been created without any equal and opposite accounting.
	#[must_use]
	pub struct PositiveImbalance<T: Subtrait<I>, I: Instance=DefaultInstance>(T::Balance);

	impl<T: Subtrait<I>, I: Instance> PositiveImbalance<T, I> {
		/// Create a new positive imbalance from a balance.
		pub fn new(amount: T::Balance) -> Self {
			PositiveImbalance(amount)
		}
	}

	/// Opaque, move-only struct with private fields that serves as a token denoting that
	/// funds have been destroyed without any equal and opposite accounting.
	#[must_use]
	pub struct NegativeImbalance<T: Subtrait<I>, I: Instance=DefaultInstance>(T::Balance);

	impl<T: Subtrait<I>, I: Instance> NegativeImbalance<T, I> {
		/// Create a new negative imbalance from a balance.
		pub fn new(amount: T::Balance) -> Self {
			NegativeImbalance(amount)
		}
	}

	impl<T: Trait<I>, I: Instance> Imbalance<T::Balance> for PositiveImbalance<T, I> {
		type Opposite = NegativeImbalance<T, I>;

		fn zero() -> Self {
			Self(Zero::zero())
		}
		fn drop_zero(self) -> result::Result<(), Self> {
			if self.0.is_zero() {
				Ok(())
			} else {
				Err(self)
			}
		}
		fn split(self, amount: T::Balance) -> (Self, Self) {
			let first = self.0.min(amount);
			let second = self.0 - first;

			mem::forget(self);
			(Self(first), Self(second))
		}
		fn merge(mut self, other: Self) -> Self {
			self.0 = self.0.saturating_add(other.0);
			mem::forget(other);

			self
		}
		fn subsume(&mut self, other: Self) {
			self.0 = self.0.saturating_add(other.0);
			mem::forget(other);
		}
		fn offset(self, other: Self::Opposite) -> result::Result<Self, Self::Opposite> {
			let (a, b) = (self.0, other.0);
			mem::forget((self, other));

			if a >= b {
				Ok(Self(a - b))
			} else {
				Err(NegativeImbalance::new(b - a))
			}
		}
		fn peek(&self) -> T::Balance {
			self.0.clone()
		}
	}

	impl<T: Trait<I>, I: Instance> Imbalance<T::Balance> for NegativeImbalance<T, I> {
		type Opposite = PositiveImbalance<T, I>;

		fn zero() -> Self {
			Self(Zero::zero())
		}
		fn drop_zero(self) -> result::Result<(), Self> {
			if self.0.is_zero() {
				Ok(())
			} else {
				Err(self)
			}
		}
		fn split(self, amount: T::Balance) -> (Self, Self) {
			let first = self.0.min(amount);
			let second = self.0 - first;

			mem::forget(self);
			(Self(first), Self(second))
		}
		fn merge(mut self, other: Self) -> Self {
			self.0 = self.0.saturating_add(other.0);
			mem::forget(other);

			self
		}
		fn subsume(&mut self, other: Self) {
			self.0 = self.0.saturating_add(other.0);
			mem::forget(other);
		}
		fn offset(self, other: Self::Opposite) -> result::Result<Self, Self::Opposite> {
			let (a, b) = (self.0, other.0);
			mem::forget((self, other));

			if a >= b {
				Ok(Self(a - b))
			} else {
				Err(PositiveImbalance::new(b - a))
			}
		}
		fn peek(&self) -> T::Balance {
			self.0.clone()
		}
	}

	impl<T: Subtrait<I>, I: Instance> Drop for PositiveImbalance<T, I> {
		/// Basic drop handler will just square up the total issuance.
		fn drop(&mut self) {
			<super::TotalIssuance<super::ElevatedTrait<T, I>, I>>::mutate(
				|v| *v = v.saturating_add(self.0)
			);
		}
	}

	impl<T: Subtrait<I>, I: Instance> Drop for NegativeImbalance<T, I> {
		/// Basic drop handler will just square up the total issuance.
		fn drop(&mut self) {
			<super::TotalIssuance<super::ElevatedTrait<T, I>, I>>::mutate(
				|v| *v = v.saturating_sub(self.0)
			);
		}
	}
}

// TODO: #2052
// Somewhat ugly hack in order to gain access to module's `increase_total_issuance_by`
// using only the Subtrait (which defines only the types that are not dependent
// on Positive/NegativeImbalance). Subtrait must be used otherwise we end up with a
// circular dependency with Trait having some types be dependent on PositiveImbalance<Trait>
// and PositiveImbalance itself depending back on Trait for its Drop impl (and thus
// its type declaration).
// This works as long as `increase_total_issuance_by` doesn't use the Imbalance
// types (basically for charging fees).
// This should eventually be refactored so that the three type items that do
// depend on the Imbalance type (TransactionPayment, TransferPayment, DustRemoval)
// are placed in their own SRML module.
struct ElevatedTrait<T: Subtrait<I>, I: Instance>(T, I);
impl<T: Subtrait<I>, I: Instance> Clone for ElevatedTrait<T, I> {
	fn clone(&self) -> Self { unimplemented!() }
}
impl<T: Subtrait<I>, I: Instance> PartialEq for ElevatedTrait<T, I> {
	fn eq(&self, _: &Self) -> bool { unimplemented!() }
}
impl<T: Subtrait<I>, I: Instance> Eq for ElevatedTrait<T, I> {}
impl<T: Subtrait<I>, I: Instance> system::Trait for ElevatedTrait<T, I> {
	type Origin = T::Origin;
	type Call = T::Call;
	type Index = T::Index;
	type BlockNumber = T::BlockNumber;
	type Hash = T::Hash;
	type Hashing = T::Hashing;
	type AccountId = T::AccountId;
	type Lookup = T::Lookup;
	type Header = T::Header;
	type WeightMultiplierUpdate = T::WeightMultiplierUpdate;
	type Event = ();
	type BlockHashCount = T::BlockHashCount;
	type MaximumBlockWeight = T::MaximumBlockWeight;
	type MaximumBlockLength = T::MaximumBlockLength;
	type AvailableBlockRatio = T::AvailableBlockRatio;
	type Version = T::Version;
}
impl<T: Subtrait<I>, I: Instance> Trait<I> for ElevatedTrait<T, I> {
	type Balance = T::Balance;
	type OnFreeBalanceZero = T::OnFreeBalanceZero;
	type OnNewAccount = T::OnNewAccount;
	type Event = ();
	type TransactionPayment = ();
	type TransferPayment = ();
	type DustRemoval = ();
	type ExistentialDeposit = T::ExistentialDeposit;
	type TransferFee = T::TransferFee;
	type CreationFee = T::CreationFee;
	type TransactionBaseFee = T::TransactionBaseFee;
	type TransactionByteFee = T::TransactionByteFee;
	type WeightToFee = T::WeightToFee;
}

impl<T: Trait<I>, I: Instance> Currency<T::AccountId> for Module<T, I>
where
	T::Balance: MaybeSerializeDebug
{
	type Balance = T::Balance;
	type PositiveImbalance = PositiveImbalance<T, I>;
	type NegativeImbalance = NegativeImbalance<T, I>;

	fn total_balance(who: &T::AccountId) -> Self::Balance {
		Self::free_balance(who) + Self::reserved_balance(who)
	}

	fn can_slash(who: &T::AccountId, value: Self::Balance) -> bool {
		Self::free_balance(who) >= value
	}

	fn total_issuance() -> Self::Balance {
		<TotalIssuance<T, I>>::get()
	}

	fn minimum_balance() -> Self::Balance {
		T::ExistentialDeposit::get()
	}

	fn free_balance(who: &T::AccountId) -> Self::Balance {
		<FreeBalance<T, I>>::get(who)
	}

	fn burn(mut amount: Self::Balance) -> Self::PositiveImbalance {
		<TotalIssuance<T, I>>::mutate(|issued| {
			*issued = issued.checked_sub(&amount).unwrap_or_else(|| {
				amount = *issued;
				Zero::zero()
			});
		});
		PositiveImbalance::new(amount)
	}

	fn issue(mut amount: Self::Balance) -> Self::NegativeImbalance {
		<TotalIssuance<T, I>>::mutate(|issued|
			*issued = issued.checked_add(&amount).unwrap_or_else(|| {
				amount = Self::Balance::max_value() - *issued;
				Self::Balance::max_value()
			})
		);
		NegativeImbalance::new(amount)
	}

	// # <weight>
	// Despite iterating over a list of locks, they are limited by the number of
	// lock IDs, which means the number of runtime modules that intend to use and create locks.
	// # </weight>
	fn ensure_can_withdraw(
		who: &T::AccountId,
		_amount: T::Balance,
		reason: WithdrawReason,
		new_balance: T::Balance,
	) -> Result {
		match reason {
			WithdrawReason::Reserve | WithdrawReason::Transfer if Self::vesting_balance(who) > new_balance =>
				return Err("vesting balance too high to send value"),
			_ => {}
		}
		let locks = Self::locks(who);
		if locks.is_empty() {
			return Ok(())
		}

		let now = <system::Module<T>>::block_number();
		if locks.into_iter()
			.all(|l|
				now >= l.until
				|| new_balance >= l.amount
				|| !l.reasons.contains(reason)
			)
		{
			Ok(())
		} else {
			Err("account liquidity restrictions prevent withdrawal")
		}
	}

	fn transfer(transactor: &T::AccountId, dest: &T::AccountId, value: Self::Balance) -> Result {
		let from_balance = Self::free_balance(transactor);
		let to_balance = Self::free_balance(dest);
		let would_create = to_balance.is_zero();
		let fee = if would_create { T::CreationFee::get() } else { T::TransferFee::get() };
		let liability = match value.checked_add(&fee) {
			Some(l) => l,
			None => return Err("got overflow after adding a fee to value"),
		};

		let new_from_balance = match from_balance.checked_sub(&liability) {
			None => return Err("balance too low to send value"),
			Some(b) => b,
		};
		if would_create && value < T::ExistentialDeposit::get() {
			return Err("value too low to create account");
		}
		Self::ensure_can_withdraw(transactor, value, WithdrawReason::Transfer, new_from_balance)?;

		// NOTE: total stake being stored in the same type means that this could never overflow
		// but better to be safe than sorry.
		let new_to_balance = match to_balance.checked_add(&value) {
			Some(b) => b,
			None => return Err("destination balance too high to receive value"),
		};

		if transactor != dest {
			Self::set_free_balance(transactor, new_from_balance);
			if !<FreeBalance<T, I>>::exists(dest) {
				Self::new_account(dest, new_to_balance);
			}
			Self::set_free_balance(dest, new_to_balance);
			T::TransferPayment::on_unbalanced(NegativeImbalance::new(fee));
			Self::deposit_event(RawEvent::Transfer(transactor.clone(), dest.clone(), value, fee));
		}

		Ok(())
	}

	fn withdraw(
		who: &T::AccountId,
		value: Self::Balance,
		reason: WithdrawReason,
		liveness: ExistenceRequirement,
	) -> result::Result<Self::NegativeImbalance, &'static str> {
		if let Some(new_balance) = Self::free_balance(who).checked_sub(&value) {
			if liveness == ExistenceRequirement::KeepAlive && new_balance < T::ExistentialDeposit::get() {
				return Err("payment would kill account")
			}
			Self::ensure_can_withdraw(who, value, reason, new_balance)?;
			Self::set_free_balance(who, new_balance);
			Ok(NegativeImbalance::new(value))
		} else {
			Err("too few free funds in account")
		}
	}

	fn slash(
		who: &T::AccountId,
		value: Self::Balance
	) -> (Self::NegativeImbalance, Self::Balance) {
		let free_balance = Self::free_balance(who);
		let free_slash = cmp::min(free_balance, value);
		Self::set_free_balance(who, free_balance - free_slash);
		let remaining_slash = value - free_slash;
		// NOTE: `slash()` prefers free balance, but assumes that reserve balance can be drawn
		// from in extreme circumstances. `can_slash()` should be used prior to `slash()` to avoid having
		// to draw from reserved funds, however we err on the side of punishment if things are inconsistent
		// or `can_slash` wasn't used appropriately.
		if !remaining_slash.is_zero() {
			let reserved_balance = Self::reserved_balance(who);
			let reserved_slash = cmp::min(reserved_balance, remaining_slash);
			Self::set_reserved_balance(who, reserved_balance - reserved_slash);
			(NegativeImbalance::new(free_slash + reserved_slash), remaining_slash - reserved_slash)
		} else {
			(NegativeImbalance::new(value), Zero::zero())
		}
	}

	fn deposit_into_existing(
		who: &T::AccountId,
		value: Self::Balance
	) -> result::Result<Self::PositiveImbalance, &'static str> {
		if Self::total_balance(who).is_zero() {
			return Err("beneficiary account must pre-exist");
		}
		Self::set_free_balance(who, Self::free_balance(who) + value);
		Ok(PositiveImbalance::new(value))
	}

	fn deposit_creating(
		who: &T::AccountId,
		value: Self::Balance,
	) -> Self::PositiveImbalance {
		let (imbalance, _) = Self::make_free_balance_be(who, Self::free_balance(who) + value);
		if let SignedImbalance::Positive(p) = imbalance {
			p
		} else {
			// Impossible, but be defensive.
			Self::PositiveImbalance::zero()
		}
	}

	fn make_free_balance_be(who: &T::AccountId, balance: Self::Balance) -> (
		SignedImbalance<Self::Balance, Self::PositiveImbalance>,
		UpdateBalanceOutcome
	) {
		let original = Self::free_balance(who);
		if balance < T::ExistentialDeposit::get() && original.is_zero() {
			// If we're attempting to set an existing account to less than ED, then
			// bypass the entire operation. It's a no-op if you follow it through, but
			// since this is an instance where we might account for a negative imbalance
			// (in the dust cleaner of set_free_balance) before we account for its actual
			// equal and opposite cause (returned as an Imbalance), then in the
			// instance that there's no other accounts on the system at all, we might
			// underflow the issuance and our arithmetic will be off.
			return (
				SignedImbalance::Positive(Self::PositiveImbalance::zero()),
				UpdateBalanceOutcome::AccountKilled,
			)
		}
		let imbalance = if original <= balance {
			SignedImbalance::Positive(PositiveImbalance::new(balance - original))
		} else {
			SignedImbalance::Negative(NegativeImbalance::new(original - balance))
		};
		// If the balance is too low, then the account is reaped.
		// NOTE: There are two balances for every account: `reserved_balance` and
		// `free_balance`. This contract subsystem only cares about the latter: whenever
		// the term "balance" is used *here* it should be assumed to mean "free balance"
		// in the rest of the module.
		// Free balance can never be less than ED. If that happens, it gets reduced to zero
		// and the account information relevant to this subsystem is deleted (i.e. the
		// account is reaped).
		let outcome = if balance < T::ExistentialDeposit::get() {
			Self::set_free_balance(who, balance);
			UpdateBalanceOutcome::AccountKilled
		} else {
			if !<FreeBalance<T, I>>::exists(who) {
				Self::new_account(&who, balance);
			}
			Self::set_free_balance(who, balance);
			UpdateBalanceOutcome::Updated
		};
		(imbalance, outcome)
	}
}

impl<T: Trait<I>, I: Instance> ReservableCurrency<T::AccountId> for Module<T, I>
where
	T::Balance: MaybeSerializeDebug
{
	fn can_reserve(who: &T::AccountId, value: Self::Balance) -> bool {
		Self::free_balance(who)
			.checked_sub(&value)
			.map_or(false, |new_balance|
				Self::ensure_can_withdraw(who, value, WithdrawReason::Reserve, new_balance).is_ok()
			)
	}

	fn reserved_balance(who: &T::AccountId) -> Self::Balance {
		<ReservedBalance<T, I>>::get(who)
	}

	fn reserve(who: &T::AccountId, value: Self::Balance) -> result::Result<(), &'static str> {
		let b = Self::free_balance(who);
		if b < value {
			return Err("not enough free funds")
		}
		let new_balance = b - value;
		Self::ensure_can_withdraw(who, value, WithdrawReason::Reserve, new_balance)?;
		Self::set_reserved_balance(who, Self::reserved_balance(who) + value);
		Self::set_free_balance(who, new_balance);
		Ok(())
	}

	fn unreserve(who: &T::AccountId, value: Self::Balance) -> Self::Balance {
		let b = Self::reserved_balance(who);
		let actual = cmp::min(b, value);
		Self::set_free_balance(who, Self::free_balance(who) + actual);
		Self::set_reserved_balance(who, b - actual);
		value - actual
	}

	fn slash_reserved(
		who: &T::AccountId,
		value: Self::Balance
	) -> (Self::NegativeImbalance, Self::Balance) {
		let b = Self::reserved_balance(who);
		let slash = cmp::min(b, value);
		// underflow should never happen, but it if does, there's nothing to be done here.
		Self::set_reserved_balance(who, b - slash);
		(NegativeImbalance::new(slash), value - slash)
	}

	fn repatriate_reserved(
		slashed: &T::AccountId,
		beneficiary: &T::AccountId,
		value: Self::Balance,
	) -> result::Result<Self::Balance, &'static str> {
		if Self::total_balance(beneficiary).is_zero() {
			return Err("beneficiary account must pre-exist");
		}
		let b = Self::reserved_balance(slashed);
		let slash = cmp::min(b, value);
		Self::set_free_balance(beneficiary, Self::free_balance(beneficiary) + slash);
		Self::set_reserved_balance(slashed, b - slash);
		Ok(value - slash)
	}
}

impl<T: Trait<I>, I: Instance> LockableCurrency<T::AccountId> for Module<T, I>
where
	T::Balance: MaybeSerializeDebug
{
	type Moment = T::BlockNumber;

	fn set_lock(
		id: LockIdentifier,
		who: &T::AccountId,
		amount: T::Balance,
		until: T::BlockNumber,
		reasons: WithdrawReasons,
	) {
		let now = <system::Module<T>>::block_number();
		let mut new_lock = Some(BalanceLock { id, amount, until, reasons });
		let mut locks = Self::locks(who).into_iter().filter_map(|l|
			if l.id == id {
				new_lock.take()
			} else if l.until > now {
				Some(l)
			} else {
				None
			}).collect::<Vec<_>>();
		if let Some(lock) = new_lock {
			locks.push(lock)
		}
		<Locks<T, I>>::insert(who, locks);
	}

	fn extend_lock(
		id: LockIdentifier,
		who: &T::AccountId,
		amount: T::Balance,
		until: T::BlockNumber,
		reasons: WithdrawReasons,
	) {
		let now = <system::Module<T>>::block_number();
		let mut new_lock = Some(BalanceLock { id, amount, until, reasons });
		let mut locks = Self::locks(who).into_iter().filter_map(|l|
			if l.id == id {
				new_lock.take().map(|nl| {
					BalanceLock {
						id: l.id,
						amount: l.amount.max(nl.amount),
						until: l.until.max(nl.until),
						reasons: l.reasons | nl.reasons,
					}
				})
			} else if l.until > now {
				Some(l)
			} else {
				None
			}).collect::<Vec<_>>();
		if let Some(lock) = new_lock {
			locks.push(lock)
		}
		<Locks<T, I>>::insert(who, locks);
	}

	fn remove_lock(
		id: LockIdentifier,
		who: &T::AccountId,
	) {
		let now = <system::Module<T>>::block_number();
		let locks = Self::locks(who).into_iter().filter_map(|l|
			if l.until > now && l.id != id {
				Some(l)
			} else {
				None
			}).collect::<Vec<_>>();
		<Locks<T, I>>::insert(who, locks);
	}
}

/// Require the transactor pay for themselves and maybe include a tip to gain additional priority
/// in the queue.
#[derive(Encode, Decode, Clone, Eq, PartialEq)]
pub struct TakeFees<T: Trait<I>, I: Instance = DefaultInstance>(#[codec(compact)] T::Balance);

impl<T: Trait<I>, I: Instance> TakeFees<T, I> {
	/// utility constructor. Used only in client/factory code.
	pub fn from(fee: T::Balance) -> Self {
		Self(fee)
	}

	/// Compute the final fee value for a particular transaction.
	///
	/// The final fee is composed of:
	///   - _length-fee_: This is the amount paid merely to pay for size of the transaction.
	///   - _weight-fee_: This amount is computed based on the weight of the transaction. Unlike
	///      size-fee, this is not input dependent and reflects the _complexity_ of the execution
	///      and the time it consumes.
	///   - (optional) _tip_: if included in the transaction, it will be added on top. Only signed
	///      transactions can have a tip.
	fn compute_fee(len: usize, info: DispatchInfo, tip: T::Balance) -> T::Balance {
		let len_fee = if info.pay_length_fee() {
			let len = T::Balance::from(len as u32);
			let base = T::TransactionBaseFee::get();
			let per_byte = T::TransactionByteFee::get();
			base.saturating_add(per_byte.saturating_mul(len))
		} else {
			Zero::zero()
		};

		let weight_fee = {
			// cap the weight to the maximum defined in runtime, otherwise it will be the `Bounded`
			// maximum of its data type, which is not desired.
			let capped_weight = info.weight.min(<T as system::Trait>::MaximumBlockWeight::get());
			let weight_update = <system::Module<T>>::next_weight_multiplier();
			let adjusted_weight = weight_update.apply_to(capped_weight);
			T::WeightToFee::convert(adjusted_weight)
		};

		len_fee.saturating_add(weight_fee).saturating_add(tip)
	}
}

#[cfg(feature = "std")]
impl<T: Trait<I>, I: Instance> rstd::fmt::Debug for TakeFees<T, I> {
	fn fmt(&self, f: &mut rstd::fmt::Formatter) -> rstd::fmt::Result {
		self.0.fmt(f)
	}
}

impl<T: Trait<I>, I: Instance + Clone + Eq> SignedExtension for TakeFees<T, I> {
	type AccountId = T::AccountId;
	type Call = T::Call;
	type AdditionalSigned = ();
	type Pre = ();
	fn additional_signed(&self) -> rstd::result::Result<(), TransactionValidityError> { Ok(()) }

	fn validate(
		&self,
		who: &Self::AccountId,
		_call: &Self::Call,
		info: DispatchInfo,
		len: usize,
	) -> TransactionValidity {
		// pay any fees.
		let fee = Self::compute_fee(len, info, self.0);
<<<<<<< HEAD
		// Only check for withdraw possibility if there is something to pay. Note that this allows
		// accounts below ED to also dispatch a transaction, given that it incurs zero fee.
		if !fee.is_zero() {
			let imbalance = match <Module<T, I>>::withdraw(
				who,
				fee,
				WithdrawReason::TransactionPayment,
				ExistenceRequirement::KeepAlive,
			) {
				Ok(imbalance) => imbalance,
				Err(_) => return InvalidTransaction::Payment.into()
			};
			T::TransactionPayment::on_unbalanced(imbalance);
		}
=======
		let imbalance = match <Module<T, I>>::withdraw(
			who,
			fee,
			WithdrawReason::TransactionPayment,
			ExistenceRequirement::KeepAlive,
		) {
			Ok(imbalance) => imbalance,
			Err(msg) => {
				// TODO: relying on string error is quite bad here.
				// if the transaction is operational, and the error is due to existential
				// deposit, ignore it.
				if info.class == DispatchClass::Operational && msg == "payment would kill account" {
					NegativeImbalance::zero()
				} else {
					return InvalidTransaction::Payment.into()
				}
			},
		};
		T::TransactionPayment::on_unbalanced(imbalance);
>>>>>>> 1ae758dc

		let mut r = ValidTransaction::default();
		// NOTE: we probably want to maximize the _fee (of any type) per weight unit_ here, which
		// will be a bit more than setting the priority to tip. For now, this is enough.
		r.priority = fee.saturated_into::<TransactionPriority>();
		Ok(r)
	}
}

impl<T: Trait<I>, I: Instance> IsDeadAccount<T::AccountId> for Module<T, I>
where
	T::Balance: MaybeSerializeDebug
{
	fn is_dead_account(who: &T::AccountId) -> bool {
		Self::total_balance(who).is_zero()
	}
}<|MERGE_RESOLUTION|>--- conflicted
+++ resolved
@@ -179,7 +179,7 @@
 		Zero, SimpleArithmetic, StaticLookup, Member, CheckedAdd, CheckedSub, MaybeSerializeDebug,
 		Saturating, Bounded, SignedExtension, SaturatedConversion, Convert,
 	},
-	weights::{DispatchInfo, SimpleDispatchInfo, DispatchClass, Weight},
+	weights::{DispatchInfo, SimpleDispatchInfo, Weight},
 };
 use system::{IsDeadAccount, OnNewAccount, ensure_signed, ensure_root};
 
@@ -1253,7 +1253,6 @@
 	) -> TransactionValidity {
 		// pay any fees.
 		let fee = Self::compute_fee(len, info, self.0);
-<<<<<<< HEAD
 		// Only check for withdraw possibility if there is something to pay. Note that this allows
 		// accounts below ED to also dispatch a transaction, given that it incurs zero fee.
 		if !fee.is_zero() {
@@ -1268,27 +1267,6 @@
 			};
 			T::TransactionPayment::on_unbalanced(imbalance);
 		}
-=======
-		let imbalance = match <Module<T, I>>::withdraw(
-			who,
-			fee,
-			WithdrawReason::TransactionPayment,
-			ExistenceRequirement::KeepAlive,
-		) {
-			Ok(imbalance) => imbalance,
-			Err(msg) => {
-				// TODO: relying on string error is quite bad here.
-				// if the transaction is operational, and the error is due to existential
-				// deposit, ignore it.
-				if info.class == DispatchClass::Operational && msg == "payment would kill account" {
-					NegativeImbalance::zero()
-				} else {
-					return InvalidTransaction::Payment.into()
-				}
-			},
-		};
-		T::TransactionPayment::on_unbalanced(imbalance);
->>>>>>> 1ae758dc
 
 		let mut r = ValidTransaction::default();
 		// NOTE: we probably want to maximize the _fee (of any type) per weight unit_ here, which
