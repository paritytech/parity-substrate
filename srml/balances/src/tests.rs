--- conflicted
+++ resolved
@@ -111,16 +111,6 @@
 
 #[test]
 fn lock_reasons_should_work() {
-<<<<<<< HEAD
-	with_externalities(&mut ExtBuilder::default().existential_deposit(1).monied(true).build(), || {
-		Balances::set_lock(ID_1, &1, 10, u64::max_value(), WithdrawReason::Transfer.into());
-		assert_noop!(
-			<Balances as Currency<_>>::transfer(&1, &2, 1),
-			"account liquidity restrictions prevent withdrawal"
-		);
-		assert_ok!(<Balances as ReservableCurrency<_>>::reserve(&1, 1));
-		assert_ok!(<Balances as MakePayment<_>>::make_payment(&1, 1));
-=======
 	with_externalities(
 		&mut ExtBuilder::default()
 			.existential_deposit(1)
@@ -134,7 +124,6 @@
 			);
 			assert_ok!(<Balances as ReservableCurrency<_>>::reserve(&1, 1));
 			assert_ok!(<Balances as MakePayment<_>>::make_payment(&1, 1));
->>>>>>> f7489f0e
 
 			Balances::set_lock(ID_1, &1, 10, u64::max_value(), WithdrawReason::Reserve.into());
 			assert_ok!(<Balances as Currency<_>>::transfer(&1, &2, 1));
@@ -627,7 +616,7 @@
 			assert_eq!(System::block_number(), 10);
 
 			// Account 1 has fully vested by block 10
-			assert_eq!(Balances::vesting_balance(&1), 0); 
+			assert_eq!(Balances::vesting_balance(&1), 0);
 			// Account 2 has started vesting by block 10
 			assert_eq!(Balances::vesting_balance(&2), user2_free_balance);
 			// Account 12 has started vesting by block 10
