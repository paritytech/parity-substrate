// Copyright 2017-2019 Parity Technologies (UK) Ltd.
// This file is part of Substrate.

// Substrate is free software: you can redistribute it and/or modify
// it under the terms of the GNU General Public License as published by
// the Free Software Foundation, either version 3 of the License, or
// (at your option) any later version.

// Substrate is distributed in the hope that it will be useful,
// but WITHOUT ANY WARRANTY; without even the implied warranty of
// MERCHANTABILITY or FITNESS FOR A PARTICULAR PURPOSE.  See the
// GNU General Public License for more details.

// You should have received a copy of the GNU General Public License
// along with Substrate.  If not, see <http://www.gnu.org/licenses/>.

//! Tests for the module.

#![cfg(test)]

use super::*;
use mock::{Balances, ExtBuilder, Runtime, System};
use runtime_io::with_externalities;
use srml_support::{
	assert_noop, assert_ok, assert_err,
	traits::{LockableCurrency, LockIdentifier, WithdrawReason, WithdrawReasons,
	Currency, ReservableCurrency}
};

const ID_1: LockIdentifier = *b"1       ";
const ID_2: LockIdentifier = *b"2       ";
const ID_3: LockIdentifier = *b"3       ";

#[test]
fn basic_locking_should_work() {
	with_externalities(&mut ExtBuilder::default().existential_deposit(1).monied(true).build(), || {
		assert_eq!(Balances::free_balance(&1), 10);
		Balances::set_lock(ID_1, &1, 9, u64::max_value(), WithdrawReasons::all());
		assert_noop!(
			<Balances as Currency<_>>::transfer(&1, &2, 5),
			"account liquidity restrictions prevent withdrawal"
		);
	});
}

#[test]
fn partial_locking_should_work() {
	with_externalities(&mut ExtBuilder::default().existential_deposit(1).monied(true).build(), || {
		Balances::set_lock(ID_1, &1, 5, u64::max_value(), WithdrawReasons::all());
		assert_ok!(<Balances as Currency<_>>::transfer(&1, &2, 1));
	});
}

#[test]
fn lock_removal_should_work() {
	with_externalities(&mut ExtBuilder::default().existential_deposit(1).monied(true).build(), || {
		Balances::set_lock(ID_1, &1, u64::max_value(), u64::max_value(), WithdrawReasons::all());
		Balances::remove_lock(ID_1, &1);
		assert_ok!(<Balances as Currency<_>>::transfer(&1, &2, 1));
	});
}

#[test]
fn lock_replacement_should_work() {
	with_externalities(&mut ExtBuilder::default().existential_deposit(1).monied(true).build(), || {
		Balances::set_lock(ID_1, &1, u64::max_value(), u64::max_value(), WithdrawReasons::all());
		Balances::set_lock(ID_1, &1, 5, u64::max_value(), WithdrawReasons::all());
		assert_ok!(<Balances as Currency<_>>::transfer(&1, &2, 1));
	});
}

#[test]
fn double_locking_should_work() {
	with_externalities(&mut ExtBuilder::default().existential_deposit(1).monied(true).build(), || {
		Balances::set_lock(ID_1, &1, 5, u64::max_value(), WithdrawReasons::all());
		Balances::set_lock(ID_2, &1, 5, u64::max_value(), WithdrawReasons::all());
		assert_ok!(<Balances as Currency<_>>::transfer(&1, &2, 1));
	});
}

#[test]
fn combination_locking_should_work() {
	with_externalities(&mut ExtBuilder::default().existential_deposit(1).monied(true).build(), || {
		Balances::set_lock(ID_1, &1, u64::max_value(), 0, WithdrawReasons::none());
		Balances::set_lock(ID_2, &1, 0, u64::max_value(), WithdrawReasons::none());
		Balances::set_lock(ID_3, &1, 0, 0, WithdrawReasons::all());
		assert_ok!(<Balances as Currency<_>>::transfer(&1, &2, 1));
	});
}

#[test]
fn lock_value_extension_should_work() {
	with_externalities(&mut ExtBuilder::default().existential_deposit(1).monied(true).build(), || {
		Balances::set_lock(ID_1, &1, 5, u64::max_value(), WithdrawReasons::all());
		assert_noop!(
			<Balances as Currency<_>>::transfer(&1, &2, 6),
			"account liquidity restrictions prevent withdrawal"
		);
		Balances::extend_lock(ID_1, &1, 2, u64::max_value(), WithdrawReasons::all());
		assert_noop!(
			<Balances as Currency<_>>::transfer(&1, &2, 6),
			"account liquidity restrictions prevent withdrawal"
		);
		Balances::extend_lock(ID_1, &1, 8, u64::max_value(), WithdrawReasons::all());
		assert_noop!(
			<Balances as Currency<_>>::transfer(&1, &2, 3),
			"account liquidity restrictions prevent withdrawal"
		);
	});
}

#[test]
fn lock_reasons_should_work() {
<<<<<<< HEAD
	with_externalities(&mut ExtBuilder::default().existential_deposit(1).monied(true).transaction_fees(0, 1).build(), || {
		Balances::set_lock(ID_1, &1, 10, u64::max_value(), WithdrawReason::Transfer.into());
		assert_noop!(
			<Balances as Currency<_>>::transfer(&1, &2, 1),
			"account liquidity restrictions prevent withdrawal"
		);
		assert_ok!(<Balances as ReservableCurrency<_>>::reserve(&1, 1));
		// NOTE: this causes a fee payment.
		assert!(<TakeFees<Runtime> as SignedExtension>::validate(&TakeFees::from(1), &1, (1, 0)).is_ok());

		Balances::set_lock(ID_1, &1, 10, u64::max_value(), WithdrawReason::Reserve.into());
		assert_ok!(<Balances as Currency<_>>::transfer(&1, &2, 1));
		assert_noop!(
			<Balances as ReservableCurrency<_>>::reserve(&1, 1),
			"account liquidity restrictions prevent withdrawal"
		);
		assert!(<TakeFees<Runtime> as SignedExtension>::validate(&TakeFees::from(1), &1, (1, 0)).is_ok());

		Balances::set_lock(ID_1, &1, 10, u64::max_value(), WithdrawReason::TransactionPayment.into());
		assert_ok!(<Balances as Currency<_>>::transfer(&1, &2, 1));
		assert_ok!(<Balances as ReservableCurrency<_>>::reserve(&1, 1));
		assert!(<TakeFees<Runtime> as SignedExtension>::validate(&TakeFees::from(1), &1, (1, 0)).is_err());
	});
=======
	with_externalities(
		&mut ExtBuilder::default()
			.existential_deposit(1)
			.monied(true).transaction_fees(0, 1)
			.build(),
		|| {
			Balances::set_lock(ID_1, &1, 10, u64::max_value(), WithdrawReason::Transfer.into());
			assert_noop!(
				<Balances as Currency<_>>::transfer(&1, &2, 1),
				"account liquidity restrictions prevent withdrawal"
			);
			assert_ok!(<Balances as ReservableCurrency<_>>::reserve(&1, 1));
			// NOTE: this causes a fee payment.
			assert!(<TakeFees<Runtime> as SignedExtension>::validate(&TakeFees::from(1), &1, 1).is_ok());

			Balances::set_lock(ID_1, &1, 10, u64::max_value(), WithdrawReason::Reserve.into());
			assert_ok!(<Balances as Currency<_>>::transfer(&1, &2, 1));
			assert_noop!(
				<Balances as ReservableCurrency<_>>::reserve(&1, 1),
				"account liquidity restrictions prevent withdrawal"
			);
			assert!(<TakeFees<Runtime> as SignedExtension>::validate(&TakeFees::from(1), &1, 1).is_ok());

			Balances::set_lock(ID_1, &1, 10, u64::max_value(), WithdrawReason::TransactionPayment.into());
			assert_ok!(<Balances as Currency<_>>::transfer(&1, &2, 1));
			assert_ok!(<Balances as ReservableCurrency<_>>::reserve(&1, 1));
			assert!(<TakeFees<Runtime> as SignedExtension>::validate(&TakeFees::from(1), &1, 1).is_err());
		}
	);
>>>>>>> 7d964298
}

#[test]
fn lock_block_number_should_work() {
	with_externalities(&mut ExtBuilder::default().existential_deposit(1).monied(true).build(), || {
		Balances::set_lock(ID_1, &1, 10, 2, WithdrawReasons::all());
		assert_noop!(
			<Balances as Currency<_>>::transfer(&1, &2, 1),
			"account liquidity restrictions prevent withdrawal"
		);

		System::set_block_number(2);
		assert_ok!(<Balances as Currency<_>>::transfer(&1, &2, 1));
	});
}

#[test]
fn lock_block_number_extension_should_work() {
	with_externalities(&mut ExtBuilder::default().existential_deposit(1).monied(true).build(), || {
		Balances::set_lock(ID_1, &1, 10, 2, WithdrawReasons::all());
		assert_noop!(
			<Balances as Currency<_>>::transfer(&1, &2, 6),
			"account liquidity restrictions prevent withdrawal"
		);
		Balances::extend_lock(ID_1, &1, 10, 1, WithdrawReasons::all());
		assert_noop!(
			<Balances as Currency<_>>::transfer(&1, &2, 6),
			"account liquidity restrictions prevent withdrawal"
		);
		System::set_block_number(2);
		Balances::extend_lock(ID_1, &1, 10, 8, WithdrawReasons::all());
		assert_noop!(
			<Balances as Currency<_>>::transfer(&1, &2, 3),
			"account liquidity restrictions prevent withdrawal"
		);
	});
}

#[test]
fn lock_reasons_extension_should_work() {
	with_externalities(&mut ExtBuilder::default().existential_deposit(1).monied(true).build(), || {
		Balances::set_lock(ID_1, &1, 10, 10, WithdrawReason::Transfer.into());
		assert_noop!(
			<Balances as Currency<_>>::transfer(&1, &2, 6),
			"account liquidity restrictions prevent withdrawal"
		);
		Balances::extend_lock(ID_1, &1, 10, 10, WithdrawReasons::none());
		assert_noop!(
			<Balances as Currency<_>>::transfer(&1, &2, 6),
			"account liquidity restrictions prevent withdrawal"
		);
		Balances::extend_lock(ID_1, &1, 10, 10, WithdrawReason::Reserve.into());
		assert_noop!(
			<Balances as Currency<_>>::transfer(&1, &2, 6),
			"account liquidity restrictions prevent withdrawal"
		);
	});
}

#[test]
fn default_indexing_on_new_accounts_should_not_work2() {
	with_externalities(
		&mut ExtBuilder::default()
			.existential_deposit(10)
			.creation_fee(50)
			.monied(true)
			.build(),
		|| {

			assert_eq!(Balances::is_dead_account(&5), true); // account 5 should not exist
			// ext_deposit is 10, value is 9, not satisfies for ext_deposit
			assert_noop!(
				Balances::transfer(Some(1).into(), 5, 9),
				"value too low to create account"
			);
			assert_eq!(Balances::is_dead_account(&5), true); // account 5 should not exist
			assert_eq!(Balances::free_balance(&1), 100);
		},
	);
}

#[test]
fn reserved_balance_should_prevent_reclaim_count() {
	with_externalities(
		&mut ExtBuilder::default()
			.existential_deposit(256 * 1)
			.monied(true)
			.build(),
		|| {
			System::inc_account_nonce(&2);
			assert_eq!(Balances::is_dead_account(&2), false);
			assert_eq!(Balances::is_dead_account(&5), true);
			assert_eq!(Balances::total_balance(&2), 256 * 20);

			assert_ok!(Balances::reserve(&2, 256 * 19 + 1)); // account 2 becomes mostly reserved
			assert_eq!(Balances::free_balance(&2), 0); // "free" account deleted."
			assert_eq!(Balances::total_balance(&2), 256 * 19 + 1); // reserve still exists.
			assert_eq!(Balances::is_dead_account(&2), false);
			assert_eq!(System::account_nonce(&2), 1);

			// account 4 tries to take index 1 for account 5.
			assert_ok!(Balances::transfer(Some(4).into(), 5, 256 * 1 + 0x69));
			assert_eq!(Balances::total_balance(&5), 256 * 1 + 0x69);
			assert_eq!(Balances::is_dead_account(&5), false);

			assert!(Balances::slash(&2, 256 * 18 + 2).1.is_zero()); // account 2 gets slashed
			// "reserve" account reduced to 255 (below ED) so account deleted
			assert_eq!(Balances::total_balance(&2), 0);
			assert_eq!(System::account_nonce(&2), 0);	// nonce zero
			assert_eq!(Balances::is_dead_account(&2), true);

			// account 4 tries to take index 1 again for account 6.
			assert_ok!(Balances::transfer(Some(4).into(), 6, 256 * 1 + 0x69));
			assert_eq!(Balances::total_balance(&6), 256 * 1 + 0x69);
			assert_eq!(Balances::is_dead_account(&6), false);
		},
	);
}


#[test]
fn reward_should_work() {
	with_externalities(&mut ExtBuilder::default().monied(true).build(), || {
		assert_eq!(Balances::total_balance(&1), 10);
		assert_ok!(Balances::deposit_into_existing(&1, 10).map(drop));
		assert_eq!(Balances::total_balance(&1), 20);
		assert_eq!(<TotalIssuance<Runtime>>::get(), 120);
	});
}

#[test]
fn dust_account_removal_should_work() {
	with_externalities(
		&mut ExtBuilder::default()
			.existential_deposit(100)
			.monied(true)
			.build(),
		|| {
			System::inc_account_nonce(&2);
			assert_eq!(System::account_nonce(&2), 1);
			assert_eq!(Balances::total_balance(&2), 2000);

			assert_ok!(Balances::transfer(Some(2).into(), 5, 1901)); // index 1 (account 2) becomes zombie
			assert_eq!(Balances::total_balance(&2), 0);
			assert_eq!(Balances::total_balance(&5), 1901);
			assert_eq!(System::account_nonce(&2), 0);
		},
	);
}

#[test]
fn dust_account_removal_should_work2() {
	with_externalities(
		&mut ExtBuilder::default()
			.existential_deposit(100)
			.creation_fee(50)
			.monied(true)
			.build(),
		|| {
			System::inc_account_nonce(&2);
			assert_eq!(System::account_nonce(&2), 1);
			assert_eq!(Balances::total_balance(&2), 2000);
			// index 1 (account 2) becomes zombie for 256*10 + 50(fee) < 256 * 10 (ext_deposit)
			assert_ok!(Balances::transfer(Some(2).into(), 5, 1851));
			assert_eq!(Balances::total_balance(&2), 0);
			assert_eq!(Balances::total_balance(&5), 1851);
			assert_eq!(System::account_nonce(&2), 0);
		},
	);
}

#[test]
fn balance_works() {
	with_externalities(&mut ExtBuilder::default().build(), || {
		let _ = Balances::deposit_creating(&1, 42);
		assert_eq!(Balances::free_balance(&1), 42);
		assert_eq!(Balances::reserved_balance(&1), 0);
		assert_eq!(Balances::total_balance(&1), 42);
		assert_eq!(Balances::free_balance(&2), 0);
		assert_eq!(Balances::reserved_balance(&2), 0);
		assert_eq!(Balances::total_balance(&2), 0);
	});
}

#[test]
fn balance_transfer_works() {
	with_externalities(&mut ExtBuilder::default().build(), || {
		let _ = Balances::deposit_creating(&1, 111);
		assert_ok!(Balances::transfer(Some(1).into(), 2, 69));
		assert_eq!(Balances::total_balance(&1), 42);
		assert_eq!(Balances::total_balance(&2), 69);
	});
}

#[test]
fn reserving_balance_should_work() {
	with_externalities(&mut ExtBuilder::default().build(), || {
		let _ = Balances::deposit_creating(&1, 111);

		assert_eq!(Balances::total_balance(&1), 111);
		assert_eq!(Balances::free_balance(&1), 111);
		assert_eq!(Balances::reserved_balance(&1), 0);

		assert_ok!(Balances::reserve(&1, 69));

		assert_eq!(Balances::total_balance(&1), 111);
		assert_eq!(Balances::free_balance(&1), 42);
		assert_eq!(Balances::reserved_balance(&1), 69);
	});
}

#[test]
fn balance_transfer_when_reserved_should_not_work() {
	with_externalities(&mut ExtBuilder::default().build(), || {
		let _ = Balances::deposit_creating(&1, 111);
		assert_ok!(Balances::reserve(&1, 69));
		assert_noop!(Balances::transfer(Some(1).into(), 2, 69), "balance too low to send value");
	});
}

#[test]
fn deducting_balance_should_work() {
	with_externalities(&mut ExtBuilder::default().build(), || {
		let _ = Balances::deposit_creating(&1, 111);
		assert_ok!(Balances::reserve(&1, 69));
		assert_eq!(Balances::free_balance(&1), 42);
	});
}

#[test]
fn refunding_balance_should_work() {
	with_externalities(&mut ExtBuilder::default().build(), || {
		let _ = Balances::deposit_creating(&1, 42);
		Balances::set_reserved_balance(&1, 69);
		Balances::unreserve(&1, 69);
		assert_eq!(Balances::free_balance(&1), 111);
		assert_eq!(Balances::reserved_balance(&1), 0);
	});
}

#[test]
fn slashing_balance_should_work() {
	with_externalities(&mut ExtBuilder::default().build(), || {
		let _ = Balances::deposit_creating(&1, 111);
		assert_ok!(Balances::reserve(&1, 69));
		assert!(Balances::slash(&1, 69).1.is_zero());
		assert_eq!(Balances::free_balance(&1), 0);
		assert_eq!(Balances::reserved_balance(&1), 42);
		assert_eq!(<TotalIssuance<Runtime>>::get(), 42);
	});
}

#[test]
fn slashing_incomplete_balance_should_work() {
	with_externalities(&mut ExtBuilder::default().build(), || {
		let _ = Balances::deposit_creating(&1, 42);
		assert_ok!(Balances::reserve(&1, 21));
		assert_eq!(Balances::slash(&1, 69).1, 27);
		assert_eq!(Balances::free_balance(&1), 0);
		assert_eq!(Balances::reserved_balance(&1), 0);
		assert_eq!(<TotalIssuance<Runtime>>::get(), 0);
	});
}

#[test]
fn unreserving_balance_should_work() {
	with_externalities(&mut ExtBuilder::default().build(), || {
		let _ = Balances::deposit_creating(&1, 111);
		assert_ok!(Balances::reserve(&1, 111));
		Balances::unreserve(&1, 42);
		assert_eq!(Balances::reserved_balance(&1), 69);
		assert_eq!(Balances::free_balance(&1), 42);
	});
}

#[test]
fn slashing_reserved_balance_should_work() {
	with_externalities(&mut ExtBuilder::default().build(), || {
		let _ = Balances::deposit_creating(&1, 111);
		assert_ok!(Balances::reserve(&1, 111));
		assert_eq!(Balances::slash_reserved(&1, 42).1, 0);
		assert_eq!(Balances::reserved_balance(&1), 69);
		assert_eq!(Balances::free_balance(&1), 0);
		assert_eq!(<TotalIssuance<Runtime>>::get(), 69);
	});
}

#[test]
fn slashing_incomplete_reserved_balance_should_work() {
	with_externalities(&mut ExtBuilder::default().build(), || {
		let _ = Balances::deposit_creating(&1, 111);
		assert_ok!(Balances::reserve(&1, 42));
		assert_eq!(Balances::slash_reserved(&1, 69).1, 27);
		assert_eq!(Balances::free_balance(&1), 69);
		assert_eq!(Balances::reserved_balance(&1), 0);
		assert_eq!(<TotalIssuance<Runtime>>::get(), 69);
	});
}

#[test]
fn transferring_reserved_balance_should_work() {
	with_externalities(&mut ExtBuilder::default().build(), || {
		let _ = Balances::deposit_creating(&1, 110);
		let _ = Balances::deposit_creating(&2, 1);
		assert_ok!(Balances::reserve(&1, 110));
		assert_ok!(Balances::repatriate_reserved(&1, &2, 41), 0);
		assert_eq!(Balances::reserved_balance(&1), 69);
		assert_eq!(Balances::free_balance(&1), 0);
		assert_eq!(Balances::reserved_balance(&2), 0);
		assert_eq!(Balances::free_balance(&2), 42);
	});
}

#[test]
fn transferring_reserved_balance_to_nonexistent_should_fail() {
	with_externalities(&mut ExtBuilder::default().build(), || {
		let _ = Balances::deposit_creating(&1, 111);
		assert_ok!(Balances::reserve(&1, 111));
		assert_noop!(Balances::repatriate_reserved(&1, &2, 42), "beneficiary account must pre-exist");
	});
}

#[test]
fn transferring_incomplete_reserved_balance_should_work() {
	with_externalities(&mut ExtBuilder::default().build(), || {
		let _ = Balances::deposit_creating(&1, 110);
		let _ = Balances::deposit_creating(&2, 1);
		assert_ok!(Balances::reserve(&1, 41));
		assert_ok!(Balances::repatriate_reserved(&1, &2, 69), 28);
		assert_eq!(Balances::reserved_balance(&1), 0);
		assert_eq!(Balances::free_balance(&1), 69);
		assert_eq!(Balances::reserved_balance(&2), 0);
		assert_eq!(Balances::free_balance(&2), 42);
	});
}

#[test]
fn transferring_too_high_value_should_not_panic() {
	with_externalities(&mut ExtBuilder::default().build(), || {
		<FreeBalance<Runtime>>::insert(1, u64::max_value());
		<FreeBalance<Runtime>>::insert(2, 1);

		assert_err!(
			Balances::transfer(Some(1).into(), 2, u64::max_value()),
			"destination balance too high to receive value"
		);

		assert_eq!(Balances::free_balance(&1), u64::max_value());
		assert_eq!(Balances::free_balance(&2), 1);
	});
}

#[test]
fn account_create_on_free_too_low_with_other() {
	with_externalities(
		&mut ExtBuilder::default().existential_deposit(100).build(),
		|| {
			let _ = Balances::deposit_creating(&1, 100);
			assert_eq!(<TotalIssuance<Runtime>>::get(), 100);

			// No-op.
			let _ = Balances::deposit_creating(&2, 50);
			assert_eq!(Balances::free_balance(&2), 0);
			assert_eq!(<TotalIssuance<Runtime>>::get(), 100);
		}
	)
}


#[test]
fn account_create_on_free_too_low() {
	with_externalities(
		&mut ExtBuilder::default().existential_deposit(100).build(),
		|| {
			// No-op.
			let _ = Balances::deposit_creating(&2, 50);
			assert_eq!(Balances::free_balance(&2), 0);
			assert_eq!(<TotalIssuance<Runtime>>::get(), 0);
		}
	)
}

#[test]
fn account_removal_on_free_too_low() {
	with_externalities(
		&mut ExtBuilder::default().existential_deposit(100).build(),
		|| {
			assert_eq!(<TotalIssuance<Runtime>>::get(), 0);

			// Setup two accounts with free balance above the existential threshold.
			let _ = Balances::deposit_creating(&1, 110);
			let _ = Balances::deposit_creating(&2, 110);

			assert_eq!(Balances::free_balance(&1), 110);
			assert_eq!(Balances::free_balance(&2), 110);
			assert_eq!(<TotalIssuance<Runtime>>::get(), 220);

			// Transfer funds from account 1 of such amount that after this transfer
			// the balance of account 1 will be below the existential threshold.
			// This should lead to the removal of all balance of this account.
			assert_ok!(Balances::transfer(Some(1).into(), 2, 20));

			// Verify free balance removal of account 1.
			assert_eq!(Balances::free_balance(&1), 0);
			assert_eq!(Balances::free_balance(&2), 130);

			// Verify that TotalIssuance tracks balance removal when free balance is too low.
			assert_eq!(<TotalIssuance<Runtime>>::get(), 130);
		},
	);
}

#[test]
fn transfer_overflow_isnt_exploitable() {
	with_externalities(
		&mut ExtBuilder::default().creation_fee(50).build(),
		|| {
			// Craft a value that will overflow if summed with `creation_fee`.
			let evil_value = u64::max_value() - 49;

			assert_err!(
				Balances::transfer(Some(1).into(), 5, evil_value),
				"got overflow after adding a fee to value"
			);
		}
	);
}

#[test]
fn check_vesting_status() {
		with_externalities(
		&mut ExtBuilder::default()
			.existential_deposit(256)
			.monied(true)
			.vesting(true)
			.build(),
		|| {
			assert_eq!(System::block_number(), 1);
			let user1_free_balance = Balances::free_balance(&1);
			let user2_free_balance = Balances::free_balance(&2);
			let user12_free_balance = Balances::free_balance(&12);
			assert_eq!(user1_free_balance, 256 * 10); // Account 1 has free balance
			assert_eq!(user2_free_balance, 256 * 20); // Account 2 has free balance
			assert_eq!(user12_free_balance, 256 * 10); // Account 12 has free balance
			let user1_vesting_schedule = VestingSchedule {
				locked: 256 * 5,
				per_block: 128, // Vesting over 10 blocks
				starting_block: 0,
			};
			let user2_vesting_schedule = VestingSchedule {
				locked: 256 * 20,
				per_block: 256, // Vesting over 20 blocks
				starting_block: 10,
			};
			let user12_vesting_schedule = VestingSchedule {
				locked: 256 * 5,
				per_block: 64, // Vesting over 20 blocks
				starting_block: 10,
			};
			assert_eq!(Balances::vesting(&1), Some(user1_vesting_schedule)); // Account 1 has a vesting schedule
			assert_eq!(Balances::vesting(&2), Some(user2_vesting_schedule)); // Account 2 has a vesting schedule
			assert_eq!(Balances::vesting(&12), Some(user12_vesting_schedule)); // Account 12 has a vesting schedule

			// Account 1 has only 128 units vested from their illiquid 256 * 5 units at block 1
			assert_eq!(Balances::vesting_balance(&1), 128 * 9);
			// Account 2 has their full balance locked
			assert_eq!(Balances::vesting_balance(&2), user2_free_balance);
			// Account 12 has only their illiquid funds locked
			assert_eq!(Balances::vesting_balance(&12), user12_free_balance - 256 * 5);

			System::set_block_number(10);
			assert_eq!(System::block_number(), 10);

			// Account 1 has fully vested by block 10
			assert_eq!(Balances::vesting_balance(&1), 0);
			// Account 2 has started vesting by block 10
			assert_eq!(Balances::vesting_balance(&2), user2_free_balance);
			// Account 12 has started vesting by block 10
			assert_eq!(Balances::vesting_balance(&12), user12_free_balance - 256 * 5);

			System::set_block_number(30);
			assert_eq!(System::block_number(), 30);

			assert_eq!(Balances::vesting_balance(&1), 0); // Account 1 is still fully vested, and not negative
			assert_eq!(Balances::vesting_balance(&2), 0); // Account 2 has fully vested by block 30
			assert_eq!(Balances::vesting_balance(&12), 0); // Account 2 has fully vested by block 30

		}
	);
}

#[test]
fn unvested_balance_should_not_transfer() {
	with_externalities(
		&mut ExtBuilder::default()
			.existential_deposit(10)
			.monied(true)
			.vesting(true)
			.build(),
		|| {
			assert_eq!(System::block_number(), 1);
			let user1_free_balance = Balances::free_balance(&1);
			assert_eq!(user1_free_balance, 100); // Account 1 has free balance
			// Account 1 has only 5 units vested at block 1 (plus 50 unvested)
			assert_eq!(Balances::vesting_balance(&1), 45);
			assert_noop!(
				Balances::transfer(Some(1).into(), 2, 56),
				"vesting balance too high to send value"
			); // Account 1 cannot send more than vested amount
		}
	);
}

#[test]
fn vested_balance_should_transfer() {
	with_externalities(
		&mut ExtBuilder::default()
			.existential_deposit(10)
			.monied(true)
			.vesting(true)
			.build(),
		|| {
			assert_eq!(System::block_number(), 1);
			let user1_free_balance = Balances::free_balance(&1);
			assert_eq!(user1_free_balance, 100); // Account 1 has free balance
			// Account 1 has only 5 units vested at block 1 (plus 50 unvested)
			assert_eq!(Balances::vesting_balance(&1), 45);
			assert_ok!(Balances::transfer(Some(1).into(), 2, 55));
		}
	);
}

#[test]
fn extra_balance_should_transfer() {
	with_externalities(
		&mut ExtBuilder::default()
			.existential_deposit(10)
			.monied(true)
			.vesting(true)
			.build(),
		|| {
			assert_eq!(System::block_number(), 1);
			assert_ok!(Balances::transfer(Some(3).into(), 1, 100));
			assert_ok!(Balances::transfer(Some(3).into(), 2, 100));

			let user1_free_balance = Balances::free_balance(&1);
			assert_eq!(user1_free_balance, 200); // Account 1 has 100 more free balance than normal

			let user2_free_balance = Balances::free_balance(&2);
			assert_eq!(user2_free_balance, 300); // Account 2 has 100 more free balance than normal

			// Account 1 has only 5 units vested at block 1 (plus 150 unvested)
			assert_eq!(Balances::vesting_balance(&1), 45);
			assert_ok!(Balances::transfer(Some(1).into(), 3, 155)); // Account 1 can send extra units gained

			// Account 2 has no units vested at block 1, but gained 100
			assert_eq!(Balances::vesting_balance(&2), 200);
			assert_ok!(Balances::transfer(Some(2).into(), 3, 100)); // Account 2 can send extra units gained
		}
	);
}

#[test]
fn liquid_funds_should_transfer_with_delayed_vesting() {
		with_externalities(
		&mut ExtBuilder::default()
			.existential_deposit(256)
			.monied(true)
			.vesting(true)
			.build(),
		|| {
			assert_eq!(System::block_number(), 1);
			let user12_free_balance = Balances::free_balance(&12);

			assert_eq!(user12_free_balance, 2560); // Account 12 has free balance
			// Account 12 has liquid funds
			assert_eq!(Balances::vesting_balance(&12), user12_free_balance - 256 * 5);

			// Account 12 has delayed vesting
			let user12_vesting_schedule = VestingSchedule {
				locked: 256 * 5,
				per_block: 64, // Vesting over 20 blocks
				starting_block: 10,
			};
			assert_eq!(Balances::vesting(&12), Some(user12_vesting_schedule));

			// Account 12 can still send liquid funds
			assert_ok!(Balances::transfer(Some(12).into(), 3, 256 * 5));
		}
	);
}

#[test]
fn signed_extension_take_fees_work() {
	with_externalities(
		&mut ExtBuilder::default()
			.existential_deposit(10)
			.transaction_fees(10, 1)
			.monied(true)
			.build(),
		|| {
			assert!(TakeFees::<Runtime>::from(0).validate(&1, 10).is_ok());
			assert_eq!(Balances::free_balance(&1), 100 - 20);
			assert!(TakeFees::<Runtime>::from(5 /* tipped */).validate(&1, 10).is_ok());
			assert_eq!(Balances::free_balance(&1), 100 - 20 - 25);
		}
	);
}

#[test]
fn signed_extension_take_fees_work() {
	with_externalities(
		&mut ExtBuilder::default()
			.existential_deposit(10)
			.transaction_fees(10, 1)
			.monied(true)
			.build(),
		|| {
			assert!(TakeFees::<Runtime>::from(0).validate(&1, (10, 0)).is_ok());
			assert_eq!(Balances::free_balance(&1), 100 - 20);
			assert!(TakeFees::<Runtime>::from(5 /* tipped */).validate(&1, (10, 0)).is_ok());
			assert_eq!(Balances::free_balance(&1), 100 - 20 - 25);
		}
	);
}<|MERGE_RESOLUTION|>--- conflicted
+++ resolved
@@ -111,7 +111,6 @@
 
 #[test]
 fn lock_reasons_should_work() {
-<<<<<<< HEAD
 	with_externalities(&mut ExtBuilder::default().existential_deposit(1).monied(true).transaction_fees(0, 1).build(), || {
 		Balances::set_lock(ID_1, &1, 10, u64::max_value(), WithdrawReason::Transfer.into());
 		assert_noop!(
@@ -135,37 +134,6 @@
 		assert_ok!(<Balances as ReservableCurrency<_>>::reserve(&1, 1));
 		assert!(<TakeFees<Runtime> as SignedExtension>::validate(&TakeFees::from(1), &1, (1, 0)).is_err());
 	});
-=======
-	with_externalities(
-		&mut ExtBuilder::default()
-			.existential_deposit(1)
-			.monied(true).transaction_fees(0, 1)
-			.build(),
-		|| {
-			Balances::set_lock(ID_1, &1, 10, u64::max_value(), WithdrawReason::Transfer.into());
-			assert_noop!(
-				<Balances as Currency<_>>::transfer(&1, &2, 1),
-				"account liquidity restrictions prevent withdrawal"
-			);
-			assert_ok!(<Balances as ReservableCurrency<_>>::reserve(&1, 1));
-			// NOTE: this causes a fee payment.
-			assert!(<TakeFees<Runtime> as SignedExtension>::validate(&TakeFees::from(1), &1, 1).is_ok());
-
-			Balances::set_lock(ID_1, &1, 10, u64::max_value(), WithdrawReason::Reserve.into());
-			assert_ok!(<Balances as Currency<_>>::transfer(&1, &2, 1));
-			assert_noop!(
-				<Balances as ReservableCurrency<_>>::reserve(&1, 1),
-				"account liquidity restrictions prevent withdrawal"
-			);
-			assert!(<TakeFees<Runtime> as SignedExtension>::validate(&TakeFees::from(1), &1, 1).is_ok());
-
-			Balances::set_lock(ID_1, &1, 10, u64::max_value(), WithdrawReason::TransactionPayment.into());
-			assert_ok!(<Balances as Currency<_>>::transfer(&1, &2, 1));
-			assert_ok!(<Balances as ReservableCurrency<_>>::reserve(&1, 1));
-			assert!(<TakeFees<Runtime> as SignedExtension>::validate(&TakeFees::from(1), &1, 1).is_err());
-		}
-	);
->>>>>>> 7d964298
 }
 
 #[test]
@@ -767,23 +735,6 @@
 			.monied(true)
 			.build(),
 		|| {
-			assert!(TakeFees::<Runtime>::from(0).validate(&1, 10).is_ok());
-			assert_eq!(Balances::free_balance(&1), 100 - 20);
-			assert!(TakeFees::<Runtime>::from(5 /* tipped */).validate(&1, 10).is_ok());
-			assert_eq!(Balances::free_balance(&1), 100 - 20 - 25);
-		}
-	);
-}
-
-#[test]
-fn signed_extension_take_fees_work() {
-	with_externalities(
-		&mut ExtBuilder::default()
-			.existential_deposit(10)
-			.transaction_fees(10, 1)
-			.monied(true)
-			.build(),
-		|| {
 			assert!(TakeFees::<Runtime>::from(0).validate(&1, (10, 0)).is_ok());
 			assert_eq!(Balances::free_balance(&1), 100 - 20);
 			assert!(TakeFees::<Runtime>::from(5 /* tipped */).validate(&1, (10, 0)).is_ok());
