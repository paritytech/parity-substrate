// Copyright 2017-2019 Parity Technologies (UK) Ltd.
// This file is part of Substrate.

// Substrate is free software: you can redistribute it and/or modify
// it under the terms of the GNU General Public License as published by
// the Free Software Foundation, either version 3 of the License, or
// (at your option) any later version.

// Substrate is distributed in the hope that it will be useful,
// but WITHOUT ANY WARRANTY; without even the implied warranty of
// MERCHANTABILITY or FITNESS FOR A PARTICULAR PURPOSE.  See the
// GNU General Public License for more details.

// You should have received a copy of the GNU General Public License
// along with Substrate.  If not, see <http://www.gnu.org/licenses/>.

//! Council system: Handles the voting in and maintenance of council members.

use rstd::prelude::*;
use primitives::traits::{Zero, One, StaticLookup, Bounded, Saturating};
use runtime_io::print;
use srml_support::{
	StorageValue, StorageMap,
	dispatch::Result, decl_storage, decl_event, ensure, decl_module,
	traits::{
		Currency, ReservableCurrency, OnUnbalanced, LockIdentifier,
		LockableCurrency, WithdrawReasons, WithdrawReason, ExistenceRequirement
	}
};
use democracy;
use parity_codec::{Encode, Decode};
use system::{self, ensure_signed};
use super::OnMembersChanged;

// no polynomial attacks:
//
// all unbonded public operations should be constant time.
// all other public operations must be linear time in terms of prior public operations and:
// - those "valid" ones that cost nothing be limited to a constant number per single protected operation
// - the rest costing the same order as the computational complexity
// all protected operations must complete in at most O(public operations)
//
// we assume "beneficial" transactions will have the same access as attack transactions.
//
// any storage requirements should be bonded by the same order as the volume.

// public operations:
// - express approvals (you pay in a "voter" bond the first time you do this; O(1); one extra DB entry, one DB change)
// - remove active voter (you get your "voter" bond back; O(1); one fewer DB entry, one DB change)
// - remove inactive voter (either you or the target is removed; if the target, you get their "voter" bond back; O(1); one fewer DB entry, one DB change)
// - submit candidacy (you pay a "candidate" bond; O(1); one extra DB entry, two DB changes)
// - present winner/runner-up (you may pay a "presentation" bond of O(voters) if the presentation is invalid; O(voters) compute; )
// protected operations:
// - remove candidacy (remove all votes for a candidate) (one fewer DB entry, two DB changes)

// to avoid a potentially problematic case of not-enough approvals prior to voting causing a
// back-to-back votes that have no way of ending, then there's a forced grace period between votes.
// to keep the system as stateless as possible (making it a bit easier to reason about), we just
// restrict when votes can begin to blocks that lie on boundaries (`voting_period`).

// for an approval vote of C councillors:

// top K runners-up are maintained between votes. all others are discarded.
// - candidate removed & bond returned when elected.
// - candidate removed & bond burned when discarded.

// at the point that the vote ends (), all voters' balances are snapshotted.

// for B blocks following, there's a counting period whereby each of the candidates that believe
// they fall in the top K+C voted can present themselves. they get the total stake
// recorded (based on the snapshot); an ordered list is maintained (the leaderboard). Noone may
// present themselves that, if elected, would result in being included twice on the council
// (important since existing councillors will have their approval votes as it may be that they
// don't get removed), nor if existing presenters would mean they're not in the top K+C.

// following B blocks, the top C candidates are elected and have their bond returned. the top C
// candidates and all other candidates beyond the top C+K are cleared.

// vote-clearing happens lazily; for an approval to count, the most recent vote at the time of the
// voter's most recent vote must be no later than the most recent vote at the time that the
// candidate in the approval position was registered there. as candidates are removed from the
// register and others join in their place, this prevents an approval meant for an earlier candidate
// being used to elect a new candidate.

// the candidate list increases as needed, but the contents (though not really the capacity) reduce
// after each vote as all but K entries are cleared. newly registering candidates must use cleared
// entries before they increase the capacity.


/// The activity status of a voter.
#[derive(PartialEq, Eq, Copy, Clone, Encode, Decode, Default)]
#[cfg_attr(feature = "std", derive(Debug))]
pub struct VoterInfo<Balance> {
	/// Last VoteIndex in which this voter assigned (or initialized) approvals.
	last_active: VoteIndex,
	/// Last VoteIndex in which one of this voter's approvals won.
	/// Note that `last_win = N` indicates a last win at index `N-1`, hence `last_win = 0` means no win ever.
	last_win: VoteIndex,
	/// The amount of stored weight as a result of not winning but changing approvals.
	pot: Balance,
	/// Current staked amount. A lock equal to this value always exists.
	stake: Balance,
}

/// Used to demonstrate the status of a particular index in the global voter list.
#[derive(PartialEq, Eq)]
#[cfg_attr(feature = "std", derive(Debug))]
pub enum CellStatus {
	/// Any out of bound index. Means a push a must happen to the chunk pointed by `NextVoterSet<T>`.
	/// Voting fee is applied in case a new chunk is created.
	Head,
	/// Already occupied by another voter. Voting fee is applied.
	Occupied,
	/// Empty hole which should be filled. No fee will be applied.
	Hole,
}

const COUNCIL_SEATS_ID: LockIdentifier = *b"councils";

pub const VOTER_SET_SIZE: usize = 64;
pub const APPROVAL_SET_SIZE: usize = 8;

type BalanceOf<T> = <<T as democracy::Trait>::Currency as Currency<<T as system::Trait>::AccountId>>::Balance;
type NegativeImbalanceOf<T> = <<T as democracy::Trait>::Currency as Currency<<T as system::Trait>::AccountId>>::NegativeImbalance;

type SetIndex = u32;
pub type VoteIndex = u32;

// all three must be in sync.
type ApprovalFlag = u32;
pub const APPROVAL_FLAG_MASK: ApprovalFlag = 0x8000_0000;
pub const APPROVAL_FLAG_LEN: usize = 32;

pub trait Trait: democracy::Trait {
	type Event: From<Event<Self>> + Into<<Self as system::Trait>::Event>;

	/// Handler for the unbalanced reduction when slashing a validator.
	type BadPresentation: OnUnbalanced<NegativeImbalanceOf<Self>>;

	/// Handler for the unbalanced reduction when slashing an invalid reaping attempt.
	type BadReaper: OnUnbalanced<NegativeImbalanceOf<Self>>;

	/// Handler for the unbalanced reduction when submitting a bad `voter_index`.
	type BadVoterIndex: OnUnbalanced<NegativeImbalanceOf<Self>>;

	/// Handler for the unbalanced reduction when a candidate has lost (and is not a runner up)
	type LoserCandidate: OnUnbalanced<NegativeImbalanceOf<Self>>;
	/// What to do when the members change.
	type OnMembersChanged: OnMembersChanged<Self::AccountId>;
}

decl_module! {
	pub struct Module<T: Trait> for enum Call where origin: T::Origin {
		fn deposit_event<T>() = default;

		/// Set candidate approvals. Approval slots stay valid as long as candidates in those slots
		/// are registered.
		///
<<<<<<< HEAD
		/// # <weight>
		/// - O(1).
		/// - Two extra DB entries, one DB change.
		/// - Argument `votes` is limited in length to number of candidates.
		/// # </weight>
		fn set_approvals(origin, votes: Vec<bool>, #[compact] index: VoteIndex) -> Result {
=======
		/// Locks the total balance of caller indefinitely.
		/// Only [`retract_voter`] or [`reap_inactive_voter`] can unlock the balance.
		///
		/// `hint` argument is interpreted differently based on:
		/// - if `origin` is setting approvals for the first time: The index will be checked
		/// for being a valid _hole_ in the voter list.
		///   - if the hint is correctly pointing to a hole, no fee is deducted from `origin`.
		///   - Otherwise, the call will succeed but the index is ignored and simply a push to the last chunk
		///   with free space happens. If the new push causes a new chunk to be created, a fee indicated by
		///   [`VotingFee`] is deducted.
		/// - if `origin` is already a voter: the index __must__ be valid and point to the correct
		/// position of the `origin` in the current voters list.
		///
		/// Note that any trailing `false` votes in `votes` is ignored; In approval voting, not voting for a candidate
		/// and voting false, are equal.
		fn set_approvals(origin, votes: Vec<bool>, #[compact] index: VoteIndex, hint: SetIndex) -> Result {
>>>>>>> 43164e24
			let who = ensure_signed(origin)?;
			Self::do_set_approvals(who, votes, index, hint)
		}

		/// Set candidate approvals from a proxy. Approval slots stay valid as long as candidates in those slots
		/// are registered.
<<<<<<< HEAD
		///
		/// # <weight>
		/// - Same as `set_approvals` with one additional storage read.
		/// # </weight>
		fn proxy_set_approvals(origin, votes: Vec<bool>, #[compact] index: VoteIndex) -> Result {
=======
		fn proxy_set_approvals(origin, votes: Vec<bool>, #[compact] index: VoteIndex, hint: SetIndex) -> Result {
>>>>>>> 43164e24
			let who = <democracy::Module<T>>::proxy(ensure_signed(origin)?).ok_or("not a proxy")?;
			Self::do_set_approvals(who, votes, index, hint)
		}

		/// Remove a voter. For it not to be a bond-consuming no-op, all approved candidate indices
		/// must now be either unregistered or registered to a candidate that registered the slot after
		/// the voter gave their last approval set.
		///
		/// Both indices must be provided as explained in [`voter_at`] function.
		///
		/// May be called by anyone. Returns the voter deposit to `signed`.
		///
		/// # <weight>
		/// - O(1).
		/// - Two fewer DB entries, one DB change.
		/// # </weight>
		fn reap_inactive_voter(
			origin,
			#[compact] reporter_index: u32,
			who: <T::Lookup as StaticLookup>::Source,
			#[compact] who_index: u32,
			#[compact] assumed_vote_index: VoteIndex
		) {
			let reporter = ensure_signed(origin)?;
			let who = T::Lookup::lookup(who)?;

			ensure!(!Self::presentation_active(), "cannot reap during presentation period");
			ensure!(Self::voter_info(&reporter).is_some(), "reporter must be a voter");

			let info = Self::voter_info(&who).ok_or("target for inactivity cleanup must be active")?;
			let last_active = info.last_active;

			ensure!(assumed_vote_index == Self::vote_index(), "vote index not current");
			ensure!(
				assumed_vote_index > last_active+ Self::inactivity_grace_period(),
				"cannot reap during grace period"
			);

			let reporter_index = reporter_index as usize;
			let who_index = who_index as usize;
			let assumed_reporter = Self::voter_at(reporter_index).ok_or("invalid reporter index")?;
			let assumed_who = Self::voter_at(who_index).ok_or("invalid target index")?;

			ensure!(assumed_reporter == reporter, "bad reporter index");
			ensure!(assumed_who == who, "bad target index");

			// will definitely kill one of reporter or who now.

			let valid = !Self::all_approvals_of(&who).iter()
				.zip(Self::candidates().iter())
				.any(|(&appr, addr)|
					 appr &&
					 *addr != T::AccountId::default() &&
					 // defensive only: all items in candidates list are registered
					 Self::candidate_reg_info(addr).map_or(false, |x| x.0 <= last_active)
				);

			Self::remove_voter(
				if valid { &who } else { &reporter },
				if valid { who_index } else { reporter_index }
			);

			T::Currency::remove_lock(
				COUNCIL_SEATS_ID,
				if valid { &who } else { &reporter }
			);

			if valid {
				// This only fails if `reporter` doesn't exist, which it clearly must do since its the origin.
				// Still, it's no more harmful to propagate any error at this point.
				T::Currency::repatriate_reserved(&who, &reporter, Self::voting_bond())?;
				Self::deposit_event(RawEvent::VoterReaped(who, reporter));
			} else {
				let imbalance = T::Currency::slash_reserved(&reporter, Self::voting_bond()).0;
				T::BadReaper::on_unbalanced(imbalance);
				Self::deposit_event(RawEvent::BadReaperSlashed(reporter));
			}
		}

		/// Remove a voter. All votes are cancelled and the voter deposit is returned.
		///
<<<<<<< HEAD
		/// # <weight>
		/// - O(1).
		/// - Two fewer DB entries, one DB change.
		/// # </weight>
=======
		/// The index must be provided as explained in [`voter_at`] function.
		///
		/// Also removes the lock on the balance of the voter. See [`do_set_approvals()`].
>>>>>>> 43164e24
		fn retract_voter(origin, #[compact] index: u32) {
			let who = ensure_signed(origin)?;

			ensure!(!Self::presentation_active(), "cannot retract when presenting");
			ensure!(<VoterInfoOf<T>>::exists(&who), "cannot retract non-voter");
			let index = index as usize;
			let voter = Self::voter_at(index).ok_or("retraction index invalid")?;
			ensure!(voter == who, "retraction index mismatch");

			Self::remove_voter(&who, index);
			T::Currency::unreserve(&who, Self::voting_bond());
			T::Currency::remove_lock(COUNCIL_SEATS_ID, &who);
		}

		/// Submit oneself for candidacy.
		///
		/// Account must have enough transferrable funds in it to pay the bond.
		///
<<<<<<< HEAD
		/// # <weight>
		/// - Independent of input.
		/// - Three DB changes. 
		/// # </weight>
=======
		/// NOTE: if `origin` has already assigned approvals via [`set_approvals`],
		/// it will NOT have any usable funds to pass candidacy bond and must first retract.
		/// Note that setting approvals will lock the entire balance of the voter until
		/// retraction or being reported.
>>>>>>> 43164e24
		fn submit_candidacy(origin, #[compact] slot: u32) {
			let who = ensure_signed(origin)?;

			ensure!(!Self::is_a_candidate(&who), "duplicate candidate submission");
			let slot = slot as usize;
			let count = Self::candidate_count() as usize;
			let candidates = Self::candidates();
			ensure!(
				(slot == count && count == candidates.len()) ||
					(slot < candidates.len() && candidates[slot] == T::AccountId::default()),
				"invalid candidate slot"
			);
			// NOTE: This must be last as it has side-effects.
			T::Currency::reserve(&who, Self::candidacy_bond())
				.map_err(|_| "candidate has not enough funds")?;

			<RegisterInfoOf<T>>::insert(&who, (Self::vote_index(), slot as u32));
			let mut candidates = candidates;
			if slot == candidates.len() {
				candidates.push(who);
			} else {
				candidates[slot] = who;
			}
			<Candidates<T>>::put(candidates);
			<CandidateCount<T>>::put(count as u32 + 1);
		}

		/// Claim that `signed` is one of the top Self::carry_count() + current_vote().1 candidates.
		/// Only works if the `block_number >= current_vote().0` and `< current_vote().0 + presentation_duration()`
		/// `signed` should have at least
		///
		/// # <weight>
		/// - O(voters) compute.
		/// - One DB change.
		/// # </weight>
		fn present_winner(
			origin,
			candidate: <T::Lookup as StaticLookup>::Source,
			#[compact] total: BalanceOf<T>,
			#[compact] index: VoteIndex
		) -> Result {
			let who = ensure_signed(origin)?;
			ensure!(
				!total.is_zero(),
				"stake deposited to present winner and be added to leaderboard should be non-zero"
			);

			let candidate = T::Lookup::lookup(candidate)?;
			ensure!(index == Self::vote_index(), "index not current");
			let (_, _, expiring) = Self::next_finalize().ok_or("cannot present outside of presentation period")?;
			let bad_presentation_punishment =
				Self::present_slash_per_voter()
				* BalanceOf::<T>::from(Self::voter_count() as u32);
			ensure!(
				T::Currency::can_slash(&who, bad_presentation_punishment),
				"presenter must have sufficient slashable funds"
			);

			let mut leaderboard = Self::leaderboard().ok_or("leaderboard must exist while present phase active")?;
			ensure!(total > leaderboard[0].0, "candidate not worthy of leaderboard");

			if let Some(p) = Self::active_council().iter().position(|&(ref c, _)| c == &candidate) {
				ensure!(p < expiring.len(), "candidate must not form a duplicated member if elected");
			}

			let voters = Self::all_voters();
			let (registered_since, candidate_index): (VoteIndex, u32) =
				Self::candidate_reg_info(&candidate).ok_or("presented candidate must be current")?;
			let actual_total = voters.iter()
				.filter_map(|maybe_voter| maybe_voter.as_ref())
				.filter_map(|voter| match Self::voter_info(voter) {
					Some(b) if b.last_active >= registered_since => {
						let last_win = b.last_win;
						let now = Self::vote_index();
						let stake = b.stake;
						let offset = Self::get_offset(stake, now - last_win);
						let weight = stake + offset + b.pot;
						if Self::approvals_of_at(voter, candidate_index as usize) {
							Some(weight)
						} else { None }
					},
					_ => None,
				})
				.fold(Zero::zero(), |acc, n| acc + n);
			let dupe = leaderboard.iter().find(|&&(_, ref c)| c == &candidate).is_some();
			if total == actual_total && !dupe {
				// insert into leaderboard
				leaderboard[0] = (total, candidate);
				leaderboard.sort_by_key(|&(t, _)| t);
				<Leaderboard<T>>::put(leaderboard);
				Ok(())
			} else {
				// we can rest assured it will be Ok since we checked `can_slash` earlier; still
				// better safe than sorry.
				let imbalance = T::Currency::slash(&who, bad_presentation_punishment).0;
				T::BadPresentation::on_unbalanced(imbalance);
				Err(if dupe { "duplicate presentation" } else { "incorrect total" })
			}
		}

		/// Set the desired member count; if lower than the current count, then seats will not be up
		/// election when they expire. If more, then a new vote will be started if one is not
		/// already in progress.
		fn set_desired_seats(#[compact] count: u32) {
			<DesiredSeats<T>>::put(count);
		}

		/// Remove a particular member from the council. This is effective immediately.
		///
		/// Note: A tally should happen instantly (if not already in a presentation
		/// period) to fill the seat if removal means that the desired members are not met.
		fn remove_member(who: <T::Lookup as StaticLookup>::Source) {
			let who = T::Lookup::lookup(who)?;
			let new_council: Vec<(T::AccountId, T::BlockNumber)> = Self::active_council()
				.into_iter()
				.filter(|i| i.0 != who)
				.collect();
			<ActiveCouncil<T>>::put(new_council);
			T::OnMembersChanged::on_members_changed(&[], &[who]);
		}

		/// Set the presentation duration. If there is currently a vote being presented for, will
		/// invoke `finalize_vote`.
		fn set_presentation_duration(#[compact] count: T::BlockNumber) {
			<PresentationDuration<T>>::put(count);
		}

		/// Set the presentation duration. If there is current a vote being presented for, will
		/// invoke `finalize_vote`.
		fn set_term_duration(#[compact] count: T::BlockNumber) {
			<TermDuration<T>>::put(count);
		}

		fn on_initialize(n: T::BlockNumber) {
			if let Err(e) = Self::end_block(n) {
				print("Guru meditation");
				print(e);
			}
		}
	}
}

decl_storage! {
	trait Store for Module<T: Trait> as Council {

		// ---- parameters
		/// How much should be locked up in order to submit one's candidacy.
		pub CandidacyBond get(candidacy_bond) config(): BalanceOf<T> = 9.into();
		/// How much should be locked up in order to be able to submit votes.
		pub VotingBond get(voting_bond) config(voter_bond): BalanceOf<T>;
		/// The amount of fee paid upon each vote submission, unless if they submit a _hole_ index and replace it.
		pub VotingFee get(voting_fee) config(voting_fee): BalanceOf<T>;
		/// The punishment, per voter, if you provide an invalid presentation.
		pub PresentSlashPerVoter get(present_slash_per_voter) config(): BalanceOf<T> = 1.into();
		/// How many runners-up should have their approvals persist until the next vote.
		pub CarryCount get(carry_count) config(): u32 = 2;
		/// How long to give each top candidate to present themselves after the vote ends.
		pub PresentationDuration get(presentation_duration) config(): T::BlockNumber = 1000.into();
		/// How many vote indices need to go by after a target voter's last vote before they can be reaped if their
		/// approvals are moot.
		pub InactiveGracePeriod get(inactivity_grace_period) config(inactive_grace_period): VoteIndex = 1;
		/// How often (in blocks) to check for new votes.
		pub VotingPeriod get(voting_period) config(approval_voting_period): T::BlockNumber = 1000.into();
		/// How long each position is active for.
		pub TermDuration get(term_duration) config(): T::BlockNumber = 5.into();
		/// Number of accounts that should be sitting on the council.
		pub DesiredSeats get(desired_seats) config(): u32;
		/// Decay factor of weight when being accumulated. It should typically be set to
		/// __at least__ `council_size -1` to keep the council secure.
		/// When set to `N`, it indicates `(1/N)^t` of staked is decayed at weight increment step `t`.
		/// 0 will result in no weight being added at all (normal approval voting).
		pub DecayRatio get(decay_ratio) config(decay_ratio): u32 = 24;

		// ---- permanent state (always relevant, changes only at the finalization of voting)
		/// The current council. When there's a vote going on, this should still be used for executive
		/// matters. The block number (second element in the tuple) is the block that their position is
		/// active until (calculated by the sum of the block number when the council member was elected
		/// and their term duration).
		pub ActiveCouncil get(active_council) config(): Vec<(T::AccountId, T::BlockNumber)>;
		/// The total number of vote rounds that have happened or are in progress.
		pub VoteCount get(vote_index): VoteIndex;

		// ---- persistent state (always relevant, changes constantly)
		/// A list of votes for each voter. The votes are stored as numeric values and parsed in a bit-wise manner.
		///
		/// In order to get a human-readable representation (`Vec<bool>`), use [`all_approvals_of`].
		///
		/// Furthermore, each vector of scalars is chunked with the cap of `APPROVAL_SET_SIZE`.
		pub ApprovalsOf get(approvals_of): map (T::AccountId, SetIndex) => Vec<ApprovalFlag>;
		/// The vote index and list slot that the candidate `who` was registered or `None` if they are not
		/// currently registered.
		pub RegisterInfoOf get(candidate_reg_info): map T::AccountId => Option<(VoteIndex, u32)>;
		/// Basic information about a voter.
		pub VoterInfoOf get(voter_info): map T::AccountId => Option<VoterInfo<BalanceOf<T>>>;
		/// The present voter list (chunked and capped at [`VOTER_SET_SIZE`]).
		pub Voters get(voters): map SetIndex => Vec<Option<T::AccountId>>;
		/// the next free set to store a voter in. This will keep growing.
		pub NextVoterSet get(next_nonfull_voter_set): SetIndex = 0;
		/// Current number of Voters.
		pub VoterCount get(voter_count): SetIndex = 0;
		/// The present candidate list.
		pub Candidates get(candidates): Vec<T::AccountId>; // has holes
		/// Current number of active candidates
		pub CandidateCount get(candidate_count): u32;

		// ---- temporary state (only relevant during finalization/presentation)
		/// The accounts holding the seats that will become free on the next tally.
		pub NextFinalize get(next_finalize): Option<(T::BlockNumber, u32, Vec<T::AccountId>)>;
		/// Get the leaderboard if we're in the presentation phase. The first element is the weight of each entry;
		/// It may be the direct summed approval stakes, or a weighted version of it.
		pub Leaderboard get(leaderboard): Option<Vec<(BalanceOf<T>, T::AccountId)> >; // ORDERED low -> high
	}
}

decl_event!(
	pub enum Event<T> where <T as system::Trait>::AccountId {
		/// reaped voter, reaper
		VoterReaped(AccountId, AccountId),
		/// slashed reaper
		BadReaperSlashed(AccountId),
		/// A tally (for approval votes of council seat(s)) has started.
		TallyStarted(u32),
		/// A tally (for approval votes of council seat(s)) has ended (with one or more new members).
		TallyFinalized(Vec<AccountId>, Vec<AccountId>),
	}
);

impl<T: Trait> Module<T> {
	// exposed immutables.

	/// True if we're currently in a presentation period.
	pub fn presentation_active() -> bool {
		<NextFinalize<T>>::exists()
	}

	/// If `who` a candidate at the moment?
	pub fn is_a_candidate(who: &T::AccountId) -> bool {
		<RegisterInfoOf<T>>::exists(who)
	}

	/// Iff the councillor `who` still has a seat at blocknumber `n` returns `true`.
	pub fn will_still_be_councillor_at(who: &T::AccountId, n: T::BlockNumber) -> bool {
		Self::active_council().iter()
			.find(|&&(ref a, _)| a == who)
			.map(|&(_, expires)| expires > n)
			.unwrap_or(false)
	}

	/// Determine the block that a vote can happen on which is no less than `n`.
	pub fn next_vote_from(n: T::BlockNumber) -> T::BlockNumber {
		let voting_period = Self::voting_period();
		(n + voting_period - One::one()) / voting_period * voting_period
	}

	/// The block number on which the tally for the next election will happen. `None` only if the
	/// desired seats of the council is zero.
	pub fn next_tally() -> Option<T::BlockNumber> {
		let desired_seats = Self::desired_seats();
		if desired_seats == 0 {
			None
		} else {
			let c = Self::active_council();
			let (next_possible, count, coming) =
				if let Some((tally_end, comers, leavers)) = Self::next_finalize() {
					// if there's a tally in progress, then next tally can begin immediately afterwards
					(tally_end, c.len() - leavers.len() + comers as usize, comers)
				} else {
					(<system::Module<T>>::block_number(), c.len(), 0)
				};
			if count < desired_seats as usize {
				Some(next_possible)
			} else {
				// next tally begins once enough council members expire to bring members below desired.
				if desired_seats <= coming {
					// the entire amount of desired seats is less than those new members - we'll have
					// to wait until they expire.
					Some(next_possible + Self::term_duration())
				} else {
					Some(c[c.len() - (desired_seats - coming) as usize].1)
				}
			}.map(Self::next_vote_from)
		}
	}

	// Private
	/// Check there's nothing to do this block
	fn end_block(block_number: T::BlockNumber) -> Result {
		if (block_number % Self::voting_period()).is_zero() {
			if let Some(number) = Self::next_tally() {
				if block_number == number {
					Self::start_tally();
				}
			}
		}
		if let Some((number, _, _)) = Self::next_finalize() {
			if block_number == number {
				Self::finalize_tally()?
			}
		}
		Ok(())
	}

	/// Remove a voter at a specified index from the system.
	fn remove_voter(voter: &T::AccountId, index: usize) {
		let (set_index, vec_index) = Self::split_index(index, VOTER_SET_SIZE);
		let mut set = Self::voters(set_index);
		set[vec_index] = None;
		<Voters<T>>::insert(set_index, set);
		<VoterCount<T>>::mutate(|c| *c = *c - 1);
		Self::remove_all_approvals_of(voter);
		<VoterInfoOf<T>>::remove(voter);
	}

	/// Actually do the voting.
	///
	/// The voter index must be provided as explained in [`voter_at`] function.
	fn do_set_approvals(who: T::AccountId, votes: Vec<bool>, index: VoteIndex, hint: SetIndex) -> Result {
		let candidates = Self::candidates();

		ensure!(!Self::presentation_active(), "no approval changes during presentation period");
		ensure!(index == Self::vote_index(), "incorrect vote index");
		ensure!(!candidates.is_empty(), "amount of candidates to receive approval votes should be non-zero");
		// Prevent a vote from voters that provide a list of votes that exceeds the candidates length
		// since otherwise an attacker may be able to submit a very long list of `votes` that far exceeds
		// the amount of candidates and waste more computation than a reasonable voting bond would cover.
		ensure!(candidates.len() >= votes.len(), "amount of candidate votes cannot exceed amount of candidates");

		// Amount to be locked up.
		let mut locked_balance = T::Currency::total_balance(&who);
		let mut pot_to_set = Zero::zero();
		let hint = hint as usize;

		if let Some(info) = Self::voter_info(&who) {
			// already a voter. Index must be valid. No fee. update pot. O(1)
			let voter = Self::voter_at(hint).ok_or("invalid voter index")?;
			ensure!(voter == who, "wrong voter index");

			// write new accumulated offset.
			let last_win = info.last_win;
			let now = index;
			let offset = Self::get_offset(info.stake, now - last_win);
			pot_to_set = info.pot + offset;
		} else {
			// not yet a voter. Index _could be valid_. Fee might apply. Bond will be reserved O(1).
			ensure!(
				T::Currency::free_balance(&who) > Self::voting_bond(),
				"new voter must have sufficient funds to pay the bond"
			);

			let (set_index, vec_index) = Self::split_index(hint, VOTER_SET_SIZE);
			match Self::cell_status(set_index, vec_index) {
				CellStatus::Hole => {
					// requested cell was a valid hole.
					<Voters<T>>::mutate(set_index, |set| set[vec_index] = Some(who.clone()));
				},
				CellStatus::Head | CellStatus::Occupied => {
					// Either occupied or out-of-range.
					let next = Self::next_nonfull_voter_set();
					let mut set = Self::voters(next);
					// Caused a new set to be created. Pay for it.
					// This is the last potential error. Writes will begin afterwards.
					if set.is_empty() {
						let imbalance = T::Currency::withdraw(
							&who,
							Self::voting_fee(),
							WithdrawReason::Fee,
							ExistenceRequirement::KeepAlive,
						)?;
						T::BadVoterIndex::on_unbalanced(imbalance);
						// NOTE: this is safe since the `withdraw()` will check this.
						locked_balance -= Self::voting_fee();
					}
					Self::checked_push_voter(&mut set, who.clone(), next);
					<Voters<T>>::insert(next, set);
				}
			}

			T::Currency::reserve(&who, Self::voting_bond())?;
			<VoterCount<T>>::mutate(|c| *c = *c + 1);
		}

		T::Currency::set_lock(
			COUNCIL_SEATS_ID,
			&who,
			locked_balance,
			T::BlockNumber::max_value(),
			WithdrawReasons::all()
		);

		<VoterInfoOf<T>>::insert(
			&who,
			VoterInfo::<BalanceOf<T>> {
				last_active: index,
				last_win: index,
				stake: locked_balance,
				pot: pot_to_set,
			}
		);
		Self::set_approvals_chunked(&who, votes);

		Ok(())
	}

	/// Close the voting, record the number of seats that are actually up for grabs.
	fn start_tally() {
		let active_council = Self::active_council();
		let desired_seats = Self::desired_seats() as usize;
		let number = <system::Module<T>>::block_number();
		let expiring = active_council.iter().take_while(|i| i.1 <= number).map(|i| i.0.clone()).collect::<Vec<_>>();
		let retaining_seats = active_council.len() - expiring.len();
		if retaining_seats < desired_seats {
			let empty_seats = desired_seats - retaining_seats;
			<NextFinalize<T>>::put((number + Self::presentation_duration(), empty_seats as u32, expiring));

			// initialize leaderboard.
			let leaderboard_size = empty_seats + Self::carry_count() as usize;
			<Leaderboard<T>>::put(vec![(Zero::zero(), T::AccountId::default()); leaderboard_size]);

			Self::deposit_event(RawEvent::TallyStarted(empty_seats as u32));
		}
	}

	/// Finalize the vote, removing each of the `removals` and inserting `seats` of the most approved
	/// candidates in their place. If the total council members is less than the desired membership
	/// a new vote is started.
	/// Clears all presented candidates, returning the bond of the elected ones.
	fn finalize_tally() -> Result {
		let (_, coming, expiring): (T::BlockNumber, u32, Vec<T::AccountId>) =
			<NextFinalize<T>>::take().ok_or("finalize can only be called after a tally is started.")?;
		let leaderboard: Vec<(BalanceOf<T>, T::AccountId)> = <Leaderboard<T>>::take().unwrap_or_default();
		let new_expiry = <system::Module<T>>::block_number() + Self::term_duration();

		// return bond to winners.
		let candidacy_bond = Self::candidacy_bond();
		let incoming: Vec<_> = leaderboard.iter()
			.rev()
			.take_while(|&&(b, _)| !b.is_zero())
			.take(coming as usize)
			.map(|(_, a)| a)
			.cloned()
			.inspect(|a| { T::Currency::unreserve(a, candidacy_bond); })
			.collect();

		// Update last win index for anyone voted for any of the incomings.
		incoming.iter().filter_map(|i| Self::candidate_reg_info(i)).for_each(|r| {
			let index = r.1 as usize;
			Self::all_voters()
				.iter()
				.filter_map(|mv| mv.as_ref())
				.filter(|v| Self::approvals_of_at(*v, index))
				.for_each(|v| <VoterInfoOf<T>>::mutate(v, |a| {
					if let Some(activity) = a { activity.last_win = Self::vote_index() + 1; }
				}));
		});
		let active_council = Self::active_council();
		let outgoing: Vec<_> = active_council.iter()
			.take(expiring.len())
			.map(|a| a.0.clone()).collect();

		// set the new council.
		let mut new_council: Vec<_> = active_council
			.into_iter()
			.skip(expiring.len())
			.chain(incoming.iter().cloned().map(|a| (a, new_expiry)))
			.collect();
		new_council.sort_by_key(|&(_, expiry)| expiry);
		<ActiveCouncil<T>>::put(new_council);

		T::OnMembersChanged::on_members_changed(&incoming, &outgoing);

		// clear all except runners-up from candidate list.
		let candidates = Self::candidates();
		let mut new_candidates = vec![T::AccountId::default(); candidates.len()];	// shrink later.
		let runners_up = leaderboard.into_iter()
			.rev()
			.take_while(|&(b, _)| !b.is_zero())
			.skip(coming as usize)
			.filter_map(|(_, a)| Self::candidate_reg_info(&a).map(|i| (a, i.1)));
		let mut count = 0u32;
		for (address, slot) in runners_up {
			new_candidates[slot as usize] = address;
			count += 1;
		}
		for (old, new) in candidates.iter().zip(new_candidates.iter()) {
			if old != new {
				// removed - kill it
				<RegisterInfoOf<T>>::remove(old);
			}
		}
		// discard any superfluous slots.
		if let Some(last_index) = new_candidates.iter().rposition(|c| *c != T::AccountId::default()) {
			new_candidates.truncate(last_index + 1);
		}

		Self::deposit_event(RawEvent::TallyFinalized(incoming, outgoing));

		<Candidates<T>>::put(new_candidates);
		<CandidateCount<T>>::put(count);
		<VoteCount<T>>::put(Self::vote_index() + 1);
		Ok(())
	}

	fn checked_push_voter(set: &mut Vec<Option<T::AccountId>>, who: T::AccountId, index: u32) {
		let len = set.len();

		// Defensive only: this should never happen. Don't push since it will break more things.
		if len == VOTER_SET_SIZE { return; }

		set.push(Some(who));
		if len + 1 == VOTER_SET_SIZE {
			<NextVoterSet<T>>::put(index + 1);
		}
	}

	/// Get the set and vector index of a global voter index.
	///
	/// Note that this function does not take holes into account.
	/// See [`voter_at`].
	fn split_index(index: usize, scale: usize) -> (SetIndex, usize) {
		let set_index = (index / scale) as u32;
		let vec_index = index % scale;
		(set_index, vec_index)
	}

	/// Return a concatenated vector over all voter sets.
	fn all_voters() -> Vec<Option<T::AccountId>> {
		let mut all = <Voters<T>>::get(0);
		let mut index = 1;
		// NOTE: we could also use `Self::next_nonfull_voter_set()` here but that might change based
		// on how we do chunking. This is more generic.
		loop {
			let next_set = <Voters<T>>::get(index);
			if next_set.is_empty() {
				break;
			} else {
				index += 1;
				all.extend(next_set);
			}
		}
		all
	}

	/// Shorthand for fetching a voter at a specific (global) index.
	///
	/// NOTE: this function is used for checking indices. Yet, it does not take holes into account.
	/// This means that any account submitting an index at any point in time should submit:
	/// `VOTER_SET_SIZE * set_index + local_index`, meaning that you are ignoring all holes in the
	/// first `set_index` sets.
	fn voter_at(index: usize) -> Option<T::AccountId> {
		let (set_index, vec_index) = Self::split_index(index, VOTER_SET_SIZE);
		let set = Self::voters(set_index);
		if vec_index < set.len() {
			set[vec_index].clone()
		} else {
			None
		}
	}

	/// A more sophisticated version of `voter_at`. Will be kept separate as most often it is an overdue
	/// compared to `voter_at`. Only used when setting approvals.
	fn cell_status(set_index: SetIndex, vec_index: usize) -> CellStatus {
		let set = Self::voters(set_index);
		if vec_index < set.len() {
			if let Some(_) = set[vec_index] {
				CellStatus::Occupied
			} else {
				CellStatus::Hole
			}
		} else {
			CellStatus::Head
		}
	}

	/// Sets the approval of a voter in a chunked manner.
	fn set_approvals_chunked(who: &T::AccountId, approvals: Vec<bool>) {
		let approvals_flag_vec = Self::bool_to_flag(approvals);
		approvals_flag_vec
			.chunks(APPROVAL_SET_SIZE)
			.enumerate()
			.for_each(|(index, slice)| <ApprovalsOf<T>>::insert((who.clone(), index as SetIndex), slice.to_vec()));
	}

	/// shorthand for fetching a specific approval of a voter at a specific (global) index.
	///
	/// Using this function to read a vote is preferred as it reads `APPROVAL_SET_SIZE` items of type
	/// `ApprovalFlag` from storage at most; not all of them.
	///
	/// Note that false is returned in case of no-vote or an explicit `false`.
	fn approvals_of_at(who: &T::AccountId, index: usize) -> bool {
		let (flag_index, bit) = Self::split_index(index, APPROVAL_FLAG_LEN);
		let (set_index, vec_index) = Self::split_index(flag_index as usize, APPROVAL_SET_SIZE);
		let set = Self::approvals_of((who.clone(), set_index));
		if vec_index < set.len() {
			// This is because bit_at treats numbers in lsb -> msb order.
			let reversed_index = set.len() - 1 - vec_index;
			Self::bit_at(set[reversed_index], bit)
		} else {
			false
		}
	}

	/// Return true of the bit `n` of scalar `x` is set to `1` and false otherwise.
	fn bit_at(x: ApprovalFlag, n: usize) -> bool {
		if n < APPROVAL_FLAG_LEN {
			// x & ( APPROVAL_FLAG_MASK >> n ) != 0
			x & ( 1 << n ) != 0
		} else {
			false
		}
	}

	/// Convert a vec of boolean approval flags to a vec of integers, as denoted by
	/// the type `ApprovalFlag`. see `bool_to_flag_should_work` test for examples.
	pub fn bool_to_flag(x: Vec<bool>) -> Vec<ApprovalFlag> {
		let mut result: Vec<ApprovalFlag> = Vec::with_capacity(x.len() / APPROVAL_FLAG_LEN);
		if x.is_empty() {
			return result;
		}
		result.push(0);
		let mut index = 0;
		let mut counter = 0;
		loop {
			let shl_index = counter % APPROVAL_FLAG_LEN;
			result[index] += (if x[counter] { 1 } else { 0 }) << shl_index;
			counter += 1;
			if counter > x.len() - 1 { break; }
			if counter % APPROVAL_FLAG_LEN == 0 {
				result.push(0);
				index += 1;
			}
		}
		result
	}

	/// Convert a vec of flags (u32) to boolean.
	pub fn flag_to_bool(chunk: Vec<ApprovalFlag>) -> Vec<bool> {
		let mut result = Vec::with_capacity(chunk.len());
		if chunk.is_empty() { return vec![] }
		chunk.into_iter()
			.map(|num| (0..APPROVAL_FLAG_LEN).map(|bit| Self::bit_at(num, bit)).collect::<Vec<bool>>())
			.for_each(|c| {
				let last_approve = match c.iter().rposition(|n| *n) {
					Some(index) => index + 1,
					None => 0
				};
				result.extend(c.into_iter().take(last_approve));
			});
		result
	}

	/// Return a concatenated vector over all approvals of a voter as boolean.
	/// The trailing zeros are removed.
	fn all_approvals_of(who: &T::AccountId) -> Vec<bool> {
		let mut all: Vec<bool> = vec![];
		let mut index = 0_u32;
		loop {
			let chunk = Self::approvals_of((who.clone(), index));
			if chunk.is_empty() { break; }
			all.extend(Self::flag_to_bool(chunk));
			index += 1;
		}
		all
	}

	/// Remove all approvals associated with one account.
	fn remove_all_approvals_of(who: &T::AccountId) {
		let mut index = 0;
		loop {
			let set = Self::approvals_of((who.clone(), index));
			if set.len() > 0 {
				<ApprovalsOf<T>>::remove((who.clone(), index));
				index += 1;
			} else {
				break
			}
		}
	}

	/// Calculates the offset value (stored pot) of a stake, based on the distance
	/// to the last win_index, `t`. Regardless of the internal implementation,
	/// it should always be used with the following structure:
	///
	/// Given Stake of voter `V` being `x` and distance to last_win index `t`, the new weight
	/// of `V` is `x + get_offset(x, t)`.
	///
	/// In other words, this function returns everything extra that should be added
	/// to a voter's stake value to get the correct weight. Indeed, zero is
	/// returned if `t` is zero.
	fn get_offset(stake: BalanceOf<T>, t: VoteIndex) -> BalanceOf<T> {
		let decay_ratio: BalanceOf<T> = Self::decay_ratio().into();
		if t > 150 { return stake * decay_ratio }
		let mut offset = stake;
		let mut r = Zero::zero();
		let decay = decay_ratio + One::one();
		for _ in 0..t {
			offset = offset.saturating_sub(offset / decay);
			r += offset
		}
		r
	}
}

#[cfg(test)]
mod tests {
	use super::*;
	use crate::tests::*;
	use srml_support::{assert_ok, assert_noop, assert_err};

	fn voter_ids() -> Vec<u64> {
		Council::all_voters().iter().map(|v| v.unwrap_or(0) ).collect::<Vec<u64>>()
	}

	fn vote(i: u64, l: usize) {
		let _ = Balances::make_free_balance_be(&i, 20);
		assert_ok!(Council::set_approvals(Origin::signed(i), (0..l).map(|_| true).collect::<Vec<bool>>(), 0, 0));
	}

	fn vote_at(i: u64, l: usize, index: VoteIndex) {
		let _ = Balances::make_free_balance_be(&i, 20);
		assert_ok!(Council::set_approvals(Origin::signed(i), (0..l).map(|_| true).collect::<Vec<bool>>(), 0, index));
	}

	fn create_candidate(i: u64, index: u32) {
		let _ = Balances::make_free_balance_be(&i, 20);
		assert_ok!(Council::submit_candidacy(Origin::signed(i), index));
	}

	fn bond() -> u64 {
		Council::voting_bond()
	}


	#[test]
	fn bool_to_flag_should_work() {
		with_externalities(&mut ExtBuilder::default().build(), || {
			assert_eq!(Council::bool_to_flag(vec![]), vec![]);
			assert_eq!(Council::bool_to_flag(vec![false]), vec![0]);
			assert_eq!(Council::bool_to_flag(vec![true]), vec![1]);
			assert_eq!(Council::bool_to_flag(vec![true, true, true, true]), vec![15]);
			assert_eq!(Council::bool_to_flag(vec![true, true, true, true, true]), vec![15 + 16]);

			let set_1 = vec![
					true, false, false, false, // 0x1
					false, true, true, true, // 0xE
			];
			assert_eq!(
				Council::bool_to_flag(set_1.clone()),
				vec![0x00_00_00_E1_u32]
			);
			assert_eq!(
				Council::flag_to_bool(vec![0x00_00_00_E1_u32]),
				set_1
			);

			let set_2 = vec![
					false, false, false, true, // 0x8
					false, true, false, true, // 0xA
			];
			assert_eq!(
				Council::bool_to_flag(set_2.clone()),
				vec![0x00_00_00_A8_u32]
			);
			assert_eq!(
				Council::flag_to_bool(vec![0x00_00_00_A8_u32]),
				set_2
			);

			let mut rhs = (0..100/APPROVAL_FLAG_LEN).map(|_| 0xFFFFFFFF_u32).collect::<Vec<u32>>();
			// NOTE: this might be need change based on `APPROVAL_FLAG_LEN`.
			rhs.extend(vec![0x00_00_00_0F]);
			assert_eq!(
				Council::bool_to_flag((0..100).map(|_| true).collect()),
				rhs
			)
		})
	}

	#[test]
	fn params_should_work() {
		with_externalities(&mut ExtBuilder::default().build(), || {
			System::set_block_number(1);
			assert_eq!(Council::next_vote_from(1), 4);
			assert_eq!(Council::next_vote_from(4), 4);
			assert_eq!(Council::next_vote_from(5), 8);
			assert_eq!(Council::vote_index(), 0);
			assert_eq!(Council::candidacy_bond(), 3);
			assert_eq!(Council::voting_bond(), 0);
			assert_eq!(Council::voting_fee(), 0);
			assert_eq!(Council::present_slash_per_voter(), 1);
			assert_eq!(Council::presentation_duration(), 2);
			assert_eq!(Council::inactivity_grace_period(), 1);
			assert_eq!(Council::voting_period(), 4);
			assert_eq!(Council::term_duration(), 5);
			assert_eq!(Council::desired_seats(), 2);
			assert_eq!(Council::carry_count(), 2);

			assert_eq!(Council::active_council(), vec![]);
			assert_eq!(Council::next_tally(), Some(4));
			assert_eq!(Council::presentation_active(), false);
			assert_eq!(Council::next_finalize(), None);

			assert_eq!(Council::candidates(), Vec::<u64>::new());
			assert_eq!(Council::is_a_candidate(&1), false);
			assert_eq!(Council::candidate_reg_info(1), None);

			assert_eq!(Council::voters(0), Vec::<Option<u64>>::new());
			assert_eq!(Council::voter_info(1), None);
			assert_eq!(Council::all_approvals_of(&1), vec![]);
		});
	}

	#[test]
	fn voter_set_growth_should_work() {
		with_externalities(&mut ExtBuilder::default().build(), || {
			assert_ok!(Council::submit_candidacy(Origin::signed(2), 0));
			assert_ok!(Council::submit_candidacy(Origin::signed(3), 1));

			// create 65. 64 (set0) + 1 (set1)
			(1..=63).for_each(|i| vote(i, 2));
			assert_eq!(Council::next_nonfull_voter_set(), 0);
			vote(64, 2);
			assert_eq!(Council::next_nonfull_voter_set(), 1);
			vote(65, 2);

			let set1 = Council::voters(0);
			let set2 = Council::voters(1);

			assert_eq!(set1.len(), 64);
			assert_eq!(set2.len(), 1);

			assert_eq!(set1[0], Some(1));
			assert_eq!(set1[10], Some(11));
			assert_eq!(set2[0], Some(65));
		})
	}

	#[test]
	fn voter_set_reclaim_should_work() {
		with_externalities(&mut ExtBuilder::default().build(), || {
			assert_ok!(Council::submit_candidacy(Origin::signed(2), 0));
			assert_ok!(Council::submit_candidacy(Origin::signed(3), 1));

			(1..=129).for_each(|i| vote(i, 2));
			assert_eq!(Council::next_nonfull_voter_set(), 2);

			assert_ok!(Council::retract_voter(Origin::signed(11), 10));

			assert_ok!(Council::retract_voter(Origin::signed(66), 65));
			assert_ok!(Council::retract_voter(Origin::signed(67), 66));

			// length does not show it but holes do exist.
			assert_eq!(Council::voters(0).len(), 64);
			assert_eq!(Council::voters(1).len(), 64);
			assert_eq!(Council::voters(2).len(), 1);

			assert_eq!(Council::voters(0)[10], None);
			assert_eq!(Council::voters(1)[1], None);
			assert_eq!(Council::voters(1)[2], None);
			// Next set with capacity is 2.
			assert_eq!(Council::next_nonfull_voter_set(), 2);

			// But we can fill a hole.
			vote_at(130, 2, 10);

			// Nothing added to set 2. A hole was filled.
			assert_eq!(Council::voters(0).len(), 64);
			assert_eq!(Council::voters(1).len(), 64);
			assert_eq!(Council::voters(2).len(), 1);

			// and the next two (scheduled) to the second set.
			assert_eq!(Council::next_nonfull_voter_set(), 2);
		})
	}

	#[test]
	fn approvals_set_growth_should_work() {
		with_externalities(&mut ExtBuilder::default().build(), || {
			// create candidates and voters.
			(1..=250).for_each(|i| create_candidate(i, (i-1) as u32));
			(1..=250).for_each(|i| vote(i, i as usize));

			// all approvals of should return the exact expected vector.
			assert_eq!(Council::all_approvals_of(&180), (0..180).map(|_| true).collect::<Vec<bool>>());

			assert_eq!(Council::all_approvals_of(&32), (0..32).map(|_| true).collect::<Vec<bool>>());
			assert_eq!(Council::all_approvals_of(&8), (0..8).map(|_| true).collect::<Vec<bool>>());
			assert_eq!(Council::all_approvals_of(&64), (0..64).map(|_| true).collect::<Vec<bool>>());
			assert_eq!(Council::all_approvals_of(&65), (0..65).map(|_| true).collect::<Vec<bool>>());
			assert_eq!(Council::all_approvals_of(&63), (0..63).map(|_| true).collect::<Vec<bool>>());

			// NOTE: assuming that APPROVAL_SET_SIZE is more or less small-ish. Might fail otherwise.
			let full_sets = (180 / APPROVAL_FLAG_LEN) / APPROVAL_SET_SIZE;
			let left_over = (180 / APPROVAL_FLAG_LEN) / APPROVAL_SET_SIZE;
			let rem = 180 % APPROVAL_FLAG_LEN;

			// grab and check the last full set, if it exists.
			if full_sets > 0 {
				assert_eq!(
					Council::approvals_of((180, (full_sets-1) as SetIndex )),
					Council::bool_to_flag((0..APPROVAL_SET_SIZE * APPROVAL_FLAG_LEN).map(|_| true).collect::<Vec<bool>>())
				);
			}

			// grab and check the last, half-empty, set.
			if left_over > 0 {
				assert_eq!(
					Council::approvals_of((180, full_sets as SetIndex)),
					Council::bool_to_flag((0..left_over * APPROVAL_FLAG_LEN + rem).map(|_| true).collect::<Vec<bool>>())
				);
			}
		})
	}


	#[test]
	fn cell_status_works() {
		with_externalities(&mut ExtBuilder::default().build(), || {
			assert_ok!(Council::submit_candidacy(Origin::signed(2), 0));
			assert_ok!(Council::submit_candidacy(Origin::signed(3), 1));

			(1..=63).for_each(|i| vote(i, 2));

			assert_ok!(Council::retract_voter(Origin::signed(11), 10));
			assert_ok!(Council::retract_voter(Origin::signed(21), 20));

			assert_eq!(Council::cell_status(0, 10), CellStatus::Hole);
			assert_eq!(Council::cell_status(0, 0), CellStatus::Occupied);
			assert_eq!(Council::cell_status(0, 20), CellStatus::Hole);
			assert_eq!(Council::cell_status(0, 63), CellStatus::Head);
			assert_eq!(Council::cell_status(1, 0), CellStatus::Head);
			assert_eq!(Council::cell_status(1, 10), CellStatus::Head);
		})
	}

	#[test]
	fn initial_set_approvals_ignores_voter_index() {
		with_externalities(&mut ExtBuilder::default().build(), || {
			assert_ok!(Council::submit_candidacy(Origin::signed(2), 0));

			// Last argument is essentially irrelevant. You might get or miss a tip.
			assert_ok!(Council::set_approvals(Origin::signed(3), vec![true], 0, 0));
			assert_ok!(Council::set_approvals(Origin::signed(4), vec![true], 0, 5));
			assert_ok!(Council::set_approvals(Origin::signed(5), vec![true], 0, 100));

			// indices are more or less ignored. all is pushed.
			assert_eq!(voter_ids(), vec![3, 4, 5]);
		})
	}

	#[test]
	fn bad_approval_index_slashes_voters_and_bond_reduces_stake() {
		with_externalities(&mut ExtBuilder::default().voting_fee(5).voter_bond(2).build(), || {
			assert_ok!(Council::submit_candidacy(Origin::signed(2), 0));
			assert_ok!(Council::submit_candidacy(Origin::signed(3), 1));

			(1..=63).for_each(|i| vote(i, 2));
			assert_eq!(Balances::free_balance(&1), 20 - 5 - 2); // -5 fee -2 bond
			assert_eq!(Balances::free_balance(&10), 20 - 2);
			assert_eq!(Balances::free_balance(&60), 20 - 2);

			// still no fee
			vote(64, 2);
			assert_eq!(Balances::free_balance(&64), 20 - 2); // -2 bond
			assert_eq!(
				Council::voter_info(&64).unwrap(),
				VoterInfo { last_win: 0, last_active: 0, stake: 20, pot:0 }
			);

			assert_eq!(Council::next_nonfull_voter_set(), 1);

			// now we charge the next voter.
			vote(65, 2);
			assert_eq!(Balances::free_balance(&65), 20 - 5 - 2);
			assert_eq!(
				Council::voter_info(&65).unwrap(),
				VoterInfo { last_win: 0, last_active: 0, stake: 15, pot:0 }
			);
		});
	}

	#[test]
	fn subsequent_set_approvals_checks_voter_index() {
		with_externalities(&mut ExtBuilder::default().build(), || {
			assert_ok!(Council::submit_candidacy(Origin::signed(2), 0));

			assert_ok!(Council::set_approvals(Origin::signed(3), vec![true], 0, 0));
			assert_ok!(Council::set_approvals(Origin::signed(4), vec![true], 0, 5));
			assert_ok!(Council::set_approvals(Origin::signed(5), vec![true], 0, 100));

			// invalid index
			assert_noop!(Council::set_approvals(Origin::signed(4), vec![true], 0, 5), "invalid voter index");
			// wrong index
			assert_noop!(Council::set_approvals(Origin::signed(4), vec![true], 0, 0), "wrong voter index");
			// correct
			assert_ok!(Council::set_approvals(Origin::signed(4), vec![true], 0, 1));
		})
	}

	#[test]
	fn voter_index_does_not_take_holes_into_account() {
		with_externalities(&mut ExtBuilder::default().build(), || {
			assert_ok!(Council::submit_candidacy(Origin::signed(2), 0));
			assert_ok!(Council::submit_candidacy(Origin::signed(3), 1));

			// create 65. 64 (set0) + 1 (set1)
			(1..=65).for_each(|i| vote(i, 2));

			// account 65 has global index 65.
			assert_eq!(Council::voter_at(64).unwrap(), 65);

			assert_ok!(Council::retract_voter(Origin::signed(1), 0));
			assert_ok!(Council::retract_voter(Origin::signed(2), 1));

			// still the same. These holes are in some other set.
			assert_eq!(Council::voter_at(64).unwrap(), 65);
			// proof: can submit a new approval with the old index.
			assert_noop!(Council::set_approvals(Origin::signed(65), vec![false, true], 0, 64 - 2), "wrong voter index");
			assert_ok!(Council::set_approvals(Origin::signed(65), vec![false, true], 0, 64));
		})
	}

	#[test]
	fn simple_candidate_submission_should_work() {
		with_externalities(&mut ExtBuilder::default().build(), || {
			System::set_block_number(1);
			assert_eq!(Council::candidates(), Vec::<u64>::new());
			assert_eq!(Council::candidate_reg_info(1), None);
			assert_eq!(Council::candidate_reg_info(2), None);
			assert_eq!(Council::is_a_candidate(&1), false);
			assert_eq!(Council::is_a_candidate(&2), false);

			assert_ok!(Council::submit_candidacy(Origin::signed(1), 0));
			assert_eq!(Council::candidates(), vec![1]);
			assert_eq!(Council::candidate_reg_info(1), Some((0, 0)));
			assert_eq!(Council::candidate_reg_info(2), None);
			assert_eq!(Council::is_a_candidate(&1), true);
			assert_eq!(Council::is_a_candidate(&2), false);

			assert_ok!(Council::submit_candidacy(Origin::signed(2), 1));
			assert_eq!(Council::candidates(), vec![1, 2]);
			assert_eq!(Council::candidate_reg_info(1), Some((0, 0)));
			assert_eq!(Council::candidate_reg_info(2), Some((0, 1)));
			assert_eq!(Council::is_a_candidate(&1), true);
			assert_eq!(Council::is_a_candidate(&2), true);
		});
	}

	fn new_test_ext_with_candidate_holes() -> runtime_io::TestExternalities<Blake2Hasher> {
		let mut t = ExtBuilder::default().build();
		with_externalities(&mut t, || {
			<Candidates<Test>>::put(vec![0, 0, 1]);
			<CandidateCount<Test>>::put(1);
			<RegisterInfoOf<Test>>::insert(1, (0, 2));
		});
		t
	}

	#[test]
	fn candidate_submission_using_free_slot_should_work() {
		let mut t = new_test_ext_with_candidate_holes();

		with_externalities(&mut t, || {
			System::set_block_number(1);
			assert_eq!(Council::candidates(), vec![0, 0, 1]);

			assert_ok!(Council::submit_candidacy(Origin::signed(2), 1));
			assert_eq!(Council::candidates(), vec![0, 2, 1]);

			assert_ok!(Council::submit_candidacy(Origin::signed(3), 0));
			assert_eq!(Council::candidates(), vec![3, 2, 1]);
		});
	}

	#[test]
	fn candidate_submission_using_alternative_free_slot_should_work() {
		let mut t = new_test_ext_with_candidate_holes();

		with_externalities(&mut t, || {
			System::set_block_number(1);
			assert_eq!(Council::candidates(), vec![0, 0, 1]);

			assert_ok!(Council::submit_candidacy(Origin::signed(2), 0));
			assert_eq!(Council::candidates(), vec![2, 0, 1]);

			assert_ok!(Council::submit_candidacy(Origin::signed(3), 1));
			assert_eq!(Council::candidates(), vec![2, 3, 1]);
		});
	}

	#[test]
	fn candidate_submission_not_using_free_slot_should_not_work() {
		let mut t = new_test_ext_with_candidate_holes();

		with_externalities(&mut t, || {
			System::set_block_number(1);
			assert_noop!(Council::submit_candidacy(Origin::signed(4), 3), "invalid candidate slot");
		});
	}

	#[test]
	fn bad_candidate_slot_submission_should_not_work() {
		with_externalities(&mut ExtBuilder::default().build(), || {
			System::set_block_number(1);
			assert_eq!(Council::candidates(), Vec::<u64>::new());
			assert_noop!(Council::submit_candidacy(Origin::signed(1), 1), "invalid candidate slot");
		});
	}

	#[test]
	fn non_free_candidate_slot_submission_should_not_work() {
		with_externalities(&mut ExtBuilder::default().build(), || {
			System::set_block_number(1);
			assert_eq!(Council::candidates(), Vec::<u64>::new());
			assert_ok!(Council::submit_candidacy(Origin::signed(1), 0));
			assert_eq!(Council::candidates(), vec![1]);
			assert_noop!(Council::submit_candidacy(Origin::signed(2), 0), "invalid candidate slot");
		});
	}

	#[test]
	fn dupe_candidate_submission_should_not_work() {
		with_externalities(&mut ExtBuilder::default().build(), || {
			System::set_block_number(1);
			assert_eq!(Council::candidates(), Vec::<u64>::new());
			assert_ok!(Council::submit_candidacy(Origin::signed(1), 0));
			assert_eq!(Council::candidates(), vec![1]);
			assert_noop!(Council::submit_candidacy(Origin::signed(1), 1), "duplicate candidate submission");
		});
	}

	#[test]
	fn poor_candidate_submission_should_not_work() {
		with_externalities(&mut ExtBuilder::default().build(), || {
			System::set_block_number(1);
			assert_eq!(Council::candidates(), Vec::<u64>::new());
			assert_noop!(Council::submit_candidacy(Origin::signed(7), 0), "candidate has not enough funds");
		});
	}

	#[test]
	fn balance_should_lock_to_the_maximum() {
		with_externalities(&mut ExtBuilder::default().build(), || {
			System::set_block_number(1);
			assert_eq!(Council::candidates(), Vec::<u64>::new());
			assert_eq!(Balances::free_balance(&2), 20);

			assert_ok!(Council::submit_candidacy(Origin::signed(5), 0));
			assert_ok!(Council::set_approvals(Origin::signed(2), vec![true], 0, 0));

			assert_eq!(Balances::free_balance(&2), 20 - bond() );
			assert_noop!(Balances::reserve(&2, 1), "account liquidity restrictions prevent withdrawal"); // locked.

			// deposit a bit more.
			let _ = Balances::deposit_creating(&2, 100);
			assert_ok!(Balances::reserve(&2, 1)); // locked but now has enough.

			assert_ok!(Council::set_approvals(Origin::signed(2), vec![true], 0, 0));
			assert_noop!(Balances::reserve(&2, 1), "account liquidity restrictions prevent withdrawal"); // locked.
			assert_eq!(Balances::locks(&2).len(), 1);
			assert_eq!(Balances::locks(&2)[0].amount, 100 + 20);

			assert_ok!(Council::retract_voter(Origin::signed(2), 0));

			assert_eq!(Balances::locks(&2).len(), 0);
			assert_eq!(Balances::free_balance(&2), 120 - 1); // 1 ok call to .reserve() happened.
			assert_ok!(Balances::reserve(&2, 1)); // unlocked.
		});
	}

	#[test]
	fn balance_should_lock_on_submit_approvals_unlock_on_retract() {
		with_externalities(&mut ExtBuilder::default().voter_bond(8).voting_fee(0).build(), || {
			System::set_block_number(1);
			assert_eq!(Council::candidates(), Vec::<u64>::new());
			assert_eq!(Balances::free_balance(&2), 20);

			assert_ok!(Council::submit_candidacy(Origin::signed(5), 0));
			assert_ok!(Council::set_approvals(Origin::signed(2), vec![true], 0, 0));

			assert_eq!(Balances::free_balance(&2), 12); // 20 - 8 (bond)
			assert_noop!(Balances::reserve(&2, 10), "account liquidity restrictions prevent withdrawal"); // locked.

			assert_ok!(Council::retract_voter(Origin::signed(2), 0));

			assert_eq!(Balances::free_balance(&2), 20);
			assert_ok!(Balances::reserve(&2, 10)); // unlocked.
		});
	}

	#[test]
	fn accumulating_weight_and_decaying_should_work() {
		with_externalities(&mut ExtBuilder::default().balance_factor(10).build(), || {
			System::set_block_number(4);
			assert!(!Council::presentation_active());

			assert_ok!(Council::submit_candidacy(Origin::signed(6), 0));
			assert_ok!(Council::submit_candidacy(Origin::signed(5), 1));
			assert_ok!(Council::submit_candidacy(Origin::signed(1), 2));

			assert_ok!(Council::set_approvals(Origin::signed(6), vec![true, false, false], 0, 0));
			assert_ok!(Council::set_approvals(Origin::signed(5), vec![false, true, false], 0, 0));
			assert_ok!(Council::set_approvals(Origin::signed(1), vec![false, false, true], 0, 0));

			assert_ok!(Council::end_block(System::block_number()));

			System::set_block_number(6);
			assert!(Council::presentation_active());

			assert_eq!(Council::present_winner(Origin::signed(6), 6, 600, 0), Ok(()));
			assert_eq!(Council::present_winner(Origin::signed(5), 5, 500, 0), Ok(()));
			assert_eq!(Council::present_winner(Origin::signed(1), 1, 100, 0), Ok(()));
			assert_eq!(Council::leaderboard(), Some(vec![(0, 0), (100, 1), (500, 5), (600, 6)]));
			assert_ok!(Council::end_block(System::block_number()));

			assert_eq!(Council::active_council(), vec![(6, 11), (5, 11)]);
			assert_eq!(Council::voter_info(6).unwrap(), VoterInfo { last_win: 1, last_active: 0, stake: 600, pot: 0});
			assert_eq!(Council::voter_info(5).unwrap(), VoterInfo { last_win: 1, last_active: 0, stake: 500, pot: 0});
			assert_eq!(Council::voter_info(1).unwrap(), VoterInfo { last_win: 0, last_active: 0, stake: 100, pot: 0});

			System::set_block_number(12);
			// retract needed to unlock approval funds => submit candidacy again.
			assert_ok!(Council::retract_voter(Origin::signed(6), 0));
			assert_ok!(Council::retract_voter(Origin::signed(5), 1));
			assert_ok!(Council::submit_candidacy(Origin::signed(6), 0));
			assert_ok!(Council::submit_candidacy(Origin::signed(5), 1));
			assert_ok!(Council::set_approvals(Origin::signed(6), vec![true, false, false], 1, 0));
			assert_ok!(Council::set_approvals(Origin::signed(5), vec![false, true, false], 1, 1));
			assert_ok!(Council::end_block(System::block_number()));

			System::set_block_number(14);
			assert!(Council::presentation_active());
			assert_eq!(Council::present_winner(Origin::signed(6), 6, 600, 1), Ok(()));
			assert_eq!(Council::present_winner(Origin::signed(5), 5, 500, 1), Ok(()));
			assert_eq!(Council::present_winner(Origin::signed(1), 1, 100 + Council::get_offset(100, 1), 1), Ok(()));
			assert_eq!(Council::leaderboard(), Some(vec![(0, 0), (100 + 96, 1), (500, 5), (600, 6)]));
			assert_ok!(Council::end_block(System::block_number()));

			assert_eq!(Council::active_council(), vec![(6, 19), (5, 19)]);
			assert_eq!(
				Council::voter_info(6).unwrap(),
				VoterInfo { last_win: 2, last_active: 1, stake: 600, pot:0 }
			);
			assert_eq!(Council::voter_info(5).unwrap(), VoterInfo { last_win: 2, last_active: 1, stake: 500, pot:0 });
			assert_eq!(Council::voter_info(1).unwrap(), VoterInfo { last_win: 0, last_active: 0, stake: 100, pot:0 });

			System::set_block_number(20);
			assert_ok!(Council::retract_voter(Origin::signed(6), 0));
			assert_ok!(Council::retract_voter(Origin::signed(5), 1));
			assert_ok!(Council::submit_candidacy(Origin::signed(6), 0));
			assert_ok!(Council::submit_candidacy(Origin::signed(5), 1));
			assert_ok!(Council::set_approvals(Origin::signed(6), vec![true, false, false], 2, 0));
			assert_ok!(Council::set_approvals(Origin::signed(5), vec![false, true, false], 2, 1));
			assert_ok!(Council::end_block(System::block_number()));

			System::set_block_number(22);
			assert!(Council::presentation_active());
			assert_eq!(Council::present_winner(Origin::signed(6), 6, 600, 2), Ok(()));
			assert_eq!(Council::present_winner(Origin::signed(5), 5, 500, 2), Ok(()));
			assert_eq!(Council::present_winner(Origin::signed(1), 1, 100 + Council::get_offset(100, 2), 2), Ok(()));
			assert_eq!(Council::leaderboard(), Some(vec![(0, 0), (100 + 96 + 93, 1), (500, 5), (600, 6)]));
			assert_ok!(Council::end_block(System::block_number()));

			assert_eq!(Council::active_council(), vec![(6, 27), (5, 27)]);
			assert_eq!(
				Council::voter_info(6).unwrap(),
				VoterInfo { last_win: 3, last_active: 2, stake: 600, pot: 0}
			);
			assert_eq!(Council::voter_info(5).unwrap(), VoterInfo { last_win: 3, last_active: 2, stake: 500, pot: 0});
			assert_eq!(Council::voter_info(1).unwrap(), VoterInfo { last_win: 0, last_active: 0, stake: 100, pot: 0});


			System::set_block_number(28);
			assert_ok!(Council::retract_voter(Origin::signed(6), 0));
			assert_ok!(Council::retract_voter(Origin::signed(5), 1));
			assert_ok!(Council::submit_candidacy(Origin::signed(6), 0));
			assert_ok!(Council::submit_candidacy(Origin::signed(5), 1));
			assert_ok!(Council::set_approvals(Origin::signed(6), vec![true, false, false], 3, 0));
			assert_ok!(Council::set_approvals(Origin::signed(5), vec![false, true, false], 3, 1));
			assert_ok!(Council::end_block(System::block_number()));

			System::set_block_number(30);
			assert!(Council::presentation_active());
			assert_eq!(Council::present_winner(Origin::signed(6), 6, 600, 3), Ok(()));
			assert_eq!(Council::present_winner(Origin::signed(5), 5, 500, 3), Ok(()));
			assert_eq!(Council::present_winner(Origin::signed(1), 1, 100 + Council::get_offset(100, 3), 3), Ok(()));
			assert_eq!(Council::leaderboard(), Some(vec![(0, 0), (100 + 96 + 93 + 90, 1), (500, 5), (600, 6)]));
			assert_ok!(Council::end_block(System::block_number()));

			assert_eq!(Council::active_council(), vec![(6, 35), (5, 35)]);
			assert_eq!(
				Council::voter_info(6).unwrap(),
				VoterInfo { last_win: 4, last_active: 3, stake: 600, pot: 0}
			);
			assert_eq!(Council::voter_info(5).unwrap(), VoterInfo { last_win: 4, last_active: 3, stake: 500, pot: 0});
			assert_eq!(Council::voter_info(1).unwrap(), VoterInfo { last_win: 0, last_active: 0, stake: 100, pot: 0});
		})
	}

	#[test]
	fn winning_resets_accumulated_pot() {
		with_externalities(&mut ExtBuilder::default().balance_factor(10).build(), || {
			System::set_block_number(4);
			assert!(!Council::presentation_active());

			assert_ok!(Council::submit_candidacy(Origin::signed(6), 0));
			assert_ok!(Council::submit_candidacy(Origin::signed(4), 1));
			assert_ok!(Council::submit_candidacy(Origin::signed(3), 2));
			assert_ok!(Council::submit_candidacy(Origin::signed(2), 3));

			assert_ok!(Council::set_approvals(Origin::signed(6), vec![true, false, false, false], 0, 0));
			assert_ok!(Council::set_approvals(Origin::signed(4), vec![false, true, false, false], 0, 1));
			assert_ok!(Council::set_approvals(Origin::signed(3), vec![false, false, true, true], 0, 2));
			assert_ok!(Council::end_block(System::block_number()));

			System::set_block_number(6);
			assert!(Council::presentation_active());
			assert_eq!(Council::present_winner(Origin::signed(6), 6, 600, 0), Ok(()));
			assert_eq!(Council::present_winner(Origin::signed(4), 4, 400, 0), Ok(()));
			assert_eq!(Council::present_winner(Origin::signed(3), 3, 300, 0), Ok(()));
			assert_eq!(Council::present_winner(Origin::signed(2), 2, 300, 0), Ok(()));
			assert_eq!(Council::leaderboard(), Some(vec![(300, 2), (300, 3), (400, 4), (600, 6)]));
			assert_ok!(Council::end_block(System::block_number()));

			assert_eq!(Council::active_council(), vec![(6, 11), (4, 11)]);

			System::set_block_number(12);
			assert_ok!(Council::retract_voter(Origin::signed(6), 0));
			assert_ok!(Council::retract_voter(Origin::signed(4), 1));
			assert_ok!(Council::submit_candidacy(Origin::signed(6), 0));
			assert_ok!(Council::submit_candidacy(Origin::signed(4), 1));
			assert_ok!(Council::set_approvals(Origin::signed(6), vec![true, false, false, false], 1, 0));
			assert_ok!(Council::set_approvals(Origin::signed(4), vec![false, true, false, false], 1, 1));
			assert_ok!(Council::end_block(System::block_number()));

			System::set_block_number(14);
			assert!(Council::presentation_active());
			assert_eq!(Council::present_winner(Origin::signed(6), 6, 600, 1), Ok(()));
			assert_eq!(Council::present_winner(Origin::signed(4), 4, 400, 1), Ok(()));
			assert_eq!(Council::present_winner(Origin::signed(3), 3, 300 + Council::get_offset(300, 1), 1), Ok(()));
			assert_eq!(Council::present_winner(Origin::signed(2), 2, 300 + Council::get_offset(300, 1), 1), Ok(()));
			assert_eq!(Council::leaderboard(), Some(vec![(400, 4), (588, 2), (588, 3), (600, 6)]));
			assert_ok!(Council::end_block(System::block_number()));

			assert_eq!(Council::active_council(), vec![(6, 19), (3, 19)]);

			System::set_block_number(20);
			assert_ok!(Council::end_block(System::block_number()));

			System::set_block_number(22);
			// 2 will not get re-elected with 300 + 288, instead just 300.
			// because one of 3's candidates (3) won in previous round
			// 4 on the other hand will get extra weight since it was unlucky.
			assert_eq!(Council::present_winner(Origin::signed(3), 2, 300, 2), Ok(()));
			assert_eq!(Council::present_winner(Origin::signed(4), 4, 400 + Council::get_offset(400, 1), 2), Ok(()));
			assert_ok!(Council::end_block(System::block_number()));

			assert_eq!(Council::active_council(), vec![(4, 27), (2, 27)]);
		})
	}

	#[test]
	fn resubmitting_approvals_stores_pot() {
		with_externalities(&mut ExtBuilder::default()
			.voter_bond(0)
			.voting_fee(0)
			.balance_factor(10)
			.build(),
		|| { System::set_block_number(4);
			assert!(!Council::presentation_active());

			assert_ok!(Council::submit_candidacy(Origin::signed(6), 0));
			assert_ok!(Council::submit_candidacy(Origin::signed(5), 1));
			assert_ok!(Council::submit_candidacy(Origin::signed(1), 2));

			assert_ok!(Council::set_approvals(Origin::signed(6), vec![true, false, false], 0, 0));
			assert_ok!(Council::set_approvals(Origin::signed(5), vec![false, true, false], 0, 1));
			assert_ok!(Council::set_approvals(Origin::signed(1), vec![false, false, true], 0, 2));

			assert_ok!(Council::end_block(System::block_number()));

			System::set_block_number(6);
			assert!(Council::presentation_active());

			assert_eq!(Council::present_winner(Origin::signed(6), 6, 600, 0), Ok(()));
			assert_eq!(Council::present_winner(Origin::signed(5), 5, 500, 0), Ok(()));
			assert_eq!(Council::present_winner(Origin::signed(1), 1, 100, 0), Ok(()));
			assert_eq!(Council::leaderboard(), Some(vec![(0, 0), (100, 1), (500, 5), (600, 6)]));
			assert_ok!(Council::end_block(System::block_number()));

			assert_eq!(Council::active_council(), vec![(6, 11), (5, 11)]);

			System::set_block_number(12);
			assert_ok!(Council::retract_voter(Origin::signed(6), 0));
			assert_ok!(Council::retract_voter(Origin::signed(5), 1));
			assert_ok!(Council::submit_candidacy(Origin::signed(6), 0));
			assert_ok!(Council::submit_candidacy(Origin::signed(5), 1));
			assert_ok!(Council::set_approvals(Origin::signed(6), vec![true, false, false], 1, 0));
			assert_ok!(Council::set_approvals(Origin::signed(5), vec![false, true, false], 1, 1));
			// give 1 some new high balance
			let _ = Balances::make_free_balance_be(&1, 997);
			assert_ok!(Council::set_approvals(Origin::signed(1), vec![false, false, true], 1, 2));
			assert_eq!(Council::voter_info(1).unwrap(),
				VoterInfo {
					stake: 1000, // 997 + 3 which is candidacy bond.
					pot: Council::get_offset(100, 1),
					last_active: 1,
					last_win: 1,
				}
			);
			assert_ok!(Council::end_block(System::block_number()));

			assert_eq!(Council::active_council(), vec![(6, 11), (5, 11)]);

			System::set_block_number(14);
			assert!(Council::presentation_active());
			assert_eq!(Council::present_winner(Origin::signed(6), 6, 600, 1), Ok(()));
			assert_eq!(Council::present_winner(Origin::signed(5), 5, 500, 1), Ok(()));
			assert_eq!(Council::present_winner(Origin::signed(1), 1, 1000 + 96 /* pot */, 1), Ok(()));
			assert_eq!(Council::leaderboard(), Some(vec![(0, 0), (500, 5), (600, 6), (1096, 1)]));
			assert_ok!(Council::end_block(System::block_number()));

			assert_eq!(Council::active_council(), vec![(1, 19), (6, 19)]);
		})
	}

	#[test]
	fn get_offset_should_work() {
		with_externalities(&mut ExtBuilder::default().build(), || {
			assert_eq!(Council::get_offset(100, 0), 0);
			assert_eq!(Council::get_offset(100, 1), 96);
			assert_eq!(Council::get_offset(100, 2), 96 + 93);
			assert_eq!(Council::get_offset(100, 3), 96 + 93 + 90);
			assert_eq!(Council::get_offset(100, 4), 96 + 93 + 90 + 87);
			// limit
			assert_eq!(Council::get_offset(100, 1000), 100 * 24);

			assert_eq!(Council::get_offset(50_000_000_000, 0), 0);
			assert_eq!(Council::get_offset(50_000_000_000, 1), 48_000_000_000);
			assert_eq!(Council::get_offset(50_000_000_000, 2), 48_000_000_000 + 46_080_000_000);
			assert_eq!(Council::get_offset(50_000_000_000, 3), 48_000_000_000 + 46_080_000_000 + 44_236_800_000);
			assert_eq!(
				Council::get_offset(50_000_000_000, 4),
				48_000_000_000 + 46_080_000_000 + 44_236_800_000 + 42_467_328_000
			);
			// limit
			assert_eq!(Council::get_offset(50_000_000_000, 1000), 50_000_000_000 * 24);
		})
	}

	#[test]
	fn get_offset_with_zero_decay() {
		with_externalities(&mut ExtBuilder::default().decay_ratio(0).build(), || {
			assert_eq!(Council::get_offset(100, 0), 0);
			assert_eq!(Council::get_offset(100, 1), 0);
			assert_eq!(Council::get_offset(100, 2), 0);
			assert_eq!(Council::get_offset(100, 3), 0);
			// limit
			assert_eq!(Council::get_offset(100, 1000), 0);
		})
	}

	#[test]
	fn voting_should_work() {
		with_externalities(&mut ExtBuilder::default().build(), || {
			System::set_block_number(1);

			assert_ok!(Council::submit_candidacy(Origin::signed(5), 0));

			assert_ok!(Council::set_approvals(Origin::signed(1), vec![true], 0, 0));
			assert_ok!(Council::set_approvals(Origin::signed(4), vec![true], 0, 1));

			assert_eq!(Council::all_approvals_of(&1), vec![true]);
			assert_eq!(Council::all_approvals_of(&4), vec![true]);
			assert_eq!(voter_ids(), vec![1, 4]);

			assert_ok!(Council::submit_candidacy(Origin::signed(2), 1));
			assert_ok!(Council::submit_candidacy(Origin::signed(3), 2));

			assert_ok!(Council::set_approvals(Origin::signed(2), vec![false, true, true], 0, 2));
			assert_ok!(Council::set_approvals(Origin::signed(3), vec![false, true, true], 0, 3));

			assert_eq!(Council::all_approvals_of(&1), vec![true]);
			assert_eq!(Council::all_approvals_of(&4), vec![true]);
			assert_eq!(Council::all_approvals_of(&2), vec![false, true, true]);
			assert_eq!(Council::all_approvals_of(&3), vec![false, true, true]);

			assert_eq!(voter_ids(), vec![1, 4, 2, 3]);
		});
	}

	#[test]
	fn proxy_voting_should_work() {
		with_externalities(&mut ExtBuilder::default().build(), || {
			System::set_block_number(1);

			assert_ok!(Council::submit_candidacy(Origin::signed(5), 0));

			Democracy::force_proxy(1, 11);
			Democracy::force_proxy(2, 12);
			Democracy::force_proxy(3, 13);
			Democracy::force_proxy(4, 14);
			assert_ok!(Council::proxy_set_approvals(Origin::signed(11), vec![true], 0, 0));
			assert_ok!(Council::proxy_set_approvals(Origin::signed(14), vec![true], 0, 1));

			assert_eq!(Council::all_approvals_of(&1), vec![true]);
			assert_eq!(Council::all_approvals_of(&4), vec![true]);
			assert_eq!(voter_ids(), vec![1, 4]);

			assert_ok!(Council::submit_candidacy(Origin::signed(2), 1));
			assert_ok!(Council::submit_candidacy(Origin::signed(3), 2));

			assert_ok!(Council::proxy_set_approvals(Origin::signed(12), vec![false, true, true], 0, 2));
			assert_ok!(Council::proxy_set_approvals(Origin::signed(13), vec![false, true, true], 0, 3));

			assert_eq!(Council::all_approvals_of(&1), vec![true]);
			assert_eq!(Council::all_approvals_of(&4), vec![true]);
			assert_eq!(Council::all_approvals_of(&2), vec![false, true, true]);
			assert_eq!(Council::all_approvals_of(&3), vec![false, true, true]);

			assert_eq!(voter_ids(), vec![1, 4, 2, 3]);
		});
	}

	#[test]
	fn setting_any_approval_vote_count_without_any_candidate_count_should_not_work() {
		with_externalities(&mut ExtBuilder::default().build(), || {
			System::set_block_number(1);

			assert_eq!(Council::candidates().len(), 0);

			assert_noop!(
				Council::set_approvals(Origin::signed(4), vec![], 0, 0),
				"amount of candidates to receive approval votes should be non-zero"
			);
		});
	}

	#[test]
	fn setting_an_approval_vote_count_more_than_candidate_count_should_not_work() {
		with_externalities(&mut ExtBuilder::default().build(), || {
			System::set_block_number(1);

			assert_ok!(Council::submit_candidacy(Origin::signed(5), 0));
			assert_eq!(Council::candidates().len(), 1);

			assert_noop!(
				Council::set_approvals(Origin::signed(4),vec![true, true], 0, 0),
				"amount of candidate votes cannot exceed amount of candidates"
			);
		});
	}

	#[test]
	fn resubmitting_voting_should_work() {
		with_externalities(&mut ExtBuilder::default().build(), || {
			System::set_block_number(1);

			assert_ok!(Council::submit_candidacy(Origin::signed(5), 0));
			assert_ok!(Council::set_approvals(Origin::signed(4), vec![true], 0, 0));

			assert_eq!(Council::all_approvals_of(&4), vec![true]);

			assert_ok!(Council::submit_candidacy(Origin::signed(2), 1));
			assert_ok!(Council::submit_candidacy(Origin::signed(3), 2));
			assert_eq!(Council::candidates().len(), 3);
			assert_ok!(Council::set_approvals(Origin::signed(4), vec![true, false, true], 0, 0));

			assert_eq!(Council::all_approvals_of(&4), vec![true, false, true]);
		});
	}

	#[test]
	fn retracting_voter_should_work() {
		with_externalities(&mut ExtBuilder::default().build(), || {
			System::set_block_number(1);

			assert_ok!(Council::submit_candidacy(Origin::signed(5), 0));
			assert_ok!(Council::submit_candidacy(Origin::signed(2), 1));
			assert_ok!(Council::submit_candidacy(Origin::signed(3), 2));
			assert_eq!(Council::candidates().len(), 3);

			assert_ok!(Council::set_approvals(Origin::signed(1), vec![true], 0, 0));
			assert_ok!(Council::set_approvals(Origin::signed(2), vec![false, true, true], 0, 1));
			assert_ok!(Council::set_approvals(Origin::signed(3), vec![false, true, true], 0, 2));
			assert_ok!(Council::set_approvals(Origin::signed(4), vec![true, false, true], 0, 3));

			assert_eq!(voter_ids(), vec![1, 2, 3, 4]);
			assert_eq!(Council::all_approvals_of(&1), vec![true]);
			assert_eq!(Council::all_approvals_of(&2), vec![false, true, true]);
			assert_eq!(Council::all_approvals_of(&3), vec![false, true, true]);
			assert_eq!(Council::all_approvals_of(&4), vec![true, false, true]);

			assert_ok!(Council::retract_voter(Origin::signed(1), 0));

			assert_eq!(voter_ids(), vec![0, 2, 3, 4]);
			assert_eq!(Council::all_approvals_of(&1), Vec::<bool>::new());
			assert_eq!(Council::all_approvals_of(&2), vec![false, true, true]);
			assert_eq!(Council::all_approvals_of(&3), vec![false, true, true]);
			assert_eq!(Council::all_approvals_of(&4), vec![true, false, true]);

			assert_ok!(Council::retract_voter(Origin::signed(2), 1));

			assert_eq!(voter_ids(), vec![0, 0, 3, 4]);
			assert_eq!(Council::all_approvals_of(&1), Vec::<bool>::new());
			assert_eq!(Council::all_approvals_of(&2), Vec::<bool>::new());
			assert_eq!(Council::all_approvals_of(&3), vec![false, true, true]);
			assert_eq!(Council::all_approvals_of(&4), vec![true, false, true]);

			assert_ok!(Council::retract_voter(Origin::signed(3), 2));

			assert_eq!(voter_ids(), vec![0, 0, 0, 4]);
			assert_eq!(Council::all_approvals_of(&1), Vec::<bool>::new());
			assert_eq!(Council::all_approvals_of(&2), Vec::<bool>::new());
			assert_eq!(Council::all_approvals_of(&3), Vec::<bool>::new());
			assert_eq!(Council::all_approvals_of(&4), vec![true, false, true]);
		});
	}

	#[test]
	fn invalid_retraction_index_should_not_work() {
		with_externalities(&mut ExtBuilder::default().build(), || {
			System::set_block_number(1);
			assert_ok!(Council::submit_candidacy(Origin::signed(3), 0));
			assert_ok!(Council::set_approvals(Origin::signed(1), vec![true], 0, 0));
			assert_ok!(Council::set_approvals(Origin::signed(2), vec![true], 0, 0));
			assert_eq!(voter_ids(), vec![1, 2]);
			assert_noop!(Council::retract_voter(Origin::signed(1), 1), "retraction index mismatch");
		});
	}

	#[test]
	fn overflow_retraction_index_should_not_work() {
		with_externalities(&mut ExtBuilder::default().build(), || {
			System::set_block_number(1);
			assert_ok!(Council::submit_candidacy(Origin::signed(3), 0));
			assert_ok!(Council::set_approvals(Origin::signed(1), vec![true], 0, 0));
			assert_noop!(Council::retract_voter(Origin::signed(1), 1), "retraction index invalid");
		});
	}

	#[test]
	fn non_voter_retraction_should_not_work() {
		with_externalities(&mut ExtBuilder::default().build(), || {
			System::set_block_number(1);
			assert_ok!(Council::submit_candidacy(Origin::signed(3), 0));
			assert_ok!(Council::set_approvals(Origin::signed(1), vec![true], 0, 0));
			assert_noop!(Council::retract_voter(Origin::signed(2), 0), "cannot retract non-voter");
		});
	}

	#[test]
	fn approval_storage_should_work() {
		with_externalities(&mut ExtBuilder::default().build(), || {
			assert_ok!(Council::submit_candidacy(Origin::signed(2), 0));
			assert_ok!(Council::submit_candidacy(Origin::signed(3), 1));

			assert_ok!(Council::set_approvals(Origin::signed(2), vec![true, false], 0, 0));
			assert_ok!(Council::set_approvals(Origin::signed(3), vec![false, false], 0, 0));
			assert_ok!(Council::set_approvals(Origin::signed(4), vec![], 0, 0));

			assert_eq!(Council::all_approvals_of(&2), vec![true]);
			// NOTE: these two are stored in mem differently though.
			assert_eq!(Council::all_approvals_of(&3), vec![]);
			assert_eq!(Council::all_approvals_of(&4), vec![]);

			assert_eq!(Council::approvals_of((3, 0)), vec![0]);
			assert_eq!(Council::approvals_of((4, 0)), vec![]);
		});
	}

	#[test]
	fn simple_tally_should_work() {
		with_externalities(&mut ExtBuilder::default().build(), || {
			System::set_block_number(4);
			assert!(!Council::presentation_active());

			assert_ok!(Council::submit_candidacy(Origin::signed(2), 0));
			assert_ok!(Council::submit_candidacy(Origin::signed(5), 1));
			assert_ok!(Council::set_approvals(Origin::signed(2), vec![true], 0, 0));
			assert_ok!(Council::set_approvals(Origin::signed(5), vec![false, true], 0, 0));
			assert_eq!(voter_ids(), vec![2, 5]);
			assert_eq!(Council::all_approvals_of(&2), vec![true]);
			assert_eq!(Council::all_approvals_of(&5), vec![false, true]);
			assert_ok!(Council::end_block(System::block_number()));

			System::set_block_number(6);
			assert!(Council::presentation_active());
			assert_eq!(Council::present_winner(Origin::signed(4), 2, 20, 0), Ok(()));
			assert_eq!(Council::present_winner(Origin::signed(4), 5, 50, 0), Ok(()));
			assert_eq!(Council::leaderboard(), Some(vec![(0, 0), (0, 0), (20, 2), (50, 5)]));

			assert_ok!(Council::end_block(System::block_number()));

			assert!(!Council::presentation_active());
			assert_eq!(Council::active_council(), vec![(5, 11), (2, 11)]);

			assert!(!Council::is_a_candidate(&2));
			assert!(!Council::is_a_candidate(&5));
			assert_eq!(Council::vote_index(), 1);
			assert_eq!(Council::voter_info(2), Some(VoterInfo { last_win: 1, last_active: 0, stake: 20, pot: 0 }));
			assert_eq!(Council::voter_info(5), Some(VoterInfo { last_win: 1, last_active: 0, stake: 50, pot: 0 }));
		});
	}

	#[test]
	fn seats_should_be_released() {
		with_externalities(&mut ExtBuilder::default().build(), || {
			System::set_block_number(4);
			assert_ok!(Council::submit_candidacy(Origin::signed(2), 0));
			assert_ok!(Council::submit_candidacy(Origin::signed(5), 1));
			assert_ok!(Council::set_approvals(Origin::signed(2), vec![true, false], 0, 0));
			assert_ok!(Council::set_approvals(Origin::signed(5), vec![false, true], 0, 0));
			assert_ok!(Council::end_block(System::block_number()));

			System::set_block_number(6);
			assert!(Council::presentation_active());
			assert_eq!(Council::present_winner(Origin::signed(4), 2, 20, 0), Ok(()));
			assert_eq!(Council::present_winner(Origin::signed(4), 5, 50, 0), Ok(()));
			assert_eq!(Council::leaderboard(), Some(vec![(0, 0), (0, 0), (20, 2), (50, 5)]));
			assert_ok!(Council::end_block(System::block_number()));

			assert_eq!(Council::active_council(), vec![(5, 11), (2, 11)]);
			let mut current = System::block_number();
			let free_block;
			loop {
				current += 1;
				System::set_block_number(current);
				assert_ok!(Council::end_block(System::block_number()));
				if Council::active_council().len() == 0 {
					free_block = current;
					break;
				}
			}
			// 11 + 2 which is the next voting period.
			assert_eq!(free_block, 14);
		});
	}

	#[test]
	fn presentations_with_zero_staked_deposit_should_not_work() {
		with_externalities(&mut ExtBuilder::default().build(), || {
			System::set_block_number(4);
			assert_ok!(Council::submit_candidacy(Origin::signed(2), 0));
			assert_ok!(Council::set_approvals(Origin::signed(2), vec![true], 0, 0));
			assert_ok!(Council::end_block(System::block_number()));

			System::set_block_number(6);
			assert_noop!(
				Council::present_winner(Origin::signed(4), 2, 0, 0),
				"stake deposited to present winner and be added to leaderboard should be non-zero"
			);
		});
	}

	#[test]
	fn double_presentations_should_be_punished() {
		with_externalities(&mut ExtBuilder::default().build(), || {
			assert!(Balances::can_slash(&4, 10));

			System::set_block_number(4);
			assert_ok!(Council::submit_candidacy(Origin::signed(2), 0));
			assert_ok!(Council::submit_candidacy(Origin::signed(5), 1));
			assert_ok!(Council::set_approvals(Origin::signed(2), vec![true, false], 0, 0));
			assert_ok!(Council::set_approvals(Origin::signed(5), vec![false, true], 0, 0));
			assert_ok!(Council::end_block(System::block_number()));

			System::set_block_number(6);
			assert_ok!(Council::present_winner(Origin::signed(4), 2, 20, 0));
			assert_ok!(Council::present_winner(Origin::signed(4), 5, 50, 0));
			assert_eq!(Council::present_winner(Origin::signed(4), 5, 50, 0), Err("duplicate presentation"));
			assert_ok!(Council::end_block(System::block_number()));

			assert_eq!(Council::active_council(), vec![(5, 11), (2, 11)]);
			assert_eq!(Balances::total_balance(&4), 38);
		});
	}

	#[test]
	fn retracting_inactive_voter_should_work() {
		with_externalities(&mut ExtBuilder::default().build(), || {
			System::set_block_number(4);
			assert_ok!(Council::submit_candidacy(Origin::signed(2), 0));
			assert_ok!(Council::set_approvals(Origin::signed(2), vec![true], 0, 0));
			assert_ok!(Council::end_block(System::block_number()));

			System::set_block_number(6);
			assert_ok!(Council::present_winner(Origin::signed(4), 2, 20, 0));
			assert_ok!(Council::end_block(System::block_number()));

			System::set_block_number(8);
			assert_ok!(Council::submit_candidacy(Origin::signed(5), 0));
			assert_ok!(Council::set_approvals(Origin::signed(5), vec![true], 1, 0));
			assert_ok!(Council::end_block(System::block_number()));

			System::set_block_number(10);
			assert_ok!(Council::present_winner(Origin::signed(4), 5, 50, 1));
			assert_ok!(Council::end_block(System::block_number()));

			assert_ok!(Council::reap_inactive_voter(Origin::signed(5),
				(voter_ids().iter().position(|&i| i == 5).unwrap() as u32).into(),
				2, (voter_ids().iter().position(|&i| i == 2).unwrap() as u32).into(),
				2
			));

			assert_eq!(voter_ids(), vec![0, 5]);
			assert_eq!(Council::all_approvals_of(&2).len(), 0);
			assert_eq!(Balances::total_balance(&2), 20);
			assert_eq!(Balances::total_balance(&5), 50);
		});
	}

	#[test]
	fn presenting_for_double_election_should_not_work() {
		with_externalities(&mut ExtBuilder::default().build(), || {
			System::set_block_number(4);
			assert_eq!(Council::submit_candidacy(Origin::signed(2), 0), Ok(()));
			assert_ok!(Council::set_approvals(Origin::signed(2), vec![true], 0, 0));
			assert_ok!(Council::end_block(System::block_number()));

			System::set_block_number(6);
			assert_ok!(Council::present_winner(Origin::signed(4), 2, 20, 0));
			assert_ok!(Council::end_block(System::block_number()));

			System::set_block_number(8);
			// NOTE: This is now mandatory to disable the lock
			assert_ok!(Council::retract_voter(Origin::signed(2), 0));
			assert_eq!(Council::submit_candidacy(Origin::signed(2), 0), Ok(()));
			assert_ok!(Council::set_approvals(Origin::signed(2), vec![true], 1, 0));
			assert_ok!(Council::end_block(System::block_number()));

			System::set_block_number(10);
			assert_noop!(
				Council::present_winner(Origin::signed(4), 2, 20, 1),
				"candidate must not form a duplicated member if elected"
			);
		});
	}

	#[test]
	fn retracting_inactive_voter_with_other_candidates_in_slots_should_work() {
		with_externalities(&mut ExtBuilder::default().voter_bond(2).build(), || {
			System::set_block_number(4);
			assert_ok!(Council::submit_candidacy(Origin::signed(2), 0));
			assert_ok!(Council::set_approvals(Origin::signed(2), vec![true], 0, 0));
			assert_ok!(Council::end_block(System::block_number()));

			System::set_block_number(6);
			assert_ok!(Council::present_winner(Origin::signed(4), 2, 20, 0));
			assert_ok!(Council::end_block(System::block_number()));

			System::set_block_number(8);
			assert_ok!(Council::submit_candidacy(Origin::signed(5), 0));
			assert_ok!(Council::set_approvals(Origin::signed(5), vec![true], 1, 0));
			assert_ok!(Council::end_block(System::block_number()));

			System::set_block_number(10);
			assert_ok!(Council::present_winner(Origin::signed(4), 5, 50, 1));
			assert_ok!(Council::end_block(System::block_number()));

			System::set_block_number(11);
			assert_ok!(Council::submit_candidacy(Origin::signed(1), 0));

			assert_ok!(Council::reap_inactive_voter(Origin::signed(5),
				(voter_ids().iter().position(|&i| i == 5).unwrap() as u32).into(),
				2, (voter_ids().iter().position(|&i| i == 2).unwrap() as u32).into(),
				2
			));

			assert_eq!(voter_ids(), vec![0, 5]);
			assert_eq!(Council::all_approvals_of(&2).len(), 0);
			assert_eq!(Balances::total_balance(&2), 18);
			assert_eq!(Balances::total_balance(&5), 52);
		});
	}

	#[test]
	fn retracting_inactive_voter_with_bad_reporter_index_should_not_work() {
		with_externalities(&mut ExtBuilder::default().build(), || {
			System::set_block_number(4);
			assert_ok!(Council::submit_candidacy(Origin::signed(2), 0));
			assert_ok!(Council::set_approvals(Origin::signed(2), vec![true], 0, 0));
			assert_ok!(Council::end_block(System::block_number()));

			System::set_block_number(6);
			assert_ok!(Council::present_winner(Origin::signed(4), 2, 20, 0));
			assert_ok!(Council::end_block(System::block_number()));

			System::set_block_number(8);
			assert_ok!(Council::submit_candidacy(Origin::signed(5), 0));
			assert_ok!(Council::set_approvals(Origin::signed(5), vec![true], 1, 0));
			assert_ok!(Council::end_block(System::block_number()));

			System::set_block_number(10);
			assert_ok!(Council::present_winner(Origin::signed(4), 5, 50, 1));
			assert_ok!(Council::end_block(System::block_number()));

			assert_noop!(Council::reap_inactive_voter(Origin::signed(2),
				42,
				2, (voter_ids().iter().position(|&i| i == 2).unwrap() as u32).into(),
				2
			), "invalid reporter index");
		});
	}

	#[test]
	fn retracting_inactive_voter_with_bad_target_index_should_not_work() {
		with_externalities(&mut ExtBuilder::default().build(), || {
			System::set_block_number(4);
			assert_ok!(Council::submit_candidacy(Origin::signed(2), 0));
			assert_ok!(Council::set_approvals(Origin::signed(2), vec![true], 0, 0));
			assert_ok!(Council::end_block(System::block_number()));

			System::set_block_number(6);
			assert_ok!(Council::present_winner(Origin::signed(4), 2, 20, 0));
			assert_ok!(Council::end_block(System::block_number()));

			System::set_block_number(8);
			assert_ok!(Council::submit_candidacy(Origin::signed(5), 0));
			assert_ok!(Council::set_approvals(Origin::signed(5), vec![true], 1, 0));
			assert_ok!(Council::end_block(System::block_number()));

			System::set_block_number(10);
			assert_ok!(Council::present_winner(Origin::signed(4), 5, 50, 1));
			assert_ok!(Council::end_block(System::block_number()));

			assert_noop!(Council::reap_inactive_voter(Origin::signed(2),
				(voter_ids().iter().position(|&i| i == 2).unwrap() as u32).into(),
				2, 42,
				2
			), "invalid target index");
		});
	}

	#[test]
	fn attempting_to_retract_active_voter_should_slash_reporter() {
		with_externalities(&mut ExtBuilder::default().build(), || {
			System::set_block_number(4);
			assert_ok!(Council::submit_candidacy(Origin::signed(2), 0));
			assert_ok!(Council::submit_candidacy(Origin::signed(3), 1));
			assert_ok!(Council::submit_candidacy(Origin::signed(4), 2));
			assert_ok!(Council::submit_candidacy(Origin::signed(5), 3));
			assert_ok!(Council::set_approvals(Origin::signed(2), vec![true, false, false, false], 0, 0));
			assert_ok!(Council::set_approvals(Origin::signed(3), vec![false, true, false, false], 0, 0));
			assert_ok!(Council::set_approvals(Origin::signed(4), vec![false, false, true, false], 0, 0));
			assert_ok!(Council::set_approvals(Origin::signed(5), vec![false, false, false, true], 0, 0));
			assert_ok!(Council::end_block(System::block_number()));

			System::set_block_number(6);
			assert_ok!(Council::present_winner(Origin::signed(4), 2, 20, 0));
			assert_ok!(Council::present_winner(Origin::signed(4), 3, 30, 0));
			assert_ok!(Council::present_winner(Origin::signed(4), 4, 40, 0));
			assert_ok!(Council::present_winner(Origin::signed(4), 5, 50, 0));
			assert_ok!(Council::end_block(System::block_number()));

			System::set_block_number(8);
			assert_ok!(Council::set_desired_seats(3));
			assert_ok!(Council::end_block(System::block_number()));

			System::set_block_number(10);
			assert_ok!(Council::present_winner(Origin::signed(4), 2, 20 + Council::get_offset(20, 1), 1));
			assert_ok!(Council::present_winner(Origin::signed(4), 3, 30 + Council::get_offset(30, 1), 1));
			assert_ok!(Council::end_block(System::block_number()));

			assert_eq!(Council::vote_index(), 2);
			assert_eq!(Council::inactivity_grace_period(), 1);
			assert_eq!(Council::voting_period(), 4);
			assert_eq!(Council::voter_info(4), Some(VoterInfo { last_win: 1, last_active: 0, stake: 40, pot: 0 }));

			assert_ok!(Council::reap_inactive_voter(Origin::signed(4),
				(voter_ids().iter().position(|&i| i == 4).unwrap() as u32).into(),
				2,
				(voter_ids().iter().position(|&i| i == 2).unwrap() as u32).into(),
				2
			));

			assert_eq!(voter_ids(), vec![2, 3, 0, 5]);
			assert_eq!(Council::all_approvals_of(&4).len(), 0);
			assert_eq!(Balances::total_balance(&4), 40);
		});
	}

	#[test]
	fn attempting_to_retract_inactive_voter_by_nonvoter_should_not_work() {
		with_externalities(&mut ExtBuilder::default().build(), || {
			System::set_block_number(4);
			assert_ok!(Council::submit_candidacy(Origin::signed(2), 0));
			assert_ok!(Council::set_approvals(Origin::signed(2), vec![true], 0, 0));
			assert_ok!(Council::end_block(System::block_number()));

			System::set_block_number(6);
			assert_ok!(Council::present_winner(Origin::signed(4), 2, 20, 0));
			assert_ok!(Council::end_block(System::block_number()));

			System::set_block_number(8);
			assert_ok!(Council::submit_candidacy(Origin::signed(5), 0));
			assert_ok!(Council::set_approvals(Origin::signed(5), vec![true], 1, 0));
			assert_ok!(Council::end_block(System::block_number()));

			System::set_block_number(10);
			assert_ok!(Council::present_winner(Origin::signed(4), 5, 50, 1));
			assert_ok!(Council::end_block(System::block_number()));

			assert_noop!(Council::reap_inactive_voter(Origin::signed(4),
				0,
				2, (voter_ids().iter().position(|&i| i == 2).unwrap() as u32).into(),
				2
			), "reporter must be a voter");
		});
	}

	#[test]
	fn presenting_loser_should_not_work() {
		with_externalities(&mut ExtBuilder::default().build(), || {
			System::set_block_number(4);
			assert_ok!(Council::submit_candidacy(Origin::signed(1), 0));
			assert_ok!(Council::set_approvals(Origin::signed(6), vec![true], 0, 0));
			assert_ok!(Council::submit_candidacy(Origin::signed(2), 1));
			assert_ok!(Council::set_approvals(Origin::signed(2), vec![false, true], 0, 0));
			assert_ok!(Council::submit_candidacy(Origin::signed(3), 2));
			assert_ok!(Council::set_approvals(Origin::signed(3), vec![false, false, true], 0, 0));
			assert_ok!(Council::submit_candidacy(Origin::signed(4), 3));
			assert_ok!(Council::set_approvals(Origin::signed(4), vec![false, false, false, true], 0, 0));
			assert_ok!(Council::submit_candidacy(Origin::signed(5), 4));
			assert_ok!(Council::set_approvals(Origin::signed(5), vec![false, false, false, false, true], 0, 0));
			assert_ok!(Council::end_block(System::block_number()));

			System::set_block_number(6);
			assert_ok!(Council::present_winner(Origin::signed(4), 1, 60, 0));
			assert_ok!(Council::present_winner(Origin::signed(4), 3, 30, 0));
			assert_ok!(Council::present_winner(Origin::signed(4), 4, 40, 0));
			assert_ok!(Council::present_winner(Origin::signed(4), 5, 50, 0));

			assert_eq!(Council::leaderboard(), Some(vec![
				(30, 3),
				(40, 4),
				(50, 5),
				(60, 1)
			]));

			assert_noop!(Council::present_winner(Origin::signed(4), 2, 20, 0), "candidate not worthy of leaderboard");
		});
	}

	#[test]
	fn presenting_loser_first_should_not_matter() {
		with_externalities(&mut ExtBuilder::default().build(), || {
			System::set_block_number(4);
			assert_ok!(Council::submit_candidacy(Origin::signed(1), 0));
			assert_ok!(Council::set_approvals(Origin::signed(6), vec![true], 0, 0));
			assert_ok!(Council::submit_candidacy(Origin::signed(2), 1));
			assert_ok!(Council::set_approvals(Origin::signed(2), vec![false, true], 0, 0));
			assert_ok!(Council::submit_candidacy(Origin::signed(3), 2));
			assert_ok!(Council::set_approvals(Origin::signed(3), vec![false, false, true], 0, 0));
			assert_ok!(Council::submit_candidacy(Origin::signed(4), 3));
			assert_ok!(Council::set_approvals(Origin::signed(4), vec![false, false, false, true], 0, 0));
			assert_ok!(Council::submit_candidacy(Origin::signed(5), 4));
			assert_ok!(Council::set_approvals(Origin::signed(5), vec![false, false, false, false, true], 0, 0));
			assert_ok!(Council::end_block(System::block_number()));

			System::set_block_number(6);
			assert_ok!(Council::present_winner(Origin::signed(4), 2, 20, 0));
			assert_ok!(Council::present_winner(Origin::signed(4), 1, 60, 0));
			assert_ok!(Council::present_winner(Origin::signed(4), 3, 30, 0));
			assert_ok!(Council::present_winner(Origin::signed(4), 4, 40, 0));
			assert_ok!(Council::present_winner(Origin::signed(4), 5, 50, 0));

			assert_eq!(Council::leaderboard(), Some(vec![
				(30, 3),
				(40, 4),
				(50, 5),
				(60, 1)
			]));
		});
	}

	#[test]
	fn present_outside_of_presentation_period_should_not_work() {
		with_externalities(&mut ExtBuilder::default().build(), || {
			System::set_block_number(4);
			assert!(!Council::presentation_active());
			assert_noop!(
				Council::present_winner(Origin::signed(5), 5, 1, 0),
				"cannot present outside of presentation period"
			);
		});
	}

	#[test]
	fn present_with_invalid_vote_index_should_not_work() {
		with_externalities(&mut ExtBuilder::default().build(), || {
			System::set_block_number(4);
			assert_ok!(Council::submit_candidacy(Origin::signed(2), 0));
			assert_ok!(Council::submit_candidacy(Origin::signed(5), 1));
			assert_ok!(Council::set_approvals(Origin::signed(2), vec![true, false], 0, 0));
			assert_ok!(Council::set_approvals(Origin::signed(5), vec![false, true], 0, 0));
			assert_ok!(Council::end_block(System::block_number()));

			System::set_block_number(6);
			assert_noop!(Council::present_winner(Origin::signed(4), 2, 20, 1), "index not current");
		});
	}

	#[test]
	fn present_when_presenter_is_poor_should_not_work() {
		let test_present = |p| {
			with_externalities(&mut ExtBuilder::default()
				.voting_fee(5)
				.voter_bond(2)
				.bad_presentation_punishment(p)
				.build(),
			|| {
				System::set_block_number(4);
				let _ = Balances::make_free_balance_be(&1, 15);
				assert!(!Council::presentation_active());

				assert_ok!(Council::submit_candidacy(Origin::signed(1), 0)); // -3
				assert_eq!(Balances::free_balance(&1), 12);
				assert_ok!(Council::set_approvals(Origin::signed(1), vec![true], 0, 0)); // -2 -5
				assert_ok!(Council::end_block(System::block_number()));

				System::set_block_number(6);
				assert_eq!(Balances::free_balance(&1), 5);
				assert_eq!(Balances::reserved_balance(&1), 5);
				if p > 5 {
					assert_noop!(Council::present_winner(
						Origin::signed(1), 1, 10, 0),
						"presenter must have sufficient slashable funds"
					);
				} else {
					assert_ok!(Council::present_winner(Origin::signed(1), 1, 10, 0));
				}
			});
		};
		test_present(4);
		test_present(6);
	}

	#[test]
	fn invalid_present_tally_should_slash() {
		with_externalities(&mut ExtBuilder::default().build(), || {
			System::set_block_number(4);
			assert!(!Council::presentation_active());
			assert_eq!(Balances::total_balance(&4), 40);

			assert_ok!(Council::submit_candidacy(Origin::signed(2), 0));
			assert_ok!(Council::submit_candidacy(Origin::signed(5), 1));
			assert_ok!(Council::set_approvals(Origin::signed(2), vec![true, false], 0, 0));
			assert_ok!(Council::set_approvals(Origin::signed(5), vec![false, true], 0, 0));
			assert_ok!(Council::end_block(System::block_number()));

			System::set_block_number(6);
			assert_err!(Council::present_winner(Origin::signed(4), 2, 80, 0), "incorrect total");

			assert_eq!(Balances::total_balance(&4), 38);
		});
	}

	#[test]
	fn runners_up_should_be_kept() {
		with_externalities(&mut ExtBuilder::default().build(), || {
			System::set_block_number(4);
			assert!(!Council::presentation_active());

			assert_ok!(Council::submit_candidacy(Origin::signed(1), 0));
			assert_ok!(Council::set_approvals(Origin::signed(6), vec![true], 0, 0));
			assert_ok!(Council::submit_candidacy(Origin::signed(2), 1));
			assert_ok!(Council::set_approvals(Origin::signed(2), vec![false, true], 0, 0));
			assert_ok!(Council::submit_candidacy(Origin::signed(3), 2));
			assert_ok!(Council::set_approvals(Origin::signed(3), vec![false, false, true], 0, 0));
			assert_ok!(Council::submit_candidacy(Origin::signed(4), 3));
			assert_ok!(Council::set_approvals(Origin::signed(4), vec![false, false, false, true], 0, 0));
			assert_ok!(Council::submit_candidacy(Origin::signed(5), 4));
			assert_ok!(Council::set_approvals(Origin::signed(5), vec![false, false, false, false, true], 0, 0));

			assert_ok!(Council::end_block(System::block_number()));

			System::set_block_number(6);
			assert!(Council::presentation_active());
			assert_ok!(Council::present_winner(Origin::signed(4), 1, 60, 0));
			// leaderboard length is the empty seats plus the carry count (i.e. 5 + 2), where those
			// to be carried are the lowest and stored in lowest indices
			assert_eq!(Council::leaderboard(), Some(vec![
				(0, 0),
				(0, 0),
				(0, 0),
				(60, 1)
			]));
			assert_ok!(Council::present_winner(Origin::signed(4), 3, 30, 0));
			assert_ok!(Council::present_winner(Origin::signed(4), 4, 40, 0));
			assert_ok!(Council::present_winner(Origin::signed(4), 5, 50, 0));
			assert_eq!(Council::leaderboard(), Some(vec![
				(30, 3),
				(40, 4),
				(50, 5),
				(60, 1)
			]));

			assert_ok!(Council::end_block(System::block_number()));

			assert!(!Council::presentation_active());
			assert_eq!(Council::active_council(), vec![(1, 11), (5, 11)]);

			assert!(!Council::is_a_candidate(&1));
			assert!(!Council::is_a_candidate(&5));
			assert!(!Council::is_a_candidate(&2));
			assert!(Council::is_a_candidate(&3));
			assert!(Council::is_a_candidate(&4));
			assert_eq!(Council::vote_index(), 1);
			assert_eq!(Council::voter_info(2), Some(VoterInfo { last_win: 0, last_active: 0, stake: 20, pot: 0 }));
			assert_eq!(Council::voter_info(3), Some(VoterInfo { last_win: 0, last_active: 0, stake: 30, pot: 0 }));
			assert_eq!(Council::voter_info(4), Some(VoterInfo { last_win: 0, last_active: 0, stake: 40, pot: 0 }));
			assert_eq!(Council::voter_info(5), Some(VoterInfo { last_win: 1, last_active: 0, stake: 50, pot: 0 }));
			assert_eq!(Council::voter_info(6), Some(VoterInfo { last_win: 1, last_active: 0, stake: 60, pot: 0 }));
			assert_eq!(Council::candidate_reg_info(3), Some((0, 2)));
			assert_eq!(Council::candidate_reg_info(4), Some((0, 3)));
		});
	}

	#[test]
	fn second_tally_should_use_runners_up() {
		with_externalities(&mut ExtBuilder::default().build(), || {
			System::set_block_number(4);
			assert_ok!(Council::submit_candidacy(Origin::signed(1), 0));
			assert_ok!(Council::set_approvals(Origin::signed(6), vec![true], 0, 0));
			assert_ok!(Council::submit_candidacy(Origin::signed(2), 1));
			assert_ok!(Council::set_approvals(Origin::signed(2), vec![false, true], 0, 0));
			assert_ok!(Council::submit_candidacy(Origin::signed(3), 2));
			assert_ok!(Council::set_approvals(Origin::signed(3), vec![false, false, true], 0, 0));
			assert_ok!(Council::submit_candidacy(Origin::signed(4), 3));
			assert_ok!(Council::set_approvals(Origin::signed(4), vec![false, false, false, true], 0, 0));
			assert_ok!(Council::submit_candidacy(Origin::signed(5), 4));
			assert_ok!(Council::set_approvals(Origin::signed(5), vec![false, false, false, false, true], 0, 0));
			assert_ok!(Council::end_block(System::block_number()));

			System::set_block_number(6);
			assert_ok!(Council::present_winner(Origin::signed(4), 1, 60, 0));
			assert_ok!(Council::present_winner(Origin::signed(4), 3, 30, 0));
			assert_ok!(Council::present_winner(Origin::signed(4), 4, 40, 0));
			assert_ok!(Council::present_winner(Origin::signed(4), 5, 50, 0));
			assert_ok!(Council::end_block(System::block_number()));

			System::set_block_number(8);
			assert_ok!(Council::set_approvals(Origin::signed(6), vec![false, false, true, false], 1, 0));
			assert_ok!(Council::set_desired_seats(3));
			assert_ok!(Council::end_block(System::block_number()));

			System::set_block_number(10);
			assert_ok!(Council::present_winner(Origin::signed(4), 3, 30 + Council::get_offset(30, 1) + 60, 1));
			assert_ok!(Council::present_winner(Origin::signed(4), 4, 40 + Council::get_offset(40, 1), 1));
			assert_ok!(Council::end_block(System::block_number()));

			assert!(!Council::presentation_active());
			assert_eq!(Council::active_council(), vec![(1, 11), (5, 11), (3, 15)]);

			assert!(!Council::is_a_candidate(&1));
			assert!(!Council::is_a_candidate(&2));
			assert!(!Council::is_a_candidate(&3));
			assert!(!Council::is_a_candidate(&5));
			assert!(Council::is_a_candidate(&4));
			assert_eq!(Council::vote_index(), 2);
			assert_eq!(Council::voter_info(2), Some( VoterInfo { last_win: 0, last_active: 0, stake: 20, pot: 0}));
			assert_eq!(Council::voter_info(3), Some( VoterInfo { last_win: 2, last_active: 0, stake: 30, pot: 0}));
			assert_eq!(Council::voter_info(4), Some( VoterInfo { last_win: 0, last_active: 0, stake: 40, pot: 0}));
			assert_eq!(Council::voter_info(5), Some( VoterInfo { last_win: 1, last_active: 0, stake: 50, pot: 0}));
			assert_eq!(
				Council::voter_info(6),
				Some(VoterInfo { last_win: 2, last_active: 1, stake: 60, pot: 0})
			);

			assert_eq!(Council::candidate_reg_info(4), Some((0, 3)));
		});
	}
}<|MERGE_RESOLUTION|>--- conflicted
+++ resolved
@@ -156,14 +156,6 @@
 		/// Set candidate approvals. Approval slots stay valid as long as candidates in those slots
 		/// are registered.
 		///
-<<<<<<< HEAD
-		/// # <weight>
-		/// - O(1).
-		/// - Two extra DB entries, one DB change.
-		/// - Argument `votes` is limited in length to number of candidates.
-		/// # </weight>
-		fn set_approvals(origin, votes: Vec<bool>, #[compact] index: VoteIndex) -> Result {
-=======
 		/// Locks the total balance of caller indefinitely.
 		/// Only [`retract_voter`] or [`reap_inactive_voter`] can unlock the balance.
 		///
@@ -179,23 +171,24 @@
 		///
 		/// Note that any trailing `false` votes in `votes` is ignored; In approval voting, not voting for a candidate
 		/// and voting false, are equal.
+		///
+		/// # <weight>
+		/// - O(1).
+		/// - Two extra DB entries, one DB change.
+		/// - Argument `votes` is limited in length to number of candidates.
+		/// # </weight>
 		fn set_approvals(origin, votes: Vec<bool>, #[compact] index: VoteIndex, hint: SetIndex) -> Result {
->>>>>>> 43164e24
 			let who = ensure_signed(origin)?;
 			Self::do_set_approvals(who, votes, index, hint)
 		}
 
 		/// Set candidate approvals from a proxy. Approval slots stay valid as long as candidates in those slots
 		/// are registered.
-<<<<<<< HEAD
 		///
 		/// # <weight>
 		/// - Same as `set_approvals` with one additional storage read.
 		/// # </weight>
-		fn proxy_set_approvals(origin, votes: Vec<bool>, #[compact] index: VoteIndex) -> Result {
-=======
 		fn proxy_set_approvals(origin, votes: Vec<bool>, #[compact] index: VoteIndex, hint: SetIndex) -> Result {
->>>>>>> 43164e24
 			let who = <democracy::Module<T>>::proxy(ensure_signed(origin)?).ok_or("not a proxy")?;
 			Self::do_set_approvals(who, votes, index, hint)
 		}
@@ -277,16 +270,14 @@
 
 		/// Remove a voter. All votes are cancelled and the voter deposit is returned.
 		///
-<<<<<<< HEAD
+		/// The index must be provided as explained in [`voter_at`] function.
+		///
+		/// Also removes the lock on the balance of the voter. See [`do_set_approvals()`].
+		///
 		/// # <weight>
 		/// - O(1).
 		/// - Two fewer DB entries, one DB change.
 		/// # </weight>
-=======
-		/// The index must be provided as explained in [`voter_at`] function.
-		///
-		/// Also removes the lock on the balance of the voter. See [`do_set_approvals()`].
->>>>>>> 43164e24
 		fn retract_voter(origin, #[compact] index: u32) {
 			let who = ensure_signed(origin)?;
 
@@ -305,17 +296,15 @@
 		///
 		/// Account must have enough transferrable funds in it to pay the bond.
 		///
-<<<<<<< HEAD
-		/// # <weight>
-		/// - Independent of input.
-		/// - Three DB changes. 
-		/// # </weight>
-=======
 		/// NOTE: if `origin` has already assigned approvals via [`set_approvals`],
 		/// it will NOT have any usable funds to pass candidacy bond and must first retract.
 		/// Note that setting approvals will lock the entire balance of the voter until
 		/// retraction or being reported.
->>>>>>> 43164e24
+		///
+		/// # <weight>
+		/// - Independent of input.
+		/// - Three DB changes.
+		/// # </weight>
 		fn submit_candidacy(origin, #[compact] slot: u32) {
 			let who = ensure_signed(origin)?;
 
