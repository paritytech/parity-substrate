// Copyright 2017-2019 Parity Technologies (UK) Ltd.
// This file is part of Substrate.

// Substrate is free software: you can redistribute it and/or modify
// it under the terms of the GNU General Public License as published by
// the Free Software Foundation, either version 3 of the License, or
// (at your option) any later version.

// Substrate is distributed in the hope that it will be useful,
// but WITHOUT ANY WARRANTY; without even the implied warranty of
// MERCHANTABILITY or FITNESS FOR A PARTICULAR PURPOSE.  See the
// GNU General Public License for more details.

// You should have received a copy of the GNU General Public License
// along with Substrate.  If not, see <http://www.gnu.org/licenses/>.

//! Council system: Handles the voting in and maintenance of council members.

#![cfg_attr(not(feature = "std"), no_std)]

pub mod motions;
pub mod seats;

pub use crate::seats::{Trait, Module, RawEvent, Event, VoteIndex};

/// Trait for type that can handle incremental changes to a set of account IDs.
pub trait OnMembersChanged<AccountId> {
	/// A number of members `new` just joined the set and replaced some `old` ones.
	fn on_members_changed(new: &[AccountId], old: &[AccountId]);
}

impl<T> OnMembersChanged<T> for () {
	fn on_members_changed(_new: &[T], _old: &[T]) {}
}

#[cfg(test)]
mod tests {
	// These re-exports are here for a reason, edit with care
	pub use super::*;
	pub use runtime_io::with_externalities;
	use srml_support::{impl_outer_origin, impl_outer_event, impl_outer_dispatch, parameter_types};
	pub use substrate_primitives::{H256, Blake2Hasher, u32_trait::{_1, _2, _3, _4}};
	pub use primitives::{
		BuildStorage, traits::{BlakeTwo256, IdentityLookup}, testing::{Digest, DigestItem, Header}
	};
	pub use {seats, motions};

	impl_outer_origin! {
		pub enum Origin for Test {
			motions<T>
		}
	}

	impl_outer_event! {
		pub enum Event for Test {
			balances<T>, democracy<T>, seats<T>, motions<T>,
		}
	}

	impl_outer_dispatch! {
		pub enum Call for Test where origin: Origin {
			balances::Balances,
			democracy::Democracy,
		}
	}

	// Workaround for https://github.com/rust-lang/rust/issues/26925 . Remove when sorted.
	#[derive(Clone, Eq, PartialEq, Debug)]
	pub struct Test;
	impl system::Trait for Test {
		type Origin = Origin;
		type Index = u64;
		type BlockNumber = u64;
		type Hash = H256;
		type Hashing = BlakeTwo256;
		type Digest = Digest;
		type AccountId = u64;
		type Lookup = IdentityLookup<Self::AccountId>;
		type Header = Header;
		type Event = Event;
		type Log = DigestItem;
	}
	impl balances::Trait for Test {
		type Balance = u64;
		type OnFreeBalanceZero = ();
		type OnNewAccount = ();
		type Event = Event;
		type TransactionPayment = ();
		type TransferPayment = ();
		type DustRemoval = ();
	}
	parameter_types! {
		pub const LaunchPeriod: u64 = 1;
		pub const VotingPeriod: u64 = 3;
		pub const MinimumDeposit: u64 = 1;
		pub const EnactmentPeriod: u64 = 0;
		pub const CooloffPeriod: u64 = 2;
	}
	impl democracy::Trait for Test {
		type Proposal = Call;
		type Event = Event;
		type Currency = balances::Module<Self>;
		type EnactmentPeriod = EnactmentPeriod;
		type LaunchPeriod = LaunchPeriod;
		type EmergencyVotingPeriod = VotingPeriod;
		type VotingPeriod = VotingPeriod;
		type MinimumDeposit = MinimumDeposit;
		type ExternalOrigin = motions::EnsureProportionAtLeast<_1, _2, u64>;
		type ExternalMajorityOrigin = motions::EnsureProportionAtLeast<_2, _3, u64>;
		type EmergencyOrigin = motions::EnsureProportionAtLeast<_1, _1, u64>;
		type CancellationOrigin = motions::EnsureProportionAtLeast<_2, _3, u64>;
		type VetoOrigin = motions::EnsureMember<u64>;
		type CooloffPeriod = CooloffPeriod;
	}
	impl seats::Trait for Test {
		type Event = Event;
		type BadPresentation = ();
		type BadReaper = ();
<<<<<<< HEAD
		type BadVoterIndex = ();
		type LoserCandidate = ();
=======
		type OnMembersChanged = CouncilMotions;
>>>>>>> d6e91c13
	}
	impl motions::Trait for Test {
		type Origin = Origin;
		type Proposal = Call;
		type Event = Event;
	}

<<<<<<< HEAD
	pub struct ExtBuilder {
		balance_factor: u64,
		decay_ratio: u32,
		voting_fee: u64,
		voter_bond: u64,
		bad_presentation_punishment: u64,
		with_council: bool,
	}

	impl Default for ExtBuilder {
		fn default() -> Self {
			Self {
				balance_factor: 1,
				decay_ratio: 24,
				voting_fee: 0,
				voter_bond: 0,
				bad_presentation_punishment: 1,
				with_council: false,
			}
		}
	}

	impl ExtBuilder {
		pub fn with_council(mut self, council: bool) -> Self {
			self.with_council = council;
			self
		}
		pub fn balance_factor(mut self, factor: u64) -> Self {
			self.balance_factor = factor;
			self
		}
		pub fn decay_ratio(mut self, ratio: u32) -> Self {
			self.decay_ratio = ratio;
			self
		}
		pub fn voting_fee(mut self, fee: u64) -> Self {
			self.voting_fee = fee;
			self
		}
		pub fn bad_presentation_punishment(mut self, fee: u64) -> Self {
			self.bad_presentation_punishment = fee;
			self
		}
		pub fn voter_bond(mut self, fee: u64) -> Self {
			self.voter_bond = fee;
			self
		}
		pub fn build(self) -> runtime_io::TestExternalities<Blake2Hasher> {
			let mut t = system::GenesisConfig::<Test>::default().build_storage().unwrap().0;
			t.extend(balances::GenesisConfig::<Test>{
				transaction_base_fee: 0,
				transaction_byte_fee: 0,
				balances: vec![
					(1, 10 * self.balance_factor),
					(2, 20 * self.balance_factor),
					(3, 30 * self.balance_factor),
					(4, 40 * self.balance_factor),
					(5, 50 * self.balance_factor),
					(6, 60 * self.balance_factor)
				],
				existential_deposit: 0,
				transfer_fee: 0,
				creation_fee: 0,
				vesting: vec![],
			}.build_storage().unwrap().0);
			t.extend(democracy::GenesisConfig::<Test>{
				launch_period: 1,
				voting_period: 3,
				minimum_deposit: 1,
				public_delay: 0,
				max_lock_periods: 6,
			}.build_storage().unwrap().0);
			t.extend(seats::GenesisConfig::<Test> {
				candidacy_bond: 3,
				voter_bond: self.voter_bond,
				present_slash_per_voter: self.bad_presentation_punishment,
				carry_count: 2,
				inactive_grace_period: 1,
				active_council: if self.with_council { vec![
					(1, 10),
					(2, 10),
					(3, 10)
				] } else { vec![] },
				approval_voting_period: 4,
				presentation_duration: 2,
				desired_seats: 2,
				decay_ratio: self.decay_ratio,
				voting_fee: self.voting_fee,
				term_duration: 5,
			}.build_storage().unwrap().0);
			t.extend(voting::GenesisConfig::<Test> {
				cooloff_period: 2,
				voting_period: 1,
				enact_delay_period: 0,
			}.build_storage().unwrap().0);
			runtime_io::TestExternalities::new(t)
		}
=======
	pub fn new_test_ext(with_council: bool) -> runtime_io::TestExternalities<Blake2Hasher> {
		let mut t = system::GenesisConfig::<Test>::default().build_storage().unwrap().0;
		t.extend(balances::GenesisConfig::<Test>{
			transaction_base_fee: 0,
			transaction_byte_fee: 0,
			balances: vec![(1, 10), (2, 20), (3, 30), (4, 40), (5, 50), (6, 60)],
			existential_deposit: 0,
			transfer_fee: 0,
			creation_fee: 0,
			vesting: vec![],
		}.build_storage().unwrap().0);
		t.extend(democracy::GenesisConfig::<Test>::default().build_storage().unwrap().0);
		t.extend(seats::GenesisConfig::<Test> {
			candidacy_bond: 9,
			voter_bond: 3,
			present_slash_per_voter: 1,
			carry_count: 2,
			inactive_grace_period: 1,
			active_council: if with_council { vec![
				(1, 10),
				(2, 10),
				(3, 10)
			] } else { vec![] },
			approval_voting_period: 4,
			presentation_duration: 2,
			desired_seats: 2,
			term_duration: 5,
		}.build_storage().unwrap().0);
		runtime_io::TestExternalities::new(t)
>>>>>>> d6e91c13
	}

	pub type System = system::Module<Test>;
	pub type Balances = balances::Module<Test>;
	pub type Democracy = democracy::Module<Test>;
	pub type Council = seats::Module<Test>;
	pub type CouncilMotions = motions::Module<Test>;
}<|MERGE_RESOLUTION|>--- conflicted
+++ resolved
@@ -116,12 +116,9 @@
 		type Event = Event;
 		type BadPresentation = ();
 		type BadReaper = ();
-<<<<<<< HEAD
 		type BadVoterIndex = ();
 		type LoserCandidate = ();
-=======
 		type OnMembersChanged = CouncilMotions;
->>>>>>> d6e91c13
 	}
 	impl motions::Trait for Test {
 		type Origin = Origin;
@@ -129,7 +126,6 @@
 		type Event = Event;
 	}
 
-<<<<<<< HEAD
 	pub struct ExtBuilder {
 		balance_factor: u64,
 		decay_ratio: u32,
@@ -194,13 +190,6 @@
 				transfer_fee: 0,
 				creation_fee: 0,
 				vesting: vec![],
-			}.build_storage().unwrap().0);
-			t.extend(democracy::GenesisConfig::<Test>{
-				launch_period: 1,
-				voting_period: 3,
-				minimum_deposit: 1,
-				public_delay: 0,
-				max_lock_periods: 6,
 			}.build_storage().unwrap().0);
 			t.extend(seats::GenesisConfig::<Test> {
 				candidacy_bond: 3,
@@ -220,44 +209,8 @@
 				voting_fee: self.voting_fee,
 				term_duration: 5,
 			}.build_storage().unwrap().0);
-			t.extend(voting::GenesisConfig::<Test> {
-				cooloff_period: 2,
-				voting_period: 1,
-				enact_delay_period: 0,
-			}.build_storage().unwrap().0);
 			runtime_io::TestExternalities::new(t)
 		}
-=======
-	pub fn new_test_ext(with_council: bool) -> runtime_io::TestExternalities<Blake2Hasher> {
-		let mut t = system::GenesisConfig::<Test>::default().build_storage().unwrap().0;
-		t.extend(balances::GenesisConfig::<Test>{
-			transaction_base_fee: 0,
-			transaction_byte_fee: 0,
-			balances: vec![(1, 10), (2, 20), (3, 30), (4, 40), (5, 50), (6, 60)],
-			existential_deposit: 0,
-			transfer_fee: 0,
-			creation_fee: 0,
-			vesting: vec![],
-		}.build_storage().unwrap().0);
-		t.extend(democracy::GenesisConfig::<Test>::default().build_storage().unwrap().0);
-		t.extend(seats::GenesisConfig::<Test> {
-			candidacy_bond: 9,
-			voter_bond: 3,
-			present_slash_per_voter: 1,
-			carry_count: 2,
-			inactive_grace_period: 1,
-			active_council: if with_council { vec![
-				(1, 10),
-				(2, 10),
-				(3, 10)
-			] } else { vec![] },
-			approval_voting_period: 4,
-			presentation_duration: 2,
-			desired_seats: 2,
-			term_duration: 5,
-		}.build_storage().unwrap().0);
-		runtime_io::TestExternalities::new(t)
->>>>>>> d6e91c13
 	}
 
 	pub type System = system::Module<Test>;
