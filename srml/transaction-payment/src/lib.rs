// Copyright 2019 Parity Technologies (UK) Ltd.
// This file is part of Substrate.

// Substrate is free software: you can redistribute it and/or modify
// it under the terms of the GNU General Public License as published by
// the Free Software Foundation, either version 3 of the License, or
// (at your option) any later version.

// Substrate is distributed in the hope that it will be useful,
// but WITHOUT ANY WARRANTY; without even the implied warranty of
// MERCHANTABILITY or FITNESS FOR A PARTICULAR PURPOSE.  See the
// GNU General Public License for more details.

// You should have received a copy of the GNU General Public License
// along with Substrate.  If not, see <http://www.gnu.org/licenses/>.

//! # Transaction Payment Module
//!
//! This module provides the basic logic needed to pay the absolute minimum amount needed for a
//! transaction to be included. This includes:
//!   - _weight fee_: A fee proportional to amount of weight a transaction consumes.
//!   - _length fee_: A fee proportional to the encoded length of the transaction.
//!   - _tip_: An optional tip. Tip increases the priority of the transaction, giving it a higher
//!     chance to be included by the transaction queue.
//!
//! Additionally, this module allows one to configure:
//!   - The mapping between one unit of weight to one unit of fee via [`WeightToFee`].
//!   - A means of updating the fee for the next block, via defining a multiplier, based on the
//!     final state of the chain at the end of the previous block. This can be configured via
//!     [`FeeMultiplierUpdate`]

#![cfg_attr(not(feature = "std"), no_std)]

use rstd::prelude::*;
use codec::{Encode, Decode};
use support::{
	decl_storage, decl_module,
	traits::{Currency, Get, OnUnbalanced, ExistenceRequirement, WithdrawReason},
};
use sr_primitives::{
	Fixed64,
	transaction_validity::{
		TransactionPriority, ValidTransaction, InvalidTransaction, TransactionValidityError,
		TransactionValidity,
	},
	traits::{Zero, Saturating, SignedExtension, SaturatedConversion, Convert},
	weights::{Weight, DispatchInfo, GetDispatchInfo},
};
use transaction_payment_rpc_runtime_api::RuntimeDispatchInfo;

type Multiplier = Fixed64;
type BalanceOf<T> =
	<<T as Trait>::Currency as Currency<<T as system::Trait>::AccountId>>::Balance;
type NegativeImbalanceOf<T> =
	<<T as Trait>::Currency as Currency<<T as system::Trait>::AccountId>>::NegativeImbalance;

pub trait Trait: system::Trait {
	/// The currency type in which fees will be paid.
	type Currency: Currency<Self::AccountId>;

	/// Handler for the unbalanced reduction when taking transaction fees.
	type OnTransactionPayment: OnUnbalanced<NegativeImbalanceOf<Self>>;

	/// The fee to be paid for making a transaction; the base.
	type TransactionBaseFee: Get<BalanceOf<Self>>;

	/// The fee to be paid for making a transaction; the per-byte portion.
	type TransactionByteFee: Get<BalanceOf<Self>>;

	/// Convert a weight value into a deductible fee based on the currency type.
	type WeightToFee: Convert<Weight, BalanceOf<Self>>;

	/// Update the multiplier of the next block, based on the previous block's weight.
	type FeeMultiplierUpdate: Convert<Multiplier, Multiplier>;
}

decl_storage! {
	trait Store for Module<T: Trait> as Balances {
		NextFeeMultiplier get(fn next_fee_multiplier): Multiplier = Multiplier::from_parts(0);
	}
}

decl_module! {
	pub struct Module<T: Trait> for enum Call where origin: T::Origin {
		/// The fee to be paid for making a transaction; the base.
		const TransactionBaseFee: BalanceOf<T> = T::TransactionBaseFee::get();

		/// The fee to be paid for making a transaction; the per-byte portion.
		const TransactionByteFee: BalanceOf<T> = T::TransactionByteFee::get();

		fn on_finalize() {
			NextFeeMultiplier::mutate(|fm| {
				*fm = T::FeeMultiplierUpdate::convert(*fm)
			});
		}
	}
}

impl<T: Trait> Module<T> {
	/// Query the data that we know about the fee of a given `call`.
	///
	/// As this module is not and cannot be aware of the internals of a signed extension, it only
	/// interprets them as some encoded value and takes their length into account.
	///
	/// All dispatchables must be annotated with weight and will have some fee info. This function
	/// always returns.
	// TODO: we can actually make it understand `ChargeTransactionPayment`, but would be some hassle
	// for sure. We have to make it aware of the index of `ChargeTransactionPayment` in `Extra`.
	// Alternatively, we could actually execute the tx's per-dispatch and record the balance of the
	// sender before and after the pipeline.. but this is way too much hassle for a very very little
	// potential gain in the future.
	pub fn query_info<Extrinsic: GetDispatchInfo>(
		unchecked_extrinsic: Extrinsic,
		len: u32,
	) -> RuntimeDispatchInfo<BalanceOf<T>>
		where T: Send + Sync,
	{
		let dispatch_info = <Extrinsic as GetDispatchInfo>::get_dispatch_info(&unchecked_extrinsic);

		let partial_fee = <ChargeTransactionPayment<T>>::compute_fee(len, dispatch_info, 0u32.into());
		let DispatchInfo { weight, class } = dispatch_info;

		RuntimeDispatchInfo { weight, class, partial_fee }
	}
}

/// Require the transactor pay for themselves and maybe include a tip to gain additional priority
/// in the queue.
#[derive(Encode, Decode, Clone, Eq, PartialEq)]
pub struct ChargeTransactionPayment<T: Trait + Send + Sync>(#[codec(compact)] BalanceOf<T>);

impl<T: Trait + Send + Sync> ChargeTransactionPayment<T> {
	/// utility constructor. Used only in client/factory code.
	pub fn from(fee: BalanceOf<T>) -> Self {
		Self(fee)
	}

	/// Compute the final fee value for a particular transaction.
	///
	/// The final fee is composed of:
	///   - _length-fee_: This is the amount paid merely to pay for size of the transaction.
	///   - _weight-fee_: This amount is computed based on the weight of the transaction. Unlike
	///      size-fee, this is not input dependent and reflects the _complexity_ of the execution
	///      and the time it consumes.
	///   - (optional) _tip_: if included in the transaction, it will be added on top. Only signed
	///      transactions can have a tip.
	fn compute_fee(len: u32, info: DispatchInfo, tip: BalanceOf<T>) -> BalanceOf<T> {
		let len_fee = if info.pay_length_fee() {
			let len = <BalanceOf<T>>::from(len);
			let base = T::TransactionBaseFee::get();
			let per_byte = T::TransactionByteFee::get();
			base.saturating_add(per_byte.saturating_mul(len))
		} else {
			Zero::zero()
		};

		let weight_fee = {
			// cap the weight to the maximum defined in runtime, otherwise it will be the `Bounded`
			// maximum of its data type, which is not desired.
			let capped_weight = info.weight.min(<T as system::Trait>::MaximumBlockWeight::get());
			T::WeightToFee::convert(capped_weight)
		};

		// everything except for tip
		let basic_fee = len_fee.saturating_add(weight_fee);
		let fee_update = NextFeeMultiplier::get();
		let adjusted_fee = fee_update.saturated_multiply_accumulate(basic_fee);

		adjusted_fee.saturating_add(tip)
	}
}

impl<T: Trait + Send + Sync> rstd::fmt::Debug for ChargeTransactionPayment<T> {
	#[cfg(feature = "std")]
	fn fmt(&self, f: &mut rstd::fmt::Formatter) -> rstd::fmt::Result {
		write!(f, "ChargeTransactionPayment<{:?}>", self.0)
	}
	#[cfg(not(feature = "std"))]
	fn fmt(&self, _: &mut rstd::fmt::Formatter) -> rstd::fmt::Result {
		Ok(())
	}
}

impl<T: Trait + Send + Sync> SignedExtension for ChargeTransactionPayment<T>
	where BalanceOf<T>: Send + Sync
{
	type AccountId = T::AccountId;
	type Call = T::Call;
	type AdditionalSigned = ();
	type Pre = ();
	fn additional_signed(&self) -> rstd::result::Result<(), TransactionValidityError> { Ok(()) }

	fn validate(
		&self,
		who: &Self::AccountId,
		_call: &Self::Call,
		info: DispatchInfo,
		len: usize,
	) -> TransactionValidity {
		// pay any fees.
<<<<<<< HEAD
		let fee = Self::compute_fee(len as u32, info, self.0);
=======
		let tip = self.0;
		let fee = Self::compute_fee(len, info, tip);
>>>>>>> 2ceb89e8
		let imbalance = match T::Currency::withdraw(
			who,
			fee,
			if tip.is_zero() {
				WithdrawReason::TransactionPayment.into()
			} else {
				WithdrawReason::TransactionPayment | WithdrawReason::Tip
			},
			ExistenceRequirement::KeepAlive,
		) {
			Ok(imbalance) => imbalance,
			Err(_) => return InvalidTransaction::Payment.into(),
		};
		T::OnTransactionPayment::on_unbalanced(imbalance);

		let mut r = ValidTransaction::default();
		// NOTE: we probably want to maximize the _fee (of any type) per weight unit_ here, which
		// will be a bit more than setting the priority to tip. For now, this is enough.
		r.priority = fee.saturated_into::<TransactionPriority>();
		Ok(r)
	}
}

#[cfg(test)]
mod tests {
	use super::*;
	use codec::Encode;
	use support::{parameter_types, impl_outer_origin, impl_outer_dispatch};
	use primitives::H256;
	use sr_primitives::{
		Perbill,
		testing::{Header, TestXt},
		traits::{BlakeTwo256, IdentityLookup, Extrinsic},
		weights::{DispatchClass, DispatchInfo, GetDispatchInfo},
	};
	use balances::Call as BalancesCall;
	use rstd::cell::RefCell;
	use transaction_payment_rpc_runtime_api::RuntimeDispatchInfo;

	const CALL: &<Runtime as system::Trait>::Call = &Call::Balances(BalancesCall::transfer(2, 69));

	impl_outer_dispatch! {
		pub enum Call for Runtime where origin: Origin {
			balances::Balances,
			system::System,
		}
	}

	#[derive(Clone, PartialEq, Eq, Debug)]
	pub struct Runtime;

	impl_outer_origin!{
		pub enum Origin for Runtime {}
	}

	parameter_types! {
		pub const BlockHashCount: u64 = 250;
		pub const MaximumBlockWeight: u32 = 1024;
		pub const MaximumBlockLength: u32 = 2 * 1024;
		pub const AvailableBlockRatio: Perbill = Perbill::one();
	}

	impl system::Trait for Runtime {
		type Origin = Origin;
		type Index = u64;
		type BlockNumber = u64;
		type Call = Call;
		type Hash = H256;
		type Hashing = BlakeTwo256;
		type AccountId = u64;
		type Lookup = IdentityLookup<Self::AccountId>;
		type Header = Header;
		type Event = ();
		type BlockHashCount = BlockHashCount;
		type MaximumBlockWeight = MaximumBlockWeight;
		type MaximumBlockLength = MaximumBlockLength;
		type AvailableBlockRatio = AvailableBlockRatio;
		type Version = ();
	}

	parameter_types! {
		pub const TransferFee: u64 = 0;
		pub const CreationFee: u64 = 0;
		pub const ExistentialDeposit: u64 = 0;
	}

	impl balances::Trait for Runtime {
		type Balance = u64;
		type OnFreeBalanceZero = ();
		type OnNewAccount = ();
		type Event = ();
		type TransferPayment = ();
		type DustRemoval = ();
		type ExistentialDeposit = ExistentialDeposit;
		type TransferFee = TransferFee;
		type CreationFee = CreationFee;
	}

	thread_local! {
		static TRANSACTION_BASE_FEE: RefCell<u64> = RefCell::new(0);
		static TRANSACTION_BYTE_FEE: RefCell<u64> = RefCell::new(1);
		static WEIGHT_TO_FEE: RefCell<u64> = RefCell::new(1);
	}

	pub struct TransactionBaseFee;
	impl Get<u64> for TransactionBaseFee {
		fn get() -> u64 { TRANSACTION_BASE_FEE.with(|v| *v.borrow()) }
	}

	pub struct TransactionByteFee;
	impl Get<u64> for TransactionByteFee {
		fn get() -> u64 { TRANSACTION_BYTE_FEE.with(|v| *v.borrow()) }
	}

	pub struct WeightToFee(u64);
	impl Convert<Weight, u64> for WeightToFee {
		fn convert(t: Weight) -> u64 {
			WEIGHT_TO_FEE.with(|v| *v.borrow() * (t as u64))
		}
	}

	impl Trait for Runtime {
		type Currency = balances::Module<Runtime>;
		type OnTransactionPayment = ();
		type TransactionBaseFee = TransactionBaseFee;
		type TransactionByteFee = TransactionByteFee;
		type WeightToFee = WeightToFee;
		type FeeMultiplierUpdate = ();
	}

	type Balances = balances::Module<Runtime>;
	type System = system::Module<Runtime>;
	type TransactionPayment = Module<Runtime>;

	pub struct ExtBuilder {
		balance_factor: u64,
		base_fee: u64,
		byte_fee: u64,
		weight_to_fee: u64
	}

	impl Default for ExtBuilder {
		fn default() -> Self {
			Self {
				balance_factor: 1,
				base_fee: 0,
				byte_fee: 1,
				weight_to_fee: 1,
			}
		}
	}

	impl ExtBuilder {
		pub fn fees(mut self, base: u64, byte: u64, weight: u64) -> Self {
			self.base_fee = base;
			self.byte_fee = byte;
			self.weight_to_fee = weight;
			self
		}
		pub fn balance_factor(mut self, factor: u64) -> Self {
			self.balance_factor = factor;
			self
		}
		fn set_constants(&self) {
			TRANSACTION_BASE_FEE.with(|v| *v.borrow_mut() = self.base_fee);
			TRANSACTION_BYTE_FEE.with(|v| *v.borrow_mut() = self.byte_fee);
			WEIGHT_TO_FEE.with(|v| *v.borrow_mut() = self.weight_to_fee);
		}
		pub fn build(self) -> runtime_io::TestExternalities {
			self.set_constants();
			let mut t = system::GenesisConfig::default().build_storage::<Runtime>().unwrap();
			balances::GenesisConfig::<Runtime> {
				balances: vec![
					(1, 10 * self.balance_factor),
					(2, 20 * self.balance_factor),
					(3, 30 * self.balance_factor),
					(4, 40 * self.balance_factor),
					(5, 50 * self.balance_factor),
					(6, 60 * self.balance_factor)
				],
				vesting: vec![],
			}.assimilate_storage(&mut t).unwrap();
			t.into()
		}
	}

	/// create a transaction info struct from weight. Handy to avoid building the whole struct.
	pub fn info_from_weight(w: Weight) -> DispatchInfo {
		DispatchInfo { weight: w, ..Default::default() }
	}

	#[test]
	fn signed_extension_transaction_payment_work() {
			ExtBuilder::default()
			.balance_factor(10) // 100
			.fees(5, 1, 1) // 5 fixed, 1 per byte, 1 per weight
			.build()
			.execute_with(||
		{
			let len = 10;
			assert!(
				ChargeTransactionPayment::<Runtime>::from(0)
					.pre_dispatch(&1, CALL, info_from_weight(5), len)
					.is_ok()
			);
			assert_eq!(Balances::free_balance(&1), 100 - 5 - 5 - 10);

			assert!(
				ChargeTransactionPayment::<Runtime>::from(5 /* tipped */)
					.pre_dispatch(&2, CALL, info_from_weight(3), len)
					.is_ok()
			);
			assert_eq!(Balances::free_balance(&2), 200 - 5 - 10 - 3 - 5);
		});
	}

	#[test]
	fn signed_extension_transaction_payment_is_bounded() {
			ExtBuilder::default()
			.balance_factor(1000)
			.fees(0, 0, 1)
			.build()
			.execute_with(||
		{
			use sr_primitives::weights::Weight;

			// maximum weight possible
			assert!(
				ChargeTransactionPayment::<Runtime>::from(0)
					.pre_dispatch(&1, CALL, info_from_weight(Weight::max_value()), 10)
					.is_ok()
			);
			// fee will be proportional to what is the actual maximum weight in the runtime.
			assert_eq!(
				Balances::free_balance(&1),
				(10000 - <Runtime as system::Trait>::MaximumBlockWeight::get()) as u64
			);
		});
	}

	#[test]
	fn signed_extension_allows_free_transactions() {
		ExtBuilder::default()
			.fees(100, 1, 1)
			.balance_factor(0)
			.build()
			.execute_with(||
		{
			// 1 ain't have a penny.
			assert_eq!(Balances::free_balance(&1), 0);

			// like a FreeOperational
			let operational_transaction = DispatchInfo {
				weight: 0,
				class: DispatchClass::Operational
			};
			let len = 100;
			assert!(
				ChargeTransactionPayment::<Runtime>::from(0)
					.validate(&1, CALL, operational_transaction , len)
					.is_ok()
			);

			// like a FreeNormal
			let free_transaction = DispatchInfo {
				weight: 0,
				class: DispatchClass::Normal
			};
			assert!(
				ChargeTransactionPayment::<Runtime>::from(0)
					.validate(&1, CALL, free_transaction , len)
					.is_err()
			);
		});
	}

	#[test]
	fn signed_ext_length_fee_is_also_updated_per_congestion() {
		ExtBuilder::default()
			.fees(5, 1, 1)
			.balance_factor(10)
			.build()
			.execute_with(||
		{
			// all fees should be x1.5
			NextFeeMultiplier::put(Fixed64::from_rational(1, 2));
			let len = 10;

			assert!(
				ChargeTransactionPayment::<Runtime>::from(10) // tipped
					.pre_dispatch(&1, CALL, info_from_weight(3), len)
					.is_ok()
			);
			assert_eq!(Balances::free_balance(&1), 100 - 10 - (5 + 10 + 3) * 3 / 2);
		})
	}

	#[test]
	fn query_info_works() {
		let call = Call::Balances(BalancesCall::transfer(2, 69));
		let origin = 111111;
		let extra = ();
		let xt = TestXt::new(call, Some((origin, extra))).unwrap();
		let info  = xt.get_dispatch_info();
		let ext = xt.encode();
		let len = ext.len() as u32;
		ExtBuilder::default()
			.fees(5, 1, 2)
			.build()
			.execute_with(||
		{
			// all fees should be x1.5
			NextFeeMultiplier::put(Fixed64::from_rational(1, 2));

			assert_eq!(
				TransactionPayment::query_info(xt, len),
				RuntimeDispatchInfo {
					weight: info.weight,
					class: info.class,
					partial_fee: (
						5 /* base */
						+ len as u64 /* len * 1 */
						+ info.weight.min(MaximumBlockWeight::get()) as u64 * 2 /* weight * weight_to_fee */
					) * 3 / 2
				},
			);

		});
	}
}

<|MERGE_RESOLUTION|>--- conflicted
+++ resolved
@@ -198,12 +198,8 @@
 		len: usize,
 	) -> TransactionValidity {
 		// pay any fees.
-<<<<<<< HEAD
-		let fee = Self::compute_fee(len as u32, info, self.0);
-=======
 		let tip = self.0;
-		let fee = Self::compute_fee(len, info, tip);
->>>>>>> 2ceb89e8
+		let fee = Self::compute_fee(len as u32, info, tip);
 		let imbalance = match T::Currency::withdraw(
 			who,
 			fee,
