// Copyright 2017-2019 Parity Technologies (UK) Ltd.
// This file is part of Substrate.

// Substrate is free software: you can redistribute it and/or modify
// it under the terms of the GNU General Public License as published by
// the Free Software Foundation, either version 3 of the License, or
// (at your option) any later version.

// Substrate is distributed in the hope that it will be useful,
// but WITHOUT ANY WARRANTY; without even the implied warranty of
// MERCHANTABILITY or FITNESS FOR A PARTICULAR PURPOSE.  See the
// GNU General Public License for more details.

// You should have received a copy of the GNU General Public License
// along with Substrate.  If not, see <http://www.gnu.org/licenses/>.

//! Democratic system: Handles administration of general stakeholder voting.
#![recursion_limit="128"]
#![cfg_attr(not(feature = "std"), no_std)]

use rstd::prelude::*;
use rstd::{result, convert::TryFrom};
use primitives::traits::{Zero, Bounded, CheckedMul, CheckedDiv, EnsureOrigin, Hash};
use parity_codec::{Encode, Decode, Input, Output};
use srml_support::{
	decl_module, decl_storage, decl_event, ensure,
	StorageValue, StorageMap, Parameter, Dispatchable, IsSubType, EnumerableStorageMap,
	traits::{
		Currency, ReservableCurrency, LockableCurrency, WithdrawReason, LockIdentifier,
		OnFreeBalanceZero, Get
	}
};
use srml_support::dispatch::Result;
use system::{ensure_signed, ensure_root};

mod vote_threshold;
pub use vote_threshold::{Approved, VoteThreshold};

const DEMOCRACY_ID: LockIdentifier = *b"democrac";

/// A proposal index.
pub type PropIndex = u32;

/// A referendum index.
pub type ReferendumIndex = u32;

/// A value denoting the strength of conviction of a vote.
#[derive(Encode, Decode, Copy, Clone, Eq, PartialEq, Ord, PartialOrd)]
#[cfg_attr(feature = "std", derive(Debug))]
pub enum Conviction {
	/// 0.1x votes, unlocked.
	None,
	/// 1x votes, locked for an enactment period following a successful vote.
	Locked1x,
	/// 2x votes, locked for 2x enactment periods following a successful vote.
	Locked2x,
	/// 3x votes, locked for 4x...
	Locked3x,
	/// 4x votes, locked for 8x...
	Locked4x,
	/// 5x votes, locked for 16x...
	Locked5x,
}

impl Default for Conviction {
	fn default() -> Self {
		Conviction::None
	}
}

impl From<Conviction> for u8 {
	fn from(c: Conviction) -> u8 {
		match c {
			Conviction::None => 0,
			Conviction::Locked1x => 1,
			Conviction::Locked2x => 2,
			Conviction::Locked3x => 3,
			Conviction::Locked4x => 4,
			Conviction::Locked5x => 5,
		}
	}
}

impl TryFrom<u8> for Conviction {
	type Error = ();
	fn try_from(i: u8) -> result::Result<Conviction, ()> {
		Ok(match i {
			0 => Conviction::None,
			1 => Conviction::Locked1x,
			2 => Conviction::Locked2x,
			3 => Conviction::Locked3x,
			4 => Conviction::Locked4x,
			5 => Conviction::Locked5x,
			_ => return Err(()),
		})
	}
}

impl Conviction {
	/// The amount of time (in number of periods) that our conviction implies a successful voter's
	/// balance should be locked for.
	fn lock_periods(self) -> u32 {
		match self {
			Conviction::None => 0,
			Conviction::Locked1x => 1,
			Conviction::Locked2x => 2,
			Conviction::Locked3x => 4,
			Conviction::Locked4x => 8,
			Conviction::Locked5x => 16,
		}
	}

	/// The votes of a voter of the given `balance` with our conviction.
	fn votes<
		B: From<u8> + Zero + Copy + CheckedMul + CheckedDiv + Bounded
	>(self, balance: B) -> (B, B) {
		match self {
			Conviction::None => {
				let r = balance.checked_div(&10u8.into()).unwrap_or_else(Zero::zero);
				(r, r)
			}
			x => (
				balance.checked_mul(&u8::from(x).into()).unwrap_or_else(B::max_value),
				balance,
			)
		}
	}
}

impl Bounded for Conviction {
	fn min_value() -> Self {
		Conviction::None
	}

	fn max_value() -> Self {
		Conviction::Locked5x
	}
}

const MAX_RECURSION_LIMIT: u32 = 16;

/// A number of lock periods, plus a vote, one way or the other.
#[derive(Copy, Clone, Eq, PartialEq, Default)]
#[cfg_attr(feature = "std", derive(Debug))]
pub struct Vote {
	pub aye: bool,
	pub conviction: Conviction,
}

impl Encode for Vote {
	fn encode_to<T: Output>(&self, output: &mut T) {
		output.push_byte(u8::from(self.conviction) | if self.aye { 0b1000_0000 } else { 0 });
	}
}

impl Decode for Vote {
	fn decode<I: Input>(input: &mut I) -> Option<Self> {
		let b = input.read_byte()?;
		Some(Vote {
			aye: (b & 0b1000_0000) == 0b1000_0000,
			conviction: Conviction::try_from(b & 0b0111_1111).ok()?,
		})
	}
}

type BalanceOf<T> = <<T as Trait>::Currency as Currency<<T as system::Trait>::AccountId>>::Balance;
type Error = &'static str;

pub const DEFAULT_ENACTMENT_PERIOD: u32 = 0;
pub const DEFAULT_LAUNCH_PERIOD: u32 = 0;
pub const DEFAULT_VOTING_PERIOD: u32 = 0;
pub const DEFAULT_MINIMUM_DEPOSIT: u32 = 0;
pub const DEFAULT_EMERGENCY_VOTING_PERIOD: u32 = 0;
pub const DEFAULT_COOLOFF_PERIOD: u32 = 0;

pub trait Trait: system::Trait + Sized {
	type Proposal: Parameter + Dispatchable<Origin=Self::Origin> + IsSubType<Module<Self>, Self>;
	type Event: From<Event<Self>> + Into<<Self as system::Trait>::Event>;

	/// Currency type for this module.
	type Currency: ReservableCurrency<Self::AccountId>
		+ LockableCurrency<Self::AccountId, Moment=Self::BlockNumber>;

	/// The minimum period of locking and the period between a proposal being approved and enacted.
	///
	/// It should generally be a little more than the unstake period to ensure that
	/// voting stakers have an opportunity to remove themselves from the system in the case where
	/// they are on the losing side of a vote.
	type EnactmentPeriod: Get<Self::BlockNumber>;

	/// How often (in blocks) new public referenda are launched.
	type LaunchPeriod: Get<Self::BlockNumber>;

	/// How often (in blocks) to check for new votes.
	type VotingPeriod: Get<Self::BlockNumber>;

	/// The minimum amount to be used as a deposit for a public referendum proposal.
	type MinimumDeposit: Get<BalanceOf<Self>>;

	/// Origin from which the next tabled referendum may be forced. This is a normal
	/// "super-majority-required" referendum.
	type ExternalOrigin: EnsureOrigin<Self::Origin, Error = Error>;

	/// Origin from which the next tabled referendum may be forced; this allows for the tabling of
	/// a majority-carries referendum.
	type ExternalMajorityOrigin: EnsureOrigin<Self::Origin, Error = Error>;

	/// Origin from which emergency referenda may be scheduled.
	type EmergencyOrigin: EnsureOrigin<Self::Origin, Error = Error>;

	/// Minimum voting period allowed for an emergency referendum.
	type EmergencyVotingPeriod: Get<Self::BlockNumber>;

	/// Origin from which any referenda may be cancelled in an emergency.
	type CancellationOrigin: EnsureOrigin<Self::Origin, Error = Error>;

	/// Origin for anyone able to veto proposals.
	type VetoOrigin: EnsureOrigin<Self::Origin, Success=Self::AccountId, Error = Error>;

	/// Period in blocks where an external proposal may not be re-submitted after being vetoed.
	type CooloffPeriod: Get<Self::BlockNumber>;
}

/// Info regarding an ongoing referendum.
#[derive(Encode, Decode, Clone, PartialEq, Eq)]
#[cfg_attr(feature = "std", derive(Debug))]
pub struct ReferendumInfo<BlockNumber: Parameter, Proposal: Parameter> {
	/// When voting on this referendum will end.
	end: BlockNumber,
	/// The proposal being voted on.
	proposal: Proposal,
	/// The thresholding mechanism to determine whether it passed.
	threshold: VoteThreshold,
	/// The delay (in blocks) to wait after a successful referendum before deploying.
	delay: BlockNumber,
}

impl<BlockNumber: Parameter, Proposal: Parameter> ReferendumInfo<BlockNumber, Proposal> {
	/// Create a new instance.
	pub fn new(
		end: BlockNumber,
		proposal: Proposal,
		threshold: VoteThreshold,
		delay: BlockNumber
	) -> Self {
		ReferendumInfo { end, proposal, threshold, delay }
	}
}

decl_storage! {
	trait Store for Module<T: Trait> as Democracy {
		/// The number of (public) proposals that have been made so far.
		pub PublicPropCount get(public_prop_count) build(|_| 0 as PropIndex) : PropIndex;
		/// The public proposals. Unsorted.
		pub PublicProps get(public_props): Vec<(PropIndex, T::Proposal, T::AccountId)>;
		/// Those who have locked a deposit.
		pub DepositOf get(deposit_of): map PropIndex => Option<(BalanceOf<T>, Vec<T::AccountId>)>;

		/// The next free referendum index, aka the number of referenda started so far.
		pub ReferendumCount get(referendum_count) build(|_| 0 as ReferendumIndex): ReferendumIndex;
		/// The next referendum index that should be tallied.
		pub NextTally get(next_tally) build(|_| 0 as ReferendumIndex): ReferendumIndex;
		/// Information concerning any given referendum.
		pub ReferendumInfoOf get(referendum_info):
			map ReferendumIndex => Option<(ReferendumInfo<T::BlockNumber, T::Proposal>)>;
		/// Queue of successful referenda to be dispatched.
		pub DispatchQueue get(dispatch_queue):
			map T::BlockNumber => Vec<Option<(T::Proposal, ReferendumIndex)>>;

		/// Get the voters for the current proposal.
		pub VotersFor get(voters_for): map ReferendumIndex => Vec<T::AccountId>;

		/// Get the vote in a given referendum of a particular voter. The result is meaningful only
		/// if `voters_for` includes the voter when called with the referendum (you'll get the
		/// default `Vote` value otherwise). If you don't want to check `voters_for`, then you can
		/// also check for simple existence with `VoteOf::exists` first.
		pub VoteOf get(vote_of): map (ReferendumIndex, T::AccountId) => Vote;

		/// Who is able to vote for whom. Value is the fund-holding account, key is the
		/// vote-transaction-sending account.
		pub Proxy get(proxy): map T::AccountId => Option<T::AccountId>;

		/// Get the account (and lock periods) to which another account is delegating vote.
		pub Delegations get(delegations): linked_map T::AccountId => (T::AccountId, Conviction);

		/// True if the last referendum tabled was submitted externally. False if it was a public
		/// proposal.
		pub LastTabledWasExternal: bool;

		/// The referendum to be tabled whenever it would be valid to table an external proposal.
		/// This happens when a referendum needs to be tabled and one of two conditions are met:
		/// - `LastTabledWasExternal` is `false`; or
		/// - `PublicProps` is empty.
		pub NextExternal: Option<(T::Proposal, VoteThreshold)>;

		/// A record of who vetoed what. Maps proposal hash to a possible existent block number
		/// (until when it may not be resubmitted) and who vetoed it.
		pub Blacklist get(blacklist): map T::Hash => Option<(T::BlockNumber, Vec<T::AccountId>)>;

		/// Record of all proposals that have been subject to emergency cancellation.
		pub Cancellations: map T::Hash => bool;
	}
}

decl_event!(
	pub enum Event<T> where
		Balance = BalanceOf<T>,
		<T as system::Trait>::AccountId,
		<T as system::Trait>::Hash,
		<T as system::Trait>::BlockNumber,
	{
		Proposed(PropIndex, Balance),
		Tabled(PropIndex, Balance, Vec<AccountId>),
		ExternalTabled,
		Started(ReferendumIndex, VoteThreshold),
		Passed(ReferendumIndex),
		NotPassed(ReferendumIndex),
		Cancelled(ReferendumIndex),
		Executed(ReferendumIndex, bool),
		Delegated(AccountId, AccountId),
		Undelegated(AccountId),
		Vetoed(AccountId, Hash, BlockNumber),
	}
);

decl_module! {
	pub struct Module<T: Trait> for enum Call where origin: T::Origin {
		/// The minimum period of locking and the period between a proposal being approved and enacted.
		///
		/// It should generally be a little more than the unstake period to ensure that
		/// voting stakers have an opportunity to remove themselves from the system in the case where
		/// they are on the losing side of a vote.
		const EnactmentPeriod: T::BlockNumber = T::EnactmentPeriod::get();

		/// How often (in blocks) new public referenda are launched.
		const LaunchPeriod: T::BlockNumber = T::LaunchPeriod::get();

		/// How often (in blocks) to check for new votes.
		const VotingPeriod: T::BlockNumber = T::VotingPeriod::get();

		/// The minimum amount to be used as a deposit for a public referendum proposal.
		const MinimumDeposit: BalanceOf<T> = T::MinimumDeposit::get();

		/// Minimum voting period allowed for an emergency referendum.
		const EmergencyVotingPeriod: T::BlockNumber = T::EmergencyVotingPeriod::get();

		/// Period in blocks where an external proposal may not be re-submitted after being vetoed.
		const CooloffPeriod: T::BlockNumber = T::CooloffPeriod::get();

		fn deposit_event<T>() = default;

		/// Propose a sensitive action to be taken.
		///
		/// # <weight>
		/// - O(1).
		/// - Two DB changes, one DB entry.
		/// # </weight>
		fn propose(origin,
			proposal: Box<T::Proposal>,
			#[compact] value: BalanceOf<T>
		) {
			let who = ensure_signed(origin)?;

			ensure!(value >= T::MinimumDeposit::get(), "value too low");
			T::Currency::reserve(&who, value)
				.map_err(|_| "proposer's balance too low")?;

			let index = Self::public_prop_count();
			PublicPropCount::put(index + 1);
			<DepositOf<T>>::insert(index, (value, vec![who.clone()]));

			let mut props = Self::public_props();
			props.push((index, (*proposal).clone(), who));
			<PublicProps<T>>::put(props);

			Self::deposit_event(RawEvent::Proposed(index, value));
		}

		/// Propose a sensitive action to be taken.
		///
		/// # <weight>
		/// - O(1).
		/// - One DB entry.
		/// # </weight>
		fn second(origin, #[compact] proposal: PropIndex) {
			let who = ensure_signed(origin)?;
			let mut deposit = Self::deposit_of(proposal)
				.ok_or("can only second an existing proposal")?;
			T::Currency::reserve(&who, deposit.0)
				.map_err(|_| "seconder's balance too low")?;
			deposit.1.push(who);
			<DepositOf<T>>::insert(proposal, deposit);
		}

		/// Vote in a referendum. If `vote.is_aye()`, the vote is to enact the proposal;
		/// otherwise it is a vote to keep the status quo.
		///
		/// # <weight>
		/// - O(1).
		/// - One DB change, one DB entry.
		/// # </weight>
		fn vote(origin,
			#[compact] ref_index: ReferendumIndex,
			vote: Vote
		) -> Result {
			let who = ensure_signed(origin)?;
			Self::do_vote(who, ref_index, vote)
		}

		/// Vote in a referendum on behalf of a stash. If `vote.is_aye()`, the vote is to enact
		/// the proposal;  otherwise it is a vote to keep the status quo.
		///
		/// # <weight>
		/// - O(1).
		/// - One DB change, one DB entry.
		/// # </weight>
		fn proxy_vote(origin,
			#[compact] ref_index: ReferendumIndex,
			vote: Vote
		) -> Result {
			let who = Self::proxy(ensure_signed(origin)?).ok_or("not a proxy")?;
			Self::do_vote(who, ref_index, vote)
		}

		/// Schedule an emergency referendum.
		///
		/// This will create a new referendum for the `proposal`, approved as long as counted votes
		/// exceed `threshold` and, if approved, enacted after the given `delay`.
		///
		/// It may be called from either the Root or the Emergency origin.
		fn emergency_propose(origin,
			proposal: Box<T::Proposal>,
			threshold: VoteThreshold,
			voting_period: T::BlockNumber,
			delay: T::BlockNumber
		) {
			T::EmergencyOrigin::try_origin(origin)
				.map(|_| ())
				.or_else(|origin| ensure_root(origin))?;
			let now = <system::Module<T>>::block_number();
			// We don't consider it an error if `vote_period` is too low, but we do enforce the
			// minimum. This is primarily due to practicality. If it's an emergency, we don't want
			// to introduce more delays than is strictly needed by requiring a potentially costly
			// resubmission in the case of a mistakenly low `vote_period`; better to just let the
			// referendum take place with the lowest valid value.
			let period = voting_period.max(T::EmergencyVotingPeriod::get());
			Self::inject_referendum(
				now + period,
				*proposal,
				threshold,
				delay,
			).map(|_| ())?;
		}

		/// Schedule an emergency cancellation of a referendum. Cannot happen twice to the same
		/// referendum.
		fn emergency_cancel(origin, ref_index: ReferendumIndex) {
			T::CancellationOrigin::ensure_origin(origin)?;

			let info = Self::referendum_info(ref_index).ok_or("unknown index")?;
			let h = T::Hashing::hash_of(&info.proposal);
			ensure!(!<Cancellations<T>>::exists(h), "cannot cancel the same proposal twice");

			<Cancellations<T>>::insert(h, true);
			Self::clear_referendum(ref_index);
		}

		/// Schedule a referendum to be tabled once it is legal to schedule an external
		/// referendum.
		fn external_propose(origin, proposal: Box<T::Proposal>) {
			T::ExternalOrigin::ensure_origin(origin)?;
			ensure!(!<NextExternal<T>>::exists(), "proposal already made");
			let proposal_hash = T::Hashing::hash_of(&proposal);
			if let Some((until, _)) = <Blacklist<T>>::get(proposal_hash) {
				ensure!(<system::Module<T>>::block_number() >= until, "proposal still blacklisted");
			}
			<NextExternal<T>>::put((*proposal, VoteThreshold::SuperMajorityApprove));
		}

		/// Schedule a majority-carries referendum to be tabled next once it is legal to schedule
		/// an external referendum.
		fn external_propose_majority(origin, proposal: Box<T::Proposal>) {
			T::ExternalMajorityOrigin::ensure_origin(origin)?;
			ensure!(!<NextExternal<T>>::exists(), "proposal already made");
			let proposal_hash = T::Hashing::hash_of(&proposal);
			if let Some((until, _)) = <Blacklist<T>>::get(proposal_hash) {
				ensure!(<system::Module<T>>::block_number() >= until, "proposal still blacklisted");
			}
			<NextExternal<T>>::put((*proposal, VoteThreshold::SimpleMajority));
		}

		/// Veto and blacklist the external proposal hash.
		fn veto_external(origin, proposal_hash: T::Hash) {
			let who = T::VetoOrigin::ensure_origin(origin)?;

			if let Some((proposal, _)) = <NextExternal<T>>::get() {
				ensure!(proposal_hash == T::Hashing::hash_of(&proposal), "unknown proposal");
			} else {
				Err("no external proposal")?;
			}

			let mut existing_vetoers = <Blacklist<T>>::get(&proposal_hash)
				.map(|pair| pair.1)
				.unwrap_or_else(Vec::new);
			let insert_position = existing_vetoers.binary_search(&who)
				.err().ok_or("identity may not veto a proposal twice")?;

			existing_vetoers.insert(insert_position, who.clone());
			let until = <system::Module<T>>::block_number() + T::CooloffPeriod::get();
			<Blacklist<T>>::insert(&proposal_hash, (until, existing_vetoers));

			Self::deposit_event(RawEvent::Vetoed(who, proposal_hash, until));
			<NextExternal<T>>::kill();
		}

		/// Remove a referendum.
		fn cancel_referendum(#[compact] ref_index: ReferendumIndex) {
			Self::clear_referendum(ref_index);
		}

		/// Cancel a proposal queued for enactment.
		fn cancel_queued(
			#[compact] when: T::BlockNumber,
			#[compact] which: u32,
			#[compact] what: ReferendumIndex
		) {
			let which = which as usize;
			let mut items = <DispatchQueue<T>>::get(when);
			if items.get(which).and_then(Option::as_ref).map_or(false, |x| x.1 == what) {
				items[which] = None;
				<DispatchQueue<T>>::insert(when, items);
			} else {
				Err("proposal not found")?
			}
		}

		fn on_initialize(n: T::BlockNumber) {
			if let Err(e) = Self::end_block(n) {
				runtime_io::print(e);
			}
		}

		/// Specify a proxy. Called by the stash.
		///
		/// # <weight>
		/// - One extra DB entry.
		/// # </weight>
		fn set_proxy(origin, proxy: T::AccountId) {
			let who = ensure_signed(origin)?;
			ensure!(!<Proxy<T>>::exists(&proxy), "already a proxy");
			<Proxy<T>>::insert(proxy, who)
		}

		/// Clear the proxy. Called by the proxy.
		///
		/// # <weight>
		/// - One DB clear.
		/// # </weight>
		fn resign_proxy(origin) {
			let who = ensure_signed(origin)?;
			<Proxy<T>>::remove(who);
		}

		/// Clear the proxy. Called by the stash.
		///
		/// # <weight>
		/// - One DB clear.
		/// # </weight>
		fn remove_proxy(origin, proxy: T::AccountId) {
			let who = ensure_signed(origin)?;
			ensure!(&Self::proxy(&proxy).ok_or("not a proxy")? == &who, "wrong proxy");
			<Proxy<T>>::remove(proxy);
		}

		/// Delegate vote.
		///
		/// # <weight>
		/// - One extra DB entry.
		/// # </weight>
		pub fn delegate(origin, to: T::AccountId, conviction: Conviction) {
			let who = ensure_signed(origin)?;
			<Delegations<T>>::insert(who.clone(), (to.clone(), conviction));
			// Currency is locked indefinitely as long as it's delegated.
			T::Currency::extend_lock(
				DEMOCRACY_ID,
				&who,
				Bounded::max_value(),
				T::BlockNumber::max_value(),
				WithdrawReason::Transfer.into()
			);
			Self::deposit_event(RawEvent::Delegated(who, to));
		}

		/// Undelegate vote.
		///
		/// # <weight>
		/// - O(1).
		/// # </weight>
		fn undelegate(origin) {
			let who = ensure_signed(origin)?;
			ensure!(<Delegations<T>>::exists(&who), "not delegated");
			let (_, conviction) = <Delegations<T>>::take(&who);
			// Indefinite lock is reduced to the maximum voting lock that could be possible.
			let now = <system::Module<T>>::block_number();
			let locked_until = now + T::EnactmentPeriod::get() * conviction.lock_periods().into();
			T::Currency::set_lock(
				DEMOCRACY_ID,
				&who,
				Bounded::max_value(),
				locked_until,
				WithdrawReason::Transfer.into()
			);
			Self::deposit_event(RawEvent::Undelegated(who));
		}
	}
}

impl<T: Trait> Module<T> {
	// exposed immutables.

	/// Get the amount locked in support of `proposal`; `None` if proposal isn't a valid proposal
	/// index.
	pub fn locked_for(proposal: PropIndex) -> Option<BalanceOf<T>> {
		Self::deposit_of(proposal).map(|(d, l)| d * (l.len() as u32).into())
	}

	/// Return true if `ref_index` is an on-going referendum.
	pub fn is_active_referendum(ref_index: ReferendumIndex) -> bool {
		<ReferendumInfoOf<T>>::exists(ref_index)
	}

	/// Get all referenda currently active.
	pub fn active_referenda()
		-> Vec<(ReferendumIndex, ReferendumInfo<T::BlockNumber, T::Proposal>)>
	{
		let next = Self::next_tally();
		let last = Self::referendum_count();
		(next..last).into_iter()
			.filter_map(|i| Self::referendum_info(i).map(|info| (i, info)))
			.collect()
	}

	/// Get all referenda ready for tally at block `n`.
	pub fn maturing_referenda_at(
		n: T::BlockNumber
	) -> Vec<(ReferendumIndex, ReferendumInfo<T::BlockNumber, T::Proposal>)> {
		let next = Self::next_tally();
		let last = Self::referendum_count();
		(next..last).into_iter()
			.filter_map(|i| Self::referendum_info(i).map(|info| (i, info)))
			.take_while(|&(_, ref info)| info.end == n)
			.collect()
	}

	/// Get the voters for the current proposal.
	pub fn tally(ref_index: ReferendumIndex) -> (BalanceOf<T>, BalanceOf<T>, BalanceOf<T>) {
		let (approve, against, capital):
			(BalanceOf<T>, BalanceOf<T>, BalanceOf<T>) = Self::voters_for(ref_index)
				.iter()
				.map(|voter| (
					T::Currency::total_balance(voter), Self::vote_of((ref_index, voter.clone()))
				))
				.map(|(balance, Vote { aye, conviction })| {
					let (votes, turnout) = conviction.votes(balance);
					if aye {
						(votes, Zero::zero(), turnout)
					} else {
						(Zero::zero(), votes, turnout)
					}
				}).fold(
					(Zero::zero(), Zero::zero(), Zero::zero()),
					|(a, b, c), (d, e, f)| (a + d, b + e, c + f)
				);
		let (del_approve, del_against, del_capital) = Self::tally_delegation(ref_index);
		(approve + del_approve, against + del_against, capital + del_capital)
	}

	/// Get the delegated voters for the current proposal.
	/// I think this goes into a worker once https://github.com/paritytech/substrate/issues/1458 is
	/// done.
	fn tally_delegation(ref_index: ReferendumIndex) -> (BalanceOf<T>, BalanceOf<T>, BalanceOf<T>) {
		Self::voters_for(ref_index).iter().fold(
			(Zero::zero(), Zero::zero(), Zero::zero()),
			|(approve_acc, against_acc, turnout_acc), voter| {
				let Vote { aye, conviction } = Self::vote_of((ref_index, voter.clone()));
				let (votes, turnout) = Self::delegated_votes(
					ref_index,
					voter.clone(),
					conviction,
					MAX_RECURSION_LIMIT
				);
				if aye {
					(approve_acc + votes, against_acc, turnout_acc + turnout)
				} else {
					(approve_acc, against_acc + votes, turnout_acc + turnout)
				}
			}
		)
	}

	fn delegated_votes(
		ref_index: ReferendumIndex,
		to: T::AccountId,
		parent_conviction: Conviction,
		recursion_limit: u32,
	) -> (BalanceOf<T>, BalanceOf<T>) {
		if recursion_limit == 0 { return (Zero::zero(), Zero::zero()); }
		<Delegations<T>>::enumerate()
			.filter(|(delegator, (delegate, _))|
				*delegate == to && !<VoteOf<T>>::exists(&(ref_index, delegator.clone()))
			).fold(
				(Zero::zero(), Zero::zero()),
				|(votes_acc, turnout_acc), (delegator, (_delegate, max_conviction))| {
					let conviction = Conviction::min(parent_conviction, max_conviction);
					let balance = T::Currency::total_balance(&delegator);
					let (votes, turnout) = conviction.votes(balance);
					let (del_votes, del_turnout) = Self::delegated_votes(
						ref_index,
						delegator,
						conviction,
						recursion_limit - 1
					);
					(votes_acc + votes + del_votes, turnout_acc + turnout + del_turnout)
				}
			)
	}

	// Exposed mutables.

	#[cfg(feature = "std")]
	pub fn force_proxy(stash: T::AccountId, proxy: T::AccountId) {
		<Proxy<T>>::insert(proxy, stash)
	}

	/// Start a referendum. Can be called directly by the council.
	pub fn internal_start_referendum(
		proposal: T::Proposal,
		threshold: VoteThreshold,
		delay: T::BlockNumber
	) -> result::Result<ReferendumIndex, &'static str> {
		<Module<T>>::inject_referendum(
			<system::Module<T>>::block_number() + T::VotingPeriod::get(),
			proposal,
			threshold,
			delay
		)
	}

	/// Remove a referendum. Can be called directly by the council.
	pub fn internal_cancel_referendum(ref_index: ReferendumIndex) {
		Self::deposit_event(RawEvent::Cancelled(ref_index));
		<Module<T>>::clear_referendum(ref_index);
	}

	// private.

	/// Actually enact a vote, if legit.
	fn do_vote(who: T::AccountId, ref_index: ReferendumIndex, vote: Vote) -> Result {
		ensure!(Self::is_active_referendum(ref_index), "vote given for invalid referendum.");
		if !<VoteOf<T>>::exists(&(ref_index, who.clone())) {
			<VotersFor<T>>::mutate(ref_index, |voters| voters.push(who.clone()));
		}
		<VoteOf<T>>::insert(&(ref_index, who), vote);
		Ok(())
	}

	/// Start a referendum
	fn inject_referendum(
		end: T::BlockNumber,
		proposal: T::Proposal,
		threshold: VoteThreshold,
		delay: T::BlockNumber,
	) -> result::Result<ReferendumIndex, &'static str> {
		let ref_index = Self::referendum_count();
		if ref_index.checked_sub(1)
			.and_then(Self::referendum_info)
			.map(|i| i.end > end)
			.unwrap_or(false)
		{
			Err("Cannot inject a referendum that ends earlier than preceeding referendum")?
		}

		ReferendumCount::put(ref_index + 1);
		let item = ReferendumInfo { end, proposal, threshold, delay };
		<ReferendumInfoOf<T>>::insert(ref_index, item);
		Self::deposit_event(RawEvent::Started(ref_index, threshold));
		Ok(ref_index)
	}

	/// Remove all info on a referendum.
	fn clear_referendum(ref_index: ReferendumIndex) {
		<ReferendumInfoOf<T>>::remove(ref_index);
		<VotersFor<T>>::remove(ref_index);
		for v in Self::voters_for(ref_index) {
			<VoteOf<T>>::remove((ref_index, v));
		}
	}

	/// Enact a proposal from a referendum.
	fn enact_proposal(proposal: T::Proposal, index: ReferendumIndex) {
		let ok = proposal.dispatch(system::RawOrigin::Root.into()).is_ok();
		Self::deposit_event(RawEvent::Executed(index, ok));
	}

	/// Table the next waiting proposal for a vote.
	fn launch_next(now: T::BlockNumber) -> Result {
		if LastTabledWasExternal::take() {
			Self::launch_public(now).or_else(|_| Self::launch_external(now))
		} else {
			Self::launch_external(now).or_else(|_| Self::launch_public(now))
		}.map_err(|_| "No proposals waiting")
	}

	/// Table the waiting external proposal for a vote, if there is one.
	fn launch_external(now: T::BlockNumber) -> Result {
		if let Some((proposal, threshold)) = <NextExternal<T>>::take() {
			LastTabledWasExternal::put(true);
			Self::deposit_event(RawEvent::ExternalTabled);
			Self::inject_referendum(
				now + T::VotingPeriod::get(),
				proposal,
				threshold,
				T::EnactmentPeriod::get(),
			)?;
			Ok(())
		} else {
			Err("No external proposal waiting")
		}
	}

	/// Table the waiting public proposal with the highest backing for a vote.
	fn launch_public(now: T::BlockNumber) -> Result {
		let mut public_props = Self::public_props();
		if let Some((winner_index, _)) = public_props.iter()
			.enumerate()
			.max_by_key(|x| Self::locked_for((x.1).0).unwrap_or_else(Zero::zero)
				/* ^^ defensive only: All current public proposals have an amount locked*/)
		{
			let (prop_index, proposal, _) = public_props.swap_remove(winner_index);
			<PublicProps<T>>::put(public_props);

			if let Some((deposit, depositors)) = <DepositOf<T>>::take(prop_index) {
				// refund depositors
				for d in &depositors {
					T::Currency::unreserve(d, deposit);
				}
				Self::deposit_event(RawEvent::Tabled(prop_index, deposit, depositors));
				Self::inject_referendum(
					now + T::VotingPeriod::get(),
					proposal,
					VoteThreshold::SuperMajorityApprove,
					T::EnactmentPeriod::get(),
				)?;
			}
			Ok(())
		} else {
			Err("No public proposals waiting")
		}

	}

	fn bake_referendum(
		now: T::BlockNumber,
		index: ReferendumIndex,
		info: ReferendumInfo<T::BlockNumber, T::Proposal>
	) -> Result {
		let (approve, against, capital) = Self::tally(index);
		let total_issuance = T::Currency::total_issuance();
		let approved = info.threshold.approved(approve, against, capital, total_issuance);

		// Logic defined in https://www.slideshare.net/gavofyork/governance-in-polkadot-poc3
		// Essentially, we extend the lock-period of the coins behind the winning votes to be the
		// vote strength times the public delay period from now.
		for (a, Vote { conviction, .. }) in Self::voters_for(index).into_iter()
			.map(|a| (a.clone(), Self::vote_of((index, a))))
			// ^^^ defensive only: all items come from `voters`; for an item to be in `voters`
			// there must be a vote registered; qed
			.filter(|&(_, vote)| vote.aye == approved)	// Just the winning coins
		{
			// now plus: the base lock period multiplied by the number of periods this voter
			// offered to lock should they win...
			let locked_until = now + T::EnactmentPeriod::get() * conviction.lock_periods().into();
			// ...extend their bondage until at least then.
			T::Currency::extend_lock(
				DEMOCRACY_ID,
				&a,
				Bounded::max_value(),
				locked_until,
				WithdrawReason::Transfer.into()
			);
		}

		Self::clear_referendum(index);
		if approved {
			Self::deposit_event(RawEvent::Passed(index));
			if info.delay.is_zero() {
				Self::enact_proposal(info.proposal, index);
			} else {
				<DispatchQueue<T>>::mutate(
					now + info.delay,
					|q| q.push(Some((info.proposal, index)))
				);
			}
		} else {
			Self::deposit_event(RawEvent::NotPassed(index));
		}
		NextTally::put(index + 1);

		Ok(())
	}

	/// Current era is ending; we should finish up any proposals.
	// TODO: move to initialize_block #2779
	fn end_block(now: T::BlockNumber) -> Result {
		// pick out another public referendum if it's time.
		if (now % T::LaunchPeriod::get()).is_zero() {
			// Errors come from the queue being empty. we don't really care about that, and even if
			// we did, there is nothing we can do here.
			let _ = Self::launch_next(now.clone());
		}

		// tally up votes for any expiring referenda.
		for (index, info) in Self::maturing_referenda_at(now).into_iter() {
			Self::bake_referendum(now.clone(), index, info)?;
		}

		for (proposal, index) in <DispatchQueue<T>>::take(now).into_iter().filter_map(|x| x) {
			Self::enact_proposal(proposal, index);
		}
		Ok(())
	}
}

impl<T: Trait> OnFreeBalanceZero<T::AccountId> for Module<T> {
	fn on_free_balance_zero(who: &T::AccountId) {
		<Proxy<T>>::remove(who)
	}
}

#[cfg(test)]
mod tests {
	use super::*;
	use runtime_io::with_externalities;
	use srml_support::{
		impl_outer_origin, impl_outer_error, impl_outer_dispatch, assert_noop, assert_ok, parameter_types,
		traits::Contains
	};
	use substrate_primitives::{H256, Blake2Hasher};
	use primitives::{traits::{BlakeTwo256, IdentityLookup, Bounded}, testing::Header};
	use balances::BalanceLock;
	use system::EnsureSignedBy;

	const AYE: Vote = Vote{ aye: true, conviction: Conviction::None };
	const NAY: Vote = Vote{ aye: false, conviction: Conviction::None };
	const BIG_AYE: Vote = Vote{ aye: true, conviction: Conviction::Locked1x };
	const BIG_NAY: Vote = Vote{ aye: false, conviction: Conviction::Locked1x };

	impl_outer_origin! {
		pub enum Origin for Test {}
	}

	impl_outer_dispatch! {
		pub enum Call for Test where origin: Origin {
			type Error = Error;

			balances::Balances,
			democracy::Democracy,
		}
	}

	impl_outer_error! {
		pub enum Error for Test {
			balances,
		}
	}

	// Workaround for https://github.com/rust-lang/rust/issues/26925 . Remove when sorted.
	#[derive(Clone, Eq, PartialEq, Debug)]
	pub struct Test;
	impl system::Trait for Test {
		type Origin = Origin;
		type Index = u64;
		type BlockNumber = u64;
		type Hash = H256;
		type Hashing = BlakeTwo256;
		type AccountId = u64;
		type Lookup = IdentityLookup<Self::AccountId>;
		type Header = Header;
		type Event = ();
		type Error = Error;
	}
	parameter_types! {
		pub const ExistentialDeposit: u64 = 0;
		pub const TransferFee: u64 = 0;
		pub const CreationFee: u64 = 0;
		pub const TransactionBaseFee: u64 = 0;
		pub const TransactionByteFee: u64 = 0;
	}
	impl balances::Trait for Test {
		type Balance = u64;
		type OnFreeBalanceZero = ();
		type OnNewAccount = ();
		type Event = ();
		type TransactionPayment = ();
		type TransferPayment = ();
		type DustRemoval = ();
<<<<<<< HEAD
		type Error = Error;
=======
		type ExistentialDeposit = ExistentialDeposit;
		type TransferFee = TransferFee;
		type CreationFee = CreationFee;
		type TransactionBaseFee = TransactionBaseFee;
		type TransactionByteFee = TransactionByteFee;
>>>>>>> ed13f4b1
	}
	parameter_types! {
		pub const LaunchPeriod: u64 = 2;
		pub const VotingPeriod: u64 = 2;
		pub const EmergencyVotingPeriod: u64 = 1;
		pub const MinimumDeposit: u64 = 1;
		pub const EnactmentPeriod: u64 = 2;
		pub const CooloffPeriod: u64 = 2;
		pub const One: u64 = 1;
		pub const Two: u64 = 2;
		pub const Three: u64 = 3;
		pub const Four: u64 = 4;
		pub const Five: u64 = 5;
	}
	pub struct OneToFive;
	impl Contains<u64> for OneToFive {
		fn contains(n: &u64) -> bool {
			*n >= 1 && *n <= 5
		}
	}
	impl super::Trait for Test {
		type Proposal = Call;
		type Event = ();
		type Currency = balances::Module<Self>;
		type EnactmentPeriod = EnactmentPeriod;
		type LaunchPeriod = LaunchPeriod;
		type VotingPeriod = VotingPeriod;
		type EmergencyVotingPeriod = EmergencyVotingPeriod;
		type MinimumDeposit = MinimumDeposit;
		type EmergencyOrigin = EnsureSignedBy<One, u64>;
		type ExternalOrigin = EnsureSignedBy<Two, u64>;
		type ExternalMajorityOrigin = EnsureSignedBy<Three, u64>;
		type CancellationOrigin = EnsureSignedBy<Four, u64>;
		type VetoOrigin = EnsureSignedBy<OneToFive, u64>;
		type CooloffPeriod = CooloffPeriod;
	}

	fn new_test_ext() -> runtime_io::TestExternalities<Blake2Hasher> {
		let mut t = system::GenesisConfig::default().build_storage::<Test>().unwrap().0;
		t.extend(balances::GenesisConfig::<Test>{
			balances: vec![(1, 10), (2, 20), (3, 30), (4, 40), (5, 50), (6, 60)],
			vesting: vec![],
		}.build_storage().unwrap().0);
		t.extend(GenesisConfig::default().build_storage().unwrap().0);
		runtime_io::TestExternalities::new(t)
	}

	type System = system::Module<Test>;
	type Balances = balances::Module<Test>;
	type Democracy = Module<Test>;

	#[test]
	fn params_should_work() {
		with_externalities(&mut new_test_ext(), || {
			assert_eq!(Democracy::referendum_count(), 0);
			assert_eq!(Balances::free_balance(&42), 0);
			assert_eq!(Balances::total_issuance(), 210);
		});
	}

	fn set_balance_proposal(value: u64) -> Call {
		Call::Balances(balances::Call::set_balance(42, value, 0))
	}

	fn propose_set_balance(who: u64, value: u64, delay: u64) -> super::Result {
		Democracy::propose(
			Origin::signed(who),
			Box::new(set_balance_proposal(value)),
			delay
		)
	}

	fn next_block() {
		assert_eq!(Democracy::end_block(System::block_number()), Ok(()));
		System::set_block_number(System::block_number() + 1);
	}

	fn fast_forward_to(n: u64) {
		while System::block_number() < n {
			next_block();
		}
	}

	#[test]
	fn external_and_public_interleaving_works() {
		with_externalities(&mut new_test_ext(), || {
			System::set_block_number(0);
			assert_ok!(Democracy::external_propose(
				Origin::signed(2),
				Box::new(set_balance_proposal(1)),
			));
			assert_ok!(propose_set_balance(6, 2, 2));

			fast_forward_to(1);

			// both waiting: external goes first.
			assert_eq!(
				Democracy::referendum_info(0),
				Some(ReferendumInfo {
					end: 2,
					proposal: set_balance_proposal(1),
					threshold: VoteThreshold::SuperMajorityApprove,
					delay: 2
				})
			);
			// replenish external
			assert_ok!(Democracy::external_propose(
				Origin::signed(2),
				Box::new(set_balance_proposal(3)),
			));

			fast_forward_to(3);

			// both waiting: public goes next.
			assert_eq!(
				Democracy::referendum_info(1),
				Some(ReferendumInfo {
					end: 4,
					proposal: set_balance_proposal(2),
					threshold: VoteThreshold::SuperMajorityApprove,
					delay: 2
				})
			);
			// don't replenish public

			fast_forward_to(5);

			// it's external "turn" again, though since public is empty that doesn't really matter
			assert_eq!(
				Democracy::referendum_info(2),
				Some(ReferendumInfo {
					end: 6,
					proposal: set_balance_proposal(3),
					threshold: VoteThreshold::SuperMajorityApprove,
					delay: 2
				})
			);
			// replenish external
			assert_ok!(Democracy::external_propose(
				Origin::signed(2),
				Box::new(set_balance_proposal(5)),
			));

			fast_forward_to(7);

			// external goes again because there's no public waiting.
			assert_eq!(
				Democracy::referendum_info(3),
				Some(ReferendumInfo {
					end: 8,
					proposal: set_balance_proposal(5),
					threshold: VoteThreshold::SuperMajorityApprove,
					delay: 2
				})
			);
			// replenish both
			assert_ok!(Democracy::external_propose(
				Origin::signed(2),
				Box::new(set_balance_proposal(7)),
			));
			assert_ok!(propose_set_balance(6, 4, 2));

			fast_forward_to(9);

			// public goes now since external went last time.
			assert_eq!(
				Democracy::referendum_info(4),
				Some(ReferendumInfo {
					end: 10,
					proposal: set_balance_proposal(4),
					threshold: VoteThreshold::SuperMajorityApprove,
					delay: 2
				})
			);
			// replenish public again
			assert_ok!(propose_set_balance(6, 6, 2));
			// cancel external
			let h = BlakeTwo256::hash_of(&set_balance_proposal(7));
			assert_ok!(Democracy::veto_external(Origin::signed(3), h));

			fast_forward_to(11);

			// public goes again now since there's no external waiting.
			assert_eq!(
				Democracy::referendum_info(5),
				Some(ReferendumInfo {
					end: 12,
					proposal: set_balance_proposal(6),
					threshold: VoteThreshold::SuperMajorityApprove,
					delay: 2
				})
			);
		});
	}


	#[test]
	fn emergency_cancel_should_work() {
		with_externalities(&mut new_test_ext(), || {
			System::set_block_number(0);
			let r = Democracy::inject_referendum(
				2,
				set_balance_proposal(2),
				VoteThreshold::SuperMajorityApprove,
				2
			).unwrap();
			assert!(Democracy::referendum_info(r).is_some());

			assert_noop!(Democracy::emergency_cancel(Origin::signed(3), r), "Invalid origin");
			assert_ok!(Democracy::emergency_cancel(Origin::signed(4), r));
			assert!(Democracy::referendum_info(r).is_none());

			// some time later...

			let r = Democracy::inject_referendum(
				2,
				set_balance_proposal(2),
				VoteThreshold::SuperMajorityApprove,
				2
			).unwrap();
			assert!(Democracy::referendum_info(r).is_some());
			assert_noop!(Democracy::emergency_cancel(Origin::signed(4), r), "cannot cancel the same proposal twice");
		});
	}

	#[test]
	fn veto_external_works() {
		with_externalities(&mut new_test_ext(), || {
			System::set_block_number(0);
			assert_ok!(Democracy::external_propose(
				Origin::signed(2),
				Box::new(set_balance_proposal(2)),
			));
			assert!(<NextExternal<Test>>::exists());

			let h = BlakeTwo256::hash_of(&set_balance_proposal(2));
			assert_ok!(Democracy::veto_external(Origin::signed(3), h.clone()));
			// cancelled.
			assert!(!<NextExternal<Test>>::exists());
			// fails - same proposal can't be resubmitted.
			assert_noop!(Democracy::external_propose(
				Origin::signed(2),
				Box::new(set_balance_proposal(2)),
			), "proposal still blacklisted");

			fast_forward_to(1);
			// fails as we're still in cooloff period.
			assert_noop!(Democracy::external_propose(
				Origin::signed(2),
				Box::new(set_balance_proposal(2)),
			), "proposal still blacklisted");

			fast_forward_to(2);
			// works; as we're out of the cooloff period.
			assert_ok!(Democracy::external_propose(
				Origin::signed(2),
				Box::new(set_balance_proposal(2)),
			));
			assert!(<NextExternal<Test>>::exists());

			// 3 can't veto the same thing twice.
			assert_noop!(
				Democracy::veto_external(Origin::signed(3), h.clone()),
				"identity may not veto a proposal twice"
			);

			// 4 vetoes.
			assert_ok!(Democracy::veto_external(Origin::signed(4), h.clone()));
			// cancelled again.
			assert!(!<NextExternal<Test>>::exists());

			fast_forward_to(3);
			// same proposal fails as we're still in cooloff
			assert_noop!(Democracy::external_propose(
				Origin::signed(2),
				Box::new(set_balance_proposal(2)),
			), "proposal still blacklisted");
			// different proposal works fine.
			assert_ok!(Democracy::external_propose(
				Origin::signed(2),
				Box::new(set_balance_proposal(3)),
			));
		});
	}

	#[test]
	fn emergency_referendum_works() {
		with_externalities(&mut new_test_ext(), || {
			System::set_block_number(0);
			assert_noop!(Democracy::emergency_propose(
				Origin::signed(6),  // invalid
				Box::new(set_balance_proposal(2)),
				VoteThreshold::SuperMajorityAgainst,
				0,
				0,
			), "bad origin: expected to be a root origin");
			assert_ok!(Democracy::emergency_propose(
				Origin::signed(1),
				Box::new(set_balance_proposal(2)),
				VoteThreshold::SuperMajorityAgainst,
				0,
				0,
			));
			assert_eq!(
				Democracy::referendum_info(0),
				Some(ReferendumInfo {
					end: 1,
					proposal: set_balance_proposal(2),
					threshold: VoteThreshold::SuperMajorityAgainst,
					delay: 0
				})
			);

			assert_ok!(Democracy::vote(Origin::signed(1), 0, AYE));
			fast_forward_to(1);
			assert_eq!(Balances::free_balance(&42), 0);
			fast_forward_to(2);
			assert_eq!(Balances::free_balance(&42), 2);

			assert_ok!(Democracy::emergency_propose(
				Origin::signed(1),
				Box::new(set_balance_proposal(4)),
				VoteThreshold::SuperMajorityAgainst,
				3,
				3
			));
			assert_eq!(
				Democracy::referendum_info(1),
				Some(ReferendumInfo {
					end: 5,
					proposal: set_balance_proposal(4),
					threshold: VoteThreshold::SuperMajorityAgainst,
					delay: 3
				})
			);
			assert_ok!(Democracy::vote(Origin::signed(1), 1, AYE));
			fast_forward_to(8);
			assert_eq!(Balances::free_balance(&42), 2);
			fast_forward_to(9);
			assert_eq!(Balances::free_balance(&42), 4);
		});
	}

	#[test]
	fn external_referendum_works() {
		with_externalities(&mut new_test_ext(), || {
			System::set_block_number(0);
			assert_noop!(Democracy::external_propose(
				Origin::signed(1),
				Box::new(set_balance_proposal(2)),
			), "Invalid origin");
			assert_ok!(Democracy::external_propose(
				Origin::signed(2),
				Box::new(set_balance_proposal(2)),
			));
			assert_noop!(Democracy::external_propose(
				Origin::signed(2),
				Box::new(set_balance_proposal(1)),
			), "proposal already made");
			fast_forward_to(1);
			assert_eq!(
				Democracy::referendum_info(0),
				Some(ReferendumInfo {
					end: 2,
					proposal: set_balance_proposal(2),
					threshold: VoteThreshold::SuperMajorityApprove,
					delay: 2
				})
			);
		});
	}

	#[test]
	fn external_majority_referendum_works() {
		with_externalities(&mut new_test_ext(), || {
			System::set_block_number(0);
			assert_noop!(Democracy::external_propose_majority(
				Origin::signed(1),
				Box::new(set_balance_proposal(2))
			), "Invalid origin");
			assert_ok!(Democracy::external_propose_majority(
				Origin::signed(3),
				Box::new(set_balance_proposal(2))
			));
			fast_forward_to(1);
			assert_eq!(
				Democracy::referendum_info(0),
				Some(ReferendumInfo {
					end: 2,
					proposal: set_balance_proposal(2),
					threshold: VoteThreshold::SimpleMajority,
					delay: 2,
				})
			);
		});
	}

	#[test]
	fn locked_for_should_work() {
		with_externalities(&mut new_test_ext(), || {
			System::set_block_number(1);
			assert_ok!(propose_set_balance(1, 2, 2));
			assert_ok!(propose_set_balance(1, 4, 4));
			assert_ok!(propose_set_balance(1, 3, 3));
			assert_eq!(Democracy::locked_for(0), Some(2));
			assert_eq!(Democracy::locked_for(1), Some(4));
			assert_eq!(Democracy::locked_for(2), Some(3));
		});
	}

	#[test]
	fn single_proposal_should_work() {
		with_externalities(&mut new_test_ext(), || {
			System::set_block_number(0);
			assert_ok!(propose_set_balance(1, 2, 1));
			assert!(Democracy::referendum_info(0).is_none());

			// end of 0 => next referendum scheduled.
			fast_forward_to(1);

			let r = 0;
			assert_ok!(Democracy::vote(Origin::signed(1), r, AYE));

			assert_eq!(Democracy::referendum_count(), 1);
			assert_eq!(
				Democracy::referendum_info(0),
				Some(ReferendumInfo {
					end: 2,
					proposal: set_balance_proposal(2),
					threshold: VoteThreshold::SuperMajorityApprove,
					delay: 2
				})
			);
			assert_eq!(Democracy::voters_for(r), vec![1]);
			assert_eq!(Democracy::vote_of((r, 1)), AYE);
			assert_eq!(Democracy::tally(r), (1, 0, 1));

			fast_forward_to(2);

			// referendum still running
			assert!(Democracy::referendum_info(0).is_some());

			// referendum runs during 1 and 2, ends @ end of 2.
			fast_forward_to(3);

			assert!(Democracy::referendum_info(0).is_none());
			assert_eq!(Democracy::dispatch_queue(4), vec![
				Some((set_balance_proposal(2), 0))
			]);

			// referendum passes and wait another two blocks for enactment.
			fast_forward_to(5);

			assert_eq!(Balances::free_balance(&42), 2);
		});
	}

	#[test]
	fn cancel_queued_should_work() {
		with_externalities(&mut new_test_ext(), || {
			System::set_block_number(0);
			assert_ok!(propose_set_balance(1, 2, 1));

			// end of 0 => next referendum scheduled.
			fast_forward_to(1);

			assert_ok!(Democracy::vote(Origin::signed(1), 0, AYE));

			fast_forward_to(3);

			assert_eq!(Democracy::dispatch_queue(4), vec![
				Some((set_balance_proposal(2), 0))
			]);

			assert_noop!(Democracy::cancel_queued(3, 0, 0), "proposal not found");
			assert_noop!(Democracy::cancel_queued(4, 1, 0), "proposal not found");
			assert_ok!(Democracy::cancel_queued(4, 0, 0));
			assert_eq!(Democracy::dispatch_queue(4), vec![None]);
		});
	}

	#[test]
	fn proxy_should_work() {
		with_externalities(&mut new_test_ext(), || {
			assert_eq!(Democracy::proxy(10), None);
			assert_ok!(Democracy::set_proxy(Origin::signed(1), 10));
			assert_eq!(Democracy::proxy(10), Some(1));

			// Can't set when already set.
			assert_noop!(Democracy::set_proxy(Origin::signed(2), 10), "already a proxy");

			// But this works because 11 isn't proxying.
			assert_ok!(Democracy::set_proxy(Origin::signed(2), 11));
			assert_eq!(Democracy::proxy(10), Some(1));
			assert_eq!(Democracy::proxy(11), Some(2));

			// 2 cannot fire 1's proxy:
			assert_noop!(Democracy::remove_proxy(Origin::signed(2), 10), "wrong proxy");

			// 1 fires his proxy:
			assert_ok!(Democracy::remove_proxy(Origin::signed(1), 10));
			assert_eq!(Democracy::proxy(10), None);
			assert_eq!(Democracy::proxy(11), Some(2));

			// 11 resigns:
			assert_ok!(Democracy::resign_proxy(Origin::signed(11)));
			assert_eq!(Democracy::proxy(10), None);
			assert_eq!(Democracy::proxy(11), None);
		});
	}

	#[test]
	fn single_proposal_should_work_with_proxy() {
		with_externalities(&mut new_test_ext(), || {
			System::set_block_number(0);
			assert_ok!(propose_set_balance(1, 2, 1));

			fast_forward_to(1);
			let r = 0;
			assert_ok!(Democracy::set_proxy(Origin::signed(1), 10));
			assert_ok!(Democracy::proxy_vote(Origin::signed(10), r, AYE));

			assert_eq!(Democracy::voters_for(r), vec![1]);
			assert_eq!(Democracy::vote_of((r, 1)), AYE);
			assert_eq!(Democracy::tally(r), (1, 0, 1));

			fast_forward_to(5);
			assert_eq!(Balances::free_balance(&42), 2);
		});
	}

	#[test]
	fn single_proposal_should_work_with_delegation() {
		with_externalities(&mut new_test_ext(), || {
			System::set_block_number(0);

			assert_ok!(propose_set_balance(1, 2, 1));

			fast_forward_to(1);

			// Delegate vote.
			assert_ok!(Democracy::delegate(Origin::signed(2), 1, Conviction::max_value()));

			let r = 0;
			assert_ok!(Democracy::vote(Origin::signed(1), r, AYE));
			assert_eq!(Democracy::voters_for(r), vec![1]);
			assert_eq!(Democracy::vote_of((r, 1)), AYE);
			// Delegated vote is counted.
			assert_eq!(Democracy::tally(r), (3, 0, 3));

			fast_forward_to(5);

			assert_eq!(Balances::free_balance(&42), 2);
		});
	}

	#[test]
	fn single_proposal_should_work_with_cyclic_delegation() {
		with_externalities(&mut new_test_ext(), || {
			System::set_block_number(0);

			assert_ok!(propose_set_balance(1, 2, 1));

			fast_forward_to(1);

			// Check behavior with cycle.
			assert_ok!(Democracy::delegate(Origin::signed(2), 1, Conviction::max_value()));
			assert_ok!(Democracy::delegate(Origin::signed(3), 2, Conviction::max_value()));
			assert_ok!(Democracy::delegate(Origin::signed(1), 3, Conviction::max_value()));
			let r = 0;
			assert_ok!(Democracy::vote(Origin::signed(1), r, AYE));
			assert_eq!(Democracy::voters_for(r), vec![1]);

			// Delegated vote is counted.
			assert_eq!(Democracy::tally(r), (6, 0, 6));

			fast_forward_to(5);

			assert_eq!(Balances::free_balance(&42), 2);
		});
	}

	#[test]
	/// If transactor already voted, delegated vote is overwriten.
	fn single_proposal_should_work_with_vote_and_delegation() {
		with_externalities(&mut new_test_ext(), || {
			System::set_block_number(0);

			assert_ok!(propose_set_balance(1, 2, 1));

			fast_forward_to(1);

			let r = 0;
			assert_ok!(Democracy::vote(Origin::signed(1), r, AYE));
			// Vote.
			assert_ok!(Democracy::vote(Origin::signed(2), r, AYE));
			// Delegate vote.
			assert_ok!(Democracy::delegate(Origin::signed(2), 1, Conviction::max_value()));
			assert_eq!(Democracy::voters_for(r), vec![1, 2]);
			assert_eq!(Democracy::vote_of((r, 1)), AYE);
			// Delegated vote is not counted.
			assert_eq!(Democracy::tally(r), (3, 0, 3));

			fast_forward_to(5);

			assert_eq!(Balances::free_balance(&42), 2);
		});
	}

	#[test]
	fn single_proposal_should_work_with_undelegation() {
		with_externalities(&mut new_test_ext(), || {
			System::set_block_number(0);

			assert_ok!(propose_set_balance(1, 2, 1));

			// Delegate and undelegate vote.
			assert_ok!(Democracy::delegate(Origin::signed(2), 1, Conviction::max_value()));
			assert_ok!(Democracy::undelegate(Origin::signed(2)));

			fast_forward_to(1);
			let r = 0;
			assert_ok!(Democracy::vote(Origin::signed(1), r, AYE));

			assert_eq!(Democracy::referendum_count(), 1);
			assert_eq!(Democracy::voters_for(r), vec![1]);
			assert_eq!(Democracy::vote_of((r, 1)), AYE);

			// Delegated vote is not counted.
			assert_eq!(Democracy::tally(r), (1, 0, 1));

			fast_forward_to(5);

			assert_eq!(Balances::free_balance(&42), 2);
		});
	}

	#[test]
	/// If transactor voted, delegated vote is overwriten.
	fn single_proposal_should_work_with_delegation_and_vote() {
		with_externalities(&mut new_test_ext(), || {
			System::set_block_number(0);

			assert_ok!(propose_set_balance(1, 2, 1));

			fast_forward_to(1);
			let r = 0;

			assert_ok!(Democracy::vote(Origin::signed(1), r, AYE));

			// Delegate vote.
			assert_ok!(Democracy::delegate(Origin::signed(2), 1, Conviction::max_value()));

			// Vote.
			assert_ok!(Democracy::vote(Origin::signed(2), r, AYE));

			assert_eq!(Democracy::referendum_count(), 1);
			assert_eq!(Democracy::voters_for(r), vec![1, 2]);
			assert_eq!(Democracy::vote_of((r, 1)), AYE);

			// Delegated vote is not counted.
			assert_eq!(Democracy::tally(r), (3, 0, 3));

			fast_forward_to(5);

			assert_eq!(Balances::free_balance(&42), 2);
		});
	}

	#[test]
	fn deposit_for_proposals_should_be_taken() {
		with_externalities(&mut new_test_ext(), || {
			System::set_block_number(1);
			assert_ok!(propose_set_balance(1, 2, 5));
			assert_ok!(Democracy::second(Origin::signed(2), 0));
			assert_ok!(Democracy::second(Origin::signed(5), 0));
			assert_ok!(Democracy::second(Origin::signed(5), 0));
			assert_ok!(Democracy::second(Origin::signed(5), 0));
			assert_eq!(Balances::free_balance(&1), 5);
			assert_eq!(Balances::free_balance(&2), 15);
			assert_eq!(Balances::free_balance(&5), 35);
		});
	}

	#[test]
	fn deposit_for_proposals_should_be_returned() {
		with_externalities(&mut new_test_ext(), || {
			System::set_block_number(1);
			assert_ok!(propose_set_balance(1, 2, 5));
			assert_ok!(Democracy::second(Origin::signed(2), 0));
			assert_ok!(Democracy::second(Origin::signed(5), 0));
			assert_ok!(Democracy::second(Origin::signed(5), 0));
			assert_ok!(Democracy::second(Origin::signed(5), 0));
			fast_forward_to(3);
			assert_eq!(Balances::free_balance(&1), 10);
			assert_eq!(Balances::free_balance(&2), 20);
			assert_eq!(Balances::free_balance(&5), 50);
		});
	}

	#[test]
	fn proposal_with_deposit_below_minimum_should_not_work() {
		with_externalities(&mut new_test_ext(), || {
			System::set_block_number(1);
			assert_noop!(propose_set_balance(1, 2, 0), "value too low");
		});
	}

	#[test]
	fn poor_proposer_should_not_work() {
		with_externalities(&mut new_test_ext(), || {
			System::set_block_number(1);
			assert_noop!(propose_set_balance(1, 2, 11), "proposer\'s balance too low");
		});
	}

	#[test]
	fn poor_seconder_should_not_work() {
		with_externalities(&mut new_test_ext(), || {
			System::set_block_number(1);
			assert_ok!(propose_set_balance(2, 2, 11));
			assert_noop!(Democracy::second(Origin::signed(1), 0), "seconder\'s balance too low");
		});
	}

	#[test]
	fn runners_up_should_come_after() {
		with_externalities(&mut new_test_ext(), || {
			System::set_block_number(0);
			assert_ok!(propose_set_balance(1, 2, 2));
			assert_ok!(propose_set_balance(1, 4, 4));
			assert_ok!(propose_set_balance(1, 3, 3));
			fast_forward_to(1);
			assert_ok!(Democracy::vote(Origin::signed(1), 0, AYE));
			fast_forward_to(3);
			assert_ok!(Democracy::vote(Origin::signed(1), 1, AYE));
			fast_forward_to(5);
			assert_ok!(Democracy::vote(Origin::signed(1), 2, AYE));
		});
	}

	#[test]
	fn simple_passing_should_work() {
		with_externalities(&mut new_test_ext(), || {
			System::set_block_number(1);
			let r = Democracy::inject_referendum(
				1,
				set_balance_proposal(2),
				VoteThreshold::SuperMajorityApprove,
				0
			).unwrap();
			assert_ok!(Democracy::vote(Origin::signed(1), r, AYE));

			assert_eq!(Democracy::voters_for(r), vec![1]);
			assert_eq!(Democracy::vote_of((r, 1)), AYE);
			assert_eq!(Democracy::tally(r), (1, 0, 1));

			next_block();
			next_block();

			assert_eq!(Balances::free_balance(&42), 2);
		});
	}

	#[test]
	fn cancel_referendum_should_work() {
		with_externalities(&mut new_test_ext(), || {
			System::set_block_number(1);
			let r = Democracy::inject_referendum(
				1,
				set_balance_proposal(2),
				VoteThreshold::SuperMajorityApprove,
				0
			).unwrap();
			assert_ok!(Democracy::vote(Origin::signed(1), r, AYE));
			assert_ok!(Democracy::cancel_referendum(r.into()));

			next_block();
			next_block();

			assert_eq!(Balances::free_balance(&42), 0);
		});
	}

	#[test]
	fn simple_failing_should_work() {
		with_externalities(&mut new_test_ext(), || {
			System::set_block_number(1);
			let r = Democracy::inject_referendum(
				1,
				set_balance_proposal(2),
				VoteThreshold::SuperMajorityApprove,
				0
			).unwrap();
			assert_ok!(Democracy::vote(Origin::signed(1), r, NAY));

			assert_eq!(Democracy::voters_for(r), vec![1]);
			assert_eq!(Democracy::vote_of((r, 1)), NAY);
			assert_eq!(Democracy::tally(r), (0, 1, 1));

			next_block();
			next_block();

			assert_eq!(Balances::free_balance(&42), 0);
		});
	}

	#[test]
	fn controversial_voting_should_work() {
		with_externalities(&mut new_test_ext(), || {
			System::set_block_number(1);
			let r = Democracy::inject_referendum(
				1,
				set_balance_proposal(2),
				VoteThreshold::SuperMajorityApprove,
				0
			).unwrap();
			assert_ok!(Democracy::vote(Origin::signed(1), r, BIG_AYE));
			assert_ok!(Democracy::vote(Origin::signed(2), r, BIG_NAY));
			assert_ok!(Democracy::vote(Origin::signed(3), r, BIG_NAY));
			assert_ok!(Democracy::vote(Origin::signed(4), r, BIG_AYE));
			assert_ok!(Democracy::vote(Origin::signed(5), r, BIG_NAY));
			assert_ok!(Democracy::vote(Origin::signed(6), r, BIG_AYE));

			assert_eq!(Democracy::tally(r), (110, 100, 210));

			next_block();
			next_block();

			assert_eq!(Balances::free_balance(&42), 2);
		});
	}

	#[test]
	fn delayed_enactment_should_work() {
		with_externalities(&mut new_test_ext(), || {
			System::set_block_number(1);
			let r = Democracy::inject_referendum(
				1,
				set_balance_proposal(2),
				VoteThreshold::SuperMajorityApprove,
				1
			).unwrap();
			assert_ok!(Democracy::vote(Origin::signed(1), r, AYE));
			assert_ok!(Democracy::vote(Origin::signed(2), r, AYE));
			assert_ok!(Democracy::vote(Origin::signed(3), r, AYE));
			assert_ok!(Democracy::vote(Origin::signed(4), r, AYE));
			assert_ok!(Democracy::vote(Origin::signed(5), r, AYE));
			assert_ok!(Democracy::vote(Origin::signed(6), r, AYE));

			assert_eq!(Democracy::tally(r), (21, 0, 21));

			next_block();
			assert_eq!(Balances::free_balance(&42), 0);

			next_block();

			assert_eq!(Balances::free_balance(&42), 2);
		});
	}

	#[test]
	fn controversial_low_turnout_voting_should_work() {
		with_externalities(&mut new_test_ext(), || {
			System::set_block_number(1);
			let r = Democracy::inject_referendum(
				1,
				set_balance_proposal(2),
				VoteThreshold::SuperMajorityApprove,
				0
			).unwrap();
			assert_ok!(Democracy::vote(Origin::signed(5), r, BIG_NAY));
			assert_ok!(Democracy::vote(Origin::signed(6), r, BIG_AYE));

			assert_eq!(Democracy::tally(r), (60, 50, 110));

			next_block();
			next_block();

			assert_eq!(Balances::free_balance(&42), 0);
		});
	}

	#[test]
	fn passing_low_turnout_voting_should_work() {
		with_externalities(&mut new_test_ext(), || {
			assert_eq!(Balances::free_balance(&42), 0);
			assert_eq!(Balances::total_issuance(), 210);

			System::set_block_number(1);
			let r = Democracy::inject_referendum(
				1,
				set_balance_proposal(2),
				VoteThreshold::SuperMajorityApprove,
				0
			).unwrap();
			assert_ok!(Democracy::vote(Origin::signed(4), r, BIG_AYE));
			assert_ok!(Democracy::vote(Origin::signed(5), r, BIG_NAY));
			assert_ok!(Democracy::vote(Origin::signed(6), r, BIG_AYE));

			assert_eq!(Democracy::tally(r), (100, 50, 150));

			next_block();
			next_block();

			assert_eq!(Balances::free_balance(&42), 2);
		});
	}

	#[test]
	fn lock_voting_should_work() {
		with_externalities(&mut new_test_ext(), || {
			System::set_block_number(0);
			let r = Democracy::inject_referendum(
				1,
				set_balance_proposal(2),
				VoteThreshold::SuperMajorityApprove,
				0
			).unwrap();
			assert_ok!(Democracy::vote(Origin::signed(1), r, Vote {
				aye: false,
				conviction: Conviction::Locked5x
			}));
			assert_ok!(Democracy::vote(Origin::signed(2), r, Vote {
				aye: true,
				conviction: Conviction::Locked4x
			}));
			assert_ok!(Democracy::vote(Origin::signed(3), r, Vote {
				aye: true,
				conviction: Conviction::Locked3x
			}));
			assert_ok!(Democracy::vote(Origin::signed(4), r, Vote {
				aye: true,
				conviction: Conviction::Locked2x
			}));
			assert_ok!(Democracy::vote(Origin::signed(5), r, Vote {
				aye: false,
				conviction: Conviction::Locked1x
			}));

			assert_eq!(Democracy::tally(r), (250, 100, 150));

			fast_forward_to(2);

			assert_eq!(Balances::locks(1), vec![]);
			assert_eq!(Balances::locks(2), vec![BalanceLock {
				id: DEMOCRACY_ID,
				amount: u64::max_value(),
				until: 17,
				reasons: WithdrawReason::Transfer.into()
			}]);
			assert_eq!(Balances::locks(3), vec![BalanceLock {
				id: DEMOCRACY_ID,
				amount: u64::max_value(),
				until: 9,
				reasons: WithdrawReason::Transfer.into()
			}]);
			assert_eq!(Balances::locks(4), vec![BalanceLock {
				id: DEMOCRACY_ID,
				amount: u64::max_value(),
				until: 5,
				reasons: WithdrawReason::Transfer.into()
			}]);
			assert_eq!(Balances::locks(5), vec![]);

			assert_eq!(Balances::free_balance(&42), 2);
		});
	}

	#[test]
	fn lock_voting_should_work_with_delegation() {
		with_externalities(&mut new_test_ext(), || {
			System::set_block_number(1);
			let r = Democracy::inject_referendum(
				1,
				set_balance_proposal(2),
				VoteThreshold::SuperMajorityApprove,
				0
			).unwrap();
			assert_ok!(Democracy::vote(Origin::signed(1), r, Vote {
				aye: false,
				conviction: Conviction::Locked5x
			}));
			assert_ok!(Democracy::vote(Origin::signed(2), r, Vote {
				aye: true,
				conviction: Conviction::Locked4x
			}));
			assert_ok!(Democracy::vote(Origin::signed(3), r, Vote {
				aye: true,
				conviction: Conviction::Locked3x
			}));
			assert_ok!(Democracy::delegate(Origin::signed(4), 2, Conviction::Locked2x));
			assert_ok!(Democracy::vote(Origin::signed(5), r, Vote {
				aye: false,
				conviction: Conviction::Locked1x
			}));

			assert_eq!(Democracy::tally(r), (250, 100, 150));

			next_block();
			next_block();

			assert_eq!(Balances::free_balance(&42), 2);
		});
	}
}<|MERGE_RESOLUTION|>--- conflicted
+++ resolved
@@ -1004,15 +1004,12 @@
 		type TransactionPayment = ();
 		type TransferPayment = ();
 		type DustRemoval = ();
-<<<<<<< HEAD
 		type Error = Error;
-=======
 		type ExistentialDeposit = ExistentialDeposit;
 		type TransferFee = TransferFee;
 		type CreationFee = CreationFee;
 		type TransactionBaseFee = TransactionBaseFee;
 		type TransactionByteFee = TransactionByteFee;
->>>>>>> ed13f4b1
 	}
 	parameter_types! {
 		pub const LaunchPeriod: u64 = 2;
