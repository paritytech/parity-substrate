// Copyright 2019 Parity Technologies (UK) Ltd.
// This file is part of Substrate.

// Substrate is free software: you can redistribute it and/or modify
// it under the terms of the GNU General Public License as published by
// the Free Software Foundation, either version 3 of the License, or
// (at your option) any later version.

// Substrate is distributed in the hope that it will be useful,
// but WITHOUT ANY WARRANTY; without even the implied warranty of
// MERCHANTABILITY or FITNESS FOR A PARTICULAR PURPOSE.  See the
// GNU General Public License for more details.

// You should have received a copy of the GNU General Public License
// along with Substrate.  If not, see <http://www.gnu.org/licenses/>.

//! # Authority discovery module.
//!
//! This module is used by the `core/authority-discovery` to retrieve the
//! current set of authorities, learn its own authority id as well as sign and
//! verify messages to and from other authorities.
//!
//! ## Dependencies
//!
//! This module depends on the [I’m online module](../srml_im_online/index.html)
//! using its session key.

// Ensure we're `no_std` when compiling for Wasm.
#![cfg_attr(not(feature = "std"), no_std)]

use app_crypto::RuntimeAppPublic;
use codec::{Decode, Encode};
use rstd::prelude::*;
use srml_support::{decl_module, decl_storage, StorageValue};

pub trait Trait: system::Trait + session::Trait + im_online::Trait {}

type AuthorityIdFor<T> = <T as im_online::Trait>::AuthorityId;

decl_storage! {
	trait Store for Module<T: Trait> as AuthorityDiscovery {
		/// The current set of keys that may issue a heartbeat.
		Keys get(keys): Vec<AuthorityIdFor<T>>;
	}
	add_extra_genesis {
<<<<<<< HEAD
		config(keys): Vec<im_online::AuthorityId>;
		build(|config| Module::<T>::initialize_keys(&config.keys))
=======
		config(keys): Vec<AuthorityIdFor<T>>;
		build(|
			  storage: &mut (sr_primitives::StorageOverlay, sr_primitives::ChildrenStorageOverlay),
			  config: &GenesisConfig<T>,
			  | {
				  sr_io::with_storage(
					  storage,
					  || Module::<T>::initialize_keys(&config.keys),
				  );
			  })
>>>>>>> 7004308c
	}
}

decl_module! {
	pub struct Module<T: Trait> for enum Call where origin: T::Origin {
	}
}

impl<T: Trait> Module<T> {
	/// Returns own authority identifier iff it is part of the current authority
	/// set, otherwise this function returns None. The restriction might be
	/// softened in the future in case a consumer needs to learn own authority
	/// identifier.
	pub fn authority_id() -> Option<AuthorityIdFor<T>> {
		let authorities = Keys::<T>::get();

		let local_keys = <AuthorityIdFor<T>>::all();

		authorities.into_iter().find_map(|authority| {
			if local_keys.contains(&authority) {
				Some(authority)
			} else {
				None
			}
		})
	}

	/// Retrieve authority identifiers of the current authority set.
	pub fn authorities() -> Vec<AuthorityIdFor<T>> {
		Keys::<T>::get()
	}

	/// Sign the given payload with the private key corresponding to the given authority id.
	pub fn sign(payload: Vec<u8>, authority_id: AuthorityIdFor<T>) -> Option<Vec<u8>> {
		authority_id.sign(&payload).map(|s| s.encode())
	}

	/// Verify the given signature for the given payload with the given
	/// authority identifier.
	pub fn verify(
		payload: Vec<u8>,
		signature: Vec<u8>,
		authority_id: AuthorityIdFor<T>,
	) -> bool {
		<AuthorityIdFor<T> as RuntimeAppPublic>::Signature::decode(&mut &signature[..])
			.map(|s| authority_id.verify(&payload, &s))
			.unwrap_or(false)
	}

	fn initialize_keys(keys: &[AuthorityIdFor<T>]) {
		if !keys.is_empty() {
			assert!(Keys::<T>::get().is_empty(), "Keys are already initialized!");
			Keys::<T>::put_ref(keys);
		}
	}
}

impl<T: Trait> session::OneSessionHandler<T::AccountId> for Module<T> {
	type Key = AuthorityIdFor<T>;

	fn on_genesis_session<'a, I: 'a>(validators: I)
	where
		I: Iterator<Item = (&'a T::AccountId, Self::Key)>,
	{
		let keys = validators.map(|x| x.1).collect::<Vec<_>>();
		Self::initialize_keys(&keys);
	}

	fn on_new_session<'a, I: 'a>(_changed: bool, _validators: I, next_validators: I)
	where
		I: Iterator<Item = (&'a T::AccountId, Self::Key)>,
	{
		// Remember who the authorities are for the new session.
		Keys::<T>::put(next_validators.map(|x| x.1).collect::<Vec<_>>());
	}

	fn on_disabled(_i: usize) {
		// ignore
	}
}

#[cfg(test)]
mod tests {
	use super::*;
	use app_crypto::Pair;
	use primitives::testing::KeyStore;
	use primitives::{crypto::key_types, sr25519, traits::BareCryptoStore, H256};
	use sr_io::{with_externalities, TestExternalities};
	use sr_primitives::generic::UncheckedExtrinsic;
	use sr_primitives::testing::{Header, UintAuthorityId};
	use sr_primitives::traits::{ConvertInto, IdentityLookup, OpaqueKeys};
	use sr_primitives::Perbill;
	use sr_staking_primitives::CurrentElectedSet;
	use srml_support::{impl_outer_origin, parameter_types};

	type AuthorityDiscovery = Module<Test>;
	type SessionIndex = u32;

	#[derive(Clone, Eq, PartialEq)]
	pub struct Test;
	impl Trait for Test {}

	type AuthorityId = im_online::sr25519::AuthorityId;

	pub struct DummyCurrentElectedSet<T>(std::marker::PhantomData<T>);
	impl<T> CurrentElectedSet<T> for DummyCurrentElectedSet<T> {
		fn current_elected_set() -> Vec<T> {
			vec![]
		}
	}

	pub struct TestOnSessionEnding;
	impl session::OnSessionEnding<AuthorityId> for TestOnSessionEnding {
		fn on_session_ending(
			_: SessionIndex,
			_: SessionIndex,
		) -> Option<Vec<AuthorityId>> {
			None
		}
	}

	impl session::Trait for Test {
		type OnSessionEnding = TestOnSessionEnding;
		type Keys = UintAuthorityId;
		type ShouldEndSession = session::PeriodicSessions<Period, Offset>;
		type SessionHandler = TestSessionHandler;
		type Event = ();
		type ValidatorId = AuthorityId;
		type ValidatorIdOf = ConvertInto;
		type SelectInitialValidators = ();
	}

	impl session::historical::Trait for Test {
		type FullIdentification = ();
		type FullIdentificationOf = ();
	}

	impl im_online::Trait for Test {
		type AuthorityId = AuthorityId;
		type Call = im_online::Call<Test>;
		type Event = ();
		type UncheckedExtrinsic = UncheckedExtrinsic<(), im_online::Call<Test>, (), ()>;
		type ReportUnresponsiveness = ();
		type CurrentElectedSet = DummyCurrentElectedSet<AuthorityId>;
	}

	pub type BlockNumber = u64;

	parameter_types! {
		pub const Period: BlockNumber = 1;
		pub const Offset: BlockNumber = 0;
		pub const UncleGenerations: u64 = 0;
		pub const BlockHashCount: u64 = 250;
		pub const MaximumBlockWeight: u32 = 1024;
		pub const MaximumBlockLength: u32 = 2 * 1024;
		pub const AvailableBlockRatio: Perbill = Perbill::one();
	}

	impl system::Trait for Test {
		type Origin = Origin;
		type Index = u64;
		type BlockNumber = BlockNumber;
		type Call = ();
		type Hash = H256;
		type Hashing = ::sr_primitives::traits::BlakeTwo256;
		type AccountId = AuthorityId;
		type Lookup = IdentityLookup<Self::AccountId>;
		type Header = Header;
		type WeightMultiplierUpdate = ();
		type Event = ();
		type BlockHashCount = BlockHashCount;
		type MaximumBlockWeight = MaximumBlockWeight;
		type AvailableBlockRatio = AvailableBlockRatio;
		type MaximumBlockLength = MaximumBlockLength;
		type Version = ();
	}

	impl_outer_origin! {
		pub enum Origin for Test {}
	}

	pub struct TestSessionHandler;
	impl session::SessionHandler<AuthorityId> for TestSessionHandler {
		fn on_new_session<Ks: OpaqueKeys>(
			_changed: bool,
			_validators: &[(AuthorityId, Ks)],
			_queued_validators: &[(AuthorityId, Ks)],
		) {
		}

		fn on_disabled(_validator_index: usize) {}

		fn on_genesis_session<Ks: OpaqueKeys>(_validators: &[(AuthorityId, Ks)]) {}
	}

	#[test]
	fn authority_id_fn_returns_intersection_of_current_authorities_and_keys_in_key_store() {
		// Create keystore and generate key.
		let key_store = KeyStore::new();
		key_store
			.write()
			.sr25519_generate_new(key_types::IM_ONLINE, None)
			.expect("Generates key.");

		// Retrieve key to later check if we got the right one.
		let public_key = key_store
			.read()
			.sr25519_public_keys(key_types::IM_ONLINE)
			.pop()
			.unwrap();
		let authority_id = AuthorityId::from(public_key);

		// Build genesis.
		let mut t = system::GenesisConfig::default()
			.build_storage::<Test>()
			.unwrap();

		GenesisConfig::<Test> {
			keys: vec![authority_id.clone()],
		}
		.assimilate_storage(&mut t)
		.unwrap();

		// Create externalities.
		let mut externalities = TestExternalities::new(t);
		externalities.set_keystore(key_store);

		with_externalities(&mut externalities, || {
			assert_eq!(
				authority_id,
				AuthorityDiscovery::authority_id().expect("Retrieving public key.")
			);
		});
	}

	#[test]
	fn authority_id_fn_does_not_return_key_outside_current_authority_set() {
		// Create keystore and generate key.
		let key_store = KeyStore::new();
		key_store
			.write()
			.sr25519_generate_new(key_types::IM_ONLINE, None)
			.expect("Generates key.");

		// Build genesis.
		let mut t = system::GenesisConfig::default()
			.build_storage::<Test>()
			.unwrap();

		// Generate random authority set.
		let keys = vec![(); 5]
			.iter()
			.map(|_x| sr25519::Pair::generate_with_phrase(None).0.public())
			.map(AuthorityId::from)
			.collect();

		GenesisConfig::<Test> { keys: keys }
			.assimilate_storage(&mut t)
			.unwrap();

		// Create externalities.
		let mut externalities = TestExternalities::new(t);
		externalities.set_keystore(key_store);

		with_externalities(&mut externalities, || {
			assert_eq!(None, AuthorityDiscovery::authority_id());
		});
	}

	#[test]
	fn sign_and_verify_workflow() {
		// Create keystore and generate key.
		let key_store = KeyStore::new();
		key_store
			.write()
			.sr25519_generate_new(key_types::IM_ONLINE, None)
			.expect("Generates key.");

		// Retrieve key to later check if we got the right one.
		let public_key = key_store
			.read()
			.sr25519_public_keys(key_types::IM_ONLINE)
			.pop()
			.unwrap();
		let authority_id = AuthorityId::from(public_key);

		// Build genesis.
		let mut t = system::GenesisConfig::default()
			.build_storage::<Test>()
			.unwrap();

		GenesisConfig::<Test> {
			keys: vec![authority_id.clone()],
		}
		.assimilate_storage(&mut t)
		.unwrap();

		// Create externalities.
		let mut externalities = TestExternalities::new(t);
		externalities.set_keystore(key_store);

		with_externalities(&mut externalities, || {
			let authority_id = AuthorityDiscovery::authority_id().expect("authority id");
			let payload = String::from("test payload").into_bytes();
			let sig =
				AuthorityDiscovery::sign(payload.clone(), authority_id.clone()).expect("signature");

			assert!(AuthorityDiscovery::verify(
				payload,
				sig.clone(),
				authority_id.clone()
			));

			assert!(!AuthorityDiscovery::verify(
				String::from("other payload").into_bytes(),
				sig,
				authority_id
			))
		});
	}
}<|MERGE_RESOLUTION|>--- conflicted
+++ resolved
@@ -43,21 +43,8 @@
 		Keys get(keys): Vec<AuthorityIdFor<T>>;
 	}
 	add_extra_genesis {
-<<<<<<< HEAD
-		config(keys): Vec<im_online::AuthorityId>;
+		config(keys): Vec<AuthorityIdFor<T>>;
 		build(|config| Module::<T>::initialize_keys(&config.keys))
-=======
-		config(keys): Vec<AuthorityIdFor<T>>;
-		build(|
-			  storage: &mut (sr_primitives::StorageOverlay, sr_primitives::ChildrenStorageOverlay),
-			  config: &GenesisConfig<T>,
-			  | {
-				  sr_io::with_storage(
-					  storage,
-					  || Module::<T>::initialize_keys(&config.keys),
-				  );
-			  })
->>>>>>> 7004308c
 	}
 }
 
