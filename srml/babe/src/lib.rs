--- conflicted
+++ resolved
@@ -20,12 +20,7 @@
 #![cfg_attr(not(feature = "std"), no_std)]
 #![forbid(unused_must_use, unsafe_code, unused_variables)]
 
-<<<<<<< HEAD
 #![forbid(dead_code)]
-=======
-// TODO: @marcio uncomment this when BabeEquivocation is integrated.
-// #![forbid(dead_code)]
->>>>>>> 9430a2d8
 
 pub use timestamp;
 
@@ -36,25 +31,17 @@
 	traits::{FindAuthor, Get, KeyOwnerProofSystem},
 };
 use timestamp::{OnTimestampSet};
-<<<<<<< HEAD
 use sr_primitives::{
 	generic::DigestItem, ConsensusEngineId, Perbill, key_types, KeyTypeId,
 	transaction_validity::{TransactionValidity, ValidTransaction},
+	traits::{
+		IsMember, SaturatedConversion, Saturating, RandomnessBeacon, Header, ValidateUnsigned,
+	},
+	weights::SimpleDispatchInfo,
 };
-use sr_primitives::traits::{
-	IsMember, SaturatedConversion, Saturating, RandomnessBeacon, Header, ValidateUnsigned,
-=======
-use sr_primitives::{generic::DigestItem, ConsensusEngineId, Perbill};
-use sr_primitives::traits::{IsMember, SaturatedConversion, Saturating, RandomnessBeacon};
 use sr_staking_primitives::{
 	SessionIndex,
-	offence::{Offence, Kind},
->>>>>>> 9430a2d8
-};
-use sr_primitives::weights::SimpleDispatchInfo;
-use sr_staking_primitives::{
-	SessionIndex,
-	offence::{ReportOffence, Offence, TimeSlot, Kind},
+	offence::{ReportOffence, Offence, Kind},
 };
 #[cfg(feature = "std")]
 use timestamp::TimestampInherentData;
@@ -422,19 +409,10 @@
 	}
 }
 
-<<<<<<< HEAD
 /// A BABE equivocation offence report.
 ///
 /// When a validator released two or more blocks at the same slot.
 pub struct BabeEquivocationOffence<FullIdentification> {
-=======
-// TODO [slashing]: @marcio use this, remove the dead_code annotation.
-/// A BABE equivocation offence report.
-///
-/// When a validator released two or more blocks at the same slot.
-#[allow(dead_code)]
-struct BabeEquivocationOffence<FullIdentification> {
->>>>>>> 9430a2d8
 	/// A babe slot number in which this incident happened.
 	slot: u64,
 	/// The session index in which the incident happened.
@@ -447,10 +425,7 @@
 
 impl<FullIdentification: Clone> Offence<FullIdentification> for BabeEquivocationOffence<FullIdentification> {
 	const ID: Kind = *b"babe:equivocatio";
-<<<<<<< HEAD
-=======
 	type TimeSlot = u64;
->>>>>>> 9430a2d8
 
 	fn offenders(&self) -> Vec<FullIdentification> {
 		vec![self.offender.clone()]
@@ -464,13 +439,8 @@
 		self.validator_set_count
 	}
 
-<<<<<<< HEAD
-	fn time_slot(&self) -> TimeSlot {
-		self.slot as TimeSlot
-=======
 	fn time_slot(&self) -> Self::TimeSlot {
 		self.slot
->>>>>>> 9430a2d8
 	}
 
 	fn slash_fraction(
