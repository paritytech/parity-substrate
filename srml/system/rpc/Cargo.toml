--- conflicted
+++ resolved
@@ -7,16 +7,10 @@
 [dependencies]
 client = { package = "substrate-client", path = "../../../core/client" }
 codec = { package = "parity-scale-codec", version = "1.0.0" }
-<<<<<<< HEAD
 futures03 = { package = "futures-preview", version = "=0.3.0-alpha.19" }
-jsonrpc-core = "13.2.0"
-jsonrpc-core-client = "13.2.0"
-jsonrpc-derive = "13.2.0"
-=======
 jsonrpc-core = "14.0.3"
 jsonrpc-core-client = "14.0.3"
 jsonrpc-derive = "14.0.3"
->>>>>>> 66113081
 log = "0.4.8"
 serde = { version = "1.0.101", features = ["derive"] }
 sr-primitives = { path = "../../../core/sr-primitives" }
