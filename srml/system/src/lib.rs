--- conflicted
+++ resolved
@@ -489,21 +489,17 @@
 	}
 
 	/// Start the execution of a particular block.
-<<<<<<< HEAD
 	///
 	/// # <weight>
 	/// - I/O bound.
 	/// - Safe.
 	/// # </weight>
-	pub fn initialize(number: &T::BlockNumber, parent_hash: &T::Hash, txs_root: &T::Hash) {
-=======
 	pub fn initialize(
 		number: &T::BlockNumber,
 		parent_hash: &T::Hash,
 		txs_root: &T::Hash,
 		digest: &T::Digest,
 	) {
->>>>>>> 090fc1c0
 		// populate environment
 		storage::unhashed::put(well_known_keys::EXTRINSIC_INDEX, &0u32);
 		<Number<T>>::put(number);
@@ -621,19 +617,14 @@
 
 	/// Get the basic random seed.
 	///
-<<<<<<< HEAD
-	/// In general you won't want to use this, but rather `Self::random` which allows you to give a subject for the
-	/// random result and whose value will be independently low-influence random from any other such seeds.
-	///
-	/// # <weight>
-	/// - I/O bound.
-	/// - Depends on `Self::random`.
-	/// # </weight>
-=======
 	/// In general you won't want to use this, but rather `Self::random` which
 	/// allows you to give a subject for the random result and whose value will
 	/// be independently low-influence random from any other such seeds.
->>>>>>> 090fc1c0
+  ///
+	/// # <weight>
+	/// - I/O bound.
+	/// - Depends on `Self::random`.
+	/// # </weight>
 	pub fn random_seed() -> T::Hash {
 		Self::random(&[][..])
 	}
@@ -651,16 +642,6 @@
 	///
 	/// ### Security Notes
 	///
-<<<<<<< HEAD
-	/// WARNING: Hashing the result of this function will remove any low-influence properties it has and mean that
-	/// all bits of the resulting value are entirely manipulatable by the author of the parent block, who can determine
-	/// the value of `parent_hash`.
-	///
-	/// # <weight>
-	/// - I/O safe.
-	/// - Depends on complexity of hashing algorithm used.
-	/// # </weight>
-=======
 	/// This randomness uses a low-influence function, drawing upon the block
 	/// hashes from the previous 81 blocks. Its result for any given subject
 	/// will be known in advance by the block producer of this block (and,
@@ -686,7 +667,10 @@
 	/// low-influnce properties it has and mean that all bits of the resulting
 	/// value are entirely manipulatable by the author of the parent block, who
 	/// can determine the value of `parent_hash`.
->>>>>>> 090fc1c0
+  /// # <weight>
+	/// - I/O safe.
+	/// - Depends on complexity of hashing algorithm used.
+	/// # </weight>
 	pub fn random(subject: &[u8]) -> T::Hash {
 		let (index, hash_series) = <RandomMaterial<T>>::get();
 		if hash_series.len() > 0 {
