--- conflicted
+++ resolved
@@ -772,16 +772,11 @@
 
 		let next_extrinsic_index = Self::extrinsic_index().unwrap_or_default() + 1u32;
 
-<<<<<<< HEAD
 		storage::unhashed::put(
 			crate::child_key(),
 			well_known_keys::EXTRINSIC_INDEX.1,
 			&next_extrinsic_index,
 		);
-		AllExtrinsicsWeight::put(&total_length);
-=======
-		storage::unhashed::put(well_known_keys::EXTRINSIC_INDEX, &next_extrinsic_index);
->>>>>>> 0671a41b
 	}
 
 	/// To be called immediately after `note_applied_extrinsic` of the last extrinsic of the block
