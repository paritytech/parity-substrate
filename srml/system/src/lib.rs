--- conflicted
+++ resolved
@@ -14,7 +14,6 @@
 // You should have received a copy of the GNU General Public License
 // along with Substrate.  If not, see <http://www.gnu.org/licenses/>.
 
-<<<<<<< HEAD
 //! # System Module
 //!
 //! The System module provides low-level access to core types and cross-cutting utilities.
@@ -41,44 +40,12 @@
 //! ### Public Functions
 //!
 //! See the [`Module`](./struct.Module.html) struct for details of publicly available functions.
-=======
-//! # System module
-//!
-//! The system module provides low-level access to core types and cross-cutting utilities.
-//! It acts as the base layer for other SRML modules to interact with the Substrate framework components.
-//! To use it in your module, you should ensure your module's trait implies the system [`Trait`].
-//!
-//! ## Overview
-//!
-//! The system module defines the core data types used in a Substrate runtime.
-//! It also provides several utility functions (see [`Module`]) for other runtime modules.
-//!
-//! In addition, it manages the storage items for extrinsics data, indexes, event record and digest items,
-//! among other things that support the execution of the current block.
-//!
-//! It also handles low level tasks like depositing logs, basic set up and take down of
-//! temporary storage entries and access to previous block hashes.
-//!
-//! ## Interface
-//!
-//! ### Dispatchable functions
-//!
-//! The system module does not implement any dispatchable functions.
-//!
-//! ### Public functions
-//!
-//! All public functions are available as part of the [`Module`] type.
->>>>>>> 47160794
 //!
 //! ## Usage
 //!
 //! ### Prerequisites
 //!
-<<<<<<< HEAD
 //! Import the System module and derive your module's configuration trait from the system trait.
-=======
-//! Import the system module and derive your module's configuration trait from the system trait.
->>>>>>> 47160794
 //!
 //! ### Example - Get random seed and extrinsic count for the current block
 //!
