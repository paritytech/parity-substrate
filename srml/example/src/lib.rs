// Copyright 2017-2019 Parity Technologies (UK) Ltd.
// This file is part of Substrate.

// Substrate is free software: you can redistribute it and/or modify
// it under the terms of the GNU General Public License as published by
// the Free Software Foundation, either version 3 of the License, or
// (at your option) any later version.

// Substrate is distributed in the hope that it will be useful,
// but WITHOUT ANY WARRANTY; without even the implied warranty of
// MERCHANTABILITY or FITNESS FOR A PARTICULAR PURPOSE.  See the
// GNU General Public License for more details.

// You should have received a copy of the GNU General Public License
// along with Substrate.  If not, see <http://www.gnu.org/licenses/>.

//! # Example Module
//!
//! <!-- Original author of paragraph: @gavofyork -->
//! The Example: A simple example of a runtime module demonstrating
//! concepts, APIs and structures common to most runtime modules.
//!
//! Run `cargo doc --package srml-example --open` to view this module's documentation.
//!
//! ### Documentation Guidelines:
//!
//! <!-- Original author of paragraph: Various. Based on collation of review comments to PRs addressing issues with -->
//! <!-- label 'S3-SRML' in https://github.com/paritytech/substrate-developer-hub/issues -->
//! <ul>
//!     <li>Documentation comments (i.e. <code>/// comment</code>) - should
//!         accompany module functions and be restricted to the module interface,
//!         not the internals of the module implementation. Only state inputs,
//!         outputs, and a brief description that mentions whether calling it
//!         requires root, but without repeating the source code details.
//!         Capitalise the first word of each documentation comment and end it with
//!         a full stop. See
//!         <a href="https://github.com/paritytech/substrate#72-contributing-to-documentation-for-substrate-packages"
//!         target="_blank"> Generic example of annotating source code with documentation comments</a></li>
//!     <li>Self-documenting code - Try to refactor code to be self-documenting.</li>
//!     <li>Code comments - Supplement complex code with a brief explanation, not every line of code.</li>
//!     <li>Identifiers - surround by backticks (i.e. <code>INHERENT_IDENTIFIER</code>, <code>InherentType</code>,
//!         <code>u64</code>)</li>
//!     <li>Usage scenarios - should be simple doctests. The compiler should ensure they stay valid.</li>
//!     <li>Extended tutorials - should be moved to external files and refer to.</li>
//!     <!-- Original author of paragraph: @AmarRSingh -->
//!     <li>Mandatory - include all of the sections/subsections where <b>MUST</b> is specified.</li>
//!     <li>Optional - optionally include sections/subsections where <b>CAN</b> is specified.</li>
//! </ul>
//!
//! ### Documentation Template:<br>
//!
//! Copy and paste this template from srml/example/src/lib.rs into file
//! `srml/<INSERT_CUSTOM_MODULE_NAME>/src/lib.rs` of your own custom module and complete it.
//! <details><p><pre>
//! // Add heading with custom module name
//!
//! \# <INSERT_CUSTOM_MODULE_NAME> Module
//!
//! // Add simple description
//!
//! // Include the following links that shows what trait needs to be implemented to use the module
//! // and the supported dispatchables that are documented in the Call enum.
//!
//! - \[`<INSERT_CUSTOM_MODULE_NAME>::Trait`](./trait.Trait.html)
//! - \[`Call`](./enum.Call.html)
//! - \[`Module`](./struct.Module.html)
//!
//! \## Overview
//!
//! <!-- Original author of paragraph: Various. See https://github.com/paritytech/substrate-developer-hub/issues/44 -->
//! // Short description of module purpose.
//! // Links to Traits that should be implemented.
//! // What this module is for.
//! // What functionality the module provides.
//! // When to use the module (use case examples).
//! // How it is used.
//! // Inputs it uses and the source of each input.
//! // Outputs it produces.
//!
//! <!-- Original author of paragraph: @Kianenigma in PR https://github.com/paritytech/substrate/pull/1951 -->
//! <!-- and comment https://github.com/paritytech/substrate-developer-hub/issues/44#issuecomment-471982710 -->
//!
//! \## Terminology
//!
//! // Add terminology used in the custom module. Include concepts, storage items, or actions that you think
//! // deserve to be noted to give context to the rest of the documentation or module usage. The author needs to
//! // use some judgment about what is included. We don't want a list of every storage item nor types - the user
//! // can go to the code for that. For example, "transfer fee" is obvious and should not be included, but
//! // "free balance" and "reserved balance" should be noted to give context to the module.
//! // Please do not link to outside resources. The reference docs should be the ultimate source of truth.
//!
//! <!-- Original author of heading: @Kianenigma in PR https://github.com/paritytech/substrate/pull/1951 -->
//!
//! \## Goals
//!
//! // Add goals that the custom module is designed to achieve.
//!
//! <!-- Original author of heading: @Kianenigma in PR https://github.com/paritytech/substrate/pull/1951 -->
//!
//! \### Scenarios
//!
//! <!-- Original author of paragraph: @Kianenigma. Based on PR https://github.com/paritytech/substrate/pull/1951 -->
//!
//! \#### <INSERT_SCENARIO_NAME>
//!
//! // Describe requirements prior to interacting with the custom module.
//! // Describe the process of interacting with the custom module for this scenario and public API functions used.
//!
//! \## Interface
//!
//! \### Supported Origins
//!
//! // What origins are used and supported in this module (root, signed, none)
//! // i.e. root when <code>\`ensure_root\`</code> used
//! // i.e. none when <code>\`ensure_none\`</code> used
//! // i.e. signed when <code>\`ensure_signed\`</code> used
//!
//! <code>\`inherent\`</code> <INSERT_DESCRIPTION>
//!
//! <!-- Original author of paragraph: @Kianenigma in comment -->
//! <!-- https://github.com/paritytech/substrate-developer-hub/issues/44#issuecomment-471982710 -->
//!
//! \### Types
//!
//! // Type aliases. Include any associated types and where the user would typically define them.
//!
//! <code>\`ExampleType\`</code> <INSERT_DESCRIPTION>
//!
//! <!-- Original author of paragraph: ??? -->
//!
//! // Reference documentation of aspects such as `storageItems` and `dispatchable` functions should only be
//! // included in the https://docs.rs Rustdocs for Substrate and not repeated in the README file.
//!
//! \### Dispatchable Functions
//!
//! <!-- Original author of paragraph: @AmarRSingh & @joepetrowski -->
//!
//! // A brief description of dispatchable functions and a link to the rustdoc with their actual documentation.
//!
//! // <b>MUST</b> have link to Call enum
//! // <b>MUST</b> have origin information included in function doc
//! // <b>CAN</b> have more info up to the user
//!
//! \### Public Functions
//!
//! <!-- Original author of paragraph: @joepetrowski -->
//!
//! // A link to the rustdoc and any notes about usage in the module, not for specific functions.
//! // For example, in the balances module: "Note that when using the publicly exposed functions,
//! // you (the runtime developer) are responsible for implementing any necessary checks
//! // (e.g. that the sender is the signer) before calling a function that will affect storage."
//!
//! <!-- Original author of paragraph: @AmarRSingh -->
//!
//! // It is up to the writer of the respective module (with respect to how much information to provide).
//!
//! \#### Public Inspection functions - Immutable (getters)
//!
//! // Insert a subheading for each getter function signature
//!
//! \##### <code>\`example_getter_name()\`</code>
//!
//! // What it returns
//! // Why, when, and how often to call it
//! // When it could panic or error
//! // When safety issues to consider
//!
//! \#### Public Mutable functions (changing state)
//!
//! // Insert a subheading for each setter function signature
//!
//! \##### <code>\`example_setter_name(origin, parameter_name: T::ExampleType)\`</code>
//!
//! // What state it changes
//! // Why, when, and how often to call it
//! // When it could panic or error
//! // When safety issues to consider
//! // What parameter values are valid and why
//!
//! \### Storage Items
//!
//! // Explain any storage items included in this module
//!
//! \### Digest Items
//!
//! // Explain any digest items included in this module
//!
//! \### Inherent Data
//!
//! // Explain what inherent data (if any) is defined in the module and any other related types
//!
//! \### Events:
//!
//! // Insert events for this module if any
//!
//! \### Errors:
//!
//! // Explain what generates errors
//!
//! \## Usage
//!
//! // Insert 2-3 examples of usage and code snippets that show how to
//! // use <INSERT_CUSTOM_MODULE_NAME> module in a custom module.
//!
//! \### Prerequisites
//!
//! // Show how to include necessary imports for <INSERT_CUSTOM_MODULE_NAME> and derive
//! // your module configuration trait with the `INSERT_CUSTOM_MODULE_NAME` trait.
//!
//! \```rust
//! use <INSERT_CUSTOM_MODULE_NAME>;
//!
//! pub trait Trait: <INSERT_CUSTOM_MODULE_NAME>::Trait { }
//! \```
//!
//! \### Simple Code Snippet
//!
//! // Show a simple example (e.g. how to query a public getter function of <INSERT_CUSTOM_MODULE_NAME>)
//!
//! \### Example from SRML
//!
//! // Show a usage example in an actual runtime
//!
//! // See:
//! // - Substrate TCR https://github.com/parity-samples/substrate-tcr
//! // - Substrate Kitties https://shawntabrizi.github.io/substrate-collectables-workshop/#/
//!
//! \## Genesis Config
//!
//! <!-- Original author of paragraph: @joepetrowski -->
//!
//! \## Dependencies
//!
//! // Dependencies on other SRML modules and the genesis config should be mentioned,
//! // but not the Rust Standard Library.
//! // Genesis configuration modifications that may be made to incorporate this module
//! // Interaction with other modules
//!
//! <!-- Original author of heading: @AmarRSingh -->
//!
//! \## Related Modules
//!
//! // Interaction with other modules in the form of a bullet point list
//!
//! \## References
//!
//! <!-- Original author of paragraph: @joepetrowski -->
//!
//! // Links to reference material, if applicable. For example, Phragmen, W3F research, etc.
//! // that the implementation is based on.
//! </pre></p></details>

// Ensure we're `no_std` when compiling for Wasm.
#![cfg_attr(not(feature = "std"), no_std)]

use rstd::marker::PhantomData;
use support::{dispatch::Result, decl_module, decl_storage, decl_event};
use system::{ensure_signed, ensure_root};
use codec::{Encode, Decode};
use sr_primitives::{
	traits::{SignedExtension, Bounded, SaturatedConversion},
	weights::{SimpleDispatchInfo, DispatchInfo, DispatchClass, ClassifyDispatch, WeighData, Weight},
	transaction_validity::{
		ValidTransaction, TransactionValidityError, InvalidTransaction, TransactionValidity,
	},
};

// A custom weight calculator tailored for the dispatch call `set_dummy()`. This actually examines
// the arguments and makes a decision based upon them.
//
// The `WeightData<T>` trait has access to the arguments of the dispatch that it wants to assign a
// weight to. Nonetheless, the trait itself can not make any assumptions about what that type
// generic type of the arguments, `T`, is. Based on our needs, we could replace `T` with a more
// concrete type while implementing the trait. The `decl_module!` expects whatever implements
// `WeighData<T>` to replace `T` with a tuple of the dispatch arguments. This is exactly how we will
// craft the implementation below.
//
// The rules of `WeightForSetDummy` is as follows:
// - The final weight of each dispatch is calculated as the argument of the call multiplied by the
//   parameter given to the `WeightForSetDummy`'s constructor.
// - assigns a dispatch class `operational` if the argument of the call is more than 1000.
struct WeightForSetDummy<T: balances::Trait>(BalanceOf<T>);

impl<T: balances::Trait> WeighData<(&BalanceOf<T>,)> for WeightForSetDummy<T>
{
	fn weigh_data(&self, target: (&BalanceOf<T>,)) -> Weight {
		let multiplier = self.0;
		(*target.0 * multiplier).saturated_into::<u32>()
	}
}

impl<T: balances::Trait> ClassifyDispatch<(&BalanceOf<T>,)> for WeightForSetDummy<T> {
	fn classify_dispatch(&self, target: (&BalanceOf<T>,)) -> DispatchClass {
		if *target.0 > <BalanceOf<T>>::from(1000u32) {
			DispatchClass::Operational
		} else {
			DispatchClass::Normal
		}
	}
}

/// A type alias for the balance type from this module's point of view.
type BalanceOf<T> = <T as balances::Trait>::Balance;

/// Our module's configuration trait. All our types and constants go in here. If the
/// module is dependent on specific other modules, then their configuration traits
/// should be added to our implied traits list.
///
/// `system::Trait` should always be included in our implied traits.
pub trait Trait: balances::Trait {
	/// The overarching event type.
	type Event: From<Event<Self>> + Into<<Self as system::Trait>::Event>;
}

decl_storage! {
	// A macro for the Storage trait, and its implementation, for this module.
	// This allows for type-safe usage of the Substrate storage database, so you can
	// keep things around between blocks.
	trait Store for Module<T: Trait> as Example {
		// Any storage declarations of the form:
		//   `pub? Name get(getter_name)? [config()|config(myname)] [build(|_| {...})] : <type> (= <new_default_value>)?;`
		// where `<type>` is either:
		//   - `Type` (a basic value item); or
		//   - `map KeyType => ValueType` (a map item).
		//
		// Note that there are two optional modifiers for the storage type declaration.
		// - `Foo: Option<u32>`:
		//   - `Foo::put(1); Foo::get()` returns `Some(1)`;
		//   - `Foo::kill(); Foo::get()` returns `None`.
		// - `Foo: u32`:
		//   - `Foo::put(1); Foo::get()` returns `1`;
		//   - `Foo::kill(); Foo::get()` returns `0` (u32::default()).
		// e.g. Foo: u32;
		// e.g. pub Bar get(bar): map T::AccountId => Vec<(T::Balance, u64)>;
		//
		// For basic value items, you'll get a type which implements
		// `support::StorageValue`. For map items, you'll get a type which
		// implements `support::StorageMap`.
		//
		// If they have a getter (`get(getter_name)`), then your module will come
		// equipped with `fn getter_name() -> Type` for basic value items or
		// `fn getter_name(key: KeyType) -> ValueType` for map items.
		Dummy get(dummy) config(): Option<T::Balance>;

		// A map that has enumerable entries.
		Bar get(bar) config(): linked_map T::AccountId => T::Balance;

		// this one uses the default, we'll demonstrate the usage of 'mutate' API.
		Foo get(foo) config(): T::Balance;
	}
}

decl_event!(
	/// Events are a simple means of reporting specific conditions and
	/// circumstances that have happened that users, Dapps and/or chain explorers would find
	/// interesting and otherwise difficult to detect.
	pub enum Event<T> where B = <T as balances::Trait>::Balance {
		// Just a normal `enum`, here's a dummy event to ensure it compiles.
		/// Dummy event, just here so there's a generic type that's used.
		Dummy(B),
	}
);

// The module declaration. This states the entry points that we handle. The
// macro takes care of the marshalling of arguments and dispatch.
//
// Anyone can have these functions execute by signing and submitting
// an extrinsic. Ensure that calls into each of these execute in a time, memory and
// using storage space proportional to any costs paid for by the caller or otherwise the
// difficulty of forcing the call to happen.
//
// Generally you'll want to split these into three groups:
// - Public calls that are signed by an external account.
// - Root calls that are allowed to be made only by the governance system.
// - Unsigned calls that can be of two kinds:
//   * "Inherent extrinsics" that are opinions generally held by the block
//     authors that build child blocks.
//   * Unsigned Transactions that are of intrinsic recognisable utility to the
//     network, and are validated by the runtime.
//
// Information about where this dispatch initiated from is provided as the first argument
// "origin". As such functions must always look like:
//
// `fn foo(origin, bar: Bar, baz: Baz) -> Result;`
//
// The `Result` is required as part of the syntax (and expands to the conventional dispatch
// result of `Result<(), &'static str>`).
//
// When you come to `impl` them later in the module, you must specify the full type for `origin`:
//
// `fn foo(origin: T::Origin, bar: Bar, baz: Baz) { ... }`
//
// There are three entries in the `system::Origin` enum that correspond
// to the above bullets: `::Signed(AccountId)`, `::Root` and `::None`. You should always match
// against them as the first thing you do in your function. There are three convenience calls
// in system that do the matching for you and return a convenient result: `ensure_signed`,
// `ensure_root` and `ensure_none`.
decl_module! {
	// Simple declaration of the `Module` type. Lets the macro know what its working on.
	pub struct Module<T: Trait> for enum Call where origin: T::Origin {
		/// Deposit one of this module's events by using the default implementation.
		/// It is also possible to provide a custom implementation.
		/// For non-generic events, the generic parameter just needs to be dropped, so that it
		/// looks like: `fn deposit_event() = default;`.
		fn deposit_event() = default;
		/// This is your public interface. Be extremely careful.
		/// This is just a simple example of how to interact with the module from the external
		/// world.
		// This just increases the value of `Dummy` by `increase_by`.
		//
		// Since this is a dispatched function there are two extremely important things to
		// remember:
		//
		// - MUST NOT PANIC: Under no circumstances (save, perhaps, storage getting into an
		// irreparably damaged state) must this function panic.
		// - NO SIDE-EFFECTS ON ERROR: This function must either complete totally (and return
		// `Ok(())` or it must have no side-effects on storage and return `Err('Some reason')`.
		//
		// The first is relatively easy to audit for - just ensure all panickers are removed from
		// logic that executes in production (which you do anyway, right?!). To ensure the second
		// is followed, you should do all tests for validity at the top of your function. This
		// is stuff like checking the sender (`origin`) or that state is such that the operation
		// makes sense.
		//
		// Once you've determined that it's all good, then enact the operation and change storage.
		// If you can't be certain that the operation will succeed without substantial computation
		// then you have a classic blockchain attack scenario. The normal way of managing this is
		// to attach a bond to the operation. As the first major alteration of storage, reserve
		// some value from the sender's account (`Balances` module has a `reserve` function for
		// exactly this scenario). This amount should be enough to cover any costs of the
		// substantial execution in case it turns out that you can't proceed with the operation.
		//
		// If it eventually transpires that the operation is fine and, therefore, that the
		// expense of the checks should be borne by the network, then you can refund the reserved
		// deposit. If, however, the operation turns out to be invalid and the computation is
		// wasted, then you can burn it or repatriate elsewhere.
		//
		// Security bonds ensure that attackers can't game it by ensuring that anyone interacting
		// with the system either progresses it or pays for the trouble of faffing around with
		// no progress.
		//
		// If you don't respect these rules, it is likely that your chain will be attackable.
		//
		// Each transaction can define an optional `#[weight]` attribute to convey a set of static
		// information about its dispatch. The `system` and `executive` module then use this
		// information to properly execute the transaction, whilst keeping the total load of the
		// chain in a moderate rate.
		//
		// The _right-hand-side_ value of the `#[weight]` attribute can be any type that implements
		// a set of traits, namely [`WeighData`] and [`ClassifyDispatch`]. The former conveys the
		// weight (a numeric representation of pure execution time and difficulty) of the
		// transaction and the latter demonstrates the `DispatchClass` of the call. A higher weight
		//  means a larger transaction (less of which can be placed in a single block). See the
		// `CheckWeight` signed extension struct in the `system` module for more information.
		#[weight = SimpleDispatchInfo::FixedNormal(10_000)]
		fn accumulate_dummy(origin, increase_by: T::Balance) -> Result {
			// This is a public call, so we ensure that the origin is some signed account.
			let _sender = ensure_signed(origin)?;

			// Read the value of dummy from storage.
			// let dummy = Self::dummy();
			// Will also work using the `::get` on the storage item type itself:
			// let dummy = <Dummy<T>>::get();

			// Calculate the new value.
			// let new_dummy = dummy.map_or(increase_by, |dummy| dummy + increase_by);

			// Put the new value into storage.
			// <Dummy<T>>::put(new_dummy);
			// Will also work with a reference:
			// <Dummy<T>>::put(&new_dummy);

			// Here's the new one of read and then modify the value.
			<Dummy<T>>::mutate(|dummy| {
				let new_dummy = dummy.map_or(increase_by, |dummy| dummy + increase_by);
				*dummy = Some(new_dummy);
			});

			// Let's deposit an event to let the outside world know this happened.
			Self::deposit_event(RawEvent::Dummy(increase_by));

			// All good.
			Ok(())
		}

		/// A privileged call; in this case it resets our dummy value to something new.
		// Implementation of a privileged call. The `origin` parameter is ROOT because
		// it's not (directly) from an extrinsic, but rather the system as a whole has decided
		// to execute it. Different runtimes have different reasons for allow privileged
		// calls to be executed - we don't need to care why. Because it's privileged, we can
		// assume it's a one-off operation and substantial processing/storage/memory can be used
		// without worrying about gameability or attack scenarios.
		// If you not specify `Result` explicitly as return value, it will be added automatically
		// for you and `Ok(())` will be returned.
		#[weight = WeightForSetDummy::<T>(<BalanceOf<T>>::from(100u32))]
		fn set_dummy(origin, #[compact] new_value: T::Balance) {
			ensure_root(origin)?;
			// Put the new value into storage.
			<Dummy<T>>::put(new_value);
		}

		// The signature could also look like: `fn on_initialize()`
		fn on_initialize(_n: T::BlockNumber) {
			// Anything that needs to be done at the start of the block.
			// We don't do anything here.
		}

		// The signature could also look like: `fn on_finalize()`
		fn on_finalize(_n: T::BlockNumber) {
			// Anything that needs to be done at the end of the block.
			// We just kill our dummy storage item.
			<Dummy<T>>::kill();
		}

		// A runtime code run after every block and have access to extended set of APIs.
		//
		// For instance you can generate extrinsics for the upcoming produced block.
		fn offchain_worker(_n: T::BlockNumber) {
			// We don't do anything here.
			// but we could dispatch extrinsic (transaction/unsigned/inherent) using
			// runtime_io::submit_extrinsic
		}
	}
}

// The main implementation block for the module. Functions here fall into three broad
// categories:
// - Public interface. These are functions that are `pub` and generally fall into inspector
// functions that do not write to storage and operation functions that do.
// - Private functions. These are your usual private utilities unavailable to other modules.
impl<T: Trait> Module<T> {
	// Add public immutables and private mutables.
	#[allow(dead_code)]
	fn accumulate_foo(origin: T::Origin, increase_by: T::Balance) -> Result {
		let _sender = ensure_signed(origin)?;

		let prev = <Foo<T>>::get();
		// Because Foo has 'default', the type of 'foo' in closure is the raw type instead of an Option<> type.
		let result = <Foo<T>>::mutate(|foo| {
			*foo = *foo + increase_by;
			*foo
		});
		assert!(prev + increase_by == result);

		Ok(())
	}
}

// Similar to other SRML modules, your module can also define a signed extension and perform some
// checks and [pre/post]processing [before/after] the transaction. A signed extension can be any
// decodable type that implements `SignedExtension`. See the trait definition for the full list of
// bounds. As a convention, you can follow this approach to create an extension for your module:
//   - If the extension does not carry any data, then use a tuple struct with just a `marker`
//     (needed for the compiler to accept `T: Trait`) will suffice.
//   - Otherwise, create a tuple struct which contains the external data. Of course, for the entire
//     struct to be decodable, each individual item also needs to be decodable.
//
// Note that a signed extension can also indicate that a particular data must be present in the
// _signing payload_ of a transaction by providing an implementation for the `additional_signed`
// method. This example will not cover this type of extension. See `CheckRuntime` in system module
// for an example.
//
// Using the extension, you can add some hooks to the lifecycle of each transaction. Note that by
// default, an extension is applied to all `Call` functions (i.e. all transactions). the `Call` enum
// variant is given to each function of `SignedExtension`. Hence, you can filter based on module or
// a particular call if needed.
//
// Some extra information, such as encoded length, some static dispatch info like weight and the
// sender of the transaction (if signed) are also provided.
//
// The full list of hooks that can be added to a signed extension can be found
// [here](https://crates.parity.io/sr_primitives/traits/trait.SignedExtension.html).
//
// The signed extensions are aggregated in the runtime file of a substrate chain. All extensions
// should be aggregated in a tuple and passed to the `CheckedExtrinsic` and `UncheckedExtrinsic`
// types defined in the runtime. Lookup `pub type SignedExtra = (...)` in `node/runtime` and
// `node-template` for an example of this.

/// A simple signed extension that checks for the `set_dummy` call. In that case, it increases the
/// priority and prints some log.
///
/// Additionally, it drops any transaction with an encoded length higher than 200 bytes. No
/// particular reason why, just to demonstrate the power of signed extensions.
#[derive(Encode, Decode, Clone, Eq, PartialEq)]
pub struct WatchDummy<T: Trait + Send + Sync>(PhantomData<T>);

#[cfg(feature = "std")]
impl<T: Trait + Send + Sync> rstd::fmt::Debug for WatchDummy<T> {
	fn fmt(&self, f: &mut rstd::fmt::Formatter) -> rstd::fmt::Result {
		write!(f, "WatchDummy<T>")
	}
}

impl<T: Trait + Send + Sync> SignedExtension for WatchDummy<T> {
	type AccountId = T::AccountId;
	// Note that this could also be assigned to the top-level call enum. It is passed into the
	// balances module directly and since `Trait: balances::Trait`, you could also use `T::Call`.
	// In that case, you would have had access to all call variants and could match on variants from
	// other modules.
	type Call = Call<T>;
	type AdditionalSigned = ();
	type Pre = ();

	fn additional_signed(&self) -> rstd::result::Result<(), TransactionValidityError> { Ok(()) }

	fn validate(
		&self,
		_who: &Self::AccountId,
		call: &Self::Call,
		_info: DispatchInfo,
		len: usize,
	) -> TransactionValidity {
		// if the transaction is too big, just drop it.
		if len > 200 {
			return InvalidTransaction::ExhaustsResources.into()
		}

		// check for `set_dummy`
		match call {
			Call::set_dummy(..) => {
				sr_primitives::print("set_dummy was received.");

				let mut valid_tx = ValidTransaction::default();
				valid_tx.priority = Bounded::max_value();
				Ok(valid_tx)
			}
			_ => Ok(Default::default()),
		}
	}
}

#[cfg(test)]
mod tests {
	use super::*;

	use support::{assert_ok, impl_outer_origin, parameter_types};
	use primitives::H256;
	// The testing primitives are very useful for avoiding having to work with signatures
	// or public keys. `u64` is used as the `AccountId` and no `Signature`s are required.
	use sr_primitives::{
<<<<<<< HEAD
		set_and_run_with_externalities, Perbill,
		traits::{BlakeTwo256, OnInitialize, OnFinalize, IdentityLookup}, testing::Header,
=======
		Perbill,
		traits::{BlakeTwo256, OnInitialize, OnFinalize, IdentityLookup},
		weights::GetDispatchInfo,
		testing::Header
>>>>>>> bebe88a6
	};

	impl_outer_origin! {
		pub enum Origin for Test {}
	}

	// For testing the module, we construct most of a mock runtime. This means
	// first constructing a configuration type (`Test`) which `impl`s each of the
	// configuration traits of modules we want to use.
	#[derive(Clone, Eq, PartialEq)]
	pub struct Test;
	parameter_types! {
		pub const BlockHashCount: u64 = 250;
		pub const MaximumBlockWeight: u32 = 1024;
		pub const MaximumBlockLength: u32 = 2 * 1024;
		pub const AvailableBlockRatio: Perbill = Perbill::one();
	}
	impl system::Trait for Test {
		type Origin = Origin;
		type Index = u64;
		type BlockNumber = u64;
		type Hash = H256;
		type Call = ();
		type Hashing = BlakeTwo256;
		type AccountId = u64;
		type Lookup = IdentityLookup<Self::AccountId>;
		type Header = Header;
		type WeightMultiplierUpdate = ();
		type Event = ();
		type BlockHashCount = BlockHashCount;
		type MaximumBlockWeight = MaximumBlockWeight;
		type MaximumBlockLength = MaximumBlockLength;
		type AvailableBlockRatio = AvailableBlockRatio;
		type Version = ();
	}
	parameter_types! {
		pub const ExistentialDeposit: u64 = 0;
		pub const TransferFee: u64 = 0;
		pub const CreationFee: u64 = 0;
		pub const TransactionBaseFee: u64 = 0;
		pub const TransactionByteFee: u64 = 0;
	}
	impl balances::Trait for Test {
		type Balance = u64;
		type OnFreeBalanceZero = ();
		type OnNewAccount = ();
		type Event = ();
		type TransactionPayment = ();
		type TransferPayment = ();
		type DustRemoval = ();
		type ExistentialDeposit = ExistentialDeposit;
		type TransferFee = TransferFee;
		type CreationFee = CreationFee;
		type TransactionBaseFee = TransactionBaseFee;
		type TransactionByteFee = TransactionByteFee;
		type WeightToFee = ();
	}
	impl Trait for Test {
		type Event = ();
	}
	type Example = Module<Test>;

	// This function basically just builds a genesis storage key/value store according to
	// our desired mockup.
	fn new_test_ext() -> runtime_io::TestExternalities {
		let mut t = system::GenesisConfig::default().build_storage::<Test>().unwrap();
		// We use default for brevity, but you can configure as desired if needed.
		balances::GenesisConfig::<Test>::default().assimilate_storage(&mut t).unwrap();
		GenesisConfig::<Test>{
			dummy: 42,
			// we configure the map with (key, value) pairs.
			bar: vec![(1, 2), (2, 3)],
			foo: 24,
		}.assimilate_storage(&mut t).unwrap();
		t.into()
	}

	#[test]
	fn it_works_for_optional_value() {
		set_and_run_with_externalities(&mut new_test_ext(), || {
			// Check that GenesisBuilder works properly.
			assert_eq!(Example::dummy(), Some(42));

			// Check that accumulate works when we have Some value in Dummy already.
			assert_ok!(Example::accumulate_dummy(Origin::signed(1), 27));
			assert_eq!(Example::dummy(), Some(69));

			// Check that finalizing the block removes Dummy from storage.
			<Example as OnFinalize<u64>>::on_finalize(1);
			assert_eq!(Example::dummy(), None);

			// Check that accumulate works when we Dummy has None in it.
			<Example as OnInitialize<u64>>::on_initialize(2);
			assert_ok!(Example::accumulate_dummy(Origin::signed(1), 42));
			assert_eq!(Example::dummy(), Some(42));
		});
	}

	#[test]
	fn it_works_for_default_value() {
		set_and_run_with_externalities(&mut new_test_ext(), || {
			assert_eq!(Example::foo(), 24);
			assert_ok!(Example::accumulate_foo(Origin::signed(1), 1));
			assert_eq!(Example::foo(), 25);
		});
	}

	#[test]
	fn signed_ext_watch_dummy_works() {
		set_and_run_with_externalities(&mut new_test_ext(), || {
			let call = <Call<Test>>::set_dummy(10);
			let info = DispatchInfo::default();

			assert_eq!(
				WatchDummy::<Test>(PhantomData).validate(&1, &call, info, 150)
					.unwrap()
					.priority,
				Bounded::max_value(),
			);
			assert_eq!(
				WatchDummy::<Test>(PhantomData).validate(&1, &call, info, 250),
				InvalidTransaction::ExhaustsResources.into(),
			);
		})
	}

	#[test]
	fn weights_work() {
		// must have a default weight.
		let default_call = <Call<Test>>::accumulate_dummy(10);
		let info = default_call.get_dispatch_info();
		// aka. `let info = <Call<Test> as GetDispatchInfo>::get_dispatch_info(&default_call);`
		assert_eq!(info.weight, 10_000);

		// must have a custom weight of `100 * arg = 2000`
		let custom_call = <Call<Test>>::set_dummy(20);
		let info = custom_call.get_dispatch_info();
		assert_eq!(info.weight, 2000);
	}
}<|MERGE_RESOLUTION|>--- conflicted
+++ resolved
@@ -638,15 +638,8 @@
 	// The testing primitives are very useful for avoiding having to work with signatures
 	// or public keys. `u64` is used as the `AccountId` and no `Signature`s are required.
 	use sr_primitives::{
-<<<<<<< HEAD
-		set_and_run_with_externalities, Perbill,
-		traits::{BlakeTwo256, OnInitialize, OnFinalize, IdentityLookup}, testing::Header,
-=======
-		Perbill,
+		set_and_run_with_externalities, Perbill, weights::GetDispatchInfo, testing::Header,
 		traits::{BlakeTwo256, OnInitialize, OnFinalize, IdentityLookup},
-		weights::GetDispatchInfo,
-		testing::Header
->>>>>>> bebe88a6
 	};
 
 	impl_outer_origin! {
