// Copyright 2019 Parity Technologies (UK) Ltd.
// This file is part of Substrate.

// Substrate is free software: you can redistribute it and/or modify
// it under the terms of the GNU General Public License as published by
// the Free Software Foundation, either version 3 of the License, or
// (at your option) any later version.

// Substrate is distributed in the hope that it will be useful,
// but WITHOUT ANY WARRANTY; without even the implied warranty of
// MERCHANTABILITY or FITNESS FOR A PARTICULAR PURPOSE.  See the
// GNU General Public License for more details.

// You should have received a copy of the GNU General Public License
// along with Substrate. If not, see <http://www.gnu.org/licenses/>.

<<<<<<< HEAD
use crate::{BalanceOf, ContractInfo, ContractInfoOf, TombstoneContractInfo,
	Trait, prefixed_trie_id};
=======
use crate::{BalanceOf, ContractInfo, ContractInfoOf, TombstoneContractInfo, Trait, AliveContractInfo};
>>>>>>> 263af0ae
use runtime_primitives::traits::{Bounded, CheckedDiv, CheckedMul, Saturating, Zero,
	SaturatedConversion};
use srml_support::traits::{Currency, ExistenceRequirement, Get, WithdrawReason};
use srml_support::{storage::child, StorageMap};

#[derive(PartialEq, Eq, Copy, Clone)]
#[must_use]
pub enum RentOutcome {
	/// Exempted from rent iff:
	/// * rent is offset completely by the `rent_deposit_offset`,
	/// * or rent has already been paid for this block number,
	/// * or account doesn't have a contract,
	/// * or account has a tombstone.
	Exempted,
	/// Evicted iff:
	/// * rent exceed rent allowance,
	/// * or can't withdraw the rent,
	/// * or go below subsistence threshold.
	Evicted,
	/// The outstanding dues were paid or were able to be paid.
	Ok,
}

/// Evict and optionally pay dues (or check account can pay them otherwise) at the current
/// block number (modulo `handicap`, read on).
///
/// `pay_rent` gives an ability to pay or skip paying rent.
/// `handicap` gives a way to check or pay the rent up to a moment in the past instead
/// of current block.
///
/// NOTE: This function acts eagerly, all modification are committed into the storage.
fn try_evict_or_and_pay_rent<T: Trait>(
	account: &T::AccountId,
	handicap: T::BlockNumber,
	pay_rent: bool,
) -> (RentOutcome, Option<ContractInfo<T>>) {
	let contract_info = <ContractInfoOf<T>>::get(account);
	let contract = match contract_info {
		None | Some(ContractInfo::Tombstone(_)) => return (RentOutcome::Exempted, contract_info),
		Some(ContractInfo::Alive(contract)) => contract,
	};

	let current_block_number = <system::Module<T>>::block_number();

	// How much block has passed since the last deduction for the contract.
	let blocks_passed = {
		// Calculate an effective block number, i.e. after adjusting for handicap.
		let effective_block_number = current_block_number.saturating_sub(handicap);
		let n = effective_block_number.saturating_sub(contract.deduct_block);
		if n.is_zero() {
			// Rent has already been paid
			return (RentOutcome::Exempted, Some(ContractInfo::Alive(contract)));
		}
		n
	};

	let balance = T::Currency::free_balance(account);

	// An amount of funds to charge per block for storage taken up by the contract.
	let fee_per_block = {
		let free_storage = balance
			.checked_div(&T::RentDepositOffset::get())
			.unwrap_or_else(Zero::zero);

		let effective_storage_size =
			<BalanceOf<T>>::from(contract.storage_size).saturating_sub(free_storage);

		effective_storage_size
			.checked_mul(&T::RentByteFee::get())
			.unwrap_or(<BalanceOf<T>>::max_value())
	};

	if fee_per_block.is_zero() {
		// The rent deposit offset reduced the fee to 0. This means that the contract
		// gets the rent for free.
		return (RentOutcome::Exempted, Some(ContractInfo::Alive(contract)));
	}

	// The minimal amount of funds required for a contract not to be evicted.
	let subsistence_threshold = T::Currency::minimum_balance() + T::TombstoneDeposit::get();

	if balance < subsistence_threshold {
		// The contract cannot afford to leave a tombstone, so remove the contract info altogether.
		<ContractInfoOf<T>>::remove(account);
<<<<<<< HEAD
		let p_key = prefixed_trie_id(&contract.trie_id);
		let child_trie = child::fetch_or_new(
			p_key.as_ref(),
			&current_block_number,
		);
		runtime_io::kill_child_storage(&child_trie);
		return RentOutcome::Evicted;
=======
		runtime_io::kill_child_storage(&contract.trie_id);
		return (RentOutcome::Evicted, None);
>>>>>>> 263af0ae
	}

	let dues = fee_per_block
		.checked_mul(&blocks_passed.saturated_into::<u32>().into())
		.unwrap_or(<BalanceOf<T>>::max_value());
	let rent_budget = contract.rent_allowance.min(balance - subsistence_threshold);
	let insufficient_rent = rent_budget < dues;

	// If the rent payment cannot be withdrawn due to locks on the account balance, then evict the
	// account.
	//
	// NOTE: This seems problematic because it provides a way to tombstone an account while
	// avoiding the last rent payment. In effect, someone could retroactively set rent_allowance
	// for their contract to 0.
	let dues_limited = dues.min(rent_budget);
	let can_withdraw_rent = T::Currency::ensure_can_withdraw(
		account,
		dues_limited,
		WithdrawReason::Fee,
		balance.saturating_sub(dues_limited),
	)
	.is_ok();

	if can_withdraw_rent && (insufficient_rent || pay_rent) {
		// Collect dues.
		let _ = T::Currency::withdraw(
			account,
			dues_limited,
			WithdrawReason::Fee,
			ExistenceRequirement::KeepAlive,
		)
		.expect(
			"Withdraw has been checked above;
			dues_limited < rent_budget < balance - subsistence < balance - existential_deposit;
			qed",
		);
	}

	if insufficient_rent || !can_withdraw_rent {
		// The contract cannot afford the rent payment and has a balance above the subsistence
		// threshold, so it leaves a tombstone.

		let p_key = prefixed_trie_id(&contract.trie_id);
		let child_trie = child::fetch_or_new(
			p_key.as_ref(),
			&current_block_number,
		);

		// Note: this operation is heavy.
		let child_storage_root = runtime_io::child_storage_root(&child_trie);

		let tombstone = <TombstoneContractInfo<T>>::new(
			&child_storage_root[..],
			contract.code_hash,
		);
<<<<<<< HEAD
		<ContractInfoOf<T>>::insert(account, ContractInfo::Tombstone(tombstone));
		runtime_io::kill_child_storage(&child_trie);
=======
		let tombstone_info = ContractInfo::Tombstone(tombstone);
		<ContractInfoOf<T>>::insert(account, &tombstone_info);

		runtime_io::kill_child_storage(&contract.trie_id);
>>>>>>> 263af0ae

		return (RentOutcome::Evicted, Some(tombstone_info));
	}

	if pay_rent {
		let contract_info = ContractInfo::Alive(AliveContractInfo::<T> {
			rent_allowance: contract.rent_allowance - dues, // rent_allowance is not exceeded
			deduct_block: current_block_number,
			..contract
		});

		<ContractInfoOf<T>>::insert(account, &contract_info);

		return (RentOutcome::Ok, Some(contract_info));
	}

	(RentOutcome::Ok, Some(ContractInfo::Alive(contract)))
}

/// Make account paying the rent for the current block number
///
/// NOTE: This function acts eagerly.
pub fn pay_rent<T: Trait>(account: &T::AccountId) -> Option<ContractInfo<T>> {
	try_evict_or_and_pay_rent::<T>(account, Zero::zero(), true).1
}

/// Evict the account if it should be evicted at the given block number.
///
/// `handicap` gives a way to check or pay the rent up to a moment in the past instead
/// of current block. E.g. if the contract is going to be evicted at the current block,
/// `handicap=1` can defer the eviction for 1 block.
///
/// NOTE: This function acts eagerly.
pub fn try_evict<T: Trait>(account: &T::AccountId, handicap: T::BlockNumber) -> RentOutcome {
	try_evict_or_and_pay_rent::<T>(account, handicap, false).0
}<|MERGE_RESOLUTION|>--- conflicted
+++ resolved
@@ -14,12 +14,8 @@
 // You should have received a copy of the GNU General Public License
 // along with Substrate. If not, see <http://www.gnu.org/licenses/>.
 
-<<<<<<< HEAD
 use crate::{BalanceOf, ContractInfo, ContractInfoOf, TombstoneContractInfo,
-	Trait, prefixed_trie_id};
-=======
-use crate::{BalanceOf, ContractInfo, ContractInfoOf, TombstoneContractInfo, Trait, AliveContractInfo};
->>>>>>> 263af0ae
+	Trait, prefixed_trie_id, AliveContractInfo};
 use runtime_primitives::traits::{Bounded, CheckedDiv, CheckedMul, Saturating, Zero,
 	SaturatedConversion};
 use srml_support::traits::{Currency, ExistenceRequirement, Get, WithdrawReason};
@@ -104,18 +100,13 @@
 	if balance < subsistence_threshold {
 		// The contract cannot afford to leave a tombstone, so remove the contract info altogether.
 		<ContractInfoOf<T>>::remove(account);
-<<<<<<< HEAD
 		let p_key = prefixed_trie_id(&contract.trie_id);
 		let child_trie = child::fetch_or_new(
 			p_key.as_ref(),
 			&current_block_number,
 		);
 		runtime_io::kill_child_storage(&child_trie);
-		return RentOutcome::Evicted;
-=======
-		runtime_io::kill_child_storage(&contract.trie_id);
 		return (RentOutcome::Evicted, None);
->>>>>>> 263af0ae
 	}
 
 	let dues = fee_per_block
@@ -171,15 +162,9 @@
 			&child_storage_root[..],
 			contract.code_hash,
 		);
-<<<<<<< HEAD
-		<ContractInfoOf<T>>::insert(account, ContractInfo::Tombstone(tombstone));
-		runtime_io::kill_child_storage(&child_trie);
-=======
 		let tombstone_info = ContractInfo::Tombstone(tombstone);
 		<ContractInfoOf<T>>::insert(account, &tombstone_info);
-
-		runtime_io::kill_child_storage(&contract.trie_id);
->>>>>>> 263af0ae
+		runtime_io::kill_child_storage(&child_trie);
 
 		return (RentOutcome::Evicted, Some(tombstone_info));
 	}
