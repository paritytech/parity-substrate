--- conflicted
+++ resolved
@@ -398,13 +398,8 @@
 		input_data_len: u32
 	) -> u32 => {
 		let code_hash = {
-<<<<<<< HEAD
-			let code_hash_buf = read_sandbox_memory(ctx, init_code_ptr, init_code_len)?;
+			let code_hash_buf = read_sandbox_memory(ctx, code_hash_ptr, code_hash_len)?;
 			<CodeHash<<E as Ext>::T>>::decode(&mut &code_hash_buf[..]).map_err(|_| sandbox::HostError)?
-=======
-			let code_hash_buf = read_sandbox_memory(ctx, code_hash_ptr, code_hash_len)?;
-			<CodeHash<<E as Ext>::T>>::decode(&mut &code_hash_buf[..]).ok_or_else(|| sandbox::HostError)?
->>>>>>> 9ede42b1
 		};
 		let value = {
 			let value_buf = read_sandbox_memory(ctx, value_ptr, value_len)?;
@@ -623,12 +618,12 @@
 		let dest = {
 			let dest_buf = read_sandbox_memory(ctx, dest_ptr, dest_len)?;
 			<<E as Ext>::T as system::Trait>::AccountId::decode(&mut &dest_buf[..])
-				.ok_or_else(|| sandbox::HostError)?
+				.map_err(|_| sandbox::HostError)?
 		};
 		let code_hash = {
 			let code_hash_buf = read_sandbox_memory(ctx, code_hash_ptr, code_hash_len)?;
 			<CodeHash<<E as Ext>::T>>::decode(&mut &code_hash_buf[..])
-				.ok_or_else(|| sandbox::HostError)?
+				.map_err(|_| sandbox::HostError)?
 		};
 		let rent_allowance = {
 			let rent_allowance_buf = read_sandbox_memory(
@@ -637,7 +632,7 @@
 				rent_allowance_len
 			)?;
 			BalanceOf::<<E as Ext>::T>::decode(&mut &rent_allowance_buf[..])
-				.ok_or_else(|| sandbox::HostError)?
+				.map_err(|_| sandbox::HostError)?
 		};
 		let delta = {
 			// We don't use `with_capacity` here to not eagerly allocate the user specified amount
