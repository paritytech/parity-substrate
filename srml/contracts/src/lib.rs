--- conflicted
+++ resolved
@@ -621,89 +621,6 @@
 			}
 		}
 
-<<<<<<< HEAD
-		/// Allows a contract to restore a tombstone by giving its storage.
-		///
-		/// The contract that wants to restore (i.e. origin of the call, or `msg.sender` in Solidity terms) will compute a
-		/// tombstone with its storage and the given code_hash. If the computed tombstone
-		/// match the destination one, the destination contract is restored with the rent_allowance` specified,
-		/// while the origin sends all its funds to the destination and is removed.
-		fn restore_to(
-			origin,
-			dest: T::AccountId,
-			code_hash: CodeHash<T>,
-			rent_allowance: BalanceOf<T>,
-			delta: Vec<exec::StorageKey>
-		) {
-			let origin = ensure_signed(origin)?;
-
-			let mut origin_contract = <ContractInfoOf<T>>::get(&origin)
-				.and_then(|c| c.get_alive())
-				.ok_or("Cannot restore from inexisting or tombstone contract")?;
-
-			let current_block = <system::Module<T>>::block_number();
-
-			if origin_contract.last_write == Some(current_block) {
-				return Err("Origin TrieId written in the current block");
-			}
-
-			let dest_tombstone = <ContractInfoOf<T>>::get(&dest)
-				.and_then(|c| c.get_tombstone())
-				.ok_or("Cannot restore to inexisting or alive contract")?;
-
-			let last_write = if !delta.is_empty() {
-				Some(current_block)
-			} else {
-				origin_contract.last_write
-			};
-			let child_trie = contract_child_trie(&origin_contract.trie_id)
-				.ok_or_else(|| "Corrupted contract is missing child storage trie")?;
-
-			let key_values_taken = delta.iter()
-				.filter_map(|key| {
-					child::get_raw(child_trie.node_ref(), &blake2_256(key)).map(|value| {
-						child::kill(&child_trie, &blake2_256(key));
-						(key, value)
-					})
-				})
-				.collect::<Vec<_>>();
-
-			let tombstone = <TombstoneContractInfo<T>>::new(
-				// This operation is cheap enough because last_write (delta not included)
-				// is not this block as it has been checked earlier.
-				&runtime_io::child_storage_root(&child_trie)[..],
-				code_hash,
-			);
-
-			if tombstone != dest_tombstone {
-				for (key, value) in key_values_taken {
-					child::put_raw(&child_trie, &blake2_256(key), &value);
-				}
-
-				return Err("Tombstones don't match");
-			}
-
-			origin_contract.storage_size -= key_values_taken.iter()
-				.map(|(_, value)| value.len() as u32)
-				.sum::<u32>();
-
-			<ContractInfoOf<T>>::remove(&origin);
-			<ContractInfoOf<T>>::insert(&dest, ContractInfo::Alive(RawAliveContractInfo {
-				trie_id: origin_contract.trie_id,
-				storage_size: origin_contract.storage_size,
-				code_hash,
-				rent_allowance,
-				deduct_block: current_block,
-				last_write,
-			}));
-
-			let origin_free_balance = T::Currency::free_balance(&origin);
-			T::Currency::make_free_balance_be(&origin, <BalanceOf<T>>::zero());
-			T::Currency::deposit_creating(&dest, origin_free_balance);
-		}
-
-=======
->>>>>>> 31127944
 		fn on_finalize() {
 			GasSpent::kill();
 		}
@@ -800,10 +717,13 @@
 			origin_contract.last_write
 		};
 
+		let child_trie = contract_child_trie(&origin_contract.trie_id)
+			.ok_or_else(|| "Corrupted contract is missing child storage trie")?;
+
 		let key_values_taken = delta.iter()
 			.filter_map(|key| {
-				child::get_raw(&origin_contract.trie_id, &blake2_256(key)).map(|value| {
-					child::kill(&origin_contract.trie_id, &blake2_256(key));
+				child::get_raw(child_trie.node_ref(), &blake2_256(key)).map(|value| {
+					child::kill(&child_trie, &blake2_256(key));
 					(key, value)
 				})
 			})
@@ -812,13 +732,13 @@
 		let tombstone = <TombstoneContractInfo<T>>::new(
 			// This operation is cheap enough because last_write (delta not included)
 			// is not this block as it has been checked earlier.
-			&runtime_io::child_storage_root(&origin_contract.trie_id)[..],
+			&runtime_io::child_storage_root(&child_trie)[..],
 			code_hash,
 		);
 
 		if tombstone != dest_tombstone {
 			for (key, value) in key_values_taken {
-				child::put_raw(&origin_contract.trie_id, &blake2_256(key), &value);
+				child::put_raw(&child_trie, &blake2_256(key), &value);
 			}
 
 			return Err("Tombstones don't match");
