[package]
name = "substrate-wasm-builder"
<<<<<<< HEAD
version = "2.0.1"
=======
version = "3.0.0"
>>>>>>> 5f3db335
authors = ["Parity Technologies <admin@parity.io>"]
description = "Utility for building WASM binaries"
edition = "2018"
readme = "README.md"
repository = "https://github.com/paritytech/substrate/"
license = "Apache-2.0"
homepage = "https://substrate.dev"

[package.metadata.docs.rs]
targets = ["x86_64-unknown-linux-gnu"]

[dependencies]
build-helper = "0.1.1"
cargo_metadata = "0.12.0"
tempfile = "3.1.0"
toml = "0.5.4"
walkdir = "2.3.1"
wasm-gc-api = "0.1.11"
atty = "0.2.13"
ansi_term = "0.12.1"<|MERGE_RESOLUTION|>--- conflicted
+++ resolved
@@ -1,10 +1,6 @@
 [package]
 name = "substrate-wasm-builder"
-<<<<<<< HEAD
-version = "2.0.1"
-=======
 version = "3.0.0"
->>>>>>> 5f3db335
 authors = ["Parity Technologies <admin@parity.io>"]
 description = "Utility for building WASM binaries"
 edition = "2018"
