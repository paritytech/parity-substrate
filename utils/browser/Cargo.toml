[package]
name = "substrate-browser-utils"
version = "0.8.0-alpha.6"
authors = ["Parity Technologies <admin@parity.io>"]
description = "Utilities for creating a browser light-client."
edition = "2018"
license = "GPL-3.0"
homepage = "https://substrate.dev"
repository = "https://github.com/paritytech/substrate/"

[package.metadata.docs.rs]
targets = ["x86_64-unknown-linux-gnu"]

[dependencies]
futures = "0.3"
futures01 = { package = "futures", version = "0.1.29" }
log = "0.4.8"
libp2p-wasm-ext = { version = "0.18.0", features = ["websocket"] }
console_error_panic_hook = "0.1.6"
console_log = "0.1.2"
js-sys = "0.3.34"
wasm-bindgen = "0.2.57"
wasm-bindgen-futures = "0.4.7"
kvdb-web = "0.5"
<<<<<<< HEAD
sp-database = { version = "2.0.0-alpha.5", path = "../../primitives/database" }
sc-informant = { version = "0.8.0-alpha.5", path = "../../client/informant" }
sc-service = { version = "0.8.0-alpha.5", path = "../../client/service", default-features = false }
sc-network = { path = "../../client/network", version = "0.8.0-alpha.5"}
sc-chain-spec = { path = "../../client/chain-spec", version = "2.0.0-alpha.5"}
=======
sc-informant = { version = "0.8.0-alpha.6", path = "../../client/informant" }
sc-service = { version = "0.8.0-alpha.6", path = "../../client/service", default-features = false }
sc-network = { path = "../../client/network", version = "0.8.0-alpha.6"}
sc-chain-spec = { path = "../../client/chain-spec", version = "2.0.0-alpha.6"}
>>>>>>> 5fcd5335

# Imported just for the `no_cc` feature
clear_on_drop = { version = "0.2.3", features = ["no_cc"] }
# Imported just for the `wasm-bindgen` feature
rand6 = { package = "rand", version = "0.6", features = ["wasm-bindgen"] }
rand = { version = "0.7", features = ["wasm-bindgen"] }
futures-timer = { version = "3.0.1", features = ["wasm-bindgen"]}
chrono = { version = "0.4", features = ["wasmbind"] }<|MERGE_RESOLUTION|>--- conflicted
+++ resolved
@@ -22,18 +22,11 @@
 wasm-bindgen = "0.2.57"
 wasm-bindgen-futures = "0.4.7"
 kvdb-web = "0.5"
-<<<<<<< HEAD
-sp-database = { version = "2.0.0-alpha.5", path = "../../primitives/database" }
-sc-informant = { version = "0.8.0-alpha.5", path = "../../client/informant" }
-sc-service = { version = "0.8.0-alpha.5", path = "../../client/service", default-features = false }
-sc-network = { path = "../../client/network", version = "0.8.0-alpha.5"}
-sc-chain-spec = { path = "../../client/chain-spec", version = "2.0.0-alpha.5"}
-=======
+sp-database = { version = "2.0.0-alpha.6", path = "../../primitives/database" }
 sc-informant = { version = "0.8.0-alpha.6", path = "../../client/informant" }
 sc-service = { version = "0.8.0-alpha.6", path = "../../client/service", default-features = false }
 sc-network = { path = "../../client/network", version = "0.8.0-alpha.6"}
 sc-chain-spec = { path = "../../client/chain-spec", version = "2.0.0-alpha.6"}
->>>>>>> 5fcd5335
 
 # Imported just for the `no_cc` feature
 clear_on_drop = { version = "0.2.3", features = ["no_cc"] }
