// Copyright 2019-2020 Parity Technologies (UK) Ltd.
// This file is part of Substrate.

// Substrate is free software: you can redistribute it and/or modify
// it under the terms of the GNU General Public License as published by
// the Free Software Foundation, either version 3 of the License, or
// (at your option) any later version.

// Substrate is distributed in the hope that it will be useful,
// but WITHOUT ANY WARRANTY; without even the implied warranty of
// MERCHANTABILITY or FITNESS FOR A PARTICULAR PURPOSE.  See the
// GNU General Public License for more details.

// You should have received a copy of the GNU General Public License
// along with Substrate.  If not, see <http://www.gnu.org/licenses/>.

use futures01::sync::mpsc as mpsc01;
use log::{debug, info};
use std::sync::Arc;
use sc_network::config::TransportConfig;
use sc_service::{
	AbstractService, RpcSession, Role, Configuration,
	config::{DatabaseConfig, KeystoreConfig, NetworkConfiguration},
	GenericChainSpec, RuntimeGenesis
};
use wasm_bindgen::prelude::*;
use futures::{prelude::*, channel::{oneshot, mpsc}, future::{poll_fn, ok}, compat::*};
use std::task::Poll;
use std::pin::Pin;
use sc_chain_spec::Extension;
use libp2p_wasm_ext::{ExtTransport, ffi};

pub use console_error_panic_hook::set_once as set_console_error_panic_hook;
pub use console_log::init_with_level as init_console_log;

/// Create a service configuration from a chain spec.
///
/// This configuration contains good defaults for a browser light client.
pub async fn browser_configuration<G, E>(chain_spec: GenericChainSpec<G, E>)
	-> Result<Configuration, Box<dyn std::error::Error>>
where
	G: RuntimeGenesis + 'static,
	E: Extension + 'static + Send,
{
	let name = chain_spec.name().to_string();

	let transport = ExtTransport::new(ffi::websocket_transport());
	let mut network = NetworkConfiguration::new(
		format!("{} (Browser)", name),
		"unknown",
		Default::default(),
		&std::env::current_dir().expect("current directory must exist"),
	);
	network.boot_nodes = chain_spec.boot_nodes().to_vec();
	network.transport = TransportConfig::Normal {
		wasm_external_transport: Some(transport.clone()),
		allow_private_ipv4: true,
		enable_mdns: false,
		use_yamux_flow_control: true,
	};
<<<<<<< HEAD
	config.task_executor = Some(Arc::new(move |fut| {
		wasm_bindgen_futures::spawn_local(fut)
	}));
	config.telemetry_external_transport = Some(transport);
	config.role = Role::Light;
	config.name = format!("{} (Browser)", name);
	config.database = Some({
		info!("Opening Indexed DB database '{}'...", name);
		let db = kvdb_web::Database::open(name, 10)
			.await?;
		DatabaseConfig::Custom(sp_database::as_database(db))
	});
	config.keystore = KeystoreConfig::InMemory;
=======

	let config = Configuration {
		network,
		telemetry_endpoints: chain_spec.telemetry_endpoints().clone(),
		chain_spec: Box::new(chain_spec),
		task_executor: Arc::new(move |fut| wasm_bindgen_futures::spawn_local(fut)),
		telemetry_external_transport: Some(transport),
		role: Role::Light,
		database: {
			info!("Opening Indexed DB database '{}'...", name);
			let db = kvdb_web::Database::open(name, 10).await?;

			DatabaseConfig::Custom(Arc::new(db))
		},
		keystore: KeystoreConfig::InMemory,
		default_heap_pages: Default::default(),
		dev_key_seed: Default::default(),
		disable_grandpa: Default::default(),
		execution_strategies: Default::default(),
		force_authoring: Default::default(),
		impl_name: "parity-substrate",
		impl_version: "0.0.0",
		offchain_worker: Default::default(),
		prometheus_config: Default::default(),
		pruning: Default::default(),
		rpc_cors: Default::default(),
		rpc_http: Default::default(),
		rpc_ws: Default::default(),
		rpc_ws_max_connections: Default::default(),
		state_cache_child_ratio: Default::default(),
		state_cache_size: Default::default(),
		tracing_receiver: Default::default(),
		tracing_targets: Default::default(),
		transaction_pool: Default::default(),
		wasm_method: Default::default(),
		max_runtime_instances: 8,
		announce_block: true,
	};
>>>>>>> 028a7159

	Ok(config)
}

/// A running client.
#[wasm_bindgen]
pub struct Client {
	rpc_send_tx: mpsc::UnboundedSender<RpcMessage>,
}

struct RpcMessage {
	rpc_json: String,
	session: RpcSession,
	send_back: oneshot::Sender<Pin<Box<dyn futures::Future<Output = Option<String>> + Send>>>,
}

/// Create a Client object that connects to a service.
pub fn start_client(mut service: impl AbstractService) -> Client {
	// Spawn informant
	wasm_bindgen_futures::spawn_local(
		sc_informant::build(&service, sc_informant::OutputFormat::Plain).map(drop)
	);

	// We dispatch a background task responsible for processing the service.
	//
	// The main action performed by the code below consists in polling the service with
	// `service.poll()`.
	// The rest consists in handling RPC requests.
	let (rpc_send_tx, mut rpc_send_rx) = mpsc::unbounded::<RpcMessage>();
	wasm_bindgen_futures::spawn_local(poll_fn(move |cx| {
		loop {
			match Pin::new(&mut rpc_send_rx).poll_next(cx) {
				Poll::Ready(Some(message)) => {
					let fut = service
						.rpc_query(&message.session, &message.rpc_json)
						.boxed();
					let _ = message.send_back.send(fut);
				},
				Poll::Pending => break,
				Poll::Ready(None) => return Poll::Ready(()),
			}
		}

		Pin::new(&mut service)
			.poll(cx)
			.map(drop)
	}));

	Client {
		rpc_send_tx,
	}
}

#[wasm_bindgen]
impl Client {
	/// Allows starting an RPC request. Returns a `Promise` containing the result of that request.
	#[wasm_bindgen(js_name = "rpcSend")]
	pub fn rpc_send(&mut self, rpc: &str) -> js_sys::Promise {
		let rpc_session = RpcSession::new(mpsc01::channel(1).0);
		let (tx, rx) = oneshot::channel();
		let _ = self.rpc_send_tx.unbounded_send(RpcMessage {
			rpc_json: rpc.to_owned(),
			session: rpc_session,
			send_back: tx,
		});
		wasm_bindgen_futures::future_to_promise(async {
			match rx.await {
				Ok(fut) => {
					fut.await
						.map(|s| JsValue::from_str(&s))
						.ok_or_else(|| JsValue::NULL)
				},
				Err(_) => Err(JsValue::NULL)
			}
		})
	}

	/// Subscribes to an RPC pubsub endpoint.
	#[wasm_bindgen(js_name = "rpcSubscribe")]
	pub fn rpc_subscribe(&mut self, rpc: &str, callback: js_sys::Function) {
		let (tx, rx) = mpsc01::channel(4);
		let rpc_session = RpcSession::new(tx);
		let (fut_tx, fut_rx) = oneshot::channel();
		let _ = self.rpc_send_tx.unbounded_send(RpcMessage {
			rpc_json: rpc.to_owned(),
			session: rpc_session.clone(),
			send_back: fut_tx,
		});
		wasm_bindgen_futures::spawn_local(async {
			if let Ok(fut) = fut_rx.await {
				fut.await;
			}
		});

		wasm_bindgen_futures::spawn_local(async move {
			let _ = rx.compat()
				.try_for_each(|s| {
					let _ = callback.call1(&callback, &JsValue::from_str(&s));
					ok(())
				})
				.await;

			// We need to keep `rpc_session` alive.
			debug!("RPC subscription has ended");
			drop(rpc_session);
		});
	}
}<|MERGE_RESOLUTION|>--- conflicted
+++ resolved
@@ -58,21 +58,6 @@
 		enable_mdns: false,
 		use_yamux_flow_control: true,
 	};
-<<<<<<< HEAD
-	config.task_executor = Some(Arc::new(move |fut| {
-		wasm_bindgen_futures::spawn_local(fut)
-	}));
-	config.telemetry_external_transport = Some(transport);
-	config.role = Role::Light;
-	config.name = format!("{} (Browser)", name);
-	config.database = Some({
-		info!("Opening Indexed DB database '{}'...", name);
-		let db = kvdb_web::Database::open(name, 10)
-			.await?;
-		DatabaseConfig::Custom(sp_database::as_database(db))
-	});
-	config.keystore = KeystoreConfig::InMemory;
-=======
 
 	let config = Configuration {
 		network,
@@ -85,7 +70,7 @@
 			info!("Opening Indexed DB database '{}'...", name);
 			let db = kvdb_web::Database::open(name, 10).await?;
 
-			DatabaseConfig::Custom(Arc::new(db))
+			DatabaseConfig::Custom(sp_database::as_database(db))
 		},
 		keystore: KeystoreConfig::InMemory,
 		default_heap_pages: Default::default(),
@@ -111,7 +96,6 @@
 		max_runtime_instances: 8,
 		announce_block: true,
 	};
->>>>>>> 028a7159
 
 	Ok(config)
 }
