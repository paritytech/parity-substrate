--- conflicted
+++ resolved
@@ -13,13 +13,8 @@
 targets = ["x86_64-unknown-linux-gnu"]
 
 [dependencies]
-<<<<<<< HEAD
-jsonrpsee-ws-client = { git = "https://github.com/paritytech/jsonrpsee", branch = "master", default-features = false, features = ["tokio1"] }
+jsonrpsee-ws-client = { git = "https://github.com/paritytech/jsonrpsee", branch = "master", default-features = false, features = ["tokio02"] }
 jsonrpsee-proc-macros = { git = "https://github.com/paritytech/jsonrpsee", branch = "master" }
-=======
-jsonrpsee-ws-client = { version = "0.2.0", default-features = false, features = ["tokio02"] }
-jsonrpsee-proc-macros = "0.2.0"
->>>>>>> eb9033b8
 
 hex = "0.4.0"
 env_logger = "0.8.2"
