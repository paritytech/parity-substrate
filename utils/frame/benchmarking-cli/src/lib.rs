// Copyright 2020 Parity Technologies (UK) Ltd.
// This file is part of Substrate.

// Substrate is free software: you can redistribute it and/or modify
// it under the terms of the GNU General Public License as published by
// the Free Software Foundation, either version 3 of the License, or
// (at your option) any later version.

// Substrate is distributed in the hope that it will be useful,
// but WITHOUT ANY WARRANTY; without even the implied warranty of
// MERCHANTABILITY or FITNESS FOR A PARTICULAR PURPOSE.  See the
// GNU General Public License for more details.

// You should have received a copy of the GNU General Public License
// along with Substrate.  If not, see <http://www.gnu.org/licenses/>.

<<<<<<< HEAD
use sp_runtime::{traits::{Block as BlockT, Header as HeaderT, NumberFor}};
=======
use std::{fmt::Debug, path::PathBuf};
use sp_runtime::{BuildStorage, traits::{Block as BlockT, Header as HeaderT, NumberFor}};
>>>>>>> 3cfd9ee3
use sc_client::StateMachine;
use sc_cli::{ExecutionStrategy, WasmExecutionMethod, VersionInfo};
use sc_client_db::BenchmarkingState;
use sc_service::{Configuration, ChainSpec};
use sc_executor::{NativeExecutor, NativeExecutionDispatch};
use codec::{Encode, Decode};
use frame_benchmarking::BenchmarkResults;

/// The `benchmark` command used to benchmark FRAME Pallets.
#[derive(Debug, structopt::StructOpt, Clone)]
pub struct BenchmarkCmd {
	/// Select a FRAME Pallet to benchmark.
	#[structopt(short, long)]
	pub pallet: String,

	/// Select an extrinsic to benchmark.
	#[structopt(short, long)]
	pub extrinsic: String,

	/// Select how many samples we should take across the variable components.
	#[structopt(short, long, use_delimiter = true)]
	pub steps: Vec<u32>,

	/// Indicates lowest values for each of the component ranges.
	#[structopt(long, use_delimiter = true)]
	pub lowest_range_values: Vec<u32>,

	/// Indicates highest values for each of the component ranges.
	#[structopt(long, use_delimiter = true)]
	pub highest_range_values: Vec<u32>,

	/// Select how many repetitions of this benchmark should run.
	#[structopt(short, long, default_value = "1")]
	pub repeat: u32,

	#[allow(missing_docs)]
	#[structopt(flatten)]
	pub shared_params: sc_cli::SharedParams,

	/// The execution strategy that should be used for benchmarks
	#[structopt(
		long = "execution",
		value_name = "STRATEGY",
		possible_values = &ExecutionStrategy::variants(),
		case_insensitive = true,
	)]
	pub execution: Option<ExecutionStrategy>,

	/// Method for executing Wasm runtime code.
	#[structopt(
		long = "wasm-execution",
		value_name = "METHOD",
		possible_values = &WasmExecutionMethod::enabled_variants(),
		case_insensitive = true,
		default_value = "Interpreted"
	)]
	pub wasm_method: WasmExecutionMethod,
}

impl BenchmarkCmd {
	/// Initialize
	pub fn init(&self, version: &sc_cli::VersionInfo) -> sc_cli::Result<()> {
		self.shared_params.init(version)
	}

	/// Runs the command and benchmarks the chain.
	pub fn run<BB, ExecDispatch>(
		self,
		config: Configuration,
	) -> sc_cli::Result<()>
	where
		BB: BlockT + Debug,
		<<<BB as BlockT>::Header as HeaderT>::Number as std::str::FromStr>::Err: std::fmt::Debug,
		<BB as BlockT>::Hash: std::str::FromStr,
		ExecDispatch: NativeExecutionDispatch + 'static,
	{
		let spec = config.chain_spec.expect("chain_spec is always Some");
		let wasm_method = self.wasm_method.into();
		let strategy = self.execution.unwrap_or(ExecutionStrategy::Native);

		let genesis_storage = spec.build_storage()?;
		let mut changes = Default::default();
		let state = BenchmarkingState::<BB>::new(genesis_storage)?;
		let executor = NativeExecutor::<ExecDispatch>::new(
			wasm_method,
			None, // heap pages
			2, // The runtime instances cache size.
		);

		let result = StateMachine::<_, _, NumberFor<BB>, _>::new(
			&state,
			None,
			&mut changes,
			&executor,
			"Benchmark_dispatch_benchmark",
			&(
				&self.pallet,
				&self.extrinsic,
				self.lowest_range_values.clone(),
				self.highest_range_values.clone(),
				self.steps.clone(),
				self.repeat,
			).encode(),
			Default::default(),
			&sp_state_machine::backend::BackendRuntimeCode::new(&state).runtime_code()?,
		)
		.execute(strategy.into())
		.map_err(|e| format!("Error executing runtime benchmark: {:?}", e))?;

		let results = <Result<Vec<BenchmarkResults>, String> as Decode>::decode(&mut &result[..])
			.map_err(|e| format!("Failed to decode benchmark results: {:?}", e))?;

		match results {
			Ok(results) => {
				// Print benchmark metadata
				println!(
					"Pallet: {:?}, Extrinsic: {:?}, Lowest values: {:?}, Highest values: {:?}, Steps: {:?}, Repeat: {:?}",
					self.pallet,
					self.extrinsic,
					self.lowest_range_values,
					self.highest_range_values,
					self.steps,
					self.repeat,
				);

				// Print the table header
				results[0].0.iter().for_each(|param| print!("{:?},", param.0));

				print!("extrinsic_time,storage_root_time\n");
				// Print the values
				results.iter().for_each(|result| {
					let parameters = &result.0;
					parameters.iter().for_each(|param| print!("{:?},", param.1));
					// Print extrinsic time and storage root time
					print!("{:?},{:?}\n", result.1, result.2);
				});

				eprintln!("Done.");
			}
			Err(error) => eprintln!("Error: {:?}", error),
		}

		Ok(())
	}

	/// Update and prepare a `Configuration` with command line parameters
	pub fn update_config(
		&self,
<<<<<<< HEAD
		mut config: &mut Configuration,
		spec_factory: impl FnOnce(&str) -> Result<Box<dyn ChainSpec>, String>,
		version: &VersionInfo,
	) -> sc_cli::Result<()> {
		self.shared_params.update_config(&mut config, spec_factory, version)?;

		// make sure to configure keystore
=======
		mut config: &mut Configuration<G, E>,
		spec_factory: impl FnOnce(&str) -> Result<Option<ChainSpec<G, E>>, String>,
		_version: &VersionInfo,
	) -> sc_cli::Result<()> where
		G: RuntimeGenesis,
		E: ChainSpecExtension,
	{
		// Configure chain spec.
		let chain_key = self.shared_params.chain.clone().unwrap_or("dev".into());
		let spec = match spec_factory(&chain_key)? {
			Some(spec) => spec,
			None => ChainSpec::from_json_file(PathBuf::from(chain_key))?
		};
		config.chain_spec = Some(spec);

		// Make sure to configure keystore.
>>>>>>> 3cfd9ee3
		config.use_in_memory_keystore()?;

		Ok(())
	}
}<|MERGE_RESOLUTION|>--- conflicted
+++ resolved
@@ -14,12 +14,8 @@
 // You should have received a copy of the GNU General Public License
 // along with Substrate.  If not, see <http://www.gnu.org/licenses/>.
 
-<<<<<<< HEAD
+use std::fmt::Debug;
 use sp_runtime::{traits::{Block as BlockT, Header as HeaderT, NumberFor}};
-=======
-use std::{fmt::Debug, path::PathBuf};
-use sp_runtime::{BuildStorage, traits::{Block as BlockT, Header as HeaderT, NumberFor}};
->>>>>>> 3cfd9ee3
 use sc_client::StateMachine;
 use sc_cli::{ExecutionStrategy, WasmExecutionMethod, VersionInfo};
 use sc_client_db::BenchmarkingState;
@@ -168,32 +164,17 @@
 	/// Update and prepare a `Configuration` with command line parameters
 	pub fn update_config(
 		&self,
-<<<<<<< HEAD
 		mut config: &mut Configuration,
 		spec_factory: impl FnOnce(&str) -> Result<Box<dyn ChainSpec>, String>,
-		version: &VersionInfo,
-	) -> sc_cli::Result<()> {
-		self.shared_params.update_config(&mut config, spec_factory, version)?;
-
-		// make sure to configure keystore
-=======
-		mut config: &mut Configuration<G, E>,
-		spec_factory: impl FnOnce(&str) -> Result<Option<ChainSpec<G, E>>, String>,
 		_version: &VersionInfo,
-	) -> sc_cli::Result<()> where
-		G: RuntimeGenesis,
-		E: ChainSpecExtension,
+	) -> sc_cli::Result<()>
 	{
 		// Configure chain spec.
 		let chain_key = self.shared_params.chain.clone().unwrap_or("dev".into());
-		let spec = match spec_factory(&chain_key)? {
-			Some(spec) => spec,
-			None => ChainSpec::from_json_file(PathBuf::from(chain_key))?
-		};
+		let spec = spec_factory(&chain_key)?;
 		config.chain_spec = Some(spec);
 
 		// Make sure to configure keystore.
->>>>>>> 3cfd9ee3
 		config.use_in_memory_keystore()?;
 
 		Ok(())
