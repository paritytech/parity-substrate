--- conflicted
+++ resolved
@@ -99,17 +99,11 @@
 		.execute(sp_state_machine::ExecutionConfig::new_offchain(strategy.into()))
 		.map_err(|e| format!("Error executing runtime benchmark: {:?}", e))?;
 
-<<<<<<< HEAD
-		let results =
-			<std::result::Result<Vec<BenchmarkBatch>, String> as Decode>::decode(&mut &result[..])
-				.map_err(|e| format!("Failed to decode benchmark results: {:?}", e))?;
-=======
 		let results = <std::result::Result<
 				(Vec<BenchmarkBatch>, Vec<StorageInfo>),
 				String,
 			> as Decode>::decode(&mut &result[..])
 			.map_err(|e| format!("Failed to decode benchmark results: {:?}", e))?;
->>>>>>> 9235309a
 
 		match results {
 			Ok((batches, storage_info)) => {
