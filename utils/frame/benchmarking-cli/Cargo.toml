--- conflicted
+++ resolved
@@ -13,8 +13,8 @@
 targets = ["x86_64-unknown-linux-gnu"]
 
 [dependencies]
-<<<<<<< HEAD
 frame-benchmarking = { version = "4.0.0-dev", path = "../../../frame/benchmarking" }
+frame-support = { version = "4.0.0-dev", path = "../../../frame/support" }
 sp-core = { version = "4.0.0-dev", path = "../../../primitives/core" }
 sc-service = { version = "0.10.0-dev", default-features = false, path = "../../../client/service" }
 sc-cli = { version = "0.10.0-dev", path = "../../../client/cli" }
@@ -24,19 +24,6 @@
 sp-keystore = { version = "0.10.0-dev", path = "../../../primitives/keystore" }
 sp-runtime = { version = "4.0.0-dev", path = "../../../primitives/runtime" }
 sp-state-machine = { version = "0.10.0-dev", path = "../../../primitives/state-machine" }
-=======
-frame-benchmarking = { version = "3.1.0", path = "../../../frame/benchmarking" }
-frame-support = { version = "3.0.0", path = "../../../frame/support" }
-sp-core = { version = "3.0.0", path = "../../../primitives/core" }
-sc-service = { version = "0.9.0", default-features = false, path = "../../../client/service" }
-sc-cli = { version = "0.9.0", path = "../../../client/cli" }
-sc-client-db = { version = "0.9.0", path = "../../../client/db" }
-sc-executor = { version = "0.9.0", path = "../../../client/executor" }
-sp-externalities = { version = "0.9.0", path = "../../../primitives/externalities" }
-sp-keystore = { version = "0.9.0", path = "../../../primitives/keystore" }
-sp-runtime = { version = "3.0.0", path = "../../../primitives/runtime" }
-sp-state-machine = { version = "0.9.0", path = "../../../primitives/state-machine" }
->>>>>>> deac6324
 codec = { version = "2.0.0", package = "parity-scale-codec" }
 structopt = "0.3.8"
 chrono = "0.4"
