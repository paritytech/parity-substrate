--- conflicted
+++ resolved
@@ -9,16 +9,6 @@
 description = "CLI for benchmarking FRAME"
 
 [dependencies]
-<<<<<<< HEAD
-frame-benchmarking = { version = "2.0.0-alpha.1", path = "../../../frame/benchmarking" }
-sc-service = { version = "0.8.0-alpha.1", path = "../../../client/service" }
-sc-cli = { version = "0.8.0-alpha.1", path = "../../../client/cli" }
-sc-client = { version = "0.8.0-alpha.1", path = "../../../client" }
-sc-client-db = { version = "0.8.0-alpha.1", path = "../../../client/db" }
-sc-executor = { version = "0.8.0-alpha.1", path = "../../../client/executor" }
-sp-runtime = { version = "2.0.0-alpha.1", path = "../../../primitives/runtime" }
-sp-state-machine = { version = "0.8.0-alpha.1", path = "../../../primitives/state-machine" }
-=======
 frame-benchmarking = { version = "2.0.0-alpha.2", path = "../../../frame/benchmarking" }
 sc-service = { version = "0.8.0-alpha.2", path = "../../../client/service" }
 sc-cli = { version = "0.8.0-alpha.2", path = "../../../client/cli" }
@@ -26,6 +16,6 @@
 sc-client-db = { version = "0.8.0-alpha.2", path = "../../../client/db" }
 sc-executor = { version = "0.8.0-alpha.2", path = "../../../client/executor" }
 sp-runtime = { version = "2.0.0-alpha.2", path = "../../../primitives/runtime" }
->>>>>>> bb054394
+sp-state-machine = { version = "0.8.0-alpha.2", path = "../../../primitives/state-machine" }
 structopt = "0.3.8"
 codec = { version = "1.2.0", package = "parity-scale-codec" }