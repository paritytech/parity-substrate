[package]
name = "fork-tree"
version = "2.0.0-alpha.5"
authors = ["Parity Technologies <admin@parity.io>"]
edition = "2018"
license = "GPL-3.0"
homepage = "https://substrate.dev"
repository = "https://github.com/paritytech/substrate/"
description = "Utility library for managing tree-like ordered data with logic for pruning the tree while finalizing nodes."
documentation = "https://docs.rs/fork-tree"

[dependencies]
<<<<<<< HEAD
codec = { package = "parity-scale-codec", version = "1.2.0", features = ["derive"] }

[package.metadata.docs.rs]
targets = ["x86_64-unknown-linux-gnu"]
=======
codec = { package = "parity-scale-codec", version = "1.3.0", features = ["derive"] }
>>>>>>> 44e2e1d9
<|MERGE_RESOLUTION|>--- conflicted
+++ resolved
@@ -10,11 +10,7 @@
 documentation = "https://docs.rs/fork-tree"
 
 [dependencies]
-<<<<<<< HEAD
-codec = { package = "parity-scale-codec", version = "1.2.0", features = ["derive"] }
+codec = { package = "parity-scale-codec", version = "1.3.0", features = ["derive"] }
 
 [package.metadata.docs.rs]
-targets = ["x86_64-unknown-linux-gnu"]
-=======
-codec = { package = "parity-scale-codec", version = "1.3.0", features = ["derive"] }
->>>>>>> 44e2e1d9
+targets = ["x86_64-unknown-linux-gnu"]