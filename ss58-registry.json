--- conflicted
+++ resolved
@@ -432,7 +432,6 @@
 			"decimals": null,
 			"standardAccount": null,
 			"website": null
-<<<<<<< HEAD
 		},
 		{
 			"prefix": 48,
@@ -451,8 +450,6 @@
 			"decimals": [18],
 			"standardAccount": "*25519",
 			"website": "https://aventus.io"
-=======
->>>>>>> 29aca981
 		}
 	]
 }