{
	"specification": "https://github.com/paritytech/substrate/wiki/External-Address-Format-(SS58)",
	"schema": {
		"prefix": "The address prefix. Must be an integer and unique.",
		"network": "Unique identifier for the network that will use this prefix, string, no spaces. To integrate with CLI tools, e.g. `--network polkadot`.",
		"displayName": "The name of the network that will use this prefix, in a format friendly for display.",
		"symbols": "Array of symbols of any tokens the chain uses, usually 2-5 characters. Most chains will only have one. Chains that have multiple instances of the Balances pallet should order the array by instance.",
		"decimals": "Array of integers representing the number of decimals that represent a single unit to the end user. Must be same length as `symbols` to represent each token's denomination.",
		"standardAccount": "Signing curve for standard account. Substrate supports ed25519, sr25519, and secp256k1.",
		"website": "A website or Github repo associated with the network."
	},
	"registry": [
		{
			"prefix": 0,
			"network": "polkadot",
			"displayName": "Polkadot Relay Chain",
			"symbols": ["DOT"],
			"decimals": [10],
			"standardAccount": "*25519",
			"website": "https://polkadot.network"
		},
		{
			"prefix": 1,
			"network": null,
			"displayName": "Bare 32-bit Schnorr/Ristretto (S/R 25519) public key.",
			"symbols": null,
			"decimals": null,
			"standardAccount": null,
			"website": null
		},
		{
			"prefix": 2,
			"network": "kusama",
			"displayName": "Kusama Relay Chain",
			"symbols": ["KSM"],
			"decimals": [12],
			"standardAccount": "*25519",
			"website": "https://kusama.network"
		},
		{
			"prefix": 3,
			"network": null,
			"displayName": "Bare 32-bit Ed25519 public key.",
			"symbols": null,
			"decimals": null,
			"standardAccount": null,
			"website": null
		},
		{
			"prefix": 4,
			"network": "katalchain",
			"displayName": "Katal Chain",
			"symbols": null,
			"decimals": null,
			"standardAccount": "*25519",
			"website": null
		},
		{
			"prefix": 5,
			"network": "plasm",
			"displayName": "Plasm Network",
			"symbols": ["PLM"],
			"decimals": null,
			"standardAccount": "*25519",
			"website": null
		},
		{
			"prefix": 6,
			"network": "bifrost",
			"displayName": "Bifrost",
			"symbols": ["BNC"],
			"decimals": [12],
			"standardAccount": "*25519",
			"website": "https://bifrost.finance/"
		},
		{
			"prefix": 7,
			"network": "edgeware",
			"displayName": "Edgeware",
			"symbols": ["EDG"],
			"decimals": [18],
			"standardAccount": "*25519",
			"website": "https://edgewa.re"
		},
		{
			"prefix": 8,
			"network": "karura",
			"displayName": "Acala Karura Canary",
			"symbols": ["KAR"],
			"decimals": [18],
			"standardAccount": "*25519",
			"website": "https://acala.network/"
		},
		{
			"prefix": 9,
			"network": "reynolds",
			"displayName": "Laminar Reynolds Canary",
			"symbols": ["REY"],
			"decimals": [18],
			"standardAccount": "*25519",
			"website": "http://laminar.network/"
		},
		{
			"prefix": 10,
			"network": "acala",
			"displayName": "Acala",
			"symbols": ["ACA"],
			"decimals": [18],
			"standardAccount": "*25519",
			"website": "https://acala.network/"
		},
		{
			"prefix": 11,
			"network": "laminar",
			"displayName": "Laminar",
			"symbols": ["LAMI"],
			"decimals": [18],
			"standardAccount": "*25519",
			"website": "http://laminar.network/"
		},
		{
			"prefix": 12,
			"network": "polymesh",
			"displayName": "Polymesh",
			"symbols": ["POLYX"],
			"decimals": [6],
			"standardAccount": "*25519",
			"website": "https://polymath.network/"
		},
		{
			"prefix": 13,
			"network": "substratee",
			"displayName": "SubstraTEE",
			"symbols": null,
			"decimals": null,
			"standardAccount": "*25519",
			"website": "https://www.substratee.com"
		},
		{
			"prefix": 14,
			"network": "totem",
			"displayName": "Totem",
			"symbols": ["XTX"],
			"decimals": [0],
			"standardAccount": "*25519",
			"website": "https://totemaccounting.com"
		},
		{
			"prefix": 15,
			"network": "synesthesia",
			"displayName": "Synesthesia",
			"symbols": ["SYN"],
			"decimals": [12],
			"standardAccount": "*25519",
			"website": "https://synesthesia.network/"
		},
		{
			"prefix": 16,
			"network": "kulupu",
			"displayName": "Kulupu",
			"symbols": ["KLP"],
			"decimals": [12],
			"standardAccount": "*25519",
			"website": "https://kulupu.network/"
		},
		{
			"prefix": 17,
			"network": "dark",
			"displayName": "Dark Mainnet",
			"symbols": null,
			"decimals": null,
			"standardAccount": "*25519",
			"website": null
		},
		{
			"prefix": 18,
			"network": "darwinia",
			"displayName": "Darwinia Network",
			"symbols": ["RING", "KTON"],
			"decimals": [9, 9],
			"standardAccount": "*25519",
			"website": "https://darwinia.network/"
		},
		{
			"prefix": 19,
			"network": "geek",
			"displayName": "GeekCash",
			"symbols": ["GEEK"],
			"decimals": [12],
			"standardAccount": "*25519",
			"website": "https://geekcash.org"
		},
		{
			"prefix": 20,
			"network": "stafi",
			"displayName": "Stafi",
			"symbols": ["FIS"],
			"decimals": [12],
			"standardAccount": "*25519",
			"website": "https://stafi.io"
		},
		{
			"prefix": 21,
			"network": "dock-testnet",
			"displayName": "Dock Testnet",
			"symbols": ["DCK"],
			"decimals": [6],
			"standardAccount": "*25519",
			"website": "https://dock.io"
		},
		{
			"prefix": 22,
			"network": "dock-mainnet",
			"displayName": "Dock Mainnet",
			"symbols": ["DCK"],
			"decimals": [6],
			"standardAccount": "*25519",
			"website": "https://dock.io"
		},
		{
			"prefix": 23,
			"network": "shift",
			"displayName": "ShiftNrg",
			"symbols": null,
			"decimals": null,
			"standardAccount": "*25519",
			"website": null
		},
		{
			"prefix": 24,
			"network": "zero",
			"displayName": "ZERO",
			"symbols": ["PLAY"],
			"decimals": [18],
			"standardAccount": "*25519",
			"website": "https://zero.io"
		},
		{
			"prefix": 25,
			"network": "zero-alphaville",
			"displayName": "ZERO Alphaville",
			"symbols": ["PLAY"],
			"decimals": [18],
			"standardAccount": "*25519",
			"website": "https://zero.io"
		},
		{
			"prefix": 26,
			"network": "jupiter",
			"displayName": "Jupiter",
			"symbols": ["jDOT"],
			"decimals": [10],
			"standardAccount": "*25519",
			"website": "https://jupiter.patract.io"
		},
		{
			"prefix": 27,
			"network": "patract",
			"displayName": "Patract",
			"symbols": ["pDOT", "pKSM"],
			"decimals": [10, 12],
			"standardAccount": "*25519",
			"website": "https://patract.network"
		},
		{
			"prefix": 28,
			"network": "subsocial",
			"displayName": "Subsocial",
			"symbols": null,
			"decimals": null,
			"standardAccount": "*25519",
			"website": null
		},
		{
			"prefix": 29,
			"network": "cord",
			"displayName": "Dhiway CORD Network",
			"symbols": ["DCU"],
			"decimals": [18],
			"standardAccount": "*25519",
			"website": "https://dhiway.com/"
		},
		{
			"prefix": 30,
			"network": "phala",
			"displayName": "Phala Network",
			"symbols": ["PHA"],
			"decimals": [12],
			"standardAccount": "*25519",
			"website": "https://phala.network"
		},
		{
			"prefix": 31,
			"network": "litentry",
			"displayName": "Litentry Network",
			"symbols": ["LIT"],
			"decimals": [12],
			"standardAccount": "*25519",
			"website": "https://litentry.com/"
		},
		{
			"prefix": 32,
			"network": "robonomics",
			"displayName": "Robonomics",
			"symbols": ["XRT"],
			"decimals": [9],
			"standardAccount": "*25519",
			"website": "https://robonomics.network"
		},
		{
			"prefix": 33,
			"network": "datahighway",
			"displayName": "DataHighway",
			"symbols": null,
			"decimals": null,
			"standardAccount": "*25519",
			"website": null
		},
		{
			"prefix": 35,
			"network": "vln",
			"displayName": "Valiu Liquidity Network",
			"symbols": ["USDv"],
			"decimals": [15],
			"standardAccount": "*25519",
			"website": "https://valiu.com/"
		},
		{
			"prefix": 36,
			"network": "centrifuge",
			"displayName": "Centrifuge Chain",
			"symbols": ["RAD"],
			"decimals": [18],
			"standardAccount": "*25519",
			"website": "https://centrifuge.io/"
		},
		{
			"prefix": 37,
			"network": "nodle",
			"displayName": "Nodle Chain",
			"symbols": ["NODL"],
			"decimals": [18],
			"standardAccount": "*25519",
			"website": "https://nodle.io/"
		},
		{
			"prefix": 38,
			"network": "kilt",
			"displayName": "KILT Chain",
			"symbols": ["KILT"],
			"decimals": [18],
			"standardAccount": "*25519",
			"website": "https://kilt.io/"
		},
		{
			"prefix": 39,
			"network": "mathchain",
			"displayName": "MathChain mainnet",
			"symbols": ["MATH"],
			"decimals": [18],
			"standardAccount": "*25519",
			"website": "https://mathwallet.org"
		},
		{
			"prefix": 40,
			"network": "mathchain-testnet",
			"displayName": "MathChain testnet",
			"symbols": ["MATH"],
			"decimals": [18],
			"standardAccount": "*25519",
			"website": "https://mathwallet.org"
		},
		{
			"prefix": 41,
			"network": "poli",
			"displayName": "Polimec Chain",
			"symbols": null,
			"decimals": null,
			"standardAccount": "*25519",
			"website": "https://polimec.io/"
		},
		{
			"prefix": 42,
			"network": "substrate",
			"displayName": "Substrate",
			"symbols": null,
			"decimals": null,
			"standardAccount": "*25519",
			"website": "https://substrate.dev/"
		},
		{
			"prefix": 43,
			"network": null,
			"displayName": "Bare 32-bit ECDSA SECP-256k1 public key.",
			"symbols": null,
			"decimals": null,
			"standardAccount": null,
			"website": null
		},
		{
			"prefix": 44,
			"network": "chainx",
			"displayName": "ChainX",
			"symbols": ["PCX"],
			"decimals": [8],
			"standardAccount": "*25519",
			"website": "https://chainx.org/"
		},
		{
			"prefix": 45,
			"network": "uniarts",
			"displayName": "UniArts Network",
			"symbols": ["UART", "UINK"],
			"decimals": [12, 12],
			"standardAccount": "*25519",
			"website": "https://uniarts.me"
		},
		{
			"prefix": 46,
			"network": "reserved46",
			"displayName": "This prefix is reserved.",
			"symbols": null,
			"decimals": null,
			"standardAccount": null,
			"website": null
		},
		{
			"prefix": 47,
			"network": "reserved47",
			"displayName": "This prefix is reserved.",
			"symbols": null,
			"decimals": null,
			"standardAccount": null,
			"website": null
<<<<<<< HEAD
		},
		{
			"prefix": 48,
			"network": "reserved48",
			"displayName": "All prefixes 48 and higher are reserved and cannot be allocated.",
			"symbols": null,
			"decimals": null,
			"standardAccount": null,
			"website": null
		},
		{
			"prefix": 63,
			"network": "hydradx",
			"displayName": "HydraDX",
			"symbols": ["HDX"],
			"decimals": [12],
			"standardAccount": "*25519",
			"website": "https://hydradx.io"
=======
>>>>>>> 29aca981
		}
	]
}<|MERGE_RESOLUTION|>--- conflicted
+++ resolved
@@ -432,16 +432,6 @@
 			"decimals": null,
 			"standardAccount": null,
 			"website": null
-<<<<<<< HEAD
-		},
-		{
-			"prefix": 48,
-			"network": "reserved48",
-			"displayName": "All prefixes 48 and higher are reserved and cannot be allocated.",
-			"symbols": null,
-			"decimals": null,
-			"standardAccount": null,
-			"website": null
 		},
 		{
 			"prefix": 63,
@@ -451,8 +441,6 @@
 			"decimals": [12],
 			"standardAccount": "*25519",
 			"website": "https://hydradx.io"
-=======
->>>>>>> 29aca981
 		}
 	]
 }