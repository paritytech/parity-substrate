{
	"specification": "https://github.com/paritytech/substrate/wiki/External-Address-Format-(SS58)",
	"schema": {
		"prefix": "The address prefix. Must be an integer and unique.",
		"network": "Unique identifier for the network that will use this prefix, string, no spaces. To integrate with CLI tools, e.g. `--network polkadot`.",
		"displayName": "The name of the network that will use this prefix, in a format friendly for display.",
		"symbols": "Array of symbols of any tokens the chain uses, usually 2-5 characters. Most chains will only have one. Chains that have multiple instances of the Balances pallet should order the array by instance.",
		"decimals": "Array of integers representing the number of decimals that represent a single unit to the end user. Must be same length as `symbols` to represent each token's denomination.",
		"standardAccount": "Signing curve for standard account. Substrate supports ed25519, sr25519, and secp256k1.",
		"website": "A website or Github repo associated with the network."
	},
	"registry": [
		{
			"prefix": 0,
			"network": "polkadot",
			"displayName": "Polkadot Relay Chain",
			"symbols": ["DOT"],
			"decimals": [10],
			"standardAccount": "*25519",
			"website": "https://polkadot.network"
		},
		{
			"prefix": 1,
			"network": null,
			"displayName": "Bare 32-bit Schnorr/Ristretto (S/R 25519) public key.",
			"symbols": null,
			"decimals": null,
			"standardAccount": null,
			"website": null
		},
		{
			"prefix": 2,
			"network": "kusama",
			"displayName": "Kusama Relay Chain",
			"symbols": ["KSM"],
			"decimals": [12],
			"standardAccount": "*25519",
			"website": "https://kusama.network"
		},
		{
			"prefix": 3,
			"network": null,
			"displayName": "Bare 32-bit Ed25519 public key.",
			"symbols": null,
			"decimals": null,
			"standardAccount": null,
			"website": null
		},
		{
			"prefix": 4,
			"network": "katalchain",
			"displayName": "Katal Chain",
			"symbols": null,
			"decimals": null,
			"standardAccount": "*25519",
			"website": null
		},
		{
			"prefix": 5,
			"network": "plasm",
			"displayName": "Plasm Network",
			"symbols": ["PLM"],
			"decimals": [15],
			"standardAccount": "*25519",
			"website": "https://plasmnet.io"
		},
		{
			"prefix": 6,
			"network": "bifrost",
			"displayName": "Bifrost",
			"symbols": ["BNC"],
			"decimals": [12],
			"standardAccount": "*25519",
			"website": "https://bifrost.finance/"
		},
		{
			"prefix": 7,
			"network": "edgeware",
			"displayName": "Edgeware",
			"symbols": ["EDG"],
			"decimals": [18],
			"standardAccount": "*25519",
			"website": "https://edgewa.re"
		},
		{
			"prefix": 8,
			"network": "karura",
			"displayName": "Karura",
			"symbols": ["KAR"],
			"decimals": [12],
			"standardAccount": "*25519",
			"website": "https://karura.network/"
		},
		{
			"prefix": 9,
			"network": "reynolds",
			"displayName": "Laminar Reynolds Canary",
			"symbols": ["REY"],
			"decimals": [18],
			"standardAccount": "*25519",
			"website": "http://laminar.network/"
		},
		{
			"prefix": 10,
			"network": "acala",
			"displayName": "Acala",
			"symbols": ["ACA"],
			"decimals": [12],
			"standardAccount": "*25519",
			"website": "https://acala.network/"
		},
		{
			"prefix": 11,
			"network": "laminar",
			"displayName": "Laminar",
			"symbols": ["LAMI"],
			"decimals": [18],
			"standardAccount": "*25519",
			"website": "http://laminar.network/"
		},
		{
			"prefix": 12,
			"network": "polymesh",
			"displayName": "Polymesh",
			"symbols": ["POLYX"],
			"decimals": [6],
			"standardAccount": "*25519",
			"website": "https://polymath.network/"
		},
		{
			"prefix": 13,
			"network": "substratee",
			"displayName": "SubstraTEE",
			"symbols": null,
			"decimals": null,
			"standardAccount": "*25519",
			"website": "https://www.substratee.com"
		},
		{
			"prefix": 14,
			"network": "totem",
			"displayName": "Totem",
			"symbols": ["XTX"],
			"decimals": [0],
			"standardAccount": "*25519",
			"website": "https://totemaccounting.com"
		},
		{
			"prefix": 15,
			"network": "synesthesia",
			"displayName": "Synesthesia",
			"symbols": ["SYN"],
			"decimals": [12],
			"standardAccount": "*25519",
			"website": "https://synesthesia.network/"
		},
		{
			"prefix": 16,
			"network": "kulupu",
			"displayName": "Kulupu",
			"symbols": ["KLP"],
			"decimals": [12],
			"standardAccount": "*25519",
			"website": "https://kulupu.network/"
		},
		{
			"prefix": 17,
			"network": "dark",
			"displayName": "Dark Mainnet",
			"symbols": null,
			"decimals": null,
			"standardAccount": "*25519",
			"website": null
		},
		{
			"prefix": 18,
			"network": "darwinia",
			"displayName": "Darwinia Network",
			"symbols": ["RING", "KTON"],
			"decimals": [9, 9],
			"standardAccount": "*25519",
			"website": "https://darwinia.network/"
		},
		{
			"prefix": 19,
			"network": "geek",
			"displayName": "GeekCash",
			"symbols": ["GEEK"],
			"decimals": [12],
			"standardAccount": "*25519",
			"website": "https://geekcash.org"
		},
		{
			"prefix": 20,
			"network": "stafi",
			"displayName": "Stafi",
			"symbols": ["FIS"],
			"decimals": [12],
			"standardAccount": "*25519",
			"website": "https://stafi.io"
		},
		{
			"prefix": 21,
			"network": "dock-testnet",
			"displayName": "Dock Testnet",
			"symbols": ["DCK"],
			"decimals": [6],
			"standardAccount": "*25519",
			"website": "https://dock.io"
		},
		{
			"prefix": 22,
			"network": "dock-mainnet",
			"displayName": "Dock Mainnet",
			"symbols": ["DCK"],
			"decimals": [6],
			"standardAccount": "*25519",
			"website": "https://dock.io"
		},
		{
			"prefix": 23,
			"network": "shift",
			"displayName": "ShiftNrg",
			"symbols": null,
			"decimals": null,
			"standardAccount": "*25519",
			"website": null
		},
		{
			"prefix": 24,
			"network": "zero",
			"displayName": "ZERO",
			"symbols": ["PLAY"],
			"decimals": [18],
			"standardAccount": "*25519",
			"website": "https://zero.io"
		},
		{
			"prefix": 25,
			"network": "zero-alphaville",
			"displayName": "ZERO Alphaville",
			"symbols": ["PLAY"],
			"decimals": [18],
			"standardAccount": "*25519",
			"website": "https://zero.io"
		},
		{
			"prefix": 26,
			"network": "jupiter",
			"displayName": "Jupiter",
			"symbols": ["jDOT"],
			"decimals": [10],
			"standardAccount": "*25519",
			"website": "https://jupiter.patract.io"
		},
		{
			"prefix": 28,
			"network": "subsocial",
			"displayName": "Subsocial",
			"symbols": null,
			"decimals": null,
			"standardAccount": "*25519",
			"website": null
		},
		{
			"prefix": 29,
			"network": "cord",
			"displayName": "Dhiway CORD Network",
			"symbols": ["DCU"],
			"decimals": [18],
			"standardAccount": "*25519",
			"website": "https://dhiway.com/"
		},
		{
			"prefix": 30,
			"network": "phala",
			"displayName": "Phala Network",
			"symbols": ["PHA"],
			"decimals": [12],
			"standardAccount": "*25519",
			"website": "https://phala.network"
		},
		{
			"prefix": 31,
			"network": "litentry",
			"displayName": "Litentry Network",
			"symbols": ["LIT"],
			"decimals": [12],
			"standardAccount": "*25519",
			"website": "https://litentry.com/"
		},
		{
			"prefix": 32,
			"network": "robonomics",
			"displayName": "Robonomics",
			"symbols": ["XRT"],
			"decimals": [9],
			"standardAccount": "*25519",
			"website": "https://robonomics.network"
		},
		{
			"prefix": 33,
			"network": "datahighway",
			"displayName": "DataHighway",
			"symbols": null,
			"decimals": null,
			"standardAccount": "*25519",
			"website": null
		},
		{
			"prefix": 34,
			"network": "ares",
			"displayName": "Ares Protocol",
			"symbols": ["ARES"],
			"decimals": [12],
			"standardAccount": "*25519",
			"website": "https://www.aresprotocol.com/"
		},
		{
			"prefix": 35,
			"network": "vln",
			"displayName": "Valiu Liquidity Network",
			"symbols": ["USDv"],
			"decimals": [15],
			"standardAccount": "*25519",
			"website": "https://valiu.com/"
		},
		{
			"prefix": 36,
			"network": "centrifuge",
			"displayName": "Centrifuge Chain",
			"symbols": ["RAD"],
			"decimals": [18],
			"standardAccount": "*25519",
			"website": "https://centrifuge.io/"
		},
		{
			"prefix": 37,
			"network": "nodle",
			"displayName": "Nodle Chain",
			"symbols": ["NODL"],
			"decimals": [18],
			"standardAccount": "*25519",
			"website": "https://nodle.io/"
		},
		{
			"prefix": 38,
			"network": "kilt",
			"displayName": "KILT Chain",
			"symbols": ["KILT"],
			"decimals": [18],
			"standardAccount": "*25519",
			"website": "https://kilt.io/"
		},
		{
			"prefix": 39,
			"network": "mathchain",
			"displayName": "MathChain mainnet",
			"symbols": ["MATH"],
			"decimals": [18],
			"standardAccount": "*25519",
			"website": "https://mathwallet.org"
		},
		{
			"prefix": 40,
			"network": "mathchain-testnet",
			"displayName": "MathChain testnet",
			"symbols": ["MATH"],
			"decimals": [18],
			"standardAccount": "*25519",
			"website": "https://mathwallet.org"
		},
		{
			"prefix": 41,
			"network": "poli",
			"displayName": "Polimec Chain",
			"symbols": null,
			"decimals": null,
			"standardAccount": "*25519",
			"website": "https://polimec.io/"
		},
		{
			"prefix": 42,
			"network": "substrate",
			"displayName": "Substrate",
			"symbols": null,
			"decimals": null,
			"standardAccount": "*25519",
			"website": "https://substrate.dev/"
		},
		{
			"prefix": 43,
			"network": null,
			"displayName": "Bare 32-bit ECDSA SECP-256k1 public key.",
			"symbols": null,
			"decimals": null,
			"standardAccount": null,
			"website": null
		},
		{
			"prefix": 44,
			"network": "chainx",
			"displayName": "ChainX",
			"symbols": ["PCX"],
			"decimals": [8],
			"standardAccount": "*25519",
			"website": "https://chainx.org/"
		},
		{
			"prefix": 45,
			"network": "uniarts",
			"displayName": "UniArts Network",
			"symbols": ["UART", "UINK"],
			"decimals": [12, 12],
			"standardAccount": "*25519",
			"website": "https://uniarts.me"
		},
		{
			"prefix": 46,
			"network": "reserved46",
			"displayName": "This prefix is reserved.",
			"symbols": null,
			"decimals": null,
			"standardAccount": null,
			"website": null
		},
		{
			"prefix": 47,
			"network": "reserved47",
			"displayName": "This prefix is reserved.",
			"symbols": null,
			"decimals": null,
			"standardAccount": null,
			"website": null
		},
		{
			"prefix": 48,
			"network": "neatcoin",
			"displayName": "Neatcoin Mainnet",
			"symbols": ["NEAT"],
			"decimals": [12],
			"standardAccount": "*25519",
			"website": "https://neatcoin.org"
		},
		{
			"prefix": 63,
			"network": "hydradx",
			"displayName": "HydraDX",
			"symbols": ["HDX"],
			"decimals": [12],
			"standardAccount": "*25519",
			"website": "https://hydradx.io"
		},
		{
			"prefix": 65,
			"network": "aventus",
			"displayName": "AvN Mainnet",
			"symbols": ["AVT"],
			"decimals": [18],
			"standardAccount": "*25519",
			"website": "https://aventus.io"
		},
		{
			"prefix": 66,
			"network": "crust",
			"displayName": "Crust Network",
			"symbols": ["CRU"],
			"decimals": [12],
			"standardAccount": "*25519",
			"website": "https://crust.network"
		},
		{
			"prefix": 67,
			"network": "equilibrium",
			"displayName": "Equilibrium Network",
			"symbols": ["Unknown", "USD", "EQ", "ETH", "BTC", "EOS", "DOT", "CRV"],
			"decimals": [0,9,9,9,9,9,9,9],
			"standardAccount": "*25519",
			"website": "https://equilibrium.io"
		},
		{
			"prefix": 69,
			"network": "sora",
			"displayName": "SORA Network",
			"symbols": ["XOR"],
			"decimals": [18],
			"standardAccount": "*25519",
			"website": "https://sora.org"
		},
		{
<<<<<<< HEAD
			"prefix": 98,
			"network": "polkasmith",
			"displayName": "PolkaSmith Canary Network",
			"symbols": ["PKS"],
			"decimals": [18],
			"standardAccount": "*25519",
			"website": "https://polkafoundry.com"
		},
		{
			"prefix": 99,
			"network": "polkafoundry",
			"displayName": "PolkaFoundry Network",
			"symbols": ["PKF"],
			"decimals": [18],
			"standardAccount": "*25519",
			"website": "https://polkafoundry.com"
=======
			"prefix": 77,
			"network": "manta",
			"displayName": "Manta network",
			"symbols": ["MA"],
			"decimals": [12],
			"standardAccount": "*25519",
			"website": "https://manta.network"
		},
		{
			"prefix": 78,
			"network": "calamari",
			"displayName": "Calamari: Manta Canary Network",
			"symbols": ["KMA"],
			"decimals": [12],
			"standardAccount": "*25519",
			"website": "https://manta.network"
>>>>>>> 2c84b31c
		},
		{
			"prefix": 252,
			"network": "social-network",
			"displayName": "Social Network",
			"symbols": ["NET"],
			"decimals": [18],
			"standardAccount": "*25519",
			"website": "https://social.network"
		},
		{
			"prefix": 10041,
			"network": "basilisk",
			"displayName": "Basilisk",
			"symbols": ["BSX"],
			"decimals": [12],
			"standardAccount": "*25519",
			"website": "https://bsx.fi"
		}
	]
}<|MERGE_RESOLUTION|>--- conflicted
+++ resolved
@@ -488,8 +488,25 @@
 			"website": "https://sora.org"
 		},
 		{
-<<<<<<< HEAD
-			"prefix": 98,
+			"prefix": 77,
+			"network": "manta",
+			"displayName": "Manta network",
+			"symbols": ["MA"],
+			"decimals": [12],
+			"standardAccount": "*25519",
+			"website": "https://manta.network"
+		},
+		{
+			"prefix": 78,
+			"network": "calamari",
+			"displayName": "Calamari: Manta Canary Network",
+			"symbols": ["KMA"],
+			"decimals": [12],
+			"standardAccount": "*25519",
+			"website": "https://manta.network"
+		},
+    {
+      "prefix": 98,
 			"network": "polkasmith",
 			"displayName": "PolkaSmith Canary Network",
 			"symbols": ["PKS"],
@@ -505,25 +522,7 @@
 			"decimals": [18],
 			"standardAccount": "*25519",
 			"website": "https://polkafoundry.com"
-=======
-			"prefix": 77,
-			"network": "manta",
-			"displayName": "Manta network",
-			"symbols": ["MA"],
-			"decimals": [12],
-			"standardAccount": "*25519",
-			"website": "https://manta.network"
-		},
-		{
-			"prefix": 78,
-			"network": "calamari",
-			"displayName": "Calamari: Manta Canary Network",
-			"symbols": ["KMA"],
-			"decimals": [12],
-			"standardAccount": "*25519",
-			"website": "https://manta.network"
->>>>>>> 2c84b31c
-		},
+    },
 		{
 			"prefix": 252,
 			"network": "social-network",
