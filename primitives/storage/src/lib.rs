// Copyright 2017-2020 Parity Technologies (UK) Ltd.
// This file is part of Substrate.

// Substrate is free software: you can redistribute it and/or modify
// it under the terms of the GNU General Public License as published by
// the Free Software Foundation, either version 3 of the License, or
// (at your option) any later version.

// Substrate is distributed in the hope that it will be useful,
// but WITHOUT ANY WARRANTY; without even the implied warranty of
// MERCHANTABILITY or FITNESS FOR A PARTICULAR PURPOSE.  See the
// GNU General Public License for more details.

// You should have received a copy of the GNU General Public License
// along with Substrate.  If not, see <http://www.gnu.org/licenses/>.

//! Primitive types for storage related stuff.

#![cfg_attr(not(feature = "std"), no_std)]

#[cfg(feature = "std")]
use serde::{Serialize, Deserialize};
#[cfg(feature = "std")]
use sp_std::collections::btree_map::BTreeMap;
use sp_debug_derive::RuntimeDebug;

use sp_std::vec::Vec;
use sp_std::ops::{Deref, DerefMut};
use ref_cast::RefCast;

/// Storage key.
#[derive(PartialEq, Eq, RuntimeDebug)]
#[cfg_attr(feature = "std", derive(Serialize, Deserialize, Hash, PartialOrd, Ord, Clone))]
pub struct StorageKey(
	#[cfg_attr(feature = "std", serde(with="impl_serde::serialize"))]
	pub Vec<u8>,
);

/// Storage key of a child trie, it contains the prefix to the key.
#[derive(PartialEq, Eq, RuntimeDebug)]
#[cfg_attr(feature = "std", derive(Serialize, Deserialize, Hash, PartialOrd, Ord, Clone))]
#[repr(transparent)]
#[derive(RefCast)]
pub struct PrefixedStorageKey(
	#[cfg_attr(feature = "std", serde(with="impl_serde::serialize"))]
	Vec<u8>,
);

impl Deref for PrefixedStorageKey {
	type Target = Vec<u8>;

	fn deref(&self) -> &Vec<u8> {
		&self.0
	}
}

impl DerefMut for PrefixedStorageKey {
	fn deref_mut(&mut self) -> &mut Vec<u8> {
		&mut self.0
	}
}

impl PrefixedStorageKey {
	/// Create a prefixed storage key from its byte array
	/// representation.
	pub fn new(inner: Vec<u8>) -> Self {
		PrefixedStorageKey(inner)
	}

	/// Create a prefixed storage key reference.
	pub fn new_ref(inner: &Vec<u8>) -> &Self {
		PrefixedStorageKey::ref_cast(inner)
	}

	/// Get inner key, this should
	/// only be needed when writing
	/// into parent trie to avoid an
	/// allocation.
	pub fn into_inner(self) -> Vec<u8> {
		self.0
	}
}

/// Storage data associated to a [`StorageKey`].
#[derive(PartialEq, Eq, RuntimeDebug)]
#[cfg_attr(feature = "std", derive(Serialize, Deserialize, Hash, PartialOrd, Ord, Clone))]
pub struct StorageData(
	#[cfg_attr(feature = "std", serde(with="impl_serde::serialize"))]
	pub Vec<u8>,
);

/// Map of data to use in a storage, it is a collection of
/// byte key and values.
#[cfg(feature = "std")]
pub type StorageMap = BTreeMap<Vec<u8>, Vec<u8>>;

#[cfg(feature = "std")]
#[derive(Debug, PartialEq, Eq, Clone)]
/// Child trie storage data.
pub struct StorageChild {
	/// Child data for storage.
	pub data: StorageMap,
	/// Associated child info for a child
	/// trie.
	pub child_info: ChildInfo,
}

#[cfg(feature = "std")]
#[derive(Default, Debug, Clone)]
/// Struct containing data needed for a storage.
pub struct Storage {
	/// Top trie storage data.
	pub top: StorageMap,
	/// Children trie storage data.
	/// The key does not including prefix, for the `default`
	/// trie kind, so this is exclusively for the `ChildType::ParentKeyId`
	/// tries.
	pub children_default: std::collections::HashMap<Vec<u8>, StorageChild>,
}

/// Storage change set
#[derive(RuntimeDebug)]
#[cfg_attr(feature = "std", derive(Serialize, Deserialize, PartialEq, Eq))]
#[cfg_attr(feature = "std", serde(rename_all = "camelCase"))]
pub struct StorageChangeSet<Hash> {
	/// Block hash
	pub block: Hash,
	/// A list of changes
	pub changes: Vec<(StorageKey, Option<StorageData>)>,
}

/// List of all well known keys and prefixes in storage.
pub mod well_known_keys {
	/// Wasm code of the runtime.
	///
	/// Stored as a raw byte vector. Required by substrate.
	pub const CODE: &'static [u8] = b":code";

	/// Number of wasm linear memory pages required for execution of the runtime.
	///
	/// The type of this value is encoded `u64`.
	pub const HEAP_PAGES: &'static [u8] = b":heappages";

	/// Current extrinsic index (u32) is stored under this key.
	pub const EXTRINSIC_INDEX: &'static [u8] = b":extrinsic_index";

	/// Changes trie configuration is stored under this key.
	pub const CHANGES_TRIE_CONFIG: &'static [u8] = b":changes_trie";

	/// Prefix of child storage keys.
	pub const CHILD_STORAGE_KEY_PREFIX: &'static [u8] = b":child_storage:";

	/// Whether a key is a child storage key.
	///
	/// This is convenience function which basically checks if the given `key` starts
	/// with `CHILD_STORAGE_KEY_PREFIX` and doesn't do anything apart from that.
	pub fn is_child_storage_key(key: &[u8]) -> bool {
		// Other code might depend on this, so be careful changing this.
		key.starts_with(CHILD_STORAGE_KEY_PREFIX)
	}
<<<<<<< HEAD

	/// Determine whether a child trie key is valid.
	///
	/// For now, the only valid child trie keys are those starting with `:child_storage:default:`.
	///
	/// `trie_root` can panic if invalid value is provided to them.
	pub fn is_child_trie_key_valid(storage_key: &[u8]) -> bool {
		let has_right_prefix = storage_key.starts_with(super::DEFAULT_CHILD_TYPE_PARENT_PREFIX);
		if has_right_prefix {
			// This is an attempt to catch a change of `is_child_storage_key`, which
			// just checks if the key has prefix `:child_storage:` at the moment of writing.
			debug_assert!(
				is_child_storage_key(&storage_key),
				"`is_child_trie_key_valid` is a subset of `is_child_storage_key`",
			);
		}
		has_right_prefix
	}

	/// Return true if the variable part of the key is empty.
	pub fn is_child_trie_key_empty(storage_key: &[u8]) -> bool {
		storage_key.len() == b":child_storage:default:".len()
	}
=======
>>>>>>> 217c19b9
}

/// Information related to a child state.
#[derive(Debug, Clone)]
#[cfg_attr(feature = "std", derive(PartialEq, Eq, Hash, PartialOrd, Ord))]
pub enum ChildInfo {
	/// This is the one used by default.
	ParentKeyId(ChildTrieParentKeyId),
}

impl ChildInfo {
	/// Instantiates child information for a default child trie
	/// of kind `ChildType::ParentKeyId`, using an unprefixed parent
	/// storage key.
	pub fn new_default(storage_key: &[u8]) -> Self {
		let data = storage_key.to_vec();
		ChildInfo::ParentKeyId(ChildTrieParentKeyId { data })
	}

	/// Same as `new_default` but with `Vec<u8>` as input.
	pub fn new_default_from_vec(storage_key: Vec<u8>) -> Self {
		ChildInfo::ParentKeyId(ChildTrieParentKeyId {
			data: storage_key,
		})
	}

	/// Try to update with another instance, return false if both instance
	/// are not compatible.
	pub fn try_update(&mut self, other: &ChildInfo) -> bool {
		match self {
			ChildInfo::ParentKeyId(child_trie) => child_trie.try_update(other),
		}
	}

	/// Top trie defined as the unique crypto id trie with
	/// 0 length unique id.
	pub fn top_trie() -> Self {
		Self::new_default(&[])
	}

	/// Top trie defined as the unique crypto id trie with
	/// 0 length unique id.
	pub fn is_top_trie(&self) -> bool {
		match self {
			ChildInfo::ParentKeyId(ChildTrieParentKeyId { data }) => data.len() == 0,
		}
	}

	/// Create child info from a prefixed storage key and a given type.
	pub fn resolve_child_info(child_type: u32, storage_key: &[u8]) -> Option<Self> {
		match ChildType::new(child_type) {
			Some(ChildType::ParentKeyId) => {
				Some(Self::new_default(storage_key))
			},
			None => None,
		}
	}

	/// Returns a single byte vector containing packed child info content and its child info type.
	/// This can be use as input for `resolve_child_info`.
	pub fn info(&self) -> (&[u8], u32) {
		match self {
			ChildInfo::ParentKeyId(ChildTrieParentKeyId {
				data,
			}) => (data, ChildType::ParentKeyId as u32),
		}
	}

	/// Owned variant of `info`.
	pub fn into_info(self) -> (Vec<u8>, u32) {
		match self {
			ChildInfo::ParentKeyId(ChildTrieParentKeyId {
				data,
			}) => (data, ChildType::ParentKeyId as u32),
		}
	}

	/// Returns byte sequence (keyspace) that can be use by underlying db to isolate keys.
	/// This is a unique id of the child trie. The collision resistance of this value
	/// depends on the type of child info use. For `ChildInfo::Default` it is and need to be.
	pub fn keyspace(&self) -> &[u8] {
		match self {
			ChildInfo::ParentKeyId(..) => self.storage_key(),
		}
	}

	/// Returns a reference to the location in the direct parent of
	/// this trie but without the common prefix for this kind of
	/// child trie.
	pub fn storage_key(&self) -> &[u8] {
		match self {
			ChildInfo::ParentKeyId(ChildTrieParentKeyId {
				data,
			}) => &data[..],
		}
	}

	/// Return a the full location in the direct parent of
	/// this trie.
	pub fn prefixed_storage_key(&self) -> PrefixedStorageKey {
		match self {
			ChildInfo::ParentKeyId(ChildTrieParentKeyId {
				data,
			}) => ChildType::ParentKeyId.new_prefixed_key(data.as_slice()),
		}
	}

	/// Returns a the full location in the direct parent of
	/// this trie.
	pub fn into_prefixed_storage_key(self) -> PrefixedStorageKey {
		match self {
			ChildInfo::ParentKeyId(ChildTrieParentKeyId {
				mut data,
			}) => {
				ChildType::ParentKeyId.do_prefix_key(&mut data);
				PrefixedStorageKey(data)
			},
		}
	}

	/// Returns the type for this child info.
	pub fn child_type(&self) -> ChildType {
		match self {
			ChildInfo::ParentKeyId(..) => ChildType::ParentKeyId,
		}
	}
}

/// Type of child.
/// It does not strictly define different child type, it can also
/// be related to technical consideration or api variant.
#[repr(u32)]
#[derive(Clone, Copy, PartialEq)]
#[cfg_attr(feature = "std", derive(Debug))]
pub enum ChildType {
	/// If runtime module ensures that the child key is a unique id that will
	/// only be used once, its parent key is used as a child trie unique id.
	ParentKeyId = 1,
}

impl ChildType {
	/// Try to get a child type from its `u32` representation.
	pub fn new(repr: u32) -> Option<ChildType> {
		Some(match repr {
			r if r == ChildType::ParentKeyId as u32 => ChildType::ParentKeyId,
			_ => return None,
		})
	}

	/// Transform a prefixed key into a tuple of the child type
	/// and the unprefixed representation of the key.
	pub fn from_prefixed_key<'a>(storage_key: &'a PrefixedStorageKey) -> Option<(Self, &'a [u8])> {
		let match_type = |storage_key: &'a [u8], child_type: ChildType| {
			let prefix = child_type.parent_prefix();
			if storage_key.starts_with(prefix) {
				Some((child_type, &storage_key[prefix.len()..]))
			} else {
				None
			}
		};
		match_type(storage_key, ChildType::ParentKeyId)
	}

	/// Produce a prefixed key for a given child type.
	fn new_prefixed_key(&self, key: &[u8]) -> PrefixedStorageKey {
		let parent_prefix = self.parent_prefix();
		let mut result = Vec::with_capacity(parent_prefix.len() + key.len());
		result.extend_from_slice(parent_prefix);
		result.extend_from_slice(key);
		PrefixedStorageKey(result)
	}

	/// Prefixes a vec with the prefix for this child type.
	fn do_prefix_key(&self, key: &mut Vec<u8>) {
		let parent_prefix = self.parent_prefix();
		let key_len = key.len();
		if parent_prefix.len() > 0 {
			key.resize(key_len + parent_prefix.len(), 0);
			key.copy_within(..key_len, parent_prefix.len());
			key[..parent_prefix.len()].copy_from_slice(parent_prefix);
		}
	}

	/// Returns the location reserved for this child trie in their parent trie if there
	/// is one.
	pub fn parent_prefix(&self) -> &'static [u8] {
		match self {
			&ChildType::ParentKeyId => DEFAULT_CHILD_TYPE_PARENT_PREFIX,
		}
	}
}

/// A child trie of default type.
/// It uses the same default implementation as the top trie,
/// top trie being a child trie with no keyspace and no storage key.
/// Its keyspace is the variable (unprefixed) part of its storage key.
/// It shares its trie nodes backend storage with every other
/// child trie, so its storage key needs to be a unique id
/// that will be use only once.
/// Those unique id also required to be long enough to avoid any
/// unique id to be prefixed by an other unique id.
#[derive(Debug, Clone)]
#[cfg_attr(feature = "std", derive(PartialEq, Eq, Hash, PartialOrd, Ord))]
pub struct ChildTrieParentKeyId {
	/// Data is the storage key without prefix.
	data: Vec<u8>,
}

impl ChildTrieParentKeyId {
	/// Try to update with another instance, return false if both instance
	/// are not compatible.
	fn try_update(&mut self, other: &ChildInfo) -> bool {
		match other {
			ChildInfo::ParentKeyId(other) => self.data[..] == other.data[..],
		}
	}
}

#[cfg(feature = "std")]
#[derive(Clone, PartialEq, Eq, Debug)]
/// Type for storing a map of child trie related information.
/// A few utilities methods are defined.
pub struct ChildrenMap<T>(pub BTreeMap<ChildInfo, T>);

/// Type alias for storage of children related content. 
pub type ChildrenVec<T> = Vec<(ChildInfo, T)>;

/// Type alias for storage of children related content. 
pub type ChildrenSlice<'a, T> = &'a [(ChildInfo, T)];

#[cfg(feature = "std")]
impl<T> sp_std::ops::Deref for ChildrenMap<T> {
	type Target = BTreeMap<ChildInfo, T>;

	fn deref(&self) -> &Self::Target {
		&self.0
	}
}

#[cfg(feature = "std")]
impl<T> sp_std::ops::DerefMut for ChildrenMap<T> {
	fn deref_mut(&mut self) -> &mut Self::Target {
		&mut self.0
	}
}

#[cfg(feature = "std")]
impl<T> sp_std::default::Default for ChildrenMap<T> {
	fn default() -> Self {
		ChildrenMap(BTreeMap::new())
	}
}

#[cfg(feature = "std")]
impl<T> ChildrenMap<T> {
	/// Extend for `ChildrenMap` is usually about merging entries,
	/// this method extends two maps, by applying a merge function
	/// on each of its entries.
	pub fn extend_with(
		&mut self,
		other: impl Iterator<Item = (ChildInfo, T)>,
		merge: impl Fn(&mut T, T),
	) {
		use sp_std::collections::btree_map::Entry;
		for (child_info, child_content) in other {
			match self.0.entry(child_info) {
				Entry::Occupied(mut entry) => {
					merge(entry.get_mut(), child_content)
				},
				Entry::Vacant(entry) => {
					entry.insert(child_content);
				},
			}
		}
	}

	/// Extends two maps, by extending entries with the same key.
	pub fn extend_replace(
		&mut self,
		other: impl Iterator<Item = (ChildInfo, T)>,
	) {
		self.0.extend(other)
	}

	/// Retains only the elements specified by the predicate.
	pub fn retain(&mut self, mut f: impl FnMut(&ChildInfo, &mut T) -> bool) {
		let mut to_del = Vec::new();
		for (k, v) in self.0.iter_mut() {
			if !f(k, v) {
				// this clone can be avoid with unsafe code
				to_del.push(k.clone());
			}
		}
		for k in to_del {
			self.0.remove(&k);
		}
	}
}

#[cfg(feature = "std")]
impl<T> IntoIterator for ChildrenMap<T> {
	type Item = (ChildInfo, T);
	type IntoIter = sp_std::collections::btree_map::IntoIter<ChildInfo, T>;

	fn into_iter(self) -> Self::IntoIter {
		self.0.into_iter()
	}
}

const DEFAULT_CHILD_TYPE_PARENT_PREFIX: &'static [u8] = b":child_storage:default:";

#[test]
fn test_prefix_default_child_info() {
	let child_info = ChildInfo::new_default(b"any key");
	let prefix = child_info.child_type().parent_prefix();
	assert!(prefix.starts_with(well_known_keys::CHILD_STORAGE_KEY_PREFIX));
	assert!(prefix.starts_with(DEFAULT_CHILD_TYPE_PARENT_PREFIX));
}<|MERGE_RESOLUTION|>--- conflicted
+++ resolved
@@ -158,32 +158,6 @@
 		// Other code might depend on this, so be careful changing this.
 		key.starts_with(CHILD_STORAGE_KEY_PREFIX)
 	}
-<<<<<<< HEAD
-
-	/// Determine whether a child trie key is valid.
-	///
-	/// For now, the only valid child trie keys are those starting with `:child_storage:default:`.
-	///
-	/// `trie_root` can panic if invalid value is provided to them.
-	pub fn is_child_trie_key_valid(storage_key: &[u8]) -> bool {
-		let has_right_prefix = storage_key.starts_with(super::DEFAULT_CHILD_TYPE_PARENT_PREFIX);
-		if has_right_prefix {
-			// This is an attempt to catch a change of `is_child_storage_key`, which
-			// just checks if the key has prefix `:child_storage:` at the moment of writing.
-			debug_assert!(
-				is_child_storage_key(&storage_key),
-				"`is_child_trie_key_valid` is a subset of `is_child_storage_key`",
-			);
-		}
-		has_right_prefix
-	}
-
-	/// Return true if the variable part of the key is empty.
-	pub fn is_child_trie_key_empty(storage_key: &[u8]) -> bool {
-		storage_key.len() == b":child_storage:default:".len()
-	}
-=======
->>>>>>> 217c19b9
 }
 
 /// Information related to a child state.
