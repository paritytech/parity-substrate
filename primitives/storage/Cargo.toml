[package]
name = "sp-storage"
version = "2.0.0-rc2"
authors = ["Parity Technologies <admin@parity.io>"]
edition = "2018"
description = "Storage related primitives"
license = "Apache-2.0"
homepage = "https://substrate.dev"
repository = "https://github.com/paritytech/substrate/"
documentation = "https://docs.rs/sp-storage/"

[package.metadata.docs.rs]
targets = ["x86_64-unknown-linux-gnu"]

[dependencies]
<<<<<<< HEAD
codec = { package = "parity-scale-codec", version = "1.3.0", default-features = false, features = ["derive"] }
sp-std = { version = "2.0.0-dev", default-features = false, path = "../std" }
=======
sp-std = { version = "2.0.0-rc2", default-features = false, path = "../std" }
>>>>>>> 82f254e4
serde = { version = "1.0.101", optional = true, features = ["derive"] }
impl-serde = { version = "0.2.3", optional = true }
ref-cast = "1.0.0"
sp-debug-derive = { version = "2.0.0-rc2", path = "../debug-derive" }

[features]
default = [ "std" ]
std = [ "sp-std/std", "serde", "impl-serde", "codec/std" ]<|MERGE_RESOLUTION|>--- conflicted
+++ resolved
@@ -13,12 +13,8 @@
 targets = ["x86_64-unknown-linux-gnu"]
 
 [dependencies]
-<<<<<<< HEAD
 codec = { package = "parity-scale-codec", version = "1.3.0", default-features = false, features = ["derive"] }
-sp-std = { version = "2.0.0-dev", default-features = false, path = "../std" }
-=======
 sp-std = { version = "2.0.0-rc2", default-features = false, path = "../std" }
->>>>>>> 82f254e4
 serde = { version = "1.0.101", optional = true, features = ["derive"] }
 impl-serde = { version = "0.2.3", optional = true }
 ref-cast = "1.0.0"
