// Copyright 2019-2020 Parity Technologies (UK) Ltd.
// This file is part of Substrate.

// Substrate is free software: you can redistribute it and/or modify
// it under the terms of the GNU General Public License as published by
// the Free Software Foundation, either version 3 of the License, or
// (at your option) any later version.

// Substrate is distributed in the hope that it will be useful,
// but WITHOUT ANY WARRANTY; without even the implied warranty of
// MERCHANTABILITY or FITNESS FOR A PARTICULAR PURPOSE.  See the
// GNU General Public License for more details.

// You should have received a copy of the GNU General Public License
// along with Substrate.  If not, see <http://www.gnu.org/licenses/>.

//! Rust implementation of the Phragmén election algorithm. This is used in several SRML modules to
//! optimally distribute the weight of a set of voters among an elected set of candidates. In the
//! context of staking this is mapped to validators and nominators.
//!
//! The algorithm has two phases:
//!   - Sequential phragmen: performed in [`elect`] function which is first pass of the distribution
//!     The results are not optimal but the execution time is less.
//!   - Equalize post-processing: tries to further distribute the weight fairly among candidates.
//!     Incurs more execution time.
//!
//! The main objective of the assignments done by phragmen is to maximize the minimum backed
//! candidate in the elected set.
//!
//! Reference implementation: https://github.com/w3f/consensus
//! Further details:
//! https://research.web3.foundation/en/latest/polkadot/NPoS/4.%20Sequential%20Phragm%C3%A9n%E2%80%99s%20method/

#![cfg_attr(not(feature = "std"), no_std)]

use sp_std::{prelude::*, collections::btree_map::BTreeMap, fmt::Debug, cmp::Ordering, convert::TryFrom};
use sp_runtime::{helpers_128bit::multiply_by_rational, PerThing, Rational128, RuntimeDebug, SaturatedConversion};
use sp_runtime::traits::{Zero, Convert, Member, AtLeast32Bit, Saturating, Bounded};

#[cfg(test)]
mod mock;
#[cfg(test)]
mod tests;
#[cfg(feature = "std")]
use serde::{Serialize, Deserialize};
#[cfg(feature = "std")]
use codec::{Encode, Decode};

mod node;
mod reduce;
mod helpers;

// re-export reduce stuff.
pub use reduce::reduce;

// re-export the helpers.
pub use helpers::*;

// re-export the compact macro, with the dependencies of the macro.
#[doc(hidden)]
pub use codec;
#[doc(hidden)]
pub use sp_runtime;

// re-export the compact solution type.
pub use sp_phragmen_compact::generate_compact_solution_type;

// an aggregator trait for a generic type of a voter/target identifier. This usually maps to
// substrate's account id.
pub trait IdentifierT: Clone + Eq + Default + Ord + Debug {}

impl<T: Clone + Eq + Default + Ord + Debug> IdentifierT for T {}

/// The errors that might occur in the this crate and compact.
#[derive(Debug, Eq, PartialEq)]
pub enum Error {
	/// While going from compact to staked, the stake of all the edges has gone above the
	/// total and the last stake cannot be assigned.
	CompactStakeOverflow,
	/// The compact type has a voter who's number of targets is out of bound.
	CompactTargetOverflow,
	/// One of the index functions returned none.
	CompactInvalidIndex,
}

/// A type in which performing operations on balances and stakes of candidates and voters are safe.
///
/// This module's functions expect a `Convert` type to convert all balances to u64. Hence, u128 is
/// a safe type for arithmetic operations over them.
///
/// Balance types converted to `ExtendedBalance` are referred to as `Votes`.
pub type ExtendedBalance = u128;

/// The score of an assignment. This can be computed from the support map via [`evaluate_support`].
pub type PhragmenScore = [ExtendedBalance; 3];

/// The denominator used for loads. Since votes are collected as u64, the smallest ratio that we
/// might collect is `1/approval_stake` where approval stake is the sum of votes. Hence, some number
/// bigger than u64::max_value() is needed. For maximum accuracy we simply use u128;
const DEN: u128 = u128::max_value();

/// A candidate entity for phragmen election.
#[derive(Clone, Default, RuntimeDebug)]
struct Candidate<AccountId> {
	/// Identifier.
	who: AccountId,
	/// Intermediary value used to sort candidates.
	score: Rational128,
	/// Sum of the stake of this candidate based on received votes.
	approval_stake: ExtendedBalance,
	/// Flag for being elected.
	elected: bool,
}

/// A voter entity.
#[derive(Clone, Default, RuntimeDebug)]
struct Voter<AccountId> {
	/// Identifier.
	who: AccountId,
	/// List of candidates proposed by this voter.
	edges: Vec<Edge<AccountId>>,
	/// The stake of this voter.
	budget: ExtendedBalance,
	/// Incremented each time a candidate that this voter voted for has been elected.
	load: Rational128,
}

/// A candidate being backed by a voter.
#[derive(Clone, Default, RuntimeDebug)]
struct Edge<AccountId> {
	/// Identifier.
	who: AccountId,
	/// Load of this vote.
	load: Rational128,
	/// Index of the candidate stored in the 'candidates' vector.
	candidate_index: usize,
}

/// Final result of the phragmen election.
#[derive(RuntimeDebug)]
pub struct PhragmenResult<AccountId, T: PerThing> {
	/// Just winners zipped with their approval stake. Note that the approval stake is merely the
	/// sub of their received stake and could be used for very basic sorting and approval voting.
	pub winners: Vec<(AccountId, ExtendedBalance)>,
	/// Individual assignments. for each tuple, the first elements is a voter and the second
	/// is the list of candidates that it supports.
	pub assignments: Vec<Assignment<AccountId, T>>
}

/// A voter's stake assignment among a set of targets, represented as ratios.
#[derive(RuntimeDebug, Clone, Default)]
#[cfg_attr(feature = "std", derive(PartialEq, Eq, Encode, Decode))]
pub struct Assignment<AccountId, T: PerThing> {
	/// Voter's identifier
	pub who: AccountId,
	/// The distribution of the voter's stake.
	pub distribution: Vec<(AccountId, T)>,
}

<<<<<<< HEAD
impl<AccountId: IdentifierT, T: PerThing> Assignment<AccountId, T>
	where
		ExtendedBalance: From<<T as PerThing>::Inner>,
		T: sp_std::ops::Mul<ExtendedBalance, Output=ExtendedBalance>,
=======
impl<AccountId, T: PerThing> Assignment<AccountId, T>
	where ExtendedBalance: From<<T as PerThing>::Inner>
>>>>>>> 2f75ea7f
{
	/// Convert from a ratio assignment into one with absolute values aka. [`StakedAssignment`].
	///
	/// It needs `stake` which is the total budget of the voter. If `fill` is set to true,
	/// it ensures that all the potential rounding errors are compensated and the distribution's sum
	/// is exactly equal to the total budget.
	pub fn into_staked(self, stake: ExtendedBalance, fill: bool) -> StakedAssignment<AccountId>
		where T: sp_std::ops::Mul<ExtendedBalance, Output=ExtendedBalance>
	{
		println!("Converting into staked {:?}", self);
		let mut sum: ExtendedBalance = Bounded::min_value();
		let mut distribution = self.distribution.into_iter().filter_map(|(target, p)| {
			// if this ratio is zero, then skip it.
			if p == Bounded::min_value() {
				None
			} else {
				let distribution_stake = p * stake;
				// defensive only. We assume that balance cannot exceed extended balance.
				sum = sum.saturating_add(distribution_stake);
				Some((target, distribution_stake))
			}
		}).collect::<Vec<(AccountId, ExtendedBalance)>>();

		println!("Sum = {:?} / stake = {:?}", sum, stake);
		if fill {
			// NOTE: we can do this better.
			// https://revs.runtime-revolution.com/getting-100-with-rounded-percentages-273ffa70252b
			if let Some(leftover) = stake.checked_sub(sum) {
				if let Some(last) = distribution.last_mut() {
					last.1 = last.1.saturating_add(leftover);
				}
			} else if let Some(excess) = sum.checked_sub(stake) {
				if let Some(last) = distribution.last_mut() {
					last.1 = last.1.saturating_sub(excess);
				}
			} else if let Some(excess) = sum.checked_sub(stake) {
				if let Some(last) = distribution.last_mut() {
					last.1 -= excess;
				}
			}
		}

		StakedAssignment {
			who: self.who,
			distribution,
		}
	}
}

/// A voter's stake assignment among a set of targets, represented as absolute values in the scale
/// of [`ExtendedBalance`].
#[derive(RuntimeDebug, Clone, Default)]
#[cfg_attr(feature = "std", derive(PartialEq, Eq, Encode, Decode))]
pub struct StakedAssignment<AccountId> {
	/// Voter's identifier
	pub who: AccountId,
	/// The distribution of the voter's stake.
	pub distribution: Vec<(AccountId, ExtendedBalance)>,
}

impl<AccountId> StakedAssignment<AccountId>
{
	/// Converts self into the normal [`Assignment`] type.
	pub fn into_assignment<T: PerThing>(self, fill: bool) -> Assignment<AccountId, T>
		where ExtendedBalance: From<<T as PerThing>::Inner>
	{
		let accuracy: u128 = T::ACCURACY.saturated_into();
		let mut sum: u128 = Zero::zero();
		let stake = self.distribution.iter().map(|x| x.1).sum();
<<<<<<< HEAD
		let mut distribution = self.distribution.into_iter().filter_map(|(target, w)| {
			let per_thing = T::from_rational_approximation(w, stake);
			if per_thing == Bounded::min_value() {
				None
			} else {
				sum += per_thing.clone().deconstruct().saturated_into();
				Some((target, per_thing))
			}
=======
		let mut distribution = self.distribution.into_iter().map(|(target, w)| {
			let per_thing = T::from_rational_approximation(w, stake);
			sum += per_thing.clone().deconstruct().saturated_into();
			(target, per_thing)
>>>>>>> 2f75ea7f
		}).collect::<Vec<(AccountId, T)>>();

		if fill {
			if let Some(leftover) = accuracy.checked_sub(sum) {
				if let Some(last) = distribution.last_mut() {
					last.1 = last.1.saturating_add(T::from_parts(leftover.saturated_into()));
				}
			} else if let Some(excess) = sum.checked_sub(accuracy) {
				if let Some(last) = distribution.last_mut() {
					last.1 = last.1.saturating_sub(T::from_parts(excess.saturated_into()));
				}
			}
		}

		Assignment {
			who: self.who,
			distribution,
		}
	}
}

/// A structure to demonstrate the phragmen result from the perspective of the candidate, i.e. how
/// much support each candidate is receiving.
///
/// This complements the [`PhragmenResult`] and is needed to run the equalize post-processing.
///
/// This, at the current version, resembles the `Exposure` defined in the staking SRML module, yet
/// they do not necessarily have to be the same.
#[derive(Default, RuntimeDebug)]
#[cfg_attr(feature = "std", derive(Serialize, Deserialize, Eq, PartialEq))]
pub struct Support<AccountId> {
	/// Total support.
	pub total: ExtendedBalance,
	/// Support from voters.
	pub voters: Vec<(AccountId, ExtendedBalance)>,
}

/// A linkage from a candidate and its [`Support`].
pub type SupportMap<A> = BTreeMap<A, Support<A>>;

/// Perform election based on Phragmén algorithm.
///
/// Returns an `Option` the set of winners and their detailed support ratio from each voter if
/// enough candidates are provided. Returns `None` otherwise.
///
/// * `candidate_count`: number of candidates to elect.
/// * `minimum_candidate_count`: minimum number of candidates to elect. If less candidates exist,
///   `None` is returned.
/// * `initial_candidates`: candidates list to be elected from.
/// * `initial_voters`: voters list.
/// * `stake_of`: something that can return the stake stake of a particular candidate or voter.
///
/// This function does not strip out candidates who do not have any backing stake. It is the
/// responsibility of the caller to make sure only those candidates who have a sensible economic
/// value are passed in. From the perspective of this function, a candidate can easily be among the
/// winner with no backing stake.
pub fn elect<AccountId, Balance, FS, C, R>(
	candidate_count: usize,
	minimum_candidate_count: usize,
	initial_candidates: Vec<AccountId>,
	initial_voters: Vec<(AccountId, Vec<AccountId>)>,
	stake_of: FS,
) -> Option<PhragmenResult<AccountId, R>> where
	AccountId: Default + Ord + Member,
	Balance: Default + Copy + AtLeast32Bit,
	for<'r> FS: Fn(&'r AccountId) -> Balance,
	C: Convert<Balance, u64> + Convert<u128, Balance>,
	R: PerThing,
{
	let to_votes = |b: Balance| <C as Convert<Balance, u64>>::convert(b) as ExtendedBalance;

	// return structures
	let mut elected_candidates: Vec<(AccountId, ExtendedBalance)>;
	let mut assigned: Vec<Assignment<AccountId, R>>;

	// used to cache and access candidates index.
	let mut c_idx_cache = BTreeMap::<AccountId, usize>::new();

	// voters list.
	let num_voters = initial_candidates.len() + initial_voters.len();
	let mut voters: Vec<Voter<AccountId>> = Vec::with_capacity(num_voters);

	// Iterate once to create a cache of candidates indexes. This could be optimized by being
	// provided by the call site.
	let mut candidates = initial_candidates
		.into_iter()
		.enumerate()
		.map(|(idx, who)| {
			c_idx_cache.insert(who.clone(), idx);
			Candidate { who, ..Default::default() }
		})
		.collect::<Vec<Candidate<AccountId>>>();

	// early return if we don't have enough candidates
	if candidates.len() < minimum_candidate_count { return None; }

	// collect voters. use `c_idx_cache` for fast access and aggregate `approval_stake` of
	// candidates.
	voters.extend(initial_voters.into_iter().map(|(who, votes)| {
		let voter_stake = stake_of(&who);
		let mut edges: Vec<Edge<AccountId>> = Vec::with_capacity(votes.len());
		for v in votes {
			if let Some(idx) = c_idx_cache.get(&v) {
				// This candidate is valid + already cached.
				candidates[*idx].approval_stake = candidates[*idx].approval_stake
					.saturating_add(to_votes(voter_stake));
				edges.push(Edge { who: v.clone(), candidate_index: *idx, ..Default::default() });
			} // else {} would be wrong votes. We don't really care about it.
		}
		Voter {
			who,
			edges: edges,
			budget: to_votes(voter_stake),
			load: Rational128::zero(),
		}
	}));


	// we have already checked that we have more candidates than minimum_candidate_count.
	// run phragmen.
	let to_elect = candidate_count.min(candidates.len());
	elected_candidates = Vec::with_capacity(candidate_count);
	assigned = Vec::with_capacity(candidate_count);

	// main election loop
	for _round in 0..to_elect {
		// loop 1: initialize score
		for c in &mut candidates {
			if !c.elected {
				// 1 / approval_stake == (DEN / approval_stake) / DEN. If approval_stake is zero,
				// then the ratio should be as large as possible, essentially `infinity`.
				if c.approval_stake.is_zero() {
					c.score = Rational128::from_unchecked(DEN, 0);
				} else {
					c.score = Rational128::from(DEN / c.approval_stake, DEN);
				}
			}
		}

		// loop 2: increment score
		for n in &voters {
			for e in &n.edges {
				let c = &mut candidates[e.candidate_index];
				if !c.elected && !c.approval_stake.is_zero() {
					let temp_n = multiply_by_rational(
						n.load.n(),
						n.budget,
						c.approval_stake,
					).unwrap_or(Bounded::max_value());
					let temp_d = n.load.d();
					let temp = Rational128::from(temp_n, temp_d);
					c.score = c.score.lazy_saturating_add(temp);
				}
			}
		}

		// loop 3: find the best
		if let Some(winner) = candidates
			.iter_mut()
			.filter(|c| !c.elected)
			.min_by_key(|c| c.score)
		{
			// loop 3: update voter and edge load
			winner.elected = true;
			for n in &mut voters {
				for e in &mut n.edges {
					if e.who == winner.who {
						e.load = winner.score.lazy_saturating_sub(n.load);
						n.load = winner.score;
					}
				}
			}

			elected_candidates.push((winner.who.clone(), winner.approval_stake));
		} else {
			break
		}
	} // end of all rounds

	// update backing stake of candidates and voters
	for n in &mut voters {
		let mut assignment = Assignment {
			who: n.who.clone(),
			..Default::default()
		};
		for e in &mut n.edges {
			if elected_candidates.iter().position(|(ref c, _)| *c == e.who).is_some() {
				let per_bill_parts: R::Inner =
				{
					if n.load == e.load {
						// Full support. No need to calculate.
						R::ACCURACY
					} else {
						if e.load.d() == n.load.d() {
							// return e.load / n.load.
							let desired_scale: u128 = R::ACCURACY.saturated_into();
							let parts = multiply_by_rational(
								desired_scale,
								e.load.n(),
								n.load.n(),
							)
							// If result cannot fit in u128. Not much we can do about it.
							.unwrap_or(Bounded::max_value());

							TryFrom::try_from(parts)
								// If the result cannot fit into R::Inner. Defensive only. This can
								// never happen. `desired_scale * e / n`, where `e / n < 1` always
								// yields a value smaller than `desired_scale`, which will fit into
								// R::Inner.
								.unwrap_or(Bounded::max_value())
						} else {
							// defensive only. Both edge and voter loads are built from
							// scores, hence MUST have the same denominator.
							Zero::zero()
						}
					}
				};
				let per_thing = R::from_parts(per_bill_parts);
				assignment.distribution.push((e.who.clone(), per_thing));
			}
		}

		if assignment.distribution.len() > 0 {
			// To ensure an assertion indicating: no stake from the voter going to waste,
			// we add a minimal post-processing to equally assign all of the leftover stake ratios.
			let vote_count: R::Inner = assignment.distribution.len().saturated_into();
			let accuracy = R::ACCURACY;
			let len = assignment.distribution.len();
			let mut sum: R::Inner = Zero::zero();
			assignment.distribution.iter().for_each(|a| sum = sum.saturating_add(a.1.deconstruct()));

			let diff = accuracy.saturating_sub(sum);
			let diff_per_vote = (diff / vote_count).min(accuracy);

			if !diff_per_vote.is_zero() {
				for i in 0..len {
					let current_ratio = assignment.distribution[i % len].1;
					let next_ratio = current_ratio
						.saturating_add(R::from_parts(diff_per_vote));
					assignment.distribution[i % len].1 = next_ratio;
				}
			}

			// `remainder` is set to be less than maximum votes of a voter (currently 16).
			// safe to cast it to usize.
			let remainder = diff - diff_per_vote * vote_count;
			for i in 0..remainder.saturated_into::<usize>() {
				let current_ratio = assignment.distribution[i % len].1;
				let next_ratio = current_ratio.saturating_add(R::from_parts(1u8.into()));
				assignment.distribution[i % len].1 = next_ratio;
			}
			assigned.push(assignment);
		}
	}

	Some(PhragmenResult {
		winners: elected_candidates,
		assignments: assigned,
	})
}

/// Build the support map from the given phragmen result. It maps a flat structure like
///
/// ```nocompile
/// assignments: vec![
/// 	voter1, vec![(candidate1, w11), (candidate2, w12)],
/// 	voter2, vec![(candidate1, w21), (candidate2, w22)]
/// ]
/// ```
///
/// into a mapping of candidates and their respective support:
///
/// ```nocompile
///  SupportMap {
/// 	candidate1: Support {
/// 		own:0,
/// 		total: w11 + w21,
/// 		others: vec![(candidate1, w11), (candidate2, w21)]
///		},
/// 	candidate2: Support {
/// 		own:0,
/// 		total: w12 + w22,
/// 		others: vec![(candidate1, w12), (candidate2, w22)]
///		},
/// }
/// ```
/// The second returned flag indicates the number of edges who corresponded to an actual winner from
/// the given winner set. A value in this place larger than 0 indicates a potentially faulty
/// assignment.
///
/// `O(E)` where `E` is the total number of edges.
pub fn build_support_map<AccountId>(
	winners: &[AccountId],
	assignments: &[StakedAssignment<AccountId>],
) -> (SupportMap<AccountId>, u32) where
	AccountId: Default + Ord + Member,
{
	let mut errors = 0;
	// Initialize the support of each candidate.
	let mut supports = <SupportMap<AccountId>>::new();
	winners
		.iter()
		.for_each(|e| { supports.insert(e.clone(), Default::default()); });

	// build support struct.
	for StakedAssignment { who, distribution } in assignments.iter() {
		for (c, weight_extended) in distribution.iter() {
			if let Some(support) = supports.get_mut(c) {
				support.total = support.total.saturating_add(*weight_extended);
				support.voters.push((who.clone(), *weight_extended));
			} else {
				errors = errors.saturating_add(1);
			}
		}
	}
	(supports, errors)
}

/// Evaluate a phragmen result, given the support map. The returned tuple contains:
///
/// - Minimum support. This value must be **maximized**.
/// - Sum of all supports. This value must be **maximized**.
/// - Sum of all supports squared. This value must be **minimized**.
///
/// `O(E)` where `E` is the total number of edges.
pub fn evaluate_support<AccountId>(
	support: &SupportMap<AccountId>,
) -> PhragmenScore {
	let mut min_support = ExtendedBalance::max_value();
	let mut sum: ExtendedBalance = Zero::zero();
	// NOTE: this will probably saturate but using big num makes it even slower. We'll have to see.
	// This must run on chain..
	let mut sum_squared: ExtendedBalance = Zero::zero();
	for (_, support) in support.iter() {
		sum += support.total;
		let squared = support.total.saturating_mul(support.total);
		sum_squared = sum_squared.saturating_add(squared);
		if support.total < min_support {
			min_support = support.total;
		}
	}
	[min_support, sum, sum_squared]
}

/// Compares two sets of phragmen scores based on desirability and returns true if `that` is
/// better `this`.
///
/// Evaluation is done in a lexicographic manner.
///
/// Note that the third component should be minimized.
pub fn is_score_better(this: PhragmenScore, that: PhragmenScore) -> bool {
	match that
		.iter()
		.enumerate()
		.map(|(i, e)| e.cmp(&this[i]))
		.collect::<Vec<Ordering>>()
		.as_slice()
	{
		[Ordering::Greater, _, _] => true,
		[Ordering::Equal, Ordering::Greater, _] => true,
		[Ordering::Equal, Ordering::Equal, Ordering::Less] => true,
		_ => false,
	}
}

/// Performs equalize post-processing to the output of the election algorithm. This happens in
/// rounds. The number of rounds and the maximum diff-per-round tolerance can be tuned through input
/// parameters.
///
/// No value is returned from the function and the `supports` parameter is updated.
///
/// `assignments`: exactly the same is the output of phragmen.
/// `supports`: mutable reference to s `SupportMap`. This parameter is updated.
/// `tolerance`: maximum difference that can occur before an early quite happens.
/// `iterations`: maximum number of iterations that will be processed.
/// `stake_of`: something that can return the stake stake of a particular candidate or voter.
pub fn equalize<Balance, AccountId, C, FS>(
	mut assignments: Vec<StakedAssignment<AccountId>>,
	supports: &mut SupportMap<AccountId>,
	tolerance: ExtendedBalance,
	iterations: usize,
	stake_of: FS,
) where
	C: Convert<Balance, u64> + Convert<u128, Balance>,
	for<'r> FS: Fn(&'r AccountId) -> Balance,
	AccountId: Ord + Clone,
{
	// prepare the data for equalise
	for _i in 0..iterations {
		let mut max_diff = 0;

		for StakedAssignment { who, distribution } in assignments.iter_mut() {
			let voter_budget = stake_of(&who);

			let diff = do_equalize::<_, _, C>(
				who,
				voter_budget,
				distribution,
				supports,
				tolerance,
			);
			if diff > max_diff { max_diff = diff; }
		}

		if max_diff < tolerance {
			break;
		}
	}
}

/// actually perform equalize. same interface is `equalize`. Just called in loops with a check for
/// maximum difference.
fn do_equalize<Balance, AccountId, C>(
	voter: &AccountId,
	budget_balance: Balance,
	elected_edges: &mut Vec<(AccountId, ExtendedBalance)>,
	support_map: &mut SupportMap<AccountId>,
	tolerance: ExtendedBalance
) -> ExtendedBalance where
	C: Convert<Balance, u64> + Convert<u128, Balance>,
	AccountId: Ord + Clone,
{
	let to_votes = |b: Balance|
		<C as Convert<Balance, u64>>::convert(b) as ExtendedBalance;
	let budget = to_votes(budget_balance);

	// Nothing to do. This voter had nothing useful.
	// Defensive only. Assignment list should always be populated. 1 might happen for self vote.
	if elected_edges.is_empty() || elected_edges.len() == 1 { return 0; }

	let stake_used = elected_edges
		.iter()
		.fold(0 as ExtendedBalance, |s, e| s.saturating_add(e.1));

	let backed_stakes_iter = elected_edges
		.iter()
		.filter_map(|e| support_map.get(&e.0))
		.map(|e| e.total);

	let backing_backed_stake = elected_edges
		.iter()
		.filter(|e| e.1 > 0)
		.filter_map(|e| support_map.get(&e.0))
		.map(|e| e.total)
		.collect::<Vec<ExtendedBalance>>();

	let mut difference;
	if backing_backed_stake.len() > 0 {
		let max_stake = backing_backed_stake
			.iter()
			.max()
			.expect("vector with positive length will have a max; qed");
		let min_stake = backed_stakes_iter
			.min()
			.expect("iterator with positive length will have a min; qed");

		difference = max_stake.saturating_sub(min_stake);
		difference = difference.saturating_add(budget.saturating_sub(stake_used));
		if difference < tolerance {
			return difference;
		}
	} else {
		difference = budget;
	}

	// Undo updates to support
	elected_edges.iter_mut().for_each(|e| {
		if let Some(support) = support_map.get_mut(&e.0) {
			support.total = support.total.saturating_sub(e.1);
			support.voters.retain(|i_support| i_support.0 != *voter);
		}
		e.1 = 0;
	});

	elected_edges.sort_unstable_by_key(|e|
		if let Some(e) = support_map.get(&e.0) { e.total } else { Zero::zero() }
	);

	let mut cumulative_stake: ExtendedBalance = 0;
	let mut last_index = elected_edges.len() - 1;
	let mut idx = 0usize;
	for e in &mut elected_edges[..] {
		if let Some(support) = support_map.get_mut(&e.0) {
			let stake = support.total;
			let stake_mul = stake.saturating_mul(idx as ExtendedBalance);
			let stake_sub = stake_mul.saturating_sub(cumulative_stake);
			if stake_sub > budget {
				last_index = idx.checked_sub(1).unwrap_or(0);
				break;
			}
			cumulative_stake = cumulative_stake.saturating_add(stake);
		}
		idx += 1;
	}

	let last_stake = elected_edges[last_index].1;
	let split_ways = last_index + 1;
	let excess = budget
		.saturating_add(cumulative_stake)
		.saturating_sub(last_stake.saturating_mul(split_ways as ExtendedBalance));
	elected_edges.iter_mut().take(split_ways).for_each(|e| {
		if let Some(support) = support_map.get_mut(&e.0) {
			e.1 = (excess / split_ways as ExtendedBalance)
				.saturating_add(last_stake)
				.saturating_sub(support.total);
			support.total = support.total.saturating_add(e.1);
			support.voters.push((voter.clone(), e.1));
		}
	});

	difference
}<|MERGE_RESOLUTION|>--- conflicted
+++ resolved
@@ -157,25 +157,23 @@
 	pub distribution: Vec<(AccountId, T)>,
 }
 
-<<<<<<< HEAD
 impl<AccountId: IdentifierT, T: PerThing> Assignment<AccountId, T>
 	where
 		ExtendedBalance: From<<T as PerThing>::Inner>,
 		T: sp_std::ops::Mul<ExtendedBalance, Output=ExtendedBalance>,
-=======
-impl<AccountId, T: PerThing> Assignment<AccountId, T>
-	where ExtendedBalance: From<<T as PerThing>::Inner>
->>>>>>> 2f75ea7f
 {
 	/// Convert from a ratio assignment into one with absolute values aka. [`StakedAssignment`].
 	///
 	/// It needs `stake` which is the total budget of the voter. If `fill` is set to true,
-	/// it ensures that all the potential rounding errors are compensated and the distribution's sum
-	/// is exactly equal to the total budget.
+	/// it _tries_ to ensure that all the potential rounding errors are compensated and the
+	/// distribution's sum is exactly equal to the total budget, by adding or subtracting the
+	/// remainder from the last distribution.
+	///
+	/// If an edge ratio is [`Bounded::max_value()`], it is dropped. This edge can never mean
+	/// anything useful.
 	pub fn into_staked(self, stake: ExtendedBalance, fill: bool) -> StakedAssignment<AccountId>
 		where T: sp_std::ops::Mul<ExtendedBalance, Output=ExtendedBalance>
 	{
-		println!("Converting into staked {:?}", self);
 		let mut sum: ExtendedBalance = Bounded::min_value();
 		let mut distribution = self.distribution.into_iter().filter_map(|(target, p)| {
 			// if this ratio is zero, then skip it.
@@ -189,7 +187,6 @@
 			}
 		}).collect::<Vec<(AccountId, ExtendedBalance)>>();
 
-		println!("Sum = {:?} / stake = {:?}", sum, stake);
 		if fill {
 			// NOTE: we can do this better.
 			// https://revs.runtime-revolution.com/getting-100-with-rounded-percentages-273ffa70252b
@@ -229,13 +226,25 @@
 impl<AccountId> StakedAssignment<AccountId>
 {
 	/// Converts self into the normal [`Assignment`] type.
+	///
+	/// If `fill` is set to true, it _tries_ to ensure that all the potential rounding errors are
+	/// compensated and the distribution's sum is exactly equal to 100%, by adding or subtracting
+	/// the remainder from the last distribution.
+	///
+	/// NOTE: it is quite critical that this attempt always works. The data type returned here will
+	/// potentially get used to create a compact type; a compact type requires sum of ratios to be
+	/// less than 100% upon un-compacting.
+	/// TODO: isolate this process into something like `normalise_assignments` which makes sure all
+	/// is okay.
+	///
+	/// If an edge stake is so small that it cannot be represented in `T`, it is ignored. This edge
+	/// can never be re-created and does not mean anything useful anymore.
 	pub fn into_assignment<T: PerThing>(self, fill: bool) -> Assignment<AccountId, T>
 		where ExtendedBalance: From<<T as PerThing>::Inner>
 	{
 		let accuracy: u128 = T::ACCURACY.saturated_into();
 		let mut sum: u128 = Zero::zero();
 		let stake = self.distribution.iter().map(|x| x.1).sum();
-<<<<<<< HEAD
 		let mut distribution = self.distribution.into_iter().filter_map(|(target, w)| {
 			let per_thing = T::from_rational_approximation(w, stake);
 			if per_thing == Bounded::min_value() {
@@ -244,12 +253,6 @@
 				sum += per_thing.clone().deconstruct().saturated_into();
 				Some((target, per_thing))
 			}
-=======
-		let mut distribution = self.distribution.into_iter().map(|(target, w)| {
-			let per_thing = T::from_rational_approximation(w, stake);
-			sum += per_thing.clone().deconstruct().saturated_into();
-			(target, per_thing)
->>>>>>> 2f75ea7f
 		}).collect::<Vec<(AccountId, T)>>();
 
 		if fill {
