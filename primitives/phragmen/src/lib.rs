--- conflicted
+++ resolved
@@ -162,16 +162,9 @@
 	pub distribution: Vec<(AccountId, T)>,
 }
 
-<<<<<<< HEAD
-impl<AccountId: IdentifierT, T: PerThing> Assignment<AccountId, T>
-	where
-		ExtendedBalance: From<<T as PerThing>::Inner>,
-		T: sp_std::ops::Mul<ExtendedBalance, Output=ExtendedBalance>,
-=======
 impl<AccountId, T: PerThing> Assignment<AccountId, T>
 where
 	ExtendedBalance: From<<T as PerThing>::Inner>,
->>>>>>> 8182947f
 {
 	/// Convert from a ratio assignment into one with absolute values aka. [`StakedAssignment`].
 	///
