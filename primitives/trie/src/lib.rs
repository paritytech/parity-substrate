// Copyright 2015-2019 Parity Technologies (UK) Ltd.
// This file is part of Substrate.

// Parity is free software: you can redistribute it and/or modify
// it under the terms of the GNU General Public License as published by
// the Free Software Foundation, either version 3 of the License, or
// (at your option) any later version.

// Parity is distributed in the hope that it will be useful,
// but WITHOUT ANY WARRANTY; without even the implied warranty of
// MERCHANTABILITY or FITNESS FOR A PARTICULAR PURPOSE.  See the
// GNU General Public License for more details.

// You should have received a copy of the GNU General Public License
// along with Parity.  If not, see <http://www.gnu.org/licenses/>.

//! Utility functions to interact with Substrate's Base-16 Modified Merkle Patricia tree ("trie").

#![cfg_attr(not(feature = "std"), no_std)]

mod error;
mod node_header;
mod node_codec;
mod trie_stream;

<<<<<<< HEAD
use rstd::boxed::Box;
use rstd::marker::PhantomData;
use rstd::vec::Vec;
use hash_db::{Hasher, Prefix};
=======
use sp_std::boxed::Box;
use sp_std::vec::Vec;
use hash_db::Hasher;
>>>>>>> 90a82ecd
/// Our `NodeCodec`-specific error.
pub use error::Error;
/// The Substrate format implementation of `TrieStream`.
pub use trie_stream::TrieStream;
/// The Substrate format implementation of `NodeCodec`.
pub use node_codec::NodeCodec;
/// Various re-exports from the `trie-db` crate.
pub use trie_db::{
	Trie, TrieMut, DBValue, Recorder, CError, Query, TrieLayout, TrieConfiguration, nibble_ops,
};
/// Various re-exports from the `memory-db` crate.
pub use memory_db::KeyFunction;
pub use memory_db::prefixed_key;
/// Various re-exports from the `hash-db` crate.
pub use hash_db::{HashDB as HashDBT, EMPTY_PREFIX};

#[derive(Default)]
/// substrate trie layout
pub struct Layout<H>(sp_std::marker::PhantomData<H>);

impl<H: Hasher> TrieLayout for Layout<H> {
	const USE_EXTENSION: bool = false;
	type Hash = H;
	type Codec = NodeCodec<Self::Hash>;
}

impl<H: Hasher> TrieConfiguration for Layout<H> {
	fn trie_root<I, A, B>(input: I) -> <Self::Hash as Hasher>::Out where
		I: IntoIterator<Item = (A, B)>,
		A: AsRef<[u8]> + Ord,
		B: AsRef<[u8]>,
	{
		trie_root::trie_root_no_extension::<H, TrieStream, _, _, _>(input)
	}

	fn trie_root_unhashed<I, A, B>(input: I) -> Vec<u8> where
		I: IntoIterator<Item = (A, B)>,
		A: AsRef<[u8]> + Ord,
		B: AsRef<[u8]>,
	{
		trie_root::unhashed_trie_no_extension::<H, TrieStream, _, _, _>(input)
	}

	fn encode_index(input: u32) -> Vec<u8> {
		codec::Encode::encode(&codec::Compact(input))
	}
}

/// TrieDB error over `TrieConfiguration` trait.
pub type TrieError<L> = trie_db::TrieError<TrieHash<L>, CError<L>>;
/// Reexport from `hash_db`, with genericity set for `Hasher` trait.
pub trait AsHashDB<H: Hasher>: hash_db::AsHashDB<H, trie_db::DBValue> {}
impl<H: Hasher, T: hash_db::AsHashDB<H, trie_db::DBValue>> AsHashDB<H> for T {}
/// Reexport from `hash_db`, with genericity set for `Hasher` trait.
pub type HashDB<'a, H> = dyn hash_db::HashDB<H, trie_db::DBValue> + 'a;
/// Reexport from `hash_db`, with genericity set for key only.
pub type PlainDB<'a, K> = dyn hash_db::PlainDB<K, trie_db::DBValue> + 'a;
/// Reexport from `hash_db`, with genericity set for `Hasher` trait.
/// This uses a `KeyFunction` for prefixing keys internally (avoiding
/// key conflict for non random keys).
pub type PrefixedMemoryDB<H> = memory_db::MemoryDB<H, memory_db::PrefixedKey<H>, trie_db::DBValue>;
/// Reexport from `hash_db`, with genericity set for `Hasher` trait.
/// This uses the `KeyFunction` for prefixing keys internally (avoiding
/// This uses a noops `KeyFunction` (key addressing must be hashed or using
/// an encoding scheme that avoid key conflict).
pub type MemoryDB<H> = memory_db::MemoryDB<H, memory_db::HashKey<H>, trie_db::DBValue>;
/// Reexport from `hash_db`, with genericity set for `Hasher` trait.
pub type GenericMemoryDB<H, KF> = memory_db::MemoryDB<H, KF, trie_db::DBValue>;

/// Persistent trie database read-access interface for the a given hasher.
pub type TrieDB<'a, L> = trie_db::TrieDB<'a, L>;
/// Persistent trie database write-access interface for the a given hasher.
pub type TrieDBMut<'a, L> = trie_db::TrieDBMut<'a, L>;
/// Querying interface, as in `trie_db` but less generic.
pub type Lookup<'a, L, Q> = trie_db::Lookup<'a, L, Q>;
/// Hash type for a trie layout.
pub type TrieHash<L> = <<L as TrieLayout>::Hash as Hasher>::Out;

/// This module is for non generic definition of trie type.
/// Only the `Hasher` trait is generic in this case.
pub mod trie_types {
	pub type Layout<H> = super::Layout<H>;
	/// Persistent trie database read-access interface for the a given hasher.
	pub type TrieDB<'a, H> = super::TrieDB<'a, Layout<H>>;
	/// Persistent trie database write-access interface for the a given hasher.
	pub type TrieDBMut<'a, H> = super::TrieDBMut<'a, Layout<H>>;
	/// Querying interface, as in `trie_db` but less generic.
	pub type Lookup<'a, H, Q> = trie_db::Lookup<'a, Layout<H>, Q>;
	/// As in `trie_db`, but less generic, error type for the crate.
	pub type TrieError<H> = trie_db::TrieError<H, super::Error>;
}

/// Determine a trie root given a hash DB and delta values.
pub fn delta_trie_root<L: TrieConfiguration, I, A, B, DB>(
	db: &mut DB,
	mut root: TrieHash<L>,
	delta: I
) -> Result<TrieHash<L>, Box<TrieError<L>>> where
	I: IntoIterator<Item = (A, Option<B>)>,
	A: AsRef<[u8]> + Ord,
	B: AsRef<[u8]>,
	DB: hash_db::HashDB<L::Hash, trie_db::DBValue>,
{
	{
		let mut trie = TrieDBMut::<L>::from_existing(&mut *db, &mut root)?;

		for (key, change) in delta {
			match change {
				Some(val) => trie.insert(key.as_ref(), val.as_ref())?,
				None => trie.remove(key.as_ref())?,
			};
		}
	}

	Ok(root)
}

/// Read a value from the trie.
pub fn read_trie_value<L: TrieConfiguration, DB: hash_db::HashDBRef<L::Hash, trie_db::DBValue>>(
	db: &DB,
	root: &TrieHash<L>,
	key: &[u8]
) -> Result<Option<Vec<u8>>, Box<TrieError<L>>> {
	Ok(TrieDB::<L>::new(&*db, root)?.get(key).map(|x| x.map(|val| val.to_vec()))?)
}

/// Read a value from the trie with given Query.
pub fn read_trie_value_with<
	L: TrieConfiguration,
	Q: Query<L::Hash, Item=DBValue>,
	DB: hash_db::HashDBRef<L::Hash, trie_db::DBValue>
>(
	db: &DB,
	root: &TrieHash<L>,
	key: &[u8],
	query: Q
) -> Result<Option<Vec<u8>>, Box<TrieError<L>>> {
	Ok(TrieDB::<L>::new(&*db, root)?.get_with(key, query).map(|x| x.map(|val| val.to_vec()))?)
}

/// Determine the default child trie root.
pub fn default_child_trie_root<L: TrieConfiguration>(
	_storage_key: &[u8],
) -> <L::Hash as Hasher>::Out {
	L::trie_root::<_, Vec<u8>, Vec<u8>>(core::iter::empty())
}

/// Determine a child trie root given its ordered contents, closed form. H is the default hasher,
/// but a generic implementation may ignore this type parameter and use other hashers.
pub fn child_trie_root<L: TrieConfiguration, I, A, B>(
	_storage_key: &[u8],
	input: I,
) -> <L::Hash as Hasher>::Out
	where
		I: IntoIterator<Item = (A, B)>,
		A: AsRef<[u8]> + Ord,
		B: AsRef<[u8]>,
{
	L::trie_root(input)
}

/// Determine a child trie root given a hash DB and delta values. H is the default hasher,
/// but a generic implementation may ignore this type parameter and use other hashers.
pub fn child_delta_trie_root<L: TrieConfiguration, I, A, B, DB, RD>(
	_storage_key: &[u8],
	keyspace: &[u8],
	db: &mut DB,
	root_data: RD,
	delta: I,
) -> Result<<L::Hash as Hasher>::Out, Box<TrieError<L>>>
	where
		I: IntoIterator<Item = (A, Option<B>)>,
		A: AsRef<[u8]> + Ord,
		B: AsRef<[u8]>,
		RD: AsRef<[u8]>,
		DB: hash_db::HashDB<L::Hash, trie_db::DBValue>
			+ hash_db::PlainDB<TrieHash<L>, trie_db::DBValue>,
{
	let mut root = TrieHash::<L>::default();
	// root is fetched from DB, not writable by runtime, so it's always valid.
	root.as_mut().copy_from_slice(root_data.as_ref());

	{
		let mut db = KeySpacedDBMut::new(&mut *db, keyspace);
		let mut trie = TrieDBMut::<L>::from_existing(&mut db, &mut root)?;

		for (key, change) in delta {
			match change {
				Some(val) => trie.insert(key.as_ref(), val.as_ref())?,
				None => trie.remove(key.as_ref())?,
			};
		}
	}

	Ok(root)
}

/// Call `f` for all keys in a child trie.
pub fn for_keys_in_child_trie<L: TrieConfiguration, F: FnMut(&[u8]), DB>(
	_storage_key: &[u8],
	keyspace: &[u8],
	db: &DB,
	root_slice: &[u8],
	mut f: F
) -> Result<(), Box<TrieError<L>>>
	where
		DB: hash_db::HashDBRef<L::Hash, trie_db::DBValue>
			+ hash_db::PlainDBRef<TrieHash<L>, trie_db::DBValue>,
{
	let mut root = TrieHash::<L>::default();
	// root is fetched from DB, not writable by runtime, so it's always valid.
	root.as_mut().copy_from_slice(root_slice);

	let db = KeySpacedDB::new(&*db, keyspace);
	let trie = TrieDB::<L>::new(&db, &root)?;
	let iter = trie.iter()?;

	for x in iter {
		let (key, _) = x?;
		f(&key);
	}

	Ok(())
}

/// Record all keys for a given root.
pub fn record_all_keys<L: TrieConfiguration, DB>(
	db: &DB,
	root: &TrieHash<L>,
	recorder: &mut Recorder<TrieHash<L>>
) -> Result<(), Box<TrieError<L>>> where
	DB: hash_db::HashDBRef<L::Hash, trie_db::DBValue>
{
	let trie = TrieDB::<L>::new(&*db, root)?;
	let iter = trie.iter()?;

	for x in iter {
		let (key, _) = x?;

		// there's currently no API like iter_with()
		// => use iter to enumerate all keys AND lookup each
		// key using get_with
		trie.get_with(&key, &mut *recorder)?;
	}

	Ok(())
}

/// Read a value from the child trie.
pub fn read_child_trie_value<L: TrieConfiguration, DB>(
	_storage_key: &[u8],
	keyspace: &[u8],
	db: &DB,
	root_slice: &[u8],
	key: &[u8]
) -> Result<Option<Vec<u8>>, Box<TrieError<L>>>
	where
		DB: hash_db::HashDBRef<L::Hash, trie_db::DBValue>
			+ hash_db::PlainDBRef<TrieHash<L>, trie_db::DBValue>,
{
	let mut root = TrieHash::<L>::default();
	// root is fetched from DB, not writable by runtime, so it's always valid.
	root.as_mut().copy_from_slice(root_slice);

	let db = KeySpacedDB::new(&*db, keyspace);
	Ok(TrieDB::<L>::new(&db, &root)?.get(key).map(|x| x.map(|val| val.to_vec()))?)
}

/// Read a value from the child trie with given query.
pub fn read_child_trie_value_with<L: TrieConfiguration, Q: Query<L::Hash, Item=DBValue>, DB>(
	_storage_key: &[u8],
	keyspace: &[u8],
	db: &DB,
	root_slice: &[u8],
	key: &[u8],
	query: Q
) -> Result<Option<Vec<u8>>, Box<TrieError<L>>>
	where
		DB: hash_db::HashDBRef<L::Hash, trie_db::DBValue>
			+ hash_db::PlainDBRef<TrieHash<L>, trie_db::DBValue>,
{
	let mut root = TrieHash::<L>::default();
	// root is fetched from DB, not writable by runtime, so it's always valid.
	root.as_mut().copy_from_slice(root_slice);

	let db = KeySpacedDB::new(&*db, keyspace);
	Ok(TrieDB::<L>::new(&db, &root)?.get_with(key, query).map(|x| x.map(|val| val.to_vec()))?)
}

/// `HashDB` implementation that append a encoded prefix (unique id bytes) in addition to the
/// prefix of every key value.
pub struct KeySpacedDB<'a, DB, H>(&'a DB, &'a [u8], PhantomData<H>);

/// `HashDBMut` implementation that append a encoded prefix (unique id bytes) in addition to the
/// prefix of every key value.
///
/// Mutable variant of `KeySpacedDB`, see [`KeySpacedDB`].
pub struct KeySpacedDBMut<'a, DB, H>(&'a mut DB, &'a [u8], PhantomData<H>);

/// Utility function used to merge some byte data (keyspace) and `prefix` data
/// before calling key value database primitives.
fn keyspace_as_prefix_alloc(ks: &[u8], prefix: Prefix) -> (Vec<u8>, Option<u8>) {
	let mut result = rstd::vec![0; ks.len() + prefix.0.len()];
	result[..ks.len()].copy_from_slice(ks);
	result[ks.len()..].copy_from_slice(prefix.0);
	(result, prefix.1)
}

impl<'a, DB, H> KeySpacedDB<'a, DB, H> where
	H: Hasher,
{
	/// instantiate new keyspaced db
	pub fn new(db: &'a DB, ks: &'a [u8]) -> Self {
		KeySpacedDB(db, ks, PhantomData)
	}
}

impl<'a, DB, H> KeySpacedDBMut<'a, DB, H> where
	H: Hasher,
{
	/// instantiate new keyspaced db
	pub fn new(db: &'a mut DB, ks: &'a [u8]) -> Self {
		KeySpacedDBMut(db, ks, PhantomData)
	}
}

impl<'a, DB, H, T> hash_db::HashDBRef<H, T> for KeySpacedDB<'a, DB, H> where
	DB: hash_db::HashDBRef<H, T>,
	H: Hasher,
	T: From<&'static [u8]>,
{
	fn get(&self, key: &H::Out, prefix: Prefix) -> Option<T> {
		let derived_prefix = keyspace_as_prefix_alloc(self.1, prefix);
		self.0.get(key, (&derived_prefix.0, derived_prefix.1))
	}

	fn contains(&self, key: &H::Out, prefix: Prefix) -> bool {
		let derived_prefix = keyspace_as_prefix_alloc(self.1, prefix);
		self.0.contains(key, (&derived_prefix.0, derived_prefix.1))
	}
}

impl<'a, DB, H, T> hash_db::HashDB<H, T> for KeySpacedDBMut<'a, DB, H> where
	DB: hash_db::HashDB<H, T>,
	H: Hasher,
	T: Default + PartialEq<T> + for<'b> From<&'b [u8]> + Clone + Send + Sync,
{
	fn get(&self, key: &H::Out, prefix: Prefix) -> Option<T> {
		let derived_prefix = keyspace_as_prefix_alloc(self.1, prefix);
		self.0.get(key, (&derived_prefix.0, derived_prefix.1))
	}

	fn contains(&self, key: &H::Out, prefix: Prefix) -> bool {
		let derived_prefix = keyspace_as_prefix_alloc(self.1, prefix);
		self.0.contains(key, (&derived_prefix.0, derived_prefix.1))
	}

	fn insert(&mut self, prefix: Prefix, value: &[u8]) -> H::Out {
		let derived_prefix = keyspace_as_prefix_alloc(self.1, prefix);
		self.0.insert((&derived_prefix.0, derived_prefix.1), value)
	}

	fn emplace(&mut self, key: H::Out, prefix: Prefix, value: T) {
		let derived_prefix = keyspace_as_prefix_alloc(self.1, prefix);
		self.0.emplace(key, (&derived_prefix.0, derived_prefix.1), value)
	}

	fn remove(&mut self, key: &H::Out, prefix: Prefix) {
		let derived_prefix = keyspace_as_prefix_alloc(self.1, prefix);
		self.0.remove(key, (&derived_prefix.0, derived_prefix.1))
	}
}

impl<'a, DB, H, T> hash_db::AsHashDB<H, T> for KeySpacedDBMut<'a, DB, H> where
	DB: hash_db::HashDB<H, T>,
	H: Hasher,
	T: Default + PartialEq<T> + for<'b> From<&'b [u8]> + Clone + Send + Sync,
{
	fn as_hash_db(&self) -> &dyn hash_db::HashDB<H, T> { &*self }

	fn as_hash_db_mut<'b>(&'b mut self) -> &'b mut (dyn hash_db::HashDB<H, T> + 'b) {
		&mut *self
	}
}

/// Constants used into trie simplification codec.
mod trie_constants {
	pub const EMPTY_TRIE: u8 = 0;
	pub const NIBBLE_SIZE_BOUND: usize = u16::max_value() as usize;
	pub const LEAF_PREFIX_MASK: u8 = 0b_01 << 6;
	pub const BRANCH_WITHOUT_MASK: u8 = 0b_10 << 6;
	pub const BRANCH_WITH_MASK: u8 = 0b_11 << 6;
}

#[cfg(test)]
mod tests {
	use super::*;
	use codec::{Encode, Compact};
	use primitives::Blake2Hasher;
	use hash_db::{HashDB, Hasher};
	use trie_db::{DBValue, TrieMut, Trie, NodeCodec as NodeCodecT};
	use trie_standardmap::{Alphabet, ValueMode, StandardMap};
	use hex_literal::hex;

	type Layout = super::Layout<Blake2Hasher>;

	fn hashed_null_node<T: TrieConfiguration>() -> TrieHash<T> {
		<T::Codec as NodeCodecT>::hashed_null_node()
	}

	fn check_equivalent<T: TrieConfiguration>(input: &Vec<(&[u8], &[u8])>) {
		{
			let closed_form = T::trie_root(input.clone());
			let d = T::trie_root_unhashed(input.clone());
			println!("Data: {:#x?}, {:#x?}", d, Blake2Hasher::hash(&d[..]));
			let persistent = {
				let mut memdb = MemoryDB::default();
				let mut root = Default::default();
				let mut t = TrieDBMut::<T>::new(&mut memdb, &mut root);
				for (x, y) in input.iter().rev() {
					t.insert(x, y).unwrap();
				}
				t.root().clone()
			};
			assert_eq!(closed_form, persistent);
		}
	}

	fn check_iteration<T: TrieConfiguration>(input: &Vec<(&[u8], &[u8])>) {
		let mut memdb = MemoryDB::default();
		let mut root = Default::default();
		{
			let mut t = TrieDBMut::<T>::new(&mut memdb, &mut root);
			for (x, y) in input.clone() {
				t.insert(x, y).unwrap();
			}
		}
		{
			let t = TrieDB::<T>::new(&mut memdb, &root).unwrap();
			assert_eq!(
				input.iter().map(|(i, j)| (i.to_vec(), j.to_vec())).collect::<Vec<_>>(),
				t.iter().unwrap()
					.map(|x| x.map(|y| (y.0, y.1.to_vec())).unwrap())
					.collect::<Vec<_>>()
			);
		}
	}

	#[test]
	fn default_trie_root() {
		let mut db = MemoryDB::default();
		let mut root = TrieHash::<Layout>::default();
		let mut empty = TrieDBMut::<Layout>::new(&mut db, &mut root);
		empty.commit();
		let root1 = empty.root().as_ref().to_vec();
		let root2: Vec<u8> = Layout::trie_root::<_, Vec<u8>, Vec<u8>>(
			std::iter::empty(),
		).as_ref().iter().cloned().collect();

		assert_eq!(root1, root2);
	}

	#[test]
	fn empty_is_equivalent() {
		let input: Vec<(&[u8], &[u8])> = vec![];
		check_equivalent::<Layout>(&input);
		check_iteration::<Layout>(&input);
	}

	#[test]
	fn leaf_is_equivalent() {
		let input: Vec<(&[u8], &[u8])> = vec![(&[0xaa][..], &[0xbb][..])];
		check_equivalent::<Layout>(&input);
		check_iteration::<Layout>(&input);
	}

	#[test]
	fn branch_is_equivalent() {
		let input: Vec<(&[u8], &[u8])> = vec![
			(&[0xaa][..], &[0x10][..]),
			(&[0xba][..], &[0x11][..]),
		];
		check_equivalent::<Layout>(&input);
		check_iteration::<Layout>(&input);
	}

	#[test]
	fn extension_and_branch_is_equivalent() {
		let input: Vec<(&[u8], &[u8])> = vec![
			(&[0xaa][..], &[0x10][..]),
			(&[0xab][..], &[0x11][..]),
		];
		check_equivalent::<Layout>(&input);
		check_iteration::<Layout>(&input);
	}

	#[test]
	fn standard_is_equivalent() {
		let st = StandardMap {
			alphabet: Alphabet::All,
			min_key: 32,
			journal_key: 0,
			value_mode: ValueMode::Random,
			count: 1000,
		};
		let mut d = st.make();
		d.sort_unstable_by(|&(ref a, _), &(ref b, _)| a.cmp(b));
		let dr = d.iter().map(|v| (&v.0[..], &v.1[..])).collect();
		check_equivalent::<Layout>(&dr);
		check_iteration::<Layout>(&dr);
	}

	#[test]
	fn extension_and_branch_with_value_is_equivalent() {
		let input: Vec<(&[u8], &[u8])> = vec![
			(&[0xaa][..], &[0xa0][..]),
			(&[0xaa, 0xaa][..], &[0xaa][..]),
			(&[0xaa, 0xbb][..], &[0xab][..])
		];
		check_equivalent::<Layout>(&input);
		check_iteration::<Layout>(&input);
	}

	#[test]
	fn bigger_extension_and_branch_with_value_is_equivalent() {
		let input: Vec<(&[u8], &[u8])> = vec![
			(&[0xaa][..], &[0xa0][..]),
			(&[0xaa, 0xaa][..], &[0xaa][..]),
			(&[0xaa, 0xbb][..], &[0xab][..]),
			(&[0xbb][..], &[0xb0][..]),
			(&[0xbb, 0xbb][..], &[0xbb][..]),
			(&[0xbb, 0xcc][..], &[0xbc][..]),
		];
		check_equivalent::<Layout>(&input);
		check_iteration::<Layout>(&input);
	}

	#[test]
	fn single_long_leaf_is_equivalent() {
		let input: Vec<(&[u8], &[u8])> = vec![
			(&[0xaa][..], &b"ABCABCABCABCABCABCABCABCABCABCABCABCABCABCABCABCABCABCABCABCABCABCABCABC"[..]),
			(&[0xba][..], &[0x11][..]),
		];
		check_equivalent::<Layout>(&input);
		check_iteration::<Layout>(&input);
	}

	#[test]
	fn two_long_leaves_is_equivalent() {
		let input: Vec<(&[u8], &[u8])> = vec![
			(&[0xaa][..], &b"ABCABCABCABCABCABCABCABCABCABCABCABCABCABCABCABCABCABCABCABCABCABCABCABC"[..]),
			(&[0xba][..], &b"ABCABCABCABCABCABCABCABCABCABCABCABCABCABCABCABCABCABCABCABCABCABCABCABC"[..])
		];
		check_equivalent::<Layout>(&input);
		check_iteration::<Layout>(&input);
	}

	fn populate_trie<'db, T: TrieConfiguration>(
		db: &'db mut dyn HashDB<T::Hash, DBValue>,
		root: &'db mut TrieHash<T>,
		v: &[(Vec<u8>, Vec<u8>)]
	) -> TrieDBMut<'db, T> {
		let mut t = TrieDBMut::<T>::new(db, root);
		for i in 0..v.len() {
			let key: &[u8]= &v[i].0;
			let val: &[u8] = &v[i].1;
			t.insert(key, val).unwrap();
		}
		t
	}

	fn unpopulate_trie<'db, T: TrieConfiguration>(
		t: &mut TrieDBMut<'db, T>,
		v: &[(Vec<u8>, Vec<u8>)],
	) {
		for i in v {
			let key: &[u8]= &i.0;
			t.remove(key).unwrap();
		}
	}

	#[test]
	fn random_should_work() {
		let mut seed = <Blake2Hasher as Hasher>::Out::zero();
		for test_i in 0..10000 {
			if test_i % 50 == 0 {
				println!("{:?} of 10000 stress tests done", test_i);
			}
			let x = StandardMap {
				alphabet: Alphabet::Custom(b"@QWERTYUIOPASDFGHJKLZXCVBNM[/]^_".to_vec()),
				min_key: 5,
				journal_key: 0,
				value_mode: ValueMode::Index,
				count: 100,
			}.make_with(seed.as_fixed_bytes_mut());

			let real = Layout::trie_root(x.clone());
			let mut memdb = MemoryDB::default();
			let mut root = Default::default();
			let mut memtrie = populate_trie::<Layout>(&mut memdb, &mut root, &x);

			memtrie.commit();
			if *memtrie.root() != real {
				println!("TRIE MISMATCH");
				println!("");
				println!("{:?} vs {:?}", memtrie.root(), real);
				for i in &x {
					println!("{:#x?} -> {:#x?}", i.0, i.1);
				}
			}
			assert_eq!(*memtrie.root(), real);
			unpopulate_trie::<Layout>(&mut memtrie, &x);
			memtrie.commit();
			let hashed_null_node = hashed_null_node::<Layout>();
			if *memtrie.root() != hashed_null_node {
				println!("- TRIE MISMATCH");
				println!("");
				println!("{:?} vs {:?}", memtrie.root(), hashed_null_node);
				for i in &x {
					println!("{:#x?} -> {:#x?}", i.0, i.1);
				}
			}
			assert_eq!(*memtrie.root(), hashed_null_node);
		}
	}

	fn to_compact(n: u8) -> u8 {
		Compact(n).encode()[0]
	}

	#[test]
	fn codec_trie_empty() {
		let input: Vec<(&[u8], &[u8])> = vec![];
		let trie = Layout::trie_root_unhashed::<_, _, _>(input);
		println!("trie: {:#x?}", trie);
		assert_eq!(trie, vec![0x0]);
	}

	#[test]
	fn codec_trie_single_tuple() {
		let input = vec![
			(vec![0xaa], vec![0xbb])
		];
		let trie = Layout::trie_root_unhashed::<_, _, _>(input);
		println!("trie: {:#x?}", trie);
		assert_eq!(trie, vec![
			0x42,					// leaf 0x40 (2^6) with (+) key of 2 nibbles (0x02)
			0xaa,					// key data
			to_compact(1),			// length of value in bytes as Compact
			0xbb					// value data
		]);
	}

	#[test]
	fn codec_trie_two_tuples_disjoint_keys() {
		let input = vec![(&[0x48, 0x19], &[0xfe]), (&[0x13, 0x14], &[0xff])];
		let trie = Layout::trie_root_unhashed::<_, _, _>(input);
		println!("trie: {:#x?}", trie);
		let mut ex = Vec::<u8>::new();
		ex.push(0x80);									// branch, no value (0b_10..) no nibble
		ex.push(0x12);									// slots 1 & 4 are taken from 0-7
		ex.push(0x00);									// no slots from 8-15
		ex.push(to_compact(0x05));						// first slot: LEAF, 5 bytes long.
		ex.push(0x43);									// leaf 0x40 with 3 nibbles
		ex.push(0x03);									// first nibble
		ex.push(0x14);									// second & third nibble
		ex.push(to_compact(0x01));						// 1 byte data
		ex.push(0xff);									// value data
		ex.push(to_compact(0x05));						// second slot: LEAF, 5 bytes long.
		ex.push(0x43);									// leaf with 3 nibbles
		ex.push(0x08);									// first nibble
		ex.push(0x19);									// second & third nibble
		ex.push(to_compact(0x01));						// 1 byte data
		ex.push(0xfe);									// value data

		assert_eq!(trie, ex);
	}

	#[test]
	fn iterator_works() {
		let pairs = vec![
			(hex!("0103000000000000000464").to_vec(), hex!("0400000000").to_vec()),
			(hex!("0103000000000000000469").to_vec(), hex!("0401000000").to_vec()),
		];

		let mut mdb = MemoryDB::default();
		let mut root = Default::default();
		let _ = populate_trie::<Layout>(&mut mdb, &mut root, &pairs);

		let trie = TrieDB::<Layout>::new(&mdb, &root).unwrap();

		let iter = trie.iter().unwrap();
		let mut iter_pairs = Vec::new();
		for pair in iter {
			let (key, value) = pair.unwrap();
			iter_pairs.push((key, value.to_vec()));
		}

		assert_eq!(pairs, iter_pairs);
	}
}<|MERGE_RESOLUTION|>--- conflicted
+++ resolved
@@ -23,16 +23,10 @@
 mod node_codec;
 mod trie_stream;
 
-<<<<<<< HEAD
-use rstd::boxed::Box;
-use rstd::marker::PhantomData;
-use rstd::vec::Vec;
+use sp_std::boxed::Box;
+use sp_std::marker::PhantomData;
+use sp_std::vec::Vec;
 use hash_db::{Hasher, Prefix};
-=======
-use sp_std::boxed::Box;
-use sp_std::vec::Vec;
-use hash_db::Hasher;
->>>>>>> 90a82ecd
 /// Our `NodeCodec`-specific error.
 pub use error::Error;
 /// The Substrate format implementation of `TrieStream`.
@@ -335,7 +329,7 @@
 /// Utility function used to merge some byte data (keyspace) and `prefix` data
 /// before calling key value database primitives.
 fn keyspace_as_prefix_alloc(ks: &[u8], prefix: Prefix) -> (Vec<u8>, Option<u8>) {
-	let mut result = rstd::vec![0; ks.len() + prefix.0.len()];
+	let mut result = sp_std::vec![0; ks.len() + prefix.0.len()];
 	result[..ks.len()].copy_from_slice(ks);
 	result[ks.len()..].copy_from_slice(prefix.0);
 	(result, prefix.1)
