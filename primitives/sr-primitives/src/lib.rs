// Copyright 2017-2019 Parity Technologies (UK) Ltd.
// This file is part of Substrate.

// Substrate is free software: you can redistribute it and/or modify
// it under the terms of the GNU General Public License as published by
// the Free Software Foundation, either version 3 of the License, or
// (at your option) any later version.

// Substrate is distributed in the hope that it will be useful,
// but WITHOUT ANY WARRANTY; without even the implied warranty of
// MERCHANTABILITY or FITNESS FOR A PARTICULAR PURPOSE.  See the
// GNU General Public License for more details.

// You should have received a copy of the GNU General Public License
// along with Substrate.  If not, see <http://www.gnu.org/licenses/>.

//! Runtime Modules shared primitive types.

#![warn(missing_docs)]
#![cfg_attr(not(feature = "std"), no_std)]

// to allow benchmarking
#![cfg_attr(feature = "bench", feature(test))]
#[cfg(feature = "bench")] extern crate test;

#[doc(hidden)]
pub use codec;
#[cfg(feature = "std")]
#[doc(hidden)]
pub use serde;
#[doc(hidden)]
pub use rstd;

#[doc(hidden)]
pub use paste;

#[doc(hidden)]
pub use app_crypto;

#[cfg(feature = "std")]
pub use primitives::storage::{StorageOverlay, ChildrenStorageOverlay};

use rstd::prelude::*;
use rstd::convert::TryFrom;
use primitives::{crypto, ed25519, sr25519, ecdsa, hash::{H256, H512}};
use codec::{Encode, Decode};

pub mod curve;
pub mod generic;
pub mod offchain;
#[cfg(feature = "std")]
pub mod testing;
pub mod traits;
pub mod transaction_validity;
<<<<<<< HEAD
pub mod weights;
pub mod random_number_generator;
=======
>>>>>>> 1f26179a

/// Re-export these since they're only "kind of" generic.
pub use generic::{DigestItem, Digest};

/// Re-export this since it's part of the API of this crate.
pub use primitives::{TypeId, crypto::{key_types, KeyTypeId, CryptoType, AccountId32}};
pub use app_crypto::{RuntimeAppPublic, BoundToRuntimeAppPublic};

/// Re-export `RuntimeDebug`, to avoid dependency clutter.
pub use primitives::RuntimeDebug;

/// Re-export top-level arithmetic stuff.
pub use arithmetic::{Perquintill, Perbill, Permill, Percent, Rational128, Fixed64};
/// Re-export 128 bit helpers.
pub use arithmetic::helpers_128bit;
/// Re-export big_uint stuff.
pub use arithmetic::biguint;

pub use random_number_generator::RandomNumberGenerator;

/// An abstraction over justification for a block's validity under a consensus algorithm.
///
/// Essentially a finality proof. The exact formulation will vary between consensus
/// algorithms. In the case where there are multiple valid proofs, inclusion within
/// the block itself would allow swapping justifications to change the block's hash
/// (and thus fork the chain). Sending a `Justification` alongside a block instead
/// bypasses this problem.
pub type Justification = Vec<u8>;

use traits::{Verify, Lazy};

/// A module identifier. These are per module and should be stored in a registry somewhere.
#[derive(Clone, Copy, Eq, PartialEq, Encode, Decode)]
pub struct ModuleId(pub [u8; 8]);

impl TypeId for ModuleId {
	const TYPE_ID: [u8; 4] = *b"modl";
}

/// A String that is a `&'static str` on `no_std` and a `Cow<'static, str>` on `std`.
#[cfg(feature = "std")]
pub type RuntimeString = std::borrow::Cow<'static, str>;
/// A String that is a `&'static str` on `no_std` and a `Cow<'static, str>` on `std`.
#[cfg(not(feature = "std"))]
pub type RuntimeString = &'static str;

/// Create a const [`RuntimeString`].
#[cfg(feature = "std")]
#[macro_export]
macro_rules! create_runtime_str {
	( $y:expr ) => {{ std::borrow::Cow::Borrowed($y) }}
}

/// Create a const [`RuntimeString`].
#[cfg(not(feature = "std"))]
#[macro_export]
macro_rules! create_runtime_str {
	( $y:expr ) => {{ $y }}
}

#[cfg(feature = "std")]
pub use serde::{Serialize, Deserialize, de::DeserializeOwned};
use crate::traits::IdentifyAccount;

/// Complex storage builder stuff.
#[cfg(feature = "std")]
pub trait BuildStorage: Sized {
	/// Build the storage out of this builder.
	fn build_storage(&self) -> Result<(StorageOverlay, ChildrenStorageOverlay), String> {
		let mut storage = (Default::default(), Default::default());
		self.assimilate_storage(&mut storage)?;
		Ok(storage)
	}
	/// Assimilate the storage for this module into pre-existing overlays.
	fn assimilate_storage(
		&self,
		storage: &mut (StorageOverlay, ChildrenStorageOverlay),
	) -> Result<(), String>;
}

/// Something that can build the genesis storage of a module.
#[cfg(feature = "std")]
pub trait BuildModuleGenesisStorage<T, I>: Sized {
	/// Create the module genesis storage into the given `storage` and `child_storage`.
	fn build_module_genesis_storage(
		&self,
		storage: &mut (StorageOverlay, ChildrenStorageOverlay),
	) -> Result<(), String>;
}

#[cfg(feature = "std")]
impl BuildStorage for (StorageOverlay, ChildrenStorageOverlay) {
	fn assimilate_storage(
		&self,
		storage: &mut (StorageOverlay, ChildrenStorageOverlay),
	)-> Result<(), String> {
		storage.0.extend(self.0.iter().map(|(k, v)| (k.clone(), v.clone())));
		for (k, other_map) in self.1.iter() {
			let k = k.clone();
			if let Some(map) = storage.1.get_mut(&k) {
				map.extend(other_map.iter().map(|(k, v)| (k.clone(), v.clone())));
			} else {
				storage.1.insert(k, other_map.clone());
			}
		}
		Ok(())
	}
}

/// Consensus engine unique ID.
pub type ConsensusEngineId = [u8; 4];

/// Signature verify that can work with any known signature types..
#[cfg_attr(feature = "std", derive(Serialize, Deserialize))]
#[derive(Eq, PartialEq, Clone, Encode, Decode, RuntimeDebug)]
pub enum MultiSignature {
	/// An Ed25519 signature.
	Ed25519(ed25519::Signature),
	/// An Sr25519 signature.
	Sr25519(sr25519::Signature),
	/// An ECDSA/SECP256k1 signature.
	Ecdsa(ecdsa::Signature),
}

impl From<ed25519::Signature> for MultiSignature {
	fn from(x: ed25519::Signature) -> Self {
		MultiSignature::Ed25519(x)
	}
}

impl From<sr25519::Signature> for MultiSignature {
	fn from(x: sr25519::Signature) -> Self {
		MultiSignature::Sr25519(x)
	}
}

impl From<ecdsa::Signature> for MultiSignature {
	fn from(x: ecdsa::Signature) -> Self {
		MultiSignature::Ecdsa(x)
	}
}

impl Default for MultiSignature {
	fn default() -> Self {
		MultiSignature::Ed25519(Default::default())
	}
}

/// Public key for any known crypto algorithm.
#[derive(Eq, PartialEq, Ord, PartialOrd, Clone, Encode, Decode, RuntimeDebug)]
#[cfg_attr(feature = "std", derive(Serialize, Deserialize))]
pub enum MultiSigner {
	/// An Ed25519 identity.
	Ed25519(ed25519::Public),
	/// An Sr25519 identity.
	Sr25519(sr25519::Public),
	/// An SECP256k1/ECDSA identity (actually, the Blake2 hash of the pub key).
	Ecdsa(ecdsa::Public),
}

impl Default for MultiSigner {
	fn default() -> Self {
		MultiSigner::Ed25519(Default::default())
	}
}

/// NOTE: This implementations is required by `SimpleAddressDeterminator`,
/// we convert the hash into some AccountId, it's fine to use any scheme.
impl<T: Into<H256>> crypto::UncheckedFrom<T> for MultiSigner {
	fn unchecked_from(x: T) -> Self {
		ed25519::Public::unchecked_from(x.into()).into()
	}
}

impl AsRef<[u8]> for MultiSigner {
	fn as_ref(&self) -> &[u8] {
		match *self {
			MultiSigner::Ed25519(ref who) => who.as_ref(),
			MultiSigner::Sr25519(ref who) => who.as_ref(),
			MultiSigner::Ecdsa(ref who) => who.as_ref(),
		}
	}
}

impl traits::IdentifyAccount for MultiSigner {
	type AccountId = AccountId32;
	fn into_account(self) -> AccountId32 {
		match self {
			MultiSigner::Ed25519(who) => <[u8; 32]>::from(who).into(),
			MultiSigner::Sr25519(who) => <[u8; 32]>::from(who).into(),
			MultiSigner::Ecdsa(who) => runtime_io::hashing::blake2_256(who.as_ref()).into(),
		}
	}
}

impl From<ed25519::Public> for MultiSigner {
	fn from(x: ed25519::Public) -> Self {
		MultiSigner::Ed25519(x)
	}
}

impl TryFrom<MultiSigner> for ed25519::Public {
	type Error = ();
	fn try_from(m: MultiSigner) -> Result<Self, Self::Error> {
		if let MultiSigner::Ed25519(x) = m { Ok(x) } else { Err(()) }
	}
}

impl From<sr25519::Public> for MultiSigner {
	fn from(x: sr25519::Public) -> Self {
		MultiSigner::Sr25519(x)
	}
}

impl TryFrom<MultiSigner> for sr25519::Public {
	type Error = ();
	fn try_from(m: MultiSigner) -> Result<Self, Self::Error> {
		if let MultiSigner::Sr25519(x) = m { Ok(x) } else { Err(()) }
	}
}

impl From<ecdsa::Public> for MultiSigner {
	fn from(x: ecdsa::Public) -> Self {
		MultiSigner::Ecdsa(x)
	}
}

impl TryFrom<MultiSigner> for ecdsa::Public {
	type Error = ();
	fn try_from(m: MultiSigner) -> Result<Self, Self::Error> {
		if let MultiSigner::Ecdsa(x) = m { Ok(x) } else { Err(()) }
	}
}

#[cfg(feature = "std")]
impl std::fmt::Display for MultiSigner {
	fn fmt(&self, fmt: &mut std::fmt::Formatter) -> std::fmt::Result {
		match *self {
			MultiSigner::Ed25519(ref who) => write!(fmt, "ed25519: {}", who),
			MultiSigner::Sr25519(ref who) => write!(fmt, "sr25519: {}", who),
			MultiSigner::Ecdsa(ref who) => write!(fmt, "ecdsa: {}", who),
		}
	}
}

impl Verify for MultiSignature {
	type Signer = MultiSigner;
	fn verify<L: Lazy<[u8]>>(&self, mut msg: L, signer: &AccountId32) -> bool {
		use primitives::crypto::Public;
		match (self, signer) {
			(MultiSignature::Ed25519(ref sig), who) => sig.verify(msg, &ed25519::Public::from_slice(who.as_ref())),
			(MultiSignature::Sr25519(ref sig), who) => sig.verify(msg, &sr25519::Public::from_slice(who.as_ref())),
			(MultiSignature::Ecdsa(ref sig), who) => {
				let m = runtime_io::hashing::blake2_256(msg.get());
				match runtime_io::crypto::secp256k1_ecdsa_recover_compressed(sig.as_ref(), &m) {
					Ok(pubkey) =>
						&runtime_io::hashing::blake2_256(pubkey.as_ref())
							== <dyn AsRef<[u8; 32]>>::as_ref(who),
					_ => false,
				}
			}
		}
	}
}

/// Signature verify that can work with any known signature types..
#[derive(Eq, PartialEq, Clone, Default, Encode, Decode, RuntimeDebug)]
#[cfg_attr(feature = "std", derive(Serialize, Deserialize))]
pub struct AnySignature(H512);

impl Verify for AnySignature {
	type Signer = sr25519::Public;
	fn verify<L: Lazy<[u8]>>(&self, mut msg: L, signer: &sr25519::Public) -> bool {
		use primitives::crypto::Public;
		let msg = msg.get();
		sr25519::Signature::try_from(self.0.as_fixed_bytes().as_ref())
			.map(|s| s.verify(msg, signer))
			.unwrap_or(false)
		|| ed25519::Signature::try_from(self.0.as_fixed_bytes().as_ref())
			.map(|s| s.verify(msg, &ed25519::Public::from_slice(signer.as_ref())))
			.unwrap_or(false)
	}
}

impl From<sr25519::Signature> for AnySignature {
	fn from(s: sr25519::Signature) -> Self {
		AnySignature(s.into())
	}
}

impl From<ed25519::Signature> for AnySignature {
	fn from(s: ed25519::Signature) -> Self {
		AnySignature(s.into())
	}
}

impl From<DispatchError> for DispatchOutcome {
	fn from(err: DispatchError) -> Self {
		Err(err)
	}
}

#[derive(Eq, PartialEq, Clone, Copy, Encode, Decode, RuntimeDebug)]
#[cfg_attr(feature = "std", derive(Serialize))]
/// Reason why a dispatch call failed
pub struct DispatchError {
	/// Module index, matching the metadata module index
	pub module: Option<u8>,
	/// Module specific error value
	pub error: u8,
	/// Optional error message.
	#[codec(skip)]
	pub message: Option<&'static str>,
}

impl DispatchError {
	/// Create a new instance of `DispatchError`.
	pub fn new(module: Option<u8>, error: u8, message: Option<&'static str>) -> Self {
		Self {
			module,
			error,
			message,
		}
	}
}

impl traits::Printable for DispatchError {
	fn print(&self) {
		"DispatchError".print();
		if let Some(module) = self.module {
			module.print();
		}
		self.error.print();
		if let Some(msg) = self.message {
			msg.print();
		}
	}
}

impl traits::ModuleDispatchError for &'static str {
	fn as_u8(&self) -> u8 {
		0
	}

	fn as_str(&self) -> &'static str {
		self
	}
}

impl From<&'static str> for DispatchError {
	fn from(err: &'static str) -> DispatchError {
		DispatchError::new(None, 0, Some(err))
	}
}

/// This type specifies the outcome of dispatching a call to a module.
///
/// In case of failure an error specific to the module is returned.
///
/// Failure of the module call dispatching doesn't invalidate the extrinsic and it is still included
/// in the block, therefore all state changes performed by the dispatched call are still persisted.
///
/// For example, if the dispatching of an extrinsic involves inclusion fee payment then these
/// changes are going to be preserved even if the call dispatched failed.
pub type DispatchOutcome = Result<(), DispatchError>;

/// The result of applying of an extrinsic.
///
/// This type is typically used in the context of `BlockBuilder` to signal that the extrinsic
/// in question cannot be included.
///
/// A block containing extrinsics that have a negative inclusion outcome is invalid. A negative
/// result can only occur during the block production, where such extrinsics are detected and
/// removed from the block that is being created and the transaction pool.
///
/// To rehash: every extrinsic in a valid block must return a positive `ApplyExtrinsicResult`.
///
/// Examples of reasons preventing inclusion in a block:
/// - More block weight is required to process the extrinsic than is left in the block being built.
///   This doesn't neccessarily mean that the extrinsic is invalid, since it can still be
///   included in the next block if it has enough spare weight available.
/// - The sender doesn't have enough funds to pay the transaction inclusion fee. Including such
///   a transaction in the block doesn't make sense.
/// - The extrinsic supplied a bad signature. This transaction won't become valid ever.
pub type ApplyExtrinsicResult = Result<DispatchOutcome, transaction_validity::TransactionValidityError>;

/// Verify a signature on an encoded value in a lazy manner. This can be
/// an optimization if the signature scheme has an "unsigned" escape hash.
pub fn verify_encoded_lazy<V: Verify, T: codec::Encode>(
	sig: &V,
	item: &T,
	signer: &<V::Signer as IdentifyAccount>::AccountId
) -> bool {
	// The `Lazy<T>` trait expresses something like `X: FnMut<Output = for<'a> &'a T>`.
	// unfortunately this is a lifetime relationship that can't
	// be expressed without generic associated types, better unification of HRTBs in type position,
	// and some kind of integration into the Fn* traits.
	struct LazyEncode<F> {
		inner: F,
		encoded: Option<Vec<u8>>,
	}

	impl<F: Fn() -> Vec<u8>> traits::Lazy<[u8]> for LazyEncode<F> {
		fn get(&mut self) -> &[u8] {
			self.encoded.get_or_insert_with(&self.inner).as_slice()
		}
	}

	sig.verify(
		LazyEncode { inner: || item.encode(), encoded: None },
		signer,
	)
}

/// Helper macro for `impl_outer_config`
#[macro_export]
macro_rules! __impl_outer_config_types {
	// Generic + Instance
	(
		$concrete:ident $config:ident $snake:ident { $instance:ident } < $ignore:ident >;
		$( $rest:tt )*
	) => {
		#[cfg(any(feature = "std", test))]
		pub type $config = $snake::GenesisConfig<$concrete, $snake::$instance>;
		$crate::__impl_outer_config_types! { $concrete $( $rest )* }
	};
	// Generic
	(
		$concrete:ident $config:ident $snake:ident < $ignore:ident >;
		$( $rest:tt )*
	) => {
		#[cfg(any(feature = "std", test))]
		pub type $config = $snake::GenesisConfig<$concrete>;
		$crate::__impl_outer_config_types! { $concrete $( $rest )* }
	};
	// No Generic and maybe Instance
	(
		$concrete:ident $config:ident $snake:ident $( { $instance:ident } )?;
		$( $rest:tt )*
	) => {
		#[cfg(any(feature = "std", test))]
		pub type $config = $snake::GenesisConfig;
		$crate::__impl_outer_config_types! { $concrete $( $rest )* }
	};
	($concrete:ident) => ()
}

/// Implement the output "meta" module configuration struct,
/// which is basically:
/// pub struct GenesisConfig {
/// 	rust_module_one: Option<ModuleOneConfig>,
/// 	...
/// }
#[macro_export]
macro_rules! impl_outer_config {
	(
		pub struct $main:ident for $concrete:ident {
			$( $config:ident =>
				$snake:ident $( $instance:ident )? $( <$generic:ident> )*, )*
		}
	) => {
		$crate::__impl_outer_config_types! {
			$concrete $( $config $snake $( { $instance } )? $( <$generic> )*; )*
		}

		$crate::paste::item! {
			#[cfg(any(feature = "std", test))]
			#[derive($crate::serde::Serialize, $crate::serde::Deserialize)]
			#[serde(rename_all = "camelCase")]
			#[serde(deny_unknown_fields)]
			pub struct $main {
				$(
					pub [< $snake $(_ $instance )? >]: Option<$config>,
				)*
			}
			#[cfg(any(feature = "std", test))]
			impl $crate::BuildStorage for $main {
				fn assimilate_storage(
					&self,
					storage: &mut ($crate::StorageOverlay, $crate::ChildrenStorageOverlay),
				) -> std::result::Result<(), String> {
					$(
						if let Some(ref extra) = self.[< $snake $(_ $instance )? >] {
							$crate::impl_outer_config! {
								@CALL_FN
								$concrete;
								$snake;
								$( $instance )?;
								extra;
								storage;
							}
						}
					)*
					Ok(())
				}
			}
		}
	};
	(@CALL_FN
		$runtime:ident;
		$module:ident;
		$instance:ident;
		$extra:ident;
		$storage:ident;
	) => {
		$crate::BuildModuleGenesisStorage::<$runtime, $module::$instance>::build_module_genesis_storage(
			$extra,
			$storage,
		)?;
	};
	(@CALL_FN
		$runtime:ident;
		$module:ident;
		;
		$extra:ident;
		$storage:ident;
	) => {
		$crate::BuildModuleGenesisStorage::<$runtime, $module::__InherentHiddenInstance>::build_module_genesis_storage(
			$extra,
			$storage,
		)?;
	}
}

/// Checks that `$x` is equal to `$y` with an error rate of `$error`.
///
/// # Example
///
/// ```rust
/// # fn main() {
/// sr_primitives::assert_eq_error_rate!(10, 10, 0);
/// sr_primitives::assert_eq_error_rate!(10, 11, 1);
/// sr_primitives::assert_eq_error_rate!(12, 10, 2);
/// # }
/// ```
///
/// ```rust,should_panic
/// # fn main() {
/// sr_primitives::assert_eq_error_rate!(12, 10, 1);
/// # }
/// ```
#[macro_export]
#[cfg(feature = "std")]
macro_rules! assert_eq_error_rate {
	($x:expr, $y:expr, $error:expr $(,)?) => {
		assert!(
			($x) >= (($y) - ($error)) && ($x) <= (($y) + ($error)),
			"{:?} != {:?} (with error rate {:?})",
			$x,
			$y,
			$error,
		);
	};
}

/// Simple blob to hold an extrinsic without committing to its format and ensure it is serialized
/// correctly.
#[derive(PartialEq, Eq, Clone, Default, Encode, Decode)]
pub struct OpaqueExtrinsic(pub Vec<u8>);

impl rstd::fmt::Debug for OpaqueExtrinsic {
	#[cfg(feature = "std")]
	fn fmt(&self, fmt: &mut rstd::fmt::Formatter) -> rstd::fmt::Result {
		write!(fmt, "{}", primitives::hexdisplay::HexDisplay::from(&self.0))
	}

	#[cfg(not(feature = "std"))]
	fn fmt(&self, _fmt: &mut rstd::fmt::Formatter) -> rstd::fmt::Result {
		Ok(())
	}
}


#[cfg(feature = "std")]
impl ::serde::Serialize for OpaqueExtrinsic {
	fn serialize<S>(&self, seq: S) -> Result<S::Ok, S::Error> where S: ::serde::Serializer {
		codec::Encode::using_encoded(&self.0, |bytes| ::primitives::bytes::serialize(bytes, seq))
	}
}

#[cfg(feature = "std")]
impl<'a> ::serde::Deserialize<'a> for OpaqueExtrinsic {
	fn deserialize<D>(de: D) -> Result<Self, D::Error> where D: ::serde::Deserializer<'a> {
		let r = ::primitives::bytes::deserialize(de)?;
		Decode::decode(&mut &r[..])
			.map_err(|e| ::serde::de::Error::custom(format!("Decode error: {}", e)))
	}
}

impl traits::Extrinsic for OpaqueExtrinsic {
	type Call = ();
	type SignaturePayload = ();
}

/// Print something that implements `Printable` from the runtime.
pub fn print(print: impl traits::Printable) {
	print.print();
}

#[cfg(test)]
mod tests {
	use crate::DispatchError;
	use codec::{Encode, Decode};

	#[test]
	fn opaque_extrinsic_serialization() {
		let ex = super::OpaqueExtrinsic(vec![1, 2, 3, 4]);
		assert_eq!(serde_json::to_string(&ex).unwrap(), "\"0x1001020304\"".to_owned());
	}

	#[test]
	fn dispatch_error_encoding() {
		let error = DispatchError {
			module: Some(1),
			error: 2,
			message: Some("error message"),
		};
		let encoded = error.encode();
		let decoded = DispatchError::decode(&mut &encoded[..]).unwrap();
		assert_eq!(encoded, vec![1, 1, 2]);
		assert_eq!(
			decoded,
			DispatchError {
				module: Some(1),
				error: 2,
				message: None,
			},
		);
	}
}<|MERGE_RESOLUTION|>--- conflicted
+++ resolved
@@ -52,11 +52,6 @@
 pub mod testing;
 pub mod traits;
 pub mod transaction_validity;
-<<<<<<< HEAD
-pub mod weights;
-pub mod random_number_generator;
-=======
->>>>>>> 1f26179a
 
 /// Re-export these since they're only "kind of" generic.
 pub use generic::{DigestItem, Digest};
