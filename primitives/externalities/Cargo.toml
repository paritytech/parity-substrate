[package]
name = "sp-externalities"
version = "0.8.1"
license = "Apache-2.0"
authors = ["Parity Technologies <admin@parity.io>"]
edition = "2018"
homepage = "https://substrate.dev"
repository = "https://github.com/paritytech/substrate/"
description = "Substrate externalities abstraction"
documentation = "https://docs.rs/sp-externalities"
readme = "README.md"

[package.metadata.docs.rs]
targets = ["x86_64-unknown-linux-gnu"]

[dependencies]
sp-storage = { version = "2.0.0", path = "../storage", default-features = false }
sp-std = { version = "2.0.0", path = "../std", default-features = false }
environmental = { version = "1.1.2", default-features = false }
<<<<<<< HEAD
codec = { package = "parity-scale-codec", version = "1.3.6", default-features = false }
ambassador = "0.2.1"
=======
codec = { package = "parity-scale-codec", version = "2.0.0", default-features = false }
>>>>>>> 26f3d682

[features]
default = ["std"]
std = [
	"codec/std",
	"environmental/std",
	"sp-std/std",
	"sp-storage/std",
]<|MERGE_RESOLUTION|>--- conflicted
+++ resolved
@@ -17,12 +17,8 @@
 sp-storage = { version = "2.0.0", path = "../storage", default-features = false }
 sp-std = { version = "2.0.0", path = "../std", default-features = false }
 environmental = { version = "1.1.2", default-features = false }
-<<<<<<< HEAD
-codec = { package = "parity-scale-codec", version = "1.3.6", default-features = false }
+codec = { package = "parity-scale-codec", version = "2.0.0", default-features = false }
 ambassador = "0.2.1"
-=======
-codec = { package = "parity-scale-codec", version = "2.0.0", default-features = false }
->>>>>>> 26f3d682
 
 [features]
 default = ["std"]
