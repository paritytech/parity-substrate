--- conflicted
+++ resolved
@@ -35,13 +35,9 @@
 
 #[doc(hidden)]
 #[cfg(feature = "std")]
-<<<<<<< HEAD
-pub use state_machine::{
+pub use sp_state_machine::{
 	OverlayedChanges, StorageProof, Backend as StateBackend, ChangesTrieStorage,
 };
-=======
-pub use sp_state_machine::{OverlayedChanges, StorageProof};
->>>>>>> 40a16efe
 #[doc(hidden)]
 #[cfg(feature = "std")]
 pub use sp_core::NativeOrEncoded;
@@ -231,25 +227,21 @@
 pub use sp_api_proc_macro::impl_runtime_apis;
 
 /// A type that records all accessed trie nodes and generates a proof out of it.
-<<<<<<< HEAD
-#[cfg(feature = "std")]
-pub type ProofRecorder<B> = state_machine::ProofRecorder<
-=======
+#[cfg(feature = "std")]
 pub type ProofRecorder<B> = sp_state_machine::ProofRecorder<
->>>>>>> 40a16efe
 	<<<B as BlockT>::Header as HeaderT>::Hashing as HashT>::Hasher
 >;
 
 /// A type that is used as cache for the storage transactions.
 #[cfg(feature = "std")]
 pub type StorageTransactionCache<Block, Backend> =
-	state_machine::StorageTransactionCache<
+	sp_state_machine::StorageTransactionCache<
 		<Backend as StateBackend<HasherFor<Block>>>::Transaction, HasherFor<Block>, NumberFor<Block>
 	>;
 
 #[cfg(feature = "std")]
 pub type StorageChanges<SBackend, Block> =
-	state_machine::StorageChanges<
+	sp_state_machine::StorageChanges<
 		<SBackend as StateBackend<HasherFor<Block>>>::Transaction,
 		HasherFor<Block>,
 		NumberFor<Block>
