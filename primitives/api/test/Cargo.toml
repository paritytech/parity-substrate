--- conflicted
+++ resolved
@@ -16,13 +16,8 @@
 sp-blockchain = { version = "2.0.0-alpha.1", path = "../../blockchain" }
 sp-consensus = { version = "0.8.0-alpha.1", path = "../../../primitives/consensus/common" }
 codec = { package = "parity-scale-codec", version = "1.0.0" }
-<<<<<<< HEAD
-sp-state-machine = { version = "0.8.0-dev", path = "../../../primitives/state-machine" }
-trybuild = "1.0.23"
-=======
 sp-state-machine = { version = "0.8.0-alpha.1", path = "../../../primitives/state-machine" }
 trybuild = "1.0.17"
->>>>>>> 48150f24
 rustversion = "1.0.0"
 
 [dev-dependencies]
