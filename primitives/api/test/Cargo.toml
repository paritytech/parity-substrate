--- conflicted
+++ resolved
@@ -20,11 +20,7 @@
 sp-consensus = { version = "0.8.0", path = "../../consensus/common" }
 sc-block-builder = { version = "0.8.0", path = "../../../client/block-builder" }
 codec = { package = "parity-scale-codec", version = "1.3.1" }
-<<<<<<< HEAD
-sp-state-machine = { version = "0.8.0", path = "../../../primitives/state-machine" }
-=======
 sp-state-machine = { version = "0.8.0", path = "../../state-machine" }
->>>>>>> 5f3db335
 trybuild = "1.0.38"
 rustversion = "1.0.0"
 
