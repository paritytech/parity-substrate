--- conflicted
+++ resolved
@@ -6,22 +6,13 @@
 
 [dependencies]
 codec = { package = "parity-scale-codec", version = "1.0.0", default-features = false }
-<<<<<<< HEAD
-sp-api-proc-macro = { path = "proc-macro" }
-sp-core = { path = "../core", default-features = false }
-sp-std = { path = "../std", default-features = false }
-sp-runtime = { path = "../runtime", default-features = false }
-sp-version = { path = "../version", default-features = false }
-sp-state-machine = { path = "../state-machine", optional = true }
-hash-db = { version = "0.15.2", optional = true }
-=======
 sp-api-proc-macro = { version = "2.0.0", path = "proc-macro" }
 sp-core = { version = "2.0.0", default-features = false, path = "../core" }
 sp-std = { version = "2.0.0", default-features = false, path = "../std" }
 sp-runtime = { version = "2.0.0", default-features = false, path = "../runtime" }
 sp-version = { version = "2.0.0", default-features = false, path = "../version" }
 sp-state-machine = { version = "2.0.0", optional = true, path = "../../primitives/state-machine" }
->>>>>>> a8ea665d
+hash-db = { version = "0.15.2", optional = true }
 
 [dev-dependencies]
 sp-test-primitives = { version = "2.0.0", path = "../test-primitives" }
