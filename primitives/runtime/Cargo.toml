[package]
name = "sp-runtime"
version = "3.0.0"
authors = ["Parity Technologies <admin@parity.io>"]
edition = "2018"
license = "Apache-2.0"
homepage = "https://substrate.dev"
repository = "https://github.com/paritytech/substrate/"
description = "Runtime Modules shared primitive types."
documentation = "https://docs.rs/sp-runtime"
readme = "README.md"

[package.metadata.docs.rs]
targets = ["x86_64-unknown-linux-gnu"]


[dependencies]
serde = { version = "1.0.101", default-features = false, features = ["derive"] }
codec = { package = "parity-scale-codec", version = "2.0.0", default-features = false, features = ["derive"] }
sp-core = { version = "3.0.0", default-features = false, path = "../core" }
sp-application-crypto = { version = "3.0.0", default-features = false, path = "../application-crypto" }
sp-arithmetic = { version = "3.0.0", default-features = false, path = "../arithmetic" }
sp-std = { version = "3.0.0", default-features = false, path = "../std" }
sp-io = { version = "3.0.0", default-features = false, path = "../io" }
log = { version = "0.4.14", default-features = false }
paste = "1.0"
rand = { version = "0.7.2", optional = true }
impl-trait-for-tuples = "0.2.1"
parity-util-mem = { version = "0.9.0", default-features = false, features = ["primitive-types"] }
hash256-std-hasher = { version = "0.15.2", default-features = false }
either = { version = "1.5", default-features = false }
<<<<<<< HEAD
serde_json = { version = '1.0.64', default-features = false, features = ['alloc'] }
=======
max-encoded-len = { version = "3.0.0", default-features = false, path = "../../max-encoded-len", features = [ "derive" ] }
>>>>>>> 24a92c32

[dev-dependencies]
hex = "0.4"
rand = "0.7.2"
sp-state-machine = { version = "0.9.0", path = "../state-machine" }
sp-api = { version = "3.0.0", path = "../api" }
substrate-test-runtime-client = { version = "2.0.0", path = "../../test-utils/runtime/client" }
sp-tracing = { version = "3.0.0", path = "../../primitives/tracing" }

[features]
bench = []
runtime-benchmarks = []
default = ["std"]
std = [
	"sp-application-crypto/std",
	"sp-arithmetic/std",
	"codec/std",
	"log/std",
	"sp-core/std",
	"rand",
	"sp-std/std",
	"sp-io/std",
	"serde/std",
	"parity-util-mem/std",
	"hash256-std-hasher/std",
	"either/use_std",
	"max-encoded-len/std",
]<|MERGE_RESOLUTION|>--- conflicted
+++ resolved
@@ -29,11 +29,8 @@
 parity-util-mem = { version = "0.9.0", default-features = false, features = ["primitive-types"] }
 hash256-std-hasher = { version = "0.15.2", default-features = false }
 either = { version = "1.5", default-features = false }
-<<<<<<< HEAD
 serde_json = { version = '1.0.64', default-features = false, features = ['alloc'] }
-=======
 max-encoded-len = { version = "3.0.0", default-features = false, path = "../../max-encoded-len", features = [ "derive" ] }
->>>>>>> 24a92c32
 
 [dev-dependencies]
 hex = "0.4"
