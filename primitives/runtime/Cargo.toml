--- conflicted
+++ resolved
@@ -16,21 +16,12 @@
 
 [dependencies]
 serde = { version = "1.0.101", optional = true, features = ["derive"] }
-<<<<<<< HEAD
-codec = { package = "parity-scale-codec", version = "2.0.0", default-features = false, features = ["derive"] }
+codec = { package = "parity-scale-codec", version = "2.2.0", default-features = false, features = ["derive", "max-encoded-len"] }
 sp-core = { version = "4.0.0-dev", default-features = false, path = "../core" }
 sp-application-crypto = { version = "4.0.0-dev", default-features = false, path = "../application-crypto" }
 sp-arithmetic = { version = "4.0.0-dev", default-features = false, path = "../arithmetic" }
 sp-std = { version = "4.0.0-dev", default-features = false, path = "../std" }
 sp-io = { version = "4.0.0-dev", default-features = false, path = "../io" }
-=======
-codec = { package = "parity-scale-codec", version = "2.2.0", default-features = false, features = ["derive", "max-encoded-len"] }
-sp-core = { version = "3.0.0", default-features = false, path = "../core" }
-sp-application-crypto = { version = "3.0.0", default-features = false, path = "../application-crypto" }
-sp-arithmetic = { version = "3.0.0", default-features = false, path = "../arithmetic" }
-sp-std = { version = "3.0.0", default-features = false, path = "../std" }
-sp-io = { version = "3.0.0", default-features = false, path = "../io" }
->>>>>>> fdfb8b30
 log = { version = "0.4.14", default-features = false }
 paste = "1.0"
 rand = { version = "0.7.2", optional = true }
@@ -38,10 +29,6 @@
 parity-util-mem = { version = "0.10.0", default-features = false, features = ["primitive-types"] }
 hash256-std-hasher = { version = "0.15.2", default-features = false }
 either = { version = "1.5", default-features = false }
-<<<<<<< HEAD
-max-encoded-len = { version = "4.0.0-dev", default-features = false, path = "../../max-encoded-len", features = [ "derive" ] }
-=======
->>>>>>> fdfb8b30
 
 [dev-dependencies]
 serde_json = "1.0.41"
