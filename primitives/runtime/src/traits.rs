// Copyright 2017-2020 Parity Technologies (UK) Ltd.
// This file is part of Substrate.

// Substrate is free software: you can redistribute it and/or modify
// it under the terms of the GNU General Public License as published by
// the Free Software Foundation, either version 3 of the License, or
// (at your option) any later version.

// Substrate is distributed in the hope that it will be useful,
// but WITHOUT ANY WARRANTY; without even the implied warranty of
// MERCHANTABILITY or FITNESS FOR A PARTICULAR PURPOSE.  See the
// GNU General Public License for more details.

// You should have received a copy of the GNU General Public License
// along with Substrate.  If not, see <http://www.gnu.org/licenses/>.

//! Primitives for the runtime modules.

use sp_std::prelude::*;
use sp_std::{self, result, marker::PhantomData, convert::{TryFrom, TryInto}, fmt::Debug};
use sp_io;
#[cfg(feature = "std")]
use std::fmt::Display;
#[cfg(feature = "std")]
use std::str::FromStr;
#[cfg(feature = "std")]
use serde::{Serialize, Deserialize, de::DeserializeOwned};
use sp_core::{self, Hasher, Blake2Hasher, TypeId, RuntimeDebug};
use crate::codec::{Codec, Encode, Decode};
use crate::transaction_validity::{
	ValidTransaction, TransactionValidity, TransactionValidityError, UnknownTransaction,
};
use crate::generic::{Digest, DigestItem, CheckSignature};
pub use sp_arithmetic::traits::{
	AtLeast32Bit, UniqueSaturatedInto, UniqueSaturatedFrom, Saturating, SaturatedConversion,
	Zero, One, Bounded, CheckedAdd, CheckedSub, CheckedMul, CheckedDiv,
	CheckedShl, CheckedShr, IntegerSquareRoot
};
use sp_application_crypto::AppKey;
use impl_trait_for_tuples::impl_for_tuples;

/// A lazy value.
pub trait Lazy<T: ?Sized> {
	/// Get a reference to the underlying value.
	///
	/// This will compute the value if the function is invoked for the first time.
	fn get(&mut self) -> &T;
}

impl<'a> Lazy<[u8]> for &'a [u8] {
	fn get(&mut self) -> &[u8] { &**self }
}

/// Some type that is able to be collapsed into an account ID. It is not possible to recreate the
/// original value from the account ID.
pub trait IdentifyAccount {
	/// The account ID that this can be transformed into.
	type AccountId;
	/// Transform into an account.
	fn into_account(self) -> Self::AccountId;
}

impl IdentifyAccount for sp_core::ed25519::Public {
	type AccountId = Self;
	fn into_account(self) -> Self { self }
}

impl IdentifyAccount for sp_core::sr25519::Public {
	type AccountId = Self;
	fn into_account(self) -> Self { self }
}

impl IdentifyAccount for sp_core::ecdsa::Public {
	type AccountId = Self;
	fn into_account(self) -> Self { self }
}

/// Means of signature verification.
pub trait Verify {
	/// Type of the signer.
	type Signer: IdentifyAccount;
	/// Verify a signature. Return `true` if signature is valid for the value.
	fn verify<L: Lazy<[u8]>>(&self, msg: L, signer: &<Self::Signer as IdentifyAccount>::AccountId) -> bool;
}

impl Verify for sp_core::ed25519::Signature {
	type Signer = sp_core::ed25519::Public;
	fn verify<L: Lazy<[u8]>>(&self, mut msg: L, signer: &sp_core::ed25519::Public) -> bool {
		sp_io::crypto::ed25519_verify(self, msg.get(), signer)
	}
}

impl Verify for sp_core::sr25519::Signature {
	type Signer = sp_core::sr25519::Public;
	fn verify<L: Lazy<[u8]>>(&self, mut msg: L, signer: &sp_core::sr25519::Public) -> bool {
		sp_io::crypto::sr25519_verify(self, msg.get(), signer)
	}
}

impl Verify for sp_core::ecdsa::Signature {
	type Signer = sp_core::ecdsa::Public;
	fn verify<L: Lazy<[u8]>>(&self, mut msg: L, signer: &sp_core::ecdsa::Public) -> bool {
		match sp_io::crypto::secp256k1_ecdsa_recover_compressed(
			self.as_ref(),
			&sp_io::hashing::blake2_256(msg.get()),
		) {
			Ok(pubkey) => &signer.as_ref()[..] == &pubkey[..],
			_ => false,
		}
	}
}

/// Means of signature verification of an application key.
pub trait AppVerify {
	/// Type of the signer.
	type AccountId;
	/// Verify a signature. Return `true` if signature is valid for the value.
	fn verify<L: Lazy<[u8]>>(&self, msg: L, signer: &Self::AccountId) -> bool;
}

impl<
	S: Verify<Signer = <<T as AppKey>::Public as sp_application_crypto::AppPublic>::Generic> + From<T>,
	T: sp_application_crypto::Wraps<Inner=S> + sp_application_crypto::AppKey + sp_application_crypto::AppSignature +
		AsRef<S> + AsMut<S> + From<S>,
> AppVerify for T where
	<S as Verify>::Signer: IdentifyAccount<AccountId = <S as Verify>::Signer>,
	<<T as AppKey>::Public as sp_application_crypto::AppPublic>::Generic:
		IdentifyAccount<AccountId = <<T as AppKey>::Public as sp_application_crypto::AppPublic>::Generic>,
{
	type AccountId = <T as AppKey>::Public;
	fn verify<L: Lazy<[u8]>>(&self, msg: L, signer: &<T as AppKey>::Public) -> bool {
		use sp_application_crypto::IsWrappedBy;
		let inner: &S = self.as_ref();
		let inner_pubkey = <<T as AppKey>::Public as sp_application_crypto::AppPublic>::Generic::from_ref(&signer);
		Verify::verify(inner, msg, inner_pubkey)
	}
}

/// An error type that indicates that the origin is invalid.
#[derive(Encode, Decode)]
pub struct BadOrigin;

impl From<BadOrigin> for &'static str {
	fn from(_: BadOrigin) -> &'static str {
		"Bad origin"
	}
}

/// Some sort of check on the origin is performed by this object.
pub trait EnsureOrigin<OuterOrigin> {
	/// A return type.
	type Success;
	/// Perform the origin check.
	fn ensure_origin(o: OuterOrigin) -> result::Result<Self::Success, BadOrigin> {
		Self::try_origin(o).map_err(|_| BadOrigin)
	}
	/// Perform the origin check.
	fn try_origin(o: OuterOrigin) -> result::Result<Self::Success, OuterOrigin>;
}

/// An error that indicates that a lookup failed.
#[derive(Encode, Decode, RuntimeDebug)]
pub struct LookupError;

impl From<LookupError> for &'static str {
	fn from(_: LookupError) -> &'static str {
		"Can not lookup"
	}
}

impl From<LookupError> for TransactionValidityError {
	fn from(_: LookupError) -> Self {
		UnknownTransaction::CannotLookup.into()
	}
}

/// Means of changing one type into another in a manner dependent on the source type.
pub trait Lookup {
	/// Type to lookup from.
	type Source;
	/// Type to lookup into.
	type Target;
	/// Attempt a lookup.
	fn lookup(&self, s: Self::Source) -> Result<Self::Target, LookupError>;
}

/// Means of changing one type into another in a manner dependent on the source type.
/// This variant is different to `Lookup` in that it doesn't (can cannot) require any
/// context.
pub trait StaticLookup {
	/// Type to lookup from.
	type Source: Codec + Clone + PartialEq + Debug;
	/// Type to lookup into.
	type Target;
	/// Attempt a lookup.
	fn lookup(s: Self::Source) -> Result<Self::Target, LookupError>;
	/// Convert from Target back to Source.
	fn unlookup(t: Self::Target) -> Self::Source;
}

/// A lookup implementation returning the input value.
#[derive(Default)]
pub struct IdentityLookup<T>(PhantomData<T>);
impl<T: Codec + Clone + PartialEq + Debug> StaticLookup for IdentityLookup<T> {
	type Source = T;
	type Target = T;
	fn lookup(x: T) -> Result<T, LookupError> { Ok(x) }
	fn unlookup(x: T) -> T { x }
}

impl<T> Lookup for IdentityLookup<T> {
	type Source = T;
	type Target = T;
	fn lookup(&self, x: T) -> Result<T, LookupError> { Ok(x) }
}

/// Extensible conversion trait. Generic over both source and destination types.
pub trait Convert<A, B> {
	/// Make conversion.
	fn convert(a: A) -> B;
}

impl<A, B: Default> Convert<A, B> for () {
	fn convert(_: A) -> B { Default::default() }
}

/// A structure that performs identity conversion.
pub struct Identity;
impl<T> Convert<T, T> for Identity {
	fn convert(a: T) -> T { a }
}

/// A structure that performs standard conversion using the standard Rust conversion traits.
pub struct ConvertInto;
impl<A, B: From<A>> Convert<A, B> for ConvertInto {
	fn convert(a: A) -> B { a.into() }
}

/// Convenience type to work around the highly unergonomic syntax needed
/// to invoke the functions of overloaded generic traits, in this case
/// `TryFrom` and `TryInto`.
pub trait CheckedConversion {
	/// Convert from a value of `T` into an equivalent instance of `Option<Self>`.
	///
	/// This just uses `TryFrom` internally but with this
	/// variant you can provide the destination type using turbofish syntax
	/// in case Rust happens not to assume the correct type.
	fn checked_from<T>(t: T) -> Option<Self> where Self: TryFrom<T> {
		<Self as TryFrom<T>>::try_from(t).ok()
	}
	/// Consume self to return `Some` equivalent value of `Option<T>`.
	///
	/// This just uses `TryInto` internally but with this
	/// variant you can provide the destination type using turbofish syntax
	/// in case Rust happens not to assume the correct type.
	fn checked_into<T>(self) -> Option<T> where Self: TryInto<T> {
		<Self as TryInto<T>>::try_into(self).ok()
	}
}
impl<T: Sized> CheckedConversion for T {}

/// Multiply and divide by a number that isn't necessarily the same type. Basically just the same
/// as `Mul` and `Div` except it can be used for all basic numeric types.
pub trait Scale<Other> {
	/// The output type of the product of `self` and `Other`.
	type Output;

	/// @return the product of `self` and `other`.
	fn mul(self, other: Other) -> Self::Output;

	/// @return the integer division of `self` and `other`.
	fn div(self, other: Other) -> Self::Output;

	/// @return the modulo remainder of `self` and `other`.
	fn rem(self, other: Other) -> Self::Output;
}
macro_rules! impl_scale {
	($self:ty, $other:ty) => {
		impl Scale<$other> for $self {
			type Output = Self;
			fn mul(self, other: $other) -> Self::Output { self * (other as Self) }
			fn div(self, other: $other) -> Self::Output { self / (other as Self) }
			fn rem(self, other: $other) -> Self::Output { self % (other as Self) }
		}
	}
}
impl_scale!(u128, u128);
impl_scale!(u128, u64);
impl_scale!(u128, u32);
impl_scale!(u128, u16);
impl_scale!(u128, u8);
impl_scale!(u64, u64);
impl_scale!(u64, u32);
impl_scale!(u64, u16);
impl_scale!(u64, u8);
impl_scale!(u32, u32);
impl_scale!(u32, u16);
impl_scale!(u32, u8);
impl_scale!(u16, u16);
impl_scale!(u16, u8);
impl_scale!(u8, u8);

/// Trait for things that can be clear (have no bits set). For numeric types, essentially the same
/// as `Zero`.
pub trait Clear {
	/// True iff no bits are set.
	fn is_clear(&self) -> bool;

	/// Return the value of Self that is clear.
	fn clear() -> Self;
}

impl<T: Default + Eq + PartialEq> Clear for T {
	fn is_clear(&self) -> bool { *self == Self::clear() }
	fn clear() -> Self { Default::default() }
}

/// A meta trait for all bit ops.
pub trait SimpleBitOps:
	Sized + Clear +
	sp_std::ops::BitOr<Self, Output = Self> +
	sp_std::ops::BitXor<Self, Output = Self> +
	sp_std::ops::BitAnd<Self, Output = Self>
{}
impl<T:
	Sized + Clear +
	sp_std::ops::BitOr<Self, Output = Self> +
	sp_std::ops::BitXor<Self, Output = Self> +
	sp_std::ops::BitAnd<Self, Output = Self>
> SimpleBitOps for T {}

/// The block finalization trait. Implementing this lets you express what should happen
/// for your module when the block is ending.
#[impl_for_tuples(30)]
pub trait OnFinalize<BlockNumber> {
	/// The block is being finalized. Implement to have something happen.
	fn on_finalize(_n: BlockNumber) {}
}

/// The block initialization trait. Implementing this lets you express what should happen
/// for your module when the block is beginning (right before the first extrinsic is executed).
#[impl_for_tuples(30)]
pub trait OnInitialize<BlockNumber> {
	/// The block is being initialized. Implement to have something happen.
	fn on_initialize(_n: BlockNumber) {}
}

/// Off-chain computation trait.
///
/// Implementing this trait on a module allows you to perform long-running tasks
/// that make (by default) validators generate transactions that feed results
/// of those long-running computations back on chain.
///
/// NOTE: This function runs off-chain, so it can access the block state,
/// but cannot preform any alterations. More specifically alterations are
/// not forbidden, but they are not persisted in any way after the worker
/// has finished.
#[impl_for_tuples(30)]
pub trait OffchainWorker<BlockNumber> {
	/// This function is being called after every block import (when fully synced).
	///
	/// Implement this and use any of the `Offchain` `sp_io` set of APIs
	/// to perform off-chain computations, calls and submit transactions
	/// with results to trigger any on-chain changes.
	/// Any state alterations are lost and are not persisted.
	fn offchain_worker(_n: BlockNumber) {}
}

/// Abstraction around hashing
// Stupid bug in the Rust compiler believes derived
// traits must be fulfilled by all type parameters.
pub trait Hash: 'static + MaybeSerializeDeserialize + Debug + Clone + Eq + PartialEq {
	/// The hash type produced.
	type Output: Member + MaybeSerializeDeserialize + Debug + sp_std::hash::Hash
		+ AsRef<[u8]> + AsMut<[u8]> + Copy + Default + Encode + Decode;

	/// The associated hash_db Hasher type.
	type Hasher: Hasher<Out=Self::Output>;

	/// Produce the hash of some byte-slice.
	fn hash(s: &[u8]) -> Self::Output;

	/// Produce the hash of some codec-encodable value.
	fn hash_of<S: Encode>(s: &S) -> Self::Output {
		Encode::using_encoded(s, Self::hash)
	}

	/// The ordered Patricia tree root of the given `input`.
	fn ordered_trie_root(input: Vec<Vec<u8>>) -> Self::Output;

	/// The Patricia tree root of the given mapping.
	fn trie_root(input: Vec<(Vec<u8>, Vec<u8>)>) -> Self::Output;
}

/// Blake2-256 Hash implementation.
#[derive(PartialEq, Eq, Clone, RuntimeDebug)]
#[cfg_attr(feature = "std", derive(Serialize, Deserialize))]
pub struct BlakeTwo256;

impl Hash for BlakeTwo256 {
	type Output = sp_core::H256;
	type Hasher = Blake2Hasher;
	fn hash(s: &[u8]) -> Self::Output {
		sp_io::hashing::blake2_256(s).into()
	}

	fn trie_root(input: Vec<(Vec<u8>, Vec<u8>)>) -> Self::Output {
		sp_io::trie::blake2_256_root(input)
	}

	fn ordered_trie_root(input: Vec<Vec<u8>>) -> Self::Output {
		sp_io::trie::blake2_256_ordered_root(input)
	}
}

/// Something that can be checked for equality and printed out to a debug channel if bad.
pub trait CheckEqual {
	/// Perform the equality check.
	fn check_equal(&self, other: &Self);
}

impl CheckEqual for sp_core::H256 {
	#[cfg(feature = "std")]
	fn check_equal(&self, other: &Self) {
		use sp_core::hexdisplay::HexDisplay;
		if self != other {
			println!(
				"Hash: given={}, expected={}",
				HexDisplay::from(self.as_fixed_bytes()),
				HexDisplay::from(other.as_fixed_bytes()),
			);
		}
	}

	#[cfg(not(feature = "std"))]
	fn check_equal(&self, other: &Self) {
		if self != other {
			"Hash not equal".print();
			self.as_bytes().print();
			other.as_bytes().print();
		}
	}
}

impl<H: PartialEq + Eq + Debug> CheckEqual for super::generic::DigestItem<H> where H: Encode {
	#[cfg(feature = "std")]
	fn check_equal(&self, other: &Self) {
		if self != other {
			println!("DigestItem: given={:?}, expected={:?}", self, other);
		}
	}

	#[cfg(not(feature = "std"))]
	fn check_equal(&self, other: &Self) {
		if self != other {
			"DigestItem not equal".print();
			(&Encode::encode(self)[..]).print();
			(&Encode::encode(other)[..]).print();
		}
	}
}

sp_core::impl_maybe_marker!(
	/// A type that implements Display when in std environment.
	trait MaybeDisplay: Display;

	/// A type that implements FromStr when in std environment.
	trait MaybeFromStr: FromStr;

	/// A type that implements Hash when in std environment.
	trait MaybeHash: sp_std::hash::Hash;

	/// A type that implements Serialize when in std environment.
	trait MaybeSerialize: Serialize;

	/// A type that implements Serialize, DeserializeOwned and Debug when in std environment.
	trait MaybeSerializeDeserialize: DeserializeOwned, Serialize;

	/// A type that implements MallocSizeOf.
	trait MaybeMallocSizeOf: parity_util_mem::MallocSizeOf;
);

/// A type that can be used in runtime structures.
pub trait Member: Send + Sync + Sized + Debug + Eq + PartialEq + Clone + 'static {}
impl<T: Send + Sync + Sized + Debug + Eq + PartialEq + Clone + 'static> Member for T {}

/// Determine if a `MemberId` is a valid member.
pub trait IsMember<MemberId> {
	/// Is the given `MemberId` a valid member?
	fn is_member(member_id: &MemberId) -> bool;
}

/// Something which fulfills the abstract idea of a Substrate header. It has types for a `Number`,
/// a `Hash` and a `Hashing`. It provides access to an `extrinsics_root`, `state_root` and
/// `parent_hash`, as well as a `digest` and a block `number`.
///
/// You can also create a `new` one from those fields.
pub trait Header:
	Clone + Send + Sync + Codec + Eq + MaybeSerialize + Debug +
	MaybeMallocSizeOf + 'static
{
	/// Header number.
	type Number: Member + MaybeSerializeDeserialize + Debug + sp_std::hash::Hash
		+ Copy + MaybeDisplay + AtLeast32Bit + Codec + sp_std::str::FromStr
		+ MaybeMallocSizeOf;
	/// Header hash type
	type Hash: Member + MaybeSerializeDeserialize + Debug + sp_std::hash::Hash + Ord
		+ Copy + MaybeDisplay + Default + SimpleBitOps + Codec + AsRef<[u8]>
		+ AsMut<[u8]> + MaybeMallocSizeOf;
	/// Hashing algorithm
	type Hashing: Hash<Output = Self::Hash>;

	/// Creates new header.
	fn new(
		number: Self::Number,
		extrinsics_root: Self::Hash,
		state_root: Self::Hash,
		parent_hash: Self::Hash,
		digest: Digest<Self::Hash>,
	) -> Self;

	/// Returns a reference to the header number.
	fn number(&self) -> &Self::Number;
	/// Sets the header number.
	fn set_number(&mut self, number: Self::Number);

	/// Returns a reference to the extrinsics root.
	fn extrinsics_root(&self) -> &Self::Hash;
	/// Sets the extrinsic root.
	fn set_extrinsics_root(&mut self, root: Self::Hash);

	/// Returns a reference to the state root.
	fn state_root(&self) -> &Self::Hash;
	/// Sets the state root.
	fn set_state_root(&mut self, root: Self::Hash);

	/// Returns a reference to the parent hash.
	fn parent_hash(&self) -> &Self::Hash;
	/// Sets the parent hash.
	fn set_parent_hash(&mut self, hash: Self::Hash);

	/// Returns a reference to the digest.
	fn digest(&self) -> &Digest<Self::Hash>;
	/// Get a mutable reference to the digest.
	fn digest_mut(&mut self) -> &mut Digest<Self::Hash>;

	/// Returns the hash of the header.
	fn hash(&self) -> Self::Hash {
		<Self::Hashing as Hash>::hash_of(self)
	}
}

/// Something which fulfills the abstract idea of a Substrate block. It has types for
/// `Extrinsic` pieces of information as well as a `Header`.
///
/// You can get an iterator over each of the `extrinsics` and retrieve the `header`.
pub trait Block: Clone + Send + Sync + Codec + Eq + MaybeSerialize + Debug + MaybeMallocSizeOf + 'static {
	/// Type for extrinsics.
	type Extrinsic: Member + Codec + Extrinsic + MaybeSerialize + MaybeMallocSizeOf;
	/// Header type.
	type Header: Header<Hash=Self::Hash> + MaybeMallocSizeOf;
	/// Block hash type.
	type Hash: Member + MaybeSerializeDeserialize + Debug + sp_std::hash::Hash + Ord
		+ Copy + MaybeDisplay + Default + SimpleBitOps + Codec + AsRef<[u8]> + AsMut<[u8]>
		+ MaybeMallocSizeOf;

	/// Returns a reference to the header.
	fn header(&self) -> &Self::Header;
	/// Returns a reference to the list of extrinsics.
	fn extrinsics(&self) -> &[Self::Extrinsic];
	/// Split the block into header and list of extrinsics.
	fn deconstruct(self) -> (Self::Header, Vec<Self::Extrinsic>);
	/// Creates new block from header and extrinsics.
	fn new(header: Self::Header, extrinsics: Vec<Self::Extrinsic>) -> Self;
	/// Returns the hash of the block.
	fn hash(&self) -> Self::Hash {
		<<Self::Header as Header>::Hashing as Hash>::hash_of(self.header())
	}
	/// Creates an encoded block from the given `header` and `extrinsics` without requiring the
	/// creation of an instance.
	fn encode_from(header: &Self::Header, extrinsics: &[Self::Extrinsic]) -> Vec<u8>;
}


/// Something that acts like an `Extrinsic`.
pub trait Extrinsic: Sized + MaybeMallocSizeOf {
	/// The function call.
	type Call;

	/// The payload we carry for signed extrinsics.
	///
	/// Usually it will contain a `Signature` and
	/// may include some additional data that are specific to signed
	/// extrinsics.
	type SignaturePayload;

	/// Is this `Extrinsic` signed?
	/// If no information are available about signed/unsigned, `None` should be returned.
	fn is_signed(&self) -> Option<bool> { None }

	/// Create new instance of the extrinsic.
	///
	/// Extrinsics can be split into:
	/// 1. Inherents (no signature; created by validators during block production)
	/// 2. Unsigned Transactions (no signature; represent "system calls" or other special kinds of calls)
	/// 3. Signed Transactions (with signature; a regular transactions with known origin)
	fn new(_call: Self::Call, _signed_data: Option<Self::SignaturePayload>) -> Option<Self> { None }
}

/// Implementor is an [`Extrinsic`] and provides metadata about this extrinsic.
pub trait ExtrinsicMetadata {
	/// The version of the `Extrinsic`.
	const VERSION: u8;

	/// Signed extensions attached to this `Extrinsic`.
	type SignedExtensions: SignedExtension;
}

/// Extract the hasher type for a block.
pub type HasherFor<B> = <HashFor<B> as Hash>::Hasher;
/// Extract the hashing type for a block.
pub type HashFor<B> = <<B as Block>::Header as Header>::Hashing;
/// Extract the number type for a block.
pub type NumberFor<B> = <<B as Block>::Header as Header>::Number;
/// Extract the digest type for a block.
pub type DigestFor<B> = Digest<<<B as Block>::Header as Header>::Hash>;
/// Extract the digest item type for a block.
pub type DigestItemFor<B> = DigestItem<<<B as Block>::Header as Header>::Hash>;

/// A "checkable" piece of information, used by the standard Substrate Executive in order to
/// check the validity of a piece of extrinsic information, usually by verifying the signature.
/// Implement for pieces of information that require some additional context `Context` in order to be
/// checked.
pub trait Checkable<Context>: Sized {
	/// Returned if `check` succeeds.
	type Checked;

	/// Check self, given an instance of Context.
	fn check(self, signature: CheckSignature, c: &Context) -> Result<Self::Checked, TransactionValidityError>;
}

/// A "checkable" piece of information, used by the standard Substrate Executive in order to
/// check the validity of a piece of extrinsic information, usually by verifying the signature.
/// Implement for pieces of information that don't require additional context in order to be
/// checked.
pub trait BlindCheckable: Sized {
	/// Returned if `check` succeeds.
	type Checked;

	/// Check self.
	fn check(self, signature: CheckSignature) -> Result<Self::Checked, TransactionValidityError>;
}

// Every `BlindCheckable` is also a `StaticCheckable` for arbitrary `Context`.
impl<T: BlindCheckable, Context> Checkable<Context> for T {
	type Checked = <Self as BlindCheckable>::Checked;

	fn check(self, signature: CheckSignature, _c: &Context) -> Result<Self::Checked, TransactionValidityError> {
		BlindCheckable::check(self, signature)
	}
}

/// A lazy call (module function and argument values) that can be executed via its `dispatch`
/// method.
pub trait Dispatchable {
	/// Every function call from your runtime has an origin, which specifies where the extrinsic was
	/// generated from. In the case of a signed extrinsic (transaction), the origin contains an
	/// identifier for the caller. The origin can be empty in the case of an inherent extrinsic.
	type Origin;
	/// ...
	type Trait;
	/// Actually dispatch this call and result the result of it.
	fn dispatch(self, origin: Self::Origin) -> crate::DispatchResult;
}

/// Means by which a transaction may be extended. This type embodies both the data and the logic
/// that should be additionally associated with the transaction. It should be plain old data.
pub trait SignedExtension: Codec + Debug + Sync + Send + Clone + Eq + PartialEq {
	/// Unique identifier of this signed extension.
	///
	/// This will be exposed in the metadata to identify the signed extension used
	/// in an extrinsic.
	const IDENTIFIER: &'static str;

	/// The type which encodes the sender identity.
	type AccountId;

	/// The type which encodes the call to be dispatched.
	type Call;

	/// Any additional data that will go into the signed payload. This may be created dynamically
	/// from the transaction using the `additional_signed` function.
	type AdditionalSigned: Encode;

	/// The type that encodes information that can be passed from pre_dispatch to post-dispatch.
	type Pre: Default;

	/// An opaque set of information attached to the transaction. This could be constructed anywhere
	/// down the line in a runtime. The current Substrate runtime uses a struct with the same name
	/// to represent the dispatch class and weight.
	type DispatchInfo: Clone;

	/// Construct any additional data that should be in the signed payload of the transaction. Can
	/// also perform any pre-signature-verification checks and return an error if needed.
	fn additional_signed(&self) -> Result<Self::AdditionalSigned, TransactionValidityError>;

	/// Validate a signed transaction for the transaction queue.
	///
	/// This function can be called frequently by the transaction queue,
	/// to obtain transaction validity against current state.
	/// It should perform all checks that determine a valid transaction,
	/// that can pay for its execution and quickly eliminate ones
	/// that are stale or incorrect.
	///
	/// Make sure to perform the same checks in `pre_dispatch` function.
	fn validate(
		&self,
		_who: &Self::AccountId,
		_call: &Self::Call,
		_info: Self::DispatchInfo,
		_len: usize,
	) -> TransactionValidity {
		Ok(ValidTransaction::default())
	}

	/// Do any pre-flight stuff for a signed transaction.
	///
	/// Note this function by default delegates to `validate`, so that
	/// all checks performed for the transaction queue are also performed during
	/// the dispatch phase (applying the extrinsic).
	///
	/// If you ever override this function, you need to make sure to always
	/// perform the same validation as in `validate`.
	fn pre_dispatch(
		self,
		who: &Self::AccountId,
		call: &Self::Call,
		info: Self::DispatchInfo,
		len: usize,
	) -> Result<Self::Pre, TransactionValidityError> {
		self.validate(who, call, info.clone(), len)
			.map(|_| Self::Pre::default())
			.map_err(Into::into)
	}

	/// Validate an unsigned transaction for the transaction queue.
	///
	/// This function can be called frequently by the transaction queue
	/// to obtain transaction validity against current state.
	/// It should perform all checks that determine a valid unsigned transaction,
	/// and quickly eliminate ones that are stale or incorrect.
	///
	/// Make sure to perform the same checks in `pre_dispatch_unsigned` function.
	fn validate_unsigned(
		_call: &Self::Call,
		_info: Self::DispatchInfo,
		_len: usize,
	) -> TransactionValidity {
		Ok(ValidTransaction::default())
	}

	/// Do any pre-flight stuff for a unsigned transaction.
	///
	/// Note this function by default delegates to `validate_unsigned`, so that
	/// all checks performed for the transaction queue are also performed during
	/// the dispatch phase (applying the extrinsic).
	///
	/// If you ever override this function, you need to make sure to always
	/// perform the same validation as in `validate_unsigned`.
	fn pre_dispatch_unsigned(
		call: &Self::Call,
		info: Self::DispatchInfo,
		len: usize,
	) -> Result<Self::Pre, TransactionValidityError> {
		Self::validate_unsigned(call, info.clone(), len)
			.map(|_| Self::Pre::default())
			.map_err(Into::into)
	}

	/// Do any post-flight stuff for a transaction.
	fn post_dispatch(_pre: Self::Pre, _info: Self::DispatchInfo, _len: usize) { }

	/// Returns the list of unique identifier for this signed extension.
	///
	/// As a [`SignedExtension`] can be a tuple of [`SignedExtension`]`s we need to return a `Vec`
	/// that holds all the unique identifiers. Each individual `SignedExtension` must return
	/// *exactly* one identifier.
	///
	/// This method provides a default implementation that returns `vec![SELF::IDENTIFIER]`.
	fn identifier() -> Vec<&'static str> {
		sp_std::vec![Self::IDENTIFIER]
	}
}

#[impl_for_tuples(1, 12)]
impl<AccountId, Call, Info: Clone> SignedExtension for Tuple {
	for_tuples!( where #( Tuple: SignedExtension<AccountId=AccountId, Call=Call, DispatchInfo=Info> )* );
	type AccountId = AccountId;
	type Call = Call;
	type DispatchInfo = Info;
	const IDENTIFIER: &'static str = "You should call `identifier()`!";
	for_tuples!( type AdditionalSigned = ( #( Tuple::AdditionalSigned ),* ); );
	for_tuples!( type Pre = ( #( Tuple::Pre ),* ); );

	fn additional_signed(&self) -> Result<Self::AdditionalSigned, TransactionValidityError> {
		Ok(for_tuples!( ( #( Tuple.additional_signed()? ),* ) ))
	}

	fn validate(
		&self,
		who: &Self::AccountId,
		call: &Self::Call,
		info: Self::DispatchInfo,
		len: usize,
	) -> TransactionValidity {
		let valid = ValidTransaction::default();
		for_tuples!( #( let valid = valid.combine_with(Tuple.validate(who, call, info.clone(), len)?); )* );
		Ok(valid)
	}

	fn pre_dispatch(self, who: &Self::AccountId, call: &Self::Call, info: Self::DispatchInfo, len: usize)
		-> Result<Self::Pre, TransactionValidityError>
	{
		Ok(for_tuples!( ( #( Tuple.pre_dispatch(who, call, info.clone(), len)? ),* ) ))
	}

	fn validate_unsigned(
		call: &Self::Call,
		info: Self::DispatchInfo,
		len: usize,
	) -> TransactionValidity {
		let valid = ValidTransaction::default();
		for_tuples!( #( let valid = valid.combine_with(Tuple::validate_unsigned(call, info.clone(), len)?); )* );
		Ok(valid)
	}

	fn pre_dispatch_unsigned(
		call: &Self::Call,
		info: Self::DispatchInfo,
		len: usize,
	) -> Result<Self::Pre, TransactionValidityError> {
		Ok(for_tuples!( ( #( Tuple::pre_dispatch_unsigned(call, info.clone(), len)? ),* ) ))
	}

	fn post_dispatch(
		pre: Self::Pre,
		info: Self::DispatchInfo,
		len: usize,
	) {
		for_tuples!( #( Tuple::post_dispatch(pre.Tuple, info.clone(), len); )* )
	}

	fn identifier() -> Vec<&'static str> {
		let mut ids = Vec::new();
		for_tuples!( #( ids.extend(Tuple::identifier()); )* );
		ids
	}
}

/// Only for bare bone testing when you don't care about signed extensions at all.
#[cfg(feature = "std")]
impl SignedExtension for () {
	type AccountId = u64;
	type AdditionalSigned = ();
	type Call = ();
	type Pre = ();
	type DispatchInfo = ();
	const IDENTIFIER: &'static str = "UnitSignedExtension";
	fn additional_signed(&self) -> sp_std::result::Result<(), TransactionValidityError> { Ok(()) }
}

/// An "executable" piece of information, used by the standard Substrate Executive in order to
/// enact a piece of extrinsic information by marshalling and dispatching to a named function
/// call.
///
/// Also provides information on to whom this information is attributable and an index that allows
/// each piece of attributable information to be disambiguated.
pub trait Applyable: Sized + Send + Sync {
	/// ID of the account that is responsible for this piece of information (sender).
	type AccountId: Member + MaybeDisplay;

	/// Type by which we can dispatch. Restricts the `UnsignedValidator` type.
	type Call;

	/// An opaque set of information attached to the transaction.
	type DispatchInfo: Clone;

	/// Returns a reference to the sender if any.
	fn sender(&self) -> Option<&Self::AccountId>;

	/// Checks to see if this is a valid *transaction*. It returns information on it if so.
	#[allow(deprecated)] // Allow ValidateUnsigned
	fn validate<V: ValidateUnsigned<Call=Self::Call>>(
		&self,
		info: Self::DispatchInfo,
		len: usize,
	) -> TransactionValidity;

	/// Executes all necessary logic needed prior to dispatch and deconstructs into function call,
	/// index and sender.
	#[allow(deprecated)] // Allow ValidateUnsigned
	fn apply<V: ValidateUnsigned<Call=Self::Call>>(
		self,
		info: Self::DispatchInfo,
		len: usize,
	) -> crate::ApplyExtrinsicResult;
}

/// A marker trait for something that knows the type of the runtime block.
pub trait GetRuntimeBlockType {
	/// The `RuntimeBlock` type.
	type RuntimeBlock: self::Block;
}

/// A marker trait for something that knows the type of the node block.
pub trait GetNodeBlockType {
	/// The `NodeBlock` type.
	type NodeBlock: self::Block;
}

/// Something that can validate unsigned extrinsics for the transaction pool.
///
/// Note that any checks done here are only used for determining the validity of
/// the transaction for the transaction pool.
/// During block execution phase one need to perform the same checks anyway,
/// since this function is not being called.
#[deprecated(note = "Use SignedExtensions instead.")]
pub trait ValidateUnsigned {
	/// The call to validate
	type Call;

	/// Validate the call right before dispatch.
	///
	/// This method should be used to prevent transactions already in the pool
	/// (i.e. passing `validate_unsigned`) from being included in blocks
	/// in case we know they now became invalid.
	///
	/// By default it's a good idea to call `validate_unsigned` from within
	/// this function again to make sure we never include an invalid transaction.
	///
	/// Changes made to storage WILL be persisted if the call returns `Ok`.
	fn pre_dispatch(call: &Self::Call) -> Result<(), TransactionValidityError> {
		Self::validate_unsigned(call)
			.map(|_| ())
			.map_err(Into::into)
	}

	/// Return the validity of the call
	///
	/// This doesn't execute any side-effects; it merely checks
	/// whether the transaction would panic if it were included or not.
	///
	/// Changes made to storage should be discarded by caller.
	fn validate_unsigned(call: &Self::Call) -> TransactionValidity;
}

/// Opaque data type that may be destructured into a series of raw byte slices (which represent
/// individual keys).
pub trait OpaqueKeys: Clone {
	/// Types bound to this opaque keys that provide the key type ids returned.
	type KeyTypeIdProviders;

	/// Return the key-type IDs supported by this set.
	fn key_ids() -> &'static [crate::KeyTypeId];
	/// Get the raw bytes of key with key-type ID `i`.
	fn get_raw(&self, i: super::KeyTypeId) -> &[u8];
	/// Get the decoded key with index `i`.
	fn get<T: Decode>(&self, i: super::KeyTypeId) -> Option<T> {
		T::decode(&mut self.get_raw(i)).ok()
	}
	/// Verify a proof of ownership for the keys.
	fn ownership_proof_is_valid(&self, _proof: &[u8]) -> bool { true }
}

/// Input that adds infinite number of zero after wrapped input.
///
/// This can add an infinite stream of zeros onto any input, not just a slice as with
/// `TrailingZerosInput`.
pub struct AppendZerosInput<'a, T>(&'a mut T);

impl<'a, T> AppendZerosInput<'a, T> {
	/// Create a new instance from the given byte array.
	pub fn new(input: &'a mut T) -> Self {
		Self(input)
	}
}

impl<'a, T: codec::Input> codec::Input for AppendZerosInput<'a, T> {
	fn remaining_len(&mut self) -> Result<Option<usize>, codec::Error> {
		Ok(None)
	}

	fn read(&mut self, into: &mut [u8]) -> Result<(), codec::Error> {
		let remaining = self.0.remaining_len()?;
		let completed = if let Some(n) = remaining {
			let readable = into.len().min(n);
			// this should never fail if `remaining_len` API is implemented correctly.
			self.0.read(&mut into[..readable])?;
			readable
		} else {
			// Fill it byte-by-byte.
			let mut i = 0;
			while i < into.len() {
				if let Ok(b) = self.0.read_byte() {
					into[i] = b;
					i += 1;
				} else {
					break;
				}
			}
			i
		};
		// Fill the rest with zeros.
		for i in &mut into[completed..] {
			*i = 0;
		}
		Ok(())
	}
}

/// Input that adds infinite number of zero after wrapped input.
pub struct TrailingZeroInput<'a>(&'a [u8]);

impl<'a> TrailingZeroInput<'a> {
	/// Create a new instance from the given byte array.
	pub fn new(data: &'a [u8]) -> Self {
		Self(data)
	}
}

impl<'a> codec::Input for TrailingZeroInput<'a> {
	fn remaining_len(&mut self) -> Result<Option<usize>, codec::Error> {
		Ok(None)
	}

	fn read(&mut self, into: &mut [u8]) -> Result<(), codec::Error> {
		let len_from_inner = into.len().min(self.0.len());
		into[..len_from_inner].copy_from_slice(&self.0[..len_from_inner]);
		for i in &mut into[len_from_inner..] {
			*i = 0;
		}
		self.0 = &self.0[len_from_inner..];

		Ok(())
	}
}

/// This type can be converted into and possibly from an AccountId (which itself is generic).
pub trait AccountIdConversion<AccountId>: Sized {
	/// Convert into an account ID. This is infallible.
	fn into_account(&self) -> AccountId { self.into_sub_account(&()) }

	/// Try to convert an account ID into this type. Might not succeed.
	fn try_from_account(a: &AccountId) -> Option<Self> {
		Self::try_from_sub_account::<()>(a).map(|x| x.0)
	}

	/// Convert this value amalgamated with the a secondary "sub" value into an account ID. This is
	/// infallible.
	///
	/// NOTE: The account IDs from this and from `into_account` are *not* guaranteed to be distinct
	/// for any given value of `self`, nor are different invocations to this with different types
	/// `T`. For example, the following will all encode to the same account ID value:
	/// - `self.into_sub_account(0u32)`
	/// - `self.into_sub_account(vec![0u8; 0])`
	/// - `self.into_account()`
	fn into_sub_account<S: Encode>(&self, sub: S) -> AccountId;

	/// Try to convert an account ID into this type. Might not succeed.
	fn try_from_sub_account<S: Decode>(x: &AccountId) -> Option<(Self, S)>;
}

/// Format is TYPE_ID ++ encode(parachain ID) ++ 00.... where 00... is indefinite trailing zeroes to
/// fill AccountId.
impl<T: Encode + Decode + Default, Id: Encode + Decode + TypeId> AccountIdConversion<T> for Id {
	fn into_sub_account<S: Encode>(&self, sub: S) -> T {
		(Id::TYPE_ID, self, sub).using_encoded(|b|
			T::decode(&mut TrailingZeroInput(b))
		).unwrap_or_default()
	}

	fn try_from_sub_account<S: Decode>(x: &T) -> Option<(Self, S)> {
		x.using_encoded(|d| {
			if &d[0..4] != Id::TYPE_ID { return None }
			let mut cursor = &d[4..];
			let result = Decode::decode(&mut cursor).ok()?;
			if cursor.iter().all(|x| *x == 0) {
				Some(result)
			} else {
				None
			}
		})
	}
}

/// Calls a given macro a number of times with a set of fixed params and an incrementing numeral.
/// e.g.
/// ```nocompile
/// count!(println ("{}",) foo, bar, baz);
/// // Will result in three `println!`s: "0", "1" and "2".
/// ```
#[macro_export]
macro_rules! count {
	($f:ident ($($x:tt)*) ) => ();
	($f:ident ($($x:tt)*) $x1:tt) => { $f!($($x)* 0); };
	($f:ident ($($x:tt)*) $x1:tt, $x2:tt) => { $f!($($x)* 0); $f!($($x)* 1); };
	($f:ident ($($x:tt)*) $x1:tt, $x2:tt, $x3:tt) => { $f!($($x)* 0); $f!($($x)* 1); $f!($($x)* 2); };
	($f:ident ($($x:tt)*) $x1:tt, $x2:tt, $x3:tt, $x4:tt) => {
		$f!($($x)* 0); $f!($($x)* 1); $f!($($x)* 2); $f!($($x)* 3);
	};
	($f:ident ($($x:tt)*) $x1:tt, $x2:tt, $x3:tt, $x4:tt, $x5:tt) => {
		$f!($($x)* 0); $f!($($x)* 1); $f!($($x)* 2); $f!($($x)* 3); $f!($($x)* 4);
	};
}

/// Implement `OpaqueKeys` for a described struct.
///
/// Every field type must implement [`BoundToRuntimeAppPublic`](crate::BoundToRuntimeAppPublic).
/// `KeyTypeIdProviders` is set to the types given as fields.
///
/// ```rust
/// use sp_runtime::{
/// 	impl_opaque_keys, KeyTypeId, BoundToRuntimeAppPublic, app_crypto::{sr25519, ed25519}
/// };
///
/// pub struct KeyModule;
/// impl BoundToRuntimeAppPublic for KeyModule { type Public = ed25519::AppPublic; }
///
/// pub struct KeyModule2;
/// impl BoundToRuntimeAppPublic for KeyModule2 { type Public = sr25519::AppPublic; }
///
/// impl_opaque_keys! {
/// 	pub struct Keys {
/// 		pub key_module: KeyModule,
/// 		pub key_module2: KeyModule2,
/// 	}
/// }
/// ```
#[macro_export]
macro_rules! impl_opaque_keys {
	(
		$( #[ $attr:meta ] )*
		pub struct $name:ident {
			$(
				pub $field:ident: $type:ty,
			)*
		}
	) => {
		$( #[ $attr ] )*
		#[derive(
			Default, Clone, PartialEq, Eq,
			$crate::codec::Encode,
			$crate::codec::Decode,
			$crate::RuntimeDebug,
		)]
		#[cfg_attr(feature = "std", derive($crate::serde::Serialize, $crate::serde::Deserialize))]
		pub struct $name {
			$(
				pub $field: <$type as $crate::BoundToRuntimeAppPublic>::Public,
			)*
		}

		impl $name {
			/// Generate a set of keys with optionally using the given seed.
			///
			/// The generated key pairs are stored in the keystore.
			///
			/// Returns the concatenated SCALE encoded public keys.
			pub fn generate(seed: Option<$crate::sp_std::vec::Vec<u8>>) -> $crate::sp_std::vec::Vec<u8> {
				let keys = Self{
					$(
						$field: <
							<
								$type as $crate::BoundToRuntimeAppPublic
							>::Public as $crate::RuntimeAppPublic
						>::generate_pair(seed.clone()),
					)*
				};
				$crate::codec::Encode::encode(&keys)
			}

			/// Converts `Self` into a `Vec` of `(raw public key, KeyTypeId)`.
			pub fn into_raw_public_keys(
				self,
			) -> $crate::sp_std::vec::Vec<($crate::sp_std::vec::Vec<u8>, $crate::KeyTypeId)> {
				let mut keys = Vec::new();
				$(
					keys.push((
						$crate::RuntimeAppPublic::to_raw_vec(&self.$field),
						<
							<
								$type as $crate::BoundToRuntimeAppPublic
							>::Public as $crate::RuntimeAppPublic
						>::ID,
					));
				)*

				keys
			}

			/// Decode `Self` from the given `encoded` slice and convert `Self` into the raw public
			/// keys (see [`Self::into_raw_public_keys`]).
			///
			/// Returns `None` when the decoding failed, otherwise `Some(_)`.
			pub fn decode_into_raw_public_keys(
				encoded: &[u8],
			) -> Option<$crate::sp_std::vec::Vec<($crate::sp_std::vec::Vec<u8>, $crate::KeyTypeId)>> {
				<Self as $crate::codec::Decode>::decode(&mut &encoded[..])
					.ok()
					.map(|s| s.into_raw_public_keys())
			}
		}

		impl $crate::traits::OpaqueKeys for $name {
			type KeyTypeIdProviders = ( $( $type, )* );

			fn key_ids() -> &'static [$crate::KeyTypeId] {
				&[
					$(
						<
							<
								$type as $crate::BoundToRuntimeAppPublic
							>::Public as $crate::RuntimeAppPublic
						>::ID
					),*
				]
			}

			fn get_raw(&self, i: $crate::KeyTypeId) -> &[u8] {
				match i {
					$(
						i if i == <
							<
								$type as $crate::BoundToRuntimeAppPublic
							>::Public as $crate::RuntimeAppPublic
						>::ID =>
							self.$field.as_ref(),
					)*
					_ => &[],
				}
			}
		}
	};
}

/// Trait for things which can be printed from the runtime.
pub trait Printable {
	/// Print the object.
	fn print(&self);
}

impl<T: Printable> Printable for &T {
	fn print(&self) {
		(*self).print()
	}
}

impl Printable for u8 {
	fn print(&self) {
		(*self as u64).print()
	}
}

impl Printable for u32 {
	fn print(&self) {
		(*self as u64).print()
	}
}

impl Printable for usize {
	fn print(&self) {
		(*self as u64).print()
	}
}

impl Printable for u64 {
	fn print(&self) {
		sp_io::misc::print_num(*self);
	}
}

impl Printable for &[u8] {
	fn print(&self) {
		sp_io::misc::print_hex(self);
	}
}

impl Printable for &str {
	fn print(&self) {
		sp_io::misc::print_utf8(self.as_bytes());
	}
}

#[impl_for_tuples(1, 12)]
impl Printable for Tuple {
	fn print(&self) {
		for_tuples!( #( Tuple.print(); )* )
	}
}

/// Something that can convert a [`BlockId`] to a number or a hash.
#[cfg(feature = "std")]
pub trait BlockIdTo<Block: self::Block> {
	/// The error type that will be returned by the functions.
	type Error: std::fmt::Debug;

	/// Convert the given `block_id` to the corresponding block hash.
	fn to_hash(
		&self,
		block_id: &crate::generic::BlockId<Block>,
	) -> Result<Option<Block::Hash>, Self::Error>;

	/// Convert the given `block_id` to the corresponding block number.
	fn to_number(
		&self,
		block_id: &crate::generic::BlockId<Block>,
	) -> Result<Option<NumberFor<Block>>, Self::Error>;
}

<<<<<<< HEAD
/// The pallet benchmarking trait.
pub trait Benchmarking<T> {
	/// Run the benchmarks for this pallet.
	///
	/// Parameters
	/// - `extrinsic`: The name of extrinsic function you want to benchmark encoded as bytes.
	/// - `steps`: The number of sample points you want to take across the range of parameters.
	/// - `repeat`: The number of times you want to repeat a benchmark.
	fn run_benchmark(extrinsic: Vec<u8>, steps: u32, repeat: u32) -> Result<Vec<T>, &'static str>;
}

/// The required setup for creating a benchmark.
pub trait BenchmarkingSetup<T, Call, RawOrigin> {
	/// Return the components and their ranges which should be tested in this benchmark.
	fn components(&self) -> Vec<(BenchmarkParameter, u32, u32)>;

	/// Set up the storage, and prepare a call and caller to test in a single run of the benchmark.
	fn instance(&self, components: &[(BenchmarkParameter, u32)]) -> Result<(Call, RawOrigin), &'static str>;
}

/// Creates a `SelectedBenchmark` enum implementing `BenchmarkingSetup`.
///
/// Every variant must implement [`BenchmarkingSetup`](crate::traits::BenchmarkingSetup).
///
/// ```nocompile
///
/// struct Transfer;
/// impl BenchmarkingSetup for Transfer { ... }
///
/// struct SetBalance;
/// impl BenchmarkingSetup for SetBalance { ... }
///
/// selected_benchmark!(Transfer, SetBalance);
/// ```
#[macro_export]
macro_rules! selected_benchmark {
	($($bench:ident),*) => {
		// The list of available benchmarks for this pallet.
		#[allow(non_camel_case_types)]
		enum SelectedBenchmark {
			$( $bench, )*
		}

		// Allow us to select a benchmark from the list of available benchmarks.
		impl<T: Trait> $crate::traits::BenchmarkingSetup<T, Call<T>, RawOrigin<T::AccountId>> for SelectedBenchmark {
			fn components(&self) -> Vec<(BenchmarkParameter, u32, u32)> {
				match self {
					$( Self::$bench => <$bench as $crate::traits::BenchmarkingSetup<
						T,
						Call<T>,
						RawOrigin<T::AccountId>,
					>>::components(&$bench), )*
				}
			}

			fn instance(&self, components: &[(BenchmarkParameter, u32)])
				-> Result<(Call<T>, RawOrigin<T::AccountId>), &'static str>
			{
				match self {
					$( Self::$bench => <$bench as $crate::traits::BenchmarkingSetup<
						T,
						Call<T>,
						RawOrigin<T::AccountId>,
					>>::instance(&$bench, components), )*
				}
			}
		}
	};
}

=======
>>>>>>> 5a2824d9
#[cfg(test)]
mod tests {
	use super::*;
	use crate::codec::{Encode, Decode, Input};
	use sp_core::{crypto::Pair, ecdsa};

	mod t {
		use sp_core::crypto::KeyTypeId;
		use sp_application_crypto::{app_crypto, sr25519};
		app_crypto!(sr25519, KeyTypeId(*b"test"));
	}

	#[test]
	fn app_verify_works() {
		use t::*;
		use super::AppVerify;

		let s = Signature::default();
		let _ = s.verify(&[0u8; 100][..], &Public::default());
	}

	#[derive(Encode, Decode, Default, PartialEq, Debug)]
	struct U32Value(u32);
	impl super::TypeId for U32Value {
		const TYPE_ID: [u8; 4] = [0x0d, 0xf0, 0xfe, 0xca];
	}
	// cafef00d

	#[derive(Encode, Decode, Default, PartialEq, Debug)]
	struct U16Value(u16);
	impl super::TypeId for U16Value {
		const TYPE_ID: [u8; 4] = [0xfe, 0xca, 0x0d, 0xf0];
	}
	// f00dcafe

	type AccountId = u64;

	#[test]
	fn into_account_should_work() {
		let r: AccountId = U32Value::into_account(&U32Value(0xdeadbeef));
		assert_eq!(r, 0x_deadbeef_cafef00d);
	}

	#[test]
	fn try_from_account_should_work() {
		let r = U32Value::try_from_account(&0x_deadbeef_cafef00d_u64);
		assert_eq!(r.unwrap(), U32Value(0xdeadbeef));
	}

	#[test]
	fn into_account_with_fill_should_work() {
		let r: AccountId = U16Value::into_account(&U16Value(0xc0da));
		assert_eq!(r, 0x_0000_c0da_f00dcafe);
	}

	#[test]
	fn try_from_account_with_fill_should_work() {
		let r = U16Value::try_from_account(&0x0000_c0da_f00dcafe_u64);
		assert_eq!(r.unwrap(), U16Value(0xc0da));
	}

	#[test]
	fn bad_try_from_account_should_fail() {
		let r = U16Value::try_from_account(&0x0000_c0de_baadcafe_u64);
		assert!(r.is_none());
		let r = U16Value::try_from_account(&0x0100_c0da_f00dcafe_u64);
		assert!(r.is_none());
	}

	#[test]
	fn trailing_zero_should_work() {
		let mut t = super::TrailingZeroInput(&[1, 2, 3]);
		assert_eq!(t.remaining_len(), Ok(None));
		let mut buffer = [0u8; 2];
		assert_eq!(t.read(&mut buffer), Ok(()));
		assert_eq!(t.remaining_len(), Ok(None));
		assert_eq!(buffer, [1, 2]);
		assert_eq!(t.read(&mut buffer), Ok(()));
		assert_eq!(t.remaining_len(), Ok(None));
		assert_eq!(buffer, [3, 0]);
		assert_eq!(t.read(&mut buffer), Ok(()));
		assert_eq!(t.remaining_len(), Ok(None));
		assert_eq!(buffer, [0, 0]);
	}

	#[test]
	fn ecdsa_verify_works() {
		let msg = &b"test-message"[..];
		let (pair, _) = ecdsa::Pair::generate();

		let signature = pair.sign(&msg);
		assert!(ecdsa::Pair::verify(&signature, msg, &pair.public()));

		assert!(signature.verify(msg, &pair.public()));
		assert!(signature.verify(msg, &pair.public()));
	}
}<|MERGE_RESOLUTION|>--- conflicted
+++ resolved
@@ -1317,79 +1317,6 @@
 	) -> Result<Option<NumberFor<Block>>, Self::Error>;
 }
 
-<<<<<<< HEAD
-/// The pallet benchmarking trait.
-pub trait Benchmarking<T> {
-	/// Run the benchmarks for this pallet.
-	///
-	/// Parameters
-	/// - `extrinsic`: The name of extrinsic function you want to benchmark encoded as bytes.
-	/// - `steps`: The number of sample points you want to take across the range of parameters.
-	/// - `repeat`: The number of times you want to repeat a benchmark.
-	fn run_benchmark(extrinsic: Vec<u8>, steps: u32, repeat: u32) -> Result<Vec<T>, &'static str>;
-}
-
-/// The required setup for creating a benchmark.
-pub trait BenchmarkingSetup<T, Call, RawOrigin> {
-	/// Return the components and their ranges which should be tested in this benchmark.
-	fn components(&self) -> Vec<(BenchmarkParameter, u32, u32)>;
-
-	/// Set up the storage, and prepare a call and caller to test in a single run of the benchmark.
-	fn instance(&self, components: &[(BenchmarkParameter, u32)]) -> Result<(Call, RawOrigin), &'static str>;
-}
-
-/// Creates a `SelectedBenchmark` enum implementing `BenchmarkingSetup`.
-///
-/// Every variant must implement [`BenchmarkingSetup`](crate::traits::BenchmarkingSetup).
-///
-/// ```nocompile
-///
-/// struct Transfer;
-/// impl BenchmarkingSetup for Transfer { ... }
-///
-/// struct SetBalance;
-/// impl BenchmarkingSetup for SetBalance { ... }
-///
-/// selected_benchmark!(Transfer, SetBalance);
-/// ```
-#[macro_export]
-macro_rules! selected_benchmark {
-	($($bench:ident),*) => {
-		// The list of available benchmarks for this pallet.
-		#[allow(non_camel_case_types)]
-		enum SelectedBenchmark {
-			$( $bench, )*
-		}
-
-		// Allow us to select a benchmark from the list of available benchmarks.
-		impl<T: Trait> $crate::traits::BenchmarkingSetup<T, Call<T>, RawOrigin<T::AccountId>> for SelectedBenchmark {
-			fn components(&self) -> Vec<(BenchmarkParameter, u32, u32)> {
-				match self {
-					$( Self::$bench => <$bench as $crate::traits::BenchmarkingSetup<
-						T,
-						Call<T>,
-						RawOrigin<T::AccountId>,
-					>>::components(&$bench), )*
-				}
-			}
-
-			fn instance(&self, components: &[(BenchmarkParameter, u32)])
-				-> Result<(Call<T>, RawOrigin<T::AccountId>), &'static str>
-			{
-				match self {
-					$( Self::$bench => <$bench as $crate::traits::BenchmarkingSetup<
-						T,
-						Call<T>,
-						RawOrigin<T::AccountId>,
-					>>::instance(&$bench, components), )*
-				}
-			}
-		}
-	};
-}
-
-=======
->>>>>>> 5a2824d9
 #[cfg(test)]
 mod tests {
 	use super::*;
