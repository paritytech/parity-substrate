// Copyright 2017-2020 Parity Technologies (UK) Ltd.
// This file is part of Substrate.

// Substrate is free software: you can redistribute it and/or modify
// it under the terms of the GNU General Public License as published by
// the Free Software Foundation, either version 3 of the License, or
// (at your option) any later version.

// Substrate is distributed in the hope that it will be useful,
// but WITHOUT ANY WARRANTY; without even the implied warranty of
// MERCHANTABILITY or FITNESS FOR A PARTICULAR PURPOSE.  See the
// GNU General Public License for more details.

// You should have received a copy of the GNU General Public License
// along with Substrate.  If not, see <http://www.gnu.org/licenses/>.

//! Primitives for the runtime modules.

use sp_std::prelude::*;
use sp_std::{self, marker::PhantomData, convert::{TryFrom, TryInto}, fmt::Debug};
use sp_io;
#[cfg(feature = "std")]
use std::fmt::Display;
#[cfg(feature = "std")]
use std::str::FromStr;
#[cfg(feature = "std")]
use serde::{Serialize, Deserialize, de::DeserializeOwned};
use sp_core::{self, Hasher, TypeId, RuntimeDebug};
use crate::codec::{Codec, Encode, Decode};
use crate::transaction_validity::{
	ValidTransaction, TransactionSource, TransactionValidity, TransactionValidityError,
	UnknownTransaction, InvalidTransaction,
};
use crate::generic::{Digest, DigestItem};
pub use sp_arithmetic::traits::{
	AtLeast32Bit, UniqueSaturatedInto, UniqueSaturatedFrom, Saturating, SaturatedConversion,
	Zero, One, Bounded, CheckedAdd, CheckedSub, CheckedMul, CheckedDiv,
	CheckedShl, CheckedShr, IntegerSquareRoot
};
use sp_application_crypto::AppKey;
use impl_trait_for_tuples::impl_for_tuples;
use crate::DispatchResult;

/// A lazy value.
pub trait Lazy<T: ?Sized> {
	/// Get a reference to the underlying value.
	///
	/// This will compute the value if the function is invoked for the first time.
	fn get(&mut self) -> &T;
}

impl<'a> Lazy<[u8]> for &'a [u8] {
	fn get(&mut self) -> &[u8] { &**self }
}

/// Some type that is able to be collapsed into an account ID. It is not possible to recreate the
/// original value from the account ID.
pub trait IdentifyAccount {
	/// The account ID that this can be transformed into.
	type AccountId;
	/// Transform into an account.
	fn into_account(self) -> Self::AccountId;
}

impl IdentifyAccount for sp_core::ed25519::Public {
	type AccountId = Self;
	fn into_account(self) -> Self { self }
}

impl IdentifyAccount for sp_core::sr25519::Public {
	type AccountId = Self;
	fn into_account(self) -> Self { self }
}

impl IdentifyAccount for sp_core::ecdsa::Public {
	type AccountId = Self;
	fn into_account(self) -> Self { self }
}

/// Means of signature verification.
pub trait Verify {
	/// Type of the signer.
	type Signer: IdentifyAccount;
	/// Verify a signature. Return `true` if signature is valid for the value.
	fn verify<L: Lazy<[u8]>>(&self, msg: L, signer: &<Self::Signer as IdentifyAccount>::AccountId) -> bool;
}

impl Verify for sp_core::ed25519::Signature {
	type Signer = sp_core::ed25519::Public;
	fn verify<L: Lazy<[u8]>>(&self, mut msg: L, signer: &sp_core::ed25519::Public) -> bool {
		sp_io::crypto::ed25519_verify(self, msg.get(), signer)
	}
}

impl Verify for sp_core::sr25519::Signature {
	type Signer = sp_core::sr25519::Public;
	fn verify<L: Lazy<[u8]>>(&self, mut msg: L, signer: &sp_core::sr25519::Public) -> bool {
		sp_io::crypto::sr25519_verify(self, msg.get(), signer)
	}
}

impl Verify for sp_core::ecdsa::Signature {
	type Signer = sp_core::ecdsa::Public;
	fn verify<L: Lazy<[u8]>>(&self, mut msg: L, signer: &sp_core::ecdsa::Public) -> bool {
		match sp_io::crypto::secp256k1_ecdsa_recover_compressed(
			self.as_ref(),
			&sp_io::hashing::blake2_256(msg.get()),
		) {
			Ok(pubkey) => &signer.as_ref()[..] == &pubkey[..],
			_ => false,
		}
	}
}

/// Means of signature verification of an application key.
pub trait AppVerify {
	/// Type of the signer.
	type AccountId;
	/// Verify a signature. Return `true` if signature is valid for the value.
	fn verify<L: Lazy<[u8]>>(&self, msg: L, signer: &Self::AccountId) -> bool;
}

impl<
	S: Verify<Signer = <<T as AppKey>::Public as sp_application_crypto::AppPublic>::Generic> + From<T>,
	T: sp_application_crypto::Wraps<Inner=S> + sp_application_crypto::AppKey + sp_application_crypto::AppSignature +
		AsRef<S> + AsMut<S> + From<S>,
> AppVerify for T where
	<S as Verify>::Signer: IdentifyAccount<AccountId = <S as Verify>::Signer>,
	<<T as AppKey>::Public as sp_application_crypto::AppPublic>::Generic:
		IdentifyAccount<AccountId = <<T as AppKey>::Public as sp_application_crypto::AppPublic>::Generic>,
{
	type AccountId = <T as AppKey>::Public;
	fn verify<L: Lazy<[u8]>>(&self, msg: L, signer: &<T as AppKey>::Public) -> bool {
		use sp_application_crypto::IsWrappedBy;
		let inner: &S = self.as_ref();
		let inner_pubkey = <<T as AppKey>::Public as sp_application_crypto::AppPublic>::Generic::from_ref(&signer);
		Verify::verify(inner, msg, inner_pubkey)
	}
}

/// An error type that indicates that the origin is invalid.
#[derive(Encode, Decode)]
pub struct BadOrigin;

impl From<BadOrigin> for &'static str {
	fn from(_: BadOrigin) -> &'static str {
		"Bad origin"
	}
}

/// An error that indicates that a lookup failed.
#[derive(Encode, Decode, RuntimeDebug)]
pub struct LookupError;

impl From<LookupError> for &'static str {
	fn from(_: LookupError) -> &'static str {
		"Can not lookup"
	}
}

impl From<LookupError> for TransactionValidityError {
	fn from(_: LookupError) -> Self {
		UnknownTransaction::CannotLookup.into()
	}
}

/// Means of changing one type into another in a manner dependent on the source type.
pub trait Lookup {
	/// Type to lookup from.
	type Source;
	/// Type to lookup into.
	type Target;
	/// Attempt a lookup.
	fn lookup(&self, s: Self::Source) -> Result<Self::Target, LookupError>;
}

/// Means of changing one type into another in a manner dependent on the source type.
/// This variant is different to `Lookup` in that it doesn't (can cannot) require any
/// context.
pub trait StaticLookup {
	/// Type to lookup from.
	type Source: Codec + Clone + PartialEq + Debug;
	/// Type to lookup into.
	type Target;
	/// Attempt a lookup.
	fn lookup(s: Self::Source) -> Result<Self::Target, LookupError>;
	/// Convert from Target back to Source.
	fn unlookup(t: Self::Target) -> Self::Source;
}

/// A lookup implementation returning the input value.
#[derive(Default)]
pub struct IdentityLookup<T>(PhantomData<T>);
impl<T: Codec + Clone + PartialEq + Debug> StaticLookup for IdentityLookup<T> {
	type Source = T;
	type Target = T;
	fn lookup(x: T) -> Result<T, LookupError> { Ok(x) }
	fn unlookup(x: T) -> T { x }
}

impl<T> Lookup for IdentityLookup<T> {
	type Source = T;
	type Target = T;
	fn lookup(&self, x: T) -> Result<T, LookupError> { Ok(x) }
}

/// Extensible conversion trait. Generic over both source and destination types.
pub trait Convert<A, B> {
	/// Make conversion.
	fn convert(a: A) -> B;
}

impl<A, B: Default> Convert<A, B> for () {
	fn convert(_: A) -> B { Default::default() }
}

/// A structure that performs identity conversion.
pub struct Identity;
impl<T> Convert<T, T> for Identity {
	fn convert(a: T) -> T { a }
}

/// A structure that performs standard conversion using the standard Rust conversion traits.
pub struct ConvertInto;
impl<A, B: From<A>> Convert<A, B> for ConvertInto {
	fn convert(a: A) -> B { a.into() }
}

/// Convenience type to work around the highly unergonomic syntax needed
/// to invoke the functions of overloaded generic traits, in this case
/// `TryFrom` and `TryInto`.
pub trait CheckedConversion {
	/// Convert from a value of `T` into an equivalent instance of `Option<Self>`.
	///
	/// This just uses `TryFrom` internally but with this
	/// variant you can provide the destination type using turbofish syntax
	/// in case Rust happens not to assume the correct type.
	fn checked_from<T>(t: T) -> Option<Self> where Self: TryFrom<T> {
		<Self as TryFrom<T>>::try_from(t).ok()
	}
	/// Consume self to return `Some` equivalent value of `Option<T>`.
	///
	/// This just uses `TryInto` internally but with this
	/// variant you can provide the destination type using turbofish syntax
	/// in case Rust happens not to assume the correct type.
	fn checked_into<T>(self) -> Option<T> where Self: TryInto<T> {
		<Self as TryInto<T>>::try_into(self).ok()
	}
}
impl<T: Sized> CheckedConversion for T {}

/// Multiply and divide by a number that isn't necessarily the same type. Basically just the same
/// as `Mul` and `Div` except it can be used for all basic numeric types.
pub trait Scale<Other> {
	/// The output type of the product of `self` and `Other`.
	type Output;

	/// @return the product of `self` and `other`.
	fn mul(self, other: Other) -> Self::Output;

	/// @return the integer division of `self` and `other`.
	fn div(self, other: Other) -> Self::Output;

	/// @return the modulo remainder of `self` and `other`.
	fn rem(self, other: Other) -> Self::Output;
}
macro_rules! impl_scale {
	($self:ty, $other:ty) => {
		impl Scale<$other> for $self {
			type Output = Self;
			fn mul(self, other: $other) -> Self::Output { self * (other as Self) }
			fn div(self, other: $other) -> Self::Output { self / (other as Self) }
			fn rem(self, other: $other) -> Self::Output { self % (other as Self) }
		}
	}
}
impl_scale!(u128, u128);
impl_scale!(u128, u64);
impl_scale!(u128, u32);
impl_scale!(u128, u16);
impl_scale!(u128, u8);
impl_scale!(u64, u64);
impl_scale!(u64, u32);
impl_scale!(u64, u16);
impl_scale!(u64, u8);
impl_scale!(u32, u32);
impl_scale!(u32, u16);
impl_scale!(u32, u8);
impl_scale!(u16, u16);
impl_scale!(u16, u8);
impl_scale!(u8, u8);

/// Trait for things that can be clear (have no bits set). For numeric types, essentially the same
/// as `Zero`.
pub trait Clear {
	/// True iff no bits are set.
	fn is_clear(&self) -> bool;

	/// Return the value of Self that is clear.
	fn clear() -> Self;
}

impl<T: Default + Eq + PartialEq> Clear for T {
	fn is_clear(&self) -> bool { *self == Self::clear() }
	fn clear() -> Self { Default::default() }
}

/// A meta trait for all bit ops.
pub trait SimpleBitOps:
	Sized + Clear +
	sp_std::ops::BitOr<Self, Output = Self> +
	sp_std::ops::BitXor<Self, Output = Self> +
	sp_std::ops::BitAnd<Self, Output = Self>
{}
impl<T:
	Sized + Clear +
	sp_std::ops::BitOr<Self, Output = Self> +
	sp_std::ops::BitXor<Self, Output = Self> +
	sp_std::ops::BitAnd<Self, Output = Self>
> SimpleBitOps for T {}

/// Abstraction around hashing
// Stupid bug in the Rust compiler believes derived
// traits must be fulfilled by all type parameters.
pub trait Hash: 'static + MaybeSerializeDeserialize + Debug + Clone + Eq + PartialEq + Hasher<Out = <Self as Hash>::Output> {
	/// The hash type produced.
	type Output: Member + MaybeSerializeDeserialize + Debug + sp_std::hash::Hash
		+ AsRef<[u8]> + AsMut<[u8]> + Copy + Default + Encode + Decode;

	/// Produce the hash of some byte-slice.
	fn hash(s: &[u8]) -> Self::Output {
		<Self as Hasher>::hash(s)
	}

	/// Produce the hash of some codec-encodable value.
	fn hash_of<S: Encode>(s: &S) -> Self::Output {
		Encode::using_encoded(s, <Self as Hasher>::hash)
	}

	/// The ordered Patricia tree root of the given `input`.
	fn ordered_trie_root(input: Vec<Vec<u8>>) -> Self::Output;

	/// The Patricia tree root of the given mapping.
	fn trie_root(input: Vec<(Vec<u8>, Vec<u8>)>) -> Self::Output;
}

/// Blake2-256 Hash implementation.
#[derive(PartialEq, Eq, Clone, RuntimeDebug)]
#[cfg_attr(feature = "std", derive(Serialize, Deserialize))]
pub struct BlakeTwo256;

impl Hasher for BlakeTwo256 {
	type Out = sp_core::H256;
	type StdHasher = hash256_std_hasher::Hash256StdHasher;
	const LENGTH: usize = 32;

	fn hash(s: &[u8]) -> Self::Out {
		sp_io::hashing::blake2_256(s).into()
	}
}

impl Hash for BlakeTwo256 {
	type Output = sp_core::H256;

	fn trie_root(input: Vec<(Vec<u8>, Vec<u8>)>) -> Self::Output {
		sp_io::trie::blake2_256_root(input)
	}

	fn ordered_trie_root(input: Vec<Vec<u8>>) -> Self::Output {
		sp_io::trie::blake2_256_ordered_root(input)
	}
}

/// Something that can be checked for equality and printed out to a debug channel if bad.
pub trait CheckEqual {
	/// Perform the equality check.
	fn check_equal(&self, other: &Self);
}

impl CheckEqual for sp_core::H256 {
	#[cfg(feature = "std")]
	fn check_equal(&self, other: &Self) {
		use sp_core::hexdisplay::HexDisplay;
		if self != other {
			println!(
				"Hash: given={}, expected={}",
				HexDisplay::from(self.as_fixed_bytes()),
				HexDisplay::from(other.as_fixed_bytes()),
			);
		}
	}

	#[cfg(not(feature = "std"))]
	fn check_equal(&self, other: &Self) {
		if self != other {
			"Hash not equal".print();
			self.as_bytes().print();
			other.as_bytes().print();
		}
	}
}

impl<H: PartialEq + Eq + Debug> CheckEqual for super::generic::DigestItem<H> where H: Encode {
	#[cfg(feature = "std")]
	fn check_equal(&self, other: &Self) {
		if self != other {
			println!("DigestItem: given={:?}, expected={:?}", self, other);
		}
	}

	#[cfg(not(feature = "std"))]
	fn check_equal(&self, other: &Self) {
		if self != other {
			"DigestItem not equal".print();
			(&Encode::encode(self)[..]).print();
			(&Encode::encode(other)[..]).print();
		}
	}
}

sp_core::impl_maybe_marker!(
	/// A type that implements Display when in std environment.
	trait MaybeDisplay: Display;

	/// A type that implements FromStr when in std environment.
	trait MaybeFromStr: FromStr;

	/// A type that implements Hash when in std environment.
	trait MaybeHash: sp_std::hash::Hash;

	/// A type that implements Serialize when in std environment.
	trait MaybeSerialize: Serialize;

	/// A type that implements Serialize, DeserializeOwned and Debug when in std environment.
	trait MaybeSerializeDeserialize: DeserializeOwned, Serialize;

	/// A type that implements MallocSizeOf.
	trait MaybeMallocSizeOf: parity_util_mem::MallocSizeOf;
);

/// A type that can be used in runtime structures.
pub trait Member: Send + Sync + Sized + Debug + Eq + PartialEq + Clone + 'static {}
impl<T: Send + Sync + Sized + Debug + Eq + PartialEq + Clone + 'static> Member for T {}

/// Determine if a `MemberId` is a valid member.
pub trait IsMember<MemberId> {
	/// Is the given `MemberId` a valid member?
	fn is_member(member_id: &MemberId) -> bool;
}

/// Something which fulfills the abstract idea of a Substrate header. It has types for a `Number`,
/// a `Hash` and a `Hashing`. It provides access to an `extrinsics_root`, `state_root` and
/// `parent_hash`, as well as a `digest` and a block `number`.
///
/// You can also create a `new` one from those fields.
pub trait Header:
	Clone + Send + Sync + Codec + Eq + MaybeSerialize + Debug +
	MaybeMallocSizeOf + 'static
{
	/// Header number.
	type Number: Member + MaybeSerializeDeserialize + Debug + sp_std::hash::Hash
		+ Copy + MaybeDisplay + AtLeast32Bit + Codec + sp_std::str::FromStr
		+ MaybeMallocSizeOf;
	/// Header hash type
	type Hash: Member + MaybeSerializeDeserialize + Debug + sp_std::hash::Hash + Ord
		+ Copy + MaybeDisplay + Default + SimpleBitOps + Codec + AsRef<[u8]>
		+ AsMut<[u8]> + MaybeMallocSizeOf;
	/// Hashing algorithm
	type Hashing: Hash<Output = Self::Hash>;

	/// Creates new header.
	fn new(
		number: Self::Number,
		extrinsics_root: Self::Hash,
		state_root: Self::Hash,
		parent_hash: Self::Hash,
		digest: Digest<Self::Hash>,
	) -> Self;

	/// Returns a reference to the header number.
	fn number(&self) -> &Self::Number;
	/// Sets the header number.
	fn set_number(&mut self, number: Self::Number);

	/// Returns a reference to the extrinsics root.
	fn extrinsics_root(&self) -> &Self::Hash;
	/// Sets the extrinsic root.
	fn set_extrinsics_root(&mut self, root: Self::Hash);

	/// Returns a reference to the state root.
	fn state_root(&self) -> &Self::Hash;
	/// Sets the state root.
	fn set_state_root(&mut self, root: Self::Hash);

	/// Returns a reference to the parent hash.
	fn parent_hash(&self) -> &Self::Hash;
	/// Sets the parent hash.
	fn set_parent_hash(&mut self, hash: Self::Hash);

	/// Returns a reference to the digest.
	fn digest(&self) -> &Digest<Self::Hash>;
	/// Get a mutable reference to the digest.
	fn digest_mut(&mut self) -> &mut Digest<Self::Hash>;

	/// Returns the hash of the header.
	fn hash(&self) -> Self::Hash {
		<Self::Hashing as Hash>::hash_of(self)
	}
}

/// Something which fulfills the abstract idea of a Substrate block. It has types for
/// `Extrinsic` pieces of information as well as a `Header`.
///
/// You can get an iterator over each of the `extrinsics` and retrieve the `header`.
pub trait Block: Clone + Send + Sync + Codec + Eq + MaybeSerialize + Debug + MaybeMallocSizeOf + 'static {
	/// Type for extrinsics.
	type Extrinsic: Member + Codec + Extrinsic + MaybeSerialize + MaybeMallocSizeOf;
	/// Header type.
	type Header: Header<Hash=Self::Hash> + MaybeMallocSizeOf;
	/// Block hash type.
	type Hash: Member + MaybeSerializeDeserialize + Debug + sp_std::hash::Hash + Ord
		+ Copy + MaybeDisplay + Default + SimpleBitOps + Codec + AsRef<[u8]> + AsMut<[u8]>
		+ MaybeMallocSizeOf;

	/// Returns a reference to the header.
	fn header(&self) -> &Self::Header;
	/// Returns a reference to the list of extrinsics.
	fn extrinsics(&self) -> &[Self::Extrinsic];
	/// Split the block into header and list of extrinsics.
	fn deconstruct(self) -> (Self::Header, Vec<Self::Extrinsic>);
	/// Creates new block from header and extrinsics.
	fn new(header: Self::Header, extrinsics: Vec<Self::Extrinsic>) -> Self;
	/// Returns the hash of the block.
	fn hash(&self) -> Self::Hash {
		<<Self::Header as Header>::Hashing as Hash>::hash_of(self.header())
	}
	/// Creates an encoded block from the given `header` and `extrinsics` without requiring the
	/// creation of an instance.
	fn encode_from(header: &Self::Header, extrinsics: &[Self::Extrinsic]) -> Vec<u8>;
}


/// Something that acts like an `Extrinsic`.
pub trait Extrinsic: Sized + MaybeMallocSizeOf {
	/// The function call.
	type Call;

	/// The payload we carry for signed extrinsics.
	///
	/// Usually it will contain a `Signature` and
	/// may include some additional data that are specific to signed
	/// extrinsics.
	type SignaturePayload;

	/// Is this `Extrinsic` signed?
	/// If no information are available about signed/unsigned, `None` should be returned.
	fn is_signed(&self) -> Option<bool> { None }

	/// Create new instance of the extrinsic.
	///
	/// Extrinsics can be split into:
	/// 1. Inherents (no signature; created by validators during block production)
	/// 2. Unsigned Transactions (no signature; represent "system calls" or other special kinds of calls)
	/// 3. Signed Transactions (with signature; a regular transactions with known origin)
	fn new(_call: Self::Call, _signed_data: Option<Self::SignaturePayload>) -> Option<Self> { None }
}

/// Implementor is an [`Extrinsic`] and provides metadata about this extrinsic.
pub trait ExtrinsicMetadata {
	/// The version of the `Extrinsic`.
	const VERSION: u8;

	/// Signed extensions attached to this `Extrinsic`.
	type SignedExtensions: SignedExtension;
}

/// Extract the hashing type for a block.
pub type HashFor<B> = <<B as Block>::Header as Header>::Hashing;
/// Extract the number type for a block.
pub type NumberFor<B> = <<B as Block>::Header as Header>::Number;
/// Extract the digest type for a block.
pub type DigestFor<B> = Digest<<<B as Block>::Header as Header>::Hash>;
/// Extract the digest item type for a block.
pub type DigestItemFor<B> = DigestItem<<<B as Block>::Header as Header>::Hash>;

/// A "checkable" piece of information, used by the standard Substrate Executive in order to
/// check the validity of a piece of extrinsic information, usually by verifying the signature.
/// Implement for pieces of information that require some additional context `Context` in order to be
/// checked.
pub trait Checkable<Context>: Sized {
	/// Returned if `check` succeeds.
	type Checked;

	/// Check self, given an instance of Context.
	fn check(self, c: &Context) -> Result<Self::Checked, TransactionValidityError>;
}

/// A "checkable" piece of information, used by the standard Substrate Executive in order to
/// check the validity of a piece of extrinsic information, usually by verifying the signature.
/// Implement for pieces of information that don't require additional context in order to be
/// checked.
pub trait BlindCheckable: Sized {
	/// Returned if `check` succeeds.
	type Checked;

	/// Check self.
	fn check(self) -> Result<Self::Checked, TransactionValidityError>;
}

// Every `BlindCheckable` is also a `StaticCheckable` for arbitrary `Context`.
impl<T: BlindCheckable, Context> Checkable<Context> for T {
	type Checked = <Self as BlindCheckable>::Checked;

	fn check(self, _c: &Context) -> Result<Self::Checked, TransactionValidityError> {
		BlindCheckable::check(self)
	}
}

/// A lazy call (module function and argument values) that can be executed via its `dispatch`
/// method.
pub trait Dispatchable {
	/// Every function call from your runtime has an origin, which specifies where the extrinsic was
	/// generated from. In the case of a signed extrinsic (transaction), the origin contains an
	/// identifier for the caller. The origin can be empty in the case of an inherent extrinsic.
	type Origin;
	/// ...
	type Trait;
	/// An opaque set of information attached to the transaction. This could be constructed anywhere
	/// down the line in a runtime. The current Substrate runtime uses a struct with the same name
	/// to represent the dispatch class and weight.
	type Info;
	/// Additional information that is returned by `dispatch`. Can be used to supply the caller
	/// with information about a `Dispatchable` that is ownly known post dispatch.
	type PostInfo: Eq + PartialEq + Clone + Copy + Encode + Decode + Printable;
	/// Actually dispatch this call and return the result of it.
	fn dispatch(self, origin: Self::Origin) -> crate::DispatchResultWithInfo<Self::PostInfo>;
}

/// Shortcut to reference the `Info` type of a `Dispatchable`.
pub type DispatchInfoOf<T> = <T as Dispatchable>::Info;
/// Shortcut to reference the `PostInfo` type of a `Dispatchable`.
pub type PostDispatchInfoOf<T> = <T as Dispatchable>::PostInfo;

impl Dispatchable for () {
	type Origin = ();
	type Trait = ();
	type Info = ();
	type PostInfo = ();
	fn dispatch(self, _origin: Self::Origin) -> crate::DispatchResultWithInfo<Self::PostInfo> {
		panic!("This implemention should not be used for actual dispatch.");
	}
}

/// Means by which a transaction may be extended. This type embodies both the data and the logic
/// that should be additionally associated with the transaction. It should be plain old data.
pub trait SignedExtension: Codec + Debug + Sync + Send + Clone + Eq + PartialEq {
	/// Unique identifier of this signed extension.
	///
	/// This will be exposed in the metadata to identify the signed extension used
	/// in an extrinsic.
	const IDENTIFIER: &'static str;

	/// The type which encodes the sender identity.
	type AccountId;

	/// The type which encodes the call to be dispatched.
	type Call: Dispatchable;

	/// Any additional data that will go into the signed payload. This may be created dynamically
	/// from the transaction using the `additional_signed` function.
	type AdditionalSigned: Encode;

	/// The type that encodes information that can be passed from pre_dispatch to post-dispatch.
	type Pre: Default;

	/// Construct any additional data that should be in the signed payload of the transaction. Can
	/// also perform any pre-signature-verification checks and return an error if needed.
	fn additional_signed(&self) -> Result<Self::AdditionalSigned, TransactionValidityError>;

	/// Validate a signed transaction for the transaction queue.
	///
	/// This function can be called frequently by the transaction queue,
	/// to obtain transaction validity against current state.
	/// It should perform all checks that determine a valid transaction,
	/// that can pay for its execution and quickly eliminate ones
	/// that are stale or incorrect.
	///
	/// Make sure to perform the same checks in `pre_dispatch` function.
	fn validate(
		&self,
		_who: &Self::AccountId,
		_source: TransactionSource,
		_call: &Self::Call,
		_info: &DispatchInfoOf<Self::Call>,
		_len: usize,
	) -> TransactionValidity {
		Ok(ValidTransaction::default())
	}

	/// Do any pre-flight stuff for a signed transaction.
	///
	/// Note this function by default delegates to `validate`, so that
	/// all checks performed for the transaction queue are also performed during
	/// the dispatch phase (applying the extrinsic).
	///
	/// If you ever override this function, you need to make sure to always
	/// perform the same validation as in `validate`.
	fn pre_dispatch(
		self,
		who: &Self::AccountId,
		call: &Self::Call,
		info: &DispatchInfoOf<Self::Call>,
		len: usize,
	) -> Result<Self::Pre, TransactionValidityError> {
		self.validate(who, TransactionSource::InBlock, call, info.clone(), len)
			.map(|_| Self::Pre::default())
			.map_err(Into::into)
	}

	/// Validate an unsigned transaction for the transaction queue.
	///
	/// This function can be called frequently by the transaction queue
	/// to obtain transaction validity against current state.
	/// It should perform all checks that determine a valid unsigned transaction,
	/// and quickly eliminate ones that are stale or incorrect.
	///
	/// Make sure to perform the same checks in `pre_dispatch_unsigned` function.
	///
	/// Returning a `Err(InvalidTransaction::NoUnsignedValidator)` indicates that
	/// this particular extension is not interested in the call, but if multiple
	/// `SignedExtensions` are composed, it allows others to handle and potentially
	/// whitelist the call.
	fn validate_unsigned(
		_source: TransactionSource,
		_call: &Self::Call,
		_info: &DispatchInfoOf<Self::Call>,
		_len: usize,
	) -> TransactionValidity {
		Ok(ValidTransaction::default())
	}

	/// Do any pre-flight stuff for a unsigned transaction.
	///
	/// Note this function by default delegates to `validate_unsigned`, so that
	/// all checks performed for the transaction queue are also performed during
	/// the dispatch phase (applying the extrinsic).
	///
	/// If you ever override this function, you need to make sure to always
	/// perform the same validation as in `validate_unsigned`.
	///
	/// Returning a `Err(InvalidTransaction::NoUnsignedValidator)` indicates that
	/// this particular extension is not interested in the call, but if multiple
	/// `SignedExtensions` are composed, it allows others to handle and potentially
	/// whitelist the call.
	fn pre_dispatch_unsigned(
		call: &Self::Call,
		info: &DispatchInfoOf<Self::Call>,
		len: usize,
	) -> Result<Self::Pre, TransactionValidityError> {
		Self::validate_unsigned(TransactionSource::InBlock, call, info.clone(), len)
			.and_then(|res| if res.has_provides_tags() {
				Ok(Self::Pre::default())
			} else {
				Err(InvalidTransaction::NoUnsignedValidator.into())
			})
			.map_err(Into::into)
	}

	/// Do any post-flight stuff for an extrinsic.
	///
	/// This gets given the `DispatchResult` `_result` from the extrinsic and can, if desired,
	/// introduce a `TransactionValidityError`, causing the block to become invalid for including
	/// it.
	///
	/// WARNING: It is dangerous to return an error here. To do so will fundamentally invalidate the
	/// transaction and any block that it is included in, causing the block author to not be
	/// compensated for their work in validating the transaction or producing the block so far.
	///
	/// It can only be used safely when you *know* that the extrinsic is one that can only be
	/// introduced by the current block author; generally this implies that it is an inherent and
	/// will come from either an offchain-worker or via `InherentData`.
	fn post_dispatch(
		_pre: Self::Pre,
		_info: &DispatchInfoOf<Self::Call>,
		_post_info: &PostDispatchInfoOf<Self::Call>,
		_len: usize,
		_result: &DispatchResult,
	) -> Result<(), TransactionValidityError> {
		Ok(())
	}

	/// Returns the list of unique identifier for this signed extension.
	///
	/// As a [`SignedExtension`] can be a tuple of [`SignedExtension`]`s we need to return a `Vec`
	/// that holds all the unique identifiers. Each individual `SignedExtension` must return
	/// *exactly* one identifier.
	///
	/// This method provides a default implementation that returns `vec![SELF::IDENTIFIER]`.
	fn identifier() -> Vec<&'static str> {
		sp_std::vec![Self::IDENTIFIER]
	}
}

#[impl_for_tuples(1, 12)]
impl<AccountId, Call: Dispatchable> SignedExtension for Tuple {
	for_tuples!( where #( Tuple: SignedExtension<AccountId=AccountId, Call=Call,> )* );
	type AccountId = AccountId;
	type Call = Call;
	const IDENTIFIER: &'static str = "You should call `identifier()`!";
	for_tuples!( type AdditionalSigned = ( #( Tuple::AdditionalSigned ),* ); );
	for_tuples!( type Pre = ( #( Tuple::Pre ),* ); );

	fn additional_signed(&self) -> Result<Self::AdditionalSigned, TransactionValidityError> {
		Ok(for_tuples!( ( #( Tuple.additional_signed()? ),* ) ))
	}

	fn validate(
		&self,
		who: &Self::AccountId,
		source: TransactionSource,
		call: &Self::Call,
		info: &DispatchInfoOf<Self::Call>,
		len: usize,
	) -> TransactionValidity {
		let valid = ValidTransaction::default();
<<<<<<< HEAD
		for_tuples!( #(
			let valid = valid.combine_with(Tuple.validate(who, source, call, info.clone(), len)?);
		)* );
=======
		for_tuples!( #( let valid = valid.combine_with(Tuple.validate(who, call, info, len)?); )* );
>>>>>>> b5e8592d
		Ok(valid)
	}

	fn pre_dispatch(self, who: &Self::AccountId, call: &Self::Call, info: &DispatchInfoOf<Self::Call>, len: usize)
		-> Result<Self::Pre, TransactionValidityError>
	{
<<<<<<< HEAD
		Ok(for_tuples!((
			#( Tuple.pre_dispatch(who, call, info.clone(), len)?),*
		)))
=======
		Ok(for_tuples!( ( #( Tuple.pre_dispatch(who, call, info, len)? ),* ) ))
>>>>>>> b5e8592d
	}

	fn validate_unsigned(
		source: TransactionSource,
		call: &Self::Call,
		info: &DispatchInfoOf<Self::Call>,
		len: usize,
	) -> TransactionValidity {
		let valid = ValidTransaction::default();
<<<<<<< HEAD
		for_tuples!( #(
			let valid = valid.combine_with(
				match Tuple::validate_unsigned(source, call, info.clone(), len) {
					Ok(valid) => valid,
					Err(e) if e.missing_unsigned_validator() => Default::default(),
					Err(e) => return Err(e),
				}
			);
		)* );

		if valid.has_provides_tags() {
			Ok(valid)
		} else {
			Err(InvalidTransaction::NoUnsignedValidator.into())
		}
=======
		for_tuples!( #( let valid = valid.combine_with(Tuple::validate_unsigned(call, info, len)?); )* );
		Ok(valid)
>>>>>>> b5e8592d
	}

	fn pre_dispatch_unsigned(
		call: &Self::Call,
		info: &DispatchInfoOf<Self::Call>,
		len: usize,
	) -> Result<Self::Pre, TransactionValidityError> {
<<<<<<< HEAD
		let mut is_whitelisted = false;
		let tuple = for_tuples!(( #(
			match Tuple::pre_dispatch_unsigned(call, info.clone(), len) {
				Ok(pre) => {
					is_whitelisted = true;
					pre
				},
				Err(e) if e.missing_unsigned_validator() => Default::default(),
				Err(e) => return Err(e),
			}
		),* ));

		if is_whitelisted {
			Ok(tuple)
		} else {
			Err(InvalidTransaction::NoUnsignedValidator.into())
		}
=======
		Ok(for_tuples!( ( #( Tuple::pre_dispatch_unsigned(call, info, len)? ),* ) ))
>>>>>>> b5e8592d
	}

	fn post_dispatch(
		pre: Self::Pre,
		info: &DispatchInfoOf<Self::Call>,
		post_info: &PostDispatchInfoOf<Self::Call>,
		len: usize,
		result: &DispatchResult,
	) -> Result<(), TransactionValidityError> {
		for_tuples!( #( Tuple::post_dispatch(pre.Tuple, info, post_info, len, result)?; )* );
		Ok(())
	}

	fn identifier() -> Vec<&'static str> {
		let mut ids = Vec::new();
		for_tuples!( #( ids.extend(Tuple::identifier()); )* );
		ids
	}
}

/// Only for bare bone testing when you don't care about signed extensions at all.
#[cfg(feature = "std")]
impl SignedExtension for () {
	type AccountId = u64;
	type AdditionalSigned = ();
	type Call = ();
	type Pre = ();
	const IDENTIFIER: &'static str = "UnitSignedExtension";
	fn additional_signed(&self) -> sp_std::result::Result<(), TransactionValidityError> { Ok(()) }
}

/// An "executable" piece of information, used by the standard Substrate Executive in order to
/// enact a piece of extrinsic information by marshalling and dispatching to a named function
/// call.
///
/// Also provides information on to whom this information is attributable and an index that allows
/// each piece of attributable information to be disambiguated.
pub trait Applyable: Sized + Send + Sync {
	/// Type by which we can dispatch. Restricts the `UnsignedValidator` type.
	type Call: Dispatchable;

	/// Checks to see if this is a valid *transaction*. It returns information on it if so.
	fn validate(
		&self,
		source: TransactionSource,
		info: &DispatchInfoOf<Self::Call>,
		len: usize,
	) -> TransactionValidity;

	/// Executes all necessary logic needed prior to dispatch and deconstructs into function call,
	/// index and sender.
	fn apply(
		self,
		info: &DispatchInfoOf<Self::Call>,
		len: usize,
	) -> crate::ApplyExtrinsicResult;
}

/// A marker trait for something that knows the type of the runtime block.
pub trait GetRuntimeBlockType {
	/// The `RuntimeBlock` type.
	type RuntimeBlock: self::Block;
}

/// A marker trait for something that knows the type of the node block.
pub trait GetNodeBlockType {
	/// The `NodeBlock` type.
	type NodeBlock: self::Block;
}

/// Something that can validate unsigned extrinsics for the transaction pool.
///
/// Note that any checks done here are only used for determining the validity of
/// the transaction for the transaction pool.
/// During block execution phase one need to perform the same checks anyway,
/// since this function is not being called.
pub trait ValidateUnsigned {
	/// The call to validate
	type Call;

	/// Validate the call right before dispatch.
	///
	/// This method should be used to prevent transactions already in the pool
	/// (i.e. passing `validate_unsigned`) from being included in blocks
	/// in case we know they now became invalid.
	///
	/// By default it's a good idea to call `validate_unsigned` from within
	/// this function again to make sure we never include an invalid transaction.
	///
	/// Changes made to storage WILL be persisted if the call returns `Ok`.
	fn pre_dispatch(call: &Self::Call) -> Result<(), TransactionValidityError> {
		Self::validate_unsigned(TransactionSource::InBlock, call)
			.map(|_| ())
			.map_err(Into::into)
	}

	/// Return the validity of the call
	///
	/// This doesn't execute any side-effects; it merely checks
	/// whether the transaction would panic if it were included or not.
	///
	/// Changes made to storage should be discarded by caller.
	fn validate_unsigned(source: TransactionSource, call: &Self::Call) -> TransactionValidity;
}

/// Opaque data type that may be destructured into a series of raw byte slices (which represent
/// individual keys).
pub trait OpaqueKeys: Clone {
	/// Types bound to this opaque keys that provide the key type ids returned.
	type KeyTypeIdProviders;

	/// Return the key-type IDs supported by this set.
	fn key_ids() -> &'static [crate::KeyTypeId];
	/// Get the raw bytes of key with key-type ID `i`.
	fn get_raw(&self, i: super::KeyTypeId) -> &[u8];
	/// Get the decoded key with key-type ID `i`.
	fn get<T: Decode>(&self, i: super::KeyTypeId) -> Option<T> {
		T::decode(&mut self.get_raw(i)).ok()
	}
	/// Verify a proof of ownership for the keys.
	fn ownership_proof_is_valid(&self, _proof: &[u8]) -> bool { true }
}

/// Input that adds infinite number of zero after wrapped input.
///
/// This can add an infinite stream of zeros onto any input, not just a slice as with
/// `TrailingZerosInput`.
pub struct AppendZerosInput<'a, T>(&'a mut T);

impl<'a, T> AppendZerosInput<'a, T> {
	/// Create a new instance from the given byte array.
	pub fn new(input: &'a mut T) -> Self {
		Self(input)
	}
}

impl<'a, T: codec::Input> codec::Input for AppendZerosInput<'a, T> {
	fn remaining_len(&mut self) -> Result<Option<usize>, codec::Error> {
		Ok(None)
	}

	fn read(&mut self, into: &mut [u8]) -> Result<(), codec::Error> {
		let remaining = self.0.remaining_len()?;
		let completed = if let Some(n) = remaining {
			let readable = into.len().min(n);
			// this should never fail if `remaining_len` API is implemented correctly.
			self.0.read(&mut into[..readable])?;
			readable
		} else {
			// Fill it byte-by-byte.
			let mut i = 0;
			while i < into.len() {
				if let Ok(b) = self.0.read_byte() {
					into[i] = b;
					i += 1;
				} else {
					break;
				}
			}
			i
		};
		// Fill the rest with zeros.
		for i in &mut into[completed..] {
			*i = 0;
		}
		Ok(())
	}
}

/// Input that adds infinite number of zero after wrapped input.
pub struct TrailingZeroInput<'a>(&'a [u8]);

impl<'a> TrailingZeroInput<'a> {
	/// Create a new instance from the given byte array.
	pub fn new(data: &'a [u8]) -> Self {
		Self(data)
	}
}

impl<'a> codec::Input for TrailingZeroInput<'a> {
	fn remaining_len(&mut self) -> Result<Option<usize>, codec::Error> {
		Ok(None)
	}

	fn read(&mut self, into: &mut [u8]) -> Result<(), codec::Error> {
		let len_from_inner = into.len().min(self.0.len());
		into[..len_from_inner].copy_from_slice(&self.0[..len_from_inner]);
		for i in &mut into[len_from_inner..] {
			*i = 0;
		}
		self.0 = &self.0[len_from_inner..];

		Ok(())
	}
}

/// This type can be converted into and possibly from an AccountId (which itself is generic).
pub trait AccountIdConversion<AccountId>: Sized {
	/// Convert into an account ID. This is infallible.
	fn into_account(&self) -> AccountId { self.into_sub_account(&()) }

	/// Try to convert an account ID into this type. Might not succeed.
	fn try_from_account(a: &AccountId) -> Option<Self> {
		Self::try_from_sub_account::<()>(a).map(|x| x.0)
	}

	/// Convert this value amalgamated with the a secondary "sub" value into an account ID. This is
	/// infallible.
	///
	/// NOTE: The account IDs from this and from `into_account` are *not* guaranteed to be distinct
	/// for any given value of `self`, nor are different invocations to this with different types
	/// `T`. For example, the following will all encode to the same account ID value:
	/// - `self.into_sub_account(0u32)`
	/// - `self.into_sub_account(vec![0u8; 0])`
	/// - `self.into_account()`
	fn into_sub_account<S: Encode>(&self, sub: S) -> AccountId;

	/// Try to convert an account ID into this type. Might not succeed.
	fn try_from_sub_account<S: Decode>(x: &AccountId) -> Option<(Self, S)>;
}

/// Format is TYPE_ID ++ encode(parachain ID) ++ 00.... where 00... is indefinite trailing zeroes to
/// fill AccountId.
impl<T: Encode + Decode + Default, Id: Encode + Decode + TypeId> AccountIdConversion<T> for Id {
	fn into_sub_account<S: Encode>(&self, sub: S) -> T {
		(Id::TYPE_ID, self, sub).using_encoded(|b|
			T::decode(&mut TrailingZeroInput(b))
		).unwrap_or_default()
	}

	fn try_from_sub_account<S: Decode>(x: &T) -> Option<(Self, S)> {
		x.using_encoded(|d| {
			if &d[0..4] != Id::TYPE_ID { return None }
			let mut cursor = &d[4..];
			let result = Decode::decode(&mut cursor).ok()?;
			if cursor.iter().all(|x| *x == 0) {
				Some(result)
			} else {
				None
			}
		})
	}
}

/// Calls a given macro a number of times with a set of fixed params and an incrementing numeral.
/// e.g.
/// ```nocompile
/// count!(println ("{}",) foo, bar, baz);
/// // Will result in three `println!`s: "0", "1" and "2".
/// ```
#[macro_export]
macro_rules! count {
	($f:ident ($($x:tt)*) ) => ();
	($f:ident ($($x:tt)*) $x1:tt) => { $f!($($x)* 0); };
	($f:ident ($($x:tt)*) $x1:tt, $x2:tt) => { $f!($($x)* 0); $f!($($x)* 1); };
	($f:ident ($($x:tt)*) $x1:tt, $x2:tt, $x3:tt) => { $f!($($x)* 0); $f!($($x)* 1); $f!($($x)* 2); };
	($f:ident ($($x:tt)*) $x1:tt, $x2:tt, $x3:tt, $x4:tt) => {
		$f!($($x)* 0); $f!($($x)* 1); $f!($($x)* 2); $f!($($x)* 3);
	};
	($f:ident ($($x:tt)*) $x1:tt, $x2:tt, $x3:tt, $x4:tt, $x5:tt) => {
		$f!($($x)* 0); $f!($($x)* 1); $f!($($x)* 2); $f!($($x)* 3); $f!($($x)* 4);
	};
}

/// Implement `OpaqueKeys` for a described struct.
///
/// Every field type must implement [`BoundToRuntimeAppPublic`](crate::BoundToRuntimeAppPublic).
/// `KeyTypeIdProviders` is set to the types given as fields.
///
/// ```rust
/// use sp_runtime::{
/// 	impl_opaque_keys, KeyTypeId, BoundToRuntimeAppPublic, app_crypto::{sr25519, ed25519}
/// };
///
/// pub struct KeyModule;
/// impl BoundToRuntimeAppPublic for KeyModule { type Public = ed25519::AppPublic; }
///
/// pub struct KeyModule2;
/// impl BoundToRuntimeAppPublic for KeyModule2 { type Public = sr25519::AppPublic; }
///
/// impl_opaque_keys! {
/// 	pub struct Keys {
/// 		pub key_module: KeyModule,
/// 		pub key_module2: KeyModule2,
/// 	}
/// }
/// ```
#[macro_export]
macro_rules! impl_opaque_keys {
	(
		$( #[ $attr:meta ] )*
		pub struct $name:ident {
			$(
				pub $field:ident: $type:ty,
			)*
		}
	) => {
		$( #[ $attr ] )*
		#[derive(
			Default, Clone, PartialEq, Eq,
			$crate::codec::Encode,
			$crate::codec::Decode,
			$crate::RuntimeDebug,
		)]
		#[cfg_attr(feature = "std", derive($crate::serde::Serialize, $crate::serde::Deserialize))]
		pub struct $name {
			$(
				pub $field: <$type as $crate::BoundToRuntimeAppPublic>::Public,
			)*
		}

		impl $name {
			/// Generate a set of keys with optionally using the given seed.
			///
			/// The generated key pairs are stored in the keystore.
			///
			/// Returns the concatenated SCALE encoded public keys.
			pub fn generate(seed: Option<$crate::sp_std::vec::Vec<u8>>) -> $crate::sp_std::vec::Vec<u8> {
				let keys = Self{
					$(
						$field: <
							<
								$type as $crate::BoundToRuntimeAppPublic
							>::Public as $crate::RuntimeAppPublic
						>::generate_pair(seed.clone()),
					)*
				};
				$crate::codec::Encode::encode(&keys)
			}

			/// Converts `Self` into a `Vec` of `(raw public key, KeyTypeId)`.
			pub fn into_raw_public_keys(
				self,
			) -> $crate::sp_std::vec::Vec<($crate::sp_std::vec::Vec<u8>, $crate::KeyTypeId)> {
				let mut keys = Vec::new();
				$(
					keys.push((
						$crate::RuntimeAppPublic::to_raw_vec(&self.$field),
						<
							<
								$type as $crate::BoundToRuntimeAppPublic
							>::Public as $crate::RuntimeAppPublic
						>::ID,
					));
				)*

				keys
			}

			/// Decode `Self` from the given `encoded` slice and convert `Self` into the raw public
			/// keys (see [`Self::into_raw_public_keys`]).
			///
			/// Returns `None` when the decoding failed, otherwise `Some(_)`.
			pub fn decode_into_raw_public_keys(
				encoded: &[u8],
			) -> Option<$crate::sp_std::vec::Vec<($crate::sp_std::vec::Vec<u8>, $crate::KeyTypeId)>> {
				<Self as $crate::codec::Decode>::decode(&mut &encoded[..])
					.ok()
					.map(|s| s.into_raw_public_keys())
			}
		}

		impl $crate::traits::OpaqueKeys for $name {
			type KeyTypeIdProviders = ( $( $type, )* );

			fn key_ids() -> &'static [$crate::KeyTypeId] {
				&[
					$(
						<
							<
								$type as $crate::BoundToRuntimeAppPublic
							>::Public as $crate::RuntimeAppPublic
						>::ID
					),*
				]
			}

			fn get_raw(&self, i: $crate::KeyTypeId) -> &[u8] {
				match i {
					$(
						i if i == <
							<
								$type as $crate::BoundToRuntimeAppPublic
							>::Public as $crate::RuntimeAppPublic
						>::ID =>
							self.$field.as_ref(),
					)*
					_ => &[],
				}
			}
		}
	};
}

/// Trait for things which can be printed from the runtime.
pub trait Printable {
	/// Print the object.
	fn print(&self);
}

impl<T: Printable> Printable for &T {
	fn print(&self) {
		(*self).print()
	}
}

impl Printable for () {
	fn print(&self) {
		"()".print()
	}
}

impl Printable for u8 {
	fn print(&self) {
		(*self as u64).print()
	}
}

impl Printable for u32 {
	fn print(&self) {
		(*self as u64).print()
	}
}

impl Printable for usize {
	fn print(&self) {
		(*self as u64).print()
	}
}

impl Printable for u64 {
	fn print(&self) {
		sp_io::misc::print_num(*self);
	}
}

impl Printable for &[u8] {
	fn print(&self) {
		sp_io::misc::print_hex(self);
	}
}

impl Printable for &str {
	fn print(&self) {
		sp_io::misc::print_utf8(self.as_bytes());
	}
}

impl Printable for bool {
	fn print(&self) {
		if *self {
			"true".print()
		} else {
			"false".print()
		}
	}
}

impl Printable for () {
	fn print(&self) {
		"()".print()
	}
}

#[impl_for_tuples(1, 12)]
impl Printable for Tuple {
	fn print(&self) {
		for_tuples!( #( Tuple.print(); )* )
	}
}

/// Something that can convert a [`BlockId`] to a number or a hash.
#[cfg(feature = "std")]
pub trait BlockIdTo<Block: self::Block> {
	/// The error type that will be returned by the functions.
	type Error: std::fmt::Debug;

	/// Convert the given `block_id` to the corresponding block hash.
	fn to_hash(
		&self,
		block_id: &crate::generic::BlockId<Block>,
	) -> Result<Option<Block::Hash>, Self::Error>;

	/// Convert the given `block_id` to the corresponding block number.
	fn to_number(
		&self,
		block_id: &crate::generic::BlockId<Block>,
	) -> Result<Option<NumberFor<Block>>, Self::Error>;
}

#[cfg(test)]
mod tests {
	use super::*;
	use crate::codec::{Encode, Decode, Input};
	use sp_core::{crypto::Pair, ecdsa};

	mod t {
		use sp_core::crypto::KeyTypeId;
		use sp_application_crypto::{app_crypto, sr25519};
		app_crypto!(sr25519, KeyTypeId(*b"test"));
	}

	#[test]
	fn app_verify_works() {
		use t::*;
		use super::AppVerify;

		let s = Signature::default();
		let _ = s.verify(&[0u8; 100][..], &Public::default());
	}

	#[derive(Encode, Decode, Default, PartialEq, Debug)]
	struct U32Value(u32);
	impl super::TypeId for U32Value {
		const TYPE_ID: [u8; 4] = [0x0d, 0xf0, 0xfe, 0xca];
	}
	// cafef00d

	#[derive(Encode, Decode, Default, PartialEq, Debug)]
	struct U16Value(u16);
	impl super::TypeId for U16Value {
		const TYPE_ID: [u8; 4] = [0xfe, 0xca, 0x0d, 0xf0];
	}
	// f00dcafe

	type AccountId = u64;

	#[test]
	fn into_account_should_work() {
		let r: AccountId = U32Value::into_account(&U32Value(0xdeadbeef));
		assert_eq!(r, 0x_deadbeef_cafef00d);
	}

	#[test]
	fn try_from_account_should_work() {
		let r = U32Value::try_from_account(&0x_deadbeef_cafef00d_u64);
		assert_eq!(r.unwrap(), U32Value(0xdeadbeef));
	}

	#[test]
	fn into_account_with_fill_should_work() {
		let r: AccountId = U16Value::into_account(&U16Value(0xc0da));
		assert_eq!(r, 0x_0000_c0da_f00dcafe);
	}

	#[test]
	fn try_from_account_with_fill_should_work() {
		let r = U16Value::try_from_account(&0x0000_c0da_f00dcafe_u64);
		assert_eq!(r.unwrap(), U16Value(0xc0da));
	}

	#[test]
	fn bad_try_from_account_should_fail() {
		let r = U16Value::try_from_account(&0x0000_c0de_baadcafe_u64);
		assert!(r.is_none());
		let r = U16Value::try_from_account(&0x0100_c0da_f00dcafe_u64);
		assert!(r.is_none());
	}

	#[test]
	fn trailing_zero_should_work() {
		let mut t = super::TrailingZeroInput(&[1, 2, 3]);
		assert_eq!(t.remaining_len(), Ok(None));
		let mut buffer = [0u8; 2];
		assert_eq!(t.read(&mut buffer), Ok(()));
		assert_eq!(t.remaining_len(), Ok(None));
		assert_eq!(buffer, [1, 2]);
		assert_eq!(t.read(&mut buffer), Ok(()));
		assert_eq!(t.remaining_len(), Ok(None));
		assert_eq!(buffer, [3, 0]);
		assert_eq!(t.read(&mut buffer), Ok(()));
		assert_eq!(t.remaining_len(), Ok(None));
		assert_eq!(buffer, [0, 0]);
	}

	#[test]
	fn ecdsa_verify_works() {
		let msg = &b"test-message"[..];
		let (pair, _) = ecdsa::Pair::generate();

		let signature = pair.sign(&msg);
		assert!(ecdsa::Pair::verify(&signature, msg, &pair.public()));

		assert!(signature.verify(msg, &pair.public()));
		assert!(signature.verify(msg, &pair.public()));
	}
}<|MERGE_RESOLUTION|>--- conflicted
+++ resolved
@@ -823,26 +823,18 @@
 		len: usize,
 	) -> TransactionValidity {
 		let valid = ValidTransaction::default();
-<<<<<<< HEAD
 		for_tuples!( #(
-			let valid = valid.combine_with(Tuple.validate(who, source, call, info.clone(), len)?);
+			let valid = valid.combine_with(Tuple.validate(who, source, call, info, len)?);
 		)* );
-=======
-		for_tuples!( #( let valid = valid.combine_with(Tuple.validate(who, call, info, len)?); )* );
->>>>>>> b5e8592d
 		Ok(valid)
 	}
 
 	fn pre_dispatch(self, who: &Self::AccountId, call: &Self::Call, info: &DispatchInfoOf<Self::Call>, len: usize)
 		-> Result<Self::Pre, TransactionValidityError>
 	{
-<<<<<<< HEAD
 		Ok(for_tuples!((
-			#( Tuple.pre_dispatch(who, call, info.clone(), len)?),*
+			#( Tuple.pre_dispatch(who, call, info, len)?),*
 		)))
-=======
-		Ok(for_tuples!( ( #( Tuple.pre_dispatch(who, call, info, len)? ),* ) ))
->>>>>>> b5e8592d
 	}
 
 	fn validate_unsigned(
@@ -852,10 +844,9 @@
 		len: usize,
 	) -> TransactionValidity {
 		let valid = ValidTransaction::default();
-<<<<<<< HEAD
 		for_tuples!( #(
 			let valid = valid.combine_with(
-				match Tuple::validate_unsigned(source, call, info.clone(), len) {
+				match Tuple::validate_unsigned(source, call, info, len) {
 					Ok(valid) => valid,
 					Err(e) if e.missing_unsigned_validator() => Default::default(),
 					Err(e) => return Err(e),
@@ -868,10 +859,6 @@
 		} else {
 			Err(InvalidTransaction::NoUnsignedValidator.into())
 		}
-=======
-		for_tuples!( #( let valid = valid.combine_with(Tuple::validate_unsigned(call, info, len)?); )* );
-		Ok(valid)
->>>>>>> b5e8592d
 	}
 
 	fn pre_dispatch_unsigned(
@@ -879,10 +866,9 @@
 		info: &DispatchInfoOf<Self::Call>,
 		len: usize,
 	) -> Result<Self::Pre, TransactionValidityError> {
-<<<<<<< HEAD
 		let mut is_whitelisted = false;
 		let tuple = for_tuples!(( #(
-			match Tuple::pre_dispatch_unsigned(call, info.clone(), len) {
+			match Tuple::pre_dispatch_unsigned(call, info, len) {
 				Ok(pre) => {
 					is_whitelisted = true;
 					pre
@@ -897,9 +883,6 @@
 		} else {
 			Err(InvalidTransaction::NoUnsignedValidator.into())
 		}
-=======
-		Ok(for_tuples!( ( #( Tuple::pre_dispatch_unsigned(call, info, len)? ),* ) ))
->>>>>>> b5e8592d
 	}
 
 	fn post_dispatch(
@@ -1358,12 +1341,6 @@
 	}
 }
 
-impl Printable for () {
-	fn print(&self) {
-		"()".print()
-	}
-}
-
 #[impl_for_tuples(1, 12)]
 impl Printable for Tuple {
 	fn print(&self) {
