--- conflicted
+++ resolved
@@ -69,13 +69,8 @@
 
 /// Re-export top-level arithmetic stuff.
 pub use sp_arithmetic::{
-<<<<<<< HEAD
-	Perquintill, Perbill, Permill, Percent, PerU16, Rational128, Fixed64, PerThing,
-	traits::SaturatedConversion, Fixed128,
-=======
-	Perquintill, Perbill, Permill, Percent, PerU16, Rational128, Fixed64, Fixed128, PerThing,
-	traits::SaturatedConversion,
->>>>>>> 8e658e72
+	Perquintill, Perbill, Permill, Percent, PerU16, Rational128, Fixed64, Fixed128,
+	PerThing, traits::SaturatedConversion,
 };
 /// Re-export 128 bit helpers.
 pub use sp_arithmetic::helpers_128bit;
