--- conflicted
+++ resolved
@@ -26,7 +26,6 @@
 
 [features]
 default = [ "std" ]
-<<<<<<< HEAD
 with-tracing = [
     "codec/derive",
     "codec/full",
@@ -38,7 +37,5 @@
     "codec/std",
     "sp-std/std",
     "log",
-]
-=======
-std = [ "tracing", "rental", "log", "tracing-subscriber" ]
->>>>>>> 46faa924
+    "tracing-subscriber",
+]