// Copyright 2019-2020 Parity Technologies (UK) Ltd.
// This file is part of Substrate.

// Substrate is free software: you can redistribute it and/or modify
// it under the terms of the GNU General Public License as published by
// the Free Software Foundation, either version 3 of the License, or
// (at your option) any later version.

// Substrate is distributed in the hope that it will be useful,
// but WITHOUT ANY WARRANTY; without even the implied warranty of
// MERCHANTABILITY or FITNESS FOR A PARTICULAR PURPOSE.  See the
// GNU General Public License for more details.

// You should have received a copy of the GNU General Public License
// along with Substrate.  If not, see <http://www.gnu.org/licenses/>.

//! Primitives for BABE.
#![deny(warnings)]
#![forbid(unsafe_code, missing_docs, unused_variables, unused_imports)]
#![cfg_attr(not(feature = "std"), no_std)]

pub mod digests;
pub mod inherents;

pub use sp_consensus_vrf::schnorrkel::{
	Randomness, VRF_PROOF_LENGTH, VRF_OUTPUT_LENGTH, RANDOMNESS_LENGTH
};

use codec::{Encode, Decode};
use sp_std::vec::Vec;
use sp_runtime::{ConsensusEngineId, RuntimeDebug};
use crate::digests::{NextEpochDescriptor, NextConfigDescriptor};

mod app {
	use sp_application_crypto::{app_crypto, key_types::BABE, sr25519};
	app_crypto!(sr25519, BABE);
}

/// The prefix used by BABE for its VRF keys.
pub const BABE_VRF_PREFIX: &[u8] = b"substrate-babe-vrf";

/// A Babe authority keypair. Necessarily equivalent to the schnorrkel public key used in
/// the main Babe module. If that ever changes, then this must, too.
#[cfg(feature = "std")]
pub type AuthorityPair = app::Pair;

/// A Babe authority signature.
pub type AuthoritySignature = app::Signature;

/// A Babe authority identifier. Necessarily equivalent to the schnorrkel public key used in
/// the main Babe module. If that ever changes, then this must, too.
pub type AuthorityId = app::Public;

/// The `ConsensusEngineId` of BABE.
pub const BABE_ENGINE_ID: ConsensusEngineId = *b"BABE";

/// The length of the public key
pub const PUBLIC_KEY_LENGTH: usize = 32;

/// How many blocks to wait before running the median algorithm for relative time
/// This will not vary from chain to chain as it is not dependent on slot duration
/// or epoch length.
pub const MEDIAN_ALGORITHM_CARDINALITY: usize = 1200; // arbitrary suggestion by w3f-research.

/// The index of an authority.
pub type AuthorityIndex = u32;

/// A slot number.
pub type SlotNumber = u64;

/// The weight of an authority.
// NOTE: we use a unique name for the weight to avoid conflicts with other
//       `Weight` types, since the metadata isn't able to disambiguate.
pub type BabeAuthorityWeight = u64;

/// The weight of a BABE block.
pub type BabeBlockWeight = u32;

/// An consensus log item for BABE.
#[derive(Decode, Encode, Clone, PartialEq, Eq)]
pub enum ConsensusLog {
	/// The epoch has changed. This provides information about the _next_
	/// epoch - information about the _current_ epoch (i.e. the one we've just
	/// entered) should already be available earlier in the chain.
	#[codec(index = "1")]
	NextEpochData(NextEpochDescriptor),
	/// Disable the authority with given index.
	#[codec(index = "2")]
	OnDisabled(AuthorityIndex),
	/// The epoch has changed, and the epoch after the current one will
	/// enact different epoch configurations.
	#[codec(index = "3")]
	NextConfigData(NextConfigDescriptor),
}

/// Configuration data used by the BABE consensus engine.
#[derive(Clone, PartialEq, Eq, Encode, Decode, RuntimeDebug)]
<<<<<<< HEAD
pub struct BabeConfigurationV1 {
=======
pub struct BabeGenesisConfiguration {
>>>>>>> 60f4f803
	/// The slot duration in milliseconds for BABE. Currently, only
	/// the value provided by this type at genesis will be used.
	///
	/// Dynamic slot duration may be supported in the future.
	pub slot_duration: u64,

	/// The duration of epochs in slots.
	pub epoch_length: SlotNumber,

	/// A constant value that is used in the threshold calculation formula.
	/// Expressed as a rational where the first member of the tuple is the
	/// numerator and the second is the denominator. The rational should
	/// represent a value between 0 and 1.
	/// In the threshold formula calculation, `1 - c` represents the probability
	/// of a slot being empty.
	pub c: (u64, u64),

	/// The authorities for the genesis epoch.
	pub genesis_authorities: Vec<(AuthorityId, BabeAuthorityWeight)>,

	/// The randomness for the genesis epoch.
	pub randomness: Randomness,

	/// Whether this chain should run with secondary slots, which are assigned
	/// in round-robin manner.
	pub secondary_slots: bool,
}

impl From<BabeConfigurationV1> for BabeConfiguration {
	fn from(v1: BabeConfigurationV1) -> Self {
		Self {
			slot_duration: v1.slot_duration,
			epoch_length: v1.epoch_length,
			c: v1.c,
			genesis_authorities: v1.genesis_authorities,
			randomness: v1.randomness,
			allowed_slots: if v1.secondary_slots {
				AllowedSlots::PrimaryAndSecondaryPlainSlots
			} else {
				AllowedSlots::PrimarySlots
			},
		}
	}
}

/// Configuration data used by the BABE consensus engine.
#[derive(Clone, PartialEq, Eq, Encode, Decode, RuntimeDebug)]
pub struct BabeConfiguration {
	/// The slot duration in milliseconds for BABE. Currently, only
	/// the value provided by this type at genesis will be used.
	///
	/// Dynamic slot duration may be supported in the future.
	pub slot_duration: u64,

	/// The duration of epochs in slots.
	pub epoch_length: SlotNumber,

	/// A constant value that is used in the threshold calculation formula.
	/// Expressed as a rational where the first member of the tuple is the
	/// numerator and the second is the denominator. The rational should
	/// represent a value between 0 and 1.
	/// In the threshold formula calculation, `1 - c` represents the probability
	/// of a slot being empty.
	pub c: (u64, u64),

	/// The authorities for the genesis epoch.
	pub genesis_authorities: Vec<(AuthorityId, BabeAuthorityWeight)>,

	/// The randomness for the genesis epoch.
	pub randomness: Randomness,

	/// Type of allowed slots.
	pub allowed_slots: AllowedSlots,
}

/// Types of allowed slots.
#[derive(Clone, Copy, PartialEq, Eq, Encode, Decode, RuntimeDebug)]
pub enum AllowedSlots {
	/// Only allow primary slots.
	PrimarySlots,
	/// Allow primary and secondary plain slots.
	PrimaryAndSecondaryPlainSlots,
	/// Allow primary and secondary VRF slots.
	PrimaryAndSecondaryVRFSlots,
}

impl AllowedSlots {
	/// Whether plain secondary slots are allowed.
	pub fn is_secondary_slots_allowed(&self) -> bool {
		*self == Self::PrimaryAndSecondaryPlainSlots
	}

	/// Whether VRF secondary slots are allowed.
	pub fn is_secondary_vrf_slots_allowed(&self) -> bool {
		*self == Self::PrimaryAndSecondaryVRFSlots
	}
}

#[cfg(feature = "std")]
impl sp_consensus::SlotData for BabeGenesisConfiguration {
	fn slot_duration(&self) -> u64 {
		self.slot_duration
	}

	const SLOT_KEY: &'static [u8] = b"babe_configuration";
}

/// Configuration data used by the BABE consensus engine.
#[derive(Clone, PartialEq, Eq, Encode, Decode, RuntimeDebug)]
pub struct BabeEpochConfiguration {
	/// A constant value that is used in the threshold calculation formula.
	/// Expressed as a rational where the first member of the tuple is the
	/// numerator and the second is the denominator. The rational should
	/// represent a value between 0 and 1.
	/// In the threshold formula calculation, `1 - c` represents the probability
	/// of a slot being empty.
	pub c: (u64, u64),

	/// Whether this chain should run with secondary slots, which are assigned
	/// in round-robin manner.
	pub secondary_slots: bool,
}

sp_api::decl_runtime_apis! {
	/// API necessary for block authorship with BABE.
	#[api_version(2)]
	pub trait BabeApi {
		/// Return the genesis configuration for BABE. The configuration is only read on genesis.
		fn configuration() -> BabeGenesisConfiguration;

		/// Return the configuration for BABE. Version 1.
		#[changed_in(2)]
		fn configuration() -> BabeConfigurationV1;

		/// Returns the slot number that started the current epoch.
		fn current_epoch_start() -> SlotNumber;
	}
}<|MERGE_RESOLUTION|>--- conflicted
+++ resolved
@@ -95,11 +95,7 @@
 
 /// Configuration data used by the BABE consensus engine.
 #[derive(Clone, PartialEq, Eq, Encode, Decode, RuntimeDebug)]
-<<<<<<< HEAD
-pub struct BabeConfigurationV1 {
-=======
-pub struct BabeGenesisConfiguration {
->>>>>>> 60f4f803
+pub struct BabeGenesisConfigurationV1 {
 	/// The slot duration in milliseconds for BABE. Currently, only
 	/// the value provided by this type at genesis will be used.
 	///
@@ -128,7 +124,7 @@
 	pub secondary_slots: bool,
 }
 
-impl From<BabeConfigurationV1> for BabeConfiguration {
+impl From<BabeConfigurationV1> for BabeGenesisConfiguration {
 	fn from(v1: BabeConfigurationV1) -> Self {
 		Self {
 			slot_duration: v1.slot_duration,
@@ -147,7 +143,7 @@
 
 /// Configuration data used by the BABE consensus engine.
 #[derive(Clone, PartialEq, Eq, Encode, Decode, RuntimeDebug)]
-pub struct BabeConfiguration {
+pub struct BabeGenesisConfiguration {
 	/// The slot duration in milliseconds for BABE. Currently, only
 	/// the value provided by this type at genesis will be used.
 	///
@@ -220,7 +216,7 @@
 
 	/// Whether this chain should run with secondary slots, which are assigned
 	/// in round-robin manner.
-	pub secondary_slots: bool,
+	pub allowed_slots: AllowedSlots,
 }
 
 sp_api::decl_runtime_apis! {
