[package]
name = "sp-core"
version = "2.0.0"
authors = ["Parity Technologies <admin@parity.io>"]
edition = "2018"
license = "Apache-2.0"
homepage = "https://substrate.dev"
repository = "https://github.com/paritytech/substrate/"
description = "Shareable Substrate types."
documentation = "https://docs.rs/sp-core"

[package.metadata.docs.rs]
targets = ["x86_64-unknown-linux-gnu"]

[dependencies]
sp-std = { version = "2.0.0", default-features = false, path = "../std" }
codec = { package = "parity-scale-codec", version = "1.3.1", default-features = false, features = ["derive"] }
log = { version = "0.4.11", default-features = false }
serde = { version = "1.0.101", optional = true, features = ["derive"] }
byteorder = { version = "1.3.2", default-features = false }
primitive-types = { version = "0.7.0", default-features = false, features = ["codec"] }
impl-serde = { version = "0.3.0", optional = true }
wasmi = { version = "0.6.2", optional = true }
hash-db = { version = "0.15.2", default-features = false }
hash256-std-hasher = { version = "0.15.2", default-features = false }
base58 = { version = "0.1.0", optional = true }
rand = { version = "0.7.3", optional = true, features = ["small_rng"] }
substrate-bip39 = { version = "0.4.2", optional = true }
tiny-bip39 = { version = "0.7", optional = true }
regex = { version = "1.3.1", optional = true }
num-traits = { version = "0.2.8", default-features = false }
zeroize = { version = "1.0.0", default-features = false }
secrecy = { version = "0.6.0", default-features = false }
lazy_static = { version = "1.4.0", default-features = false, optional = true }
parking_lot = { version = "0.10.0", optional = true }
sp-debug-derive = { version = "2.0.0", path = "../debug-derive" }
sp-externalities = { version = "0.8.0", optional = true, path = "../externalities" }
sp-storage = { version = "2.0.0", default-features = false, path = "../storage" }
parity-util-mem = { version = "0.7.0", default-features = false, features = ["primitive-types"] }
futures = { version = "0.3.1", optional = true }
dyn-clonable = { version = "0.9.0", optional = true }
<<<<<<< HEAD
historied-db = { version = "0.8.0", default-features = false, git = "https://github.com/cheme/substrate", branch = "historied-db" }
=======
thiserror = { version = "1.0.21", optional = true }
>>>>>>> b7712fed

# full crypto
ed25519-dalek = { version = "1.0.1", default-features = false, features = ["u64_backend", "alloc"], optional = true }
blake2-rfc = { version = "0.2.18", default-features = false, optional = true }
tiny-keccak = { version = "2.0.1", features = ["keccak"], optional = true }
schnorrkel = { version = "0.9.1", features = ["preaudit_deprecated", "u64_backend"], default-features = false, optional = true }
sha2 = { version = "0.8.0", default-features = false, optional = true }
hex = { version = "0.4", default-features = false, optional = true }
twox-hash = { version = "1.5.0", default-features = false, optional = true }
libsecp256k1 = { version = "0.3.2", default-features = false, features = ["hmac"], optional = true }
merlin = { version = "2.0", default-features = false, optional = true }

sp-runtime-interface = { version = "2.0.0", default-features = false, path = "../runtime-interface" }

[dev-dependencies]
sp-serializer = { version = "2.0.0", path = "../serializer" }
pretty_assertions = "0.6.1"
hex-literal = "0.3.1"
rand = "0.7.2"
criterion = "0.3.3"
serde_json = "1.0"
rand_chacha = "0.2.2"

[[bench]]
name = "bench"
harness = false

[lib]
bench = false

[features]
default = ["std"]
std = [
	"full_crypto",
	"log/std",
	"thiserror",
	"wasmi",
	"lazy_static",
	"parking_lot",
	"primitive-types/std",
	"primitive-types/serde",
	"primitive-types/byteorder",
	"primitive-types/rustc-hex",
	"impl-serde",
	"codec/std",
	"hash256-std-hasher/std",
	"hash-db/std",
	"sp-std/std",
	"serde",
	"twox-hash/std",
	"blake2-rfc/std",
	"ed25519-dalek/std",
	"hex/std",
	"base58",
	"substrate-bip39",
	"tiny-bip39",
	"serde",
	"byteorder/std",
	"rand",
	"sha2/std",
	"schnorrkel/std",
	"regex",
	"num-traits/std",
	"tiny-keccak",
	"sp-debug-derive/std",
	"sp-externalities",
	"sp-storage/std",
	"sp-runtime-interface/std",
	"zeroize/alloc",
	"secrecy/alloc",
	"futures",
	"futures/thread-pool",
	"libsecp256k1/std",
	"dyn-clonable",
	"historied-db/std",
]

# This feature enables all crypto primitives for `no_std` builds like microcontrollers
# or Intel SGX.
# For the regular wasm runtime builds this should not be used.
full_crypto = [
	"ed25519-dalek",
	"blake2-rfc",
	"tiny-keccak",
	"schnorrkel",
	"hex",
	"sha2",
	"twox-hash",
	"libsecp256k1",
	"sp-runtime-interface/disable_target_static_assertions",
	"merlin",
]<|MERGE_RESOLUTION|>--- conflicted
+++ resolved
@@ -39,11 +39,8 @@
 parity-util-mem = { version = "0.7.0", default-features = false, features = ["primitive-types"] }
 futures = { version = "0.3.1", optional = true }
 dyn-clonable = { version = "0.9.0", optional = true }
-<<<<<<< HEAD
-historied-db = { version = "0.8.0", default-features = false, git = "https://github.com/cheme/substrate", branch = "historied-db" }
-=======
 thiserror = { version = "1.0.21", optional = true }
->>>>>>> b7712fed
+historied-db = { version = "0.8.0", default-features = false, git = "https://github.com/cheme/substrate", branch = "historied-db", features = ["force-data"] }
 
 # full crypto
 ed25519-dalek = { version = "1.0.1", default-features = false, features = ["u64_backend", "alloc"], optional = true }
