// This file is part of Substrate.

// Copyright (C) 2017-2021 Parity Technologies (UK) Ltd.
// SPDX-License-Identifier: Apache-2.0

// Licensed under the Apache License, Version 2.0 (the "License");
// you may not use this file except in compliance with the License.
// You may obtain a copy of the License at
//
// 	http://www.apache.org/licenses/LICENSE-2.0
//
// Unless required by applicable law or agreed to in writing, software
// distributed under the License is distributed on an "AS IS" BASIS,
// WITHOUT WARRANTIES OR CONDITIONS OF ANY KIND, either express or implied.
// See the License for the specific language governing permissions and
// limitations under the License.

// tag::description[]
//! Cryptographic utilities.
// end::description[]

use crate::{sr25519, ed25519};
use sp_std::hash::Hash;
use sp_std::vec::Vec;
use sp_std::str;
#[cfg(feature = "std")]
use sp_std::convert::TryInto;
use sp_std::convert::TryFrom;
#[cfg(feature = "std")]
use parking_lot::Mutex;
#[cfg(feature = "std")]
use rand::{RngCore, rngs::OsRng};
use codec::{Encode, Decode};
#[cfg(feature = "std")]
use regex::Regex;
#[cfg(feature = "std")]
use base58::{FromBase58, ToBase58};
#[cfg(feature = "std")]
use crate::hexdisplay::HexDisplay;
#[doc(hidden)]
pub use sp_std::ops::Deref;
use sp_runtime_interface::pass_by::PassByInner;
/// Trait to zeroize a memory buffer.
pub use zeroize::Zeroize;
/// Trait for accessing reference to `SecretString`.
pub use secrecy::ExposeSecret;
/// A store for sensitive data.
#[cfg(feature = "std")]
pub use secrecy::SecretString;

/// The root phrase for our publicly known keys.
pub const DEV_PHRASE: &str = "bottom drive obey lake curtain smoke basket hold race lonely fit walk";

/// The address of the associated root phrase for our publicly known keys.
pub const DEV_ADDRESS: &str = "5DfhGyQdFobKM8NsWvEeAKk5EQQgYe9AydgJ7rMB6E1EqRzV";

/// The infallible type.
#[derive(crate::RuntimeDebug)]
pub enum Infallible {}

/// The length of the junction identifier. Note that this is also referred to as the
/// `CHAIN_CODE_LENGTH` in the context of Schnorrkel.
#[cfg(feature = "full_crypto")]
pub const JUNCTION_ID_LEN: usize = 32;

/// Similar to `From`, except that the onus is on the part of the caller to ensure
/// that data passed in makes sense. Basically, you're not guaranteed to get anything
/// sensible out.
pub trait UncheckedFrom<T> {
	/// Convert from an instance of `T` to Self. This is not guaranteed to be
	/// whatever counts as a valid instance of `T` and it's up to the caller to
	/// ensure that it makes sense.
	fn unchecked_from(t: T) -> Self;
}

/// The counterpart to `UncheckedFrom`.
pub trait UncheckedInto<T> {
	/// The counterpart to `unchecked_from`.
	fn unchecked_into(self) -> T;
}

impl<S, T: UncheckedFrom<S>> UncheckedInto<T> for S {
	fn unchecked_into(self) -> T {
		T::unchecked_from(self)
	}
}

/// An error with the interpretation of a secret.
#[derive(Debug, Clone, PartialEq, Eq)]
#[cfg(feature = "full_crypto")]
pub enum SecretStringError {
	/// The overall format was invalid (e.g. the seed phrase contained symbols).
	InvalidFormat,
	/// The seed phrase provided is not a valid BIP39 phrase.
	InvalidPhrase,
	/// The supplied password was invalid.
	InvalidPassword,
	/// The seed is invalid (bad content).
	InvalidSeed,
	/// The seed has an invalid length.
	InvalidSeedLength,
	/// The derivation path was invalid (e.g. contains soft junctions when they are not supported).
	InvalidPath,
}

/// A since derivation junction description. It is the single parameter used when creating
/// a new secret key from an existing secret key and, in the case of `SoftRaw` and `SoftIndex`
/// a new public key from an existing public key.
#[derive(Copy, Clone, Eq, PartialEq, Hash, Debug, Encode, Decode)]
#[cfg(feature = "full_crypto")]
pub enum DeriveJunction {
	/// Soft (vanilla) derivation. Public keys have a correspondent derivation.
	Soft([u8; JUNCTION_ID_LEN]),
	/// Hard ("hardened") derivation. Public keys do not have a correspondent derivation.
	Hard([u8; JUNCTION_ID_LEN]),
}

#[cfg(feature = "full_crypto")]
impl DeriveJunction {
	/// Consume self to return a soft derive junction with the same chain code.
	pub fn soften(self) -> Self { DeriveJunction::Soft(self.unwrap_inner()) }

	/// Consume self to return a hard derive junction with the same chain code.
	pub fn harden(self) -> Self { DeriveJunction::Hard(self.unwrap_inner()) }

	/// Create a new soft (vanilla) DeriveJunction from a given, encodable, value.
	///
	/// If you need a hard junction, use `hard()`.
	pub fn soft<T: Encode>(index: T) -> Self {
		let mut cc: [u8; JUNCTION_ID_LEN] = Default::default();
		index.using_encoded(|data| if data.len() > JUNCTION_ID_LEN {
			let hash_result = blake2_rfc::blake2b::blake2b(JUNCTION_ID_LEN, &[], data);
			let hash = hash_result.as_bytes();
			cc.copy_from_slice(hash);
		} else {
			cc[0..data.len()].copy_from_slice(data);
		});
		DeriveJunction::Soft(cc)
	}

	/// Create a new hard (hardened) DeriveJunction from a given, encodable, value.
	///
	/// If you need a soft junction, use `soft()`.
	pub fn hard<T: Encode>(index: T) -> Self {
		Self::soft(index).harden()
	}

	/// Consume self to return the chain code.
	pub fn unwrap_inner(self) -> [u8; JUNCTION_ID_LEN] {
		match self {
			DeriveJunction::Hard(c) | DeriveJunction::Soft(c) => c,
		}
	}

	/// Get a reference to the inner junction id.
	pub fn inner(&self) -> &[u8; JUNCTION_ID_LEN] {
		match self {
			DeriveJunction::Hard(ref c) | DeriveJunction::Soft(ref c) => c,
		}
	}

	/// Return `true` if the junction is soft.
	pub fn is_soft(&self) -> bool {
		match *self {
			DeriveJunction::Soft(_) => true,
			_ => false,
		}
	}

	/// Return `true` if the junction is hard.
	pub fn is_hard(&self) -> bool {
		match *self {
			DeriveJunction::Hard(_) => true,
			_ => false,
		}
	}
}

#[cfg(feature = "full_crypto")]
impl<T: AsRef<str>> From<T> for DeriveJunction {
	fn from(j: T) -> DeriveJunction {
		let j = j.as_ref();
		let (code, hard) = if j.starts_with('/') {
			(&j[1..], true)
		} else {
			(j, false)
		};

		let res = if let Ok(n) = str::parse::<u64>(code) {
			// number
			DeriveJunction::soft(n)
		} else {
			// something else
			DeriveJunction::soft(code)
		};

		if hard {
			res.harden()
		} else {
			res
		}
	}
}

/// An error type for SS58 decoding.
#[cfg(feature = "full_crypto")]
#[derive(Clone, Copy, Eq, PartialEq, Debug)]
pub enum PublicError {
	/// Bad alphabet.
	BadBase58,
	/// Bad length.
	BadLength,
	/// Unknown identifier for the encoding.
	UnknownVersion,
	/// Invalid checksum.
	InvalidChecksum,
	/// Invalid format.
	InvalidFormat,
	/// Invalid derivation path.
	InvalidPath,
	/// Disallowed SS58 Address Format for this datatype.
	FormatNotAllowed,
}

/// Key that can be encoded to/from SS58.
///
/// See https://github.com/paritytech/substrate/wiki/External-Address-Format-(SS58)#address-type
/// for information on the codec.
#[cfg(feature = "full_crypto")]
pub trait Ss58Codec: Sized + AsMut<[u8]> + AsRef<[u8]> + Default {
	/// A format filterer, can be used to ensure that `from_ss58check` family only decode for
	/// allowed identifiers. By default just refuses the two reserved identifiers.
	fn format_is_allowed(f: Ss58AddressFormat) -> bool {
		!matches!(f, Ss58AddressFormat::Reserved46 | Ss58AddressFormat::Reserved47)
	}

	/// Some if the string is a properly encoded SS58Check address.
	#[cfg(feature = "std")]
	fn from_ss58check(s: &str) -> Result<Self, PublicError> {
		Self::from_ss58check_with_version(s)
			.and_then(|(r, v)| match v {
				v if !v.is_custom() => Ok(r),
				v if v == *DEFAULT_VERSION.lock() => Ok(r),
				_ => Err(PublicError::UnknownVersion),
			})
	}

	/// Some if the string is a properly encoded SS58Check address.
	#[cfg(feature = "std")]
	fn from_ss58check_with_version(s: &str) -> Result<(Self, Ss58AddressFormat), PublicError> {
		const CHECKSUM_LEN: usize = 2;
		let mut res = Self::default();

		// Must decode to our type.
		let body_len = res.as_mut().len();

		let data = s.from_base58().map_err(|_| PublicError::BadBase58)?;
		if data.len() < 2 { return Err(PublicError::BadLength); }
		let (prefix_len, ident) = match data[0] {
			0..=63 => (1, data[0] as u16),
			64..=127 => {
				// weird bit manipulation owing to the combination of LE encoding and missing two bits
				// from the left.
				// d[0] d[1] are: 01aaaaaa bbcccccc
				// they make the LE-encoded 16-bit value: aaaaaabb 00cccccc
				// so the lower byte is formed of aaaaaabb and the higher byte is 00cccccc
				let lower = (data[0] << 2) | (data[1] >> 6);
				let upper = data[1] & 0b00111111;
				(2, (lower as u16) | ((upper as u16) << 8))
			}
			_ => Err(PublicError::UnknownVersion)?,
		};
		if data.len() != prefix_len + body_len + CHECKSUM_LEN { return Err(PublicError::BadLength) }
		let format = ident.try_into().map_err(|_: ()| PublicError::UnknownVersion)?;
		if !Self::format_is_allowed(format) { return Err(PublicError::FormatNotAllowed) }

		let hash = ss58hash(&data[0..body_len + prefix_len]);
		let checksum = &hash.as_bytes()[0..CHECKSUM_LEN];
		if data[body_len + prefix_len..body_len + prefix_len + CHECKSUM_LEN] != *checksum {
			// Invalid checksum.
			return Err(PublicError::InvalidChecksum);
		}
		res.as_mut().copy_from_slice(&data[prefix_len..body_len + prefix_len]);
		Ok((res, format))
	}

	/// Some if the string is a properly encoded SS58Check address, optionally with
	/// a derivation path following.
	#[cfg(feature = "std")]
	fn from_string(s: &str) -> Result<Self, PublicError> {
		Self::from_string_with_version(s)
			.and_then(|(r, v)| match v {
				v if !v.is_custom() => Ok(r),
				v if v == *DEFAULT_VERSION.lock() => Ok(r),
				_ => Err(PublicError::UnknownVersion),
			})
	}

	/// Return the ss58-check string for this key.
	#[cfg(feature = "std")]
	fn to_ss58check_with_version(&self, version: Ss58AddressFormat) -> String {
		// We mask out the upper two bits of the ident - SS58 Prefix currently only supports 14-bits
		let ident: u16 = u16::from(version) & 0b00111111_11111111;
		let mut v = match ident {
			0..=63 => vec![ident as u8],
			64..=16_383 => {
				// upper six bits of the lower byte(!)
				let first = ((ident & 0b00000000_11111100) as u8) >> 2;
				// lower two bits of the lower byte in the high pos,
				// lower bits of the upper byte in the low pos
				let second = ((ident >> 8) as u8) | ((ident & 0b00000000_00000011) as u8) << 6;
				vec![first | 0b01000000, second]
			}
			_ => unreachable!("masked out the upper two bits; qed"),
		};
		v.extend(self.as_ref());
		let r = ss58hash(&v);
		v.extend(&r.as_bytes()[0..2]);
		v.to_base58()
	}

	/// Return the ss58-check string for this key.
	#[cfg(feature = "std")]
	fn to_ss58check(&self) -> String { self.to_ss58check_with_version(*DEFAULT_VERSION.lock()) }

	/// Some if the string is a properly encoded SS58Check address, optionally with
	/// a derivation path following.
	#[cfg(feature = "std")]
	fn from_string_with_version(s: &str) -> Result<(Self, Ss58AddressFormat), PublicError> {
		Self::from_ss58check_with_version(s)
	}
}

/// Derivable key trait.
pub trait Derive: Sized {
	/// Derive a child key from a series of given junctions.
	///
	/// Will be `None` for public keys if there are any hard junctions in there.
	#[cfg(feature = "std")]
	fn derive<Iter: Iterator<Item=DeriveJunction>>(&self, _path: Iter) -> Option<Self> {
		None
	}
}

#[cfg(feature = "std")]
const PREFIX: &[u8] = b"SS58PRE";

#[cfg(feature = "std")]
fn ss58hash(data: &[u8]) -> blake2_rfc::blake2b::Blake2bResult {
	let mut context = blake2_rfc::blake2b::Blake2b::new(64);
	context.update(PREFIX);
	context.update(data);
	context.finalize()
}

#[cfg(feature = "std")]
lazy_static::lazy_static! {
	static ref DEFAULT_VERSION: Mutex<Ss58AddressFormat>
		= Mutex::new(Ss58AddressFormat::SubstrateAccount);
}

#[cfg(feature = "full_crypto")]
macro_rules! ss58_address_format {
	( $( $identifier:tt => ($number:expr, $name:expr, $desc:tt) )* ) => (
		/// A known address (sub)format/network ID for SS58.
		#[derive(Copy, Clone, PartialEq, Eq, crate::RuntimeDebug)]
		pub enum Ss58AddressFormat {
			$(#[doc = $desc] $identifier),*,
			/// Use a manually provided numeric value as a standard identifier
			Custom(u16),
		}

		#[cfg(feature = "std")]
		impl std::fmt::Display for Ss58AddressFormat {
			fn fmt(&self, f: &mut std::fmt::Formatter) -> std::fmt::Result {
				match self {
					$(
						Ss58AddressFormat::$identifier => write!(f, "{}", $name),
					)*
					Ss58AddressFormat::Custom(x) => write!(f, "{}", x),
				}

			}
		}

		static ALL_SS58_ADDRESS_FORMATS: [Ss58AddressFormat; 0 $(+ { let _ = $number; 1})*] = [
			$(Ss58AddressFormat::$identifier),*,
		];

		impl Ss58AddressFormat {
			/// names of all address formats
			pub fn all_names() -> &'static [&'static str] {
				&[
					$($name),*,
				]
			}
			/// All known address formats.
			pub fn all() -> &'static [Ss58AddressFormat] {
				&ALL_SS58_ADDRESS_FORMATS
			}

			/// Whether the address is custom.
			pub fn is_custom(&self) -> bool {
				match self {
					Self::Custom(_) => true,
					_ => false,
				}
			}
		}

		impl TryFrom<u8> for Ss58AddressFormat {
			type Error = ();

			fn try_from(x: u8) -> Result<Ss58AddressFormat, ()> {
				Ss58AddressFormat::try_from(x as u16)
			}
		}

		impl From<Ss58AddressFormat> for u16 {
			fn from(x: Ss58AddressFormat) -> u16 {
				match x {
					$(Ss58AddressFormat::$identifier => $number),*,
					Ss58AddressFormat::Custom(n) => n,
				}
			}
		}

		impl TryFrom<u16> for Ss58AddressFormat {
			type Error = ();

			fn try_from(x: u16) -> Result<Ss58AddressFormat, ()> {
				match x {
					$($number => Ok(Ss58AddressFormat::$identifier)),*,
					_ => Ok(Ss58AddressFormat::Custom(x)),
				}
			}
		}

		/// Error encountered while parsing `Ss58AddressFormat` from &'_ str
		/// unit struct for now.
		#[derive(Copy, Clone, PartialEq, Eq, crate::RuntimeDebug)]
		pub struct ParseError;

		impl<'a> TryFrom<&'a str> for Ss58AddressFormat {
			type Error = ParseError;

			fn try_from(x: &'a str) -> Result<Ss58AddressFormat, Self::Error> {
				match x {
					$($name => Ok(Ss58AddressFormat::$identifier)),*,
					a => a.parse::<u16>().map(Ss58AddressFormat::Custom).map_err(|_| ParseError),
				}
			}
		}

		#[cfg(feature = "std")]
		impl std::str::FromStr for Ss58AddressFormat {
			type Err = ParseError;

			fn from_str(data: &str) -> Result<Self, Self::Err> {
				Self::try_from(data)
			}
		}

		#[cfg(feature = "std")]
		impl std::fmt::Display for ParseError {
			fn fmt(&self, f: &mut std::fmt::Formatter<'_>) -> std::fmt::Result {
				write!(f, "failed to parse network value as u8")
			}
		}

		#[cfg(feature = "std")]
		impl Default for Ss58AddressFormat {
			fn default() -> Self {
				*DEFAULT_VERSION.lock()
			}
		}

		#[cfg(feature = "std")]
		impl From<Ss58AddressFormat> for String {
			fn from(x: Ss58AddressFormat) -> String {
				x.to_string()
			}
		}
	)
}

#[cfg(feature = "full_crypto")]
ss58_address_format!(
	PolkadotAccount =>
		(0, "polkadot", "Polkadot Relay-chain, standard account (*25519).")
	BareSr25519 =>
		(1, "sr25519", "Bare 32-bit Schnorr/Ristretto 25519 (S/R 25519) key.")
	KusamaAccount =>
		(2, "kusama", "Kusama Relay-chain, standard account (*25519).")
	BareEd25519 =>
		(3, "ed25519", "Bare 32-bit Edwards Ed25519 key.")
	KatalChainAccount =>
		(4, "katalchain", "Katal Chain, standard account (*25519).")
	PlasmAccount =>
		(5, "plasm", "Plasm Network, standard account (*25519).")
	BifrostAccount =>
		(6, "bifrost", "Bifrost mainnet, direct checksum, standard account (*25519).")
	EdgewareAccount =>
		(7, "edgeware", "Edgeware mainnet, standard account (*25519).")
	KaruraAccount =>
		(8, "karura", "Acala Karura canary network, standard account (*25519).")
	ReynoldsAccount =>
		(9, "reynolds", "Laminar Reynolds canary network, standard account (*25519).")
	AcalaAccount =>
		(10, "acala", "Acala mainnet, standard account (*25519).")
	LaminarAccount =>
		(11, "laminar", "Laminar mainnet, standard account (*25519).")
	PolymathAccount =>
		(12, "polymath", "Polymath network, standard account (*25519).")
	SubstraTeeAccount =>
		(13, "substratee", "Any SubstraTEE off-chain network private account (*25519).")
	TotemAccount =>
		(14, "totem", "Any Totem Live Accounting network standard account (*25519).")
	SynesthesiaAccount =>
		(15, "synesthesia", "Synesthesia mainnet, standard account (*25519).")
	KulupuAccount =>
		(16, "kulupu", "Kulupu mainnet, standard account (*25519).")
	DarkAccount =>
		(17, "dark", "Dark mainnet, standard account (*25519).")
	DarwiniaAccount =>
		(18, "darwinia", "Darwinia Chain mainnet, standard account (*25519).")
	GeekAccount =>
		(19, "geek", "GeekCash mainnet, standard account (*25519).")
	StafiAccount =>
		(20, "stafi", "Stafi mainnet, standard account (*25519).")
	DockTestAccount =>
		(21, "dock-testnet", "Dock testnet, standard account (*25519).")
	DockMainAccount =>
		(22, "dock-mainnet", "Dock mainnet, standard account (*25519).")
	ShiftNrg =>
		(23, "shift", "ShiftNrg mainnet, standard account (*25519).")
	ZeroAccount =>
		(24, "zero", "ZERO mainnet, standard account (*25519).")
	AlphavilleAccount =>
		(25, "alphaville", "ZERO testnet, standard account (*25519).")
	JupiterAccount =>
		(26, "jupiter", "Jupiter testnet, standard account (*25519).")
	PatractAccount =>
		(27, "patract", "Patract mainnet, standard account (*25519).")
	SubsocialAccount =>
		(28, "subsocial", "Subsocial network, standard account (*25519).")
	DhiwayAccount =>
		(29, "cord", "Dhiway CORD network, standard account (*25519).")
	PhalaAccount =>
		(30, "phala", "Phala Network, standard account (*25519).")
	LitentryAccount =>
		(31, "litentry", "Litentry Network, standard account (*25519).")
	RobonomicsAccount =>
		(32, "robonomics", "Any Robonomics network standard account (*25519).")
	DataHighwayAccount =>
		(33, "datahighway", "DataHighway mainnet, standard account (*25519).")
	ValiuAccount =>
		(35, "vln", "Valiu Liquidity Network mainnet, standard account (*25519).")
	CentrifugeAccount =>
		(36, "centrifuge", "Centrifuge Chain mainnet, standard account (*25519).")
	NodleAccount =>
		(37, "nodle", "Nodle Chain mainnet, standard account (*25519).")
	KiltAccount =>
		(38, "kilt", "KILT Chain mainnet, standard account (*25519).")
	PolimecAccount =>
		(41, "poli", "Polimec Chain mainnet, standard account (*25519).")
	SubstrateAccount =>
		(42, "substrate", "Any Substrate network, standard account (*25519).")
	BareSecp256k1 =>
		(43, "secp256k1", "Bare ECDSA SECP256k1 key.")
	ChainXAccount =>
		(44, "chainx", "ChainX mainnet, standard account (*25519).")
	UniartsAccount =>
		(45, "uniarts", "UniArts Chain mainnet, standard account (*25519).")
	Reserved46 =>
		(46, "reserved46", "Reserved for future use (46).")
	Reserved47 =>
		(47, "reserved47", "Reserved for future use (47).")
<<<<<<< HEAD
	AventusAccount =>
		(50, "aventus", "Aventus Chain mainnet, standard account (*25519).")
	// Note: 48 and above are reserved.
=======
>>>>>>> 29aca981
);

/// Set the default "version" (actually, this is a bit of a misnomer and the version byte is
/// typically used not just to encode format/version but also network identity) that is used for
/// encoding and decoding SS58 addresses. If an unknown version is provided then it fails.
///
/// See `ss58_address_format!` for all current known "versions".
#[cfg(feature = "std")]
pub fn set_default_ss58_version(version: Ss58AddressFormat) {
	*DEFAULT_VERSION.lock() = version
}

#[cfg(feature = "std")]
impl<T: Sized + AsMut<[u8]> + AsRef<[u8]> + Default + Derive> Ss58Codec for T {
	fn from_string(s: &str) -> Result<Self, PublicError> {
		let re = Regex::new(r"^(?P<ss58>[\w\d ]+)?(?P<path>(//?[^/]+)*)$")
			.expect("constructed from known-good static value; qed");
		let cap = re.captures(s).ok_or(PublicError::InvalidFormat)?;
		let re_junction = Regex::new(r"/(/?[^/]+)")
			.expect("constructed from known-good static value; qed");
		let s = cap.name("ss58")
			.map(|r| r.as_str())
			.unwrap_or(DEV_ADDRESS);
		let addr = if s.starts_with("0x") {
			let d = hex::decode(&s[2..]).map_err(|_| PublicError::InvalidFormat)?;
			let mut r = Self::default();
			if d.len() == r.as_ref().len() {
				r.as_mut().copy_from_slice(&d);
				r
			} else {
				Err(PublicError::BadLength)?
			}
		} else {
			Self::from_ss58check(s)?
		};
		if cap["path"].is_empty() {
			Ok(addr)
		} else {
			let path = re_junction.captures_iter(&cap["path"])
				.map(|f| DeriveJunction::from(&f[1]));
			addr.derive(path)
				.ok_or(PublicError::InvalidPath)
		}
	}

	fn from_string_with_version(s: &str) -> Result<(Self, Ss58AddressFormat), PublicError> {
		let re = Regex::new(r"^(?P<ss58>[\w\d ]+)?(?P<path>(//?[^/]+)*)$")
			.expect("constructed from known-good static value; qed");
		let cap = re.captures(s).ok_or(PublicError::InvalidFormat)?;
		let re_junction = Regex::new(r"/(/?[^/]+)")
			.expect("constructed from known-good static value; qed");
		let (addr, v) = Self::from_ss58check_with_version(
			cap.name("ss58")
				.map(|r| r.as_str())
				.unwrap_or(DEV_ADDRESS)
		)?;
		if cap["path"].is_empty() {
			Ok((addr, v))
		} else {
			let path = re_junction.captures_iter(&cap["path"])
				.map(|f| DeriveJunction::from(&f[1]));
			addr.derive(path)
				.ok_or(PublicError::InvalidPath)
				.map(|a| (a, v))
		}
	}
}

/// Trait suitable for typical cryptographic PKI key public type.
pub trait Public:
	AsRef<[u8]>
	+ AsMut<[u8]>
	+ Default
	+ Derive
	+ CryptoType
	+ PartialEq
	+ Eq
	+ Clone
	+ Send
	+ Sync
	+ for<'a> TryFrom<&'a [u8]>
{
	/// A new instance from the given slice.
	///
	/// NOTE: No checking goes on to ensure this is a real public key. Only use it if
	/// you are certain that the array actually is a pubkey. GIGO!
	fn from_slice(data: &[u8]) -> Self;

	/// Return a `Vec<u8>` filled with raw data.
	fn to_raw_vec(&self) -> Vec<u8> { self.as_slice().to_vec() }

	/// Return a slice filled with raw data.
	fn as_slice(&self) -> &[u8] { self.as_ref() }
	/// Return `CryptoTypePublicPair` from public key.
	fn to_public_crypto_pair(&self) -> CryptoTypePublicPair;
}

/// An opaque 32-byte cryptographic identifier.
#[derive(Clone, Eq, PartialEq, Ord, PartialOrd, Default, Encode, Decode)]
#[cfg_attr(feature = "std", derive(Hash))]
pub struct AccountId32([u8; 32]);

impl AccountId32 {
	/// Create a new instance from its raw inner byte value.
	///
	/// Equivalent to this types `From<[u8; 32]>` implementation. For the lack of const
	/// support in traits we have this constructor.
	pub const fn new(inner: [u8; 32]) -> Self {
		Self(inner)
	}
}

impl UncheckedFrom<crate::hash::H256> for AccountId32 {
	fn unchecked_from(h: crate::hash::H256) -> Self {
		AccountId32(h.into())
	}
}

#[cfg(feature = "std")]
impl Ss58Codec for AccountId32 {}

impl AsRef<[u8]> for AccountId32 {
	fn as_ref(&self) -> &[u8] {
		&self.0[..]
	}
}

impl AsMut<[u8]> for AccountId32 {
	fn as_mut(&mut self) -> &mut [u8] {
		&mut self.0[..]
	}
}

impl AsRef<[u8; 32]> for AccountId32 {
	fn as_ref(&self) -> &[u8; 32] {
		&self.0
	}
}

impl AsMut<[u8; 32]> for AccountId32 {
	fn as_mut(&mut self) -> &mut [u8; 32] {
		&mut self.0
	}
}

impl From<[u8; 32]> for AccountId32 {
	fn from(x: [u8; 32]) -> Self {
		Self::new(x)
	}
}

impl<'a> sp_std::convert::TryFrom<&'a [u8]> for AccountId32 {
	type Error = ();
	fn try_from(x: &'a [u8]) -> Result<AccountId32, ()> {
		if x.len() == 32 {
			let mut r = AccountId32::default();
			r.0.copy_from_slice(x);
			Ok(r)
		} else {
			Err(())
		}
	}
}

impl From<AccountId32> for [u8; 32] {
	fn from(x: AccountId32) -> [u8; 32] {
		x.0
	}
}

impl From<sr25519::Public> for AccountId32 {
	fn from(k: sr25519::Public) -> Self {
		k.0.into()
	}
}

impl From<ed25519::Public> for AccountId32 {
	fn from(k: ed25519::Public) -> Self {
		k.0.into()
	}
}

#[cfg(feature = "std")]
impl std::fmt::Display for AccountId32 {
	fn fmt(&self, f: &mut std::fmt::Formatter) -> std::fmt::Result {
		write!(f, "{}", self.to_ss58check())
	}
}

impl sp_std::fmt::Debug for AccountId32 {
	#[cfg(feature = "std")]
	fn fmt(&self, f: &mut sp_std::fmt::Formatter) -> sp_std::fmt::Result {
		let s = self.to_ss58check();
		write!(f, "{} ({}...)", crate::hexdisplay::HexDisplay::from(&self.0), &s[0..8])
	}

	#[cfg(not(feature = "std"))]
	fn fmt(&self, _: &mut sp_std::fmt::Formatter) -> sp_std::fmt::Result {
		Ok(())
	}
}

#[cfg(feature = "std")]
impl serde::Serialize for AccountId32 {
	fn serialize<S>(&self, serializer: S) -> Result<S::Ok, S::Error> where S: serde::Serializer {
		serializer.serialize_str(&self.to_ss58check())
	}
}

#[cfg(feature = "std")]
impl<'de> serde::Deserialize<'de> for AccountId32 {
	fn deserialize<D>(deserializer: D) -> Result<Self, D::Error> where D: serde::Deserializer<'de> {
		Ss58Codec::from_ss58check(&String::deserialize(deserializer)?)
			.map_err(|e| serde::de::Error::custom(format!("{:?}", e)))
	}
}

#[cfg(feature = "std")]
impl sp_std::str::FromStr for AccountId32 {
	type Err = &'static str;

	fn from_str(s: &str) -> Result<Self, Self::Err> {
		let hex_or_ss58_without_prefix = s.trim_start_matches("0x");
		if hex_or_ss58_without_prefix.len() == 64 {
			let mut bytes = [0u8; 32];
			hex::decode_to_slice(hex_or_ss58_without_prefix, &mut bytes)
				.map_err(|_| "invalid hex address.")
				.map(|_| Self::from(bytes))
		} else {
			Self::from_ss58check(s).map_err(|_| "invalid ss58 address.")
		}
	}
}

#[cfg(feature = "std")]
pub use self::dummy::*;

#[cfg(feature = "std")]
mod dummy {
	use super::*;

	/// Dummy cryptography. Doesn't do anything.
	#[derive(Clone, Hash, Default, Eq, PartialEq)]
	pub struct Dummy;

	impl AsRef<[u8]> for Dummy {
		fn as_ref(&self) -> &[u8] { &b""[..] }
	}

	impl AsMut<[u8]> for Dummy {
		fn as_mut(&mut self) -> &mut[u8] {
			unsafe {
				#[allow(mutable_transmutes)]
				sp_std::mem::transmute::<_, &'static mut [u8]>(&b""[..])
			}
		}
	}

	impl<'a> TryFrom<&'a [u8]> for Dummy {
		type Error = ();

		fn try_from(_: &'a [u8]) -> Result<Self, ()> {
			Ok(Self)
		}
	}

	impl CryptoType for Dummy {
		type Pair = Dummy;
	}

	impl Derive for Dummy {}

	impl Public for Dummy {
		fn from_slice(_: &[u8]) -> Self { Self }
		#[cfg(feature = "std")]
		fn to_raw_vec(&self) -> Vec<u8> { vec![] }
		fn as_slice(&self) -> &[u8] { b"" }
		fn to_public_crypto_pair(&self) -> CryptoTypePublicPair {
			CryptoTypePublicPair(
				CryptoTypeId(*b"dumm"), Public::to_raw_vec(self)
			)
		}
	}

	impl Pair for Dummy {
		type Public = Dummy;
		type Seed = Dummy;
		type Signature = Dummy;
		type DeriveError = ();
		#[cfg(feature = "std")]
		fn generate_with_phrase(_: Option<&str>) -> (Self, String, Self::Seed) { Default::default() }
		#[cfg(feature = "std")]
		fn from_phrase(_: &str, _: Option<&str>)
			-> Result<(Self, Self::Seed), SecretStringError>
		{
			Ok(Default::default())
		}
		fn derive<
			Iter: Iterator<Item=DeriveJunction>,
		>(&self, _: Iter, _: Option<Dummy>) -> Result<(Self, Option<Dummy>), Self::DeriveError> { Ok((Self, None)) }
		fn from_seed(_: &Self::Seed) -> Self { Self }
		fn from_seed_slice(_: &[u8]) -> Result<Self, SecretStringError> { Ok(Self) }
		fn sign(&self, _: &[u8]) -> Self::Signature { Self }
		fn verify<M: AsRef<[u8]>>(_: &Self::Signature, _: M, _: &Self::Public) -> bool { true }
		fn verify_weak<P: AsRef<[u8]>, M: AsRef<[u8]>>(_: &[u8], _: M, _: P) -> bool { true }
		fn public(&self) -> Self::Public { Self }
		fn to_raw_vec(&self) -> Vec<u8> { vec![] }
	}
}

/// Trait suitable for typical cryptographic PKI key pair type.
///
/// For now it just specifies how to create a key from a phrase and derivation path.
#[cfg(feature = "full_crypto")]
pub trait Pair: CryptoType + Sized + Clone + Send + Sync + 'static {
	/// The type which is used to encode a public key.
	type Public: Public + Hash;

	/// The type used to (minimally) encode the data required to securely create
	/// a new key pair.
	type Seed: Default + AsRef<[u8]> + AsMut<[u8]> + Clone;

	/// The type used to represent a signature. Can be created from a key pair and a message
	/// and verified with the message and a public key.
	type Signature: AsRef<[u8]>;

	/// Error returned from the `derive` function.
	type DeriveError;

	/// Generate new secure (random) key pair.
	///
	/// This is only for ephemeral keys really, since you won't have access to the secret key
	/// for storage. If you want a persistent key pair, use `generate_with_phrase` instead.
	#[cfg(feature = "std")]
	fn generate() -> (Self, Self::Seed) {
		let mut seed = Self::Seed::default();
		OsRng.fill_bytes(seed.as_mut());
		(Self::from_seed(&seed), seed)
	}

	/// Generate new secure (random) key pair and provide the recovery phrase.
	///
	/// You can recover the same key later with `from_phrase`.
	///
	/// This is generally slower than `generate()`, so prefer that unless you need to persist
	/// the key from the current session.
	#[cfg(feature = "std")]
	fn generate_with_phrase(password: Option<&str>) -> (Self, String, Self::Seed);

	/// Returns the KeyPair from the English BIP39 seed `phrase`, or `None` if it's invalid.
	#[cfg(feature = "std")]
	fn from_phrase(phrase: &str, password: Option<&str>) -> Result<(Self, Self::Seed), SecretStringError>;

	/// Derive a child key from a series of given junctions.
	fn derive<Iter: Iterator<Item=DeriveJunction>>(&self,
		path: Iter,
		seed: Option<Self::Seed>,
	) -> Result<(Self, Option<Self::Seed>), Self::DeriveError>;

	/// Generate new key pair from the provided `seed`.
	///
	/// @WARNING: THIS WILL ONLY BE SECURE IF THE `seed` IS SECURE. If it can be guessed
	/// by an attacker then they can also derive your key.
	fn from_seed(seed: &Self::Seed) -> Self;

	/// Make a new key pair from secret seed material. The slice must be the correct size or
	/// it will return `None`.
	///
	/// @WARNING: THIS WILL ONLY BE SECURE IF THE `seed` IS SECURE. If it can be guessed
	/// by an attacker then they can also derive your key.
	fn from_seed_slice(seed: &[u8]) -> Result<Self, SecretStringError>;

	/// Sign a message.
	fn sign(&self, message: &[u8]) -> Self::Signature;

	/// Verify a signature on a message. Returns true if the signature is good.
	fn verify<M: AsRef<[u8]>>(sig: &Self::Signature, message: M, pubkey: &Self::Public) -> bool;

	/// Verify a signature on a message. Returns true if the signature is good.
	fn verify_weak<P: AsRef<[u8]>, M: AsRef<[u8]>>(sig: &[u8], message: M, pubkey: P) -> bool;

	/// Get the public key.
	fn public(&self) -> Self::Public;

	/// Interprets the string `s` in order to generate a key Pair. Returns both the pair and an optional seed, in the
	/// case that the pair can be expressed as a direct derivation from a seed (some cases, such as Sr25519 derivations
	/// with path components, cannot).
	///
	/// This takes a helper function to do the key generation from a phrase, password and
	/// junction iterator.
	///
	/// - If `s` is a possibly `0x` prefixed 64-digit hex string, then it will be interpreted
	/// directly as a `MiniSecretKey` (aka "seed" in `subkey`).
	/// - If `s` is a valid BIP-39 key phrase of 12, 15, 18, 21 or 24 words, then the key will
	/// be derived from it. In this case:
	///   - the phrase may be followed by one or more items delimited by `/` characters.
	///   - the path may be followed by `///`, in which case everything after the `///` is treated
	/// as a password.
	/// - If `s` begins with a `/` character it is prefixed with the Substrate public `DEV_PHRASE` and
	/// interpreted as above.
	///
	/// In this case they are interpreted as HDKD junctions; purely numeric items are interpreted as
	/// integers, non-numeric items as strings. Junctions prefixed with `/` are interpreted as soft
	/// junctions, and with `//` as hard junctions.
	///
	/// There is no correspondence mapping between SURI strings and the keys they represent.
	/// Two different non-identical strings can actually lead to the same secret being derived.
	/// Notably, integer junction indices may be legally prefixed with arbitrary number of zeros.
	/// Similarly an empty password (ending the SURI with `///`) is perfectly valid and will generally
	/// be equivalent to no password at all.
	///
	/// `None` is returned if no matches are found.
	#[cfg(feature = "std")]
	fn from_string_with_seed(s: &str, password_override: Option<&str>)
		-> Result<(Self, Option<Self::Seed>), SecretStringError>
	{
		let re = Regex::new(r"^(?P<phrase>[\d\w ]+)?(?P<path>(//?[^/]+)*)(///(?P<password>.*))?$")
			.expect("constructed from known-good static value; qed");
		let cap = re.captures(s).ok_or(SecretStringError::InvalidFormat)?;

		let re_junction = Regex::new(r"/(/?[^/]+)")
			.expect("constructed from known-good static value; qed");
		let path = re_junction.captures_iter(&cap["path"])
			.map(|f| DeriveJunction::from(&f[1]));

		let phrase = cap.name("phrase").map(|r| r.as_str()).unwrap_or(DEV_PHRASE);
		let password = password_override.or_else(|| cap.name("password").map(|m| m.as_str()));

		let (root, seed) = if phrase.starts_with("0x") {
			hex::decode(&phrase[2..]).ok()
				.and_then(|seed_vec| {
					let mut seed = Self::Seed::default();
					if seed.as_ref().len() == seed_vec.len() {
						seed.as_mut().copy_from_slice(&seed_vec);
						Some((Self::from_seed(&seed), seed))
					} else {
						None
					}
				})
				.ok_or(SecretStringError::InvalidSeed)?
		} else {
			Self::from_phrase(phrase, password)
				.map_err(|_| SecretStringError::InvalidPhrase)?
		};
		root.derive(path, Some(seed)).map_err(|_| SecretStringError::InvalidPath)
	}

	/// Interprets the string `s` in order to generate a key pair.
	///
	/// See [`from_string_with_seed`](Pair::from_string_with_seed) for more extensive documentation.
	#[cfg(feature = "std")]
	fn from_string(s: &str, password_override: Option<&str>) -> Result<Self, SecretStringError> {
		Self::from_string_with_seed(s, password_override).map(|x| x.0)
	}

	/// Return a vec filled with raw data.
	fn to_raw_vec(&self) -> Vec<u8>;
}

/// One type is wrapped by another.
pub trait IsWrappedBy<Outer>: From<Outer> + Into<Outer> {
	/// Get a reference to the inner from the outer.
	fn from_ref(outer: &Outer) -> &Self;
	/// Get a mutable reference to the inner from the outer.
	fn from_mut(outer: &mut Outer) -> &mut Self;
}

/// Opposite of `IsWrappedBy` - denotes a type which is a simple wrapper around another type.
pub trait Wraps: Sized {
	/// The inner type it is wrapping.
	type Inner: IsWrappedBy<Self>;
}

impl<T, Outer> IsWrappedBy<Outer> for T where
	Outer: AsRef<Self> + AsMut<Self> + From<Self>,
	T: From<Outer>,
{
	/// Get a reference to the inner from the outer.
	fn from_ref(outer: &Outer) -> &Self { outer.as_ref() }

	/// Get a mutable reference to the inner from the outer.
	fn from_mut(outer: &mut Outer) -> &mut Self { outer.as_mut() }
}

impl<Inner, Outer, T> UncheckedFrom<T> for Outer where
	Outer: Wraps<Inner=Inner>,
	Inner: IsWrappedBy<Outer> + UncheckedFrom<T>,
{
	fn unchecked_from(t: T) -> Self {
		let inner: Inner = t.unchecked_into();
		inner.into()
	}
}

/// Type which has a particular kind of crypto associated with it.
pub trait CryptoType {
	/// The pair key type of this crypto.
	#[cfg(feature = "full_crypto")]
	type Pair: Pair;
}

/// An identifier for a type of cryptographic key.
///
/// To avoid clashes with other modules when distributing your module publicly, register your
/// `KeyTypeId` on the list here by making a PR.
///
/// Values whose first character is `_` are reserved for private use and won't conflict with any
/// public modules.
#[derive(
	Copy, Clone, Default, PartialEq, Eq, PartialOrd, Ord, Hash, Encode, Decode, PassByInner,
	crate::RuntimeDebug
)]
#[cfg_attr(feature = "std", derive(serde::Serialize, serde::Deserialize))]
pub struct KeyTypeId(pub [u8; 4]);

impl From<u32> for KeyTypeId {
	fn from(x: u32) -> Self {
		Self(x.to_le_bytes())
	}
}

impl From<KeyTypeId> for u32 {
	fn from(x: KeyTypeId) -> Self {
		u32::from_le_bytes(x.0)
	}
}

impl<'a> TryFrom<&'a str> for KeyTypeId {
	type Error = ();

	fn try_from(x: &'a str) -> Result<Self, ()> {
		let b = x.as_bytes();
		if b.len() != 4 {
			return Err(());
		}
		let mut res = KeyTypeId::default();
		res.0.copy_from_slice(&b[0..4]);
		Ok(res)
	}
}

/// An identifier for a specific cryptographic algorithm used by a key pair
#[derive(Debug, Copy, Clone, Default, PartialEq, Eq, PartialOrd, Ord, Hash, Encode, Decode)]
#[cfg_attr(feature = "std", derive(serde::Serialize, serde::Deserialize))]
pub struct CryptoTypeId(pub [u8; 4]);

/// A type alias of CryptoTypeId & a public key
#[derive(Debug, Clone, Default, PartialEq, Eq, PartialOrd, Ord, Hash, Encode, Decode)]
#[cfg_attr(feature = "std", derive(serde::Serialize, serde::Deserialize))]
pub struct CryptoTypePublicPair(pub CryptoTypeId, pub Vec<u8>);

#[cfg(feature = "std")]
impl sp_std::fmt::Display for CryptoTypePublicPair {
	fn fmt(&self, f: &mut sp_std::fmt::Formatter) -> sp_std::fmt::Result {
		let id = match str::from_utf8(&(self.0).0[..]) {
			Ok(id) => id.to_string(),
			Err(_) => {
				format!("{:#?}", self.0)
			}
		};
		write!(f, "{}-{}", id, HexDisplay::from(&self.1))
	}
}

/// Known key types; this also functions as a global registry of key types for projects wishing to
/// avoid collisions with each other.
///
/// It's not universal in the sense that *all* key types need to be mentioned here, it's just a
/// handy place to put common key types.
pub mod key_types {
	use super::KeyTypeId;

	/// Key type for Babe module, built-in. Identified as `babe`.
	pub const BABE: KeyTypeId = KeyTypeId(*b"babe");
	/// Key type for Grandpa module, built-in. Identified as `gran`.
	pub const GRANDPA: KeyTypeId = KeyTypeId(*b"gran");
	/// Key type for controlling an account in a Substrate runtime, built-in. Identified as `acco`.
	pub const ACCOUNT: KeyTypeId = KeyTypeId(*b"acco");
	/// Key type for Aura module, built-in. Identified as `aura`.
	pub const AURA: KeyTypeId = KeyTypeId(*b"aura");
	/// Key type for ImOnline module, built-in. Identified as `imon`.
	pub const IM_ONLINE: KeyTypeId = KeyTypeId(*b"imon");
	/// Key type for AuthorityDiscovery module, built-in. Identified as `audi`.
	pub const AUTHORITY_DISCOVERY: KeyTypeId = KeyTypeId(*b"audi");
	/// Key type for staking, built-in. Identified as `stak`.
	pub const STAKING: KeyTypeId = KeyTypeId(*b"stak");
	/// Key type for equivocation reporting, built-in. Identified as `fish`.
	pub const REPORTING: KeyTypeId = KeyTypeId(*b"fish");
	/// A key type ID useful for tests.
	pub const DUMMY: KeyTypeId = KeyTypeId(*b"dumy");
}

#[cfg(test)]
mod tests {
	use crate::DeriveJunction;
	use hex_literal::hex;
	use super::*;

	#[derive(Clone, Eq, PartialEq, Debug)]
	enum TestPair {
		Generated,
		GeneratedWithPhrase,
		GeneratedFromPhrase{phrase: String, password: Option<String>},
		Standard{phrase: String, password: Option<String>, path: Vec<DeriveJunction>},
		Seed(Vec<u8>),
	}
	impl Default for TestPair {
		fn default() -> Self {
			TestPair::Generated
		}
	}
	impl CryptoType for TestPair {
		type Pair = Self;
	}

	#[derive(Clone, PartialEq, Eq, Hash, Default)]
	struct TestPublic;
	impl AsRef<[u8]> for TestPublic {
		fn as_ref(&self) -> &[u8] {
			&[]
		}
	}
	impl AsMut<[u8]> for TestPublic {
		fn as_mut(&mut self) -> &mut [u8] {
			&mut []
		}
	}
	impl<'a> TryFrom<&'a [u8]> for TestPublic {
		type Error = ();

		fn try_from(_: &'a [u8]) -> Result<Self, ()> {
			Ok(Self)
		}
	}
	impl CryptoType for TestPublic {
		type Pair = TestPair;
	}
	impl Derive for TestPublic {}
	impl Public for TestPublic {
		fn from_slice(_bytes: &[u8]) -> Self {
			Self
		}
		fn as_slice(&self) -> &[u8] {
			&[]
		}
		fn to_raw_vec(&self) -> Vec<u8> {
			vec![]
		}
		fn to_public_crypto_pair(&self) -> CryptoTypePublicPair {
			CryptoTypePublicPair(
				CryptoTypeId(*b"dumm"), self.to_raw_vec(),
			)
		}
	}
	impl Pair for TestPair {
		type Public = TestPublic;
		type Seed = [u8; 8];
		type Signature = [u8; 0];
		type DeriveError = ();

		fn generate() -> (Self, <Self as Pair>::Seed) { (TestPair::Generated, [0u8; 8]) }
		fn generate_with_phrase(_password: Option<&str>) -> (Self, String, <Self as Pair>::Seed) {
			(TestPair::GeneratedWithPhrase, "".into(), [0u8; 8])
		}
		fn from_phrase(phrase: &str, password: Option<&str>)
			-> Result<(Self, <Self as Pair>::Seed), SecretStringError>
		{
			Ok((TestPair::GeneratedFromPhrase {
				phrase: phrase.to_owned(),
				password: password.map(Into::into)
			}, [0u8; 8]))
		}
		fn derive<Iter: Iterator<Item=DeriveJunction>>(&self, path_iter: Iter, _: Option<[u8; 8]>)
			-> Result<(Self, Option<[u8; 8]>), Self::DeriveError>
		{
			Ok((match self.clone() {
				TestPair::Standard {phrase, password, path} =>
					TestPair::Standard { phrase, password, path: path.into_iter().chain(path_iter).collect() },
				TestPair::GeneratedFromPhrase {phrase, password} =>
					TestPair::Standard { phrase, password, path: path_iter.collect() },
				x => if path_iter.count() == 0 { x } else { return Err(()) },
			}, None))
		}
		fn from_seed(_seed: &<TestPair as Pair>::Seed) -> Self { TestPair::Seed(_seed.as_ref().to_owned()) }
		fn sign(&self, _message: &[u8]) -> Self::Signature { [] }
		fn verify<M: AsRef<[u8]>>(_: &Self::Signature, _: M, _: &Self::Public) -> bool { true }
		fn verify_weak<P: AsRef<[u8]>, M: AsRef<[u8]>>(
			_sig: &[u8],
			_message: M,
			_pubkey: P
		) -> bool { true }
		fn public(&self) -> Self::Public { TestPublic }
		fn from_seed_slice(seed: &[u8])
			-> Result<Self, SecretStringError>
		{
			Ok(TestPair::Seed(seed.to_owned()))
		}
		fn to_raw_vec(&self) -> Vec<u8> {
			vec![]
		}
	}

	#[test]
	fn interpret_std_seed_should_work() {
		assert_eq!(
			TestPair::from_string("0x0123456789abcdef", None),
			Ok(TestPair::Seed(hex!["0123456789abcdef"][..].to_owned()))
		);
	}

	#[test]
	fn password_override_should_work() {
		assert_eq!(
			TestPair::from_string("hello world///password", None),
			TestPair::from_string("hello world", Some("password")),
		);
		assert_eq!(
			TestPair::from_string("hello world///password", None),
			TestPair::from_string("hello world///other password", Some("password")),
		);
	}

	#[test]
	fn interpret_std_secret_string_should_work() {
		assert_eq!(
			TestPair::from_string("hello world", None),
			Ok(TestPair::Standard{phrase: "hello world".to_owned(), password: None, path: vec![]})
		);
		assert_eq!(
			TestPair::from_string("hello world/1", None),
			Ok(TestPair::Standard{phrase: "hello world".to_owned(), password: None, path: vec![DeriveJunction::soft(1)]})
		);
		assert_eq!(
			TestPair::from_string("hello world/DOT", None),
			Ok(TestPair::Standard{phrase: "hello world".to_owned(), password: None, path: vec![DeriveJunction::soft("DOT")]})
		);
		assert_eq!(
			TestPair::from_string("hello world//1", None),
			Ok(TestPair::Standard{phrase: "hello world".to_owned(), password: None, path: vec![DeriveJunction::hard(1)]})
		);
		assert_eq!(
			TestPair::from_string("hello world//DOT", None),
			Ok(TestPair::Standard{phrase: "hello world".to_owned(), password: None, path: vec![DeriveJunction::hard("DOT")]})
		);
		assert_eq!(
			TestPair::from_string("hello world//1/DOT", None),
			Ok(TestPair::Standard{phrase: "hello world".to_owned(), password: None, path: vec![DeriveJunction::hard(1), DeriveJunction::soft("DOT")]})
		);
		assert_eq!(
			TestPair::from_string("hello world//DOT/1", None),
			Ok(TestPair::Standard{phrase: "hello world".to_owned(), password: None, path: vec![DeriveJunction::hard("DOT"), DeriveJunction::soft(1)]})
		);
		assert_eq!(
			TestPair::from_string("hello world///password", None),
			Ok(TestPair::Standard{phrase: "hello world".to_owned(), password: Some("password".to_owned()), path: vec![]})
		);
		assert_eq!(
			TestPair::from_string("hello world//1/DOT///password", None),
			Ok(TestPair::Standard{phrase: "hello world".to_owned(), password: Some("password".to_owned()), path: vec![DeriveJunction::hard(1), DeriveJunction::soft("DOT")]})
		);
		assert_eq!(
			TestPair::from_string("hello world/1//DOT///password", None),
			Ok(TestPair::Standard{phrase: "hello world".to_owned(), password: Some("password".to_owned()), path: vec![DeriveJunction::soft(1), DeriveJunction::hard("DOT")]})
		);
	}

	#[test]
	fn accountid_32_from_str_works() {
		use std::str::FromStr;
		assert!(AccountId32::from_str("5G9VdMwXvzza9pS8qE8ZHJk3CheHW9uucBn9ngW4C1gmmzpv").is_ok());
		assert!(AccountId32::from_str("5c55177d67b064bb5d189a3e1ddad9bc6646e02e64d6e308f5acbb1533ac430d").is_ok());
		assert!(AccountId32::from_str("0x5c55177d67b064bb5d189a3e1ddad9bc6646e02e64d6e308f5acbb1533ac430d").is_ok());

		assert_eq!(
			AccountId32::from_str("99G9VdMwXvzza9pS8qE8ZHJk3CheHW9uucBn9ngW4C1gmmzpv").unwrap_err(),
			"invalid ss58 address.",
		);
		assert_eq!(
			AccountId32::from_str("gc55177d67b064bb5d189a3e1ddad9bc6646e02e64d6e308f5acbb1533ac430d").unwrap_err(),
			"invalid hex address.",
		);
		assert_eq!(
			AccountId32::from_str("0xgc55177d67b064bb5d189a3e1ddad9bc6646e02e64d6e308f5acbb1533ac430d").unwrap_err(),
			"invalid hex address.",
		);

		// valid hex but invalid length will be treated as ss58.
		assert_eq!(
			AccountId32::from_str("55c55177d67b064bb5d189a3e1ddad9bc6646e02e64d6e308f5acbb1533ac430d").unwrap_err(),
			"invalid ss58 address.",
		);
	}
}<|MERGE_RESOLUTION|>--- conflicted
+++ resolved
@@ -576,12 +576,9 @@
 		(46, "reserved46", "Reserved for future use (46).")
 	Reserved47 =>
 		(47, "reserved47", "Reserved for future use (47).")
-<<<<<<< HEAD
 	AventusAccount =>
 		(50, "aventus", "Aventus Chain mainnet, standard account (*25519).")
 	// Note: 48 and above are reserved.
-=======
->>>>>>> 29aca981
 );
 
 /// Set the default "version" (actually, this is a bit of a misnomer and the version byte is
