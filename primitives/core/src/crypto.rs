--- conflicted
+++ resolved
@@ -579,15 +579,12 @@
 		(67, "equilibrium", "Equilibrium Network, standard account (*25519).")
 	SoraAccount =>
 		(69, "sora", "SORA Network, standard account (*25519).")
-<<<<<<< HEAD
-	BholdusAccount =>
-		(84, "bholdus", "BHoldus Network, standard account (*25519).")
-=======
 	MantaAccount =>
 		(77, "manta", "Manta Network, standard account (*25519).")
 	CalamariAccount =>
 		(78, "calamari", "Manta Canary Network, standard account (*25519).")
->>>>>>> 14fcad98
+	BholdusAccount =>
+		(84, "bholdus", "BHoldus Network, standard account (*25519).")
 	SocialAccount =>
 		(252, "social-network", "Social Network, standard account (*25519).")
 	BasiliskAccount =>
