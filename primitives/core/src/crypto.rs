--- conflicted
+++ resolved
@@ -586,13 +586,10 @@
 		(65, "aventus", "Aventus Chain mainnet, standard account (*25519).")
 	CrustAccount =>
 		(66, "crust", "Crust Network, standard account (*25519).")
-<<<<<<< HEAD
-	ZeitgeistAccount =>
-		(73, "zeitgeist", "Zeitgeist network, standard account (*25519).")
-=======
 	SoraAccount =>
 		(69, "sora", "SORA Network, standard account (*25519).")
->>>>>>> 70ef0afc
+  ZeitgeistAccount =>
+		(73, "zeitgeist", "Zeitgeist network, standard account (*25519).")
 	SocialAccount =>
 		(252, "social-network", "Social Network, standard account (*25519).")
 	// Note: 16384 and above are reserved.
