// This file is part of Substrate.

// Copyright (C) 2017-2021 Parity Technologies (UK) Ltd.
// SPDX-License-Identifier: Apache-2.0

// Licensed under the Apache License, Version 2.0 (the "License");
// you may not use this file except in compliance with the License.
// You may obtain a copy of the License at
//
// 	http://www.apache.org/licenses/LICENSE-2.0
//
// Unless required by applicable law or agreed to in writing, software
// distributed under the License is distributed on an "AS IS" BASIS,
// WITHOUT WARRANTIES OR CONDITIONS OF ANY KIND, either express or implied.
// See the License for the specific language governing permissions and
// limitations under the License.

// tag::description[]
//! Cryptographic utilities.
// end::description[]

use crate::{sr25519, ed25519};
use max_encoded_len::MaxEncodedLen;
use sp_std::hash::Hash;
use sp_std::vec::Vec;
use sp_std::str;
#[cfg(feature = "std")]
use sp_std::convert::TryInto;
use sp_std::convert::TryFrom;
#[cfg(feature = "std")]
use parking_lot::Mutex;
#[cfg(feature = "std")]
use rand::{RngCore, rngs::OsRng};
use codec::{Encode, Decode};
#[cfg(feature = "std")]
use regex::Regex;
#[cfg(feature = "std")]
use base58::{FromBase58, ToBase58};
#[cfg(feature = "std")]
use crate::hexdisplay::HexDisplay;
#[doc(hidden)]
pub use sp_std::ops::Deref;
use sp_runtime_interface::pass_by::PassByInner;
/// Trait to zeroize a memory buffer.
pub use zeroize::Zeroize;
/// Trait for accessing reference to `SecretString`.
pub use secrecy::ExposeSecret;
/// A store for sensitive data.
#[cfg(feature = "std")]
pub use secrecy::SecretString;

/// The root phrase for our publicly known keys.
pub const DEV_PHRASE: &str = "bottom drive obey lake curtain smoke basket hold race lonely fit walk";

/// The address of the associated root phrase for our publicly known keys.
pub const DEV_ADDRESS: &str = "5DfhGyQdFobKM8NsWvEeAKk5EQQgYe9AydgJ7rMB6E1EqRzV";

/// The infallible type.
#[derive(crate::RuntimeDebug)]
pub enum Infallible {}

/// The length of the junction identifier. Note that this is also referred to as the
/// `CHAIN_CODE_LENGTH` in the context of Schnorrkel.
#[cfg(feature = "full_crypto")]
pub const JUNCTION_ID_LEN: usize = 32;

/// Similar to `From`, except that the onus is on the part of the caller to ensure
/// that data passed in makes sense. Basically, you're not guaranteed to get anything
/// sensible out.
pub trait UncheckedFrom<T> {
	/// Convert from an instance of `T` to Self. This is not guaranteed to be
	/// whatever counts as a valid instance of `T` and it's up to the caller to
	/// ensure that it makes sense.
	fn unchecked_from(t: T) -> Self;
}

/// The counterpart to `UncheckedFrom`.
pub trait UncheckedInto<T> {
	/// The counterpart to `unchecked_from`.
	fn unchecked_into(self) -> T;
}

impl<S, T: UncheckedFrom<S>> UncheckedInto<T> for S {
	fn unchecked_into(self) -> T {
		T::unchecked_from(self)
	}
}

/// An error with the interpretation of a secret.
#[derive(Debug, Clone, PartialEq, Eq)]
#[cfg(feature = "full_crypto")]
pub enum SecretStringError {
	/// The overall format was invalid (e.g. the seed phrase contained symbols).
	InvalidFormat,
	/// The seed phrase provided is not a valid BIP39 phrase.
	InvalidPhrase,
	/// The supplied password was invalid.
	InvalidPassword,
	/// The seed is invalid (bad content).
	InvalidSeed,
	/// The seed has an invalid length.
	InvalidSeedLength,
	/// The derivation path was invalid (e.g. contains soft junctions when they are not supported).
	InvalidPath,
}

/// A since derivation junction description. It is the single parameter used when creating
/// a new secret key from an existing secret key and, in the case of `SoftRaw` and `SoftIndex`
/// a new public key from an existing public key.
#[derive(Copy, Clone, Eq, PartialEq, Hash, Debug, Encode, Decode)]
#[cfg(feature = "full_crypto")]
pub enum DeriveJunction {
	/// Soft (vanilla) derivation. Public keys have a correspondent derivation.
	Soft([u8; JUNCTION_ID_LEN]),
	/// Hard ("hardened") derivation. Public keys do not have a correspondent derivation.
	Hard([u8; JUNCTION_ID_LEN]),
}

#[cfg(feature = "full_crypto")]
impl DeriveJunction {
	/// Consume self to return a soft derive junction with the same chain code.
	pub fn soften(self) -> Self { DeriveJunction::Soft(self.unwrap_inner()) }

	/// Consume self to return a hard derive junction with the same chain code.
	pub fn harden(self) -> Self { DeriveJunction::Hard(self.unwrap_inner()) }

	/// Create a new soft (vanilla) DeriveJunction from a given, encodable, value.
	///
	/// If you need a hard junction, use `hard()`.
	pub fn soft<T: Encode>(index: T) -> Self {
		let mut cc: [u8; JUNCTION_ID_LEN] = Default::default();
		index.using_encoded(|data| if data.len() > JUNCTION_ID_LEN {
			let hash_result = blake2_rfc::blake2b::blake2b(JUNCTION_ID_LEN, &[], data);
			let hash = hash_result.as_bytes();
			cc.copy_from_slice(hash);
		} else {
			cc[0..data.len()].copy_from_slice(data);
		});
		DeriveJunction::Soft(cc)
	}

	/// Create a new hard (hardened) DeriveJunction from a given, encodable, value.
	///
	/// If you need a soft junction, use `soft()`.
	pub fn hard<T: Encode>(index: T) -> Self {
		Self::soft(index).harden()
	}

	/// Consume self to return the chain code.
	pub fn unwrap_inner(self) -> [u8; JUNCTION_ID_LEN] {
		match self {
			DeriveJunction::Hard(c) | DeriveJunction::Soft(c) => c,
		}
	}

	/// Get a reference to the inner junction id.
	pub fn inner(&self) -> &[u8; JUNCTION_ID_LEN] {
		match self {
			DeriveJunction::Hard(ref c) | DeriveJunction::Soft(ref c) => c,
		}
	}

	/// Return `true` if the junction is soft.
	pub fn is_soft(&self) -> bool {
		matches!(*self, DeriveJunction::Soft(_))
	}

	/// Return `true` if the junction is hard.
	pub fn is_hard(&self) -> bool {
		matches!(*self, DeriveJunction::Hard(_))
	}
}

#[cfg(feature = "full_crypto")]
impl<T: AsRef<str>> From<T> for DeriveJunction {
	fn from(j: T) -> DeriveJunction {
		let j = j.as_ref();
		let (code, hard) = if let Some(stripped) = j.strip_prefix('/') {
			(stripped, true)
		} else {
			(j, false)
		};

		let res = if let Ok(n) = str::parse::<u64>(code) {
			// number
			DeriveJunction::soft(n)
		} else {
			// something else
			DeriveJunction::soft(code)
		};

		if hard {
			res.harden()
		} else {
			res
		}
	}
}

/// An error type for SS58 decoding.
#[cfg(feature = "full_crypto")]
#[derive(Clone, Copy, Eq, PartialEq, Debug)]
pub enum PublicError {
	/// Bad alphabet.
	BadBase58,
	/// Bad length.
	BadLength,
	/// Unknown identifier for the encoding.
	UnknownVersion,
	/// Invalid checksum.
	InvalidChecksum,
	/// Invalid format.
	InvalidFormat,
	/// Invalid derivation path.
	InvalidPath,
	/// Disallowed SS58 Address Format for this datatype.
	FormatNotAllowed,
}

/// Key that can be encoded to/from SS58.
///
/// See <https://github.com/paritytech/substrate/wiki/External-Address-Format-(SS58)#address-type>
/// for information on the codec.
#[cfg(feature = "full_crypto")]
pub trait Ss58Codec: Sized + AsMut<[u8]> + AsRef<[u8]> + Default {
	/// A format filterer, can be used to ensure that `from_ss58check` family only decode for
	/// allowed identifiers. By default just refuses the two reserved identifiers.
	fn format_is_allowed(f: Ss58AddressFormat) -> bool {
		!matches!(f, Ss58AddressFormat::Reserved46 | Ss58AddressFormat::Reserved47)
	}

	/// Some if the string is a properly encoded SS58Check address.
	#[cfg(feature = "std")]
	fn from_ss58check(s: &str) -> Result<Self, PublicError> {
		Self::from_ss58check_with_version(s)
			.and_then(|(r, v)| match v {
				v if !v.is_custom() => Ok(r),
				v if v == *DEFAULT_VERSION.lock() => Ok(r),
				_ => Err(PublicError::UnknownVersion),
			})
	}

	/// Some if the string is a properly encoded SS58Check address.
	#[cfg(feature = "std")]
	fn from_ss58check_with_version(s: &str) -> Result<(Self, Ss58AddressFormat), PublicError> {
		const CHECKSUM_LEN: usize = 2;
		let mut res = Self::default();

		// Must decode to our type.
		let body_len = res.as_mut().len();

		let data = s.from_base58().map_err(|_| PublicError::BadBase58)?;
		if data.len() < 2 { return Err(PublicError::BadLength); }
		let (prefix_len, ident) = match data[0] {
			0..=63 => (1, data[0] as u16),
			64..=127 => {
				// weird bit manipulation owing to the combination of LE encoding and missing two bits
				// from the left.
				// d[0] d[1] are: 01aaaaaa bbcccccc
				// they make the LE-encoded 16-bit value: aaaaaabb 00cccccc
				// so the lower byte is formed of aaaaaabb and the higher byte is 00cccccc
				let lower = (data[0] << 2) | (data[1] >> 6);
				let upper = data[1] & 0b00111111;
				(2, (lower as u16) | ((upper as u16) << 8))
			}
			_ => return Err(PublicError::UnknownVersion),
		};
		if data.len() != prefix_len + body_len + CHECKSUM_LEN { return Err(PublicError::BadLength) }
		let format = ident.try_into().map_err(|_: ()| PublicError::UnknownVersion)?;
		if !Self::format_is_allowed(format) { return Err(PublicError::FormatNotAllowed) }

		let hash = ss58hash(&data[0..body_len + prefix_len]);
		let checksum = &hash.as_bytes()[0..CHECKSUM_LEN];
		if data[body_len + prefix_len..body_len + prefix_len + CHECKSUM_LEN] != *checksum {
			// Invalid checksum.
			return Err(PublicError::InvalidChecksum);
		}
		res.as_mut().copy_from_slice(&data[prefix_len..body_len + prefix_len]);
		Ok((res, format))
	}

	/// Some if the string is a properly encoded SS58Check address, optionally with
	/// a derivation path following.
	#[cfg(feature = "std")]
	fn from_string(s: &str) -> Result<Self, PublicError> {
		Self::from_string_with_version(s)
			.and_then(|(r, v)| match v {
				v if !v.is_custom() => Ok(r),
				v if v == *DEFAULT_VERSION.lock() => Ok(r),
				_ => Err(PublicError::UnknownVersion),
			})
	}

	/// Return the ss58-check string for this key.
	#[cfg(feature = "std")]
	fn to_ss58check_with_version(&self, version: Ss58AddressFormat) -> String {
		// We mask out the upper two bits of the ident - SS58 Prefix currently only supports 14-bits
		let ident: u16 = u16::from(version) & 0b0011_1111_1111_1111;
		let mut v = match ident {
			0..=63 => vec![ident as u8],
			64..=16_383 => {
				// upper six bits of the lower byte(!)
				let first = ((ident & 0b0000_0000_1111_1100) as u8) >> 2;
				// lower two bits of the lower byte in the high pos,
				// lower bits of the upper byte in the low pos
				let second = ((ident >> 8) as u8) | ((ident & 0b0000_0000_0000_0011) as u8) << 6;
				vec![first | 0b01000000, second]
			}
			_ => unreachable!("masked out the upper two bits; qed"),
		};
		v.extend(self.as_ref());
		let r = ss58hash(&v);
		v.extend(&r.as_bytes()[0..2]);
		v.to_base58()
	}

	/// Return the ss58-check string for this key.
	#[cfg(feature = "std")]
	fn to_ss58check(&self) -> String { self.to_ss58check_with_version(*DEFAULT_VERSION.lock()) }

	/// Some if the string is a properly encoded SS58Check address, optionally with
	/// a derivation path following.
	#[cfg(feature = "std")]
	fn from_string_with_version(s: &str) -> Result<(Self, Ss58AddressFormat), PublicError> {
		Self::from_ss58check_with_version(s)
	}
}

/// Derivable key trait.
pub trait Derive: Sized {
	/// Derive a child key from a series of given junctions.
	///
	/// Will be `None` for public keys if there are any hard junctions in there.
	#[cfg(feature = "std")]
	fn derive<Iter: Iterator<Item=DeriveJunction>>(&self, _path: Iter) -> Option<Self> {
		None
	}
}

#[cfg(feature = "std")]
const PREFIX: &[u8] = b"SS58PRE";

#[cfg(feature = "std")]
fn ss58hash(data: &[u8]) -> blake2_rfc::blake2b::Blake2bResult {
	let mut context = blake2_rfc::blake2b::Blake2b::new(64);
	context.update(PREFIX);
	context.update(data);
	context.finalize()
}

#[cfg(feature = "std")]
lazy_static::lazy_static! {
	static ref DEFAULT_VERSION: Mutex<Ss58AddressFormat>
		= Mutex::new(Ss58AddressFormat::SubstrateAccount);
}

#[cfg(feature = "full_crypto")]
macro_rules! ss58_address_format {
	( $( $identifier:tt => ($number:expr, $name:expr, $desc:tt) )* ) => (
		/// A known address (sub)format/network ID for SS58.
		#[derive(Copy, Clone, PartialEq, Eq, crate::RuntimeDebug)]
		pub enum Ss58AddressFormat {
			$(#[doc = $desc] $identifier),*,
			/// Use a manually provided numeric value as a standard identifier
			Custom(u16),
		}

		#[cfg(feature = "std")]
		impl std::fmt::Display for Ss58AddressFormat {
			fn fmt(&self, f: &mut std::fmt::Formatter) -> std::fmt::Result {
				match self {
					$(
						Ss58AddressFormat::$identifier => write!(f, "{}", $name),
					)*
					Ss58AddressFormat::Custom(x) => write!(f, "{}", x),
				}

			}
		}

		static ALL_SS58_ADDRESS_FORMATS: [Ss58AddressFormat; 0 $(+ { let _ = $number; 1})*] = [
			$(Ss58AddressFormat::$identifier),*,
		];

		impl Ss58AddressFormat {
			/// names of all address formats
			pub fn all_names() -> &'static [&'static str] {
				&[
					$($name),*,
				]
			}
			/// All known address formats.
			pub fn all() -> &'static [Ss58AddressFormat] {
				&ALL_SS58_ADDRESS_FORMATS
			}

			/// Whether the address is custom.
			pub fn is_custom(&self) -> bool {
				matches!(self, Self::Custom(_))
			}
		}

		impl TryFrom<u8> for Ss58AddressFormat {
			type Error = ();

			fn try_from(x: u8) -> Result<Ss58AddressFormat, ()> {
				Ss58AddressFormat::try_from(x as u16)
			}
		}

		impl From<Ss58AddressFormat> for u16 {
			fn from(x: Ss58AddressFormat) -> u16 {
				match x {
					$(Ss58AddressFormat::$identifier => $number),*,
					Ss58AddressFormat::Custom(n) => n,
				}
			}
		}

		impl TryFrom<u16> for Ss58AddressFormat {
			type Error = ();

			fn try_from(x: u16) -> Result<Ss58AddressFormat, ()> {
				match x {
					$($number => Ok(Ss58AddressFormat::$identifier)),*,
					_ => Ok(Ss58AddressFormat::Custom(x)),
				}
			}
		}

		/// Error encountered while parsing `Ss58AddressFormat` from &'_ str
		/// unit struct for now.
		#[derive(Copy, Clone, PartialEq, Eq, crate::RuntimeDebug)]
		pub struct ParseError;

		impl<'a> TryFrom<&'a str> for Ss58AddressFormat {
			type Error = ParseError;

			fn try_from(x: &'a str) -> Result<Ss58AddressFormat, Self::Error> {
				match x {
					$($name => Ok(Ss58AddressFormat::$identifier)),*,
					a => a.parse::<u16>().map(Ss58AddressFormat::Custom).map_err(|_| ParseError),
				}
			}
		}

		#[cfg(feature = "std")]
		impl std::str::FromStr for Ss58AddressFormat {
			type Err = ParseError;

			fn from_str(data: &str) -> Result<Self, Self::Err> {
				Self::try_from(data)
			}
		}

		#[cfg(feature = "std")]
		impl std::fmt::Display for ParseError {
			fn fmt(&self, f: &mut std::fmt::Formatter<'_>) -> std::fmt::Result {
				write!(f, "failed to parse network value as u8")
			}
		}

		#[cfg(feature = "std")]
		impl Default for Ss58AddressFormat {
			fn default() -> Self {
				*DEFAULT_VERSION.lock()
			}
		}

		#[cfg(feature = "std")]
		impl From<Ss58AddressFormat> for String {
			fn from(x: Ss58AddressFormat) -> String {
				x.to_string()
			}
		}
	)
}

#[cfg(feature = "full_crypto")]
ss58_address_format!(
	PolkadotAccount =>
		(0, "polkadot", "Polkadot Relay-chain, standard account (*25519).")
	BareSr25519 =>
		(1, "sr25519", "Bare 32-bit Schnorr/Ristretto 25519 (S/R 25519) key.")
	KusamaAccount =>
		(2, "kusama", "Kusama Relay-chain, standard account (*25519).")
	BareEd25519 =>
		(3, "ed25519", "Bare 32-bit Edwards Ed25519 key.")
	KatalChainAccount =>
		(4, "katalchain", "Katal Chain, standard account (*25519).")
	PlasmAccount =>
		(5, "plasm", "Plasm Network, standard account (*25519).")
	BifrostAccount =>
		(6, "bifrost", "Bifrost mainnet, direct checksum, standard account (*25519).")
	EdgewareAccount =>
		(7, "edgeware", "Edgeware mainnet, standard account (*25519).")
	KaruraAccount =>
		(8, "karura", "Acala Karura canary network, standard account (*25519).")
	ReynoldsAccount =>
		(9, "reynolds", "Laminar Reynolds canary network, standard account (*25519).")
	AcalaAccount =>
		(10, "acala", "Acala mainnet, standard account (*25519).")
	LaminarAccount =>
		(11, "laminar", "Laminar mainnet, standard account (*25519).")
	PolymathAccount =>
		(12, "polymath", "Polymath network, standard account (*25519).")
	SubstraTeeAccount =>
		(13, "substratee", "Any SubstraTEE off-chain network private account (*25519).")
	TotemAccount =>
		(14, "totem", "Any Totem Live Accounting network standard account (*25519).")
	SynesthesiaAccount =>
		(15, "synesthesia", "Synesthesia mainnet, standard account (*25519).")
	KulupuAccount =>
		(16, "kulupu", "Kulupu mainnet, standard account (*25519).")
	DarkAccount =>
		(17, "dark", "Dark mainnet, standard account (*25519).")
	DarwiniaAccount =>
		(18, "darwinia", "Darwinia Chain mainnet, standard account (*25519).")
	GeekAccount =>
		(19, "geek", "GeekCash mainnet, standard account (*25519).")
	StafiAccount =>
		(20, "stafi", "Stafi mainnet, standard account (*25519).")
	DockTestAccount =>
		(21, "dock-testnet", "Dock testnet, standard account (*25519).")
	DockMainAccount =>
		(22, "dock-mainnet", "Dock mainnet, standard account (*25519).")
	ShiftNrg =>
		(23, "shift", "ShiftNrg mainnet, standard account (*25519).")
	ZeroAccount =>
		(24, "zero", "ZERO mainnet, standard account (*25519).")
	AlphavilleAccount =>
		(25, "alphaville", "ZERO testnet, standard account (*25519).")
	JupiterAccount =>
		(26, "jupiter", "Jupiter testnet, standard account (*25519).")
	SubsocialAccount =>
		(28, "subsocial", "Subsocial network, standard account (*25519).")
	DhiwayAccount =>
		(29, "cord", "Dhiway CORD network, standard account (*25519).")
	PhalaAccount =>
		(30, "phala", "Phala Network, standard account (*25519).")
	LitentryAccount =>
		(31, "litentry", "Litentry Network, standard account (*25519).")
	RobonomicsAccount =>
		(32, "robonomics", "Any Robonomics network standard account (*25519).")
	DataHighwayAccount =>
		(33, "datahighway", "DataHighway mainnet, standard account (*25519).")
	AresAccount =>
		(34, "ares", "Ares Protocol, standard account (*25519).")
	ValiuAccount =>
		(35, "vln", "Valiu Liquidity Network mainnet, standard account (*25519).")
	CentrifugeAccount =>
		(36, "centrifuge", "Centrifuge Chain mainnet, standard account (*25519).")
	NodleAccount =>
		(37, "nodle", "Nodle Chain mainnet, standard account (*25519).")
	KiltAccount =>
		(38, "kilt", "KILT Chain mainnet, standard account (*25519).")
	PolimecAccount =>
		(41, "poli", "Polimec Chain mainnet, standard account (*25519).")
	SubstrateAccount =>
		(42, "substrate", "Any Substrate network, standard account (*25519).")
	BareSecp256k1 =>
		(43, "secp256k1", "Bare ECDSA SECP256k1 key.")
	ChainXAccount =>
		(44, "chainx", "ChainX mainnet, standard account (*25519).")
	UniartsAccount =>
		(45, "uniarts", "UniArts Chain mainnet, standard account (*25519).")
	Reserved46 =>
		(46, "reserved46", "Reserved for future use (46).")
	Reserved47 =>
		(47, "reserved47", "Reserved for future use (47).")
	NeatcoinAccount =>
		(48, "neatcoin", "Neatcoin mainnet, standard account (*25519).")
	HydraDXAccount =>
		(63, "hydradx", "HydraDX standard account (*25519).")
	AventusAccount =>
		(65, "aventus", "Aventus Chain mainnet, standard account (*25519).")
	CrustAccount =>
		(66, "crust", "Crust Network, standard account (*25519).")
	EquilibriumAccount =>
		(67, "equilibrium", "Equilibrium Network, standard account (*25519).")
	SoraAccount =>
		(69, "sora", "SORA Network, standard account (*25519).")
<<<<<<< HEAD
	HedgewareAccount =>
		(77, "hedgeware", "Hedgeware Network, standard account (*25519).")
=======
	MantaAccount =>
		(77, "manta", "Manta Network, standard account (*25519).")
	CalamariAccount =>
		(78, "calamari", "Manta Canary Network, standard account (*25519).")
>>>>>>> 37bb3ae7
	SocialAccount =>
		(252, "social-network", "Social Network, standard account (*25519).")
	BasiliskAccount =>
		(10041, "basilisk", "Basilisk standard account (*25519).")

	// Note: 16384 and above are reserved.
);

/// Set the default "version" (actually, this is a bit of a misnomer and the version byte is
/// typically used not just to encode format/version but also network identity) that is used for
/// encoding and decoding SS58 addresses. If an unknown version is provided then it fails.
///
/// See `ss58_address_format!` for all current known "versions".
#[cfg(feature = "std")]
pub fn set_default_ss58_version(version: Ss58AddressFormat) {
	*DEFAULT_VERSION.lock() = version
}

#[cfg(feature = "std")]
lazy_static::lazy_static! {
	static ref SS58_REGEX: Regex = Regex::new(r"^(?P<ss58>[\w\d ]+)?(?P<path>(//?[^/]+)*)$")
		.expect("constructed from known-good static value; qed");
	static ref SECRET_PHRASE_REGEX: Regex = Regex::new(r"^(?P<phrase>[\d\w ]+)?(?P<path>(//?[^/]+)*)(///(?P<password>.*))?$")
		.expect("constructed from known-good static value; qed");
	static ref JUNCTION_REGEX: Regex = Regex::new(r"/(/?[^/]+)")
		.expect("constructed from known-good static value; qed");
}

#[cfg(feature = "std")]
impl<T: Sized + AsMut<[u8]> + AsRef<[u8]> + Default + Derive> Ss58Codec for T {
	fn from_string(s: &str) -> Result<Self, PublicError> {
		let cap = SS58_REGEX.captures(s).ok_or(PublicError::InvalidFormat)?;
		let s = cap.name("ss58")
			.map(|r| r.as_str())
			.unwrap_or(DEV_ADDRESS);
		let addr = if let Some(stripped) = s.strip_prefix("0x") {
			let d = hex::decode(stripped).map_err(|_| PublicError::InvalidFormat)?;
			let mut r = Self::default();
			if d.len() == r.as_ref().len() {
				r.as_mut().copy_from_slice(&d);
				r
			} else {
				return Err(PublicError::BadLength)
			}
		} else {
			Self::from_ss58check(s)?
		};
		if cap["path"].is_empty() {
			Ok(addr)
		} else {
			let path = JUNCTION_REGEX.captures_iter(&cap["path"])
				.map(|f| DeriveJunction::from(&f[1]));
			addr.derive(path)
				.ok_or(PublicError::InvalidPath)
		}
	}

	fn from_string_with_version(s: &str) -> Result<(Self, Ss58AddressFormat), PublicError> {
		let cap = SS58_REGEX.captures(s).ok_or(PublicError::InvalidFormat)?;
		let (addr, v) = Self::from_ss58check_with_version(
			cap.name("ss58")
				.map(|r| r.as_str())
				.unwrap_or(DEV_ADDRESS)
		)?;
		if cap["path"].is_empty() {
			Ok((addr, v))
		} else {
			let path = JUNCTION_REGEX.captures_iter(&cap["path"])
				.map(|f| DeriveJunction::from(&f[1]));
			addr.derive(path)
				.ok_or(PublicError::InvalidPath)
				.map(|a| (a, v))
		}
	}
}

/// Trait suitable for typical cryptographic PKI key public type.
pub trait Public:
	AsRef<[u8]>
	+ AsMut<[u8]>
	+ Default
	+ Derive
	+ CryptoType
	+ PartialEq
	+ Eq
	+ Clone
	+ Send
	+ Sync
	+ for<'a> TryFrom<&'a [u8]>
{
	/// A new instance from the given slice.
	///
	/// NOTE: No checking goes on to ensure this is a real public key. Only use it if
	/// you are certain that the array actually is a pubkey. GIGO!
	fn from_slice(data: &[u8]) -> Self;

	/// Return a `Vec<u8>` filled with raw data.
	fn to_raw_vec(&self) -> Vec<u8> { self.as_slice().to_vec() }

	/// Return a slice filled with raw data.
	fn as_slice(&self) -> &[u8] { self.as_ref() }
	/// Return `CryptoTypePublicPair` from public key.
	fn to_public_crypto_pair(&self) -> CryptoTypePublicPair;
}

/// An opaque 32-byte cryptographic identifier.
#[derive(Clone, Eq, PartialEq, Ord, PartialOrd, Default, Encode, Decode, MaxEncodedLen)]
#[cfg_attr(feature = "std", derive(Hash))]
pub struct AccountId32([u8; 32]);

impl AccountId32 {
	/// Create a new instance from its raw inner byte value.
	///
	/// Equivalent to this types `From<[u8; 32]>` implementation. For the lack of const
	/// support in traits we have this constructor.
	pub const fn new(inner: [u8; 32]) -> Self {
		Self(inner)
	}
}

impl UncheckedFrom<crate::hash::H256> for AccountId32 {
	fn unchecked_from(h: crate::hash::H256) -> Self {
		AccountId32(h.into())
	}
}

#[cfg(feature = "std")]
impl Ss58Codec for AccountId32 {}

impl AsRef<[u8]> for AccountId32 {
	fn as_ref(&self) -> &[u8] {
		&self.0[..]
	}
}

impl AsMut<[u8]> for AccountId32 {
	fn as_mut(&mut self) -> &mut [u8] {
		&mut self.0[..]
	}
}

impl AsRef<[u8; 32]> for AccountId32 {
	fn as_ref(&self) -> &[u8; 32] {
		&self.0
	}
}

impl AsMut<[u8; 32]> for AccountId32 {
	fn as_mut(&mut self) -> &mut [u8; 32] {
		&mut self.0
	}
}

impl From<[u8; 32]> for AccountId32 {
	fn from(x: [u8; 32]) -> Self {
		Self::new(x)
	}
}

impl<'a> sp_std::convert::TryFrom<&'a [u8]> for AccountId32 {
	type Error = ();
	fn try_from(x: &'a [u8]) -> Result<AccountId32, ()> {
		if x.len() == 32 {
			let mut r = AccountId32::default();
			r.0.copy_from_slice(x);
			Ok(r)
		} else {
			Err(())
		}
	}
}

impl From<AccountId32> for [u8; 32] {
	fn from(x: AccountId32) -> [u8; 32] {
		x.0
	}
}

impl From<sr25519::Public> for AccountId32 {
	fn from(k: sr25519::Public) -> Self {
		k.0.into()
	}
}

impl From<ed25519::Public> for AccountId32 {
	fn from(k: ed25519::Public) -> Self {
		k.0.into()
	}
}

#[cfg(feature = "std")]
impl std::fmt::Display for AccountId32 {
	fn fmt(&self, f: &mut std::fmt::Formatter) -> std::fmt::Result {
		write!(f, "{}", self.to_ss58check())
	}
}

impl sp_std::fmt::Debug for AccountId32 {
	#[cfg(feature = "std")]
	fn fmt(&self, f: &mut sp_std::fmt::Formatter) -> sp_std::fmt::Result {
		let s = self.to_ss58check();
		write!(f, "{} ({}...)", crate::hexdisplay::HexDisplay::from(&self.0), &s[0..8])
	}

	#[cfg(not(feature = "std"))]
	fn fmt(&self, _: &mut sp_std::fmt::Formatter) -> sp_std::fmt::Result {
		Ok(())
	}
}

#[cfg(feature = "std")]
impl serde::Serialize for AccountId32 {
	fn serialize<S>(&self, serializer: S) -> Result<S::Ok, S::Error> where S: serde::Serializer {
		serializer.serialize_str(&self.to_ss58check())
	}
}

#[cfg(feature = "std")]
impl<'de> serde::Deserialize<'de> for AccountId32 {
	fn deserialize<D>(deserializer: D) -> Result<Self, D::Error> where D: serde::Deserializer<'de> {
		Ss58Codec::from_ss58check(&String::deserialize(deserializer)?)
			.map_err(|e| serde::de::Error::custom(format!("{:?}", e)))
	}
}

#[cfg(feature = "std")]
impl sp_std::str::FromStr for AccountId32 {
	type Err = &'static str;

	fn from_str(s: &str) -> Result<Self, Self::Err> {
		let hex_or_ss58_without_prefix = s.trim_start_matches("0x");
		if hex_or_ss58_without_prefix.len() == 64 {
			let mut bytes = [0u8; 32];
			hex::decode_to_slice(hex_or_ss58_without_prefix, &mut bytes)
				.map_err(|_| "invalid hex address.")
				.map(|_| Self::from(bytes))
		} else {
			Self::from_ss58check(s).map_err(|_| "invalid ss58 address.")
		}
	}
}

#[cfg(feature = "std")]
pub use self::dummy::*;

#[cfg(feature = "std")]
mod dummy {
	use super::*;

	/// Dummy cryptography. Doesn't do anything.
	#[derive(Clone, Hash, Default, Eq, PartialEq)]
	pub struct Dummy;

	impl AsRef<[u8]> for Dummy {
		fn as_ref(&self) -> &[u8] { &b""[..] }
	}

	impl AsMut<[u8]> for Dummy {
		fn as_mut(&mut self) -> &mut[u8] {
			unsafe {
				#[allow(mutable_transmutes)]
				sp_std::mem::transmute::<_, &'static mut [u8]>(&b""[..])
			}
		}
	}

	impl<'a> TryFrom<&'a [u8]> for Dummy {
		type Error = ();

		fn try_from(_: &'a [u8]) -> Result<Self, ()> {
			Ok(Self)
		}
	}

	impl CryptoType for Dummy {
		type Pair = Dummy;
	}

	impl Derive for Dummy {}

	impl Public for Dummy {
		fn from_slice(_: &[u8]) -> Self { Self }
		#[cfg(feature = "std")]
		fn to_raw_vec(&self) -> Vec<u8> { vec![] }
		fn as_slice(&self) -> &[u8] { b"" }
		fn to_public_crypto_pair(&self) -> CryptoTypePublicPair {
			CryptoTypePublicPair(
				CryptoTypeId(*b"dumm"), Public::to_raw_vec(self)
			)
		}
	}

	impl Pair for Dummy {
		type Public = Dummy;
		type Seed = Dummy;
		type Signature = Dummy;
		type DeriveError = ();
		#[cfg(feature = "std")]
		fn generate_with_phrase(_: Option<&str>) -> (Self, String, Self::Seed) { Default::default() }
		#[cfg(feature = "std")]
		fn from_phrase(_: &str, _: Option<&str>)
			-> Result<(Self, Self::Seed), SecretStringError>
		{
			Ok(Default::default())
		}
		fn derive<
			Iter: Iterator<Item=DeriveJunction>,
		>(&self, _: Iter, _: Option<Dummy>) -> Result<(Self, Option<Dummy>), Self::DeriveError> { Ok((Self, None)) }
		fn from_seed(_: &Self::Seed) -> Self { Self }
		fn from_seed_slice(_: &[u8]) -> Result<Self, SecretStringError> { Ok(Self) }
		fn sign(&self, _: &[u8]) -> Self::Signature { Self }
		fn verify<M: AsRef<[u8]>>(_: &Self::Signature, _: M, _: &Self::Public) -> bool { true }
		fn verify_weak<P: AsRef<[u8]>, M: AsRef<[u8]>>(_: &[u8], _: M, _: P) -> bool { true }
		fn public(&self) -> Self::Public { Self }
		fn to_raw_vec(&self) -> Vec<u8> { vec![] }
	}
}

/// Trait suitable for typical cryptographic PKI key pair type.
///
/// For now it just specifies how to create a key from a phrase and derivation path.
#[cfg(feature = "full_crypto")]
pub trait Pair: CryptoType + Sized + Clone + Send + Sync + 'static {
	/// The type which is used to encode a public key.
	type Public: Public + Hash;

	/// The type used to (minimally) encode the data required to securely create
	/// a new key pair.
	type Seed: Default + AsRef<[u8]> + AsMut<[u8]> + Clone;

	/// The type used to represent a signature. Can be created from a key pair and a message
	/// and verified with the message and a public key.
	type Signature: AsRef<[u8]>;

	/// Error returned from the `derive` function.
	type DeriveError;

	/// Generate new secure (random) key pair.
	///
	/// This is only for ephemeral keys really, since you won't have access to the secret key
	/// for storage. If you want a persistent key pair, use `generate_with_phrase` instead.
	#[cfg(feature = "std")]
	fn generate() -> (Self, Self::Seed) {
		let mut seed = Self::Seed::default();
		OsRng.fill_bytes(seed.as_mut());
		(Self::from_seed(&seed), seed)
	}

	/// Generate new secure (random) key pair and provide the recovery phrase.
	///
	/// You can recover the same key later with `from_phrase`.
	///
	/// This is generally slower than `generate()`, so prefer that unless you need to persist
	/// the key from the current session.
	#[cfg(feature = "std")]
	fn generate_with_phrase(password: Option<&str>) -> (Self, String, Self::Seed);

	/// Returns the KeyPair from the English BIP39 seed `phrase`, or `None` if it's invalid.
	#[cfg(feature = "std")]
	fn from_phrase(phrase: &str, password: Option<&str>) -> Result<(Self, Self::Seed), SecretStringError>;

	/// Derive a child key from a series of given junctions.
	fn derive<Iter: Iterator<Item=DeriveJunction>>(&self,
		path: Iter,
		seed: Option<Self::Seed>,
	) -> Result<(Self, Option<Self::Seed>), Self::DeriveError>;

	/// Generate new key pair from the provided `seed`.
	///
	/// @WARNING: THIS WILL ONLY BE SECURE IF THE `seed` IS SECURE. If it can be guessed
	/// by an attacker then they can also derive your key.
	fn from_seed(seed: &Self::Seed) -> Self;

	/// Make a new key pair from secret seed material. The slice must be the correct size or
	/// it will return `None`.
	///
	/// @WARNING: THIS WILL ONLY BE SECURE IF THE `seed` IS SECURE. If it can be guessed
	/// by an attacker then they can also derive your key.
	fn from_seed_slice(seed: &[u8]) -> Result<Self, SecretStringError>;

	/// Sign a message.
	fn sign(&self, message: &[u8]) -> Self::Signature;

	/// Verify a signature on a message. Returns true if the signature is good.
	fn verify<M: AsRef<[u8]>>(sig: &Self::Signature, message: M, pubkey: &Self::Public) -> bool;

	/// Verify a signature on a message. Returns true if the signature is good.
	fn verify_weak<P: AsRef<[u8]>, M: AsRef<[u8]>>(sig: &[u8], message: M, pubkey: P) -> bool;

	/// Get the public key.
	fn public(&self) -> Self::Public;

	/// Interprets the string `s` in order to generate a key Pair. Returns both the pair and an optional seed, in the
	/// case that the pair can be expressed as a direct derivation from a seed (some cases, such as Sr25519 derivations
	/// with path components, cannot).
	///
	/// This takes a helper function to do the key generation from a phrase, password and
	/// junction iterator.
	///
	/// - If `s` is a possibly `0x` prefixed 64-digit hex string, then it will be interpreted
	/// directly as a `MiniSecretKey` (aka "seed" in `subkey`).
	/// - If `s` is a valid BIP-39 key phrase of 12, 15, 18, 21 or 24 words, then the key will
	/// be derived from it. In this case:
	///   - the phrase may be followed by one or more items delimited by `/` characters.
	///   - the path may be followed by `///`, in which case everything after the `///` is treated
	/// as a password.
	/// - If `s` begins with a `/` character it is prefixed with the Substrate public `DEV_PHRASE` and
	/// interpreted as above.
	///
	/// In this case they are interpreted as HDKD junctions; purely numeric items are interpreted as
	/// integers, non-numeric items as strings. Junctions prefixed with `/` are interpreted as soft
	/// junctions, and with `//` as hard junctions.
	///
	/// There is no correspondence mapping between SURI strings and the keys they represent.
	/// Two different non-identical strings can actually lead to the same secret being derived.
	/// Notably, integer junction indices may be legally prefixed with arbitrary number of zeros.
	/// Similarly an empty password (ending the SURI with `///`) is perfectly valid and will generally
	/// be equivalent to no password at all.
	///
	/// `None` is returned if no matches are found.
	#[cfg(feature = "std")]
	fn from_string_with_seed(s: &str, password_override: Option<&str>)
		-> Result<(Self, Option<Self::Seed>), SecretStringError>
	{
		let cap = SECRET_PHRASE_REGEX.captures(s).ok_or(SecretStringError::InvalidFormat)?;

		let path = JUNCTION_REGEX.captures_iter(&cap["path"])
			.map(|f| DeriveJunction::from(&f[1]));

		let phrase = cap.name("phrase").map(|r| r.as_str()).unwrap_or(DEV_PHRASE);
		let password = password_override.or_else(|| cap.name("password").map(|m| m.as_str()));

		let (root, seed) = if let Some(stripped) = phrase.strip_prefix("0x") {
			hex::decode(stripped).ok()
				.and_then(|seed_vec| {
					let mut seed = Self::Seed::default();
					if seed.as_ref().len() == seed_vec.len() {
						seed.as_mut().copy_from_slice(&seed_vec);
						Some((Self::from_seed(&seed), seed))
					} else {
						None
					}
				})
				.ok_or(SecretStringError::InvalidSeed)?
		} else {
			Self::from_phrase(phrase, password)
				.map_err(|_| SecretStringError::InvalidPhrase)?
		};
		root.derive(path, Some(seed)).map_err(|_| SecretStringError::InvalidPath)
	}

	/// Interprets the string `s` in order to generate a key pair.
	///
	/// See [`from_string_with_seed`](Pair::from_string_with_seed) for more extensive documentation.
	#[cfg(feature = "std")]
	fn from_string(s: &str, password_override: Option<&str>) -> Result<Self, SecretStringError> {
		Self::from_string_with_seed(s, password_override).map(|x| x.0)
	}

	/// Return a vec filled with raw data.
	fn to_raw_vec(&self) -> Vec<u8>;
}

/// One type is wrapped by another.
pub trait IsWrappedBy<Outer>: From<Outer> + Into<Outer> {
	/// Get a reference to the inner from the outer.
	fn from_ref(outer: &Outer) -> &Self;
	/// Get a mutable reference to the inner from the outer.
	fn from_mut(outer: &mut Outer) -> &mut Self;
}

/// Opposite of `IsWrappedBy` - denotes a type which is a simple wrapper around another type.
pub trait Wraps: Sized {
	/// The inner type it is wrapping.
	type Inner: IsWrappedBy<Self>;
}

impl<T, Outer> IsWrappedBy<Outer> for T where
	Outer: AsRef<Self> + AsMut<Self> + From<Self>,
	T: From<Outer>,
{
	/// Get a reference to the inner from the outer.
	fn from_ref(outer: &Outer) -> &Self { outer.as_ref() }

	/// Get a mutable reference to the inner from the outer.
	fn from_mut(outer: &mut Outer) -> &mut Self { outer.as_mut() }
}

impl<Inner, Outer, T> UncheckedFrom<T> for Outer where
	Outer: Wraps<Inner=Inner>,
	Inner: IsWrappedBy<Outer> + UncheckedFrom<T>,
{
	fn unchecked_from(t: T) -> Self {
		let inner: Inner = t.unchecked_into();
		inner.into()
	}
}

/// Type which has a particular kind of crypto associated with it.
pub trait CryptoType {
	/// The pair key type of this crypto.
	#[cfg(feature = "full_crypto")]
	type Pair: Pair;
}

/// An identifier for a type of cryptographic key.
///
/// To avoid clashes with other modules when distributing your module publicly, register your
/// `KeyTypeId` on the list here by making a PR.
///
/// Values whose first character is `_` are reserved for private use and won't conflict with any
/// public modules.
#[derive(
	Copy, Clone, Default, PartialEq, Eq, PartialOrd, Ord, Hash, Encode, Decode, PassByInner,
	crate::RuntimeDebug
)]
#[cfg_attr(feature = "std", derive(serde::Serialize, serde::Deserialize))]
pub struct KeyTypeId(pub [u8; 4]);

impl From<u32> for KeyTypeId {
	fn from(x: u32) -> Self {
		Self(x.to_le_bytes())
	}
}

impl From<KeyTypeId> for u32 {
	fn from(x: KeyTypeId) -> Self {
		u32::from_le_bytes(x.0)
	}
}

impl<'a> TryFrom<&'a str> for KeyTypeId {
	type Error = ();

	fn try_from(x: &'a str) -> Result<Self, ()> {
		let b = x.as_bytes();
		if b.len() != 4 {
			return Err(());
		}
		let mut res = KeyTypeId::default();
		res.0.copy_from_slice(&b[0..4]);
		Ok(res)
	}
}

/// An identifier for a specific cryptographic algorithm used by a key pair
#[derive(Debug, Copy, Clone, Default, PartialEq, Eq, PartialOrd, Ord, Hash, Encode, Decode)]
#[cfg_attr(feature = "std", derive(serde::Serialize, serde::Deserialize))]
pub struct CryptoTypeId(pub [u8; 4]);

/// A type alias of CryptoTypeId & a public key
#[derive(Debug, Clone, Default, PartialEq, Eq, PartialOrd, Ord, Hash, Encode, Decode)]
#[cfg_attr(feature = "std", derive(serde::Serialize, serde::Deserialize))]
pub struct CryptoTypePublicPair(pub CryptoTypeId, pub Vec<u8>);

#[cfg(feature = "std")]
impl sp_std::fmt::Display for CryptoTypePublicPair {
	fn fmt(&self, f: &mut sp_std::fmt::Formatter) -> sp_std::fmt::Result {
		let id = match str::from_utf8(&(self.0).0[..]) {
			Ok(id) => id.to_string(),
			Err(_) => {
				format!("{:#?}", self.0)
			}
		};
		write!(f, "{}-{}", id, HexDisplay::from(&self.1))
	}
}

/// Known key types; this also functions as a global registry of key types for projects wishing to
/// avoid collisions with each other.
///
/// It's not universal in the sense that *all* key types need to be mentioned here, it's just a
/// handy place to put common key types.
pub mod key_types {
	use super::KeyTypeId;

	/// Key type for Babe module, built-in. Identified as `babe`.
	pub const BABE: KeyTypeId = KeyTypeId(*b"babe");
	/// Key type for Grandpa module, built-in. Identified as `gran`.
	pub const GRANDPA: KeyTypeId = KeyTypeId(*b"gran");
	/// Key type for controlling an account in a Substrate runtime, built-in. Identified as `acco`.
	pub const ACCOUNT: KeyTypeId = KeyTypeId(*b"acco");
	/// Key type for Aura module, built-in. Identified as `aura`.
	pub const AURA: KeyTypeId = KeyTypeId(*b"aura");
	/// Key type for ImOnline module, built-in. Identified as `imon`.
	pub const IM_ONLINE: KeyTypeId = KeyTypeId(*b"imon");
	/// Key type for AuthorityDiscovery module, built-in. Identified as `audi`.
	pub const AUTHORITY_DISCOVERY: KeyTypeId = KeyTypeId(*b"audi");
	/// Key type for staking, built-in. Identified as `stak`.
	pub const STAKING: KeyTypeId = KeyTypeId(*b"stak");
	/// Key type for equivocation reporting, built-in. Identified as `fish`.
	pub const REPORTING: KeyTypeId = KeyTypeId(*b"fish");
	/// A key type ID useful for tests.
	pub const DUMMY: KeyTypeId = KeyTypeId(*b"dumy");
}

#[cfg(test)]
mod tests {
	use crate::DeriveJunction;
	use hex_literal::hex;
	use super::*;

	#[derive(Clone, Eq, PartialEq, Debug)]
	enum TestPair {
		Generated,
		GeneratedWithPhrase,
		GeneratedFromPhrase{phrase: String, password: Option<String>},
		Standard{phrase: String, password: Option<String>, path: Vec<DeriveJunction>},
		Seed(Vec<u8>),
	}
	impl Default for TestPair {
		fn default() -> Self {
			TestPair::Generated
		}
	}
	impl CryptoType for TestPair {
		type Pair = Self;
	}

	#[derive(Clone, PartialEq, Eq, Hash, Default)]
	struct TestPublic;
	impl AsRef<[u8]> for TestPublic {
		fn as_ref(&self) -> &[u8] {
			&[]
		}
	}
	impl AsMut<[u8]> for TestPublic {
		fn as_mut(&mut self) -> &mut [u8] {
			&mut []
		}
	}
	impl<'a> TryFrom<&'a [u8]> for TestPublic {
		type Error = ();

		fn try_from(_: &'a [u8]) -> Result<Self, ()> {
			Ok(Self)
		}
	}
	impl CryptoType for TestPublic {
		type Pair = TestPair;
	}
	impl Derive for TestPublic {}
	impl Public for TestPublic {
		fn from_slice(_bytes: &[u8]) -> Self {
			Self
		}
		fn as_slice(&self) -> &[u8] {
			&[]
		}
		fn to_raw_vec(&self) -> Vec<u8> {
			vec![]
		}
		fn to_public_crypto_pair(&self) -> CryptoTypePublicPair {
			CryptoTypePublicPair(
				CryptoTypeId(*b"dumm"), self.to_raw_vec(),
			)
		}
	}
	impl Pair for TestPair {
		type Public = TestPublic;
		type Seed = [u8; 8];
		type Signature = [u8; 0];
		type DeriveError = ();

		fn generate() -> (Self, <Self as Pair>::Seed) { (TestPair::Generated, [0u8; 8]) }
		fn generate_with_phrase(_password: Option<&str>) -> (Self, String, <Self as Pair>::Seed) {
			(TestPair::GeneratedWithPhrase, "".into(), [0u8; 8])
		}
		fn from_phrase(phrase: &str, password: Option<&str>)
			-> Result<(Self, <Self as Pair>::Seed), SecretStringError>
		{
			Ok((TestPair::GeneratedFromPhrase {
				phrase: phrase.to_owned(),
				password: password.map(Into::into)
			}, [0u8; 8]))
		}
		fn derive<Iter: Iterator<Item=DeriveJunction>>(&self, path_iter: Iter, _: Option<[u8; 8]>)
			-> Result<(Self, Option<[u8; 8]>), Self::DeriveError>
		{
			Ok((match self.clone() {
				TestPair::Standard {phrase, password, path} =>
					TestPair::Standard { phrase, password, path: path.into_iter().chain(path_iter).collect() },
				TestPair::GeneratedFromPhrase {phrase, password} =>
					TestPair::Standard { phrase, password, path: path_iter.collect() },
				x => if path_iter.count() == 0 { x } else { return Err(()) },
			}, None))
		}
		fn from_seed(_seed: &<TestPair as Pair>::Seed) -> Self { TestPair::Seed(_seed.as_ref().to_owned()) }
		fn sign(&self, _message: &[u8]) -> Self::Signature { [] }
		fn verify<M: AsRef<[u8]>>(_: &Self::Signature, _: M, _: &Self::Public) -> bool { true }
		fn verify_weak<P: AsRef<[u8]>, M: AsRef<[u8]>>(
			_sig: &[u8],
			_message: M,
			_pubkey: P
		) -> bool { true }
		fn public(&self) -> Self::Public { TestPublic }
		fn from_seed_slice(seed: &[u8])
			-> Result<Self, SecretStringError>
		{
			Ok(TestPair::Seed(seed.to_owned()))
		}
		fn to_raw_vec(&self) -> Vec<u8> {
			vec![]
		}
	}

	#[test]
	fn interpret_std_seed_should_work() {
		assert_eq!(
			TestPair::from_string("0x0123456789abcdef", None),
			Ok(TestPair::Seed(hex!["0123456789abcdef"][..].to_owned()))
		);
	}

	#[test]
	fn password_override_should_work() {
		assert_eq!(
			TestPair::from_string("hello world///password", None),
			TestPair::from_string("hello world", Some("password")),
		);
		assert_eq!(
			TestPair::from_string("hello world///password", None),
			TestPair::from_string("hello world///other password", Some("password")),
		);
	}

	#[test]
	fn interpret_std_secret_string_should_work() {
		assert_eq!(
			TestPair::from_string("hello world", None),
			Ok(TestPair::Standard{phrase: "hello world".to_owned(), password: None, path: vec![]})
		);
		assert_eq!(
			TestPair::from_string("hello world/1", None),
			Ok(TestPair::Standard{phrase: "hello world".to_owned(), password: None, path: vec![DeriveJunction::soft(1)]})
		);
		assert_eq!(
			TestPair::from_string("hello world/DOT", None),
			Ok(TestPair::Standard{phrase: "hello world".to_owned(), password: None, path: vec![DeriveJunction::soft("DOT")]})
		);
		assert_eq!(
			TestPair::from_string("hello world//1", None),
			Ok(TestPair::Standard{phrase: "hello world".to_owned(), password: None, path: vec![DeriveJunction::hard(1)]})
		);
		assert_eq!(
			TestPair::from_string("hello world//DOT", None),
			Ok(TestPair::Standard{phrase: "hello world".to_owned(), password: None, path: vec![DeriveJunction::hard("DOT")]})
		);
		assert_eq!(
			TestPair::from_string("hello world//1/DOT", None),
			Ok(TestPair::Standard{phrase: "hello world".to_owned(), password: None, path: vec![DeriveJunction::hard(1), DeriveJunction::soft("DOT")]})
		);
		assert_eq!(
			TestPair::from_string("hello world//DOT/1", None),
			Ok(TestPair::Standard{phrase: "hello world".to_owned(), password: None, path: vec![DeriveJunction::hard("DOT"), DeriveJunction::soft(1)]})
		);
		assert_eq!(
			TestPair::from_string("hello world///password", None),
			Ok(TestPair::Standard{phrase: "hello world".to_owned(), password: Some("password".to_owned()), path: vec![]})
		);
		assert_eq!(
			TestPair::from_string("hello world//1/DOT///password", None),
			Ok(TestPair::Standard{phrase: "hello world".to_owned(), password: Some("password".to_owned()), path: vec![DeriveJunction::hard(1), DeriveJunction::soft("DOT")]})
		);
		assert_eq!(
			TestPair::from_string("hello world/1//DOT///password", None),
			Ok(TestPair::Standard{phrase: "hello world".to_owned(), password: Some("password".to_owned()), path: vec![DeriveJunction::soft(1), DeriveJunction::hard("DOT")]})
		);
	}

	#[test]
	fn accountid_32_from_str_works() {
		use std::str::FromStr;
		assert!(AccountId32::from_str("5G9VdMwXvzza9pS8qE8ZHJk3CheHW9uucBn9ngW4C1gmmzpv").is_ok());
		assert!(AccountId32::from_str("5c55177d67b064bb5d189a3e1ddad9bc6646e02e64d6e308f5acbb1533ac430d").is_ok());
		assert!(AccountId32::from_str("0x5c55177d67b064bb5d189a3e1ddad9bc6646e02e64d6e308f5acbb1533ac430d").is_ok());

		assert_eq!(
			AccountId32::from_str("99G9VdMwXvzza9pS8qE8ZHJk3CheHW9uucBn9ngW4C1gmmzpv").unwrap_err(),
			"invalid ss58 address.",
		);
		assert_eq!(
			AccountId32::from_str("gc55177d67b064bb5d189a3e1ddad9bc6646e02e64d6e308f5acbb1533ac430d").unwrap_err(),
			"invalid hex address.",
		);
		assert_eq!(
			AccountId32::from_str("0xgc55177d67b064bb5d189a3e1ddad9bc6646e02e64d6e308f5acbb1533ac430d").unwrap_err(),
			"invalid hex address.",
		);

		// valid hex but invalid length will be treated as ss58.
		assert_eq!(
			AccountId32::from_str("55c55177d67b064bb5d189a3e1ddad9bc6646e02e64d6e308f5acbb1533ac430d").unwrap_err(),
			"invalid ss58 address.",
		);
	}
}<|MERGE_RESOLUTION|>--- conflicted
+++ resolved
@@ -580,17 +580,14 @@
 		(67, "equilibrium", "Equilibrium Network, standard account (*25519).")
 	SoraAccount =>
 		(69, "sora", "SORA Network, standard account (*25519).")
-<<<<<<< HEAD
-	HedgewareAccount =>
-		(77, "hedgeware", "Hedgeware Network, standard account (*25519).")
-=======
 	MantaAccount =>
 		(77, "manta", "Manta Network, standard account (*25519).")
 	CalamariAccount =>
 		(78, "calamari", "Manta Canary Network, standard account (*25519).")
->>>>>>> 37bb3ae7
 	SocialAccount =>
 		(252, "social-network", "Social Network, standard account (*25519).")
+	HedgewareAccount =>
+		(777, "hedgeware", "Hedgeware Network, standard account (*25519).")
 	BasiliskAccount =>
 		(10041, "basilisk", "Basilisk standard account (*25519).")
 
