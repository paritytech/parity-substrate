// This file is part of Substrate.

// Copyright (C) 2017-2021 Parity Technologies (UK) Ltd.
// SPDX-License-Identifier: Apache-2.0

// Licensed under the Apache License, Version 2.0 (the "License");
// you may not use this file except in compliance with the License.
// You may obtain a copy of the License at
//
// 	http://www.apache.org/licenses/LICENSE-2.0
//
// Unless required by applicable law or agreed to in writing, software
// distributed under the License is distributed on an "AS IS" BASIS,
// WITHOUT WARRANTIES OR CONDITIONS OF ANY KIND, either express or implied.
// See the License for the specific language governing permissions and
// limitations under the License.

// tag::description[]
//! Cryptographic utilities.
// end::description[]

use crate::{sr25519, ed25519};
use sp_std::hash::Hash;
use sp_std::vec::Vec;
use sp_std::str;
#[cfg(feature = "std")]
use sp_std::convert::TryInto;
use sp_std::convert::TryFrom;
#[cfg(feature = "std")]
use parking_lot::Mutex;
#[cfg(feature = "std")]
use rand::{RngCore, rngs::OsRng};
use codec::{Encode, Decode};
#[cfg(feature = "std")]
use regex::Regex;
#[cfg(feature = "std")]
use base58::{FromBase58, ToBase58};
#[cfg(feature = "std")]
use crate::hexdisplay::HexDisplay;
#[doc(hidden)]
pub use sp_std::ops::Deref;
use sp_runtime_interface::pass_by::PassByInner;
/// Trait to zeroize a memory buffer.
pub use zeroize::Zeroize;
/// Trait for accessing reference to `SecretString`.
pub use secrecy::ExposeSecret;
/// A store for sensitive data.
#[cfg(feature = "std")]
pub use secrecy::SecretString;

/// The root phrase for our publicly known keys.
pub const DEV_PHRASE: &str = "bottom drive obey lake curtain smoke basket hold race lonely fit walk";

/// The address of the associated root phrase for our publicly known keys.
pub const DEV_ADDRESS: &str = "5DfhGyQdFobKM8NsWvEeAKk5EQQgYe9AydgJ7rMB6E1EqRzV";

/// The infallible type.
#[derive(crate::RuntimeDebug)]
pub enum Infallible {}

/// The length of the junction identifier. Note that this is also referred to as the
/// `CHAIN_CODE_LENGTH` in the context of Schnorrkel.
#[cfg(feature = "full_crypto")]
pub const JUNCTION_ID_LEN: usize = 32;

/// Similar to `From`, except that the onus is on the part of the caller to ensure
/// that data passed in makes sense. Basically, you're not guaranteed to get anything
/// sensible out.
pub trait UncheckedFrom<T> {
	/// Convert from an instance of `T` to Self. This is not guaranteed to be
	/// whatever counts as a valid instance of `T` and it's up to the caller to
	/// ensure that it makes sense.
	fn unchecked_from(t: T) -> Self;
}

/// The counterpart to `UncheckedFrom`.
pub trait UncheckedInto<T> {
	/// The counterpart to `unchecked_from`.
	fn unchecked_into(self) -> T;
}

impl<S, T: UncheckedFrom<S>> UncheckedInto<T> for S {
	fn unchecked_into(self) -> T {
		T::unchecked_from(self)
	}
}

/// An error with the interpretation of a secret.
#[derive(Debug, Clone, PartialEq, Eq)]
#[cfg(feature = "full_crypto")]
pub enum SecretStringError {
	/// The overall format was invalid (e.g. the seed phrase contained symbols).
	InvalidFormat,
	/// The seed phrase provided is not a valid BIP39 phrase.
	InvalidPhrase,
	/// The supplied password was invalid.
	InvalidPassword,
	/// The seed is invalid (bad content).
	InvalidSeed,
	/// The seed has an invalid length.
	InvalidSeedLength,
	/// The derivation path was invalid (e.g. contains soft junctions when they are not supported).
	InvalidPath,
}

/// A since derivation junction description. It is the single parameter used when creating
/// a new secret key from an existing secret key and, in the case of `SoftRaw` and `SoftIndex`
/// a new public key from an existing public key.
#[derive(Copy, Clone, Eq, PartialEq, Hash, Debug, Encode, Decode)]
#[cfg(feature = "full_crypto")]
pub enum DeriveJunction {
	/// Soft (vanilla) derivation. Public keys have a correspondent derivation.
	Soft([u8; JUNCTION_ID_LEN]),
	/// Hard ("hardened") derivation. Public keys do not have a correspondent derivation.
	Hard([u8; JUNCTION_ID_LEN]),
}

#[cfg(feature = "full_crypto")]
impl DeriveJunction {
	/// Consume self to return a soft derive junction with the same chain code.
	pub fn soften(self) -> Self { DeriveJunction::Soft(self.unwrap_inner()) }

	/// Consume self to return a hard derive junction with the same chain code.
	pub fn harden(self) -> Self { DeriveJunction::Hard(self.unwrap_inner()) }

	/// Create a new soft (vanilla) DeriveJunction from a given, encodable, value.
	///
	/// If you need a hard junction, use `hard()`.
	pub fn soft<T: Encode>(index: T) -> Self {
		let mut cc: [u8; JUNCTION_ID_LEN] = Default::default();
		index.using_encoded(|data| if data.len() > JUNCTION_ID_LEN {
			let hash_result = blake2_rfc::blake2b::blake2b(JUNCTION_ID_LEN, &[], data);
			let hash = hash_result.as_bytes();
			cc.copy_from_slice(hash);
		} else {
			cc[0..data.len()].copy_from_slice(data);
		});
		DeriveJunction::Soft(cc)
	}

	/// Create a new hard (hardened) DeriveJunction from a given, encodable, value.
	///
	/// If you need a soft junction, use `soft()`.
	pub fn hard<T: Encode>(index: T) -> Self {
		Self::soft(index).harden()
	}

	/// Consume self to return the chain code.
	pub fn unwrap_inner(self) -> [u8; JUNCTION_ID_LEN] {
		match self {
			DeriveJunction::Hard(c) | DeriveJunction::Soft(c) => c,
		}
	}

	/// Get a reference to the inner junction id.
	pub fn inner(&self) -> &[u8; JUNCTION_ID_LEN] {
		match self {
			DeriveJunction::Hard(ref c) | DeriveJunction::Soft(ref c) => c,
		}
	}

	/// Return `true` if the junction is soft.
	pub fn is_soft(&self) -> bool {
		match *self {
			DeriveJunction::Soft(_) => true,
			_ => false,
		}
	}

	/// Return `true` if the junction is hard.
	pub fn is_hard(&self) -> bool {
		match *self {
			DeriveJunction::Hard(_) => true,
			_ => false,
		}
	}
}

#[cfg(feature = "full_crypto")]
impl<T: AsRef<str>> From<T> for DeriveJunction {
	fn from(j: T) -> DeriveJunction {
		let j = j.as_ref();
		let (code, hard) = if j.starts_with('/') {
			(&j[1..], true)
		} else {
			(j, false)
		};

		let res = if let Ok(n) = str::parse::<u64>(code) {
			// number
			DeriveJunction::soft(n)
		} else {
			// something else
			DeriveJunction::soft(code)
		};

		if hard {
			res.harden()
		} else {
			res
		}
	}
}

/// An error type for SS58 decoding.
#[cfg(feature = "full_crypto")]
#[derive(Clone, Copy, Eq, PartialEq, Debug)]
pub enum PublicError {
	/// Bad alphabet.
	BadBase58,
	/// Bad length.
	BadLength,
	/// Unknown identifier for the encoding.
	UnknownVersion,
	/// Invalid checksum.
	InvalidChecksum,
	/// Invalid format.
	InvalidFormat,
	/// Invalid derivation path.
	InvalidPath,
	/// Disallowed SS58 Address Format for this datatype.
	FormatNotAllowed,
}

/// Key that can be encoded to/from SS58.
///
/// See https://github.com/paritytech/substrate/wiki/External-Address-Format-(SS58)#address-type
/// for information on the codec.
#[cfg(feature = "full_crypto")]
pub trait Ss58Codec: Sized + AsMut<[u8]> + AsRef<[u8]> + Default {
	/// A format filterer, can be used to ensure that `from_ss58check` family only decode for
	/// allowed identifiers. By default just refuses the two reserved identifiers.
	fn format_is_allowed(f: Ss58AddressFormat) -> bool {
		!matches!(f, Ss58AddressFormat::Reserved46 | Ss58AddressFormat::Reserved47)
	}

	/// Some if the string is a properly encoded SS58Check address.
	#[cfg(feature = "std")]
	fn from_ss58check(s: &str) -> Result<Self, PublicError> {
		Self::from_ss58check_with_version(s)
			.and_then(|(r, v)| match v {
				v if !v.is_custom() => Ok(r),
				v if v == *DEFAULT_VERSION.lock() => Ok(r),
				_ => Err(PublicError::UnknownVersion),
			})
	}

	/// Some if the string is a properly encoded SS58Check address.
	#[cfg(feature = "std")]
	fn from_ss58check_with_version(s: &str) -> Result<(Self, Ss58AddressFormat), PublicError> {
		const CHECKSUM_LEN: usize = 2;
		let mut res = Self::default();

		// Must decode to our type.
		let body_len = res.as_mut().len();

		let data = s.from_base58().map_err(|_| PublicError::BadBase58)?;
		if data.len() < 2 { return Err(PublicError::BadLength); }
		let (prefix_len, ident) = match data[0] {
			0..=63 => (1, data[0] as u16),
			64..=127 => {
				// weird bit manipulation owing to the combination of LE encoding and missing two bits
				// from the left.
				// d[0] d[1] are: 01aaaaaa bbcccccc
				// they make the LE-encoded 16-bit value: aaaaaabb 00cccccc
				// so the lower byte is formed of aaaaaabb and the higher byte is 00cccccc
				let lower = (data[0] << 2) | (data[1] >> 6);
				let upper = data[1] & 0b00111111;
				(2, (lower as u16) | ((upper as u16) << 8))
			}
			_ => Err(PublicError::UnknownVersion)?,
		};
		if data.len() != prefix_len + body_len + CHECKSUM_LEN { return Err(PublicError::BadLength) }
		let format = ident.try_into().map_err(|_: ()| PublicError::UnknownVersion)?;
		if !Self::format_is_allowed(format) { return Err(PublicError::FormatNotAllowed) }

		let hash = ss58hash(&data[0..body_len + prefix_len]);
		let checksum = &hash.as_bytes()[0..CHECKSUM_LEN];
		if data[body_len + prefix_len..body_len + prefix_len + CHECKSUM_LEN] != *checksum {
			// Invalid checksum.
			return Err(PublicError::InvalidChecksum);
		}
		res.as_mut().copy_from_slice(&data[prefix_len..body_len + prefix_len]);
		Ok((res, format))
	}

	/// Some if the string is a properly encoded SS58Check address, optionally with
	/// a derivation path following.
	#[cfg(feature = "std")]
	fn from_string(s: &str) -> Result<Self, PublicError> {
		Self::from_string_with_version(s)
			.and_then(|(r, v)| match v {
				v if !v.is_custom() => Ok(r),
				v if v == *DEFAULT_VERSION.lock() => Ok(r),
				_ => Err(PublicError::UnknownVersion),
			})
	}

	/// Return the ss58-check string for this key.
	#[cfg(feature = "std")]
	fn to_ss58check_with_version(&self, version: Ss58AddressFormat) -> String {
		// We mask out the upper two bits of the ident - SS58 Prefix currently only supports 14-bits
		let ident: u16 = u16::from(version) & 0b00111111_11111111;
		let mut v = match ident {
			0..=63 => vec![ident as u8],
			64..=16_383 => {
				// upper six bits of the lower byte(!)
				let first = ((ident & 0b00000000_11111100) as u8) >> 2;
				// lower two bits of the lower byte in the high pos,
				// lower bits of the upper byte in the low pos
				let second = ((ident >> 8) as u8) | ((ident & 0b00000000_00000011) as u8) << 6;
				vec![first | 0b01000000, second]
			}
			_ => unreachable!("masked out the upper two bits; qed"),
		};
		v.extend(self.as_ref());
		let r = ss58hash(&v);
		v.extend(&r.as_bytes()[0..2]);
		v.to_base58()
	}

	/// Return the ss58-check string for this key.
	#[cfg(feature = "std")]
	fn to_ss58check(&self) -> String { self.to_ss58check_with_version(*DEFAULT_VERSION.lock()) }

	/// Some if the string is a properly encoded SS58Check address, optionally with
	/// a derivation path following.
	#[cfg(feature = "std")]
	fn from_string_with_version(s: &str) -> Result<(Self, Ss58AddressFormat), PublicError> {
		Self::from_ss58check_with_version(s)
	}
}

/// Derivable key trait.
pub trait Derive: Sized {
	/// Derive a child key from a series of given junctions.
	///
	/// Will be `None` for public keys if there are any hard junctions in there.
	#[cfg(feature = "std")]
	fn derive<Iter: Iterator<Item=DeriveJunction>>(&self, _path: Iter) -> Option<Self> {
		None
	}
}

#[cfg(feature = "std")]
const PREFIX: &[u8] = b"SS58PRE";

#[cfg(feature = "std")]
fn ss58hash(data: &[u8]) -> blake2_rfc::blake2b::Blake2bResult {
	let mut context = blake2_rfc::blake2b::Blake2b::new(64);
	context.update(PREFIX);
	context.update(data);
	context.finalize()
}

#[cfg(feature = "std")]
lazy_static::lazy_static! {
	static ref DEFAULT_VERSION: Mutex<Ss58AddressFormat>
		= Mutex::new(Ss58AddressFormat::SubstrateAccount);
}

#[cfg(feature = "full_crypto")]
macro_rules! ss58_address_format {
	( $( $identifier:tt => ($number:expr, $name:expr, $desc:tt) )* ) => (
		/// A known address (sub)format/network ID for SS58.
		#[derive(Copy, Clone, PartialEq, Eq, crate::RuntimeDebug)]
		pub enum Ss58AddressFormat {
			$(#[doc = $desc] $identifier),*,
			/// Use a manually provided numeric value as a standard identifier
			Custom(u16),
		}

		#[cfg(feature = "std")]
		impl std::fmt::Display for Ss58AddressFormat {
			fn fmt(&self, f: &mut std::fmt::Formatter) -> std::fmt::Result {
				match self {
					$(
						Ss58AddressFormat::$identifier => write!(f, "{}", $name),
					)*
					Ss58AddressFormat::Custom(x) => write!(f, "{}", x),
				}

			}
		}

		static ALL_SS58_ADDRESS_FORMATS: [Ss58AddressFormat; 0 $(+ { let _ = $number; 1})*] = [
			$(Ss58AddressFormat::$identifier),*,
		];

		impl Ss58AddressFormat {
			/// names of all address formats
			pub fn all_names() -> &'static [&'static str] {
				&[
					$($name),*,
				]
			}
			/// All known address formats.
			pub fn all() -> &'static [Ss58AddressFormat] {
				&ALL_SS58_ADDRESS_FORMATS
			}

			/// Whether the address is custom.
			pub fn is_custom(&self) -> bool {
				match self {
					Self::Custom(_) => true,
					_ => false,
				}
			}
		}

		impl TryFrom<u8> for Ss58AddressFormat {
			type Error = ();

			fn try_from(x: u8) -> Result<Ss58AddressFormat, ()> {
				Ss58AddressFormat::try_from(x as u16)
			}
		}

		impl From<Ss58AddressFormat> for u16 {
			fn from(x: Ss58AddressFormat) -> u16 {
				match x {
					$(Ss58AddressFormat::$identifier => $number),*,
					Ss58AddressFormat::Custom(n) => n,
				}
			}
		}

		impl TryFrom<u16> for Ss58AddressFormat {
			type Error = ();

			fn try_from(x: u16) -> Result<Ss58AddressFormat, ()> {
				match x {
					$($number => Ok(Ss58AddressFormat::$identifier)),*,
					_ => Ok(Ss58AddressFormat::Custom(x)),
				}
			}
		}

		/// Error encountered while parsing `Ss58AddressFormat` from &'_ str
		/// unit struct for now.
		#[derive(Copy, Clone, PartialEq, Eq, crate::RuntimeDebug)]
		pub struct ParseError;

		impl<'a> TryFrom<&'a str> for Ss58AddressFormat {
			type Error = ParseError;

			fn try_from(x: &'a str) -> Result<Ss58AddressFormat, Self::Error> {
				match x {
					$($name => Ok(Ss58AddressFormat::$identifier)),*,
					a => a.parse::<u16>().map(Ss58AddressFormat::Custom).map_err(|_| ParseError),
				}
			}
		}

		#[cfg(feature = "std")]
		impl std::str::FromStr for Ss58AddressFormat {
			type Err = ParseError;

			fn from_str(data: &str) -> Result<Self, Self::Err> {
				Self::try_from(data)
			}
		}

		#[cfg(feature = "std")]
		impl std::fmt::Display for ParseError {
			fn fmt(&self, f: &mut std::fmt::Formatter<'_>) -> std::fmt::Result {
				write!(f, "failed to parse network value as u8")
			}
		}

		#[cfg(feature = "std")]
		impl Default for Ss58AddressFormat {
			fn default() -> Self {
				*DEFAULT_VERSION.lock()
			}
		}

		#[cfg(feature = "std")]
		impl From<Ss58AddressFormat> for String {
			fn from(x: Ss58AddressFormat) -> String {
				x.to_string()
			}
		}
	)
}

#[cfg(feature = "full_crypto")]
ss58_address_format!(
	PolkadotAccount =>
		(0, "polkadot", "Polkadot Relay-chain, standard account (*25519).")
	BareSr25519 =>
		(1, "sr25519", "Bare 32-bit Schnorr/Ristretto 25519 (S/R 25519) key.")
	KusamaAccount =>
		(2, "kusama", "Kusama Relay-chain, standard account (*25519).")
	BareEd25519 =>
		(3, "ed25519", "Bare 32-bit Edwards Ed25519 key.")
	KatalChainAccount =>
		(4, "katalchain", "Katal Chain, standard account (*25519).")
	PlasmAccount =>
		(5, "plasm", "Plasm Network, standard account (*25519).")
	BifrostAccount =>
		(6, "bifrost", "Bifrost mainnet, direct checksum, standard account (*25519).")
	EdgewareAccount =>
		(7, "edgeware", "Edgeware mainnet, standard account (*25519).")
	KaruraAccount =>
		(8, "karura", "Acala Karura canary network, standard account (*25519).")
	ReynoldsAccount =>
		(9, "reynolds", "Laminar Reynolds canary network, standard account (*25519).")
	AcalaAccount =>
		(10, "acala", "Acala mainnet, standard account (*25519).")
	LaminarAccount =>
		(11, "laminar", "Laminar mainnet, standard account (*25519).")
	PolymathAccount =>
		(12, "polymath", "Polymath network, standard account (*25519).")
	SubstraTeeAccount =>
		(13, "substratee", "Any SubstraTEE off-chain network private account (*25519).")
	TotemAccount =>
		(14, "totem", "Any Totem Live Accounting network standard account (*25519).")
	SynesthesiaAccount =>
		(15, "synesthesia", "Synesthesia mainnet, standard account (*25519).")
	KulupuAccount =>
		(16, "kulupu", "Kulupu mainnet, standard account (*25519).")
	DarkAccount =>
		(17, "dark", "Dark mainnet, standard account (*25519).")
	DarwiniaAccount =>
		(18, "darwinia", "Darwinia Chain mainnet, standard account (*25519).")
	GeekAccount =>
		(19, "geek", "GeekCash mainnet, standard account (*25519).")
	StafiAccount =>
		(20, "stafi", "Stafi mainnet, standard account (*25519).")
	DockTestAccount =>
		(21, "dock-testnet", "Dock testnet, standard account (*25519).")
	DockMainAccount =>
		(22, "dock-mainnet", "Dock mainnet, standard account (*25519).")
	ShiftNrg =>
		(23, "shift", "ShiftNrg mainnet, standard account (*25519).")
	ZeroAccount =>
		(24, "zero", "ZERO mainnet, standard account (*25519).")
	AlphavilleAccount =>
		(25, "alphaville", "ZERO testnet, standard account (*25519).")
	JupiterAccount =>
		(26, "jupiter", "Jupiter testnet, standard account (*25519).")
	PatractAccount =>
		(27, "patract", "Patract mainnet, standard account (*25519).")
	SubsocialAccount =>
		(28, "subsocial", "Subsocial network, standard account (*25519).")
	DhiwayAccount =>
		(29, "cord", "Dhiway CORD network, standard account (*25519).")
	PhalaAccount =>
		(30, "phala", "Phala Network, standard account (*25519).")
	LitentryAccount =>
		(31, "litentry", "Litentry Network, standard account (*25519).")
	RobonomicsAccount =>
		(32, "robonomics", "Any Robonomics network standard account (*25519).")
	DataHighwayAccount =>
		(33, "datahighway", "DataHighway mainnet, standard account (*25519).")
	AresAccount =>
		(34, "ares", "Ares Protocol, standard account (*25519).")
	ValiuAccount =>
		(35, "vln", "Valiu Liquidity Network mainnet, standard account (*25519).")
	CentrifugeAccount =>
		(36, "centrifuge", "Centrifuge Chain mainnet, standard account (*25519).")
	NodleAccount =>
		(37, "nodle", "Nodle Chain mainnet, standard account (*25519).")
	KiltAccount =>
		(38, "kilt", "KILT Chain mainnet, standard account (*25519).")
	PolimecAccount =>
		(41, "poli", "Polimec Chain mainnet, standard account (*25519).")
	SubstrateAccount =>
		(42, "substrate", "Any Substrate network, standard account (*25519).")
	BareSecp256k1 =>
		(43, "secp256k1", "Bare ECDSA SECP256k1 key.")
	ChainXAccount =>
		(44, "chainx", "ChainX mainnet, standard account (*25519).")
	UniartsAccount =>
		(45, "uniarts", "UniArts Chain mainnet, standard account (*25519).")
	Reserved46 =>
		(46, "reserved46", "Reserved for future use (46).")
	Reserved47 =>
		(47, "reserved47", "Reserved for future use (47).")
<<<<<<< HEAD
	AventusAccount =>
		(50, "aventus", "Aventus Chain mainnet, standard account (*25519).")	
=======
	CrustAccount =>
		(66, "crust", "Crust Network, standard account (*25519).")
	// Note: 48 and above are reserved.
>>>>>>> 273bc7b9
);

/// Set the default "version" (actually, this is a bit of a misnomer and the version byte is
/// typically used not just to encode format/version but also network identity) that is used for
/// encoding and decoding SS58 addresses. If an unknown version is provided then it fails.
///
/// See `ss58_address_format!` for all current known "versions".
#[cfg(feature = "std")]
pub fn set_default_ss58_version(version: Ss58AddressFormat) {
	*DEFAULT_VERSION.lock() = version
}

#[cfg(feature = "std")]
impl<T: Sized + AsMut<[u8]> + AsRef<[u8]> + Default + Derive> Ss58Codec for T {
	fn from_string(s: &str) -> Result<Self, PublicError> {
		let re = Regex::new(r"^(?P<ss58>[\w\d ]+)?(?P<path>(//?[^/]+)*)$")
			.expect("constructed from known-good static value; qed");
		let cap = re.captures(s).ok_or(PublicError::InvalidFormat)?;
		let re_junction = Regex::new(r"/(/?[^/]+)")
			.expect("constructed from known-good static value; qed");
		let s = cap.name("ss58")
			.map(|r| r.as_str())
			.unwrap_or(DEV_ADDRESS);
		let addr = if s.starts_with("0x") {
			let d = hex::decode(&s[2..]).map_err(|_| PublicError::InvalidFormat)?;
			let mut r = Self::default();
			if d.len() == r.as_ref().len() {
				r.as_mut().copy_from_slice(&d);
				r
			} else {
				Err(PublicError::BadLength)?
			}
		} else {
			Self::from_ss58check(s)?
		};
		if cap["path"].is_empty() {
			Ok(addr)
		} else {
			let path = re_junction.captures_iter(&cap["path"])
				.map(|f| DeriveJunction::from(&f[1]));
			addr.derive(path)
				.ok_or(PublicError::InvalidPath)
		}
	}

	fn from_string_with_version(s: &str) -> Result<(Self, Ss58AddressFormat), PublicError> {
		let re = Regex::new(r"^(?P<ss58>[\w\d ]+)?(?P<path>(//?[^/]+)*)$")
			.expect("constructed from known-good static value; qed");
		let cap = re.captures(s).ok_or(PublicError::InvalidFormat)?;
		let re_junction = Regex::new(r"/(/?[^/]+)")
			.expect("constructed from known-good static value; qed");
		let (addr, v) = Self::from_ss58check_with_version(
			cap.name("ss58")
				.map(|r| r.as_str())
				.unwrap_or(DEV_ADDRESS)
		)?;
		if cap["path"].is_empty() {
			Ok((addr, v))
		} else {
			let path = re_junction.captures_iter(&cap["path"])
				.map(|f| DeriveJunction::from(&f[1]));
			addr.derive(path)
				.ok_or(PublicError::InvalidPath)
				.map(|a| (a, v))
		}
	}
}

/// Trait suitable for typical cryptographic PKI key public type.
pub trait Public:
	AsRef<[u8]>
	+ AsMut<[u8]>
	+ Default
	+ Derive
	+ CryptoType
	+ PartialEq
	+ Eq
	+ Clone
	+ Send
	+ Sync
	+ for<'a> TryFrom<&'a [u8]>
{
	/// A new instance from the given slice.
	///
	/// NOTE: No checking goes on to ensure this is a real public key. Only use it if
	/// you are certain that the array actually is a pubkey. GIGO!
	fn from_slice(data: &[u8]) -> Self;

	/// Return a `Vec<u8>` filled with raw data.
	fn to_raw_vec(&self) -> Vec<u8> { self.as_slice().to_vec() }

	/// Return a slice filled with raw data.
	fn as_slice(&self) -> &[u8] { self.as_ref() }
	/// Return `CryptoTypePublicPair` from public key.
	fn to_public_crypto_pair(&self) -> CryptoTypePublicPair;
}

/// An opaque 32-byte cryptographic identifier.
#[derive(Clone, Eq, PartialEq, Ord, PartialOrd, Default, Encode, Decode)]
#[cfg_attr(feature = "std", derive(Hash))]
pub struct AccountId32([u8; 32]);

impl AccountId32 {
	/// Create a new instance from its raw inner byte value.
	///
	/// Equivalent to this types `From<[u8; 32]>` implementation. For the lack of const
	/// support in traits we have this constructor.
	pub const fn new(inner: [u8; 32]) -> Self {
		Self(inner)
	}
}

impl UncheckedFrom<crate::hash::H256> for AccountId32 {
	fn unchecked_from(h: crate::hash::H256) -> Self {
		AccountId32(h.into())
	}
}

#[cfg(feature = "std")]
impl Ss58Codec for AccountId32 {}

impl AsRef<[u8]> for AccountId32 {
	fn as_ref(&self) -> &[u8] {
		&self.0[..]
	}
}

impl AsMut<[u8]> for AccountId32 {
	fn as_mut(&mut self) -> &mut [u8] {
		&mut self.0[..]
	}
}

impl AsRef<[u8; 32]> for AccountId32 {
	fn as_ref(&self) -> &[u8; 32] {
		&self.0
	}
}

impl AsMut<[u8; 32]> for AccountId32 {
	fn as_mut(&mut self) -> &mut [u8; 32] {
		&mut self.0
	}
}

impl From<[u8; 32]> for AccountId32 {
	fn from(x: [u8; 32]) -> Self {
		Self::new(x)
	}
}

impl<'a> sp_std::convert::TryFrom<&'a [u8]> for AccountId32 {
	type Error = ();
	fn try_from(x: &'a [u8]) -> Result<AccountId32, ()> {
		if x.len() == 32 {
			let mut r = AccountId32::default();
			r.0.copy_from_slice(x);
			Ok(r)
		} else {
			Err(())
		}
	}
}

impl From<AccountId32> for [u8; 32] {
	fn from(x: AccountId32) -> [u8; 32] {
		x.0
	}
}

impl From<sr25519::Public> for AccountId32 {
	fn from(k: sr25519::Public) -> Self {
		k.0.into()
	}
}

impl From<ed25519::Public> for AccountId32 {
	fn from(k: ed25519::Public) -> Self {
		k.0.into()
	}
}

#[cfg(feature = "std")]
impl std::fmt::Display for AccountId32 {
	fn fmt(&self, f: &mut std::fmt::Formatter) -> std::fmt::Result {
		write!(f, "{}", self.to_ss58check())
	}
}

impl sp_std::fmt::Debug for AccountId32 {
	#[cfg(feature = "std")]
	fn fmt(&self, f: &mut sp_std::fmt::Formatter) -> sp_std::fmt::Result {
		let s = self.to_ss58check();
		write!(f, "{} ({}...)", crate::hexdisplay::HexDisplay::from(&self.0), &s[0..8])
	}

	#[cfg(not(feature = "std"))]
	fn fmt(&self, _: &mut sp_std::fmt::Formatter) -> sp_std::fmt::Result {
		Ok(())
	}
}

#[cfg(feature = "std")]
impl serde::Serialize for AccountId32 {
	fn serialize<S>(&self, serializer: S) -> Result<S::Ok, S::Error> where S: serde::Serializer {
		serializer.serialize_str(&self.to_ss58check())
	}
}

#[cfg(feature = "std")]
impl<'de> serde::Deserialize<'de> for AccountId32 {
	fn deserialize<D>(deserializer: D) -> Result<Self, D::Error> where D: serde::Deserializer<'de> {
		Ss58Codec::from_ss58check(&String::deserialize(deserializer)?)
			.map_err(|e| serde::de::Error::custom(format!("{:?}", e)))
	}
}

#[cfg(feature = "std")]
impl sp_std::str::FromStr for AccountId32 {
	type Err = &'static str;

	fn from_str(s: &str) -> Result<Self, Self::Err> {
		let hex_or_ss58_without_prefix = s.trim_start_matches("0x");
		if hex_or_ss58_without_prefix.len() == 64 {
			let mut bytes = [0u8; 32];
			hex::decode_to_slice(hex_or_ss58_without_prefix, &mut bytes)
				.map_err(|_| "invalid hex address.")
				.map(|_| Self::from(bytes))
		} else {
			Self::from_ss58check(s).map_err(|_| "invalid ss58 address.")
		}
	}
}

#[cfg(feature = "std")]
pub use self::dummy::*;

#[cfg(feature = "std")]
mod dummy {
	use super::*;

	/// Dummy cryptography. Doesn't do anything.
	#[derive(Clone, Hash, Default, Eq, PartialEq)]
	pub struct Dummy;

	impl AsRef<[u8]> for Dummy {
		fn as_ref(&self) -> &[u8] { &b""[..] }
	}

	impl AsMut<[u8]> for Dummy {
		fn as_mut(&mut self) -> &mut[u8] {
			unsafe {
				#[allow(mutable_transmutes)]
				sp_std::mem::transmute::<_, &'static mut [u8]>(&b""[..])
			}
		}
	}

	impl<'a> TryFrom<&'a [u8]> for Dummy {
		type Error = ();

		fn try_from(_: &'a [u8]) -> Result<Self, ()> {
			Ok(Self)
		}
	}

	impl CryptoType for Dummy {
		type Pair = Dummy;
	}

	impl Derive for Dummy {}

	impl Public for Dummy {
		fn from_slice(_: &[u8]) -> Self { Self }
		#[cfg(feature = "std")]
		fn to_raw_vec(&self) -> Vec<u8> { vec![] }
		fn as_slice(&self) -> &[u8] { b"" }
		fn to_public_crypto_pair(&self) -> CryptoTypePublicPair {
			CryptoTypePublicPair(
				CryptoTypeId(*b"dumm"), Public::to_raw_vec(self)
			)
		}
	}

	impl Pair for Dummy {
		type Public = Dummy;
		type Seed = Dummy;
		type Signature = Dummy;
		type DeriveError = ();
		#[cfg(feature = "std")]
		fn generate_with_phrase(_: Option<&str>) -> (Self, String, Self::Seed) { Default::default() }
		#[cfg(feature = "std")]
		fn from_phrase(_: &str, _: Option<&str>)
			-> Result<(Self, Self::Seed), SecretStringError>
		{
			Ok(Default::default())
		}
		fn derive<
			Iter: Iterator<Item=DeriveJunction>,
		>(&self, _: Iter, _: Option<Dummy>) -> Result<(Self, Option<Dummy>), Self::DeriveError> { Ok((Self, None)) }
		fn from_seed(_: &Self::Seed) -> Self { Self }
		fn from_seed_slice(_: &[u8]) -> Result<Self, SecretStringError> { Ok(Self) }
		fn sign(&self, _: &[u8]) -> Self::Signature { Self }
		fn verify<M: AsRef<[u8]>>(_: &Self::Signature, _: M, _: &Self::Public) -> bool { true }
		fn verify_weak<P: AsRef<[u8]>, M: AsRef<[u8]>>(_: &[u8], _: M, _: P) -> bool { true }
		fn public(&self) -> Self::Public { Self }
		fn to_raw_vec(&self) -> Vec<u8> { vec![] }
	}
}

/// Trait suitable for typical cryptographic PKI key pair type.
///
/// For now it just specifies how to create a key from a phrase and derivation path.
#[cfg(feature = "full_crypto")]
pub trait Pair: CryptoType + Sized + Clone + Send + Sync + 'static {
	/// The type which is used to encode a public key.
	type Public: Public + Hash;

	/// The type used to (minimally) encode the data required to securely create
	/// a new key pair.
	type Seed: Default + AsRef<[u8]> + AsMut<[u8]> + Clone;

	/// The type used to represent a signature. Can be created from a key pair and a message
	/// and verified with the message and a public key.
	type Signature: AsRef<[u8]>;

	/// Error returned from the `derive` function.
	type DeriveError;

	/// Generate new secure (random) key pair.
	///
	/// This is only for ephemeral keys really, since you won't have access to the secret key
	/// for storage. If you want a persistent key pair, use `generate_with_phrase` instead.
	#[cfg(feature = "std")]
	fn generate() -> (Self, Self::Seed) {
		let mut seed = Self::Seed::default();
		OsRng.fill_bytes(seed.as_mut());
		(Self::from_seed(&seed), seed)
	}

	/// Generate new secure (random) key pair and provide the recovery phrase.
	///
	/// You can recover the same key later with `from_phrase`.
	///
	/// This is generally slower than `generate()`, so prefer that unless you need to persist
	/// the key from the current session.
	#[cfg(feature = "std")]
	fn generate_with_phrase(password: Option<&str>) -> (Self, String, Self::Seed);

	/// Returns the KeyPair from the English BIP39 seed `phrase`, or `None` if it's invalid.
	#[cfg(feature = "std")]
	fn from_phrase(phrase: &str, password: Option<&str>) -> Result<(Self, Self::Seed), SecretStringError>;

	/// Derive a child key from a series of given junctions.
	fn derive<Iter: Iterator<Item=DeriveJunction>>(&self,
		path: Iter,
		seed: Option<Self::Seed>,
	) -> Result<(Self, Option<Self::Seed>), Self::DeriveError>;

	/// Generate new key pair from the provided `seed`.
	///
	/// @WARNING: THIS WILL ONLY BE SECURE IF THE `seed` IS SECURE. If it can be guessed
	/// by an attacker then they can also derive your key.
	fn from_seed(seed: &Self::Seed) -> Self;

	/// Make a new key pair from secret seed material. The slice must be the correct size or
	/// it will return `None`.
	///
	/// @WARNING: THIS WILL ONLY BE SECURE IF THE `seed` IS SECURE. If it can be guessed
	/// by an attacker then they can also derive your key.
	fn from_seed_slice(seed: &[u8]) -> Result<Self, SecretStringError>;

	/// Sign a message.
	fn sign(&self, message: &[u8]) -> Self::Signature;

	/// Verify a signature on a message. Returns true if the signature is good.
	fn verify<M: AsRef<[u8]>>(sig: &Self::Signature, message: M, pubkey: &Self::Public) -> bool;

	/// Verify a signature on a message. Returns true if the signature is good.
	fn verify_weak<P: AsRef<[u8]>, M: AsRef<[u8]>>(sig: &[u8], message: M, pubkey: P) -> bool;

	/// Get the public key.
	fn public(&self) -> Self::Public;

	/// Interprets the string `s` in order to generate a key Pair. Returns both the pair and an optional seed, in the
	/// case that the pair can be expressed as a direct derivation from a seed (some cases, such as Sr25519 derivations
	/// with path components, cannot).
	///
	/// This takes a helper function to do the key generation from a phrase, password and
	/// junction iterator.
	///
	/// - If `s` is a possibly `0x` prefixed 64-digit hex string, then it will be interpreted
	/// directly as a `MiniSecretKey` (aka "seed" in `subkey`).
	/// - If `s` is a valid BIP-39 key phrase of 12, 15, 18, 21 or 24 words, then the key will
	/// be derived from it. In this case:
	///   - the phrase may be followed by one or more items delimited by `/` characters.
	///   - the path may be followed by `///`, in which case everything after the `///` is treated
	/// as a password.
	/// - If `s` begins with a `/` character it is prefixed with the Substrate public `DEV_PHRASE` and
	/// interpreted as above.
	///
	/// In this case they are interpreted as HDKD junctions; purely numeric items are interpreted as
	/// integers, non-numeric items as strings. Junctions prefixed with `/` are interpreted as soft
	/// junctions, and with `//` as hard junctions.
	///
	/// There is no correspondence mapping between SURI strings and the keys they represent.
	/// Two different non-identical strings can actually lead to the same secret being derived.
	/// Notably, integer junction indices may be legally prefixed with arbitrary number of zeros.
	/// Similarly an empty password (ending the SURI with `///`) is perfectly valid and will generally
	/// be equivalent to no password at all.
	///
	/// `None` is returned if no matches are found.
	#[cfg(feature = "std")]
	fn from_string_with_seed(s: &str, password_override: Option<&str>)
		-> Result<(Self, Option<Self::Seed>), SecretStringError>
	{
		let re = Regex::new(r"^(?P<phrase>[\d\w ]+)?(?P<path>(//?[^/]+)*)(///(?P<password>.*))?$")
			.expect("constructed from known-good static value; qed");
		let cap = re.captures(s).ok_or(SecretStringError::InvalidFormat)?;

		let re_junction = Regex::new(r"/(/?[^/]+)")
			.expect("constructed from known-good static value; qed");
		let path = re_junction.captures_iter(&cap["path"])
			.map(|f| DeriveJunction::from(&f[1]));

		let phrase = cap.name("phrase").map(|r| r.as_str()).unwrap_or(DEV_PHRASE);
		let password = password_override.or_else(|| cap.name("password").map(|m| m.as_str()));

		let (root, seed) = if phrase.starts_with("0x") {
			hex::decode(&phrase[2..]).ok()
				.and_then(|seed_vec| {
					let mut seed = Self::Seed::default();
					if seed.as_ref().len() == seed_vec.len() {
						seed.as_mut().copy_from_slice(&seed_vec);
						Some((Self::from_seed(&seed), seed))
					} else {
						None
					}
				})
				.ok_or(SecretStringError::InvalidSeed)?
		} else {
			Self::from_phrase(phrase, password)
				.map_err(|_| SecretStringError::InvalidPhrase)?
		};
		root.derive(path, Some(seed)).map_err(|_| SecretStringError::InvalidPath)
	}

	/// Interprets the string `s` in order to generate a key pair.
	///
	/// See [`from_string_with_seed`](Pair::from_string_with_seed) for more extensive documentation.
	#[cfg(feature = "std")]
	fn from_string(s: &str, password_override: Option<&str>) -> Result<Self, SecretStringError> {
		Self::from_string_with_seed(s, password_override).map(|x| x.0)
	}

	/// Return a vec filled with raw data.
	fn to_raw_vec(&self) -> Vec<u8>;
}

/// One type is wrapped by another.
pub trait IsWrappedBy<Outer>: From<Outer> + Into<Outer> {
	/// Get a reference to the inner from the outer.
	fn from_ref(outer: &Outer) -> &Self;
	/// Get a mutable reference to the inner from the outer.
	fn from_mut(outer: &mut Outer) -> &mut Self;
}

/// Opposite of `IsWrappedBy` - denotes a type which is a simple wrapper around another type.
pub trait Wraps: Sized {
	/// The inner type it is wrapping.
	type Inner: IsWrappedBy<Self>;
}

impl<T, Outer> IsWrappedBy<Outer> for T where
	Outer: AsRef<Self> + AsMut<Self> + From<Self>,
	T: From<Outer>,
{
	/// Get a reference to the inner from the outer.
	fn from_ref(outer: &Outer) -> &Self { outer.as_ref() }

	/// Get a mutable reference to the inner from the outer.
	fn from_mut(outer: &mut Outer) -> &mut Self { outer.as_mut() }
}

impl<Inner, Outer, T> UncheckedFrom<T> for Outer where
	Outer: Wraps<Inner=Inner>,
	Inner: IsWrappedBy<Outer> + UncheckedFrom<T>,
{
	fn unchecked_from(t: T) -> Self {
		let inner: Inner = t.unchecked_into();
		inner.into()
	}
}

/// Type which has a particular kind of crypto associated with it.
pub trait CryptoType {
	/// The pair key type of this crypto.
	#[cfg(feature = "full_crypto")]
	type Pair: Pair;
}

/// An identifier for a type of cryptographic key.
///
/// To avoid clashes with other modules when distributing your module publicly, register your
/// `KeyTypeId` on the list here by making a PR.
///
/// Values whose first character is `_` are reserved for private use and won't conflict with any
/// public modules.
#[derive(
	Copy, Clone, Default, PartialEq, Eq, PartialOrd, Ord, Hash, Encode, Decode, PassByInner,
	crate::RuntimeDebug
)]
#[cfg_attr(feature = "std", derive(serde::Serialize, serde::Deserialize))]
pub struct KeyTypeId(pub [u8; 4]);

impl From<u32> for KeyTypeId {
	fn from(x: u32) -> Self {
		Self(x.to_le_bytes())
	}
}

impl From<KeyTypeId> for u32 {
	fn from(x: KeyTypeId) -> Self {
		u32::from_le_bytes(x.0)
	}
}

impl<'a> TryFrom<&'a str> for KeyTypeId {
	type Error = ();

	fn try_from(x: &'a str) -> Result<Self, ()> {
		let b = x.as_bytes();
		if b.len() != 4 {
			return Err(());
		}
		let mut res = KeyTypeId::default();
		res.0.copy_from_slice(&b[0..4]);
		Ok(res)
	}
}

/// An identifier for a specific cryptographic algorithm used by a key pair
#[derive(Debug, Copy, Clone, Default, PartialEq, Eq, PartialOrd, Ord, Hash, Encode, Decode)]
#[cfg_attr(feature = "std", derive(serde::Serialize, serde::Deserialize))]
pub struct CryptoTypeId(pub [u8; 4]);

/// A type alias of CryptoTypeId & a public key
#[derive(Debug, Clone, Default, PartialEq, Eq, PartialOrd, Ord, Hash, Encode, Decode)]
#[cfg_attr(feature = "std", derive(serde::Serialize, serde::Deserialize))]
pub struct CryptoTypePublicPair(pub CryptoTypeId, pub Vec<u8>);

#[cfg(feature = "std")]
impl sp_std::fmt::Display for CryptoTypePublicPair {
	fn fmt(&self, f: &mut sp_std::fmt::Formatter) -> sp_std::fmt::Result {
		let id = match str::from_utf8(&(self.0).0[..]) {
			Ok(id) => id.to_string(),
			Err(_) => {
				format!("{:#?}", self.0)
			}
		};
		write!(f, "{}-{}", id, HexDisplay::from(&self.1))
	}
}

/// Known key types; this also functions as a global registry of key types for projects wishing to
/// avoid collisions with each other.
///
/// It's not universal in the sense that *all* key types need to be mentioned here, it's just a
/// handy place to put common key types.
pub mod key_types {
	use super::KeyTypeId;

	/// Key type for Babe module, built-in. Identified as `babe`.
	pub const BABE: KeyTypeId = KeyTypeId(*b"babe");
	/// Key type for Grandpa module, built-in. Identified as `gran`.
	pub const GRANDPA: KeyTypeId = KeyTypeId(*b"gran");
	/// Key type for controlling an account in a Substrate runtime, built-in. Identified as `acco`.
	pub const ACCOUNT: KeyTypeId = KeyTypeId(*b"acco");
	/// Key type for Aura module, built-in. Identified as `aura`.
	pub const AURA: KeyTypeId = KeyTypeId(*b"aura");
	/// Key type for ImOnline module, built-in. Identified as `imon`.
	pub const IM_ONLINE: KeyTypeId = KeyTypeId(*b"imon");
	/// Key type for AuthorityDiscovery module, built-in. Identified as `audi`.
	pub const AUTHORITY_DISCOVERY: KeyTypeId = KeyTypeId(*b"audi");
	/// Key type for staking, built-in. Identified as `stak`.
	pub const STAKING: KeyTypeId = KeyTypeId(*b"stak");
	/// Key type for equivocation reporting, built-in. Identified as `fish`.
	pub const REPORTING: KeyTypeId = KeyTypeId(*b"fish");
	/// A key type ID useful for tests.
	pub const DUMMY: KeyTypeId = KeyTypeId(*b"dumy");
}

#[cfg(test)]
mod tests {
	use crate::DeriveJunction;
	use hex_literal::hex;
	use super::*;

	#[derive(Clone, Eq, PartialEq, Debug)]
	enum TestPair {
		Generated,
		GeneratedWithPhrase,
		GeneratedFromPhrase{phrase: String, password: Option<String>},
		Standard{phrase: String, password: Option<String>, path: Vec<DeriveJunction>},
		Seed(Vec<u8>),
	}
	impl Default for TestPair {
		fn default() -> Self {
			TestPair::Generated
		}
	}
	impl CryptoType for TestPair {
		type Pair = Self;
	}

	#[derive(Clone, PartialEq, Eq, Hash, Default)]
	struct TestPublic;
	impl AsRef<[u8]> for TestPublic {
		fn as_ref(&self) -> &[u8] {
			&[]
		}
	}
	impl AsMut<[u8]> for TestPublic {
		fn as_mut(&mut self) -> &mut [u8] {
			&mut []
		}
	}
	impl<'a> TryFrom<&'a [u8]> for TestPublic {
		type Error = ();

		fn try_from(_: &'a [u8]) -> Result<Self, ()> {
			Ok(Self)
		}
	}
	impl CryptoType for TestPublic {
		type Pair = TestPair;
	}
	impl Derive for TestPublic {}
	impl Public for TestPublic {
		fn from_slice(_bytes: &[u8]) -> Self {
			Self
		}
		fn as_slice(&self) -> &[u8] {
			&[]
		}
		fn to_raw_vec(&self) -> Vec<u8> {
			vec![]
		}
		fn to_public_crypto_pair(&self) -> CryptoTypePublicPair {
			CryptoTypePublicPair(
				CryptoTypeId(*b"dumm"), self.to_raw_vec(),
			)
		}
	}
	impl Pair for TestPair {
		type Public = TestPublic;
		type Seed = [u8; 8];
		type Signature = [u8; 0];
		type DeriveError = ();

		fn generate() -> (Self, <Self as Pair>::Seed) { (TestPair::Generated, [0u8; 8]) }
		fn generate_with_phrase(_password: Option<&str>) -> (Self, String, <Self as Pair>::Seed) {
			(TestPair::GeneratedWithPhrase, "".into(), [0u8; 8])
		}
		fn from_phrase(phrase: &str, password: Option<&str>)
			-> Result<(Self, <Self as Pair>::Seed), SecretStringError>
		{
			Ok((TestPair::GeneratedFromPhrase {
				phrase: phrase.to_owned(),
				password: password.map(Into::into)
			}, [0u8; 8]))
		}
		fn derive<Iter: Iterator<Item=DeriveJunction>>(&self, path_iter: Iter, _: Option<[u8; 8]>)
			-> Result<(Self, Option<[u8; 8]>), Self::DeriveError>
		{
			Ok((match self.clone() {
				TestPair::Standard {phrase, password, path} =>
					TestPair::Standard { phrase, password, path: path.into_iter().chain(path_iter).collect() },
				TestPair::GeneratedFromPhrase {phrase, password} =>
					TestPair::Standard { phrase, password, path: path_iter.collect() },
				x => if path_iter.count() == 0 { x } else { return Err(()) },
			}, None))
		}
		fn from_seed(_seed: &<TestPair as Pair>::Seed) -> Self { TestPair::Seed(_seed.as_ref().to_owned()) }
		fn sign(&self, _message: &[u8]) -> Self::Signature { [] }
		fn verify<M: AsRef<[u8]>>(_: &Self::Signature, _: M, _: &Self::Public) -> bool { true }
		fn verify_weak<P: AsRef<[u8]>, M: AsRef<[u8]>>(
			_sig: &[u8],
			_message: M,
			_pubkey: P
		) -> bool { true }
		fn public(&self) -> Self::Public { TestPublic }
		fn from_seed_slice(seed: &[u8])
			-> Result<Self, SecretStringError>
		{
			Ok(TestPair::Seed(seed.to_owned()))
		}
		fn to_raw_vec(&self) -> Vec<u8> {
			vec![]
		}
	}

	#[test]
	fn interpret_std_seed_should_work() {
		assert_eq!(
			TestPair::from_string("0x0123456789abcdef", None),
			Ok(TestPair::Seed(hex!["0123456789abcdef"][..].to_owned()))
		);
	}

	#[test]
	fn password_override_should_work() {
		assert_eq!(
			TestPair::from_string("hello world///password", None),
			TestPair::from_string("hello world", Some("password")),
		);
		assert_eq!(
			TestPair::from_string("hello world///password", None),
			TestPair::from_string("hello world///other password", Some("password")),
		);
	}

	#[test]
	fn interpret_std_secret_string_should_work() {
		assert_eq!(
			TestPair::from_string("hello world", None),
			Ok(TestPair::Standard{phrase: "hello world".to_owned(), password: None, path: vec![]})
		);
		assert_eq!(
			TestPair::from_string("hello world/1", None),
			Ok(TestPair::Standard{phrase: "hello world".to_owned(), password: None, path: vec![DeriveJunction::soft(1)]})
		);
		assert_eq!(
			TestPair::from_string("hello world/DOT", None),
			Ok(TestPair::Standard{phrase: "hello world".to_owned(), password: None, path: vec![DeriveJunction::soft("DOT")]})
		);
		assert_eq!(
			TestPair::from_string("hello world//1", None),
			Ok(TestPair::Standard{phrase: "hello world".to_owned(), password: None, path: vec![DeriveJunction::hard(1)]})
		);
		assert_eq!(
			TestPair::from_string("hello world//DOT", None),
			Ok(TestPair::Standard{phrase: "hello world".to_owned(), password: None, path: vec![DeriveJunction::hard("DOT")]})
		);
		assert_eq!(
			TestPair::from_string("hello world//1/DOT", None),
			Ok(TestPair::Standard{phrase: "hello world".to_owned(), password: None, path: vec![DeriveJunction::hard(1), DeriveJunction::soft("DOT")]})
		);
		assert_eq!(
			TestPair::from_string("hello world//DOT/1", None),
			Ok(TestPair::Standard{phrase: "hello world".to_owned(), password: None, path: vec![DeriveJunction::hard("DOT"), DeriveJunction::soft(1)]})
		);
		assert_eq!(
			TestPair::from_string("hello world///password", None),
			Ok(TestPair::Standard{phrase: "hello world".to_owned(), password: Some("password".to_owned()), path: vec![]})
		);
		assert_eq!(
			TestPair::from_string("hello world//1/DOT///password", None),
			Ok(TestPair::Standard{phrase: "hello world".to_owned(), password: Some("password".to_owned()), path: vec![DeriveJunction::hard(1), DeriveJunction::soft("DOT")]})
		);
		assert_eq!(
			TestPair::from_string("hello world/1//DOT///password", None),
			Ok(TestPair::Standard{phrase: "hello world".to_owned(), password: Some("password".to_owned()), path: vec![DeriveJunction::soft(1), DeriveJunction::hard("DOT")]})
		);
	}

	#[test]
	fn accountid_32_from_str_works() {
		use std::str::FromStr;
		assert!(AccountId32::from_str("5G9VdMwXvzza9pS8qE8ZHJk3CheHW9uucBn9ngW4C1gmmzpv").is_ok());
		assert!(AccountId32::from_str("5c55177d67b064bb5d189a3e1ddad9bc6646e02e64d6e308f5acbb1533ac430d").is_ok());
		assert!(AccountId32::from_str("0x5c55177d67b064bb5d189a3e1ddad9bc6646e02e64d6e308f5acbb1533ac430d").is_ok());

		assert_eq!(
			AccountId32::from_str("99G9VdMwXvzza9pS8qE8ZHJk3CheHW9uucBn9ngW4C1gmmzpv").unwrap_err(),
			"invalid ss58 address.",
		);
		assert_eq!(
			AccountId32::from_str("gc55177d67b064bb5d189a3e1ddad9bc6646e02e64d6e308f5acbb1533ac430d").unwrap_err(),
			"invalid hex address.",
		);
		assert_eq!(
			AccountId32::from_str("0xgc55177d67b064bb5d189a3e1ddad9bc6646e02e64d6e308f5acbb1533ac430d").unwrap_err(),
			"invalid hex address.",
		);

		// valid hex but invalid length will be treated as ss58.
		assert_eq!(
			AccountId32::from_str("55c55177d67b064bb5d189a3e1ddad9bc6646e02e64d6e308f5acbb1533ac430d").unwrap_err(),
			"invalid ss58 address.",
		);
	}
}<|MERGE_RESOLUTION|>--- conflicted
+++ resolved
@@ -578,14 +578,11 @@
 		(46, "reserved46", "Reserved for future use (46).")
 	Reserved47 =>
 		(47, "reserved47", "Reserved for future use (47).")
-<<<<<<< HEAD
 	AventusAccount =>
-		(50, "aventus", "Aventus Chain mainnet, standard account (*25519).")	
-=======
+		(65, "aventus", "Aventus Chain mainnet, standard account (*25519).")
 	CrustAccount =>
 		(66, "crust", "Crust Network, standard account (*25519).")
 	// Note: 48 and above are reserved.
->>>>>>> 273bc7b9
 );
 
 /// Set the default "version" (actually, this is a bit of a misnomer and the version byte is
