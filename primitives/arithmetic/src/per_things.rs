--- conflicted
+++ resolved
@@ -26,21 +26,15 @@
 
 /// Something that implements a fixed point ration with an arbitrary granularity `X`, as _parts per
 /// `X`_.
-<<<<<<< HEAD
 pub trait PerThing:
 	Sized + Saturating + Copy + Default + Eq + PartialEq + Ord + PartialOrd + Bounded + fmt::Debug
 {
 	/// The data type used to build this per-thingy.
 	type Inner: BaseArithmetic + Copy + fmt::Debug;
-=======
-pub trait PerThing: Sized + Saturating + Copy + Default + fmt::Debug {
-/// The data type used to build this per-thingy.
-	type Inner: BaseArithmetic + Copy + fmt::Debug;
 
 	/// The data type that is used to store values bigger than the maximum of this type. This must
 	/// at least be able to store twice the size of `Self::ACCURACY`.
 	type Upper: BaseArithmetic + Copy + fmt::Debug;
->>>>>>> 2f75ea7f
 
 	/// accuracy of this type
 	const ACCURACY: Self::Inner;
@@ -89,13 +83,9 @@
 	/// # }
 	/// ```
 	fn from_rational_approximation<N>(p: N, q: N) -> Self
-<<<<<<< HEAD
-		where N: Clone + Ord + From<Self::Inner> + TryInto<Self::Inner> + ops::Div<N, Output=N>;
-=======
 		where N:
 			Clone + Ord + From<Self::Inner> + TryInto<Self::Inner> + TryInto<Self::Upper> +
 			ops::Div<N, Output=N>;
->>>>>>> 2f75ea7f
 
 	/// A mul implementation that always rounds down, whilst the standard `Mul` implementation
 	/// rounds to the nearest numbers
@@ -200,14 +190,9 @@
 			}
 
 			fn mul_collapse<N>(self, b: N) -> N
-<<<<<<< HEAD
-			where N: Clone + From<$type> + UniqueSaturatedInto<$type> + ops::Rem<N, Output=N>
-				+ ops::Div<N, Output=N> + ops::Mul<N, Output=N> + ops::Add<N, Output=N>
-=======
 				where
 					N: Clone + From<$type> + UniqueSaturatedInto<$type> + ops::Rem<N, Output=N>
 					+ ops::Div<N, Output=N> + ops::Mul<N, Output=N> + ops::Add<N, Output=N>
->>>>>>> 2f75ea7f
 			{
 				let maximum: N = $max.into();
 				let upper_max: $upper_type = $max.into();
