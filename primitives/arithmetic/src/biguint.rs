--- conflicted
+++ resolved
@@ -17,13 +17,8 @@
 
 //! Infinite precision unsigned integer for substrate runtime.
 
-<<<<<<< HEAD
-use num_traits::{Zero, One};
-use sp_std::{cmp::Ordering, ops, prelude::*, cell::RefCell, convert::TryFrom};
-=======
 use num_traits::Zero;
 use sp_std::{cmp::Ordering, ops, prelude::*, vec, cell::RefCell, convert::TryFrom};
->>>>>>> a200cdb9
 
 // A sensible value for this would be half of the dword size of the host machine. Since the
 // runtime is compiled to 32bit webassembly, using 32 and 64 for single and double respectively
