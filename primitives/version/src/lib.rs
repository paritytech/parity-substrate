--- conflicted
+++ resolved
@@ -24,13 +24,6 @@
 use std::fmt;
 #[cfg(feature = "std")]
 use std::collections::HashSet;
-<<<<<<< HEAD
-#[cfg(feature = "std")]
-use sp_runtime::traits::RuntimeApiInfo;
-#[doc(hidden)]
-pub use sp_std;
-=======
->>>>>>> dc4216a5
 
 use codec::{Encode, Decode};
 use sp_runtime::RuntimeString;
@@ -42,19 +35,8 @@
 /// The identity of a particular API interface that the runtime might provide.
 pub type ApiId = [u8; 8];
 
-<<<<<<< HEAD
 /// A vector of pairs of `ApiId` and a `u32` for version.
 pub type ApisVec = sp_std::borrow::Cow<'static, [(ApiId, u32)]>;
-=======
-/// A vector of pairs of `ApiId` and a `u32` for version. For `"std"` builds, this
-/// is a `Cow`.
-#[cfg(feature = "std")]
-pub type ApisVec = std::borrow::Cow<'static, [(ApiId, u32)]>;
-/// A vector of pairs of `ApiId` and a `u32` for version. For `"no-std"` builds, this
-/// is just a reference.
-#[cfg(not(feature = "std"))]
-pub type ApisVec = &'static [(ApiId, u32)];
->>>>>>> dc4216a5
 
 /// Create a vector of Api declarations.
 #[macro_export]
