[package]
name = "sp-application-crypto-test"
version = "2.0.0"
authors = ["Parity Technologies <admin@parity.io>"]
edition = "2018"
description = "Integration tests for application-crypto"
publish = false

[dependencies]
<<<<<<< HEAD
sp-core = { path = "../../core", default-features = false }
substrate-test-runtime-client = { path = "../../../test-utils/runtime/client" }
sp-runtime = { path = "../../runtime" }
sp-api = { path = "../../api" }
sp-application-crypto = { path = "../" }
=======
sp-core = { version = "2.0.0", default-features = false, path = "../../core" }
substrate-test-runtime-client = { version = "2.0.0", path = "../../../test-utils/runtime/client" }
sp-runtime = { version = "2.0.0", path = "../../runtime" }
sp-application-crypto = { version = "2.0.0", path = "../" }
>>>>>>> a8ea665d
<|MERGE_RESOLUTION|>--- conflicted
+++ resolved
@@ -7,15 +7,8 @@
 publish = false
 
 [dependencies]
-<<<<<<< HEAD
-sp-core = { path = "../../core", default-features = false }
-substrate-test-runtime-client = { path = "../../../test-utils/runtime/client" }
-sp-runtime = { path = "../../runtime" }
-sp-api = { path = "../../api" }
-sp-application-crypto = { path = "../" }
-=======
 sp-core = { version = "2.0.0", default-features = false, path = "../../core" }
 substrate-test-runtime-client = { version = "2.0.0", path = "../../../test-utils/runtime/client" }
 sp-runtime = { version = "2.0.0", path = "../../runtime" }
-sp-application-crypto = { version = "2.0.0", path = "../" }
->>>>>>> a8ea665d
+sp-api = { version = "2.0.0", path = "../../api" }
+sp-application-crypto = { version = "2.0.0", path = "../" }