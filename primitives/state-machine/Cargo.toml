--- conflicted
+++ resolved
@@ -25,17 +25,14 @@
 sp-externalities = { version = "0.8.0-alpha.2", path = "../externalities" }
 
 [dev-dependencies]
+criterion = "0.2"
 hex-literal = "0.2.1"
-<<<<<<< HEAD
-criterion = "0.2"
 rand = { version = "0.7.1", features = ["small_rng"] }
+sp-runtime = { version = "2.0.0-alpha.2", path = "../runtime" }
 
 [[bench]]
 name = "bench"
 harness = false
-=======
-sp-runtime = { version = "2.0.0-alpha.2", path = "../runtime" }
->>>>>>> b82f2631
 
 [features]
 default = []
