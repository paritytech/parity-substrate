[package]
name = "sp-state-machine"
version = "0.8.0-rc6"
authors = ["Parity Technologies <admin@parity.io>"]
description = "Substrate State Machine"
edition = "2018"
license = "Apache-2.0"
homepage = "https://substrate.dev"
repository = "https://github.com/paritytech/substrate/"
documentation = "https://docs.rs/sp-state-machine"

[package.metadata.docs.rs]
targets = ["x86_64-unknown-linux-gnu"]

[dependencies]
<<<<<<< HEAD
log = { version = "0.4.8", optional = true }
parking_lot = { version = "0.10.0", optional = true }
hash-db = { version = "0.15.2", default-features = false }
trie-db = { version = "0.22.0", default-features = false }
trie-root = { version = "0.16.0", default-features = false }
sp-trie = { version = "2.0.0-rc5", path = "../trie", default-features = false }
sp-core = { version = "2.0.0-rc5", path = "../core", default-features = false }
sp-panic-handler = { version = "2.0.0-rc5", path = "../panic-handler", optional = true }
codec = { package = "parity-scale-codec", version = "1.3.1", default-features = false }
num-traits = { version = "0.2.8", default-features = false }
rand = { version = "0.7.2", optional = true }
sp-externalities = { version = "0.8.0-rc5", path = "../externalities", default-features = false }
=======
log = "0.4.8"
parking_lot = "0.10.0"
hash-db = "0.15.2"
trie-db = "0.22.0"
trie-root = "0.16.0"
sp-trie = { version = "2.0.0-rc6", path = "../trie" }
sp-core = { version = "2.0.0-rc6", path = "../core" }
sp-panic-handler = { version = "2.0.0-rc6", path = "../panic-handler" }
codec = { package = "parity-scale-codec", version = "1.3.1" }
num-traits = "0.2.8"
rand = "0.7.2"
sp-externalities = { version = "0.8.0-rc6", path = "../externalities" }
itertools = "0.9"
>>>>>>> 66655573
smallvec = "1.4.1"
sp-std = { version = "2.0.0-rc5", default-features = false, path = "../std" }

[dev-dependencies]
hex-literal = "0.3.1"
sp-runtime = { version = "2.0.0-rc6", path = "../runtime" }
pretty_assertions = "0.6.1"

[features]
default = ["std"]
std = [
	"codec/std",
	"hash-db/std",
	"num-traits/std",
  "sp-core/std",
  "sp-externalities/std",
  "sp-std/std",
	"sp-trie/std",
	"trie-db/std",
	"trie-root/std",

	"log",
	"parking_lot",
	"rand",
  "sp-panic-handler",
]<|MERGE_RESOLUTION|>--- conflicted
+++ resolved
@@ -13,34 +13,18 @@
 targets = ["x86_64-unknown-linux-gnu"]
 
 [dependencies]
-<<<<<<< HEAD
 log = { version = "0.4.8", optional = true }
 parking_lot = { version = "0.10.0", optional = true }
 hash-db = { version = "0.15.2", default-features = false }
 trie-db = { version = "0.22.0", default-features = false }
 trie-root = { version = "0.16.0", default-features = false }
-sp-trie = { version = "2.0.0-rc5", path = "../trie", default-features = false }
-sp-core = { version = "2.0.0-rc5", path = "../core", default-features = false }
-sp-panic-handler = { version = "2.0.0-rc5", path = "../panic-handler", optional = true }
+sp-trie = { version = "2.0.0-rc6", path = "../trie", default-features = false }
+sp-core = { version = "2.0.0-rc6", path = "../core", default-features = false }
+sp-panic-handler = { version = "2.0.0-rc6", path = "../panic-handler", optional = true }
 codec = { package = "parity-scale-codec", version = "1.3.1", default-features = false }
 num-traits = { version = "0.2.8", default-features = false }
 rand = { version = "0.7.2", optional = true }
-sp-externalities = { version = "0.8.0-rc5", path = "../externalities", default-features = false }
-=======
-log = "0.4.8"
-parking_lot = "0.10.0"
-hash-db = "0.15.2"
-trie-db = "0.22.0"
-trie-root = "0.16.0"
-sp-trie = { version = "2.0.0-rc6", path = "../trie" }
-sp-core = { version = "2.0.0-rc6", path = "../core" }
-sp-panic-handler = { version = "2.0.0-rc6", path = "../panic-handler" }
-codec = { package = "parity-scale-codec", version = "1.3.1" }
-num-traits = "0.2.8"
-rand = "0.7.2"
-sp-externalities = { version = "0.8.0-rc6", path = "../externalities" }
-itertools = "0.9"
->>>>>>> 66655573
+sp-externalities = { version = "0.8.0-rc6", path = "../externalities", default-features = false }
 smallvec = "1.4.1"
 sp-std = { version = "2.0.0-rc5", default-features = false, path = "../std" }
 
