// This file is part of Substrate.

// Copyright (C) 2017-2021 Parity Technologies (UK) Ltd.
// SPDX-License-Identifier: Apache-2.0

// Licensed under the Apache License, Version 2.0 (the "License");
// you may not use this file except in compliance with the License.
// You may obtain a copy of the License at
//
// 	http://www.apache.org/licenses/LICENSE-2.0
//
// Unless required by applicable law or agreed to in writing, software
// distributed under the License is distributed on an "AS IS" BASIS,
// WITHOUT WARRANTIES OR CONDITIONS OF ANY KIND, either express or implied.
// See the License for the specific language governing permissions and
// limitations under the License.

//! Trie-based state machine backend.

use crate::{warn, debug};
use hash_db::Hasher;
use sp_trie::{Trie, delta_trie_root, empty_child_trie_root, child_delta_trie_root};
use sp_trie::trie_types::{TrieDB, TrieError, Layout};
use sp_core::storage::{ChildInfo, ChildType};
use codec::{Codec, Decode};
use crate::{
	StorageKey, StorageValue, Backend,
	trie_backend_essence::{TrieBackendEssence, TrieBackendStorage, Ephemeral},
};
use sp_std::{boxed::Box, vec::Vec};

/// Patricia trie-based backend. Transaction type is an overlay of changes to commit.
pub struct TrieBackend<S: TrieBackendStorage<H>, H: Hasher> {
	pub (crate) essence: TrieBackendEssence<S, H>,
}

impl<S: TrieBackendStorage<H>, H: Hasher> TrieBackend<S, H> where H::Out: Codec {
	/// Create new trie-based backend.
	pub fn new(storage: S, root: H::Out) -> Self {
		TrieBackend {
			essence: TrieBackendEssence::new(storage, root),
		}
	}

	/// Get backend essence reference.
	pub fn essence(&self) -> &TrieBackendEssence<S, H> {
		&self.essence
	}

	/// Get backend storage reference.
	pub fn backend_storage(&self) -> &S {
		self.essence.backend_storage()
	}

	/// Get backend storage reference.
	pub fn backend_storage_mut(&mut self) -> &mut S {
		self.essence.backend_storage_mut()
	}

	/// Get trie root.
	pub fn root(&self) -> &H::Out {
		self.essence.root()
	}

	/// Consumes self and returns underlying storage.
	pub fn into_storage(self) -> S {
		self.essence.into_storage()
	}
}

impl<S: TrieBackendStorage<H>, H: Hasher> sp_std::fmt::Debug for TrieBackend<S, H> {
	fn fmt(&self, f: &mut sp_std::fmt::Formatter<'_>) -> sp_std::fmt::Result {
		write!(f, "TrieBackend")
	}
}

impl<S: TrieBackendStorage<H>, H: Hasher> Backend<H> for TrieBackend<S, H> where
	H::Out: Ord + Codec,
{
	type Error = crate::DefaultError;
	type Transaction = S::Overlay;
	type TrieBackendStorage = S;

	fn storage(&self, key: &[u8]) -> Result<Option<StorageValue>, Self::Error> {
		self.essence.storage(key)
	}

	fn child_storage(
		&self,
		child_info: &ChildInfo,
		key: &[u8],
	) -> Result<Option<StorageValue>, Self::Error> {
		self.essence.child_storage(child_info, key)
	}

	fn next_storage_key(&self, key: &[u8]) -> Result<Option<StorageKey>, Self::Error> {
		self.essence.next_storage_key(key)
	}

	fn next_child_storage_key(
		&self,
		child_info: &ChildInfo,
		key: &[u8],
	) -> Result<Option<StorageKey>, Self::Error> {
		self.essence.next_child_storage_key(child_info, key)
	}

	fn for_keys_with_prefix<F: FnMut(&[u8])>(&self, prefix: &[u8], f: F) {
		self.essence.for_keys_with_prefix(prefix, f)
	}

	fn for_key_values_with_prefix<F: FnMut(&[u8], &[u8])>(&self, prefix: &[u8], f: F) {
		self.essence.for_key_values_with_prefix(prefix, f)
	}

<<<<<<< HEAD
	fn apply_to_key_values_while<F: FnMut(Vec<u8>, Vec<u8>) -> bool>(
		&self,
		child_info: Option<&ChildInfo>,
		prefix: Option<&[u8]>,
		start_at: Option<&[u8]>,
		f: F,
		allow_missing: bool,
	) -> Result<bool, Self::Error> {
		self.essence.apply_to_key_values_while(child_info, prefix, start_at, f, allow_missing)
	}

	fn apply_to_child_keys_while<F: FnMut(&[u8]) -> bool>(
=======
	fn apply_to_keys_while<F: FnMut(&[u8]) -> bool>(
>>>>>>> 955633c5
		&self,
		child_info: Option<&ChildInfo>,
		prefix: Option<&[u8]>,
		f: F,
	) {
		self.essence.apply_to_keys_while(child_info, prefix, f)
	}

	fn for_child_keys_with_prefix<F: FnMut(&[u8])>(
		&self,
		child_info: &ChildInfo,
		prefix: &[u8],
		f: F,
	) {
		self.essence.for_child_keys_with_prefix(child_info, prefix, f)
	}

	fn pairs(&self) -> Vec<(StorageKey, StorageValue)> {
		let collect_all = || -> Result<_, Box<TrieError<H::Out>>> {
			let trie = TrieDB::<H>::new(self.essence(), self.essence.root())?;
			let mut v = Vec::new();
			for x in trie.iter()? {
				let (key, value) = x?;
				v.push((key.to_vec(), value.to_vec()));
			}

			Ok(v)
		};

		match collect_all() {
			Ok(v) => v,
			Err(e) => {
				debug!(target: "trie", "Error extracting trie values: {}", e);
				Vec::new()
			}
		}
	}

	fn keys(&self, prefix: &[u8]) -> Vec<StorageKey> {
		let collect_all = || -> Result<_, Box<TrieError<H::Out>>> {
			let trie = TrieDB::<H>::new(self.essence(), self.essence.root())?;
			let mut v = Vec::new();
			for x in trie.iter()? {
				let (key, _) = x?;
				if key.starts_with(prefix) {
					v.push(key.to_vec());
				}
			}

			Ok(v)
		};

		collect_all().map_err(|e| debug!(target: "trie", "Error extracting trie keys: {}", e)).unwrap_or_default()
	}

	fn storage_root<'a>(
		&self,
		delta: impl Iterator<Item=(&'a [u8], Option<&'a [u8]>)>,
	) -> (H::Out, Self::Transaction) where H::Out: Ord {
		let mut write_overlay = S::Overlay::default();
		let mut root = *self.essence.root();

		{
			let mut eph = Ephemeral::new(
				self.essence.backend_storage(),
				&mut write_overlay,
			);

			match delta_trie_root::<Layout<H>, _, _, _, _, _>(&mut eph, root, delta) {
				Ok(ret) => root = ret,
				Err(e) => warn!(target: "trie", "Failed to write to trie: {}", e),
			}
		}

		(root, write_overlay)
	}

	fn child_storage_root<'a>(
		&self,
		child_info: &ChildInfo,
		delta: impl Iterator<Item=(&'a [u8], Option<&'a [u8]>)>,
	) -> (H::Out, bool, Self::Transaction) where H::Out: Ord {
		let default_root = match child_info.child_type() {
			ChildType::ParentKeyId => empty_child_trie_root::<Layout<H>>()
		};

		let mut write_overlay = S::Overlay::default();
		let prefixed_storage_key = child_info.prefixed_storage_key();
		let mut root = match self.storage(prefixed_storage_key.as_slice()) {
			Ok(value) =>
				value.and_then(|r| Decode::decode(&mut &r[..]).ok()).unwrap_or_else(|| default_root.clone()),
			Err(e) => {
				warn!(target: "trie", "Failed to read child storage root: {}", e);
				default_root.clone()
			},
		};

		{
			let mut eph = Ephemeral::new(
				self.essence.backend_storage(),
				&mut write_overlay,
			);

			match child_delta_trie_root::<Layout<H>, _, _, _, _, _, _>(
				child_info.keyspace(),
				&mut eph,
				root,
				delta,
			) {
				Ok(ret) => root = ret,
				Err(e) => warn!(target: "trie", "Failed to write to trie: {}", e),
			}
		}

		let is_default = root == default_root;

		(root, is_default, write_overlay)
	}

	fn as_trie_backend(&mut self) -> Option<&TrieBackend<Self::TrieBackendStorage, H>> {
		Some(self)
	}

	fn register_overlay_stats(&self, _stats: &crate::stats::StateMachineStats) { }

	fn usage_info(&self) -> crate::UsageInfo {
		crate::UsageInfo::empty()
	}

	fn wipe(&self) -> Result<(), Self::Error> {
		Ok(())
	}
}

#[cfg(test)]
pub mod tests {
	use std::{collections::HashSet, iter};
	use sp_core::H256;
	use codec::Encode;
	use sp_trie::{TrieMut, PrefixedMemoryDB, trie_types::TrieDBMut, KeySpacedDBMut};
	use sp_runtime::traits::BlakeTwo256;
	use super::*;

	const CHILD_KEY_1: &[u8] = b"sub1";

	fn test_db() -> (PrefixedMemoryDB<BlakeTwo256>, H256) {
		let child_info = ChildInfo::new_default(CHILD_KEY_1);
		let mut root = H256::default();
		let mut mdb = PrefixedMemoryDB::<BlakeTwo256>::default();
		{
			let mut mdb = KeySpacedDBMut::new(&mut mdb, child_info.keyspace());
			let mut trie = TrieDBMut::new(&mut mdb, &mut root);
			trie.insert(b"value3", &[142]).expect("insert failed");
			trie.insert(b"value4", &[124]).expect("insert failed");
		};

		{
			let mut sub_root = Vec::new();
			root.encode_to(&mut sub_root);
			let mut trie = TrieDBMut::new(&mut mdb, &mut root);
			trie.insert(child_info.prefixed_storage_key().as_slice(), &sub_root[..])
				.expect("insert failed");
			trie.insert(b"key", b"value").expect("insert failed");
			trie.insert(b"value1", &[42]).expect("insert failed");
			trie.insert(b"value2", &[24]).expect("insert failed");
			trie.insert(b":code", b"return 42").expect("insert failed");
			for i in 128u8..255u8 {
				trie.insert(&[i], &[i]).unwrap();
			}
		}
		(mdb, root)
	}

	pub(crate) fn test_trie() -> TrieBackend<PrefixedMemoryDB<BlakeTwo256>, BlakeTwo256> {
		let (mdb, root) = test_db();
		TrieBackend::new(mdb, root)
	}

	#[test]
	fn read_from_storage_returns_some() {
		assert_eq!(test_trie().storage(b"key").unwrap(), Some(b"value".to_vec()));
	}

	#[test]
	fn read_from_child_storage_returns_some() {
		let test_trie = test_trie();
		assert_eq!(
			test_trie.child_storage(&ChildInfo::new_default(CHILD_KEY_1), b"value3").unwrap(),
			Some(vec![142u8]),
		);
	}

	#[test]
	fn read_from_storage_returns_none() {
		assert_eq!(test_trie().storage(b"non-existing-key").unwrap(), None);
	}

	#[test]
	fn pairs_are_not_empty_on_non_empty_storage() {
		assert!(!test_trie().pairs().is_empty());
	}

	#[test]
	fn pairs_are_empty_on_empty_storage() {
		assert!(TrieBackend::<PrefixedMemoryDB<BlakeTwo256>, BlakeTwo256>::new(
			PrefixedMemoryDB::default(),
			Default::default(),
		).pairs().is_empty());
	}

	#[test]
	fn storage_root_is_non_default() {
		assert!(test_trie().storage_root(iter::empty()).0 != H256::repeat_byte(0));
	}

	#[test]
	fn storage_root_transaction_is_empty() {
		assert!(test_trie().storage_root(iter::empty()).1.drain().is_empty());
	}

	#[test]
	fn storage_root_transaction_is_non_empty() {
		let (new_root, mut tx) = test_trie().storage_root(
			iter::once((&b"new-key"[..], Some(&b"new-value"[..]))),
		);
		assert!(!tx.drain().is_empty());
		assert!(new_root != test_trie().storage_root(iter::empty()).0);
	}

	#[test]
	fn prefix_walking_works() {
		let trie = test_trie();

		let mut seen = HashSet::new();
		trie.for_keys_with_prefix(b"value", |key| {
			let for_first_time = seen.insert(key.to_vec());
			assert!(for_first_time, "Seen key '{:?}' more than once", key);
		});

		let mut expected = HashSet::new();
		expected.insert(b"value1".to_vec());
		expected.insert(b"value2".to_vec());
		assert_eq!(seen, expected);
	}
}<|MERGE_RESOLUTION|>--- conflicted
+++ resolved
@@ -113,7 +113,6 @@
 		self.essence.for_key_values_with_prefix(prefix, f)
 	}
 
-<<<<<<< HEAD
 	fn apply_to_key_values_while<F: FnMut(Vec<u8>, Vec<u8>) -> bool>(
 		&self,
 		child_info: Option<&ChildInfo>,
@@ -125,10 +124,7 @@
 		self.essence.apply_to_key_values_while(child_info, prefix, start_at, f, allow_missing)
 	}
 
-	fn apply_to_child_keys_while<F: FnMut(&[u8]) -> bool>(
-=======
 	fn apply_to_keys_while<F: FnMut(&[u8]) -> bool>(
->>>>>>> 955633c5
 		&self,
 		child_info: Option<&ChildInfo>,
 		prefix: Option<&[u8]>,
