// Copyright 2017-2020 Parity Technologies (UK) Ltd.
// This file is part of Substrate.

// Substrate is free software: you can redistribute it and/or modify
// it under the terms of the GNU General Public License as published by
// the Free Software Foundation, either version 3 of the License, or
// (at your option) any later version.

// Substrate is distributed in the hope that it will be useful,
// but WITHOUT ANY WARRANTY; without even the implied warranty of
// MERCHANTABILITY or FITNESS FOR A PARTICULAR PURPOSE.  See the
// GNU General Public License for more details.

// You should have received a copy of the GNU General Public License
// along with Substrate.  If not, see <http://www.gnu.org/licenses/>.

//! Different types of changes trie input pairs.

use codec::{Decode, Encode, Input, Output, Error, Compact};
use crate::{
	StorageKey, StorageValue,
	changes_trie::BlockNumber
};
<<<<<<< HEAD
use sp_core::storage::ChildChange;
=======
use sp_core::storage::PrefixedStorageKey;
>>>>>>> f3b9f234

/// Key of { changed key => set of extrinsic indices } mapping.
#[derive(Clone, Debug, PartialEq, Eq)]
pub struct ExtrinsicIndex<Number: BlockNumber> {
	/// Block at which this key has been inserted in the trie.
	pub block: Number,
	/// Storage key this node is responsible for.
	pub key: StorageKey,
}

/// Value of { changed key => set of extrinsic indices } mapping.
pub type ExtrinsicIndexValue = Vec<u32>;

/// Key of { changed key => block/digest block numbers } mapping.
#[derive(Clone, Debug, PartialEq, Eq)]
pub struct DigestIndex<Number: BlockNumber> {
	/// Block at which this key has been inserted in the trie.
	pub block: Number,
	/// Storage key this node is responsible for.
	pub key: StorageKey,
}

/// Key of { childtrie key => Childchange trie } mapping.
#[derive(Clone, Debug, PartialEq, Eq, PartialOrd, Ord)]
pub struct ChildIndex<Number: BlockNumber> {
	/// Block at which this key has been inserted in the trie.
	pub block: Number,
	/// Storage key this node is responsible for.
	pub storage_key: PrefixedStorageKey,
}

/// Value of { changed key => block/digest block numbers } mapping.
pub type DigestIndexValue<Number> = Vec<Number>;

/// Value of { changed key => block/digest block numbers } mapping.
/// That is the .
#[derive(Clone, Debug, PartialEq, Eq, PartialOrd, Ord)]
pub struct ChildIndexValue {
	/// Root of the child change trie.
	pub changes_root: Option<Vec<u8>>,
	/// Possible change occuring on the whole trie.
	pub child_change: Vec<(ChildChange, u32)>,
}

impl Decode for ChildIndexValue {
	fn decode<I: Input>(input: &mut I) -> Result<Self, Error> {
		let changes_root = Decode::decode(input)?;
		let nb_changes = <Compact<u32>>::decode(input)?.0;
		let mut child_change = Vec::with_capacity(nb_changes as usize);
		for _ in 0..nb_changes {
			let change = match ChildChange::from_u8(input.read_byte()?) {
				Some(change) => change,
				None => return Err("Invalid child change".into()),
			};
			let ext_index = Decode::decode(input)?;
			child_change.push((change, ext_index));
		}

		Ok(ChildIndexValue { changes_root, child_change })
	}
}

impl Encode for ChildIndexValue {
	fn encode_to<W: Output>(&self, dest: &mut W) {
		self.changes_root.encode_to(dest);
		<Compact<u32>>::encode_to(&(self.child_change.len() as u32).into(), dest);
		for c in self.child_change.iter() {
			dest.push_byte(c.0 as u8);
			c.1.encode_to(dest);
		}
	}
}

/// Single input pair of changes trie.
#[derive(Clone, Debug, PartialEq, Eq)]
pub enum InputPair<Number: BlockNumber> {
	/// Element of { key => set of extrinsics where key has been changed } element mapping.
	ExtrinsicIndex(ExtrinsicIndex<Number>, ExtrinsicIndexValue),
	/// Element of { key => set of blocks/digest blocks where key has been changed } element mapping.
	DigestIndex(DigestIndex<Number>, DigestIndexValue<Number>),
	/// Element of { childtrie key => Childchange trie } where key has been changed } element mapping.
	ChildIndex(ChildIndex<Number>, ChildIndexValue),
}

/// Single input key of changes trie.
#[derive(Clone, Debug, PartialEq, Eq)]
pub enum InputKey<Number: BlockNumber> {
	/// Key of { key => set of extrinsics where key has been changed } element mapping.
	ExtrinsicIndex(ExtrinsicIndex<Number>),
	/// Key of { key => set of blocks/digest blocks where key has been changed } element mapping.
	DigestIndex(DigestIndex<Number>),
	/// Key of { childtrie key => Childchange trie } where key has been changed } element mapping.
	ChildIndex(ChildIndex<Number>),
}

impl<Number: BlockNumber> InputPair<Number> {
	/// Extract storage key that this pair corresponds to.
	pub fn key(&self) -> Option<&[u8]> {
		match *self {
			InputPair::ExtrinsicIndex(ref key, _) => Some(&key.key),
			InputPair::DigestIndex(ref key, _) => Some(&key.key),
			InputPair::ChildIndex(_, _) => None,
		}
	}
}

impl<Number: BlockNumber> Into<(StorageKey, StorageValue)> for InputPair<Number> {
	fn into(self) -> (StorageKey, StorageValue) {
		match self {
			InputPair::ExtrinsicIndex(key, value) => (key.encode(), value.encode()),
			InputPair::DigestIndex(key, value) => (key.encode(), value.encode()),
			InputPair::ChildIndex(key, value) => (key.encode(), value.encode()),
		}
	}
}

impl<Number: BlockNumber> Into<InputKey<Number>> for InputPair<Number> {
	fn into(self) -> InputKey<Number> {
		match self {
			InputPair::ExtrinsicIndex(key, _) => InputKey::ExtrinsicIndex(key),
			InputPair::DigestIndex(key, _) => InputKey::DigestIndex(key),
			InputPair::ChildIndex(key, _) => InputKey::ChildIndex(key),
		}
	}
}

impl<Number: BlockNumber> ExtrinsicIndex<Number> {
	pub fn key_neutral_prefix(block: Number) -> Vec<u8> {
		let mut prefix = vec![1];
		prefix.extend(block.encode());
		prefix
	}
}

impl<Number: BlockNumber> Encode for ExtrinsicIndex<Number> {
	fn encode_to<W: Output>(&self, dest: &mut W) {
		dest.push_byte(1);
		self.block.encode_to(dest);
		self.key.encode_to(dest);
	}
}

impl<Number: BlockNumber> codec::EncodeLike for ExtrinsicIndex<Number> {}

impl<Number: BlockNumber> DigestIndex<Number> {
	pub fn key_neutral_prefix(block: Number) -> Vec<u8> {
		let mut prefix = vec![2];
		prefix.extend(block.encode());
		prefix
	}
}


impl<Number: BlockNumber> Encode for DigestIndex<Number> {
	fn encode_to<W: Output>(&self, dest: &mut W) {
		dest.push_byte(2);
		self.block.encode_to(dest);
		self.key.encode_to(dest);
	}
}

impl<Number: BlockNumber> ChildIndex<Number> {
	pub fn key_neutral_prefix(block: Number) -> Vec<u8> {
		let mut prefix = vec![3];
		prefix.extend(block.encode());
		prefix
	}
}

impl<Number: BlockNumber> Encode for ChildIndex<Number> {
	fn encode_to<W: Output>(&self, dest: &mut W) {
		dest.push_byte(3);
		self.block.encode_to(dest);
		self.storage_key.encode_to(dest);
	}
}

impl<Number: BlockNumber> codec::EncodeLike for DigestIndex<Number> {}

impl<Number: BlockNumber> Decode for InputKey<Number> {
	fn decode<I: Input>(input: &mut I) -> Result<Self, Error> {
		match input.read_byte()? {
			1 => Ok(InputKey::ExtrinsicIndex(ExtrinsicIndex {
				block: Decode::decode(input)?,
				key: Decode::decode(input)?,
			})),
			2 => Ok(InputKey::DigestIndex(DigestIndex {
				block: Decode::decode(input)?,
				key: Decode::decode(input)?,
			})),
			3 => Ok(InputKey::ChildIndex(ChildIndex {
				block: Decode::decode(input)?,
				storage_key: PrefixedStorageKey::new(Decode::decode(input)?),
			})),
			_ => Err("Invalid input key variant".into()),
		}
	}
}

#[cfg(test)]
mod tests {
	use super::*;

	#[test]
	fn extrinsic_index_serialized_and_deserialized() {
		let original = ExtrinsicIndex { block: 777u64, key: vec![42] };
		let serialized = original.encode();
		let deserialized: InputKey<u64> = Decode::decode(&mut &serialized[..]).unwrap();
		assert_eq!(InputKey::ExtrinsicIndex(original), deserialized);
	}

	#[test]
	fn digest_index_serialized_and_deserialized() {
		let original = DigestIndex { block: 777u64, key: vec![42] };
		let serialized = original.encode();
		let deserialized: InputKey<u64> = Decode::decode(&mut &serialized[..]).unwrap();
		assert_eq!(InputKey::DigestIndex(original), deserialized);
	}
}<|MERGE_RESOLUTION|>--- conflicted
+++ resolved
@@ -21,11 +21,7 @@
 	StorageKey, StorageValue,
 	changes_trie::BlockNumber
 };
-<<<<<<< HEAD
-use sp_core::storage::ChildChange;
-=======
-use sp_core::storage::PrefixedStorageKey;
->>>>>>> f3b9f234
+use sp_core::storage::{ChildChange, PrefixedStorageKey};
 
 /// Key of { changed key => set of extrinsic indices } mapping.
 #[derive(Clone, Debug, PartialEq, Eq)]
