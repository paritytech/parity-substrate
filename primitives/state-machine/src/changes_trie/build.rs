// Copyright 2017-2020 Parity Technologies (UK) Ltd.
// This file is part of Substrate.

// Substrate is free software: you can redistribute it and/or modify
// it under the terms of the GNU General Public License as published by
// the Free Software Foundation, either version 3 of the License, or
// (at your option) any later version.

// Substrate is distributed in the hope that it will be useful,
// but WITHOUT ANY WARRANTY; without even the implied warranty of
// MERCHANTABILITY or FITNESS FOR A PARTICULAR PURPOSE.  See the
// GNU General Public License for more details.

// You should have received a copy of the GNU General Public License
// along with Substrate.  If not, see <http://www.gnu.org/licenses/>.

//! Structures and functions required to build changes trie for given block.

use std::collections::BTreeMap;
use std::collections::btree_map::Entry;
use codec::{Decode, Encode};
use hash_db::Hasher;
use num_traits::One;
use crate::backend::Backend;
use crate::overlayed_changes::OverlayedChanges;
use crate::trie_backend_essence::TrieBackendEssence;
use crate::changes_trie::build_iterator::digest_build_iterator;
use crate::changes_trie::input::{InputKey, InputPair, DigestIndex, ExtrinsicIndex};
use crate::changes_trie::{AnchorBlockId, ConfigurationRange, Storage, BlockNumber};
use crate::changes_trie::input::ChildIndex;

/// Prepare input pairs for building a changes trie of given block.
///
/// Returns Err if storage error has occurred OR if storage haven't returned
/// required data.
pub(crate) fn prepare_input<'a, B, H, Number>(
	backend: &'a B,
	storage: &'a dyn Storage<H, Number>,
	config: ConfigurationRange<'a, Number>,
	changes: &'a OverlayedChanges,
	parent: &'a AnchorBlockId<H::Out, Number>,
) -> Result<(
		impl Iterator<Item=InputPair<Number>> + 'a,
		Vec<(ChildIndex<Number>, impl Iterator<Item=InputPair<Number>> + 'a)>,
		Vec<Number>,
	), String>
	where
		B: Backend<H>,
		H: Hasher + 'a,
		H::Out: Encode,
		Number: BlockNumber,
{
	let number = parent.number.clone() + One::one();
	let (extrinsics_input, children_extrinsics_input) = prepare_extrinsics_input(
		backend,
		&number,
		changes,
	)?;
	let (digest_input, mut children_digest_input, digest_input_blocks) = prepare_digest_input::<H, Number>(
		parent,
		config,
		number,
		storage,
	)?;

	let mut children_digest = Vec::with_capacity(children_extrinsics_input.len());
	for (child_index, ext_iter) in children_extrinsics_input.into_iter() {
		let dig_iter = children_digest_input.remove(&child_index);
		children_digest.push((
			child_index,
			Some(ext_iter).into_iter().flatten()
				.chain(dig_iter.into_iter().flatten()),
		));
	}
	for (child_index, dig_iter) in children_digest_input.into_iter() {
		children_digest.push((
			child_index,
			None.into_iter().flatten()
				.chain(Some(dig_iter).into_iter().flatten()),
		));
	}

	Ok((
		extrinsics_input.chain(digest_input),
		children_digest,
		digest_input_blocks,
	))
}
/// Prepare ExtrinsicIndex input pairs.
fn prepare_extrinsics_input<'a, B, H, Number>(
	backend: &'a B,
	block: &Number,
	changes: &'a OverlayedChanges,
) -> Result<(
		impl Iterator<Item=InputPair<Number>> + 'a,
		BTreeMap<ChildIndex<Number>, impl Iterator<Item=InputPair<Number>> + 'a>,
	), String>
	where
		B: Backend<H>,
		H: Hasher + 'a,
		Number: BlockNumber,
{

	let mut children_result = BTreeMap::new();
	for (storage_key, _, _) in changes.changes.children_iter() {
		let child_index = ChildIndex::<Number> {
			block: block.clone(),
			storage_key: storage_key.to_vec(),
		};

		let iter = prepare_extrinsics_input_inner(backend, block, changes, Some(storage_key.to_vec()))?;
		children_result.insert(child_index, iter);
	}

	let top = prepare_extrinsics_input_inner(backend, block, changes, None)?;

	Ok((top, children_result))
}

fn prepare_extrinsics_input_inner<'a, B, H, Number>(
	backend: &'a B,
	block: &Number,
	changes: &'a OverlayedChanges,
	storage_key: Option<Vec<u8>>,
) -> Result<impl Iterator<Item=InputPair<Number>> + 'a, String>
	where
		B: Backend<H>,
		H: Hasher,
		Number: BlockNumber,
{
	let (iter, child_info) = changes.changes.iter_overlay(storage_key.as_ref().map(|r| r.as_slice()));
	iter.filter(|( _, v)| v.extrinsics.is_some())
		.try_fold(BTreeMap::new(), |mut map: BTreeMap<&[u8], (ExtrinsicIndex<Number>, Vec<u32>)>, (k, v)| {
			match map.entry(k) {
				Entry::Vacant(entry) => {
					// ignore temporary values (values that have null value at the end of operation
					// AND are not in storage at the beginning of operation
					if let Some(sk) = storage_key.as_ref() {
						if !changes.child_storage(sk, k).map(|v| v.is_some()).unwrap_or_default() {
							if let Some(child_info) = child_info { 
								if !backend.exists_child_storage(sk, child_info, k)
									.map_err(|e| format!("{}", e))? {
									return Ok(map);
								}
							}
						}
					} else {
						if !changes.storage(k).map(|v| v.is_some()).unwrap_or_default() {
							if !backend.exists_storage(k).map_err(|e| format!("{}", e))? {
								return Ok(map);
							}
						}
					};

					let extrinsics = v.extrinsics.as_ref()
						.expect("filtered by filter() call above; qed")
						.iter().cloned().collect();
					entry.insert((ExtrinsicIndex {
						block: block.clone(),
						key: k.to_vec(),
					}, extrinsics));
				},
				Entry::Occupied(mut entry) => {
					// we do not need to check for temporary values here, because entry is Occupied
					// AND we are checking it before insertion
					let extrinsics = &mut entry.get_mut().1;
					extrinsics.extend(
						v.extrinsics.as_ref()
							.expect("filtered by filter() call above; qed")
							.iter()
							.cloned()
					);
					extrinsics.sort_unstable();
				},
			}

			Ok(map)
		})
		.map(|pairs| pairs.into_iter().map(|(_, (k, v))| InputPair::ExtrinsicIndex(k, v)))
}


/// Prepare DigestIndex input pairs.
fn prepare_digest_input<'a, H, Number>(
	parent: &'a AnchorBlockId<H::Out, Number>,
	config: ConfigurationRange<Number>,
	block: Number,
	storage: &'a dyn Storage<H, Number>,
) -> Result<(
		impl Iterator<Item=InputPair<Number>> + 'a,
		BTreeMap<ChildIndex<Number>, impl Iterator<Item=InputPair<Number>> + 'a>,
		Vec<Number>,
	), String>
	where
		H: Hasher,
		H::Out: 'a + Encode,
		Number: BlockNumber,
{
	let build_skewed_digest = config.end.as_ref() == Some(&block);
	let block_for_digest = if build_skewed_digest {
		config.config.next_max_level_digest_range(config.zero.clone(), block.clone())
			.map(|(_, end)| end)
			.unwrap_or_else(|| block.clone())
	} else {
		block.clone()
	};

	let digest_input_blocks = digest_build_iterator(config, block_for_digest).collect::<Vec<_>>();
	digest_input_blocks.clone().into_iter()
		.try_fold(
			(BTreeMap::new(), BTreeMap::new()), move |(mut map, mut child_map), digest_build_block| {
			let extrinsic_prefix = ExtrinsicIndex::key_neutral_prefix(digest_build_block.clone());
			let digest_prefix = DigestIndex::key_neutral_prefix(digest_build_block.clone());
			let child_prefix = ChildIndex::key_neutral_prefix(digest_build_block.clone());
			let trie_root = storage.root(parent, digest_build_block.clone())?;
			let trie_root = trie_root.ok_or_else(|| format!("No changes trie root for block {}", digest_build_block.clone()))?;

			let insert_to_map = |map: &mut BTreeMap<_,_>, key: Vec<u8>| {
				match map.entry(key.clone()) {
					Entry::Vacant(entry) => {
						entry.insert((DigestIndex {
							block: block.clone(),
							key,
						}, vec![digest_build_block.clone()]));
					},
					Entry::Occupied(mut entry) => {
						// DigestIndexValue must be sorted. Here we are relying on the fact that digest_build_iterator()
						// returns blocks in ascending order => we only need to check for duplicates
						//
						// is_dup_block could be true when key has been changed in both digest block
						// AND other blocks that it covers
						let is_dup_block = entry.get().1.last() == Some(&digest_build_block);
						if !is_dup_block {
							entry.get_mut().1.push(digest_build_block.clone());
						}
					},
				}
			};

			// try to get all updated keys from cache
			let populated_from_cache = storage.with_cached_changed_keys(
				&trie_root,
				&mut |changed_keys| {
					for (storage_key, changed_keys) in changed_keys {
						let map = match storage_key {
							Some(storage_key) => child_map
								.entry(ChildIndex::<Number> {
									block: block.clone(),
									storage_key: storage_key.clone(),
								})
								.or_default(),
							None => &mut map,
						};
						for changed_key in changed_keys.iter().cloned() {
							insert_to_map(map, changed_key);
						}
					}
				}
			);
			if populated_from_cache {
				return Ok((map, child_map));
			}

			let mut children_roots = BTreeMap::<Vec<u8>, _>::new();
			{
				let trie_storage = TrieBackendEssence::<_, H>::new(
					crate::changes_trie::TrieBackendStorageAdapter(storage),
					trie_root,
				);

				trie_storage.for_key_values_with_prefix(&child_prefix, |key, value|
					if let Ok(InputKey::ChildIndex::<Number>(trie_key)) = Decode::decode(&mut &key[..]) {
						if let Ok(value) = <Vec<u8>>::decode(&mut &value[..]) {
							let mut trie_root = <H as Hasher>::Out::default();
							trie_root.as_mut().copy_from_slice(&value[..]);
							children_roots.insert(trie_key.storage_key, trie_root);
						}
					});

				trie_storage.for_keys_with_prefix(&extrinsic_prefix, |key|
					if let Ok(InputKey::ExtrinsicIndex::<Number>(trie_key)) = Decode::decode(&mut &key[..]) {
						insert_to_map(&mut map, trie_key.key);
					});

				trie_storage.for_keys_with_prefix(&digest_prefix, |key|
					if let Ok(InputKey::DigestIndex::<Number>(trie_key)) = Decode::decode(&mut &key[..]) {
						insert_to_map(&mut map, trie_key.key);
					});
			}

			for (storage_key, trie_root) in children_roots.into_iter() {
				let child_index = ChildIndex::<Number> {
					block: block.clone(),
					storage_key,
				};

				let mut map = child_map.entry(child_index).or_default();
				let trie_storage = TrieBackendEssence::<_, H>::new(
					crate::changes_trie::TrieBackendStorageAdapter(storage),
					trie_root,
				);
				trie_storage.for_keys_with_prefix(&extrinsic_prefix, |key|
					if let Ok(InputKey::ExtrinsicIndex::<Number>(trie_key)) = Decode::decode(&mut &key[..]) {
						insert_to_map(&mut map, trie_key.key);
					});

				trie_storage.for_keys_with_prefix(&digest_prefix, |key|
					if let Ok(InputKey::DigestIndex::<Number>(trie_key)) = Decode::decode(&mut &key[..]) {
						insert_to_map(&mut map, trie_key.key);
					});
			}
			Ok((map, child_map))
		})
		.map(|(pairs, child_pairs)| (
			pairs.into_iter().map(|(_, (k, v))| InputPair::DigestIndex(k, v)),
			child_pairs.into_iter().map(|(sk, pairs)|
				(sk, pairs.into_iter().map(|(_, (k, v))| InputPair::DigestIndex(k, v)))).collect(),
			digest_input_blocks,
		))
}

#[cfg(test)]
mod test {
	use codec::Encode;
	use sp_core::Blake2Hasher;
	use sp_core::storage::well_known_keys::EXTRINSIC_INDEX;
	use sp_core::storage::ChildInfo;
	use crate::InMemoryBackend;
	use crate::changes_trie::{RootsStorage, Configuration, storage::InMemoryStorage};
	use crate::changes_trie::build_cache::{IncompleteCacheAction, IncompleteCachedBuildData};
	use crate::overlayed_changes::{OverlayedValue, OverlayedChangeSet};
	use crate::transaction_layers::{COMMITTED_LAYER, Layers, LayerEntry};
	use crate::transaction_layers::{States, TransactionState};
	use super::*;

	const CHILD_INFO_1: ChildInfo<'static> = ChildInfo::new_default(b"unique_id_1");
	const CHILD_INFO_2: ChildInfo<'static> = ChildInfo::new_default(b"unique_id_2");

	fn prepare_for_build(zero: u64) -> (
		InMemoryBackend<Blake2Hasher>,
		InMemoryStorage<Blake2Hasher, u64>,
		OverlayedChanges,
		Configuration,
	) {
		let backend: InMemoryBackend<_> = vec![
			(vec![100], vec![255]),
			(vec![101], vec![255]),
			(vec![102], vec![255]),
			(vec![103], vec![255]),
			(vec![104], vec![255]),
			(vec![105], vec![255]),
		].into_iter().collect::<std::collections::BTreeMap<_, _>>().into();
		let child_trie_key1 = b"1".to_vec();
		let child_trie_key2 = b"2".to_vec();
		let storage = InMemoryStorage::with_inputs(vec![
			(zero + 1, vec![
				InputPair::ExtrinsicIndex(ExtrinsicIndex { block: zero + 1, key: vec![100] }, vec![1, 3]),
				InputPair::ExtrinsicIndex(ExtrinsicIndex { block: zero + 1, key: vec![101] }, vec![0, 2]),
				InputPair::ExtrinsicIndex(ExtrinsicIndex { block: zero + 1, key: vec![105] }, vec![0, 2, 4]),
			]),
			(zero + 2, vec![
				InputPair::ExtrinsicIndex(ExtrinsicIndex { block: zero + 2, key: vec![102] }, vec![0]),
			]),
			(zero + 3, vec![
				InputPair::ExtrinsicIndex(ExtrinsicIndex { block: zero + 3, key: vec![100] }, vec![0]),
				InputPair::ExtrinsicIndex(ExtrinsicIndex { block: zero + 3, key: vec![105] }, vec![1]),
			]),
			(zero + 4, vec![
				InputPair::ExtrinsicIndex(ExtrinsicIndex { block: zero + 4, key: vec![100] }, vec![0, 2, 3]),
				InputPair::ExtrinsicIndex(ExtrinsicIndex { block: zero + 4, key: vec![101] }, vec![1]),
				InputPair::ExtrinsicIndex(ExtrinsicIndex { block: zero + 4, key: vec![103] }, vec![0, 1]),

				InputPair::DigestIndex(DigestIndex { block: zero + 4, key: vec![100] }, vec![zero + 1, zero + 3]),
				InputPair::DigestIndex(DigestIndex { block: zero + 4, key: vec![101] }, vec![zero + 1]),
				InputPair::DigestIndex(DigestIndex { block: zero + 4, key: vec![102] }, vec![zero + 2]),
				InputPair::DigestIndex(DigestIndex { block: zero + 4, key: vec![105] }, vec![zero + 1, zero + 3]),
			]),
			(zero + 5, Vec::new()),
			(zero + 6, vec![
				InputPair::ExtrinsicIndex(ExtrinsicIndex { block: zero + 6, key: vec![105] }, vec![2]),
			]),
			(zero + 7, Vec::new()),
			(zero + 8, vec![
				InputPair::DigestIndex(DigestIndex { block: zero + 8, key: vec![105] }, vec![zero + 6]),
			]),
			(zero + 9, Vec::new()), (zero + 10, Vec::new()), (zero + 11, Vec::new()), (zero + 12, Vec::new()),
			(zero + 13, Vec::new()), (zero + 14, Vec::new()), (zero + 15, Vec::new()),
		], vec![(child_trie_key1.clone(), vec![
				(zero + 1, vec![
					InputPair::ExtrinsicIndex(ExtrinsicIndex { block: zero + 1, key: vec![100] }, vec![1, 3]),
					InputPair::ExtrinsicIndex(ExtrinsicIndex { block: zero + 1, key: vec![101] }, vec![0, 2]),
					InputPair::ExtrinsicIndex(ExtrinsicIndex { block: zero + 1, key: vec![105] }, vec![0, 2, 4]),
				]),
				(zero + 2, vec![
					InputPair::ExtrinsicIndex(ExtrinsicIndex { block: zero + 2, key: vec![102] }, vec![0]),
				]),
				(zero + 4, vec![
					InputPair::ExtrinsicIndex(ExtrinsicIndex { block: zero + 2, key: vec![102] }, vec![0, 3]),

					InputPair::DigestIndex(DigestIndex { block: zero + 4, key: vec![102] }, vec![zero + 2]),
				]),
			]),
		]);
		let changes = OverlayedChanges {
			changes: OverlayedChangeSet {
				states: States::test_vector(
					vec![TransactionState::Pending, TransactionState::Pending],
					vec![0, 0],
					1,
				),
				top: vec![
					(EXTRINSIC_INDEX.to_vec(), Layers::from_iter(vec![
						(OverlayedValue {
							value: Some(3u32.encode()),
							extrinsics: None,
						}, COMMITTED_LAYER),
					].into_iter().map(|(value, index)| LayerEntry { value, index }))),
					(vec![100], Layers::from_iter(vec![
						(OverlayedValue {
							value: Some(vec![202]),
							extrinsics: Some(vec![3].into_iter().collect())
						}, COMMITTED_LAYER),
						(OverlayedValue {
							value: Some(vec![200]),
							extrinsics: Some(vec![3, 0, 2].into_iter().collect())
						}, COMMITTED_LAYER + 1),
					].into_iter().map(|(value, index)| LayerEntry { value, index }))),
					(vec![101], Layers::from_iter(vec![
						(OverlayedValue {
						value: Some(vec![203]),
						extrinsics: Some(vec![1].into_iter().collect())
						}, COMMITTED_LAYER),
					].into_iter().map(|(value, index)| LayerEntry { value, index }))),
					(vec![103], Layers::from_iter(vec![
						(OverlayedValue {
						value: None,
						extrinsics: Some(vec![0, 1].into_iter().collect())
						}, COMMITTED_LAYER + 1),
					].into_iter().map(|(value, index)| LayerEntry { value, index }))),
				].into_iter().collect(),
				children: vec![
					(child_trie_key1, (vec![
						(vec![100], Layers::from_iter(vec![
							(OverlayedValue {
								value: Some(vec![202]),
								extrinsics: Some(vec![3].into_iter().collect())
							}, COMMITTED_LAYER),
							(OverlayedValue {
								value: Some(vec![200]),
								extrinsics: Some(vec![3, 0, 2].into_iter().collect())
							}, COMMITTED_LAYER + 1),
						].into_iter().map(|(value, index)| LayerEntry { value, index }))),
					].into_iter().collect(), CHILD_INFO_1.to_owned())),
					(child_trie_key2, (vec![
						(vec![100], Layers::from_iter(vec![
							(OverlayedValue {
								value: Some(vec![200]),
								extrinsics: Some(vec![0, 2].into_iter().collect())
							}, COMMITTED_LAYER + 1),
						].into_iter().map(|(value, index)| LayerEntry { value, index }))),
					].into_iter().collect(), CHILD_INFO_2.to_owned())),
				].into_iter().collect(),
			},
<<<<<<< HEAD
			changes_trie_config: Some(config.clone()),
			operation_from_last_gc: 0,
			not_eager_gc: false,
=======
			collect_extrinsics: true,
>>>>>>> 6b14213a
		};
		let config = Configuration { digest_interval: 4, digest_levels: 2 };

		(backend, storage, changes, config)
	}

	fn configuration_range<'a>(config: &'a Configuration, zero: u64) -> ConfigurationRange<'a, u64> {
		ConfigurationRange {
			config,
			zero,
			end: None,
		}
	}

	#[test]
	fn build_changes_trie_nodes_on_non_digest_block() {
		fn test_with_zero(zero: u64) {
			let (backend, storage, changes, config) = prepare_for_build(zero);
			let parent = AnchorBlockId { hash: Default::default(), number: zero + 4 };
			let changes_trie_nodes = prepare_input(
				&backend,
				&storage,
				configuration_range(&config, zero),
				&changes,
				&parent,
			).unwrap();
			assert_eq!(changes_trie_nodes.0.collect::<Vec<InputPair<u64>>>(), vec![
				InputPair::ExtrinsicIndex(ExtrinsicIndex { block: zero + 5, key: vec![100] }, vec![0, 2, 3]),
				InputPair::ExtrinsicIndex(ExtrinsicIndex { block: zero + 5, key: vec![101] }, vec![1]),
				InputPair::ExtrinsicIndex(ExtrinsicIndex { block: zero + 5, key: vec![103] }, vec![0, 1]),
			]);
			assert_eq!(changes_trie_nodes.1.into_iter()
				.map(|(k,v)| (k, v.collect::<Vec<_>>())).collect::<Vec<_>>(), vec![
				(ChildIndex { block: zero + 5u64, storage_key: b"1".to_vec() },
					vec![
						InputPair::ExtrinsicIndex(ExtrinsicIndex { block: zero + 5u64, key: vec![100] }, vec![0, 2, 3]),
					]),
				(ChildIndex { block: zero + 5, storage_key: b"2".to_vec() },
					vec![
						InputPair::ExtrinsicIndex(ExtrinsicIndex { block: zero + 5, key: vec![100] }, vec![0, 2]),
					]),
			]);

		}

		test_with_zero(0);
		test_with_zero(16);
		test_with_zero(17);
	}

	#[test]
	fn build_changes_trie_nodes_on_digest_block_l1() {
		fn test_with_zero(zero: u64) {
			let (backend, storage, changes, config) = prepare_for_build(zero);
			let parent = AnchorBlockId { hash: Default::default(), number: zero + 3 };
			let changes_trie_nodes = prepare_input(
				&backend,
				&storage,
				configuration_range(&config, zero),
				&changes,
				&parent,
			).unwrap();
			assert_eq!(changes_trie_nodes.0.collect::<Vec<InputPair<u64>>>(), vec![
				InputPair::ExtrinsicIndex(ExtrinsicIndex { block: zero + 4, key: vec![100] }, vec![0, 2, 3]),
				InputPair::ExtrinsicIndex(ExtrinsicIndex { block: zero + 4, key: vec![101] }, vec![1]),
				InputPair::ExtrinsicIndex(ExtrinsicIndex { block: zero + 4, key: vec![103] }, vec![0, 1]),

				InputPair::DigestIndex(DigestIndex { block: zero + 4, key: vec![100] }, vec![zero + 1, zero + 3]),
				InputPair::DigestIndex(DigestIndex { block: zero + 4, key: vec![101] }, vec![zero + 1]),
				InputPair::DigestIndex(DigestIndex { block: zero + 4, key: vec![102] }, vec![zero + 2]),
				InputPair::DigestIndex(DigestIndex { block: zero + 4, key: vec![105] }, vec![zero + 1, zero + 3]),
			]);
			assert_eq!(changes_trie_nodes.1.into_iter()
				.map(|(k,v)| (k, v.collect::<Vec<_>>())).collect::<Vec<_>>(), vec![
				(ChildIndex { block: zero + 4u64, storage_key: b"1".to_vec() },
					vec![
						InputPair::ExtrinsicIndex(ExtrinsicIndex { block: zero + 4u64, key: vec![100] }, vec![0, 2, 3]),

						InputPair::DigestIndex(DigestIndex { block: zero + 4, key: vec![100] }, vec![zero + 1]),
						InputPair::DigestIndex(DigestIndex { block: zero + 4, key: vec![101] }, vec![zero + 1]),
						InputPair::DigestIndex(DigestIndex { block: zero + 4, key: vec![102] }, vec![zero + 2]),
						InputPair::DigestIndex(DigestIndex { block: zero + 4, key: vec![105] }, vec![zero + 1]),
					]),
				(ChildIndex { block: zero + 4, storage_key: b"2".to_vec() },
					vec![
						InputPair::ExtrinsicIndex(ExtrinsicIndex { block: zero + 4, key: vec![100] }, vec![0, 2]),
					]),
			]);
		}

		test_with_zero(0);
		test_with_zero(16);
		test_with_zero(17);
	}

	#[test]
	fn build_changes_trie_nodes_on_digest_block_l2() {
		fn test_with_zero(zero: u64) {
			let (backend, storage, changes, config) = prepare_for_build(zero);
			let parent = AnchorBlockId { hash: Default::default(), number: zero + 15 };
			let changes_trie_nodes = prepare_input(
				&backend,
				&storage,
				configuration_range(&config, zero),
				&changes,
				&parent,
			).unwrap();
			assert_eq!(changes_trie_nodes.0.collect::<Vec<InputPair<u64>>>(), vec![
				InputPair::ExtrinsicIndex(ExtrinsicIndex { block: zero + 16, key: vec![100] }, vec![0, 2, 3]),
				InputPair::ExtrinsicIndex(ExtrinsicIndex { block: zero + 16, key: vec![101] }, vec![1]),
				InputPair::ExtrinsicIndex(ExtrinsicIndex { block: zero + 16, key: vec![103] }, vec![0, 1]),

				InputPair::DigestIndex(DigestIndex { block: zero + 16, key: vec![100] }, vec![zero + 4]),
				InputPair::DigestIndex(DigestIndex { block: zero + 16, key: vec![101] }, vec![zero + 4]),
				InputPair::DigestIndex(DigestIndex { block: zero + 16, key: vec![102] }, vec![zero + 4]),
				InputPair::DigestIndex(DigestIndex { block: zero + 16, key: vec![103] }, vec![zero + 4]),
				InputPair::DigestIndex(DigestIndex { block: zero + 16, key: vec![105] }, vec![zero + 4, zero + 8]),
			]);
			assert_eq!(changes_trie_nodes.1.into_iter()
				.map(|(k,v)| (k, v.collect::<Vec<_>>())).collect::<Vec<_>>(), vec![
				(ChildIndex { block: zero + 16u64, storage_key: b"1".to_vec() },
					vec![
						InputPair::ExtrinsicIndex(ExtrinsicIndex { block: zero + 16u64, key: vec![100] }, vec![0, 2, 3]),

						InputPair::DigestIndex(DigestIndex { block: zero + 16, key: vec![102] }, vec![zero + 4]),
					]),
				(ChildIndex { block: zero + 16, storage_key: b"2".to_vec() },
					vec![
						InputPair::ExtrinsicIndex(ExtrinsicIndex { block: zero + 16, key: vec![100] }, vec![0, 2]),
					]),
			]);
		}

		test_with_zero(0);
		test_with_zero(16);
		test_with_zero(17);
	}

	#[test]
	fn build_changes_trie_nodes_on_skewed_digest_block() {
		fn test_with_zero(zero: u64) {
			let (backend, storage, changes, config) = prepare_for_build(zero);
			let parent = AnchorBlockId { hash: Default::default(), number: zero + 10 };

			let mut configuration_range = configuration_range(&config, zero);
			let changes_trie_nodes = prepare_input(
				&backend,
				&storage,
				configuration_range.clone(),
				&changes,
				&parent,
			).unwrap();
			assert_eq!(changes_trie_nodes.0.collect::<Vec<InputPair<u64>>>(), vec![
				InputPair::ExtrinsicIndex(ExtrinsicIndex { block: zero + 11, key: vec![100] }, vec![0, 2, 3]),
				InputPair::ExtrinsicIndex(ExtrinsicIndex { block: zero + 11, key: vec![101] }, vec![1]),
				InputPair::ExtrinsicIndex(ExtrinsicIndex { block: zero + 11, key: vec![103] }, vec![0, 1]),
			]);

			configuration_range.end = Some(zero + 11);
			let changes_trie_nodes = prepare_input(
				&backend,
				&storage,
				configuration_range,
				&changes,
				&parent,
			).unwrap();
			assert_eq!(changes_trie_nodes.0.collect::<Vec<InputPair<u64>>>(), vec![
				InputPair::ExtrinsicIndex(ExtrinsicIndex { block: zero + 11, key: vec![100] }, vec![0, 2, 3]),
				InputPair::ExtrinsicIndex(ExtrinsicIndex { block: zero + 11, key: vec![101] }, vec![1]),
				InputPair::ExtrinsicIndex(ExtrinsicIndex { block: zero + 11, key: vec![103] }, vec![0, 1]),

				InputPair::DigestIndex(DigestIndex { block: zero + 11, key: vec![100] }, vec![zero + 4]),
				InputPair::DigestIndex(DigestIndex { block: zero + 11, key: vec![101] }, vec![zero + 4]),
				InputPair::DigestIndex(DigestIndex { block: zero + 11, key: vec![102] }, vec![zero + 4]),
				InputPair::DigestIndex(DigestIndex { block: zero + 11, key: vec![103] }, vec![zero + 4]),
				InputPair::DigestIndex(DigestIndex { block: zero + 11, key: vec![105] }, vec![zero + 4, zero + 8]),
			]);
		}

		test_with_zero(0);
		test_with_zero(16);
		test_with_zero(17);
	}

	#[test]
	fn build_changes_trie_nodes_ignores_temporary_storage_values() {
		fn test_with_zero(zero: u64) {
			let (backend, storage, mut changes, config) = prepare_for_build(zero);

			// 110: missing from backend, set to None in overlay
			changes.changes.top.insert(vec![110], Layers::from_iter(vec![
				(OverlayedValue {
					value: None,
					extrinsics: Some(vec![1].into_iter().collect()),
				}, COMMITTED_LAYER + 1),
			].into_iter().map(|(value, index)| LayerEntry { value, index })));

			let parent = AnchorBlockId { hash: Default::default(), number: zero + 3 };
			let changes_trie_nodes = prepare_input(
				&backend,
				&storage,
				configuration_range(&config, zero),
				&changes,
				&parent,
			).unwrap();
			assert_eq!(changes_trie_nodes.0.collect::<Vec<InputPair<u64>>>(), vec![
				InputPair::ExtrinsicIndex(ExtrinsicIndex { block: zero + 4, key: vec![100] }, vec![0, 2, 3]),
				InputPair::ExtrinsicIndex(ExtrinsicIndex { block: zero + 4, key: vec![101] }, vec![1]),
				InputPair::ExtrinsicIndex(ExtrinsicIndex { block: zero + 4, key: vec![103] }, vec![0, 1]),

				InputPair::DigestIndex(DigestIndex { block: zero + 4, key: vec![100] }, vec![zero + 1, zero + 3]),
				InputPair::DigestIndex(DigestIndex { block: zero + 4, key: vec![101] }, vec![zero + 1]),
				InputPair::DigestIndex(DigestIndex { block: zero + 4, key: vec![102] }, vec![zero + 2]),
				InputPair::DigestIndex(DigestIndex { block: zero + 4, key: vec![105] }, vec![zero + 1, zero + 3]),
			]);
			assert_eq!(changes_trie_nodes.1.into_iter()
				.map(|(k,v)| (k, v.collect::<Vec<_>>())).collect::<Vec<_>>(), vec![
				(ChildIndex { block: zero + 4u64, storage_key: b"1".to_vec() },
					vec![
						InputPair::ExtrinsicIndex(ExtrinsicIndex { block: zero + 4u64, key: vec![100] }, vec![0, 2, 3]),

						InputPair::DigestIndex(DigestIndex { block: zero + 4, key: vec![100] }, vec![zero + 1]),
						InputPair::DigestIndex(DigestIndex { block: zero + 4, key: vec![101] }, vec![zero + 1]),
						InputPair::DigestIndex(DigestIndex { block: zero + 4, key: vec![102] }, vec![zero + 2]),
						InputPair::DigestIndex(DigestIndex { block: zero + 4, key: vec![105] }, vec![zero + 1]),
					]),
				(ChildIndex { block: zero + 4, storage_key: b"2".to_vec() },
					vec![
						InputPair::ExtrinsicIndex(ExtrinsicIndex { block: zero + 4, key: vec![100] }, vec![0, 2]),
					]),
			]);

		}

		test_with_zero(0);
		test_with_zero(16);
		test_with_zero(17);
	}

	#[test]
	fn cache_is_used_when_changes_trie_is_built() {
		let (backend, mut storage, changes, config) = prepare_for_build(0);
		let parent = AnchorBlockId { hash: Default::default(), number: 15 };

		// override some actual values from storage with values from the cache
		//
		// top-level storage:
		// (keys 100, 101, 103, 105 are now missing from block#4 => they do not appear
		// in l2 digest at block 16)
		//
		// "1" child storage:
		// key 102 is now missing from block#4 => it doesn't appear in l2 digest at block 16
		// (keys 103, 104) are now added to block#4 => they appear in l2 digest at block 16
		//
		// "2" child storage:
		// (keys 105, 106) are now added to block#4 => they appear in l2 digest at block 16
		let trie_root4 = storage.root(&parent, 4).unwrap().unwrap();
		let cached_data4 = IncompleteCacheAction::CacheBuildData(IncompleteCachedBuildData::new())
			.set_digest_input_blocks(vec![1, 2, 3])
			.insert(None, vec![vec![100], vec![102]].into_iter().collect())
			.insert(Some(b"1".to_vec()), vec![vec![103], vec![104]].into_iter().collect())
			.insert(Some(b"2".to_vec()), vec![vec![105], vec![106]].into_iter().collect())
			.complete(4, &trie_root4);
		storage.cache_mut().perform(cached_data4);

		let (root_changes_trie_nodes, child_changes_tries_nodes, _) = prepare_input(
			&backend,
			&storage,
			configuration_range(&config, 0),
			&changes,
			&parent,
		).unwrap();
		assert_eq!(root_changes_trie_nodes.collect::<Vec<InputPair<u64>>>(), vec![
			InputPair::ExtrinsicIndex(ExtrinsicIndex { block: 16, key: vec![100] }, vec![0, 2, 3]),
			InputPair::ExtrinsicIndex(ExtrinsicIndex { block: 16, key: vec![101] }, vec![1]),
			InputPair::ExtrinsicIndex(ExtrinsicIndex { block: 16, key: vec![103] }, vec![0, 1]),

			InputPair::DigestIndex(DigestIndex { block: 16, key: vec![100] }, vec![4]),
			InputPair::DigestIndex(DigestIndex { block: 16, key: vec![102] }, vec![4]),
			InputPair::DigestIndex(DigestIndex { block: 16, key: vec![105] }, vec![8]),
		]);

		let child_changes_tries_nodes = child_changes_tries_nodes
			.into_iter()
			.map(|(k, i)| (k, i.collect::<Vec<_>>()))
			.collect::<BTreeMap<_, _>>();
		assert_eq!(
			child_changes_tries_nodes.get(&ChildIndex { block: 16u64, storage_key: b"1".to_vec() }).unwrap(),
			&vec![
				InputPair::ExtrinsicIndex(ExtrinsicIndex { block: 16u64, key: vec![100] }, vec![0, 2, 3]),

				InputPair::DigestIndex(DigestIndex { block: 16u64, key: vec![103] }, vec![4]),
				InputPair::DigestIndex(DigestIndex { block: 16u64, key: vec![104] }, vec![4]),
			],
		);
		assert_eq!(
			child_changes_tries_nodes.get(&ChildIndex { block: 16u64, storage_key: b"2".to_vec() }).unwrap(),
			&vec![
				InputPair::ExtrinsicIndex(ExtrinsicIndex { block: 16u64, key: vec![100] }, vec![0, 2]),

				InputPair::DigestIndex(DigestIndex { block: 16u64, key: vec![105] }, vec![4]),
				InputPair::DigestIndex(DigestIndex { block: 16u64, key: vec![106] }, vec![4]),
			],
		);
	}
}<|MERGE_RESOLUTION|>--- conflicted
+++ resolved
@@ -461,13 +461,9 @@
 					].into_iter().collect(), CHILD_INFO_2.to_owned())),
 				].into_iter().collect(),
 			},
-<<<<<<< HEAD
-			changes_trie_config: Some(config.clone()),
 			operation_from_last_gc: 0,
 			not_eager_gc: false,
-=======
 			collect_extrinsics: true,
->>>>>>> 6b14213a
 		};
 		let config = Configuration { digest_interval: 4, digest_levels: 2 };
 
