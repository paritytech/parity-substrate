// Copyright 2017-2020 Parity Technologies (UK) Ltd.
// This file is part of Substrate.

// Substrate is free software: you can redistribute it and/or modify
// it under the terms of the GNU General Public License as published by
// the Free Software Foundation, either version 3 of the License, or
// (at your option) any later version.

// Substrate is distributed in the hope that it will be useful,
// but WITHOUT ANY WARRANTY; without even the implied warranty of
// MERCHANTABILITY or FITNESS FOR A PARTICULAR PURPOSE.  See the
// GNU General Public License for more details.

// You should have received a copy of the GNU General Public License
// along with Substrate.  If not, see <http://www.gnu.org/licenses/>.

//! Changes trie related structures and functions.
//!
//! Changes trie is a trie built of { storage key => extrinsiscs } pairs
//! at the end of each block. For every changed storage key it contains
//! a pair, mapping key to the set of extrinsics where it has been changed.
//!
//! Optionally, every N blocks, additional level1-digest nodes are appended
//! to the changes trie, containing pairs { storage key => blocks }. For every
//! storage key that has been changed in PREVIOUS N-1 blocks (except for genesis
//! block) it contains a pair, mapping this key to the set of blocks where it
//! has been changed.
//!
//! Optionally, every N^digest_level (where digest_level > 1) blocks, additional
//! digest_level digest is created. It is built out of pairs { storage key => digest
//! block }, containing entries for every storage key that has been changed in
//! the last N*digest_level-1 blocks (except for genesis block), mapping these keys
//! to the set of lower-level digest blocks.
//!
//! Changes trie configuration could change within a time. The range of blocks, where
//! configuration has been active, is given by two blocks: zero and end. Zero block is
//! the block where configuration has been set. But the first changes trie that uses
//! this configuration will be built at the block zero+1. If configuration deactivates
//! at some block, this will be the end block of the configuration. It is also the
//! zero block of the next configuration.
//!
//! If configuration has the end block, it also means that 'skewed digest' has/should
//! been built at that block. If this is the block where max-level digest should have
//! been created, than it is simply max-level digest of this configuration. Otherwise,
//! it is the digest that covers all blocks since last max-level digest block was
//! created.
//!
//! Changes trie only contains the top level storage changes. Sub-level changes
//! are propagated through its storage root on the top level storage.

mod build;
mod build_cache;
mod build_iterator;
mod changes_iterator;
mod input;
mod prune;
mod storage;
mod surface_iterator;

pub use self::build_cache::{BuildCache, CachedBuildData, CacheAction};
pub use self::storage::InMemoryStorage;
pub use self::changes_iterator::{
	key_changes, key_changes_proof,
	key_changes_proof_check, key_changes_proof_check_with_db,
};
pub use self::prune::prune;

use std::collections::{HashMap, HashSet};
use std::convert::TryInto;
use hash_db::{Hasher, Prefix};
use crate::backend::Backend;
use num_traits::{One, Zero};
use codec::{Decode, Encode};
use sp_core;
use crate::changes_trie::build::prepare_input;
use crate::changes_trie::build_cache::{IncompleteCachedBuildData, IncompleteCacheAction};
use crate::overlayed_changes::OverlayedChanges;
use sp_trie::{MemoryDB, DBValue, TrieMut};
use sp_trie::trie_types::TrieDBMut;

/// Changes that are made outside of extrinsics are marked with this index;
pub const NO_EXTRINSIC_INDEX: u32 = 0xffffffff;

/// Requirements for block number that can be used with changes tries.
pub trait BlockNumber:
	Send + Sync + 'static +
	std::fmt::Display +
	Clone +
	From<u32> + TryInto<u32> + One + Zero +
	PartialEq + Ord +
	std::hash::Hash +
	std::ops::Add<Self, Output=Self> + ::std::ops::Sub<Self, Output=Self> +
	std::ops::Mul<Self, Output=Self> + ::std::ops::Div<Self, Output=Self> +
	std::ops::Rem<Self, Output=Self> +
	std::ops::AddAssign<Self> +
	num_traits::CheckedMul + num_traits::CheckedSub +
	Decode + Encode
{}

impl<T> BlockNumber for T where T:
	Send + Sync + 'static +
	std::fmt::Display +
	Clone +
	From<u32> + TryInto<u32> + One + Zero +
	PartialEq + Ord +
	std::hash::Hash +
	std::ops::Add<Self, Output=Self> + ::std::ops::Sub<Self, Output=Self> +
	std::ops::Mul<Self, Output=Self> + ::std::ops::Div<Self, Output=Self> +
	std::ops::Rem<Self, Output=Self> +
	std::ops::AddAssign<Self> +
	num_traits::CheckedMul + num_traits::CheckedSub +
	Decode + Encode,
{}

/// Block identifier that could be used to determine fork of this block.
#[derive(Debug)]
pub struct AnchorBlockId<Hash: std::fmt::Debug, Number: BlockNumber> {
	/// Hash of this block.
	pub hash: Hash,
	/// Number of this block.
	pub number: Number,
}

/// Changes tries state at some block.
pub struct State<'a, H, Number> {
	/// Configuration that is active at given block.
	pub config: Configuration,
	/// Configuration activation block number. Zero if it is the first coonfiguration on the chain,
	/// or number of the block that have emit NewConfiguration signal (thus activating configuration
	/// starting from the **next** block).
	pub zero: Number,
	/// Underlying changes tries storage reference.
	pub storage: &'a dyn Storage<H, Number>,
}

/// Changes trie storage. Provides access to trie roots and trie nodes.
pub trait RootsStorage<H: Hasher, Number: BlockNumber>: Send + Sync {
	/// Resolve hash of the block into anchor.
	fn build_anchor(&self, hash: H::Out) -> Result<AnchorBlockId<H::Out, Number>, String>;
	/// Get changes trie root for the block with given number which is an ancestor (or the block
	/// itself) of the anchor_block (i.e. anchor_block.number >= block).
	fn root(&self, anchor: &AnchorBlockId<H::Out, Number>, block: Number) -> Result<Option<H::Out>, String>;
}

/// Changes trie storage. Provides access to trie roots and trie nodes.
pub trait Storage<H: Hasher, Number: BlockNumber>: RootsStorage<H, Number> {
	/// Casts from self reference to RootsStorage reference.
	fn as_roots_storage(&self) -> &dyn RootsStorage<H, Number>;
	/// Execute given functor with cached entry for given trie root.
	/// Returns true if the functor has been called (cache entry exists) and false otherwise.
	fn with_cached_changed_keys(
		&self,
		root: &H::Out,
		functor: &mut dyn FnMut(&HashMap<Option<Vec<u8>>, HashSet<Vec<u8>>>),
	) -> bool;
	/// Get a trie node.
	fn get(&self, key: &H::Out, prefix: Prefix) -> Result<Option<DBValue>, String>;
}

/// Changes trie storage -> trie backend essence adapter.
pub struct TrieBackendStorageAdapter<'a, H: Hasher, Number: BlockNumber>(pub &'a dyn Storage<H, Number>);

impl<'a, H: Hasher, N: BlockNumber> crate::TrieBackendStorage<H> for TrieBackendStorageAdapter<'a, H, N> {
	type Overlay = sp_trie::MemoryDB<H>;

	fn get(&self, key: &H::Out, prefix: Prefix) -> Result<Option<DBValue>, String> {
		self.0.get(key, prefix)
	}
}

/// Changes trie configuration.
pub type Configuration = sp_core::ChangesTrieConfiguration;

/// Blocks range where configuration has been constant.
#[derive(Clone)]
pub struct ConfigurationRange<'a, N> {
	/// Active configuration.
	pub config: &'a Configuration,
	/// Zero block of this configuration. The configuration is active starting from the next block.
	pub zero: N,
	/// End block of this configuration. It is the last block where configuration has been active.
	pub end: Option<N>,
}

impl<'a, H, Number> State<'a, H, Number> {
	/// Create state with given config and storage.
	pub fn new(
		config: Configuration,
		zero: Number,
		storage: &'a dyn Storage<H, Number>,
	) -> Self {
		Self {
			config,
			zero,
			storage,
		}
	}
}

impl<'a, H, Number: Clone> Clone for State<'a, H, Number> {
	fn clone(&self) -> Self {
		State {
			config: self.config.clone(),
			zero: self.zero.clone(),
			storage: self.storage,
		}
	}
}

/// Create state where changes tries are disabled.
pub fn disabled_state<'a, H, Number>() -> Option<State<'a, H, Number>> {
	None
}

/// Compute the changes trie root and transaction for given block.
/// Returns Err(()) if unknown `parent_hash` has been passed.
/// Returns Ok(None) if there's no data to perform computation.
<<<<<<< HEAD
/// Panics if background storage returns an error OR if insert to MemoryDB fails.
pub fn build_changes_trie<'a, B: Backend<H>, H: Hasher, Number: BlockNumber>(
=======
/// Panics if background storage returns an error (and `panic_on_storage_error` is `true`) OR
/// if insert to MemoryDB fails.
pub fn build_changes_trie<'a, B: Backend<H>, S: Storage<H, Number>, H: Hasher, Number: BlockNumber>(
>>>>>>> bd540a67
	backend: &B,
	state: Option<&'a State<'a, H, Number>>,
	changes: &OverlayedChanges,
	parent_hash: H::Out,
	panic_on_storage_error: bool,
) -> Result<Option<(MemoryDB<H>, H::Out, CacheAction<H::Out, Number>)>, ()>
	where
		H::Out: Ord + 'static + Encode,
{
<<<<<<< HEAD
	// when storage isn't provided, changes tries aren't created
	let state = match state {
		Some(state) => state,
		None => return Ok(None),
=======
	let (storage, config) = match (storage, changes.changes_trie_config.as_ref()) {
		(Some(storage), Some(config)) => (storage, config),
		_ => return Ok(None),
	};

	/// Panics when `res.is_err() && panic`, otherwise it returns `Err(())` on an error.
	fn maybe_panic<R, E: std::fmt::Debug>(
		res: std::result::Result<R, E>,
		panic: bool,
	) -> std::result::Result<R, ()> {
		res.map(Ok)
			.unwrap_or_else(|e| if panic {
				panic!("changes trie: storage access is not allowed to fail within runtime: {:?}", e)
			} else {
				Err(())
			})
	}

	// FIXME: remove this in https://github.com/paritytech/substrate/pull/3201
	let config = ConfigurationRange {
		config,
		zero: Zero::zero(),
		end: None,
>>>>>>> bd540a67
	};

	// build_anchor error should not be considered fatal
	let parent = state.storage.build_anchor(parent_hash).map_err(|_| ())?;
	let block = parent.number.clone() + One::one();

	// prepare configuration range - we already know zero block. Current block may be the end block if configuration
	// has been changed in this block
	let is_config_changed = match changes.storage(sp_core::storage::well_known_keys::CHANGES_TRIE_CONFIG) {
		Some(Some(new_config)) => new_config != &state.config.encode()[..],
		Some(None) => true,
		None => false,
	};
	let config_range = ConfigurationRange {
		config: &state.config,
		zero: state.zero.clone(),
		end: if is_config_changed { Some(block.clone()) } else { None },
	};

	// storage errors are considered fatal (similar to situations when runtime fetches values from storage)
<<<<<<< HEAD
	let (input_pairs, child_input_pairs, digest_input_blocks) = prepare_input::<B, H, Number>(
		backend,
		state.storage,
		config_range.clone(),
		changes,
		&parent,
	).expect("changes trie: storage access is not allowed to fail within runtime");
=======
	let (input_pairs, child_input_pairs, digest_input_blocks) = maybe_panic(
		prepare_input::<B, H, Number>(
			backend,
			storage,
			config.clone(),
			changes,
			&parent,
		),
		panic_on_storage_error,
	)?;
>>>>>>> bd540a67

	// prepare cached data
	let mut cache_action = prepare_cached_build_data(config_range, block.clone());
	let needs_changed_keys = cache_action.collects_changed_keys();
	cache_action = cache_action.set_digest_input_blocks(digest_input_blocks);

	let mut mdb = MemoryDB::default();
	let mut child_roots = Vec::with_capacity(child_input_pairs.len());
	for (child_index, input_pairs) in child_input_pairs {
		let mut not_empty = false;
		let mut root = Default::default();
		{
			let mut trie = TrieDBMut::<H>::new(&mut mdb, &mut root);
			let mut storage_changed_keys = HashSet::new();
			for input_pair in input_pairs {
				if needs_changed_keys {
					if let Some(key) = input_pair.key() {
						storage_changed_keys.insert(key.to_vec());
					}
				}

				let (key, value) = input_pair.into();
				not_empty = true;
				maybe_panic(trie.insert(&key, &value), panic_on_storage_error)?;
			}

			cache_action = cache_action.insert(
				Some(child_index.storage_key.clone()),
				storage_changed_keys,
			);
		}
		if not_empty {
			child_roots.push(input::InputPair::ChildIndex(child_index, root.as_ref().to_vec()));
		}
	}
	let mut root = Default::default();
	{
		let mut trie = TrieDBMut::<H>::new(&mut mdb, &mut root);
		for (key, value) in child_roots.into_iter().map(Into::into) {
			maybe_panic(trie.insert(&key, &value), panic_on_storage_error)?;
		}

		let mut storage_changed_keys = HashSet::new();
		for input_pair in input_pairs {
			if needs_changed_keys {
				if let Some(key) = input_pair.key() {
					storage_changed_keys.insert(key.to_vec());
				}
			}

			let (key, value) = input_pair.into();
			maybe_panic(trie.insert(&key, &value), panic_on_storage_error)?;
		}

		cache_action = cache_action.insert(
			None,
			storage_changed_keys,
		);
	}

	let cache_action = cache_action.complete(block, &root);
	Ok(Some((mdb, root, cache_action)))
}

/// Prepare empty cached build data for given block.
fn prepare_cached_build_data<Number: BlockNumber>(
	config: ConfigurationRange<Number>,
	block: Number,
) -> IncompleteCacheAction<Number> {
	// when digests are not enabled in configuration, we do not need to cache anything
	// because it'll never be used again for building other tries
	// => let's clear the cache
	if !config.config.is_digest_build_enabled() {
		return IncompleteCacheAction::Clear;
	}

	// when this is the last block where current configuration is active
	// => let's clear the cache
	if config.end.as_ref() == Some(&block) {
		return IncompleteCacheAction::Clear;
	}

	// we do not need to cache anything when top-level digest trie is created, because
	// it'll never be used again for building other tries
	// => let's clear the cache
	match config.config.digest_level_at_block(config.zero.clone(), block) {
		Some((digest_level, _, _)) if digest_level == config.config.digest_levels => IncompleteCacheAction::Clear,
		_ => IncompleteCacheAction::CacheBuildData(IncompleteCachedBuildData::new()),
	}
}

#[cfg(test)]
mod tests {
	use super::*;

	#[test]
	fn cache_is_cleared_when_digests_are_disabled() {
		let config = Configuration { digest_interval: 0, digest_levels: 0 };
		let config_range = ConfigurationRange { zero: 0, end: None, config: &config };
		assert_eq!(prepare_cached_build_data(config_range, 8u32), IncompleteCacheAction::Clear);
	}

	#[test]
	fn build_data_is_cached_when_digests_are_enabled() {
		let config = Configuration { digest_interval: 8, digest_levels: 2 };
		let config_range = ConfigurationRange { zero: 0, end: None, config: &config };
		assert!(prepare_cached_build_data(config_range.clone(), 4u32).collects_changed_keys());
		assert!(prepare_cached_build_data(config_range.clone(), 7u32).collects_changed_keys());
		assert!(prepare_cached_build_data(config_range, 8u32).collects_changed_keys());
	}

	#[test]
	fn cache_is_cleared_when_digests_are_enabled_and_top_level_digest_is_built() {
		let config = Configuration { digest_interval: 8, digest_levels: 2 };
		let config_range = ConfigurationRange { zero: 0, end: None, config: &config };
		assert_eq!(prepare_cached_build_data(config_range, 64u32), IncompleteCacheAction::Clear);
	}

	#[test]
	fn cache_is_cleared_when_end_block_of_configuration_is_built() {
		let config = Configuration { digest_interval: 8, digest_levels: 2 };
		let config_range = ConfigurationRange { zero: 0, end: Some(4u32), config: &config };
		assert_eq!(prepare_cached_build_data(config_range.clone(), 4u32), IncompleteCacheAction::Clear);
	}
}<|MERGE_RESOLUTION|>--- conflicted
+++ resolved
@@ -215,14 +215,8 @@
 /// Compute the changes trie root and transaction for given block.
 /// Returns Err(()) if unknown `parent_hash` has been passed.
 /// Returns Ok(None) if there's no data to perform computation.
-<<<<<<< HEAD
 /// Panics if background storage returns an error OR if insert to MemoryDB fails.
 pub fn build_changes_trie<'a, B: Backend<H>, H: Hasher, Number: BlockNumber>(
-=======
-/// Panics if background storage returns an error (and `panic_on_storage_error` is `true`) OR
-/// if insert to MemoryDB fails.
-pub fn build_changes_trie<'a, B: Backend<H>, S: Storage<H, Number>, H: Hasher, Number: BlockNumber>(
->>>>>>> bd540a67
 	backend: &B,
 	state: Option<&'a State<'a, H, Number>>,
 	changes: &OverlayedChanges,
@@ -232,17 +226,6 @@
 	where
 		H::Out: Ord + 'static + Encode,
 {
-<<<<<<< HEAD
-	// when storage isn't provided, changes tries aren't created
-	let state = match state {
-		Some(state) => state,
-		None => return Ok(None),
-=======
-	let (storage, config) = match (storage, changes.changes_trie_config.as_ref()) {
-		(Some(storage), Some(config)) => (storage, config),
-		_ => return Ok(None),
-	};
-
 	/// Panics when `res.is_err() && panic`, otherwise it returns `Err(())` on an error.
 	fn maybe_panic<R, E: std::fmt::Debug>(
 		res: std::result::Result<R, E>,
@@ -256,12 +239,10 @@
 			})
 	}
 
-	// FIXME: remove this in https://github.com/paritytech/substrate/pull/3201
-	let config = ConfigurationRange {
-		config,
-		zero: Zero::zero(),
-		end: None,
->>>>>>> bd540a67
+	// when storage isn't provided, changes tries aren't created
+	let state = match state {
+		Some(state) => state,
+		None => return Ok(None),
 	};
 
 	// build_anchor error should not be considered fatal
@@ -282,26 +263,16 @@
 	};
 
 	// storage errors are considered fatal (similar to situations when runtime fetches values from storage)
-<<<<<<< HEAD
-	let (input_pairs, child_input_pairs, digest_input_blocks) = prepare_input::<B, H, Number>(
-		backend,
-		state.storage,
-		config_range.clone(),
-		changes,
-		&parent,
-	).expect("changes trie: storage access is not allowed to fail within runtime");
-=======
 	let (input_pairs, child_input_pairs, digest_input_blocks) = maybe_panic(
 		prepare_input::<B, H, Number>(
 			backend,
-			storage,
-			config.clone(),
+			state.storage,
+			config_range.clone(),
 			changes,
 			&parent,
 		),
 		panic_on_storage_error,
 	)?;
->>>>>>> bd540a67
 
 	// prepare cached data
 	let mut cache_action = prepare_cached_build_data(config_range, block.clone());
